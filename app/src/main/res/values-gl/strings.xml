<?xml version="1.0" encoding="UTF-8"?>
<!-- smartling.instruction_comments_enabled = on -->
<resources>
  <!-- Removed by excludeNonTranslatables <string name="app_name" translatable="false">Signal</string> -->

  <!-- Removed by excludeNonTranslatables <string name="install_url" translatable="false">https://signal.org/install</string> -->
  <!-- Removed by excludeNonTranslatables <string name="donate_url" translatable="false">https://signal.org/donate</string> -->
  <!-- Removed by excludeNonTranslatables <string name="backup_support_url" translatable="false">https://support.signal.org/hc/articles/360007059752</string> -->
  <!-- Removed by excludeNonTranslatables <string name="transfer_support_url" translatable="false">https://support.signal.org/hc/articles/360007059752</string> -->
  <!-- Removed by excludeNonTranslatables <string name="support_center_url" translatable="false">https://support.signal.org/</string> -->
  <!-- Removed by excludeNonTranslatables <string name="terms_and_privacy_policy_url" translatable="false">https://signal.org/legal</string> -->
  <!-- Removed by excludeNonTranslatables <string name="google_pay_url" translatable="false">https://pay.google.com</string> -->
  <!-- Removed by excludeNonTranslatables <string name="donation_decline_code_error_url" translatable="false">https://support.signal.org/hc/articles/4408365318426#errors</string> -->
  <!-- Removed by excludeNonTranslatables <string name="sms_export_url" translatable="false">https://support.signal.org/hc/articles/360007321171</string> -->
  <!-- Removed by excludeNonTranslatables <string name="signal_me_username_url" translatable="false">https://signal.me/#u/%1$s</string> -->
  <!-- Removed by excludeNonTranslatables <string name="signal_me_username_url_no_scheme" translatable="false">signal.me/#u/%1$s</string> -->
  <!-- Removed by excludeNonTranslatables <string name="username_support_url" translatable="false">https://support.signal.org/hc/articles/5389476324250</string> -->

    <string name="yes">Si</string>
    <string name="no">Non</string>
    <string name="delete">Borrar</string>
    <string name="please_wait">Por favor, agarda…</string>
    <string name="save">Gardar</string>
    <string name="note_to_self">Notas privadas</string>

    <!-- AlbumThumbnailView -->
  <!-- Removed by excludeNonTranslatables <string name="AlbumThumbnailView_plus" translatable="false">\+%d</string> -->

    <!-- ApplicationMigrationActivity -->
    <string name="ApplicationMigrationActivity__signal_is_updating">Molly está actualizándose…</string>

    <!-- ApplicationPreferencesActivity -->
    <string name="ApplicationPreferenceActivity_you_havent_set_a_passphrase_yet">Aínda non estableceches unha frase de acceso!</string>
    <string name="ApplicationPreferencesActivity_disable_passphrase">Desactivar frase de acceso?</string>
    <string name="ApplicationPreferencesActivity_this_will_permanently_unlock_signal_and_message_notifications">Isto desbloqueará de xeito permanente Molly e as notificacións de mensaxes.</string>
    <string name="ApplicationPreferencesActivity_disable">Desactivar</string>
    <string name="ApplicationPreferencesActivity_disable_signal_messages_and_calls">Desactivar as mensaxes e chamadas en Molly?</string>
    <string name="ApplicationPreferencesActivity_disable_signal_messages_and_calls_by_unregistering">Desactiva as mensaxes e chamadas en Molly anulando o rexistro no servidor. Necesitarás volver rexistrar o teu número en caso de querer usalo de novo.</string>
    <string name="ApplicationPreferencesActivity_error_connecting_to_server">Erro ao se conectar ao servidor!</string>
    <string name="ApplicationPreferencesActivity_pins_are_required_for_registration_lock">PINs requírense para o bloqueo do rexistro. Para desactivar PINs, primeiro desactiva o bloqueo do rexistro.</string>
    <string name="ApplicationPreferencesActivity_pin_created">PIN establecido.</string>
    <string name="ApplicationPreferencesActivity_pin_disabled">PIN desactivado.</string>
    <string name="ApplicationPreferencesActivity_record_payments_recovery_phrase">Gardar frase de recuperación de pagamento.</string>
    <string name="ApplicationPreferencesActivity_record_phrase">Gardar frase.</string>
    <string name="ApplicationPreferencesActivity_before_you_can_disable_your_pin">Antes de poder desactivar o PIN, tes que gardar a túa frase de recuperación de pagamentos para asegurarte de que podes recuperar a conta de pagamentos.</string>

    <!-- NumericKeyboardView -->
  <!-- Removed by excludeNonTranslatables <string name="NumericKeyboardView__1" translatable="false">1</string> -->
  <!-- Removed by excludeNonTranslatables <string name="NumericKeyboardView__2" translatable="false">2</string> -->
  <!-- Removed by excludeNonTranslatables <string name="NumericKeyboardView__3" translatable="false">3</string> -->
  <!-- Removed by excludeNonTranslatables <string name="NumericKeyboardView__4" translatable="false">4</string> -->
  <!-- Removed by excludeNonTranslatables <string name="NumericKeyboardView__5" translatable="false">5</string> -->
  <!-- Removed by excludeNonTranslatables <string name="NumericKeyboardView__6" translatable="false">6</string> -->
  <!-- Removed by excludeNonTranslatables <string name="NumericKeyboardView__7" translatable="false">7</string> -->
  <!-- Removed by excludeNonTranslatables <string name="NumericKeyboardView__8" translatable="false">8</string> -->
  <!-- Removed by excludeNonTranslatables <string name="NumericKeyboardView__9" translatable="false">9</string> -->
  <!-- Removed by excludeNonTranslatables <string name="NumericKeyboardView__0" translatable="false">0</string> -->
    <!-- Back button on numeric keyboard -->
    <string name="NumericKeyboardView__backspace">Retroceder</string>

    <!-- DraftDatabase -->
    <string name="DraftDatabase_Draft_image_snippet">(imaxe)</string>
    <string name="DraftDatabase_Draft_audio_snippet">(son)</string>
    <string name="DraftDatabase_Draft_video_snippet">(vídeo)</string>
    <string name="DraftDatabase_Draft_location_snippet">(localización)</string>
    <string name="DraftDatabase_Draft_quote_snippet">(resposta)</string>
    <string name="DraftDatabase_Draft_voice_note">(Mensaxe de voz)</string>

    <!-- AttachmentKeyboard -->
    <string name="AttachmentKeyboard_gallery">Galería</string>
    <string name="AttachmentKeyboard_file">Ficheiro</string>
    <string name="AttachmentKeyboard_contact">Contacto</string>
    <string name="AttachmentKeyboard_location">Localización</string>
    <string name="AttachmentKeyboard_Signal_needs_permission_to_show_your_photos_and_videos">Molly necesita permiso para mostrar as túas fotografías e vídeos.</string>
    <string name="AttachmentKeyboard_give_access">Permitir</string>
    <string name="AttachmentKeyboard_payment">Pagamento</string>

    <!-- AttachmentManager -->
    <string name="AttachmentManager_cant_open_media_selection">Non se atopa unha aplicación para seleccionar contido multimedia.</string>
    <string name="AttachmentManager_signal_requires_the_external_storage_permission_in_order_to_attach_photos_videos_or_audio">Molly require permiso de almacenamento para poder anexar fotografías, vídeos ou ficheiros de audio, pero este denegouse de forma permanente. Vai aos axustes da aplicación, selecciona «Permisos» e activa «Almacenamento».</string>
    <string name="AttachmentManager_signal_requires_contacts_permission_in_order_to_attach_contact_information">Molly require permiso para poder anexar información dos contactos, pero este denegouse de forma permanente. Vai a configuración da aplicación, selecciona «Permisos» e activa «Contactos».</string>
    <string name="AttachmentManager_signal_requires_location_information_in_order_to_attach_a_location">Molly require permiso para poder anexar a localización, pero este denegouse de forma permanente. Vai a configuración da aplicación, selecciona «Permisos» e activa «Localización».</string>
    <!-- Alert dialog title to show the recipient has not activated payments -->
    <string name="AttachmentManager__not_activated_payments">%1$s non activou os Pagamentos </string>
    <!-- Alert dialog description to send the recipient a request to activate payments -->
    <string name="AttachmentManager__request_to_activate_payments">Queres enviarlles unha invitación para activar os Pagamentos?</string>
    <!-- Alert dialog button to send request -->
    <string name="AttachmentManager__send_request">Enviar solicitude</string>
    <!-- Alert dialog button to cancel dialog -->
    <string name="AttachmentManager__cancel">Cancelar</string>

    <!-- AttachmentUploadJob -->
    <string name="AttachmentUploadJob_uploading_media">Subindo contido multimedia…</string>
    <string name="AttachmentUploadJob_compressing_video_start">Comprimindo video…</string>

    <!-- BackgroundMessageRetriever -->
    <string name="BackgroundMessageRetriever_checking_for_messages">Comprobando se hai mensaxes…</string>

    <!-- BlockedUsersActivity -->
    <string name="BlockedUsersActivity__blocked_users">Usuarios bloqueados</string>
    <string name="BlockedUsersActivity__add_blocked_user">Engadir usuario bloqueado</string>
    <string name="BlockedUsersActivity__blocked_users_will">Os usuarios bloqueados non poderán chamarte nin enviarche mensaxes.</string>
    <string name="BlockedUsersActivity__no_blocked_users">Sen usuarios bloqueados</string>
    <string name="BlockedUsersActivity__block_user">Bloquear usuario?</string>
    <string name="BlockedUserActivity__s_will_not_be_able_to">«%1$s» non te poderá chamar nin enviar mensaxes.</string>
    <string name="BlockedUsersActivity__block">Bloquear</string>

    <!-- CreditCardFragment -->
    <!-- Title of fragment detailing the donation amount for one-time donation, displayed above the credit card text fields -->
    <string name="CreditCardFragment__donation_amount_s">Importe da doazón: %1$s</string>
    <!-- Title of fragment detailing the donation amount for monthly donation, displayed above the credit card text fields -->
    <string name="CreditCardFragment__donation_amount_s_per_month">Importe da doazón: %1$s/mes</string>
    <!-- Explanation of how to fill in the form, displayed above the credit card text fields -->
    <!-- Explanation of how to fill in the form and a note about pii, displayed above the credit card text fields -->
    <string name="CreditCardFragment__enter_your_card_details">Insire os datos da túa tarxeta. Signal non recolle nin almacena a túa información persoal.</string>
    <!-- Displayed as a hint in the card number text field -->
    <string name="CreditCardFragment__card_number">Número de tarxeta</string>
    <!-- Displayed as a hint in the card expiry text field -->
    <string name="CreditCardFragment__mm_yy">MM/AA</string>
    <!-- Displayed as a hint in the card cvv text field -->
    <string name="CreditCardFragment__cvv">CVV</string>
    <!-- Error displayed under the card number text field when there is an invalid card number entered -->
    <string name="CreditCardFragment__invalid_card_number">Número de tarxeta non válido</string>
    <!-- Error displayed under the card expiry text field when the card is expired -->
    <string name="CreditCardFragment__card_has_expired">A tarxeta caducou</string>
    <!-- Error displayed under the card cvv text field when the cvv is too short -->
    <string name="CreditCardFragment__code_is_too_short">O código é demasiado curto</string>
    <!-- Error displayed under the card cvv text field when the cvv is too long -->
    <string name="CreditCardFragment__code_is_too_long">O código é demasiado longo</string>
    <!-- Error displayed under the card cvv text field when the cvv is invalid -->
    <string name="CreditCardFragment__invalid_code">Código non válido</string>
    <!-- Error displayed under the card expiry text field when the expiry month is invalid -->
    <string name="CreditCardFragment__invalid_month">Mes incorrecto</string>
    <!-- Error displayed under the card expiry text field when the expiry is missing the year -->
    <string name="CreditCardFragment__year_required">Ano obrigatorio</string>
    <!-- Error displayed under the card expiry text field when the expiry year is invalid -->
    <string name="CreditCardFragment__invalid_year">Ano incorrecto</string>
    <!-- Button label to confirm credit card input and proceed with payment -->
    <string name="CreditCardFragment__continue">Continuar</string>

    <!-- BlockUnblockDialog -->
    <string name="BlockUnblockDialog_block_and_leave_s">Bloquear e abandonar %1$s?</string>
    <string name="BlockUnblockDialog_block_s">Bloquear a %1$s?</string>
    <string name="BlockUnblockDialog_you_will_no_longer_receive_messages_or_updates">Non recibirás máis mensaxes ou actualizacións deste grupo, e os membros non poderán engadirte novamente ao grupo.</string>
    <string name="BlockUnblockDialog_group_members_wont_be_able_to_add_you">Os membros do grupo non poderán engadirte novamente ao grupo.</string>
    <string name="BlockUnblockDialog_group_members_will_be_able_to_add_you">Os membros do grupo poderán engadirte de novo.</string>
    <!-- Text that is shown when unblocking a Signal contact -->
    <string name="BlockUnblockDialog_you_will_be_able_to_call_and_message_each_other">Poderás enviar mensaxes e facer chamadas e o teu nome e foto compartirase con eles.</string>
    <!-- Text that is shown when unblocking an SMS contact -->
    <string name="BlockUnblockDialog_you_will_be_able_to_message_each_other">Podedes mandarvos mensaxes.</string>
    <string name="BlockUnblockDialog_blocked_people_wont_be_able_to_call_you_or_send_you_messages">As persoas bloqueadas non poderán chamarte ou enviarche mensaxes.</string>
    <string name="BlockUnblockDialog_blocked_people_wont_be_able_to_send_you_messages">As persoas bloqueadas non poden mandarche mensaxes.</string>
    <!-- Message shown on block dialog when blocking the Signal release notes recipient -->
    <string name="BlockUnblockDialog_block_getting_signal_updates_and_news">Desactiva as actualizacións e novidades de Signal.</string>
    <!-- Message shown on unblock dialog when unblocking the Signal release notes recipient -->
    <string name="BlockUnblockDialog_resume_getting_signal_updates_and_news">Activa as actualizacións e novidades de Signal.</string>
    <string name="BlockUnblockDialog_unblock_s">Desbloquear a %1$s?</string>
    <string name="BlockUnblockDialog_block">Bloquear</string>
    <string name="BlockUnblockDialog_block_and_leave">Bloquear e saír</string>
    <string name="BlockUnblockDialog_report_spam_and_block">Denunciar correo lixo e bloquear</string>

    <!-- BucketedThreadMedia -->
    <string name="BucketedThreadMedia_Today">Hoxe</string>
    <string name="BucketedThreadMedia_Yesterday">Onte</string>
    <string name="BucketedThreadMedia_This_week">Esta semana</string>
    <string name="BucketedThreadMedia_This_month">Este mes</string>
    <string name="BucketedThreadMedia_Large">Grande</string>
    <string name="BucketedThreadMedia_Medium">Mediano</string>
    <string name="BucketedThreadMedia_Small">Pequeno</string>

    <!-- CameraXFragment -->
    <string name="CameraXFragment_tap_for_photo_hold_for_video">Tocar para fotografía, arrastrar para vídeo</string>
    <string name="CameraXFragment_capture_description">Capturar</string>
    <string name="CameraXFragment_change_camera_description">Cambiar cámara</string>
    <string name="CameraXFragment_open_gallery_description">Abrir galería</string>

    <!-- CameraContacts -->
    <string name="CameraContacts_recent_contacts">Contactos recentes</string>
    <string name="CameraContacts_signal_contacts">Contactos de Signal</string>
    <string name="CameraContacts_signal_groups">Grupos de Signal</string>
    <string name="CameraContacts_you_can_share_with_a_maximum_of_n_conversations">Podes compartir cun máximo de %1$d conversas.</string>
    <string name="CameraContacts_select_signal_recipients">Seleccionar destinatarios de Signal</string>
    <string name="CameraContacts_no_signal_contacts">Sen contactos en Signal</string>
    <string name="CameraContacts_you_can_only_use_the_camera_button">Só podes usar o botón da cámara para enviar fotos a contactos de Signal. </string>
    <string name="CameraContacts_cant_find_who_youre_looking_for">Non atopas o que andas a buscar?</string>
    <string name="CameraContacts_invite_a_contact_to_join_signal">Convida a un contacto a se unir a Molly</string>
    <string name="CameraContacts__menu_search">Buscar</string>

    <!-- Censorship Circumvention Megaphone -->
    <!-- Title for an alert that shows at the bottom of the chat list letting people know that circumvention is no longer needed -->
    <string name="CensorshipCircumventionMegaphone_turn_off_censorship_circumvention">Desactivar a elusión de censura?</string>
    <!-- Body for an alert that shows at the bottom of the chat list letting people know that circumvention is no longer needed -->
    <string name="CensorshipCircumventionMegaphone_you_can_now_connect_to_the_signal_service">Xa podes conectarte directamente cos servizos de Signal para obter unha mellor experiencia.</string>
    <!-- Action to prompt the user to disable circumvention since it is no longer needed -->
    <string name="CensorshipCircumventionMegaphone_turn_off">Apagar</string>
    <!-- Action to prompt the user to dismiss the alert at the bottom of the chat list -->
    <string name="CensorshipCircumventionMegaphone_no_thanks">Non, grazas</string>

    <!-- ClearProfileActivity -->
    <string name="ClearProfileActivity_remove">Eliminar</string>
    <string name="ClearProfileActivity_remove_profile_photo">Eliminar a foto do perfil?</string>
    <string name="ClearProfileActivity_remove_group_photo">Eliminar foto do grupo?</string>

    <!-- ClientDeprecatedActivity -->
    <string name="ClientDeprecatedActivity_update_signal">Actualizar Molly</string>
    <string name="ClientDeprecatedActivity_this_version_of_the_app_is_no_longer_supported">Esta versión da aplicación non é compatible. Para continuares a enviar e recibir mensaxes, actualiza á última versión.</string>
    <string name="ClientDeprecatedActivity_update">Actualizar</string>
    <string name="ClientDeprecatedActivity_dont_update">Non actualizar</string>
    <string name="ClientDeprecatedActivity_warning">Aviso</string>
    <string name="ClientDeprecatedActivity_your_version_of_signal_has_expired_you_can_view_your_message_history">A túa versión de Signal caducou. Podes ver o historial de mensaxes, mais non poderás enviar ou recibir mensaxes ata que a actualices.</string>

    <!-- CommunicationActions -->
    <string name="CommunicationActions_no_browser_found">Non se atopou ningún navegador web.</string>
    <string name="CommunicationActions_send_email">Enviar correo electrónico</string>
    <string name="CommunicationActions_a_cellular_call_is_already_in_progress">Xa está en curso unha chamada.</string>
    <string name="CommunicationActions_start_voice_call">Iniciar chamada de voz?</string>
    <string name="CommunicationActions_cancel">Cancelar</string>
    <string name="CommunicationActions_call">Chamar</string>
    <string name="CommunicationActions_insecure_call">Chamada insegura</string>
    <string name="CommunicationActions_carrier_charges_may_apply">Posibles custos da operadora. O número ao que chamas non está rexistrado en Signal. Esta chamada farase a través da rede móbil, non por Internet.</string>

    <!-- ConfirmIdentityDialog -->

    <!-- ContactsCursorLoader -->
    <string name="ContactsCursorLoader_recent_chats">Conversas recentes</string>
    <string name="ContactsCursorLoader_contacts">Contactos</string>
    <string name="ContactsCursorLoader_groups">Grupos</string>
    <!-- Contact search header for individuals who the user has not started a conversation with but is in a group with -->
    <string name="ContactsCursorLoader_group_members">Membros do grupo</string>
    <string name="ContactsCursorLoader_phone_number_search">Buscar número de teléfono</string>
    <!-- Header for username search -->
    <string name="ContactsCursorLoader_find_by_username">Buscar por usuario</string>
    <!-- Label for my stories when selecting who to send media to -->
    <string name="ContactsCursorLoader_my_stories">As miñas historias</string>
    <!-- Text for a button that brings up a bottom sheet to create a new story. -->
    <string name="ContactsCursorLoader_new">Crear</string>
    <!-- Header for conversation search section labeled "Chats" -->
    <string name="ContactsCursorLoader__chats">Conversas</string>
    <!-- Header for conversation search section labeled "Messages" -->
    <string name="ContactsCursorLoader__messages">Mensaxes</string>

    <!-- ContactsDatabase -->
    <string name="ContactsDatabase_message_s">Mensaxe %1$s</string>
    <string name="ContactsDatabase_signal_call_s">Chamada Signal %1$s</string>

    <!-- ContactNameEditActivity -->
    <!-- Toolbar title for contact name edit activity -->
    <string name="ContactNameEditActivity_given_name">Nome propio</string>
    <string name="ContactNameEditActivity_family_name">Apelido</string>
    <string name="ContactNameEditActivity_prefix">Prefixo</string>
    <string name="ContactNameEditActivity_suffix">Sufixo</string>
    <string name="ContactNameEditActivity_middle_name">Segundo nome</string>

    <!-- ContactShareEditActivity -->
    <!-- ContactShareEditActivity toolbar title -->
    <string name="ContactShareEditActivity__send_contact">Enviar contacto</string>
    <string name="ContactShareEditActivity_type_home">Casa</string>
    <string name="ContactShareEditActivity_type_mobile">Móbil</string>
    <string name="ContactShareEditActivity_type_work">Traballo</string>
    <string name="ContactShareEditActivity_type_missing">Outra</string>
    <string name="ContactShareEditActivity_invalid_contact">O contacto seleccionado non foi válido</string>
    <!-- Content descrption for name edit button on contact share edit activity -->
    <string name="ContactShareEditActivity__edit_name">Editar nome</string>
    <!-- Content description for user avatar in edit activity -->
    <string name="ContactShareEditActivity__avatar">Avatar</string>

    <!-- ConversationItem -->
    <string name="ConversationItem_error_not_sent_tap_for_details">Non enviado, toca para máis detalles</string>
    <string name="ConversationItem_error_partially_not_delivered">Enviado parcialmente, toca para máis detalles</string>
    <string name="ConversationItem_error_network_not_delivered">Erro ao enviar</string>
    <string name="ConversationItem_received_key_exchange_message_tap_to_process">Recibida a mensaxe de intercambio de chaves; toca para continuar.</string>
    <string name="ConversationItem_group_action_left">%1$s abandonou o grupo.</string>
    <string name="ConversationItem_send_paused">Envío en pausa</string>
    <string name="ConversationItem_click_to_approve_unencrypted">Erro ao enviar, toca para volver a un modo non seguro</string>
    <string name="ConversationItem_click_to_approve_unencrypted_sms_dialog_title">Volver a SMS sen cifrar?</string>
    <string name="ConversationItem_click_to_approve_unencrypted_mms_dialog_title">Volver a MMS sen cifrar?</string>
    <string name="ConversationItem_click_to_approve_unencrypted_dialog_message">Esta mensaxe <b>non</b> será cifrada porque o seu destinatario xa non é usuario de Signal.\n\nEnviar mensaxe insegura?</string>
    <string name="ConversationItem_unable_to_open_media">Non se atopa unha aplicación para abrir este contido multimedia.</string>
    <string name="ConversationItem_copied_text">Copiouse %1$s</string>
    <string name="ConversationItem_from_s">de %1$s</string>
    <string name="ConversationItem_to_s">a %1$s</string>
    <string name="ConversationItem_read_more">Ler máis</string>
    <string name="ConversationItem_download_more">Descargar máis</string>
    <string name="ConversationItem_pending">Pendente</string>
    <string name="ConversationItem_this_message_was_deleted">Eliminouse a mensaxe.</string>
    <string name="ConversationItem_you_deleted_this_message">Eliminaches esta mensaxe.</string>
    <!-- Dialog error message shown when user can\'t download a message from someone else due to a permanent failure (e.g., unable to decrypt), placeholder is other\'s name -->
    <string name="ConversationItem_cant_download_message_s_will_need_to_send_it_again">Non se pode descargar a mensaxe. %1$s ten que reenviala.</string>
    <!-- Dialog error message shown when user can\'t download an image message from someone else due to a permanent failure (e.g., unable to decrypt), placeholder is other\'s name -->
    <string name="ConversationItem_cant_download_image_s_will_need_to_send_it_again">Non se pode descargar a imaxe. %1$s ten que reenviala.</string>
    <!-- Dialog error message shown when user can\'t download a video message from someone else due to a permanent failure (e.g., unable to decrypt), placeholder is other\'s name -->
    <string name="ConversationItem_cant_download_video_s_will_need_to_send_it_again">Non se pode descargar o vídeo. %1$s ten que reenvialo.</string>
    <!-- Dialog error message shown when user can\'t download a their own message via a linked device due to a permanent failure (e.g., unable to decrypt) -->
    <string name="ConversationItem_cant_download_message_you_will_need_to_send_it_again">Non se pode descargar a mensaxe. Terás que reenviala.</string>
    <!-- Dialog error message shown when user can\'t download a their own image message via a linked device due to a permanent failure (e.g., unable to decrypt) -->
    <string name="ConversationItem_cant_download_image_you_will_need_to_send_it_again">Non se pode descargar a imaxe. Terás que reenviala.</string>
    <!-- Dialog error message shown when user can\'t download a their own video message via a linked device due to a permanent failure (e.g., unable to decrypt) -->
    <string name="ConversationItem_cant_download_video_you_will_need_to_send_it_again">Non se pode descargar o vídeo. Terás que reenvialo.</string>

    <!-- ConversationActivity -->
    <string name="ConversationActivity_add_attachment">Engadir anexo</string>
    <string name="ConversationActivity_select_contact_info">Seleccionar información de contacto</string>
    <string name="ConversationActivity_compose_message">Redactar mensaxe</string>
    <string name="ConversationActivity_sorry_there_was_an_error_setting_your_attachment">Sentímolo, hai un erro na configuración do teu anexo.</string>
    <string name="ConversationActivity_recipient_is_not_a_valid_sms_or_email_address_exclamation">O destinatario non é un enderezo electrónico ou SMS válido!</string>
    <string name="ConversationActivity_message_is_empty_exclamation">A mensaxe está baleira!</string>
    <string name="ConversationActivity_group_members">Membros do grupo</string>
    <string name="ConversationActivity__tap_here_to_start_a_group_call">Toca aquí para iniciar unha chamada de grupo</string>

    <string name="ConversationActivity_invalid_recipient">Destinatario non válido!</string>
    <string name="ConversationActivity_added_to_home_screen">Engadido á pantalla de inicio</string>
    <string name="ConversationActivity_calls_not_supported">Chamadas non admitidas</string>
    <string name="ConversationActivity_this_device_does_not_appear_to_support_dial_actions">Este dispositivo semella non admitir as accións de marcado.</string>
    <string name="ConversationActivity_transport_insecure_sms">SMS insegura</string>
    <!-- A title for the option to send an SMS with a placeholder to put the name of their SIM card -->
    <string name="ConversationActivity_transport_insecure_sms_with_sim">SMS non seguro (%1$s)</string>
    <string name="ConversationActivity_transport_insecure_mms">MMS insegura</string>
    <!-- A title for the option to send an SMS with a placeholder to put the name of their SIM card -->
    <string name="ConversationActivity_transport_signal">Mensaxe de Signal</string>
    <string name="ConversationActivity_lets_switch_to_signal">Conversa comigo en Molly %1$s</string>
    <string name="ConversationActivity_specify_recipient">Por favor, elixe un contacto</string>
    <string name="ConversationActivity_unblock">Desbloquear</string>
    <string name="ConversationActivity_attachment_exceeds_size_limits">O anexo excede o límite para o tipo de mensaxe que estás a enviar.</string>
    <string name="ConversationActivity_unable_to_record_audio">Non é posible gravar son!</string>
    <string name="ConversationActivity_you_cant_send_messages_to_this_group">Non podes enviar mensaxes ao grupo porque xa non formas parte del.</string>
    <string name="ConversationActivity_only_s_can_send_messages">Só %1$s pode enviar mensaxes.</string>
    <string name="ConversationActivity_admins">administradores</string>
    <string name="ConversationActivity_message_an_admin">Enviar mensaxe a un administrador</string>
    <string name="ConversationActivity_cant_start_group_call">Erro ao iniciar a chamada grupal</string>
    <string name="ConversationActivity_only_admins_of_this_group_can_start_a_call">Só os administradores deste grupo poden iniciar a chamada.</string>
    <string name="ConversationActivity_there_is_no_app_available_to_handle_this_link_on_your_device">Non hai ningunha aplicación dispoñible para tratar esta ligazón no teu dispositivo.</string>
    <string name="ConversationActivity_your_request_to_join_has_been_sent_to_the_group_admin">Enviouse a solicitude á administración do grupo. Recibirás unha notificación cando a resolvan.</string>
    <string name="ConversationActivity_cancel_request">Cancelar solicitude</string>

    <string name="ConversationActivity_to_send_audio_messages_allow_signal_access_to_your_microphone">Para enviar mensaxes de son, Molly necesita acceder ao teu micrófono.</string>
    <string name="ConversationActivity_signal_requires_the_microphone_permission_in_order_to_send_audio_messages">Molly require permiso para poder enviar mensaxes de son, pero este denegouse de forma permanente. Vai a configuración da aplicación, selecciona «Permisos» e activa «Micrófono».</string>
    <string name="ConversationActivity_signal_needs_the_microphone_and_camera_permissions_in_order_to_call_s">Molly necesita permisos para acceder ao micrófono e á cámara para poder chamar a %1$s, pero denegáronse de forma permanente. Vai a configuración da aplicación, selecciona «Permisos» e activa «Micrófono» e «Cámara».</string>
    <string name="ConversationActivity_to_capture_photos_and_video_allow_signal_access_to_the_camera">Para tirar fotografías e facer vídeos, Molly necesita acceder á cámara.</string>
    <string name="ConversationActivity_signal_needs_the_camera_permission_to_take_photos_or_video">Molly necesita permiso para acceder á cámara e poder tirar fotografías, pero denegouse de forma permanente. Vai a configuración da aplicación, selecciona «Permisos» e activa «Cámara».</string>
    <string name="ConversationActivity_signal_needs_camera_permissions_to_take_photos_or_video">Molly necesita permiso para acceder á cámara e tirar fotografías ou facer vídeos.</string>
    <string name="ConversationActivity_enable_the_microphone_permission_to_capture_videos_with_sound">Habilitar o permiso ao micrófono para gravar vídeos con son.</string>
    <string name="ConversationActivity_signal_needs_the_recording_permissions_to_capture_video">Molly necesita permiso para acceder ao micrófono e poder gravar vídeos, pero denegouse. Vai a configuración da aplicación, selecciona «Permisos» e activa «Micrófono» e «Cámara».</string>
    <string name="ConversationActivity_signal_needs_recording_permissions_to_capture_video">Molly necesita acceder ao micrófono para gravar vídeos.</string>

    <string name="ConversationActivity_quoted_contact_message">%1$s %2$s</string>
    <string name="ConversationActivity_signal_cannot_sent_sms_mms_messages_because_it_is_not_your_default_sms_app">Signal non pode enviar SMS nin MMS porque non é a túa aplicación predefinida de SMS. Gustaríache cambiar isto nos axustes de Android?</string>
    <string name="ConversationActivity_yes">Si</string>
    <string name="ConversationActivity_no">Non</string>
    <string name="ConversationActivity_search_position">%1$d de %2$d</string>
    <string name="ConversationActivity_no_results">Sen resultados</string>

    <string name="ConversationActivity_sticker_pack_installed">Paquete de stickers instalado</string>
    <string name="ConversationActivity_new_say_it_with_stickers">Novo! Dille ola con stickers</string>

    <string name="ConversationActivity_cancel">Cancelar</string>
    <string name="ConversationActivity_delete_conversation">Borrar conversa?</string>
    <string name="ConversationActivity_delete_and_leave_group">Eliminar e deixar o grupo?</string>
    <string name="ConversationActivity_this_conversation_will_be_deleted_from_all_of_your_devices">Esta conversa eliminarase de todos os teus dispositivos.</string>
    <string name="ConversationActivity_you_will_leave_this_group_and_it_will_be_deleted_from_all_of_your_devices">Abandonarás este grupo e eliminarase de todos os teus dispositivos.</string>
    <string name="ConversationActivity_delete">Eliminar</string>
    <string name="ConversationActivity_delete_and_leave">Eliminar e saír</string>
    <string name="ConversationActivity__to_call_s_signal_needs_access_to_your_microphone">Para chamar a %1$s, Molly necesita acceder ao teu micrófono.</string>


    <string name="ConversationActivity_join">Unirse</string>
    <string name="ConversationActivity_full">Completo</string>

    <string name="ConversationActivity_error_sending_media">Erro ao enviar o multimedia</string>

    <string name="ConversationActivity__reported_as_spam_and_blocked">Denunciado como correo lixo e bloqueado.</string>

    <!-- Message shown when opening an SMS conversation with SMS disabled and they have unexported sms messages -->
    <string name="ConversationActivity__sms_messaging_is_currently_disabled_you_can_export_your_messages_to_another_app_on_your_phone">As mensaxes SMS non están activas. Podes exportar as túas mensaxes noutra aplicación do teu dispositivo.</string>
    <!-- Message shown when opening an SMS conversation with SMS disabled and they have unexported sms messages -->
    <string name="ConversationActivity__sms_messaging_is_no_longer_supported_in_signal_you_can_export_your_messages_to_another_app_on_your_phone">Xa non se poden mandar mensaxes SMS en Signal. Podes exportar as túas mensaxes noutra aplicación do teu dispositivo.</string>
    <!-- Action button shown when in sms conversation, sms is disabled, and unexported sms messages are present -->
    <string name="ConversationActivity__export_sms_messages">Exportar mensaxes SMS</string>
    <!-- Message shown when opening an SMS conversation with SMS disabled and there are no exported messages -->
    <string name="ConversationActivity__sms_messaging_is_currently_disabled_invite_s_to_to_signal_to_keep_the_conversation_here">As mensaxes SMS non están activas. Convida a %1$s a Signal para seguir falando.</string>
    <!-- Message shown when opening an SMS conversation with SMS disabled and there are no exported messages -->
    <string name="ConversationActivity__sms_messaging_is_no_longer_supported_in_signal_invite_s_to_to_signal_to_keep_the_conversation_here">Xa non se poden mandar mensaxes SMS en Signal. Convida a %1$s a Signal para seguir falando.</string>
    <!-- Action button shown when opening an SMS conversation with SMS disabled and there are no exported messages -->
    <string name="ConversationActivity__invite_to_signal">Convidar a Signal</string>
    <!-- Snackbar message shown after dismissing the full screen sms export megaphone indicating we\'ll do it again soon -->
    <string name="ConversationActivity__you_will_be_reminded_again_soon">Lembrarémoscho de novo pronto.</string>

    <!-- ConversationAdapter -->
    <plurals name="ConversationAdapter_n_unread_messages">
        <item quantity="one">%1$d mensaxe sen ler</item>
        <item quantity="other">%1$d mensaxes sen ler</item>
    </plurals>

    <!-- ConversationFragment -->
    <!-- Toast text when contacts activity is not found -->
    <string name="ConversationFragment__contacts_app_not_found">Non se atopa unha aplicación de contactos.</string>
    <plurals name="ConversationFragment_delete_selected_messages">
        <item quantity="one">Borrar a mensaxe seleccionada?</item>
        <item quantity="other">Borrar as mensaxes seleccionadas?</item>
    </plurals>
    <string name="ConversationFragment_save_to_sd_card">Gardar no almacenamento?</string>
    <plurals name="ConversationFragment_saving_n_media_to_storage_warning">
        <item quantity="one">Ao gardar este elemento multimedia no almacenamento permitirás que outras aplicacións do teu dispositivo accedan a el. \n\nDesexas continuar?</item>
        <item quantity="other">Ao gardar %1$d elementos multimedia no almacenamento permitirás que outras aplicacións do teu dispositivo accedan a eles. \n\nDesexas continuar?</item>
    </plurals>
    <plurals name="ConversationFragment_error_while_saving_attachments_to_sd_card">
        <item quantity="one">Erro ao gardar o anexo no almacenamento!</item>
        <item quantity="other">Erro ao gardar os anexos no almacenamento!</item>
    </plurals>
    <string name="ConversationFragment_unable_to_write_to_sd_card_exclamation">Non é posible escribir no almacenamento!</string>
    <plurals name="ConversationFragment_saving_n_attachments">
        <item quantity="one">Gardando anexo</item>
        <item quantity="other">Gardando %1$d anexos</item>
    </plurals>
    <plurals name="ConversationFragment_saving_n_attachments_to_sd_card">
        <item quantity="one">Gardando anexo no almacenamento…</item>
        <item quantity="other">Gardando %1$d anexos no almacenamento…</item>
    </plurals>
    <string name="ConversationFragment_pending">Pendente…</string>
    <string name="ConversationFragment_push">Datos (Signal)</string>
    <string name="ConversationFragment_mms">MMS</string>
    <string name="ConversationFragment_sms">SMS</string>
    <string name="ConversationFragment_deleting">Borrando</string>
    <string name="ConversationFragment_deleting_messages">Borrando mensaxes…</string>
    <string name="ConversationFragment_delete_for_me">Eliminar para min</string>
    <string name="ConversationFragment_delete_for_everyone">Eliminar para todos</string>
    <!-- Dialog button for deleting one or more note-to-self messages only on this device, leaving that same message intact on other devices. -->
    <string name="ConversationFragment_delete_on_this_device">Eliminar deste dispositivo</string>
    <!-- Dialog button for deleting one or more note-to-self messages on all linked devices. -->
    <string name="ConversationFragment_delete_everywhere">Eliminar de todos os dispositivos</string>
    <string name="ConversationFragment_this_message_will_be_deleted_for_everyone_in_the_conversation">Esta mensaxe eliminarase para todos na conversa se están nunha versión recente de Signal. Poderán ver que eliminaches a mensaxe.</string>
    <string name="ConversationFragment_quoted_message_not_found">Non se atopou a mensaxe orixinal</string>
    <string name="ConversationFragment_quoted_message_no_longer_available">A mensaxe orixinal xa non está dispoñible</string>
    <string name="ConversationFragment_failed_to_open_message">Erro ao abrir a mensaxe</string>
    <string name="ConversationFragment_you_can_swipe_to_the_right_reply">Arrastra cara á dereita sobre calquera mensaxe para responder rapidamente</string>
    <string name="ConversationFragment_you_can_swipe_to_the_left_reply">Arrastra cara á esquerda sobre calquera mensaxe para responder rapidamente</string>
    <string name="ConversationFragment_outgoing_view_once_media_files_are_automatically_removed">Os ficheiros multimedia dunha soa visualización elimínanse automaticamente despois de envialos</string>
    <string name="ConversationFragment_you_already_viewed_this_message">Xa viches esta mensaxe</string>
    <string name="ConversationFragment__you_can_add_notes_for_yourself_in_this_conversation">Podes engadir notas para ti mesmo nesta conversa.\nAs notas estarán sincronizadas se a conta ten dispositivos conectados.</string>
    <string name="ConversationFragment__d_group_members_have_the_same_name">%1$d membros do grupo teñen o mesmo nome.</string>
    <string name="ConversationFragment__tap_to_review">Toca para revisar</string>
    <string name="ConversationFragment__review_requests_carefully">Revisa as solicitudes con atención</string>
    <string name="ConversationFragment__signal_found_another_contact_with_the_same_name">Molly atopou outro conctacto co mesmo nome.</string>
    <string name="ConversationFragment_contact_us">Contacto</string>
    <string name="ConversationFragment_verify">Comprobar</string>
    <string name="ConversationFragment_not_now">Agora non</string>
    <string name="ConversationFragment_your_safety_number_with_s_changed">O teu número de seguranza con %1$s cambiou</string>
    <string name="ConversationFragment_your_safety_number_with_s_changed_likey_because_they_reinstalled_signal">O teu número de seguranza con %1$s cambiou probablemente porque reinstalou Signal ou mudou de dispositivo. Toca Verificar para confirmar o novo número. Isto é opcional.</string>
    <!-- Message shown to indicate which notification profile is on/active -->
    <string name="ConversationFragment__s_on">%1$sactivo</string>
    <!-- Dialog title for block group link join requests -->
    <string name="ConversationFragment__block_request">Bloquear solicitude?</string>
    <!-- Dialog message for block group link join requests -->
    <string name="ConversationFragment__s_will_not_be_able_to_join_or_request_to_join_this_group_via_the_group_link">%1$s non poderá unirse ou solicitar unirse a este grupo a través da ligazón do grupo. Pode engadirse xente manualmente.</string>
    <!-- Dialog confirm block request button -->
    <string name="ConversationFragment__block_request_button">Bloquear solicitude</string>
    <!-- Dialog cancel block request button -->
    <string name="ConversationFragment__cancel">Cancelar</string>
    <!-- Message shown after successfully blocking join requests for a user -->
    <string name="ConversationFragment__blocked">Bloqueado</string>
    <!-- Label for a button displayed in conversation list to clear the chat filter -->
    <string name="ConversationListFragment__clear_filter">Limpar filtro</string>
    <!-- Notice on chat list when no unread chats are available, centered on display -->
    <string name="ConversationListFragment__no_unread_chats">Non hai conversas sen ler</string>
    <plurals name="ConversationListFragment_delete_selected_conversations">
        <item quantity="one">Borrar a conversa seleccionada?</item>
        <item quantity="other">Borrar as conversas seleccionadas?</item>
    </plurals>
    <plurals name="ConversationListFragment_this_will_permanently_delete_all_n_selected_conversations">
        <item quantity="one">Isto eliminará de xeito permanente a conversa seleccionada.</item>
        <item quantity="other">Isto eliminará de xeito permanente as %1$d conversas seleccionadas.</item>
    </plurals>
    <string name="ConversationListFragment_deleting">Borrando</string>
    <string name="ConversationListFragment_deleting_selected_conversations">Borrando as conversas seleccionadas…</string>
    <plurals name="ConversationListFragment_conversations_archived">
        <item quantity="one">Conversa arquivada</item>
        <item quantity="other">%1$d conversas arquivadas</item>
    </plurals>
    <string name="ConversationListFragment_undo">Desfacer</string>
    <plurals name="ConversationListFragment_moved_conversations_to_inbox">
        <item quantity="one">A conversa moveuse á caixa de entrada</item>
        <item quantity="other">%1$d conversas movéronse á caixa de entrada</item>
    </plurals>
    <plurals name="ConversationListFragment_read_plural">
        <item quantity="one">Lidos</item>
        <item quantity="other">Lido</item>
    </plurals>
    <plurals name="ConversationListFragment_unread_plural">
        <item quantity="one">Sen ler</item>
        <item quantity="other">Sen ler</item>
    </plurals>
    <plurals name="ConversationListFragment_pin_plural">
        <item quantity="one">Ancorar</item>
        <item quantity="other">Ancorar</item>
    </plurals>
    <plurals name="ConversationListFragment_unpin_plural">
        <item quantity="one">Desancorar</item>
        <item quantity="other">Desancorar</item>
    </plurals>
    <plurals name="ConversationListFragment_mute_plural">
        <item quantity="one">Silenciar</item>
        <item quantity="other">Silenciar</item>
    </plurals>
    <plurals name="ConversationListFragment_unmute_plural">
        <item quantity="one">Desactivar silencio</item>
        <item quantity="other">Desactivar silencio</item>
    </plurals>
    <string name="ConversationListFragment_select">Seleccionar</string>
    <plurals name="ConversationListFragment_archive_plural">
        <item quantity="one">Arquivar</item>
        <item quantity="other">Arquivar</item>
    </plurals>
    <plurals name="ConversationListFragment_unarchive_plural">
        <item quantity="one">Desarquivar</item>
        <item quantity="other">Desarquivar</item>
    </plurals>
    <plurals name="ConversationListFragment_delete_plural">
        <item quantity="one">Borrar</item>
        <item quantity="other">Borrar</item>
    </plurals>
    <string name="ConversationListFragment_select_all">Seleccionar todo</string>
    <plurals name="ConversationListFragment_s_selected">
        <item quantity="one">%1$d seleccionado</item>
        <item quantity="other">%1$d seleccionados</item>
    </plurals>

    <!-- Show in conversation list overflow menu to open selection bottom sheet -->
    <string name="ConversationListFragment__notification_profile">Perfil de notificacións</string>
    <!-- Tooltip shown after you have created your first notification profile -->
    <string name="ConversationListFragment__turn_your_notification_profile_on_or_off_here">Activa ou desactiva o teu perfil de notificacións aquí.</string>
    <!-- Message shown in top toast to indicate the named profile is on -->
    <string name="ConversationListFragment__s_on">%1$sactivo</string>

    <!-- ConversationListItem -->
    <string name="ConversationListItem_key_exchange_message">Mensaxe de intercambio de chaves</string>

    <!-- ConversationListItemAction -->
    <string name="ConversationListItemAction_archived_conversations_d">Conversas arquivadas (%1$d)</string>

    <!-- ConversationTitleView -->
    <string name="ConversationTitleView_verified">Verificado</string>
    <string name="ConversationTitleView_you">Ti</string>

    <!-- ConversationTypingView -->
    <string name="ConversationTypingView__plus_d">+%1$d</string>

    <!-- Title for a reminder bottom sheet to users who have re-registered that they need to go back to re-link their devices. -->
    <string name="RelinkDevicesReminderFragment__relink_your_devices">Volve vincular os dispositivos</string>
    <!-- Description for a reminder bottom sheet to users who have re-registered that they need to go back to re-link their devices. -->
    <string name="RelinkDevicesReminderFragment__the_devices_you_added_were_unlinked">Os dispositivos que conectaches desvinculáronse cando o teu dispositivo quedou sen rexistrar. Vai a Configuración e volve vincular todos os dispositivos.</string>
    <!-- Button label for the re-link devices bottom sheet reminder to navigate to the Devices page in the settings. -->
    <string name="RelinkDevicesReminderFragment__open_settings">Abrir configuración</string>
    <!-- Button label for the re-link devices bottom sheet reminder to dismiss the pop up. -->
    <string name="RelinkDevicesReminderFragment__later">Máis tarde</string>

    <!-- CreateGroupActivity -->
    <string name="CreateGroupActivity__select_members">Elexir membros</string>

    <!-- ConversationListFilterPullView -->
    <!-- Note in revealable view before fully revealed -->
    <string name="ConversationListFilterPullView__pull_down_to_filter">Arrastrar para filtrar</string>
    <!-- Note in revealable view after fully revealed -->
    <string name="ConversationListFilterPullView__release_to_filter">Soltar para filtrar</string>

    <!-- CreateProfileActivity -->
    <string name="CreateProfileActivity__profile">Perfil</string>
    <string name="CreateProfileActivity_error_setting_profile_photo">Erro ao establecer a fotografía do perfil</string>
    <string name="CreateProfileActivity_problem_setting_profile">Problemas ao establecer o perfil</string>
    <string name="CreateProfileActivity_set_up_your_profile">Establece o teu perfil</string>
    <string name="CreateProfileActivity_signal_profiles_are_end_to_end_encrypted">O teu perfil e os cambios que realices serán visibles para as persoas coas que falas por mensaxe, os teus contactos e grupos.</string>
    <string name="CreateProfileActivity_set_avatar_description">Establecer avatar</string>

    <!-- ProfileCreateFragment -->
    <!-- Displayed at the top of the screen and explains how profiles can be viewed. -->
    <string name="ProfileCreateFragment__profiles_are_visible_to_contacts_and_people_you_message">Os perfís son visibles para as persoas coas que falas por mensaxe, os teus contactos e grupos.</string>
    <!-- Title of clickable row to select phone number privacy settings -->
    <string name="ProfileCreateFragment__who_can_find_me">Quen me pode atopar polo meu número?</string>

    <!-- WhoCanSeeMyPhoneNumberFragment -->
    <!-- Toolbar title for this screen -->
    <string name="WhoCanSeeMyPhoneNumberFragment__who_can_find_me_by_number">Quen me pode atopar polo meu número?</string>
    <!-- Description for radio item stating anyone can see your phone number -->
    <string name="WhoCanSeeMyPhoneNumberFragment__anyone_who_has">Calquera que teña o teu número de teléfono na súa lista de contactos verate como contacto en Signal. O resto poderá atoparte buscando o teu número.</string>
    <!-- Description for radio item stating no one will be able to see your phone number -->
    <string name="WhoCanSeeMyPhoneNumberFragment__nobody_on_signal">Ninguén en Signal poderá atoparte polo teu número de teléfono.</string>

    <!-- ChooseBackupFragment -->
    <string name="ChooseBackupFragment__restore_from_backup">Restaurar desde a copia de seguranza?</string>
    <string name="ChooseBackupFragment__restore_your_messages_and_media">Restaura as túas mensaxes e contido multimedia desde unha copia local. Se non o fas agora, non poderás facelo máis tarde.</string>
    <string name="ChooseBackupFragment__icon_content_description">Restablece desde a icona da copia de seguranza</string>
    <string name="ChooseBackupFragment__choose_backup">Escolle copia de seguranza</string>
    <string name="ChooseBackupFragment__learn_more">Saber máis</string>
    <string name="ChooseBackupFragment__no_file_browser_available">Non hai un navegador dispoñible</string>

    <!-- RestoreBackupFragment -->
    <string name="RestoreBackupFragment__restore_complete">Restablecemento completo</string>
    <string name="RestoreBackupFragment__to_continue_using_backups_please_choose_a_folder">Elixe un cartafol para seguir usando copias de seguranza. As novas copias gardaranse nese cartafol.</string>
    <string name="RestoreBackupFragment__choose_folder">Elixe un cartafol</string>
    <string name="RestoreBackupFragment__not_now">Agora non</string>
    <!-- Couldn\'t find the selected backup -->
    <string name="RestoreBackupFragment__backup_not_found">Non se atopou a copia de seguranza.</string>
    <!-- Couldn\'t read the selected backup -->
    <string name="RestoreBackupFragment__backup_could_not_be_read">Erro na lectura da copia de seguranza.</string>
    <!-- Backup has an unsupported file extension -->
    <string name="RestoreBackupFragment__backup_has_a_bad_extension">A copia de seguranza ten unha extensión incorrecta.</string>

    <!-- BackupsPreferenceFragment -->
    <string name="BackupsPreferenceFragment__chat_backups">Copias de seguranza das conversas</string>
    <string name="BackupsPreferenceFragment__backups_are_encrypted_with_a_passphrase">As copias de seguranza están cifradas cunha frase de seguridade e gárdanse no teu dispositivo.</string>
    <string name="BackupsPreferenceFragment__create_backup">Crear copia de seguranza</string>
    <string name="BackupsPreferenceFragment__last_backup">Última copia: %1$s</string>
    <string name="BackupsPreferenceFragment__backup_folder">Cartafol da copia</string>
    <!-- Title for a preference item allowing the user to selected the hour of the day when their chats are backed up. -->
    <string name="BackupsPreferenceFragment__backup_time">Hora da copia de seguranza</string>
    <string name="BackupsPreferenceFragment__verify_backup_passphrase">Verificar frase de seguridade</string>
    <string name="BackupsPreferenceFragment__test_your_backup_passphrase">Comproba a frase de seguridade da copia e verifica que concorda</string>
    <string name="BackupsPreferenceFragment__turn_on">Acender</string>
    <string name="BackupsPreferenceFragment__turn_off">Apagar</string>
    <string name="BackupsPreferenceFragment__to_restore_a_backup">"Para restablecer a copia, instala de novo Molly. Abre a aplicación e toca en «Restablecer copia de seguranza» e despois busca o ficheiro da copia. %1$s"</string>
    <string name="BackupsPreferenceFragment__learn_more">Saber máis</string>
    <string name="BackupsPreferenceFragment__in_progress">En progreso…</string>
    <!-- Status text shown in backup preferences when verifying a backup -->
    <string name="BackupsPreferenceFragment__verifying_backup">Verificando copia de seguranza…</string>
    <string name="BackupsPreferenceFragment__d_so_far">%1$d por agora…</string>
    <!-- Show percentage of completion of backup -->
    <string name="BackupsPreferenceFragment__s_so_far">%1$s%% por agora…</string>
    <string name="BackupsPreferenceFragment_signal_requires_external_storage_permission_in_order_to_create_backups">Molly require permiso de almacenamento para poder crear copias de seguranza, pero este denegouseo de forma permanente. Vai a configuración da aplicación, selecciona «Permisos» e activa «Almacenamento».</string>


    <!-- CustomDefaultPreference -->
    <string name="CustomDefaultPreference_using_custom">Uso personalizado: %1$s</string>
    <string name="CustomDefaultPreference_using_default">Uso predefinido: %1$s</string>
    <string name="CustomDefaultPreference_none">Ningunha</string>

    <!-- AvatarSelectionBottomSheetDialogFragment -->
    <string name="AvatarSelectionBottomSheetDialogFragment__taking_a_photo_requires_the_camera_permission">Para facer unha foto precisas permiso para acceder á cámara.</string>
    <string name="AvatarSelectionBottomSheetDialogFragment__viewing_your_gallery_requires_the_storage_permission">Para ver a galería precisas permiso de almacenamento.</string>

    <!-- DateUtils -->
    <string name="DateUtils_just_now">Agora</string>
    <string name="DateUtils_minutes_ago">%1$dm</string>
    <string name="DateUtils_today">Hoxe</string>
    <string name="DateUtils_yesterday">Onte</string>
    <!-- When scheduling a message, %1$s replaced with either today, tonight, or tomorrow. %2$s replaced with the time. e.g. Tonight at 9:00pm -->
    <string name="DateUtils_schedule_at">%1$s ás %2$s</string>
    <!-- Used when getting a time in the future. For example, Tomorrow at 9:00pm -->
    <string name="DateUtils_tomorrow">Mañá</string>
    <!-- Used in the context: Tonight at 9:00pm for example. Specifically this is after 7pm -->
    <string name="DateUtils_tonight">Esta noite</string>

    <!-- Scheduled Messages -->
    <!-- Title for dialog that shows all the users scheduled messages for a chat -->
    <string name="ScheduledMessagesBottomSheet__schedules_messages">Mensaxes programadas</string>
    <!-- Option when scheduling a message to select a specific date and time to send a message -->
    <string name="ScheduledMessages_pick_time">Escoller data e hora</string>
    <!-- Title for dialog explaining to users how the scheduled messages work -->
    <string name="ScheduleMessageFTUXBottomSheet__title">Mensaxes programadas</string>
    <!-- Disclaimer text for scheduled messages explaining to users that the scheduled messages will only send if connected to the internet -->
    <string name="ScheduleMessageFTUXBottomSheet__disclaimer">Cando envíes unha mensaxe programada, asegúrate de que o teu dispositivo estea acendido e conectado a Internet no momento do envío. Se non é así, a túa mensaxe enviarase cando o teu dispositivo se volva conectar.</string>
    <!-- Confirmation button text acknowledging the user understands the disclaimer -->
    <string name="ScheduleMessageFTUXBottomSheet__okay">De acordo</string>
    <!-- Title for section asking users to allow alarm permissions for scheduled messages -->
    <string name="ScheduleMessageFTUXBottomSheet_enable_title">Para activar a programación de mensaxes:</string>
    <!-- Title for dialog asking users to allow alarm permissions for scheduled messages -->
    <string name="ReenableScheduleMessagesDialogFragment_reenable_title">Para reactivar a programación de mensaxes:</string>
    <!-- Title of dialog with a calendar to select the date the user wants to schedule a message. -->
    <string name="ScheduleMessageTimePickerBottomSheet__select_date_title">Seleccionar data</string>
    <!-- Title of dialog with a clock to select the time at which the user wants to schedule a message. -->
    <string name="ScheduleMessageTimePickerBottomSheet__select_time_title">Seleccionar hora</string>
    <!-- Title of dialog that allows user to set the time and day that their message will be sent -->
    <string name="ScheduleMessageTimePickerBottomSheet__dialog_title">Programar mensaxe</string>
    <!-- Text for confirmation button when scheduling messages that allows the user to confirm and schedule the sending time -->
    <string name="ScheduleMessageTimePickerBottomSheet__schedule_send">Programar envío</string>
    <!-- Disclaimer in message scheduling dialog. %1$s replaced with a GMT offset (e.g. GMT-05:00), and %2$s is replaced with the time zone name (e.g. Eastern Standard Time) -->
    <string name="ScheduleMessageTimePickerBottomSheet__timezone_disclaimer">Todas as horas en (%1$s) %2$s</string>
    <!-- Warning dialog message text shown when select time for scheduled send is in the past resulting in an immediate send if scheduled. -->
    <string name="ScheduleMessageTimePickerBottomSheet__select_time_in_past_dialog_warning">A hora seleccionada xa pasou. Enviarase unha mensaxe inmediatamente.</string>
    <!-- Positive button text for warning dialog shown when scheduled send is in the past -->
    <string name="ScheduleMessageTimePickerBottomSheet__select_time_in_past_dialog_positive_button">Enviar inmediatamente</string>

    <!-- Context menu option to send a scheduled message now -->
    <string name="ScheduledMessagesBottomSheet_menu_send_now">Enviar agora</string>
    <!-- Context menu option to reschedule a selected message -->
    <string name="ScheduledMessagesBottomSheet_menu_reschedule">Volver programar</string>
    <!-- Button in dialog asking user if they are sure they want to delete the selected scheduled message -->
    <string name="ScheduledMessagesBottomSheet_delete_dialog_action">Borrar</string>
    <!-- Button in dialog asking user if they are sure they want to delete the selected scheduled message -->
    <string name="ScheduledMessagesBottomSheet_delete_dialog_message">Borrar mensaxe programada seleccionada?</string>
    <!-- Progress message shown while deleting selected scheduled message -->
    <string name="ScheduledMessagesBottomSheet_deleting_progress_message">Borrando mensaxe programada…</string>

    <!-- DecryptionFailedDialog -->
    <string name="DecryptionFailedDialog_chat_session_refreshed">Sesión de conversa actualizada</string>
    <string name="DecryptionFailedDialog_signal_uses_end_to_end_encryption">Signal utiliza cifrado de extremo a extremo e podería ter que actualizar a sesión de conversa ocasionalmente. Isto non afecta á seguridade da conversa, pero poderías perder algunha mensaxe deste contacto, polo que igual ten que volver a enviarcho.</string>

    <!-- DeviceListActivity -->
    <string name="DeviceListActivity_unlink_s">Desvincular \'%1$s\'?</string>
    <string name="DeviceListActivity_by_unlinking_this_device_it_will_no_longer_be_able_to_send_or_receive">Ao desvincular este dispositivo, non volverá estar dispoñible para enviar nin recibir mensaxes.</string>
    <string name="DeviceListActivity_network_connection_failed">Erro de conexión á rede</string>
    <string name="DeviceListActivity_try_again">Volver tentar</string>
    <string name="DeviceListActivity_unlinking_device">Desvinculando dispositivo…</string>
    <string name="DeviceListActivity_unlinking_device_no_ellipsis">Desvinculando dispositivo</string>
    <string name="DeviceListActivity_network_failed">Erro de rede!</string>

    <!-- DeviceListItem -->
    <string name="DeviceListItem_unnamed_device">Dispositivo sen nome</string>
    <string name="DeviceListItem_linked_s">Vinculado %1$s</string>
    <string name="DeviceListItem_last_active_s">Última actividade %1$s</string>
    <string name="DeviceListItem_today">Hoxe</string>

    <!-- DocumentView -->
    <string name="DocumentView_unnamed_file">Ficheiro sen nome</string>

    <!-- DozeReminder -->
    <string name="DozeReminder_optimize_for_missing_play_services">Optimizar cando falte Servizos Play.</string>
    <string name="DozeReminder_this_device_does_not_support_play_services_tap_to_disable_system_battery">Este dispositivo non é compatible con Servizos Play. Toca para desactivar as optimizacións da batería do sistema que evitan que Molly recupere mensaxes mentres está inactivo.</string>

    <!-- ExpiredBuildReminder -->
    <string name="ExpiredBuildReminder_this_version_of_signal_has_expired">Esta versión de Signal caducou. Actualiza para poder enviar e recibir mensaxes.</string>
    <string name="ExpiredBuildReminder_update_now">Actualiza</string>

    <!-- PendingGroupJoinRequestsReminder -->
    <plurals name="PendingGroupJoinRequestsReminder_d_pending_member_requests">
        <item quantity="one">%1$d solicitude de membros pendente.</item>
        <item quantity="other">%1$d solicitudes de membros pendentes.</item>
    </plurals>
    <string name="PendingGroupJoinRequestsReminder_view">Ver</string>

    <!-- GcmRefreshJob -->
    <string name="GcmRefreshJob_Permanent_Signal_communication_failure">Erro de comunicación permanente!</string>
    <string name="GcmRefreshJob_Signal_was_unable_to_register_with_Google_Play_Services">Non foi posible rexistrar Molly con Servizos de Google Play. As mensaxes e chamadas de Molly desactiváronse; tenta rexistrarte de novo en Configuración &gt; Avanzado.</string>


    <!-- GiphyActivity -->
    <string name="GiphyActivity_error_while_retrieving_full_resolution_gif">Erro ao recuperar o GIF coa resolución completa</string>

    <!-- GiphyFragmentPageAdapter -->

    <!-- AddToGroupActivity -->
    <string name="AddToGroupActivity_add_member">Engadir membro?</string>
    <string name="AddToGroupActivity_add_s_to_s">Engadir a «%1$s» a «%2$s»?</string>
    <string name="AddToGroupActivity_s_added_to_s">«%1$s» engadiuse a «%2$s».</string>
    <string name="AddToGroupActivity_add_to_group">Engadir ao grupo</string>
    <string name="AddToGroupActivity_add_to_groups">Engadir aos grupos</string>
    <string name="AddToGroupActivity_this_person_cant_be_added_to_legacy_groups">Esta persoa non se pode engadir aos grupos clásicos.</string>
    <string name="AddToGroupActivity_add">Engadir</string>
    <string name="AddToGroupActivity_add_to_a_group">Engadir ao grupo</string>

    <!-- ChooseNewAdminActivity -->
    <string name="ChooseNewAdminActivity_choose_new_admin">Escolle novo administrador</string>
    <string name="ChooseNewAdminActivity_done">Feito</string>
    <string name="ChooseNewAdminActivity_you_left">Saíches de «%1$s».</string>

    <!-- GroupMembersDialog -->
    <string name="GroupMembersDialog_you">Ti</string>

    <!-- GV2 access levels -->
    <string name="GroupManagement_access_level_anyone">Calquera</string>
    <string name="GroupManagement_access_level_all_members">Todos os membros</string>
    <string name="GroupManagement_access_level_only_admins">Só administradores</string>
    <string name="GroupManagement_access_level_no_one">Ninguén</string>
  <!-- Removed by excludeNonTranslatables <string name="GroupManagement_access_level_unknown" translatable="false">Unknown</string> -->
    <array name="GroupManagement_edit_group_membership_choices">
        <item>@string/GroupManagement_access_level_all_members</item>
        <item>@string/GroupManagement_access_level_only_admins</item>
    </array>
    <array name="GroupManagement_edit_group_info_choices">
        <item>@string/GroupManagement_access_level_all_members</item>
        <item>@string/GroupManagement_access_level_only_admins</item>
    </array>

    <!-- GV2 invites sent -->
    <plurals name="GroupManagement_invitation_sent">
        <item quantity="one">Invitación enviada</item>
        <item quantity="other">%1$d invitacións enviadas</item>
    </plurals>
    <string name="GroupManagement_invite_single_user">Non podes engadir a «%1$s» automaticamente a este grupo.\n\nRecibiron invitacións para participar e non verán ningunha mensaxe do grupo ata que acepten.</string>
    <string name="GroupManagement_invite_multiple_users">Estes usuarios non se poden engadir automaticamente a este grupo.\n\nRecibiron unha invitación para participar no grupo e non verán ningunha mensaxe do grupo ata que acepten.</string>

    <!-- GroupsV1MigrationLearnMoreBottomSheetDialogFragment -->
    <string name="GroupsV1MigrationLearnMore_what_are_new_groups">Que son os Novos Grupos?</string>
    <string name="GroupsV1MigrationLearnMore_new_groups_have_features_like_mentions">Os Novos grupos teñen características como as @mencións e administradores do grupo, e no futuro terán aínda máis ferramentas.</string>
    <string name="GroupsV1MigrationLearnMore_all_message_history_and_media_has_been_kept">Todo o historial de mensaxes e multimedia gardouse antes da actualización.</string>
    <string name="GroupsV1MigrationLearnMore_you_will_need_to_accept_an_invite_to_join_this_group_again">Tes que aceptar a invitación para unirte outra vez a este grupo, e non recibirás mensaxes do grupo ate que aceptes.</string>
    <plurals name="GroupsV1MigrationLearnMore_these_members_will_need_to_accept_an_invite">
        <item quantity="one">Este membro ten que aceptar o convite para unirse ao grupo e non recibirá mensaxes do grupo ata que acepte:</item>
        <item quantity="other">Estes membros teñen que aceptar a invitación outra vez para unirse ao grupo e non recibirán mensaxes do grupo ata que acepten:</item>
    </plurals>
    <plurals name="GroupsV1MigrationLearnMore_these_members_were_removed_from_the_group">
        <item quantity="one">Este membro foi eliminado do grupo e non poderá volver a unirse ata que actualice:</item>
        <item quantity="other">Estes membros elimináronse do grupo e non poderán volver a unirse ata que actualicen:</item>
    </plurals>

    <!-- GroupsV1MigrationInitiationBottomSheetDialogFragment -->
    <string name="GroupsV1MigrationInitiation_upgrade_to_new_group">Actualizar a Novo Grupo</string>
    <string name="GroupsV1MigrationInitiation_upgrade_this_group">Actualizar este grupo</string>
    <string name="GroupsV1MigrationInitiation_new_groups_have_features_like_mentions">Os Novos Grupos teñen características como as @mencións e administradores do grupo, e no futuro terán aínda máis ferramentas.</string>
    <string name="GroupsV1MigrationInitiation_all_message_history_and_media_will_be_kept">Todo o historial e multimedia gardarase antes de actualizar.</string>
    <string name="GroupsV1MigrationInitiation_encountered_a_network_error">Atopamos un erro na rede. Inténtao máis tarde.</string>
    <string name="GroupsV1MigrationInitiation_failed_to_upgrade">Erro ao actualizar.</string>
    <plurals name="GroupsV1MigrationInitiation_these_members_will_need_to_accept_an_invite">
        <item quantity="one">Este membro ten que aceptar o convite para unirse ao grupo outra vez e non recibirá mensaxes do grupo ata que acepte:</item>
        <item quantity="other">Estes membros teñen que aceptar a invitación para unirse novamente ao grupo e non recibirán mensaxes do grupo ata que acepten:</item>
    </plurals>
    <plurals name="GroupsV1MigrationInitiation_these_members_are_not_capable_of_joining_new_groups">
        <item quantity="one">Este membro non pode unirse aos Novos Grupos e eliminarase do grupo:</item>
        <item quantity="other">Estes membros non poden unirse aos Novos Grupos e eliminaranse do grupo:</item>
    </plurals>

    <!-- GroupsV1MigrationSuggestionsReminder -->
    <plurals name="GroupsV1MigrationSuggestionsReminder_members_couldnt_be_added_to_the_new_group">
        <item quantity="one">%1$d membro non puido ser engadido ao Novo Grupo. Queres engadilo agora?</item>
        <item quantity="other">%1$d membros non se puideron engadir de novo ao Novo Grupo. Queres engadilos agora?</item>
    </plurals>
    <plurals name="GroupsV1MigrationSuggestionsReminder_add_members">
        <item quantity="one">Engadir un membro</item>
        <item quantity="other">Engadir membros</item>
    </plurals>
    <string name="GroupsV1MigrationSuggestionsReminder_no_thanks">Non, grazas</string>

    <!-- GroupsV1MigrationSuggestionsDialog -->
    <plurals name="GroupsV1MigrationSuggestionsDialog_add_members_question">
        <item quantity="one">Engadir un membro?</item>
        <item quantity="other">Engadir membros?</item>
    </plurals>
    <plurals name="GroupsV1MigrationSuggestionsDialog_these_members_couldnt_be_automatically_added">
        <item quantity="one">Este membro non puido ser automáticamente engadido ó Novo Grupo cando foi actualizado:</item>
        <item quantity="other">Estes membros non se puideron engadir automaticamente ao Novo Grupo cando se actualizou:</item>
    </plurals>
    <plurals name="GroupsV1MigrationSuggestionsDialog_add_members">
        <item quantity="one">Engadir un membro</item>
        <item quantity="other">Engadir membros</item>
    </plurals>
    <plurals name="GroupsV1MigrationSuggestionsDialog_failed_to_add_members_try_again_later">
        <item quantity="one">Fallo ó engadir o membro, inténtao máis tarde.</item>
        <item quantity="other">Error ao engadir membros. Inténtao máis tarde.</item>
    </plurals>
    <plurals name="GroupsV1MigrationSuggestionsDialog_cannot_add_members">
        <item quantity="one">Non se engadiu o membro.</item>
        <item quantity="other">Non se engadiron membros</item>
    </plurals>

    <!-- LeaveGroupDialog -->
    <string name="LeaveGroupDialog_leave_group">Abandonar o grupo?</string>
    <string name="LeaveGroupDialog_you_will_no_longer_be_able_to_send_or_receive_messages_in_this_group">Xa non poderás enviar ou recibir mensaxes neste grupo.</string>
    <string name="LeaveGroupDialog_leave">Abandonar</string>
    <string name="LeaveGroupDialog_choose_new_admin">Escolle novo admininistrador</string>
    <string name="LeaveGroupDialog_before_you_leave_you_must_choose_at_least_one_new_admin_for_this_group">Antes de saír, debes escoller polo menos un novo administrador para o grupo.</string>
    <string name="LeaveGroupDialog_choose_admin">Escolle administrador</string>

    <!-- LinkPreviewView -->
    <string name="LinkPreviewView_no_link_preview_available">Vista previa non dispoñible</string>
    <string name="LinkPreviewView_this_group_link_is_not_active">A ligazón deste grupo non está activa</string>
    <string name="LinkPreviewView_domain_date">%1$s · %2$s</string>

    <!-- LinkPreviewRepository -->
    <plurals name="LinkPreviewRepository_d_members">
        <item quantity="one">%1$d membro</item>
        <item quantity="other">%1$d membros</item>
    </plurals>

    <!-- PendingMembersActivity -->
    <string name="PendingMembersActivity_pending_group_invites">Invitacións de grupo pendentes</string>
    <string name="PendingMembersActivity_requests">Solicitudes</string>
    <string name="PendingMembersActivity_invites">Invitacións</string>
    <string name="PendingMembersActivity_people_you_invited">Persoas que convidaches</string>
    <string name="PendingMembersActivity_you_have_no_pending_invites">Non tes invitacións pendentes.</string>
    <string name="PendingMembersActivity_invites_by_other_group_members">Invitacións doutros membros do grupo</string>
    <string name="PendingMembersActivity_no_pending_invites_by_other_group_members">Non hai invitacións pendentes doutros membros do grupo.</string>
    <string name="PendingMembersActivity_missing_detail_explanation">Non se amosan os detalles de xente convidada por outros membros do grupo. Se os convidados escollen participar, a súa información compartirase co grupo nese momento. Non verán ningunha mensaxe no grupo ata que se incorporen.</string>

    <string name="PendingMembersActivity_revoke_invite">Retirar invitación</string>
    <string name="PendingMembersActivity_revoke_invites">Retirar invitacións</string>
    <plurals name="PendingMembersActivity_revoke_d_invites">
        <item quantity="one">Retirar invitación</item>
        <item quantity="other">Retirar %1$d invitacións</item>
    </plurals>
    <plurals name="PendingMembersActivity_error_revoking_invite">
        <item quantity="one">Produciuse un erro ao revogar convite</item>
        <item quantity="other">Produciuse un erro ao retirar invitacións</item>
    </plurals>

    <!-- RequestingMembersFragment -->
    <string name="RequestingMembersFragment_pending_member_requests">Solicitudes pendentes</string>
    <string name="RequestingMembersFragment_no_member_requests_to_show">Non hai solicitudes que mostrar.</string>
    <string name="RequestingMembersFragment_explanation">As persoas desta listaxe queren unirse a este grupo a través da ligazón ao grupo.</string>
    <string name="RequestingMembersFragment_added_s">"Engadido «%1$s»"</string>
    <string name="RequestingMembersFragment_denied_s">"Rexeitado «%1$s»"</string>

    <!-- AddMembersActivity -->
    <string name="AddMembersActivity__done">Feito</string>
    <string name="AddMembersActivity__this_person_cant_be_added_to_legacy_groups">Esta persoa non pode se pode engadir aos grupos clásicos.</string>
    <plurals name="AddMembersActivity__add_d_members_to_s">
        <item quantity="one">Engadir a «%1$s» a «%2$s»?</item>
        <item quantity="other">Engadir a %3$d membros a «%2$s»?</item>
    </plurals>
    <string name="AddMembersActivity__add">Engadir</string>
    <string name="AddMembersActivity__add_members">Engadir membros</string>

    <!-- AddGroupDetailsFragment -->
    <string name="AddGroupDetailsFragment__name_this_group">Nomear este grupo</string>
    <string name="AddGroupDetailsFragment__create_group">Crear grupo</string>
    <string name="AddGroupDetailsFragment__create">Crear</string>
    <string name="AddGroupDetailsFragment__members">Membros</string>
    <string name="AddGroupDetailsFragment__you_can_add_or_invite_friends_after_creating_this_group">Podes engadir ou convidar as amizades tras crear o grupo.</string>
    <string name="AddGroupDetailsFragment__group_name_required">Nome do grupo (obrigatorio)</string>
    <string name="AddGroupDetailsFragment__group_name_optional">Nome do grupo (optativo)</string>
    <string name="AddGroupDetailsFragment__this_field_is_required">Este campo é obrigatorio.</string>
    <string name="AddGroupDetailsFragment__group_creation_failed">Erro ao crear o grupo.</string>
    <string name="AddGroupDetailsFragment__try_again_later">Volver tentar máis tarde.</string>
    <string name="AddGroupDetailsFragment__remove">Eliminar</string>
    <string name="AddGroupDetailsFragment__sms_contact">Contacto SMS</string>
    <string name="AddGroupDetailsFragment__remove_s_from_this_group">Eliminar %1$s deste grupo?</string>
    <!-- Info message shown in the middle of the screen, displayed when adding group details to an MMS Group -->
    <string name="AddGroupDetailsFragment__youve_selected_a_contact_that_doesnt_support">Seleccionaches un contacto que non admite grupos de Signal, polo que este grupo será de MMS. Só ti poderás ver os nomes personalizados e as fotos dos grupos de MMS.</string>
    <!-- Info message shown in the middle of the screen, displayed when adding group details to an MMS Group after SMS Phase 0 -->
    <string name="AddGroupDetailsFragment__youve_selected_a_contact_that_doesnt_support_signal_groups_mms_removal">Seleccionaches un contacto que non é compatible cos grupos de Signal, así que este grupo será MMS. Só ti poderás ver os nomes de grupos MMS personalizados e as fotos. A función de grupos MMS eliminarase pronto para centrármonos nas mensaxes encriptadas.</string>

    <!-- ManageGroupActivity -->
    <string name="ManageGroupActivity_who_can_add_new_members">Quen pode engadir novos membros?</string>
    <string name="ManageGroupActivity_who_can_edit_this_groups_info">Quen pode editar a información deste grupo?</string>

    <plurals name="ManageGroupActivity_added">
        <item quantity="one">%1$d membro engadido</item>
        <item quantity="other">%1$d membros engadidos</item>
    </plurals>

    <string name="ManageGroupActivity_you_dont_have_the_rights_to_do_this">Non tes permiso para facer isto</string>
    <string name="ManageGroupActivity_not_capable">Alguén que engadiches non admite novos grupos e necesita actualizar Signal</string>
    <string name="ManageGroupActivity_not_announcement_capable">Alguén que agregaches non admite grupos de avisos ou necesita actualizar Signal.</string>
    <string name="ManageGroupActivity_failed_to_update_the_group">Erro ao actualizar o grupo</string>
    <string name="ManageGroupActivity_youre_not_a_member_of_the_group">Non es membro deste grupo</string>
    <string name="ManageGroupActivity_failed_to_update_the_group_please_retry_later">Erro ao actualizar o grupo; téntao máis tarde</string>
    <string name="ManageGroupActivity_failed_to_update_the_group_due_to_a_network_error_please_retry_later">Erro ao actualizar o grupo por un erro de rede; téntao máis tarde</string>

    <string name="ManageGroupActivity_edit_name_and_picture">Editar nome e imaxe</string>
    <string name="ManageGroupActivity_legacy_group">Grupo Clásico</string>
    <string name="ManageGroupActivity_legacy_group_learn_more">Este é un Grupo Clásico. Características como a administración de grupos só están dispoñibles nos Novos Grupos.</string>
    <string name="ManageGroupActivity_legacy_group_upgrade">Este é un Grupo Clásico. Para ter novas características como @mencións e adminitradores,</string>
    <string name="ManageGroupActivity_legacy_group_too_large">Este Grupo Clásico non pode actualizarse a Novos Grupos porque é demasiado grande. O tamaño máximo do grupo é %1$d.</string>
    <string name="ManageGroupActivity_upgrade_this_group">actualizar este grupo.</string>
    <string name="ManageGroupActivity_this_is_an_insecure_mms_group">Este é un Grupo MMS inseguro. Para conversar con privacidade, convida aos teus contactos a Signal.</string>
    <string name="ManageGroupActivity_invite_now">Convidar</string>
    <string name="ManageGroupActivity_more">máis</string>
    <string name="ManageGroupActivity_add_group_description">Engadir descrición do grupo…</string>

    <!-- GroupMentionSettingDialog -->
    <string name="GroupMentionSettingDialog_notify_me_for_mentions">Notificarme as mencións</string>
    <string name="GroupMentionSettingDialog_receive_notifications_when_youre_mentioned_in_muted_chats">Queres recibir notificacións cando te mencionen en conversas silenciadas?</string>
    <string name="GroupMentionSettingDialog_always_notify_me">Notificarme sempre</string>
    <string name="GroupMentionSettingDialog_dont_notify_me">Non notificarme</string>

    <!-- ManageProfileFragment -->
    <string name="ManageProfileFragment_profile_name">Nome de perfil</string>
    <string name="ManageProfileFragment_username">Nome de usuario</string>
    <string name="ManageProfileFragment_about">Acerca de</string>
    <string name="ManageProfileFragment_write_a_few_words_about_yourself">Escribe unhas palabras acerca de ti</string>
    <string name="ManageProfileFragment_your_name">O teu nome</string>
    <string name="ManageProfileFragment_your_username">O teu nome de usuario</string>
    <string name="ManageProfileFragment_failed_to_set_avatar">Erro ao configurar o avatar</string>
    <string name="ManageProfileFragment_badges">Insignias</string>
    <string name="ManageProfileFragment__edit_photo">Editar foto</string>
    <!-- Snackbar message after creating username -->
    <string name="ManageProfileFragment__username_created">Nome de usuario creado</string>
    <!-- Snackbar message after copying username -->
    <string name="ManageProfileFragment__username_copied">Nome de usuario copiado</string>
    <!-- Snackbar message after network failure while trying to delete username -->
    <string name="ManageProfileFragment__couldnt_delete_username">Erro ao borrar o nome de usuario. Volver tentar máis tarde.</string>
    <!-- Snackbar message after successful deletion of username -->
    <string name="ManageProfileFragment__username_deleted">Nome de usuario borrado</string>

    <!-- UsernameOutOfSyncReminder -->
    <!-- Displayed above the conversation list when a user needs to address an issue with their username -->
    <string name="UsernameOutOfSyncReminder__something_went_wrong">Algo saíu mal co teu nome de usuario e xa non está asignado á túa conta. Podes probar e configuralo de novo ou elixir un novo.</string>
    <!-- Action text to navigate user to manually fix the issue with their username -->
    <string name="UsernameOutOfSyncReminder__fix_now">Corrixir</string>


    <!-- ManageRecipientActivity -->
    <string name="ManageRecipientActivity_no_groups_in_common">Ningún grupo en común</string>
    <plurals name="ManageRecipientActivity_d_groups_in_common">
        <item quantity="one">%1$d grupo en común</item>
        <item quantity="other">%1$d grupos en común</item>
    </plurals>

    <plurals name="GroupMemberList_invited">
        <item quantity="one">%1$s invitou a 1 persoa</item>
        <item quantity="other">%1$s invitou a %2$d persoas</item>
    </plurals>

    <!-- CustomNotificationsDialogFragment -->
    <string name="CustomNotificationsDialogFragment__custom_notifications">Personalizar notificacións</string>
    <string name="CustomNotificationsDialogFragment__messages">Mensaxes</string>
    <string name="CustomNotificationsDialogFragment__use_custom_notifications">Utilizar notificacións personalizadas</string>
    <string name="CustomNotificationsDialogFragment__notification_sound">Son das notificacións</string>
    <string name="CustomNotificationsDialogFragment__vibrate">Vibrar</string>
    <!-- Button text for customizing notification options -->
    <string name="CustomNotificationsDialogFragment__customize">Personalizar</string>
    <string name="CustomNotificationsDialogFragment__change_sound_and_vibration">Cambiar son e vibración</string>
    <string name="CustomNotificationsDialogFragment__call_settings">Axustes de chamada</string>
    <string name="CustomNotificationsDialogFragment__ringtone">Ton de chamada</string>
    <string name="CustomNotificationsDialogFragment__default">Por defecto</string>
    <string name="CustomNotificationsDialogFragment__unknown">Descoñecido</string>

    <!-- ShareableGroupLinkDialogFragment -->
    <string name="ShareableGroupLinkDialogFragment__group_link">Ligazón do grupo</string>
    <string name="ShareableGroupLinkDialogFragment__share">Compartir</string>
    <string name="ShareableGroupLinkDialogFragment__reset_link">Restablecer ligazón</string>
    <string name="ShareableGroupLinkDialogFragment__approve_new_members">Aprobar novos membros</string>
    <string name="ShareableGroupLinkDialogFragment__require_an_admin_to_approve_new_members_joining_via_the_group_link">Un administrador ten que aprobar os novos membros que acceden desde a ligazón.</string>
    <string name="ShareableGroupLinkDialogFragment__are_you_sure_you_want_to_reset_the_group_link">Estás seguro de querer restablecer a ligazón ao grupo? A xente non poderán unirse ao grupo a través da ligazón actual.</string>

    <!-- GroupLinkShareQrDialogFragment -->
    <string name="GroupLinkShareQrDialogFragment__qr_code">Código QR</string>
    <string name="GroupLinkShareQrDialogFragment__people_who_scan_this_code_will">As persoas que escaneen este código poderán unirse ao teu grupo. Os administradores terán que aprobar os novos membros se tes activada esta opción.</string>
    <string name="GroupLinkShareQrDialogFragment__share_code">Compartir código</string>

    <!-- GV2 Invite Revoke confirmation dialog -->
    <string name="InviteRevokeConfirmationDialog_revoke_own_single_invite">Queres retirarlle a invitación que lle enviaches a %1$s?</string>
    <plurals name="InviteRevokeConfirmationDialog_revoke_others_invites">
        <item quantity="one">Queres retirar a invitación que enviou %1$s?</item>
        <item quantity="other">Queres retirar as %2$d invitacións que enviou %1$s?</item>
    </plurals>

    <!-- GroupJoinBottomSheetDialogFragment -->
    <string name="GroupJoinBottomSheetDialogFragment_you_are_already_a_member">Xa es membro</string>
    <string name="GroupJoinBottomSheetDialogFragment_join">Unirse</string>
    <string name="GroupJoinBottomSheetDialogFragment_request_to_join">Solicitar participar</string>
    <string name="GroupJoinBottomSheetDialogFragment_unable_to_join_group_please_try_again_later">Non te puideches unir ao grupo, inténtao máis tarde</string>
    <string name="GroupJoinBottomSheetDialogFragment_encountered_a_network_error">Houbo un erro na rede.</string>
    <string name="GroupJoinBottomSheetDialogFragment_this_group_link_is_not_active">A ligazón deste grupo non está activa</string>
    <!-- Title shown when there was an known issue getting group information from a group link -->
    <string name="GroupJoinBottomSheetDialogFragment_cant_join_group">Non podes unirte ao grupo</string>
    <!-- Message shown when you try to get information for a group via link but an admin has removed you -->
    <string name="GroupJoinBottomSheetDialogFragment_you_cant_join_this_group_via_the_group_link_because_an_admin_removed_you">Non podes unirte ao grupo a través da ligazón porque te eliminou un administrador.</string>
    <!-- Message shown when you try to get information for a group via link but the link is no longer valid -->
    <string name="GroupJoinBottomSheetDialogFragment_this_group_link_is_no_longer_valid">Esta ligazón de grupo xa non funciona.</string>
    <!-- Title shown when there was an unknown issue getting group information from a group link -->
    <string name="GroupJoinBottomSheetDialogFragment_link_error">Erro na ligazón</string>
    <!-- Message shown when you try to get information for a group via link but an unknown issue occurred -->
    <string name="GroupJoinBottomSheetDialogFragment_joining_via_this_link_failed_try_joining_again_later">Non te puideches unir mediante esta ligazón. Volve intentalo máis tarde.</string>

    <string name="GroupJoinBottomSheetDialogFragment_direct_join">Queres participar neste grupo e compartir o teu nome e foto cos seus membros?</string>
    <string name="GroupJoinBottomSheetDialogFragment_admin_approval_needed">Un administrador deste grupo debe aprobar atsúa petición antes de poder incorporarte. Cando solicites participar, o teu nome e foto compartiranse cos seus membros.</string>
    <plurals name="GroupJoinBottomSheetDialogFragment_group_dot_d_members">
        <item quantity="one">Grupo · %1$d membro</item>
        <item quantity="other">Grupo · %1$d membros</item>
    </plurals>

    <!-- GroupJoinUpdateRequiredBottomSheetDialogFragment -->
    <string name="GroupJoinUpdateRequiredBottomSheetDialogFragment_update_signal_to_use_group_links">Actualizar Signal para utilizar ligazóns de grupos</string>
    <string name="GroupJoinUpdateRequiredBottomSheetDialogFragment_update_message">A versión de Signal que estás a utilizar non admite esta ligazón de grupo. Actualiza á última versión e únete ao grupo a través da ligazón.</string>
    <string name="GroupJoinUpdateRequiredBottomSheetDialogFragment_update_signal">Actualizar Signal</string>
    <string name="GroupJoinUpdateRequiredBottomSheetDialogFragment_group_link_is_not_valid">A ligazón ao grupo non é válida</string>

    <!-- GroupInviteLinkEnableAndShareBottomSheetDialogFragment -->
    <string name="GroupInviteLinkEnableAndShareBottomSheetDialogFragment_invite_friends">Convidar amizades</string>
    <string name="GroupInviteLinkEnableAndShareBottomSheetDialogFragment_share_a_link_with_friends_to_let_them_quickly_join_this_group">Comparte a ligazón coas amizades para que se unan facilmente ao grupo.</string>

    <string name="GroupInviteLinkEnableAndShareBottomSheetDialogFragment_enable_and_share_link">Activar e compartir ligazón</string>
    <string name="GroupInviteLinkEnableAndShareBottomSheetDialogFragment_share_link">Compartir ligazón</string>

    <string name="GroupInviteLinkEnableAndShareBottomSheetDialogFragment_unable_to_enable_group_link_please_try_again_later">Non se puido crear a ligazón. Inténtao máis tarde.</string>
    <string name="GroupInviteLinkEnableAndShareBottomSheetDialogFragment_encountered_a_network_error">Houbo un erro na rede.</string>
    <string name="GroupInviteLinkEnableAndShareBottomSheetDialogFragment_you_dont_have_the_right_to_enable_group_link">Non tes permiso para activar a ligazón ao grupo. Pídello a un administrador.</string>
    <string name="GroupInviteLinkEnableAndShareBottomSheetDialogFragment_you_are_not_currently_a_member_of_the_group">Actualmente non es membro do grupo.</string>

    <!-- GV2 Request confirmation dialog -->
    <string name="RequestConfirmationDialog_add_s_to_the_group">Engadir a «%1$s» ao grupo?</string>
    <string name="RequestConfirmationDialog_deny_request_from_s">Rexeitar a solicitude de «%1$s»?</string>
    <!-- Confirm dialog message shown when deny a group link join request and group link is enabled. -->
    <string name="RequestConfirmationDialog_deny_request_from_s_they_will_not_be_able_to_request">Denegar a solicitude de “%1$s”? Non poderá volver a solicitar unirse a través da ligazón de grupo.</string>
    <string name="RequestConfirmationDialog_add">Engadir</string>
    <string name="RequestConfirmationDialog_deny">Rexeitar</string>

    <!-- ImageEditorHud -->
    <string name="ImageEditorHud_blur_faces">Difuminar caras</string>
    <string name="ImageEditorHud_new_blur_faces_or_draw_anywhere_to_blur">Novo: Difuminar caras ou debuxar por calquera parte para difuminar</string>
    <string name="ImageEditorHud_draw_anywhere_to_blur">Debuxar por calquera parte para difuminar</string>
    <string name="ImageEditorHud_draw_to_blur_additional_faces_or_areas">Debuxar para difuminar máis caras ou áreas</string>

    <!-- InputPanel -->
    <string name="InputPanel_tap_and_hold_to_record_a_voice_message_release_to_send">Toca e mantén premido para gravar unha mensaxe de voz; solta para enviar</string>
    <!-- Message shown if the user tries to switch a conversation from Signal to SMS -->
    <string name="InputPanel__sms_messaging_is_no_longer_supported_in_signal">Xa non se poden mandar mensaxes SMS en Signal.</string>

    <!-- InviteActivity -->
    <string name="InviteActivity_share">Compartir</string>
    <string name="InviteActivity_share_with_contacts">Compartir con contactos</string>
    <string name="InviteActivity_share_via">Comparte en…</string>

    <string name="InviteActivity_cancel">Cancelar</string>
    <string name="InviteActivity_sending">Enviando…</string>
    <string name="InviteActivity_invitations_sent">Invitacións enviadas!</string>
    <string name="InviteActivity_invite_to_signal">Convidar a Molly</string>
    <string name="InviteActivity_send_sms">Enviar SMS (%1$d)</string>
    <plurals name="InviteActivity_send_sms_invites">
        <item quantity="one">Enviar %1$d SMS de convite?</item>
        <item quantity="other">Enviar %1$d invitacións pro SMS?</item>
    </plurals>
    <string name="InviteActivity_lets_switch_to_signal">Conversa comigo en Molly: %1$s</string>
    <string name="InviteActivity_no_app_to_share_to">Semella que non hai ningunha aplicación coa que poidas compartir.</string>

    <!-- LearnMoreTextView -->
    <string name="LearnMoreTextView_learn_more">Saber máis</string>

    <string name="SpanUtil__read_more">Máis información</string>

    <!-- LongMessageActivity -->
    <string name="LongMessageActivity_unable_to_find_message">Non se puido atopar a mensaxe</string>
    <string name="LongMessageActivity_message_from_s">Mensaxe de %1$s</string>
    <string name="LongMessageActivity_your_message">A túa mensaxe</string>

    <!-- MessageRetrievalService -->
    <string name="MessageRetrievalService_signal">Molly</string>
    <string name="MessageRetrievalService_background_connection_enabled">Activada conexión en segundo plano</string>

    <!-- MmsDownloader -->
    <string name="MmsDownloader_error_reading_mms_settings">Erro ao ler os axustes do provedor sen fíos de MMS</string>

    <!-- MediaOverviewActivity -->
    <string name="MediaOverviewActivity_Media">Ficheiros multimedia</string>
    <string name="MediaOverviewActivity_Files">Ficheiros</string>
    <string name="MediaOverviewActivity_Audio">Son</string>
    <string name="MediaOverviewActivity_All">Todo</string>
    <plurals name="MediaOverviewActivity_Media_delete_confirm_title">
        <item quantity="one">Eliminar o elemento seleccionado?</item>
        <item quantity="other">Eliminar os elementos seleccionados?</item>
    </plurals>
    <plurals name="MediaOverviewActivity_Media_delete_confirm_message">
        <item quantity="one">Isto eliminará permanentemente o ficheiro seleccionado. Calquera mensaxe de texto asociada con este elemento tamén se eliminará.</item>
        <item quantity="other">Isto eliminará permanentemente todos os %1$d ficheiros seleccionados. Calquera mensaxe de texto asociada con estes elementos tamén se eliminará.</item>
    </plurals>
    <string name="MediaOverviewActivity_Media_delete_progress_title">Borrando</string>
    <string name="MediaOverviewActivity_Media_delete_progress_message">Borrando mensaxes…</string>
    <string name="MediaOverviewActivity_collecting_attachments">Recompilando anexos…</string>
    <string name="MediaOverviewActivity_Sort_by">Ordenar por</string>
    <string name="MediaOverviewActivity_Newest">Novos</string>
    <string name="MediaOverviewActivity_Oldest">Vellos</string>
    <string name="MediaOverviewActivity_Storage_used">Almacenamento utilizado</string>
    <string name="MediaOverviewActivity_All_storage_use">Uso total do almacenamento</string>
    <string name="MediaOverviewActivity_Grid_view_description">Vista de grella</string>
    <string name="MediaOverviewActivity_List_view_description">Vista de lista</string>
    <string name="MediaOverviewActivity_Selected_description">Seleccionado</string>
    <string name="MediaOverviewActivity_select_all">Seleccionar todo</string>
    <plurals name="MediaOverviewActivity_save_plural">
        <item quantity="one">Gardar</item>
        <item quantity="other">Gardar</item>
    </plurals>
    <plurals name="MediaOverviewActivity_delete_plural">
        <item quantity="one">Borrar</item>
        <item quantity="other">Borrar</item>
    </plurals>

    <plurals name="MediaOverviewActivity_d_selected_s">
        <item quantity="one">%1$d seleccionados (%2$s)</item>
        <item quantity="other">%1$d seleccionado (%2$s)</item>
    </plurals>
    <string name="MediaOverviewActivity_file">Ficheiro</string>
    <string name="MediaOverviewActivity_audio">Son</string>
    <string name="MediaOverviewActivity_video">Vídeo</string>
    <string name="MediaOverviewActivity_image">Imaxe</string>
  <!-- Removed by excludeNonTranslatables <string name="MediaOverviewActivity_detail_line_2_part" translatable="false">%1$s · %2$s</string> -->
  <!-- Removed by excludeNonTranslatables <string name="MediaOverviewActivity_detail_line_3_part" translatable="false">%1$s · %2$s · %3$s</string> -->

    <string name="MediaOverviewActivity_sent_by_s">Enviado por %1$s</string>
    <string name="MediaOverviewActivity_sent_by_you">Enviado por ti</string>
    <string name="MediaOverviewActivity_sent_by_s_to_s">Enviado por%1$s a %2$s</string>
    <string name="MediaOverviewActivity_sent_by_you_to_s">Enviado por ti a %1$s</string>

    <!-- Megaphones -->
    <string name="Megaphones_remind_me_later">Lembrarmo máis tarde</string>
    <string name="Megaphones_verify_your_signal_pin">Verifica o teu PIN Signal</string>
    <string name="Megaphones_well_occasionally_ask_you_to_verify_your_pin">Ocasionalmente pedirémosche que verifiques o PIN para que o lembres.</string>
    <string name="Megaphones_verify_pin">Verificar PIN</string>
    <string name="Megaphones_get_started">Comezar</string>
    <string name="Megaphones_new_group">Novo grupo</string>
    <string name="Megaphones_invite_friends">Convidar amizades</string>
    <string name="Megaphones_use_sms">Utilizar SMS</string>
    <string name="Megaphones_chat_colors">Cor da conversa</string>
    <string name="Megaphones_add_a_profile_photo">Engadir unha foto de perfil</string>

    <!-- Title of a bottom sheet to render messages that all quote a specific message -->
    <string name="MessageQuotesBottomSheet_replies">Respostas</string>

    <!-- NotificationBarManager -->
    <string name="NotificationBarManager_signal_call_in_progress">Chamada Signal en progreso</string>
    <string name="NotificationBarManager__establishing_signal_call">Establecendo chamada Signal</string>
    <string name="NotificationBarManager__incoming_signal_call">Chamada entrante Signal</string>
    <string name="NotificationBarManager__incoming_signal_group_call">Chamada grupal entrante</string>
    <!-- Temporary notification shown when starting the calling service -->
    <string name="NotificationBarManager__starting_signal_call_service">Iniciando chamada</string>
    <string name="NotificationBarManager__stopping_signal_call_service">Colgar chamada</string>
    <string name="NotificationBarManager__decline_call">Rexeitar chamada</string>
    <string name="NotificationBarManager__answer_call">Responder chamada</string>
    <string name="NotificationBarManager__end_call">Finalizar chamada</string>
    <string name="NotificationBarManager__cancel_call">Cancelar chamada</string>
    <string name="NotificationBarManager__join_call">Unirse á chamada</string>

    <!-- NotificationsMegaphone -->
    <string name="NotificationsMegaphone_turn_on_notifications">Activar notificacións?</string>
    <string name="NotificationsMegaphone_never_miss_a_message">Non perdas ningunha mensaxe dos teus contactos e grupos.</string>
    <string name="NotificationsMegaphone_turn_on">Activar</string>
    <string name="NotificationsMegaphone_not_now">Agora non</string>

    <!-- NotificationMmsMessageRecord -->
    <string name="NotificationMmsMessageRecord_multimedia_message">Mensaxe multimedia</string>
    <string name="NotificationMmsMessageRecord_downloading_mms_message">Descargando mensaxe MMS</string>
    <string name="NotificationMmsMessageRecord_error_downloading_mms_message">Erro ao descargar a mensaxe MMS, toca para volver tentar</string>

    <!-- MediaPickerActivity -->
    <string name="MediaPickerActivity__menu_open_camera">Abrir cámara</string>

    <!-- MediaSendActivity -->
    <string name="MediaSendActivity_camera_unavailable">Cámara non dispoñible.</string>

    <!-- MediaRepository -->
    <string name="MediaRepository_all_media">Ficheiros multimedia</string>
    <string name="MediaRepository__camera">Cámara</string>

    <!-- MessageDecryptionUtil -->
    <string name="MessageDecryptionUtil_failed_to_decrypt_message">Erro ao descrifrar a mensaxe</string>
    <string name="MessageDecryptionUtil_tap_to_send_a_debug_log">Toca para enviar o rexistro de depuración</string>

    <!-- MessageRecord -->
    <string name="MessageRecord_unknown">Descoñecido</string>
    <string name="MessageRecord_message_encrypted_with_a_legacy_protocol_version_that_is_no_longer_supported">Recibiuse unha mensaxe cifrada a través dunha versión antiga de Signal que xa non se admite. Por favor, pídelle ao remitente que actualice a súa versión e volva enviar a mensaxe.</string>
    <string name="MessageRecord_left_group">Abandonaches o grupo.</string>
    <string name="MessageRecord_you_updated_group">Actualizaches o grupo.</string>
    <string name="MessageRecord_the_group_was_updated">Actualizouse o grupo.</string>
    <!-- Update message shown when placing an outgoing 1:1 voice/audio call and it\'s answered by the other party -->
    <string name="MessageRecord_outgoing_voice_call">Chamada de voz saínte</string>
    <!-- Update message shown when placing an outgoing 1:1 video call and it\'s answered by the other party -->
    <string name="MessageRecord_outgoing_video_call">Chamada de vídeo saínte</string>
    <!-- Update message shown when placing an outgoing 1:1 voice/audio call and it\'s not answered by the other party -->
    <string name="MessageRecord_unanswered_voice_call">Chamada de voz non respondida</string>
    <!-- Update message shown when placing an outgoing 1:1 video call and it\'s not answered by the other party -->
    <string name="MessageRecord_unanswered_video_call">Chamada de vídeo non respondida</string>
    <!-- Update message shown when receiving an incoming 1:1 voice/audio call and it\'s answered -->
    <string name="MessageRecord_incoming_voice_call">Chamada de voz entrante</string>
    <!-- Update message shown when receiving an incoming 1:1 video call and answered -->
    <string name="MessageRecord_incoming_video_call">Chamada de vídeo entrante</string>
    <!-- Update message shown when receiving an incoming 1:1 voice/audio call and not answered -->
    <string name="MessageRecord_missed_voice_call">Chamada de voz perdida</string>
    <!-- Update message shown when receiving an incoming 1:1 video call and not answered -->
    <string name="MessageRecord_missed_video_call">Chamada de vídeo perdida</string>
    <!-- Update message shown when receiving an incoming 1:1 voice/audio call and explicitly declined -->
    <string name="MessageRecord_you_declined_a_voice_call">Rexeitaches unha chamada de voz</string>
    <!-- Update message shown when receiving an incoming 1:1 video call and explicitly declined -->
    <string name="MessageRecord_you_declined_a_video_call">Rexeitaches unha chamada de vídeo</string>
    <!-- Call update formatter string to place the update message next to a time stamp. e.g., \'Incoming voice call · 11:11am\' -->
    <string name="MessageRecord_call_message_with_date">%1$s · %2$s</string>
    <string name="MessageRecord_s_updated_group">%1$s actualizou o grupo.</string>
    <string name="MessageRecord_s_joined_signal">%1$s está en Signal!</string>
    <string name="MessageRecord_you_disabled_disappearing_messages">Desactivaches as mensaxes temporais.</string>
    <string name="MessageRecord_s_disabled_disappearing_messages">%1$s desactivou as mensaxes temporais.</string>
    <string name="MessageRecord_you_set_disappearing_message_time_to_s">Estableciches a duración das mensaxes temporais en %1$s.</string>
    <string name="MessageRecord_s_set_disappearing_message_time_to_s">%1$s estableceu a duración das mensaxes temporais en %2$s.</string>
    <string name="MessageRecord_disappearing_message_time_set_to_s">Estableceuse a duración das mensaxes temporais en %1$s.</string>
    <string name="MessageRecord_this_group_was_updated_to_a_new_group">Actualizouse o grupo a Novo Grupo</string>
    <string name="MessageRecord_you_couldnt_be_added_to_the_new_group_and_have_been_invited_to_join">Non te puideron engadir ao Novo Grupo convidáronte a unirte.</string>
    <string name="MessageRecord_chat_session_refreshed">Sesión de conversa actualizada</string>
    <plurals name="MessageRecord_members_couldnt_be_added_to_the_new_group_and_have_been_invited">
        <item quantity="one">Non se puido engadir un membro ao Novo Grupo e envióuselle unha invitación para unirse.</item>
        <item quantity="other">%1$s membros non puideron engadirse ao Novo Grupo e envióuselles unha invitación para unirse.</item>
    </plurals>

    <plurals name="MessageRecord_members_couldnt_be_added_to_the_new_group_and_have_been_removed">
        <item quantity="one">Non se puido engadir un membro ao Novo Grupo e eliminouse.</item>
        <item quantity="other">%1$s membros non puideron engadirse ao Novo Grupo e elimináronse.</item>
    </plurals>

    <!-- Profile change updates -->
    <string name="MessageRecord_changed_their_profile_name_to">%1$s cambiou o seu nome de perfil a %2$s.</string>
    <string name="MessageRecord_changed_their_profile_name_from_to">%1$s cambiaron o seu nome de perfil de %2$s a %3$s.</string>
    <string name="MessageRecord_changed_their_profile">%1$s cambiaron o seu perfil.</string>

    <!-- GV2 specific -->
    <string name="MessageRecord_you_created_the_group">Creaches o grupo.</string>
    <string name="MessageRecord_group_updated">Grupo actualizado.</string>
    <string name="MessageRecord_invite_friends_to_this_group">Convida ás amizades a este grupo a través da ligazón ao grupo</string>

    <!-- GV2 member additions -->
    <string name="MessageRecord_you_added_s">Engadiches a %1$s.</string>
    <string name="MessageRecord_s_added_s">%1$s engadiu a %2$s.</string>
    <string name="MessageRecord_s_added_you">%1$s engadiute ao grupo.</string>
    <string name="MessageRecord_you_joined_the_group">Unícheste ao grupo.</string>
    <string name="MessageRecord_s_joined_the_group">%1$s uníronse ao grupo.</string>

    <!-- GV2 member removals -->
    <string name="MessageRecord_you_removed_s">Eliminaches a %1$s.</string>
    <string name="MessageRecord_s_removed_s">%1$s eliminou %2$s.</string>
    <string name="MessageRecord_s_removed_you_from_the_group">%1$s eliminoute do grupo.</string>
    <string name="MessageRecord_you_left_the_group">Abandonaches o grupo.</string>
    <string name="MessageRecord_s_left_the_group">%1$s abandonou o grupo.</string>
    <string name="MessageRecord_you_are_no_longer_in_the_group">Xa non estás no grupo.</string>
    <string name="MessageRecord_s_is_no_longer_in_the_group">%1$s xa non está no grupo.</string>

    <!-- GV2 role change -->
    <string name="MessageRecord_you_made_s_an_admin">Fixeches a %1$s administrador.</string>
    <string name="MessageRecord_s_made_s_an_admin">%1$s fixo a %2$s administrador.</string>
    <string name="MessageRecord_s_made_you_an_admin">%1$s fíxote administrador.</string>
    <string name="MessageRecord_you_revoked_admin_privileges_from_s">Retiraches os privilexios de administrador a %1$s.</string>
    <string name="MessageRecord_s_revoked_your_admin_privileges">%1$s anulou os teus privilexios de administrador.</string>
    <string name="MessageRecord_s_revoked_admin_privileges_from_s">%1$s retiroulle os privilexios de administrador a %2$s.</string>
    <string name="MessageRecord_s_is_now_an_admin">%1$s é agora o administrador.</string>
    <string name="MessageRecord_you_are_now_an_admin">Agora es administrador.</string>
    <string name="MessageRecord_s_is_no_longer_an_admin">%1$s xa non é administrador.</string>
    <string name="MessageRecord_you_are_no_longer_an_admin">Xa non es administrador.</string>

    <!-- GV2 invitations -->
    <string name="MessageRecord_you_invited_s_to_the_group">Convidaches a %1$s ao grupo.</string>
    <string name="MessageRecord_s_invited_you_to_the_group">%1$s convidoute ao grupo.</string>
    <plurals name="MessageRecord_s_invited_members">
        <item quantity="one">%1$s invitou a 1 persoa ao grupo.</item>
        <item quantity="other">%1$s invitou a %2$d persoas ao grupo.</item>
    </plurals>
    <string name="MessageRecord_you_were_invited_to_the_group">Convidáronte ao grupo.</string>
    <plurals name="MessageRecord_d_people_were_invited_to_the_group">
        <item quantity="one">Invitouse 1 persoa ao grupo.</item>
        <item quantity="other">Invitáronse %1$d persoas ao grupo.</item>
    </plurals>

    <!-- GV2 invitation revokes -->
    <plurals name="MessageRecord_you_revoked_invites">
        <item quantity="one">Retiraches unha invitación ao grupo.</item>
        <item quantity="other">Retiraches %1$d invitacións ao grupo.</item>
    </plurals>
    <plurals name="MessageRecord_s_revoked_invites">
        <item quantity="one">%1$s retirou unha invitación ao grupo.</item>
        <item quantity="other">%1$s retirou %2$d invitacións ao grupo.</item>
    </plurals>
    <string name="MessageRecord_someone_declined_an_invitation_to_the_group">Alguén rexeitou a invitación ao grupo.</string>
    <string name="MessageRecord_you_declined_the_invitation_to_the_group">Rexeitaches a invitación ao grupo.</string>
    <string name="MessageRecord_s_revoked_your_invitation_to_the_group">%1$s retirou a túa invitación ao grupo.</string>
    <string name="MessageRecord_an_admin_revoked_your_invitation_to_the_group">Un administrador retirou a túa invitación ao grupo.</string>
    <plurals name="MessageRecord_d_invitations_were_revoked">
        <item quantity="one">Retirouse unha invitación ao grupo.</item>
        <item quantity="other">Retiráronse %1$d invitacións ao grupo.</item>
    </plurals>

    <!-- GV2 invitation acceptance -->
    <string name="MessageRecord_you_accepted_invite">Aceptaches a invitación ao grupo.</string>
    <string name="MessageRecord_s_accepted_invite">%1$s aceptou a invitación ao grupo.</string>
    <string name="MessageRecord_you_added_invited_member_s">Convidaches a %1$s.</string>
    <string name="MessageRecord_s_added_invited_member_s">%1$s engadiu ao membro convidado %2$s.</string>

    <!-- GV2 title change -->
    <string name="MessageRecord_you_changed_the_group_name_to_s">Cambiaches o nome do grupo a «%1$s».</string>
    <string name="MessageRecord_s_changed_the_group_name_to_s">%1$s cambiou o nome do grupo a «%2$s».</string>
    <string name="MessageRecord_the_group_name_has_changed_to_s">Cambiouse o nome do grupo a «%1$s».</string>

    <!-- GV2 description change -->
    <string name="MessageRecord_you_changed_the_group_description">Cambiaches a descrición do grupo</string>
    <string name="MessageRecord_s_changed_the_group_description">%1$s cambiou a descrición do grupo.</string>
    <string name="MessageRecord_the_group_description_has_changed">Cambiou a descrición do grupo.</string>

    <!-- GV2 avatar change -->
    <string name="MessageRecord_you_changed_the_group_avatar">Cambiaches o avatar do grupo.</string>
    <string name="MessageRecord_s_changed_the_group_avatar">%1$s cambiou o avatar do grupo.</string>
    <string name="MessageRecord_the_group_group_avatar_has_been_changed">Cambiouse o avatar do grupo.</string>

    <!-- GV2 attribute access level change -->
    <string name="MessageRecord_you_changed_who_can_edit_group_info_to_s">Cambiaches quen pode editar a información do grupo a «%1$s».</string>
    <string name="MessageRecord_s_changed_who_can_edit_group_info_to_s">%1$s cambiou quen pode editar a información do grupo a «%2$s».</string>
    <string name="MessageRecord_who_can_edit_group_info_has_been_changed_to_s">Cambiouse quen pode editar a información do grupo a «%1$s».</string>

    <!-- GV2 membership access level change -->
    <string name="MessageRecord_you_changed_who_can_edit_group_membership_to_s">Cambiaches quen pode editar a membresía do grupo a «%1$s».</string>
    <string name="MessageRecord_s_changed_who_can_edit_group_membership_to_s">%1$s cambiou quen pode cambiar a membresía do grupo a «%2$s».</string>
    <string name="MessageRecord_who_can_edit_group_membership_has_been_changed_to_s">Cambiouse o permiso de edición da membresía do grupo a «%1$s».</string>

    <!-- GV2 announcement group change -->
    <string name="MessageRecord_you_allow_all_members_to_send">Cambiaches a configuración do grupo para permitir que todos os membros envíen mensaxes.</string>
    <string name="MessageRecord_you_allow_only_admins_to_send">Cambiaches a configuración do grupo para que só os administradores envíen mensaxes.</string>
    <string name="MessageRecord_s_allow_all_members_to_send">%1$s cambiou a configuración do grupo para permitir que todos os membros envíen mensaxes.</string>
    <string name="MessageRecord_s_allow_only_admins_to_send">%1$s cambiou a configuración do grupo para que só os administradores envíen mensaxes.</string>
    <string name="MessageRecord_allow_all_members_to_send">Cambiouse a configuración do grupo para permitir que todos os membros envíen mensaxes.</string>
    <string name="MessageRecord_allow_only_admins_to_send">Cambiouse a configuración do grupo para permitir que só os administradores envíen mensaxes.</string>

    <!-- GV2 group link invite access level change -->
    <string name="MessageRecord_you_turned_on_the_group_link_with_admin_approval_off">Activaches a ligazón do grupo coa aprobación dos administradores desactivada.</string>
    <string name="MessageRecord_you_turned_on_the_group_link_with_admin_approval_on">Activaches a ligazón do grupo coa aprobación dos administradores activada.</string>
    <string name="MessageRecord_you_turned_off_the_group_link">Desactivaches a ligazón do grupo.</string>
    <string name="MessageRecord_s_turned_on_the_group_link_with_admin_approval_off">%1$s activou a ligazón do grupo coa aprobación dos administradores desactivada.</string>
    <string name="MessageRecord_s_turned_on_the_group_link_with_admin_approval_on">%1$s activou a ligazón do grupo coa aprobación dos administradores activada.</string>
    <string name="MessageRecord_s_turned_off_the_group_link">%1$s retirou a ligazón do grupo.</string>
    <string name="MessageRecord_the_group_link_has_been_turned_on_with_admin_approval_off">A ligazón do grupo activouse coa aprobación dos administradores desactivada.</string>
    <string name="MessageRecord_the_group_link_has_been_turned_on_with_admin_approval_on">A ligazón do grupo desactivouse coa aprobación dos administradores activada.</string>
    <string name="MessageRecord_the_group_link_has_been_turned_off">A ligazón do grupo desactivouse.</string>
    <string name="MessageRecord_you_turned_off_admin_approval_for_the_group_link">Desactivaches a aprobación por admin da ligazón ao grupo.</string>
    <string name="MessageRecord_s_turned_off_admin_approval_for_the_group_link">%1$s desactivou a aprobación por admin para a ligazón ao grupo.</string>
    <string name="MessageRecord_the_admin_approval_for_the_group_link_has_been_turned_off">Desactivouse a aprobación por admin da ligazón ao grupo.</string>
    <string name="MessageRecord_you_turned_on_admin_approval_for_the_group_link">Desactivaches a aprobación por admin da ligazón ao grupo.</string>
    <string name="MessageRecord_s_turned_on_admin_approval_for_the_group_link">%1$s desactivou a aprobación por admin da ligazón ao grupo.</string>
    <string name="MessageRecord_the_admin_approval_for_the_group_link_has_been_turned_on">Activouse a aprobación por admin da ligazón ao grupo.</string>

    <!-- GV2 group link reset -->
    <string name="MessageRecord_you_reset_the_group_link">Restableciches a ligazón ao grupo.</string>
    <string name="MessageRecord_s_reset_the_group_link">%1$s restableceu a ligazón ao grupo.</string>
    <string name="MessageRecord_the_group_link_has_been_reset">A ligazón ao grupo foi restablecida.</string>

    <!-- GV2 group link joins -->
    <string name="MessageRecord_you_joined_the_group_via_the_group_link">Unícheste ao grupo a través da ligazón.</string>
    <string name="MessageRecord_s_joined_the_group_via_the_group_link">%1$s uniuse ao grupo a través da ligazón.</string>

    <!-- GV2 group link requests -->
    <string name="MessageRecord_you_sent_a_request_to_join_the_group">Enviaches unha solicitude para te unires ao grupo.</string>
    <string name="MessageRecord_s_requested_to_join_via_the_group_link">%1$s solicitou unirse a través da ligazón ao grupo.</string>
    <!-- Update message shown when someone requests to join via group link and cancels the request back to back -->
    <plurals name="MessageRecord_s_requested_and_cancelled_their_request_to_join_via_the_group_link">
        <item quantity="one">%1$s solicitou e cancelou a súa solicitude para unirse a través da ligazón de grupo.</item>
        <item quantity="other">%1$s solicitou e cancelou %2$d solicitudes para unirse a través da ligazón de grupo.</item>
    </plurals>

    <!-- GV2 group link approvals -->
    <string name="MessageRecord_s_approved_your_request_to_join_the_group">%1$s aprobou a túa solicitude para te unires ao grupo.</string>
    <string name="MessageRecord_s_approved_a_request_to_join_the_group_from_s">%1$s aprobou a solicitude para se unir ao grupo de %2$s.</string>
    <string name="MessageRecord_you_approved_a_request_to_join_the_group_from_s">Aprobaches a solicitude para se unir ao grupo de %1$s.</string>
    <string name="MessageRecord_your_request_to_join_the_group_has_been_approved">A túa solicitude para te unires ao grupo foi aprobada.</string>
    <string name="MessageRecord_a_request_to_join_the_group_from_s_has_been_approved">A solicitude para se unir ao grupo de %1$s foi aprobada.</string>

    <!-- GV2 group link deny -->
    <string name="MessageRecord_your_request_to_join_the_group_has_been_denied_by_an_admin">A túa solicitude para te unires ao grupo foi denegada por un administrador.</string>
    <string name="MessageRecord_s_denied_a_request_to_join_the_group_from_s">%1$s denegou a solicitude para se unir ao grupo de %2$s.</string>
    <string name="MessageRecord_a_request_to_join_the_group_from_s_has_been_denied">A solicitude para se unir ao grupo de %1$s foi denegada.</string>
    <string name="MessageRecord_you_canceled_your_request_to_join_the_group">Cancelaches a túa solicitude para te unires ao grupo.</string>
    <string name="MessageRecord_s_canceled_their_request_to_join_the_group">%1$s cancelaron a súa solicitude para se unir ao grupo.</string>

    <!-- End of GV2 specific update messages -->

    <string name="MessageRecord_your_safety_number_with_s_has_changed">O teu número de seguranza con %1$s cambiou.</string>
    <string name="MessageRecord_you_marked_your_safety_number_with_s_verified">Marcaches o teu número de seguranza con %1$s como verificado</string>
    <string name="MessageRecord_you_marked_your_safety_number_with_s_verified_from_another_device">Marcaches o teu número de seguranza con %1$s como verificado desde outro dispositivo</string>
    <string name="MessageRecord_you_marked_your_safety_number_with_s_unverified">Marcaches como sen verificar o teu número de seguranza con %1$s</string>
    <string name="MessageRecord_you_marked_your_safety_number_with_s_unverified_from_another_device">Marcaches como sen verificar o teu número de seguranza con %1$s desde outro dispositivo</string>
    <string name="MessageRecord_a_message_from_s_couldnt_be_delivered">Non se puido entregar a mensaxe de %1$s</string>
    <string name="MessageRecord_s_changed_their_phone_number">%1$s cambiou o seu número de teléfono.</string>
    <!-- Update item message shown in the release channel when someone is already a sustainer so we ask them if they want to boost. -->
    <string name="MessageRecord_like_this_new_feature_help_support_signal_with_a_one_time_donation">Gústache esta nova función? Dálle as grazas a Signal cun donativo puntual.</string>
    <!-- Update item message shown when we merge two threads together. First placeholder is a name, second placeholder is a phone number. -->
    <string name="MessageRecord_your_message_history_with_s_and_their_number_s_has_been_merged">O teu historial de mensaxes con %1$s e o seu número %2$s uníronse.</string>
    <!-- Update item message shown when we merge two threads together and we don\'t know the phone number of the other thread. The placeholder is a person\'s name. -->
    <string name="MessageRecord_your_message_history_with_s_and_another_chat_has_been_merged">O teu historial de mensaxes con %1$s e outra conversa que lle pertencía uníronse.</string>
    <!-- Update item message shown when you find out a phone number belongs to a person you had a conversation with. First placeholder is a phone number, second placeholder is a name. -->
    <string name="MessageRecord_s_belongs_to_s">%1$s pertence a %2$s</string>
    <!-- Message to notify sender that activate payments request has been sent to the recipient -->
    <string name="MessageRecord_you_sent_request">Enviaches unha invitación a %1$s para activar os Pagamentos</string>
    <!-- Request message from recipient to activate payments -->
    <string name="MessageRecord_wants_you_to_activate_payments">%1$s quere que actives os Pagamentos. Só podes enviar pagamentos ás persoas nas que confíes.</string>
    <!-- Message to inform user that payments was activated-->
    <string name="MessageRecord_you_activated_payments">Activaches os Pagamentos</string>
    <!-- Message to inform sender that recipient can now accept payments -->
    <string name="MessageRecord_can_accept_payments">%1$s agora pode aceptar Pagamentos</string>

    <!-- Group Calling update messages -->
    <string name="MessageRecord_s_started_a_group_call_s">%1$s iniciou unha chamada en grupo · %2$s</string>
    <string name="MessageRecord_s_is_in_the_group_call_s">%1$s está na chamada en grupo · %2$s</string>
    <string name="MessageRecord_you_are_in_the_group_call_s1">Estás na chamada en grupo - %1$s</string>
    <string name="MessageRecord_s_and_s_are_in_the_group_call_s1">%1$s e %2$s están na chamada en grupo · %3$s</string>
    <string name="MessageRecord_group_call_s">Chamada en grupo · %1$s</string>

    <string name="MessageRecord_s_started_a_group_call">%1$s iniciou unha chamada en grupo</string>
    <string name="MessageRecord_s_is_in_the_group_call">%1$s está na chamada en grupo</string>
    <string name="MessageRecord_you_are_in_the_group_call">Estás na chamada en grupo</string>
    <string name="MessageRecord_s_and_s_are_in_the_group_call">%1$s e %2$s están na chamada en grupo</string>
    <string name="MessageRecord_group_call">Chamada en grupo</string>

    <string name="MessageRecord_you">Ti</string>

    <plurals name="MessageRecord_s_s_and_d_others_are_in_the_group_call_s">
        <item quantity="one">%1$s, %2$s e %3$d máis están na chamada en grupo · %4$s</item>
        <item quantity="other">%1$s, %2$se %3$d máis están na chamada en grupo · %4$s</item>
    </plurals>

    <plurals name="MessageRecord_s_s_and_d_others_are_in_the_group_call">
        <item quantity="one">%1$s, %2$s e %3$d máis están na chamada en grupo</item>
        <item quantity="other">%1$s, %2$s e %3$d máis están na chamada en grupo</item>
    </plurals>

    <!-- In-conversation update message to indicate that the current contact is sms only and will need to migrate to signal to continue the conversation in signal. -->
    <string name="MessageRecord__you_will_no_longer_be_able_to_send_sms_messages_from_signal_soon">Pronto non poderás enviar mensaxes SMS dende Signal. Convida a %1$s a Signal para seguir falando.</string>
    <!-- In-conversation update message to indicate that the current contact is sms only and will need to migrate to signal to continue the conversation in signal. -->
    <string name="MessageRecord__you_can_no_longer_send_sms_messages_in_signal">Xa non podes enviar mensaxes SMS en Molly. Convida a %1$s a Molly para seguir falando.</string>
    <!-- Body for quote when message being quoted is an in-app payment message -->
    <string name="MessageRecord__payment_s">Pagamento: %1$s</string>

    <!-- MessageRequestBottomView -->
    <string name="MessageRequestBottomView_accept">Aceptar</string>
    <string name="MessageRequestBottomView_continue">Continuar</string>
    <string name="MessageRequestBottomView_delete">Eliminar</string>
    <string name="MessageRequestBottomView_block">Bloquear</string>
    <string name="MessageRequestBottomView_unblock">Desbloquear</string>
    <string name="MessageRequestBottomView_do_you_want_to_let_s_message_you_they_wont_know_youve_seen_their_messages_until_you_accept">Queres permitir que %1$s che envíe mensaxes e comparta o teu nome e foto con eles? Non poderán saber que viches a súas mensaxes ata que aceptes.</string>
    <!-- Shown in message request flow. Describes what will happen if you unblock a Signal user -->
    <string name="MessageRequestBottomView_do_you_want_to_let_s_message_you_wont_receive_any_messages_until_you_unblock_them">Queres compartir o teu nome e foto con %1$s e que che envíe mensaxes? Non recibirás ningunha mensaxe ata que o desbloquees.</string>
    <!-- Shown in message request flow. Describes what will happen if you unblock an SMS user -->
    <string name="MessageRequestBottomView_do_you_want_to_let_s_message_you_wont_receive_any_messages_until_you_unblock_them_SMS">Deixar que %1$s che envíe mensaxes? Non recibirás ningunha mensaxe ata que desbloquees o contacto.</string>
    <string name="MessageRequestBottomView_get_updates_and_news_from_s_you_wont_receive_any_updates_until_you_unblock_them">Queres recibir novidades de %1$s? Non recibirás ningunha noticia ata que desbloquees o contacto.</string>
    <string name="MessageRequestBottomView_continue_your_conversation_with_this_group_and_share_your_name_and_photo">Continuar a conversa con este grupo e compartir o teu nome e fotografía cos seus membros?</string>
    <string name="MessageRequestBottomView_upgrade_this_group_to_activate_new_features">Actualizar este grupo para activar novas funcionalidades como son as @mencións e os administradores. Aqueles membros que non compartiran o seu nome e fotografía co grupo serán convidados a unirse.</string>
    <string name="MessageRequestBottomView_this_legacy_group_can_no_longer_be_used">Este Grupo Clásico non pode seguir utilizándose porque é demasiado grande. O tamaño máximo do grupo é %1$d.</string>
    <string name="MessageRequestBottomView_continue_your_conversation_with_s_and_share_your_name_and_photo">Continuar a conversa con %1$s e compartir o teu nome e fotografía con eles?</string>
    <string name="MessageRequestBottomView_do_you_want_to_join_this_group_they_wont_know_youve_seen_their_messages_until_you_accept">Unirse a este grupo e compartir cos seus membros o teu nome e fotografía? Non saberán quen viu as súas mensaxes ata que aceptes.</string>
    <string name="MessageRequestBottomView_do_you_want_to_join_this_group_you_wont_see_their_messages">Queres unirte a este grupo e compartir o teu nome e a túa foto cos seus membros? Non verás as súas mensaxes ata que aceptes.</string>
    <string name="MessageRequestBottomView_join_this_group_they_wont_know_youve_seen_their_messages_until_you_accept">Unirse a este grupo? Non saberán quen viu as súas mensaxes ata que aceptes.</string>
    <string name="MessageRequestBottomView_unblock_this_group_and_share_your_name_and_photo_with_its_members">Desbloquear este grupo e compartir cos seus membros o teu nome e foto? Non recibirás ningunha mensaxe ata que o desbloquees.</string>
  <!-- Removed by excludeNonTranslatables <string name="MessageRequestBottomView_legacy_learn_more_url" translatable="false">https://support.signal.org/hc/articles/360007459591</string> -->
    <string name="MessageRequestProfileView_view">Ver</string>
    <string name="MessageRequestProfileView_member_of_one_group">Membro de %1$s</string>
    <string name="MessageRequestProfileView_member_of_two_groups">Membro de %1$s e %2$s</string>
    <string name="MessageRequestProfileView_member_of_many_groups">Membro de %1$s, %2$s e %3$s</string>
    <plurals name="MessageRequestProfileView_members">
        <item quantity="one">%1$d membro</item>
        <item quantity="other">%1$d membros</item>
    </plurals>
    <!-- Describes the number of members in a group. The string MessageRequestProfileView_invited is nested in the parentheses. -->
    <plurals name="MessageRequestProfileView_members_and_invited">
        <item quantity="one">%1$d membro (%2$s)</item>
        <item quantity="other">%1$d membros (%2$s)</item>
    </plurals>
    <!-- Describes the number of people invited to a group. Nested inside of the string MessageRequestProfileView_members_and_invited -->
    <plurals name="MessageRequestProfileView_invited">
        <item quantity="one">+%1$d convidados</item>
        <item quantity="other">+%1$d convidado</item>
    </plurals>
    <plurals name="MessageRequestProfileView_member_of_d_additional_groups">
        <item quantity="one">%1$d grupo adicional</item>
        <item quantity="other">%1$d grupos adicionais</item>
    </plurals>

    <!-- PassphraseChangeActivity -->
    <string name="PassphraseChangeActivity_passphrases_dont_match_exclamation">As frases de acceso non coinciden!</string>
    <string name="PassphraseChangeActivity_incorrect_old_passphrase_exclamation">Frase de acceso antiga incorrecta!</string>
    <string name="PassphraseChangeActivity_enter_new_passphrase_exclamation">Inserir nova frase de acceso!</string>

    <!-- DeviceProvisioningActivity -->
    <string name="DeviceProvisioningActivity_link_this_device">Vincular este dispositivo?</string>
    <string name="DeviceProvisioningActivity_continue">CONTINUAR</string>

    <string name="DeviceProvisioningActivity_content_intro">Poderá</string>
    <string name="DeviceProvisioningActivity_content_bullets">
        • Ler todas as túas mensaxes \n• Enviar mensaxes no teu nome
    </string>
    <string name="DeviceProvisioningActivity_content_progress_title">Vinculando dispositivo</string>
    <string name="DeviceProvisioningActivity_content_progress_content">Vinculando novo dispositivo…</string>
    <string name="DeviceProvisioningActivity_content_progress_success">Dispositivo aprobado!</string>
    <string name="DeviceProvisioningActivity_content_progress_no_device">Ningún dispositivo atopado.</string>
    <string name="DeviceProvisioningActivity_content_progress_network_error">Erro de rede.</string>
    <string name="DeviceProvisioningActivity_content_progress_key_error">Código QR non válido.</string>
    <string name="DeviceProvisioningActivity_sorry_you_have_too_many_devices_linked_already">Sentímolo, mais xa tes moitos dispositivos vinculados. Proba a eliminar algún</string>
    <string name="DeviceActivity_sorry_this_is_not_a_valid_device_link_qr_code">Desculpa, este non é un código QR válido para vincular o dispositivo.</string>
    <string name="DeviceProvisioningActivity_link_a_signal_device">Vincular un dispositivo a Signal?</string>
    <string name="DeviceProvisioningActivity_it_looks_like_youre_trying_to_link_a_signal_device_using_a_3rd_party_scanner">Semella que estás tentando vincular un dispositivo a Signal usando un escáner de terceiros. Para a túa protección, escanea o código de novo desde Signal.</string>

    <string name="DeviceActivity_signal_needs_the_camera_permission_in_order_to_scan_a_qr_code">Molly necesita permiso para acceder á cámara e poder escanear un código QR, pero foi denegado de forma permanente. Vai aos axustes da aplicación, selecciona \"Permisos\" e activa \"Cámara\".</string>
    <string name="DeviceActivity_unable_to_scan_a_qr_code_without_the_camera_permission">Non é posible escanear o código QR sen permiso para acceder á cámara</string>

    <!-- OutdatedBuildReminder -->
    <string name="OutdatedBuildReminder_update_now">Actualiza</string>
    <string name="OutdatedBuildReminder_your_version_of_signal_will_expire_today">Esta versión de Signal caduca hoxe. Actualízate á versión máis recente.</string>
    <plurals name="OutdatedBuildReminder_your_version_of_signal_will_expire_in_n_days">
        <item quantity="one">Esta versión de Signal caduca mañá. Actualízate á versión máis recente.</item>
        <item quantity="other">Esta versión de Signal caduca en %1$d días. Actualízate á versión máis recente.</item>
    </plurals>

    <!-- PassphrasePromptActivity -->
    <string name="PassphrasePromptActivity_enter_passphrase">Inserir frase de acceso</string>
    <string name="PassphrasePromptActivity_watermark_content_description">Icona de Molly</string>
    <string name="PassphrasePromptActivity_ok_button_content_description">Enviar frase de acceso</string>
    <string name="PassphrasePromptActivity_invalid_passphrase_exclamation">Frase de acceso non válida!</string>
    <string name="PassphrasePromptActivity_unlock_signal">Desbloquear Molly</string>
    <string name="PassphrasePromptActivity_signal_android_lock_screen">Molly Android - Bloqueo de pantalla</string>

    <!-- PlacePickerActivity -->
    <string name="PlacePickerActivity_title">Mapa</string>

    <string name="PlacePickerActivity_drop_pin">Engadir marcador</string>
    <string name="PlacePickerActivity_accept_address">Aceptar enderezo</string>

    <!-- PlayServicesProblemFragment -->
    <string name="PlayServicesProblemFragment_the_version_of_google_play_services_you_have_installed_is_not_functioning">A versión de Servizos de Google Play que tes instalada non funciona correctamente. Volve instalala e proba de novo.</string>

    <!-- PinRestoreEntryFragment -->
    <string name="PinRestoreEntryFragment_incorrect_pin">PIN incorrecto</string>
    <string name="PinRestoreEntryFragment_skip_pin_entry">Omitir o PIN?</string>
    <string name="PinRestoreEntryFragment_need_help">Necesitas axuda?</string>
    <string name="PinRestoreEntryFragment_your_pin_is_a_d_digit_code">O teu PIN é un código de +%1$d díxitos creado por ti que pode ter letras e números.\n\nSe non lembras o PIN, podes crear un novo. Podes rexistrar e usar a túa conta pero perderás algúns axustes gardados como a información do perfil.</string>
    <string name="PinRestoreEntryFragment_if_you_cant_remember_your_pin">Se non lembras o PIN, podes crear un novo. Podes rexistrar e usar a túa conta pero perderás algúns axustes gardados como a información de perfil.</string>
    <string name="PinRestoreEntryFragment_create_new_pin">Crear novo PIN</string>
    <string name="PinRestoreEntryFragment_contact_support">Contactar coa Axuda</string>
    <string name="PinRestoreEntryFragment_cancel">Cancelar</string>
    <string name="PinRestoreEntryFragment_skip">Omitir</string>
    <plurals name="PinRestoreEntryFragment_you_have_d_attempt_remaining">
        <item quantity="one">Quédache %1$d intento. Se os esgotas, podes crear un novo PIN. Podes rexistrar e usar a túa conta pero perderás algúns axustes gardados como a información do perfil.</item>
        <item quantity="other">Quédache %1$d intentos. Se os esgotas, podes crear un novo PIN. Podes rexistrar e usar a túa conta pero perderás algúns axustes gardados como a información do perfil.</item>
    </plurals>
    <string name="PinRestoreEntryFragment_signal_registration_need_help_with_pin">Rexistro en Signal - Preciso Axuda co PIN para Android</string>
    <string name="PinRestoreEntryFragment_enter_alphanumeric_pin">Escribe PIN alfanumérico</string>
    <string name="PinRestoreEntryFragment_enter_numeric_pin">Escribe PIN numérico</string>

    <!-- PinRestoreLockedFragment -->
    <string name="PinRestoreLockedFragment_create_your_pin">Crea o teu PIN</string>
    <string name="PinRestoreLockedFragment_youve_run_out_of_pin_guesses">Esgotaches os intentos, pero aínda podes acceder á conta Signal creando un novo PIN. Por privacidade e seguridade a conta será restablecida sen a información de perfil gardada ou axustes.</string>
    <string name="PinRestoreLockedFragment_create_new_pin">Crear novo PIN</string>
  <!-- Removed by excludeNonTranslatables <string name="PinRestoreLockedFragment_learn_more_url" translatable="false">https://support.signal.org/hc/articles/360007059792</string> -->

    <!-- Dialog button text indicating user wishes to send an sms code isntead of skipping it -->
    <string name="ReRegisterWithPinFragment_send_sms_code">Enviar código SMS</string>
    <!-- Email subject used when user contacts support about an issue with the reregister flow. -->
    <string name="ReRegisterWithPinFragment_support_email_subject">Rexistro en Signal - Preciso axuda para volver rexistrar o PIN en Android</string>
    <!-- Dialog message shown in reregister flow when tapping a informational button to to learn about pins or contact support for help -->
    <string name="ReRegisterWithPinFragment_need_help_local">O teu PIN é un código de máis de %1$d díxitos creado por ti e que pode ser numérico ou alfanumérico.\n\nSe non lembras o teu PIN, podes crear un novo.</string>
    <!-- Dialog message shown in reregister flow when user requests to skip this flow and return to the normal flow -->
    <string name="ReRegisterWithPinFragment_skip_local">Se non lembras o teu PIN, podes crear un novo.</string>
    <!-- Dialog message shown in reregister flow when user uses up all of their guesses for their pin and we are going to move on -->
    <string name="ReRegisterWithPinFragment_out_of_guesses_local">Esgotaches os intentos para adiviñar o PIN, mais aínda podes acceder á túa conta de Signal creando un novo PIN.</string>

    <!-- PinOptOutDialog -->
    <string name="PinOptOutDialog_warning">Aviso</string>
    <string name="PinOptOutDialog_if_you_disable_the_pin_you_will_lose_all_data">Se desactivas o PIN, perderás todos os datos cando volvas rexistrarte en Signal a menos que fagas unha copia de seguranza e a restaures. Non podes activar o Bloqueo do rexistro se o PIN está desactivado.</string>
    <string name="PinOptOutDialog_disable_pin">Desactivar PIN</string>

    <!-- RatingManager -->
    <string name="RatingManager_rate_this_app">Valorar esta aplicación</string>
    <string name="RatingManager_if_you_enjoy_using_this_app_please_take_a_moment">Se realmente che gusta esta aplicación, dedícalle, por favor, un intre a valorala.</string>
    <string name="RatingManager_rate_now">Valorar agora!</string>
    <string name="RatingManager_no_thanks">Non, grazas</string>
    <string name="RatingManager_later">Máis tarde</string>

    <!-- ReactionsBottomSheetDialogFragment -->
    <string name="ReactionsBottomSheetDialogFragment_all">Todo - %1$d</string>

    <!-- ReactionsConversationView -->
    <string name="ReactionsConversationView_plus">+%1$d</string>

    <!-- ReactionsRecipientAdapter -->
    <string name="ReactionsRecipientAdapter_you">Ti</string>

    <!-- RecaptchaRequiredBottomSheetFragment -->
    <string name="RecaptchaRequiredBottomSheetFragment_verify_to_continue_messaging">Verifica para seguir conversando</string>
    <string name="RecaptchaRequiredBottomSheetFragment_to_help_prevent_spam_on_signal">Axuda a previr o spam en Molly, por favor completa a verificación.</string>
    <string name="RecaptchaRequiredBottomSheetFragment_after_verifying_you_can_continue_messaging">Tras verificar poderás seguir conversando. Tódalas mensaxes en pausa serán enviadas automáticamente.</string>

    <!-- Recipient -->
    <string name="Recipient_you">Ti</string>
    <!-- Name of recipient representing user\'s \'My Story\' -->
    <string name="Recipient_my_story">A miña historia</string>

    <!-- RecipientPreferencesActivity -->
    <string name="RecipientPreferenceActivity_block">Bloquear</string>
    <string name="RecipientPreferenceActivity_unblock">Desbloquear</string>

    <!-- RecipientProvider -->

    <!-- RedPhone -->
    <string name="RedPhone_answering">Respondendo…</string>
    <string name="RedPhone_ending_call">Rematando a chamada…</string>
    <string name="RedPhone_ringing">Soando…</string>
    <string name="RedPhone_busy">Ocupado</string>
    <string name="RedPhone_recipient_unavailable">Destinatario non dispoñible</string>
    <string name="RedPhone_network_failed">Erro de rede!</string>
    <string name="RedPhone_number_not_registered">Número non rexistrado!</string>
    <string name="RedPhone_the_number_you_dialed_does_not_support_secure_voice">O número que marcaches non admite chamadas de voz seguras!</string>
    <string name="RedPhone_got_it">Entendo</string>

    <!-- Valentine\'s Day Megaphone -->
    <!-- Title text for the Valentine\'s Day donation megaphone. The placeholder will always be a heart emoji. Needs to be a placeholder for Android reasons. -->
    <!-- Body text for the Valentine\'s Day donation megaphone. -->

    <!-- WebRtcCallActivity -->
    <string name="WebRtcCallActivity__tap_here_to_turn_on_your_video">Toca aquí para activar o teu vídeo</string>
    <string name="WebRtcCallActivity__to_call_s_signal_needs_access_to_your_camera">Para chamar a %1$s, Molly necesita acceder á túa cámara</string>
    <string name="WebRtcCallActivity__signal_s">Molly %1$s</string>
    <string name="WebRtcCallActivity__calling">Chamando…</string>
    <string name="WebRtcCallActivity__group_is_too_large_to_ring_the_participants">O grupo é demasiado grande para chamar a todos os membros.</string>
    <!-- Call status shown when an active call was disconnected (e.g., network hiccup) and is trying to reconnect -->
    <string name="WebRtcCallActivity__reconnecting">Volvendo conectar…</string>
    <!-- Title for dialog warning about lacking bluetooth permissions during a call -->
    <string name="WebRtcCallActivity__bluetooth_permission_denied">Permiso de Bluetooth denegado</string>
    <!-- Message for dialog warning about lacking bluetooth permissions during a call and references the permission needed by name -->
    <string name="WebRtcCallActivity__please_enable_the_nearby_devices_permission_to_use_bluetooth_during_a_call">Activa o permiso «Dispositivos próximos» para utilizar o Bluetooth durante a chamada.</string>
    <!-- Positive action for bluetooth warning dialog to open settings -->
    <string name="WebRtcCallActivity__open_settings">Abrir configuración</string>
    <!-- Negative aciton for bluetooth warning dialog to dismiss dialog -->
    <string name="WebRtcCallActivity__not_now">Agora non</string>

    <!-- WebRtcCallView -->
    <string name="WebRtcCallView__signal_call">Chamada Signal</string>
    <string name="WebRtcCallView__signal_video_call">Comezar videochamada</string>
    <string name="WebRtcCallView__start_call">Iniciar chamada</string>
    <string name="WebRtcCallView__join_call">Unirse á chamada</string>
    <string name="WebRtcCallView__call_is_full">A chamada está completa</string>
    <string name="WebRtcCallView__the_maximum_number_of_d_participants_has_been_Reached_for_this_call">O número máximo é de %1$d participantes e xa se acadou nesta chamada. Inténtao máis tarde.</string>
    <string name="WebRtcCallView__your_video_is_off">Vídeo desactivado</string>
    <string name="WebRtcCallView__reconnecting">Volvendo conectar…</string>
    <string name="WebRtcCallView__joining">Uníndose…</string>
    <string name="WebRtcCallView__disconnected">Desconectado</string>

    <string name="WebRtcCallView__signal_will_ring_s">Signal chamará a %1$s</string>
    <string name="WebRtcCallView__signal_will_ring_s_and_s">Signal chamará a %1$s e %2$s</string>
    <plurals name="WebRtcCallView__signal_will_ring_s_s_and_d_others">
        <item quantity="one">Signal chamará a %1$s, %2$s e %3$d máis</item>
        <item quantity="other">Signal chamará a %1$s, %2$s e %3$d máis</item>
    </plurals>

    <string name="WebRtcCallView__s_will_be_notified">%1$s recibirá unha notificación</string>
    <string name="WebRtcCallView__s_and_s_will_be_notified">%1$s e %2$s recibirán unha notificación</string>
    <plurals name="WebRtcCallView__s_s_and_d_others_will_be_notified">
        <item quantity="one">%1$s, %2$s e %3$dmáis recibirán unha notificación</item>
        <item quantity="other">%1$s, %2$s e %3$d máis recibirán unha notificación</item>
    </plurals>

    <string name="WebRtcCallView__ringing_s">Chamando a %1$s</string>
    <string name="WebRtcCallView__ringing_s_and_s">Chamando a %1$s e %2$s</string>
    <plurals name="WebRtcCallView__ringing_s_s_and_d_others">
        <item quantity="one">Chamando a %1$s, %2$s e %3$d máis</item>
        <item quantity="other">Chamando a %1$s, %2$s e %3$d máis</item>
    </plurals>

    <string name="WebRtcCallView__s_is_calling_you">Chámate %1$s</string>
    <string name="WebRtcCallView__s_is_calling_you_and_s">%1$s chámate a ti e a %2$s</string>
    <string name="WebRtcCallView__s_is_calling_you_s_and_s">%1$s chámate a ti, a %2$s e a %3$s</string>
    <plurals name="WebRtcCallView__s_is_calling_you_s_s_and_d_others">
        <item quantity="one">%1$s chámate a ti, a %2$s, a %3$s e a %4$d máis</item>
        <item quantity="other">%1$s chámate a ti, a %2$s, a %3$s e a %4$d máis</item>
    </plurals>

    <string name="WebRtcCallView__no_one_else_is_here">Ninguén máis aquí</string>
    <string name="WebRtcCallView__s_is_in_this_call">%1$s nesta chamada</string>
    <string name="WebRtcCallView__s_are_in_this_call">%1$s están na chamada</string>
    <string name="WebRtcCallView__s_and_s_are_in_this_call">%1$s e %2$s están nesta chamada</string>

    <plurals name="WebRtcCallView__s_s_and_d_others_are_in_this_call">
        <item quantity="one">%1$s, %2$s e %3$d máis están nesta chamada</item>
        <item quantity="other">%1$s, %2$s e %3$d máis están nesta chamada</item>
    </plurals>

    <!-- Toggle label with hyphenation. Translation can use soft hyphen - Unicode U+00AD -->
    <string name="WebRtcCallView__flip">Cambiar</string>
    <!-- Toggle label with hyphenation. Translation can use soft hyphen - Unicode U+00AD -->
    <string name="WebRtcCallView__speaker">Altofalante</string>
    <!-- Toggle label with hyphenation. Translation can use soft hyphen - Unicode U+00AD -->
    <string name="WebRtcCallView__camera">Cámara</string>
    <!-- Toggle label with hyphenation. Translation can use soft hyphen - Unicode U+00AD -->
    <string name="WebRtcCallView__unmute">Desactivar silencio</string>
    <!-- Toggle label with hyphenation. Translation can use soft hyphen - Unicode U+00AD -->
    <string name="WebRtcCallView__mute">Silenciar</string>
    <!-- Toggle label with hyphenation. Translation can use soft hyphen - Unicode U+00AD -->
    <string name="WebRtcCallView__ring">Chamar</string>
    <!-- Label with hyphenation. Translation can use soft hyphen - Unicode U+00AD -->
    <string name="WebRtcCallView__end_call">Finalizar chamada</string>

    <!-- CallParticipantsListDialog -->
    <plurals name="CallParticipantsListDialog_in_this_call_d_people">
        <item quantity="one">Nesta chamada · %1$d persoa</item>
        <item quantity="other">Nesta chamada · %1$d persoas</item>
    </plurals>

    <!-- CallParticipantView -->
    <string name="CallParticipantView__s_is_blocked">%1$s está bloqueado</string>
    <string name="CallParticipantView__more_info">Máis información</string>
    <string name="CallParticipantView__you_wont_receive_their_audio_or_video">Non recibirás o seu audio ou vídeo nin eles o teu.</string>
    <string name="CallParticipantView__cant_receive_audio_video_from_s">Non se pode recibir o audio e vídeo de %1$s</string>
    <string name="CallParticipantView__cant_receive_audio_and_video_from_s">Non se pode recibir o audio e vídeo de %1$s</string>
    <string name="CallParticipantView__this_may_be_Because_they_have_not_verified_your_safety_number_change">Pode ser que non verificasen o cambio do teu número de seguridade, que haxa un problema co seu dispositivo ou que te bloqueasen.</string>

    <!-- CallToastPopupWindow -->
    <string name="CallToastPopupWindow__swipe_to_view_screen_share">Arrastra para ver a pantalla compartida</string>

    <!-- ProxyBottomSheetFragment -->
    <string name="ProxyBottomSheetFragment_proxy_server">Servidor proxy</string>
    <string name="ProxyBottomSheetFragment_proxy_address">Enderezo do proxy</string>
    <string name="ProxyBottomSheetFragment_do_you_want_to_use_this_proxy_address">Queres utilizar este enderezo do proxy?</string>
    <string name="ProxyBottomSheetFragment_use_proxy">Usar proxy</string>
    <string name="ProxyBottomSheetFragment_successfully_connected_to_proxy">Conexión correcta ao proxy.</string>

    <!-- RecaptchaProofActivity -->
    <string name="RecaptchaProofActivity_failed_to_submit">Fallou o envío</string>
    <string name="RecaptchaProofActivity_complete_verification">Completa a verificación</string>

    <!-- RegistrationActivity -->
    <string name="RegistrationActivity_select_your_country">Elixe o teu país</string>
    <string name="RegistrationActivity_you_must_specify_your_country_code">Debes especificar o teu código de país
    </string>
    <string name="RegistrationActivity_please_enter_a_valid_phone_number_to_register">Insire un número de teléfono válido para rexistrarte.</string>
    <string name="RegistrationActivity_invalid_number">Número non válido</string>
    <string name="RegistrationActivity_the_number_you_specified_s_is_invalid">O número especifcado (%1$s) non é válido.
    </string>
    <string name="RegistrationActivity_a_verification_code_will_be_sent_to">Envióuseche un código de verificación a:</string>
    <string name="RegistrationActivity_you_will_receive_a_call_to_verify_this_number">Recibirás unha chamada para verificar este número.</string>
    <string name="RegistrationActivity_is_your_phone_number_above_correct">É correcto o teu número de teléfono?</string>
    <string name="RegistrationActivity_edit_number">Editar número</string>
    <string name="RegistrationActivity_missing_google_play_services">Falta Servizos de Google Play</string>
    <string name="RegistrationActivity_this_device_is_missing_google_play_services">Este dispositivo non dispón de Servizos de Google Play. Podes continuar a usar Molly, mais é posible que o seu rendemento ou fiabilidade se vexan reducidos.\n\nSe non es un usuario avanzado, se non estás a executar unha ROM de Android modificada ou pensas que isto é un erro, contacta con support@molly.im para che axudar a solucionalo.</string>
    <string name="RegistrationActivity_i_understand">Entendo</string>
    <string name="RegistrationActivity_play_services_error">Erro de Servizos Play</string>
    <string name="RegistrationActivity_google_play_services_is_updating_or_unavailable">Servizos de Google Play está actualizándose ou non está temporalmente dispoñible. Volve tentalo.</string>
    <string name="RegistrationActivity_terms_and_privacy">Termos e política de privacidade</string>
    <string name="RegistrationActivity_signal_needs_access_to_your_contacts_and_media_in_order_to_connect_with_friends">Signal necesita ter os permisos activos para acceder aos teus contactos e multimedia e así axudarche a conectar cos teus amigos e enviarlles mensaxes. Os teus contactos cargaranse a través do modo de detección privado de Signal, o que significa que están encriptados de extremo a extremo e Signal nunca poderá velos.</string>
    <string name="RegistrationActivity_signal_needs_access_to_your_contacts_in_order_to_connect_with_friends">Signal necesita ter o permiso activo para acceder aos teus contactos e axudarche a contectar cos teus amigos. Os teus contactos cargaranse a través do modo de detección privado de Signal, o que significa que están encriptados de extremo a extremo e Signal nunca poderá velos.</string>
    <string name="RegistrationActivity_rate_limited_to_service">Levas demasiados intentos para rexistrar este número. Téntao máis tarde.</string>
    <!--    During registration, if the user attempts (and fails) to register, we display this error message with a number of minutes timer they are allowed to try again.-->
    <string name="RegistrationActivity_rate_limited_to_try_again">Levas demasiados intentos para rexistrar este número. Téntao de novo en %1$s.</string>
    <string name="RegistrationActivity_unable_to_connect_to_service">Non é posible contactar co servizo. Comproba a túa conexión de rede e téntao de novo.</string>
    <string name="RegistrationActivity_non_standard_number_format">Número con formato non-estándar</string>
    <string name="RegistrationActivity_the_number_you_entered_appears_to_be_a_non_standard">O número escrito (%1$s) non semella estar nun formato estándar.\n\nSerá máis ben %2$s?</string>
<<<<<<< HEAD
    <string name="RegistrationActivity_signal_android_phone_number_format">Molly para Android - Formato de número de teléfono</string>
=======
    <string name="RegistrationActivity_signal_android_phone_number_format">Signal para Android - Formato de número de teléfono</string>
    <!--    Small "toast" notification to the user confirming that they have requested a new code via voice call.-->
>>>>>>> f3c6f2e3
    <string name="RegistrationActivity_call_requested">Chamada solicitada</string>
    <!--    Small "toast" notification to the user confirming that they have requested a new code via SMS.-->
    <string name="RegistrationActivity_sms_requested">Solicitouse unha SMS</string>
    <!--    Small "toast" notification to the user confirming that they have requested a new code (through an unspecified channel).-->
    <string name="RegistrationActivity_code_requested">Solicitouse un código de verificación</string>
    <plurals name="RegistrationActivity_debug_log_hint">
        <item quantity="one">Estás a %1$d pasos de enviar un informe de depuración.</item>
        <item quantity="other">Estás a %1$d pasos de enviar un informe de depuración.</item>
    </plurals>
    <string name="RegistrationActivity_we_need_to_verify_that_youre_human">Necesitamos comprobar que es unha persoa.</string>
    <string name="RegistrationActivity_next">Seguinte</string>
    <string name="RegistrationActivity_continue">Continuar</string>
    <string name="RegistrationActivity_take_privacy_with_you_be_yourself_in_every_message">Leva a túa privacidade contigo.\nSé ti mesmo/a en cada mensaxe.</string>
    <string name="RegistrationActivity_enter_your_phone_number">Escribe o teu número de teléfono</string>
    <string name="RegistrationActivity_you_will_receive_a_verification_code">Recibirás un código de verificación. \nO seu operador pode aplicar certas tarifas.</string>
    <string name="RegistrationActivity_enter_the_code_we_sent_to_s">Insire o código que che enviamos a %1$s</string>
    <string name="RegistrationActivity_make_sure_your_phone_has_a_cellular_signal">Comproba que tes cobertura da rede móbil para recibir o SMS ou chamada</string>

    <string name="RegistrationActivity_phone_number_description">Número de teléfono</string>
    <string name="RegistrationActivity_country_code_description">Código de país</string>
    <string name="RegistrationActivity_country_code_hint">País</string>
    <string name="RegistrationActivity_call">Chamar</string>
    <string name="RegistrationActivity_verification_code">Código de verificación</string>
    <string name="RegistrationActivity_resend_code">Volver enviar código</string>
    <!--    A title for a bottom sheet dialog offering to help a user having trouble entering their verification code.-->
    <string name="RegistrationActivity_support_bottom_sheet_title">Tes problemas para rexistrarte?</string>
    <!--    A list of suggestions to try for a user having trouble entering their verification code.-->
    <string name="RegistrationActivity_support_bottom_sheet_body_suggestions">• Asegúrate de que o teu teléfono teña sinal móbil para recibir mensaxes SMS ou chamadas\n • Comproba que podes recibir unha chamada a ese número\n • Revisa se introduciches o número de teléfono correctamente.</string>
    <!--    A call to action for a user having trouble entering the verification to seek further help. -->
    <string name="RegistrationActivity_support_bottom_sheet_body_call_to_action">Para obter máis información, segue estes pasos para solucionar o problema ou contacta coa Axuda</string>
    <!--    A clickable piece of text that will take the user to our website with additional suggestions.-->
    <string name="RegistrationActivity_support_bottom_sheet_cta_troubleshooting_steps_substring">estes pasos para solucionar o problema</string>
    <!--    A clickable piece of text that will pre-fill a request for support email in the user\'s email app.-->
    <string name="RegistrationActivity_support_bottom_sheet_cta_contact_support_substring">Contactar coa Axuda</string>

    <!-- RegistrationLockV2Dialog -->
    <string name="RegistrationLockV2Dialog_turn_on_registration_lock">Activar o bloqueo de rexistro?</string>
    <string name="RegistrationLockV2Dialog_turn_off_registration_lock">Desactivar o bloqueo de rexistro?</string>
    <string name="RegistrationLockV2Dialog_if_you_forget_your_signal_pin_when_registering_again">Se non lembras o teu PIN Signal ao volver a rexistrar Signal, perderás o acceso á conta durante 7 días.</string>
    <string name="RegistrationLockV2Dialog_turn_on">Acender</string>
    <string name="RegistrationLockV2Dialog_turn_off">Apagar</string>

    <!-- RevealableMessageView -->
    <string name="RevealableMessageView_view_photo">Ver fotografía</string>
    <string name="RevealableMessageView_view_video">Ver vídeo</string>
    <string name="RevealableMessageView_viewed">Vista</string>
    <string name="RevealableMessageView_media">Ficheiros multimedia</string>

    <!-- Search -->
    <string name="SearchFragment_no_results">Ningún resultado atopado para \'%1$s\'</string>
    <string name="SearchFragment_header_conversations">Conversas</string>
    <string name="SearchFragment_header_contacts">Contactos</string>
    <string name="SearchFragment_header_messages">Mensaxes</string>

    <!-- ShakeToReport -->
  <!-- Removed by excludeNonTranslatables <string name="ShakeToReport_shake_detected" translatable="false">Shake detected</string> -->
  <!-- Removed by excludeNonTranslatables <string name="ShakeToReport_submit_debug_log" translatable="false">Submit debug log?</string> -->
  <!-- Removed by excludeNonTranslatables <string name="ShakeToReport_submit" translatable="false">Submit</string> -->
  <!-- Removed by excludeNonTranslatables <string name="ShakeToReport_failed_to_submit" translatable="false">Failed to submit :(</string> -->
  <!-- Removed by excludeNonTranslatables <string name="ShakeToReport_success" translatable="false">Success!</string> -->
  <!-- Removed by excludeNonTranslatables <string name="ShakeToReport_share" translatable="false">Share</string> -->

    <!-- SharedContactDetailsActivity -->
    <string name="SharedContactDetailsActivity_add_to_contacts">Engadir a contactos</string>
    <string name="SharedContactDetailsActivity_invite_to_signal">Convidar a Molly</string>
    <string name="SharedContactDetailsActivity_signal_message">Mensaxe de Signal</string>
    <string name="SharedContactDetailsActivity_signal_call">Chamada Signal</string>

    <!-- SharedContactView -->
    <string name="SharedContactView_add_to_contacts">Engadir a contactos</string>
    <string name="SharedContactView_invite_to_signal">Convidar a Molly</string>
    <string name="SharedContactView_message">Mensaxe de Signal</string>

    <!-- SignalBottomActionBar -->
    <string name="SignalBottomActionBar_more">Máis</string>

    <!-- SignalPinReminders -->
    <string name="SignalPinReminders_well_remind_you_again_later">PIN verificado con éxito. Lembrarémoscho de novo máis tarde.</string>
    <string name="SignalPinReminders_well_remind_you_again_tomorrow">PIN verificado con éxito. Lembrarémoscho de novo mañá.</string>
    <string name="SignalPinReminders_well_remind_you_again_in_a_few_days">PIN verificado con éxito. Lembrarémoscho de novo nuns días.</string>
    <string name="SignalPinReminders_well_remind_you_again_in_a_week">PIN verificado con éxito. Lembrarémoscho de novo nunha semana.</string>
    <string name="SignalPinReminders_well_remind_you_again_in_a_couple_weeks">PIN verificado con éxito. Lembrarémoscho de novo nun par de semanas.</string>
    <string name="SignalPinReminders_well_remind_you_again_in_a_month">PIN verificado con éxito. Lembrarémoscho de novo dentro dun mes.</string>

    <!-- Slide -->
    <string name="Slide_image">Imaxe</string>
    <string name="Slide_sticker">Adhesivo</string>
    <string name="Slide_audio">Audio</string>
    <string name="Slide_video">Vídeo</string>

    <!-- SmsMessageRecord -->
    <string name="SmsMessageRecord_received_corrupted_key_exchange_message">Recibida unha mensaxe de intercambio de chaves danada!
    </string>
    <string name="SmsMessageRecord_received_key_exchange_message_for_invalid_protocol_version">
        Recibida unha mensaxe de intercambio de chaves para unha versión de protocolo non válida.
    </string>
    <string name="SmsMessageRecord_received_message_with_new_safety_number_tap_to_process">Mensaxe recibida co novo número de seguranza. Toca para continuar e mostrar.</string>
    <string name="SmsMessageRecord_secure_session_reset">Restableciches a sesión segura.</string>
    <string name="SmsMessageRecord_secure_session_reset_s">%1$s restableceu a conexión segura.</string>
    <string name="SmsMessageRecord_duplicate_message">Mensaxe duplicada.</string>
    <string name="SmsMessageRecord_this_message_could_not_be_processed_because_it_was_sent_from_a_newer_version">Esta mensaxe non se puido procesar porque foi enviada desde unha versión máis recente de Signal. Logo de te actualizares, pídelle ao teu contacto que cha volva enviar.</string>
    <string name="SmsMessageRecord_error_handling_incoming_message">Erro ao xestionar a mensaxe recibida.</string>

    <!-- StickerManagementActivity -->
    <string name="StickerManagementActivity_stickers">Adhesivos</string>

    <!-- StickerManagementAdapter -->
    <string name="StickerManagementAdapter_installed_stickers">Adhesivos instalados</string>
    <string name="StickerManagementAdapter_stickers_you_received">Adhesivos que recibiches</string>
    <string name="StickerManagementAdapter_signal_artist_series">Serie de artistas de Signal</string>
    <string name="StickerManagementAdapter_no_stickers_installed">Sen adhesivos instalados</string>
    <string name="StickerManagementAdapter_stickers_from_incoming_messages_will_appear_here">Os adhesivos das mensaxes entrantes aparecerán aquí</string>
    <string name="StickerManagementAdapter_untitled">Sen título</string>
    <string name="StickerManagementAdapter_unknown">Descoñecido</string>

    <!-- StickerPackPreviewActivity -->
    <string name="StickerPackPreviewActivity_untitled">Sen título</string>
    <string name="StickerPackPreviewActivity_unknown">Descoñecido</string>
    <string name="StickerPackPreviewActivity_install">Instalar</string>
    <string name="StickerPackPreviewActivity_remove">Eliminar</string>
    <string name="StickerPackPreviewActivity_stickers">Adhesivos</string>
    <string name="StickerPackPreviewActivity_failed_to_load_sticker_pack">Erro ao cargar o paquete de adhesivos</string>

    <!-- SubmitDebugLogActivity -->
    <string name="SubmitDebugLogActivity_edit">Editar</string>
    <string name="SubmitDebugLogActivity_done">Feito</string>
    <!-- Menu option to save a debug log file to disk. -->
    <string name="SubmitDebugLogActivity_save">Gardar</string>
    <!-- Error that is show in a toast when we fail to save a debug log file to disk. -->
    <string name="SubmitDebugLogActivity_failed_to_save">Erro ao gardar</string>
    <!-- Toast that is show to notify that we have saved the debug log file to disk. -->
    <string name="SubmitDebugLogActivity_save_complete">Gardado</string>
    <string name="SubmitDebugLogActivity_tap_a_line_to_delete_it">Toca unha liña para eliminala</string>
    <string name="SubmitDebugLogActivity_submit">Enviar</string>
    <string name="SubmitDebugLogActivity_failed_to_submit_logs">Fallo ao enviar o rexistro</string>
    <string name="SubmitDebugLogActivity_success">Correcto!</string>
    <string name="SubmitDebugLogActivity_copy_this_url_and_add_it_to_your_issue">Copia este URL e engádeo ao teu informe de problemas ou correo de asistencia:\n\n<b>%1$s</b></string>
    <string name="SubmitDebugLogActivity_share">Compartir</string>
    <string name="SubmitDebugLogActivity_this_log_will_be_posted_publicly_online_for_contributors">Este informe será publicado de xeito público para que os desenvolvedores poidan velo. Podes examinar o seu contido antes de subilo.</string>

    <!-- SupportEmailUtil -->
  <!-- Removed by excludeNonTranslatables <string name="SupportEmailUtil_support_email" translatable="false">support@molly.im</string> -->
    <string name="SupportEmailUtil_filter">Filtro:</string>
    <string name="SupportEmailUtil_device_info">Información do dispositivo:</string>
    <string name="SupportEmailUtil_android_version">Versión de Android:</string>
    <string name="SupportEmailUtil_signal_version">Versión de Molly:</string>
    <string name="SupportEmailUtil_signal_package">Paquete de Molly:</string>
    <string name="SupportEmailUtil_registration_lock">Bloqueo do rexistro:</string>
    <string name="SupportEmailUtil_locale">Idioma:</string>

    <!-- ThreadRecord -->
    <string name="ThreadRecord_group_updated">Grupo actualizado</string>
    <string name="ThreadRecord_left_the_group">Abandonou o grupo</string>
    <string name="ThreadRecord_secure_session_reset">Restablecer sesión segura.</string>
    <string name="ThreadRecord_draft">Borrador:</string>
    <string name="ThreadRecord_media_message">Mensaxe multimedia</string>
    <string name="ThreadRecord_sticker">Adhesivo</string>
    <string name="ThreadRecord_view_once_photo">Foto dunha soa visualización</string>
    <string name="ThreadRecord_view_once_video">Vídeo dunha soa visualización</string>
    <string name="ThreadRecord_view_once_media">Multimedia dunha soa visualización</string>
    <string name="ThreadRecord_this_message_was_deleted">Eliminouse a mensaxe.</string>
    <string name="ThreadRecord_you_deleted_this_message">Eliminaches esta mensaxe.</string>
    <!-- Displayed in the notification when the user sends a request to activate payments -->
    <string name="ThreadRecord_you_sent_request">Enviaches unha invitación para activar os Pagamentos</string>
    <!-- Displayed in the notification when the recipient wants to activate payments -->
    <string name="ThreadRecord_wants_you_to_activate_payments">%1$s quere que actives os Pagamentos</string>
    <!-- Displayed in the notification when the user activates payments -->
    <string name="ThreadRecord_you_activated_payments">Activaches os Pagamentos</string>
    <!-- Displayed in the notification when the recipient can accept payments -->
    <string name="ThreadRecord_can_accept_payments">%1$s agora pode aceptar Pagamentos</string>
    <string name="ThreadRecord_s_is_on_signal">%1$s está en Signal!</string>
    <string name="ThreadRecord_disappearing_messages_disabled">Desaparición das mensaxes desactivada</string>
    <string name="ThreadRecord_disappearing_message_time_updated_to_s">Desaparición das mensaxes establecida en%1$s</string>
    <string name="ThreadRecord_safety_number_changed">O número de seguranza cambiou</string>
    <string name="ThreadRecord_your_safety_number_with_s_has_changed">O teu número de seguranza con %1$s cambiou.</string>
    <string name="ThreadRecord_you_marked_verified">Marcaches como verificado</string>
    <string name="ThreadRecord_you_marked_unverified">Marcaches como sen verificar</string>
    <string name="ThreadRecord_message_could_not_be_processed">A mensaxe non se puido procesar</string>
    <string name="ThreadRecord_delivery_issue">Problema co envío</string>
    <string name="ThreadRecord_message_request">Solicitude de mensaxe</string>
    <string name="ThreadRecord_photo">Fotografía</string>
    <string name="ThreadRecord_gif">GIF</string>
    <string name="ThreadRecord_voice_message">Mensaxe de voz</string>
    <string name="ThreadRecord_file">Ficheiro</string>
    <string name="ThreadRecord_video">Vídeo</string>
    <string name="ThreadRecord_chat_session_refreshed">Sesión de conversa actualizada</string>
    <!-- Displayed in the notification when the user is sent a gift -->
    <string name="ThreadRecord__s_donated_for_you">%1$s doou por ti</string>
    <!-- Displayed in the notification when the user sends a gift -->
    <string name="ThreadRecord__you_donated_for_s">Doaches por %1$s</string>
    <!-- Displayed in the notification when the user has opened a received gift -->
    <string name="ThreadRecord__you_redeemed_a_badge">Trocaches unha insignia</string>
    <!-- Displayed in the conversation list when someone reacted to your story -->
    <string name="ThreadRecord__reacted_s_to_your_story">Reaccionou con %1$s á túa historia</string>
    <!-- Displayed in the conversation list when you reacted to someone\'s story -->
    <string name="ThreadRecord__reacted_s_to_their_story">Reaccionou con %1$s á súa historia</string>
    <!-- Displayed in the conversation list when your most recent message is a payment to or from the person the conversation is with -->
    <string name="ThreadRecord_payment">Pagamento</string>
    <!-- Displayed in the conversation list when your only message in a conversation is a scheduled send. -->
    <string name="ThreadRecord_scheduled_message">Mensaxe programada</string>
    <!--  Displayed in the conversation list when your message history has been merged -->
    <string name="ThreadRecord_message_history_has_been_merged">O teu historial de mensaxes xuntouse</string>
    <!--  Displayed in the conversation list when identities have been merged. The first placeholder is a phone number, and the second is a person\'s name -->
    <string name="ThreadRecord_s_belongs_to_s">%1$s pertence a %2$s</string>

    <!-- UpdateApkReadyListener -->
    <string name="UpdateApkReadyListener_Signal_update">Actualizar Molly</string>
    <string name="UpdateApkReadyListener_a_new_version_of_signal_is_available_tap_to_update">Hai dispoñible unha nova versión de Molly; toca para actualizar</string>

    <!-- UntrustedSendDialog -->
    <string name="UntrustedSendDialog_send_message">Enviar mensaxe?</string>
    <string name="UntrustedSendDialog_send">Enviar</string>

    <!-- UnverifiedSendDialog -->
    <string name="UnverifiedSendDialog_send_message">Enviar mensaxe?</string>
    <string name="UnverifiedSendDialog_send">Enviar</string>

    <!-- UsernameEditFragment -->
    <!-- Toolbar title when entering from registration -->
    <string name="UsernameEditFragment__add_a_username">Engadir un nome de usuario</string>
    <!-- Instructional text at the top of the username edit screen -->
    <string name="UsernameEditFragment__choose_your_username">Elixe un nome de usuario</string>
    <string name="UsernameEditFragment_username">Nome de usuario</string>
    <string name="UsernameEditFragment_delete">Eliminar</string>
    <string name="UsernameEditFragment_successfully_removed_username">Nome de usuario eliminado satisfactoriamente.</string>
    <string name="UsernameEditFragment_encountered_a_network_error">Houbo un fallo na rede.</string>
    <string name="UsernameEditFragment_this_username_is_taken">Este nome de usuario xa está en uso.</string>
    <string name="UsernameEditFragment_usernames_can_only_include">Os nomes de usuario só poden incluír a-Z, 0-9 e guións baixos.</string>
    <string name="UsernameEditFragment_usernames_cannot_begin_with_a_number">Os nomes de usuario non poden comezar por un número.</string>
    <string name="UsernameEditFragment_username_is_invalid">Nome de usuario non válido.</string>
    <string name="UsernameEditFragment_usernames_must_be_between_a_and_b_characters">Os nomes de usuario deben ter entre %1$d e %2$d caracteres.</string>
    <!-- Explanation about what usernames provide -->
    <string name="UsernameEditFragment__usernames_let_others_message">Un nome de usuario permite que outras persoas che manden mensaxes sen necesitar o teu número de teléfono. Combínanse cunha serie de cifras para manter a túa información privada.</string>
    <!-- Dialog title for explanation about numbers at the end of the username -->
    <string name="UsernameEditFragment__what_is_this_number">Que é este número?</string>
    <string name="UsernameEditFragment__these_digits_help_keep">Estas cifras manteñen o teu nome de usuario privado para que non recibas mensaxes non desexadas. Comparte o teu usuario só coas persoas e grupos coas que queiras conversar. Se cambias o teu nome de usuario, terás unha nova serie de cifras.</string>
    <!-- Button to allow user to skip -->
    <string name="UsernameEditFragment__skip">Omitir</string>
    <!-- Content description for done button -->
    <string name="UsernameEditFragment__done">Feito</string>

    <plurals name="UserNotificationMigrationJob_d_contacts_are_on_signal">
        <item quantity="one">%1$dcontacto está en Signal!</item>
        <item quantity="other">%1$d contactos están en Signal!</item>
    </plurals>

    <!-- UsernameShareBottomSheet -->
    <!-- Explanation of what the sheet enables the user to do -->
    <string name="UsernameShareBottomSheet__copy_or_share_a_username_link">Copia ou comparte unha ligazón de nome de usuario</string>

    <!-- VerifyIdentityActivity -->
    <string name="VerifyIdentityActivity_your_contact_is_running_an_old_version_of_signal">O teu contacto ten unha versión antiga de Signal. Pídelle que a actualice antes de verificar o número de seguranza.</string>
    <string name="VerifyIdentityActivity_your_contact_is_running_a_newer_version_of_Signal">O teu contacto ten unha versión recente de Signal cun formato de código QR incompatible. Actualízate para poder comparalo.</string>
    <string name="VerifyIdentityActivity_the_scanned_qr_code_is_not_a_correctly_formatted_safety_number">O código QR escaneado non ten un código de verificación correctamente formatado. Volve escanealo de novo.</string>
    <string name="VerifyIdentityActivity_share_safety_number_via">Compartir número de seguranza vía…</string>
    <string name="VerifyIdentityActivity_our_signal_safety_number">O noso número de seguranza en Signal:</string>
    <string name="VerifyIdentityActivity_no_app_to_share_to">Semella que non hai ningunha que permita compartir.</string>
    <string name="VerifyIdentityActivity_no_safety_number_to_compare_was_found_in_the_clipboard">Non se atopou no portapapeis número de seguranza ningún para comparar</string>
    <string name="VerifyIdentityActivity_signal_needs_the_camera_permission_in_order_to_scan_a_qr_code_but_it_has_been_permanently_denied">Molly necesita permiso para acceder á cámara e poder escanear un código QR, pero foi denegado de forma permanente. Vai aos axustes da aplicación, selecciona \"Permisos\" e activa \"Cámara\".</string>
    <string name="VerifyIdentityActivity_unable_to_scan_qr_code_without_camera_permission">Non é posible escanear o código QR sen permiso para acceder á cámara</string>
    <string name="VerifyIdentityActivity_you_must_first_exchange_messages_in_order_to_view">Primeiramente debes intercambiar mensaxes para ver o número de seguranza de %1$s.</string>

    <!-- ViewOnceMessageActivity -->
  <!-- Removed by excludeNonTranslatables <string name="ViewOnceMessageActivity_video_duration" translatable="false">%1$02d:%2$02d</string> -->

    <!-- AudioView -->
  <!-- Removed by excludeNonTranslatables <string name="AudioView_duration" translatable="false">%1$d:%2$02d</string> -->

    <!-- MessageDisplayHelper -->
    <string name="MessageDisplayHelper_message_encrypted_for_non_existing_session">Mensaxe cifrada para unha sesión que non existe</string>

    <!-- MmsMessageRecord -->
    <string name="MmsMessageRecord_bad_encrypted_mms_message">Mensaxe MMS mal cifrada</string>
    <string name="MmsMessageRecord_mms_message_encrypted_for_non_existing_session">Mensaxe MMS cifrada para unha sesión que non existe</string>

    <!-- MuteDialog -->
    <string name="MuteDialog_mute_notifications">Silenciar notificacións</string>

    <!-- ApplicationMigrationService -->
    <string name="ApplicationMigrationService_import_in_progress">Importación en marcha</string>
    <string name="ApplicationMigrationService_importing_text_messages">Importando mensaxes de texto</string>
    <string name="ApplicationMigrationService_import_complete">Importación completada</string>
    <string name="ApplicationMigrationService_system_database_import_is_complete">A importación da base de datos do sistema está completada.</string>

    <!-- KeyCachingService -->
    <string name="KeyCachingService_signal_passphrase_cached">Toca para abrir</string>
    <string name="KeyCachingService_passphrase_cached">Molly está desbloqueado</string>
    <string name="KeyCachingService_lock">Bloquear Molly</string>

    <!-- MediaPreviewActivity -->
    <string name="MediaPreviewActivity_you">Ti</string>
    <string name="MediaPreviewActivity_unssuported_media_type">Tipo multimedia non compatible</string>
    <string name="MediaPreviewActivity_draft">Borrador</string>
    <string name="MediaPreviewActivity_signal_needs_the_storage_permission_in_order_to_write_to_external_storage_but_it_has_been_permanently_denied">Molly necesita permiso para acceder ao almacenamento externo e poder gardar nel, pero foi denegado de forma permanente. Vai aos axustes da aplicación, selecciona \"Permisos\" e activa \"Almacenamento\".</string>
    <string name="MediaPreviewActivity_unable_to_write_to_external_storage_without_permission">Non é posible gardar no almacenamento externo sen permiso</string>
    <string name="MediaPreviewActivity_media_delete_confirmation_title">Borrar mensaxe?</string>
    <string name="MediaPreviewActivity_media_delete_confirmation_message">Isto borrará de xeito permanente esta mensaxe.</string>
    <string name="MediaPreviewActivity_s_to_s">%1$s a %2$s</string>
    <!-- All media preview title when viewing media send by you to another recipient (allows changing of \'You\' based on context) -->
    <string name="MediaPreviewActivity_you_to_s">Ti a %1$s</string>
    <!-- All media preview title when viewing media sent by another recipient to you (allows changing of \'You\' based on context) -->
    <string name="MediaPreviewActivity_s_to_you">%1$s a ti</string>
    <string name="MediaPreviewActivity_media_no_longer_available">Contido multimedia xa non dispoñible.</string>
    <!-- Notifying the user that the device has encountered a technical issue and is unable to render a video. -->
    <string name="MediaPreviewActivity_unable_to_play_media">Non se pode reproducir.</string>
    <string name="MediaPreviewActivity_error_finding_message">Erro ao buscar a mensaxe.</string>
    <string name="MediaPreviewActivity_cant_find_an_app_able_to_share_this_media">Non se atopa unha aplicación con que compartir este contido multimedia.</string>
    <string name="MediaPreviewActivity_dismiss_due_to_error">Pechar</string>
    <string name="MediaPreviewFragment_edit_media_error">Erro de multimedia</string>
    <!-- This is displayed as a toast notification when we encounter an error deleting a message, including potentially on other people\'s devices -->
    <string name="MediaPreviewFragment_media_delete_error">Erro ao borrar a mensaxe, a mensaxe seguirá a aparecer</string>
    <!-- A suffix to be attached to truncated captions that the user may tap onto to view the entire text caption -->
    <string name="MediaPreviewFragment_see_more">%1$s… <b>Ler máis</b></string>

    <!-- MessageNotifier -->
    <string name="MessageNotifier_d_new_messages_in_d_conversations">%1$d novas mensaxes en %2$d conversas</string>
    <string name="MessageNotifier_most_recent_from_s">Máis recente de: %1$s</string>
    <string name="MessageNotifier_locked_message">Mensaxe bloqueada</string>
    <string name="MessageNotifier_message_delivery_failed">Erro na entrega da mensaxe.</string>
    <string name="MessageNotifier_failed_to_deliver_message">Erro ao entregar a mensaxe.</string>
    <string name="MessageNotifier_error_delivering_message">Erro entregando a mensaxe.</string>
    <string name="MessageNotifier_message_delivery_paused">Entrega da mensaxe en pausa</string>
    <string name="MessageNotifier_verify_to_continue_messaging_on_signal">Verifica para continuar utilizando Molly.</string>
    <string name="MessageNotifier_mark_all_as_read">Marcar todas como lidas</string>
    <string name="MessageNotifier_mark_read">Marcar como lida</string>
    <string name="MessageNotifier_turn_off_these_notifications">Desactivar estas notificacións</string>
    <string name="MessageNotifier_view_once_photo">Foto dunha soa visualización</string>
    <string name="MessageNotifier_view_once_video">Vídeo dunha soa visualización</string>
    <string name="MessageNotifier_reply">Responder</string>
    <string name="MessageNotifier_signal_message">Mensaxe de Signal</string>
    <string name="MessageNotifier_unsecured_sms">SMS insegura</string>
    <string name="MessageNotifier_contact_message">%1$s %2$s</string>
    <string name="MessageNotifier_unknown_contact_message">Contacto</string>
    <string name="MessageNotifier_reacted_s_to_s">Reaccionou con %1$s a: «%2$s».</string>
    <string name="MessageNotifier_reacted_s_to_your_video">Reaccionou con %1$s ao teu vídeo.</string>
    <string name="MessageNotifier_reacted_s_to_your_image">Reaccionou con %1$s á túa imaxe.</string>
    <string name="MessageNotifier_reacted_s_to_your_gif">%1$s reaccionou ao teu GIF.</string>
    <string name="MessageNotifier_reacted_s_to_your_file">Reaccionou con %1$s ao teu arquivo.</string>
    <string name="MessageNotifier_reacted_s_to_your_audio">Reaccionou con %1$s ao teu audio.</string>
    <string name="MessageNotifier_reacted_s_to_your_view_once_media">Reaccionou con %1$s ao teu arquivo multimedia dunha soa visualización.</string>
    <!-- Body of notification shown to user when someone they sent a payment to reacts to it. Placeholder is the emoji used in the reaction. -->
    <string name="MessageNotifier_reacted_s_to_your_payment">Reacted %1$s to your payment.</string>
    <string name="MessageNotifier_reacted_s_to_your_sticker">Reaccionou con %1$s ao teu sticker.</string>
    <string name="MessageNotifier_this_message_was_deleted">Eliminouse a mensaxe.</string>

    <string name="TurnOffContactJoinedNotificationsActivity__turn_off_contact_joined_signal">Desactivar as notificacións de quen se une a Signal? Poderás volver activalas en Signal&gt; Axustes &gt; Notificacións.</string>

    <!-- Notification Channels -->
    <string name="NotificationChannel_channel_messages">Mensaxes</string>
    <string name="NotificationChannel_calls">Chamadas</string>
    <string name="NotificationChannel_failures">Erros</string>
    <string name="NotificationChannel_backups">Copias de seguranza</string>
    <string name="NotificationChannel_locked_status">Bloquear estado</string>
    <string name="NotificationChannel_app_updates">Actualizacións da app</string>
    <string name="NotificationChannel_other">Outra</string>
    <string name="NotificationChannel_group_chats">Conversas</string>
    <string name="NotificationChannel_missing_display_name">Descoñecido</string>
    <string name="NotificationChannel_voice_notes">Notas de voz</string>
    <string name="NotificationChannel_contact_joined_signal">Un contacto únese a Signal</string>
    <string name="NotificationChannels__no_activity_available_to_open_notification_channel_settings">Non hai actividade dispoñible para abrir a configuración de notificacións.</string>
    <!-- Notification channel name for showing persistent background connection on devices without push notifications -->
    <string name="NotificationChannel_background_connection">Conexión en segundo plano</string>
    <!-- Notification channel name for showing call status information (like connection, ongoing, etc.) Not ringing. -->
    <string name="NotificationChannel_call_status">Estado da chamada</string>
    <!-- Notification channel name for occasional alerts to the user. Will appear in the system notification settings as the title of this notification channel. -->
    <string name="NotificationChannel_critical_app_alerts">Alertas críticas da aplicación</string>

    <!-- ProfileEditNameFragment -->

    <!-- QuickResponseService -->
    <string name="QuickResponseService_quick_response_unavailable_when_Signal_is_locked">A resposta rápida non está dispoñible cando Molly está bloqueado!</string>
    <string name="QuickResponseService_problem_sending_message">Problema ao enviar a mensaxe!</string>

    <!-- SaveAttachmentTask -->
    <string name="SaveAttachmentTask_saved_to">Gardado en %1$s</string>
    <string name="SaveAttachmentTask_saved">Gardado</string>

    <!-- SearchToolbar -->
    <string name="SearchToolbar_search">Procurar</string>
    <!-- Hint when searching filtered chat content -->
    <string name="SearchToolbar_search_unread_chats">Buscar en conversas sen ler</string>
    <string name="SearchToolbar_search_for_conversations_contacts_and_messages">Buscar nas conversas, contactos e mensaxes</string>

    <!-- Material3 Search Toolbar -->
    <string name="Material3SearchToolbar__close">Pechar</string>
    <string name="Material3SearchToolbar__clear">Despexar</string>

    <!-- ShortcutLauncherActivity -->
    <string name="ShortcutLauncherActivity_invalid_shortcut">Atallo non válido</string>

    <!-- SingleRecipientNotificationBuilder -->
    <string name="SingleRecipientNotificationBuilder_signal">Molly</string>
    <string name="SingleRecipientNotificationBuilder_new_message">Nova mensaxe</string>
    <string name="SingleRecipientNotificationBuilder_message_request">Solicitude de mensaxe</string>
    <string name="SingleRecipientNotificationBuilder_you">Ti</string>
    <!-- Notification subtext for group stories -->
    <string name="SingleRecipientNotificationBuilder__s_dot_story">%1$s • Historia</string>

    <!-- ThumbnailView -->
    <string name="ThumbnailView_Play_video_description">Reproducir vídeo</string>
    <string name="ThumbnailView_Has_a_caption_description">Ten un título</string>

    <!-- TransferControlView -->
    <plurals name="TransferControlView_n_items">
        <item quantity="one">%1$d elemento</item>
        <item quantity="other">%1$d elementos.</item>
    </plurals>

    <!-- UnauthorizedReminder -->
    <string name="UnauthorizedReminder_device_no_longer_registered">Dispositivo xa non rexistrado</string>
    <string name="UnauthorizedReminder_this_is_likely_because_you_registered_your_phone_number_with_Signal_on_a_different_device">Probablemente isto é así porque rexistraches o teu número de teléfono en Signal nun dispositivo diferente. Toca para volver facer o rexistro.</string>

    <!-- Push notification when the app is forcibly logged out by the server. -->
    <string name="LoggedOutNotification_you_have_been_logged_out">Pechaches a sesión de Signal neste dispositivo.</string>

    <!-- EnclaveFailureReminder -->
    <!-- Banner message to update app to use payments -->
    <string name="EnclaveFailureReminder_update_signal">Actualiza Signal para continuar empregando Pagamentos. Pode que o teu saldo non estea actualizado.</string>
    <!-- Banner button to update now -->

    <!-- WebRtcCallActivity -->
    <string name="WebRtcCallActivity_to_answer_the_call_give_signal_access_to_your_microphone">Para responder a chamada, permite que Molly acceda ao teu micrófono.</string>
    <string name="WebRtcCallActivity_to_answer_the_call_from_s_give_signal_access_to_your_microphone">Para responder a chamada de %1$s, dálle permiso a Molly ao teu micrófono.</string>
    <string name="WebRtcCallActivity_signal_requires_microphone_and_camera_permissions_in_order_to_make_or_receive_calls">Molly require permiso para poder facer e recibir chamadas, pero este foi denegado de forma permanente. Vai aos axustes da aplicación, selecciona \"Permisos\" e activa \"Micrófono\" e \"Cámara\".</string>
    <string name="WebRtcCallActivity__answered_on_a_linked_device">Respondido nun dispositivo ligado.</string>
    <string name="WebRtcCallActivity__declined_on_a_linked_device">Rexeitado nun dispositivo ligado.</string>
    <string name="WebRtcCallActivity__busy_on_a_linked_device">Ocupado desde un dispositivo ligado.</string>

    <string name="GroupCallSafetyNumberChangeNotification__someone_has_joined_this_call_with_a_safety_number_that_has_changed">Alguén xuntouse nesta chamada cun número de seguridade que cambiou.</string>

    <!-- WebRtcCallScreen -->
    <string name="WebRtcCallScreen_swipe_up_to_change_views">Arrastra cara a arriba para cambiar a vista</string>

    <!-- WebRtcCallScreen V2 -->
    <!-- Label with hyphenation. Translation can use soft hyphen - Unicode U+00AD -->
    <string name="WebRtcCallScreen__decline">Rexeitar</string>
    <!-- Label with hyphenation. Translation can use soft hyphen - Unicode U+00AD -->
    <string name="WebRtcCallScreen__answer">Responder</string>
    <!-- Label with hyphenation. Translation can use soft hyphen - Unicode U+00AD -->
    <string name="WebRtcCallScreen__answer_without_video">Responder sen vídeo</string>

    <!-- WebRtcAudioOutputToggle -->
    <string name="WebRtcAudioOutputToggle__audio_output">Saída de audio</string>
    <string name="WebRtcAudioOutputToggle__phone_earpiece">Auriculares</string>
    <string name="WebRtcAudioOutputToggle__speaker">Altofalante</string>
    <string name="WebRtcAudioOutputToggle__bluetooth">Bluetooth</string>

    <string name="WebRtcCallControls_answer_call_description">Responder chamada</string>
    <string name="WebRtcCallControls_reject_call_description">Rexeitar chamada</string>

    <!-- change_passphrase_activity -->
    <string name="change_passphrase_activity__old_passphrase">Frase de acceso antiga</string>
    <string name="change_passphrase_activity__new_passphrase">Nova frase de acceso</string>
    <string name="change_passphrase_activity__repeat_new_passphrase">Repetir nova frase de acceso</string>

    <!-- contact_selection_activity -->
    <string name="contact_selection_activity__invite_to_signal">Convidar a Molly</string>
    <string name="contact_selection_activity__new_group">Novo grupo</string>

    <!-- contact_filter_toolbar -->
    <string name="contact_filter_toolbar__clear_entered_text_description">Limpar o texto inserido</string>
    <string name="contact_filter_toolbar__show_keyboard_description">Mostrar teclado</string>
    <string name="contact_filter_toolbar__show_dial_pad_description">Mostrar teclado de marcación</string>

    <!-- contact_selection_group_activity -->
    <string name="contact_selection_group_activity__no_contacts">Sen contactos.</string>
    <string name="contact_selection_group_activity__finding_contacts">Cargando contactos…</string>

    <!-- single_contact_selection_activity -->
    <string name="SingleContactSelectionActivity_contact_photo">Foto do contacto</string>

    <!-- ContactSelectionListFragment-->
    <string name="ContactSelectionListFragment_signal_requires_the_contacts_permission_in_order_to_display_your_contacts">Molly require permiso para poder mostrar os teus contactos, pero este foi denegado de forma permanente. Vai aos axustes da aplicación, selecciona \"Permisos\" e activa \"Contactos\".</string>
    <string name="ContactSelectionListFragment_error_retrieving_contacts_check_your_network_connection">Erro ao recuperar os contactos; comproba a túa conexión á rede</string>
    <string name="ContactSelectionListFragment_username_not_found">Nome de usuario non atopado</string>
    <string name="ContactSelectionListFragment_s_is_not_a_signal_user">"\"%1$s\" non é usuario de Signal. Comproba o nome de usuario e téntao outra vez."</string>
    <string name="ContactSelectionListFragment_you_do_not_need_to_add_yourself_to_the_group">Non necesitas engadir a ti mesmo ao grupo</string>
    <string name="ContactSelectionListFragment_maximum_group_size_reached">Alcanzouse o tamaño máximo do grupo</string>
    <string name="ContactSelectionListFragment_signal_groups_can_have_a_maximum_of_d_members">Os grupos de Signal poden ter un máximo de %1$d membros.</string>
    <string name="ContactSelectionListFragment_recommended_member_limit_reached">Alcanzouse o límite de membros recomendado</string>
    <string name="ContactSelectionListFragment_signal_groups_perform_best_with_d_members_or_fewer">Os grupos de Signal funcionan ben con %1$d membros ou menos. Engadir máis membros pode provocar atrasos no envío e recepción das mensaxes.</string>
    <plurals name="ContactSelectionListFragment_d_members">
        <item quantity="one">%1$d membro</item>
        <item quantity="other">%1$d membros</item>
    </plurals>

    <!-- contact_selection_list_fragment -->
    <string name="contact_selection_list_fragment__signal_needs_access_to_your_contacts_in_order_to_display_them">Molly necesita acceder aos teus contactos para poder mostralos.</string>
    <string name="contact_selection_list_fragment__show_contacts">Mostrar contactos</string>

    <!-- contact_selection_list_item -->
    <plurals name="contact_selection_list_item__number_of_members">
        <item quantity="one">%1$d membro</item>
        <item quantity="other">%1$d membros</item>
    </plurals>
    <!-- Displays number of viewers for a story -->
    <plurals name="contact_selection_list_item__number_of_viewers">
        <item quantity="one">%1$d espectador</item>
        <item quantity="other">%1$d espectadores</item>
    </plurals>

    <!-- conversation_activity -->
    <string name="conversation_activity__type_message_push">Mensaxe de Signal</string>
    <string name="conversation_activity__type_message_sms_insecure">SMS insegura</string>
    <string name="conversation_activity__type_message_mms_insecure">MMS insegura</string>
    <!-- Option in send button context menu to schedule the message instead of sending it directly -->
    <string name="conversation_activity__option_schedule_message">Programar mensaxe</string>
    <string name="conversation_activity__from_sim_name">De %1$s</string>
    <string name="conversation_activity__sim_n">SIM %1$d</string>
    <string name="conversation_activity__send">Enviar</string>
    <string name="conversation_activity__compose_description">Redacción da mensaxe</string>
    <string name="conversation_activity__emoji_toggle_description">Cambiar a teclado emoji</string>
    <string name="conversation_activity__attachment_thumbnail">Miniatura do anexo</string>
    <string name="conversation_activity__quick_attachment_drawer_toggle_camera_description">Activar panel rápido de ficheiros da cámara</string>
    <string name="conversation_activity__quick_attachment_drawer_record_and_send_audio_description">Gravar e enviar un anexo de audio</string>
    <string name="conversation_activity__quick_attachment_drawer_lock_record_description">Bloquear a gravación dun ficheiro anexo de audio</string>
    <string name="conversation_activity__enable_signal_for_sms">Activar Signal para SMS</string>
    <string name="conversation_activity__message_could_not_be_sent">Non se puido enviar a mensaxe. Comproba a túa conexión á rede e vólveo tentar.</string>

    <!-- conversation_input_panel -->
    <string name="conversation_input_panel__slide_to_cancel">Pasa o dedo para cancelar</string>
    <string name="conversation_input_panel__cancel">Cancelar</string>

    <!-- conversation_item -->
    <string name="conversation_item__mms_image_description">Mensaxe multimedia</string>
    <string name="conversation_item__secure_message_description">Mensaxe segura</string>

    <!-- conversation_item_sent -->
    <string name="conversation_item_sent__send_failed_indicator_description">Erro ao enviar</string>
    <string name="conversation_item_sent__pending_approval_description">Pendente de aprobación</string>
    <string name="conversation_item_sent__delivered_description">Entregado</string>
    <string name="conversation_item_sent__message_read">Mensaxe lida</string>

    <!-- conversation_item_received -->
    <string name="conversation_item_received__contact_photo_description">Foto do contacto</string>

    <!-- ConversationUpdateItem -->
    <string name="ConversationUpdateItem_loading">Cargando</string>
    <string name="ConversationUpdateItem_learn_more">Saber máis</string>
    <string name="ConversationUpdateItem_join_call">Unirse á chamada</string>
    <string name="ConversationUpdateItem_return_to_call">Volver chamar</string>
    <string name="ConversationUpdateItem_call_is_full">A chamada está completa</string>
    <string name="ConversationUpdateItem_invite_friends">Convidar amizades</string>
    <string name="ConversationUpdateItem_enable_call_notifications">Activar notificacións de chamadas</string>
    <string name="ConversationUpdateItem_update_contact">Actualizar contacto</string>
    <!-- Update item button text to show to block a recipient from requesting to join via group link -->
    <string name="ConversationUpdateItem_block_request">Bloquear solicitude</string>
    <string name="ConversationUpdateItem_no_groups_in_common_review_requests_carefully">Non tes grupos en común. Revisa as solicitudes con atención.</string>
    <string name="ConversationUpdateItem_no_contacts_in_this_group_review_requests_carefully">Non tes contactos neste grupo. Revisa as solicitudes con atención.</string>
    <string name="ConversationUpdateItem_view">Ver</string>
    <string name="ConversationUpdateItem_the_disappearing_message_time_will_be_set_to_s_when_you_message_them">O tempo da mensaxe temporal fixarase en %1$s cando se envíe.</string>
    <!-- Update item button text to show to boost a feature -->
    <string name="ConversationUpdateItem_donate">Doar</string>
    <!-- Update item button text to send payment -->
    <string name="ConversationUpdateItem_send_payment">Send Payment</string>
    <!-- Update item button text to activate payments -->
    <string name="ConversationUpdateItem_activate_payments">Activar Pagamentos</string>


    <!-- audio_view -->
    <string name="audio_view__play_pause_accessibility_description">Reproducir … Deter</string>
    <string name="audio_view__download_accessibility_description">Descargar</string>

    <!-- QuoteView -->
    <string name="QuoteView_audio">Audio</string>
    <string name="QuoteView_video">Vídeo</string>
    <string name="QuoteView_photo">Fotografía</string>
    <string name="QuoteView_gif">GIF</string>
    <string name="QuoteView_view_once_media">Multimedia dunha soa visualización</string>
    <string name="QuoteView_sticker">Adhesivo</string>
    <string name="QuoteView_you">Ti</string>
    <string name="QuoteView_original_missing">Non se atopou a mensaxe orixinal</string>
    <!-- Author formatting for group stories -->
    <string name="QuoteView_s_story">%1$s · Historia</string>
    <!-- Label indicating that a quote is for a reply to a story you created -->
    <string name="QuoteView_your_story">Ti · Historia</string>
    <!-- Label indicating that the story being replied to no longer exists -->
    <string name="QuoteView_no_longer_available">Non dispoñible</string>
    <!-- Label for quoted gift -->
    <string name="QuoteView__donation_for_a_friend">Doazón en nome dun amigo</string>

    <!-- conversation_fragment -->
    <string name="conversation_fragment__scroll_to_the_bottom_content_description">Desprazarse ata o final</string>

    <!-- BubbleOptOutTooltip -->
    <!-- Message to inform the user of what Android chat bubbles are -->
    <string name="BubbleOptOutTooltip__description">As burbullas son unha característica de Android que podes desactivar nas conversas de Molly.</string>
    <!-- Button to dismiss the tooltip for opting out of using Android bubbles -->
    <string name="BubbleOptOutTooltip__not_now">Agora non</string>
    <!-- Button to move to the system settings to control the use of Android bubbles -->
    <string name="BubbleOptOutTooltip__turn_off">Apagar</string>

    <!-- safety_number_change_dialog -->
    <string name="safety_number_change_dialog__safety_number_changes">Cambios no número de seguranza</string>
    <string name="safety_number_change_dialog__accept">Aceptar</string>
    <string name="safety_number_change_dialog__call_anyway">Chamar igualmente</string>
    <string name="safety_number_change_dialog__join_call">Unirse á chamada</string>
    <string name="safety_number_change_dialog__continue_call">Continuar a chamada</string>
    <string name="safety_number_change_dialog__leave_call">Deixar a chamada</string>
    <string name="safety_number_change_dialog__the_following_people_may_have_reinstalled_or_changed_devices">As seguintes persoas pode que reinstalasen ou cambiasen de dispositivo. Comproba o número de seguranza con elas para garantir a privacidade.</string>
    <string name="safety_number_change_dialog__view">Ver</string>
    <string name="safety_number_change_dialog__previous_verified">Verificado previamente</string>

    <!-- EnableCallNotificationSettingsDialog__call_notifications_checklist -->
    <string name="EnableCallNotificationSettingsDialog__call_notifications_enabled">Notificacións de chamada activadas.</string>
    <string name="EnableCallNotificationSettingsDialog__enable_call_notifications">Activar notificacións de chamada</string>
    <string name="EnableCallNotificationSettingsDialog__enable_background_activity">Activar actividade en segundo plano</string>
    <string name="EnableCallNotificationSettingsDialog__everything_looks_good_now">Semella que todo está ben!</string>
    <string name="EnableCallNotificationSettingsDialog__to_receive_call_notifications_tap_here_and_turn_on_show_notifications">Para recibir notificacións de chamada, toca aquí e activa \"Mostrar notificacións.\"</string>
    <string name="EnableCallNotificationSettingsDialog__to_receive_call_notifications_tap_here_and_turn_on_notifications">Para recibir notificacións de chamada, preme aquí e activa as notificacións. Asegúrate de que o son e as notificacións emerxentes están tamén activados.</string>
    <string name="EnableCallNotificationSettingsDialog__to_receive_call_notifications_tap_here_and_enable_background_activity_in_battery_settings">Para recibir notificacións de chamada, preme aquí e activa a actividade en segundo plano na configuración de «Batería». </string>
    <string name="EnableCallNotificationSettingsDialog__settings">Configuración</string>
    <string name="EnableCallNotificationSettingsDialog__to_receive_call_notifications_tap_settings_and_turn_on_show_notifications">Para recibir notificacións de chamada, preme en Configuración e activa «Mostrar notificacións».</string>
    <string name="EnableCallNotificationSettingsDialog__to_receive_call_notifications_tap_settings_and_turn_on_notifications">Para recibir notificacións de chamada, preme en Configuración e activa as notificacións. Asegúrate de que o son e as notificacións emerxentes están tamén activados.</string>
    <string name="EnableCallNotificationSettingsDialog__to_receive_call_notifications_tap_settings_and_enable_background_activity_in_battery_settings">Para recibir notificacións de chamada, preme en Configuración e activa a actividade en segundo plano na configuración de «Batería».</string>

    <!-- country_selection_fragment -->
    <string name="country_selection_fragment__loading_countries">Cargando países…</string>
    <string name="country_selection_fragment__search">Procurar</string>
    <string name="country_selection_fragment__no_matching_countries">Sen países coincidentes</string>

    <!-- device_add_fragment -->
    <string name="device_add_fragment__scan_the_qr_code_displayed_on_the_device_to_link">Escanear o código QR que se mostra no dispositivo para vincular</string>

    <!-- device_link_fragment -->
    <string name="device_link_fragment__link_device">Vincular dispositivo</string>

    <!-- device_list_fragment -->
    <string name="device_list_fragment__no_devices_linked">Ningún dispositivo vinculado</string>
    <string name="device_list_fragment__link_new_device">Vincular novo dispositivo</string>

    <!-- expiration -->
    <string name="expiration_off">Off</string>

    <plurals name="expiration_seconds">
        <item quantity="one">%1$d segundo</item>
        <item quantity="other">%1$d segundos</item>
    </plurals>

    <string name="expiration_seconds_abbreviated">%1$ds</string>

    <plurals name="expiration_minutes">
        <item quantity="one">%1$d minuto</item>
        <item quantity="other">%1$d minutos</item>
    </plurals>

    <string name="expiration_minutes_abbreviated">%1$dm</string>

    <plurals name="expiration_hours">
        <item quantity="one">%1$d hora</item>
        <item quantity="other">%1$d horas</item>
    </plurals>

    <string name="expiration_hours_abbreviated">%1$dh</string>

    <plurals name="expiration_days">
        <item quantity="one">%1$d día</item>
        <item quantity="other">%1$d días</item>
    </plurals>

    <string name="expiration_days_abbreviated">%1$dd</string>

    <plurals name="expiration_weeks">
        <item quantity="one">%1$dsemana</item>
        <item quantity="other">%1$d semanas</item>
    </plurals>

    <string name="expiration_weeks_abbreviated">%1$dw</string>
    <string name="expiration_combined">%1$s %2$s</string>

    <!-- unverified safety numbers -->
    <string name="IdentityUtil_unverified_banner_one">O teu número de seguranza con %1$s cambiou e xa non está verificado</string>
    <string name="IdentityUtil_unverified_banner_two">Os teus números de seguranza con %1$s e %2$s xa non están verificados</string>
    <string name="IdentityUtil_unverified_banner_many">Os teus números de seguranza con %1$s, %2$s e %3$s xa non están verificados</string>

    <string name="IdentityUtil_unverified_dialog_one">O teu número de seguranza con %1$s cambiou e xa non está verificado. Isto pode significar que alguén está tentando interceptar as túas comunicacións ou simplemente que %1$s reinstalou Signal.</string>
    <string name="IdentityUtil_unverified_dialog_two">Os teus números de seguranza con%1$s e%2$s xa non están verificados. Isto pode significar que alguén está tentando interceptar as túas comunicacións ou simplemente que reinstalaron Signal.</string>
    <string name="IdentityUtil_unverified_dialog_many">Os teus números de seguranza con %1$s, %2$s e %3$s xa non están verificados. Isto pode significar que alguén está tentando interceptar as túas comunicacións ou simplemente que reinstalaron Signal.</string>

    <string name="IdentityUtil_untrusted_dialog_one">O teu número de seguranza con %1$s acaba de cambiar.</string>
    <string name="IdentityUtil_untrusted_dialog_two">Os teus números de seguranza con %1$s e %2$s acaban de cambiar.</string>
    <string name="IdentityUtil_untrusted_dialog_many">Os teus números de seguranza con %1$s, %2$s e %3$s acaban de cambiar.</string>

    <plurals name="identity_others">
        <item quantity="one">%1$d máis</item>
        <item quantity="other">%1$dmáis</item>
    </plurals>

    <!-- giphy_activity -->
    <string name="giphy_activity_toolbar__search_gifs">Buscar GIF</string>

    <!-- giphy_fragment -->
    <string name="giphy_fragment__nothing_found">Non se atopou nada</string>

    <!-- database_migration_activity -->
    <string name="database_migration_activity__would_you_like_to_import_your_existing_text_messages">Gustaríache importar ás túas mensaxes de texto á base de datos cifrada de Signal?</string>
    <string name="database_migration_activity__the_default_system_database_will_not_be_modified">A base de datos predefinida do sistema non se modificará nin alterará de modo ningún.</string>
    <string name="database_migration_activity__skip">Omitir</string>
    <string name="database_migration_activity__import">Importar</string>
    <string name="database_migration_activity__this_could_take_a_moment_please_be_patient">Isto pode levar un pouco. Ten paciencia, por favor; avisarémoste cando remate a importación.</string>
    <string name="database_migration_activity__importing">IMPORTANDO</string>


    <!-- load_more_header -->
    <string name="load_more_header__see_full_conversation">Ver conversa completa</string>
    <string name="load_more_header__loading">Cargando</string>

    <!-- media_overview_activity -->
    <string name="media_overview_activity__no_media">Sen ficheiros multimedia</string>

    <!-- message_recipients_list_item -->
    <string name="message_recipients_list_item__view">Ver</string>
    <string name="message_recipients_list_item__resend">Reenviar</string>

    <!-- Displayed in a toast when user long presses an item in MyStories -->
    <string name="MyStoriesFragment__copied_sent_timestamp_to_clipboard">Marca de tempo enviada ao portapapeis.</string>
    <!-- Displayed when there are no outgoing stories -->
    <string name="MyStoriesFragment__updates_to_your_story_will_show_up_here">As actualizacións nas túas historias aparecerán aquí.</string>

    <!-- GroupUtil -->
    <plurals name="GroupUtil_joined_the_group">
        <item quantity="one">%1$s uniuse ao grupo.</item>
        <item quantity="other">%1$s uníronse ao grupo.</item>
    </plurals>
    <string name="GroupUtil_group_name_is_now">Agora o nome do grupo é \'%1$s\'.</string>

    <!-- prompt_passphrase_activity -->
    <string name="prompt_passphrase_activity__unlock">Desbloquear</string>

    <!-- prompt_mms_activity -->
    <string name="prompt_mms_activity__signal_requires_mms_settings_to_deliver_media_and_group_messages">Signal require configurar as MMS para enviar mensaxes a grupos e multimedia a través dos datos do teu provedor. O teu dispositivo non proporciona esta información, o cal en ocasións acontece con dispositivos bloqueados ou con configuracións moi restritivas.</string>
    <string name="prompt_mms_activity__to_send_media_and_group_messages_tap_ok">Para enviar ficheiros multimedia e mensaxes a grupos, toca Aceptar e completa a configuración solicitada. Os axustes das MMS do teu provedor xeralmente pódense atopar buscando polo seu APN. Só necesitas facelo unha vez.</string>

    <!-- BadDecryptLearnMoreDialog -->
    <string name="BadDecryptLearnMoreDialog_delivery_issue">Problema co envío</string>
    <string name="BadDecryptLearnMoreDialog_couldnt_be_delivered_individual">Non se che puido entregar unha mensaxe, sticker, reacción ou informe de lectura de %1$s. Puido ser unha entrega directa ou desde un grupo.</string>
    <string name="BadDecryptLearnMoreDialog_couldnt_be_delivered_group">Non se che puido entregar unha mensaxe, sticker ou informe de lectura de %1$s.</string>

    <!-- profile_create_activity -->
    <string name="CreateProfileActivity_first_name_required">Nome (obrigatorio)</string>
    <string name="CreateProfileActivity_last_name_optional">Apelido (optativo)</string>
    <string name="CreateProfileActivity_next">Seguinte</string>
    <string name="CreateProfileActivity_custom_mms_group_names_and_photos_will_only_be_visible_to_you">Os nomes de grupos MMS personalizados e fotos só serán visibles para ti.</string>
    <string name="CreateProfileActivity_group_descriptions_will_be_visible_to_members_of_this_group_and_people_who_have_been_invited">As descricións do grupo serán visibles para os seus membros e as persoas invitadas.</string>

    <!-- EditAboutFragment -->
    <string name="EditAboutFragment_about">Acerca de</string>
    <string name="EditAboutFragment_write_a_few_words_about_yourself">Escribe unhas palabras acerca de ti…</string>
    <string name="EditAboutFragment_count">%1$d/%2$d</string>
    <string name="EditAboutFragment_speak_freely">Fale libremente</string>
    <string name="EditAboutFragment_encrypted">Cifrado</string>
    <string name="EditAboutFragment_be_kind">Sexa considerado</string>
    <string name="EditAboutFragment_coffee_lover">Afeccionado ao café</string>
    <string name="EditAboutFragment_free_to_chat">Libre para conversar</string>
    <string name="EditAboutFragment_taking_a_break">Tomando un descanso</string>
    <string name="EditAboutFragment_working_on_something_new">Traballando en algo novo</string>

    <!-- EditProfileFragment -->
    <string name="EditProfileFragment__edit_group">Editar grupo</string>
    <string name="EditProfileFragment__group_name">Nome do grupo</string>
    <string name="EditProfileFragment__group_description">Descrición do grupo</string>
  <!-- Removed by excludeNonTranslatables <string name="EditProfileFragment__support_link" translatable="false">https://support.signal.org/hc/articles/360007459591</string> -->

    <!-- EditProfileNameFragment -->
    <string name="EditProfileNameFragment_your_name">O teu nome</string>
    <string name="EditProfileNameFragment_first_name">Nome</string>
    <string name="EditProfileNameFragment_last_name_optional">Apelido (optativo)</string>
    <string name="EditProfileNameFragment_save">Gardar</string>
    <string name="EditProfileNameFragment_failed_to_save_due_to_network_issues_try_again_later">Produciuse un fallo ao gardar por problemas coa rede. Ténteo de novo.</string>

    <!-- recipient_preferences_activity -->
    <string name="recipient_preference_activity__shared_media">Ficheiros multimedia compartidos</string>

    <!-- recipients_panel -->

    <!-- verify_display_fragment -->
    <string name="verify_display_fragment__to_verify_the_security_of_your_end_to_end_encryption_with_s"><![CDATA[ Para verificar a seguridade da túa encriptación de extremo a extremo con %1$s, compara os números de arriba co seu dispositivo. Tamén podes escanear o código no seu teléfono. <a href=\"https://signal.org/redirect/safety-numbers\">Máis información.</a>]]></string>
    <string name="verify_display_fragment__tap_to_scan">Toca para escanear</string>
    <string name="verify_display_fragment__successful_match">Emparellamento realizado con éxito</string>
    <string name="verify_display_fragment__failed_to_verify_safety_number">Erro na verificación do número de seguranza</string>
    <string name="verify_display_fragment__loading">Cargando…</string>
    <string name="verify_display_fragment__mark_as_verified">Marcar como verificado</string>
    <string name="verify_display_fragment__clear_verification">Borrar verificación</string>

    <!-- verify_identity -->
    <string name="verify_identity__share_safety_number">Compartir número de seguranza</string>

    <!-- verity_scan_fragment -->
    <string name="verify_scan_fragment__scan_the_qr_code_on_your_contact">Escanear o código QR no dispositivo do teu contacto.</string>

    <!-- webrtc_answer_decline_button -->
    <string name="webrtc_answer_decline_button__swipe_up_to_answer">Arrastra cara a arriba para responder</string>
    <string name="webrtc_answer_decline_button__swipe_down_to_reject">Arrastra cara a abaixo para rexeitar</string>

    <!-- message_details_header -->
    <string name="message_details_header__issues_need_your_attention">Algúns problemas requiren a túa atención.</string>
    <string name="message_details_header_sent">Enviada</string>
    <string name="message_details_header_received">Recibida</string>
    <string name="message_details_header_disappears">Desaparece</string>
    <string name="message_details_header_via">Vía</string>

    <!-- message_details_recipient_header -->
    <string name="message_details_recipient_header__pending_send">Pendente</string>
    <string name="message_details_recipient_header__sent_to">Enviada a</string>
    <string name="message_details_recipient_header__sent_from">Enviada desde</string>
    <string name="message_details_recipient_header__delivered_to">Entregada a</string>
    <string name="message_details_recipient_header__read_by">Lida por</string>
    <string name="message_details_recipient_header__not_sent">Sen enviar</string>
    <string name="message_details_recipient_header__viewed">Visto por</string>
    <string name="message_details_recipient_header__skipped">Omitido</string>

    <!-- message_Details_recipient -->
    <string name="message_details_recipient__failed_to_send">Erro ao enviar</string>
    <string name="message_details_recipient__new_safety_number">Novo número de seguranza</string>

    <!-- AndroidManifest.xml -->
    <string name="AndroidManifest__create_passphrase">Crear frase de acceso</string>
    <string name="AndroidManifest__select_contacts">Seleccionar contactos</string>
    <string name="AndroidManifest__change_passphrase">Cambiar frase de acceso</string>
    <string name="AndroidManifest__verify_safety_number">Comprobar número de seguranza</string>
    <string name="AndroidManifest__media_preview">Previsualización multimedia</string>
    <string name="AndroidManifest__message_details">Detalles da mensaxe</string>
    <string name="AndroidManifest__linked_devices">Dispositivos vinculados</string>
    <string name="AndroidManifest__invite_friends">Convidar amizades</string>
    <string name="AndroidManifest_archived_conversations">Conversas arquivadas</string>
    <string name="AndroidManifest_remove_photo">Eliminar fotografía</string>

    <!-- Message Requests Megaphone -->
    <string name="MessageRequestsMegaphone__message_requests">Solicitudes de mensaxe</string>
    <string name="MessageRequestsMegaphone__users_can_now_choose_to_accept">Agora os usuarios poden elixir aceptar ou non unha nova conversa. Os nomes de perfís permiten saber quen envía as mensaxes.</string>
    <string name="MessageRequestsMegaphone__add_profile_name">Engadir nome do perfil</string>

    <!-- HelpFragment -->
    <string name="HelpFragment__have_you_read_our_faq_yet">Xa comprobaches as PMF?</string>
    <string name="HelpFragment__next">Seguinte</string>
    <string name="HelpFragment__contact_us">Contacto</string>
    <string name="HelpFragment__tell_us_whats_going_on">Envíanos o teu problema ou consulta</string>
    <string name="HelpFragment__include_debug_log">Incluír rexistro de depuración.</string>
    <string name="HelpFragment__whats_this">Que é isto?</string>
    <string name="HelpFragment__how_do_you_feel">Como te sintes? (Optativo)</string>
    <string name="HelpFragment__tell_us_why_youre_reaching_out">Cóntanos por que contactas con nós.</string>
  <!-- Removed by excludeNonTranslatables <string name="HelpFragment__emoji_5" translatable="false">emoji_5</string> -->
  <!-- Removed by excludeNonTranslatables <string name="HelpFragment__emoji_4" translatable="false">emoji_4</string> -->
  <!-- Removed by excludeNonTranslatables <string name="HelpFragment__emoji_3" translatable="false">emoji_3</string> -->
  <!-- Removed by excludeNonTranslatables <string name="HelpFragment__emoji_2" translatable="false">emoji_2</string> -->
  <!-- Removed by excludeNonTranslatables <string name="HelpFragment__emoji_1" translatable="false">emoji_1</string> -->
  <!-- Removed by excludeNonTranslatables <string name="HelpFragment__link__debug_info" translatable="false">https://support.signal.org/hc/articles/360007318591</string> -->
  <!-- Removed by excludeNonTranslatables <string name="HelpFragment__link__faq" translatable="false">https://support.signal.org</string> -->
    <string name="HelpFragment__support_info">Información de soporte</string>
    <string name="HelpFragment__signal_android_support_request">Solicitude de soporte para Signal Android</string>
    <string name="HelpFragment__debug_log">Rexistro de depuración:</string>
    <string name="HelpFragment__could_not_upload_logs">Non se puideron cargar os logs.</string>
    <string name="HelpFragment__please_be_as_descriptive_as_possible">Procura ser o máis descritivo posible para axudarnos a entender o problema.</string>
    <string-array name="HelpFragment__categories_5">
        <item>\\-\\- Selecciona unha opción \\-\\-</item>
        <item>Algo non funciona</item>
        <item>Solicitude de función</item>
        <item>Preguntas</item>
        <item>Comentarios</item>
        <item>Outros</item>
        <item>Pagamentos (MobileCoin)</item>
        <item>Donativos e insignias</item>
        <item>Exportar mensaxes SMS</item>
    </string-array>

    <!-- ReactWithAnyEmojiBottomSheetDialogFragment -->
    <string name="ReactWithAnyEmojiBottomSheetDialogFragment__this_message">Esta mensaxe</string>
    <string name="ReactWithAnyEmojiBottomSheetDialogFragment__recently_used">Usados recentemente</string>
    <string name="ReactWithAnyEmojiBottomSheetDialogFragment__smileys_and_people">Riseiros &amp; Xente</string>
    <string name="ReactWithAnyEmojiBottomSheetDialogFragment__nature">Natureza</string>
    <string name="ReactWithAnyEmojiBottomSheetDialogFragment__food">Alimentación</string>
    <string name="ReactWithAnyEmojiBottomSheetDialogFragment__activities">Actividades</string>
    <string name="ReactWithAnyEmojiBottomSheetDialogFragment__places">Lugares</string>
    <string name="ReactWithAnyEmojiBottomSheetDialogFragment__objects">Obxectos</string>
    <string name="ReactWithAnyEmojiBottomSheetDialogFragment__symbols">Símbolos</string>
    <string name="ReactWithAnyEmojiBottomSheetDialogFragment__flags">Bandeiras</string>
    <string name="ReactWithAnyEmojiBottomSheetDialogFragment__emoticons">Emoticonas</string>
    <string name="ReactWithAnyEmojiBottomSheetDialogFragment__no_results_found">Sen resultados</string>

    <!-- arrays.xml -->
    <string name="arrays__use_default">Utilizar o predeterminado</string>
    <string name="arrays__use_custom">Utilizar o personalizado</string>

    <string name="arrays__mute_for_one_hour">Silenciar durante 1 hora</string>
    <string name="arrays__mute_for_eight_hours">Silenciar durante 8 horas</string>
    <string name="arrays__mute_for_one_day">Silenciar durante 1 día</string>
    <string name="arrays__mute_for_seven_days">Silenciar durante 7 días</string>
    <string name="arrays__always">Sempre</string>

    <string name="arrays__settings_default">Configuración predefinida</string>
    <string name="arrays__enabled">Activado</string>
    <string name="arrays__disabled">Desactivado</string>

    <string name="arrays__name_and_message">Nome e mensaxe</string>
    <string name="arrays__name_only">Só o nome</string>
    <string name="arrays__no_name_or_message">Nin o nome nin a mensaxe</string>

    <string name="arrays__images">Imaxes</string>
    <string name="arrays__audio">Audio</string>
    <string name="arrays__video">Vídeo</string>
    <string name="arrays__documents">Documentos</string>

    <string name="arrays__small">Pequeno</string>
    <string name="arrays__normal">Normal</string>
    <string name="arrays__large">Grande</string>
    <string name="arrays__extra_large">Moi grande</string>

    <string name="arrays__default">Por defecto</string>
    <string name="arrays__high">Alta</string>
    <string name="arrays__max">Máxima</string>

    <!-- plurals.xml -->
    <plurals name="hours_ago">
        <item quantity="one">%1$dh</item>
        <item quantity="other">%1$dh</item>
    </plurals>

    <!-- preferences.xml -->
    <string name="preferences_beta">Beta</string>
    <string name="preferences__sms_mms">SMS e MMS</string>
    <string name="preferences__pref_use_address_book_photos">Utilizar fotografías da axenda de enderezos</string>
    <string name="preferences__display_contact_photos_from_your_address_book_if_available">Mostra as fotografías dos contactos a partir da axenda, caso de estaren dispoñibles</string>
    <!-- Preference menu item title for a toggle switch for preserving the archived state of muted chats. -->
    <string name="preferences__pref_keep_muted_chats_archived">Manter as conversas silenciadas arquivadas</string>
    <!-- Preference menu item description for a toggle switch for preserving the archived state of muted chats. -->
    <string name="preferences__muted_chats_that_are_archived_will_remain_archived">As conversas silenciadas que se arquivaron permanecerán así ao recibir unha nova mensaxe.</string>
    <string name="preferences__generate_link_previews">Crear vista previa de ligazóns</string>
    <string name="preferences__retrieve_link_previews_from_websites_for_messages">Obter vistas previas das ligazóns directamente desde os sitios web para as mensaxes que envías.</string>
    <string name="preferences__change_passphrase">Cambiar frase de acceso</string>
    <string name="preferences__change_your_passphrase">Cambia a túa frase de acceso</string>
    <string name="preferences__enable_passphrase">Activar o bloqueo da pantalla cunha frase de acceso</string>
    <string name="preferences__lock_signal_and_message_notifications_with_a_passphrase">Bloquea a pantalla e as notificacións cunha frase de acceso</string>
    <string name="preferences__screen_security">Seguranza da pantalla</string>
    <string name="preferences__auto_lock_signal_after_a_specified_time_interval_of_inactivity">Bloqueo automático de Signal após un período especificado de inactividade</string>
    <string name="preferences__inactivity_timeout_passphrase">Tempo de espera da frase de acceso</string>
    <string name="preferences__inactivity_timeout_interval">Intervalo de inactividade</string>
    <string name="preferences__notifications">Notificacións</string>
    <string name="preferences__led_color">Cor LED</string>
    <string name="preferences__led_color_unknown">Descoñecido</string>
    <string name="preferences__pref_led_blink_title">Intermitencia do LED</string>
    <string name="preferences__customize">Personalizar</string>
    <string name="preferences__change_sound_and_vibration">Cambiar son e vibración</string>
    <string name="preferences__sound">Son</string>
    <string name="preferences__silent">En silencio</string>
    <string name="preferences__default">Por defecto</string>
    <string name="preferences__repeat_alerts">Repetir alertas</string>
    <string name="preferences__never">Nunca</string>
    <string name="preferences__one_time">Unha vez</string>
    <string name="preferences__two_times">Dúas veces</string>
    <string name="preferences__three_times">Tres veces</string>
    <string name="preferences__five_times">Cinco veces</string>
    <string name="preferences__ten_times">Dez veces</string>
    <string name="preferences__vibrate">Vibrar</string>
    <string name="preferences__green">Verde</string>
    <string name="preferences__red">Vermello</string>
    <string name="preferences__blue">Azul</string>
    <string name="preferences__orange">Laranxa</string>
    <string name="preferences__cyan">Ciano</string>
    <string name="preferences__magenta">Maxenta</string>
    <string name="preferences__white">Branco</string>
    <string name="preferences__none">Ningunha</string>
    <string name="preferences__fast">Rápida</string>
    <string name="preferences__normal">Normal</string>
    <string name="preferences__slow">Lenta</string>
    <string name="preferences__help">Axuda</string>
    <string name="preferences__advanced">Avanzado</string>
    <string name="preferences__donate_to_signal">Doar a Molly</string>
    <!-- Preference label for making one-time donations to Signal -->
    <string name="preferences__privacy">Privacidade</string>
    <!-- Preference label for stories -->
    <string name="preferences__stories">Historias</string>
    <string name="preferences__mms_user_agent">Axente de usuario MMS</string>
    <string name="preferences__advanced_mms_access_point_names">Configuración manual de MMS</string>
    <string name="preferences__mmsc_url">URL de MMSC</string>
    <string name="preferences__mms_proxy_host">Servidor de proxy MMS</string>
    <string name="preferences__mms_proxy_port">Porto de proxy MMS</string>
    <string name="preferences__mmsc_username">Nome de usuario de MMSC</string>
    <string name="preferences__mmsc_password">Contrasinal de MMSC</string>
    <string name="preferences__sms_delivery_reports">Informes de entrega de SMS</string>
    <string name="preferences__request_a_delivery_report_for_each_sms_message_you_send">Solicita un informe de entrega para cada SMS que envías</string>
    <string name="preferences__data_and_storage">Datos e almacenamento</string>
    <string name="preferences__storage">Almacenamento</string>
    <string name="preferences__payments">Pagamentos</string>
    <!-- Privacy settings payments section description -->
    <string name="preferences__payment_lock">Bloqueo de pagamento</string>
    <string name="preferences__payments_beta">Pagamentos (Beta)</string>
    <string name="preferences__conversation_length_limit">Lonxitude máxima das conversas</string>
    <string name="preferences__keep_messages">Manter as mensaxes</string>
    <string name="preferences__clear_message_history">Baleirar historial de mensaxes</string>
    <string name="preferences__linked_devices">Dispositivos vinculados</string>
    <string name="preferences__light_theme">Claro</string>
    <string name="preferences__dark_theme">Escuro</string>
    <string name="preferences__appearance">Aparencia</string>
    <string name="preferences__theme">Tema</string>
    <string name="preferences__chat_color_and_wallpaper">Cor do chat e fondo da conversa</string>
    <string name="preferences__disable_pin">Desactivar PIN</string>
    <string name="preferences__enable_pin">Activar PIN</string>
    <string name="preferences__if_you_disable_the_pin_you_will_lose_all_data">Se desactivas o PIN perderás todos os datos cando voltes a rexistrar Signal a menos que fagas unha copia de apoio e a restaures. Non podes activar Bloqueo do Rexistro se o PIN está desactivado.</string>
    <string name="preferences__pins_keep_information_stored_with_signal_encrypted_so_only_you_can_access_it">O PIN mantén a información gardada con Signal cifrada para que só ti poidas acceder a ela. O teu perfil, axustes e contactos serán restablecidos cando reinstales. Non precisas o PIN para abrir a app.</string>
    <string name="preferences__system_default">Predefinido polo sistema</string>
    <string name="preferences__language">Idioma</string>
    <string name="preferences__signal_messages_and_calls">Mensaxes e chamadas Signal</string>
    <string name="preferences__advanced_pin_settings">Axustes avanzados do PIN</string>
    <string name="preferences__free_private_messages_and_calls">Mensaxes e chamadas privadas e de balde para usuarios de Signal</string>
    <string name="preferences__submit_debug_log">Enviar rexistro de depuración</string>
    <string name="preferences__delete_account">Eliminar conta</string>
    <string name="preferences__support_wifi_calling">Modo de compatibilidade \'Chamadas por wifi\'</string>
    <string name="preferences__enable_if_your_device_supports_sms_mms_delivery_over_wifi">Actívao se o teu dispositivo envía SMS/MMS vía wifi (só cando as chamadas por wifi estean tamén activadas)</string>
    <string name="preferences__incognito_keyboard">Teclado de incógnito</string>
    <string name="preferences__read_receipts">Confirmacións de lectura</string>
    <string name="preferences__if_read_receipts_are_disabled_you_wont_be_able_to_see_read_receipts">Se desactivas as confirmacións de lectura, non poderás ver as confirmacións dos demais.</string>
    <string name="preferences__typing_indicators">Indicador de escritura</string>
    <string name="preferences__if_typing_indicators_are_disabled_you_wont_be_able_to_see_typing_indicators">Se os indicadores de escritura están desactivados non verás cando outras persoas está a escribir.</string>
    <string name="preferences__request_keyboard_to_disable">Pedirlle ao teclado que desactive a aprendizaxe personalizada.</string>
    <string name="preferences__this_setting_is_not_a_guarantee">Este axuste non é garantía ningunha e o teclado podería ignoralo.</string>
  <!-- Removed by excludeNonTranslatables <string name="preferences__incognito_keyboard_learn_more" translatable="false">https://support.signal.org/hc/articles/360055276112</string> -->
    <string name="preferences_chats__when_using_mobile_data">Usando datos móbiles</string>
    <string name="preferences_chats__when_using_wifi">Usando conexión wifi</string>
    <string name="preferences_chats__when_roaming">En itinerancia</string>
    <string name="preferences_chats__media_auto_download">Descarga automática multimedia</string>
    <string name="preferences_chats__message_history">Historial de mensaxes</string>
    <string name="preferences_storage__storage_usage">Uso do almacenamento</string>
    <string name="preferences_storage__photos">Fotografías</string>
    <string name="preferences_storage__videos">Vídeos</string>
    <string name="preferences_storage__files">Ficheiros</string>
    <string name="preferences_storage__audio">Audio</string>
    <string name="preferences_storage__review_storage">Revisar o almacenamento</string>
    <string name="preferences_storage__delete_older_messages">Eliminar mensaxes antigas?</string>
    <string name="preferences_storage__clear_message_history">Baleirar o historial de mensaxes?</string>
    <string name="preferences_storage__this_will_permanently_delete_all_message_history_and_media">Isto eliminará permanentemente todo o historial de mensaxes e multimedia do teu dispositivo que sexan anteriores a %1$s.</string>
    <string name="preferences_storage__this_will_permanently_trim_all_conversations_to_the_d_most_recent_messages">Esto fará que só se conserven as %1$s mensaxes máis recentes nas conversas.</string>
    <string name="preferences_storage__this_will_delete_all_message_history_and_media_from_your_device">Isto eliminará permanentemente todo o historial de mensaxes e multimedia do teu dispositivo.</string>
    <string name="preferences_storage__are_you_sure_you_want_to_delete_all_message_history">Tes a certeza de querer eliminar todo o historial de mensaxes?</string>
    <string name="preferences_storage__all_message_history_will_be_permanently_removed_this_action_cannot_be_undone">Eliminarase todo o historial de mensaxes. Esta acción non se pode desfacer.</string>
    <string name="preferences_storage__delete_all_now">Borrar todo agora</string>
    <string name="preferences_storage__forever">Para sempre</string>
    <string name="preferences_storage__one_year">1 ano</string>
    <string name="preferences_storage__six_months">6 meses</string>
    <string name="preferences_storage__thirty_days">30 días</string>
    <string name="preferences_storage__none">Ningún</string>
    <string name="preferences_storage__s_messages">%1$s mensaxes</string>
    <string name="preferences_storage__custom">Personalizar</string>
    <string name="preferences_advanced__use_system_emoji">Utilizar sistema emoji</string>
    <string name="preferences_advanced__relay_all_calls_through_the_signal_server_to_avoid_revealing_your_ip_address">Redirecciona todas as chamadas a través do servidor de Signal para evitar revelar o teu enderezo IP aos teus contactos. Ao activar esta opción, reducirase a calidade da chamada.</string>
    <string name="preferences_advanced__always_relay_calls">Redireccionar chamadas sempre</string>
    <string name="preferences_app_protection__who_can">Quen pode…</string>
    <!-- Privacy settings payments section title -->
    <string name="preferences_app_protection__payments">Pagamentos</string>
    <string name="preferences_chats__chats">Conversas</string>
    <string name="preferences_data_and_storage__manage_storage">Administrar almacenamento</string>
    <string name="preferences_data_and_storage__use_less_data_for_calls">Utilizar menos datos durante as chamadas</string>
    <string name="preferences_data_and_storage__never">Nunca</string>
    <string name="preferences_data_and_storage__wifi_and_mobile_data">WiFi e datos móbiles</string>
    <string name="preferences_data_and_storage__mobile_data_only">Só datos móbiles</string>
    <string name="preference_data_and_storage__using_less_data_may_improve_calls_on_bad_networks">Usar menos datos pode mellorar as chamadas naquelas redes deficientes</string>
    <string name="preferences_notifications__in_chat_sounds">Sons durante a conversa</string>
    <string name="preferences_notifications__show">Mostrar</string>
    <string name="preferences_notifications__ringtone">Ton de chamada</string>
    <string name="preferences_chats__message_text_size">Tamaño da fonte</string>
    <string name="preferences_notifications__priority">Prioridade</string>
    <!-- Heading for the \'censorship circumvention\' section of privacy preferences -->
    <string name="preferences_communication__category_censorship_circumvention">Eludir censura</string>
    <!-- Title of the \'censorship circumvention\' toggle switch -->
    <string name="preferences_communication__censorship_circumvention">Eludir censura</string>
    <string name="preferences_communication__censorship_circumvention_if_enabled_signal_will_attempt_to_circumvent_censorship">Se se activa, Molly intentará eludir a censura. Non activar esta función se non estás nun país no que Molly está censurada.</string>
    <!-- Summary text for \'censorship circumvention\' toggle. Indicates that we automatically enabled it because we believe you\'re in a censored country -->
    <string name="preferences_communication__censorship_circumvention_has_been_activated_based_on_your_accounts_phone_number">Activouse a función Eludir censura debido ao número de teléfono da túa conta.</string>
    <!-- Summary text for \'censorship circumvention\' toggle. Indicates that you disabled it even though we believe you\'re in a censored country -->
    <string name="preferences_communication__censorship_circumvention_you_have_manually_disabled">Desactivaches manualmente a función Eludir censura.</string>
    <!-- Summary text for \'censorship circumvention\' toggle. Indicates that you cannot use it because you\'re already connected to the Signal service -->
    <string name="preferences_communication__censorship_circumvention_is_not_necessary_you_are_already_connected">A función Eludir censura non é necesaria, xa podes contectarte a Signal.</string>
    <!-- Summary text for \'censorship circumvention\' toggle. Indicates that you cannot use it because you\'re not connected to the internet -->
    <string name="preferences_communication__censorship_circumvention_can_only_be_activated_when_connected_to_the_internet">A función Eludir censura só pode activarse cunha conexión activa a Internet.</string>
    <string name="preferences_communication__category_sealed_sender">Remitente selado</string>
    <string name="preferences_communication__sealed_sender_allow_from_anyone">Permitir de calquera</string>
    <string name="preferences_communication__sealed_sender_allow_from_anyone_description">Activa o remitente selado para as mensaxes entrantes de persoas que non estean nos teus contactos ou con aquelas coas que non compartiras o teu perfil.</string>
    <string name="preferences_communication__sealed_sender_learn_more">Saber máis</string>
    <string name="preferences_setup_a_username">Establecer un nome de usuario</string>
    <string name="preferences_proxy">Proxy</string>
    <string name="preferences_use_proxy">Usar proxy</string>
    <string name="preferences_off">Off</string>
    <string name="preferences_on">On</string>
    <string name="preferences_proxy_address">Enderezo do proxy</string>
    <string name="preferences_only_use_a_proxy_if">Utiliza un proxy só se non es quen de conectar a Signal con datos móbiles ou WiFi.</string>
    <string name="preferences_share">Compartir</string>
    <string name="preferences_save">Gardar</string>
    <string name="preferences_connecting_to_proxy">Conectando ao proxy…</string>
    <string name="preferences_connected_to_proxy">Conectado ao proxy</string>
    <string name="preferences_connection_failed">Fallou a conexión</string>
    <string name="preferences_couldnt_connect_to_the_proxy">Non se puido conectar co proxy. Comproba o enderezo e inténtao outra vez.</string>
    <string name="preferences_you_are_connected_to_the_proxy">Estás conectado ao proxy. Podes apagar o proxy en calquera momento desde os Axustes.</string>
    <string name="preferences_success">Conectado</string>
    <string name="preferences_failed_to_connect">Fallou a conexión</string>
    <string name="preferences_enter_proxy_address">Escribe o enderezo do proxy</string>


    <string name="configurable_single_select__customize_option">Personalizar opción</string>

    <!-- Internal only preferences -->
  <!-- Removed by excludeNonTranslatables <string name="preferences__internal_preferences" translatable="false">Internal Preferences</string> -->
  <!-- Removed by excludeNonTranslatables <string name="preferences__internal_details" translatable="false">Internal Details</string> -->
  <!-- Removed by excludeNonTranslatables <string name="preferences__internal_stories_dialog_launcher" translatable="false">Stories dialog launcher</string> -->


    <!-- Payments -->
    <string name="PaymentsActivityFragment__all_activity">Toda a actividade</string>
    <string name="PaymentsAllActivityFragment__all">Todo</string>
    <string name="PaymentsAllActivityFragment__sent">Enviada</string>
    <string name="PaymentsAllActivityFragment__received">Recibida</string>

    <string name="PaymentsHomeFragment__introducing_payments">Presentámosche pagamentos (Beta)</string>
    <string name="PaymentsHomeFragment__use_signal_to_send_and_receive">Empregar Molly para enviar e recibir MobileCoin, unha nova moeda dixital que se centra na privacidade. Activar para comezar.</string>
    <string name="PaymentsHomeFragment__activate_payments">Activar Pagamentos</string>
    <string name="PaymentsHomeFragment__activating_payments">Activando pagamentos…</string>
    <string name="PaymentsHomeFragment__restore_payments_account">Restablecer conta de pagamentos</string>
    <string name="PaymentsHomeFragment__no_recent_activity_yet">Sen actividade recente</string>
    <string name="PaymentsHomeFragment__recent_activity">Actividade recente</string>
    <string name="PaymentsHomeFragment__see_all">Ver todo</string>
    <string name="PaymentsHomeFragment__add_funds">Engadir fondos</string>
    <string name="PaymentsHomeFragment__send">Enviar</string>
    <string name="PaymentsHomeFragment__sent_s">%1$s enviado</string>
    <string name="PaymentsHomeFragment__received_s">%1$s recibido</string>
    <string name="PaymentsHomeFragment__transfer_to_exchange">Transferir para trocar</string>
    <string name="PaymentsHomeFragment__currency_conversion">Conversión de moeda</string>
    <string name="PaymentsHomeFragment__deactivate_payments">Desactivar pagamentos</string>
    <string name="PaymentsHomeFragment__recovery_phrase">Frase de recuperación</string>
    <string name="PaymentsHomeFragment__help">Axuda</string>
    <string name="PaymentsHomeFragment__coin_cleanup_fee">Taxa de unificación de moeda</string>
    <string name="PaymentsHomeFragment__sent_payment">Pagamento enviado</string>
    <string name="PaymentsHomeFragment__received_payment">Pagamento recibido</string>
    <string name="PaymentsHomeFragment__processing_payment">Procesando pagamento</string>
    <string name="PaymentsHomeFragment__unknown_amount">---</string>
    <string name="PaymentsHomeFragment__currency_conversion_not_available">Conversión de moeda non dispoñible</string>
    <string name="PaymentsHomeFragment__cant_display_currency_conversion">Non se pode mostrar a conversión de moeda. Comproba a túa conexión a Internet e proba de novo.</string>
    <string name="PaymentsHomeFragment__payments_is_not_available_in_your_region">O servizo de pagamentos non está dispoñible na túa rexión.</string>
    <string name="PaymentsHomeFragment__could_not_enable_payments">Non se activou pagamentos. Inténtao máis tarde.</string>
    <string name="PaymentsHomeFragment__deactivate_payments_question">Desactivar os pagamentos?</string>
    <string name="PaymentsHomeFragment__you_will_not_be_able_to_send">Se desactivas esta opción, non poderás enviar e recibir pagamentos de MobileCoin.</string>
    <string name="PaymentsHomeFragment__deactivate">Desactivar</string>
    <string name="PaymentsHomeFragment__continue">Continuar</string>
    <string name="PaymentsHomeFragment__balance_is_not_currently_available">O teu saldo non está dispoñible.</string>
    <string name="PaymentsHomeFragment__payments_deactivated">Os pagamentos están desactivados.</string>
    <string name="PaymentsHomeFragment__payment_failed">Erro no pagamento</string>
    <string name="PaymentsHomeFragment__details">Detalles</string>
  <!-- Removed by excludeNonTranslatables <string name="PaymentsHomeFragment__learn_more__activate_payments" translatable="false">https://support.signal.org/hc/articles/360057625692#payments_activate </string>
    <string name="PaymentsHomeFragment__you_can_use_signal_to_send">Podes empregar Molly para enviar e recibir MobileCoin. Todos os pagamentos están suxeitos aos Termos e condicións de MobileCoin e MobileCoin Wallet. Esta é unha versión beta, polo que pode haber algúns erros e é posible que non poidas recuperar os pagamentos e o saldo que perdas. </string> -->
    <string name="PaymentsHomeFragment__activate">Activar</string>
    <string name="PaymentsHomeFragment__view_mobile_coin_terms">Ver as condicións de MobileCoin</string>
    <string name="PaymentsHomeFragment__payments_not_available">Os pagamentos en Molly xa non están dispoñibles. Podes seguir transferindo fondos para intercambiar pero non podes enviar e recibir pagamentos nin engadir fondos.</string>

  <!-- Removed by excludeNonTranslatables <string name="PaymentsHomeFragment__mobile_coin_terms_url" translatable="false">https://www.mobilecoin.com/terms-of-use.html</string> -->
    <!-- Alert dialog title which shows up after a payment to turn on payment lock -->
    <string name="PaymentsHomeFragment__turn_on">Activar o Bloqueo de pagamento para envíos futuros?</string>
    <!-- Alert dialog description for why payment lock should be enabled before sending payments -->
    <string name="PaymentsHomeFragment__add_an_additional_layer">Engade seguridade extra e solicita o uso do bloqueo de pantalla de Android ou da impresión dixital para transferir fondos.</string>
    <!-- Alert dialog button to enable payment lock -->
    <string name="PaymentsHomeFragment__enable">Activar</string>
    <!-- Alert dialog button to not enable payment lock for now -->
    <string name="PaymentsHomeFragment__not_now">Agora non</string>
    <!-- Alert dialog title which shows up to update app to send payments -->
    <string name="PaymentsHomeFragment__update_required">Actualización necesaria</string>
    <!-- Alert dialog description that app update is required to send payments-->
    <string name="PaymentsHomeFragment__an_update_is_required">Necesítase actualizar a aplicación para continuar enviando e recibindo pagamentos, e para ver o teu saldo de pagamentos actualizado.</string>
    <!-- Alert dialog button to cancel -->
    <string name="PaymentsHomeFragment__cancel">Cancelar</string>
    <!-- Alert dialog button to update now -->
    <string name="PaymentsHomeFragment__update_now">Actualiza</string>

    <!-- PaymentsSecuritySetupFragment -->
    <!-- Toolbar title -->
    <string name="PaymentsSecuritySetupFragment__security_setup">Configuración de seguranza</string>
    <!-- Title to enable payment lock -->
    <string name="PaymentsSecuritySetupFragment__protect_your_funds">Protexe os teus fondos</string>
    <!-- Description as to why payment lock is required -->
    <string name="PaymentsSecuritySetupFragment__help_prevent">Axuda a evitar que unha persoa co teu teléfono acceda aos teus fondos engadindo unha capa máis de seguridade. Podes desactivar esta opción en Configuración.</string>
    <!-- Option to enable payment lock -->
    <string name="PaymentsSecuritySetupFragment__enable_payment_lock">Activar o bloqueo de pagamento</string>
    <!-- Option to cancel -->
    <string name="PaymentsSecuritySetupFragment__not_now">Agora non</string>
    <!-- Dialog title to confirm skipping the step -->
    <string name="PaymentsSecuritySetupFragment__skip_this_step">Omitir este paso?</string>
    <!-- Dialog description to let users know why payment lock is required -->
    <string name="PaymentsSecuritySetupFragment__skipping_this_step">Omitir este paso pode permitir que calquera que teña acceso físico ao teu teléfono poida transferir os teus fondos ou vexa a túa frase de recuperación.</string>
    <!-- Dialog option to cancel -->
    <string name="PaymentsSecuritySetupFragment__cancel">Cancelar</string>
    <!-- Dialog option to skip -->
    <string name="PaymentsSecuritySetupFragment__skip">Omitir</string>

    <!-- PaymentsAddMoneyFragment -->
    <string name="PaymentsAddMoneyFragment__add_funds">Engadir fondos</string>
    <string name="PaymentsAddMoneyFragment__your_wallet_address">Enderezo da túa carteira</string>
    <string name="PaymentsAddMoneyFragment__copy">Copiar</string>
    <string name="PaymentsAddMoneyFragment__copied_to_clipboard">Copiado ao portapapeis</string>
    <string name="PaymentsAddMoneyFragment__to_add_funds">Para engadir fondos envía MobileCoin ao enderezo da túa carteira. Comeza unha transacción desde a túa conta nun intercambio que soporte MobileCoin, despois escanea o código QR ou copia o endereo da túa carteira.</string>
  <!-- Removed by excludeNonTranslatables <string name="PaymentsAddMoneyFragment__learn_more__information" translatable="false">https://support.signal.org/hc/articles/360057625692#payments_transfer_from_exchange</string> -->

    <!-- PaymentsDetailsFragment -->
    <string name="PaymentsDetailsFragment__details">Detalles</string>
    <string name="PaymentsDetailsFragment__status">Estado</string>
    <string name="PaymentsDetailsFragment__submitting_payment">Enviando pagamento…</string>
    <string name="PaymentsDetailsFragment__processing_payment">Procesando pagamento…</string>
    <string name="PaymentsDetailsFragment__payment_complete">Pagamento completado</string>
    <string name="PaymentsDetailsFragment__payment_failed">Erro no pagamento</string>
    <string name="PaymentsDetailsFragment__network_fee">Taxa de rede</string>
    <string name="PaymentsDetailsFragment__sent_by">Enviado por</string>
    <string name="PaymentsDetailsFragment__sent_to_s">Enviado a %1$s</string>
    <string name="PaymentsDetailsFragment__you_on_s_at_s">Ti o %1$s ás %2$s</string>
    <string name="PaymentsDetailsFragment__s_on_s_at_s">%1$s o %2$s ás %3$s</string>
    <string name="PaymentsDetailsFragment__to">Para</string>
    <string name="PaymentsDetailsFragment__from">De</string>
    <string name="PaymentsDetailsFragment__information">Os detalles da transacción, nos que se inclúen a cantidade que se paga e a hora, forman parte do Libro de contas de MobileCoin.</string>
    <string name="PaymentsDetailsFragment__coin_cleanup_fee">Taxa de unificación de moeda</string>
    <string name="PaymentsDetailsFragment__coin_cleanup_information">A «taxa de unificación de moeda» aplícase cando as moedas que posúes non se poden combinar para completar a transacción. A unificación permite que poidas seguir enviando pagamentos.</string>
    <string name="PaymentsDetailsFragment__no_details_available">Non hai máis información desta transacción</string>
  <!-- Removed by excludeNonTranslatables <string name="PaymentsDetailsFragment__learn_more__information" translatable="false">https://support.signal.org/hc/articles/360057625692#payments_details</string> -->
  <!-- Removed by excludeNonTranslatables <string name="PaymentsDetailsFragment__learn_more__cleanup_fee" translatable="false">https://support.signal.org/hc/articles/360057625692#payments_details_fees</string> -->
    <string name="PaymentsDetailsFragment__sent_payment">Pagamento enviado</string>
    <string name="PaymentsDetailsFragment__received_payment">Pagamento recibido</string>
    <string name="PaymentsDeatilsFragment__payment_completed_s">Pagamento completado ás %1$s</string>
    <string name="PaymentsDetailsFragment__block_number">Bloquear número</string>

    <!-- PaymentsTransferFragment -->
    <string name="PaymentsTransferFragment__transfer">Transferir</string>
    <string name="PaymentsTransferFragment__scan_qr_code">Escanear código QR</string>
    <string name="PaymentsTransferFragment__to_scan_or_enter_wallet_address">Para: escanea ou engade o enderezo da carteira</string>
    <string name="PaymentsTransferFragment__you_can_transfer">Podes transferir MobileCoin ao completar unha transferencia ao enderezo da carteira proporcionado pola bolsa. O enderezo da carteira é a serie de números e letras que adoita atoparse debaixo do código QR.</string>
    <string name="PaymentsTransferFragment__next">Seguinte</string>
    <string name="PaymentsTransferFragment__invalid_address">Enderezo incorrecto</string>
    <string name="PaymentsTransferFragment__check_the_wallet_address">Comproba o enderezo da carteira ao que intentas transferir e proba de novo.</string>
    <string name="PaymentsTransferFragment__you_cant_transfer_to_your_own_signal_wallet_address">Non podes transferir ao teu propio enderezo da carteira de Molly. Introduce o enderezo da carteira da túa conta nunha plataforma compatible.</string>
    <string name="PaymentsTransferFragment__to_scan_a_qr_code_signal_needs">Molly necesita acceso á cámara para escanear un código QR.</string>
    <string name="PaymentsTransferFragment__signal_needs_the_camera_permission_to_capture_qr_code_go_to_settings">Molly necesita acceder á cámara para capturar o código QR. Vai a «Configuración», logo a «Permisos» e activa «Cámara».</string>
    <string name="PaymentsTransferFragment__to_scan_a_qr_code_signal_needs_access_to_the_camera">Molly necesita acceso á cámara para escanear un código QR.</string>
    <string name="PaymentsTransferFragment__settings">Configuración</string>

    <!-- PaymentsTransferQrScanFragment -->
    <string name="PaymentsTransferQrScanFragment__scan_address_qr_code">Escanea o código QR do enderezo</string>
    <string name="PaymentsTransferQrScanFragment__scan_the_address_qr_code_of_the_payee">Escanea o código QR do enderezo do destinatario</string>

    <!-- CreatePaymentFragment -->
    <string name="CreatePaymentFragment__request">Solicitude</string>
    <string name="CreatePaymentFragment__pay">Pagar</string>
    <string name="CreatePaymentFragment__available_balance_s">Saldo dispoñible: %1$s</string>
    <string name="CreatePaymentFragment__toggle_content_description">Cambiar</string>
    <string name="CreatePaymentFragment__1">1</string>
    <string name="CreatePaymentFragment__2">2</string>
    <string name="CreatePaymentFragment__3">3</string>
    <string name="CreatePaymentFragment__4">4</string>
    <string name="CreatePaymentFragment__5">5</string>
    <string name="CreatePaymentFragment__6">6</string>
    <string name="CreatePaymentFragment__7">7</string>
    <string name="CreatePaymentFragment__8">8</string>
    <string name="CreatePaymentFragment__9">9</string>
    <string name="CreatePaymentFragment__decimal">,</string>
    <string name="CreatePaymentFragment__0">0</string>
    <string name="CreatePaymentFragment__lt">&lt;</string>
    <string name="CreatePaymentFragment__backspace">Retroceder</string>
    <string name="CreatePaymentFragment__add_note">Engadir nota</string>
    <string name="CreatePaymentFragment__conversions_are_just_estimates">As conversións son só estimacións e poden ser incorrectas.</string>
  <!-- Removed by excludeNonTranslatables <string name="CreatePaymentFragment__learn_more__conversions" translatable="false">https://support.signal.org/hc/articles/360057625692#payments_currency_conversion</string> -->

    <!-- EditNoteFragment -->
    <string name="EditNoteFragment_note">Nota</string>

    <!-- ConfirmPaymentFragment -->
    <string name="ConfirmPayment__confirm_payment">Confirmar pagamento</string>
    <string name="ConfirmPayment__network_fee">Taxa de rede</string>
    <string name="ConfirmPayment__estimated_s">Estimación: %1$s</string>
    <string name="ConfirmPayment__to">Para</string>
    <string name="ConfirmPayment__total_amount">Contía total</string>
    <string name="ConfirmPayment__balance_s">Saldo: %1$s</string>
    <string name="ConfirmPayment__submitting_payment">Enviando pagamento…</string>
    <string name="ConfirmPayment__processing_payment">Procesando pagamento…</string>
    <string name="ConfirmPayment__payment_complete">Pagamento completado</string>
    <string name="ConfirmPayment__payment_failed">Erro no pagamento</string>
    <string name="ConfirmPayment__payment_will_continue_processing">O pagamento continúa en proceso</string>
    <string name="ConfirmPaymentFragment__invalid_recipient">Destinatario incorrecto</string>
    <!-- Title of a dialog show when we were unable to present the user\'s screenlock before sending a payment -->
    <string name="ConfirmPaymentFragment__failed_to_show_payment_lock">Erro ao mostrar o bloqueo de pagamento</string>
    <!-- Body of a dialog show when we were unable to present the user\'s screenlock before sending a payment -->
    <string name="ConfirmPaymentFragment__you_enabled_payment_lock_in_the_settings">Activaches o bloqueo de pagamento na Configuración, pero non se pode mostrar.</string>
    <!-- Button in a dialog that will take the user to the privacy settings -->
    <string name="ConfirmPaymentFragment__go_to_settings">Ir a Configuración</string>
    <string name="ConfirmPaymentFragment__this_person_has_not_activated_payments">Esta persoa non ten activados os pagamentos</string>
    <string name="ConfirmPaymentFragment__unable_to_request_a_network_fee">Erro ao solicitar a taxa de rede. Para continuar co pagamento, preme «De acordo» para intentalo de novo.</string>

    <!-- BiometricDeviceAuthentication -->
    <!-- Biometric/Device authentication prompt title -->
    <string name="BiometricDeviceAuthentication__signal">Signal</string>


    <!-- CurrencyAmountFormatter_s_at_s -->
    <string name="CurrencyAmountFormatter_s_at_s">%1$s a %2$s</string>

    <!-- SetCurrencyFragment -->
    <string name="SetCurrencyFragment__set_currency">Elixir moeda</string>
    <string name="SetCurrencyFragment__all_currencies">Todas as moedas</string>

    <!-- **************************************** -->
    <!-- menus -->
    <!-- **************************************** -->

    <!-- contact_selection_list -->
    <string name="contact_selection_list__unknown_contact">Nova mensaxe a…</string>
    <string name="contact_selection_list__unknown_contact_block">Bloquear usuario</string>
    <string name="contact_selection_list__unknown_contact_add_to_group">Engadir ao grupo</string>

    <!-- conversation_callable_insecure -->
    <string name="conversation_callable_insecure__menu_call">Chamar</string>

    <!-- conversation_callable_secure -->
    <string name="conversation_callable_secure__menu_call">Chamada de Signal</string>
    <string name="conversation_callable_secure__menu_video">Videochamada Signal</string>

    <!-- conversation_context -->

    <!-- Heading which shows how many messages are currently selected -->
    <plurals name="conversation_context__s_selected">
        <item quantity="one">%1$d seleccionadas</item>
        <item quantity="other">%1$d seleccionada</item>
    </plurals>

    <!-- conversation_context_image -->
    <!-- Button to save a message attachment (image, file etc.) -->

    <!-- conversation_expiring_off -->
    <string name="conversation_expiring_off__disappearing_messages">Desaparición das mensaxes</string>

    <!-- conversation_selection -->
    <!-- Button to view detailed information for a message; Action item with hyphenation. Translation can use soft hyphen - Unicode U+00AD  -->
    <string name="conversation_selection__menu_message_details">Información</string>
    <!-- Button to copy a message\'s text to the clipboard; Action item with hyphenation. Translation can use soft hyphen - Unicode U+00AD  -->
    <string name="conversation_selection__menu_copy">Copiar</string>
    <!-- Button to delete a message; Action item with hyphenation. Translation can use soft hyphen - Unicode U+00AD  -->
    <string name="conversation_selection__menu_delete">Eliminar</string>
    <!-- Button to forward a message to another person or group chat; Action item with hyphenation. Translation can use soft hyphen - Unicode U+00AD  -->
    <string name="conversation_selection__menu_forward">Reenviar</string>
    <!-- Button to reply to a message; Action item with hyphenation. Translation can use soft hyphen - Unicode U+00AD -->
    <string name="conversation_selection__menu_reply">Responder</string>
    <!-- Button to save a message attachment (image, file etc.); Action item with hyphenation. Translation can use soft hyphen - Unicode U+00AD  -->
    <string name="conversation_selection__menu_save">Gardar</string>
    <!-- Button to retry sending a message; Action item with hyphenation. Translation can use soft hyphen - Unicode U+00AD  -->
    <string name="conversation_selection__menu_resend_message">Reenviar</string>
    <!-- Button to select a message and enter selection mode; Action item with hyphenation. Translation can use soft hyphen - Unicode U+00AD  -->
    <string name="conversation_selection__menu_multi_select">Seleccionar</string>
    <!-- Button to view a in-chat payment message\'s full payment details; Action item with hyphenation. Translation can use soft hyphen - Unicode U+00AD  -->
    <string name="conversation_selection__menu_payment_details">Información do pagamento</string>

    <!-- conversation_expiring_on -->

    <!-- conversation_insecure -->
    <string name="conversation_insecure__invite">Convidar</string>

    <!-- conversation_list_batch -->

    <!-- conversation_list -->
    <string name="conversation_list_settings_shortcut">Axustes do atallo</string>
    <string name="conversation_list_search_description">Buscar</string>
    <string name="conversation_list__pinned">Fixada</string>
    <string name="conversation_list__chats">Conversas</string>
    <string name="conversation_list__you_can_only_pin_up_to_d_chats">Só podes fixar %1$d conversas</string>

    <!-- conversation_list_item_view -->
    <string name="conversation_list_item_view__contact_photo_image">Foto do contacto</string>
    <string name="conversation_list_item_view__archived">No arquivo</string>


    <!-- conversation_list_fragment -->
    <string name="conversation_list_fragment__fab_content_description">Nova conversa</string>
    <string name="conversation_list_fragment__open_camera_description">Abrir cámara</string>
    <string name="conversation_list_fragment__no_chats_yet_get_started_by_messaging_a_friend">Aínda non hai chats.\nInicia unha conversa cunha amizade.</string>


    <!-- conversation_secure_verified -->

    <!-- conversation_muted -->
    <string name="conversation_muted__unmute">Desactivar silencio</string>

    <!-- conversation_unmuted -->
    <string name="conversation_unmuted__mute_notifications">Silenciar notificacións</string>

    <!-- conversation -->
    <string name="conversation__menu_group_settings">Axustes do grupo</string>
    <string name="conversation__menu_leave_group">Abandonar grupo</string>
    <string name="conversation__menu_view_all_media">Ficheiros multimedia</string>
    <string name="conversation__menu_conversation_settings">Axustes da conversa</string>
    <string name="conversation__menu_add_shortcut">Engadir á pantalla de inicio</string>
    <string name="conversation__menu_create_bubble">Crear burbulla</string>

    <!-- conversation_popup -->
    <string name="conversation_popup__menu_expand_popup">Expandir xanela emerxente</string>

    <!-- conversation_callable_insecure -->
    <string name="conversation_add_to_contacts__menu_add_to_contacts">Engadir a contactos</string>

    <!-- conversation scheduled messages bar -->

    <!-- Label for button in a banner to show all messages currently scheduled -->
    <string name="conversation_scheduled_messages_bar__see_all">Ver todo</string>
    <!-- Body text for banner to show all scheduled messages for the chat that tells the user how many scheduled messages there are -->
    <plurals name="conversation_scheduled_messages_bar__number_of_messages">
        <item quantity="one">%1$d mensaxe programada</item>
        <item quantity="other">%1$d mensaxes programadas</item>
    </plurals>

    <!-- conversation_group_options -->
    <string name="convesation_group_options__recipients_list">Listaxe de destinatarios</string>
    <string name="conversation_group_options__delivery">Entrega</string>
    <string name="conversation_group_options__conversation">Conversa</string>
    <string name="conversation_group_options__broadcast">Difusión</string>

    <!-- text_secure_normal -->
    <string name="text_secure_normal__menu_new_group">Novo grupo</string>
    <string name="text_secure_normal__menu_settings">Axustes</string>
    <string name="text_secure_normal__menu_clear_passphrase">Bloquear</string>
    <string name="text_secure_normal__mark_all_as_read">Marcar todas como lidas</string>
    <string name="text_secure_normal__invite_friends">Convidar amizades</string>
    <!-- Overflow menu entry to filter unread chats -->
    <string name="text_secure_normal__filter_unread_chats">Filtrar conversas sen ler</string>
    <!-- Overflow menu entry to disable unread chats filter -->
    <string name="text_secure_normal__clear_unread_filter">Limpar filtro de mensaxes sen ler</string>

    <!-- verify_display_fragment -->
    <string name="verify_display_fragment_context_menu__copy_to_clipboard">Copiar ao portapapeis</string>
    <string name="verify_display_fragment_context_menu__compare_with_clipboard">Comparar co portapapeis</string>

    <!-- reminder_header -->
    <string name="reminder_header_sms_import_title">Importar SMS do sistema</string>
    <string name="reminder_header_sms_import_text">Toca para copiar as mensaxes SMS do teu teléfono na base de datos cifrada de Signal.</string>
    <string name="reminder_header_push_title">Activar as mensaxes e chamadas de Signal</string>
    <string name="reminder_header_push_text">Mellora a túa experiencia comunicativa.</string>
    <string name="reminder_header_service_outage_text">Signal está experimentando problemas técnicos. Estamos a traballar arreo para restaurar o servizo o máis axiña posible.</string>
    <string name="reminder_header_progress">%1$d%%</string>
    <!-- Body text of a banner that will show at the top of the chat list when we temporarily cannot process the user\'s contacts -->
    <string name="reminder_cds_warning_body">De maneira temporal, a busca de contactos privados de Signal non pode procesar os contactos do teu teléfono.</string>
    <!-- Label for a button in a banner to learn more about why we temporarily can\'t process the user\'s contacts -->
    <string name="reminder_cds_warning_learn_more">Máis información</string>
    <!-- Body text of a banner that will show at the top of the chat list when the user has so many contacts that we cannot ever process them -->
    <string name="reminder_cds_permanent_error_body">A busca de contactos privados de Signal non pode procesar os contactos do teu teléfono.</string>
    <!-- Label for a button in a banner to learn more about why we cannot process the user\'s contacts -->
    <string name="reminder_cds_permanent_error_learn_more">Máis información</string>

    <!-- media_preview -->
    <string name="media_preview__save_title">Gardar</string>
    <string name="media_preview__edit_title">Editar</string>


    <!-- media_preview_activity -->
    <string name="media_preview_activity__media_content_description">Previsualización multimedia</string>

    <!-- new_conversation_activity -->
    <string name="new_conversation_activity__refresh">Actualizar</string>
    <!-- redphone_audio_popup_menu -->

    <!-- Insights -->
    <string name="Insights__percent">%</string>
    <string name="Insights__title">Estatísticas</string>
    <string name="InsightsDashboardFragment__title">Estatísticas</string>
    <string name="InsightsDashboardFragment__signal_protocol_automatically_protected">O Protocolo Signal protexeu de xeito automático o %1$d%% das túas mensaxes enviadas nos últimos %2$d días. As conversas entre usuarios Signal están sempre cifradas de extremo-a-extremo.</string>
    <string name="InsightsDashboardFragment__spread_the_word">Compárteo con alguén</string>
    <string name="InsightsDashboardFragment__not_enough_data">Non hai suficientes datos</string>
    <string name="InsightsDashboardFragment__your_insights_percentage_is_calculated_based_on">A túa porcentaxe Insights calcúlase en función das mensaxes enviadas nos últimos %1$d días e que non desapareceron ou foron eliminadas.</string>
    <string name="InsightsDashboardFragment__start_a_conversation">Iniciar unha conversa</string>
    <string name="InsightsDashboardFragment__invite_your_contacts">Comunícate de xeito seguro e activa novas características que van máis alá das limitacións das mensaxes SMS sen cifrar. Convida ós teus contactos a que utilicen Signal.</string>
    <string name="InsightsDashboardFragment__this_stat_was_generated_locally">Estas estatísticas créanse localmente no teu dispositivo e só as ves ti. Non son transmitidas a ningún lugar.</string>
    <string name="InsightsDashboardFragment__encrypted_messages">Mensaxes cifradas</string>
    <string name="InsightsDashboardFragment__cancel">Cancelar</string>
    <string name="InsightsDashboardFragment__send">Enviar</string>
    <string name="InsightsModalFragment__title">Introdución ás Estatísticas</string>
    <string name="InsightsModalFragment__description">Descubre cantas das túas mensaxes saíntes se enviaron de forma segura. Despois, convida dun xeito rápido a novos contactos para aumentar a túa porcentaxe en Signal.</string>
    <string name="InsightsModalFragment__view_insights">Ver Estatísticas</string>

    <string name="FirstInviteReminder__title">Convidar a Signal</string>
    <string name="FirstInviteReminder__description">Podes aumentar o número de mensaxes cifradas que envías por %1$d %%</string>
    <string name="SecondInviteReminder__title">Dálle un empurrón ao teu Signal</string>
    <string name="SecondInviteReminder__description">Convidar a %1$s</string>
    <string name="InsightsReminder__view_insights">Ver Estatísticas</string>
    <string name="InsightsReminder__invite">Convidar</string>

    <!-- Edit KBS Pin -->

    <!-- BaseKbsPinFragment -->
    <string name="BaseKbsPinFragment__next">Seguinte</string>
    <string name="BaseKbsPinFragment__create_alphanumeric_pin">Crear PIN alfanumérico</string>
    <string name="BaseKbsPinFragment__create_numeric_pin">Crear PIN numérico</string>
  <!-- Removed by excludeNonTranslatables <string name="BaseKbsPinFragment__learn_more_url" translatable="false">https://support.signal.org/hc/articles/360007059792</string> -->

    <!-- CreateKbsPinFragment -->
    <plurals name="CreateKbsPinFragment__pin_must_be_at_least_characters">
        <item quantity="one">O PIN debe ter %1$d carácter como mínimo</item>
        <item quantity="other">O PIN debe ter %1$d caracteres como mínimo</item>
    </plurals>
    <plurals name="CreateKbsPinFragment__pin_must_be_at_least_digits">
        <item quantity="one">O PIN debe ter %1$d díxito como mínimo</item>
        <item quantity="other">O PIN debe ter %1$d díxitos como mínimo</item>
    </plurals>
    <string name="CreateKbsPinFragment__create_a_new_pin">Crear un novo PIN</string>
    <string name="CreateKbsPinFragment__you_can_choose_a_new_pin_as_long_as_this_device_is_registered">Podes cambiar o PIN en tanto este dispositivo estea rexistrado.</string>
    <string name="CreateKbsPinFragment__create_your_pin">Crea o teu PIN</string>
    <string name="CreateKbsPinFragment__pins_can_help_you_restore_your_account">Os números PIN poden axudarche a recuperar a túa conta e manter a túa información encriptada con Signal. </string>
    <string name="CreateKbsPinFragment__choose_a_stronger_pin">Escolle un PIN máis forte</string>

    <!-- ConfirmKbsPinFragment -->
    <string name="ConfirmKbsPinFragment__pins_dont_match">Os PIN non concordan, inténtao outra vez.</string>
    <!-- Prompt for the user to repeat entering the PIN in order to help them remember it correctly.   -->
    <string name="ConfirmKbsPinFragment__re_enter_the_pin_you_just_created">Introduce o PIN que creaches.</string>
    <string name="ConfirmKbsPinFragment__confirm_your_pin">Confirma o teu PIN.</string>
    <string name="ConfirmKbsPinFragment__pin_creation_failed">Fallou a creación do PIN</string>
    <string name="ConfirmKbsPinFragment__your_pin_was_not_saved">Non se gardou o PIN. Pedirémosche máis tarde que o crees.</string>
    <string name="ConfirmKbsPinFragment__pin_created">PIN establecido.</string>
    <string name="ConfirmKbsPinFragment__re_enter_your_pin">Volve a escribir o PIN</string>
    <string name="ConfirmKbsPinFragment__creating_pin">Creando PIN…</string>

    <!-- KbsSplashFragment -->
    <string name="KbsSplashFragment__introducing_pins">Introdución aos PIN</string>
    <string name="KbsSplashFragment__pins_keep_information_stored_with_signal_encrypted">O PIN mantén a información gardada con Signal cifrada para que só ti poidas acceder a ela. O teu perfil, axustes e contactos serán restablecidos cando reinstales. Non precisas o PIN para abrir a app.</string>
    <string name="KbsSplashFragment__learn_more">Saber máis</string>
  <!-- Removed by excludeNonTranslatables <string name="KbsSplashFragment__learn_more_link" translatable="false">https://support.signal.org/hc/articles/360007059792</string> -->
    <string name="KbsSplashFragment__registration_lock_equals_pin">Bloqueo do rexistro = PIN</string>
    <string name="KbsSplashFragment__your_registration_lock_is_now_called_a_pin">O Bloqueo de Rexistro agora chámase PIN, e serve para máis. Actualiza agora.</string>
    <string name="KbsSplashFragment__update_pin">Actualizar PIN</string>
    <string name="KbsSplashFragment__create_your_pin">Crea o teu PIN</string>
    <string name="KbsSplashFragment__learn_more_about_pins">Saber máis sobre os PIN</string>
    <string name="KbsSplashFragment__disable_pin">Desactivar PIN</string>

    <!-- KBS Reminder Dialog -->
    <string name="KbsReminderDialog__enter_your_signal_pin">Escribe o teu PIN de Signal</string>
    <string name="KbsReminderDialog__to_help_you_memorize_your_pin">Para axudarche a lembrar o PIN, cada certo tempo pedirémosche que o escribas, cada vez con menos frecuencia.</string>
    <string name="KbsReminderDialog__skip">Omitir</string>
    <string name="KbsReminderDialog__submit">Enviar</string>
    <string name="KbsReminderDialog__forgot_pin">Esqueciches o PIN?</string>
    <string name="KbsReminderDialog__incorrect_pin_try_again">PIN incorrecto. Inténtao outra vez.</string>

    <!-- AccountLockedFragment -->
    <string name="AccountLockedFragment__account_locked">Conta bloqueada</string>
    <string name="AccountLockedFragment__your_account_has_been_locked_to_protect_your_privacy">A túa conta foi bloqueada para protexer a túa privacidade e seguridade. Após %1$d días de inactividade na conta poderás volver a rexistrar este número sen precisar dun PIN. Eliminarase todo o contido.</string>
    <string name="AccountLockedFragment__next">Seguinte</string>
    <string name="AccountLockedFragment__learn_more">Saber máis</string>
  <!-- Removed by excludeNonTranslatables <string name="AccountLockedFragment__learn_more_url" translatable="false">https://support.signal.org/hc/articles/360007059792</string> -->

    <!-- KbsLockFragment -->
    <string name="RegistrationLockFragment__enter_your_pin">Escribe o teu PIN</string>
    <string name="RegistrationLockFragment__enter_the_pin_you_created">Escribe o PIN creado para a túa conta. Non é o mesmo que o código de verificación por SMS.</string>
    <!-- Info text shown above a pin entry text box describing what pin they should be entering. -->
    <string name="RegistrationLockFragment__enter_the_pin_you_created_for_your_account">Introduce o PIN que creaches para a túa conta.</string>
    <string name="RegistrationLockFragment__enter_alphanumeric_pin">Escribe PIN alfanumérico</string>
    <string name="RegistrationLockFragment__enter_numeric_pin">Escribe PIN numérico</string>
    <string name="RegistrationLockFragment__incorrect_pin_try_again">PIN incorrecto. Inténtao outra vez.</string>
    <string name="RegistrationLockFragment__forgot_pin">Esqueciches o PIN?</string>
    <string name="RegistrationLockFragment__incorrect_pin">PIN incorrecto</string>
    <string name="RegistrationLockFragment__forgot_your_pin">Esqueciches o PIN?</string>
    <string name="RegistrationLockFragment__not_many_tries_left">Non quedan moitas tentativas!</string>
    <string name="RegistrationLockFragment__signal_registration_need_help_with_pin_for_android_v2_pin">Rexstro Signal - Preciso axudo co PIN para Android (v2 PIN)</string>

    <plurals name="RegistrationLockFragment__for_your_privacy_and_security_there_is_no_way_to_recover">
        <item quantity="one">Non hai xeito de recuperar o PIN, por seguridade e privacidade. Se non lembras o PIN, podes volver a verificar a conta cun SMS tras %1$d día de inactividade. Neste caso, eliminarase a conta e borrarase o contido.</item>
        <item quantity="other">Non hai xeito de recuperar o teu PIN, por privacidade e seguridade. Se non podes lembrar o PIN, podes volver a verificar a conta cun SMS tras %1$d días de inactividade. Neste caso, eliminarase a conta e borrarase o contido.</item>
    </plurals>

    <plurals name="RegistrationLockFragment__incorrect_pin_d_attempts_remaining">
        <item quantity="one">PIN incorrecto. %1$d intento restante.</item>
        <item quantity="other">PIN incorrecto. %1$d intentos restantes.</item>
    </plurals>

    <plurals name="RegistrationLockFragment__if_you_run_out_of_attempts_your_account_will_be_locked_for_d_days">
        <item quantity="one">Se esgotas os intentos a conta quedará bloqueada durante %1$d día. Após %1$d día de inactividade, poderás volver a rexistrala sen precisar PIN. Eliminarase a conta e borrarase o contido.</item>
        <item quantity="other">Se esgotas os intentos a conta será bloqueada durante %1$d días. Tras %1$d días de inactividade, podes volver a rexistrala sen precisar PIN. Eliminarase a conta e borrarase o contido</item>
    </plurals>

    <plurals name="RegistrationLockFragment__you_have_d_attempts_remaining">
        <item quantity="one">Quédache%1$d intento.</item>
        <item quantity="other">Quédanche %1$d intentos.</item>
    </plurals>

    <plurals name="RegistrationLockFragment__d_attempts_remaining">
        <item quantity="one">%1$d intento pendente.</item>
        <item quantity="other">%1$d intentos pendentes.</item>
    </plurals>

    <!-- CalleeMustAcceptMessageRequestDialogFragment -->
    <string name="CalleeMustAcceptMessageRequestDialogFragment__s_will_get_a_message_request_from_you">%1$s recibirá de ti unha solicitude de mensaxe. Podes chamar unha vez a túa solicitude de mensaxe sexa aceptada.</string>

    <!-- KBS Megaphone -->
    <string name="KbsMegaphone__create_a_pin">Crea un PIN</string>
    <string name="KbsMegaphone__pins_keep_information_thats_stored_with_signal_encrytped">Os números PIN cifran a información que gardas con Signal.</string>
    <string name="KbsMegaphone__create_pin">Crear PIN</string>

    <!-- transport_selection_list_item -->
    <string name="transport_selection_list_item__transport_icon">Icona do tráfico</string>
    <string name="ConversationListFragment_loading">Cargando…</string>
    <string name="CallNotificationBuilder_connecting">Conectando…</string>
    <string name="Permissions_permission_required">Permiso obrigatorio</string>
    <string name="ConversationActivity_signal_needs_sms_permission_in_order_to_send_an_sms">Signal necesita permiso para acceder ás mensaxes SMS e poder enviar unha, pero foi denegado de forma permanente. Vai aos axustes da aplicación, selecciona \"Permisos\" e activa \"SMS\".</string>
    <string name="Permissions_continue">Continuar</string>
    <string name="Permissions_not_now">Agora non</string>
    <string name="conversation_activity__enable_signal_messages">ACTIVAR MENSAXES DE SIGNAL</string>
    <string name="SQLCipherMigrationHelper_migrating_signal_database">Migrando a base de datos de Signal</string>
    <string name="PushDecryptJob_new_locked_message">Nova mensaxe bloqueada</string>
    <string name="PushDecryptJob_unlock_to_view_pending_messages">Desbloquear para ver as mensaxes pendentes</string>
    <string name="enter_backup_passphrase_dialog__backup_passphrase">Frase de acceso da copia de seguranza</string>
    <string name="backup_enable_dialog__backups_will_be_saved_to_external_storage_and_encrypted_with_the_passphrase_below_you_must_have_this_passphrase_in_order_to_restore_a_backup">As copias de seguranza gardaranse no almacenamento externo e cifraranse cunha frase de acceso. A devandita frase é necesaria para restaurar unha copia de seguranza.</string>
    <string name="backup_enable_dialog__you_must_have_this_passphrase">Debes ter esta frase de acceso para restaurar unha copia de seguranza.</string>
    <string name="backup_enable_dialog__folder">Cartafol</string>
    <string name="backup_enable_dialog__i_have_written_down_this_passphrase">Escribín esta frase de acceso. Sen ela non poderei restaurar unha copia de seguranza.</string>
    <string name="registration_activity__restore_backup">Restaurar copia de seguranza</string>
    <string name="registration_activity__transfer_or_restore_account">Transferir ou restaurar a conta</string>
    <string name="registration_activity__transfer_account">Transferir conta</string>
    <string name="registration_activity__skip">Omitir</string>
    <string name="preferences_chats__chat_backups">Copias de seguranza das conversas</string>
    <string name="preferences_chats__transfer_account">Transferir conta</string>
    <string name="preferences_chats__transfer_account_to_a_new_android_device">Transferir a conta un novo dispositivo Android</string>
    <string name="RegistrationActivity_enter_backup_passphrase">Inserir frase de acceso para a copia de seguranza</string>
    <string name="RegistrationActivity_restore">Restaurar</string>
    <string name="RegistrationActivity_backup_failure_downgrade">Non se pode importar copias de seguranza a partir de versións de Signal máis recentes</string>
    <string name="RegistrationActivity_incorrect_backup_passphrase">Frase de acceso de copia de seguranza incorrecta</string>
    <string name="RegistrationActivity_checking">Comprobando</string>
    <string name="RegistrationActivity_d_messages_so_far">%1$d mensaxes ata agora…</string>
    <string name="RegistrationActivity_restore_from_backup">Restaurar desde a copia de seguranza?</string>
    <string name="RegistrationActivity_restore_your_messages_and_media_from_a_local_backup">Restaura as túas mensaxes e contido multimedia desde unha copia local. Se non o fas agora, non poderás facelo máis tarde.</string>
    <string name="RegistrationActivity_backup_size_s">Tamaño da copia de seguranza: %1$s</string>
    <string name="RegistrationActivity_backup_timestamp_s">Marca horaria na copia de seguranza: %1$s</string>
    <string name="BackupDialog_enable_local_backups">Activar copias de seguranza locais?</string>
    <string name="BackupDialog_enable_backups">Activar copias de seguranza</string>
    <string name="BackupDialog_please_acknowledge_your_understanding_by_marking_the_confirmation_check_box">Por favor, recoñece que o entendes marcando a caixa de verificación.</string>
    <string name="BackupDialog_delete_backups">Borrar copias de seguranza?</string>
    <string name="BackupDialog_disable_and_delete_all_local_backups">Desactivar e borrar todas as copias de seguranza locais?</string>
    <string name="BackupDialog_delete_backups_statement">Borrar copias de seguranza</string>
    <string name="BackupDialog_to_enable_backups_choose_a_folder">Para activar as copias de seguranza, elixe un cartafol; estas gardaranse nesta localización.</string>
    <string name="BackupDialog_choose_folder">Elixe un cartafol</string>
    <string name="BackupDialog_copied_to_clipboard">Copiado ao portapapeis</string>
    <string name="BackupDialog_no_file_picker_available">Non se dispón dun selector de ficheiros.</string>
    <string name="BackupDialog_enter_backup_passphrase_to_verify">Escribe a frase de paso da copia para verificala</string>
    <string name="BackupDialog_verify">Comprobar</string>
    <string name="BackupDialog_you_successfully_entered_your_backup_passphrase">Inseriches satisfactoriamente a túa frase de acceso</string>
    <string name="BackupDialog_passphrase_was_not_correct">Frase de acceso incorrecta</string>
    <string name="LocalBackupJob_creating_signal_backup">Creando unha copia de seguranza de Molly</string>
    <!-- Title for progress notification shown in a system notification while verifying a recent backup. -->
    <string name="LocalBackupJob_verifying_signal_backup">Verificando copia de seguranza de Molly…</string>
    <string name="LocalBackupJobApi29_backup_failed">Erro na copia de seguranza</string>
    <string name="LocalBackupJobApi29_your_backup_directory_has_been_deleted_or_moved">O directorio da túa copia de seguranza eliminouse ou moveuse.</string>
    <string name="LocalBackupJobApi29_your_backup_file_is_too_large">O ficheiro da túa copia de seguranza é demasiado grande para almacenalo neste volume.</string>
    <string name="LocalBackupJobApi29_there_is_not_enough_space">Non hai suficiente espazo para almacenar a túa copia de seguranza.</string>
    <!-- Error message shown if a newly created backup could not be verified as accurate -->
    <string name="LocalBackupJobApi29_your_backup_could_not_be_verified">Non se puido crear e verificar a última copia de seguranza. Crea unha de novo.</string>
    <!-- Error message shown if a very large attachment is encountered during the backup creation and causes the backup to fail -->
    <string name="LocalBackupJobApi29_your_backup_contains_a_very_large_file">A túa copia de seguranza contén un arquivo moi grande que non se pode gardar. Elimínao e crea unha nova copia.</string>
    <string name="LocalBackupJobApi29_tap_to_manage_backups">Toca para administrar as copias de seguranza.</string>
    <string name="RegistrationActivity_wrong_number">Número incorrecto?</string>
    <!--    Countdown to when the user can request a new code via phone call during registration.-->
    <string name="RegistrationActivity_call_me_instead_available_in">Chámame (%1$02d:%2$02d)</string>
    <!--    Countdown to when the user can request a new SMS code during registration.-->
    <string name="RegistrationActivity_resend_sms_available_in">Volver enviar código (%1$02d:%2$02d)</string>
    <string name="RegistrationActivity_contact_signal_support">Contacta co Centro de Axuda de Signal</string>
    <string name="RegistrationActivity_code_support_subject">Rexistrarse en Signal - Código de verificación para Android</string>
    <string name="RegistrationActivity_incorrect_code">Código incorrecto</string>
    <string name="BackupUtil_never">Nunca</string>
    <string name="BackupUtil_unknown">Descoñecido</string>
    <string name="preferences_app_protection__see_my_phone_number">Ver o meu número de teléfono</string>
    <string name="preferences_app_protection__find_me_by_phone_number">Atoparme polo número de teléfono</string>
    <!-- Phone number heading displayed as a screen title -->
    <string name="preferences_app_protection__phone_number">Número de teléfono</string>
    <!-- Subtext below option to launch into phone number privacy settings screen -->
    <string name="preferences_app_protection__choose_who_can_see">Escolle quen pode ver o teu número de teléfono e quen pode contactar contigo en Signal con el.</string>
    <!-- Section title above two radio buttons for enabling and disabling phone number display -->
    <string name="PhoneNumberPrivacySettingsFragment__who_can_see_my_number">Quen pode ver o meu número de teléfono</string>
    <!-- Subtext below radio buttons when who can see my number is set to nobody -->
    <string name="PhoneNumberPrivacySettingsFragment__nobody_will_see">Ninguén poderá ver o teu número de teléfono en Signal</string>
    <!-- Section title above two radio buttons for enabling and disabling whether users can find me by my phone number  -->
    <string name="PhoneNumberPrivacySettingsFragment__who_can_find_me_by_number">Quen me pode atopar polo meu número</string>
    <!-- Subtext below radio buttons when who can see my number is set to everyone -->
    <string name="PhoneNumberPrivacySettingsFragment__your_phone_number">Poderán ver o teu número de teléfono as persoas ou grupos aos que envíes mensaxes. As persoas que teñan o teu número na súa lista de contactos tamén o poderán ver en Signal.</string>
    <string name="PhoneNumberPrivacy_everyone">Todos</string>
    <string name="PhoneNumberPrivacy_my_contacts">Os meus contactos</string>
    <string name="PhoneNumberPrivacy_nobody">Ninguén</string>
    <string name="PhoneNumberPrivacy_everyone_see_description">O teu número de teléfono será visible para todas as persoas e grupos a quen envias mensaxes.</string>
    <string name="PhoneNumberPrivacy_everyone_find_description">Calquera que teña o teu número de teléfono nos seus contactos te verá como un contacto en Signal. O resto poderá atoparte buscando.</string>
    <string name="preferences_app_protection__screen_lock">Bloqueo da pantalla</string>
    <string name="preferences_app_protection__lock_signal_access_with_android_screen_lock_or_fingerprint">Bloquea o acceso a Signal co bloqueo de pantalla de Android ou coa impresión dixital</string>
    <string name="preferences_app_protection__screen_lock_inactivity_timeout">Tempo de inactividade para o bloqueo de pantalla</string>
    <string name="preferences_app_protection__signal_pin">PIN Signal</string>
    <string name="preferences_app_protection__create_a_pin">Crea un PIN</string>
    <string name="preferences_app_protection__change_your_pin">Cambiar o PIN</string>
    <string name="preferences_app_protection__pin_reminders">Recordatorios do PIN</string>
    <string name="preferences_app_protection__turn_off">Apagar</string>
    <string name="preferences_app_protection__confirm_pin">Confirmar PIN</string>
    <string name="preferences_app_protection__confirm_your_signal_pin">Confirma o teu PIN en Signal</string>
    <string name="preferences_app_protection__make_sure_you_memorize_or_securely_store_your_pin">Asegúrate de memorizar ou gardar nun lugar seguro o teu PIN, xa que non se pode recuperar. Se o esqueces, pode que perdas datos cando volvas rexistrar a túa conta en Signal.</string>
    <string name="preferences_app_protection__incorrect_pin_try_again">PIN incorrecto. Inténtao outra vez.</string>
    <string name="preferences_app_protection__failed_to_enable_registration_lock">Erro ao activar o bloqueo de rexistro.</string>
    <string name="preferences_app_protection__failed_to_disable_registration_lock">Erro ao desactivar o bloqueo de rexistro.</string>
    <string name="AppProtectionPreferenceFragment_none">Ningunha</string>
    <string name="preferences_app_protection__registration_lock">Bloqueo do rexistro</string>
    <string name="RegistrationActivity_you_must_enter_your_registration_lock_PIN">Debes inserir o PIN de bloqueo do rexistro</string>
    <string name="RegistrationActivity_your_pin_has_at_least_d_digits_or_characters">O teu PIN ten %1$d díxitos ou caracteres como mínimo</string>
    <string name="RegistrationActivity_too_many_attempts">Demasiados intentos</string>
    <string name="RegistrationActivity_you_have_made_too_many_incorrect_registration_lock_pin_attempts_please_try_again_in_a_day">Inseriches incorrectamente o PIN de bloqueo do rexistro demasiadas veces. Téntao outra vez así que pase un día.</string>
    <string name="RegistrationActivity_you_have_made_too_many_attempts_please_try_again_later">Levas demasiados intentos. Téntao máis tarde.</string>
    <string name="RegistrationActivity_error_connecting_to_service">Erro ao conectarse ao servizo</string>
    <string name="preferences_chats__backups">Copias de seguranza</string>
    <string name="prompt_passphrase_activity__signal_is_locked">Molly está bloqueado</string>
    <string name="prompt_passphrase_activity__tap_to_unlock">TOCA PARA DESBLOQUEAR</string>
    <string name="Recipient_unknown">Descoñecido</string>

    <!-- TransferOrRestoreFragment -->
    <string name="TransferOrRestoreFragment__transfer_or_restore_account">Transferir ou restaurar a conta</string>
    <string name="TransferOrRestoreFragment__if_you_have_previously_registered_a_signal_account">Se xa tiñas rexistrada unha conta Signal, podes transferir ou restaurar a conta e as mensaxes</string>
    <string name="TransferOrRestoreFragment__transfer_from_android_device">Transferir desde dispositivo Android</string>
    <string name="TransferOrRestoreFragment__transfer_your_account_and_messages_from_your_old_android_device">Traspasa a túa conta e mensaxes desde o teu antigo dispositivo Android. Debes ter acceso ao antigo dispositivo.</string>
    <string name="TransferOrRestoreFragment__you_need_access_to_your_old_device">Debes ter acceso ao teu dispositivo antigo.</string>
    <string name="TransferOrRestoreFragment__restore_from_backup">Restaurar desde copia de apoio</string>
    <string name="TransferOrRestoreFragment__restore_your_messages_from_a_local_backup">Restaura as mensaxes desde a copia de apoio local. Se non o fas agora non poderás restaurala posteriormente.</string>

    <!-- NewDeviceTransferInstructionsFragment -->
    <string name="NewDeviceTransferInstructions__open_signal_on_your_old_android_phone">Abre Signal no teu dispositivo Android anterior</string>
    <string name="NewDeviceTransferInstructions__continue">Continuar</string>
    <string name="NewDeviceTransferInstructions__first_bullet">1.</string>
    <string name="NewDeviceTransferInstructions__tap_on_your_profile_photo_in_the_top_left_to_open_settings">Toca na foto de perfil arriba á esquerda para abrir os Axustes</string>
    <string name="NewDeviceTransferInstructions__second_bullet">2.</string>
    <string name="NewDeviceTransferInstructions__tap_on_account">"Preme «Conta»"</string>
    <string name="NewDeviceTransferInstructions__third_bullet">3.</string>
    <string name="NewDeviceTransferInstructions__tap_transfer_account_and_then_continue_on_both_devices">"En ambos dispositivos, toca en \"Transferir Conta\" e após en \"Continuar\""</string>

    <!-- NewDeviceTransferSetupFragment -->
    <string name="NewDeviceTransferSetup__preparing_to_connect_to_old_android_device">Preparándose para conectar co antigo dispositivo Android…</string>
    <string name="NewDeviceTransferSetup__take_a_moment_should_be_ready_soon">Agarda un intre, axiña estará listo</string>
    <string name="NewDeviceTransferSetup__waiting_for_old_device_to_connect">Agardando a que o antigo dispositivo Android conecte…</string>
    <string name="NewDeviceTransferSetup__signal_needs_the_location_permission_to_discover_and_connect_with_your_old_device">Molly precisa o permiso de localización para descubrir e conectar co teu antigo dispositivo Android.</string>
    <string name="NewDeviceTransferSetup__signal_needs_location_services_enabled_to_discover_and_connect_with_your_old_device">Molly precisa que actives os servizos de localización para descubrir e conectar co teu antigo dispositivo Android.</string>
    <string name="NewDeviceTransferSetup__signal_needs_wifi_on_to_discover_and_connect_with_your_old_device">Molly precisa Wi-Fi para descubrir e conectar co teu antigo dispositivo Android. A Wi-Fi debe estar acesa pero non precisa estar conectada a unha rede Wi-Fi.</string>
    <string name="NewDeviceTransferSetup__sorry_it_appears_your_device_does_not_support_wifi_direct">Lamentámolo, mais semella que este dispositivo non soporta Wi-Fi Direct. Molly usa Wi-Fi Direct para descubrir e conectar co teu antigo dispositivo Android. Porén podes restaurar a copia de apoio da túa conta desde o teu antigo dispositivo Android.</string>
    <string name="NewDeviceTransferSetup__restore_a_backup">Restaurar Copia de apoio</string>
    <string name="NewDeviceTransferSetup__an_unexpected_error_occurred_while_attempting_to_connect_to_your_old_device">Houbo un fallo non agardado ao intentar conectar co teu dispositivo Android antigo.</string>

    <!-- OldDeviceTransferSetupFragment -->
    <string name="OldDeviceTransferSetup__searching_for_new_android_device">Buscando o novo dispositivo Android…</string>
    <string name="OldDeviceTransferSetup__signal_needs_the_location_permission_to_discover_and_connect_with_your_new_device">Molly precisa o permiso de localización para descubrir e conectar co teu novo dispositivo Android.</string>
    <string name="OldDeviceTransferSetup__signal_needs_location_services_enabled_to_discover_and_connect_with_your_new_device">Molly precisa que os servizos de localización estén activos para descubrir e conectar co teu novo dispositivo Android.</string>
    <string name="OldDeviceTransferSetup__signal_needs_wifi_on_to_discover_and_connect_with_your_new_device">Molly precisa Wi-Fi para descubrir e conectar co teu novo dispositivo Android. A Wi-Fi ten que estar acesa, mais non precisa estar conectada a unha rede Wi-Fi.</string>
    <string name="OldDeviceTransferSetup__sorry_it_appears_your_device_does_not_support_wifi_direct">Lamentámolo, semella que este dispositivo non soporta Wi-Fi Direct. Molly usa Wi-Fi Direct para descubrir e conectar co teu novo dispositivo Android. Porén aínda podes crear unha copia de apoio para restaurar a túa conta no novo dispositivo Android.</string>
    <string name="OldDeviceTransferSetup__create_a_backup">Crear copia de apoio</string>
    <string name="OldDeviceTransferSetup__an_unexpected_error_occurred_while_attempting_to_connect_to_your_old_device">Houbo un erro non agardado ao intentar conectar co teu novo dispositivo Android.</string>

    <!-- DeviceTransferSetupFragment -->
    <string name="DeviceTransferSetup__unable_to_open_wifi_settings">Non se puido abrir o axuste Wi-Fi. Activa a Wi-Fi de xeito manual.</string>
    <string name="DeviceTransferSetup__grant_location_permission">Conceder permiso de localización</string>
    <string name="DeviceTransferSetup__turn_on_location_services">Activar servizos de localización</string>
    <string name="DeviceTransferSetup__turn_on_wifi">Activar Wi-Fi</string>
    <string name="DeviceTransferSetup__error_connecting">Erro ao conectar</string>
    <string name="DeviceTransferSetup__retry">Tentar de novo</string>
    <string name="DeviceTransferSetup__submit_debug_logs">Enviar rexistro de depuración</string>
    <string name="DeviceTransferSetup__verify_code">Verificar código</string>
    <string name="DeviceTransferSetup__verify_that_the_code_below_matches_on_both_of_your_devices">Verifica que o código inferior coincide en ambos dispositivos. Despois toca en continuar.</string>
    <string name="DeviceTransferSetup__the_numbers_do_not_match">Os números non concordan</string>
    <string name="DeviceTransferSetup__continue">Continuar</string>
    <string name="DeviceTransferSetup__if_the_numbers_on_your_devices_do_not_match_its_possible_you_connected_to_the_wrong_device">Se os números en ambos dispositivos non concordan, é posible que conectases co dispositivo equivocado. Para arranxar isto, detén a transferencia e inténtao outra vez, e mantén próximos ambos dispositivos.</string>
    <string name="DeviceTransferSetup__stop_transfer">Deter transferencia</string>
    <string name="DeviceTransferSetup__unable_to_discover_old_device">Non se atopou o dispositivo antigo</string>
    <string name="DeviceTransferSetup__unable_to_discover_new_device">Non se atopa o novo dispositivo</string>
    <string name="DeviceTransferSetup__make_sure_the_following_permissions_are_enabled">Asegúrate de que os seguintes servizos e permisos están activos:</string>
    <string name="DeviceTransferSetup__location_permission">Permiso de localización</string>
    <string name="DeviceTransferSetup__location_services">Servizos de localización</string>
    <string name="DeviceTransferSetup__wifi">Wi-Fi</string>
    <string name="DeviceTransferSetup__on_the_wifi_direct_screen_remove_all_remembered_groups_and_unlink_any_invited_or_connected_devices">Na pantalla de WiFi Direct, elimina tódolos grupos rexistrados e desliga calquera dispositivo convidado ou conectado.</string>
    <string name="DeviceTransferSetup__wifi_direct_screen">Pantalla WiFi Direct</string>
    <string name="DeviceTransferSetup__try_turning_wifi_off_and_on_on_both_devices">Intenta apagar e reconectar a Wi-Fi, en ambos dispositivos.</string>
    <string name="DeviceTransferSetup__make_sure_both_devices_are_in_transfer_mode">Asegúrate de que os dous dispositivos están en modo transferencia.</string>
    <string name="DeviceTransferSetup__go_to_support_page">Ir á páxina de axuda</string>
    <string name="DeviceTransferSetup__try_again">Volver tentar</string>
    <string name="DeviceTransferSetup__waiting_for_other_device">Agardando polo outro dispositivo</string>
    <string name="DeviceTransferSetup__tap_continue_on_your_other_device_to_start_the_transfer">Toca en Continuar no outro dispositivo para iniciar a transferencia.</string>
    <string name="DeviceTransferSetup__tap_continue_on_your_other_device">Toca en Continuar no teu outro dispositivo…</string>

    <!-- NewDeviceTransferFragment -->
    <string name="NewDeviceTransfer__cannot_transfer_from_a_newer_version_of_signal">Non se pode transferir desde unha versión máis recente de Signal</string>

    <!-- DeviceTransferFragment -->
    <string name="DeviceTransfer__transferring_data">Transferindo datos</string>
    <string name="DeviceTransfer__keep_both_devices_near_each_other">Mantén ambos dispositivos preto un do outro. Non apagues os dispositivos e mantén Molly aberta. As transferencias están cifradas de extremo-a-extremo.</string>
    <string name="DeviceTransfer__d_messages_so_far">%1$d das mensaxes ata agora…</string>
    <!-- Filled in with total percentage of messages transferred -->
    <string name="DeviceTransfer__s_of_messages_so_far">%1$s%% de mensaxes por agora…</string>
    <string name="DeviceTransfer__cancel">Cancelar</string>
    <string name="DeviceTransfer__try_again">Volver tentar</string>
    <string name="DeviceTransfer__stop_transfer">Deter transferencia</string>
    <string name="DeviceTransfer__all_transfer_progress_will_be_lost">Perderase todo o transferido.</string>
    <string name="DeviceTransfer__transfer_failed">Fallou a transferencia</string>
    <string name="DeviceTransfer__unable_to_transfer">Non se puido transferir</string>

    <!-- OldDeviceTransferInstructionsFragment -->
    <string name="OldDeviceTransferInstructions__transfer_account">Traspasar Conta</string>
    <string name="OldDeviceTransferInstructions__first_bullet">1.</string>
    <string name="OldDeviceTransferInstructions__download_signal_on_your_new_android_device">Descarga Molly no teu novo dispositivo Android</string>
    <string name="OldDeviceTransferInstructions__second_bullet">2.</string>
    <string name="OldDeviceTransferInstructions__tap_on_transfer_or_restore_account">"Toca en \"Transferir ou restaurar conta\""</string>
    <string name="OldDeviceTransferInstructions__third_bullet">3.</string>
    <string name="OldDeviceTransferInstructions__select_transfer_from_android_device_when_prompted_and_then_continue">"Elixe \"Transferir desde dispositivo Android\" cando che pregunte e \"Continuar\". Mantén próximos ambos dispositivos."</string>
    <string name="OldDeviceTransferInstructions__continue">Continuar</string>

    <!-- OldDeviceTransferComplete -->
    <string name="OldDeviceTransferComplete__go_to_your_new_device">Vai ao novo dispositivo</string>
    <string name="OldDeviceTransferComplete__your_signal_data_has_Been_transferred_to_your_new_device">Os teus datos en Signal foron traspasados ao novo dispositivo. Para completar o proceso de transferencia debes continuar co rexistro no novo dispositivo.</string>
    <string name="OldDeviceTransferComplete__close">Pechar</string>

    <!-- NewDeviceTransferComplete -->
    <string name="NewDeviceTransferComplete__transfer_successful">Transferencia correcta</string>
    <string name="NewDeviceTransferComplete__transfer_complete">Traspaso completo</string>
    <string name="NewDeviceTransferComplete__to_complete_the_transfer_process_you_must_continue_registration">Para completar o proceso de traspaso, debes continuar co rexistro.</string>
    <string name="NewDeviceTransferComplete__continue_registration">Continuar co rexistro</string>

    <!-- DeviceToDeviceTransferService -->
    <string name="DeviceToDeviceTransferService_content_title">Traspaso da conta</string>
    <string name="DeviceToDeviceTransferService_status_ready">Preparándose para conectar co teu outro dispositivo Android…</string>
    <string name="DeviceToDeviceTransferService_status_starting_up">Preparándose para conectar co teu outro dispositivo Android…</string>
    <string name="DeviceToDeviceTransferService_status_discovery">Buscando o teu outro dispositivo Android…</string>
    <string name="DeviceToDeviceTransferService_status_network_connected">Conectando co teu outro dispositivo Android…</string>
    <string name="DeviceToDeviceTransferService_status_verification_required">Require verificación</string>
    <string name="DeviceToDeviceTransferService_status_service_connected">Transferindo a conta…</string>

    <!-- OldDeviceTransferLockedDialog -->
    <string name="OldDeviceTransferLockedDialog__complete_registration_on_your_new_device">Completa o rexistro no novo dispositivo</string>
    <string name="OldDeviceTransferLockedDialog__your_signal_account_has_been_transferred_to_your_new_device">A túa conta Signal foi transferida ao novo dispositivo, pero debes completar o rexistro nel para continuar. Signal quedará inactiva neste dispositivo.</string>
    <string name="OldDeviceTransferLockedDialog__done">Feito</string>
    <string name="OldDeviceTransferLockedDialog__cancel_and_activate_this_device">Cancelar e activar neste dispositivo</string>

    <!-- AdvancedPreferenceFragment -->

    <!-- RecipientBottomSheet -->
    <string name="RecipientBottomSheet_block">Bloquear</string>
    <string name="RecipientBottomSheet_unblock">Desbloquear</string>
    <string name="RecipientBottomSheet_add_to_contacts">Engadir a contactos</string>
    <!-- Error message that displays when a user tries to tap to view system contact details but has no app that supports it -->
    <string name="RecipientBottomSheet_unable_to_open_contacts">Non se encontrou unha aplicación que poida ler os contactos.</string>
    <string name="RecipientBottomSheet_add_to_a_group">Engadir ao grupo</string>
    <string name="RecipientBottomSheet_add_to_another_group">Engadir a outro grupo</string>
    <string name="RecipientBottomSheet_view_safety_number">Ver número de seguranza</string>
    <string name="RecipientBottomSheet_make_admin">Facer admin</string>
    <string name="RecipientBottomSheet_remove_as_admin">Eliminar de administrador</string>
    <string name="RecipientBottomSheet_remove_from_group">Eliminar do grupo</string>

    <string name="RecipientBottomSheet_remove_s_as_group_admin">Eliminar a %1$s de administrador do grupo?</string>
    <string name="RecipientBottomSheet_s_will_be_able_to_edit_group">"\"%1$s\" pode editar este grupo e os seus membros."</string>

    <string name="RecipientBottomSheet_remove_s_from_the_group">Eliminar a %1$s do grupo?</string>
    <!-- Dialog message shown when removing someone from a group with group link being active to indicate they will not be able to rejoin -->
    <string name="RecipientBottomSheet_remove_s_from_the_group_they_will_not_be_able_to_rejoin">Eliminar a %1$s do grupo? Non poderá unirse de novo a través ligazón de grupo.</string>
    <string name="RecipientBottomSheet_remove">Eliminar</string>
    <string name="RecipientBottomSheet_copied_to_clipboard">Copiado ao portapapeis</string>

    <string name="GroupRecipientListItem_admin">Administrador</string>
    <string name="GroupRecipientListItem_approve_description">Aprobar</string>
    <string name="GroupRecipientListItem_deny_description">Rexeitar</string>


    <!-- GroupsLearnMoreBottomSheetDialogFragment -->
    <string name="GroupsLearnMore_legacy_vs_new_groups">Clásicos vs. Novos Grupos</string>
    <string name="GroupsLearnMore_what_are_legacy_groups">Que son os Grupos Clásicos?</string>
    <string name="GroupsLearnMore_paragraph_1">Os Grupos Clásicos son grupos incompatibles coas novas características dos Grupos Novos como administradores e actualizacións máis descritivas do grupo.</string>
    <string name="GroupsLearnMore_can_i_upgrade_a_legacy_group">Podo actualizar un Grupo Clásico?</string>
    <string name="GroupsLearnMore_paragraph_2">Os Grupos Clásicos aínda non poden actualizarse a Grupos Novos, mais podes crear un Grupo Novo cos mesmos membros se están usando a última versión de Signal.</string>
    <string name="GroupsLearnMore_paragraph_3">Signal fornecerá próximamente un xeito de actualizar os Grupos Clásicos.</string>

    <!-- GroupLinkBottomSheetDialogFragment -->
    <string name="GroupLinkBottomSheet_share_hint_requiring_approval">Calquera que con esta ligazón pode ver o nome e foto do grupo e solicitar unirse. Compártea coas persoas da túa confianza.</string>
    <string name="GroupLinkBottomSheet_share_hint_not_requiring_approval">Calquera con esta ligazón pode ver o nome e foto do grupo e unirse a el. Compártea con persoas da túa confianza.</string>
    <string name="GroupLinkBottomSheet_share_via_signal">Compartir vía Molly</string>
    <string name="GroupLinkBottomSheet_copy">Copiar</string>
    <string name="GroupLinkBottomSheet_qr_code">Código QR</string>
    <string name="GroupLinkBottomSheet_share">Compartir</string>
    <string name="GroupLinkBottomSheet_copied_to_clipboard">Copiado ao portapapeis</string>
    <string name="GroupLinkBottomSheet_the_link_is_not_currently_active">Actualmente a ligazón non está activa</string>

    <!-- VoiceNotePlaybackPreparer -->
    <string name="VoiceNotePlaybackPreparer__failed_to_play_voice_message">Fallou a reprodución da mensaxe</string>

    <!-- VoiceNoteMediaDescriptionCompatFactory -->
    <string name="VoiceNoteMediaItemFactory__voice_message">Mensaxe de voz · %1$s</string>
    <string name="VoiceNoteMediaItemFactory__s_to_s">%1$s a %2$s</string>

    <!-- StorageUtil -->
    <string name="StorageUtil__s_s">%1$s/%2$s</string>
    <string name="BlockedUsersActivity__s_has_been_blocked">Bloqueouse a «%1$s».</string>
    <string name="BlockedUsersActivity__failed_to_block_s">Erro ao bloquear a «%1$s»</string>
    <string name="BlockedUsersActivity__s_has_been_unblocked">Desbloqueouse a «%1$s».</string>

    <!-- ReviewCardDialogFragment -->
    <string name="ReviewCardDialogFragment__review_members">Revisar membros</string>
    <string name="ReviewCardDialogFragment__review_request">Revisar solicitude</string>
    <string name="ReviewCardDialogFragment__d_group_members_have_the_same_name">%1$d membros do grupo teñen o mesmo nome; revísaos e elixe unha acción.</string>
    <string name="ReviewCardDialogFragment__if_youre_not_sure">Se non estás seguro de quen é a solicitude, revisa os contactos e elixe unha acción.</string>
    <string name="ReviewCardDialogFragment__no_other_groups_in_common">Ningún outro grupo en común.</string>
    <string name="ReviewCardDialogFragment__no_groups_in_common">Ningún grupo en común.</string>
    <plurals name="ReviewCardDialogFragment__d_other_groups_in_common">
        <item quantity="one">%1$d grupo en común</item>
        <item quantity="other">%1$d grupos en común</item>
    </plurals>
    <plurals name="ReviewCardDialogFragment__d_groups_in_common">
        <item quantity="one">%1$d grupo en común</item>
        <item quantity="other">%1$d grupos en común</item>
    </plurals>
    <string name="ReviewCardDialogFragment__remove_s_from_group">Eliminar a %1$s do grupo?</string>
    <string name="ReviewCardDialogFragment__remove">Eliminar</string>
    <string name="ReviewCardDialogFragment__failed_to_remove_group_member">Erro ao eliminar un membro do grupo.</string>

    <!-- ReviewCard -->
    <string name="ReviewCard__member">Membro</string>
    <string name="ReviewCard__request">Solicitude</string>
    <string name="ReviewCard__your_contact">O teu contacto</string>
    <string name="ReviewCard__remove_from_group">Eliminar do grupo</string>
    <string name="ReviewCard__update_contact">Actualizar contacto</string>
    <string name="ReviewCard__block">Bloquear</string>
    <string name="ReviewCard__delete">Eliminar</string>
    <string name="ReviewCard__recently_changed">Cambiou recentemente o seu nome de perfil de %1$s a %2$s</string>

    <!-- CallParticipantsListUpdatePopupWindow -->
    <string name="CallParticipantsListUpdatePopupWindow__s_joined">%1$suniuse</string>
    <string name="CallParticipantsListUpdatePopupWindow__s_and_s_joined">%1$s e %2$s uníronse</string>
    <string name="CallParticipantsListUpdatePopupWindow__s_s_and_s_joined">%1$s, %2$s e %3$s uníronse</string>
    <string name="CallParticipantsListUpdatePopupWindow__s_s_and_d_others_joined">%1$s, %2$s e outros %3$d uníronse</string>
    <string name="CallParticipantsListUpdatePopupWindow__s_left">%1$s saíu</string>
    <string name="CallParticipantsListUpdatePopupWindow__s_and_s_left">%1$s e %2$s saíron</string>
    <string name="CallParticipantsListUpdatePopupWindow__s_s_and_s_left">%1$s, %2$s e %3$s saíron</string>
    <string name="CallParticipantsListUpdatePopupWindow__s_s_and_d_others_left">%1$s, %2$s e outros %3$d saíron</string>

    <string name="CallParticipant__you">Ti</string>
    <string name="CallParticipant__you_on_another_device">Ti (noutro dispositivo)</string>
    <string name="CallParticipant__s_on_another_device">%1$s (noutro dispositivo)</string>

    <!-- WifiToCellularPopupWindow -->
    <!-- Message shown during a call when the WiFi network is unusable, and cellular data starts to be used for the call instead. -->
    <string name="WifiToCellularPopupWindow__weak_wifi_switched_to_cellular">Mala conexión de wifi, cambiouse a datos móbiles.</string>

    <!-- DeleteAccountFragment -->
    <string name="DeleteAccountFragment__deleting_your_account_will">Ao eliminar a conta:</string>
    <string name="DeleteAccountFragment__enter_your_phone_number">Escribe o teu número de teléfono</string>
    <string name="DeleteAccountFragment__delete_account">Eliminar conta</string>
    <string name="DeleteAccountFragment__delete_your_account_info_and_profile_photo">Eliminar a información da conta e a foto de perfil</string>
    <string name="DeleteAccountFragment__delete_all_your_messages">Eliminar todas as túas mensaxes</string>
    <string name="DeleteAccountFragment__delete_s_in_your_payments_account">Eliminar %1$s na túa conta de pagamentos</string>
    <string name="DeleteAccountFragment__no_country_code">Non está indicado o código do país</string>
    <string name="DeleteAccountFragment__no_number">Non hai número establecido</string>
    <string name="DeleteAccountFragment__the_phone_number">O número de teléfono escrito non concorda co da túa conta.</string>
    <string name="DeleteAccountFragment__are_you_sure">Tes a certeza de querer eliminar a túa conta?</string>
    <string name="DeleteAccountFragment__this_will_delete_your_signal_account">Así eliminarás a túa conta en Signal e restablecerás a aplicación. A aplicación pechará ao rematar o proceso.</string>
    <string name="DeleteAccountFragment__failed_to_delete_local_data">Fallou a eliminación dos datos locais. Podes eliminalos manualmente nos axustes de aplicacións do dispositivo.</string>
    <string name="DeleteAccountFragment__launch_app_settings">Abrir Axustes da App</string>
    <!-- Title of progress dialog shown when a user deletes their account and the process is leaving all groups -->
    <string name="DeleteAccountFragment__leaving_groups">Abandonando grupos…</string>
    <!-- Title of progress dialog shown when a user deletes their account and the process has left all groups -->
    <string name="DeleteAccountFragment__deleting_account">Borrando conta…</string>
    <!-- Message of progress dialog shown when a user deletes their account and the process is canceling their subscription -->
    <string name="DeleteAccountFragment__canceling_your_subscription">Cancelando a túa subscrición…</string>
    <!-- Message of progress dialog shown when a user deletes their account and the process is leaving groups -->
    <string name="DeleteAccountFragment__depending_on_the_number_of_groups">Dependendo do número de grupos dos que formas parte, este proceso pode tardar uns minutos</string>
    <!-- Message of progress dialog shown when a user deletes their account and the process has left all groups -->
    <string name="DeleteAccountFragment__deleting_all_user_data_and_resetting">Eliminando a información de usuario e restablecendo a aplicación</string>
    <!-- Title of error dialog shown when a network error occurs during account deletion -->
    <string name="DeleteAccountFragment__account_not_deleted">Conta non eliminada</string>
    <!-- Message of error dialog shown when a network error occurs during account deletion -->
    <string name="DeleteAccountFragment__there_was_a_problem">Erro ao completar o proceso de eliminación. Comproba a túa conexión a Internet e inténtao de novo.</string>

    <!-- DeleteAccountCountryPickerFragment -->
    <string name="DeleteAccountCountryPickerFragment__search_countries">Buscar paises</string>

    <!-- CreateGroupActivity -->
    <string name="CreateGroupActivity__skip">Omitir</string>
    <plurals name="CreateGroupActivity__d_members">
        <item quantity="one">%1$d membro</item>
        <item quantity="other">%1$d membros</item>
    </plurals>

    <!-- ShareActivity -->
    <string name="ShareActivity__share">Compartir</string>
    <string name="ShareActivity__send">Enviar</string>
    <string name="ShareActivity__comma_s">, %1$s</string>
    <!-- Toast when the incoming intent is invalid -->
    <string name="ShareActivity__could_not_get_share_data_from_intent">Erro ao compartir os datos.</string>

    <!-- MultiShareDialogs -->
    <string name="MultiShareDialogs__failed_to_send_to_some_users">Fallou o envío a algúns usuarios</string>
    <string name="MultiShareDialogs__you_can_only_share_with_up_to">Soamente pode compartila con %1$d chat</string>

    <!-- ChatWallpaperActivity -->

    <!-- ChatWallpaperFragment -->
    <string name="ChatWallpaperFragment__chat_color">Cor do chat</string>
    <string name="ChatWallpaperFragment__reset_chat_colors">Restablecer cores do chat</string>
    <string name="ChatWallpaperFragment__reset_chat_color">Restablecer cor da conversa</string>
    <string name="ChatWallpaperFragment__reset_chat_color_question">Restablecer cor da conversa?</string>
    <string name="ChatWallpaperFragment__set_wallpaper">Estabelecer o fondo de pantalla</string>
    <string name="ChatWallpaperFragment__dark_mode_dims_wallpaper">O modo escuro atenúa o fondo</string>
    <string name="ChatWallpaperFragment__contact_name">Nome de contacto</string>
    <string name="ChatWallpaperFragment__reset">Restablecer</string>
    <string name="ChatWallpaperFragment__wallpaper_preview_description">Visualización do fondo de pantalla</string>
    <string name="ChatWallpaperFragment__would_you_like_to_override_all_chat_colors">Queres borrar todas as cores das conversas?</string>
    <string name="ChatWallpaperFragment__would_you_like_to_override_all_wallpapers">Queres borrar todos os fondos de pantalla?</string>
    <string name="ChatWallpaperFragment__reset_default_colors">Restablecer cores por defecto</string>
    <string name="ChatWallpaperFragment__reset_all_colors">Restablecer todas as cores</string>
    <string name="ChatWallpaperFragment__reset_default_wallpaper">Fondo de pantalla por defecto</string>
    <string name="ChatWallpaperFragment__reset_all_wallpapers">Reestabelecer todos os fondos de pantalla</string>
    <string name="ChatWallpaperFragment__reset_wallpapers">Restablecer fondos de pantalla</string>
    <string name="ChatWallpaperFragment__reset_wallpaper">Restablecer fondo de pantalla</string>
    <string name="ChatWallpaperFragment__reset_wallpaper_question">Restablecer fondo?</string>

    <!-- ChatWallpaperSelectionFragment -->
    <string name="ChatWallpaperSelectionFragment__choose_from_photos">Escoller de entre as fotos</string>
    <string name="ChatWallpaperSelectionFragment__presets">Preestabelecidos</string>

    <!-- ChatWallpaperPreviewActivity -->
    <string name="ChatWallpaperPreviewActivity__preview">Visualización</string>
    <string name="ChatWallpaperPreviewActivity__set_wallpaper">Estabelecer o fondo de pantalla</string>
    <string name="ChatWallpaperPreviewActivity__swipe_to_preview_more_wallpapers">Arrastrar para visualizar máis fondos de pantalla</string>
    <string name="ChatWallpaperPreviewActivity__set_wallpaper_for_all_chats">Estabelecer fondo de pantalla para todos os chats</string>
    <string name="ChatWallpaperPreviewActivity__set_wallpaper_for_s">Estabelecer fondo de pantalla para %1$s</string>
    <string name="ChatWallpaperPreviewActivity__viewing_your_gallery_requires_the_storage_permission">Para ver a galería precisas permiso de almacenaxe.</string>

    <!-- WallpaperImageSelectionActivity -->

    <!-- WallpaperCropActivity -->
    <string name="WallpaperCropActivity__pinch_to_zoom_drag_to_adjust">Picar para aumentar, arrastrar para axustar.</string>
    <string name="WallpaperCropActivity__set_wallpaper_for_all_chats">Estabelecer fondo de pantalla para todos os chats.</string>
    <string name="WallpaperCropActivity__set_wallpaper_for_s">Estabelecer fondo de pantalla para %1$s.</string>
    <string name="WallpaperCropActivity__error_setting_wallpaper">Produciuse un erro ao estabelecer o fondo de pantalla</string>
    <string name="WallpaperCropActivity__blur_photo">Esvaer foto</string>

    <!-- InfoCard -->
    <string name="payment_info_card_about_mobilecoin">Información de MobileCoin</string>
    <string name="payment_info_card_mobilecoin_is_a_new_privacy_focused_digital_currency">MobileCoin é unha nova moeda dixital que se centra na privacidade.</string>
    <string name="payment_info_card_adding_funds">Engadir fondos</string>
    <string name="payment_info_card_you_can_add_funds_for_use_in">Podes engadir fondos para usar en Molly ao mandar MobileCoin á túa carteira.</string>
    <string name="payment_info_card_cashing_out">Retirar</string>
    <string name="payment_info_card_you_can_cash_out_mobilecoin">Podes retirar MobileCoin en calquera momento nunha plataforma que soporte MobileCoin. Só necesitas facer unha transferencia a esa plataforma.</string>
    <string name="payment_info_card_hide_this_card">Ocultar esta tarxeta?</string>
    <string name="payment_info_card_hide">Agochar</string>
    <!-- Title of save recovery phrase card -->
    <string name="payment_info_card_save_recovery_phrase">Gardar frase de recuperación</string>
    <string name="payment_info_card_your_recovery_phrase_gives_you">A frase de recuperación ofrece outra maneira de recuperar a túa conta de pagamento.</string>
    <!-- Button in save recovery phrase card -->
    <string name="payment_info_card_save_your_phrase">Gardar a túa frase</string>
    <string name="payment_info_card_update_your_pin">Actualiza o teu PIN</string>
    <string name="payment_info_card_with_a_high_balance">Cun saldo elevado, pode que queiras empregar un código PIN alfanumérico para mellorar a protección da túa conta.</string>
    <string name="payment_info_card_update_pin">Actualizar PIN</string>

  <!-- Removed by excludeNonTranslatables <string name="payment_info_card__learn_more__about_mobilecoin" translatable="false">https://support.signal.org/hc/articles/360057625692#payments_which_ones</string> -->
  <!-- Removed by excludeNonTranslatables <string name="payment_info_card__learn_more__adding_to_your_wallet" translatable="false">https://support.signal.org/hc/articles/360057625692#payments_transfer_from_exchange</string> -->
  <!-- Removed by excludeNonTranslatables <string name="payment_info_card__learn_more__cashing_out" translatable="false">https://support.signal.org/hc/articles/360057625692#payments_transfer_to_exchange</string> -->

    <!-- DeactivateWalletFragment -->
    <string name="DeactivateWalletFragment__deactivate_wallet">Desactivar carteira</string>
    <string name="DeactivateWalletFragment__your_balance">O teu saldo</string>
    <string name="DeactivateWalletFragment__its_recommended_that_you">Recomendámosche que transfiras os teus fondos a outra carteira antes de desactivar os pagamentos. Se decides non transferir os teus fondos agora, permanecerán na túa carteira vinculada a Molly por se volves activar os pagamentos.</string>
    <string name="DeactivateWalletFragment__transfer_remaining_balance">Transferir saldo restante</string>
    <string name="DeactivateWalletFragment__deactivate_without_transferring">Desactivar sen transferir</string>
    <string name="DeactivateWalletFragment__deactivate">Desactivar</string>
    <string name="DeactivateWalletFragment__deactivate_without_transferring_question">Desactivar sen transferir?</string>
    <string name="DeactivateWalletFragment__your_balance_will_remain">O teu saldo permanecerá na túa carteira vinculada a Molly se elixes volver activar os pagamentos.</string>
    <string name="DeactivateWalletFragment__error_deactivating_wallet">Erro ao desactivar a carteira.</string>
  <!-- Removed by excludeNonTranslatables <string name="DeactivateWalletFragment__learn_more__we_recommend_transferring_your_funds" translatable="false">https://support.signal.org/hc/articles/360057625692#payments_deactivate</string> -->

    <!-- PaymentsRecoveryStartFragment -->
    <string name="PaymentsRecoveryStartFragment__recovery_phrase">Frase de recuperación</string>
    <string name="PaymentsRecoveryStartFragment__view_recovery_phrase">Ver a frase de recuperación</string>
    <!-- Title in save recovery phrase screen -->
    <string name="PaymentsRecoveryStartFragment__save_recovery_phrase">Gardar frase de recuperación</string>
    <string name="PaymentsRecoveryStartFragment__enter_recovery_phrase">Inserir frase de recuperación</string>
    <plurals name="PaymentsRecoveryStartFragment__your_balance_will_automatically_restore">
        <item quantity="one">O teu saldo restablecerase automaticamente cando volvas instalar Signal se confirmas o teu código PIN de Signal. Tamén podes recuperar o teu saldo empregando unha frase de recuperación, que é unha frase de %1$d palabra única para ti. Escríbea e gárdaa nun lugar seguro.</item>
        <item quantity="other">O teu saldo restablecerase automaticamente cando volvas instalar Signal se confirmas o teu código PIN de Signal. Tamén podes recuperar o teu saldo empregando unha frase de recuperación, que é unha frase de %1$d palabras única para ti. Escríbea e gárdaa nun lugar seguro.</item>
    </plurals>
    <!-- Description in save recovery phrase screen which shows up when user has non zero balance -->
    <string name="PaymentsRecoveryStartFragment__got_balance">Tes saldo! Hora de gardar a túa frase de recuperación: unha clave de 24 palabras que podes empregar para recuperar o teu saldo.</string>
    <!-- Description in save recovery phrase screen which shows up when user navigates from info card -->
    <string name="PaymentsRecoveryStartFragment__time_to_save">Hora de gardar a túa frase de recuperación: unha clave de 24 palabras que podes empregar para recuperar o teu saldo. Máis información</string>
    <string name="PaymentsRecoveryStartFragment__your_recovery_phrase_is_a">A túa frase de recuperación é unha frase de %1$d palabras única para ti. Emprégaa para recuperar o teu saldo.</string>
    <string name="PaymentsRecoveryStartFragment__start">Comezar</string>
    <string name="PaymentsRecoveryStartFragment__enter_manually">Inserir manualmente</string>
    <string name="PaymentsRecoveryStartFragment__paste_from_clipboard">Pegar dende o portapapeis</string>
    <!-- Alert dialog title which asks before going back if user wants to save recovery phrase -->
    <string name="PaymentsRecoveryStartFragment__continue_without_saving">Continuar sen gardar?</string>
    <!-- Alert dialog description to let user know why recovery phrase needs to be saved -->
    <string name="PaymentsRecoveryStartFragment__your_recovery_phrase">A túa frase de recuperación permíteche recuperar o teu saldo no peor dos casos. Recomendámosche encarecidamente que a gardes.</string>
    <!-- Alert dialog option to skip recovery phrase -->
    <string name="PaymentsRecoveryStartFragment__skip_recovery_phrase">Omitir frase de recuperación</string>
    <!-- Alert dialog option to cancel dialog-->
    <string name="PaymentsRecoveryStartFragment__cancel">Cancelar</string>

    <!-- PaymentsRecoveryPasteFragment -->
    <string name="PaymentsRecoveryPasteFragment__paste_recovery_phrase">Pegar frase de recuperación</string>
    <string name="PaymentsRecoveryPasteFragment__recovery_phrase">Frase de recuperación</string>
    <string name="PaymentsRecoveryPasteFragment__next">Seguinte</string>
    <string name="PaymentsRecoveryPasteFragment__invalid_recovery_phrase">Frase de recuperación incorrecta</string>
    <string name="PaymentsRecoveryPasteFragment__make_sure">Asegúrate de que introduciches %1$d palabras e inténtao de novo.</string>

  <!-- Removed by excludeNonTranslatables <string name="PaymentsRecoveryStartFragment__learn_more__view" translatable="false">https://support.signal.org/hc/articles/360057625692#payments_wallet_view_passphrase</string> -->
  <!-- Removed by excludeNonTranslatables <string name="PaymentsRecoveryStartFragment__learn_more__restore" translatable="false">https://support.signal.org/hc/articles/360057625692#payments_wallet_restore_passphrase</string> -->

    <!-- PaymentsRecoveryPhraseFragment -->
    <string name="PaymentsRecoveryPhraseFragment__next">Seguinte</string>
    <string name="PaymentsRecoveryPhraseFragment__edit">Editar</string>
    <string name="PaymentsRecoveryPhraseFragment__your_recovery_phrase">A túa frase de recuperación</string>
    <string name="PaymentsRecoveryPhraseFragment__write_down_the_following_d_words">Escribe as seguintes %1$d palabras en orde. Garda esta lista nun lugar seguro.</string>
    <string name="PaymentsRecoveryPhraseFragment__make_sure_youve_entered">Asegúrate de que escribiches a frase correctamente.</string>
    <string name="PaymentsRecoveryPhraseFragment__do_not_screenshot_or_send_by_email">Non fagas unha captura de pantalla nin a envíes por correo electrónico.</string>
    <string name="PaymentsRecoveryPhraseFragment__payments_account_restored">Conta de pagamentos recuperada.</string>
    <string name="PaymentsRecoveryPhraseFragment__invalid_recovery_phrase">Frase de recuperación incorrecta</string>
    <string name="PaymentsRecoveryPhraseFragment__make_sure_youve_entered_your_phrase_correctly_and_try_again">Asegúrate de que escribiches a frase correctamente e inténtao de novo.</string>
    <string name="PaymentsRecoveryPhraseFragment__copy_to_clipboard">Copiar no portapapeis?</string>
    <string name="PaymentsRecoveryPhraseFragment__if_you_choose_to_store">Se elixes gardar a túa frase de recuperación de maneira dixital, asegúrate de que a gardas ben e nun lugar seguro.</string>
    <string name="PaymentsRecoveryPhraseFragment__copy">Copiar</string>

    <!-- PaymentsRecoveryPhraseConfirmFragment -->
    <string name="PaymentRecoveryPhraseConfirmFragment__confirm_recovery_phrase">Confirmar frase de recuperación</string>
    <string name="PaymentRecoveryPhraseConfirmFragment__enter_the_following_words">Escribe as seguintes palabras da túa frase de recuperación.</string>
    <string name="PaymentRecoveryPhraseConfirmFragment__word_d">Palabra: %1$d</string>
    <string name="PaymentRecoveryPhraseConfirmFragment__see_phrase_again">Ver frase de novo</string>
    <string name="PaymentRecoveryPhraseConfirmFragment__done">Feito</string>
    <string name="PaymentRecoveryPhraseConfirmFragment__recovery_phrase_confirmed">Frase de recuperación confirmada</string>

    <!-- PaymentsRecoveryEntryFragment -->
    <string name="PaymentsRecoveryEntryFragment__enter_recovery_phrase">Inserir frase de recuperación</string>
    <string name="PaymentsRecoveryEntryFragment__enter_word_d">Inserir palabra: %1$d</string>
    <string name="PaymentsRecoveryEntryFragment__word_d">Palabra: %1$d</string>
    <string name="PaymentsRecoveryEntryFragment__next">Seguinte</string>
    <string name="PaymentsRecoveryEntryFragment__invalid_word">Palabra incorrecta</string>

    <!-- ClearClipboardAlarmReceiver -->

    <!-- PaymentNotificationsView -->
    <string name="PaymentNotificationsView__view">Ver</string>

    <!-- UnreadPayments -->
    <string name="UnreadPayments__s_sent_you_s">%1$s enviouche %2$s</string>
    <string name="UnreadPayments__d_new_payment_notifications">%1$d notificacións de pagamentos novas</string>

    <!-- CanNotSendPaymentDialog -->
    <string name="CanNotSendPaymentDialog__cant_send_payment">Non se pode enviar o pagamento</string>
    <string name="CanNotSendPaymentDialog__to_send_a_payment_to_this_user">Para enviar un pagamento a este usuario primeiro debe aceptar a túa solicitude de mensaxe. Envía unha mensaxe para crear unha solicitude de mensaxe.</string>
    <string name="CanNotSendPaymentDialog__send_a_message">Enviar unha mensaxe</string>

    <!-- GroupsInCommonMessageRequest -->
    <string name="GroupsInCommonMessageRequest__you_have_no_groups_in_common_with_this_person">Non compartes ningún grupo con esta persoa. Revisa as solicitudes atentamente antes de aceptalas para non recibir mensaxes non desexadas.</string>
    <string name="GroupsInCommonMessageRequest__none_of_your_contacts_or_people_you_chat_with_are_in_this_group">Ningún dos teus contactos ou persoas coas que falas están neste grupo. Revisa as solicitudes atentamente antes de aceptalas para non recibir mensaxes non desexadas.</string>
    <string name="GroupsInCommonMessageRequest__about_message_requests">Información das solicitudes de mensaxes</string>
    <string name="GroupsInCommonMessageRequest__okay">De acordo</string>
  <!-- Removed by excludeNonTranslatables <string name="GroupsInCommonMessageRequest__support_article" translatable="false">https://support.signal.org/hc/articles/360007459591</string> -->
    <string name="ChatColorSelectionFragment__heres_a_preview_of_the_chat_color">Aquí vai unha mostra da cor da conversa.</string>
    <string name="ChatColorSelectionFragment__the_color_is_visible_to_only_you">Esta cor só é visible para ti.</string>

    <!-- GroupDescriptionDialog -->
    <string name="GroupDescriptionDialog__group_description">Descrición do grupo</string>

    <!-- QualitySelectorBottomSheetDialog -->
    <string name="QualitySelectorBottomSheetDialog__standard">Estándar</string>
    <string name="QualitySelectorBottomSheetDialog__faster_less_data">Máis rápido pero menos datos</string>
    <string name="QualitySelectorBottomSheetDialog__high">Alta</string>
    <string name="QualitySelectorBottomSheetDialog__slower_more_data">Máis lento pero máis datos</string>
    <string name="QualitySelectorBottomSheetDialog__photo_quality">Calidade das fotos</string>

    <!-- AppSettingsFragment -->
    <string name="AppSettingsFragment__invite_your_friends">Convida ás túas amizades</string>
    <string name="AppSettingsFragment__copied_subscriber_id_to_clipboard">ID de subscrición copiada no portapapeis</string>

    <!-- AccountSettingsFragment -->
    <string name="AccountSettingsFragment__account">Conta</string>
    <string name="AccountSettingsFragment__youll_be_asked_less_frequently">Preguntaremos menos co paso do tempo</string>
    <string name="AccountSettingsFragment__require_your_signal_pin">Necesitas o teu PIN de Signal para rexistrar de novo o teu número de teléfono con Signal</string>
    <string name="AccountSettingsFragment__change_phone_number">Cambiar número de teléfono</string>

    <!-- ChangeNumberFragment -->
    <string name="ChangeNumberFragment__use_this_to_change_your_current_phone_number_to_a_new_phone_number">Emprega esta función para cambiar o teu número de teléfono actual por un novo. Non podes desfacer este cambio.\n\nAntes de continuar, asegúrate de que o teu novo número pode recibir SMS ou chamadas.</string>
    <string name="ChangeNumberFragment__continue">Continuar</string>
    <!-- Message shown on dialog after your number has been changed successfully. -->
    <string name="ChangeNumber__your_phone_number_has_changed_to_s">O teu número de teléfono cambiou a: %1$s</string>
    <!-- Confirmation button to dismiss number changed dialog -->
    <string name="ChangeNumber__okay">De acordo</string>

    <!-- ChangeNumberEnterPhoneNumberFragment -->
    <string name="ChangeNumberEnterPhoneNumberFragment__change_number">Cambiar número</string>
    <string name="ChangeNumberEnterPhoneNumberFragment__your_old_number">O teu número antigo</string>
    <string name="ChangeNumberEnterPhoneNumberFragment__old_phone_number">Número de teléfono antigo</string>
    <string name="ChangeNumberEnterPhoneNumberFragment__your_new_number">O teu número novo</string>
    <string name="ChangeNumberEnterPhoneNumberFragment__new_phone_number">Número de teléfono novo</string>
    <string name="ChangeNumberEnterPhoneNumberFragment__the_phone_number_you_entered_doesnt_match_your_accounts">O número de teléfono escrito non concorda co da túa conta.</string>
    <string name="ChangeNumberEnterPhoneNumberFragment__you_must_specify_your_old_number_country_code">Debes especificar o teu antigo prefixo do país</string>
    <string name="ChangeNumberEnterPhoneNumberFragment__you_must_specify_your_old_phone_number">Debes especificar o teu número de teléfono antigo</string>
    <string name="ChangeNumberEnterPhoneNumberFragment__you_must_specify_your_new_number_country_code">Debes especificar o teu novo prefixo do país</string>
    <string name="ChangeNumberEnterPhoneNumberFragment__you_must_specify_your_new_phone_number">Debes especificar o teu número de teléfono novo</string>

    <!-- ChangeNumberVerifyFragment -->
    <string name="ChangeNumberVerifyFragment__change_number">Cambiar número</string>
    <string name="ChangeNumberVerifyFragment__verifying_s">Verificando %1$s</string>
    <string name="ChangeNumberVerifyFragment__captcha_required">Captcha obrigatorio</string>

    <!-- ChangeNumberConfirmFragment -->
    <string name="ChangeNumberConfirmFragment__change_number">Cambiar número</string>
    <string name="ChangeNumberConfirmFragment__you_are_about_to_change_your_phone_number_from_s_to_s">Vas cambiar o teu número de teléfono de %1$s a %2$s.\n\nAntes de seguir, comproba que o número inferior é correcto.</string>
    <string name="ChangeNumberConfirmFragment__edit_number">Editar número</string>

    <!-- ChangeNumberRegistrationLockFragment -->
    <string name="ChangeNumberRegistrationLockFragment__signal_change_number_need_help_with_pin_for_android_v2_pin">Cambiar número en Signal - Axuda co PIN para Android (v2 PIN)</string>

    <!-- ChangeNumberPinDiffersFragment -->
    <string name="ChangeNumberPinDiffersFragment__pins_do_not_match">O número PIN non coincide</string>
    <string name="ChangeNumberPinDiffersFragment__the_pin_associated_with_your_new_number_is_different_from_the_pin_associated_with_your_old_one">O PIN asociado co teu novo número de teléfono é diferente do PIN asociado co teu antigo número. Queres manter o teu antigo PIN ou actualizalo?</string>
    <string name="ChangeNumberPinDiffersFragment__keep_old_pin">Manter PIN antigo</string>
    <string name="ChangeNumberPinDiffersFragment__update_pin">Actualizar PIN</string>
    <string name="ChangeNumberPinDiffersFragment__keep_old_pin_question">Manter PIN antigo?</string>

    <!-- ChangeNumberLockActivity -->
    <!-- Info message shown to user if something crashed the app during the change number attempt and we were unable to confirm the change so we force them into this screen to check before letting them use the app -->
    <string name="ChangeNumberLockActivity__it_looks_like_you_tried_to_change_your_number_but_we_were_unable_to_determine_if_it_was_successful_rechecking_now">Parece ser que intentaches cambiar o teu número pero non puidemos determinar se se realizou con éxito.\n\nVolvendo comprobar…</string>
    <!-- Dialog title shown if we were able to confirm your change number status (meaning we now know what the server thinks our number is) after a crash during the regular flow -->
    <string name="ChangeNumberLockActivity__change_status_confirmed">Cambio confirmado</string>
    <!-- Dialog message shown if we were able to confirm your change number status (meaning we now know what the server thinks our number is) after a crash during the regular flow -->
    <string name="ChangeNumberLockActivity__your_number_has_been_confirmed_as_s">O teu número confirmouse como: %1$s. Se este non é o teu número, volve iniciar o proceso de cambio de número.</string>
    <!-- Dialog title shown if we were not able to confirm your phone number with the server and thus cannot let leave the change flow yet after a crash during the regular flow -->
    <string name="ChangeNumberLockActivity__change_status_unconfirmed">Cambio confirmado</string>
    <!-- Dialog message shown when we can\'t verify the phone number on the server, only shown if there was a network error communicating with the server after a crash during the regular flow -->
    <string name="ChangeNumberLockActivity__we_could_not_determine_the_status_of_your_change_number_request">Non podemos determinar o estado da túa solicitude de cambio de número.\n\n(Erro: %1$s)</string>
    <!-- Dialog button to retry confirming the number on the server -->
    <string name="ChangeNumberLockActivity__retry">Tentar de novo</string>
    <!-- Dialog button shown to leave the app when in the unconfirmed change status after a crash in the regular flow -->
    <string name="ChangeNumberLockActivity__leave">Abandonar</string>
    <string name="ChangeNumberLockActivity__submit_debug_log">Enviar rexistro de depuración</string>

    <!-- ChatsSettingsFragment -->
    <string name="ChatsSettingsFragment__keyboard">Teclado</string>
    <string name="ChatsSettingsFragment__enter_key_sends">Tecla Intro para enviar</string>

    <!--SmsSettingsFragment -->
    <string name="SmsSettingsFragment__use_as_default_sms_app">Aplicación predefinida das SMS</string>
    <!-- Preference title to export sms -->
    <string name="SmsSettingsFragment__export_sms_messages">Exportar mensaxes SMS</string>
    <!-- Preference title to re-export sms -->
    <string name="SmsSettingsFragment__export_sms_messages_again">Exportar mensaxes SMS de novo</string>
    <!-- Preference title to delete sms -->
    <string name="SmsSettingsFragment__remove_sms_messages">Eliminar mensaxes SMS</string>
    <!-- Snackbar text to confirm deletion -->
    <string name="SmsSettingsFragment__removing_sms_messages_from_signal">Eliminando mensaxes SMS de Signal…</string>
    <!-- Snackbar text to indicate can delete later -->
    <string name="SmsSettingsFragment__you_can_remove_sms_messages_from_signal_in_settings">Podes eliminar as mensaxes SMS de Signal na Configuración en calquera momento.</string>
    <!-- Description for export sms preference -->
    <string name="SmsSettingsFragment__you_can_export_your_sms_messages_to_your_phones_sms_database">Podes exportar as túas mensaxes de SMS á base de datos de SMS do teu teléfono</string>
    <!-- Description for re-export sms preference -->
    <string name="SmsSettingsFragment__exporting_again_can_result_in_duplicate_messages">Ao volver exportar pódense crear mensaxes duplicadas.</string>
    <!-- Description for remove sms preference -->
    <string name="SmsSettingsFragment__remove_sms_messages_from_signal_to_clear_up_storage_space">Elimina mensaxes SMS de Signal para liberar espazo de almacenamento.</string>
    <!-- Information message shown at the top of sms settings to indicate it is being removed soon. -->
    <string name="SmsSettingsFragment__sms_support_will_be_removed_soon_to_focus_on_encrypted_messaging">A función de mensaxes SMS eliminarase pronto para centrármonos na mensaxería encriptada.</string>

    <!-- NotificationsSettingsFragment -->
    <string name="NotificationsSettingsFragment__messages">Mensaxes</string>
    <string name="NotificationsSettingsFragment__calls">Chamadas</string>
    <string name="NotificationsSettingsFragment__notify_when">Notificar cando…</string>
    <string name="NotificationsSettingsFragment__contact_joins_signal">Contacto únese a Signal</string>
    <!-- Notification preference header -->
    <string name="NotificationsSettingsFragment__notification_profiles">Perfís de notificacións</string>
    <!-- Notification preference option header -->
    <string name="NotificationsSettingsFragment__profiles">Perfís</string>
    <!-- Notification preference summary text -->
    <string name="NotificationsSettingsFragment__create_a_profile_to_receive_notifications_only_from_people_and_groups_you_choose">Crear un perfil para recibir notificación só de persoas e grupos que ti elixas.</string>

    <!-- NotificationProfilesFragment -->
    <!-- Title for notification profiles screen that shows all existing profiles; Title with hyphenation. Translation can use soft hyphen - Unicode U+00AD -->
    <string name="NotificationProfilesFragment__notification_profiles">Perfís de notificacións</string>
    <!-- Button text to create a notification profile -->
    <string name="NotificationProfilesFragment__create_profile">Crear perfil</string>

    <!-- PrivacySettingsFragment -->
    <string name="PrivacySettingsFragment__blocked">Bloqueado</string>
    <string name="PrivacySettingsFragment__d_contacts">%1$d contactos</string>
    <string name="PrivacySettingsFragment__messaging">Mensaxería</string>
    <string name="PrivacySettingsFragment__disappearing_messages">Desaparición das mensaxes</string>
    <string name="PrivacySettingsFragment__app_security">Seguranza da app</string>
    <string name="PrivacySettingsFragment__block_screenshots_in_the_recents_list_and_inside_the_app">Bloquea as capturas na listaxe de recentes e na aplicación</string>
    <string name="PrivacySettingsFragment__signal_message_and_calls">Mensaxes e chamadas Signal, redirección de chamadas e remitente selado</string>
    <string name="PrivacySettingsFragment__default_timer_for_new_changes">Establecer duración das novas conversas</string>
    <string name="PrivacySettingsFragment__set_a_default_disappearing_message_timer_for_all_new_chats_started_by_you">Establece a duración das mensaxes temporais nas novas conversas que ti inicies.</string>
    <!-- Summary for stories preference to launch into story privacy settings -->
    <string name="PrivacySettingsFragment__payment_lock_require_lock">Necesítase o bloqueo de pantalla de Android ou a impresión dixital para transferir fondos</string>
    <!-- Alert dialog title when payment lock cannot be enabled -->
    <string name="PrivacySettingsFragment__cant_enable_title">Non se pode activar o bloqueo de pagamento</string>
    <!-- Alert dialog description to setup screen lock or fingerprint in phone settings -->
    <string name="PrivacySettingsFragment__cant_enable_description">Para empregar o Bloqueo de pagamento debes activar primeiro o bloqueo de pantalla ou a identificación coa impresión dixital na configuración do teu teléfono.</string>
    <!-- Shown in a toast when we can\'t navigate to the user\'s system fingerprint settings -->
    <string name="PrivacySettingsFragment__failed_to_navigate_to_system_settings">Erro ao acceder ao sistema de configuración</string>
    <!-- Alert dialog button to go to phone settings -->
    <!-- Alert dialog button to cancel the dialog -->

    <!-- AdvancedPrivacySettingsFragment -->
  <!-- Removed by excludeNonTranslatables <string name="AdvancedPrivacySettingsFragment__sealed_sender_link" translatable="false">https://signal.org/blog/sealed-sender</string> -->
    <string name="AdvancedPrivacySettingsFragment__show_status_icon">Mostrar icona de estado</string>
    <string name="AdvancedPrivacySettingsFragment__show_an_icon">Mostrar unha icona nos detalles das mensaxes cando se entreguen empregando o remitente oculto.</string>

    <!-- ExpireTimerSettingsFragment -->
    <string name="ExpireTimerSettingsFragment__when_enabled_new_messages_sent_and_received_in_new_chats_started_by_you_will_disappear_after_they_have_been_seen">Cando se activa, as novas mensaxes enviadas e recibidas en novas conversas que ti comeces desaparecerán unha vez as lean.</string>
    <string name="ExpireTimerSettingsFragment__when_enabled_new_messages_sent_and_received_in_this_chat_will_disappear_after_they_have_been_seen">Cando se activa, as novas mensaxes enviadas e recibidas nesta conversa desaparecerán despois de que as lean.</string>
    <string name="ExpireTimerSettingsFragment__off">Off</string>
    <string name="ExpireTimerSettingsFragment__4_weeks">4 semanas</string>
    <string name="ExpireTimerSettingsFragment__1_week">1 semana</string>
    <string name="ExpireTimerSettingsFragment__1_day">1 día</string>
    <string name="ExpireTimerSettingsFragment__8_hours">8 horas</string>
    <string name="ExpireTimerSettingsFragment__1_hour">1 hora</string>
    <string name="ExpireTimerSettingsFragment__5_minutes">5 minutos</string>
    <string name="ExpireTimerSettingsFragment__30_seconds">30 segundos</string>
    <string name="ExpireTimerSettingsFragment__custom_time">Personalizar tempo</string>
    <string name="ExpireTimerSettingsFragment__set">Fixar</string>
    <string name="ExpireTimerSettingsFragment__save">Gardar</string>

    <string name="CustomExpireTimerSelectorView__seconds">segundos</string>
    <string name="CustomExpireTimerSelectorView__minutes">minutos</string>
    <string name="CustomExpireTimerSelectorView__hours">horas</string>
    <string name="CustomExpireTimerSelectorView__days">días</string>
    <string name="CustomExpireTimerSelectorView__weeks">semanas</string>

    <!-- HelpSettingsFragment -->
    <string name="HelpSettingsFragment__support_center">Centro de axuda</string>
    <string name="HelpSettingsFragment__contact_us">Contacto</string>
    <string name="HelpSettingsFragment__version">Versión</string>
    <string name="HelpSettingsFragment__debug_log">Rexistro de depuración</string>
    <string name="HelpSettingsFragment__terms_amp_privacy_policy">Termos e política de privacidade</string>
    <string name="HelpFragment__copyright_signal_messenger">Dereitos de autor de Molly Messenger</string>
    <string name="HelpFragment__licenced_under_the_gplv3">Baixo licenza da GPLv3</string>

    <!-- DataAndStorageSettingsFragment -->
    <string name="DataAndStorageSettingsFragment__media_quality">Calidade multimedia</string>
    <string name="DataAndStorageSettingsFragment__sent_media_quality">Calidade dos envíos</string>
    <string name="DataAndStorageSettingsFragment__sending_high_quality_media_will_use_more_data">Enviando multimedia con alta calidade usarás máis datos</string>
    <string name="DataAndStorageSettingsFragment__high">Alta</string>
    <string name="DataAndStorageSettingsFragment__standard">Estándar</string>
    <string name="DataAndStorageSettingsFragment__calls">Chamadas</string>

    <!-- ChatColorSelectionFragment -->
    <string name="ChatColorSelectionFragment__auto">Auto</string>
    <string name="ChatColorSelectionFragment__use_custom_colors">Empregar cores personalizadas</string>
    <string name="ChatColorSelectionFragment__chat_color">Cor do chat</string>
    <string name="ChatColorSelectionFragment__edit">Editar</string>
    <string name="ChatColorSelectionFragment__duplicate">Duplicar</string>
    <string name="ChatColorSelectionFragment__delete">Eliminar</string>
    <string name="ChatColorSelectionFragment__delete_color">Borrar cor</string>
    <plurals name="ChatColorSelectionFragment__this_custom_color_is_used">
        <item quantity="one">Esta cor personalizada emprégase en %1$d conversa. Queres eliminala de todas as conversas?</item>
        <item quantity="other">Esta cor personalizada emprégase en %1$d conversas. Queres eliminala de todas as conversas?</item>
    </plurals>
    <string name="ChatColorSelectionFragment__delete_chat_color">Eliminar cor do chat?</string>

    <!-- CustomChatColorCreatorFragment -->
    <string name="CustomChatColorCreatorFragment__solid">Uniforme</string>
    <string name="CustomChatColorCreatorFragment__gradient">Degradada</string>
    <string name="CustomChatColorCreatorFragment__hue">Ton</string>
    <string name="CustomChatColorCreatorFragment__saturation">Saturación</string>

    <!-- CustomChatColorCreatorFragmentPage -->
    <string name="CustomChatColorCreatorFragmentPage__save">Gardar</string>
    <string name="CustomChatColorCreatorFragmentPage__edit_color">Editar cor</string>
    <plurals name="CustomChatColorCreatorFragmentPage__this_color_is_used">
        <item quantity="one">Esta cor emprégase en %1$d conversa. Queres gardar os cambios para todas as conversas?</item>
        <item quantity="other">Esta cor emprégase en %1$d conversas. Queres gardar os cambios para todas as conversas?</item>
    </plurals>

    <!-- ChatColorGradientTool -->

    <!-- Title text for prompt to donate. Shown in a popup at the bottom of the chat list. -->
    <string name="Donate2022Q2Megaphone_donate_to_signal">Doar a Signal</string>
    <!-- Body text for prompt to donate. Shown in a popup at the bottom of the chat list. -->
    <string name="Donate2022Q2Megaphone_signal_is_powered_by_people_like_you">Signal existe grazas a persoas coma ti. Doa cada mes e recibe unha insignia.</string>
    <!-- Button label that brings a user to the donate screen. Shown in a popup at the bottom of the chat list. -->
    <string name="Donate2022Q2Megaphone_donate">Doar</string>
    <!-- Button label that dismissed a prompt to donate. Shown in a popup at the bottom of the chat list. -->
    <string name="Donate2022Q2Megaphone_not_now">Agora non</string>

    <!-- EditReactionsFragment -->
    <string name="EditReactionsFragment__customize_reactions">Personalizar as reaccións</string>
    <string name="EditReactionsFragment__tap_to_replace_an_emoji">Preme para cambiar unha emoticona</string>
    <string name="EditReactionsFragment__reset">Restablecer</string>
    <string name="EditReactionsFragment_save">Gardar</string>
    <string name="ChatColorSelectionFragment__auto_matches_the_color_to_the_wallpaper">Segue automáticamente a cor do fondo</string>
    <string name="CustomChatColorCreatorFragment__drag_to_change_the_direction_of_the_gradient">Arrastra para cambiar a dirección do gradiente</string>

    <!-- AddAProfilePhotoMegaphone -->
    <string name="AddAProfilePhotoMegaphone__add_a_profile_photo">Engadir unha foto de perfil</string>
    <string name="AddAProfilePhotoMegaphone__choose_a_look_and_color">Elixe o aspecto e cor ou personaliza as túas iniciais.</string>
    <string name="AddAProfilePhotoMegaphone__not_now">Agora non</string>
    <string name="AddAProfilePhotoMegaphone__add_photo">Engadir foto</string>

    <!-- BecomeASustainerMegaphone -->
    <string name="BecomeASustainerMegaphone__become_a_sustainer">Forma parte do noso plan de doantes</string>
    <!-- Displayed in the Become a Sustainer megaphone -->
    <string name="BecomeASustainerMegaphone__signal_is_powered_by">Signal existe grazas a persoas coma ti. Doa e recibe unha insignia.</string>
    <string name="BecomeASustainerMegaphone__not_now">Agora non</string>
    <string name="BecomeASustainerMegaphone__donate">Doar</string>

    <!-- KeyboardPagerFragment -->
    <string name="KeyboardPagerFragment_emoji">Emoji</string>
    <string name="KeyboardPagerFragment_open_emoji_search">Abrir busca de emojis</string>
    <string name="KeyboardPagerFragment_open_sticker_search">Abrir busca de adhesivos</string>
    <string name="KeyboardPagerFragment_open_gif_search">Abrir busca de gif</string>
    <string name="KeyboardPagerFragment_stickers">Adhesivos</string>
    <string name="KeyboardPagerFragment_backspace">Retroceder</string>
    <string name="KeyboardPagerFragment_gifs">Gifs</string>
    <string name="KeyboardPagerFragment_search_emoji">Buscar emoji</string>
    <string name="KeyboardPagerfragment_back_to_emoji">Volver a emoji</string>
    <string name="KeyboardPagerfragment_clear_search_entry">Limpar campo de busca</string>
    <string name="KeyboardPagerFragment_search_giphy">Buscar en GIPHY</string>

    <!-- StickerSearchDialogFragment -->
    <string name="StickerSearchDialogFragment_search_stickers">Buscar adhesivos</string>
    <string name="StickerSearchDialogFragment_no_results_found">Sen resultados</string>
    <string name="EmojiSearchFragment__no_results_found">Sen resultados</string>
    <string name="NotificationsSettingsFragment__unknown_ringtone">Ton de chamada descoñecido</string>

    <!-- ConversationSettingsFragment -->
    <!-- Dialog title displayed when non-admin tries to add a story to an audience group -->
    <string name="ConversationSettingsFragment__cant_add_to_group_story">Non se pode compartir na historia do grupo</string>
    <!-- Dialog message displayed when non-admin tries to add a story to an audience group -->
    <string name="ConversationSettingsFragment__only_admins_of_this_group_can_add_to_its_story">Só os administradores deste grupo poden compartir na súa historia</string>
    <!-- Error toasted when no activity can handle the add contact intent -->
    <string name="ConversationSettingsFragment__contacts_app_not_found">Non se atopou unha aplicación de contactos</string>
    <string name="ConversationSettingsFragment__start_video_call">Iniciar chamada de vídeo</string>
    <string name="ConversationSettingsFragment__start_audio_call">Iniciar chamada de audio</string>
    <!-- Button label with hyphenation. Translation can use soft hyphen - Unicode U+00AD -->
    <string name="ConversationSettingsFragment__story">Historia</string>
    <!-- Button label with hyphenation. Translation can use soft hyphen - Unicode U+00AD -->
    <string name="ConversationSettingsFragment__message">Mensaxe</string>
    <!-- Button label with hyphenation. Translation can use soft hyphen - Unicode U+00AD -->
    <string name="ConversationSettingsFragment__video">Vídeo</string>
    <!-- Button label with hyphenation. Translation can use soft hyphen - Unicode U+00AD -->
    <string name="ConversationSettingsFragment__audio">Audio</string>
    <!-- Button label with hyphenation. Translation can use soft hyphen - Unicode U+00AD -->
    <string name="ConversationSettingsFragment__call">Chamar</string>
    <!-- Button label with hyphenation. Translation can use soft hyphen - Unicode U+00AD -->
    <string name="ConversationSettingsFragment__mute">Silenciar</string>
    <!-- Button label with hyphenation. Translation can use soft hyphen - Unicode U+00AD -->
    <string name="ConversationSettingsFragment__muted">En silencio</string>
    <!-- Button label with hyphenation. Translation can use soft hyphen - Unicode U+00AD -->
    <string name="ConversationSettingsFragment__search">Buscar</string>
    <string name="ConversationSettingsFragment__disappearing_messages">Desaparición das mensaxes</string>
    <string name="ConversationSettingsFragment__sounds_and_notifications">Sons e Notificacións</string>
  <!-- Removed by excludeNonTranslatables <string name="ConversationSettingsFragment__internal_details" translatable="false">Internal details</string> -->
    <string name="ConversationSettingsFragment__contact_details">Detalles do contacto</string>
    <string name="ConversationSettingsFragment__view_safety_number">Ver número de seguranza</string>
    <string name="ConversationSettingsFragment__block">Bloquear</string>
    <string name="ConversationSettingsFragment__block_group">Bloquear grupo</string>
    <string name="ConversationSettingsFragment__unblock">Desbloquear</string>
    <string name="ConversationSettingsFragment__unblock_group">Desbloquear grupo</string>
    <string name="ConversationSettingsFragment__add_to_a_group">Engadir ao grupo</string>
    <string name="ConversationSettingsFragment__see_all">Ver todo</string>
    <string name="ConversationSettingsFragment__add_members">Engadir membros</string>
    <string name="ConversationSettingsFragment__permissions">Permisos</string>
    <string name="ConversationSettingsFragment__requests_and_invites">Solicitudes e convites</string>
    <string name="ConversationSettingsFragment__group_link">Ligazón do grupo</string>
    <string name="ConversationSettingsFragment__add_as_a_contact">Engadir como contacto</string>
    <string name="ConversationSettingsFragment__unmute">Desactivar silencio</string>
    <string name="ConversationSettingsFragment__conversation_muted_until_s">Conversa silenciada ata %1$s</string>
    <string name="ConversationSettingsFragment__conversation_muted_forever">Conversa silenciada para sempre</string>
    <string name="ConversationSettingsFragment__copied_phone_number_to_clipboard">Número de teléfono copiado no portapapeis.</string>
    <string name="ConversationSettingsFragment__phone_number">Número de teléfono</string>
    <string name="ConversationSettingsFragment__get_badges">Consegue insignias para o teu perfil ao apoiar a Signal. Preme na insignia para obter máis información.</string>

    <!-- PermissionsSettingsFragment -->
    <string name="PermissionsSettingsFragment__add_members">Engadir membros</string>
    <string name="PermissionsSettingsFragment__edit_group_info">Editar a info do grupo</string>
    <string name="PermissionsSettingsFragment__send_messages">Enviar mensaxes</string>
    <string name="PermissionsSettingsFragment__all_members">Todos os membros</string>
    <string name="PermissionsSettingsFragment__only_admins">Só administradores</string>
    <string name="PermissionsSettingsFragment__who_can_add_new_members">Quen pode engadir novos membros?</string>
    <string name="PermissionsSettingsFragment__who_can_edit_this_groups_info">Quen pode editar a info deste grupo?</string>
    <string name="PermissionsSettingsFragment__who_can_send_messages">Quen pode enviar mensaxes?</string>

    <!-- SoundsAndNotificationsSettingsFragment -->
    <string name="SoundsAndNotificationsSettingsFragment__mute_notifications">Silenciar notificacións</string>
    <string name="SoundsAndNotificationsSettingsFragment__not_muted">Sen silenciar</string>
    <string name="SoundsAndNotificationsSettingsFragment__mentions">Mencións</string>
    <string name="SoundsAndNotificationsSettingsFragment__always_notify">Notificar sempre</string>
    <string name="SoundsAndNotificationsSettingsFragment__do_not_notify">Non notificar</string>
    <string name="SoundsAndNotificationsSettingsFragment__custom_notifications">Personalizar notificacións</string>

    <!-- StickerKeyboard -->
    <string name="StickerKeyboard__recently_used">Empregados recentemente</string>

    <!-- PlaybackSpeedToggleTextView -->
    <string name="PlaybackSpeedToggleTextView__p5x">.5x</string>
    <string name="PlaybackSpeedToggleTextView__1x">1x</string>
    <string name="PlaybackSpeedToggleTextView__1p5x">1.5x</string>
    <string name="PlaybackSpeedToggleTextView__2x">2x</string>

    <!-- PaymentRecipientSelectionFragment -->
    <string name="PaymentRecipientSelectionFragment__new_payment">Novo pagamento</string>

    <!-- NewConversationActivity -->
    <string name="NewConversationActivity__new_message">Nova mensaxe</string>
    <!-- Context menu item message -->
    <string name="NewConversationActivity__message">Mensaxe</string>
    <!-- Context menu item audio call -->
    <string name="NewConversationActivity__audio_call">Audio Call</string>
    <!-- Context menu item video call -->
    <string name="NewConversationActivity__video_call">Videochamada</string>
    <!-- Context menu item remove -->
    <string name="NewConversationActivity__remove">Eliminar</string>
    <!-- Context menu item block -->
    <string name="NewConversationActivity__block">Bloquear</string>
    <!-- Dialog title when removing a contact -->
    <string name="NewConversationActivity__remove_s">Eliminar %1$s?</string>
    <!-- Dialog message when removing a contact -->
    <string name="NewConversationActivity__you_wont_see_this_person">Non verás a esta persoa cando realices buscas. Recibirás unha solicitude de mensaxe se che envía unha mensaxe nun futuro.</string>
    <!-- Snackbar message after removing a contact -->
    <string name="NewConversationActivity__s_has_been_removed">Eliminouse a %1$s</string>
    <!-- Snackbar message after blocking a contact -->
    <string name="NewConversationActivity__s_has_been_blocked">Bloqueouse a %1$s</string>
    <!-- Dialog title when remove target contact is in system contacts -->
    <string name="NewConversationActivity__unable_to_remove_s">Erro ao eliminar a %1$s</string>
    <!-- Dialog message when remove target contact is in system contacts -->
    <string name="NewConversationActivity__this_person_is_saved_to_your">Esta persoa está gardada nos Contactos do teu dispositivo. Elimínaa da túa lista de contactos e téntao de novo.</string>
    <!-- Dialog action to view contact when they can\'t be removed otherwise -->
    <string name="NewConversationActivity__view_contact">Ver contacto</string>
    <!-- Error message shown when looking up a person by phone number and that phone number is not associated with a signal account -->
    <string name="NewConversationActivity__s_is_not_a_signal_user">%1$s non emprega Signal</string>

    <!-- ContactFilterView -->
    <string name="ContactFilterView__search_name_or_number">Buscar nome ou número</string>

    <!-- VoiceNotePlayerView -->
    <string name="VoiceNotePlayerView__dot_s">· %1$s</string>
    <string name="VoiceNotePlayerView__stop_voice_message">Parar mensaxe de voz</string>
    <string name="VoiceNotePlayerView__change_voice_message_speed">Cambiar velocidade da mensaxe de voz</string>
    <string name="VoiceNotePlayerView__pause_voice_message">Pausar mensaxe de voz</string>
    <string name="VoiceNotePlayerView__play_voice_message">Reproducir mensaxe de voz</string>
    <string name="VoiceNotePlayerView__navigate_to_voice_message">Navegar á mensaxe de voz</string>


    <!-- AvatarPickerFragment -->
    <string name="AvatarPickerFragment__avatar_preview">Visualización do avatar</string>
    <string name="AvatarPickerFragment__camera">Cámara</string>
    <string name="AvatarPickerFragment__take_a_picture">Sacar foto</string>
    <string name="AvatarPickerFragment__choose_a_photo">Escoller unha foto</string>
    <string name="AvatarPickerFragment__photo">Fotografía</string>
    <string name="AvatarPickerFragment__text">Texto</string>
    <string name="AvatarPickerFragment__save">Gardar</string>
    <string name="AvatarPickerFragment__clear_avatar">Desbotar avatar</string>
    <string name="AvatarPickerRepository__failed_to_save_avatar">Erro ao gardar o avatar</string>

    <!-- TextAvatarCreationFragment -->
    <string name="TextAvatarCreationFragment__preview">Visualización</string>
    <string name="TextAvatarCreationFragment__done">Feito</string>
    <string name="TextAvatarCreationFragment__text">Texto</string>
    <string name="TextAvatarCreationFragment__color">Cor</string>

    <!-- VectorAvatarCreationFragment -->
    <string name="VectorAvatarCreationFragment__select_a_color">Seleccionar unha cor</string>

    <!-- ContactSelectionListItem -->
    <string name="ContactSelectionListItem__sms">SMS</string>
    <string name="ContactSelectionListItem__dot_s">· %1$s</string>

    <!-- Displayed in the toolbar when externally sharing text to multiple recipients -->
    <string name="ShareInterstitialActivity__share">Compartir</string>

    <!-- DSLSettingsToolbar -->
    <string name="DSLSettingsToolbar__navigate_up">Navegar ata</string>
    <string name="MultiselectForwardFragment__forward_to">Reenviar a</string>
    <!-- Displayed when sharing content via the fragment -->
    <string name="MultiselectForwardFragment__share_with">Compartir con</string>
    <string name="MultiselectForwardFragment__add_a_message">Engadir mensaxe</string>
    <string name="MultiselectForwardFragment__faster_forwards">Reenvíos rápidos</string>
    <!-- Displayed when user selects a video that will be clipped before sharing to a story -->
    <string name="MultiselectForwardFragment__videos_will_be_trimmed">Os vídeos recortaranse en fragmentos de 30 segundos e enviaranse como varias historias.</string>
    <!-- Displayed when user selects a video that cannot be sent as a story -->
    <string name="MultiselectForwardFragment__videos_sent_to_stories_cant">Os vídeos enviados a Historias non poden ter unha duración de máis de 30 segundos.</string>
    <string name="MultiselectForwardFragment__forwarded_messages_are_now">As mensaxes reenviadas agora envíanse de inmediato.</string>
    <plurals name="MultiselectForwardFragment_send_d_messages">
        <item quantity="one">Enviar %1$d mensaxe</item>
        <item quantity="other">Enviar %1$d mensaxes</item>
    </plurals>
    <plurals name="MultiselectForwardFragment_messages_sent">
        <item quantity="one">Mensaxe enviada</item>
        <item quantity="other">Mensaxes enviadas</item>
    </plurals>
    <plurals name="MultiselectForwardFragment_messages_failed_to_send">
        <item quantity="one">Erro ao enviar a mensaxe</item>
        <item quantity="other">Erro ao enviar as mensaxes</item>
    </plurals>
    <plurals name="MultiselectForwardFragment__couldnt_forward_messages">
        <item quantity="one">Non se pode reenviar a mensaxe porque xa non está dispoñible.</item>
        <item quantity="other">Non se poden reenviar as mensaxes porque xa non están dispoñibles.</item>
    </plurals>
    <!-- Error message shown when attempting to select a group to forward/share but it\'s announcement only and you are not an admin -->
    <string name="MultiselectForwardFragment__only_admins_can_send_messages_to_this_group">Só os administradores poden enviar mensaxes neste grupo.</string>
    <string name="MultiselectForwardFragment__limit_reached">Límite alcanzado</string>

    <!-- Media V2 -->
    <!-- Dialog message when sending a story via an add to group story button -->
    <string name="MediaReviewFragment__add_to_the_group_story">Engadir «%1$s» na historia do grupo</string>
    <!-- Positive dialog action when sending a story via an add to group story button -->
    <string name="MediaReviewFragment__add_to_story">Engadir á historia</string>
    <string name="MediaReviewFragment__add_a_message">Engadir mensaxe</string>
    <string name="MediaReviewFragment__add_a_reply">Engadir unha resposta</string>
    <string name="MediaReviewFragment__send_to">Enviar a</string>
    <string name="MediaReviewFragment__view_once_message">Mensaxe para ver unha vez</string>
    <string name="MediaReviewFragment__one_or_more_items_were_too_large">Un ou máis elementos son demasiado grandes</string>
    <string name="MediaReviewFragment__one_or_more_items_were_invalid">Un ou máis elementos son incorrectos</string>
    <string name="MediaReviewFragment__too_many_items_selected">Demasiados elementos seleccionados</string>

    <string name="ImageEditorHud__cancel">Cancelar</string>
    <string name="ImageEditorHud__draw">Debuxar</string>
    <string name="ImageEditorHud__write_text">Escribir texto</string>
    <string name="ImageEditorHud__add_a_sticker">Engadir unha emoticona</string>
    <string name="ImageEditorHud__blur">Desenfocar</string>
    <string name="ImageEditorHud__done_editing">Acabar edición</string>
    <string name="ImageEditorHud__clear_all">Borrar todo</string>
    <string name="ImageEditorHud__undo">Desfacer</string>
    <string name="ImageEditorHud__toggle_between_marker_and_highlighter">Cambiar entre rotulador e rotulador fluorescente</string>
    <string name="ImageEditorHud__toggle_between_text_styles">Cambiar entre estilos de texto</string>

    <string name="MediaCountIndicatorButton__send">Enviar</string>

    <string name="MediaReviewSelectedItem__tap_to_remove">Preme para eliminar</string>
    <string name="MediaReviewSelectedItem__tap_to_select">Toca para seleccionar</string>

    <string name="MediaReviewImagePageFragment__discard">Descartar</string>
    <string name="MediaReviewImagePageFragment__discard_changes">Eliminar cambios?</string>
    <string name="MediaReviewImagePageFragment__youll_lose_any_changes">Perderás todos os cambios que fixeches nesta foto.</string>


    <string name="BadgesOverviewFragment__my_badges">As miñas insignias</string>
    <string name="BadgesOverviewFragment__featured_badge">Insignia actual</string>
    <string name="BadgesOverviewFragment__display_badges_on_profile">Mostrar insignias no perfil</string>
    <string name="BadgesOverviewFragment__failed_to_update_profile">Erro ao actualizar o perfil</string>



    <string name="SelectFeaturedBadgeFragment__select_a_badge">Selecciona unha insignia</string>
    <string name="SelectFeaturedBadgeFragment__you_must_select_a_badge">Debes seleccionar unha insignia</string>
    <string name="SelectFeaturedBadgeFragment__failed_to_update_profile">Erro ao actualizar o perfil</string>

    <!-- Displayed on primary button in the bottom sheet as a call-to-action to launch into the donation flow -->
    <string name="ViewBadgeBottomSheetDialogFragment__donate_now">Doar xa</string>
    <!-- Title of a page in the bottom sheet. Placeholder is a user\'s short-name -->
    <string name="ViewBadgeBottomSheetDialogFragment__s_supports_signal">%1$s apoia a Signal</string>
    <!-- Description of a page in the bottom sheet of a monthly badge. Placeholder is a user\'s short-name -->
    <string name="ViewBadgeBottomSheetDialogFragment__s_supports_signal_with_a_monthly">%1$s apoia a Signal cun donativo mensual. Signal é unha organización sen ánimo de lucro que non conta con anunciantes ou investidores. Por iso dependemos de persoas coma ti.</string>
    <!-- Description of a page in the bottom sheet of a one-time badge. Placeholder is a user\'s short-name -->
    <string name="ViewBadgeBottomSheetDialogFragment__s_supports_signal_with_a_donation">%1$s apoia a Signal cun donativo. Signal é unha organización sen ánimo de lucro que non conta con anunciantes ou investidores. Por iso dependemos de persoas coma ti.</string>

    <string name="ImageView__badge">Insignia</string>

    <string name="SubscribeFragment__cancel_subscription">Cancelar subscrición</string>
    <string name="SubscribeFragment__confirm_cancellation">Confirmar cancelación?</string>
    <string name="SubscribeFragment__you_wont_be_charged_again">Non se che cobrará de novo. A túa insignia desaparecerá do teu perfil ao final do teu período de facturación.</string>
    <string name="SubscribeFragment__not_now">Agora non</string>
    <string name="SubscribeFragment__confirm">Confirmar</string>
    <string name="SubscribeFragment__update_subscription">Actualizar subscrición</string>
    <string name="SubscribeFragment__your_subscription_has_been_cancelled">A túa subscrición cancelouse.</string>
    <string name="SubscribeFragment__update_subscription_question">Actualizar subscrición?</string>
    <string name="SubscribeFragment__update">Actualizar</string>
    <string name="SubscribeFragment__you_will_be_charged_the_full_amount_s_of">Cobraráseche a cantidade total (%1$s) da nova subscrición hoxe mesmo. A túa subscrición renovarase cada mes.</string>

    <string name="Subscription__s_per_month">%1$s/mes</string>
    <!-- Shown when a subscription is active and isn\'t going to expire at the end of the term -->
    <string name="Subscription__renews_s">Renóvase o %1$s</string>
    <!-- Shown when a subscription is active and is going to expire at the end of the term -->
    <string name="Subscription__expires_s">Expira o %1$s</string>

    <!-- Title of learn more sheet -->
    <string name="SubscribeLearnMoreBottomSheetDialogFragment__signal_is_different">Signal é diferente.</string>
    <!-- First small text blurb on learn more sheet -->
    <string name="SubscribeLearnMoreBottomSheetDialogFragment__private_messaging">Mensaxería privada. Sen anuncios, sen rastrexadores, sen vixilancia.</string>
    <!-- Second small text blurb on learn more sheet -->
    <string name="SubscribeLearnMoreBottomSheetDialogFragment__signal_is_supported_by">Signal ciméntase en doazóns, o que significa que a túa privacidade é o motor de todo o que facemos. Signal construíuse por e para ti, nin para a túa información nin polo diñeiro.</string>
    <!-- Third small text blurb on learn more sheet -->
    <string name="SubscribeLearnMoreBottomSheetDialogFragment__if_you_can">Se podes, doa para que Signal siga sendo unha plataforma alegre, independente e que estea dispoñible para todo o mundo.</string>

    <string name="SubscribeThanksForYourSupportBottomSheetDialogFragment__thanks_for_your_support">Grazas pola túa axuda!</string>
    <!-- Subtext underneath the dialog title on the thanks sheet -->
    <string name="SubscribeThanksForYourSupportBottomSheetDialogFragment__youve_earned_a_donor_badge">Gañaches unha insignia de doante de Signal! Móstraa no teu perfil para amosar o teu apoio.</string>
    <string name="SubscribeThanksForYourSupportBottomSheetDialogFragment__you_can_also">Tamén podes</string>
    <string name="SubscribeThanksForYourSupportBottomSheetDialogFragment__become_a_montly_sustainer">formar parte do plan de doantes mensuais.</string>
    <string name="SubscribeThanksForYourSupportBottomSheetDialogFragment__display_on_profile">Mostrar no perfil</string>
    <string name="SubscribeThanksForYourSupportBottomSheetDialogFragment__make_featured_badge">Seleccionar como insignia para mostrar</string>
    <string name="SubscribeThanksForYourSupportBottomSheetDialogFragment__continue">Continuar</string>
    <string name="ThanksForYourSupportBottomSheetFragment__when_you_have_more">Cando reúnas máis dunha insignia, poderás elixir unha para mostrar no teu perfil.</string>

    <string name="BecomeASustainerFragment__get_badges">Consegue insignias para o teu perfil ao apoiar a Signal.</string>
    <string name="BecomeASustainerFragment__signal_is_a_non_profit">Signal é unha organización sen ánimo de lucro que non conta con anunciantes ou investidores. Por iso dependemos de persoas coma ti.</string>

    <!-- Button label for creating a donation -->
    <string name="ManageDonationsFragment__donate_to_signal">Doar a Signal</string>
    <!-- Heading for more area of manage subscriptions page -->
    <string name="ManageDonationsFragment__more">Máis</string>
    <!-- Heading for receipts area of manage subscriptions page -->
    <!-- Heading for my subscription area of manage subscriptions page -->
    <string name="ManageDonationsFragment__my_support">My Support</string>
    <string name="ManageDonationsFragment__manage_subscription">Xestionar subscrición</string>
    <!-- Label for Donation Receipts button -->
    <string name="ManageDonationsFragment__donation_receipts">Comprobantes dos donativos</string>
    <string name="ManageDonationsFragment__badges">Insignias</string>
    <string name="ManageDonationsFragment__subscription_faq">Preguntas frecuentes sobre a subscrición</string>
    <!-- Preference heading for other ways to donate -->
    <string name="ManageDonationsFragment__other_ways_to_give">Apoiar doutra maneira</string>
    <!-- Preference label to launch badge gifting -->
    <string name="ManageDonationsFragment__donate_for_a_friend">Doar en nome dun amigo</string>

    <string name="Boost__enter_custom_amount">Inserir cantidade personalizada</string>
    <string name="Boost__one_time_contribution">Doazón puntual</string>
    <!-- Error label when the amount is smaller than what we can accept -->
    <string name="Boost__the_minimum_amount_you_can_donate_is_s">A cantidade mínima que podes doar é %1$s</string>

    <string name="MySupportPreference__s_per_month">%1$s/mes</string>
    <string name="MySupportPreference__renews_s">Renóvase o %1$s</string>
    <string name="MySupportPreference__processing_transaction">Procesando transacción…</string>
    <!-- Displayed on "My Support" screen when user badge failed to be added to their account -->
    <string name="MySupportPreference__couldnt_add_badge_s">Erro ao engadir a insignia. %1$s</string>
    <string name="MySupportPreference__please_contact_support">Contacta co centro de axuda.</string>

    <!-- Title of expiry sheet when boost badge falls off profile unexpectedly. -->
    <string name="ExpiredBadgeBottomSheetDialogFragment__boost_badge_expired">Insignia de Empurrón caducada</string>
    <!-- Displayed in the bottom sheet if a monthly donation badge unexpectedly falls off the user\'s profile -->
    <string name="ExpiredBadgeBottomSheetDialogFragment__monthly_donation_cancelled">Cancelar donativo mensual</string>
    <!-- Displayed in the bottom sheet when a boost badge expires -->
    <string name="ExpiredBadgeBottomSheetDialogFragment__your_boost_badge_has_expired_and">A túa insignia de Empurrón caducou e xa non aparece no teu perfil.</string>
    <string name="ExpiredBadgeBottomSheetDialogFragment__you_can_reactivate">Podes reactivar a túa insignia de doante durante 30 días máis cun donativo puntual.</string>
    <!-- Displayed when we do not think the user is a subscriber when their boost expires -->
    <string name="ExpiredBadgeBottomSheetDialogFragment__you_can_keep">Podes seguir empregando Signal, pero para apoiar as tecnoloxías que se centran en ti, considera formar parte do noso plan de doantes mensuais.</string>
    <string name="ExpiredBadgeBottomSheetDialogFragment__become_a_sustainer">Forma parte do noso plan de doantes</string>
    <string name="ExpiredBadgeBottomSheetDialogFragment__add_a_boost">Dar empurrón</string>
    <string name="ExpiredBadgeBottomSheetDialogFragment__not_now">Agora non</string>
    <!-- Copy displayed when badge expires after user inactivity -->
    <string name="ExpiredBadgeBottomSheetDialogFragment__your_recurring_monthly_donation_was_automatically">Cancelouse o teu donativo mensual automaticamente debido á inactividade prolongada. A túa insignia %1$s xa non aparece no teu perfil.</string>
    <!-- Copy displayed when badge expires after payment failure -->
    <string name="ExpiredBadgeBottomSheetDialogFragment__your_recurring_monthly_donation_was_canceled">Cancelouse o teu donativo mensual porque non puidemos procesar o teu pagamento. A túa insignia xa non aparece no teu perfil.</string>
    <!-- Copy displayed when badge expires after a payment failure and we have a displayable charge failure reason -->
    <string name="ExpiredBadgeBottomSheetDialogFragment__your_recurring_monthly_donation_was_canceled_s">Cancelouse o teu donativo mensual. %1$s A túa insignia %2$s xa non aparece no teu perfil.</string>
    <string name="ExpiredBadgeBottomSheetDialogFragment__you_can">Podes seguir empregando Signal, pero para apoiar a aplicación e reactivar a túa insignia, renova o donativo.</string>
    <string name="ExpiredBadgeBottomSheetDialogFragment__renew_subscription">Renovar subscrición</string>
    <!-- Button label to send user to Google Pay website -->
    <string name="ExpiredBadgeBottomSheetDialogFragment__go_to_google_pay">Ir a Google Pay</string>

    <string name="CantProcessSubscriptionPaymentBottomSheetDialogFragment__cant_process_subscription_payment">Erro no proceso de pagamento da subscrición</string>
    <string name="CantProcessSubscriptionPaymentBottomSheetDialogFragment__were_having_trouble">Algo pasou! Non podemos recadar o teu pagamento de doante. Asegúrate de que o teu método de pago está actualizado. Se non o está, actualízao mediante Google Pay. Signal tentará procesar o pagamento de novo nuns días.</string>
    <string name="CantProcessSubscriptionPaymentBottomSheetDialogFragment__dont_show_this_again">Non volver amosar</string>

    <string name="Subscription__contact_support">Contactar coa Axuda</string>
    <string name="Subscription__get_a_s_badge">Consegue a insignia %1$s</string>

    <string name="SubscribeFragment__processing_payment">Procesando pagamento…</string>
    <!-- Displayed in notification when user payment fails to process on Stripe -->
    <string name="DonationsErrors__error_processing_payment">Erro ao procesar o pagamento</string>
    <!-- Displayed on "My Support" screen when user subscription payment method failed. -->
    <string name="DonationsErrors__error_processing_payment_s">Erro ao procesar o pagamento. %1$s</string>
    <string name="DonationsErrors__your_payment">O teu pagamento non se procesou e non se realizou o cobro. Inténtao de novo.</string>
    <string name="DonationsErrors__still_processing">Procesando</string>
    <string name="DonationsErrors__couldnt_add_badge">Non se puido engadir a insignia</string>
    <!-- Displayed when badge credential couldn\'t be verified -->
    <string name="DonationsErrors__failed_to_validate_badge">Erro ao validar a insignia</string>
    <!-- Displayed when badge credential couldn\'t be verified -->
    <string name="DonationsErrors__could_not_validate">Non se puido validar a resposta do servidor. Contacta co centro de axuda.</string>
    <!-- Displayed as title when some generic error happens during sending donation on behalf of another user -->
    <string name="DonationsErrors__donation_failed">Erro ao doar</string>
    <!-- Displayed as message when some generic error happens during sending donation on behalf of another user -->
    <string name="DonationsErrors__your_payment_was_processed_but">O teu pagamento procesouse, mais Signal non puido enviar a túa mensaxe de doazón. Contacta co centro de axuda.</string>
    <string name="DonationsErrors__your_badge_could_not">A túa insignia non puido engadirse á túa conta, pero pode que se realizara o cobro. Contacta co centro de axuda.</string>
    <string name="DonationsErrors__your_payment_is_still">O teu pagamento segue procesándose. Dependendo da túa conexión, pode tardar uns minutos.</string>
    <string name="DonationsErrors__failed_to_cancel_subscription">Erro ao cancelar a subscrición</string>
    <string name="DonationsErrors__subscription_cancellation_requires_an_internet_connection">Para cancelar a subscrición é necesaria unha conexión á Internet.</string>
    <string name="ViewBadgeBottomSheetDialogFragment__your_device_doesn_t_support_google_pay_so_you_can_t_subscribe_to_earn_a_badge_you_can_still_support_signal_by_making_a_donation_on_our_website">O teu dispositivo non admite Google Pay, polo que non te podes subscribir para gañar unha insignia. Podes apoiar a Signal doando na nosa páxina web.</string>
    <string name="NetworkFailure__network_error_check_your_connection_and_try_again">Erro de rede. Comproba a túa conexión e inténtao de novo.</string>
    <string name="NetworkFailure__retry">Tentar de novo</string>
    <!-- Displayed as a dialog title when the selected recipient for a gift doesn\'t support gifting -->
    <string name="DonationsErrors__cannot_send_donation">Non se enviou a doazón</string>
    <!-- Displayed as a dialog message when the selected recipient for a gift doesn\'t support gifting -->
    <string name="DonationsErrors__this_user_cant_receive_donations_until">Este usuario non pode recibir doazóns até que actualice Signal.</string>
    <!-- Displayed as a dialog message when the user\'s profile could not be fetched, likely due to lack of internet -->
    <string name="DonationsErrors__your_donation_could_not_be_sent">Non se enviou a túa doazón por un erro de rede. Comproba a túa conexión e inténtao de novo.</string>

    <!-- Gift message view title -->
    <string name="GiftMessageView__donation_on_behalf_of_s">Doazón en nome de %1$s</string>
    <!-- Gift message view title for incoming donations -->
    <string name="GiftMessageView__s_donated_to_signal_on">%1$s doou a Signal no teu nome</string>
    <!-- Gift badge redeem action label -->
    <string name="GiftMessageView__redeem">Trocar</string>
    <!-- Gift badge view action label -->
    <string name="GiftMessageView__view">Ver</string>
    <!-- Gift badge redeeming action label -->
    <string name="GiftMessageView__redeeming">Trocando…</string>
    <!-- Gift badge redeemed label -->
    <string name="GiftMessageView__redeemed">Troco realizado con éxito</string>


    <!-- Stripe decline code generic_failure -->
    <string name="DeclineCode__try_another_payment_method_or_contact_your_bank">Proba outro método de pagamento ou contacta co teu banco para obter máis información.</string>
    <!-- Stripe decline code verify on Google Pay and try again -->
    <string name="DeclineCode__verify_your_payment_method_is_up_to_date_in_google_pay_and_try_again">Comproba que o teu método de pagamento está actualizado en Google Pay e inténtao de novo.</string>
    <!-- Stripe decline code learn more action label -->
    <string name="DeclineCode__learn_more">Saber máis</string>
    <!-- Stripe decline code contact issuer -->
    <string name="DeclineCode__verify_your_payment_method_is_up_to_date_in_google_pay_and_try_again_if_the_problem">Comproba que o teu método de pagamento está actualizado en Google Pay e inténtado de novo. Se o problema persiste, contacta co teu banco.</string>
    <!-- Stripe decline code purchase not supported -->
    <string name="DeclineCode__your_card_does_not_support_this_type_of_purchase">A túa tarxeta non admite este tipo de compras. Proba con outro método de pagamento.</string>
    <!-- Stripe decline code your card has expired -->
    <string name="DeclineCode__your_card_has_expired">A túa tarxeta caducou. Actualiza o teu método de pagamento en Google Pay e proba de novo.</string>
    <!-- Stripe decline code go to google pay action label -->
    <string name="DeclineCode__go_to_google_pay">Ir a Google Pay</string>
    <!-- Stripe decline code try credit card again action label -->
    <string name="DeclineCode__try">Volver tentar</string>
    <!-- Stripe decline code incorrect card number -->
    <string name="DeclineCode__your_card_number_is_incorrect">O número da tarxeta é incorrecto. Actualízao en Google Pay e inténtao de novo.</string>
    <!-- Stripe decline code incorrect cvc -->
    <string name="DeclineCode__your_cards_cvc_number_is_incorrect">O código CVC da tarxeta é incorrecto. Actualízao en Google Pay e inténtao de novo.</string>
    <!-- Stripe decline code insufficient funds -->
    <string name="DeclineCode__your_card_does_not_have_sufficient_funds">A túa tarxeta non ten suficientes fondos para completar a compra. Proba con outro método de pagamento.</string>
    <!-- Stripe decline code incorrect expiration month -->
    <string name="DeclineCode__the_expiration_month">O mes de caducidade no teu método de pagamento é incorrecto. Actualízao en Google Pay e inténtao de novo.</string>
    <!-- Stripe decline code incorrect expiration year -->
    <string name="DeclineCode__the_expiration_year">O ano de caducidade do teu método de pagamento é incorrecto. Actualízao en Google Pay e inténtao de novo.</string>
    <!-- Stripe decline code issuer not available -->
    <string name="DeclineCode__try_completing_the_payment_again">Intenta completar o pagamento de novo ou contacta co teu banco para obter máis información.</string>
    <!-- Stripe decline code processing error -->
    <string name="DeclineCode__try_again">Inténtao de novo ou contacta co teu banco para obter máis información.</string>

    <!-- Credit Card decline code error strings -->
    <!-- Stripe decline code approve_with_id for credit cards displayed in a notification or dialog -->
    <string name="DeclineCode__verify_your_card_details_are_correct_and_try_again">Verifica que os datos da túa tarxeta son correctos e téntao de novo.</string>
    <!-- Stripe decline code call_issuer for credit cards displayed in a notification or dialog -->
    <string name="DeclineCode__verify_your_card_details_are_correct_and_try_again_if_the_problem_continues">Verifica que os datos da túa tarxeta son correctos e téntao de novo. Se o problema persiste, contacta co teu banco.</string>
    <!-- Stripe decline code expired_card for credit cards displayed in a notification or dialog -->
    <string name="DeclineCode__your_card_has_expired_verify_your_card_details">A túa tarxeta caducou. Verifica que os datos da túa tarxeta son correctos e téntao de novo.</string>
    <!-- Stripe decline code incorrect_cvc and invalid_cvc for credit cards displayed in a notification or dialog -->
    <string name="DeclineCode__your_cards_cvc_number_is_incorrect_verify_your_card_details">O número CVC da túa tarxeta é incorrecto. Verifica que os datos da túa tarxeta son correctos e téntao de novo.</string>
    <!-- Stripe decline code invalid_expiry_month for credit cards displayed in a notification or dialog -->
    <string name="DeclineCode__the_expiration_month_on_your_card_is_incorrect">O mes de caducidade da túa tarxeta é incorrecto. Verifica que os datos da túa tarxeta son correctos e téntao de novo.</string>
    <!-- Stripe decline code invalid_expiry_year for credit cards displayed in a notification or dialog -->
    <string name="DeclineCode__the_expiration_year_on_your_card_is_incorrect">O ano de caducidade da túa tarxeta é incorrecto. Verifica que os datos da túa tarxeta son correctos e téntao de novo.</string>
    <!-- Stripe decline code incorrect_number and invalid_number for credit cards displayed in a notification or dialog -->
    <string name="DeclineCode__your_card_number_is_incorrect_verify_your_card_details">O número da túa tarxeta é incorrecto. Verifica que os datos da túa tarxeta son correctos e téntao de novo.</string>

    <!-- Title of create notification profile screen -->
    <string name="EditNotificationProfileFragment__name_your_profile">Nome do teu perfil</string>
    <!-- Hint text for create/edit notification profile name -->
    <string name="EditNotificationProfileFragment__profile_name">Nome do perfil</string>
    <!-- Name has a max length, this shows how many characters are used out of the max -->
    <string name="EditNotificationProfileFragment__count">%1$d/%2$d</string>
    <!-- Call to action button to continue to the next step -->
    <string name="EditNotificationProfileFragment__next">Seguinte</string>
    <!-- Call to action button once the profile is named to create the profile and continue to the customization steps -->
    <string name="EditNotificationProfileFragment__create">Crear</string>
    <!-- Call to action button once the profile name is edited -->
    <string name="EditNotificationProfileFragment__save">Gardar</string>
    <!-- Title of edit notification profile screen -->
    <string name="EditNotificationProfileFragment__edit_this_profile">Editar este perfil</string>
    <!-- Error message shown when attempting to create or edit a profile name to an existing profile name -->
    <string name="EditNotificationProfileFragment__a_profile_with_this_name_already_exists">Xa existe un perfil con este nome</string>
    <!-- Preset selectable name for a profile name, shown as list in edit/create screen -->
    <string name="EditNotificationProfileFragment__work">Traballo</string>
    <!-- Preset selectable name for a profile name, shown as list in edit/create screen -->
    <string name="EditNotificationProfileFragment__sleep">Durmindo</string>
    <!-- Preset selectable name for a profile name, shown as list in edit/create screen -->
    <string name="EditNotificationProfileFragment__driving">Conducindo</string>
    <!-- Preset selectable name for a profile name, shown as list in edit/create screen -->
    <string name="EditNotificationProfileFragment__downtime">Desconectando</string>
    <!-- Preset selectable name for a profile name, shown as list in edit/create screen -->
    <string name="EditNotificationProfileFragment__focus">Ocupado</string>
    <!-- Error message shown when attempting to next/save without a profile name -->
    <string name="EditNotificationProfileFragment__profile_must_have_a_name">Necesítase un nome</string>

    <!-- Title for add recipients to notification profile screen in create flow -->
    <string name="AddAllowedMembers__allowed_notifications">Permitir notificacións</string>
    <!-- Description of what the user should be doing with this screen -->
    <string name="AddAllowedMembers__add_people_and_groups_you_want_notifications_and_calls_from_when_this_profile_is_on">Engade persoas e grupos dos que queiras recibir notificacións e chamadas cando este perfil estea activo</string>
    <!-- Button text that launches the contact picker to select from -->
    <string name="AddAllowedMembers__add_people_or_groups">Engadir persoas ou grupos</string>

    <!-- Call to action button on contact picker for adding to profile -->
    <string name="SelectRecipientsFragment__add">Engadir</string>

    <!-- Notification profiles home fragment, shown when no profiles have been created yet -->
    <string name="NotificationProfilesFragment__create_a_profile_to_receive_notifications_and_calls_only_from_the_people_and_groups_you_want_to_hear_from">Crea un perfil para recibir notificacións e chamadas só das persoas e grupos que ti queiras.</string>
    <!-- Header shown above list of all notification profiles -->
    <string name="NotificationProfilesFragment__profiles">Perfís</string>
    <!-- Button that starts the create new notification profile flow -->
    <string name="NotificationProfilesFragment__new_profile">Novo perfil</string>
    <!-- Profile active status, indicating the current profile is on for an unknown amount of time -->
    <string name="NotificationProfilesFragment__on">On</string>

    <!-- Button use to permanently delete a notification profile -->
    <string name="NotificationProfileDetails__delete_profile">Borrar perfil</string>
    <!-- Snakbar message shown when removing a recipient from a profile -->
    <string name="NotificationProfileDetails__s_removed">«%1$s» eliminado.</string>
    <!-- Snackbar button text that will undo the recipient remove -->
    <string name="NotificationProfileDetails__undo">Desfacer</string>
    <!-- Dialog message shown to confirm deleting a profile -->
    <string name="NotificationProfileDetails__permanently_delete_profile">Eliminar perfil de maneira permanente?</string>
    <!-- Dialog button to delete profile -->
    <string name="NotificationProfileDetails__delete">Eliminar</string>
    <!-- Title/accessibility text for edit icon to edit profile emoji/name -->
    <string name="NotificationProfileDetails__edit_notification_profile">Editar perfil de notificacións</string>
    <!-- Schedule description if all days are selected -->
    <string name="NotificationProfileDetails__everyday">Todos os días</string>
    <!-- Profile status on if it is the active profile -->
    <string name="NotificationProfileDetails__on">On</string>
    <!-- Profile status on if it is not the active profile -->
    <string name="NotificationProfileDetails__off">Off</string>
    <!-- Description of hours for schedule (start to end) times -->
    <string name="NotificationProfileDetails__s_to_s">%1$s a %2$s</string>
    <!-- Section header for exceptions to the notification profile -->
    <string name="NotificationProfileDetails__exceptions">Agás</string>
    <!-- Profile exception to allow all calls through the profile restrictions -->
    <string name="NotificationProfileDetails__allow_all_calls">Permitir todas as chamadas</string>
    <!-- Profile exception to allow all @mentions through the profile restrictions -->
    <string name="NotificationProfileDetails__notify_for_all_mentions">Notificar todas as mencións</string>
    <!-- Section header for showing schedule information -->
    <string name="NotificationProfileDetails__schedule">Horario</string>
    <!-- If member list is long, will truncate the list and show an option to then see all when tapped -->
    <string name="NotificationProfileDetails__see_all">Ver todo</string>

    <!-- Title for add schedule to profile in create flow -->
    <string name="EditNotificationProfileSchedule__add_a_schedule">Engadir horario</string>
    <!-- Descriptor text indicating what the user can do with this screen -->
    <string name="EditNotificationProfileSchedule__set_up_a_schedule_to_enable_this_notification_profile_automatically">Progamar horario para activar este perfil automaticamente.</string>
    <!-- Text shown next to toggle switch to enable/disable schedule -->
    <string name="EditNotificationProfileSchedule__schedule">Horario</string>
    <!-- Label for showing the start time for the schedule -->
    <string name="EditNotificationProfileSchedule__start">Comezar</string>
    <!-- Label for showing the end time for the schedule -->
    <string name="EditNotificationProfileSchedule__end">Finalizar</string>
    <!-- First letter of Sunday -->
    <string name="EditNotificationProfileSchedule__sunday_first_letter">D.</string>
    <!-- First letter of Monday -->
    <string name="EditNotificationProfileSchedule__monday_first_letter">L.</string>
    <!-- First letter of Tuesday -->
    <string name="EditNotificationProfileSchedule__tuesday_first_letter">M.</string>
    <!-- First letter of Wednesday -->
    <string name="EditNotificationProfileSchedule__wednesday_first_letter">MC.</string>
    <!-- First letter of Thursday -->
    <string name="EditNotificationProfileSchedule__thursday_first_letter">X.</string>
    <!-- First letter of Friday -->
    <string name="EditNotificationProfileSchedule__friday_first_letter">V.</string>
    <!-- First letter of Saturday -->
    <string name="EditNotificationProfileSchedule__saturday_first_letter">S.</string>
    <!-- Title of select time dialog shown when setting start time for schedule -->
    <string name="EditNotificationProfileSchedule__set_start_time">Fixar hora de inicio</string>
    <!-- Title of select time dialog shown when setting end time for schedule -->
    <string name="EditNotificationProfileSchedule__set_end_time">Fixar hora de remate</string>
    <!-- If in edit mode, call to action button text show to save schedule to profile -->
    <string name="EditNotificationProfileSchedule__save">Gardar</string>
    <!-- If in create mode, call to action button text to show to skip enabling a schedule -->
    <string name="EditNotificationProfileSchedule__skip">Omitir</string>
    <!-- If in create mode, call to action button text to show to use the enabled schedule and move to the next screen -->
    <string name="EditNotificationProfileSchedule__next">Seguinte</string>
    <!-- Error message shown if trying to save/use a schedule with no days selected -->
    <string name="EditNotificationProfileSchedule__schedule_must_have_at_least_one_day">O horario debe contar cun día polo menos</string>

    <!-- Title for final screen shown after completing a profile creation -->
    <string name="NotificationProfileCreated__profile_created">Perfil creado</string>
    <!-- Call to action button to press to close the created screen and move to the profile details screen -->
    <string name="NotificationProfileCreated__done">Feito</string>
    <!-- Descriptor text shown to indicate how to manually turn a profile on/off -->
    <string name="NotificationProfileCreated__you_can_turn_your_profile_on_or_off_manually_via_the_menu_on_the_chat_list">Podes activar ou desactivar o teu perfil manualmente no menú da lista de conversas.</string>
    <!-- Descriptor text shown to indicate you can add a schedule later since you did not add one during create flow -->
    <string name="NotificationProfileCreated__add_a_schedule_in_settings_to_automate_your_profile">Engade un horario na configuración para automatizar o teu perfil.</string>
    <!-- Descriptor text shown to indicate your profile will follow the schedule set during create flow -->
    <string name="NotificationProfileCreated__your_profile_will_turn_on_and_off_automatically_according_to_your_schedule">O teu perfil activarase e desactivarase automaticamente seguindo o teu horario.</string>

    <!-- Button text shown in profile selection bottom sheet to create a new profile -->
    <string name="NotificationProfileSelection__new_profile">Novo perfil</string>
    <!-- Manual enable option to manually enable a profile for 1 hour -->
    <string name="NotificationProfileSelection__for_1_hour">Durante 1 hora</string>
    <!-- Manual enable option to manually enable a profile until a set time (currently 6pm or 8am depending on what is next) -->
    <string name="NotificationProfileSelection__until_s">Ata %1$s</string>
    <!-- Option to view profile details -->
    <string name="NotificationProfileSelection__view_settings">Ver configuración</string>
    <!-- Descriptor text indicating how long a profile will be on when there is a time component associated with it -->
    <string name="NotificationProfileSelection__on_until_s">Activado ata %1$s</string>

    <!-- Displayed in a toast when we fail to open the ringtone picker -->
    <string name="NotificationSettingsFragment__failed_to_open_picker">Erro ao abrir o selector.</string>

    <!-- Description shown for the Signal Release Notes channel -->
    <string name="ReleaseNotes__signal_release_notes_and_news">Novas &amp; notas de lanzamento de Signal</string>

    <!-- Donation receipts activity title -->
    <string name="DonationReceiptListFragment__all_activity">Toda a actividade</string>
    <!-- Donation receipts all tab label -->
    <string name="DonationReceiptListFragment__all">Todo</string>
    <!-- Donation receipts recurring tab label -->
    <string name="DonationReceiptListFragment__recurring">Mensual</string>
    <!-- Donation receipts one-time tab label -->
    <string name="DonationReceiptListFragment__one_time">Puntual</string>
    <!-- Donation receipts gift tab label -->
    <string name="DonationReceiptListFragment__donation_for_a_friend">Doazón en nome dun amigo</string>
    <!-- Donation receipts boost row label -->
    <!-- Donation receipts details title -->
    <!-- Donation receipts donation type heading -->
    <string name="DonationReceiptDetailsFragment__donation_type">Tipo de donativo</string>
    <!-- Donation receipts date paid heading -->
    <string name="DonationReceiptDetailsFragment__date_paid">Data de pagamento</string>
    <!-- Donation receipts share PNG -->
    <string name="DonationReceiptDetailsFragment__share_receipt">Compartir comprobante</string>
    <!-- Donation receipts list end note -->
    <string name="DonationReceiptListFragment__if_you_have">Se volviches instalar Signal, os comprobantes de donativos anteriores non estarán dispoñibles.</string>
    <!-- Donation receipts document title -->
    <string name="DonationReceiptDetailsFragment__donation_receipt">Comprobante de donativo</string>
    <!-- Donation receipts amount title -->
    <string name="DonationReceiptDetailsFragment__amount">Cantidade</string>
    <!-- Donation receipts thanks -->
    <string name="DonationReceiptDetailsFragment__thank_you_for_supporting">Gracias por apoiar a Signal. A túa contribución impulsa a nosa misión de desenvolver unha tecnoloxía que se centra na privacidade e con código aberto que protexe a liberdade de expresión e asegura a comunicación global para millóns de persoas arredor do mundo. Se resides nos Estados Unidos de América, garda este comprobante para a túa declaración de impostos. Signal Technology Foundation é unha organización sen fins de lucro exenta de impostos nos Estados Unidos de América na sección 501c3 do código tributario Internal Revenue Code. O noso número de identificación fiscal é 82–4506840.</string>
    <!-- Donation receipt type -->
    <string name="DonationReceiptDetailsFragment__s_dash_s">%1$s - %2$s</string>
    <!-- Donation reciepts screen empty state title -->
    <string name="DonationReceiptListFragment__no_receipts">Sen comprobantes</string>

    <!-- region "Stories Tab" -->

    <!-- Label for Chats tab in home app screen -->
    <string name="ConversationListTabs__chats">Conversas</string>
    <!-- Label for Stories tab in home app screen -->
    <string name="ConversationListTabs__stories">Historias</string>
    <!-- String for counts above 99 in conversation list tabs -->
    <string name="ConversationListTabs__99p">99+</string>
    <!-- Menu item on stories landing page -->
    <string name="StoriesLandingFragment__story_privacy">Privacidade da historia</string>
    <!-- Title for "My Stories" row item in Stories landing page -->
    <string name="StoriesLandingFragment__my_stories">As miñas historias</string>
    <!-- Subtitle for "My Stories" row item when user has not added stories -->
    <string name="StoriesLandingFragment__tap_to_add">Premer para engadir</string>
    <!-- Displayed when there are no stories to display -->
    <string name="StoriesLandingFragment__no_recent_updates_to_show_right_now">Non hai actualizacións recentes que mostrar.</string>
    <!-- Context menu option to hide a story -->
    <string name="StoriesLandingItem__hide_story">Ocultar historia</string>
    <!-- Context menu option to unhide a story -->
    <string name="StoriesLandingItem__unhide_story">Facer visible a historia</string>
    <!-- Context menu option to forward a story -->
    <string name="StoriesLandingItem__forward">Reenviar</string>
    <!-- Context menu option to share a story -->
    <string name="StoriesLandingItem__share">Compartir…</string>
    <!-- Context menu option to go to story chat -->
    <string name="StoriesLandingItem__go_to_chat">Ir á conversa</string>
    <!-- Context menu option to go to story info -->
    <string name="StoriesLandingItem__info">Información</string>
    <!-- Label when a story is pending sending -->
    <string name="StoriesLandingItem__sending">A enviar…</string>
    <!-- Label when multiple stories are pending sending -->
    <string name="StoriesLandingItem__sending_d">Enviando %1$d…</string>
    <!-- Label when a story fails to send due to networking -->
    <string name="StoriesLandingItem__send_failed">Fallou o envío</string>
    <!-- Label when a story fails to send due to identity mismatch -->
    <string name="StoriesLandingItem__partially_sent">Enviada parcialmente</string>
    <!-- Status label when a story fails to send indicating user action to retry -->
    <string name="StoriesLandingItem__tap_to_retry">Premer para volver intentar</string>
    <!-- Title of dialog confirming decision to hide a story -->
    <string name="StoriesLandingFragment__hide_story">Ocultar historia?</string>
    <!-- Message of dialog confirming decision to hide a story -->
    <string name="StoriesLandingFragment__new_story_updates">As novas historias de %1$s non aparecerán máis nas primeiras posicións da lista de historias.</string>
    <!-- Positive action of dialog confirming decision to hide a story -->
    <string name="StoriesLandingFragment__hide">Agochar</string>
    <!-- Displayed in Snackbar after story is hidden -->
    <string name="StoriesLandingFragment__story_hidden">Historia oculta</string>
    <!-- Section header for hidden stories -->
    <string name="StoriesLandingFragment__hidden_stories">Historias ocultas</string>
    <!-- Displayed on each sent story under My Stories -->
    <plurals name="MyStories__d_views">
        <item quantity="one">%1$d visualización</item>
        <item quantity="other">%1$d visualuzacións</item>
    </plurals>
    <!-- Forward story label, displayed in My Stories context menu -->
    <string name="MyStories_forward">Reenviar</string>
    <!-- Label for stories for a single user. Format is {given name}\'s Story -->
    <string name="MyStories__ss_story">Historia de %1$s</string>
    <!-- Title of dialog to confirm deletion of story -->
    <string name="MyStories__delete_story">Borrar historia?</string>
    <!-- Message of dialog to confirm deletion of story -->
    <string name="MyStories__this_story_will_be_deleted">Esta historia desaparecerá tanto para ti como para aqueles que a recibiron.</string>
    <!-- Toast shown when story media cannot be saved -->
    <string name="MyStories__unable_to_save">Erro ao gardar</string>
    <!-- Displayed at bottom of story viewer when current item has views -->
    <plurals name="StoryViewerFragment__d_views">
        <item quantity="one">%1$d visualización</item>
        <item quantity="other">%1$d visualizacións</item>
    </plurals>
    <!-- Displayed at bottom of story viewer when current item has replies -->
    <plurals name="StoryViewerFragment__d_replies">
        <item quantity="one">%1$d resposta</item>
        <item quantity="other">%1$d respostas</item>
    </plurals>
    <!-- Label on group stories to add a story -->
    <string name="StoryViewerPageFragment__add">Engadir</string>
    <!-- Used when view receipts are disabled -->
    <string name="StoryViewerPageFragment__views_off">Visualizacións desactivadas</string>
    <!-- Used to join views and replies when both exist on a story item -->
    <string name="StoryViewerFragment__s_s">%1$s %2$s</string>
    <!-- Displayed when viewing a post you sent -->
    <string name="StoryViewerPageFragment__you">Ti</string>
    <!-- Displayed when viewing a post displayed to a group -->
    <string name="StoryViewerPageFragment__s_to_s">%1$s a %2$s</string>
    <!-- Displayed when viewing a post from another user with no replies -->
    <string name="StoryViewerPageFragment__reply">Responder</string>
    <!-- Displayed when viewing a post that has failed to send to some users -->
    <string name="StoryViewerPageFragment__partially_sent">Envío realizado parcialmente. Toca para máis detalles</string>
    <!-- Displayed when viewing a post that has failed to send -->
    <string name="StoryViewerPageFragment__send_failed">Erro no envío. Preme para tentar de novo.</string>
    <!-- Label for the reply button in story viewer, which will launch the group story replies bottom sheet. -->
    <string name="StoryViewerPageFragment__reply_to_group">Contestar ao grupo</string>
    <!-- Displayed when a story has no views -->
    <string name="StoryViewsFragment__no_views_yet">Sen visualizacións</string>
    <!-- Displayed when user has disabled receipts -->
    <string name="StoryViewsFragment__enable_view_receipts_to_see_whos_viewed_your_story">Activa as confirmacións de visualización para ver quen visualiza as túas historias.</string>
    <!-- Button label displayed when user has disabled receipts -->
    <string name="StoryViewsFragment__go_to_settings">Ir a Configuración</string>
    <!-- Dialog action to remove viewer from a story -->
    <string name="StoryViewsFragment__remove">Eliminar</string>
    <!-- Dialog title when removing a viewer from a story -->
    <string name="StoryViewsFragment__remove_viewer">Eliminar espectador?</string>
    <!-- Dialog message when removing a viewer from a story -->
    <string name="StoryViewsFragment__s_will_still_be_able">%1$s poderá seguir vendo esta publicación, mais non verá as seguintes publicacións que compartas en %2$s.</string>
    <!-- Story View context menu action to remove them from a story -->
    <string name="StoryViewItem__remove_viewer">Eliminar espectador</string>
    <!-- Displayed when a story has no replies yet -->
    <string name="StoryGroupReplyFragment__no_replies_yet">Sen respostas</string>
    <!-- Displayed when no longer a group member -->
    <string name="StoryGroupReplyFragment__you_cant_reply">Non podes responder a esta historia porque xa non formas parte deste grupo.</string>
    <!-- Displayed for each user that reacted to a story when viewing replies -->
    <string name="StoryGroupReactionReplyItem__reacted_to_the_story">Reaccionou á túa historia</string>
    <!-- Label for story views tab -->
    <string name="StoryViewsAndRepliesDialogFragment__views">Visualizacións</string>
    <!-- Label for story replies tab -->
    <string name="StoryViewsAndRepliesDialogFragment__replies">Respostas</string>
    <!-- Description of action for reaction button -->
    <string name="StoryReplyComposer__react_to_this_story">Reaccionar á historia</string>
    <!-- Displayed when the user is replying privately to someone who replied to one of their stories -->
    <string name="StoryReplyComposer__replying_privately_to_s">Responder por privado a %1$s</string>
    <!-- Displayed when the user is replying privately to someone who replied to one of their stories -->
    <string name="StoryReplyComposer__reply_to_s">Responder a %1$s</string>
    <!-- Context menu item to privately reply to a story response -->
    <!-- Context menu item to copy a story response -->
    <string name="StoryGroupReplyItem__copy">Copiar</string>
    <!-- Context menu item to delete a story response -->
    <string name="StoryGroupReplyItem__delete">Eliminar</string>
    <!-- Page title for My Story options -->
    <string name="MyStorySettingsFragment__my_story">A miña historia</string>
    <!-- Number of total signal connections displayed in "All connections" row item -->
    <plurals name="MyStorySettingsFragment__viewers">
        <item quantity="one">%1$d espectador</item>
        <item quantity="other">%1$d espectadores</item>
    </plurals>
    <!-- Button on all signal connections row to view all signal connections. Please keep as short as possible. -->
    <string name="MyStorySettingsFragment__view">Ver</string>
    <!-- Section heading for story visibility -->
    <string name="MyStorySettingsFragment__who_can_view_this_story">Quen pode ver esta historia</string>
    <!-- Clickable option for selecting people to hide your story from -->
    <!-- Privacy setting title for sending stories to all your signal connections -->
    <string name="MyStorySettingsFragment__all_signal_connections">Todas as conexións de Signal</string>
    <!-- Privacy setting description for sending stories to all your signal connections -->
    <!-- Privacy setting title for sending stories to all except the specified connections -->
    <string name="MyStorySettingsFragment__all_except">Todos agás…</string>
    <!-- Privacy setting description for sending stories to all except the specified connections -->
    <string name="MyStorySettingsFragment__hide_your_story_from_specific_people">Ocultar a túa historia a persoas específicas</string>
    <!-- Summary of clickable option displaying how many people you have excluded from your story -->
    <plurals name="MyStorySettingsFragment__d_people_excluded">
        <item quantity="one">%1$d persoa excluída</item>
        <item quantity="other">%1$d persoas excluídas</item>
    </plurals>
    <!-- Privacy setting title for only sharing your story with specified connections -->
    <string name="MyStorySettingsFragment__only_share_with">Compartir só con…</string>
    <!-- Privacy setting description for only sharing your story with specified connections -->
    <string name="MyStorySettingsFragment__only_share_with_selected_people">Compartir só coas persoas seleccionadas</string>
    <!-- Summary of clickable option displaying how many people you have included to send to in your story -->
    <plurals name="MyStorySettingsFragment__d_people">
        <item quantity="one">%1$dpersoa</item>
        <item quantity="other">%1$d persoas</item>
    </plurals>
    <!-- My story privacy fine print about what the privacy settings are for -->
    <string name="MyStorySettingsFragment__choose_who_can_view_your_story">Elixe quen pode ver a túa historia. Os cambios non afectarán as historias que xa compartiches.</string>
    <!-- Section header for options related to replies and reactions -->
    <string name="MyStorySettingsFragment__replies_amp_reactions">Respostas e reaccións</string>
    <!-- Switchable option for allowing replies and reactions on your stories -->
    <string name="MyStorySettingsFragment__allow_replies_amp_reactions">Permitir respostas e reaccións</string>
    <!-- Summary for switchable option allowing replies and reactions on your story -->
    <string name="MyStorySettingsFragment__let_people_who_can_view_your_story_react_and_reply">Permitir ás persoas que ven a túa historia reaccionar e responder</string>
    <!-- Signal connections bolded text in the Signal Connections sheet -->
    <string name="SignalConnectionsBottomSheet___signal_connections">Conexións de Signal</string>
    <!-- Displayed at the top of the signal connections sheet. Please remember to insert strong tag as required. -->
    <string name="SignalConnectionsBottomSheet__signal_connections_are_people">As conexións de Signal son persoas nas que confiaches ao:</string>
    <!-- Signal connections sheet bullet point 1 -->
    <string name="SignalConnectionsBottomSheet__starting_a_conversation">Empezar unha conversa</string>
    <!-- Signal connections sheet bullet point 2 -->
    <string name="SignalConnectionsBottomSheet__accepting_a_message_request">Aceptar unha solicitude de mensaxe</string>
    <!-- Signal connections sheet bullet point 3 -->
    <string name="SignalConnectionsBottomSheet__having_them_in_your_system_contacts">Pertencen á túa lista de contactos</string>
    <!-- Note at the bottom of the Signal connections sheet -->
    <string name="SignalConnectionsBottomSheet__your_connections_can_see_your_name">"As túas conexións poden ver o teu nome e a túa foto, ademais das publicacións en «A miña historia» se non llelas ocultas."</string>
    <!-- Clickable option to add a viewer to a custom story -->
    <string name="PrivateStorySettingsFragment__add_viewer">Engadir espectadores</string>
    <!-- Clickable option to delete a custom story -->
    <string name="PrivateStorySettingsFragment__delete_custom_story">Eliminar historia personalizada</string>
    <!-- Dialog title when attempting to remove someone from a custom story -->
    <string name="PrivateStorySettingsFragment__remove_s">Eliminar %1$s?</string>
    <!-- Dialog message when attempting to remove someone from a custom story -->
    <string name="PrivateStorySettingsFragment__this_person_will_no_longer">Esta persoa xa non poderá ver a túa historia.</string>
    <!-- Positive action label when attempting to remove someone from a custom story -->
    <string name="PrivateStorySettingsFragment__remove">Eliminar</string>
    <!-- Dialog title when deleting a custom story -->
    <!-- Dialog message when deleting a custom story -->
    <!-- Page title for editing a custom story name -->
    <string name="EditPrivateStoryNameFragment__edit_story_name">Editar nome da historia</string>
    <!-- Input field hint when editing a custom story name -->
    <string name="EditPrivateStoryNameFragment__story_name">Nome da historia</string>
    <!-- Save button label when editing a custom story name -->
    <!-- Displayed in text post creator before user enters text -->
    <string name="TextStoryPostCreationFragment__tap_to_add_text">Premer para engadir texto</string>
    <!-- Button label for changing font when creating a text post -->
    <!-- Displayed in text post creator when prompting user to enter text -->
    <string name="TextStoryPostTextEntryFragment__add_text">Engadir texto</string>
    <!-- Content description for \'done\' button when adding text to a story post -->
    <string name="TextStoryPostTextEntryFragment__done_adding_text">Finalizar engadir texto</string>
    <!-- Text label for media selection toggle -->
    <string name="MediaSelectionActivity__text">Texto</string>
    <!-- Camera label for media selection toggle -->
    <string name="MediaSelectionActivity__camera">Cámara</string>
    <!-- Hint for entering a URL for a text post -->
    <string name="TextStoryPostLinkEntryFragment__type_or_paste_a_url">Escribe ou pega unha URL</string>
    <!-- Displayed prior to the user entering a URL for a text post -->
    <string name="TextStoryPostLinkEntryFragment__share_a_link_with_viewers_of_your_story">Compartir ligazón cos espectadores da túa historia</string>
    <!-- Hint text for searching for a story text post recipient. -->
    <string name="TextStoryPostSendFragment__search">Buscar</string>
    <!-- Toast shown when an unexpected error occurs while sending a text story -->
    <!-- Toast shown when a trying to add a link preview to a text story post and the link/url is not valid (e.g., missing .com at the end) -->
    <string name="TextStoryPostSendFragment__please_enter_a_valid_link">Insire unha ligazón válida.</string>
    <!-- Title for screen allowing user to exclude "My Story" entries from specific people -->
    <string name="ChangeMyStoryMembershipFragment__all_except">Todos agás…</string>
    <!-- Title for screen allowing user to only share "My Story" entries with specific people -->
    <string name="ChangeMyStoryMembershipFragment__only_share_with">Compartir só con…</string>
    <!-- Done button label for hide story from screen -->
    <string name="HideStoryFromFragment__done">Feito</string>
    <!-- Dialog title for removing a group story -->
    <string name="StoryDialogs__remove_group_story">Eliminar historia do grupo?</string>
    <!-- Dialog message for removing a group story -->
    <string name="StoryDialogs__s_will_be_removed">Eliminarase «%1$s».</string>
    <!-- Dialog positive action for removing a group story -->
    <string name="StoryDialogs__remove">Eliminar</string>
    <!-- Dialog title for deleting a custom story -->
    <string name="StoryDialogs__delete_custom_story">Eliminar historia personalizada?</string>
    <!-- Dialog message for deleting a custom story -->
    <string name="StoryDialogs__s_and_updates_shared">Eliminaranse «%1$s» e as actualizacións compartidas nesta historia.</string>
    <!-- Dialog positive action for deleting a custom story -->
    <string name="StoryDialogs__delete">Borrar</string>
    <!-- Dialog title for first time sending something to a beta story -->
    <!-- Dialog message for first time sending something to a beta story -->
    <!-- Dialog title for first time adding something to a story -->
    <!-- Dialog message for first time adding something to a story -->
    <!-- First time share to story dialog: Positive action to go ahead and add to story -->
    <!-- First time share to story dialog: Neutral action to edit who can view "My Story" -->
    <!-- Error message shown when a failure occurs during story send -->
    <string name="StoryDialogs__story_could_not_be_sent">Erro ao enviar a historia. Comproba a túa conexión e inténtao de novo.</string>
    <!-- Error message dialog button to resend a previously failed story send -->
    <string name="StoryDialogs__send">Enviar</string>
    <!-- Action button for turning off stories when stories are present on the device -->
    <string name="StoryDialogs__turn_off_and_delete">Desactivar e eliminar</string>
    <!-- Privacy Settings toggle title for stories -->
    <!-- Privacy Settings toggle summary for stories -->
    <!-- New story viewer selection screen title -->
    <string name="CreateStoryViewerSelectionFragment__choose_viewers">Escoller espectadores</string>
    <!-- New story viewer selection action button label -->
    <string name="CreateStoryViewerSelectionFragment__next">Seguinte</string>
    <!-- New story viewer selection screen title as recipients are selected -->
    <plurals name="SelectViewersFragment__d_viewers">
        <item quantity="one">%1$d espectador</item>
        <item quantity="other">%1$d espectadores</item>
    </plurals>
    <!-- Name story screen title -->
    <string name="CreateStoryWithViewersFragment__name_story">Nome da historia</string>
    <!-- Name story screen note under text field -->
    <string name="CreateStoryWithViewersFragment__only_you_can">Só ti podes ver o nome desta historia.</string>
    <!-- Name story screen label hint -->
    <string name="CreateStoryWithViewersFragment__story_name_required">Nome da historia (necesario)</string>
    <!-- Name story screen viewers subheading -->
    <string name="CreateStoryWithViewersFragment__viewers">Espectadores</string>
    <!-- Name story screen create button label -->
    <string name="CreateStoryWithViewersFragment__create">Crear</string>
    <!-- Name story screen error when save attempted with no label -->
    <string name="CreateStoryWithViewersFragment__this_field_is_required">Este campo é obrigatorio.</string>
    <!-- Name story screen error when save attempted but label is duplicate -->
    <string name="CreateStoryWithViewersFragment__there_is_already_a_story_with_this_name">Xa tes unha historia con este nome.</string>
    <!-- Text for select all action when editing recipients for a story -->
    <string name="BaseStoryRecipientSelectionFragment__select_all">Seleccionar todo</string>
    <!-- Choose story type bottom sheet title -->
    <string name="ChooseStoryTypeBottomSheet__choose_your_story_type">Elixe o tipo de historia</string>
    <!-- Choose story type bottom sheet new story row title -->
    <string name="ChooseStoryTypeBottomSheet__new_custom_story">Nova historia personalizada</string>
    <!-- Choose story type bottom sheet new story row summary -->
    <string name="ChooseStoryTypeBottomSheet__visible_only_to">Visible só para xente específica</string>
    <!-- Choose story type bottom sheet group story title -->
    <string name="ChooseStoryTypeBottomSheet__group_story">Historia do grupo</string>
    <!-- Choose story type bottom sheet group story summary -->
    <string name="ChooseStoryTypeBottomSheet__share_to_an_existing_group">Compartir nun grupo existente</string>
    <!-- Choose groups bottom sheet title -->
    <string name="ChooseGroupStoryBottomSheet__choose_groups">Elixir grupos</string>
    <!-- Displayed when copying group story reply text to clipboard -->
    <string name="StoryGroupReplyFragment__copied_to_clipboard">Copiado ao portapapeis</string>
    <!-- Displayed in story caption when content is longer than 5 lines -->
    <string name="StoryViewerPageFragment__see_more">… Ver máis</string>
    <!-- Displayed in toast after sending a direct reply -->
    <string name="StoryDirectReplyDialogFragment__sending_reply">Enviando resposta…</string>
    <!-- Displayed in the viewer when a story is no longer available -->
    <string name="StorySlateView__this_story_is_no_longer_available">Esta historia xa non está dispoñible.</string>
    <!-- Displayed in the viewer when a story has permanently failed to download. -->
    <string name="StorySlateView__cant_download_story_s_will_need_to_share_it_again">Non se pode descargar a historia. %1$s terá que compartila de novo.</string>
    <!-- Displayed in the viewer when the network is not available -->
    <string name="StorySlateView__no_internet_connection">Sen conexión a Internet</string>
    <!-- Displayed in the viewer when network is available but content could not be downloaded -->
    <string name="StorySlateView__couldnt_load_content">Erro ao cargar o contido</string>
    <!-- Toasted when the user externally shares to a text story successfully -->
    <string name="TextStoryPostCreationFragment__sent_story">Historia enviada</string>
    <!-- Toasted when the user external share to a text story fails -->
    <string name="TextStoryPostCreationFragment__failed_to_send_story">Erro ao enviar a historia</string>
    <!-- Displayed in a dialog to let the user select a given users story -->
    <string name="StoryDialogs__view_story">Ver historia</string>
    <!-- Displayed in a dialog to let the user select a given users profile photo -->
    <string name="StoryDialogs__view_profile_photo">Ver foto de perfil</string>

    <!-- Title for a notification at the bottom of the chat list suggesting that the user disable censorship circumvention because the service has become reachable -->
    <!-- Body for a notification at the bottom of the chat list suggesting that the user disable censorship circumvention because the service has become reachable -->
    <!-- Label for a button to dismiss a notification at the bottom of the chat list suggesting that the user disable censorship circumvention because the service has become reachable -->
    <!-- Label for a button in a notification at the bottom of the chat list to turn off censorship circumvention -->

    <!-- Conversation Item label for when you react to someone else\'s story -->
    <string name="ConversationItem__you_reacted_to_s_story">Reaccionaches á historia de %1$s</string>
    <!-- Conversation Item label for reactions to your story -->
    <string name="ConversationItem__reacted_to_your_story">Reaccionou á túa historia</string>
    <!-- Conversation Item label for reactions to an unavailable story -->
    <string name="ConversationItem__reacted_to_a_story">Reaccionou a unha historia</string>

    <!-- endregion -->
    <!-- Content description for expand contacts chevron -->
    <string name="ExpandModel__view_more">Ver máis</string>
    <string name="StoriesLinkPopup__visit_link">Visitar ligazón</string>

    <!-- Gift price and duration, formatted as: {price} dot {n} day duration -->
    <plurals name="GiftRowItem_s_dot_d_day_duration">
        <item quantity="one">%1$s · %2$d día de duración</item>
        <item quantity="other">%1$s · %2$d días de duración</item>
    </plurals>
    <!-- Headline text on start fragment for gifting a badge -->
    <string name="GiftFlowStartFragment__donate_for_a_friend">Doar en nome dun amigo</string>
    <!-- Description text on start fragment for gifting a badge -->
    <plurals name="GiftFlowStartFragment__support_signal_by">
        <item quantity="one">Apoia a Signal ao doar en nome dun amigo ou familiar que empregue Signal. Recibirán unha insignia que poden mostrar no seu perfil durante %1$d día.</item>
        <item quantity="other">Apoia a Signal ao doar en nome dun amigo ou familiar que empregue Signal. Recibirán unha insignia que poden mostrar no seu perfil durante %1$d días.</item>
    </plurals>
    <!-- Action button label for start fragment for gifting a badge -->
    <string name="GiftFlowStartFragment__next">Seguinte</string>
    <!-- Title text on choose recipient page for badge gifting -->
    <string name="GiftFlowRecipientSelectionFragment__choose_recipient">Elixir destinatario</string>
    <!-- Title text on confirm gift page -->
    <string name="GiftFlowConfirmationFragment__confirm_donation">Confirmar doazón</string>
    <!-- Heading text specifying who the gift will be sent to -->
    <string name="GiftFlowConfirmationFragment__send_to">Enviar a</string>
    <!-- Text explaining that gift will be sent to the chosen recipient -->
    <string name="GiftFlowConfirmationFragment__the_recipient_will_be_notified">O destinatario recibirá unha notificación da doazón por mensaxe. Engade a túa propia mensaxe máis abaixo.</string>
    <!-- Text explaining that this gift is a one time donation -->
    <string name="GiftFlowConfirmationFragment__one_time_donation">Donativo puntual</string>
    <!-- Hint for add message input -->
    <string name="GiftFlowConfirmationFragment__add_a_message">Engadir mensaxe</string>
    <!-- Displayed in the dialog while verifying the chosen recipient -->
    <string name="GiftFlowConfirmationFragment__verifying_recipient">Verificando destinatario…</string>
    <!-- Title for sheet shown when opening a redeemed gift -->
    <string name="ViewReceivedGiftBottomSheet__s_made_a_donation_for_you">%1$s doou no teu nome</string>
    <!-- Title for sheet shown when opening a sent gift -->
    <string name="ViewSentGiftBottomSheet__thanks_for_your_support">Gracias polo teu apoio!</string>
    <!-- Description for sheet shown when opening a redeemed gift -->
    <string name="ViewReceivedGiftBottomSheet__s_made_a_donation_to_signal">%1$s doou a Signal no teu nome! Mostra o teu apoio a Signal no teu perfil.</string>
    <!-- Description for sheet shown when opening a sent gift -->
    <string name="ViewSentGiftBottomSheet__youve_made_a_donation_to_signal">Doaches a Signal en nome de %1$s. Recibirán a opción de mostrar o seu apoio no seu perfil.</string>
    <!-- Primary action for pending gift sheet to redeem badge now -->
    <string name="ViewReceivedGiftSheet__redeem">Trocar</string>
    <!-- Primary action for pending gift sheet to redeem badge later -->
    <string name="ViewReceivedGiftSheet__not_now">Agora non</string>
    <!-- Dialog text while redeeming a gift -->
    <string name="ViewReceivedGiftSheet__redeeming_badge">Trocando insignia…</string>
    <!-- Snackbar text when user presses "not now" on redemption sheet -->
    <string name="ConversationFragment__you_can_redeem_your_badge_later">Podes trocar a túa insignia de regalo máis tarde.</string>
    <!-- Description text in gift thanks sheet -->
    <string name="GiftThanksSheet__youve_made_a_donation">Doaches a Signal en nome de %1$s. Recibirán a opción de mostrar o seu apoio no seu perfil.</string>
    <!-- Expired gift sheet title -->
    <string name="ExpiredGiftSheetConfiguration__your_badge_has_expired">A túa insignia caducou</string>
    <!-- Expired gift sheet top description text -->
    <string name="ExpiredGiftSheetConfiguration__your_badge_has_expired_and_is">A túa insignia caducou e xa non a podes ver no teu perfil.</string>
    <!-- Expired gift sheet bottom description text -->
    <string name="ExpiredGiftSheetConfiguration__to_continue">Para continuar apoiando unha tecnoloxía que se centra en ti, pensa en formar parte do noso plan de doantes mensuais.</string>
    <!-- Expired gift sheet make a monthly donation button -->
    <string name="ExpiredGiftSheetConfiguration__make_a_monthly_donation">Doar mensualmente</string>
    <!-- Expired gift sheet not now button -->
    <string name="ExpiredGiftSheetConfiguration__not_now">Agora non</string>
    <!-- My Story label designating that we will only share with the selected viewers. -->
    <string name="ContactSearchItems__only_share_with">Compartir só con</string>
    <!-- Label under name for custom stories -->
    <plurals name="ContactSearchItems__custom_story_d_viewers">
        <item quantity="one">Historia personalizada · %1$d espectador</item>
        <item quantity="other">Historia personalizada · %1$d espectadores</item>
    </plurals>
    <!-- Label under name for group stories -->
    <plurals name="ContactSearchItems__group_story_d_viewers">
        <item quantity="one">Historia do grupo · %1$d espectador</item>
        <item quantity="other">Historia do grupo · %1$d espectadores</item>
    </plurals>
    <!-- Label under name for groups -->
    <plurals name="ContactSearchItems__group_d_members">
        <item quantity="one">%1$d membro</item>
        <item quantity="other">%1$d membros</item>
    </plurals>
    <!-- Label under name for my story -->
    <plurals name="ContactSearchItems__my_story_s_dot_d_viewers">
        <item quantity="one">%1$s · %2$d espectador</item>
        <item quantity="other">%1$s · %2$d espectadores</item>
    </plurals>
    <!-- Label under name for my story -->
    <plurals name="ContactSearchItems__my_story_s_dot_d_excluded">
        <item quantity="one">%1$s · %2$d exclusión</item>
        <item quantity="other">%1$s · %2$d exclusións</item>
    </plurals>
    <!-- Label under name for My Story when first sending to my story -->
    <string name="ContactSearchItems__tap_to_choose_your_viewers">Premer para elixir os teus espectadores</string>
    <!-- Label for context menu item to open story settings -->
    <string name="ContactSearchItems__story_settings">Configuración das historias</string>
    <!-- Label for context menu item to remove a group story from contact results -->
    <string name="ContactSearchItems__remove_story">Eliminar historia</string>
    <!-- Label for context menu item to delete a custom story -->
    <string name="ContactSearchItems__delete_story">Borrar historia</string>
    <!-- Dialog title for removing a group story -->
    <string name="ContactSearchMediator__remove_group_story">Eliminar historia do grupo?</string>
    <!-- Dialog message for removing a group story -->
    <string name="ContactSearchMediator__this_will_remove">Eliminarase a historia desta lista, mais seguirás vendo as historias deste grupo.</string>
    <!-- Dialog action item for removing a group story -->
    <string name="ContactSearchMediator__remove">Eliminar</string>
    <!-- Dialog title for deleting a custom story -->
    <string name="ContactSearchMediator__delete_story">Borrar historia?</string>
    <!-- Dialog message for deleting a custom story -->
    <string name="ContactSearchMediator__delete_the_custom">Borrar a historia personalizada «%1$s»?</string>
    <!-- Dialog action item for deleting a custom story -->
    <string name="ContactSearchMediator__delete">Borrar</string>
    <!-- Donation for a friend expiry days remaining -->
    <plurals name="Gifts__d_days_remaining">
        <item quantity="one">%1$d día restante</item>
        <item quantity="other">%1$d días restantes</item>
    </plurals>
    <!-- Donation for a friend expiry hours remaining -->
    <plurals name="Gifts__d_hours_remaining">
        <item quantity="one">%1$d hora restante</item>
        <item quantity="other">%1$d horas restantes</item>
    </plurals>
    <!-- Gift expiry minutes remaining -->
    <plurals name="Gifts__d_minutes_remaining">
        <item quantity="one">%1$d minuto restante</item>
        <item quantity="other">%1$d minutos restantes</item>
    </plurals>
    <!-- Donation for a friend expiry expired -->
    <string name="Gifts__expired">Caducado</string>

    <!-- Label indicating that a user can tap to advance to the next post in a story -->
    <string name="StoryFirstTimeNavigationView__tap_to_advance">Preme para avanzar</string>
    <!-- Label indicating swipe direction to skip current story -->
    <string name="StoryFirstTimeNavigationView__swipe_up_to_skip">Arrastra cara a arriba para omitir</string>
    <!-- Label indicating swipe direction to exit story viewer -->
    <string name="StoryFirstTimeNavigationView__swipe_right_to_exit">Arrastra cara á dereita para saír</string>
    <!-- Button label to confirm understanding of story navigation -->
    <string name="StoryFirstTimeNagivationView__got_it">Entendo</string>
    <!-- Content description for vertical context menu button in safety number sheet rows -->
    <string name="SafetyNumberRecipientRowItem__open_context_menu">Abrir menú emerxente</string>
    <!-- Sub-line when a user is verified. -->
    <string name="SafetyNumberRecipientRowItem__s_dot_verified">%1$s · Verificado</string>
    <!-- Sub-line when a user is verified. -->
    <string name="SafetyNumberRecipientRowItem__verified">Verificado</string>
    <!-- Title of safety number changes bottom sheet when showing individual records -->
    <string name="SafetyNumberBottomSheetFragment__safety_number_changes">Cambios do número de seguranza</string>
    <!-- Message of safety number changes bottom sheet when showing individual records -->
    <string name="SafetyNumberBottomSheetFragment__the_following_people">As persoas que aparecen a continuación pode que volvesen instalar Signal ou que cambiasen de dispositivos. Preme nun destinatario para confirmar o número de seguranza novo. Isto é opcional.</string>
    <!-- Title of safety number changes bottom sheet when not showing individual records -->
    <string name="SafetyNumberBottomSheetFragment__safety_number_checkup">Revisión do número de seguranza</string>
    <!-- Title of safety number changes bottom sheet when not showing individual records and user has seen review screen -->
    <string name="SafetyNumberBottomSheetFragment__safety_number_checkup_complete">Revisión do número de seguranza completada</string>
    <!-- Message of safety number changes bottom sheet when not showing individual records and user has seen review screen -->
    <string name="SafetyNumberBottomSheetFragment__all_connections_have_been_reviewed">Revisáronse todas as conexións, preme «Enviar» para continuar.</string>
    <!-- Message of safety number changes bottom sheet when not showing individual records -->
    <string name="SafetyNumberBottomSheetFragment__you_have_d_connections">Tes %1$d conexións que pode que volvesen instalar Signal ou que cambiasen de dispositivos. Antes de compartir nada con estas persoas, revisa o número de seguranza e considera eliminalos da túa historia.</string>
    <!-- Menu action to launch safety number verification screen -->
    <string name="SafetyNumberBottomSheetFragment__verify_safety_number">Comprobar número de seguranza</string>
    <!-- Menu action to remove user from story -->
    <string name="SafetyNumberBottomSheetFragment__remove_from_story">Eliminar da historia</string>
    <!-- Action button at bottom of SafetyNumberBottomSheetFragment to send anyway -->
    <string name="SafetyNumberBottomSheetFragment__send_anyway">Enviar igualmente</string>
    <!-- Action button at bottom of SafetyNumberBottomSheetFragment to review connections -->
    <string name="SafetyNumberBottomSheetFragment__review_connections">Revisar conexións</string>
    <!-- Empty state copy for SafetyNumberBottomSheetFragment -->
    <string name="SafetyNumberBottomSheetFragment__no_more_recipients_to_show">Non hai máis destinatarios por amosar</string>
    <!-- Done button on safety number review fragment -->
    <string name="SafetyNumberReviewConnectionsFragment__done">Feito</string>
    <!-- Title of safety number review fragment -->
    <string name="SafetyNumberReviewConnectionsFragment__safety_number_changes">Cambios do número de seguranza</string>
    <!-- Message of safety number review fragment -->
    <plurals name="SafetyNumberReviewConnectionsFragment__d_recipients_may_have">
        <item quantity="one">%1$d destinatario volveu instalar Signal ou cambiou de dispositivo. Preme no destinatario para confirmar o novo número de seguranza. Isto é opcional.</item>
        <item quantity="other">%1$d destinatarios volveron instalar Signal ou cambiaron de dispositivo. Preme no destinatario para confirmar o novo número de seguranza. Isto é opcional.</item>
    </plurals>
    <!-- Section header for 1:1 contacts in review fragment -->
    <string name="SafetyNumberBucketRowItem__contacts">Contactos</string>
    <!-- Context menu label for distribution list headers in review fragment -->
    <string name="SafetyNumberReviewConnectionsFragment__remove_all">Eliminar todos</string>
    <!-- Context menu label for 1:1 contacts to remove from send -->
    <string name="SafetyNumberReviewConnectionsFragment__remove">Eliminar</string>

    <!-- Title of initial My Story settings configuration shown when sending to My Story for the first time -->
    <string name="ChooseInitialMyStoryMembershipFragment__my_story_privacy">Privacidade da miña historia</string>
    <!-- Subtitle of initial My Story settings configuration shown when sending to My Story for the first time -->
    <string name="ChooseInitialMyStoryMembershipFragment__choose_who_can_see_posts_to_my_story_you_can_always_make_changes_in_settings">Elixe quen pode ver as publicacións en «A miña historia». Sempre podes cambialo en Configuración.</string>
    <!-- All connections option for initial My Story settings configuration shown when sending to My Story for the first time -->
    <string name="ChooseInitialMyStoryMembershipFragment__all_signal_connections">Todas as conexións de Signal</string>
    <!-- All connections except option for initial My Story settings configuration shown when sending to My Story for the first time -->
    <string name="ChooseInitialMyStoryMembershipFragment__all_except">Todos agás…</string>
    <!-- Only with selected connections option for initial My Story settings configuration shown when sending to My Story for the first time -->
    <string name="ChooseInitialMyStoryMembershipFragment__only_share_with">Compartir só con…</string>

    <!-- Story info header sent heading -->
    <string name="StoryInfoHeader__sent">Enviada</string>
    <!-- Story info header received heading -->
    <string name="StoryInfoHeader__received">Recibida</string>
    <!-- Story info header file size heading -->
    <string name="StoryInfoHeader__file_size">Tamaño do arquivo</string>
    <!-- Story info "Sent to" header -->
    <!-- Story info "Sent from" header -->
    <!-- Story info "Failed" header -->
    <!-- Story Info context menu label -->

    <!-- StoriesPrivacySettingsFragment -->
    <!-- Explanation about how stories are deleted and managed -->
    <string name="StoriesPrivacySettingsFragment__story_updates_automatically_disappear">As actualizacións das historias desaparecen automaticamente despois de 24 horas. Elixe quen pode ver as túas historias ou crea novas historias para persoas ou grupos específicos.</string>
    <!-- Preference title to turn off stories -->
    <string name="StoriesPrivacySettingsFragment__turn_off_stories">Desactivar historias</string>
    <!-- Preference summary to turn off stories -->
    <string name="StoriesPrivacySettingsFragment__if_you_opt_out">Se desactivas as historias non poderás velas nin compartilas.</string>
    <!-- Preference title to turn on stories -->
    <string name="StoriesPrivacySettingsFragment__turn_on_stories">Activar historias</string>
    <!-- Preference summary to turn on stories -->
    <string name="StoriesPrivacySettingsFragment__share_and_view">Comparte e goza das historias dos demais. Desaparecen automaticamente despois de 24 horas.</string>
    <!-- Dialog title to turn off stories -->
    <string name="StoriesPrivacySettingsFragment__turn_off_stories_question">Desactivar historias?</string>
    <!-- Dialog message to turn off stories -->
    <string name="StoriesPrivacySettingsFragment__you_will_no_longer_be_able_to_share">Xa non poderás compartir ou ver historias. Eliminaranse tamén as novas historias que compartiches.</string>
    <!-- Page title when launched from stories landing screen -->
    <string name="StoriesPrivacySettingsFragment__story_privacy">Privacidade da historia</string>
    <!-- Header for section that lists out stories -->
    <string name="StoriesPrivacySettingsFragment__stories">Historias</string>
    <!-- Story views header -->
    <!-- Story view receipts toggle title -->
    <string name="StoriesPrivacySettingsFragment__view_receipts">Confirmacións de visualización</string>
    <!-- Story view receipts toggle message -->
    <string name="StoriesPrivacySettingsFragment__see_and_share">Ver e compartir cando se visualizan as historias. Se se desactiva, non verás cando os demais visualizan a túa historia.</string>

    <!-- NewStoryItem -->
    <string name="NewStoryItem__new_story">Nova historia</string>

    <!-- GroupStorySettingsFragment -->
    <!-- Section header for who can view a group story -->
    <string name="GroupStorySettingsFragment__who_can_view_this_story">Quen pode ver esta historia</string>
    <!-- Explanation of who can view a group story -->
    <string name="GroupStorySettingsFragment__members_of_the_group_s">"Os membros do grupo «%1$s» poden ver e responder a esta historia. Podes actualizar a lista de membros desta conversa no grupo."</string>
    <!-- Preference label for removing this group story -->
    <string name="GroupStorySettingsFragment__remove_group_story">Eliminar historia do grupo</string>

    <!-- Generic title for overflow menus -->
    <string name="OverflowMenu__overflow_menu">Menú emerxente</string>

    <!-- SMS Export Service -->
    <!-- Displayed in the notification while export is running -->
    <string name="SignalSmsExportService__exporting_messages">Exportando mensaxes…</string>
    <!-- Displayed in the notification title when export completes -->
    <string name="SignalSmsExportService__signal_sms_export_complete">Exportación completa das mensaxes SMS de Signal</string>
    <!-- Displayed in the notification message when export completes -->
    <string name="SignalSmsExportService__tap_to_return_to_signal">Preme para volver a Signal</string>

    <!-- ExportYourSmsMessagesFragment -->
    <!-- Title of the screen -->
    <string name="ExportYourSmsMessagesFragment__export_your_sms_messages">Exporta as túas mensaxes SMS</string>
    <!-- Message of the screen -->
    <string name="ExportYourSmsMessagesFragment__you_can_export_your_sms_messages_to_your_phones_sms_database_and_youll_have_the_option_to_keep_or_remove_them_from_signal">Podes exportar as túas mensaxes SMS á base de datos de SMS do teu teléfono e terás a opción de gardalas ou eliminalas de Signal. Isto permite que outras aplicacións de SMS do teu teléfono poidan importalas. Isto non crea un ficheiro do teu historial de SMS que se poida compartir.</string>
    <!-- Button label to begin export -->
    <string name="ExportYourSmsMessagesFragment__continue">Continuar</string>

    <!-- ExportingSmsMessagesFragment -->
    <!-- Title of the screen -->
    <string name="ExportingSmsMessagesFragment__exporting_sms_messages">Exportando as mensaxes SMS</string>
    <!-- Message of the screen when exporting sms messages -->
    <string name="ExportingSmsMessagesFragment__this_may_take_awhile">Isto pode tardar un intre</string>
    <!-- Progress indicator for export -->
    <plurals name="ExportingSmsMessagesFragment__exporting_d_of_d">
        <item quantity="one">Exportando %1$d de %2$d…</item>
        <item quantity="other">Exportando %1$d de %2$d…</item>
    </plurals>
    <!-- Alert dialog title shown when we think a user may not have enough local storage available to export sms messages -->
    <string name="ExportingSmsMessagesFragment__you_may_not_have_enough_disk_space">Pode que non teñas espazo suficiente</string>
    <!-- Alert dialog message shown when we think a user may not have enough local storage available to export sms messages, placeholder is the file size, e.g., 128kB -->
    <string name="ExportingSmsMessagesFragment__you_need_approximately_s_to_export_your_messages_ensure_you_have_enough_space_before_continuing">Necesitas aproximadamente %1$s para exportar as mensaxes, asegúrate de ter espazo suficiente antes de continuar.</string>
    <!-- Alert dialog button to continue with exporting sms after seeing the lack of storage warning -->
    <string name="ExportingSmsMessagesFragment__continue_anyway">Continuar igualmente</string>
    <!-- Dialog text shown when Signal isn\'t granted the sms permission needed to export messages, different than being selected as the sms app -->
    <string name="ExportingSmsMessagesFragment__signal_needs_the_sms_permission_to_be_able_to_export_your_sms_messages">Signal necesita permiso para acceder ás mensaxes SMS e así poder exportalas.</string>

    <!-- ChooseANewDefaultSmsAppFragment -->
    <!-- Title of the screen -->
    <string name="ChooseANewDefaultSmsAppFragment__choose_a_new">Escolle unha nova aplicación de SMS predeterminada</string>
    <!-- Button label to launch picker -->
    <string name="ChooseANewDefaultSmsAppFragment__continue">Continuar</string>
    <!-- Button label for when done with changing default SMS app -->
    <string name="ChooseANewDefaultSmsAppFragment__done">Feito</string>
    <!-- First step number/bullet for choose new default sms app instructions -->
    <string name="ChooseANewDefaultSmsAppFragment__bullet_1">1</string>
    <!-- Second step number/bullet for choose new default sms app instructions -->
    <string name="ChooseANewDefaultSmsAppFragment__bullet_2">2</string>
    <!-- Third step number/bullet for choose new default sms app instructions -->
    <string name="ChooseANewDefaultSmsAppFragment__bullet_3">3</string>
    <!-- Fourth step number/bullet for choose new default sms app instructions -->
    <string name="ChooseANewDefaultSmsAppFragment__bullet_4">4</string>
    <!-- Instruction step for choosing a new default sms app -->
    <string name="ChooseANewDefaultSmsAppFragment__tap_continue_to_open_the_defaults_apps_screen_in_settings">Preme «Continuar» para abrir a sección de «Aplicacións predeterminadas» na Configuración</string>
    <!-- Instruction step for choosing a new default sms app -->
    <string name="ChooseANewDefaultSmsAppFragment__select_sms_app_from_the_list">Elixe «Aplicación SMS» da lista</string>
    <!-- Instruction step for choosing a new default sms app -->
    <string name="ChooseANewDefaultSmsAppFragment__choose_another_app_to_use_for_sms_messaging">Elixe outra aplicación para enviar e recibir mensaxes SMS</string>
    <!-- Instruction step for choosing a new default sms app -->
    <string name="ChooseANewDefaultSmsAppFragment__return_to_signal">Volve a Signal</string>
    <!-- Instruction step for choosing a new default sms app -->
    <string name="ChooseANewDefaultSmsAppFragment__open_your_phones_settings_app">Abre a aplicación de configuración do teu teléfono</string>
    <!-- Instruction step for choosing a new default sms app -->
    <string name="ChooseANewDefaultSmsAppFragment__navigate_to_apps_default_apps_sms_app">Vai a «Aplicacións» &gt; «Aplicacións predeterminadas» &gt; «Aplicación SMS»</string>

    <!-- RemoveSmsMessagesDialogFragment -->
    <!-- Action button to keep messages -->
    <string name="RemoveSmsMessagesDialogFragment__keep_messages">Manter as mensaxes</string>
    <!-- Action button to remove messages -->
    <string name="RemoveSmsMessagesDialogFragment__remove_messages">Eliminar mensaxes</string>
    <!-- Title of dialog -->
    <string name="RemoveSmsMessagesDialogFragment__remove_sms_messages">Eliminar as mensaxes SMS de Signal?</string>
    <!-- Message of dialog -->
    <string name="RemoveSmsMessagesDialogFragment__you_can_now_remove_sms_messages_from_signal">Agora podes eliminar as mensaxes SMS de Signal para liberar espazo de almacenamento. Seguirán a estar dispoñibles para outras aplicacións de SMS no teu teléfono aínda que as elimines.</string>

    <!-- ReExportSmsMessagesDialogFragment -->
    <!-- Action button to re-export messages -->
    <string name="ReExportSmsMessagesDialogFragment__continue">Continuar</string>
    <!-- Action button to cancel re-export process -->
    <string name="ReExportSmsMessagesDialogFragment__cancel">Cancelar</string>
    <!-- Title of dialog -->
    <string name="ReExportSmsMessagesDialogFragment__export_sms_again">Exportar SMS de novo?</string>
    <!-- Message of dialog -->
    <string name="ReExportSmsMessagesDialogFragment__you_already_exported_your_sms_messages">Xa exportaches as túas mensaxes SMS.\nAVISO: se continúas, pode que teñas mensaxes duplicadas.</string>

    <!-- SetSignalAsDefaultSmsAppFragment -->
    <!-- Title of the screen -->
    <string name="SetSignalAsDefaultSmsAppFragment__set_signal_as_the_default_sms_app">Configura Signal como aplicación predeterminada de SMS</string>
    <!-- Message of the screen -->
    <string name="SetSignalAsDefaultSmsAppFragment__to_export_your_sms_messages">Para exportar as túas mensaxes SMS, é preciso configurar Signal como aplicación predeterminada de SMS.</string>
    <!-- Button label to start export -->
    <string name="SetSignalAsDefaultSmsAppFragment__next">Seguinte</string>

    <!-- BackupSchedulePermission Megaphone -->
    <!-- The title on an alert window that explains to the user that we are unable to backup their messages -->
    <string name="BackupSchedulePermissionMegaphone__cant_back_up_chats">Non se poden facer copias de seguranza das conversas</string>
    <!-- The body text of an alert window that tells the user that we are unable to backup their messages -->
    <string name="BackupSchedulePermissionMegaphone__your_chats_are_no_longer_being_automatically_backed_up">Xa non se crea unha copia de seguranza automática para as túas conversas.</string>
    <!-- The text on a button in an alert window that, when clicked, will take the user to a screen to re-enable backups -->
    <string name="BackupSchedulePermissionMegaphone__back_up_chats">Crear copia de seguranza das conversas</string>
    <!-- The text on a button in an alert window that, when clicked, will take the user to a screen to re-enable backups -->
    <string name="BackupSchedulePermissionMegaphone__not_now">Agora non</string>
    <!-- Re-enable backup permission bottom sheet title -->
    <string name="BackupSchedulePermissionMegaphone__to_reenable_backups">Para volver activar as copias de seguranza:</string>
    <!-- Re-enable backups permission bottom sheet instruction 1 text -->
    <string name="BackupSchedulePermissionMegaphone__tap_the_go_to_settings_button_below">Preme no botón «Ir a configuración» de máis abaixo</string>
    <!-- Re-enable backups permission bottom sheet instruction 2 text -->
    <string name="BackupSchedulePermissionMegaphone__turn_on_allow_settings_alarms_and_reminders">Activa «Permitir alarmas e recordatorios».</string>
    <!-- Re-enable backups permission bottom sheet call to action button to open settings -->
    <string name="BackupSchedulePermissionMegaphone__go_to_settings">Ir a Configuración</string>

    <!-- SmsExportMegaphoneActivity -->
    <!-- Phase 2 title of full screen megaphone indicating sms will no longer be supported in the near future -->
    <string name="SmsExportMegaphoneActivity__signal_will_no_longer_support_sms">Signal non admitirá mensaxes SMS</string>
    <!-- Phase 3 title of full screen megaphone indicating sms is longer supported  -->
    <string name="SmsExportMegaphoneActivity__signal_no_longer_supports_sms">Signal xa non admite mensaxes SMS</string>
    <!-- Phase 2 message describing that sms is going away soon -->
    <string name="SmsExportMegaphoneActivity__signal_will_soon_remove_support_for_sending_sms_messages">Signal eliminará moi pronto a función de mensaxes SMS porque o foco central desta aplicación é unha mensaxería encriptada de extremo a extremo e unha alta privacidade, cousa que non é posible coas mensaxes SMS. Isto permitiranos mellorar a experiencia xeral de Signal.</string>
    <!-- Phase 3 message describing that sms has gone away -->
    <string name="SmsExportMegaphoneActivity__signal_has_removed_support_for_sending_sms_messages">Signal eliminou a función de mensaxes SMS porque o foco central desta aplicación é unha mensaxería encriptada de extremo a extremo e unha alta privacidade, cousa que non é posible coas mensaxes SMS. Isto permitiranos mellorar a experiencia xeral de Signal.</string>
    <!-- The text on a button in a popup that, when clicked, will take the user to a screen to export their SMS messages -->
    <string name="SmsExportMegaphoneActivity__export_sms">Exportar mensaxes SMS</string>
    <!-- The text on a button in a popup that, when clicked, will dismiss the popup and schedule the prompt to occur at a later time. -->
    <string name="SmsExportMegaphoneActivity__remind_me_later">Lembrarmo máis tarde</string>
    <!-- The text on a button in a popup that, when clicked, will navigate the user to a web article on SMS removal -->
    <string name="SmsExportMegaphoneActivity__learn_more">Máis información</string>

    <!-- Phase 1 Small megaphone title indicating sms is going away -->
    <string name="SmsExportMegaphone__sms_support_going_away">Rematará a compatibilidade coas mensaxes SMS</string>
    <!-- Phase 1 small megaphone description indicating sms is going away -->
    <string name="SmsExportMegaphone__dont_worry_encrypted_signal_messages_will_continue_to_work">Non te preocupes, as mensaxes encriptadas de Signal seguen funcionando.</string>
    <!-- Phase 1 small megaphone button that takes the user to the sms export flow -->
    <string name="SmsExportMegaphone__continue">Continuar</string>
    <!-- Title for screen shown after sms export has completed -->
    <string name="ExportSmsCompleteFragment__export_complete">Exportación completa</string>
    <!-- Button to continue to next screen -->
    <string name="ExportSmsCompleteFragment__next">Seguinte</string>
    <!-- Message showing summary of sms export counts -->
    <plurals name="ExportSmsCompleteFragment__d_of_d_messages_exported">
        <item quantity="one">%1$d de %2$d mensaxe exportada</item>
        <item quantity="other">%1$d de %2$d mensaxes exportadas</item>
    </plurals>

    <!-- Title of screen shown when some sms messages did not export -->
    <string name="ExportSmsPartiallyComplete__export_partially_complete">Exportación case completa</string>
    <!-- Debug step 1 on screen shown when some sms messages did not export -->
    <string name="ExportSmsPartiallyComplete__ensure_you_have_an_additional_s_free_on_your_phone_to_export_your_messages">Asegúrate de que tes %1$s de espazo adicional no teu teléfono para exportar as túas mensaxes</string>
    <!-- Debug step 2 on screen shown when some sms messages dit not export -->
    <string name="ExportSmsPartiallyComplete__retry_export_which_will_only_retry_messages_that_have_not_yet_been_exported">Intentar exportar de novo, mais só se tentará nas mensaxes que aínda non se exportaron</string>
    <!-- Partial sentence for Debug step 3 on screen shown when some sms messages did not export, is combined with \'contact us\' -->
    <string name="ExportSmsPartiallyComplete__if_the_problem_persists">Se o problema persiste, </string>
    <!-- Partial sentence for deubg step 3 on screen shown when some sms messages did not export, combined with \'If the problem persists\', link text to open contact support view -->
    <string name="ExportSmsPartiallyComplete__contact_us">Contacto</string>
    <!-- Button text to retry sms export -->
    <string name="ExportSmsPartiallyComplete__retry">Tentar de novo</string>
    <!-- Button text to continue sms export flow and not retry failed message exports -->
    <string name="ExportSmsPartiallyComplete__continue_anyway">Continuar igualmente</string>
    <!-- Title of screen shown when all sms messages failed to export -->
    <string name="ExportSmsFullError__error_exporting_sms_messages">Erro ao exportar as mensaxes SMS</string>
    <!-- Helper text shown when all sms messages failed to export -->
    <string name="ExportSmsFullError__please_try_again_if_the_problem_persists">Inténtao de novo. Se o problema persiste, </string>


    <!-- DonateToSignalFragment -->
    <!-- Title below avatar -->
    <string name="DonateToSignalFragment__privacy_over_profit">A privacidade por riba do diñeiro</string>
    <!-- Continue button label -->
    <string name="DonateToSignalFragment__continue">Continuar</string>
    <!-- Description below title -->
    <string name="DonateToSignalFragment__private_messaging">Mensaxería privada que existe grazas a ti. Sen anuncios, sen rastrexadores, sen compromiso. Doa agora para apoiar a Signal.</string>
    <!-- Donation pill toggle monthly text -->
    <string name="DonationPillToggle__monthly">Mensualmente</string>
    <!-- Donation pill toggle one-time text -->
    <string name="DonationPillToggle__one_time">Puntual</string>

    <!-- GatewaySelectorBottomSheet -->
    <!-- Sheet title when subscribing -->
    <string name="GatewaySelectorBottomSheet__donate_s_month_to_signal">Doar %1$s/mes a Signal</string>
    <!-- Sheet summary when subscribing -->
    <string name="GatewaySelectorBottomSheet__get_a_s_badge">Consegue a insignia %1$s</string>
    <!-- Sheet title when giving a one-time donation -->
    <string name="GatewaySelectorBottomSheet__donate_s_to_signal">Doar %1$s a Signal</string>
    <!-- Sheet summary when giving a one-time donation -->
    <plurals name="GatewaySelectorBottomSheet__get_a_s_badge_for_d_days">
        <item quantity="one">Consegue a insignia %1$s durante %2$d día</item>
        <item quantity="other">Consegue a insignia %1$s durante %2$d días</item>
    </plurals>
    <!-- Button label for paying with a credit card -->
    <string name="GatewaySelectorBottomSheet__credit_or_debit_card">Tarxeta de débito ou crédito</string>
    <!-- Sheet summary when giving donating for a friend -->
    <string name="GatewaySelectorBottomSheet__donate_for_a_friend">Doar en nome dun amigo</string>

    <!-- StripePaymentInProgressFragment -->
    <string name="StripePaymentInProgressFragment__cancelling">Cancelando…</string>

    <!-- The title of a bottom sheet dialog that tells the user we temporarily can\'t process their contacts. -->
    <string name="CdsTemporaryErrorBottomSheet_title">Procesáronse demasiados contactos</string>
    <!-- The first part of the body text in a bottom sheet dialog that tells the user we temporarily can\'t process their contacts. The placeholder represents the number of days the user will have to wait until they can again. -->
    <plurals name="CdsTemporaryErrorBottomSheet_body1">
        <item quantity="one">Tentaranse procesar de novo os teus contactos en %1$d día.</item>
        <item quantity="other">Tentaranse procesar de novo os teus contactos en %1$d días.</item>
    </plurals>
    <!-- The second part of the body text in a bottom sheet dialog that advises the user to remove contacts from their phone to fix the issue. -->
    <string name="CdsTemporaryErrorBottomSheet_body2">Para solucionar este erro máis rápido, considera eliminar contactos ou contas do teu teléfono que sincronizan moitos contactos.</string>
    <!-- A button label in a bottom sheet that will navigate the user to their contacts settings. -->
    <!-- A toast that will be shown if we are unable to open the user\'s default contacts app. -->

    <!-- The title of a bottom sheet dialog that tells the user we can\'t process their contacts. -->
    <string name="CdsPermanentErrorBottomSheet_title">Non se poden procesar os teus contactos</string>
    <!-- The first part of the body text in a bottom sheet dialog that tells the user we can\'t process their contacts. -->
    <string name="CdsPermanentErrorBottomSheet_body">O número de contactos no teu teléfono supera o límite que Signal pode procesar. Para atopar contactos en Signal, considera eliminar contactos ou contas do teu teléfono que sincronizan moitos contactos.</string>
    <!-- The first part of the body text in a bottom sheet dialog that tells the user we can\'t process their contacts. -->
    <string name="CdsPermanentErrorBottomSheet_learn_more">Máis información</string>
    <!-- A button label in a bottom sheet that will navigate the user to their contacts settings. -->
    <string name="CdsPermanentErrorBottomSheet_contacts_button">Abrir contactos</string>
    <!-- A toast that will be shown if we are unable to open the user\'s default contacts app. -->
    <string name="CdsPermanentErrorBottomSheet_no_contacts_toast">Non se atopou unha aplicación de contactos</string>

    <!-- PaymentMessageView -->
    <!-- In-chat conversation message shown when you sent a payment to another person, placeholder is the other person name -->
    <string name="PaymentMessageView_you_sent_s">Enviaches a %1$s</string>
    <!-- In-chat conversation message shown when another person sent a payment to you, placeholder is the other person name -->
    <string name="PaymentMessageView_s_sent_you">Recibiches de %1$s</string>

    <!-- YourInformationIsPrivateBottomSheet -->
    <string name="YourInformationIsPrivateBottomSheet__your_information_is_private">A túa información é completamente privada</string>
    <string name="YourInformationIsPrivateBottomSheet__signal_does_not_collect">Signal non recolle nin almacena a túa información persoal cando realizas unha doazón.</string>
    <string name="YourInformationIsPrivateBottomSheet__we_use_stripe">Empregamos Stripe como procesador de pagamentos para recibir as doazóns. Non temos acceso, non almacenamos nin gardamos a información que lles proporcionas.</string>
    <string name="YourInformationIsPrivateBottomSheet__signal_does_not_and_cannot">Signal non pode conectar a túa doazón coa túa conta de Signal.</string>
    <string name="YourInformationIsPrivateBottomSheet__thank_you">Grazas polo teu apoio!</string>

    <!-- GroupStoryEducationSheet -->
    <!-- Displayed as the title of the education bottom sheet -->
    <string name="GroupStoryEducationSheet__introducing_group_stories">Presentamos as historias de grupo!</string>
    <!-- Line item on the sheet explaining group stories -->
    <string name="GroupStoryEducationSheet__share_story_updates_to">Comparte as túas historias nos grupos nos que estás.</string>
    <!-- Line item on the sheet explaining that anyone in the group can share to group stories -->
    <string name="GroupStoryEducationSheet__anyone_in_the_group">Calquera do grupo pode unirse ás historias.</string>
    <!-- Line item on the sheet explaining that anyone in the group can view replies -->
    <string name="GroupStoryEducationSheet__all_group_chat_members">Todos os membros do grupo poden ver as respostas da historia.</string>
    <!-- Button label to dismiss sheet -->
    <string name="GroupStoryEducationSheet__next">Seguinte</string>
    <string name="Registration_country_code_entry_hint">+0</string>

    <!-- PaypalCompleteOrderBottomSheet -->
    <string name="PaypalCompleteOrderBottomSheet__donate">Doar</string>
    <string name="PaypalCompleteOrderBottomSheet__payment">Pagamento</string>

    <!-- ChatFilter -->
    <!-- Displayed in a pill at the top of the chat list when it is filtered by unread messages -->
    <string name="ChatFilter__filtered_by_unread">Filtrar por sen ler</string>
    <!-- Displayed underneath the filter circle at the top of the chat list when the user pulls at a very low velocity -->
    <string name="ChatFilter__pull_to_filter">Arrastrar para filtrar</string>
    <!-- Displayed in the "clear filter" item in the chat feed if the user opened the filter from the overflow menu -->
    <string name="ChatFilter__tip_pull_down">Consello: arrastra cara abaixo da lista de conversas para filtrar</string>

    <!-- Title for screen describing that sms support is going to be removed soon -->
    <string name="SmsRemoval_title_going_away">Rematará a compatibilidade coas mensaxes SMS</string>
    <!-- Bullet point message shown on describing screen as first bullet why sms is being removed, placeholder with be date of removal (e.g., March 21st) -->
    <string name="SmsRemoval_info_bullet_1_s">As mensaxes SMS desaparecerán pronto da aplicación de Signal e deixarán de ser compatibles o %1$s.</string>
    <!-- Bullet point message shown on describing screen as second bullet why sms is being removed -->
    <string name="SmsRemoval_info_bullet_2">As mensaxes de SMS son diferentes das mensaxes de Signal. <b>Isto non afectará as mensaxes encriptadas de Signal, que seguirán a funcionar.</b></string>
    <!-- Bullet point message shown on describing screen as third bullet why sms is being removed -->
    <string name="SmsRemoval_info_bullet_3">Podes exportar as túas mensaxes SMS e elixir unha nova app de SMS.</string>
    <!-- Bullet point message shown on describing screen as first bullet variant why sms is being removed when user is locked out of sms -->
    <string name="SmsRemoval_info_bullet_1_phase_3">Signal eliminou a compatibilidade para enviar mensaxes SMS.</string>
    <!-- Button label on sms removal info/megaphone to start the export SMS flow -->
    <string name="SmsRemoval_export_sms">Exportar mensaxes SMS</string>

    <!-- Set up your username megaphone -->
    <!-- Displayed as a title on a megaphone which prompts user to set up a username -->
    <string name="SetUpYourUsername__set_up_your_signal_username">Configura o teu nome de usuario de Signal</string>
    <!-- Displayed as a description on a megaphone which prompts user to set up a username -->
    <string name="SetUpYourUsername__usernames_let_others">Os nomes de usuario permiten que outras persoas che envíen mensaxes sen necesidade do teu número de teléfono</string>
    <!-- Displayed as an action on a megaphone which prompts user to set up a username -->
    <string name="SetUpYourUsername__not_now">Agora non</string>
    <!-- Displayed as an action on a megaphone which prompts user to set up a username -->
    <string name="SetUpYourUsername__continue">Continuar</string>

    <!-- Text Formatting -->
    <!-- Popup menu label for applying bold style -->
    <string name="TextFormatting_bold">Grosa</string>
    <!-- Popup menu label for applying italic style -->
    <string name="TextFormatting_italic">Cursiva</string>
    <!-- Popup menu label for applying strikethrough style -->
    <string name="TextFormatting_strikethrough">Riscada</string>
    <!-- Popup menu label for applying monospace font style -->
    <string name="TextFormatting_monospace">Monoespazada</string>

    <!-- UsernameEducationFragment -->
    <!-- Continue button which takes the user to the add a username screen -->
    <string name="UsernameEducationFragment__continue">Continuar</string>
    <!-- Displayed as a title on the username education screen -->
    <string name="UsernameEducationFragment__set_up_your_signal_username">Configura o teu nome de usuario de Signal</string>

    <!-- Username edit dialog -->
    <!-- Option to open username editor displayed as a list item in a dialog -->
    <string name="UsernameEditDialog__edit_username">Editar nome de usuario</string>
    <!-- Option to delete username displayed as a list item in a dialog -->
    <string name="UsernameEditDialog__delete_username">Borrar nome de usuario</string>

    <!-- Time duration picker -->
    <!-- Shown in a time duration picker for selecting duration in hours and minutes, label shown after the user input value for hour, e.g., 12h -->
    <string name="TimeDurationPickerDialog_single_letter_hour_abbreviation">h</string>
    <!-- Shown in a time duration picker for selecting duration in hours and minutes, label shown after the user input value for minute, e.g., 24m -->
    <string name="TimeDurationPickerDialog_single_letter_minute_abbreviation">min</string>
    <!-- Shown in a time duration picker for selecting duration in hours and minutes, label for button that will apply the setting -->
    <string name="TimeDurationPickerDialog_positive_button">Fixar</string>
    <!-- Shown in a time duration picker for selecting duration in hours and minutes, helper text indicating minimum allowable duration -->
    <string name="TimeDurationPickerDialog_minimum_duration_warning">O tempo mínimo antes de que a pantalla se bloquee é de 1 minuto.</string>

    <!-- EOF -->
</resources><|MERGE_RESOLUTION|>--- conflicted
+++ resolved
@@ -1804,12 +1804,8 @@
     <string name="RegistrationActivity_unable_to_connect_to_service">Non é posible contactar co servizo. Comproba a túa conexión de rede e téntao de novo.</string>
     <string name="RegistrationActivity_non_standard_number_format">Número con formato non-estándar</string>
     <string name="RegistrationActivity_the_number_you_entered_appears_to_be_a_non_standard">O número escrito (%1$s) non semella estar nun formato estándar.\n\nSerá máis ben %2$s?</string>
-<<<<<<< HEAD
     <string name="RegistrationActivity_signal_android_phone_number_format">Molly para Android - Formato de número de teléfono</string>
-=======
-    <string name="RegistrationActivity_signal_android_phone_number_format">Signal para Android - Formato de número de teléfono</string>
     <!--    Small "toast" notification to the user confirming that they have requested a new code via voice call.-->
->>>>>>> f3c6f2e3
     <string name="RegistrationActivity_call_requested">Chamada solicitada</string>
     <!--    Small "toast" notification to the user confirming that they have requested a new code via SMS.-->
     <string name="RegistrationActivity_sms_requested">Solicitouse unha SMS</string>
@@ -3473,15 +3469,15 @@
     <!-- Phone number heading displayed as a screen title -->
     <string name="preferences_app_protection__phone_number">Número de teléfono</string>
     <!-- Subtext below option to launch into phone number privacy settings screen -->
-    <string name="preferences_app_protection__choose_who_can_see">Escolle quen pode ver o teu número de teléfono e quen pode contactar contigo en Signal con el.</string>
+    <string name="preferences_app_protection__choose_who_can_see">Escolle quen pode ver o teu número de teléfono e quen pode contactar contigo en Molly con el.</string>
     <!-- Section title above two radio buttons for enabling and disabling phone number display -->
     <string name="PhoneNumberPrivacySettingsFragment__who_can_see_my_number">Quen pode ver o meu número de teléfono</string>
     <!-- Subtext below radio buttons when who can see my number is set to nobody -->
-    <string name="PhoneNumberPrivacySettingsFragment__nobody_will_see">Ninguén poderá ver o teu número de teléfono en Signal</string>
+    <string name="PhoneNumberPrivacySettingsFragment__nobody_will_see">Ninguén poderá ver o teu número de teléfono en Molly</string>
     <!-- Section title above two radio buttons for enabling and disabling whether users can find me by my phone number  -->
     <string name="PhoneNumberPrivacySettingsFragment__who_can_find_me_by_number">Quen me pode atopar polo meu número</string>
     <!-- Subtext below radio buttons when who can see my number is set to everyone -->
-    <string name="PhoneNumberPrivacySettingsFragment__your_phone_number">Poderán ver o teu número de teléfono as persoas ou grupos aos que envíes mensaxes. As persoas que teñan o teu número na súa lista de contactos tamén o poderán ver en Signal.</string>
+    <string name="PhoneNumberPrivacySettingsFragment__your_phone_number">Poderán ver o teu número de teléfono as persoas ou grupos aos que envíes mensaxes. As persoas que teñan o teu número na súa lista de contactos tamén o poderán ver en Molly.</string>
     <string name="PhoneNumberPrivacy_everyone">Todos</string>
     <string name="PhoneNumberPrivacy_my_contacts">Os meus contactos</string>
     <string name="PhoneNumberPrivacy_nobody">Ninguén</string>
