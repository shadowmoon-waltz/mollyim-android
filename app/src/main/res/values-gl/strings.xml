<?xml version="1.0" encoding="UTF-8"?>
<!-- smartling.instruction_comments_enabled = on -->
<resources>
<<<<<<< HEAD
    <!-- <string name="app_name" translatable="false">Signal</string> -->

    <string name="install_url" translatable="false">https://signal.org/install</string>
    <string name="donate_url" translatable="false">https://signal.org/donate</string>
    <string name="backup_support_url" translatable="false">https://support.signal.org/hc/articles/360007059752</string>
    <string name="transfer_support_url" translatable="false">https://support.signal.org/hc/articles/360007059752</string>
    <string name="support_center_url" translatable="false">https://support.signal.org/</string>
    <string name="terms_and_privacy_policy_url" translatable="false">https://signal.org/legal</string>
    <string name="sustainer_boost_and_badges" translatable="false">https://support.signal.org/hc/articles/4408365318426</string>
    <string name="google_pay_url" translatable="false">https://pay.google.com</string>
    <string name="donation_decline_code_error_url" translatable="false">https://support.signal.org/hc/articles/4408365318426#errors</string>
    <string name="sms_export_url" translatable="false">https://support.signal.org/hc/articles/360007321171</string>
    <string name="signal_me_username_url" translatable="false">https://signal.me/#u/%1$s</string>
    <string name="signal_me_username_url_no_scheme" translatable="false">signal.me/#u/%1$s</string>
=======
  <!-- Removed by excludeNonTranslatables <string name="app_name" translatable="false">Signal</string> -->

  <!-- Removed by excludeNonTranslatables <string name="install_url" translatable="false">https://signal.org/install</string> -->
  <!-- Removed by excludeNonTranslatables <string name="donate_url" translatable="false">https://signal.org/donate</string> -->
  <!-- Removed by excludeNonTranslatables <string name="backup_support_url" translatable="false">https://support.signal.org/hc/articles/360007059752</string> -->
  <!-- Removed by excludeNonTranslatables <string name="transfer_support_url" translatable="false">https://support.signal.org/hc/articles/360007059752</string> -->
  <!-- Removed by excludeNonTranslatables <string name="support_center_url" translatable="false">https://support.signal.org/</string> -->
  <!-- Removed by excludeNonTranslatables <string name="terms_and_privacy_policy_url" translatable="false">https://signal.org/legal</string> -->
  <!-- Removed by excludeNonTranslatables <string name="google_pay_url" translatable="false">https://pay.google.com</string> -->
  <!-- Removed by excludeNonTranslatables <string name="donation_decline_code_error_url" translatable="false">https://support.signal.org/hc/articles/4408365318426#errors</string> -->
  <!-- Removed by excludeNonTranslatables <string name="sms_export_url" translatable="false">https://support.signal.org/hc/articles/360007321171</string> -->
  <!-- Removed by excludeNonTranslatables <string name="signal_me_username_url" translatable="false">https://signal.me/#u/%1$s</string> -->
  <!-- Removed by excludeNonTranslatables <string name="signal_me_username_url_no_scheme" translatable="false">signal.me/#u/%1$s</string> -->
>>>>>>> cb0e7ade

    <string name="yes">Si</string>
    <string name="no">Non</string>
    <string name="delete">Borrar</string>
    <string name="please_wait">Por favor, agarda…</string>
    <string name="save">Gardar</string>
    <string name="note_to_self">Notificacións propias</string>

    <!-- AlbumThumbnailView -->
  <!-- Removed by excludeNonTranslatables <string name="AlbumThumbnailView_plus" translatable="false">\+%d</string> -->

    <!-- ApplicationMigrationActivity -->
    <string name="ApplicationMigrationActivity__signal_is_updating">Molly está actualizándose…</string>

    <!-- ApplicationPreferencesActivity -->
    <string name="ApplicationPreferenceActivity_you_havent_set_a_passphrase_yet">Aínda non estableceches unha frase de acceso!</string>
    <string name="ApplicationPreferencesActivity_disable_passphrase">Desactivar frase de acceso?</string>
    <string name="ApplicationPreferencesActivity_this_will_permanently_unlock_signal_and_message_notifications">Isto desbloqueará de xeito permanente Molly e as notificacións de mensaxes.</string>
    <string name="ApplicationPreferencesActivity_disable">Desactivar</string>
<<<<<<< HEAD
    <string name="ApplicationPreferencesActivity_unregistering">Anulando o rexistro</string>
    <string name="ApplicationPreferencesActivity_unregistering_from_signal_messages_and_calls">Anulando o rexistro de mensaxes e chamadas de Molly…</string>
    <string name="ApplicationPreferencesActivity_disable_signal_messages_and_calls">Desactivar as mensaxes e chamadas en Molly?</string>
    <string name="ApplicationPreferencesActivity_disable_signal_messages_and_calls_by_unregistering">Desactiva as mensaxes e chamadas en Molly anulando o rexistro no servidor. Necesitarás volver rexistrar o teu número en caso de querer usalo de novo.</string>
=======
    <string name="ApplicationPreferencesActivity_disable_signal_messages_and_calls">Desactivar as mensaxes e chamadas en Signal?</string>
    <string name="ApplicationPreferencesActivity_disable_signal_messages_and_calls_by_unregistering">Desactiva as mensaxes e chamadas en Signal anulando o rexistro no servidor. Necesitarás volver rexistrar o teu número en caso de querer usalo de novo.</string>
>>>>>>> cb0e7ade
    <string name="ApplicationPreferencesActivity_error_connecting_to_server">Erro ao se conectar ao servidor!</string>
    <string name="ApplicationPreferencesActivity_pins_are_required_for_registration_lock">PINs requírense para o bloqueo do rexistro. Para desactivar PINs, primeiro desactiva o bloqueo do rexistro.</string>
    <string name="ApplicationPreferencesActivity_pin_created">PIN establecido.</string>
    <string name="ApplicationPreferencesActivity_pin_disabled">PIN desactivado.</string>
    <string name="ApplicationPreferencesActivity_record_payments_recovery_phrase">Gardar frase de recuperación de pagamento.</string>
    <string name="ApplicationPreferencesActivity_record_phrase">Gardar frase.</string>
    <string name="ApplicationPreferencesActivity_before_you_can_disable_your_pin">Antes de poder desactivar o PIN, tes que gardar a túa frase de recuperación de pagamentos para asegurarte de que podes recuperar a conta de pagamentos.</string>

    <!-- NumericKeyboardView -->
  <!-- Removed by excludeNonTranslatables <string name="NumericKeyboardView__1" translatable="false">1</string> -->
  <!-- Removed by excludeNonTranslatables <string name="NumericKeyboardView__2" translatable="false">2</string> -->
  <!-- Removed by excludeNonTranslatables <string name="NumericKeyboardView__3" translatable="false">3</string> -->
  <!-- Removed by excludeNonTranslatables <string name="NumericKeyboardView__4" translatable="false">4</string> -->
  <!-- Removed by excludeNonTranslatables <string name="NumericKeyboardView__5" translatable="false">5</string> -->
  <!-- Removed by excludeNonTranslatables <string name="NumericKeyboardView__6" translatable="false">6</string> -->
  <!-- Removed by excludeNonTranslatables <string name="NumericKeyboardView__7" translatable="false">7</string> -->
  <!-- Removed by excludeNonTranslatables <string name="NumericKeyboardView__8" translatable="false">8</string> -->
  <!-- Removed by excludeNonTranslatables <string name="NumericKeyboardView__9" translatable="false">9</string> -->
  <!-- Removed by excludeNonTranslatables <string name="NumericKeyboardView__0" translatable="false">0</string> -->
    <!-- Back button on numeric keyboard -->
    <string name="NumericKeyboardView__backspace">Retroceder</string>

    <!-- DraftDatabase -->
    <string name="DraftDatabase_Draft_image_snippet">(imaxe)</string>
    <string name="DraftDatabase_Draft_audio_snippet">(son)</string>
    <string name="DraftDatabase_Draft_video_snippet">(vídeo)</string>
    <string name="DraftDatabase_Draft_location_snippet">(localización)</string>
    <string name="DraftDatabase_Draft_quote_snippet">(resposta)</string>
    <string name="DraftDatabase_Draft_voice_note">(Mensaxe de voz)</string>

    <!-- AttachmentKeyboard -->
    <string name="AttachmentKeyboard_gallery">Galería</string>
    <string name="AttachmentKeyboard_file">Ficheiro</string>
    <string name="AttachmentKeyboard_contact">Contacto</string>
    <string name="AttachmentKeyboard_location">Localización</string>
    <string name="AttachmentKeyboard_Signal_needs_permission_to_show_your_photos_and_videos">Molly necesita permiso para mostrar as túas fotografías e vídeos.</string>
    <string name="AttachmentKeyboard_give_access">Permitir</string>
    <string name="AttachmentKeyboard_payment">Pagamento</string>

    <!-- AttachmentManager -->
    <string name="AttachmentManager_cant_open_media_selection">Non se atopa unha aplicación para seleccionar contido multimedia.</string>
    <string name="AttachmentManager_signal_requires_the_external_storage_permission_in_order_to_attach_photos_videos_or_audio">Molly require permiso de almacenamento para poder anexar fotografías, vídeos ou ficheiros de audio, pero este denegouse de forma permanente. Vai aos axustes da aplicación, selecciona «Permisos» e activa «Almacenamento».</string>
    <string name="AttachmentManager_signal_requires_contacts_permission_in_order_to_attach_contact_information">Molly require permiso para poder anexar información dos contactos, pero este denegouse de forma permanente. Vai a configuración da aplicación, selecciona «Permisos» e activa «Contactos».</string>
    <string name="AttachmentManager_signal_requires_location_information_in_order_to_attach_a_location">Molly require permiso para poder anexar a localización, pero este denegouse de forma permanente. Vai a configuración da aplicación, selecciona «Permisos» e activa «Localización».</string>
    <!-- Alert dialog title to show the recipient has not activated payments -->
    <string name="AttachmentManager__not_activated_payments">%1$s non activou os Pagamentos </string>
    <!-- Alert dialog description to send the recipient a request to activate payments -->
    <string name="AttachmentManager__request_to_activate_payments">Queres enviarlles unha invitación para activar os Pagamentos?</string>
    <!-- Alert dialog button to send request -->
    <string name="AttachmentManager__send_request">Enviar solicitude</string>
    <!-- Alert dialog button to cancel dialog -->
    <string name="AttachmentManager__cancel">Cancelar</string>

    <!-- AttachmentUploadJob -->
    <string name="AttachmentUploadJob_uploading_media">Subindo contido multimedia…</string>
    <string name="AttachmentUploadJob_compressing_video_start">Comprimindo video…</string>

    <!-- BackgroundMessageRetriever -->
    <string name="BackgroundMessageRetriever_checking_for_messages">Comprobando se hai mensaxes…</string>

    <!-- BlockedUsersActivity -->
    <string name="BlockedUsersActivity__blocked_users">Usuarios bloqueados</string>
    <string name="BlockedUsersActivity__add_blocked_user">Engadir usuario bloqueado</string>
    <string name="BlockedUsersActivity__blocked_users_will">Os usuarios bloqueados non poderán chamarte nin enviarche mensaxes.</string>
    <string name="BlockedUsersActivity__no_blocked_users">Sen usuarios bloqueados</string>
    <string name="BlockedUsersActivity__block_user">Bloquear usuario?</string>
    <string name="BlockedUserActivity__s_will_not_be_able_to">«%1$s» non te poderá chamar nin enviar mensaxes.</string>
    <string name="BlockedUsersActivity__block">Bloquear</string>

    <!-- CreditCardFragment -->
    <!-- Title of fragment detailing the donation amount for one-time donation, displayed above the credit card text fields -->
    <string name="CreditCardFragment__donation_amount_s">Importe da doazón: %1$s</string>
    <!-- Title of fragment detailing the donation amount for monthly donation, displayed above the credit card text fields -->
    <string name="CreditCardFragment__donation_amount_s_per_month">Importe da doazón: %1$s/mes</string>
    <!-- Explanation of how to fill in the form, displayed above the credit card text fields -->
    <!-- Explanation of how to fill in the form and a note about pii, displayed above the credit card text fields -->
    <string name="CreditCardFragment__enter_your_card_details">Insire os datos da túa tarxeta. Signal non recolle nin almacena a túa información persoal.</string>
    <!-- Displayed as a hint in the card number text field -->
    <string name="CreditCardFragment__card_number">Número de tarxeta</string>
    <!-- Displayed as a hint in the card expiry text field -->
    <string name="CreditCardFragment__mm_yy">MM/AA</string>
    <!-- Displayed as a hint in the card cvv text field -->
    <string name="CreditCardFragment__cvv">CVV</string>
    <!-- Error displayed under the card number text field when there is an invalid card number entered -->
    <string name="CreditCardFragment__invalid_card_number">Número de tarxeta non válido</string>
    <!-- Error displayed under the card expiry text field when the card is expired -->
    <string name="CreditCardFragment__card_has_expired">A tarxeta caducou</string>
    <!-- Error displayed under the card cvv text field when the cvv is too short -->
    <string name="CreditCardFragment__code_is_too_short">O código é demasiado curto</string>
    <!-- Error displayed under the card cvv text field when the cvv is too long -->
    <string name="CreditCardFragment__code_is_too_long">O código é demasiado longo</string>
    <!-- Error displayed under the card cvv text field when the cvv is invalid -->
    <string name="CreditCardFragment__invalid_code">Código non válido</string>
    <!-- Error displayed under the card expiry text field when the expiry month is invalid -->
    <string name="CreditCardFragment__invalid_month">Mes incorrecto</string>
    <!-- Error displayed under the card expiry text field when the expiry is missing the year -->
    <string name="CreditCardFragment__year_required">Ano obrigatorio</string>
    <!-- Error displayed under the card expiry text field when the expiry year is invalid -->
    <string name="CreditCardFragment__invalid_year">Ano incorrecto</string>
    <!-- Button label to confirm credit card input and proceed with payment -->
    <string name="CreditCardFragment__continue">Continuar</string>

    <!-- BlockUnblockDialog -->
    <string name="BlockUnblockDialog_block_and_leave_s">Bloquear e abandonar %1$s?</string>
    <string name="BlockUnblockDialog_block_s">Bloquear a %1$s?</string>
    <string name="BlockUnblockDialog_you_will_no_longer_receive_messages_or_updates">Non recibirás máis mensaxes ou actualizacións deste grupo, e os membros non poderán engadirte novamente ao grupo.</string>
    <string name="BlockUnblockDialog_group_members_wont_be_able_to_add_you">Os membros do grupo non poderán engadirte novamente ao grupo.</string>
    <string name="BlockUnblockDialog_group_members_will_be_able_to_add_you">Os membros do grupo poderán engadirte de novo.</string>
    <!-- Text that is shown when unblocking a Signal contact -->
    <string name="BlockUnblockDialog_you_will_be_able_to_call_and_message_each_other">Poderás enviar mensaxes e facer chamadas e o teu nome e foto compartirase con eles.</string>
    <!-- Text that is shown when unblocking an SMS contact -->
    <string name="BlockUnblockDialog_you_will_be_able_to_message_each_other">Podedes mandarvos mensaxes.</string>
    <string name="BlockUnblockDialog_blocked_people_wont_be_able_to_call_you_or_send_you_messages">As persoas bloqueadas non poderán chamarte ou enviarche mensaxes.</string>
    <string name="BlockUnblockDialog_blocked_people_wont_be_able_to_send_you_messages">As persoas bloqueadas non poden mandarche mensaxes.</string>
    <!-- Message shown on block dialog when blocking the Signal release notes recipient -->
    <string name="BlockUnblockDialog_block_getting_signal_updates_and_news">Desactiva as actualizacións e novidades de Signal.</string>
    <!-- Message shown on unblock dialog when unblocking the Signal release notes recipient -->
    <string name="BlockUnblockDialog_resume_getting_signal_updates_and_news">Activa as actualizacións e novidades de Signal.</string>
    <string name="BlockUnblockDialog_unblock_s">Desbloquear a %1$s?</string>
    <string name="BlockUnblockDialog_block">Bloquear</string>
    <string name="BlockUnblockDialog_block_and_leave">Bloquear e saír</string>
    <string name="BlockUnblockDialog_report_spam_and_block">Denunciar correo lixo e bloquear</string>

    <!-- BucketedThreadMedia -->
    <string name="BucketedThreadMedia_Today">Hoxe</string>
    <string name="BucketedThreadMedia_Yesterday">Onte</string>
    <string name="BucketedThreadMedia_This_week">Esta semana</string>
    <string name="BucketedThreadMedia_This_month">Este mes</string>
    <string name="BucketedThreadMedia_Large">Grande</string>
    <string name="BucketedThreadMedia_Medium">Mediano</string>
    <string name="BucketedThreadMedia_Small">Pequeno</string>

    <!-- CameraXFragment -->
    <string name="CameraXFragment_tap_for_photo_hold_for_video">Tocar para fotografía, arrastrar para vídeo</string>
    <string name="CameraXFragment_capture_description">Capturar</string>
    <string name="CameraXFragment_change_camera_description">Cambiar cámara</string>
    <string name="CameraXFragment_open_gallery_description">Abrir galería</string>

    <!-- CameraContacts -->
    <string name="CameraContacts_recent_contacts">Contactos recentes</string>
    <string name="CameraContacts_signal_contacts">Contactos de Signal</string>
    <string name="CameraContacts_signal_groups">Grupos de Signal</string>
    <string name="CameraContacts_you_can_share_with_a_maximum_of_n_conversations">Podes compartir cun máximo de %1$d conversas.</string>
    <string name="CameraContacts_select_signal_recipients">Seleccionar destinatarios de Signal</string>
    <string name="CameraContacts_no_signal_contacts">Sen contactos en Signal</string>
    <string name="CameraContacts_you_can_only_use_the_camera_button">Só podes usar o botón da cámara para enviar fotos a contactos de Signal. </string>
    <string name="CameraContacts_cant_find_who_youre_looking_for">Non atopas o que andas a buscar?</string>
    <string name="CameraContacts_invite_a_contact_to_join_signal">Convida a un contacto a se unir a Molly</string>
    <string name="CameraContacts__menu_search">Buscar</string>

    <!-- Censorship Circumvention Megaphone -->
    <!-- Title for an alert that shows at the bottom of the chat list letting people know that circumvention is no longer needed -->
    <string name="CensorshipCircumventionMegaphone_turn_off_censorship_circumvention">Desactivar a elusión de censura?</string>
    <!-- Body for an alert that shows at the bottom of the chat list letting people know that circumvention is no longer needed -->
    <string name="CensorshipCircumventionMegaphone_you_can_now_connect_to_the_signal_service">Xa podes conectarte directamente cos servizos de Signal para obter unha mellor experiencia.</string>
    <!-- Action to prompt the user to disable circumvention since it is no longer needed -->
    <string name="CensorshipCircumventionMegaphone_turn_off">Apagar</string>
    <!-- Action to prompt the user to dismiss the alert at the bottom of the chat list -->
    <string name="CensorshipCircumventionMegaphone_no_thanks">Non, grazas</string>

    <!-- ClearProfileActivity -->
    <string name="ClearProfileActivity_remove">Eliminar</string>
    <string name="ClearProfileActivity_remove_profile_photo">Eliminar a foto do perfil?</string>
    <string name="ClearProfileActivity_remove_group_photo">Eliminar foto do grupo?</string>

    <!-- ClientDeprecatedActivity -->
    <string name="ClientDeprecatedActivity_update_signal">Actualizar Molly</string>
    <string name="ClientDeprecatedActivity_this_version_of_the_app_is_no_longer_supported">Esta versión da aplicación non é compatible. Para continuares a enviar e recibir mensaxes, actualiza á última versión.</string>
    <string name="ClientDeprecatedActivity_update">Actualizar</string>
    <string name="ClientDeprecatedActivity_dont_update">Non actualizar</string>
    <string name="ClientDeprecatedActivity_warning">Aviso</string>
    <string name="ClientDeprecatedActivity_your_version_of_signal_has_expired_you_can_view_your_message_history">A túa versión de Signal caducou. Podes ver o historial de mensaxes, mais non poderás enviar ou recibir mensaxes ata que a actualices.</string>

    <!-- CommunicationActions -->
    <string name="CommunicationActions_no_browser_found">Non se atopou ningún navegador web.</string>
    <string name="CommunicationActions_send_email">Enviar correo electrónico</string>
    <string name="CommunicationActions_a_cellular_call_is_already_in_progress">Xa está en curso unha chamada.</string>
    <string name="CommunicationActions_start_voice_call">Iniciar chamada de voz?</string>
    <string name="CommunicationActions_cancel">Cancelar</string>
    <string name="CommunicationActions_call">Chamar</string>
    <string name="CommunicationActions_insecure_call">Chamada insegura</string>
    <string name="CommunicationActions_carrier_charges_may_apply">Posibles custos da operadora. O número ao que chamas non está rexistrado en Signal. Esta chamada farase a través da rede móbil, non por Internet.</string>

    <!-- ConfirmIdentityDialog -->

    <!-- ContactsCursorLoader -->
    <string name="ContactsCursorLoader_recent_chats">Conversas recentes</string>
    <string name="ContactsCursorLoader_contacts">Contactos</string>
    <string name="ContactsCursorLoader_groups">Grupos</string>
    <string name="ContactsCursorLoader_phone_number_search">Buscar número de teléfono</string>
    <!-- Header for username search -->
    <string name="ContactsCursorLoader_find_by_username">Buscar por usuario</string>
    <!-- Label for my stories when selecting who to send media to -->
    <string name="ContactsCursorLoader_my_stories">As miñas historias</string>
    <!-- Text for a button that brings up a bottom sheet to create a new story. -->
    <string name="ContactsCursorLoader_new">Crear</string>

    <!-- ContactsDatabase -->
    <string name="ContactsDatabase_message_s">Mensaxe %1$s</string>
    <string name="ContactsDatabase_signal_call_s">Chamada Signal %1$s</string>

    <!-- ContactNameEditActivity -->
    <!-- Toolbar title for contact name edit activity -->
    <string name="ContactNameEditActivity_given_name">Nome propio</string>
    <string name="ContactNameEditActivity_family_name">Apelido</string>
    <string name="ContactNameEditActivity_prefix">Prefixo</string>
    <string name="ContactNameEditActivity_suffix">Sufixo</string>
    <string name="ContactNameEditActivity_middle_name">Segundo nome</string>

    <!-- ContactShareEditActivity -->
    <!-- ContactShareEditActivity toolbar title -->
    <string name="ContactShareEditActivity__send_contact">Enviar contacto</string>
    <string name="ContactShareEditActivity_type_home">Casa</string>
    <string name="ContactShareEditActivity_type_mobile">Móbil</string>
    <string name="ContactShareEditActivity_type_work">Traballo</string>
    <string name="ContactShareEditActivity_type_missing">Outra</string>
    <string name="ContactShareEditActivity_invalid_contact">O contacto seleccionado non foi válido</string>
    <!-- Content descrption for name edit button on contact share edit activity -->
    <string name="ContactShareEditActivity__edit_name">Editar nome</string>
    <!-- Content description for user avatar in edit activity -->
    <string name="ContactShareEditActivity__avatar">Avatar</string>

    <!-- ConversationItem -->
    <string name="ConversationItem_error_not_sent_tap_for_details">Non enviado, toca para máis detalles</string>
    <string name="ConversationItem_error_partially_not_delivered">Enviado parcialmente, toca para máis detalles</string>
    <string name="ConversationItem_error_network_not_delivered">Erro ao enviar</string>
    <string name="ConversationItem_received_key_exchange_message_tap_to_process">Recibida a mensaxe de intercambio de chaves; toca para continuar.</string>
    <string name="ConversationItem_group_action_left">%1$s abandonou o grupo.</string>
    <string name="ConversationItem_send_paused">Envío en pausa</string>
    <string name="ConversationItem_click_to_approve_unencrypted">Erro ao enviar, toca para volver a un modo non seguro</string>
    <string name="ConversationItem_click_to_approve_unencrypted_sms_dialog_title">Volver a SMS sen cifrar?</string>
    <string name="ConversationItem_click_to_approve_unencrypted_mms_dialog_title">Volver a MMS sen cifrar?</string>
    <string name="ConversationItem_click_to_approve_unencrypted_dialog_message">Esta mensaxe <b>non</b> será cifrada porque o seu destinatario xa non é usuario de Signal.\n\nEnviar mensaxe insegura?</string>
    <string name="ConversationItem_unable_to_open_media">Non se atopa unha aplicación para abrir este contido multimedia.</string>
    <string name="ConversationItem_copied_text">Copiouse %1$s</string>
    <string name="ConversationItem_from_s">de %1$s</string>
    <string name="ConversationItem_to_s">a %1$s</string>
    <string name="ConversationItem_read_more">Ler máis</string>
    <string name="ConversationItem_download_more">Descargar máis</string>
    <string name="ConversationItem_pending">Pendente</string>
    <string name="ConversationItem_this_message_was_deleted">Eliminouse a mensaxe.</string>
    <string name="ConversationItem_you_deleted_this_message">Eliminaches esta mensaxe.</string>
    <!-- Dialog error message shown when user can\'t download a message from someone else due to a permanent failure (e.g., unable to decrypt), placeholder is other\'s name -->
    <string name="ConversationItem_cant_download_message_s_will_need_to_send_it_again">Non se pode descargar a mensaxe. %1$s ten que reenviala.</string>
    <!-- Dialog error message shown when user can\'t download an image message from someone else due to a permanent failure (e.g., unable to decrypt), placeholder is other\'s name -->
    <string name="ConversationItem_cant_download_image_s_will_need_to_send_it_again">Non se pode descargar a imaxe. %1$s ten que reenviala.</string>
    <!-- Dialog error message shown when user can\'t download a video message from someone else due to a permanent failure (e.g., unable to decrypt), placeholder is other\'s name -->
    <string name="ConversationItem_cant_download_video_s_will_need_to_send_it_again">Non se pode descargar o vídeo. %1$s ten que reenvialo.</string>
    <!-- Dialog error message shown when user can\'t download a their own message via a linked device due to a permanent failure (e.g., unable to decrypt) -->
    <string name="ConversationItem_cant_download_message_you_will_need_to_send_it_again">Non se pode descargar a mensaxe. Terás que reenviala.</string>
    <!-- Dialog error message shown when user can\'t download a their own image message via a linked device due to a permanent failure (e.g., unable to decrypt) -->
    <string name="ConversationItem_cant_download_image_you_will_need_to_send_it_again">Non se pode descargar a imaxe. Terás que reenviala.</string>
    <!-- Dialog error message shown when user can\'t download a their own video message via a linked device due to a permanent failure (e.g., unable to decrypt) -->
    <string name="ConversationItem_cant_download_video_you_will_need_to_send_it_again">Non se pode descargar o vídeo. Terás que reenvialo.</string>

    <!-- ConversationActivity -->
    <string name="ConversationActivity_add_attachment">Engadir anexo</string>
    <string name="ConversationActivity_select_contact_info">Seleccionar información de contacto</string>
    <string name="ConversationActivity_compose_message">Redactar mensaxe</string>
    <string name="ConversationActivity_sorry_there_was_an_error_setting_your_attachment">Sentímolo, hai un erro na configuración do teu anexo.</string>
    <string name="ConversationActivity_recipient_is_not_a_valid_sms_or_email_address_exclamation">O destinatario non é un enderezo electrónico ou SMS válido!</string>
    <string name="ConversationActivity_message_is_empty_exclamation">A mensaxe está baleira!</string>
    <string name="ConversationActivity_group_members">Membros do grupo</string>
    <string name="ConversationActivity__tap_here_to_start_a_group_call">Toca aquí para iniciar unha chamada de grupo</string>

    <string name="ConversationActivity_invalid_recipient">Destinatario non válido!</string>
    <string name="ConversationActivity_added_to_home_screen">Engadido á pantalla de inicio</string>
    <string name="ConversationActivity_calls_not_supported">Chamadas non admitidas</string>
    <string name="ConversationActivity_this_device_does_not_appear_to_support_dial_actions">Este dispositivo semella non admitir as accións de marcado.</string>
    <string name="ConversationActivity_transport_insecure_sms">SMS insegura</string>
    <!-- A title for the option to send an SMS with a placeholder to put the name of their SIM card -->
    <string name="ConversationActivity_transport_insecure_sms_with_sim">SMS non seguro (%1$s)</string>
    <string name="ConversationActivity_transport_insecure_mms">MMS insegura</string>
    <!-- A title for the option to send an SMS with a placeholder to put the name of their SIM card -->
    <string name="ConversationActivity_transport_signal">Mensaxe de Signal</string>
    <string name="ConversationActivity_lets_switch_to_signal">Conversa comigo en Molly %1$s</string>
    <string name="ConversationActivity_specify_recipient">Por favor, elixe un contacto</string>
    <string name="ConversationActivity_unblock">Desbloquear</string>
    <string name="ConversationActivity_attachment_exceeds_size_limits">O anexo excede o límite para o tipo de mensaxe que estás a enviar.</string>
    <string name="ConversationActivity_unable_to_record_audio">Non é posible gravar son!</string>
    <string name="ConversationActivity_you_cant_send_messages_to_this_group">Non podes enviar mensaxes ao grupo porque xa non formas parte del.</string>
    <string name="ConversationActivity_only_s_can_send_messages">Só %1$s pode enviar mensaxes.</string>
    <string name="ConversationActivity_admins">administradores</string>
    <string name="ConversationActivity_message_an_admin">Enviar mensaxe a un administrador</string>
    <string name="ConversationActivity_cant_start_group_call">Erro ao iniciar a chamada grupal</string>
    <string name="ConversationActivity_only_admins_of_this_group_can_start_a_call">Só os administradores deste grupo poden iniciar a chamada.</string>
    <string name="ConversationActivity_there_is_no_app_available_to_handle_this_link_on_your_device">Non hai ningunha aplicación dispoñible para tratar esta ligazón no teu dispositivo.</string>
    <string name="ConversationActivity_your_request_to_join_has_been_sent_to_the_group_admin">Enviouse a solicitude á administración do grupo. Recibirás unha notificación cando a resolvan.</string>
    <string name="ConversationActivity_cancel_request">Cancelar solicitude</string>

    <string name="ConversationActivity_to_send_audio_messages_allow_signal_access_to_your_microphone">Para enviar mensaxes de son, Molly necesita acceder ao teu micrófono.</string>
    <string name="ConversationActivity_signal_requires_the_microphone_permission_in_order_to_send_audio_messages">Molly require permiso para poder enviar mensaxes de son, pero este denegouse de forma permanente. Vai a configuración da aplicación, selecciona «Permisos» e activa «Micrófono».</string>
    <string name="ConversationActivity_signal_needs_the_microphone_and_camera_permissions_in_order_to_call_s">Molly necesita permisos para acceder ao micrófono e á cámara para poder chamar a %1$s, pero denegáronse de forma permanente. Vai a configuración da aplicación, selecciona «Permisos» e activa «Micrófono» e «Cámara».</string>
    <string name="ConversationActivity_to_capture_photos_and_video_allow_signal_access_to_the_camera">Para tirar fotografías e facer vídeos, Molly necesita acceder á cámara.</string>
    <string name="ConversationActivity_signal_needs_the_camera_permission_to_take_photos_or_video">Molly necesita permiso para acceder á cámara e poder tirar fotografías, pero denegouse de forma permanente. Vai a configuración da aplicación, selecciona «Permisos» e activa «Cámara».</string>
    <string name="ConversationActivity_signal_needs_camera_permissions_to_take_photos_or_video">Molly necesita permiso para acceder á cámara e tirar fotografías ou facer vídeos.</string>
    <string name="ConversationActivity_enable_the_microphone_permission_to_capture_videos_with_sound">Habilitar o permiso ao micrófono para gravar vídeos con son.</string>
    <string name="ConversationActivity_signal_needs_the_recording_permissions_to_capture_video">Molly necesita permiso para acceder ao micrófono e poder gravar vídeos, pero denegouse. Vai a configuración da aplicación, selecciona «Permisos» e activa «Micrófono» e «Cámara».</string>
    <string name="ConversationActivity_signal_needs_recording_permissions_to_capture_video">Molly necesita acceder ao micrófono para gravar vídeos.</string>

    <string name="ConversationActivity_quoted_contact_message">%1$s %2$s</string>
    <string name="ConversationActivity_signal_cannot_sent_sms_mms_messages_because_it_is_not_your_default_sms_app">Signal non pode enviar SMS nin MMS porque non é a túa aplicación predefinida de SMS. Gustaríache cambiar isto nos axustes de Android?</string>
    <string name="ConversationActivity_yes">Si</string>
    <string name="ConversationActivity_no">Non</string>
    <string name="ConversationActivity_search_position">%1$d de %2$d</string>
    <string name="ConversationActivity_no_results">Sen resultados</string>

    <string name="ConversationActivity_sticker_pack_installed">Paquete de stickers instalado</string>
    <string name="ConversationActivity_new_say_it_with_stickers">Novo! Dille ola con stickers</string>

    <string name="ConversationActivity_cancel">Cancelar</string>
    <string name="ConversationActivity_delete_conversation">Borrar conversa?</string>
    <string name="ConversationActivity_delete_and_leave_group">Eliminar e deixar o grupo?</string>
    <string name="ConversationActivity_this_conversation_will_be_deleted_from_all_of_your_devices">Esta conversa eliminarase de todos os teus dispositivos.</string>
    <string name="ConversationActivity_you_will_leave_this_group_and_it_will_be_deleted_from_all_of_your_devices">Abandonarás este grupo e eliminarase de todos os teus dispositivos.</string>
    <string name="ConversationActivity_delete">Eliminar</string>
    <string name="ConversationActivity_delete_and_leave">Eliminar e saír</string>
    <string name="ConversationActivity__to_call_s_signal_needs_access_to_your_microphone">Para chamar a %1$s, Molly necesita acceder ao teu micrófono.</string>


    <string name="ConversationActivity_join">Unirse</string>
    <string name="ConversationActivity_full">Completo</string>

    <string name="ConversationActivity_error_sending_media">Erro ao enviar o multimedia</string>

    <string name="ConversationActivity__reported_as_spam_and_blocked">Denunciado como correo lixo e bloqueado.</string>

    <!-- Message shown when opening an SMS conversation with SMS disabled and they have unexported sms messages -->
    <string name="ConversationActivity__sms_messaging_is_currently_disabled_you_can_export_your_messages_to_another_app_on_your_phone">As mensaxes SMS non están activas. Podes exportar as túas mensaxes noutra aplicación do teu dispositivo.</string>
    <!-- Message shown when opening an SMS conversation with SMS disabled and they have unexported sms messages -->
    <string name="ConversationActivity__sms_messaging_is_no_longer_supported_in_signal_you_can_export_your_messages_to_another_app_on_your_phone">Xa non se poden mandar mensaxes SMS en Signal. Podes exportar as túas mensaxes noutra aplicación do teu dispositivo.</string>
    <!-- Action button shown when in sms conversation, sms is disabled, and unexported sms messages are present -->
    <string name="ConversationActivity__export_sms_messages">Exportar mensaxes SMS</string>
    <!-- Message shown when opening an SMS conversation with SMS disabled and there are no exported messages -->
    <string name="ConversationActivity__sms_messaging_is_currently_disabled_invite_s_to_to_signal_to_keep_the_conversation_here">As mensaxes SMS non están activas. Convida a %1$s a Signal para seguir falando.</string>
    <!-- Message shown when opening an SMS conversation with SMS disabled and there are no exported messages -->
    <string name="ConversationActivity__sms_messaging_is_no_longer_supported_in_signal_invite_s_to_to_signal_to_keep_the_conversation_here">Xa non se poden mandar mensaxes SMS en Signal. Convida a %1$s a Signal para seguir falando.</string>
    <!-- Action button shown when opening an SMS conversation with SMS disabled and there are no exported messages -->
    <string name="ConversationActivity__invite_to_signal">Convidar a Signal</string>
    <!-- Snackbar message shown after dismissing the full screen sms export megaphone indicating we\'ll do it again soon -->
    <string name="ConversationActivity__you_will_be_reminded_again_soon">Lembrarémoscho de novo pronto.</string>

    <!-- ConversationAdapter -->
    <plurals name="ConversationAdapter_n_unread_messages">
        <item quantity="one">%1$d mensaxe sen ler</item>
        <item quantity="other">%1$d mensaxes sen ler</item>
    </plurals>

    <!-- ConversationFragment -->
    <!-- Toast text when contacts activity is not found -->
    <string name="ConversationFragment__contacts_app_not_found">Non se atopa unha aplicación de contactos.</string>
    <plurals name="ConversationFragment_delete_selected_messages">
        <item quantity="one">Borrar a mensaxe seleccionada?</item>
        <item quantity="other">Borrar as mensaxes seleccionadas?</item>
    </plurals>
    <string name="ConversationFragment_save_to_sd_card">Gardar no almacenamento?</string>
    <plurals name="ConversationFragment_saving_n_media_to_storage_warning">
        <item quantity="one">Ao gardar este elemento multimedia no almacenamento permitirás que outras aplicacións do teu dispositivo accedan a el. \n\nDesexas continuar?</item>
        <item quantity="other">Ao gardar %1$d elementos multimedia no almacenamento permitirás que outras aplicacións do teu dispositivo accedan a eles. \n\nDesexas continuar?</item>
    </plurals>
    <plurals name="ConversationFragment_error_while_saving_attachments_to_sd_card">
        <item quantity="one">Erro ao gardar o anexo no almacenamento!</item>
        <item quantity="other">Erro ao gardar os anexos no almacenamento!</item>
    </plurals>
    <string name="ConversationFragment_unable_to_write_to_sd_card_exclamation">Non é posible escribir no almacenamento!</string>
    <plurals name="ConversationFragment_saving_n_attachments">
        <item quantity="one">Gardando anexo</item>
        <item quantity="other">Gardando %1$d anexos</item>
    </plurals>
    <plurals name="ConversationFragment_saving_n_attachments_to_sd_card">
        <item quantity="one">Gardando anexo no almacenamento…</item>
        <item quantity="other">Gardando %1$d anexos no almacenamento…</item>
    </plurals>
    <string name="ConversationFragment_pending">Pendente…</string>
    <string name="ConversationFragment_push">Datos (Signal)</string>
    <string name="ConversationFragment_mms">MMS</string>
    <string name="ConversationFragment_sms">SMS</string>
    <string name="ConversationFragment_deleting">Borrando</string>
    <string name="ConversationFragment_deleting_messages">Borrando mensaxes…</string>
    <string name="ConversationFragment_delete_for_me">Eliminar para min</string>
    <string name="ConversationFragment_delete_for_everyone">Eliminar para todos</string>
    <!-- Dialog button for deleting one or more note-to-self messages only on this device, leaving that same message intact on other devices. -->
    <string name="ConversationFragment_delete_on_this_device">Eliminar deste dispositivo</string>
    <!-- Dialog button for deleting one or more note-to-self messages on all linked devices. -->
    <string name="ConversationFragment_delete_everywhere">Eliminar de todos os dispositivos</string>
    <string name="ConversationFragment_this_message_will_be_deleted_for_everyone_in_the_conversation">Esta mensaxe eliminarase para todos na conversa se están nunha versión recente de Signal. Poderán ver que eliminaches a mensaxe.</string>
    <string name="ConversationFragment_quoted_message_not_found">Non se atopou a mensaxe orixinal</string>
    <string name="ConversationFragment_quoted_message_no_longer_available">A mensaxe orixinal xa non está dispoñible</string>
    <string name="ConversationFragment_failed_to_open_message">Erro ao abrir a mensaxe</string>
    <string name="ConversationFragment_you_can_swipe_to_the_right_reply">Arrastra cara á dereita sobre calquera mensaxe para responder rapidamente</string>
    <string name="ConversationFragment_you_can_swipe_to_the_left_reply">Arrastra cara á esquerda sobre calquera mensaxe para responder rapidamente</string>
    <string name="ConversationFragment_outgoing_view_once_media_files_are_automatically_removed">Os ficheiros multimedia dunha soa visualización elimínanse automaticamente despois de envialos</string>
    <string name="ConversationFragment_you_already_viewed_this_message">Xa viches esta mensaxe</string>
    <string name="ConversationFragment__you_can_add_notes_for_yourself_in_this_conversation">Podes engadir notas para ti mesmo nesta conversa.\nAs notas estarán sincronizadas se a conta ten dispositivos conectados.</string>
    <string name="ConversationFragment__d_group_members_have_the_same_name">%1$d membros do grupo teñen o mesmo nome.</string>
    <string name="ConversationFragment__tap_to_review">Toca para revisar</string>
    <string name="ConversationFragment__review_requests_carefully">Revisa as solicitudes con atención</string>
    <string name="ConversationFragment__signal_found_another_contact_with_the_same_name">Molly atopou outro conctacto co mesmo nome.</string>
    <string name="ConversationFragment_contact_us">Contacto</string>
    <string name="ConversationFragment_verify">Comprobar</string>
    <string name="ConversationFragment_not_now">Agora non</string>
    <string name="ConversationFragment_your_safety_number_with_s_changed">O teu número de seguranza con %1$s cambiou</string>
    <string name="ConversationFragment_your_safety_number_with_s_changed_likey_because_they_reinstalled_signal">O teu número de seguranza con %1$s cambiou probablemente porque reinstalou Signal ou mudou de dispositivo. Toca Verificar para confirmar o novo número. Isto é opcional.</string>
    <!-- Message shown to indicate which notification profile is on/active -->
    <string name="ConversationFragment__s_on">%1$sactivo</string>
    <!-- Dialog title for block group link join requests -->
    <string name="ConversationFragment__block_request">Bloquear solicitude?</string>
    <!-- Dialog message for block group link join requests -->
    <string name="ConversationFragment__s_will_not_be_able_to_join_or_request_to_join_this_group_via_the_group_link">%1$s non poderá unirse ou solicitar unirse a este grupo a través da ligazón do grupo. Pode engadirse xente manualmente.</string>
    <!-- Dialog confirm block request button -->
    <string name="ConversationFragment__block_request_button">Bloquear solicitude</string>
    <!-- Dialog cancel block request button -->
    <string name="ConversationFragment__cancel">Cancelar</string>
    <!-- Message shown after successfully blocking join requests for a user -->
    <string name="ConversationFragment__blocked">Bloqueado</string>
    <!-- Label for a button displayed in conversation list to clear the chat filter -->
    <string name="ConversationListFragment__clear_filter">Limpar filtro</string>
    <!-- Notice on chat list when no unread chats are available, centered on display -->
    <string name="ConversationListFragment__no_unread_chats">Non hai conversas sen ler</string>
    <plurals name="ConversationListFragment_delete_selected_conversations">
        <item quantity="one">Borrar a conversa seleccionada?</item>
        <item quantity="other">Borrar as conversas seleccionadas?</item>
    </plurals>
    <plurals name="ConversationListFragment_this_will_permanently_delete_all_n_selected_conversations">
        <item quantity="one">Isto eliminará de xeito permanente a conversa seleccionada.</item>
        <item quantity="other">Isto eliminará de xeito permanente as %1$d conversas seleccionadas.</item>
    </plurals>
    <string name="ConversationListFragment_deleting">Borrando</string>
    <string name="ConversationListFragment_deleting_selected_conversations">Borrando as conversas seleccionadas…</string>
    <plurals name="ConversationListFragment_conversations_archived">
        <item quantity="one">Conversa arquivada</item>
        <item quantity="other">%1$d conversas arquivadas</item>
    </plurals>
    <string name="ConversationListFragment_undo">Desfacer</string>
    <plurals name="ConversationListFragment_moved_conversations_to_inbox">
        <item quantity="one">A conversa moveuse á caixa de entrada</item>
        <item quantity="other">%1$d conversas movéronse á caixa de entrada</item>
    </plurals>
    <plurals name="ConversationListFragment_read_plural">
        <item quantity="one">Lidos</item>
        <item quantity="other">Lido</item>
    </plurals>
    <plurals name="ConversationListFragment_unread_plural">
        <item quantity="one">Sen ler</item>
        <item quantity="other">Sen ler</item>
    </plurals>
    <plurals name="ConversationListFragment_pin_plural">
        <item quantity="one">Ancorar</item>
        <item quantity="other">Ancorar</item>
    </plurals>
    <plurals name="ConversationListFragment_unpin_plural">
        <item quantity="one">Desancorar</item>
        <item quantity="other">Desancorar</item>
    </plurals>
    <plurals name="ConversationListFragment_mute_plural">
        <item quantity="one">Silenciar</item>
        <item quantity="other">Silenciar</item>
    </plurals>
    <plurals name="ConversationListFragment_unmute_plural">
        <item quantity="one">Desactivar silencio</item>
        <item quantity="other">Desactivar silencio</item>
    </plurals>
    <string name="ConversationListFragment_select">Seleccionar</string>
    <plurals name="ConversationListFragment_archive_plural">
        <item quantity="one">Arquivar</item>
        <item quantity="other">Arquivar</item>
    </plurals>
    <plurals name="ConversationListFragment_unarchive_plural">
        <item quantity="one">Desarquivar</item>
        <item quantity="other">Desarquivar</item>
    </plurals>
    <plurals name="ConversationListFragment_delete_plural">
        <item quantity="one">Borrar</item>
        <item quantity="other">Borrar</item>
    </plurals>
    <string name="ConversationListFragment_select_all">Seleccionar todo</string>
    <plurals name="ConversationListFragment_s_selected">
        <item quantity="one">%1$d seleccionado</item>
        <item quantity="other">%1$d seleccionados</item>
    </plurals>

    <!-- Show in conversation list overflow menu to open selection bottom sheet -->
    <string name="ConversationListFragment__notification_profile">Perfil de notificacións</string>
    <!-- Tooltip shown after you have created your first notification profile -->
    <string name="ConversationListFragment__turn_your_notification_profile_on_or_off_here">Activa ou desactiva o teu perfil de notificacións aquí.</string>
    <!-- Message shown in top toast to indicate the named profile is on -->
    <string name="ConversationListFragment__s_on">%1$sactivo</string>

    <!-- ConversationListItem -->
    <string name="ConversationListItem_key_exchange_message">Mensaxe de intercambio de chaves</string>

    <!-- ConversationListItemAction -->
    <string name="ConversationListItemAction_archived_conversations_d">Conversas arquivadas (%1$d)</string>

    <!-- ConversationTitleView -->
    <string name="ConversationTitleView_verified">Verificado</string>
    <string name="ConversationTitleView_you">Ti</string>

    <!-- ConversationTypingView -->
    <string name="ConversationTypingView__plus_d">+%1$d</string>

    <!-- CreateGroupActivity -->
    <string name="CreateGroupActivity__select_members">Elexir membros</string>

    <!-- ConversationListFilterPullView -->
    <!-- Note in revealable view before fully revealed -->
    <string name="ConversationListFilterPullView__pull_down_to_filter">Pull down to filter</string>
    <!-- Note in revealable view after fully revealed -->
    <string name="ConversationListFilterPullView__release_to_filter">Release to filter</string>

    <!-- CreateProfileActivity -->
    <string name="CreateProfileActivity__profile">Perfil</string>
    <string name="CreateProfileActivity_error_setting_profile_photo">Erro ao establecer a fotografía do perfil</string>
    <string name="CreateProfileActivity_problem_setting_profile">Problemas ao establecer o perfil</string>
    <string name="CreateProfileActivity_set_up_your_profile">Establece o teu perfil</string>
    <string name="CreateProfileActivity_signal_profiles_are_end_to_end_encrypted">O teu perfil e os cambios que realices serán visibles para as persoas coas que falas por mensaxe, os teus contactos e grupos.</string>
    <string name="CreateProfileActivity_set_avatar_description">Establecer avatar</string>

    <!-- ProfileCreateFragment -->
    <!-- Displayed at the top of the screen and explains how profiles can be viewed. -->
    <string name="ProfileCreateFragment__profiles_are_visible_to_contacts_and_people_you_message">Os perfís son visibles para as persoas coas que falas por mensaxe, os teus contactos e grupos.</string>
    <!-- Title of clickable row to select phone number privacy settings -->
    <string name="ProfileCreateFragment__who_can_find_me">Quen me pode atopar polo meu número?</string>

    <!-- WhoCanSeeMyPhoneNumberFragment -->
    <!-- Toolbar title for this screen -->
    <string name="WhoCanSeeMyPhoneNumberFragment__who_can_find_me_by_number">Quen me pode atopar polo meu número?</string>
    <!-- Description for radio item stating anyone can see your phone number -->
    <string name="WhoCanSeeMyPhoneNumberFragment__anyone_who_has">Calquera que teña o teu número de teléfono na súa lista de contactos verate como contacto en Signal. O resto poderá atoparte buscando o teu número.</string>
    <!-- Description for radio item stating no one will be able to see your phone number -->
    <string name="WhoCanSeeMyPhoneNumberFragment__nobody_on_signal">Ninguén en Signal poderá atoparte polo teu número de teléfono.</string>

    <!-- ChooseBackupFragment -->
    <string name="ChooseBackupFragment__restore_from_backup">Restaurar desde a copia de seguranza?</string>
    <string name="ChooseBackupFragment__restore_your_messages_and_media">Restaura as túas mensaxes e contido multimedia desde unha copia local. Se non o fas agora, non poderás facelo máis tarde.</string>
    <string name="ChooseBackupFragment__icon_content_description">Restablece desde a icona da copia de seguranza</string>
    <string name="ChooseBackupFragment__choose_backup">Escolle copia de seguranza</string>
    <string name="ChooseBackupFragment__learn_more">Saber máis</string>
    <string name="ChooseBackupFragment__no_file_browser_available">Non hai un navegador dispoñible</string>

    <!-- RestoreBackupFragment -->
    <string name="RestoreBackupFragment__restore_complete">Restablecemento completo</string>
    <string name="RestoreBackupFragment__to_continue_using_backups_please_choose_a_folder">Elixe un cartafol para seguir usando copias de seguranza. As novas copias gardaranse nese cartafol.</string>
    <string name="RestoreBackupFragment__choose_folder">Elixe un cartafol</string>
    <string name="RestoreBackupFragment__not_now">Agora non</string>
    <!-- Couldn\'t find the selected backup -->
    <string name="RestoreBackupFragment__backup_not_found">Non se atopou a copia de seguranza.</string>
    <!-- Couldn\'t read the selected backup -->
    <string name="RestoreBackupFragment__backup_could_not_be_read">Erro na lectura da copia de seguranza.</string>
    <!-- Backup has an unsupported file extension -->
    <string name="RestoreBackupFragment__backup_has_a_bad_extension">A copia de seguranza ten unha extensión incorrecta.</string>

    <!-- BackupsPreferenceFragment -->
    <string name="BackupsPreferenceFragment__chat_backups">Copias de seguranza das conversas</string>
    <string name="BackupsPreferenceFragment__backups_are_encrypted_with_a_passphrase">As copias de seguranza están cifradas cunha frase de seguridade e gárdanse no teu dispositivo.</string>
    <string name="BackupsPreferenceFragment__create_backup">Crear copia de seguranza</string>
    <string name="BackupsPreferenceFragment__last_backup">Última copia: %1$s</string>
    <string name="BackupsPreferenceFragment__backup_folder">Cartafol da copia</string>
    <string name="BackupsPreferenceFragment__verify_backup_passphrase">Verificar frase de seguridade</string>
    <string name="BackupsPreferenceFragment__test_your_backup_passphrase">Comproba a frase de seguridade da copia e verifica que concorda</string>
    <string name="BackupsPreferenceFragment__turn_on">Acender</string>
    <string name="BackupsPreferenceFragment__turn_off">Apagar</string>
    <string name="BackupsPreferenceFragment__to_restore_a_backup">"Para restablecer a copia, instala de novo Molly. Abre a aplicación e toca en «Restablecer copia de seguranza» e despois busca o ficheiro da copia. %1$s"</string>
    <string name="BackupsPreferenceFragment__learn_more">Saber máis</string>
    <string name="BackupsPreferenceFragment__in_progress">En progreso…</string>
    <!-- Status text shown in backup preferences when verifying a backup -->
    <string name="BackupsPreferenceFragment__verifying_backup">Verificando copia de seguranza…</string>
    <string name="BackupsPreferenceFragment__d_so_far">%1$d por agora…</string>
    <!-- Show percentage of completion of backup -->
    <string name="BackupsPreferenceFragment__s_so_far">%1$s%% por agora…</string>
    <string name="BackupsPreferenceFragment_signal_requires_external_storage_permission_in_order_to_create_backups">Molly require permiso de almacenamento para poder crear copias de seguranza, pero este denegouseo de forma permanente. Vai a configuración da aplicación, selecciona «Permisos» e activa «Almacenamento».</string>


    <!-- CustomDefaultPreference -->
    <string name="CustomDefaultPreference_using_custom">Uso personalizado: %1$s</string>
    <string name="CustomDefaultPreference_using_default">Uso predefinido: %1$s</string>
    <string name="CustomDefaultPreference_none">Ningunha</string>

    <!-- AvatarSelectionBottomSheetDialogFragment -->
    <string name="AvatarSelectionBottomSheetDialogFragment__taking_a_photo_requires_the_camera_permission">Para facer unha foto precisas permiso para acceder á cámara.</string>
    <string name="AvatarSelectionBottomSheetDialogFragment__viewing_your_gallery_requires_the_storage_permission">Para ver a galería precisas permiso de almacenamento.</string>

    <!-- DateUtils -->
    <string name="DateUtils_just_now">Agora</string>
    <string name="DateUtils_minutes_ago">%1$dm</string>
    <string name="DateUtils_today">Hoxe</string>
    <string name="DateUtils_yesterday">Onte</string>

    <!-- DecryptionFailedDialog -->
    <string name="DecryptionFailedDialog_chat_session_refreshed">Sesión de conversa actualizada</string>
    <string name="DecryptionFailedDialog_signal_uses_end_to_end_encryption">Signal utiliza cifrado de extremo a extremo e podería ter que actualizar a sesión de conversa ocasionalmente. Isto non afecta á seguridade da conversa, pero poderías perder algunha mensaxe deste contacto, polo que igual ten que volver a enviarcho.</string>

    <!-- DeviceListActivity -->
    <string name="DeviceListActivity_unlink_s">Desvincular \'%1$s\'?</string>
    <string name="DeviceListActivity_by_unlinking_this_device_it_will_no_longer_be_able_to_send_or_receive">Ao desvincular este dispositivo, non volverá estar dispoñible para enviar nin recibir mensaxes.</string>
    <string name="DeviceListActivity_network_connection_failed">Erro de conexión á rede</string>
    <string name="DeviceListActivity_try_again">Volver tentar</string>
    <string name="DeviceListActivity_unlinking_device">Desvinculando dispositivo…</string>
    <string name="DeviceListActivity_unlinking_device_no_ellipsis">Desvinculando dispositivo</string>
    <string name="DeviceListActivity_network_failed">Erro de rede!</string>

    <!-- DeviceListItem -->
    <string name="DeviceListItem_unnamed_device">Dispositivo sen nome</string>
    <string name="DeviceListItem_linked_s">Vinculado %1$s</string>
    <string name="DeviceListItem_last_active_s">Última actividade %1$s</string>
    <string name="DeviceListItem_today">Hoxe</string>

    <!-- DocumentView -->
    <string name="DocumentView_unnamed_file">Ficheiro sen nome</string>

    <!-- DozeReminder -->
    <string name="DozeReminder_optimize_for_missing_play_services">Optimizar cando falte Servizos Play.</string>
    <string name="DozeReminder_this_device_does_not_support_play_services_tap_to_disable_system_battery">Este dispositivo non é compatible con Servizos Play. Toca para desactivar as optimizacións da batería do sistema que evitan que Molly recupere mensaxes mentres está inactivo.</string>

    <!-- ExpiredBuildReminder -->
    <string name="ExpiredBuildReminder_this_version_of_signal_has_expired">Esta versión de Signal caducou. Actualiza para poder enviar e recibir mensaxes.</string>
    <string name="ExpiredBuildReminder_update_now">Actualiza</string>

    <!-- PendingGroupJoinRequestsReminder -->
    <plurals name="PendingGroupJoinRequestsReminder_d_pending_member_requests">
        <item quantity="one">%1$d solicitude de membros pendente.</item>
        <item quantity="other">%1$d solicitudes de membros pendentes.</item>
    </plurals>
    <string name="PendingGroupJoinRequestsReminder_view">Ver</string>

    <!-- GcmRefreshJob -->
    <string name="GcmRefreshJob_Permanent_Signal_communication_failure">Erro de comunicación permanente!</string>
    <string name="GcmRefreshJob_Signal_was_unable_to_register_with_Google_Play_Services">Non foi posible rexistrar Molly con Servizos de Google Play. As mensaxes e chamadas de Molly desactiváronse; tenta rexistrarte de novo en Configuración &gt; Avanzado.</string>


    <!-- GiphyActivity -->
    <string name="GiphyActivity_error_while_retrieving_full_resolution_gif">Erro ao recuperar o GIF coa resolución completa</string>

    <!-- GiphyFragmentPageAdapter -->

    <!-- AddToGroupActivity -->
    <string name="AddToGroupActivity_add_member">Engadir membro?</string>
    <string name="AddToGroupActivity_add_s_to_s">Engadir a «%1$s» a «%2$s»?</string>
    <string name="AddToGroupActivity_s_added_to_s">«%1$s» engadiuse a «%2$s».</string>
    <string name="AddToGroupActivity_add_to_group">Engadir ao grupo</string>
    <string name="AddToGroupActivity_add_to_groups">Engadir aos grupos</string>
    <string name="AddToGroupActivity_this_person_cant_be_added_to_legacy_groups">Esta persoa non se pode engadir aos grupos clásicos.</string>
    <string name="AddToGroupActivity_add">Engadir</string>
    <string name="AddToGroupActivity_add_to_a_group">Engadir ao grupo</string>

    <!-- ChooseNewAdminActivity -->
    <string name="ChooseNewAdminActivity_choose_new_admin">Escolle novo administrador</string>
    <string name="ChooseNewAdminActivity_done">Feito</string>
    <string name="ChooseNewAdminActivity_you_left">Saíches de «%1$s».</string>

    <!-- GroupMembersDialog -->
    <string name="GroupMembersDialog_you">Ti</string>

    <!-- GV2 access levels -->
    <string name="GroupManagement_access_level_anyone">Calquera</string>
    <string name="GroupManagement_access_level_all_members">Todos os membros</string>
    <string name="GroupManagement_access_level_only_admins">Só administradores</string>
    <string name="GroupManagement_access_level_no_one">Ninguén</string>
  <!-- Removed by excludeNonTranslatables <string name="GroupManagement_access_level_unknown" translatable="false">Unknown</string> -->
    <array name="GroupManagement_edit_group_membership_choices">
        <item>@string/GroupManagement_access_level_all_members</item>
        <item>@string/GroupManagement_access_level_only_admins</item>
    </array>
    <array name="GroupManagement_edit_group_info_choices">
        <item>@string/GroupManagement_access_level_all_members</item>
        <item>@string/GroupManagement_access_level_only_admins</item>
    </array>

    <!-- GV2 invites sent -->
    <plurals name="GroupManagement_invitation_sent">
        <item quantity="one">Invitación enviada</item>
        <item quantity="other">%1$d invitacións enviadas</item>
    </plurals>
    <string name="GroupManagement_invite_single_user">Non podes engadir a «%1$s» automaticamente a este grupo.\n\nRecibiron invitacións para participar e non verán ningunha mensaxe do grupo ata que acepten.</string>
    <string name="GroupManagement_invite_multiple_users">Estes usuarios non se poden engadir automaticamente a este grupo.\n\nRecibiron unha invitación para participar no grupo e non verán ningunha mensaxe do grupo ata que acepten.</string>

    <!-- GroupsV1MigrationLearnMoreBottomSheetDialogFragment -->
    <string name="GroupsV1MigrationLearnMore_what_are_new_groups">Que son os Novos Grupos?</string>
    <string name="GroupsV1MigrationLearnMore_new_groups_have_features_like_mentions">Os Novos grupos teñen características como as @mencións e administradores do grupo, e no futuro terán aínda máis ferramentas.</string>
    <string name="GroupsV1MigrationLearnMore_all_message_history_and_media_has_been_kept">Todo o historial de mensaxes e multimedia gardouse antes da actualización.</string>
    <string name="GroupsV1MigrationLearnMore_you_will_need_to_accept_an_invite_to_join_this_group_again">Tes que aceptar a invitación para unirte outra vez a este grupo, e non recibirás mensaxes do grupo ate que aceptes.</string>
    <plurals name="GroupsV1MigrationLearnMore_these_members_will_need_to_accept_an_invite">
        <item quantity="one">Este membro ten que aceptar o convite para unirse ao grupo e non recibirá mensaxes do grupo ata que acepte:</item>
        <item quantity="other">Estes membros teñen que aceptar a invitación outra vez para unirse ao grupo e non recibirán mensaxes do grupo ata que acepten:</item>
    </plurals>
    <plurals name="GroupsV1MigrationLearnMore_these_members_were_removed_from_the_group">
        <item quantity="one">Este membro foi eliminado do grupo e non poderá volver a unirse ata que actualice:</item>
        <item quantity="other">Estes membros elimináronse do grupo e non poderán volver a unirse ata que actualicen:</item>
    </plurals>

    <!-- GroupsV1MigrationInitiationBottomSheetDialogFragment -->
    <string name="GroupsV1MigrationInitiation_upgrade_to_new_group">Actualizar a Novo Grupo</string>
    <string name="GroupsV1MigrationInitiation_upgrade_this_group">Actualizar este grupo</string>
    <string name="GroupsV1MigrationInitiation_new_groups_have_features_like_mentions">Os Novos Grupos teñen características como as @mencións e administradores do grupo, e no futuro terán aínda máis ferramentas.</string>
    <string name="GroupsV1MigrationInitiation_all_message_history_and_media_will_be_kept">Todo o historial e multimedia gardarase antes de actualizar.</string>
    <string name="GroupsV1MigrationInitiation_encountered_a_network_error">Atopamos un erro na rede. Inténtao máis tarde.</string>
    <string name="GroupsV1MigrationInitiation_failed_to_upgrade">Erro ao actualizar.</string>
    <plurals name="GroupsV1MigrationInitiation_these_members_will_need_to_accept_an_invite">
        <item quantity="one">Este membro ten que aceptar o convite para unirse ao grupo outra vez e non recibirá mensaxes do grupo ata que acepte:</item>
        <item quantity="other">Estes membros teñen que aceptar a invitación para unirse novamente ao grupo e non recibirán mensaxes do grupo ata que acepten:</item>
    </plurals>
    <plurals name="GroupsV1MigrationInitiation_these_members_are_not_capable_of_joining_new_groups">
        <item quantity="one">Este membro non pode unirse aos Grupos Novos, e vai ser eliminado do grupo:</item>
        <item quantity="other">Estes membros non poden unirse aos Novos Grupos e eliminaranse do grupo:</item>
    </plurals>

    <!-- GroupsV1MigrationSuggestionsReminder -->
    <plurals name="GroupsV1MigrationSuggestionsReminder_members_couldnt_be_added_to_the_new_group">
        <item quantity="one">%1$d membro non puido ser engadido ao Novo Grupo. Queres engadilo agora?</item>
        <item quantity="other">%1$d membros non se puideron engadir de novo ao Novo Grupo. Queres engadilos agora?</item>
    </plurals>
    <plurals name="GroupsV1MigrationSuggestionsReminder_add_members">
        <item quantity="one">Engadir un membro</item>
        <item quantity="other">Engadir membros</item>
    </plurals>
    <string name="GroupsV1MigrationSuggestionsReminder_no_thanks">Non, grazas</string>

    <!-- GroupsV1MigrationSuggestionsDialog -->
    <plurals name="GroupsV1MigrationSuggestionsDialog_add_members_question">
        <item quantity="one">Engadir un membro?</item>
        <item quantity="other">Engadir membros?</item>
    </plurals>
    <plurals name="GroupsV1MigrationSuggestionsDialog_these_members_couldnt_be_automatically_added">
        <item quantity="one">Este membro non puido ser automáticamente engadido ó Novo Grupo cando foi actualizado:</item>
        <item quantity="other">Estes membros non se puideron engadir automaticamente ao Novo Grupo cando se actualizou:</item>
    </plurals>
    <plurals name="GroupsV1MigrationSuggestionsDialog_add_members">
        <item quantity="one">Engadir un membro</item>
        <item quantity="other">Engadir membros</item>
    </plurals>
    <plurals name="GroupsV1MigrationSuggestionsDialog_failed_to_add_members_try_again_later">
        <item quantity="one">Fallo ó engadir o membro, inténtao máis tarde.</item>
        <item quantity="other">Error ao engadir membros. Inténtao máis tarde.</item>
    </plurals>
    <plurals name="GroupsV1MigrationSuggestionsDialog_cannot_add_members">
        <item quantity="one">Non se engadiu o membro.</item>
        <item quantity="other">Non se engadiron membros</item>
    </plurals>

    <!-- LeaveGroupDialog -->
    <string name="LeaveGroupDialog_leave_group">Abandonar o grupo?</string>
    <string name="LeaveGroupDialog_you_will_no_longer_be_able_to_send_or_receive_messages_in_this_group">Xa non poderás enviar ou recibir mensaxes neste grupo.</string>
    <string name="LeaveGroupDialog_leave">Abandonar</string>
    <string name="LeaveGroupDialog_choose_new_admin">Escolle novo admininistrador</string>
    <string name="LeaveGroupDialog_before_you_leave_you_must_choose_at_least_one_new_admin_for_this_group">Antes de saír, debes escoller polo menos un novo administrador para o grupo.</string>
    <string name="LeaveGroupDialog_choose_admin">Escolle administrador</string>

    <!-- LinkPreviewView -->
    <string name="LinkPreviewView_no_link_preview_available">Vista previa non dispoñible</string>
    <string name="LinkPreviewView_this_group_link_is_not_active">A ligazón deste grupo non está activa</string>
    <string name="LinkPreviewView_domain_date">%1$s · %2$s</string>

    <!-- LinkPreviewRepository -->
    <plurals name="LinkPreviewRepository_d_members">
        <item quantity="one">%1$d membro</item>
        <item quantity="other">%1$d membros</item>
    </plurals>

    <!-- PendingMembersActivity -->
    <string name="PendingMembersActivity_pending_group_invites">Invitacións de grupo pendentes</string>
    <string name="PendingMembersActivity_requests">Solicitudes</string>
    <string name="PendingMembersActivity_invites">Invitacións</string>
    <string name="PendingMembersActivity_people_you_invited">Persoas que convidaches</string>
    <string name="PendingMembersActivity_you_have_no_pending_invites">Non tes invitacións pendentes.</string>
    <string name="PendingMembersActivity_invites_by_other_group_members">Invitacións doutros membros do grupo</string>
    <string name="PendingMembersActivity_no_pending_invites_by_other_group_members">Non hai invitacións pendentes doutros membros do grupo.</string>
    <string name="PendingMembersActivity_missing_detail_explanation">Non se amosan os detalles de xente convidada por outros membros do grupo. Se os convidados escollen participar, a súa información compartirase co grupo nese momento. Non verán ningunha mensaxe no grupo ata que se incorporen.</string>

    <string name="PendingMembersActivity_revoke_invite">Retirar invitación</string>
    <string name="PendingMembersActivity_revoke_invites">Retirar invitacións</string>
    <plurals name="PendingMembersActivity_revoke_d_invites">
        <item quantity="one">Retirar invitación</item>
        <item quantity="other">Retirar %1$d invitacións</item>
    </plurals>
    <plurals name="PendingMembersActivity_error_revoking_invite">
        <item quantity="one">Produciuse un erro ao revogar convite</item>
        <item quantity="other">Produciuse un erro ao retirar invitacións</item>
    </plurals>

    <!-- RequestingMembersFragment -->
    <string name="RequestingMembersFragment_pending_member_requests">Solicitudes pendentes</string>
    <string name="RequestingMembersFragment_no_member_requests_to_show">Non hai solicitudes que mostrar.</string>
    <string name="RequestingMembersFragment_explanation">As persoas desta listaxe queren unirse a este grupo a través da ligazón ao grupo.</string>
    <string name="RequestingMembersFragment_added_s">"Engadido «%1$s»"</string>
    <string name="RequestingMembersFragment_denied_s">"Rexeitado «%1$s»"</string>

    <!-- AddMembersActivity -->
    <string name="AddMembersActivity__done">Feito</string>
    <string name="AddMembersActivity__this_person_cant_be_added_to_legacy_groups">Esta persoa non pode se pode engadir aos grupos clásicos.</string>
    <plurals name="AddMembersActivity__add_d_members_to_s">
        <item quantity="one">Engadir a «%1$s» a «%2$s»?</item>
        <item quantity="other">Engadir a %3$d membros a «%2$s»?</item>
    </plurals>
    <string name="AddMembersActivity__add">Engadir</string>
    <string name="AddMembersActivity__add_members">Engadir membros</string>

    <!-- AddGroupDetailsFragment -->
    <string name="AddGroupDetailsFragment__name_this_group">Nomear este grupo</string>
    <string name="AddGroupDetailsFragment__create_group">Crear grupo</string>
    <string name="AddGroupDetailsFragment__create">Crear</string>
    <string name="AddGroupDetailsFragment__members">Membros</string>
    <string name="AddGroupDetailsFragment__you_can_add_or_invite_friends_after_creating_this_group">Podes engadir ou convidar as amizades tras crear o grupo.</string>
    <string name="AddGroupDetailsFragment__group_name_required">Nome do grupo (obrigatorio)</string>
    <string name="AddGroupDetailsFragment__group_name_optional">Nome do grupo (optativo)</string>
    <string name="AddGroupDetailsFragment__this_field_is_required">Este campo é obrigatorio.</string>
    <string name="AddGroupDetailsFragment__group_creation_failed">Erro ao crear o grupo.</string>
    <string name="AddGroupDetailsFragment__try_again_later">Volver tentar máis tarde.</string>
    <string name="AddGroupDetailsFragment__remove">Eliminar</string>
    <string name="AddGroupDetailsFragment__sms_contact">Contacto SMS</string>
    <string name="AddGroupDetailsFragment__remove_s_from_this_group">Retirar %1$s deste grupo?</string>
    <!-- Info message shown in the middle of the screen, displayed when adding group details to an MMS Group -->
    <string name="AddGroupDetailsFragment__youve_selected_a_contact_that_doesnt_support">Seleccionaches un contacto que non admite grupos de Signal, polo que este grupo será de MMS. Só ti poderás ver os nomes personalizados e as fotos dos grupos de MMS.</string>
    <!-- Info message shown in the middle of the screen, displayed when adding group details to an MMS Group after SMS Phase 0 -->
    <string name="AddGroupDetailsFragment__youve_selected_a_contact_that_doesnt_support_signal_groups_mms_removal">Seleccionaches un contacto que non é compatible cos grupos de Signal, así que este grupo será MMS. Só ti poderás ver os nomes de grupos MMS personalizados e as fotos. A función de grupos MMS eliminarase pronto para centrármonos nas mensaxes encriptadas.</string>

    <!-- ManageGroupActivity -->
    <string name="ManageGroupActivity_who_can_add_new_members">Quen pode engadir novos membros?</string>
    <string name="ManageGroupActivity_who_can_edit_this_groups_info">Quen pode editar a información deste grupo?</string>

    <plurals name="ManageGroupActivity_added">
        <item quantity="one">%1$d membro engadido</item>
        <item quantity="other">%1$d membros engadidos</item>
    </plurals>

    <string name="ManageGroupActivity_you_dont_have_the_rights_to_do_this">Non tes permiso para facer isto</string>
    <string name="ManageGroupActivity_not_capable">Alguén que engadiches non admite novos grupos e necesita actualizar Signal</string>
    <string name="ManageGroupActivity_not_announcement_capable">Alguén que agregaches non admite grupos de avisos ou necesita actualizar Signal.</string>
    <string name="ManageGroupActivity_failed_to_update_the_group">Erro ao actualizar o grupo</string>
    <string name="ManageGroupActivity_youre_not_a_member_of_the_group">Non es membro deste grupo</string>
    <string name="ManageGroupActivity_failed_to_update_the_group_please_retry_later">Erro ao actualizar o grupo; téntao máis tarde</string>
    <string name="ManageGroupActivity_failed_to_update_the_group_due_to_a_network_error_please_retry_later">Erro ao actualizar o grupo por un erro de rede; téntao máis tarde</string>

    <string name="ManageGroupActivity_edit_name_and_picture">Editar nome e imaxe</string>
    <string name="ManageGroupActivity_legacy_group">Grupo Clásico</string>
    <string name="ManageGroupActivity_legacy_group_learn_more">Este é un Grupo Clásico. Características como a administración de grupos só están dispoñibles nos Novos Grupos.</string>
    <string name="ManageGroupActivity_legacy_group_upgrade">Este é un Grupo Clásico. Para ter novas características como @mencións e adminitradores,</string>
    <string name="ManageGroupActivity_legacy_group_too_large">Este Grupo Clásico non pode actualizarse a Novos Grupos porque é demasiado grande. O tamaño máximo do grupo é %1$d.</string>
    <string name="ManageGroupActivity_upgrade_this_group">actualizar este grupo.</string>
    <string name="ManageGroupActivity_this_is_an_insecure_mms_group">Este é un Grupo MMS inseguro. Para conversar con privacidade, convida aos teus contactos a Signal.</string>
    <string name="ManageGroupActivity_invite_now">Convidar</string>
    <string name="ManageGroupActivity_more">máis</string>
    <string name="ManageGroupActivity_add_group_description">Engadir descrición do grupo…</string>

    <!-- GroupMentionSettingDialog -->
    <string name="GroupMentionSettingDialog_notify_me_for_mentions">Notificarme as mencións</string>
    <string name="GroupMentionSettingDialog_receive_notifications_when_youre_mentioned_in_muted_chats">Recibir notificacións cando o mencionen en conversas silenciadas?</string>
    <string name="GroupMentionSettingDialog_always_notify_me">Notificarme sempre</string>
    <string name="GroupMentionSettingDialog_dont_notify_me">Non notificarme</string>

    <!-- ManageProfileFragment -->
    <string name="ManageProfileFragment_profile_name">Nome de perfil</string>
    <string name="ManageProfileFragment_username">Nome de usuario</string>
    <string name="ManageProfileFragment_about">Acerca de</string>
    <string name="ManageProfileFragment_write_a_few_words_about_yourself">Escribe unhas palabras acerca de ti</string>
    <string name="ManageProfileFragment_your_name">O teu nome</string>
    <string name="ManageProfileFragment_your_username">O teu nome de usuario</string>
    <string name="ManageProfileFragment_failed_to_set_avatar">Erro ao configurar o avatar</string>
    <string name="ManageProfileFragment_badges">Insignias</string>
    <string name="ManageProfileFragment__edit_photo">Editar foto</string>
    <!-- Snackbar message after creating username -->
    <string name="ManageProfileFragment__username_created">Nome de usuario creado</string>
    <!-- Snackbar message after copying username -->
    <string name="ManageProfileFragment__username_copied">Nome de usuario copiado</string>


    <!-- ManageRecipientActivity -->
    <string name="ManageRecipientActivity_no_groups_in_common">Ningún grupo en común</string>
    <plurals name="ManageRecipientActivity_d_groups_in_common">
        <item quantity="one">%1$d grupo en común</item>
        <item quantity="other">%1$d grupos en común</item>
    </plurals>

    <plurals name="GroupMemberList_invited">
        <item quantity="one">%1$s invitou a 1 persoa</item>
        <item quantity="other">%1$s invitou a %2$d persoas</item>
    </plurals>

    <!-- CustomNotificationsDialogFragment -->
    <string name="CustomNotificationsDialogFragment__custom_notifications">Personalizar notificacións</string>
    <string name="CustomNotificationsDialogFragment__messages">Mensaxes</string>
    <string name="CustomNotificationsDialogFragment__use_custom_notifications">Utilizar notificacións personalizadas</string>
    <string name="CustomNotificationsDialogFragment__notification_sound">Son das notificacións</string>
    <string name="CustomNotificationsDialogFragment__vibrate">Vibrar</string>
    <!-- Button text for customizing notification options -->
    <string name="CustomNotificationsDialogFragment__customize">Personalizar</string>
    <string name="CustomNotificationsDialogFragment__change_sound_and_vibration">Cambiar son e vibración</string>
    <string name="CustomNotificationsDialogFragment__call_settings">Axustes de chamada</string>
    <string name="CustomNotificationsDialogFragment__ringtone">Ton de chamada</string>
    <string name="CustomNotificationsDialogFragment__default">Por defecto</string>
    <string name="CustomNotificationsDialogFragment__unknown">Descoñecido</string>

    <!-- ShareableGroupLinkDialogFragment -->
    <string name="ShareableGroupLinkDialogFragment__group_link">Ligazón do grupo</string>
    <string name="ShareableGroupLinkDialogFragment__share">Compartir</string>
    <string name="ShareableGroupLinkDialogFragment__reset_link">Restablecer ligazón</string>
    <string name="ShareableGroupLinkDialogFragment__approve_new_members">Aprobar novos membros</string>
    <string name="ShareableGroupLinkDialogFragment__require_an_admin_to_approve_new_members_joining_via_the_group_link">Un administrador ten que aprobar os novos membros que acceden desde a ligazón.</string>
    <string name="ShareableGroupLinkDialogFragment__are_you_sure_you_want_to_reset_the_group_link">Estás seguro de querer restablecer a ligazón ao grupo? A xente non poderán unirse ao grupo a través da ligazón actual.</string>

    <!-- GroupLinkShareQrDialogFragment -->
    <string name="GroupLinkShareQrDialogFragment__qr_code">Código QR</string>
    <string name="GroupLinkShareQrDialogFragment__people_who_scan_this_code_will">As persoas que escaneen este código poderán unirse ao teu grupo. Os administradores terán que aprobar os novos membros se tes activada esta opción.</string>
    <string name="GroupLinkShareQrDialogFragment__share_code">Compartir código</string>

    <!-- GV2 Invite Revoke confirmation dialog -->
    <string name="InviteRevokeConfirmationDialog_revoke_own_single_invite">Queres retirarlle a invitación que lle enviaches a %1$s?</string>
    <plurals name="InviteRevokeConfirmationDialog_revoke_others_invites">
        <item quantity="one">Queres retirar a invitación que enviou %1$s?</item>
        <item quantity="other">Queres retirar as %2$d invitacións que enviou %1$s?</item>
    </plurals>

    <!-- GroupJoinBottomSheetDialogFragment -->
    <string name="GroupJoinBottomSheetDialogFragment_you_are_already_a_member">Xa es membro</string>
    <string name="GroupJoinBottomSheetDialogFragment_join">Unirse</string>
    <string name="GroupJoinBottomSheetDialogFragment_request_to_join">Solicitar participar</string>
    <string name="GroupJoinBottomSheetDialogFragment_unable_to_join_group_please_try_again_later">Non te puideches unir ao grupo, inténtao máis tarde</string>
    <string name="GroupJoinBottomSheetDialogFragment_encountered_a_network_error">Houbo un erro na rede.</string>
    <string name="GroupJoinBottomSheetDialogFragment_this_group_link_is_not_active">A ligazón deste grupo non está activa</string>
    <!-- Title shown when there was an known issue getting group information from a group link -->
    <string name="GroupJoinBottomSheetDialogFragment_cant_join_group">Non podes unirte ao grupo</string>
    <!-- Message shown when you try to get information for a group via link but an admin has removed you -->
    <string name="GroupJoinBottomSheetDialogFragment_you_cant_join_this_group_via_the_group_link_because_an_admin_removed_you">Non podes unirte ao grupo a través da ligazón porque te eliminou un administrador.</string>
    <!-- Message shown when you try to get information for a group via link but the link is no longer valid -->
    <string name="GroupJoinBottomSheetDialogFragment_this_group_link_is_no_longer_valid">Esta ligazón de grupo xa non funciona.</string>
    <!-- Title shown when there was an unknown issue getting group information from a group link -->
    <string name="GroupJoinBottomSheetDialogFragment_link_error">Erro na ligazón</string>
    <!-- Message shown when you try to get information for a group via link but an unknown issue occurred -->
    <string name="GroupJoinBottomSheetDialogFragment_joining_via_this_link_failed_try_joining_again_later">Non te puideches unir mediante esta ligazón. Volve intentalo máis tarde.</string>

    <string name="GroupJoinBottomSheetDialogFragment_direct_join">Queres participar neste grupo e compartir o teu nome e foto cos seus membros?</string>
    <string name="GroupJoinBottomSheetDialogFragment_admin_approval_needed">Un administrador deste grupo debe aprobar atsúa petición antes de poder incorporarte. Cando solicites participar, o teu nome e foto compartiranse cos seus membros.</string>
    <plurals name="GroupJoinBottomSheetDialogFragment_group_dot_d_members">
        <item quantity="one">Grupo · %1$d membro</item>
        <item quantity="other">Grupo · %1$d membros</item>
    </plurals>

    <!-- GroupJoinUpdateRequiredBottomSheetDialogFragment -->
    <string name="GroupJoinUpdateRequiredBottomSheetDialogFragment_update_signal_to_use_group_links">Actualizar Signal para utilizar ligazóns de grupos</string>
    <string name="GroupJoinUpdateRequiredBottomSheetDialogFragment_update_message">A versión de Signal que estás a utilizar non admite esta ligazón de grupo. Actualiza á última versión e únete ao grupo a través da ligazón.</string>
    <string name="GroupJoinUpdateRequiredBottomSheetDialogFragment_update_signal">Actualizar Signal</string>
    <string name="GroupJoinUpdateRequiredBottomSheetDialogFragment_group_link_is_not_valid">A ligazón ao grupo non é válida</string>

    <!-- GroupInviteLinkEnableAndShareBottomSheetDialogFragment -->
    <string name="GroupInviteLinkEnableAndShareBottomSheetDialogFragment_invite_friends">Convidar amizades</string>
    <string name="GroupInviteLinkEnableAndShareBottomSheetDialogFragment_share_a_link_with_friends_to_let_them_quickly_join_this_group">Comparte a ligazón coas amizades para que se unan facilmente ao grupo.</string>

    <string name="GroupInviteLinkEnableAndShareBottomSheetDialogFragment_enable_and_share_link">Activar e compartir ligazón</string>
    <string name="GroupInviteLinkEnableAndShareBottomSheetDialogFragment_share_link">Compartir ligazón</string>

    <string name="GroupInviteLinkEnableAndShareBottomSheetDialogFragment_unable_to_enable_group_link_please_try_again_later">Non se puido crear a ligazón. Inténtao máis tarde.</string>
    <string name="GroupInviteLinkEnableAndShareBottomSheetDialogFragment_encountered_a_network_error">Houbo un erro na rede.</string>
    <string name="GroupInviteLinkEnableAndShareBottomSheetDialogFragment_you_dont_have_the_right_to_enable_group_link">Non tes permiso para activar a ligazón ao grupo. Pídello a un administrador.</string>
    <string name="GroupInviteLinkEnableAndShareBottomSheetDialogFragment_you_are_not_currently_a_member_of_the_group">Actualmente non es membro do grupo.</string>

    <!-- GV2 Request confirmation dialog -->
    <string name="RequestConfirmationDialog_add_s_to_the_group">Engadir a «%1$s» ao grupo?</string>
    <string name="RequestConfirmationDialog_deny_request_from_s">Rexeitar a solicitude de «%1$s»?</string>
    <!-- Confirm dialog message shown when deny a group link join request and group link is enabled. -->
    <string name="RequestConfirmationDialog_deny_request_from_s_they_will_not_be_able_to_request">Denegar a solicitude de “%1$s”? Non poderá volver a solicitar unirse a través da ligazón de grupo.</string>
    <string name="RequestConfirmationDialog_add">Engadir</string>
    <string name="RequestConfirmationDialog_deny">Rexeitar</string>

    <!-- ImageEditorHud -->
    <string name="ImageEditorHud_blur_faces">Difuminar caras</string>
    <string name="ImageEditorHud_new_blur_faces_or_draw_anywhere_to_blur">Novo: Difuminar caras ou debuxar por calquera parte para difuminar</string>
    <string name="ImageEditorHud_draw_anywhere_to_blur">Debuxar por calquera parte para difuminar</string>
    <string name="ImageEditorHud_draw_to_blur_additional_faces_or_areas">Debuxar para difuminar máis caras ou áreas</string>

    <!-- InputPanel -->
    <string name="InputPanel_tap_and_hold_to_record_a_voice_message_release_to_send">Toca e mantén premido para gravar unha mensaxe de voz; solta para enviar</string>
    <!-- Message shown if the user tries to switch a conversation from Signal to SMS -->
    <string name="InputPanel__sms_messaging_is_no_longer_supported_in_signal">Xa non se poden mandar mensaxes SMS en Signal.</string>

    <!-- InviteActivity -->
    <string name="InviteActivity_share">Compartir</string>
    <string name="InviteActivity_share_with_contacts">Compartir con contactos</string>
    <string name="InviteActivity_share_via">Comparte en…</string>

    <string name="InviteActivity_cancel">Cancelar</string>
    <string name="InviteActivity_sending">Enviando…</string>
    <string name="InviteActivity_invitations_sent">Invitacións enviadas!</string>
    <string name="InviteActivity_invite_to_signal">Convidar a Molly</string>
    <string name="InviteActivity_send_sms">Enviar SMS (%1$d)</string>
    <plurals name="InviteActivity_send_sms_invites">
        <item quantity="one">Enviar %1$d SMS de convite?</item>
        <item quantity="other">Enviar %1$d invitacións pro SMS?</item>
    </plurals>
    <string name="InviteActivity_lets_switch_to_signal">Conversa comigo en Molly: %1$s</string>
    <string name="InviteActivity_no_app_to_share_to">Semella que non hai ningunha aplicación coa que poidas compartir.</string>

    <!-- LearnMoreTextView -->
    <string name="LearnMoreTextView_learn_more">Saber máis</string>

    <string name="SpanUtil__read_more">Máis información</string>

    <!-- LongMessageActivity -->
    <string name="LongMessageActivity_unable_to_find_message">Non se puido atopar a mensaxe</string>
    <string name="LongMessageActivity_message_from_s">Mensaxe de %1$s</string>
    <string name="LongMessageActivity_your_message">A túa mensaxe</string>

    <!-- MessageRetrievalService -->
    <string name="MessageRetrievalService_signal">Molly</string>
    <string name="MessageRetrievalService_background_connection_enabled">Activada conexión en segundo plano</string>

    <!-- MmsDownloader -->
    <string name="MmsDownloader_error_reading_mms_settings">Erro ao ler os axustes do provedor sen fíos de MMS</string>

    <!-- MediaOverviewActivity -->
    <string name="MediaOverviewActivity_Media">Ficheiros multimedia</string>
    <string name="MediaOverviewActivity_Files">Ficheiros</string>
    <string name="MediaOverviewActivity_Audio">Son</string>
    <string name="MediaOverviewActivity_All">Todo</string>
    <plurals name="MediaOverviewActivity_Media_delete_confirm_title">
        <item quantity="one">Eliminar o elemento seleccionado?</item>
        <item quantity="other">Eliminar os elementos seleccionados?</item>
    </plurals>
    <plurals name="MediaOverviewActivity_Media_delete_confirm_message">
        <item quantity="one">Isto eliminará permanentemente o ficheiro seleccionado. Calquera mensaxe de texto asociada con este elemento tamén se eliminará.</item>
        <item quantity="other">Isto eliminará permanentemente todos os %1$d ficheiros seleccionados. Calquera mensaxe de texto asociada con estes elementos tamén se eliminará.</item>
    </plurals>
    <string name="MediaOverviewActivity_Media_delete_progress_title">Borrando</string>
    <string name="MediaOverviewActivity_Media_delete_progress_message">Borrando mensaxes…</string>
    <string name="MediaOverviewActivity_collecting_attachments">Recompilando anexos…</string>
    <string name="MediaOverviewActivity_Sort_by">Ordenar por</string>
    <string name="MediaOverviewActivity_Newest">Novos</string>
    <string name="MediaOverviewActivity_Oldest">Vellos</string>
    <string name="MediaOverviewActivity_Storage_used">Almacenamento utilizado</string>
    <string name="MediaOverviewActivity_All_storage_use">Uso total do almacenamento</string>
    <string name="MediaOverviewActivity_Grid_view_description">Vista de grella</string>
    <string name="MediaOverviewActivity_List_view_description">Vista de lista</string>
    <string name="MediaOverviewActivity_Selected_description">Seleccionado</string>
    <string name="MediaOverviewActivity_select_all">Seleccionar todo</string>
    <plurals name="MediaOverviewActivity_save_plural">
        <item quantity="one">Gardar</item>
        <item quantity="other">Gardar</item>
    </plurals>
    <plurals name="MediaOverviewActivity_delete_plural">
        <item quantity="one">Borrar</item>
        <item quantity="other">Borrar</item>
    </plurals>

    <plurals name="MediaOverviewActivity_d_selected_s">
        <item quantity="one">%1$d seleccionados (%2$s)</item>
        <item quantity="other">%1$d seleccionado (%2$s)</item>
    </plurals>
    <string name="MediaOverviewActivity_file">Ficheiro</string>
    <string name="MediaOverviewActivity_audio">Son</string>
    <string name="MediaOverviewActivity_video">Vídeo</string>
    <string name="MediaOverviewActivity_image">Imaxe</string>
  <!-- Removed by excludeNonTranslatables <string name="MediaOverviewActivity_detail_line_2_part" translatable="false">%1$s · %2$s</string> -->
  <!-- Removed by excludeNonTranslatables <string name="MediaOverviewActivity_detail_line_3_part" translatable="false">%1$s · %2$s · %3$s</string> -->

    <string name="MediaOverviewActivity_sent_by_s">Enviado por %1$s</string>
    <string name="MediaOverviewActivity_sent_by_you">Enviado por ti</string>
    <string name="MediaOverviewActivity_sent_by_s_to_s">Enviado por%1$s a %2$s</string>
    <string name="MediaOverviewActivity_sent_by_you_to_s">Enviado por ti a %1$s</string>

    <!-- Megaphones -->
    <string name="Megaphones_remind_me_later">Lembrarmo máis tarde</string>
    <string name="Megaphones_verify_your_signal_pin">Verifica o teu PIN Signal</string>
    <string name="Megaphones_well_occasionally_ask_you_to_verify_your_pin">Ocasionalmente pedirémosche que verifiques o PIN para que o lembres.</string>
    <string name="Megaphones_verify_pin">Verificar PIN</string>
    <string name="Megaphones_get_started">Comezar</string>
    <string name="Megaphones_new_group">Novo grupo</string>
    <string name="Megaphones_invite_friends">Convidar amizades</string>
    <string name="Megaphones_use_sms">Utilizar SMS</string>
    <string name="Megaphones_appearance">Aparencia</string>
    <string name="Megaphones_add_photo">Engadir foto</string>

    <!-- Title of a bottom sheet to render messages that all quote a specific message -->
    <string name="MessageQuotesBottomSheet_replies">Respostas</string>

    <!-- NotificationBarManager -->
    <string name="NotificationBarManager_signal_call_in_progress">Chamada Signal en progreso</string>
    <string name="NotificationBarManager__establishing_signal_call">Establecendo chamada Signal</string>
    <string name="NotificationBarManager__incoming_signal_call">Chamada entrante Signal</string>
    <string name="NotificationBarManager__incoming_signal_group_call">Chamada grupal entrante</string>
    <!-- Temporary notification shown when starting the calling service -->
    <string name="NotificationBarManager__starting_signal_call_service">Iniciando chamada</string>
    <string name="NotificationBarManager__stopping_signal_call_service">Colgar chamada</string>
    <string name="NotificationBarManager__decline_call">Rexeitar chamada</string>
    <string name="NotificationBarManager__answer_call">Responder chamada</string>
    <string name="NotificationBarManager__end_call">Finalizar chamada</string>
    <string name="NotificationBarManager__cancel_call">Cancelar chamada</string>
    <string name="NotificationBarManager__join_call">Unirse á chamada</string>

    <!-- NotificationsMegaphone -->
    <string name="NotificationsMegaphone_turn_on_notifications">Activar notificacións?</string>
    <string name="NotificationsMegaphone_never_miss_a_message">Non perdas ningunha mensaxe dos teus contactos e grupos.</string>
    <string name="NotificationsMegaphone_turn_on">Activar</string>
    <string name="NotificationsMegaphone_not_now">Agora non</string>

    <!-- NotificationMmsMessageRecord -->
    <string name="NotificationMmsMessageRecord_multimedia_message">Mensaxe multimedia</string>
    <string name="NotificationMmsMessageRecord_downloading_mms_message">Descargando mensaxe MMS</string>
    <string name="NotificationMmsMessageRecord_error_downloading_mms_message">Erro ao descargar a mensaxe MMS, toca para volver tentar</string>

    <!-- MediaPickerActivity -->
    <string name="MediaPickerActivity__menu_open_camera">Abrir cámara</string>

    <!-- MediaSendActivity -->
    <string name="MediaSendActivity_camera_unavailable">Cámara non dispoñible.</string>
<<<<<<< HEAD
    <string name="MediaSendActivity_message_to_s">Mensaxe para %1$s</string>
    <string name="MediaSendActivity_message">Mensaxe</string>
    <string name="MediaSendActivity_select_recipients">Seleccionar destinatarios</string>
    <string name="MediaSendActivity_signal_needs_access_to_your_contacts">Molly necesita acceder aos teus contactos para poder mostralos.</string>
    <string name="MediaSendActivity_signal_needs_contacts_permission_in_order_to_show_your_contacts_but_it_has_been_permanently_denied">Molly necesita permiso para acceder aos contactos e poder mostrarchos, pero denegouse de forma permanente. Vai á configuración da aplicación, selecciona «Permisos» e activa «Contactos».</string>
    <plurals name="MediaSendActivity_cant_share_more_than_n_items">
        <item quantity="one">Non podes compartir máis de %1$d elemento.</item>
        <item quantity="other">Non podes compartir máis de %1$d elementos.</item>
    </plurals>
    <string name="MediaSendActivity_select_recipients_description">Seleccionar destinatarios</string>
    <string name="MediaSendActivity_tap_here_to_make_this_message_disappear_after_it_is_viewed">Toca aquí para facer que esta mensaxe desapareza logo de vela.</string>
=======
>>>>>>> cb0e7ade

    <!-- MediaRepository -->
    <string name="MediaRepository_all_media">Ficheiros multimedia</string>
    <string name="MediaRepository__camera">Cámara</string>

    <!-- MessageDecryptionUtil -->
    <string name="MessageDecryptionUtil_failed_to_decrypt_message">Erro ao descrifrar a mensaxe</string>
    <string name="MessageDecryptionUtil_tap_to_send_a_debug_log">Toca para enviar o rexistro de depuración</string>

    <!-- MessageRecord -->
    <string name="MessageRecord_unknown">Descoñecido</string>
    <string name="MessageRecord_message_encrypted_with_a_legacy_protocol_version_that_is_no_longer_supported">Recibiuse unha mensaxe cifrada a través dunha versión antiga de Signal que xa non se admite. Por favor, pídelle ao remitente que actualice a súa versión e volva enviar a mensaxe.</string>
    <string name="MessageRecord_left_group">Abandonaches o grupo.</string>
    <string name="MessageRecord_you_updated_group">Actualizaches o grupo.</string>
    <string name="MessageRecord_the_group_was_updated">Actualizouse o grupo.</string>
    <string name="MessageRecord_you_called_date">Chamaches · %1$s</string>
    <string name="MessageRecord_missed_audio_call_date">Chamada perdida de son · %1$s</string>
    <string name="MessageRecord_missed_video_call_date">Chamada perdida de vídeo · %1$s</string>
    <string name="MessageRecord_s_updated_group">%1$s actualizou o grupo.</string>
    <string name="MessageRecord_s_called_you_date">%1$s chamoute · %2$s</string>
    <string name="MessageRecord_s_joined_signal">%1$s está en Signal!</string>
    <string name="MessageRecord_you_disabled_disappearing_messages">Desactivaches as mensaxes temporais.</string>
    <string name="MessageRecord_s_disabled_disappearing_messages">%1$s desactivou as mensaxes temporais.</string>
    <string name="MessageRecord_you_set_disappearing_message_time_to_s">Estableciches a duración das mensaxes temporais en %1$s.</string>
    <string name="MessageRecord_s_set_disappearing_message_time_to_s">%1$s estableceu a duración das mensaxes temporais en %2$s.</string>
    <string name="MessageRecord_disappearing_message_time_set_to_s">Estableceuse a duración das mensaxes temporais en %1$s.</string>
    <string name="MessageRecord_this_group_was_updated_to_a_new_group">Actualizouse o grupo a Novo Grupo</string>
    <string name="MessageRecord_you_couldnt_be_added_to_the_new_group_and_have_been_invited_to_join">Non te puideron engadir ao Novo Grupo convidáronte a unirte.</string>
    <string name="MessageRecord_chat_session_refreshed">Sesión de conversa actualizada</string>
    <plurals name="MessageRecord_members_couldnt_be_added_to_the_new_group_and_have_been_invited">
        <item quantity="one">Non se puido engadir un membro ao Novo Grupo e envióuselle unha invitación para unirse.</item>
        <item quantity="other">%1$s membros non puideron engadirse ao Novo Grupo e envióuselles unha invitación para unirse.</item>
    </plurals>

    <plurals name="MessageRecord_members_couldnt_be_added_to_the_new_group_and_have_been_removed">
        <item quantity="one">Non se puido engadir un membro ao Novo Grupo e eliminouse.</item>
        <item quantity="other">%1$s membros non puideron engadirse ao Novo Grupo e elimináronse.</item>
    </plurals>

    <!-- Profile change updates -->
    <string name="MessageRecord_changed_their_profile_name_to">%1$s cambiou o seu nome de perfil a %2$s.</string>
    <string name="MessageRecord_changed_their_profile_name_from_to">%1$s cambiaron o seu nome de perfil de %2$s a %3$s.</string>
    <string name="MessageRecord_changed_their_profile">%1$s cambiaron o seu perfil.</string>

    <!-- GV2 specific -->
    <string name="MessageRecord_you_created_the_group">Creaches o grupo.</string>
    <string name="MessageRecord_group_updated">Grupo actualizado.</string>
    <string name="MessageRecord_invite_friends_to_this_group">Convida ás amizades a este grupo a través da ligazón ao grupo</string>

    <!-- GV2 member additions -->
    <string name="MessageRecord_you_added_s">Engadiches a %1$s.</string>
    <string name="MessageRecord_s_added_s">%1$s engadiu a %2$s.</string>
    <string name="MessageRecord_s_added_you">%1$s engadiute ao grupo.</string>
    <string name="MessageRecord_you_joined_the_group">Unícheste ao grupo.</string>
    <string name="MessageRecord_s_joined_the_group">%1$s uníronse ao grupo.</string>

    <!-- GV2 member removals -->
    <string name="MessageRecord_you_removed_s">Eliminaches a %1$s.</string>
    <string name="MessageRecord_s_removed_s">%1$s eliminou %2$s.</string>
    <string name="MessageRecord_s_removed_you_from_the_group">%1$s eliminoute do grupo.</string>
    <string name="MessageRecord_you_left_the_group">Abandonaches o grupo.</string>
    <string name="MessageRecord_s_left_the_group">%1$s abandonou o grupo.</string>
    <string name="MessageRecord_you_are_no_longer_in_the_group">Xa non estás no grupo.</string>
    <string name="MessageRecord_s_is_no_longer_in_the_group">%1$s xa non está no grupo.</string>

    <!-- GV2 role change -->
    <string name="MessageRecord_you_made_s_an_admin">Fixeches a %1$s administrador.</string>
    <string name="MessageRecord_s_made_s_an_admin">%1$s fixo a %2$s administrador.</string>
    <string name="MessageRecord_s_made_you_an_admin">%1$s fíxote administrador.</string>
    <string name="MessageRecord_you_revoked_admin_privileges_from_s">Retiraches os privilexios de administrador a %1$s.</string>
    <string name="MessageRecord_s_revoked_your_admin_privileges">%1$s anulou os teus privilexios de administrador.</string>
    <string name="MessageRecord_s_revoked_admin_privileges_from_s">%1$s retiroulle os privilexios de administrador a %2$s.</string>
    <string name="MessageRecord_s_is_now_an_admin">%1$s é agora o administrador.</string>
    <string name="MessageRecord_you_are_now_an_admin">Agora es administrador.</string>
    <string name="MessageRecord_s_is_no_longer_an_admin">%1$s xa non é administrador.</string>
    <string name="MessageRecord_you_are_no_longer_an_admin">Xa non es administrador.</string>

    <!-- GV2 invitations -->
    <string name="MessageRecord_you_invited_s_to_the_group">Convidaches a %1$s ao grupo.</string>
    <string name="MessageRecord_s_invited_you_to_the_group">%1$s convidoute ao grupo.</string>
    <plurals name="MessageRecord_s_invited_members">
        <item quantity="one">%1$s invitou a 1 persoa ao grupo.</item>
        <item quantity="other">%1$s invitou a %2$d persoas ao grupo.</item>
    </plurals>
    <string name="MessageRecord_you_were_invited_to_the_group">Convidáronte ao grupo.</string>
    <plurals name="MessageRecord_d_people_were_invited_to_the_group">
        <item quantity="one">Invitouse 1 persoa ao grupo.</item>
        <item quantity="other">Invitáronse %1$d persoas ao grupo.</item>
    </plurals>

    <!-- GV2 invitation revokes -->
    <plurals name="MessageRecord_you_revoked_invites">
        <item quantity="one">Retiraches unha invitación ao grupo.</item>
        <item quantity="other">Retiraches %1$d invitacións ao grupo.</item>
    </plurals>
    <plurals name="MessageRecord_s_revoked_invites">
        <item quantity="one">%1$s retirou unha invitación ao grupo.</item>
        <item quantity="other">%1$s retirou %2$d invitacións ao grupo.</item>
    </plurals>
    <string name="MessageRecord_someone_declined_an_invitation_to_the_group">Alguén rexeitou a invitación ao grupo.</string>
    <string name="MessageRecord_you_declined_the_invitation_to_the_group">Rexeitaches a invitación ao grupo.</string>
    <string name="MessageRecord_s_revoked_your_invitation_to_the_group">%1$s retirou a túa invitación ao grupo.</string>
    <string name="MessageRecord_an_admin_revoked_your_invitation_to_the_group">Un administrador retirou a túa invitación ao grupo.</string>
    <plurals name="MessageRecord_d_invitations_were_revoked">
        <item quantity="one">Retirouse unha invitación ao grupo.</item>
        <item quantity="other">Retiráronse %1$d invitacións ao grupo.</item>
    </plurals>

    <!-- GV2 invitation acceptance -->
    <string name="MessageRecord_you_accepted_invite">Aceptaches a invitación ao grupo.</string>
    <string name="MessageRecord_s_accepted_invite">%1$s aceptou a invitación ao grupo.</string>
    <string name="MessageRecord_you_added_invited_member_s">Convidaches a %1$s.</string>
    <string name="MessageRecord_s_added_invited_member_s">%1$s engadiu ao membro convidado %2$s.</string>

    <!-- GV2 title change -->
    <string name="MessageRecord_you_changed_the_group_name_to_s">Cambiaches o nome do grupo a «%1$s».</string>
    <string name="MessageRecord_s_changed_the_group_name_to_s">%1$s cambiou o nome do grupo a «%2$s».</string>
    <string name="MessageRecord_the_group_name_has_changed_to_s">Cambiouse o nome do grupo a «%1$s».</string>

    <!-- GV2 description change -->
    <string name="MessageRecord_you_changed_the_group_description">Cambiaches a descrición do grupo</string>
    <string name="MessageRecord_s_changed_the_group_description">%1$s cambiou a descrición do grupo.</string>
    <string name="MessageRecord_the_group_description_has_changed">Cambiou a descrición do grupo.</string>

    <!-- GV2 avatar change -->
    <string name="MessageRecord_you_changed_the_group_avatar">Cambiaches o avatar do grupo.</string>
    <string name="MessageRecord_s_changed_the_group_avatar">%1$s cambiou o avatar do grupo.</string>
    <string name="MessageRecord_the_group_group_avatar_has_been_changed">Cambiouse o avatar do grupo.</string>

    <!-- GV2 attribute access level change -->
    <string name="MessageRecord_you_changed_who_can_edit_group_info_to_s">Cambiaches quen pode editar a información do grupo a «%1$s».</string>
    <string name="MessageRecord_s_changed_who_can_edit_group_info_to_s">%1$s cambiou quen pode editar a información do grupo a «%2$s».</string>
    <string name="MessageRecord_who_can_edit_group_info_has_been_changed_to_s">Cambiouse quen pode editar a información do grupo a «%1$s».</string>

    <!-- GV2 membership access level change -->
    <string name="MessageRecord_you_changed_who_can_edit_group_membership_to_s">Cambiaches quen pode editar a membresía do grupo a «%1$s».</string>
    <string name="MessageRecord_s_changed_who_can_edit_group_membership_to_s">%1$s cambiou quen pode cambiar a membresía do grupo a «%2$s».</string>
    <string name="MessageRecord_who_can_edit_group_membership_has_been_changed_to_s">Cambiouse o permiso de edición da membresía do grupo a «%1$s».</string>

    <!-- GV2 announcement group change -->
    <string name="MessageRecord_you_allow_all_members_to_send">Cambiaches a configuración do grupo para permitir que todos os membros envíen mensaxes.</string>
    <string name="MessageRecord_you_allow_only_admins_to_send">Cambiaches a configuración do grupo para que só os administradores envíen mensaxes.</string>
    <string name="MessageRecord_s_allow_all_members_to_send">%1$s cambiou a configuración do grupo para permitir que todos os membros envíen mensaxes.</string>
    <string name="MessageRecord_s_allow_only_admins_to_send">%1$s cambiou a configuración do grupo para que só os administradores envíen mensaxes.</string>
    <string name="MessageRecord_allow_all_members_to_send">Cambiouse a configuración do grupo para permitir que todos os membros envíen mensaxes.</string>
    <string name="MessageRecord_allow_only_admins_to_send">Cambiouse a configuración do grupo para permitir que só os administradores envíen mensaxes.</string>

    <!-- GV2 group link invite access level change -->
    <string name="MessageRecord_you_turned_on_the_group_link_with_admin_approval_off">Activaches a ligazón do grupo coa aprobación dos administradores desactivada.</string>
    <string name="MessageRecord_you_turned_on_the_group_link_with_admin_approval_on">Activaches a ligazón do grupo coa aprobación dos administradores activada.</string>
    <string name="MessageRecord_you_turned_off_the_group_link">Desactivaches a ligazón do grupo.</string>
    <string name="MessageRecord_s_turned_on_the_group_link_with_admin_approval_off">%1$s activou a ligazón do grupo coa aprobación dos administradores desactivada.</string>
    <string name="MessageRecord_s_turned_on_the_group_link_with_admin_approval_on">%1$s activou a ligazón do grupo coa aprobación dos administradores activada.</string>
    <string name="MessageRecord_s_turned_off_the_group_link">%1$s retirou a ligazón do grupo.</string>
    <string name="MessageRecord_the_group_link_has_been_turned_on_with_admin_approval_off">A ligazón do grupo activouse coa aprobación dos administradores desactivada.</string>
    <string name="MessageRecord_the_group_link_has_been_turned_on_with_admin_approval_on">A ligazón do grupo desactivouse coa aprobación dos administradores activada.</string>
    <string name="MessageRecord_the_group_link_has_been_turned_off">A ligazón do grupo desactivouse.</string>
    <string name="MessageRecord_you_turned_off_admin_approval_for_the_group_link">Desactivaches a aprobación por admin da ligazón ao grupo.</string>
    <string name="MessageRecord_s_turned_off_admin_approval_for_the_group_link">%1$s desactivou a aprobación por admin para a ligazón ao grupo.</string>
    <string name="MessageRecord_the_admin_approval_for_the_group_link_has_been_turned_off">Desactivouse a aprobación por admin da ligazón ao grupo.</string>
    <string name="MessageRecord_you_turned_on_admin_approval_for_the_group_link">Desactivaches a aprobación por admin da ligazón ao grupo.</string>
    <string name="MessageRecord_s_turned_on_admin_approval_for_the_group_link">%1$s desactivou a aprobación por admin da ligazón ao grupo.</string>
    <string name="MessageRecord_the_admin_approval_for_the_group_link_has_been_turned_on">Activouse a aprobación por admin da ligazón ao grupo.</string>

    <!-- GV2 group link reset -->
    <string name="MessageRecord_you_reset_the_group_link">Restableciches a ligazón ao grupo.</string>
    <string name="MessageRecord_s_reset_the_group_link">%1$s restableceu a ligazón ao grupo.</string>
    <string name="MessageRecord_the_group_link_has_been_reset">A ligazón ao grupo foi restablecida.</string>

    <!-- GV2 group link joins -->
    <string name="MessageRecord_you_joined_the_group_via_the_group_link">Unícheste ao grupo a través da ligazón.</string>
    <string name="MessageRecord_s_joined_the_group_via_the_group_link">%1$s uniuse ao grupo a través da ligazón.</string>

    <!-- GV2 group link requests -->
    <string name="MessageRecord_you_sent_a_request_to_join_the_group">Enviaches unha solicitude para te unires ao grupo.</string>
    <string name="MessageRecord_s_requested_to_join_via_the_group_link">%1$s solicitou unirse a través da ligazón ao grupo.</string>
    <!-- Update message shown when someone requests to join via group link and cancels the request back to back -->
    <plurals name="MessageRecord_s_requested_and_cancelled_their_request_to_join_via_the_group_link">
        <item quantity="one">%1$s solicitou e cancelou a súa solicitude para unirse a través da ligazón de grupo.</item>
        <item quantity="other">%1$s solicitou e cancelou %2$d solicitudes para unirse a través da ligazón de grupo.</item>
    </plurals>

    <!-- GV2 group link approvals -->
    <string name="MessageRecord_s_approved_your_request_to_join_the_group">%1$s aprobou a túa solicitude para te unires ao grupo.</string>
    <string name="MessageRecord_s_approved_a_request_to_join_the_group_from_s">%1$s aprobou a solicitude para se unir ao grupo de %2$s.</string>
    <string name="MessageRecord_you_approved_a_request_to_join_the_group_from_s">Aprobaches a solicitude para se unir ao grupo de %1$s.</string>
    <string name="MessageRecord_your_request_to_join_the_group_has_been_approved">A túa solicitude para te unires ao grupo foi aprobada.</string>
    <string name="MessageRecord_a_request_to_join_the_group_from_s_has_been_approved">A solicitude para se unir ao grupo de %1$s foi aprobada.</string>

    <!-- GV2 group link deny -->
    <string name="MessageRecord_your_request_to_join_the_group_has_been_denied_by_an_admin">A túa solicitude para te unires ao grupo foi denegada por un administrador.</string>
    <string name="MessageRecord_s_denied_a_request_to_join_the_group_from_s">%1$s denegou a solicitude para se unir ao grupo de %2$s.</string>
    <string name="MessageRecord_a_request_to_join_the_group_from_s_has_been_denied">A solicitude para se unir ao grupo de %1$s foi denegada.</string>
    <string name="MessageRecord_you_canceled_your_request_to_join_the_group">Cancelaches a túa solicitude para te unires ao grupo.</string>
    <string name="MessageRecord_s_canceled_their_request_to_join_the_group">%1$s cancelaron a súa solicitude para se unir ao grupo.</string>

    <!-- End of GV2 specific update messages -->

    <string name="MessageRecord_your_safety_number_with_s_has_changed">O teu número de seguranza con %1$s cambiou.</string>
    <string name="MessageRecord_you_marked_your_safety_number_with_s_verified">Marcaches o teu número de seguranza con %1$s como verificado</string>
    <string name="MessageRecord_you_marked_your_safety_number_with_s_verified_from_another_device">Marcaches o teu número de seguranza con %1$s como verificado desde outro dispositivo</string>
    <string name="MessageRecord_you_marked_your_safety_number_with_s_unverified">Marcaches como sen verificar o teu número de seguranza con %1$s</string>
    <string name="MessageRecord_you_marked_your_safety_number_with_s_unverified_from_another_device">Marcaches como sen verificar o teu número de seguranza con %1$s desde outro dispositivo</string>
    <string name="MessageRecord_a_message_from_s_couldnt_be_delivered">Non se puido entregar a mensaxe de %1$s</string>
    <string name="MessageRecord_s_changed_their_phone_number">%1$s cambiou o seu número de teléfono.</string>
    <!-- Update item message shown in the release channel when someone is already a sustainer so we ask them if they want to boost. -->
    <string name="MessageRecord_like_this_new_feature_help_support_signal_with_a_one_time_donation">Gústache esta nova función? Dálle as grazas a Signal cun donativo puntual.</string>
    <!-- Update item message shown when we merge two threads together -->
    <string name="MessageRecord_your_message_history_with_s_and_their_number_s_has_been_merged">O teu historial de mensaxes con %1$s e o seu número %2$s uníronse.</string>
    <!-- Update item message shown when we merge two threads together and we don\'t know the phone number of the other thread -->
    <string name="MessageRecord_your_message_history_with_s_and_another_chat_has_been_merged">O teu historial de mensaxes con %1$s e outra conversa que lle pertencía uníronse.</string>
    <!-- Message to notify sender that activate payments request has been sent to the recipient -->
    <string name="MessageRecord_you_sent_request">Enviaches unha invitación a %1$s para activar os Pagamentos</string>
    <!-- Request message from recipient to activate payments -->
    <string name="MessageRecord_wants_you_to_activate_payments">%1$s quere que actives os Pagamentos. Só podes enviar pagamentos ás persoas nas que confíes.</string>
    <!-- Message to inform user that payments was activated-->
    <string name="MessageRecord_you_activated_payments">Activaches os Pagamentos</string>
    <!-- Message to inform sender that recipient can now accept payments -->
    <string name="MessageRecord_can_accept_payments">%1$s agora pode aceptar Pagamentos</string>

    <!-- Group Calling update messages -->
    <string name="MessageRecord_s_started_a_group_call_s">%1$s iniciou unha chamada en grupo · %2$s</string>
    <string name="MessageRecord_s_is_in_the_group_call_s">%1$s está na chamada en grupo · %2$s</string>
    <string name="MessageRecord_you_are_in_the_group_call_s1">Estás na chamada en grupo - %1$s</string>
    <string name="MessageRecord_s_and_s_are_in_the_group_call_s1">%1$s e %2$s están na chamada en grupo · %3$s</string>
    <string name="MessageRecord_group_call_s">Chamada en grupo · %1$s</string>

    <string name="MessageRecord_s_started_a_group_call">%1$s iniciou unha chamada en grupo</string>
    <string name="MessageRecord_s_is_in_the_group_call">%1$s está na chamada en grupo</string>
    <string name="MessageRecord_you_are_in_the_group_call">Estás na chamada en grupo</string>
    <string name="MessageRecord_s_and_s_are_in_the_group_call">%1$s e %2$s están na chamada en grupo</string>
    <string name="MessageRecord_group_call">Chamada en grupo</string>

    <string name="MessageRecord_you">Ti</string>

    <plurals name="MessageRecord_s_s_and_d_others_are_in_the_group_call_s">
        <item quantity="one">%1$s, %2$s e %3$d máis están na chamada en grupo · %4$s</item>
        <item quantity="other">%1$s, %2$se %3$d máis están na chamada en grupo · %4$s</item>
    </plurals>

    <plurals name="MessageRecord_s_s_and_d_others_are_in_the_group_call">
        <item quantity="one">%1$s, %2$s e %3$d máis están na chamada en grupo</item>
        <item quantity="other">%1$s, %2$s e %3$d máis están na chamada en grupo</item>
    </plurals>

    <!-- In-conversation update message to indicate that the current contact is sms only and will need to migrate to signal to continue the conversation in signal. -->
    <string name="MessageRecord__you_will_no_longer_be_able_to_send_sms_messages_from_signal_soon">Pronto non poderás enviar mensaxes SMS dende Signal. Convida a %1$s a Signal para seguir falando.</string>
    <!-- In-conversation update message to indicate that the current contact is sms only and will need to migrate to signal to continue the conversation in signal. -->
    <string name="MessageRecord__you_can_no_longer_send_sms_messages_in_signal">Xa non podes enviar mensaxes SMS en Molly. Convida a %1$s a Molly para seguir falando.</string>
    <!-- Body for quote when message being quoted is an in-app payment message -->
    <string name="MessageRecord__payment_s">Pagamento: %1$s</string>

    <!-- MessageRequestBottomView -->
    <string name="MessageRequestBottomView_accept">Aceptar</string>
    <string name="MessageRequestBottomView_continue">Continuar</string>
    <string name="MessageRequestBottomView_delete">Eliminar</string>
    <string name="MessageRequestBottomView_block">Bloquear</string>
    <string name="MessageRequestBottomView_unblock">Desbloquear</string>
    <string name="MessageRequestBottomView_do_you_want_to_let_s_message_you_they_wont_know_youve_seen_their_messages_until_you_accept">Queres permitir que %1$s che envíe mensaxes e comparta o teu nome e foto con eles? Non poderán saber que viches a súas mensaxes ata que aceptes.</string>
    <!-- Shown in message request flow. Describes what will happen if you unblock a Signal user -->
    <string name="MessageRequestBottomView_do_you_want_to_let_s_message_you_wont_receive_any_messages_until_you_unblock_them">Queres permitir que %1$s che envíe mensaxes e compartir o teu nome e foto con eles? Non recibirás ningunha mensaxe ata que os desbloquees.</string>
    <!-- Shown in message request flow. Describes what will happen if you unblock an SMS user -->
    <string name="MessageRequestBottomView_do_you_want_to_let_s_message_you_wont_receive_any_messages_until_you_unblock_them_SMS">Permitir que %1$s che envíe mensaxes? Non poderás recibir ningunha mensaxe ata que desbloquees o contacto.</string>
    <string name="MessageRequestBottomView_get_updates_and_news_from_s_you_wont_receive_any_updates_until_you_unblock_them">Queres recibir novidades de %1$s? Non recibirás ningunha noticia ata que desbloquees o contacto.</string>
    <string name="MessageRequestBottomView_continue_your_conversation_with_this_group_and_share_your_name_and_photo">Continuar a conversa con este grupo e compartir o teu nome e fotografía cos seus membros?</string>
    <string name="MessageRequestBottomView_upgrade_this_group_to_activate_new_features">Actualizar este grupo para activar novas funcionalidades como son as @mencións e os administradores. Aqueles membros que non compartiran o seu nome e fotografía co grupo serán convidados a unirse.</string>
    <string name="MessageRequestBottomView_this_legacy_group_can_no_longer_be_used">Este Grupo Clásico non pode seguir utilizándose porque é demasiado grande. O tamaño máximo do grupo é %1$d.</string>
    <string name="MessageRequestBottomView_continue_your_conversation_with_s_and_share_your_name_and_photo">Continuar a conversa con %1$s e compartir o teu nome e fotografía con eles?</string>
    <string name="MessageRequestBottomView_do_you_want_to_join_this_group_they_wont_know_youve_seen_their_messages_until_you_accept">Unirse a este grupo e compartir cos seus membros o teu nome e fotografía? Non saberán quen viu as súas mensaxes ata que aceptes.</string>
    <string name="MessageRequestBottomView_do_you_want_to_join_this_group_you_wont_see_their_messages">Queres unirte a este grupo e compartir o teu nome e a túa foto cos seus membros? Non verás as súas mensaxes ata que aceptes.</string>
    <string name="MessageRequestBottomView_join_this_group_they_wont_know_youve_seen_their_messages_until_you_accept">Unirse a este grupo? Non saberán quen viu as súas mensaxes ata que aceptes.</string>
    <string name="MessageRequestBottomView_unblock_this_group_and_share_your_name_and_photo_with_its_members">Desbloquear este grupo e compartir cos seus membros o teu nome e fotografía? Non recibirás ningunha mensaxe ata que desbloquees.</string>
  <!-- Removed by excludeNonTranslatables <string name="MessageRequestBottomView_legacy_learn_more_url" translatable="false">https://support.signal.org/hc/articles/360007459591</string> -->
    <string name="MessageRequestProfileView_view">Ver</string>
    <string name="MessageRequestProfileView_member_of_one_group">Membro de %1$s</string>
    <string name="MessageRequestProfileView_member_of_two_groups">Membro de %1$s e %2$s</string>
    <string name="MessageRequestProfileView_member_of_many_groups">Membro de %1$s, %2$s e %3$s</string>
    <plurals name="MessageRequestProfileView_members">
        <item quantity="one">%1$d membro</item>
        <item quantity="other">%1$d membros</item>
    </plurals>
    <!-- Describes the number of members in a group. The string MessageRequestProfileView_invited is nested in the parentheses. -->
    <plurals name="MessageRequestProfileView_members_and_invited">
        <item quantity="one">%1$d membro (%2$s)</item>
        <item quantity="other">%1$d membros (%2$s)</item>
    </plurals>
    <!-- Describes the number of people invited to a group. Nested inside of the string MessageRequestProfileView_members_and_invited -->
    <plurals name="MessageRequestProfileView_invited">
        <item quantity="one">+%1$d convidados</item>
        <item quantity="other">+%1$d convidado</item>
    </plurals>
    <plurals name="MessageRequestProfileView_member_of_d_additional_groups">
        <item quantity="one">%1$d grupo adicional</item>
        <item quantity="other">%1$d grupos adicionais</item>
    </plurals>

    <!-- PassphraseChangeActivity -->
    <string name="PassphraseChangeActivity_passphrases_dont_match_exclamation">As frases de acceso non coinciden!</string>
    <string name="PassphraseChangeActivity_incorrect_old_passphrase_exclamation">Frase de acceso antiga incorrecta!</string>
    <string name="PassphraseChangeActivity_enter_new_passphrase_exclamation">Inserir nova frase de acceso!</string>

    <!-- DeviceProvisioningActivity -->
    <string name="DeviceProvisioningActivity_link_this_device">Vincular este dispositivo?</string>
    <string name="DeviceProvisioningActivity_continue">CONTINUAR</string>

    <string name="DeviceProvisioningActivity_content_intro">Poderá</string>
    <string name="DeviceProvisioningActivity_content_bullets">
        • Ler todas as túas mensaxes \n• Enviar mensaxes no teu nome
    </string>
    <string name="DeviceProvisioningActivity_content_progress_title">Vinculando dispositivo</string>
    <string name="DeviceProvisioningActivity_content_progress_content">Vinculando novo dispositivo…</string>
    <string name="DeviceProvisioningActivity_content_progress_success">Dispositivo aprobado!</string>
    <string name="DeviceProvisioningActivity_content_progress_no_device">Ningún dispositivo atopado.</string>
    <string name="DeviceProvisioningActivity_content_progress_network_error">Erro de rede.</string>
    <string name="DeviceProvisioningActivity_content_progress_key_error">Código QR non válido.</string>
    <string name="DeviceProvisioningActivity_sorry_you_have_too_many_devices_linked_already">Sentímolo, mais xa tes moitos dispositivos vinculados. Proba a eliminar algún</string>
    <string name="DeviceActivity_sorry_this_is_not_a_valid_device_link_qr_code">Desculpa, este non é un código QR válido para vincular o dispositivo.</string>
    <string name="DeviceProvisioningActivity_link_a_signal_device">Vincular un dispositivo a Signal?</string>
    <string name="DeviceProvisioningActivity_it_looks_like_youre_trying_to_link_a_signal_device_using_a_3rd_party_scanner">Semella que estás tentando vincular un dispositivo a Signal usando un escáner de terceiros. Para a túa protección, escanea o código de novo desde Signal.</string>

    <string name="DeviceActivity_signal_needs_the_camera_permission_in_order_to_scan_a_qr_code">Molly necesita permiso para acceder á cámara e poder escanear un código QR, pero foi denegado de forma permanente. Vai aos axustes da aplicación, selecciona \"Permisos\" e activa \"Cámara\".</string>
    <string name="DeviceActivity_unable_to_scan_a_qr_code_without_the_camera_permission">Non é posible escanear o código QR sen permiso para acceder á cámara</string>

    <!-- OutdatedBuildReminder -->
    <string name="OutdatedBuildReminder_update_now">Actualiza</string>
    <string name="OutdatedBuildReminder_your_version_of_signal_will_expire_today">Esta versión de Signal caduca hoxe. Actualízate á versión máis recente.</string>
    <plurals name="OutdatedBuildReminder_your_version_of_signal_will_expire_in_n_days">
        <item quantity="one">Esta versión de Signal caduca mañá. Actualízate á versión máis recente.</item>
        <item quantity="other">Esta versión de Signal caduca en %1$d días. Actualízate á versión máis recente.</item>
    </plurals>

    <!-- PassphrasePromptActivity -->
    <string name="PassphrasePromptActivity_enter_passphrase">Inserir frase de acceso</string>
    <string name="PassphrasePromptActivity_watermark_content_description">Icona de Molly</string>
    <string name="PassphrasePromptActivity_ok_button_content_description">Enviar frase de acceso</string>
    <string name="PassphrasePromptActivity_invalid_passphrase_exclamation">Frase de acceso non válida!</string>
    <string name="PassphrasePromptActivity_unlock_signal">Desbloquear Molly</string>
    <string name="PassphrasePromptActivity_signal_android_lock_screen">Molly Android - Bloqueo de pantalla</string>

    <!-- PlacePickerActivity -->
    <string name="PlacePickerActivity_title">Mapa</string>

    <string name="PlacePickerActivity_drop_pin">Engadir marcador</string>
    <string name="PlacePickerActivity_accept_address">Aceptar enderezo</string>

    <!-- PlayServicesProblemFragment -->
    <string name="PlayServicesProblemFragment_the_version_of_google_play_services_you_have_installed_is_not_functioning">A versión de Servizos de Google Play que tes instalada non funciona correctamente. Volve instalala e proba de novo.</string>

    <!-- PinRestoreEntryFragment -->
    <string name="PinRestoreEntryFragment_incorrect_pin">PIN incorrecto</string>
    <string name="PinRestoreEntryFragment_skip_pin_entry">Omitir o PIN?</string>
    <string name="PinRestoreEntryFragment_need_help">Necesitas axuda?</string>
    <string name="PinRestoreEntryFragment_your_pin_is_a_d_digit_code">O teu PIN é un código de +%1$d díxitos creado por ti que pode ter letras e números.\n\nSe non lembras o PIN, podes crear un novo. Podes rexistrar e usar a túa conta pero perderás algúns axustes gardados como a información do perfil.</string>
    <string name="PinRestoreEntryFragment_if_you_cant_remember_your_pin">Se non lembras o PIN, podes crear un novo. Podes rexistrar e usar a túa conta pero perderás algúns axustes gardados como a información de perfil.</string>
    <string name="PinRestoreEntryFragment_create_new_pin">Crear novo PIN</string>
    <string name="PinRestoreEntryFragment_contact_support">Contactar coa Axuda</string>
    <string name="PinRestoreEntryFragment_cancel">Cancelar</string>
    <string name="PinRestoreEntryFragment_skip">Omitir</string>
    <plurals name="PinRestoreEntryFragment_you_have_d_attempt_remaining">
        <item quantity="one">Quédache %1$d intento. Se os esgotas, podes crear un novo PIN. Podes rexistrar e usar a túa conta pero perderás algúns axustes gardados como a información do perfil.</item>
        <item quantity="other">Quédache %1$d intentos. Se os esgotas, podes crear un novo PIN. Podes rexistrar e usar a túa conta pero perderás algúns axustes gardados como a información do perfil.</item>
    </plurals>
    <string name="PinRestoreEntryFragment_signal_registration_need_help_with_pin">Rexistro en Signal - Preciso Axuda co PIN para Android</string>
    <string name="PinRestoreEntryFragment_enter_alphanumeric_pin">Escribe PIN alfanumérico</string>
    <string name="PinRestoreEntryFragment_enter_numeric_pin">Escribe PIN numérico</string>

    <!-- PinRestoreLockedFragment -->
    <string name="PinRestoreLockedFragment_create_your_pin">Crea o teu PIN</string>
    <string name="PinRestoreLockedFragment_youve_run_out_of_pin_guesses">Esgotaches os intentos, pero aínda podes acceder á conta Signal creando un novo PIN. Por privacidade e seguridade a conta será restablecida sen a información de perfil gardada ou axustes.</string>
    <string name="PinRestoreLockedFragment_create_new_pin">Crear novo PIN</string>
  <!-- Removed by excludeNonTranslatables <string name="PinRestoreLockedFragment_learn_more_url" translatable="false">https://support.signal.org/hc/articles/360007059792</string> -->

    <!-- PinOptOutDialog -->
    <string name="PinOptOutDialog_warning">Aviso</string>
    <string name="PinOptOutDialog_if_you_disable_the_pin_you_will_lose_all_data">Se desactivas o PIN perderás todos os datos cando voltes a rexistrar Signal a menos que fagas unha copia de apoio e a restaures. Non podes activar Bloqueo do Rexistro se o PIN está desactivado.</string>
    <string name="PinOptOutDialog_disable_pin">Desactivar PIN</string>

    <!-- RatingManager -->
    <string name="RatingManager_rate_this_app">Valorar esta aplicación</string>
    <string name="RatingManager_if_you_enjoy_using_this_app_please_take_a_moment">Se realmente che gusta esta aplicación, dedícalle, por favor, un intre a valorala.</string>
    <string name="RatingManager_rate_now">Valorar agora!</string>
    <string name="RatingManager_no_thanks">Non, grazas</string>
    <string name="RatingManager_later">Máis tarde</string>

    <!-- ReactionsBottomSheetDialogFragment -->
    <string name="ReactionsBottomSheetDialogFragment_all">Todo - %1$d</string>

    <!-- ReactionsConversationView -->
    <string name="ReactionsConversationView_plus">+%1$d</string>

    <!-- ReactionsRecipientAdapter -->
    <string name="ReactionsRecipientAdapter_you">Ti</string>

    <!-- RecaptchaRequiredBottomSheetFragment -->
    <string name="RecaptchaRequiredBottomSheetFragment_verify_to_continue_messaging">Verifica para seguir conversando</string>
    <string name="RecaptchaRequiredBottomSheetFragment_to_help_prevent_spam_on_signal">Axuda a previr o spam en Molly, por favor completa a verificación.</string>
    <string name="RecaptchaRequiredBottomSheetFragment_after_verifying_you_can_continue_messaging">Tras verificar poderás seguir conversando. Tódalas mensaxes en pausa serán enviadas automáticamente.</string>

    <!-- Recipient -->
    <string name="Recipient_you">Ti</string>
    <!-- Name of recipient representing user\'s \'My Story\' -->
    <string name="Recipient_my_story">A miña historia</string>

    <!-- RecipientPreferencesActivity -->
    <string name="RecipientPreferenceActivity_block">Bloquear</string>
    <string name="RecipientPreferenceActivity_unblock">Desbloquear</string>

    <!-- RecipientProvider -->

    <!-- RedPhone -->
    <string name="RedPhone_answering">Respondendo…</string>
    <string name="RedPhone_ending_call">Rematando a chamada…</string>
    <string name="RedPhone_ringing">Soando…</string>
    <string name="RedPhone_busy">Ocupado</string>
    <string name="RedPhone_recipient_unavailable">Destinatario non dispoñible</string>
    <string name="RedPhone_network_failed">Erro de rede!</string>
    <string name="RedPhone_number_not_registered">Número non rexistrado!</string>
    <string name="RedPhone_the_number_you_dialed_does_not_support_secure_voice">O número que marcaches non admite chamadas de voz seguras!</string>
    <string name="RedPhone_got_it">Entendo</string>

    <!-- Valentine\'s Day Megaphone -->
    <!-- Title text for the Valentine\'s Day donation megaphone. The placeholder will always be a heart emoji. Needs to be a placeholder for Android reasons. -->
    <!-- Body text for the Valentine\'s Day donation megaphone. -->
<<<<<<< HEAD
    <string name="ValentinesDayMegaphone_show_your_affection">Mostra o teu cariño e convértete en doante de Molly.</string>
=======
>>>>>>> cb0e7ade

    <!-- WebRtcCallActivity -->
    <string name="WebRtcCallActivity__tap_here_to_turn_on_your_video">Toca aquí para activar o teu vídeo</string>
    <string name="WebRtcCallActivity__to_call_s_signal_needs_access_to_your_camera">Para chamar a %1$s, Molly necesita acceder á túa cámara</string>
    <string name="WebRtcCallActivity__signal_s">Molly %1$s</string>
    <string name="WebRtcCallActivity__calling">Chamando…</string>
    <string name="WebRtcCallActivity__group_is_too_large_to_ring_the_participants">O grupo é demasiado grande para chamar a todos os membros.</string>
    <!-- Call status shown when an active call was disconnected (e.g., network hiccup) and is trying to reconnect -->
    <string name="WebRtcCallActivity__reconnecting">Volvendo conectar…</string>
    <!-- Title for dialog warning about lacking bluetooth permissions during a call -->
    <string name="WebRtcCallActivity__bluetooth_permission_denied">Permiso de Bluetooth denegado</string>
    <!-- Message for dialog warning about lacking bluetooth permissions during a call and references the permission needed by name -->
    <string name="WebRtcCallActivity__please_enable_the_nearby_devices_permission_to_use_bluetooth_during_a_call">Activa o permiso «Dispositivos próximos» para utilizar o Bluetooth durante a chamada.</string>
    <!-- Positive action for bluetooth warning dialog to open settings -->
    <string name="WebRtcCallActivity__open_settings">Abrir configuración</string>
    <!-- Negative aciton for bluetooth warning dialog to dismiss dialog -->
    <string name="WebRtcCallActivity__not_now">Agora non</string>

    <!-- WebRtcCallView -->
    <string name="WebRtcCallView__signal_call">Chamada Signal</string>
    <string name="WebRtcCallView__signal_video_call">Comezar videochamada</string>
    <string name="WebRtcCallView__start_call">Iniciar chamada</string>
    <string name="WebRtcCallView__join_call">Unirse á chamada</string>
    <string name="WebRtcCallView__call_is_full">A chamada está completa</string>
    <string name="WebRtcCallView__the_maximum_number_of_d_participants_has_been_Reached_for_this_call">O número máximo é de %1$d participantes e xa se acadou nesta chamada. Inténtao máis tarde.</string>
    <string name="WebRtcCallView__your_video_is_off">Vídeo desactivado</string>
    <string name="WebRtcCallView__reconnecting">Volvendo conectar…</string>
    <string name="WebRtcCallView__joining">Uníndose…</string>
    <string name="WebRtcCallView__disconnected">Desconectado</string>

    <string name="WebRtcCallView__signal_will_ring_s">Signal chamará a %1$s</string>
    <string name="WebRtcCallView__signal_will_ring_s_and_s">Signal chamará a %1$s e %2$s</string>
    <plurals name="WebRtcCallView__signal_will_ring_s_s_and_d_others">
        <item quantity="one">Signal chamará a %1$s, %2$s e %3$d máis</item>
        <item quantity="other">Signal chamará a %1$s, %2$s e %3$d máis</item>
    </plurals>

    <string name="WebRtcCallView__s_will_be_notified">%1$s recibirá unha notificación</string>
    <string name="WebRtcCallView__s_and_s_will_be_notified">%1$s e %2$s recibirán unha notificación</string>
    <plurals name="WebRtcCallView__s_s_and_d_others_will_be_notified">
        <item quantity="one">%1$s, %2$s e %3$dmáis recibirán unha notificación</item>
        <item quantity="other">%1$s, %2$s e %3$d máis recibirán unha notificación</item>
    </plurals>

    <string name="WebRtcCallView__ringing_s">Chamando a %1$s</string>
    <string name="WebRtcCallView__ringing_s_and_s">Chamando a %1$s e %2$s</string>
    <plurals name="WebRtcCallView__ringing_s_s_and_d_others">
        <item quantity="one">Chamando a %1$s, %2$s e %3$d máis</item>
        <item quantity="other">Chamando a %1$s, %2$s e %3$d máis</item>
    </plurals>

    <string name="WebRtcCallView__s_is_calling_you">Chámate %1$s</string>
    <string name="WebRtcCallView__s_is_calling_you_and_s">%1$s chámate a ti e a %2$s</string>
    <string name="WebRtcCallView__s_is_calling_you_s_and_s">%1$s chámate a ti, a %2$s e a %3$s</string>
    <plurals name="WebRtcCallView__s_is_calling_you_s_s_and_d_others">
        <item quantity="one">%1$s chámate a ti, a %2$s, a %3$s e a %4$d máis</item>
        <item quantity="other">%1$s chámate a ti, a %2$s, a %3$s e a %4$d máis</item>
    </plurals>

    <string name="WebRtcCallView__no_one_else_is_here">Ninguén máis aquí</string>
    <string name="WebRtcCallView__s_is_in_this_call">%1$s nesta chamada</string>
    <string name="WebRtcCallView__s_are_in_this_call">%1$s están na chamada</string>
    <string name="WebRtcCallView__s_and_s_are_in_this_call">%1$s e %2$s están nesta chamada</string>

    <plurals name="WebRtcCallView__s_s_and_d_others_are_in_this_call">
        <item quantity="one">%1$s, %2$s e %3$d máis están nesta chamada</item>
        <item quantity="other">%1$s, %2$s e %3$d máis están nesta chamada</item>
    </plurals>

    <!-- Toggle label with hyphenation. Translation can use soft hyphen - Unicode U+00AD -->
    <string name="WebRtcCallView__flip">Cambiar</string>
    <!-- Toggle label with hyphenation. Translation can use soft hyphen - Unicode U+00AD -->
    <string name="WebRtcCallView__speaker">Altofalante</string>
    <!-- Toggle label with hyphenation. Translation can use soft hyphen - Unicode U+00AD -->
    <string name="WebRtcCallView__camera">Cámara</string>
    <!-- Toggle label with hyphenation. Translation can use soft hyphen - Unicode U+00AD -->
    <string name="WebRtcCallView__unmute">Activar o son</string>
    <!-- Toggle label with hyphenation. Translation can use soft hyphen - Unicode U+00AD -->
    <string name="WebRtcCallView__mute">Silenciar</string>
    <!-- Toggle label with hyphenation. Translation can use soft hyphen - Unicode U+00AD -->
    <string name="WebRtcCallView__ring">Chamar</string>
    <!-- Label with hyphenation. Translation can use soft hyphen - Unicode U+00AD -->
    <string name="WebRtcCallView__end_call">Finalizar chamada</string>

    <!-- CallParticipantsListDialog -->
    <plurals name="CallParticipantsListDialog_in_this_call_d_people">
        <item quantity="one">Nesta chamada · %1$d persoa</item>
        <item quantity="other">Nesta chamada · %1$d persoas</item>
    </plurals>

    <!-- CallParticipantView -->
    <string name="CallParticipantView__s_is_blocked">%1$s está bloqueado</string>
    <string name="CallParticipantView__more_info">Máis información</string>
    <string name="CallParticipantView__you_wont_receive_their_audio_or_video">Non recibirás o seu audio ou vídeo nin eles o teu.</string>
    <string name="CallParticipantView__cant_receive_audio_video_from_s">Non se pode recibir o audio e vídeo de %1$s</string>
    <string name="CallParticipantView__cant_receive_audio_and_video_from_s">Non se pode recibir o audio e vídeo de %1$s</string>
    <string name="CallParticipantView__this_may_be_Because_they_have_not_verified_your_safety_number_change">Esto podería ser debido a que non verificaron o cambio no teu número de seguridade, hai un problema co seu dispositivo ou a que te bloquearon.</string>

    <!-- CallToastPopupWindow -->
    <string name="CallToastPopupWindow__swipe_to_view_screen_share">Arrastra para ver a pantalla compartida</string>

    <!-- ProxyBottomSheetFragment -->
    <string name="ProxyBottomSheetFragment_proxy_server">Servidor proxy</string>
    <string name="ProxyBottomSheetFragment_proxy_address">Enderezo do proxy</string>
    <string name="ProxyBottomSheetFragment_do_you_want_to_use_this_proxy_address">Queres utilizar este enderezo do proxy?</string>
    <string name="ProxyBottomSheetFragment_use_proxy">Usar proxy</string>
    <string name="ProxyBottomSheetFragment_successfully_connected_to_proxy">Conexión correcta ao proxy.</string>

    <!-- RecaptchaProofActivity -->
    <string name="RecaptchaProofActivity_failed_to_submit">Fallou o envío</string>
    <string name="RecaptchaProofActivity_complete_verification">Completa a verificación</string>

    <!-- RegistrationActivity -->
    <string name="RegistrationActivity_select_your_country">Elixe o teu país</string>
    <string name="RegistrationActivity_you_must_specify_your_country_code">Debes especificar o teu código de país
    </string>
    <string name="RegistrationActivity_you_must_specify_your_phone_number">Debes especificar o teu número de teléfono
    </string>
    <string name="RegistrationActivity_invalid_number">Número non válido</string>
    <string name="RegistrationActivity_the_number_you_specified_s_is_invalid">O número especifcado (%1$s) non é válido.
    </string>
    <string name="RegistrationActivity_a_verification_code_will_be_sent_to">Envióuseche un código de verificación a:</string>
    <string name="RegistrationActivity_you_will_receive_a_call_to_verify_this_number">Recibirás unha chamada para verificar este número.</string>
    <string name="RegistrationActivity_is_your_phone_number_above_correct">É correcto o teu número de teléfono?</string>
    <string name="RegistrationActivity_edit_number">Editar número</string>
    <string name="RegistrationActivity_missing_google_play_services">Falta Servizos de Google Play</string>
    <string name="RegistrationActivity_this_device_is_missing_google_play_services">Este dispositivo non dispón de Servizos de Google Play. Podes continuar a usar Molly, mais é posible que o seu rendemento ou fiabilidade se vexan reducidos.\n\nSe non es un usuario avanzado, se non estás a executar unha ROM de Android modificada ou pensas que isto é un erro, contacta con support@molly.im para che axudar a solucionalo.</string>
    <string name="RegistrationActivity_i_understand">Entendo</string>
    <string name="RegistrationActivity_play_services_error">Erro de Servizos Play</string>
    <string name="RegistrationActivity_google_play_services_is_updating_or_unavailable">Servizos de Google Play está actualizándose ou non está temporalmente dispoñible. Volve tentalo.</string>
    <string name="RegistrationActivity_terms_and_privacy">Termos e política de privacidade</string>
    <string name="RegistrationActivity_signal_needs_access_to_your_contacts_and_media_in_order_to_connect_with_friends">Signal necesita ter os permisos activos para acceder aos teus contactos e multimedia e así axudarche a conectar cos teus amigos e enviarlles mensaxes. Os teus contactos cargaranse a través do modo de detección privado de Signal, o que significa que están encriptados de extremo a extremo e Signal nunca poderá velos.</string>
    <string name="RegistrationActivity_signal_needs_access_to_your_contacts_in_order_to_connect_with_friends">Signal necesita ter o permiso activo para acceder aos teus contactos e axudarche a contectar cos teus amigos. Os teus contactos cargaranse a través do modo de detección privado de Signal, o que significa que están encriptados de extremo a extremo e Signal nunca poderá velos.</string>
    <string name="RegistrationActivity_rate_limited_to_service">Levas demasiados intentos para rexistrar este número. Téntao máis tarde.</string>
    <string name="RegistrationActivity_unable_to_connect_to_service">Non é posible contactar co servizo. Comproba a túa conexión de rede e téntao de novo.</string>
    <string name="RegistrationActivity_non_standard_number_format">Número con formato non-estándar</string>
    <string name="RegistrationActivity_the_number_you_entered_appears_to_be_a_non_standard">O número escrito (%1$s) non semella estar nun formato estándar.\n\nSerá máis ben %2$s?</string>
    <string name="RegistrationActivity_signal_android_phone_number_format">Molly para Android - Formato de número de teléfono</string>
    <string name="RegistrationActivity_call_requested">Chamada solicitada</string>
    <plurals name="RegistrationActivity_debug_log_hint">
        <item quantity="one">Estás a %1$d pasos de enviar un informe de depuración.</item>
        <item quantity="other">Estás a %1$d pasos de enviar un informe de depuración.</item>
    </plurals>
    <string name="RegistrationActivity_we_need_to_verify_that_youre_human">Necesitamos comprobar que es unha persoa.</string>
    <string name="RegistrationActivity_next">Seguinte</string>
    <string name="RegistrationActivity_continue">Continuar</string>
    <string name="RegistrationActivity_take_privacy_with_you_be_yourself_in_every_message">Leva a túa privacidade contigo.\nSé ti mesmo/a en cada mensaxe.</string>
    <string name="RegistrationActivity_enter_your_phone_number_to_get_started">Insire o teu número de teléfono para comezar</string>
    <string name="RegistrationActivity_enter_your_phone_number">Escribe o teu número de teléfono</string>
    <string name="RegistrationActivity_you_will_receive_a_verification_code">Recibirás un código de verificación. Pode supoñer algunha tarifa por parte do operador.</string>
    <string name="RegistrationActivity_enter_the_code_we_sent_to_s">Insire o código que che enviamos a %1$s</string>
    <string name="RegistrationActivity_make_sure_your_phone_has_a_cellular_signal">Comproba que tes cobertura da rede móbil para recibir o SMS ou chamada</string>

    <string name="RegistrationActivity_phone_number_description">Número de teléfono</string>
    <string name="RegistrationActivity_country_code_description">Código de país</string>
    <string name="RegistrationActivity_call">Chamar</string>

    <!-- RegistrationLockV2Dialog -->
    <string name="RegistrationLockV2Dialog_turn_on_registration_lock">Activar o bloqueo de rexistro?</string>
    <string name="RegistrationLockV2Dialog_turn_off_registration_lock">Desactivar o bloqueo de rexistro?</string>
    <string name="RegistrationLockV2Dialog_if_you_forget_your_signal_pin_when_registering_again">Se non lembras o teu PIN Signal ao volver a rexistrar Signal, perderás o acceso á conta durante 7 días.</string>
    <string name="RegistrationLockV2Dialog_turn_on">Acender</string>
    <string name="RegistrationLockV2Dialog_turn_off">Apagar</string>

    <!-- RevealableMessageView -->
    <string name="RevealableMessageView_view_photo">Ver fotografía</string>
    <string name="RevealableMessageView_view_video">Ver vídeo</string>
    <string name="RevealableMessageView_viewed">Vista</string>
    <string name="RevealableMessageView_media">Ficheiros multimedia</string>

    <!-- Search -->
    <string name="SearchFragment_no_results">Ningún resultado atopado para \'%1$s\'</string>
    <string name="SearchFragment_header_conversations">Conversas</string>
    <string name="SearchFragment_header_contacts">Contactos</string>
    <string name="SearchFragment_header_messages">Mensaxes</string>

    <!-- ShakeToReport -->
  <!-- Removed by excludeNonTranslatables <string name="ShakeToReport_shake_detected" translatable="false">Shake detected</string> -->
  <!-- Removed by excludeNonTranslatables <string name="ShakeToReport_submit_debug_log" translatable="false">Submit debug log?</string> -->
  <!-- Removed by excludeNonTranslatables <string name="ShakeToReport_submit" translatable="false">Submit</string> -->
  <!-- Removed by excludeNonTranslatables <string name="ShakeToReport_failed_to_submit" translatable="false">Failed to submit :(</string> -->
  <!-- Removed by excludeNonTranslatables <string name="ShakeToReport_success" translatable="false">Success!</string> -->
  <!-- Removed by excludeNonTranslatables <string name="ShakeToReport_share" translatable="false">Share</string> -->

    <!-- SharedContactDetailsActivity -->
    <string name="SharedContactDetailsActivity_add_to_contacts">Engadir a contactos</string>
    <string name="SharedContactDetailsActivity_invite_to_signal">Convidar a Molly</string>
    <string name="SharedContactDetailsActivity_signal_message">Mensaxe de Signal</string>
    <string name="SharedContactDetailsActivity_signal_call">Chamada Signal</string>

    <!-- SharedContactView -->
    <string name="SharedContactView_add_to_contacts">Engadir a contactos</string>
    <string name="SharedContactView_invite_to_signal">Convidar a Molly</string>
    <string name="SharedContactView_message">Mensaxe de Signal</string>

    <!-- SignalBottomActionBar -->
    <string name="SignalBottomActionBar_more">Máis</string>

    <!-- SignalPinReminders -->
    <string name="SignalPinReminders_well_remind_you_again_later">PIN verificado con éxito. Lembrarémoscho de novo máis tarde.</string>
    <string name="SignalPinReminders_well_remind_you_again_tomorrow">PIN verificado con éxito. Lembrarémoscho de novo mañá.</string>
    <string name="SignalPinReminders_well_remind_you_again_in_a_few_days">PIN verificado con éxito. Lembrarémoscho de novo nuns días.</string>
    <string name="SignalPinReminders_well_remind_you_again_in_a_week">PIN verificado con éxito. Lembrarémoscho de novo nunha semana.</string>
    <string name="SignalPinReminders_well_remind_you_again_in_a_couple_weeks">PIN verificado con éxito. Lembrarémoscho de novo nun par de semanas.</string>
    <string name="SignalPinReminders_well_remind_you_again_in_a_month">PIN verificado con éxito. Lembrarémoscho de novo dentro dun mes.</string>

    <!-- Slide -->
    <string name="Slide_image">Imaxe</string>
    <string name="Slide_sticker">Adhesivo</string>
    <string name="Slide_audio">Audio</string>
    <string name="Slide_video">Vídeo</string>

    <!-- SmsMessageRecord -->
    <string name="SmsMessageRecord_received_corrupted_key_exchange_message">Recibida unha mensaxe de intercambio de chaves danada!
    </string>
    <string name="SmsMessageRecord_received_key_exchange_message_for_invalid_protocol_version">
        Recibida unha mensaxe de intercambio de chaves para unha versión de protocolo non válida.
    </string>
    <string name="SmsMessageRecord_received_message_with_new_safety_number_tap_to_process">Mensaxe recibida co novo número de seguranza. Toca para continuar e mostrar.</string>
    <string name="SmsMessageRecord_secure_session_reset">Restableciches a sesión segura.</string>
    <string name="SmsMessageRecord_secure_session_reset_s">%1$s restableceu a conexión segura.</string>
    <string name="SmsMessageRecord_duplicate_message">Mensaxe duplicada.</string>
    <string name="SmsMessageRecord_this_message_could_not_be_processed_because_it_was_sent_from_a_newer_version">Esta mensaxe non se puido procesar porque foi enviada desde unha versión máis recente de Signal. Logo de te actualizares, pídelle ao teu contacto que cha volva enviar.</string>
    <string name="SmsMessageRecord_error_handling_incoming_message">Erro ao xestionar a mensaxe recibida.</string>

    <!-- StickerManagementActivity -->
    <string name="StickerManagementActivity_stickers">Adhesivos</string>

    <!-- StickerManagementAdapter -->
    <string name="StickerManagementAdapter_installed_stickers">Adhesivos instalados</string>
    <string name="StickerManagementAdapter_stickers_you_received">Adhesivos que recibiches</string>
    <string name="StickerManagementAdapter_signal_artist_series">Serie de artistas de Signal</string>
    <string name="StickerManagementAdapter_no_stickers_installed">Sen adhesivos instalados</string>
    <string name="StickerManagementAdapter_stickers_from_incoming_messages_will_appear_here">Os adhesivos das mensaxes entrantes aparecerán aquí</string>
    <string name="StickerManagementAdapter_untitled">Sen título</string>
    <string name="StickerManagementAdapter_unknown">Descoñecido</string>

    <!-- StickerPackPreviewActivity -->
    <string name="StickerPackPreviewActivity_untitled">Sen título</string>
    <string name="StickerPackPreviewActivity_unknown">Descoñecido</string>
    <string name="StickerPackPreviewActivity_install">Instalar</string>
    <string name="StickerPackPreviewActivity_remove">Eliminar</string>
    <string name="StickerPackPreviewActivity_stickers">Adhesivos</string>
    <string name="StickerPackPreviewActivity_failed_to_load_sticker_pack">Erro ao cargar o paquete de adhesivos</string>

    <!-- SubmitDebugLogActivity -->
    <string name="SubmitDebugLogActivity_edit">Editar</string>
    <string name="SubmitDebugLogActivity_done">Feito</string>
    <!-- Menu option to save a debug log file to disk. -->
    <string name="SubmitDebugLogActivity_save">Gardar</string>
    <!-- Error that is show in a toast when we fail to save a debug log file to disk. -->
    <string name="SubmitDebugLogActivity_failed_to_save">Erro ao gardar</string>
    <!-- Toast that is show to notify that we have saved the debug log file to disk. -->
    <string name="SubmitDebugLogActivity_save_complete">Gardado</string>
    <string name="SubmitDebugLogActivity_tap_a_line_to_delete_it">Toca unha liña para eliminala</string>
    <string name="SubmitDebugLogActivity_submit">Enviar</string>
    <string name="SubmitDebugLogActivity_failed_to_submit_logs">Fallo ao enviar o rexistro</string>
    <string name="SubmitDebugLogActivity_success">Correcto!</string>
    <string name="SubmitDebugLogActivity_copy_this_url_and_add_it_to_your_issue">Copia este URL e engádeo ao teu informe de problemas ou correo de asistencia:\n\n<b>%1$s</b></string>
    <string name="SubmitDebugLogActivity_share">Compartir</string>
    <string name="SubmitDebugLogActivity_this_log_will_be_posted_publicly_online_for_contributors">Este informe será publicado de xeito público para que os desenvolvedores poidan velo. Podes examinar o seu contido antes de subilo.</string>

    <!-- SupportEmailUtil -->
<<<<<<< HEAD
    <string name="SupportEmailUtil_support_email" translatable="false">support@molly.im</string>
=======
  <!-- Removed by excludeNonTranslatables <string name="SupportEmailUtil_support_email" translatable="false">support@signal.org</string> -->
>>>>>>> cb0e7ade
    <string name="SupportEmailUtil_filter">Filtro:</string>
    <string name="SupportEmailUtil_device_info">Información do dispositivo:</string>
    <string name="SupportEmailUtil_android_version">Versión de Android:</string>
    <string name="SupportEmailUtil_signal_version">Versión de Molly:</string>
    <string name="SupportEmailUtil_signal_package">Paquete de Molly:</string>
    <string name="SupportEmailUtil_registration_lock">Bloqueo do rexistro:</string>
    <string name="SupportEmailUtil_locale">Idioma:</string>

    <!-- ThreadRecord -->
    <string name="ThreadRecord_group_updated">Grupo actualizado</string>
    <string name="ThreadRecord_left_the_group">Abandonou o grupo</string>
    <string name="ThreadRecord_secure_session_reset">Restablecer sesión segura.</string>
    <string name="ThreadRecord_draft">Borrador:</string>
    <string name="ThreadRecord_called">Chamaches a</string>
    <string name="ThreadRecord_called_you">Chamoute</string>
    <string name="ThreadRecord_missed_audio_call">Chamada de audio perdida</string>
    <string name="ThreadRecord_missed_video_call">Chamada de voz perdida</string>
    <string name="ThreadRecord_media_message">Mensaxe multimedia</string>
    <string name="ThreadRecord_sticker">Adhesivo</string>
    <string name="ThreadRecord_view_once_photo">Foto dunha soa visualización</string>
    <string name="ThreadRecord_view_once_video">Vídeo dunha soa visualización</string>
    <string name="ThreadRecord_view_once_media">Multimedia dunha soa visualización</string>
    <string name="ThreadRecord_this_message_was_deleted">Eliminouse a mensaxe.</string>
    <string name="ThreadRecord_you_deleted_this_message">Eliminaches esta mensaxe.</string>
    <!-- Displayed in the notification when the user sends a request to activate payments -->
    <string name="ThreadRecord_you_sent_request">Enviaches unha invitación para activar os Pagamentos</string>
    <!-- Displayed in the notification when the recipient wants to activate payments -->
    <string name="ThreadRecord_wants_you_to_activate_payments">%1$s quere que actives os Pagamentos</string>
    <!-- Displayed in the notification when the user activates payments -->
    <string name="ThreadRecord_you_activated_payments">Activaches os Pagamentos</string>
    <!-- Displayed in the notification when the recipient can accept payments -->
    <string name="ThreadRecord_can_accept_payments">%1$s agora pode aceptar Pagamentos</string>
    <string name="ThreadRecord_s_is_on_signal">%1$s está en Signal!</string>
    <string name="ThreadRecord_disappearing_messages_disabled">Desaparición das mensaxes desactivada</string>
    <string name="ThreadRecord_disappearing_message_time_updated_to_s">Desaparición das mensaxes establecida en%1$s</string>
    <string name="ThreadRecord_safety_number_changed">O número de seguranza cambiou</string>
    <string name="ThreadRecord_your_safety_number_with_s_has_changed">O teu número de seguranza con %1$s cambiou.</string>
    <string name="ThreadRecord_you_marked_verified">Marcaches como verificado</string>
    <string name="ThreadRecord_you_marked_unverified">Marcaches como sen verificar</string>
    <string name="ThreadRecord_message_could_not_be_processed">A mensaxe non se puido procesar</string>
    <string name="ThreadRecord_delivery_issue">Problema co envío</string>
    <string name="ThreadRecord_message_request">Solicitude de mensaxe</string>
    <string name="ThreadRecord_photo">Fotografía</string>
    <string name="ThreadRecord_gif">GIF</string>
    <string name="ThreadRecord_voice_message">Mensaxe de voz</string>
    <string name="ThreadRecord_file">Ficheiro</string>
    <string name="ThreadRecord_video">Vídeo</string>
    <string name="ThreadRecord_chat_session_refreshed">Sesión de conversa actualizada</string>
    <!-- Displayed in the notification when the user is sent a gift -->
    <string name="ThreadRecord__you_received_a_gift">Recibiches un regalo</string>
    <!-- Displayed in the notification when the user sends a gift -->
    <string name="ThreadRecord__you_sent_a_gift">Enviaches un regalo</string>
    <!-- Displayed in the notification when the user has opened a received gift -->
    <string name="ThreadRecord__you_redeemed_a_gift_badge">Trocaches unha insignia regalo</string>
    <!-- Displayed in the conversation list when someone reacted to your story -->
    <string name="ThreadRecord__reacted_s_to_your_story">Reaccionou con %1$s á túa historia</string>
    <!-- Displayed in the conversation list when you reacted to someone\'s story -->
    <string name="ThreadRecord__reacted_s_to_their_story">Reaccionou con %1$s á súa historia</string>
    <!-- Displayed in the conversation list when your most recent message is a payment to or from the person the conversation is with -->
    <string name="ThreadRecord_payment">Pagamento</string>

    <!-- UpdateApkReadyListener -->
    <string name="UpdateApkReadyListener_Signal_update">Actualizar Molly</string>
    <string name="UpdateApkReadyListener_a_new_version_of_signal_is_available_tap_to_update">Hai dispoñible unha nova versión de Molly; toca para actualizar</string>

    <!-- UntrustedSendDialog -->
    <string name="UntrustedSendDialog_send_message">Enviar mensaxe?</string>
    <string name="UntrustedSendDialog_send">Enviar</string>

    <!-- UnverifiedSendDialog -->
    <string name="UnverifiedSendDialog_send_message">Enviar mensaxe?</string>
    <string name="UnverifiedSendDialog_send">Enviar</string>

    <!-- UsernameEditFragment -->
    <!-- Toolbar title when entering from registration -->
    <string name="UsernameEditFragment__add_a_username">Engadir un nome de usuario</string>
    <!-- Instructional text at the top of the username edit screen -->
    <string name="UsernameEditFragment__choose_your_username">Elixe un nome de usuario</string>
    <string name="UsernameEditFragment_username">Nome de usuario</string>
    <string name="UsernameEditFragment_delete">Eliminar</string>
    <string name="UsernameEditFragment_successfully_removed_username">Nome de usuario eliminado satisfactoriamente.</string>
    <string name="UsernameEditFragment_encountered_a_network_error">Houbo un fallo na rede.</string>
    <string name="UsernameEditFragment_this_username_is_taken">Este nome de usuario xa está en uso.</string>
    <string name="UsernameEditFragment_usernames_can_only_include">Os nomes de usuario só poden incluír a-Z, 0-9 e guións baixos.</string>
    <string name="UsernameEditFragment_usernames_cannot_begin_with_a_number">Os nomes de usuario non poden comezar por un número.</string>
    <string name="UsernameEditFragment_username_is_invalid">Nome de usuario non válido.</string>
    <string name="UsernameEditFragment_usernames_must_be_between_a_and_b_characters">Os nomes de usuario deben ter entre %1$d e %2$d caracteres.</string>
    <!-- Explanation about what usernames provide -->
    <string name="UsernameEditFragment__usernames_let_others_message">Un nome de usuario permite que outras persoas che manden mensaxes sen necesitar o teu número de teléfono. Combínanse cunha serie de cifras para manter a túa información privada.</string>
    <!-- Dialog title for explanation about numbers at the end of the username -->
    <string name="UsernameEditFragment__what_is_this_number">Que é este número?</string>
    <string name="UsernameEditFragment__these_digits_help_keep">Estas cifras manteñen o teu nome de usuario privado para que non recibas mensaxes non desexadas. Comparte o teu usuario só coas persoas e grupos coas que queiras conversar. Se cambias o teu nome de usuario, terás unha nova serie de cifras.</string>
    <!-- Button to allow user to skip -->
    <string name="UsernameEditFragment__skip">Omitir</string>
    <!-- Content description for done button -->
    <string name="UsernameEditFragment__done">Feito</string>

    <plurals name="UserNotificationMigrationJob_d_contacts_are_on_signal">
        <item quantity="one">%1$dcontacto está en Signal!</item>
        <item quantity="other">%1$d contactos están en Signal!</item>
    </plurals>

    <!-- UsernameShareBottomSheet -->
    <!-- Explanation of what the sheet enables the user to do -->
    <string name="UsernameShareBottomSheet__copy_or_share_a_username_link">Copia ou comparte unha ligazón de nome de usuario</string>

    <!-- VerifyIdentityActivity -->
    <string name="VerifyIdentityActivity_your_contact_is_running_an_old_version_of_signal">O teu contacto ten unha versión antiga de Signal. Pídelle que a actualice antes de verificar o número de seguranza.</string>
    <string name="VerifyIdentityActivity_your_contact_is_running_a_newer_version_of_Signal">O teu contacto ten unha versión recente de Signal cun formato de código QR incompatible. Actualízate para poder comparalo.</string>
    <string name="VerifyIdentityActivity_the_scanned_qr_code_is_not_a_correctly_formatted_safety_number">O código QR escaneado non ten un código de verificación correctamente formatado. Volve escanealo de novo.</string>
    <string name="VerifyIdentityActivity_share_safety_number_via">Compartir número de seguranza vía…</string>
    <string name="VerifyIdentityActivity_our_signal_safety_number">O noso número de seguranza en Signal:</string>
    <string name="VerifyIdentityActivity_no_app_to_share_to">Semella que non hai ningunha que permita compartir.</string>
    <string name="VerifyIdentityActivity_no_safety_number_to_compare_was_found_in_the_clipboard">Non se atopou no portapapeis número de seguranza ningún para comparar</string>
    <string name="VerifyIdentityActivity_signal_needs_the_camera_permission_in_order_to_scan_a_qr_code_but_it_has_been_permanently_denied">Molly necesita permiso para acceder á cámara e poder escanear un código QR, pero foi denegado de forma permanente. Vai aos axustes da aplicación, selecciona \"Permisos\" e activa \"Cámara\".</string>
    <string name="VerifyIdentityActivity_unable_to_scan_qr_code_without_camera_permission">Non é posible escanear o código QR sen permiso para acceder á cámara</string>
    <string name="VerifyIdentityActivity_you_must_first_exchange_messages_in_order_to_view">Primeiramente debes intercambiar mensaxes para ver o número de seguranza de %1$s.</string>

    <!-- ViewOnceMessageActivity -->
  <!-- Removed by excludeNonTranslatables <string name="ViewOnceMessageActivity_video_duration" translatable="false">%1$02d:%2$02d</string> -->

    <!-- AudioView -->
  <!-- Removed by excludeNonTranslatables <string name="AudioView_duration" translatable="false">%1$d:%2$02d</string> -->

    <!-- MessageDisplayHelper -->
    <string name="MessageDisplayHelper_message_encrypted_for_non_existing_session">Mensaxe cifrada para unha sesión que non existe</string>

    <!-- MmsMessageRecord -->
    <string name="MmsMessageRecord_bad_encrypted_mms_message">Mensaxe MMS mal cifrada</string>
    <string name="MmsMessageRecord_mms_message_encrypted_for_non_existing_session">Mensaxe MMS cifrada para unha sesión que non existe</string>

    <!-- MuteDialog -->
    <string name="MuteDialog_mute_notifications">Silenciar notificacións</string>

    <!-- ApplicationMigrationService -->
    <string name="ApplicationMigrationService_import_in_progress">Importación en marcha</string>
    <string name="ApplicationMigrationService_importing_text_messages">Importando mensaxes de texto</string>
    <string name="ApplicationMigrationService_import_complete">Importación completada</string>
    <string name="ApplicationMigrationService_system_database_import_is_complete">A importación da base de datos do sistema está completada.</string>

    <!-- KeyCachingService -->
    <string name="KeyCachingService_signal_passphrase_cached">Toca para abrir</string>
    <string name="KeyCachingService_passphrase_cached">Molly está desbloqueado</string>
    <string name="KeyCachingService_lock">Bloquear Molly</string>

    <!-- MediaPreviewActivity -->
    <string name="MediaPreviewActivity_you">Ti</string>
    <string name="MediaPreviewActivity_unssuported_media_type">Tipo multimedia non compatible</string>
    <string name="MediaPreviewActivity_draft">Borrador</string>
    <string name="MediaPreviewActivity_signal_needs_the_storage_permission_in_order_to_write_to_external_storage_but_it_has_been_permanently_denied">Molly necesita permiso para acceder ao almacenamento externo e poder gardar nel, pero foi denegado de forma permanente. Vai aos axustes da aplicación, selecciona \"Permisos\" e activa \"Almacenamento\".</string>
    <string name="MediaPreviewActivity_unable_to_write_to_external_storage_without_permission">Non é posible gardar no almacenamento externo sen permiso</string>
    <string name="MediaPreviewActivity_media_delete_confirmation_title">Borrar mensaxe?</string>
    <string name="MediaPreviewActivity_media_delete_confirmation_message">Isto borrará de xeito permanente esta mensaxe.</string>
    <string name="MediaPreviewActivity_s_to_s">%1$s a %2$s</string>
    <!-- All media preview title when viewing media send by you to another recipient (allows changing of \'You\' based on context) -->
    <string name="MediaPreviewActivity_you_to_s">Ti a %1$s</string>
    <!-- All media preview title when viewing media sent by another recipient to you (allows changing of \'You\' based on context) -->
    <string name="MediaPreviewActivity_s_to_you">%1$s a ti</string>
    <string name="MediaPreviewActivity_media_no_longer_available">Contido multimedia xa non dispoñible.</string>
    <!-- Notifying the user that the device has encountered a technical issue and is unable to render a video. -->
    <string name="MediaPreviewActivity_unable_to_play_media">Unable to play media.</string>
    <string name="MediaPreviewActivity_error_finding_message">Erro ao buscar a mensaxe.</string>
    <string name="MediaPreviewActivity_cant_find_an_app_able_to_share_this_media">Non se atopa unha aplicación con que compartir este contido multimedia.</string>
    <string name="MediaPreviewActivity_dismiss_due_to_error">Pechar</string>
    <string name="MediaPreviewFragment_edit_media_error">Erro de multimedia</string>
    <!-- This is displayed as a toast notification when we encounter an error deleting a message, including potentially on other people\'s devices -->
    <string name="MediaPreviewFragment_media_delete_error">Erro ao borrar a mensaxe, a mensaxe seguirá a aparecer</string>

    <!-- MessageNotifier -->
    <string name="MessageNotifier_d_new_messages_in_d_conversations">%1$d novas mensaxes en %2$d conversas</string>
    <string name="MessageNotifier_most_recent_from_s">Máis recente de: %1$s</string>
    <string name="MessageNotifier_locked_message">Mensaxe bloqueada</string>
    <string name="MessageNotifier_message_delivery_failed">Erro na entrega da mensaxe.</string>
    <string name="MessageNotifier_failed_to_deliver_message">Erro ao entregar a mensaxe.</string>
    <string name="MessageNotifier_error_delivering_message">Erro entregando a mensaxe.</string>
    <string name="MessageNotifier_message_delivery_paused">Entrega da mensaxe en pausa</string>
    <string name="MessageNotifier_verify_to_continue_messaging_on_signal">Verifica para continuar utilizando Molly.</string>
    <string name="MessageNotifier_mark_all_as_read">Marcar todas como lidas</string>
    <string name="MessageNotifier_mark_read">Marcar como lida</string>
    <string name="MessageNotifier_turn_off_these_notifications">Desactivar estas notificacións</string>
    <string name="MessageNotifier_view_once_photo">Foto dunha soa visualización</string>
    <string name="MessageNotifier_view_once_video">Vídeo dunha soa visualización</string>
    <string name="MessageNotifier_reply">Responder</string>
    <string name="MessageNotifier_signal_message">Mensaxe de Signal</string>
    <string name="MessageNotifier_unsecured_sms">SMS insegura</string>
<<<<<<< HEAD
    <string name="MessageNotifier_you_may_have_new_messages">Pode que teñas mensaxes novas</string>
    <string name="MessageNotifier_open_signal_to_check_for_recent_notifications">Abre Molly para comprobar as notificacións recentes.</string>
=======
>>>>>>> cb0e7ade
    <string name="MessageNotifier_contact_message">%1$s %2$s</string>
    <string name="MessageNotifier_unknown_contact_message">Contacto</string>
    <string name="MessageNotifier_reacted_s_to_s">Reaccionou con %1$s a: \"%2$s\"</string>
    <string name="MessageNotifier_reacted_s_to_your_video">Reaccionou con %1$s ao teu vídeo.</string>
    <string name="MessageNotifier_reacted_s_to_your_image">Reaccionou con %1$s á túa imaxe.</string>
    <string name="MessageNotifier_reacted_s_to_your_gif">%1$s reaccionou ao teu GIF.</string>
    <string name="MessageNotifier_reacted_s_to_your_file">Reaccionou con %1$s ao teu ficheiro.</string>
    <string name="MessageNotifier_reacted_s_to_your_audio">Reaccionou con %1$s ao teu audio.</string>
    <string name="MessageNotifier_reacted_s_to_your_view_once_media">Reaccionou con %1$s ao teu multimedia dunha soa visualización</string>
    <string name="MessageNotifier_reacted_s_to_your_sticker">Reaccionou con %1$s ao teu adhesivo.</string>
    <string name="MessageNotifier_this_message_was_deleted">Eliminouse a mensaxe.</string>

    <string name="TurnOffContactJoinedNotificationsActivity__turn_off_contact_joined_signal">Desactivar as notificacións de quen se une a Signal? Poderás volver activalas en Signal&gt; Axustes &gt; Notificacións.</string>

    <!-- Notification Channels -->
    <string name="NotificationChannel_channel_messages">Mensaxes</string>
    <string name="NotificationChannel_calls">Chamadas</string>
    <string name="NotificationChannel_failures">Erros</string>
    <string name="NotificationChannel_backups">Copias de seguranza</string>
    <string name="NotificationChannel_locked_status">Bloquear estado</string>
    <string name="NotificationChannel_app_updates">Actualizacións da app</string>
    <string name="NotificationChannel_other">Outra</string>
    <string name="NotificationChannel_group_chats">Conversas</string>
    <string name="NotificationChannel_missing_display_name">Descoñecido</string>
    <string name="NotificationChannel_voice_notes">Notas de voz</string>
    <string name="NotificationChannel_contact_joined_signal">Un contacto únese a Signal</string>
    <string name="NotificationChannels__no_activity_available_to_open_notification_channel_settings">Non hai actividade dispoñible para abrir a configuración de notificacións.</string>
    <!-- Notification channel name for showing persistent background connection on devices without push notifications -->
    <string name="NotificationChannel_background_connection">Conexión en segundo plano</string>
    <!-- Notification channel name for showing call status information (like connection, ongoing, etc.) Not ringing. -->
    <string name="NotificationChannel_call_status">Estado da chamada</string>
    <!-- Notification channel name for occasional alerts to the user. Will appear in the system notification settings as the title of this notification channel. -->
    <string name="NotificationChannel_critical_app_alerts">Alertas críticas da aplicación</string>

    <!-- ProfileEditNameFragment -->

    <!-- QuickResponseService -->
    <string name="QuickResponseService_quick_response_unavailable_when_Signal_is_locked">A resposta rápida non está dispoñible cando Molly está bloqueado!</string>
    <string name="QuickResponseService_problem_sending_message">Problema ao enviar a mensaxe!</string>

    <!-- SaveAttachmentTask -->
    <string name="SaveAttachmentTask_saved_to">Gardado en %1$s</string>
    <string name="SaveAttachmentTask_saved">Gardado</string>

    <!-- SearchToolbar -->
    <string name="SearchToolbar_search">Procurar</string>
    <string name="SearchToolbar_search_for_conversations_contacts_and_messages">Buscar nas conversas, contactos e mensaxes</string>

    <!-- Material3 Search Toolbar -->
    <string name="Material3SearchToolbar__close">Pechar</string>
    <string name="Material3SearchToolbar__clear">Despexar</string>

    <!-- ShortcutLauncherActivity -->
    <string name="ShortcutLauncherActivity_invalid_shortcut">Atallo non válido</string>

    <!-- SingleRecipientNotificationBuilder -->
    <string name="SingleRecipientNotificationBuilder_signal">Molly</string>
    <string name="SingleRecipientNotificationBuilder_new_message">Nova mensaxe</string>
    <string name="SingleRecipientNotificationBuilder_message_request">Solicitude de mensaxe</string>
    <string name="SingleRecipientNotificationBuilder_you">Ti</string>
    <!-- Notification subtext for group stories -->
    <string name="SingleRecipientNotificationBuilder__s_dot_story">%1$s • Historia</string>

    <!-- ThumbnailView -->
    <string name="ThumbnailView_Play_video_description">Reproducir vídeo</string>
    <string name="ThumbnailView_Has_a_caption_description">Ten un título</string>

    <!-- TransferControlView -->
    <plurals name="TransferControlView_n_items">
        <item quantity="one">%1$d elemento</item>
        <item quantity="other">%1$d elementos.</item>
    </plurals>

    <!-- UnauthorizedReminder -->
    <string name="UnauthorizedReminder_device_no_longer_registered">Dispositivo xa non rexistrado</string>
    <string name="UnauthorizedReminder_this_is_likely_because_you_registered_your_phone_number_with_Signal_on_a_different_device">Probablemente isto é así porque rexistraches o teu número de teléfono en Signal nun dispositivo diferente. Toca para volver facer o rexistro.</string>

    <!-- EnclaveFailureReminder -->
    <!-- Banner message to update app to use payments -->
    <string name="EnclaveFailureReminder_update_signal">Actualiza Signal para continuar empregando Pagamentos. Pode que o teu saldo non estea actualizado.</string>
    <!-- Banner button to update now -->

    <!-- WebRtcCallActivity -->
    <string name="WebRtcCallActivity_to_answer_the_call_give_signal_access_to_your_microphone">Para responder a chamada, permite que Molly acceda ao teu micrófono.</string>
    <string name="WebRtcCallActivity_to_answer_the_call_from_s_give_signal_access_to_your_microphone">Para responder a chamada de %1$s, dálle permiso a Molly ao teu micrófono.</string>
    <string name="WebRtcCallActivity_signal_requires_microphone_and_camera_permissions_in_order_to_make_or_receive_calls">Molly require permiso para poder facer e recibir chamadas, pero este foi denegado de forma permanente. Vai aos axustes da aplicación, selecciona \"Permisos\" e activa \"Micrófono\" e \"Cámara\".</string>
    <string name="WebRtcCallActivity__answered_on_a_linked_device">Respondido nun dispositivo ligado.</string>
    <string name="WebRtcCallActivity__declined_on_a_linked_device">Rexeitado nun dispositivo ligado.</string>
    <string name="WebRtcCallActivity__busy_on_a_linked_device">Ocupado desde un dispositivo ligado.</string>

    <string name="GroupCallSafetyNumberChangeNotification__someone_has_joined_this_call_with_a_safety_number_that_has_changed">Alguén xuntouse nesta chamada cun número de seguridade que cambiou.</string>

    <!-- WebRtcCallScreen -->
    <string name="WebRtcCallScreen_swipe_up_to_change_views">Arrastra cara a arriba para cambiar a vista</string>

    <!-- WebRtcCallScreen V2 -->
    <!-- Label with hyphenation. Translation can use soft hyphen - Unicode U+00AD -->
    <string name="WebRtcCallScreen__decline">Rexeitar</string>
    <!-- Label with hyphenation. Translation can use soft hyphen - Unicode U+00AD -->
    <string name="WebRtcCallScreen__answer">Responder</string>
    <!-- Label with hyphenation. Translation can use soft hyphen - Unicode U+00AD -->
    <string name="WebRtcCallScreen__answer_without_video">Responder sen vídeo</string>

    <!-- WebRtcAudioOutputToggle -->
    <string name="WebRtcAudioOutputToggle__audio_output">Saída de audio</string>
    <string name="WebRtcAudioOutputToggle__phone_earpiece">Auriculares</string>
    <string name="WebRtcAudioOutputToggle__speaker">Altofalante</string>
    <string name="WebRtcAudioOutputToggle__bluetooth">Bluetooth</string>

    <string name="WebRtcCallControls_answer_call_description">Responder chamada</string>
    <string name="WebRtcCallControls_reject_call_description">Rexeitar chamada</string>

    <!-- change_passphrase_activity -->
    <string name="change_passphrase_activity__old_passphrase">Frase de acceso antiga</string>
    <string name="change_passphrase_activity__new_passphrase">Nova frase de acceso</string>
    <string name="change_passphrase_activity__repeat_new_passphrase">Repetir nova frase de acceso</string>

    <!-- contact_selection_activity -->
<<<<<<< HEAD
    <string name="contact_selection_activity__enter_name_or_number">Inserir nome ou número</string>
    <string name="contact_selection_activity__invite_to_signal">Convidar a Molly</string>
=======
    <string name="contact_selection_activity__invite_to_signal">Convidar a Signal</string>
>>>>>>> cb0e7ade
    <string name="contact_selection_activity__new_group">Novo grupo</string>

    <!-- contact_filter_toolbar -->
    <string name="contact_filter_toolbar__clear_entered_text_description">Limpar o texto inserido</string>
    <string name="contact_filter_toolbar__show_keyboard_description">Mostrar teclado</string>
    <string name="contact_filter_toolbar__show_dial_pad_description">Mostrar teclado de marcación</string>

    <!-- contact_selection_group_activity -->
    <string name="contact_selection_group_activity__no_contacts">Sen contactos.</string>
    <string name="contact_selection_group_activity__finding_contacts">Cargando contactos…</string>

    <!-- single_contact_selection_activity -->
    <string name="SingleContactSelectionActivity_contact_photo">Foto do contacto</string>

    <!-- ContactSelectionListFragment-->
    <string name="ContactSelectionListFragment_signal_requires_the_contacts_permission_in_order_to_display_your_contacts">Molly require permiso para poder mostrar os teus contactos, pero este foi denegado de forma permanente. Vai aos axustes da aplicación, selecciona \"Permisos\" e activa \"Contactos\".</string>
    <string name="ContactSelectionListFragment_error_retrieving_contacts_check_your_network_connection">Erro ao recuperar os contactos; comproba a túa conexión á rede</string>
    <string name="ContactSelectionListFragment_username_not_found">Nome de usuario non atopado</string>
    <string name="ContactSelectionListFragment_s_is_not_a_signal_user">"\"%1$s\" non é usuario de Signal. Comproba o nome de usuario e téntao outra vez."</string>
    <string name="ContactSelectionListFragment_you_do_not_need_to_add_yourself_to_the_group">Non necesitas engadir a ti mesmo ao grupo</string>
    <string name="ContactSelectionListFragment_maximum_group_size_reached">Alcanzouse o tamaño máximo do grupo</string>
    <string name="ContactSelectionListFragment_signal_groups_can_have_a_maximum_of_d_members">Os grupos de Signal poden ter un máximo de %1$d membros.</string>
    <string name="ContactSelectionListFragment_recommended_member_limit_reached">Alcanzouse o límite de membros recomendado</string>
    <string name="ContactSelectionListFragment_signal_groups_perform_best_with_d_members_or_fewer">Os grupos de Signal funcionan ben con %1$d membros ou menos. Engadir máis membros pode provocar atrasos no envío e recepción das mensaxes.</string>
    <plurals name="ContactSelectionListFragment_d_members">
        <item quantity="one">%1$d membro</item>
        <item quantity="other">%1$d membros</item>
    </plurals>

    <!-- contact_selection_list_fragment -->
    <string name="contact_selection_list_fragment__signal_needs_access_to_your_contacts_in_order_to_display_them">Molly necesita acceder aos teus contactos para poder mostralos.</string>
    <string name="contact_selection_list_fragment__show_contacts">Mostrar contactos</string>

    <!-- contact_selection_list_item -->
    <plurals name="contact_selection_list_item__number_of_members">
        <item quantity="one">%1$d membro</item>
        <item quantity="other">%1$d membros</item>
    </plurals>
    <!-- Displays number of viewers for a story -->
    <plurals name="contact_selection_list_item__number_of_viewers">
        <item quantity="one">%1$d espectador</item>
        <item quantity="other">%1$d espectadores</item>
    </plurals>

    <!-- conversation_activity -->
    <string name="conversation_activity__type_message_push">Mensaxe de Signal</string>
    <string name="conversation_activity__type_message_sms_insecure">SMS insegura</string>
    <string name="conversation_activity__type_message_mms_insecure">MMS insegura</string>
    <string name="conversation_activity__from_sim_name">De %1$s</string>
    <string name="conversation_activity__sim_n">SIM %1$d</string>
    <string name="conversation_activity__send">Enviar</string>
    <string name="conversation_activity__compose_description">Redacción da mensaxe</string>
    <string name="conversation_activity__emoji_toggle_description">Cambiar a teclado emoji</string>
    <string name="conversation_activity__attachment_thumbnail">Miniatura do anexo</string>
    <string name="conversation_activity__quick_attachment_drawer_toggle_camera_description">Activar panel rápido de ficheiros da cámara</string>
    <string name="conversation_activity__quick_attachment_drawer_record_and_send_audio_description">Gravar e enviar un anexo de audio</string>
    <string name="conversation_activity__quick_attachment_drawer_lock_record_description">Bloquear a gravación dun ficheiro anexo de audio</string>
    <string name="conversation_activity__enable_signal_for_sms">Activar Signal para SMS</string>
    <string name="conversation_activity__message_could_not_be_sent">Non se puido enviar a mensaxe. Comproba a túa conexión á rede e vólveo tentar.</string>

    <!-- conversation_input_panel -->
    <string name="conversation_input_panel__slide_to_cancel">Pasa o dedo para cancelar</string>
    <string name="conversation_input_panel__cancel">Cancelar</string>

    <!-- conversation_item -->
    <string name="conversation_item__mms_image_description">Mensaxe multimedia</string>
    <string name="conversation_item__secure_message_description">Mensaxe segura</string>

    <!-- conversation_item_sent -->
    <string name="conversation_item_sent__send_failed_indicator_description">Erro ao enviar</string>
    <string name="conversation_item_sent__pending_approval_description">Pendente de aprobación</string>
    <string name="conversation_item_sent__delivered_description">Entregado</string>
    <string name="conversation_item_sent__message_read">Mensaxe lida</string>

    <!-- conversation_item_received -->
    <string name="conversation_item_received__contact_photo_description">Foto do contacto</string>

    <!-- ConversationUpdateItem -->
    <string name="ConversationUpdateItem_loading">Cargando</string>
    <string name="ConversationUpdateItem_learn_more">Saber máis</string>
    <string name="ConversationUpdateItem_join_call">Unirse á chamada</string>
    <string name="ConversationUpdateItem_return_to_call">Volver chamar</string>
    <string name="ConversationUpdateItem_call_is_full">A chamada está completa</string>
    <string name="ConversationUpdateItem_invite_friends">Convidar amizades</string>
    <string name="ConversationUpdateItem_enable_call_notifications">Activar notificacións de chamadas</string>
    <string name="ConversationUpdateItem_update_contact">Actualizar contacto</string>
    <!-- Update item button text to show to block a recipient from requesting to join via group link -->
    <string name="ConversationUpdateItem_block_request">Bloquear solicitude</string>
    <string name="ConversationUpdateItem_no_groups_in_common_review_requests_carefully">Non tes grupos en común. Revisa as solicitudes con atención.</string>
    <string name="ConversationUpdateItem_no_contacts_in_this_group_review_requests_carefully">Non tes contactos neste grupo. Revisa as solicitudes con atención.</string>
    <string name="ConversationUpdateItem_view">Ver</string>
    <string name="ConversationUpdateItem_the_disappearing_message_time_will_be_set_to_s_when_you_message_them">O tempo da mensaxe temporal fixarase en %1$s cando se envíe.</string>
    <!-- Update item button text to show to boost a feature -->
    <string name="ConversationUpdateItem_donate">Doar</string>
    <!-- Update item button text to send payment -->
    <string name="ConversationUpdateItem_send_payment">Send Payment</string>
    <!-- Update item button text to activate payments -->
    <string name="ConversationUpdateItem_activate_payments">Activar Pagamentos</string>


    <!-- audio_view -->
    <string name="audio_view__play_pause_accessibility_description">Reproducir … Deter</string>
    <string name="audio_view__download_accessibility_description">Descargar</string>

    <!-- QuoteView -->
    <string name="QuoteView_audio">Audio</string>
    <string name="QuoteView_video">Vídeo</string>
    <string name="QuoteView_photo">Fotografía</string>
    <string name="QuoteView_gif">GIF</string>
    <string name="QuoteView_view_once_media">Multimedia dunha soa visualización</string>
    <string name="QuoteView_sticker">Adhesivo</string>
    <string name="QuoteView_you">Ti</string>
    <string name="QuoteView_original_missing">Non se atopou a mensaxe orixinal</string>
    <!-- Author formatting for group stories -->
    <string name="QuoteView_s_story">%1$s · Historia</string>
    <!-- Label indicating that a quote is for a reply to a story you created -->
    <string name="QuoteView_your_story">Ti · Historia</string>
    <!-- Label indicating that the story being replied to no longer exists -->
    <string name="QuoteView_no_longer_available">Non dispoñible</string>
    <!-- Label for quoted gift -->
    <string name="QuoteView__gift">Regalo</string>

    <!-- conversation_fragment -->
    <string name="conversation_fragment__scroll_to_the_bottom_content_description">Desprazarse ata o final</string>

    <!-- BubbleOptOutTooltip -->
    <!-- Message to inform the user of what Android chat bubbles are -->
    <string name="BubbleOptOutTooltip__description">As burbullas son unha característica de Android que podes desactivar nas conversas de Molly.</string>
    <!-- Button to dismiss the tooltip for opting out of using Android bubbles -->
    <string name="BubbleOptOutTooltip__not_now">Agora non</string>
    <!-- Button to move to the system settings to control the use of Android bubbles -->
    <string name="BubbleOptOutTooltip__turn_off">Apagar</string>

    <!-- safety_number_change_dialog -->
    <string name="safety_number_change_dialog__safety_number_changes">Cambios no número de seguranza</string>
    <string name="safety_number_change_dialog__accept">Aceptar</string>
    <string name="safety_number_change_dialog__call_anyway">Chamar igualmente</string>
    <string name="safety_number_change_dialog__join_call">Unirse á chamada</string>
    <string name="safety_number_change_dialog__continue_call">Continuar a chamada</string>
    <string name="safety_number_change_dialog__leave_call">Deixar a chamada</string>
    <string name="safety_number_change_dialog__the_following_people_may_have_reinstalled_or_changed_devices">As seguintes persoas pode que reinstalasen ou cambiasen de dispositivo. Comproba o número de seguranza con elas para garantir a privacidade.</string>
    <string name="safety_number_change_dialog__view">Ver</string>
    <string name="safety_number_change_dialog__previous_verified">Verificado previamente</string>

    <!-- EnableCallNotificationSettingsDialog__call_notifications_checklist -->
    <string name="EnableCallNotificationSettingsDialog__call_notifications_enabled">Notificacións de chamada activadas.</string>
    <string name="EnableCallNotificationSettingsDialog__enable_call_notifications">Activar notificacións de chamada</string>
    <string name="EnableCallNotificationSettingsDialog__enable_background_activity">Activar actividade en segundo plano</string>
    <string name="EnableCallNotificationSettingsDialog__everything_looks_good_now">Semella que todo está ben!</string>
    <string name="EnableCallNotificationSettingsDialog__to_receive_call_notifications_tap_here_and_turn_on_show_notifications">Para recibir notificacións de chamada, toca aquí e activa \"Mostrar notificacións.\"</string>
    <string name="EnableCallNotificationSettingsDialog__to_receive_call_notifications_tap_here_and_turn_on_notifications">Para recibir notificacións de chamada, preme aquí e activa as notificacións. Asegúrate de que o son e as notificacións emerxentes están tamén activados.</string>
    <string name="EnableCallNotificationSettingsDialog__to_receive_call_notifications_tap_here_and_enable_background_activity_in_battery_settings">Para recibir notificacións de chamada, preme aquí e activa a actividade en segundo plano na configuración de «Batería». </string>
    <string name="EnableCallNotificationSettingsDialog__settings">Configuración</string>
    <string name="EnableCallNotificationSettingsDialog__to_receive_call_notifications_tap_settings_and_turn_on_show_notifications">Para recibir notificacións de chamada, preme en Configuración e activa «Mostrar notificacións».</string>
    <string name="EnableCallNotificationSettingsDialog__to_receive_call_notifications_tap_settings_and_turn_on_notifications">Para recibir notificacións de chamada, preme en Configuración e activa as notificacións. Asegúrate de que o son e as notificacións emerxentes están tamén activados.</string>
    <string name="EnableCallNotificationSettingsDialog__to_receive_call_notifications_tap_settings_and_enable_background_activity_in_battery_settings">Para recibir notificacións de chamada, preme en Configuración e activa a actividade en segundo plano na configuración de «Batería».</string>

    <!-- country_selection_fragment -->
    <string name="country_selection_fragment__loading_countries">Cargando países…</string>
    <string name="country_selection_fragment__search">Procurar</string>
    <string name="country_selection_fragment__no_matching_countries">Sen países coincidentes</string>

    <!-- device_add_fragment -->
    <string name="device_add_fragment__scan_the_qr_code_displayed_on_the_device_to_link">Escanear o código QR que se mostra no dispositivo para vincular</string>

    <!-- device_link_fragment -->
    <string name="device_link_fragment__link_device">Vincular dispositivo</string>

    <!-- device_list_fragment -->
    <string name="device_list_fragment__no_devices_linked">Ningún dispositivo vinculado</string>
    <string name="device_list_fragment__link_new_device">Vincular novo dispositivo</string>

    <!-- expiration -->
    <string name="expiration_off">Off</string>

    <plurals name="expiration_seconds">
        <item quantity="one">%1$d segundo</item>
        <item quantity="other">%1$d segundos</item>
    </plurals>

    <string name="expiration_seconds_abbreviated">%1$ds</string>

    <plurals name="expiration_minutes">
        <item quantity="one">%1$d minuto</item>
        <item quantity="other">%1$d minutos</item>
    </plurals>

    <string name="expiration_minutes_abbreviated">%1$dm</string>

    <plurals name="expiration_hours">
        <item quantity="one">%1$d hora</item>
        <item quantity="other">%1$d horas</item>
    </plurals>

    <string name="expiration_hours_abbreviated">%1$dh</string>

    <plurals name="expiration_days">
        <item quantity="one">%1$d día</item>
        <item quantity="other">%1$d días</item>
    </plurals>

    <string name="expiration_days_abbreviated">%1$dd</string>

    <plurals name="expiration_weeks">
        <item quantity="one">%1$dsemana</item>
        <item quantity="other">%1$d semanas</item>
    </plurals>

    <string name="expiration_weeks_abbreviated">%1$dw</string>
    <string name="expiration_combined">%1$s %2$s</string>

    <!-- unverified safety numbers -->
    <string name="IdentityUtil_unverified_banner_one">O teu número de seguranza con %1$s cambiou e xa non está verificado</string>
    <string name="IdentityUtil_unverified_banner_two">Os teus números de seguranza con %1$s e %2$s xa non están verificados</string>
    <string name="IdentityUtil_unverified_banner_many">Os teus números de seguranza con %1$s, %2$s e %3$s xa non están verificados</string>

    <string name="IdentityUtil_unverified_dialog_one">O teu número de seguranza con %1$s cambiou e xa non está verificado. Isto pode significar que alguén está tentando interceptar as túas comunicacións ou simplemente que %1$s reinstalou Signal.</string>
    <string name="IdentityUtil_unverified_dialog_two">Os teus números de seguranza con%1$s e%2$s xa non están verificados. Isto pode significar que alguén está tentando interceptar as túas comunicacións ou simplemente que reinstalaron Signal.</string>
    <string name="IdentityUtil_unverified_dialog_many">Os teus números de seguranza con %1$s, %2$s e %3$s xa non están verificados. Isto pode significar que alguén está tentando interceptar as túas comunicacións ou simplemente que reinstalaron Signal.</string>

    <string name="IdentityUtil_untrusted_dialog_one">O teu número de seguranza con %1$s acaba de cambiar.</string>
    <string name="IdentityUtil_untrusted_dialog_two">Os teus números de seguranza con %1$s e %2$s acaban de cambiar.</string>
    <string name="IdentityUtil_untrusted_dialog_many">Os teus números de seguranza con %1$s, %2$s e %3$s acaban de cambiar.</string>

    <plurals name="identity_others">
        <item quantity="one">%1$d máis</item>
        <item quantity="other">%1$dmáis</item>
    </plurals>

    <!-- giphy_activity -->
    <string name="giphy_activity_toolbar__search_gifs">Buscar GIF</string>

    <!-- giphy_fragment -->
    <string name="giphy_fragment__nothing_found">Non se atopou nada</string>

    <!-- database_migration_activity -->
    <string name="database_migration_activity__would_you_like_to_import_your_existing_text_messages">Gustaríache importar ás túas mensaxes de texto á base de datos cifrada de Signal?</string>
    <string name="database_migration_activity__the_default_system_database_will_not_be_modified">A base de datos predefinida do sistema non se modificará nin alterará de modo ningún.</string>
    <string name="database_migration_activity__skip">Omitir</string>
    <string name="database_migration_activity__import">Importar</string>
    <string name="database_migration_activity__this_could_take_a_moment_please_be_patient">Isto pode levar un pouco. Ten paciencia, por favor; avisarémoste cando remate a importación.</string>
    <string name="database_migration_activity__importing">IMPORTANDO</string>


    <!-- load_more_header -->
    <string name="load_more_header__see_full_conversation">Ver conversa completa</string>
    <string name="load_more_header__loading">Cargando</string>

    <!-- media_overview_activity -->
    <string name="media_overview_activity__no_media">Sen ficheiros multimedia</string>

    <!-- message_recipients_list_item -->
    <string name="message_recipients_list_item__view">Ver</string>
    <string name="message_recipients_list_item__resend">Reenviar</string>

    <!-- Displayed in a toast when user long presses an item in MyStories -->
    <string name="MyStoriesFragment__copied_sent_timestamp_to_clipboard">Marca de tempo enviada ao portapapeis.</string>
    <!-- Displayed when there are no outgoing stories -->
    <string name="MyStoriesFragment__updates_to_your_story_will_show_up_here">As actualizacións nas túas historias aparecerán aquí.</string>

    <!-- GroupUtil -->
    <plurals name="GroupUtil_joined_the_group">
        <item quantity="one">%1$s uniuse ao grupo.</item>
        <item quantity="other">%1$s uníronse ao grupo.</item>
    </plurals>
    <string name="GroupUtil_group_name_is_now">Agora o nome do grupo é \'%1$s\'.</string>

    <!-- prompt_passphrase_activity -->
    <string name="prompt_passphrase_activity__unlock">Desbloquear</string>

    <!-- prompt_mms_activity -->
    <string name="prompt_mms_activity__signal_requires_mms_settings_to_deliver_media_and_group_messages">Signal require configurar as MMS para enviar mensaxes a grupos e multimedia a través dos datos do teu provedor. O teu dispositivo non proporciona esta información, o cal en ocasións acontece con dispositivos bloqueados ou con configuracións moi restritivas.</string>
    <string name="prompt_mms_activity__to_send_media_and_group_messages_tap_ok">Para enviar ficheiros multimedia e mensaxes a grupos, toca Aceptar e completa a configuración solicitada. Os axustes das MMS do teu provedor xeralmente pódense atopar buscando polo seu APN. Só necesitas facelo unha vez.</string>

    <!-- BadDecryptLearnMoreDialog -->
    <string name="BadDecryptLearnMoreDialog_delivery_issue">Problema co envío</string>
    <string name="BadDecryptLearnMoreDialog_couldnt_be_delivered_individual">Non se che puido entregar unha mensaxe, adhesivo, reacción ou informe de lectura de %1$s. Puido ser unha entrega directa ou desde un grupo.</string>
    <string name="BadDecryptLearnMoreDialog_couldnt_be_delivered_group">Non se che puido entregar unha mensaxe, adhesivo ou informe de lectura desde %1$s.</string>

    <!-- profile_create_activity -->
    <string name="CreateProfileActivity_first_name_required">Nome (obrigatorio)</string>
    <string name="CreateProfileActivity_last_name_optional">Apelido (optativo)</string>
    <string name="CreateProfileActivity_next">Seguinte</string>
    <string name="CreateProfileActivity_custom_mms_group_names_and_photos_will_only_be_visible_to_you">Os nomes de grupos MMS personalizados e fotos só serán visibles para ti.</string>
    <string name="CreateProfileActivity_group_descriptions_will_be_visible_to_members_of_this_group_and_people_who_have_been_invited">As descricións do grupo serán visibles para os seus membros e as persoas invitadas.</string>

    <!-- EditAboutFragment -->
    <string name="EditAboutFragment_about">Acerca de</string>
    <string name="EditAboutFragment_write_a_few_words_about_yourself">Escribe unhas palabras acerca de ti…</string>
    <string name="EditAboutFragment_count">%1$d/%2$d</string>
    <string name="EditAboutFragment_speak_freely">Fale libremente</string>
    <string name="EditAboutFragment_encrypted">Cifrado</string>
    <string name="EditAboutFragment_be_kind">Sexa considerado</string>
    <string name="EditAboutFragment_coffee_lover">Afeccionado ao café</string>
    <string name="EditAboutFragment_free_to_chat">Libre para conversar</string>
    <string name="EditAboutFragment_taking_a_break">Tomando un descanso</string>
    <string name="EditAboutFragment_working_on_something_new">Traballando en algo novo</string>

    <!-- EditProfileFragment -->
    <string name="EditProfileFragment__edit_group">Editar grupo</string>
    <string name="EditProfileFragment__group_name">Nome do grupo</string>
    <string name="EditProfileFragment__group_description">Descrición do grupo</string>
  <!-- Removed by excludeNonTranslatables <string name="EditProfileFragment__support_link" translatable="false">https://support.signal.org/hc/articles/360007459591</string> -->

    <!-- EditProfileNameFragment -->
    <string name="EditProfileNameFragment_your_name">O teu nome</string>
    <string name="EditProfileNameFragment_first_name">Nome</string>
    <string name="EditProfileNameFragment_last_name_optional">Apelido (optativo)</string>
    <string name="EditProfileNameFragment_save">Gardar</string>
    <string name="EditProfileNameFragment_failed_to_save_due_to_network_issues_try_again_later">Produciuse un fallo ao gardar por problemas coa rede. Ténteo de novo.</string>

    <!-- recipient_preferences_activity -->
    <string name="recipient_preference_activity__shared_media">Ficheiros multimedia compartidos</string>

    <!-- recipients_panel -->

    <!-- verify_display_fragment -->
    <string name="verify_display_fragment__to_verify_the_security_of_your_end_to_end_encryption_with_s"><![CDATA[ Para verificar a seguridade da túa encriptación de extremo a extremo con %1$s, compara os números de arriba co seu dispositivo. Tamén podes escanear o código no seu teléfono. <a href=\"https://signal.org/redirect/safety-numbers\">Máis información.</a>]]></string>
    <string name="verify_display_fragment__tap_to_scan">Toca para escanear</string>
    <string name="verify_display_fragment__successful_match">Emparellamento realizado con éxito</string>
    <string name="verify_display_fragment__failed_to_verify_safety_number">Erro na verificación do número de seguranza</string>
    <string name="verify_display_fragment__loading">Cargando…</string>
    <string name="verify_display_fragment__mark_as_verified">Marcar como verificado</string>
    <string name="verify_display_fragment__clear_verification">Borrar verificación</string>

    <!-- verify_identity -->
    <string name="verify_identity__share_safety_number">Compartir número de seguranza</string>

    <!-- verity_scan_fragment -->
    <string name="verify_scan_fragment__scan_the_qr_code_on_your_contact">Escanear o código QR no dispositivo do teu contacto.</string>

    <!-- webrtc_answer_decline_button -->
    <string name="webrtc_answer_decline_button__swipe_up_to_answer">Arrastra cara a arriba para responder</string>
    <string name="webrtc_answer_decline_button__swipe_down_to_reject">Arrastra cara a abaixo para rexeitar</string>

    <!-- message_details_header -->
    <string name="message_details_header__issues_need_your_attention">Algúns problemas requiren a túa atención.</string>
    <string name="message_details_header_sent">Enviada</string>
    <string name="message_details_header_received">Recibida</string>
    <string name="message_details_header_disappears">Desaparece</string>
    <string name="message_details_header_via">Vía</string>

    <!-- message_details_recipient_header -->
    <string name="message_details_recipient_header__pending_send">Pendente</string>
    <string name="message_details_recipient_header__sent_to">Enviada a</string>
    <string name="message_details_recipient_header__sent_from">Enviada desde</string>
    <string name="message_details_recipient_header__delivered_to">Entregada a</string>
    <string name="message_details_recipient_header__read_by">Lida por</string>
    <string name="message_details_recipient_header__not_sent">Sen enviar</string>
    <string name="message_details_recipient_header__viewed">Visto por</string>
    <string name="message_details_recipient_header__skipped">Omitido</string>

    <!-- message_Details_recipient -->
    <string name="message_details_recipient__failed_to_send">Erro ao enviar</string>
    <string name="message_details_recipient__new_safety_number">Novo número de seguranza</string>

    <!-- AndroidManifest.xml -->
    <string name="AndroidManifest__create_passphrase">Crear frase de acceso</string>
    <string name="AndroidManifest__select_contacts">Seleccionar contactos</string>
    <string name="AndroidManifest__change_passphrase">Cambiar frase de acceso</string>
    <string name="AndroidManifest__verify_safety_number">Comprobar número de seguranza</string>
    <string name="AndroidManifest__media_preview">Previsualización multimedia</string>
    <string name="AndroidManifest__message_details">Detalles da mensaxe</string>
    <string name="AndroidManifest__linked_devices">Dispositivos vinculados</string>
    <string name="AndroidManifest__invite_friends">Convidar amizades</string>
    <string name="AndroidManifest_archived_conversations">Conversas arquivadas</string>
    <string name="AndroidManifest_remove_photo">Eliminar fotografía</string>

    <!-- Message Requests Megaphone -->
    <string name="MessageRequestsMegaphone__message_requests">Solicitudes de mensaxe</string>
    <string name="MessageRequestsMegaphone__users_can_now_choose_to_accept">Agora os usuarios poden elixir aceptar ou non unha nova conversa. Os nomes de perfís permiten saber quen envía as mensaxes.</string>
    <string name="MessageRequestsMegaphone__add_profile_name">Engadir nome do perfil</string>

    <!-- HelpFragment -->
    <string name="HelpFragment__have_you_read_our_faq_yet">Xa comprobaches as PMF?</string>
    <string name="HelpFragment__next">Seguinte</string>
    <string name="HelpFragment__contact_us">Contacto</string>
    <string name="HelpFragment__tell_us_whats_going_on">Envíanos o teu problema ou consulta</string>
    <string name="HelpFragment__include_debug_log">Incluír rexistro de depuración.</string>
    <string name="HelpFragment__whats_this">Que é isto?</string>
    <string name="HelpFragment__how_do_you_feel">Como te sintes? (Optativo)</string>
    <string name="HelpFragment__tell_us_why_youre_reaching_out">Cóntanos por que contactas con nós.</string>
  <!-- Removed by excludeNonTranslatables <string name="HelpFragment__emoji_5" translatable="false">emoji_5</string> -->
  <!-- Removed by excludeNonTranslatables <string name="HelpFragment__emoji_4" translatable="false">emoji_4</string> -->
  <!-- Removed by excludeNonTranslatables <string name="HelpFragment__emoji_3" translatable="false">emoji_3</string> -->
  <!-- Removed by excludeNonTranslatables <string name="HelpFragment__emoji_2" translatable="false">emoji_2</string> -->
  <!-- Removed by excludeNonTranslatables <string name="HelpFragment__emoji_1" translatable="false">emoji_1</string> -->
  <!-- Removed by excludeNonTranslatables <string name="HelpFragment__link__debug_info" translatable="false">https://support.signal.org/hc/articles/360007318591</string> -->
  <!-- Removed by excludeNonTranslatables <string name="HelpFragment__link__faq" translatable="false">https://support.signal.org</string> -->
    <string name="HelpFragment__support_info">Información de soporte</string>
    <string name="HelpFragment__signal_android_support_request">Solicitude de soporte para Signal Android</string>
    <string name="HelpFragment__debug_log">Rexistro de depuración:</string>
    <string name="HelpFragment__could_not_upload_logs">Non se puideron cargar os logs.</string>
    <string name="HelpFragment__please_be_as_descriptive_as_possible">Procura ser o máis descritivo posible para axudarnos a entender o problema.</string>
    <string-array name="HelpFragment__categories_5">
        <item>\\-\\- Selecciona unha opción \\-\\-</item>
        <item>Algo non funciona</item>
        <item>Solicitude de función</item>
        <item>Preguntas</item>
        <item>Comentarios</item>
        <item>Outros</item>
        <item>Pagamentos (MobileCoin)</item>
        <item>Donativos e insignias</item>
        <item>Exportar mensaxes SMS</item>
    </string-array>

    <!-- ReactWithAnyEmojiBottomSheetDialogFragment -->
    <string name="ReactWithAnyEmojiBottomSheetDialogFragment__this_message">Esta mensaxe</string>
    <string name="ReactWithAnyEmojiBottomSheetDialogFragment__recently_used">Usados recentemente</string>
    <string name="ReactWithAnyEmojiBottomSheetDialogFragment__smileys_and_people">Riseiros &amp; Xente</string>
    <string name="ReactWithAnyEmojiBottomSheetDialogFragment__nature">Natureza</string>
    <string name="ReactWithAnyEmojiBottomSheetDialogFragment__food">Alimentación</string>
    <string name="ReactWithAnyEmojiBottomSheetDialogFragment__activities">Actividades</string>
    <string name="ReactWithAnyEmojiBottomSheetDialogFragment__places">Lugares</string>
    <string name="ReactWithAnyEmojiBottomSheetDialogFragment__objects">Obxectos</string>
    <string name="ReactWithAnyEmojiBottomSheetDialogFragment__symbols">Símbolos</string>
    <string name="ReactWithAnyEmojiBottomSheetDialogFragment__flags">Bandeiras</string>
    <string name="ReactWithAnyEmojiBottomSheetDialogFragment__emoticons">Emoticonas</string>
    <string name="ReactWithAnyEmojiBottomSheetDialogFragment__no_results_found">Sen resultados</string>

    <!-- arrays.xml -->
    <string name="arrays__use_default">Utilizar o predeterminado</string>
    <string name="arrays__use_custom">Utilizar o personalizado</string>

    <string name="arrays__mute_for_one_hour">Silenciar durante 1 hora</string>
    <string name="arrays__mute_for_eight_hours">Acalar durante 8 horas</string>
    <string name="arrays__mute_for_one_day">Silenciar durante 1 día</string>
    <string name="arrays__mute_for_seven_days">Silenciar durante 7 días</string>
    <string name="arrays__always">Sempre</string>

    <string name="arrays__settings_default">Configuración predefinida</string>
    <string name="arrays__enabled">Activado</string>
    <string name="arrays__disabled">Desactivado</string>

    <string name="arrays__name_and_message">Nome e mensaxe</string>
    <string name="arrays__name_only">Só o nome</string>
    <string name="arrays__no_name_or_message">Nin o nome nin a mensaxe</string>

    <string name="arrays__images">Imaxes</string>
    <string name="arrays__audio">Audio</string>
    <string name="arrays__video">Vídeo</string>
    <string name="arrays__documents">Documentos</string>

    <string name="arrays__small">Pequeno</string>
    <string name="arrays__normal">Normal</string>
    <string name="arrays__large">Grande</string>
    <string name="arrays__extra_large">Moi grande</string>

    <string name="arrays__default">Por defecto</string>
    <string name="arrays__high">Alta</string>
    <string name="arrays__max">Máxima</string>

    <!-- plurals.xml -->
    <plurals name="hours_ago">
        <item quantity="one">%1$dh</item>
        <item quantity="other">%1$dh</item>
    </plurals>

    <!-- preferences.xml -->
    <string name="preferences_beta">Beta</string>
    <string name="preferences__sms_mms">SMS e MMS</string>
    <string name="preferences__pref_use_address_book_photos">Utilizar fotografías da axenda de enderezos</string>
    <string name="preferences__display_contact_photos_from_your_address_book_if_available">Mostra as fotografías dos contactos a partir da axenda, caso de estaren dispoñibles</string>
    <!-- Preference menu item title for a toggle switch for preserving the archived state of muted chats. -->
    <string name="preferences__pref_keep_muted_chats_archived">Keep Muted Chats Archived</string>
    <!-- Preference menu item description for a toggle switch for preserving the archived state of muted chats. -->
    <string name="preferences__muted_chats_that_are_archived_will_remain_archived">Muted chats that are archived will remain archived when a new message arrives.</string>
    <string name="preferences__generate_link_previews">Crear vista previa de ligazóns</string>
    <string name="preferences__retrieve_link_previews_from_websites_for_messages">Obter vistas previas das ligazóns directamente desde os sitios web para as mensaxes que envías.</string>
    <string name="preferences__change_passphrase">Cambiar frase de acceso</string>
    <string name="preferences__change_your_passphrase">Cambia a túa frase de acceso</string>
    <string name="preferences__enable_passphrase">Activar o bloqueo da pantalla cunha frase de acceso</string>
    <string name="preferences__lock_signal_and_message_notifications_with_a_passphrase">Bloquea a pantalla e as notificacións cunha frase de acceso</string>
    <string name="preferences__screen_security">Seguranza da pantalla</string>
    <string name="preferences__auto_lock_signal_after_a_specified_time_interval_of_inactivity">Bloqueo automático de Signal após un período especificado de inactividade</string>
    <string name="preferences__inactivity_timeout_passphrase">Tempo de espera da frase de acceso</string>
    <string name="preferences__inactivity_timeout_interval">Intervalo de inactividade</string>
    <string name="preferences__notifications">Notificacións</string>
    <string name="preferences__led_color">Cor LED</string>
    <string name="preferences__led_color_unknown">Descoñecido</string>
    <string name="preferences__pref_led_blink_title">Intermitencia do LED</string>
    <string name="preferences__customize">Personalizar</string>
    <string name="preferences__change_sound_and_vibration">Cambiar son e vibración</string>
    <string name="preferences__sound">Son</string>
    <string name="preferences__silent">En silencio</string>
    <string name="preferences__default">Por defecto</string>
    <string name="preferences__repeat_alerts">Repetir alertas</string>
    <string name="preferences__never">Nunca</string>
    <string name="preferences__one_time">Unha vez</string>
    <string name="preferences__two_times">Dúas veces</string>
    <string name="preferences__three_times">Tres veces</string>
    <string name="preferences__five_times">Cinco veces</string>
    <string name="preferences__ten_times">Dez veces</string>
    <string name="preferences__vibrate">Vibrar</string>
    <string name="preferences__green">Verde</string>
    <string name="preferences__red">Vermello</string>
    <string name="preferences__blue">Azul</string>
    <string name="preferences__orange">Laranxa</string>
    <string name="preferences__cyan">Ciano</string>
    <string name="preferences__magenta">Maxenta</string>
    <string name="preferences__white">Branco</string>
    <string name="preferences__none">Ningunha</string>
    <string name="preferences__fast">Rápida</string>
    <string name="preferences__normal">Normal</string>
    <string name="preferences__slow">Lenta</string>
    <string name="preferences__help">Axuda</string>
    <string name="preferences__advanced">Avanzado</string>
    <string name="preferences__donate_to_signal">Doar a Molly</string>
    <!-- Preference label for making one-time donations to Signal -->
    <string name="preferences__privacy">Privacidade</string>
    <!-- Preference label for stories -->
    <string name="preferences__stories">Historias</string>
    <string name="preferences__mms_user_agent">Axente de usuario MMS</string>
    <string name="preferences__advanced_mms_access_point_names">Configuración manual de MMS</string>
    <string name="preferences__mmsc_url">URL de MMSC</string>
    <string name="preferences__mms_proxy_host">Servidor de proxy MMS</string>
    <string name="preferences__mms_proxy_port">Porto de proxy MMS</string>
    <string name="preferences__mmsc_username">Nome de usuario de MMSC</string>
    <string name="preferences__mmsc_password">Contrasinal de MMSC</string>
    <string name="preferences__sms_delivery_reports">Informes de entrega de SMS</string>
    <string name="preferences__request_a_delivery_report_for_each_sms_message_you_send">Solicita un informe de entrega para cada SMS que envías</string>
    <string name="preferences__data_and_storage">Datos e almacenamento</string>
    <string name="preferences__storage">Almacenamento</string>
    <string name="preferences__payments">Pagamentos</string>
    <!-- Privacy settings payments section description -->
    <string name="preferences__payment_lock">Bloqueo de pagamento</string>
    <string name="preferences__payments_beta">Pagamentos (Beta)</string>
    <string name="preferences__conversation_length_limit">Lonxitude máxima das conversas</string>
    <string name="preferences__keep_messages">Manter as mensaxes</string>
    <string name="preferences__clear_message_history">Baleirar historial de mensaxes</string>
    <string name="preferences__linked_devices">Dispositivos vinculados</string>
    <string name="preferences__light_theme">Claro</string>
    <string name="preferences__dark_theme">Escuro</string>
    <string name="preferences__appearance">Aparencia</string>
    <string name="preferences__theme">Tema</string>
    <string name="preferences__chat_color_and_wallpaper">Cor do chat e fondo da conversa</string>
    <string name="preferences__disable_pin">Desactivar PIN</string>
    <string name="preferences__enable_pin">Activar PIN</string>
    <string name="preferences__if_you_disable_the_pin_you_will_lose_all_data">Se desactivas o PIN perderás todos os datos cando voltes a rexistrar Signal a menos que fagas unha copia de apoio e a restaures. Non podes activar Bloqueo do Rexistro se o PIN está desactivado.</string>
    <string name="preferences__pins_keep_information_stored_with_signal_encrypted_so_only_you_can_access_it">O PIN mantén a información gardada con Signal cifrada para que só ti poidas acceder a ela. O teu perfil, axustes e contactos serán restablecidos cando reinstales. Non precisas o PIN para abrir a app.</string>
    <string name="preferences__system_default">Predefinido polo sistema</string>
    <string name="preferences__language">Idioma</string>
    <string name="preferences__signal_messages_and_calls">Mensaxes e chamadas Signal</string>
    <string name="preferences__advanced_pin_settings">Axustes avanzados do PIN</string>
    <string name="preferences__free_private_messages_and_calls">Mensaxes e chamadas privadas e de balde para usuarios de Signal</string>
    <string name="preferences__submit_debug_log">Enviar rexistro de depuración</string>
    <string name="preferences__delete_account">Eliminar conta</string>
    <string name="preferences__support_wifi_calling">Modo de compatibilidade \'Chamadas por wifi\'</string>
    <string name="preferences__enable_if_your_device_supports_sms_mms_delivery_over_wifi">Actívao se o teu dispositivo envía SMS/MMS vía wifi (só cando as chamadas por wifi estean tamén activadas)</string>
    <string name="preferences__incognito_keyboard">Teclado de incógnito</string>
    <string name="preferences__read_receipts">Confirmacións de lectura</string>
    <string name="preferences__if_read_receipts_are_disabled_you_wont_be_able_to_see_read_receipts">Se desactivas as confirmacións de lectura, non poderás ver as confirmacións dos demais.</string>
    <string name="preferences__typing_indicators">Indicador de escritura</string>
    <string name="preferences__if_typing_indicators_are_disabled_you_wont_be_able_to_see_typing_indicators">Se os indicadores de escritura están desactivados non verás cando outras persoas está a escribir.</string>
    <string name="preferences__request_keyboard_to_disable">Pedirlle ao teclado que desactive a aprendizaxe personalizada.</string>
    <string name="preferences__this_setting_is_not_a_guarantee">Este axuste non é garantía ningunha e o teclado podería ignoralo.</string>
  <!-- Removed by excludeNonTranslatables <string name="preferences__incognito_keyboard_learn_more" translatable="false">https://support.signal.org/hc/articles/360055276112</string> -->
    <string name="preferences_chats__when_using_mobile_data">Usando datos móbiles</string>
    <string name="preferences_chats__when_using_wifi">Usando conexión wifi</string>
    <string name="preferences_chats__when_roaming">En itinerancia</string>
    <string name="preferences_chats__media_auto_download">Descarga automática multimedia</string>
    <string name="preferences_chats__message_history">Historial de mensaxes</string>
    <string name="preferences_storage__storage_usage">Uso do almacenamento</string>
    <string name="preferences_storage__photos">Fotografías</string>
    <string name="preferences_storage__videos">Vídeos</string>
    <string name="preferences_storage__files">Ficheiros</string>
    <string name="preferences_storage__audio">Audio</string>
    <string name="preferences_storage__review_storage">Revisar o almacenamento</string>
    <string name="preferences_storage__delete_older_messages">Eliminar mensaxes antigas?</string>
    <string name="preferences_storage__clear_message_history">Baleirar o historial de mensaxes?</string>
    <string name="preferences_storage__this_will_permanently_delete_all_message_history_and_media">Isto eliminará permanentemente todo o historial de mensaxes e multimedia do teu dispositivo que sexan anteriores a %1$s.</string>
    <string name="preferences_storage__this_will_permanently_trim_all_conversations_to_the_d_most_recent_messages">Esto fará que só se conserven as %1$s mensaxes máis recentes nas conversas.</string>
    <string name="preferences_storage__this_will_delete_all_message_history_and_media_from_your_device">Isto eliminará permanentemente todo o historial de mensaxes e multimedia do teu dispositivo.</string>
    <string name="preferences_storage__are_you_sure_you_want_to_delete_all_message_history">Tes a certeza de querer eliminar todo o historial de mensaxes?</string>
    <string name="preferences_storage__all_message_history_will_be_permanently_removed_this_action_cannot_be_undone">Eliminarase todo o historial de mensaxes. Esta acción non se pode desfacer.</string>
    <string name="preferences_storage__delete_all_now">Borrar todo agora</string>
    <string name="preferences_storage__forever">Para sempre</string>
    <string name="preferences_storage__one_year">1 ano</string>
    <string name="preferences_storage__six_months">6 meses</string>
    <string name="preferences_storage__thirty_days">30 días</string>
    <string name="preferences_storage__none">Ningún</string>
    <string name="preferences_storage__s_messages">%1$s mensaxes</string>
    <string name="preferences_storage__custom">Personalizar</string>
    <string name="preferences_advanced__use_system_emoji">Utilizar sistema emoji</string>
    <string name="preferences_advanced__relay_all_calls_through_the_signal_server_to_avoid_revealing_your_ip_address">Redirecciona todas as chamadas a través do servidor de Signal para evitar revelar o teu enderezo IP aos teus contactos. Ao activar esta opción, reducirase a calidade da chamada.</string>
    <string name="preferences_advanced__always_relay_calls">Redireccionar chamadas sempre</string>
    <string name="preferences_app_protection__who_can">Quen pode…</string>
    <!-- Privacy settings payments section title -->
    <string name="preferences_app_protection__payments">Pagamentos</string>
    <string name="preferences_chats__chats">Conversas</string>
    <string name="preferences_data_and_storage__manage_storage">Administrar almacenamento</string>
    <string name="preferences_data_and_storage__use_less_data_for_calls">Utilizar menos datos durante as chamadas</string>
    <string name="preferences_data_and_storage__never">Nunca</string>
    <string name="preferences_data_and_storage__wifi_and_mobile_data">WiFi e datos móbiles</string>
    <string name="preferences_data_and_storage__mobile_data_only">Só datos móbiles</string>
    <string name="preference_data_and_storage__using_less_data_may_improve_calls_on_bad_networks">Usar menos datos pode mellorar as chamadas naquelas redes deficientes</string>
    <string name="preferences_notifications__in_chat_sounds">Sons durante a conversa</string>
    <string name="preferences_notifications__show">Mostrar</string>
    <string name="preferences_notifications__ringtone">Ton de chamada</string>
    <string name="preferences_chats__message_text_size">Tamaño da fonte</string>
    <string name="preferences_notifications__priority">Prioridade</string>
    <!-- Heading for the \'censorship circumvention\' section of privacy preferences -->
    <string name="preferences_communication__category_censorship_circumvention">Eludir censura</string>
    <!-- Title of the \'censorship circumvention\' toggle switch -->
    <string name="preferences_communication__censorship_circumvention">Eludir censura</string>
    <string name="preferences_communication__censorship_circumvention_if_enabled_signal_will_attempt_to_circumvent_censorship">Se se activa, Signal intentará eludir a censura. Non activar esta función se non estás nun país no que Signal está censurada.</string>
    <!-- Summary text for \'censorship circumvention\' toggle. Indicates that we automatically enabled it because we believe you\'re in a censored country -->
    <string name="preferences_communication__censorship_circumvention_has_been_activated_based_on_your_accounts_phone_number">Activouse a función Eludir censura debido ao número de teléfono da túa conta.</string>
    <!-- Summary text for \'censorship circumvention\' toggle. Indicates that you disabled it even though we believe you\'re in a censored country -->
    <string name="preferences_communication__censorship_circumvention_you_have_manually_disabled">Desactivaches manualmente a función Eludir censura.</string>
    <!-- Summary text for \'censorship circumvention\' toggle. Indicates that you cannot use it because you\'re already connected to the Signal service -->
    <string name="preferences_communication__censorship_circumvention_is_not_necessary_you_are_already_connected">A función Eludir censura non é necesaria, xa podes contectarte a Signal.</string>
    <!-- Summary text for \'censorship circumvention\' toggle. Indicates that you cannot use it because you\'re not connected to the internet -->
    <string name="preferences_communication__censorship_circumvention_can_only_be_activated_when_connected_to_the_internet">A función Eludir censura só pode activarse cunha conexión activa a Internet.</string>
    <string name="preferences_communication__category_sealed_sender">Remitente selado</string>
    <string name="preferences_communication__sealed_sender_allow_from_anyone">Permitir de calquera</string>
    <string name="preferences_communication__sealed_sender_allow_from_anyone_description">Activa o remitente selado para as mensaxes entrantes de persoas que non estean nos teus contactos ou con aquelas coas que non compartiras o teu perfil.</string>
    <string name="preferences_communication__sealed_sender_learn_more">Saber máis</string>
    <string name="preferences_setup_a_username">Establecer un nome de usuario</string>
    <string name="preferences_proxy">Proxy</string>
    <string name="preferences_use_proxy">Usar proxy</string>
    <string name="preferences_off">Off</string>
    <string name="preferences_on">On</string>
    <string name="preferences_proxy_address">Enderezo do proxy</string>
    <string name="preferences_only_use_a_proxy_if">Utiliza un proxy só se non es quen de conectar a Signal con datos móbiles ou WiFi.</string>
    <string name="preferences_share">Compartir</string>
    <string name="preferences_save">Gardar</string>
    <string name="preferences_connecting_to_proxy">Conectando ao proxy…</string>
    <string name="preferences_connected_to_proxy">Conectado ao proxy</string>
    <string name="preferences_connection_failed">Fallou a conexión</string>
    <string name="preferences_couldnt_connect_to_the_proxy">Non se puido conectar co proxy. Comproba o enderezo e inténtao outra vez.</string>
    <string name="preferences_you_are_connected_to_the_proxy">Estás conectado ao proxy. Podes apagar o proxy en calquera momento desde os Axustes.</string>
    <string name="preferences_success">Conectado</string>
    <string name="preferences_failed_to_connect">Fallou a conexión</string>
    <string name="preferences_enter_proxy_address">Escribe o enderezo do proxy</string>


    <string name="configurable_single_select__customize_option">Personalizar opción</string>

    <!-- Internal only preferences -->
  <!-- Removed by excludeNonTranslatables <string name="preferences__internal_preferences" translatable="false">Internal Preferences</string> -->
  <!-- Removed by excludeNonTranslatables <string name="preferences__internal_details" translatable="false">Internal Details</string> -->
  <!-- Removed by excludeNonTranslatables <string name="preferences__internal_stories_dialog_launcher" translatable="false">Stories dialog launcher</string> -->


    <!-- Payments -->
    <string name="PaymentsActivityFragment__all_activity">Toda a actividade</string>
    <string name="PaymentsAllActivityFragment__all">Todo</string>
    <string name="PaymentsAllActivityFragment__sent">Enviada</string>
    <string name="PaymentsAllActivityFragment__received">Recibida</string>

    <string name="PaymentsHomeFragment__introducing_payments">Presentámosche pagamentos (Beta)</string>
    <string name="PaymentsHomeFragment__use_signal_to_send_and_receive">Empregar Molly para enviar e recibir MobileCoin, unha nova moeda dixital que se centra na privacidade. Activar para comezar.</string>
    <string name="PaymentsHomeFragment__activate_payments">Activar Pagamentos</string>
    <string name="PaymentsHomeFragment__activating_payments">Activando pagamentos…</string>
    <string name="PaymentsHomeFragment__restore_payments_account">Restablecer conta de pagamentos</string>
    <string name="PaymentsHomeFragment__no_recent_activity_yet">Sen actividade recente</string>
    <string name="PaymentsHomeFragment__recent_activity">Actividade recente</string>
    <string name="PaymentsHomeFragment__see_all">Ver todo</string>
    <string name="PaymentsHomeFragment__add_funds">Engadir fondos</string>
    <string name="PaymentsHomeFragment__send">Enviar</string>
    <string name="PaymentsHomeFragment__sent_s">%1$s enviado</string>
    <string name="PaymentsHomeFragment__received_s">%1$s recibido</string>
    <string name="PaymentsHomeFragment__transfer_to_exchange">Transferir para trocar</string>
    <string name="PaymentsHomeFragment__currency_conversion">Conversión de moeda</string>
    <string name="PaymentsHomeFragment__deactivate_payments">Desactivar pagamentos</string>
    <string name="PaymentsHomeFragment__recovery_phrase">Frase de recuperación</string>
    <string name="PaymentsHomeFragment__help">Axuda</string>
    <string name="PaymentsHomeFragment__coin_cleanup_fee">Taxa de unificación de moeda</string>
    <string name="PaymentsHomeFragment__sent_payment">Pagamento enviado</string>
    <string name="PaymentsHomeFragment__received_payment">Pagamento recibido</string>
    <string name="PaymentsHomeFragment__processing_payment">Procesando pagamento</string>
    <string name="PaymentsHomeFragment__unknown_amount">---</string>
    <string name="PaymentsHomeFragment__currency_conversion_not_available">Conversión de moeda non dispoñible</string>
    <string name="PaymentsHomeFragment__cant_display_currency_conversion">Non se pode mostrar a conversión de moeda. Comproba a túa conexión a Internet e proba de novo.</string>
    <string name="PaymentsHomeFragment__payments_is_not_available_in_your_region">O servizo de pagamentos non está dispoñible na túa rexión.</string>
    <string name="PaymentsHomeFragment__could_not_enable_payments">Non se activou pagamentos. Inténtao máis tarde.</string>
    <string name="PaymentsHomeFragment__deactivate_payments_question">Desactivar os pagamentos?</string>
    <string name="PaymentsHomeFragment__you_will_not_be_able_to_send">Se desactivas esta opción, non poderás enviar e recibir pagamentos de MobileCoin.</string>
    <string name="PaymentsHomeFragment__deactivate">Desactivar</string>
    <string name="PaymentsHomeFragment__continue">Continuar</string>
    <string name="PaymentsHomeFragment__balance_is_not_currently_available">O teu saldo non está dispoñible.</string>
    <string name="PaymentsHomeFragment__payments_deactivated">Os pagamentos están desactivados.</string>
    <string name="PaymentsHomeFragment__payment_failed">Erro no pagamento</string>
    <string name="PaymentsHomeFragment__details">Detalles</string>
<<<<<<< HEAD
    <string name="PaymentsHomeFragment__learn_more__activate_payments" translatable="false">https://support.signal.org/hc/articles/360057625692#payments_activate </string>
    <string name="PaymentsHomeFragment__you_can_use_signal_to_send">Podes empregar Molly para enviar e recibir MobileCoin. Todos os pagamentos están suxeitos aos Termos e condicións de MobileCoin e MobileCoin Wallet. Esta é unha versión beta, polo que pode haber algúns erros e é posible que non poidas recuperar os pagamentos e o saldo que perdas. </string>
=======
  <!-- Removed by excludeNonTranslatables <string name="PaymentsHomeFragment__learn_more__activate_payments" translatable="false">https://support.signal.org/hc/articles/360057625692#payments_activate </string>
    <string name="PaymentsHomeFragment__you_can_use_signal_to_send">Podes empregar Signal para enviar e recibir MobileCoin. Todos os pagamentos están suxeitos aos Termos e condicións de MobileCoin e MobileCoin Wallet. Esta é unha versión beta, polo que pode haber algúns erros e é posible que non poidas recuperar os pagamentos e o saldo que perdas. </string> -->
>>>>>>> cb0e7ade
    <string name="PaymentsHomeFragment__activate">Activar</string>
    <string name="PaymentsHomeFragment__view_mobile_coin_terms">Ver as condicións de MobileCoin</string>
    <string name="PaymentsHomeFragment__payments_not_available">Os pagamentos en Molly xa non están dispoñibles. Podes seguir transferindo fondos para intercambiar pero non podes enviar e recibir pagamentos nin engadir fondos.</string>

  <!-- Removed by excludeNonTranslatables <string name="PaymentsHomeFragment__mobile_coin_terms_url" translatable="false">https://www.mobilecoin.com/terms-of-use.html</string> -->
    <!-- Alert dialog title which shows up after a payment to turn on payment lock -->
    <string name="PaymentsHomeFragment__turn_on">Activar o Bloqueo de pagamento para envíos futuros?</string>
    <!-- Alert dialog description for why payment lock should be enabled before sending payments -->
    <string name="PaymentsHomeFragment__add_an_additional_layer">Engade seguridade extra e solicita o uso do bloqueo de pantalla de Android ou da impresión dixital para transferir fondos.</string>
    <!-- Alert dialog button to enable payment lock -->
    <string name="PaymentsHomeFragment__enable">Activar</string>
    <!-- Alert dialog button to not enable payment lock for now -->
    <string name="PaymentsHomeFragment__not_now">Agora non</string>
    <!-- Alert dialog title which shows up to update app to send payments -->
    <string name="PaymentsHomeFragment__update_required">Actualización necesaria</string>
    <!-- Alert dialog description that app update is required to send payments-->
    <string name="PaymentsHomeFragment__an_update_is_required">Necesítase actualizar a aplicación para continuar enviando e recibindo pagamentos, e para ver o teu saldo de pagamentos actualizado.</string>
    <!-- Alert dialog button to cancel -->
    <string name="PaymentsHomeFragment__cancel">Cancelar</string>
    <!-- Alert dialog button to update now -->
    <string name="PaymentsHomeFragment__update_now">Actualiza</string>

    <!-- PaymentsSecuritySetupFragment -->
    <!-- Toolbar title -->
    <string name="PaymentsSecuritySetupFragment__security_setup">Configuración de seguranza</string>
    <!-- Title to enable payment lock -->
    <string name="PaymentsSecuritySetupFragment__protect_your_funds">Protexe os teus fondos</string>
    <!-- Description as to why payment lock is required -->
    <string name="PaymentsSecuritySetupFragment__help_prevent">Axuda a evitar que unha persoa co teu teléfono acceda aos teus fondos engadindo unha capa máis de seguridade. Podes desactivar esta opción en Configuración.</string>
    <!-- Option to enable payment lock -->
    <string name="PaymentsSecuritySetupFragment__enable_payment_lock">Activar o bloqueo de pagamento</string>
    <!-- Option to cancel -->
    <string name="PaymentsSecuritySetupFragment__not_now">Agora non</string>
    <!-- Dialog title to confirm skipping the step -->
    <string name="PaymentsSecuritySetupFragment__skip_this_step">Omitir este paso?</string>
    <!-- Dialog description to let users know why payment lock is required -->
    <string name="PaymentsSecuritySetupFragment__skipping_this_step">Omitir este paso pode permitir que calquera que teña acceso físico ao teu teléfono poida transferir os teus fondos ou vexa a túa frase de recuperación.</string>
    <!-- Dialog option to cancel -->
    <string name="PaymentsSecuritySetupFragment__cancel">Cancelar</string>
    <!-- Dialog option to skip -->
    <string name="PaymentsSecuritySetupFragment__skip">Omitir</string>

    <!-- PaymentsAddMoneyFragment -->
    <string name="PaymentsAddMoneyFragment__add_funds">Engadir fondos</string>
    <string name="PaymentsAddMoneyFragment__your_wallet_address">Enderezo da túa carteira</string>
    <string name="PaymentsAddMoneyFragment__copy">Copiar</string>
    <string name="PaymentsAddMoneyFragment__copied_to_clipboard">Copiado ao portapapeis</string>
    <string name="PaymentsAddMoneyFragment__to_add_funds">Para engadir fondos envía MobileCoin ao enderezo da túa carteira. Comeza unha transacción desde a túa conta nun intercambio que soporte MobileCoin, despois escanea o código QR ou copia o endereo da túa carteira.</string>
  <!-- Removed by excludeNonTranslatables <string name="PaymentsAddMoneyFragment__learn_more__information" translatable="false">https://support.signal.org/hc/articles/360057625692#payments_transfer_from_exchange</string> -->

    <!-- PaymentsDetailsFragment -->
    <string name="PaymentsDetailsFragment__details">Detalles</string>
    <string name="PaymentsDetailsFragment__status">Estado</string>
    <string name="PaymentsDetailsFragment__submitting_payment">Enviando pagamento…</string>
    <string name="PaymentsDetailsFragment__processing_payment">Procesando pagamento…</string>
    <string name="PaymentsDetailsFragment__payment_complete">Pagamento completado</string>
    <string name="PaymentsDetailsFragment__payment_failed">Erro no pagamento</string>
    <string name="PaymentsDetailsFragment__network_fee">Taxa de rede</string>
    <string name="PaymentsDetailsFragment__sent_by">Enviado por</string>
    <string name="PaymentsDetailsFragment__sent_to_s">Enviado a %1$s</string>
    <string name="PaymentsDetailsFragment__you_on_s_at_s">Ti o %1$s ás %2$s</string>
    <string name="PaymentsDetailsFragment__s_on_s_at_s">%1$s o %2$s ás %3$s</string>
    <string name="PaymentsDetailsFragment__to">Para</string>
    <string name="PaymentsDetailsFragment__from">De</string>
    <string name="PaymentsDetailsFragment__information">Os detalles da transacción, nos que se inclúen a cantidade que se paga e a hora, forman parte do Libro de contas de MobileCoin.</string>
    <string name="PaymentsDetailsFragment__coin_cleanup_fee">Taxa de unificación de moeda</string>
    <string name="PaymentsDetailsFragment__coin_cleanup_information">A «taxa de unificación de moeda» aplícase cando as moedas que posúes non se poden combinar para completar a transacción. A unificación permite que poidas seguir enviando pagamentos.</string>
    <string name="PaymentsDetailsFragment__no_details_available">Non hai máis información desta transacción</string>
  <!-- Removed by excludeNonTranslatables <string name="PaymentsDetailsFragment__learn_more__information" translatable="false">https://support.signal.org/hc/articles/360057625692#payments_details</string> -->
  <!-- Removed by excludeNonTranslatables <string name="PaymentsDetailsFragment__learn_more__cleanup_fee" translatable="false">https://support.signal.org/hc/articles/360057625692#payments_details_fees</string> -->
    <string name="PaymentsDetailsFragment__sent_payment">Pagamento enviado</string>
    <string name="PaymentsDetailsFragment__received_payment">Pagamento recibido</string>
    <string name="PaymentsDeatilsFragment__payment_completed_s">Pagamento completado ás %1$s</string>
    <string name="PaymentsDetailsFragment__block_number">Bloquear número</string>

    <!-- PaymentsTransferFragment -->
    <string name="PaymentsTransferFragment__transfer">Transferir</string>
    <string name="PaymentsTransferFragment__scan_qr_code">Escanear código QR</string>
    <string name="PaymentsTransferFragment__to_scan_or_enter_wallet_address">Para: escanea ou engade o enderezo da carteira</string>
    <string name="PaymentsTransferFragment__you_can_transfer">Podes transferir MobileCoin ao completar unha transferencia ao enderezo da carteira proporcionado pola bolsa. O enderezo da carteira é a serie de números e letras que adoita atoparse debaixo do código QR.</string>
    <string name="PaymentsTransferFragment__next">Seguinte</string>
    <string name="PaymentsTransferFragment__invalid_address">Enderezo incorrecto</string>
    <string name="PaymentsTransferFragment__check_the_wallet_address">Comproba o enderezo da carteira ao que intentas transferir e proba de novo.</string>
    <string name="PaymentsTransferFragment__you_cant_transfer_to_your_own_signal_wallet_address">Non podes transferir ao teu propio enderezo da carteira de Molly. Introduce o enderezo da carteira da túa conta nunha plataforma compatible.</string>
    <string name="PaymentsTransferFragment__to_scan_a_qr_code_signal_needs">Molly necesita acceso á cámara para escanear un código QR.</string>
    <string name="PaymentsTransferFragment__signal_needs_the_camera_permission_to_capture_qr_code_go_to_settings">Molly necesita acceder á cámara para capturar o código QR. Vai a «Configuración», logo a «Permisos» e activa «Cámara».</string>
    <string name="PaymentsTransferFragment__to_scan_a_qr_code_signal_needs_access_to_the_camera">Molly necesita acceso á cámara para escanear un código QR.</string>
    <string name="PaymentsTransferFragment__settings">Configuración</string>

    <!-- PaymentsTransferQrScanFragment -->
    <string name="PaymentsTransferQrScanFragment__scan_address_qr_code">Escanea o código QR do enderezo</string>
    <string name="PaymentsTransferQrScanFragment__scan_the_address_qr_code_of_the_payee">Escanea o código QR do enderezo do destinatario</string>

    <!-- CreatePaymentFragment -->
    <string name="CreatePaymentFragment__request">Solicitude</string>
    <string name="CreatePaymentFragment__pay">Pagar</string>
    <string name="CreatePaymentFragment__available_balance_s">Saldo dispoñible: %1$s</string>
    <string name="CreatePaymentFragment__toggle_content_description">Cambiar</string>
    <string name="CreatePaymentFragment__1">1</string>
    <string name="CreatePaymentFragment__2">2</string>
    <string name="CreatePaymentFragment__3">3</string>
    <string name="CreatePaymentFragment__4">4</string>
    <string name="CreatePaymentFragment__5">5</string>
    <string name="CreatePaymentFragment__6">6</string>
    <string name="CreatePaymentFragment__7">7</string>
    <string name="CreatePaymentFragment__8">8</string>
    <string name="CreatePaymentFragment__9">9</string>
    <string name="CreatePaymentFragment__decimal">,</string>
    <string name="CreatePaymentFragment__0">0</string>
    <string name="CreatePaymentFragment__lt">&lt;</string>
    <string name="CreatePaymentFragment__backspace">Retroceder</string>
    <string name="CreatePaymentFragment__add_note">Engadir nota</string>
    <string name="CreatePaymentFragment__conversions_are_just_estimates">As conversións son só estimacións e poden ser incorrectas.</string>
  <!-- Removed by excludeNonTranslatables <string name="CreatePaymentFragment__learn_more__conversions" translatable="false">https://support.signal.org/hc/articles/360057625692#payments_currency_conversion</string> -->

    <!-- EditNoteFragment -->
    <string name="EditNoteFragment_note">Nota</string>

    <!-- ConfirmPaymentFragment -->
    <string name="ConfirmPayment__confirm_payment">Confirmar pagamento</string>
    <string name="ConfirmPayment__network_fee">Taxa de rede</string>
    <string name="ConfirmPayment__estimated_s">Estimación: %1$s</string>
    <string name="ConfirmPayment__to">Para</string>
    <string name="ConfirmPayment__total_amount">Contía total</string>
    <string name="ConfirmPayment__balance_s">Saldo: %1$s</string>
    <string name="ConfirmPayment__submitting_payment">Enviando pagamento…</string>
    <string name="ConfirmPayment__processing_payment">Procesando pagamento…</string>
    <string name="ConfirmPayment__payment_complete">Pagamento completado</string>
    <string name="ConfirmPayment__payment_failed">Erro no pagamento</string>
    <string name="ConfirmPayment__payment_will_continue_processing">O pagamento continúa en proceso</string>
    <string name="ConfirmPaymentFragment__invalid_recipient">Destinatario incorrecto</string>
    <!-- Title of a dialog show when we were unable to present the user\'s screenlock before sending a payment -->
    <string name="ConfirmPaymentFragment__failed_to_show_payment_lock">Erro ao mostrar o bloqueo de pagamento</string>
    <!-- Body of a dialog show when we were unable to present the user\'s screenlock before sending a payment -->
    <string name="ConfirmPaymentFragment__you_enabled_payment_lock_in_the_settings">Activaches o bloqueo de pagamento na Configuración, pero non se pode mostrar.</string>
    <!-- Button in a dialog that will take the user to the privacy settings -->
    <string name="ConfirmPaymentFragment__go_to_settings">Ir a Configuración</string>
    <string name="ConfirmPaymentFragment__this_person_has_not_activated_payments">Esta persoa non ten activados os pagamentos</string>
    <string name="ConfirmPaymentFragment__unable_to_request_a_network_fee">Erro ao solicitar a taxa de rede. Para continuar co pagamento, preme «De acordo» para intentalo de novo.</string>

    <!-- BiometricDeviceAuthentication -->
    <!-- Biometric/Device authentication prompt title -->
    <string name="BiometricDeviceAuthentication__signal">Signal</string>


    <!-- CurrencyAmountFormatter_s_at_s -->
    <string name="CurrencyAmountFormatter_s_at_s">%1$s a %2$s</string>

    <!-- SetCurrencyFragment -->
    <string name="SetCurrencyFragment__set_currency">Elixir moeda</string>
    <string name="SetCurrencyFragment__all_currencies">Todas as moedas</string>

    <!-- **************************************** -->
    <!-- menus -->
    <!-- **************************************** -->

    <!-- contact_selection_list -->
    <string name="contact_selection_list__unknown_contact">Nova mensaxe a…</string>
    <string name="contact_selection_list__unknown_contact_block">Bloquear usuario</string>
    <string name="contact_selection_list__unknown_contact_add_to_group">Engadir ao grupo</string>

    <!-- conversation_callable_insecure -->
    <string name="conversation_callable_insecure__menu_call">Chamar</string>

    <!-- conversation_callable_secure -->
    <string name="conversation_callable_secure__menu_call">Chamada de Signal</string>
    <string name="conversation_callable_secure__menu_video">Videochamada Signal</string>

    <!-- conversation_context -->

    <!-- Heading which shows how many messages are currently selected -->
    <plurals name="conversation_context__s_selected">
        <item quantity="one">%1$d seleccionadas</item>
        <item quantity="other">%1$d seleccionada</item>
    </plurals>

    <!-- conversation_context_image -->
    <!-- Button to save a message attachment (image, file etc.) -->

    <!-- conversation_expiring_off -->
    <string name="conversation_expiring_off__disappearing_messages">Desaparición das mensaxes</string>

    <!-- conversation_selection -->
    <!-- Button to view detailed information for a message; Action item with hyphenation. Translation can use soft hyphen - Unicode U+00AD  -->
    <string name="conversation_selection__menu_message_details">Información</string>
    <!-- Button to copy a message\'s text to the clipboard; Action item with hyphenation. Translation can use soft hyphen - Unicode U+00AD  -->
    <string name="conversation_selection__menu_copy">Copiar</string>
    <!-- Button to delete a message; Action item with hyphenation. Translation can use soft hyphen - Unicode U+00AD  -->
    <string name="conversation_selection__menu_delete">Eliminar</string>
    <!-- Button to forward a message to another person or group chat; Action item with hyphenation. Translation can use soft hyphen - Unicode U+00AD  -->
    <string name="conversation_selection__menu_forward">Reenviar</string>
    <!-- Button to reply to a message; Action item with hyphenation. Translation can use soft hyphen - Unicode U+00AD -->
    <string name="conversation_selection__menu_reply">Responder</string>
    <!-- Button to save a message attachment (image, file etc.); Action item with hyphenation. Translation can use soft hyphen - Unicode U+00AD  -->
    <string name="conversation_selection__menu_save">Gardar</string>
    <!-- Button to retry sending a message; Action item with hyphenation. Translation can use soft hyphen - Unicode U+00AD  -->
    <string name="conversation_selection__menu_resend_message">Reenviar</string>
    <!-- Button to select a message and enter selection mode; Action item with hyphenation. Translation can use soft hyphen - Unicode U+00AD  -->
    <string name="conversation_selection__menu_multi_select">Seleccionar</string>
    <!-- Button to view a in-chat payment message\'s full payment details; Action item with hyphenation. Translation can use soft hyphen - Unicode U+00AD  -->
    <string name="conversation_selection__menu_payment_details">Información do pagamento</string>

    <!-- conversation_expiring_on -->

    <!-- conversation_insecure -->
    <string name="conversation_insecure__invite">Convidar</string>

    <!-- conversation_list_batch -->

    <!-- conversation_list -->
    <string name="conversation_list_settings_shortcut">Axustes do atallo</string>
    <string name="conversation_list_search_description">Buscar</string>
    <string name="conversation_list__pinned">Fixada</string>
    <string name="conversation_list__chats">Conversas</string>
    <string name="conversation_list__you_can_only_pin_up_to_d_chats">Só podes fixar %1$d conversas</string>

    <!-- conversation_list_item_view -->
    <string name="conversation_list_item_view__contact_photo_image">Foto do contacto</string>
    <string name="conversation_list_item_view__archived">No arquivo</string>


    <!-- conversation_list_fragment -->
    <string name="conversation_list_fragment__fab_content_description">Nova conversa</string>
    <string name="conversation_list_fragment__open_camera_description">Abrir cámara</string>
    <string name="conversation_list_fragment__no_chats_yet_get_started_by_messaging_a_friend">Aínda non hai chats.\nInicia unha conversa cunha amizade.</string>


    <!-- conversation_secure_verified -->

    <!-- conversation_muted -->
    <string name="conversation_muted__unmute">Activar o son</string>

    <!-- conversation_unmuted -->
    <string name="conversation_unmuted__mute_notifications">Silenciar notificacións</string>

    <!-- conversation -->
    <string name="conversation__menu_group_settings">Axustes do grupo</string>
    <string name="conversation__menu_leave_group">Abandonar grupo</string>
    <string name="conversation__menu_view_all_media">Ficheiros multimedia</string>
    <string name="conversation__menu_conversation_settings">Axustes da conversa</string>
    <string name="conversation__menu_add_shortcut">Engadir á pantalla de inicio</string>
    <string name="conversation__menu_create_bubble">Crear burbulla</string>

    <!-- conversation_popup -->
    <string name="conversation_popup__menu_expand_popup">Expandir xanela emerxente</string>

    <!-- conversation_callable_insecure -->
    <string name="conversation_add_to_contacts__menu_add_to_contacts">Engadir a contactos</string>

    <!-- conversation_group_options -->
    <string name="convesation_group_options__recipients_list">Listaxe de destinatarios</string>
    <string name="conversation_group_options__delivery">Entrega</string>
    <string name="conversation_group_options__conversation">Conversa</string>
    <string name="conversation_group_options__broadcast">Difusión</string>

    <!-- text_secure_normal -->
    <string name="text_secure_normal__menu_new_group">Novo grupo</string>
    <string name="text_secure_normal__menu_settings">Axustes</string>
    <string name="text_secure_normal__menu_clear_passphrase">Bloquear</string>
    <string name="text_secure_normal__mark_all_as_read">Marcar todas como lidas</string>
    <string name="text_secure_normal__invite_friends">Convidar amizades</string>
    <!-- Overflow menu entry to filter unread chats -->
    <string name="text_secure_normal__filter_unread_chats">Filtrar conversas sen ler</string>

    <!-- verify_display_fragment -->
    <string name="verify_display_fragment_context_menu__copy_to_clipboard">Copiar ao portapapeis</string>
    <string name="verify_display_fragment_context_menu__compare_with_clipboard">Comparar co portapapeis</string>

    <!-- reminder_header -->
    <string name="reminder_header_sms_import_title">Importar SMS do sistema</string>
    <string name="reminder_header_sms_import_text">Toca para copiar as mensaxes SMS do teu teléfono na base de datos cifrada de Signal.</string>
    <string name="reminder_header_push_title">Activar as mensaxes e chamadas de Signal</string>
    <string name="reminder_header_push_text">Mellora a túa experiencia comunicativa.</string>
    <string name="reminder_header_service_outage_text">Signal está experimentando problemas técnicos. Estamos a traballar arreo para restaurar o servizo o máis axiña posible.</string>
    <string name="reminder_header_progress">%1$d%%</string>
    <!-- Body text of a banner that will show at the top of the chat list when we temporarily cannot process the user\'s contacts -->
    <string name="reminder_cds_warning_body">De maneira temporal, a busca de contactos privados de Signal non pode procesar os contactos do teu teléfono.</string>
    <!-- Label for a button in a banner to learn more about why we temporarily can\'t process the user\'s contacts -->
    <string name="reminder_cds_warning_learn_more">Máis información</string>
    <!-- Body text of a banner that will show at the top of the chat list when the user has so many contacts that we cannot ever process them -->
    <string name="reminder_cds_permanent_error_body">A busca de contactos privados de Signal non pode procesar os contactos do teu teléfono.</string>
    <!-- Label for a button in a banner to learn more about why we cannot process the user\'s contacts -->
    <string name="reminder_cds_permanent_error_learn_more">Máis información</string>

    <!-- media_preview -->
    <string name="media_preview__save_title">Gardar</string>
    <string name="media_preview__edit_title">Editar</string>


    <!-- media_preview_activity -->
    <string name="media_preview_activity__media_content_description">Previsualización multimedia</string>

    <!-- new_conversation_activity -->
    <string name="new_conversation_activity__refresh">Actualizar</string>
    <!-- redphone_audio_popup_menu -->

    <!-- Insights -->
    <string name="Insights__percent">%</string>
    <string name="Insights__title">Estatísticas</string>
    <string name="InsightsDashboardFragment__title">Estatísticas</string>
    <string name="InsightsDashboardFragment__signal_protocol_automatically_protected">O Protocolo Signal protexeu de xeito automático o %1$d%% das túas mensaxes enviadas nos últimos %2$d días. As conversas entre usuarios Signal están sempre cifradas de extremo-a-extremo.</string>
    <string name="InsightsDashboardFragment__spread_the_word">Compárteo con alguén</string>
    <string name="InsightsDashboardFragment__not_enough_data">Non hai suficientes datos</string>
    <string name="InsightsDashboardFragment__your_insights_percentage_is_calculated_based_on">O teu porcentaxe Insights calcúlase en función das mensaxes enviadas nos últimos %1$d días e que non desapareceron ou foron eliminados.</string>
    <string name="InsightsDashboardFragment__start_a_conversation">Iniciar unha conversa</string>
    <string name="InsightsDashboardFragment__invite_your_contacts">Comunícate de xeito seguro e activa novas características que van máis alá das limitacións das mensaxes SMS sen cifrar. Convida ós teus contactos a que utilicen Signal.</string>
    <string name="InsightsDashboardFragment__this_stat_was_generated_locally">Estas estatísticas créanse localmente no teu dispositivo e só as ves ti. Non son transmitidas a ningún lugar.</string>
    <string name="InsightsDashboardFragment__encrypted_messages">Mensaxes cifradas</string>
    <string name="InsightsDashboardFragment__cancel">Cancelar</string>
    <string name="InsightsDashboardFragment__send">Enviar</string>
    <string name="InsightsModalFragment__title">Introdución ás Estatísticas</string>
    <string name="InsightsModalFragment__description">Descubre cantas das túas mensaxes saíntes se enviaron de forma segura. Despois, convida dun xeito rápido a novos contactos para aumentar a túa porcentaxe en Signal.</string>
    <string name="InsightsModalFragment__view_insights">Ver Estatísticas</string>

    <string name="FirstInviteReminder__title">Convidar a Signal</string>
    <string name="FirstInviteReminder__description">Podes aumentar o número de mensaxes cifradas que envías por %1$d %%</string>
    <string name="SecondInviteReminder__title">Dálle un empurrón ao teu Signal</string>
    <string name="SecondInviteReminder__description">Convidar a %1$s</string>
    <string name="InsightsReminder__view_insights">Ver Estatísticas</string>
    <string name="InsightsReminder__invite">Convidar</string>

    <!-- Edit KBS Pin -->

    <!-- BaseKbsPinFragment -->
    <string name="BaseKbsPinFragment__next">Seguinte</string>
    <string name="BaseKbsPinFragment__create_alphanumeric_pin">Crear PIN alfanumérico</string>
    <string name="BaseKbsPinFragment__create_numeric_pin">Crear PIN numérico</string>
  <!-- Removed by excludeNonTranslatables <string name="BaseKbsPinFragment__learn_more_url" translatable="false">https://support.signal.org/hc/articles/360007059792</string> -->

    <!-- CreateKbsPinFragment -->
    <plurals name="CreateKbsPinFragment__pin_must_be_at_least_characters">
        <item quantity="one">O PIN debe ter %1$d carácter como mínimo</item>
        <item quantity="other">O PIN debe ter %1$d caracteres como mínimo</item>
    </plurals>
    <plurals name="CreateKbsPinFragment__pin_must_be_at_least_digits">
        <item quantity="one">O PIN debe ter %1$d díxito como mínimo</item>
        <item quantity="other">O PIN debe ter %1$d díxitos como mínimo</item>
    </plurals>
    <string name="CreateKbsPinFragment__create_a_new_pin">Crear un novo PIN</string>
    <string name="CreateKbsPinFragment__you_can_choose_a_new_pin_as_long_as_this_device_is_registered">Podes cambiar o PIN en tanto este dispositivo estea rexistrado.</string>
    <string name="CreateKbsPinFragment__create_your_pin">Crea o teu PIN</string>
    <string name="CreateKbsPinFragment__pins_keep_information_stored_with_signal_encrypted">O PIN mantén a información gardada con Signal cifrada para que só ti poidas acceder a ela. O teu perfil, axustes e contactos serán restablecidos cando reinstales. Non precisas o PIN para abrir a app.</string>
    <string name="CreateKbsPinFragment__choose_a_stronger_pin">Escolle un PIN máis forte</string>

    <!-- ConfirmKbsPinFragment -->
    <string name="ConfirmKbsPinFragment__pins_dont_match">Os PIN non concordan, inténtao outra vez.</string>
    <string name="ConfirmKbsPinFragment__confirm_your_pin">Confirma o teu PIN.</string>
    <string name="ConfirmKbsPinFragment__pin_creation_failed">Fallou a creación do PIN</string>
    <string name="ConfirmKbsPinFragment__your_pin_was_not_saved">Non se gardou o PIN. Pedirémosche máis tarde que o crees.</string>
    <string name="ConfirmKbsPinFragment__pin_created">PIN establecido.</string>
    <string name="ConfirmKbsPinFragment__re_enter_your_pin">Volve a escribir o PIN</string>
    <string name="ConfirmKbsPinFragment__creating_pin">Creando PIN…</string>

    <!-- KbsSplashFragment -->
    <string name="KbsSplashFragment__introducing_pins">Introdución aos PIN</string>
    <string name="KbsSplashFragment__pins_keep_information_stored_with_signal_encrypted">O PIN mantén a información gardada con Signal cifrada para que só ti poidas acceder a ela. O teu perfil, axustes e contactos serán restablecidos cando reinstales. Non precisas o PIN para abrir a app.</string>
    <string name="KbsSplashFragment__learn_more">Saber máis</string>
  <!-- Removed by excludeNonTranslatables <string name="KbsSplashFragment__learn_more_link" translatable="false">https://support.signal.org/hc/articles/360007059792</string> -->
    <string name="KbsSplashFragment__registration_lock_equals_pin">Bloqueo do rexistro = PIN</string>
    <string name="KbsSplashFragment__your_registration_lock_is_now_called_a_pin">O Bloqueo de Rexistro agora chámase PIN, e serve para máis. Actualiza agora.</string>
    <string name="KbsSplashFragment__update_pin">Actualizar PIN</string>
    <string name="KbsSplashFragment__create_your_pin">Crea o teu PIN</string>
    <string name="KbsSplashFragment__learn_more_about_pins">Saber máis sobre os PIN</string>
    <string name="KbsSplashFragment__disable_pin">Desactivar PIN</string>

    <!-- KBS Reminder Dialog -->
    <string name="KbsReminderDialog__enter_your_signal_pin">Escribe o teu PIN de Signal</string>
    <string name="KbsReminderDialog__to_help_you_memorize_your_pin">Para axudarche a lembrar o PIN, cada certo tempo pedirémosche que o escribas, cada vez con menos frecuencia.</string>
    <string name="KbsReminderDialog__skip">Omitir</string>
    <string name="KbsReminderDialog__submit">Enviar</string>
    <string name="KbsReminderDialog__forgot_pin">Esqueciches o PIN?</string>
    <string name="KbsReminderDialog__incorrect_pin_try_again">PIN incorrecto. Inténtao outra vez.</string>

    <!-- AccountLockedFragment -->
    <string name="AccountLockedFragment__account_locked">Conta bloqueada</string>
    <string name="AccountLockedFragment__your_account_has_been_locked_to_protect_your_privacy">A túa conta foi bloqueada para protexer a túa privacidade e seguridade. Após %1$d días de inactividade na conta poderás volver a rexistrar este número sen precisar dun PIN. Todo o contido será eliminado.</string>
    <string name="AccountLockedFragment__next">Seguinte</string>
    <string name="AccountLockedFragment__learn_more">Saber máis</string>
  <!-- Removed by excludeNonTranslatables <string name="AccountLockedFragment__learn_more_url" translatable="false">https://support.signal.org/hc/articles/360007059792</string> -->

    <!-- KbsLockFragment -->
    <string name="RegistrationLockFragment__enter_your_pin">Escribe o teu PIN</string>
    <string name="RegistrationLockFragment__enter_the_pin_you_created">Escribe o PIN creado para a túa conta. Non é o mesmo que o código de verificación por SMS.</string>
    <string name="RegistrationLockFragment__enter_alphanumeric_pin">Escribe PIN alfanumérico</string>
    <string name="RegistrationLockFragment__enter_numeric_pin">Escribe PIN numérico</string>
    <string name="RegistrationLockFragment__incorrect_pin_try_again">PIN incorrecto. Inténtao outra vez.</string>
    <string name="RegistrationLockFragment__forgot_pin">Esqueciches o PIN?</string>
    <string name="RegistrationLockFragment__incorrect_pin">PIN incorrecto</string>
    <string name="RegistrationLockFragment__forgot_your_pin">Esqueciches o PIN?</string>
    <string name="RegistrationLockFragment__not_many_tries_left">Non quedan moitas tentativas!</string>
    <string name="RegistrationLockFragment__signal_registration_need_help_with_pin_for_android_v2_pin">Rexstro Signal - Preciso axudo co PIN para Android (v2 PIN)</string>

    <plurals name="RegistrationLockFragment__for_your_privacy_and_security_there_is_no_way_to_recover">
        <item quantity="one">Non hai xeito de recuperar o PIN, por seguridade e privacidade. Se non lembras o PIN, podes volver a verificar a conta cun SMS tras %1$d día de inactividade. Neste caso, a conta será eliminada e o contido borrado.</item>
        <item quantity="other">Non hai xeito de recuperar o teu PIN, por privacidade e seguridade. Se non podes lembrar o PIN, podes volver a verificar a conta cun SMS tras %1$d días de inactividade. Neste caso, a conta será eliminada e todo o contido borrado.</item>
    </plurals>

    <plurals name="RegistrationLockFragment__incorrect_pin_d_attempts_remaining">
        <item quantity="one">PIN incorrecto. %1$d intento restante.</item>
        <item quantity="other">PIN incorrecto. %1$d intentos restantes.</item>
    </plurals>

    <plurals name="RegistrationLockFragment__if_you_run_out_of_attempts_your_account_will_be_locked_for_d_days">
        <item quantity="one">Se esgotas os intentos a conta quedará bloqueada durante %1$d día. Após %1$d día de inactividade, poderás volver a rexistrala sen precisar PIN. A conta será eliminada e o contido borrado.</item>
        <item quantity="other">Se esgotas os intentos a conta será bloqueada durante %1$d días. Tras %1$d días de inactividade, podes volver a rexistrala sen precisar PIN. A conta será eliminada e todo o contido borrado.</item>
    </plurals>

    <plurals name="RegistrationLockFragment__you_have_d_attempts_remaining">
        <item quantity="one">Quédache%1$d intento.</item>
        <item quantity="other">Quédanche %1$d intentos.</item>
    </plurals>

    <plurals name="RegistrationLockFragment__d_attempts_remaining">
        <item quantity="one">%1$d intento pendente.</item>
        <item quantity="other">%1$d intentos pendentes.</item>
    </plurals>

    <!-- CalleeMustAcceptMessageRequestDialogFragment -->
    <string name="CalleeMustAcceptMessageRequestDialogFragment__s_will_get_a_message_request_from_you">%1$s recibirá de ti unha solicitude de mensaxe. Podes chamar unha vez a túa solicitude de mensaxe sexa aceptada.</string>

    <!-- KBS Megaphone -->
    <string name="KbsMegaphone__create_a_pin">Crea un PIN</string>
    <string name="KbsMegaphone__pins_keep_information_thats_stored_with_signal_encrytped">Os números PIN cifran a información que gardas con Signal.</string>
    <string name="KbsMegaphone__create_pin">Crear PIN</string>

    <!-- transport_selection_list_item -->
    <string name="transport_selection_list_item__transport_icon">Icona do tráfico</string>
    <string name="ConversationListFragment_loading">Cargando…</string>
    <string name="CallNotificationBuilder_connecting">Conectando…</string>
    <string name="Permissions_permission_required">Permiso obrigatorio</string>
    <string name="ConversationActivity_signal_needs_sms_permission_in_order_to_send_an_sms">Signal necesita permiso para acceder ás mensaxes SMS e poder enviar unha, pero foi denegado de forma permanente. Vai aos axustes da aplicación, selecciona \"Permisos\" e activa \"SMS\".</string>
    <string name="Permissions_continue">Continuar</string>
    <string name="Permissions_not_now">Agora non</string>
    <string name="conversation_activity__enable_signal_messages">ACTIVAR MENSAXES DE SIGNAL</string>
    <string name="SQLCipherMigrationHelper_migrating_signal_database">Migrando a base de datos de Signal</string>
    <string name="PushDecryptJob_new_locked_message">Nova mensaxe bloqueada</string>
    <string name="PushDecryptJob_unlock_to_view_pending_messages">Desbloquear para ver as mensaxes pendentes</string>
    <string name="enter_backup_passphrase_dialog__backup_passphrase">Frase de acceso da copia de seguranza</string>
    <string name="backup_enable_dialog__backups_will_be_saved_to_external_storage_and_encrypted_with_the_passphrase_below_you_must_have_this_passphrase_in_order_to_restore_a_backup">As copias de seguranza gardaranse no almacenamento externo e cifraranse cunha frase de acceso. A devandita frase é necesaria para restaurar unha copia de seguranza.</string>
    <string name="backup_enable_dialog__you_must_have_this_passphrase">Debes ter esta frase de acceso para restaurar unha copia de seguranza.</string>
    <string name="backup_enable_dialog__folder">Cartafol</string>
    <string name="backup_enable_dialog__i_have_written_down_this_passphrase">Escribín esta frase de acceso. Sen ela non poderei restaurar unha copia de seguranza.</string>
    <string name="registration_activity__restore_backup">Restaurar copia de seguranza</string>
    <string name="registration_activity__transfer_or_restore_account">Transferir ou restaurar a conta</string>
    <string name="registration_activity__transfer_account">Transferir conta</string>
    <string name="registration_activity__skip">Omitir</string>
    <string name="preferences_chats__chat_backups">Copias de seguranza das conversas</string>
    <string name="preferences_chats__transfer_account">Transferir conta</string>
    <string name="preferences_chats__transfer_account_to_a_new_android_device">Transferir a conta un novo dispositivo Android</string>
    <string name="RegistrationActivity_enter_backup_passphrase">Inserir frase de acceso para a copia de seguranza</string>
    <string name="RegistrationActivity_restore">Restaurar</string>
    <string name="RegistrationActivity_backup_failure_downgrade">Non se pode importar copias de seguranza a partir de versións de Signal máis recentes</string>
    <string name="RegistrationActivity_incorrect_backup_passphrase">Frase de acceso de copia de seguranza incorrecta</string>
    <string name="RegistrationActivity_checking">Comprobando</string>
    <string name="RegistrationActivity_d_messages_so_far">%1$d mensaxes ata agora…</string>
    <string name="RegistrationActivity_restore_from_backup">Restaurar desde a copia de seguranza?</string>
    <string name="RegistrationActivity_restore_your_messages_and_media_from_a_local_backup">Restaura as túas mensaxes e contido multimedia desde unha copia local. Se non o fas agora, non poderás facelo máis tarde.</string>
    <string name="RegistrationActivity_backup_size_s">Tamaño da copia de seguranza: %1$s</string>
    <string name="RegistrationActivity_backup_timestamp_s">Marca horaria na copia de seguranza: %1$s</string>
    <string name="BackupDialog_enable_local_backups">Activar copias de seguranza locais?</string>
    <string name="BackupDialog_enable_backups">Activar copias de seguranza</string>
    <string name="BackupDialog_please_acknowledge_your_understanding_by_marking_the_confirmation_check_box">Por favor, recoñece que o entendes marcando a caixa de verificación.</string>
    <string name="BackupDialog_delete_backups">Borrar copias de seguranza?</string>
    <string name="BackupDialog_disable_and_delete_all_local_backups">Desactivar e borrar todas as copias de seguranza locais?</string>
    <string name="BackupDialog_delete_backups_statement">Borrar copias de seguranza</string>
    <string name="BackupDialog_to_enable_backups_choose_a_folder">Para activar as copias de seguranza, elixe un cartafol; estas gardaranse nesta localización.</string>
    <string name="BackupDialog_choose_folder">Elixe un cartafol</string>
    <string name="BackupDialog_copied_to_clipboard">Copiado ao portapapeis</string>
    <string name="BackupDialog_no_file_picker_available">Non se dispón dun selector de ficheiros.</string>
    <string name="BackupDialog_enter_backup_passphrase_to_verify">Escribe a frase de paso da copia para verificala</string>
    <string name="BackupDialog_verify">Comprobar</string>
    <string name="BackupDialog_you_successfully_entered_your_backup_passphrase">Inseriches satisfactoriamente a túa frase de acceso</string>
    <string name="BackupDialog_passphrase_was_not_correct">Frase de acceso incorrecta</string>
    <string name="LocalBackupJob_creating_signal_backup">Creando unha copia de seguranza de Molly</string>
    <!-- Title for progress notification shown in a system notification while verifying a recent backup. -->
    <string name="LocalBackupJob_verifying_signal_backup">Verificando copia de seguranza de Molly…</string>
    <string name="LocalBackupJobApi29_backup_failed">Erro na copia de seguranza</string>
    <string name="LocalBackupJobApi29_your_backup_directory_has_been_deleted_or_moved">O directorio da túa copia de seguranza foi eliminado ou movido.</string>
    <string name="LocalBackupJobApi29_your_backup_file_is_too_large">O ficheiro da túa copia de seguranza é demasiado grande para almacenalo neste volume.</string>
    <string name="LocalBackupJobApi29_there_is_not_enough_space">Non hai suficiente espazo para almacenar a túa copia de seguranza.</string>
    <!-- Error message shown if a newly created backup could not be verified as accurate -->
    <string name="LocalBackupJobApi29_your_backup_could_not_be_verified">Non se puido crear e verificar a última copia de seguranza. Crea unha de novo.</string>
    <!-- Error message shown if a very large attachment is encountered during the backup creation and causes the backup to fail -->
    <string name="LocalBackupJobApi29_your_backup_contains_a_very_large_file">A túa copia de seguranza contén un arquivo moi grande que non se pode gardar. Elimínao e crea unha nova copia.</string>
    <string name="LocalBackupJobApi29_tap_to_manage_backups">Toca para administrar as copias de seguranza.</string>
    <string name="RegistrationActivity_wrong_number">Número incorrecto</string>
    <string name="RegistrationActivity_call_me_instead_available_in">Chámame mellor \n (Dispoñible en%1$02d:%2$02d)</string>
    <string name="RegistrationActivity_contact_signal_support">Contacta co Centro de Axuda de Signal</string>
    <string name="RegistrationActivity_code_support_subject">Rexistrarse en Signal - Código de verificación para Android</string>
    <string name="RegistrationActivity_incorrect_code">Código incorrecto</string>
    <string name="BackupUtil_never">Nunca</string>
    <string name="BackupUtil_unknown">Descoñecido</string>
    <string name="preferences_app_protection__see_my_phone_number">Ver o meu número de teléfono</string>
    <string name="preferences_app_protection__find_me_by_phone_number">Atoparme polo número de teléfono</string>
    <string name="PhoneNumberPrivacy_everyone">Todos</string>
    <string name="PhoneNumberPrivacy_my_contacts">Os meus contactos</string>
    <string name="PhoneNumberPrivacy_nobody">Ninguén</string>
    <string name="PhoneNumberPrivacy_everyone_see_description">O teu número de teléfono será visible para todas as persoas e grupos a quen envias mensaxes.</string>
    <string name="PhoneNumberPrivacy_everyone_find_description">Calquera que teña o teu número de teléfono nos seus contactos te verá como un contacto en Signal. O resto poderá atoparte buscando.</string>
    <string name="preferences_app_protection__screen_lock">Bloqueo da pantalla</string>
    <string name="preferences_app_protection__lock_signal_access_with_android_screen_lock_or_fingerprint">Bloquea o acceso a Signal co bloqueo de pantalla de Android ou coa impresión dixital</string>
    <string name="preferences_app_protection__screen_lock_inactivity_timeout">Tempo de inactividade para o bloqueo de pantalla</string>
    <string name="preferences_app_protection__signal_pin">PIN Signal</string>
    <string name="preferences_app_protection__create_a_pin">Crea un PIN</string>
    <string name="preferences_app_protection__change_your_pin">Cambiar o PIN</string>
    <string name="preferences_app_protection__pin_reminders">Recordatorios do PIN</string>
    <string name="preferences_app_protection__turn_off">Apagar</string>
    <string name="preferences_app_protection__confirm_pin">Confirmar PIN</string>
    <string name="preferences_app_protection__confirm_your_signal_pin">Confirma o teu PIN en Signal</string>
    <string name="preferences_app_protection__make_sure_you_memorize_or_securely_store_your_pin">Asegúrate de memorizar ou gardar nun lugar seguro o teu PIN, xa que non se pode recuperar. Se o esqueces, pode que perdas datos cando volvas rexistrar a túa conta en Signal.</string>
    <string name="preferences_app_protection__incorrect_pin_try_again">PIN incorrecto. Inténtao outra vez.</string>
    <string name="preferences_app_protection__failed_to_enable_registration_lock">Erro ao activar o bloqueo de rexistro.</string>
    <string name="preferences_app_protection__failed_to_disable_registration_lock">Erro ao desactivar o bloqueo de rexistro.</string>
    <string name="AppProtectionPreferenceFragment_none">Ningunha</string>
    <string name="preferences_app_protection__registration_lock">Bloqueo do rexistro</string>
    <string name="RegistrationActivity_you_must_enter_your_registration_lock_PIN">Debes inserir o PIN de bloqueo do rexistro</string>
    <string name="RegistrationActivity_your_pin_has_at_least_d_digits_or_characters">O teu PIN ten %1$d díxitos ou caracteres como mínimo</string>
    <string name="RegistrationActivity_too_many_attempts">Demasiados intentos</string>
    <string name="RegistrationActivity_you_have_made_too_many_incorrect_registration_lock_pin_attempts_please_try_again_in_a_day">Inseriches incorrectamente o PIN de bloqueo do rexistro demasiadas veces. Téntao outra vez así que pase un día.</string>
    <string name="RegistrationActivity_you_have_made_too_many_attempts_please_try_again_later">Levas demasiados intentos. Téntao máis tarde.</string>
    <string name="RegistrationActivity_error_connecting_to_service">Erro ao conectarse ao servizo</string>
    <string name="preferences_chats__backups">Copias de seguranza</string>
    <string name="prompt_passphrase_activity__signal_is_locked">Molly está bloqueado</string>
    <string name="prompt_passphrase_activity__tap_to_unlock">TOCA PARA DESBLOQUEAR</string>
    <string name="Recipient_unknown">Descoñecido</string>

    <!-- TransferOrRestoreFragment -->
    <string name="TransferOrRestoreFragment__transfer_or_restore_account">Transferir ou restaurar a conta</string>
    <string name="TransferOrRestoreFragment__if_you_have_previously_registered_a_signal_account">Se xa tiñas rexistrada unha conta Signal, podes transferir ou restaurar a conta e as mensaxes</string>
    <string name="TransferOrRestoreFragment__transfer_from_android_device">Transferir desde dispositivo Android</string>
    <string name="TransferOrRestoreFragment__transfer_your_account_and_messages_from_your_old_android_device">Traspasa a túa conta e mensaxes desde o teu antigo dispositivo Android. Debes ter acceso ao antigo dispositivo.</string>
    <string name="TransferOrRestoreFragment__you_need_access_to_your_old_device">Debes ter acceso ao teu dispositivo antigo.</string>
    <string name="TransferOrRestoreFragment__restore_from_backup">Restaurar desde copia de apoio</string>
    <string name="TransferOrRestoreFragment__restore_your_messages_from_a_local_backup">Restaura as mensaxes desde a copia de apoio local. Se non o fas agora non poderás restaurala posteriormente.</string>

    <!-- NewDeviceTransferInstructionsFragment -->
    <string name="NewDeviceTransferInstructions__open_signal_on_your_old_android_phone">Abre Signal no teu dispositivo Android anterior</string>
    <string name="NewDeviceTransferInstructions__continue">Continuar</string>
    <string name="NewDeviceTransferInstructions__first_bullet">1.</string>
    <string name="NewDeviceTransferInstructions__tap_on_your_profile_photo_in_the_top_left_to_open_settings">Toca na foto de perfil arriba á esquerda para abrir os Axustes</string>
    <string name="NewDeviceTransferInstructions__second_bullet">2.</string>
    <string name="NewDeviceTransferInstructions__tap_on_account">"Preme «Conta»"</string>
    <string name="NewDeviceTransferInstructions__third_bullet">3.</string>
    <string name="NewDeviceTransferInstructions__tap_transfer_account_and_then_continue_on_both_devices">"En ambos dispositivos, toca en \"Transferir Conta\" e após en \"Continuar\""</string>

    <!-- NewDeviceTransferSetupFragment -->
    <string name="NewDeviceTransferSetup__preparing_to_connect_to_old_android_device">Preparándose para conectar co antigo dispositivo Android…</string>
    <string name="NewDeviceTransferSetup__take_a_moment_should_be_ready_soon">Agarda un intre, axiña estará listo</string>
    <string name="NewDeviceTransferSetup__waiting_for_old_device_to_connect">Agardando a que o antigo dispositivo Android conecte…</string>
    <string name="NewDeviceTransferSetup__signal_needs_the_location_permission_to_discover_and_connect_with_your_old_device">Molly precisa o permiso de localización para descubrir e conectar co teu antigo dispositivo Android.</string>
    <string name="NewDeviceTransferSetup__signal_needs_location_services_enabled_to_discover_and_connect_with_your_old_device">Molly precisa que actives os servizos de localización para descubrir e conectar co teu antigo dispositivo Android.</string>
    <string name="NewDeviceTransferSetup__signal_needs_wifi_on_to_discover_and_connect_with_your_old_device">Molly precisa Wi-Fi para descubrir e conectar co teu antigo dispositivo Android. A Wi-Fi debe estar acesa pero non precisa estar conectada a unha rede Wi-Fi.</string>
    <string name="NewDeviceTransferSetup__sorry_it_appears_your_device_does_not_support_wifi_direct">Lamentámolo, mais semella que este dispositivo non soporta Wi-Fi Direct. Molly usa Wi-Fi Direct para descubrir e conectar co teu antigo dispositivo Android. Porén podes restaurar a copia de apoio da túa conta desde o teu antigo dispositivo Android.</string>
    <string name="NewDeviceTransferSetup__restore_a_backup">Restaurar Copia de apoio</string>
    <string name="NewDeviceTransferSetup__an_unexpected_error_occurred_while_attempting_to_connect_to_your_old_device">Houbo un fallo non agardado ao intentar conectar co teu dispositivo Android antigo.</string>

    <!-- OldDeviceTransferSetupFragment -->
    <string name="OldDeviceTransferSetup__searching_for_new_android_device">Buscando o novo dispositivo Android…</string>
    <string name="OldDeviceTransferSetup__signal_needs_the_location_permission_to_discover_and_connect_with_your_new_device">Molly precisa o permiso de localización para descubrir e conectar co teu novo dispositivo Android.</string>
    <string name="OldDeviceTransferSetup__signal_needs_location_services_enabled_to_discover_and_connect_with_your_new_device">Molly precisa que os servizos de localización estén activos para descubrir e conectar co teu novo dispositivo Android.</string>
    <string name="OldDeviceTransferSetup__signal_needs_wifi_on_to_discover_and_connect_with_your_new_device">Molly precisa Wi-Fi para descubrir e conectar co teu novo dispositivo Android. A Wi-Fi ten que estar acesa, mais non precisa estar conectada a unha rede Wi-Fi.</string>
    <string name="OldDeviceTransferSetup__sorry_it_appears_your_device_does_not_support_wifi_direct">Lamentámolo, semella que este dispositivo non soporta Wi-Fi Direct. Molly usa Wi-Fi Direct para descubrir e conectar co teu novo dispositivo Android. Porén aínda podes crear unha copia de apoio para restaurar a túa conta no novo dispositivo Android.</string>
    <string name="OldDeviceTransferSetup__create_a_backup">Crear copia de apoio</string>
    <string name="OldDeviceTransferSetup__an_unexpected_error_occurred_while_attempting_to_connect_to_your_old_device">Houbo un erro non agardado ao intentar conectar co teu novo dispositivo Android.</string>

    <!-- DeviceTransferSetupFragment -->
    <string name="DeviceTransferSetup__unable_to_open_wifi_settings">Non se puido abrir o axuste Wi-Fi. Activa a Wi-Fi de xeito manual.</string>
    <string name="DeviceTransferSetup__grant_location_permission">Conceder permiso de localización</string>
    <string name="DeviceTransferSetup__turn_on_location_services">Activar servizos de localización</string>
    <string name="DeviceTransferSetup__turn_on_wifi">Activar Wi-Fi</string>
    <string name="DeviceTransferSetup__error_connecting">Erro ao conectar</string>
    <string name="DeviceTransferSetup__retry">Tentar de novo</string>
    <string name="DeviceTransferSetup__submit_debug_logs">Enviar rexistro de depuración</string>
    <string name="DeviceTransferSetup__verify_code">Verificar código</string>
    <string name="DeviceTransferSetup__verify_that_the_code_below_matches_on_both_of_your_devices">Verifica que o código inferior coincide en ambos dispositivos. Despois toca en continuar.</string>
    <string name="DeviceTransferSetup__the_numbers_do_not_match">Os números non concordan</string>
    <string name="DeviceTransferSetup__continue">Continuar</string>
    <string name="DeviceTransferSetup__if_the_numbers_on_your_devices_do_not_match_its_possible_you_connected_to_the_wrong_device">Se os números en ambos dispositivos non concordan, é posible que conectases co dispositivo equivocado. Para arranxar isto, detén a transferencia e inténtao outra vez, e mantén próximos ambos dispositivos.</string>
    <string name="DeviceTransferSetup__stop_transfer">Deter transferencia</string>
    <string name="DeviceTransferSetup__unable_to_discover_old_device">Non se atopou o dispositivo antigo</string>
    <string name="DeviceTransferSetup__unable_to_discover_new_device">Non se atopa o novo dispositivo</string>
    <string name="DeviceTransferSetup__make_sure_the_following_permissions_are_enabled">Asegúrate de que os seguintes servizos e permisos están activos:</string>
    <string name="DeviceTransferSetup__location_permission">Permiso de localización</string>
    <string name="DeviceTransferSetup__location_services">Servizos de localización</string>
    <string name="DeviceTransferSetup__wifi">Wi-Fi</string>
    <string name="DeviceTransferSetup__on_the_wifi_direct_screen_remove_all_remembered_groups_and_unlink_any_invited_or_connected_devices">Na pantalla de WiFi Direct, elimina tódolos grupos rexistrados e desliga calquera dispositivo convidado ou conectado.</string>
    <string name="DeviceTransferSetup__wifi_direct_screen">Pantalla WiFi Direct</string>
    <string name="DeviceTransferSetup__try_turning_wifi_off_and_on_on_both_devices">Intenta apagar e reconectar a Wi-Fi, en ambos dispositivos.</string>
    <string name="DeviceTransferSetup__make_sure_both_devices_are_in_transfer_mode">Asegúrate de que os dous dispositivos están en modo transferencia.</string>
    <string name="DeviceTransferSetup__go_to_support_page">Ir á páxina de axuda</string>
    <string name="DeviceTransferSetup__try_again">Volver tentar</string>
    <string name="DeviceTransferSetup__waiting_for_other_device">Agardando polo outro dispositivo</string>
    <string name="DeviceTransferSetup__tap_continue_on_your_other_device_to_start_the_transfer">Toca en Continuar no outro dispositivo para iniciar a transferencia.</string>
    <string name="DeviceTransferSetup__tap_continue_on_your_other_device">Toca en Continuar no teu outro dispositivo…</string>

    <!-- NewDeviceTransferFragment -->
    <string name="NewDeviceTransfer__cannot_transfer_from_a_newer_version_of_signal">Non se pode transferir desde unha versión máis recente de Signal</string>

    <!-- DeviceTransferFragment -->
    <string name="DeviceTransfer__transferring_data">Transferindo datos</string>
    <string name="DeviceTransfer__keep_both_devices_near_each_other">Mantén ambos dispositivos preto un do outro. Non apagues os dispositivos e mantén Molly aberta. As transferencias están cifradas de extremo-a-extremo.</string>
    <string name="DeviceTransfer__d_messages_so_far">%1$d das mensaxes ata agora…</string>
    <!-- Filled in with total percentage of messages transferred -->
    <string name="DeviceTransfer__s_of_messages_so_far">%1$s%% de mensaxes por agora…</string>
    <string name="DeviceTransfer__cancel">Cancelar</string>
    <string name="DeviceTransfer__try_again">Volver tentar</string>
    <string name="DeviceTransfer__stop_transfer">Deter transferencia</string>
    <string name="DeviceTransfer__all_transfer_progress_will_be_lost">Perderase todo o transferido.</string>
    <string name="DeviceTransfer__transfer_failed">Fallou a transferencia</string>
    <string name="DeviceTransfer__unable_to_transfer">Non se puido transferir</string>

    <!-- OldDeviceTransferInstructionsFragment -->
    <string name="OldDeviceTransferInstructions__transfer_account">Traspasar Conta</string>
    <string name="OldDeviceTransferInstructions__first_bullet">1.</string>
    <string name="OldDeviceTransferInstructions__download_signal_on_your_new_android_device">Descarga Molly no teu novo dispositivo Android</string>
    <string name="OldDeviceTransferInstructions__second_bullet">2.</string>
    <string name="OldDeviceTransferInstructions__tap_on_transfer_or_restore_account">"Toca en \"Transferir ou restaurar conta\""</string>
    <string name="OldDeviceTransferInstructions__third_bullet">3.</string>
    <string name="OldDeviceTransferInstructions__select_transfer_from_android_device_when_prompted_and_then_continue">"Elixe \"Transferir desde dispositivo Android\" cando che pregunte e \"Continuar\". Mantén próximos ambos dispositivos."</string>
    <string name="OldDeviceTransferInstructions__continue">Continuar</string>

    <!-- OldDeviceTransferComplete -->
    <string name="OldDeviceTransferComplete__go_to_your_new_device">Vai ao novo dispositivo</string>
    <string name="OldDeviceTransferComplete__your_signal_data_has_Been_transferred_to_your_new_device">Os teus datos en Signal foron traspasados ao novo dispositivo. Para completar o proceso de transferencia debes continuar co rexistro no novo dispositivo.</string>
    <string name="OldDeviceTransferComplete__close">Pechar</string>

    <!-- NewDeviceTransferComplete -->
    <string name="NewDeviceTransferComplete__transfer_successful">Transferencia correcta</string>
    <string name="NewDeviceTransferComplete__transfer_complete">Traspaso completo</string>
    <string name="NewDeviceTransferComplete__to_complete_the_transfer_process_you_must_continue_registration">Para completar o proceso de traspaso, debes continuar co rexistro.</string>
    <string name="NewDeviceTransferComplete__continue_registration">Continuar co rexistro</string>

    <!-- DeviceToDeviceTransferService -->
    <string name="DeviceToDeviceTransferService_content_title">Traspaso da conta</string>
    <string name="DeviceToDeviceTransferService_status_ready">Preparándose para conectar co teu outro dispositivo Android…</string>
    <string name="DeviceToDeviceTransferService_status_starting_up">Preparándose para conectar co teu outro dispositivo Android…</string>
    <string name="DeviceToDeviceTransferService_status_discovery">Buscando o teu outro dispositivo Android…</string>
    <string name="DeviceToDeviceTransferService_status_network_connected">Conectando co teu outro dispositivo Android…</string>
    <string name="DeviceToDeviceTransferService_status_verification_required">Require verificación</string>
    <string name="DeviceToDeviceTransferService_status_service_connected">Transferindo a conta…</string>

    <!-- OldDeviceTransferLockedDialog -->
    <string name="OldDeviceTransferLockedDialog__complete_registration_on_your_new_device">Completa o rexistro no novo dispositivo</string>
    <string name="OldDeviceTransferLockedDialog__your_signal_account_has_been_transferred_to_your_new_device">A túa conta Signal foi transferida ao novo dispositivo, pero debes completar o rexistro nel para continuar. Signal quedará inactiva neste dispositivo.</string>
    <string name="OldDeviceTransferLockedDialog__done">Feito</string>
    <string name="OldDeviceTransferLockedDialog__cancel_and_activate_this_device">Cancelar e activar neste dispositivo</string>

    <!-- AdvancedPreferenceFragment -->

    <!-- RecipientBottomSheet -->
    <string name="RecipientBottomSheet_block">Bloquear</string>
    <string name="RecipientBottomSheet_unblock">Desbloquear</string>
    <string name="RecipientBottomSheet_add_to_contacts">Engadir a contactos</string>
    <!-- Error message that displays when a user tries to tap to view system contact details but has no app that supports it -->
    <string name="RecipientBottomSheet_unable_to_open_contacts">Non se encontrou unha aplicación que poida ler os contactos.</string>
    <string name="RecipientBottomSheet_add_to_a_group">Engadir ao grupo</string>
    <string name="RecipientBottomSheet_add_to_another_group">Engadir a outro grupo</string>
    <string name="RecipientBottomSheet_view_safety_number">Ver número de seguranza</string>
    <string name="RecipientBottomSheet_make_admin">Facer admin</string>
    <string name="RecipientBottomSheet_remove_as_admin">Eliminar de administrador</string>
    <string name="RecipientBottomSheet_remove_from_group">Eliminar do grupo</string>

    <string name="RecipientBottomSheet_remove_s_as_group_admin">Eliminar a %1$s de administrador do grupo?</string>
    <string name="RecipientBottomSheet_s_will_be_able_to_edit_group">"\"%1$s\" pode editar este grupo e os seus membros."</string>

    <string name="RecipientBottomSheet_remove_s_from_the_group">Eliminar a %1$s do grupo?</string>
    <!-- Dialog message shown when removing someone from a group with group link being active to indicate they will not be able to rejoin -->
    <string name="RecipientBottomSheet_remove_s_from_the_group_they_will_not_be_able_to_rejoin">Eliminar a %1$s do grupo? Non poderá unirse de novo a través ligazón de grupo.</string>
    <string name="RecipientBottomSheet_remove">Eliminar</string>
    <string name="RecipientBottomSheet_copied_to_clipboard">Copiado ao portapapeis</string>

    <string name="GroupRecipientListItem_admin">Administrador</string>
    <string name="GroupRecipientListItem_approve_description">Aprobar</string>
    <string name="GroupRecipientListItem_deny_description">Rexeitar</string>


    <!-- GroupsLearnMoreBottomSheetDialogFragment -->
    <string name="GroupsLearnMore_legacy_vs_new_groups">Clásicos vs. Novos Grupos</string>
    <string name="GroupsLearnMore_what_are_legacy_groups">Que son os Grupos Clásicos?</string>
    <string name="GroupsLearnMore_paragraph_1">Os Grupos Clásicos son grupos incompatibles coas novas características dos Grupos Novos como administradores e actualizacións máis descritivas do grupo.</string>
    <string name="GroupsLearnMore_can_i_upgrade_a_legacy_group">Podo actualizar un Grupo Clásico?</string>
    <string name="GroupsLearnMore_paragraph_2">Os Grupos Clásicos aínda non poden actualizarse a Grupos Novos, mais podes crear un Grupo Novo cos mesmos membros se están usando a última versión de Signal.</string>
    <string name="GroupsLearnMore_paragraph_3">Signal fornecerá próximamente un xeito de actualizar os Grupos Clásicos.</string>

    <!-- GroupLinkBottomSheetDialogFragment -->
    <string name="GroupLinkBottomSheet_share_hint_requiring_approval">Calquera que con esta ligazón pode ver o nome e foto do grupo e solicitar unirse. Compártea coas persoas da túa confianza.</string>
    <string name="GroupLinkBottomSheet_share_hint_not_requiring_approval">Calquera con esta ligazón pode ver o nome e foto do grupo e unirse a el. Compártea con persoas da túa confianza.</string>
    <string name="GroupLinkBottomSheet_share_via_signal">Compartir vía Molly</string>
    <string name="GroupLinkBottomSheet_copy">Copiar</string>
    <string name="GroupLinkBottomSheet_qr_code">Código QR</string>
    <string name="GroupLinkBottomSheet_share">Compartir</string>
    <string name="GroupLinkBottomSheet_copied_to_clipboard">Copiado ao portapapeis</string>
    <string name="GroupLinkBottomSheet_the_link_is_not_currently_active">Actualmente a ligazón non está activa</string>

    <!-- VoiceNotePlaybackPreparer -->
    <string name="VoiceNotePlaybackPreparer__failed_to_play_voice_message">Fallou a reprodución da mensaxe</string>

    <!-- VoiceNoteMediaDescriptionCompatFactory -->
    <string name="VoiceNoteMediaItemFactory__voice_message">Mensaxe de voz · %1$s</string>
    <string name="VoiceNoteMediaItemFactory__s_to_s">%1$s a %2$s</string>

    <!-- StorageUtil -->
    <string name="StorageUtil__s_s">%1$s/%2$s</string>
    <string name="BlockedUsersActivity__s_has_been_blocked">\"%1$s\" foi bloqueado.</string>
    <string name="BlockedUsersActivity__failed_to_block_s">Erro ao bloquear a \"%1$s\"</string>
    <string name="BlockedUsersActivity__s_has_been_unblocked">\"%1$s\" foi desbloqueado.</string>

    <!-- ReviewCardDialogFragment -->
    <string name="ReviewCardDialogFragment__review_members">Revisar membros</string>
    <string name="ReviewCardDialogFragment__review_request">Revisar solicitude</string>
    <string name="ReviewCardDialogFragment__d_group_members_have_the_same_name">%1$d membros do grupo teñen o mesmo nome; revísaos e elixe unha acción.</string>
    <string name="ReviewCardDialogFragment__if_youre_not_sure">Se non estás seguro de quen é a solicitude, revisa os contactos e elixe unha acción.</string>
    <string name="ReviewCardDialogFragment__no_other_groups_in_common">Ningún outro grupo en común.</string>
    <string name="ReviewCardDialogFragment__no_groups_in_common">Ningún grupo en común.</string>
    <plurals name="ReviewCardDialogFragment__d_other_groups_in_common">
        <item quantity="one">%1$d grupo en común</item>
        <item quantity="other">%1$d grupos en común</item>
    </plurals>
    <plurals name="ReviewCardDialogFragment__d_groups_in_common">
        <item quantity="one">%1$d grupo en común</item>
        <item quantity="other">%1$d grupos en común</item>
    </plurals>
    <string name="ReviewCardDialogFragment__remove_s_from_group">Eliminar a %1$s do grupo?</string>
    <string name="ReviewCardDialogFragment__remove">Eliminar</string>
    <string name="ReviewCardDialogFragment__failed_to_remove_group_member">Erro ao eliminar un membro do grupo.</string>

    <!-- ReviewCard -->
    <string name="ReviewCard__member">Membro</string>
    <string name="ReviewCard__request">Solicitude</string>
    <string name="ReviewCard__your_contact">O teu contacto</string>
    <string name="ReviewCard__remove_from_group">Eliminar do grupo</string>
    <string name="ReviewCard__update_contact">Actualizar contacto</string>
    <string name="ReviewCard__block">Bloquear</string>
    <string name="ReviewCard__delete">Eliminar</string>
    <string name="ReviewCard__recently_changed">Cambiou recentemente o seu nome de perfil de %1$s a %2$s</string>

    <!-- CallParticipantsListUpdatePopupWindow -->
    <string name="CallParticipantsListUpdatePopupWindow__s_joined">%1$suniuse</string>
    <string name="CallParticipantsListUpdatePopupWindow__s_and_s_joined">%1$s e %2$s uníronse</string>
    <string name="CallParticipantsListUpdatePopupWindow__s_s_and_s_joined">%1$s, %2$s e %3$s uníronse</string>
    <string name="CallParticipantsListUpdatePopupWindow__s_s_and_d_others_joined">%1$s, %2$s e outros %3$d uníronse</string>
    <string name="CallParticipantsListUpdatePopupWindow__s_left">%1$s saíu</string>
    <string name="CallParticipantsListUpdatePopupWindow__s_and_s_left">%1$s e %2$s saíron</string>
    <string name="CallParticipantsListUpdatePopupWindow__s_s_and_s_left">%1$s, %2$s e %3$s saíron</string>
    <string name="CallParticipantsListUpdatePopupWindow__s_s_and_d_others_left">%1$s, %2$s e outros %3$d saíron</string>

    <string name="CallParticipant__you">Ti</string>
    <string name="CallParticipant__you_on_another_device">Ti (noutro dispositivo)</string>
    <string name="CallParticipant__s_on_another_device">%1$s (noutro dispositivo)</string>

    <!-- WifiToCellularPopupWindow -->
    <!-- Message shown during a call when the WiFi network is unusable, and cellular data starts to be used for the call instead. -->
    <string name="WifiToCellularPopupWindow__weak_wifi_switched_to_cellular">Mala conexión de wifi, cambiouse a datos móbiles.</string>

    <!-- DeleteAccountFragment -->
    <string name="DeleteAccountFragment__deleting_your_account_will">Ao eliminar a conta:</string>
    <string name="DeleteAccountFragment__enter_your_phone_number">Escribe o teu número de teléfono</string>
    <string name="DeleteAccountFragment__delete_account">Eliminar conta</string>
    <string name="DeleteAccountFragment__delete_your_account_info_and_profile_photo">Eliminar a info da conta e foto de perfil</string>
    <string name="DeleteAccountFragment__delete_all_your_messages">Eliminar todas as túas mensaxes</string>
    <string name="DeleteAccountFragment__delete_s_in_your_payments_account">Eliminar %1$s na túa conta de pagamentos</string>
    <string name="DeleteAccountFragment__no_country_code">Non está indicado o código do país</string>
    <string name="DeleteAccountFragment__no_number">Non hai número establecido</string>
    <string name="DeleteAccountFragment__the_phone_number">O número de teléfono escrito non concorda co da túa conta.</string>
    <string name="DeleteAccountFragment__are_you_sure">Tes a certeza de querer eliminar a túa conta?</string>
    <string name="DeleteAccountFragment__this_will_delete_your_signal_account">Así eliminarás a túa conta en Signal e restablecerás a aplicación. A aplicación pechará ao rematar o proceso.</string>
    <string name="DeleteAccountFragment__failed_to_delete_local_data">Fallou a eliminación dos datos locais. Podes eliminalos manualmente nos axustes de aplicacións do dispositivo.</string>
    <string name="DeleteAccountFragment__launch_app_settings">Abrir Axustes da App</string>
    <!-- Title of progress dialog shown when a user deletes their account and the process is leaving all groups -->
    <string name="DeleteAccountFragment__leaving_groups">Abandonando grupos…</string>
    <!-- Title of progress dialog shown when a user deletes their account and the process has left all groups -->
    <string name="DeleteAccountFragment__deleting_account">Borrando conta…</string>
    <!-- Message of progress dialog shown when a user deletes their account and the process is canceling their subscription -->
    <string name="DeleteAccountFragment__canceling_your_subscription">Cancelando a túa subscrición…</string>
    <!-- Message of progress dialog shown when a user deletes their account and the process is leaving groups -->
    <string name="DeleteAccountFragment__depending_on_the_number_of_groups">Dependendo do número de grupos dos que formas parte, este proceso pode tardar uns minutos</string>
    <!-- Message of progress dialog shown when a user deletes their account and the process has left all groups -->
    <string name="DeleteAccountFragment__deleting_all_user_data_and_resetting">Eliminando a información de usuario e restablecendo a aplicación</string>
    <!-- Title of error dialog shown when a network error occurs during account deletion -->
    <string name="DeleteAccountFragment__account_not_deleted">Conta non eliminada</string>
    <!-- Message of error dialog shown when a network error occurs during account deletion -->
    <string name="DeleteAccountFragment__there_was_a_problem">Erro ao completar o proceso de eliminación. Comproba a túa conexión a Internet e inténtao de novo.</string>

    <!-- DeleteAccountCountryPickerFragment -->
    <string name="DeleteAccountCountryPickerFragment__search_countries">Buscar paises</string>

    <!-- CreateGroupActivity -->
    <string name="CreateGroupActivity__skip">Omitir</string>
    <plurals name="CreateGroupActivity__d_members">
        <item quantity="one">%1$d membro</item>
        <item quantity="other">%1$d membros</item>
    </plurals>

    <!-- ShareActivity -->
    <string name="ShareActivity__share">Compartir</string>
    <string name="ShareActivity__send">Enviar</string>
    <string name="ShareActivity__comma_s">, %1$s</string>
    <!-- Toast when the incoming intent is invalid -->
    <string name="ShareActivity__could_not_get_share_data_from_intent">Erro ao compartir os datos.</string>

    <!-- MultiShareDialogs -->
    <string name="MultiShareDialogs__failed_to_send_to_some_users">Fallou o envío a algúns usuarios</string>
    <string name="MultiShareDialogs__you_can_only_share_with_up_to">Soamente pode compartila con %1$d chat</string>

    <!-- ChatWallpaperActivity -->

    <!-- ChatWallpaperFragment -->
    <string name="ChatWallpaperFragment__chat_color">Cor do chat</string>
    <string name="ChatWallpaperFragment__reset_chat_colors">Restablecer cores do chat</string>
    <string name="ChatWallpaperFragment__reset_chat_color">Restablecer cor da conversa</string>
    <string name="ChatWallpaperFragment__reset_chat_color_question">Restablecer cor da conversa?</string>
    <string name="ChatWallpaperFragment__set_wallpaper">Estabelecer o fondo de pantalla</string>
    <string name="ChatWallpaperFragment__dark_mode_dims_wallpaper">O modo escuro atenúa o fondo</string>
    <string name="ChatWallpaperFragment__contact_name">Nome de contacto</string>
    <string name="ChatWallpaperFragment__reset">Restablecer</string>
    <string name="ChatWallpaperFragment__wallpaper_preview_description">Visualización do fondo de pantalla</string>
    <string name="ChatWallpaperFragment__would_you_like_to_override_all_chat_colors">Queres borrar todas as cores das conversas?</string>
    <string name="ChatWallpaperFragment__would_you_like_to_override_all_wallpapers">Queres borrar todos os fondos de pantalla?</string>
    <string name="ChatWallpaperFragment__reset_default_colors">Restablecer cores por defecto</string>
    <string name="ChatWallpaperFragment__reset_all_colors">Restablecer todas as cores</string>
    <string name="ChatWallpaperFragment__reset_default_wallpaper">Fondo de pantalla por defecto</string>
    <string name="ChatWallpaperFragment__reset_all_wallpapers">Reestabelecer todos os fondos de pantalla</string>
    <string name="ChatWallpaperFragment__reset_wallpapers">Restablecer fondos de pantalla</string>
    <string name="ChatWallpaperFragment__reset_wallpaper">Restablecer fondo de pantalla</string>
    <string name="ChatWallpaperFragment__reset_wallpaper_question">Restablecer fondo?</string>

    <!-- ChatWallpaperSelectionFragment -->
    <string name="ChatWallpaperSelectionFragment__choose_from_photos">Escoller de entre as fotos</string>
    <string name="ChatWallpaperSelectionFragment__presets">Preestabelecidos</string>

    <!-- ChatWallpaperPreviewActivity -->
    <string name="ChatWallpaperPreviewActivity__preview">Visualización</string>
    <string name="ChatWallpaperPreviewActivity__set_wallpaper">Estabelecer o fondo de pantalla</string>
    <string name="ChatWallpaperPreviewActivity__swipe_to_preview_more_wallpapers">Arrastrar para visualizar máis fondos de pantalla</string>
    <string name="ChatWallpaperPreviewActivity__set_wallpaper_for_all_chats">Estabelecer fondo de pantalla para todos os chats</string>
    <string name="ChatWallpaperPreviewActivity__set_wallpaper_for_s">Estabelecer fondo de pantalla para %1$s</string>
    <string name="ChatWallpaperPreviewActivity__viewing_your_gallery_requires_the_storage_permission">Para ver a galería precisas permiso de almacenaxe.</string>

    <!-- WallpaperImageSelectionActivity -->

    <!-- WallpaperCropActivity -->
    <string name="WallpaperCropActivity__pinch_to_zoom_drag_to_adjust">Picar para aumentar, arrastrar para axustar.</string>
    <string name="WallpaperCropActivity__set_wallpaper_for_all_chats">Estabelecer fondo de pantalla para todos os chats.</string>
    <string name="WallpaperCropActivity__set_wallpaper_for_s">Estabelecer fondo de pantalla para %1$s.</string>
    <string name="WallpaperCropActivity__error_setting_wallpaper">Produciuse un erro ao estabelecer o fondo de pantalla</string>
    <string name="WallpaperCropActivity__blur_photo">Esvaer foto</string>

    <!-- InfoCard -->
    <string name="payment_info_card_about_mobilecoin">Información de MobileCoin</string>
    <string name="payment_info_card_mobilecoin_is_a_new_privacy_focused_digital_currency">MobileCoin é unha nova moeda dixital que se centra na privacidade.</string>
    <string name="payment_info_card_adding_funds">Engadir fondos</string>
    <string name="payment_info_card_you_can_add_funds_for_use_in">Podes engadir fondos para usar en Molly ao mandar MobileCoin á túa carteira.</string>
    <string name="payment_info_card_cashing_out">Retirar</string>
    <string name="payment_info_card_you_can_cash_out_mobilecoin">Podes retirar MobileCoin en calquera momento nunha plataforma que soporte MobileCoin. Só necesitas facer unha transferencia a esa plataforma.</string>
    <string name="payment_info_card_hide_this_card">Ocultar esta tarxeta?</string>
    <string name="payment_info_card_hide">Agochar</string>
    <!-- Title of save recovery phrase card -->
    <string name="payment_info_card_save_recovery_phrase">Gardar frase de recuperación</string>
    <string name="payment_info_card_your_recovery_phrase_gives_you">A frase de recuperación ofrece outra maneira de recuperar a túa conta de pagamento.</string>
    <!-- Button in save recovery phrase card -->
    <string name="payment_info_card_save_your_phrase">Gardar a túa frase</string>
    <string name="payment_info_card_update_your_pin">Actualiza o teu PIN</string>
    <string name="payment_info_card_with_a_high_balance">Cun saldo elevado, pode que queiras empregar un código PIN alfanumérico para mellorar a protección da túa conta.</string>
    <string name="payment_info_card_update_pin">Actualizar PIN</string>

  <!-- Removed by excludeNonTranslatables <string name="payment_info_card__learn_more__about_mobilecoin" translatable="false">https://support.signal.org/hc/articles/360057625692#payments_which_ones</string> -->
  <!-- Removed by excludeNonTranslatables <string name="payment_info_card__learn_more__adding_to_your_wallet" translatable="false">https://support.signal.org/hc/articles/360057625692#payments_transfer_from_exchange</string> -->
  <!-- Removed by excludeNonTranslatables <string name="payment_info_card__learn_more__cashing_out" translatable="false">https://support.signal.org/hc/articles/360057625692#payments_transfer_to_exchange</string> -->

    <!-- DeactivateWalletFragment -->
    <string name="DeactivateWalletFragment__deactivate_wallet">Desactivar carteira</string>
    <string name="DeactivateWalletFragment__your_balance">O teu saldo</string>
    <string name="DeactivateWalletFragment__its_recommended_that_you">Recomendámosche que transfiras os teus fondos a outra carteira antes de desactivar os pagamentos. Se decides non transferir os teus fondos agora, permanecerán na túa carteira vinculada a Molly por se volves activar os pagamentos.</string>
    <string name="DeactivateWalletFragment__transfer_remaining_balance">Transferir saldo restante</string>
    <string name="DeactivateWalletFragment__deactivate_without_transferring">Desactivar sen transferir</string>
    <string name="DeactivateWalletFragment__deactivate">Desactivar</string>
    <string name="DeactivateWalletFragment__deactivate_without_transferring_question">Desactivar sen transferir?</string>
    <string name="DeactivateWalletFragment__your_balance_will_remain">O teu saldo permanecerá na túa carteira vinculada a Molly se elixes volver activar os pagamentos.</string>
    <string name="DeactivateWalletFragment__error_deactivating_wallet">Erro ao desactivar a carteira.</string>
  <!-- Removed by excludeNonTranslatables <string name="DeactivateWalletFragment__learn_more__we_recommend_transferring_your_funds" translatable="false">https://support.signal.org/hc/articles/360057625692#payments_deactivate</string> -->

    <!-- PaymentsRecoveryStartFragment -->
    <string name="PaymentsRecoveryStartFragment__recovery_phrase">Frase de recuperación</string>
    <string name="PaymentsRecoveryStartFragment__view_recovery_phrase">Ver a frase de recuperación</string>
    <!-- Title in save recovery phrase screen -->
    <string name="PaymentsRecoveryStartFragment__save_recovery_phrase">Gardar frase de recuperación</string>
    <string name="PaymentsRecoveryStartFragment__enter_recovery_phrase">Inserir frase de recuperación</string>
    <plurals name="PaymentsRecoveryStartFragment__your_balance_will_automatically_restore">
        <item quantity="one">O teu saldo restablecerase automaticamente cando volvas instalar Signal se confirmas o teu código PIN de Signal. Tamén podes recuperar o teu saldo empregando unha frase de recuperación, que é unha frase de %1$d palabra única para ti. Escríbea e gárdaa nun lugar seguro.</item>
        <item quantity="other">O teu saldo restablecerase automaticamente cando volvas instalar Signal se confirmas o teu código PIN de Signal. Tamén podes recuperar o teu saldo empregando unha frase de recuperación, que é unha frase de %1$d palabras única para ti. Escríbea e gárdaa nun lugar seguro.</item>
    </plurals>
    <!-- Description in save recovery phrase screen which shows up when user has non zero balance -->
    <string name="PaymentsRecoveryStartFragment__got_balance">Tes saldo! Hora de gardar a túa frase de recuperación: unha clave de 24 palabras que podes empregar para recuperar o teu saldo.</string>
    <!-- Description in save recovery phrase screen which shows up when user navigates from info card -->
    <string name="PaymentsRecoveryStartFragment__time_to_save">Hora de gardar a túa frase de recuperación: unha clave de 24 palabras que podes empregar para recuperar o teu saldo. Máis información</string>
    <string name="PaymentsRecoveryStartFragment__your_recovery_phrase_is_a">A túa frase de recuperación é unha frase de %1$d palabras única para ti. Emprégaa para recuperar o teu saldo.</string>
    <string name="PaymentsRecoveryStartFragment__start">Comezar</string>
    <string name="PaymentsRecoveryStartFragment__enter_manually">Inserir manualmente</string>
    <string name="PaymentsRecoveryStartFragment__paste_from_clipboard">Pegar dende o portapapeis</string>
    <!-- Alert dialog title which asks before going back if user wants to save recovery phrase -->
    <string name="PaymentsRecoveryStartFragment__continue_without_saving">Continuar sen gardar?</string>
    <!-- Alert dialog description to let user know why recovery phrase needs to be saved -->
    <string name="PaymentsRecoveryStartFragment__your_recovery_phrase">A túa frase de recuperación permíteche recuperar o teu saldo no peor dos casos. Recomendámosche encarecidamente que a gardes.</string>
    <!-- Alert dialog option to skip recovery phrase -->
    <string name="PaymentsRecoveryStartFragment__skip_recovery_phrase">Omitir frase de recuperación</string>
    <!-- Alert dialog option to cancel dialog-->
    <string name="PaymentsRecoveryStartFragment__cancel">Cancelar</string>

    <!-- PaymentsRecoveryPasteFragment -->
    <string name="PaymentsRecoveryPasteFragment__paste_recovery_phrase">Pegar frase de recuperación</string>
    <string name="PaymentsRecoveryPasteFragment__recovery_phrase">Frase de recuperación</string>
    <string name="PaymentsRecoveryPasteFragment__next">Seguinte</string>
    <string name="PaymentsRecoveryPasteFragment__invalid_recovery_phrase">Frase de recuperación incorrecta</string>
    <string name="PaymentsRecoveryPasteFragment__make_sure">Asegúrate de que introduciches %1$d palabras e inténtao de novo.</string>

  <!-- Removed by excludeNonTranslatables <string name="PaymentsRecoveryStartFragment__learn_more__view" translatable="false">https://support.signal.org/hc/articles/360057625692#payments_wallet_view_passphrase</string> -->
  <!-- Removed by excludeNonTranslatables <string name="PaymentsRecoveryStartFragment__learn_more__restore" translatable="false">https://support.signal.org/hc/articles/360057625692#payments_wallet_restore_passphrase</string> -->

    <!-- PaymentsRecoveryPhraseFragment -->
    <string name="PaymentsRecoveryPhraseFragment__next">Seguinte</string>
    <string name="PaymentsRecoveryPhraseFragment__edit">Editar</string>
    <string name="PaymentsRecoveryPhraseFragment__your_recovery_phrase">A túa frase de recuperación</string>
    <string name="PaymentsRecoveryPhraseFragment__write_down_the_following_d_words">Escribe as seguintes %1$d palabras en orde. Garda esta lista nun lugar seguro.</string>
    <string name="PaymentsRecoveryPhraseFragment__make_sure_youve_entered">Asegúrate de que escribiches a frase correctamente.</string>
    <string name="PaymentsRecoveryPhraseFragment__do_not_screenshot_or_send_by_email">Non fagas unha captura de pantalla nin a envíes por correo electrónico.</string>
    <string name="PaymentsRecoveryPhraseFragment__payments_account_restored">Conta de pagamentos recuperada.</string>
    <string name="PaymentsRecoveryPhraseFragment__invalid_recovery_phrase">Frase de recuperación incorrecta</string>
    <string name="PaymentsRecoveryPhraseFragment__make_sure_youve_entered_your_phrase_correctly_and_try_again">Asegúrate de que escribiches a frase correctamente e inténtao de novo.</string>
    <string name="PaymentsRecoveryPhraseFragment__copy_to_clipboard">Copiar no portapapeis?</string>
    <string name="PaymentsRecoveryPhraseFragment__if_you_choose_to_store">Se elixes gardar a túa frase de recuperación de maneira dixital, asegúrate de que a gardas ben e nun lugar seguro.</string>
    <string name="PaymentsRecoveryPhraseFragment__copy">Copiar</string>

    <!-- PaymentsRecoveryPhraseConfirmFragment -->
    <string name="PaymentRecoveryPhraseConfirmFragment__confirm_recovery_phrase">Confirmar frase de recuperación</string>
    <string name="PaymentRecoveryPhraseConfirmFragment__enter_the_following_words">Escribe as seguintes palabras da túa frase de recuperación.</string>
    <string name="PaymentRecoveryPhraseConfirmFragment__word_d">Palabra: %1$d</string>
    <string name="PaymentRecoveryPhraseConfirmFragment__see_phrase_again">Ver frase de novo</string>
    <string name="PaymentRecoveryPhraseConfirmFragment__done">Feito</string>
    <string name="PaymentRecoveryPhraseConfirmFragment__recovery_phrase_confirmed">Frase de recuperación confirmada</string>

    <!-- PaymentsRecoveryEntryFragment -->
    <string name="PaymentsRecoveryEntryFragment__enter_recovery_phrase">Inserir frase de recuperación</string>
    <string name="PaymentsRecoveryEntryFragment__enter_word_d">Inserir palabra: %1$d</string>
    <string name="PaymentsRecoveryEntryFragment__word_d">Palabra: %1$d</string>
    <string name="PaymentsRecoveryEntryFragment__next">Seguinte</string>
    <string name="PaymentsRecoveryEntryFragment__invalid_word">Palabra incorrecta</string>

    <!-- ClearClipboardAlarmReceiver -->

    <!-- PaymentNotificationsView -->
    <string name="PaymentNotificationsView__view">Ver</string>

    <!-- UnreadPayments -->
    <string name="UnreadPayments__s_sent_you_s">%1$s enviouche %2$s</string>
    <string name="UnreadPayments__d_new_payment_notifications">%1$d notificacións de pagamentos novas</string>

    <!-- CanNotSendPaymentDialog -->
    <string name="CanNotSendPaymentDialog__cant_send_payment">Non se pode enviar o pagamento</string>
    <string name="CanNotSendPaymentDialog__to_send_a_payment_to_this_user">Para enviar un pagamento a este usuario primeiro debe aceptar a túa solicitude de mensaxe. Envía unha mensaxe para crear unha solicitude de mensaxe.</string>
    <string name="CanNotSendPaymentDialog__send_a_message">Enviar unha mensaxe</string>

    <!-- GroupsInCommonMessageRequest -->
    <string name="GroupsInCommonMessageRequest__you_have_no_groups_in_common_with_this_person">Non compartes ningún grupo con esta persoa. Revisa as solicitudes atentamente antes de aceptalas para non recibir mensaxes non desexadas.</string>
    <string name="GroupsInCommonMessageRequest__none_of_your_contacts_or_people_you_chat_with_are_in_this_group">Ningún dos teus contactos ou persoas coas que falas están neste grupo. Revisa as solicitudes atentamente antes de aceptalas para non recibir mensaxes non desexadas.</string>
    <string name="GroupsInCommonMessageRequest__about_message_requests">Información das solicitudes de mensaxes</string>
    <string name="GroupsInCommonMessageRequest__okay">De acordo</string>
  <!-- Removed by excludeNonTranslatables <string name="GroupsInCommonMessageRequest__support_article" translatable="false">https://support.signal.org/hc/articles/360007459591</string> -->
    <string name="ChatColorSelectionFragment__heres_a_preview_of_the_chat_color">Aquí vai unha mostra da cor da conversa.</string>
    <string name="ChatColorSelectionFragment__the_color_is_visible_to_only_you">Esta cor só é visible para ti.</string>

    <!-- GroupDescriptionDialog -->
    <string name="GroupDescriptionDialog__group_description">Descrición do grupo</string>

    <!-- QualitySelectorBottomSheetDialog -->
    <string name="QualitySelectorBottomSheetDialog__standard">Estándar</string>
    <string name="QualitySelectorBottomSheetDialog__faster_less_data">Máis rápido pero menos datos</string>
    <string name="QualitySelectorBottomSheetDialog__high">Alta</string>
    <string name="QualitySelectorBottomSheetDialog__slower_more_data">Máis lento pero máis datos</string>
    <string name="QualitySelectorBottomSheetDialog__photo_quality">Calidade das fotos</string>

    <!-- AppSettingsFragment -->
    <string name="AppSettingsFragment__invite_your_friends">Convida ás túas amizades</string>
    <string name="AppSettingsFragment__copied_subscriber_id_to_clipboard">ID de subscrición copiada no portapapeis</string>

    <!-- AccountSettingsFragment -->
    <string name="AccountSettingsFragment__account">Conta</string>
    <string name="AccountSettingsFragment__youll_be_asked_less_frequently">Preguntaremos menos co paso do tempo</string>
    <string name="AccountSettingsFragment__require_your_signal_pin">Necesitas o teu PIN de Signal para rexistrar de novo o teu número de teléfono con Signal</string>
    <string name="AccountSettingsFragment__change_phone_number">Cambiar número de teléfono</string>

    <!-- ChangeNumberFragment -->
    <string name="ChangeNumberFragment__use_this_to_change_your_current_phone_number_to_a_new_phone_number">Emprega esta función para cambiar o teu número de teléfono actual por un novo. Non podes desfacer este cambio.\n\nAntes de continuar, asegúrate de que o teu novo número pode recibir SMS ou chamadas.</string>
    <string name="ChangeNumberFragment__continue">Continuar</string>
    <!-- Message shown on dialog after your number has been changed successfully. -->
    <string name="ChangeNumber__your_phone_number_has_changed_to_s">O teu número de teléfono cambiou a: %1$s</string>
    <!-- Confirmation button to dismiss number changed dialog -->
    <string name="ChangeNumber__okay">De acordo</string>

    <!-- ChangeNumberEnterPhoneNumberFragment -->
    <string name="ChangeNumberEnterPhoneNumberFragment__change_number">Cambiar número</string>
    <string name="ChangeNumberEnterPhoneNumberFragment__your_old_number">O teu número antigo</string>
    <string name="ChangeNumberEnterPhoneNumberFragment__old_phone_number">Número de teléfono antigo</string>
    <string name="ChangeNumberEnterPhoneNumberFragment__your_new_number">O teu número novo</string>
    <string name="ChangeNumberEnterPhoneNumberFragment__new_phone_number">Número de teléfono novo</string>
    <string name="ChangeNumberEnterPhoneNumberFragment__the_phone_number_you_entered_doesnt_match_your_accounts">O número de teléfono escrito non concorda co da túa conta.</string>
    <string name="ChangeNumberEnterPhoneNumberFragment__you_must_specify_your_old_number_country_code">Debes especificar o teu antigo prefixo do país</string>
    <string name="ChangeNumberEnterPhoneNumberFragment__you_must_specify_your_old_phone_number">Debes especificar o teu número de teléfono antigo</string>
    <string name="ChangeNumberEnterPhoneNumberFragment__you_must_specify_your_new_number_country_code">Debes especificar o teu novo prefixo do país</string>
    <string name="ChangeNumberEnterPhoneNumberFragment__you_must_specify_your_new_phone_number">Debes especificar o teu número de teléfono novo</string>

    <!-- ChangeNumberVerifyFragment -->
    <string name="ChangeNumberVerifyFragment__change_number">Cambiar número</string>
    <string name="ChangeNumberVerifyFragment__verifying_s">Verificando %1$s</string>
    <string name="ChangeNumberVerifyFragment__captcha_required">Captcha obrigatorio</string>

    <!-- ChangeNumberConfirmFragment -->
    <string name="ChangeNumberConfirmFragment__change_number">Cambiar número</string>
    <string name="ChangeNumberConfirmFragment__you_are_about_to_change_your_phone_number_from_s_to_s">Vas cambiar o teu número de teléfono de %1$s a %2$s.\n\nAntes de seguir, comproba que o número inferior é correcto.</string>
    <string name="ChangeNumberConfirmFragment__edit_number">Editar número</string>

    <!-- ChangeNumberRegistrationLockFragment -->
    <string name="ChangeNumberRegistrationLockFragment__signal_change_number_need_help_with_pin_for_android_v2_pin">Cambiar número en Signal - Axuda co PIN para Android (v2 PIN)</string>

    <!-- ChangeNumberPinDiffersFragment -->
    <string name="ChangeNumberPinDiffersFragment__pins_do_not_match">O número PIN non coincide</string>
    <string name="ChangeNumberPinDiffersFragment__the_pin_associated_with_your_new_number_is_different_from_the_pin_associated_with_your_old_one">O PIN asociado co teu novo número de teléfono é diferente do PIN asociado co teu antigo número. Queres manter o teu antigo PIN ou actualizalo?</string>
    <string name="ChangeNumberPinDiffersFragment__keep_old_pin">Manter PIN antigo</string>
    <string name="ChangeNumberPinDiffersFragment__update_pin">Actualizar PIN</string>
    <string name="ChangeNumberPinDiffersFragment__keep_old_pin_question">Manter PIN antigo?</string>

    <!-- ChangeNumberLockActivity -->
    <!-- Info message shown to user if something crashed the app during the change number attempt and we were unable to confirm the change so we force them into this screen to check before letting them use the app -->
    <string name="ChangeNumberLockActivity__it_looks_like_you_tried_to_change_your_number_but_we_were_unable_to_determine_if_it_was_successful_rechecking_now">Parece ser que intentaches cambiar o teu número pero non puidemos determinar se se realizou con éxito.\n\nVolvendo comprobar…</string>
    <!-- Dialog title shown if we were able to confirm your change number status (meaning we now know what the server thinks our number is) after a crash during the regular flow -->
    <string name="ChangeNumberLockActivity__change_status_confirmed">Cambio confirmado</string>
    <!-- Dialog message shown if we were able to confirm your change number status (meaning we now know what the server thinks our number is) after a crash during the regular flow -->
    <string name="ChangeNumberLockActivity__your_number_has_been_confirmed_as_s">O teu número confirmouse como: %1$s. Se este non é o teu número, volve iniciar o proceso de cambio de número.</string>
    <!-- Dialog title shown if we were not able to confirm your phone number with the server and thus cannot let leave the change flow yet after a crash during the regular flow -->
    <string name="ChangeNumberLockActivity__change_status_unconfirmed">Cambio confirmado</string>
    <!-- Dialog message shown when we can\'t verify the phone number on the server, only shown if there was a network error communicating with the server after a crash during the regular flow -->
    <string name="ChangeNumberLockActivity__we_could_not_determine_the_status_of_your_change_number_request">Non podemos determinar o estado da túa solicitude de cambio de número.\n\n(Erro: %1$s)</string>
    <!-- Dialog button to retry confirming the number on the server -->
    <string name="ChangeNumberLockActivity__retry">Tentar de novo</string>
    <!-- Dialog button shown to leave the app when in the unconfirmed change status after a crash in the regular flow -->
    <string name="ChangeNumberLockActivity__leave">Abandonar</string>
    <string name="ChangeNumberLockActivity__submit_debug_log">Enviar rexistro de depuración</string>

    <!-- ChatsSettingsFragment -->
    <string name="ChatsSettingsFragment__keyboard">Teclado</string>
    <string name="ChatsSettingsFragment__enter_key_sends">Tecla Intro para enviar</string>

    <!--SmsSettingsFragment -->
    <string name="SmsSettingsFragment__use_as_default_sms_app">Aplicación predefinida das SMS</string>
    <!-- Preference title to export sms -->
    <string name="SmsSettingsFragment__export_sms_messages">Exportar mensaxes SMS</string>
    <!-- Preference title to re-export sms -->
    <string name="SmsSettingsFragment__export_sms_messages_again">Exportar mensaxes SMS de novo</string>
    <!-- Preference title to delete sms -->
    <string name="SmsSettingsFragment__remove_sms_messages">Eliminar mensaxes SMS</string>
    <!-- Snackbar text to confirm deletion -->
    <string name="SmsSettingsFragment__removing_sms_messages_from_signal">Eliminando mensaxes SMS de Signal…</string>
    <!-- Snackbar text to indicate can delete later -->
    <string name="SmsSettingsFragment__you_can_remove_sms_messages_from_signal_in_settings">Podes eliminar as mensaxes SMS de Signal na Configuración en calquera momento.</string>
    <!-- Description for export sms preference -->
    <string name="SmsSettingsFragment__you_can_export_your_sms_messages_to_your_phones_sms_database">Podes exportar as túas mensaxes de SMS á base de datos de SMS do teu teléfono</string>
    <!-- Description for re-export sms preference -->
    <string name="SmsSettingsFragment__exporting_again_can_result_in_duplicate_messages">Ao volver exportar pódense crear mensaxes duplicadas.</string>
    <!-- Description for remove sms preference -->
    <string name="SmsSettingsFragment__remove_sms_messages_from_signal_to_clear_up_storage_space">Elimina mensaxes SMS de Signal para liberar espazo de almacenamento.</string>
    <!-- Information message shown at the top of sms settings to indicate it is being removed soon. -->
    <string name="SmsSettingsFragment__sms_support_will_be_removed_soon_to_focus_on_encrypted_messaging">A función de mensaxes SMS eliminarase pronto para centrármonos na mensaxería encriptada.</string>

    <!-- NotificationsSettingsFragment -->
    <string name="NotificationsSettingsFragment__messages">Mensaxes</string>
    <string name="NotificationsSettingsFragment__calls">Chamadas</string>
    <string name="NotificationsSettingsFragment__notify_when">Notificar cando…</string>
    <string name="NotificationsSettingsFragment__contact_joins_signal">Contacto únese a Signal</string>
    <!-- Notification preference header -->
    <string name="NotificationsSettingsFragment__notification_profiles">Perfís de notificacións</string>
    <!-- Notification preference option header -->
    <string name="NotificationsSettingsFragment__profiles">Perfís</string>
    <!-- Notification preference summary text -->
    <string name="NotificationsSettingsFragment__create_a_profile_to_receive_notifications_only_from_people_and_groups_you_choose">Crear un perfil para recibir notificación só de persoas e grupos que ti elixas.</string>

    <!-- NotificationProfilesFragment -->
    <!-- Title for notification profiles screen that shows all existing profiles; Title with hyphenation. Translation can use soft hyphen - Unicode U+00AD -->
    <string name="NotificationProfilesFragment__notification_profiles">Perfís de notificacións</string>
    <!-- Button text to create a notification profile -->
    <string name="NotificationProfilesFragment__create_profile">Crear perfil</string>

    <!-- PrivacySettingsFragment -->
    <string name="PrivacySettingsFragment__blocked">Bloqueado</string>
    <string name="PrivacySettingsFragment__d_contacts">%1$d contactos</string>
    <string name="PrivacySettingsFragment__messaging">Mensaxería</string>
    <string name="PrivacySettingsFragment__disappearing_messages">Desaparición das mensaxes</string>
    <string name="PrivacySettingsFragment__app_security">Seguranza da app</string>
    <string name="PrivacySettingsFragment__block_screenshots_in_the_recents_list_and_inside_the_app">Bloquea as capturas na listaxe de recentes e no interior da aplicación.</string>
    <string name="PrivacySettingsFragment__signal_message_and_calls">Mensaxes e chamadas Signal, redirección de chamadas e remitente selado</string>
    <string name="PrivacySettingsFragment__default_timer_for_new_changes">Establecer duración das novas conversas</string>
    <string name="PrivacySettingsFragment__set_a_default_disappearing_message_timer_for_all_new_chats_started_by_you">Establece a duración das mensaxes temporais nas novas conversas que ti inicies.</string>
    <!-- Summary for stories preference to launch into story privacy settings -->
    <string name="PrivacySettingsFragment__payment_lock_require_lock">Necesítase o bloqueo de pantalla de Android ou a impresión dixital para transferir fondos</string>
    <!-- Alert dialog title when payment lock cannot be enabled -->
    <string name="PrivacySettingsFragment__cant_enable_title">Non se pode activar o bloqueo de pagamento</string>
    <!-- Alert dialog description to setup screen lock or fingerprint in phone settings -->
    <string name="PrivacySettingsFragment__cant_enable_description">Para empregar o Bloqueo de pagamento debes activar primeiro o bloqueo de pantalla ou a identificación coa impresión dixital na configuración do teu teléfono.</string>
    <!-- Shown in a toast when we can\'t navigate to the user\'s system fingerprint settings -->
    <string name="PrivacySettingsFragment__failed_to_navigate_to_system_settings">Erro ao acceder ao sistema de configuración</string>
    <!-- Alert dialog button to go to phone settings -->
    <!-- Alert dialog button to cancel the dialog -->

    <!-- AdvancedPrivacySettingsFragment -->
  <!-- Removed by excludeNonTranslatables <string name="AdvancedPrivacySettingsFragment__sealed_sender_link" translatable="false">https://signal.org/blog/sealed-sender</string> -->
    <string name="AdvancedPrivacySettingsFragment__show_status_icon">Mostrar icona de estado</string>
    <string name="AdvancedPrivacySettingsFragment__show_an_icon">Mostrar unha icona nos detalles das mensaxes cando se entreguen empregando o remitente oculto.</string>

    <!-- ExpireTimerSettingsFragment -->
    <string name="ExpireTimerSettingsFragment__when_enabled_new_messages_sent_and_received_in_new_chats_started_by_you_will_disappear_after_they_have_been_seen">Cando se activa, as novas mensaxes enviadas e recibidas en novas conversas que ti comeces desaparecerán unha vez as lean.</string>
    <string name="ExpireTimerSettingsFragment__when_enabled_new_messages_sent_and_received_in_this_chat_will_disappear_after_they_have_been_seen">Cando se activa, as novas mensaxes enviadas e recibidas nesta conversa desaparecerán despois de que as lean.</string>
    <string name="ExpireTimerSettingsFragment__off">Off</string>
    <string name="ExpireTimerSettingsFragment__4_weeks">4 semanas</string>
    <string name="ExpireTimerSettingsFragment__1_week">1 semana</string>
    <string name="ExpireTimerSettingsFragment__1_day">1 día</string>
    <string name="ExpireTimerSettingsFragment__8_hours">8 horas</string>
    <string name="ExpireTimerSettingsFragment__1_hour">1 hora</string>
    <string name="ExpireTimerSettingsFragment__5_minutes">5 minutos</string>
    <string name="ExpireTimerSettingsFragment__30_seconds">30 segundos</string>
    <string name="ExpireTimerSettingsFragment__custom_time">Personalizar tempo</string>
    <string name="ExpireTimerSettingsFragment__set">Fixar</string>
    <string name="ExpireTimerSettingsFragment__save">Gardar</string>

    <string name="CustomExpireTimerSelectorView__seconds">segundos</string>
    <string name="CustomExpireTimerSelectorView__minutes">minutos</string>
    <string name="CustomExpireTimerSelectorView__hours">horas</string>
    <string name="CustomExpireTimerSelectorView__days">días</string>
    <string name="CustomExpireTimerSelectorView__weeks">semanas</string>

    <!-- HelpSettingsFragment -->
    <string name="HelpSettingsFragment__support_center">Centro de axuda</string>
    <string name="HelpSettingsFragment__contact_us">Contacto</string>
    <string name="HelpSettingsFragment__version">Versión</string>
    <string name="HelpSettingsFragment__debug_log">Rexistro de depuración</string>
    <string name="HelpSettingsFragment__terms_amp_privacy_policy">Termos e política de privacidade</string>
    <string name="HelpFragment__copyright_signal_messenger">Dereitos de autor de Molly Messenger</string>
    <string name="HelpFragment__licenced_under_the_gplv3">Baixo licenza da GPLv3</string>

    <!-- DataAndStorageSettingsFragment -->
    <string name="DataAndStorageSettingsFragment__media_quality">Calidade multimedia</string>
    <string name="DataAndStorageSettingsFragment__sent_media_quality">Calidade dos envíos</string>
    <string name="DataAndStorageSettingsFragment__sending_high_quality_media_will_use_more_data">Enviando multimedia con alta calidade usarás máis datos</string>
    <string name="DataAndStorageSettingsFragment__high">Alta</string>
    <string name="DataAndStorageSettingsFragment__standard">Estándar</string>
    <string name="DataAndStorageSettingsFragment__calls">Chamadas</string>

    <!-- ChatColorSelectionFragment -->
    <string name="ChatColorSelectionFragment__auto">Auto</string>
    <string name="ChatColorSelectionFragment__use_custom_colors">Empregar cores personalizadas</string>
    <string name="ChatColorSelectionFragment__chat_color">Cor do chat</string>
    <string name="ChatColorSelectionFragment__edit">Editar</string>
    <string name="ChatColorSelectionFragment__duplicate">Duplicar</string>
    <string name="ChatColorSelectionFragment__delete">Eliminar</string>
    <string name="ChatColorSelectionFragment__delete_color">Borrar cor</string>
    <plurals name="ChatColorSelectionFragment__this_custom_color_is_used">
        <item quantity="one">Esta cor personalizada emprégase en %1$d conversa. Queres eliminala de todas as conversas?</item>
        <item quantity="other">Esta cor personalizada emprégase en %1$d conversas. Queres eliminala de todas as conversas?</item>
    </plurals>
    <string name="ChatColorSelectionFragment__delete_chat_color">Eliminar cor do chat?</string>

    <!-- CustomChatColorCreatorFragment -->
    <string name="CustomChatColorCreatorFragment__solid">Uniforme</string>
    <string name="CustomChatColorCreatorFragment__gradient">Degradada</string>
    <string name="CustomChatColorCreatorFragment__hue">Ton</string>
    <string name="CustomChatColorCreatorFragment__saturation">Saturación</string>

    <!-- CustomChatColorCreatorFragmentPage -->
    <string name="CustomChatColorCreatorFragmentPage__save">Gardar</string>
    <string name="CustomChatColorCreatorFragmentPage__edit_color">Editar cor</string>
    <plurals name="CustomChatColorCreatorFragmentPage__this_color_is_used">
        <item quantity="one">Esta cor emprégase en %1$d conversa. Queres gardar os cambios para todas as conversas?</item>
        <item quantity="other">Esta cor emprégase en %1$d conversas. Queres gardar os cambios para todas as conversas?</item>
    </plurals>

    <!-- ChatColorGradientTool -->

    <!-- Title text for prompt to donate. Shown in a popup at the bottom of the chat list. -->
    <string name="Donate2022Q2Megaphone_donate_to_signal">Doar a Signal</string>
    <!-- Body text for prompt to donate. Shown in a popup at the bottom of the chat list. -->
    <string name="Donate2022Q2Megaphone_signal_is_powered_by_people_like_you">Signal existe grazas a persoas coma ti. Doa cada mes e recibe unha insignia.</string>
    <!-- Button label that brings a user to the donate screen. Shown in a popup at the bottom of the chat list. -->
    <string name="Donate2022Q2Megaphone_donate">Doar</string>
    <!-- Button label that dismissed a prompt to donate. Shown in a popup at the bottom of the chat list. -->
    <string name="Donate2022Q2Megaphone_not_now">Agora non</string>

    <!-- EditReactionsFragment -->
    <string name="EditReactionsFragment__customize_reactions">Personalizar as reaccións</string>
    <string name="EditReactionsFragment__tap_to_replace_an_emoji">Preme para cambiar unha emoticona</string>
    <string name="EditReactionsFragment__reset">Restablecer</string>
    <string name="EditReactionsFragment_save">Gardar</string>
    <string name="ChatColorSelectionFragment__auto_matches_the_color_to_the_wallpaper">Segue automáticamente a cor do fondo</string>
    <string name="CustomChatColorCreatorFragment__drag_to_change_the_direction_of_the_gradient">Arrastra para cambiar a dirección do gradiente</string>

    <!-- AddAProfilePhotoMegaphone -->
    <string name="AddAProfilePhotoMegaphone__add_a_profile_photo">Engadir unha foto de perfil</string>
    <string name="AddAProfilePhotoMegaphone__choose_a_look_and_color">Elixe o aspecto e cor ou personaliza as túas iniciais.</string>
    <string name="AddAProfilePhotoMegaphone__not_now">Agora non</string>
    <string name="AddAProfilePhotoMegaphone__add_photo">Engadir foto</string>

    <!-- BecomeASustainerMegaphone -->
    <string name="BecomeASustainerMegaphone__become_a_sustainer">Forma parte do noso plan de doantes</string>
    <!-- Displayed in the Become a Sustainer megaphone -->
    <string name="BecomeASustainerMegaphone__signal_is_powered_by">Signal existe grazas a persoas coma ti. Doa e recibe unha insignia.</string>
    <string name="BecomeASustainerMegaphone__not_now">Agora non</string>
    <string name="BecomeASustainerMegaphone__donate">Doar</string>

    <!-- KeyboardPagerFragment -->
    <string name="KeyboardPagerFragment_emoji">Emoji</string>
    <string name="KeyboardPagerFragment_open_emoji_search">Abrir busca de emojis</string>
    <string name="KeyboardPagerFragment_open_sticker_search">Abrir busca de adhesivos</string>
    <string name="KeyboardPagerFragment_open_gif_search">Abrir busca de gif</string>
    <string name="KeyboardPagerFragment_stickers">Adhesivos</string>
    <string name="KeyboardPagerFragment_backspace">Retroceder</string>
    <string name="KeyboardPagerFragment_gifs">Gifs</string>
    <string name="KeyboardPagerFragment_search_emoji">Buscar emoji</string>
    <string name="KeyboardPagerfragment_back_to_emoji">Volver a emoji</string>
    <string name="KeyboardPagerfragment_clear_search_entry">Limpar campo de busca</string>
    <string name="KeyboardPagerFragment_search_giphy">Buscar en GIPHY</string>

    <!-- StickerSearchDialogFragment -->
    <string name="StickerSearchDialogFragment_search_stickers">Buscar adhesivos</string>
    <string name="StickerSearchDialogFragment_no_results_found">Sen resultados</string>
    <string name="EmojiSearchFragment__no_results_found">Sen resultados</string>
    <string name="NotificationsSettingsFragment__unknown_ringtone">Ton de chamada descoñecido</string>

    <!-- ConversationSettingsFragment -->
    <!-- Dialog title displayed when non-admin tries to add a story to an audience group -->
    <string name="ConversationSettingsFragment__cant_add_to_group_story">Non se pode compartir na historia do grupo</string>
    <!-- Dialog message displayed when non-admin tries to add a story to an audience group -->
    <string name="ConversationSettingsFragment__only_admins_of_this_group_can_add_to_its_story">Só os administradores deste grupo poden compartir na súa historia</string>
    <!-- Error toasted when no activity can handle the add contact intent -->
    <string name="ConversationSettingsFragment__contacts_app_not_found">Non se atopou unha aplicación de contactos</string>
    <string name="ConversationSettingsFragment__start_video_call">Iniciar chamada de vídeo</string>
    <string name="ConversationSettingsFragment__start_audio_call">Iniciar chamada de audio</string>
    <!-- Button label with hyphenation. Translation can use soft hyphen - Unicode U+00AD -->
    <string name="ConversationSettingsFragment__story">Historia</string>
    <!-- Button label with hyphenation. Translation can use soft hyphen - Unicode U+00AD -->
    <string name="ConversationSettingsFragment__message">Mensaxe</string>
    <!-- Button label with hyphenation. Translation can use soft hyphen - Unicode U+00AD -->
    <string name="ConversationSettingsFragment__video">Vídeo</string>
    <!-- Button label with hyphenation. Translation can use soft hyphen - Unicode U+00AD -->
    <string name="ConversationSettingsFragment__audio">Audio</string>
    <!-- Button label with hyphenation. Translation can use soft hyphen - Unicode U+00AD -->
    <string name="ConversationSettingsFragment__call">Chamar</string>
    <!-- Button label with hyphenation. Translation can use soft hyphen - Unicode U+00AD -->
    <string name="ConversationSettingsFragment__mute">Silenciar</string>
    <!-- Button label with hyphenation. Translation can use soft hyphen - Unicode U+00AD -->
    <string name="ConversationSettingsFragment__muted">Acalado</string>
    <!-- Button label with hyphenation. Translation can use soft hyphen - Unicode U+00AD -->
    <string name="ConversationSettingsFragment__search">Buscar</string>
    <string name="ConversationSettingsFragment__disappearing_messages">Desaparición das mensaxes</string>
    <string name="ConversationSettingsFragment__sounds_and_notifications">Sons e Notificacións</string>
  <!-- Removed by excludeNonTranslatables <string name="ConversationSettingsFragment__internal_details" translatable="false">Internal details</string> -->
    <string name="ConversationSettingsFragment__contact_details">Detalles do contacto</string>
    <string name="ConversationSettingsFragment__view_safety_number">Ver número de seguranza</string>
    <string name="ConversationSettingsFragment__block">Bloquear</string>
    <string name="ConversationSettingsFragment__block_group">Bloquear un grupo</string>
    <string name="ConversationSettingsFragment__unblock">Desbloquear</string>
    <string name="ConversationSettingsFragment__unblock_group">Desbloquear un grupo</string>
    <string name="ConversationSettingsFragment__add_to_a_group">Engadir ao grupo</string>
    <string name="ConversationSettingsFragment__see_all">Ver todo</string>
    <string name="ConversationSettingsFragment__add_members">Engadir membros</string>
    <string name="ConversationSettingsFragment__permissions">Permisos</string>
    <string name="ConversationSettingsFragment__requests_and_invites">Solicitudes e convites</string>
    <string name="ConversationSettingsFragment__group_link">Ligazón do grupo</string>
    <string name="ConversationSettingsFragment__add_as_a_contact">Engadir como contacto</string>
    <string name="ConversationSettingsFragment__unmute">Activar o son</string>
    <string name="ConversationSettingsFragment__conversation_muted_until_s">Conversa acalada ata %1$s</string>
    <string name="ConversationSettingsFragment__conversation_muted_forever">Conversa silenciada para sempre</string>
    <string name="ConversationSettingsFragment__copied_phone_number_to_clipboard">Número de teléfono copiado no portapapeis.</string>
    <string name="ConversationSettingsFragment__phone_number">Número de teléfono</string>
    <string name="ConversationSettingsFragment__get_badges">Consegue insignias para o teu perfil ao apoiar a Signal. Preme na insignia para obter máis información.</string>

    <!-- PermissionsSettingsFragment -->
    <string name="PermissionsSettingsFragment__add_members">Engadir membros</string>
    <string name="PermissionsSettingsFragment__edit_group_info">Editar a info do grupo</string>
    <string name="PermissionsSettingsFragment__send_messages">Enviar mensaxes</string>
    <string name="PermissionsSettingsFragment__all_members">Todos os membros</string>
    <string name="PermissionsSettingsFragment__only_admins">Só administradores</string>
    <string name="PermissionsSettingsFragment__who_can_add_new_members">Quen pode engadir novos membros?</string>
    <string name="PermissionsSettingsFragment__who_can_edit_this_groups_info">Quen pode editar a info deste grupo?</string>
    <string name="PermissionsSettingsFragment__who_can_send_messages">Quen pode enviar mensaxes?</string>

    <!-- SoundsAndNotificationsSettingsFragment -->
    <string name="SoundsAndNotificationsSettingsFragment__mute_notifications">Silenciar notificacións</string>
    <string name="SoundsAndNotificationsSettingsFragment__not_muted">Sen silenciar</string>
    <string name="SoundsAndNotificationsSettingsFragment__mentions">Mencións</string>
    <string name="SoundsAndNotificationsSettingsFragment__always_notify">Notificar sempre</string>
    <string name="SoundsAndNotificationsSettingsFragment__do_not_notify">Non notificar</string>
    <string name="SoundsAndNotificationsSettingsFragment__custom_notifications">Personalizar notificacións</string>

    <!-- StickerKeyboard -->
    <string name="StickerKeyboard__recently_used">Empregados recentemente</string>

    <!-- PlaybackSpeedToggleTextView -->
    <string name="PlaybackSpeedToggleTextView__p5x">.5x</string>
    <string name="PlaybackSpeedToggleTextView__1x">1x</string>
    <string name="PlaybackSpeedToggleTextView__1p5x">1.5x</string>
    <string name="PlaybackSpeedToggleTextView__2x">2x</string>

    <!-- PaymentRecipientSelectionFragment -->
    <string name="PaymentRecipientSelectionFragment__new_payment">Novo pagamento</string>

    <!-- NewConversationActivity -->
    <string name="NewConversationActivity__new_message">Nova mensaxe</string>
    <!-- Context menu item message -->
    <string name="NewConversationActivity__message">Mensaxe</string>
    <!-- Context menu item audio call -->
    <string name="NewConversationActivity__audio_call">Audio Call</string>
    <!-- Context menu item video call -->
    <string name="NewConversationActivity__video_call">Videochamada</string>
    <!-- Context menu item remove -->
    <string name="NewConversationActivity__remove">Eliminar</string>
    <!-- Context menu item block -->
    <string name="NewConversationActivity__block">Bloquear</string>
    <!-- Dialog title when removing a contact -->
    <string name="NewConversationActivity__remove_s">Eliminar %1$s?</string>
    <!-- Dialog message when removing a contact -->
    <string name="NewConversationActivity__you_wont_see_this_person">Non verás a esta persoa cando realices buscas. Recibirás unha solicitude de mensaxe se che envía unha mensaxe nun futuro.</string>
    <!-- Snackbar message after removing a contact -->
    <string name="NewConversationActivity__s_has_been_removed">Eliminouse a %1$s</string>
    <!-- Snackbar message after blocking a contact -->
    <string name="NewConversationActivity__s_has_been_blocked">Bloqueouse a %1$s</string>
    <!-- Dialog title when remove target contact is in system contacts -->
    <string name="NewConversationActivity__unable_to_remove_s">Erro ao eliminar a %1$s</string>
    <!-- Dialog message when remove target contact is in system contacts -->
    <string name="NewConversationActivity__this_person_is_saved_to_your">Esta persoa está gardada nos Contactos do teu dispositivo. Elimínaa da túa lista de contactos e téntao de novo.</string>
    <!-- Dialog action to view contact when they can\'t be removed otherwise -->
    <string name="NewConversationActivity__view_contact">Ver contacto</string>
    <!-- Error message shown when looking up a person by phone number and that phone number is not associated with a signal account -->
    <string name="NewConversationActivity__s_is_not_a_signal_user">%1$s non emprega Signal</string>

    <!-- ContactFilterView -->
    <string name="ContactFilterView__search_name_or_number">Buscar nome ou número</string>

    <!-- VoiceNotePlayerView -->
    <string name="VoiceNotePlayerView__dot_s">· %1$s</string>
    <string name="VoiceNotePlayerView__stop_voice_message">Parar mensaxe de voz</string>
    <string name="VoiceNotePlayerView__change_voice_message_speed">Cambiar velocidade da mensaxe de voz</string>
    <string name="VoiceNotePlayerView__pause_voice_message">Pausar mensaxe de voz</string>
    <string name="VoiceNotePlayerView__play_voice_message">Reproducir mensaxe de voz</string>
    <string name="VoiceNotePlayerView__navigate_to_voice_message">Navegar á mensaxe de voz</string>


    <!-- AvatarPickerFragment -->
    <string name="AvatarPickerFragment__avatar_preview">Visualización do avatar</string>
    <string name="AvatarPickerFragment__camera">Cámara</string>
    <string name="AvatarPickerFragment__take_a_picture">Sacar foto</string>
    <string name="AvatarPickerFragment__choose_a_photo">Escoller unha foto</string>
    <string name="AvatarPickerFragment__photo">Fotografía</string>
    <string name="AvatarPickerFragment__text">Texto</string>
    <string name="AvatarPickerFragment__save">Gardar</string>
    <string name="AvatarPickerFragment__clear_avatar">Desbotar avatar</string>
    <string name="AvatarPickerRepository__failed_to_save_avatar">Erro ao gardar o avatar</string>

    <!-- TextAvatarCreationFragment -->
    <string name="TextAvatarCreationFragment__preview">Visualización</string>
    <string name="TextAvatarCreationFragment__done">Feito</string>
    <string name="TextAvatarCreationFragment__text">Texto</string>
    <string name="TextAvatarCreationFragment__color">Cor</string>

    <!-- VectorAvatarCreationFragment -->
    <string name="VectorAvatarCreationFragment__select_a_color">Seleccionar unha cor</string>

    <!-- ContactSelectionListItem -->
    <string name="ContactSelectionListItem__sms">SMS</string>
    <string name="ContactSelectionListItem__dot_s">· %1$s</string>

    <!-- Displayed in the toolbar when externally sharing text to multiple recipients -->
    <string name="ShareInterstitialActivity__share">Compartir</string>

    <!-- DSLSettingsToolbar -->
    <string name="DSLSettingsToolbar__navigate_up">Navegar ata</string>
    <string name="MultiselectForwardFragment__forward_to">Reenviar a</string>
    <!-- Displayed when sharing content via the fragment -->
    <string name="MultiselectForwardFragment__share_with">Compartir con</string>
    <string name="MultiselectForwardFragment__add_a_message">Engadir mensaxe</string>
    <string name="MultiselectForwardFragment__faster_forwards">Reenvíos rápidos</string>
    <!-- Displayed when user selects a video that will be clipped before sharing to a story -->
    <string name="MultiselectForwardFragment__videos_will_be_trimmed">Os vídeos recortaranse en fragmentos de 30 segundos e enviaranse como varias historias.</string>
    <!-- Displayed when user selects a video that cannot be sent as a story -->
    <string name="MultiselectForwardFragment__videos_sent_to_stories_cant">Os vídeos enviados a Historias non poden ter unha duración de máis de 30 segundos.</string>
    <string name="MultiselectForwardFragment__forwarded_messages_are_now">As mensaxes reenviadas agora envíanse de inmediato.</string>
    <plurals name="MultiselectForwardFragment_send_d_messages">
        <item quantity="one">Enviar %1$d mensaxe</item>
        <item quantity="other">Enviar %1$d mensaxes</item>
    </plurals>
    <plurals name="MultiselectForwardFragment_messages_sent">
        <item quantity="one">Mensaxe enviada</item>
        <item quantity="other">Mensaxes enviadas</item>
    </plurals>
    <plurals name="MultiselectForwardFragment_messages_failed_to_send">
        <item quantity="one">Erro ao enviar a mensaxe</item>
        <item quantity="other">Erro ao enviar as mensaxes</item>
    </plurals>
    <plurals name="MultiselectForwardFragment__couldnt_forward_messages">
        <item quantity="one">Non se pode reenviar a mensaxe porque xa non está dispoñible.</item>
        <item quantity="other">Non se poden reenviar as mensaxes porque xa non están dispoñibles.</item>
    </plurals>
    <!-- Error message shown when attempting to select a group to forward/share but it\'s announcement only and you are not an admin -->
    <string name="MultiselectForwardFragment__only_admins_can_send_messages_to_this_group">Só os administradores poden enviar mensaxes neste grupo.</string>
    <string name="MultiselectForwardFragment__limit_reached">Límite alcanzado</string>

    <!-- Media V2 -->
    <!-- Dialog message when sending a story via an add to group story button -->
    <string name="MediaReviewFragment__add_to_the_group_story">Engadir «%1$s» na historia do grupo</string>
    <!-- Positive dialog action when sending a story via an add to group story button -->
    <string name="MediaReviewFragment__add_to_story">Engadir á historia</string>
    <string name="MediaReviewFragment__add_a_message">Engadir mensaxe</string>
    <string name="MediaReviewFragment__add_a_reply">Engadir unha resposta</string>
    <string name="MediaReviewFragment__send_to">Enviar a</string>
    <string name="MediaReviewFragment__view_once_message">Mensaxe para ver unha vez</string>
    <string name="MediaReviewFragment__one_or_more_items_were_too_large">Un ou máis elementos son demasiado grandes</string>
    <string name="MediaReviewFragment__one_or_more_items_were_invalid">Un ou máis elementos son incorrectos</string>
    <string name="MediaReviewFragment__too_many_items_selected">Demasiados elementos seleccionados</string>

    <string name="ImageEditorHud__cancel">Cancelar</string>
    <string name="ImageEditorHud__draw">Debuxar</string>
    <string name="ImageEditorHud__write_text">Escribir texto</string>
    <string name="ImageEditorHud__add_a_sticker">Engadir unha emoticona</string>
    <string name="ImageEditorHud__blur">Desenfocar</string>
    <string name="ImageEditorHud__done_editing">Acabar edición</string>
    <string name="ImageEditorHud__clear_all">Borrar todo</string>
    <string name="ImageEditorHud__undo">Desfacer</string>
    <string name="ImageEditorHud__toggle_between_marker_and_highlighter">Cambiar entre rotulador e rotulador fluorescente</string>
    <string name="ImageEditorHud__toggle_between_text_styles">Cambiar entre estilos de texto</string>

    <string name="MediaCountIndicatorButton__send">Enviar</string>

    <string name="MediaReviewSelectedItem__tap_to_remove">Preme para eliminar</string>
    <string name="MediaReviewSelectedItem__tap_to_select">Toca para seleccionar</string>

    <string name="MediaReviewImagePageFragment__discard">Descartar</string>
    <string name="MediaReviewImagePageFragment__discard_changes">Eliminar cambios?</string>
    <string name="MediaReviewImagePageFragment__youll_lose_any_changes">Perderás todos os cambios que fixeches nesta foto.</string>


    <string name="BadgesOverviewFragment__my_badges">As miñas insignias</string>
    <string name="BadgesOverviewFragment__featured_badge">Insignia actual</string>
    <string name="BadgesOverviewFragment__display_badges_on_profile">Mostrar insignias no perfil</string>
    <string name="BadgesOverviewFragment__failed_to_update_profile">Erro ao actualizar o perfil</string>



    <string name="SelectFeaturedBadgeFragment__select_a_badge">Selecciona unha insignia</string>
    <string name="SelectFeaturedBadgeFragment__you_must_select_a_badge">Debes seleccionar unha insignia</string>
    <string name="SelectFeaturedBadgeFragment__failed_to_update_profile">Erro ao actualizar o perfil</string>

    <string name="ViewBadgeBottomSheetDialogFragment__become_a_sustainer">Convértete en doante</string>
    <!-- Title of a page in the bottom sheet. Placeholder is a user\'s short-name -->
    <string name="ViewBadgeBottomSheetDialogFragment__s_supports_signal">%1$s apoia a Signal</string>
    <!-- Description of a page in the bottom sheet of a monthly badge. Placeholder is a user\'s short-name -->
    <string name="ViewBadgeBottomSheetDialogFragment__s_supports_signal_with_a_monthly">%1$s apoia a Signal cun donativo mensual. Signal é unha organización sen ánimo de lucro que non conta con anunciantes ou investidores. Por iso dependemos de persoas coma ti.</string>
    <!-- Description of a page in the bottom sheet of a one-time badge. Placeholder is a user\'s short-name -->
    <string name="ViewBadgeBottomSheetDialogFragment__s_supports_signal_with_a_donation">%1$s apoia a Signal cun donativo. Signal é unha organización sen ánimo de lucro que non conta con anunciantes ou investidores. Por iso dependemos de persoas coma ti.</string>

    <string name="ImageView__badge">Insignia</string>

    <string name="SubscribeFragment__cancel_subscription">Cancelar subscrición</string>
    <string name="SubscribeFragment__confirm_cancellation">Confirmar cancelación?</string>
    <string name="SubscribeFragment__you_wont_be_charged_again">Non se che cobrará de novo. A túa insignia desaparecerá do teu perfil ao final do teu período de facturación.</string>
    <string name="SubscribeFragment__not_now">Agora non</string>
    <string name="SubscribeFragment__confirm">Confirmar</string>
    <string name="SubscribeFragment__update_subscription">Actualizar subscrición</string>
    <string name="SubscribeFragment__your_subscription_has_been_cancelled">A túa subscrición cancelouse.</string>
    <string name="SubscribeFragment__update_subscription_question">Actualizar subscrición?</string>
    <string name="SubscribeFragment__update">Actualizar</string>
    <string name="SubscribeFragment__you_will_be_charged_the_full_amount_s_of">Cobraráseche a cantidade total (%1$s) da nova subscrición hoxe mesmo. A túa subscrición renovarase cada mes.</string>

    <string name="Subscription__s_per_month">%1$s/mes</string>
    <!-- Shown when a subscription is active and isn\'t going to expire at the end of the term -->
    <string name="Subscription__renews_s">Renóvase o %1$s</string>
    <!-- Shown when a subscription is active and is going to expire at the end of the term -->
    <string name="Subscription__expires_s">Expira o %1$s</string>

    <!-- Title of learn more sheet -->
    <string name="SubscribeLearnMoreBottomSheetDialogFragment__signal_is_different">Signal é diferente.</string>
    <!-- First small text blurb on learn more sheet -->
    <string name="SubscribeLearnMoreBottomSheetDialogFragment__private_messaging">Mensaxería privada. Sen anuncios, sen rastrexadores, sen vixilancia.</string>
    <!-- Second small text blurb on learn more sheet -->
    <string name="SubscribeLearnMoreBottomSheetDialogFragment__signal_is_supported_by">Signal ciméntase en doazóns, o que significa que a túa privacidade é o motor de todo o que facemos. Signal construíuse por e para ti, nin para a túa información nin polo diñeiro.</string>
    <!-- Third small text blurb on learn more sheet -->
    <string name="SubscribeLearnMoreBottomSheetDialogFragment__if_you_can">Se podes, doa para que Signal siga sendo unha plataforma alegre, independente e que estea dispoñible para todo o mundo.</string>

    <string name="SubscribeThanksForYourSupportBottomSheetDialogFragment__thanks_for_your_support">Grazas pola túa axuda!</string>
    <!-- Subtext underneath the dialog title on the thanks sheet -->
    <string name="SubscribeThanksForYourSupportBottomSheetDialogFragment__youve_earned_a_donor_badge">Gañaches unha insignia de doante de Signal! Móstraa no teu perfil para amosar o teu apoio.</string>
    <string name="SubscribeThanksForYourSupportBottomSheetDialogFragment__you_can_also">Tamén podes</string>
    <string name="SubscribeThanksForYourSupportBottomSheetDialogFragment__become_a_montly_sustainer">formar parte do plan de doantes mensuais.</string>
    <string name="SubscribeThanksForYourSupportBottomSheetDialogFragment__display_on_profile">Mostrar no perfil</string>
    <string name="SubscribeThanksForYourSupportBottomSheetDialogFragment__make_featured_badge">Seleccionar como insignia para mostrar</string>
    <string name="SubscribeThanksForYourSupportBottomSheetDialogFragment__continue">Continuar</string>
    <string name="ThanksForYourSupportBottomSheetFragment__when_you_have_more">Cando reúnas máis dunha insignia, poderás elixir unha para mostrar no teu perfil.</string>

    <string name="BecomeASustainerFragment__get_badges">Consegue insignias para o teu perfil ao apoiar a Signal.</string>
    <string name="BecomeASustainerFragment__signal_is_a_non_profit">Signal é unha organización sen ánimo de lucro que non conta con anunciantes ou investidores. Por iso dependemos de persoas coma ti.</string>

    <!-- Button label for creating a donation -->
    <string name="ManageDonationsFragment__donate_to_signal">Doar a Signal</string>
    <!-- Heading for more area of manage subscriptions page -->
    <string name="ManageDonationsFragment__more">Máis</string>
    <!-- Heading for receipts area of manage subscriptions page -->
    <!-- Heading for my subscription area of manage subscriptions page -->
    <string name="ManageDonationsFragment__my_support">My Support</string>
    <string name="ManageDonationsFragment__manage_subscription">Xestionar subscrición</string>
    <!-- Label for Donation Receipts button -->
    <string name="ManageDonationsFragment__donation_receipts">Comprobantes dos donativos</string>
    <string name="ManageDonationsFragment__badges">Insignias</string>
    <string name="ManageDonationsFragment__subscription_faq">Preguntas frecuentes sobre a subscrición</string>
    <!-- Preference heading for other ways to donate -->
    <string name="ManageDonationsFragment__other_ways_to_give">Apoiar doutra maneira</string>
    <!-- Preference label to launch badge gifting -->
    <string name="ManageDonationsFragment__gift_a_badge">Regalar insignia</string>

    <string name="Boost__enter_custom_amount">Inserir cantidade personalizada</string>
    <string name="Boost__one_time_contribution">Doazón puntual</string>
    <!-- Error label when the amount is smaller than what we can accept -->
    <string name="Boost__the_minimum_amount_you_can_donate_is_s">A cantidade mínima que podes doar é %1$s</string>

    <string name="MySupportPreference__s_per_month">%1$s/mes</string>
    <string name="MySupportPreference__renews_s">Renóvase o %1$s</string>
    <string name="MySupportPreference__processing_transaction">Procesando transacción…</string>
    <!-- Displayed on "My Support" screen when user badge failed to be added to their account -->
    <string name="MySupportPreference__couldnt_add_badge_s">Erro ao engadir a insignia. %1$s</string>
    <string name="MySupportPreference__please_contact_support">Contacta co centro de axuda.</string>

    <!-- Title of expiry sheet when boost badge falls off profile unexpectedly. -->
    <string name="ExpiredBadgeBottomSheetDialogFragment__boost_badge_expired">Insignia de Empurrón caducada</string>
    <!-- Displayed in the bottom sheet if a monthly donation badge unexpectedly falls off the user\'s profile -->
    <string name="ExpiredBadgeBottomSheetDialogFragment__monthly_donation_cancelled">Cancelar donativo mensual</string>
    <!-- Displayed in the bottom sheet when a boost badge expires -->
    <string name="ExpiredBadgeBottomSheetDialogFragment__your_boost_badge_has_expired_and">A túa insignia de Empurrón caducou e xa non aparece no teu perfil.</string>
    <string name="ExpiredBadgeBottomSheetDialogFragment__you_can_reactivate">Podes reactivar a túa insignia de Empurrón durante 30 días máis cun donativo puntual.</string>
    <!-- Displayed when we do not think the user is a subscriber when their boost expires -->
    <string name="ExpiredBadgeBottomSheetDialogFragment__you_can_keep">Podes seguir empregando Signal, pero para apoiar as tecnoloxías que se centran en ti, considera formar parte do noso plan de doantes mensuais.</string>
    <string name="ExpiredBadgeBottomSheetDialogFragment__become_a_sustainer">Forma parte do noso plan de doantes</string>
    <string name="ExpiredBadgeBottomSheetDialogFragment__add_a_boost">Dar empurrón</string>
    <string name="ExpiredBadgeBottomSheetDialogFragment__not_now">Agora non</string>
    <!-- Copy displayed when badge expires after user inactivity -->
    <string name="ExpiredBadgeBottomSheetDialogFragment__your_recurring_monthly_donation_was_automatically">Cancelouse o teu donativo mensual automaticamente debido á inactividade prolongada. A túa insignia %1$s xa non aparece no teu perfil.</string>
    <!-- Copy displayed when badge expires after payment failure -->
    <string name="ExpiredBadgeBottomSheetDialogFragment__your_recurring_monthly_donation_was_canceled">Cancelouse o teu donativo mensual porque non puidemos procesar o teu pagamento. A túa insignia xa non aparece no teu perfil.</string>
    <!-- Copy displayed when badge expires after a payment failure and we have a displayable charge failure reason -->
    <string name="ExpiredBadgeBottomSheetDialogFragment__your_recurring_monthly_donation_was_canceled_s">Cancelouse o teu donativo mensual. %1$s A túa insignia %2$s xa non aparece no teu perfil.</string>
    <string name="ExpiredBadgeBottomSheetDialogFragment__you_can">Podes seguir empregando Signal, pero para apoiar a aplicación e reactivar a túa insignia, renova o donativo.</string>
    <string name="ExpiredBadgeBottomSheetDialogFragment__renew_subscription">Renovar subscrición</string>
    <!-- Button label to send user to Google Pay website -->
    <string name="ExpiredBadgeBottomSheetDialogFragment__go_to_google_pay">Ir a Google Pay</string>

    <string name="CantProcessSubscriptionPaymentBottomSheetDialogFragment__cant_process_subscription_payment">Erro no proceso de pagamento da subscrición</string>
    <string name="CantProcessSubscriptionPaymentBottomSheetDialogFragment__were_having_trouble">Algo pasou! Non podemos recadar o teu pagamento de doante. Asegúrate de que o teu método de pago está actualizado. Se non o está, actualízao mediante Google Pay. Signal tentará procesar o pagamento de novo nuns días.</string>
    <string name="CantProcessSubscriptionPaymentBottomSheetDialogFragment__dont_show_this_again">Non volver amosar</string>

    <string name="Subscription__contact_support">Contactar coa Axuda</string>
    <string name="Subscription__get_a_s_badge">Consegue a insignia %1$s</string>

    <string name="SubscribeFragment__processing_payment">Procesando pagamento…</string>
    <!-- Displayed in notification when user payment fails to process on Stripe -->
    <string name="DonationsErrors__error_processing_payment">Erro ao procesar o pagamento</string>
    <!-- Displayed on "My Support" screen when user subscription payment method failed. -->
    <string name="DonationsErrors__error_processing_payment_s">Erro ao procesar o pagamento. %1$s</string>
    <string name="DonationsErrors__your_payment">O teu pagamento non se procesou e non se realizou o cobro. Inténtao de novo.</string>
    <string name="DonationsErrors__still_processing">Procesando</string>
    <string name="DonationsErrors__couldnt_add_badge">Non se puido engadir a insignia</string>
    <!-- Displayed when badge credential couldn\'t be verified -->
    <string name="DonationsErrors__failed_to_validate_badge">Erro ao validar a insignia</string>
    <!-- Displayed when badge credential couldn\'t be verified -->
    <string name="DonationsErrors__could_not_validate">Non se puido validar a resposta do servidor. Contacta co centro de axuda.</string>
    <!-- Displayed as title when some generic error happens during gift badge sending -->
    <string name="DonationsErrors__failed_to_send_gift_badge">Erro ao enviar a insignia de regalo</string>
    <!-- Displayed as message when some generic error happens during gift badge sending -->
    <string name="DonationsErrors__could_not_send_gift_badge">Non se puido enviar a insignia de regalo. Contacta co centro de axuda.</string>
    <string name="DonationsErrors__your_badge_could_not">A túa insignia non puido engadirse á túa conta, pero pode que se realizara o cobro. Contacta co centro de axuda.</string>
    <string name="DonationsErrors__your_payment_is_still">O teu pagamento segue procesándose. Dependendo da túa conexión, pode tardar uns minutos.</string>
    <string name="DonationsErrors__failed_to_cancel_subscription">Erro ao cancelar a subscrición</string>
    <string name="DonationsErrors__subscription_cancellation_requires_an_internet_connection">Para cancelar a subscrición é necesaria unha conexión á Internet.</string>
    <string name="ViewBadgeBottomSheetDialogFragment__your_device_doesn_t_support_google_pay_so_you_can_t_subscribe_to_earn_a_badge_you_can_still_support_signal_by_making_a_donation_on_our_website">O teu dispositivo non admite Google Pay, polo que non te podes subscribir para gañar unha insignia. Podes apoiar a Signal doando na nosa páxina web.</string>
    <string name="NetworkFailure__network_error_check_your_connection_and_try_again">Erro de rede. Comproba a túa conexión e inténtao de novo.</string>
    <string name="NetworkFailure__retry">Tentar de novo</string>
    <!-- Displayed as a dialog title when the selected recipient for a gift doesn\'t support gifting -->
    <string name="DonationsErrors__cant_send_gift">Non se pode enviar o regalo</string>
    <!-- Displayed as a dialog message when the selected recipient for a gift doesn\'t support gifting -->
    <string name="DonationsErrors__target_does_not_support_gifting">O destinatario está a utilizar unha versión de Signal que non pode recibir insignias de regalo. Poderá recibilas cando actualice a última versión da aplicación.</string>
    <!-- Displayed as a dialog title when the user\'s profile could not be fetched, likely due to lack of internet -->
    <string name="DonationsErrors__couldnt_send_gift">Erro ao enviar o regalo</string>
    <!-- Displayed as a dialog message when the user\'s profile could not be fetched, likely due to lack of internet -->
    <string name="DonationsErrors__please_check_your_network_connection">O teu regalo non se enviou por un erro de rede. Comproba a túa conexión e volve intentalo.</string>

    <!-- Gift message view title -->
    <string name="GiftMessageView__gift_badge">Regalar insignia</string>
    <!-- Gift badge redeem action label -->
    <string name="GiftMessageView__redeem">Trocar</string>
    <!-- Gift badge view action label -->
    <string name="GiftMessageView__view">Ver</string>
    <!-- Gift badge redeeming action label -->
    <string name="GiftMessageView__redeeming">Trocando…</string>
    <!-- Gift badge redeemed label -->
    <string name="GiftMessageView__redeemed">Troco realizado con éxito</string>


    <!-- Stripe decline code generic_failure -->
    <string name="DeclineCode__try_another_payment_method_or_contact_your_bank">Proba outro método de pagamento ou contacta co teu banco para obter máis información.</string>
    <!-- Stripe decline code verify on Google Pay and try again -->
    <string name="DeclineCode__verify_your_payment_method_is_up_to_date_in_google_pay_and_try_again">Comproba que o teu método de pagamento está actualizado en Google Pay e inténtao de novo.</string>
    <!-- Stripe decline code learn more action label -->
    <string name="DeclineCode__learn_more">Saber máis</string>
    <!-- Stripe decline code contact issuer -->
    <string name="DeclineCode__verify_your_payment_method_is_up_to_date_in_google_pay_and_try_again_if_the_problem">Comproba que o teu método de pagamento está actualizado en Google Pay e inténtado de novo. Se o problema persiste, contacta co teu banco.</string>
    <!-- Stripe decline code purchase not supported -->
    <string name="DeclineCode__your_card_does_not_support_this_type_of_purchase">A túa tarxeta non admite este tipo de compras. Proba con outro método de pagamento.</string>
    <!-- Stripe decline code your card has expired -->
    <string name="DeclineCode__your_card_has_expired">A túa tarxeta caducou. Actualiza o teu método de pagamento en Google Pay e proba de novo.</string>
    <!-- Stripe decline code go to google pay action label -->
    <string name="DeclineCode__go_to_google_pay">Ir a Google Pay</string>
    <!-- Stripe decline code try credit card again action label -->
    <string name="DeclineCode__try">Volver tentar</string>
    <!-- Stripe decline code incorrect card number -->
    <string name="DeclineCode__your_card_number_is_incorrect">O número da tarxeta é incorrecto. Actualízao en Google Pay e inténtao de novo.</string>
    <!-- Stripe decline code incorrect cvc -->
    <string name="DeclineCode__your_cards_cvc_number_is_incorrect">O código CVC da tarxeta é incorrecto. Actualízao en Google Pay e inténtao de novo.</string>
    <!-- Stripe decline code insufficient funds -->
    <string name="DeclineCode__your_card_does_not_have_sufficient_funds">A túa tarxeta non ten suficientes fondos para completar a compra. Proba con outro método de pagamento.</string>
    <!-- Stripe decline code incorrect expiration month -->
    <string name="DeclineCode__the_expiration_month">O mes de caducidade no teu método de pagamento é incorrecto. Actualízao en Google Pay e inténtao de novo.</string>
    <!-- Stripe decline code incorrect expiration year -->
    <string name="DeclineCode__the_expiration_year">O ano de caducidade do teu método de pagamento é incorrecto. Actualízao en Google Pay e inténtao de novo.</string>
    <!-- Stripe decline code issuer not available -->
    <string name="DeclineCode__try_completing_the_payment_again">Intenta completar o pagamento de novo ou contacta co teu banco para obter máis información.</string>
    <!-- Stripe decline code processing error -->
    <string name="DeclineCode__try_again">Inténtao de novo ou contacta co teu banco para obter máis información.</string>

    <!-- Credit Card decline code error strings -->
    <!-- Stripe decline code approve_with_id for credit cards displayed in a notification or dialog -->
    <string name="DeclineCode__verify_your_card_details_are_correct_and_try_again">Verifica que os datos da túa tarxeta son correctos e téntao de novo.</string>
    <!-- Stripe decline code call_issuer for credit cards displayed in a notification or dialog -->
    <string name="DeclineCode__verify_your_card_details_are_correct_and_try_again_if_the_problem_continues">Verifica que os datos da túa tarxeta son correctos e téntao de novo. Se o problema persiste, contacta co teu banco.</string>
    <!-- Stripe decline code expired_card for credit cards displayed in a notification or dialog -->
    <string name="DeclineCode__your_card_has_expired_verify_your_card_details">A túa tarxeta caducou. Verifica que os datos da túa tarxeta son correctos e téntao de novo.</string>
    <!-- Stripe decline code incorrect_cvc and invalid_cvc for credit cards displayed in a notification or dialog -->
    <string name="DeclineCode__your_cards_cvc_number_is_incorrect_verify_your_card_details">O número CVC da túa tarxeta é incorrecto. Verifica que os datos da túa tarxeta son correctos e téntao de novo.</string>
    <!-- Stripe decline code invalid_expiry_month for credit cards displayed in a notification or dialog -->
    <string name="DeclineCode__the_expiration_month_on_your_card_is_incorrect">O mes de caducidade da túa tarxeta é incorrecto. Verifica que os datos da túa tarxeta son correctos e téntao de novo.</string>
    <!-- Stripe decline code invalid_expiry_year for credit cards displayed in a notification or dialog -->
    <string name="DeclineCode__the_expiration_year_on_your_card_is_incorrect">O ano de caducidade da túa tarxeta é incorrecto. Verifica que os datos da túa tarxeta son correctos e téntao de novo.</string>
    <!-- Stripe decline code incorrect_number and invalid_number for credit cards displayed in a notification or dialog -->
    <string name="DeclineCode__your_card_number_is_incorrect_verify_your_card_details">O número da túa tarxeta é incorrecto. Verifica que os datos da túa tarxeta son correctos e téntao de novo.</string>

    <!-- Title of create notification profile screen -->
    <string name="EditNotificationProfileFragment__name_your_profile">Nome do teu perfil</string>
    <!-- Hint text for create/edit notification profile name -->
    <string name="EditNotificationProfileFragment__profile_name">Nome do perfil</string>
    <!-- Name has a max length, this shows how many characters are used out of the max -->
    <string name="EditNotificationProfileFragment__count">%1$d/%2$d</string>
    <!-- Call to action button to continue to the next step -->
    <string name="EditNotificationProfileFragment__next">Seguinte</string>
    <!-- Call to action button once the profile is named to create the profile and continue to the customization steps -->
    <string name="EditNotificationProfileFragment__create">Crear</string>
    <!-- Call to action button once the profile name is edited -->
    <string name="EditNotificationProfileFragment__save">Gardar</string>
    <!-- Title of edit notification profile screen -->
    <string name="EditNotificationProfileFragment__edit_this_profile">Editar este perfil</string>
    <!-- Error message shown when attempting to create or edit a profile name to an existing profile name -->
    <string name="EditNotificationProfileFragment__a_profile_with_this_name_already_exists">Xa existe un perfil con este nome</string>
    <!-- Preset selectable name for a profile name, shown as list in edit/create screen -->
    <string name="EditNotificationProfileFragment__work">Traballo</string>
    <!-- Preset selectable name for a profile name, shown as list in edit/create screen -->
    <string name="EditNotificationProfileFragment__sleep">Durmindo</string>
    <!-- Preset selectable name for a profile name, shown as list in edit/create screen -->
    <string name="EditNotificationProfileFragment__driving">Conducindo</string>
    <!-- Preset selectable name for a profile name, shown as list in edit/create screen -->
    <string name="EditNotificationProfileFragment__downtime">Desconectando</string>
    <!-- Preset selectable name for a profile name, shown as list in edit/create screen -->
    <string name="EditNotificationProfileFragment__focus">Ocupado</string>
    <!-- Error message shown when attempting to next/save without a profile name -->
    <string name="EditNotificationProfileFragment__profile_must_have_a_name">Necesítase un nome</string>

    <!-- Title for add recipients to notification profile screen in create flow -->
    <string name="AddAllowedMembers__allowed_notifications">Permitir notificacións</string>
    <!-- Description of what the user should be doing with this screen -->
    <string name="AddAllowedMembers__add_people_and_groups_you_want_notifications_and_calls_from_when_this_profile_is_on">Engade persoas e grupos dos que queiras recibir notificacións e chamadas cando este perfil estea activo</string>
    <!-- Button text that launches the contact picker to select from -->
    <string name="AddAllowedMembers__add_people_or_groups">Engadir persoas ou grupos</string>

    <!-- Call to action button on contact picker for adding to profile -->
    <string name="SelectRecipientsFragment__add">Engadir</string>

    <!-- Notification profiles home fragment, shown when no profiles have been created yet -->
    <string name="NotificationProfilesFragment__create_a_profile_to_receive_notifications_and_calls_only_from_the_people_and_groups_you_want_to_hear_from">Crea un perfil para recibir notificacións e chamadas só das persoas e grupos que ti queiras.</string>
    <!-- Header shown above list of all notification profiles -->
    <string name="NotificationProfilesFragment__profiles">Perfís</string>
    <!-- Button that starts the create new notification profile flow -->
    <string name="NotificationProfilesFragment__new_profile">Novo perfil</string>
    <!-- Profile active status, indicating the current profile is on for an unknown amount of time -->
    <string name="NotificationProfilesFragment__on">On</string>

    <!-- Button use to permanently delete a notification profile -->
    <string name="NotificationProfileDetails__delete_profile">Borrar perfil</string>
    <!-- Snakbar message shown when removing a recipient from a profile -->
    <string name="NotificationProfileDetails__s_removed">«%1$s» eliminado.</string>
    <!-- Snackbar button text that will undo the recipient remove -->
    <string name="NotificationProfileDetails__undo">Desfacer</string>
    <!-- Dialog message shown to confirm deleting a profile -->
    <string name="NotificationProfileDetails__permanently_delete_profile">Eliminar perfil de maneira permanente?</string>
    <!-- Dialog button to delete profile -->
    <string name="NotificationProfileDetails__delete">Eliminar</string>
    <!-- Title/accessibility text for edit icon to edit profile emoji/name -->
    <string name="NotificationProfileDetails__edit_notification_profile">Editar perfil de notificacións</string>
    <!-- Schedule description if all days are selected -->
    <string name="NotificationProfileDetails__everyday">Todos os días</string>
    <!-- Profile status on if it is the active profile -->
    <string name="NotificationProfileDetails__on">On</string>
    <!-- Profile status on if it is not the active profile -->
    <string name="NotificationProfileDetails__off">Off</string>
    <!-- Description of hours for schedule (start to end) times -->
    <string name="NotificationProfileDetails__s_to_s">%1$s a %2$s</string>
    <!-- Section header for exceptions to the notification profile -->
    <string name="NotificationProfileDetails__exceptions">Agás</string>
    <!-- Profile exception to allow all calls through the profile restrictions -->
    <string name="NotificationProfileDetails__allow_all_calls">Permitir todas as chamadas</string>
    <!-- Profile exception to allow all @mentions through the profile restrictions -->
    <string name="NotificationProfileDetails__notify_for_all_mentions">Notificar todas as mencións</string>
    <!-- Section header for showing schedule information -->
    <string name="NotificationProfileDetails__schedule">Horario</string>
    <!-- If member list is long, will truncate the list and show an option to then see all when tapped -->
    <string name="NotificationProfileDetails__see_all">Ver todo</string>

    <!-- Title for add schedule to profile in create flow -->
    <string name="EditNotificationProfileSchedule__add_a_schedule">Engadir horario</string>
    <!-- Descriptor text indicating what the user can do with this screen -->
    <string name="EditNotificationProfileSchedule__set_up_a_schedule_to_enable_this_notification_profile_automatically">Progamar horario para activar este perfil automaticamente.</string>
    <!-- Text shown next to toggle switch to enable/disable schedule -->
    <string name="EditNotificationProfileSchedule__schedule">Horario</string>
    <!-- Label for showing the start time for the schedule -->
    <string name="EditNotificationProfileSchedule__start">Comezar</string>
    <!-- Label for showing the end time for the schedule -->
    <string name="EditNotificationProfileSchedule__end">Finalizar</string>
    <!-- First letter of Sunday -->
    <string name="EditNotificationProfileSchedule__sunday_first_letter">D.</string>
    <!-- First letter of Monday -->
    <string name="EditNotificationProfileSchedule__monday_first_letter">L.</string>
    <!-- First letter of Tuesday -->
    <string name="EditNotificationProfileSchedule__tuesday_first_letter">M.</string>
    <!-- First letter of Wednesday -->
    <string name="EditNotificationProfileSchedule__wednesday_first_letter">MC.</string>
    <!-- First letter of Thursday -->
    <string name="EditNotificationProfileSchedule__thursday_first_letter">X.</string>
    <!-- First letter of Friday -->
    <string name="EditNotificationProfileSchedule__friday_first_letter">V.</string>
    <!-- First letter of Saturday -->
    <string name="EditNotificationProfileSchedule__saturday_first_letter">S.</string>
    <!-- Title of select time dialog shown when setting start time for schedule -->
    <string name="EditNotificationProfileSchedule__set_start_time">Fixar hora de inicio</string>
    <!-- Title of select time dialog shown when setting end time for schedule -->
    <string name="EditNotificationProfileSchedule__set_end_time">Fixar hora de remate</string>
    <!-- If in edit mode, call to action button text show to save schedule to profile -->
    <string name="EditNotificationProfileSchedule__save">Gardar</string>
    <!-- If in create mode, call to action button text to show to skip enabling a schedule -->
    <string name="EditNotificationProfileSchedule__skip">Omitir</string>
    <!-- If in create mode, call to action button text to show to use the enabled schedule and move to the next screen -->
    <string name="EditNotificationProfileSchedule__next">Seguinte</string>
    <!-- Error message shown if trying to save/use a schedule with no days selected -->
    <string name="EditNotificationProfileSchedule__schedule_must_have_at_least_one_day">O horario debe contar cun día polo menos</string>

    <!-- Title for final screen shown after completing a profile creation -->
    <string name="NotificationProfileCreated__profile_created">Perfil creado</string>
    <!-- Call to action button to press to close the created screen and move to the profile details screen -->
    <string name="NotificationProfileCreated__done">Feito</string>
    <!-- Descriptor text shown to indicate how to manually turn a profile on/off -->
    <string name="NotificationProfileCreated__you_can_turn_your_profile_on_or_off_manually_via_the_menu_on_the_chat_list">Podes activar ou desactivar o teu perfil manualmente no menú da lista de conversas.</string>
    <!-- Descriptor text shown to indicate you can add a schedule later since you did not add one during create flow -->
    <string name="NotificationProfileCreated__add_a_schedule_in_settings_to_automate_your_profile">Engade un horario na configuración para automatizar o teu perfil.</string>
    <!-- Descriptor text shown to indicate your profile will follow the schedule set during create flow -->
    <string name="NotificationProfileCreated__your_profile_will_turn_on_and_off_automatically_according_to_your_schedule">O teu perfil activarase e desactivarase automaticamente seguindo o teu horario.</string>

    <!-- Button text shown in profile selection bottom sheet to create a new profile -->
    <string name="NotificationProfileSelection__new_profile">Novo perfil</string>
    <!-- Manual enable option to manually enable a profile for 1 hour -->
    <string name="NotificationProfileSelection__for_1_hour">Durante 1 hora</string>
    <!-- Manual enable option to manually enable a profile until a set time (currently 6pm or 8am depending on what is next) -->
    <string name="NotificationProfileSelection__until_s">Ata %1$s</string>
    <!-- Option to view profile details -->
    <string name="NotificationProfileSelection__view_settings">Ver configuración</string>
    <!-- Descriptor text indicating how long a profile will be on when there is a time component associated with it -->
    <string name="NotificationProfileSelection__on_until_s">Activado ata %1$s</string>

    <!-- Displayed in a toast when we fail to open the ringtone picker -->
    <string name="NotificationSettingsFragment__failed_to_open_picker">Erro ao abrir o selector.</string>

    <!-- Description shown for the Signal Release Notes channel -->
    <string name="ReleaseNotes__signal_release_notes_and_news">Novas &amp; notas de lanzamento de Signal</string>

    <!-- Donation receipts activity title -->
    <string name="DonationReceiptListFragment__all_activity">Toda a actividade</string>
    <!-- Donation receipts all tab label -->
    <string name="DonationReceiptListFragment__all">Todo</string>
    <!-- Donation receipts recurring tab label -->
    <string name="DonationReceiptListFragment__recurring">Mensual</string>
    <!-- Donation receipts one-time tab label -->
    <string name="DonationReceiptListFragment__one_time">Puntual</string>
    <!-- Donation receipts gift tab label -->
    <string name="DonationReceiptListFragment__gift">Regalo</string>
    <!-- Donation receipts boost row label -->
    <!-- Donation receipts details title -->
    <!-- Donation receipts donation type heading -->
    <string name="DonationReceiptDetailsFragment__donation_type">Tipo de donativo</string>
    <!-- Donation receipts date paid heading -->
    <string name="DonationReceiptDetailsFragment__date_paid">Data de pagamento</string>
    <!-- Donation receipts share PNG -->
    <string name="DonationReceiptDetailsFragment__share_receipt">Compartir comprobante</string>
    <!-- Donation receipts list end note -->
    <string name="DonationReceiptListFragment__if_you_have">Se volviches instalar Signal, os comprobantes de donativos anteriores non estarán dispoñibles.</string>
    <!-- Donation receipts document title -->
    <string name="DonationReceiptDetailsFragment__donation_receipt">Comprobante de donativo</string>
    <!-- Donation receipts amount title -->
    <string name="DonationReceiptDetailsFragment__amount">Cantidade</string>
    <!-- Donation receipts thanks -->
    <string name="DonationReceiptDetailsFragment__thank_you_for_supporting">Gracias por apoiar a Signal. A túa contribución impulsa a nosa misión de desenvolver unha tecnoloxía que se centra na privacidade e con código aberto que protexe a liberdade de expresión e asegura a comunicación global para millóns de persoas arredor do mundo. Se resides nos Estados Unidos de América, garda este comprobante para a túa declaración de impostos. Signal Technology Foundation é unha organización sen fins de lucro exenta de impostos nos Estados Unidos de América na sección 501c3 do código tributario Internal Revenue Code. O noso número de identificación fiscal é 82–4506840.</string>
    <!-- Donation receipt type -->
    <string name="DonationReceiptDetailsFragment__s_dash_s">%1$s - %2$s</string>
    <!-- Donation reciepts screen empty state title -->
    <string name="DonationReceiptListFragment__no_receipts">Sen comprobantes</string>

    <!-- region "Stories Tab" -->

    <!-- Label for Chats tab in home app screen -->
    <string name="ConversationListTabs__chats">Conversas</string>
    <!-- Label for Stories tab in home app screen -->
    <string name="ConversationListTabs__stories">Historias</string>
    <!-- String for counts above 99 in conversation list tabs -->
    <string name="ConversationListTabs__99p">99+</string>
    <!-- Menu item on stories landing page -->
    <string name="StoriesLandingFragment__story_privacy">Privacidade da historia</string>
    <!-- Title for "My Stories" row item in Stories landing page -->
    <string name="StoriesLandingFragment__my_stories">As miñas historias</string>
    <!-- Subtitle for "My Stories" row item when user has not added stories -->
    <string name="StoriesLandingFragment__tap_to_add">Premer para engadir</string>
    <!-- Displayed when there are no stories to display -->
    <string name="StoriesLandingFragment__no_recent_updates_to_show_right_now">Non hai actualizacións recentes que mostrar.</string>
    <!-- Context menu option to hide a story -->
    <string name="StoriesLandingItem__hide_story">Ocultar historia</string>
    <!-- Context menu option to unhide a story -->
    <string name="StoriesLandingItem__unhide_story">Facer visible a historia</string>
    <!-- Context menu option to forward a story -->
    <string name="StoriesLandingItem__forward">Reenviar</string>
    <!-- Context menu option to share a story -->
    <string name="StoriesLandingItem__share">Compartir…</string>
    <!-- Context menu option to go to story chat -->
    <string name="StoriesLandingItem__go_to_chat">Ir á conversa</string>
    <!-- Context menu option to go to story info -->
    <string name="StoriesLandingItem__info">Información</string>
    <!-- Label when a story is pending sending -->
    <string name="StoriesLandingItem__sending">A enviar…</string>
    <!-- Label when multiple stories are pending sending -->
    <string name="StoriesLandingItem__sending_d">Enviando %1$d…</string>
    <!-- Label when a story fails to send due to networking -->
    <string name="StoriesLandingItem__send_failed">Fallou o envío</string>
    <!-- Label when a story fails to send due to identity mismatch -->
    <string name="StoriesLandingItem__partially_sent">Enviada parcialmente</string>
    <!-- Status label when a story fails to send indicating user action to retry -->
    <string name="StoriesLandingItem__tap_to_retry">Premer para volver intentar</string>
    <!-- Title of dialog confirming decision to hide a story -->
    <string name="StoriesLandingFragment__hide_story">Ocultar historia?</string>
    <!-- Message of dialog confirming decision to hide a story -->
    <string name="StoriesLandingFragment__new_story_updates">As novas historias de %1$s non aparecerán máis nas primeiras posicións da lista de historias.</string>
    <!-- Positive action of dialog confirming decision to hide a story -->
    <string name="StoriesLandingFragment__hide">Agochar</string>
    <!-- Displayed in Snackbar after story is hidden -->
    <string name="StoriesLandingFragment__story_hidden">Historia oculta</string>
    <!-- Section header for hidden stories -->
    <string name="StoriesLandingFragment__hidden_stories">Historias ocultas</string>
    <!-- Displayed on each sent story under My Stories -->
    <plurals name="MyStories__d_views">
        <item quantity="one">%1$d visualización</item>
        <item quantity="other">%1$d visualuzacións</item>
    </plurals>
    <!-- Forward story label, displayed in My Stories context menu -->
    <string name="MyStories_forward">Reenviar</string>
    <!-- Label for stories for a single user. Format is {given name}\'s Story -->
    <string name="MyStories__ss_story">Historia de %1$s</string>
    <!-- Title of dialog to confirm deletion of story -->
    <string name="MyStories__delete_story">Borrar historia?</string>
    <!-- Message of dialog to confirm deletion of story -->
    <string name="MyStories__this_story_will_be_deleted">Esta historia desaparecerá tanto para ti como para aqueles que a recibiron.</string>
    <!-- Toast shown when story media cannot be saved -->
    <string name="MyStories__unable_to_save">Erro ao gardar</string>
    <!-- Displayed at bottom of story viewer when current item has views -->
    <plurals name="StoryViewerFragment__d_views">
        <item quantity="one">%1$d visualización</item>
        <item quantity="other">%1$d visualizacións</item>
    </plurals>
    <!-- Displayed at bottom of story viewer when current item has replies -->
    <plurals name="StoryViewerFragment__d_replies">
        <item quantity="one">%1$d resposta</item>
        <item quantity="other">%1$d respostas</item>
    </plurals>
    <!-- Label on group stories to add a story -->
    <string name="StoryViewerPageFragment__add">Engadir</string>
    <!-- Used when view receipts are disabled -->
    <string name="StoryViewerPageFragment__views_off">Visualizacións desactivadas</string>
    <!-- Used to join views and replies when both exist on a story item -->
    <string name="StoryViewerFragment__s_s">%1$s %2$s</string>
    <!-- Displayed when viewing a post you sent -->
    <string name="StoryViewerPageFragment__you">Ti</string>
    <!-- Displayed when viewing a post displayed to a group -->
    <string name="StoryViewerPageFragment__s_to_s">%1$s a %2$s</string>
    <!-- Displayed when viewing a post from another user with no replies -->
    <string name="StoryViewerPageFragment__reply">Responder</string>
    <!-- Displayed when viewing a post that has failed to send to some users -->
    <string name="StoryViewerPageFragment__partially_sent">Envío realizado parcialmente. Toca para máis detalles</string>
    <!-- Displayed when viewing a post that has failed to send -->
    <string name="StoryViewerPageFragment__send_failed">Erro no envío. Preme para tentar de novo.</string>
    <!-- Label for the reply button in story viewer, which will launch the group story replies bottom sheet. -->
    <string name="StoryViewerPageFragment__reply_to_group">Contestar ao grupo</string>
    <!-- Displayed when a story has no views -->
    <string name="StoryViewsFragment__no_views_yet">Sen visualizacións</string>
    <!-- Displayed when user has disabled receipts -->
    <string name="StoryViewsFragment__enable_view_receipts_to_see_whos_viewed_your_story">Activa as confirmacións de visualización para ver quen visualiza as túas historias.</string>
    <!-- Button label displayed when user has disabled receipts -->
    <string name="StoryViewsFragment__go_to_settings">Ir a Configuración</string>
    <!-- Dialog action to remove viewer from a story -->
    <string name="StoryViewsFragment__remove">Eliminar</string>
    <!-- Dialog title when removing a viewer from a story -->
    <string name="StoryViewsFragment__remove_viewer">Eliminar espectador?</string>
    <!-- Dialog message when removing a viewer from a story -->
    <string name="StoryViewsFragment__s_will_still_be_able">%1$s poderá seguir vendo esta publicación, mais non verá as seguintes publicacións que compartas en %2$s.</string>
    <!-- Story View context menu action to remove them from a story -->
    <string name="StoryViewItem__remove_viewer">Eliminar espectador</string>
    <!-- Displayed when a story has no replies yet -->
    <string name="StoryGroupReplyFragment__no_replies_yet">Sen respostas</string>
    <!-- Displayed when no longer a group member -->
    <string name="StoryGroupReplyFragment__you_cant_reply">Non podes responder a esta historia porque xa non formas parte deste grupo.</string>
    <!-- Displayed for each user that reacted to a story when viewing replies -->
    <string name="StoryGroupReactionReplyItem__reacted_to_the_story">Reaccionou á túa historia</string>
    <!-- Label for story views tab -->
    <string name="StoryViewsAndRepliesDialogFragment__views">Visualizacións</string>
    <!-- Label for story replies tab -->
    <string name="StoryViewsAndRepliesDialogFragment__replies">Respostas</string>
    <!-- Description of action for reaction button -->
    <string name="StoryReplyComposer__react_to_this_story">Reaccionar á historia</string>
    <!-- Displayed when the user is replying privately to someone who replied to one of their stories -->
    <string name="StoryReplyComposer__replying_privately_to_s">Responder por privado a %1$s</string>
    <!-- Context menu item to privately reply to a story response -->
    <!-- Context menu item to copy a story response -->
    <string name="StoryGroupReplyItem__copy">Copiar</string>
    <!-- Context menu item to delete a story response -->
    <string name="StoryGroupReplyItem__delete">Eliminar</string>
    <!-- Page title for My Story options -->
    <string name="MyStorySettingsFragment__my_story">A miña historia</string>
    <!-- Number of total signal connections displayed in "All connections" row item -->
    <plurals name="MyStorySettingsFragment__viewers">
        <item quantity="one">%1$d espectador</item>
        <item quantity="other">%1$d espectadores</item>
    </plurals>
    <!-- Button on all signal connections row to view all signal connections. Please keep as short as possible. -->
    <string name="MyStorySettingsFragment__view">Ver</string>
    <!-- Section heading for story visibility -->
    <string name="MyStorySettingsFragment__who_can_view_this_story">Quen pode ver esta historia</string>
    <!-- Clickable option for selecting people to hide your story from -->
    <!-- Privacy setting title for sending stories to all your signal connections -->
    <string name="MyStorySettingsFragment__all_signal_connections">Todas as conexións de Signal</string>
    <!-- Privacy setting description for sending stories to all your signal connections -->
    <!-- Privacy setting title for sending stories to all except the specified connections -->
    <string name="MyStorySettingsFragment__all_except">Todos agás…</string>
    <!-- Privacy setting description for sending stories to all except the specified connections -->
    <string name="MyStorySettingsFragment__hide_your_story_from_specific_people">Ocultar a túa historia a persoas específicas</string>
    <!-- Summary of clickable option displaying how many people you have excluded from your story -->
    <plurals name="MyStorySettingsFragment__d_people_excluded">
        <item quantity="one">%1$d persoa excluída</item>
        <item quantity="other">%1$d persoas excluídas</item>
    </plurals>
    <!-- Privacy setting title for only sharing your story with specified connections -->
    <string name="MyStorySettingsFragment__only_share_with">Compartir só con…</string>
    <!-- Privacy setting description for only sharing your story with specified connections -->
    <string name="MyStorySettingsFragment__only_share_with_selected_people">Compartir só coas persoas seleccionadas</string>
    <!-- Summary of clickable option displaying how many people you have included to send to in your story -->
    <plurals name="MyStorySettingsFragment__d_people">
        <item quantity="one">%1$dpersoa</item>
        <item quantity="other">%1$d persoas</item>
    </plurals>
    <!-- My story privacy fine print about what the privacy settings are for -->
    <string name="MyStorySettingsFragment__choose_who_can_view_your_story">Elixe quen pode ver a túa historia. Os cambios non afectarán as historias que xa compartiches.</string>
    <!-- Section header for options related to replies and reactions -->
    <string name="MyStorySettingsFragment__replies_amp_reactions">Respostas &amp; reaccións</string>
    <!-- Switchable option for allowing replies and reactions on your stories -->
    <string name="MyStorySettingsFragment__allow_replies_amp_reactions">Permitir respostas &amp; reaccións</string>
    <!-- Summary for switchable option allowing replies and reactions on your story -->
    <string name="MyStorySettingsFragment__let_people_who_can_view_your_story_react_and_reply">Permitir ás persoas que ven a túa historia reaccionar e responder</string>
    <!-- Signal connections bolded text in the Signal Connections sheet -->
    <string name="SignalConnectionsBottomSheet___signal_connections">Conexións de Signal</string>
    <!-- Displayed at the top of the signal connections sheet. Please remember to insert strong tag as required. -->
    <string name="SignalConnectionsBottomSheet__signal_connections_are_people">As conexións de Signal son persoas nas que confiaches ao:</string>
    <!-- Signal connections sheet bullet point 1 -->
    <string name="SignalConnectionsBottomSheet__starting_a_conversation">Empezar unha conversa</string>
    <!-- Signal connections sheet bullet point 2 -->
    <string name="SignalConnectionsBottomSheet__accepting_a_message_request">Aceptar unha solicitude de mensaxe</string>
    <!-- Signal connections sheet bullet point 3 -->
    <string name="SignalConnectionsBottomSheet__having_them_in_your_system_contacts">Pertencen á túa lista de contactos</string>
    <!-- Note at the bottom of the Signal connections sheet -->
    <string name="SignalConnectionsBottomSheet__your_connections_can_see_your_name">"As túas conexións poden ver o teu nome e a túa foto, ademais das publicacións en «A miña historia» se non llelas ocultas."</string>
    <!-- Clickable option to add a viewer to a custom story -->
    <string name="PrivateStorySettingsFragment__add_viewer">Engadir espectadores</string>
    <!-- Clickable option to delete a custom story -->
    <string name="PrivateStorySettingsFragment__delete_custom_story">Eliminar historia personalizada</string>
    <!-- Dialog title when attempting to remove someone from a custom story -->
    <string name="PrivateStorySettingsFragment__remove_s">Eliminar %1$s?</string>
    <!-- Dialog message when attempting to remove someone from a custom story -->
    <string name="PrivateStorySettingsFragment__this_person_will_no_longer">Esta persoa xa non poderá ver a túa historia.</string>
    <!-- Positive action label when attempting to remove someone from a custom story -->
    <string name="PrivateStorySettingsFragment__remove">Eliminar</string>
    <!-- Dialog title when deleting a custom story -->
    <!-- Dialog message when deleting a custom story -->
    <!-- Page title for editing a custom story name -->
    <string name="EditPrivateStoryNameFragment__edit_story_name">Editar nome da historia</string>
    <!-- Input field hint when editing a custom story name -->
    <string name="EditPrivateStoryNameFragment__story_name">Nome da historia</string>
    <!-- Save button label when editing a custom story name -->
    <!-- Displayed in text post creator before user enters text -->
    <string name="TextStoryPostCreationFragment__tap_to_add_text">Premer para engadir texto</string>
    <!-- Button label for changing font when creating a text post -->
    <!-- Displayed in text post creator when prompting user to enter text -->
    <string name="TextStoryPostTextEntryFragment__add_text">Engadir texto</string>
    <!-- Content description for \'done\' button when adding text to a story post -->
    <string name="TextStoryPostTextEntryFragment__done_adding_text">Finalizar engadir texto</string>
    <!-- Text label for media selection toggle -->
    <string name="MediaSelectionActivity__text">Texto</string>
    <!-- Camera label for media selection toggle -->
    <string name="MediaSelectionActivity__camera">Cámara</string>
    <!-- Hint for entering a URL for a text post -->
    <string name="TextStoryPostLinkEntryFragment__type_or_paste_a_url">Escribe ou pega unha URL</string>
    <!-- Displayed prior to the user entering a URL for a text post -->
    <string name="TextStoryPostLinkEntryFragment__share_a_link_with_viewers_of_your_story">Compartir ligazón cos espectadores da túa historia</string>
    <!-- Hint text for searching for a story text post recipient. -->
    <string name="TextStoryPostSendFragment__search">Buscar</string>
    <!-- Toast shown when an unexpected error occurs while sending a text story -->
    <!-- Toast shown when a trying to add a link preview to a text story post and the link/url is not valid (e.g., missing .com at the end) -->
    <string name="TextStoryPostSendFragment__please_enter_a_valid_link">Insire unha ligazón válida.</string>
    <!-- Title for screen allowing user to exclude "My Story" entries from specific people -->
    <string name="ChangeMyStoryMembershipFragment__all_except">Todos agás…</string>
    <!-- Title for screen allowing user to only share "My Story" entries with specific people -->
    <string name="ChangeMyStoryMembershipFragment__only_share_with">Compartir só con…</string>
    <!-- Done button label for hide story from screen -->
    <string name="HideStoryFromFragment__done">Feito</string>
    <!-- Dialog title for removing a group story -->
    <string name="StoryDialogs__remove_group_story">Eliminar historia do grupo?</string>
    <!-- Dialog message for removing a group story -->
    <string name="StoryDialogs__s_will_be_removed">Eliminarase «%1$s».</string>
    <!-- Dialog positive action for removing a group story -->
    <string name="StoryDialogs__remove">Eliminar</string>
    <!-- Dialog title for deleting a custom story -->
    <string name="StoryDialogs__delete_custom_story">Eliminar historia personalizada?</string>
    <!-- Dialog message for deleting a custom story -->
    <string name="StoryDialogs__s_and_updates_shared">Eliminaranse «%1$s» e as actualizacións compartidas nesta historia.</string>
    <!-- Dialog positive action for deleting a custom story -->
    <string name="StoryDialogs__delete">Borrar</string>
    <!-- Dialog title for first time sending something to a beta story -->
    <!-- Dialog message for first time sending something to a beta story -->
    <!-- Dialog title for first time adding something to a story -->
    <!-- Dialog message for first time adding something to a story -->
    <!-- First time share to story dialog: Positive action to go ahead and add to story -->
    <!-- First time share to story dialog: Neutral action to edit who can view "My Story" -->
    <!-- Error message shown when a failure occurs during story send -->
    <string name="StoryDialogs__story_could_not_be_sent">Erro ao enviar a historia. Comproba a túa conexión e inténtao de novo.</string>
    <!-- Error message dialog button to resend a previously failed story send -->
    <string name="StoryDialogs__send">Enviar</string>
    <!-- Action button for turning off stories when stories are present on the device -->
    <string name="StoryDialogs__turn_off_and_delete">Desactivar e eliminar</string>
    <!-- Privacy Settings toggle title for stories -->
    <!-- Privacy Settings toggle summary for stories -->
    <!-- New story viewer selection screen title -->
    <string name="CreateStoryViewerSelectionFragment__choose_viewers">Escoller espectadores</string>
    <!-- New story viewer selection action button label -->
    <string name="CreateStoryViewerSelectionFragment__next">Seguinte</string>
    <!-- New story viewer selection screen title as recipients are selected -->
    <plurals name="SelectViewersFragment__d_viewers">
        <item quantity="one">%1$d espectador</item>
        <item quantity="other">%1$d espectadores</item>
    </plurals>
    <!-- Name story screen title -->
    <string name="CreateStoryWithViewersFragment__name_story">Nome da historia</string>
    <!-- Name story screen note under text field -->
    <string name="CreateStoryWithViewersFragment__only_you_can">Só ti podes ver o nome desta historia.</string>
    <!-- Name story screen label hint -->
    <string name="CreateStoryWithViewersFragment__story_name_required">Nome da historia (necesario)</string>
    <!-- Name story screen viewers subheading -->
    <string name="CreateStoryWithViewersFragment__viewers">Espectadores</string>
    <!-- Name story screen create button label -->
    <string name="CreateStoryWithViewersFragment__create">Crear</string>
    <!-- Name story screen error when save attempted with no label -->
    <string name="CreateStoryWithViewersFragment__this_field_is_required">Este campo é obrigatorio.</string>
    <!-- Name story screen error when save attempted but label is duplicate -->
    <string name="CreateStoryWithViewersFragment__there_is_already_a_story_with_this_name">Xa tes unha historia con este nome.</string>
    <!-- Text for select all action when editing recipients for a story -->
    <string name="BaseStoryRecipientSelectionFragment__select_all">Seleccionar todo</string>
    <!-- Choose story type bottom sheet title -->
    <string name="ChooseStoryTypeBottomSheet__choose_your_story_type">Elixe o tipo de historia</string>
    <!-- Choose story type bottom sheet new story row title -->
    <string name="ChooseStoryTypeBottomSheet__new_custom_story">Nova historia personalizada</string>
    <!-- Choose story type bottom sheet new story row summary -->
    <string name="ChooseStoryTypeBottomSheet__visible_only_to">Visible só para xente específica</string>
    <!-- Choose story type bottom sheet group story title -->
    <string name="ChooseStoryTypeBottomSheet__group_story">Historia do grupo</string>
    <!-- Choose story type bottom sheet group story summary -->
    <string name="ChooseStoryTypeBottomSheet__share_to_an_existing_group">Compartir nun grupo existente</string>
    <!-- Choose groups bottom sheet title -->
    <string name="ChooseGroupStoryBottomSheet__choose_groups">Elixir grupos</string>
    <!-- Displayed when copying group story reply text to clipboard -->
    <string name="StoryGroupReplyFragment__copied_to_clipboard">Copiado ao portapapeis</string>
    <!-- Displayed in story caption when content is longer than 5 lines -->
    <string name="StoryViewerPageFragment__see_more">… Ver máis</string>
    <!-- Displayed in toast after sending a direct reply -->
    <string name="StoryDirectReplyDialogFragment__sending_reply">Enviando resposta…</string>
    <!-- Displayed in the viewer when a story is no longer available -->
    <string name="StorySlateView__this_story_is_no_longer_available">Esta historia xa non está dispoñible.</string>
    <!-- Displayed in the viewer when a story has permanently failed to download. -->
    <string name="StorySlateView__cant_download_story_s_will_need_to_share_it_again">Non se pode descargar a historia. %1$s terá que compartila de novo.</string>
    <!-- Displayed in the viewer when the network is not available -->
    <string name="StorySlateView__no_internet_connection">Sen conexión a Internet</string>
    <!-- Displayed in the viewer when network is available but content could not be downloaded -->
    <string name="StorySlateView__couldnt_load_content">Erro ao cargar o contido</string>
    <!-- Toasted when the user externally shares to a text story successfully -->
    <string name="TextStoryPostCreationFragment__sent_story">Historia enviada</string>
    <!-- Toasted when the user external share to a text story fails -->
    <string name="TextStoryPostCreationFragment__failed_to_send_story">Erro ao enviar a historia</string>
    <!-- Displayed in a dialog to let the user select a given users story -->
    <string name="StoryDialogs__view_story">Ver historia</string>
    <!-- Displayed in a dialog to let the user select a given users profile photo -->
    <string name="StoryDialogs__view_profile_photo">Ver foto de perfil</string>

    <!-- Title for a notification at the bottom of the chat list suggesting that the user disable censorship circumvention because the service has become reachable -->
    <!-- Body for a notification at the bottom of the chat list suggesting that the user disable censorship circumvention because the service has become reachable -->
    <!-- Label for a button to dismiss a notification at the bottom of the chat list suggesting that the user disable censorship circumvention because the service has become reachable -->
    <!-- Label for a button in a notification at the bottom of the chat list to turn off censorship circumvention -->

    <!-- Conversation Item label for when you react to someone else\'s story -->
    <string name="ConversationItem__you_reacted_to_s_story">Reaccionaches á historia de %1$s</string>
    <!-- Conversation Item label for reactions to your story -->
    <string name="ConversationItem__reacted_to_your_story">Reaccionou á túa historia</string>
    <!-- Conversation Item label for reactions to an unavailable story -->
    <string name="ConversationItem__reacted_to_a_story">Reaccionou a unha historia</string>

    <!-- endregion -->
    <!-- Content description for expand contacts chevron -->
    <string name="ExpandModel__view_more">Ver máis</string>
    <string name="StoriesLinkPopup__visit_link">Visitar ligazón</string>

    <!-- Gift price and duration, formatted as: {price} dot {n} day duration -->
    <plurals name="GiftRowItem_s_dot_d_day_duration">
        <item quantity="one">%1$s · %2$d día de duración</item>
        <item quantity="other">%1$s · %2$d días de duración</item>
    </plurals>
    <!-- Tagline for gift row items -->
    <string name="GiftRowItem__send_a_gift_badge">Enviar unha insignia de regalo</string>
    <!-- Headline text on start fragment for gifting a badge -->
    <string name="GiftFlowStartFragment__gift_a_badge">Regalar unha insignia</string>
    <!-- Description text on start fragment for gifting a badge -->
    <string name="GiftFlowStartFragment__gift_someone_a_badge">Regala unha insignia a alguén por facer un donativo a Signal no seu nome. Conseguirán unha insignia para mostrar na súa foto de perfil.</string>
    <!-- Action button label for start fragment for gifting a badge -->
    <string name="GiftFlowStartFragment__next">Seguinte</string>
    <!-- Title text on choose recipient page for badge gifting -->
    <string name="GiftFlowRecipientSelectionFragment__choose_recipient">Elixir destinatario</string>
    <!-- Title text on confirm gift page -->
    <string name="GiftFlowConfirmationFragment__confirm_gift">Confirmar regalo</string>
    <!-- Heading text specifying who the gift will be sent to -->
    <string name="GiftFlowConfirmationFragment__send_to">Enviar a</string>
    <!-- Text explaining that gift will be sent to the chosen recipient -->
    <string name="GiftFlowConfirmationFragment__your_gift_will_be_sent_in">O teu regalo enviarase ao destinatario nunha mensaxe privada. Engade a túa propia mensaxe máis abaixo.</string>
    <!-- Text explaining that this gift is a one time donation -->
    <string name="GiftFlowConfirmationFragment__one_time_donation">Donativo puntual</string>
    <!-- Hint for add message input -->
    <string name="GiftFlowConfirmationFragment__add_a_message">Engadir mensaxe</string>
    <!-- Displayed in the dialog while verifying the chosen recipient -->
    <string name="GiftFlowConfirmationFragment__verifying_recipient">Verificando destinatario…</string>
    <!-- Title for sheet shown when opening a redeemed gift -->
    <string name="ViewReceivedGiftBottomSheet__s_sent_you_a_gift">%1$s enviouche un regalo</string>
    <!-- Title for sheet shown when opening a sent gift -->
    <string name="ViewSentGiftBottomSheet__thanks_for_your_support">Gracias polo teu apoio!</string>
    <!-- Description for sheet shown when opening a redeemed gift -->
    <string name="ViewReceivedGiftBottomSheet__youve_received_a_gift_badge">Recibiches unha insignia de regalo de %1$s! Axuda a Signal a concienciar as persoas ao mostrar esta insignia no teu perfil.</string>
    <!-- Description for sheet shown when opening a sent gift -->
    <string name="ViewSentGiftBottomSheet__youve_gifted_a_badge">Regalácheslle unha insignia a %1$s! Cando a acepte, poderá escoller se quere amosala ou ocultala.</string>
    <!-- Primary action for pending gift sheet to redeem badge now -->
    <string name="ViewReceivedGiftSheet__redeem">Trocar</string>
    <!-- Primary action for pending gift sheet to redeem badge later -->
    <string name="ViewReceivedGiftSheet__not_now">Agora non</string>
    <!-- Dialog text while redeeming a gift -->
    <string name="ViewReceivedGiftSheet__redeeming_gift">Trocando regalo…</string>
    <!-- Snackbar text when user presses "not now" on redemption sheet -->
    <string name="ConversationFragment__you_can_redeem_your_badge_later">Podes trocar a túa insignia de regalo máis tarde.</string>
    <!-- Description text in gift thanks sheet -->
    <string name="GiftThanksSheet__youve_gifted_a_badge_to_s">Regalácheslle unha insignia a %1$s! Cando a acepte, poderá escoller se quere amosala ou ocultala.</string>
    <!-- Expired gift sheet title -->
    <string name="ExpiredGiftSheetConfiguration__your_gift_badge_has_expired">A túa insignia de regalo caducou</string>
    <!-- Expired gift sheet top description text -->
    <string name="ExpiredGiftSheetConfiguration__your_gift_badge_has_expired_and_is">A túa insignia de regalo caducou e xa non a podes ver no teu perfil.</string>
    <!-- Expired gift sheet bottom description text -->
    <string name="ExpiredGiftSheetConfiguration__to_continue">Para continuar apoiando unha tecnoloxía que se centra en ti, pensa en formar parte do noso plan de doantes mensuais.</string>
    <!-- Expired gift sheet make a monthly donation button -->
    <string name="ExpiredGiftSheetConfiguration__make_a_monthly_donation">Doar mensualmente</string>
    <!-- Expired gift sheet not now button -->
    <string name="ExpiredGiftSheetConfiguration__not_now">Agora non</string>
    <!-- My Story label designating that we will only share with the selected viewers. -->
    <string name="ContactSearchItems__only_share_with">Compartir só con</string>
    <!-- Label under name for custom stories -->
    <plurals name="ContactSearchItems__custom_story_d_viewers">
        <item quantity="one">Historia personalizada · %1$d espectador</item>
        <item quantity="other">Historia personalizada · %1$d espectadores</item>
    </plurals>
    <!-- Label under name for group stories -->
    <plurals name="ContactSearchItems__group_story_d_viewers">
        <item quantity="one">Historia do grupo · %1$d espectador</item>
        <item quantity="other">Historia do grupo · %1$d espectadores</item>
    </plurals>
    <!-- Label under name for groups -->
    <plurals name="ContactSearchItems__group_d_members">
        <item quantity="one">%1$d membro</item>
        <item quantity="other">%1$d membros</item>
    </plurals>
    <!-- Label under name for my story -->
    <plurals name="ContactSearchItems__my_story_s_dot_d_viewers">
        <item quantity="one">%1$s · %2$d espectador</item>
        <item quantity="other">%1$s · %2$d espectadores</item>
    </plurals>
    <!-- Label under name for my story -->
    <plurals name="ContactSearchItems__my_story_s_dot_d_excluded">
        <item quantity="one">%1$s · %2$d exclusión</item>
        <item quantity="other">%1$s · %2$d exclusións</item>
    </plurals>
    <!-- Label under name for My Story when first sending to my story -->
    <string name="ContactSearchItems__tap_to_choose_your_viewers">Premer para elixir os teus espectadores</string>
    <!-- Label for context menu item to open story settings -->
    <string name="ContactSearchItems__story_settings">Configuración das historias</string>
    <!-- Label for context menu item to remove a group story from contact results -->
    <string name="ContactSearchItems__remove_story">Eliminar historia</string>
    <!-- Label for context menu item to delete a custom story -->
    <string name="ContactSearchItems__delete_story">Borrar historia</string>
    <!-- Dialog title for removing a group story -->
    <string name="ContactSearchMediator__remove_group_story">Eliminar historia do grupo?</string>
    <!-- Dialog message for removing a group story -->
    <string name="ContactSearchMediator__this_will_remove">Eliminarase a historia desta lista, mais seguirás vendo as historias deste grupo.</string>
    <!-- Dialog action item for removing a group story -->
    <string name="ContactSearchMediator__remove">Eliminar</string>
    <!-- Dialog title for deleting a custom story -->
    <string name="ContactSearchMediator__delete_story">Borrar historia?</string>
    <!-- Dialog message for deleting a custom story -->
    <string name="ContactSearchMediator__delete_the_custom">Borrar a historia personalizada «%1$s»?</string>
    <!-- Dialog action item for deleting a custom story -->
    <string name="ContactSearchMediator__delete">Borrar</string>
    <!-- Gift expiry days remaining -->
    <plurals name="Gifts__d_days_remaining">
        <item quantity="one">%1$d día restante</item>
        <item quantity="other">%1$d días restantes</item>
    </plurals>
    <!-- Gift expiry hours remaining -->
    <plurals name="Gifts__d_hours_remaining">
        <item quantity="one">%1$d hora restante</item>
        <item quantity="other">%1$d horas restantes</item>
    </plurals>
    <!-- Gift expiry minutes remaining -->
    <plurals name="Gifts__d_minutes_remaining">
        <item quantity="one">%1$d minuto restante</item>
        <item quantity="other">%1$d minutos restantes</item>
    </plurals>
    <!-- Gift expiry expired -->
    <string name="Gifts__expired">Caducado</string>

    <!-- Label indicating that a user can tap to advance to the next post in a story -->
    <string name="StoryFirstTimeNavigationView__tap_to_advance">Preme para avanzar</string>
    <!-- Label indicating swipe direction to skip current story -->
    <string name="StoryFirstTimeNavigationView__swipe_up_to_skip">Arrastra cara a arriba para omitir</string>
    <!-- Label indicating swipe direction to exit story viewer -->
    <string name="StoryFirstTimeNavigationView__swipe_right_to_exit">Arrastra cara á dereita para saír</string>
    <!-- Button label to confirm understanding of story navigation -->
    <string name="StoryFirstTimeNagivationView__got_it">Entendo</string>
    <!-- Content description for vertical context menu button in safety number sheet rows -->
    <string name="SafetyNumberRecipientRowItem__open_context_menu">Abrir menú emerxente</string>
    <!-- Sub-line when a user is verified. -->
    <string name="SafetyNumberRecipientRowItem__s_dot_verified">%1$s · Verificado</string>
    <!-- Sub-line when a user is verified. -->
    <string name="SafetyNumberRecipientRowItem__verified">Verificado</string>
    <!-- Title of safety number changes bottom sheet when showing individual records -->
    <string name="SafetyNumberBottomSheetFragment__safety_number_changes">Cambios do número de seguranza</string>
    <!-- Message of safety number changes bottom sheet when showing individual records -->
    <string name="SafetyNumberBottomSheetFragment__the_following_people">As persoas que aparecen a continuación pode que volvesen instalar Signal ou que cambiasen de dispositivos. Preme nun destinatario para confirmar o número de seguranza novo. Isto é opcional.</string>
    <!-- Title of safety number changes bottom sheet when not showing individual records -->
    <string name="SafetyNumberBottomSheetFragment__safety_number_checkup">Revisión do número de seguranza</string>
    <!-- Title of safety number changes bottom sheet when not showing individual records and user has seen review screen -->
    <string name="SafetyNumberBottomSheetFragment__safety_number_checkup_complete">Revisión do número de seguranza completada</string>
    <!-- Message of safety number changes bottom sheet when not showing individual records and user has seen review screen -->
    <string name="SafetyNumberBottomSheetFragment__all_connections_have_been_reviewed">Revisáronse todas as conexións, preme «Enviar» para continuar.</string>
    <!-- Message of safety number changes bottom sheet when not showing individual records -->
    <string name="SafetyNumberBottomSheetFragment__you_have_d_connections">Tes %1$d conexións que pode que volvesen instalar Signal ou que cambiasen de dispositivos. Antes de compartir nada con estas persoas, revisa o número de seguranza e considera eliminalos da túa historia.</string>
    <!-- Menu action to launch safety number verification screen -->
    <string name="SafetyNumberBottomSheetFragment__verify_safety_number">Comprobar número de seguranza</string>
    <!-- Menu action to remove user from story -->
    <string name="SafetyNumberBottomSheetFragment__remove_from_story">Eliminar da historia</string>
    <!-- Action button at bottom of SafetyNumberBottomSheetFragment to send anyway -->
    <string name="SafetyNumberBottomSheetFragment__send_anyway">Enviar igualmente</string>
    <!-- Action button at bottom of SafetyNumberBottomSheetFragment to review connections -->
    <string name="SafetyNumberBottomSheetFragment__review_connections">Revisar conexións</string>
    <!-- Empty state copy for SafetyNumberBottomSheetFragment -->
    <string name="SafetyNumberBottomSheetFragment__no_more_recipients_to_show">Non hai máis destinatarios por amosar</string>
    <!-- Done button on safety number review fragment -->
    <string name="SafetyNumberReviewConnectionsFragment__done">Feito</string>
    <!-- Title of safety number review fragment -->
    <string name="SafetyNumberReviewConnectionsFragment__safety_number_changes">Cambios do número de seguranza</string>
    <!-- Message of safety number review fragment -->
    <plurals name="SafetyNumberReviewConnectionsFragment__d_recipients_may_have">
        <item quantity="one">%1$d destinatario volveu instalar Signal ou cambiou de dispositivo. Preme no destinatario para confirmar o novo número de seguranza. Isto é opcional.</item>
        <item quantity="other">%1$d destinatarios volveron instalar Signal ou cambiaron de dispositivo. Preme no destinatario para confirmar o novo número de seguranza. Isto é opcional.</item>
    </plurals>
    <!-- Section header for 1:1 contacts in review fragment -->
    <string name="SafetyNumberBucketRowItem__contacts">Contactos</string>
    <!-- Context menu label for distribution list headers in review fragment -->
    <string name="SafetyNumberReviewConnectionsFragment__remove_all">Eliminar todos</string>
    <!-- Context menu label for 1:1 contacts to remove from send -->
    <string name="SafetyNumberReviewConnectionsFragment__remove">Eliminar</string>

    <!-- Title of initial My Story settings configuration shown when sending to My Story for the first time -->
    <string name="ChooseInitialMyStoryMembershipFragment__my_story_privacy">Privacidade da miña historia</string>
    <!-- Subtitle of initial My Story settings configuration shown when sending to My Story for the first time -->
    <string name="ChooseInitialMyStoryMembershipFragment__choose_who_can_see_posts_to_my_story_you_can_always_make_changes_in_settings">Elixe quen pode ver as publicacións en «A miña historia». Sempre podes cambialo en Configuración.</string>
    <!-- All connections option for initial My Story settings configuration shown when sending to My Story for the first time -->
    <string name="ChooseInitialMyStoryMembershipFragment__all_signal_connections">Todas as conexións de Signal</string>
    <!-- All connections except option for initial My Story settings configuration shown when sending to My Story for the first time -->
    <string name="ChooseInitialMyStoryMembershipFragment__all_except">Todos agás…</string>
    <!-- Only with selected connections option for initial My Story settings configuration shown when sending to My Story for the first time -->
    <string name="ChooseInitialMyStoryMembershipFragment__only_share_with">Compartir só con…</string>

    <!-- Story info header sent heading -->
    <string name="StoryInfoHeader__sent">Enviada</string>
    <!-- Story info header received heading -->
    <string name="StoryInfoHeader__received">Recibida</string>
    <!-- Story info header file size heading -->
    <string name="StoryInfoHeader__file_size">Tamaño do arquivo</string>
    <!-- Story info "Sent to" header -->
    <!-- Story info "Sent from" header -->
    <!-- Story info "Failed" header -->
    <!-- Story Info context menu label -->

    <!-- StoriesPrivacySettingsFragment -->
    <!-- Explanation about how stories are deleted and managed -->
    <string name="StoriesPrivacySettingsFragment__story_updates_automatically_disappear">As actualizacións das historias desaparecen automaticamente despois de 24 horas. Elixe quen pode ver as túas historias ou crea novas historias para persoas ou grupos específicos.</string>
    <!-- Preference title to turn off stories -->
    <string name="StoriesPrivacySettingsFragment__turn_off_stories">Desactivar historias</string>
    <!-- Preference summary to turn off stories -->
    <string name="StoriesPrivacySettingsFragment__if_you_opt_out">Se desactivas as historias non poderás velas nin compartilas.</string>
    <!-- Preference title to turn on stories -->
    <string name="StoriesPrivacySettingsFragment__turn_on_stories">Activar historias</string>
    <!-- Preference summary to turn on stories -->
    <string name="StoriesPrivacySettingsFragment__share_and_view">Comparte e goza das historias dos demais. Desaparecen automaticamente despois de 24 horas.</string>
    <!-- Dialog title to turn off stories -->
    <string name="StoriesPrivacySettingsFragment__turn_off_stories_question">Desactivar historias?</string>
    <!-- Dialog message to turn off stories -->
    <string name="StoriesPrivacySettingsFragment__you_will_no_longer_be_able_to_share">Xa non poderás compartir ou ver historias. Eliminaranse tamén as novas historias que compartiches.</string>
    <!-- Page title when launched from stories landing screen -->
    <string name="StoriesPrivacySettingsFragment__story_privacy">Privacidade da historia</string>
    <!-- Header for section that lists out stories -->
    <string name="StoriesPrivacySettingsFragment__stories">Historias</string>
    <!-- Story views header -->
    <!-- Story view receipts toggle title -->
    <string name="StoriesPrivacySettingsFragment__view_receipts">Confirmacións de visualización</string>
    <!-- Story view receipts toggle message -->
    <string name="StoriesPrivacySettingsFragment__see_and_share">Ver e compartir cando se visualizan as historias. Se se desactiva, non verás cando os demais visualizan a túa historia.</string>

    <!-- NewStoryItem -->
    <string name="NewStoryItem__new_story">Nova historia</string>

    <!-- GroupStorySettingsFragment -->
    <!-- Section header for who can view a group story -->
    <string name="GroupStorySettingsFragment__who_can_view_this_story">Quen pode ver esta historia</string>
    <!-- Explanation of who can view a group story -->
    <string name="GroupStorySettingsFragment__members_of_the_group_s">"Os membros do grupo «%1$s» poden ver e responder a esta historia. Podes actualizar a lista de membros desta conversa no grupo."</string>
    <!-- Preference label for removing this group story -->
    <string name="GroupStorySettingsFragment__remove_group_story">Eliminar historia do grupo</string>

    <!-- Generic title for overflow menus -->
    <string name="OverflowMenu__overflow_menu">Menú emerxente</string>

    <!-- SMS Export Service -->
    <!-- Displayed in the notification while export is running -->
    <string name="SignalSmsExportService__exporting_messages">Exportando mensaxes…</string>
    <!-- Displayed in the notification title when export completes -->
    <string name="SignalSmsExportService__signal_sms_export_complete">Exportación completa das mensaxes SMS de Signal</string>
    <!-- Displayed in the notification message when export completes -->
    <string name="SignalSmsExportService__tap_to_return_to_signal">Preme para volver a Signal</string>

    <!-- ExportYourSmsMessagesFragment -->
    <!-- Title of the screen -->
    <string name="ExportYourSmsMessagesFragment__export_your_sms_messages">Exporta as túas mensaxes SMS</string>
    <!-- Message of the screen -->
    <string name="ExportYourSmsMessagesFragment__you_can_export_your_sms_messages_to_your_phones_sms_database_and_youll_have_the_option_to_keep_or_remove_them_from_signal">Podes exportar as túas mensaxes SMS á base de datos de SMS do teu teléfono e terás a opción de gardalas ou eliminalas de Signal. Isto permite que outras aplicacións de SMS do teu teléfono poidan importalas. Isto non crea un ficheiro do teu historial de SMS que se poida compartir.</string>
    <!-- Button label to begin export -->
    <string name="ExportYourSmsMessagesFragment__continue">Continuar</string>

    <!-- ExportingSmsMessagesFragment -->
    <!-- Title of the screen -->
    <string name="ExportingSmsMessagesFragment__exporting_sms_messages">Exportando as mensaxes SMS</string>
    <!-- Message of the screen when exporting sms messages -->
    <string name="ExportingSmsMessagesFragment__this_may_take_awhile">Isto pode tardar un intre</string>
    <!-- Progress indicator for export -->
    <plurals name="ExportingSmsMessagesFragment__exporting_d_of_d">
        <item quantity="one">Exportando %1$d de %2$d…</item>
        <item quantity="other">Exportando %1$d de %2$d…</item>
    </plurals>
    <!-- Alert dialog title shown when we think a user may not have enough local storage available to export sms messages -->
    <string name="ExportingSmsMessagesFragment__you_may_not_have_enough_disk_space">Pode que non teñas espazo suficiente</string>
    <!-- Alert dialog message shown when we think a user may not have enough local storage available to export sms messages, placeholder is the file size, e.g., 128kB -->
    <string name="ExportingSmsMessagesFragment__you_need_approximately_s_to_export_your_messages_ensure_you_have_enough_space_before_continuing">Necesitas aproximadamente %1$s para exportar as mensaxes, asegúrate de ter espazo suficiente antes de continuar.</string>
    <!-- Alert dialog button to continue with exporting sms after seeing the lack of storage warning -->
    <string name="ExportingSmsMessagesFragment__continue_anyway">Continuar igualmente</string>
    <!-- Dialog text shown when Signal isn\'t granted the sms permission needed to export messages, different than being selected as the sms app -->
    <string name="ExportingSmsMessagesFragment__signal_needs_the_sms_permission_to_be_able_to_export_your_sms_messages">Signal necesita permiso para acceder ás mensaxes SMS e así poder exportalas.</string>

    <!-- ChooseANewDefaultSmsAppFragment -->
    <!-- Title of the screen -->
    <string name="ChooseANewDefaultSmsAppFragment__choose_a_new">Escolle unha nova aplicación de SMS predeterminada</string>
    <!-- Button label to launch picker -->
    <string name="ChooseANewDefaultSmsAppFragment__continue">Continuar</string>
    <!-- Button label for when done with changing default SMS app -->
    <string name="ChooseANewDefaultSmsAppFragment__done">Feito</string>
    <!-- First step number/bullet for choose new default sms app instructions -->
    <string name="ChooseANewDefaultSmsAppFragment__bullet_1">1</string>
    <!-- Second step number/bullet for choose new default sms app instructions -->
    <string name="ChooseANewDefaultSmsAppFragment__bullet_2">2</string>
    <!-- Third step number/bullet for choose new default sms app instructions -->
    <string name="ChooseANewDefaultSmsAppFragment__bullet_3">3</string>
    <!-- Fourth step number/bullet for choose new default sms app instructions -->
    <string name="ChooseANewDefaultSmsAppFragment__bullet_4">4</string>
    <!-- Instruction step for choosing a new default sms app -->
    <string name="ChooseANewDefaultSmsAppFragment__tap_continue_to_open_the_defaults_apps_screen_in_settings">Preme «Continuar» para abrir a sección de «Aplicacións predeterminadas» na Configuración</string>
    <!-- Instruction step for choosing a new default sms app -->
    <string name="ChooseANewDefaultSmsAppFragment__select_sms_app_from_the_list">Elixe «Aplicación SMS» da lista</string>
    <!-- Instruction step for choosing a new default sms app -->
    <string name="ChooseANewDefaultSmsAppFragment__choose_another_app_to_use_for_sms_messaging">Elixe outra aplicación para enviar e recibir mensaxes SMS</string>
    <!-- Instruction step for choosing a new default sms app -->
    <string name="ChooseANewDefaultSmsAppFragment__return_to_signal">Volve a Signal</string>
    <!-- Instruction step for choosing a new default sms app -->
    <string name="ChooseANewDefaultSmsAppFragment__open_your_phones_settings_app">Abre a aplicación de configuración do teu teléfono</string>
    <!-- Instruction step for choosing a new default sms app -->
    <string name="ChooseANewDefaultSmsAppFragment__navigate_to_apps_default_apps_sms_app">Vai a «Aplicacións» &gt; «Aplicacións predeterminadas» &gt; «Aplicación SMS»</string>

    <!-- RemoveSmsMessagesDialogFragment -->
    <!-- Action button to keep messages -->
    <string name="RemoveSmsMessagesDialogFragment__keep_messages">Manter as mensaxes</string>
    <!-- Action button to remove messages -->
    <string name="RemoveSmsMessagesDialogFragment__remove_messages">Eliminar mensaxes</string>
    <!-- Title of dialog -->
    <string name="RemoveSmsMessagesDialogFragment__remove_sms_messages">Eliminar as mensaxes SMS de Signal?</string>
    <!-- Message of dialog -->
    <string name="RemoveSmsMessagesDialogFragment__you_can_now_remove_sms_messages_from_signal">Agora podes eliminar as mensaxes SMS de Signal para liberar espazo de almacenamento. Seguirán a estar dispoñibles para outras aplicacións de SMS no teu teléfono aínda que as elimines.</string>

    <!-- ReExportSmsMessagesDialogFragment -->
    <!-- Action button to re-export messages -->
    <string name="ReExportSmsMessagesDialogFragment__continue">Continuar</string>
    <!-- Action button to cancel re-export process -->
    <string name="ReExportSmsMessagesDialogFragment__cancel">Cancelar</string>
    <!-- Title of dialog -->
    <string name="ReExportSmsMessagesDialogFragment__export_sms_again">Exportar SMS de novo?</string>
    <!-- Message of dialog -->
    <string name="ReExportSmsMessagesDialogFragment__you_already_exported_your_sms_messages">Xa exportaches as túas mensaxes SMS.\nAVISO: se continúas, pode que teñas mensaxes duplicadas.</string>

    <!-- SetSignalAsDefaultSmsAppFragment -->
    <!-- Title of the screen -->
    <string name="SetSignalAsDefaultSmsAppFragment__set_signal_as_the_default_sms_app">Configura Signal como aplicación predeterminada de SMS</string>
    <!-- Message of the screen -->
    <string name="SetSignalAsDefaultSmsAppFragment__to_export_your_sms_messages">Para exportar as túas mensaxes SMS, é preciso configurar Signal como aplicación predeterminada de SMS.</string>
    <!-- Button label to start export -->
    <string name="SetSignalAsDefaultSmsAppFragment__next">Seguinte</string>

    <!-- BackupSchedulePermission Megaphone -->
    <!-- The title on an alert window that explains to the user that we are unable to backup their messages -->
    <string name="BackupSchedulePermissionMegaphone__cant_back_up_chats">Non se poden facer copias de seguranza das conversas</string>
    <!-- The body text of an alert window that tells the user that we are unable to backup their messages -->
    <string name="BackupSchedulePermissionMegaphone__your_chats_are_no_longer_being_automatically_backed_up">Xa non se crea unha copia de seguranza automática para as túas conversas.</string>
    <!-- The text on a button in an alert window that, when clicked, will take the user to a screen to re-enable backups -->
    <string name="BackupSchedulePermissionMegaphone__back_up_chats">Crear copia de seguranza das conversas</string>
    <!-- The text on a button in an alert window that, when clicked, will take the user to a screen to re-enable backups -->
    <string name="BackupSchedulePermissionMegaphone__not_now">Agora non</string>
    <!-- Re-enable backup permission bottom sheet title -->
    <string name="BackupSchedulePermissionMegaphone__to_reenable_backups">Para volver activar as copias de seguranza:</string>
    <!-- Re-enable backups permission bottom sheet instruction 1 text -->
    <string name="BackupSchedulePermissionMegaphone__tap_the_go_to_settings_button_below">Preme no botón «Ir a configuración» de máis abaixo</string>
    <!-- Re-enable backups permission bottom sheet instruction 2 text -->
    <string name="BackupSchedulePermissionMegaphone__turn_on_allow_settings_alarms_and_reminders">Activa «Permitir alarmas e recordatorios».</string>
    <!-- Re-enable backups permission bottom sheet call to action button to open settings -->
    <string name="BackupSchedulePermissionMegaphone__go_to_settings">Ir a Configuración</string>

    <!-- SmsExportMegaphoneActivity -->
    <!-- Phase 2 title of full screen megaphone indicating sms will no longer be supported in the near future -->
    <string name="SmsExportMegaphoneActivity__signal_will_no_longer_support_sms">Signal non admitirá mensaxes SMS</string>
    <!-- Phase 3 title of full screen megaphone indicating sms is longer supported  -->
    <string name="SmsExportMegaphoneActivity__signal_no_longer_supports_sms">Signal xa non admite mensaxes SMS</string>
    <!-- Phase 2 message describing that sms is going away soon -->
    <string name="SmsExportMegaphoneActivity__signal_will_soon_remove_support_for_sending_sms_messages">Signal eliminará moi pronto a función de mensaxes SMS porque o foco central desta aplicación é unha mensaxería encriptada de extremo a extremo e unha alta privacidade, cousa que non é posible coas mensaxes SMS. Isto permitiranos mellorar a experiencia xeral de Signal.</string>
    <!-- Phase 3 message describing that sms has gone away -->
    <string name="SmsExportMegaphoneActivity__signal_has_removed_support_for_sending_sms_messages">Signal eliminou a función de mensaxes SMS porque o foco central desta aplicación é unha mensaxería encriptada de extremo a extremo e unha alta privacidade, cousa que non é posible coas mensaxes SMS. Isto permitiranos mellorar a experiencia xeral de Signal.</string>
    <!-- The text on a button in a popup that, when clicked, will take the user to a screen to export their SMS messages -->
    <string name="SmsExportMegaphoneActivity__export_sms">Exportar mensaxes SMS</string>
    <!-- The text on a button in a popup that, when clicked, will dismiss the popup and schedule the prompt to occur at a later time. -->
    <string name="SmsExportMegaphoneActivity__remind_me_later">Lembrarmo máis tarde</string>
    <!-- The text on a button in a popup that, when clicked, will navigate the user to a web article on SMS removal -->
    <string name="SmsExportMegaphoneActivity__learn_more">Máis información</string>

    <!-- Phase 1 Small megaphone title indicating sms is going away -->
    <string name="SmsExportMegaphone__sms_support_going_away">Rematará a compatibilidade coas mensaxes SMS</string>
    <!-- Phase 1 small megaphone description indicating sms is going away -->
    <string name="SmsExportMegaphone__sms_support_will_be_removed_soon_to_focus_on_encrypted_messaging">A función de mensaxes SMS eliminarase pronto para centrármonos na mensaxería encriptada.</string>
    <!-- Phase 1 small megaphone button that takes the user to the sms export flow -->
    <string name="SmsExportMegaphone__export_sms">Exportar mensaxes SMS</string>
    <!-- Title for screen shown after sms export has completed -->
    <string name="ExportSmsCompleteFragment__export_complete">Exportación completa</string>
    <!-- Button to continue to next screen -->
    <string name="ExportSmsCompleteFragment__next">Seguinte</string>
    <!-- Message showing summary of sms export counts -->
    <plurals name="ExportSmsCompleteFragment__d_of_d_messages_exported">
        <item quantity="one">%1$d de %2$d mensaxe exportada</item>
        <item quantity="other">%1$d de %2$d mensaxes exportadas</item>
    </plurals>

    <!-- Title of screen shown when some sms messages did not export -->
    <string name="ExportSmsPartiallyComplete__export_partially_complete">Exportación case completa</string>
    <!-- Debug step 1 on screen shown when some sms messages did not export -->
    <string name="ExportSmsPartiallyComplete__ensure_you_have_an_additional_s_free_on_your_phone_to_export_your_messages">Asegúrate de que tes %1$s de espazo adicional no teu teléfono para exportar as túas mensaxes</string>
    <!-- Debug step 2 on screen shown when some sms messages dit not export -->
    <string name="ExportSmsPartiallyComplete__retry_export_which_will_only_retry_messages_that_have_not_yet_been_exported">Intentar exportar de novo, mais só se tentará nas mensaxes que aínda non se exportaron</string>
    <!-- Partial sentence for Debug step 3 on screen shown when some sms messages did not export, is combined with \'contact us\' -->
    <string name="ExportSmsPartiallyComplete__if_the_problem_persists">Se o problema persiste, </string>
    <!-- Partial sentence for deubg step 3 on screen shown when some sms messages did not export, combined with \'If the problem persists\', link text to open contact support view -->
    <string name="ExportSmsPartiallyComplete__contact_us">Contacto</string>
    <!-- Button text to retry sms export -->
    <string name="ExportSmsPartiallyComplete__retry">Tentar de novo</string>
    <!-- Button text to continue sms export flow and not retry failed message exports -->
    <string name="ExportSmsPartiallyComplete__continue_anyway">Continuar igualmente</string>
    <!-- Title of screen shown when all sms messages failed to export -->
    <string name="ExportSmsFullError__error_exporting_sms_messages">Erro ao exportar as mensaxes SMS</string>
    <!-- Helper text shown when all sms messages failed to export -->
    <string name="ExportSmsFullError__please_try_again_if_the_problem_persists">Inténtao de novo. Se o problema persiste, </string>


    <!-- DonateToSignalFragment -->
    <!-- Title below avatar -->
    <string name="DonateToSignalFragment__privacy_over_profit">A privacidade por riba do diñeiro</string>
    <!-- Continue button label -->
    <string name="DonateToSignalFragment__continue">Continuar</string>
    <!-- Description below title -->
    <string name="DonateToSignalFragment__private_messaging">Mensaxería privada que existe grazas a ti. Sen anuncios, sen rastrexadores, sen compromiso. Doa agora para apoiar a Signal.</string>
    <!-- Donation pill toggle monthly text -->
    <string name="DonationPillToggle__monthly">Mensualmente</string>
    <!-- Donation pill toggle one-time text -->
    <string name="DonationPillToggle__one_time">Puntual</string>

    <!-- GatewaySelectorBottomSheet -->
    <!-- Sheet title when subscribing -->
    <string name="GatewaySelectorBottomSheet__donate_s_month_to_signal">Doar %1$s/mes a Signal</string>
    <!-- Sheet summary when subscribing -->
    <string name="GatewaySelectorBottomSheet__get_a_s_badge">Consegue a insignia %1$s</string>
    <!-- Sheet title when giving a one-time donation -->
    <string name="GatewaySelectorBottomSheet__donate_s_to_signal">Doar %1$s a Signal</string>
    <!-- Sheet summary when giving a one-time donation -->
    <plurals name="GatewaySelectorBottomSheet__get_a_s_badge_for_d_days">
        <item quantity="one">Consegue a insignia %1$s durante %2$d día</item>
        <item quantity="other">Consegue a insignia %1$s durante %2$d días</item>
    </plurals>
    <!-- Button label for paying with a credit card -->
    <string name="GatewaySelectorBottomSheet__credit_or_debit_card">Tarxeta de débito ou crédito</string>
    <!-- Sheet summary when giving a gift -->
    <string name="GatewaySelectorBottomSheet__send_a_gift_badge">Enviar unha insignia de regalo</string>

    <!-- StripePaymentInProgressFragment -->
    <string name="StripePaymentInProgressFragment__cancelling">Cancelando…</string>

    <!-- The title of a bottom sheet dialog that tells the user we temporarily can\'t process their contacts. -->
    <string name="CdsTemporaryErrorBottomSheet_title">Procesáronse demasiados contactos</string>
    <!-- The first part of the body text in a bottom sheet dialog that tells the user we temporarily can\'t process their contacts. The placeholder represents the number of days the user will have to wait until they can again. -->
    <plurals name="CdsTemporaryErrorBottomSheet_body1">
        <item quantity="one">Tentaranse procesar de novo os teus contactos en %1$d día.</item>
        <item quantity="other">Tentaranse procesar de novo os teus contactos en %1$d días.</item>
    </plurals>
    <!-- The second part of the body text in a bottom sheet dialog that advises the user to remove contacts from their phone to fix the issue. -->
    <string name="CdsTemporaryErrorBottomSheet_body2">Para solucionar este erro máis rápido, considera eliminar contactos ou contas do teu teléfono que sincronizan moitos contactos.</string>
    <!-- A button label in a bottom sheet that will navigate the user to their contacts settings. -->
    <!-- A toast that will be shown if we are unable to open the user\'s default contacts app. -->

    <!-- The title of a bottom sheet dialog that tells the user we can\'t process their contacts. -->
    <string name="CdsPermanentErrorBottomSheet_title">Non se poden procesar os teus contactos</string>
    <!-- The first part of the body text in a bottom sheet dialog that tells the user we can\'t process their contacts. -->
    <string name="CdsPermanentErrorBottomSheet_body">O número de contactos no teu teléfono supera o límite que Signal pode procesar. Para atopar contactos en Signal, considera eliminar contactos ou contas do teu teléfono que sincronizan moitos contactos.</string>
    <!-- The first part of the body text in a bottom sheet dialog that tells the user we can\'t process their contacts. -->
    <string name="CdsPermanentErrorBottomSheet_learn_more">Máis información</string>
    <!-- A button label in a bottom sheet that will navigate the user to their contacts settings. -->
    <string name="CdsPermanentErrorBottomSheet_contacts_button">Abrir contactos</string>
    <!-- A toast that will be shown if we are unable to open the user\'s default contacts app. -->
    <string name="CdsPermanentErrorBottomSheet_no_contacts_toast">Non se atopou unha aplicación de contactos</string>

    <!-- PaymentMessageView -->
    <!-- In-chat conversation message shown when you sent a payment to another person, placeholder is the other person name -->
    <string name="PaymentMessageView_you_sent_s">Enviaches a %1$s</string>
    <!-- In-chat conversation message shown when another person sent a payment to you, placeholder is the other person name -->
    <string name="PaymentMessageView_s_sent_you">Recibiches de %1$s</string>

    <!-- YourInformationIsPrivateBottomSheet -->
    <string name="YourInformationIsPrivateBottomSheet__your_information_is_private">A túa información é completamente privada</string>
    <string name="YourInformationIsPrivateBottomSheet__signal_does_not_collect">Signal non recolle nin almacena a túa información persoal cando realizas unha doazón.</string>
    <string name="YourInformationIsPrivateBottomSheet__we_use_stripe">Empregamos Stripe como procesador de pagamentos para recibir as doazóns. Non temos acceso, non almacenamos nin gardamos a información que lles proporcionas.</string>
    <string name="YourInformationIsPrivateBottomSheet__signal_does_not_and_cannot">Signal non pode conectar a túa doazón coa túa conta de Signal.</string>
    <string name="YourInformationIsPrivateBottomSheet__thank_you">Grazas polo teu apoio!</string>

    <!-- GroupStoryEducationSheet -->
    <!-- Displayed as the title of the education bottom sheet -->
    <string name="GroupStoryEducationSheet__introducing_group_stories">Presentamos as historias de grupo!</string>
    <!-- Line item on the sheet explaining group stories -->
    <string name="GroupStoryEducationSheet__share_story_updates_to">Comparte as túas historias nos grupos nos que estás.</string>
    <!-- Line item on the sheet explaining that anyone in the group can share to group stories -->
    <string name="GroupStoryEducationSheet__anyone_in_the_group">Calquera do grupo pode unirse ás historias.</string>
    <!-- Line item on the sheet explaining that anyone in the group can view replies -->
    <string name="GroupStoryEducationSheet__all_group_chat_members">Todos os membros do grupo poden ver as respostas da historia.</string>
    <!-- Button label to dismiss sheet -->
    <string name="GroupStoryEducationSheet__next">Seguinte</string>

    <!-- EOF -->

    <!-- PaypalCompleteOrderBottomSheet -->
    <string name="PaypalCompleteOrderBottomSheet__donate">Doar</string>
    <string name="PaypalCompleteOrderBottomSheet__payment">Pagamento</string>

</resources><|MERGE_RESOLUTION|>--- conflicted
+++ resolved
@@ -1,22 +1,6 @@
 <?xml version="1.0" encoding="UTF-8"?>
 <!-- smartling.instruction_comments_enabled = on -->
 <resources>
-<<<<<<< HEAD
-    <!-- <string name="app_name" translatable="false">Signal</string> -->
-
-    <string name="install_url" translatable="false">https://signal.org/install</string>
-    <string name="donate_url" translatable="false">https://signal.org/donate</string>
-    <string name="backup_support_url" translatable="false">https://support.signal.org/hc/articles/360007059752</string>
-    <string name="transfer_support_url" translatable="false">https://support.signal.org/hc/articles/360007059752</string>
-    <string name="support_center_url" translatable="false">https://support.signal.org/</string>
-    <string name="terms_and_privacy_policy_url" translatable="false">https://signal.org/legal</string>
-    <string name="sustainer_boost_and_badges" translatable="false">https://support.signal.org/hc/articles/4408365318426</string>
-    <string name="google_pay_url" translatable="false">https://pay.google.com</string>
-    <string name="donation_decline_code_error_url" translatable="false">https://support.signal.org/hc/articles/4408365318426#errors</string>
-    <string name="sms_export_url" translatable="false">https://support.signal.org/hc/articles/360007321171</string>
-    <string name="signal_me_username_url" translatable="false">https://signal.me/#u/%1$s</string>
-    <string name="signal_me_username_url_no_scheme" translatable="false">signal.me/#u/%1$s</string>
-=======
   <!-- Removed by excludeNonTranslatables <string name="app_name" translatable="false">Signal</string> -->
 
   <!-- Removed by excludeNonTranslatables <string name="install_url" translatable="false">https://signal.org/install</string> -->
@@ -30,7 +14,6 @@
   <!-- Removed by excludeNonTranslatables <string name="sms_export_url" translatable="false">https://support.signal.org/hc/articles/360007321171</string> -->
   <!-- Removed by excludeNonTranslatables <string name="signal_me_username_url" translatable="false">https://signal.me/#u/%1$s</string> -->
   <!-- Removed by excludeNonTranslatables <string name="signal_me_username_url_no_scheme" translatable="false">signal.me/#u/%1$s</string> -->
->>>>>>> cb0e7ade
 
     <string name="yes">Si</string>
     <string name="no">Non</string>
@@ -50,15 +33,8 @@
     <string name="ApplicationPreferencesActivity_disable_passphrase">Desactivar frase de acceso?</string>
     <string name="ApplicationPreferencesActivity_this_will_permanently_unlock_signal_and_message_notifications">Isto desbloqueará de xeito permanente Molly e as notificacións de mensaxes.</string>
     <string name="ApplicationPreferencesActivity_disable">Desactivar</string>
-<<<<<<< HEAD
-    <string name="ApplicationPreferencesActivity_unregistering">Anulando o rexistro</string>
-    <string name="ApplicationPreferencesActivity_unregistering_from_signal_messages_and_calls">Anulando o rexistro de mensaxes e chamadas de Molly…</string>
     <string name="ApplicationPreferencesActivity_disable_signal_messages_and_calls">Desactivar as mensaxes e chamadas en Molly?</string>
     <string name="ApplicationPreferencesActivity_disable_signal_messages_and_calls_by_unregistering">Desactiva as mensaxes e chamadas en Molly anulando o rexistro no servidor. Necesitarás volver rexistrar o teu número en caso de querer usalo de novo.</string>
-=======
-    <string name="ApplicationPreferencesActivity_disable_signal_messages_and_calls">Desactivar as mensaxes e chamadas en Signal?</string>
-    <string name="ApplicationPreferencesActivity_disable_signal_messages_and_calls_by_unregistering">Desactiva as mensaxes e chamadas en Signal anulando o rexistro no servidor. Necesitarás volver rexistrar o teu número en caso de querer usalo de novo.</string>
->>>>>>> cb0e7ade
     <string name="ApplicationPreferencesActivity_error_connecting_to_server">Erro ao se conectar ao servidor!</string>
     <string name="ApplicationPreferencesActivity_pins_are_required_for_registration_lock">PINs requírense para o bloqueo do rexistro. Para desactivar PINs, primeiro desactiva o bloqueo do rexistro.</string>
     <string name="ApplicationPreferencesActivity_pin_created">PIN establecido.</string>
@@ -1161,20 +1137,6 @@
 
     <!-- MediaSendActivity -->
     <string name="MediaSendActivity_camera_unavailable">Cámara non dispoñible.</string>
-<<<<<<< HEAD
-    <string name="MediaSendActivity_message_to_s">Mensaxe para %1$s</string>
-    <string name="MediaSendActivity_message">Mensaxe</string>
-    <string name="MediaSendActivity_select_recipients">Seleccionar destinatarios</string>
-    <string name="MediaSendActivity_signal_needs_access_to_your_contacts">Molly necesita acceder aos teus contactos para poder mostralos.</string>
-    <string name="MediaSendActivity_signal_needs_contacts_permission_in_order_to_show_your_contacts_but_it_has_been_permanently_denied">Molly necesita permiso para acceder aos contactos e poder mostrarchos, pero denegouse de forma permanente. Vai á configuración da aplicación, selecciona «Permisos» e activa «Contactos».</string>
-    <plurals name="MediaSendActivity_cant_share_more_than_n_items">
-        <item quantity="one">Non podes compartir máis de %1$d elemento.</item>
-        <item quantity="other">Non podes compartir máis de %1$d elementos.</item>
-    </plurals>
-    <string name="MediaSendActivity_select_recipients_description">Seleccionar destinatarios</string>
-    <string name="MediaSendActivity_tap_here_to_make_this_message_disappear_after_it_is_viewed">Toca aquí para facer que esta mensaxe desapareza logo de vela.</string>
-=======
->>>>>>> cb0e7ade
 
     <!-- MediaRepository -->
     <string name="MediaRepository_all_media">Ficheiros multimedia</string>
@@ -1598,10 +1560,6 @@
     <!-- Valentine\'s Day Megaphone -->
     <!-- Title text for the Valentine\'s Day donation megaphone. The placeholder will always be a heart emoji. Needs to be a placeholder for Android reasons. -->
     <!-- Body text for the Valentine\'s Day donation megaphone. -->
-<<<<<<< HEAD
-    <string name="ValentinesDayMegaphone_show_your_affection">Mostra o teu cariño e convértete en doante de Molly.</string>
-=======
->>>>>>> cb0e7ade
 
     <!-- WebRtcCallActivity -->
     <string name="WebRtcCallActivity__tap_here_to_turn_on_your_video">Toca aquí para activar o teu vídeo</string>
@@ -1865,11 +1823,7 @@
     <string name="SubmitDebugLogActivity_this_log_will_be_posted_publicly_online_for_contributors">Este informe será publicado de xeito público para que os desenvolvedores poidan velo. Podes examinar o seu contido antes de subilo.</string>
 
     <!-- SupportEmailUtil -->
-<<<<<<< HEAD
-    <string name="SupportEmailUtil_support_email" translatable="false">support@molly.im</string>
-=======
-  <!-- Removed by excludeNonTranslatables <string name="SupportEmailUtil_support_email" translatable="false">support@signal.org</string> -->
->>>>>>> cb0e7ade
+  <!-- Removed by excludeNonTranslatables <string name="SupportEmailUtil_support_email" translatable="false">support@molly.im</string> -->
     <string name="SupportEmailUtil_filter">Filtro:</string>
     <string name="SupportEmailUtil_device_info">Información do dispositivo:</string>
     <string name="SupportEmailUtil_android_version">Versión de Android:</string>
@@ -2055,11 +2009,6 @@
     <string name="MessageNotifier_reply">Responder</string>
     <string name="MessageNotifier_signal_message">Mensaxe de Signal</string>
     <string name="MessageNotifier_unsecured_sms">SMS insegura</string>
-<<<<<<< HEAD
-    <string name="MessageNotifier_you_may_have_new_messages">Pode que teñas mensaxes novas</string>
-    <string name="MessageNotifier_open_signal_to_check_for_recent_notifications">Abre Molly para comprobar as notificacións recentes.</string>
-=======
->>>>>>> cb0e7ade
     <string name="MessageNotifier_contact_message">%1$s %2$s</string>
     <string name="MessageNotifier_unknown_contact_message">Contacto</string>
     <string name="MessageNotifier_reacted_s_to_s">Reaccionou con %1$s a: \"%2$s\"</string>
@@ -2178,12 +2127,7 @@
     <string name="change_passphrase_activity__repeat_new_passphrase">Repetir nova frase de acceso</string>
 
     <!-- contact_selection_activity -->
-<<<<<<< HEAD
-    <string name="contact_selection_activity__enter_name_or_number">Inserir nome ou número</string>
     <string name="contact_selection_activity__invite_to_signal">Convidar a Molly</string>
-=======
-    <string name="contact_selection_activity__invite_to_signal">Convidar a Signal</string>
->>>>>>> cb0e7ade
     <string name="contact_selection_activity__new_group">Novo grupo</string>
 
     <!-- contact_filter_toolbar -->
@@ -2869,15 +2813,9 @@
     <string name="PaymentsHomeFragment__payments_deactivated">Os pagamentos están desactivados.</string>
     <string name="PaymentsHomeFragment__payment_failed">Erro no pagamento</string>
     <string name="PaymentsHomeFragment__details">Detalles</string>
-<<<<<<< HEAD
-    <string name="PaymentsHomeFragment__learn_more__activate_payments" translatable="false">https://support.signal.org/hc/articles/360057625692#payments_activate -</string>
-    <string name="PaymentsHomeFragment__you_can_use_signal_to_send">Podes empregar Molly para enviar e recibir MobileCoin. Todos os pagamentos están suxeitos aos Termos e condicións de MobileCoin e MobileCoin Wallet. Esta é unha versión beta, polo que pode haber algúns erros e é posible que non poidas recuperar os pagamentos e o saldo que perdas. </string>
-=======
   <!-- Removed by excludeNonTranslatables <string name="PaymentsHomeFragment__learn_more__activate_payments" translatable="false">https://support.signal.org/hc/articles/360057625692#payments_activate  </string>
-    <string name="PaymentsHomeFragment__you_can_use_signal_to_send">Podes empregar Signal para enviar e recibir MobileCoin. Todos os pagamentos están suxeitos aos Termos e condicións de MobileCoin e MobileCoin Wallet. Esta é unha versión beta, polo que pode haber algúns erros e é posible que non poidas recuperar os pagamentos e o saldo que perdas. </string> -->
->>>>>>> cb0e7ade
+    <string name="PaymentsHomeFragment__you_can_use_signal_to_send">Podes empregar Molly para enviar e recibir MobileCoin. Todos os pagamentos están suxeitos aos Termos e condicións de MobileCoin e MobileCoin Wallet. Esta é unha versión beta, polo que pode haber algúns erros e é posible que non poidas recuperar os pagamentos e o saldo que perdas. </string> -->
     <string name="PaymentsHomeFragment__activate">Activar</string>
     <string name="PaymentsHomeFragment__view_mobile_coin_terms">Ver as condicións de MobileCoin</string>
     <string name="PaymentsHomeFragment__payments_not_available">Os pagamentos en Molly xa non están dispoñibles. Podes seguir transferindo fondos para intercambiar pero non podes enviar e recibir pagamentos nin engadir fondos.</string>
