--- conflicted
+++ resolved
@@ -753,16 +753,8 @@
   <string name="InviteActivity_cancel">Cancel·la</string>
   <string name="InviteActivity_sending">S\'envia…</string>
   <string name="InviteActivity_invitations_sent">Invitacions enviades!</string>
-<<<<<<< HEAD
   <string name="InviteActivity_invite_to_signal">Convida al Molly</string>
-  <plurals name="InviteActivity_send_sms_to_friends">
-    <item quantity="one">ENVIA L\'SMS A %d AMISTAT</item>
-    <item quantity="other">ENVIA L\'SMS A %d AMISTATS</item>
-  </plurals>
-=======
-  <string name="InviteActivity_invite_to_signal">Convida al Signal</string>
   <string name="InviteActivity_send_sms">Envia SMS (%d)</string>
->>>>>>> 520fe481
   <plurals name="InviteActivity_send_sms_invites">
     <item quantity="one">Voleu enviar %d invitació SMS?</item>
     <item quantity="other">Voleu enviar %d invitacions SMS?</item>
