--- conflicted
+++ resolved
@@ -1,22 +1,6 @@
 <?xml version="1.0" encoding="UTF-8"?>
 <!-- smartling.instruction_comments_enabled = on -->
 <resources>
-<<<<<<< HEAD
-    <!-- <string name="app_name" translatable="false">Signal</string> -->
-
-    <string name="install_url" translatable="false">https://signal.org/install</string>
-    <string name="donate_url" translatable="false">https://signal.org/donate</string>
-    <string name="backup_support_url" translatable="false">https://support.signal.org/hc/articles/360007059752</string>
-    <string name="transfer_support_url" translatable="false">https://support.signal.org/hc/articles/360007059752</string>
-    <string name="support_center_url" translatable="false">https://support.signal.org/</string>
-    <string name="terms_and_privacy_policy_url" translatable="false">https://signal.org/legal</string>
-    <string name="sustainer_boost_and_badges" translatable="false">https://support.signal.org/hc/articles/4408365318426</string>
-    <string name="google_pay_url" translatable="false">https://pay.google.com</string>
-    <string name="donation_decline_code_error_url" translatable="false">https://support.signal.org/hc/articles/4408365318426#errors</string>
-    <string name="sms_export_url" translatable="false">https://support.signal.org/hc/articles/360007321171</string>
-    <string name="signal_me_username_url" translatable="false">https://signal.me/#u/%1$s</string>
-    <string name="signal_me_username_url_no_scheme" translatable="false">signal.me/#u/%1$s</string>
-=======
   <!-- Removed by excludeNonTranslatables <string name="app_name" translatable="false">Signal</string> -->
 
   <!-- Removed by excludeNonTranslatables <string name="install_url" translatable="false">https://signal.org/install</string> -->
@@ -30,7 +14,6 @@
   <!-- Removed by excludeNonTranslatables <string name="sms_export_url" translatable="false">https://support.signal.org/hc/articles/360007321171</string> -->
   <!-- Removed by excludeNonTranslatables <string name="signal_me_username_url" translatable="false">https://signal.me/#u/%1$s</string> -->
   <!-- Removed by excludeNonTranslatables <string name="signal_me_username_url_no_scheme" translatable="false">signal.me/#u/%1$s</string> -->
->>>>>>> cb0e7ade
 
     <string name="yes">Ναι</string>
     <string name="no">Όχι</string>
@@ -50,15 +33,8 @@
     <string name="ApplicationPreferencesActivity_disable_passphrase">Απενεργοποίηση συνθηματικού;</string>
     <string name="ApplicationPreferencesActivity_this_will_permanently_unlock_signal_and_message_notifications">Αυτό θα ξεκλειδώσει μόνιμα το Molly και τις ειδοποιήσεις μηνυμάτων.</string>
     <string name="ApplicationPreferencesActivity_disable">Απενεργοποίηση</string>
-<<<<<<< HEAD
-    <string name="ApplicationPreferencesActivity_unregistering">Κατάργηση καταχώρισης</string>
-    <string name="ApplicationPreferencesActivity_unregistering_from_signal_messages_and_calls">Πραγματοποιείται η κατάργηση καταχώρισης απ\' τα μηνύματα και τις κλήσεις Molly…</string>
     <string name="ApplicationPreferencesActivity_disable_signal_messages_and_calls">Απενεργοποίηση μηνυμάτων και κλήσεων Molly;</string>
     <string name="ApplicationPreferencesActivity_disable_signal_messages_and_calls_by_unregistering">Απενεργοποίησε τα μηνύματα και τις κλήσεις Molly, με κατάργηση καταχώρισης απ\' τον διακομιστή. Θα χρειαστεί να καταχωρίσεις ξανά τον αριθμό τηλεφώνου σου για να τα ξαναχρησιμοποιήσεις στο μέλλον.</string>
-=======
-    <string name="ApplicationPreferencesActivity_disable_signal_messages_and_calls">Απενεργοποίηση μηνυμάτων και κλήσεων Signal;</string>
-    <string name="ApplicationPreferencesActivity_disable_signal_messages_and_calls_by_unregistering">Απενεργοποίησε τα μηνύματα και τις κλήσεις Signal, με κατάργηση καταχώρισης απ\' τον διακομιστή. Θα χρειαστεί να καταχωρίσεις ξανά τον αριθμό τηλεφώνου σου για να τα ξαναχρησιμοποιήσεις στο μέλλον.</string>
->>>>>>> cb0e7ade
     <string name="ApplicationPreferencesActivity_error_connecting_to_server">Σφάλμα κατά τη σύνδεση με τον διακομιστή!</string>
     <string name="ApplicationPreferencesActivity_pins_are_required_for_registration_lock">Τα PIN χρειάζονται για το κλείδωμα εγγραφής. Για να απενεργοποιήσεις τα PIN, πρέπει πρώτα να απενεργοποιήσεις το κλείδωμα εγγραφής.</string>
     <string name="ApplicationPreferencesActivity_pin_created">Το PIN δημιουργήθηκε.</string>
@@ -1161,20 +1137,6 @@
 
     <!-- MediaSendActivity -->
     <string name="MediaSendActivity_camera_unavailable">Η κάμερα δεν είναι διαθέσιμη.</string>
-<<<<<<< HEAD
-    <string name="MediaSendActivity_message_to_s">Μήνυμα προς τον/την %1$s</string>
-    <string name="MediaSendActivity_message">Μήνυμα</string>
-    <string name="MediaSendActivity_select_recipients">Επιλογή παραληπτών</string>
-    <string name="MediaSendActivity_signal_needs_access_to_your_contacts">Το Molly χρειάζεται πρόσβαση στις επαφές σου για να μπορέσει να τις εμφανίσει.</string>
-    <string name="MediaSendActivity_signal_needs_contacts_permission_in_order_to_show_your_contacts_but_it_has_been_permanently_denied">Το Molly χρειάζεται τα δικαιώματα Επαφών για την εμφάνιση των επαφών σου, αλλά αυτά δεν έχουν δοθεί μόνιμα. Παρακαλώ πήγαινε στις ρυθμίσεις εφαρμογών, επέλεξε τα \"Δικαιώματα\", και ενεργοποίησε τις \"Επαφές\".</string>
-    <plurals name="MediaSendActivity_cant_share_more_than_n_items">
-        <item quantity="one">Δεν μπορείς να μοιραστείς πάνω από %1$d αντικείμενο.</item>
-        <item quantity="other">Δεν μπορείς να μοιραστείς πάνω από %1$d αντικείμενα.</item>
-    </plurals>
-    <string name="MediaSendActivity_select_recipients_description">Επιλογή παραληπτών</string>
-    <string name="MediaSendActivity_tap_here_to_make_this_message_disappear_after_it_is_viewed">Πάτα εδώ για να κάνεις αυτό το μήνυμα να εξαφανιστεί αφού διαβαστεί.</string>
-=======
->>>>>>> cb0e7ade
 
     <!-- MediaRepository -->
     <string name="MediaRepository_all_media">Όλα τα πολυμέσα</string>
@@ -1598,10 +1560,6 @@
     <!-- Valentine\'s Day Megaphone -->
     <!-- Title text for the Valentine\'s Day donation megaphone. The placeholder will always be a heart emoji. Needs to be a placeholder for Android reasons. -->
     <!-- Body text for the Valentine\'s Day donation megaphone. -->
-<<<<<<< HEAD
-    <string name="ValentinesDayMegaphone_show_your_affection">Δείξε την αγάπη σου με το να γίνεις υποστηρικτής/τρια του Molly.</string>
-=======
->>>>>>> cb0e7ade
 
     <!-- WebRtcCallActivity -->
     <string name="WebRtcCallActivity__tap_here_to_turn_on_your_video">Πάτα εδώ για να ενεργοποιήσεις το βίντεό σου</string>
@@ -1865,11 +1823,7 @@
     <string name="SubmitDebugLogActivity_this_log_will_be_posted_publicly_online_for_contributors">Αυτό το αρχείο καταγραφής συμβάντων θα αναρτηθεί δημόσια στο διαδίκτυο για προβολή από τους συνεισφέροντες. Μπορείς να το εξετάσεις πριν το υποβάλλεις.</string>
 
     <!-- SupportEmailUtil -->
-<<<<<<< HEAD
-    <string name="SupportEmailUtil_support_email" translatable="false">support@molly.im</string>
-=======
-  <!-- Removed by excludeNonTranslatables <string name="SupportEmailUtil_support_email" translatable="false">support@signal.org</string> -->
->>>>>>> cb0e7ade
+  <!-- Removed by excludeNonTranslatables <string name="SupportEmailUtil_support_email" translatable="false">support@molly.im</string> -->
     <string name="SupportEmailUtil_filter">Φίλτρο:</string>
     <string name="SupportEmailUtil_device_info">Πληροφορίες συσκευής:</string>
     <string name="SupportEmailUtil_android_version">Έκδοση Android:</string>
@@ -2055,11 +2009,6 @@
     <string name="MessageNotifier_reply">Απάντηση</string>
     <string name="MessageNotifier_signal_message">Μήνυμα Signal</string>
     <string name="MessageNotifier_unsecured_sms">Μη ασφαλές SMS</string>
-<<<<<<< HEAD
-    <string name="MessageNotifier_you_may_have_new_messages">Ίσως έχεις νέα μηνύματα</string>
-    <string name="MessageNotifier_open_signal_to_check_for_recent_notifications">Ανοιξε το Molly για δεις αν υπάρχουν πρόσφατες ειδοποιήσεις.</string>
-=======
->>>>>>> cb0e7ade
     <string name="MessageNotifier_contact_message">%1$s %2$s</string>
     <string name="MessageNotifier_unknown_contact_message">Επαφή</string>
     <string name="MessageNotifier_reacted_s_to_s">Αντέδρασε με %1$s στο \"%2$s\".</string>
@@ -2178,12 +2127,7 @@
     <string name="change_passphrase_activity__repeat_new_passphrase">Νέο συνθηματικό (ξανά)</string>
 
     <!-- contact_selection_activity -->
-<<<<<<< HEAD
-    <string name="contact_selection_activity__enter_name_or_number">Εισαγωγή ονόματος ή αριθμού</string>
     <string name="contact_selection_activity__invite_to_signal">Πρόσκληση στο Molly</string>
-=======
-    <string name="contact_selection_activity__invite_to_signal">Πρόσκληση στο Signal</string>
->>>>>>> cb0e7ade
     <string name="contact_selection_activity__new_group">Νέα ομάδα</string>
 
     <!-- contact_filter_toolbar -->
@@ -2836,11 +2780,7 @@
     <string name="PaymentsAllActivityFragment__received">Ελήφθη</string>
 
     <string name="PaymentsHomeFragment__introducing_payments">Παρουσίαση πληρωμών (Beta)</string>
-<<<<<<< HEAD
-    <string name="PaymentsHomeFragment__use_signal_to_send_and_receive">Χρησιμοποίησε το Molly για να στείλεις και να λάβεις MobileCoin, ένα νέο ψηφιακό νόμισμα που επικεντρώνεται στο απόρρητο. Ενεργοποίησέ το για να ξεκινήσεις.</string>
-=======
-    <string name="PaymentsHomeFragment__use_signal_to_send_and_receive">Χρησιμοποίησε το Signal για να στείλεις και να λάβεις MobileCoin, ένα νέο ψηφιακό νόμισμα που επικεντρώνεται στην ιδιωτικότητα. Ενεργοποίησέ το για να ξεκινήσεις.</string>
->>>>>>> cb0e7ade
+    <string name="PaymentsHomeFragment__use_signal_to_send_and_receive">Χρησιμοποίησε το Molly για να στείλεις και να λάβεις MobileCoin, ένα νέο ψηφιακό νόμισμα που επικεντρώνεται στην ιδιωτικότητα. Ενεργοποίησέ το για να ξεκινήσεις.</string>
     <string name="PaymentsHomeFragment__activate_payments">Ενεργοποίηση πληρωμών</string>
     <string name="PaymentsHomeFragment__activating_payments">Ενεργοποίηση πληρωμών…</string>
     <string name="PaymentsHomeFragment__restore_payments_account">Επαναφορά λογαριασμού πληρωμών</string>
@@ -2873,15 +2813,9 @@
     <string name="PaymentsHomeFragment__payments_deactivated">Οι πληρωμές απενεργοποιήθηκαν.</string>
     <string name="PaymentsHomeFragment__payment_failed">Η πληρωμή απέτυχε</string>
     <string name="PaymentsHomeFragment__details">Λεπτομέρειες</string>
-<<<<<<< HEAD
-    <string name="PaymentsHomeFragment__learn_more__activate_payments" translatable="false">https://support.signal.org/hc/articles/360057625692#payments_activate -</string>
-    <string name="PaymentsHomeFragment__you_can_use_signal_to_send">Μπορείτε να χρησιμοποιήσετε το Molly για να στείλετε και να λάβετε MobileCoin. Όλες οι πληρωμές υπόκεινται στους Όρους Χρήσης MobileCoin και Πορτοφολιού MobileCoin. Αυτή είναι μια λειτουργία beta, επομένως ενδέχεται να αντιμετωπίσετε ορισμένα ζητήματα και οι πληρωμές ή τα υπόλοιπα που μπορεί να χάσετε δεν μπορούν να ανακτηθούν. </string>
-=======
   <!-- Removed by excludeNonTranslatables <string name="PaymentsHomeFragment__learn_more__activate_payments" translatable="false">https://support.signal.org/hc/articles/360057625692#payments_activate  </string>
-    <string name="PaymentsHomeFragment__you_can_use_signal_to_send">Μπορείτε να χρησιμοποιήσετε το Signal για να στείλετε και να λάβετε MobileCoin. Όλες οι πληρωμές υπόκεινται στους Όρους Χρήσης MobileCoin και Πορτοφολιού MobileCoin. Αυτή είναι μια λειτουργία beta, επομένως ενδέχεται να αντιμετωπίσετε ορισμένα ζητήματα και οι πληρωμές ή τα υπόλοιπα που μπορεί να χάσετε δεν μπορούν να ανακτηθούν. </string> -->
->>>>>>> cb0e7ade
+    <string name="PaymentsHomeFragment__you_can_use_signal_to_send">Μπορείτε να χρησιμοποιήσετε το Molly για να στείλετε και να λάβετε MobileCoin. Όλες οι πληρωμές υπόκεινται στους Όρους Χρήσης MobileCoin και Πορτοφολιού MobileCoin. Αυτή είναι μια λειτουργία beta, επομένως ενδέχεται να αντιμετωπίσετε ορισμένα ζητήματα και οι πληρωμές ή τα υπόλοιπα που μπορεί να χάσετε δεν μπορούν να ανακτηθούν. </string> -->
     <string name="PaymentsHomeFragment__activate">Ενεργοποίηση</string>
     <string name="PaymentsHomeFragment__view_mobile_coin_terms">Προβολή όρων MobileCoin</string>
     <string name="PaymentsHomeFragment__payments_not_available">Οι πληρωμές στο Molly δεν είναι πλέον διαθέσιμες. Μπορείτε ακόμα να μεταφέρετε χρήματα προς ένα ανταλλακτήριο, αλλά δεν μπορείτε πλέον να στέλνετε και να λαμβάνετε πληρωμές ή να προσθέτετε χρήματα.</string>
