<?xml version='1.0' encoding='UTF-8'?>
<resources>
  <string name="yes">Ja</string>
  <string name="no">Nee</string>
  <string name="delete">Verwyder</string>
  <string name="please_wait">Wag asseblief…</string>
  <string name="save">Stoor</string>
  <string name="note_to_self">Nota aan myself</string>
  <!--AbstractNotificationBuilder-->
  <string name="AbstractNotificationBuilder_new_message">Nuwe boodskap</string>
  <!--AlbumThumbnailView-->
  <!--ApplicationMigrationActivity-->
  <string name="ApplicationMigrationActivity__signal_is_updating">Molly is tans besig met bywerking…</string>
  <!--ApplicationPreferencesActivity-->
  <string name="ApplicationPreferencesActivity_currently_s">Tans: %s</string>
  <string name="ApplicationPreferenceActivity_you_havent_set_a_passphrase_yet">Jy het nog nie \'n wagwoord gespesifiseer nie!</string>
  <string name="ApplicationPreferencesActivity_disable_passphrase">Deaktiveer wagwoord?</string>
  <string name="ApplicationPreferencesActivity_this_will_permanently_unlock_signal_and_message_notifications">Hierdie sal Molly- en boodskapkennisgewings permanent ontsluit</string>
  <string name="ApplicationPreferencesActivity_disable">Deaktiveer</string>
  <string name="ApplicationPreferencesActivity_unregistering">Besig om te deregistreer</string>
  <string name="ApplicationPreferencesActivity_unregistering_from_signal_messages_and_calls">Deregistreer uit Molly-boodskappe en oproepe…</string>
  <string name="ApplicationPreferencesActivity_disable_signal_messages_and_calls">Deaktiveer Molly-boodskappe en oproepe?</string>
  <string name="ApplicationPreferencesActivity_disable_signal_messages_and_calls_by_unregistering">Deaktiveer Molly-boodskappe en -oproepe deur by die bediener te deregistreer. Jy moet jou telefoonnommer weer registreer om dit in die toekoms weer te gebruik.</string>
  <string name="ApplicationPreferencesActivity_error_connecting_to_server">Kon nie aan die bediener konnekteer nie!</string>
  <string name="ApplicationPreferencesActivity_sms_enabled">SMS geaktiveer</string>
  <string name="ApplicationPreferencesActivity_touch_to_change_your_default_sms_app">Tik om jou standaard SMS-program te verander</string>
  <string name="ApplicationPreferencesActivity_sms_disabled">SMS gedeaktiveer</string>
  <string name="ApplicationPreferencesActivity_touch_to_make_signal_your_default_sms_app">Tik om Signal jou standaard SMS-program te maak</string>
  <string name="ApplicationPreferencesActivity_on">aan</string>
  <string name="ApplicationPreferencesActivity_On">Aan</string>
  <string name="ApplicationPreferencesActivity_off">af</string>
  <string name="ApplicationPreferencesActivity_Off">Af</string>
  <string name="ApplicationPreferencesActivity_sms_mms_summary">SMS %1$s, MMS %2$s</string>
  <string name="ApplicationPreferencesActivity_privacy_summary">Skermslot %1$s, Registrasieslot %2$s</string>
  <string name="ApplicationPreferencesActivity_appearance_summary">Tema %1$s, Taal %2$s</string>
  <string name="ApplicationPreferencesActivity_pins_are_required_for_registration_lock">PIN’s word vereis vir registrasieslot. Om PIN’s te deaktiveer, deaktiveer eers die registrasieslot.</string>
  <string name="ApplicationPreferencesActivity_pin_created">PIN geskep.</string>
  <string name="ApplicationPreferencesActivity_pin_disabled">PIN gedeaktiveer</string>
  <string name="ApplicationPreferencesActivity_hide">Versteek</string>
  <string name="ApplicationPreferencesActivity_hide_reminder">Versteek herinnering?</string>
  <string name="ApplicationPreferencesActivity_record_payments_recovery_phrase">Neem betalingherwinningsfrase op</string>
  <string name="ApplicationPreferencesActivity_record_phrase">Neem frase op</string>
  <string name="ApplicationPreferencesActivity_before_you_can_disable_your_pin">Voor jy jou PIN kan deaktiveer moet jy jou betalingsherwinfrase opneem om te verseker dat jy jou betalingsrekening kan herwin.</string>
  <!--NumericKeyboardView-->
  <!--Back button on numeric keyboard-->
  <string name="NumericKeyboardView__backspace">Trutoets</string>
  <!--AppProtectionPreferenceFragment-->
  <plurals name="AppProtectionPreferenceFragment_minutes">
    <item quantity="one">%d minuut</item>
    <item quantity="other">%d minute</item>
  </plurals>
  <!--DraftDatabase-->
  <string name="DraftDatabase_Draft_image_snippet">(beeld)</string>
  <string name="DraftDatabase_Draft_audio_snippet">(klank)</string>
  <string name="DraftDatabase_Draft_video_snippet">(video)</string>
  <string name="DraftDatabase_Draft_location_snippet">(plek)</string>
  <string name="DraftDatabase_Draft_quote_snippet">(antwoord)</string>
  <string name="DraftDatabase_Draft_voice_note">(Stemboodskap)</string>
  <!--AttachmentKeyboard-->
  <string name="AttachmentKeyboard_gallery">Galery</string>
  <string name="AttachmentKeyboard_file">Lêer</string>
  <string name="AttachmentKeyboard_contact">Kontak</string>
  <string name="AttachmentKeyboard_location">Ligging</string>
  <string name="AttachmentKeyboard_Signal_needs_permission_to_show_your_photos_and_videos">Molly benodig toestemming om jou foto\'s en videos te vertoon.</string>
  <string name="AttachmentKeyboard_give_access">Gee Toegang</string>
  <string name="AttachmentKeyboard_payment">Betaling</string>
  <!--AttachmentManager-->
  <string name="AttachmentManager_cant_open_media_selection">Kan nie \'n program vind om media te kies nie.</string>
  <string name="AttachmentManager_signal_requires_the_external_storage_permission_in_order_to_attach_photos_videos_or_audio">Molly benodig die Berging-toestemming om foto\'s, videos of klank aan te heg, maar dit is permanent geweier. Gaan asseblief na die programinstellingsmenu, kies \"Toestemmings\" en aktiveer \"Berging\".</string>
  <string name="AttachmentManager_signal_requires_contacts_permission_in_order_to_attach_contact_information">Molly benodig toestemming vir Kontakte om kontakinligting aan te heg, maar dit is permanent geweier. Gaan asseblief na die programinstellingsmenu, kies \"Toestemmings\" en aktiveer \"Kontakte\".</string>
  <string name="AttachmentManager_signal_requires_location_information_in_order_to_attach_a_location">Molly benodig toestemming vir Plek om \'n plek aan te heg, maar dit is permanent geweier. Gaan asseblief na die programinstellingsmenu, kies \"Toestemmings\" en aktiveer \"Plek\".</string>
  <!--AttachmentUploadJob-->
  <string name="AttachmentUploadJob_uploading_media">Laai tans media op…</string>
  <string name="AttachmentUploadJob_compressing_video_start">Kompresseer tans video…</string>
  <!--BackgroundMessageRetriever-->
  <string name="BackgroundMessageRetriever_checking_for_messages">Kontroleer tans vir boodskappe…</string>
  <!--BlockedUsersActivity-->
  <string name="BlockedUsersActivity__blocked_users">Versperde gebruikers</string>
  <string name="BlockedUsersActivity__add_blocked_user">Voeg versperde gebruiker by</string>
  <string name="BlockedUsersActivity__blocked_users_will">Versperde gebruikers sal jou nie kan bel of vir jou boodskappe kan stuur nie.</string>
  <string name="BlockedUsersActivity__no_blocked_users">Geen versperde gebruikers nie</string>
  <string name="BlockedUsersActivity__block_user">Versper gebruiker?</string>
  <string name="BlockedUserActivity__s_will_not_be_able_to">\"%1$s\" sal nie in staat wees om jou te bel of om boodskappe aan jou te stuur nie.</string>
  <string name="BlockedUsersActivity__block">Versper</string>
  <string name="BlockedUsersActivity__unblock_user">Ontsper gebruiker?</string>
  <string name="BlockedUsersActivity__do_you_want_to_unblock_s">Wil jy \"%1$s\" ontsper?</string>
  <string name="BlockedUsersActivity__unblock">Ontsper</string>
  <!--BlockUnblockDialog-->
  <string name="BlockUnblockDialog_block_and_leave_s">Versper en verlaat %1$s?</string>
  <string name="BlockUnblockDialog_block_s">Versper %1$s?</string>
  <string name="BlockUnblockDialog_you_will_no_longer_receive_messages_or_updates">Jy sal nie meer boodskappe of bywerkings van hierdie groep ontvang nie, en lede sal nie in staat wees om jou weer by hierdie groep toe te voeg nie.</string>
  <string name="BlockUnblockDialog_group_members_wont_be_able_to_add_you">Groeplede sal nie in staat wees om jou weer by hierdie groep toe te voeg nie.</string>
  <string name="BlockUnblockDialog_group_members_will_be_able_to_add_you">Groeplede sal in staat wees om jou weer by hierdie groep toe te voeg.</string>
  <!--Text that is shown when unblocking a Signal contact-->
  <string name="BlockUnblockDialog_you_will_be_able_to_call_and_message_each_other">Julle sal in staat wees om boodskappe en oproepe uit te ruil, en jou naam en foto sal met hulle gedeel word.</string>
  <!--Text that is shown when unblocking an SMS contact-->
  <string name="BlockUnblockDialog_you_will_be_able_to_message_each_other">Julle sal boodskappe vir mekaar kan stuur.</string>
  <string name="BlockUnblockDialog_blocked_people_wont_be_able_to_call_you_or_send_you_messages">Versperde mense kan nie bel of vir jou boodskappe stuur nie.</string>
  <string name="BlockUnblockDialog_blocked_people_wont_be_able_to_send_you_messages">Versperde mense sal nie vir jou boodskappe kan stuur nie.</string>
  <!--Message shown on block dialog when blocking the Signal release notes recipient-->
  <string name="BlockUnblockDialog_block_getting_signal_updates_and_news">Versper ontvangs van Signal-bywerkings en -nuus.</string>
  <!--Message shown on unblock dialog when unblocking the Signal release notes recipient-->
  <string name="BlockUnblockDialog_resume_getting_signal_updates_and_news">Hervat ontvangs van Signal-bywerkings en -nuus.</string>
  <string name="BlockUnblockDialog_unblock_s">Ontsper %1$s?</string>
  <string name="BlockUnblockDialog_block">Versper</string>
  <string name="BlockUnblockDialog_block_and_leave">Versper en verlaat</string>
  <string name="BlockUnblockDialog_report_spam_and_block">Rapporteer gemorspos en versper</string>
  <!--BucketedThreadMedia-->
  <string name="BucketedThreadMedia_Today">Vandag</string>
  <string name="BucketedThreadMedia_Yesterday">Gister</string>
  <string name="BucketedThreadMedia_This_week">Hierdie week</string>
  <string name="BucketedThreadMedia_This_month">Hierdie maand</string>
  <string name="BucketedThreadMedia_Large">Groot</string>
  <string name="BucketedThreadMedia_Medium">Medium</string>
  <string name="BucketedThreadMedia_Small">Klein</string>
  <!--CameraXFragment-->
  <string name="CameraXFragment_tap_for_photo_hold_for_video">Tik vir foto, hou vir video</string>
  <string name="CameraXFragment_capture_description">Vang</string>
  <string name="CameraXFragment_change_camera_description">Verander kamera</string>
  <string name="CameraXFragment_open_gallery_description">Maak galery oop</string>
  <!--CameraContacts-->
  <string name="CameraContacts_recent_contacts">Onlangse kontakte</string>
  <string name="CameraContacts_signal_contacts">Signal-kontakte</string>
  <string name="CameraContacts_signal_groups">Signal-groepe</string>
  <string name="CameraContacts_you_can_share_with_a_maximum_of_n_conversations">Jy kan met \'n maksimum van %d gesprekke deel.</string>
  <string name="CameraContacts_select_signal_recipients">Kies Signal-ontvangers</string>
  <string name="CameraContacts_no_signal_contacts">Geen Signal-kontakte nie</string>
  <string name="CameraContacts_you_can_only_use_the_camera_button">Jy kan net die kameraknoppie gebruik om foto\'s na Signal-kontakte te stuur.</string>
  <string name="CameraContacts_cant_find_who_youre_looking_for">Kan nie kry wie jy soek nie?</string>
  <string name="CameraContacts_invite_a_contact_to_join_signal">Nooi \'n kontakpersoon om by Molly aan te sluit</string>
  <string name="CameraContacts__menu_search">Soek</string>
  <!--Censorship Circumvention Megaphone-->
  <!--Title for an alert that shows at the bottom of the chat list letting people know that circumvention is no longer needed-->
  <string name="CensorshipCircumventionMegaphone_turn_off_censorship_circumvention">Skakel sensuuromseiling af?</string>
  <!--Body for an alert that shows at the bottom of the chat list letting people know that circumvention is no longer needed-->
  <string name="CensorshipCircumventionMegaphone_you_can_now_connect_to_the_signal_service">Jy kan nou direk aan die Signal-diens konnekteer vir \'n beter ervaring.</string>
  <!--Action to prompt the user to disable circumvention since it is no longer needed-->
  <string name="CensorshipCircumventionMegaphone_turn_off">Skakel af</string>
  <!--Action to prompt the user to dismiss the alert at the bottom of the chat list-->
  <string name="CensorshipCircumventionMegaphone_no_thanks">Nee dankie</string>
  <!--ClearProfileActivity-->
  <string name="ClearProfileActivity_remove">Verwyder</string>
  <string name="ClearProfileActivity_remove_profile_photo">Verwyder profielfoto?</string>
  <string name="ClearProfileActivity_remove_group_photo">Verwyder groepfoto?</string>
  <!--ClientDeprecatedActivity-->
  <string name="ClientDeprecatedActivity_update_signal">Werk Molly by</string>
  <string name="ClientDeprecatedActivity_this_version_of_the_app_is_no_longer_supported">Hierdie weergawe van die toepassing word nie meer ondersteun nie. Om voort te gaan om boodskappe te stuur en te ontvang, doen \'n bywerking van die jongste weergawe.</string>
  <string name="ClientDeprecatedActivity_update">Werk by</string>
  <string name="ClientDeprecatedActivity_dont_update">Moenie bywerk nie</string>
  <string name="ClientDeprecatedActivity_warning">Waarskuwing</string>
  <string name="ClientDeprecatedActivity_your_version_of_signal_has_expired_you_can_view_your_message_history">Jou weergawe van Signal het verval. Jy sal na jou boodskapgeskiedenis kan kyk, maar jy sal nie boodskappe kan stuur of ontvang totdat jy jou weergawe bywerk nie.</string>
  <!--CommunicationActions-->
  <string name="CommunicationActions_no_browser_found">Geen webblaaier gevind nie.</string>
  <string name="CommunicationActions_send_email">Stuur e-pos</string>
  <string name="CommunicationActions_a_cellular_call_is_already_in_progress">\'n Sellulêre oproep is reeds aan die gang.</string>
  <string name="CommunicationActions_start_voice_call">Begin stem-oproep?</string>
  <string name="CommunicationActions_cancel">Kanselleer</string>
  <string name="CommunicationActions_call">Bel</string>
  <string name="CommunicationActions_insecure_call">Onveilige oproep</string>
  <string name="CommunicationActions_carrier_charges_may_apply">Telefoonkoste kan van toepassing wees. Die nommer wat jy skakel is nie by Signal geregistreer nie. Hierdie oproep sal deur jou sellulêre diensverskaffer geplaas word, nie oor die Internet nie.</string>
  <!--ConfirmIdentityDialog-->
  <string name="ConfirmIdentityDialog_your_safety_number_with_s_has_changed">Jou veiligheidsnommer met %1$s het verander. Dit kan beteken dat iemand jou kommunikasie probeer onderskep, of dat %2$seenvoudig Signal geherinstalleer het.</string>
  <string name="ConfirmIdentityDialog_you_may_wish_to_verify_your_safety_number_with_this_contact">Jy mag dalk jou veiligheidsnommer met hierdie kontak wil verifieer.  </string>
  <string name="ConfirmIdentityDialog_accept">Aanvaar</string>
  <!--ContactsCursorLoader-->
  <string name="ContactsCursorLoader_recent_chats">Onlangse gesprekke</string>
  <string name="ContactsCursorLoader_contacts">Kontakte</string>
  <string name="ContactsCursorLoader_groups">Groepe</string>
  <string name="ContactsCursorLoader_phone_number_search">Foonnommer-soek</string>
  <string name="ContactsCursorLoader_username_search">Gebruikersnaam-soek</string>
  <!--Label for my stories when selecting who to send media to-->
  <string name="ContactsCursorLoader_my_stories">My Stories</string>
  <!--Action for creating a new story-->
  <string name="ContactsCursorLoader_new_story">Nuwe storie</string>
  <!--ContactsDatabase-->
  <string name="ContactsDatabase_message_s">Boodskap %s</string>
  <string name="ContactsDatabase_signal_call_s">Signal-oproep %s</string>
  <!--ContactNameEditActivity-->
  <!--Toolbar title for contact name edit activity-->
  <string name="ContactNameEditActivity__edit_name">Wysig naam</string>
  <string name="ContactNameEditActivity_given_name">Noemnaam</string>
  <string name="ContactNameEditActivity_family_name">Familienaam</string>
  <string name="ContactNameEditActivity_prefix">Voorvoegsel</string>
  <string name="ContactNameEditActivity_suffix">Agtervoegsel</string>
  <string name="ContactNameEditActivity_middle_name">Middelnaam</string>
  <!--ContactShareEditActivity-->
  <!--ContactShareEditActivity toolbar title-->
  <string name="ContactShareEditActivity__send_contact">Stuur kontak</string>
  <string name="ContactShareEditActivity_type_home">Huis</string>
  <string name="ContactShareEditActivity_type_mobile">Selfoon</string>
  <string name="ContactShareEditActivity_type_work">Werk</string>
  <string name="ContactShareEditActivity_type_missing">Ander</string>
  <string name="ContactShareEditActivity_invalid_contact">Gekose kontak is ongeldig</string>
  <!--Content descrption for name edit button on contact share edit activity-->
  <string name="ContactShareEditActivity__edit_name">Wysig naam</string>
  <!--Content description for user avatar in edit activity-->
  <string name="ContactShareEditActivity__avatar">Foto</string>
  <!--ConversationItem-->
  <string name="ConversationItem_error_not_sent_tap_for_details">Nie gestuur nie, tik hier vir besonderhede</string>
  <string name="ConversationItem_error_partially_not_delivered">Gedeeltelik gestuur, tik vir besonderhede</string>
  <string name="ConversationItem_error_network_not_delivered">Kon nie stuur nie</string>
  <string name="ConversationItem_received_key_exchange_message_tap_to_process">Sleuteluitruil-boodskap ontvang, tik om te verwerk.</string>
  <string name="ConversationItem_group_action_left">%1$s het die groep verlaat.</string>
  <string name="ConversationItem_send_paused">Stuur onderbreek</string>
  <string name="ConversationItem_click_to_approve_unencrypted">Stuur misluk. Tik vir onbeveiligde terugval</string>
  <string name="ConversationItem_click_to_approve_unencrypted_sms_dialog_title">Terugval na ongeënkripteerde SMS?</string>
  <string name="ConversationItem_click_to_approve_unencrypted_mms_dialog_title">Terugval na ongeënkripteerde MMS?</string>
  <string name="ConversationItem_click_to_approve_unencrypted_dialog_message">Hierdie boodskap sal <b>nie</b> geënkripteer word nie omdat die ontvanger nie meer \'n Signal-verbruiker is nie.\n\nStuur \'n onbeveiligde boodskap?</string>
  <string name="ConversationItem_unable_to_open_media">Kan nie \'n program vind om hierdie media mee oop te maak nie.</string>
  <string name="ConversationItem_copied_text">%s gekopieer</string>
  <string name="ConversationItem_from_s">van %s</string>
  <string name="ConversationItem_to_s">aan %s</string>
  <string name="ConversationItem_read_more">  Lees Meer</string>
  <string name="ConversationItem_download_more">  Laai Meer Af</string>
  <string name="ConversationItem_pending">  Hangend</string>
  <string name="ConversationItem_this_message_was_deleted">Hierdie boodskap is geskrap.</string>
  <string name="ConversationItem_you_deleted_this_message">Jy het hierdie boodskap geskrap.</string>
  <!--ConversationActivity-->
  <string name="ConversationActivity_add_attachment">Voeg aanhangsel toe</string>
  <string name="ConversationActivity_select_contact_info">Kies kontakinligting</string>
  <string name="ConversationActivity_compose_message">Skryf boodskap</string>
  <string name="ConversationActivity_sorry_there_was_an_error_setting_your_attachment">Jammer, daar was \'n fout tydens die opstel van jou aanhangsel.</string>
  <string name="ConversationActivity_recipient_is_not_a_valid_sms_or_email_address_exclamation">Ontvanger is nie \'n geldige SMS- of e-pos-adres nie</string>
  <string name="ConversationActivity_message_is_empty_exclamation">Boodskap is leeg!</string>
  <string name="ConversationActivity_group_members">Groeplede</string>
  <string name="ConversationActivity__tap_here_to_start_a_group_call">Tik hier om ’n groepoproep te begin</string>
  <string name="ConversationActivity_invalid_recipient">Ongeldige ontvanger!</string>
  <string name="ConversationActivity_added_to_home_screen">By die tuisskerm toegevoeg</string>
  <string name="ConversationActivity_calls_not_supported">Oproepe word nie ondersteun nie</string>
  <string name="ConversationActivity_this_device_does_not_appear_to_support_dial_actions">Dit lyk asof hierdie toestel nie skakelhandelinge ondersteun nie.</string>
  <string name="ConversationActivity_transport_insecure_sms">Onbeveiligde SMS</string>
  <!--A title for the option to send an SMS with a placeholder to put the name of their SIM card-->
  <string name="ConversationActivity_transport_insecure_sms_with_sim">Onbeveiligde SMS (%1$s)</string>
  <string name="ConversationActivity_transport_insecure_mms">Onbeveiligde MMS</string>
  <!--A title for the option to send an SMS with a placeholder to put the name of their SIM card-->
  <string name="ConversationActivity_transport_insecure_mms_with_sim">Onbeveiligde MMS (%1$s)</string>
  <string name="ConversationActivity_transport_signal">Signal-boodskap</string>
  <string name="ConversationActivity_lets_switch_to_signal">Kom ons skakel oor na Molly %1$s</string>
  <string name="ConversationActivity_specify_recipient">Kies asseblief \'n kontak</string>
  <string name="ConversationActivity_unblock">Ontsper</string>
  <string name="ConversationActivity_attachment_exceeds_size_limits">Die aanhangsel oorskry die groottegrense vir die tipe boodskap wat jy stuur.</string>
  <string name="ConversationActivity_unable_to_record_audio">Kan nie klank opneem nie!</string>
  <string name="ConversationActivity_you_cant_send_messages_to_this_group">Jy kan nie boodskappe aan hierdie groep stuur nie, want jy is nie meer \'n lid nie.</string>
  <string name="ConversationActivity_only_s_can_send_messages">Slegs %1$s kan boodskappe stuur.</string>
  <string name="ConversationActivity_admins">admins</string>
  <string name="ConversationActivity_message_an_admin">Stuur ’n boodskap aan admin</string>
  <string name="ConversationActivity_cant_start_group_call">Kan nie groepoproep begin nie</string>
  <string name="ConversationActivity_only_admins_of_this_group_can_start_a_call">Slegs groepadmins kan ’n oproep begin.</string>
  <string name="ConversationActivity_there_is_no_app_available_to_handle_this_link_on_your_device">Daar is geen program beskikbaar om hierdie koppeling op jou toestel te hanteer nie.</string>
  <string name="ConversationActivity_your_request_to_join_has_been_sent_to_the_group_admin">Jou aansluitingsversoek is na die groepadmin gestuur. Jy sal laat weet word wanneer hulle aksie geneem het.</string>
  <string name="ConversationActivity_cancel_request">Kanselleer versoek</string>
  <string name="ConversationActivity_to_send_audio_messages_allow_signal_access_to_your_microphone">Om klankboodskappe te stuur, laat Molly toegang tot jou mikrofoon toe.</string>
  <string name="ConversationActivity_signal_requires_the_microphone_permission_in_order_to_send_audio_messages">Molly benodig toestemming vir die Mikrofoon om klankboodskappe te stuur, maar dit is permanent geweier. Gaan asseblief na die programinstellings, kies \"Toestemmings\" en aktiveer \"Mikrofoon\".</string>
  <string name="ConversationActivity_signal_needs_the_microphone_and_camera_permissions_in_order_to_call_s">Molly benodig toestemming vir die Mikrofoon en Kamera om %s te kan bel, maar dit is permanent geweier. Gaan asseblief na die programinstellings, kies \"Toestemmings\" en skakel \"Mikrofoon\" en \"Kamera\" aan.</string>
  <string name="ConversationActivity_to_capture_photos_and_video_allow_signal_access_to_the_camera">Laat Molly toegang tot die kamera om foto\'s en video op te neem.</string>
  <string name="ConversationActivity_signal_needs_the_camera_permission_to_take_photos_or_video">Molly het die Kamera-toestemming nodig om foto\'s of video\'s te neem, maar dit is permanent geweier. Gaan asseblief na die programinstellings, kies \"Toestemmings\" en aktiveer \"Kamera\".</string>
  <string name="ConversationActivity_signal_needs_camera_permissions_to_take_photos_or_video">Molly benodig toestemming om jou kamera te gebruik om foto\'s en videos te neem</string>
  <string name="ConversationActivity_enable_the_microphone_permission_to_capture_videos_with_sound">Aktiveer die toestemming van die mikrofoon om videos met klank op te neem.</string>
  <string name="ConversationActivity_signal_needs_the_recording_permissions_to_capture_video">Molly het mikrofoontoestemmings nodig om video\'s op te neem, maar dit is geweier. Gaan asseblief na die programinstellings, kies \"Toestemmings\" en skakel \"Mikrofoon\" en \"Kamera\" aan.</string>
  <string name="ConversationActivity_signal_needs_recording_permissions_to_capture_video">Molly mikrofoontoestemming nodig om videos op te neem.</string>
  <string name="ConversationActivity_quoted_contact_message">%1$s %2$s</string>
  <string name="ConversationActivity_signal_cannot_sent_sms_mms_messages_because_it_is_not_your_default_sms_app">Signal kan nie SMS/MMS-boodskappe stuur nie, want dit is nie jou standaard SMS-program nie. Wil jy dit verander in jou Android-instellings?</string>
  <string name="ConversationActivity_yes">Ja</string>
  <string name="ConversationActivity_no">Nee</string>
  <string name="ConversationActivity_search_position">%1$d of %2$d</string>
  <string name="ConversationActivity_no_results">Geen resultate nie</string>
  <string name="ConversationActivity_sticker_pack_installed">Plakkerpakket geïnstalleer</string>
  <string name="ConversationActivity_new_say_it_with_stickers">Nuut! Sê dit met plakkers</string>
  <string name="ConversationActivity_cancel">Kanselleer</string>
  <string name="ConversationActivity_delete_conversation">Skrap gesprek?</string>
  <string name="ConversationActivity_delete_and_leave_group">Verlaat en skrap groep?</string>
  <string name="ConversationActivity_this_conversation_will_be_deleted_from_all_of_your_devices">Hierdie gesprek sal van al jou toestelle geskrap word.</string>
  <string name="ConversationActivity_you_will_leave_this_group_and_it_will_be_deleted_from_all_of_your_devices">Jy sal hierdie groep verlaat, en dit sal van al jou toestelle geskrap word.</string>
  <string name="ConversationActivity_delete">Skrap</string>
  <string name="ConversationActivity_delete_and_leave">Skrap en verlaat</string>
  <string name="ConversationActivity__to_call_s_signal_needs_access_to_your_microphone">Om %1$s te skakel, het Molly toegang tot jou mikrofoon nodig.</string>
  <string name="ConversationActivity__more_options_now_in_group_settings">Meer opsies nou in \"Groepinstellings\"</string>
  <string name="ConversationActivity_join">Sluit aan</string>
  <string name="ConversationActivity_full">Vol</string>
  <string name="ConversationActivity_error_sending_media">Kon nie media stuur nie</string>
  <string name="ConversationActivity__reported_as_spam_and_blocked">As gemorspos gerapporteer en versper.</string>
  <!--ConversationAdapter-->
  <plurals name="ConversationAdapter_n_unread_messages">
    <item quantity="one">%d ongeleesde boodskap</item>
    <item quantity="other">%d ongeleesde boodskappe</item>
  </plurals>
  <!--ConversationFragment-->
  <!--Toast text when contacts activity is not found-->
  <string name="ConversationFragment__contacts_app_not_found">Kontakte-toepassing nie gevind nie.</string>
  <plurals name="ConversationFragment_delete_selected_messages">
    <item quantity="one">Verwyder geselekteerde boodskap?</item>
    <item quantity="other">Verwyder geselekteerde boodskappe?</item>
  </plurals>
  <string name="ConversationFragment_save_to_sd_card">Stoor op toestel?</string>
  <plurals name="ConversationFragment_saving_n_media_to_storage_warning">
    <item quantity="one">As jy die media op die toestel stoor, kan enige ander programme op jou toestel toegang daartoe kry.\n\nVoortgaan?</item>
    <item quantity="other">As jy alle %1$dmedia op die toestel berg, kan enige ander programme op jou toestel toegang daartoe kry.\n\nGaan voort?</item>
  </plurals>
  <plurals name="ConversationFragment_error_while_saving_attachments_to_sd_card">
    <item quantity="one">Fout tydens die stoor van aanhangsel op die toestel!</item>
    <item quantity="other">Fout tydens die berg van aanhangsels op die toestel!</item>
  </plurals>
  <string name="ConversationFragment_unable_to_write_to_sd_card_exclamation">Kan nie na berging skryf nie!</string>
  <plurals name="ConversationFragment_saving_n_attachments">
    <item quantity="one">Besig om aanhegsel te stoor</item>
    <item quantity="other">Besig om %1$d aanhangsels te stoor</item>
  </plurals>
  <plurals name="ConversationFragment_saving_n_attachments_to_sd_card">
    <item quantity="one">Besig om aanhegsel na berging te stoor…</item>
    <item quantity="other">Besig om %1$d aanhangsels na berging te stoor…</item>
  </plurals>
  <string name="ConversationFragment_pending">Hangend…</string>
  <string name="ConversationFragment_push">Data (Signal)</string>
  <string name="ConversationFragment_mms">MMS</string>
  <string name="ConversationFragment_sms">SMS</string>
  <string name="ConversationFragment_deleting">Besig om te skrap</string>
  <string name="ConversationFragment_deleting_messages">Skrap tans boodskappe…</string>
  <string name="ConversationFragment_delete_for_me">Skrap vir my</string>
  <string name="ConversationFragment_delete_for_everyone">Skrap vir almal</string>
  <string name="ConversationFragment_this_message_will_be_deleted_for_everyone_in_the_conversation">Hierdie boodskap sal vir almal in die gesprek geskrap word indien hulle ’n onlangse weergawe van Signal het. Hulle sal kan sien dat jy ’n boodskap geskrap het.</string>
  <string name="ConversationFragment_quoted_message_not_found">Oorspronklike boodskap nie gevind nie</string>
  <string name="ConversationFragment_quoted_message_no_longer_available">Oorspronklike boodskap is nie meer beskikbaar nie</string>
  <string name="ConversationFragment_failed_to_open_message">Kon nie die boodskap oopmaak nie</string>
  <string name="ConversationFragment_you_can_swipe_to_the_right_reply">Jy kan op enige boodskap regsvee om vinnig te antwoord</string>
  <string name="ConversationFragment_you_can_swipe_to_the_left_reply">Jy kan op enige boodskap linksvee om vinnig te antwoord</string>
  <string name="ConversationFragment_outgoing_view_once_media_files_are_automatically_removed">Uitgaande eenkeerkyk-medialêers word outomaties verwyder nadat dit gestuur is.</string>
  <string name="ConversationFragment_you_already_viewed_this_message">Jy het reeds hierdie boodskap besigtig</string>
  <string name="ConversationFragment__you_can_add_notes_for_yourself_in_this_conversation">Jy kan notas vir jouself in hierdie gesprek byvoeg. As jou rekening enige gekoppelde toestelle het, sal nuwe notas gesinchroniseer word.</string>
  <string name="ConversationFragment__d_group_members_have_the_same_name">%1$d groepslede het dieselfde naam.</string>
  <string name="ConversationFragment__tap_to_review">Tik om te hersien</string>
  <string name="ConversationFragment__review_requests_carefully">Gaan versoeke noukeurig na</string>
  <string name="ConversationFragment__signal_found_another_contact_with_the_same_name">Molly het \'n ander kontak met dieselfde naam gevind.</string>
  <string name="ConversationFragment_contact_us">Kontak ons</string>
  <string name="ConversationFragment_verify">Verifieer</string>
  <string name="ConversationFragment_not_now">Nie nou nie</string>
  <string name="ConversationFragment_your_safety_number_with_s_changed">Jou veiligheidsnommer met %s het verander.</string>
  <string name="ConversationFragment_your_safety_number_with_s_changed_likey_because_they_reinstalled_signal">Jou veiligheidsnommer met %s het verander, moontlik omdat hulle Signal herinstalleer het of van toestelle verander het. Tik op Verifieer om die nuwe veiligheidsnommer te bevestig. Dit is opsioneel.</string>
  <!--Message shown to indicate which notification profile is on/active-->
  <string name="ConversationFragment__s_on">%1$s aan</string>
  <!--Dialog title for block group link join requests-->
  <string name="ConversationFragment__block_request">Versper versoek?</string>
  <!--Dialog message for block group link join requests-->
  <string name="ConversationFragment__s_will_not_be_able_to_join_or_request_to_join_this_group_via_the_group_link">%1$s sal nie d.m.v. die groepskakel by hierdie groep kan aansluit of versoek om aan te sluit nie. Hulle kan steeds met die hand by die groep bygevoeg word.</string>
  <!--Dialog confirm block request button-->
  <string name="ConversationFragment__block_request_button">Versper versoek</string>
  <!--Dialog cancel block request button-->
  <string name="ConversationFragment__cancel">Kanselleer</string>
  <!--Message shown after successfully blocking join requests for a user-->
  <string name="ConversationFragment__blocked">Versper</string>
  <plurals name="ConversationListFragment_delete_selected_conversations">
    <item quantity="one">Verwyder geselekteerde gesprek?</item>
    <item quantity="other">Skrap geselekteerde gesprekke?</item>
  </plurals>
  <plurals name="ConversationListFragment_this_will_permanently_delete_all_n_selected_conversations">
    <item quantity="one">Dit sal die geselekteerde gesprek permanent verwyder.</item>
    <item quantity="other">Dit sal alle %1$d geselekteerde gesprekke permanent skrap.</item>
  </plurals>
  <string name="ConversationListFragment_deleting">Skrap</string>
  <string name="ConversationListFragment_deleting_selected_conversations">Skrap tans geselekteerde gesprekke …</string>
  <plurals name="ConversationListFragment_conversations_archived">
    <item quantity="one">Gesprek is geargiveer</item>
    <item quantity="other">%d gesprekke is geargiveer</item>
  </plurals>
  <string name="ConversationListFragment_undo">Maak ongedaan</string>
  <plurals name="ConversationListFragment_moved_conversations_to_inbox">
    <item quantity="one">Gesprek na die inkassie geskuif</item>
    <item quantity="other">%d gesprekke na die inkassie geskuif</item>
  </plurals>
  <plurals name="ConversationListFragment_read_plural">
    <item quantity="one">Lees</item>
    <item quantity="other">Gelees</item>
  </plurals>
  <plurals name="ConversationListFragment_unread_plural">
    <item quantity="one">Ongelees</item>
    <item quantity="other">Ongelees</item>
  </plurals>
  <plurals name="ConversationListFragment_pin_plural">
    <item quantity="one">Merk met speld</item>
    <item quantity="other">Merk met speld</item>
  </plurals>
  <plurals name="ConversationListFragment_unpin_plural">
    <item quantity="one">Verwyder speld</item>
    <item quantity="other">Verwyder speld</item>
  </plurals>
  <plurals name="ConversationListFragment_mute_plural">
    <item quantity="one">Skakel klank af</item>
    <item quantity="other">Demp</item>
  </plurals>
  <plurals name="ConversationListFragment_unmute_plural">
    <item quantity="one">Skakel klank aan</item>
    <item quantity="other">Ontdemp</item>
  </plurals>
  <string name="ConversationListFragment_select">Kies</string>
  <plurals name="ConversationListFragment_archive_plural">
    <item quantity="one">Argiveer</item>
    <item quantity="other">Argiveer</item>
  </plurals>
  <plurals name="ConversationListFragment_unarchive_plural">
    <item quantity="one">Ontargiveer</item>
    <item quantity="other">Ontargiveer</item>
  </plurals>
  <plurals name="ConversationListFragment_delete_plural">
    <item quantity="one">Skrap</item>
    <item quantity="other">Skrap</item>
  </plurals>
  <string name="ConversationListFragment_select_all">Kies alles</string>
  <plurals name="ConversationListFragment_s_selected">
    <item quantity="one">%d geselekteer</item>
    <item quantity="other">%d geselekteer</item>
  </plurals>
  <!--Show in conversation list overflow menu to open selection bottom sheet-->
  <string name="ConversationListFragment__notification_profile">Kennisgewingsprofiel</string>
  <!--Tooltip shown after you have created your first notification profile-->
  <string name="ConversationListFragment__turn_your_notification_profile_on_or_off_here">Skakel jou kennisgewingprofiel hier aan of af.</string>
  <!--Message shown in top toast to indicate the named profile is on-->
  <string name="ConversationListFragment__s_on">%1$s aan</string>
  <!--ConversationListItem-->
  <string name="ConversationListItem_key_exchange_message">Sleuteluitruilboodskap</string>
  <!--ConversationListItemAction-->
  <string name="ConversationListItemAction_archived_conversations_d">Geargiveerde gesprekke (%d)</string>
  <!--ConversationTitleView-->
  <string name="ConversationTitleView_verified">Geverifiëer</string>
  <string name="ConversationTitleView_you">Jy</string>
  <!--ConversationTypingView-->
  <string name="ConversationTypingView__plus_d">+%1$d</string>
  <!--CreateGroupActivity-->
  <string name="CreateGroupActivity__select_members">Selekteer lede</string>
  <!--CreateProfileActivity-->
  <string name="CreateProfileActivity__profile">Profiel</string>
  <string name="CreateProfileActivity_error_setting_profile_photo">Fout met die opstel van profielfoto</string>
  <string name="CreateProfileActivity_problem_setting_profile">Probleem met die opstel van profiel</string>
  <string name="CreateProfileActivity_set_up_your_profile">Stel jou profiel op</string>
  <string name="CreateProfileActivity_signal_profiles_are_end_to_end_encrypted">Jou profiel en veranderinge sal sigbaar wees vir mense aan wie jy boodskappe stuur, vir jou kontakte en vir groepe.</string>
  <string name="CreateProfileActivity_set_avatar_description">Stel foto op</string>
  <!--ProfileCreateFragment-->
  <!--Displayed at the top of the screen and explains how profiles can be viewed.-->
  <string name="ProfileCreateFragment__profiles_are_visible_to_contacts_and_people_you_message">Profiele is sigbaar vir mense aan wie jy boodskappe stuur, vir jou kontakte en vir groepe.</string>
  <!--Title of clickable row to select phone number privacy settings-->
  <string name="ProfileCreateFragment__who_can_find_me">Wie kan my volgens my nommer vind?</string>
  <!--WhoCanSeeMyPhoneNumberFragment-->
  <!--Toolbar title for this screen-->
  <string name="WhoCanSeeMyPhoneNumberFragment__who_can_find_me_by_number">Wie kan my volgens my nommer vind?</string>
  <!--Description for radio item stating anyone can see your phone number-->
  <string name="WhoCanSeeMyPhoneNumberFragment__anyone_who_has">Eniegiemand wat jy telefoonnommer in hulle kontakte het, sal jou as \'n kontak in Signal sien. Andere sal jou en jou nommer met die soekfunksie kan vind.</string>
  <!--Description for radio item stating no one will be able to see your phone number-->
  <string name="WhoCanSeeMyPhoneNumberFragment__nobody_on_signal">Niemand op Sinal sal jou volgens jou telefoonnommer kan vind nie.</string>
  <!--ChooseBackupFragment-->
  <string name="ChooseBackupFragment__restore_from_backup">Herstel van rugsteun af?</string>
  <string name="ChooseBackupFragment__restore_your_messages_and_media">Laai jou boodskappe en media vanaf ’n plaaslike rugsteun terug. As jy dit nie nou teruglaai nie, sal jy dit nie later kan teruglaai nie.</string>
  <string name="ChooseBackupFragment__icon_content_description">Herwin vanaf rugsteunikoon</string>
  <string name="ChooseBackupFragment__choose_backup">Kies rugsteun</string>
  <string name="ChooseBackupFragment__learn_more">Vind meer uit</string>
  <string name="ChooseBackupFragment__no_file_browser_available">Geen lêerblaaier beskikbaar nie.</string>
  <!--RestoreBackupFragment-->
  <string name="RestoreBackupFragment__restore_complete">Herstel vanaf rugsteun voltooi</string>
  <string name="RestoreBackupFragment__to_continue_using_backups_please_choose_a_folder">Om voort te gaan om rugsteun te gebruik, kies \'n vouer. Nuwe rugsteun sal by hierdie ligging gestoor word.</string>
  <string name="RestoreBackupFragment__choose_folder">Kies vouer</string>
  <string name="RestoreBackupFragment__not_now">Nie nou nie</string>
  <!--Couldn\'t find the selected backup-->
  <string name="RestoreBackupFragment__backup_not_found">Rugsteun nie gevind nie.</string>
  <!--Couldn\'t read the selected backup-->
  <string name="RestoreBackupFragment__backup_could_not_be_read">Kon nie rugsteun lees nie.</string>
  <!--Backup has an unsupported file extension-->
  <string name="RestoreBackupFragment__backup_has_a_bad_extension">Rugsteun se lêeruitbreiding foutief.</string>
  <!--BackupsPreferenceFragment-->
  <string name="BackupsPreferenceFragment__chat_backups">Klets-rugsteunkopieë</string>
  <string name="BackupsPreferenceFragment__backups_are_encrypted_with_a_passphrase">Rugsteune word geënkripteer met \'n wagwoordfrase en op jou toestel gestoor.</string>
  <string name="BackupsPreferenceFragment__create_backup">Skep rugsteunkopie</string>
  <string name="BackupsPreferenceFragment__last_backup">Laaste rugsteun: %1$s</string>
  <string name="BackupsPreferenceFragment__backup_folder">Rugsteungids</string>
  <string name="BackupsPreferenceFragment__verify_backup_passphrase">Verifieer rugsteun-wagwoordfrase</string>
  <string name="BackupsPreferenceFragment__test_your_backup_passphrase">Toets jou wagwoordfrase en verifieer dat dit ooreenkom</string>
  <string name="BackupsPreferenceFragment__turn_on">Skakel aan</string>
  <string name="BackupsPreferenceFragment__turn_off">Skakel af</string>
  <string name="BackupsPreferenceFragment__to_restore_a_backup">Om \'n rugsteun te herwin, installeer \'n nuwe kopie van Molly. Maak die toepassing oop, tik op \"Herwin vanaf rugsteun\" en spoor dan \'n rugsteunlêer op. %1$s</string>
  <string name="BackupsPreferenceFragment__learn_more">Vind meer uit</string>
  <string name="BackupsPreferenceFragment__in_progress">Aan die gang…</string>
  <!--Status text shown in backup preferences when verifying a backup-->
  <string name="BackupsPreferenceFragment__verifying_backup">Besig om rugsteun te verifieer…</string>
  <string name="BackupsPreferenceFragment__d_so_far">%1$d tot dusver…</string>
  <!--Show percentage of completion of backup-->
  <string name="BackupsPreferenceFragment__s_so_far">%1$s%% tot dusver…</string>
  <string name="BackupsPreferenceFragment_signal_requires_external_storage_permission_in_order_to_create_backups">Molly benodig toestemming om ekstern te stoor ten einde rugsteunkopieë te maak, maar dit is permanent geweier. Gaan asseblief na die toepassinginstellings, kies \"Toestemmings\" en aktiveer \"Storing\".</string>
  <!--CustomDefaultPreference-->
  <string name="CustomDefaultPreference_using_custom">Gebruik persoonlike: %s</string>
  <string name="CustomDefaultPreference_using_default">Gebruik verstek: %s</string>
  <string name="CustomDefaultPreference_none">Geen</string>
  <!--AvatarSelectionBottomSheetDialogFragment-->
  <string name="AvatarSelectionBottomSheetDialogFragment__choose_photo">Kies foto</string>
  <string name="AvatarSelectionBottomSheetDialogFragment__take_photo">Neem foto</string>
  <string name="AvatarSelectionBottomSheetDialogFragment__choose_from_gallery">Kies uit galery</string>
  <string name="AvatarSelectionBottomSheetDialogFragment__remove_photo">Verwyder foto</string>
  <string name="AvatarSelectionBottomSheetDialogFragment__taking_a_photo_requires_the_camera_permission">Die neem van foto\'s benodig kamera-toestemming.</string>
  <string name="AvatarSelectionBottomSheetDialogFragment__viewing_your_gallery_requires_the_storage_permission">Om jou galery te sien, is bergingtoestemming nodig.</string>
  <!--DateUtils-->
  <string name="DateUtils_just_now">Nou</string>
  <string name="DateUtils_minutes_ago">%dm</string>
  <string name="DateUtils_today">Vandag</string>
  <string name="DateUtils_yesterday">Gister</string>
  <!--DecryptionFailedDialog-->
  <string name="DecryptionFailedDialog_chat_session_refreshed">Kletssessie het verfris</string>
  <string name="DecryptionFailedDialog_signal_uses_end_to_end_encryption">Signal gebruik end-tot-end-enkriptering en gaan dalk soms van jou kletssessies moet verfris. Dit beïnvloed nie die sekuriteit van jou kletssessie nie, maar jy kon dalk ’n boodskap van hierdie kontak gemis het; jy kan hulle vra om dit weer te stuur.</string>
  <!--DeviceListActivity-->
  <string name="DeviceListActivity_unlink_s">Ontkoppel \'%s\'?</string>
  <string name="DeviceListActivity_by_unlinking_this_device_it_will_no_longer_be_able_to_send_or_receive">As u hierdie toestel ontkoppel, kan dit nie meer boodskappe stuur of ontvang nie.</string>
  <string name="DeviceListActivity_network_connection_failed">Netwerkverbinding misluk</string>
  <string name="DeviceListActivity_try_again">Probeer weer</string>
  <string name="DeviceListActivity_unlinking_device">Ontkoppel toestel…</string>
  <string name="DeviceListActivity_unlinking_device_no_ellipsis">Besig om die toestel te ontkoppel</string>
  <string name="DeviceListActivity_network_failed">Netwerk misluk!</string>
  <!--DeviceListItem-->
  <string name="DeviceListItem_unnamed_device">Onbenoemde toestel</string>
  <string name="DeviceListItem_linked_s">%s gekoppel</string>
  <string name="DeviceListItem_last_active_s">Laaste aktief %s</string>
  <string name="DeviceListItem_today">Vandag</string>
  <!--DocumentView-->
  <string name="DocumentView_unnamed_file">Onbenoemde lêer</string>
  <!--DozeReminder-->
  <string name="DozeReminder_optimize_for_missing_play_services">Optimaliseer vir vermiste Play Services</string>
  <string name="DozeReminder_this_device_does_not_support_play_services_tap_to_disable_system_battery">Hierdie toestel ondersteun nie Play Services nie. Tik om die optimering van die stelselbatterye uit te skakel wat verhoed dat Molly boodskappe ophaal terwyl hulle onaktief is.</string>
  <!--ExpiredBuildReminder-->
  <string name="ExpiredBuildReminder_this_version_of_signal_has_expired">Hierdie weergawe van Signal het verval. Werk dit nou by om boodskappe te kan stuur en ontvang</string>
  <string name="ExpiredBuildReminder_update_now">Werk nou by</string>
  <!--PendingGroupJoinRequestsReminder-->
  <plurals name="PendingGroupJoinRequestsReminder_d_pending_member_requests">
    <item quantity="one">%d hangende lidmaatskapversoeke.</item>
    <item quantity="other">%d hangende lidmaatskapversoeke.</item>
  </plurals>
  <string name="PendingGroupJoinRequestsReminder_view">Bekyk</string>
  <!--GcmRefreshJob-->
  <string name="GcmRefreshJob_Permanent_Signal_communication_failure">Permanente Signal-kommunikasiemislukking!</string>
  <string name="GcmRefreshJob_Signal_was_unable_to_register_with_Google_Play_Services">Molly kon nie by Google Play Services registreer nie. Molly-boodskappe en oproepe is gedeaktiveer. Probeer weer om in \"Instellings &gt; Gevorderd\" te registreer.</string>
  <!--GiphyActivity-->
  <string name="GiphyActivity_error_while_retrieving_full_resolution_gif">Fout tydens die herwinning van \'n volle-resolusie GIF</string>
  <!--GiphyFragmentPageAdapter-->
  <string name="GiphyFragmentPagerAdapter_gifs">GIFs</string>
  <string name="GiphyFragmentPagerAdapter_stickers">Plakkers</string>
  <!--AddToGroupActivity-->
  <string name="AddToGroupActivity_add_member">Voeg lid toe?</string>
  <string name="AddToGroupActivity_add_s_to_s">Voeg \"%1$s\" by \"%2$s\"?</string>
  <string name="AddToGroupActivity_s_added_to_s">\"%1$s\" is by \"%2$s\" gevoeg.</string>
  <string name="AddToGroupActivity_add_to_group">Voeg toe by groep</string>
  <string name="AddToGroupActivity_add_to_groups">Voeg toe by groepe</string>
  <string name="AddToGroupActivity_this_person_cant_be_added_to_legacy_groups">Hierdie persoon kan nie by legaatgroepe gevoeg word nie.</string>
  <string name="AddToGroupActivity_add">Voeg toe</string>
  <string name="AddToGroupActivity_add_to_a_group">Voeg toe by ’n groep</string>
  <!--ChooseNewAdminActivity-->
  <string name="ChooseNewAdminActivity_choose_new_admin">Kies nuwe admin</string>
  <string name="ChooseNewAdminActivity_done">Klaar</string>
  <string name="ChooseNewAdminActivity_you_left">Jy het \"%1$s\" verlaat.</string>
  <!--GroupMembersDialog-->
  <string name="GroupMembersDialog_you">Jy</string>
  <!--GV2 access levels-->
  <string name="GroupManagement_access_level_anyone">Enigiemand</string>
  <string name="GroupManagement_access_level_all_members">Alle lede</string>
  <string name="GroupManagement_access_level_only_admins">Slegs admins</string>
  <string name="GroupManagement_access_level_no_one">Niemand</string>
  <!--GV2 invites sent-->
  <plurals name="GroupManagement_invitation_sent">
    <item quantity="one"> Uitnodiging gestuur</item>
    <item quantity="other">%d uitnodigings gestuur</item>
  </plurals>
  <string name="GroupManagement_invite_single_user">\"%1$s\" kan nie outomaties deur jou by hierdie groep gevoeg word nie.\n\nHulle is genooi om aan te sluit, maar sal geen groepboodskappe sien voordat hulle aanvaar nie.</string>
  <string name="GroupManagement_invite_multiple_users">Hierdie gebruikers kan nie outomaties deur jou by hierdie groep gevoeg word nie.\n\nHulle is genooi om by die groep aan te sluit, maar sal geen groepboodskappe sien voordat hulle aanvaar nie.</string>
  <!--GroupsV1MigrationLearnMoreBottomSheetDialogFragment-->
  <string name="GroupsV1MigrationLearnMore_what_are_new_groups">Wat is Nuwe Groepe?</string>
  <string name="GroupsV1MigrationLearnMore_new_groups_have_features_like_mentions">Nuwe Groepe het funksies soos @vermeldings en groepadmin, en sal in die toekoms nog funksies ondersteun.</string>
  <string name="GroupsV1MigrationLearnMore_all_message_history_and_media_has_been_kept">Alle boodskapgeskiedenis en media van voor die opgradering is behou.</string>
  <string name="GroupsV1MigrationLearnMore_you_will_need_to_accept_an_invite_to_join_this_group_again">Jy moet weer ’n uitnodiging om by die groep aan te sluit, aanvaar en sal geen groepboodskappe ontvang voordat jy aanvaar het nie.</string>
  <plurals name="GroupsV1MigrationLearnMore_these_members_will_need_to_accept_an_invite">
    <item quantity="one">Hierdie lid sal weer ’n uitnodiging moet aanvaar om by die groep aan te sluit en sal geen groepboodskappe ontvang voordat hulle aanvaar nie:</item>
    <item quantity="other">Hierdie lede sal weer ’n uitnodiging moet aanvaar om by die groep aan te sluit en sal geen groepboodskappe ontvang voordat hulle aanvaar het nie:</item>
  </plurals>
  <plurals name="GroupsV1MigrationLearnMore_these_members_were_removed_from_the_group">
    <item quantity="one">Hierdie lid is van die groep verwyder en sal nie nie weer kan aansluit voordat hulle opgradeer nie:</item>
    <item quantity="other">Hierdie lede is van die groep verwyder en sal nie nie weer kan aansluit voordat hulle opgradeer nie:</item>
  </plurals>
  <!--GroupsV1MigrationInitiationBottomSheetDialogFragment-->
  <string name="GroupsV1MigrationInitiation_upgrade_to_new_group">Gradeer op na nuwe groep</string>
  <string name="GroupsV1MigrationInitiation_upgrade_this_group">Gradeer hierdie groep op</string>
  <string name="GroupsV1MigrationInitiation_new_groups_have_features_like_mentions">Nuwe Groepe het funksies soos @vermeldings en groepadmin, en sal in die toekoms nog funksies ondersteun.</string>
  <string name="GroupsV1MigrationInitiation_all_message_history_and_media_will_be_kept">Alle boodskapgeskiedenis en media van voor die opgradering sal behou word.</string>
  <string name="GroupsV1MigrationInitiation_encountered_a_network_error">Netwerkfout teëgekom. Probeer later weer.</string>
  <string name="GroupsV1MigrationInitiation_failed_to_upgrade">Opdatering het gefaal.</string>
  <plurals name="GroupsV1MigrationInitiation_these_members_will_need_to_accept_an_invite">
    <item quantity="one">Hierdie lid sal weer ’n uitnodiging moet aanvaar om by die groep aan te sluit en sal geen groepboodskappe ontvang voordat hulle aanvaar nie:</item>
    <item quantity="other">Hierdie lede sal weer ’n uitnodiging moet aanvaar om by die groep aan te sluit en sal geen groepboodskappe ontvang voordat hulle aanvaar het nie:</item>
  </plurals>
  <plurals name="GroupsV1MigrationInitiation_these_members_are_not_capable_of_joining_new_groups">
    <item quantity="one">Hierdie lid kan nie by nuwe groepe aansluit nie en sal van die groep verwyder word:</item>
    <item quantity="other">Hierdie lede kan nie by Nuwe Groepe aansluit nie en sal van die groep verwyder word:</item>
  </plurals>
  <!--GroupsV1MigrationSuggestionsReminder-->
  <plurals name="GroupsV1MigrationSuggestionsReminder_members_couldnt_be_added_to_the_new_group">
    <item quantity="one">%1$dlid kon nie weer by die Nuwe Groep bygevoeg word nie. Wil jy hulle nou byvoeg?</item>
    <item quantity="other">%1$d lede kon nie weer by die Nuwe Groep gevoeg word nie. Wil jy hulle nou toevoeg?</item>
  </plurals>
  <plurals name="GroupsV1MigrationSuggestionsReminder_add_members">
    <item quantity="one">Voeg lid by</item>
    <item quantity="other">Voeg lede toe</item>
  </plurals>
  <string name="GroupsV1MigrationSuggestionsReminder_no_thanks">Nee dankie</string>
  <!--GroupsV1MigrationSuggestionsDialog-->
  <plurals name="GroupsV1MigrationSuggestionsDialog_add_members_question">
    <item quantity="one">Voeg lid by?</item>
    <item quantity="other">Voeg lede toe?</item>
  </plurals>
  <plurals name="GroupsV1MigrationSuggestionsDialog_these_members_couldnt_be_automatically_added">
    <item quantity="one">Hierdie lid kon nie outomaties by die Nuwe Groep bygevoeg word toe dit opgegradeer is nie:</item>
    <item quantity="other">Hierdie lede kon nie outomaties by die Nuwe Groep gevoeg word toe dit opgradeer is nie:</item>
  </plurals>
  <plurals name="GroupsV1MigrationSuggestionsDialog_add_members">
    <item quantity="one">Voeg lid by</item>
    <item quantity="other">Voeg lede toe</item>
  </plurals>
  <plurals name="GroupsV1MigrationSuggestionsDialog_failed_to_add_members_try_again_later">
    <item quantity="one">Byvoeging van lid het misluk. Probeer later weer.</item>
    <item quantity="other">Byvoeging van lede het misluk. Probeer later weer.</item>
  </plurals>
  <plurals name="GroupsV1MigrationSuggestionsDialog_cannot_add_members">
    <item quantity="one">Kan nie lid byvoeg nie.</item>
    <item quantity="other">Kan nie lede toevoeg nie.</item>
  </plurals>
  <!--LeaveGroupDialog-->
  <string name="LeaveGroupDialog_leave_group">Verlaat groep?</string>
  <string name="LeaveGroupDialog_you_will_no_longer_be_able_to_send_or_receive_messages_in_this_group">Jy sal nie meer boodskappe in hierdie groep kan stuur of ontvang nie.</string>
  <string name="LeaveGroupDialog_leave">Verlaat</string>
  <string name="LeaveGroupDialog_choose_new_admin">Kies nuwe admin</string>
  <string name="LeaveGroupDialog_before_you_leave_you_must_choose_at_least_one_new_admin_for_this_group">Voor jy weggaan, moet jy ten minste een nuwe admin vir hierdie groep kies.</string>
  <string name="LeaveGroupDialog_choose_admin">Kies admin</string>
  <!--LinkPreviewView-->
  <string name="LinkPreviewView_no_link_preview_available">Geen skakelvoorskou beskikbaar nie.</string>
  <string name="LinkPreviewView_this_group_link_is_not_active">Hierdie groepskakel is nie aktief nie.</string>
  <string name="LinkPreviewView_domain_date">%1$s · %2$s</string>
  <!--LinkPreviewRepository-->
  <plurals name="LinkPreviewRepository_d_members">
    <item quantity="one">%1$d lid</item>
    <item quantity="other">%1$d lede</item>
  </plurals>
  <!--PendingMembersActivity-->
  <string name="PendingMembersActivity_pending_group_invites">Hangende groepuitnodigings</string>
  <string name="PendingMembersActivity_requests">Versoeke</string>
  <string name="PendingMembersActivity_invites">Uitnodigings</string>
  <string name="PendingMembersActivity_people_you_invited">Mense wat jy genooi het</string>
  <string name="PendingMembersActivity_you_have_no_pending_invites">Jy het geen hangende uitnodigings nie.</string>
  <string name="PendingMembersActivity_invites_by_other_group_members">Uitnodigings deur ander groeplede</string>
  <string name="PendingMembersActivity_no_pending_invites_by_other_group_members">Geen uitnodigings deur ander groeplede hangend nie.</string>
  <string name="PendingMembersActivity_missing_detail_explanation">Inligting oor mense wat deur ander groeplede genooi is, word nie gewys nie. As ’n genooide kies om aan te sluit, sal hulle inligting op daardie tydstip met die groep gedeel word. Hulle sal nie enige boodskappe in die groep sien voordat hulle aansluit nie.</string>
  <string name="PendingMembersActivity_revoke_invite">Herroep uitnodiging</string>
  <string name="PendingMembersActivity_revoke_invites">Herroep uitnodigings</string>
  <plurals name="PendingMembersActivity_revoke_d_invites">
    <item quantity="one">Herroep uitnodiging</item>
    <item quantity="other">Herroep %1$d uitnodigings</item>
  </plurals>
  <plurals name="PendingMembersActivity_error_revoking_invite">
    <item quantity="one">Kon nie uitnodiging herroep nie</item>
    <item quantity="other">Kon nie uitnodigings herroep nie</item>
  </plurals>
  <!--RequestingMembersFragment-->
  <string name="RequestingMembersFragment_pending_member_requests">Hangende lidmaatskapversoeke.</string>
  <string name="RequestingMembersFragment_no_member_requests_to_show">Geen lidmaatskapversoeke om te wys nie.</string>
  <string name="RequestingMembersFragment_explanation">Mense op hierdie lys probeer d.m.v. die groepskakel by hierdie groep aansluit.</string>
  <string name="RequestingMembersFragment_added_s">\"%1$s\" bygevoeg</string>
  <string name="RequestingMembersFragment_denied_s">\"%1$s\" geweier</string>
  <!--AddMembersActivity-->
  <string name="AddMembersActivity__done">Klaar</string>
  <string name="AddMembersActivity__this_person_cant_be_added_to_legacy_groups">Hierdie persoon kan nie by legaatgroepe gevoeg word nie.</string>
  <string name="AddMembersActivity__this_person_cant_be_added_to_announcement_groups">Hierdie persoon kan nie by aankondigingsgroepe gevoeg word nie.</string>
  <plurals name="AddMembersActivity__add_d_members_to_s">
    <item quantity="one">Voeg \"%1$s\" by “%2$s”?</item>
    <item quantity="other">Voeg %3$d lede by “%2$s”?</item>
  </plurals>
  <string name="AddMembersActivity__add">Voeg toe</string>
  <string name="AddMembersActivity__add_members">Voeg lede toe</string>
  <!--AddGroupDetailsFragment-->
  <string name="AddGroupDetailsFragment__name_this_group">Gee hierdie groep \'n naam</string>
  <string name="AddGroupDetailsFragment__create_group">Skep groep</string>
  <string name="AddGroupDetailsFragment__create">Skep</string>
  <string name="AddGroupDetailsFragment__members">Lede</string>
  <string name="AddGroupDetailsFragment__you_can_add_or_invite_friends_after_creating_this_group">Jy kan vriende toevoeg of uitnooi nadat hierdie groep geskep is.</string>
  <string name="AddGroupDetailsFragment__group_name_required">Groepnaam (vereis)</string>
  <string name="AddGroupDetailsFragment__group_name_optional">Groepnaam (opsioneel)</string>
  <string name="AddGroupDetailsFragment__this_field_is_required">Hierdie veld word vereis.</string>
  <string name="AddGroupDetailsFragment__group_creation_failed">Groepskepping misluk.</string>
  <string name="AddGroupDetailsFragment__try_again_later">Probeer later weer.</string>
  <!--Displayed when adding group details to an MMS Group-->
  <string name="AddGroupDetailsFragment__youve_selected_a_contact_that_doesnt_support">Jy het \'n kontak gekies wat nie Signal-groepe ondersteun nie, dus sal hierdie groep \'n MMS-groep wees. Pasgemaakte MMS-groepname en foto\'s sal slegs vir jou sigbaar wees.</string>
  <string name="AddGroupDetailsFragment__remove">Verwyder</string>
  <string name="AddGroupDetailsFragment__sms_contact">SMS-kontak</string>
  <string name="AddGroupDetailsFragment__remove_s_from_this_group">Verwyder %1$s uit die groep?</string>
  <!--ManageGroupActivity-->
  <string name="ManageGroupActivity_member_requests_and_invites">Ledeversoeke &amp; uitnodigings</string>
  <string name="ManageGroupActivity_add_members">Voeg lede toe</string>
  <string name="ManageGroupActivity_edit_group_info">Wysig groepinligting</string>
  <string name="ManageGroupActivity_who_can_add_new_members">Wie kan nuwe lede toevoeg?</string>
  <string name="ManageGroupActivity_who_can_edit_this_groups_info">Wie kan hierdie groep se inligting wysig?</string>
  <string name="ManageGroupActivity_group_link">Groepskakel</string>
  <string name="ManageGroupActivity_block_group">Versper groep</string>
  <string name="ManageGroupActivity_unblock_group">Ontsper groep</string>
  <string name="ManageGroupActivity_leave_group">Verlaat groep</string>
  <string name="ManageGroupActivity_mute_notifications">Demp kennisgewings</string>
  <string name="ManageGroupActivity_custom_notifications">Pasgemaakte kennisgewings</string>
  <string name="ManageGroupActivity_mentions">Meldings</string>
  <string name="ManageGroupActivity_chat_color_and_wallpaper">Kletskleur &amp; muurpapier</string>
  <string name="ManageGroupActivity_until_s">Tot %1$s</string>
  <string name="ManageGroupActivity_always">Altyd</string>
  <string name="ManageGroupActivity_off">Af</string>
  <string name="ManageGroupActivity_on">Aan</string>
  <string name="ManageGroupActivity_view_all_members">Bekyk alle lede</string>
  <string name="ManageGroupActivity_see_all">Sien almal</string>
  <plurals name="ManageGroupActivity_added">
    <item quantity="one">%d lid bygevoeg.</item>
    <item quantity="other">%d lede bygevoeg.</item>
  </plurals>
  <string name="ManageGroupActivity_only_admins_can_enable_or_disable_the_sharable_group_link">Slegs admins kan die deelbare groepskakel aktiveer of deaktiveer.</string>
  <string name="ManageGroupActivity_only_admins_can_enable_or_disable_the_option_to_approve_new_members">Slegs admins kan die opsie om nuwe lede goed te keur aktiveer of deaktiveer.</string>
  <string name="ManageGroupActivity_only_admins_can_reset_the_sharable_group_link">Slegs admins kan die deelbare groepskakel terugstel.</string>
  <string name="ManageGroupActivity_you_dont_have_the_rights_to_do_this">Jy het nie die regte om dit te doen nie</string>
  <string name="ManageGroupActivity_not_capable">Iemand wat jy toegevoeg het, ondersteun nie nuwe groepe nie en moet Signal bywerk</string>
  <string name="ManageGroupActivity_not_announcement_capable">Iemand wat jy bygevoeg het, ondersteun nie aankondigingsgroepe nie en moet Signal bywerk</string>
  <string name="ManageGroupActivity_failed_to_update_the_group">Kon nie die groep bywerk nie</string>
  <string name="ManageGroupActivity_youre_not_a_member_of_the_group">Jy is nie \'n lid van die groep nie</string>
  <string name="ManageGroupActivity_failed_to_update_the_group_please_retry_later">Kon nie groep bywerk nie, probeer later weer.</string>
  <string name="ManageGroupActivity_failed_to_update_the_group_due_to_a_network_error_please_retry_later">Kon nie groep bywerk nie a.g.v. \'n netwerkfout, probeer asb. later weer.</string>
  <string name="ManageGroupActivity_edit_name_and_picture">Bewerk naam en foto</string>
  <string name="ManageGroupActivity_legacy_group">Legaatgroep</string>
  <string name="ManageGroupActivity_legacy_group_learn_more">Hierdie groep is ’n Legaatgroep. Funksies soos groepadmins is slegs vir Nuwe Groepe beskikbaar.</string>
  <string name="ManageGroupActivity_legacy_group_upgrade">Hierdie groep is ’n Legaatgroep. Vir toegang tot nuwe funksies soos @vermeldings en admins,</string>
  <string name="ManageGroupActivity_legacy_group_too_large">Hierdie Legaatgroep kan nie na ’n Nuwe Groep opgradeer word nie omdat dit te groot is. Die maksimum groepgrootte is %1$d</string>
  <string name="ManageGroupActivity_upgrade_this_group">gradeer hierdie groep op.</string>
  <string name="ManageGroupActivity_this_is_an_insecure_mms_group">Hierdie groep is \'n onbeveiligde MMS-groep. Om privaat te klets, nooi jou kontakte na Signal.</string>
  <string name="ManageGroupActivity_invite_now">Nooi nou uit</string>
  <string name="ManageGroupActivity_more">meer</string>
  <string name="ManageGroupActivity_add_group_description">Voeg groepbeskrywing by…</string>
  <!--GroupMentionSettingDialog-->
  <string name="GroupMentionSettingDialog_notify_me_for_mentions">Stel my in kennis van Vermeldings</string>
  <string name="GroupMentionSettingDialog_receive_notifications_when_youre_mentioned_in_muted_chats">Ontvang kennisgewings wanneer jy in gedempte kletse genoem word?</string>
  <string name="GroupMentionSettingDialog_always_notify_me">Stel my altyd in kennis</string>
  <string name="GroupMentionSettingDialog_dont_notify_me">Moet my nie in kennis stel nie</string>
  <!--ManageProfileFragment-->
  <string name="ManageProfileFragment_profile_name">Profielnaam</string>
  <string name="ManageProfileFragment_username">Gebruikernaam</string>
  <string name="ManageProfileFragment_about">Meer oor</string>
  <string name="ManageProfileFragment_write_a_few_words_about_yourself">Skryf ’n paar woorde oor jouself</string>
  <string name="ManageProfileFragment_your_name">Jou naam</string>
  <string name="ManageProfileFragment_your_username">Jou gebruikersnaam</string>
  <string name="ManageProfileFragment_failed_to_set_avatar">Kon nie avatar stel nie</string>
  <string name="ManageProfileFragment_badges">Wapens</string>
  <string name="ManageProfileFragment__edit_photo">Wysig foto</string>
  <!--Snackbar message after creating username-->
  <string name="ManageProfileFragment__username_created">Gebruikersnaam geskep</string>
  <!--Snackbar message after copying username-->
  <string name="ManageProfileFragment__username_copied">Gebruikersnaam gekopieer</string>
  <!--ManageRecipientActivity-->
  <string name="ManageRecipientActivity_no_groups_in_common">Geen groepe gemeen nie</string>
  <plurals name="ManageRecipientActivity_d_groups_in_common">
    <item quantity="one">%d groep gemeen</item>
    <item quantity="other">%d groepe gemeen</item>
  </plurals>
  <plurals name="GroupMemberList_invited">
    <item quantity="one">%1$s het 1 persoon genooi</item>
    <item quantity="other">%1$s het %2$d mense genooi</item>
  </plurals>
  <!--CustomNotificationsDialogFragment-->
  <string name="CustomNotificationsDialogFragment__custom_notifications">Pasgemaakte kennisgewings</string>
  <string name="CustomNotificationsDialogFragment__messages">Boodskappe</string>
  <string name="CustomNotificationsDialogFragment__use_custom_notifications">Gebruik gepasmaakte kennisgewings</string>
  <string name="CustomNotificationsDialogFragment__notification_sound">Kennisgewingklank</string>
  <string name="CustomNotificationsDialogFragment__vibrate">Vibreer</string>
  <!--Button text for customizing notification options-->
  <string name="CustomNotificationsDialogFragment__customize">Pasmaak</string>
  <string name="CustomNotificationsDialogFragment__change_sound_and_vibration">Verander klank en vibrasie</string>
  <string name="CustomNotificationsDialogFragment__call_settings">Oproepinstellings</string>
  <string name="CustomNotificationsDialogFragment__ringtone">Luitoon</string>
  <string name="CustomNotificationsDialogFragment__enabled">Geaktiveer</string>
  <string name="CustomNotificationsDialogFragment__disabled">Gedeaktiveer</string>
  <string name="CustomNotificationsDialogFragment__default">Verstek</string>
  <string name="CustomNotificationsDialogFragment__unknown">Onbekend</string>
  <!--ShareableGroupLinkDialogFragment-->
  <string name="ShareableGroupLinkDialogFragment__shareable_group_link">Deelbare groepskakel</string>
  <string name="ShareableGroupLinkDialogFragment__manage_and_share">Bestuur &amp; deel</string>
  <string name="ShareableGroupLinkDialogFragment__group_link">Groepskakel</string>
  <string name="ShareableGroupLinkDialogFragment__share">Deel</string>
  <string name="ShareableGroupLinkDialogFragment__reset_link">Stel skakel terug</string>
  <string name="ShareableGroupLinkDialogFragment__member_requests">Lidmaatskapversoeke</string>
  <string name="ShareableGroupLinkDialogFragment__approve_new_members">Keur nuwe lede goed</string>
  <string name="ShareableGroupLinkDialogFragment__require_an_admin_to_approve_new_members_joining_via_the_group_link">’n Admin moet nuwe lede goedkeur wat d.m.v. die groepskakel aansluit.</string>
  <string name="ShareableGroupLinkDialogFragment__are_you_sure_you_want_to_reset_the_group_link">Is jy seker jy wil die groepskakel terugstel? Mense sal nie meer met die huidige skakel by die groep kan aansluit nie.</string>
  <!--GroupLinkShareQrDialogFragment-->
  <string name="GroupLinkShareQrDialogFragment__qr_code">QR-kode</string>
  <string name="GroupLinkShareQrDialogFragment__people_who_scan_this_code_will">Mense wat hierdie kode skandeer sal by jou groep kan aansluit. Admins sal steeds nuwe lede moet goedkeur indien daardie instelling nie geaktiveer is nie.</string>
  <string name="GroupLinkShareQrDialogFragment__share_code">Deel kode</string>
  <!--GV2 Invite Revoke confirmation dialog-->
  <string name="InviteRevokeConfirmationDialog_revoke_own_single_invite">Wil jy die uitnodiging herroep wat jy aan %1$s gestuur het?</string>
  <plurals name="InviteRevokeConfirmationDialog_revoke_others_invites">
    <item quantity="one">Wil jy die uitnodiging herroep wat deur %1$s gestuur is?</item>
    <item quantity="other">Wil jy %2$d uitnodigings herroep wat jy aan %1$s gestuur het?</item>
  </plurals>
  <!--GroupJoinBottomSheetDialogFragment-->
  <string name="GroupJoinBottomSheetDialogFragment_you_are_already_a_member">Jy is reeds ’n lid</string>
  <string name="GroupJoinBottomSheetDialogFragment_join">Sluit aan</string>
  <string name="GroupJoinBottomSheetDialogFragment_request_to_join">Versoek om aan te sluit</string>
  <string name="GroupJoinBottomSheetDialogFragment_unable_to_join_group_please_try_again_later">Kon nie by groep aansluit nie. Probeer asb. later weer.</string>
  <string name="GroupJoinBottomSheetDialogFragment_encountered_a_network_error">Netwerkfout teëgekom.</string>
  <string name="GroupJoinBottomSheetDialogFragment_this_group_link_is_not_active">Hierdie groepskakel is nie aktief nie.</string>
  <!--Title shown when there was an known issue getting group information from a group link-->
  <string name="GroupJoinBottomSheetDialogFragment_cant_join_group">Kan nie by groep aansluit nie</string>
  <!--Message shown when you try to get information for a group via link but an admin has removed you-->
  <string name="GroupJoinBottomSheetDialogFragment_you_cant_join_this_group_via_the_group_link_because_an_admin_removed_you">Jy kan nie d.m.v. die groepskakel by hierdie groep aansluit nie, want \'n admin het jou verwyder.</string>
  <!--Message shown when you try to get information for a group via link but the link is no longer valid-->
  <string name="GroupJoinBottomSheetDialogFragment_this_group_link_is_no_longer_valid">Hierdie groepskakel is nie meer geldig nie.</string>
  <!--Title shown when there was an unknown issue getting group information from a group link-->
  <string name="GroupJoinBottomSheetDialogFragment_link_error">Fout met skakel</string>
  <!--Message shown when you try to get information for a group via link but an unknown issue occurred-->
  <string name="GroupJoinBottomSheetDialogFragment_joining_via_this_link_failed_try_joining_again_later">Kon nie d.m.v. die skakel aansluit nie. Probeer later weer.</string>
  <string name="GroupJoinBottomSheetDialogFragment_direct_join">Wil jy by hierdie groep aansluit en jou naam en foto met die lede deel?</string>
  <string name="GroupJoinBottomSheetDialogFragment_admin_approval_needed">\'n Admin van hierdie groep moet jou versoek goedkeur voordat jy by die groep kan aansluit. Wanneer jy versoek om aan te sluit, sal jou naam en foto met die groeplede gedeel word.</string>
  <plurals name="GroupJoinBottomSheetDialogFragment_group_dot_d_members">
    <item quantity="one">Groep ·%1$d lid</item>
    <item quantity="other">Groep · %1$d lede</item>
  </plurals>
  <!--GroupJoinUpdateRequiredBottomSheetDialogFragment-->
  <string name="GroupJoinUpdateRequiredBottomSheetDialogFragment_update_signal_to_use_group_links">Werk Signal by om groepskakels te gebruik.</string>
  <string name="GroupJoinUpdateRequiredBottomSheetDialogFragment_update_message">Die weergawe van Signal wat jy gebruik, ondersteun nie hierdie groepskakel nie. Werk die jongste weergawe by om d.m.v. \'n skakel by hierdie groep aan te sluit.</string>
  <string name="GroupJoinUpdateRequiredBottomSheetDialogFragment_update_signal">Werk Signal by</string>
  <string name="GroupJoinUpdateRequiredBottomSheetDialogFragment_update_linked_device_message">Een of meer van jou gekoppelde toestelle gebruik \'n weergawe van Signal wat nie groepskakels ondersteun nie. Werk Signal by op jou gekoppelde toestel(le) om by hierdie groep aan te sluit.</string>
  <string name="GroupJoinUpdateRequiredBottomSheetDialogFragment_group_link_is_not_valid">Groepskakel is nie geldig nie</string>
  <!--GroupInviteLinkEnableAndShareBottomSheetDialogFragment-->
  <string name="GroupInviteLinkEnableAndShareBottomSheetDialogFragment_invite_friends">Nooi vriende uit</string>
  <string name="GroupInviteLinkEnableAndShareBottomSheetDialogFragment_share_a_link_with_friends_to_let_them_quickly_join_this_group">Deel \'n skakel met vriende sodat hulle vinnig by hierdie groep kan aansluit.</string>
  <string name="GroupInviteLinkEnableAndShareBottomSheetDialogFragment_enable_and_share_link">Aktiveer en deel skakel</string>
  <string name="GroupInviteLinkEnableAndShareBottomSheetDialogFragment_share_link">Deel skakel</string>
  <string name="GroupInviteLinkEnableAndShareBottomSheetDialogFragment_unable_to_enable_group_link_please_try_again_later">Kon nie groepskakel aktiveer nie. Probeer asb. later weer.</string>
  <string name="GroupInviteLinkEnableAndShareBottomSheetDialogFragment_encountered_a_network_error">Netwerkfout teëgekom.</string>
  <string name="GroupInviteLinkEnableAndShareBottomSheetDialogFragment_you_dont_have_the_right_to_enable_group_link">Jy het nie die reg om die groepskakel te aktiveer nie. Vra asb. \'n admin.</string>
  <string name="GroupInviteLinkEnableAndShareBottomSheetDialogFragment_you_are_not_currently_a_member_of_the_group">Jy is nie tans \'n lid van die groep nie</string>
  <!--GV2 Request confirmation dialog-->
  <string name="RequestConfirmationDialog_add_s_to_the_group">Voeg “%1$s” by die groep?</string>
  <string name="RequestConfirmationDialog_deny_request_from_s">Weier versoek van “%1$s”?</string>
  <!--Confirm dialog message shown when deny a group link join request and group link is enabled.-->
  <string name="RequestConfirmationDialog_deny_request_from_s_they_will_not_be_able_to_request">Weier versoek van “%1$s”? Hulle sal nie weer \'n versoek kan rig om d.m.v. die groepskakel aan te sluit nie.</string>
  <string name="RequestConfirmationDialog_add">Voeg toe</string>
  <string name="RequestConfirmationDialog_deny">Weier</string>
  <!--ImageEditorHud-->
  <string name="ImageEditorHud_blur_faces">Vervaag gesigte</string>
  <string name="ImageEditorHud_new_blur_faces_or_draw_anywhere_to_blur">Nuut: Vervaag gesigte of teken op enige plek om te vervaag.</string>
  <string name="ImageEditorHud_draw_anywhere_to_blur">Teken op enige plek om te vervaag</string>
  <string name="ImageEditorHud_draw_to_blur_additional_faces_or_areas">Teken om bykomende gesigte of gebiede te vervaag</string>
  <!--InputPanel-->
  <string name="InputPanel_tap_and_hold_to_record_a_voice_message_release_to_send">Tik en hou om \'n stemboodskap op te neem, los om te stuur</string>
  <!--InviteActivity-->
  <string name="InviteActivity_share">Deel</string>
  <string name="InviteActivity_share_with_contacts">Deel met kontakte</string>
  <string name="InviteActivity_share_via">Deel d.m.v. …</string>
  <string name="InviteActivity_cancel">Kanselleer</string>
  <string name="InviteActivity_sending">Stuur tans…</string>
  <string name="InviteActivity_invitations_sent">Uitnodigings gestuur!</string>
  <string name="InviteActivity_invite_to_signal">Nooi na Molly</string>
  <string name="InviteActivity_send_sms">Stuur SMS (%d)</string>
  <plurals name="InviteActivity_send_sms_invites">
    <item quantity="one">Stuur %d SMS uitnodiging?</item>
    <item quantity="other">Stuur %d SMS uitnodigings?</item>
  </plurals>
  <string name="InviteActivity_lets_switch_to_signal">Kom ons skakel oor na Molly: %1$s</string>
  <string name="InviteActivity_no_app_to_share_to">Dit lyk asof jy geen programme het om mee te deel nie.</string>
  <!--LearnMoreTextView-->
  <string name="LearnMoreTextView_learn_more">Vind meer uit</string>
  <string name="SpanUtil__read_more">Lees meer</string>
  <!--LongMessageActivity-->
  <string name="LongMessageActivity_unable_to_find_message">Kon die boodskap nie vind nie</string>
  <string name="LongMessageActivity_message_from_s">Boodskap van %1$s</string>
  <string name="LongMessageActivity_your_message">Jou boodskap</string>
  <!--MessageRetrievalService-->
  <string name="MessageRetrievalService_signal">Molly</string>
  <string name="MessageRetrievalService_background_connection_enabled">Agtergrondverbinding geaktiveer</string>
  <!--MmsDownloader-->
  <string name="MmsDownloader_error_reading_mms_settings">Kon nie die MMS-instellings vir draadlose verskaffer lees nie</string>
  <!--MediaOverviewActivity-->
  <string name="MediaOverviewActivity_Media">Media</string>
  <string name="MediaOverviewActivity_Files">Lêers</string>
  <string name="MediaOverviewActivity_Audio">Klank</string>
  <string name="MediaOverviewActivity_All">Alle</string>
  <plurals name="MediaOverviewActivity_Media_delete_confirm_title">
    <item quantity="one">Verwyder gekose item?</item>
    <item quantity="other">Skrap gekose items?</item>
  </plurals>
  <plurals name="MediaOverviewActivity_Media_delete_confirm_message">
    <item quantity="one">Dit sal die geselekteerde lêer permanent uitvee. Enige boodskapteks wat met hierdie item geassosieer word, sal ook uitgevee word.</item>
    <item quantity="other">Dit sal alle %1$d geselekteerde boodskappe permanent skrap. Enige boodskapteks wat met hierdie items geassosieer word, sal ook geskrap word.</item>
  </plurals>
  <string name="MediaOverviewActivity_Media_delete_progress_title">Skrap tans</string>
  <string name="MediaOverviewActivity_Media_delete_progress_message">Skrap tans boodskappe…</string>
  <string name="MediaOverviewActivity_Select_all">Kies alles</string>
  <string name="MediaOverviewActivity_collecting_attachments">Besig om aanhangsels te versamel…</string>
  <string name="MediaOverviewActivity_Sort_by">Sorteer volgens</string>
  <string name="MediaOverviewActivity_Newest">Nuutste</string>
  <string name="MediaOverviewActivity_Oldest">Oudste</string>
  <string name="MediaOverviewActivity_Storage_used">Berging verbruik</string>
  <string name="MediaOverviewActivity_All_storage_use">Alle bergingsverbruik</string>
  <string name="MediaOverviewActivity_Grid_view_description">Roosteraansig</string>
  <string name="MediaOverviewActivity_List_view_description">Lys-aansig</string>
  <string name="MediaOverviewActivity_Selected_description">Gekies</string>
  <string name="MediaOverviewActivity_select_all">Kies alles</string>
  <plurals name="MediaOverviewActivity_save_plural">
    <item quantity="one">Stoor</item>
    <item quantity="other">Stoor</item>
  </plurals>
  <plurals name="MediaOverviewActivity_delete_plural">
    <item quantity="one">Skrap</item>
    <item quantity="other">Skrap</item>
  </plurals>
  <plurals name="MediaOverviewActivity_d_selected_s">
    <item quantity="one">%1$d het (%2$s) geselekteer</item>
    <item quantity="other">%1$d het (%2$s) geselekteer</item>
  </plurals>
  <string name="MediaOverviewActivity_file">Lêer</string>
  <string name="MediaOverviewActivity_audio">Klank</string>
  <string name="MediaOverviewActivity_video">Video</string>
  <string name="MediaOverviewActivity_image">Beeld</string>
  <string name="MediaOverviewActivity_voice_message">Stemboodskap</string>
  <string name="MediaOverviewActivity_sent_by_s">Gestuur deur %1$s</string>
  <string name="MediaOverviewActivity_sent_by_you">Deur jou gestuur</string>
  <string name="MediaOverviewActivity_sent_by_s_to_s">Gestuur deur %1$s aan %2$s</string>
  <string name="MediaOverviewActivity_sent_by_you_to_s">Deur jou aan %1$s gestuur</string>
  <!--Megaphones-->
  <string name="Megaphones_remind_me_later">Herinner my later</string>
  <string name="Megaphones_verify_your_signal_pin">Verifieer jou Signal-PIN</string>
  <string name="Megaphones_well_occasionally_ask_you_to_verify_your_pin">Ons sal jou af en toe vra om jou PIN te verifieer sodat jy dit kan onthou.</string>
  <string name="Megaphones_verify_pin">Verifieer PIN</string>
  <string name="Megaphones_get_started">Begin</string>
  <string name="Megaphones_new_group">Nuwe groep</string>
  <string name="Megaphones_invite_friends">Nooi vriende uit</string>
  <string name="Megaphones_use_sms">Gebruik SMS</string>
  <string name="Megaphones_appearance">Voorkoms</string>
  <string name="Megaphones_add_photo">Voeg foto toe</string>
  <!--Title of a bottom sheet to render messages that all quote a specific message-->
  <string name="MessageQuotesBottomSheet_replies">Antwoorde</string>
  <!--NotificationBarManager-->
  <string name="NotificationBarManager_signal_call_in_progress">Signal-oproep aan die gang</string>
  <string name="NotificationBarManager__establishing_signal_call">Bevestig Signal-oproep</string>
  <string name="NotificationBarManager__incoming_signal_call">Inkomende Signal-oproep</string>
  <string name="NotificationBarManager__incoming_signal_group_call">Inkomende Signal-groepoproep</string>
  <!--Temporary notification shown when starting the calling service-->
  <string name="NotificationBarManager__starting_signal_call_service">Besig om Molly-oproepdiens te begin</string>
  <string name="NotificationBarManager__stopping_signal_call_service">Besig om Molly-oproepdiens te beëindig</string>
  <string name="NotificationBarManager__decline_call">Weier oproep</string>
  <string name="NotificationBarManager__answer_call">Antwoord oproep</string>
  <string name="NotificationBarManager__end_call">Eindig oproep</string>
  <string name="NotificationBarManager__cancel_call">Kanselleer oproep</string>
  <string name="NotificationBarManager__join_call">Sluit aan by oproep</string>
  <!--NotificationsMegaphone-->
  <string name="NotificationsMegaphone_turn_on_notifications">Aktiveer kennisgewings?</string>
  <string name="NotificationsMegaphone_never_miss_a_message">Mis nooit ’n boodskap van jou kontakte en groepe nie.</string>
  <string name="NotificationsMegaphone_turn_on">Skakel aan</string>
  <string name="NotificationsMegaphone_not_now">Nie nou nie</string>
  <!--NotificationMmsMessageRecord-->
  <string name="NotificationMmsMessageRecord_multimedia_message">Multimedia boodskap</string>
  <string name="NotificationMmsMessageRecord_downloading_mms_message">Besig om MMS-boodskap af te laai</string>
  <string name="NotificationMmsMessageRecord_error_downloading_mms_message">Kon nie MMS-boodskap aflaai nie. Tik om weer te probeer</string>
  <!--MediaPickerActivity-->
  <string name="MediaPickerActivity_send_to">Stuur aan %s</string>
  <string name="MediaPickerActivity__menu_open_camera">Maak kamera oop</string>
  <!--MediaSendActivity-->
  <string name="MediaSendActivity_add_a_caption">Voeg \'n hofie by…</string>
  <string name="MediaSendActivity_an_item_was_removed_because_it_exceeded_the_size_limit">\'n Item is verwyder omdat dit die groottebeperking oorskry het</string>
  <string name="MediaSendActivity_an_item_was_removed_because_it_had_an_unknown_type">\'n Item is verwyder omdat dit \'n onbekende tipe was</string>
  <string name="MediaSendActivity_an_item_was_removed_because_it_exceeded_the_size_limit_or_had_an_unknown_type">\'n Item is verwyder omdat dit die groottebeperking oorskry het of \'n onbekende tipe was</string>
  <string name="MediaSendActivity_camera_unavailable">Kamera nie beskikbaar nie.</string>
  <string name="MediaSendActivity_message_to_s">Bookskap aan %s</string>
  <string name="MediaSendActivity_message">Boodskap</string>
  <string name="MediaSendActivity_select_recipients">Kies ontvangers</string>
  <string name="MediaSendActivity_signal_needs_access_to_your_contacts">Molly het toegang tot jou kontakte nodig om dit te kan vertoon.</string>
  <string name="MediaSendActivity_signal_needs_contacts_permission_in_order_to_show_your_contacts_but_it_has_been_permanently_denied">Molly benodig toestemming vir Kontakte om jou kontakte te wys, maar dit is permanent geweier. Gaan aaseblief na die programinstellings, kies \"Toestemmings\" en aktiveer \"Kontakte\".</string>
  <plurals name="MediaSendActivity_cant_share_more_than_n_items">
    <item quantity="one">Jy kan nie meer as %d item deel nie.</item>
    <item quantity="other">Jy kan nie meer as %d items deel nie.</item>
  </plurals>
  <string name="MediaSendActivity_select_recipients_description">Kies ontvangers</string>
  <string name="MediaSendActivity_tap_here_to_make_this_message_disappear_after_it_is_viewed">Tik hier om hierdie boodskap te laat verdwyn nadat dit bekyk is.</string>
  <!--MediaRepository-->
  <string name="MediaRepository_all_media">Alle media</string>
  <string name="MediaRepository__camera">Kamera</string>
  <!--MessageDecryptionUtil-->
  <string name="MessageDecryptionUtil_failed_to_decrypt_message">Kon nie boodskap dekripteer nie.</string>
  <string name="MessageDecryptionUtil_tap_to_send_a_debug_log">Tik om \'n ontfouting-log te stuur</string>
  <!--MessageRecord-->
  <string name="MessageRecord_unknown">Onbekend</string>
  <string name="MessageRecord_message_encrypted_with_a_legacy_protocol_version_that_is_no_longer_supported">Het \'n boodskap ontvang wat geënkripteer is met \'n ou weergawe van Signal wat nie meer ondersteun word nie. Vra die sender om by te werk na die nuutste weergawe en die boodskap weer te stuur.</string>
  <string name="MessageRecord_left_group">Jy het die groep verlaat.</string>
  <string name="MessageRecord_you_updated_group">Jy het die groep bygewerk.</string>
  <string name="MessageRecord_the_group_was_updated">Die groep is bygewerk.</string>
  <string name="MessageRecord_you_called_date">Jy het %1$s gebel</string>
  <string name="MessageRecord_missed_audio_call_date">Gemiste oudio-oproep %1$s</string>
  <string name="MessageRecord_missed_video_call_date">Gemiste video-oproep %1$s</string>
  <string name="MessageRecord_s_updated_group">%s het die groep bygewerk.</string>
  <string name="MessageRecord_s_called_you_date">%1$s het jou · %2$s gebel</string>
  <string name="MessageRecord_s_joined_signal">%s is op Signal!</string>
  <string name="MessageRecord_you_disabled_disappearing_messages">Jy het verdwynboodskappe deaktiveer.</string>
  <string name="MessageRecord_s_disabled_disappearing_messages">%1$s het verdwynboodskappe deaktiveer.</string>
  <string name="MessageRecord_you_set_disappearing_message_time_to_s">Jy het die verdwynboodskap-tydhouer ingestel vir %1$s.</string>
  <string name="MessageRecord_s_set_disappearing_message_time_to_s">%1$s het die verdwynboodskap-tydhouer ingestel vir %2$s.</string>
  <string name="MessageRecord_disappearing_message_time_set_to_s">Die verdwynboodskap-afteller is ingestel vir %1$s.</string>
  <string name="MessageRecord_this_group_was_updated_to_a_new_group">Hierdie groep is tot ’n nuwe groep bygewerk.</string>
  <string name="MessageRecord_you_couldnt_be_added_to_the_new_group_and_have_been_invited_to_join">Jy kon nie by die nuwe groep toegevoeg word nie en is genooi om aan te sluit.</string>
  <string name="MessageRecord_chat_session_refreshed">Kletssessie het verfris</string>
  <plurals name="MessageRecord_members_couldnt_be_added_to_the_new_group_and_have_been_invited">
    <item quantity="one">\'n Lid kon nie by die nuwe groep bgevoeg word nie en is genooi om aan te sluit.</item>
    <item quantity="other">%1$s lede kon nie by die Nuwe Groep bgevoeg word nie en is genooi om aan te sluit.</item>
  </plurals>
  <plurals name="MessageRecord_members_couldnt_be_added_to_the_new_group_and_have_been_removed">
    <item quantity="one">\'n Lid kon nie by die Nuwe Groep bygevoeg word nie en is verwyder.</item>
    <item quantity="other">%1$s lede kon nie by die Nuwe Groep bygevoeg word nie en is verwyder.</item>
  </plurals>
  <!--Profile change updates-->
  <string name="MessageRecord_changed_their_profile_name_to">%1$s het hul profielnaam verander na %2$s.</string>
  <string name="MessageRecord_changed_their_profile_name_from_to">%1$s het hul profielnaam van %2$s na %3$s verander.</string>
  <string name="MessageRecord_changed_their_profile">%1$s het hul profiel verander.</string>
  <!--GV2 specific-->
  <string name="MessageRecord_you_created_the_group">Jy het die groep geskep.</string>
  <string name="MessageRecord_group_updated">Groep bygewerk.</string>
  <string name="MessageRecord_invite_friends_to_this_group">Nooi vriende na hierdie groep d.m.v. \'n groepskakel</string>
  <!--GV2 member additions-->
  <string name="MessageRecord_you_added_s">Jy het %1$s toegevoeg.</string>
  <string name="MessageRecord_s_added_s">%1$s het %2$s toegevoeg.</string>
  <string name="MessageRecord_s_added_you">%1$s het jou by die groep toegevoeg.</string>
  <string name="MessageRecord_you_joined_the_group">Jy het by die groep aangesluit.</string>
  <string name="MessageRecord_s_joined_the_group">%1$s het by die groep aangesluit.</string>
  <!--GV2 member removals-->
  <string name="MessageRecord_you_removed_s">Jy het %1$s verwyder.</string>
  <string name="MessageRecord_s_removed_s">%1$s het %2$s verwyder.</string>
  <string name="MessageRecord_s_removed_you_from_the_group">%1$s het jou uit die groep verwyder.</string>
  <string name="MessageRecord_you_left_the_group">Jy het die groep verlaat</string>
  <string name="MessageRecord_s_left_the_group">%1$s het die groep verlaat.</string>
  <string name="MessageRecord_you_are_no_longer_in_the_group">Jy is nie meer in die groep nie.</string>
  <string name="MessageRecord_s_is_no_longer_in_the_group">%1$s is nie meer in die groep nie.</string>
  <!--GV2 role change-->
  <string name="MessageRecord_you_made_s_an_admin">Jy het %1$s ’n admin gemaak.</string>
  <string name="MessageRecord_s_made_s_an_admin">%1$s het %2$s ’n admin gemaak.</string>
  <string name="MessageRecord_s_made_you_an_admin">%1$s het jou ’n admin gemaak.</string>
  <string name="MessageRecord_you_revoked_admin_privileges_from_s">Jy het admin-voorregte van %1$s herroep.</string>
  <string name="MessageRecord_s_revoked_your_admin_privileges">%1$s het jou adminvoorregte herroep.</string>
  <string name="MessageRecord_s_revoked_admin_privileges_from_s">%1$s het admin-voorregte ingetrek van %2$s.</string>
  <string name="MessageRecord_s_is_now_an_admin">%1$s is nou ’n admin.</string>
  <string name="MessageRecord_you_are_now_an_admin">Jy is nou ’n admin.</string>
  <string name="MessageRecord_s_is_no_longer_an_admin">%1$s is nie meer ’n admin nie.</string>
  <string name="MessageRecord_you_are_no_longer_an_admin">Jy is nie meer ’n admin nie.</string>
  <!--GV2 invitations-->
  <string name="MessageRecord_you_invited_s_to_the_group">Jy het %1$s na die groep genooi.</string>
  <string name="MessageRecord_s_invited_you_to_the_group">%1$s het jou na die groep genooi.</string>
  <plurals name="MessageRecord_s_invited_members">
    <item quantity="one">%1$s het 1 persoon na die groep genooi.</item>
    <item quantity="other">%1$s het %2$d mense na die groep genooi.</item>
  </plurals>
  <string name="MessageRecord_you_were_invited_to_the_group">Jy is na die groep genooi.</string>
  <plurals name="MessageRecord_d_people_were_invited_to_the_group">
    <item quantity="one">1 persoon na die groep genooi.</item>
    <item quantity="other">%1$d persone is na die groep genooi.</item>
  </plurals>
  <!--GV2 invitation revokes-->
  <plurals name="MessageRecord_you_revoked_invites">
    <item quantity="one">Jy herroep \'n uitnodiging aan die groep.</item>
    <item quantity="other">Jy het %1$d uitnodigings na die groep herroep.</item>
  </plurals>
  <plurals name="MessageRecord_s_revoked_invites">
    <item quantity="one">%1$s het \'n uitnodiging aan die groep herroep.</item>
    <item quantity="other">%1$s het %2$d uitnodigings aan die groep herroep.</item>
  </plurals>
  <string name="MessageRecord_someone_declined_an_invitation_to_the_group">Iemand het \'n uitnodiging na die groep geweier.</string>
  <string name="MessageRecord_you_declined_the_invitation_to_the_group">Jy het ’n uitnodiging na die groep geweier.</string>
  <string name="MessageRecord_s_revoked_your_invitation_to_the_group">%1$s het jou uitnodiging na die groep herroep.</string>
  <string name="MessageRecord_an_admin_revoked_your_invitation_to_the_group">\'n Admin het jou uitnodiging na die groep herroep.</string>
  <plurals name="MessageRecord_d_invitations_were_revoked">
    <item quantity="one">\'n Uitnodiging na die groep is herroep.</item>
    <item quantity="other">%1$d uitnodigings na die groep is herroep.</item>
  </plurals>
  <!--GV2 invitation acceptance-->
  <string name="MessageRecord_you_accepted_invite">Jy het ’n uitnodiging na die groep aanvaar.</string>
  <string name="MessageRecord_s_accepted_invite">%1$s het ’n uitnodiging na die groep aanvaar.</string>
  <string name="MessageRecord_you_added_invited_member_s">Jy het die genooide lid %1$s toegevoeg.</string>
  <string name="MessageRecord_s_added_invited_member_s">%1$s het die genooide lid %2$s toegevoeg.</string>
  <!--GV2 title change-->
  <string name="MessageRecord_you_changed_the_group_name_to_s">Jy het die groepnaam verander na \"%1$s\".</string>
  <string name="MessageRecord_s_changed_the_group_name_to_s">%1$s het die groepnaam verander na \"%2$s\".</string>
  <string name="MessageRecord_the_group_name_has_changed_to_s">Die groepnaam is verander na \"%1$s\".</string>
  <!--GV2 description change-->
  <string name="MessageRecord_you_changed_the_group_description">Jy het die groepbeskrywing verander.</string>
  <string name="MessageRecord_s_changed_the_group_description">%1$s het die groepbeskrywing verander.</string>
  <string name="MessageRecord_the_group_description_has_changed">Die groepbeskrywing is verander.</string>
  <!--GV2 avatar change-->
  <string name="MessageRecord_you_changed_the_group_avatar">Jy het die groep-avatar verander.</string>
  <string name="MessageRecord_s_changed_the_group_avatar">%1$s het die groep-avatar verander.</string>
  <string name="MessageRecord_the_group_group_avatar_has_been_changed">Die groep-avatar is verander.</string>
  <!--GV2 attribute access level change-->
  <string name="MessageRecord_you_changed_who_can_edit_group_info_to_s">Jy het verander wie groepinligting kan wysig na \"%1$s\".</string>
  <string name="MessageRecord_s_changed_who_can_edit_group_info_to_s">%1$s het verander wie groepinligting kan wysig na \"%2$s\".</string>
  <string name="MessageRecord_who_can_edit_group_info_has_been_changed_to_s">Persoon wat groepinligting kan wysig, is verander na \"%1$s\".</string>
  <!--GV2 membership access level change-->
  <string name="MessageRecord_you_changed_who_can_edit_group_membership_to_s">Jy het verander wie groeplidmaatskap kan wysig na \"%1$s\".</string>
  <string name="MessageRecord_s_changed_who_can_edit_group_membership_to_s">%1$s het verander wie groeplidmaatskap kan wysig na \"%2$s\".</string>
  <string name="MessageRecord_who_can_edit_group_membership_has_been_changed_to_s">Persoon wat groeplidmaatskap kan wysig, is verander na \"%1$s\".</string>
  <!--GV2 announcement group change-->
  <string name="MessageRecord_you_allow_all_members_to_send">Jy het die groepinstellings verander sodat alle lede boodskappe kan stuur.</string>
  <string name="MessageRecord_you_allow_only_admins_to_send">Jy het die groepinstellings verander sodat slegs admins boodskappe kan stuur.</string>
  <string name="MessageRecord_s_allow_all_members_to_send">%1$shet die groepinstellings verander sodat alle lede boodskappe kan stuur.</string>
  <string name="MessageRecord_s_allow_only_admins_to_send">%1$s het die groepinstellings verander sodat slegs admins boodskappe kan stuur.</string>
  <string name="MessageRecord_allow_all_members_to_send">Die groepinstellings is verander sodat alle lede boodskappe kan stuur.</string>
  <string name="MessageRecord_allow_only_admins_to_send">Die groepinstellings is verander sodat slegs admins boodskappe kan stuur.</string>
  <!--GV2 group link invite access level change-->
  <string name="MessageRecord_you_turned_on_the_group_link_with_admin_approval_off">Jy het die groepskakel met admingoedkeuring gedeaktiveer.</string>
  <string name="MessageRecord_you_turned_on_the_group_link_with_admin_approval_on">Jy het die groepskakel met admingoedkeuring geaktiveer.</string>
  <string name="MessageRecord_you_turned_off_the_group_link">Jy het die groepskakel gedeaktiveer.</string>
  <string name="MessageRecord_s_turned_on_the_group_link_with_admin_approval_off">%1$s het die groepskakel geaktiveer met admingoedkeuring af.</string>
  <string name="MessageRecord_s_turned_on_the_group_link_with_admin_approval_on">%1$s het die groepskakel geaktiveer met admingoedkeuring aan.</string>
  <string name="MessageRecord_s_turned_off_the_group_link">%1$s het die groepskakel gedeaktiveer.</string>
  <string name="MessageRecord_the_group_link_has_been_turned_on_with_admin_approval_off">Die groepskakel is geaktiveer met admingoedkeuring af.</string>
  <string name="MessageRecord_the_group_link_has_been_turned_on_with_admin_approval_on">Die groepskakel is geaktiveer met admingoedkeuring aan.</string>
  <string name="MessageRecord_the_group_link_has_been_turned_off">Die groepskakel is gedeaktiveer.</string>
  <string name="MessageRecord_you_turned_off_admin_approval_for_the_group_link">Jy het admingoedkeuring vir die groepskakel gedeaktiveer.</string>
  <string name="MessageRecord_s_turned_off_admin_approval_for_the_group_link">%1$s het admingoedkeuring vir die groepskakel gedeaktiveer.</string>
  <string name="MessageRecord_the_admin_approval_for_the_group_link_has_been_turned_off">Die admingoedkeuring vir die groepskakel is gedeaktiveer.</string>
  <string name="MessageRecord_you_turned_on_admin_approval_for_the_group_link">Jy het admingoedkeuring vir die groepskakel geaktiveer.</string>
  <string name="MessageRecord_s_turned_on_admin_approval_for_the_group_link">%1$s het admingoedkeuring vir die groepskakel geaktiveer.</string>
  <string name="MessageRecord_the_admin_approval_for_the_group_link_has_been_turned_on">Die admingoedkeuring vir die groepskakel is geaktiveer.</string>
  <!--GV2 group link reset-->
  <string name="MessageRecord_you_reset_the_group_link">Jy het die groepskakel teruggestel.</string>
  <string name="MessageRecord_s_reset_the_group_link">%1$s het die groepskakel teruggestel.</string>
  <string name="MessageRecord_the_group_link_has_been_reset">Die groepskakel is teruggestel.</string>
  <!--GV2 group link joins-->
  <string name="MessageRecord_you_joined_the_group_via_the_group_link">Jy het d.m.v. die groepskakel by die groep aangesluit.</string>
  <string name="MessageRecord_s_joined_the_group_via_the_group_link">%1$s het d.m.v. die groepskakel by die groep aangesluit.</string>
  <!--GV2 group link requests-->
  <string name="MessageRecord_you_sent_a_request_to_join_the_group">Jy het ’n versoek gestuur om by die groep aan te sluit.</string>
  <string name="MessageRecord_s_requested_to_join_via_the_group_link">%1$s het d.m.v. die groepskakel versoek om aan te sluit.</string>
  <!--Update message shown when someone requests to join via group link and cancels the request back to back-->
  <plurals name="MessageRecord_s_requested_and_cancelled_their_request_to_join_via_the_group_link">
    <item quantity="one">%1$s het d.m.v. die groepskakel versoek om aan te sluit en hul versoek gekanselleer.</item>
    <item quantity="other">%1$s het d.m.v. die groepskakel %2$d versoeke gerig om aan te sluit en dit gekanselleer.</item>
  </plurals>
  <!--GV2 group link approvals-->
  <string name="MessageRecord_s_approved_your_request_to_join_the_group">%1$s het jou versoek goedgekeur om by die groep aan te sluit.</string>
  <string name="MessageRecord_s_approved_a_request_to_join_the_group_from_s">%1$s het ’n versoek goedgekeur van %2$s om by die groep aan te sluit.</string>
  <string name="MessageRecord_you_approved_a_request_to_join_the_group_from_s">Jy het ’n versoek van %1$s om by die groep aan te sluit goedgekeur.</string>
  <string name="MessageRecord_your_request_to_join_the_group_has_been_approved">Jou versoek om by die groep aan te sluit is goedgekeur.</string>
  <string name="MessageRecord_a_request_to_join_the_group_from_s_has_been_approved">’n Versoek van %1$s om by die groep aan te sluit is goedgekeur.</string>
  <!--GV2 group link deny-->
  <string name="MessageRecord_your_request_to_join_the_group_has_been_denied_by_an_admin">Jou versoek om by die groep aan te sluit is deur ’n admin geweier.</string>
  <string name="MessageRecord_s_denied_a_request_to_join_the_group_from_s">%1$s het ’n versoek van %2$s om by die groep aan te sluit geweier.</string>
  <string name="MessageRecord_a_request_to_join_the_group_from_s_has_been_denied">’n Versoek van %1$s om by die groep aan te sluit is geweier.</string>
  <string name="MessageRecord_you_canceled_your_request_to_join_the_group">Jy het jou versoek om by die groep aan te sluit, gekanselleer.</string>
  <string name="MessageRecord_s_canceled_their_request_to_join_the_group">%1$s het hul versoek om by die groep aan te sluit gekanselleer.</string>
  <!--End of GV2 specific update messages-->
  <string name="MessageRecord_your_safety_number_with_s_has_changed">Jou veiligheidsnommer met %s het verander.</string>
  <string name="MessageRecord_you_marked_your_safety_number_with_s_verified">Jy het jou veiligheidsnommer met %s as geverifieer gemerk.</string>
  <string name="MessageRecord_you_marked_your_safety_number_with_s_verified_from_another_device">Jy het jou veiligheidsnommer met %s as geverifieer vanaf \'n ander toestel gemerk.</string>
  <string name="MessageRecord_you_marked_your_safety_number_with_s_unverified">Jy het jou veiligheidsnommer met %s as ongeverifieer gemerk.</string>
  <string name="MessageRecord_you_marked_your_safety_number_with_s_unverified_from_another_device">Jy het jou veiligheidsnommer met %s as ongeverifieer vanaf \'n ander toestel gemerk.</string>
  <string name="MessageRecord_a_message_from_s_couldnt_be_delivered">’n Boodskap van %s kon nie afgelewer word nie</string>
  <string name="MessageRecord_s_changed_their_phone_number">%1$s het hul telefoonnommer verander.</string>
  <!--Update item message shown in the release channel when someone is already a sustainer so we ask them if they want to boost.-->
  <string name="MessageRecord_like_this_new_feature_help_support_signal_with_a_one_time_donation">Hou jy van hierdie funksie? Ondersteun Signal met \'n eenmalige skenking.</string>
  <!--Group Calling update messages-->
  <string name="MessageRecord_s_started_a_group_call_s">%1$s  het ’n groepoproep begin · %2$s</string>
  <string name="MessageRecord_s_is_in_the_group_call_s">%1$s is in die groepoproep · %2$s</string>
  <string name="MessageRecord_you_are_in_the_group_call_s1">Jy is in die groepoproep · %1$s</string>
  <string name="MessageRecord_s_and_s_are_in_the_group_call_s1">%1$s en %2$s is in die groepoproep · %3$s</string>
  <string name="MessageRecord_group_call_s">Groepoproep · %1$s</string>
  <string name="MessageRecord_s_started_a_group_call">%1$s het ’n groepoproep begin</string>
  <string name="MessageRecord_s_is_in_the_group_call">%1$s is in die groepoproep</string>
  <string name="MessageRecord_you_are_in_the_group_call">Jy is in die groepoproep</string>
  <string name="MessageRecord_s_and_s_are_in_the_group_call">%1$s en %2$s is in die groepoproep</string>
  <string name="MessageRecord_group_call">Groepoproep</string>
  <string name="MessageRecord_you">Jy</string>
  <plurals name="MessageRecord_s_s_and_d_others_are_in_the_group_call_s">
    <item quantity="one">%1$s, %2$s en %3$d ander is in die groepoproep · %4$s</item>
    <item quantity="other">%1$s, %2$s en %3$d ander is in die groepoproep · %4$s</item>
  </plurals>
  <plurals name="MessageRecord_s_s_and_d_others_are_in_the_group_call">
    <item quantity="one">%1$s, %2$s en %3$d ander is in die groepoproep</item>
    <item quantity="other">%1$s, %2$s en %3$d ander is in die groepoproep</item>
  </plurals>
  <!--MessageRequestBottomView-->
  <string name="MessageRequestBottomView_accept">Aanvaar</string>
  <string name="MessageRequestBottomView_continue">Gaan voort</string>
  <string name="MessageRequestBottomView_delete">Skrap</string>
  <string name="MessageRequestBottomView_block">Versper</string>
  <string name="MessageRequestBottomView_unblock">Ontsper</string>
  <string name="MessageRequestBottomView_do_you_want_to_let_s_message_you_they_wont_know_youve_seen_their_messages_until_you_accept">Laat %1$s toe om vir jou boodskappe stuur, en deel jou naam en foto met hulle? Tot jy aanvaar, sal hulle nie weet dat jy hulle boodskap gesien het nie.</string>
  <!--Shown in message request flow. Describes what will happen if you unblock a Signal user-->
  <string name="MessageRequestBottomView_do_you_want_to_let_s_message_you_wont_receive_any_messages_until_you_unblock_them">Laat %1$s toe om vir jou boodskappe stuur, en deel jou naam en foto met hulle? Tot jy hulle ontsper, sal jy geen boodskappe ontvang nie.</string>
  <!--Shown in message request flow. Describes what will happen if you unblock an SMS user-->
  <string name="MessageRequestBottomView_do_you_want_to_let_s_message_you_wont_receive_any_messages_until_you_unblock_them_SMS">Laat %1$s toe om vir jou boodskappe stuur? Tot jy hulle ontsper, sal jy geen boodskappe ontvang nie.</string>
  <string name="MessageRequestBottomView_get_updates_and_news_from_s_you_wont_receive_any_updates_until_you_unblock_them">Wil jy bywerkings en nuus van %1$s kry? Tot jy hulle ontsper, sal jy geen bywerkings ontvang nie.</string>
  <string name="MessageRequestBottomView_continue_your_conversation_with_this_group_and_share_your_name_and_photo">Wil jy jou gesprek met hierdie groep voortsit en jou naam en foto met die lede daarvan deel?</string>
  <string name="MessageRequestBottomView_upgrade_this_group_to_activate_new_features">Gradeer hierdie groep op om nuwe funksies soos @vermeldings en admins te aktiveer. Lede wat nie hul naam of foto in hierdie groep gedeel het nie, sal genooi word om aan te sluit.</string>
  <string name="MessageRequestBottomView_this_legacy_group_can_no_longer_be_used">Hierdie Legaatgroep kan nie meer gebruik word nie omdat dit te groot is. Die maksimum groepgrootte is %1$d.</string>
  <string name="MessageRequestBottomView_continue_your_conversation_with_s_and_share_your_name_and_photo">Wil jy jou gesprek met %1$s voortsit en jou naam en foto met hulle deel?</string>
  <string name="MessageRequestBottomView_do_you_want_to_join_this_group_they_wont_know_youve_seen_their_messages_until_you_accept">Sluit by hierdie groep aan en deel jou naam en foto met die lede? Tot jy aanvaar, sal hulle nie weet dat jy hulle boodskappe gesien het nie.</string>
  <string name="MessageRequestBottomView_do_you_want_to_join_this_group_you_wont_see_their_messages">Sluit by hierdie groep aan en deel jou naam en foto met die lede? Tot jy aanvaar, sal jy nie hulle boodskappe sien nie.</string>
  <string name="MessageRequestBottomView_join_this_group_they_wont_know_youve_seen_their_messages_until_you_accept">Sluit by die groep aan? Totdat jy aanvaar, sal hulle nie weet dat jy hulle boodskappe gesien het nie.</string>
  <string name="MessageRequestBottomView_unblock_this_group_and_share_your_name_and_photo_with_its_members">Ontsper hierdie groep en deel jou naam en foto met die lede? Jy sal geen boodskappe ontvang nie tot jy hulle ontsper.</string>
  <string name="MessageRequestProfileView_view">Bekyk</string>
  <string name="MessageRequestProfileView_member_of_one_group">Lid van %1$s</string>
  <string name="MessageRequestProfileView_member_of_two_groups">Lid van %1$s en %2$s</string>
  <string name="MessageRequestProfileView_member_of_many_groups">Lid van %1$s, %2$s, en %3$s</string>
  <plurals name="MessageRequestProfileView_members">
    <item quantity="one">%1$d lid</item>
    <item quantity="other">%1$d lede</item>
  </plurals>
  <!--Describes the number of members in a group. The string MessageRequestProfileView_invited is nested in the parentheses.-->
  <plurals name="MessageRequestProfileView_members_and_invited">
    <item quantity="one">%1$d lid (%2$s)</item>
    <item quantity="other">%1$d lede (%2$s)</item>
  </plurals>
  <!--Describes the number of people invited to a group. Nested inside of the string MessageRequestProfileView_members_and_invited-->
  <plurals name="MessageRequestProfileView_invited">
    <item quantity="one">+%1$d genooi</item>
    <item quantity="other">+%1$d genooi</item>
  </plurals>
  <plurals name="MessageRequestProfileView_member_of_d_additional_groups">
    <item quantity="one">%d bykomende groep</item>
    <item quantity="other">%d bykomende groepe</item>
  </plurals>
  <!--PassphraseChangeActivity-->
  <string name="PassphraseChangeActivity_passphrases_dont_match_exclamation">Wagwoorde stem nie ooreen nie!</string>
  <string name="PassphraseChangeActivity_incorrect_old_passphrase_exclamation">Verkeerde ou wagwoordfrase!</string>
  <string name="PassphraseChangeActivity_enter_new_passphrase_exclamation">Voer \'n nuwe wagwoord in!</string>
  <!--DeviceProvisioningActivity-->
  <string name="DeviceProvisioningActivity_link_this_device">Koppel hierdie toestel?</string>
  <string name="DeviceProvisioningActivity_continue">GAAN VOORT</string>
  <string name="DeviceProvisioningActivity_content_intro">Dit sal die volgende kan doen:</string>
  <string name="DeviceProvisioningActivity_content_bullets">
        • Al jou boodskappe lees
        \n• Boodskappe in jou naam stuur
    </string>
  <string name="DeviceProvisioningActivity_content_progress_title">Besig om toestel te koppel</string>
  <string name="DeviceProvisioningActivity_content_progress_content">Koppel tans nuwe toestel…</string>
  <string name="DeviceProvisioningActivity_content_progress_success">Toestel goedgekeur!</string>
  <string name="DeviceProvisioningActivity_content_progress_no_device">Geen toestel gevind nie.</string>
  <string name="DeviceProvisioningActivity_content_progress_network_error">Netwerkfout.</string>
  <string name="DeviceProvisioningActivity_content_progress_key_error">Ongeldige QR-kode.</string>
  <string name="DeviceProvisioningActivity_sorry_you_have_too_many_devices_linked_already">Jammer, jy het te veel toestelle reeds gekoppel. Probeer om sommige van die toestelle te verwyder</string>
  <string name="DeviceActivity_sorry_this_is_not_a_valid_device_link_qr_code">Jammer, dit is nie \'n geldige QR-kode vir toestelkoppeling  nie.</string>
  <string name="DeviceProvisioningActivity_link_a_signal_device">Koppel \'n Signal-toestel?</string>
  <string name="DeviceProvisioningActivity_it_looks_like_youre_trying_to_link_a_signal_device_using_a_3rd_party_scanner">Dit lyk of jy \'n Signal-toestel probeer koppel met gebruik van \'n 3e-party-skandeerder. Vir jou beskerming, skandeer asseblief weer die kode van binne Signal.</string>
  <string name="DeviceActivity_signal_needs_the_camera_permission_in_order_to_scan_a_qr_code">Molly het die Kamera-toestemming nodig om \'n QR-kode te skandeer, maar dit is permanent geweier. Gaan asseblief na die toepassinginstellings, kies \"Toestemmings\" en aktiveer \"Kamera\".</string>
  <string name="DeviceActivity_unable_to_scan_a_qr_code_without_the_camera_permission">Kan nie \'n QR-kode sonder die Kameratoestemming skandeer nie</string>
  <!--OutdatedBuildReminder-->
  <string name="OutdatedBuildReminder_update_now">Werk nou by</string>
  <string name="OutdatedBuildReminder_your_version_of_signal_will_expire_today">Hierdie weergawe van Signal verval vandag. Werk die jongste weergawe by.</string>
  <plurals name="OutdatedBuildReminder_your_version_of_signal_will_expire_in_n_days">
    <item quantity="one">Hierdie weergawe van Signal verval môre. Werk die jongste weergawe by.</item>
    <item quantity="other">Hierdie weergawe van Signal verval oor %d dae. Werk die jongste weergawe by.</item>
  </plurals>
  <!--PassphrasePromptActivity-->
  <string name="PassphrasePromptActivity_enter_passphrase">Voorsien wagwoordfrase</string>
  <string name="PassphrasePromptActivity_watermark_content_description">Molly-ikoon</string>
  <string name="PassphrasePromptActivity_ok_button_content_description">Dien wagwoordfrase in</string>
  <string name="PassphrasePromptActivity_invalid_passphrase_exclamation">Ongeldige wagwoordfrase!</string>
  <string name="PassphrasePromptActivity_unlock_signal">Ontsluit Molly</string>
  <string name="PassphrasePromptActivity_signal_android_lock_screen">Molly Android - Sluit Skerm</string>
  <!--PlacePickerActivity-->
  <string name="PlacePickerActivity_title">Kaart</string>
  <string name="PlacePickerActivity_drop_pin">Merker</string>
  <string name="PlacePickerActivity_accept_address">Aanvaar adres</string>
  <!--PlayServicesProblemFragment-->
  <string name="PlayServicesProblemFragment_the_version_of_google_play_services_you_have_installed_is_not_functioning">Die weergawe van Google Play Services wat jy geïnstalleer het, funksioneer nie korrek nie. Herinstalleer asb. Google Play Services en probeer weer.</string>
  <!--PinRestoreEntryFragment-->
  <string name="PinRestoreEntryFragment_incorrect_pin">PIN verkeerd</string>
  <string name="PinRestoreEntryFragment_skip_pin_entry">Slaan PIN-invoer oor?</string>
  <string name="PinRestoreEntryFragment_need_help">Hulp nodig?</string>
  <string name="PinRestoreEntryFragment_your_pin_is_a_d_digit_code">Jou PIN is ’n kode van %1$d+ numeriese of alfanumeriese karakters wat jy geskep het.\n\nAs jy jou PIN nie kan onthou nie, kan jy ’n nuwe een skep. Jy kan registreer en jou rekening gebruik, maar jy sal sekere gestoorde instellings soos jou profielinligting verloor.</string>
  <string name="PinRestoreEntryFragment_if_you_cant_remember_your_pin">As jy nie jou PIN kan onthou nie, kan jy ’n nuwe een skep. Jy kan registreer en jou rekening gebruik, maar jy sal sekere gestoorde instellings verloor, bv. jou profielinligting.</string>
  <string name="PinRestoreEntryFragment_create_new_pin">Skep nuwe PIN</string>
  <string name="PinRestoreEntryFragment_contact_support">Kontak Steundiens</string>
  <string name="PinRestoreEntryFragment_cancel">Kanselleer</string>
  <string name="PinRestoreEntryFragment_skip">Slaan oor</string>
  <plurals name="PinRestoreEntryFragment_you_have_d_attempt_remaining">
    <item quantity="one">Jy het %1$d poging oor. As jou pogings opgebruik is, kan jy ’n nuwe PIN skep. Jy kan registreer en jou rekening gebruik, maar jy sal sekere gestoorde instellings soos jou profielinligting verloor.</item>
    <item quantity="other">Jy het %1$d pogings oor. As jou pogings opgebruik is, kan jy ’n nuwe PIN skep. Jy kan registreer en jou rekening gebruik, maar jy sal sekere gestoorde instellings soos jou profielinligting verloor.</item>
  </plurals>
  <string name="PinRestoreEntryFragment_signal_registration_need_help_with_pin">Signal-registrasie – Hulp nodig met PIN vir Android</string>
  <string name="PinRestoreEntryFragment_enter_alphanumeric_pin">Voer alfanumeriese PIN in</string>
  <string name="PinRestoreEntryFragment_enter_numeric_pin">Voer numeriese PIN in</string>
  <!--PinRestoreLockedFragment-->
  <string name="PinRestoreLockedFragment_create_your_pin">Skep jou PIN</string>
  <string name="PinRestoreLockedFragment_youve_run_out_of_pin_guesses">Jou PIN-raaiskote is opgebruik, maar jy kan steeds toegang tot jou Signal-rekening kry deur ’n nuwe PIN te skep. Vir jou privaatheid en sekuriteit sal jou rekening sonder enige bewaarde profielinligting of instellings herwin word.</string>
  <string name="PinRestoreLockedFragment_create_new_pin">Skep nuwe PIN</string>
  <!--PinOptOutDialog-->
  <string name="PinOptOutDialog_warning">Waarskuwing</string>
  <string name="PinOptOutDialog_if_you_disable_the_pin_you_will_lose_all_data">Indien jy die PIN deaktiveer, sal jy alle data verloor wanneer jy Signal herregistreer, tensy jy handmatig \'n rugsteun maak en dit herwin. Jy kan nie Registrasiesluiting aanskakel terwyl die PIN gedeaktiveer is nie.</string>
  <string name="PinOptOutDialog_disable_pin">Deaktiveer PIN</string>
  <!--RatingManager-->
  <string name="RatingManager_rate_this_app">Beoordeel hierdie toepassing</string>
  <string name="RatingManager_if_you_enjoy_using_this_app_please_take_a_moment">As jy dit geniet om hierdie program te gebruik, neem \'n oomblik om ons te help deur dit te beoordeel.</string>
  <string name="RatingManager_rate_now">Beoordeel nou!</string>
  <string name="RatingManager_no_thanks">Nee dankie</string>
  <string name="RatingManager_later">Later</string>
  <!--ReactionsBottomSheetDialogFragment-->
  <string name="ReactionsBottomSheetDialogFragment_all">Al · %1$d</string>
  <!--ReactionsConversationView-->
  <string name="ReactionsConversationView_plus">+%1$d</string>
  <!--ReactionsRecipientAdapter-->
  <string name="ReactionsRecipientAdapter_you">Jy</string>
  <!--RecaptchaRequiredBottomSheetFragment-->
  <string name="RecaptchaRequiredBottomSheetFragment_verify_to_continue_messaging">Verifieer om voort te gaan met klets</string>
  <string name="RecaptchaRequiredBottomSheetFragment_to_help_prevent_spam_on_signal">Voltooi asb. verifikasie om gemorspos op Molly te help voorkom.</string>
  <string name="RecaptchaRequiredBottomSheetFragment_after_verifying_you_can_continue_messaging">Na verifikasie kan jy boodskappe stuur. Enige wagtende boodskappe sal outomaties gestuur word.</string>
  <!--Recipient-->
  <string name="Recipient_you">Jy</string>
  <!--Name of recipient representing user\'s \'My Story\'-->
  <string name="Recipient_my_story">My Storie</string>
  <!--RecipientPreferencesActivity-->
  <string name="RecipientPreferenceActivity_block">Versper</string>
  <string name="RecipientPreferenceActivity_unblock">Ontsper</string>
  <!--RecipientProvider-->
  <string name="RecipientProvider_unnamed_group">Naamlose groep</string>
  <!--RedPhone-->
  <string name="RedPhone_answering">Besig om te antwoord…</string>
  <string name="RedPhone_ending_call">Besig om oproep te beëindig…</string>
  <string name="RedPhone_ringing">Lui tans…</string>
  <string name="RedPhone_busy">Besig</string>
  <string name="RedPhone_recipient_unavailable">Ontvanger is nie beskikbaar nie</string>
  <string name="RedPhone_network_failed">Netwerk misluk!</string>
  <string name="RedPhone_number_not_registered">Nommer nie geregistreer nie!</string>
  <string name="RedPhone_the_number_you_dialed_does_not_support_secure_voice">Die nommer wat jy geskakel het, ondersteun nie veilige telefoonoproepe nie!</string>
  <string name="RedPhone_got_it">Het dit</string>
  <!--Valentine\'s Day Megaphone-->
  <!--Title text for the Valentine\'s Day donation megaphone. The placeholder will always be a heart emoji. Needs to be a placeholder for Android reasons.-->
  <string name="ValentinesDayMegaphone_happy_heart_day">Gelukkige 💜-dag!</string>
  <!--Body text for the Valentine\'s Day donation megaphone.-->
  <string name="ValentinesDayMegaphone_show_your_affection">Toon jou toegeneëntheid deur \'n Molly-onderhouer te word.</string>
  <!--WebRtcCallActivity-->
  <string name="WebRtcCallActivity__tap_here_to_turn_on_your_video">Tik hier om video aan te skakel</string>
  <string name="WebRtcCallActivity__to_call_s_signal_needs_access_to_your_camera">Om %1$s te skakel, het Molly toegang tot jou kamera nodig</string>
  <string name="WebRtcCallActivity__signal_s">Molly %1$s</string>
  <string name="WebRtcCallActivity__calling">Besig om te skakel…</string>
  <string name="WebRtcCallActivity__group_is_too_large_to_ring_the_participants">Groep is te groot om deelnemers te bel.</string>
  <!--Call status shown when an active call was disconnected (e.g., network hiccup) and is trying to reconnect-->
  <string name="WebRtcCallActivity__reconnecting">Herkoppel tans…</string>
  <!--Title for dialog warning about lacking bluetooth permissions during a call-->
  <string name="WebRtcCallActivity__bluetooth_permission_denied">Bluetooth-toestemming geweier</string>
  <!--Message for dialog warning about lacking bluetooth permissions during a call and references the permission needed by name-->
  <string name="WebRtcCallActivity__please_enable_the_nearby_devices_permission_to_use_bluetooth_during_a_call">Aktiveer asb. die \"Nabygeleë toestelle\"-toestemmings om bluetooth gedurende \'n oproep te gebruik.</string>
  <!--Positive action for bluetooth warning dialog to open settings-->
  <string name="WebRtcCallActivity__open_settings">Maak instellings oop</string>
  <!--Negative aciton for bluetooth warning dialog to dismiss dialog-->
  <string name="WebRtcCallActivity__not_now">Nie nou nie</string>
  <!--WebRtcCallView-->
  <string name="WebRtcCallView__signal_call">Signal-oproep</string>
  <string name="WebRtcCallView__signal_video_call">Signal-video-oproep</string>
  <string name="WebRtcCallView__start_call">Begin oproep</string>
  <string name="WebRtcCallView__join_call">Sluit aan by oproep</string>
  <string name="WebRtcCallView__call_is_full">Oproep is vol</string>
  <string name="WebRtcCallView__the_maximum_number_of_d_participants_has_been_Reached_for_this_call">Die maksimum getal van %1$d deelnemers is vir hierdie oproep bereik. Probeer later weer.</string>
  <string name="WebRtcCallView__view_participants_list">Bekyk deelnemers</string>
  <string name="WebRtcCallView__your_video_is_off">Jou video is af</string>
  <string name="WebRtcCallView__reconnecting">Herkoppel tans…</string>
  <string name="WebRtcCallView__joining">Besig om aan te sluit…</string>
  <string name="WebRtcCallView__disconnected">Ontkoppel</string>
  <string name="WebRtcCallView__signal_will_ring_s">Signal sal %1$s skakel</string>
  <string name="WebRtcCallView__signal_will_ring_s_and_s">Signal sal %1$s en %2$s skakel</string>
  <plurals name="WebRtcCallView__signal_will_ring_s_s_and_d_others">
    <item quantity="one">Signal sal %1$s, %2$s en %3$d ander skakel</item>
    <item quantity="other">Signal sal %1$s, %2$s en %3$d ander skakel</item>
  </plurals>
  <string name="WebRtcCallView__s_will_be_notified">%1$s sal in kennis gestel word</string>
  <string name="WebRtcCallView__s_and_s_will_be_notified">%1$s en %2$s sal in kennis gestel word</string>
  <plurals name="WebRtcCallView__s_s_and_d_others_will_be_notified">
    <item quantity="one">%1$s, %2$s en %3$d ander sal in kennis gestel word</item>
    <item quantity="other">%1$s, %2$s en %3$d ander sal in kennis gestel word</item>
  </plurals>
  <string name="WebRtcCallView__ringing_s">Skakel tans %1$s</string>
  <string name="WebRtcCallView__ringing_s_and_s">Skakel tans %1$s en %2$s</string>
  <plurals name="WebRtcCallView__ringing_s_s_and_d_others">
    <item quantity="one">Skakel tans %1$s, %2$s en %3$d ander</item>
    <item quantity="other">Skakel tans %1$s, %2$s en %3$d ander</item>
  </plurals>
  <string name="WebRtcCallView__s_is_calling_you">%1$s is besig om jou te skakel</string>
  <string name="WebRtcCallView__s_is_calling_you_and_s">%1$s is besig om jou en %2$s te skakel</string>
  <string name="WebRtcCallView__s_is_calling_you_s_and_s">%1$s is besig om jou, %2$s en %3$s te skakel</string>
  <plurals name="WebRtcCallView__s_is_calling_you_s_s_and_d_others">
    <item quantity="one">%1$s is besig om jou, %2$s, %3$s en %4$d ander te skakel</item>
    <item quantity="other">%1$s is besig om jou, %2$s, %3$s en %4$d ander te skakel</item>
  </plurals>
  <string name="WebRtcCallView__no_one_else_is_here">Hier is niemand anders nie</string>
  <string name="WebRtcCallView__s_is_in_this_call">%1$s is in hierdie oproep</string>
  <string name="WebRtcCallView__s_are_in_this_call">%1$s is in hierdie oproep</string>
  <string name="WebRtcCallView__s_and_s_are_in_this_call">%1$s en %2$s is in hierdie oproep</string>
  <string name="WebRtcCallView__s_is_presenting">%1$s bied tans aan</string>
  <plurals name="WebRtcCallView__s_s_and_d_others_are_in_this_call">
    <item quantity="one">%1$s, %2$s en %3$d  ander is in hierdie oproep</item>
    <item quantity="other">%1$s, %2$s en %3$d ander is in hierdie oproep</item>
  </plurals>
  <string name="WebRtcCallView__flip">Roteer</string>
  <string name="WebRtcCallView__speaker">Luidspreker</string>
  <string name="WebRtcCallView__camera">Kamera</string>
  <string name="WebRtcCallView__unmute">Ontdemp</string>
  <string name="WebRtcCallView__mute">Demp</string>
  <string name="WebRtcCallView__ring">Skakel</string>
  <string name="WebRtcCallView__end_call">Beëindig oproep</string>
  <!--CallParticipantsListDialog-->
  <plurals name="CallParticipantsListDialog_in_this_call_d_people">
    <item quantity="one">In hierdie oproep · %1$d persoon</item>
    <item quantity="other">In hierdie oproep · %1$d mense</item>
  </plurals>
  <!--CallParticipantView-->
  <string name="CallParticipantView__s_is_blocked">%1$s is versper</string>
  <string name="CallParticipantView__more_info">Meer inligting</string>
  <string name="CallParticipantView__you_wont_receive_their_audio_or_video">Julle sal nie mekaar se oudio of video ontvang nie.</string>
  <string name="CallParticipantView__cant_receive_audio_video_from_s">Kan nie oudio &amp; video van %1$s ontvang nie</string>
  <string name="CallParticipantView__cant_receive_audio_and_video_from_s">Kan nie oudio en video van %1$s ontvang nie</string>
  <string name="CallParticipantView__this_may_be_Because_they_have_not_verified_your_safety_number_change">Dit kan wees omdat hulle die verandering in jou veiligheidsnommer nog nie geverifieer het nie, hulle toestel gee probleme, of hulle het jou versper.</string>
  <!--CallToastPopupWindow-->
  <string name="CallToastPopupWindow__swipe_to_view_screen_share">Vee om skermdeling te bekyk</string>
  <!--ProxyBottomSheetFragment-->
  <string name="ProxyBottomSheetFragment_proxy_server">Tussengangerbediener</string>
  <string name="ProxyBottomSheetFragment_proxy_address">Tussengangeradres</string>
  <string name="ProxyBottomSheetFragment_do_you_want_to_use_this_proxy_address">Wil jy hierdie tussengangeradres gebruik?</string>
  <string name="ProxyBottomSheetFragment_use_proxy">Gebruik tussenganger</string>
  <string name="ProxyBottomSheetFragment_successfully_connected_to_proxy">Suksesvol met tussenganger verbind.</string>
  <!--RecaptchaProofActivity-->
  <string name="RecaptchaProofActivity_failed_to_submit">Kon nie indien nie</string>
  <string name="RecaptchaProofActivity_complete_verification">Voltooi verifikasie</string>
  <!--RegistrationActivity-->
  <string name="RegistrationActivity_select_your_country">Kies jou land</string>
  <string name="RegistrationActivity_you_must_specify_your_country_code">Jy moet jou
landkode spesifiseer</string>
  <string name="RegistrationActivity_you_must_specify_your_phone_number">Jy moet jou
telefoonnommer
spesifiseer</string>
  <string name="RegistrationActivity_invalid_number">Ongeldige nommer</string>
  <string name="RegistrationActivity_the_number_you_specified_s_is_invalid">Die nommer wat jy
gespesifiseer het
(%s), is ongeldig.</string>
  <string name="RegistrationActivity_a_verification_code_will_be_sent_to">’n Verifikasiekode sal gestuur word aan:</string>
  <string name="RegistrationActivity_you_will_receive_a_call_to_verify_this_number">Jy sal ’n oproep kry om hierdie nommer te verifieer.</string>
  <string name="RegistrationActivity_is_your_phone_number_above_correct">Is jou foonnommer hier bo korrek?</string>
  <string name="RegistrationActivity_edit_number">Wysig nommer</string>
  <string name="RegistrationActivity_missing_google_play_services">Geen Google Play Services nie</string>
  <string name="RegistrationActivity_this_device_is_missing_google_play_services">Hierdie toestel het nie Google Play-dienste nie. Jy kan nog steeds Molly gebruik, maar hierdie konfigurasie kan lei tot \'n verminderde betroubaarheid of werkverrigting.\n\nAs jy nie \'n gevorderde gebruiker is nie, nie \'n na-mark Android ROM gebruik nie, of glo dat jy die foutkennisgewing per ongeluk sien, kontak support@molly.im vir hulp met die oplos van probleme.</string>
  <string name="RegistrationActivity_i_understand">Ek verstaan</string>
  <string name="RegistrationActivity_play_services_error">Play Services Fout</string>
  <string name="RegistrationActivity_google_play_services_is_updating_or_unavailable">Google Play-dienste word bygewerk of is nie tydelik beskikbaar nie. Probeer asseblief weer.</string>
  <string name="RegistrationActivity_terms_and_privacy">Bepalings &amp; Privaatheidsbeleid</string>
  <string name="RegistrationActivity_signal_needs_access_to_your_contacts_and_media_in_order_to_connect_with_friends">Signal benodig kontakte- en mediatoestemmings om jou te help om met vriende te verbind en boodskappe te stuur. Jou kontakte word opgelaai deur middel van Signal se privaatkontak-ontdekking, wat beteken dat hulle end-tot-end geënkripteer is en nooit vir die Signal-diens sigbaar is nie.</string>
  <string name="RegistrationActivity_signal_needs_access_to_your_contacts_in_order_to_connect_with_friends">Signal benodig kontakte- en mediatoestemmings om jou te help om met vriende te verbind. Jou kontakte word opgelaai deur middel van Signal se privaatkontak-ontdekking, wat beteken dat hulle end-tot-end geënkripteer is en nooit vir die Signal-diens sigbaar is nie.</string>
  <string name="RegistrationActivity_rate_limited_to_service">Jy het te veel keer probeer om hierdie nommer te registreer. Probeer gerus later weer.</string>
  <string name="RegistrationActivity_unable_to_connect_to_service">Kan nie aan diens koppel nie. Kontroleer netwerkverbinding en probeer weer.</string>
  <string name="RegistrationActivity_non_standard_number_format">Niestandaard-nommerformaat</string>
  <string name="RegistrationActivity_the_number_you_entered_appears_to_be_a_non_standard">Die nommer wat jy ingesleutel het (%1$s), lyk of dit in \'n niestandaard-formaat is. \n\nHet jy %2$s bedoel?</string>
  <string name="RegistrationActivity_signal_android_phone_number_format">Molly Android - Foonnommerformaat</string>
  <string name="RegistrationActivity_call_requested">Oproep versoek</string>
  <plurals name="RegistrationActivity_debug_log_hint">
    <item quantity="one">Jy moet nog net %d stap doen voor jy ’n ontfoutlog indien.</item>
    <item quantity="other">Jy moet nog net %d stappe doen voor jy ’n ontfoutlog indien.</item>
  </plurals>
  <string name="RegistrationActivity_we_need_to_verify_that_youre_human">Ons moet verifieer dat jy \'n mens is.</string>
  <string name="RegistrationActivity_next">Volgende</string>
  <string name="RegistrationActivity_continue">Gaan voort</string>
  <string name="RegistrationActivity_take_privacy_with_you_be_yourself_in_every_message">Neem privaatheid saam met jou.\nWees jouself in elke boodskap.</string>
  <string name="RegistrationActivity_enter_your_phone_number_to_get_started">Tik jou telefoonnommer in om te begin</string>
  <string name="RegistrationActivity_enter_your_phone_number">Voer jou foonnommer in</string>
  <string name="RegistrationActivity_you_will_receive_a_verification_code">Jy sal ’n verifikasiekode ontvang. Jy sal dalk draer-/diensverskafferfooie moet betaal.</string>
  <string name="RegistrationActivity_enter_the_code_we_sent_to_s">Voer die kode in wat aan %s gestuur is</string>
  <string name="RegistrationActivity_make_sure_your_phone_has_a_cellular_signal">Maak seker jou foon het ’n sellulêre sein om jou SMS of oproep te kan ontvang</string>
  <string name="RegistrationActivity_phone_number_description">Telefoonnommer</string>
  <string name="RegistrationActivity_country_code_description">Landkode</string>
  <string name="RegistrationActivity_call">Bel</string>
  <!--RegistrationLockV2Dialog-->
  <string name="RegistrationLockV2Dialog_turn_on_registration_lock">Skakel registrasieslot aan?</string>
  <string name="RegistrationLockV2Dialog_turn_off_registration_lock">Skakel registrasieslot af?</string>
  <string name="RegistrationLockV2Dialog_if_you_forget_your_signal_pin_when_registering_again">As jy jou Signal-PIN vergeet het wanneer jy weer by Signal registreer, sal jy vir 7 dae uit jou rekening gesluit word.</string>
  <string name="RegistrationLockV2Dialog_turn_on">Skakel aan</string>
  <string name="RegistrationLockV2Dialog_turn_off">Skakel af</string>
  <!--RevealableMessageView-->
  <string name="RevealableMessageView_view_photo">Bekyk foto</string>
  <string name="RevealableMessageView_view_video">Bekyk video</string>
  <string name="RevealableMessageView_viewed">Het bekyk</string>
  <string name="RevealableMessageView_media">Media</string>
  <!--Search-->
  <string name="SearchFragment_no_results">Geen resultate gevind vir \'%s\' nie</string>
  <string name="SearchFragment_header_conversations">Gesprekke</string>
  <string name="SearchFragment_header_contacts">Kontakte</string>
  <string name="SearchFragment_header_messages">Boodskappe</string>
  <!--ShakeToReport-->
  <!--SharedContactDetailsActivity-->
  <string name="SharedContactDetailsActivity_add_to_contacts">Voeg toe by Kontakte</string>
  <string name="SharedContactDetailsActivity_invite_to_signal">Nooi na Molly</string>
  <string name="SharedContactDetailsActivity_signal_message">Signal-boodskap</string>
  <string name="SharedContactDetailsActivity_signal_call">Signal-oproep</string>
  <!--SharedContactView-->
  <string name="SharedContactView_add_to_contacts">Voeg toe by Kontakte</string>
  <string name="SharedContactView_invite_to_signal">Nooi na Molly</string>
  <string name="SharedContactView_message">Signal-boodskap</string>
  <!--SignalBottomActionBar-->
  <string name="SignalBottomActionBar_more">Meer</string>
  <!--SignalPinReminders-->
  <string name="SignalPinReminders_well_remind_you_again_later">PIN suksesvol geverifieer. Ons sal jou weer later herinner.</string>
  <string name="SignalPinReminders_well_remind_you_again_tomorrow">PIN suksesvol geverifieer. Ons sal jou weer môre herinner.</string>
  <string name="SignalPinReminders_well_remind_you_again_in_a_few_days">PIN suksesvol geverifieer. Ons sal jou weer oor \'n paar dae herinner.</string>
  <string name="SignalPinReminders_well_remind_you_again_in_a_week">PIN suksesvol geverifieer. Ons sal jou weer oor \'n week herinner.</string>
  <string name="SignalPinReminders_well_remind_you_again_in_a_couple_weeks">PIN suksesvol geverifieer. Ons sal jou weer oor \'n paar weke herinner.</string>
  <string name="SignalPinReminders_well_remind_you_again_in_a_month">PIN suksesvol geverifieer. Ons sal jou weer oor \'n maand herinner.</string>
  <!--Slide-->
  <string name="Slide_image">Beeld</string>
  <string name="Slide_sticker">Plakker</string>
  <string name="Slide_audio">Klank</string>
  <string name="Slide_video">Video</string>
  <!--SmsMessageRecord-->
  <string name="SmsMessageRecord_received_corrupted_key_exchange_message">Beskadigde sleuteluitruilboodskap
ontvang!</string>
  <string name="SmsMessageRecord_received_key_exchange_message_for_invalid_protocol_version">
        Het sleuteluitruilboodskap vir ongeldige protokolweergawe ontvang.
    </string>
  <string name="SmsMessageRecord_received_message_with_new_safety_number_tap_to_process">Boodskap met nuwe veiligheidsnommer ontvang. Tik om te verwerk en te vertoon.</string>
  <string name="SmsMessageRecord_secure_session_reset">Jy het die veilige sessie teruggestel.</string>
  <string name="SmsMessageRecord_secure_session_reset_s">%s het die veilige sessie herstel.</string>
  <string name="SmsMessageRecord_duplicate_message">Duplikaatboodskap.</string>
  <string name="SmsMessageRecord_this_message_could_not_be_processed_because_it_was_sent_from_a_newer_version">Hierdie boodskap kon nie verwerk word nie, want dit is deur \'n nuwer weergawe van Signal gestuur. Jy kan jou kontak vra om hierdie boodskap weer te stuur nadat jy bygewerk het.</string>
  <string name="SmsMessageRecord_error_handling_incoming_message">Fout met die hantering van inkomende boodskap,</string>
  <!--StickerManagementActivity-->
  <string name="StickerManagementActivity_stickers">Plakkers</string>
  <!--StickerManagementAdapter-->
  <string name="StickerManagementAdapter_installed_stickers">Plakkers geïnstalleer</string>
  <string name="StickerManagementAdapter_stickers_you_received">Plakkers wat jy ontvang het</string>
  <string name="StickerManagementAdapter_signal_artist_series">Signal Kunstenaarreeks</string>
  <string name="StickerManagementAdapter_no_stickers_installed">Geen plakkers geïnstalleer nie</string>
  <string name="StickerManagementAdapter_stickers_from_incoming_messages_will_appear_here">Plakkers van inkomende boodskappe sal hier verskyn</string>
  <string name="StickerManagementAdapter_untitled">Naamloos</string>
  <string name="StickerManagementAdapter_unknown">Onbekend</string>
  <!--StickerPackPreviewActivity-->
  <string name="StickerPackPreviewActivity_untitled">Naamloos</string>
  <string name="StickerPackPreviewActivity_unknown">Onbekend</string>
  <string name="StickerPackPreviewActivity_install">Installeer</string>
  <string name="StickerPackPreviewActivity_remove">Verwyder</string>
  <string name="StickerPackPreviewActivity_stickers">Plakkers</string>
  <string name="StickerPackPreviewActivity_failed_to_load_sticker_pack">Kon nie plakkerpakket laai nie</string>
  <!--SubmitDebugLogActivity-->
  <string name="SubmitDebugLogActivity_edit">Wysig</string>
  <string name="SubmitDebugLogActivity_done">Klaar</string>
  <!--Menu option to save a debug log file to disk.-->
  <string name="SubmitDebugLogActivity_save">Stoor</string>
  <!--Error that is show in a toast when we fail to save a debug log file to disk.-->
  <string name="SubmitDebugLogActivity_failed_to_save">Kon nie stoor nie</string>
  <!--Toast that is show to notify that we have saved the debug log file to disk.-->
  <string name="SubmitDebugLogActivity_save_complete">Storing voltooi</string>
  <string name="SubmitDebugLogActivity_tap_a_line_to_delete_it">Tik op \'n lyn om dit te skrap</string>
  <string name="SubmitDebugLogActivity_submit">Dien in</string>
  <string name="SubmitDebugLogActivity_failed_to_submit_logs">Kon nie logs indien nie.</string>
  <string name="SubmitDebugLogActivity_success">Sukses!</string>
  <string name="SubmitDebugLogActivity_copy_this_url_and_add_it_to_your_issue">Kopieer hierdie URL en voeg dit by jou probleemverslag of ondersteuning-e-pos:\n\n<b>%1$s</b></string>
  <string name="SubmitDebugLogActivity_share">Deel</string>
  <string name="SubmitDebugLogActivity_this_log_will_be_posted_publicly_online_for_contributors">Hierdie log sal publiek aanlyn gepos word vir bydraers om te sien. Jy kan dit ondersoek voordat jy dit oplaai.</string>
  <!--SupportEmailUtil-->
  <string name="SupportEmailUtil_filter">Filter:</string>
  <string name="SupportEmailUtil_device_info">Toestelinligting:</string>
  <string name="SupportEmailUtil_android_version">Android-weergawe:</string>
  <string name="SupportEmailUtil_signal_version">Molly-weergawe:</string>
  <string name="SupportEmailUtil_signal_package">Molly-pakket</string>
  <string name="SupportEmailUtil_registration_lock">Registrasieslot:</string>
  <string name="SupportEmailUtil_locale">Lokaliteit:</string>
  <!--ThreadRecord-->
  <string name="ThreadRecord_group_updated">Groep bygewerk</string>
  <string name="ThreadRecord_left_the_group">Het die groep verlaat</string>
  <string name="ThreadRecord_secure_session_reset">Veilige sessie herstel.</string>
  <string name="ThreadRecord_draft">Konsep:</string>
  <string name="ThreadRecord_called">Jy het hierdie persoon gebel:</string>
  <string name="ThreadRecord_called_you">Het jou gebel</string>
  <string name="ThreadRecord_missed_audio_call">Gemiste oudio-oproep</string>
  <string name="ThreadRecord_missed_video_call">Gemiste video-oproep</string>
  <string name="ThreadRecord_media_message">Mediaboodskap</string>
  <string name="ThreadRecord_sticker">Plakker</string>
  <string name="ThreadRecord_view_once_photo">Eenkeerkyk-foto</string>
  <string name="ThreadRecord_view_once_video">Eenkeerkyk-video</string>
  <string name="ThreadRecord_view_once_media">Eenkeerkyk-media</string>
  <string name="ThreadRecord_this_message_was_deleted">Hierdie boodskap is geskrap</string>
  <string name="ThreadRecord_you_deleted_this_message">Jy het hierdie boodskap geskrap</string>
  <string name="ThreadRecord_s_is_on_signal">%s is op Signal!</string>
  <string name="ThreadRecord_disappearing_messages_disabled">Verdwynboodskappe gedeaktiveer</string>
  <string name="ThreadRecord_disappearing_message_time_updated_to_s">Verdwynboodskaptyd is ingestel op %s</string>
  <string name="ThreadRecord_safety_number_changed">Veiligheidsnommer het verander</string>
  <string name="ThreadRecord_your_safety_number_with_s_has_changed">Jou veiligheidsnommer met %s het verander</string>
  <string name="ThreadRecord_you_marked_verified">Jy het gemerk as geverifieer</string>
  <string name="ThreadRecord_you_marked_unverified">Jy het gemerk as ongeverifieer</string>
  <string name="ThreadRecord_message_could_not_be_processed">Boodskap kon nie verwerk word nie</string>
  <string name="ThreadRecord_delivery_issue">Afleweringsprobleem</string>
  <string name="ThreadRecord_message_request">Boodskap-versoek</string>
  <string name="ThreadRecord_photo">Foto</string>
  <string name="ThreadRecord_gif">GIF</string>
  <string name="ThreadRecord_voice_message">Stemboodskap</string>
  <string name="ThreadRecord_file">Lêer</string>
  <string name="ThreadRecord_video">Video</string>
  <string name="ThreadRecord_chat_session_refreshed">Kletssessie het verfris</string>
  <!--Displayed in the notification when the user is sent a gift-->
  <string name="ThreadRecord__you_received_a_gift">Jy het ’n geskenk ontvang</string>
  <!--Displayed in the notification when the user sends a gift-->
  <string name="ThreadRecord__you_sent_a_gift">Jy het ’n geskenk gestuur</string>
  <!--Displayed in the notification when the user has opened a received gift-->
  <string name="ThreadRecord__you_redeemed_a_gift_badge">Jy het \'n geskenkwapen afgelos</string>
  <!--Displayed in the conversation list when someone reacted to your story-->
  <string name="ThreadRecord__reacted_s_to_your_story">%1$s Het op jou storie gereageer</string>
  <!--Displayed in the conversation list when you reacted to someone\'s story-->
  <string name="ThreadRecord__reacted_s_to_their_story">%1$s Het op hulle storie gereageer</string>
  <!--UpdateApkReadyListener-->
  <string name="UpdateApkReadyListener_Signal_update">Molly-bywerking</string>
  <string name="UpdateApkReadyListener_a_new_version_of_signal_is_available_tap_to_update">\'n Nuwe weergawe van Molly is beskikbaar, tik om by te werk</string>
  <!--UntrustedSendDialog-->
  <string name="UntrustedSendDialog_send_message">Stuur boodskap?</string>
  <string name="UntrustedSendDialog_send">Stuur</string>
  <!--UnverifiedSendDialog-->
  <string name="UnverifiedSendDialog_send_message">Stuur boodskap?</string>
  <string name="UnverifiedSendDialog_send">Stuur</string>
  <!--UsernameEditFragment-->
  <!--Instructional text at the top of the username edit screen-->
  <string name="UsernameEditFragment__choose_your_username">Kies jou gebruikersnaam</string>
  <string name="UsernameEditFragment_username">Gebruikersnaam</string>
  <string name="UsernameEditFragment_delete">Verwyder</string>
  <string name="UsernameEditFragment_successfully_set_username">Gebruikersnaam suksesvol gestel.</string>
  <string name="UsernameEditFragment_successfully_removed_username">Gebruikersnaam suksesvol verwyder.</string>
  <string name="UsernameEditFragment_encountered_a_network_error">Netwerkfout teëgekom.</string>
  <string name="UsernameEditFragment_this_username_is_taken">Hierdie gebruikersnaam is reeds in gebruik.</string>
  <string name="UsernameEditFragment_this_username_is_available">Hierdie naam is nie beskikbaar nie.</string>
  <string name="UsernameEditFragment_usernames_can_only_include">Gebruikersname kan slegs a–Z, 0–9 en onderstrepings bevat.</string>
  <string name="UsernameEditFragment_usernames_cannot_begin_with_a_number">Gebruikersname kan nie met \'n syfer begin nie.</string>
  <string name="UsernameEditFragment_username_is_invalid">Ongeldige gebruikersnaam.</string>
  <string name="UsernameEditFragment_usernames_must_be_between_a_and_b_characters">Gebruikersname moet tussen %1$d en %2$d karakters lank wees.</string>
  <!--Explanation about what usernames provide-->
  <string name="UsernameEditFragment__usernames_let_others_message">Gebruikersname laat toe dat andere aan jou boodskappe kan stuur sonder dat hulle jou telefoonnommer nodig het. Hulle word gekoppel aan \'n stel syfers om jou adres privaat te help hou.</string>
  <!--Dialog title for explanation about numbers at the end of the username-->
  <string name="UsernameEditFragment__what_is_this_number">Wat beteken hierdie syfers?</string>
  <string name="UsernameEditFragment__these_digits_help_keep">Hierdie syfers help om jou gebruikersnaam privaat te hou sodat jy ongevraagde boodskappe kan voorkom. Deel jou gebruikersnaam slegs met die mense en groepe met wie jy wil klets. As jy gebruikersname verander, sal jy \'n nuwe stel syfers ontvang.</string>
  <plurals name="UserNotificationMigrationJob_d_contacts_are_on_signal">
    <item quantity="one">%d kontak is op Signal!</item>
    <item quantity="other">%d kontakte is op Signal!</item>
  </plurals>
  <!--UsernameShareBottomSheet-->
  <!--Explanation of what the sheet enables the user to do-->
  <string name="UsernameShareBottomSheet__copy_or_share_a_username_link">Kopieer of deel \'n gebruikersnaamskakel</string>
  <!--VerifyIdentityActivity-->
  <string name="VerifyIdentityActivity_your_contact_is_running_an_old_version_of_signal">Jou kontak gebruik \'n ou weergawe van Signal. Vra hulle asseblief om dit by te werk voordat jy jou veiligheidsnommer verifieer.</string>
  <string name="VerifyIdentityActivity_your_contact_is_running_a_newer_version_of_Signal">Jou kontak gebruik \'n nuwer weergawe van Signal met \'n onversoenbare QR-kodeformaat. Werk asb. by om te vergelyk.</string>
  <string name="VerifyIdentityActivity_the_scanned_qr_code_is_not_a_correctly_formatted_safety_number">Die geskandeerde QR-kode is nie \'n korrek geformateerde veilgheidsnommer-verifiëringskode nie. Probeer dit weer skandeer.</string>
  <string name="VerifyIdentityActivity_share_safety_number_via">Deel veiligheidsnommer via…</string>
  <string name="VerifyIdentityActivity_our_signal_safety_number">Ons Signal-veiligheidsnommer:</string>
  <string name="VerifyIdentityActivity_no_app_to_share_to">Dit lyk asof jy geen programme het om mee te deel nie.</string>
  <string name="VerifyIdentityActivity_no_safety_number_to_compare_was_found_in_the_clipboard">Geen veiligheidsnommer gevind op die knipbord om mee te vergelyk nie</string>
  <string name="VerifyIdentityActivity_signal_needs_the_camera_permission_in_order_to_scan_a_qr_code_but_it_has_been_permanently_denied">Molly het die Kamera-toestemming nodig om \'n QR-kode te skandeer, maar dit is permanent geweier. Gaan asseblief na die toepassingsinstellings, kies \"Toestemmings\" en aktiveer \"Kamera\".</string>
  <string name="VerifyIdentityActivity_unable_to_scan_qr_code_without_camera_permission">Kan nie QR-kode sonder Kameratoestemming skandeer nie</string>
  <string name="VerifyIdentityActivity_you_must_first_exchange_messages_in_order_to_view">Julle moet eers boodskappe vir mekaar stuur alvorens jy %1$s se veiligheidsnommer kan bekyk.</string>
  <!--ViewOnceMessageActivity-->
  <!--AudioView-->
  <!--MessageDisplayHelper-->
  <string name="MessageDisplayHelper_message_encrypted_for_non_existing_session">Boodskap geënkripteer vir sessie wat nie bestaan nie</string>
  <!--MmsMessageRecord-->
  <string name="MmsMessageRecord_bad_encrypted_mms_message">Foutiewe geënkripteerde MMS-boodskap</string>
  <string name="MmsMessageRecord_mms_message_encrypted_for_non_existing_session">MMS-boodskap geënkripteer vir sessie wat nie bestaan nie</string>
  <!--MuteDialog-->
  <string name="MuteDialog_mute_notifications">Demp kennisgewings</string>
  <!--ApplicationMigrationService-->
  <string name="ApplicationMigrationService_import_in_progress">Invoer aan die gang</string>
  <string name="ApplicationMigrationService_importing_text_messages">Besig om SMS\'e in te voer</string>
  <string name="ApplicationMigrationService_import_complete">Invoer voltooi</string>
  <string name="ApplicationMigrationService_system_database_import_is_complete">Invoer van stelseldatabasis is voltooi.</string>
  <!--KeyCachingService-->
  <string name="KeyCachingService_signal_passphrase_cached">Raak om oop te maak</string>
  <string name="KeyCachingService_passphrase_cached">Molly is ontsluit</string>
  <string name="KeyCachingService_lock">Sluit Molly</string>
  <!--MediaPreviewActivity-->
  <string name="MediaPreviewActivity_you">Jy</string>
  <string name="MediaPreviewActivity_unssuported_media_type">Ongesteunde lêertipe</string>
  <string name="MediaPreviewActivity_draft">Konsep</string>
  <string name="MediaPreviewActivity_signal_needs_the_storage_permission_in_order_to_write_to_external_storage_but_it_has_been_permanently_denied">Molly het die Storingstoestemming nodig om op \'n eksterne stoorplek te stoor, maar dit is permanent geweier. Gaan asseblief na die toepassingsinstellings, kies \"Toestemmings\" en aktiveer \"Storing\".</string>
  <string name="MediaPreviewActivity_unable_to_write_to_external_storage_without_permission">Nie in staat om na eksterne berging te stoor sonder die nodige regte nie</string>
  <string name="MediaPreviewActivity_media_delete_confirmation_title">Skrap boodskap?</string>
  <string name="MediaPreviewActivity_media_delete_confirmation_message">Die aksie sal hierdie boodskap permanent skrap.</string>
  <string name="MediaPreviewActivity_s_to_s">%1$s na %2$s</string>
  <!--All media preview title when viewing media send by you to another recipient (allows changing of \'You\' based on context)-->
  <string name="MediaPreviewActivity_you_to_s">Jy aan %1$s</string>
  <!--All media preview title when viewing media sent by another recipient to you (allows changing of \'You\' based on context)-->
  <string name="MediaPreviewActivity_s_to_you">%1$s aan jou</string>
  <string name="MediaPreviewActivity_media_no_longer_available">Media nie meer beskikbaar nie.</string>
  <string name="MediaPreviewActivity_cant_find_an_app_able_to_share_this_media">Kan nie \'n toepassing vind wat hierdie media kan deel nie.</string>
  <!--MessageNotifier-->
  <string name="MessageNotifier_d_new_messages_in_d_conversations">%1$d nuwe boodskappe in %2$d gesprekke</string>
  <string name="MessageNotifier_most_recent_from_s">Mees onlangse van: %1$s</string>
  <string name="MessageNotifier_locked_message">Boodskap gesluit</string>
  <string name="MessageNotifier_message_delivery_failed">Aflewering van boodskap het misluk.</string>
  <string name="MessageNotifier_failed_to_deliver_message">Kon nie boodskap aflewer nie.</string>
  <string name="MessageNotifier_error_delivering_message">Fout met die aflewering van boodskap.</string>
  <string name="MessageNotifier_message_delivery_paused">Aflewering van boodskap onderbreek.</string>
  <string name="MessageNotifier_verify_to_continue_messaging_on_signal">Verifieer om te kan aanhou boodskappe stuur op Molly.</string>
  <string name="MessageNotifier_mark_all_as_read">Merk alles as gelees</string>
  <string name="MessageNotifier_mark_read">Merk as gelees</string>
  <string name="MessageNotifier_turn_off_these_notifications">Skakel hierdie kennisgewings af</string>
  <string name="MessageNotifier_view_once_photo">Eenkeerkyk-foto</string>
  <string name="MessageNotifier_view_once_video">Eenkeerkyk-video</string>
  <string name="MessageNotifier_reply">Antwoord</string>
  <string name="MessageNotifier_signal_message">Signal-boodskap</string>
  <string name="MessageNotifier_unsecured_sms">Onbeveiligde SMS</string>
  <string name="MessageNotifier_you_may_have_new_messages">Jy het moontlik nuwe boodskappe</string>
  <string name="MessageNotifier_open_signal_to_check_for_recent_notifications">Maak Molly oop om te kontroleer vir onlangse kennisgewings.</string>
  <string name="MessageNotifier_contact_message">%1$s %2$s</string>
  <string name="MessageNotifier_unknown_contact_message">Kontak</string>
  <string name="MessageNotifier_reacted_s_to_s">Het %1$s gereageer op: \"%2$s\".</string>
  <string name="MessageNotifier_reacted_s_to_your_video">Het %1$s gereageer op jou video</string>
  <string name="MessageNotifier_reacted_s_to_your_image">Het %1$s gereageer op jou foto.</string>
  <string name="MessageNotifier_reacted_s_to_your_gif">Het %1$s gereageer op jou GIF</string>
  <string name="MessageNotifier_reacted_s_to_your_file">Het %1$s gereageer op jou lêer.</string>
  <string name="MessageNotifier_reacted_s_to_your_audio">Het %1$s gereageer op jou oudio.</string>
  <string name="MessageNotifier_reacted_s_to_your_view_once_media">Het %1$s op jou eenkeerkyk-media gereageer.</string>
  <string name="MessageNotifier_reacted_s_to_your_sticker">Het %1$s op jou plakker gereageer</string>
  <string name="MessageNotifier_this_message_was_deleted">Hierdie boodskap is geskrap.</string>
  <string name="TurnOffContactJoinedNotificationsActivity__turn_off_contact_joined_signal">Skakel kennisgewings af dat kontakte by Signal aangesluit het? Jy kan dit weer aanskakel in Signal &gt; Instellings &gt; Kennisgewings.</string>
  <!--Notification Channels-->
  <string name="NotificationChannel_channel_messages">Boodskappe</string>
  <string name="NotificationChannel_calls">Oproepe</string>
  <string name="NotificationChannel_failures">Mislukkings</string>
  <string name="NotificationChannel_backups">Rugsteunkopieë</string>
  <string name="NotificationChannel_locked_status">Slotstatus</string>
  <string name="NotificationChannel_app_updates">Toepassingbywerkings</string>
  <string name="NotificationChannel_other">Ander</string>
  <string name="NotificationChannel_group_chats">Kletse</string>
  <string name="NotificationChannel_missing_display_name">Onbekend</string>
  <string name="NotificationChannel_voice_notes">Stemnotas</string>
  <string name="NotificationChannel_contact_joined_signal">Kontak het by Signal aangesluit</string>
  <string name="NotificationChannels__no_activity_available_to_open_notification_channel_settings">Geen aktiwiteit beskikbaar om kennisgewingkanaal-instellings oop te maak nie.</string>
  <!--Notification channel name for showing persistent background connection on devices without push notifications-->
  <string name="NotificationChannel_background_connection">Agtergrondverbinding</string>
  <!--Notification channel name for showing call status information (like connection, ongoing, etc.) Not ringing.-->
  <string name="NotificationChannel_call_status">Oproepstatus</string>
  <!--ProfileEditNameFragment-->
  <!--QuickResponseService-->
  <string name="QuickResponseService_quick_response_unavailable_when_Signal_is_locked">Snelrespons nie beskikbaar as Molly gesluit is nie!</string>
  <string name="QuickResponseService_problem_sending_message">Probleem met versending van boodskap!</string>
  <!--SaveAttachmentTask-->
  <string name="SaveAttachmentTask_saved_to">Gestoor in %s</string>
  <string name="SaveAttachmentTask_saved">Gestoor</string>
  <!--SearchToolbar-->
  <string name="SearchToolbar_search">Soek</string>
  <string name="SearchToolbar_search_for_conversations_contacts_and_messages">Soek vir gesprekke, kontakte en boodskappe</string>
  <!--Material3 Search Toolbar-->
  <string name="Material3SearchToolbar__close">Maak toe</string>
  <string name="Material3SearchToolbar__clear">Vee uit</string>
  <!--ShortcutLauncherActivity-->
  <string name="ShortcutLauncherActivity_invalid_shortcut">Ongeldige kortpad</string>
  <!--SingleRecipientNotificationBuilder-->
  <string name="SingleRecipientNotificationBuilder_signal">Molly</string>
  <string name="SingleRecipientNotificationBuilder_new_message">Nuwe boodskap</string>
  <string name="SingleRecipientNotificationBuilder_message_request">Boodskapversoek</string>
  <string name="SingleRecipientNotificationBuilder_you">Jy</string>
  <!--Notification subtext for group stories-->
  <string name="SingleRecipientNotificationBuilder__s_dot_story">%1$s • Storie</string>
  <!--ThumbnailView-->
  <string name="ThumbnailView_Play_video_description">Speel video</string>
  <string name="ThumbnailView_Has_a_caption_description">Het \'n byskrif</string>
  <!--TransferControlView-->
  <plurals name="TransferControlView_n_items">
    <item quantity="one">%d Item</item>
    <item quantity="other">%d Items</item>
  </plurals>
  <!--UnauthorizedReminder-->
  <string name="UnauthorizedReminder_device_no_longer_registered">Toestel nie meer geregistreer nie</string>
  <string name="UnauthorizedReminder_this_is_likely_because_you_registered_your_phone_number_with_Signal_on_a_different_device">Jy het waarskynlik jou foonnommer op ’n ander toestel by Signal geregistreer. Tik om te herregistreer.</string>
  <!--WebRtcCallActivity-->
  <string name="WebRtcCallActivity_to_answer_the_call_give_signal_access_to_your_microphone">Om die oproep te beantwoord, gee Molly toegang tot jou mikrofoon.</string>
  <string name="WebRtcCallActivity_to_answer_the_call_from_s_give_signal_access_to_your_microphone">Om die oproep van %s te beantwoord, gee Molly toegang tot jou mikrofoon.</string>
  <string name="WebRtcCallActivity_signal_requires_microphone_and_camera_permissions_in_order_to_make_or_receive_calls">Molly het Mikrofoon- en Kameratoestemmings nodig om oproepe te maak en te ontvang, maar dit is permanent geweier. Gaan asseblief na die toepassinginstellings, kies \"Toestemmings\" en aktiveer \"Mikrofoon\" en \"Kamera\".</string>
  <string name="WebRtcCallActivity__answered_on_a_linked_device">Op \'n gekoppelde toestel beantwoord.</string>
  <string name="WebRtcCallActivity__declined_on_a_linked_device">Op \'n gekoppelde toestel geweier.</string>
  <string name="WebRtcCallActivity__busy_on_a_linked_device">Besig op \'n gekoppelde toestel.</string>
  <string name="GroupCallSafetyNumberChangeNotification__someone_has_joined_this_call_with_a_safety_number_that_has_changed">Iemand wie se veiligheidsnommer verander het, het by die oproep aangesluit.</string>
  <!--WebRtcCallScreen-->
  <string name="WebRtcCallScreen_swipe_up_to_change_views">Vee boontoe om aansigte te verander</string>
  <!--WebRtcCallScreen V2-->
  <string name="WebRtcCallScreen__decline">Weier</string>
  <string name="WebRtcCallScreen__answer">Antwoord</string>
  <string name="WebRtcCallScreen__answer_without_video">Antwoord sonder video</string>
  <!--WebRtcAudioOutputToggle-->
  <string name="WebRtcAudioOutputToggle__audio_output">Oudio-uitset</string>
  <string name="WebRtcAudioOutputToggle__phone_earpiece">Foonoorstuk</string>
  <string name="WebRtcAudioOutputToggle__speaker">Luidspreker</string>
  <string name="WebRtcAudioOutputToggle__bluetooth">Bluetooth</string>
  <string name="WebRtcCallControls_answer_call_description">Antwoord oproep</string>
  <string name="WebRtcCallControls_reject_call_description">Verwerp oproep</string>
  <!--change_passphrase_activity-->
  <string name="change_passphrase_activity__old_passphrase">Ou wagwoord</string>
  <string name="change_passphrase_activity__new_passphrase">Nuwe wagwoord</string>
  <string name="change_passphrase_activity__repeat_new_passphrase">Herhaal nuwe wagwoordfrase</string>
  <!--contact_selection_activity-->
  <string name="contact_selection_activity__enter_name_or_number">Sleutel naam of nommer in</string>
  <string name="contact_selection_activity__invite_to_signal">Nooi na Molly</string>
  <string name="contact_selection_activity__new_group">Nuwe groep</string>
  <!--contact_filter_toolbar-->
  <string name="contact_filter_toolbar__clear_entered_text_description">Verwyder ingevoerde teks</string>
  <string name="contact_filter_toolbar__show_keyboard_description">Wys sleutelbord</string>
  <string name="contact_filter_toolbar__show_dial_pad_description">Wys toetsbord</string>
  <!--contact_selection_group_activity-->
  <string name="contact_selection_group_activity__no_contacts">Geen kontakte nie</string>
  <string name="contact_selection_group_activity__finding_contacts">Laai tans kontakte…</string>
  <!--single_contact_selection_activity-->
  <string name="SingleContactSelectionActivity_contact_photo">Kontakfoto</string>
  <!--ContactSelectionListFragment-->
  <string name="ContactSelectionListFragment_signal_requires_the_contacts_permission_in_order_to_display_your_contacts">Molly benodig Kontaktoestemming om jou kontakte te wys, maar dit is permanent geweier. Gaan asseblief na die toepassinginstelling-kieslys, kies \"Toestemmings\" en aktiveer \"Kontakte\".</string>
  <string name="ContactSelectionListFragment_error_retrieving_contacts_check_your_network_connection">Fout met herwinning van kontakte, gaan jou netwerkverbinding na</string>
  <string name="ContactSelectionListFragment_username_not_found">Gebruikersnaam nie gevind nie</string>
  <string name="ContactSelectionListFragment_s_is_not_a_signal_user">\"%1$s\" is nie \'n Signal-gebruiker nie. Kontroleer asb. die gebruikersnaam en probeer weer.</string>
  <string name="ContactSelectionListFragment_you_do_not_need_to_add_yourself_to_the_group">Jy hoef nie jouself by die groep te voeg nie</string>
  <string name="ContactSelectionListFragment_maximum_group_size_reached">Maksimum groepgrootte bereik.</string>
  <string name="ContactSelectionListFragment_signal_groups_can_have_a_maximum_of_d_members">Signal-groepe kan \'n maksimum van %1$d lede hê.</string>
  <string name="ContactSelectionListFragment_recommended_member_limit_reached">Aanbevole ledebeperking is bereik</string>
  <string name="ContactSelectionListFragment_signal_groups_perform_best_with_d_members_or_fewer">Signal-groepe werk die beste met %1$d of minder lede. Byvoeging van nog lede sal vertraging in die stuur en ontvang van boodskappe veroorsaak.</string>
  <plurals name="ContactSelectionListFragment_d_members">
    <item quantity="one">%1$d lid</item>
    <item quantity="other">%1$d lede</item>
  </plurals>
  <!--contact_selection_list_fragment-->
  <string name="contact_selection_list_fragment__signal_needs_access_to_your_contacts_in_order_to_display_them">Molly het toegang tot jou kontakte nodig om dit te kan vertoon.</string>
  <string name="contact_selection_list_fragment__show_contacts">Wys kontakte</string>
  <!--contact_selection_list_item-->
  <plurals name="contact_selection_list_item__number_of_members">
    <item quantity="one">%1$dlid</item>
    <item quantity="other">%1$d lede</item>
  </plurals>
  <!--Displays number of viewers for a story-->
  <plurals name="contact_selection_list_item__number_of_viewers">
    <item quantity="one">%1$d kyker</item>
    <item quantity="other">%1$d kykers</item>
  </plurals>
  <!--conversation_activity-->
  <string name="conversation_activity__type_message_push">Signal-boodskap</string>
  <string name="conversation_activity__type_message_sms_insecure">Onbeveiligde SMS</string>
  <string name="conversation_activity__type_message_mms_insecure">Onbeveiligde MMS</string>
  <string name="conversation_activity__from_sim_name">Van %1$s</string>
  <string name="conversation_activity__sim_n">SIM %1$d</string>
  <string name="conversation_activity__send">Stuur</string>
  <string name="conversation_activity__compose_description">Boodskapskryf</string>
  <string name="conversation_activity__emoji_toggle_description">Skakel emoji-toetsbord aan of af</string>
  <string name="conversation_activity__attachment_thumbnail">Aanhegsel-duimnaelskakel</string>
  <string name="conversation_activity__quick_attachment_drawer_toggle_camera_description">Skakel snel-kameraanhegselkassie aan of af</string>
  <string name="conversation_activity__quick_attachment_drawer_record_and_send_audio_description">Neem oudio-aanhegsel op en stuur</string>
  <string name="conversation_activity__quick_attachment_drawer_lock_record_description">Sluit opname van  oudio-aanhegsel</string>
  <string name="conversation_activity__enable_signal_for_sms">Aktiveer Signal vir SMS</string>
  <string name="conversation_activity__message_could_not_be_sent">Boodskap kon nie gestuur word nie. Kontroleer jou verbinding en probeer weer.</string>
  <!--conversation_input_panel-->
  <string name="conversation_input_panel__slide_to_cancel">Skuif om te kanselleer</string>
  <string name="conversation_input_panel__cancel">Kanselleer</string>
  <!--conversation_item-->
  <string name="conversation_item__mms_image_description">Mediaboodskap</string>
  <string name="conversation_item__secure_message_description">Beveiligde boodskap</string>
  <!--conversation_item_sent-->
  <string name="conversation_item_sent__send_failed_indicator_description">Kon nie stuur nie</string>
  <string name="conversation_item_sent__pending_approval_description">Hangende Goedkeuring</string>
  <string name="conversation_item_sent__delivered_description">Afgelewer</string>
  <string name="conversation_item_sent__message_read">Boodskap gelees</string>
  <!--conversation_item_received-->
  <string name="conversation_item_received__contact_photo_description">Kontakfoto</string>
  <!--ConversationUpdateItem-->
  <string name="ConversationUpdateItem_loading">Laai tans</string>
  <string name="ConversationUpdateItem_learn_more">Vind meer uit</string>
  <string name="ConversationUpdateItem_join_call">Sluit aan by oproep</string>
  <string name="ConversationUpdateItem_return_to_call">Keer terug na oproep</string>
  <string name="ConversationUpdateItem_call_is_full">Oproep is vol</string>
  <string name="ConversationUpdateItem_invite_friends">Nooi vriende uit</string>
  <string name="ConversationUpdateItem_enable_call_notifications">Aktiveer oproepkennisgewings</string>
  <string name="ConversationUpdateItem_update_contact">Werk kontak by</string>
  <!--Update item button text to show to block a recipient from requesting to join via group link-->
  <string name="ConversationUpdateItem_block_request">Versper versoek</string>
  <string name="ConversationUpdateItem_no_groups_in_common_review_requests_carefully">Geen groepe in gemeen nie. Gaan versoeke noukeuring na.</string>
  <string name="ConversationUpdateItem_no_contacts_in_this_group_review_requests_carefully">Geen kontakte in hierdie groep nie. Gaan versoeke noukeurig na.</string>
  <string name="ConversationUpdateItem_view">Bekyk</string>
  <string name="ConversationUpdateItem_the_disappearing_message_time_will_be_set_to_s_when_you_message_them">Die verdwynboodskaptyd sal op %1$s gestel word wanneer jy ’n boodskap aan hulle stuur.</string>
  <!--Update item button text to show to boost a feature-->
  <string name="ConversationUpdateItem_donate">Skenk</string>
  <!--audio_view-->
  <string name="audio_view__play_pause_accessibility_description">Speel … pouseer</string>
  <string name="audio_view__download_accessibility_description">Laai af</string>
  <!--QuoteView-->
  <string name="QuoteView_audio">Klank</string>
  <string name="QuoteView_video">Video</string>
  <string name="QuoteView_photo">Foto</string>
  <string name="QuoteView_gif">GIF</string>
  <string name="QuoteView_view_once_media">Eenkeerkyk-media</string>
  <string name="QuoteView_sticker">Plakker</string>
  <string name="QuoteView_you">Jy</string>
  <string name="QuoteView_original_missing">Oorspronklike boodskap nie gevind nie</string>
  <!--Author formatting for group stories-->
  <string name="QuoteView_s_story">%1$s · Storie</string>
  <!--Label indicating that a quote is for a reply to a story you created-->
  <string name="QuoteView_your_story">Jy · Storie</string>
  <!--Label indicating that the story being replied to no longer exists-->
  <string name="QuoteView_no_longer_available">Nie meer beskikbaar nie</string>
  <!--Label for quoted gift-->
  <string name="QuoteView__gift">Geskenk</string>
  <!--conversation_fragment-->
  <string name="conversation_fragment__scroll_to_the_bottom_content_description">Rol af na onder</string>
  <!--BubbleOptOutTooltip-->
  <!--Message to inform the user of what Android chat bubbles are-->
  <string name="BubbleOptOutTooltip__description">Borrels is \'n Android-funksie wat jy vir Molly-kletse kan afskakel.</string>
  <!--Button to dismiss the tooltip for opting out of using Android bubbles-->
  <string name="BubbleOptOutTooltip__not_now">Nie nou nie</string>
  <!--Button to move to the system settings to control the use of Android bubbles-->
  <string name="BubbleOptOutTooltip__turn_off">Skakel af</string>
  <!--safety_number_change_dialog-->
  <string name="safety_number_change_dialog__safety_number_changes">Veiligheidsnommerveranderinge</string>
  <string name="safety_number_change_dialog__accept">Aanvaar</string>
  <string name="safety_number_change_dialog__send_anyway">Stuur in elk geval</string>
  <string name="safety_number_change_dialog__call_anyway">Skakel in elk geval</string>
  <string name="safety_number_change_dialog__join_call">Sluit aan by oproep</string>
  <string name="safety_number_change_dialog__continue_call">Sit oproep voort</string>
  <string name="safety_number_change_dialog__leave_call">Verlaat oproep</string>
  <string name="safety_number_change_dialog__the_following_people_may_have_reinstalled_or_changed_devices">Die volgende mense het dalk van toestelle verander of ’n herinstallasie gedoen. Verifieer jou veiligheidsnomemr met hulle om privaatheid te verseker.</string>
  <string name="safety_number_change_dialog__view">Bekyk</string>
  <string name="safety_number_change_dialog__previous_verified">Vorige geverifieer</string>
  <!--EnableCallNotificationSettingsDialog__call_notifications_checklist-->
  <string name="EnableCallNotificationSettingsDialog__call_notifications_enabled">Oproepkennisgewings geaktiveer</string>
  <string name="EnableCallNotificationSettingsDialog__enable_call_notifications">Aktiveer oproepkennisgewings</string>
  <string name="EnableCallNotificationSettingsDialog__enable_background_activity">Aktiveer agtergrondaktiwiteit</string>
  <string name="EnableCallNotificationSettingsDialog__everything_looks_good_now">Alles lyk nou goed!</string>
  <string name="EnableCallNotificationSettingsDialog__to_receive_call_notifications_tap_here_and_turn_on_show_notifications">Om oproepkennisgewings te ontvang, tik hier en skakel \"Wys kennisgewings\" aan.</string>
  <string name="EnableCallNotificationSettingsDialog__to_receive_call_notifications_tap_here_and_turn_on_notifications">Om oproepkennisgewings te ontvang, tik hier, skakel kennisgewings aan en maak seker Klank en Opwip is geaktiveer.</string>
  <string name="EnableCallNotificationSettingsDialog__to_receive_call_notifications_tap_here_and_enable_background_activity_in_battery_settings">Om oproepkennisgewings te ontvang, tik hier en skakel agtergrondaktiwiteit in \"Battery-instellings\" aan.</string>
  <string name="EnableCallNotificationSettingsDialog__settings">Instellings</string>
  <string name="EnableCallNotificationSettingsDialog__to_receive_call_notifications_tap_settings_and_turn_on_show_notifications">Om oproepkennisgewings te ontvang, tik op Instellings en skakel \"Wys kennisgewings\" aan.</string>
  <string name="EnableCallNotificationSettingsDialog__to_receive_call_notifications_tap_settings_and_turn_on_notifications">Om oproepkennisgewings te ontvang, tik op Instellings, skakel kennisgewings aan en maak seker Klank en Opwip is geaktiveer.</string>
  <string name="EnableCallNotificationSettingsDialog__to_receive_call_notifications_tap_settings_and_enable_background_activity_in_battery_settings">Om oproepkennisgewings te ontvang, tik op Instellings en skakel agtergrondaktiwiteit in \"Battery-instellings\" aan.</string>
  <!--country_selection_fragment-->
  <string name="country_selection_fragment__loading_countries">Laai tans lande…</string>
  <string name="country_selection_fragment__search">Soek</string>
  <string name="country_selection_fragment__no_matching_countries">Geen ooreenstemmende lande nie</string>
  <!--device_add_fragment-->
  <string name="device_add_fragment__scan_the_qr_code_displayed_on_the_device_to_link">Skandeer die QR-kode wat vertoon word op die toestel om te koppel</string>
  <!--device_link_fragment-->
  <string name="device_link_fragment__link_device">Koppel toestel</string>
  <!--device_list_fragment-->
  <string name="device_list_fragment__no_devices_linked">Geen toestelle gekoppel nie</string>
  <string name="device_list_fragment__link_new_device">Koppel nuwe toestel</string>
  <!--expiration-->
  <string name="expiration_off">Af</string>
  <plurals name="expiration_seconds">
    <item quantity="one">%d sekonde</item>
    <item quantity="other">%d sekondes</item>
  </plurals>
  <string name="expiration_seconds_abbreviated">%ds</string>
  <plurals name="expiration_minutes">
    <item quantity="one">%d minuut</item>
    <item quantity="other">%d minute</item>
  </plurals>
  <string name="expiration_minutes_abbreviated">%dm</string>
  <plurals name="expiration_hours">
    <item quantity="one">%d uur</item>
    <item quantity="other">%d ure</item>
  </plurals>
  <string name="expiration_hours_abbreviated">%dh</string>
  <plurals name="expiration_days">
    <item quantity="one">%d dag</item>
    <item quantity="other">%d dae</item>
  </plurals>
  <string name="expiration_days_abbreviated">%dd</string>
  <plurals name="expiration_weeks">
    <item quantity="one">%d week</item>
    <item quantity="other">%d weke</item>
  </plurals>
  <string name="expiration_weeks_abbreviated">%dw</string>
  <string name="expiration_combined">%1$s %2$s</string>
  <!--unverified safety numbers-->
  <string name="IdentityUtil_unverified_banner_one">Jou veiligheidsnommer met %s het verander en is nie meer geverifieer nie.</string>
  <string name="IdentityUtil_unverified_banner_two">Jou veiligheidsnommers met %1$s en %2$s is nie meer geverifieer nie.</string>
  <string name="IdentityUtil_unverified_banner_many">Jou veiligheidsnommers met %1$s, %2$s en %3$s is nie meer geverifieer nie.</string>
  <string name="IdentityUtil_unverified_dialog_one">Jou veiligheidsnommer met %1$s het verander en is nie meer geverifieer nie. Dit kan beteken dat iemand jou kommunikasie probeer onderskep, of dat %1$s eenvoudig Signal herinstalleer het.</string>
  <string name="IdentityUtil_unverified_dialog_two">Jou veiligheidsnommers met %1$s en %2$s is nie meer geverifieer nie. Dit kan beteken dat iemand jou kommunikasie probeer onderskep, of dat hulle eenvoudig Signal herinstalleer het.</string>
  <string name="IdentityUtil_unverified_dialog_many">Jou veiligheidsnommers met %1$s, %2$s en %3$s is nie meer geverifieer nie. Dit kan beteken dat iemand jou kommunikasie probeer onderskep, of dat hulle eenvoudig Signal herinstalleer het.</string>
  <string name="IdentityUtil_untrusted_dialog_one">Jou veiligheidsnommer met %s het pas verander.</string>
  <string name="IdentityUtil_untrusted_dialog_two">Jou veiligheidsnommers met %1$s en %2$s het pas verander.</string>
  <string name="IdentityUtil_untrusted_dialog_many">Jou veiligheidsnommers met %1$s, %2$s en %3$s het pas verander.</string>
  <plurals name="identity_others">
    <item quantity="one">%d ander</item>
    <item quantity="other">%d ander</item>
  </plurals>
  <!--giphy_activity-->
  <string name="giphy_activity_toolbar__search_gifs">Soek deur GIFs</string>
  <!--giphy_fragment-->
  <string name="giphy_fragment__nothing_found">Niks gevind nie</string>
  <!--database_migration_activity-->
  <string name="database_migration_activity__would_you_like_to_import_your_existing_text_messages">Wil jy jou bestaande teksboodskappe in Signal se geënkripteerde databasis invoer?</string>
  <string name="database_migration_activity__the_default_system_database_will_not_be_modified">Die verstekdatabasis van die stelsel sal op geen wyse gemodifiseer of verander word nie.</string>
  <string name="database_migration_activity__skip">Slaan oor</string>
  <string name="database_migration_activity__import">Voer in</string>
  <string name="database_migration_activity__this_could_take_a_moment_please_be_patient">Dit kan \'n oomblik neem. Wees asb. geduldig, ons sal jou in kennnis stel wanneer die invoer voltooi is.</string>
  <string name="database_migration_activity__importing">BESIG OM IN TE VOER</string>
  <!--load_more_header-->
  <string name="load_more_header__see_full_conversation">Sien volle gesprek</string>
  <string name="load_more_header__loading">Laai tans</string>
  <!--media_overview_activity-->
  <string name="media_overview_activity__no_media">Geen media</string>
  <!--message_recipients_list_item-->
  <string name="message_recipients_list_item__view">Bekyk</string>
  <string name="message_recipients_list_item__resend">Stuur weer</string>
  <!--Displayed in a toast when user long presses an item in MyStories-->
  <string name="MyStoriesFragment__copied_sent_timestamp_to_clipboard">Gestuurde tydstempel na knipbord gekopieer.</string>
  <!--Displayed when there are no outgoing stories-->
  <string name="MyStoriesFragment__updates_to_your_story_will_show_up_here">Bywerkings  van jou storie sal hier verskyn.</string>
  <!--GroupUtil-->
  <plurals name="GroupUtil_joined_the_group">
    <item quantity="one">%1$s het by die groep aangesluit.</item>
    <item quantity="other">%1$s het by die groep aangesluit.</item>
  </plurals>
  <string name="GroupUtil_group_name_is_now">Groepnaam is nou “%1$s”.</string>
  <!--prompt_passphrase_activity-->
  <string name="prompt_passphrase_activity__unlock">Ontsluit</string>
  <!--prompt_mms_activity-->
  <string name="prompt_mms_activity__signal_requires_mms_settings_to_deliver_media_and_group_messages">Signal benodig MMS-instellings om media en groepboodskappe deur jou draadlose diensverskaffer af te lewer. Jou toestel stel nie hierdie inlgiting beskikbaar nie, wat soms die geval is by geslote toestelle en ander beperkende konfigurasies.</string>
  <string name="prompt_mms_activity__to_send_media_and_group_messages_tap_ok">Om media en groepsboodskappe te stuur, tik op \"OK\" en voltooi die nodige instellings. Die MMS-instellings vir jou diensverskaffer kan oor die algemeen gevind word deur te soek vir \"jou diensverskaffer-APN\". Jy sal dit net een maal hoef te doen.</string>
  <!--BadDecryptLearnMoreDialog-->
  <string name="BadDecryptLearnMoreDialog_delivery_issue">Afleweringsprobleem</string>
  <string name="BadDecryptLearnMoreDialog_couldnt_be_delivered_individual">’n Boodskap, plakker, reaksie of leesbewys van %s kon nie aan jou afgelewer word nie. Hulle het dit dalk direk of in ’n groep aan jou probeer stuur.</string>
  <string name="BadDecryptLearnMoreDialog_couldnt_be_delivered_group">’n Boodskap, plakker, reaksie of leesbewys van %s kon nie aan jou afgelewer word nie.</string>
  <!--profile_create_activity-->
  <string name="CreateProfileActivity_first_name_required">Voornaam (vereis)</string>
  <string name="CreateProfileActivity_last_name_optional">Van (opsioneel)</string>
  <string name="CreateProfileActivity_next">Volgende</string>
  <string name="CreateProfileActivity__username">Gebruikersnaam</string>
  <string name="CreateProfileActivity__create_a_username">Skep \'n gebruikersnaam</string>
  <string name="CreateProfileActivity_custom_mms_group_names_and_photos_will_only_be_visible_to_you">Pasgemaakte MMS groepsname en fotos sal slegs aan jou beskikbaar wees.</string>
  <string name="CreateProfileActivity_group_descriptions_will_be_visible_to_members_of_this_group_and_people_who_have_been_invited">Groepbeskrywings sal sigbaar wees vir lede van hierdie groep en mense wat uitgenooi is.</string>
  <!--EditAboutFragment-->
  <string name="EditAboutFragment_about">Meer oor</string>
  <string name="EditAboutFragment_write_a_few_words_about_yourself">Skryf ’n paar woorde oor jouself…</string>
  <string name="EditAboutFragment_count">%1$d/%2$d</string>
  <string name="EditAboutFragment_speak_freely">Sê gerus jou sê</string>
  <string name="EditAboutFragment_encrypted">Geënkripteer</string>
  <string name="EditAboutFragment_be_kind">Wees gaaf</string>
  <string name="EditAboutFragment_coffee_lover">Koffiedrinker</string>
  <string name="EditAboutFragment_free_to_chat">Kan nou klets</string>
  <string name="EditAboutFragment_taking_a_break">Ek rus tans</string>
  <string name="EditAboutFragment_working_on_something_new">Werk tans aan iets nuuts</string>
  <!--EditProfileFragment-->
  <string name="EditProfileFragment__edit_group">Redigeer groep</string>
  <string name="EditProfileFragment__group_name">Groepnaam</string>
  <string name="EditProfileFragment__group_description">Groepbeskrywing</string>
  <!--EditProfileNameFragment-->
  <string name="EditProfileNameFragment_your_name">Jou naam</string>
  <string name="EditProfileNameFragment_first_name">Voornaam</string>
  <string name="EditProfileNameFragment_last_name_optional">Van (opsioneel)</string>
  <string name="EditProfileNameFragment_save">Stoor</string>
  <string name="EditProfileNameFragment_failed_to_save_due_to_network_issues_try_again_later">Kon nie stoor nie a.g.v. netwerkprobleme. Probeer later weer.</string>
  <!--recipient_preferences_activity-->
  <string name="recipient_preference_activity__shared_media">Gedeelde media</string>
  <!--recipients_panel-->
  <string name="recipients_panel__to"><small>Voer \'n naam of nommer in</small></string>
  <!--verify_display_fragment-->
  <string name="verify_display_fragment__to_verify_the_security_of_your_end_to_end_encryption_with_s"><![CDATA[ Om die sekuriteit van jou end-tot-end-enkripsie met %s te verifieer, vergelyk die nommers hierbo met hulle toestel. Jy kan ook die kode op hulle foon skandeer. <a href="https://signal.org/redirect/safety-numbers">Vind meer uit.</a>]]></string>
  <string name="verify_display_fragment__tap_to_scan">Tik om te skandeer</string>
  <string name="verify_display_fragment__successful_match">Suksesvolle passing</string>
  <string name="verify_display_fragment__failed_to_verify_safety_number">Kon nie veiligheidsnommer verifieer nie</string>
  <string name="verify_display_fragment__loading">Laai tans…</string>
  <string name="verify_display_fragment__mark_as_verified">Merk as geverifieer</string>
  <string name="verify_display_fragment__clear_verification">Maak verifiëring skoon</string>
  <!--verify_identity-->
  <string name="verify_identity__share_safety_number">Deel veiligheidsnommer</string>
  <!--verity_scan_fragment-->
  <string name="verify_scan_fragment__scan_the_qr_code_on_your_contact">Skandeer die QR-kode op jou kontak se toestel.</string>
  <!--webrtc_answer_decline_button-->
  <string name="webrtc_answer_decline_button__swipe_up_to_answer">Vee boontoe om te antwoord</string>
  <string name="webrtc_answer_decline_button__swipe_down_to_reject">Vee ondertoe om te weier</string>
  <!--message_details_header-->
  <string name="message_details_header__issues_need_your_attention">Sommige probleme benodig jou aandag</string>
  <string name="message_details_header_sent">Gestuur</string>
  <string name="message_details_header_received">Ontvang</string>
  <string name="message_details_header_disappears">Verdwyn</string>
  <string name="message_details_header_via">Via</string>
  <!--message_details_recipient_header-->
  <string name="message_details_recipient_header__pending_send">Hangend</string>
  <string name="message_details_recipient_header__sent_to">Gestuur na</string>
  <string name="message_details_recipient_header__sent_from">Gestuur van</string>
  <string name="message_details_recipient_header__delivered_to">Afgelewer aan</string>
  <string name="message_details_recipient_header__read_by">Gelees deur</string>
  <string name="message_details_recipient_header__not_sent">Nie gestuur nie</string>
  <string name="message_details_recipient_header__viewed">Gesien deur</string>
  <string name="message_details_recipient_header__skipped">Oorgeslaan</string>
  <!--message_Details_recipient-->
  <string name="message_details_recipient__failed_to_send">Kon nie stuur nie</string>
  <string name="message_details_recipient__new_safety_number">Nuwe veiligheidsnommer</string>
  <!--AndroidManifest.xml-->
  <string name="AndroidManifest__create_passphrase">Skep wagwoordfrase</string>
  <string name="AndroidManifest__select_contacts">Kies kontakte</string>
  <string name="AndroidManifest__change_passphrase">Verander wagwoordfrase</string>
  <string name="AndroidManifest__verify_safety_number">Verifieer veiligheidsnommer</string>
  <string name="AndroidManifest__log_submit">Dien ontfout-log in</string>
  <string name="AndroidManifest__media_preview">Media-voorskou</string>
  <string name="AndroidManifest__message_details">Boodskap-besonderhede</string>
  <string name="AndroidManifest__linked_devices">Gekoppelde toestelle</string>
  <string name="AndroidManifest__invite_friends">Nooi vriende uit</string>
  <string name="AndroidManifest_archived_conversations">Geargiveerde gesprekke</string>
  <string name="AndroidManifest_remove_photo">Verwyder foto</string>
  <!--Message Requests Megaphone-->
  <string name="MessageRequestsMegaphone__message_requests">Boodskapversoeke</string>
  <string name="MessageRequestsMegaphone__users_can_now_choose_to_accept">Gebruikers kan nou kies om ’n nuwe gesprek te aanvaar. Profielname laat mense weet wie vir hulle ’n boodskap stuur.</string>
  <string name="MessageRequestsMegaphone__add_profile_name">Voeg profielnaam toe</string>
  <!--HelpFragment-->
  <string name="HelpFragment__have_you_read_our_faq_yet">Het jy al ons Algemene Vrae gelees?</string>
  <string name="HelpFragment__next">Volgende</string>
  <string name="HelpFragment__contact_us">Kontak ons</string>
  <string name="HelpFragment__tell_us_whats_going_on">Vertel ons wat aangaan</string>
  <string name="HelpFragment__include_debug_log">Sluit ontfouting-log in.</string>
  <string name="HelpFragment__whats_this">Wat is hierdie?</string>
  <string name="HelpFragment__how_do_you_feel">Hoe voel jy? (Opsioneel)</string>
  <string name="HelpFragment__tell_us_why_youre_reaching_out">Vertel ons waarom jy ons kontak.</string>
  <string name="HelpFragment__support_info">Ondersteuningsinligting</string>
  <string name="HelpFragment__signal_android_support_request">Signal Android ondersteuningsversoek</string>
  <string name="HelpFragment__debug_log">Ontfouting-log:</string>
  <string name="HelpFragment__could_not_upload_logs">Kon nie logge oplaai nie</string>
  <string name="HelpFragment__please_be_as_descriptive_as_possible">Wees so beskrywend as moontlik om ons te help verstaan wat die probleem is.</string>
  <string-array name="HelpFragment__categories_4">
    <item>\-\- Kies asb. \'n opsie \-\-</item>
    <item>Iets Werk Nie</item>
    <item>Funksieversoek</item>
    <item>Vraag</item>
    <item>Terugvoer</item>
    <item>Ander</item>
    <item>Betalings (MobileCoin)</item>
    <item>Skenkings &amp; Wapens</item>
  </string-array>
  <!--ReactWithAnyEmojiBottomSheetDialogFragment-->
  <string name="ReactWithAnyEmojiBottomSheetDialogFragment__this_message">Hierdie boodskap</string>
  <string name="ReactWithAnyEmojiBottomSheetDialogFragment__recently_used">Onlangs gebruik</string>
  <string name="ReactWithAnyEmojiBottomSheetDialogFragment__smileys_and_people">Gesiggies &amp; Mense</string>
  <string name="ReactWithAnyEmojiBottomSheetDialogFragment__nature">Natuur</string>
  <string name="ReactWithAnyEmojiBottomSheetDialogFragment__food">Kos</string>
  <string name="ReactWithAnyEmojiBottomSheetDialogFragment__activities">Aktiwiteite</string>
  <string name="ReactWithAnyEmojiBottomSheetDialogFragment__places">Plekke</string>
  <string name="ReactWithAnyEmojiBottomSheetDialogFragment__objects">Voorwerpe</string>
  <string name="ReactWithAnyEmojiBottomSheetDialogFragment__symbols">Simbole</string>
  <string name="ReactWithAnyEmojiBottomSheetDialogFragment__flags">Vlae</string>
  <string name="ReactWithAnyEmojiBottomSheetDialogFragment__emoticons">Emotikons</string>
  <string name="ReactWithAnyEmojiBottomSheetDialogFragment__no_results_found">Geen resultate gevind nie</string>
  <!--arrays.xml-->
  <string name="arrays__use_default">Gebruik verstek</string>
  <string name="arrays__use_custom">Gebruik pasgemaakte</string>
  <string name="arrays__mute_for_one_hour">Demp vir 1 uur</string>
  <string name="arrays__mute_for_eight_hours">Demp vir 8 uur</string>
  <string name="arrays__mute_for_one_day">Demp vir 1 dag</string>
  <string name="arrays__mute_for_seven_days">Demp vir 7 dae</string>
  <string name="arrays__always">Altyd</string>
  <string name="arrays__settings_default">Verstek-instellings</string>
  <string name="arrays__enabled">Geaktiveer</string>
  <string name="arrays__disabled">Deaktiveer</string>
  <string name="arrays__name_and_message">Naam en boodskap</string>
  <string name="arrays__name_only">Slegs naam</string>
  <string name="arrays__no_name_or_message">Geen naam of boodskap nie</string>
  <string name="arrays__images">Beelde</string>
  <string name="arrays__audio">Klank</string>
  <string name="arrays__video">Video</string>
  <string name="arrays__documents">Dokumente</string>
  <string name="arrays__small">Klein</string>
  <string name="arrays__normal">Normaal</string>
  <string name="arrays__large">Groot</string>
  <string name="arrays__extra_large">Ekstra-groot</string>
  <string name="arrays__default">Verstek</string>
  <string name="arrays__high">Hoog</string>
  <string name="arrays__max">Maksimum</string>
  <!--plurals.xml-->
  <plurals name="hours_ago">
    <item quantity="one">%dh</item>
    <item quantity="other">%dh</item>
  </plurals>
  <!--preferences.xml-->
  <string name="preferences_beta">Beta</string>
  <string name="preferences__sms_mms">SMS en MMS</string>
  <string name="preferences__pref_all_sms_title">Ontvang alle SMS\'s</string>
  <string name="preferences__pref_all_mms_title">Ontvang alle MMS\'s</string>
  <string name="preferences__use_signal_for_viewing_and_storing_all_incoming_text_messages">Gebruik Signal vir alle inkomende teksboodskappe</string>
  <string name="preferences__use_signal_for_viewing_and_storing_all_incoming_multimedia_messages">Gebruik Signal vir alle inkomende multimediaboodskappe</string>
  <string name="preferences__pref_enter_sends_title">Invoersleutel stuur</string>
  <string name="preferences__pressing_the_enter_key_will_send_text_messages">Druk die Invoersleutel om teksboodskappe te stuur</string>
  <string name="preferences__pref_use_address_book_photos">Gebruik adresboekfoto\'s</string>
  <string name="preferences__display_contact_photos_from_your_address_book_if_available">Vertoon foto\'s van jou adresboek indien beskikbaar</string>
  <string name="preferences__generate_link_previews">Genereer skakelvoorskoue</string>
  <string name="preferences__retrieve_link_previews_from_websites_for_messages">Haal skakelvoorskoue direk van die webwerwe af vir boodskappe wat jy stuur.</string>
  <string name="preferences__choose_identity">Kies identiteit</string>
  <string name="preferences__choose_your_contact_entry_from_the_contacts_list">Kies jou kontakinskrywing uit die kontaklys.</string>
  <string name="preferences__change_passphrase">Verander wagwoordfrase</string>
  <string name="preferences__change_your_passphrase">Verander jou wagwoordfrase</string>
  <string name="preferences__enable_passphrase">Aktiveer wagwoordfrase-skermslot</string>
  <string name="preferences__lock_signal_and_message_notifications_with_a_passphrase">Sluit skerm en kennisgewings met \'n wagwoordfrase</string>
  <string name="preferences__screen_security">Skermsekuriteit</string>
  <string name="preferences__disable_screen_security_to_allow_screen_shots">Versper skermgrepe in die onlangs-lys en in die toepassing</string>
  <string name="preferences__auto_lock_signal_after_a_specified_time_interval_of_inactivity">Outosluit Signal ná \'n gespesifiseerde tydperk van onaktiwiteit</string>
  <string name="preferences__inactivity_timeout_passphrase">Wagwoordfrase vir sluiting a.g.v. onaktiwiteit</string>
  <string name="preferences__inactivity_timeout_interval">Tydperk voor sluiting a.g.v. onaktiwiteit</string>
  <string name="preferences__notifications">Kennisgewings</string>
  <string name="preferences__led_color">LED-kleur</string>
  <string name="preferences__led_color_unknown">Onbekend</string>
  <string name="preferences__pref_led_blink_title">LED-flikkerpatroon</string>
  <string name="preferences__customize">Pasmaak</string>
  <string name="preferences__change_sound_and_vibration">Verander klank en vibrasie</string>
  <string name="preferences__sound">Klank</string>
  <string name="preferences__silent">Stilte</string>
  <string name="preferences__default">Verstek</string>
  <string name="preferences__repeat_alerts">Herhaal waarskuwings</string>
  <string name="preferences__never">Nooit</string>
  <string name="preferences__one_time">Een keer</string>
  <string name="preferences__two_times">Twee keer</string>
  <string name="preferences__three_times">Drie keer</string>
  <string name="preferences__five_times">Vyf keer</string>
  <string name="preferences__ten_times">Tien keer</string>
  <string name="preferences__vibrate">Vibreer</string>
  <string name="preferences__green">Groen</string>
  <string name="preferences__red">Rooi</string>
  <string name="preferences__blue">Blou</string>
  <string name="preferences__orange">Oranje</string>
  <string name="preferences__cyan">Siaan</string>
  <string name="preferences__magenta">Magenta</string>
  <string name="preferences__white">Wit</string>
  <string name="preferences__none">Geen</string>
  <string name="preferences__fast">Vinnig</string>
  <string name="preferences__normal">Normaal</string>
  <string name="preferences__slow">Stadig</string>
  <string name="preferences__help">Hulp</string>
  <string name="preferences__advanced">Gevorderd</string>
  <string name="preferences__donate_to_signal">Skenk aan Molly</string>
  <!--Preference label for making one-time donations to Signal-->
  <string name="preferences__one_time_donation">Eenmalige Skenking</string>
  <string name="preferences__privacy">Privaatheid</string>
  <!--Preference label for stories-->
  <string name="preferences__stories">Stories</string>
  <string name="preferences__mms_user_agent">MMS Gebruikersagent</string>
  <string name="preferences__advanced_mms_access_point_names">Handmatige MMS-instellings</string>
  <string name="preferences__mmsc_url">MMSC URL</string>
  <string name="preferences__mms_proxy_host">MMS-tussenganger-gasheer</string>
  <string name="preferences__mms_proxy_port">MMS-tussengangerpoort</string>
  <string name="preferences__mmsc_username">MMSC-gebruikersnaam</string>
  <string name="preferences__mmsc_password">MMSC-wagwoord</string>
  <string name="preferences__sms_delivery_reports">SMS afleweringsverslae</string>
  <string name="preferences__request_a_delivery_report_for_each_sms_message_you_send">Versoek \'n afleweringsverslag vir elke SMS wat jy stuur</string>
  <string name="preferences__data_and_storage">Data en stoorruimte</string>
  <string name="preferences__storage">Berging</string>
  <string name="preferences__payments">Betalings</string>
  <!--Privacy settings payments section description-->
  <string name="preferences__payment_lock">Betalingsluiting</string>
  <string name="preferences__payments_beta">Betalings (beta)</string>
  <string name="preferences__conversation_length_limit">Gesprekslengte-beperking</string>
  <string name="preferences__keep_messages">Hou boodskappe</string>
  <string name="preferences__clear_message_history">Vee boodskapgeskiedenis uit</string>
  <string name="preferences__linked_devices">Gekoppelde toestelle</string>
  <string name="preferences__light_theme">Lig</string>
  <string name="preferences__dark_theme">Donker</string>
  <string name="preferences__appearance">Voorkoms</string>
  <string name="preferences__theme">Tema</string>
  <string name="preferences__chat_wallpaper">Kletsmuurpapier</string>
  <string name="preferences__chat_color_and_wallpaper">Kletskleur &amp; amp; muurpapier</string>
  <string name="preferences__disable_pin">Deaktiveer PIN</string>
  <string name="preferences__enable_pin">Aktiveer PIN</string>
  <string name="preferences__if_you_disable_the_pin_you_will_lose_all_data">Indien jy die PIN deaktiveer sal jy alle data verloor wanneer jy Signal herregistreer, tensy jy met die hand \'n rugsteun maak en dit herwin. Jy kan nie Registrasiesluiting aanskakel terwyl die PIN gedeaktiveer is nie.</string>
  <string name="preferences__pins_keep_information_stored_with_signal_encrypted_so_only_you_can_access_it">PIN’s sorg dat inligting wat met Signal geberg word, geënkripteer is sodat jy alleen toegang daartoe het. Jou profiel, instellings en kontakte sal teruggestel word wanneer jy herinstalleer. Jou PIN sal nie benodig word om die toepassing oop te maak nie.</string>
  <string name="preferences__system_default">Stelsel verstek</string>
  <string name="preferences__language">Taal</string>
  <string name="preferences__signal_messages_and_calls">Signal-boodskappe en -oproepe</string>
  <string name="preferences__advanced_pin_settings">Gevorderde PIN-instellings</string>
  <string name="preferences__free_private_messages_and_calls">Gratis privaat-boodskappe en -oproepe na Signal gebruikers</string>
  <string name="preferences__submit_debug_log">Dien ontfout-log in</string>
  <string name="preferences__delete_account">Skrap rekening</string>
  <string name="preferences__support_wifi_calling">\"Wi-Fi-oproepe\"-versoenbaarheidsmodus</string>
  <string name="preferences__enable_if_your_device_supports_sms_mms_delivery_over_wifi">Aktiveer indien jou toestel SMS/MMS-aflewering oor Wi-Fi gebruik (aktiveer slegs wanneer \"Wi-Fi-oproepe\" op jou toestel gekativeer is).</string>
  <string name="preferences__incognito_keyboard">Incognito-toetsbord</string>
  <string name="preferences__read_receipts">Leesbewyse</string>
  <string name="preferences__if_read_receipts_are_disabled_you_wont_be_able_to_see_read_receipts">Indien leesbewyse gedeaktiveer is, sal jy nie leesbewyse van andere kan sien nie.</string>
  <string name="preferences__typing_indicators">Tikaanduiders</string>
  <string name="preferences__if_typing_indicators_are_disabled_you_wont_be_able_to_see_typing_indicators">Indien tikaanduiders gedeaktiveer is, sal jy nie tikaanduiders van andere kan sien nie.</string>
  <string name="preferences__request_keyboard_to_disable">Versoek toetsbord om verpersoonlikte lêer te deaktiveer.</string>
  <string name="preferences__this_setting_is_not_a_guarantee">Hierdie instelling is nie \'n waarborg nie en jou sleutelbord kan dit moontlik ignoreer.</string>
  <string name="preferences_app_protection__blocked_users">Versperde gebruikers</string>
  <string name="preferences_chats__when_using_mobile_data">Wanneer mobiele data gebruik word</string>
  <string name="preferences_chats__when_using_wifi">Wanneer Wi-Fi gebruik word</string>
  <string name="preferences_chats__when_roaming">Wanneer jy reisend is</string>
  <string name="preferences_chats__media_auto_download">Media-outoaflaai</string>
  <string name="preferences_chats__message_history">Boodskapgeskiedenis</string>
  <string name="preferences_storage__storage_usage">Bergingsverbruik</string>
  <string name="preferences_storage__photos">Foto\'s</string>
  <string name="preferences_storage__videos">Videos</string>
  <string name="preferences_storage__files">Lêers</string>
  <string name="preferences_storage__audio">Klank</string>
  <string name="preferences_storage__review_storage">Gaan stoorruimte na</string>
  <string name="preferences_storage__delete_older_messages">Skrap ouer boodskappe?</string>
  <string name="preferences_storage__clear_message_history">Vee boodskapgeskiedenis uit?</string>
  <string name="preferences_storage__this_will_permanently_delete_all_message_history_and_media">Dit sal permanent alle boodskapgeskiedenis en media ouer as %1$s van jou toestel af verwyder.</string>
  <string name="preferences_storage__this_will_permanently_trim_all_conversations_to_the_d_most_recent_messages">Dit sal alle gesprekke permanent tot slegs die %1$s mees onlangse boodskappe besnoei.</string>
  <string name="preferences_storage__this_will_delete_all_message_history_and_media_from_your_device">Dit sal permanent alle boodskapgeskiedenis en media van jou toestel skrap.</string>
  <string name="preferences_storage__are_you_sure_you_want_to_delete_all_message_history">Is jy seker jy wil alle boodskapgeskiedenis skrap?</string>
  <string name="preferences_storage__all_message_history_will_be_permanently_removed_this_action_cannot_be_undone">Alle boodskapgeskiedenis sal permanent verwyder word. Hierdie aksie kan nie ongedaan gemaak word nie.</string>
  <string name="preferences_storage__delete_all_now">Skrap alles nou</string>
  <string name="preferences_storage__forever">Vir ewig</string>
  <string name="preferences_storage__one_year">1 jaar</string>
  <string name="preferences_storage__six_months">6 maande</string>
  <string name="preferences_storage__thirty_days">30 dae</string>
  <string name="preferences_storage__none">Geen</string>
  <string name="preferences_storage__s_messages">%1$s boodskappe</string>
  <string name="preferences_storage__custom">Pasgemaak</string>
  <string name="preferences_advanced__use_system_emoji">Gebruik stelsel-emoji</string>
  <string name="preferences_advanced__disable_signal_built_in_emoji_support">Deaktiveer Signal se ingeboude emoji-steun</string>
  <string name="preferences_advanced__relay_all_calls_through_the_signal_server_to_avoid_revealing_your_ip_address">Herlei alle oproepe deur die Signal-bediener om te verhoed dat jou IP-adres aan jou kontak bekend gemaak word. Aktivering sal oproepgehalte verlaag.</string>
  <string name="preferences_advanced__always_relay_calls">Herlei altyd oproepe</string>
  <string name="preferences_app_protection__who_can">Wie kan…</string>
  <string name="preferences_app_protection__app_access">Toepassing-toegang</string>
  <string name="preferences_app_protection__communication">Kommunikasie</string>
  <!--Privacy settings payments section title-->
  <string name="preferences_app_protection__payments">Betalings</string>
  <string name="preferences_chats__chats">Kletse</string>
  <string name="preferences_data_and_storage__manage_storage">Bestuur stoorruimte</string>
  <string name="preferences_data_and_storage__calls">Oproepe</string>
  <string name="preferences_data_and_storage__use_less_data_for_calls">Gebruik minder data vir oproepe</string>
  <string name="preferences_data_and_storage__never">Nooit</string>
  <string name="preferences_data_and_storage__wifi_and_mobile_data">Wi-Fi en mobiele data</string>
  <string name="preferences_data_and_storage__mobile_data_only">Slegs mobiele data</string>
  <string name="preference_data_and_storage__using_less_data_may_improve_calls_on_bad_networks">Die gebruik van minder data kan oproepe op swak netwerke verbeter.</string>
  <string name="preferences_notifications__messages">Boodskappe</string>
  <string name="preferences_notifications__events">Gebeure</string>
  <string name="preferences_notifications__in_chat_sounds">Klanke tydens klets</string>
  <string name="preferences_notifications__show">Vertoon</string>
  <string name="preferences_notifications__calls">Oproepe</string>
  <string name="preferences_notifications__ringtone">Luitoon</string>
  <string name="preferences_chats__show_invitation_prompts">Vertoon uitnodigingspolse</string>
  <string name="preferences_chats__display_invitation_prompts_for_contacts_without_signal">Vertoon uitnodigingspolse vir kontakte sonder Signal</string>
  <string name="preferences_chats__message_text_size">Boodskaplettergrootte</string>
  <string name="preferences_events__contact_joined_signal">Kontak het by Signal aangesluit</string>
  <string name="preferences_notifications__priority">Prioriteit</string>
  <!--Heading for the \'censorship circumvention\' section of privacy preferences-->
  <string name="preferences_communication__category_censorship_circumvention">Sensuuromseiling</string>
  <!--Title of the \'censorship circumvention\' toggle switch-->
  <string name="preferences_communication__censorship_circumvention">Sensuuromseiling</string>
  <string name="preferences_communication__censorship_circumvention_if_enabled_signal_will_attempt_to_circumvent_censorship">Indien geaktiveer, sal Signal poog om sensuur te omseil. Moenie hierdie funksie aktiveer nie tensy jy op ’n plek is waar Signal gesensureer word.</string>
  <!--Summary text for \'censorship circumvention\' toggle. Indicates that we automatically enabled it because we believe you\'re in a censored country-->
  <string name="preferences_communication__censorship_circumvention_has_been_activated_based_on_your_accounts_phone_number">Sensuuromseiling word geaktiveer volgens jou rekening se telefoonnommer.</string>
  <!--Summary text for \'censorship circumvention\' toggle. Indicates that you disabled it even though we believe you\'re in a censored country-->
  <string name="preferences_communication__censorship_circumvention_you_have_manually_disabled">Jy het sensuuromseiling handmatig gedeaktiveer.</string>
  <!--Summary text for \'censorship circumvention\' toggle. Indicates that you cannot use it because you\'re already connected to the Signal service-->
  <string name="preferences_communication__censorship_circumvention_is_not_necessary_you_are_already_connected">Sensuuromseiling is nie nodig nie; jy is reeds aan die Signal-diens gekoppel.</string>
  <!--Summary text for \'censorship circumvention\' toggle. Indicates that you cannot use it because you\'re not connected to the internet-->
  <string name="preferences_communication__censorship_circumvention_can_only_be_activated_when_connected_to_the_internet">Sensuuromseiling kan slegs geaktiveer word as dit aan die internet gekoppel is.</string>
  <string name="preferences_communication__category_sealed_sender">Verseëlde afsender</string>
  <string name="preferences_communication__sealed_sender_display_indicators">Vertoon aanduiders</string>
  <string name="preferences_communication__sealed_sender_display_indicators_description">Vertoon ’n statusikoon wanneer jy “Boodskapbesonderhede” kies by boodskappe wat met verseëlde afsender afgelewer is.</string>
  <string name="preferences_communication__sealed_sender_allow_from_anyone">Laat van enigiemand af toe</string>
  <string name="preferences_communication__sealed_sender_allow_from_anyone_description">Aktiveer verseëlde afsender vir inkomende boodskappe van nie-kontakte en mense met wie jy nie jou profiel gedeel het nie.</string>
  <string name="preferences_communication__sealed_sender_learn_more">Vind meer uit</string>
  <string name="preferences_setup_a_username">Stel \'n gebruikersnaam op</string>
  <string name="preferences_proxy">Tussenganger</string>
  <string name="preferences_use_proxy">Gebruik tussenganger</string>
  <string name="preferences_off">Af</string>
  <string name="preferences_on">Aan</string>
  <string name="preferences_proxy_address">Tussengangeradres</string>
  <string name="preferences_only_use_a_proxy_if">Gebruik slegs \'n tussenganger as jy nie op mobiele data of Wi-Fi met Signal kan verbind nie.</string>
  <string name="preferences_share">Deel</string>
  <string name="preferences_save">Stoor</string>
  <string name="preferences_connecting_to_proxy">Besig om aan tussenganger te verbind…</string>
  <string name="preferences_connected_to_proxy">Aan tussenganger verbind</string>
  <string name="preferences_connection_failed">Verbinding het misluk</string>
  <string name="preferences_couldnt_connect_to_the_proxy">Kon nie aan die tussenganger verbind nie. Gaan die tussengangeradres na en probeer weer.</string>
  <string name="preferences_you_are_connected_to_the_proxy">Jy is aan die tussenganger verbind. Jy kan die tussenganger op enige tydstip in Instellings afskakel.</string>
  <string name="preferences_success">Sukses</string>
  <string name="preferences_failed_to_connect">Kon nie verbind nie</string>
  <string name="preferences_enter_proxy_address">Sleutel tussengangeradres in</string>
  <string name="configurable_single_select__customize_option">Pasmaak-opsie</string>
  <!--Internal only preferences-->
  <!--Payments-->
  <string name="PaymentsActivityFragment__all_activity">Alle aktiwiteit</string>
  <string name="PaymentsAllActivityFragment__all">Alle</string>
  <string name="PaymentsAllActivityFragment__sent">Gestuur</string>
  <string name="PaymentsAllActivityFragment__received">Ontvang</string>
  <string name="PaymentsHomeFragment__introducing_payments">Ons stel bekend: Betalings (Beta)</string>
  <string name="PaymentsHomeFragment__use_signal_to_send_and_receive">Gebruik Molly om MobileCoin, ’n nuwe privaatheidsgefokusde digitale geldeenheid, te stuur en ontvang. Aktiveer om te begin.</string>
  <string name="PaymentsHomeFragment__activate_payments">Aktiveer betalings</string>
  <string name="PaymentsHomeFragment__activating_payments">Besig om betalings te aktiveer…</string>
  <string name="PaymentsHomeFragment__restore_payments_account">Herstel betalingsrekening</string>
  <string name="PaymentsHomeFragment__no_recent_activity_yet">Nog geen onlangse aktiwiteit nie</string>
  <string name="PaymentsHomeFragment__pending_requests">Hangende versoeke</string>
  <string name="PaymentsHomeFragment__recent_activity">Onlangse aktiwiteit</string>
  <string name="PaymentsHomeFragment__see_all">Sien alle</string>
  <string name="PaymentsHomeFragment__add_funds">Voeg fondse by</string>
  <string name="PaymentsHomeFragment__send">Stuur</string>
  <string name="PaymentsHomeFragment__sent_s">%1$s gestuur</string>
  <string name="PaymentsHomeFragment__received_s">%1$s ontvang</string>
  <string name="PaymentsHomeFragment__transfer_to_exchange">Plaas oor na valuta-omskakelaar</string>
  <string name="PaymentsHomeFragment__currency_conversion">Valuta-omskakeling</string>
  <string name="PaymentsHomeFragment__deactivate_payments">Deaktiveer betalings</string>
  <string name="PaymentsHomeFragment__recovery_phrase">Herwinfrase</string>
  <string name="PaymentsHomeFragment__help">Hulp</string>
  <string name="PaymentsHomeFragment__coin_cleanup_fee">Munt-opruimgelde</string>
  <string name="PaymentsHomeFragment__sent_payment">Betaling gestuur</string>
  <string name="PaymentsHomeFragment__received_payment">Betaling ontvang</string>
  <string name="PaymentsHomeFragment__processing_payment">Betaling word verwerk…</string>
  <string name="PaymentsHomeFragment__unknown_amount">---</string>
  <string name="PaymentsHomeFragment__currency_conversion_not_available">Valuta-omskakeling nie beskikbaar nie</string>
  <string name="PaymentsHomeFragment__cant_display_currency_conversion">Kan nie valuta-omskakeling vertoon nie. Kontroleer jou foon se verbinding en probeer weer.</string>
  <string name="PaymentsHomeFragment__payments_is_not_available_in_your_region">Betalings nie in jou streek beskikbaar nie.</string>
  <string name="PaymentsHomeFragment__could_not_enable_payments">Kon nie betalings aktiveer nie. Probeer later weer.</string>
  <string name="PaymentsHomeFragment__deactivate_payments_question">Deaktiveer betalings?</string>
  <string name="PaymentsHomeFragment__you_will_not_be_able_to_send">Jy sal nie MobileCoin in Molly kan ontvang of stuur indien jy betalings deaktiveer nie.</string>
  <string name="PaymentsHomeFragment__deactivate">Deaktiveer</string>
  <string name="PaymentsHomeFragment__continue">Gaan voort</string>
  <string name="PaymentsHomeFragment__balance_is_not_currently_available">Saldo nie tans beskikbaar nie.</string>
  <string name="PaymentsHomeFragment__payments_deactivated">Betalings gedeaktiveer.</string>
  <string name="PaymentsHomeFragment__payment_failed">Betaling het misluk</string>
  <string name="PaymentsHomeFragment__details">Besonderhede</string>
  <string name="PaymentsHomeFragment__you_can_use_signal_to_send">Jy kan Molly gebruik om MobileCoin te stuur en ontvang. Alle betalings is onderhewig aan die Gebruiksvoorwaardes vir MobileCoins en die MobileCoin-beursie. Dit is ’n beta-funksie waar daar moontlik probleme kan voorkom en verlore betalings en saldo\'s kan nie herwin word nie.</string>
  <string name="PaymentsHomeFragment__activate">Aktiveer</string>
  <string name="PaymentsHomeFragment__view_mobile_coin_terms">Bekyk MobileCoin-bepalings</string>
<<<<<<< HEAD
  <string name="PaymentsHomeFragment__payments_not_available">Betalings is nie meer in Molly beskikbaar nie. Jy kan nog fondse na ’n beurs oordra maar jy kan nie meer betalings stuur en ontvang of fondse toevoeg nie.</string>
=======
  <string name="PaymentsHomeFragment__payments_not_available">Betalings is nie meer in Signal beskikbaar nie. Jy kan nog fondse na ’n beurs oordra maar jy kan nie meer betalings stuur en ontvang of fondse toevoeg nie.</string>
  <!--Alert dialog title which shows up after a payment to turn on payment lock-->
  <string name="PaymentsHomeFragment__turn_on">Aktiveer Betalingsluiting vir toekomstige versendings?</string>
  <!--Alert dialog description for why payment lock should be enabled before sending payments-->
  <string name="PaymentsHomeFragment__add_an_additional_layer">Voeg \'n bykomende sekuriteitsvlak by en vereis gebruik van Android-skermslot of vingerafdruk om fondse oor te plaas.</string>
  <!--Alert dialog button to enable payment lock-->
  <string name="PaymentsHomeFragment__enable">Aktiveer</string>
  <!--Alert dialog button to not enable payment lock for now-->
  <string name="PaymentsHomeFragment__not_now">Nie nou nie</string>
>>>>>>> e379cf61
  <!--PaymentsAddMoneyFragment-->
  <string name="PaymentsAddMoneyFragment__add_funds">Voeg fondse by</string>
  <string name="PaymentsAddMoneyFragment__your_wallet_address">Jou beursie-adres</string>
  <string name="PaymentsAddMoneyFragment__copy">Kopieer</string>
  <string name="PaymentsAddMoneyFragment__copied_to_clipboard">Na knipbord gekopieer</string>
  <string name="PaymentsAddMoneyFragment__to_add_funds">Om fondse toe te voeg moet jy MobileCoin na jou beursie-adres stuur. Begin ’n transaksie van jou rekening op ’n beurs wat MobileCoin ondersteun en skandeer dan die QR-kode of kopieer jou beursie-adres.</string>
  <!--PaymentsDetailsFragment-->
  <string name="PaymentsDetailsFragment__details">Besonderhede</string>
  <string name="PaymentsDetailsFragment__status">Status</string>
  <string name="PaymentsDetailsFragment__submitting_payment">Besig om betaling te doen…</string>
  <string name="PaymentsDetailsFragment__processing_payment">Betaling word verwerk…</string>
  <string name="PaymentsDetailsFragment__payment_complete">Betaling is voltooi</string>
  <string name="PaymentsDetailsFragment__payment_failed">Betaling het misluk</string>
  <string name="PaymentsDetailsFragment__network_fee">Netwerkgelde</string>
  <string name="PaymentsDetailsFragment__sent_by">Gestuur deur</string>
  <string name="PaymentsDetailsFragment__sent_to_s">Gestuur aan %1$s</string>
  <string name="PaymentsDetailsFragment__you_on_s_at_s">Jou op %1$s om %2$s</string>
  <string name="PaymentsDetailsFragment__s_on_s_at_s">%1$s op %2$s om %3$s</string>
  <string name="PaymentsDetailsFragment__to">Aan</string>
  <string name="PaymentsDetailsFragment__from">Van</string>
  <string name="PaymentsDetailsFragment__information">Transaksiedetails insluitend die betaalbedrag en transaksietyd is deel van die MobileCoin-grootboek.</string>
  <string name="PaymentsDetailsFragment__coin_cleanup_fee">Muntskoonmaakfooi</string>
  <string name="PaymentsDetailsFragment__coin_cleanup_information">’n “Muntskoonmaakfooi” word gehef wanneer die munte in jou besit nie gekombineer kan word om ’n transaksie te voltooi nie. Skoonmaak sal jou toelaat om steeds betalings te stuur.</string>
  <string name="PaymentsDetailsFragment__no_details_available">Geen verdere besonderhede vir hierdie transaksie beskikbaar nie</string>
  <string name="PaymentsDetailsFragment__sent_payment">Betaling gestuur</string>
  <string name="PaymentsDetailsFragment__received_payment">Betaling ontvang</string>
  <string name="PaymentsDeatilsFragment__payment_completed_s">Betaling voltooi %1$s</string>
  <string name="PaymentsDetailsFragment__block_number">Versper nommer</string>
  <!--PaymentsTransferFragment-->
  <string name="PaymentsTransferFragment__transfer">Dra oor</string>
  <string name="PaymentsTransferFragment__scan_qr_code">Skandeer QR-kode</string>
  <string name="PaymentsTransferFragment__to_scan_or_enter_wallet_address">Aan: Skandeer of voer beursie-adres in</string>
  <string name="PaymentsTransferFragment__you_can_transfer">Jy kan MobileCoin oordra deur ’n oordrag na die beursie-adres wat deur die sentrale verskaf is, te voltooi. Die beursie-adres is die string syfers en letters wat gewoonlik onder die QR-kode voorkom.</string>
  <string name="PaymentsTransferFragment__next">Volgende</string>
  <string name="PaymentsTransferFragment__invalid_address">Ongeldige adres</string>
  <string name="PaymentsTransferFragment__check_the_wallet_address">Gaan die adres na van die beursie waarheen jy probeer oordra en probeer weer.</string>
  <string name="PaymentsTransferFragment__you_cant_transfer_to_your_own_signal_wallet_address">Jy kan nie na jou eie Molly-beursieadres oorplaas nie. Voer die beursieadres van jou rekening by ’n ondersteunde valuta-omskakelaar in.</string>
  <string name="PaymentsTransferFragment__to_scan_a_qr_code_signal_needs">Om \'n QR-kode te skandeer, het Molly toegang tot die kamera nodig.</string>
  <string name="PaymentsTransferFragment__signal_needs_the_camera_permission_to_capture_qr_code_go_to_settings">Molly het Kamera-toestemming nodig om \'n QR-kode vas te lê. Gaan na die instellings, kies \"Toestemmings\" en aktiveer \"Kamera\".</string>
  <string name="PaymentsTransferFragment__to_scan_a_qr_code_signal_needs_access_to_the_camera">Om \'n QR-kode te skandeer, het Molly toegang tot die kamera nodig.</string>
  <string name="PaymentsTransferFragment__settings">Instellings</string>
  <!--PaymentsTransferQrScanFragment-->
  <string name="PaymentsTransferQrScanFragment__scan_address_qr_code">Skandeer adres-QR-kode</string>
  <string name="PaymentsTransferQrScanFragment__scan_the_address_qr_code_of_the_payee">Skandeer die adres-QR-kode van die betalingontvanger</string>
  <!--CreatePaymentFragment-->
  <string name="CreatePaymentFragment__request">Versoek</string>
  <string name="CreatePaymentFragment__pay">Betaal</string>
  <string name="CreatePaymentFragment__available_balance_s">Beskikbare saldo: %1$s</string>
  <string name="CreatePaymentFragment__toggle_content_description">Skakel aan of af</string>
  <string name="CreatePaymentFragment__1">1</string>
  <string name="CreatePaymentFragment__2">2</string>
  <string name="CreatePaymentFragment__3">3</string>
  <string name="CreatePaymentFragment__4">4</string>
  <string name="CreatePaymentFragment__5">5</string>
  <string name="CreatePaymentFragment__6">6</string>
  <string name="CreatePaymentFragment__7">7</string>
  <string name="CreatePaymentFragment__8">8</string>
  <string name="CreatePaymentFragment__9">9</string>
  <string name="CreatePaymentFragment__decimal">.</string>
  <string name="CreatePaymentFragment__0">0</string>
  <string name="CreatePaymentFragment__lt">&lt;</string>
  <string name="CreatePaymentFragment__backspace">Trutoets</string>
  <string name="CreatePaymentFragment__add_note">Voeg nota by</string>
  <string name="CreatePaymentFragment__conversions_are_just_estimates">Omskakelings is slegs ramings en is dalk nie akkuraat nie.</string>
  <!--EditNoteFragment-->
  <string name="EditNoteFragment_note">Nota</string>
  <!--ConfirmPaymentFragment-->
  <string name="ConfirmPayment__confirm_payment">Bevestig betaling</string>
  <string name="ConfirmPayment__network_fee">Netwerkgelde</string>
  <string name="ConfirmPayment__error_getting_fee">Kon nie gelde verkry nie</string>
  <string name="ConfirmPayment__estimated_s">Geraamde %1$s</string>
  <string name="ConfirmPayment__to">Aan</string>
  <string name="ConfirmPayment__total_amount">Totale bedrag</string>
  <string name="ConfirmPayment__balance_s">Saldo: %1$s</string>
  <string name="ConfirmPayment__submitting_payment">Besig om betaling te doen…</string>
  <string name="ConfirmPayment__processing_payment">Betaling word verwerk…</string>
  <string name="ConfirmPayment__payment_complete">Betaling is voltooi</string>
  <string name="ConfirmPayment__payment_failed">Betaling het misluk</string>
  <string name="ConfirmPayment__payment_will_continue_processing">Betalingsverwerking sal voortgesit word</string>
  <string name="ConfirmPaymentFragment__invalid_recipient">Ongeldige ontvanger</string>
  <!--Biometric/Device authentication prompt title which comes up before sending a payment-->
  <string name="ConfirmPaymentFragment__unlock_to_send_payment">Ontsluit om Betaling te Stuur</string>
  <!--Title of a dialog show when we were unable to present the user\'s screenlock before sending a payment-->
  <string name="ConfirmPaymentFragment__failed_to_show_payment_lock">Kon nie betalingsluiting vertoon nie</string>
  <!--Body of a dialog show when we were unable to present the user\'s screenlock before sending a payment-->
  <string name="ConfirmPaymentFragment__you_enabled_payment_lock_in_the_settings">Jy het betalingsluiting in jou instellings geaktiveer, maar dit kan nie vertoon word nie.</string>
  <!--Button in a dialog that will take the user to the privacy settings-->
  <string name="ConfirmPaymentFragment__go_to_settings">Gaan na instellings</string>
  <string name="ConfirmPaymentFragment__this_person_has_not_activated_payments">Hierdie persoon het nie betalings geaktiveer nie.</string>
  <string name="ConfirmPaymentFragment__unable_to_request_a_network_fee">Kan nie netwerkgelde aanvra nie. Om met hierdie betaling voort te gaan, tik op \"OK\" om weer te probeer.</string>
  <!--CurrencyAmountFormatter_s_at_s-->
  <string name="CurrencyAmountFormatter_s_at_s">%1$s by %2$s</string>
  <!--SetCurrencyFragment-->
  <string name="SetCurrencyFragment__set_currency">Stel geldeenheid</string>
  <string name="SetCurrencyFragment__all_currencies">Alle geldeenhede</string>
  <!--****************************************-->
  <!--menus-->
  <!--****************************************-->
  <!--contact_selection_list-->
  <string name="contact_selection_list__unknown_contact">Nuwe boodskap aan…</string>
  <string name="contact_selection_list__unknown_contact_block">Versper gebruiker</string>
  <string name="contact_selection_list__unknown_contact_add_to_group">Voeg toe by groep</string>
  <!--conversation_callable_insecure-->
  <string name="conversation_callable_insecure__menu_call">Bel</string>
  <!--conversation_callable_secure-->
  <string name="conversation_callable_secure__menu_call">Signal oproep</string>
  <string name="conversation_callable_secure__menu_video">Signal video-oproep</string>
  <!--conversation_context-->
  <!--Heading which shows how many messages are currently selected-->
  <plurals name="conversation_context__s_selected">
    <item quantity="one">%d geselekteer</item>
    <item quantity="other">%d geselekteer</item>
  </plurals>
  <!--conversation_context_image-->
  <!--Button to save a message attachment (image, file etc.)-->
  <string name="conversation_context_image__save_attachment">Stoor</string>
  <!--conversation_expiring_off-->
  <string name="conversation_expiring_off__disappearing_messages">Verdwynboodskappe</string>
  <!--conversation_selection-->
  <!--Button to view detailed information for a message-->
  <string name="conversation_selection__menu_message_details">Inligting</string>
  <!--Button to copy a message\'s text to the clipboard-->
  <string name="conversation_selection__menu_copy">Kopieer</string>
  <!--Button to delete a message-->
  <string name="conversation_selection__menu_delete">Skrap</string>
  <!--Button to forward a message to another person or group chat-->
  <string name="conversation_selection__menu_forward">Stuur aan</string>
  <!--Button to reply to a message-->
  <string name="conversation_selection__menu_reply">Antwoord</string>
  <!--Button to save a message attachment (image, file etc.)-->
  <string name="conversation_selection__menu_save">Stoor</string>
  <!--Button to retry sending a message-->
  <string name="conversation_selection__menu_resend_message">Stuur weer</string>
  <!--Button to select a message and enter selection mode-->
  <string name="conversation_selection__menu_multi_select">Kies</string>
  <!--conversation_expiring_on-->
  <!--conversation_insecure-->
  <string name="conversation_insecure__invite">Nooi uit</string>
  <!--conversation_list_batch-->
  <string name="conversation_list_batch__menu_delete_selected">Skrap geselekteerde</string>
  <string name="conversation_list_batch__menu_pin_selected">Merk geselekteerdes met merkspeld</string>
  <string name="conversation_list_batch__menu_unpin_selected">Verwyder merkspeld by geselekteerdes</string>
  <string name="conversation_list_batch__menu_select_all">Kies alles</string>
  <string name="conversation_list_batch_archive__menu_archive_selected">Argiveer geselekteerde</string>
  <string name="conversation_list_batch_unarchive__menu_unarchive_selected">Ontargiveer geselekteerdes</string>
  <string name="conversation_list_batch__menu_mark_as_read">Merk as gelees</string>
  <string name="conversation_list_batch__menu_mark_as_unread">Merk as ongelees</string>
  <!--conversation_list-->
  <string name="conversation_list_settings_shortcut">Verstellingskortpad</string>
  <string name="conversation_list_search_description">Soek</string>
  <string name="conversation_list__pinned">Vasgespeld</string>
  <string name="conversation_list__chats">Kletse</string>
  <string name="conversation_list__you_can_only_pin_up_to_d_chats">Jy kan slegs tot %1$d met \'n merkspeld merk.</string>
  <!--conversation_list_item_view-->
  <string name="conversation_list_item_view__contact_photo_image">Kontakfoto</string>
  <string name="conversation_list_item_view__archived">Geargiveer</string>
  <!--conversation_list_fragment-->
  <string name="conversation_list_fragment__fab_content_description">Nuwe gesprek</string>
  <string name="conversation_list_fragment__open_camera_description">Maak Kamera oop</string>
  <string name="conversation_list_fragment__no_chats_yet_get_started_by_messaging_a_friend">Nog geen kletse nie.\nBegin deur ’n boodskap aan ’n vriend te skryf.</string>
  <!--conversation_secure_verified-->
  <string name="conversation_secure_verified__menu_reset_secure_session">Herstel beveiligde sessie</string>
  <!--conversation_muted-->
  <string name="conversation_muted__unmute">Ontdemp</string>
  <!--conversation_unmuted-->
  <string name="conversation_unmuted__mute_notifications">Demp kennisgewings</string>
  <!--conversation-->
  <string name="conversation__menu_group_settings">Groepinstellings</string>
  <string name="conversation__menu_leave_group">Verlaat groep</string>
  <string name="conversation__menu_view_all_media">Alle media</string>
  <string name="conversation__menu_conversation_settings">Gesprekinstellings</string>
  <string name="conversation__menu_add_shortcut">Voeg by op tuisskerm</string>
  <string name="conversation__menu_create_bubble">Skep borrel</string>
  <!--conversation_popup-->
  <string name="conversation_popup__menu_expand_popup">Maak opwip groter</string>
  <!--conversation_callable_insecure-->
  <string name="conversation_add_to_contacts__menu_add_to_contacts">Voeg by kontakte</string>
  <!--conversation_group_options-->
  <string name="convesation_group_options__recipients_list">Onvangerslys</string>
  <string name="conversation_group_options__delivery">Aflewering</string>
  <string name="conversation_group_options__conversation">Gesprek</string>
  <string name="conversation_group_options__broadcast">Uitsending</string>
  <!--text_secure_normal-->
  <string name="text_secure_normal__menu_new_group">Nuwe groep</string>
  <string name="text_secure_normal__menu_settings">Instellings</string>
  <string name="text_secure_normal__menu_clear_passphrase">Sluit</string>
  <string name="text_secure_normal__mark_all_as_read">Merk alles as gelees</string>
  <string name="text_secure_normal__invite_friends">Nooi vriende uit</string>
  <!--verify_display_fragment-->
  <string name="verify_display_fragment_context_menu__copy_to_clipboard">Kopieer na knipbord</string>
  <string name="verify_display_fragment_context_menu__compare_with_clipboard">Vergelyk met knipbord</string>
  <!--reminder_header-->
  <string name="reminder_header_sms_import_title">Voer stelsel-SMS in</string>
  <string name="reminder_header_sms_import_text">Tik hierop om jou foon se SMS-boodskappe na Signal se geëngripteerde databasis te kopieer.</string>
  <string name="reminder_header_push_title">Aktiveer Signal-boodskappe en -oproepe?</string>
  <string name="reminder_header_push_text">Opgradeer jou kommunikasie-ervaring</string>
  <string name="reminder_header_service_outage_text">Signal ervaar tans tegniese probleme. Ons werk hard daaraan om diens so spoedig moontlik te herstel.</string>
  <string name="reminder_header_progress">%1$d%%</string>
  <!--media_preview-->
  <string name="media_preview__save_title">Stoor</string>
  <string name="media_preview__forward_title">Stuur aan</string>
  <string name="media_preview__share_title">Deel</string>
  <string name="media_preview__all_media_title">Alle media</string>
  <!--media_preview_activity-->
  <string name="media_preview_activity__media_content_description">Media-voorskou</string>
  <!--new_conversation_activity-->
  <string name="new_conversation_activity__refresh">Verfris</string>
  <!--redphone_audio_popup_menu-->
  <!--Insights-->
  <string name="Insights__percent">%</string>
  <string name="Insights__title">Insigte</string>
  <string name="InsightsDashboardFragment__title">Insigte</string>
  <string name="InsightsDashboardFragment__signal_protocol_automatically_protected">Signal-protokol het outomaties %1$d%% van jou uitgaande boodskappe oor die afgelope %2$d dae beskerm. Gesprekke tussen Signal-gebruikers word altyd end-tot-end geënkripteer.</string>
  <string name="InsightsDashboardFragment__spread_the_word">Versprei die boodskap</string>
  <string name="InsightsDashboardFragment__not_enough_data">Nie genoeg data nie</string>
  <string name="InsightsDashboardFragment__your_insights_percentage_is_calculated_based_on">Jou Insigte-persentasie word bereken op grond van uitgaande boodskappe in die afgelope %1$d dae wat nie verdwyn het of geskrap is nie.</string>
  <string name="InsightsDashboardFragment__start_a_conversation">Begin \'n gesprek</string>
  <string name="InsightsDashboardFragment__invite_your_contacts">Begin veilig kommunikeer en aktiveer nuwe kenmerke wat verder gaan as die beperkings van ongeënkripteerde SMS-boodskappe deur meer kontakte te nooi om by Signal aan te sluit.</string>
  <string name="InsightsDashboardFragment__this_stat_was_generated_locally">Hierdie statistieke is lokaal op jou toestel gegenereer en kan net deur jou gesien word. Dit word nooit êrens heen oorgedra nie.</string>
  <string name="InsightsDashboardFragment__encrypted_messages">Geënkripteerde boodskappe</string>
  <string name="InsightsDashboardFragment__cancel">Kanselleer</string>
  <string name="InsightsDashboardFragment__send">Stuur</string>
  <string name="InsightsModalFragment__title">Ons stel bekend: Insigte</string>
  <string name="InsightsModalFragment__description">Vind uit hoeveel van jou uitgaande boodskappe veilig gestuur is, en nooi dan vinnig nuwe kontakte om jou Signal-persentasie \'n hupstoot te gee.</string>
  <string name="InsightsModalFragment__view_insights">Bekyk Insigte</string>
  <string name="FirstInviteReminder__title">Nooi na Signal</string>
  <string name="FirstInviteReminder__description">Jy kan die getal geënkripteerde boodskappe wat jy stuur met %1$d%% verhoog.</string>
  <string name="SecondInviteReminder__title">Gee jou Signal \'n hupstoot</string>
  <string name="SecondInviteReminder__description">Nooi %1$s uit</string>
  <string name="InsightsReminder__view_insights">Bekyk Insigte</string>
  <string name="InsightsReminder__invite">Nooi uit</string>
  <!--Edit KBS Pin-->
  <!--BaseKbsPinFragment-->
  <string name="BaseKbsPinFragment__next">Volgende</string>
  <string name="BaseKbsPinFragment__create_alphanumeric_pin">Skep alfanumeriese PIN</string>
  <string name="BaseKbsPinFragment__create_numeric_pin">Skep numeriese PIN</string>
  <!--CreateKbsPinFragment-->
  <plurals name="CreateKbsPinFragment__pin_must_be_at_least_characters">
    <item quantity="one">PIN moet minstens %1$d karakter bevat</item>
    <item quantity="other">PIN moet minstens %1$d karakters bevat</item>
  </plurals>
  <plurals name="CreateKbsPinFragment__pin_must_be_at_least_digits">
    <item quantity="one">Jou PIN moet minstens %1$d syfer wees</item>
    <item quantity="other">Jou PIN moet minstens %1$d syfers wees</item>
  </plurals>
  <string name="CreateKbsPinFragment__create_a_new_pin">Skep \'n nuwe PIN</string>
  <string name="CreateKbsPinFragment__you_can_choose_a_new_pin_as_long_as_this_device_is_registered">Jy kan jou PIN verander solank hierdie toestel geregistreer is.</string>
  <string name="CreateKbsPinFragment__create_your_pin">Skep jou PIN</string>
  <string name="CreateKbsPinFragment__pins_keep_information_stored_with_signal_encrypted">PIN\'s hou inligting wat in Signal gestoor is, geënkripteer sodat jy alleen toegang daartoe het. Jou profiel, instellings en kontakte sal herstel word wanneer jy herinstalleer. Jy sal nie jou PIN nodig hê om die toepassing oop te maak nie.</string>
  <string name="CreateKbsPinFragment__choose_a_stronger_pin">Kies ’n sterker PIN</string>
  <!--ConfirmKbsPinFragment-->
  <string name="ConfirmKbsPinFragment__pins_dont_match">PIN’s is nie dieselfde nie. Probeer weer.</string>
  <string name="ConfirmKbsPinFragment__confirm_your_pin">Voer jou PIN weer in.</string>
  <string name="ConfirmKbsPinFragment__pin_creation_failed">Kon nie PIN skep nie</string>
  <string name="ConfirmKbsPinFragment__your_pin_was_not_saved">Jou PIN is nie gestoor nie. Ons sal jou later herinner om ’n PIN te skep.</string>
  <string name="ConfirmKbsPinFragment__pin_created">PIN geskep.</string>
  <string name="ConfirmKbsPinFragment__re_enter_your_pin">Voer weer jou PIN in</string>
  <string name="ConfirmKbsPinFragment__creating_pin">Skep tans PIN…</string>
  <!--KbsSplashFragment-->
  <string name="KbsSplashFragment__introducing_pins">Ons stel PIN’s voor</string>
  <string name="KbsSplashFragment__pins_keep_information_stored_with_signal_encrypted">PIN\'s hou inligting wat met Signal gestoor is, geënkripteer sodat jy alleen toegang daartoe het. Jou profiel, instellings en kontakte sal herstel word wanneer jy herinstalleer. Jy sal nie jou PIN nodig hê om die toepassing oop te maak nie.</string>
  <string name="KbsSplashFragment__learn_more">Vind meer uit</string>
  <string name="KbsSplashFragment__registration_lock_equals_pin">Registrasieslot = PIN</string>
  <string name="KbsSplashFragment__your_registration_lock_is_now_called_a_pin">Jou Registrasieslot word nou ’n PIN genoem, en dit doen meer. Werk nou by.</string>
  <string name="KbsSplashFragment__update_pin">Werk PIN by</string>
  <string name="KbsSplashFragment__create_your_pin">Skep jou PIN</string>
  <string name="KbsSplashFragment__learn_more_about_pins">Vind meer uit oor PIN’s</string>
  <string name="KbsSplashFragment__disable_pin">Deaktiveer PIN</string>
  <!--KBS Reminder Dialog-->
  <string name="KbsReminderDialog__enter_your_signal_pin">Voer jou Signal-PIN in</string>
  <string name="KbsReminderDialog__to_help_you_memorize_your_pin">Om jou te help om jou PIN te onthou, sal ons jou af en toe vra om dit in te voer. Ons sal dit mettertyd al minder vra.</string>
  <string name="KbsReminderDialog__skip">Slaan oor</string>
  <string name="KbsReminderDialog__submit">Dien in</string>
  <string name="KbsReminderDialog__forgot_pin">PIN vergeet?</string>
  <string name="KbsReminderDialog__incorrect_pin_try_again">PIN verkeerd. Probeer weer.</string>
  <!--AccountLockedFragment-->
  <string name="AccountLockedFragment__account_locked">Rekening gesluit</string>
  <string name="AccountLockedFragment__your_account_has_been_locked_to_protect_your_privacy">Jou rekening is gesluit om jou privaatheid en sekuriteit te beskerm. Ná %1$d dae van onaktiwiteit in jou rekening sal jy hierdie foonnommer kan herregistreer sonder dat jy jou PIN nodig het. Alle inhoud sal geskrap word.</string>
  <string name="AccountLockedFragment__next">Volgende</string>
  <string name="AccountLockedFragment__learn_more">Vind meer uit</string>
  <!--KbsLockFragment-->
  <string name="RegistrationLockFragment__enter_your_pin">Voer jou PIN in</string>
  <string name="RegistrationLockFragment__enter_the_pin_you_created">Voer die PIN in wat jy vir jou rekening geskep het. Dit is anders as jou SMS-verifikasiekode.</string>
  <string name="RegistrationLockFragment__enter_alphanumeric_pin">Voer alfanumeriese PIN in</string>
  <string name="RegistrationLockFragment__enter_numeric_pin">Voer numeriese PIN in</string>
  <string name="RegistrationLockFragment__incorrect_pin_try_again">PIN verkeerd. Probeer weer.</string>
  <string name="RegistrationLockFragment__forgot_pin">PIN vergeet?</string>
  <string name="RegistrationLockFragment__incorrect_pin">PIN verkeerd</string>
  <string name="RegistrationLockFragment__forgot_your_pin">Jou PIN vergeet?</string>
  <string name="RegistrationLockFragment__not_many_tries_left">Jy kan nog net ’n paar keer probeer!</string>
  <string name="RegistrationLockFragment__signal_registration_need_help_with_pin_for_android_v1_pin">Signal-registrasie – Hulp nodig met PIN vir Android (v1 PIN)</string>
  <string name="RegistrationLockFragment__signal_registration_need_help_with_pin_for_android_v2_pin">Signal-registrasie - Hulp nodig met PIN vir Android (v2 PIN)</string>
  <plurals name="RegistrationLockFragment__for_your_privacy_and_security_there_is_no_way_to_recover">
    <item quantity="one">Ter wille van privaatheid en sekuriteit is daar geen manier om ’n PIN terug te kry nie. As jy nie jou PIN nie kan onthou nie, kan jy na %1$d dag van onaktiwiteit weer met SMS verifieer. In so ’n geval sal jou rekening uitgevee word en alle inhoud sal gewis word.</item>
    <item quantity="other">Ter wille van privaatheid en sekuriteit is daar geen manier om ’n PIN terug te kry nie. As jy nie jou PIN nie kan onthou nie, kan jy na %1$d dae van onaktiwiteit weer met SMS verifieer. In so ’n geval sal jou rekening uitgevee word en alle inhoud sal geskrap word.</item>
  </plurals>
  <plurals name="RegistrationLockFragment__incorrect_pin_d_attempts_remaining">
    <item quantity="one">PIN verkeerd. %1$d poging oor.</item>
    <item quantity="other">PIN verkeerd. %1$d pogings oor.</item>
  </plurals>
  <plurals name="RegistrationLockFragment__if_you_run_out_of_attempts_your_account_will_be_locked_for_d_days">
    <item quantity="one">As jy nie meer pogings oor het nie, sal jou rekening vir %1$d dag gesluit word. Na %1$d dag se onaktiwiteit kan jy herregistreer sonder jou PIN. Jou rekening sal uitgevee word en alle inhoud sal gewis word.</item>
    <item quantity="other">As jy nie meer pogings oor het nie, sal jou rekening vir %1$d dae gesluit word. Na %1$d dae se onaktiwiteit kan jy herregistreer sonder jou PIN. Jou rekening sal uitgevee word en alle inhoud sal geskrap word.</item>
  </plurals>
  <plurals name="RegistrationLockFragment__you_have_d_attempts_remaining">
    <item quantity="one">Jy het %1$d poging oor.</item>
    <item quantity="other">Jy het %1$d pogings oor.</item>
  </plurals>
  <plurals name="RegistrationLockFragment__d_attempts_remaining">
    <item quantity="one">%1$d poging oor.</item>
    <item quantity="other">%1$d pogings oor.</item>
  </plurals>
  <!--CalleeMustAcceptMessageRequestDialogFragment-->
  <string name="CalleeMustAcceptMessageRequestDialogFragment__s_will_get_a_message_request_from_you">%1$s sal ’n boodskapversoek van jou af kry. Jy kan bel sodra jou boodskapversoek aanvaar is.</string>
  <!--KBS Megaphone-->
  <string name="KbsMegaphone__create_a_pin">Skep ’n PIN</string>
  <string name="KbsMegaphone__pins_keep_information_thats_stored_with_signal_encrytped">PIN\'s hou inligting wat met Signal gestoor is, geënkripteer.</string>
  <string name="KbsMegaphone__create_pin">Skep PIN</string>
  <!--transport_selection_list_item-->
  <string name="transport_selection_list_item__transport_icon">Vervoerikoon</string>
  <string name="ConversationListFragment_loading">Laai tans…</string>
  <string name="CallNotificationBuilder_connecting">Verbind…</string>
  <string name="Permissions_permission_required">Toestemming benodig</string>
  <string name="ConversationActivity_signal_needs_sms_permission_in_order_to_send_an_sms">Signal het SMS-toestemming nodig om \'n SMS te stuur, maar dit is permanent geweier. Gaan asseblief na die toepassingsinstellings, kies \"Toestemmings\" en aktiveer \"SMS\".</string>
  <string name="Permissions_continue">Gaan voort</string>
  <string name="Permissions_not_now">Nie nou nie</string>
  <string name="conversation_activity__enable_signal_messages">AKTIVEER SIGNAL-BOODSKAPPE </string>
  <string name="SQLCipherMigrationHelper_migrating_signal_database">Besig om Signal-databasis te migreer</string>
  <string name="PushDecryptJob_new_locked_message">Nuwe gesluite boodskap</string>
  <string name="PushDecryptJob_unlock_to_view_pending_messages">Ontsluit om na hangende boodskappe te kyk</string>
  <string name="enter_backup_passphrase_dialog__backup_passphrase">Rugsteun-wagwoordfrase</string>
  <string name="backup_enable_dialog__backups_will_be_saved_to_external_storage_and_encrypted_with_the_passphrase_below_you_must_have_this_passphrase_in_order_to_restore_a_backup">Rugsteunkopiëe sal in eksterne stoorruimte gestoor word en met die wagwoordfrase hieronder geënkripteer word. Jy moet hierdie wagwoordfrase hê om \'n rugsteun te herwin.</string>
  <string name="backup_enable_dialog__you_must_have_this_passphrase">Jy moet hierdie wagwoordfrase hê om \'n rugsteun te herwin.</string>
  <string name="backup_enable_dialog__folder">Vouer</string>
  <string name="backup_enable_dialog__i_have_written_down_this_passphrase">Ek het hierdie wagwoordfrase neergeskryf. Daarsonder sal ek nie \'n rugsteun kan herwin nie.</string>
  <string name="registration_activity__restore_backup">Laai rugsteun terug</string>
  <string name="registration_activity__transfer_or_restore_account">Dra rekening oor of herwin dit.</string>
  <string name="registration_activity__transfer_account">Dra rekening oor</string>
  <string name="registration_activity__skip">Slaan oor</string>
  <string name="preferences_chats__chat_backups">Klets rugsteune</string>
  <string name="preferences_chats__backup_chats_to_external_storage">Rugsteun kletse in eksterne stoorruimte.</string>
  <string name="preferences_chats__transfer_account">Dra rekening oor</string>
  <string name="preferences_chats__transfer_account_to_a_new_android_device">Dra rekening oor na nuwe Android-toestel</string>
  <string name="RegistrationActivity_enter_backup_passphrase">Voer rugsteun-wagwoordfrase in</string>
  <string name="RegistrationActivity_restore">Herstel</string>
  <string name="RegistrationActivity_backup_failure_downgrade">Kan nie rugsteune van nuwe weergawes van Signal af invoer nie</string>
  <string name="RegistrationActivity_incorrect_backup_passphrase">Verkeerde rugsteun-wagwoordfrase</string>
  <string name="RegistrationActivity_checking">Kontroleer tans…</string>
  <string name="RegistrationActivity_d_messages_so_far">%d boodskappe tot dusver…</string>
  <string name="RegistrationActivity_restore_from_backup">Stel terug van rugsteun af?</string>
  <string name="RegistrationActivity_restore_your_messages_and_media_from_a_local_backup">Laai jou boodskappe en media vanaf ’n plaaslike rugsteun terug. As jy dit nie nou teruglaai nie, sal jy dit nie later kan teruglaai nie.</string>
  <string name="RegistrationActivity_backup_size_s">Rugsteun-grootte: %s</string>
  <string name="RegistrationActivity_backup_timestamp_s">Rugsteun-tydstempel: %s</string>
  <string name="BackupDialog_enable_local_backups">Aktiveer plaaslike rugsteun?</string>
  <string name="BackupDialog_enable_backups">Aktiveer rugsteun</string>
  <string name="BackupDialog_please_acknowledge_your_understanding_by_marking_the_confirmation_check_box">Erken asseblief dat jy verstaan deur die bevestiging-kontroleblokkie te merk.</string>
  <string name="BackupDialog_delete_backups">Skrap rugsteunkopieë?</string>
  <string name="BackupDialog_disable_and_delete_all_local_backups">Deaktiveer en skrap alle plaaslike rugsteunkopieë?</string>
  <string name="BackupDialog_delete_backups_statement">Skrap rugsteunkopieë</string>
  <string name="BackupDialog_to_enable_backups_choose_a_folder">Kies \'n vouer om rugsteun te aktiveer. Rugsteunkopieë sal in hierdie ligging gestoor word.</string>
  <string name="BackupDialog_choose_folder">Kies gids</string>
  <string name="BackupDialog_copied_to_clipboard">Na knipbord gekopieer</string>
  <string name="BackupDialog_no_file_picker_available">Geen lêerkieser beskikbaar nie.</string>
  <string name="BackupDialog_enter_backup_passphrase_to_verify">Voer jou rugsteun-wagwoordfrase in om te verifieer</string>
  <string name="BackupDialog_verify">Verifieer</string>
  <string name="BackupDialog_you_successfully_entered_your_backup_passphrase">Jy het jou wagwoordfrase suksesvol ingevoer</string>
  <string name="BackupDialog_passphrase_was_not_correct">Wagwoordfrase verkeerd</string>
<<<<<<< HEAD
  <string name="LocalBackupJob_creating_signal_backup">Skep tans Molly-rugsteun…</string>
=======
  <string name="LocalBackupJob_creating_signal_backup">Skep tans Signal-rugsteun…</string>
  <!--Title for progress notification shown in a system notification while verifying a recent backup.-->
  <string name="LocalBackupJob_verifying_signal_backup">Besig om Signal-rugsteun te verifieer…</string>
>>>>>>> e379cf61
  <string name="LocalBackupJobApi29_backup_failed">Rugsteun het misluk</string>
  <string name="LocalBackupJobApi29_your_backup_directory_has_been_deleted_or_moved">Jou rugsteungids is geskrap of verskuif.</string>
  <string name="LocalBackupJobApi29_your_backup_file_is_too_large">Jou rugsteunlêer is te groot om in hierdie volume te stoor.</string>
  <string name="LocalBackupJobApi29_there_is_not_enough_space">Daar is nie genoeg ruimte om jou rugsteun te stoor nie.</string>
  <!--Error message shown if a newly created backup could not be verified as accurate-->
  <string name="LocalBackupJobApi29_your_backup_could_not_be_verified">Jou onlangse rugsteun kon nie geskep en geverifieer word nie. Skep asb. \'n nuwe een.</string>
  <!--Error message shown if a very large attachment is encountered during the backup creation and causes the backup to fail-->
  <string name="LocalBackupJobApi29_your_backup_contains_a_very_large_file">Jou rugsteun bevat \'n baie groot lêer wat nie gerugsteun kan word nie. Skrap dit asb. en skep \'n nuwe rugsteun.</string>
  <string name="LocalBackupJobApi29_tap_to_manage_backups">Tik om rugsteunkopieë te bestuur.</string>
  <string name="ProgressPreference_d_messages_so_far">%d boodskappe tot dusver</string>
  <string name="RegistrationActivity_wrong_number">Verkeerde nommer</string>
  <string name="RegistrationActivity_call_me_instead_available_in">Bel my eerder \n (Beskikbaar oor %1$02d:%2$02d)</string>
  <string name="RegistrationActivity_contact_signal_support">Kontak Signal-steundiens</string>
  <string name="RegistrationActivity_code_support_subject">Signal-registrasie - verifikasiekode vir Android</string>
  <string name="RegistrationActivity_incorrect_code">Verkeerde kode</string>
  <string name="BackupUtil_never">Nooit</string>
  <string name="BackupUtil_unknown">Onbekend</string>
  <string name="preferences_app_protection__see_my_phone_number">Sien my telefoonnommer</string>
  <string name="preferences_app_protection__find_me_by_phone_number">Vind my volgens my foonnommer</string>
  <string name="PhoneNumberPrivacy_everyone">Enigiemand</string>
  <string name="PhoneNumberPrivacy_my_contacts">My kontakte</string>
  <string name="PhoneNumberPrivacy_nobody">Niemand</string>
  <string name="PhoneNumberPrivacy_everyone_see_description">Jou foonnommer sal sigbaar wees vir alle mense en groepe aan wie jy boodskappe stuur.</string>
  <string name="PhoneNumberPrivacy_everyone_find_description">Enigeen wat jou foonnommer in hul kontaklys het, sal jou as ’n kontak op Signal sien. Ander sal jou in Soek kan vind.</string>
  <string name="preferences_app_protection__screen_lock">Skermslot</string>
  <string name="preferences_app_protection__lock_signal_access_with_android_screen_lock_or_fingerprint">Sluit Signal-toegang met Android-skermslot of vingerafdruk</string>
  <string name="preferences_app_protection__screen_lock_inactivity_timeout">Skermslot-onaktiwiteitsluiting</string>
  <string name="preferences_app_protection__signal_pin">Signal-PIN</string>
  <string name="preferences_app_protection__create_a_pin">Skep ’n PIN</string>
  <string name="preferences_app_protection__change_your_pin">Verander jou PIN</string>
  <string name="preferences_app_protection__pin_reminders">PIN-herinnerings</string>
  <string name="preferences_app_protection__pins_keep_information_stored_with_signal_encrypted">PIN’s sorg dat inligting wat met Signal geberg word, geënkripteer is sodat slegs jy toegang daartoe het. Jou profiel, instellings en kontakte sal teruggelaai word sodra jy Signal herinstalleer.</string>
  <string name="preferences_app_protection__add_extra_security_by_requiring_your_signal_pin_to_register">Voeg ekstra sekuriteit by deurdat jou Signal-PIN vereis sal word om jou foonnommer weer by Signal te registreer.</string>
  <string name="preferences_app_protection__reminders_help_you_remember_your_pin">Herinnerings help jou om jou PIN te onthou, aangesien dit nie herwin kan word nie. Jy sal mettertyd minder gereeld gevra word.</string>
  <string name="preferences_app_protection__turn_off">Skakel af</string>
  <string name="preferences_app_protection__confirm_pin">Bevestig PIN</string>
  <string name="preferences_app_protection__confirm_your_signal_pin">Bevestig jou Signal-PIN</string>
  <string name="preferences_app_protection__make_sure_you_memorize_or_securely_store_your_pin">Maak seker dat jy jou PIN memoriseer of veilig bewaar, want dit kan nie herwin word nie. As jy jou PIN vergeet, kan jy moontlik data verloor wanneer jy jou Signal-rekening herregistreer.</string>
  <string name="preferences_app_protection__incorrect_pin_try_again">PIN verkeerd. Probeer weer.</string>
  <string name="preferences_app_protection__failed_to_enable_registration_lock">Kon nie registrasieslot aktiveer nie.</string>
  <string name="preferences_app_protection__failed_to_disable_registration_lock">Kon nie registrasieslot deaktiveer nie.</string>
  <string name="AppProtectionPreferenceFragment_none">Geen</string>
  <string name="preferences_app_protection__registration_lock">Registrasieslot</string>
  <string name="RegistrationActivity_you_must_enter_your_registration_lock_PIN">Jy moet jou registrasieslot-PIN invoer</string>
  <string name="RegistrationActivity_your_pin_has_at_least_d_digits_or_characters">Jou PIN het ten minste %d syfers of karakters nodig</string>
  <string name="RegistrationActivity_too_many_attempts">Te veel pogings</string>
  <string name="RegistrationActivity_you_have_made_too_many_incorrect_registration_lock_pin_attempts_please_try_again_in_a_day">Jy het te veel keer die verkeerde registrasieslot-PIN ingevoer. Probeer weer oor ’n dag.</string>
  <string name="RegistrationActivity_you_have_made_too_many_attempts_please_try_again_later">Jy het te veel keer probeer. Probeer later weer.</string>
  <string name="RegistrationActivity_error_connecting_to_service">Kon nie aan die diens koppel nie</string>
  <string name="preferences_chats__backups">Rugsteunkopieë</string>
  <string name="prompt_passphrase_activity__signal_is_locked">Molly is gesluit</string>
  <string name="prompt_passphrase_activity__tap_to_unlock">TIK OM TE ONTSLUIT</string>
  <string name="Recipient_unknown">Onbekend</string>
  <!--TransferOrRestoreFragment-->
  <string name="TransferOrRestoreFragment__transfer_or_restore_account">Dra rekening oor of herstel dit.</string>
  <string name="TransferOrRestoreFragment__if_you_have_previously_registered_a_signal_account">As jy voorheen \'n Signal-rekening geregistreer het, kan jy jou rekening en boodskappe oordra of herstel</string>
  <string name="TransferOrRestoreFragment__transfer_from_android_device">Dra oor van Android-toestel af</string>
  <string name="TransferOrRestoreFragment__transfer_your_account_and_messages_from_your_old_android_device">Dra jou rekening en boodskappe van jou ou Android-toestel af oor. Jy benodig toegang tot jou ou toestel.</string>
  <string name="TransferOrRestoreFragment__you_need_access_to_your_old_device">Jy benodig toegang tot jou ou toestel.</string>
  <string name="TransferOrRestoreFragment__restore_from_backup">Herwin van rugsteun af</string>
  <string name="TransferOrRestoreFragment__restore_your_messages_from_a_local_backup">Herwin jou boodskappe van ’n plaaslike rugsteun af. As jy dit nie nou herwin nie, sal jy dit nie later kan doen nie.</string>
  <!--NewDeviceTransferInstructionsFragment-->
  <string name="NewDeviceTransferInstructions__open_signal_on_your_old_android_phone">Maak Signal op jou ou Android-foon oop</string>
  <string name="NewDeviceTransferInstructions__continue">Gaan voort</string>
  <string name="NewDeviceTransferInstructions__first_bullet">1.</string>
  <string name="NewDeviceTransferInstructions__tap_on_your_profile_photo_in_the_top_left_to_open_settings">Tik op jou profielfoto bo links om Instellings te open</string>
  <string name="NewDeviceTransferInstructions__second_bullet">2.</string>
  <string name="NewDeviceTransferInstructions__tap_on_account">Tik op \"Rekening\"</string>
  <string name="NewDeviceTransferInstructions__third_bullet">3.</string>
  <string name="NewDeviceTransferInstructions__tap_transfer_account_and_then_continue_on_both_devices">Tik op \"Dra rekening oor\" en dan op \"Gaan voort\" op albei toestelle</string>
  <!--NewDeviceTransferSetupFragment-->
  <string name="NewDeviceTransferSetup__preparing_to_connect_to_old_android_device">Besig om voor te berei om aan ou Android-toestel te verbind…</string>
  <string name="NewDeviceTransferSetup__take_a_moment_should_be_ready_soon">Dit neem \'n oomblik, behoort binnekort gereed te wees</string>
  <string name="NewDeviceTransferSetup__waiting_for_old_device_to_connect">Wag vir ou Android-toestel om te verbind…</string>
  <string name="NewDeviceTransferSetup__signal_needs_the_location_permission_to_discover_and_connect_with_your_old_device">Molly benodig liggingtoestemming om jou ou Android-toestel te ontdek en daaraan te verbind.</string>
  <string name="NewDeviceTransferSetup__signal_needs_location_services_enabled_to_discover_and_connect_with_your_old_device">Molly benodig geaktiveerde liggingsdienste om jou ou Android-toestel te ontdek en daaraan te verbind.</string>
  <string name="NewDeviceTransferSetup__signal_needs_wifi_on_to_discover_and_connect_with_your_old_device">Wi-Fi moet aan wees vir Molly om jou ou Android-toestel te ontdek en daaraan te verbind. Wi-Fi moet aan wees, maar dit hoef nie aan \'n Wi-Fi-netwerk gekoppel te wees nie.</string>
  <string name="NewDeviceTransferSetup__sorry_it_appears_your_device_does_not_support_wifi_direct">Jammer, dit lyk asof hierdie toestel nie Wi-Fi Direct ondersteun nie. Molly gebruik Wi-Fi Direct om jou ou Android-toestel te ontdek en daarmee te verbind. Jy kan steeds \'n rugsteun herwin om jou rekening vanaf jou ou Android-toestel te herwin.</string>
  <string name="NewDeviceTransferSetup__restore_a_backup">Herwin \'n rugsteunkopie</string>
  <string name="NewDeviceTransferSetup__an_unexpected_error_occurred_while_attempting_to_connect_to_your_old_device">\'n Onverwagse fout het voorgekom terwyl daar gepoog is om met jou ou Android-toestel te verbind.</string>
  <!--OldDeviceTransferSetupFragment-->
  <string name="OldDeviceTransferSetup__searching_for_new_android_device">Besig om te soek vir \'n nuwe Android-toestel…</string>
  <string name="OldDeviceTransferSetup__signal_needs_the_location_permission_to_discover_and_connect_with_your_new_device">Molly benodig liggingtoestemming om jou ou Android-toestel te ontdek en daaraan te verbind.</string>
  <string name="OldDeviceTransferSetup__signal_needs_location_services_enabled_to_discover_and_connect_with_your_new_device">Molly benodig geaktiveerde liggingsdienste om jou nuwe Android-toestel te ontdek en daaraan te verbind.</string>
  <string name="OldDeviceTransferSetup__signal_needs_wifi_on_to_discover_and_connect_with_your_new_device">Wi-Fi moet aan wees vir Molly om jou nuwe Android-toestel te ontdek en daaraan te verbind. Wi-Fi moet aan wees, maar dit hoef nie aan \'n Wi-Fi-netwerk gekoppel te wees nie.</string>
  <string name="OldDeviceTransferSetup__sorry_it_appears_your_device_does_not_support_wifi_direct">Jammer, dit lyk asof hierdie toestel nie Wi-Fi Direct ondersteun nie. Molly gebruik Wi-Fi Direct om jou nuwe Android-toestel te ontdek en daarmee te verbind. Jy kan steeds \'n rugsteun skep om jou rekening op jou nuwe Android-toestel te herwin.</string>
  <string name="OldDeviceTransferSetup__create_a_backup">Skep \'n rugsteunkopie</string>
  <string name="OldDeviceTransferSetup__an_unexpected_error_occurred_while_attempting_to_connect_to_your_old_device">\'n Onverwagse fout het voorgekom terwyl daar gepoog is om met jou nuwe Android-toestel te verbind.</string>
  <!--DeviceTransferSetupFragment-->
  <string name="DeviceTransferSetup__unable_to_open_wifi_settings">Kan nie Wi-Fi-instellings oopmaak nie. Skakel asseblief Wi-Fi  met die hand aan.</string>
  <string name="DeviceTransferSetup__grant_location_permission">Verleen liggingstoestemming</string>
  <string name="DeviceTransferSetup__turn_on_location_services">Skakel liggingsdienste aan</string>
  <string name="DeviceTransferSetup__unable_to_open_location_settings">Kan nie liggingsinstellings oopmaak nie.</string>
  <string name="DeviceTransferSetup__turn_on_wifi">Skakel Wi-Fi aan</string>
  <string name="DeviceTransferSetup__error_connecting">Fout met verbinding</string>
  <string name="DeviceTransferSetup__retry">Probeer weer</string>
  <string name="DeviceTransferSetup__submit_debug_logs">Dien ontfouting-logs in</string>
  <string name="DeviceTransferSetup__verify_code">Verifieer kode</string>
  <string name="DeviceTransferSetup__verify_that_the_code_below_matches_on_both_of_your_devices">Verifieer dat die kode hieronder op albei jou toestelle ooreenstem. Tik dan Gaan voort.</string>
  <string name="DeviceTransferSetup__the_numbers_do_not_match">Die nommers stem nie ooreen nie</string>
  <string name="DeviceTransferSetup__continue">Gaan voort</string>
  <string name="DeviceTransferSetup__number_is_not_the_same">Nommer is nie dieselfde nie</string>
  <string name="DeviceTransferSetup__if_the_numbers_on_your_devices_do_not_match_its_possible_you_connected_to_the_wrong_device">As die nommers op jou toestelle nie ooreenstem nie, is dit moontlik dat jy met die verkeerde toestel verbind het. Om dit reg te stel, stop die oordrag en probeer weer, en hou jou toestelle naby mekaar.</string>
  <string name="DeviceTransferSetup__stop_transfer">Stop oordrag</string>
  <string name="DeviceTransferSetup__unable_to_discover_old_device">Kan nie ou toestel ontdek nie</string>
  <string name="DeviceTransferSetup__unable_to_discover_new_device">Kan nie nuwe toestel ontdek nie</string>
  <string name="DeviceTransferSetup__make_sure_the_following_permissions_are_enabled">Maak seker die volgende toestemmings en dienste is geaktiveer:</string>
  <string name="DeviceTransferSetup__location_permission">Liggingstoestemming</string>
  <string name="DeviceTransferSetup__location_services">Liggingsdienste</string>
  <string name="DeviceTransferSetup__wifi">Wi-Fi</string>
  <string name="DeviceTransferSetup__on_the_wifi_direct_screen_remove_all_remembered_groups_and_unlink_any_invited_or_connected_devices">Op die Wi-Fi Direct-skerm, verwyder alle groepe wat onthou is en ontkoppel alle genooide en verbinde toestelle.</string>
  <string name="DeviceTransferSetup__wifi_direct_screen">WiFi Direct-skerm</string>
  <string name="DeviceTransferSetup__try_turning_wifi_off_and_on_on_both_devices">Probeer om Wi-Fi af en aan te skakel, op beide toestelle.</string>
  <string name="DeviceTransferSetup__make_sure_both_devices_are_in_transfer_mode">Maak seker beide toestelle is in oordragmodus.</string>
  <string name="DeviceTransferSetup__go_to_support_page">Gaan na ondersteuningsbladsy</string>
  <string name="DeviceTransferSetup__try_again">Probeer weer</string>
  <string name="DeviceTransferSetup__waiting_for_other_device">Wag vir ander toestel</string>
  <string name="DeviceTransferSetup__tap_continue_on_your_other_device_to_start_the_transfer">Tik Gaan voort op jou ander toestel om die oordrag te begin.</string>
  <string name="DeviceTransferSetup__tap_continue_on_your_other_device">Tik Gaan voort op jou ander toestel…</string>
  <!--NewDeviceTransferFragment-->
  <string name="NewDeviceTransfer__cannot_transfer_from_a_newer_version_of_signal">Kan nie van \'n nuwer weergawe van Signal af oordra nie</string>
  <!--DeviceTransferFragment-->
  <string name="DeviceTransfer__transferring_data">Besig om data oor te dra</string>
  <string name="DeviceTransfer__keep_both_devices_near_each_other">Hou albei toestelle naby mekaar. Moenie die toestelle afskakel nie, en hou Molly oop. Oordragte is end-tot-end-geënkripteer.</string>
  <string name="DeviceTransfer__d_messages_so_far">%1$d boodskappe tot dusver…</string>
  <!--Filled in with total percentage of messages transferred-->
  <string name="DeviceTransfer__s_of_messages_so_far">%1$s%% boodskappe tot dusver…</string>
  <string name="DeviceTransfer__cancel">Kanselleer</string>
  <string name="DeviceTransfer__try_again">Probeer weer</string>
  <string name="DeviceTransfer__stop_transfer_question">Stop oordrag?</string>
  <string name="DeviceTransfer__stop_transfer">Stop oordrag</string>
  <string name="DeviceTransfer__all_transfer_progress_will_be_lost">Alle vordering met oordrag sal verlore gaan.</string>
  <string name="DeviceTransfer__transfer_failed">Oordrag het misluk</string>
  <string name="DeviceTransfer__unable_to_transfer">Kan nie oordra nie</string>
  <!--OldDeviceTransferInstructionsFragment-->
  <string name="OldDeviceTransferInstructions__transfer_account">Dra rekening oor</string>
  <string name="OldDeviceTransferInstructions__you_can_transfer_your_signal_account_when_setting_up_signal_on_a_new_android_device">Jy kan jou Signal-rekening oordra wanneer jy Signal op \'n nuwe Android-toestel opstel. Voordat jy verder gaan:</string>
  <string name="OldDeviceTransferInstructions__first_bullet">1.</string>
  <string name="OldDeviceTransferInstructions__download_signal_on_your_new_android_device">Laai Molly op jou nuwe Android-foon af</string>
  <string name="OldDeviceTransferInstructions__second_bullet">2.</string>
  <string name="OldDeviceTransferInstructions__tap_on_transfer_or_restore_account">Tik op \"Dra oor of herstel rekening\"</string>
  <string name="OldDeviceTransferInstructions__third_bullet">3.</string>
  <string name="OldDeviceTransferInstructions__select_transfer_from_android_device_when_prompted_and_then_continue">Kies \"Dra oor van Android-toestel af\" wanneer jy gevra word, en dan, \"Gaan voort\". Hou die toestelle naby mekaar.</string>
  <string name="OldDeviceTransferInstructions__continue">Gaan voort</string>
  <!--OldDeviceTransferComplete-->
  <string name="OldDeviceTransferComplete__transfer_complete">Oordrag voltooi</string>
  <string name="OldDeviceTransferComplete__go_to_your_new_device">Gaan na jou nuwe toestel</string>
  <string name="OldDeviceTransferComplete__your_signal_data_has_Been_transferred_to_your_new_device">Jou Signal-data is na jou nuwe toestel oorgedra. Om die oordragproses te voltooi, moet jy voortgaan met registrasie op jou nuwe toestel.</string>
  <string name="OldDeviceTransferComplete__close">Maak toe</string>
  <!--NewDeviceTransferComplete-->
  <string name="NewDeviceTransferComplete__transfer_successful">Oordrag suksesvol</string>
  <string name="NewDeviceTransferComplete__transfer_complete">Oordrag voltooi</string>
  <string name="NewDeviceTransferComplete__to_complete_the_transfer_process_you_must_continue_registration">Om die oordragproses te voltooi, moet jy voortgaan om te registreer.</string>
  <string name="NewDeviceTransferComplete__continue_registration">Gaan voort met registrasie</string>
  <!--DeviceToDeviceTransferService-->
  <string name="DeviceToDeviceTransferService_content_title">Rekeningoordrag</string>
  <string name="DeviceToDeviceTransferService_status_ready">Besig om voor te berei om aan jou ander Android-toestel te verbind…</string>
  <string name="DeviceToDeviceTransferService_status_starting_up">Besig om voor te berei om aan jou ander Android-toestel te verbind…</string>
  <string name="DeviceToDeviceTransferService_status_discovery">Besig om te soek vir jou ander Android-toestel…</string>
  <string name="DeviceToDeviceTransferService_status_network_connected">Besig om aan jou ander Android-toestel te verbind…</string>
  <string name="DeviceToDeviceTransferService_status_verification_required">Verfiëring vereis</string>
  <string name="DeviceToDeviceTransferService_status_service_connected">Besig om rekening oor te dra…</string>
  <!--OldDeviceTransferLockedDialog-->
  <string name="OldDeviceTransferLockedDialog__complete_registration_on_your_new_device">Voltooi registrasie op jou nuwe toestel</string>
  <string name="OldDeviceTransferLockedDialog__your_signal_account_has_been_transferred_to_your_new_device">Jou Signal-rekening is na jou nuwe toestel oorgedra, maar jy moet registrasie daarop voltooi om voort te gaan. Signal sal onaktief wees op hierdie toestel.</string>
  <string name="OldDeviceTransferLockedDialog__done">Klaar</string>
  <string name="OldDeviceTransferLockedDialog__cancel_and_activate_this_device">Kanselleer, en aktiveer hierdie toestel</string>
  <!--AdvancedPreferenceFragment-->
  <string name="AdvancedPreferenceFragment__transfer_mob_balance">Dra MOB-saldo oor?</string>
  <string name="AdvancedPreferenceFragment__you_have_a_balance_of_s">Jy het \'n saldo van %1$s. As jy nie jou fondse na \'n ander beursie-adres oordra voordat jy jou rekening uitvee nie, sal jy dit permanent verloor.</string>
  <string name="AdvancedPreferenceFragment__dont_transfer">Moenie oordra nie</string>
  <string name="AdvancedPreferenceFragment__transfer">Dra oor</string>
  <!--RecipientBottomSheet-->
  <string name="RecipientBottomSheet_block">Versper</string>
  <string name="RecipientBottomSheet_unblock">Ontsper</string>
  <string name="RecipientBottomSheet_add_to_contacts">Voeg by kontakte</string>
  <!--Error message that displays when a user tries to tap to view system contact details but has no app that supports it-->
  <string name="RecipientBottomSheet_unable_to_open_contacts">Kan nie \'n toepassing vind wat kontakte kan oopmaak nie.</string>
  <string name="RecipientBottomSheet_add_to_a_group">Voeg toe by ’n groep</string>
  <string name="RecipientBottomSheet_add_to_another_group">Voeg by \'n ander groep toe</string>
  <string name="RecipientBottomSheet_view_safety_number">Kyk na veiligheidsnommer</string>
  <string name="RecipientBottomSheet_make_admin">Maak admin</string>
  <string name="RecipientBottomSheet_remove_as_admin">Verwyder as admin</string>
  <string name="RecipientBottomSheet_remove_from_group">Verwyder uit groep</string>
  <string name="RecipientBottomSheet_message_description">Boodskap</string>
  <string name="RecipientBottomSheet_voice_call_description">Stemoproep</string>
  <string name="RecipientBottomSheet_insecure_voice_call_description">Onbeveiligde stemoproep</string>
  <string name="RecipientBottomSheet_video_call_description">Video-oproep</string>
  <string name="RecipientBottomSheet_remove_s_as_group_admin">Verwyder %1$s as groepadmin?</string>
  <string name="RecipientBottomSheet_s_will_be_able_to_edit_group">\"%1$s\" sal hierdie groep en sy lede kan wysig.</string>
  <string name="RecipientBottomSheet_remove_s_from_the_group">Verwyder %1$s uit die groep?</string>
  <!--Dialog message shown when removing someone from a group with group link being active to indicate they will not be able to rejoin-->
  <string name="RecipientBottomSheet_remove_s_from_the_group_they_will_not_be_able_to_rejoin">Verwyder %1$s uit die groep? Hulle sal nie weer d.m.v. die groepskakel kan aansluit nie.</string>
  <string name="RecipientBottomSheet_remove">Verwyder</string>
  <string name="RecipientBottomSheet_copied_to_clipboard">Na knipbord gekopieer</string>
  <string name="GroupRecipientListItem_admin">Admin</string>
  <string name="GroupRecipientListItem_approve_description">Keur goed</string>
  <string name="GroupRecipientListItem_deny_description">Weier</string>
  <!--GroupsLearnMoreBottomSheetDialogFragment-->
  <string name="GroupsLearnMore_legacy_vs_new_groups">Legaat vs Nuwe Groepe</string>
  <string name="GroupsLearnMore_what_are_legacy_groups">Wat is Legaatgroepe?</string>
  <string name="GroupsLearnMore_paragraph_1">Legaatgroepe is groepe wat nie met funksies van nuwe groepe soos admin en meer beskrywende groepbywerkings versoenbaar is nie.</string>
  <string name="GroupsLearnMore_can_i_upgrade_a_legacy_group">Kan ek ’n Legaatgroep opgradeer?</string>
  <string name="GroupsLearnMore_paragraph_2">Legaatgroepe kan nog nie na nuwe groepe opgegradeer word nie, maar jy kan ’n nuwe groep met dieselfde lede skep indien hulle Signal se nuutste weergawe gebruik.</string>
  <string name="GroupsLearnMore_paragraph_3">Signal sal in die toekoms ’n manier bied om Legaatgroepe op te gradeer.</string>
  <!--GroupLinkBottomSheetDialogFragment-->
  <string name="GroupLinkBottomSheet_share_hint_requiring_approval">Enigeen met hierdie skakel kan die groepnaam en -foto bekyk en versoek om aan te sluit. Deel dit met mense wie jy vertrou.</string>
  <string name="GroupLinkBottomSheet_share_hint_not_requiring_approval">Enigeen met hierdie skakel kan die groepnaam en -foto bekyk en aansluit. Deel dit met mense wie jy vertrou.</string>
  <string name="GroupLinkBottomSheet_share_via_signal">Deel d.m.v. Molly</string>
  <string name="GroupLinkBottomSheet_copy">Kopieer</string>
  <string name="GroupLinkBottomSheet_qr_code">QR-kode</string>
  <string name="GroupLinkBottomSheet_share">Deel</string>
  <string name="GroupLinkBottomSheet_copied_to_clipboard">Na knipbord gekopieer</string>
  <string name="GroupLinkBottomSheet_the_link_is_not_currently_active">Die skakel is tans onaktief</string>
  <!--VoiceNotePlaybackPreparer-->
  <string name="VoiceNotePlaybackPreparer__failed_to_play_voice_message">Kon nie stemboodskap speel nie</string>
  <!--VoiceNoteMediaDescriptionCompatFactory-->
  <string name="VoiceNoteMediaItemFactory__voice_message">Stemboodskap · %1$s</string>
  <string name="VoiceNoteMediaItemFactory__s_to_s">%1$s na %2$s</string>
  <!--StorageUtil-->
  <string name="StorageUtil__s_s">%1$s/%2$s</string>
  <string name="BlockedUsersActivity__s_has_been_blocked">“%1$s” is versper</string>
  <string name="BlockedUsersActivity__failed_to_block_s">Kon nie “%1$s” versper nie</string>
  <string name="BlockedUsersActivity__s_has_been_unblocked">“%1$s” is ontsper.</string>
  <!--ReviewCardDialogFragment-->
  <string name="ReviewCardDialogFragment__review_members">Hersien lede</string>
  <string name="ReviewCardDialogFragment__review_request">Hersien versoek</string>
  <string name="ReviewCardDialogFragment__d_group_members_have_the_same_name">%1$d groeplede het dieselfde naam, hersien die lede hier onder en kies ’n aksie om te neem.</string>
  <string name="ReviewCardDialogFragment__if_youre_not_sure">Indien jy onseker is oor die sender van die versoek, kan jy die kontakte hieronder nagaan en aksie neem.</string>
  <string name="ReviewCardDialogFragment__no_other_groups_in_common">Geen ander groepe in gemeen.</string>
  <string name="ReviewCardDialogFragment__no_groups_in_common">Geen groepe in gemeen nie.</string>
  <plurals name="ReviewCardDialogFragment__d_other_groups_in_common">
    <item quantity="one">%d groep in gemeen</item>
    <item quantity="other">%d groepe in gemeen</item>
  </plurals>
  <plurals name="ReviewCardDialogFragment__d_groups_in_common">
    <item quantity="one">%d groep in gemeen</item>
    <item quantity="other">%d groepe in gemeen</item>
  </plurals>
  <string name="ReviewCardDialogFragment__remove_s_from_group">Verwyder %1$s uit groep?</string>
  <string name="ReviewCardDialogFragment__remove">Verwyder</string>
  <string name="ReviewCardDialogFragment__failed_to_remove_group_member">Kon nie groeplid verwyder nie.</string>
  <!--ReviewCard-->
  <string name="ReviewCard__member">Lid</string>
  <string name="ReviewCard__request">Versoek</string>
  <string name="ReviewCard__your_contact">Jou kontak</string>
  <string name="ReviewCard__remove_from_group">Verwyder uit groep</string>
  <string name="ReviewCard__update_contact">Werk kontak by</string>
  <string name="ReviewCard__block">Versper</string>
  <string name="ReviewCard__delete">Skrap</string>
  <string name="ReviewCard__recently_changed">Het onlangs hul profielnaam van %1$s na %2$s verander</string>
  <!--CallParticipantsListUpdatePopupWindow-->
  <string name="CallParticipantsListUpdatePopupWindow__s_joined">%1$s het aangesluit</string>
  <string name="CallParticipantsListUpdatePopupWindow__s_and_s_joined">%1$s en %2$s het aangesluit</string>
  <string name="CallParticipantsListUpdatePopupWindow__s_s_and_s_joined">%1$s, %2$s en %3$s het aangesluit</string>
  <string name="CallParticipantsListUpdatePopupWindow__s_s_and_d_others_joined">%1$s, %2$s en nog %3$d het aangesluit</string>
  <string name="CallParticipantsListUpdatePopupWindow__s_left">%1$s het verlaat</string>
  <string name="CallParticipantsListUpdatePopupWindow__s_and_s_left">%1$s en %2$s het verlaat</string>
  <string name="CallParticipantsListUpdatePopupWindow__s_s_and_s_left">%1$s, %2$s en %3$s het verlaat</string>
  <string name="CallParticipantsListUpdatePopupWindow__s_s_and_d_others_left">%1$s, %2$s en nog %3$d het verlaat</string>
  <string name="CallParticipant__you">Jy</string>
  <string name="CallParticipant__you_on_another_device">Jy (op ’n ander toestel)</string>
  <string name="CallParticipant__s_on_another_device">%1$s (op ’n ander toestel)</string>
  <!--WifiToCellularPopupWindow-->
  <!--Message shown during a call when the WiFi network is unusable, and cellular data starts to be used for the call instead.-->
  <string name="WifiToCellularPopupWindow__weak_wifi_switched_to_cellular">Swak Wi-Fi. Het oorgeskakel na mobiel.</string>
  <!--DeleteAccountFragment-->
  <string name="DeleteAccountFragment__deleting_your_account_will">Die skrap van jou rekening sal:</string>
  <string name="DeleteAccountFragment__enter_your_phone_number">Voer jou foonnommer in</string>
  <string name="DeleteAccountFragment__delete_account">Skrap rekening</string>
  <string name="DeleteAccountFragment__delete_your_account_info_and_profile_photo">Skrap jou rekeninginligting en profielprent</string>
  <string name="DeleteAccountFragment__delete_all_your_messages">Skrap al jou boodskappe</string>
  <string name="DeleteAccountFragment__delete_s_in_your_payments_account">Skrap %1$s in jou betalingsrekening</string>
  <string name="DeleteAccountFragment__no_country_code">Geen landkode aangedui nie  </string>
  <string name="DeleteAccountFragment__no_number">Geen nommer aangedui nie</string>
  <string name="DeleteAccountFragment__the_phone_number">Die foonnommer wat jy ingevoer het stem nie met dié van jou rekening ooreen nie.</string>
  <string name="DeleteAccountFragment__are_you_sure">Is jy seker jy wil jou rekening skrap?</string>
  <string name="DeleteAccountFragment__this_will_delete_your_signal_account">Dit sal jou Signal-rekening skrap en die toepassing terugstel. Die toep sal toemaak nadat die prosesvoltooi is.</string>
  <string name="DeleteAccountFragment__failed_to_delete_account">Kon nie rekening skrap nie. Het jy ’n netwerkverbinding?</string>
  <string name="DeleteAccountFragment__failed_to_delete_local_data">Kon nie lokale data skrap nie. Jy kan dit handmatig in die stelsel-toepassingsinstellings wis.</string>
  <string name="DeleteAccountFragment__launch_app_settings">Lanseer toepassingsinstellings</string>
  <!--Title of progress dialog shown when a user deletes their account and the process is leaving all groups-->
  <string name="DeleteAccountFragment__leaving_groups">Groepe word verlaat…</string>
  <!--Title of progress dialog shown when a user deletes their account and the process has left all groups-->
  <string name="DeleteAccountFragment__deleting_account">Rekening word geskrap…</string>
  <!--Message of progress dialog shown when a user deletes their account and the process is canceling their subscription-->
  <string name="DeleteAccountFragment__canceling_your_subscription">Jou intekening word gekanselleer…</string>
  <!--Message of progress dialog shown when a user deletes their account and the process is leaving groups-->
  <string name="DeleteAccountFragment__depending_on_the_number_of_groups">Dit kan ’n paar minute duur, afhangend van die hoeveelheid groepe waarvan jy lid is</string>
  <!--Message of progress dialog shown when a user deletes their account and the process has left all groups-->
  <string name="DeleteAccountFragment__deleting_all_user_data_and_resetting">Gebruikerdata word geskrap en toepassing word teruggestel</string>
  <!--Title of error dialog shown when a network error occurs during account deletion-->
  <string name="DeleteAccountFragment__account_not_deleted">Rekening is nie geskrap nie</string>
  <!--Message of error dialog shown when a network error occurs during account deletion-->
  <string name="DeleteAccountFragment__there_was_a_problem">Die skrapproses kon nie voltooi word nie. Gaan jou netwerkverbinding na en probeer weer.</string>
  <!--DeleteAccountCountryPickerFragment-->
  <string name="DeleteAccountCountryPickerFragment__search_countries">Soek lande</string>
  <!--CreateGroupActivity-->
  <string name="CreateGroupActivity__skip">Slaan oor</string>
  <plurals name="CreateGroupActivity__d_members">
    <item quantity="one">%1$d lid</item>
    <item quantity="other">%1$d lede</item>
  </plurals>
  <!--ShareActivity-->
  <string name="ShareActivity__share">Deel</string>
  <string name="ShareActivity__send">Stuur</string>
  <string name="ShareActivity__comma_s">, %1$s</string>
  <string name="ShareActivity__sharing_to_multiple_chats_is">Deel na meerdere kletse word slegs vir Signal-boodskappe ondersteun</string>
  <!--Toast when the incoming intent is invalid-->
  <string name="ShareActivity__could_not_get_share_data_from_intent">Kon nie deelbare data uit die versamelpunt vir hierdie data kry nie.</string>
  <!--MultiShareDialogs-->
  <string name="MultiShareDialogs__failed_to_send_to_some_users">Kon nie na sommige gebruikers stuur nie</string>
  <string name="MultiShareDialogs__you_can_only_share_with_up_to">Jy kan slegs met tot %1$d kletse deel</string>
  <!--ChatWallpaperActivity-->
  <string name="ChatWallpaperActivity__chat_wallpaper">Kletsmuurpapier</string>
  <!--ChatWallpaperFragment-->
  <string name="ChatWallpaperFragment__chat_color">Kletskleur</string>
  <string name="ChatWallpaperFragment__reset_chat_colors">Stel kletskleure terug</string>
  <string name="ChatWallpaperFragment__reset_chat_color">Stel kletskleur terug</string>
  <string name="ChatWallpaperFragment__reset_chat_color_question">Stel kletskleur terug?</string>
  <string name="ChatWallpaperFragment__set_wallpaper">Stel muurpapier</string>
  <string name="ChatWallpaperFragment__dark_mode_dims_wallpaper">Donkermodus doof muurpapier uit</string>
  <string name="ChatWallpaperFragment__contact_name">Kontaknaam</string>
  <string name="ChatWallpaperFragment__reset">Herstel</string>
  <string name="ChatWallpaperFragment__clear">Vee uit</string>
  <string name="ChatWallpaperFragment__wallpaper_preview_description">Muurpapiervoorskou</string>
  <string name="ChatWallpaperFragment__would_you_like_to_override_all_chat_colors">Wil jy alle kletskleure oorheers?</string>
  <string name="ChatWallpaperFragment__would_you_like_to_override_all_wallpapers">Wil jy alle muurpapiere oorheers?</string>
  <string name="ChatWallpaperFragment__reset_default_colors">Stel verstekkleure terug</string>
  <string name="ChatWallpaperFragment__reset_all_colors">Stel alle kleure terug</string>
  <string name="ChatWallpaperFragment__reset_default_wallpaper">Stel verstekmuurpapier terug</string>
  <string name="ChatWallpaperFragment__reset_all_wallpapers">Stel alle muurpapiere terug</string>
  <string name="ChatWallpaperFragment__reset_wallpapers">Stel muurpapiere terug</string>
  <string name="ChatWallpaperFragment__reset_wallpaper">Stel muurpapier terug</string>
  <string name="ChatWallpaperFragment__reset_wallpaper_question">Stel muurpapier terug?</string>
  <!--ChatWallpaperSelectionFragment-->
  <string name="ChatWallpaperSelectionFragment__choose_from_photos">Kies uit foto’s</string>
  <string name="ChatWallpaperSelectionFragment__presets">Voorinstellings</string>
  <!--ChatWallpaperPreviewActivity-->
  <string name="ChatWallpaperPreviewActivity__preview">Voorskou</string>
  <string name="ChatWallpaperPreviewActivity__set_wallpaper">Stel muurpapier</string>
  <string name="ChatWallpaperPreviewActivity__swipe_to_preview_more_wallpapers">Vee vir voorskou van nog muurpapiere</string>
  <string name="ChatWallpaperPreviewActivity__set_wallpaper_for_all_chats">Stel muurpapier vir alle kletse</string>
  <string name="ChatWallpaperPreviewActivity__set_wallpaper_for_s">Stel muurpapier vir %1$s</string>
  <string name="ChatWallpaperPreviewActivity__viewing_your_gallery_requires_the_storage_permission">Om jou galery te sien, is bergingtoestemming nodig.</string>
  <!--WallpaperImageSelectionActivity-->
  <string name="WallpaperImageSelectionActivity__choose_wallpaper_image">Kies muurpapierbeeld</string>
  <!--WallpaperCropActivity-->
  <string name="WallpaperCropActivity__pinch_to_zoom_drag_to_adjust">Knyp vir zoem, sleep om te maak pas.</string>
  <string name="WallpaperCropActivity__set_wallpaper_for_all_chats">Stel muurpapier vir alle kletse.</string>
  <string name="WallpaperCropActivity__set_wallpaper_for_s">Stel muurpapier vir %s.</string>
  <string name="WallpaperCropActivity__error_setting_wallpaper">Fout by muurpapierinstelling.</string>
  <string name="WallpaperCropActivity__blur_photo">Vervaag foto</string>
  <!--InfoCard-->
  <string name="payment_info_card_about_mobilecoin">Oor MobileCoin</string>
  <string name="payment_info_card_mobilecoin_is_a_new_privacy_focused_digital_currency">MobileCoin is ’n nuwe privaatheidgefokusde digitale geldeenheid.</string>
  <string name="payment_info_card_adding_funds">Besig om fondse toe te voeg</string>
  <string name="payment_info_card_you_can_add_funds_for_use_in">Jy kan fondse vir gebruik in Molly toevoeg deur MobileCoin aan jou beursie-adres te stuur.</string>
  <string name="payment_info_card_cashing_out">Betaal tans uit</string>
  <string name="payment_info_card_you_can_cash_out_mobilecoin">Jy kan MobileCoin enige tyd uitbetaal op ’n beurs wat MobileCoin steun. Maak bloot ’n oordrag na jou rekening by die spesifieke beurs.</string>
  <string name="payment_info_card_hide_this_card">Versteek hierdie kaart?</string>
  <string name="payment_info_card_hide">Versteek</string>
  <string name="payment_info_card_record_recovery_phrase">Neem herwinfrase op</string>
  <string name="payment_info_card_your_recovery_phrase_gives_you">Jou herwinfrase bied nog ’n manier om jou betalingsrekening terug te stel.</string>
  <string name="payment_info_card_record_your_phrase">Neem u frase op</string>
  <string name="payment_info_card_update_your_pin">Werk jou PIN by</string>
  <string name="payment_info_card_with_a_high_balance">Met ’n hoë balans wil jy dalk na ’n alfanumeriese PIN opgradeer om jou rekening beter te beskerm.</string>
  <string name="payment_info_card_update_pin">Werk PIN by</string>
  <!--DeactivateWalletFragment-->
  <string name="DeactivateWalletFragment__deactivate_wallet">Deaktiveer beursie</string>
  <string name="DeactivateWalletFragment__your_balance">Jou balans</string>
  <string name="DeactivateWalletFragment__its_recommended_that_you">Ons beveel aan dat jy jou fondse na ’n ander beursie-adres oordrag voor jy betalings deaktiveer. Indien jy kies om nie nou jou fondse oor te dra nie, sal hulle in die beursie wat aan Molly gekoppel is, bly as jy betalings heraktiveer.</string>
  <string name="DeactivateWalletFragment__transfer_remaining_balance">Dra oorblywende balans oor</string>
  <string name="DeactivateWalletFragment__deactivate_without_transferring">Deaktiveer sonder oordrag</string>
  <string name="DeactivateWalletFragment__deactivate">Deaktiveer</string>
  <string name="DeactivateWalletFragment__deactivate_without_transferring_question">Deaktiveer sonder oordrag?</string>
  <string name="DeactivateWalletFragment__your_balance_will_remain">Jou balans sal in jou Molly-gekoppelde beursie bly indien jy kies om betalings te heraktiveer.</string>
  <string name="DeactivateWalletFragment__error_deactivating_wallet">Fout met beursie-deaktivering.</string>
  <!--PaymentsRecoveryStartFragment-->
  <string name="PaymentsRecoveryStartFragment__recovery_phrase">Herwinfrase</string>
  <string name="PaymentsRecoveryStartFragment__view_recovery_phrase">Bekyk herwinfrase</string>
  <string name="PaymentsRecoveryStartFragment__enter_recovery_phrase">Voer herwinfrase in</string>
  <string name="PaymentsRecoveryStartFragment__your_balance_will_automatically_restore">Jou balans sal outomaties teruggestel word wanneer jy Signal herinstalleer as jy jou Signal-PIN bevestig. Jy kan ook jou balans terugstel deur ’n herwinfrase, ’n %1$d-woord frase wat uniek is vir jou, te gebruik. Skryf dit neer en bewaar dit veilig.</string>
  <string name="PaymentsRecoveryStartFragment__your_recovery_phrase_is_a">Jou herwinfrase is ’n %1$d-woordfrase wat uniek is vir jou. Gebruik dit om jou balans terug te stel.</string>
  <string name="PaymentsRecoveryStartFragment__start">Begin</string>
  <string name="PaymentsRecoveryStartFragment__enter_manually">Voer handmatig in</string>
  <string name="PaymentsRecoveryStartFragment__paste_from_clipboard">Plak vanaf knipbord</string>
  <!--PaymentsRecoveryPasteFragment-->
  <string name="PaymentsRecoveryPasteFragment__paste_recovery_phrase">Plak herwinfrase</string>
  <string name="PaymentsRecoveryPasteFragment__recovery_phrase">Herwinfrase</string>
  <string name="PaymentsRecoveryPasteFragment__next">Volgende</string>
  <string name="PaymentsRecoveryPasteFragment__invalid_recovery_phrase">Ongeldige herwinfrase</string>
  <string name="PaymentsRecoveryPasteFragment__make_sure">Maak seker jy het %1$d woorde ingevoer en probeer weer.</string>
  <!--PaymentsRecoveryPhraseFragment-->
  <string name="PaymentsRecoveryPhraseFragment__next">Volgende</string>
  <string name="PaymentsRecoveryPhraseFragment__edit">Wysig</string>
  <string name="PaymentsRecoveryPhraseFragment__previous">Vorige</string>
  <string name="PaymentsRecoveryPhraseFragment__your_recovery_phrase">Jou herwinfrase</string>
  <string name="PaymentsRecoveryPhraseFragment__write_down_the_following_d_words">Skryf die volgende %1$d woorde in volgorde neer. Bewaar jou lys op ’n veilige plek.</string>
  <string name="PaymentsRecoveryPhraseFragment__make_sure_youve_entered">Maak seker jy het die frase korrek ingevoer.</string>
  <string name="PaymentsRecoveryPhraseFragment__do_not_screenshot_or_send_by_email">Moenie ’n skermgreep maak of per e-pos stuur nie.</string>
  <string name="PaymentsRecoveryPhraseFragment__payments_account_restored">Betalingsrekening teruggestel.</string>
  <string name="PaymentsRecoveryPhraseFragment__invalid_recovery_phrase">Ongeldige herwinfrase</string>
  <string name="PaymentsRecoveryPhraseFragment__make_sure_youve_entered_your_phrase_correctly_and_try_again">Maak seker jy het die frase korrek ingevoer en probeer weer.</string>
  <string name="PaymentsRecoveryPhraseFragment__copy_to_clipboard">Kopieer na knipbord?</string>
  <string name="PaymentsRecoveryPhraseFragment__if_you_choose_to_store">Indien jy kies om jou herwinfrase digitaal te bewaar, moet jy seker maak dit is veilig geberg op \'n plek wat jy vertrou.</string>
  <string name="PaymentsRecoveryPhraseFragment__copy">Kopieer</string>
  <!--PaymentsRecoveryPhraseConfirmFragment-->
  <string name="PaymentRecoveryPhraseConfirmFragment__confirm_recovery_phrase">Bevestig herwinfrase</string>
  <string name="PaymentRecoveryPhraseConfirmFragment__enter_the_following_words">Voer die volgende woorde van jou herwinfrase in.</string>
  <string name="PaymentRecoveryPhraseConfirmFragment__word_d">Woord %1$d</string>
  <string name="PaymentRecoveryPhraseConfirmFragment__see_phrase_again">Sien frase weer</string>
  <string name="PaymentRecoveryPhraseConfirmFragment__done">Klaar</string>
  <string name="PaymentRecoveryPhraseConfirmFragment__recovery_phrase_confirmed">Herwinfrase bevestig</string>
  <!--PaymentsRecoveryEntryFragment-->
  <string name="PaymentsRecoveryEntryFragment__enter_recovery_phrase">Voer herwinfrase in</string>
  <string name="PaymentsRecoveryEntryFragment__enter_word_d">Voer woord %1$d in</string>
  <string name="PaymentsRecoveryEntryFragment__word_d">Woord %1$d</string>
  <string name="PaymentsRecoveryEntryFragment__next">Volgende</string>
  <string name="PaymentsRecoveryEntryFragment__invalid_word">Ongeldige woord</string>
  <!--ClearClipboardAlarmReceiver-->
  <string name="ClearClipboardAlarmReceiver__clipboard_cleared">Knipbord skoongevee.</string>
  <!--PaymentNotificationsView-->
  <string name="PaymentNotificationsView__view">Bekyk</string>
  <!--UnreadPayments-->
  <string name="UnreadPayments__s_sent_you_s">%1$s het %2$s gestuur</string>
  <string name="UnreadPayments__d_new_payment_notifications">%1$d nuwe betaalkennisgewings</string>
  <!--CanNotSendPaymentDialog-->
  <string name="CanNotSendPaymentDialog__cant_send_payment">Kan nie betaling stuur nie</string>
  <string name="CanNotSendPaymentDialog__to_send_a_payment_to_this_user">Om ’n betaling aan hierdie gebruiker te stuur moet hulle ’n boodskapversoek van jou aanvaar. Stuur ’n boodskap om ’n boodskapversoek te skep.</string>
  <string name="CanNotSendPaymentDialog__send_a_message">Stuur ’n boodskap</string>
  <!--GroupsInCommonMessageRequest-->
  <string name="GroupsInCommonMessageRequest__you_have_no_groups_in_common_with_this_person">Jy het geen groepe in gemeen met hierdie persoon nie. Hanteer versoeke met omsigtigheid om ongewenste boodskappe te voorkom.</string>
  <string name="GroupsInCommonMessageRequest__none_of_your_contacts_or_people_you_chat_with_are_in_this_group">Geen van jou kontakte of mense met wie jy klets is in hierdie groep nie. Hanteer versoeke met omsigtigheid om ongewenste boodskappe te voorkom.</string>
  <string name="GroupsInCommonMessageRequest__about_message_requests">Oor boodskapversoeke</string>
  <string name="GroupsInCommonMessageRequest__okay">Goed</string>
  <string name="ChatColorSelectionFragment__heres_a_preview_of_the_chat_color">Hier is ’n voorskou van die kletskleur.</string>
  <string name="ChatColorSelectionFragment__the_color_is_visible_to_only_you">Die kleur is slegs vir jou sigbaar.</string>
  <!--GroupDescriptionDialog-->
  <string name="GroupDescriptionDialog__group_description">Groepbeskrywing</string>
  <!--QualitySelectorBottomSheetDialog-->
  <string name="QualitySelectorBottomSheetDialog__standard">Standaard</string>
  <string name="QualitySelectorBottomSheetDialog__faster_less_data">Vinniger, minder data</string>
  <string name="QualitySelectorBottomSheetDialog__high">Hoog</string>
  <string name="QualitySelectorBottomSheetDialog__slower_more_data">Stadiger, meer data</string>
  <string name="QualitySelectorBottomSheetDialog__photo_quality">Fotokwaliteit</string>
  <!--AppSettingsFragment-->
  <string name="AppSettingsFragment__invite_your_friends">Nooi jou vriende uit</string>
  <string name="AppSettingsFragment__copied_subscriber_id_to_clipboard">Intekenaar na knipbord gekopieer</string>
  <!--AccountSettingsFragment-->
  <string name="AccountSettingsFragment__account">Rekening</string>
  <string name="AccountSettingsFragment__youll_be_asked_less_frequently">Jy sal mettertyd al hoe minder gevra word</string>
  <string name="AccountSettingsFragment__require_your_signal_pin">Jou Signal-PIN is nodig om weer jou telefoonnommer met Signal te registreer.</string>
  <string name="AccountSettingsFragment__change_phone_number">Verander telefoonnommer</string>
  <!--ChangeNumberFragment-->
  <string name="ChangeNumberFragment__use_this_to_change_your_current_phone_number_to_a_new_phone_number">Gebruik dit om jou huidige telefoonnommer na ’n nuwe een te verander. Jy kan hierdie verandering nie ongedaan maak nie.\n\nMaak seker jou nuwe nommer kan SMS’e of oproepe ontvang voor jy voortgaan.</string>
  <string name="ChangeNumberFragment__continue">Gaan voort</string>
  <!--Message shown on dialog after your number has been changed successfully.-->
  <string name="ChangeNumber__your_phone_number_has_changed_to_s">Jou telefoonnommer het na %1$s verander</string>
  <!--Confirmation button to dismiss number changed dialog-->
  <string name="ChangeNumber__okay">Goed</string>
  <!--ChangeNumberEnterPhoneNumberFragment-->
  <string name="ChangeNumberEnterPhoneNumberFragment__change_number">Verander nommer</string>
  <string name="ChangeNumberEnterPhoneNumberFragment__your_old_number">Jou ou nommer</string>
  <string name="ChangeNumberEnterPhoneNumberFragment__old_phone_number">Ou telefoonnommer</string>
  <string name="ChangeNumberEnterPhoneNumberFragment__your_new_number">Jou nuwe nommer</string>
  <string name="ChangeNumberEnterPhoneNumberFragment__new_phone_number">Nuwe telefoonnommer</string>
  <string name="ChangeNumberEnterPhoneNumberFragment__the_phone_number_you_entered_doesnt_match_your_accounts">Die foonnommer wat jy ingevoer het stem nie met dié van jou rekening ooreen nie.</string>
  <string name="ChangeNumberEnterPhoneNumberFragment__you_must_specify_your_old_number_country_code">Jy moet jou ou nommer se landkode spesifiseer</string>
  <string name="ChangeNumberEnterPhoneNumberFragment__you_must_specify_your_old_phone_number">Jy moet jou ou telefoonnommer spesifiseer</string>
  <string name="ChangeNumberEnterPhoneNumberFragment__you_must_specify_your_new_number_country_code">Jy moet jou nuwe nommer se landkode spesifiseer</string>
  <string name="ChangeNumberEnterPhoneNumberFragment__you_must_specify_your_new_phone_number">Jy moet jou nuwe telefoonnommer spesifiseer</string>
  <!--ChangeNumberVerifyFragment-->
  <string name="ChangeNumberVerifyFragment__change_number">Verander nommer</string>
  <string name="ChangeNumberVerifyFragment__verifying_s">Bevestig tans %1$s</string>
  <string name="ChangeNumberVerifyFragment__captcha_required">Captcha word vereis</string>
  <!--ChangeNumberConfirmFragment-->
  <string name="ChangeNumberConfirmFragment__change_number">Verander nommer</string>
  <string name="ChangeNumberConfirmFragment__you_are_about_to_change_your_phone_number_from_s_to_s">Jy gaan nou jou telefoonnommer van %1$s na %2$s verander.\n\nBevestig asb. of die onderstaande nommer korrek is voor jy voortgaan.</string>
  <string name="ChangeNumberConfirmFragment__edit_number">Wysig nommer</string>
  <!--ChangeNumberRegistrationLockFragment-->
  <string name="ChangeNumberRegistrationLockFragment__signal_change_number_need_help_with_pin_for_android_v2_pin">Signal verander nommer – Hulp nodig met PIN vir Android (v2 PIN)</string>
  <!--ChangeNumberPinDiffersFragment-->
  <string name="ChangeNumberPinDiffersFragment__pins_do_not_match">PIN’s stem nie ooreen nie</string>
  <string name="ChangeNumberPinDiffersFragment__the_pin_associated_with_your_new_number_is_different_from_the_pin_associated_with_your_old_one">Die PIN wat met jou nuwe nommer verbind is verskil van die PIN wat met jou ou nommer verbind is. Wil jy die ou PIN behou of dit bywerk?</string>
  <string name="ChangeNumberPinDiffersFragment__keep_old_pin">Behou ou PIN</string>
  <string name="ChangeNumberPinDiffersFragment__update_pin">Werk PIN by</string>
  <string name="ChangeNumberPinDiffersFragment__keep_old_pin_question">Behou ou PIN?</string>
  <!--ChangeNumberLockActivity-->
  <!--Info message shown to user if something crashed the app during the change number attempt and we were unable to confirm the change so we force them into this screen to check before letting them use the app-->
  <string name="ChangeNumberLockActivity__it_looks_like_you_tried_to_change_your_number_but_we_were_unable_to_determine_if_it_was_successful_rechecking_now">Dit kom voor of jy jou nommer probeer verander het, maar ons kon nie vasstel of dit suksesvol was nie.\n\nKyk tans weer…</string>
  <!--Dialog title shown if we were able to confirm your change number status (meaning we now know what the server thinks our number is) after a crash during the regular flow-->
  <string name="ChangeNumberLockActivity__change_status_confirmed">Veranderingstatus bevestig</string>
  <!--Dialog message shown if we were able to confirm your change number status (meaning we now know what the server thinks our number is) after a crash during the regular flow-->
  <string name="ChangeNumberLockActivity__your_number_has_been_confirmed_as_s">Jou nommer is bevestig as %1$s. Indien dit nie jou nuwe nommer is nie, moet jy asb. die nommerveranderingsproses weer begin.</string>
  <!--Dialog title shown if we were not able to confirm your phone number with the server and thus cannot let leave the change flow yet after a crash during the regular flow-->
  <string name="ChangeNumberLockActivity__change_status_unconfirmed">Veranderingstatus nie bevestig nie</string>
  <!--Dialog message shown when we can\'t verify the phone number on the server, only shown if there was a network error communicating with the server after a crash during the regular flow-->
  <string name="ChangeNumberLockActivity__we_could_not_determine_the_status_of_your_change_number_request">Ons kon nie die status van jou nommerveranderingsversoek bepaal nie.\n\n(Fout: %1$s)</string>
  <!--Dialog button to retry confirming the number on the server-->
  <string name="ChangeNumberLockActivity__retry">Probeer weer</string>
  <!--Dialog button shown to leave the app when in the unconfirmed change status after a crash in the regular flow-->
  <string name="ChangeNumberLockActivity__leave">Verlaat</string>
  <string name="ChangeNumberLockActivity__submit_debug_log">Dien ontfoutlog in</string>
  <!--ChatsSettingsFragment-->
  <string name="ChatsSettingsFragment__keyboard">Toetsbord</string>
  <string name="ChatsSettingsFragment__enter_key_sends">Invoersleutel stuur</string>
  <!--SmsSettingsFragment-->
  <string name="SmsSettingsFragment__use_as_default_sms_app">Gebruik as verstek-SMS-toep</string>
  <!--NotificationsSettingsFragment-->
  <string name="NotificationsSettingsFragment__messages">Boodskappe</string>
  <string name="NotificationsSettingsFragment__calls">Oproepe</string>
  <string name="NotificationsSettingsFragment__notify_when">Stel in kennis wanneer…</string>
  <string name="NotificationsSettingsFragment__contact_joins_signal">Kontak sluit by Signal aan</string>
  <!--Notification preference header-->
  <string name="NotificationsSettingsFragment__notification_profiles">Kennisgewingsprofiele</string>
  <!--Notification preference option header-->
  <string name="NotificationsSettingsFragment__profiles">Profiele</string>
  <!--Notification preference summary text-->
  <string name="NotificationsSettingsFragment__create_a_profile_to_receive_notifications_only_from_people_and_groups_you_choose">Skep ’n profiel om slegs kennisgewings te ontvang van die mense en groepe wat jy kies.</string>
  <!--NotificationProfilesFragment-->
  <!--Title for notification profiles screen that shows all existing profiles-->
  <string name="NotificationProfilesFragment__notification_profiles">Kennisgewingsprofiele</string>
  <!--Button text to create a notification profile-->
  <string name="NotificationProfilesFragment__create_profile">Skep profiel</string>
  <!--PrivacySettingsFragment-->
  <string name="PrivacySettingsFragment__blocked">Versper</string>
  <string name="PrivacySettingsFragment__d_contacts">%1$d kontakte</string>
  <string name="PrivacySettingsFragment__messaging">Boodskappe</string>
  <string name="PrivacySettingsFragment__disappearing_messages">Verdwynboodskappe</string>
  <string name="PrivacySettingsFragment__app_security">Toepassingveiligheid</string>
  <string name="PrivacySettingsFragment__block_screenshots_in_the_recents_list_and_inside_the_app">Versper skermgrepe in die onlangs-lys en in die toepassing</string>
  <string name="PrivacySettingsFragment__signal_message_and_calls">Signal-boodskappe en oproepe, herlei oproepe altyd, en verseëlde afsender</string>
  <string name="PrivacySettingsFragment__default_timer_for_new_changes">Verstek-tydhouer vir nuwe kletse</string>
  <string name="PrivacySettingsFragment__set_a_default_disappearing_message_timer_for_all_new_chats_started_by_you">Stel ’n verstek-verdwynboodskap-tydhouer in vir alle kletse wat jy begin.</string>
  <!--Summary for stories preference to launch into story privacy settings-->
  <string name="PrivacySettingsFragment__manage_your_stories">Bestuur jou stories en wie dit kan sien</string>
  <string name="PrivacySettingsFragment__payment_lock_require_lock">Vereis gebruik van Android-skermslot of vingerafdruk om fondse oor te plaas</string>
  <!--Alert dialog title when payment lock cannot be enabled-->
  <string name="PrivacySettingsFragment__cant_enable_title">Kan nie betalingsluiting aktiveer nie</string>
  <!--Alert dialog description to setup screen lock or fingerprint in phone settings-->
  <string name="PrivacySettingsFragment__cant_enable_description">Om Betalingsluiting te gebruik moet jy eers \'n skermslot of vingerafdruk-ID in jou foon se instellings aktiveer.</string>
  <!--Shown in a toast when we can\'t navigate to the user\'s system fingerprint settings-->
  <string name="PrivacySettingsFragment__failed_to_navigate_to_system_settings">Kon nie na stelselinstellings navigeer nie</string>
  <!--Alert dialog button to go to phone settings-->
  <string name="PrivacySettingsFragment__go_to_settings">Gaan na instellings</string>
  <!--Alert dialog button to cancel the dialog-->
  <string name="PrivacySettingsFragment__cancel">Kanselleer</string>
  <!--AdvancedPrivacySettingsFragment-->
  <string name="AdvancedPrivacySettingsFragment__show_status_icon">Toon statusikoon</string>
  <string name="AdvancedPrivacySettingsFragment__show_an_icon">Toon ’n ikoon in boodskapdetails wanneer dit d.m.v. verseëlde afsender afgelewer is.</string>
  <!--ExpireTimerSettingsFragment-->
  <string name="ExpireTimerSettingsFragment__when_enabled_new_messages_sent_and_received_in_new_chats_started_by_you_will_disappear_after_they_have_been_seen">Indien geaktiveer, sal nuwe boodskappe wat in nuwe kletse wat u begin gestuur en ontvang is, verdwyn nadat dit gesien is.</string>
  <string name="ExpireTimerSettingsFragment__when_enabled_new_messages_sent_and_received_in_this_chat_will_disappear_after_they_have_been_seen">Indien geaktiveer, sal nuwe boodskappe wat in hierdie klets gestuur en ontvang is, verdwyn nadat dit gesien is.</string>
  <string name="ExpireTimerSettingsFragment__off">Af</string>
  <string name="ExpireTimerSettingsFragment__4_weeks">4 weke</string>
  <string name="ExpireTimerSettingsFragment__1_week">1 week</string>
  <string name="ExpireTimerSettingsFragment__1_day">1 dag</string>
  <string name="ExpireTimerSettingsFragment__8_hours">8 uur</string>
  <string name="ExpireTimerSettingsFragment__1_hour">1 uur</string>
  <string name="ExpireTimerSettingsFragment__5_minutes">5 minute</string>
  <string name="ExpireTimerSettingsFragment__30_seconds">30 sekondes</string>
  <string name="ExpireTimerSettingsFragment__custom_time">Pasgemaakte tyd</string>
  <string name="ExpireTimerSettingsFragment__set">Stel</string>
  <string name="ExpireTimerSettingsFragment__save">Stoor</string>
  <string name="CustomExpireTimerSelectorView__seconds">sekondes</string>
  <string name="CustomExpireTimerSelectorView__minutes">minute</string>
  <string name="CustomExpireTimerSelectorView__hours">uur</string>
  <string name="CustomExpireTimerSelectorView__days">dae</string>
  <string name="CustomExpireTimerSelectorView__weeks">weke</string>
  <!--HelpSettingsFragment-->
  <string name="HelpSettingsFragment__support_center">Steundienssentrum</string>
  <string name="HelpSettingsFragment__contact_us">Kontak ons</string>
  <string name="HelpSettingsFragment__version">Weergawe</string>
  <string name="HelpSettingsFragment__debug_log">Ontfoutlog</string>
  <string name="HelpSettingsFragment__terms_amp_privacy_policy">Bepalings &amp; Privaatheidsbeleid</string>
  <string name="HelpFragment__copyright_signal_messenger">Kopiereg Molly Messenger</string>
  <string name="HelpFragment__licenced_under_the_gplv3">Gelisensieer onder die GPLv3</string>
  <!--DataAndStorageSettingsFragment-->
  <string name="DataAndStorageSettingsFragment__media_quality">Mediakwaliteit</string>
  <string name="DataAndStorageSettingsFragment__sent_media_quality">Gestuurde mediakwaliteit</string>
  <string name="DataAndStorageSettingsFragment__sending_high_quality_media_will_use_more_data">Stuur van hoëkwaliteitmedia sal meer data gebruik.</string>
  <string name="DataAndStorageSettingsFragment__high">Hoog</string>
  <string name="DataAndStorageSettingsFragment__standard">Standaard</string>
  <string name="DataAndStorageSettingsFragment__calls">Oproepe</string>
  <!--ChatColorSelectionFragment-->
  <string name="ChatColorSelectionFragment__auto">Outo</string>
  <string name="ChatColorSelectionFragment__use_custom_colors">Gebruik pasgemaakte kleure</string>
  <string name="ChatColorSelectionFragment__chat_color">Kletskleur</string>
  <string name="ChatColorSelectionFragment__edit">Wysig</string>
  <string name="ChatColorSelectionFragment__duplicate">Dupliseer</string>
  <string name="ChatColorSelectionFragment__delete">Skrap</string>
  <string name="ChatColorSelectionFragment__delete_color">Skrap kleur</string>
  <plurals name="ChatColorSelectionFragment__this_custom_color_is_used">
    <item quantity="one">Hierdie pasgemaakte kleur word in %1$d klets gebruik. Wil u dit vir alle kletse skrap?</item>
    <item quantity="other">Hierdie pasgemaakte kleur word in %1$d kletse gebruik. Wil jy dit vir alle kletse skrap?</item>
  </plurals>
  <string name="ChatColorSelectionFragment__delete_chat_color">Skrap kletskleur?</string>
  <!--CustomChatColorCreatorFragment-->
  <string name="CustomChatColorCreatorFragment__solid">Solied</string>
  <string name="CustomChatColorCreatorFragment__gradient">Gradiënt</string>
  <string name="CustomChatColorCreatorFragment__hue">Tint</string>
  <string name="CustomChatColorCreatorFragment__saturation">Versadiging</string>
  <!--CustomChatColorCreatorFragmentPage-->
  <string name="CustomChatColorCreatorFragmentPage__save">Stoor</string>
  <string name="CustomChatColorCreatorFragmentPage__edit_color">Wysig kleur</string>
  <plurals name="CustomChatColorCreatorFragmentPage__this_color_is_used">
    <item quantity="one">Hierdie kleur word in %1$d klets gebruik. Wil u veranderinge vir alle kletse bewaar?</item>
    <item quantity="other">Hierdie kleur word in %1$d kletse gebruik. Wil jy veranderinge vir alle kletse stoor?</item>
  </plurals>
  <!--ChatColorGradientTool-->
  <string name="ChatColorGradientTool_top_edge_selector">Borandkieser</string>
  <string name="ChatColorGradientTool_bottom_edge_selector">Onderrandkieser</string>
  <!--Title text for prompt to donate. Shown in a popup at the bottom of the chat list.-->
  <string name="Donate2022Q2Megaphone_donate_to_signal">Skenk aan Signal</string>
  <!--Body text for prompt to donate. Shown in a popup at the bottom of the chat list.-->
  <string name="Donate2022Q2Megaphone_signal_is_powered_by_people_like_you">Signal word gedryf deur mense soos jy. Skenk maandeliks en ontvang \'n kenteken.</string>
  <!--Button label that brings a user to the donate screen. Shown in a popup at the bottom of the chat list.-->
  <string name="Donate2022Q2Megaphone_donate">Skenk</string>
  <!--Button label that dismissed a prompt to donate. Shown in a popup at the bottom of the chat list.-->
  <string name="Donate2022Q2Megaphone_not_now">Nie nou nie</string>
  <!--EditReactionsFragment-->
  <string name="EditReactionsFragment__customize_reactions">Pas reaksies aan</string>
  <string name="EditReactionsFragment__tap_to_replace_an_emoji">Tik om ’n emoji te vervang</string>
  <string name="EditReactionsFragment__reset">Stel terug</string>
  <string name="EditReactionsFragment_save">Stoor</string>
  <string name="ChatColorSelectionFragment__auto_matches_the_color_to_the_wallpaper">Pas die kleur outomaties by die muurpapier aan</string>
  <string name="CustomChatColorCreatorFragment__drag_to_change_the_direction_of_the_gradient">Sleep om die gradiëntrigting te verander</string>
  <!--AddAProfilePhotoMegaphone-->
  <string name="AddAProfilePhotoMegaphone__add_a_profile_photo">Voeg ’n profielfoto toe</string>
  <string name="AddAProfilePhotoMegaphone__choose_a_look_and_color">Kies ’n voorkoms en kleur om u voorletters pas te maak.</string>
  <string name="AddAProfilePhotoMegaphone__not_now">Nie nou nie</string>
  <string name="AddAProfilePhotoMegaphone__add_photo">Voeg foto toe</string>
  <!--BecomeASustainerMegaphone-->
  <string name="BecomeASustainerMegaphone__become_a_sustainer">Word ’n onderhouer</string>
  <!--Displayed in the Become a Sustainer megaphone-->
  <string name="BecomeASustainerMegaphone__signal_is_powered_by">Signal word gedryf deur mense soos jy. Skenk en ontvang \'n wapen.</string>
  <string name="BecomeASustainerMegaphone__not_now">Nie nou nie</string>
  <string name="BecomeASustainerMegaphone__donate">Skenk</string>
  <!--KeyboardPagerFragment-->
  <string name="KeyboardPagerFragment_emoji">Emoji</string>
  <string name="KeyboardPagerFragment_open_emoji_search">Open emoji-soektog</string>
  <string name="KeyboardPagerFragment_open_sticker_search">Open plakkersoektog</string>
  <string name="KeyboardPagerFragment_open_gif_search">Open gif-soektog</string>
  <string name="KeyboardPagerFragment_stickers">Plakkers</string>
  <string name="KeyboardPagerFragment_backspace">Trutoets</string>
  <string name="KeyboardPagerFragment_gifs">Gif’s</string>
  <string name="KeyboardPagerFragment_search_emoji">Deursoek emoji</string>
  <string name="KeyboardPagerfragment_back_to_emoji">Terug na emoji</string>
  <string name="KeyboardPagerfragment_clear_search_entry">Vee soekopdrag uit</string>
  <string name="KeyboardPagerFragment_search_giphy">Deursoek GIPHY</string>
  <!--StickerSearchDialogFragment-->
  <string name="StickerSearchDialogFragment_search_stickers">Deursoek plakkers</string>
  <string name="StickerSearchDialogFragment_no_results_found">Geen resultate gevind nie</string>
  <string name="EmojiSearchFragment__no_results_found">Geen resultate gevind nie</string>
  <string name="NotificationsSettingsFragment__unknown_ringtone">Onbekende luitoon</string>
  <!--ConversationSettingsFragment-->
  <!--Error toasted when no activity can handle the add contact intent-->
  <string name="ConversationSettingsFragment__contacts_app_not_found">Kontakte-toepassing nie gevind nie</string>
  <string name="ConversationSettingsFragment__send_message">Stuur boodskap</string>
  <string name="ConversationSettingsFragment__start_video_call">Begin video-oproep</string>
  <string name="ConversationSettingsFragment__start_audio_call">Begin stemoproep</string>
  <string name="ConversationSettingsFragment__message">Boodskap</string>
  <string name="ConversationSettingsFragment__video">Video</string>
  <string name="ConversationSettingsFragment__audio">Klank</string>
  <string name="ConversationSettingsFragment__call">Bel</string>
  <string name="ConversationSettingsFragment__mute">Demp</string>
  <string name="ConversationSettingsFragment__muted">Gedemp</string>
  <string name="ConversationSettingsFragment__search">Soek</string>
  <string name="ConversationSettingsFragment__disappearing_messages">Verdwynboodskappe</string>
  <string name="ConversationSettingsFragment__sounds_and_notifications">Klanke &amp; kennisgewings</string>
  <string name="ConversationSettingsFragment__contact_details">Kontakbesonderhede</string>
  <string name="ConversationSettingsFragment__view_safety_number">Bekyk veiligheidsnommer</string>
  <string name="ConversationSettingsFragment__block">Versper</string>
  <string name="ConversationSettingsFragment__block_group">Versper groep</string>
  <string name="ConversationSettingsFragment__unblock">Ontsper</string>
  <string name="ConversationSettingsFragment__unblock_group">Ontsper groep</string>
  <string name="ConversationSettingsFragment__add_to_a_group">Voeg toe tot ’n groep</string>
  <string name="ConversationSettingsFragment__see_all">Sien alles</string>
  <string name="ConversationSettingsFragment__add_members">Voeg lede toe</string>
  <string name="ConversationSettingsFragment__permissions">Toestemmings</string>
  <string name="ConversationSettingsFragment__requests_and_invites">Versoeke &amp; uitnodigings</string>
  <string name="ConversationSettingsFragment__group_link">Groepskakel</string>
  <string name="ConversationSettingsFragment__add_as_a_contact">Voeg by as ’n kontak</string>
  <string name="ConversationSettingsFragment__unmute">Ontdemp</string>
  <string name="ConversationSettingsFragment__conversation_muted_until_s">Gesprek gedemp tot %1$s</string>
  <string name="ConversationSettingsFragment__conversation_muted_forever">Gesprek vir altyd gedemp</string>
  <string name="ConversationSettingsFragment__copied_phone_number_to_clipboard">Telefoonnommer na knipbord gekopieer.</string>
  <string name="ConversationSettingsFragment__phone_number">Telefoonnommer</string>
  <string name="ConversationSettingsFragment__get_badges">Kry wapens vir jou profiel deur Signal te ondersteun. Tik op ’n wapen om meer uit te vind.</string>
  <!--PermissionsSettingsFragment-->
  <string name="PermissionsSettingsFragment__add_members">Voeg lede toe</string>
  <string name="PermissionsSettingsFragment__edit_group_info">Wysig groepinligting</string>
  <string name="PermissionsSettingsFragment__send_messages">Stuur boodskappe</string>
  <string name="PermissionsSettingsFragment__all_members">Alle lede</string>
  <string name="PermissionsSettingsFragment__only_admins">Slegs admins</string>
  <string name="PermissionsSettingsFragment__who_can_add_new_members">Wie kan nuwe lede toevoeg?</string>
  <string name="PermissionsSettingsFragment__who_can_edit_this_groups_info">Wie kan hierdie groep se inligting wysig?</string>
  <string name="PermissionsSettingsFragment__who_can_send_messages">Wie kan boodskappe stuur</string>
  <!--SoundsAndNotificationsSettingsFragment-->
  <string name="SoundsAndNotificationsSettingsFragment__mute_notifications">Demp kennisgewings</string>
  <string name="SoundsAndNotificationsSettingsFragment__not_muted">Nie gedemp nie</string>
  <string name="SoundsAndNotificationsSettingsFragment__muted_until_s">Gedemp tot %1$s</string>
  <string name="SoundsAndNotificationsSettingsFragment__mentions">Meldings</string>
  <string name="SoundsAndNotificationsSettingsFragment__always_notify">Laat altyd weet</string>
  <string name="SoundsAndNotificationsSettingsFragment__do_not_notify">Moenie laat weet nie</string>
  <string name="SoundsAndNotificationsSettingsFragment__custom_notifications">Pasgemaakte kennisgewings</string>
  <!--StickerKeyboard-->
  <string name="StickerKeyboard__recently_used">Onlangs gebruik</string>
  <!--PlaybackSpeedToggleTextView-->
  <string name="PlaybackSpeedToggleTextView__p5x">.5x</string>
  <string name="PlaybackSpeedToggleTextView__1x">1x</string>
  <string name="PlaybackSpeedToggleTextView__1p5x">1.5x</string>
  <string name="PlaybackSpeedToggleTextView__2x">2x</string>
  <!--PaymentRecipientSelectionFragment-->
  <string name="PaymentRecipientSelectionFragment__new_payment">Nuwe betaling</string>
  <!--NewConversationActivity-->
  <string name="NewConversationActivity__new_message">Nuwe boodskap</string>
  <!--ContactFilterView-->
  <string name="ContactFilterView__search_name_or_number">Soek vir naam of nommer</string>
  <!--VoiceNotePlayerView-->
  <string name="VoiceNotePlayerView__dot_s">· %1$s</string>
  <string name="VoiceNotePlayerView__stop_voice_message">Stop stemboodskap</string>
  <string name="VoiceNotePlayerView__change_voice_message_speed">Verander stemboodskapsnelheid</string>
  <string name="VoiceNotePlayerView__pause_voice_message">Laat stemboodskap wag</string>
  <string name="VoiceNotePlayerView__play_voice_message">Speel stemboodskap af</string>
  <string name="VoiceNotePlayerView__navigate_to_voice_message">Navigeer na stemboodskap</string>
  <!--AvatarPickerFragment-->
  <string name="AvatarPickerFragment__avatar_preview">Avatar-voorskou</string>
  <string name="AvatarPickerFragment__camera">Kamera</string>
  <string name="AvatarPickerFragment__take_a_picture">Neem ’n foto</string>
  <string name="AvatarPickerFragment__choose_a_photo">Kies ’n foto</string>
  <string name="AvatarPickerFragment__photo">Foto</string>
  <string name="AvatarPickerFragment__text">Teks</string>
  <string name="AvatarPickerFragment__save">Stoor</string>
  <string name="AvatarPickerFragment__select_an_avatar">Kies ’n avatar</string>
  <string name="AvatarPickerFragment__clear_avatar">Vee avatar uit</string>
  <string name="AvatarPickerFragment__edit">Wysig</string>
  <string name="AvatarPickerRepository__failed_to_save_avatar">Kon nie die avatar stoor nie</string>
  <!--TextAvatarCreationFragment-->
  <string name="TextAvatarCreationFragment__preview">Voorskou</string>
  <string name="TextAvatarCreationFragment__done">Klaar</string>
  <string name="TextAvatarCreationFragment__text">Teks</string>
  <string name="TextAvatarCreationFragment__color">Kleur</string>
  <!--VectorAvatarCreationFragment-->
  <string name="VectorAvatarCreationFragment__select_a_color">Kies ’n kleur</string>
  <!--ContactSelectionListItem-->
  <string name="ContactSelectionListItem__sms">SMS</string>
  <string name="ContactSelectionListItem__dot_s">· %1$s</string>
  <!--Displayed in the toolbar when externally sharing text to multiple recipients-->
  <string name="ShareInterstitialActivity__share">Deel</string>
  <!--DSLSettingsToolbar-->
  <string name="DSLSettingsToolbar__navigate_up">Navigeer op</string>
  <string name="MultiselectForwardFragment__forward_to">Stuur aan na</string>
  <!--Displayed when sharing content via the fragment-->
  <string name="MultiselectForwardFragment__share_with">Deel met</string>
  <string name="MultiselectForwardFragment__add_a_message">Voeg ’n boodskap by</string>
  <string name="MultiselectForwardFragment__faster_forwards">Stuur vinniger aan</string>
  <!--Displayed when user selects a video that will be clipped before sharing to a story-->
  <string name="MultiselectForwardFragment__videos_will_be_trimmed">Video\'s sal tot 30s-grepe verkort en as veelvuldige Stories gestuur word.</string>
  <!--Displayed when user selects a video that cannot be sent as a story-->
  <string name="MultiselectForwardFragment__videos_sent_to_stories_cant">Video\'s wat na Stories gestuur word, kan nie langer as 30s wees nie.</string>
  <string name="MultiselectForwardFragment__forwarded_messages_are_now">Aangestuurde boodskappe word nou onmiddellik gestuur.</string>
  <plurals name="MultiselectForwardFragment_send_d_messages">
    <item quantity="one">Stuur %1$d boodskap</item>
    <item quantity="other">Stuur %1$d boodskappe</item>
  </plurals>
  <plurals name="MultiselectForwardFragment_messages_sent">
    <item quantity="one">Boodskap gestuur</item>
    <item quantity="other">Boodskappe gestuur</item>
  </plurals>
  <plurals name="MultiselectForwardFragment_messages_failed_to_send">
    <item quantity="one">Kon nie boodskap stuur nie</item>
    <item quantity="other">Kon nie boodskappe stuur nie</item>
  </plurals>
  <plurals name="MultiselectForwardFragment__couldnt_forward_messages">
    <item quantity="one">Kon nie boodskap aanstuur nie omdat dit nie meer beskikbaar is nie.</item>
    <item quantity="other">Kon nie boodskappe aanstuur nie omdat dit nie meer beskikbaar is nie.</item>
  </plurals>
  <!--Error message shown when attempting to select a group to forward/share but it\'s announcement only and you are not an admin-->
  <string name="MultiselectForwardFragment__only_admins_can_send_messages_to_this_group">Slegs admins kan boodskappe na hierdie groep stuur.</string>
  <string name="MultiselectForwardFragment__limit_reached">Perk is bereik</string>
  <!--Media V2-->
  <string name="MediaReviewFragment__add_a_message">Voeg ’n boodskap toe</string>
  <string name="MediaReviewFragment__add_a_reply">Voeg ’n antwoord toe</string>
  <string name="MediaReviewFragment__send_to">Stuur na</string>
  <string name="MediaReviewFragment__view_once_message">Eenkeerkyk-boodskap</string>
  <string name="MediaReviewFragment__one_or_more_items_were_too_large">Een of meer items was te groot</string>
  <string name="MediaReviewFragment__one_or_more_items_were_invalid">Een of meer items was ongeldig</string>
  <string name="MediaReviewFragment__too_many_items_selected">Te veel items gekies</string>
  <string name="ImageEditorHud__cancel">Kanselleer</string>
  <string name="ImageEditorHud__draw">Skets</string>
  <string name="ImageEditorHud__write_text">Skryf teks</string>
  <string name="ImageEditorHud__add_a_sticker">Voeg ’n plakker toe</string>
  <string name="ImageEditorHud__blur">Vervaag</string>
  <string name="ImageEditorHud__done_editing">Klaar gewysig</string>
  <string name="ImageEditorHud__clear_all">Wis alles</string>
  <string name="ImageEditorHud__undo">Maak ongedaan</string>
  <string name="ImageEditorHud__toggle_between_marker_and_highlighter">Wissel tussen merker en uitligter</string>
  <string name="ImageEditorHud__delete">Skrap</string>
  <string name="ImageEditorHud__toggle_between_text_styles">Wissel tussen teksstyle</string>
  <string name="MediaCountIndicatorButton__send">Stuur</string>
  <string name="MediaReviewSelectedItem__tap_to_remove">Tik om te verwyder</string>
  <string name="MediaReviewSelectedItem__tap_to_select">Tik om te kies</string>
  <string name="MediaReviewImagePageFragment__discard">Wys af</string>
  <string name="MediaReviewImagePageFragment__discard_changes">Wys veranderinge af?</string>
  <string name="MediaReviewImagePageFragment__youll_lose_any_changes">Jy sal veranderinge aan hierdie foto verloor.</string>
  <string name="CameraFragment__failed_to_open_camera">Kon nie kamera oopmaak nie</string>
  <string name="BadgesOverviewFragment__my_badges">My wapens</string>
  <string name="BadgesOverviewFragment__featured_badge">Vertoonwapen</string>
  <string name="BadgesOverviewFragment__display_badges_on_profile">Vertoon wapens op profiel</string>
  <string name="BadgesOverviewFragment__failed_to_update_profile">Kon nie profiel bywerk nie</string>
  <string name="BadgeSelectionFragment__select_badges">Kies wapens</string>
  <string name="SelectFeaturedBadgeFragment__preview">Voorskou</string>
  <string name="SelectFeaturedBadgeFragment__select_a_badge">Kies ’n wapen</string>
  <string name="SelectFeaturedBadgeFragment__you_must_select_a_badge">Jy moet ’n wapen kies</string>
  <string name="SelectFeaturedBadgeFragment__failed_to_update_profile">Kon nie profiel bywerk nie</string>
  <string name="ViewBadgeBottomSheetDialogFragment__become_a_sustainer">Word ’n onderhouer</string>
  <string name="ImageView__badge">Wapen</string>
  <string name="SubscribeFragment__signal_is_powered_by_people_like_you">Signal word aangedryf deur mense soos jy.</string>
  <string name="SubscribeFragment__support_technology_that_is_built_for_you">Steun die tegnologie wat vir jou—nie vir jou data nie—gebou is deur aan te sluit by die mense wat dit onderhou.</string>
  <string name="SubscribeFragment__support_technology_that_is_built_for_you_not">Steun die tegnologie wat vir jou, nie vir jou data nie, gebou is deur aan te sluit by die gemeenskap wat Signal onderhou.</string>
  <string name="SubscribeFragment__make_a_recurring_monthly_donation">Maak \'n herhalende maandelikse skenking aan Signal om tegnologie te ondersteun wat vir jou gebou is, nie vir jou data nie.</string>
  <string name="SubscribeFragment__currency">Geldeenheid</string>
  <string name="SubscribeFragment__more_payment_options">Nog betaalopsies</string>
  <string name="SubscribeFragment__cancel_subscription">Kanselleer intekening</string>
  <string name="SubscribeFragment__confirm_cancellation">Bevestig kansellasie?</string>
  <string name="SubscribeFragment__you_wont_be_charged_again">Jy sal nie weer gefaktureer word nie. Jou wapen sal aan die einde van jou faktureringstydperk van jou profiel verwyder word.</string>
  <string name="SubscribeFragment__not_now">Nie nou nie</string>
  <string name="SubscribeFragment__confirm">Bevestig</string>
  <string name="SubscribeFragment__update_subscription">Werk intekening by</string>
  <string name="SubscribeFragment__your_subscription_has_been_cancelled">Jou intekening is gekanselleer</string>
  <string name="SubscribeFragment__update_subscription_question">Werk intekening by?</string>
  <string name="SubscribeFragment__update">Werk by</string>
  <string name="SubscribeFragment__you_will_be_charged_the_full_amount_s_of">Die volle bedrag (%1$s) van die nuwe intekeningprys sal vandag gehef word. Jou intekening sal maandeliks hernieu.</string>
  <string name="Subscription__s_per_month">%s/maand</string>
  <string name="Subscription__s_per_month_dot_renews_s">%1$s/maand · Hernieu %2$s</string>
  <string name="Subscription__s_per_month_dot_expires_s">%1$s/maand · Verstryk %2$s</string>
  <!--First small text blurb on learn more sheet-->
  <string name="SubscribeLearnMoreBottomSheetDialogFragment__signal_is_a_nonprofit_with_no">Signal is \'n niewinsgewende organisasie met geen adverteerders of beleggers nie en word onderhou slegs deur die mense wat dit gebruik en waardeer. Maak \'n herhalende maandelikse skenking en ontvang \'n profielwapen om jou ondersteuning te deel.</string>
  <string name="SubscribeLearnMoreBottomSheetDialogFragment__why_donate">Waarom skenk?</string>
  <string name="SubscribeLearnMoreBottomSheetDialogFragment__signal_is_committed_to_developing">Signal is toegewy aan die ontwikkeling van oopbron- privaatheidtegnologie wat vryheid van uitdrukking beskerm en beveiligde globale kommunikasie verseker.</string>
  <string name="SubscribeLearnMoreBottomSheetDialogFragment__your_donation">Jou skenking befonds hierdie saak en betaal vir die ontwikkeling en bedryf van \'n toepassing wat deur miljoene vir private kommunikasie gebruik word. Geen advertensies nie. Geen naspoorders nie. Regtig.</string>
  <string name="SubscribeThanksForYourSupportBottomSheetDialogFragment__thanks_for_your_support">Dankie vir jou ondersteuning!</string>
  <string name="SubscribeThanksForYourSupportBottomSheetDialogFragment__thanks_for_the_boost">Dankie vir die Hupstoot!</string>
  <string name="SubscribeThanksForYourSupportBottomSheetDialogFragment__youve_earned_s_badge_display">Jy het \'n %s-wapen verdien! Vertoon hierdie wapen op jou profiel om bewusmaking van skenking aan Signal te doen.</string>
  <string name="SubscribeThanksForYourSupportBottomSheetDialogFragment__youve_earned_a_boost_badge_display">Jy het \'n Hupstoot-wapen verdien! Vertoon hierdie wapen op jou profiel om bewusmaking van skenking aan Signal te doen.</string>
  <string name="SubscribeThanksForYourSupportBottomSheetDialogFragment__you_can_also">Jy kan ook</string>
  <string name="SubscribeThanksForYourSupportBottomSheetDialogFragment__become_a_montly_sustainer">’n maandelikse onderhouer word.</string>
  <string name="SubscribeThanksForYourSupportBottomSheetDialogFragment__display_on_profile">Vertoon op profiel</string>
  <string name="SubscribeThanksForYourSupportBottomSheetDialogFragment__make_featured_badge">Maak vertoonwapen</string>
  <string name="SubscribeThanksForYourSupportBottomSheetDialogFragment__done">Klaar</string>
  <string name="ThanksForYourSupportBottomSheetFragment__when_you_have_more">Wanneer jy meer as een wapen het, kan jy een kies om te vertoon sodat ander dit op jou profielprent kan sien.</string>
  <string name="BecomeASustainerFragment__get_badges">Kry wapens vir jou profiel deur Signal te ondersteun.</string>
  <string name="BecomeASustainerFragment__signal_is_a_non_profit">Signal is ’n niewinsgewende organisasie sonder adverteerders of beleggers en word slegs deur mense soos jy ondersteun.</string>
  <!--Button label for creating a monthly donation-->
  <string name="ManageDonationsFragment__make_a_monthly_donation">Maak \'n maandelikse skenking</string>
  <!--Heading for more area of manage subscriptions page-->
  <string name="ManageDonationsFragment__more">Meer</string>
  <!--Heading for receipts area of manage subscriptions page-->
  <string name="ManageDonationsFragment__receipts">Kwitansies</string>
  <!--Heading for my subscription area of manage subscriptions page-->
  <string name="ManageDonationsFragment__my_subscription">My intekening</string>
  <string name="ManageDonationsFragment__manage_subscription">Bestuur intekening</string>
  <!--Label for Donation Receipts button-->
  <string name="ManageDonationsFragment__donation_receipts">Skenkingskwitansies</string>
  <string name="ManageDonationsFragment__badges">Wapens</string>
  <string name="ManageDonationsFragment__subscription_faq">Intekening Gereelde Vrae</string>
  <string name="ManageDonationsFragment__error_getting_subscription">Fout met die verkryging van jou inskrywing</string>
  <!--Preference heading for other ways to donate-->
  <string name="ManageDonationsFragment__other_ways_to_give">Ander maniere om te gee</string>
  <!--Preference label to launch badge gifting-->
  <string name="ManageDonationsFragment__gift_a_badge">Gee ’n wapen as geskenk</string>
  <string name="BoostFragment__give_signal_a_boost">Gee Signal ’n Hupstoot</string>
  <!--Description text in boost sheet-->
  <string name="BoostFragment__make_a_one_time">Maak \'n eenmalige skenking en verdien \'n Hupstoot-wapen vir %1$d dae.</string>
  <string name="Boost__enter_custom_amount">Voer eie bedrag in</string>
  <string name="Boost__one_time_contribution">Eenmalige bydrae</string>
  <string name="MySupportPreference__add_a_signal_boost">Voeg ’n Signal-hupstoot by</string>
  <string name="MySupportPreference__s_per_month">%1$s/maand</string>
  <string name="MySupportPreference__renews_s">Hernieu%1$s</string>
  <string name="MySupportPreference__processing_transaction">Transaksie word verwerk…</string>
  <!--Displayed on "My Support" screen when user badge failed to be added to their account-->
  <string name="MySupportPreference__couldnt_add_badge_s">Kon nie wapen byvoeg nie. %1$s</string>
  <string name="MySupportPreference__please_contact_support">Kontak asb. ondersteuning.</string>
  <!--Title of expiry sheet when boost badge falls off profile unexpectedly.-->
  <string name="ExpiredBadgeBottomSheetDialogFragment__boost_badge_expired">Hupstoot-wapen het verval</string>
  <!--Displayed in the bottom sheet if a monthly donation badge unexpectedly falls off the user\'s profile-->
  <string name="ExpiredBadgeBottomSheetDialogFragment__monthly_donation_cancelled">Maandelikse Skenking Gekanselleer</string>
  <!--Displayed in the bottom sheet when a boost badge expires-->
  <string name="ExpiredBadgeBottomSheetDialogFragment__your_boost_badge_has_expired_and">Jou Hupstoot-wapen het verval en is nie meer sigbaar op jou profiel nie.</string>
  <string name="ExpiredBadgeBottomSheetDialogFragment__you_can_reactivate">Jy kan jou Hupstoot-wapen met ’n eenmalige bydrae vir nog 30 dae heraktiveer.</string>
  <!--Displayed when we do not think the user is a subscriber when their boost expires-->
  <string name="ExpiredBadgeBottomSheetDialogFragment__you_can_keep">Jy kan Signal aanhou gebruik, maar om tegnologie te ondersteun wat vir jou gebou is, oorweeg dit om \'n onderhouer te word deur \'n maandelikse skenking te maak.</string>
  <string name="ExpiredBadgeBottomSheetDialogFragment__become_a_sustainer">Word ’n onderhouer</string>
  <string name="ExpiredBadgeBottomSheetDialogFragment__add_a_boost">Voeg ’n Hupstoot toe</string>
  <string name="ExpiredBadgeBottomSheetDialogFragment__not_now">Nie nou nie</string>
  <!--Copy displayed when badge expires after user inactivity-->
  <string name="ExpiredBadgeBottomSheetDialogFragment__your_recurring_monthly_donation_was_automatically">Jou herhalende maandelikse skenking is outomaties gekanselleer omdat jy vir te lank onakfief was. Jou %1$s-wapen is nie meer op jou profiel sigbaar nie.</string>
  <!--Copy displayed when badge expires after payment failure-->
  <string name="ExpiredBadgeBottomSheetDialogFragment__your_recurring_monthly_donation_was_canceled">Jou herhalende maandelikse skenking is gekanselleer omdat ons nie jou betaling kon verwerk nie. Jou wapen is nie meer op jou profiel sigbaar nie.</string>
  <!--Copy displayed when badge expires after a payment failure and we have a displayable charge failure reason-->
  <string name="ExpiredBadgeBottomSheetDialogFragment__your_recurring_monthly_donation_was_canceled_s">Jou herhalende maandelikse skenking is gekanselleer. %1$s Jou %2$s-wapen is nie meer op jou profiel sigbaar nie.</string>
  <string name="ExpiredBadgeBottomSheetDialogFragment__you_can">Jy kan steeds Signal gebruik, maar om die toepassing te ondersteun en jou wapen te behou moet jy nou hernieu.</string>
  <string name="ExpiredBadgeBottomSheetDialogFragment__renew_subscription">Hernieu intekening</string>
  <!--Button label to send user to Google Pay website-->
  <string name="ExpiredBadgeBottomSheetDialogFragment__go_to_google_pay">Gaan na Google Pay</string>
  <string name="CantProcessSubscriptionPaymentBottomSheetDialogFragment__cant_process_subscription_payment">Kan nie intekeningbetaling verwerk nie</string>
  <string name="CantProcessSubscriptionPaymentBottomSheetDialogFragment__were_having_trouble">Ons sukkel om u Signal-onderhouerbetaling in te vorder. Maak seker u betaalmetode is bygewerk. Indien dit nie is nie, werk dit by in Google Pay. Signal sal oor ’n paar dae weer probeer om die betaling te verwerk.</string>
  <string name="CantProcessSubscriptionPaymentBottomSheetDialogFragment__dont_show_this_again">Moet dit nie weer wys nie</string>
  <string name="Subscription__please_contact_support_for_more_information">Kontak die steundiens vir meer inligting.</string>
  <string name="Subscription__contact_support">Kontak steundiens</string>
  <string name="Subscription__earn_a_s_badge">Verdien ’n %1$s-wapen</string>
  <string name="SubscribeFragment__processing_payment">Betaling word verwerk…</string>
  <!--Displayed in notification when user payment fails to process on Stripe-->
  <string name="DonationsErrors__error_processing_payment">Kon nie betaling verwerk nie</string>
  <!--Displayed on "My Support" screen when user subscription payment method failed.-->
  <string name="DonationsErrors__error_processing_payment_s">Kon nie betaling verwerk nie. %1$s</string>
  <string name="DonationsErrors__your_badge_could_not_be_added">Jou wapen kon nie tot jou rekening toegevoeg word nie, maar \'n betaling het dalk teen jou deurgegaan. Kontak asb. ondersteuning.</string>
  <string name="DonationsErrors__your_payment">Jou betaling kon nie verwerk word nie en geen geld is oorgedra nie. Probeer asb. weer.</string>
  <string name="DonationsErrors__still_processing">Steeds besig om te verwerk</string>
  <string name="DonationsErrors__couldnt_add_badge">Kon nie wapen toevoeg nie</string>
  <!--Displayed when badge credential couldn\'t be verified-->
  <string name="DonationsErrors__failed_to_validate_badge">Kon nie geldigheid van wapen bevestig nie</string>
  <!--Displayed when badge credential couldn\'t be verified-->
  <string name="DonationsErrors__could_not_validate">Kon nie geldigheid van bedienerrespons bevestig nie. Kontak asseblief die steundiens.</string>
  <!--Displayed as title when some generic error happens during gift badge sending-->
  <string name="DonationsErrors__failed_to_send_gift_badge">Kon nie geskenkwapen stuur nie.</string>
  <!--Displayed as message when some generic error happens during gift badge sending-->
  <string name="DonationsErrors__could_not_send_gift_badge">Kon nie geskenkwapen bevestig nie. Kontak asseblief die steundiens.</string>
  <string name="DonationsErrors__your_badge_could_not">Jou wapen kon nie tot jou rekening toegevoeg word nie, maar \'n betaling het dalk teen jou deurgegaan. Kontak asb. ondersteuning.</string>
  <string name="DonationsErrors__your_payment_is_still">Jou betaling word nog verwerk. Dit kan ’n paar minute duur afhangend van jou verbinding.</string>
  <string name="DonationsErrors__google_pay_unavailable">Google Pay nie beskikbaar nie</string>
  <string name="DonationsErrors__you_have_to_set_up_google_pay_to_donate_in_app">Jy moet Google Pay opstel om in die toepassing te skenk.</string>
  <string name="DonationsErrors__failed_to_cancel_subscription">Kon nie intekening kanselleer nie</string>
  <string name="DonationsErrors__subscription_cancellation_requires_an_internet_connection">Intekeningkansellasie vereis ’n internetverbinding.</string>
  <string name="ViewBadgeBottomSheetDialogFragment__your_device_doesn_t_support_google_pay_so_you_can_t_subscribe_to_earn_a_badge_you_can_still_support_signal_by_making_a_donation_on_our_website">Jou toestel ondersteun nie Google Pay nie. Jy kan dus nie inteken om ’n wapen te verdien nie. Jy kan Signal steeds steun deur ’n skenking op ons webwerf te maak.</string>
  <string name="NetworkFailure__network_error_check_your_connection_and_try_again">Netwerkfout. Gaan jou verbinding na en probeer weer.</string>
  <string name="NetworkFailure__retry">Probeer weer</string>
  <!--Displayed as a dialog title when the selected recipient for a gift doesn\'t support gifting-->
  <string name="DonationsErrors__cant_send_gift">Kan nie geskenk stuur nie</string>
  <!--Displayed as a dialog message when the selected recipient for a gift doesn\'t support gifting-->
  <string name="DonationsErrors__target_does_not_support_gifting">Hierdie ontvanger gebruik \'n weergawe van Signal wat nie geskenkwapens kan ontvang nie. Hulle sal geskenke kan ontvang wanneer hulle \'n bywerking na die jongste weergawe doen.</string>
  <!--Displayed as a dialog title when the user\'s profile could not be fetched, likely due to lack of internet-->
  <string name="DonationsErrors__couldnt_send_gift">Kon nie geskenk stuur nie</string>
  <!--Displayed as a dialog message when the user\'s profile could not be fetched, likely due to lack of internet-->
  <string name="DonationsErrors__please_check_your_network_connection">Jou geskenk kon nie gestuur word nie as gevolg van \'n netwerkfout. Kontroleer jou verbinding en probeer weer.</string>
  <!--Gift message view title-->
  <string name="GiftMessageView__gift_badge">Geskenkwapen</string>
  <!--Gift message view expiry information-->
  <plurals name="GiftMessageView__lasts_for_d_months">
    <item quantity="one">Geldig vir %1$d maand</item>
    <item quantity="other">Geldig vir %1$d maande</item>
  </plurals>
  <!--Gift badge redeem action label-->
  <string name="GiftMessageView__redeem">Los af</string>
  <!--Gift badge view action label-->
  <string name="GiftMessageView__view">Bekyk</string>
  <!--Gift badge redeeming action label-->
  <string name="GiftMessageView__redeeming">Besig om af te los…</string>
  <!--Gift badge redeemed label-->
  <string name="GiftMessageView__redeemed">Afgelos</string>
  <!--Stripe decline code generic_failure-->
  <string name="DeclineCode__try_another_payment_method_or_contact_your_bank">Probeer ’n ander betaalmetode of kontak jou bank vir meer inligting.</string>
  <!--Stripe decline code verify on Google Pay and try again-->
  <string name="DeclineCode__verify_your_payment_method_is_up_to_date_in_google_pay_and_try_again">Bevestig dat jou betaalmetode bygewerk is in Google Pay en probeer weer.</string>
  <!--Stripe decline code learn more action label-->
  <string name="DeclineCode__learn_more">Vind meer uit</string>
  <!--Stripe decline code contact issuer-->
  <string name="DeclineCode__verify_your_payment_method_is_up_to_date_in_google_pay_and_try_again_if_the_problem">Bevestig dat jou betaalmetode korrek is in Google Pay en probeer weer. Indien die probleem voortduur, kontak asb. jou bank.</string>
  <!--Stripe decline code purchase not supported-->
  <string name="DeclineCode__your_card_does_not_support_this_type_of_purchase">Jou kaart ondersteun nie hierdie tipe aankoop nie. Probeer ’n ander betaalmetode.</string>
  <!--Stripe decline code your card has expired-->
  <string name="DeclineCode__your_card_has_expired">Jou kaart het verval. Werk jou betaalmetode by in Google Pay en probeer weer.</string>
  <!--Stripe decline code go to google pay action label-->
  <string name="DeclineCode__go_to_google_pay">Gaan na Google Pay</string>
  <!--Stripe decline code incorrect card number-->
  <string name="DeclineCode__your_card_number_is_incorrect">Jou kaartnommer is verkeerd. Werk dit by in Google Pay en probeer weer.</string>
  <!--Stripe decline code incorrect cvc-->
  <string name="DeclineCode__your_cards_cvc_number_is_incorrect">Jou kaart se sekuriteitsnommer is verkeerd. Werk dit by in Google Pay en probeer weer.</string>
  <!--Stripe decline code insufficient funds-->
  <string name="DeclineCode__your_card_does_not_have_sufficient_funds">Jou kaart het onvoldoende fondse om die aankoop te voltooi. Probeer ’n ander betaalmetode.</string>
  <!--Stripe decline code incorrect expiration month-->
  <string name="DeclineCode__the_expiration_month">Die vervalmaand op jou betaalmetode is verkeerd. Werk dit by in Google Pay en probeer weer.</string>
  <!--Stripe decline code incorrect expiration year-->
  <string name="DeclineCode__the_expiration_year">Die vervaljaar op jou betaalmetode is verkeerd. Werk dit by in Google Pay en probeer weer.</string>
  <!--Stripe decline code issuer not available-->
  <string name="DeclineCode__try_completing_the_payment_again">Probeer weer die betaling voltooi of kontak jou bank vir meer inligting.</string>
  <!--Stripe decline code processing error-->
  <string name="DeclineCode__try_again">Probeer weer of kontak jou bank vir meer inligting.</string>
  <!--Title of create notification profile screen-->
  <string name="EditNotificationProfileFragment__name_your_profile">Gee jou profiel \'n naam</string>
  <!--Hint text for create/edit notification profile name-->
  <string name="EditNotificationProfileFragment__profile_name">Profielnaam</string>
  <!--Name has a max length, this shows how many characters are used out of the max-->
  <string name="EditNotificationProfileFragment__count">%1$d/%2$d</string>
  <!--Call to action button to continue to the next step-->
  <string name="EditNotificationProfileFragment__next">Volgende</string>
  <!--Call to action button once the profile is named to create the profile and continue to the customization steps-->
  <string name="EditNotificationProfileFragment__create">Skep</string>
  <!--Call to action button once the profile name is edited-->
  <string name="EditNotificationProfileFragment__save">Stoor</string>
  <!--Title of edit notification profile screen-->
  <string name="EditNotificationProfileFragment__edit_this_profile">Wysig hierdie profiel</string>
  <!--Error message shown when attempting to create or edit a profile name to an existing profile name-->
  <string name="EditNotificationProfileFragment__a_profile_with_this_name_already_exists">Daar is reeds \'n profiel met hierdie naam</string>
  <!--Preset selectable name for a profile name, shown as list in edit/create screen-->
  <string name="EditNotificationProfileFragment__work">Werk</string>
  <!--Preset selectable name for a profile name, shown as list in edit/create screen-->
  <string name="EditNotificationProfileFragment__sleep">Slaap</string>
  <!--Preset selectable name for a profile name, shown as list in edit/create screen-->
  <string name="EditNotificationProfileFragment__driving">Bestuur</string>
  <!--Preset selectable name for a profile name, shown as list in edit/create screen-->
  <string name="EditNotificationProfileFragment__downtime">Rustyd</string>
  <!--Preset selectable name for a profile name, shown as list in edit/create screen-->
  <string name="EditNotificationProfileFragment__focus">Fokus</string>
  <!--Error message shown when attempting to next/save without a profile name-->
  <string name="EditNotificationProfileFragment__profile_must_have_a_name">Moet ’n naam hê</string>
  <!--Title for add recipients to notification profile screen in create flow-->
  <string name="AddAllowedMembers__allowed_notifications">Toegelate kennisgewings</string>
  <!--Description of what the user should be doing with this screen-->
  <string name="AddAllowedMembers__add_people_and_groups_you_want_notifications_and_calls_from_when_this_profile_is_on">Voeg mense of groepe toe van wie jy kennisgewings wil ontvang wanneer hierdie profiel aan is</string>
  <!--Button text that launches the contact picker to select from-->
  <string name="AddAllowedMembers__add_people_or_groups">Voeg mense of groepe toe</string>
  <!--Call to action button on contact picker for adding to profile-->
  <string name="SelectRecipientsFragment__add">Voeg toe</string>
  <!--Notification profiles home fragment, shown when no profiles have been created yet-->
  <string name="NotificationProfilesFragment__create_a_profile_to_receive_notifications_and_calls_only_from_the_people_and_groups_you_want_to_hear_from">Skep ’n profiel om slegs kennisgewings en oproepe te ontvang van die mense en groepe van wie jy wil hoor.</string>
  <!--Header shown above list of all notification profiles-->
  <string name="NotificationProfilesFragment__profiles">Profiele</string>
  <!--Button that starts the create new notification profile flow-->
  <string name="NotificationProfilesFragment__new_profile">Nuwe profiel</string>
  <!--Profile active status, indicating the current profile is on for an unknown amount of time-->
  <string name="NotificationProfilesFragment__on">Aan</string>
  <!--Button use to permanently delete a notification profile-->
  <string name="NotificationProfileDetails__delete_profile">Skrap profiel</string>
  <!--Snakbar message shown when removing a recipient from a profile-->
  <string name="NotificationProfileDetails__s_removed">“%1$s” is verwyder.</string>
  <!--Snackbar button text that will undo the recipient remove-->
  <string name="NotificationProfileDetails__undo">Maak ongedaan</string>
  <!--Dialog message shown to confirm deleting a profile-->
  <string name="NotificationProfileDetails__permanently_delete_profile">Skrap profiel permanent?</string>
  <!--Dialog button to delete profile-->
  <string name="NotificationProfileDetails__delete">Skrap</string>
  <!--Title/accessibility text for edit icon to edit profile emoji/name-->
  <string name="NotificationProfileDetails__edit_notification_profile">Wysig kennisgewingsprofiel</string>
  <!--Schedule description if all days are selected-->
  <string name="NotificationProfileDetails__everyday">Daagliks</string>
  <!--Profile status on if it is the active profile-->
  <string name="NotificationProfileDetails__on">Aan</string>
  <!--Profile status on if it is not the active profile-->
  <string name="NotificationProfileDetails__off">Af</string>
  <!--Description of hours for schedule (start to end) times-->
  <string name="NotificationProfileDetails__s_to_s">%1$s tot %2$s</string>
  <!--Section header for exceptions to the notification profile-->
  <string name="NotificationProfileDetails__exceptions">Uitsonderings</string>
  <!--Profile exception to allow all calls through the profile restrictions-->
  <string name="NotificationProfileDetails__allow_all_calls">Laat alle oproepe toe</string>
  <!--Profile exception to allow all @mentions through the profile restrictions-->
  <string name="NotificationProfileDetails__notify_for_all_mentions">Laat weet vir alle meldings</string>
  <!--Section header for showing schedule information-->
  <string name="NotificationProfileDetails__schedule">Skedule</string>
  <!--If member list is long, will truncate the list and show an option to then see all when tapped-->
  <string name="NotificationProfileDetails__see_all">Sien alle</string>
  <!--Title for add schedule to profile in create flow-->
  <string name="EditNotificationProfileSchedule__add_a_schedule">Voeg ’n skedule toe</string>
  <!--Descriptor text indicating what the user can do with this screen-->
  <string name="EditNotificationProfileSchedule__set_up_a_schedule_to_enable_this_notification_profile_automatically">Stel ’n skedule op om hierdie kennisgewingsprofiel outomaties te aktiveer.</string>
  <!--Text shown next to toggle switch to enable/disable schedule-->
  <string name="EditNotificationProfileSchedule__schedule">Skedule</string>
  <!--Label for showing the start time for the schedule-->
  <string name="EditNotificationProfileSchedule__start">Begin</string>
  <!--Label for showing the end time for the schedule-->
  <string name="EditNotificationProfileSchedule__end">Einde</string>
  <!--First letter of Sunday-->
  <string name="EditNotificationProfileSchedule__sunday_first_letter">S</string>
  <!--First letter of Monday-->
  <string name="EditNotificationProfileSchedule__monday_first_letter">M</string>
  <!--First letter of Tuesday-->
  <string name="EditNotificationProfileSchedule__tuesday_first_letter">D</string>
  <!--First letter of Wednesday-->
  <string name="EditNotificationProfileSchedule__wednesday_first_letter">W</string>
  <!--First letter of Thursday-->
  <string name="EditNotificationProfileSchedule__thursday_first_letter">D</string>
  <!--First letter of Friday-->
  <string name="EditNotificationProfileSchedule__friday_first_letter">V</string>
  <!--First letter of Saturday-->
  <string name="EditNotificationProfileSchedule__saturday_first_letter">S</string>
  <!--Title of select time dialog shown when setting start time for schedule-->
  <string name="EditNotificationProfileSchedule__set_start_time">Stel begintyd</string>
  <!--Title of select time dialog shown when setting end time for schedule-->
  <string name="EditNotificationProfileSchedule__set_end_time">Stel eindigtyd</string>
  <!--If in edit mode, call to action button text show to save schedule to profile-->
  <string name="EditNotificationProfileSchedule__save">Stoor</string>
  <!--If in create mode, call to action button text to show to skip enabling a schedule-->
  <string name="EditNotificationProfileSchedule__skip">Slaan oor</string>
  <!--If in create mode, call to action button text to show to use the enabled schedule and move to the next screen-->
  <string name="EditNotificationProfileSchedule__next">Volgende</string>
  <!--Error message shown if trying to save/use a schedule with no days selected-->
  <string name="EditNotificationProfileSchedule__schedule_must_have_at_least_one_day">Skedule moet ten minste een dag hê</string>
  <!--Title for final screen shown after completing a profile creation-->
  <string name="NotificationProfileCreated__profile_created">Profiel geskep</string>
  <!--Call to action button to press to close the created screen and move to the profile details screen-->
  <string name="NotificationProfileCreated__done">Klaar</string>
  <!--Descriptor text shown to indicate how to manually turn a profile on/off-->
  <string name="NotificationProfileCreated__you_can_turn_your_profile_on_or_off_manually_via_the_menu_on_the_chat_list">Jy kan jou profiel handmatig aan- of afskakel d.m.v. die kieslys op die kletslys.</string>
  <!--Descriptor text shown to indicate you can add a schedule later since you did not add one during create flow-->
  <string name="NotificationProfileCreated__add_a_schedule_in_settings_to_automate_your_profile">Voeg ’n skedule toe in instellings om jou profiel te outomatiseer.</string>
  <!--Descriptor text shown to indicate your profile will follow the schedule set during create flow-->
  <string name="NotificationProfileCreated__your_profile_will_turn_on_and_off_automatically_according_to_your_schedule">Jou profiel sal outomaties aan- en afskakel volgens jou skedule.</string>
  <!--Button text shown in profile selection bottom sheet to create a new profile-->
  <string name="NotificationProfileSelection__new_profile">Nuwe profiel</string>
  <!--Manual enable option to manually enable a profile for 1 hour-->
  <string name="NotificationProfileSelection__for_1_hour">Vir 1 uur</string>
  <!--Manual enable option to manually enable a profile until a set time (currently 6pm or 8am depending on what is next)-->
  <string name="NotificationProfileSelection__until_s">Tot %1$s</string>
  <!--Option to view profile details-->
  <string name="NotificationProfileSelection__view_settings">Bekyk instellings</string>
  <!--Descriptor text indicating how long a profile will be on when there is a time component associated with it-->
  <string name="NotificationProfileSelection__on_until_s">Aan tot %1$s</string>
  <!--Displayed in a toast when we fail to open the ringtone picker-->
  <string name="NotificationSettingsFragment__failed_to_open_picker">Kon nie kieser open nie.</string>
  <!--Description shown for the Signal Release Notes channel-->
  <string name="ReleaseNotes__signal_release_notes_and_news">Signal Vrystellingsnotas &amp; Nuus</string>
  <!--Donation receipts activity title-->
  <string name="DonationReceiptListFragment__all_activity">Alle aktiwiteit</string>
  <!--Donation receipts all tab label-->
  <string name="DonationReceiptListFragment__all">Alle</string>
  <!--Donation receipts recurring tab label-->
  <string name="DonationReceiptListFragment__recurring">Herhalend</string>
  <!--Donation receipts one-time tab label-->
  <string name="DonationReceiptListFragment__one_time">Eenmalig</string>
  <!--Donation receipts gift tab label-->
  <string name="DonationReceiptListFragment__gift">Geskenk</string>
  <!--Donation receipts boost row label-->
  <string name="DonationReceiptListFragment__boost">Hupstoot</string>
  <!--Donation receipts details title-->
  <string name="DonationReceiptDetailsFragment__details">Details</string>
  <!--Donation receipts donation type heading-->
  <string name="DonationReceiptDetailsFragment__donation_type">Tipe skenking</string>
  <!--Donation receipts date paid heading-->
  <string name="DonationReceiptDetailsFragment__date_paid">Datum betaal</string>
  <!--Donation receipts share PNG-->
  <string name="DonationReceiptDetailsFragment__share_receipt">Deel kwitansie</string>
  <!--Donation receipts list end note-->
  <string name="DonationReceiptListFragment__if_you_have">As jy Signal herinstalleer het, sal kwitansies van vorige skenkings nie beskikbaar wees nie.</string>
  <!--Donation receipts document title-->
  <string name="DonationReceiptDetailsFragment__donation_receipt">Skenkingskwitansie</string>
  <!--Donation receipts amount title-->
  <string name="DonationReceiptDetailsFragment__amount">Bedrag</string>
  <!--Donation receipts thanks-->
  <string name="DonationReceiptDetailsFragment__thank_you_for_supporting">Dankie vir jou ondersteuning aan Signal. Jou bydrae help om die missie van die ontwikkeling van oopbron privaatheidstegnologie te befonds wat vrye uitdrukking beskerm en veilige globale kommunikasie vir miljoene mense regoor die wêreld moontlik maak. As jy \'n inwoner van die Verenigde State is, behou asseblief hierdie kwitansie vir jou belastingrekords. Signal Technology Foundation is \'n belastingvrye niewinsgewende organisasie in die Verenigde State ingevolge artikel 501c3 van die Internal Revenue Code. Ons federale belasting-ID is 82–4506840.</string>
  <!--Donation receipt type-->
  <string name="DonationReceiptDetailsFragment__s_dash_s">%1$s - %2$s</string>
  <!--Donation reciepts screen empty state title-->
  <string name="DonationReceiptListFragment__no_receipts">Geen kwitansies nie</string>
  <!--region "Stories Tab"-->
  <!--Label for Chats tab in home app screen-->
  <string name="ConversationListTabs__chats">Kletse</string>
  <!--Label for Stories tab in home app screen-->
  <string name="ConversationListTabs__stories">Stories</string>
  <!--String for counts above 99 in conversation list tabs-->
  <string name="ConversationListTabs__99p">99+</string>
  <!--Menu item on stories landing page-->
  <string name="StoriesLandingFragment__story_privacy">Storieprivaatheid</string>
  <!--Title for "My Stories" row item in Stories landing page-->
  <string name="StoriesLandingFragment__my_stories">My Stories</string>
  <!--Subtitle for "My Stories" row item when user has not added stories-->
  <string name="StoriesLandingFragment__tap_to_add_a_story">Tik om \'n storie by te voeg</string>
  <!--Displayed when there are no stories to display-->
  <string name="StoriesLandingFragment__no_recent_updates_to_show_right_now_tap_plus_to_add_to_your_story">Geen onlangse bywerkings om te wys nie.
Tik op + om iets by jou storie te voeg.</string>
  <!--Context menu option to hide a story-->
  <string name="StoriesLandingItem__hide_story">Versteek storie</string>
  <!--Context menu option to unhide a story-->
  <string name="StoriesLandingItem__unhide_story">Maak storie sigbaar</string>
  <!--Context menu option to forward a story-->
  <string name="StoriesLandingItem__forward">Stuur aan</string>
  <!--Context menu option to share a story-->
  <string name="StoriesLandingItem__share">Deel…</string>
  <!--Context menu option to go to story chat-->
  <string name="StoriesLandingItem__go_to_chat">Gaan na klets</string>
  <!--Context menu option to go to story info-->
  <string name="StoriesLandingItem__info">Inligting</string>
  <!--Label when a story is pending sending-->
  <string name="StoriesLandingItem__sending">Stuur tans…</string>
  <!--Label when multiple stories are pending sending-->
  <string name="StoriesLandingItem__sending_d">Besig om %1$d… te stuur</string>
  <!--Label when a story fails to send due to networking-->
  <string name="StoriesLandingItem__send_failed">Kon nie stuur nie</string>
  <!--Label when a story fails to send due to identity mismatch-->
  <string name="StoriesLandingItem__partially_sent">Gedeeltelik gestuur</string>
  <!--Status label when a story fails to send indicating user action to retry-->
  <string name="StoriesLandingItem__tap_to_retry">Tik om weer te probeer</string>
  <!--Title of dialog confirming decision to hide a story-->
  <string name="StoriesLandingFragment__hide_story">Versteek storie</string>
  <!--Message of dialog confirming decision to hide a story-->
  <string name="StoriesLandingFragment__new_story_updates">Nuwe storiebywerkings van %1$s sal nie meer boaan die storielys verskyn nie. </string>
  <!--Positive action of dialog confirming decision to hide a story-->
  <string name="StoriesLandingFragment__hide">Versteek</string>
  <!--Displayed in Snackbar after story is hidden-->
  <string name="StoriesLandingFragment__story_hidden">Storie is versteek</string>
  <!--Section header for hidden stories-->
  <string name="StoriesLandingFragment__hidden_stories">Versteekte stories</string>
  <!--Displayed on each sent story under My Stories-->
  <plurals name="MyStories__d_views">
    <item quantity="one">%1$d kykslag</item>
    <item quantity="other">%1$d kykslae</item>
  </plurals>
  <!--Forward story label, displayed in My Stories context menu-->
  <string name="MyStories_forward">Stuur aan</string>
  <!--Label for stories for a single user. Format is {given name}\'s Story-->
  <string name="MyStories__ss_story">%1$s se Storie</string>
  <!--Title of dialog to confirm deletion of story-->
  <string name="MyStories__delete_story">Skrap storie?</string>
  <!--Message of dialog to confirm deletion of story-->
  <string name="MyStories__this_story_will_be_deleted">Hierdie storie sal geskrap word vir jou en almal wat dit ontvang het.</string>
  <!--Toast shown when story media cannot be saved-->
  <string name="MyStories__unable_to_save">Kon nie stoor nie</string>
  <!--Displayed at bottom of story viewer when current item has views-->
  <plurals name="StoryViewerFragment__d_views">
    <item quantity="one">%1$d kykslag</item>
    <item quantity="other">%1$d kykslae</item>
  </plurals>
  <!--Displayed at bottom of story viewer when current item has replies-->
  <plurals name="StoryViewerFragment__d_replies">
    <item quantity="one">%1$d antwoord</item>
    <item quantity="other">%1$d antwoorde</item>
  </plurals>
  <!--Used when view receipts are disabled-->
  <string name="StoryViewerPageFragment__views_off">Kykslae afgeskakel</string>
  <!--Used to join views and replies when both exist on a story item-->
  <string name="StoryViewerFragment__s_s">%1$s %2$s</string>
  <!--Displayed when viewing a post you sent-->
  <string name="StoryViewerPageFragment__you">Jy</string>
  <!--Displayed when viewing a post displayed to a group-->
  <string name="StoryViewerPageFragment__s_to_s">%1$s tot %2$s</string>
  <!--Displayed when viewing a post from another user with no replies-->
  <string name="StoryViewerPageFragment__reply">Antwoord</string>
  <!--Label for the reply button in story viewer, which will launch the group story replies bottom sheet.-->
  <string name="StoryViewerPageFragment__reply_to_group">Antwoord aan groep</string>
  <!--Displayed when a story has no views-->
  <string name="StoryViewsFragment__no_views_yet">Nog geen kykslae nie</string>
  <!--Displayed when user has disabled receipts-->
  <string name="StoryViewsFragment__enable_read_receipts_to_see_whos_viewed_your_story">Aktiveer leesbewyse om te sien wie het na jou stories gekyk.</string>
  <!--Button label displayed when user has disabled receipts-->
  <string name="StoryViewsFragment__go_to_settings">Gaan na instellings</string>
  <!--Dialog action to remove viewer from a story-->
  <string name="StoryViewsFragment__remove">Verwyder</string>
  <!--Dialog title when removing a viewer from a story-->
  <string name="StoryViewsFragment__remove_viewer">Verwyder kyker?</string>
  <!--Dialog message when removing a viewer from a story-->
  <string name="StoryViewsFragment__s_will_still_be_able">%1$s sal steeds hierdie plasing kan sien, maar sal geen toekomstige plasings kan sien wat jy in %2$s deel nie.</string>
  <!--Story View context menu action to remove them from a story-->
  <string name="StoryViewItem__remove_viewer">Verwyder kyker.</string>
  <!--Displayed when a story has no replies yet-->
  <string name="StoryGroupReplyFragment__no_replies_yet">Nog geen antwoorde nie</string>
  <!--Displayed for each user that reacted to a story when viewing replies-->
  <string name="StoryGroupReactionReplyItem__reacted_to_the_story">Het op die storie gereageer</string>
  <!--Label for story views tab-->
  <string name="StoryViewsAndRepliesDialogFragment__views">Kykslae</string>
  <!--Label for story replies tab-->
  <string name="StoryViewsAndRepliesDialogFragment__replies">Antwoorde</string>
  <!--Description of action for reaction button-->
  <string name="StoryReplyComposer__react_to_this_story">Reageer op hierdie storie</string>
  <!--Displayed when the user is replying privately to someone who replied to one of their stories-->
  <string name="StoryReplyComposer__replying_privately_to_s">Besig om privaat te antwoord op %1$s</string>
  <!--Context menu item to privately reply to a story response-->
  <string name="StoryGroupReplyItem__private_reply">Private Antwoord</string>
  <!--Context menu item to copy a story response-->
  <string name="StoryGroupReplyItem__copy">Kopieer</string>
  <!--Context menu item to delete a story response-->
  <string name="StoryGroupReplyItem__delete">Skrap</string>
  <!--Page title for My Story options-->
  <string name="MyStorySettingsFragment__my_story">My Storie</string>
  <!--Section heading for story visibility-->
  <string name="MyStorySettingsFragment__who_can_see_this_story">Wie kan hierdie storie sien?</string>
  <!--Clickable option for selecting people to hide your story from-->
  <string name="MyStorySettingsFragment__hide_story_from">Versteek storie vir</string>
  <!--Privacy setting title for sending stories to all your signal connections-->
  <string name="MyStorySettingsFragment__all_signal_connections">Alle Signal-verbindings</string>
  <!--Privacy setting description for sending stories to all your signal connections-->
  <string name="MyStorySettingsFragment__share_with_all_connections">Deel met alle verbindings</string>
  <!--Privacy setting title for sending stories to all except the specified connections-->
  <string name="MyStorySettingsFragment__all_signal_connections_except">Alle Signal-verbindings behalwe…</string>
  <!--Privacy setting description for sending stories to all except the specified connections-->
  <string name="MyStorySettingsFragment__hide_your_story_from_specific_people">Versteek jou storie van spesifieke persone</string>
  <!--Summary of clickable option displaying how many people you have excluded from your story-->
  <plurals name="MyStorySettingsFragment__d_people_excluded">
    <item quantity="one">%1$d persoon uitgesluit</item>
    <item quantity="other">%1$d persone uitgesluit</item>
  </plurals>
  <!--Privacy setting title for only sharing your story with specified connections-->
  <string name="MyStorySettingsFragment__only_share_with">Deel slegs met…</string>
  <!--Privacy setting description for only sharing your story with specified connections-->
  <string name="MyStorySettingsFragment__only_share_with_selected_people">Deel slegs met geselekteerde mense</string>
  <!--Summary of clickable option displaying how many people you have included to send to in your story-->
  <plurals name="MyStorySettingsFragment__d_people">
    <item quantity="one">%1$d mens</item>
    <item quantity="other">%1$d mense</item>
  </plurals>
  <!--My story privacy fine print about what the privacy settings are for-->
  <string name="MyStorySettingsFragment__choose_who_can_view_your_story">Kies wie na jou storie kan kyk. Veranderinge sal nie stories wat jy reeds gestuur het, beïnvloed nie.</string>
  <!--Section header for options related to replies and reactions-->
  <string name="MyStorySettingsFragment__replies_amp_reactions">Antwoorde &amp; reaksies</string>
  <!--Switchable option for allowing replies and reactions on your stories-->
  <string name="MyStorySettingsFragment__allow_replies_amp_reactions">Laat antwoorde &amp;amp toe; reaksies</string>
  <!--Summary for switchable option allowing replies and reactions on your story-->
  <string name="MyStorySettingsFragment__let_people_who_can_view_your_story_react_and_reply">Laat toe dat mense wat na jou storie kan kyk, daarop reageer en antwoord</string>
  <!--Note about default sharing-->
  <string name="MyStorySettingsFragment__hide_your_story_from">Versteek jou storie vir spesifieke mense. By verstek word jou storie met jou %1$s gedeel</string>
  <!--Signal connections bolded text in the Signal Connections sheet-->
  <string name="SignalConnectionsBottomSheet___signal_connections">Signal-verbindings</string>
  <!--Displayed at the top of the signal connections sheet. Please remember to insert strong tag as required.-->
  <string name="SignalConnectionsBottomSheet__signal_connections_are_people">Signal-verbindings is mense wat jy gekies het om te vertrou, hetsy deur:</string>
  <!--Signal connections sheet bullet point 1-->
  <string name="SignalConnectionsBottomSheet__starting_a_conversation">\'n Gesprek te begin</string>
  <!--Signal connections sheet bullet point 2-->
  <string name="SignalConnectionsBottomSheet__accepting_a_message_request">\'n Boodskapversoek te aanvaar</string>
  <!--Signal connections sheet bullet point 3-->
  <string name="SignalConnectionsBottomSheet__having_them_in_your_system_contacts">Hulle in jou stelselkontakte te hê</string>
  <!--Note at the bottom of the Signal connections sheet-->
  <string name="SignalConnectionsBottomSheet__your_connections_can_see_your_name">Jou verbindings kan jou naam en foto sien, en kan plasings in \"My Storie\" sien, tensy jy dit vir hulle versteek.</string>
  <!--Clickable option to add a viewer to a private story-->
  <string name="PrivateStorySettingsFragment__add_viewer">Voeg kyker by</string>
  <!--Clickable option to delete a custom story-->
  <string name="PrivateStorySettingsFragment__delete_private_story">Skrap privaatstorie</string>
  <!--Dialog title when attempting to remove someone from a private story-->
  <string name="PrivateStorySettingsFragment__remove_s">Verwyder %1$s?</string>
  <!--Dialog message when attempting to remove someone from a private story-->
  <string name="PrivateStorySettingsFragment__this_person_will_no_longer">Hierdie persoon sal nie meer jou storie sien nie.</string>
  <!--Positive action label when attempting to remove someone from a private story-->
  <string name="PrivateStorySettingsFragment__remove">Verwyder</string>
  <!--Dialog title when deleting a private story-->
  <string name="PrivateStorySettingsFragment__are_you_sure">Is jy seker?</string>
  <!--Dialog message when deleting a private story-->
  <string name="PrivateStorySettingsFragment__this_action_cannot">Hierdie aksie kan nie ongedaan gemaak word nie.</string>
  <!--Page title for editing a private story name-->
  <string name="EditPrivateStoryNameFragment__edit_story_name">Wysig naam van storie</string>
  <!--Input field hint when editing a private story name-->
  <string name="EditPrivateStoryNameFragment__story_name">Naam van storie</string>
  <!--Save button label when editing a private story name-->
  <string name="EditPrivateStoryNameFragment__save">Stoor</string>
  <!--Displayed in text post creator before user enters text-->
  <string name="TextStoryPostCreationFragment__tap_to_add_text">Tik om teks by te voeg</string>
  <!--Button label for changing font when creating a text post-->
  <string name="TextStoryPostTextEntryFragment__aa">Aa</string>
  <!--Displayed in text post creator when prompting user to enter text-->
  <string name="TextStoryPostTextEntryFragment__add_text">Voeg teks toe</string>
  <!--Content description for \'done\' button when adding text to a story post-->
  <string name="TextStoryPostTextEntryFragment__done_adding_text">Klaar met byvoeging van teks</string>
  <!--Text label for media selection toggle-->
  <string name="MediaSelectionActivity__text">Teks</string>
  <!--Camera label for media selection toggle-->
  <string name="MediaSelectionActivity__camera">Kamera</string>
  <!--Hint for entering a URL for a text post-->
  <string name="TextStoryPostLinkEntryFragment__type_or_paste_a_url">Tik of plak \'n URL in</string>
  <!--Displayed prior to the user entering a URL for a text post-->
  <string name="TextStoryPostLinkEntryFragment__share_a_link_with_viewers_of_your_story">Deel \'n skakel met mense wat na jou storie kyk</string>
  <!--Hint text for searching for a story text post recipient.-->
  <string name="TextStoryPostSendFragment__search">Soek</string>
  <!--Toast shown when an unexpected error occurs while sending a text story-->
  <string name="TextStoryPostSendFragment__an_unexpected_error_occurred_try_again">’n Onverwagse fout het voorgekom.</string>
  <!--Title for screen allowing user to exclude "My Story" entries from specific people-->
  <string name="ChangeMyStoryMembershipFragment__all_except">Almal behalwe…</string>
  <!--Title for screen allowing user to only share "My Story" entries with specific people-->
  <string name="ChangeMyStoryMembershipFragment__only_share_with">Deel slegs met…</string>
  <!--Done button label for hide story from screen-->
  <string name="HideStoryFromFragment__done">Klaar</string>
  <!--Dialog title for first time adding something to a story-->
  <string name="StoryDialogs__add_to_story_q">Voeg by jou storie by?</string>
  <!--Dialog message for first time adding something to a story-->
  <string name="StoryDialogs__adding_content">Deur inhoud by jou storie te voeg, kan jou Signal-verbindings vir 24 uur daarna kyk. Jy kan in jou Instellings verander wie jou storie kan sien.</string>
  <!--First time share to story dialog: Positive action to go ahead and add to story-->
  <string name="StoryDialogs__add_to_story">Voeg by storie by</string>
  <!--First time share to story dialog: Neutral action to edit who can view "My Story"-->
  <string name="StoryDialogs__edit_viewers">Wysig kykers</string>
  <!--Error message shown when a failure occurs during story send-->
  <string name="StoryDialogs__story_could_not_be_sent">Storie kon nie gestuur word nie. Kontroleer jou verbinding en probeer weer.</string>
  <!--Error message dialog button to resend a previously failed story send-->
  <string name="StoryDialogs__send">Stuur</string>
  <!--Privacy Settings toggle title for stories-->
  <string name="PrivacySettingsFragment__share_and_view_stories">Deel &amp; Kyk na stories</string>
  <!--Privacy Settings toggle summary for stories-->
  <string name="PrivacySettingsFragment__you_will_no_longer_be_able">Jy sal nie meer stories kan deel of daarna kyk wanneer hierdie opsie afgeskakel is nie.</string>
  <!--New story viewer selection screen title-->
  <string name="CreateStoryViewerSelectionFragment__choose_viewers">Kies kykers</string>
  <!--New story viewer selection action button label-->
  <string name="CreateStoryViewerSelectionFragment__next">Volgende</string>
  <!--New story viewer selection screen title as recipients are selected-->
  <plurals name="SelectViewersFragment__d_viewers">
    <item quantity="one">%1$d kyker</item>
    <item quantity="other">%1$d kykers</item>
  </plurals>
  <!--Name story screen title-->
  <string name="CreateStoryWithViewersFragment__name_story">Benoem storie</string>
  <!--Name story screen label hint-->
  <string name="CreateStoryWithViewersFragment__story_name_required">Storie se naam (vereis)</string>
  <!--Name story screen viewers subheading-->
  <string name="CreateStoryWithViewersFragment__viewers">Kykers</string>
  <!--Name story screen create button label-->
  <string name="CreateStoryWithViewersFragment__create">Skep</string>
  <!--Name story screen error when save attempted with no label-->
  <string name="CreateStoryWithViewersFragment__this_field_is_required">Hierdie veld word vereis.</string>
  <!--Name story screen error when save attempted but label is duplicate-->
  <string name="CreateStoryWithViewersFragment__there_is_already_a_story_with_this_name">Daar is reeds \'n storie met hierdie naam.</string>
  <!--Text for select all action when editing recipients for a story-->
  <string name="BaseStoryRecipientSelectionFragment__select_all">Kies alles</string>
  <!--Choose story type bottom sheet title-->
  <string name="ChooseStoryTypeBottomSheet__choose_your_story_type">Kies jou storietipe</string>
  <!--Choose story type bottom sheet new story row title-->
  <string name="ChooseStoryTypeBottomSheet__new_private_story">Nuwe privaatstorie</string>
  <!--Choose story type bottom sheet new story row summary-->
  <string name="ChooseStoryTypeBottomSheet__visible_only_to">Slegs sigbaar vir spesifieke mense</string>
  <!--Choose story type bottom sheet group story title-->
  <string name="ChooseStoryTypeBottomSheet__group_story">Groepstorie</string>
  <!--Choose story type bottom sheet group story summary-->
  <string name="ChooseStoryTypeBottomSheet__share_to_an_existing_group">Deel in \'n bestaande groep</string>
  <!--Choose groups bottom sheet title-->
  <string name="ChooseGroupStoryBottomSheet__choose_groups">Kies groepe</string>
  <!--Displayed when copying group story reply text to clipboard-->
  <string name="StoryGroupReplyFragment__copied_to_clipboard">Na knipbord gekopieer</string>
  <!--Displayed in story caption when content is longer than 5 lines-->
  <string name="StoryViewerPageFragment__see_more">… Sien Meer</string>
  <!--Displayed in toast after sending a direct reply-->
  <string name="StoryDirectReplyDialogFragment__sending_reply">Besig om antwoord te stuur…</string>
  <!--Displayed in the viewer when a story is no longer available-->
  <string name="StorySlateView__this_story_is_no_longer_available">Hierdie storie is nie meer beskikbaar nie.</string>
  <!--Displayed in the viewer when the network is not available-->
  <string name="StorySlateView__no_internet_connection">Geen Internetverbinding nie</string>
  <!--Displayed in the viewer when network is available but content could not be downloaded-->
  <string name="StorySlateView__couldnt_load_content">Kon nie Inhoud Laai nie</string>
  <!--Toasted when the user externally shares to a text story successfully-->
  <string name="TextStoryPostCreationFragment__sent_story">Storie gestuur</string>
  <!--Toasted when the user external share to a text story fails-->
  <string name="TextStoryPostCreationFragment__failed_to_send_story">Kon nie storie stuur nie.</string>
  <!--Displayed in a dialog to let the user select a given users story-->
  <string name="StoryDialogs__view_story">Kyk na storie</string>
  <!--Displayed in a dialog to let the user select a given users profile photo-->
  <string name="StoryDialogs__view_profile_photo">Bekyk profielfoto</string>
  <!--Title for a notification at the bottom of the chat list suggesting that the user disable censorship circumvention because the service has become reachable-->
  <string name="TurnOffCircumventionMegaphone_turn_off_censorship_circumvention">Skakel sensuuromseiling af?</string>
  <!--Body for a notification at the bottom of the chat list suggesting that the user disable censorship circumvention because the service has become reachable-->
  <string name="TurnOffCircumventionMegaphone_you_can_now_connect_to_the_signal_service_directly">Jy kan nou direk aan die Signal-diens konnekteer vir \'n beter ervaring.</string>
  <!--Label for a button to dismiss a notification at the bottom of the chat list suggesting that the user disable censorship circumvention because the service has become reachable-->
  <string name="TurnOffCircumventionMegaphone_no_thanks">Nee dankie</string>
  <!--Label for a button in a notification at the bottom of the chat list to turn off censorship circumvention-->
  <string name="TurnOffCircumventionMegaphone_turn_off">Skakel af</string>
  <!--Conversation Item label for when you react to someone else\'s story-->
  <string name="ConversationItem__you_reacted_to_s_story">Jy het op %1$s se storie gereageer</string>
  <!--Conversation Item label for reactions to your story-->
  <string name="ConversationItem__reacted_to_your_story">Het op jou storie gereageer</string>
  <!--Conversation Item label for reactions to an unavailable story-->
  <string name="ConversationItem__reacted_to_a_story">Het op \'n storie gereageer</string>
  <!--endregion-->
  <!--Content description for expand contacts chevron-->
  <string name="ExpandModel__view_more">Sien meer</string>
  <string name="StoriesLinkPopup__visit_link">Besoek skakel</string>
  <!--Gift price and duration, formatted as: {price} dot {n} day duration-->
  <plurals name="GiftRowItem_s_dot_d_day_duration">
    <item quantity="one">%1$s · %2$d dag lank</item>
    <item quantity="other">%1$s · %2$d dae lank</item>
  </plurals>
  <!--Tagline for gift row items-->
  <string name="GiftRowItem__send_a_gift_badge">Stuur  \'n Geskenkwapen</string>
  <!--Headline text on start fragment for gifting a badge-->
  <string name="GiftFlowStartFragment__gift_a_badge">Gee ’n Wapen as Geskenk</string>
  <!--Description text on start fragment for gifting a badge-->
  <string name="GiftFlowStartFragment__gift_someone_a_badge">Gee vir iemand \'n wapen as geskenk deur in hulle naam \'n skenking aan Signal te maak. Hulle sal \'n wapen kry om op hulle profielfoto te vertoon.</string>
  <!--Action button label for start fragment for gifting a badge-->
  <string name="GiftFlowStartFragment__next">Volgende</string>
  <!--Title text on choose recipient page for badge gifting-->
  <string name="GiftFlowRecipientSelectionFragment__choose_recipient">Kies ontvanger</string>
  <!--Title text on confirm gift page-->
  <string name="GiftFlowConfirmationFragment__confirm_gift">Bevestig geskenk</string>
  <!--Heading text specifying who the gift will be sent to-->
  <string name="GiftFlowConfirmationFragment__send_to">Stuur na</string>
  <!--Text explaining that gift will be sent to the chosen recipient-->
  <string name="GiftFlowConfirmationFragment__your_gift_will_be_sent_in">Jou geskenk sal as \'n 1-tot-1-boodskap aan die ontvanger gestuur word. Voeg jou eie boodskap hier onder by.</string>
  <!--Text explaining that this gift is a one time donation-->
  <string name="GiftFlowConfirmationFragment__one_time_donation">Eenmalige skenking</string>
  <!--Hint for add message input-->
  <string name="GiftFlowConfirmationFragment__add_a_message">Voeg ’n boodskap toe</string>
  <!--Displayed in the dialog while verifying the chosen recipient-->
  <string name="GiftFlowConfirmationFragment__verifying_recipient">Besig om ontvanger te verifieer…</string>
  <!--Title for sheet shown when opening a redeemed gift-->
  <string name="ViewReceivedGiftBottomSheet__s_sent_you_a_gift">%1$s het vir jou ’n geskenk gestuur</string>
  <!--Title for sheet shown when opening a sent gift-->
  <string name="ViewSentGiftBottomSheet__thanks_for_your_support">Dankie vir jou ondersteuning!</string>
  <!--Description for sheet shown when opening a redeemed gift-->
  <string name="ViewReceivedGiftBottomSheet__youve_received_a_gift_badge">Jy het \'n geskenkwapen van %1$s ontvang! Help Signal met bewusmaking deur hierdie wapen op jou profiel te vertoon.</string>
  <!--Description for sheet shown when opening a sent gift-->
  <string name="ViewSentGiftBottomSheet__youve_gifted_a_badge">Jy het \'n wapen geskenk aan %1$s. Wanneer hulle dit aanvaar, sal hulle \'n keuse gegee word om hulle wapen te wys of te versteek.</string>
  <!--Primary action for pending gift sheet to redeem badge now-->
  <string name="ViewReceivedGiftSheet__redeem">Los af</string>
  <!--Primary action for pending gift sheet to redeem badge later-->
  <string name="ViewReceivedGiftSheet__not_now">Nie nou nie</string>
  <!--Dialog text while redeeming a gift-->
  <string name="ViewReceivedGiftSheet__redeeming_gift">Besig om geskenk af te los…</string>
  <!--Snackbar text when user presses "not now" on redemption sheet-->
  <string name="ConversationFragment__you_can_redeem_your_badge_later">Jy kan jou wapen later aflos.</string>
  <!--Description text in gift thanks sheet-->
  <string name="GiftThanksSheet__youve_gifted_a_badge_to_s">Jy het \'n wapen geskenk aan %1$s. Wanneer hulle dit aanvaar, sal hulle \'n keuse gegee word om hulle wapen te wys of te versteek.</string>
  <!--Expired gift sheet title-->
  <string name="ExpiredGiftSheetConfiguration__your_gift_badge_has_expired">Jou geskenkwapen het verval</string>
  <!--Expired gift sheet top description text-->
  <string name="ExpiredGiftSheetConfiguration__your_gift_badge_has_expired_and_is">Jou geskenkwapen het verval en is nie meer vir andere op jou profiel sigbaar nie.</string>
  <!--Expired gift sheet bottom description text-->
  <string name="ExpiredGiftSheetConfiguration__to_continue">Oorweeg dit asb. om ’n maandelikse onderhouer te word om steeds tegnologie wat vir jou gebou is, te steun.</string>
  <!--Expired gift sheet make a monthly donation button-->
  <string name="ExpiredGiftSheetConfiguration__make_a_monthly_donation">Maak \'n maandelikse skenking</string>
  <!--Expired gift sheet not now button-->
  <string name="ExpiredGiftSheetConfiguration__not_now">Nie nou nie</string>
  <!--Label under name for private stories-->
  <!--Label under name for group stories-->
  <!--Label under name for my story-->
  <plurals name="ContactSearchItems__my_story_s_dot_d_viewers">
    <item quantity="one">%1$s · %2$d kyker</item>
    <item quantity="other">%1$s · %2$d kykers</item>
  </plurals>
  <!--Label under name for My Story when first sending to my story-->
  <string name="ContactSearchItems__tap_to_choose_your_viewers">Tik om jou kykers te kies</string>
  <!--Label for context menu item to open story settings-->
  <string name="ContactSearchItems__story_settings">Storie-instellings</string>
  <!--Label for context menu item to remove a group story from contact results-->
  <string name="ContactSearchItems__remove_story">Verwyder storie</string>
  <!--Label for context menu item to delete a private story-->
  <string name="ContactSearchItems__delete_story">Skrap storie</string>
  <!--Dialog title for removing a group story-->
  <string name="ContactSearchMediator__remove_group_story">Verwyder groepstorie?</string>
  <!--Dialog message for removing a group story-->
  <string name="ContactSearchMediator__this_will_remove">Dit sal die storie van hierdie lys af verwyder. Jy sal steeds na stories van hierdie groep kan kyk.</string>
  <!--Dialog action item for removing a group story-->
  <string name="ContactSearchMediator__remove">Verwyder</string>
  <!--Dialog title for deleting a private story-->
  <string name="ContactSearchMediator__delete_story">Skrap storie?</string>
  <!--Dialog message for deleting a private story-->
  <string name="ContactSearchMediator__delete_the_private">Skrap die privaatstorie \"%1$s\"?</string>
  <!--Dialog action item for deleting a private story-->
  <string name="ContactSearchMediator__delete">Skrap</string>
  <!--Gift expiry days remaining-->
  <plurals name="Gifts__d_days_remaining">
    <item quantity="one">%1$d dag oor</item>
    <item quantity="other">%1$d dae oor.</item>
  </plurals>
  <!--Gift expiry hours remaining-->
  <plurals name="Gifts__d_hours_remaining">
    <item quantity="one">%1$d uur oor.</item>
    <item quantity="other">%1$d uur oor.</item>
  </plurals>
  <!--Gift expiry minutes remaining-->
  <plurals name="Gifts__d_minutes_remaining">
    <item quantity="one">%1$d minuut oor</item>
    <item quantity="other">%1$d minute oor.</item>
  </plurals>
  <!--Gift expiry expired-->
  <string name="Gifts__expired">Het verval</string>
  <!--Label indicating that a user can tap to advance to the next post in a story-->
  <string name="StoryFirstTimeNavigationView__tap_to_advance">Tik om voort te gaan</string>
  <!--Label indicating swipe direction to skip current story-->
  <string name="StoryFirstTimeNavigationView__swipe_up_to_skip">Vee boontoe om oor te slaan</string>
  <!--Label indicating swipe direction to exit story viewer-->
  <string name="StoryFirstTimeNavigationView__swipe_right_to_exit">Vee na regs om te verlaat</string>
  <!--Button label to confirm understanding of story navigation-->
  <string name="StoryFirstTimeNagivationView__got_it">Ek verstaan</string>
  <!--Content description for vertical context menu button in safety number sheet rows-->
  <string name="SafetyNumberRecipientRowItem__open_context_menu">Maak kontekskieslys oop</string>
  <!--Sub-line when a user is verified.-->
  <string name="SafetyNumberRecipientRowItem__s_dot_verified">%1$s · Geverifieer</string>
  <!--Sub-line when a user is verified.-->
  <string name="SafetyNumberRecipientRowItem__verified">Geverifieer</string>
  <!--Title of safety number changes bottom sheet when showing individual records-->
  <string name="SafetyNumberBottomSheetFragment__safety_number_changes">Veiligheidsnommerveranderinge</string>
  <!--Message of safety number changes bottom sheet when showing individual records-->
  <string name="SafetyNumberBottomSheetFragment__the_following_people">Die volgende mense het moontlik Signal herinstalleer of van toestelle verander. Tik op \'n ontvanger om die nuwe veiligheidsnommer te bevestig. Dit is opsioneel.</string>
  <!--Title of safety number changes bottom sheet when not showing individual records-->
  <string name="SafetyNumberBottomSheetFragment__safety_number_checkup">Veiligheidsnommerkontrole</string>
  <!--Title of safety number changes bottom sheet when not showing individual records and user has seen review screen-->
  <string name="SafetyNumberBottomSheetFragment__safety_number_checkup_complete">Veiligheidsnommerkontrole is voltooi</string>
  <!--Message of safety number changes bottom sheet when not showing individual records and user has seen review screen-->
  <string name="SafetyNumberBottomSheetFragment__all_connections_have_been_reviewed">Alle verbindings is nagegaan, tik stuur om voort te gaan.</string>
  <!--Message of safety number changes bottom sheet when not showing individual records-->
  <string name="SafetyNumberBottomSheetFragment__you_have_d_connections">Jy het %1$d verbindings wat moontlik Signal herinstalleer of van toestelle verander het. Voordat jy jou storie met hulle deel, gaan hulle veiligheidsnommers na of oorweeg dit om hulle uit jou storie te verwyder.</string>
  <!--Menu action to launch safety number verification screen-->
  <string name="SafetyNumberBottomSheetFragment__verify_safety_number">Verifieer veiligheidsnommer</string>
  <!--Menu action to remove user from story-->
  <string name="SafetyNumberBottomSheetFragment__remove_from_story">Verwyder uit storie</string>
  <!--Action button at bottom of SafetyNumberBottomSheetFragment to send anyway-->
  <string name="SafetyNumberBottomSheetFragment__send_anyway">Stuur in elk geval</string>
  <!--Action button at bottom of SafetyNumberBottomSheetFragment to review connections-->
  <string name="SafetyNumberBottomSheetFragment__review_connections">Gaan verbindings na</string>
  <!--Empty state copy for SafetyNumberBottomSheetFragment-->
  <string name="SafetyNumberBottomSheetFragment__no_more_recipients_to_show">Geen verdere ontvangers om te wys nie.</string>
  <!--Done button on safety number review fragment-->
  <string name="SafetyNumberReviewConnectionsFragment__done">Klaar</string>
  <!--Title of safety number review fragment-->
  <string name="SafetyNumberReviewConnectionsFragment__safety_number_changes">Veiligheidsnommerveranderinge</string>
  <!--Message of safety number review fragment-->
  <plurals name="SafetyNumberReviewConnectionsFragment__d_recipients_may_have">
    <item quantity="one">%1$dontvanger het moontlik Signal herinstalleer of van toestelle verander. Tik op \'n ontvanger om die nuwe veiligheidsnommer te bevestig. Dit is opsioneel.</item>
    <item quantity="other">%1$dontvangers het moontlik Signal herinstalleer of van toestelle verander. Tik op \'n ontvanger om die nuwe veiligheidsnommer te bevestig. Dit is opsioneel.</item>
  </plurals>
  <!--Section header for 1:1 contacts in review fragment-->
  <string name="SafetyNumberBucketRowItem__contacts">Kontakte</string>
  <!--Context menu label for distribution list headers in review fragment-->
  <string name="SafetyNumberReviewConnectionsFragment__remove_all">Verwyder almal</string>
  <!--Context menu label for 1:1 contacts to remove from send-->
  <string name="SafetyNumberReviewConnectionsFragment__remove">Verwyder</string>
  <!--Title of initial My Story settings configuration shown when sending to My Story for the first time-->
  <string name="ChooseInitialMyStoryMembershipFragment__my_story_privacy">My Storie-privaatheid</string>
  <!--Subtitle of initial My Story settings configuration shown when sending to My Story for the first time-->
  <string name="ChooseInitialMyStoryMembershipFragment__choose_who_can_see_posts_to_my_story_you_can_always_make_changes_in_settings">Kies wie plasings in My Storie kan sien. Jy kan altyd veranderinge in instellings maak.</string>
  <!--All connections option for initial My Story settings configuration shown when sending to My Story for the first time-->
  <string name="ChooseInitialMyStoryMembershipFragment__all_signal_connections">Alle Signal-verbindings</string>
  <!--All connections except option for initial My Story settings configuration shown when sending to My Story for the first time-->
  <string name="ChooseInitialMyStoryMembershipFragment__all_signal_connections_except">Alle Signal-verbindings behalwe…</string>
  <!--Only with selected connections option for initial My Story settings configuration shown when sending to My Story for the first time-->
  <string name="ChooseInitialMyStoryMembershipFragment__only_share_with">Deel slegs met…</string>
  <!--Story info header sent heading-->
  <string name="StoryInfoHeader__sent">Gestuur</string>
  <!--Story info header received heading-->
  <string name="StoryInfoHeader__received">Ontvang</string>
  <!--Story info header file size heading-->
  <string name="StoryInfoHeader__file_size">Lêergrootte</string>
  <!--Story info "Sent to" header-->
  <string name="StoryInfoBottomSheetDialogFragment__sent_to">Gestuur na</string>
  <!--Story info "Sent from" header-->
  <string name="StoryInfoBottomSheetDialogFragment__sent_from">Gestuur van</string>
  <!--Story Info context menu label-->
  <string name="StoryInfoBottomSheetDialogFragment__info">Inligting</string>
  <!--StoriesPrivacySettingsFragment-->
  <!--Explanation about how stories are deleted and managed-->
  <string name="StoriesPrivacySettingsFragment__stories_automatically_disappear">Stories verdwyn outomaties ná 24 uur. Kies wie na jou storie kan kyk of nuwe stories met spesifieke kykers of groepe kan skep.</string>
  <!--Preference title to turn off stories-->
  <string name="StoriesPrivacySettingsFragment__turn_off_stories">Skakel stories af</string>
  <!--Preference summary to turn off stories-->
  <string name="StoriesPrivacySettingsFragment__if_you_opt_out">As jy stories afskakel, sal jy nie meer stories kan deel of daarna kyk nie.</string>
  <!--Preference title to turn on stories-->
  <string name="StoriesPrivacySettingsFragment__turn_on_stories">Skakel stories aan</string>
  <!--Preference summary to turn on stories-->
  <string name="StoriesPrivacySettingsFragment__share_and_view">Deel en kyk na stories van andere. Stories verdwyn outomaties ná 24 uur.</string>
  <!--Dialog title to turn off stories-->
  <string name="StoriesPrivacySettingsFragment__turn_off_stories_question">Wil jy stories afskakel?</string>
  <!--Dialog message to turn off stories-->
  <string name="StoriesPrivacySettingsFragment__you_will_no_longer_be_able_to">Jy sal nie meer stories kan deel of kyk nie. Enige stories wat jy onlangs gestuur het, sal steeds vir andere sigbaar wees totdat dit verval.</string>
  <!--Page title when launched from stories landing screen-->
  <string name="StoriesPrivacySettingsFragment__story_privacy">Storieprivaatheid</string>
  <!--GroupStorySettingsFragment-->
  <!--Section header for who can view a group story-->
  <string name="GroupStorySettingsFragment__who_can_view_this_story">Wie hierdie storie kan sien</string>
  <!--Explanation of who can view a group story-->
  <string name="GroupStorySettingsFragment__members_of_the_group_s">Lede van die groep \"%1$s\" kan na hierdie storie kyk en daarop antwoord. Jy kan die lidmaatskap vir hierdie klets in die groep bywerk.</string>
  <!--Preference label for removing this group story-->
  <string name="GroupStorySettingsFragment__remove_group_story"> Verwyder groepstorie</string>
  <!--Generic title for overflow menus-->
  <string name="OverflowMenu__overflow_menu">Oorvloei-kieslys</string>
  <!--EOF-->
</resources><|MERGE_RESOLUTION|>--- conflicted
+++ resolved
@@ -2404,10 +2404,7 @@
   <string name="PaymentsHomeFragment__you_can_use_signal_to_send">Jy kan Molly gebruik om MobileCoin te stuur en ontvang. Alle betalings is onderhewig aan die Gebruiksvoorwaardes vir MobileCoins en die MobileCoin-beursie. Dit is ’n beta-funksie waar daar moontlik probleme kan voorkom en verlore betalings en saldo\'s kan nie herwin word nie.</string>
   <string name="PaymentsHomeFragment__activate">Aktiveer</string>
   <string name="PaymentsHomeFragment__view_mobile_coin_terms">Bekyk MobileCoin-bepalings</string>
-<<<<<<< HEAD
   <string name="PaymentsHomeFragment__payments_not_available">Betalings is nie meer in Molly beskikbaar nie. Jy kan nog fondse na ’n beurs oordra maar jy kan nie meer betalings stuur en ontvang of fondse toevoeg nie.</string>
-=======
-  <string name="PaymentsHomeFragment__payments_not_available">Betalings is nie meer in Signal beskikbaar nie. Jy kan nog fondse na ’n beurs oordra maar jy kan nie meer betalings stuur en ontvang of fondse toevoeg nie.</string>
   <!--Alert dialog title which shows up after a payment to turn on payment lock-->
   <string name="PaymentsHomeFragment__turn_on">Aktiveer Betalingsluiting vir toekomstige versendings?</string>
   <!--Alert dialog description for why payment lock should be enabled before sending payments-->
@@ -2416,7 +2413,6 @@
   <string name="PaymentsHomeFragment__enable">Aktiveer</string>
   <!--Alert dialog button to not enable payment lock for now-->
   <string name="PaymentsHomeFragment__not_now">Nie nou nie</string>
->>>>>>> e379cf61
   <!--PaymentsAddMoneyFragment-->
   <string name="PaymentsAddMoneyFragment__add_funds">Voeg fondse by</string>
   <string name="PaymentsAddMoneyFragment__your_wallet_address">Jou beursie-adres</string>
@@ -2784,13 +2780,9 @@
   <string name="BackupDialog_verify">Verifieer</string>
   <string name="BackupDialog_you_successfully_entered_your_backup_passphrase">Jy het jou wagwoordfrase suksesvol ingevoer</string>
   <string name="BackupDialog_passphrase_was_not_correct">Wagwoordfrase verkeerd</string>
-<<<<<<< HEAD
   <string name="LocalBackupJob_creating_signal_backup">Skep tans Molly-rugsteun…</string>
-=======
-  <string name="LocalBackupJob_creating_signal_backup">Skep tans Signal-rugsteun…</string>
   <!--Title for progress notification shown in a system notification while verifying a recent backup.-->
-  <string name="LocalBackupJob_verifying_signal_backup">Besig om Signal-rugsteun te verifieer…</string>
->>>>>>> e379cf61
+  <string name="LocalBackupJob_verifying_signal_backup">Besig om Molly-rugsteun te verifieer…</string>
   <string name="LocalBackupJobApi29_backup_failed">Rugsteun het misluk</string>
   <string name="LocalBackupJobApi29_your_backup_directory_has_been_deleted_or_moved">Jou rugsteungids is geskrap of verskuif.</string>
   <string name="LocalBackupJobApi29_your_backup_file_is_too_large">Jou rugsteunlêer is te groot om in hierdie volume te stoor.</string>
