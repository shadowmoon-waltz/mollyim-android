<?xml version="1.0" encoding="UTF-8"?>
<!-- smartling.instruction_comments_enabled = on -->
<resources>
  <!-- Removed by excludeNonTranslatables <string name="app_name" translatable="false">Signal</string> -->

  <!-- Removed by excludeNonTranslatables <string name="install_url" translatable="false">https://signal.org/install</string> -->
  <!-- Removed by excludeNonTranslatables <string name="donate_url" translatable="false">https://signal.org/donate</string> -->
  <!-- Removed by excludeNonTranslatables <string name="backup_support_url" translatable="false">https://support.signal.org/hc/articles/360007059752</string> -->
  <!-- Removed by excludeNonTranslatables <string name="transfer_support_url" translatable="false">https://support.signal.org/hc/articles/360007059752</string> -->
  <!-- Removed by excludeNonTranslatables <string name="support_center_url" translatable="false">https://support.signal.org/</string> -->
  <!-- Removed by excludeNonTranslatables <string name="terms_and_privacy_policy_url" translatable="false">https://signal.org/legal</string> -->
  <!-- Removed by excludeNonTranslatables <string name="google_pay_url" translatable="false">https://pay.google.com</string> -->
  <!-- Removed by excludeNonTranslatables <string name="donation_decline_code_error_url" translatable="false">https://support.signal.org/hc/articles/4408365318426#errors</string> -->
  <!-- Removed by excludeNonTranslatables <string name="sms_export_url" translatable="false">https://support.signal.org/hc/articles/360007321171</string> -->
  <!-- Removed by excludeNonTranslatables <string name="signal_me_username_url" translatable="false">https://signal.me/#u/%1$s</string> -->
  <!-- Removed by excludeNonTranslatables <string name="signal_me_username_url_no_scheme" translatable="false">signal.me/#u/%1$s</string> -->
  <!-- Removed by excludeNonTranslatables <string name="username_support_url" translatable="false">https://support.signal.org/hc/articles/5389476324250</string> -->
  <!-- Removed by excludeNonTranslatables <string name="export_account_data_url" translatable="false">https://support.signal.org/hc/articles/5538911756954</string> -->

    <string name="yes">כן</string>
    <string name="no">לא</string>
    <string name="delete">מחיקה</string>
    <string name="please_wait">אנא המתן…</string>
    <string name="save">שמור</string>
    <string name="note_to_self">הערות לעצמי</string>

    <!-- Alternate label for the Signal Application in the device\'s home screen launcher, as in a weather/climate application. -->
    <string name="app_icon_label_weather">מזג אוויר</string>
    <!-- Alternate label for the Signal Application in the device\'s home screen launcher, as in a note-taking application.-->
    <string name="app_icon_label_notes">הערות</string>
    <!-- Alternate label for the Signal Application in the device\'s home screen launcher, as in a news/journalism application. -->
    <string name="app_icon_label_news">חדשות</string>
    <!-- Alternate label for the Signal Application in the device\'s home screen launcher, as in waves of the ocean. -->
    <string name="app_icon_label_waves">גלים</string>

    <!-- AlbumThumbnailView -->
  <!-- Removed by excludeNonTranslatables <string name="AlbumThumbnailView_plus" translatable="false">\+%d</string> -->

    <!-- ApplicationMigrationActivity -->
    <string name="ApplicationMigrationActivity__signal_is_updating">Molly מתעדכן…</string>

    <!-- ApplicationPreferencesActivity -->
    <string name="ApplicationPreferenceActivity_you_havent_set_a_passphrase_yet">עדין לא הגדרת משפט־סיסמה!</string>
    <string name="ApplicationPreferencesActivity_disable_passphrase">להשבית משפט־סיסמה?</string>
    <string name="ApplicationPreferencesActivity_this_will_permanently_unlock_signal_and_message_notifications">זה ישחרר נעילה של Molly והתראות הודעה באופן קבוע.</string>
    <string name="ApplicationPreferencesActivity_disable">השבת</string>
    <string name="ApplicationPreferencesActivity_disable_signal_messages_and_calls">להשבית הודעות ושיחות של Molly?</string>
    <string name="ApplicationPreferencesActivity_disable_signal_messages_and_calls_by_unregistering">הַשְׁבֵּת הודעות ושיחות של Molly ע״י ביטול רישום מהשרת. תצטרך לרשום מחדש את מספר הטלפון שלך כדי להשתמש בו שוב בעתיד.</string>
    <string name="ApplicationPreferencesActivity_error_connecting_to_server">שגיאה בהתחברות לשרת!</string>
    <string name="ApplicationPreferencesActivity_pins_are_required_for_registration_lock">קודי PIN נדרשים עבור נעילת הרשמה. כדי להשבית קודי PIN, אנא השבת תחילה נעילת הרשמה.</string>
    <string name="ApplicationPreferencesActivity_pin_created">PIN נוצר.</string>
    <string name="ApplicationPreferencesActivity_pin_disabled">PIN הושבת.</string>
    <string name="ApplicationPreferencesActivity_record_payments_recovery_phrase">תעד משפט השבה של תשלומים</string>
    <string name="ApplicationPreferencesActivity_record_phrase">תעד משפט</string>
    <string name="ApplicationPreferencesActivity_before_you_can_disable_your_pin">לפני שתוכל להשבית את ה־PIN שלך, אתה חייב לתעד את משפט ההשבה של התשלומים שלך כדי להבטיח שתוכל להשיב את חשבון התשלומים שלך.</string>

    <!-- NumericKeyboardView -->
  <!-- Removed by excludeNonTranslatables <string name="NumericKeyboardView__1" translatable="false">1</string> -->
  <!-- Removed by excludeNonTranslatables <string name="NumericKeyboardView__2" translatable="false">2</string> -->
  <!-- Removed by excludeNonTranslatables <string name="NumericKeyboardView__3" translatable="false">3</string> -->
  <!-- Removed by excludeNonTranslatables <string name="NumericKeyboardView__4" translatable="false">4</string> -->
  <!-- Removed by excludeNonTranslatables <string name="NumericKeyboardView__5" translatable="false">5</string> -->
  <!-- Removed by excludeNonTranslatables <string name="NumericKeyboardView__6" translatable="false">6</string> -->
  <!-- Removed by excludeNonTranslatables <string name="NumericKeyboardView__7" translatable="false">7</string> -->
  <!-- Removed by excludeNonTranslatables <string name="NumericKeyboardView__8" translatable="false">8</string> -->
  <!-- Removed by excludeNonTranslatables <string name="NumericKeyboardView__9" translatable="false">9</string> -->
  <!-- Removed by excludeNonTranslatables <string name="NumericKeyboardView__0" translatable="false">0</string> -->
    <!-- Back button on numeric keyboard -->
    <string name="NumericKeyboardView__backspace">מקש חזרה</string>

    <!-- DraftDatabase -->
    <string name="DraftDatabase_Draft_image_snippet">(תמונה)</string>
    <string name="DraftDatabase_Draft_audio_snippet">(שמע)</string>
    <string name="DraftDatabase_Draft_video_snippet">(סרטון)</string>
    <string name="DraftDatabase_Draft_location_snippet">(מיקום)</string>
    <string name="DraftDatabase_Draft_quote_snippet">(תשובה)</string>
    <string name="DraftDatabase_Draft_voice_note">(הודעה קולית)</string>

    <!-- AttachmentKeyboard -->
    <string name="AttachmentKeyboard_gallery">גלריה</string>
    <string name="AttachmentKeyboard_file">קובץ</string>
    <string name="AttachmentKeyboard_contact">איש קשר</string>
    <string name="AttachmentKeyboard_location">מיקום</string>
    <string name="AttachmentKeyboard_Signal_needs_permission_to_show_your_photos_and_videos">Molly צריך הרשאה כדי להראות את התמונות והסרטונים שלך.</string>
    <string name="AttachmentKeyboard_give_access">תן גישה</string>
    <string name="AttachmentKeyboard_payment">תשלום</string>

    <!-- AttachmentManager -->
    <string name="AttachmentManager_cant_open_media_selection">לא ניתן למצוא יישום לבחירת מדיה.</string>
    <string name="AttachmentManager_signal_requires_the_external_storage_permission_in_order_to_attach_photos_videos_or_audio">Molly דורש את הרשאת האחסון על מנת לצרף תמונות, סרטונים, או שמע, אבל היא נדחתה לצמיתות. אנא המשך אל תפריט הגדרות היישום, בחר \"הרשאות\" ואפשר את \"אחסון\".</string>
    <string name="AttachmentManager_signal_requires_contacts_permission_in_order_to_attach_contact_information">Molly דורש הרשאת אנשי קשר על מנת לצרף מידע איש קשר, אבל היא נדחתה לצמיתות. אנא המשך אל תפריט הגדרות היישום, בחר \"הרשאות\" ואפשר את \"אנשי קשר\".</string>
    <string name="AttachmentManager_signal_requires_location_information_in_order_to_attach_a_location">Molly דורש הרשאת מיקום על מנת לצרף מיקום, אבל היא נדחתה לצמיתות. אנא המשך אל תפריט הגדרות היישום, בחר \"הרשאות\" ואפשר את \"מיקום\".</string>
    <!-- Alert dialog title to show the recipient has not activated payments -->
    <string name="AttachmentManager__not_activated_payments">%1$s לא הפעיל/ה תשלומים </string>
    <!-- Alert dialog description to send the recipient a request to activate payments -->
    <string name="AttachmentManager__request_to_activate_payments">רוצה לשלוח להם בקשה להפעיל תשלומים?</string>
    <!-- Alert dialog button to send request -->
    <string name="AttachmentManager__send_request">שליחת בקשה</string>
    <!-- Alert dialog button to cancel dialog -->
    <string name="AttachmentManager__cancel">בטל</string>

    <!-- AttachmentUploadJob -->
    <string name="AttachmentUploadJob_uploading_media">מעלה מדיה…</string>
    <string name="AttachmentUploadJob_compressing_video_start">דוחס סרטון…</string>

    <!-- BackgroundMessageRetriever -->
    <string name="BackgroundMessageRetriever_checking_for_messages">בודק אחר הודעות…</string>

    <!-- BlockedUsersActivity -->
    <string name="BlockedUsersActivity__blocked_users">משתמשים חסומים</string>
    <string name="BlockedUsersActivity__add_blocked_user">הוספת משתמש/ת חסום/ה</string>
    <string name="BlockedUsersActivity__blocked_users_will">משתמשים חסומים לא יוכלו להתקשר או לשלוח לך הודעות.</string>
    <string name="BlockedUsersActivity__no_blocked_users">אין משתמשים חסומים</string>
    <string name="BlockedUsersActivity__block_user">לחסום משתמש/ת?</string>
    <string name="BlockedUserActivity__s_will_not_be_able_to">\"%1$s\" לא יוכל/תוכל להתקשר אליך או לשלוח לך הודעות.</string>
    <string name="BlockedUsersActivity__block">חסימה</string>

    <!-- CreditCardFragment -->
    <!-- Title of fragment detailing the donation amount for one-time donation, displayed above the credit card text fields -->
    <string name="CreditCardFragment__donation_amount_s">סכום תרומה: %1$s</string>
    <!-- Title of fragment detailing the donation amount for monthly donation, displayed above the credit card text fields -->
    <string name="CreditCardFragment__donation_amount_s_per_month">סכום תרומה: %1$s/לחודש</string>
    <!-- Explanation of how to fill in the form, displayed above the credit card text fields -->
    <!-- Explanation of how to fill in the form and a note about pii, displayed above the credit card text fields -->
    <string name="CreditCardFragment__enter_your_card_details">יש להזין את פרטי הכרטיס שלך. Signal לא אוספת או מאחסנת את המידע האישי שלך.</string>
    <!-- Displayed as a hint in the card number text field -->
    <string name="CreditCardFragment__card_number">מספר כרטיס</string>
    <!-- Displayed as a hint in the card expiry text field -->
    <string name="CreditCardFragment__mm_yy">חודש/שנה</string>
    <!-- Displayed as a hint in the card cvv text field -->
    <string name="CreditCardFragment__cvv">CVV</string>
    <!-- Error displayed under the card number text field when there is an invalid card number entered -->
    <string name="CreditCardFragment__invalid_card_number">מספר כרטיס לא תקין</string>
    <!-- Error displayed under the card expiry text field when the card is expired -->
    <string name="CreditCardFragment__card_has_expired">פג תוקף הכרטיס</string>
    <!-- Error displayed under the card cvv text field when the cvv is too short -->
    <string name="CreditCardFragment__code_is_too_short">הקוד קצר מדי</string>
    <!-- Error displayed under the card cvv text field when the cvv is too long -->
    <string name="CreditCardFragment__code_is_too_long">הקוד ארוך מדי</string>
    <!-- Error displayed under the card cvv text field when the cvv is invalid -->
    <string name="CreditCardFragment__invalid_code">קוד לא תקין</string>
    <!-- Error displayed under the card expiry text field when the expiry month is invalid -->
    <string name="CreditCardFragment__invalid_month">חודש לא תקין</string>
    <!-- Error displayed under the card expiry text field when the expiry is missing the year -->
    <string name="CreditCardFragment__year_required">נדרשת שנה</string>
    <!-- Error displayed under the card expiry text field when the expiry year is invalid -->
    <string name="CreditCardFragment__invalid_year">שנה לא תקינה</string>
    <!-- Button label to confirm credit card input and proceed with payment -->
    <string name="CreditCardFragment__continue">המשך</string>

    <!-- BlockUnblockDialog -->
    <string name="BlockUnblockDialog_block_and_leave_s">לחסום ולעזוב את %1$s?</string>
    <string name="BlockUnblockDialog_block_s">לחסום את %1$s?</string>
    <string name="BlockUnblockDialog_you_will_no_longer_receive_messages_or_updates">לא תקבל יותר הודעות או עדכונים מקבוצה זו, וחברי קבוצה לא יוכלו להוסיף אותך שוב אל קבוצה זו.</string>
    <string name="BlockUnblockDialog_group_members_wont_be_able_to_add_you">חברי קבוצה לא יוכלו להוסיף אותך שוב אל קבוצה זו.</string>
    <string name="BlockUnblockDialog_group_members_will_be_able_to_add_you">חברי קבוצה יוכלו להוסיף אותך שוב אל קבוצה זו.</string>
    <!-- Text that is shown when unblocking a Signal contact -->
    <string name="BlockUnblockDialog_you_will_be_able_to_call_and_message_each_other">תוכלו להתכתב ולהתקשר זה עם זה, והשם והתמונה שלכם ישותפו עם הצד השני.</string>
    <!-- Text that is shown when unblocking an SMS contact -->
    <string name="BlockUnblockDialog_you_will_be_able_to_message_each_other">תוכלו להתכתב זה עם זה.</string>
    <string name="BlockUnblockDialog_blocked_people_wont_be_able_to_call_you_or_send_you_messages">אנשים חסומים לא יוכלו להתקשר או לשלוח לך הודעות.</string>
    <string name="BlockUnblockDialog_blocked_people_wont_be_able_to_send_you_messages">אנשים חסומים לא יוכלו לשלוח לך הודעות.</string>
    <!-- Message shown on block dialog when blocking the Signal release notes recipient -->
    <string name="BlockUnblockDialog_block_getting_signal_updates_and_news">חסימת קבלת עדכונים וחדשות של Signal.</string>
    <!-- Message shown on unblock dialog when unblocking the Signal release notes recipient -->
    <string name="BlockUnblockDialog_resume_getting_signal_updates_and_news">המשך קבלת עדכונים וחדשות של Signal.</string>
    <string name="BlockUnblockDialog_unblock_s">לבטל חסימה של %1$s?</string>
    <string name="BlockUnblockDialog_block">חסימה</string>
    <string name="BlockUnblockDialog_block_and_leave">חסימה ועזיבה</string>
    <string name="BlockUnblockDialog_report_spam_and_block">דיווח על דואר זבל וחסימה</string>

    <!-- BucketedThreadMedia -->
    <string name="BucketedThreadMedia_Today">היום</string>
    <string name="BucketedThreadMedia_Yesterday">אתמול</string>
    <string name="BucketedThreadMedia_This_week">השבוע</string>
    <string name="BucketedThreadMedia_This_month">החודש</string>
    <string name="BucketedThreadMedia_Large">גדול</string>
    <string name="BucketedThreadMedia_Medium">בינוני</string>
    <string name="BucketedThreadMedia_Small">קטן</string>

    <!-- CameraFragment -->
    <!-- Toasted when user device does not support video recording -->
    <string name="CameraFragment__video_recording_is_not_supported_on_your_device">הקלטת וידאו לא נתמכת במכשיר שלך</string>

    <!-- CameraXFragment -->
    <string name="CameraXFragment_tap_for_photo_hold_for_video">הקש עבור תצלום, החזק עבור סרטון</string>
    <string name="CameraXFragment_capture_description">לכוד</string>
    <string name="CameraXFragment_change_camera_description">שנה מצלמה</string>
    <string name="CameraXFragment_open_gallery_description">פתח גלריה</string>

    <!-- CameraContacts -->
    <string name="CameraContacts_recent_contacts">אנשי קשר אחרונים</string>
    <string name="CameraContacts_signal_contacts">אנשי קשר של Signal</string>
    <string name="CameraContacts_signal_groups">קבוצות Signal</string>
    <!-- A warning shown in a toast when  -->
    <plurals name="CameraContacts_you_can_share_with_a_maximum_of_n_conversations">
        <item quantity="one">אפשר לשתף עם מקסימום צ׳אט %1$d.</item>
        <item quantity="two">אפשר לשתף עם מקסימום %1$d צ׳אטים.</item>
        <item quantity="many">אפשר לשתף עם מקסימום %1$d צ׳אטים.</item>
        <item quantity="other">אפשר לשתף עם מקסימום %1$d צ׳אטים.</item>
    </plurals>
    <string name="CameraContacts_select_signal_recipients">בחר מקבלי Signal</string>
    <string name="CameraContacts_no_signal_contacts">אין אנשי קשר של Signal</string>
    <string name="CameraContacts_you_can_only_use_the_camera_button">אתה יכול להשתמש רק בכפתור המצלמה כדי לשלוח תמונות אל אנשי קשר של Signal. </string>
    <string name="CameraContacts_cant_find_who_youre_looking_for">אינך מוצא מה שאתה מחפש?</string>
    <string name="CameraContacts_invite_a_contact_to_join_signal">הזמן איש קשר להצטרף אל Molly</string>
    <string name="CameraContacts__menu_search">חפש</string>

    <!-- Censorship Circumvention Megaphone -->
    <!-- Title for an alert that shows at the bottom of the chat list letting people know that circumvention is no longer needed -->
    <string name="CensorshipCircumventionMegaphone_turn_off_censorship_circumvention">לכבות עקיפת צנזורה?</string>
    <!-- Body for an alert that shows at the bottom of the chat list letting people know that circumvention is no longer needed -->
    <string name="CensorshipCircumventionMegaphone_you_can_now_connect_to_the_signal_service">אתה יכול להתחבר עכשיו אל שירות Signal ישירות למען חוויה טובה יותר.</string>
    <!-- Action to prompt the user to disable circumvention since it is no longer needed -->
    <string name="CensorshipCircumventionMegaphone_turn_off">כבה</string>
    <!-- Action to prompt the user to dismiss the alert at the bottom of the chat list -->
    <string name="CensorshipCircumventionMegaphone_no_thanks">לא תודה</string>

    <!-- ClearProfileActivity -->
    <string name="ClearProfileActivity_remove">הסרה</string>
    <string name="ClearProfileActivity_remove_profile_photo">להסיר תמונת פרופיל?</string>
    <string name="ClearProfileActivity_remove_group_photo">להסיר תמונת קבוצה?</string>

    <!-- ClientDeprecatedActivity -->
    <string name="ClientDeprecatedActivity_update_signal">עדכן את Molly</string>
    <string name="ClientDeprecatedActivity_this_version_of_the_app_is_no_longer_supported">גרסה זו של היישום אינה נתמכת יותר. כדי להמשיך לשלוח ולקבל הודעות, עדכן אל הגרסה האחרונה.</string>
    <string name="ClientDeprecatedActivity_update">עדכן</string>
    <string name="ClientDeprecatedActivity_dont_update">אל תעדכן</string>
    <string name="ClientDeprecatedActivity_warning">אזהרה</string>
    <string name="ClientDeprecatedActivity_your_version_of_signal_has_expired_you_can_view_your_message_history">גרסת Signal שלך כבר לא בתוקף. אפשר לצפות בהיסטוריית ההודעות שלך אבל לא תהיה לך אפשרות לשלוח או לקבל הודעות עד לעדכון האפליקציה.</string>

    <!-- CommunicationActions -->
    <string name="CommunicationActions_no_browser_found">דפדפן רשת לא נמצא.</string>
    <string name="CommunicationActions_send_email">שלח דוא״ל</string>
    <string name="CommunicationActions_a_cellular_call_is_already_in_progress">שיחה סלולרית נמצאת כבר בתהליך.</string>
    <string name="CommunicationActions_start_voice_call">להתחיל שיחה קולית?</string>
    <string name="CommunicationActions_cancel">בטל</string>
    <string name="CommunicationActions_call">התקשר</string>
    <string name="CommunicationActions_insecure_call">שיחה בלתי מאובטחת</string>
    <string name="CommunicationActions_carrier_charges_may_apply">חיובי מפעיל עשויים לחול. המספר שאתה מתקשר אליו אינו רשום ב־Signal. שיחה זו תתבצע באמצעות המפעיל הסלולרי שלך, לא על גבי האינטרנט.</string>

    <!-- ConfirmIdentityDialog -->

    <!-- ContactsCursorLoader -->
    <string name="ContactsCursorLoader_recent_chats">צ\'אטים אחרונים</string>
    <string name="ContactsCursorLoader_contacts">אנשי קשר</string>
    <string name="ContactsCursorLoader_groups">קבוצות</string>
    <!-- Contact search header for individuals who the user has not started a conversation with but is in a group with -->
    <string name="ContactsCursorLoader_group_members">חברי קבוצה</string>
    <string name="ContactsCursorLoader_phone_number_search">חיפוש מספר טלפון</string>
    <!-- Header for username search -->
    <string name="ContactsCursorLoader_find_by_username">מצא לפי שם משתמש</string>
    <!-- Label for my stories when selecting who to send media to -->
    <string name="ContactsCursorLoader_my_stories">הסטוריז שלי</string>
    <!-- Text for a button that brings up a bottom sheet to create a new story. -->
    <string name="ContactsCursorLoader_new">חדש</string>
    <!-- Header for conversation search section labeled "Chats" -->
    <string name="ContactsCursorLoader__chats">צ׳אטים</string>
    <!-- Header for conversation search section labeled "Messages" -->
    <string name="ContactsCursorLoader__messages">הודעות</string>

    <!-- ContactsDatabase -->
    <string name="ContactsDatabase_message_s">%1$s של הודעה</string>
    <string name="ContactsDatabase_signal_call_s">שיחת Signal אל %1$s</string>

    <!-- ContactNameEditActivity -->
    <!-- Toolbar title for contact name edit activity -->
    <string name="ContactNameEditActivity_given_name">שם פרטי</string>
    <string name="ContactNameEditActivity_family_name">שם משפחה</string>
    <string name="ContactNameEditActivity_prefix">קידומת</string>
    <string name="ContactNameEditActivity_suffix">סיומת</string>
    <string name="ContactNameEditActivity_middle_name">שם אמצעי</string>

    <!-- ContactShareEditActivity -->
    <!-- ContactShareEditActivity toolbar title -->
    <string name="ContactShareEditActivity__send_contact">שליחת איש קשר</string>
    <string name="ContactShareEditActivity_type_home">בית</string>
    <string name="ContactShareEditActivity_type_mobile">נייד</string>
    <string name="ContactShareEditActivity_type_work">עבודה</string>
    <string name="ContactShareEditActivity_type_missing">אחר</string>
    <string name="ContactShareEditActivity_invalid_contact">איש קשר נבחר היה בלתי תקף</string>
    <!-- Content descrption for name edit button on contact share edit activity -->
    <string name="ContactShareEditActivity__edit_name">עריכת שם</string>
    <!-- Content description for user avatar in edit activity -->
    <string name="ContactShareEditActivity__avatar">יצגן</string>

    <!-- ConversationItem -->
    <string name="ConversationItem_error_not_sent_tap_for_details">לא נשלח, הקש לפרטים</string>
    <string name="ConversationItem_error_partially_not_delivered">נשלח חלקית, הקש לפרטים</string>
    <string name="ConversationItem_error_network_not_delivered">השליחה נכשלה</string>
    <string name="ConversationItem_received_key_exchange_message_tap_to_process">הודעת החלפת מפתחות התקבלה, הקש כדי לעבד.</string>
    <string name="ConversationItem_group_action_left">%1$s עזב את הקבוצה.</string>
    <string name="ConversationItem_send_paused">שליחה מושהית</string>
    <string name="ConversationItem_click_to_approve_unencrypted">שליחה נכשלה, הקש לנסיגה בלתי מאובטחת</string>
    <string name="ConversationItem_click_to_approve_unencrypted_sms_dialog_title">לסגת אל מסרון בלתי מוצפן?</string>
    <string name="ConversationItem_click_to_approve_unencrypted_mms_dialog_title">לסגת אל MMS בלתי מוצפן?</string>
    <string name="ConversationItem_click_to_approve_unencrypted_dialog_message">הודעה זו <b>לא</b> תוצפן כי הנמען אינו משתמש Signal יותר.\n\nלשלוח הודעה בלתי מאובטחת?</string>
    <string name="ConversationItem_unable_to_open_media">לא ניתן למצוא יישום המסוגל לפתוח מדיה זו.</string>
    <string name="ConversationItem_copied_text">%1$s הועתק</string>
    <string name="ConversationItem_from_s">מאת %1$s</string>
    <string name="ConversationItem_to_s">אל %1$s</string>
    <string name="ConversationItem_read_more">  קרא עוד</string>
    <string name="ConversationItem_download_more">  הורד עוד</string>
    <string name="ConversationItem_pending">  ממתין</string>
    <string name="ConversationItem_this_message_was_deleted">הודעה זו נמחקה.</string>
    <string name="ConversationItem_you_deleted_this_message">מחקת הודעה זו.</string>
    <!-- Dialog error message shown when user can\'t download a message from someone else due to a permanent failure (e.g., unable to decrypt), placeholder is other\'s name -->
    <string name="ConversationItem_cant_download_message_s_will_need_to_send_it_again">הורדת ההודעה נכשלה. %1$s יצטרך/תצטרך לשלוח אותה שוב.</string>
    <!-- Dialog error message shown when user can\'t download an image message from someone else due to a permanent failure (e.g., unable to decrypt), placeholder is other\'s name -->
    <string name="ConversationItem_cant_download_image_s_will_need_to_send_it_again">הורדת התמונה נכשלה. %1$s יצטרך/תצטרך לשלוח אותה שוב.</string>
    <!-- Dialog error message shown when user can\'t download a video message from someone else due to a permanent failure (e.g., unable to decrypt), placeholder is other\'s name -->
    <string name="ConversationItem_cant_download_video_s_will_need_to_send_it_again">הורדת הסרטון נכשלה. %1$s יצטרך/תצטרך לשלוח אותו שוב.</string>
    <!-- Dialog error message shown when user can\'t download a their own message via a linked device due to a permanent failure (e.g., unable to decrypt) -->
    <string name="ConversationItem_cant_download_message_you_will_need_to_send_it_again">הורדת ההודעה נכשלה. עליך לשלוח אותה שוב.</string>
    <!-- Dialog error message shown when user can\'t download a their own image message via a linked device due to a permanent failure (e.g., unable to decrypt) -->
    <string name="ConversationItem_cant_download_image_you_will_need_to_send_it_again">הורדת התמונה נכשלה. עליך לשלוח אותה שוב.</string>
    <!-- Dialog error message shown when user can\'t download a their own video message via a linked device due to a permanent failure (e.g., unable to decrypt) -->
    <string name="ConversationItem_cant_download_video_you_will_need_to_send_it_again">הורדת הסרטון נכשלה. עליך לשלוח אותו שוב.</string>
    <!-- Display as the timestamp footer in a message bubble in a conversation when a message has been edited. The timestamp will go from \'11m\' to \'edited 11m\' -->
    <string name="ConversationItem_edited_timestamp_footer">נערך %1$s</string>

    <!-- ConversationActivity -->
    <string name="ConversationActivity_add_attachment">הוסף צרופה</string>
    <!-- Accessibility text associated with image button to send an edited message. -->
    <string name="ConversationActivity_send_edit">שליחת הודעה ערוכה</string>
    <string name="ConversationActivity_select_contact_info">בחר מידע של איש קשר</string>
    <string name="ConversationActivity_compose_message">חבר הודעה</string>
    <string name="ConversationActivity_sorry_there_was_an_error_setting_your_attachment">סליחה, הייתה שגיאה בהוספת הצרופה שלך.</string>
    <string name="ConversationActivity_recipient_is_not_a_valid_sms_or_email_address_exclamation">המקבל אינו כתובת תקפה של מסרון או כתובת דוא״ל!</string>
    <string name="ConversationActivity_message_is_empty_exclamation">ההודעה ריקה!</string>
    <string name="ConversationActivity_group_members">חברי קבוצה</string>
    <string name="ConversationActivity__tap_here_to_start_a_group_call">הקש כאן כדי להתחיל שיחה קבוצתית</string>
    <!-- Warning toast shown to user if they somehow try to edit an sms/mms message -->
    <string name="ConversationActivity_edit_sms_message_error">לא ניתן לערוך הודעות SMS</string>
    <!-- Warning dialog text shown to user if they try to send a message edit that is too old where %1$d is replaced with the amount of hours, e.g. 3 -->
    <plurals name="ConversationActivity_edit_message_too_old">
        <item quantity="one">ניתן לערוך רק עד שעה %1$d מזמן שליחת ההודעה.</item>
        <item quantity="two">ניתן לערוך רק עד שעתיים מזמן שליחת ההודעה.</item>
        <item quantity="many">ניתן לערוך רק עד %1$d שעות מזמן שליחת ההודעה.</item>
        <item quantity="other">ניתן לערוך רק עד %1$d שעות מזמן שליחת ההודעה.</item>
    </plurals>

    <string name="ConversationActivity_invalid_recipient">מקבל בלתי תקף!</string>
    <string name="ConversationActivity_added_to_home_screen">התווסף אל מסך הבית</string>
    <string name="ConversationActivity_calls_not_supported">שיחות אינן נתמכות</string>
    <string name="ConversationActivity_this_device_does_not_appear_to_support_dial_actions">נראה כי מכשיר זה אינו תומך בפעולות חיוג.</string>
    <string name="ConversationActivity_transport_insecure_sms">מסרון בלתי מאובטח</string>
    <!-- A title for the option to send an SMS with a placeholder to put the name of their SIM card -->
    <string name="ConversationActivity_transport_insecure_sms_with_sim">הודעת SMS לא מאובטחת (%1$s)</string>
    <string name="ConversationActivity_transport_insecure_mms">MMS בלתי מאובטח</string>
    <!-- A title for the option to send an SMS with a placeholder to put the name of their SIM card -->
    <string name="ConversationActivity_transport_signal">הודעת Signal</string>
    <string name="ConversationActivity_lets_switch_to_signal">בוא נחליף אל Molly %1$s</string>
    <string name="ConversationActivity_specify_recipient">אנא בחר איש קשר</string>
    <string name="ConversationActivity_unblock">ביטול חסימה</string>
    <string name="ConversationActivity_attachment_exceeds_size_limits">הצרופה חורגת ממגבלות הגודל עבור הסוג של ההודעה שאתה שולח.</string>
    <string name="ConversationActivity_unable_to_record_audio">לא היה ניתן להקליט שמע!</string>
    <string name="ConversationActivity_you_cant_send_messages_to_this_group">אינך יכול לשלוח הודעות אל קבוצה זו מאחר שאינך חבר קבוצה יותר.</string>
    <string name="ConversationActivity_only_s_can_send_messages">רק %1$s יכול/ה לשלוח הודעות.</string>
    <string name="ConversationActivity_admins">מנהלנים</string>
    <string name="ConversationActivity_message_an_admin">שלח הודעה אל מנהלן</string>
    <string name="ConversationActivity_cant_start_group_call">לא ניתן להתחיל שיחה קבוצתית</string>
    <string name="ConversationActivity_only_admins_of_this_group_can_start_a_call">רק מנהלנים של קבוצה זו יכולים להתחיל שיחה.</string>
    <string name="ConversationActivity_there_is_no_app_available_to_handle_this_link_on_your_device">אין יישום זמין לטיפול בקישור זה במכשיר שלך.</string>
    <string name="ConversationActivity_your_request_to_join_has_been_sent_to_the_group_admin">בקשתך להצטרף נשלחה אל מנהלן הקבוצה. תיודע כאשר הוא מחליט.</string>
    <string name="ConversationActivity_cancel_request">בטל בקשה</string>

    <string name="ConversationActivity_to_send_audio_messages_allow_signal_access_to_your_microphone">כדי לשלוח הודעות שמע, התר אל Molly לקבל גישה אל המיקרופון שלך.</string>
    <string name="ConversationActivity_signal_requires_the_microphone_permission_in_order_to_send_audio_messages">Molly דורש את הרשאת המיקרופון על מנת לשלוח הודעות שמע, אבל היא נדחתה לצמיתות. אנא המשך אל הגדרות היישום, בחר \"הרשאות\" ואפשר את \"מיקרופון\".</string>
    <string name="ConversationActivity_signal_needs_the_microphone_and_camera_permissions_in_order_to_call_s">Molly צריך את ההרשאות של המיקרופון והמצלמה על מנת לחייג אל %1$s, אבל הן נדחו לצמיתות. אנא המשך אל הגדרות היישום, בחר \"הרשאות\" ואפשר את \"מיקרופון\" ואת \"מצלמה\".</string>
    <string name="ConversationActivity_to_capture_photos_and_video_allow_signal_access_to_the_camera">כדי ללכוד תצלומים וסרטונים, התר אל Molly גישה אל המצלמה.</string>
    <string name="ConversationActivity_signal_needs_the_camera_permission_to_take_photos_or_video">Molly צריך את הרשאת המצלמה כדי לצלם תצלומים או להקליט סרטונים, אבל היא נדחתה לצמיתות. אנא המשך אל הגדרות היישום, בחר \"הרשאות\" ואפשר את \"מצלמה\".</string>
    <string name="ConversationActivity_signal_needs_camera_permissions_to_take_photos_or_video">Molly צריך הרשאות מצלמה כדי לצלם תצלומים או להקליט סרטון</string>
    <string name="ConversationActivity_enable_the_microphone_permission_to_capture_videos_with_sound">אפשר את הרשאת המיקרופון כדי ללכוד סרטונים עם צליל.</string>
    <string name="ConversationActivity_signal_needs_the_recording_permissions_to_capture_video">Molly צריך הרשאות מיקרופון כדי להקליט סרטונים, אבל הן נדחו. אנא המשך אל הגדרות היישום, בחר \"הרשאות\" ואפשר את \"מיקרופון\" ואת \"מצלמה\".</string>
    <string name="ConversationActivity_signal_needs_recording_permissions_to_capture_video">Molly צריך הרשאות מיקרופון כדי להקליט סרטונים.</string>

    <string name="ConversationActivity_quoted_contact_message">%1$s%2$s</string>
    <string name="ConversationActivity_signal_cannot_sent_sms_mms_messages_because_it_is_not_your_default_sms_app">Signal לא יכול לשלוח הודעות SMS/MMS מאחר שהוא לא יישום המסרונים ברירת המחדל שלך. האם אתה רוצה לשנות זאת בהגדרות Android שלך?</string>
    <string name="ConversationActivity_yes">כן</string>
    <string name="ConversationActivity_no">לא</string>
    <string name="ConversationActivity_search_position">%1$d מתוך %2$d</string>
    <string name="ConversationActivity_no_results">אין תוצאות</string>

    <string name="ConversationActivity_sticker_pack_installed">חבילת מדבקות הותקנה</string>
    <string name="ConversationActivity_new_say_it_with_stickers">חדש! אמור זאת עם מדבקות</string>

    <string name="ConversationActivity_cancel">בטל</string>
    <string name="ConversationActivity_delete_conversation">למחוק צ\'אט?</string>
    <string name="ConversationActivity_delete_and_leave_group">למחוק ולעזוב קבוצה?</string>
    <string name="ConversationActivity_this_conversation_will_be_deleted_from_all_of_your_devices">הצ\'אט הזה יימחק מכל המכשירים שלך.</string>
    <string name="ConversationActivity_you_will_leave_this_group_and_it_will_be_deleted_from_all_of_your_devices">אתם תעזבו קבוצה זו, והיא תימחק מכל המכשירים שלכם.</string>
    <string name="ConversationActivity_delete">מחיקה</string>
    <string name="ConversationActivity_delete_and_leave">מחיקה ועזיבה</string>
    <string name="ConversationActivity__to_call_s_signal_needs_access_to_your_microphone">כדי להתקשר אל %1$s, היישום Molly צריך גישה אל המיקרופון שלך</string>


    <string name="ConversationActivity_join">הצטרף</string>
    <string name="ConversationActivity_full">מלאה</string>

    <string name="ConversationActivity_error_sending_media">שגיאה בשליחת מדיה</string>

    <string name="ConversationActivity__reported_as_spam_and_blocked">דווח/ה כדואר זבל ונחסם/ה.</string>

    <!-- Message shown when opening an SMS conversation with SMS disabled and they have unexported sms messages -->
    <string name="ConversationActivity__sms_messaging_is_currently_disabled_you_can_export_your_messages_to_another_app_on_your_phone">הודעות SMS מושבתות כעת. אפשר לייצא את ההודעות שלך לאפליקציה אחרת בטלפון שלך.</string>
    <!-- Message shown when opening an SMS conversation with SMS disabled and they have unexported sms messages -->
    <string name="ConversationActivity__sms_messaging_is_no_longer_supported_in_signal_you_can_export_your_messages_to_another_app_on_your_phone">הודעות SMS כבר לא נתמכות ב–Signal. אפשר לייצא את ההודעות שלך לאפליקציה אחרת בטלפון שלך.</string>
    <!-- Action button shown when in sms conversation, sms is disabled, and unexported sms messages are present -->
    <string name="ConversationActivity__export_sms_messages">ייצוא הודעות SMS</string>
    <!-- Message shown when opening an SMS conversation with SMS disabled and there are no exported messages -->
    <string name="ConversationActivity__sms_messaging_is_currently_disabled_invite_s_to_to_signal_to_keep_the_conversation_here">הודעות SMS מושבתות כעת. אפשר להזמין את %1$s ל–Signal כדי להשאיר את השיחה כאן.</string>
    <!-- Message shown when opening an SMS conversation with SMS disabled and there are no exported messages -->
    <string name="ConversationActivity__sms_messaging_is_no_longer_supported_in_signal_invite_s_to_to_signal_to_keep_the_conversation_here">הודעות SMS כבר לא נתמכות ב–Signal. אפשר להזמין את %1$s ל–Signal כדי להשאיר את השיחה כאן.</string>
    <!-- Action button shown when opening an SMS conversation with SMS disabled and there are no exported messages -->
    <string name="ConversationActivity__invite_to_signal">הזמנה אל Signal</string>
    <!-- Snackbar message shown after dismissing the full screen sms export megaphone indicating we\'ll do it again soon -->
    <string name="ConversationActivity__you_will_be_reminded_again_soon">נזכיר לך שוב בקרוב.</string>

    <!-- Title for dialog shown when first sending formatted text -->
    <string name="SendingFormattingTextDialog_title">שליחת טקסט מעוצב</string>
    <!-- Message for dialog shown when first sending formatted text -->
    <string name="SendingFormattingTextDialog_message">יתכן שחלק מהאנשים משתמשים בגרסה של Signal שלא תומכת בטקסט מעוצב. הם לא יוכלו לראות את שינויי העיצוב שביצעת בהודעה שלך.</string>
    <!-- Button text for confirming they\'d like to send the message with formatting after seeing warning. -->
    <string name="SendingFormattingTextDialog_send_anyway_button">לשלוח בכל זאת</string>
    <!-- Button text for canceling sending the message with formatting after seeing warning. -->
    <string name="SendingFormattingTextDialog_cancel_send_button">לבטל</string>

    <!-- ConversationAdapter -->
    <plurals name="ConversationAdapter_n_unread_messages">
        <item quantity="one">הודעה %1$d לא נקראה</item>
        <item quantity="two">%1$d הודעות לא נקראו</item>
        <item quantity="many">%1$d הודעות לא נקראו</item>
        <item quantity="other">%1$d הודעות לא נקראו</item>
    </plurals>

    <!-- ConversationFragment -->
    <!-- Toast text when contacts activity is not found -->
    <string name="ConversationFragment__contacts_app_not_found">אפליקציית אנשי קשר לא נמצאה.</string>
    <plurals name="ConversationFragment_delete_selected_messages">
        <item quantity="one">למחוק הודעה נבחרת?</item>
        <item quantity="two">למחוק הודעות נבחרות?</item>
        <item quantity="many">למחוק הודעות נבחרות?</item>
        <item quantity="other">למחוק הודעות נבחרות?</item>
    </plurals>
    <string name="ConversationFragment_save_to_sd_card">לשמור באחסון?</string>
    <plurals name="ConversationFragment_saving_n_media_to_storage_warning">
        <item quantity="one">שמירת פריט מדיה זה באחסון תאפשר לכל אפליקציה אחרת במכשיר שלך לגשת אליו.\n\nלהמשיך?</item>
        <item quantity="two">שמירת כל %1$d פריטי המדיה באחסון תאפשר לכל אפליקציה אחרת במכשיר שלך לגשת אליהם.\n\nלהמשיך?</item>
        <item quantity="many">שמירת כל %1$d פריטי המדיה באחסון תאפשר לכל אפליקציה אחרת במכשיר שלך לגשת אליהם.\n\nלהמשיך?</item>
        <item quantity="other">שמירת כל %1$d פריטי המדיה באחסון תאפשר לכל אפליקציה אחרת במכשיר שלך לגשת אליהם.\n\nלהמשיך?</item>
    </plurals>
    <plurals name="ConversationFragment_error_while_saving_attachments_to_sd_card">
        <item quantity="one">שגיאה בעת שמירת צרופה באחסון!</item>
        <item quantity="two">שגיאה בעת שמירת צרופות באחסון!</item>
        <item quantity="many">שגיאה בעת שמירת צרופות באחסון!</item>
        <item quantity="other">שגיאה בעת שמירת צרופות באחסון!</item>
    </plurals>
    <string name="ConversationFragment_unable_to_write_to_sd_card_exclamation">לא היה ניתן לכתוב באחסון!</string>
    <plurals name="ConversationFragment_saving_n_attachments">
        <item quantity="one">שומרים קובץ מצורף</item>
        <item quantity="two">שומרים %1$d קבצים מצורפים</item>
        <item quantity="many">שומרים %1$d קבצים מצורפים</item>
        <item quantity="other">שומרים %1$d קבצים מצורפים</item>
    </plurals>
    <plurals name="ConversationFragment_saving_n_attachments_to_sd_card">
        <item quantity="one">שומרים קובץ מצורף באחסון…</item>
        <item quantity="two">שומרים %1$d קבצים מצורפים באחסון…</item>
        <item quantity="many">שומרים %1$d קבצים מצורפים באחסון…</item>
        <item quantity="other">שומרים %1$d קבצים מצורפים באחסון…</item>
    </plurals>
    <string name="ConversationFragment_pending">ממתין…</string>
    <string name="ConversationFragment_push">נתונים (Signal)</string>
    <string name="ConversationFragment_mms">MMS</string>
    <string name="ConversationFragment_sms">מסרון</string>
    <string name="ConversationFragment_deleting">מוחק</string>
    <string name="ConversationFragment_deleting_messages">מוחק הודעות…</string>
    <string name="ConversationFragment_delete_for_me">מחיקה עבורי</string>
    <string name="ConversationFragment_delete_for_everyone">מחיקה עבור כולם</string>
    <!-- Dialog button for deleting one or more note-to-self messages only on this device, leaving that same message intact on other devices. -->
    <string name="ConversationFragment_delete_on_this_device">מחיקה במכשיר זה</string>
    <!-- Dialog button for deleting one or more note-to-self messages on all linked devices. -->
    <string name="ConversationFragment_delete_everywhere">מחיקה בכל מקום</string>
    <string name="ConversationFragment_this_message_will_be_deleted_for_everyone_in_the_conversation">הודעה זו תימחק עבור כל מי שנמצא בצ\'אט אם הם משתמשים בגרסה עדכנית של Signal. הם יוכלו לראות שמחקת הודעה.</string>
    <string name="ConversationFragment_quoted_message_not_found">הודעה מקורית לא נמצאה</string>
    <string name="ConversationFragment_quoted_message_no_longer_available">ההודעה המקורית אינה זמינה יותר</string>
    <string name="ConversationFragment_failed_to_open_message">נכשל בפתיחת הודעה</string>
    <string name="ConversationFragment_you_can_swipe_to_the_right_reply">אתה יכול להחליק ימינה על הודעה כלשהי כדי להשיב בזריזות</string>
    <string name="ConversationFragment_you_can_swipe_to_the_left_reply">אתה יכול להחליק שמאלה על הודעה כלשהי כדי להשיב בזריזות</string>
    <string name="ConversationFragment_outgoing_view_once_media_files_are_automatically_removed">קבצי מדיה יוצאים לצפייה חד־פעמית יוסרו באופן אוטומטי לאחר השליחה</string>
    <string name="ConversationFragment_you_already_viewed_this_message">צפית כבר בהודעה זו</string>
    <string name="ConversationFragment__you_can_add_notes_for_yourself_in_this_conversation">אפשר להוסיף הערות לעצמך בצ\'אט זה.\nאם מקושרים לחשבון שלך מכשירים כלשהם, הערות חדשות יסונכרנו.</string>
    <string name="ConversationFragment__d_group_members_have_the_same_name">אל %1$d חברי קבוצה יש אותו שם.</string>
    <string name="ConversationFragment__tap_to_review">הקש כדי לסקור</string>
    <string name="ConversationFragment__review_requests_carefully">סקור בקשות בזהירות</string>
    <string name="ConversationFragment__signal_found_another_contact_with_the_same_name">Molly מצא איש קשר אחר עם אותו שם.</string>
    <string name="ConversationFragment_contact_us">צור קשר</string>
    <string name="ConversationFragment_verify">וודא</string>
    <string name="ConversationFragment_not_now">לא עכשיו</string>
    <string name="ConversationFragment_your_safety_number_with_s_changed">מספר הביטחון שלך עם %1$s השתנה</string>
    <string name="ConversationFragment_your_safety_number_with_s_changed_likey_because_they_reinstalled_signal">מספר הביטחון שלך עם %1$s השתנה, כנראה מאחר שהוא/היא התקין/ה מחדש את Signal או שינה/שינתה מכשירים. הקש וודא כדי לאשר את המספר החדש של הביטחון. זה רשותי.</string>
    <!-- Message shown to indicate which notification profile is on/active -->
    <string name="ConversationFragment__s_on">%1$s מופעל</string>
    <!-- Dialog title for block group link join requests -->
    <string name="ConversationFragment__block_request">לחסום בקשה?</string>
    <!-- Dialog message for block group link join requests -->
    <string name="ConversationFragment__s_will_not_be_able_to_join_or_request_to_join_this_group_via_the_group_link">%1$s לא יוכל/תוכל להצטרף או לבקש להצטרף אל הקבוצה הזאת באמצעות קישור הקבוצה. הוא/היא עדין יכול/ה להתווסף אל הקבוצה באופן ידני.</string>
    <!-- Dialog confirm block request button -->
    <string name="ConversationFragment__block_request_button">חסימת בקשה</string>
    <!-- Dialog cancel block request button -->
    <string name="ConversationFragment__cancel">בטל</string>
    <!-- Message shown after successfully blocking join requests for a user -->
    <string name="ConversationFragment__blocked">חסום/ה</string>
    <!-- Action shown to allow a user to update their application because it has expired -->
    <string name="ConversationFragment__update_build">עדכן את Molly</string>
    <!-- Action shown to allow a user to re-register as they are no longer registered -->
    <string name="ConversationFragment__reregister_signal">רישום מחדש של Molly</string>
    <!-- Label for a button displayed in conversation list to clear the chat filter -->
    <string name="ConversationListFragment__clear_filter">ניקוי מסנן</string>
    <!-- Notice on chat list when no unread chats are available, centered on display -->
    <string name="ConversationListFragment__no_unread_chats">אין צ׳אטים שלא נקראו</string>
    <plurals name="ConversationListFragment_delete_selected_conversations">
        <item quantity="one">למחוק את הצ׳אט שנבחר?</item>
        <item quantity="two">למחוק את הצ׳אטים שנבחרו?</item>
        <item quantity="many">למחוק את הצ׳אטים שנבחרו?</item>
        <item quantity="other">למחוק את הצ׳אטים שנבחרו?</item>
    </plurals>
    <plurals name="ConversationListFragment_this_will_permanently_delete_all_n_selected_conversations">
        <item quantity="one">זה ימחק לצמיתות את הצ׳אט שנבחר.</item>
        <item quantity="two">זה ימחק לצמיתות את %1$d הצ׳אטים שנבחרו.</item>
        <item quantity="many">זה ימחק לצמיתות את כל %1$d הצ׳אטים שנבחרו.</item>
        <item quantity="other">זה ימחק לצמיתות את כל %1$d הצ׳אטים שנבחרו.</item>
    </plurals>
    <string name="ConversationListFragment_deleting">מוחק</string>
    <string name="ConversationListFragment_deleting_selected_conversations">מוחקים צ׳אטים שנבחרו…</string>
    <plurals name="ConversationListFragment_conversations_archived">
        <item quantity="one">צ׳אט אוחסן בארכיון</item>
        <item quantity="two">%1$d צ׳אטים אוחסנו בארכיון</item>
        <item quantity="many">%1$d צ׳אטים אוחסנו בארכיון</item>
        <item quantity="other">%1$d צ׳אטים אוחסנו בארכיון</item>
    </plurals>
    <string name="ConversationListFragment_undo">בטל עשייה</string>
    <plurals name="ConversationListFragment_moved_conversations_to_inbox">
        <item quantity="one">צ׳אט הועבר לתיבת הדואר הנכנס</item>
        <item quantity="two">%1$d צ׳אטים הועברו לתיבת הדואר הנכנס</item>
        <item quantity="many">%1$d צ׳אטים הועברו לתיבת הדואר הנכנס</item>
        <item quantity="other">%1$d צ׳אטים הועברו לתיבת הדואר הנכנס</item>
    </plurals>
    <plurals name="ConversationListFragment_read_plural">
        <item quantity="one">סימון כנקרא</item>
        <item quantity="two">סימון כנקרא</item>
        <item quantity="many">סימון כנקרא</item>
        <item quantity="other">סימון כנקרא</item>
    </plurals>
    <plurals name="ConversationListFragment_unread_plural">
        <item quantity="one">סימון כלא נקרא</item>
        <item quantity="two">סימון כלא נקרא</item>
        <item quantity="many">סימון כלא נקרא</item>
        <item quantity="other">סימון כלא נקרא</item>
    </plurals>
    <string name="ConversationListFragment_pin">הצמדה</string>
    <string name="ConversationListFragment_unpin">ביטול הצמדה</string>
    <string name="ConversationListFragment_mute">השתקה</string>
    <string name="ConversationListFragment_unmute">ביטול השתקה</string>
    <string name="ConversationListFragment_select">בחירה</string>
    <string name="ConversationListFragment_archive">העברה לארכיון</string>
    <string name="ConversationListFragment_unarchive">הוצאה מארכיון</string>
    <string name="ConversationListFragment_delete">מחיקה</string>
    <string name="ConversationListFragment_select_all">בחירת הכל</string>
    <plurals name="ConversationListFragment_s_selected">
        <item quantity="one">%1$d נבחר</item>
        <item quantity="two">%1$d נבחרו</item>
        <item quantity="many">%1$d נבחרו</item>
        <item quantity="other">%1$d נבחרו</item>
    </plurals>

    <!-- Show in conversation list overflow menu to open selection bottom sheet -->
    <string name="ConversationListFragment__notification_profile">פרופיל התראות</string>
    <!-- Tooltip shown after you have created your first notification profile -->
    <string name="ConversationListFragment__turn_your_notification_profile_on_or_off_here">הפעל או כבה את פרופיל ההתראות שלך כאן.</string>
    <!-- Message shown in top toast to indicate the named profile is on -->
    <string name="ConversationListFragment__s_on">%1$s מופעל</string>

    <!-- ConversationListItem -->
    <string name="ConversationListItem_key_exchange_message">הודעת החלפת מפתחות</string>

    <!-- ConversationListItemAction -->
    <string name="ConversationListItemAction_archived_conversations_d">צ׳אטים מאוחסנים בארכיון (%1$d)</string>

    <!-- ConversationTitleView -->
    <string name="ConversationTitleView_verified">מוודא</string>
    <string name="ConversationTitleView_you">את/ה</string>

    <!-- ConversationTypingView -->
    <string name="ConversationTypingView__plus_d">+%1$d</string>

    <!-- Title for a reminder bottom sheet to users who have re-registered that they need to go back to re-link their devices. -->
    <string name="RelinkDevicesReminderFragment__relink_your_devices">קישור מחדש של המכשירים שלך</string>
    <!-- Description for a reminder bottom sheet to users who have re-registered that they need to go back to re-link their devices. -->
    <string name="RelinkDevicesReminderFragment__the_devices_you_added_were_unlinked">המכשירים שהוספת נותקו כשבוטלה ההרשמה של המכשיר שלך. צריך ללכת להגדרות כדי לקשר מחדש את המכשירים.</string>
    <!-- Button label for the re-link devices bottom sheet reminder to navigate to the Devices page in the settings. -->
    <string name="RelinkDevicesReminderFragment__open_settings">פתיחת הגדרות</string>
    <!-- Button label for the re-link devices bottom sheet reminder to dismiss the pop up. -->
    <string name="RelinkDevicesReminderFragment__later">מאוחר יותר</string>

    <!-- CreateGroupActivity -->
    <string name="CreateGroupActivity__select_members">בחר חברי קבוצה</string>

    <!-- ConversationListFilterPullView -->
    <!-- Note in revealable view before fully revealed -->
    <string name="ConversationListFilterPullView__pull_down_to_filter">אפשר למשוך למטה כדי לסנן</string>
    <!-- Note in revealable view after fully revealed -->
    <string name="ConversationListFilterPullView__release_to_filter">צריך לשחרר כדי לסנן</string>

    <!-- CreateProfileActivity -->
    <string name="CreateProfileActivity__profile">פרופיל</string>
    <string name="CreateProfileActivity_error_setting_profile_photo">שגיאה בהגדרת תמונת פרופיל</string>
    <string name="CreateProfileActivity_problem_setting_profile">בעיה בהגדרת פרופיל</string>
    <string name="CreateProfileActivity_set_up_your_profile">הגדר את הפרופיל שלך</string>
    <string name="CreateProfileActivity_signal_profiles_are_end_to_end_encrypted">הפרופיל שלך והשינויים בו יהיו גלויים לאנשים שיקבלו ממך הודעות, ולאנשי הקשר והקבוצות שלך.</string>
    <string name="CreateProfileActivity_set_avatar_description">הגדר יצגן</string>

    <!-- ProfileCreateFragment -->
    <!-- Displayed at the top of the screen and explains how profiles can be viewed. -->
    <string name="ProfileCreateFragment__profiles_are_visible_to_contacts_and_people_you_message">הפרופילים גלויים לאנשים ששולחים להם הודעות, לאנשי קשר ולקבוצות.</string>
    <!-- Title of clickable row to select phone number privacy settings -->
    <string name="ProfileCreateFragment__who_can_find_me">מי יכול למצוא אותי לפי המספר שלי?</string>

    <!-- WhoCanSeeMyPhoneNumberFragment -->
    <!-- Toolbar title for this screen -->
    <string name="WhoCanSeeMyPhoneNumberFragment__who_can_find_me_by_number">מי יכול למצוא אותי לפי המספר שלי?</string>
    <!-- Description for radio item stating anyone can see your phone number -->
    <string name="WhoCanSeeMyPhoneNumberFragment__anyone_who_has">כל אחד שיש לו את המספר שלך ברשימת אנשי הקשר יוכל לראות אותך באנשי הקשר ב-Signal. אחרים יוכלו למצוא אותך באמצעות המספר שלך בחיפוש.</string>
    <!-- Description for radio item stating no one will be able to see your phone number -->
    <string name="WhoCanSeeMyPhoneNumberFragment__nobody_on_signal">אף אחד ב-Signal לא יוכל למצוא אותך באמצעות מספר הטלפון שלך.</string>

    <!-- ChooseBackupFragment -->
    <string name="ChooseBackupFragment__restore_from_backup">לשחזר מגיבוי?</string>
    <string name="ChooseBackupFragment__restore_your_messages_and_media">שחזר את ההודעות והמדיה שלך מגיבוי מקומי. אם לא תשחזר עכשיו, לא תוכל לשחזר מאוחר יותר.</string>
    <string name="ChooseBackupFragment__icon_content_description">שחזר מאיקון גיבוי</string>
    <string name="ChooseBackupFragment__choose_backup">בחר גיבוי</string>
    <string name="ChooseBackupFragment__learn_more">למד עוד</string>
    <string name="ChooseBackupFragment__no_file_browser_available">אין דפדפן קבצים זמין</string>

    <!-- RestoreBackupFragment -->
    <string name="RestoreBackupFragment__restore_complete">שחזור הושלם</string>
    <string name="RestoreBackupFragment__to_continue_using_backups_please_choose_a_folder">כדי להמשיך להשתמש בגיבויים, אנא בחר תיקייה. גיבויים חדשים יישמרו במיקום זה.</string>
    <string name="RestoreBackupFragment__choose_folder">בחר תיקייה</string>
    <string name="RestoreBackupFragment__not_now">לא עכשיו</string>
    <!-- Couldn\'t find the selected backup -->
    <string name="RestoreBackupFragment__backup_not_found">גיבוי לא נמצא.</string>
    <!-- Couldn\'t read the selected backup -->
    <string name="RestoreBackupFragment__backup_could_not_be_read">גיבוי לא היה יכול להיקרא.</string>
    <!-- Backup has an unsupported file extension -->
    <string name="RestoreBackupFragment__backup_has_a_bad_extension">לגיבוי יש סיומת גרועה.</string>

    <!-- BackupsPreferenceFragment -->
    <string name="BackupsPreferenceFragment__chat_backups">גיבויי צ׳אטים</string>
    <string name="BackupsPreferenceFragment__backups_are_encrypted_with_a_passphrase">גיבויים מוצפנים עם משפט־סיסמה ומאוחסנים במכשיר שלך.</string>
    <string name="BackupsPreferenceFragment__create_backup">צור גיבוי</string>
    <string name="BackupsPreferenceFragment__last_backup">גיבוי אחרון: %1$s</string>
    <string name="BackupsPreferenceFragment__backup_folder">תיקיית גיבוי</string>
    <!-- Title for a preference item allowing the user to selected the hour of the day when their chats are backed up. -->
    <string name="BackupsPreferenceFragment__backup_time">זמן גיבוי</string>
    <string name="BackupsPreferenceFragment__verify_backup_passphrase">וודא משפט־סיסמת גיבוי</string>
    <string name="BackupsPreferenceFragment__test_your_backup_passphrase">בחן את משפט־סיסמת הגיבוי שלך ווודא שהוא תואם</string>
    <string name="BackupsPreferenceFragment__turn_on">הפעל</string>
    <string name="BackupsPreferenceFragment__turn_off">כבה</string>
    <string name="BackupsPreferenceFragment__to_restore_a_backup">"כדי לשחזר גיבוי, התקן עותק חדש של Molly. פתח את היישום והקש על \"שחזר גיבוי\", לאחר מכן אתר קובץ גיבוי. %1$s"</string>
    <string name="BackupsPreferenceFragment__learn_more">למד עוד</string>
    <string name="BackupsPreferenceFragment__in_progress">בתהליך…</string>
    <!-- Status text shown in backup preferences when verifying a backup -->
    <string name="BackupsPreferenceFragment__verifying_backup">מאמתים גיבוי…</string>
    <string name="BackupsPreferenceFragment__d_so_far">%1$d עד כה…</string>
    <!-- Show percentage of completion of backup -->
    <string name="BackupsPreferenceFragment__s_so_far">%1$s%% עד כה…</string>
    <string name="BackupsPreferenceFragment_signal_requires_external_storage_permission_in_order_to_create_backups">Molly דורש הרשאת אחסון חיצוני על מנת ליצור גיבויים, אבל היא נדחתה לצמיתות. אנא המשך אל הגדרות היישום, בחר \"הרשאות\" ואפשר את \"אחסון\".</string>


    <!-- CustomDefaultPreference -->
    <string name="CustomDefaultPreference_using_custom">משתמש בהתאמה אישית: %1$s</string>
    <string name="CustomDefaultPreference_using_default">משתמש בברירת מחדל: %1$s</string>
    <string name="CustomDefaultPreference_none">אין</string>

    <!-- AvatarSelectionBottomSheetDialogFragment -->
    <string name="AvatarSelectionBottomSheetDialogFragment__taking_a_photo_requires_the_camera_permission">צילום תצלום דורש את הרשאת המצלמה.</string>
    <string name="AvatarSelectionBottomSheetDialogFragment__viewing_your_gallery_requires_the_storage_permission">הצגת הגלריה שלך דורשת את הרשאת האחסון.</string>

    <!-- DateUtils -->
    <string name="DateUtils_just_now">עכשיו</string>
    <string name="DateUtils_minutes_ago">%1$d ד\'</string>
    <string name="DateUtils_today">היום</string>
    <string name="DateUtils_yesterday">אתמול</string>
    <!-- When scheduling a message, %1$s replaced with either today, tonight, or tomorrow. %2$s replaced with the time. e.g. Tonight at 9:00pm -->
    <string name="DateUtils_schedule_at">%1$s בשעה %2$s</string>
    <!-- Used when getting a time in the future. For example, Tomorrow at 9:00pm -->
    <string name="DateUtils_tomorrow">מחר</string>
    <!-- Used in the context: Tonight at 9:00pm for example. Specifically this is after 7pm -->
    <string name="DateUtils_tonight">הלילה</string>

    <!-- Scheduled Messages -->
    <!-- Title for dialog that shows all the users scheduled messages for a chat -->
    <string name="ScheduledMessagesBottomSheet__schedules_messages">הודעות מתוזמנות</string>
    <!-- Option when scheduling a message to select a specific date and time to send a message -->
    <string name="ScheduledMessages_pick_time">בחירת תאריך ושעה</string>
    <!-- Title for dialog explaining to users how the scheduled messages work -->
    <string name="ScheduleMessageFTUXBottomSheet__title">הודעות מתוזמנות</string>
    <!-- Disclaimer text for scheduled messages explaining to users that the scheduled messages will only send if connected to the internet -->
    <string name="ScheduleMessageFTUXBottomSheet__disclaimer">כששולחים הודעה מתוזמנת, חשוב לוודא שהמכשיר שלך יהיה מופעל ומחובר לאינטרנט בזמן השליחה. אם לא, ההודעה שלך תישלח כשהמכשיר שלך יתחבר מחדש.</string>
    <!-- Confirmation button text acknowledging the user understands the disclaimer -->
    <string name="ScheduleMessageFTUXBottomSheet__okay">בסדר</string>
    <!-- Title for section asking users to allow alarm permissions for scheduled messages -->
    <string name="ScheduleMessageFTUXBottomSheet_enable_title">כדי להפעיל תזמון הודעות:</string>
    <!-- Title for dialog asking users to allow alarm permissions for scheduled messages -->
    <string name="ReenableScheduleMessagesDialogFragment_reenable_title">כדי להפעיל מחדש תזמון הודעות:</string>
    <!-- Title of dialog with a calendar to select the date the user wants to schedule a message. -->
    <string name="ScheduleMessageTimePickerBottomSheet__select_date_title">בחירת תאריך</string>
    <!-- Title of dialog with a clock to select the time at which the user wants to schedule a message. -->
    <string name="ScheduleMessageTimePickerBottomSheet__select_time_title">בחירת שעה</string>
    <!-- Title of dialog that allows user to set the time and day that their message will be sent -->
    <string name="ScheduleMessageTimePickerBottomSheet__dialog_title">תזמון הודעה</string>
    <!-- Text for confirmation button when scheduling messages that allows the user to confirm and schedule the sending time -->
    <string name="ScheduleMessageTimePickerBottomSheet__schedule_send">תזמון שליחה</string>
    <!-- Disclaimer in message scheduling dialog. %1$s replaced with a GMT offset (e.g. GMT-05:00), and %2$s is replaced with the time zone name (e.g. Eastern Standard Time) -->
    <string name="ScheduleMessageTimePickerBottomSheet__timezone_disclaimer">כל הזמנים ב–(%1$s) %2$s</string>
    <!-- Warning dialog message text shown when select time for scheduled send is in the past resulting in an immediate send if scheduled. -->
    <string name="ScheduleMessageTimePickerBottomSheet__select_time_in_past_dialog_warning">הזמן שנבחר כבר עבר. זה ישלח את ההודעה באופן מיידי.</string>
    <!-- Positive button text for warning dialog shown when scheduled send is in the past -->
    <string name="ScheduleMessageTimePickerBottomSheet__select_time_in_past_dialog_positive_button">שליחה מיידית</string>

    <!-- Context menu option to send a scheduled message now -->
    <string name="ScheduledMessagesBottomSheet_menu_send_now">שליחה כעת</string>
    <!-- Context menu option to reschedule a selected message -->
    <string name="ScheduledMessagesBottomSheet_menu_reschedule">תזמון מחדש</string>
    <!-- Button in dialog asking user if they are sure they want to delete the selected scheduled message -->
    <string name="ScheduledMessagesBottomSheet_delete_dialog_action">מחיקה</string>
    <!-- Button in dialog asking user if they are sure they want to delete the selected scheduled message -->
    <string name="ScheduledMessagesBottomSheet_delete_dialog_message">למחוק הודעה מתוזמנת שנבחרה?</string>
    <!-- Progress message shown while deleting selected scheduled message -->
    <string name="ScheduledMessagesBottomSheet_deleting_progress_message">מוחקים הודעה מתוזמנת…</string>

    <!-- DecryptionFailedDialog -->
    <string name="DecryptionFailedDialog_chat_session_refreshed">צ\'אט רוענן</string>
    <string name="DecryptionFailedDialog_signal_uses_end_to_end_encryption">Signal משתמשת בהצפנה מקצה לקצה ויכול להיות שהיא תצטרך לרענן את הצ׳אט שלך מדי פעם. זה לא משפיע על אבטחת הצ׳אט שלך אבל ייתכן שפספסת הודעה מאיש הקשר הזה, ואפשר לבקש ממנו לשלוח אותה שוב.</string>

    <!-- DeviceListActivity -->
    <string name="DeviceListActivity_unlink_s">לבטל קישור \'%1$s\'?</string>
    <string name="DeviceListActivity_by_unlinking_this_device_it_will_no_longer_be_able_to_send_or_receive">ע״י ביטול קישור של מכשיר זה, הוא לא יוכל יותר לשלוח או לקבל הודעות.</string>
    <string name="DeviceListActivity_network_connection_failed">חיבור רשת נכשל</string>
    <string name="DeviceListActivity_try_again">נסה שוב</string>
    <string name="DeviceListActivity_unlinking_device">מבטל קישור מכשיר…</string>
    <string name="DeviceListActivity_unlinking_device_no_ellipsis">מבטל קישור מכשיר</string>
    <string name="DeviceListActivity_network_failed">רשת נכשלה!</string>

    <!-- DeviceListItem -->
    <string name="DeviceListItem_unnamed_device">מכשיר ללא שם</string>
    <string name="DeviceListItem_linked_s">קושר %1$s</string>
    <string name="DeviceListItem_last_active_s">פעיל בפעם האחרונה %1$s</string>
    <string name="DeviceListItem_today">היום</string>

    <!-- DocumentView -->
    <string name="DocumentView_unnamed_file">קובץ ללא שם</string>

    <!-- DozeReminder -->
    <string name="DozeReminder_optimize_for_missing_play_services">מטב עבור שירותי Play חסרים</string>
    <string name="DozeReminder_this_device_does_not_support_play_services_tap_to_disable_system_battery">מכשיר זה אינו תומך בשירותי Play. הקש כדי להשבית מיטובי סוללה של מערכת שמונעים מ־Molly לאחזר הודעות בעת אי־פעילות.</string>

    <!-- ExpiredBuildReminder -->
    <string name="ExpiredBuildReminder_this_version_of_signal_has_expired">גרסה זו של Signal פגה. עדכן עכשיו כדי לשלוח ולקבל הודעות.</string>
    <string name="ExpiredBuildReminder_update_now">עדכן עכשיו</string>

    <!-- PendingGroupJoinRequestsReminder -->
    <plurals name="PendingGroupJoinRequestsReminder_d_pending_member_requests">
        <item quantity="one">בקשה ממתינה של חבר קבוצה %1$d.</item>
        <item quantity="two">%1$d בקשות ממתינות של חברי קבוצה.</item>
        <item quantity="many">%1$d בקשות ממתינות של חברי קבוצה.</item>
        <item quantity="other">%1$d בקשות ממתינות של חברי קבוצה.</item>
    </plurals>
    <string name="PendingGroupJoinRequestsReminder_view">הצג</string>

    <!-- GcmRefreshJob -->
    <string name="GcmRefreshJob_Permanent_Signal_communication_failure">כישלון תקשורת קבוע של Signal!</string>
    <string name="GcmRefreshJob_Signal_was_unable_to_register_with_Google_Play_Services">Molly לא היה יכול להירשם עם שירותי Google Play. הודעות ושיחות של Molly הושבתו, אנא נסה להירשם מחדש בהגדרות &lt; מתקדם.</string>


    <!-- GiphyActivity -->
    <string name="GiphyActivity_error_while_retrieving_full_resolution_gif">שגיאה בעת אחזור קובץ GIF ברזולוציה מלאה</string>

    <!-- GiphyFragmentPageAdapter -->

    <!-- AddToGroupActivity -->
    <string name="AddToGroupActivity_add_member">להוסיף חבר קבוצה?</string>
    <string name="AddToGroupActivity_add_s_to_s">להוסיף את \"%1$s\" אל \"%2$s\"?</string>
    <string name="AddToGroupActivity_s_added_to_s">\"%1$s\" התווסף/ה אל \"%2$s\".</string>
    <string name="AddToGroupActivity_add_to_group">הוסף לקבוצה</string>
    <string name="AddToGroupActivity_add_to_groups">הוסף לקבוצות</string>
    <string name="AddToGroupActivity_this_person_cant_be_added_to_legacy_groups">איש זה אינו יכול להתווסף אל קבוצות מיושנות.</string>
    <string name="AddToGroupActivity_add">הוסף</string>
    <string name="AddToGroupActivity_add_to_a_group">הוסף אל קבוצה</string>

    <!-- ChooseNewAdminActivity -->
    <string name="ChooseNewAdminActivity_choose_new_admin">בחר מנהלן חדש</string>
    <string name="ChooseNewAdminActivity_done">סיים</string>
    <string name="ChooseNewAdminActivity_you_left">עזבת את \"%1$s\".</string>

    <!-- GroupMembersDialog -->
    <string name="GroupMembersDialog_you">אתה</string>

    <!-- GV2 access levels -->
    <string name="GroupManagement_access_level_anyone">כל אחד</string>
    <string name="GroupManagement_access_level_all_members">כל חברי הקבוצה</string>
    <string name="GroupManagement_access_level_only_admins">רק מנהלנים</string>
    <string name="GroupManagement_access_level_no_one">אף אחד</string>
  <!-- Removed by excludeNonTranslatables <string name="GroupManagement_access_level_unknown" translatable="false">Unknown</string> -->
    <array name="GroupManagement_edit_group_membership_choices">
        <item>@string/GroupManagement_access_level_all_members</item>
        <item>@string/GroupManagement_access_level_only_admins</item>
    </array>
    <array name="GroupManagement_edit_group_info_choices">
        <item>@string/GroupManagement_access_level_all_members</item>
        <item>@string/GroupManagement_access_level_only_admins</item>
    </array>

    <!-- GV2 invites sent -->
    <plurals name="GroupManagement_invitation_sent">
        <item quantity="one">הזמנה נשלחה</item>
        <item quantity="two">%1$d הזמנות נשלחו</item>
        <item quantity="many">%1$d הזמנות נשלחו</item>
        <item quantity="other">%1$d הזמנות נשלחו</item>
    </plurals>
    <string name="GroupManagement_invite_single_user">“%1$s” לא יכול/ה להתווסף באופן אוטומטי אל קבוצה זו על ידך.\n\nהוא/יא הוזמן/ה להצטרף, ולא יראה/תראה הודעות קבוצה כלשהן עד שהוא/היא יאשר/תאשר.</string>
    <string name="GroupManagement_invite_multiple_users">משתמשים אלו אינם יכולים להתווסף באופן אוטומטי אל קבוצה זו על ידך.\n\nהם הוזמנו להצטרף אל הקבוצה, ולא יראו הודעות קבוצה כלשהן עד שהם יאשרו.</string>

    <!-- GroupsV1MigrationLearnMoreBottomSheetDialogFragment -->
    <string name="GroupsV1MigrationLearnMore_what_are_new_groups">מהן קבוצות חדשות?</string>
    <string name="GroupsV1MigrationLearnMore_new_groups_have_features_like_mentions">לקבוצות חדשות יש מאפיינים כמו @אזכורים ומנהלני קבוצה, ויתמכו במאפיינים נוספים בעתיד.</string>
    <string name="GroupsV1MigrationLearnMore_all_message_history_and_media_has_been_kept">כל היסטוריית ההודעות והמדיה נשמרו מלפני השדרוג.</string>
    <string name="GroupsV1MigrationLearnMore_you_will_need_to_accept_an_invite_to_join_this_group_again">תצטרך לאשר הזמנה כדי להצטרף אל קבוצה זו שוב, ולא תקבל הודעות קבוצה עד שתאשר:</string>
    <plurals name="GroupsV1MigrationLearnMore_these_members_will_need_to_accept_an_invite">
        <item quantity="one">חבר קבוצה זה יצטרך לאשר הזמנה כדי להצטרף אל קבוצה זו שוב והוא לא יקבל הודעות קבוצה עד שהוא יאשר:</item>
        <item quantity="two">חברי קבוצה אלו יצטרכו לאשר הזמנה כדי להצטרף אל קבוצה זו שוב והם לא יקבלו הודעות קבוצה עד שהם יאשרו:</item>
        <item quantity="many">חברי קבוצה אלו יצטרכו לאשר הזמנה כדי להצטרף אל קבוצה זו שוב והם לא יקבלו הודעות קבוצה עד שהם יאשרו:</item>
        <item quantity="other">חברי קבוצה אלו יצטרכו לאשר הזמנה כדי להצטרף אל קבוצה זו שוב והם לא יקבלו הודעות קבוצה עד שהם יאשרו:</item>
    </plurals>
    <plurals name="GroupsV1MigrationLearnMore_these_members_were_removed_from_the_group">
        <item quantity="one">חבר/ת קבוצה זה/זו הוסרו מהקבוצה ולא יוכלו להצטרף מחדש עד שהם ישדרגו:</item>
        <item quantity="two">חברי קבוצה אלו הוסרו מהקבוצה והם לא יוכלו להצטרף מחדש עד שהם ישדרגו:</item>
        <item quantity="many">חברי קבוצה אלו הוסרו מהקבוצה והם לא יוכלו להצטרף מחדש עד שהם ישדרגו:</item>
        <item quantity="other">חברי קבוצה אלו הוסרו מהקבוצה והם לא יוכלו להצטרף מחדש עד שהם ישדרגו:</item>
    </plurals>

    <!-- GroupsV1MigrationInitiationBottomSheetDialogFragment -->
    <string name="GroupsV1MigrationInitiation_upgrade_to_new_group">שדרג אל קבוצה חדשה</string>
    <string name="GroupsV1MigrationInitiation_upgrade_this_group">שדרג קבוצה זו</string>
    <string name="GroupsV1MigrationInitiation_new_groups_have_features_like_mentions">לקבוצות חדשות יש מאפיינים כמו @אזכורים ומנהלני קבוצה, ויתמכו במאפיינים נוספים בעתיד.</string>
    <string name="GroupsV1MigrationInitiation_all_message_history_and_media_will_be_kept">כל היסטוריית ההודעות והמדיה יישמרו מלפני השדרוג.</string>
    <string name="GroupsV1MigrationInitiation_encountered_a_network_error">היישום נתקל בשגיאת רשת. נסה שוב מאוחר יותר.</string>
    <string name="GroupsV1MigrationInitiation_failed_to_upgrade">נכשל לשדרג.</string>
    <plurals name="GroupsV1MigrationInitiation_these_members_will_need_to_accept_an_invite">
        <item quantity="one">חבר קבוצה זה יצטרך לאשר הזמנה כדי להצטרף אל קבוצה זו שוב והוא לא יקבל הודעות קבוצה עד שהוא יאשר:</item>
        <item quantity="two">חברי קבוצה אלו יצטרכו לאשר הזמנה כדי להצטרף אל קבוצה זו שוב והם לא יקבלו הודעות קבוצה עד שהם יאשרו:</item>
        <item quantity="many">חברי קבוצה אלו יצטרכו לאשר הזמנה כדי להצטרף אל קבוצה זו שוב והם לא יקבלו הודעות קבוצה עד שהם יאשרו:</item>
        <item quantity="other">חברי קבוצה אלו יצטרכו לאשר הזמנה כדי להצטרף אל קבוצה זו שוב והם לא יקבלו הודעות קבוצה עד שהם יאשרו:</item>
    </plurals>
    <plurals name="GroupsV1MigrationInitiation_these_members_are_not_capable_of_joining_new_groups">
        <item quantity="one">חבר/ת קבוצה זה/זו אינם מסוגלים להצטרף אל קבוצות חדשות, והם יוסרו מהקבוצה:</item>
        <item quantity="two">חברי קבוצה אלו אינם מסוגלים להצטרף אל קבוצות חדשות, והם יוסרו מהקבוצה:</item>
        <item quantity="many">חברי קבוצה אלו אינם מסוגלים להצטרף אל קבוצות חדשות, והם יוסרו מהקבוצה:</item>
        <item quantity="other">חברי קבוצה אלו אינם מסוגלים להצטרף אל קבוצות חדשות, והם יוסרו מהקבוצה:</item>
    </plurals>

    <!-- GroupsV1MigrationSuggestionsReminder -->
    <plurals name="GroupsV1MigrationSuggestionsReminder_members_couldnt_be_added_to_the_new_group">
        <item quantity="one">%1$d חבר קבוצה לא היה יכול להתווסף מחדש אל הקבוצה החדשה. האם אתה רוצה להוסיף אותו עכשיו?</item>
        <item quantity="two">%1$d חברי קבוצה לא יכלו להתווסף מחדש אל הקבוצה החדשה. האם אתה רוצה להוסיף אותם עכשיו?</item>
        <item quantity="many">%1$d חברי קבוצה לא יכלו להתווסף מחדש אל הקבוצה החדשה. האם אתה רוצה להוסיף אותם עכשיו?</item>
        <item quantity="other">%1$d חברי קבוצה לא יכלו להתווסף מחדש אל הקבוצה החדשה. האם אתה רוצה להוסיף אותם עכשיו?</item>
    </plurals>
    <plurals name="GroupsV1MigrationSuggestionsReminder_add_members">
        <item quantity="one">הוסף חבר קבוצה</item>
        <item quantity="two">הוסף חברי קבוצה</item>
        <item quantity="many">הוסף חברי קבוצה</item>
        <item quantity="other">הוסף חברי קבוצה</item>
    </plurals>
    <string name="GroupsV1MigrationSuggestionsReminder_no_thanks">לא תודה</string>

    <!-- GroupsV1MigrationSuggestionsDialog -->
    <plurals name="GroupsV1MigrationSuggestionsDialog_add_members_question">
        <item quantity="one">להוסיף חבר קבוצה?</item>
        <item quantity="two">להוסיף חברי קבוצה?</item>
        <item quantity="many">להוסיף חברי קבוצה?</item>
        <item quantity="other">להוסיף חברי קבוצה?</item>
    </plurals>
    <plurals name="GroupsV1MigrationSuggestionsDialog_these_members_couldnt_be_automatically_added">
        <item quantity="one">חבר קבוצה זה לא היה יכול להתווסף באופן אוטומטי אל הקבוצה החדשה כאשר היא שודרגה:</item>
        <item quantity="two">חברי קבוצה אלו לא יכלו להתווסף באופן אוטומטי אל הקבוצה החדשה כאשר היא שודרגה:</item>
        <item quantity="many">חברי קבוצה אלו לא יכלו להתווסף באופן אוטומטי אל הקבוצה החדשה כאשר היא שודרגה:</item>
        <item quantity="other">חברי קבוצה אלו לא יכלו להתווסף באופן אוטומטי אל הקבוצה החדשה כאשר היא שודרגה:</item>
    </plurals>
    <plurals name="GroupsV1MigrationSuggestionsDialog_add_members">
        <item quantity="one">הוסף חבר קבוצה</item>
        <item quantity="two">הוסף חברי קבוצה</item>
        <item quantity="many">הוסף חברי קבוצה</item>
        <item quantity="other">הוסף חברי קבוצה</item>
    </plurals>
    <plurals name="GroupsV1MigrationSuggestionsDialog_failed_to_add_members_try_again_later">
        <item quantity="one">כישלון בהוספת חבר קבוצה. נסה שוב מאוחר יותר.</item>
        <item quantity="two">כישלון בהוספת חברי קבוצה. נסה שוב מאוחר יותר.</item>
        <item quantity="many">כישלון בהוספת חברי קבוצה. נסה שוב מאוחר יותר.</item>
        <item quantity="other">כישלון בהוספת חברי קבוצה. נסה שוב מאוחר יותר.</item>
    </plurals>
    <plurals name="GroupsV1MigrationSuggestionsDialog_cannot_add_members">
        <item quantity="one">לא ניתן להוסיף חבר קבוצה.</item>
        <item quantity="two">לא ניתן להוסיף חברי קבוצה.</item>
        <item quantity="many">לא ניתן להוסיף חברי קבוצה.</item>
        <item quantity="other">לא ניתן להוסיף חברי קבוצה.</item>
    </plurals>

    <!-- LeaveGroupDialog -->
    <string name="LeaveGroupDialog_leave_group">לעזוב קבוצה?</string>
    <string name="LeaveGroupDialog_you_will_no_longer_be_able_to_send_or_receive_messages_in_this_group">לא תוכל יותר לשלוח או לקבל הודעות בקבוצה זו.</string>
    <string name="LeaveGroupDialog_leave">עזוב</string>
    <string name="LeaveGroupDialog_choose_new_admin">בחר מנהלן חדש</string>
    <string name="LeaveGroupDialog_before_you_leave_you_must_choose_at_least_one_new_admin_for_this_group">לפני שאתה עוזב, אתה חייב לבחור לפחות מנהלן חדש אחד עבור קבוצה זו.</string>
    <string name="LeaveGroupDialog_choose_admin">בחר מנהלן</string>

    <!-- LinkPreviewView -->
    <string name="LinkPreviewView_no_link_preview_available">תצוגה מקדימה של קישור אינה זמינה</string>
    <string name="LinkPreviewView_this_group_link_is_not_active">קישור קבוצה זה אינו פעיל</string>
    <string name="LinkPreviewView_domain_date">%1$s · %2$s</string>

    <!-- LinkPreviewRepository -->
    <plurals name="LinkPreviewRepository_d_members">
        <item quantity="one">חבר קבוצה %1$d</item>
        <item quantity="two">%1$d חברי קבוצה</item>
        <item quantity="many">%1$d חברי קבוצה</item>
        <item quantity="other">%1$d חברי קבוצה</item>
    </plurals>

    <!-- PendingMembersActivity -->
    <string name="PendingMembersActivity_pending_group_invites">הזמנות קבוצה ממתינות</string>
    <string name="PendingMembersActivity_requests">בקשות</string>
    <string name="PendingMembersActivity_invites">הזמנות</string>
    <string name="PendingMembersActivity_people_you_invited">אנשים שהזמנת</string>
    <string name="PendingMembersActivity_you_have_no_pending_invites">אין לך הזמנות ממתינות.</string>
    <string name="PendingMembersActivity_invites_by_other_group_members">הזמנות ע״י חברי קבוצה אחרים</string>
    <string name="PendingMembersActivity_no_pending_invites_by_other_group_members">אין הזמנות ממתינות על ידי חברי קבוצה אחרים.</string>
    <string name="PendingMembersActivity_missing_detail_explanation">פרטים של אנשים שהוזמנו על ידי חברי קבוצה אחרים אינם נראים. אם מוזמנים בוחרים להצטרף, המידע שלהם ישותף עם הקבוצה בזמן ההצטרפות. הם לא יראו הודעות כלשהן בקבוצה עד שהם יצטרפו.</string>

    <string name="PendingMembersActivity_revoke_invite">שלול הזמנה</string>
    <string name="PendingMembersActivity_revoke_invites">שלול הזמנות</string>
    <plurals name="PendingMembersActivity_revoke_d_invites">
        <item quantity="one">ביטול הזמנה</item>
        <item quantity="two">ביטול %1$d הזמנות</item>
        <item quantity="many">ביטול %1$d הזמנות</item>
        <item quantity="other">ביטול %1$d הזמנות</item>
    </plurals>
    <plurals name="PendingMembersActivity_error_revoking_invite">
        <item quantity="one">שגיאה בשלילת הזמנה</item>
        <item quantity="two">שגיאה בשלילת הזמנות</item>
        <item quantity="many">שגיאה בשלילת הזמנות</item>
        <item quantity="other">שגיאה בשלילת הזמנות</item>
    </plurals>

    <!-- RequestingMembersFragment -->
    <string name="RequestingMembersFragment_pending_member_requests">בקשות ממתינות של חברי קבוצה</string>
    <string name="RequestingMembersFragment_no_member_requests_to_show">אין חברי קבוצה להראות.</string>
    <string name="RequestingMembersFragment_explanation">אנשים ברשימה זו מנסים להצטרף אל קבוצה זו באמצעות קישור הקבוצה.</string>
    <string name="RequestingMembersFragment_added_s">"\"%1$s\" התווסף/ה"</string>
    <string name="RequestingMembersFragment_denied_s">"\"%1$s\" נדחה/נדחתה"</string>

    <!-- AddMembersActivity -->
    <string name="AddMembersActivity__done">סיים</string>
    <string name="AddMembersActivity__this_person_cant_be_added_to_legacy_groups">איש זה אינו יכול להתווסף אל קבוצות מיושנות.</string>
    <plurals name="AddMembersActivity__add_d_members_to_s">
        <item quantity="one">להוסיף את ״%1$s״ ל\"%2$s\"?</item>
        <item quantity="two">להוסיף %3$d חברי קבוצה ל\"%2$s\"?</item>
        <item quantity="many">להוסיף %3$d חברי קבוצה ל\"%2$s\"?</item>
        <item quantity="other">להוסיף %3$d חברי קבוצה ל\"%2$s\"?</item>
    </plurals>
    <string name="AddMembersActivity__add">הוסף</string>
    <string name="AddMembersActivity__add_members">הוסף חברי קבוצה</string>

    <!-- AddGroupDetailsFragment -->
    <string name="AddGroupDetailsFragment__name_this_group">תן שם לקבוצה זו</string>
    <string name="AddGroupDetailsFragment__create_group">צור קבוצה</string>
    <string name="AddGroupDetailsFragment__create">צור</string>
    <string name="AddGroupDetailsFragment__members">חברי קבוצה</string>
    <string name="AddGroupDetailsFragment__you_can_add_or_invite_friends_after_creating_this_group">אתה יכול להוסיף או להזמין חברים לאחר היצירה של הקבוצה הזאת.</string>
    <string name="AddGroupDetailsFragment__group_name_required">שם קבוצה (דרוש)</string>
    <string name="AddGroupDetailsFragment__group_name_optional">שם קבוצה (רשותי)</string>
    <string name="AddGroupDetailsFragment__this_field_is_required">שדה זה דרוש.</string>
    <string name="AddGroupDetailsFragment__group_creation_failed">יצירת הקבוצה נכשלה.</string>
    <string name="AddGroupDetailsFragment__try_again_later">נסה שוב מאוחר יותר.</string>
    <string name="AddGroupDetailsFragment__remove">הסרה</string>
    <string name="AddGroupDetailsFragment__sms_contact">שלח מסרון אל איש קשר</string>
    <string name="AddGroupDetailsFragment__remove_s_from_this_group">להסיר את %1$s מקבוצה זו?</string>
    <!-- Info message shown in the middle of the screen, displayed when adding group details to an MMS Group -->
    <string name="AddGroupDetailsFragment__youve_selected_a_contact_that_doesnt_support">בחרת איש או אשת קשר שלא תומכים בקבוצות של Signal, ולכן קבוצה זו תהיה קבוצת MMS. שמות ותמונות של קבוצות MMS יהיו גלויים רק לך.</string>
    <!-- Info message shown in the middle of the screen, displayed when adding group details to an MMS Group after SMS Phase 0 -->
    <string name="AddGroupDetailsFragment__youve_selected_a_contact_that_doesnt_support_signal_groups_mms_removal">בחרת איש קשר שאין לו תמיכה בקבוצות Signal, אז קבוצה זו תהיה MMS. שמות ותמונות של קבוצת MMS מותאמת אישית יהיו גלויים רק לך. התמיכה בקבוצות MMS תוסר בקרוב כדי להתמקד בהודעות מוצפנות.</string>

    <!-- ManageGroupActivity -->
    <string name="ManageGroupActivity_who_can_add_new_members">מי יכול להוסיף חברי קבוצה חדשים?</string>
    <string name="ManageGroupActivity_who_can_edit_this_groups_info">מי יכול לערוך את המידע של קבוצה הזאת?</string>

    <plurals name="ManageGroupActivity_added">
        <item quantity="one">חבר קבוצה %1$d התווסף.</item>
        <item quantity="two">%1$d חברי קבוצה התווספו.</item>
        <item quantity="many">%1$d חברי קבוצה התווספו.</item>
        <item quantity="other">%1$d חברי קבוצה התווספו.</item>
    </plurals>

    <string name="ManageGroupActivity_you_dont_have_the_rights_to_do_this">אין לך את הזכויות לעשות זאת</string>
    <string name="ManageGroupActivity_not_capable">למישהו שהוספת אין תמיכה בקבוצות חדשות והוא צריך לעדכן את Signal</string>
    <string name="ManageGroupActivity_not_announcement_capable">מישהו שהוספת לא תומך בקבוצות הכרזה והוא צריך לעדכן את Signal</string>
    <string name="ManageGroupActivity_failed_to_update_the_group">כישלון בעדכון הקבוצה</string>
    <string name="ManageGroupActivity_youre_not_a_member_of_the_group">אינך חבר קבוצה בקבוצה זו</string>
    <string name="ManageGroupActivity_failed_to_update_the_group_please_retry_later">נכשל בעדכון הקבוצה. אנא נסה שוב מאוחר יותר.</string>
    <string name="ManageGroupActivity_failed_to_update_the_group_due_to_a_network_error_please_retry_later">נכשל בעדכון הקבוצה עקב שגיאת רשת, אנא נסה שוב מאוחר יותר.</string>

    <string name="ManageGroupActivity_edit_name_and_picture">ערוך שם ותמונה</string>
    <string name="ManageGroupActivity_legacy_group">קבוצה מיושנת</string>
    <string name="ManageGroupActivity_legacy_group_learn_more">זוהי קבוצה מיושנת. מאפיינים כמו מנהלני קבוצה זמינים רק בקבוצות חדשות.</string>
    <string name="ManageGroupActivity_legacy_group_upgrade">זוהי קבוצה מיושנת. כדי להשיג גישה אל מאפיינים חדשים כמו @אזכורים ומנהלנים,</string>
    <string name="ManageGroupActivity_legacy_group_too_large">קבוצה מיושנת זו אינה יכולה להשתדרג אל קבוצה חדשה מאחר שהיא גדולה מדי. גודל הקבוצה המרבי הוא %1$d.</string>
    <string name="ManageGroupActivity_upgrade_this_group">שדרג קבוצה זו.</string>
    <string name="ManageGroupActivity_this_is_an_insecure_mms_group">זוהי קבוצת MMS לא מאובטחת. כדי להתכתב באופן פרטי, אפשר להזמין את אנשי הקשר שלך ל–Signal.</string>
    <string name="ManageGroupActivity_invite_now">הזמן עכשיו</string>
    <string name="ManageGroupActivity_more">עוד</string>
    <string name="ManageGroupActivity_add_group_description">הוסף תיאור קבוצה…</string>

    <!-- GroupMentionSettingDialog -->
    <string name="GroupMentionSettingDialog_notify_me_for_mentions">יידע אותי לגבי אזכורים</string>
    <string name="GroupMentionSettingDialog_receive_notifications_when_youre_mentioned_in_muted_chats">לקבל התראות כשמזכירים אותך בצ׳אטים מושתקים?</string>
    <string name="GroupMentionSettingDialog_always_notify_me">יידע אותי תמיד</string>
    <string name="GroupMentionSettingDialog_dont_notify_me">אל תיידע אותי</string>

    <!-- ManageProfileFragment -->
    <string name="ManageProfileFragment_profile_name">שם פרופיל</string>
    <string name="ManageProfileFragment_username">שם משתמש</string>
    <string name="ManageProfileFragment_about">אודות</string>
    <string name="ManageProfileFragment_write_a_few_words_about_yourself">כתוב כמה מילים על עצמך</string>
    <string name="ManageProfileFragment_your_name">שמך</string>
    <string name="ManageProfileFragment_your_username">שם המשתמש שלך</string>
    <string name="ManageProfileFragment_failed_to_set_avatar">נכשל בהגדרת יצגן</string>
    <string name="ManageProfileFragment_badges">תגים</string>
    <string name="ManageProfileFragment__edit_photo">ערוך תמונה</string>
    <!-- Snackbar message after creating username -->
    <string name="ManageProfileFragment__username_created">שם משתמש נוצר</string>
    <!-- Snackbar message after copying username -->
    <string name="ManageProfileFragment__username_copied">שם משתמש הועתק</string>
    <!-- Snackbar message after network failure while trying to delete username -->
    <string name="ManageProfileFragment__couldnt_delete_username">לא הצלחנו למחוק שם משתמש. יש לנסות שוב מאוחר יותר.</string>
    <!-- Snackbar message after successful deletion of username -->
    <string name="ManageProfileFragment__username_deleted">שם המשתמש נמחק</string>

    <!-- UsernameOutOfSyncReminder -->
    <!-- Displayed above the conversation list when a user needs to address an issue with their username -->
    <string name="UsernameOutOfSyncReminder__something_went_wrong">משהו השתבש עם שם המשתמש שלך, הוא כבר לא מקושר לחשבון שלך. אפשר לנסות להגדיר אותו שוב או לבחור אחד חדש.</string>
    <!-- Action text to navigate user to manually fix the issue with their username -->
    <string name="UsernameOutOfSyncReminder__fix_now">תיקון כעת</string>


    <!-- ManageRecipientActivity -->
    <string name="ManageRecipientActivity_no_groups_in_common">אין קבוצות במשותף</string>
    <plurals name="ManageRecipientActivity_d_groups_in_common">
        <item quantity="one">קבוצה %1$d במשותף</item>
        <item quantity="two">%1$d קבוצות במשותף</item>
        <item quantity="many">%1$d קבוצות במשותף</item>
        <item quantity="other">%1$d קבוצות במשותף</item>
    </plurals>

    <plurals name="GroupMemberList_invited">
        <item quantity="one">%1$s הזמין/ה אדם 1</item>
        <item quantity="two">%1$s הזמין/ה %2$d אנשים</item>
        <item quantity="many">%1$s הזמין/ה %2$d אנשים</item>
        <item quantity="other">%1$s הזמין/ה %2$d אנשים</item>
    </plurals>

    <!-- CustomNotificationsDialogFragment -->
    <string name="CustomNotificationsDialogFragment__custom_notifications">התראות מותאמות אישית</string>
    <string name="CustomNotificationsDialogFragment__messages">הודעות</string>
    <string name="CustomNotificationsDialogFragment__use_custom_notifications">השתמש בהתראות מותאמות אישית</string>
    <string name="CustomNotificationsDialogFragment__notification_sound">צליל התראה</string>
    <string name="CustomNotificationsDialogFragment__vibrate">רטט</string>
    <!-- Button text for customizing notification options -->
    <string name="CustomNotificationsDialogFragment__customize">התאם אישית</string>
    <string name="CustomNotificationsDialogFragment__change_sound_and_vibration">שנה צליל ורטט</string>
    <string name="CustomNotificationsDialogFragment__call_settings">הגדרות שיחה</string>
    <string name="CustomNotificationsDialogFragment__ringtone">צלצול</string>
    <string name="CustomNotificationsDialogFragment__default">ברירת מחדל</string>
    <string name="CustomNotificationsDialogFragment__unknown">בלתי ידוע</string>

    <!-- ShareableGroupLinkDialogFragment -->
    <string name="ShareableGroupLinkDialogFragment__group_link">קישור קבוצה</string>
    <string name="ShareableGroupLinkDialogFragment__share">שתף</string>
    <string name="ShareableGroupLinkDialogFragment__reset_link">אפס קישור</string>
    <string name="ShareableGroupLinkDialogFragment__approve_new_members">אשר חברי קבוצה חדשים</string>
    <string name="ShareableGroupLinkDialogFragment__require_an_admin_to_approve_new_members_joining_via_the_group_link">דרוש מנהלן כדי לאשר הצטרפות של חברי קבוצה חדשים באמצעות קישור הקבוצה.</string>
    <string name="ShareableGroupLinkDialogFragment__are_you_sure_you_want_to_reset_the_group_link">האם אתה בטוח שאתה רוצה לאפס את קישור הקבוצה? אנשים לא יוכלו עוד להצטרף אל הקבוצה ע״י שימוש בקישור הנוכחי.</string>

    <!-- GroupLinkShareQrDialogFragment -->
    <string name="GroupLinkShareQrDialogFragment__qr_code">קוד QR</string>
    <string name="GroupLinkShareQrDialogFragment__people_who_scan_this_code_will">אנשים שיסרקו קוד זה יוכלו להצטרף אל הקבוצה שלך. מנהלנים עדין יצטרכו לאשר חברי קבוצה חדשים אם הגדרה זו מופעלת.</string>
    <string name="GroupLinkShareQrDialogFragment__share_code">שתף קוד</string>

    <!-- GV2 Invite Revoke confirmation dialog -->
    <string name="InviteRevokeConfirmationDialog_revoke_own_single_invite">האם אתה רוצה לשלול את ההזמנה ששלחת אל %1$s?</string>
    <plurals name="InviteRevokeConfirmationDialog_revoke_others_invites">
        <item quantity="one">בטוח שבא לך לבטל את ההזמנה שנשלחה על ידי %1$s?</item>
        <item quantity="two">בטוח שבא לך לבטל את %2$d ההזמנות שנשלחו על ידי %1$s?</item>
        <item quantity="many">בטוח שבא לך לבטל את %2$d ההזמנות שנשלחו על ידי %1$s?</item>
        <item quantity="other">בטוח שבא לך לבטל את %2$d ההזמנות שנשלחו על ידי %1$s?</item>
    </plurals>

    <!-- GroupJoinBottomSheetDialogFragment -->
    <string name="GroupJoinBottomSheetDialogFragment_you_are_already_a_member">את/ה כבר חבר/ת קבוצה</string>
    <string name="GroupJoinBottomSheetDialogFragment_join">הצטרף</string>
    <string name="GroupJoinBottomSheetDialogFragment_request_to_join">בקש להצטרף</string>
    <string name="GroupJoinBottomSheetDialogFragment_unable_to_join_group_please_try_again_later">לא היה ניתן להצטרף אל הקבוצה. אנא נסה שוב מאוחר יותר</string>
    <string name="GroupJoinBottomSheetDialogFragment_encountered_a_network_error">היישום נתקל בשגיאת רשת.</string>
    <string name="GroupJoinBottomSheetDialogFragment_this_group_link_is_not_active">קישור קבוצה זה אינו פעיל</string>
    <!-- Title shown when there was an known issue getting group information from a group link -->
    <string name="GroupJoinBottomSheetDialogFragment_cant_join_group">לא יכול להצטרף אל הקבוצה</string>
    <!-- Message shown when you try to get information for a group via link but an admin has removed you -->
    <string name="GroupJoinBottomSheetDialogFragment_you_cant_join_this_group_via_the_group_link_because_an_admin_removed_you">אי אפשר להצטרף אל הקבוצה הזאת באמצעות קישור קבוצה מאחר שמנהל/ת הסיר/ה אותך.</string>
    <!-- Message shown when you try to get information for a group via link but the link is no longer valid -->
    <string name="GroupJoinBottomSheetDialogFragment_this_group_link_is_no_longer_valid">קישור קבוצה זה אינו תקף יותר.</string>
    <!-- Title shown when there was an unknown issue getting group information from a group link -->
    <string name="GroupJoinBottomSheetDialogFragment_link_error">שגיאת קישור</string>
    <!-- Message shown when you try to get information for a group via link but an unknown issue occurred -->
    <string name="GroupJoinBottomSheetDialogFragment_joining_via_this_link_failed_try_joining_again_later">הצטרפות באמצעות קישור זה נכשלה. נסה להצטרף מאוחר יותר.</string>

    <string name="GroupJoinBottomSheetDialogFragment_direct_join">האם אתה רוצה להצטרף אל קבוצה זו ולשתף את השם והתמונה שלך עם חבריה?</string>
    <string name="GroupJoinBottomSheetDialogFragment_admin_approval_needed">מנהלן של קבוצה זו חייב לאשר את בקשתך לפני שתוכל להצטרף אל קבוצה זו. כאשר אתה מבקש להצטרף, השם והתמונה שלך ישותפו עם חברי הקבוצה.</string>
    <plurals name="GroupJoinBottomSheetDialogFragment_group_dot_d_members">
        <item quantity="one">קבוצה · %1$d חבר קבוצה</item>
        <item quantity="two">קבוצה · %1$d חברי קבוצה</item>
        <item quantity="many">קבוצה · %1$d חברי קבוצה</item>
        <item quantity="other">קבוצה · %1$d חברי קבוצה</item>
    </plurals>

    <!-- GroupJoinUpdateRequiredBottomSheetDialogFragment -->
    <string name="GroupJoinUpdateRequiredBottomSheetDialogFragment_update_signal_to_use_group_links">עדכן את Signal כדי להשתמש בקישורי קבוצה</string>
    <string name="GroupJoinUpdateRequiredBottomSheetDialogFragment_update_message">הגרסה של Signal שאתה משתמש בה אינה תומכת בקישור קבוצה זה. עדכן אל הגרסה האחרונה כדי להצטרף אל קבוצה זו באמצעות קישור.</string>
    <string name="GroupJoinUpdateRequiredBottomSheetDialogFragment_update_signal">עדכן את Signal</string>
    <string name="GroupJoinUpdateRequiredBottomSheetDialogFragment_group_link_is_not_valid">קישור הקבוצה בלתי תקף</string>

    <!-- GroupInviteLinkEnableAndShareBottomSheetDialogFragment -->
    <string name="GroupInviteLinkEnableAndShareBottomSheetDialogFragment_invite_friends">הזמן חברים</string>
    <string name="GroupInviteLinkEnableAndShareBottomSheetDialogFragment_share_a_link_with_friends_to_let_them_quickly_join_this_group">שתף קישור עם חברים כדי לתת להם להצטרף במהירות אל קבוצה זו.</string>

    <string name="GroupInviteLinkEnableAndShareBottomSheetDialogFragment_enable_and_share_link">אפשר ושתף קישור</string>
    <string name="GroupInviteLinkEnableAndShareBottomSheetDialogFragment_share_link">שתף קישור</string>

    <string name="GroupInviteLinkEnableAndShareBottomSheetDialogFragment_unable_to_enable_group_link_please_try_again_later">לא היה ניתן לאפשר את קישור הקבוצה. אנא נסה שוב מאוחר יותר</string>
    <string name="GroupInviteLinkEnableAndShareBottomSheetDialogFragment_encountered_a_network_error">היישום נתקל בשגיאת רשת.</string>
    <string name="GroupInviteLinkEnableAndShareBottomSheetDialogFragment_you_dont_have_the_right_to_enable_group_link">אין לך את הזכות לאפשר את קישור הקבוצה. אנא שאל מנהלן.</string>
    <string name="GroupInviteLinkEnableAndShareBottomSheetDialogFragment_you_are_not_currently_a_member_of_the_group">אינך חבר של הקבוצה כרגע.</string>

    <!-- GV2 Request confirmation dialog -->
    <string name="RequestConfirmationDialog_add_s_to_the_group">להוסיף את ”%1$s“ אל הקבוצה?</string>
    <string name="RequestConfirmationDialog_deny_request_from_s">לדחות בקשה מאת “%1$s”?</string>
    <!-- Confirm dialog message shown when deny a group link join request and group link is enabled. -->
    <string name="RequestConfirmationDialog_deny_request_from_s_they_will_not_be_able_to_request">לדחות בקשה מאת “%1$s”? הוא/היא לא יוכל/תוכל לבקש שוב להצטרף באמצעות קישור הקבוצה.</string>
    <string name="RequestConfirmationDialog_add">הוסף</string>
    <string name="RequestConfirmationDialog_deny">דחה</string>

    <!-- ImageEditorHud -->
    <string name="ImageEditorHud_blur_faces">טשטש פרצופים</string>
    <string name="ImageEditorHud_new_blur_faces_or_draw_anywhere_to_blur">חדש: טשטש פרצופים או צייר בכל מקום כדי לטשטש</string>
    <string name="ImageEditorHud_draw_anywhere_to_blur">צייר בכל מקום כדי לטשטש</string>
    <string name="ImageEditorHud_draw_to_blur_additional_faces_or_areas">צייר כדי לטשטש פרצופים נוספים או אזורים נוספים</string>

    <!-- InputPanel -->
    <string name="InputPanel_tap_and_hold_to_record_a_voice_message_release_to_send">הקש והחזק כדי להקליט הודעה קולית, שחרר כדי לשלוח</string>
    <!-- Message shown if the user tries to switch a conversation from Signal to SMS -->
    <string name="InputPanel__sms_messaging_is_no_longer_supported_in_signal">הודעות SMS כבר לא נתמכות ב–Signal.</string>
    <!-- When editing a message, label shown above the text input field in the composer -->
    <string name="InputPanel_edit_message">עריכת הודעה</string>

    <!-- InviteActivity -->
    <string name="InviteActivity_share">שתף</string>
    <string name="InviteActivity_share_with_contacts">שתף עם אנשי קשר</string>
    <string name="InviteActivity_share_via">שתף באמצעות…</string>

    <string name="InviteActivity_cancel">בטל</string>
    <string name="InviteActivity_sending">שולח…</string>
    <string name="InviteActivity_invitations_sent">הזמנות נשלחו!</string>
    <string name="InviteActivity_invite_to_signal">הזמן אל Molly</string>
    <string name="InviteActivity_send_sms">שלח מסרון (%1$d)</string>
    <plurals name="InviteActivity_send_sms_invites">
        <item quantity="one">לשלוח הזמנה %1$d במסרון?</item>
        <item quantity="two">לשלוח %1$d הזמנות במסרון?</item>
        <item quantity="many">לשלוח %1$d הזמנות במסרון?</item>
        <item quantity="other">לשלוח %1$d הזמנות במסרון?</item>
    </plurals>
    <string name="InviteActivity_lets_switch_to_signal">בוא נחליף אל Molly: %1$s</string>
    <string name="InviteActivity_no_app_to_share_to">נראה שאין לך יישומים כלשהם לשתף בהם.</string>

    <!-- LearnMoreTextView -->
    <string name="LearnMoreTextView_learn_more">למד עוד</string>

    <string name="SpanUtil__read_more">קרא עוד</string>

    <!-- LongMessageActivity -->
    <string name="LongMessageActivity_unable_to_find_message">לא היה ניתן למצוא הודעה</string>
    <string name="LongMessageActivity_message_from_s">הודעה מאת %1$s</string>
    <string name="LongMessageActivity_your_message">ההודעה שלך</string>

    <!-- MessageRetrievalService -->
    <string name="MessageRetrievalService_signal">Molly</string>
    <string name="MessageRetrievalService_background_connection_enabled">חיבור רקע מאופשר</string>

    <!-- MmsDownloader -->
    <string name="MmsDownloader_error_reading_mms_settings">שגיאה בקריאת הגדרות MMS של ספק התקשורת האלחוטית</string>

    <!-- MediaOverviewActivity -->
    <string name="MediaOverviewActivity_Media">מדיה</string>
    <string name="MediaOverviewActivity_Files">קבצים</string>
    <string name="MediaOverviewActivity_Audio">שמע</string>
    <string name="MediaOverviewActivity_All">הכול</string>
    <plurals name="MediaOverviewActivity_Media_delete_confirm_title">
        <item quantity="one">למחוק פריט נבחר?</item>
        <item quantity="two">למחוק פריטים נבחרים?</item>
        <item quantity="many">למחוק פריטים נבחרים?</item>
        <item quantity="other">למחוק פריטים נבחרים?</item>
    </plurals>
    <plurals name="MediaOverviewActivity_Media_delete_confirm_message">
        <item quantity="one">זה ימחק לצמיתות את הקובץ שנבחר. גם מלל הודעה שמשויך לפריט זה יימחק.</item>
        <item quantity="two">זה ימחק לצמיתות את כל %1$d הקבצים שנבחרו. גם מלל הודעה שמשויך לפריטים אלו יימחק.</item>
        <item quantity="many">זה ימחק לצמיתות את כל %1$d הקבצים שנבחרו. גם מלל הודעה שמשויך לפריטים אלו יימחק.</item>
        <item quantity="other">זה ימחק לצמיתות את כל %1$d הקבצים שנבחרו. גם מלל הודעה שמשויך לפריטים אלו יימחק.</item>
    </plurals>
    <string name="MediaOverviewActivity_Media_delete_progress_title">מוחק</string>
    <string name="MediaOverviewActivity_Media_delete_progress_message">מוחק הודעות…</string>
    <string name="MediaOverviewActivity_collecting_attachments">אוסף צרופות…</string>
    <string name="MediaOverviewActivity_Sort_by">מיין לפי</string>
    <string name="MediaOverviewActivity_Newest">החדש ביותר</string>
    <string name="MediaOverviewActivity_Oldest">הישן ביותר</string>
    <string name="MediaOverviewActivity_Storage_used">אחסון בשימוש</string>
    <string name="MediaOverviewActivity_All_storage_use">כל שימוש האחסון</string>
    <string name="MediaOverviewActivity_Grid_view_description">תצוגת סורג</string>
    <string name="MediaOverviewActivity_List_view_description">תצוגת רשימה</string>
    <string name="MediaOverviewActivity_Selected_description">נבחר</string>
    <string name="MediaOverviewActivity_select_all">בחר הכול</string>
    <plurals name="MediaOverviewActivity_save_plural">
        <item quantity="one">שמור</item>
        <item quantity="two">שמור</item>
        <item quantity="many">שמור</item>
        <item quantity="other">שמור</item>
    </plurals>
    <plurals name="MediaOverviewActivity_delete_plural">
        <item quantity="one">מחיקה</item>
        <item quantity="two">מחיקה</item>
        <item quantity="many">מחיקה</item>
        <item quantity="other">מחיקה</item>
    </plurals>

    <plurals name="MediaOverviewActivity_d_selected_s">
        <item quantity="one">%1$d נבחר (%2$s)</item>
        <item quantity="two">%1$d נבחרו (%2$s)</item>
        <item quantity="many">%1$d נבחרו (%2$s)</item>
        <item quantity="other">%1$d נבחרו (%2$s)</item>
    </plurals>
    <string name="MediaOverviewActivity_file">קובץ</string>
    <string name="MediaOverviewActivity_audio">שמע</string>
    <string name="MediaOverviewActivity_video">סרטון</string>
    <string name="MediaOverviewActivity_image">תמונה</string>
  <!-- Removed by excludeNonTranslatables <string name="MediaOverviewActivity_detail_line_2_part" translatable="false">%1$s · %2$s</string> -->
  <!-- Removed by excludeNonTranslatables <string name="MediaOverviewActivity_detail_line_3_part" translatable="false">%1$s · %2$s · %3$s</string> -->

    <string name="MediaOverviewActivity_sent_by_s">נשלח על ידי %1$s</string>
    <string name="MediaOverviewActivity_sent_by_you">נשלח על ידך</string>
    <string name="MediaOverviewActivity_sent_by_s_to_s">נשלח על ידי %1$s אל %2$s</string>
    <string name="MediaOverviewActivity_sent_by_you_to_s">נשלח על ידך אל %1$s</string>

    <!-- Megaphones -->
    <string name="Megaphones_remind_me_later">הזכר לי מאוחר יותר</string>
    <string name="Megaphones_verify_your_signal_pin">וודא את Signal PIN שלך</string>
    <string name="Megaphones_well_occasionally_ask_you_to_verify_your_pin">נבקש ממך מדי פעם לוודא את ה־PIN שלך כך שתזכור אותו.</string>
    <string name="Megaphones_verify_pin">וודא PIN</string>
    <string name="Megaphones_get_started">התחל</string>
    <string name="Megaphones_new_group">קבוצה חדשה</string>
    <string name="Megaphones_invite_friends">הזמן חברים</string>
    <string name="Megaphones_use_sms">השתמש במסרון</string>
    <string name="Megaphones_chat_colors">צבעי צ׳אט</string>
    <string name="Megaphones_add_a_profile_photo">הוספת תמונת פרופיל</string>

    <!-- Title of a bottom sheet to render messages that all quote a specific message -->
    <string name="MessageQuotesBottomSheet_replies">תשובות</string>

    <!-- NotificationBarManager -->
    <string name="NotificationBarManager_signal_call_in_progress">שיחת Signal בתהליך</string>
    <string name="NotificationBarManager__establishing_signal_call">מקים שיחת Signal</string>
    <string name="NotificationBarManager__incoming_signal_call">שיחת Signal נכנסת</string>
    <string name="NotificationBarManager__incoming_signal_group_call">שיחה קבוצתית נכנסת של Signal</string>
    <!-- Temporary notification shown when starting the calling service -->
    <string name="NotificationBarManager__starting_signal_call_service">שירות השיחות של Molly מופעל</string>
    <string name="NotificationBarManager__stopping_signal_call_service">עוצר את שירות השיחות של Molly</string>
    <string name="NotificationBarManager__decline_call">דחה שיחה</string>
    <string name="NotificationBarManager__answer_call">ענה לשיחה</string>
    <string name="NotificationBarManager__end_call">סיים שיחה</string>
    <string name="NotificationBarManager__cancel_call">בטל שיחה</string>
    <string name="NotificationBarManager__join_call">הצטרף לשיחה</string>

    <!-- NotificationsMegaphone -->
    <string name="NotificationsMegaphone_turn_on_notifications">להפעיל התראות?</string>
    <string name="NotificationsMegaphone_never_miss_a_message">לעולם לא תפספס הודעה מאנשי הקשר והקבוצות שלך.</string>
    <string name="NotificationsMegaphone_turn_on">הפעל</string>
    <string name="NotificationsMegaphone_not_now">לא עכשיו</string>

    <!-- NotificationMmsMessageRecord -->
    <string name="NotificationMmsMessageRecord_multimedia_message">הודעת מולטימדיה</string>
    <string name="NotificationMmsMessageRecord_downloading_mms_message">מוריד הודעת MMS</string>
    <string name="NotificationMmsMessageRecord_error_downloading_mms_message">שגיאה בהורדת הודעת MMS, הקש כדי לנסות שוב</string>

    <!-- MediaPickerActivity -->
    <string name="MediaPickerActivity__menu_open_camera">פתח מצלמה</string>

    <!-- MediaSendActivity -->
    <string name="MediaSendActivity_camera_unavailable">המצלמה בלתי זמינה.</string>

    <!-- MediaRepository -->
    <string name="MediaRepository_all_media">כל המדיה</string>
    <string name="MediaRepository__camera">מצלמה</string>

    <!-- MessageRecord -->
    <string name="MessageRecord_unknown">בלתי ידוע</string>
    <string name="MessageRecord_message_encrypted_with_a_legacy_protocol_version_that_is_no_longer_supported">הודעה מוצפנת התקבלה ע״י שימוש בגרסה ישנה של Signal שאינה נתמכת יותר. אנא בקש מהשולח לעדכן אל הגרסה העדכנית ביותר ולשלוח מחדש את ההודעה.</string>
    <string name="MessageRecord_left_group">עזבת את הקבוצה.</string>
    <string name="MessageRecord_you_updated_group">עדכנת את הקבוצה.</string>
    <string name="MessageRecord_the_group_was_updated">הקבוצה עודכנה.</string>
    <!-- Update message shown when placing an outgoing 1:1 voice/audio call and it\'s answered by the other party -->
    <string name="MessageRecord_outgoing_voice_call">שיחה קולית יוצאת</string>
    <!-- Update message shown when placing an outgoing 1:1 video call and it\'s answered by the other party -->
    <string name="MessageRecord_outgoing_video_call">שיחת וידאו יוצאת</string>
    <!-- Update message shown when placing an outgoing 1:1 voice/audio call and it\'s not answered by the other party -->
    <string name="MessageRecord_unanswered_voice_call">שיחה קולית שלא נענתה</string>
    <!-- Update message shown when placing an outgoing 1:1 video call and it\'s not answered by the other party -->
    <string name="MessageRecord_unanswered_video_call">שיחת וידאו שלא נענתה</string>
    <!-- Update message shown when receiving an incoming 1:1 voice/audio call and it\'s answered -->
    <string name="MessageRecord_incoming_voice_call">שיחה קולית נכנסת</string>
    <!-- Update message shown when receiving an incoming 1:1 video call and answered -->
    <string name="MessageRecord_incoming_video_call">שיחת וידאו נכנסת</string>
    <!-- Update message shown when receiving an incoming 1:1 voice/audio call and not answered -->
    <string name="MessageRecord_missed_voice_call">שיחה קולית שלא נענתה</string>
    <!-- Update message shown when receiving an incoming 1:1 video call and not answered -->
    <string name="MessageRecord_missed_video_call">שיחת וידאו שלא נענתה</string>
    <!-- Update message shown when receiving an incoming 1:1 voice/audio call and explicitly declined -->
    <string name="MessageRecord_you_declined_a_voice_call">דחית שיחה קולית</string>
    <!-- Update message shown when receiving an incoming 1:1 video call and explicitly declined -->
    <string name="MessageRecord_you_declined_a_video_call">דחית שיחת וידאו</string>
    <!-- Call update formatter string to place the update message next to a time stamp. e.g., \'Incoming voice call · 11:11am\' -->
    <string name="MessageRecord_call_message_with_date">%1$s · %2$s</string>
    <string name="MessageRecord_s_updated_group">%1$s עדכן את הקבוצה.</string>
    <string name="MessageRecord_s_joined_signal">%1$s נמצא ב־Signal!</string>
    <string name="MessageRecord_you_disabled_disappearing_messages">הִשְׁבַּתָּ הודעות נעלמות.</string>
    <string name="MessageRecord_s_disabled_disappearing_messages">%1$s השבית הודעות נעלמות.</string>
    <string name="MessageRecord_you_set_disappearing_message_time_to_s">הִגְדַּרְתָּ את קוצב הזמן של הודעות נעלמות אל %1$s.</string>
    <string name="MessageRecord_s_set_disappearing_message_time_to_s">%1$sהגדיר את קוצב הזמן של הודעות נעלמות אל %2$s.</string>
    <string name="MessageRecord_disappearing_message_time_set_to_s">קוצב הזמן של הודעות נעלמות הוגדר אל %1$s.</string>
    <string name="MessageRecord_this_group_was_updated_to_a_new_group">קבוצה זו עודכנה אל קבוצה חדשה.</string>
    <string name="MessageRecord_you_couldnt_be_added_to_the_new_group_and_have_been_invited_to_join">לא יכולת להתווסף אל הקבוצה החדשה והוזמנת להצטרף.</string>
    <string name="MessageRecord_chat_session_refreshed">צ\'אט רוענן</string>
    <plurals name="MessageRecord_members_couldnt_be_added_to_the_new_group_and_have_been_invited">
        <item quantity="one">חבר/ה לא יכל/ה להתווסף לקבוצה החדשה והוזמן/ה להצטרף.</item>
        <item quantity="two">%1$s חברים לא יכלו להתווסף לקבוצה החדשה והוזמנו להצטרף.</item>
        <item quantity="many">%1$s חברים לא יכלו להתווסף לקבוצה החדשה והוזמנו להצטרף.</item>
        <item quantity="other">%1$s חברים לא יכלו להתווסף לקבוצה החדשה והוזמנו להצטרף.</item>
    </plurals>

    <plurals name="MessageRecord_members_couldnt_be_added_to_the_new_group_and_have_been_removed">
        <item quantity="one">חבר/ה לא יכל/ה להתווסף לקבוצה החדשה והוסר/ה.</item>
        <item quantity="two">%1$s חברים לא יכלו להתווסף לקבוצה החדשה והוסרו.</item>
        <item quantity="many">%1$s חברים לא יכלו להתווסף לקבוצה החדשה והוסרו.</item>
        <item quantity="other">%1$s חברים לא יכלו להתווסף לקבוצה החדשה והוסרו.</item>
    </plurals>

    <!-- Profile change updates -->
    <string name="MessageRecord_changed_their_profile_name_to">%1$s שינה/שינתה את שם הפרופיל שלו/שלה אל %2$s.</string>
    <string name="MessageRecord_changed_their_profile_name_from_to">%1$s שינה/שינתה את שם הפרופיל שלו/שלה מן %2$s אל %3$s.</string>
    <string name="MessageRecord_changed_their_profile">%1$s שינה/שינתה את הפרופיל שלו/שלה.</string>

    <!-- GV2 specific -->
    <string name="MessageRecord_you_created_the_group">יצרת את הקבוצה.</string>
    <string name="MessageRecord_group_updated">הקבוצה עודכנה.</string>
    <string name="MessageRecord_invite_friends_to_this_group">הזמן חברים אל קבוצה זו באמצעות קישור קבוצה</string>

    <!-- GV2 member additions -->
    <string name="MessageRecord_you_added_s">הוספת את %1$s.</string>
    <string name="MessageRecord_s_added_s">%1$s הוסיף את %2$s.</string>
    <string name="MessageRecord_s_added_you">%1$s הוסיף אותך אל הקבוצה.</string>
    <string name="MessageRecord_you_joined_the_group">הצטרפת אל הקבוצה.</string>
    <string name="MessageRecord_s_joined_the_group">%1$s הצטרף אל הקבוצה.</string>

    <!-- GV2 member removals -->
    <string name="MessageRecord_you_removed_s">הסרת את %1$s.</string>
    <string name="MessageRecord_s_removed_s">%1$s הסיר/ה את %2$s.</string>
    <string name="MessageRecord_s_removed_you_from_the_group">%1$s הסיר/ה אותך מהקבוצה.</string>
    <string name="MessageRecord_you_left_the_group">עזבת את הקבוצה.</string>
    <string name="MessageRecord_s_left_the_group">%1$s עזב את הקבוצה.</string>
    <string name="MessageRecord_you_are_no_longer_in_the_group">אינך בקבוצה יותר.</string>
    <string name="MessageRecord_s_is_no_longer_in_the_group">%1$s לא בקבוצה יותר.</string>

    <!-- GV2 role change -->
    <string name="MessageRecord_you_made_s_an_admin">עשית את %1$s מנהלן.</string>
    <string name="MessageRecord_s_made_s_an_admin">%1$s עשה את %2$s מנהלן.</string>
    <string name="MessageRecord_s_made_you_an_admin">%1$s עשה אותך מנהלן.</string>
    <string name="MessageRecord_you_revoked_admin_privileges_from_s">שללת זכויות מנהלן מן %1$s.</string>
    <string name="MessageRecord_s_revoked_your_admin_privileges">%1$s שלל/ה את זכויות המנהלן שלך.</string>
    <string name="MessageRecord_s_revoked_admin_privileges_from_s">%1$s שלל זכויות מנהלן מן %2$s.</string>
    <string name="MessageRecord_s_is_now_an_admin">%1$s מנהלן כעת.</string>
    <string name="MessageRecord_you_are_now_an_admin">אתה מנהלן כעת.</string>
    <string name="MessageRecord_s_is_no_longer_an_admin">%1$s אינו מנהלן יותר.</string>
    <string name="MessageRecord_you_are_no_longer_an_admin">אינך מנהלן יותר.</string>

    <!-- GV2 invitations -->
    <string name="MessageRecord_you_invited_s_to_the_group">הזמנת את %1$s אל הקבוצה.</string>
    <string name="MessageRecord_s_invited_you_to_the_group">%1$s הזמין אותך אל הקבוצה.</string>
    <plurals name="MessageRecord_s_invited_members">
        <item quantity="one">%1$s הזמין/ה אדם 1 לקבוצה.</item>
        <item quantity="two">%1$s הזמין/ה %2$d אנשים לקבוצה.</item>
        <item quantity="many">%1$s הזמין/ה %2$d אנשים לקבוצה.</item>
        <item quantity="other">%1$s הזמין/ה %2$d אנשים לקבוצה.</item>
    </plurals>
    <string name="MessageRecord_you_were_invited_to_the_group">הוזמנת אל הקבוצה.</string>
    <plurals name="MessageRecord_d_people_were_invited_to_the_group">
        <item quantity="one">אדם 1 הוזמן לקבוצה.</item>
        <item quantity="two">%1$d אנשים הוזמנו לקבוצה.</item>
        <item quantity="many">%1$d אנשים הוזמנו לקבוצה.</item>
        <item quantity="other">%1$d אנשים הוזמנו לקבוצה.</item>
    </plurals>

    <!-- GV2 invitation revokes -->
    <plurals name="MessageRecord_you_revoked_invites">
        <item quantity="one">ביטלת הזמנה לקבוצה.</item>
        <item quantity="two">ביטלת %1$d הזמנות לקבוצה.</item>
        <item quantity="many">ביטלת %1$d הזמנות לקבוצה.</item>
        <item quantity="other">ביטלת %1$d הזמנות לקבוצה.</item>
    </plurals>
    <plurals name="MessageRecord_s_revoked_invites">
        <item quantity="one">%1$s ביטל/ה הזמנה לקבוצה.</item>
        <item quantity="two">%1$s ביטל/ה %2$d הזמנות לקבוצה.</item>
        <item quantity="many">%1$s ביטל/ה %2$d הזמנות לקבוצה.</item>
        <item quantity="other">%1$s ביטל/ה %2$d הזמנות לקבוצה.</item>
    </plurals>
    <string name="MessageRecord_someone_declined_an_invitation_to_the_group">מישהו דחה הזמנה אל הקבוצה.</string>
    <string name="MessageRecord_you_declined_the_invitation_to_the_group">סירבת אל ההזמנה אל הקבוצה.</string>
    <string name="MessageRecord_s_revoked_your_invitation_to_the_group">%1$s שלל את ההזמנה שלך אל הקבוצה.</string>
    <string name="MessageRecord_an_admin_revoked_your_invitation_to_the_group">מנהלן שלל את ההזמנה שלך אל הקבוצה.</string>
    <plurals name="MessageRecord_d_invitations_were_revoked">
        <item quantity="one">הזמנה לקבוצה בוטלה.</item>
        <item quantity="two">%1$d הזמנות לקבוצה בוטלו.</item>
        <item quantity="many">%1$d הזמנות לקבוצה בוטלו.</item>
        <item quantity="other">%1$d הזמנות לקבוצה בוטלו.</item>
    </plurals>

    <!-- GV2 invitation acceptance -->
    <string name="MessageRecord_you_accepted_invite">אישרת את ההזמנה אל הקבוצה.</string>
    <string name="MessageRecord_s_accepted_invite">%1$s אישר/ה הזמנה אל הקבוצה.</string>
    <string name="MessageRecord_you_added_invited_member_s">הוספת את חבר הקבוצה המוזמן %1$s.</string>
    <string name="MessageRecord_s_added_invited_member_s">%1$s הוסיף את חבר הקבוצה המוזמן %2$s.</string>

    <!-- GV2 title change -->
    <string name="MessageRecord_you_changed_the_group_name_to_s">שינית את שם הקבוצה אל \"%1$s\".</string>
    <string name="MessageRecord_s_changed_the_group_name_to_s">%1$s שינה את שם הקבוצה אל \"%2$s\".</string>
    <string name="MessageRecord_the_group_name_has_changed_to_s">שם הקבוצה השתנה אל \"%1$s\".</string>

    <!-- GV2 description change -->
    <string name="MessageRecord_you_changed_the_group_description">שינית את תיאור הקבוצה.</string>
    <string name="MessageRecord_s_changed_the_group_description">%1$s שינה/שינתה את תיאור הקבוצה.</string>
    <string name="MessageRecord_the_group_description_has_changed">תיאור הקבוצה השתנה.</string>

    <!-- GV2 avatar change -->
    <string name="MessageRecord_you_changed_the_group_avatar">שינית את יצגן הקבוצה.</string>
    <string name="MessageRecord_s_changed_the_group_avatar">%1$s שינה את יצגן הקבוצה.</string>
    <string name="MessageRecord_the_group_group_avatar_has_been_changed">יצגן הקבוצה השתנה.</string>

    <!-- GV2 attribute access level change -->
    <string name="MessageRecord_you_changed_who_can_edit_group_info_to_s">שינית מי יכול לערוך מידע קבוצה אל \"%1$s\".</string>
    <string name="MessageRecord_s_changed_who_can_edit_group_info_to_s">%1$s שינה מי יכול לערוך מידע קבוצה אל \"%2$s\".</string>
    <string name="MessageRecord_who_can_edit_group_info_has_been_changed_to_s">מי יכול לערוך מידע קבוצה השתנה אל \"%1$s\".</string>

    <!-- GV2 membership access level change -->
    <string name="MessageRecord_you_changed_who_can_edit_group_membership_to_s">שינית מי יכול לערוך חברות קבוצה אל \"%1$s\".</string>
    <string name="MessageRecord_s_changed_who_can_edit_group_membership_to_s">%1$s שינה מי יכול לערוך חברות קבוצה אל \"%2$s\".</string>
    <string name="MessageRecord_who_can_edit_group_membership_has_been_changed_to_s">מי יכול לערוך חברות קבוצה השתנה אל \"%1$s\".</string>

    <!-- GV2 announcement group change -->
    <string name="MessageRecord_you_allow_all_members_to_send">שינית את הגדרות הקבוצה אל התרה לכל חברי הקבוצה לשלוח הודעות.</string>
    <string name="MessageRecord_you_allow_only_admins_to_send">שינית את הגדרות הקבוצה אל התרה רק למנהלנים לשלוח הודעות.</string>
    <string name="MessageRecord_s_allow_all_members_to_send">%1$s שינה/שינתה את הגדרות הקבוצה אל התרה לכל חברי הקבוצה לשלוח הודעות.</string>
    <string name="MessageRecord_s_allow_only_admins_to_send">%1$s שינה/שינתה את הגדרות הקבוצה אל התרה רק למנהלנים לשלוח הודעות.</string>
    <string name="MessageRecord_allow_all_members_to_send">הגדרות הקבוצה השתנו אל התרה לכל חברי הקבוצה לשלוח הודעות.</string>
    <string name="MessageRecord_allow_only_admins_to_send">הגדרות הקבוצה השתנו אל התרה רק למנהלנים לשלוח הודעות.</string>

    <!-- GV2 group link invite access level change -->
    <string name="MessageRecord_you_turned_on_the_group_link_with_admin_approval_off">הפעלת את קישור הקבוצה עם אישור מנהלן כבוי.</string>
    <string name="MessageRecord_you_turned_on_the_group_link_with_admin_approval_on">הפעלת את קישור הקבוצה עם אישור מנהלן מופעל.</string>
    <string name="MessageRecord_you_turned_off_the_group_link">כיבית את קישור הקבוצה.</string>
    <string name="MessageRecord_s_turned_on_the_group_link_with_admin_approval_off">%1$s הפעיל/ה את קישור הקבוצה עם אישור מנהלן כבוי.</string>
    <string name="MessageRecord_s_turned_on_the_group_link_with_admin_approval_on">%1$s הפעיל/ה את קישור הקבוצה עם אישור מנהלן מופעל.</string>
    <string name="MessageRecord_s_turned_off_the_group_link">%1$s כיבה/כיבתה את קישור הקבוצה.</string>
    <string name="MessageRecord_the_group_link_has_been_turned_on_with_admin_approval_off">קישור הקבוצה הופעל עם אישור מנהלן כבוי.</string>
    <string name="MessageRecord_the_group_link_has_been_turned_on_with_admin_approval_on">קישור הקבוצה הופעל עם אישור מנהלן מופעל.</string>
    <string name="MessageRecord_the_group_link_has_been_turned_off">קישור הקבוצה כובה.</string>
    <string name="MessageRecord_you_turned_off_admin_approval_for_the_group_link">כיבית אישור מנהלן עבור קישור הקבוצה.</string>
    <string name="MessageRecord_s_turned_off_admin_approval_for_the_group_link">%1$s כיבה/כיבתה אישור מנהלן עבור קישור הקבוצה.</string>
    <string name="MessageRecord_the_admin_approval_for_the_group_link_has_been_turned_off">אישור מנהלן עבור קישור הקבוצה כובה.</string>
    <string name="MessageRecord_you_turned_on_admin_approval_for_the_group_link">הפעלת אישור מנהלן עבור קישור הקבוצה.</string>
    <string name="MessageRecord_s_turned_on_admin_approval_for_the_group_link">%1$s הפעיל/ה אישור מנהלן עבור קישור הקבוצה.</string>
    <string name="MessageRecord_the_admin_approval_for_the_group_link_has_been_turned_on">אישור מנהלן עבור קישור הקבוצה הופעל.</string>

    <!-- GV2 group link reset -->
    <string name="MessageRecord_you_reset_the_group_link">איפסת את קישור הקבוצה.</string>
    <string name="MessageRecord_s_reset_the_group_link">%1$s איפס/ה את קישור הקבוצה.</string>
    <string name="MessageRecord_the_group_link_has_been_reset">קישור הקבוצה אופס.</string>

    <!-- GV2 group link joins -->
    <string name="MessageRecord_you_joined_the_group_via_the_group_link">הצטרפת אל הקבוצה באמצעות קישור הקבוצה.</string>
    <string name="MessageRecord_s_joined_the_group_via_the_group_link">%1$s הצטרפ/ה אל הקבוצה באמצעות קישור הקבוצה.</string>

    <!-- GV2 group link requests -->
    <string name="MessageRecord_you_sent_a_request_to_join_the_group">שלחת בקשה להצטרף אל הקבוצה.</string>
    <string name="MessageRecord_s_requested_to_join_via_the_group_link">%1$s ביקש/ה להצטרף באמצעות קישור הקבוצה.</string>
    <!-- Update message shown when someone requests to join via group link and cancels the request back to back -->
    <plurals name="MessageRecord_s_requested_and_cancelled_their_request_to_join_via_the_group_link">
        <item quantity="one">%1$s ביקש/ה וביטל/ה את הבקשה להצטרף באמצעות לינק הקבוצה.</item>
        <item quantity="two">%1$s ביקש/ה וביטל/ה %2$d בקשות להצטרף באמצעות לינק הקבוצה.</item>
        <item quantity="many">%1$s ביקש/ה וביטל/ה %2$d בקשות להצטרף באמצעות לינק הקבוצה.</item>
        <item quantity="other">%1$s ביקש/ה וביטל/ה %2$d בקשות להצטרף באמצעות לינק הקבוצה.</item>
    </plurals>

    <!-- GV2 group link approvals -->
    <string name="MessageRecord_s_approved_your_request_to_join_the_group">%1$s אישר/ה את בקשתך להצטרף אל הקבוצה.</string>
    <string name="MessageRecord_s_approved_a_request_to_join_the_group_from_s">%1$s אישר/ה בקשה להצטרף אל הקבוצה מאת %2$s.</string>
    <string name="MessageRecord_you_approved_a_request_to_join_the_group_from_s">אישרת בקשה להצטרף אל הקבוצה מאת %1$s.</string>
    <string name="MessageRecord_your_request_to_join_the_group_has_been_approved">בקשתך להצטרף אל הקבוצה אושרה.</string>
    <string name="MessageRecord_a_request_to_join_the_group_from_s_has_been_approved">בקשה להצטרף אל הקבוצה מאת %1$s אושרה.</string>

    <!-- GV2 group link deny -->
    <string name="MessageRecord_your_request_to_join_the_group_has_been_denied_by_an_admin">בקשתך להצטרף אל הקבוצה נדחתה על ידי מנהלן.</string>
    <string name="MessageRecord_s_denied_a_request_to_join_the_group_from_s">%1$s דחה/דחתה בקשה להצטרף אל קבוצה מאת %2$s.</string>
    <string name="MessageRecord_a_request_to_join_the_group_from_s_has_been_denied">בקשה להצטרף אל הקבוצה מאת %1$s נדחתה.</string>
    <string name="MessageRecord_you_canceled_your_request_to_join_the_group">ביטלת את בקשתך להצטרף אל הקבוצה.</string>
    <string name="MessageRecord_s_canceled_their_request_to_join_the_group">%1$s ביטל/ה את בקשתו/בקשתה להצטרף אל הקבוצה.</string>

    <!-- End of GV2 specific update messages -->

    <string name="MessageRecord_your_safety_number_with_s_has_changed">מספר הביטחון שלך עם %1$s השתנה.</string>
    <string name="MessageRecord_you_marked_your_safety_number_with_s_verified">סימנת את מספר הביטחון שלך עם %1$s כמוודא</string>
    <string name="MessageRecord_you_marked_your_safety_number_with_s_verified_from_another_device">סימנת את מספר הביטחון שלך עם %1$s כמוודא ממכשיר אחר</string>
    <string name="MessageRecord_you_marked_your_safety_number_with_s_unverified">סימנת את מספר הביטחון שלך עם %1$s כבלתי מוודא</string>
    <string name="MessageRecord_you_marked_your_safety_number_with_s_unverified_from_another_device">סימנת את מספר הביטחון שלך עם %1$s כבלתי מוודא ממכשיר אחר</string>
    <string name="MessageRecord_a_message_from_s_couldnt_be_delivered">הודעה מאת %1$s לא יכלה להימסר</string>
    <string name="MessageRecord_s_changed_their_phone_number">%1$s שינה/שינתה את המספר שלו/שלה.</string>
    <!-- Update item message shown in the release channel when someone is already a sustainer so we ask them if they want to boost. -->
    <string name="MessageRecord_like_this_new_feature_help_support_signal_with_a_one_time_donation">אהבת את הפיצ׳ר החדש הזה? אפשר לסייע ולתמוך ב–Signal באמצעות תרומה חד פעמית.</string>
    <!-- Update item message shown when we merge two threads together. First placeholder is a name, second placeholder is a phone number. -->
    <string name="MessageRecord_your_message_history_with_s_and_their_number_s_has_been_merged">היסטוריית ההודעות שלך עם %1$s והמספר שלו/ה %2$s מוזגו יחד.</string>
    <!-- Update item message shown when we merge two threads together and we don\'t know the phone number of the other thread. The placeholder is a person\'s name. -->
    <string name="MessageRecord_your_message_history_with_s_and_another_chat_has_been_merged">היסטוריית ההודעות שלך עם %1$s וצ׳אט נוסף ששייך אליו/ה מוזגו יחד.</string>
    <!-- Update item message shown when you find out a phone number belongs to a person you had a conversation with. First placeholder is a phone number, second placeholder is a name. -->
    <string name="MessageRecord_s_belongs_to_s">%1$s שייך ל%2$s</string>
    <!-- Message to notify sender that activate payments request has been sent to the recipient -->
    <string name="MessageRecord_you_sent_request">שלחת ל%1$s בקשה להפעיל תשלומים</string>
    <!-- Request message from recipient to activate payments -->
    <string name="MessageRecord_wants_you_to_activate_payments">%1$s רוצה לבקש ממך להפעיל תשלומים. שלח תשלומים רק לאנשים שאתה סומך עליהם.</string>
    <!-- Message to inform user that payments was activated-->
    <string name="MessageRecord_you_activated_payments">הפעלת תשלומים</string>
    <!-- Message to inform sender that recipient can now accept payments -->
    <string name="MessageRecord_can_accept_payments">ל%1$s יש אפשרות לקבל תשלומים עכשיו</string>

    <!-- Group Calling update messages -->
    <string name="MessageRecord_s_started_a_group_call_s">%1$s התחיל/ה שיחה קבוצתית · %2$s</string>
    <string name="MessageRecord_s_is_in_the_group_call_s">%1$s בשיחה הקבוצתית · %2$s</string>
    <string name="MessageRecord_you_are_in_the_group_call_s1">את/ה בשיחה הקבוצתית · %1$s</string>
    <string name="MessageRecord_s_and_s_are_in_the_group_call_s1">%1$s וגם %2$s בשיחה הקבוצתית · %3$s</string>
    <string name="MessageRecord_group_call_s">שיחה קבוצתית · %1$s</string>

    <string name="MessageRecord_s_started_a_group_call">%1$s התחיל/ה שיחה קבוצתית</string>
    <string name="MessageRecord_s_is_in_the_group_call">%1$s בשיחה הקבוצתית</string>
    <string name="MessageRecord_you_are_in_the_group_call">את/ה בשיחה הקבוצתית</string>
    <string name="MessageRecord_s_and_s_are_in_the_group_call">%1$s וגם %2$s בשיחה הקבוצתית</string>
    <string name="MessageRecord_group_call">שיחה קבוצתית</string>

    <string name="MessageRecord_you">את/ה</string>

    <plurals name="MessageRecord_s_s_and_d_others_are_in_the_group_call_s">
        <item quantity="one">%1$s, %2$s, ועוד %3$d אחר בשיחה הקבוצתית · %4$s</item>
        <item quantity="two">%1$s, %2$s ועוד %3$d אחרים בשיחה הקבוצתית · %4$s</item>
        <item quantity="many">%1$s, %2$s ועוד %3$d אחרים בשיחה הקבוצתית · %4$s</item>
        <item quantity="other">%1$s, %2$s ועוד %3$d אחרים בשיחה הקבוצתית · %4$s</item>
    </plurals>

    <plurals name="MessageRecord_s_s_and_d_others_are_in_the_group_call">
        <item quantity="one">%1$s, %2$s ועוד %3$d אחר בשיחה הקבוצתית</item>
        <item quantity="two">%1$s, %2$s ועוד %3$d אחרים בשיחה הקבוצתית</item>
        <item quantity="many">%1$s, %2$s ועוד %3$d אחרים בשיחה הקבוצתית</item>
        <item quantity="other">%1$s, %2$s ועוד %3$d אחרים בשיחה הקבוצתית</item>
    </plurals>

    <!-- In-conversation update message to indicate that the current contact is sms only and will need to migrate to signal to continue the conversation in signal. -->
    <string name="MessageRecord__you_will_no_longer_be_able_to_send_sms_messages_from_signal_soon">בקרוב לא תהיה לך יותר אפשרות לשלוח הודעות SMS מ–Signal. אפשר להזמין את %1$s ל–Signal כדי להשאיר את השיחה כאן.</string>
    <!-- In-conversation update message to indicate that the current contact is sms only and will need to migrate to signal to continue the conversation in signal. -->
    <string name="MessageRecord__you_can_no_longer_send_sms_messages_in_signal">אין לך יותר אפשרות לשלוח הודעות SMS ב–Molly. אפשר להזמין את %1$s ל–Molly כדי להשאיר את השיחה כאן.</string>
    <!-- Body for quote when message being quoted is an in-app payment message -->
    <string name="MessageRecord__payment_s">תשלום: %1$s</string>

    <!-- MessageRequestBottomView -->
    <string name="MessageRequestBottomView_accept">אשר</string>
    <string name="MessageRequestBottomView_continue">המשך</string>
    <string name="MessageRequestBottomView_delete">מחיקה</string>
    <string name="MessageRequestBottomView_block">חסימה</string>
    <string name="MessageRequestBottomView_unblock">ביטול חסימה</string>
    <!-- Text explaining a message request from someone you\'ve removed before -->
    <string name="MessageRequestBottomView_do_you_want_to_let_s_message_you_you_removed_them_before">לתת ל%1$s לשלוח לך הודעות ולשתף את השם והתמונה שלך איתו או איתה? הסרת את האדם הזה בעבר.</string>
    <string name="MessageRequestBottomView_do_you_want_to_let_s_message_you_they_wont_know_youve_seen_their_messages_until_you_accept">לאפשר אל %1$s לשלוח אליך הודעות? הצד השני לא יידע שראית את ההודעות שלו עד שלא תאשר.</string>
    <!-- Shown in message request flow. Describes what will happen if you unblock a Signal user -->
    <string name="MessageRequestBottomView_do_you_want_to_let_s_message_you_wont_receive_any_messages_until_you_unblock_them">לאפשר ל%1$s לשלוח לך הודעות ולשתף איתו או איתה את השם והתמונה שלך? לא תוצג לך אף הודעה עד שהחסימה תבוטל.</string>
    <!-- Shown in message request flow. Describes what will happen if you unblock an SMS user -->
    <string name="MessageRequestBottomView_do_you_want_to_let_s_message_you_wont_receive_any_messages_until_you_unblock_them_SMS">לאפשר ל%1$s לשלוח לך הודעות? לא תוצג לך אף הודעה עד שהחסימה תבוטל.</string>
    <string name="MessageRequestBottomView_get_updates_and_news_from_s_you_wont_receive_any_updates_until_you_unblock_them">לקבל עדכונים וחדשות מ%1$s? לא יוצג לך אף עדכון עד שהחסימה תבוטל.</string>
    <string name="MessageRequestBottomView_continue_your_conversation_with_this_group_and_share_your_name_and_photo">להמשיך צ׳אט זה עם קבוצה זו ולשתף את השם והתמונה שלך עם חברי הקבוצה?</string>
    <string name="MessageRequestBottomView_upgrade_this_group_to_activate_new_features">שדרג קבוצה זו כדי להפעיל מאפיינים חדשים כמו @אזכורים ומנהלנים. חברי קבוצה שלא שיתפו את השם או התמונה שלהם בקבוצה זו יוזמנו להצטרף.</string>
    <string name="MessageRequestBottomView_this_legacy_group_can_no_longer_be_used">קבוצה מיושנת זו אינה יכולה עוד להיות בשימוש מאחר שהיא גדולה מדי. גודל הקבוצה המרבי הוא %1$d.</string>
    <string name="MessageRequestBottomView_continue_your_conversation_with_s_and_share_your_name_and_photo">להמשיך צ\'אט זה עם %1$s ולשתף את השם והתמונה שלך איתו או איתה?</string>
    <string name="MessageRequestBottomView_do_you_want_to_join_this_group_they_wont_know_youve_seen_their_messages_until_you_accept">להצטרף אל קבוצה זו ולשתף את השם והתמונה שלך עם חברי הקבוצה? חברי הקבוצה לא יידעו שראית את ההודעה שלהם עד שלא תאשר.</string>
    <string name="MessageRequestBottomView_do_you_want_to_join_this_group_you_wont_see_their_messages">להצטרף אל קבוצה זו ולשתף את השם והתמונה שלך עם חברי הקבוצה? לא תראה את ההודעות שלהם עד שלא תאשר.</string>
    <string name="MessageRequestBottomView_join_this_group_they_wont_know_youve_seen_their_messages_until_you_accept">להצטרף אל קבוצה זו? הקבוצה לא תידע שראית את ההודעות שלה עד שתאשר.</string>
    <string name="MessageRequestBottomView_unblock_this_group_and_share_your_name_and_photo_with_its_members">לבטל את החסימה של קבוצה זו ולשתף את השם והתמונה שלך עם חברי הקבוצה? לא תוצג לך אף הודעה עד שהחסימה תבוטל.</string>
  <!-- Removed by excludeNonTranslatables <string name="MessageRequestBottomView_legacy_learn_more_url" translatable="false">https://support.signal.org/hc/articles/360007459591</string> -->
    <string name="MessageRequestProfileView_view">הצג</string>
    <string name="MessageRequestProfileView_member_of_one_group">חבר קבוצה של %1$s</string>
    <string name="MessageRequestProfileView_member_of_two_groups">חבר קבוצה של %1$s ושל %2$s</string>
    <string name="MessageRequestProfileView_member_of_many_groups">חבר קבוצה של %1$s, %2$s ושל %3$s</string>
    <plurals name="MessageRequestProfileView_members">
        <item quantity="one">%1$d חבר קבוצה</item>
        <item quantity="two">%1$d חברי קבוצה</item>
        <item quantity="many">%1$d חברי קבוצה</item>
        <item quantity="other">%1$d חברי קבוצה</item>
    </plurals>
    <!-- Describes the number of members in a group. The string MessageRequestProfileView_invited is nested in the parentheses. -->
    <plurals name="MessageRequestProfileView_members_and_invited">
        <item quantity="one">%1$d חבר קבוצה (%2$s)</item>
        <item quantity="two">%1$d חברי קבוצה (%2$s)</item>
        <item quantity="many">%1$d חברי קבוצה (%2$s)</item>
        <item quantity="other">%1$d חברי קבוצה (%2$s)</item>
    </plurals>
    <!-- Describes the number of people invited to a group. Nested inside of the string MessageRequestProfileView_members_and_invited -->
    <plurals name="MessageRequestProfileView_invited">
        <item quantity="one">+%1$d הוזמן</item>
        <item quantity="two">+%1$d הוזמנו</item>
        <item quantity="many">+%1$d הוזמנו</item>
        <item quantity="other">+%1$d הוזמנו</item>
    </plurals>
    <plurals name="MessageRequestProfileView_member_of_d_additional_groups">
        <item quantity="one">קבוצה %1$d נוספת</item>
        <item quantity="two">%1$d קבוצות נוספות</item>
        <item quantity="many">%1$d קבוצות נוספות</item>
        <item quantity="other">%1$d קבוצות נוספות</item>
    </plurals>

    <!-- PassphraseChangeActivity -->
    <string name="PassphraseChangeActivity_passphrases_dont_match_exclamation">משפטי־סיסמה אינם תואמים!</string>
    <string name="PassphraseChangeActivity_incorrect_old_passphrase_exclamation">משפט־סיסמה ישן שגוי!</string>
    <string name="PassphraseChangeActivity_enter_new_passphrase_exclamation">הכנס משפט־סיסמה חדש!</string>

    <!-- DeviceProvisioningActivity -->
    <string name="DeviceProvisioningActivity_link_this_device">לקשר מכשיר זה?</string>
    <string name="DeviceProvisioningActivity_continue">המשך</string>

    <string name="DeviceProvisioningActivity_content_intro">הוא יוכל</string>
    <string name="DeviceProvisioningActivity_content_bullets">
        • קרא את כל ההודעות שלך \n• שלח הודעות בשמך
    </string>
    <string name="DeviceProvisioningActivity_content_progress_title">מקשר מכשיר</string>
    <string name="DeviceProvisioningActivity_content_progress_content">מקשר מכשיר חדש…</string>
    <string name="DeviceProvisioningActivity_content_progress_success">המכשיר אושר!</string>
    <string name="DeviceProvisioningActivity_content_progress_no_device">לא נמצא מכשיר.</string>
    <string name="DeviceProvisioningActivity_content_progress_network_error">שגיאת רשת.</string>
    <string name="DeviceProvisioningActivity_content_progress_key_error">קוד QR בלתי תקף.</string>
    <string name="DeviceProvisioningActivity_sorry_you_have_too_many_devices_linked_already">סליחה, יש לך יותר מדי מכשירים מקושרים, נסה להסיר כמה</string>
    <string name="DeviceActivity_sorry_this_is_not_a_valid_device_link_qr_code">סליחה, זה לא קוד QR תקף של קישור מכשיר.</string>
    <string name="DeviceProvisioningActivity_link_a_signal_device">לקשר מכשיר Signal?</string>
    <string name="DeviceProvisioningActivity_it_looks_like_youre_trying_to_link_a_signal_device_using_a_3rd_party_scanner">נראה שאתה מנסה לקשר מכשיר Signal ע״י שימוש בסורק צד־שלישי. למען הגנתך, אנא סרוק את הקוד שוב מתוך Signal.</string>

    <string name="DeviceActivity_signal_needs_the_camera_permission_in_order_to_scan_a_qr_code">Molly צריך את הרשאת המצלמה על מנת לסרוק קוד QR, אבל היא נדחתה לצמיתות. אנא המשך אל הגדרות היישום, בחר \"הרשאות\" ואפשר את \"מצלמה\".</string>
    <string name="DeviceActivity_unable_to_scan_a_qr_code_without_the_camera_permission">לא היה ניתן לסרוק קוד QR ללא הרשאת המצלמה</string>

    <!-- OutdatedBuildReminder -->
    <string name="OutdatedBuildReminder_update_now">עדכן עכשיו</string>
    <string name="OutdatedBuildReminder_your_version_of_signal_will_expire_today">גרסה זו של Signal תפוג היום. עדכן אל הגרסה האחרונה.</string>
    <plurals name="OutdatedBuildReminder_your_version_of_signal_will_expire_in_n_days">
        <item quantity="one">גרסה זו של Signal תצא מתוקף מחר. כדאי לעדכן לגרסה האחרונה.</item>
        <item quantity="two">גרסה זו של Signal תצא מתוקף עוד יומיים. כדאי לעדכן לגרסה האחרונה.</item>
        <item quantity="many">גרסה זו של Signal תצא מתוקף עוד %1$d ימים. כדאי לעדכן לגרסה האחרונה.</item>
        <item quantity="other">גרסה זו של Signal תצא מתוקף עוד %1$d ימים. כדאי לעדכן לגרסה האחרונה.</item>
    </plurals>

    <!-- PassphrasePromptActivity -->
    <string name="PassphrasePromptActivity_enter_passphrase">הכנס משפט־סיסמה</string>
    <string name="PassphrasePromptActivity_watermark_content_description">איקון Molly</string>
    <string name="PassphrasePromptActivity_ok_button_content_description">הגש משפט־סיסמה</string>
    <string name="PassphrasePromptActivity_invalid_passphrase_exclamation">משפט־סיסמה בלתי תקף!</string>
    <string name="PassphrasePromptActivity_unlock_signal">שחרר נעילת Molly</string>
    <string name="PassphrasePromptActivity_signal_android_lock_screen">Molly Android - מסך נעילה</string>

    <!-- PlacePickerActivity -->
    <string name="PlacePickerActivity_title">מפה</string>

    <string name="PlacePickerActivity_drop_pin">זרוק מצביע</string>
    <string name="PlacePickerActivity_accept_address">אשר כתובת</string>

    <!-- PlayServicesProblemFragment -->
    <string name="PlayServicesProblemFragment_the_version_of_google_play_services_you_have_installed_is_not_functioning">הגרסה של שירותי Google Play המותקנת אינה מתפקדת כראוי. אנא התקן מחדש את שירותי Google Play ונסה שוב.</string>

    <!-- PinRestoreEntryFragment -->
    <string name="PinRestoreEntryFragment_incorrect_pin">PIN שגוי</string>
    <string name="PinRestoreEntryFragment_skip_pin_entry">לדלג על הכנסת PIN?</string>
    <string name="PinRestoreEntryFragment_need_help">צריך עזרה?</string>
    <string name="PinRestoreEntryFragment_your_pin_is_a_d_digit_code">ה־PIN שלך הוא קוד בן %1$d+ ספרות שיצרת שיכול להיות מספרי או אלפאנומרי.\n\nאם אתה לא זוכר את ה־PIN שלך, אתה יכול ליצור אחד חדש. אתה יכול להירשם ולהשתמש בחשבון שלך אבל תאבד מספר הגדרות מסוימות כמו מידע הפרופיל שלך.</string>
    <string name="PinRestoreEntryFragment_if_you_cant_remember_your_pin">אם אתה לא זוכר את ה־PIN שלך, אתה יכול ליצור אחד חדש. אתה יכול להירשם ולהשתמש בחשבון שלך אבל תאבד מספר הגדרות מסוימות כמו מידע הפרופיל שלך.</string>
    <string name="PinRestoreEntryFragment_create_new_pin">צור PIN חדש</string>
    <string name="PinRestoreEntryFragment_contact_support">צור קשר עם תמיכה</string>
    <string name="PinRestoreEntryFragment_cancel">בטל</string>
    <string name="PinRestoreEntryFragment_skip">דלג</string>
    <plurals name="PinRestoreEntryFragment_you_have_d_attempt_remaining">
        <item quantity="one">יש לך ניסיון %1$d נותר. אם הניסיונות יאזלו לך, אתה יכול ליצור PIN חדש. אתה יכול להירשם ולהשתמש בחשבון שלך אבל תאבד מספר הגדרות מסוימות כמו מידע הפרופיל שלך.</item>
        <item quantity="two">יש לך %1$d ניסינות נותרים. אם הניסיונות יאזלו לך, אתה יכול ליצור PIN חדש. אתה יכול להירשם ולהשתמש בחשבון שלך אבל תאבד מספר הגדרות מסוימות כמו מידע הפרופיל שלך.</item>
        <item quantity="many">יש לך %1$d ניסינות נותרים. אם הניסיונות יאזלו לך, אתה יכול ליצור PIN חדש. אתה יכול להירשם ולהשתמש בחשבון שלך אבל תאבד מספר הגדרות מסוימות כמו מידע הפרופיל שלך.</item>
        <item quantity="other">יש לך %1$d ניסינות נותרים. אם הניסיונות יאזלו לך, אתה יכול ליצור PIN חדש. אתה יכול להירשם ולהשתמש בחשבון שלך אבל תאבד מספר הגדרות מסוימות כמו מידע הפרופיל שלך.</item>
    </plurals>
    <string name="PinRestoreEntryFragment_signal_registration_need_help_with_pin">הרשמה אל Signal - עזרה עם PIN עבור Android</string>
    <string name="PinRestoreEntryFragment_enter_alphanumeric_pin">הכנס PIN אלפאנומרי</string>
    <string name="PinRestoreEntryFragment_enter_numeric_pin">הכנס PIN מספרי</string>

    <!-- PinRestoreLockedFragment -->
    <string name="PinRestoreLockedFragment_create_your_pin">צור את ה־PIN שלך</string>
    <string name="PinRestoreLockedFragment_youve_run_out_of_pin_guesses">ניחושי PIN אזלו לך, אבל אתה עדין יכול להשיג גישה אל חשבון Signal שלך ע״י יצירת PIN חדש. למען פרטיותך ואבטחתך, חשבונך ישוחזר בלי מידע פרופיל שמור כלשהו או הגדרות שמורות כלשהן.</string>
    <string name="PinRestoreLockedFragment_create_new_pin">צור PIN חדש</string>
  <!-- Removed by excludeNonTranslatables <string name="PinRestoreLockedFragment_learn_more_url" translatable="false">https://support.signal.org/hc/articles/360007059792</string> -->

    <!-- Dialog button text indicating user wishes to send an sms code isntead of skipping it -->
    <string name="ReRegisterWithPinFragment_send_sms_code">שליחת קוד SMS</string>
    <!-- Email subject used when user contacts support about an issue with the reregister flow. -->
    <string name="ReRegisterWithPinFragment_support_email_subject">הרשמה ל–Signal – עזרה עם PIN הרשמה מחדש עבור Android</string>
    <!-- Dialog message shown in reregister flow when tapping a informational button to to learn about pins or contact support for help -->
    <string name="ReRegisterWithPinFragment_need_help_local">ה–PIN שלך הוא קוד בעל %1$d תווים או יותר שיצרת ויכול להיות מספרי או אלפא–נומרי.\n\nאם שכחת את ה–PIN שלך, אפשר ליצור אחד חדש.</string>
    <!-- Dialog message shown in reregister flow when user requests to skip this flow and return to the normal flow -->
    <string name="ReRegisterWithPinFragment_skip_local">אם שכחת את ה–PIN שלך, אפשר ליצור אחד חדש.</string>
    <!-- Dialog message shown in reregister flow when user uses up all of their guesses for their pin and we are going to move on -->
    <string name="ReRegisterWithPinFragment_out_of_guesses_local">נגמרו לך ניחושי ה–PIN, אבל עדיין אפשר לגשת לחשבון Signal שלך באמצעות יצירת PIN חדש.</string>

    <!-- PinOptOutDialog -->
    <string name="PinOptOutDialog_warning">אזהרה</string>
    <string name="PinOptOutDialog_if_you_disable_the_pin_you_will_lose_all_data">השבתת ה–PIN תגרום לך לאבד את כל הנתונים בעת הרשמה מחדש ל–Signal, אלא אם נעשה גיבוי ושחזור באופן ידני. אי אפשר להפעיל נעילת הרשמה בזמן שה–PIN מושבת.</string>
    <string name="PinOptOutDialog_disable_pin">השבת PIN</string>

    <!-- RatingManager -->
    <string name="RatingManager_rate_this_app">דרג יישום זה</string>
    <string name="RatingManager_if_you_enjoy_using_this_app_please_take_a_moment">אם אתה נהנה להשתמש ביישום זה, אנא הקדש רגע כדי לעזור לנו ע״י דירוג שלו.</string>
    <string name="RatingManager_rate_now">דרג עכשיו!</string>
    <string name="RatingManager_no_thanks">לא תודה</string>
    <string name="RatingManager_later">מאוחר יותר</string>

    <!-- ReactionsBottomSheetDialogFragment -->
    <string name="ReactionsBottomSheetDialogFragment_all">כל ה־%1$d</string>

    <!-- ReactionsConversationView -->
    <string name="ReactionsConversationView_plus">+%1$d</string>

    <!-- ReactionsRecipientAdapter -->
    <string name="ReactionsRecipientAdapter_you">אתה</string>

    <!-- RecaptchaRequiredBottomSheetFragment -->
    <string name="RecaptchaRequiredBottomSheetFragment_verify_to_continue_messaging">וודא כדי להמשיך להתכתב</string>
    <string name="RecaptchaRequiredBottomSheetFragment_to_help_prevent_spam_on_signal">כדי לעזור למנוע זבל ב‏‏־Molly, אנא השלם וידוא.</string>
    <string name="RecaptchaRequiredBottomSheetFragment_after_verifying_you_can_continue_messaging">לאחר וידוא, אתה יכול להמשיך להתכתב. הודעות מושהות כלשהן יישלחו באופן אוטומטי.</string>

    <!-- Recipient -->
    <string name="Recipient_you">את/ה</string>
    <!-- Name of recipient representing user\'s \'My Story\' -->
    <string name="Recipient_my_story">הסטורי שלי</string>

    <!-- RecipientPreferencesActivity -->
    <string name="RecipientPreferenceActivity_block">חסימה</string>
    <string name="RecipientPreferenceActivity_unblock">ביטול חסימה</string>

    <!-- RecipientProvider -->

    <!-- RedPhone -->
    <string name="RedPhone_answering">עונה…</string>
    <string name="RedPhone_ending_call">מסיים שיחה…</string>
    <string name="RedPhone_ringing">מצלצל…</string>
    <string name="RedPhone_busy">תפוס</string>
    <string name="RedPhone_recipient_unavailable">המקבל בלתי זמין</string>
    <string name="RedPhone_network_failed">הרשת נכשלה!</string>
    <string name="RedPhone_number_not_registered">המספר אינו רשום!</string>
    <string name="RedPhone_the_number_you_dialed_does_not_support_secure_voice">המספר שחייגת אינו תומך בשיחה קולית מאובטחת!</string>
    <string name="RedPhone_got_it">הבנתי</string>

    <!-- Valentine\'s Day Megaphone -->
    <!-- Title text for the Valentine\'s Day donation megaphone. The placeholder will always be a heart emoji. Needs to be a placeholder for Android reasons. -->
    <!-- Body text for the Valentine\'s Day donation megaphone. -->

    <!-- WebRtcCallActivity -->
    <string name="WebRtcCallActivity__tap_here_to_turn_on_your_video">הקש כאן כדי להפעיל את צילום הוידאו שלך</string>
    <string name="WebRtcCallActivity__to_call_s_signal_needs_access_to_your_camera">כדי להתקשר אל %1$s, היישום Molly צריך גישה אל המצלמה שלך</string>
    <string name="WebRtcCallActivity__signal_s">Molly %1$s</string>
    <string name="WebRtcCallActivity__calling">מתקשר…</string>
    <string name="WebRtcCallActivity__group_is_too_large_to_ring_the_participants">הקבוצה גדולה מדי כדי לצלצל אל המשתתפים.</string>
    <!-- Call status shown when an active call was disconnected (e.g., network hiccup) and is trying to reconnect -->
    <string name="WebRtcCallActivity__reconnecting">מתחבר מחדש…</string>
    <!-- Title for dialog warning about lacking bluetooth permissions during a call -->
    <string name="WebRtcCallActivity__bluetooth_permission_denied">הרשאת Bluetooth נדחתה</string>
    <!-- Message for dialog warning about lacking bluetooth permissions during a call and references the permission needed by name -->
    <string name="WebRtcCallActivity__please_enable_the_nearby_devices_permission_to_use_bluetooth_during_a_call">אנא אפשר את ההרשאה \"מכשירים בקרבת מקום\" כדי להשתמש ב־Bluetooth במהלך שיחה.</string>
    <!-- Positive action for bluetooth warning dialog to open settings -->
    <string name="WebRtcCallActivity__open_settings">פתח הגדרות</string>
    <!-- Negative action for bluetooth warning dialog to dismiss dialog -->
    <string name="WebRtcCallActivity__not_now">לא עכשיו</string>

    <!-- WebRtcCallView -->
    <string name="WebRtcCallView__signal_call">שיחת Signal</string>
    <string name="WebRtcCallView__signal_video_call">שיחת וידאו של Signal</string>
    <string name="WebRtcCallView__start_call">התחל שיחה</string>
    <string name="WebRtcCallView__join_call">הצטרף לשיחה</string>
    <string name="WebRtcCallView__call_is_full">השיחה מלאה</string>
    <string name="WebRtcCallView__the_maximum_number_of_d_participants_has_been_Reached_for_this_call">המספר המרבי של %1$d משתתפים הושג עבור שיחה זו. נסה שוב מאוחר יותר.</string>
    <string name="WebRtcCallView__your_video_is_off">הוידאו שלך כבוי</string>
    <string name="WebRtcCallView__reconnecting">מתחבר מחדש…</string>
    <string name="WebRtcCallView__joining">מצטרף…</string>
    <string name="WebRtcCallView__disconnected">מנותק</string>

    <string name="WebRtcCallView__signal_will_ring_s">Signal יצלצל אל %1$s</string>
    <string name="WebRtcCallView__signal_will_ring_s_and_s">Signal יצלצל אל %1$s ואל %2$s</string>
    <plurals name="WebRtcCallView__signal_will_ring_s_s_and_d_others">
        <item quantity="one">Signal יצלצל אל %1$s, %2$s ואל %3$d אחר</item>
        <item quantity="two">Signal יצלצל אל %1$s, %2$s ואל %3$d אחרים</item>
        <item quantity="many">Signal יצלצל אל %1$s, %2$s ואל %3$d אחרים</item>
        <item quantity="other">Signal יצלצל אל %1$s, %2$s ואל %3$d אחרים</item>
    </plurals>

    <string name="WebRtcCallView__s_will_be_notified">%1$s יוודע/תיוודע</string>
    <string name="WebRtcCallView__s_and_s_will_be_notified">%1$s וגם %2$s יוודעו</string>
    <plurals name="WebRtcCallView__s_s_and_d_others_will_be_notified">
        <item quantity="one">%1$s, %2$s ועוד %3$d אחר יוודעו</item>
        <item quantity="two">%1$s, %2$s ועוד %3$d אחרים יוודעו</item>
        <item quantity="many">%1$s, %2$s ועוד %3$d אחרים יוודעו</item>
        <item quantity="other">%1$s, %2$s ועוד %3$d אחרים יוודעו</item>
    </plurals>

    <string name="WebRtcCallView__ringing_s">מצלצל אל %1$s</string>
    <string name="WebRtcCallView__ringing_s_and_s">מצלצל אל %1$s ואל %2$s</string>
    <plurals name="WebRtcCallView__ringing_s_s_and_d_others">
        <item quantity="one">מצלצל אל %1$s, %2$s ועוד %3$d אחר</item>
        <item quantity="two">מצלצל אל %1$s, %2$s ועוד %3$d אחרים</item>
        <item quantity="many">מצלצל אל %1$s, %2$s ועוד %3$d אחרים</item>
        <item quantity="other">מצלצל אל %1$s, %2$s ועוד %3$d אחרים</item>
    </plurals>

    <string name="WebRtcCallView__s_is_calling_you">%1$s מתקשר/ת אליך</string>
    <string name="WebRtcCallView__s_is_calling_you_and_s">%1$s מתקשר/ת אליך ואל %2$s</string>
    <string name="WebRtcCallView__s_is_calling_you_s_and_s">%1$s מתקשר/ת אליך, %2$s ואל %3$s</string>
    <plurals name="WebRtcCallView__s_is_calling_you_s_s_and_d_others">
        <item quantity="one">%1$s מתקשר/ת אליך, %2$s, %3$s ואל %4$d אחר</item>
        <item quantity="two">%1$s מתקשר/ת אליך, %2$s, %3$s ואל %4$d אחרים</item>
        <item quantity="many">%1$s מתקשר/ת אליך, %2$s, %3$s ואל %4$d אחרים</item>
        <item quantity="other">%1$s מתקשר/ת אליך, %2$s, %3$s ואל %4$d אחרים</item>
    </plurals>

    <string name="WebRtcCallView__no_one_else_is_here">אף אחד אחר לא כאן</string>
    <string name="WebRtcCallView__s_is_in_this_call">%1$s בשיחה זו</string>
    <string name="WebRtcCallView__s_are_in_this_call">%1$s בשיחה זו</string>
    <string name="WebRtcCallView__s_and_s_are_in_this_call">%1$s וגם %2$s בשיחה זו</string>

    <plurals name="WebRtcCallView__s_s_and_d_others_are_in_this_call">
        <item quantity="one">%1$s, %2$s, ועוד %3$d אחר בשיחה זו</item>
        <item quantity="two">%1$s, %2$s, ועוד %3$d אחרים בשיחה זו</item>
        <item quantity="many">%1$s, %2$s, ועוד %3$d אחרים בשיחה זו</item>
        <item quantity="other">%1$s, %2$s, ועוד %3$d אחרים בשיחה זו</item>
    </plurals>

    <!-- Toggle content description for toggling camera direction  -->
    <string name="WebRtcCallView__toggle_camera_direction">שינוי כיוון מצלמה</string>
    <!-- Toggle content description for toggling audio output  -->
    <string name="WebRtcCallView__toggle_speaker">שינוי מצב רמקול</string>
    <!-- Toggle content description for toggling camera state  -->
    <string name="WebRtcCallView__toggle_camera">שינוי מצב מצלמה</string>
    <!-- Toggle content description for toggling mute state  -->
    <string name="WebRtcCallView__toggle_mute">שינוי מצב השתקה</string>
    <!-- Toggle content description for toggling group ring state  -->
    <string name="WebRtcCallView__toggle_ring">שינוי מצב צלצול</string>
    <!-- Content description for end-call button -->
    <string name="WebRtcCallView__end_call">סיים שיחה</string>

    <!-- Error message when the developer added a button in the wrong place. -->
    <string name="WebRtcAudioOutputToggleButton_fragment_activity_error">אירעה שגיאת ממשק משתמש. כדאי לדווח על השגיאה למפתחים.</string>
    <!-- Error message when the user is trying to change audio outputs but none are present. -->
    <string name="WebRtcAudioOutputToggleButton_no_eligible_audio_i_o_detected">לא זוהה קלט/פלט שמע מתאים.</string>
    <!-- A text description of the bluetooth icon, used for accessibility. -->
    <string name="WebRtcAudioOutputBottomSheet__bluetooth_icon_content_description">סמל שמייצג מכשיר בלוטות׳.</string>
    <!-- A text description of the headset icon, used for accessibility. -->
    <string name="WebRtcAudioOutputBottomSheet__headset_icon_content_description">סמל שמייצג אוזניות חוטיות.</string>
    <!-- A text description of the speaker icon, used for accessibility. -->
    <string name="WebRtcAudioOutputBottomSheet__speaker_icon_content_description">סמל שמייצג דיבורית.</string>
    <!-- A text description of the earpiece icon, used for accessibility. -->
    <string name="WebRtcAudioOutputBottomSheet__earpiece_icon_content_description">סמל שמייצג אוזנייה של מכשיר.</string>

    <!-- CallParticipantsListDialog -->
    <plurals name="CallParticipantsListDialog_in_this_call_d_people">
        <item quantity="one">בשיחה זו · איש %1$d</item>
        <item quantity="two">בשיחה זו · %1$d אנשים</item>
        <item quantity="many">בשיחה זו · %1$d אנשים</item>
        <item quantity="other">בשיחה זו · %1$d אנשים</item>
    </plurals>

    <!-- CallParticipantView -->
    <string name="CallParticipantView__s_is_blocked">חסמת את %1$s</string>
    <string name="CallParticipantView__more_info">עוד מידע</string>
    <string name="CallParticipantView__you_wont_receive_their_audio_or_video">לא תקבל את השמע או הוידאו שלהם עד שהם לא יקבלו את שלך.</string>
    <string name="CallParticipantView__cant_receive_audio_video_from_s">לא ניתן לקבל שמע ווידאו מן %1$s</string>
    <string name="CallParticipantView__cant_receive_audio_and_video_from_s">לא ניתן לקבל שמע ווידאו מן %1$s</string>
    <string name="CallParticipantView__this_may_be_Because_they_have_not_verified_your_safety_number_change">יכול להיות שזה בגלל שהם לא אישרו את שינוי מספר הבטיחות שלך, או שיש בעיה עם המכשיר שלהם, או שהם חסמו אותך.</string>

    <!-- CallToastPopupWindow -->
    <string name="CallToastPopupWindow__swipe_to_view_screen_share">החלק כדי להציג שיתוף מסך</string>

    <!-- ProxyBottomSheetFragment -->
    <string name="ProxyBottomSheetFragment_proxy_server">שרת יפוי כוח</string>
    <string name="ProxyBottomSheetFragment_proxy_address">כתובת יפוי כוח</string>
    <string name="ProxyBottomSheetFragment_do_you_want_to_use_this_proxy_address">האם אתה רוצה להשתמש בכתובת יפוי כוח זו?</string>
    <string name="ProxyBottomSheetFragment_use_proxy">השתמש ביפוי כוח</string>
    <string name="ProxyBottomSheetFragment_successfully_connected_to_proxy">התחברת בהצלחה אל יפוי כוח.</string>

    <!-- RecaptchaProofActivity -->
    <string name="RecaptchaProofActivity_failed_to_submit">נכשל בשליחה</string>
    <string name="RecaptchaProofActivity_complete_verification">וידוא הושלם</string>

    <!-- RegistrationActivity -->
    <string name="RegistrationActivity_select_your_country">בחר את מדינתך</string>
    <string name="RegistrationActivity_you_must_specify_your_country_code">אתה חייב לציין את קוד המדינה שלך
    </string>
    <string name="RegistrationActivity_please_enter_a_valid_phone_number_to_register">יש להזין מספר טלפון חוקי כדי להירשם.</string>
    <string name="RegistrationActivity_invalid_number">מספר בלתי־תקף</string>
    <string name="RegistrationActivity_the_number_you_specified_s_is_invalid">המספר שציינת (%1$s) אינו תקף.
    </string>

    <!-- Dialog title shown when registering and we want to verify they entered the correct number before proceeding. -->
    <string name="RegistrationActivity_phone_number_verification_dialog_title">האם מספר הטלפון למטה נכון?</string>
    <!-- Dialog title shown when re-registering and skip sms flow failed or was aborted and now need perform additional verification via sms and warn about carrier charges -->
    <string name="RegistrationActivity_additional_verification_required">נדרש אימות נוסף</string>
    <!-- Dialog message shown when we need to verify sms and carrier rates may apply. -->
    <string name="RegistrationActivity_a_verification_code_will_be_sent_to_this_number">קוד אימות ישלח למספר זה. יתכן שיחולו תעריפי ספק.</string>
    <string name="RegistrationActivity_you_will_receive_a_call_to_verify_this_number">תקבל שיחה כדי לוודא מספר זה.</string>
    <string name="RegistrationActivity_is_your_phone_number_above_correct">האם מספר הטלפון שלך למעלה נכון?</string>
    <string name="RegistrationActivity_edit_number">ערוך מספר</string>
    <string name="RegistrationActivity_missing_google_play_services">שירותי Google Play חסרים</string>
    <string name="RegistrationActivity_this_device_is_missing_google_play_services">במכשיר זה חסרים שירותי Google Play. אתה יכול עדין להשתמש ב־Molly, אבל תצורה זו עשויה לגרום לאמינות מופחתת או לביצועים מופחתים.\n\nאם אינך משתמש מתקדם, אינך מריץ ROM של Android שהותקן לאחר רכישה, או שאתה מאמין שאתה רואה זאת בטעות, אנא צור קשר עם support@molly.im לעזרה באיתור תקלות.</string>
    <string name="RegistrationActivity_i_understand">אני מבין</string>
    <string name="RegistrationActivity_play_services_error">שגיאת שירותי Play</string>
    <string name="RegistrationActivity_google_play_services_is_updating_or_unavailable">שירותי Google Play מתעדכנים או שהם בלתי זמינים באופן זמני. אנא נסה שוב.</string>
    <string name="RegistrationActivity_terms_and_privacy">תנאים ומדיניות פרטיות</string>
    <string name="RegistrationActivity_signal_needs_access_to_your_contacts_and_media_in_order_to_connect_with_friends">Signal צריך הרשאה אל אנשי הקשר והמדיה שלך כדי לעזור לך לחבור אל חברים ולשלוח הודעות. אנשי הקשר שלך מועלים ע״י שימוש בגילוי אנשי קשר פרטי של Signal, מה שאומר שהם מוצפנים מקצה־אל־קצה ואף פעם אינם גלויים אל השירות של Signal.</string>
    <string name="RegistrationActivity_signal_needs_access_to_your_contacts_in_order_to_connect_with_friends">Signal צריך הרשאה אל אנשי הקשר שלך כדי לעזור לך לחבור אל חברים. אנשי הקשר שלך מועלים ע״י שימוש בגילוי אנשי קשר פרטי של Signal, מה שאומר שהם מוצפנים מקצה־אל־קצה ואף פעם אינם גלויים אל השירות של Signal.</string>
    <string name="RegistrationActivity_rate_limited_to_service">עשית יותר מדי ניסיונות להירשם עם המספר הזה. אנא נסה שוב מאוחר יותר.</string>
    <!--    During registration, if the user attempts (and fails) to register, we display this error message with a number of minutes timer they are allowed to try again.-->
    <string name="RegistrationActivity_rate_limited_to_try_again">עשית יותר מדי ניסיונות להירשם עם המספר הזה. יש לנסות שוב עוד %1$s.</string>
    <string name="RegistrationActivity_unable_to_connect_to_service">לא היה ניתן להתחבר אל השירות. אנא בדוק את חיבור האינטרנט ונסה שוב.</string>
    <!-- Generic error when the app is unable to request an SMS code for an unknown reason. -->
    <string name="RegistrationActivity_unable_to_request_verification_code">לא ניתן לבקש קוד אימות. כדאי לבדוק את חיבור הרשת שלך ולנסות שוב.</string>
    <string name="RegistrationActivity_non_standard_number_format">תסדיר אי־תקני של מספר</string>
    <string name="RegistrationActivity_the_number_you_entered_appears_to_be_a_non_standard">המספר שהכנסת (%1$s) כנראה בתסדיר בלתי תקני.\n\nהאם התכוונת אל %2$s?</string>
    <string name="RegistrationActivity_signal_android_phone_number_format">Molly Android - תסדיר מספר טלפון</string>
    <!--    Small "toast" notification to the user confirming that they have requested a new code via voice call.-->
    <string name="RegistrationActivity_call_requested">שיחה התבקשה</string>
    <!--    Small "toast" notification to the user confirming that they have requested a new code via SMS.-->
    <string name="RegistrationActivity_sms_requested">נשלחה בקשה ל–SMS</string>
    <!--    Small "toast" notification to the user confirming that they have requested a new code (through an unspecified channel).-->
    <string name="RegistrationActivity_code_requested">נשלחה בקשה לקוד אימות</string>
    <plurals name="RegistrationActivity_debug_log_hint">
        <item quantity="one">אתה כעת במרחק צעד %1$d מהגשת יומן ניפוי תקלים.</item>
        <item quantity="two">אתה כעת במרחק %1$d צעדים מהגשת יומן ניפוי תקלים.</item>
        <item quantity="many">אתה כעת במרחק %1$d צעדים מהגשת יומן ניפוי תקלים.</item>
        <item quantity="other">אתה כעת במרחק %1$d צעדים מהגשת יומן ניפוי תקלים.</item>
    </plurals>
    <string name="RegistrationActivity_we_need_to_verify_that_youre_human">אנחנו צריכים לוודא שאתה בן־אדם.</string>
    <!-- An error shown when the request was valid, but due to an issue with a partner vendor, the server is unable to send an SMS code -->
    <string name="RegistrationActivity_external_service_error">Signal לא הצליחה לשלוח קוד SMS עקב תקלה חיצונית.</string>
    <string name="RegistrationActivity_next">הבא</string>
    <string name="RegistrationActivity_continue">המשך</string>
    <string name="RegistrationActivity_take_privacy_with_you_be_yourself_in_every_message">קח פרטיות איתך.\nהייה עצמך בכל הודעה.</string>
    <!-- Title of registration screen when asking for the users phone number -->
    <string name="RegistrationActivity_phone_number">מספר טלפון</string>
    <!-- Subtitle of registration screen when asking for the users phone number -->
    <string name="RegistrationActivity_enter_your_phone_number_to_get_started">צריך להכניס את מספר הטלפון שלך כדי להתחיל.</string>
    <string name="RegistrationActivity_enter_the_code_we_sent_to_s">הכנס את הקוד ששלחנו אל %1$s</string>
    <string name="RegistrationActivity_make_sure_your_phone_has_a_cellular_signal">וודא שלטלפון שלך יש אות סלולרי לקבל מסרון או שיחה</string>

    <string name="RegistrationActivity_phone_number_description">מספר טלפון</string>
    <string name="RegistrationActivity_country_code_description">קוד מדינה</string>
    <string name="RegistrationActivity_country_code_hint">מדינה</string>
    <string name="RegistrationActivity_call">התקשר</string>
    <string name="RegistrationActivity_verification_code">קוד אימות</string>
    <string name="RegistrationActivity_resend_code">שליחת קוד מחדש</string>
    <!--    A title for a bottom sheet dialog offering to help a user having trouble entering their verification code.-->
    <string name="RegistrationActivity_support_bottom_sheet_title">נתקלת בבעיות בהרשמה?</string>
    <!--    A list of suggestions to try for a user having trouble entering their verification code.-->
    <string name="RegistrationActivity_support_bottom_sheet_body_suggestions">• לוודא שלטלפון שלך יש אות סלולרי שמאפשר לו לקבל את ה–SMS או השיחה\n • לוודא שיש לך אפשרות לקבל שיחת טלפון למספר\n • לבדוק שהכנסת את מספר הטלפון שלך נכון.</string>
    <!--    A call to action for a user having trouble entering the verification to seek further help. -->
    <string name="RegistrationActivity_support_bottom_sheet_body_call_to_action">למידע נוסף, יש לבצע את השלבים הבאים לפתרון תקלות או ליצור קשר עם התמיכה</string>
    <!--    A clickable piece of text that will take the user to our website with additional suggestions.-->
    <string name="RegistrationActivity_support_bottom_sheet_cta_troubleshooting_steps_substring">השלבים הבאים לפתרון תקלות</string>
    <!--    A clickable piece of text that will pre-fill a request for support email in the user\'s email app.-->
    <string name="RegistrationActivity_support_bottom_sheet_cta_contact_support_substring">יצירת קשר עם תמיכה</string>

    <!-- RegistrationLockV2Dialog -->
    <string name="RegistrationLockV2Dialog_turn_on_registration_lock">להפעיל נעילת הרשמה?</string>
    <string name="RegistrationLockV2Dialog_turn_off_registration_lock">לכבות נעילת הרשמה?</string>
    <string name="RegistrationLockV2Dialog_if_you_forget_your_signal_pin_when_registering_again">אם תשכח את ה־PIN של Signal שלך בעת הרשמה מחדש אל Signal, תינעל מחוץ אל חשבונך למשך 7 ימים.</string>
    <string name="RegistrationLockV2Dialog_turn_on">הפעל</string>
    <string name="RegistrationLockV2Dialog_turn_off">כבה</string>

    <!-- RevealableMessageView -->
    <string name="RevealableMessageView_view_photo">הצג תמונה</string>
    <string name="RevealableMessageView_view_video">הצג סרטון</string>
    <string name="RevealableMessageView_viewed">הוצג</string>
    <string name="RevealableMessageView_media">מדיה</string>

    <!-- Search -->
    <string name="SearchFragment_no_results">תוצאות לא נמצאו עבור \'%1$s\'</string>
    <string name="SearchFragment_header_conversations">צ׳אטים</string>
    <string name="SearchFragment_header_contacts">אנשי קשר</string>
    <string name="SearchFragment_header_messages">הודעות</string>

    <!-- ShakeToReport -->
  <!-- Removed by excludeNonTranslatables <string name="ShakeToReport_shake_detected" translatable="false">Shake detected</string> -->
  <!-- Removed by excludeNonTranslatables <string name="ShakeToReport_submit_debug_log" translatable="false">Submit debug log?</string> -->
  <!-- Removed by excludeNonTranslatables <string name="ShakeToReport_submit" translatable="false">Submit</string> -->
  <!-- Removed by excludeNonTranslatables <string name="ShakeToReport_failed_to_submit" translatable="false">Failed to submit :(</string> -->
  <!-- Removed by excludeNonTranslatables <string name="ShakeToReport_success" translatable="false">Success!</string> -->
  <!-- Removed by excludeNonTranslatables <string name="ShakeToReport_share" translatable="false">Share</string> -->

    <!-- SharedContactDetailsActivity -->
    <string name="SharedContactDetailsActivity_add_to_contacts">הוסף לאנשי קשר</string>
    <string name="SharedContactDetailsActivity_invite_to_signal">הזמן אל Molly</string>
    <string name="SharedContactDetailsActivity_signal_message">הודעת Signal</string>
    <string name="SharedContactDetailsActivity_signal_call">שיחת Signal</string>

    <!-- SharedContactView -->
    <string name="SharedContactView_add_to_contacts">הוסף לאנשי קשר</string>
    <string name="SharedContactView_invite_to_signal">הזמן אל Molly</string>
    <string name="SharedContactView_message">הודעת Signal</string>

    <!-- SignalBottomActionBar -->
    <string name="SignalBottomActionBar_more">עוד</string>

    <!-- SignalPinReminders -->
    <string name="SignalPinReminders_well_remind_you_again_later">PIN וודא בהצלחה. נזכיר לך שוב מאוחר יותר.</string>
    <string name="SignalPinReminders_well_remind_you_again_tomorrow">PIN וודא בהצלחה. נזכיר לך שוב מחר.</string>
    <string name="SignalPinReminders_well_remind_you_again_in_a_few_days">PIN וודא בהצלחה. נזכיר לך שוב עוד מספר ימים.</string>
    <string name="SignalPinReminders_well_remind_you_again_in_a_week">PIN וודא בהצלחה. נזכיר לך שוב עוד שבוע.</string>
    <string name="SignalPinReminders_well_remind_you_again_in_a_couple_weeks">PIN וודא בהצלחה. נזכיר לך שוב עוד שבועיים.</string>
    <string name="SignalPinReminders_well_remind_you_again_in_a_month">PIN וודא בהצלחה. נזכיר לך שוב עוד חודש.</string>

    <!-- Slide -->
    <string name="Slide_image">תמונה</string>
    <string name="Slide_sticker">מדבקה</string>
    <string name="Slide_audio">שמע</string>
    <string name="Slide_video">סרטון</string>

    <!-- SmsMessageRecord -->
    <string name="SmsMessageRecord_received_corrupted_key_exchange_message">הודעה פגומה של החלפת מפתחות התקבלה!
    </string>
    <string name="SmsMessageRecord_received_key_exchange_message_for_invalid_protocol_version">
        הודעת החלפת מפתחות התקבלה עבור גרסת פרוטוקול בלתי־תקפה.
    </string>
    <string name="SmsMessageRecord_received_message_with_new_safety_number_tap_to_process">הודעה התקבלה עם מספר ביטחון חדש. הקש כדי לעבד ולהציג אותה.</string>
    <string name="SmsMessageRecord_secure_session_reset">איפסת את השיח המאובטח.</string>
    <string name="SmsMessageRecord_secure_session_reset_s">%1$s איפס את השיח המאובטח.</string>
    <string name="SmsMessageRecord_duplicate_message">הודעה כפולה.</string>
    <string name="SmsMessageRecord_this_message_could_not_be_processed_because_it_was_sent_from_a_newer_version">הודעה זו לא יכלה להיות מעובדת מאחר שהיא נשלחה מגרסה חדשה יותר של Signal. אתה יכול לבקש מאיש הקשר שלך לשלוח הודעה זו שוב לאחר שתעדכן גרסה.</string>
    <string name="SmsMessageRecord_error_handling_incoming_message">שגיאה בטיפול בהודעה נכנסת.</string>

    <!-- StickerManagementActivity -->
    <string name="StickerManagementActivity_stickers">מדבקות</string>

    <!-- StickerManagementAdapter -->
    <string name="StickerManagementAdapter_installed_stickers">מדבקות מותקנות</string>
    <string name="StickerManagementAdapter_stickers_you_received">מדבקות שקיבלת</string>
    <string name="StickerManagementAdapter_signal_artist_series">סדרת אומנים Signal</string>
    <string name="StickerManagementAdapter_no_stickers_installed">אין מדבקות מותקנות</string>
    <string name="StickerManagementAdapter_stickers_from_incoming_messages_will_appear_here">מדבקות מהודעות נכנסות יופיעו כאן</string>
    <string name="StickerManagementAdapter_untitled">ללא כותרת</string>
    <string name="StickerManagementAdapter_unknown">בלתי ידוע</string>

    <!-- StickerPackPreviewActivity -->
    <string name="StickerPackPreviewActivity_untitled">ללא כותרת</string>
    <string name="StickerPackPreviewActivity_unknown">בלתי ידוע</string>
    <string name="StickerPackPreviewActivity_install">התקן</string>
    <!-- Label for a button that, if pressed, will uninstall the sticker pack that is currently being previewed. -->
    <string name="StickerPackPreviewActivity_remove">הסר</string>
    <string name="StickerPackPreviewActivity_stickers">מדבקות</string>
    <string name="StickerPackPreviewActivity_failed_to_load_sticker_pack">נכשל בטעינת חבילת מדבקות</string>

    <!-- SubmitDebugLogActivity -->
    <string name="SubmitDebugLogActivity_edit">ערוך</string>
    <string name="SubmitDebugLogActivity_done">סיים</string>
    <!-- Menu option to save a debug log file to disk. -->
    <string name="SubmitDebugLogActivity_save">שמור</string>
    <!-- Error that is show in a toast when we fail to save a debug log file to disk. -->
    <string name="SubmitDebugLogActivity_failed_to_save">שמירה נכשלה</string>
    <!-- Toast that is show to notify that we have saved the debug log file to disk. -->
    <string name="SubmitDebugLogActivity_save_complete">שמירה הושלמה</string>
    <string name="SubmitDebugLogActivity_tap_a_line_to_delete_it">יש להקיש על שורה כדי למחוק אותה</string>
    <string name="SubmitDebugLogActivity_submit">הגש</string>
    <string name="SubmitDebugLogActivity_failed_to_submit_logs">נכשל בהגשת יומנים</string>
    <string name="SubmitDebugLogActivity_success">הצלחה!</string>
    <string name="SubmitDebugLogActivity_copy_this_url_and_add_it_to_your_issue">העתק כתובת זו והוסף אותה אל דוח הסוגיות שלך או דוא״ל התמיכה שלך:\n\n<b>%1$s</b></string>
    <string name="SubmitDebugLogActivity_share">שתף</string>
    <string name="SubmitDebugLogActivity_this_log_will_be_posted_publicly_online_for_contributors">יומן זה יפורסם באופן ציבורי ומקוון עבור מתנדבים כדי שיצפו בו, אתה יכול לבחון אותו לפני העלאה.</string>

    <!-- SupportEmailUtil -->
  <!-- Removed by excludeNonTranslatables <string name="SupportEmailUtil_support_email" translatable="false">support@molly.im</string> -->
    <string name="SupportEmailUtil_filter">סנן:</string>
    <string name="SupportEmailUtil_device_info">מידע מכשיר:</string>
    <string name="SupportEmailUtil_android_version">גרסת Android:</string>
    <string name="SupportEmailUtil_signal_version">גרסת Molly:</string>
    <string name="SupportEmailUtil_signal_package">חבילת Molly:</string>
    <string name="SupportEmailUtil_registration_lock">נעילת הרשמה:</string>
    <string name="SupportEmailUtil_locale">מַקָּם:</string>

    <!-- ThreadRecord -->
    <string name="ThreadRecord_group_updated">הקבוצה עודכנה</string>
    <string name="ThreadRecord_left_the_group">עזב את הקבוצה</string>
    <string name="ThreadRecord_secure_session_reset">שיח מאובטח אופס.</string>
    <string name="ThreadRecord_draft">טיוטה:</string>
    <string name="ThreadRecord_media_message">הודעת מדיה</string>
    <string name="ThreadRecord_sticker">מדבקה</string>
    <string name="ThreadRecord_view_once_photo">תמונה לצפייה חד־פעמית</string>
    <string name="ThreadRecord_view_once_video">סרטון לצפייה חד־פעמית</string>
    <string name="ThreadRecord_view_once_media">מדיה לצפייה חד־פעמית</string>
    <string name="ThreadRecord_this_message_was_deleted">הודעה זו נמחקה.</string>
    <string name="ThreadRecord_you_deleted_this_message">מחקת הודעה זו.</string>
    <!-- Displayed in the notification when the user sends a request to activate payments -->
    <string name="ThreadRecord_you_sent_request">שלחת בקשה להפעלת תשלומים</string>
    <!-- Displayed in the notification when the recipient wants to activate payments -->
    <string name="ThreadRecord_wants_you_to_activate_payments">%1$s רוצה לבקש ממך להפעיל תשלומים</string>
    <!-- Displayed in the notification when the user activates payments -->
    <string name="ThreadRecord_you_activated_payments">הפעלת תשלומים</string>
    <!-- Displayed in the notification when the recipient can accept payments -->
    <string name="ThreadRecord_can_accept_payments">ל%1$s יש אפשרות לקבל תשלומים עכשיו</string>
    <string name="ThreadRecord_s_is_on_signal">%1$s נמצא ב־Signal!</string>
    <string name="ThreadRecord_disappearing_messages_disabled">הודעות נעלמות הושבתו</string>
    <string name="ThreadRecord_disappearing_message_time_updated_to_s">זמן הודעות נעלמות הוגדר אל %1$s</string>
    <string name="ThreadRecord_safety_number_changed">מספר ביטחון השתנה</string>
    <string name="ThreadRecord_your_safety_number_with_s_has_changed">מספר הביטחון שלך עם %1$s השתנה.</string>
    <string name="ThreadRecord_you_marked_verified">סימנת כמוודא</string>
    <string name="ThreadRecord_you_marked_unverified">סימנת כבלתי מוודא</string>
    <string name="ThreadRecord_message_could_not_be_processed">ההודעה לא יכלה להיות מעובדת</string>
    <string name="ThreadRecord_delivery_issue">סוגיית מסירה</string>
    <string name="ThreadRecord_message_request">בקשת התכתבות</string>
    <!-- Thread preview for a recipient that has been hidden -->
    <string name="ThreadRecord_hidden_recipient">הסרת את האדם הזה, שליחת הודעה תוסיף אותו או אותה מחדש לרשימה שלך.</string>
    <string name="ThreadRecord_photo">תמונה</string>
    <string name="ThreadRecord_gif">GIF</string>
    <string name="ThreadRecord_voice_message">הודעה קולית</string>
    <string name="ThreadRecord_file">קובץ</string>
    <string name="ThreadRecord_video">סרטון</string>
    <string name="ThreadRecord_chat_session_refreshed">צ\'אט רוענן</string>
    <!-- Displayed in the notification when the user is sent a gift -->
    <string name="ThreadRecord__s_donated_for_you">%1$s תרם/ה בשבילך</string>
    <!-- Displayed in the notification when the user sends a gift -->
    <string name="ThreadRecord__you_donated_for_s">תרמת בשביל %1$s</string>
    <!-- Displayed in the notification when the user has opened a received gift -->
    <string name="ThreadRecord__you_redeemed_a_badge">מימשת תג</string>
    <!-- Displayed in the conversation list when someone reacted to your story -->
    <string name="ThreadRecord__reacted_s_to_your_story">הגיב/ה %1$s לסטורי שלך</string>
    <!-- Displayed in the conversation list when you reacted to someone\'s story -->
    <string name="ThreadRecord__reacted_s_to_their_story">הגבת %1$s לסטורי שלהם</string>
    <!-- Displayed in the conversation list when your most recent message is a payment to or from the person the conversation is with -->
    <string name="ThreadRecord_payment">תשלום</string>
    <!-- Displayed in the conversation list when your only message in a conversation is a scheduled send. -->
    <string name="ThreadRecord_scheduled_message">הודעה מתוזמנת</string>
    <!--  Displayed in the conversation list when your message history has been merged -->
    <string name="ThreadRecord_message_history_has_been_merged">היסטוריית ההודעות שלך מוזגה</string>
    <!--  Displayed in the conversation list when identities have been merged. The first placeholder is a phone number, and the second is a person\'s name -->
    <string name="ThreadRecord_s_belongs_to_s">%1$s שייך ל%2$s</string>

    <!-- UpdateApkReadyListener -->
    <string name="UpdateApkReadyListener_Signal_update">עדכון Molly</string>
    <string name="UpdateApkReadyListener_a_new_version_of_signal_is_available_tap_to_update">גרסה חדשה של Molly זמינה, הקש כדי לעדכן</string>

    <!-- UntrustedSendDialog -->
    <string name="UntrustedSendDialog_send_message">לשלוח הודעה?</string>
    <string name="UntrustedSendDialog_send">שלח</string>

    <!-- UnverifiedSendDialog -->
    <string name="UnverifiedSendDialog_send_message">לשלוח הודעה?</string>
    <string name="UnverifiedSendDialog_send">שלח</string>

    <!-- UsernameEditFragment -->
    <!-- Toolbar title when entering from registration -->
    <string name="UsernameEditFragment__add_a_username">הוספת שם משתמש</string>
    <!-- Instructional text at the top of the username edit screen -->
    <string name="UsernameEditFragment__choose_your_username">בחירת שם המשתמש שלך</string>
    <string name="UsernameEditFragment_username">שם משתמש</string>
    <string name="UsernameEditFragment_delete">מחיקה</string>
    <string name="UsernameEditFragment_successfully_removed_username">שם משתמש הוסר בהצלחה.</string>
    <string name="UsernameEditFragment_encountered_a_network_error">היישום נתקל בשגיאת רשת.</string>
    <string name="UsernameEditFragment_this_username_is_taken">שם משתמש זה תפוס.</string>
    <string name="UsernameEditFragment_usernames_can_only_include">שמות משתמש יכולים להכיל רק a–Z, 0–9, וקווים תחתונים.</string>
    <string name="UsernameEditFragment_usernames_cannot_begin_with_a_number">שמות משתמש אינם יכולים להתחיל במספר.</string>
    <string name="UsernameEditFragment_username_is_invalid">שם משתמש בלתי תקף.</string>
    <string name="UsernameEditFragment_usernames_must_be_between_a_and_b_characters">שמות משתמש חייבים להיות בין %1$d לבין %2$d תווים.</string>
    <!-- Explanation about what usernames provide -->
    <string name="UsernameEditFragment__usernames_let_others_message">שמות משתמש מאפשרים לאחרים לשלוח לך הודעה בלי להזדקק למספר הטלפון שלך. הם מוצמדים לסט של ספרות כדי לעזור לשמור על פרטיות הכתובת שלך.</string>
    <!-- Dialog title for explanation about numbers at the end of the username -->
    <string name="UsernameEditFragment__what_is_this_number">מה המספר הזה?</string>
    <string name="UsernameEditFragment__these_digits_help_keep">הספרות האלה עוזרות לשמור על שם המשתמש שלך פרטי, כדי להימנע מהודעות לא רצויות. זה מאפשר לך לשתף את שם המשתמש שלך רק עם אנשים וקבוצות שמתחשק לך לשוחח איתם. אם משנים את שם המשתמש, מקבלים סט חדש של ספרות.</string>
    <!-- Button to allow user to skip -->
    <string name="UsernameEditFragment__skip">דלג</string>
    <!-- Content description for done button -->
    <string name="UsernameEditFragment__done">סיים</string>

    <plurals name="UserNotificationMigrationJob_d_contacts_are_on_signal">
        <item quantity="one">איש קשר %1$d ב־Signal!</item>
        <item quantity="two">%1$d אנשי קשר ב־Signal!</item>
        <item quantity="many">%1$d אנשי קשר ב־Signal!</item>
        <item quantity="other">%1$d אנשי קשר ב־Signal!</item>
    </plurals>

    <!-- UsernameShareBottomSheet -->
    <!-- Explanation of what the sheet enables the user to do -->
    <string name="UsernameShareBottomSheet__copy_or_share_a_username_link">העתקה או שיתוף של לינק שם משתמש</string>

    <!-- VerifyIdentityActivity -->
    <string name="VerifyIdentityActivity_your_contact_is_running_an_old_version_of_signal">איש הקשר שלך מריץ גרסה ישנה של Signal. אנא בקש ממנו לעדכן לפני וידוא מספר הביטחון שלך.</string>
    <string name="VerifyIdentityActivity_your_contact_is_running_a_newer_version_of_Signal">איש הקשר שלך מריץ גרסה חדשה יותר של Signal עם תסדיר בלתי־תואם של קוד QR. אנא עדכן כדי להשוות.</string>
    <string name="VerifyIdentityActivity_the_scanned_qr_code_is_not_a_correctly_formatted_safety_number">קוד ה־QR הסרוק הוא אינו קוד וידוא המתוסדר כראוי של מספר ביטחון. אנא נסה לסרוק שוב.</string>
    <string name="VerifyIdentityActivity_share_safety_number_via">שתף מספר ביטחון באמצעות…</string>
    <string name="VerifyIdentityActivity_our_signal_safety_number">מספר ביטחון Signal שלנו:</string>
    <string name="VerifyIdentityActivity_no_app_to_share_to">נראה שאין לך יישומים לשתף בהם.</string>
    <string name="VerifyIdentityActivity_no_safety_number_to_compare_was_found_in_the_clipboard">מספר ביטחון להשוואה לא נמצא בלוח העריכה</string>
    <string name="VerifyIdentityActivity_signal_needs_the_camera_permission_in_order_to_scan_a_qr_code_but_it_has_been_permanently_denied">Molly צריך את הרשאת המצלמה על מנת לסרוק קוד QR, אבל היא נדחתה לצמיתות. אנא המשך אל הגדרות היישום, בחר \"הרשאות\" ואפשר את \"מצלמה\".</string>
    <string name="VerifyIdentityActivity_unable_to_scan_qr_code_without_camera_permission">לא היה ניתן לסרוק קוד QR ללא הרשאת מצלמה</string>
    <string name="VerifyIdentityActivity_you_must_first_exchange_messages_in_order_to_view">אתה חייב תחילה להחליף הודעות על מנת להציג את מספר הביטחון של %1$s.</string>

    <!-- ViewOnceMessageActivity -->
  <!-- Removed by excludeNonTranslatables <string name="ViewOnceMessageActivity_video_duration" translatable="false">%1$02d:%2$02d</string> -->

    <!-- AudioView -->
  <!-- Removed by excludeNonTranslatables <string name="AudioView_duration" translatable="false">%1$d:%2$02d</string> -->

    <!-- MessageDisplayHelper -->
    <string name="MessageDisplayHelper_message_encrypted_for_non_existing_session">הודעה הוצפנה עבור שיח בלתי־קיים</string>

    <!-- MmsMessageRecord -->
    <string name="MmsMessageRecord_bad_encrypted_mms_message">הודעת MMS מוצפנת באופן גרוע</string>
    <string name="MmsMessageRecord_mms_message_encrypted_for_non_existing_session">הודעת MMS הוצפנה עבור שיח בלתי־קיים</string>

    <!-- MuteDialog -->
    <string name="MuteDialog_mute_notifications">השתקת התראות</string>

    <!-- ApplicationMigrationService -->
    <string name="ApplicationMigrationService_import_in_progress">יבוא בתהליך</string>
    <string name="ApplicationMigrationService_importing_text_messages">מייבא הודעות טקסט</string>
    <string name="ApplicationMigrationService_import_complete">יבוא הושלם</string>
    <string name="ApplicationMigrationService_system_database_import_is_complete">יבוא מסד נתונים של מערכת הושלם.</string>

    <!-- KeyCachingService -->
    <string name="KeyCachingService_signal_passphrase_cached">גע כדי לפתוח.</string>
    <string name="KeyCachingService_passphrase_cached">Molly אינו נעול</string>
    <string name="KeyCachingService_lock">נעל את Molly</string>

    <!-- MediaPreviewActivity -->
    <string name="MediaPreviewActivity_you">אתה</string>
    <string name="MediaPreviewActivity_unssuported_media_type">סוג מדיה בלתי נתמך</string>
    <string name="MediaPreviewActivity_draft">טיוטה</string>
    <string name="MediaPreviewActivity_signal_needs_the_storage_permission_in_order_to_write_to_external_storage_but_it_has_been_permanently_denied">Molly צריך את הרשאת האחסון על מנת לשמור באחסון חיצוני, אבל היא נדחתה לצמיתות. אנא המשך אל הגדרות היישום, בחר \"הרשאות\" ואפשר את \"אחסון\".</string>
    <string name="MediaPreviewActivity_unable_to_write_to_external_storage_without_permission">לא היה ניתן לשמור באחסון חיצוני ללא הרשאות</string>
    <string name="MediaPreviewActivity_media_delete_confirmation_title">למחוק הודעה?</string>
    <string name="MediaPreviewActivity_media_delete_confirmation_message">זה ימחק לצמיתות הודעה זו.</string>
    <string name="MediaPreviewActivity_s_to_s">%1$s אל %2$s</string>
    <!-- All media preview title when viewing media send by you to another recipient (allows changing of \'You\' based on context) -->
    <string name="MediaPreviewActivity_you_to_s">את/ה אל %1$s</string>
    <!-- All media preview title when viewing media sent by another recipient to you (allows changing of \'You\' based on context) -->
    <string name="MediaPreviewActivity_s_to_you">%1$s אליך</string>
    <string name="MediaPreviewActivity_media_no_longer_available">מדיה אינה זמינה יותר.</string>
    <!-- Notifying the user that the device has encountered a technical issue and is unable to render a video. -->
    <string name="MediaPreviewActivity_unable_to_play_media">לא ניתן לנגן מדיה.</string>
    <string name="MediaPreviewActivity_error_finding_message">שגיאה במציאת הודעה.</string>
    <string name="MediaPreviewActivity_cant_find_an_app_able_to_share_this_media">לא ניתן למצוא יישום שמסוגל לשתף מדיה זו.</string>
    <string name="MediaPreviewActivity_dismiss_due_to_error">סגור</string>
    <string name="MediaPreviewFragment_edit_media_error">שגיאת מדיה</string>
    <!-- This is displayed as a toast notification when we encounter an error deleting a message, including potentially on other people\'s devices -->
    <string name="MediaPreviewFragment_media_delete_error">שגיאה במחיקת הודעה, יתכן שההודעה עדיין קיימת</string>
    <!-- A suffix to be attached to truncated captions that the user may tap onto to view the entire text caption -->
    <string name="MediaPreviewFragment_read_more_overflow_text">קרא עוד</string>

    <!-- MessageNotifier -->
    <!-- Text shown in a system notification that is used to summarize your notification. The first placeholder is a pluralized string that describes how many messages (e.g. "3 messages"), and the second placeholder is a pluralized string that describes the number of unique chats those message appear in (e.g. "2 chats"). -->
    <string name="MessageNotifier_s_in_s">%1$s בקבוצה %2$s</string>
    <!-- Text shown in a system notification that is used to summary how many messages you received. -->
    <plurals name="MessageNotifier_d_messages">
        <item quantity="one">הודעה %1$d</item>
        <item quantity="two">%1$d הודעות</item>
        <item quantity="many">%1$d הודעות</item>
        <item quantity="other">%1$d הודעות</item>
    </plurals>
    <!-- Text shown in a system notification that is used to summary how many chats have new messages. -->
    <plurals name="MessageNotifier_d_chats">
        <item quantity="one">צ׳אט %1$d</item>
        <item quantity="two">%1$d צ׳אטים</item>
        <item quantity="many">%1$d צ׳אטים</item>
        <item quantity="other">%1$d צ׳אטים</item>
    </plurals>
    <string name="MessageNotifier_d_new_messages_in_d_conversations">%1$d הודעות חדשות ב–%2$d צ׳אטים</string>
    <string name="MessageNotifier_most_recent_from_s">הודעה אחרונה מאת: %1$s</string>
    <string name="MessageNotifier_locked_message">הודעה נעולה</string>
    <string name="MessageNotifier_message_delivery_failed">מסירת הודעה נכשלה.</string>
    <!-- Shown in a notification when a story the user tries to send fails to be sent -->
    <string name="MessageNotifier_story_delivery_failed">שליחת סטורי נכשלה</string>
    <!-- Shown as notification title for when a notification about a story sent to a group story %1$s replaced with the group name -->
    <string name="MessageNotifier_group_story_title">את/ה אל %1$s</string>
    <string name="MessageNotifier_failed_to_deliver_message">נכשל למסור הודעה.</string>
    <string name="MessageNotifier_error_delivering_message">שגיאה במסירת הודעה.</string>
    <string name="MessageNotifier_message_delivery_paused">מסירת הודעה הושהתה.</string>
    <string name="MessageNotifier_verify_to_continue_messaging_on_signal">וודא כדי להמשיך להתכתב ב־Molly.</string>
    <string name="MessageNotifier_mark_all_as_read">סמן הכול כנקרא</string>
    <string name="MessageNotifier_mark_read">סמן כנקרא</string>
    <string name="MessageNotifier_turn_off_these_notifications">כבה התראות אלו</string>
    <string name="MessageNotifier_view_once_photo">תמונה לצפייה חד־פעמית</string>
    <string name="MessageNotifier_view_once_video">סרטון לצפייה חד־פעמית</string>
    <string name="MessageNotifier_reply">השב</string>
    <string name="MessageNotifier_signal_message">הודעת Signal</string>
    <string name="MessageNotifier_unsecured_sms">מסרון בלתי מאובטח</string>
    <string name="MessageNotifier_contact_message">%1$s%2$s</string>
    <string name="MessageNotifier_unknown_contact_message">איש קשר</string>
    <string name="MessageNotifier_reacted_s_to_s">הגיב/ה %1$s ל: \"%2$s\".</string>
    <string name="MessageNotifier_reacted_s_to_your_video">הגיב/ה %1$s לסרטון שלך.</string>
    <string name="MessageNotifier_reacted_s_to_your_image">הגיב/ה %1$s לתמונה שלך.</string>
    <string name="MessageNotifier_reacted_s_to_your_gif">הגיב/ה %1$s ל–GIF שלך.</string>
    <string name="MessageNotifier_reacted_s_to_your_file">הגיב/ה %1$s לקובץ שלך.</string>
    <string name="MessageNotifier_reacted_s_to_your_audio">הגיב/ה %1$s להודעה הקולית שלך.</string>
    <string name="MessageNotifier_reacted_s_to_your_view_once_media">הגיב/ה %1$s למדיה לצפייה חד–פעמית שלך.</string>
    <!-- Body of notification shown to user when someone they sent a payment to reacts to it. Placeholder is the emoji used in the reaction. -->
    <string name="MessageNotifier_reacted_s_to_your_payment">הגיב/ה %1$s לתשלום שלך.</string>
    <string name="MessageNotifier_reacted_s_to_your_sticker">הגיב/ה %1$s לסטיקר שלך.</string>
    <string name="MessageNotifier_this_message_was_deleted">הודעה זו נמחקה.</string>

    <string name="TurnOffContactJoinedNotificationsActivity__turn_off_contact_joined_signal">לכבות התראות של איש קשר הצטרף אל Signal? אתה יכול לאפשר אותן שוב דרך Signal &lt; הגדרות &lt; התראות.</string>

    <!-- Notification Channels -->
    <string name="NotificationChannel_channel_messages">הודעות</string>
    <string name="NotificationChannel_calls">שיחות</string>
    <string name="NotificationChannel_failures">כישלונות</string>
    <string name="NotificationChannel_backups">גיבויים</string>
    <string name="NotificationChannel_locked_status">מעמד נעילה</string>
    <string name="NotificationChannel_app_updates">עדכוני יישום</string>
    <string name="NotificationChannel_other">אחר</string>
    <string name="NotificationChannel_group_chats">צ׳אטים</string>
    <string name="NotificationChannel_missing_display_name">בלתי ידוע</string>
    <string name="NotificationChannel_voice_notes">הערות קוליות</string>
    <string name="NotificationChannel_contact_joined_signal">איש קשר הצטרף אל Signal</string>
    <string name="NotificationChannels__no_activity_available_to_open_notification_channel_settings">אין פעילות זמינה כדי לפתוח הגדרות של ערוץ התראות.</string>
    <!-- Notification channel name for showing persistent background connection on devices without push notifications -->
    <string name="NotificationChannel_background_connection">חיבור רקע</string>
    <!-- Notification channel name for showing call status information (like connection, ongoing, etc.) Not ringing. -->
    <string name="NotificationChannel_call_status">מעמד שיחה</string>
    <!-- Notification channel name for occasional alerts to the user. Will appear in the system notification settings as the title of this notification channel. -->
    <string name="NotificationChannel_critical_app_alerts">התראות אפליקציה קריטיות</string>

    <!-- ProfileEditNameFragment -->

    <!-- QuickResponseService -->
    <string name="QuickResponseService_quick_response_unavailable_when_Signal_is_locked">תגובה מהירה אינה זמינה כאשר Molly נעול!</string>
    <string name="QuickResponseService_problem_sending_message">בעיה בשליחת הודעה!</string>

    <!-- SaveAttachmentTask -->
    <string name="SaveAttachmentTask_saved_to">נשמר ב־%1$s</string>
    <string name="SaveAttachmentTask_saved">נשמר</string>

    <!-- SearchToolbar -->
    <string name="SearchToolbar_search">חפש</string>
    <!-- Hint when searching filtered chat content -->
    <string name="SearchToolbar_search_unread_chats">חיפוש בצ\'אטים שלא נקראו</string>
    <string name="SearchToolbar_search_for_conversations_contacts_and_messages">חיפוש צ׳אטים, אנשי קשר והודעות</string>

    <!-- Material3 Search Toolbar -->
    <string name="Material3SearchToolbar__close">סגור</string>
    <string name="Material3SearchToolbar__clear">נקה</string>

    <!-- ShortcutLauncherActivity -->
    <string name="ShortcutLauncherActivity_invalid_shortcut">קיצור דרך בלתי תקף</string>

    <!-- SingleRecipientNotificationBuilder -->
    <string name="SingleRecipientNotificationBuilder_signal">Molly</string>
    <string name="SingleRecipientNotificationBuilder_new_message">הודעה חדשה</string>
    <string name="SingleRecipientNotificationBuilder_message_request">בקשת הודעה</string>
    <string name="SingleRecipientNotificationBuilder_you">את/ה</string>
    <!-- Notification subtext for group stories -->
    <string name="SingleRecipientNotificationBuilder__s_dot_story">%1$s • סטורי</string>

    <!-- ThumbnailView -->
    <string name="ThumbnailView_Play_video_description">נגן סרטון</string>
    <string name="ThumbnailView_Has_a_caption_description">יש כיתוב</string>

    <!-- TransferControlView -->
    <plurals name="TransferControlView_n_items">
        <item quantity="one">פריט %1$d</item>
        <item quantity="two">%1$d פריטים</item>
        <item quantity="many">%1$d פריטים</item>
        <item quantity="other">%1$d פריטים</item>
    </plurals>

    <!-- UnauthorizedReminder -->
    <string name="UnauthorizedReminder_device_no_longer_registered">המכשיר אינו רשום יותר</string>
    <!-- Message shown in a reminder banner when the user\'s device is no longer registered -->
    <string name="UnauthorizedReminder_this_is_likely_because_you_registered_your_phone_number_with_Signal_on_a_different_device">המכשיר הזה כבר לא רשום. זה כנראה בגלל שרשמת את מספר הטלפון שלך ב–Signal על מכשיר אחר.</string>
    <!-- Action in reminder banner that will take user to re-register -->
    <string name="UnauthorizedReminder_reregister_action">רישום מכשיר מחדש</string>

    <!-- Push notification when the app is forcibly logged out by the server. -->
    <string name="LoggedOutNotification_you_have_been_logged_out">יצאת מ–Signal במכשיר זה.</string>

    <!-- EnclaveFailureReminder -->
    <!-- Banner message to update app to use payments -->
    <string name="EnclaveFailureReminder_update_signal">יש לעדכן את Signal כדי להמשיך להשתמש בתשלומים. יתכן שהיתרה שלך לא מעודכנת.</string>
    <!-- Banner button to update now -->

    <!-- WebRtcCallActivity -->
    <string name="WebRtcCallActivity_to_answer_the_call_give_signal_access_to_your_microphone">כדי לענות אל השיחה, תן אל Molly גישה אל המיקרופון שלך.</string>
    <string name="WebRtcCallActivity_to_answer_the_call_from_s_give_signal_access_to_your_microphone">כדי לענות אל השיחה מאת %1$s, תן אל Molly גישה אל המיקרופון שלך.</string>
    <string name="WebRtcCallActivity_signal_requires_microphone_and_camera_permissions_in_order_to_make_or_receive_calls">Molly דורש את ההרשאות של המיקרופון והמצלמה על מנת לבצע שיחות ולענות לשיחות, אבל הן נדחו לצמיתות. אנא המשך אל הגדרות היישום, בחר \"הרשאות\" ואפשר את \"מיקרופון\" ואת \"מצלמה\".</string>
    <string name="WebRtcCallActivity__answered_on_a_linked_device">נענתה על מכשיר מקושר.</string>
    <string name="WebRtcCallActivity__declined_on_a_linked_device">נדחתה על מכשיר מקושר.</string>
    <string name="WebRtcCallActivity__busy_on_a_linked_device">תפוס על מכשיר מקושר.</string>

    <string name="GroupCallSafetyNumberChangeNotification__someone_has_joined_this_call_with_a_safety_number_that_has_changed">מישהו הצטרף אל שיחה זו עם מספר ביטחון שהשתנה.</string>

    <!-- WebRtcCallScreen -->
    <string name="WebRtcCallScreen_swipe_up_to_change_views">החלק למעלה כדי לשנות תצוגות</string>

    <!-- WebRtcCallScreen V2 -->
    <!-- Label with hyphenation. Translation can use soft hyphen - Unicode U+00AD -->
    <string name="WebRtcCallScreen__decline">דחה</string>
    <!-- Label with hyphenation. Translation can use soft hyphen - Unicode U+00AD -->
    <string name="WebRtcCallScreen__answer">ענה</string>
    <!-- Label with hyphenation. Translation can use soft hyphen - Unicode U+00AD -->
    <string name="WebRtcCallScreen__answer_without_video">ענה בלי וידאו</string>

    <!-- WebRtcAudioOutputToggle -->
    <!-- Label for a dialog asking the user to switch the audio output device during a call -->
    <string name="WebRtcAudioOutputToggle__audio_output">פלט שמע</string>
    <!-- Audio output option referring to the earpiece built into the phone -->
    <string name="WebRtcAudioOutputToggle__phone_earpiece">אפרכסת הטלפון</string>
    <!-- Audio output option referring to the louder speaker built into the phone -->
    <string name="WebRtcAudioOutputToggle__speaker">רמקול</string>
    <!-- Audio output option referring to an external audio device connected via wireless Bluetooth -->
    <string name="WebRtcAudioOutputToggle__bluetooth">Bluetooth</string>
    <!-- Audio output option referring to an external headset connected via a 3.5mm headphone jack -->
    <string name="WebRtcAudioOutputToggle__wired_headset">אוזניות חוטיות</string>
    <!-- Audio output option referring to an external headset connected via a USB-C data cable -->
    <string name="WebRtcAudioOutputToggle__wired_headset_usb">אוזניות חוטיות (USB)</string>

    <string name="WebRtcCallControls_answer_call_description">ענה לשיחה</string>
    <string name="WebRtcCallControls_reject_call_description">דחה שיחה</string>

    <!-- change_passphrase_activity -->
    <string name="change_passphrase_activity__old_passphrase">משפט־סיסמה ישן</string>
    <string name="change_passphrase_activity__new_passphrase">משפט־סיסמה חדש</string>
    <string name="change_passphrase_activity__repeat_new_passphrase">חזור על משפט־סיסמה חדש</string>

    <!-- contact_selection_activity -->
    <string name="contact_selection_activity__invite_to_signal">הזמן אל Molly</string>
    <string name="contact_selection_activity__new_group">קבוצה חדשה</string>
    <!-- Row item title for refreshing contacts -->
    <string name="contact_selection_activity__refresh_contacts">רענון אנשי קשר</string>
    <!-- Row item description for refreshing contacts -->
    <string name="contact_selection_activity__missing_someone">מישהו חסר? אפשר לנסות לרענן</string>
    <!-- Row header title for more section -->
    <string name="contact_selection_activity__more">עוד</string>

    <!-- contact_filter_toolbar -->
    <string name="contact_filter_toolbar__clear_entered_text_description">נקה טקסט מוכנס</string>
    <string name="contact_filter_toolbar__show_keyboard_description">הראה מקלדת</string>
    <string name="contact_filter_toolbar__show_dial_pad_description">הראה משטח חיוג</string>

    <!-- contact_selection_group_activity -->
    <string name="contact_selection_group_activity__no_contacts">אין אנשי קשר.</string>
    <string name="contact_selection_group_activity__finding_contacts">טוען אנשי קשר…</string>

    <!-- single_contact_selection_activity -->
    <string name="SingleContactSelectionActivity_contact_photo">תמונת איש קשר</string>

    <!-- ContactSelectionListFragment-->
    <string name="ContactSelectionListFragment_signal_requires_the_contacts_permission_in_order_to_display_your_contacts">Molly דורש את הרשאת אנשי הקשר על מנת להציג את אנשי הקשר שלך, אבל היא נדחתה לצמיתות. אנא המשך אל תפריט הגדרות היישום, בחר \"הרשאות\" ואפשר את \"אנשי קשר\".</string>
    <string name="ContactSelectionListFragment_error_retrieving_contacts_check_your_network_connection">שגיאה באחזור אנשי קשר, בדוק את חיבור הרשת שלך</string>
    <string name="ContactSelectionListFragment_username_not_found">שם משתמש לא נמצא</string>
    <string name="ContactSelectionListFragment_s_is_not_a_signal_user">"\"%1$s\" הוא לא משתמש Signal. אנא בדוק את שם המשתמש ונסה שוב."</string>
    <string name="ContactSelectionListFragment_you_do_not_need_to_add_yourself_to_the_group">אתה לא צריך להוסיף את עצמך אל הקבוצה</string>
    <string name="ContactSelectionListFragment_maximum_group_size_reached">גודל קבוצה מרבי הושג</string>
    <string name="ContactSelectionListFragment_signal_groups_can_have_a_maximum_of_d_members">קבוצות Signal יכולות להכיל מרב של %1$d חברי קבוצה.</string>
    <string name="ContactSelectionListFragment_recommended_member_limit_reached">מגבלה מומלצת של חברי קבוצה הושגה</string>
    <string name="ContactSelectionListFragment_signal_groups_perform_best_with_d_members_or_fewer">קבוצות Signal מתפקדות בצורה הטובה ביותר עם %1$d חברי קבוצה או פחות. הוספת חברי קבוצה נוספים תגרום לעיכובים בשליחה ובקבלה של הודעות.</string>
    <plurals name="ContactSelectionListFragment_d_members">
        <item quantity="one">חבר קבוצה %1$d</item>
        <item quantity="two">%1$d חברי קבוצה</item>
        <item quantity="many">%1$d חברי קבוצה</item>
        <item quantity="other">%1$d חברי קבוצה</item>
    </plurals>

    <!-- contact_selection_list_fragment -->
    <string name="contact_selection_list_fragment__signal_needs_access_to_your_contacts_in_order_to_display_them">Molly צריך הרשאה אל אנשי הקשר שלך על מנת להציגם.</string>
    <string name="contact_selection_list_fragment__show_contacts">הראה אנשי קשר</string>

    <!-- contact_selection_list_item -->
    <plurals name="contact_selection_list_item__number_of_members">
        <item quantity="one">חבר קבוצה %1$d</item>
        <item quantity="two">%1$d חברי קבוצה</item>
        <item quantity="many">%1$d חברי קבוצה</item>
        <item quantity="other">%1$d חברי קבוצה</item>
    </plurals>
    <!-- Displays number of viewers for a story -->
    <plurals name="contact_selection_list_item__number_of_viewers">
        <item quantity="one">צופה %1$d</item>
        <item quantity="two">%1$d צופים</item>
        <item quantity="many">%1$d צופים</item>
        <item quantity="other">%1$d צופים</item>
    </plurals>

    <!-- conversation_activity -->
    <string name="conversation_activity__type_message_push">הודעת Signal</string>
    <string name="conversation_activity__type_message_sms_insecure">מסרון בלתי מאובטח</string>
    <string name="conversation_activity__type_message_mms_insecure">MMS בלתי מאובטח</string>
    <!-- Option in send button context menu to schedule the message instead of sending it directly -->
    <string name="conversation_activity__option_schedule_message">תזמון הודעה</string>
    <string name="conversation_activity__from_sim_name">מאת %1$s</string>
    <string name="conversation_activity__sim_n">SIM %1$d</string>
    <string name="conversation_activity__send">שלח</string>
    <string name="conversation_activity__compose_description">חיבור הודעה</string>
    <string name="conversation_activity__emoji_toggle_description">עורר מקלדת אימוג’י</string>
    <string name="conversation_activity__attachment_thumbnail">תמונה ממוזערת של צרופה</string>
    <string name="conversation_activity__quick_attachment_drawer_toggle_camera_description">עורר מגירת צרופות מהירות של מצלמה</string>
    <string name="conversation_activity__quick_attachment_drawer_record_and_send_audio_description">הקלט ושלח צרופת שמע</string>
    <string name="conversation_activity__quick_attachment_drawer_lock_record_description">נעל הקלטה של צרופת שמע</string>
    <string name="conversation_activity__enable_signal_for_sms">אפשר את Signal עבור מסרונים</string>
    <string name="conversation_activity__message_could_not_be_sent">הודעה לא יכלה להישלח. בדוק את החיבור שלך ונסה שוב.</string>

    <!-- conversation_input_panel -->
    <string name="conversation_input_panel__slide_to_cancel">החלק כדי לבטל</string>
    <string name="conversation_input_panel__cancel">בטל</string>

    <!-- conversation_item -->
    <string name="conversation_item__mms_image_description">הודעת מדיה</string>
    <string name="conversation_item__secure_message_description">הודעה מאובטחת</string>

    <!-- conversation_item_sent -->
    <string name="conversation_item_sent__send_failed_indicator_description">שליחה נכשלה</string>
    <string name="conversation_item_sent__pending_approval_description">ממתין לאישור</string>
    <string name="conversation_item_sent__delivered_description">נמסר</string>
    <string name="conversation_item_sent__message_read">הודעה נקראה</string>

    <!-- conversation_item_received -->
    <string name="conversation_item_received__contact_photo_description">תמונת איש קשר</string>

    <!-- ConversationUpdateItem -->
    <string name="ConversationUpdateItem_loading">טוען</string>
    <string name="ConversationUpdateItem_learn_more">למד עוד</string>
    <string name="ConversationUpdateItem_join_call">הצטרף לשיחה</string>
    <string name="ConversationUpdateItem_return_to_call">חזור לשיחה</string>
    <string name="ConversationUpdateItem_call_is_full">השיחה מלאה</string>
    <string name="ConversationUpdateItem_invite_friends">הזמן חברים</string>
    <string name="ConversationUpdateItem_enable_call_notifications">אפשר התראות שיחה</string>
    <string name="ConversationUpdateItem_update_contact">עדכן איש קשר</string>
    <!-- Update item button text to show to block a recipient from requesting to join via group link -->
    <string name="ConversationUpdateItem_block_request">חסימת בקשה</string>
    <string name="ConversationUpdateItem_no_groups_in_common_review_requests_carefully">אין קבוצות במשותף. סקור בקשות בזהירות.</string>
    <string name="ConversationUpdateItem_no_contacts_in_this_group_review_requests_carefully">אין אנשי קשר בקבוצה הזאת. סקור בקשות בזהירות.</string>
    <string name="ConversationUpdateItem_view">הצג</string>
    <string name="ConversationUpdateItem_the_disappearing_message_time_will_be_set_to_s_when_you_message_them">הזמן של ההודעות הנעלמות יוגדר אל %1$s כאשר אתה מתכתב עם הצד השני.</string>
    <!-- Update item button text to show to boost a feature -->
    <string name="ConversationUpdateItem_donate">ביצוע תרומה</string>
    <!-- Update item button text to send payment -->
    <string name="ConversationUpdateItem_send_payment">שלח תשלום</string>
    <!-- Update item button text to activate payments -->
    <string name="ConversationUpdateItem_activate_payments">הפעל תשלומים</string>
    <!-- Update item alerting the user they hid this person and that they can message them to unhide them -->
    <string name="ConversationUpdateItem_hidden_contact_message_to_add_back">הסרת את האדם הזה, שליחת הודעה תוסיף אותו או אותה מחדש לרשימה שלך.</string>

    <!-- audio_view -->
    <string name="audio_view__play_pause_accessibility_description">נגן … השהה</string>
    <string name="audio_view__download_accessibility_description">הורד</string>

    <!-- QuoteView -->
    <string name="QuoteView_audio">שמע</string>
    <string name="QuoteView_video">סרטון</string>
    <string name="QuoteView_photo">תמונה</string>
    <string name="QuoteView_gif">GIF</string>
    <string name="QuoteView_view_once_media">מדיה לצפייה חד־פעמית</string>
    <string name="QuoteView_sticker">מדבקה</string>
    <string name="QuoteView_you">את/ה</string>
    <string name="QuoteView_original_missing">הודעה מקורית לא נמצאה</string>
    <!-- Author formatting for group stories -->
    <string name="QuoteView_s_story">%1$s · סטורי</string>
    <!-- Label indicating that a quote is for a reply to a story you created -->
    <string name="QuoteView_your_story">את/ה · סטורי</string>
    <!-- Label indicating that the story being replied to no longer exists -->
    <string name="QuoteView_no_longer_available">לא זמין יותר</string>
    <!-- Label for quoted gift -->
    <string name="QuoteView__donation_for_a_friend">תרומה בשביל חבר/ה</string>

    <!-- ConversationParentFragment -->
    <!-- Title for dialog warning about lacking bluetooth permissions during a voice message -->
    <string name="ConversationParentFragment__bluetooth_permission_denied">הרשאת Bluetooth נדחתה</string>
    <!-- Message for dialog warning about lacking bluetooth permissions during a voice message and references the permission needed by name -->
    <string name="ConversationParentFragment__please_enable_the_nearby_devices_permission_to_use_bluetooth_during_a_call">צריך לאפשר את הרשאת ״מכשירים בקרבת מקום״ כדי להשתמש בבלוטות׳ להקלטת הודעות קוליות.</string>
    <!-- Positive action for bluetooth warning dialog to open settings -->
    <string name="ConversationParentFragment__open_settings">פתיחת הגדרות</string>
    <!-- Negative action for bluetooth warning dialog to dismiss dialog -->
    <string name="ConversationParentFragment__not_now">לא עכשיו</string>

    <!-- conversation_fragment -->
    <string name="conversation_fragment__scroll_to_the_bottom_content_description">גלול לתחתית</string>

    <!-- BubbleOptOutTooltip -->
    <!-- Message to inform the user of what Android chat bubbles are -->
    <string name="BubbleOptOutTooltip__description">בועות הן פיצ׳ר של Android שאפשר לכבות עבור צ׳אטים של Molly.</string>
    <!-- Button to dismiss the tooltip for opting out of using Android bubbles -->
    <string name="BubbleOptOutTooltip__not_now">לא עכשיו</string>
    <!-- Button to move to the system settings to control the use of Android bubbles -->
    <string name="BubbleOptOutTooltip__turn_off">כבה</string>

    <!-- safety_number_change_dialog -->
    <string name="safety_number_change_dialog__safety_number_changes">שינויי מספר ביטחון</string>
    <string name="safety_number_change_dialog__accept">אשר</string>
    <string name="safety_number_change_dialog__call_anyway">התקשר בכל זאת</string>
    <string name="safety_number_change_dialog__join_call">הצטרף לשיחה</string>
    <string name="safety_number_change_dialog__continue_call">המשך שיחה</string>
    <string name="safety_number_change_dialog__leave_call">עזוב שיחה</string>
    <string name="safety_number_change_dialog__the_following_people_may_have_reinstalled_or_changed_devices">האנשים הבאים ייתכן התקינו מחדש את היישום או שינו מכשירים. וודא את מספר הביטחון שלך איתם כדי להבטיח פרטיות.</string>
    <string name="safety_number_change_dialog__view">הצג</string>
    <string name="safety_number_change_dialog__previous_verified">וֻדָּא בעבר</string>

    <!-- EnableCallNotificationSettingsDialog__call_notifications_checklist -->
    <string name="EnableCallNotificationSettingsDialog__call_notifications_enabled">התראות שיחה מאופשרות.</string>
    <string name="EnableCallNotificationSettingsDialog__enable_call_notifications">אפשר התראות שיחה</string>
    <string name="EnableCallNotificationSettingsDialog__enable_background_activity">אפשר פעילות ברקע</string>
    <string name="EnableCallNotificationSettingsDialog__everything_looks_good_now">הכול נִרְאֶה כראוי עכשיו!</string>
    <string name="EnableCallNotificationSettingsDialog__to_receive_call_notifications_tap_here_and_turn_on_show_notifications">כדי לקבל התראות שיחה, הקש כאן והפעל את \"הראה התראות\".</string>
    <string name="EnableCallNotificationSettingsDialog__to_receive_call_notifications_tap_here_and_turn_on_notifications">כדי לקבל התראות שיחה, הקש כאן והפעל התראות ווודא שצליל וחלון קופץ מאופשרים.</string>
    <string name="EnableCallNotificationSettingsDialog__to_receive_call_notifications_tap_here_and_enable_background_activity_in_battery_settings">כדי לקבל התראות שיחה, הקש כאן ואפשר את פעילות ברקע בהגדרות \"סוללה\". </string>
    <string name="EnableCallNotificationSettingsDialog__settings">הגדרות</string>
    <string name="EnableCallNotificationSettingsDialog__to_receive_call_notifications_tap_settings_and_turn_on_show_notifications">כדי לקבל התראות שיחה, הקש על הגדרות והפעל את \"הראה התראות\".</string>
    <string name="EnableCallNotificationSettingsDialog__to_receive_call_notifications_tap_settings_and_turn_on_notifications">כדי לקבל התראות שיחה, הקש על הגדרות והפעל התראות ווודא שצליל וחלון קופץ מאופשרים.</string>
    <string name="EnableCallNotificationSettingsDialog__to_receive_call_notifications_tap_settings_and_enable_background_activity_in_battery_settings">כדי לקבל התראות שיחה, הקש על הגדרות ואפשר את פעילות ברקע בהגדרות \"סוללה\".</string>

    <!-- country_selection_fragment -->
    <string name="country_selection_fragment__loading_countries">טוען מדינות…</string>
    <string name="country_selection_fragment__search">חפש</string>
    <string name="country_selection_fragment__no_matching_countries">אין מדינות תואמות</string>

    <!-- device_add_fragment -->
    <string name="device_add_fragment__scan_the_qr_code_displayed_on_the_device_to_link">סרוק את קוד ה־QR המוצג במכשיר כדי לקשר</string>

    <!-- device_link_fragment -->
    <string name="device_link_fragment__link_device">קשר מכשיר</string>

    <!-- device_list_fragment -->
    <string name="device_list_fragment__no_devices_linked">אין מכשירים מקושרים</string>
    <string name="device_list_fragment__link_new_device">קשר מכשיר חדש</string>

    <!-- expiration -->
    <string name="expiration_off">כבוי</string>

    <plurals name="expiration_seconds">
        <item quantity="one">שנייה %1$d</item>
        <item quantity="two">%1$d שניות</item>
        <item quantity="many">%1$d שניות</item>
        <item quantity="other">%1$d שניות</item>
    </plurals>

    <string name="expiration_seconds_abbreviated">%1$d שנ׳</string>

    <plurals name="expiration_minutes">
        <item quantity="one">דקה %1$d</item>
        <item quantity="two">%1$d דקות</item>
        <item quantity="many">%1$d דקות</item>
        <item quantity="other">%1$d דקות</item>
    </plurals>

    <string name="expiration_minutes_abbreviated">%1$d ד׳</string>

    <plurals name="expiration_hours">
        <item quantity="one">שעה %1$d</item>
        <item quantity="two">%1$d שעות</item>
        <item quantity="many">%1$d שעות</item>
        <item quantity="other">%1$d שעות</item>
    </plurals>

    <string name="expiration_hours_abbreviated">%1$d שע׳</string>

    <plurals name="expiration_days">
        <item quantity="one">יום %1$d</item>
        <item quantity="two">%1$d ימים</item>
        <item quantity="many">%1$d ימים</item>
        <item quantity="other">%1$d ימים</item>
    </plurals>

    <string name="expiration_days_abbreviated">%1$d י׳</string>

    <plurals name="expiration_weeks">
        <item quantity="one">שבוע %1$d</item>
        <item quantity="two">%1$d שבועות</item>
        <item quantity="many">%1$d שבועות</item>
        <item quantity="other">%1$d שבועות</item>
    </plurals>

    <string name="expiration_weeks_abbreviated">%1$d שב׳</string>
    <string name="expiration_combined">%1$s%2$s</string>

    <!-- unverified safety numbers -->
    <string name="IdentityUtil_unverified_banner_one">מספר הביטחון שלך עם %1$s השתנה ואינו מוודא יותר</string>
    <string name="IdentityUtil_unverified_banner_two">מספרי הביטחון שלך עם %1$s ו־%2$s אינם מוודאים יותר</string>
    <string name="IdentityUtil_unverified_banner_many">מספרי הביטחון שלך עם %1$s, %2$s ו־%3$s אינם מוודאים יותר</string>

    <string name="IdentityUtil_unverified_dialog_one">מספר הביטחון שלך עם %1$s השתנה ואינו מוודא יותר. ייתכן שמישהו מנסה ליירט את התקשורת שלכם, או שפשוט %1$s התקין מחדש את Signal.</string>
    <string name="IdentityUtil_unverified_dialog_two">מספרי הביטחון שלך עם %1$s ו־%2$s אינם מוודאים יותר. ייתכן שמישהו מנסה ליירט את התקשורת שלכם, או שהם פשוט התקינו מחדש את Signal.</string>
    <string name="IdentityUtil_unverified_dialog_many">מספרי הביטחון שלך עם %1$s, %2$s ו־%3$s אינם מוודאים יותר. ייתכן שמישהו מנסה ליירט את התקשורת שלכם, או שהם פשוט התקינו מחדש את Signal.</string>

    <string name="IdentityUtil_untrusted_dialog_one">מספר הביטחון שלך עם %1$s השתנה הרגע.</string>
    <string name="IdentityUtil_untrusted_dialog_two">מספרי הביטחון שלך עם %1$s ו־%2$s השתנו הרגע.</string>
    <string name="IdentityUtil_untrusted_dialog_many">מספרי הביטחון שלך עם %1$s, %2$s ו־%3$s השתנו הרגע.</string>

    <plurals name="identity_others">
        <item quantity="one">%1$d אחר</item>
        <item quantity="two">%1$d אחרים</item>
        <item quantity="many">%1$d אחרים</item>
        <item quantity="other">%1$d אחרים</item>
    </plurals>

    <!-- giphy_activity -->
    <string name="giphy_activity_toolbar__search_gifs">חפש תמונות GIF</string>

    <!-- giphy_fragment -->
    <string name="giphy_fragment__nothing_found">שום דבר לא נמצא</string>

    <!-- database_migration_activity -->
    <string name="database_migration_activity__would_you_like_to_import_your_existing_text_messages">האם תרצה לייבא את הודעות הטקסט הקיימות שלך אל מסד הנתונים המוצפן של Signal?</string>
    <string name="database_migration_activity__the_default_system_database_will_not_be_modified">מסד הנתונים ברירת המחדל של המערכת לא ישונה בשום אופן.</string>
    <string name="database_migration_activity__skip">דלג</string>
    <string name="database_migration_activity__import">ייבא</string>
    <string name="database_migration_activity__this_could_take_a_moment_please_be_patient">זה עשוי לקחת כמה רגעים. אנא הייה סבלני, ניידע אותך כשהיבוא יושלם.</string>
    <string name="database_migration_activity__importing">מייבא</string>


    <!-- load_more_header -->
    <string name="load_more_header__see_full_conversation">הצגת הצ׳אט המלא</string>
    <string name="load_more_header__loading">טוען</string>

    <!-- media_overview_activity -->
    <string name="media_overview_activity__no_media">אין מדיה</string>

    <!-- message_recipients_list_item -->
    <string name="message_recipients_list_item__view">הצג</string>
    <string name="message_recipients_list_item__resend">שלח מחדש</string>

    <!-- Displayed in a toast when user long presses an item in MyStories -->
    <string name="MyStoriesFragment__copied_sent_timestamp_to_clipboard">חותמת זמן של שליחה הועתקה ללוח.</string>
    <!-- Displayed when there are no outgoing stories -->
    <string name="MyStoriesFragment__updates_to_your_story_will_show_up_here">עדכונים לסטורי שלך יופיעו כאן.</string>

    <!-- GroupUtil -->
    <plurals name="GroupUtil_joined_the_group">
        <item quantity="one">%1$s הצטרף אל הקבוצה.</item>
        <item quantity="two">%1$s הצטרפו אל הקבוצה.</item>
        <item quantity="many">%1$s הצטרפו אל הקבוצה.</item>
        <item quantity="other">%1$s הצטרף אל הקבוצה.</item>
    </plurals>
    <string name="GroupUtil_group_name_is_now">שם הקבוצה עכשיו הוא \'%1$s\'.</string>

    <!-- prompt_passphrase_activity -->
    <string name="prompt_passphrase_activity__unlock">שחרר נעילה</string>

    <!-- prompt_mms_activity -->
    <string name="prompt_mms_activity__signal_requires_mms_settings_to_deliver_media_and_group_messages">Signal דורש הגדרות MMS כדי למסור הודעות מדיה והודעות קבוצתיות דרך מפעיל התקשורת שלך. המכשיר שלך לא הופך מידע זה לזמין, מה שלעיתים נכון לגבי מכשירים נעולים ותצורות מגבילות אחרות.</string>
    <string name="prompt_mms_activity__to_send_media_and_group_messages_tap_ok">כדי לשלוח מדיה והודעות קבוצתיות, הקש על \'אישור\' והשלם את ההגדרות המבוקשות. הגדרות ה־MMS עבור המפעיל שלך יכולות להימצא באופן כללי ע״י חיפוש אחר \'מפעיל ה־APN שלך\'. תצטרך לעשות זאת רק פעם אחת.</string>

    <!-- BadDecryptLearnMoreDialog -->
    <string name="BadDecryptLearnMoreDialog_delivery_issue">סוגיית מסירה</string>
    <string name="BadDecryptLearnMoreDialog_couldnt_be_delivered_individual">לא ניתן היה למסור לך הודעה, סטיקר, תגובה או אישור קריאה מאת %1$s. יתכן שהצד השני ניסה לשלוח לך את זה ישירות, או בקבוצה.</string>
    <string name="BadDecryptLearnMoreDialog_couldnt_be_delivered_group">לא ניתן היה למסור לך הודעה, סטיקר, תגובה או אישור קריאה מאת %1$s.</string>

    <!-- profile_create_activity -->
    <string name="CreateProfileActivity_first_name_required">שם פרטי (דרוש)</string>
    <string name="CreateProfileActivity_last_name_optional">שם משפחה (רשותי)</string>
    <string name="CreateProfileActivity_next">הבא</string>
    <string name="CreateProfileActivity_custom_mms_group_names_and_photos_will_only_be_visible_to_you">שמות ותמונות של קבוצת MMS מותאמת אישית יהיו גלויים רק לך.</string>
    <string name="CreateProfileActivity_group_descriptions_will_be_visible_to_members_of_this_group_and_people_who_have_been_invited">תיאורי קבוצה יהיו גלויים אל חברי הקבוצה הזאת ואל אנשים שהוזמנו.</string>

    <!-- EditAboutFragment -->
    <string name="EditAboutFragment_about">אודות</string>
    <string name="EditAboutFragment_write_a_few_words_about_yourself">כתוב כמה מילים על עצמך…</string>
    <string name="EditAboutFragment_count">%1$d/%2$d</string>
    <string name="EditAboutFragment_speak_freely">דבר בחופשיות</string>
    <string name="EditAboutFragment_encrypted">מוצפן</string>
    <string name="EditAboutFragment_be_kind">תהיו אדיבים</string>
    <string name="EditAboutFragment_coffee_lover">אוהב קפה</string>
    <string name="EditAboutFragment_free_to_chat">פנוי/ה לצ\'אט</string>
    <string name="EditAboutFragment_taking_a_break">לוקח הפסקה</string>
    <string name="EditAboutFragment_working_on_something_new">עובד על משהו חדש</string>

    <!-- EditProfileFragment -->
    <string name="EditProfileFragment__edit_group">ערוך קבוצה</string>
    <string name="EditProfileFragment__group_name">שם קבוצה</string>
    <string name="EditProfileFragment__group_description">תיאור קבוצה</string>
  <!-- Removed by excludeNonTranslatables <string name="EditProfileFragment__support_link" translatable="false">https://support.signal.org/hc/articles/360007459591</string> -->

    <!-- EditProfileNameFragment -->
    <string name="EditProfileNameFragment_your_name">שמך</string>
    <string name="EditProfileNameFragment_first_name">שם פרטי</string>
    <string name="EditProfileNameFragment_last_name_optional">שם משפחה (רשותי)</string>
    <string name="EditProfileNameFragment_save">שמור</string>
    <string name="EditProfileNameFragment_failed_to_save_due_to_network_issues_try_again_later">נכשל בשמירה עקב סוגיות רשת. נסה שוב מאוחר יותר.</string>

    <!-- recipient_preferences_activity -->
    <string name="recipient_preference_activity__shared_media">מדיה משותפת</string>

    <!-- recipients_panel -->

    <!-- verify_display_fragment -->
    <string name="verify_display_fragment__to_verify_the_security_of_your_end_to_end_encryption_with_s"><![CDATA[כדי לוודא את האבטחה של ההצפנה מקצה־אל־קצה שלך עם %1$s, השווה את המספרים לעיל עם המכשיר של הצד השני. אתה יכול גם לסרוק את הקוד במכשיר של הצד שני. <a href=\"https://signal.org/redirect/safety-numbers\">למד עוד.</a>]]></string>
    <string name="verify_display_fragment__tap_to_scan">הקש כדי לסרוק</string>
    <string name="verify_display_fragment__successful_match">התאמה מוצלחת</string>
    <string name="verify_display_fragment__failed_to_verify_safety_number">נכשל בווידוא מספר ביטחון</string>
    <string name="verify_display_fragment__loading">טוען…</string>
    <string name="verify_display_fragment__mark_as_verified">סמן כמוֻדא</string>
    <string name="verify_display_fragment__clear_verification">נקה וידוא</string>

    <!-- verify_identity -->
    <string name="verify_identity__share_safety_number">שתף מספר ביטחון</string>

    <!-- verity_scan_fragment -->
    <string name="verify_scan_fragment__scan_the_qr_code_on_your_contact">סרוק את קוד ה־QR במכשיר של איש הקשר שלך.</string>

    <!-- webrtc_answer_decline_button -->
    <string name="webrtc_answer_decline_button__swipe_up_to_answer">החלק למעלה כדי לענות</string>
    <string name="webrtc_answer_decline_button__swipe_down_to_reject">החלק למטה כדי לדחות</string>

    <!-- message_details_header -->
    <string name="message_details_header__issues_need_your_attention">מספר סוגיות דורשות את תשומת לבך.</string>
    <string name="message_details_header_sent">נשלח</string>
    <string name="message_details_header_received">התקבל</string>
    <string name="message_details_header_disappears">נעלם</string>
    <string name="message_details_header_via">דרך</string>

    <!-- message_details_recipient_header -->
    <string name="message_details_recipient_header__pending_send">ממתין</string>
    <string name="message_details_recipient_header__sent_to">נשלחה אל</string>
    <string name="message_details_recipient_header__sent_from">נשלחה מאת</string>
    <string name="message_details_recipient_header__delivered_to">נמסרה אל</string>
    <string name="message_details_recipient_header__read_by">נקראה ע״י</string>
    <string name="message_details_recipient_header__not_sent">לא נשלחה</string>
    <string name="message_details_recipient_header__viewed">נצפה ע״י</string>
    <string name="message_details_recipient_header__skipped">מדולג</string>

    <!-- message_Details_recipient -->
    <string name="message_details_recipient__failed_to_send">נכשל בשליחה</string>
    <string name="message_details_recipient__new_safety_number">מספר ביטחון חדש</string>
    <!-- Button text shown in message details when the message has an edit history and this will let them view the history -->
    <string name="MessageDetails__view_edit_history">הצגת היסטוריית עריכות</string>

    <!-- AndroidManifest.xml -->
    <string name="AndroidManifest__create_passphrase">צור משפט־סיסמה</string>
    <string name="AndroidManifest__select_contacts">בחר אנשי קשר</string>
    <string name="AndroidManifest__change_passphrase">שנה משפט־סיסמה</string>
    <string name="AndroidManifest__verify_safety_number">וודא מספר ביטחון</string>
    <string name="AndroidManifest__media_preview">תצוגה מקדימה של מדיה</string>
    <string name="AndroidManifest__message_details">פרטי הודעה</string>
    <string name="AndroidManifest__linked_devices">מכשירים מקושרים</string>
    <string name="AndroidManifest__invite_friends">הזמן חברים</string>
    <string name="AndroidManifest_archived_conversations">צ\'אטים מאוחסנים בארכיון</string>
    <string name="AndroidManifest_remove_photo">הסרת תמונה</string>

    <!-- HelpFragment -->
    <string name="HelpFragment__have_you_read_our_faq_yet">האם קראת כבר את השאלות הנפוצות?</string>
    <string name="HelpFragment__next">הבא</string>
    <string name="HelpFragment__contact_us">צור קשר</string>
    <string name="HelpFragment__tell_us_whats_going_on">ספר לנו מה הולך</string>
    <string name="HelpFragment__include_debug_log">כלול יומן ניפוי תקלים.</string>
    <string name="HelpFragment__whats_this">מה זה?</string>
    <string name="HelpFragment__how_do_you_feel">איך אתה מרגיש? (רשותי)</string>
    <string name="HelpFragment__tell_us_why_youre_reaching_out">ספר לנו מדוע אתה יוצר קשר.</string>
  <!-- Removed by excludeNonTranslatables <string name="HelpFragment__emoji_5" translatable="false">emoji_5</string> -->
  <!-- Removed by excludeNonTranslatables <string name="HelpFragment__emoji_4" translatable="false">emoji_4</string> -->
  <!-- Removed by excludeNonTranslatables <string name="HelpFragment__emoji_3" translatable="false">emoji_3</string> -->
  <!-- Removed by excludeNonTranslatables <string name="HelpFragment__emoji_2" translatable="false">emoji_2</string> -->
  <!-- Removed by excludeNonTranslatables <string name="HelpFragment__emoji_1" translatable="false">emoji_1</string> -->
  <!-- Removed by excludeNonTranslatables <string name="HelpFragment__link__debug_info" translatable="false">https://support.signal.org/hc/articles/360007318591</string> -->
  <!-- Removed by excludeNonTranslatables <string name="HelpFragment__link__faq" translatable="false">https://support.signal.org</string> -->
    <string name="HelpFragment__support_info">מידע תמיכה</string>
    <string name="HelpFragment__signal_android_support_request">בקשת תמיכה של Signal Android</string>
    <string name="HelpFragment__debug_log">יומן ניפוי תקלים:</string>
    <string name="HelpFragment__could_not_upload_logs">לא היה ניתן להעלות יומן</string>
    <string name="HelpFragment__please_be_as_descriptive_as_possible">אנא הייה מפורט ככל האפשר כדי לעזור לנו להבין את הסוגייה.</string>
    <string-array name="HelpFragment__categories_5">
        <item>\\-\\- יש לבחור אפשרות \\-\\-</item>
        <item>משהו לא עובד</item>
        <item>בקשת פיצ׳ר</item>
        <item>שאלה</item>
        <item>פידבק</item>
        <item>אחר</item>
        <item>תשלומים (MobileCoin)</item>
        <item>תרומות ותגים</item>
        <item>ייצוא SMS</item>
    </string-array>

    <!-- ReactWithAnyEmojiBottomSheetDialogFragment -->
    <string name="ReactWithAnyEmojiBottomSheetDialogFragment__this_message">הודעה זו</string>
    <string name="ReactWithAnyEmojiBottomSheetDialogFragment__recently_used">בשימוש לאחרונה</string>
    <string name="ReactWithAnyEmojiBottomSheetDialogFragment__smileys_and_people">פרצופונים ואנשים</string>
    <string name="ReactWithAnyEmojiBottomSheetDialogFragment__nature">טבע</string>
    <string name="ReactWithAnyEmojiBottomSheetDialogFragment__food">אוכל</string>
    <string name="ReactWithAnyEmojiBottomSheetDialogFragment__activities">פעילויות</string>
    <string name="ReactWithAnyEmojiBottomSheetDialogFragment__places">מקומות</string>
    <string name="ReactWithAnyEmojiBottomSheetDialogFragment__objects">חפצים</string>
    <string name="ReactWithAnyEmojiBottomSheetDialogFragment__symbols">סמלים</string>
    <string name="ReactWithAnyEmojiBottomSheetDialogFragment__flags">דגלים</string>
    <string name="ReactWithAnyEmojiBottomSheetDialogFragment__emoticons">רגשונים</string>
    <string name="ReactWithAnyEmojiBottomSheetDialogFragment__no_results_found">תוצאות לא נמצאו</string>

    <!-- arrays.xml -->
    <string name="arrays__use_default">השתמש בברירת מחדל</string>
    <string name="arrays__use_custom">השתמש במותאם אישית</string>

    <string name="arrays__mute_for_one_hour">השתקה לשעה 1</string>
    <string name="arrays__mute_for_eight_hours">השתקה ל–8 שעות</string>
    <string name="arrays__mute_for_one_day">השתקה ליום 1</string>
    <string name="arrays__mute_for_seven_days">השתקה ל–7 ימים</string>
    <string name="arrays__always">תמיד</string>

    <string name="arrays__settings_default">ברירת מחדל</string>
    <string name="arrays__enabled">מאופשר</string>
    <string name="arrays__disabled">מושבת</string>

    <string name="arrays__name_and_message">שם והודעה</string>
    <string name="arrays__name_only">שם בלבד</string>
    <string name="arrays__no_name_or_message">ללא שם או הודעה</string>

    <string name="arrays__images">תמונות</string>
    <string name="arrays__audio">שמע</string>
    <string name="arrays__video">סרטון</string>
    <string name="arrays__documents">מסמכים</string>

    <string name="arrays__small">קטן</string>
    <string name="arrays__normal">רגיל</string>
    <string name="arrays__large">גדול</string>
    <string name="arrays__extra_large">גדול מאוד</string>

    <string name="arrays__default">ברירת מחדל</string>
    <string name="arrays__high">גבוה</string>
    <string name="arrays__max">מרבי</string>

    <!-- plurals.xml -->
    <plurals name="hours_ago">
        <item quantity="one">שע\' %1$d</item>
        <item quantity="two">%1$d שע\'</item>
        <item quantity="many">%1$d שע\'</item>
        <item quantity="other">%1$d שע\'</item>
    </plurals>

    <!-- preferences.xml -->
    <string name="preferences_beta">בטא</string>
    <string name="preferences__sms_mms">מסרון ו־MMS</string>
    <string name="preferences__pref_use_address_book_photos">השתמש בתמונות של פנקס הכתובות</string>
    <string name="preferences__display_contact_photos_from_your_address_book_if_available">הצג תמונות אנשי קשר מפנקס הכתובות אם זמינות</string>
    <!-- Preference menu item title for a toggle switch for preserving the archived state of muted chats. -->
    <string name="preferences__pref_keep_muted_chats_archived">השארת צ׳אטים מושתקים בארכיון</string>
    <!-- Preference menu item description for a toggle switch for preserving the archived state of muted chats. -->
    <string name="preferences__muted_chats_that_are_archived_will_remain_archived">צ׳אטים מושתקים שמאוחסנים בארכיון יישארו בארכיון כשהודעה חדשה מגיעה.</string>
    <string name="preferences__generate_link_previews">חולל תצוגות מקדימות של קישורים</string>
    <string name="preferences__retrieve_link_previews_from_websites_for_messages">אחזר תצוגות מקדימות של קישורים ישירות מאתרים עבור הודעות שאתה שולח.</string>
    <string name="preferences__change_passphrase">שנה משפט־סיסמה</string>
    <string name="preferences__change_your_passphrase">שנה את משפט־הסיסמה שלך</string>
    <string name="preferences__enable_passphrase">אפשר נעילת מסך עם משפט־סיסמה</string>
    <string name="preferences__lock_signal_and_message_notifications_with_a_passphrase">נעל מסך והתראות באמצעות משפט־סיסמה</string>
    <string name="preferences__screen_security">אבטחת מסך</string>
    <string name="preferences__auto_lock_signal_after_a_specified_time_interval_of_inactivity">נעל באופן אוטומטי את Signal לאחר מרווח זמן מסוים של אי־פעילות</string>
    <string name="preferences__inactivity_timeout_passphrase">משפט־סיסמה לאחר פסק זמן של אי־פעילות</string>
    <string name="preferences__inactivity_timeout_interval">מרווח פסק זמן אי־פעילות</string>
    <string name="preferences__notifications">התראות</string>
    <string name="preferences__led_color">צבע LED</string>
    <string name="preferences__led_color_unknown">בלתי ידוע</string>
    <string name="preferences__pref_led_blink_title">תבנית הבהוב LED</string>
    <string name="preferences__customize">התאם אישית</string>
    <string name="preferences__change_sound_and_vibration">שנה צליל ורטט</string>
    <string name="preferences__sound">קול</string>
    <string name="preferences__silent">שקט</string>
    <string name="preferences__default">ברירת מחדל</string>
    <string name="preferences__repeat_alerts">חזור על התרעות</string>
    <string name="preferences__never">אף פעם</string>
    <string name="preferences__one_time">פעם אחת</string>
    <string name="preferences__two_times">פעמיים</string>
    <string name="preferences__three_times">שלוש פעמים</string>
    <string name="preferences__five_times">חמש פעמים</string>
    <string name="preferences__ten_times">עשר פעמים</string>
    <string name="preferences__vibrate">הרטט</string>
    <string name="preferences__green">ירוק</string>
    <string name="preferences__red">אדום</string>
    <string name="preferences__blue">כחול</string>
    <string name="preferences__orange">כתום</string>
    <string name="preferences__cyan">ציאן</string>
    <string name="preferences__magenta">מג\'נטה</string>
    <string name="preferences__white">לבן</string>
    <string name="preferences__none">ללא</string>
    <string name="preferences__fast">מהיר</string>
    <string name="preferences__normal">רגיל</string>
    <string name="preferences__slow">איטי</string>
    <string name="preferences__help">עזרה</string>
    <string name="preferences__advanced">מתקדם</string>
    <string name="preferences__donate_to_signal">ביצוע תרומה ל–Molly</string>
    <!-- Preference label for making one-time donations to Signal -->
    <string name="preferences__privacy">פרטיות</string>
    <!-- Preference label for stories -->
    <string name="preferences__stories">סטוריז</string>
    <string name="preferences__mms_user_agent">סוכן משתמש MMS</string>
    <string name="preferences__advanced_mms_access_point_names">הגדרות MMS ידניות</string>
    <string name="preferences__mmsc_url">כתובת MMSC</string>
    <string name="preferences__mms_proxy_host">מארח יפוי־כוח MMS</string>
    <string name="preferences__mms_proxy_port">פתחת יפוי־כוח MMS</string>
    <string name="preferences__mmsc_username">שם משתמש MMSC</string>
    <string name="preferences__mmsc_password">סיסמת MMSC</string>
    <string name="preferences__sms_delivery_reports">דוחות מסירת מסרונים</string>
    <string name="preferences__request_a_delivery_report_for_each_sms_message_you_send">בקש דוח מסירה לכל מסרון שאתה שולח</string>
    <string name="preferences__data_and_storage">נתונים ואחסון</string>
    <string name="preferences__storage">אחסון</string>
    <string name="preferences__payments">תשלומים</string>
    <!-- Privacy settings payments section description -->
    <string name="preferences__payment_lock">נעילת אבטחה לתשלום</string>
    <string name="preferences__payments_beta">תשלומים (בטא)</string>
    <string name="preferences__conversation_length_limit">מגבלת אורך צ׳אט</string>
    <string name="preferences__keep_messages">שמור הודעות</string>
    <string name="preferences__clear_message_history">ניקוי היסטוריית הודעות</string>
    <string name="preferences__linked_devices">מכשירים מקושרים</string>
    <string name="preferences__light_theme">בהירה</string>
    <string name="preferences__dark_theme">כהה</string>
    <string name="preferences__appearance">מראה</string>
    <string name="preferences__theme">ערכת נושא</string>
    <string name="preferences__chat_color_and_wallpaper">צבע צ׳אט ורקע</string>
    <!-- Clickable settings text allowing the user to change the icon visible on their phone\'s home screen. -->
    <string name="preferences__app_icon">סמל האפליקציה</string>
    <!-- Approval for changing the app icon. -->
    <string name="preferences__app_icon_dialog_ok">אישור</string>
    <!-- Cancelling the operation of changing the app icon. -->
    <string name="preferences__app_icon_dialog_cancel">ביטול</string>
    <!-- Title for the confirmation dialog of changing the app icon. -->
    <string name="preferences__app_icon_dialog_title">שינוי סמל ושם אפליקציה ל״%1$s״</string>
    <!-- Description for the confirmation dialog of changing the app icon. -->
    <string name="preferences__app_icon_dialog_description">צריך לסגור את Signal כדי לשנות את סמל ושם האפליקציה. התראות יציגו תמיד את סמל ושם ברירת המחדל של Signal.</string>
    <!-- Visible warning label for the limitations of changing the app icon with learn more call to action. -->
    <string name="preferences__app_icon_warning_learn_more">בוחרים שם וסמל אפליקציה שיהיו גלויים במסך הבית ובמגירת האפליקציות של הטלפון שלך. התראות יציגו תמיד את סמל ושם ברירת המחדל של Signal. למידע נוסף</string>
    <!-- Visible warning label for the limitations of changing the app icon. -->
    <string name="preferences__app_icon_warning">סמלי ושמות אפליקציות גלויים במסך הבית ובמגירת האפליקציות.</string>
    <!-- Visible warning label explaining that changing the app icon and name does not affect notifications. -->
    <string name="preferences__app_icon_notification_warning">התראות יציגו תמיד את סמל ושם ברירת המחדל של Signal.</string>
    <!--Call to action to get more information about the limitations of the change app icon functionality. -->
    <string name="preferences__app_icon_learn_more">למידע נוסף</string>
    <!--Text description of the app icon option for visually impaired users. -->
    <string name="preferences__app_icon_content_description">סמל עבור %1$s</string>
    <!--Text description of a graphic illustrating the limitations of the app icon change. -->
    <string name="preferences__graphic_illustrating_where_the_replacement_app_icon_will_be_visible">גרפיקה שממחישה איפה סמל האפליקציה החלופי יהיה גלוי.</string>
    <string name="preferences__disable_pin">השבת PIN</string>
    <string name="preferences__enable_pin">אפשר PIN</string>
    <string name="preferences__if_you_disable_the_pin_you_will_lose_all_data">אם תשבית את ה־PIN, תאבד את כל הנתונים כאשר תירשם מחדש אל Signal אלא אם תגבה ותשחזר באופן ידני. אינך יכול להפעיל נעילת הרשמה בזמן שה־PIN מושבת.</string>
    <string name="preferences__pins_keep_information_stored_with_signal_encrypted_so_only_you_can_access_it">קודי PIN שומרים על מידע מאוחסן עם Signal מוצפן כך שרק אתה יכול להשיג גישה אליו. הפרופיל, ההגדרות ואנשי הקשר שלך ישוחזרו כשתתקין מחדש את Signal. לא תצטרך את ה־PIN שלך כדי לפתוח את היישום.</string>
    <string name="preferences__system_default">ברירת מחדל</string>
    <string name="preferences__language">שפה</string>
    <string name="preferences__signal_messages_and_calls">הודעות ושיחות של Signal</string>
    <string name="preferences__advanced_pin_settings">הגדרות PIN מתקדמות</string>
    <string name="preferences__free_private_messages_and_calls">הודעות ושיחות פרטיות חינמיות אל משתמשי Signal</string>
    <string name="preferences__submit_debug_log">הגש יומן ניפוי תקלים</string>
    <string name="preferences__delete_account">מחיקת חשבון</string>
    <string name="preferences__support_wifi_calling">מצב תאימות \'התקשרות דרך WiFi\'</string>
    <string name="preferences__enable_if_your_device_supports_sms_mms_delivery_over_wifi">אפשר אם המכשיר שלך משתמש במשלוח של מסרונים או MMS על גבי WiFi (אפשר רק כאשר מצב תאימות \'התקשרות דרך WiFi\' מאופשר במכשיר שלך)</string>
    <string name="preferences__incognito_keyboard">מקלדת סמויה</string>
    <string name="preferences__read_receipts">אישורי קריאה</string>
    <string name="preferences__if_read_receipts_are_disabled_you_wont_be_able_to_see_read_receipts">אם אישורי קריאה מושבתים, לא תוכל לראות אישורי קריאה מאחרים.</string>
    <string name="preferences__typing_indicators">מחווני הקלדה</string>
    <string name="preferences__if_typing_indicators_are_disabled_you_wont_be_able_to_see_typing_indicators">אם מחווני הקלדה מושבתים, לא תוכל לראות מחווני הקלדה מאחרים.</string>
    <string name="preferences__request_keyboard_to_disable">בקש מהמקלדת להשבית למידה מותאמת אישית.</string>
    <string name="preferences__this_setting_is_not_a_guarantee">הגדרה זו אינה מובטחת, והמקלדת שלך עשויה להתעלם ממנה.</string>
  <!-- Removed by excludeNonTranslatables <string name="preferences__incognito_keyboard_learn_more" translatable="false">https://support.signal.org/hc/articles/360055276112</string> -->
    <string name="preferences_chats__when_using_mobile_data">בעת שימוש בנתונים ניידים</string>
    <string name="preferences_chats__when_using_wifi">בעת שימוש ב־Wi-Fi</string>
    <string name="preferences_chats__when_roaming">בעת נדידה</string>
    <string name="preferences_chats__media_auto_download">הורדה אוטומטית של מדיה</string>
    <string name="preferences_chats__message_history">היסטוריית הודעות</string>
    <string name="preferences_storage__storage_usage">שימוש באחסון</string>
    <string name="preferences_storage__photos">תמונות</string>
    <string name="preferences_storage__videos">סרטונים</string>
    <string name="preferences_storage__files">קבצים</string>
    <string name="preferences_storage__audio">שמע</string>
    <string name="preferences_storage__review_storage">סקור אחסון</string>
    <string name="preferences_storage__delete_older_messages">למחוק הודעות ישנות יותר?</string>
    <string name="preferences_storage__clear_message_history">לנקות היסטוריית הודעות?</string>
    <string name="preferences_storage__this_will_permanently_delete_all_message_history_and_media">זה ימחק לצמיתות את כל היסטוריית ההודעות והמדיה מהמכשיר שלך שישנים יותר מ%1$s.</string>
    <!-- The body of an alert dialog that is shown when confirming a trim operation. Trimming will delete all but the most recent messages in a chat. The placeholder represents how many messages are kept in each chat. All older messages are deleted. -->
    <plurals name="preferences_storage__this_will_permanently_trim_all_conversations_to_the_d_most_recent_messages">
        <item quantity="one">זה יקצץ לצמיתות את כל הצ׳אטים שלך להודעה האחרונה בלבד.</item>
        <item quantity="two">זה יקצץ לצמיתות את כל הצ׳אטים שלך ל–%1$s ההודעות האחרונות.</item>
        <item quantity="many">זה יקצץ לצמיתות את כל הצ׳אטים שלך ל–%1$s ההודעות האחרונות.</item>
        <item quantity="other">זה יקצץ לצמיתות את כל הצ׳אטים שלך ל–%1$s ההודעות האחרונות.</item>
    </plurals>
    <string name="preferences_storage__this_will_delete_all_message_history_and_media_from_your_device">זה ימחק לצמיתות את כל היסטוריית ההודעות והמדיה מהמכשיר שלך.</string>
    <string name="preferences_storage__are_you_sure_you_want_to_delete_all_message_history">בטוח שבא לך למחוק את כל היסטוריית ההודעות?</string>
    <string name="preferences_storage__all_message_history_will_be_permanently_removed_this_action_cannot_be_undone">כל היסטוריית ההודעות תימחק לצמיתות. פעולה זו אינה ניתנת לביטול.</string>
    <string name="preferences_storage__delete_all_now">למחוק הכל עכשיו</string>
    <string name="preferences_storage__forever">לנצח</string>
    <string name="preferences_storage__one_year">שנה 1</string>
    <string name="preferences_storage__six_months">6 חודשים</string>
    <string name="preferences_storage__thirty_days">30 ימים</string>
    <string name="preferences_storage__none">אין</string>
    <string name="preferences_storage__s_messages">%1$s הודעות</string>
    <string name="preferences_storage__custom">מותאם אישית</string>
    <string name="preferences_advanced__use_system_emoji">השתמש באימוג’י של מערכת</string>
    <string name="preferences_advanced__relay_all_calls_through_the_signal_server_to_avoid_revealing_your_ip_address">שדר את כל השיחות דרך שרת Signal כדי להימנע מחשיפת כתובת ה־IP שלך לאיש הקשר שלך. אפשור יפחית איכות שיחה.</string>
    <string name="preferences_advanced__always_relay_calls">שדר מחדש שיחות תמיד</string>
    <string name="preferences_app_protection__who_can">מי יכול…</string>
    <!-- Privacy settings payments section title -->
    <string name="preferences_app_protection__payments">תשלומים</string>
    <string name="preferences_chats__chats">צ׳אטים</string>
    <string name="preferences_data_and_storage__manage_storage">נהל אחסון</string>
    <string name="preferences_data_and_storage__use_less_data_for_calls">השתמש בפחות נתונים עבור שיחות</string>
    <string name="preferences_data_and_storage__never">אף פעם</string>
    <string name="preferences_data_and_storage__wifi_and_mobile_data">WiFi ונתונים סלולריים</string>
    <string name="preferences_data_and_storage__mobile_data_only">נתונים סלולריים בלבד</string>
    <string name="preference_data_and_storage__using_less_data_may_improve_calls_on_bad_networks">שימוש בפחות נתונים עשוי לשפר שיחות על רשתות גרועות</string>
    <string name="preferences_notifications__in_chat_sounds">צלילים בתוך צ׳אט</string>
    <string name="preferences_notifications__show">הראה</string>
    <string name="preferences_notifications__ringtone">צלצול</string>
    <string name="preferences_chats__message_text_size">גודל גופן הודעה</string>
    <string name="preferences_notifications__priority">עדיפות</string>
    <!-- Heading for the \'censorship circumvention\' section of privacy preferences -->
    <string name="preferences_communication__category_censorship_circumvention">עקיפת צנזורה</string>
    <!-- Title of the \'censorship circumvention\' toggle switch -->
    <string name="preferences_communication__censorship_circumvention">עקיפת צנזורה</string>
    <string name="preferences_communication__censorship_circumvention_if_enabled_signal_will_attempt_to_circumvent_censorship">אם מאופשר, Molly ינסה לעקוף צנזורה. אל תאפשר מאפיין זה אלא אם אתה במיקום שבו Molly מצונזר.</string>
    <!-- Summary text for \'censorship circumvention\' toggle. Indicates that we automatically enabled it because we believe you\'re in a censored country -->
    <string name="preferences_communication__censorship_circumvention_has_been_activated_based_on_your_accounts_phone_number">עקיפת צנזורה הופעלה על סמך מספר הטלפון של החשבון שלך.</string>
    <!-- Summary text for \'censorship circumvention\' toggle. Indicates that you disabled it even though we believe you\'re in a censored country -->
    <string name="preferences_communication__censorship_circumvention_you_have_manually_disabled">הִשְׁבַּתָּ באופן ידני עקיפת צנזורה.</string>
    <!-- Summary text for \'censorship circumvention\' toggle. Indicates that you cannot use it because you\'re already connected to the Signal service -->
    <string name="preferences_communication__censorship_circumvention_is_not_necessary_you_are_already_connected">עקיפת צנזורה אינה הכרחית; אתה מחובר כבר אל שירות Signal.</string>
    <!-- Summary text for \'censorship circumvention\' toggle. Indicates that you cannot use it because you\'re not connected to the internet -->
    <string name="preferences_communication__censorship_circumvention_can_only_be_activated_when_connected_to_the_internet">עקיפת צנזורה יכולה להיפעל בעת התחברות אל האינטרנט.</string>
    <string name="preferences_communication__category_sealed_sender">שולח אטום</string>
    <string name="preferences_communication__sealed_sender_allow_from_anyone">התר מכל אחד</string>
    <string name="preferences_communication__sealed_sender_allow_from_anyone_description">אפשר שולח אטום עבור הודעות נכנסות מאת אי־אנשי קשר ומאת אנשים איתם לא שיתפת את הפרופיל שלך.</string>
    <string name="preferences_communication__sealed_sender_learn_more">למד עוד</string>
    <string name="preferences_setup_a_username">הגדר שם משתמש</string>
    <string name="preferences_proxy">יפוי כוח</string>
    <string name="preferences_use_proxy">השתמש ביפוי כוח</string>
    <string name="preferences_off">כבוי</string>
    <string name="preferences_on">מופעל</string>
    <string name="preferences_proxy_address">כתובת יפוי כוח</string>
    <string name="preferences_only_use_a_proxy_if">השתמש בייפוי כוח רק אם אינך מסוגל להתחבר אל Signal על נתונים סלולריים או Wi-Fi.</string>
    <string name="preferences_share">שתף</string>
    <string name="preferences_save">שמור</string>
    <string name="preferences_connecting_to_proxy">מתחבר אל יפוי כוח…</string>
    <string name="preferences_connected_to_proxy">מחובר אל יפוי כוח</string>
    <string name="preferences_connection_failed">חיבור נכשל</string>
    <string name="preferences_couldnt_connect_to_the_proxy">לא היה ניתן להתחבר אל יפוי הכוח. בדוק את כתובת יפוי הכוח ונסה שוב.</string>
    <string name="preferences_you_are_connected_to_the_proxy">אתה מחובר אל יפוי הכוח. אתה יכול לכבות את יפוי הכוח בכל זמן מתוך ההגדרות.</string>
    <string name="preferences_success">הצלחה</string>
    <string name="preferences_failed_to_connect">נכשל בהתחברות</string>
    <string name="preferences_enter_proxy_address">הכנס כתובת יפוי כוח</string>
    <!-- Preference title for changing navigation (bottom) bar size -->
    <string name="preferences_navigation_bar_size">גודל סרגל ניווט</string>
    <!-- Preference summary for normal navigation bar size -->
    <string name="preferences_normal">רגיל</string>
    <!-- Preference summary for compact navigation bar size -->
    <string name="preferences_compact">קטן</string>


    <string name="configurable_single_select__customize_option">התאם אישית אפשרות</string>

    <!-- Internal only preferences -->
  <!-- Removed by excludeNonTranslatables <string name="preferences__internal_preferences" translatable="false">Internal Preferences</string> -->
  <!-- Removed by excludeNonTranslatables <string name="preferences__internal_details" translatable="false">Internal Details</string> -->
  <!-- Removed by excludeNonTranslatables <string name="preferences__internal_stories_dialog_launcher" translatable="false">Stories dialog launcher</string> -->


    <!-- Payments -->
    <string name="PaymentsActivityFragment__all_activity">כל הפעילות</string>
    <string name="PaymentsAllActivityFragment__all">הכול</string>
    <string name="PaymentsAllActivityFragment__sent">נשלח</string>
    <string name="PaymentsAllActivityFragment__received">התקבל</string>

    <string name="PaymentsHomeFragment__introducing_payments">היכרות עם תשלומים (בטא)</string>
    <string name="PaymentsHomeFragment__use_signal_to_send_and_receive">משתמשים ב–Molly כדי לשלוח ולקבל MobileCoin, מטבע דיגיטלי חדש ממוקד פרטיות. אפשר להפעיל כדי להתחיל.</string>
    <string name="PaymentsHomeFragment__activate_payments">הפעל תשלומים</string>
    <string name="PaymentsHomeFragment__activating_payments">מפעיל תשלומים…</string>
    <string name="PaymentsHomeFragment__restore_payments_account">שחזר חשבון תשלומים</string>
    <string name="PaymentsHomeFragment__no_recent_activity_yet">אין פעילות מהזמן האחרון עדיין</string>
    <string name="PaymentsHomeFragment__recent_activity">פעילות מהזמן האחרון</string>
    <string name="PaymentsHomeFragment__see_all">ראה הכול</string>
    <string name="PaymentsHomeFragment__add_funds">הוסף כספים</string>
    <string name="PaymentsHomeFragment__send">שלח</string>
    <string name="PaymentsHomeFragment__sent_s">%1$s נשלחו</string>
    <string name="PaymentsHomeFragment__received_s">%1$s התקבלו</string>
    <string name="PaymentsHomeFragment__transfer_to_exchange">העבר אל מסחר</string>
    <string name="PaymentsHomeFragment__currency_conversion">המרת מטבע</string>
    <string name="PaymentsHomeFragment__deactivate_payments">בטל הפעלת תשלומים</string>
    <string name="PaymentsHomeFragment__recovery_phrase">משפט השבה</string>
    <string name="PaymentsHomeFragment__help">עזרה</string>
    <string name="PaymentsHomeFragment__coin_cleanup_fee">עמלת ניקוי מטבעות</string>
    <string name="PaymentsHomeFragment__sent_payment">תשלום נשלח</string>
    <string name="PaymentsHomeFragment__received_payment">תשלום התקבל</string>
    <string name="PaymentsHomeFragment__processing_payment">מעבד תשלום</string>
    <string name="PaymentsHomeFragment__unknown_amount">---</string>
    <string name="PaymentsHomeFragment__currency_conversion_not_available">המרת מטבע אינה זמינה</string>
    <string name="PaymentsHomeFragment__cant_display_currency_conversion">לא ניתן להציג המרת מטבע. יש לבדוק את החיבור לרשת ולנסות שוב.</string>
    <string name="PaymentsHomeFragment__payments_is_not_available_in_your_region">תשלומים אינם זמינים באזור שלך.</string>
    <string name="PaymentsHomeFragment__could_not_enable_payments">לא היה ניתן לאפשר תשלומים. נסה שוב מאוחר יותר.</string>
    <string name="PaymentsHomeFragment__deactivate_payments_question">לבטל הפעלת תשלומים?</string>
    <string name="PaymentsHomeFragment__you_will_not_be_able_to_send">לא תוכל לשלוח או לקבל MobileCoin ב־Molly אם תבטל הפעלת תשלומים.</string>
    <string name="PaymentsHomeFragment__deactivate">בטל הפעלה</string>
    <string name="PaymentsHomeFragment__continue">המשך</string>
    <string name="PaymentsHomeFragment__balance_is_not_currently_available">מאזן אינו זמין כרגע.</string>
    <string name="PaymentsHomeFragment__payments_deactivated">הפעלת תשלומים בוטלה.</string>
    <string name="PaymentsHomeFragment__payment_failed">תשלום נכשל</string>
    <string name="PaymentsHomeFragment__details">פרטים</string>
  <!-- Removed by excludeNonTranslatables <string name="PaymentsHomeFragment__learn_more__activate_payments" translatable="false">https://support.signal.org/hc/articles/360057625692#payments_activate </string>
    <string name="PaymentsHomeFragment__you_can_use_signal_to_send">אתה יכול להשתמש ב־Molly כדי לשלוח ולקבל MobileCoin. כל התשלומים כפופים אל תנאי השימוש עבור MobileCoins וארנק MobileCoin. זהו מאפיין בטא כך שאתה עשוי להיתקל במספר סוגיות ותשלומים או מאזנים שיתכן שתאבד אינם ניתנים להשבה. </string> -->
    <string name="PaymentsHomeFragment__activate">הפעל</string>
    <string name="PaymentsHomeFragment__view_mobile_coin_terms">הצג תנאי MobileCoin</string>
    <string name="PaymentsHomeFragment__payments_not_available">תשלומים ב־Molly אינם זמינים יותר. אתה עדיין יכול להעביר כספים אל מסחר אבל אתה לא יכול יותר לשלוח ולקבל תשלומים או להוסיף כספים.</string>

  <!-- Removed by excludeNonTranslatables <string name="PaymentsHomeFragment__mobile_coin_terms_url" translatable="false">https://www.mobilecoin.com/terms-of-use.html</string> -->
    <!-- Alert dialog title which shows up after a payment to turn on payment lock -->
    <string name="PaymentsHomeFragment__turn_on">להפעיל נעילת אבטחה לתשלום עבור העברות עתידיות?</string>
    <!-- Alert dialog description for why payment lock should be enabled before sending payments -->
    <string name="PaymentsHomeFragment__add_an_additional_layer">אפשר להוסיף שכבת אבטחה נוספת ולדרוש נעילת מסך או טביעת אצבע ב-Android לפני שמאפשרים העברת כספים.</string>
    <!-- Alert dialog button to enable payment lock -->
    <string name="PaymentsHomeFragment__enable">הפעלה</string>
    <!-- Alert dialog button to not enable payment lock for now -->
    <string name="PaymentsHomeFragment__not_now">לא עכשיו</string>
    <!-- Alert dialog title which shows up to update app to send payments -->
    <string name="PaymentsHomeFragment__update_required">נדרש עדכון</string>
    <!-- Alert dialog description that app update is required to send payments-->
    <string name="PaymentsHomeFragment__an_update_is_required">יש לעדכן את Signal כדי להמשיך לשלוח ולקבל תשלומים, ולראות את יתרת התשלומים המעודכנת שלך.</string>
    <!-- Alert dialog button to cancel -->
    <string name="PaymentsHomeFragment__cancel">בטל</string>
    <!-- Alert dialog button to update now -->
    <string name="PaymentsHomeFragment__update_now">עדכן עכשיו</string>

    <!-- PaymentsSecuritySetupFragment -->
    <!-- Toolbar title -->
    <string name="PaymentsSecuritySetupFragment__security_setup">הגדרות אבטחה</string>
    <!-- Title to enable payment lock -->
    <string name="PaymentsSecuritySetupFragment__protect_your_funds">כדאי להגן על הכספים שלך</string>
    <!-- Description as to why payment lock is required -->
    <string name="PaymentsSecuritySetupFragment__help_prevent">אפשר לעזור למנוע מאדם שמחזיק במכשיר הטלפון שלך לגשת לכספים שלך באמצעות הוספת עוד שכבה של בטיחות. אפשר לכבות את האפשרות הזו בהגדרות.</string>
    <!-- Option to enable payment lock -->
    <string name="PaymentsSecuritySetupFragment__enable_payment_lock">הפעלת נעילת אבטחה לתשלום</string>
    <!-- Option to cancel -->
    <string name="PaymentsSecuritySetupFragment__not_now">לא עכשיו</string>
    <!-- Dialog title to confirm skipping the step -->
    <string name="PaymentsSecuritySetupFragment__skip_this_step">לדלג על שלב זה?</string>
    <!-- Dialog description to let users know why payment lock is required -->
    <string name="PaymentsSecuritySetupFragment__skipping_this_step">דילוג על שלב זה יאפשר לכל אדם עם גישה פיזית למכשיר הטלפון שלך להעביר כספים או לצפות במשפט שחזור הסיסמה שלך.</string>
    <!-- Dialog option to cancel -->
    <string name="PaymentsSecuritySetupFragment__cancel">בטל</string>
    <!-- Dialog option to skip -->
    <string name="PaymentsSecuritySetupFragment__skip">דלג</string>

    <!-- PaymentsAddMoneyFragment -->
    <string name="PaymentsAddMoneyFragment__add_funds">הוסף כספים</string>
    <string name="PaymentsAddMoneyFragment__your_wallet_address">כתובת הארנק שלך</string>
    <string name="PaymentsAddMoneyFragment__copy">העתק</string>
    <string name="PaymentsAddMoneyFragment__copied_to_clipboard">הועתק ללוח</string>
    <string name="PaymentsAddMoneyFragment__to_add_funds">כדי להוסיף כספים, שלח MobileCoin  אל כתובת הארנק שלך. התחל עסקה מהחשבון שלך במסחר שתומך ב־MobileCoin, ואז סרוק את קוד ה־QR או העתק את כתובת הארנק שלך.</string>
  <!-- Removed by excludeNonTranslatables <string name="PaymentsAddMoneyFragment__learn_more__information" translatable="false">https://support.signal.org/hc/articles/360057625692#payments_transfer_from_exchange</string> -->

    <!-- PaymentsDetailsFragment -->
    <string name="PaymentsDetailsFragment__details">פרטים</string>
    <string name="PaymentsDetailsFragment__status">מעמד</string>
    <string name="PaymentsDetailsFragment__submitting_payment">מגיש תשלום…</string>
    <string name="PaymentsDetailsFragment__processing_payment">מעבד תשלום…</string>
    <string name="PaymentsDetailsFragment__payment_complete">תשלום הושלם</string>
    <string name="PaymentsDetailsFragment__payment_failed">תשלום נכשל</string>
    <string name="PaymentsDetailsFragment__network_fee">עמלת רשת</string>
    <string name="PaymentsDetailsFragment__sent_by">נשלח ע״י</string>
    <string name="PaymentsDetailsFragment__sent_to_s">נשלח אל %1$s</string>
    <string name="PaymentsDetailsFragment__you_on_s_at_s">את/ה בתאריך %1$s בשעה %2$s</string>
    <string name="PaymentsDetailsFragment__s_on_s_at_s">%1$s בתאריך %2$s בשעה %3$s</string>
    <string name="PaymentsDetailsFragment__to">אל</string>
    <string name="PaymentsDetailsFragment__from">מאת</string>
    <string name="PaymentsDetailsFragment__information">פרטי עסקה כולל סכום התשלום וזמן העסקה הם חלק מ–MobileCoin Ledger.</string>
    <string name="PaymentsDetailsFragment__coin_cleanup_fee">עמלת ניקוי מטבעות</string>
    <string name="PaymentsDetailsFragment__coin_cleanup_information">\"עמלת ניקוי מטבעות\" מחויבת כאשר המטבעות בחזקתך אינם יכולים להתאחד כדי להשלים עסקה. ניקוי יתיר לך להמשיך לשלוח תשלומים.</string>
    <string name="PaymentsDetailsFragment__no_details_available">אין פרטים נוספים זמינים עבור עסקה זו</string>
  <!-- Removed by excludeNonTranslatables <string name="PaymentsDetailsFragment__learn_more__information" translatable="false">https://support.signal.org/hc/articles/360057625692#payments_details</string> -->
  <!-- Removed by excludeNonTranslatables <string name="PaymentsDetailsFragment__learn_more__cleanup_fee" translatable="false">https://support.signal.org/hc/articles/360057625692#payments_details_fees</string> -->
    <string name="PaymentsDetailsFragment__sent_payment">תשלום נשלח</string>
    <string name="PaymentsDetailsFragment__received_payment">תשלום התקבל</string>
    <string name="PaymentsDeatilsFragment__payment_completed_s">תשלום הושלם %1$s</string>
    <string name="PaymentsDetailsFragment__block_number">חסימת מספר</string>

    <!-- PaymentsTransferFragment -->
    <string name="PaymentsTransferFragment__transfer">העבר</string>
    <string name="PaymentsTransferFragment__scan_qr_code">סריקת קוד QR</string>
    <string name="PaymentsTransferFragment__to_scan_or_enter_wallet_address">אל: סרוק או הכנס כתובת ארנק</string>
    <string name="PaymentsTransferFragment__you_can_transfer">אתה יכול להעביר MobileCoin ע״י השלמת העברה אל כתובת הארנק שסופקה ע״י המסחר. כתובת הארנק היא המחרוזת של המספרים והאותיות שמופיעה בדרך כלל מתחת אל קוד ה־QR.</string>
    <string name="PaymentsTransferFragment__next">הבא</string>
    <string name="PaymentsTransferFragment__invalid_address">כתובת בלתי תקפה</string>
    <string name="PaymentsTransferFragment__check_the_wallet_address">בדוק את כתובת הארנק שאתה מנסה להעביר אליה ונסה שוב.</string>
    <string name="PaymentsTransferFragment__you_cant_transfer_to_your_own_signal_wallet_address">אתה לא יכול להעביר אל כתובת הארנק של Molly של עצמך. הכנס את כתובת הארנק מהחשבון שלך במסחר נתמך.</string>
    <string name="PaymentsTransferFragment__to_scan_a_qr_code_signal_needs">כדי לסרוק קוד QR, היישום Molly צריך גישה אל המצלמה.</string>
    <string name="PaymentsTransferFragment__signal_needs_the_camera_permission_to_capture_qr_code_go_to_settings">Molly צריך את הרשאת המצלמה כדי ללכוד קוד QR. לך אל הגדרות, בחר \"הרשאות\", ואפשר את \"מצלמה\".</string>
    <string name="PaymentsTransferFragment__to_scan_a_qr_code_signal_needs_access_to_the_camera">כדי לסרוק קוד QR, היישום Molly צריך גישה אל המצלמה.</string>
    <string name="PaymentsTransferFragment__settings">הגדרות</string>

    <!-- PaymentsTransferQrScanFragment -->
    <string name="PaymentsTransferQrScanFragment__scan_address_qr_code">סרוק קוד QR של כתובת</string>
    <string name="PaymentsTransferQrScanFragment__scan_the_address_qr_code_of_the_payee">סרוק את קוד ה־QR של הכתובת של המשלם</string>

    <!-- CreatePaymentFragment -->
    <string name="CreatePaymentFragment__request">בקשה</string>
    <string name="CreatePaymentFragment__pay">שלם</string>
    <string name="CreatePaymentFragment__available_balance_s">מאזן זמין: %1$s</string>
    <string name="CreatePaymentFragment__toggle_content_description">עורר</string>
    <string name="CreatePaymentFragment__1">1</string>
    <string name="CreatePaymentFragment__2">2</string>
    <string name="CreatePaymentFragment__3">3</string>
    <string name="CreatePaymentFragment__4">4</string>
    <string name="CreatePaymentFragment__5">5</string>
    <string name="CreatePaymentFragment__6">6</string>
    <string name="CreatePaymentFragment__7">7</string>
    <string name="CreatePaymentFragment__8">8</string>
    <string name="CreatePaymentFragment__9">9</string>
    <string name="CreatePaymentFragment__decimal">.</string>
    <string name="CreatePaymentFragment__0">0</string>
    <string name="CreatePaymentFragment__lt">&lt;</string>
    <string name="CreatePaymentFragment__backspace">מקש חזרה</string>
    <string name="CreatePaymentFragment__add_note">הוסף הערה</string>
    <string name="CreatePaymentFragment__conversions_are_just_estimates">המרות הן רק השערות ויתכן שהן לא מדויקות.</string>
  <!-- Removed by excludeNonTranslatables <string name="CreatePaymentFragment__learn_more__conversions" translatable="false">https://support.signal.org/hc/articles/360057625692#payments_currency_conversion</string> -->

    <!-- EditNoteFragment -->
    <string name="EditNoteFragment_note">הערה</string>
    <!-- Content descriptor explaining the use of the save note FAB for Android accessibility settings-->
    <string name="EditNoteFragment__content_description_save_note">שמירת הערה</string>

    <!-- ConfirmPaymentFragment -->
    <string name="ConfirmPayment__confirm_payment">אשר תשלום</string>
    <string name="ConfirmPayment__network_fee">עמלת רשת</string>
    <string name="ConfirmPayment__estimated_s">משוער %1$s</string>
    <string name="ConfirmPayment__to">אל</string>
    <string name="ConfirmPayment__total_amount">סכום כולל</string>
    <string name="ConfirmPayment__balance_s">מאזן: %1$s</string>
    <string name="ConfirmPayment__submitting_payment">מגיש תשלום…</string>
    <string name="ConfirmPayment__processing_payment">מעבד תשלום…</string>
    <string name="ConfirmPayment__payment_complete">תשלום הושלם</string>
    <string name="ConfirmPayment__payment_failed">תשלום נכשל</string>
    <string name="ConfirmPayment__payment_will_continue_processing">התשלום ימשיך לעבד</string>
    <string name="ConfirmPaymentFragment__invalid_recipient">מקבל בלתי תקף</string>
    <!-- Title of a dialog show when we were unable to present the user\'s screenlock before sending a payment -->
    <string name="ConfirmPaymentFragment__failed_to_show_payment_lock">הצגת נעילת אבטחה לתשלום נכשלה</string>
    <!-- Body of a dialog show when we were unable to present the user\'s screenlock before sending a payment -->
    <string name="ConfirmPaymentFragment__you_enabled_payment_lock_in_the_settings">הפעלת נעילת אבטחה לתשלום בהגדרות, אבל לא ניתן להציג אותה.</string>
    <!-- Button in a dialog that will take the user to the privacy settings -->
    <string name="ConfirmPaymentFragment__go_to_settings">מעבר להגדרות</string>
    <string name="ConfirmPaymentFragment__this_person_has_not_activated_payments">איש זה לא הפעיל תשלומים</string>
    <string name="ConfirmPaymentFragment__unable_to_request_a_network_fee">לא היה ניתן לבקש עמלת רשת. כדי להמשיך תשלום זה, הקש על בסדר ונסה שוב.</string>

    <!-- BiometricDeviceAuthentication -->
    <!-- Biometric/Device authentication prompt title -->
    <string name="BiometricDeviceAuthentication__signal">Signal</string>


    <!-- CurrencyAmountFormatter_s_at_s -->
    <string name="CurrencyAmountFormatter_s_at_s">%1$s בשעה %2$s</string>

    <!-- SetCurrencyFragment -->
    <string name="SetCurrencyFragment__set_currency">הגדרת מטבע</string>
    <string name="SetCurrencyFragment__all_currencies">כל המטבעות</string>

    <!-- **************************************** -->
    <!-- menus -->
    <!-- **************************************** -->

    <!-- contact_selection_list -->
    <!-- Displayed in a row on the new call screen when searching by phone number. -->
    <string name="contact_selection_list__new_call">שיחה חדשה ל…</string>
    <string name="contact_selection_list__unknown_contact">הודעה חדשה אל…</string>
    <string name="contact_selection_list__unknown_contact_block">חסימת משתמש/ת</string>
    <string name="contact_selection_list__unknown_contact_add_to_group">הוסף לקבוצה</string>

    <!-- conversation_callable_insecure -->
    <string name="conversation_callable_insecure__menu_call">התקשר</string>

    <!-- conversation_callable_secure -->
    <string name="conversation_callable_secure__menu_call">שיחת Signal</string>
    <string name="conversation_callable_secure__menu_video">שיחת וידאו של Signal</string>

    <!-- conversation_context -->

    <!-- Heading which shows how many messages are currently selected -->
    <plurals name="conversation_context__s_selected">
        <item quantity="one">%1$d נבחר</item>
        <item quantity="two">%1$d נבחרו</item>
        <item quantity="many">%1$d נבחרו</item>
        <item quantity="other">%1$d נבחרו</item>
    </plurals>

    <!-- conversation_context_image -->
    <!-- Button to save a message attachment (image, file etc.) -->

    <!-- conversation_expiring_off -->
    <string name="conversation_expiring_off__disappearing_messages">הודעות נעלמות</string>

    <!-- conversation_selection -->
    <!-- Button to view detailed information for a message; Action item with hyphenation. Translation can use soft hyphen - Unicode U+00AD  -->
    <string name="conversation_selection__menu_message_details">מידע</string>
    <!-- Button to copy a message\'s text to the clipboard; Action item with hyphenation. Translation can use soft hyphen - Unicode U+00AD  -->
    <string name="conversation_selection__menu_copy">העתק</string>
    <!-- Button to delete a message; Action item with hyphenation. Translation can use soft hyphen - Unicode U+00AD  -->
    <string name="conversation_selection__menu_delete">מחיקה</string>
    <!-- Button to forward a message to another person or group chat; Action item with hyphenation. Translation can use soft hyphen - Unicode U+00AD  -->
    <string name="conversation_selection__menu_forward">העבר הלאה</string>
    <!-- Button to reply to a message; Action item with hyphenation. Translation can use soft hyphen - Unicode U+00AD -->
    <string name="conversation_selection__menu_reply">השב</string>
    <!-- Button to edit a message; Action item with hyphenation. Translation can use soft hyphen - Unicode U+00AD -->
    <string name="conversation_selection__menu_edit">עריכה</string>
    <!-- Button to save a message attachment (image, file etc.); Action item with hyphenation. Translation can use soft hyphen - Unicode U+00AD  -->
    <string name="conversation_selection__menu_save">שמור</string>
    <!-- Button to retry sending a message; Action item with hyphenation. Translation can use soft hyphen - Unicode U+00AD  -->
    <string name="conversation_selection__menu_resend_message">שלח מחדש</string>
    <!-- Button to select a message and enter selection mode; Action item with hyphenation. Translation can use soft hyphen - Unicode U+00AD  -->
    <string name="conversation_selection__menu_multi_select">בחר</string>
    <!-- Button to view a in-chat payment message\'s full payment details; Action item with hyphenation. Translation can use soft hyphen - Unicode U+00AD  -->
    <string name="conversation_selection__menu_payment_details">פרטי תשלום</string>

    <!-- conversation_expiring_on -->

    <!-- conversation_insecure -->
    <string name="conversation_insecure__invite">הזמן</string>

    <!-- conversation_list_batch -->

    <!-- conversation_list -->
    <string name="conversation_list_settings_shortcut">קיצור דרך להגדרות</string>
    <string name="conversation_list_search_description">חפש</string>
    <string name="conversation_list__pinned">מוצמד</string>
    <string name="conversation_list__chats">צ׳אטים</string>
    <!-- A warning shown in a toast that tells you that you can\'t pin any more chats. Pinning a chat means keeping the chat at the top of your chat list. The placeholder represents how many chats you\'re allowed to pin. -->
    <string name="conversation_list__you_can_only_pin_up_to_d_chats">אפשר להצמיד רק עד %1$d צ׳אטים</string>

    <!-- conversation_list_item_view -->
    <string name="conversation_list_item_view__contact_photo_image">תמונת איש קשר</string>
    <string name="conversation_list_item_view__archived">בארכיון</string>


    <!-- conversation_list_fragment -->
    <string name="conversation_list_fragment__fab_content_description">צ\'אט חדש</string>
    <string name="conversation_list_fragment__open_camera_description">פתח מצלמה</string>
    <string name="conversation_list_fragment__no_chats_yet_get_started_by_messaging_a_friend">אין צ׳אטים עדיין.\nאפשר להתחיל באמצעות שליחת הודעה לחבר או חברה.</string>


    <!-- conversation_secure_verified -->

    <!-- conversation_muted -->
    <string name="conversation_muted__unmute">ביטול השתקה</string>

    <!-- conversation_unmuted -->
    <string name="conversation_unmuted__mute_notifications">השתקת התראות</string>

    <!-- conversation -->
    <string name="conversation__menu_group_settings">הגדרות קבוצה</string>
    <string name="conversation__menu_leave_group">עזוב קבוצה</string>
    <string name="conversation__menu_view_all_media">כל המדיה</string>
    <string name="conversation__menu_conversation_settings">הגדרות צ\'אט</string>
    <string name="conversation__menu_add_shortcut">הוסף אל מסך הבית</string>
    <string name="conversation__menu_create_bubble">צור בועה</string>

    <!-- conversation_popup -->
    <string name="conversation_popup__menu_expand_popup">הרחב חלון קופץ</string>

    <!-- conversation_callable_insecure -->
    <string name="conversation_add_to_contacts__menu_add_to_contacts">הוסף לאנשי הקשר</string>

    <!-- conversation scheduled messages bar -->

    <!-- Label for button in a banner to show all messages currently scheduled -->
    <string name="conversation_scheduled_messages_bar__see_all">הצגת הכל</string>
    <!-- Body text for banner to show all scheduled messages for the chat that tells the user how many scheduled messages there are -->
    <plurals name="conversation_scheduled_messages_bar__number_of_messages">
        <item quantity="one">הודעה %1$d מתוזמנת</item>
        <item quantity="two">%1$d הודעות מתוזמנות</item>
        <item quantity="many">%1$d הודעות מתוזמנות</item>
        <item quantity="other">%1$d הודעות מתוזמנות</item>
    </plurals>

    <!-- conversation_group_options -->
    <string name="convesation_group_options__recipients_list">רשימת מקבלים</string>
    <string name="conversation_group_options__delivery">מסירה</string>
    <!-- Label for a menu item that appears after pressing the three-dot icon in a  -->
    <string name="conversation_group_options__conversation">צ׳אט</string>
    <string name="conversation_group_options__broadcast">שידור</string>

    <!-- text_secure_normal -->
    <string name="text_secure_normal__menu_new_group">קבוצה חדשה</string>
    <string name="text_secure_normal__menu_settings">הגדרות</string>
    <string name="text_secure_normal__menu_clear_passphrase">נעל</string>
    <string name="text_secure_normal__mark_all_as_read">סמן הכול כנקרא</string>
    <string name="text_secure_normal__invite_friends">הזמן חברים</string>
    <!-- Overflow menu entry to filter unread chats -->
    <string name="text_secure_normal__filter_unread_chats">סינון צ׳אטים שלא נקראו</string>
    <!-- Overflow menu entry to disable unread chats filter -->
    <string name="text_secure_normal__clear_unread_filter">ניקוי מסנן צ׳אטים שלא נקראו</string>

    <!-- verify_display_fragment -->
    <string name="verify_display_fragment_context_menu__copy_to_clipboard">העתק ללוח העריכה</string>
    <string name="verify_display_fragment_context_menu__compare_with_clipboard">השווה עם לוח העריכה</string>

    <!-- reminder_header -->
    <string name="reminder_header_sms_import_title">ייבא מסרוני מערכת</string>
    <string name="reminder_header_sms_import_text">הקש כדי להעתיק את הודעות המסרונים של הטלפון שלך לתוך מסד הנתונים המוצפן של Signal.</string>
    <string name="reminder_header_push_title">אפשר הודעות ושיחות של Signal</string>
    <string name="reminder_header_push_text">שדרג את חווית התקשורת שלך.</string>
    <string name="reminder_header_service_outage_text">Signal חווה קשיים טכניים. אנחנו עובדים קשות כדי לשחזר את השירות מהר ככל האפשר.</string>
    <string name="reminder_header_progress">%1$d%%</string>
    <!-- Body text of a banner that will show at the top of the chat list when we temporarily cannot process the user\'s contacts -->
    <string name="reminder_cds_warning_body">גילוי אנשי הקשר הפרטי של Signal לא יכול לעבד את אנשי הקשר של הטלפון שלך.</string>
    <!-- Label for a button in a banner to learn more about why we temporarily can\'t process the user\'s contacts -->
    <string name="reminder_cds_warning_learn_more">למידע נוסף</string>
    <!-- Body text of a banner that will show at the top of the chat list when the user has so many contacts that we cannot ever process them -->
    <string name="reminder_cds_permanent_error_body">גילוי אנשי הקשר הפרטי של Signal לא יכול לעבד את אנשי הקשר של הטלפון שלך.</string>
    <!-- Label for a button in a banner to learn more about why we cannot process the user\'s contacts -->
    <string name="reminder_cds_permanent_error_learn_more">למידע נוסף</string>

    <!-- media_preview -->
    <string name="media_preview__save_title">שמור</string>
    <string name="media_preview__edit_title">ערוך</string>


    <!-- media_preview_activity -->
    <string name="media_preview_activity__media_content_description">תצוגה מקדימה של מדיה</string>

    <!-- new_conversation_activity -->
    <string name="new_conversation_activity__refresh">רענן</string>
    <!-- redphone_audio_popup_menu -->

    <!-- Insights -->
    <string name="Insights__percent">%</string>
    <string name="Insights__title">תובנות</string>
    <string name="InsightsDashboardFragment__title">תובנות</string>
    <!-- Body text for a page describing how many signal messages you\'ve sent. The first placeholder represents the number of signal messages sent, and the second placeholder represents how many days have passed. -->
    <string name="InsightsDashboardFragment__signal_protocol_automatically_protected">פרוטקול Signal הגן באופן אוטומטי על %1$d%% מההודעות היוצאות שלך במשך %2$d הימים האחרונים. צ׳אטים בין משתמשי Signal תמיד מוצפנים מקצה לקצה.</string>
    <string name="InsightsDashboardFragment__spread_the_word">הפץ את המילה</string>
    <string name="InsightsDashboardFragment__not_enough_data">אין מספיק נתונים</string>
    <string name="InsightsDashboardFragment__your_insights_percentage_is_calculated_based_on">אחוז התובנות שלך מחושב על סמך הודעות יוצאות בטווח %1$d הימים האחרונים שלא נעלמו או לא נמחקו.</string>
    <!-- Label for a button that, when pressed, will begin a chat with a person whose name is showed on the screen. -->
    <string name="InsightsDashboardFragment__start_a_conversation">התחלת צ׳אט</string>
    <string name="InsightsDashboardFragment__invite_your_contacts">התחל לתקשר באופן מאובטח ולאפשר מאפיינים חדשים שעוברים מעבר לגבולות של מסרונים בלתי מוצפנים על ידי הזמנת אנשי קשר נוספים להצטרף אל Signal.</string>
    <string name="InsightsDashboardFragment__this_stat_was_generated_locally">סטטיסטיקה זו נוצרה באופן מקומי על המכשיר שלך ויכולה להיראות רק על ידך. היא אף פעם לא מועברת אל מקום כלשהו.</string>
    <string name="InsightsDashboardFragment__encrypted_messages">הודעות מוצפנות</string>
    <string name="InsightsDashboardFragment__cancel">בטל</string>
    <string name="InsightsDashboardFragment__send">שלח</string>
    <string name="InsightsModalFragment__title">היכרות עם תובנות</string>
    <string name="InsightsModalFragment__description">גלה כמה מההודעות היוצאות שלך נשלחו באופן מאובטח, לאחר מכן הזמן בזריזות אנשי קשר חדשים כדי להמריץ את אחוז Signal שלך.</string>
    <string name="InsightsModalFragment__view_insights">הצג תובנות</string>

    <string name="FirstInviteReminder__title">הזמן אל Signal</string>
    <string name="FirstInviteReminder__description">אתה יכול להגדיל את מספר ההודעות המוצפנות שאתה שולח ב־%1$d%%</string>
    <string name="SecondInviteReminder__title">מתן בוסט ל–Signal שלך</string>
    <string name="SecondInviteReminder__description">הזמן את %1$s</string>
    <string name="InsightsReminder__view_insights">הצג תובנות</string>
    <string name="InsightsReminder__invite">הזמן</string>

    <!-- Edit KBS Pin -->

    <!-- BaseKbsPinFragment -->
    <string name="BaseKbsPinFragment__next">הבא</string>
    <string name="BaseKbsPinFragment__create_alphanumeric_pin">צור PIN אלפאנומרי</string>
    <string name="BaseKbsPinFragment__create_numeric_pin">צור PIN מספרי</string>
  <!-- Removed by excludeNonTranslatables <string name="BaseKbsPinFragment__learn_more_url" translatable="false">https://support.signal.org/hc/articles/360007059792</string> -->

    <!-- CreateKbsPinFragment -->
    <plurals name="CreateKbsPinFragment__pin_must_be_at_least_characters">
        <item quantity="one">PIN חייב להיות לפחות תו %1$d</item>
        <item quantity="two">PIN חייב להיות לפחות %1$d תווים</item>
        <item quantity="many">PIN חייב להיות לפחות %1$d תווים</item>
        <item quantity="other">PIN חייב להיות לפחות %1$d תווים</item>
    </plurals>
    <plurals name="CreateKbsPinFragment__pin_must_be_at_least_digits">
        <item quantity="one">PIN חייב להיות לפחות ספרה %1$d</item>
        <item quantity="two">PIN חייב להיות לפחות %1$d ספרות</item>
        <item quantity="many">PIN חייב להיות לפחות %1$d ספרות</item>
        <item quantity="other">PIN חייב להיות לפחות %1$d ספרות</item>
    </plurals>
    <string name="CreateKbsPinFragment__create_a_new_pin">צור PIN חדש</string>
    <string name="CreateKbsPinFragment__you_can_choose_a_new_pin_as_long_as_this_device_is_registered">אתה יכול לשנות את ה־PIN שלך כל עוד מכשיר זה רשום.</string>
    <string name="CreateKbsPinFragment__create_your_pin">צור את ה־PIN שלך</string>
    <string name="CreateKbsPinFragment__pins_can_help_you_restore_your_account">קוד PIN יכול לעזור לך לשחזר את החשבון שלך ולשמור על המידע שלך מוצפן עם Signal. </string>
    <string name="CreateKbsPinFragment__choose_a_stronger_pin">בחר PIN חזק יותר</string>

    <!-- ConfirmKbsPinFragment -->
    <string name="ConfirmKbsPinFragment__pins_dont_match">קודי PIN אינם תואמים. נסה שוב.</string>
    <!-- Prompt for the user to repeat entering the PIN in order to help them remember it correctly.   -->
    <string name="ConfirmKbsPinFragment__re_enter_the_pin_you_just_created">יש להכניס שוב את ה–PIN שעכשיו יצרת.</string>
    <string name="ConfirmKbsPinFragment__confirm_your_pin">אמת את ה־PIN שלך.</string>
    <string name="ConfirmKbsPinFragment__pin_creation_failed">יצירת PIN נכשלה</string>
    <string name="ConfirmKbsPinFragment__your_pin_was_not_saved">ה־PIN שלך לא נשמר. ניידע אותך ליצור PIN מאוחר יותר.</string>
    <string name="ConfirmKbsPinFragment__pin_created">PIN נוצר.</string>
    <string name="ConfirmKbsPinFragment__re_enter_your_pin">הכנס מחדש את ה־PIN שלך</string>
    <string name="ConfirmKbsPinFragment__creating_pin">יוצר PIN…</string>

    <!-- KbsSplashFragment -->
    <string name="KbsSplashFragment__introducing_pins">היכרות עם PIN</string>
    <string name="KbsSplashFragment__pins_keep_information_stored_with_signal_encrypted">קודי PIN שומרים על מידע מאוחסן עם Signal מוצפן כך שרק אתה יכול להשיג גישה אליו. הפרופיל, ההגדרות ואנשי הקשר שלך ישוחזרו כשתתקין מחדש את Signal. לא תצטרך את ה־PIN שלך כדי לפתוח את היישום.</string>
    <string name="KbsSplashFragment__learn_more">למד עוד</string>
  <!-- Removed by excludeNonTranslatables <string name="KbsSplashFragment__learn_more_link" translatable="false">https://support.signal.org/hc/articles/360007059792</string> -->
    <string name="KbsSplashFragment__registration_lock_equals_pin">נעילת הרשמה = PIN</string>
    <string name="KbsSplashFragment__your_registration_lock_is_now_called_a_pin">נעילת ההרשמה שלך נקראת כעת PIN, והיא עושה יותר. עדכן אותה כעת.</string>
    <string name="KbsSplashFragment__update_pin">עדכן PIN</string>
    <string name="KbsSplashFragment__create_your_pin">צור את ה־PIN שלך</string>
    <string name="KbsSplashFragment__learn_more_about_pins">למד עוד על קודי PIN</string>
    <string name="KbsSplashFragment__disable_pin">השבת PIN</string>

    <!-- KBS Reminder Dialog -->
    <string name="KbsReminderDialog__enter_your_signal_pin">הכנס את ה־PIN של Signal שלך</string>
    <string name="KbsReminderDialog__to_help_you_memorize_your_pin">כדי לעזור לך לשנן את ה־PIN שלך, נבקש ממך להכניס אותו מעת לעת. נבקש ממך פחות עם הזמן.</string>
    <string name="KbsReminderDialog__skip">דלג</string>
    <string name="KbsReminderDialog__submit">הגש</string>
    <string name="KbsReminderDialog__forgot_pin">שכחת PIN?</string>
    <string name="KbsReminderDialog__incorrect_pin_try_again">PIN שגוי. נסה שוב.</string>

    <!-- AccountLockedFragment -->
    <string name="AccountLockedFragment__account_locked">החשבון ננעל</string>
    <string name="AccountLockedFragment__your_account_has_been_locked_to_protect_your_privacy">חשבונך ננעל כדי להגן על פרטיותך ואבטחתך. לאחר %1$d ימים של אי־פעילות בחשבונך, אפשר להירשם שוב עם מספר טלפון זה ללא צורך ב־PIN שלך. כל התוכן יימחק.</string>
    <string name="AccountLockedFragment__next">הבא</string>
    <string name="AccountLockedFragment__learn_more">למד עוד</string>
  <!-- Removed by excludeNonTranslatables <string name="AccountLockedFragment__learn_more_url" translatable="false">https://support.signal.org/hc/articles/360007059792</string> -->

    <!-- KbsLockFragment -->
    <string name="RegistrationLockFragment__enter_your_pin">הכנס את ה־PIN שלך</string>
    <string name="RegistrationLockFragment__enter_the_pin_you_created">הכנס את ה־PIN שיצרת עבור החשבון שלך. הוא שונה מקוד הווידוא שלך במסרון.</string>
    <!-- Info text shown above a pin entry text box describing what pin they should be entering. -->
    <string name="RegistrationLockFragment__enter_the_pin_you_created_for_your_account">צריך להזין את ה–PIN שיצרת עבור החשבון שלך.</string>
    <string name="RegistrationLockFragment__enter_alphanumeric_pin">הכנס PIN אלפאנומרי</string>
    <string name="RegistrationLockFragment__enter_numeric_pin">הכנס PIN מספרי</string>
    <string name="RegistrationLockFragment__incorrect_pin_try_again">PIN שגוי. נסה שוב.</string>
    <string name="RegistrationLockFragment__forgot_pin">שכחת PIN?</string>
    <string name="RegistrationLockFragment__incorrect_pin">PIN שגוי</string>
    <string name="RegistrationLockFragment__forgot_your_pin">שכחת את ה־PIN שלך?</string>
    <string name="RegistrationLockFragment__not_many_tries_left">אין הרבה ניסיונות נותרים!</string>
    <string name="RegistrationLockFragment__signal_registration_need_help_with_pin_for_android_v2_pin">הרשמה אל Signal - עזרה עם PIN עבור Android (v2 PIN)</string>

    <plurals name="RegistrationLockFragment__for_your_privacy_and_security_there_is_no_way_to_recover">
        <item quantity="one">למען פרטיותך ואבטחתך, אין דרך להשיב את ה־PIN שלך. אם שכחת את ה־PIN שלך, אפשר לוודא מחדש עם מסרון לאחר יום %1$d של אי־פעילות. במקרה זה, חשבונך ינוקה וכל התוכן יימחק.</item>
        <item quantity="two">למען פרטיותך ואבטחתך, אין דרך להשיב את ה־PIN שלך. אם שכחת את ה־PIN שלך, אפשר לוודא מחדש עם מסרון לאחר יומיים של אי־פעילות. במקרה זה, חשבונך ינוקה וכל התוכן יימחק.</item>
        <item quantity="many">למען פרטיותך ואבטחתך, אין דרך להשיב את ה־PIN שלך. אם שכחת את ה־PIN שלך, אפשר לוודא מחדש עם מסרון לאחר %1$d ימים של אי־פעילות. במקרה זה, חשבונך ינוקה וכל התוכן יימחק.</item>
        <item quantity="other">למען פרטיותך ואבטחתך, אין דרך להשיב את ה־PIN שלך. אם שכחת את ה־PIN שלך, אפשר לוודא מחדש עם מסרון לאחר %1$d ימים של אי־פעילות. במקרה זה, חשבונך ינוקה וכל התוכן יימחק.</item>
    </plurals>

    <plurals name="RegistrationLockFragment__incorrect_pin_d_attempts_remaining">
        <item quantity="one">PIN שגוי. ניסיון %1$d נותר.</item>
        <item quantity="two">PIN שגוי. %1$d ניסיונות נותרים.</item>
        <item quantity="many">PIN שגוי. %1$d ניסיונות נותרים.</item>
        <item quantity="other">PIN שגוי. %1$d ניסיונות נותרים.</item>
    </plurals>

    <plurals name="RegistrationLockFragment__if_you_run_out_of_attempts_your_account_will_be_locked_for_d_days">
        <item quantity="one">אם הניסיונות יאזלו, חשבונך יינעל למשך יום %1$d. לאחר יום %1$d של אי־פעילות, תהיה לך אפשרות להירשם שוב בלי ה־PIN שלך. החשבון שלך ינוקה וכל התוכן יימחק.</item>
        <item quantity="two">אם הניסיונות יאזלו, חשבונך יינעל למשך יומיים. לאחר יומיים של אי־פעילות, תהיה לך אפשרות להירשם שוב בלי ה־PIN שלך. החשבון שלך ינוקה וכל התוכן יימחק.</item>
        <item quantity="many">אם הניסיונות יאזלו, חשבונך יינעל למשך %1$d ימים. לאחר %1$d ימים של אי־פעילות, תהיה לך אפשרות להירשם שוב בלי ה־PIN שלך. החשבון שלך ינוקה וכל התוכן יימחק.</item>
        <item quantity="other">אם הניסיונות יאזלו, חשבונך יינעל למשך %1$d ימים. לאחר %1$d ימים של אי־פעילות, תהיה לך אפשרות להירשם שוב בלי ה־PIN שלך. החשבון שלך ינוקה וכל התוכן יימחק.</item>
    </plurals>

    <plurals name="RegistrationLockFragment__you_have_d_attempts_remaining">
        <item quantity="one">יש לך ניסיון %1$d נותר.</item>
        <item quantity="two">יש לך %1$d ניסיונות נותרים.</item>
        <item quantity="many">יש לך %1$d ניסיונות נותרים.</item>
        <item quantity="other">יש לך %1$d ניסיונות נותרים.</item>
    </plurals>

    <plurals name="RegistrationLockFragment__d_attempts_remaining">
        <item quantity="one">ניסיון %1$d נותר.</item>
        <item quantity="two">%1$d ניסיונות נותרים.</item>
        <item quantity="many">%1$d ניסיונות נותרים.</item>
        <item quantity="other">%1$d ניסיונות נותרים.</item>
    </plurals>

    <!-- CalleeMustAcceptMessageRequestDialogFragment -->
    <string name="CalleeMustAcceptMessageRequestDialogFragment__s_will_get_a_message_request_from_you">%1$s יקבל בקשת התכתבות ממך. אתה יכול להתקשר ברגע שבקשת ההתכתבות שלך תאושר.</string>

    <!-- KBS Megaphone -->
    <string name="KbsMegaphone__create_a_pin">צור PIN</string>
    <string name="KbsMegaphone__pins_keep_information_thats_stored_with_signal_encrytped">קודי PIN שומרים על מידע שמאוחסן עם Signal מוצפן.</string>
    <string name="KbsMegaphone__create_pin">צור PIN</string>

    <!-- transport_selection_list_item -->
    <string name="transport_selection_list_item__transport_icon">איקון תעבורה</string>
    <string name="ConversationListFragment_loading">טוען…</string>
    <string name="CallNotificationBuilder_connecting">מתחבר…</string>
    <string name="Permissions_permission_required">הרשאה דרושה</string>
    <string name="ConversationActivity_signal_needs_sms_permission_in_order_to_send_an_sms">Signal צריך הרשאת מסרונים על מנת לשלוח מסרון, אבל היא נדחתה לצמיתות. אנא המשך אל הגדרות היישום, בחר \"הרשאות\" ואפשר את \"מסרון\".</string>
    <string name="Permissions_continue">המשך</string>
    <string name="Permissions_not_now">לא עכשיו</string>
    <string name="conversation_activity__enable_signal_messages">אפשר הודעות SIGNAL</string>
    <string name="SQLCipherMigrationHelper_migrating_signal_database">מהגר מסד נתונים של Signal</string>
    <string name="PushDecryptJob_new_locked_message">הודעה נעולה חדשה</string>
    <string name="PushDecryptJob_unlock_to_view_pending_messages">שחרר נעילה כדי להציג הודעות ממתינות</string>
    <string name="enter_backup_passphrase_dialog__backup_passphrase">גבה משפט־סיסמה</string>
    <string name="backup_enable_dialog__backups_will_be_saved_to_external_storage_and_encrypted_with_the_passphrase_below_you_must_have_this_passphrase_in_order_to_restore_a_backup">גיבויים יישמרו בהתקן חיצוני ויוצפנו עם משפט־הסיסמה למטה. חייב להיות לך משפט־סיסמה זה על מנת לשחזר גיבוי.</string>
    <string name="backup_enable_dialog__you_must_have_this_passphrase">אתה חייב את משפט־הסיסמה הזה על מנת לשחזר גיבוי.</string>
    <string name="backup_enable_dialog__folder">תיקייה</string>
    <string name="backup_enable_dialog__i_have_written_down_this_passphrase">כתבתי משפט־סיסמה זה. בלעדיו, לא אוכל לשחזר גיבוי.</string>
    <string name="registration_activity__restore_backup">שחזר גיבוי</string>
    <string name="registration_activity__transfer_or_restore_account">העבר או שחזר חשבון</string>
    <string name="registration_activity__transfer_account">העבר חשבון</string>
    <string name="registration_activity__skip">דלג</string>
    <string name="preferences_chats__chat_backups">גיבויי צ׳אטים</string>
    <string name="preferences_chats__transfer_account">העבר חשבון</string>
    <string name="preferences_chats__transfer_account_to_a_new_android_device">העבר חשבון אל מכשיר Android חדש</string>
    <string name="RegistrationActivity_enter_backup_passphrase">הכנס משפט־סיסמה של גיבוי</string>
    <string name="RegistrationActivity_restore">שחזר</string>
    <string name="RegistrationActivity_backup_failure_downgrade">לא ניתן לייבא גיבויים מגרסאות חדשות יותר של Signal</string>
    <!-- Error message indicating that we could not restore the user\'s backup. Displayed in a toast at the bottom of the screen. -->
    <string name="RegistrationActivity_backup_failure_foreign_key">הגיבוי מכיל נתונים פגומים</string>
    <string name="RegistrationActivity_incorrect_backup_passphrase">משפט־סיסמה שגוי של גיבוי</string>
    <string name="RegistrationActivity_checking">בודק…</string>
    <string name="RegistrationActivity_d_messages_so_far">%1$d הודעות עד כה…</string>
    <string name="RegistrationActivity_restore_from_backup">לשחזר מגיבוי?</string>
    <string name="RegistrationActivity_restore_your_messages_and_media_from_a_local_backup">שחזר את ההודעות והמדיה שלך מגיבוי מקומי. אם לא תשחזר עכשיו, לא תוכל לשחזר מאוחר יותר.</string>
    <string name="RegistrationActivity_backup_size_s">גודל גיבוי: %1$s</string>
    <string name="RegistrationActivity_backup_timestamp_s">חותמת זמן של גיבוי: %1$s</string>
    <string name="BackupDialog_enable_local_backups">לאפשר גיבויים מקומיים?</string>
    <string name="BackupDialog_enable_backups">אפשר גיבויים</string>
    <string name="BackupDialog_please_acknowledge_your_understanding_by_marking_the_confirmation_check_box">אנא הכר בהבנתך ע״י סימון תיבת האישור.</string>
    <string name="BackupDialog_delete_backups">למחוק גיבויים?</string>
    <string name="BackupDialog_disable_and_delete_all_local_backups">להשבית ולמחוק את כל הגיבויים המקומיים?</string>
    <string name="BackupDialog_delete_backups_statement">מחיקת גיבויים</string>
    <string name="BackupDialog_to_enable_backups_choose_a_folder">כדי לאפשר גיבויים, בחר תיקייה. גיבויים יישמרו במיקום זה.</string>
    <string name="BackupDialog_choose_folder">בחר תיקייה</string>
    <string name="BackupDialog_copied_to_clipboard">הועתק ללוח</string>
    <string name="BackupDialog_no_file_picker_available">אין בורר קבצים זמין.</string>
    <string name="BackupDialog_enter_backup_passphrase_to_verify">הכנס את משפט־סיסמת הגיבוי שלך כדי לוודא</string>
    <string name="BackupDialog_verify">וודא</string>
    <string name="BackupDialog_you_successfully_entered_your_backup_passphrase">הכנסת בהצלחה את משפט־סיסמת הגיבוי שלך</string>
    <string name="BackupDialog_passphrase_was_not_correct">משפט־הסיסמה לא היה נכון</string>
    <string name="LocalBackupJob_creating_signal_backup">יוצר גיבוי Molly…</string>
    <!-- Title for progress notification shown in a system notification while verifying a recent backup. -->
    <string name="LocalBackupJob_verifying_signal_backup">מאמתים גיבוי של Molly…</string>
    <string name="LocalBackupJobApi29_backup_failed">גיבוי נכשל</string>
    <string name="LocalBackupJobApi29_your_backup_directory_has_been_deleted_or_moved">תיקיית הגיבוי שלך נמחקה או הועברה.</string>
    <string name="LocalBackupJobApi29_your_backup_file_is_too_large">קובץ הגיבוי שלך גדול מדי לאחסון בכרך זה.</string>
    <string name="LocalBackupJobApi29_there_is_not_enough_space">אין מספיק שטח כדי לאחסן את הגיבוי שלך.</string>
    <!-- Error message shown if a newly created backup could not be verified as accurate -->
    <string name="LocalBackupJobApi29_your_backup_could_not_be_verified">לא הצלחנו להשלים את היצירה והאימות של הגיבוי האחרון שלך. צריך ליצור אחד חדש.</string>
    <!-- Error message shown if a very large attachment is encountered during the backup creation and causes the backup to fail -->
    <string name="LocalBackupJobApi29_your_backup_contains_a_very_large_file">הגיבוי שלך מכיל קובץ גדול מאוד שלא ניתן לגבות. צריך למחוק אותו וליצור גיבוי חדש.</string>
    <string name="LocalBackupJobApi29_tap_to_manage_backups">הקש כדי לנהל גיבויים.</string>
    <string name="RegistrationActivity_wrong_number">מספר שגוי?</string>
    <!--    Countdown to when the user can request a new code via phone call during registration.-->
    <string name="RegistrationActivity_call_me_instead_available_in">תתקשרו אלי (%1$02d:%2$02d)</string>
    <!--    Countdown to when the user can request a new SMS code during registration.-->
    <string name="RegistrationActivity_resend_sms_available_in">שליחה מחדש של קוד (%1$02d:%2$02d)</string>
    <string name="RegistrationActivity_contact_signal_support">צור קשר עם תמיכת Signal</string>
    <string name="RegistrationActivity_code_support_subject">הרשמת Signal - קוד וידוא עבור Android</string>
    <string name="RegistrationActivity_incorrect_code">קוד שגוי</string>
    <string name="BackupUtil_never">אף פעם</string>
    <string name="BackupUtil_unknown">בלתי ידוע</string>
    <string name="preferences_app_protection__see_my_phone_number">ראה את מספר הטלפון שלי</string>
    <string name="preferences_app_protection__find_me_by_phone_number">מצא אותי לפי מספר טלפון</string>
    <!-- Phone number heading displayed as a screen title -->
    <string name="preferences_app_protection__phone_number">מספר טלפון</string>
    <!-- Subtext below option to launch into phone number privacy settings screen -->
    <string name="preferences_app_protection__choose_who_can_see">אפשר לבחור מי יוכל לראות את מספר הטלפון שלך ומי יוכל ליצור איתך קשר באמצעותו ב–Molly.</string>
    <!-- Section title above two radio buttons for enabling and disabling phone number display -->
    <string name="PhoneNumberPrivacySettingsFragment__who_can_see_my_number">מי יכול לראות את המספר שלי</string>
    <!-- Subtext below radio buttons when who can see my number is set to nobody -->
    <string name="PhoneNumberPrivacySettingsFragment__nobody_will_see">אף אחד לא יראה את מספר הטלפון שלך ב–Molly</string>
    <!-- Section title above two radio buttons for enabling and disabling whether users can find me by my phone number  -->
    <string name="PhoneNumberPrivacySettingsFragment__who_can_find_me_by_number">מי יכול למצוא אותי לפי המספר שלי</string>
    <!-- Subtext below radio buttons when who can see my number is set to everyone -->
    <string name="PhoneNumberPrivacySettingsFragment__your_phone_number">מספר הטלפון שלך יהיה גלוי לאנשים וקבוצות שיקבלו ממך הודעה. אנשים שיש להם את המספר שלך באנשי הקשר של הטלפון שלהם יראו אותו גם ב–Molly.</string>
    <string name="PhoneNumberPrivacy_everyone">כולם</string>
    <string name="PhoneNumberPrivacy_my_contacts">אנשי הקשר שלי</string>
    <string name="PhoneNumberPrivacy_nobody">אף אחד</string>
    <string name="PhoneNumberPrivacy_everyone_see_description">מספר הטלפון שלך יהיה גלוי אל כל האנשים והקבוצות שאתה מתכתב.</string>
    <string name="PhoneNumberPrivacy_everyone_find_description">כל אחד שיש לו את מספר הטלפון שלך באנשי הקשר שלו, יראה אותך כאיש קשר ב־Signal. אחרים יוכלו למצוא אותך בחיפוש.</string>
    <string name="preferences_app_protection__screen_lock">נעילת מסך</string>
    <string name="preferences_app_protection__lock_signal_access_with_android_screen_lock_or_fingerprint">נעל גישה אל Signal באמצעות נעילת מסך או טביעת אצבע</string>
    <string name="preferences_app_protection__screen_lock_inactivity_timeout">פסק זמן אי־פעילות של נעילת מסך</string>
    <string name="preferences_app_protection__signal_pin">PIN של Signal</string>
    <string name="preferences_app_protection__create_a_pin">צור PIN</string>
    <string name="preferences_app_protection__change_your_pin">שנה את ה־PIN שלך</string>
    <string name="preferences_app_protection__pin_reminders">תזכורות PIN</string>
    <string name="preferences_app_protection__turn_off">כבה</string>
    <string name="preferences_app_protection__confirm_pin">אשר PIN</string>
    <string name="preferences_app_protection__confirm_your_signal_pin">אשר את ה־PIN של Signal שלך</string>
    <string name="preferences_app_protection__make_sure_you_memorize_or_securely_store_your_pin">וודא ששיננת או שאחסנת בבטחה את ה־PIN שלך הואיל והוא בלתי ניתן להשבה. אם תשכח את ה־PIN שלך, ייתכן שתאבד נתונים כשתרשום שוב את חשבון Signal שלך.</string>
    <string name="preferences_app_protection__incorrect_pin_try_again">PIN שגוי. נסה שוב.</string>
    <string name="preferences_app_protection__failed_to_enable_registration_lock">נכשל באיפשור נעילת הרשמה.</string>
    <string name="preferences_app_protection__failed_to_disable_registration_lock">נכשל בהשבתת נעילת הרשמה.</string>
    <string name="AppProtectionPreferenceFragment_none">ללא</string>
    <string name="preferences_app_protection__registration_lock">נעילת הרשמה</string>
    <string name="RegistrationActivity_you_must_enter_your_registration_lock_PIN">אתה חייב להכניס את PIN נעילת ההרשמה שלך</string>
    <string name="RegistrationActivity_your_pin_has_at_least_d_digits_or_characters">לקוד ה־PIN שלך צריכים להיות לפחות %1$d ספרות או תווים</string>
    <string name="RegistrationActivity_too_many_attempts">יותר מדי ניסיונות</string>
    <string name="RegistrationActivity_you_have_made_too_many_incorrect_registration_lock_pin_attempts_please_try_again_in_a_day">עשית יותר מדי ניסיונות נעילת הרשמה לא נכונים. אנא נסה שוב עוד יום.</string>
    <string name="RegistrationActivity_you_have_made_too_many_attempts_please_try_again_later">עשית יותר מדי ניסיונות. אנא נסה שוב מאוחר יותר.</string>
    <string name="RegistrationActivity_error_connecting_to_service">שגיאה בהתחברות אל שירות</string>
    <string name="preferences_chats__backups">גיבויים</string>
    <string name="prompt_passphrase_activity__signal_is_locked">Molly נעול</string>
    <string name="prompt_passphrase_activity__tap_to_unlock">הקש כדי לשחרר נעילה</string>
    <string name="Recipient_unknown">בלתי ידוע</string>

    <!-- Option in settings that will take use to re-register if they are no longer registered -->
    <string name="preferences_account_reregister">רישום מחדש של חשבון</string>
    <!-- Option in settings that will take user to our website or playstore to update their expired build -->
    <string name="preferences_account_update_signal">עדכן את Signal</string>
    <!-- Option in settings shown when user is no longer registered or expired client that will WIPE ALL THEIR DATA -->
    <string name="preferences_account_delete_all_data">מחיקת כל הנתונים</string>
    <!-- Title for confirmation dialog confirming user wants to delete all their data -->
    <string name="preferences_account_delete_all_data_confirmation_title">למחוק את כל הנתונים?</string>
    <!-- Message in confirmation dialog to delete all data explaining how it works, and that the app will be closed after deletion -->
    <string name="preferences_account_delete_all_data_confirmation_message">זה יאפס את האפליקציה וימחק את כל ההודעות. האפליקציה תיסגר לאחר השלמת התהליך.</string>
    <!-- Confirmation action to proceed with application data deletion -->
    <string name="preferences_account_delete_all_data_confirmation_proceed">המשך</string>
    <!-- Confirmation action to cancel application data deletion -->
    <string name="preferences_account_delete_all_data_confirmation_cancel">ביטול</string>
    <!-- Error message shown when we fail to delete the data for some unknown reason -->
    <string name="preferences_account_delete_all_data_failed">מחיקת נתונים נכשלה</string>

    <!-- TransferOrRestoreFragment -->
    <string name="TransferOrRestoreFragment__transfer_or_restore_account">העבר או שחזר חשבון</string>
    <string name="TransferOrRestoreFragment__if_you_have_previously_registered_a_signal_account">במקרה שנרשמת קודם לכן אל חשבון Signal, אתה יכול להעביר או לשחזר את החשבון וההודעות שלך.</string>
    <string name="TransferOrRestoreFragment__transfer_from_android_device">העבר ממכשיר Android</string>
    <string name="TransferOrRestoreFragment__transfer_your_account_and_messages_from_your_old_android_device">העבר את החשבון וההודעות שלך ממכשיר Android ישן שלך. אתה צריך גישה אל המכשיר הישן שלך.</string>
    <string name="TransferOrRestoreFragment__you_need_access_to_your_old_device">אתה צריך גישה אל המכשיר הישן שלך.</string>
    <string name="TransferOrRestoreFragment__restore_from_backup">שחזר מגיבוי</string>
    <string name="TransferOrRestoreFragment__restore_your_messages_from_a_local_backup">שחזר את ההודעות שלך מגיבוי מקומי. אם לא תשחזר עכשיו, לא תוכל לשחזר מאוחר יותר.</string>

    <!-- NewDeviceTransferInstructionsFragment -->
    <string name="NewDeviceTransferInstructions__open_signal_on_your_old_android_phone">פתח את Signal בטלפון Android הישן שלך</string>
    <string name="NewDeviceTransferInstructions__continue">המשך</string>
    <string name="NewDeviceTransferInstructions__first_bullet">1.</string>
    <string name="NewDeviceTransferInstructions__tap_on_your_profile_photo_in_the_top_left_to_open_settings">הקש על תמונת הפרופיל שלך בקצה העליון השמאלי כדי לפתוח הגדרות</string>
    <string name="NewDeviceTransferInstructions__second_bullet">2.</string>
    <string name="NewDeviceTransferInstructions__tap_on_account">"הקש על \"חשבון\""</string>
    <string name="NewDeviceTransferInstructions__third_bullet">3.</string>
    <string name="NewDeviceTransferInstructions__tap_transfer_account_and_then_continue_on_both_devices">"הקש על \"העבר חשבון\" ואז \"המשך\" בשני המכשירים"</string>

    <!-- NewDeviceTransferSetupFragment -->
    <string name="NewDeviceTransferSetup__preparing_to_connect_to_old_android_device">מתכונן להתחבר אל מכשיר Android ישן…</string>
    <string name="NewDeviceTransferSetup__take_a_moment_should_be_ready_soon">רק רגע, זה יהיה מוכן בקרוב</string>
    <string name="NewDeviceTransferSetup__waiting_for_old_device_to_connect">ממתין אל מכשיר Android ישן שיתחבר…</string>
    <string name="NewDeviceTransferSetup__signal_needs_the_location_permission_to_discover_and_connect_with_your_old_device">Molly צריך את הרשאת המיקום כדי לגלות ולהתחבר אל מכשיר ה־Android הישן שלך.</string>
    <string name="NewDeviceTransferSetup__signal_needs_location_services_enabled_to_discover_and_connect_with_your_old_device">Molly צריך שירותי מיקום מופעלים כדי לגלות ולהתחבר אל מכשיר ה־Android הישן שלך.</string>
    <string name="NewDeviceTransferSetup__signal_needs_wifi_on_to_discover_and_connect_with_your_old_device">Molly צריך Wi-Fi מופעל כדי לגלות להתחבר אל מכשיר ה־Android הישן שלך. Wi-Fi צריך להיות מופעל אבל הוא לא חייב להיות מחובר אל רשת Wi-Fi.</string>
    <string name="NewDeviceTransferSetup__sorry_it_appears_your_device_does_not_support_wifi_direct">סליחה, נראה שמכשיר זה אינו תומך ב־Wi-Fi Direct. היישום Molly משתמש ב־Wi-Fi Direct כדי לגלות להתחבר אל מכשיר Android הישן שלך. אתה עדין יכול לשחזר גיבוי כדי לשחזר את החשבון שלך ממכשיר ה־Android הישן שלך.</string>
    <string name="NewDeviceTransferSetup__restore_a_backup">שחזר גיבוי</string>
    <string name="NewDeviceTransferSetup__an_unexpected_error_occurred_while_attempting_to_connect_to_your_old_device">שגיאה בלתי צפויה התרחשה בזמן ניסיון להתחבר אל מכשיר ה־Android הישן שלך.</string>

    <!-- OldDeviceTransferSetupFragment -->
    <string name="OldDeviceTransferSetup__searching_for_new_android_device">מחפש מכשיר Android חדש…</string>
    <string name="OldDeviceTransferSetup__signal_needs_the_location_permission_to_discover_and_connect_with_your_new_device">Molly צריך את הרשאת המיקום כדי לגלות ולהתחבר אל מכשיר ה־Android החדש שלך.</string>
    <string name="OldDeviceTransferSetup__signal_needs_location_services_enabled_to_discover_and_connect_with_your_new_device">Molly צריך שירותי מיקום מופעלים כדי לגלות ולהתחבר אל מכשיר ה־Android החדש שלך.</string>
    <string name="OldDeviceTransferSetup__signal_needs_wifi_on_to_discover_and_connect_with_your_new_device">Molly צריך Wi-Fi מופעל כדי לגלות להתחבר אל מכשיר ה־Android החדש שלך. Wi-Fi צריך להיות מופעל אבל הוא לא חייב להיות מחובר אל רשת Wi-Fi.</string>
    <string name="OldDeviceTransferSetup__sorry_it_appears_your_device_does_not_support_wifi_direct">סליחה, נראה שמכשיר זה אינו תומך ב־Wi-Fi Direct. היישום Molly משתמש ב־Wi-Fi Direct כדי לגלות להתחבר אל מכשיר Android החדש שלך. אתה עדין יכול ליצור גיבוי כדי לשחזר את החשבון שלך במכשיר ה־Android החדש שלך.</string>
    <string name="OldDeviceTransferSetup__create_a_backup">צור גיבוי</string>
    <string name="OldDeviceTransferSetup__an_unexpected_error_occurred_while_attempting_to_connect_to_your_old_device">שגיאה בלתי צפויה התרחשה בזמן ניסיון להתחבר אל מכשיר ה־Android החדש שלך.</string>

    <!-- DeviceTransferSetupFragment -->
    <string name="DeviceTransferSetup__unable_to_open_wifi_settings">לא היה ניתן לפתוח הגדרות Wi-Fi. אנא הפעל Wi-Fi באופן ידני.</string>
    <string name="DeviceTransferSetup__grant_location_permission">הענק הרשאת מיקום</string>
    <string name="DeviceTransferSetup__turn_on_location_services">הפעל שירותי מיקום</string>
    <string name="DeviceTransferSetup__turn_on_wifi">הפעל Wi-Fi</string>
    <string name="DeviceTransferSetup__error_connecting">שגיאה בהתחברות</string>
    <string name="DeviceTransferSetup__retry">נסה שוב</string>
    <string name="DeviceTransferSetup__submit_debug_logs">הגש יומני ניפוי תקלים</string>
    <string name="DeviceTransferSetup__verify_code">וודא קוד</string>
    <string name="DeviceTransferSetup__verify_that_the_code_below_matches_on_both_of_your_devices">וודא שהקוד למטה תואם בשני המכשירים שלך. לאחר מכן הקש על המשך.</string>
    <string name="DeviceTransferSetup__the_numbers_do_not_match">המספרים אינם תואמים</string>
    <string name="DeviceTransferSetup__continue">המשך</string>
    <string name="DeviceTransferSetup__if_the_numbers_on_your_devices_do_not_match_its_possible_you_connected_to_the_wrong_device">אם המספרים במכשירים שלך אינם תואמים, ייתכן שהתחברת אל מכשיר לא נכון. כדי לתקן זאת, הפסק את ההעברה ונסה שוב, והשאר את שני המכשירים שלך קרובים.</string>
    <string name="DeviceTransferSetup__stop_transfer">הפסק העברה</string>
    <string name="DeviceTransferSetup__unable_to_discover_old_device">לא היה ניתן לגלות מכשיר ישן</string>
    <string name="DeviceTransferSetup__unable_to_discover_new_device">לא היה ניתן לגלות מכשיר חדש</string>
    <string name="DeviceTransferSetup__make_sure_the_following_permissions_are_enabled">וודא שההרשאות הבאות מאופשרות ושהחיבורים הבאים מאופשרים:</string>
    <string name="DeviceTransferSetup__location_permission">הרשאת מיקום</string>
    <string name="DeviceTransferSetup__location_services">שירותי מיקום</string>
    <string name="DeviceTransferSetup__wifi">Wi-Fi</string>
    <string name="DeviceTransferSetup__on_the_wifi_direct_screen_remove_all_remembered_groups_and_unlink_any_invited_or_connected_devices">במסך WiFi Direct, יש להסיר את כל הקבוצות הזכורות ולבטל קישור של מכשירים מוזמנים או מחוברים כלשהם.</string>
    <string name="DeviceTransferSetup__wifi_direct_screen">מסך WiFi Direct</string>
    <string name="DeviceTransferSetup__try_turning_wifi_off_and_on_on_both_devices">נסה לכבות Wi-Fi ולהפעיל אותו, בשני המכשירים.</string>
    <string name="DeviceTransferSetup__make_sure_both_devices_are_in_transfer_mode">וודא ששני המכשירים במצב העברה.</string>
    <string name="DeviceTransferSetup__go_to_support_page">לך אל דף התמיכה</string>
    <string name="DeviceTransferSetup__try_again">נסה שוב</string>
    <string name="DeviceTransferSetup__waiting_for_other_device">ממתין אל המכשיר האחר</string>
    <string name="DeviceTransferSetup__tap_continue_on_your_other_device_to_start_the_transfer">הקש על המסך במכשיר האחר שלך כדי להתחיל את ההעברה.</string>
    <string name="DeviceTransferSetup__tap_continue_on_your_other_device">הקש על המשך במכשיר האחר שלך…</string>

    <!-- NewDeviceTransferFragment -->
    <string name="NewDeviceTransfer__cannot_transfer_from_a_newer_version_of_signal">לא ניתן להעביר מגרסאות חדשות יותר של Signal</string>
    <!-- Error message indicating that we could not finish the user\'s device transfer. Displayed in a toast at the bottom of the screen. -->
    <string name="NewDeviceTransfer__failure_foreign_key">הנתונים המועברים נפגמו</string>

    <!-- DeviceTransferFragment -->
    <string name="DeviceTransfer__transferring_data">מעביר נתונים</string>
    <string name="DeviceTransfer__keep_both_devices_near_each_other">השאר את שני המכשירים קרובים זה לזה. אל תכבה את המכשירים והשאר את Molly פתוח. העברות מוצפנות מקצה־אל־קצה.</string>
    <string name="DeviceTransfer__d_messages_so_far">%1$d הודעות עד כה…</string>
    <!-- Filled in with total percentage of messages transferred -->
    <string name="DeviceTransfer__s_of_messages_so_far">%1$s%% מההודעות עד כה…</string>
    <string name="DeviceTransfer__cancel">בטל</string>
    <string name="DeviceTransfer__try_again">נסה שוב</string>
    <string name="DeviceTransfer__stop_transfer">הפסק העברה</string>
    <string name="DeviceTransfer__all_transfer_progress_will_be_lost">כל תהליך ההעברה יאבד.</string>
    <string name="DeviceTransfer__transfer_failed">העברה נכשלה</string>
    <string name="DeviceTransfer__unable_to_transfer">לא היה ניתן להעביר</string>

    <!-- OldDeviceTransferInstructionsFragment -->
    <string name="OldDeviceTransferInstructions__transfer_account">העבר חשבון</string>
    <string name="OldDeviceTransferInstructions__first_bullet">1.</string>
    <string name="OldDeviceTransferInstructions__download_signal_on_your_new_android_device">הורד את Molly במכשיר Android החדש שלך</string>
    <string name="OldDeviceTransferInstructions__second_bullet">2.</string>
    <string name="OldDeviceTransferInstructions__tap_on_transfer_or_restore_account">"הקש על \"העבר או שחזר חשבון\""</string>
    <string name="OldDeviceTransferInstructions__third_bullet">3.</string>
    <string name="OldDeviceTransferInstructions__select_transfer_from_android_device_when_prompted_and_then_continue">"בחר \"העבר ממכשיר Android\" כאשר תיודע ולאחר מכן \"המשך\". השאר את שני המכשירים בקרבת מקום."</string>
    <string name="OldDeviceTransferInstructions__continue">המשך</string>

    <!-- OldDeviceTransferComplete -->
    <string name="OldDeviceTransferComplete__go_to_your_new_device">לך אל המכשיר החדש שלך</string>
    <string name="OldDeviceTransferComplete__your_signal_data_has_Been_transferred_to_your_new_device">נתוני Signal שלך הועברו אל המכשיר החדש שלך. כדי להשלים את תהליך ההעברה, אתה חייב להמשיך את ההרשמה במכשיר החדש שלך.</string>
    <string name="OldDeviceTransferComplete__close">סגור</string>

    <!-- NewDeviceTransferComplete -->
    <string name="NewDeviceTransferComplete__transfer_successful">העברה מוצלחת</string>
    <string name="NewDeviceTransferComplete__transfer_complete">העברה הושלמה</string>
    <string name="NewDeviceTransferComplete__to_complete_the_transfer_process_you_must_continue_registration">כדי להשלים את תהליך ההרשמה, אתה חייב להמשיך את ההרשמה.</string>
    <string name="NewDeviceTransferComplete__continue_registration">המשך הרשמה</string>

    <!-- DeviceToDeviceTransferService -->
    <string name="DeviceToDeviceTransferService_content_title">העברת חשבון</string>
    <string name="DeviceToDeviceTransferService_status_ready">מתכונן להתחבר אל מכשיר Android האחר שלך…</string>
    <string name="DeviceToDeviceTransferService_status_starting_up">מתכונן להתחבר אל מכשיר Android האחר שלך…</string>
    <string name="DeviceToDeviceTransferService_status_discovery">מחפש את מכשיר Android האחר שלך…</string>
    <string name="DeviceToDeviceTransferService_status_network_connected">מתחבר אל מכשיר Android האחר שלך…</string>
    <string name="DeviceToDeviceTransferService_status_verification_required">וידוא נדרש</string>
    <string name="DeviceToDeviceTransferService_status_service_connected">מעביר חשבון…</string>

    <!-- OldDeviceTransferLockedDialog -->
    <string name="OldDeviceTransferLockedDialog__complete_registration_on_your_new_device">השלם את ההרשמה במכשיר החדש שלך</string>
    <string name="OldDeviceTransferLockedDialog__your_signal_account_has_been_transferred_to_your_new_device">חשבון Signal שלך הועבר אל המכשיר החדש שלך, אבל אתה חייב להשלים בו את ההרשמה כדי להמשיך. Signal יהיה בלתי פעיל במכשיר זה.</string>
    <string name="OldDeviceTransferLockedDialog__done">סיים</string>
    <string name="OldDeviceTransferLockedDialog__cancel_and_activate_this_device">בטל והפעל מכשיר זה</string>

    <!-- AdvancedPreferenceFragment -->

    <!-- RecipientBottomSheet -->
    <string name="RecipientBottomSheet_block">חסימה</string>
    <string name="RecipientBottomSheet_unblock">ביטול חסימה</string>
    <string name="RecipientBottomSheet_add_to_contacts">הוסף לאנשי הקשר</string>
    <!-- Error message that displays when a user tries to tap to view system contact details but has no app that supports it -->
    <string name="RecipientBottomSheet_unable_to_open_contacts">לא ניתן למצוא יישום שמסוגל לפתוח אנשי קשר.</string>
    <string name="RecipientBottomSheet_add_to_a_group">הוסף אל קבוצה</string>
    <string name="RecipientBottomSheet_add_to_another_group">הוסף אל קבוצה אחרת</string>
    <string name="RecipientBottomSheet_view_safety_number">הצג מספר ביטחון</string>
    <string name="RecipientBottomSheet_make_admin">עשה מנהלן</string>
    <string name="RecipientBottomSheet_remove_as_admin">הסרת תפקיד מנהל/ת</string>
    <string name="RecipientBottomSheet_remove_from_group">הסרה מהקבוצה</string>

    <string name="RecipientBottomSheet_remove_s_as_group_admin">להסיר את %1$s מתפקיד מנהל/ת קבוצה?</string>
    <string name="RecipientBottomSheet_s_will_be_able_to_edit_group">"\"%1$s\" יוכל/תוכל לערוך קבוצה זו ואת חבריה."</string>

    <string name="RecipientBottomSheet_remove_s_from_the_group">להסיר את %1$s מהקבוצה?</string>
    <!-- Dialog message shown when removing someone from a group with group link being active to indicate they will not be able to rejoin -->
    <string name="RecipientBottomSheet_remove_s_from_the_group_they_will_not_be_able_to_rejoin">להסיר את %1$s מהקבוצה? הוא/היא לא יוכלו להצטרף מחדש באמצעות קישור הקבוצה.</string>
    <string name="RecipientBottomSheet_remove">הסרה</string>
    <string name="RecipientBottomSheet_copied_to_clipboard">הועתק ללוח</string>

    <string name="GroupRecipientListItem_admin">מנהלן</string>
    <string name="GroupRecipientListItem_approve_description">אשר</string>
    <string name="GroupRecipientListItem_deny_description">דחה</string>


    <!-- GroupsLearnMoreBottomSheetDialogFragment -->
    <string name="GroupsLearnMore_legacy_vs_new_groups">קבוצות מיושנות לעומת חדשות</string>
    <string name="GroupsLearnMore_what_are_legacy_groups">מהן קבוצות מיושנות?</string>
    <string name="GroupsLearnMore_paragraph_1">קבוצות מיושנות הן קבוצות שאינן תואמות עם מאפיינים של קבוצה חדשה כמו מנהלנים ועדכוני קבוצה תיאוריים יותר.</string>
    <string name="GroupsLearnMore_can_i_upgrade_a_legacy_group">האם אני יכול לשדרג קבוצה מיושנת?</string>
    <string name="GroupsLearnMore_paragraph_2">קבוצות מיושנות אינן יכולות להשתדרג עדין אל קבוצות חדשות, אבל אתה יכול ליצור קבוצה חדשה עם אותם חברי קבוצה אם יש להם את הגרסה האחרונה של Signal.</string>
    <string name="GroupsLearnMore_paragraph_3">Signal יציע דרך לשדרג קבוצות מיושנות בעתיד.</string>

    <!-- GroupLinkBottomSheetDialogFragment -->
    <string name="GroupLinkBottomSheet_share_hint_requiring_approval">כל אחד עם קישור זה יכול לראות את השם והתמונה של הקבוצה ולבקש להצטרף. שתף אותו עם אנשים שאתה בוטח בהם.</string>
    <string name="GroupLinkBottomSheet_share_hint_not_requiring_approval">כל אחד עם קישור זה יכול לראות את השם והתמונה של הקבוצה ולהצטרף אל הקבוצה. שתף אותו עם אנשים שאתה בוטח בהם.</string>
    <string name="GroupLinkBottomSheet_share_via_signal">שתף באמצעות Molly</string>
    <string name="GroupLinkBottomSheet_copy">העתק</string>
    <string name="GroupLinkBottomSheet_qr_code">קוד QR:</string>
    <string name="GroupLinkBottomSheet_share">שתף</string>
    <string name="GroupLinkBottomSheet_copied_to_clipboard">הועתק ללוח</string>
    <string name="GroupLinkBottomSheet_the_link_is_not_currently_active">הקישור אינו פעיל כרגע</string>

    <!-- VoiceNotePlaybackPreparer -->
    <string name="VoiceNotePlaybackPreparer__failed_to_play_voice_message">נכשל בניגון הודעה קולית</string>

    <!-- VoiceNoteMediaDescriptionCompatFactory -->
    <string name="VoiceNoteMediaItemFactory__voice_message">הודעה קולית · %1$s</string>
    <string name="VoiceNoteMediaItemFactory__s_to_s">%1$s אל %2$s</string>

    <!-- StorageUtil -->
    <string name="StorageUtil__s_s">%1$s/%2$s</string>
    <string name="BlockedUsersActivity__s_has_been_blocked">\"%1$s\" נחסם/ה.</string>
    <string name="BlockedUsersActivity__failed_to_block_s">החסימה של של \"%1$s\" נכשלה</string>
    <string name="BlockedUsersActivity__s_has_been_unblocked">החסימה של \"%1$s\" בוטלה.</string>

    <!-- ReviewCardDialogFragment -->
    <string name="ReviewCardDialogFragment__review_members">סקור חברי קבוצה</string>
    <string name="ReviewCardDialogFragment__review_request">סקור בקשה</string>
    <string name="ReviewCardDialogFragment__d_group_members_have_the_same_name">אל %1$d חברי קבוצה יש אותו שם, סקור את חברי הקבוצה למטה ובחר לנקוט בפעולה.</string>
    <string name="ReviewCardDialogFragment__if_youre_not_sure">אם אינך בטוח ממי הבקשה, סקור את חברי הקבוצה למטה ונקוט בפעולה.</string>
    <string name="ReviewCardDialogFragment__no_other_groups_in_common">אין קבוצות אחרות במשותף.</string>
    <string name="ReviewCardDialogFragment__no_groups_in_common">אין קבוצות במשותף.</string>
    <plurals name="ReviewCardDialogFragment__d_other_groups_in_common">
        <item quantity="one">קבוצה %1$d במשותף</item>
        <item quantity="two">%1$d קבוצות במשותף</item>
        <item quantity="many">%1$d קבוצות במשותף</item>
        <item quantity="other">%1$d קבוצות במשותף</item>
    </plurals>
    <plurals name="ReviewCardDialogFragment__d_groups_in_common">
        <item quantity="one">קבוצה %1$d במשותף</item>
        <item quantity="two">%1$d קבוצות במשותף</item>
        <item quantity="many">%1$d קבוצות במשותף</item>
        <item quantity="other">%1$d קבוצות במשותף</item>
    </plurals>
    <string name="ReviewCardDialogFragment__remove_s_from_group">להסיר את %1$s מהקבוצה?</string>
    <string name="ReviewCardDialogFragment__remove">הסרה</string>
    <string name="ReviewCardDialogFragment__failed_to_remove_group_member">הסרת חבר/ת קבוצה נכשלה.</string>

    <!-- ReviewCard -->
    <string name="ReviewCard__member">חבר קבוצה</string>
    <string name="ReviewCard__request">בקשה</string>
    <string name="ReviewCard__your_contact">איש הקשר שלך</string>
    <string name="ReviewCard__remove_from_group">הסרה מהקבוצה</string>
    <string name="ReviewCard__update_contact">עדכן איש קשר</string>
    <string name="ReviewCard__block">חסימה</string>
    <string name="ReviewCard__delete">מחיקה</string>
    <string name="ReviewCard__recently_changed">שינה/שינתה לאחרונה את שם הפרופיל מן %1$s אל %2$s</string>

    <!-- CallParticipantsListUpdatePopupWindow -->
    <string name="CallParticipantsListUpdatePopupWindow__s_joined">%1$s הצטרף/ה</string>
    <string name="CallParticipantsListUpdatePopupWindow__s_and_s_joined">%1$s וגם %2$s הצטרפו</string>
    <string name="CallParticipantsListUpdatePopupWindow__s_s_and_s_joined">%1$s, %2$s וגם %3$s הצטרפו</string>
    <string name="CallParticipantsListUpdatePopupWindow__s_s_and_d_others_joined">%1$s, %2$s ועוד %3$d אחרים הצטרפו</string>
    <string name="CallParticipantsListUpdatePopupWindow__s_left">%1$s עזב/ה</string>
    <string name="CallParticipantsListUpdatePopupWindow__s_and_s_left">%1$s וגם %2$s עזבו</string>
    <string name="CallParticipantsListUpdatePopupWindow__s_s_and_s_left">%1$s, %2$s וגם %3$s עזבו</string>
    <string name="CallParticipantsListUpdatePopupWindow__s_s_and_d_others_left">%1$s, %2$s ועוד %3$d אחרים עזבו</string>

    <string name="CallParticipant__you">את/ה</string>
    <string name="CallParticipant__you_on_another_device">את/ה (במכשיר אחר)</string>
    <string name="CallParticipant__s_on_another_device">%1$s (במכשיר אחר)</string>

    <!-- WifiToCellularPopupWindow -->
    <!-- Message shown during a call when the WiFi network is unusable, and cellular data starts to be used for the call instead. -->
    <string name="WifiToCellularPopupWindow__weak_wifi_switched_to_cellular">חיבור Wi-Fi חלש. החלפנו בשבילך לנתונים סלולריים.</string>

    <!-- DeleteAccountFragment -->
    <string name="DeleteAccountFragment__deleting_your_account_will">מחיקת החשבון שלך:</string>
    <string name="DeleteAccountFragment__enter_your_phone_number">הכנס את מספר הטלפון שלך</string>
    <string name="DeleteAccountFragment__delete_account">מחיקת חשבון</string>
    <string name="DeleteAccountFragment__delete_your_account_info_and_profile_photo">תמחק את מידע החשבון שלך ותמונת הפרופיל שלך</string>
    <string name="DeleteAccountFragment__delete_all_your_messages">תמחק את כל ההודעות שלך</string>
    <string name="DeleteAccountFragment__delete_s_in_your_payments_account">מחיקת %1$s בחשבון התשלומים שלך</string>
    <string name="DeleteAccountFragment__no_country_code">קוד מדינה לא צויין</string>
    <string name="DeleteAccountFragment__no_number">מספר לא צויין</string>
    <string name="DeleteAccountFragment__the_phone_number">מספר הטלפון שהכנסת אינו תואם אל מספר הטלפון של החשבון שלך.</string>
    <string name="DeleteAccountFragment__are_you_sure">בטוח שבא לך למחוק את החשבון שלך?</string>
    <string name="DeleteAccountFragment__this_will_delete_your_signal_account">זה ימחק את חשבון Signal שלך ויאפס את האפליקציה. האפליקציה תיסגר לאחר שהתהליך יושלם.</string>
    <string name="DeleteAccountFragment__failed_to_delete_local_data">מחיקת נתונים מקומיים נכשלה. אפשר לנקות אותם באופן ידני בהגדרות היישום של המערכת.</string>
    <string name="DeleteAccountFragment__launch_app_settings">פתח הגדרות יישום</string>
    <!-- Title of progress dialog shown when a user deletes their account and the process is leaving all groups -->
    <string name="DeleteAccountFragment__leaving_groups">עוזב קבוצות…</string>
    <!-- Title of progress dialog shown when a user deletes their account and the process has left all groups -->
    <string name="DeleteAccountFragment__deleting_account">מוחק חשבון…</string>
    <!-- Message of progress dialog shown when a user deletes their account and the process is canceling their subscription -->
    <string name="DeleteAccountFragment__canceling_your_subscription">מבטלים את המנוי שלך…</string>
    <!-- Message of progress dialog shown when a user deletes their account and the process is leaving groups -->
    <string name="DeleteAccountFragment__depending_on_the_number_of_groups">תלוי במספר הקבוצות שאתה נמצא בהן, זה עשוי לקחת מספר דקות</string>
    <!-- Message of progress dialog shown when a user deletes their account and the process has left all groups -->
    <string name="DeleteAccountFragment__deleting_all_user_data_and_resetting">מוחק נתוני משתמש ומאפס את היישום</string>
    <!-- Title of error dialog shown when a network error occurs during account deletion -->
    <string name="DeleteAccountFragment__account_not_deleted">חשבון לא נמחק</string>
    <!-- Message of error dialog shown when a network error occurs during account deletion -->
    <string name="DeleteAccountFragment__there_was_a_problem">הייתה בעיה בהשלמת תהליך המחיקה. בדוק את חיבור הרשת שלך ונסה שוב.</string>

    <!-- DeleteAccountCountryPickerFragment -->
    <string name="DeleteAccountCountryPickerFragment__search_countries">חפש מדינות</string>

    <!-- CreateGroupActivity -->
    <string name="CreateGroupActivity__skip">דלג</string>
    <plurals name="CreateGroupActivity__d_members">
        <item quantity="one">חבר קבוצה %1$d</item>
        <item quantity="two">%1$d חברי קבוצה</item>
        <item quantity="many">%1$d חברי קבוצה</item>
        <item quantity="other">%1$d חברי קבוצה</item>
    </plurals>

    <!-- ShareActivity -->
    <string name="ShareActivity__share">שתף</string>
    <string name="ShareActivity__send">שלח</string>
    <string name="ShareActivity__comma_s">, %1$s</string>
    <!-- Toast when the incoming intent is invalid -->
    <string name="ShareActivity__could_not_get_share_data_from_intent">שיתוף המידע נכשל.</string>

    <!-- MultiShareDialogs -->
    <string name="MultiShareDialogs__failed_to_send_to_some_users">נכשל בשליחה אל כמה משתמשים</string>
    <string name="MultiShareDialogs__you_can_only_share_with_up_to">אפשר לשתף רק עם עד %1$d צ׳אטים</string>

    <!-- ChatWallpaperActivity -->

    <!-- ChatWallpaperFragment -->
    <string name="ChatWallpaperFragment__chat_color">צבע צ\'אט</string>
    <string name="ChatWallpaperFragment__reset_chat_colors">איפוס צבעי צ׳אט</string>
    <string name="ChatWallpaperFragment__reset_chat_color">איפוס צבע צ׳אט</string>
    <string name="ChatWallpaperFragment__reset_chat_color_question">לאפס צבע צ׳אט?</string>
    <string name="ChatWallpaperFragment__set_wallpaper">הגדר טפט</string>
    <string name="ChatWallpaperFragment__dark_mode_dims_wallpaper">מצב כהה מעמעם טפט</string>
    <string name="ChatWallpaperFragment__contact_name">שם איש קשר</string>
    <string name="ChatWallpaperFragment__reset">אפס</string>
    <string name="ChatWallpaperFragment__wallpaper_preview_description">תצוגה מקדימה של טפט</string>
    <string name="ChatWallpaperFragment__would_you_like_to_override_all_chat_colors">לדרוס את כל צבעי הצ\'אט?</string>
    <string name="ChatWallpaperFragment__would_you_like_to_override_all_wallpapers">האם אתה רוצה לדרוס את כל הטפטים?</string>
    <string name="ChatWallpaperFragment__reset_default_colors">אפס צבעי ברירת מחדל</string>
    <string name="ChatWallpaperFragment__reset_all_colors">אפס את כל הצבעים</string>
    <string name="ChatWallpaperFragment__reset_default_wallpaper">אפס טפט ברירת מחדל</string>
    <string name="ChatWallpaperFragment__reset_all_wallpapers">אפס את כל הטפטים</string>
    <string name="ChatWallpaperFragment__reset_wallpapers">אפס טפטים</string>
    <string name="ChatWallpaperFragment__reset_wallpaper">אפס טפט</string>
    <string name="ChatWallpaperFragment__reset_wallpaper_question">לאפס טפט?</string>

    <!-- ChatWallpaperSelectionFragment -->
    <string name="ChatWallpaperSelectionFragment__choose_from_photos">בחר מתוך תמונות</string>
    <string name="ChatWallpaperSelectionFragment__presets">קדם־הגדרות</string>

    <!-- ChatWallpaperPreviewActivity -->
    <string name="ChatWallpaperPreviewActivity__preview">תצוגה מקדימה</string>
    <string name="ChatWallpaperPreviewActivity__set_wallpaper">הגדר טפט</string>
    <string name="ChatWallpaperPreviewActivity__swipe_to_preview_more_wallpapers">החלק כדי להציג מראש עוד טפטים.</string>
    <string name="ChatWallpaperPreviewActivity__set_wallpaper_for_all_chats">הגדרת רקע עבור כל הצ׳אטים</string>
    <string name="ChatWallpaperPreviewActivity__set_wallpaper_for_s">טפט הוגדר עבור %1$s</string>
    <string name="ChatWallpaperPreviewActivity__viewing_your_gallery_requires_the_storage_permission">הצגת הגלריה שלך דורשת את הרשאת האחסון.</string>

    <!-- WallpaperImageSelectionActivity -->

    <!-- WallpaperCropActivity -->
    <string name="WallpaperCropActivity__pinch_to_zoom_drag_to_adjust">צבוט כדי להתקרב, גרור כדי להתאים.</string>
    <string name="WallpaperCropActivity__set_wallpaper_for_all_chats">הגדרת רקע עבור כל הצ׳אטים.</string>
    <string name="WallpaperCropActivity__set_wallpaper_for_s">טפט הוגדר עבור %1$s.</string>
    <string name="WallpaperCropActivity__error_setting_wallpaper">שגיאה בהגדרת טפט.</string>
    <string name="WallpaperCropActivity__blur_photo">טשטש תמונה</string>

    <!-- InfoCard -->
    <string name="payment_info_card_about_mobilecoin">על אודות MobileCoin</string>
    <string name="payment_info_card_mobilecoin_is_a_new_privacy_focused_digital_currency">MobileCoin הוא מטבע דיגיטלי ממוקד פרטיות חדש.</string>
    <string name="payment_info_card_adding_funds">הוספת כספים</string>
    <string name="payment_info_card_you_can_add_funds_for_use_in">אתה יכול להוסיף כספים לשימוש ב־Molly ע״י שליחת MobileCoin אל כתובת הארנק שלך.</string>
    <string name="payment_info_card_cashing_out">פדיון</string>
    <string name="payment_info_card_you_can_cash_out_mobilecoin">אתה יכול לפדות MobileCoin בכל זמן במסחר שתומך ב־MobileCoin. פשוט בצע העברה אל החשבון שלך במסחר הזה.</string>
    <string name="payment_info_card_hide_this_card">להסתיר כרטיס זה?</string>
    <string name="payment_info_card_hide">הסתר</string>
    <!-- Title of save recovery phrase card -->
    <string name="payment_info_card_save_recovery_phrase">שמירת משפט שחזור סיסמה</string>
    <string name="payment_info_card_your_recovery_phrase_gives_you">משפט ההשבה שלך נותן לך דרך אחרת לשחזר את חשבון התשלומים שלך</string>
    <!-- Button in save recovery phrase card -->
    <string name="payment_info_card_save_your_phrase">שמירת המשפט שלך</string>
    <string name="payment_info_card_update_your_pin">עדכן את ה־PIN שלך</string>
    <string name="payment_info_card_with_a_high_balance">עם מאזן גבוה, יתכן שתרצה לעדכן אל PIN אלפאנומרי כדי להוסיף עוד הגנה אל החשבון שלך</string>
    <string name="payment_info_card_update_pin">עדכן PIN</string>

  <!-- Removed by excludeNonTranslatables <string name="payment_info_card__learn_more__about_mobilecoin" translatable="false">https://support.signal.org/hc/articles/360057625692#payments_which_ones</string> -->
  <!-- Removed by excludeNonTranslatables <string name="payment_info_card__learn_more__adding_to_your_wallet" translatable="false">https://support.signal.org/hc/articles/360057625692#payments_transfer_from_exchange</string> -->
  <!-- Removed by excludeNonTranslatables <string name="payment_info_card__learn_more__cashing_out" translatable="false">https://support.signal.org/hc/articles/360057625692#payments_transfer_to_exchange</string> -->

    <!-- DeactivateWalletFragment -->
    <string name="DeactivateWalletFragment__deactivate_wallet">בטל הפעלת ארנק</string>
    <string name="DeactivateWalletFragment__your_balance">המאזן שלך</string>
    <string name="DeactivateWalletFragment__its_recommended_that_you">מומלץ להעביר את הכספים שלך לכתובת ארנק אחרת לפני ביטול ההפעלה של תשלומים. במקרה של בחירה לא להעביר את הכספים עכשיו, הם יישארו בארנק שמקושר אל Molly בעת הפעלה מחדש של תשלומים.</string>
    <string name="DeactivateWalletFragment__transfer_remaining_balance">העבר מאזן נותר</string>
    <string name="DeactivateWalletFragment__deactivate_without_transferring">בטל הפעלה בלי להעביר</string>
    <string name="DeactivateWalletFragment__deactivate">בטל הפעלה</string>
    <string name="DeactivateWalletFragment__deactivate_without_transferring_question">לבטל הפעלה בלי להעביר?</string>
    <string name="DeactivateWalletFragment__your_balance_will_remain">היתרה שלך תישאר בארנק שמקושר אל Molly במקרה של בחירה להפעיל מחדש את תשלומים.</string>
    <string name="DeactivateWalletFragment__error_deactivating_wallet">שגיאה בביטול הפעלת ארנק.</string>
  <!-- Removed by excludeNonTranslatables <string name="DeactivateWalletFragment__learn_more__we_recommend_transferring_your_funds" translatable="false">https://support.signal.org/hc/articles/360057625692#payments_deactivate</string> -->

    <!-- PaymentsRecoveryStartFragment -->
    <string name="PaymentsRecoveryStartFragment__recovery_phrase">משפט השבה</string>
    <string name="PaymentsRecoveryStartFragment__view_recovery_phrase">הצג משפט השבה</string>
    <!-- Title in save recovery phrase screen -->
    <string name="PaymentsRecoveryStartFragment__save_recovery_phrase">שמירת משפט שחזור סיסמה</string>
    <string name="PaymentsRecoveryStartFragment__enter_recovery_phrase">הכנס משפט השבה</string>
    <plurals name="PaymentsRecoveryStartFragment__your_balance_will_automatically_restore">
        <item quantity="one">היתרה שלך תשוחזר באופן אוטומטי בעת התקנה מחדש של Signal לאחר אישור קוד PIN של Signal שלך. אפשר גם לשחזר את היתרה שלך באמצעות שימוש במשפט שחזור, שהוא משפט בן מילה %1$d ייחודי לך. כדאי לכתוב אותו ולאחסן אותו במקום בטוח.</item>
        <item quantity="two">היתרה שלך תשוחזר באופן אוטומטי בעת התקנה מחדש של Signal לאחר אישור קוד PIN של Signal שלך. אפשר גם לשחזר את היתרה שלך באמצעות שימוש במשפט שחזור, שהוא משפט בן %1$d מילים ייחודי לך. כדאי לכתוב אותו ולאחסן אותו במקום בטוח.</item>
        <item quantity="many">היתרה שלך תשוחזר באופן אוטומטי בעת התקנה מחדש של Signal לאחר אישור קוד PIN של Signal שלך. אפשר גם לשחזר את היתרה שלך באמצעות שימוש במשפט שחזור, שהוא משפט בן %1$d מילים ייחודי לך. כדאי לכתוב אותו ולאחסן אותו במקום בטוח.</item>
        <item quantity="other">היתרה שלך תשוחזר באופן אוטומטי בעת התקנה מחדש של Signal לאחר אישור קוד PIN של Signal שלך. אפשר גם לשחזר את היתרה שלך באמצעות שימוש במשפט שחזור, שהוא משפט בן %1$d מילים ייחודי לך. כדאי לכתוב אותו ולאחסן אותו במקום בטוח.</item>
    </plurals>
    <!-- Description in save recovery phrase screen which shows up when user has non zero balance -->
    <string name="PaymentsRecoveryStartFragment__got_balance">יש לך מאזן! הגיע הזמן לשמור את משפט שחזור הסיסמה שלך—סיסמה בעלת 24 מילים שאפשר להשתמש בה כדי לשחזר את המאזן הכספי שלך.</string>
    <!-- Description in save recovery phrase screen which shows up when user navigates from info card -->
    <string name="PaymentsRecoveryStartFragment__time_to_save">הגיע הזמן לשמור את משפט שחזור הסיסמה שלך—סיסמה בעלת 24 מילים שאפשר להשתמש בה כדי לשחזר את המאזן הכספי שלך. למידע נוסף</string>
    <string name="PaymentsRecoveryStartFragment__your_recovery_phrase_is_a">משפט ההשבה שלך הוא משפט בן %1$d מילים ייחודי לך. השתמש במשפט הזה כדי לשחזר את המאזן שלך.</string>
    <string name="PaymentsRecoveryStartFragment__start">התחל</string>
    <string name="PaymentsRecoveryStartFragment__enter_manually">הכנס באופן ידני</string>
    <string name="PaymentsRecoveryStartFragment__paste_from_clipboard">הדבק מלוח הגזירה</string>
    <!-- Alert dialog title which asks before going back if user wants to save recovery phrase -->
    <string name="PaymentsRecoveryStartFragment__continue_without_saving">להמשיך בלי לשמור?</string>
    <!-- Alert dialog description to let user know why recovery phrase needs to be saved -->
    <string name="PaymentsRecoveryStartFragment__your_recovery_phrase">משפט שחזור הסיסמה שלך מאפשר לך לשחזר את המאזן הכספי שלך בתרחיש הגרוע ביותר. אנחנו ממליצים בחום לשמור אותו.</string>
    <!-- Alert dialog option to skip recovery phrase -->
    <string name="PaymentsRecoveryStartFragment__skip_recovery_phrase">דילוג על משפט שחזור סיסמה</string>
    <!-- Alert dialog option to cancel dialog-->
    <string name="PaymentsRecoveryStartFragment__cancel">בטל</string>

    <!-- PaymentsRecoveryPasteFragment -->
    <string name="PaymentsRecoveryPasteFragment__paste_recovery_phrase">הדבק משפט השבה</string>
    <string name="PaymentsRecoveryPasteFragment__recovery_phrase">משפט השבה</string>
    <string name="PaymentsRecoveryPasteFragment__next">הבא</string>
    <string name="PaymentsRecoveryPasteFragment__invalid_recovery_phrase">משפט השבה בלתי תקף</string>
    <string name="PaymentsRecoveryPasteFragment__make_sure">וודא שהכנסת %1$d מילים ונסה שוב.</string>

  <!-- Removed by excludeNonTranslatables <string name="PaymentsRecoveryStartFragment__learn_more__view" translatable="false">https://support.signal.org/hc/articles/360057625692#payments_wallet_view_passphrase</string> -->
  <!-- Removed by excludeNonTranslatables <string name="PaymentsRecoveryStartFragment__learn_more__restore" translatable="false">https://support.signal.org/hc/articles/360057625692#payments_wallet_restore_passphrase</string> -->

    <!-- PaymentsRecoveryPhraseFragment -->
    <string name="PaymentsRecoveryPhraseFragment__next">הבא</string>
    <string name="PaymentsRecoveryPhraseFragment__edit">ערוך</string>
    <string name="PaymentsRecoveryPhraseFragment__your_recovery_phrase">משפט ההשבה שלך</string>
    <string name="PaymentsRecoveryPhraseFragment__write_down_the_following_d_words">כתוב את %1$d המילים הבאות לפי הסדר. אחסן את הרשימה שלך במקום מאובטח.</string>
    <string name="PaymentsRecoveryPhraseFragment__make_sure_youve_entered">וודא שהכנסת את המשפט שלך כראוי.</string>
    <string name="PaymentsRecoveryPhraseFragment__do_not_screenshot_or_send_by_email">אל תצלם צילום מסך או תשלח בדוא״ל.</string>
    <string name="PaymentsRecoveryPhraseFragment__payments_account_restored">חשבון תשלומים שוחזר.</string>
    <string name="PaymentsRecoveryPhraseFragment__invalid_recovery_phrase">משפט השבה בלתי תקף</string>
    <string name="PaymentsRecoveryPhraseFragment__make_sure_youve_entered_your_phrase_correctly_and_try_again">וודא שהכנסת את המשפט שלך כראוי ונסה שוב</string>
    <string name="PaymentsRecoveryPhraseFragment__copy_to_clipboard">להעתיק ללוח הגזירה?</string>
    <string name="PaymentsRecoveryPhraseFragment__if_you_choose_to_store">אם אתה בוחר לאחסן את משפט ההשבה שלך באופן דיגיטלי, הבטח שהוא מאוחסן באופן מאובטח במקום כלשהו שאתה בוטח.</string>
    <string name="PaymentsRecoveryPhraseFragment__copy">העתק</string>

    <!-- PaymentsRecoveryPhraseConfirmFragment -->
    <string name="PaymentRecoveryPhraseConfirmFragment__confirm_recovery_phrase">אשר משפט השבה</string>
    <string name="PaymentRecoveryPhraseConfirmFragment__enter_the_following_words">הכנס את המילים הבאות מתוך משפט ההשבה שלך.</string>
    <string name="PaymentRecoveryPhraseConfirmFragment__word_d">מילה %1$d</string>
    <string name="PaymentRecoveryPhraseConfirmFragment__see_phrase_again">ראה משפט שוב</string>
    <string name="PaymentRecoveryPhraseConfirmFragment__done">סיים</string>
    <string name="PaymentRecoveryPhraseConfirmFragment__recovery_phrase_confirmed">משפט השבה אושר</string>

    <!-- PaymentsRecoveryEntryFragment -->
    <string name="PaymentsRecoveryEntryFragment__enter_recovery_phrase">הכנס משפט השבה</string>
    <string name="PaymentsRecoveryEntryFragment__enter_word_d">הכנס את מילה %1$d</string>
    <string name="PaymentsRecoveryEntryFragment__word_d">מילה %1$d</string>
    <string name="PaymentsRecoveryEntryFragment__next">הבא</string>
    <string name="PaymentsRecoveryEntryFragment__invalid_word">מילה בלתי תקפה</string>

    <!-- ClearClipboardAlarmReceiver -->

    <!-- PaymentNotificationsView -->
    <string name="PaymentNotificationsView__view">הצג</string>

    <!-- UnreadPayments -->
    <string name="UnreadPayments__s_sent_you_s">%1$s שלח/ה לך %2$s</string>
    <string name="UnreadPayments__d_new_payment_notifications">%1$d התראות תשלום חדשות</string>

    <!-- CanNotSendPaymentDialog -->
    <string name="CanNotSendPaymentDialog__cant_send_payment">לא ניתן לשלוח תשלום</string>
    <string name="CanNotSendPaymentDialog__to_send_a_payment_to_this_user">כדי לשלוח תשלום אל המשתמש הזה, הוא צריך לאשר בקשת הודעה ממך. שלח לו הודעה כדי ליצור בקשת הודעה.</string>
    <string name="CanNotSendPaymentDialog__send_a_message">שלח הודעה</string>

    <!-- GroupsInCommonMessageRequest -->
    <string name="GroupsInCommonMessageRequest__you_have_no_groups_in_common_with_this_person">אין לך קבוצות משותפות עם האיש הזה. סקור בקשות בזהירות טרם אישור שלהן כדי להימנע מהודעות בלתי רצויות.</string>
    <string name="GroupsInCommonMessageRequest__none_of_your_contacts_or_people_you_chat_with_are_in_this_group">אף אחד מאנשי הקשר שלך או האנשים שיש לך איתם צ\'אטים לא נמצא בקבוצה הזאת. כדאי לסקור בקשות בזהירות לפני אישור שלהן כדי להימנע מהודעות לא רצויות.</string>
    <string name="GroupsInCommonMessageRequest__about_message_requests">על אודות בקשות הודעה</string>
    <string name="GroupsInCommonMessageRequest__okay">בסדר</string>
  <!-- Removed by excludeNonTranslatables <string name="GroupsInCommonMessageRequest__support_article" translatable="false">https://support.signal.org/hc/articles/360007459591</string> -->
    <string name="ChatColorSelectionFragment__heres_a_preview_of_the_chat_color">הנה תצוגה מקדימה של צבע הצ׳אט.</string>
    <string name="ChatColorSelectionFragment__the_color_is_visible_to_only_you">הצבע גלוי רק לך.</string>

    <!-- GroupDescriptionDialog -->
    <string name="GroupDescriptionDialog__group_description">תיאור קבוצה</string>

    <!-- QualitySelectorBottomSheetDialog -->
    <string name="QualitySelectorBottomSheetDialog__standard">תקנית</string>
    <string name="QualitySelectorBottomSheetDialog__faster_less_data">מהירה יותר, פחות נתונים</string>
    <string name="QualitySelectorBottomSheetDialog__high">גבוה</string>
    <string name="QualitySelectorBottomSheetDialog__slower_more_data">איטית יותר, יותר נתונים</string>
    <string name="QualitySelectorBottomSheetDialog__photo_quality">איכות תמונה</string>

    <!-- AppSettingsFragment -->
    <string name="AppSettingsFragment__invite_your_friends">הזמן את חבריך</string>
    <string name="AppSettingsFragment__copied_subscriber_id_to_clipboard">זהות מינוי הועתקה ללוח.</string>

    <!-- AccountSettingsFragment -->
    <string name="AccountSettingsFragment__account">חשבון</string>
    <string name="AccountSettingsFragment__youll_be_asked_less_frequently">תישאל לעיתים פחות תכופות עם הזמן</string>
    <string name="AccountSettingsFragment__require_your_signal_pin">דרוש את ה־PIN של Signal שלך כדי להירשם שוב אל Signal עם מספר הטלפון שלך</string>
    <string name="AccountSettingsFragment__change_phone_number">שנה מספר טלפון</string>
    <!-- Account setting that allows user to request and export their signal account data -->
    <string name="AccountSettingsFragment__request_account_data">נתוני החשבון שלך</string>

    <!-- ExportAccountDataFragment -->
    <!-- Part of requesting account data flow, this is the section title for requesting that account data -->
    <string name="ExportAccountDataFragment__your_account_data">נתוני החשבון שלך</string>
    <!-- Explanation of account data the user can request. %1$s is replaced with Learn more with a link -->
    <string name="ExportAccountDataFragment__export_explanation">אפשר לייצא דוח של נתוני חשבון Signal שלך. הדוח הזה לא כולל הודעות או מדיה. %1$s</string>
    <!-- Learn more link to more information about requesting account data -->
    <string name="ExportAccountDataFragment__learn_more">למידע נוסף</string>
    <!-- Button action to export the report data to another app (e.g. email) -->
    <string name="ExportAccountDataFragment__export_report">יצוא דוח</string>

    <!-- Radio option to export the data as a text file .txt -->
    <string name="ExportAccountDataFragment__export_as_txt">יצוא כקובץ TXT</string>
    <!-- Label for the text file option -->
    <string name="ExportAccountDataFragment__export_as_txt_label">קובץ טקסט קל לקריאה</string>
    <!-- Radio option to export the data as a json (java script object notation) file .json -->
    <string name="ExportAccountDataFragment__export_as_json">יצוא כקובץ JSON</string>
    <!-- Label for the json file option, the account data in a machine readable file format -->
    <string name="ExportAccountDataFragment__export_as_json_label">קובץ שניתן לקריאה על ידי מכונה</string>

    <!-- Action to cancel (in a dialog) -->
    <string name="ExportAccountDataFragment__cancel_action">ביטול</string>

    <!-- Acknowledgement for download failure -->
    <string name="ExportAccountDataFragment__ok_action">אישור</string>
    <!-- Title of dialog shown when report fails to generate -->
    <string name="ExportAccountDataFragment__report_generation_failed">הפקת דוח נכשלה</string>
    <!-- Message of dialog shown when report fails to generate asking user to check network connection -->
    <string name="ExportAccountDataFragment__check_network">כדאי לבדוק את החיבור שלך ולנסות שוב.</string>

    <!-- Title for export confirmation dialog -->
    <string name="ExportAccountDataFragment__export_report_confirmation">לייצא נתונים?</string>
    <!-- Message for export confirmation dialog -->
    <string name="ExportAccountDataFragment__export_report_confirmation_message">כדאי לשתף את נתוני חשבון Signal שלך רק עם אנשים או אפליקציות שבוטחים בהם.</string>
    <!-- Action to export in for export confirmation dialog -->
    <string name="ExportAccountDataFragment__export_report_action">יצוא</string>

    <!-- Shown in a dialog with a spinner while the report is downloading -->
    <string name="ExportAccountDataFragment__download_progress">מפיקים דוח…</string>
    <!-- Explanation that the report is only generated on export and is not saved on the device -->
    <string name="ExportAccountDataFragment__report_not_stored_disclaimer">הדוח שלך נוצר רק בזמן הייצוא ואינו מאוחסן על ידי Signal במכשיר שלך.</string>

    <!-- ChangeNumberFragment -->
    <string name="ChangeNumberFragment__use_this_to_change_your_current_phone_number_to_a_new_phone_number">השתמש בזה כדי לשנות את מספר הטלפון הנוכחי שלך אל מספר טלפון חדש. אתה לא יכול לבטל את השינוי הזה.\n\nלפני המשכה, וודא שהמספר החדש שלך יכול לקבל מסרונים או שיחות.</string>
    <string name="ChangeNumberFragment__continue">המשך</string>
    <!-- Message shown on dialog after your number has been changed successfully. -->
    <string name="ChangeNumber__your_phone_number_has_changed_to_s">מספר הטלפון שלך השתנה אל %1$s</string>
    <!-- Confirmation button to dismiss number changed dialog -->
    <string name="ChangeNumber__okay">בסדר</string>

    <!-- ChangeNumberEnterPhoneNumberFragment -->
    <string name="ChangeNumberEnterPhoneNumberFragment__change_number">שנה מספר</string>
    <string name="ChangeNumberEnterPhoneNumberFragment__your_old_number">המספר הישן שלך</string>
    <string name="ChangeNumberEnterPhoneNumberFragment__old_phone_number">מספר ישן של טלפון</string>
    <string name="ChangeNumberEnterPhoneNumberFragment__your_new_number">המספר החדש שלך</string>
    <string name="ChangeNumberEnterPhoneNumberFragment__new_phone_number">מספר חדש של טלפון</string>
    <string name="ChangeNumberEnterPhoneNumberFragment__the_phone_number_you_entered_doesnt_match_your_accounts">מספר הטלפון שהכנסת אינו תואם אל מספר הטלפון של החשבון שלך.</string>
    <string name="ChangeNumberEnterPhoneNumberFragment__you_must_specify_your_old_number_country_code">אתה חייב לציין את קוד המדינה של המספר הישן שלך</string>
    <string name="ChangeNumberEnterPhoneNumberFragment__you_must_specify_your_old_phone_number">אתה חייב לציין את מספר הטלפון הישן שלך</string>
    <string name="ChangeNumberEnterPhoneNumberFragment__you_must_specify_your_new_number_country_code">אתה חייב לציין את קוד המדינה של המספר החדש שלך</string>
    <string name="ChangeNumberEnterPhoneNumberFragment__you_must_specify_your_new_phone_number">אתה חייב לציין את מספר הטלפון החדש שלך</string>

    <!-- ChangeNumberVerifyFragment -->
    <string name="ChangeNumberVerifyFragment__change_number">שנה מספר</string>
    <string name="ChangeNumberVerifyFragment__verifying_s">מוודא את %1$s</string>
    <string name="ChangeNumberVerifyFragment__captcha_required">אתגר מענה דרוש</string>

    <!-- ChangeNumberConfirmFragment -->
    <string name="ChangeNumberConfirmFragment__change_number">שנה מספר</string>
    <string name="ChangeNumberConfirmFragment__you_are_about_to_change_your_phone_number_from_s_to_s">אתה עומד לשנות את מספר הטלפון שלך מן %1$s אל %2$s.\n\nלפני המשכה, אנא וודא שהמספר למטה נכון.</string>
    <string name="ChangeNumberConfirmFragment__edit_number">ערוך מספר</string>

    <!-- ChangeNumberRegistrationLockFragment -->
    <string name="ChangeNumberRegistrationLockFragment__signal_change_number_need_help_with_pin_for_android_v2_pin">שינוי מספר של Signal - צריך עזרה עם PIN עבור Android (v2 PIN)</string>

    <!-- ChangeNumberPinDiffersFragment -->
    <string name="ChangeNumberPinDiffersFragment__pins_do_not_match">קודי PIN לא תואמים</string>
    <string name="ChangeNumberPinDiffersFragment__the_pin_associated_with_your_new_number_is_different_from_the_pin_associated_with_your_old_one">ה־PIN שמשוייך עם המספר החדש שלך שונה מה־PIN שמשוייך עם המספר הישן שלך. האם אתה רוצה לשמור את ה‏־PIN הישן שלך או לעדכן אותו?</string>
    <string name="ChangeNumberPinDiffersFragment__keep_old_pin">שמור PIN ישן</string>
    <string name="ChangeNumberPinDiffersFragment__update_pin">עדכן PIN</string>
    <string name="ChangeNumberPinDiffersFragment__keep_old_pin_question">לשמור PIN ישן?</string>

    <!-- ChangeNumberLockActivity -->
    <!-- Info message shown to user if something crashed the app during the change number attempt and we were unable to confirm the change so we force them into this screen to check before letting them use the app -->
    <string name="ChangeNumberLockActivity__it_looks_like_you_tried_to_change_your_number_but_we_were_unable_to_determine_if_it_was_successful_rechecking_now">נראה שניסית לשנות את המספר שלך אבל לא יכולנו לקבוע אם השינוי היה מוצלח.\n\nבודק מחדש עכשיו…</string>
    <!-- Dialog title shown if we were able to confirm your change number status (meaning we now know what the server thinks our number is) after a crash during the regular flow -->
    <string name="ChangeNumberLockActivity__change_status_confirmed">מעמד שינוי מאושר</string>
    <!-- Dialog message shown if we were able to confirm your change number status (meaning we now know what the server thinks our number is) after a crash during the regular flow -->
    <string name="ChangeNumberLockActivity__your_number_has_been_confirmed_as_s">המספר שלך מאושר בתור %1$s. אם זה לא המספר החדש שלך, אנא הפעל מחדש את תהליך שינוי המספר.</string>
    <!-- Dialog title shown if we were not able to confirm your phone number with the server and thus cannot let leave the change flow yet after a crash during the regular flow -->
    <string name="ChangeNumberLockActivity__change_status_unconfirmed">מעמד שינוי בלתי מאושר</string>
    <!-- Dialog message shown when we can\'t verify the phone number on the server, only shown if there was a network error communicating with the server after a crash during the regular flow -->
    <string name="ChangeNumberLockActivity__we_could_not_determine_the_status_of_your_change_number_request">לא יכולנו לקבוע את המעמד של בקשת שינוי המספר שלך.\n\n(שגיאה: %1$s)</string>
    <!-- Dialog button to retry confirming the number on the server -->
    <string name="ChangeNumberLockActivity__retry">נסה שוב</string>
    <!-- Dialog button shown to leave the app when in the unconfirmed change status after a crash in the regular flow -->
    <string name="ChangeNumberLockActivity__leave">עזוב</string>
    <string name="ChangeNumberLockActivity__submit_debug_log">הגש יומן ניפוי תקלים</string>

    <!-- ChatsSettingsFragment -->
    <string name="ChatsSettingsFragment__keyboard">מקלדת</string>
    <string name="ChatsSettingsFragment__enter_key_sends">מקש Enter שולח</string>

    <!--SmsSettingsFragment -->
    <string name="SmsSettingsFragment__use_as_default_sms_app">השתמש כיישום המסרונים ברירת המחדל</string>
    <!-- Preference title to export sms -->
    <string name="SmsSettingsFragment__export_sms_messages">ייצוא הודעות SMS</string>
    <!-- Preference title to re-export sms -->
    <string name="SmsSettingsFragment__export_sms_messages_again">ייצוא מחדש של הודעות SMS</string>
    <!-- Preference title to delete sms -->
    <string name="SmsSettingsFragment__remove_sms_messages">הסרת הודעות SMS</string>
    <!-- Snackbar text to confirm deletion -->
    <string name="SmsSettingsFragment__removing_sms_messages_from_signal">מסירים הודעות SMS מ–Signal…</string>
    <!-- Snackbar text to indicate can delete later -->
    <string name="SmsSettingsFragment__you_can_remove_sms_messages_from_signal_in_settings">יש לך אפשרות להסיר הודעות SMS מ–Signal בהגדרות בכל עת.</string>
    <!-- Description for export sms preference -->
    <string name="SmsSettingsFragment__you_can_export_your_sms_messages_to_your_phones_sms_database">יש לך אפשרות לייצא את הודעות ה–SMS שלך למסד נתוני ה–SMS של הטלפון שלך.</string>
    <!-- Description for re-export sms preference -->
    <string name="SmsSettingsFragment__exporting_again_can_result_in_duplicate_messages">ייצוא מחדש עלול לגרום להודעות כפולות.</string>
    <!-- Description for remove sms preference -->
    <string name="SmsSettingsFragment__remove_sms_messages_from_signal_to_clear_up_storage_space">אפשר להסיר הודעות SMS מ–Signal כדי לפנות שטח אחסון.</string>
    <!-- Information message shown at the top of sms settings to indicate it is being removed soon. -->
    <string name="SmsSettingsFragment__sms_support_will_be_removed_soon_to_focus_on_encrypted_messaging">התמיכה ב–SMS תוסר בקרוב כדי להתמקד בהודעות מוצפנות.</string>

    <!-- NotificationsSettingsFragment -->
    <string name="NotificationsSettingsFragment__messages">הודעות</string>
    <string name="NotificationsSettingsFragment__calls">שיחות</string>
    <string name="NotificationsSettingsFragment__notify_when">יידע כאשר…</string>
    <string name="NotificationsSettingsFragment__contact_joins_signal">איש קשר מצטרף אל Signal</string>
    <!-- Notification preference header -->
    <string name="NotificationsSettingsFragment__notification_profiles">פרופילי התראות</string>
    <!-- Notification preference option header -->
    <string name="NotificationsSettingsFragment__profiles">פרופילים</string>
    <!-- Notification preference summary text -->
    <string name="NotificationsSettingsFragment__create_a_profile_to_receive_notifications_only_from_people_and_groups_you_choose">צור פרופיל כדי לקבל התראות רק מהאנשים ומהקבוצות שאתה בוחר.</string>

    <!-- NotificationProfilesFragment -->
    <!-- Title for notification profiles screen that shows all existing profiles; Title with hyphenation. Translation can use soft hyphen - Unicode U+00AD -->
    <string name="NotificationProfilesFragment__notification_profiles">פרופילי התראות</string>
    <!-- Button text to create a notification profile -->
    <string name="NotificationProfilesFragment__create_profile">צור פרופיל</string>

    <!-- PrivacySettingsFragment -->
    <string name="PrivacySettingsFragment__blocked">חסום/ה</string>
    <string name="PrivacySettingsFragment__d_contacts">%1$d אנשי קשר</string>
    <string name="PrivacySettingsFragment__messaging">תכתובת</string>
    <string name="PrivacySettingsFragment__disappearing_messages">הודעות נעלמות</string>
    <string name="PrivacySettingsFragment__app_security">אבטחת יישום</string>
    <string name="PrivacySettingsFragment__block_screenshots_in_the_recents_list_and_inside_the_app">חסימת צילומי מסך ברשימת השיחות האחרונות ובתוך האפליקציה</string>
    <string name="PrivacySettingsFragment__signal_message_and_calls">הודעות ושיחות של Signal, ממסר שיחות תמיד, ושולח אטום</string>
    <string name="PrivacySettingsFragment__default_timer_for_new_changes">קוצב זמן ברירת מחדל עבור צ׳אטים חדשים</string>
    <string name="PrivacySettingsFragment__set_a_default_disappearing_message_timer_for_all_new_chats_started_by_you">אפשר להגדיר קוצב זמן ברירת מחדל של הודעות נעלמות עבור כל הצ\'אטים החדשים שהותחלו על ידך.</string>
    <!-- Summary for stories preference to launch into story privacy settings -->
    <string name="PrivacySettingsFragment__payment_lock_require_lock">אפשר לדרוש נעילת מסך או טביעת אצבע ב-Android כדי להעביר כספים</string>
    <!-- Alert dialog title when payment lock cannot be enabled -->
    <string name="PrivacySettingsFragment__cant_enable_title">לא ניתן לאפשר נעילת אבטחה לתשלום</string>
    <!-- Alert dialog description to setup screen lock or fingerprint in phone settings -->
    <string name="PrivacySettingsFragment__cant_enable_description">כדי להשתמש בנעילת אבטחה לתשלום, צריך קודם לאפשר נעילת מסך או זיהוי באמצעות טביעת אצבע בהגדרות הטלפון שלך.</string>
    <!-- Shown in a toast when we can\'t navigate to the user\'s system fingerprint settings -->
    <string name="PrivacySettingsFragment__failed_to_navigate_to_system_settings">הניווט להגדרות המערכת נכשל.</string>
    <!-- Alert dialog button to go to phone settings -->
    <!-- Alert dialog button to cancel the dialog -->

    <!-- AdvancedPrivacySettingsFragment -->
  <!-- Removed by excludeNonTranslatables <string name="AdvancedPrivacySettingsFragment__sealed_sender_link" translatable="false">https://signal.org/blog/sealed-sender</string> -->
    <string name="AdvancedPrivacySettingsFragment__show_status_icon">הראה איקון מעמד</string>
    <string name="AdvancedPrivacySettingsFragment__show_an_icon">הראה איקון בפרטי הודעה כאשר היא נשלחה ע״י שימוש בשולח אטום.</string>

    <!-- ExpireTimerSettingsFragment -->
    <string name="ExpireTimerSettingsFragment__when_enabled_new_messages_sent_and_received_in_new_chats_started_by_you_will_disappear_after_they_have_been_seen">כאשר אפשרות זו מופעלת, הודעות חדשות שנשלחות ומתקבלות בצ׳אטים חדשים שהותחלו על ידך ייעלמו לאחר שייראו.</string>
    <string name="ExpireTimerSettingsFragment__when_enabled_new_messages_sent_and_received_in_this_chat_will_disappear_after_they_have_been_seen">כאשר אפשרות זו מופעלת, הודעות חדשות שנשלחות ומתקבלות בצ׳אט זה ייעלמו לאחר שייראו.</string>
    <string name="ExpireTimerSettingsFragment__off">כבוי</string>
    <string name="ExpireTimerSettingsFragment__4_weeks">4 שבועות</string>
    <string name="ExpireTimerSettingsFragment__1_week">שבוע</string>
    <string name="ExpireTimerSettingsFragment__1_day">יום</string>
    <string name="ExpireTimerSettingsFragment__8_hours">8 שעות</string>
    <string name="ExpireTimerSettingsFragment__1_hour">שעה</string>
    <string name="ExpireTimerSettingsFragment__5_minutes">5 דקות</string>
    <string name="ExpireTimerSettingsFragment__30_seconds">30 שניות</string>
    <string name="ExpireTimerSettingsFragment__custom_time">זמן מותאם אישית</string>
    <string name="ExpireTimerSettingsFragment__set">הגדר</string>
    <string name="ExpireTimerSettingsFragment__save">שמור</string>

    <string name="CustomExpireTimerSelectorView__seconds">שניות</string>
    <string name="CustomExpireTimerSelectorView__minutes">דקות</string>
    <string name="CustomExpireTimerSelectorView__hours">שעות</string>
    <string name="CustomExpireTimerSelectorView__days">ימים</string>
    <string name="CustomExpireTimerSelectorView__weeks">שבועות</string>

    <!-- HelpSettingsFragment -->
    <string name="HelpSettingsFragment__support_center">מרכז תמיכה</string>
    <string name="HelpSettingsFragment__contact_us">צור קשר</string>
    <string name="HelpSettingsFragment__version">גרסה</string>
    <string name="HelpSettingsFragment__debug_log">יומן תקלים</string>
    <string name="HelpSettingsFragment__terms_amp_privacy_policy">תנאים ומדיניות פרטיות</string>
<<<<<<< HEAD
    <string name="HelpFragment__copyright_signal_messenger">זכויות יוצרים Molly Messenger</string>
  <!-- Removed by excludeNonTranslatables <string name="HelpFragment__licenced_under_the_gplv3">ברישיון תחת GPLv3</string> -->
=======
    <string name="HelpFragment__copyright_signal_messenger">זכויות יוצרים Signal Messenger</string>
    <string name="HelpFragment__licenced_under_the_agplv3">ברישיון תחת GNU AGPLv3</string>
>>>>>>> 29ffed21

    <!-- DataAndStorageSettingsFragment -->
    <string name="DataAndStorageSettingsFragment__media_quality">איכות מדיה</string>
    <string name="DataAndStorageSettingsFragment__sent_media_quality">הגדר איכות מדיה</string>
    <string name="DataAndStorageSettingsFragment__sending_high_quality_media_will_use_more_data">שליחת מדיה באיכות גבוהה תשתמש ביותר נתונים.</string>
    <string name="DataAndStorageSettingsFragment__high">גבוהה</string>
    <string name="DataAndStorageSettingsFragment__standard">תקנית</string>
    <string name="DataAndStorageSettingsFragment__calls">שיחות</string>

    <!-- ChatColorSelectionFragment -->
    <string name="ChatColorSelectionFragment__auto">אוטומטי</string>
    <string name="ChatColorSelectionFragment__use_custom_colors">השתמש בצבעים מותאמים אישית</string>
    <string name="ChatColorSelectionFragment__chat_color">צבע צ\'אט</string>
    <string name="ChatColorSelectionFragment__edit">ערוך</string>
    <string name="ChatColorSelectionFragment__duplicate">שכפל</string>
    <string name="ChatColorSelectionFragment__delete">מחיקה</string>
    <string name="ChatColorSelectionFragment__delete_color">מחיקת צבע</string>
    <plurals name="ChatColorSelectionFragment__this_custom_color_is_used">
        <item quantity="one">צבע מותאם אישית זה נמצא בשימוש בצ\'אט %1$d. למחוק אותו עבור כל הצ\'אטים?</item>
        <item quantity="two">צבע מותאם אישית זה נמצא בשימוש ב–%1$d צ׳אטים. למחוק אותו עבור כל הצ׳אטים?</item>
        <item quantity="many">צבע מותאם אישית זה נמצא בשימוש ב–%1$d צ׳אטים. למחוק אותו עבור כל הצ׳אטים?</item>
        <item quantity="other">צבע מותאם אישית זה נמצא בשימוש ב–%1$d צ׳אטים. למחוק אותו עבור כל הצ׳אטים?</item>
    </plurals>
    <string name="ChatColorSelectionFragment__delete_chat_color">למחוק צבע צ\'אט?</string>

    <!-- CustomChatColorCreatorFragment -->
    <string name="CustomChatColorCreatorFragment__solid">מוצק</string>
    <string name="CustomChatColorCreatorFragment__gradient">שיפוע</string>
    <string name="CustomChatColorCreatorFragment__hue">גוון</string>
    <string name="CustomChatColorCreatorFragment__saturation">רוויה</string>

    <!-- CustomChatColorCreatorFragmentPage -->
    <string name="CustomChatColorCreatorFragmentPage__save">שמור</string>
    <string name="CustomChatColorCreatorFragmentPage__edit_color">ערוך צבע</string>
    <plurals name="CustomChatColorCreatorFragmentPage__this_color_is_used">
        <item quantity="one">צבע זה נמצא בשימוש בצ׳אט %1$d. לשמור שינויים עבור כל הצ׳אטים?</item>
        <item quantity="two">צבע זה נמצא בשימוש ב–%1$d צ׳אטים. לשמור שינויים עבור כל הצ׳אטים?</item>
        <item quantity="many">צבע זה נמצא בשימוש ב–%1$d צ׳אטים. לשמור שינויים עבור כל הצ׳אטים?</item>
        <item quantity="other">צבע זה נמצא בשימוש ב–%1$d צ׳אטים. לשמור שינויים עבור כל הצ׳אטים?</item>
    </plurals>

    <!-- ChatColorGradientTool -->

    <!-- Title text for prompt to donate. Shown in a popup at the bottom of the chat list. -->
    <string name="Donate2022Q2Megaphone_donate_to_signal">ביצוע תרומה ל–Signal</string>
    <!-- Body text for prompt to donate. Shown in a popup at the bottom of the chat list. -->
    <string name="Donate2022Q2Megaphone_signal_is_powered_by_people_like_you">Signal מופעלת בעזרת אנשים כמוך. אפשר לתרום מדי חודש ולקבל תג.</string>
    <!-- Button label that brings a user to the donate screen. Shown in a popup at the bottom of the chat list. -->
    <string name="Donate2022Q2Megaphone_donate">ביצוע תרומה</string>
    <!-- Button label that dismissed a prompt to donate. Shown in a popup at the bottom of the chat list. -->
    <string name="Donate2022Q2Megaphone_not_now">לא עכשיו</string>

    <!-- EditReactionsFragment -->
    <string name="EditReactionsFragment__customize_reactions">התאמה אישית של תגובות</string>
    <string name="EditReactionsFragment__tap_to_replace_an_emoji">הקש כדי להחליף אימוג’י</string>
    <string name="EditReactionsFragment__reset">אפס</string>
    <string name="EditReactionsFragment_save">שמור</string>
    <string name="ChatColorSelectionFragment__auto_matches_the_color_to_the_wallpaper">מתאים באופן אוטומטי את הצבע אל הטפט</string>
    <string name="CustomChatColorCreatorFragment__drag_to_change_the_direction_of_the_gradient">גרור את השינוי אל כיוון השיפוע</string>

    <!-- AddAProfilePhotoMegaphone -->
    <string name="AddAProfilePhotoMegaphone__add_a_profile_photo">הוסף תמונת פרופיל</string>
    <string name="AddAProfilePhotoMegaphone__choose_a_look_and_color">בחר מראה וצבע או התאם אישית את ראשי התיבות שלך.</string>
    <string name="AddAProfilePhotoMegaphone__not_now">לא עכשיו</string>
    <string name="AddAProfilePhotoMegaphone__add_photo">הוסף תמונה</string>

    <!-- BecomeASustainerMegaphone -->
    <string name="BecomeASustainerMegaphone__become_a_sustainer">הפוך אל מחזיק</string>
    <!-- Displayed in the Become a Sustainer megaphone -->
    <string name="BecomeASustainerMegaphone__signal_is_powered_by">Signal מופעלת בעזרת אנשים כמוך. אפשר לתרום ולקבל תג.</string>
    <string name="BecomeASustainerMegaphone__not_now">לא עכשיו</string>
    <string name="BecomeASustainerMegaphone__donate">ביצוע תרומה</string>

    <!-- KeyboardPagerFragment -->
    <string name="KeyboardPagerFragment_emoji">אימוג’י</string>
    <string name="KeyboardPagerFragment_open_emoji_search">פתח חיפוש אימוג’י</string>
    <string name="KeyboardPagerFragment_open_sticker_search">פתח חיפוש מדבקות</string>
    <string name="KeyboardPagerFragment_open_gif_search">פתח חיפוש GIF</string>
    <string name="KeyboardPagerFragment_stickers">מדבקות</string>
    <string name="KeyboardPagerFragment_backspace">מקש חזרה</string>
    <string name="KeyboardPagerFragment_gifs">קבצי GIF</string>
    <string name="KeyboardPagerFragment_search_emoji">חפש אימוג’י</string>
    <string name="KeyboardPagerfragment_back_to_emoji">חזור אל אימוג’י</string>
    <string name="KeyboardPagerfragment_clear_search_entry">נקה רשומת חיפוש</string>
    <string name="KeyboardPagerFragment_search_giphy">חפש GIPHY</string>

    <!-- StickerSearchDialogFragment -->
    <string name="StickerSearchDialogFragment_search_stickers">חפש מדבקות</string>
    <string name="StickerSearchDialogFragment_no_results_found">תוצאות לא נמצאו</string>
    <string name="EmojiSearchFragment__no_results_found">תוצאות לא נמצאו</string>
    <string name="NotificationsSettingsFragment__unknown_ringtone">צלצול בלתי ידוע</string>

    <!-- ConversationSettingsFragment -->
    <!-- Dialog title displayed when non-admin tries to add a story to an audience group -->
    <string name="ConversationSettingsFragment__cant_add_to_group_story">לא ניתן להוסיף לסטורי קבוצתי</string>
    <!-- Dialog message displayed when non-admin tries to add a story to an audience group -->
    <string name="ConversationSettingsFragment__only_admins_of_this_group_can_add_to_its_story">רק מנהלי קבוצה זו יכולים להוסיף לסטורי שלה</string>
    <!-- Error toasted when no activity can handle the add contact intent -->
    <string name="ConversationSettingsFragment__contacts_app_not_found">אפליקציית אנשי קשר לא נמצאה.</string>
    <string name="ConversationSettingsFragment__start_video_call">התחל שיחת וידאו</string>
    <string name="ConversationSettingsFragment__start_audio_call">התחלת שיחה קולית</string>
    <!-- Button label with hyphenation. Translation can use soft hyphen - Unicode U+00AD -->
    <string name="ConversationSettingsFragment__story">סטורי</string>
    <!-- Button label with hyphenation. Translation can use soft hyphen - Unicode U+00AD -->
    <string name="ConversationSettingsFragment__message">הודעה</string>
    <!-- Button label with hyphenation. Translation can use soft hyphen - Unicode U+00AD -->
    <string name="ConversationSettingsFragment__video">סרטון</string>
    <!-- Button label with hyphenation. Translation can use soft hyphen - Unicode U+00AD -->
    <string name="ConversationSettingsFragment__audio">שמע</string>
    <!-- Button label with hyphenation. Translation can use soft hyphen - Unicode U+00AD -->
    <string name="ConversationSettingsFragment__call">התקשר</string>
    <!-- Button label with hyphenation. Translation can use soft hyphen - Unicode U+00AD -->
    <string name="ConversationSettingsFragment__mute">השתקה</string>
    <!-- Button label with hyphenation. Translation can use soft hyphen - Unicode U+00AD -->
    <string name="ConversationSettingsFragment__muted">מושתק/ת</string>
    <!-- Button label with hyphenation. Translation can use soft hyphen - Unicode U+00AD -->
    <string name="ConversationSettingsFragment__search">חפש</string>
    <string name="ConversationSettingsFragment__disappearing_messages">הודעות נעלמות</string>
    <string name="ConversationSettingsFragment__sounds_and_notifications">צלילים והתראות</string>
  <!-- Removed by excludeNonTranslatables <string name="ConversationSettingsFragment__internal_details" translatable="false">Internal details</string> -->
    <string name="ConversationSettingsFragment__contact_details">פרטי איש קשר</string>
    <string name="ConversationSettingsFragment__view_safety_number">הצג מספר ביטחון</string>
    <string name="ConversationSettingsFragment__block">חסימה</string>
    <string name="ConversationSettingsFragment__block_group">חסימת קבוצה</string>
    <string name="ConversationSettingsFragment__unblock">ביטול חסימה</string>
    <string name="ConversationSettingsFragment__unblock_group">ביטול חסימת קבוצה</string>
    <string name="ConversationSettingsFragment__add_to_a_group">הוסף אל קבוצה</string>
    <string name="ConversationSettingsFragment__see_all">ראה הכול</string>
    <string name="ConversationSettingsFragment__add_members">הוסף חברי קבוצה</string>
    <string name="ConversationSettingsFragment__permissions">הרשאות</string>
    <string name="ConversationSettingsFragment__requests_and_invites">בקשות והזמנות</string>
    <string name="ConversationSettingsFragment__group_link">קישור קבוצה</string>
    <string name="ConversationSettingsFragment__add_as_a_contact">הוסף כאיש קשר</string>
    <string name="ConversationSettingsFragment__unmute">ביטול השתקה</string>
    <!-- The subtitle for a settings item that describes how long the user\'s chat is muted. If a chat is muted, you will not receive notifications unless @mentioned. The placeholder represents a time (e.g. 10pm, March 4, etc). -->
    <string name="ConversationSettingsFragment__conversation_muted_until_s">הצ׳אט מושתק עד %1$s</string>
    <string name="ConversationSettingsFragment__conversation_muted_forever">הצ׳אט מושתק לתמיד</string>
    <string name="ConversationSettingsFragment__copied_phone_number_to_clipboard">מספר טלפון הועתק אל לוח הגזירה.</string>
    <string name="ConversationSettingsFragment__phone_number">מספר טלפון</string>
    <string name="ConversationSettingsFragment__get_badges">משיגים תגים לפרופיל שלך באמצעות תמיכה ב–Signal. אפשר ללחוץ על תג למידע נוסף.</string>

    <!-- PermissionsSettingsFragment -->
    <string name="PermissionsSettingsFragment__add_members">הוסף חברי קבוצה</string>
    <string name="PermissionsSettingsFragment__edit_group_info">ערוך מידע קבוצה</string>
    <string name="PermissionsSettingsFragment__send_messages">שלח הודעות</string>
    <string name="PermissionsSettingsFragment__all_members">כל חברי הקבוצה</string>
    <string name="PermissionsSettingsFragment__only_admins">רק מנהלנים</string>
    <string name="PermissionsSettingsFragment__who_can_add_new_members">מי יכול להוסיף חברי קבוצה חדשים?</string>
    <string name="PermissionsSettingsFragment__who_can_edit_this_groups_info">מי יכול לערוך את המידע של קבוצה הזאת?</string>
    <string name="PermissionsSettingsFragment__who_can_send_messages">מי יכול לשלוח הודעות?</string>

    <!-- SoundsAndNotificationsSettingsFragment -->
    <string name="SoundsAndNotificationsSettingsFragment__mute_notifications">השתקת התראות</string>
    <string name="SoundsAndNotificationsSettingsFragment__not_muted">לא מושתק/ת</string>
    <string name="SoundsAndNotificationsSettingsFragment__mentions">אזכורים</string>
    <string name="SoundsAndNotificationsSettingsFragment__always_notify">יידע תמיד</string>
    <string name="SoundsAndNotificationsSettingsFragment__do_not_notify">אל תיידע</string>
    <string name="SoundsAndNotificationsSettingsFragment__custom_notifications">התראות מותאמות אישית</string>

    <!-- StickerKeyboard -->
    <string name="StickerKeyboard__recently_used">בשימוש לאחרונה</string>

    <!-- PlaybackSpeedToggleTextView -->
    <string name="PlaybackSpeedToggleTextView__p5x">.5x</string>
    <string name="PlaybackSpeedToggleTextView__1x">1x</string>
    <string name="PlaybackSpeedToggleTextView__1p5x">1.5x</string>
    <string name="PlaybackSpeedToggleTextView__2x">2x</string>

    <!-- PaymentRecipientSelectionFragment -->
    <string name="PaymentRecipientSelectionFragment__new_payment">תשלום חדש</string>

    <!-- NewConversationActivity -->
    <string name="NewConversationActivity__new_message">הודעה חדשה</string>
    <!-- Context menu item message -->
    <string name="NewConversationActivity__message">הודעה</string>
    <!-- Context menu item audio call -->
    <string name="NewConversationActivity__audio_call">שיחה קולית</string>
    <!-- Context menu item video call -->
    <string name="NewConversationActivity__video_call">שיחת וידאו</string>
    <!-- Context menu item remove -->
    <string name="NewConversationActivity__remove">הסרה</string>
    <!-- Context menu item block -->
    <string name="NewConversationActivity__block">חסימה</string>
    <!-- Dialog title when removing a contact -->
    <string name="NewConversationActivity__remove_s">להסיר את %1$s?</string>
    <!-- Dialog message when removing a contact -->
    <string name="NewConversationActivity__you_wont_see_this_person">לא נציג לך את האדם הזה בזמן החיפוש. אם היא או הוא ישלחו לך הודעה בעתיד, תופיע אצלך בקשת הודעה.</string>
    <!-- Snackbar message after removing a contact -->
    <string name="NewConversationActivity__s_has_been_removed">%1$s הוסר/ה</string>
    <!-- Snackbar message after blocking a contact -->
    <string name="NewConversationActivity__s_has_been_blocked">חסמת את %1$s</string>
    <!-- Dialog title when remove target contact is in system contacts -->
    <string name="NewConversationActivity__unable_to_remove_s">לא הצלחנו להסיר את %1$s</string>
    <!-- Dialog message when remove target contact is in system contacts -->
    <string name="NewConversationActivity__this_person_is_saved_to_your">האדם הזה שמור ברשימת אנשי הקשר במכשיר שלך. צריך למחוק את הרשומה מאנשי הקשר ולנסות שוב.</string>
    <!-- Dialog action to view contact when they can\'t be removed otherwise -->
    <string name="NewConversationActivity__view_contact">צפייה באיש קשר</string>
    <!-- Error message shown when looking up a person by phone number and that phone number is not associated with a signal account -->
    <string name="NewConversationActivity__s_is_not_a_signal_user">%1$s לא משתמש/ת ב–Signal</string>

    <!-- ContactFilterView -->
    <string name="ContactFilterView__search_name_or_number">חפש שם או מספר</string>

    <!-- VoiceNotePlayerView -->
    <string name="VoiceNotePlayerView__dot_s">· %1$s</string>
    <string name="VoiceNotePlayerView__stop_voice_message">הפסק הודעה קולית</string>
    <string name="VoiceNotePlayerView__change_voice_message_speed">שנה מהירות של הודעה קולית</string>
    <string name="VoiceNotePlayerView__pause_voice_message">השהה הודעה קולית</string>
    <string name="VoiceNotePlayerView__play_voice_message">נגן הודעה קולית</string>
    <string name="VoiceNotePlayerView__navigate_to_voice_message">נווט אל הודעה קולית</string>


    <!-- AvatarPickerFragment -->
    <string name="AvatarPickerFragment__avatar_preview">תצוגה מקדימה של יצגן</string>
    <string name="AvatarPickerFragment__camera">מצלמה</string>
    <string name="AvatarPickerFragment__take_a_picture">צלם</string>
    <string name="AvatarPickerFragment__choose_a_photo">בחר תמונה</string>
    <string name="AvatarPickerFragment__photo">תמונה</string>
    <string name="AvatarPickerFragment__text">מלל</string>
    <string name="AvatarPickerFragment__save">שמור</string>
    <string name="AvatarPickerFragment__clear_avatar">נקה יצגן</string>
    <string name="AvatarPickerRepository__failed_to_save_avatar">נכשל בשמירת יצגן</string>

    <!-- TextAvatarCreationFragment -->
    <string name="TextAvatarCreationFragment__preview">תצוגה מקדימה</string>
    <string name="TextAvatarCreationFragment__done">סיים</string>
    <string name="TextAvatarCreationFragment__text">מלל</string>
    <string name="TextAvatarCreationFragment__color">צבע</string>

    <!-- VectorAvatarCreationFragment -->
    <string name="VectorAvatarCreationFragment__select_a_color">בחר צבע</string>

    <!-- ContactSelectionListItem -->
    <string name="ContactSelectionListItem__sms">מסרון</string>
    <string name="ContactSelectionListItem__dot_s">· %1$s</string>

    <!-- Displayed in the toolbar when externally sharing text to multiple recipients -->
    <string name="ShareInterstitialActivity__share">שתף</string>

    <!-- DSLSettingsToolbar -->
    <string name="DSLSettingsToolbar__navigate_up">נווט למעלה</string>
    <string name="MultiselectForwardFragment__forward_to">העבר הלאה אל</string>
    <!-- Displayed when sharing content via the fragment -->
    <string name="MultiselectForwardFragment__share_with">שתף עם</string>
    <string name="MultiselectForwardFragment__add_a_message">הוסף הודעה</string>
    <string name="MultiselectForwardFragment__faster_forwards">העברות הלאה מהירות יותר</string>
    <!-- Displayed when user selects a video that will be clipped before sharing to a story -->
    <string name="MultiselectForwardFragment__videos_will_be_trimmed">סרטונים ייחתכו לקליפים של 30 שניות וישלחו כסטוריז נפרדים.</string>
    <!-- Displayed when user selects a video that cannot be sent as a story -->
    <string name="MultiselectForwardFragment__videos_sent_to_stories_cant">סרטונים שנשלחים כסטוריז לא יכולים להיות יותר מ-30 שניות.</string>
    <string name="MultiselectForwardFragment__forwarded_messages_are_now">הודעות מועברות הלאה נשלחות כעת באופן מיידי.</string>
    <plurals name="MultiselectForwardFragment_send_d_messages">
        <item quantity="one">שלח הודעה %1$d</item>
        <item quantity="two">שלח %1$d הודעות</item>
        <item quantity="many">שלח %1$d הודעות</item>
        <item quantity="other">שלח %1$d הודעות</item>
    </plurals>
    <plurals name="MultiselectForwardFragment_messages_sent">
        <item quantity="one">הודעה נשלחה</item>
        <item quantity="two">הודעות נשלחו</item>
        <item quantity="many">הודעות נשלחו</item>
        <item quantity="other">הודעות נשלחו</item>
    </plurals>
    <plurals name="MultiselectForwardFragment_messages_failed_to_send">
        <item quantity="one">הודעה נכשלה להישלח</item>
        <item quantity="two">הודעות נכשלו להישלח</item>
        <item quantity="many">הודעות נכשלו להישלח</item>
        <item quantity="other">הודעות נכשלו להישלח</item>
    </plurals>
    <plurals name="MultiselectForwardFragment__couldnt_forward_messages">
        <item quantity="one">לא היה ניתן להעביר הלאה הודעה מאחר שהיא לא זמינה יותר.</item>
        <item quantity="two">לא היה ניתן להעביר הלאה הודעות מאחר שהן לא זמינות יותר.</item>
        <item quantity="many">לא היה ניתן להעביר הלאה הודעות מאחר שהן לא זמינות יותר.</item>
        <item quantity="other">לא היה ניתן להעביר הלאה הודעות מאחר שהן לא זמינות יותר.</item>
    </plurals>
    <!-- Error message shown when attempting to select a group to forward/share but it\'s announcement only and you are not an admin -->
    <string name="MultiselectForwardFragment__only_admins_can_send_messages_to_this_group">רק מנהלים יכולים לשלוח הודעות לקבוצה זו.</string>
    <string name="MultiselectForwardFragment__limit_reached">מגבלה הושגה</string>

    <!-- Media V2 -->
    <!-- Dialog message when sending a story via an add to group story button -->
    <string name="MediaReviewFragment__add_to_the_group_story">הוספה לסטורי הקבוצתי ״%1$s״</string>
    <!-- Positive dialog action when sending a story via an add to group story button -->
    <string name="MediaReviewFragment__add_to_story">הוספה לסטורי</string>
    <string name="MediaReviewFragment__add_a_message">הוסף הודעה</string>
    <string name="MediaReviewFragment__add_a_reply">הוסף תשובה</string>
    <string name="MediaReviewFragment__send_to">שליחה אל</string>
    <string name="MediaReviewFragment__view_once_message">הודעה לצפייה חד־פעמית</string>
    <string name="MediaReviewFragment__one_or_more_items_were_too_large">פריט אחד או יותר היו יותר מדי גדולים</string>
    <string name="MediaReviewFragment__one_or_more_items_were_invalid">פריט אחד או יותר היו בלתי תקפים</string>
    <string name="MediaReviewFragment__too_many_items_selected">יותר מדי פריטים נבחרו</string>

    <string name="ImageEditorHud__cancel">בטל</string>
    <string name="ImageEditorHud__draw">צייר</string>
    <string name="ImageEditorHud__write_text">כתוב מלל</string>
    <string name="ImageEditorHud__add_a_sticker">הוסף מדבקה</string>
    <string name="ImageEditorHud__blur">טשטש</string>
    <string name="ImageEditorHud__done_editing">סיים לערוך</string>
    <string name="ImageEditorHud__clear_all">נקה הכול</string>
    <string name="ImageEditorHud__undo">בטל עשייה</string>
    <string name="ImageEditorHud__toggle_between_marker_and_highlighter">עורר בין סמן ודגשן</string>
    <string name="ImageEditorHud__toggle_between_text_styles">עורר בין סגנונות מלל</string>

    <!-- Header for section of featured stickers (location/time stickers) -->
    <string name="ScribbleStickersFragment__featured_stickers">מומלצים</string>

    <string name="MediaCountIndicatorButton__send">שלח</string>

    <string name="MediaReviewSelectedItem__tap_to_remove">יש להקיש כדי להסיר</string>
    <string name="MediaReviewSelectedItem__tap_to_select">הקש כדי לבחור</string>

    <string name="MediaReviewImagePageFragment__discard">השמט</string>
    <string name="MediaReviewImagePageFragment__discard_changes">להשמיט שינויים?</string>
    <string name="MediaReviewImagePageFragment__youll_lose_any_changes">תאבד שינויים כלשהם שעשית אל התמונה הזאת.</string>


    <string name="BadgesOverviewFragment__my_badges">התגים שלי</string>
    <string name="BadgesOverviewFragment__featured_badge">תג פרופיל</string>
    <string name="BadgesOverviewFragment__display_badges_on_profile">הצגת תגים בפרופיל שלי</string>
    <string name="BadgesOverviewFragment__failed_to_update_profile">נכשל בעדכון פרופיל</string>



    <string name="SelectFeaturedBadgeFragment__select_a_badge">בחירת תג</string>
    <string name="SelectFeaturedBadgeFragment__you_must_select_a_badge">חובה לבחור תג</string>
    <string name="SelectFeaturedBadgeFragment__failed_to_update_profile">נכשל בעדכון פרופיל</string>

    <!-- Displayed on primary button in the bottom sheet as a call-to-action to launch into the donation flow -->
    <string name="ViewBadgeBottomSheetDialogFragment__donate_now">ביצוע תרומה עכשיו</string>
    <!-- Title of a page in the bottom sheet. Placeholder is a user\'s short-name -->
    <string name="ViewBadgeBottomSheetDialogFragment__s_supports_signal">Signal מקבלת תמיכה מ%1$s</string>
    <!-- Description of a page in the bottom sheet of a monthly badge. Placeholder is a user\'s short-name -->
    <string name="ViewBadgeBottomSheetDialogFragment__s_supports_signal_with_a_monthly">Signal מקבלת תמיכה מ%1$s באמצעות תרומה חודשית. Signal היא ארגון ללא מטרות רווח בלי מפרסמים או משקיעים, והיא נתמכת רק על ידי אנשים כמוך.</string>
    <!-- Description of a page in the bottom sheet of a one-time badge. Placeholder is a user\'s short-name -->
    <string name="ViewBadgeBottomSheetDialogFragment__s_supports_signal_with_a_donation">Signal קיבלה תמיכה מ%1$s באמצעות תרומה. Signal היא ארגון ללא מטרות רווח בלי מפרסמים או משקיעים, והיא נתמכת רק על ידי אנשים כמוך.</string>

    <string name="ImageView__badge">תג</string>

    <string name="SubscribeFragment__cancel_subscription">ביטול מנוי</string>
    <string name="SubscribeFragment__confirm_cancellation">לאשר ביטול?</string>
    <string name="SubscribeFragment__you_wont_be_charged_again">לא נחייב אותך שוב. התג שלך יוסר מהפרופיל שלך בסוף תקופת החיוב שלך.</string>
    <string name="SubscribeFragment__not_now">לא עכשיו</string>
    <string name="SubscribeFragment__confirm">אשר</string>
    <string name="SubscribeFragment__update_subscription">עדכון מנוי</string>
    <string name="SubscribeFragment__your_subscription_has_been_cancelled">המנוי שלך בוטל.</string>
    <string name="SubscribeFragment__update_subscription_question">לעדכן מנוי?</string>
    <string name="SubscribeFragment__update">עדכן</string>
    <string name="SubscribeFragment__you_will_be_charged_the_full_amount_s_of">נחייב אותך בסכום המלא (%1$s) של מחיר של המנוי החדש היום. המנוי שלך מתחדש באופן חודשי.</string>

    <string name="Subscription__s_per_month">%1$s/חודש</string>
    <!-- Shown when a subscription is active and isn\'t going to expire at the end of the term -->
    <string name="Subscription__renews_s">מתחדש ב–%1$s</string>
    <!-- Shown when a subscription is active and is going to expire at the end of the term -->
    <string name="Subscription__expires_s">תאריך תפוגה: %1$s</string>

    <!-- Title of learn more sheet -->
    <string name="SubscribeLearnMoreBottomSheetDialogFragment__signal_is_different">Signal היא שונה.</string>
    <!-- First small text blurb on learn more sheet -->
    <string name="SubscribeLearnMoreBottomSheetDialogFragment__private_messaging">תכתובת פרטית. בלי מודעות פרסום, בלי מעקב, בלי פיקוח.</string>
    <!-- Second small text blurb on learn more sheet -->
    <string name="SubscribeLearnMoreBottomSheetDialogFragment__signal_is_supported_by">Signal נתמכת על ידי התרומות שלך, מה שאומר שהפרטיות שלך נמצאת במרכז של כל מה שאנחנו עושים. Signal נבנתה בשבילך; לא בשביל הנתונים שלך ולא בשביל רווחים.</string>
    <!-- Third small text blurb on learn more sheet -->
    <string name="SubscribeLearnMoreBottomSheetDialogFragment__if_you_can">אם יש לך אפשרות, נשמח לקבל ממך תרומה עוד היום כדי לשמור על Signal כיפית, מהימנה וזמינה לכולם.</string>

    <string name="SubscribeThanksForYourSupportBottomSheetDialogFragment__thanks_for_your_support">תודה על התמיכה שלך!</string>
    <!-- Subtext underneath the dialog title on the thanks sheet -->
    <string name="SubscribeThanksForYourSupportBottomSheetDialogFragment__youve_earned_a_donor_badge">הרווחת תג תרומה מ–Signal! אפשר להציג אותו בפרופיל שלך כדי להשוויץ בתמיכה שלך.</string>
    <string name="SubscribeThanksForYourSupportBottomSheetDialogFragment__you_can_also">אתה גם יכול</string>
    <string name="SubscribeThanksForYourSupportBottomSheetDialogFragment__become_a_montly_sustainer">הפוך אל מחזיק חודשי.</string>
    <string name="SubscribeThanksForYourSupportBottomSheetDialogFragment__display_on_profile">הצג בפרופיל</string>
    <string name="SubscribeThanksForYourSupportBottomSheetDialogFragment__make_featured_badge">הצג תג בפרופיל</string>
    <string name="SubscribeThanksForYourSupportBottomSheetDialogFragment__continue">המשך</string>
    <string name="ThanksForYourSupportBottomSheetFragment__when_you_have_more">כשיהיה לך יותר מתג אחד, תהיה לך אפשרות לבחור אחד להציג בפרופיל כדי שאחרים יראו אותו.</string>

    <string name="BecomeASustainerFragment__get_badges">משיגים תגים עבור הפרופיל שלך באמצעות תמיכה ב–Signal.</string>
    <string name="BecomeASustainerFragment__signal_is_a_non_profit">Signal הוא ארגון ללא מטרות רווח בלי מפרסמים או משקיעים, שנתמך רק ע״י אנשים כמוך.</string>

    <!-- Button label for creating a donation -->
    <string name="ManageDonationsFragment__donate_to_signal">ביצוע תרומה ל–Signal</string>
    <!-- Heading for more area of manage subscriptions page -->
    <string name="ManageDonationsFragment__more">עוד</string>
    <!-- Heading for receipts area of manage subscriptions page -->
    <!-- Heading for my subscription area of manage subscriptions page -->
    <string name="ManageDonationsFragment__my_support">התמיכה שלי</string>
    <string name="ManageDonationsFragment__manage_subscription">ניהול מנוי</string>
    <!-- Label for Donation Receipts button -->
    <string name="ManageDonationsFragment__donation_receipts">קבלות על תרומות</string>
    <string name="ManageDonationsFragment__badges">תגים</string>
    <string name="ManageDonationsFragment__subscription_faq">שאלות נפוצות בנושא מנוי</string>
    <!-- Preference heading for other ways to donate -->
    <string name="ManageDonationsFragment__other_ways_to_give">דרכים אחרות לתת</string>
    <!-- Preference label to launch badge gifting -->
    <string name="ManageDonationsFragment__donate_for_a_friend">ביצוע תרומה בשביל חבר/ה</string>

    <string name="Boost__enter_custom_amount">הכנסת סכום מותאם אישית</string>
    <string name="Boost__one_time_contribution">תרומה חד־פעמית</string>
    <!-- Error label when the amount is smaller than what we can accept -->
    <string name="Boost__the_minimum_amount_you_can_donate_is_s">הסכום המינימלי שאפשר לתרום הוא %1$s</string>

    <string name="MySupportPreference__s_per_month">%1$s/חודש</string>
    <string name="MySupportPreference__renews_s">מתחדש ב–%1$s</string>
    <string name="MySupportPreference__processing_transaction">מעבד עסקה…</string>
    <!-- Displayed on "My Support" screen when user badge failed to be added to their account -->
    <string name="MySupportPreference__couldnt_add_badge_s">לא היה ניתן להוסיף תג. %1$s</string>
    <string name="MySupportPreference__please_contact_support">אנא צור קשר עם התמיכה.</string>

    <!-- Title of dialog telling user they need to update signal as it expired -->
    <string name="UpdateSignalExpiredDialog__title">עדכן את Molly</string>
    <!-- Message of dialog telling user they need to update signal as it expired -->
    <string name="UpdateSignalExpiredDialog__message">גרסה זו של Molly כבר לא בתוקף. אפשר לעדכן עכשיו כדי להמשיך להשתמש ב–Molly.</string>
    <!-- Button text of expiration dialog, will take user to update the app -->
    <string name="UpdateSignalExpiredDialog__update_action">עדכן</string>
    <!-- Button text of expiration dialog to cancel the dialog.  -->
    <string name="UpdateSignalExpiredDialog__cancel_action">ביטול</string>

    <!-- Title of dialog telling user they need to re-register signal -->
    <string name="ReregisterSignalDialog__title">המכשיר לא רשום</string>
    <!-- Message of dialog telling user they need to re-register signal as it is no longer registered -->
    <string name="ReregisterSignalDialog__message">המכשיר הזה כבר לא רשום. אפשר לרשום אותו מחדש כדי להמשיך להשתמש ב–Molly במכשיר הזה.</string>
    <!-- Button text of re-registration dialog to re-register the device.  -->
    <string name="ReregisterSignalDialog__reregister_action">רשום מחדש</string>
    <!-- Button text of re-registration dialog to cancel the dialog.  -->
    <string name="ReregisterSignalDialog__cancel_action">ביטול</string>

    <!-- Title of expiry sheet when boost badge falls off profile unexpectedly. -->
    <string name="ExpiredBadgeBottomSheetDialogFragment__boost_badge_expired">פג התוקף של תג בוסט</string>
    <!-- Displayed in the bottom sheet if a monthly donation badge unexpectedly falls off the user\'s profile -->
    <string name="ExpiredBadgeBottomSheetDialogFragment__monthly_donation_cancelled">תרומה חודשית בוטלה</string>
    <!-- Displayed in the bottom sheet when a boost badge expires -->
    <string name="ExpiredBadgeBottomSheetDialogFragment__your_boost_badge_has_expired_and">תג התמריץ שלך פג והוא אינו גלוי יותר בפרופיל שלך.</string>
    <string name="ExpiredBadgeBottomSheetDialogFragment__you_can_reactivate">אפשר להפעיל מחדש את תג הבוסט שלך למשך 30 ימים נוספים עם תרומה חד פעמית.</string>
    <!-- Displayed when we do not think the user is a subscriber when their boost expires -->
    <string name="ExpiredBadgeBottomSheetDialogFragment__you_can_keep">אפשר להמשיך להשתמש ב–Signal אבל כדי לתמוך בטכנולוגיה שנבנתה עבורכם, נשמח אם תשקלו להפוך לתומכים באמצעות ביצוע תרומה חודשית.</string>
    <string name="ExpiredBadgeBottomSheetDialogFragment__become_a_sustainer">הפוך אל מחזיק</string>
    <string name="ExpiredBadgeBottomSheetDialogFragment__add_a_boost">הוספת בוסט</string>
    <string name="ExpiredBadgeBottomSheetDialogFragment__not_now">לא עכשיו</string>
    <!-- Copy displayed when badge expires after user inactivity -->
    <string name="ExpiredBadgeBottomSheetDialogFragment__your_recurring_monthly_donation_was_automatically">התרומה החודשית החוזרת שלכם בוטלה באופן אוטומטי כי לא הייתם פעילים למשך זמן רב. תג ה%1$s שלכם לא גלוי יותר בפרופיל שלך.</string>
    <!-- Copy displayed when badge expires after payment failure -->
    <string name="ExpiredBadgeBottomSheetDialogFragment__your_recurring_monthly_donation_was_canceled">התרומה החודשית החוזרת שלך בוטלה כי לא יכולנו לעבד את התשלום שלך. התג שלך לא גלוי יותר בפרופיל שלך.</string>
    <!-- Copy displayed when badge expires after a payment failure and we have a displayable charge failure reason -->
    <string name="ExpiredBadgeBottomSheetDialogFragment__your_recurring_monthly_donation_was_canceled_s">התרומה החודשית החוזרת שלך בוטלה. %1$s תג ה%2$s לא גלוי יותר בפרופיל שלך.</string>
    <string name="ExpiredBadgeBottomSheetDialogFragment__you_can">אפשר להמשיך להשתמש ב–Signal אבל כדי לתמוך באפליקציה ולהפעיל מחדש את התג שלך, צריך לחדש עכשיו.</string>
    <string name="ExpiredBadgeBottomSheetDialogFragment__renew_subscription">חידוש מנוי</string>
    <!-- Button label to send user to Google Pay website -->
    <string name="ExpiredBadgeBottomSheetDialogFragment__go_to_google_pay">לך אל Google Pay</string>

    <string name="CantProcessSubscriptionPaymentBottomSheetDialogFragment__cant_process_subscription_payment">לא ניתן לעבד תשלום מינוי</string>
    <string name="CantProcessSubscriptionPaymentBottomSheetDialogFragment__were_having_trouble">אנחנו נתקלים בבעיה באיסוף תשלום מחזיק Signal שלך. וודא ששיטת התשלום שלך מעודכנת. אם היא לא, עדכן אותה ב־Google Pay. יישום Signal ינסה לעבד את התשלום שוב עוד מספר ימים.</string>
    <string name="CantProcessSubscriptionPaymentBottomSheetDialogFragment__dont_show_this_again">אל תראה את זה שוב</string>

    <string name="Subscription__contact_support">צור קשר עם תמיכה</string>
    <string name="Subscription__get_a_s_badge">קבלת תג %1$s</string>

    <string name="SubscribeFragment__processing_payment">מעבד תשלום…</string>
    <!-- Displayed in notification when user payment fails to process on Stripe -->
    <string name="DonationsErrors__error_processing_payment">שגיאה בעיבוד תשלום</string>
    <!-- Displayed on "My Support" screen when user subscription payment method failed. -->
    <string name="DonationsErrors__error_processing_payment_s">שגיאה בעיבוד תשלום. %1$s</string>
    <string name="DonationsErrors__your_payment">לא ניתן היה לעבד את התשלום שלך ולא חויבת. כדאי לנסות שוב.</string>
    <string name="DonationsErrors__still_processing">עדין מעבד</string>
    <string name="DonationsErrors__couldnt_add_badge">לא הייתה אפשרות להוסיף תג</string>
    <!-- Displayed when badge credential couldn\'t be verified -->
    <string name="DonationsErrors__failed_to_validate_badge">אימות התג נכשל</string>
    <!-- Displayed when badge credential couldn\'t be verified -->
    <string name="DonationsErrors__could_not_validate">לא היה ניתן לבדוק תקפות תגובת שרת. אנא צור קשר עם התמיכה.</string>
    <!-- Displayed as title when some generic error happens during sending donation on behalf of another user -->
    <string name="DonationsErrors__donation_failed">התרומה נכשלה</string>
    <!-- Displayed as message when some generic error happens during sending donation on behalf of another user -->
    <string name="DonationsErrors__your_payment_was_processed_but">התשלום שלך עבד אבל Signal לא הצליחה לשלוח את ההודעה על התרומה. יש ליצור קשר עם התמיכה.</string>
    <string name="DonationsErrors__your_badge_could_not">לא הייתה אפשרות להוסיף את התג שלך לחשבון שלך, אבל ייתכן שחויבת. כדאי ליצור קשר עם התמיכה.</string>
    <string name="DonationsErrors__your_payment_is_still">התשלום שלך עדין מעובד. זה יכול לקחת מספר דקות בהתאם לחיבור שלך.</string>
    <string name="DonationsErrors__failed_to_cancel_subscription">ביטול המנוי נכשל</string>
    <string name="DonationsErrors__subscription_cancellation_requires_an_internet_connection">ביטול מנוי דורש חיבור לאינטרנט.</string>
    <string name="ViewBadgeBottomSheetDialogFragment__your_device_doesn_t_support_google_pay_so_you_can_t_subscribe_to_earn_a_badge_you_can_still_support_signal_by_making_a_donation_on_our_website">המכשיר שלך לא תומך ב–Google Pay, כך שאין לך אפשרות להירשם כמנוי כדי להרוויח תג. עדיין אפשר לתמוך ב–Signal באמצעות ביצוע תרומה באתר שלנו.</string>
    <string name="NetworkFailure__network_error_check_your_connection_and_try_again">שגיאת רשת. בדוק את החיבור שלך ונסה שוב.</string>
    <string name="NetworkFailure__retry">נסה שוב</string>
    <!-- Displayed as a dialog title when the selected recipient for a gift doesn\'t support gifting -->
    <string name="DonationsErrors__cannot_send_donation">לא ניתן לשלוח תרומה</string>
    <!-- Displayed as a dialog message when the selected recipient for a gift doesn\'t support gifting -->
    <string name="DonationsErrors__this_user_cant_receive_donations_until">משתמש זה לא יכול לקבל תרומות עד שהוא ישדרג את Signal.</string>
    <!-- Displayed as a dialog message when the user\'s profile could not be fetched, likely due to lack of internet -->
    <string name="DonationsErrors__your_donation_could_not_be_sent">לא הצלחנו לשלוח את התרומה שלך בגלל שגיאת רשת. כדאי לבדוק את החיבור ולנסות שוב.</string>

    <!-- Gift message view title -->
    <string name="GiftMessageView__donation_on_behalf_of_s">תרומה בשם %1$s</string>
    <!-- Gift message view title for incoming donations -->
    <string name="GiftMessageView__s_donated_to_signal_on">%1$s תרם/ה ל–Signal בשמך</string>
    <!-- Gift badge redeem action label -->
    <string name="GiftMessageView__redeem">ממש</string>
    <!-- Gift badge view action label -->
    <string name="GiftMessageView__view">הצג</string>
    <!-- Gift badge redeeming action label -->
    <string name="GiftMessageView__redeeming">מממש…</string>
    <!-- Gift badge redeemed label -->
    <string name="GiftMessageView__redeemed">מומש</string>


    <!-- Stripe decline code generic_failure -->
    <string name="DeclineCode__try_another_payment_method_or_contact_your_bank">נסה שיטת תשלום אחרת או צור קשר עם הבנק שלך בשביל עוד מידע.</string>
    <!-- Stripe decline code verify on Google Pay and try again -->
    <string name="DeclineCode__verify_your_payment_method_is_up_to_date_in_google_pay_and_try_again">וודא ששיטת התשלום שלך מעודכנת ב־Google Pay ונסה שוב.</string>
    <!-- Stripe decline code learn more action label -->
    <string name="DeclineCode__learn_more">למד עוד</string>
    <!-- Stripe decline code contact issuer -->
    <string name="DeclineCode__verify_your_payment_method_is_up_to_date_in_google_pay_and_try_again_if_the_problem">וודא ששיטת התשלום שלך מעודכנת ב־Google Pay ונסה שוב. אם הבעיה ממשיכה, צור קשר עם הבנק שלך.</string>
    <!-- Stripe decline code purchase not supported -->
    <string name="DeclineCode__your_card_does_not_support_this_type_of_purchase">הכרטיס שלך לא תומך בסוג זה של רכישה. נסה שיטת תשלום אחרת.</string>
    <!-- Stripe decline code your card has expired -->
    <string name="DeclineCode__your_card_has_expired">הכרטיס שלך פג. עדכן את שיטת התשלום שלך ב־Google Pay ונסה שוב.</string>
    <!-- Stripe decline code go to google pay action label -->
    <string name="DeclineCode__go_to_google_pay">לך אל Google Pay</string>
    <!-- Stripe decline code try credit card again action label -->
    <string name="DeclineCode__try">נסה שוב</string>
    <!-- Stripe decline code incorrect card number -->
    <string name="DeclineCode__your_card_number_is_incorrect">מספר הכרטיס שלך שגוי. עדכן אותו ב־Google Pay ונסה שוב.</string>
    <!-- Stripe decline code incorrect cvc -->
    <string name="DeclineCode__your_cards_cvc_number_is_incorrect">מספר CVC של הכרטיס שלך שגוי. עדכן אותו ב־Google Pay ונסה שוב.</string>
    <!-- Stripe decline code insufficient funds -->
    <string name="DeclineCode__your_card_does_not_have_sufficient_funds">לכרטיס שלך אין מספיק כספים להשלים את הרכישה הזאת. נסה שיטת תשלום אחרת.</string>
    <!-- Stripe decline code incorrect expiration month -->
    <string name="DeclineCode__the_expiration_month">חודש התפוגה בשיטת התשלום שלך שגוי. עדכן אותו ב־Google Pay ונסה שוב.</string>
    <!-- Stripe decline code incorrect expiration year -->
    <string name="DeclineCode__the_expiration_year">שנת התפוגה בשיטת התשלום שלך שגויה. עדכן אותה ב־Google Pay ונסה שוב.</string>
    <!-- Stripe decline code issuer not available -->
    <string name="DeclineCode__try_completing_the_payment_again">נסה להשלים את התשלום שוב או צור קשר עם הבנק שלך בשביל עוד מידע.</string>
    <!-- Stripe decline code processing error -->
    <string name="DeclineCode__try_again">נסה שוב או צור קשר עם הבנק שלך בשביל עוד מידע.</string>

    <!-- Credit Card decline code error strings -->
    <!-- Stripe decline code approve_with_id for credit cards displayed in a notification or dialog -->
    <string name="DeclineCode__verify_your_card_details_are_correct_and_try_again">יש לוודא שפרטי הכרטיס שלך נכונים ולנסות שוב.</string>
    <!-- Stripe decline code call_issuer for credit cards displayed in a notification or dialog -->
    <string name="DeclineCode__verify_your_card_details_are_correct_and_try_again_if_the_problem_continues">יש לוודא שפרטי הכרטיס שלך נכונים ולנסות שוב. אם הבעיה נמשכת, יש ליצור קשר עם הבנק שלך.</string>
    <!-- Stripe decline code expired_card for credit cards displayed in a notification or dialog -->
    <string name="DeclineCode__your_card_has_expired_verify_your_card_details">פג תוקף הכרטיס שלך. יש לוודא שפרטי הכרטיס שלך נכונים ולנסות שוב.</string>
    <!-- Stripe decline code incorrect_cvc and invalid_cvc for credit cards displayed in a notification or dialog -->
    <string name="DeclineCode__your_cards_cvc_number_is_incorrect_verify_your_card_details">מספר ה–CVC של הכרטיס שלך שגוי. יש לוודא שפרטי הכרטיס שלך נכונים ולנסות שוב.</string>
    <!-- Stripe decline code invalid_expiry_month for credit cards displayed in a notification or dialog -->
    <string name="DeclineCode__the_expiration_month_on_your_card_is_incorrect">חודש התפוגה על הכרטיס שלך שגוי. יש לוודא שפרטי הכרטיס שלך נכונים ולנסות שוב.</string>
    <!-- Stripe decline code invalid_expiry_year for credit cards displayed in a notification or dialog -->
    <string name="DeclineCode__the_expiration_year_on_your_card_is_incorrect">שנת התפוגה על הכרטיס שלך שגויה. יש לוודא שפרטי הכרטיס שלך נכונים ולנסות שוב.</string>
    <!-- Stripe decline code incorrect_number and invalid_number for credit cards displayed in a notification or dialog -->
    <string name="DeclineCode__your_card_number_is_incorrect_verify_your_card_details">מספר הכרטיס שלך שגוי. יש לוודא שפרטי הכרטיס שלך נכונים ולנסות שוב.</string>

    <!-- Title of create notification profile screen -->
    <string name="EditNotificationProfileFragment__name_your_profile">תן שם לפרופיל שלך</string>
    <!-- Hint text for create/edit notification profile name -->
    <string name="EditNotificationProfileFragment__profile_name">שם פרופיל</string>
    <!-- Name has a max length, this shows how many characters are used out of the max -->
    <string name="EditNotificationProfileFragment__count">%1$d/%2$d</string>
    <!-- Call to action button to continue to the next step -->
    <string name="EditNotificationProfileFragment__next">הבא</string>
    <!-- Call to action button once the profile is named to create the profile and continue to the customization steps -->
    <string name="EditNotificationProfileFragment__create">צור</string>
    <!-- Call to action button once the profile name is edited -->
    <string name="EditNotificationProfileFragment__save">שמור</string>
    <!-- Title of edit notification profile screen -->
    <string name="EditNotificationProfileFragment__edit_this_profile">ערוך פרופיל זה</string>
    <!-- Error message shown when attempting to create or edit a profile name to an existing profile name -->
    <string name="EditNotificationProfileFragment__a_profile_with_this_name_already_exists">פרופיל עם השם הזה קיים כבר</string>
    <!-- Preset selectable name for a profile name, shown as list in edit/create screen -->
    <string name="EditNotificationProfileFragment__work">עבודה</string>
    <!-- Preset selectable name for a profile name, shown as list in edit/create screen -->
    <string name="EditNotificationProfileFragment__sleep">שינה</string>
    <!-- Preset selectable name for a profile name, shown as list in edit/create screen -->
    <string name="EditNotificationProfileFragment__driving">נהיגה</string>
    <!-- Preset selectable name for a profile name, shown as list in edit/create screen -->
    <string name="EditNotificationProfileFragment__downtime">חוסר זמינות</string>
    <!-- Preset selectable name for a profile name, shown as list in edit/create screen -->
    <string name="EditNotificationProfileFragment__focus">מיקוד</string>
    <!-- Error message shown when attempting to next/save without a profile name -->
    <string name="EditNotificationProfileFragment__profile_must_have_a_name">חייב להיות שם</string>

    <!-- Title for add recipients to notification profile screen in create flow -->
    <string name="AddAllowedMembers__allowed_notifications">התראות מותרות</string>
    <!-- Description of what the user should be doing with this screen -->
    <string name="AddAllowedMembers__add_people_and_groups_you_want_notifications_and_calls_from_when_this_profile_is_on">הוסף אנשים וקבוצות שאתה רוצה לקבל מהם התראות ושיחות כאשר הפרופיל הזה מופעל</string>
    <!-- Button text that launches the contact picker to select from -->
    <string name="AddAllowedMembers__add_people_or_groups">הוסף אנשים או קבוצות</string>

    <!-- Call to action button on contact picker for adding to profile -->
    <string name="SelectRecipientsFragment__add">הוסף</string>

    <!-- Notification profiles home fragment, shown when no profiles have been created yet -->
    <string name="NotificationProfilesFragment__create_a_profile_to_receive_notifications_and_calls_only_from_the_people_and_groups_you_want_to_hear_from">צור פרופיל כדי לקבל התראות ושיחות רק מהאנשים ומהקבוצות שאתה רוצה לשמוע מהם.</string>
    <!-- Header shown above list of all notification profiles -->
    <string name="NotificationProfilesFragment__profiles">פרופילים</string>
    <!-- Button that starts the create new notification profile flow -->
    <string name="NotificationProfilesFragment__new_profile">פרופיל חדש</string>
    <!-- Profile active status, indicating the current profile is on for an unknown amount of time -->
    <string name="NotificationProfilesFragment__on">מופעל</string>

    <!-- Button use to permanently delete a notification profile -->
    <string name="NotificationProfileDetails__delete_profile">מחיקת פרופיל</string>
    <!-- Snakbar message shown when removing a recipient from a profile -->
    <string name="NotificationProfileDetails__s_removed">\"%1$s\" הוסר/ה.</string>
    <!-- Snackbar button text that will undo the recipient remove -->
    <string name="NotificationProfileDetails__undo">בטל עשייה</string>
    <!-- Dialog message shown to confirm deleting a profile -->
    <string name="NotificationProfileDetails__permanently_delete_profile">למחוק לצמיתות פרופיל?</string>
    <!-- Dialog button to delete profile -->
    <string name="NotificationProfileDetails__delete">מחיקה</string>
    <!-- Title/accessibility text for edit icon to edit profile emoji/name -->
    <string name="NotificationProfileDetails__edit_notification_profile">ערוך פרופיל התראות</string>
    <!-- Schedule description if all days are selected -->
    <string name="NotificationProfileDetails__everyday">כל יום</string>
    <!-- Profile status on if it is the active profile -->
    <string name="NotificationProfileDetails__on">מופעל</string>
    <!-- Profile status on if it is not the active profile -->
    <string name="NotificationProfileDetails__off">כבוי</string>
    <!-- Description of hours for schedule (start to end) times -->
    <string name="NotificationProfileDetails__s_to_s">%1$s אל %2$s</string>
    <!-- Section header for exceptions to the notification profile -->
    <string name="NotificationProfileDetails__exceptions">חריגות</string>
    <!-- Profile exception to allow all calls through the profile restrictions -->
    <string name="NotificationProfileDetails__allow_all_calls">התר את כל השיחות</string>
    <!-- Profile exception to allow all @mentions through the profile restrictions -->
    <string name="NotificationProfileDetails__notify_for_all_mentions">יידע לגבי כל האזכורים</string>
    <!-- Section header for showing schedule information -->
    <string name="NotificationProfileDetails__schedule">תזמן</string>
    <!-- If member list is long, will truncate the list and show an option to then see all when tapped -->
    <string name="NotificationProfileDetails__see_all">ראה הכול</string>

    <!-- Title for add schedule to profile in create flow -->
    <string name="EditNotificationProfileSchedule__add_a_schedule">הוסף תזמון</string>
    <!-- Descriptor text indicating what the user can do with this screen -->
    <string name="EditNotificationProfileSchedule__set_up_a_schedule_to_enable_this_notification_profile_automatically">הגדר תזמון כדי לאפשר את פרופיל ההתראות הזה באופן אוטומטי.</string>
    <!-- Text shown next to toggle switch to enable/disable schedule -->
    <string name="EditNotificationProfileSchedule__schedule">תזמן</string>
    <!-- Label for showing the start time for the schedule -->
    <string name="EditNotificationProfileSchedule__start">התחל</string>
    <!-- Label for showing the end time for the schedule -->
    <string name="EditNotificationProfileSchedule__end">סוף</string>
    <!-- First letter of Sunday -->
    <string name="EditNotificationProfileSchedule__sunday_first_letter">א</string>
    <!-- First letter of Monday -->
    <string name="EditNotificationProfileSchedule__monday_first_letter">ב</string>
    <!-- First letter of Tuesday -->
    <string name="EditNotificationProfileSchedule__tuesday_first_letter">ג</string>
    <!-- First letter of Wednesday -->
    <string name="EditNotificationProfileSchedule__wednesday_first_letter">ד</string>
    <!-- First letter of Thursday -->
    <string name="EditNotificationProfileSchedule__thursday_first_letter">ה</string>
    <!-- First letter of Friday -->
    <string name="EditNotificationProfileSchedule__friday_first_letter">ו</string>
    <!-- First letter of Saturday -->
    <string name="EditNotificationProfileSchedule__saturday_first_letter">ש</string>
    <!-- Title of select time dialog shown when setting start time for schedule -->
    <string name="EditNotificationProfileSchedule__set_start_time">הגדר זמן התחלה</string>
    <!-- Title of select time dialog shown when setting end time for schedule -->
    <string name="EditNotificationProfileSchedule__set_end_time">הגדר זמן סיום</string>
    <!-- If in edit mode, call to action button text show to save schedule to profile -->
    <string name="EditNotificationProfileSchedule__save">שמור</string>
    <!-- If in create mode, call to action button text to show to skip enabling a schedule -->
    <string name="EditNotificationProfileSchedule__skip">דלג</string>
    <!-- If in create mode, call to action button text to show to use the enabled schedule and move to the next screen -->
    <string name="EditNotificationProfileSchedule__next">הבא</string>
    <!-- Error message shown if trying to save/use a schedule with no days selected -->
    <string name="EditNotificationProfileSchedule__schedule_must_have_at_least_one_day">לתזמון חייב להיות לפחות יום אחד</string>

    <!-- Title for final screen shown after completing a profile creation -->
    <string name="NotificationProfileCreated__profile_created">פרופיל נוצר</string>
    <!-- Call to action button to press to close the created screen and move to the profile details screen -->
    <string name="NotificationProfileCreated__done">סיים</string>
    <!-- Descriptor text shown to indicate how to manually turn a profile on/off -->
    <string name="NotificationProfileCreated__you_can_turn_your_profile_on_or_off_manually_via_the_menu_on_the_chat_list">אפשר להפעיל או לכבות את הפרופיל שלך באופן ידני באמצעות התפריט ברשימת הצ׳אטים.</string>
    <!-- Descriptor text shown to indicate you can add a schedule later since you did not add one during create flow -->
    <string name="NotificationProfileCreated__add_a_schedule_in_settings_to_automate_your_profile">הוסף תזמון בהגדרות כדי למכן את הפרופיל שלך.</string>
    <!-- Descriptor text shown to indicate your profile will follow the schedule set during create flow -->
    <string name="NotificationProfileCreated__your_profile_will_turn_on_and_off_automatically_according_to_your_schedule">הפרופיל שלך יופעל ויכובה באופן אוטומטי בהתאם לתזמון שלך.</string>

    <!-- Button text shown in profile selection bottom sheet to create a new profile -->
    <string name="NotificationProfileSelection__new_profile">פרופיל חדש</string>
    <!-- Manual enable option to manually enable a profile for 1 hour -->
    <string name="NotificationProfileSelection__for_1_hour">למשך שעה</string>
    <!-- Manual enable option to manually enable a profile until a set time (currently 6pm or 8am depending on what is next) -->
    <string name="NotificationProfileSelection__until_s">עד %1$s</string>
    <!-- Option to view profile details -->
    <string name="NotificationProfileSelection__view_settings">הצג הגדרות</string>
    <!-- Descriptor text indicating how long a profile will be on when there is a time component associated with it -->
    <string name="NotificationProfileSelection__on_until_s">מופעל עד %1$s</string>

    <!-- Displayed in a toast when we fail to open the ringtone picker -->
    <string name="NotificationSettingsFragment__failed_to_open_picker">נכשל בפתיחת בורר.</string>

    <!-- Description shown for the Signal Release Notes channel -->
    <string name="ReleaseNotes__signal_release_notes_and_news">הערות שחרור וחדשות של Signal</string>

    <!-- Donation receipts activity title -->
    <string name="DonationReceiptListFragment__all_activity">כל הפעילות</string>
    <!-- Donation receipts all tab label -->
    <string name="DonationReceiptListFragment__all">הכול</string>
    <!-- Donation receipts recurring tab label -->
    <string name="DonationReceiptListFragment__recurring">חוזרת</string>
    <!-- Donation receipts one-time tab label -->
    <string name="DonationReceiptListFragment__one_time">חד־פעמית</string>
    <!-- Donation receipts gift tab label -->
    <string name="DonationReceiptListFragment__donation_for_a_friend">תרומה בשביל חבר/ה</string>
    <!-- Donation receipts boost row label -->
    <!-- Donation receipts details title -->
    <!-- Donation receipts donation type heading -->
    <string name="DonationReceiptDetailsFragment__donation_type">סוג תרומה</string>
    <!-- Donation receipts date paid heading -->
    <string name="DonationReceiptDetailsFragment__date_paid">תאריך תשלום</string>
    <!-- Donation receipts share PNG -->
    <string name="DonationReceiptDetailsFragment__share_receipt">שתף קבלה</string>
    <!-- Donation receipts list end note -->
    <string name="DonationReceiptListFragment__if_you_have">אם התקנת מחדש את Signal, קבלות מתרומות קודמות לא יהיו זמינות.</string>
    <!-- Donation receipts document title -->
    <string name="DonationReceiptDetailsFragment__donation_receipt">קבלה על תרומה</string>
    <!-- Donation receipts amount title -->
    <string name="DonationReceiptDetailsFragment__amount">סכום</string>
    <!-- Donation receipts thanks -->
    <string name="DonationReceiptDetailsFragment__thank_you_for_supporting">תודה לך על תמיכה ב־Signal. התרומה שלך עוזרת לתדלק את המשימה של פיתוח טכנולוגית פרטיות בקוד פתוח שמגינה על חופשי ביטוי ומאפשרת תקשורת עולמית מאובטחת עבור מיליוני אנשים ברחבי העולם. אם אתה תושב ארצות הברית, אנא שמור את הקבלה הזאת עבור רישומי המס שלך. הקרן של טכנולוגית Signal היא ארגון ללא מטרות רווח פטור ממס בארצות הברית תחת קטע 501c3 של קוד ההכנסה הפנימית. מספר זהות המס שלנו הוא 82–4506840.</string>
    <!-- Donation receipt type -->
    <string name="DonationReceiptDetailsFragment__s_dash_s">%1$s - %2$s</string>
    <!-- Donation reciepts screen empty state title -->
    <string name="DonationReceiptListFragment__no_receipts">אין קבלות</string>

    <!-- region "Stories Tab" -->

    <!-- Label for Chats tab in home app screen -->
    <string name="ConversationListTabs__chats">צ׳אטים</string>
    <!-- Label for Calls tab in home app screen -->
    <string name="ConversationListTabs__calls">שיחות</string>
    <!-- Label for Stories tab in home app screen -->
    <string name="ConversationListTabs__stories">סטוריז</string>
    <!-- String for counts above 99 in conversation list tabs -->
    <string name="ConversationListTabs__99p">99+</string>
    <!-- Menu item on stories landing page -->
    <string name="StoriesLandingFragment__story_privacy">פרטיות של סטורי</string>
    <!-- Title for "My Stories" row item in Stories landing page -->
    <string name="StoriesLandingFragment__my_stories">הסטוריז שלי</string>
    <!-- Subtitle for "My Stories" row item when user has not added stories -->
    <string name="StoriesLandingFragment__tap_to_add">אפשר ללחוץ כדי להוסיף</string>
    <!-- Displayed when there are no stories to display -->
    <string name="StoriesLandingFragment__no_recent_updates_to_show_right_now">אין עדכונים אחרונים להראות כרגע.</string>
    <!-- Context menu option to hide a story -->
    <string name="StoriesLandingItem__hide_story">הסתרת סטורי</string>
    <!-- Context menu option to unhide a story -->
    <string name="StoriesLandingItem__unhide_story">ביטול הסתרת סטורי</string>
    <!-- Context menu option to forward a story -->
    <string name="StoriesLandingItem__forward">העבר הלאה</string>
    <!-- Context menu option to share a story -->
    <string name="StoriesLandingItem__share">שתף…</string>
    <!-- Context menu option to go to story chat -->
    <string name="StoriesLandingItem__go_to_chat">מעבר לצ\'אט</string>
    <!-- Context menu option to go to story info -->
    <string name="StoriesLandingItem__info">מידע</string>
    <!-- Label when a story is pending sending -->
    <string name="StoriesLandingItem__sending">שולח…</string>
    <!-- Label when multiple stories are pending sending -->
    <string name="StoriesLandingItem__sending_d">שולח %1$d…</string>
    <!-- Label when a story fails to send due to networking -->
    <string name="StoriesLandingItem__send_failed">השליחה נכשלה</string>
    <!-- Label when a story fails to send due to identity mismatch -->
    <string name="StoriesLandingItem__partially_sent">נשלח חלקית</string>
    <!-- Status label when a story fails to send indicating user action to retry -->
    <string name="StoriesLandingItem__tap_to_retry">הקש כדי לנסות שוב</string>
    <!-- Title of dialog confirming decision to hide a story -->
    <string name="StoriesLandingFragment__hide_story">להסתיר סטורי?</string>
    <!-- Message of dialog confirming decision to hide a story -->
    <string name="StoriesLandingFragment__new_story_updates">עדכוני סטורי חדשים מאת %1$s לא יופיעו יותר בראש רשימת הסטוריז.</string>
    <!-- Positive action of dialog confirming decision to hide a story -->
    <string name="StoriesLandingFragment__hide">הסתר</string>
    <!-- Displayed in Snackbar after story is hidden -->
    <string name="StoriesLandingFragment__story_hidden">סטורי הוסתר</string>
    <!-- Section header for hidden stories -->
    <string name="StoriesLandingFragment__hidden_stories">סטוריז מוסתרים</string>
    <!-- Displayed on each sent story under My Stories -->
    <plurals name="MyStories__d_views">
        <item quantity="one">צפייה %1$d</item>
        <item quantity="two">%1$d צפיות</item>
        <item quantity="many">%1$d צפיות</item>
        <item quantity="other">%1$d צפיות</item>
    </plurals>
    <!-- Forward story label, displayed in My Stories context menu -->
    <string name="MyStories_forward">העבר הלאה</string>
    <!-- Label for stories for a single user. Format is {given name}\'s Story -->
    <string name="MyStories__ss_story">הסטורי של %1$s</string>
    <!-- Title of dialog to confirm deletion of story -->
    <string name="MyStories__delete_story">למחוק סטורי?</string>
    <!-- Message of dialog to confirm deletion of story -->
    <string name="MyStories__this_story_will_be_deleted">הסטורי הזה יימחק עבורך ועבור כל מי שקיבל אותו.</string>
    <!-- Toast shown when story media cannot be saved -->
    <string name="MyStories__unable_to_save">לא ניתן לשמור</string>
    <!-- Displayed at bottom of story viewer when current item has views -->
    <plurals name="StoryViewerFragment__d_views">
        <item quantity="one">צפייה %1$d</item>
        <item quantity="two">%1$d צפיות</item>
        <item quantity="many">%1$d צפיות</item>
        <item quantity="other">%1$d צפיות</item>
    </plurals>
    <!-- Displayed at bottom of story viewer when current item has replies -->
    <plurals name="StoryViewerFragment__d_replies">
        <item quantity="one">תשובה %1$d</item>
        <item quantity="two">%1$d תשובות</item>
        <item quantity="many">%1$d תשובות</item>
        <item quantity="other">%1$d תשובות</item>
    </plurals>
    <!-- Label on group stories to add a story -->
    <string name="StoryViewerPageFragment__add">הוסף</string>
    <!-- Used when view receipts are disabled -->
    <string name="StoryViewerPageFragment__views_off">אישורי קריאה מושבתים</string>
    <!-- Used to join views and replies when both exist on a story item -->
    <string name="StoryViewerFragment__s_s">%1$s%2$s</string>
    <!-- Displayed when viewing a post you sent -->
    <string name="StoryViewerPageFragment__you">את/ה</string>
    <!-- Displayed when viewing a post displayed to a group -->
    <string name="StoryViewerPageFragment__s_to_s">%1$s אל %2$s</string>
    <!-- Displayed when viewing a post from another user with no replies -->
    <string name="StoryViewerPageFragment__reply">השב</string>
    <!-- Displayed when viewing a post that has failed to send to some users -->
    <string name="StoryViewerPageFragment__partially_sent">נשלח חלקית. אפשר ללחוץ לפרטים</string>
    <!-- Displayed when viewing a post that has failed to send -->
    <string name="StoryViewerPageFragment__send_failed">השליחה נכשלה. אפשר ללחוץ כדי לנסות שוב</string>
    <!-- Label for the reply button in story viewer, which will launch the group story replies bottom sheet. -->
    <string name="StoryViewerPageFragment__reply_to_group">השב אל קבוצה</string>
    <!-- Displayed when a story has no views -->
    <string name="StoryViewsFragment__no_views_yet">אין צפיות עדין</string>
    <!-- Displayed when user has disabled receipts -->
    <string name="StoryViewsFragment__enable_view_receipts_to_see_whos_viewed_your_story">אפשר להפעיל אישורי צפייה כדי לראות מי צפה בסטוריז שלך.</string>
    <!-- Button label displayed when user has disabled receipts -->
    <string name="StoryViewsFragment__go_to_settings">מעבר להגדרות</string>
    <!-- Dialog action to remove viewer from a story -->
    <string name="StoryViewsFragment__remove">הסרה</string>
    <!-- Dialog title when removing a viewer from a story -->
    <string name="StoryViewsFragment__remove_viewer">להסיר צופה?</string>
    <!-- Dialog message when removing a viewer from a story -->
    <string name="StoryViewsFragment__s_will_still_be_able">ל%1$s עדיין תהיה אפשרות לראות את הפוסט הזה, אבל לא תהיה לו או לה אפשרות לראות פוסטים עתידיים שישותפו ב%2$s.</string>
    <!-- Story View context menu action to remove them from a story -->
    <string name="StoryViewItem__remove_viewer">הסרת צופה</string>
    <!-- Displayed when a story has no replies yet -->
    <string name="StoryGroupReplyFragment__no_replies_yet">אין תשובות עדין</string>
    <!-- Displayed when no longer a group member -->
    <string name="StoryGroupReplyFragment__you_cant_reply">אין לך אפשרות להשיב לסטורי הזה בגלל שאינך חלק מהקבוצה הזו יותר.</string>
    <!-- Displayed for each user that reacted to a story when viewing replies -->
    <string name="StoryGroupReactionReplyItem__reacted_to_the_story">הגיב/ה לסטורי</string>
    <!-- Label for story views tab -->
    <string name="StoryViewsAndRepliesDialogFragment__views">צפיות</string>
    <!-- Label for story replies tab -->
    <string name="StoryViewsAndRepliesDialogFragment__replies">תשובות</string>
    <!-- Description of action for reaction button -->
    <string name="StoryReplyComposer__react_to_this_story">תגובה לסטורי הזה</string>
    <!-- Displayed when the user is replying privately to someone who replied to one of their stories -->
    <string name="StoryReplyComposer__replying_privately_to_s">משיב באופן פרטי אל %1$s</string>
    <!-- Displayed when the user is replying privately to someone who replied to one of their stories -->
    <string name="StoryReplyComposer__reply_to_s">שליחת תשובה ל%1$s</string>
    <!-- Context menu item to privately reply to a story response -->
    <!-- Context menu item to copy a story response -->
    <string name="StoryGroupReplyItem__copy">העתק</string>
    <!-- Context menu item to delete a story response -->
    <string name="StoryGroupReplyItem__delete">מחיקה</string>
    <!-- Page title for My Story options -->
    <string name="MyStorySettingsFragment__my_story">הסטורי שלי</string>
    <!-- Number of total signal connections displayed in "All connections" row item -->
    <plurals name="MyStorySettingsFragment__viewers">
        <item quantity="one">צופה %1$d</item>
        <item quantity="two">%1$d צופים</item>
        <item quantity="many">%1$d צופים</item>
        <item quantity="other">%1$d צופים</item>
    </plurals>
    <!-- Button on all signal connections row to view all signal connections. Please keep as short as possible. -->
    <string name="MyStorySettingsFragment__view">הצגה</string>
    <!-- Section heading for story visibility -->
    <string name="MyStorySettingsFragment__who_can_view_this_story">מי יכול לצפות בסטורי הזה</string>
    <!-- Clickable option for selecting people to hide your story from -->
    <!-- Privacy setting title for sending stories to all your signal connections -->
    <string name="MyStorySettingsFragment__all_signal_connections">כל חברי ה-Signal</string>
    <!-- Privacy setting description for sending stories to all your signal connections -->
    <!-- Privacy setting title for sending stories to all except the specified connections -->
    <string name="MyStorySettingsFragment__all_except">כולם חוץ מ…</string>
    <!-- Privacy setting description for sending stories to all except the specified connections -->
    <string name="MyStorySettingsFragment__hide_your_story_from_specific_people">הסתרת הסטורי שלך מאנשים ספציפיים</string>
    <!-- Summary of clickable option displaying how many people you have excluded from your story -->
    <plurals name="MyStorySettingsFragment__d_people_excluded">
        <item quantity="one">הסטורי מוסתר מאדם %1$d</item>
        <item quantity="two">הסטורי מוסתר מ%1$d אנשים</item>
        <item quantity="many">הסטורי מוסתר מ%1$d אנשים</item>
        <item quantity="other">הסטורי מוסתר מ%1$d אנשים</item>
    </plurals>
    <!-- Privacy setting title for only sharing your story with specified connections -->
    <string name="MyStorySettingsFragment__only_share_with">שיתוף רק עם…</string>
    <!-- Privacy setting description for only sharing your story with specified connections -->
    <string name="MyStorySettingsFragment__only_share_with_selected_people">שיתוף רק עם אנשים נבחרים</string>
    <!-- Summary of clickable option displaying how many people you have included to send to in your story -->
    <plurals name="MyStorySettingsFragment__d_people">
        <item quantity="one">איש %1$d</item>
        <item quantity="two">%1$d אנשים</item>
        <item quantity="many">%1$d אנשים</item>
        <item quantity="other">%1$d אנשים</item>
    </plurals>
    <!-- My story privacy fine print about what the privacy settings are for -->
    <string name="MyStorySettingsFragment__choose_who_can_view_your_story">אפשר לבחור מי יראה את הסטורי שלך. השינויים לא ישפיעו על סטוריז שכבר שלחת.</string>
    <!-- Section header for options related to replies and reactions -->
    <string name="MyStorySettingsFragment__replies_amp_reactions">תשובות ותגובות</string>
    <!-- Switchable option for allowing replies and reactions on your stories -->
    <string name="MyStorySettingsFragment__allow_replies_amp_reactions">הפעלת תשובות ותגובות</string>
    <!-- Summary for switchable option allowing replies and reactions on your story -->
    <string name="MyStorySettingsFragment__let_people_who_can_view_your_story_react_and_reply">אפשר לתת לאנשים שיכולים לצפות בסטורי שלך להגיב ולהשיב</string>
    <!-- Signal connections bolded text in the Signal Connections sheet -->
    <string name="SignalConnectionsBottomSheet___signal_connections">חברי Signal</string>
    <!-- Displayed at the top of the signal connections sheet. Please remember to insert strong tag as required. -->
    <string name="SignalConnectionsBottomSheet__signal_connections_are_people">חברי Signal הם אנשים שבחרת לבטוח בהם, באמצעות אחת מהפעולות הבאות:</string>
    <!-- Signal connections sheet bullet point 1 -->
    <string name="SignalConnectionsBottomSheet__starting_a_conversation">התחלת צ\'אט</string>
    <!-- Signal connections sheet bullet point 2 -->
    <string name="SignalConnectionsBottomSheet__accepting_a_message_request">אישור בקשת הודעה</string>
    <!-- Signal connections sheet bullet point 3 -->
    <string name="SignalConnectionsBottomSheet__having_them_in_your_system_contacts">שמירה באנשי הקשר שלך</string>
    <!-- Note at the bottom of the Signal connections sheet -->
    <string name="SignalConnectionsBottomSheet__your_connections_can_see_your_name">"חברי ה–Signal שלך יכולים לראות את השם והתמונה שלך, והם יכולים לראות פוסטים של \"הסטורי שלי\" אלא אם הסתרת אותם מהם."</string>
    <!-- Clickable option to add a viewer to a custom story -->
    <string name="PrivateStorySettingsFragment__add_viewer">הוסף צופה</string>
    <!-- Clickable option to delete a custom story -->
    <string name="PrivateStorySettingsFragment__delete_custom_story">מחיקת סטורי מותאם אישית</string>
    <!-- Dialog title when attempting to remove someone from a custom story -->
    <string name="PrivateStorySettingsFragment__remove_s">להסיר את %1$s?</string>
    <!-- Dialog message when attempting to remove someone from a custom story -->
    <string name="PrivateStorySettingsFragment__this_person_will_no_longer">האדם הזה לא יראה יותר את הסטורי שלך.</string>
    <!-- Positive action label when attempting to remove someone from a custom story -->
    <string name="PrivateStorySettingsFragment__remove">הסרה</string>
    <!-- Dialog title when deleting a custom story -->
    <!-- Dialog message when deleting a custom story -->
    <!-- Page title for editing a custom story name -->
    <string name="EditPrivateStoryNameFragment__edit_story_name">עריכת שם סטורי</string>
    <!-- Input field hint when editing a custom story name -->
    <string name="EditPrivateStoryNameFragment__story_name">שם סטורי</string>
    <!-- Save button label when editing a custom story name -->
    <!-- Displayed in text post creator before user enters text -->
    <string name="TextStoryPostCreationFragment__tap_to_add_text">הקש כדי להוסיף מלל</string>
    <!-- Button label for changing font when creating a text post -->
    <!-- Displayed in text post creator when prompting user to enter text -->
    <string name="TextStoryPostTextEntryFragment__add_text">הוסף טקסט</string>
    <!-- Content description for \'done\' button when adding text to a story post -->
    <string name="TextStoryPostTextEntryFragment__done_adding_text">סיים להוסיף מלל</string>
    <!-- Text label for media selection toggle -->
    <string name="MediaSelectionActivity__text">מלל</string>
    <!-- Camera label for media selection toggle -->
    <string name="MediaSelectionActivity__camera">מצלמה</string>
    <!-- Hint for entering a URL for a text post -->
    <string name="TextStoryPostLinkEntryFragment__type_or_paste_a_url">הקלד או הדבק מען</string>
    <!-- Displayed prior to the user entering a URL for a text post -->
    <string name="TextStoryPostLinkEntryFragment__share_a_link_with_viewers_of_your_story">שיתוף לינק עם צופי הסטורי שלך</string>
    <!-- Hint text for searching for a story text post recipient. -->
    <string name="TextStoryPostSendFragment__search">חפש</string>
    <!-- Toast shown when an unexpected error occurs while sending a text story -->
    <!-- Toast shown when a trying to add a link preview to a text story post and the link/url is not valid (e.g., missing .com at the end) -->
    <string name="TextStoryPostSendFragment__please_enter_a_valid_link">צריך להכניס לינק חוקי.</string>
    <!-- Title for screen allowing user to exclude "My Story" entries from specific people -->
    <string name="ChangeMyStoryMembershipFragment__all_except">כולם חוץ מ…</string>
    <!-- Title for screen allowing user to only share "My Story" entries with specific people -->
    <string name="ChangeMyStoryMembershipFragment__only_share_with">שיתוף רק עם…</string>
    <!-- Done button label for hide story from screen -->
    <string name="HideStoryFromFragment__done">סיים</string>
    <!-- Dialog title for removing a group story -->
    <string name="StoryDialogs__remove_group_story">להסיר סטורי קבוצתי?</string>
    <!-- Dialog message for removing a group story -->
    <string name="StoryDialogs__s_will_be_removed">נסיר את ״%1$s״.</string>
    <!-- Dialog positive action for removing a group story -->
    <string name="StoryDialogs__remove">הסרה</string>
    <!-- Dialog title for deleting a custom story -->
    <string name="StoryDialogs__delete_custom_story">למחוק סטורי מותאם אישית?</string>
    <!-- Dialog message for deleting a custom story -->
    <string name="StoryDialogs__s_and_updates_shared">״%1$s״ ועדכונים שישותפו לסטורי הזה יימחקו.</string>
    <!-- Dialog positive action for deleting a custom story -->
    <string name="StoryDialogs__delete">מחיקה</string>
    <!-- Dialog title for first time sending something to a beta story -->
    <!-- Dialog message for first time sending something to a beta story -->
    <!-- Dialog title for first time adding something to a story -->
    <!-- Dialog message for first time adding something to a story -->
    <!-- First time share to story dialog: Positive action to go ahead and add to story -->
    <!-- First time share to story dialog: Neutral action to edit who can view "My Story" -->
    <!-- Error message shown when a failure occurs during story send -->
    <string name="StoryDialogs__story_could_not_be_sent">סטורי לא הצליח להישלח. כדאי לבדוק את החיבור שלך ולנסות שוב.</string>
    <!-- Error message dialog button to resend a previously failed story send -->
    <string name="StoryDialogs__send">שלח</string>
    <!-- Action button for turning off stories when stories are present on the device -->
    <string name="StoryDialogs__turn_off_and_delete">כיבוי ומחיקה</string>
    <!-- Privacy Settings toggle title for stories -->
    <!-- Privacy Settings toggle summary for stories -->
    <!-- New story viewer selection screen title -->
    <string name="CreateStoryViewerSelectionFragment__choose_viewers">בחר צופים</string>
    <!-- New story viewer selection action button label -->
    <string name="CreateStoryViewerSelectionFragment__next">הבא</string>
    <!-- New story viewer selection screen title as recipients are selected -->
    <plurals name="SelectViewersFragment__d_viewers">
        <item quantity="one">צופה %1$d</item>
        <item quantity="two">%1$d צופים</item>
        <item quantity="many">%1$d צופים</item>
        <item quantity="other">%1$d צופים</item>
    </plurals>
    <!-- Name story screen title -->
    <string name="CreateStoryWithViewersFragment__name_story">מתן שם לסטורי</string>
    <!-- Name story screen note under text field -->
    <string name="CreateStoryWithViewersFragment__only_you_can">שם הסטורי הזה גלוי רק לך.</string>
    <!-- Name story screen label hint -->
    <string name="CreateStoryWithViewersFragment__story_name_required">שם סטורי (חובה)</string>
    <!-- Name story screen viewers subheading -->
    <string name="CreateStoryWithViewersFragment__viewers">צופים</string>
    <!-- Name story screen create button label -->
    <string name="CreateStoryWithViewersFragment__create">צור</string>
    <!-- Name story screen error when save attempted with no label -->
    <string name="CreateStoryWithViewersFragment__this_field_is_required">שדה זה דרוש.</string>
    <!-- Name story screen error when save attempted but label is duplicate -->
    <string name="CreateStoryWithViewersFragment__there_is_already_a_story_with_this_name">יש כבר סטורי עם השם הזה.</string>
    <!-- Text for select all action when editing recipients for a story -->
    <string name="BaseStoryRecipientSelectionFragment__select_all">בחר הכול</string>
    <!-- Choose story type bottom sheet title -->
    <string name="ChooseStoryTypeBottomSheet__choose_your_story_type">בחירת סוג הסטורי שלך</string>
    <!-- Choose story type bottom sheet new story row title -->
    <string name="ChooseStoryTypeBottomSheet__new_custom_story">סטורי מותאם אישית חדש</string>
    <!-- Choose story type bottom sheet new story row summary -->
    <string name="ChooseStoryTypeBottomSheet__visible_only_to">גלוי רק אל אנשים מסוימים</string>
    <!-- Choose story type bottom sheet group story title -->
    <string name="ChooseStoryTypeBottomSheet__group_story">סטורי קבוצתי</string>
    <!-- Choose story type bottom sheet group story summary -->
    <string name="ChooseStoryTypeBottomSheet__share_to_an_existing_group">שתף אל קבוצה קיימת</string>
    <!-- Choose groups bottom sheet title -->
    <string name="ChooseGroupStoryBottomSheet__choose_groups">בחר קבוצות</string>
    <!-- Displayed when copying group story reply text to clipboard -->
    <string name="StoryGroupReplyFragment__copied_to_clipboard">הועתק ללוח</string>
    <!-- Displayed in story caption when content is longer than 5 lines -->
    <string name="StoryViewerPageFragment__see_more">להמשך קריאה</string>
    <!-- Displayed in toast after sending a direct reply -->
    <string name="StoryDirectReplyDialogFragment__sending_reply">שולח תשובה…</string>
    <!-- Displayed in the viewer when a story is no longer available -->
    <string name="StorySlateView__this_story_is_no_longer_available">הסטורי הזה אינו זמין יותר.</string>
    <!-- Displayed in the viewer when a story has permanently failed to download. -->
    <string name="StorySlateView__cant_download_story_s_will_need_to_share_it_again">הורדת סטורי נכשלה. %1$s יצטרך לשלוח אותו שוב.</string>
    <!-- Displayed in the viewer when the network is not available -->
    <string name="StorySlateView__no_internet_connection">אין חיבור אינטרנט</string>
    <!-- Displayed in the viewer when network is available but content could not be downloaded -->
    <string name="StorySlateView__couldnt_load_content">לא היה ניתן לטעון תוכן</string>
    <!-- Toasted when the user externally shares to a text story successfully -->
    <string name="TextStoryPostCreationFragment__sent_story">סטורי נשלח</string>
    <!-- Toasted when the user external share to a text story fails -->
    <string name="TextStoryPostCreationFragment__failed_to_send_story">לא הצלחנו לשלוח את הסטורי</string>
    <!-- Displayed in a dialog to let the user select a given users story -->
    <string name="StoryDialogs__view_story">צפיה בסטורי</string>
    <!-- Displayed in a dialog to let the user select a given users profile photo -->
    <string name="StoryDialogs__view_profile_photo">הצג תמונת פרופיל</string>

    <!-- Title for a notification at the bottom of the chat list suggesting that the user disable censorship circumvention because the service has become reachable -->
    <!-- Body for a notification at the bottom of the chat list suggesting that the user disable censorship circumvention because the service has become reachable -->
    <!-- Label for a button to dismiss a notification at the bottom of the chat list suggesting that the user disable censorship circumvention because the service has become reachable -->
    <!-- Label for a button in a notification at the bottom of the chat list to turn off censorship circumvention -->

    <!-- Conversation Item label for when you react to someone else\'s story -->
    <string name="ConversationItem__you_reacted_to_s_story">הגבת לסטורי של %1$s</string>
    <!-- Conversation Item label for reactions to your story -->
    <string name="ConversationItem__reacted_to_your_story">הגיב/ה לסטורי שלך</string>
    <!-- Conversation Item label for reactions to an unavailable story -->
    <string name="ConversationItem__reacted_to_a_story">הגיב/ה לסטורי</string>

    <!-- endregion -->
    <!-- Content description for expand contacts chevron -->
    <string name="ExpandModel__view_more">הצג עוד</string>
    <string name="StoriesLinkPopup__visit_link">בקר בקישור</string>

    <!-- Gift price and duration, formatted as: {price} dot {n} day duration -->
    <plurals name="GiftRowItem_s_dot_d_day_duration">
        <item quantity="one">%1$s · למשך יום %2$d</item>
        <item quantity="two">%1$s · למשך יומיים %2$d</item>
        <item quantity="many">%1$s · למשך %2$d ימים</item>
        <item quantity="other">%1$s · למשך %2$d ימים</item>
    </plurals>
    <!-- Headline text on start fragment for gifting a badge -->
    <string name="GiftFlowStartFragment__donate_for_a_friend">ביצוע תרומה בשביל חבר/ה</string>
    <!-- Description text on start fragment for gifting a badge -->
    <plurals name="GiftFlowStartFragment__support_signal_by">
        <item quantity="one">אפשר לתמוך ב–Signal על ידי ביצוע תרומה בשביל חבר/ה או קרוב/ת משפחה שמשתמשים ב–Signal. הם יקבלו תג שיוכלו להציג בפרופיל שלהם ליום %1$d</item>
        <item quantity="two">אפשר לתמוך ב–Signal על ידי ביצוע תרומה בשביל חבר/ה או קרוב/ת משפחה שמשתמשים ב–Signal. הם יקבלו תג שיוכלו להציג בפרופיל שלהם ליומיים</item>
        <item quantity="many">אפשר לתמוך ב–Signal על ידי ביצוע תרומה בשביל חבר/ה או קרוב/ת משפחה שמשתמשים ב–Signal. הם יקבלו תג שיוכלו להציג בפרופיל שלהם ל–%1$d ימים</item>
        <item quantity="other">אפשר לתמוך ב–Signal על ידי ביצוע תרומה בשביל חבר/ה או קרוב/ת משפחה שמשתמשים ב–Signal. הם יקבלו תג שיוכלו להציג בפרופיל שלהם ל–%1$d ימים</item>
    </plurals>
    <!-- Action button label for start fragment for gifting a badge -->
    <string name="GiftFlowStartFragment__next">הבא</string>
    <!-- Title text on choose recipient page for badge gifting -->
    <string name="GiftFlowRecipientSelectionFragment__choose_recipient">בחר מקבל</string>
    <!-- Title text on confirm gift page -->
    <string name="GiftFlowConfirmationFragment__confirm_donation">אישור תרומה</string>
    <!-- Heading text specifying who the gift will be sent to -->
    <string name="GiftFlowConfirmationFragment__send_to">שליחה אל</string>
    <!-- Text explaining that gift will be sent to the chosen recipient -->
    <string name="GiftFlowConfirmationFragment__the_recipient_will_be_notified">נעדכן את הנמען/ת על התרומה בהודעת 1–על–1. אפשר להוסיף הודעה משלך למטה.</string>
    <!-- Text explaining that this gift is a one time donation -->
    <string name="GiftFlowConfirmationFragment__one_time_donation">תרומה חד פעמית</string>
    <!-- Hint for add message input -->
    <string name="GiftFlowConfirmationFragment__add_a_message">הוסף הודעה</string>
    <!-- Displayed in the dialog while verifying the chosen recipient -->
    <string name="GiftFlowConfirmationFragment__verifying_recipient">מוודא מקבל…</string>
    <!-- Title for sheet shown when opening a redeemed gift -->
    <string name="ViewReceivedGiftBottomSheet__s_made_a_donation_for_you">%1$s ביצע/ה תרומה בשבילך</string>
    <!-- Title for sheet shown when opening a sent gift -->
    <string name="ViewSentGiftBottomSheet__thanks_for_your_support">תודה על התמיכה שלך!</string>
    <!-- Description for sheet shown when opening a redeemed gift -->
    <string name="ViewReceivedGiftBottomSheet__s_made_a_donation_to_signal">%1$s ביצע/ה תרומה ל–Signal בשמך! אפשר להשוויץ בתמיכה שלך ב–Signal בפרופיל.</string>
    <!-- Description for sheet shown when opening a sent gift -->
    <string name="ViewSentGiftBottomSheet__youve_made_a_donation_to_signal">ביצעת תרומה ל–Signal בשם %1$s. הוא או היא יקבלו את האפשרות להשוויץ בתמיכה שלהם בפרופיל.</string>
    <!-- Primary action for pending gift sheet to redeem badge now -->
    <string name="ViewReceivedGiftSheet__redeem">ממש</string>
    <!-- Primary action for pending gift sheet to redeem badge later -->
    <string name="ViewReceivedGiftSheet__not_now">לא עכשיו</string>
    <!-- Dialog text while redeeming a gift -->
    <string name="ViewReceivedGiftSheet__redeeming_badge">תג במימוש…</string>
    <!-- Snackbar text when user presses "not now" on redemption sheet -->
    <string name="ConversationFragment__you_can_redeem_your_badge_later">אפשר לממש את התג שלך מאוחר יותר.</string>
    <!-- Description text in gift thanks sheet -->
    <string name="GiftThanksSheet__youve_made_a_donation">ביצעת תרומה ל–Signal בשם %1$s. הוא או היא יקבלו את האפשרות להשוויץ בתמיכה שלהם בפרופיל.</string>
    <!-- Expired gift sheet title -->
    <string name="ExpiredGiftSheetConfiguration__your_badge_has_expired">תוקף התג שלך פג</string>
    <!-- Expired gift sheet top description text -->
    <string name="ExpiredGiftSheetConfiguration__your_badge_has_expired_and_is">תוקף התג שלך פג, והוא כבר לא מוצג לאחרים בפרופיל שלך.</string>
    <!-- Expired gift sheet bottom description text -->
    <string name="ExpiredGiftSheetConfiguration__to_continue">כדי להמשיך לתמוך בטכנולוגיה שנבנתה עבורך, אנא שקול להפוך למחזיק חודשי.</string>
    <!-- Expired gift sheet make a monthly donation button -->
    <string name="ExpiredGiftSheetConfiguration__make_a_monthly_donation">ביצוע תרומה חודשית</string>
    <!-- Expired gift sheet not now button -->
    <string name="ExpiredGiftSheetConfiguration__not_now">לא עכשיו</string>
    <!-- My Story label designating that we will only share with the selected viewers. -->
    <string name="ContactSearchItems__only_share_with">שיתוף רק עם</string>
    <!-- Label under name for custom stories -->
    <plurals name="ContactSearchItems__custom_story_d_viewers">
        <item quantity="one">סטורי מותאם אישית · צופה %1$d</item>
        <item quantity="two">סטורי מותאם אישית · %1$d צופים</item>
        <item quantity="many">סטורי מותאם אישית · %1$d צופים</item>
        <item quantity="other">סטורי מותאם אישית · %1$d צופים</item>
    </plurals>
    <!-- Label under name for group stories -->
    <plurals name="ContactSearchItems__group_story_d_viewers">
        <item quantity="one">סטורי קבוצתי · צופה %1$d</item>
        <item quantity="two">סטורי קבוצתי · %1$d צופים</item>
        <item quantity="many">סטורי קבוצתי · %1$d צופים</item>
        <item quantity="other">סטורי קבוצתי · %1$d צופים</item>
    </plurals>
    <!-- Label under name for groups -->
    <plurals name="ContactSearchItems__group_d_members">
        <item quantity="one">חבר/ה %1$d</item>
        <item quantity="two">%1$d חברים</item>
        <item quantity="many">%1$d חברים</item>
        <item quantity="other">%1$d חברים</item>
    </plurals>
    <!-- Label under name for my story -->
    <plurals name="ContactSearchItems__my_story_s_dot_d_viewers">
        <item quantity="one">%1$s· צופה %2$d</item>
        <item quantity="two">%1$s · %2$d צופים</item>
        <item quantity="many">%1$s · %2$d צופים</item>
        <item quantity="other">%1$s · %2$d צופים</item>
    </plurals>
    <!-- Label under name for my story -->
    <plurals name="ContactSearchItems__my_story_s_dot_d_excluded">
        <item quantity="one">%1$s · מוסתר מאדם %2$d</item>
        <item quantity="two">%1$s · מוסתר מ–%2$d אנשים</item>
        <item quantity="many">%1$s · מוסתר מ–%2$d אנשים</item>
        <item quantity="other">%1$s · מוסתר מ–%2$d אנשים</item>
    </plurals>
    <!-- Label under name for My Story when first sending to my story -->
    <string name="ContactSearchItems__tap_to_choose_your_viewers">יש ללחוץ כדי לבחור את הצופים שלך</string>
    <!-- Label for context menu item to open story settings -->
    <string name="ContactSearchItems__story_settings">הגדרות סטורי</string>
    <!-- Label for context menu item to remove a group story from contact results -->
    <string name="ContactSearchItems__remove_story">הסרת סטורי</string>
    <!-- Label for context menu item to delete a custom story -->
    <string name="ContactSearchItems__delete_story">מחיקת סטורי</string>
    <!-- Dialog title for removing a group story -->
    <string name="ContactSearchMediator__remove_group_story">להסיר סטורי קבוצתי?</string>
    <!-- Dialog message for removing a group story -->
    <string name="ContactSearchMediator__this_will_remove">פעולה זו תסיר את הסטורי מהרשימה הזו. עדיין תהיה לך אפשרות לצפות בסטוריז מקבוצה זו.</string>
    <!-- Dialog action item for removing a group story -->
    <string name="ContactSearchMediator__remove">הסרה</string>
    <!-- Dialog title for deleting a custom story -->
    <string name="ContactSearchMediator__delete_story">למחוק סטורי?</string>
    <!-- Dialog message for deleting a custom story -->
    <string name="ContactSearchMediator__delete_the_custom">למחוק את הסטורי המותאם אישית ״%1$s״?</string>
    <!-- Dialog action item for deleting a custom story -->
    <string name="ContactSearchMediator__delete">מחיקה</string>
    <!-- Donation for a friend expiry days remaining -->
    <plurals name="Gifts__d_days_remaining">
        <item quantity="one">%1$d יום נותר</item>
        <item quantity="two">%1$d ימים נותרו</item>
        <item quantity="many">%1$d ימים נותרו</item>
        <item quantity="other">%1$d ימים נותרו</item>
    </plurals>
    <!-- Donation for a friend expiry hours remaining -->
    <plurals name="Gifts__d_hours_remaining">
        <item quantity="one">%1$d שעה נותרה</item>
        <item quantity="two">%1$d שעות נותרו</item>
        <item quantity="many">%1$d שעות נותרו</item>
        <item quantity="other">%1$d שעות נותרו</item>
    </plurals>
    <!-- Gift expiry minutes remaining -->
    <plurals name="Gifts__d_minutes_remaining">
        <item quantity="one">%1$d דקה נותרה</item>
        <item quantity="two">%1$d דקות נותרו</item>
        <item quantity="many">%1$d דקות נותרו</item>
        <item quantity="other">%1$d דקות נותרו</item>
    </plurals>
    <!-- Donation for a friend expiry expired -->
    <string name="Gifts__expired">פג</string>

    <!-- Label indicating that a user can tap to advance to the next post in a story -->
    <string name="StoryFirstTimeNavigationView__tap_to_advance">אפשר ללחוץ כדי להתקדם</string>
    <!-- Label indicating swipe direction to skip current story -->
    <string name="StoryFirstTimeNavigationView__swipe_up_to_skip">אפשר להחליק מעלה כדי לדלג</string>
    <!-- Label indicating swipe direction to exit story viewer -->
    <string name="StoryFirstTimeNavigationView__swipe_right_to_exit">אפשר להחליק ימינה כדי לצאת</string>
    <!-- Button label to confirm understanding of story navigation -->
    <string name="StoryFirstTimeNagivationView__got_it">הבנתי</string>
    <!-- Content description for vertical context menu button in safety number sheet rows -->
    <string name="SafetyNumberRecipientRowItem__open_context_menu">פתיחת תפריט קונטקסט</string>
    <!-- Sub-line when a user is verified. -->
    <string name="SafetyNumberRecipientRowItem__s_dot_verified">%1$s · מאומת/ת</string>
    <!-- Sub-line when a user is verified. -->
    <string name="SafetyNumberRecipientRowItem__verified">מוודא</string>
    <!-- Title of safety number changes bottom sheet when showing individual records -->
    <string name="SafetyNumberBottomSheetFragment__safety_number_changes">שינויים במספרי בטיחות</string>
    <!-- Message of safety number changes bottom sheet when showing individual records -->
    <string name="SafetyNumberBottomSheetFragment__the_following_people">יתכן שהאנשים הבאים התקינו מחדש את Signal או החליפו מכשירים. יש ללחוץ על נמען או נמענת כדי לאשר את מספר הבטיחות החדש. זו פעולה אופציונלית — לא חייבים.</string>
    <!-- Title of safety number changes bottom sheet when not showing individual records -->
    <string name="SafetyNumberBottomSheetFragment__safety_number_checkup">בדיקת מספרי בטיחות</string>
    <!-- Title of safety number changes bottom sheet when not showing individual records and user has seen review screen -->
    <string name="SafetyNumberBottomSheetFragment__safety_number_checkup_complete">בדיקת מספרי בטיחות הושלמה</string>
    <!-- Message of safety number changes bottom sheet when not showing individual records and user has seen review screen -->
    <string name="SafetyNumberBottomSheetFragment__all_connections_have_been_reviewed">כל חברי ה-Signal נסקרו, יש ללחוץ על שליחה כדי להמשיך.</string>
    <!-- Message of safety number changes bottom sheet when not showing individual records -->
    <string name="SafetyNumberBottomSheetFragment__you_have_d_connections">יש לך %1$d חברי Signal שיתכן והתקינו מחדש את Signal או החליפו מכשירים. לפני שיתוף הסטורי שלך איתם, כדאי לסקור את מספרי הבטיחות שלהם או לשקול להסיר אותם מהסטורי שלך.</string>
    <!-- Menu action to launch safety number verification screen -->
    <string name="SafetyNumberBottomSheetFragment__verify_safety_number">וודא מספר ביטחון</string>
    <!-- Menu action to remove user from story -->
    <string name="SafetyNumberBottomSheetFragment__remove_from_story">הסרה מסטורי</string>
    <!-- Action button at bottom of SafetyNumberBottomSheetFragment to send anyway -->
    <string name="SafetyNumberBottomSheetFragment__send_anyway">שלח בכל זאת</string>
    <!-- Action button at bottom of SafetyNumberBottomSheetFragment to review connections -->
    <string name="SafetyNumberBottomSheetFragment__review_connections">סקירת חברי Signal</string>
    <!-- Empty state copy for SafetyNumberBottomSheetFragment -->
    <string name="SafetyNumberBottomSheetFragment__no_more_recipients_to_show">אין יותר נמענים להציג</string>
    <!-- Done button on safety number review fragment -->
    <string name="SafetyNumberReviewConnectionsFragment__done">סיים</string>
    <!-- Title of safety number review fragment -->
    <string name="SafetyNumberReviewConnectionsFragment__safety_number_changes">שינויים במספרי בטיחות</string>
    <!-- Message of safety number review fragment -->
    <plurals name="SafetyNumberReviewConnectionsFragment__d_recipients_may_have">
        <item quantity="one">יתכן שנמען או נמענת %1$d התקינו מחדש את Signal או החליפו מכשירים. יש ללחוץ על נמען או נמענת כדי לאשר את מספר הבטיחות החדש. זו פעולה אופציונלית — לא חייבים.</item>
        <item quantity="two">יתכן ש-%1$d נמענים התקינו מחדש את Signal או החליפו מכשירים. יש ללחוץ על נמען או נמענת כדי לאשר את מספר הבטיחות החדש. זו פעולה אופציונלית — לא חייבים.</item>
        <item quantity="many">יתכן ש-%1$d נמענים התקינו מחדש את Signal או החליפו מכשירים. יש ללחוץ על נמען או נמענת כדי לאשר את מספר הבטיחות החדש. זו פעולה אופציונלית — לא חייבים.</item>
        <item quantity="other">יתכן ש-%1$d נמענים התקינו מחדש את Signal או החליפו מכשירים. יש ללחוץ על נמען או נמענת כדי לאשר את מספר הבטיחות החדש. זו פעולה אופציונלית — לא חייבים.</item>
    </plurals>
    <!-- Section header for 1:1 contacts in review fragment -->
    <string name="SafetyNumberBucketRowItem__contacts">אנשי קשר</string>
    <!-- Context menu label for distribution list headers in review fragment -->
    <string name="SafetyNumberReviewConnectionsFragment__remove_all">להסיר את כולם</string>
    <!-- Context menu label for 1:1 contacts to remove from send -->
    <string name="SafetyNumberReviewConnectionsFragment__remove">הסרה</string>

    <!-- Title of initial My Story settings configuration shown when sending to My Story for the first time -->
    <string name="ChooseInitialMyStoryMembershipFragment__my_story_privacy">פרטיות הסטורי שלי</string>
    <!-- Subtitle of initial My Story settings configuration shown when sending to My Story for the first time -->
    <string name="ChooseInitialMyStoryMembershipFragment__choose_who_can_see_posts_to_my_story_you_can_always_make_changes_in_settings">ניתן לבחור מי יראה את הפוסטים של ״הסטורי שלי״. גם אחרי שבוחרים, תמיד אפשר לשנות את ההגדרות.</string>
    <!-- All connections option for initial My Story settings configuration shown when sending to My Story for the first time -->
    <string name="ChooseInitialMyStoryMembershipFragment__all_signal_connections">כל חברי ה-Signal</string>
    <!-- All connections except option for initial My Story settings configuration shown when sending to My Story for the first time -->
    <string name="ChooseInitialMyStoryMembershipFragment__all_except">כולם חוץ מ…</string>
    <!-- Only with selected connections option for initial My Story settings configuration shown when sending to My Story for the first time -->
    <string name="ChooseInitialMyStoryMembershipFragment__only_share_with">שיתוף רק עם…</string>

    <!-- Story info header sent heading -->
    <string name="StoryInfoHeader__sent">נשלח</string>
    <!-- Story info header received heading -->
    <string name="StoryInfoHeader__received">התקבל</string>
    <!-- Story info header file size heading -->
    <string name="StoryInfoHeader__file_size">גודל קובץ</string>
    <!-- Story info "Sent to" header -->
    <!-- Story info "Sent from" header -->
    <!-- Story info "Failed" header -->
    <!-- Story Info context menu label -->

    <!-- StoriesPrivacySettingsFragment -->
    <!-- Explanation about how stories are deleted and managed -->
    <string name="StoriesPrivacySettingsFragment__story_updates_automatically_disappear">עדכוני סטורי נעלמים אוטומטית אחרי 24 שעות. אפשר לבחור מי יכול לראות את הסטורי שלך או ליצור סטוריז חדשים עם קבוצות או צופים ספציפיים.</string>
    <!-- Preference title to turn off stories -->
    <string name="StoriesPrivacySettingsFragment__turn_off_stories">כיבוי סטוריז</string>
    <!-- Preference summary to turn off stories -->
    <string name="StoriesPrivacySettingsFragment__if_you_opt_out">לאחר כיבוי סטוריז, לא תהיה לך אפשרות לשתף או לראות סטוריז יותר.</string>
    <!-- Preference title to turn on stories -->
    <string name="StoriesPrivacySettingsFragment__turn_on_stories">הפעלת סטוריז</string>
    <!-- Preference summary to turn on stories -->
    <string name="StoriesPrivacySettingsFragment__share_and_view">משתפים וצופים בסטוריז של אחרים. סטוריז נעלמים אוטומטית אחרי 24 שעות.</string>
    <!-- Dialog title to turn off stories -->
    <string name="StoriesPrivacySettingsFragment__turn_off_stories_question">לכבות את סטוריז?</string>
    <!-- Dialog message to turn off stories -->
    <string name="StoriesPrivacySettingsFragment__you_will_no_longer_be_able_to_share">לא תהיה לך יותר אפשרות לשתף או לצפות בסטוריז. עדכוני סטורי ששיתפת לאחרונה יימחקו גם הם.</string>
    <!-- Page title when launched from stories landing screen -->
    <string name="StoriesPrivacySettingsFragment__story_privacy">פרטיות של סטורי</string>
    <!-- Header for section that lists out stories -->
    <string name="StoriesPrivacySettingsFragment__stories">סטוריז</string>
    <!-- Story views header -->
    <!-- Story view receipts toggle title -->
    <string name="StoriesPrivacySettingsFragment__view_receipts">אישורי צפייה</string>
    <!-- Story view receipts toggle message -->
    <string name="StoriesPrivacySettingsFragment__see_and_share">רואים ומשתפים כשיש צפיות בסטוריז. אם אפשרות זו מושבתת, אי אפשר לראות כשאחרים צופים בסטורי שלך.</string>

    <!-- NewStoryItem -->
    <string name="NewStoryItem__new_story">סטורי חדש</string>

    <!-- GroupStorySettingsFragment -->
    <!-- Section header for who can view a group story -->
    <string name="GroupStorySettingsFragment__who_can_view_this_story">מי יכול לצפות בסטורי הזה</string>
    <!-- Explanation of who can view a group story -->
    <string name="GroupStorySettingsFragment__members_of_the_group_s">"חברי הקבוצה %1$s יכולים לצפות ולהשיב לסטורי הזה. יש לך אפשרות לעדכן את החברוּת בצ׳אט הזה בתוך הקבוצה."</string>
    <!-- Preference label for removing this group story -->
    <string name="GroupStorySettingsFragment__remove_group_story">הסרת סטורי קבוצתי</string>

    <!-- Generic title for overflow menus -->
    <string name="OverflowMenu__overflow_menu">תפריט אפשרויות נוספות</string>

    <!-- SMS Export Service -->
    <!-- Displayed in the notification while export is running -->
    <string name="SignalSmsExportService__exporting_messages">מייצאים הודעות…</string>
    <!-- Displayed in the notification title when export completes -->
    <string name="SignalSmsExportService__signal_sms_export_complete">ייצוא הודעות SMS מ–Signal הושלם</string>
    <!-- Displayed in the notification message when export completes -->
    <string name="SignalSmsExportService__tap_to_return_to_signal">אפשר ללחוץ כדי לחזור ל–Signal</string>

    <!-- ExportYourSmsMessagesFragment -->
    <!-- Title of the screen -->
    <string name="ExportYourSmsMessagesFragment__export_your_sms_messages">ייצוא הודעות ה-SMS שלך</string>
    <!-- Message of the screen -->
    <string name="ExportYourSmsMessagesFragment__you_can_export_your_sms_messages_to_your_phones_sms_database_and_youll_have_the_option_to_keep_or_remove_them_from_signal">אפשר לייצא את הודעות ה–SMS שלך למסד נתוני ה–SMS של הטלפון שלך ותהיה לך האפשרות לשמור או להסיר אותן מ–Signal. זה מאפשר לאפליקציות SMS אחרות בטלפון שלך לייבא אותן. זה לא יוצר קובץ ניתן לשיתוף של היסטוריית הודעות ה–SMS שלך.</string>
    <!-- Button label to begin export -->
    <string name="ExportYourSmsMessagesFragment__continue">המשך</string>

    <!-- ExportingSmsMessagesFragment -->
    <!-- Title of the screen -->
    <string name="ExportingSmsMessagesFragment__exporting_sms_messages">מייצאים הודעות SMS</string>
    <!-- Message of the screen when exporting sms messages -->
    <string name="ExportingSmsMessagesFragment__this_may_take_awhile">זה עשוי לקחת זמן</string>
    <!-- Progress indicator for export -->
    <plurals name="ExportingSmsMessagesFragment__exporting_d_of_d">
        <item quantity="one">מייצאים %1$d מתוך %2$d…</item>
        <item quantity="two">מייצאים %1$d מתוך %2$d…</item>
        <item quantity="many">מייצאים %1$d מתוך %2$d…</item>
        <item quantity="other">מייצאים %1$d מתוך %2$d…</item>
    </plurals>
    <!-- Alert dialog title shown when we think a user may not have enough local storage available to export sms messages -->
    <string name="ExportingSmsMessagesFragment__you_may_not_have_enough_disk_space">יתכן שאין לך מספיק נפח אחסון פנוי</string>
    <!-- Alert dialog message shown when we think a user may not have enough local storage available to export sms messages, placeholder is the file size, e.g., 128kB -->
    <string name="ExportingSmsMessagesFragment__you_need_approximately_s_to_export_your_messages_ensure_you_have_enough_space_before_continuing">צריך בערך %1$s כדי לייצא את ההודעות שלך, כדאי לוודא שיש לך מספיק מקום לפני שממשיכים.</string>
    <!-- Alert dialog button to continue with exporting sms after seeing the lack of storage warning -->
    <string name="ExportingSmsMessagesFragment__continue_anyway">להמשיך בכל זאת</string>
    <!-- Dialog text shown when Signal isn\'t granted the sms permission needed to export messages, different than being selected as the sms app -->
    <string name="ExportingSmsMessagesFragment__signal_needs_the_sms_permission_to_be_able_to_export_your_sms_messages">Signal צריכה הרשאת SMS כדי לאפשר ייצוא של הודעות ה–SMS שלך.</string>

    <!-- ChooseANewDefaultSmsAppFragment -->
    <!-- Title of the screen -->
    <string name="ChooseANewDefaultSmsAppFragment__choose_a_new">בחירת אפליקציית ברירת מחדל חדשה ל-SMS</string>
    <!-- Button label to launch picker -->
    <string name="ChooseANewDefaultSmsAppFragment__continue">המשך</string>
    <!-- Button label for when done with changing default SMS app -->
    <string name="ChooseANewDefaultSmsAppFragment__done">סיים</string>
    <!-- First step number/bullet for choose new default sms app instructions -->
    <string name="ChooseANewDefaultSmsAppFragment__bullet_1">1</string>
    <!-- Second step number/bullet for choose new default sms app instructions -->
    <string name="ChooseANewDefaultSmsAppFragment__bullet_2">2</string>
    <!-- Third step number/bullet for choose new default sms app instructions -->
    <string name="ChooseANewDefaultSmsAppFragment__bullet_3">3</string>
    <!-- Fourth step number/bullet for choose new default sms app instructions -->
    <string name="ChooseANewDefaultSmsAppFragment__bullet_4">4</string>
    <!-- Instruction step for choosing a new default sms app -->
    <string name="ChooseANewDefaultSmsAppFragment__tap_continue_to_open_the_defaults_apps_screen_in_settings">לוחצים על ״המשך״ כדי לפתוח את מסך ״אפליקציות ברירת המחדל״ בהגדרות</string>
    <!-- Instruction step for choosing a new default sms app -->
    <string name="ChooseANewDefaultSmsAppFragment__select_sms_app_from_the_list">בוחרים ״אפליקציית SMS״ מהרשימה</string>
    <!-- Instruction step for choosing a new default sms app -->
    <string name="ChooseANewDefaultSmsAppFragment__choose_another_app_to_use_for_sms_messaging">בוחרים אפליקציה אחרת לשימוש עבור הודעות SMS</string>
    <!-- Instruction step for choosing a new default sms app -->
    <string name="ChooseANewDefaultSmsAppFragment__return_to_signal">חוזרים ל–Signal</string>
    <!-- Instruction step for choosing a new default sms app -->
    <string name="ChooseANewDefaultSmsAppFragment__open_your_phones_settings_app">פותחים את את הגדרות הטלפון</string>
    <!-- Instruction step for choosing a new default sms app -->
    <string name="ChooseANewDefaultSmsAppFragment__navigate_to_apps_default_apps_sms_app">מנווטים ל״אפליקציות״ &gt; ״אפליקציות ברירת מחדל״ &gt; ״אפליקציית SMS״</string>

    <!-- RemoveSmsMessagesDialogFragment -->
    <!-- Action button to keep messages -->
    <string name="RemoveSmsMessagesDialogFragment__keep_messages">שמירת הודעות</string>
    <!-- Action button to remove messages -->
    <string name="RemoveSmsMessagesDialogFragment__remove_messages">הסרת הודעות</string>
    <!-- Title of dialog -->
    <string name="RemoveSmsMessagesDialogFragment__remove_sms_messages">להסיר הודעות SMS מ-Signal?</string>
    <!-- Message of dialog -->
    <string name="RemoveSmsMessagesDialogFragment__you_can_now_remove_sms_messages_from_signal">אפשר להסיר הודעות SMS מ–Signal כדי לפנות שטח אחסון. הן עדיין יהיו זמינות לאפליקציות SMS אחרות בטלפון שלך גם לאחר ההסרה.</string>

    <!-- ReExportSmsMessagesDialogFragment -->
    <!-- Action button to re-export messages -->
    <string name="ReExportSmsMessagesDialogFragment__continue">המשך</string>
    <!-- Action button to cancel re-export process -->
    <string name="ReExportSmsMessagesDialogFragment__cancel">בטל</string>
    <!-- Title of dialog -->
    <string name="ReExportSmsMessagesDialogFragment__export_sms_again">לייצא SMS מחדש?</string>
    <!-- Message of dialog -->
    <string name="ReExportSmsMessagesDialogFragment__you_already_exported_your_sms_messages">כבר ייצאת את הודעות ה-SMS שלך.\nאזהרה: המשך עלול לגרום להודעות כפולות.</string>

    <!-- SetSignalAsDefaultSmsAppFragment -->
    <!-- Title of the screen -->
    <string name="SetSignalAsDefaultSmsAppFragment__set_signal_as_the_default_sms_app">הגדרה של Signal כאפליקציית ברירת המחדל ל–SMS</string>
    <!-- Message of the screen -->
    <string name="SetSignalAsDefaultSmsAppFragment__to_export_your_sms_messages">כדי לייצא את הודעות ה–SMS שלך, צריך להגדיר את Signal כאפליקציית ברירת המחדל ל-SMS.</string>
    <!-- Button label to start export -->
    <string name="SetSignalAsDefaultSmsAppFragment__next">הבא</string>

    <!-- BackupSchedulePermission Megaphone -->
    <!-- The title on an alert window that explains to the user that we are unable to backup their messages -->
    <string name="BackupSchedulePermissionMegaphone__cant_back_up_chats">לא ניתן לגבות צ׳אטים</string>
    <!-- The body text of an alert window that tells the user that we are unable to backup their messages -->
    <string name="BackupSchedulePermissionMegaphone__your_chats_are_no_longer_being_automatically_backed_up">הצ\'אטים שלך כבר לא מגובים אוטומטית.</string>
    <!-- The text on a button in an alert window that, when clicked, will take the user to a screen to re-enable backups -->
    <string name="BackupSchedulePermissionMegaphone__back_up_chats">גיבוי צ\'אטים</string>
    <!-- The text on a button in an alert window that, when clicked, will take the user to a screen to re-enable backups -->
    <string name="BackupSchedulePermissionMegaphone__not_now">לא עכשיו</string>
    <!-- Re-enable backup permission bottom sheet title -->
    <string name="BackupSchedulePermissionMegaphone__to_reenable_backups">כדי להפעיל מחדש גיבויים:</string>
    <!-- Re-enable backups permission bottom sheet instruction 1 text -->
    <string name="BackupSchedulePermissionMegaphone__tap_the_go_to_settings_button_below">לוחצים על הכפתור ״מעבר להגדרות״ למטה</string>
    <!-- Re-enable backups permission bottom sheet instruction 2 text -->
    <string name="BackupSchedulePermissionMegaphone__turn_on_allow_settings_alarms_and_reminders">מפעילים את ״הפעלת התראות ותזכורות.״</string>
    <!-- Re-enable backups permission bottom sheet call to action button to open settings -->
    <string name="BackupSchedulePermissionMegaphone__go_to_settings">מעבר להגדרות</string>

    <!-- SmsExportMegaphoneActivity -->
    <!-- Phase 2 title of full screen megaphone indicating sms will no longer be supported in the near future -->
    <string name="SmsExportMegaphoneActivity__signal_will_no_longer_support_sms">Signal לא תתמוך עוד ב–SMS</string>
    <!-- Phase 3 title of full screen megaphone indicating sms is longer supported  -->
    <string name="SmsExportMegaphoneActivity__signal_no_longer_supports_sms">Signal כבר לא תומכת ב–SMS</string>
    <!-- Phase 2 message describing that sms is going away soon -->
    <string name="SmsExportMegaphoneActivity__signal_will_soon_remove_support_for_sending_sms_messages">Signal תסיר בקרוב את התמיכה בשליחת הודעות SMS מכיוון שהודעות Signal מספקות הצפנה מקצה לקצה ופרטיות חזקה שאין להודעות SMS. זה יאפשר לנו גם לשפר את חוויית שליחת ההודעות ב–Signal.</string>
    <!-- Phase 3 message describing that sms has gone away -->
    <string name="SmsExportMegaphoneActivity__signal_has_removed_support_for_sending_sms_messages">Signal הסירה את התמיכה בשליחת הודעות SMS מכיוון שהודעות Signal מספקות הצפנה מקצה לקצה ופרטיות חזקה שאין להודעות SMS. זה יאפשר לנו גם לשפר את חוויית שליחת ההודעות ב–Signal.</string>
    <!-- The text on a button in a popup that, when clicked, will take the user to a screen to export their SMS messages -->
    <string name="SmsExportMegaphoneActivity__export_sms">ייצוא SMS</string>
    <!-- The text on a button in a popup that, when clicked, will dismiss the popup and schedule the prompt to occur at a later time. -->
    <string name="SmsExportMegaphoneActivity__remind_me_later">הזכירו לי מאוחר יותר</string>
    <!-- The text on a button in a popup that, when clicked, will navigate the user to a web article on SMS removal -->
    <string name="SmsExportMegaphoneActivity__learn_more">למידע נוסף</string>

    <!-- Phase 1 Small megaphone title indicating sms is going away -->
    <string name="SmsExportMegaphone__sms_support_going_away">נפרדים מהתמיכה ב–SMS</string>
    <!-- Phase 1 small megaphone description indicating sms is going away -->
    <string name="SmsExportMegaphone__dont_worry_encrypted_signal_messages_will_continue_to_work">אל דאגה, הודעות Signal מוצפנות ימשיכו לפעול.</string>
    <!-- Phase 1 small megaphone button that takes the user to the sms export flow -->
    <string name="SmsExportMegaphone__continue">המשך</string>
    <!-- Title for screen shown after sms export has completed -->
    <string name="ExportSmsCompleteFragment__export_complete">הייצוא הושלם</string>
    <!-- Button to continue to next screen -->
    <string name="ExportSmsCompleteFragment__next">הבא</string>
    <!-- Message showing summary of sms export counts -->
    <plurals name="ExportSmsCompleteFragment__d_of_d_messages_exported">
        <item quantity="one">הודעה %1$d מתוך %2$d יוצאה</item>
        <item quantity="two">%1$d הודעות מתוך %2$d יוצאו</item>
        <item quantity="many">%1$d הודעות מתוך %2$d יוצאו</item>
        <item quantity="other">%1$d הודעות מתוך %2$d יוצאו</item>
    </plurals>

    <!-- Title of screen shown when some sms messages did not export -->
    <string name="ExportSmsPartiallyComplete__export_partially_complete">הייצוא הושלם חלקית</string>
    <!-- Debug step 1 on screen shown when some sms messages did not export -->
    <string name="ExportSmsPartiallyComplete__ensure_you_have_an_additional_s_free_on_your_phone_to_export_your_messages">כדאי לוודא שיש לך %1$s פנויים נוספים בטלפון כדי לייצא את ההודעות שלך</string>
    <!-- Debug step 2 on screen shown when some sms messages dit not export -->
    <string name="ExportSmsPartiallyComplete__retry_export_which_will_only_retry_messages_that_have_not_yet_been_exported">כדאי לנסות לייצא שוב. ניסיון הייצוא החוזר יחול רק על הודעות שעדיין לא יוצאו</string>
    <!-- Partial sentence for Debug step 3 on screen shown when some sms messages did not export, is combined with \'contact us\' -->
    <string name="ExportSmsPartiallyComplete__if_the_problem_persists">אם הבעיה נמשכת, </string>
    <!-- Partial sentence for deubg step 3 on screen shown when some sms messages did not export, combined with \'If the problem persists\', link text to open contact support view -->
    <string name="ExportSmsPartiallyComplete__contact_us">צור קשר</string>
    <!-- Button text to retry sms export -->
    <string name="ExportSmsPartiallyComplete__retry">נסה שוב</string>
    <!-- Button text to continue sms export flow and not retry failed message exports -->
    <string name="ExportSmsPartiallyComplete__continue_anyway">להמשיך בכל זאת</string>
    <!-- Title of screen shown when all sms messages failed to export -->
    <string name="ExportSmsFullError__error_exporting_sms_messages">שגיאה בייצוא הודעות SMS</string>
    <!-- Helper text shown when all sms messages failed to export -->
    <string name="ExportSmsFullError__please_try_again_if_the_problem_persists">יש לנסות שוב. אם הבעיה נמשכת, </string>


    <!-- DonateToSignalFragment -->
    <!-- Title below avatar -->
    <string name="DonateToSignalFragment__privacy_over_profit">פרטיות לפני רווחים.</string>
    <!-- Continue button label -->
    <string name="DonateToSignalFragment__continue">המשך</string>
    <!-- Description below title -->
    <string name="DonateToSignalFragment__private_messaging">שליחת הודעות פרטית, ממומנת על ידך. בלי מודעות, בלי מעקב, בלי פשרות. תורמים עכשיו ותומכים ב–Signal.</string>
    <!-- Donation pill toggle monthly text -->
    <string name="DonationPillToggle__monthly">חודשית</string>
    <!-- Donation pill toggle one-time text -->
    <string name="DonationPillToggle__one_time">חד־פעמית</string>

    <!-- GatewaySelectorBottomSheet -->
    <!-- Sheet title when subscribing -->
    <string name="GatewaySelectorBottomSheet__donate_s_month_to_signal">תרומה של %1$s/בחודש ל–Signal</string>
    <!-- Sheet summary when subscribing -->
    <string name="GatewaySelectorBottomSheet__get_a_s_badge">קבלת תג %1$s</string>
    <!-- Sheet title when giving a one-time donation -->
    <string name="GatewaySelectorBottomSheet__donate_s_to_signal">תרומה של %1$s ל–Signal</string>
    <!-- Sheet summary when giving a one-time donation -->
    <plurals name="GatewaySelectorBottomSheet__get_a_s_badge_for_d_days">
        <item quantity="one">קבלת תג %1$s למשך יום %2$d</item>
        <item quantity="two">קבלת תג %1$s למשך יומיים</item>
        <item quantity="many">קבלת תג %1$s למשך %2$d ימים</item>
        <item quantity="other">קבלת תג %1$s למשך %2$d ימים</item>
    </plurals>
    <!-- Button label for paying with a credit card -->
    <string name="GatewaySelectorBottomSheet__credit_or_debit_card">כרטיס אשראי או דביט</string>
    <!-- Sheet summary when giving donating for a friend -->
    <string name="GatewaySelectorBottomSheet__donate_for_a_friend">ביצוע תרומה בשביל חבר/ה</string>

    <!-- StripePaymentInProgressFragment -->
    <string name="StripePaymentInProgressFragment__cancelling">מבטלים…</string>

    <!-- The title of a bottom sheet dialog that tells the user we temporarily can\'t process their contacts. -->
    <string name="CdsTemporaryErrorBottomSheet_title">יותר מדי אנשי קשר עובדו</string>
    <!-- The first part of the body text in a bottom sheet dialog that tells the user we temporarily can\'t process their contacts. The placeholder represents the number of days the user will have to wait until they can again. -->
    <plurals name="CdsTemporaryErrorBottomSheet_body1">
        <item quantity="one">ניסיון נוסף לעבד את אנשי הקשר שלך יתבצע תוך יום %1$d.</item>
        <item quantity="two">ניסיון נוסף לעבד את אנשי הקשר שלך יתבצע תוך יומיים.</item>
        <item quantity="many">ניסיון נוסף לעבד את אנשי הקשר שלך יתבצע תוך %1$d ימים.</item>
        <item quantity="other">ניסיון נוסף לעבד את אנשי הקשר שלך יתבצע תוך %1$d ימים.</item>
    </plurals>
    <!-- The second part of the body text in a bottom sheet dialog that advises the user to remove contacts from their phone to fix the issue. -->
    <string name="CdsTemporaryErrorBottomSheet_body2">כדי לפתור בעיה זו בהקדם, אפשר לשקול להסיר אנשי קשר או חשבונות בטלפון שלך שמסנכרנים הרבה אנשי קשר.</string>
    <!-- A button label in a bottom sheet that will navigate the user to their contacts settings. -->
    <!-- A toast that will be shown if we are unable to open the user\'s default contacts app. -->

    <!-- The title of a bottom sheet dialog that tells the user we can\'t process their contacts. -->
    <string name="CdsPermanentErrorBottomSheet_title">לא ניתן לעבד את אנשי הקשר שלך</string>
    <!-- The first part of the body text in a bottom sheet dialog that tells the user we can\'t process their contacts. -->
    <string name="CdsPermanentErrorBottomSheet_body">מספר אנשי הקשר בטלפון שלך חורג מהמגבלה ש–Signal יכולה לעבד. כדי למצוא אנשי קשר ב–Signal, כדאי לשקול להסיר אנשי קשר או חשבונות בטלפון שלך שמסנכרנים הרבה אנשי קשר.</string>
    <!-- The first part of the body text in a bottom sheet dialog that tells the user we can\'t process their contacts. -->
    <string name="CdsPermanentErrorBottomSheet_learn_more">למידע נוסף</string>
    <!-- A button label in a bottom sheet that will navigate the user to their contacts settings. -->
    <string name="CdsPermanentErrorBottomSheet_contacts_button">פתיחת אנשי קשר</string>
    <!-- A toast that will be shown if we are unable to open the user\'s default contacts app. -->
    <string name="CdsPermanentErrorBottomSheet_no_contacts_toast">לא נמצאה אפליקציית אנשי קשר</string>

    <!-- PaymentMessageView -->
    <!-- In-chat conversation message shown when you sent a payment to another person, placeholder is the other person name -->
    <string name="PaymentMessageView_you_sent_s">שלחת ל%1$s</string>
    <!-- In-chat conversation message shown when another person sent a payment to you, placeholder is the other person name -->
    <string name="PaymentMessageView_s_sent_you">%1$s שלח לך</string>

    <!-- YourInformationIsPrivateBottomSheet -->
    <string name="YourInformationIsPrivateBottomSheet__your_information_is_private">המידע שלך פרטי</string>
    <string name="YourInformationIsPrivateBottomSheet__signal_does_not_collect">Signal לא אוספת או מאחסנת את המידע האישי שלך בעת ביצוע תרומה.</string>
    <string name="YourInformationIsPrivateBottomSheet__we_use_stripe">אנחנו משתמשים ב–Stripe בתור מעבד התשלומים שלנו כדי לקבל את התרומות שלך. אנחנו לא ניגשים לשום מידע שהם מקבלים ממך ולא מאחסנים או שומרים אותו.</string>
    <string name="YourInformationIsPrivateBottomSheet__signal_does_not_and_cannot">Signal אינה מקשרת את התרומה שלך לחשבון Signal שלך ואין לה אפשרות לעשות זאת.</string>
    <string name="YourInformationIsPrivateBottomSheet__thank_you">תודה על התמיכה שלך!</string>

    <!-- GroupStoryEducationSheet -->
    <!-- Displayed as the title of the education bottom sheet -->
    <string name="GroupStoryEducationSheet__introducing_group_stories">נעים להכיר: סטוריז קבוצתיים</string>
    <!-- Line item on the sheet explaining group stories -->
    <string name="GroupStoryEducationSheet__share_story_updates_to">משתפים עדכוני סטורי לצ׳אט קבוצתי שכבר נמצאים בו.</string>
    <!-- Line item on the sheet explaining that anyone in the group can share to group stories -->
    <string name="GroupStoryEducationSheet__anyone_in_the_group">כל מי שנמצא בצ׳אט הקבוצתי יכול להוסיף לסטורי.</string>
    <!-- Line item on the sheet explaining that anyone in the group can view replies -->
    <string name="GroupStoryEducationSheet__all_group_chat_members">כל חברי הצ׳אט הקבוצתי יכולים לראות תשובות לסטורי.</string>
    <!-- Button label to dismiss sheet -->
    <string name="GroupStoryEducationSheet__next">הבא</string>
    <string name="Registration_country_code_entry_hint">+0</string>

    <!-- PaypalCompleteOrderBottomSheet -->
    <string name="PaypalCompleteOrderBottomSheet__donate">ביצוע תרומה</string>
    <string name="PaypalCompleteOrderBottomSheet__payment">תשלום</string>

    <!-- ChatFilter -->
    <!-- Displayed in a pill at the top of the chat list when it is filtered by unread messages -->
    <string name="ChatFilter__filtered_by_unread">מסונן לפי צ׳אטים שלא נקראו</string>
    <!-- Displayed underneath the filter circle at the top of the chat list when the user pulls at a very low velocity -->
    <string name="ChatFilter__pull_to_filter">אפשר לגרור כדי לסנן</string>
    <!-- Displayed in the "clear filter" item in the chat feed if the user opened the filter from the overflow menu -->
    <string name="ChatFilter__tip_pull_down">טיפ: אפשר לגרור למטה את רשימת הצ׳אטים כדי לסנן</string>

    <!-- Title for screen describing that sms support is going to be removed soon -->
    <string name="SmsRemoval_title_going_away">נפרדים מהתמיכה ב–SMS</string>
    <!-- Bullet point message shown on describing screen as first bullet why sms is being removed, placeholder with be date of removal (e.g., March 21st) -->
    <string name="SmsRemoval_info_bullet_1_s">בקרוב לא תהיה תמיכה בהודעות SMS באפליקציית Signal, החל מתאריך %1$s.</string>
    <!-- Bullet point message shown on describing screen as second bullet why sms is being removed -->
    <string name="SmsRemoval_info_bullet_2">הודעות SMS שונות מהודעות Signal. <b>זה לא ישפיע על שליחת הודעות מוצפנת ב–Signal, שתמשיך לפעול.</b></string>
    <!-- Bullet point message shown on describing screen as third bullet why sms is being removed -->
    <string name="SmsRemoval_info_bullet_3">אפשר לייצא את הודעות ה–SMS שלך ולבחור אפליקציית SMS חדשה.</string>
    <!-- Bullet point message shown on describing screen as first bullet variant why sms is being removed when user is locked out of sms -->
    <string name="SmsRemoval_info_bullet_1_phase_3">Signal הסירה את התמיכה בשליחת הודעות SMS.</string>
    <!-- Button label on sms removal info/megaphone to start the export SMS flow -->
    <string name="SmsRemoval_export_sms">ייצוא SMS</string>

    <!-- Set up your username megaphone -->
    <!-- Displayed as a title on a megaphone which prompts user to set up a username -->
    <string name="SetUpYourUsername__set_up_your_signal_username">כדאי להגדיר את שם המשתמש שלך ב–Signal</string>
    <!-- Displayed as a description on a megaphone which prompts user to set up a username -->
    <string name="SetUpYourUsername__usernames_let_others">שמות משתמש מאפשרים לאחרים לשלוח לך הודעה בלי להזדקק למספר הטלפון שלך</string>
    <!-- Displayed as an action on a megaphone which prompts user to set up a username -->
    <string name="SetUpYourUsername__not_now">לא עכשיו</string>
    <!-- Displayed as an action on a megaphone which prompts user to set up a username -->
    <string name="SetUpYourUsername__continue">המשך</string>

    <!-- Text Formatting -->
    <!-- Popup menu label for applying bold style -->
    <string name="TextFormatting_bold">מודגש</string>
    <!-- Popup menu label for applying italic style -->
    <string name="TextFormatting_italic">נטוי</string>
    <!-- Popup menu label for applying strikethrough style -->
    <string name="TextFormatting_strikethrough">קו חוצה</string>
    <!-- Popup menu label for applying monospace font style -->
    <string name="TextFormatting_monospace">רוחב אחיד</string>
    <!-- Popup menu label for applying spoiler style -->
    <string name="TextFormatting_spoiler">ספוילר</string>

    <!-- UsernameEducationFragment -->
    <!-- Continue button which takes the user to the add a username screen -->
    <string name="UsernameEducationFragment__continue">המשך</string>
    <!-- Displayed as a title on the username education screen -->
    <string name="UsernameEducationFragment__set_up_your_signal_username">הגדרת שם המשתמש שלך ב–Signal</string>
    <!-- Displayed as body text in the username education screen -->
    <string name="UsernameEducationFragment__usernames_are_paired_with_a_set_of_digits">שמות משתמש מוצמדים לסט של ספרות ולא משותפים בפרופיל שלך</string>
    <!-- Displayed as body text in the username education screen -->
    <string name="UsernameEducationFragment__each_username_has_a_unique_qr_code">לכל שם משתמש יש לינק וקוד QR ייחודי שאפשר לשתף עם חברים כדי שהם יוכלו להתחיל איתך צ׳אט</string>
    <!-- Displayed as body text in the username education screen. The string references the names of settings, so they should match our translations for those settings. -->
    <string name="UsernameEducationFragment__turn_off_phone_number_discovery">אפשר לכבות את גילוי מספר הטלפון תחת הגדרות &gt; פרטיות &gt; מספר טלפון &gt; מי יכול למצוא את המספר שלי, כדי להשתמש בשם המשתמש שלך בתור הדרך העיקרית שבה אנשים יכולים ליצור איתך קשר</string>

    <!-- Username edit dialog -->
    <!-- Option to open username editor displayed as a list item in a dialog -->
    <string name="UsernameEditDialog__edit_username">עריכת שם משתמש</string>
    <!-- Option to delete username displayed as a list item in a dialog -->
    <string name="UsernameEditDialog__delete_username">מחיקת שם משתמש</string>

    <!-- Time duration picker -->
    <!-- Shown in a time duration picker for selecting duration in hours and minutes, label shown after the user input value for hour, e.g., 12h -->
    <string name="TimeDurationPickerDialog_single_letter_hour_abbreviation">ש׳</string>
    <!-- Shown in a time duration picker for selecting duration in hours and minutes, label shown after the user input value for minute, e.g., 24m -->
    <string name="TimeDurationPickerDialog_single_letter_minute_abbreviation">דק׳</string>
    <!-- Shown in a time duration picker for selecting duration in hours and minutes, label for button that will apply the setting -->
    <string name="TimeDurationPickerDialog_positive_button">הגדרה</string>
    <!-- Shown in a time duration picker for selecting duration in hours and minutes, helper text indicating minimum allowable duration -->
    <string name="TimeDurationPickerDialog_minimum_duration_warning">הזמן המינימלי לפני הפעלת נעילת המסך הוא דקה 1.</string>

    <!-- Call Log -->
    <!-- Displayed below the user\'s name in row items on the call log. First placeholder is the call status, second is when it occurred -->
    <string name="CallLogAdapter__s_dot_s">%1$s · %2$s</string>
    <!-- Displayed for incoming calls -->
    <string name="CallLogAdapter__incoming">שיחה נכנסת</string>
    <!-- Displayed for outgoing calls -->
    <string name="CallLogAdapter__outgoing">שיחה יוצאת</string>
    <!-- Displayed for missed calls -->
    <string name="CallLogAdapter__missed">שיחה שלא נענתה</string>
    <!-- Displayed on Group Call button if user is not in the call -->
    <string name="CallLogAdapter__join">הצטרפות</string>
    <!-- Displayed on Group Call button if user is in the call -->
    <string name="CallLogAdapter__return">חזרה</string>
    <!-- Call state template when there is more than one call collapsed into a single row. D is a number > 1 and S is a call info string (like Missed) -->
    <string name="CallLogAdapter__d_s">(%1$d) %2$s</string>

    <!-- Call Log context menu -->
    <!-- Displayed as a context menu item to start a video call -->
    <string name="CallContextMenu__video_call">שיחת וידאו</string>
    <!-- Displayed as a context menu item to join an ongoing group call -->
    <string name="CallContextMenu__join_call">הצטרפות לשיחה</string>
    <!-- Displayed as a context menu item to return to active call -->
    <string name="CallContextMenu__return_to_call">חזרה לשיחה</string>
    <!-- Displayed as a context menu item to start an audio call -->
    <string name="CallContextMenu__audio_call">שיחה קולית</string>
    <!-- Displayed as a context menu item to go to chat -->
    <string name="CallContextMenu__go_to_chat">מעבר לצ\'אט</string>
    <!-- Displayed as a context menu item to see call info -->
    <string name="CallContextMenu__info">מידע</string>
    <!-- Displayed as a context menu item to select multiple calls -->
    <string name="CallContextMenu__select">בחירה</string>
    <!-- Displayed as a context menu item to delete this call -->
    <string name="CallContextMenu__delete">מחיקה</string>

    <!-- Call Log Fragment -->
    <!-- Action bar menu item to only display missed calls -->
    <string name="CallLogFragment__filter_missed_calls">סינון שיחות שלא נענו</string>
    <!-- Action bar menu item to clear missed call filter -->
    <string name="CallLogFragment__clear_filter">ניקוי מסנן</string>
    <!-- Action bar menu item to open settings -->
    <string name="CallLogFragment__settings">הגדרות</string>
    <!-- Action bar menu item to open notification profile settings -->
    <string name="CallLogFragment__notification_profile">פרופיל התראות</string>
    <!-- Call log new call content description -->
    <string name="CallLogFragment__start_a_new_call">התחלת שיחה חדשה</string>
    <!-- Filter pull text when pulled -->
    <string name="CallLogFragment__filtered_by_missed">סינון לפי שיחות שלא נענו</string>
    <!-- Bottom bar option to select all call entries -->
    <string name="CallLogFragment__select_all">בחירת הכל</string>
    <!-- Bottom bar option to delete all selected call entries -->
    <string name="CallLogFragment__delete">מחיקה</string>
    <plurals name="CallLogFragment__delete_d_calls">
        <item quantity="one">למחוק שיחה %1$d?</item>
        <item quantity="two">למחוק %1$d שיחות?</item>
        <item quantity="many">למחוק %1$d שיחות?</item>
        <item quantity="other">למחוק %1$d שיחות?</item>
    </plurals>
    <!-- Positive action on multi-delete protection dialog -->
    <string name="CallLogFragment__delete_for_me">מחיקה עבורי</string>
    <!-- Snackbar label after deleting call logs -->
    <plurals name="CallLogFragment__d_calls_deleted">
        <item quantity="one">שיחה %1$d נמחקה</item>
        <item quantity="two">%1$d שיחות נמחקו</item>
        <item quantity="many">%1$d שיחות נמחקו</item>
        <item quantity="other">%1$d שיחות נמחקו</item>
    </plurals>
    <!-- Undo action for deletion snackbar -->
    <string name="CallLogFragment__undo">ביטול פעולה</string>
    <!-- Shown during empty state -->
    <string name="CallLogFragment__no_calls">אין שיחות.</string>
    <!-- Shown during empty state -->
    <string name="CallLogFragment__get_started_by_calling_a_friend">כדי להתחיל, אפשר להתקשר לחבר או חברה.</string>

    <!-- New call activity -->
    <!-- Activity title in title bar -->
    <string name="NewCallActivity__new_call">שיחה חדשה</string>

    <!-- Call state update popups -->
    <!-- Displayed when the user enables group call ringing -->
    <string name="CallStateUpdatePopupWindow__ringing_on">צלצול מופעל</string>
    <!-- Displayed when the user disables group call ringing -->
    <string name="CallStateUpdatePopupWindow__ringing_off">צלצול מושבת</string>
    <!-- Displayed when the user cannot enable group call ringing -->
    <string name="CallStateUpdatePopupWindow__group_is_too_large">הקבוצה גדולה מדי כדי לצלצל אל המשתתפים</string>
    <!-- Displayed when the user turns on their mic -->
    <string name="CallStateUpdatePopupWindow__mic_on">מיקרופון מופעל</string>
    <!-- Displayed when the user turns off their mic -->
    <string name="CallStateUpdatePopupWindow__mic_off">מיקרופון מושבת</string>

    <!-- Accessibility label describing the capture button on the camera screen -->
    <string name="CameraControls_capture_button_accessibility_label">כפתור צילום</string>
    <!-- Accessibility label describing the continue button on the camera screen -->
    <string name="CameraControls_continue_button_accessibility_label">כפתור המשך</string>

    <!-- CallPreference -->
    <!-- Generic group call in call info -->
    <string name="CallPreference__group_call">שיחה קבוצתית</string>
    <!-- Missed group call in call info -->
    <string name="CallPreference__missed_group_call">שיחה קבוצתית שלא נענתה</string>
    <!-- Incoming group call in call info -->
    <string name="CallPreference__incoming_group_call">שיחה קבוצתית נכנסת</string>
    <!-- Outgoing group call in call info -->
    <string name="CallPreference__outgoing_group_call">שיחה קבוצתית יוצאת</string>

    <!-- CreateCallLink -->
    <!-- Call link creation item title on calls tab -->
    <string name="CreateCallLink__create_a_call_link">יצירת לינק לשיחה</string>
    <!-- Call link creation item description on calls tab -->
    <string name="CreateCallLink__share_a_link_for">שיתוף לינק לשיחת Signal</string>

    <!-- CreateCallLinkBottomSheetDialogFragment -->
    <!-- Fragment title -->
    <string name="CreateCallLinkBottomSheetDialogFragment__create_call_link">יצירת לינק לשיחה</string>
    <!-- Displayed as a default name for the signal call -->
    <string name="CreateCallLinkBottomSheetDialogFragment__signal_call">שיחת Signal</string>
    <!-- Displayed on a small button to allow user to instantly join call -->
    <string name="CreateCallLinkBottomSheetDialogFragment__join">הצטרפות</string>
    <!-- Option to open a full screen dialog to enter a call name -->
    <string name="CreateCallLinkBottomSheetDialogFragment__add_call_name">הוספת שם שיחה</string>
    <!-- Toggle to require approval for all members before joining -->
    <string name="CreateCallLinkBottomSheetDialogFragment__approve_all_members">אישור כל החברים</string>
    <!-- Row label to share the link via Signal -->
    <string name="CreateCallLinkBottomSheetDialogFragment__share_link_via_signal">שיתוף לינק דרך Signal</string>
    <!-- Row label to copy the link to the clipboard -->
    <string name="CreateCallLinkBottomSheetDialogFragment__copy_link">העתקת קישור</string>
    <!-- Row label to share the link with the external share sheet -->
    <string name="CreateCallLinkBottomSheetDialogFragment__share_link">שיתוף קישור</string>
    <!-- Button text to dismiss the sheet and add it as an upcoming call -->
    <string name="CreateCallLinkBottomSheetDialogFragment__done">סיום</string>
    <!-- Displayed when we can\'t find a suitable way to open the system share picker -->
    <string name="CreateCallLinkBottomSheetDialogFragment__failed_to_open_share_sheet">לא ניתן לשתף לינק לשיחה.</string>
    <!-- Displayed when we copy the call link to the clipboard -->
    <string name="CreateCallLinkBottomSheetDialogFragment__copied_to_clipboard">הועתק ללוח</string>

    <!-- EditCallLinkNameDialogFragment -->
    <!-- App bar title for editing a call name -->
    <string name="EditCallLinkNameDialogFragment__edit_call_name">עריכת שם שיחה</string>
    <!-- Text on button to confirm edit -->
    <string name="EditCallLinkNameDialogFragment__save">שמירה</string>
    <!-- Placeholder text on input field when editing call name -->
    <string name="EditCallLinkNameDialogFragment__call_name">שם שיחה</string>

    <!-- ChooseNavigationBarStyleFragment -->
    <!-- Dialog title, displayed below the header image -->
    <string name="ChooseNavigationBarStyleFragment__navigation_bar_size">גודל סרגל ניווט</string>
    <!-- Toggle button label for normal size -->
    <string name="ChooseNavigationBarStyleFragment__normal">רגיל</string>
    <!-- Toggle button label for compact size -->
    <string name="ChooseNavigationBarStyleFragment__compact">קטן</string>

    <!-- Title shown at top of bottom sheet dialog for displaying a message\'s edit history -->
    <string name="EditMessageHistoryDialog_title">היסטוריית עריכות</string>

    <!-- CallLinkDetailsFragment -->
    <!-- Displayed in action bar at the top of the fragment -->
    <string name="CallLinkDetailsFragment__call_details">פרטי שיחה</string>
    <!-- Displayed in a text row, allowing the user to click and add a call name -->
    <string name="CallLinkDetailsFragment__add_call_name">הוספת שם שיחה</string>
    <!-- Displayed in a toggle row, allowing the user to click to enable or disable member approval -->
    <string name="CallLinkDetailsFragment__approve_all_members">אישור כל החברים</string>
    <!-- Displayed in a text row, allowing the user to share the call link -->
    <string name="CallLinkDetailsFragment__share_link">שיתוף קישור</string>
    <!-- Displayed in a text row, allowing the user to delete the call link -->
    <string name="CallLinkDetailsFragment__delete_call_link">מחיקת לינק לשיחה</string>

    <!-- Button label for the share button in the username link settings -->
    <string name="UsernameLinkSettings_share_button_label">שתף</string>
    <!-- Button label for the color selector button in the username link settings -->
    <string name="UsernameLinkSettings_color_button_label">צבע</string>
    <!-- Description text for QR code and links in the username link settings -->
    <string name="UsernameLinkSettings_qr_description">כדאי לשתף את קוד ה–QR שלך רק עם אנשים שבוטחים בהם. כשמשתפים, אחרים יכולים לראות את שם המשתמש שלך ולהתחיל איתך צ׳אט.</string>
    <!-- Content of a toast that will show after the username is copied to the clipboard -->
    <string name="UsernameLinkSettings_username_copied_toast">שם משתמש הועתק</string>
    <!-- Content of a toast that will show after the username link is copied to the clipboard -->
    <string name="UsernameLinkSettings_link_copied_toast">לינק הועתק</string>
    <!-- Button label for a button that will reset your username and give you a new link -->
    <string name="UsernameLinkSettings_reset_button_label">אפס</string>
    <!-- Button label for a button that indicates that the user is done changing the current setting -->
    <string name="UsernameLinkSettings_done_button_label">סיום</string>
    <!-- Label for a tab that shows a screen to view your username QR code -->
    <string name="UsernameLinkSettings_code_tab_name">קוד</string>
    <!-- Label for a tab that shows a screen to scan a QR code -->
    <string name="UsernameLinkSettings_scan_tab_name">סריקה</string>
    <!-- Description text shown underneath the username QR code scanner -->
    <string name="UsernameLinkSettings_qr_scan_description">אפשר לסרוק את קוד ה–QR במכשיר של איש הקשר שלך.</string>
    <!-- App bar title for the username QR code color picker screen -->
    <string name="UsernameLinkSettings_color_picker_app_bar_title">צבע</string>

    <!-- EOF -->
</resources><|MERGE_RESOLUTION|>--- conflicted
+++ resolved
@@ -3060,13 +3060,13 @@
     <!-- Title for the confirmation dialog of changing the app icon. -->
     <string name="preferences__app_icon_dialog_title">שינוי סמל ושם אפליקציה ל״%1$s״</string>
     <!-- Description for the confirmation dialog of changing the app icon. -->
-    <string name="preferences__app_icon_dialog_description">צריך לסגור את Signal כדי לשנות את סמל ושם האפליקציה. התראות יציגו תמיד את סמל ושם ברירת המחדל של Signal.</string>
+    <string name="preferences__app_icon_dialog_description">צריך לסגור את Molly כדי לשנות את סמל ושם האפליקציה. התראות יציגו תמיד את סמל ושם ברירת המחדל של Molly.</string>
     <!-- Visible warning label for the limitations of changing the app icon with learn more call to action. -->
-    <string name="preferences__app_icon_warning_learn_more">בוחרים שם וסמל אפליקציה שיהיו גלויים במסך הבית ובמגירת האפליקציות של הטלפון שלך. התראות יציגו תמיד את סמל ושם ברירת המחדל של Signal. למידע נוסף</string>
+    <string name="preferences__app_icon_warning_learn_more">בוחרים שם וסמל אפליקציה שיהיו גלויים במסך הבית ובמגירת האפליקציות של הטלפון שלך. התראות יציגו תמיד את סמל ושם ברירת המחדל של Molly. למידע נוסף</string>
     <!-- Visible warning label for the limitations of changing the app icon. -->
     <string name="preferences__app_icon_warning">סמלי ושמות אפליקציות גלויים במסך הבית ובמגירת האפליקציות.</string>
     <!-- Visible warning label explaining that changing the app icon and name does not affect notifications. -->
-    <string name="preferences__app_icon_notification_warning">התראות יציגו תמיד את סמל ושם ברירת המחדל של Signal.</string>
+    <string name="preferences__app_icon_notification_warning">התראות יציגו תמיד את סמל ושם ברירת המחדל של Molly.</string>
     <!--Call to action to get more information about the limitations of the change app icon functionality. -->
     <string name="preferences__app_icon_learn_more">למידע נוסף</string>
     <!--Text description of the app icon option for visually impaired users. -->
@@ -4511,13 +4511,8 @@
     <string name="HelpSettingsFragment__version">גרסה</string>
     <string name="HelpSettingsFragment__debug_log">יומן תקלים</string>
     <string name="HelpSettingsFragment__terms_amp_privacy_policy">תנאים ומדיניות פרטיות</string>
-<<<<<<< HEAD
     <string name="HelpFragment__copyright_signal_messenger">זכויות יוצרים Molly Messenger</string>
-  <!-- Removed by excludeNonTranslatables <string name="HelpFragment__licenced_under_the_gplv3">ברישיון תחת GPLv3</string> -->
-=======
-    <string name="HelpFragment__copyright_signal_messenger">זכויות יוצרים Signal Messenger</string>
     <string name="HelpFragment__licenced_under_the_agplv3">ברישיון תחת GNU AGPLv3</string>
->>>>>>> 29ffed21
 
     <!-- DataAndStorageSettingsFragment -->
     <string name="DataAndStorageSettingsFragment__media_quality">איכות מדיה</string>
