<?xml version="1.0" encoding="UTF-8"?>
<!-- smartling.instruction_comments_enabled = on -->
<resources>
    <!-- <string name="app_name" translatable="false">Signal</string> -->

    <string name="install_url" translatable="false">https://signal.org/install</string>
    <string name="donate_url" translatable="false">https://signal.org/donate</string>
    <string name="backup_support_url" translatable="false">https://support.signal.org/hc/articles/360007059752</string>
    <string name="transfer_support_url" translatable="false">https://support.signal.org/hc/articles/360007059752</string>
    <string name="support_center_url" translatable="false">https://support.signal.org/</string>
    <string name="terms_and_privacy_policy_url" translatable="false">https://signal.org/legal</string>
    <string name="sustainer_boost_and_badges" translatable="false">https://support.signal.org/hc/articles/4408365318426</string>
    <string name="google_pay_url" translatable="false">https://pay.google.com</string>
    <string name="donation_decline_code_error_url" translatable="false">https://support.signal.org/hc/articles/4408365318426#errors</string>
    <string name="sms_export_url" translatable="false">https://support.signal.org/hc/articles/360007321171</string>
    <string name="signal_me_username_url" translatable="false">https://signal.me/#u/%1$s</string>
    <string name="signal_me_username_url_no_scheme" translatable="false">signal.me/#u/%1$s</string>

    <string name="yes">כן</string>
    <string name="no">לא</string>
    <string name="delete">מחק</string>
    <string name="please_wait">אנא המתן…</string>
    <string name="save">שמור</string>
    <string name="note_to_self">הערה לעצמי</string>

    <!-- AbstractNotificationBuilder -->
    <string name="AbstractNotificationBuilder_new_message">הודעה חדשה</string>

    <!-- AlbumThumbnailView -->
    <string name="AlbumThumbnailView_plus" translatable="false">\+%d</string>

    <!-- ApplicationMigrationActivity -->
    <string name="ApplicationMigrationActivity__signal_is_updating">Molly מתעדכן…</string>

    <!-- ApplicationPreferencesActivity -->
    <string name="ApplicationPreferencesActivity_currently_s">כרגע: %1$s</string>
    <string name="ApplicationPreferenceActivity_you_havent_set_a_passphrase_yet">עדין לא הגדרת משפט־סיסמה!</string>
    <string name="ApplicationPreferencesActivity_disable_passphrase">להשבית משפט־סיסמה?</string>
    <string name="ApplicationPreferencesActivity_this_will_permanently_unlock_signal_and_message_notifications">זה ישחרר נעילה של Molly והתראות הודעה באופן קבוע.</string>
    <string name="ApplicationPreferencesActivity_disable">השבת</string>
    <string name="ApplicationPreferencesActivity_unregistering">מבטל רישום</string>
    <string name="ApplicationPreferencesActivity_unregistering_from_signal_messages_and_calls">מבטל רישום מהודעות ומשיחות של Molly…</string>
    <string name="ApplicationPreferencesActivity_disable_signal_messages_and_calls">להשבית הודעות ושיחות של Molly?</string>
    <string name="ApplicationPreferencesActivity_disable_signal_messages_and_calls_by_unregistering">הַשְׁבֵּת הודעות ושיחות של Molly ע״י ביטול רישום מהשרת. תצטרך לרשום מחדש את מספר הטלפון שלך כדי להשתמש בו שוב בעתיד.</string>
    <string name="ApplicationPreferencesActivity_error_connecting_to_server">שגיאה בהתחברות לשרת!</string>
    <string name="ApplicationPreferencesActivity_sms_enabled">מסרונים מאופשרים</string>
    <string name="ApplicationPreferencesActivity_touch_to_change_your_default_sms_app">גע כדי לשנות את יישום המסרונים ברירת המחדל שלך</string>
    <string name="ApplicationPreferencesActivity_sms_disabled">מסרונים מושבתים</string>
    <string name="ApplicationPreferencesActivity_touch_to_make_signal_your_default_sms_app">גע כדי להפוך את Signal ליישום המסרונים ברירת המחדל שלך</string>
    <string name="ApplicationPreferencesActivity_on">מופעל</string>
    <string name="ApplicationPreferencesActivity_On">מופעל</string>
    <string name="ApplicationPreferencesActivity_off">כבוי</string>
    <string name="ApplicationPreferencesActivity_Off">כבוי</string>
    <string name="ApplicationPreferencesActivity_sms_mms_summary">SMS %1$s, MMS %2$s</string>
    <string name="ApplicationPreferencesActivity_privacy_summary">נעילת מסך %1$s, נעילת הרשמה %2$s</string>
    <string name="ApplicationPreferencesActivity_appearance_summary">ערכת נושא %1$s, שפה %2$s</string>
    <string name="ApplicationPreferencesActivity_pins_are_required_for_registration_lock">קודי PIN נדרשים עבור נעילת הרשמה. כדי להשבית קודי PIN, אנא השבת תחילה נעילת הרשמה.</string>
    <string name="ApplicationPreferencesActivity_pin_created">PIN נוצר.</string>
    <string name="ApplicationPreferencesActivity_pin_disabled">PIN הושבת.</string>
    <string name="ApplicationPreferencesActivity_hide">הסתר</string>
    <string name="ApplicationPreferencesActivity_hide_reminder">להסתיר תזכורת?</string>
    <string name="ApplicationPreferencesActivity_record_payments_recovery_phrase">תעד משפט השבה של תשלומים</string>
    <string name="ApplicationPreferencesActivity_record_phrase">תעד משפט</string>
    <string name="ApplicationPreferencesActivity_before_you_can_disable_your_pin">לפני שתוכל להשבית את ה־PIN שלך, אתה חייב לתעד את משפט ההשבה של התשלומים שלך כדי להבטיח שתוכל להשיב את חשבון התשלומים שלך.</string>

    <!-- NumericKeyboardView -->
    <string name="NumericKeyboardView__1" translatable="false">1</string>
    <string name="NumericKeyboardView__2" translatable="false">2</string>
    <string name="NumericKeyboardView__3" translatable="false">3</string>
    <string name="NumericKeyboardView__4" translatable="false">4</string>
    <string name="NumericKeyboardView__5" translatable="false">5</string>
    <string name="NumericKeyboardView__6" translatable="false">6</string>
    <string name="NumericKeyboardView__7" translatable="false">7</string>
    <string name="NumericKeyboardView__8" translatable="false">8</string>
    <string name="NumericKeyboardView__9" translatable="false">9</string>
    <string name="NumericKeyboardView__0" translatable="false">0</string>
    <!-- Back button on numeric keyboard -->
    <string name="NumericKeyboardView__backspace">מקש חזרה</string>

    <!-- AppProtectionPreferenceFragment -->
    <plurals name="AppProtectionPreferenceFragment_minutes">
        <item quantity="one">דקה %1$d</item>
        <item quantity="two">%1$d דקות</item>
        <item quantity="many">%1$d דקות</item>
        <item quantity="other">%1$d דקות</item>
    </plurals>

    <!-- DraftDatabase -->
    <string name="DraftDatabase_Draft_image_snippet">(תמונה)</string>
    <string name="DraftDatabase_Draft_audio_snippet">(שמע)</string>
    <string name="DraftDatabase_Draft_video_snippet">(סרטון)</string>
    <string name="DraftDatabase_Draft_location_snippet">(מיקום)</string>
    <string name="DraftDatabase_Draft_quote_snippet">(תשובה)</string>
    <string name="DraftDatabase_Draft_voice_note">(הודעה קולית)</string>

    <!-- AttachmentKeyboard -->
    <string name="AttachmentKeyboard_gallery">גלריה</string>
    <string name="AttachmentKeyboard_file">קובץ</string>
    <string name="AttachmentKeyboard_contact">איש קשר</string>
    <string name="AttachmentKeyboard_location">מיקום</string>
    <string name="AttachmentKeyboard_Signal_needs_permission_to_show_your_photos_and_videos">Molly צריך הרשאה כדי להראות את התמונות והסרטונים שלך.</string>
    <string name="AttachmentKeyboard_give_access">תן גישה</string>
    <string name="AttachmentKeyboard_payment">תשלום</string>

    <!-- AttachmentManager -->
    <string name="AttachmentManager_cant_open_media_selection">לא ניתן למצוא יישום לבחירת מדיה.</string>
<<<<<<< HEAD
    <string name="AttachmentManager_signal_requires_the_external_storage_permission_in_order_to_attach_photos_videos_or_audio">Molly דורש את הרשאת האחסון על מנת לצרף תמונות, סרטונים, או שמע, אבל היא נדחתה לצמיתות. אנא המשך אל תפריט הגדרות היישום, בחר \"הרשאות\" ואפשר את \"אחסון\".</string>
    <string name="AttachmentManager_signal_requires_contacts_permission_in_order_to_attach_contact_information">Molly דורש הרשאת אנשי קשר על מנת לצרף מידע איש קשר, אבל היא נדחתה לצמיתות. אנא המשך אל תפריט הגדרות היישום, בחר \"הרשאות\" ואפשר את \"אנשי קשר\".</string>
    <string name="AttachmentManager_signal_requires_location_information_in_order_to_attach_a_location">Molly דורש הרשאת מיקום על מנת לצרף מיקום, אבל היא נדחתה לצמיתות. אנא המשך אל תפריט הגדרות היישום, בחר \"הרשאות\" ואפשר את \"מיקום\".</string>
=======
    <string name="AttachmentManager_signal_requires_the_external_storage_permission_in_order_to_attach_photos_videos_or_audio">Signal דורש את הרשאת האחסון על מנת לצרף תמונות, סרטונים, או שמע, אבל היא נדחתה לצמיתות. אנא המשך אל תפריט הגדרות היישום, בחר \"הרשאות\" ואפשר את \"אחסון\".</string>
    <string name="AttachmentManager_signal_requires_contacts_permission_in_order_to_attach_contact_information">Signal דורש הרשאת אנשי קשר על מנת לצרף מידע איש קשר, אבל היא נדחתה לצמיתות. אנא המשך אל תפריט הגדרות היישום, בחר \"הרשאות\" ואפשר את \"אנשי קשר\".</string>
    <string name="AttachmentManager_signal_requires_location_information_in_order_to_attach_a_location">Signal דורש הרשאת מיקום על מנת לצרף מיקום, אבל היא נדחתה לצמיתות. אנא המשך אל תפריט הגדרות היישום, בחר \"הרשאות\" ואפשר את \"מיקום\".</string>
    <!-- Alert dialog title to show the recipient has not activated payments -->
    <string name="AttachmentManager__not_activated_payments">%1$s hasn\'t activated Payments </string>
    <!-- Alert dialog description to send the recipient a request to activate payments -->
    <string name="AttachmentManager__request_to_activate_payments">Do you want to send them a request to activate Payments?</string>
    <!-- Alert dialog button to send request -->
    <string name="AttachmentManager__send_request">Send request</string>
    <!-- Alert dialog button to cancel dialog -->
    <string name="AttachmentManager__cancel">בטל</string>
>>>>>>> fc3db538

    <!-- AttachmentUploadJob -->
    <string name="AttachmentUploadJob_uploading_media">מעלה מדיה…</string>
    <string name="AttachmentUploadJob_compressing_video_start">דוחס סרטון…</string>

    <!-- BackgroundMessageRetriever -->
    <string name="BackgroundMessageRetriever_checking_for_messages">בודק אחר הודעות…</string>

    <!-- BlockedUsersActivity -->
    <string name="BlockedUsersActivity__blocked_users">משתמשים חסומים</string>
    <string name="BlockedUsersActivity__add_blocked_user">הוסף משתמש חסום</string>
    <string name="BlockedUsersActivity__blocked_users_will">משתמשים חסומים לא יוכלו להתקשר אליך או לשלוח לך הודעות.</string>
    <string name="BlockedUsersActivity__no_blocked_users">אין משתמשים חסומים</string>
    <string name="BlockedUsersActivity__block_user">לחסום משתמש?</string>
    <string name="BlockedUserActivity__s_will_not_be_able_to">\"%1$s\" לא יוכל/תוכל להתקשר אליך או לשלוח לך הודעות.</string>
    <string name="BlockedUsersActivity__block">חסום</string>
    <string name="BlockedUsersActivity__unblock_user">לשחרר חסימת משתמש?</string>
    <string name="BlockedUsersActivity__do_you_want_to_unblock_s">האם אתה רוצה לשחרר חסימה של \"%1$s\"?</string>
    <string name="BlockedUsersActivity__unblock">שחרר חסימה</string>

    <!-- CreditCardFragment -->
    <!-- Title of fragment detailing the donation amount, displayed above the credit card text fields -->
    <string name="CreditCardFragment__donation_amount_s">סכום תרומה: %1$s</string>
    <!-- Explanation of how to fill in the form, displayed above the credit card text fields -->
    <string name="CreditCardFragment__enter_your_card_information_below">יש להזין את פרטי הכרטיס שלך למטה</string>
    <!-- Displayed as a hint in the card number text field -->
    <string name="CreditCardFragment__card_number">מספר כרטיס</string>
    <!-- Displayed as a hint in the card expiry text field -->
    <string name="CreditCardFragment__mm_yy">חודש/שנה</string>
    <!-- Displayed as a hint in the card cvv text field -->
    <string name="CreditCardFragment__cvv">CVV</string>
    <!-- Error displayed under the card number text field when there is an invalid card number entered -->
    <string name="CreditCardFragment__invalid_card_number">מספר כרטיס לא תקין</string>
    <!-- Error displayed under the card expiry text field when the card is expired -->
    <string name="CreditCardFragment__card_has_expired">פג תוקף הכרטיס</string>
    <!-- Error displayed under the card cvv text field when the cvv is too short -->
    <string name="CreditCardFragment__code_is_too_short">הקוד קצר מדי</string>
    <!-- Error displayed under the card cvv text field when the cvv is too long -->
    <string name="CreditCardFragment__code_is_too_long">הקוד ארוך מדי</string>
    <!-- Error displayed under the card cvv text field when the cvv is invalid -->
    <string name="CreditCardFragment__invalid_code">קוד לא תקין</string>
    <!-- Error displayed under the card expiry text field when the expiry month is invalid -->
    <string name="CreditCardFragment__invalid_month">חודש לא תקין</string>
    <!-- Error displayed under the card expiry text field when the expiry is missing the year -->
    <string name="CreditCardFragment__year_required">נדרשת שנה</string>
    <!-- Error displayed under the card expiry text field when the expiry year is invalid -->
    <string name="CreditCardFragment__invalid_year">שנה לא תקינה</string>
    <!-- Button label to confirm credit card input and proceed with payment -->
    <string name="CreditCardFragment__continue">המשך</string>

    <!-- BlockUnblockDialog -->
    <string name="BlockUnblockDialog_block_and_leave_s">לחסום ולעזוב את %1$s?</string>
    <string name="BlockUnblockDialog_block_s">לחסום את %1$s?</string>
    <string name="BlockUnblockDialog_you_will_no_longer_receive_messages_or_updates">לא תקבל יותר הודעות או עדכונים מקבוצה זו, וחברי קבוצה לא יוכלו להוסיף אותך שוב אל קבוצה זו.</string>
    <string name="BlockUnblockDialog_group_members_wont_be_able_to_add_you">חברי קבוצה לא יוכלו להוסיף אותך שוב אל קבוצה זו.</string>
    <string name="BlockUnblockDialog_group_members_will_be_able_to_add_you">חברי קבוצה יוכלו להוסיף אותך שוב אל קבוצה זו.</string>
    <!-- Text that is shown when unblocking a Signal contact -->
    <string name="BlockUnblockDialog_you_will_be_able_to_call_and_message_each_other">תוכלו להתכתב ולהתקשר זה עם זה, והשם והתמונה שלכם ישותפו עם הצד השני.</string>
    <!-- Text that is shown when unblocking an SMS contact -->
    <string name="BlockUnblockDialog_you_will_be_able_to_message_each_other">תוכלו להתכתב זה עם זה.</string>
    <string name="BlockUnblockDialog_blocked_people_wont_be_able_to_call_you_or_send_you_messages">אנשים חסומים לא יוכלו להתקשר אליך או לשלוח לך הודעות.</string>
    <string name="BlockUnblockDialog_blocked_people_wont_be_able_to_send_you_messages">אנשים חסומים לא יוכלו לשלוח לך הודעות.</string>
    <!-- Message shown on block dialog when blocking the Signal release notes recipient -->
    <string name="BlockUnblockDialog_block_getting_signal_updates_and_news">חסום קבלת עדכונים וחדשות של Signal.</string>
    <!-- Message shown on unblock dialog when unblocking the Signal release notes recipient -->
    <string name="BlockUnblockDialog_resume_getting_signal_updates_and_news">המשך קבלת עדכונים וחדשות של Signal.</string>
    <string name="BlockUnblockDialog_unblock_s">לשחרר חסימה של %1$s?</string>
    <string name="BlockUnblockDialog_block">חסום</string>
    <string name="BlockUnblockDialog_block_and_leave">חסום ועזוב</string>
    <string name="BlockUnblockDialog_report_spam_and_block">דווח על זבל וחסום</string>

    <!-- BucketedThreadMedia -->
    <string name="BucketedThreadMedia_Today">היום</string>
    <string name="BucketedThreadMedia_Yesterday">אתמול</string>
    <string name="BucketedThreadMedia_This_week">השבוע</string>
    <string name="BucketedThreadMedia_This_month">החודש</string>
    <string name="BucketedThreadMedia_Large">גדול</string>
    <string name="BucketedThreadMedia_Medium">בינוני</string>
    <string name="BucketedThreadMedia_Small">קטן</string>

    <!-- CameraXFragment -->
    <string name="CameraXFragment_tap_for_photo_hold_for_video">הקש עבור תצלום, החזק עבור סרטון</string>
    <string name="CameraXFragment_capture_description">לכוד</string>
    <string name="CameraXFragment_change_camera_description">שנה מצלמה</string>
    <string name="CameraXFragment_open_gallery_description">פתח גלריה</string>

    <!-- CameraContacts -->
    <string name="CameraContacts_recent_contacts">אנשי קשר אחרונים</string>
    <string name="CameraContacts_signal_contacts">אנשי קשר של Signal</string>
    <string name="CameraContacts_signal_groups">קבוצות Signal</string>
    <string name="CameraContacts_you_can_share_with_a_maximum_of_n_conversations">אתה יכול לשתף עם מרב של %1$d שיחות.</string>
    <string name="CameraContacts_select_signal_recipients">בחר מקבלי Signal</string>
    <string name="CameraContacts_no_signal_contacts">אין אנשי קשר של Signal</string>
    <string name="CameraContacts_you_can_only_use_the_camera_button">אתה יכול להשתמש רק בכפתור המצלמה כדי לשלוח תמונות אל אנשי קשר של Signal. </string>
    <string name="CameraContacts_cant_find_who_youre_looking_for">אינך מוצא מה שאתה מחפש?</string>
    <string name="CameraContacts_invite_a_contact_to_join_signal">הזמן איש קשר להצטרף אל Molly</string>
    <string name="CameraContacts__menu_search">חפש</string>

    <!-- Censorship Circumvention Megaphone -->
    <!-- Title for an alert that shows at the bottom of the chat list letting people know that circumvention is no longer needed -->
    <string name="CensorshipCircumventionMegaphone_turn_off_censorship_circumvention">לכבות עקיפת צנזורה?</string>
    <!-- Body for an alert that shows at the bottom of the chat list letting people know that circumvention is no longer needed -->
    <string name="CensorshipCircumventionMegaphone_you_can_now_connect_to_the_signal_service">אתה יכול להתחבר עכשיו אל שירות Signal ישירות למען חוויה טובה יותר.</string>
    <!-- Action to prompt the user to disable circumvention since it is no longer needed -->
    <string name="CensorshipCircumventionMegaphone_turn_off">כבה</string>
    <!-- Action to prompt the user to dismiss the alert at the bottom of the chat list -->
    <string name="CensorshipCircumventionMegaphone_no_thanks">לא תודה</string>

    <!-- ClearProfileActivity -->
    <string name="ClearProfileActivity_remove">הסר</string>
    <string name="ClearProfileActivity_remove_profile_photo">להסיר תמונת פרופיל?</string>
    <string name="ClearProfileActivity_remove_group_photo">להסיר תמונת קבוצה?</string>

    <!-- ClientDeprecatedActivity -->
    <string name="ClientDeprecatedActivity_update_signal">עדכן את Molly</string>
    <string name="ClientDeprecatedActivity_this_version_of_the_app_is_no_longer_supported">גרסה זו של היישום אינה נתמכת יותר. כדי להמשיך לשלוח ולקבל הודעות, עדכן אל הגרסה האחרונה.</string>
    <string name="ClientDeprecatedActivity_update">עדכן</string>
    <string name="ClientDeprecatedActivity_dont_update">אל תעדכן</string>
    <string name="ClientDeprecatedActivity_warning">אזהרה</string>
    <string name="ClientDeprecatedActivity_your_version_of_signal_has_expired_you_can_view_your_message_history">גרסת Signal שלך כבר לא בתוקף. אפשר לצפות בהיסטוריית ההודעות שלך אבל לא תהיה לך אפשרות לשלוח או לקבל הודעות עד לעדכון האפליקציה.</string>

    <!-- CommunicationActions -->
    <string name="CommunicationActions_no_browser_found">דפדפן רשת לא נמצא.</string>
    <string name="CommunicationActions_send_email">שלח דוא״ל</string>
    <string name="CommunicationActions_a_cellular_call_is_already_in_progress">שיחה סלולרית נמצאת כבר בתהליך.</string>
    <string name="CommunicationActions_start_voice_call">להתחיל שיחה קולית?</string>
    <string name="CommunicationActions_cancel">בטל</string>
    <string name="CommunicationActions_call">התקשר</string>
    <string name="CommunicationActions_insecure_call">שיחה בלתי מאובטחת</string>
    <string name="CommunicationActions_carrier_charges_may_apply">חיובי מפעיל עשויים לחול. המספר שאתה מתקשר אליו אינו רשום ב־Signal. שיחה זו תתבצע באמצעות המפעיל הסלולרי שלך, לא על גבי האינטרנט.</string>

    <!-- ConfirmIdentityDialog -->
    <string name="ConfirmIdentityDialog_your_safety_number_with_s_has_changed">מספר הביטחון שלך עם %1$s השתנה. ייתכן שזה אומר שמישהו מנסה ליירט את התקשורת שלכם או שפשוט %2$s התקין מחדש את Signal.</string>
    <string name="ConfirmIdentityDialog_you_may_wish_to_verify_your_safety_number_with_this_contact">ייתכן שתרצה לוודא את מספר הביטחון שלך עם איש קשר זה.</string>
    <string name="ConfirmIdentityDialog_accept">אשר</string>

    <!-- ContactsCursorLoader -->
    <string name="ContactsCursorLoader_recent_chats">התכתבויות אחרונות</string>
    <string name="ContactsCursorLoader_contacts">אנשי קשר</string>
    <string name="ContactsCursorLoader_groups">קבוצות</string>
    <string name="ContactsCursorLoader_phone_number_search">חיפוש מספר טלפון</string>
    <!-- Header for username search -->
    <string name="ContactsCursorLoader_find_by_username">מצא לפי שם משתמש</string>
    <!-- Label for my stories when selecting who to send media to -->
    <string name="ContactsCursorLoader_my_stories">הסטוריז שלי</string>
    <!-- Text for a button that brings up a bottom sheet to create a new story. -->
    <string name="ContactsCursorLoader_new">חדש</string>

    <!-- ContactsDatabase -->
    <string name="ContactsDatabase_message_s">%1$s של הודעה</string>
    <string name="ContactsDatabase_signal_call_s">שיחת Signal אל %1$s</string>

    <!-- ContactNameEditActivity -->
    <!-- Toolbar title for contact name edit activity -->
    <string name="ContactNameEditActivity__edit_name">עריכת שם</string>
    <string name="ContactNameEditActivity_given_name">שם פרטי</string>
    <string name="ContactNameEditActivity_family_name">שם משפחה</string>
    <string name="ContactNameEditActivity_prefix">קידומת</string>
    <string name="ContactNameEditActivity_suffix">סיומת</string>
    <string name="ContactNameEditActivity_middle_name">שם אמצעי</string>

    <!-- ContactShareEditActivity -->
    <!-- ContactShareEditActivity toolbar title -->
    <string name="ContactShareEditActivity__send_contact">שליחת איש קשר</string>
    <string name="ContactShareEditActivity_type_home">בית</string>
    <string name="ContactShareEditActivity_type_mobile">נייד</string>
    <string name="ContactShareEditActivity_type_work">עבודה</string>
    <string name="ContactShareEditActivity_type_missing">אחר</string>
    <string name="ContactShareEditActivity_invalid_contact">איש קשר נבחר היה בלתי תקף</string>
    <!-- Content descrption for name edit button on contact share edit activity -->
    <string name="ContactShareEditActivity__edit_name">עריכת שם</string>
    <!-- Content description for user avatar in edit activity -->
    <string name="ContactShareEditActivity__avatar">יצגן</string>

    <!-- ConversationItem -->
    <string name="ConversationItem_error_not_sent_tap_for_details">לא נשלח, הקש לפרטים</string>
    <string name="ConversationItem_error_partially_not_delivered">נשלח חלקית, הקש לפרטים</string>
    <string name="ConversationItem_error_network_not_delivered">השליחה נכשלה</string>
    <string name="ConversationItem_received_key_exchange_message_tap_to_process">הודעת החלפת מפתחות התקבלה, הקש כדי לעבד.</string>
    <string name="ConversationItem_group_action_left">%1$s עזב את הקבוצה.</string>
    <string name="ConversationItem_send_paused">שליחה מושהית</string>
    <string name="ConversationItem_click_to_approve_unencrypted">שליחה נכשלה, הקש לנסיגה בלתי מאובטחת</string>
    <string name="ConversationItem_click_to_approve_unencrypted_sms_dialog_title">לסגת אל מסרון בלתי מוצפן?</string>
    <string name="ConversationItem_click_to_approve_unencrypted_mms_dialog_title">לסגת אל MMS בלתי מוצפן?</string>
    <string name="ConversationItem_click_to_approve_unencrypted_dialog_message">הודעה זו <b>לא</b> תוצפן כי הנמען אינו משתמש Signal יותר.\n\nלשלוח הודעה בלתי מאובטחת?</string>
    <string name="ConversationItem_unable_to_open_media">לא ניתן למצוא יישום המסוגל לפתוח מדיה זו.</string>
    <string name="ConversationItem_copied_text">%1$s הועתק</string>
    <string name="ConversationItem_from_s">מאת %1$s</string>
    <string name="ConversationItem_to_s">אל %1$s</string>
    <string name="ConversationItem_read_more">  קרא עוד</string>
    <string name="ConversationItem_download_more">  הורד עוד</string>
    <string name="ConversationItem_pending">  ממתין</string>
    <string name="ConversationItem_this_message_was_deleted">הודעה זו נמחקה.</string>
    <string name="ConversationItem_you_deleted_this_message">מחקת הודעה זו.</string>
    <!-- Dialog error message shown when user can't download a message from someone else due to a permanent failure (e.g., unable to decrypt), placeholder is other's name -->
    <string name="ConversationItem_cant_download_message_s_will_need_to_send_it_again">הורדת ההודעה נכשלה. %1$s יצטרך/תצטרך לשלוח אותה שוב.</string>
    <!-- Dialog error message shown when user can't download an image message from someone else due to a permanent failure (e.g., unable to decrypt), placeholder is other's name -->
    <string name="ConversationItem_cant_download_image_s_will_need_to_send_it_again">הורדת התמונה נכשלה. %1$s יצטרך/תצטרך לשלוח אותה שוב.</string>
    <!-- Dialog error message shown when user can't download a video message from someone else due to a permanent failure (e.g., unable to decrypt), placeholder is other's name -->
    <string name="ConversationItem_cant_download_video_s_will_need_to_send_it_again">הורדת הסרטון נכשלה. %1$s יצטרך/תצטרך לשלוח אותו שוב.</string>
    <!-- Dialog error message shown when user can't download a their own message via a linked device due to a permanent failure (e.g., unable to decrypt) -->
    <string name="ConversationItem_cant_download_message_you_will_need_to_send_it_again">הורדת ההודעה נכשלה. עליך לשלוח אותה שוב.</string>
    <!-- Dialog error message shown when user can't download a their own image message via a linked device due to a permanent failure (e.g., unable to decrypt) -->
    <string name="ConversationItem_cant_download_image_you_will_need_to_send_it_again">הורדת התמונה נכשלה. עליך לשלוח אותה שוב.</string>
    <!-- Dialog error message shown when user can't download a their own video message via a linked device due to a permanent failure (e.g., unable to decrypt) -->
    <string name="ConversationItem_cant_download_video_you_will_need_to_send_it_again">הורדת הסרטון נכשלה. עליך לשלוח אותו שוב.</string>

    <!-- ConversationActivity -->
    <string name="ConversationActivity_add_attachment">הוסף צרופה</string>
    <string name="ConversationActivity_select_contact_info">בחר מידע של איש קשר</string>
    <string name="ConversationActivity_compose_message">חבר הודעה</string>
    <string name="ConversationActivity_sorry_there_was_an_error_setting_your_attachment">סליחה, הייתה שגיאה בהוספת הצרופה שלך.</string>
    <string name="ConversationActivity_recipient_is_not_a_valid_sms_or_email_address_exclamation">המקבל אינו כתובת תקפה של מסרון או כתובת דוא״ל!</string>
    <string name="ConversationActivity_message_is_empty_exclamation">ההודעה ריקה!</string>
    <string name="ConversationActivity_group_members">חברי קבוצה</string>
    <string name="ConversationActivity__tap_here_to_start_a_group_call">הקש כאן כדי להתחיל שיחה קבוצתית</string>

    <string name="ConversationActivity_invalid_recipient">מקבל בלתי תקף!</string>
    <string name="ConversationActivity_added_to_home_screen">התווסף אל מסך הבית</string>
    <string name="ConversationActivity_calls_not_supported">שיחות אינן נתמכות</string>
    <string name="ConversationActivity_this_device_does_not_appear_to_support_dial_actions">נראה כי מכשיר זה אינו תומך בפעולות חיוג.</string>
    <string name="ConversationActivity_transport_insecure_sms">מסרון בלתי מאובטח</string>
    <!-- A title for the option to send an SMS with a placeholder to put the name of their SIM card -->
    <string name="ConversationActivity_transport_insecure_sms_with_sim">הודעת SMS לא מאובטחת (%1$s)</string>
    <string name="ConversationActivity_transport_insecure_mms">MMS בלתי מאובטח</string>
    <!-- A title for the option to send an SMS with a placeholder to put the name of their SIM card -->
    <string name="ConversationActivity_transport_insecure_mms_with_sim">הודעת MMS לא מאובטחת (%1$s)</string>
    <string name="ConversationActivity_transport_signal">הודעת Signal</string>
    <string name="ConversationActivity_lets_switch_to_signal">בוא נחליף אל Molly %1$s</string>
    <string name="ConversationActivity_specify_recipient">אנא בחר איש קשר</string>
    <string name="ConversationActivity_unblock">שחרר חסימה</string>
    <string name="ConversationActivity_attachment_exceeds_size_limits">הצרופה חורגת ממגבלות הגודל עבור הסוג של ההודעה שאתה שולח.</string>
    <string name="ConversationActivity_unable_to_record_audio">לא היה ניתן להקליט שמע!</string>
    <string name="ConversationActivity_you_cant_send_messages_to_this_group">אינך יכול לשלוח הודעות אל קבוצה זו מאחר שאינך חבר קבוצה יותר.</string>
    <string name="ConversationActivity_only_s_can_send_messages">רק %1$s יכול/ה לשלוח הודעות.</string>
    <string name="ConversationActivity_admins">מנהלנים</string>
    <string name="ConversationActivity_message_an_admin">שלח הודעה אל מנהלן</string>
    <string name="ConversationActivity_cant_start_group_call">לא ניתן להתחיל שיחה קבוצתית</string>
    <string name="ConversationActivity_only_admins_of_this_group_can_start_a_call">רק מנהלנים של קבוצה זו יכולים להתחיל שיחה.</string>
    <string name="ConversationActivity_there_is_no_app_available_to_handle_this_link_on_your_device">אין יישום זמין לטיפול בקישור זה במכשיר שלך.</string>
    <string name="ConversationActivity_your_request_to_join_has_been_sent_to_the_group_admin">בקשתך להצטרף נשלחה אל מנהלן הקבוצה. תיודע כאשר הוא מחליט.</string>
    <string name="ConversationActivity_cancel_request">בטל בקשה</string>

    <string name="ConversationActivity_to_send_audio_messages_allow_signal_access_to_your_microphone">כדי לשלוח הודעות שמע, התר אל Molly לקבל גישה אל המיקרופון שלך.</string>
    <string name="ConversationActivity_signal_requires_the_microphone_permission_in_order_to_send_audio_messages">Molly דורש את הרשאת המיקרופון על מנת לשלוח הודעות שמע, אבל היא נדחתה לצמיתות. אנא המשך אל הגדרות היישום, בחר \"הרשאות\" ואפשר את \"מיקרופון\".</string>
    <string name="ConversationActivity_signal_needs_the_microphone_and_camera_permissions_in_order_to_call_s">Molly צריך את ההרשאות של המיקרופון והמצלמה על מנת לחייג אל %1$s, אבל הן נדחו לצמיתות. אנא המשך אל הגדרות היישום, בחר \"הרשאות\" ואפשר את \"מיקרופון\" ואת \"מצלמה\".</string>
    <string name="ConversationActivity_to_capture_photos_and_video_allow_signal_access_to_the_camera">כדי ללכוד תצלומים וסרטונים, התר אל Molly גישה אל המצלמה.</string>
    <string name="ConversationActivity_signal_needs_the_camera_permission_to_take_photos_or_video">Molly צריך את הרשאת המצלמה כדי לצלם תצלומים או להקליט סרטונים, אבל היא נדחתה לצמיתות. אנא המשך אל הגדרות היישום, בחר \"הרשאות\" ואפשר את \"מצלמה\".</string>
    <string name="ConversationActivity_signal_needs_camera_permissions_to_take_photos_or_video">Molly צריך הרשאות מצלמה כדי לצלם תצלומים או להקליט סרטון</string>
    <string name="ConversationActivity_enable_the_microphone_permission_to_capture_videos_with_sound">אפשר את הרשאת המיקרופון כדי ללכוד סרטונים עם צליל.</string>
    <string name="ConversationActivity_signal_needs_the_recording_permissions_to_capture_video">Molly צריך הרשאות מיקרופון כדי להקליט סרטונים, אבל הן נדחו. אנא המשך אל הגדרות היישום, בחר \"הרשאות\" ואפשר את \"מיקרופון\" ואת \"מצלמה\".</string>
    <string name="ConversationActivity_signal_needs_recording_permissions_to_capture_video">Molly צריך הרשאות מיקרופון כדי להקליט סרטונים.</string>

    <string name="ConversationActivity_quoted_contact_message">%1$s%2$s</string>
    <string name="ConversationActivity_signal_cannot_sent_sms_mms_messages_because_it_is_not_your_default_sms_app">Signal לא יכול לשלוח הודעות SMS/MMS מאחר שהוא לא יישום המסרונים ברירת המחדל שלך. האם אתה רוצה לשנות זאת בהגדרות Android שלך?</string>
    <string name="ConversationActivity_yes">כן</string>
    <string name="ConversationActivity_no">לא</string>
    <string name="ConversationActivity_search_position">%1$d מתוך %2$d</string>
    <string name="ConversationActivity_no_results">אין תוצאות</string>

    <string name="ConversationActivity_sticker_pack_installed">חבילת מדבקות הותקנה</string>
    <string name="ConversationActivity_new_say_it_with_stickers">חדש! אמור זאת עם מדבקות</string>

    <string name="ConversationActivity_cancel">בטל</string>
    <string name="ConversationActivity_delete_conversation">למחוק שיחה?</string>
    <string name="ConversationActivity_delete_and_leave_group">למחוק ולעזוב קבוצה?</string>
    <string name="ConversationActivity_this_conversation_will_be_deleted_from_all_of_your_devices">שיחה זו תימחק מכל המכשירים שלך.</string>
    <string name="ConversationActivity_you_will_leave_this_group_and_it_will_be_deleted_from_all_of_your_devices">תעזוב קבוצה זו, והיא תימחק מכל המכשירים שלך.</string>
    <string name="ConversationActivity_delete">מחק</string>
    <string name="ConversationActivity_delete_and_leave">מחק ועזוב</string>
    <string name="ConversationActivity__to_call_s_signal_needs_access_to_your_microphone">כדי להתקשר אל %1$s, היישום Molly צריך גישה אל המיקרופון שלך</string>

    <string name="ConversationActivity__more_options_now_in_group_settings">עוד אפשרויות עכשיו ב\"הגדרות קבוצה\"</string>

    <string name="ConversationActivity_join">הצטרף</string>
    <string name="ConversationActivity_full">מלאה</string>

    <string name="ConversationActivity_error_sending_media">שגיאה בשליחת מדיה</string>

    <string name="ConversationActivity__reported_as_spam_and_blocked">דֻּוַּח כזבל ונחסם.</string>

    <!-- Message shown when opening an SMS conversation with SMS disabled and they have unexported sms messages -->
    <string name="ConversationActivity__sms_messaging_is_currently_disabled_you_can_export_your_messages_to_another_app_on_your_phone">הודעות SMS מושבתות כעת. אפשר לייצא את ההודעות שלך לאפליקציה אחרת בטלפון שלך.</string>
    <!-- Message shown when opening an SMS conversation with SMS disabled and they have unexported sms messages -->
    <string name="ConversationActivity__sms_messaging_is_no_longer_supported_in_signal_you_can_export_your_messages_to_another_app_on_your_phone">הודעות SMS כבר לא נתמכות ב–Signal. אפשר לייצא את ההודעות שלך לאפליקציה אחרת בטלפון שלך.</string>
    <!-- Action button shown when in sms conversation, sms is disabled, and unexported sms messages are present -->
    <string name="ConversationActivity__export_sms_messages">ייצוא הודעות SMS</string>
    <!-- Message shown when opening an SMS conversation with SMS disabled and there are no exported messages -->
    <string name="ConversationActivity__sms_messaging_is_currently_disabled_invite_s_to_to_signal_to_keep_the_conversation_here">הודעות SMS מושבתות כעת. אפשר להזמין את %1$s ל–Signal כדי להשאיר את השיחה כאן.</string>
    <!-- Message shown when opening an SMS conversation with SMS disabled and there are no exported messages -->
    <string name="ConversationActivity__sms_messaging_is_no_longer_supported_in_signal_invite_s_to_to_signal_to_keep_the_conversation_here">הודעות SMS כבר לא נתמכות ב–Signal. אפשר להזמין את %1$s ל–Signal כדי להשאיר את השיחה כאן.</string>
    <!-- Action button shown when opening an SMS conversation with SMS disabled and there are no exported messages -->
    <string name="ConversationActivity__invite_to_signal">הזמנה אל Signal</string>
    <!-- Snackbar message shown after dismissing the full screen sms export megaphone indicating we'll do it again soon -->
    <string name="ConversationActivity__you_will_be_reminded_again_soon">נזכיר לך שוב בקרוב.</string>

    <!-- ConversationAdapter -->
    <plurals name="ConversationAdapter_n_unread_messages">
        <item quantity="one">הודעה %1$d לא נקראה</item>
        <item quantity="two">%1$d הודעות לא נקראו</item>
        <item quantity="many">%1$d הודעות לא נקראו</item>
        <item quantity="other">%1$d הודעות לא נקראו</item>
    </plurals>

    <!-- ConversationFragment -->
    <!-- Toast text when contacts activity is not found -->
    <string name="ConversationFragment__contacts_app_not_found">אפליקציית אנשי קשר לא נמצאה.</string>
    <plurals name="ConversationFragment_delete_selected_messages">
        <item quantity="one">למחוק הודעה נבחרת?</item>
        <item quantity="two">למחוק הודעות נבחרות?</item>
        <item quantity="many">למחוק הודעות נבחרות?</item>
        <item quantity="other">למחוק הודעות נבחרות?</item>
    </plurals>
    <string name="ConversationFragment_save_to_sd_card">לשמור באחסון?</string>
    <plurals name="ConversationFragment_saving_n_media_to_storage_warning">
        <item quantity="one">שמירת פריט מדיה זה באחסון תאפשר לכל אפליקציה אחרת במכשיר שלך לגשת אליו.\n\nלהמשיך?</item>
        <item quantity="two">שמירת כל %1$d פריטי המדיה באחסון תאפשר לכל אפליקציה אחרת במכשיר שלך לגשת אליהם.\n\nלהמשיך?</item>
        <item quantity="many">שמירת כל %1$d פריטי המדיה באחסון תאפשר לכל אפליקציה אחרת במכשיר שלך לגשת אליהם.\n\nלהמשיך?</item>
        <item quantity="other">שמירת כל %1$d פריטי המדיה באחסון תאפשר לכל אפליקציה אחרת במכשיר שלך לגשת אליהם.\n\nלהמשיך?</item>
    </plurals>
    <plurals name="ConversationFragment_error_while_saving_attachments_to_sd_card">
        <item quantity="one">שגיאה בעת שמירת צרופה באחסון!</item>
        <item quantity="two">שגיאה בעת שמירת צרופות באחסון!</item>
        <item quantity="many">שגיאה בעת שמירת צרופות באחסון!</item>
        <item quantity="other">שגיאה בעת שמירת צרופות באחסון!</item>
    </plurals>
    <string name="ConversationFragment_unable_to_write_to_sd_card_exclamation">לא היה ניתן לכתוב באחסון!</string>
    <plurals name="ConversationFragment_saving_n_attachments">
        <item quantity="one">שומרים קובץ מצורף</item>
        <item quantity="two">שומרים %1$d קבצים מצורפים</item>
        <item quantity="many">שומרים %1$d קבצים מצורפים</item>
        <item quantity="other">שומרים %1$d קבצים מצורפים</item>
    </plurals>
    <plurals name="ConversationFragment_saving_n_attachments_to_sd_card">
        <item quantity="one">שומרים קובץ מצורף באחסון…</item>
        <item quantity="two">שומרים %1$d קבצים מצורפים באחסון…</item>
        <item quantity="many">שומרים %1$d קבצים מצורפים באחסון…</item>
        <item quantity="other">שומרים %1$d קבצים מצורפים באחסון…</item>
    </plurals>
    <string name="ConversationFragment_pending">ממתין…</string>
    <string name="ConversationFragment_push">נתונים (Signal)</string>
    <string name="ConversationFragment_mms">MMS</string>
    <string name="ConversationFragment_sms">מסרון</string>
    <string name="ConversationFragment_deleting">מוחק</string>
    <string name="ConversationFragment_deleting_messages">מוחק הודעות…</string>
    <string name="ConversationFragment_delete_for_me">מחק עבורי</string>
    <string name="ConversationFragment_delete_for_everyone">מחק עבור כולם</string>
    <string name="ConversationFragment_this_message_will_be_deleted_for_everyone_in_the_conversation">הודעה זו תימחק עבור כל אחד שנמצא בשיחה אם הוא משתמש בגרסה עדכנית של Signal. חברי קבוצה יוכלו לראות שמחקת הודעה.</string>
    <string name="ConversationFragment_quoted_message_not_found">הודעה מקורית לא נמצאה</string>
    <string name="ConversationFragment_quoted_message_no_longer_available">ההודעה המקורית אינה זמינה יותר</string>
    <string name="ConversationFragment_failed_to_open_message">נכשל בפתיחת הודעה</string>
    <string name="ConversationFragment_you_can_swipe_to_the_right_reply">אתה יכול להחליק ימינה על הודעה כלשהי כדי להשיב בזריזות</string>
    <string name="ConversationFragment_you_can_swipe_to_the_left_reply">אתה יכול להחליק שמאלה על הודעה כלשהי כדי להשיב בזריזות</string>
    <string name="ConversationFragment_outgoing_view_once_media_files_are_automatically_removed">קבצי מדיה יוצאים לצפייה חד־פעמית מוסרים באופן אוטומטי לאחר שהם נשלחים</string>
    <string name="ConversationFragment_you_already_viewed_this_message">צפית כבר בהודעה זו</string>
    <string name="ConversationFragment__you_can_add_notes_for_yourself_in_this_conversation">אתה יכול להוסיף הערות לעצמך בשיחה זו.\nאם לחשבון שלך יש מכשירים מקושרים כלשהם, הערות חדשות יסונכרנו.</string>
    <string name="ConversationFragment__d_group_members_have_the_same_name">אל %1$d חברי קבוצה יש אותו שם.</string>
    <string name="ConversationFragment__tap_to_review">הקש כדי לסקור</string>
    <string name="ConversationFragment__review_requests_carefully">סקור בקשות בזהירות</string>
    <string name="ConversationFragment__signal_found_another_contact_with_the_same_name">Molly מצא איש קשר אחר עם אותו שם.</string>
    <string name="ConversationFragment_contact_us">צור קשר</string>
    <string name="ConversationFragment_verify">וודא</string>
    <string name="ConversationFragment_not_now">לא עכשיו</string>
    <string name="ConversationFragment_your_safety_number_with_s_changed">מספר הביטחון שלך עם %1$s השתנה</string>
    <string name="ConversationFragment_your_safety_number_with_s_changed_likey_because_they_reinstalled_signal">מספר הביטחון שלך עם %1$s השתנה, כנראה מאחר שהוא/היא התקין/ה מחדש את Signal או שינה/שינתה מכשירים. הקש וודא כדי לאשר את המספר החדש של הביטחון. זה רשותי.</string>
    <!-- Message shown to indicate which notification profile is on/active -->
    <string name="ConversationFragment__s_on">%1$s מופעל</string>
    <!-- Dialog title for block group link join requests -->
    <string name="ConversationFragment__block_request">לחסום בקשה?</string>
    <!-- Dialog message for block group link join requests -->
    <string name="ConversationFragment__s_will_not_be_able_to_join_or_request_to_join_this_group_via_the_group_link">%1$s לא יוכל/תוכל להצטרף או לבקש להצטרף אל הקבוצה הזאת באמצעות קישור הקבוצה. הוא/היא עדין יכול/ה להתווסף אל הקבוצה באופן ידני.</string>
    <!-- Dialog confirm block request button -->
    <string name="ConversationFragment__block_request_button">חסום בקשה</string>
    <!-- Dialog cancel block request button -->
    <string name="ConversationFragment__cancel">בטל</string>
    <!-- Message shown after successfully blocking join requests for a user -->
    <string name="ConversationFragment__blocked">חסום</string>

    <plurals name="ConversationListFragment_delete_selected_conversations">
        <item quantity="one">למחוק שיחה נבחרת?</item>
        <item quantity="two">למחוק שיחות נבחרות?</item>
        <item quantity="many">למחוק שיחות נבחרות?</item>
        <item quantity="other">למחוק שיחות נבחרות?</item>
    </plurals>
    <plurals name="ConversationListFragment_this_will_permanently_delete_all_n_selected_conversations">
        <item quantity="one">זה ימחק לצמיתות את השיחה שנבחרה.</item>
        <item quantity="two">זה ימחק לצמיתות את כל %1$d השיחות שנבחרו.</item>
        <item quantity="many">זה ימחק לצמיתות את כל %1$d השיחות שנבחרו.</item>
        <item quantity="other">זה ימחק לצמיתות את כל %1$d השיחות שנבחרו.</item>
    </plurals>
    <string name="ConversationListFragment_deleting">מוחק</string>
    <string name="ConversationListFragment_deleting_selected_conversations">מוחק שיחות נבחרות…</string>
    <plurals name="ConversationListFragment_conversations_archived">
        <item quantity="one">שיחה הועברה לארכיון</item>
        <item quantity="two">%1$d שיחות הועברו לארכיון</item>
        <item quantity="many">%1$d שיחות הועברו לארכיון</item>
        <item quantity="other">%1$d שיחות הועברו לארכיון</item>
    </plurals>
    <string name="ConversationListFragment_undo">בטל עשייה</string>
    <plurals name="ConversationListFragment_moved_conversations_to_inbox">
        <item quantity="one">שיחה הועברה לתיבת הדואר הנכנס</item>
        <item quantity="two">%1$d שיחות הועברו לתיבת הדואר הנכנס</item>
        <item quantity="many">%1$d שיחות הועברו לתיבת הדואר הנכנס</item>
        <item quantity="other">%1$d שיחות הועברו לתיבת הדואר הנכנס</item>
    </plurals>
    <plurals name="ConversationListFragment_read_plural">
        <item quantity="one">קרא</item>
        <item quantity="two">קרא</item>
        <item quantity="many">קרא</item>
        <item quantity="other">קרא</item>
    </plurals>
    <plurals name="ConversationListFragment_unread_plural">
        <item quantity="one">בטל קריאה</item>
        <item quantity="two">בטל קריאה</item>
        <item quantity="many">בטל קריאה</item>
        <item quantity="other">בטל קריאה</item>
    </plurals>
    <plurals name="ConversationListFragment_pin_plural">
        <item quantity="one">הצמד</item>
        <item quantity="two">הצמד</item>
        <item quantity="many">הצמד</item>
        <item quantity="other">הצמד</item>
    </plurals>
    <plurals name="ConversationListFragment_unpin_plural">
        <item quantity="one">בטל הצמדה</item>
        <item quantity="two">בטל הצמדה</item>
        <item quantity="many">בטל הצמדה</item>
        <item quantity="other">בטל הצמדה</item>
    </plurals>
    <plurals name="ConversationListFragment_mute_plural">
        <item quantity="one">השתק</item>
        <item quantity="two">השתק</item>
        <item quantity="many">השתק</item>
        <item quantity="other">השתק</item>
    </plurals>
    <plurals name="ConversationListFragment_unmute_plural">
        <item quantity="one">בטל השתקה</item>
        <item quantity="two">בטל השתקה</item>
        <item quantity="many">בטל השתקה</item>
        <item quantity="other">בטל השתקה</item>
    </plurals>
    <string name="ConversationListFragment_select">בחר</string>
    <plurals name="ConversationListFragment_archive_plural">
        <item quantity="one">ארכב</item>
        <item quantity="two">ארכב</item>
        <item quantity="many">ארכב</item>
        <item quantity="other">ארכב</item>
    </plurals>
    <plurals name="ConversationListFragment_unarchive_plural">
        <item quantity="one">בטל ארכוב</item>
        <item quantity="two">בטל ארכוב</item>
        <item quantity="many">בטל ארכוב</item>
        <item quantity="other">בטל ארכוב</item>
    </plurals>
    <plurals name="ConversationListFragment_delete_plural">
        <item quantity="one">מחק</item>
        <item quantity="two">מחק</item>
        <item quantity="many">מחק</item>
        <item quantity="other">מחק</item>
    </plurals>
    <string name="ConversationListFragment_select_all">בחר הכול</string>
    <plurals name="ConversationListFragment_s_selected">
        <item quantity="one">%1$d נבחר</item>
        <item quantity="two">%1$d נבחרו</item>
        <item quantity="many">%1$d נבחרו</item>
        <item quantity="other">%1$d נבחרו</item>
    </plurals>

    <!-- Show in conversation list overflow menu to open selection bottom sheet -->
    <string name="ConversationListFragment__notification_profile">פרופיל התראות</string>
    <!-- Tooltip shown after you have created your first notification profile -->
    <string name="ConversationListFragment__turn_your_notification_profile_on_or_off_here">הפעל או כבה את פרופיל ההתראות שלך כאן.</string>
    <!-- Message shown in top toast to indicate the named profile is on -->
    <string name="ConversationListFragment__s_on">%1$s מופעל</string>

    <!-- ConversationListItem -->
    <string name="ConversationListItem_key_exchange_message">הודעת החלפת מפתחות</string>

    <!-- ConversationListItemAction -->
    <string name="ConversationListItemAction_archived_conversations_d">שיחות בארכיון (%1$d)</string>

    <!-- ConversationTitleView -->
    <string name="ConversationTitleView_verified">מוודא</string>
    <string name="ConversationTitleView_you">את/ה</string>

    <!-- ConversationTypingView -->
    <string name="ConversationTypingView__plus_d">+%1$d</string>

    <!-- CreateGroupActivity -->
    <string name="CreateGroupActivity__select_members">בחר חברי קבוצה</string>

    <!-- CreateProfileActivity -->
    <string name="CreateProfileActivity__profile">פרופיל</string>
    <string name="CreateProfileActivity_error_setting_profile_photo">שגיאה בהגדרת תמונת פרופיל</string>
    <string name="CreateProfileActivity_problem_setting_profile">בעיה בהגדרת פרופיל</string>
    <string name="CreateProfileActivity_set_up_your_profile">הגדר את הפרופיל שלך</string>
    <string name="CreateProfileActivity_signal_profiles_are_end_to_end_encrypted">הפרופיל שלך והשינויים בו יהיו גלויים לאנשים שיקבלו ממך הודעות, ולאנשי הקשר והקבוצות שלך.</string>
    <string name="CreateProfileActivity_set_avatar_description">הגדר יצגן</string>

    <!-- ProfileCreateFragment -->
    <!-- Displayed at the top of the screen and explains how profiles can be viewed. -->
    <string name="ProfileCreateFragment__profiles_are_visible_to_contacts_and_people_you_message">הפרופילים גלויים לאנשים ששולחים להם הודעות, לאנשי קשר ולקבוצות.</string>
    <!-- Title of clickable row to select phone number privacy settings -->
    <string name="ProfileCreateFragment__who_can_find_me">מי יכול למצוא אותי לפי המספר שלי?</string>

    <!-- WhoCanSeeMyPhoneNumberFragment -->
    <!-- Toolbar title for this screen -->
    <string name="WhoCanSeeMyPhoneNumberFragment__who_can_find_me_by_number">מי יכול למצוא אותי לפי המספר שלי?</string>
    <!-- Description for radio item stating anyone can see your phone number -->
    <string name="WhoCanSeeMyPhoneNumberFragment__anyone_who_has">כל אחד שיש לו את המספר שלך ברשימת אנשי הקשר יוכל לראות אותך באנשי הקשר ב-Signal. אחרים יוכלו למצוא אותך באמצעות המספר שלך בחיפוש.</string>
    <!-- Description for radio item stating no one will be able to see your phone number -->
    <string name="WhoCanSeeMyPhoneNumberFragment__nobody_on_signal">אף אחד ב-Signal לא יוכל למצוא אותך באמצעות מספר הטלפון שלך.</string>

    <!-- ChooseBackupFragment -->
    <string name="ChooseBackupFragment__restore_from_backup">לשחזר מגיבוי?</string>
    <string name="ChooseBackupFragment__restore_your_messages_and_media">שחזר את ההודעות והמדיה שלך מגיבוי מקומי. אם לא תשחזר עכשיו, לא תוכל לשחזר מאוחר יותר.</string>
    <string name="ChooseBackupFragment__icon_content_description">שחזר מאיקון גיבוי</string>
    <string name="ChooseBackupFragment__choose_backup">בחר גיבוי</string>
    <string name="ChooseBackupFragment__learn_more">למד עוד</string>
    <string name="ChooseBackupFragment__no_file_browser_available">אין דפדפן קבצים זמין</string>

    <!-- RestoreBackupFragment -->
    <string name="RestoreBackupFragment__restore_complete">שחזור הושלם</string>
    <string name="RestoreBackupFragment__to_continue_using_backups_please_choose_a_folder">כדי להמשיך להשתמש בגיבויים, אנא בחר תיקייה. גיבויים חדשים יישמרו במיקום זה.</string>
    <string name="RestoreBackupFragment__choose_folder">בחר תיקייה</string>
    <string name="RestoreBackupFragment__not_now">לא עכשיו</string>
    <!-- Couldn\'t find the selected backup -->
    <string name="RestoreBackupFragment__backup_not_found">גיבוי לא נמצא.</string>
    <!-- Couldn\'t read the selected backup -->
    <string name="RestoreBackupFragment__backup_could_not_be_read">גיבוי לא היה יכול להיקרא.</string>
    <!-- Backup has an unsupported file extension -->
    <string name="RestoreBackupFragment__backup_has_a_bad_extension">לגיבוי יש סיומת גרועה.</string>

    <!-- BackupsPreferenceFragment -->
    <string name="BackupsPreferenceFragment__chat_backups">גיבויי התכתבויות</string>
    <string name="BackupsPreferenceFragment__backups_are_encrypted_with_a_passphrase">גיבויים מוצפנים עם משפט־סיסמה ומאוחסנים במכשיר שלך.</string>
    <string name="BackupsPreferenceFragment__create_backup">צור גיבוי</string>
    <string name="BackupsPreferenceFragment__last_backup">גיבוי אחרון: %1$s</string>
    <string name="BackupsPreferenceFragment__backup_folder">תיקיית גיבוי</string>
    <string name="BackupsPreferenceFragment__verify_backup_passphrase">וודא משפט־סיסמת גיבוי</string>
    <string name="BackupsPreferenceFragment__test_your_backup_passphrase">בחן את משפט־סיסמת הגיבוי שלך ווודא שהוא תואם</string>
    <string name="BackupsPreferenceFragment__turn_on">הפעל</string>
    <string name="BackupsPreferenceFragment__turn_off">כבה</string>
    <string name="BackupsPreferenceFragment__to_restore_a_backup">"כדי לשחזר גיבוי, התקן עותק חדש של Molly. פתח את היישום והקש על \"שחזר גיבוי\", לאחר מכן אתר קובץ גיבוי. %1$s"</string>
    <string name="BackupsPreferenceFragment__learn_more">למד עוד</string>
    <string name="BackupsPreferenceFragment__in_progress">בתהליך…</string>
    <!-- Status text shown in backup preferences when verifying a backup -->
    <string name="BackupsPreferenceFragment__verifying_backup">מאמתים גיבוי…</string>
    <string name="BackupsPreferenceFragment__d_so_far">%1$d עד כה…</string>
    <!-- Show percentage of completion of backup -->
    <string name="BackupsPreferenceFragment__s_so_far">%1$s%% עד כה…</string>
    <string name="BackupsPreferenceFragment_signal_requires_external_storage_permission_in_order_to_create_backups">Molly דורש הרשאת אחסון חיצוני על מנת ליצור גיבויים, אבל היא נדחתה לצמיתות. אנא המשך אל הגדרות היישום, בחר \"הרשאות\" ואפשר את \"אחסון\".</string>


    <!-- CustomDefaultPreference -->
    <string name="CustomDefaultPreference_using_custom">משתמש בהתאמה אישית: %1$s</string>
    <string name="CustomDefaultPreference_using_default">משתמש בברירת מחדל: %1$s</string>
    <string name="CustomDefaultPreference_none">אין</string>

    <!-- AvatarSelectionBottomSheetDialogFragment -->
    <string name="AvatarSelectionBottomSheetDialogFragment__choose_photo">בחר תמונה</string>
    <string name="AvatarSelectionBottomSheetDialogFragment__take_photo">צלם</string>
    <string name="AvatarSelectionBottomSheetDialogFragment__choose_from_gallery">בחר מהגלריה</string>
    <string name="AvatarSelectionBottomSheetDialogFragment__remove_photo">הסר תמונה</string>
    <string name="AvatarSelectionBottomSheetDialogFragment__taking_a_photo_requires_the_camera_permission">צילום תצלום דורש את הרשאת המצלמה.</string>
    <string name="AvatarSelectionBottomSheetDialogFragment__viewing_your_gallery_requires_the_storage_permission">הצגת הגלריה שלך דורשת את הרשאת האחסון.</string>

    <!-- DateUtils -->
    <string name="DateUtils_just_now">עכשיו</string>
    <string name="DateUtils_minutes_ago">%1$d ד\'</string>
    <string name="DateUtils_today">היום</string>
    <string name="DateUtils_yesterday">אתמול</string>

    <!-- DecryptionFailedDialog -->
    <string name="DecryptionFailedDialog_chat_session_refreshed">שיח התכתבות רוענן</string>
    <string name="DecryptionFailedDialog_signal_uses_end_to_end_encryption">Signal משתמש בהצפנה מקצה־אל־קצה והוא עשוי להצטרך לרענן את שיח ההתכתבות שלך לפעמים. זה לא משפיע על אבטחת ההתכתבות שלך אבל ייתכן שהחמצת הודעה מאיש קשר זה, ואתה יכול לבקש ממנו לשלוח אותה מחדש.</string>

    <!-- DeviceListActivity -->
    <string name="DeviceListActivity_unlink_s">לבטל קישור \'%1$s\'?</string>
    <string name="DeviceListActivity_by_unlinking_this_device_it_will_no_longer_be_able_to_send_or_receive">ע״י ביטול קישור של מכשיר זה, הוא לא יוכל יותר לשלוח או לקבל הודעות.</string>
    <string name="DeviceListActivity_network_connection_failed">חיבור רשת נכשל</string>
    <string name="DeviceListActivity_try_again">נסה שוב</string>
    <string name="DeviceListActivity_unlinking_device">מבטל קישור מכשיר…</string>
    <string name="DeviceListActivity_unlinking_device_no_ellipsis">מבטל קישור מכשיר</string>
    <string name="DeviceListActivity_network_failed">רשת נכשלה!</string>

    <!-- DeviceListItem -->
    <string name="DeviceListItem_unnamed_device">מכשיר ללא שם</string>
    <string name="DeviceListItem_linked_s">קושר %1$s</string>
    <string name="DeviceListItem_last_active_s">פעיל בפעם האחרונה %1$s</string>
    <string name="DeviceListItem_today">היום</string>

    <!-- DocumentView -->
    <string name="DocumentView_unnamed_file">קובץ ללא שם</string>

    <!-- DozeReminder -->
    <string name="DozeReminder_optimize_for_missing_play_services">מטב עבור שירותי Play חסרים</string>
    <string name="DozeReminder_this_device_does_not_support_play_services_tap_to_disable_system_battery">מכשיר זה אינו תומך בשירותי Play. הקש כדי להשבית מיטובי סוללה של מערכת שמונעים מ־Molly לאחזר הודעות בעת אי־פעילות.</string>

    <!-- ExpiredBuildReminder -->
    <string name="ExpiredBuildReminder_this_version_of_signal_has_expired">גרסה זו של Signal פגה. עדכן עכשיו כדי לשלוח ולקבל הודעות.</string>
    <string name="ExpiredBuildReminder_update_now">עדכן עכשיו</string>

    <!-- PendingGroupJoinRequestsReminder -->
    <plurals name="PendingGroupJoinRequestsReminder_d_pending_member_requests">
        <item quantity="one">בקשה ממתינה של חבר קבוצה %1$d.</item>
        <item quantity="two">%1$d בקשות ממתינות של חברי קבוצה.</item>
        <item quantity="many">%1$d בקשות ממתינות של חברי קבוצה.</item>
        <item quantity="other">%1$d בקשות ממתינות של חברי קבוצה.</item>
    </plurals>
    <string name="PendingGroupJoinRequestsReminder_view">הצג</string>

    <!-- GcmRefreshJob -->
    <string name="GcmRefreshJob_Permanent_Signal_communication_failure">כישלון תקשורת קבוע של Signal!</string>
    <string name="GcmRefreshJob_Signal_was_unable_to_register_with_Google_Play_Services">Molly לא היה יכול להירשם עם שירותי Google Play. הודעות ושיחות של Molly הושבתו, אנא נסה להירשם מחדש בהגדרות &lt; מתקדם.</string>


    <!-- GiphyActivity -->
    <string name="GiphyActivity_error_while_retrieving_full_resolution_gif">שגיאה בעת אחזור קובץ GIF ברזולוציה מלאה</string>

    <!-- GiphyFragmentPageAdapter -->
    <string name="GiphyFragmentPagerAdapter_gifs">קבצי GIF</string>
    <string name="GiphyFragmentPagerAdapter_stickers">מדבקות</string>

    <!-- AddToGroupActivity -->
    <string name="AddToGroupActivity_add_member">להוסיף חבר קבוצה?</string>
    <string name="AddToGroupActivity_add_s_to_s">להוסיף את \"%1$s\" אל \"%2$s\"?</string>
    <string name="AddToGroupActivity_s_added_to_s">\"%1$s\" התווסף/ה אל \"%2$s\".</string>
    <string name="AddToGroupActivity_add_to_group">הוסף לקבוצה</string>
    <string name="AddToGroupActivity_add_to_groups">הוסף לקבוצות</string>
    <string name="AddToGroupActivity_this_person_cant_be_added_to_legacy_groups">איש זה אינו יכול להתווסף אל קבוצות מיושנות.</string>
    <string name="AddToGroupActivity_add">הוסף</string>
    <string name="AddToGroupActivity_add_to_a_group">הוסף אל קבוצה</string>

    <!-- ChooseNewAdminActivity -->
    <string name="ChooseNewAdminActivity_choose_new_admin">בחר מנהלן חדש</string>
    <string name="ChooseNewAdminActivity_done">סיים</string>
    <string name="ChooseNewAdminActivity_you_left">עזבת את \"%1$s\".</string>

    <!-- GroupMembersDialog -->
    <string name="GroupMembersDialog_you">אתה</string>

    <!-- GV2 access levels -->
    <string name="GroupManagement_access_level_anyone">כל אחד</string>
    <string name="GroupManagement_access_level_all_members">כל חברי הקבוצה</string>
    <string name="GroupManagement_access_level_only_admins">רק מנהלנים</string>
    <string name="GroupManagement_access_level_no_one">אף אחד</string>
    <string name="GroupManagement_access_level_unknown" translatable="false">Unknown</string>
    <array name="GroupManagement_edit_group_membership_choices">
        <item>@string/GroupManagement_access_level_all_members</item>
        <item>@string/GroupManagement_access_level_only_admins</item>
    </array>
    <array name="GroupManagement_edit_group_info_choices">
        <item>@string/GroupManagement_access_level_all_members</item>
        <item>@string/GroupManagement_access_level_only_admins</item>
    </array>

    <!-- GV2 invites sent -->
    <plurals name="GroupManagement_invitation_sent">
        <item quantity="one">הזמנה נשלחה</item>
        <item quantity="two">%1$d הזמנות נשלחו</item>
        <item quantity="many">%1$d הזמנות נשלחו</item>
        <item quantity="other">%1$d הזמנות נשלחו</item>
    </plurals>
    <string name="GroupManagement_invite_single_user">“%1$s” לא יכול/ה להתווסף באופן אוטומטי אל קבוצה זו על ידך.\n\nהוא/יא הוזמן/ה להצטרף, ולא יראה/תראה הודעות קבוצה כלשהן עד שהוא/היא יאשר/תאשר.</string>
    <string name="GroupManagement_invite_multiple_users">משתמשים אלו אינם יכולים להתווסף באופן אוטומטי אל קבוצה זו על ידך.\n\nהם הוזמנו להצטרף אל הקבוצה, ולא יראו הודעות קבוצה כלשהן עד שהם יאשרו.</string>

    <!-- GroupsV1MigrationLearnMoreBottomSheetDialogFragment -->
    <string name="GroupsV1MigrationLearnMore_what_are_new_groups">מהן קבוצות חדשות?</string>
    <string name="GroupsV1MigrationLearnMore_new_groups_have_features_like_mentions">לקבוצות חדשות יש מאפיינים כמו @אזכורים ומנהלני קבוצה, ויתמכו במאפיינים נוספים בעתיד.</string>
    <string name="GroupsV1MigrationLearnMore_all_message_history_and_media_has_been_kept">כל היסטוריית ההודעות והמדיה נשמרו מלפני השדרוג.</string>
    <string name="GroupsV1MigrationLearnMore_you_will_need_to_accept_an_invite_to_join_this_group_again">תצטרך לאשר הזמנה כדי להצטרף אל קבוצה זו שוב, ולא תקבל הודעות קבוצה עד שתאשר:</string>
    <plurals name="GroupsV1MigrationLearnMore_these_members_will_need_to_accept_an_invite">
        <item quantity="one">חבר קבוצה זה יצטרך לאשר הזמנה כדי להצטרף אל קבוצה זו שוב והוא לא יקבל הודעות קבוצה עד שהוא יאשר:</item>
        <item quantity="two">חברי קבוצה אלו יצטרכו לאשר הזמנה כדי להצטרף אל קבוצה זו שוב והם לא יקבלו הודעות קבוצה עד שהם יאשרו:</item>
        <item quantity="many">חברי קבוצה אלו יצטרכו לאשר הזמנה כדי להצטרף אל קבוצה זו שוב והם לא יקבלו הודעות קבוצה עד שהם יאשרו:</item>
        <item quantity="other">חברי קבוצה אלו יצטרכו לאשר הזמנה כדי להצטרף אל קבוצה זו שוב והם לא יקבלו הודעות קבוצה עד שהם יאשרו:</item>
    </plurals>
    <plurals name="GroupsV1MigrationLearnMore_these_members_were_removed_from_the_group">
        <item quantity="one">חבר קבוצה זה הוסר מהקבוצה והוא לא יוכל להצטרף מחדש עד שהוא ישדרג:</item>
        <item quantity="two">חברי קבוצה אלו הוסרו מהקבוצה והם לא יוכלו להצטרף מחדש עד שהם ישדרגו:</item>
        <item quantity="many">חברי קבוצה אלו הוסרו מהקבוצה והם לא יוכלו להצטרף מחדש עד שהם ישדרגו:</item>
        <item quantity="other">חברי קבוצה אלו הוסרו מהקבוצה והם לא יוכלו להצטרף מחדש עד שהם ישדרגו:</item>
    </plurals>

    <!-- GroupsV1MigrationInitiationBottomSheetDialogFragment -->
    <string name="GroupsV1MigrationInitiation_upgrade_to_new_group">שדרג אל קבוצה חדשה</string>
    <string name="GroupsV1MigrationInitiation_upgrade_this_group">שדרג קבוצה זו</string>
    <string name="GroupsV1MigrationInitiation_new_groups_have_features_like_mentions">לקבוצות חדשות יש מאפיינים כמו @אזכורים ומנהלני קבוצה, ויתמכו במאפיינים נוספים בעתיד.</string>
    <string name="GroupsV1MigrationInitiation_all_message_history_and_media_will_be_kept">כל היסטוריית ההודעות והמדיה יישמרו מלפני השדרוג.</string>
    <string name="GroupsV1MigrationInitiation_encountered_a_network_error">היישום נתקל בשגיאת רשת. נסה שוב מאוחר יותר.</string>
    <string name="GroupsV1MigrationInitiation_failed_to_upgrade">נכשל לשדרג.</string>
    <plurals name="GroupsV1MigrationInitiation_these_members_will_need_to_accept_an_invite">
        <item quantity="one">חבר קבוצה זה יצטרך לאשר הזמנה כדי להצטרף אל קבוצה זו שוב והוא לא יקבל הודעות קבוצה עד שהוא יאשר:</item>
        <item quantity="two">חברי קבוצה אלו יצטרכו לאשר הזמנה כדי להצטרף אל קבוצה זו שוב והם לא יקבלו הודעות קבוצה עד שהם יאשרו:</item>
        <item quantity="many">חברי קבוצה אלו יצטרכו לאשר הזמנה כדי להצטרף אל קבוצה זו שוב והם לא יקבלו הודעות קבוצה עד שהם יאשרו:</item>
        <item quantity="other">חברי קבוצה אלו יצטרכו לאשר הזמנה כדי להצטרף אל קבוצה זו שוב והם לא יקבלו הודעות קבוצה עד שהם יאשרו:</item>
    </plurals>
    <plurals name="GroupsV1MigrationInitiation_these_members_are_not_capable_of_joining_new_groups">
        <item quantity="one">חבר קבוצה זה אינו מסוגל להצטרף אל קבוצות חדשות, והוא יוסר מהקבוצה:</item>
        <item quantity="two">חברי קבוצה אלו אינם מסוגלים להצטרף אל קבוצות חדשות, והם יוסרו מהקבוצה:</item>
        <item quantity="many">חברי קבוצה אלו אינם מסוגלים להצטרף אל קבוצות חדשות, והם יוסרו מהקבוצה:</item>
        <item quantity="other">חברי קבוצה אלו אינם מסוגלים להצטרף אל קבוצות חדשות, והם יוסרו מהקבוצה:</item>
    </plurals>

    <!-- GroupsV1MigrationSuggestionsReminder -->
    <plurals name="GroupsV1MigrationSuggestionsReminder_members_couldnt_be_added_to_the_new_group">
        <item quantity="one">%1$d חבר קבוצה לא היה יכול להתווסף מחדש אל הקבוצה החדשה. האם אתה רוצה להוסיף אותו עכשיו?</item>
        <item quantity="two">%1$d חברי קבוצה לא יכלו להתווסף מחדש אל הקבוצה החדשה. האם אתה רוצה להוסיף אותם עכשיו?</item>
        <item quantity="many">%1$d חברי קבוצה לא יכלו להתווסף מחדש אל הקבוצה החדשה. האם אתה רוצה להוסיף אותם עכשיו?</item>
        <item quantity="other">%1$d חברי קבוצה לא יכלו להתווסף מחדש אל הקבוצה החדשה. האם אתה רוצה להוסיף אותם עכשיו?</item>
    </plurals>
    <plurals name="GroupsV1MigrationSuggestionsReminder_add_members">
        <item quantity="one">הוסף חבר קבוצה</item>
        <item quantity="two">הוסף חברי קבוצה</item>
        <item quantity="many">הוסף חברי קבוצה</item>
        <item quantity="other">הוסף חברי קבוצה</item>
    </plurals>
    <string name="GroupsV1MigrationSuggestionsReminder_no_thanks">לא תודה</string>

    <!-- GroupsV1MigrationSuggestionsDialog -->
    <plurals name="GroupsV1MigrationSuggestionsDialog_add_members_question">
        <item quantity="one">להוסיף חבר קבוצה?</item>
        <item quantity="two">להוסיף חברי קבוצה?</item>
        <item quantity="many">להוסיף חברי קבוצה?</item>
        <item quantity="other">להוסיף חברי קבוצה?</item>
    </plurals>
    <plurals name="GroupsV1MigrationSuggestionsDialog_these_members_couldnt_be_automatically_added">
        <item quantity="one">חבר קבוצה זה לא היה יכול להתווסף באופן אוטומטי אל הקבוצה החדשה כאשר היא שודרגה:</item>
        <item quantity="two">חברי קבוצה אלו לא יכלו להתווסף באופן אוטומטי אל הקבוצה החדשה כאשר היא שודרגה:</item>
        <item quantity="many">חברי קבוצה אלו לא יכלו להתווסף באופן אוטומטי אל הקבוצה החדשה כאשר היא שודרגה:</item>
        <item quantity="other">חברי קבוצה אלו לא יכלו להתווסף באופן אוטומטי אל הקבוצה החדשה כאשר היא שודרגה:</item>
    </plurals>
    <plurals name="GroupsV1MigrationSuggestionsDialog_add_members">
        <item quantity="one">הוסף חבר קבוצה</item>
        <item quantity="two">הוסף חברי קבוצה</item>
        <item quantity="many">הוסף חברי קבוצה</item>
        <item quantity="other">הוסף חברי קבוצה</item>
    </plurals>
    <plurals name="GroupsV1MigrationSuggestionsDialog_failed_to_add_members_try_again_later">
        <item quantity="one">כישלון בהוספת חבר קבוצה. נסה שוב מאוחר יותר.</item>
        <item quantity="two">כישלון בהוספת חברי קבוצה. נסה שוב מאוחר יותר.</item>
        <item quantity="many">כישלון בהוספת חברי קבוצה. נסה שוב מאוחר יותר.</item>
        <item quantity="other">כישלון בהוספת חברי קבוצה. נסה שוב מאוחר יותר.</item>
    </plurals>
    <plurals name="GroupsV1MigrationSuggestionsDialog_cannot_add_members">
        <item quantity="one">לא ניתן להוסיף חבר קבוצה.</item>
        <item quantity="two">לא ניתן להוסיף חברי קבוצה.</item>
        <item quantity="many">לא ניתן להוסיף חברי קבוצה.</item>
        <item quantity="other">לא ניתן להוסיף חברי קבוצה.</item>
    </plurals>

    <!-- LeaveGroupDialog -->
    <string name="LeaveGroupDialog_leave_group">לעזוב קבוצה?</string>
    <string name="LeaveGroupDialog_you_will_no_longer_be_able_to_send_or_receive_messages_in_this_group">לא תוכל יותר לשלוח או לקבל הודעות בקבוצה זו.</string>
    <string name="LeaveGroupDialog_leave">עזוב</string>
    <string name="LeaveGroupDialog_choose_new_admin">בחר מנהלן חדש</string>
    <string name="LeaveGroupDialog_before_you_leave_you_must_choose_at_least_one_new_admin_for_this_group">לפני שאתה עוזב, אתה חייב לבחור לפחות מנהלן חדש אחד עבור קבוצה זו.</string>
    <string name="LeaveGroupDialog_choose_admin">בחר מנהלן</string>

    <!-- LinkPreviewView -->
    <string name="LinkPreviewView_no_link_preview_available">תצוגה מקדימה של קישור אינה זמינה</string>
    <string name="LinkPreviewView_this_group_link_is_not_active">קישור קבוצה זה אינו פעיל</string>
    <string name="LinkPreviewView_domain_date">%1$s · %2$s</string>

    <!-- LinkPreviewRepository -->
    <plurals name="LinkPreviewRepository_d_members">
        <item quantity="one">חבר קבוצה %1$d</item>
        <item quantity="two">%1$d חברי קבוצה</item>
        <item quantity="many">%1$d חברי קבוצה</item>
        <item quantity="other">%1$d חברי קבוצה</item>
    </plurals>

    <!-- PendingMembersActivity -->
    <string name="PendingMembersActivity_pending_group_invites">הזמנות קבוצה ממתינות</string>
    <string name="PendingMembersActivity_requests">בקשות</string>
    <string name="PendingMembersActivity_invites">הזמנות</string>
    <string name="PendingMembersActivity_people_you_invited">אנשים שהזמנת</string>
    <string name="PendingMembersActivity_you_have_no_pending_invites">אין לך הזמנות ממתינות.</string>
    <string name="PendingMembersActivity_invites_by_other_group_members">הזמנות ע״י חברי קבוצה אחרים</string>
    <string name="PendingMembersActivity_no_pending_invites_by_other_group_members">אין הזמנות ממתינות על ידי חברי קבוצה אחרים.</string>
    <string name="PendingMembersActivity_missing_detail_explanation">פרטים של אנשים שהוזמנו על ידי חברי קבוצה אחרים אינם נראים. אם מוזמנים בוחרים להצטרף, המידע שלהם ישותף עם הקבוצה בזמן ההצטרפות. הם לא יראו הודעות כלשהן בקבוצה עד שהם יצטרפו.</string>

    <string name="PendingMembersActivity_revoke_invite">שלול הזמנה</string>
    <string name="PendingMembersActivity_revoke_invites">שלול הזמנות</string>
    <plurals name="PendingMembersActivity_revoke_d_invites">
        <item quantity="one">ביטול הזמנה</item>
        <item quantity="two">ביטול %1$d הזמנות</item>
        <item quantity="many">ביטול %1$d הזמנות</item>
        <item quantity="other">ביטול %1$d הזמנות</item>
    </plurals>
    <plurals name="PendingMembersActivity_error_revoking_invite">
        <item quantity="one">שגיאה בשלילת הזמנה</item>
        <item quantity="two">שגיאה בשלילת הזמנות</item>
        <item quantity="many">שגיאה בשלילת הזמנות</item>
        <item quantity="other">שגיאה בשלילת הזמנות</item>
    </plurals>

    <!-- RequestingMembersFragment -->
    <string name="RequestingMembersFragment_pending_member_requests">בקשות ממתינות של חברי קבוצה</string>
    <string name="RequestingMembersFragment_no_member_requests_to_show">אין חברי קבוצה להראות.</string>
    <string name="RequestingMembersFragment_explanation">אנשים ברשימה זו מנסים להצטרף אל קבוצה זו באמצעות קישור הקבוצה.</string>
    <string name="RequestingMembersFragment_added_s">"\"%1$s\" התווסף/ה"</string>
    <string name="RequestingMembersFragment_denied_s">"\"%1$s\" נדחה/נדחתה"</string>

    <!-- AddMembersActivity -->
    <string name="AddMembersActivity__done">סיים</string>
    <string name="AddMembersActivity__this_person_cant_be_added_to_legacy_groups">איש זה אינו יכול להתווסף אל קבוצות מיושנות.</string>
    <string name="AddMembersActivity__this_person_cant_be_added_to_announcement_groups">איש זה אינו יכול להתווסף אל קבוצות הכרזה.</string>
    <plurals name="AddMembersActivity__add_d_members_to_s">
        <item quantity="one">להוסיף את ״%1$s״ ל\"%2$s\"?</item>
        <item quantity="two">להוסיף %3$d חברי קבוצה ל\"%2$s\"?</item>
        <item quantity="many">להוסיף %3$d חברי קבוצה ל\"%2$s\"?</item>
        <item quantity="other">להוסיף %3$d חברי קבוצה ל\"%2$s\"?</item>
    </plurals>
    <string name="AddMembersActivity__add">הוסף</string>
    <string name="AddMembersActivity__add_members">הוסף חברי קבוצה</string>

    <!-- AddGroupDetailsFragment -->
    <string name="AddGroupDetailsFragment__name_this_group">תן שם לקבוצה זו</string>
    <string name="AddGroupDetailsFragment__create_group">צור קבוצה</string>
    <string name="AddGroupDetailsFragment__create">צור</string>
    <string name="AddGroupDetailsFragment__members">חברי קבוצה</string>
    <string name="AddGroupDetailsFragment__you_can_add_or_invite_friends_after_creating_this_group">אתה יכול להוסיף או להזמין חברים לאחר היצירה של הקבוצה הזאת.</string>
    <string name="AddGroupDetailsFragment__group_name_required">שם קבוצה (דרוש)</string>
    <string name="AddGroupDetailsFragment__group_name_optional">שם קבוצה (רשותי)</string>
    <string name="AddGroupDetailsFragment__this_field_is_required">שדה זה דרוש.</string>
    <string name="AddGroupDetailsFragment__group_creation_failed">יצירת הקבוצה נכשלה.</string>
    <string name="AddGroupDetailsFragment__try_again_later">נסה שוב מאוחר יותר.</string>
    <string name="AddGroupDetailsFragment__remove">הסר</string>
    <string name="AddGroupDetailsFragment__sms_contact">שלח מסרון אל איש קשר</string>
    <string name="AddGroupDetailsFragment__remove_s_from_this_group">להסיר את %1$s מקבוצה זו?</string>
    <!-- Info message shown in the middle of the screen, displayed when adding group details to an MMS Group -->
    <string name="AddGroupDetailsFragment__youve_selected_a_contact_that_doesnt_support">בחרת איש או אשת קשר שלא תומכים בקבוצות של Signal, ולכן קבוצה זו תהיה קבוצת MMS. שמות ותמונות של קבוצות MMS יהיו גלויים רק לך.</string>
    <!-- Info message shown in the middle of the screen, displayed when adding group details to an MMS Group after SMS Phase 0 -->
    <string name="AddGroupDetailsFragment__youve_selected_a_contact_that_doesnt_support_signal_groups_mms_removal">You\'ve selected a contact that doesn\'t support Signal groups, this group will be MMS. Custom MMS group names and photos will only be visible to you. Support for MMS groups will be removed soon to focus on encrypted messaging.</string>

    <!-- ManageGroupActivity -->
    <string name="ManageGroupActivity_member_requests_and_invites">בקשות והזמנות של חברי קבוצה</string>
    <string name="ManageGroupActivity_add_members">הוסף חברי קבוצה</string>
    <string name="ManageGroupActivity_edit_group_info">ערוך מידע קבוצה</string>
    <string name="ManageGroupActivity_who_can_add_new_members">מי יכול להוסיף חברי קבוצה חדשים?</string>
    <string name="ManageGroupActivity_who_can_edit_this_groups_info">מי יכול לערוך את המידע של קבוצה הזאת?</string>
    <string name="ManageGroupActivity_group_link">קישור קבוצה</string>
    <string name="ManageGroupActivity_block_group">חסום קבוצה</string>
    <string name="ManageGroupActivity_unblock_group">שחרר חסימת קבוצה</string>
    <string name="ManageGroupActivity_leave_group">עזוב קבוצה</string>
    <string name="ManageGroupActivity_mute_notifications">השתק התראות</string>
    <string name="ManageGroupActivity_custom_notifications">התראות מותאמות אישית</string>
    <string name="ManageGroupActivity_mentions">אזכורים</string>
    <string name="ManageGroupActivity_chat_color_and_wallpaper">צבע התכתבות וטפט</string>
    <string name="ManageGroupActivity_until_s">עד %1$s</string>
    <string name="ManageGroupActivity_always">תמיד</string>
    <string name="ManageGroupActivity_off">כבוי</string>
    <string name="ManageGroupActivity_on">מופעל</string>
    <string name="ManageGroupActivity_view_all_members">הצג את כל חברי הקבוצה</string>
    <string name="ManageGroupActivity_see_all">ראה הכול</string>

    <plurals name="ManageGroupActivity_added">
        <item quantity="one">חבר קבוצה %1$d התווסף.</item>
        <item quantity="two">%1$d חברי קבוצה התווספו.</item>
        <item quantity="many">%1$d חברי קבוצה התווספו.</item>
        <item quantity="other">%1$d חברי קבוצה התווספו.</item>
    </plurals>

    <string name="ManageGroupActivity_only_admins_can_enable_or_disable_the_sharable_group_link">רק מנהלנים יכולים לאפשר או להשבית את קישור הקבוצה בר־השיתוף.</string>
    <string name="ManageGroupActivity_only_admins_can_enable_or_disable_the_option_to_approve_new_members">רק מנהלנים יכולים לאפשר או להשבית את האפשרות לאשר חברי קבוצה חדשים.</string>
    <string name="ManageGroupActivity_only_admins_can_reset_the_sharable_group_link">רק מנהלנים יכולים לאפס את קישור הקבוצה בר־השיתוף.</string>

    <string name="ManageGroupActivity_you_dont_have_the_rights_to_do_this">אין לך את הזכויות לעשות זאת</string>
    <string name="ManageGroupActivity_not_capable">למישהו שהוספת אין תמיכה בקבוצות חדשות והוא צריך לעדכן את Signal</string>
    <string name="ManageGroupActivity_not_announcement_capable">מישהו שהוספת לא תומך בקבוצות הכרזה והוא צריך לעדכן את Signal</string>
    <string name="ManageGroupActivity_failed_to_update_the_group">כישלון בעדכון הקבוצה</string>
    <string name="ManageGroupActivity_youre_not_a_member_of_the_group">אינך חבר קבוצה בקבוצה זו</string>
    <string name="ManageGroupActivity_failed_to_update_the_group_please_retry_later">נכשל בעדכון הקבוצה. אנא נסה שוב מאוחר יותר.</string>
    <string name="ManageGroupActivity_failed_to_update_the_group_due_to_a_network_error_please_retry_later">נכשל בעדכון הקבוצה עקב שגיאת רשת, אנא נסה שוב מאוחר יותר.</string>

    <string name="ManageGroupActivity_edit_name_and_picture">ערוך שם ותמונה</string>
    <string name="ManageGroupActivity_legacy_group">קבוצה מיושנת</string>
    <string name="ManageGroupActivity_legacy_group_learn_more">זוהי קבוצה מיושנת. מאפיינים כמו מנהלני קבוצה זמינים רק בקבוצות חדשות.</string>
    <string name="ManageGroupActivity_legacy_group_upgrade">זוהי קבוצה מיושנת. כדי להשיג גישה אל מאפיינים חדשים כמו @אזכורים ומנהלנים,</string>
    <string name="ManageGroupActivity_legacy_group_too_large">קבוצה מיושנת זו אינה יכולה להשתדרג אל קבוצה חדשה מאחר שהיא גדולה מדי. גודל הקבוצה המרבי הוא %1$d.</string>
    <string name="ManageGroupActivity_upgrade_this_group">שדרג קבוצה זו.</string>
    <string name="ManageGroupActivity_this_is_an_insecure_mms_group">זוהי קבוצת MMS בלתי מאובטחת. כדי להתכתב באופן פרטי, הזמן את אנשי הקשר שלך אל Signal.</string>
    <string name="ManageGroupActivity_invite_now">הזמן עכשיו</string>
    <string name="ManageGroupActivity_more">עוד</string>
    <string name="ManageGroupActivity_add_group_description">הוסף תיאור קבוצה…</string>

    <!-- GroupMentionSettingDialog -->
    <string name="GroupMentionSettingDialog_notify_me_for_mentions">יידע אותי לגבי אזכורים</string>
    <string name="GroupMentionSettingDialog_receive_notifications_when_youre_mentioned_in_muted_chats">לקבל התראות כאשר אתה מוזכר בהתכתבויות מושתקות?</string>
    <string name="GroupMentionSettingDialog_always_notify_me">יידע אותי תמיד</string>
    <string name="GroupMentionSettingDialog_dont_notify_me">אל תיידע אותי</string>

    <!-- ManageProfileFragment -->
    <string name="ManageProfileFragment_profile_name">שם פרופיל</string>
    <string name="ManageProfileFragment_username">שם משתמש</string>
    <string name="ManageProfileFragment_about">אודות</string>
    <string name="ManageProfileFragment_write_a_few_words_about_yourself">כתוב כמה מילים על עצמך</string>
    <string name="ManageProfileFragment_your_name">שמך</string>
    <string name="ManageProfileFragment_your_username">שם המשתמש שלך</string>
    <string name="ManageProfileFragment_failed_to_set_avatar">נכשל בהגדרת יצגן</string>
    <string name="ManageProfileFragment_badges">תגים</string>
    <string name="ManageProfileFragment__edit_photo">ערוך תמונה</string>
    <!-- Snackbar message after creating username -->
    <string name="ManageProfileFragment__username_created">שם משתמש נוצר</string>
    <!-- Snackbar message after copying username -->
    <string name="ManageProfileFragment__username_copied">שם משתמש הועתק</string>


    <!-- ManageRecipientActivity -->
    <string name="ManageRecipientActivity_no_groups_in_common">אין קבוצות במשותף</string>
    <plurals name="ManageRecipientActivity_d_groups_in_common">
        <item quantity="one">קבוצה %1$d במשותף</item>
        <item quantity="two">%1$d קבוצות במשותף</item>
        <item quantity="many">%1$d קבוצות במשותף</item>
        <item quantity="other">%1$d קבוצות במשותף</item>
    </plurals>

    <plurals name="GroupMemberList_invited">
        <item quantity="one">%1$s הזמין/ה אדם 1</item>
        <item quantity="two">%1$s הזמין/ה %2$d אנשים</item>
        <item quantity="many">%1$s הזמין/ה %2$d אנשים</item>
        <item quantity="other">%1$s הזמין/ה %2$d אנשים</item>
    </plurals>

    <!-- CustomNotificationsDialogFragment -->
    <string name="CustomNotificationsDialogFragment__custom_notifications">התראות מותאמות אישית</string>
    <string name="CustomNotificationsDialogFragment__messages">הודעות</string>
    <string name="CustomNotificationsDialogFragment__use_custom_notifications">השתמש בהתראות מותאמות אישית</string>
    <string name="CustomNotificationsDialogFragment__notification_sound">צליל התראה</string>
    <string name="CustomNotificationsDialogFragment__vibrate">רטט</string>
    <!-- Button text for customizing notification options -->
    <string name="CustomNotificationsDialogFragment__customize">התאם אישית</string>
    <string name="CustomNotificationsDialogFragment__change_sound_and_vibration">שנה צליל ורטט</string>
    <string name="CustomNotificationsDialogFragment__call_settings">הגדרות שיחה</string>
    <string name="CustomNotificationsDialogFragment__ringtone">צלצול</string>
    <string name="CustomNotificationsDialogFragment__enabled">מאופשר</string>
    <string name="CustomNotificationsDialogFragment__disabled">מושבת</string>
    <string name="CustomNotificationsDialogFragment__default">ברירת מחדל</string>
    <string name="CustomNotificationsDialogFragment__unknown">בלתי ידוע</string>

    <!-- ShareableGroupLinkDialogFragment -->
    <string name="ShareableGroupLinkDialogFragment__shareable_group_link">קישור קבוצה בר־שיתוף</string>
    <string name="ShareableGroupLinkDialogFragment__manage_and_share">נהל ושתף</string>
    <string name="ShareableGroupLinkDialogFragment__group_link">קישור קבוצה</string>
    <string name="ShareableGroupLinkDialogFragment__share">שתף</string>
    <string name="ShareableGroupLinkDialogFragment__reset_link">אפס קישור</string>
    <string name="ShareableGroupLinkDialogFragment__member_requests">בקשות חברי קבוצה</string>
    <string name="ShareableGroupLinkDialogFragment__approve_new_members">אשר חברי קבוצה חדשים</string>
    <string name="ShareableGroupLinkDialogFragment__require_an_admin_to_approve_new_members_joining_via_the_group_link">דרוש מנהלן כדי לאשר הצטרפות של חברי קבוצה חדשים באמצעות קישור הקבוצה.</string>
    <string name="ShareableGroupLinkDialogFragment__are_you_sure_you_want_to_reset_the_group_link">האם אתה בטוח שאתה רוצה לאפס את קישור הקבוצה? אנשים לא יוכלו עוד להצטרף אל הקבוצה ע״י שימוש בקישור הנוכחי.</string>

    <!-- GroupLinkShareQrDialogFragment -->
    <string name="GroupLinkShareQrDialogFragment__qr_code">קוד QR</string>
    <string name="GroupLinkShareQrDialogFragment__people_who_scan_this_code_will">אנשים שיסרקו קוד זה יוכלו להצטרף אל הקבוצה שלך. מנהלנים עדין יצטרכו לאשר חברי קבוצה חדשים אם הגדרה זו מופעלת.</string>
    <string name="GroupLinkShareQrDialogFragment__share_code">שתף קוד</string>

    <!-- GV2 Invite Revoke confirmation dialog -->
    <string name="InviteRevokeConfirmationDialog_revoke_own_single_invite">האם אתה רוצה לשלול את ההזמנה ששלחת אל %1$s?</string>
    <plurals name="InviteRevokeConfirmationDialog_revoke_others_invites">
        <item quantity="one">בטוח שבא לך לבטל את ההזמנה שנשלחה על ידי %1$s?</item>
        <item quantity="two">בטוח שבא לך לבטל את %2$d ההזמנות שנשלחו על ידי %1$s?</item>
        <item quantity="many">בטוח שבא לך לבטל את %2$d ההזמנות שנשלחו על ידי %1$s?</item>
        <item quantity="other">בטוח שבא לך לבטל את %2$d ההזמנות שנשלחו על ידי %1$s?</item>
    </plurals>

    <!-- GroupJoinBottomSheetDialogFragment -->
    <string name="GroupJoinBottomSheetDialogFragment_you_are_already_a_member">את/ה כבר חבר/ת קבוצה</string>
    <string name="GroupJoinBottomSheetDialogFragment_join">הצטרף</string>
    <string name="GroupJoinBottomSheetDialogFragment_request_to_join">בקש להצטרף</string>
    <string name="GroupJoinBottomSheetDialogFragment_unable_to_join_group_please_try_again_later">לא היה ניתן להצטרף אל הקבוצה. אנא נסה שוב מאוחר יותר</string>
    <string name="GroupJoinBottomSheetDialogFragment_encountered_a_network_error">היישום נתקל בשגיאת רשת.</string>
    <string name="GroupJoinBottomSheetDialogFragment_this_group_link_is_not_active">קישור קבוצה זה אינו פעיל</string>
    <!-- Title shown when there was an known issue getting group information from a group link -->
    <string name="GroupJoinBottomSheetDialogFragment_cant_join_group">לא יכול להצטרף אל הקבוצה</string>
    <!-- Message shown when you try to get information for a group via link but an admin has removed you -->
    <string name="GroupJoinBottomSheetDialogFragment_you_cant_join_this_group_via_the_group_link_because_an_admin_removed_you">אתה לא יכול להצטרף אל הקבוצה הזאת באמצעות קישור קבוצה מאחר שמנהלן הסיר אותך.</string>
    <!-- Message shown when you try to get information for a group via link but the link is no longer valid -->
    <string name="GroupJoinBottomSheetDialogFragment_this_group_link_is_no_longer_valid">קישור קבוצה זה אינו תקף יותר.</string>
    <!-- Title shown when there was an unknown issue getting group information from a group link -->
    <string name="GroupJoinBottomSheetDialogFragment_link_error">שגיאת קישור</string>
    <!-- Message shown when you try to get information for a group via link but an unknown issue occurred -->
    <string name="GroupJoinBottomSheetDialogFragment_joining_via_this_link_failed_try_joining_again_later">הצטרפות באמצעות קישור זה נכשלה. נסה להצטרף מאוחר יותר.</string>

    <string name="GroupJoinBottomSheetDialogFragment_direct_join">האם אתה רוצה להצטרף אל קבוצה זו ולשתף את השם והתמונה שלך עם חבריה?</string>
    <string name="GroupJoinBottomSheetDialogFragment_admin_approval_needed">מנהלן של קבוצה זו חייב לאשר את בקשתך לפני שתוכל להצטרף אל קבוצה זו. כאשר אתה מבקש להצטרף, השם והתמונה שלך ישותפו עם חברי הקבוצה.</string>
    <plurals name="GroupJoinBottomSheetDialogFragment_group_dot_d_members">
        <item quantity="one">קבוצה · %1$d חבר קבוצה</item>
        <item quantity="two">קבוצה · %1$d חברי קבוצה</item>
        <item quantity="many">קבוצה · %1$d חברי קבוצה</item>
        <item quantity="other">קבוצה · %1$d חברי קבוצה</item>
    </plurals>

    <!-- GroupJoinUpdateRequiredBottomSheetDialogFragment -->
    <string name="GroupJoinUpdateRequiredBottomSheetDialogFragment_update_signal_to_use_group_links">עדכן את Signal כדי להשתמש בקישורי קבוצה</string>
    <string name="GroupJoinUpdateRequiredBottomSheetDialogFragment_update_message">הגרסה של Signal שאתה משתמש בה אינה תומכת בקישור קבוצה זה. עדכן אל הגרסה האחרונה כדי להצטרף אל קבוצה זו באמצעות קישור.</string>
    <string name="GroupJoinUpdateRequiredBottomSheetDialogFragment_update_signal">עדכן את Signal</string>
    <string name="GroupJoinUpdateRequiredBottomSheetDialogFragment_update_linked_device_message">מכשיר מקושר אחד או יותר שלך מריצים גרסה של Signal שאינה תומכת בקישורי קבוצה. עדכן את Signal במכשירים המקושרים שלך כדי להצטרף אל קבוצה זו.</string>
    <string name="GroupJoinUpdateRequiredBottomSheetDialogFragment_group_link_is_not_valid">קישור הקבוצה בלתי תקף</string>

    <!-- GroupInviteLinkEnableAndShareBottomSheetDialogFragment -->
    <string name="GroupInviteLinkEnableAndShareBottomSheetDialogFragment_invite_friends">הזמן חברים</string>
    <string name="GroupInviteLinkEnableAndShareBottomSheetDialogFragment_share_a_link_with_friends_to_let_them_quickly_join_this_group">שתף קישור עם חברים כדי לתת להם להצטרף במהירות אל קבוצה זו.</string>

    <string name="GroupInviteLinkEnableAndShareBottomSheetDialogFragment_enable_and_share_link">אפשר ושתף קישור</string>
    <string name="GroupInviteLinkEnableAndShareBottomSheetDialogFragment_share_link">שתף קישור</string>

    <string name="GroupInviteLinkEnableAndShareBottomSheetDialogFragment_unable_to_enable_group_link_please_try_again_later">לא היה ניתן לאפשר את קישור הקבוצה. אנא נסה שוב מאוחר יותר</string>
    <string name="GroupInviteLinkEnableAndShareBottomSheetDialogFragment_encountered_a_network_error">היישום נתקל בשגיאת רשת.</string>
    <string name="GroupInviteLinkEnableAndShareBottomSheetDialogFragment_you_dont_have_the_right_to_enable_group_link">אין לך את הזכות לאפשר את קישור הקבוצה. אנא שאל מנהלן.</string>
    <string name="GroupInviteLinkEnableAndShareBottomSheetDialogFragment_you_are_not_currently_a_member_of_the_group">אינך חבר של הקבוצה כרגע.</string>

    <!-- GV2 Request confirmation dialog -->
    <string name="RequestConfirmationDialog_add_s_to_the_group">להוסיף את ”%1$s“ אל הקבוצה?</string>
    <string name="RequestConfirmationDialog_deny_request_from_s">לדחות בקשה מאת “%1$s”?</string>
    <!-- Confirm dialog message shown when deny a group link join request and group link is enabled. -->
    <string name="RequestConfirmationDialog_deny_request_from_s_they_will_not_be_able_to_request">לדחות בקשה מאת “%1$s”? הוא/היא לא יוכל/תוכל לבקש שוב להצטרף באמצעות קישור הקבוצה.</string>
    <string name="RequestConfirmationDialog_add">הוסף</string>
    <string name="RequestConfirmationDialog_deny">דחה</string>

    <!-- ImageEditorHud -->
    <string name="ImageEditorHud_blur_faces">טשטש פרצופים</string>
    <string name="ImageEditorHud_new_blur_faces_or_draw_anywhere_to_blur">חדש: טשטש פרצופים או צייר בכל מקום כדי לטשטש</string>
    <string name="ImageEditorHud_draw_anywhere_to_blur">צייר בכל מקום כדי לטשטש</string>
    <string name="ImageEditorHud_draw_to_blur_additional_faces_or_areas">צייר כדי לטשטש פרצופים נוספים או אזורים נוספים</string>

    <!-- InputPanel -->
    <string name="InputPanel_tap_and_hold_to_record_a_voice_message_release_to_send">הקש והחזק כדי להקליט הודעה קולית, שחרר כדי לשלוח</string>
    <!-- Message shown if the user tries to switch a conversation from Signal to SMS -->
    <string name="InputPanel__sms_messaging_is_no_longer_supported_in_signal">הודעות SMS כבר לא נתמכות ב–Signal.</string>

    <!-- InviteActivity -->
    <string name="InviteActivity_share">שתף</string>
    <string name="InviteActivity_share_with_contacts">שתף עם אנשי קשר</string>
    <string name="InviteActivity_share_via">שתף באמצעות…</string>

    <string name="InviteActivity_cancel">בטל</string>
    <string name="InviteActivity_sending">שולח…</string>
    <string name="InviteActivity_invitations_sent">הזמנות נשלחו!</string>
    <string name="InviteActivity_invite_to_signal">הזמן אל Molly</string>
    <string name="InviteActivity_send_sms">שלח מסרון (%1$d)</string>
    <plurals name="InviteActivity_send_sms_invites">
        <item quantity="one">לשלוח הזמנה %1$d במסרון?</item>
        <item quantity="two">לשלוח %1$d הזמנות במסרון?</item>
        <item quantity="many">לשלוח %1$d הזמנות במסרון?</item>
        <item quantity="other">לשלוח %1$d הזמנות במסרון?</item>
    </plurals>
    <string name="InviteActivity_lets_switch_to_signal">בוא נחליף אל Molly: %1$s</string>
    <string name="InviteActivity_no_app_to_share_to">נראה שאין לך יישומים כלשהם לשתף בהם.</string>

    <!-- LearnMoreTextView -->
    <string name="LearnMoreTextView_learn_more">למד עוד</string>

    <string name="SpanUtil__read_more">קרא עוד</string>

    <!-- LongMessageActivity -->
    <string name="LongMessageActivity_unable_to_find_message">לא היה ניתן למצוא הודעה</string>
    <string name="LongMessageActivity_message_from_s">הודעה מאת %1$s</string>
    <string name="LongMessageActivity_your_message">ההודעה שלך</string>

    <!-- MessageRetrievalService -->
    <string name="MessageRetrievalService_signal">Molly</string>
    <string name="MessageRetrievalService_background_connection_enabled">חיבור רקע מאופשר</string>

    <!-- MmsDownloader -->
    <string name="MmsDownloader_error_reading_mms_settings">שגיאה בקריאת הגדרות MMS של ספק התקשורת האלחוטית</string>

    <!-- MediaOverviewActivity -->
    <string name="MediaOverviewActivity_Media">מדיה</string>
    <string name="MediaOverviewActivity_Files">קבצים</string>
    <string name="MediaOverviewActivity_Audio">שמע</string>
    <string name="MediaOverviewActivity_All">הכול</string>
    <plurals name="MediaOverviewActivity_Media_delete_confirm_title">
        <item quantity="one">למחוק פריט נבחר?</item>
        <item quantity="two">למחוק פריטים נבחרים?</item>
        <item quantity="many">למחוק פריטים נבחרים?</item>
        <item quantity="other">למחוק פריטים נבחרים?</item>
    </plurals>
    <plurals name="MediaOverviewActivity_Media_delete_confirm_message">
        <item quantity="one">זה ימחק לצמיתות את הקובץ שנבחר. מלל הודעה שמשויך לפריט זה יימחק גם.</item>
        <item quantity="two">זה ימחק לצמיתות את כל %1$d הקבצים שנבחרו. מלל הודעה שמשויך לפריטים אלו יימחק גם.</item>
        <item quantity="many">זה ימחק לצמיתות את כל %1$d הקבצים שנבחרו. מלל הודעה שמשויך לפריטים אלו יימחק גם.</item>
        <item quantity="other">זה ימחק לצמיתות את כל %1$d הקבצים שנבחרו. מלל הודעה שמשויך לפריטים אלו יימחק גם.</item>
    </plurals>
    <string name="MediaOverviewActivity_Media_delete_progress_title">מוחק</string>
    <string name="MediaOverviewActivity_Media_delete_progress_message">מוחק הודעות…</string>
    <string name="MediaOverviewActivity_Select_all">בחר הכול</string>
    <string name="MediaOverviewActivity_collecting_attachments">אוסף צרופות…</string>
    <string name="MediaOverviewActivity_Sort_by">מיין לפי</string>
    <string name="MediaOverviewActivity_Newest">החדש ביותר</string>
    <string name="MediaOverviewActivity_Oldest">הישן ביותר</string>
    <string name="MediaOverviewActivity_Storage_used">אחסון בשימוש</string>
    <string name="MediaOverviewActivity_All_storage_use">כל שימוש האחסון</string>
    <string name="MediaOverviewActivity_Grid_view_description">תצוגת סורג</string>
    <string name="MediaOverviewActivity_List_view_description">תצוגת רשימה</string>
    <string name="MediaOverviewActivity_Selected_description">נבחר</string>
    <string name="MediaOverviewActivity_select_all">בחר הכול</string>
    <plurals name="MediaOverviewActivity_save_plural">
        <item quantity="one">שמור</item>
        <item quantity="two">שמור</item>
        <item quantity="many">שמור</item>
        <item quantity="other">שמור</item>
    </plurals>
    <plurals name="MediaOverviewActivity_delete_plural">
        <item quantity="one">מחק</item>
        <item quantity="two">מחק</item>
        <item quantity="many">מחק</item>
        <item quantity="other">מחק</item>
    </plurals>

    <plurals name="MediaOverviewActivity_d_selected_s">
        <item quantity="one">%1$d נבחר (%2$s)</item>
        <item quantity="two">%1$d נבחרו (%2$s)</item>
        <item quantity="many">%1$d נבחרו (%2$s)</item>
        <item quantity="other">%1$d נבחרו (%2$s)</item>
    </plurals>
    <string name="MediaOverviewActivity_file">קובץ</string>
    <string name="MediaOverviewActivity_audio">שמע</string>
    <string name="MediaOverviewActivity_video">סרטון</string>
    <string name="MediaOverviewActivity_image">תמונה</string>
    <string name="MediaOverviewActivity_detail_line_2_part" translatable="false">%1$s · %2$s</string>
    <string name="MediaOverviewActivity_detail_line_3_part" translatable="false">%1$s · %2$s · %3$s</string>
    <string name="MediaOverviewActivity_voice_message">הודעה קולית</string>

    <string name="MediaOverviewActivity_sent_by_s">נשלח על ידי %1$s</string>
    <string name="MediaOverviewActivity_sent_by_you">נשלח על ידך</string>
    <string name="MediaOverviewActivity_sent_by_s_to_s">נשלח על ידי %1$s אל %2$s</string>
    <string name="MediaOverviewActivity_sent_by_you_to_s">נשלח על ידך אל %1$s</string>

    <!-- Megaphones -->
    <string name="Megaphones_remind_me_later">הזכר לי מאוחר יותר</string>
    <string name="Megaphones_verify_your_signal_pin">וודא את Signal PIN שלך</string>
    <string name="Megaphones_well_occasionally_ask_you_to_verify_your_pin">נבקש ממך מדי פעם לוודא את ה־PIN שלך כך שתזכור אותו.</string>
    <string name="Megaphones_verify_pin">וודא PIN</string>
    <string name="Megaphones_get_started">התחל</string>
    <string name="Megaphones_new_group">קבוצה חדשה</string>
    <string name="Megaphones_invite_friends">הזמן חברים</string>
    <string name="Megaphones_use_sms">השתמש במסרון</string>
    <string name="Megaphones_appearance">מראה</string>
    <string name="Megaphones_add_photo">הוסף תמונה</string>

    <!-- Title of a bottom sheet to render messages that all quote a specific message -->
    <string name="MessageQuotesBottomSheet_replies">תשובות</string>

    <!-- NotificationBarManager -->
    <string name="NotificationBarManager_signal_call_in_progress">שיחת Signal בתהליך</string>
    <string name="NotificationBarManager__establishing_signal_call">מקים שיחת Signal</string>
    <string name="NotificationBarManager__incoming_signal_call">שיחת Signal נכנסת</string>
    <string name="NotificationBarManager__incoming_signal_group_call">שיחה קבוצתית נכנסת של Signal</string>
    <!-- Temporary notification shown when starting the calling service -->
    <string name="NotificationBarManager__starting_signal_call_service">שירות השיחות של Molly מופעל</string>
    <string name="NotificationBarManager__stopping_signal_call_service">עוצר את שירות השיחות של Molly</string>
    <string name="NotificationBarManager__decline_call">דחה שיחה</string>
    <string name="NotificationBarManager__answer_call">ענה לשיחה</string>
    <string name="NotificationBarManager__end_call">סיים שיחה</string>
    <string name="NotificationBarManager__cancel_call">בטל שיחה</string>
    <string name="NotificationBarManager__join_call">הצטרף לשיחה</string>

    <!-- NotificationsMegaphone -->
    <string name="NotificationsMegaphone_turn_on_notifications">להפעיל התראות?</string>
    <string name="NotificationsMegaphone_never_miss_a_message">לעולם לא תפספס הודעה מאנשי הקשר והקבוצות שלך.</string>
    <string name="NotificationsMegaphone_turn_on">הפעל</string>
    <string name="NotificationsMegaphone_not_now">לא עכשיו</string>

    <!-- NotificationMmsMessageRecord -->
    <string name="NotificationMmsMessageRecord_multimedia_message">הודעת מולטימדיה</string>
    <string name="NotificationMmsMessageRecord_downloading_mms_message">מוריד הודעת MMS</string>
    <string name="NotificationMmsMessageRecord_error_downloading_mms_message">שגיאה בהורדת הודעת MMS, הקש כדי לנסות שוב</string>

    <!-- MediaPickerActivity -->
    <string name="MediaPickerActivity_send_to">שלח אל %1$s</string>
    <string name="MediaPickerActivity__menu_open_camera">פתח מצלמה</string>

    <!-- MediaSendActivity -->
    <string name="MediaSendActivity_add_a_caption">הוסף כיתוב…</string>
    <string name="MediaSendActivity_an_item_was_removed_because_it_exceeded_the_size_limit">פריט נמחק מאחר שהוא חרג ממגבלת הגודל</string>
    <string name="MediaSendActivity_an_item_was_removed_because_it_had_an_unknown_type">פריט הוסר מאחר שהוא סוג בלתי ידוע</string>
    <string name="MediaSendActivity_an_item_was_removed_because_it_exceeded_the_size_limit_or_had_an_unknown_type">פריט נמחק מאחר שהוא חרג ממגבלת הגודל או שהוא סוג בלתי ידוע</string>
    <string name="MediaSendActivity_camera_unavailable">המצלמה בלתי זמינה.</string>
    <string name="MediaSendActivity_message_to_s">שלח הודעה אל %1$s</string>
    <string name="MediaSendActivity_message">הודעה</string>
    <string name="MediaSendActivity_select_recipients">בחר מקבלים</string>
    <string name="MediaSendActivity_signal_needs_access_to_your_contacts">Molly צריך הרשאה אל אנשי הקשר שלך על מנת להציגם.</string>
    <string name="MediaSendActivity_signal_needs_contacts_permission_in_order_to_show_your_contacts_but_it_has_been_permanently_denied">Molly צריך הרשאת אנשי קשר על מנת להראות את אנשי הקשר שלך, אבל היא נדחתה לצמיתות. אנא המשך אל הגדרות היישום, בחר \"הרשאות\" ואפשר את \"אנשי קשר\".</string>
    <plurals name="MediaSendActivity_cant_share_more_than_n_items">
        <item quantity="one">אינך יכול לשתף יותר מפריט %1$d.</item>
        <item quantity="two">אינך יכול לשתף יותר מ־%1$d פריטים.</item>
        <item quantity="many">אינך יכול לשתף יותר מ־%1$d פריטים.</item>
        <item quantity="other">אינך יכול לשתף יותר מ־%1$d פריטים.</item>
    </plurals>
    <string name="MediaSendActivity_select_recipients_description">בחר מקבלים</string>
    <string name="MediaSendActivity_tap_here_to_make_this_message_disappear_after_it_is_viewed">הקש כאן כדי להעלים הודעה זו לאחר שהיא תוצג.</string>

    <!-- MediaRepository -->
    <string name="MediaRepository_all_media">כל המדיה</string>
    <string name="MediaRepository__camera">מצלמה</string>

    <!-- MessageDecryptionUtil -->
    <string name="MessageDecryptionUtil_failed_to_decrypt_message">נכשל בפענוח הודעה</string>
    <string name="MessageDecryptionUtil_tap_to_send_a_debug_log">הקש כדי לשלוח יומן ניפוי תקלים</string>

    <!-- MessageRecord -->
    <string name="MessageRecord_unknown">בלתי ידוע</string>
    <string name="MessageRecord_message_encrypted_with_a_legacy_protocol_version_that_is_no_longer_supported">הודעה מוצפנת התקבלה ע״י שימוש בגרסה ישנה של Signal שאינה נתמכת יותר. אנא בקש מהשולח לעדכן אל הגרסה העדכנית ביותר ולשלוח מחדש את ההודעה.</string>
    <string name="MessageRecord_left_group">עזבת את הקבוצה.</string>
    <string name="MessageRecord_you_updated_group">עדכנת את הקבוצה.</string>
    <string name="MessageRecord_the_group_was_updated">הקבוצה עודכנה.</string>
    <string name="MessageRecord_you_called_date">את/ה התקשרת · %1$s</string>
    <string name="MessageRecord_missed_audio_call_date">שיחת שמע שלא נענתה · %1$s</string>
    <string name="MessageRecord_missed_video_call_date">שיחת וידאו שלא נענתה · %1$s</string>
    <string name="MessageRecord_s_updated_group">%1$s עדכן את הקבוצה.</string>
    <string name="MessageRecord_s_called_you_date">%1$s התקשר/ה אליך · %2$s</string>
    <string name="MessageRecord_s_joined_signal">%1$s נמצא ב־Signal!</string>
    <string name="MessageRecord_you_disabled_disappearing_messages">הִשְׁבַּתָּ הודעות נעלמות.</string>
    <string name="MessageRecord_s_disabled_disappearing_messages">%1$s השבית הודעות נעלמות.</string>
    <string name="MessageRecord_you_set_disappearing_message_time_to_s">הִגְדַּרְתָּ את קוצב הזמן של הודעות נעלמות אל %1$s.</string>
    <string name="MessageRecord_s_set_disappearing_message_time_to_s">%1$sהגדיר את קוצב הזמן של הודעות נעלמות אל %2$s.</string>
    <string name="MessageRecord_disappearing_message_time_set_to_s">קוצב הזמן של הודעות נעלמות הוגדר אל %1$s.</string>
    <string name="MessageRecord_this_group_was_updated_to_a_new_group">קבוצה זו עודכנה אל קבוצה חדשה.</string>
    <string name="MessageRecord_you_couldnt_be_added_to_the_new_group_and_have_been_invited_to_join">לא יכולת להתווסף אל הקבוצה החדשה והוזמנת להצטרף.</string>
    <string name="MessageRecord_chat_session_refreshed">שיח התכתבות רוענן</string>
    <plurals name="MessageRecord_members_couldnt_be_added_to_the_new_group_and_have_been_invited">
        <item quantity="one">חבר/ה לא יכל/ה להתווסף לקבוצה החדשה והוזמן/ה להצטרף.</item>
        <item quantity="two">%1$s חברים לא יכלו להתווסף לקבוצה החדשה והוזמנו להצטרף.</item>
        <item quantity="many">%1$s חברים לא יכלו להתווסף לקבוצה החדשה והוזמנו להצטרף.</item>
        <item quantity="other">%1$s חברים לא יכלו להתווסף לקבוצה החדשה והוזמנו להצטרף.</item>
    </plurals>

    <plurals name="MessageRecord_members_couldnt_be_added_to_the_new_group_and_have_been_removed">
        <item quantity="one">חבר/ה לא יכל/ה להתווסף לקבוצה החדשה והוסר/ה.</item>
        <item quantity="two">%1$s חברים לא יכלו להתווסף לקבוצה החדשה והוסרו.</item>
        <item quantity="many">%1$s חברים לא יכלו להתווסף לקבוצה החדשה והוסרו.</item>
        <item quantity="other">%1$s חברים לא יכלו להתווסף לקבוצה החדשה והוסרו.</item>
    </plurals>

    <!-- Profile change updates -->
    <string name="MessageRecord_changed_their_profile_name_to">%1$s שינה/שינתה את שם הפרופיל שלו/שלה אל %2$s.</string>
    <string name="MessageRecord_changed_their_profile_name_from_to">%1$s שינה/שינתה את שם הפרופיל שלו/שלה מן %2$s אל %3$s.</string>
    <string name="MessageRecord_changed_their_profile">%1$s שינה/שינתה את הפרופיל שלו/שלה.</string>

    <!-- GV2 specific -->
    <string name="MessageRecord_you_created_the_group">יצרת את הקבוצה.</string>
    <string name="MessageRecord_group_updated">הקבוצה עודכנה.</string>
    <string name="MessageRecord_invite_friends_to_this_group">הזמן חברים אל קבוצה זו באמצעות קישור קבוצה</string>

    <!-- GV2 member additions -->
    <string name="MessageRecord_you_added_s">הוספת את %1$s.</string>
    <string name="MessageRecord_s_added_s">%1$s הוסיף את %2$s.</string>
    <string name="MessageRecord_s_added_you">%1$s הוסיף אותך אל הקבוצה.</string>
    <string name="MessageRecord_you_joined_the_group">הצטרפת אל הקבוצה.</string>
    <string name="MessageRecord_s_joined_the_group">%1$s הצטרף אל הקבוצה.</string>

    <!-- GV2 member removals -->
    <string name="MessageRecord_you_removed_s">הסרת את %1$s.</string>
    <string name="MessageRecord_s_removed_s">%1$s הסיר את %2$s.</string>
    <string name="MessageRecord_s_removed_you_from_the_group">%1$s הסיר אותך מהקבוצה.</string>
    <string name="MessageRecord_you_left_the_group">עזבת את הקבוצה.</string>
    <string name="MessageRecord_s_left_the_group">%1$s עזב את הקבוצה.</string>
    <string name="MessageRecord_you_are_no_longer_in_the_group">אינך בקבוצה יותר.</string>
    <string name="MessageRecord_s_is_no_longer_in_the_group">%1$s לא בקבוצה יותר.</string>

    <!-- GV2 role change -->
    <string name="MessageRecord_you_made_s_an_admin">עשית את %1$s מנהלן.</string>
    <string name="MessageRecord_s_made_s_an_admin">%1$s עשה את %2$s מנהלן.</string>
    <string name="MessageRecord_s_made_you_an_admin">%1$s עשה אותך מנהלן.</string>
    <string name="MessageRecord_you_revoked_admin_privileges_from_s">שללת זכויות מנהלן מן %1$s.</string>
    <string name="MessageRecord_s_revoked_your_admin_privileges">%1$s שלל/ה את זכויות המנהלן שלך.</string>
    <string name="MessageRecord_s_revoked_admin_privileges_from_s">%1$s שלל זכויות מנהלן מן %2$s.</string>
    <string name="MessageRecord_s_is_now_an_admin">%1$s מנהלן כעת.</string>
    <string name="MessageRecord_you_are_now_an_admin">אתה מנהלן כעת.</string>
    <string name="MessageRecord_s_is_no_longer_an_admin">%1$s אינו מנהלן יותר.</string>
    <string name="MessageRecord_you_are_no_longer_an_admin">אינך מנהלן יותר.</string>

    <!-- GV2 invitations -->
    <string name="MessageRecord_you_invited_s_to_the_group">הזמנת את %1$s אל הקבוצה.</string>
    <string name="MessageRecord_s_invited_you_to_the_group">%1$s הזמין אותך אל הקבוצה.</string>
    <plurals name="MessageRecord_s_invited_members">
        <item quantity="one">%1$s הזמין/ה אדם 1 לקבוצה.</item>
        <item quantity="two">%1$s הזמין/ה %2$d אנשים לקבוצה.</item>
        <item quantity="many">%1$s הזמין/ה %2$d אנשים לקבוצה.</item>
        <item quantity="other">%1$s הזמין/ה %2$d אנשים לקבוצה.</item>
    </plurals>
    <string name="MessageRecord_you_were_invited_to_the_group">הוזמנת אל הקבוצה.</string>
    <plurals name="MessageRecord_d_people_were_invited_to_the_group">
        <item quantity="one">אדם 1 הוזמן לקבוצה.</item>
        <item quantity="two">%1$d אנשים הוזמנו לקבוצה.</item>
        <item quantity="many">%1$d אנשים הוזמנו לקבוצה.</item>
        <item quantity="other">%1$d אנשים הוזמנו לקבוצה.</item>
    </plurals>

    <!-- GV2 invitation revokes -->
    <plurals name="MessageRecord_you_revoked_invites">
        <item quantity="one">ביטלת הזמנה לקבוצה.</item>
        <item quantity="two">ביטלת %1$d הזמנות לקבוצה.</item>
        <item quantity="many">ביטלת %1$d הזמנות לקבוצה.</item>
        <item quantity="other">ביטלת %1$d הזמנות לקבוצה.</item>
    </plurals>
    <plurals name="MessageRecord_s_revoked_invites">
        <item quantity="one">%1$s ביטל/ה הזמנה לקבוצה.</item>
        <item quantity="two">%1$s ביטל/ה %2$d הזמנות לקבוצה.</item>
        <item quantity="many">%1$s ביטל/ה %2$d הזמנות לקבוצה.</item>
        <item quantity="other">%1$s ביטל/ה %2$d הזמנות לקבוצה.</item>
    </plurals>
    <string name="MessageRecord_someone_declined_an_invitation_to_the_group">מישהו דחה הזמנה אל הקבוצה.</string>
    <string name="MessageRecord_you_declined_the_invitation_to_the_group">סירבת אל ההזמנה אל הקבוצה.</string>
    <string name="MessageRecord_s_revoked_your_invitation_to_the_group">%1$s שלל את ההזמנה שלך אל הקבוצה.</string>
    <string name="MessageRecord_an_admin_revoked_your_invitation_to_the_group">מנהלן שלל את ההזמנה שלך אל הקבוצה.</string>
    <plurals name="MessageRecord_d_invitations_were_revoked">
        <item quantity="one">הזמנה לקבוצה בוטלה.</item>
        <item quantity="two">%1$d הזמנות לקבוצה בוטלו.</item>
        <item quantity="many">%1$d הזמנות לקבוצה בוטלו.</item>
        <item quantity="other">%1$d הזמנות לקבוצה בוטלו.</item>
    </plurals>

    <!-- GV2 invitation acceptance -->
    <string name="MessageRecord_you_accepted_invite">אישרת את ההזמנה אל הקבוצה.</string>
    <string name="MessageRecord_s_accepted_invite">%1$s אישר/ה הזמנה אל הקבוצה.</string>
    <string name="MessageRecord_you_added_invited_member_s">הוספת את חבר הקבוצה המוזמן %1$s.</string>
    <string name="MessageRecord_s_added_invited_member_s">%1$s הוסיף את חבר הקבוצה המוזמן %2$s.</string>

    <!-- GV2 title change -->
    <string name="MessageRecord_you_changed_the_group_name_to_s">שינית את שם הקבוצה אל \"%1$s\".</string>
    <string name="MessageRecord_s_changed_the_group_name_to_s">%1$s שינה את שם הקבוצה אל \"%2$s\".</string>
    <string name="MessageRecord_the_group_name_has_changed_to_s">שם הקבוצה השתנה אל \"%1$s\".</string>

    <!-- GV2 description change -->
    <string name="MessageRecord_you_changed_the_group_description">שינית את תיאור הקבוצה.</string>
    <string name="MessageRecord_s_changed_the_group_description">%1$s שינה/שינתה את תיאור הקבוצה.</string>
    <string name="MessageRecord_the_group_description_has_changed">תיאור הקבוצה השתנה.</string>

    <!-- GV2 avatar change -->
    <string name="MessageRecord_you_changed_the_group_avatar">שינית את יצגן הקבוצה.</string>
    <string name="MessageRecord_s_changed_the_group_avatar">%1$s שינה את יצגן הקבוצה.</string>
    <string name="MessageRecord_the_group_group_avatar_has_been_changed">יצגן הקבוצה השתנה.</string>

    <!-- GV2 attribute access level change -->
    <string name="MessageRecord_you_changed_who_can_edit_group_info_to_s">שינית מי יכול לערוך מידע קבוצה אל \"%1$s\".</string>
    <string name="MessageRecord_s_changed_who_can_edit_group_info_to_s">%1$s שינה מי יכול לערוך מידע קבוצה אל \"%2$s\".</string>
    <string name="MessageRecord_who_can_edit_group_info_has_been_changed_to_s">מי יכול לערוך מידע קבוצה השתנה אל \"%1$s\".</string>

    <!-- GV2 membership access level change -->
    <string name="MessageRecord_you_changed_who_can_edit_group_membership_to_s">שינית מי יכול לערוך חברות קבוצה אל \"%1$s\".</string>
    <string name="MessageRecord_s_changed_who_can_edit_group_membership_to_s">%1$s שינה מי יכול לערוך חברות קבוצה אל \"%2$s\".</string>
    <string name="MessageRecord_who_can_edit_group_membership_has_been_changed_to_s">מי יכול לערוך חברות קבוצה השתנה אל \"%1$s\".</string>

    <!-- GV2 announcement group change -->
    <string name="MessageRecord_you_allow_all_members_to_send">שינית את הגדרות הקבוצה אל התרה לכל חברי הקבוצה לשלוח הודעות.</string>
    <string name="MessageRecord_you_allow_only_admins_to_send">שינית את הגדרות הקבוצה אל התרה רק למנהלנים לשלוח הודעות.</string>
    <string name="MessageRecord_s_allow_all_members_to_send">%1$s שינה/שינתה את הגדרות הקבוצה אל התרה לכל חברי הקבוצה לשלוח הודעות.</string>
    <string name="MessageRecord_s_allow_only_admins_to_send">%1$s שינה/שינתה את הגדרות הקבוצה אל התרה רק למנהלנים לשלוח הודעות.</string>
    <string name="MessageRecord_allow_all_members_to_send">הגדרות הקבוצה השתנו אל התרה לכל חברי הקבוצה לשלוח הודעות.</string>
    <string name="MessageRecord_allow_only_admins_to_send">הגדרות הקבוצה השתנו אל התרה רק למנהלנים לשלוח הודעות.</string>

    <!-- GV2 group link invite access level change -->
    <string name="MessageRecord_you_turned_on_the_group_link_with_admin_approval_off">הפעלת את קישור הקבוצה עם אישור מנהלן כבוי.</string>
    <string name="MessageRecord_you_turned_on_the_group_link_with_admin_approval_on">הפעלת את קישור הקבוצה עם אישור מנהלן מופעל.</string>
    <string name="MessageRecord_you_turned_off_the_group_link">כיבית את קישור הקבוצה.</string>
    <string name="MessageRecord_s_turned_on_the_group_link_with_admin_approval_off">%1$s הפעיל/ה את קישור הקבוצה עם אישור מנהלן כבוי.</string>
    <string name="MessageRecord_s_turned_on_the_group_link_with_admin_approval_on">%1$s הפעיל/ה את קישור הקבוצה עם אישור מנהלן מופעל.</string>
    <string name="MessageRecord_s_turned_off_the_group_link">%1$s כיבה/כיבתה את קישור הקבוצה.</string>
    <string name="MessageRecord_the_group_link_has_been_turned_on_with_admin_approval_off">קישור הקבוצה הופעל עם אישור מנהלן כבוי.</string>
    <string name="MessageRecord_the_group_link_has_been_turned_on_with_admin_approval_on">קישור הקבוצה הופעל עם אישור מנהלן מופעל.</string>
    <string name="MessageRecord_the_group_link_has_been_turned_off">קישור הקבוצה כובה.</string>
    <string name="MessageRecord_you_turned_off_admin_approval_for_the_group_link">כיבית אישור מנהלן עבור קישור הקבוצה.</string>
    <string name="MessageRecord_s_turned_off_admin_approval_for_the_group_link">%1$s כיבה/כיבתה אישור מנהלן עבור קישור הקבוצה.</string>
    <string name="MessageRecord_the_admin_approval_for_the_group_link_has_been_turned_off">אישור מנהלן עבור קישור הקבוצה כובה.</string>
    <string name="MessageRecord_you_turned_on_admin_approval_for_the_group_link">הפעלת אישור מנהלן עבור קישור הקבוצה.</string>
    <string name="MessageRecord_s_turned_on_admin_approval_for_the_group_link">%1$s הפעיל/ה אישור מנהלן עבור קישור הקבוצה.</string>
    <string name="MessageRecord_the_admin_approval_for_the_group_link_has_been_turned_on">אישור מנהלן עבור קישור הקבוצה הופעל.</string>

    <!-- GV2 group link reset -->
    <string name="MessageRecord_you_reset_the_group_link">איפסת את קישור הקבוצה.</string>
    <string name="MessageRecord_s_reset_the_group_link">%1$s איפס/ה את קישור הקבוצה.</string>
    <string name="MessageRecord_the_group_link_has_been_reset">קישור הקבוצה אופס.</string>

    <!-- GV2 group link joins -->
    <string name="MessageRecord_you_joined_the_group_via_the_group_link">הצטרפת אל הקבוצה באמצעות קישור הקבוצה.</string>
    <string name="MessageRecord_s_joined_the_group_via_the_group_link">%1$s הצטרפ/ה אל הקבוצה באמצעות קישור הקבוצה.</string>

    <!-- GV2 group link requests -->
    <string name="MessageRecord_you_sent_a_request_to_join_the_group">שלחת בקשה להצטרף אל הקבוצה.</string>
    <string name="MessageRecord_s_requested_to_join_via_the_group_link">%1$s ביקש/ה להצטרף באמצעות קישור הקבוצה.</string>
    <!-- Update message shown when someone requests to join via group link and cancels the request back to back -->
    <plurals name="MessageRecord_s_requested_and_cancelled_their_request_to_join_via_the_group_link">
        <item quantity="one">%1$s ביקש/ה וביטל/ה את הבקשה להצטרף באמצעות לינק הקבוצה.</item>
        <item quantity="two">%1$s ביקש/ה וביטל/ה %2$d בקשות להצטרף באמצעות לינק הקבוצה.</item>
        <item quantity="many">%1$s ביקש/ה וביטל/ה %2$d בקשות להצטרף באמצעות לינק הקבוצה.</item>
        <item quantity="other">%1$s ביקש/ה וביטל/ה %2$d בקשות להצטרף באמצעות לינק הקבוצה.</item>
    </plurals>

    <!-- GV2 group link approvals -->
    <string name="MessageRecord_s_approved_your_request_to_join_the_group">%1$s אישר/ה את בקשתך להצטרף אל הקבוצה.</string>
    <string name="MessageRecord_s_approved_a_request_to_join_the_group_from_s">%1$s אישר/ה בקשה להצטרף אל הקבוצה מאת %2$s.</string>
    <string name="MessageRecord_you_approved_a_request_to_join_the_group_from_s">אישרת בקשה להצטרף אל הקבוצה מאת %1$s.</string>
    <string name="MessageRecord_your_request_to_join_the_group_has_been_approved">בקשתך להצטרף אל הקבוצה אושרה.</string>
    <string name="MessageRecord_a_request_to_join_the_group_from_s_has_been_approved">בקשה להצטרף אל הקבוצה מאת %1$s אושרה.</string>

    <!-- GV2 group link deny -->
    <string name="MessageRecord_your_request_to_join_the_group_has_been_denied_by_an_admin">בקשתך להצטרף אל הקבוצה נדחתה על ידי מנהלן.</string>
    <string name="MessageRecord_s_denied_a_request_to_join_the_group_from_s">%1$s דחה/דחתה בקשה להצטרף אל קבוצה מאת %2$s.</string>
    <string name="MessageRecord_a_request_to_join_the_group_from_s_has_been_denied">בקשה להצטרף אל הקבוצה מאת %1$s נדחתה.</string>
    <string name="MessageRecord_you_canceled_your_request_to_join_the_group">ביטלת את בקשתך להצטרף אל הקבוצה.</string>
    <string name="MessageRecord_s_canceled_their_request_to_join_the_group">%1$s ביטל/ה את בקשתו/בקשתה להצטרף אל הקבוצה.</string>

    <!-- End of GV2 specific update messages -->

    <string name="MessageRecord_your_safety_number_with_s_has_changed">מספר הביטחון שלך עם %1$s השתנה.</string>
    <string name="MessageRecord_you_marked_your_safety_number_with_s_verified">סימנת את מספר הביטחון שלך עם %1$s כמוודא</string>
    <string name="MessageRecord_you_marked_your_safety_number_with_s_verified_from_another_device">סימנת את מספר הביטחון שלך עם %1$s כמוודא ממכשיר אחר</string>
    <string name="MessageRecord_you_marked_your_safety_number_with_s_unverified">סימנת את מספר הביטחון שלך עם %1$s כבלתי מוודא</string>
    <string name="MessageRecord_you_marked_your_safety_number_with_s_unverified_from_another_device">סימנת את מספר הביטחון שלך עם %1$s כבלתי מוודא ממכשיר אחר</string>
    <string name="MessageRecord_a_message_from_s_couldnt_be_delivered">הודעה מאת %1$s לא יכלה להימסר</string>
    <string name="MessageRecord_s_changed_their_phone_number">%1$s שינה/שינתה את המספר שלו/שלה.</string>
    <!-- Update item message shown in the release channel when someone is already a sustainer so we ask them if they want to boost. -->
    <string name="MessageRecord_like_this_new_feature_help_support_signal_with_a_one_time_donation">אהבת את הפיצ׳ר החדש הזה? אפשר לסייע ולתמוך ב-Signal באמצעות תרומה חד-פעמית.</string>
    <!-- Update item message shown when we merge two threads together -->
    <string name="MessageRecord_your_message_history_with_s_and_their_number_s_has_been_merged">היסטוריית ההודעות שלך עם %1$s והמספר שלו/ה %2$s מוזגו יחד.</string>
    <!-- Update item message shown when we merge two threads together and we don't know the phone number of the other thread -->
    <string name="MessageRecord_your_message_history_with_s_and_another_chat_has_been_merged">היסטוריית ההודעות שלך עם %1$s וצ׳אט נוסף ששייך אליו/ה מוזגו יחד.</string>
    <!-- Message to notify sender that activate payments request has been sent to the recipient -->
    <string name="MessageRecord_you_sent_request">You sent %1$s a request to activate Payments</string>
    <!-- Request message from recipient to activate payments -->
    <string name="MessageRecord_wants_you_to_activate_payments">%1$s wants you to activate Payments. Only send payments to people you trust.</string>
    <!-- Message to inform user that payments was activated-->
    <string name="MessageRecord_you_activated_payments">You activated Payments</string>
    <!-- Message to inform sender that recipient can now accept payments -->
    <string name="MessageRecord_can_accept_payments">%1$s can now accept Payments</string>

    <!-- Group Calling update messages -->
    <string name="MessageRecord_s_started_a_group_call_s">%1$s התחיל/ה שיחה קבוצתית · %2$s</string>
    <string name="MessageRecord_s_is_in_the_group_call_s">%1$s בשיחה הקבוצתית · %2$s</string>
    <string name="MessageRecord_you_are_in_the_group_call_s1">את/ה בשיחה הקבוצתית · %1$s</string>
    <string name="MessageRecord_s_and_s_are_in_the_group_call_s1">%1$s וגם %2$s בשיחה הקבוצתית · %3$s</string>
    <string name="MessageRecord_group_call_s">שיחה קבוצתית · %1$s</string>

    <string name="MessageRecord_s_started_a_group_call">%1$s התחיל/ה שיחה קבוצתית</string>
    <string name="MessageRecord_s_is_in_the_group_call">%1$s בשיחה הקבוצתית</string>
    <string name="MessageRecord_you_are_in_the_group_call">את/ה בשיחה הקבוצתית</string>
    <string name="MessageRecord_s_and_s_are_in_the_group_call">%1$s וגם %2$s בשיחה הקבוצתית</string>
    <string name="MessageRecord_group_call">שיחה קבוצתית</string>

    <string name="MessageRecord_you">את/ה</string>

    <plurals name="MessageRecord_s_s_and_d_others_are_in_the_group_call_s">
        <item quantity="one">%1$s, %2$s, ועוד %3$d אחר בשיחה הקבוצתית · %4$s</item>
        <item quantity="two">%1$s, %2$s ועוד %3$d אחרים בשיחה הקבוצתית · %4$s</item>
        <item quantity="many">%1$s, %2$s ועוד %3$d אחרים בשיחה הקבוצתית · %4$s</item>
        <item quantity="other">%1$s, %2$s ועוד %3$d אחרים בשיחה הקבוצתית · %4$s</item>
    </plurals>

    <plurals name="MessageRecord_s_s_and_d_others_are_in_the_group_call">
        <item quantity="one">%1$s, %2$s ועוד %3$d אחר בשיחה הקבוצתית</item>
        <item quantity="two">%1$s, %2$s ועוד %3$d אחרים בשיחה הקבוצתית</item>
        <item quantity="many">%1$s, %2$s ועוד %3$d אחרים בשיחה הקבוצתית</item>
        <item quantity="other">%1$s, %2$s ועוד %3$d אחרים בשיחה הקבוצתית</item>
    </plurals>

    <!-- In-conversation update message to indicate that the current contact is sms only and will need to migrate to signal to continue the conversation in signal. -->
    <string name="MessageRecord__you_will_no_longer_be_able_to_send_sms_messages_from_signal_soon">בקרוב לא תהיה לך יותר אפשרות לשלוח הודעות SMS מ–Signal. אפשר להזמין את %1$s ל–Signal כדי להשאיר את השיחה כאן.</string>
    <!-- In-conversation update message to indicate that the current contact is sms only and will need to migrate to signal to continue the conversation in signal. -->
    <string name="MessageRecord__you_can_no_longer_send_sms_messages_in_signal">אין לך יותר אפשרות לשלוח הודעות SMS ב–Signal. אפשר להזמין את %1$s ל–Signal כדי להשאיר את השיחה כאן.</string>

    <!-- MessageRequestBottomView -->
    <string name="MessageRequestBottomView_accept">אשר</string>
    <string name="MessageRequestBottomView_continue">המשך</string>
    <string name="MessageRequestBottomView_delete">מחק</string>
    <string name="MessageRequestBottomView_block">חסום</string>
    <string name="MessageRequestBottomView_unblock">שחרר חסימה</string>
    <string name="MessageRequestBottomView_do_you_want_to_let_s_message_you_they_wont_know_youve_seen_their_messages_until_you_accept">לאפשר אל %1$s לשלוח אליך הודעות? הצד השני לא יידע שראית את ההודעות שלו עד שלא תאשר.</string>
    <!-- Shown in message request flow. Describes what will happen if you unblock a Signal user -->
    <string name="MessageRequestBottomView_do_you_want_to_let_s_message_you_wont_receive_any_messages_until_you_unblock_them">לאפשר אל %1$s לשלוח אליך הודעות ולשתף את השם והתמונה שלך איתו/איתה? לא תקבל הודעות כלשהן עד שתשחרר חסימה שלו/שלה.</string>
    <!-- Shown in message request flow. Describes what will happen if you unblock an SMS user -->
    <string name="MessageRequestBottomView_do_you_want_to_let_s_message_you_wont_receive_any_messages_until_you_unblock_them_SMS">לאפשר אל %1$s לשלוח לך הודעות? לא תקבל הודעות כלשהן עד שלא תבטל חסימה שלו/שלה.</string>
    <string name="MessageRequestBottomView_get_updates_and_news_from_s_you_wont_receive_any_updates_until_you_unblock_them">האם לקבל עדכונים וחדשות מאת %1$s? לא תקבל עדכונים כלשהם עד שלא תבטל חסימה שלו/שלה.</string>
    <string name="MessageRequestBottomView_continue_your_conversation_with_this_group_and_share_your_name_and_photo">להמשיך את השיחה שלך עם קבוצה זו ולשתף את השם והתמונה שלך עם חברי הקבוצה?</string>
    <string name="MessageRequestBottomView_upgrade_this_group_to_activate_new_features">שדרג קבוצה זו כדי להפעיל מאפיינים חדשים כמו @אזכורים ומנהלנים. חברי קבוצה שלא שיתפו את השם או התמונה שלהם בקבוצה זו יוזמנו להצטרף.</string>
    <string name="MessageRequestBottomView_this_legacy_group_can_no_longer_be_used">קבוצה מיושנת זו אינה יכולה עוד להיות בשימוש מאחר שהיא גדולה מדי. גודל הקבוצה המרבי הוא %1$d.</string>
    <string name="MessageRequestBottomView_continue_your_conversation_with_s_and_share_your_name_and_photo">להמשיך את השיחה שלך עם %1$s ולשתף את השם והתמונה שלך איתו/איתה?</string>
    <string name="MessageRequestBottomView_do_you_want_to_join_this_group_they_wont_know_youve_seen_their_messages_until_you_accept">להצטרף אל קבוצה זו ולשתף את השם והתמונה שלך עם חברי הקבוצה? חברי הקבוצה לא יידעו שראית את ההודעה שלהם עד שלא תאשר.</string>
    <string name="MessageRequestBottomView_do_you_want_to_join_this_group_you_wont_see_their_messages">להצטרף אל קבוצה זו ולשתף את השם והתמונה שלך עם חברי הקבוצה? לא תראה את ההודעות שלהם עד שלא תאשר.</string>
    <string name="MessageRequestBottomView_join_this_group_they_wont_know_youve_seen_their_messages_until_you_accept">להצטרף אל קבוצה זו? הקבוצה לא תידע שראית את ההודעות שלה עד שתאשר.</string>
    <string name="MessageRequestBottomView_unblock_this_group_and_share_your_name_and_photo_with_its_members">לשחרר חסימת קבוצה זו ולשתף את השם והתמונה שלך עם חברי הקבוצה? לא תקבל הודעות כלשהן עד שתשחרר חסימה.</string>
    <string name="MessageRequestBottomView_legacy_learn_more_url" translatable="false">https://support.signal.org/hc/articles/360007459591</string>
    <string name="MessageRequestProfileView_view">הצג</string>
    <string name="MessageRequestProfileView_member_of_one_group">חבר קבוצה של %1$s</string>
    <string name="MessageRequestProfileView_member_of_two_groups">חבר קבוצה של %1$s ושל %2$s</string>
    <string name="MessageRequestProfileView_member_of_many_groups">חבר קבוצה של %1$s, %2$s ושל %3$s</string>
    <plurals name="MessageRequestProfileView_members">
        <item quantity="one">%1$d חבר קבוצה</item>
        <item quantity="two">%1$d חברי קבוצה</item>
        <item quantity="many">%1$d חברי קבוצה</item>
        <item quantity="other">%1$d חברי קבוצה</item>
    </plurals>
    <!-- Describes the number of members in a group. The string MessageRequestProfileView_invited is nested in the parentheses. -->
    <plurals name="MessageRequestProfileView_members_and_invited">
        <item quantity="one">%1$d חבר קבוצה (%2$s)</item>
        <item quantity="two">%1$d חברי קבוצה (%2$s)</item>
        <item quantity="many">%1$d חברי קבוצה (%2$s)</item>
        <item quantity="other">%1$d חברי קבוצה (%2$s)</item>
    </plurals>
    <!-- Describes the number of people invited to a group. Nested inside of the string MessageRequestProfileView_members_and_invited -->
    <plurals name="MessageRequestProfileView_invited">
        <item quantity="one">+%1$d הוזמן</item>
        <item quantity="two">+%1$d הוזמנו</item>
        <item quantity="many">+%1$d הוזמנו</item>
        <item quantity="other">+%1$d הוזמנו</item>
    </plurals>
    <plurals name="MessageRequestProfileView_member_of_d_additional_groups">
        <item quantity="one">קבוצה %1$d נוספת</item>
        <item quantity="two">%1$d קבוצות נוספות</item>
        <item quantity="many">%1$d קבוצות נוספות</item>
        <item quantity="other">%1$d קבוצות נוספות</item>
    </plurals>

    <!-- PassphraseChangeActivity -->
    <string name="PassphraseChangeActivity_passphrases_dont_match_exclamation">משפטי־סיסמה אינם תואמים!</string>
    <string name="PassphraseChangeActivity_incorrect_old_passphrase_exclamation">משפט־סיסמה ישן שגוי!</string>
    <string name="PassphraseChangeActivity_enter_new_passphrase_exclamation">הכנס משפט־סיסמה חדש!</string>

    <!-- DeviceProvisioningActivity -->
    <string name="DeviceProvisioningActivity_link_this_device">לקשר מכשיר זה?</string>
    <string name="DeviceProvisioningActivity_continue">המשך</string>

    <string name="DeviceProvisioningActivity_content_intro">הוא יוכל</string>
    <string name="DeviceProvisioningActivity_content_bullets">
        • קרא את כל ההודעות שלך \n• שלח הודעות בשמך
    </string>
    <string name="DeviceProvisioningActivity_content_progress_title">מקשר מכשיר</string>
    <string name="DeviceProvisioningActivity_content_progress_content">מקשר מכשיר חדש…</string>
    <string name="DeviceProvisioningActivity_content_progress_success">המכשיר אושר!</string>
    <string name="DeviceProvisioningActivity_content_progress_no_device">לא נמצא מכשיר.</string>
    <string name="DeviceProvisioningActivity_content_progress_network_error">שגיאת רשת.</string>
    <string name="DeviceProvisioningActivity_content_progress_key_error">קוד QR בלתי תקף.</string>
    <string name="DeviceProvisioningActivity_sorry_you_have_too_many_devices_linked_already">סליחה, יש לך יותר מדי מכשירים מקושרים, נסה להסיר כמה</string>
    <string name="DeviceActivity_sorry_this_is_not_a_valid_device_link_qr_code">סליחה, זה לא קוד QR תקף של קישור מכשיר.</string>
    <string name="DeviceProvisioningActivity_link_a_signal_device">לקשר מכשיר Signal?</string>
    <string name="DeviceProvisioningActivity_it_looks_like_youre_trying_to_link_a_signal_device_using_a_3rd_party_scanner">נראה שאתה מנסה לקשר מכשיר Signal ע״י שימוש בסורק צד־שלישי. למען הגנתך, אנא סרוק את הקוד שוב מתוך Signal.</string>

    <string name="DeviceActivity_signal_needs_the_camera_permission_in_order_to_scan_a_qr_code">Molly צריך את הרשאת המצלמה על מנת לסרוק קוד QR, אבל היא נדחתה לצמיתות. אנא המשך אל הגדרות היישום, בחר \"הרשאות\" ואפשר את \"מצלמה\".</string>
    <string name="DeviceActivity_unable_to_scan_a_qr_code_without_the_camera_permission">לא היה ניתן לסרוק קוד QR ללא הרשאת המצלמה</string>

    <!-- OutdatedBuildReminder -->
    <string name="OutdatedBuildReminder_update_now">עדכן עכשיו</string>
    <string name="OutdatedBuildReminder_your_version_of_signal_will_expire_today">גרסה זו של Signal תפוג היום. עדכן אל הגרסה האחרונה.</string>
    <plurals name="OutdatedBuildReminder_your_version_of_signal_will_expire_in_n_days">
        <item quantity="one">גרסה זו של Signal תצא מתוקף מחר. כדאי לעדכן לגרסה האחרונה.</item>
        <item quantity="two">גרסה זו של Signal תצא מתוקף עוד יומיים. כדאי לעדכן לגרסה האחרונה.</item>
        <item quantity="many">גרסה זו של Signal תצא מתוקף עוד %1$d ימים. כדאי לעדכן לגרסה האחרונה.</item>
        <item quantity="other">גרסה זו של Signal תצא מתוקף עוד %1$d ימים. כדאי לעדכן לגרסה האחרונה.</item>
    </plurals>

    <!-- PassphrasePromptActivity -->
    <string name="PassphrasePromptActivity_enter_passphrase">הכנס משפט־סיסמה</string>
    <string name="PassphrasePromptActivity_watermark_content_description">איקון Molly</string>
    <string name="PassphrasePromptActivity_ok_button_content_description">הגש משפט־סיסמה</string>
    <string name="PassphrasePromptActivity_invalid_passphrase_exclamation">משפט־סיסמה בלתי תקף!</string>
    <string name="PassphrasePromptActivity_unlock_signal">שחרר נעילת Molly</string>
    <string name="PassphrasePromptActivity_signal_android_lock_screen">Molly Android - מסך נעילה</string>

    <!-- PlacePickerActivity -->
    <string name="PlacePickerActivity_title">מפה</string>

    <string name="PlacePickerActivity_drop_pin">זרוק מצביע</string>
    <string name="PlacePickerActivity_accept_address">אשר כתובת</string>

    <!-- PlayServicesProblemFragment -->
    <string name="PlayServicesProblemFragment_the_version_of_google_play_services_you_have_installed_is_not_functioning">הגרסה של שירותי Google Play המותקנת אינה מתפקדת כראוי. אנא התקן מחדש את שירותי Google Play ונסה שוב.</string>

    <!-- PinRestoreEntryFragment -->
    <string name="PinRestoreEntryFragment_incorrect_pin">PIN שגוי</string>
    <string name="PinRestoreEntryFragment_skip_pin_entry">לדלג על הכנסת PIN?</string>
    <string name="PinRestoreEntryFragment_need_help">צריך עזרה?</string>
    <string name="PinRestoreEntryFragment_your_pin_is_a_d_digit_code">ה־PIN שלך הוא קוד בן %1$d+ ספרות שיצרת שיכול להיות מספרי או אלפאנומרי.\n\nאם אתה לא זוכר את ה־PIN שלך, אתה יכול ליצור אחד חדש. אתה יכול להירשם ולהשתמש בחשבון שלך אבל תאבד מספר הגדרות מסוימות כמו מידע הפרופיל שלך.</string>
    <string name="PinRestoreEntryFragment_if_you_cant_remember_your_pin">אם אתה לא זוכר את ה־PIN שלך, אתה יכול ליצור אחד חדש. אתה יכול להירשם ולהשתמש בחשבון שלך אבל תאבד מספר הגדרות מסוימות כמו מידע הפרופיל שלך.</string>
    <string name="PinRestoreEntryFragment_create_new_pin">צור PIN חדש</string>
    <string name="PinRestoreEntryFragment_contact_support">צור קשר עם תמיכה</string>
    <string name="PinRestoreEntryFragment_cancel">בטל</string>
    <string name="PinRestoreEntryFragment_skip">דלג</string>
    <plurals name="PinRestoreEntryFragment_you_have_d_attempt_remaining">
        <item quantity="one">יש לך ניסיון %1$d נותר. אם הניסיונות יאזלו לך, אתה יכול ליצור PIN חדש. אתה יכול להירשם ולהשתמש בחשבון שלך אבל תאבד מספר הגדרות מסוימות כמו מידע הפרופיל שלך.</item>
        <item quantity="two">יש לך %1$d ניסינות נותרים. אם הניסיונות יאזלו לך, אתה יכול ליצור PIN חדש. אתה יכול להירשם ולהשתמש בחשבון שלך אבל תאבד מספר הגדרות מסוימות כמו מידע הפרופיל שלך.</item>
        <item quantity="many">יש לך %1$d ניסינות נותרים. אם הניסיונות יאזלו לך, אתה יכול ליצור PIN חדש. אתה יכול להירשם ולהשתמש בחשבון שלך אבל תאבד מספר הגדרות מסוימות כמו מידע הפרופיל שלך.</item>
        <item quantity="other">יש לך %1$d ניסינות נותרים. אם הניסיונות יאזלו לך, אתה יכול ליצור PIN חדש. אתה יכול להירשם ולהשתמש בחשבון שלך אבל תאבד מספר הגדרות מסוימות כמו מידע הפרופיל שלך.</item>
    </plurals>
    <string name="PinRestoreEntryFragment_signal_registration_need_help_with_pin">הרשמה אל Signal - עזרה עם PIN עבור Android</string>
    <string name="PinRestoreEntryFragment_enter_alphanumeric_pin">הכנס PIN אלפאנומרי</string>
    <string name="PinRestoreEntryFragment_enter_numeric_pin">הכנס PIN מספרי</string>

    <!-- PinRestoreLockedFragment -->
    <string name="PinRestoreLockedFragment_create_your_pin">צור את ה־PIN שלך</string>
    <string name="PinRestoreLockedFragment_youve_run_out_of_pin_guesses">ניחושי PIN אזלו לך, אבל אתה עדין יכול להשיג גישה אל חשבון Signal שלך ע״י יצירת PIN חדש. למען פרטיותך ואבטחתך, חשבונך ישוחזר בלי מידע פרופיל שמור כלשהו או הגדרות שמורות כלשהן.</string>
    <string name="PinRestoreLockedFragment_create_new_pin">צור PIN חדש</string>
    <string name="PinRestoreLockedFragment_learn_more_url" translatable="false">https://support.signal.org/hc/articles/360007059792</string>

    <!-- PinOptOutDialog -->
    <string name="PinOptOutDialog_warning">אזהרה</string>
    <string name="PinOptOutDialog_if_you_disable_the_pin_you_will_lose_all_data">אם תשבית את ה־PIN, תאבד את כל הנתונים כאשר תירשם מחדש אל Signal אלא אם תגבה ותשחזר באופן ידני. אינך יכול להפעיל נעילת הרשמה בזמן שה־PIN מושבת.</string>
    <string name="PinOptOutDialog_disable_pin">השבת PIN</string>

    <!-- RatingManager -->
    <string name="RatingManager_rate_this_app">דרג יישום זה</string>
    <string name="RatingManager_if_you_enjoy_using_this_app_please_take_a_moment">אם אתה נהנה להשתמש ביישום זה, אנא הקדש רגע כדי לעזור לנו ע״י דירוג שלו.</string>
    <string name="RatingManager_rate_now">דרג עכשיו!</string>
    <string name="RatingManager_no_thanks">לא תודה</string>
    <string name="RatingManager_later">מאוחר יותר</string>

    <!-- ReactionsBottomSheetDialogFragment -->
    <string name="ReactionsBottomSheetDialogFragment_all">כל ה־%1$d</string>

    <!-- ReactionsConversationView -->
    <string name="ReactionsConversationView_plus">+%1$d</string>

    <!-- ReactionsRecipientAdapter -->
    <string name="ReactionsRecipientAdapter_you">אתה</string>

    <!-- RecaptchaRequiredBottomSheetFragment -->
    <string name="RecaptchaRequiredBottomSheetFragment_verify_to_continue_messaging">וודא כדי להמשיך להתכתב</string>
    <string name="RecaptchaRequiredBottomSheetFragment_to_help_prevent_spam_on_signal">כדי לעזור למנוע זבל ב‏‏־Molly, אנא השלם וידוא.</string>
    <string name="RecaptchaRequiredBottomSheetFragment_after_verifying_you_can_continue_messaging">לאחר וידוא, אתה יכול להמשיך להתכתב. הודעות מושהות כלשהן יישלחו באופן אוטומטי.</string>

    <!-- Recipient -->
    <string name="Recipient_you">את/ה</string>
    <!-- Name of recipient representing user\'s \'My Story\' -->
    <string name="Recipient_my_story">הסטורי שלי</string>

    <!-- RecipientPreferencesActivity -->
    <string name="RecipientPreferenceActivity_block">חסום</string>
    <string name="RecipientPreferenceActivity_unblock">שחרר חסימה</string>

    <!-- RecipientProvider -->
    <string name="RecipientProvider_unnamed_group">קבוצה ללא שם</string>

    <!-- RedPhone -->
    <string name="RedPhone_answering">עונה…</string>
    <string name="RedPhone_ending_call">מסיים שיחה…</string>
    <string name="RedPhone_ringing">מצלצל…</string>
    <string name="RedPhone_busy">תפוס</string>
    <string name="RedPhone_recipient_unavailable">המקבל בלתי זמין</string>
    <string name="RedPhone_network_failed">הרשת נכשלה!</string>
    <string name="RedPhone_number_not_registered">המספר אינו רשום!</string>
    <string name="RedPhone_the_number_you_dialed_does_not_support_secure_voice">המספר שחייגת אינו תומך בשיחה קולית מאובטחת!</string>
    <string name="RedPhone_got_it">הבנתי</string>

    <!-- Valentine\'s Day Megaphone -->
    <!-- Title text for the Valentine\'s Day donation megaphone. The placeholder will always be a heart emoji. Needs to be a placeholder for Android reasons. -->
    <string name="ValentinesDayMegaphone_happy_heart_day">יום 💜 שמח!</string>
    <!-- Body text for the Valentine\'s Day donation megaphone. -->
    <string name="ValentinesDayMegaphone_show_your_affection">הראה את החיבה שלך ע״י הפיכה אל מחזיק Molly.</string>

    <!-- WebRtcCallActivity -->
    <string name="WebRtcCallActivity__tap_here_to_turn_on_your_video">הקש כאן כדי להפעיל את צילום הוידאו שלך</string>
    <string name="WebRtcCallActivity__to_call_s_signal_needs_access_to_your_camera">כדי להתקשר אל %1$s, היישום Molly צריך גישה אל המצלמה שלך</string>
    <string name="WebRtcCallActivity__signal_s">Molly %1$s</string>
    <string name="WebRtcCallActivity__calling">מתקשר…</string>
    <string name="WebRtcCallActivity__group_is_too_large_to_ring_the_participants">הקבוצה גדולה מדי כדי לצלצל אל המשתתפים.</string>
    <!-- Call status shown when an active call was disconnected (e.g., network hiccup) and is trying to reconnect -->
    <string name="WebRtcCallActivity__reconnecting">מתחבר מחדש…</string>
    <!-- Title for dialog warning about lacking bluetooth permissions during a call -->
    <string name="WebRtcCallActivity__bluetooth_permission_denied">הרשאת Bluetooth נדחתה</string>
    <!-- Message for dialog warning about lacking bluetooth permissions during a call and references the permission needed by name -->
    <string name="WebRtcCallActivity__please_enable_the_nearby_devices_permission_to_use_bluetooth_during_a_call">אנא אפשר את ההרשאה \"מכשירים בקרבת מקום\" כדי להשתמש ב־Bluetooth במהלך שיחה.</string>
    <!-- Positive action for bluetooth warning dialog to open settings -->
    <string name="WebRtcCallActivity__open_settings">פתח הגדרות</string>
    <!-- Negative aciton for bluetooth warning dialog to dismiss dialog -->
    <string name="WebRtcCallActivity__not_now">לא עכשיו</string>

    <!-- WebRtcCallView -->
    <string name="WebRtcCallView__signal_call">שיחת Signal</string>
    <string name="WebRtcCallView__signal_video_call">שיחת וידאו של Signal</string>
    <string name="WebRtcCallView__start_call">התחל שיחה</string>
    <string name="WebRtcCallView__join_call">הצטרף לשיחה</string>
    <string name="WebRtcCallView__call_is_full">השיחה מלאה</string>
    <string name="WebRtcCallView__the_maximum_number_of_d_participants_has_been_Reached_for_this_call">המספר המרבי של %1$d משתתפים הושג עבור שיחה זו. נסה שוב מאוחר יותר.</string>
    <string name="WebRtcCallView__view_participants_list">הצג משתתפים</string>
    <string name="WebRtcCallView__your_video_is_off">הוידאו שלך כבוי</string>
    <string name="WebRtcCallView__reconnecting">מתחבר מחדש…</string>
    <string name="WebRtcCallView__joining">מצטרף…</string>
    <string name="WebRtcCallView__disconnected">מנותק</string>

    <string name="WebRtcCallView__signal_will_ring_s">Signal יצלצל אל %1$s</string>
    <string name="WebRtcCallView__signal_will_ring_s_and_s">Signal יצלצל אל %1$s ואל %2$s</string>
    <plurals name="WebRtcCallView__signal_will_ring_s_s_and_d_others">
        <item quantity="one">Signal יצלצל אל %1$s, %2$s ואל %3$d אחר</item>
        <item quantity="two">Signal יצלצל אל %1$s, %2$s ואל %3$d אחרים</item>
        <item quantity="many">Signal יצלצל אל %1$s, %2$s ואל %3$d אחרים</item>
        <item quantity="other">Signal יצלצל אל %1$s, %2$s ואל %3$d אחרים</item>
    </plurals>

    <string name="WebRtcCallView__s_will_be_notified">%1$s יוודע/תיוודע</string>
    <string name="WebRtcCallView__s_and_s_will_be_notified">%1$s וגם %2$s יוודעו</string>
    <plurals name="WebRtcCallView__s_s_and_d_others_will_be_notified">
        <item quantity="one">%1$s, %2$s ועוד %3$d אחר יוודעו</item>
        <item quantity="two">%1$s, %2$s ועוד %3$d אחרים יוודעו</item>
        <item quantity="many">%1$s, %2$s ועוד %3$d אחרים יוודעו</item>
        <item quantity="other">%1$s, %2$s ועוד %3$d אחרים יוודעו</item>
    </plurals>

    <string name="WebRtcCallView__ringing_s">מצלצל אל %1$s</string>
    <string name="WebRtcCallView__ringing_s_and_s">מצלצל אל %1$s ואל %2$s</string>
    <plurals name="WebRtcCallView__ringing_s_s_and_d_others">
        <item quantity="one">מצלצל אל %1$s, %2$s ועוד %3$d אחר</item>
        <item quantity="two">מצלצל אל %1$s, %2$s ועוד %3$d אחרים</item>
        <item quantity="many">מצלצל אל %1$s, %2$s ועוד %3$d אחרים</item>
        <item quantity="other">מצלצל אל %1$s, %2$s ועוד %3$d אחרים</item>
    </plurals>

    <string name="WebRtcCallView__s_is_calling_you">%1$s מתקשר/ת אליך</string>
    <string name="WebRtcCallView__s_is_calling_you_and_s">%1$s מתקשר/ת אליך ואל %2$s</string>
    <string name="WebRtcCallView__s_is_calling_you_s_and_s">%1$s מתקשר/ת אליך, %2$s ואל %3$s</string>
    <plurals name="WebRtcCallView__s_is_calling_you_s_s_and_d_others">
        <item quantity="one">%1$s מתקשר/ת אליך, %2$s, %3$s ואל %4$d אחר</item>
        <item quantity="two">%1$s מתקשר/ת אליך, %2$s, %3$s ואל %4$d אחרים</item>
        <item quantity="many">%1$s מתקשר/ת אליך, %2$s, %3$s ואל %4$d אחרים</item>
        <item quantity="other">%1$s מתקשר/ת אליך, %2$s, %3$s ואל %4$d אחרים</item>
    </plurals>

    <string name="WebRtcCallView__no_one_else_is_here">אף אחד אחר לא כאן</string>
    <string name="WebRtcCallView__s_is_in_this_call">%1$s בשיחה זו</string>
    <string name="WebRtcCallView__s_are_in_this_call">%1$s בשיחה זו</string>
    <string name="WebRtcCallView__s_and_s_are_in_this_call">%1$s וגם %2$s בשיחה זו</string>
    <string name="WebRtcCallView__s_is_presenting">%1$s משתף/ת מסך</string>

    <plurals name="WebRtcCallView__s_s_and_d_others_are_in_this_call">
        <item quantity="one">%1$s, %2$s, ועוד %3$d אחר בשיחה זו</item>
        <item quantity="two">%1$s, %2$s, ועוד %3$d אחרים בשיחה זו</item>
        <item quantity="many">%1$s, %2$s, ועוד %3$d אחרים בשיחה זו</item>
        <item quantity="other">%1$s, %2$s, ועוד %3$d אחרים בשיחה זו</item>
    </plurals>

    <string name="WebRtcCallView__flip">החלף</string>
    <string name="WebRtcCallView__speaker">רמקול</string>
    <string name="WebRtcCallView__camera">מצלמה</string>
    <string name="WebRtcCallView__unmute">בטל השתקה</string>
    <string name="WebRtcCallView__mute">השתק</string>
    <string name="WebRtcCallView__ring">צלצל</string>
    <string name="WebRtcCallView__end_call">סיים שיחה</string>

    <!-- CallParticipantsListDialog -->
    <plurals name="CallParticipantsListDialog_in_this_call_d_people">
        <item quantity="one">בשיחה זו · איש %1$d</item>
        <item quantity="two">בשיחה זו · %1$d אנשים</item>
        <item quantity="many">בשיחה זו · %1$d אנשים</item>
        <item quantity="other">בשיחה זו · %1$d אנשים</item>
    </plurals>

    <!-- CallParticipantView -->
    <string name="CallParticipantView__s_is_blocked">%1$s חסום/ה</string>
    <string name="CallParticipantView__more_info">עוד מידע</string>
    <string name="CallParticipantView__you_wont_receive_their_audio_or_video">לא תקבל את השמע או הוידאו שלהם עד שהם לא יקבלו את שלך.</string>
    <string name="CallParticipantView__cant_receive_audio_video_from_s">לא ניתן לקבל שמע ווידאו מן %1$s</string>
    <string name="CallParticipantView__cant_receive_audio_and_video_from_s">לא ניתן לקבל שמע ווידאו מן %1$s</string>
    <string name="CallParticipantView__this_may_be_Because_they_have_not_verified_your_safety_number_change">ייתכן שזה מאחר שהם לא וידאו את שינוי מספר הביטחון שלך, או שיש בעיה עם המכשיר שלהם, או שהם חסמו אותך.</string>

    <!-- CallToastPopupWindow -->
    <string name="CallToastPopupWindow__swipe_to_view_screen_share">החלק כדי להציג שיתוף מסך</string>

    <!-- ProxyBottomSheetFragment -->
    <string name="ProxyBottomSheetFragment_proxy_server">שרת יפוי כוח</string>
    <string name="ProxyBottomSheetFragment_proxy_address">כתובת יפוי כוח</string>
    <string name="ProxyBottomSheetFragment_do_you_want_to_use_this_proxy_address">האם אתה רוצה להשתמש בכתובת יפוי כוח זו?</string>
    <string name="ProxyBottomSheetFragment_use_proxy">השתמש ביפוי כוח</string>
    <string name="ProxyBottomSheetFragment_successfully_connected_to_proxy">התחברת בהצלחה אל יפוי כוח.</string>

    <!-- RecaptchaProofActivity -->
    <string name="RecaptchaProofActivity_failed_to_submit">נכשל בשליחה</string>
    <string name="RecaptchaProofActivity_complete_verification">וידוא הושלם</string>

    <!-- RegistrationActivity -->
    <string name="RegistrationActivity_select_your_country">בחר את מדינתך</string>
    <string name="RegistrationActivity_you_must_specify_your_country_code">אתה חייב לציין את קוד המדינה שלך
    </string>
    <string name="RegistrationActivity_you_must_specify_your_phone_number">אתה חייב לציין את מספר הטלפון שלך
    </string>
    <string name="RegistrationActivity_invalid_number">מספר בלתי־תקף</string>
    <string name="RegistrationActivity_the_number_you_specified_s_is_invalid">המספר שציינת (%1$s) אינו תקף.
    </string>
    <string name="RegistrationActivity_a_verification_code_will_be_sent_to">קוד וידוא יישלח אל:</string>
    <string name="RegistrationActivity_you_will_receive_a_call_to_verify_this_number">תקבל שיחה כדי לוודא מספר זה.</string>
    <string name="RegistrationActivity_is_your_phone_number_above_correct">האם מספר הטלפון שלך למעלה נכון?</string>
    <string name="RegistrationActivity_edit_number">ערוך מספר</string>
    <string name="RegistrationActivity_missing_google_play_services">שירותי Google Play חסרים</string>
    <string name="RegistrationActivity_this_device_is_missing_google_play_services">במכשיר זה חסרים שירותי Google Play. אתה יכול עדין להשתמש ב־Molly, אבל תצורה זו עשויה לגרום לאמינות מופחתת או לביצועים מופחתים.\n\nאם אינך משתמש מתקדם, אינך מריץ ROM של Android שהותקן לאחר רכישה, או שאתה מאמין שאתה רואה זאת בטעות, אנא צור קשר עם support@molly.im לעזרה באיתור תקלות.</string>
    <string name="RegistrationActivity_i_understand">אני מבין</string>
    <string name="RegistrationActivity_play_services_error">שגיאת שירותי Play</string>
    <string name="RegistrationActivity_google_play_services_is_updating_or_unavailable">שירותי Google Play מתעדכנים או שהם בלתי זמינים באופן זמני. אנא נסה שוב.</string>
    <string name="RegistrationActivity_terms_and_privacy">תנאים ומדיניות פרטיות</string>
    <string name="RegistrationActivity_signal_needs_access_to_your_contacts_and_media_in_order_to_connect_with_friends">Signal צריך הרשאה אל אנשי הקשר והמדיה שלך כדי לעזור לך לחבור אל חברים ולשלוח הודעות. אנשי הקשר שלך מועלים ע״י שימוש בגילוי אנשי קשר פרטי של Signal, מה שאומר שהם מוצפנים מקצה־אל־קצה ואף פעם אינם גלויים אל השירות של Signal.</string>
    <string name="RegistrationActivity_signal_needs_access_to_your_contacts_in_order_to_connect_with_friends">Signal צריך הרשאה אל אנשי הקשר שלך כדי לעזור לך לחבור אל חברים. אנשי הקשר שלך מועלים ע״י שימוש בגילוי אנשי קשר פרטי של Signal, מה שאומר שהם מוצפנים מקצה־אל־קצה ואף פעם אינם גלויים אל השירות של Signal.</string>
    <string name="RegistrationActivity_rate_limited_to_service">עשית יותר מדי ניסיונות להירשם עם המספר הזה. אנא נסה שוב מאוחר יותר.</string>
    <string name="RegistrationActivity_unable_to_connect_to_service">לא היה ניתן להתחבר אל השירות. אנא בדוק את חיבור האינטרנט ונסה שוב.</string>
    <string name="RegistrationActivity_non_standard_number_format">תסדיר אי־תקני של מספר</string>
    <string name="RegistrationActivity_the_number_you_entered_appears_to_be_a_non_standard">המספר שהכנסת (%1$s) כנראה בתסדיר בלתי תקני.\n\nהאם התכוונת אל %2$s?</string>
    <string name="RegistrationActivity_signal_android_phone_number_format">Molly Android - תסדיר מספר טלפון</string>
    <string name="RegistrationActivity_call_requested">שיחה התבקשה</string>
    <plurals name="RegistrationActivity_debug_log_hint">
        <item quantity="one">אתה כעת במרחק צעד %1$d מהגשת יומן ניפוי תקלים.</item>
        <item quantity="two">אתה כעת במרחק %1$d צעדים מהגשת יומן ניפוי תקלים.</item>
        <item quantity="many">אתה כעת במרחק %1$d צעדים מהגשת יומן ניפוי תקלים.</item>
        <item quantity="other">אתה כעת במרחק %1$d צעדים מהגשת יומן ניפוי תקלים.</item>
    </plurals>
    <string name="RegistrationActivity_we_need_to_verify_that_youre_human">אנחנו צריכים לוודא שאתה בן־אדם.</string>
    <string name="RegistrationActivity_next">הבא</string>
    <string name="RegistrationActivity_continue">המשך</string>
    <string name="RegistrationActivity_take_privacy_with_you_be_yourself_in_every_message">קח פרטיות איתך.\nהייה עצמך בכל הודעה.</string>
    <string name="RegistrationActivity_enter_your_phone_number_to_get_started">הכנס את מספר הטלפון שלך כדי להתחיל</string>
    <string name="RegistrationActivity_enter_your_phone_number">הכנס את מספר הטלפון שלך</string>
    <string name="RegistrationActivity_you_will_receive_a_verification_code">תקבל קוד וידוא. תשלומי מפעיל עשויים לחול.</string>
    <string name="RegistrationActivity_enter_the_code_we_sent_to_s">הכנס את הקוד ששלחנו אל %1$s</string>
    <string name="RegistrationActivity_make_sure_your_phone_has_a_cellular_signal">וודא שלטלפון שלך יש אות סלולרי לקבל מסרון או שיחה</string>

    <string name="RegistrationActivity_phone_number_description">מספר טלפון</string>
    <string name="RegistrationActivity_country_code_description">קוד מדינה</string>
    <string name="RegistrationActivity_call">התקשר</string>

    <!-- RegistrationLockV2Dialog -->
    <string name="RegistrationLockV2Dialog_turn_on_registration_lock">להפעיל נעילת הרשמה?</string>
    <string name="RegistrationLockV2Dialog_turn_off_registration_lock">לכבות נעילת הרשמה?</string>
    <string name="RegistrationLockV2Dialog_if_you_forget_your_signal_pin_when_registering_again">אם תשכח את ה־PIN של Signal שלך בעת הרשמה מחדש אל Signal, תינעל מחוץ אל חשבונך למשך 7 ימים.</string>
    <string name="RegistrationLockV2Dialog_turn_on">הפעל</string>
    <string name="RegistrationLockV2Dialog_turn_off">כבה</string>

    <!-- RevealableMessageView -->
    <string name="RevealableMessageView_view_photo">הצג תמונה</string>
    <string name="RevealableMessageView_view_video">הצג סרטון</string>
    <string name="RevealableMessageView_viewed">הוצג</string>
    <string name="RevealableMessageView_media">מדיה</string>

    <!-- Search -->
    <string name="SearchFragment_no_results">תוצאות לא נמצאו עבור \'%1$s\'</string>
    <string name="SearchFragment_header_conversations">שיחות</string>
    <string name="SearchFragment_header_contacts">אנשי קשר</string>
    <string name="SearchFragment_header_messages">הודעות</string>

    <!-- ShakeToReport -->
    <string name="ShakeToReport_shake_detected" translatable="false">Shake detected</string>
    <string name="ShakeToReport_submit_debug_log" translatable="false">Submit debug log?</string>
    <string name="ShakeToReport_submit" translatable="false">Submit</string>
    <string name="ShakeToReport_failed_to_submit" translatable="false">Failed to submit :(</string>
    <string name="ShakeToReport_success" translatable="false">Success!</string>
    <string name="ShakeToReport_share" translatable="false">Share</string>

    <!-- SharedContactDetailsActivity -->
    <string name="SharedContactDetailsActivity_add_to_contacts">הוסף לאנשי קשר</string>
    <string name="SharedContactDetailsActivity_invite_to_signal">הזמן אל Molly</string>
    <string name="SharedContactDetailsActivity_signal_message">הודעת Signal</string>
    <string name="SharedContactDetailsActivity_signal_call">שיחת Signal</string>

    <!-- SharedContactView -->
    <string name="SharedContactView_add_to_contacts">הוסף לאנשי קשר</string>
    <string name="SharedContactView_invite_to_signal">הזמן אל Molly</string>
    <string name="SharedContactView_message">הודעת Signal</string>

    <!-- SignalBottomActionBar -->
    <string name="SignalBottomActionBar_more">עוד</string>

    <!-- SignalPinReminders -->
    <string name="SignalPinReminders_well_remind_you_again_later">PIN וודא בהצלחה. נזכיר לך שוב מאוחר יותר.</string>
    <string name="SignalPinReminders_well_remind_you_again_tomorrow">PIN וודא בהצלחה. נזכיר לך שוב מחר.</string>
    <string name="SignalPinReminders_well_remind_you_again_in_a_few_days">PIN וודא בהצלחה. נזכיר לך שוב עוד מספר ימים.</string>
    <string name="SignalPinReminders_well_remind_you_again_in_a_week">PIN וודא בהצלחה. נזכיר לך שוב עוד שבוע.</string>
    <string name="SignalPinReminders_well_remind_you_again_in_a_couple_weeks">PIN וודא בהצלחה. נזכיר לך שוב עוד שבועיים.</string>
    <string name="SignalPinReminders_well_remind_you_again_in_a_month">PIN וודא בהצלחה. נזכיר לך שוב עוד חודש.</string>

    <!-- Slide -->
    <string name="Slide_image">תמונה</string>
    <string name="Slide_sticker">מדבקה</string>
    <string name="Slide_audio">שמע</string>
    <string name="Slide_video">סרטון</string>

    <!-- SmsMessageRecord -->
    <string name="SmsMessageRecord_received_corrupted_key_exchange_message">הודעה פגומה של החלפת מפתחות התקבלה!
    </string>
    <string name="SmsMessageRecord_received_key_exchange_message_for_invalid_protocol_version">
        הודעת החלפת מפתחות התקבלה עבור גרסת פרוטוקול בלתי־תקפה.
    </string>
    <string name="SmsMessageRecord_received_message_with_new_safety_number_tap_to_process">הודעה התקבלה עם מספר ביטחון חדש. הקש כדי לעבד ולהציג אותה.</string>
    <string name="SmsMessageRecord_secure_session_reset">איפסת את השיח המאובטח.</string>
    <string name="SmsMessageRecord_secure_session_reset_s">%1$s איפס את השיח המאובטח.</string>
    <string name="SmsMessageRecord_duplicate_message">הודעה כפולה.</string>
    <string name="SmsMessageRecord_this_message_could_not_be_processed_because_it_was_sent_from_a_newer_version">הודעה זו לא יכלה להיות מעובדת מאחר שהיא נשלחה מגרסה חדשה יותר של Signal. אתה יכול לבקש מאיש הקשר שלך לשלוח הודעה זו שוב לאחר שתעדכן גרסה.</string>
    <string name="SmsMessageRecord_error_handling_incoming_message">שגיאה בטיפול בהודעה נכנסת.</string>

    <!-- StickerManagementActivity -->
    <string name="StickerManagementActivity_stickers">מדבקות</string>

    <!-- StickerManagementAdapter -->
    <string name="StickerManagementAdapter_installed_stickers">מדבקות מותקנות</string>
    <string name="StickerManagementAdapter_stickers_you_received">מדבקות שקיבלת</string>
    <string name="StickerManagementAdapter_signal_artist_series">סדרת אומנים Signal</string>
    <string name="StickerManagementAdapter_no_stickers_installed">אין מדבקות מותקנות</string>
    <string name="StickerManagementAdapter_stickers_from_incoming_messages_will_appear_here">מדבקות מהודעות נכנסות יופיעו כאן</string>
    <string name="StickerManagementAdapter_untitled">ללא כותרת</string>
    <string name="StickerManagementAdapter_unknown">בלתי ידוע</string>

    <!-- StickerPackPreviewActivity -->
    <string name="StickerPackPreviewActivity_untitled">ללא כותרת</string>
    <string name="StickerPackPreviewActivity_unknown">בלתי ידוע</string>
    <string name="StickerPackPreviewActivity_install">התקן</string>
    <string name="StickerPackPreviewActivity_remove">הסר</string>
    <string name="StickerPackPreviewActivity_stickers">מדבקות</string>
    <string name="StickerPackPreviewActivity_failed_to_load_sticker_pack">נכשל בטעינת חבילת מדבקות</string>

    <!-- SubmitDebugLogActivity -->
    <string name="SubmitDebugLogActivity_edit">ערוך</string>
    <string name="SubmitDebugLogActivity_done">סיים</string>
    <!-- Menu option to save a debug log file to disk. -->
    <string name="SubmitDebugLogActivity_save">שמור</string>
    <!-- Error that is show in a toast when we fail to save a debug log file to disk. -->
    <string name="SubmitDebugLogActivity_failed_to_save">שמירה נכשלה</string>
    <!-- Toast that is show to notify that we have saved the debug log file to disk. -->
    <string name="SubmitDebugLogActivity_save_complete">שמירה הושלמה</string>
    <string name="SubmitDebugLogActivity_tap_a_line_to_delete_it">הקש על שורה כדי למחוק אותה</string>
    <string name="SubmitDebugLogActivity_submit">הגש</string>
    <string name="SubmitDebugLogActivity_failed_to_submit_logs">נכשל בהגשת יומנים</string>
    <string name="SubmitDebugLogActivity_success">הצלחה!</string>
    <string name="SubmitDebugLogActivity_copy_this_url_and_add_it_to_your_issue">העתק כתובת זו והוסף אותה אל דוח הסוגיות שלך או דוא״ל התמיכה שלך:\n\n<b>%1$s</b></string>
    <string name="SubmitDebugLogActivity_share">שתף</string>
    <string name="SubmitDebugLogActivity_this_log_will_be_posted_publicly_online_for_contributors">יומן זה יפורסם באופן ציבורי ומקוון עבור מתנדבים כדי שיצפו בו, אתה יכול לבחון אותו לפני העלאה.</string>

    <!-- SupportEmailUtil -->
    <string name="SupportEmailUtil_support_email" translatable="false">support@molly.im</string>
    <string name="SupportEmailUtil_filter">סנן:</string>
    <string name="SupportEmailUtil_device_info">מידע מכשיר:</string>
    <string name="SupportEmailUtil_android_version">גרסת Android:</string>
    <string name="SupportEmailUtil_signal_version">גרסת Molly:</string>
    <string name="SupportEmailUtil_signal_package">חבילת Molly:</string>
    <string name="SupportEmailUtil_registration_lock">נעילת הרשמה:</string>
    <string name="SupportEmailUtil_locale">מַקָּם:</string>

    <!-- ThreadRecord -->
    <string name="ThreadRecord_group_updated">הקבוצה עודכנה</string>
    <string name="ThreadRecord_left_the_group">עזב את הקבוצה</string>
    <string name="ThreadRecord_secure_session_reset">שיח מאובטח אופס.</string>
    <string name="ThreadRecord_draft">טיוטה:</string>
    <string name="ThreadRecord_called">התקשרת</string>
    <string name="ThreadRecord_called_you">התקשר אליך</string>
    <string name="ThreadRecord_missed_audio_call">שיחת שמע שלא נענתה</string>
    <string name="ThreadRecord_missed_video_call">שיחת וידאו שלא נענתה</string>
    <string name="ThreadRecord_media_message">הודעת מדיה</string>
    <string name="ThreadRecord_sticker">מדבקה</string>
    <string name="ThreadRecord_view_once_photo">תמונה לצפייה חד־פעמית</string>
    <string name="ThreadRecord_view_once_video">סרטון לצפייה חד־פעמית</string>
    <string name="ThreadRecord_view_once_media">מדיה לצפייה חד־פעמית</string>
    <string name="ThreadRecord_this_message_was_deleted">הודעה זו נמחקה.</string>
    <string name="ThreadRecord_you_deleted_this_message">מחקת הודעה זו.</string>
    <!-- Displayed in the notification when the user sends a request to activate payments -->
    <string name="ThreadRecord_you_sent_request">You sent a request to activate Payments</string>
    <!-- Displayed in the notification when the recipient wants to activate payments -->
    <string name="ThreadRecord_wants_you_to_activate_payments">%1$s wants you to activate Payments</string>
    <!-- Displayed in the notification when the user activates payments -->
    <string name="ThreadRecord_you_activated_payments">You activated Payments</string>
    <!-- Displayed in the notification when the recipient can accept payments -->
    <string name="ThreadRecord_can_accept_payments">%1$s can now accept Payments</string>
    <string name="ThreadRecord_s_is_on_signal">%1$s נמצא ב־Signal!</string>
    <string name="ThreadRecord_disappearing_messages_disabled">הודעות נעלמות הושבתו</string>
    <string name="ThreadRecord_disappearing_message_time_updated_to_s">זמן הודעות נעלמות הוגדר אל %1$s</string>
    <string name="ThreadRecord_safety_number_changed">מספר ביטחון השתנה</string>
    <string name="ThreadRecord_your_safety_number_with_s_has_changed">מספר הביטחון שלך עם %1$s השתנה.</string>
    <string name="ThreadRecord_you_marked_verified">סימנת כמוודא</string>
    <string name="ThreadRecord_you_marked_unverified">סימנת כבלתי מוודא</string>
    <string name="ThreadRecord_message_could_not_be_processed">ההודעה לא יכלה להיות מעובדת</string>
    <string name="ThreadRecord_delivery_issue">סוגיית מסירה</string>
    <string name="ThreadRecord_message_request">בקשת התכתבות</string>
    <string name="ThreadRecord_photo">תמונה</string>
    <string name="ThreadRecord_gif">GIF</string>
    <string name="ThreadRecord_voice_message">הודעה קולית</string>
    <string name="ThreadRecord_file">קובץ</string>
    <string name="ThreadRecord_video">סרטון</string>
    <string name="ThreadRecord_chat_session_refreshed">שיח התכתבות רוענן</string>
    <!-- Displayed in the notification when the user is sent a gift -->
    <string name="ThreadRecord__you_received_a_gift">קיבלת שי</string>
    <!-- Displayed in the notification when the user sends a gift -->
    <string name="ThreadRecord__you_sent_a_gift">שלחת שי</string>
    <!-- Displayed in the notification when the user has opened a received gift -->
    <string name="ThreadRecord__you_redeemed_a_gift_badge">מימשת תג שי</string>
    <!-- Displayed in the conversation list when someone reacted to your story -->
    <string name="ThreadRecord__reacted_s_to_your_story">הגיב/ה %1$s לסטורי שלך</string>
    <!-- Displayed in the conversation list when you reacted to someone\'s story -->
    <string name="ThreadRecord__reacted_s_to_their_story">הגבת %1$s לסטורי שלהם</string>

    <!-- UpdateApkReadyListener -->
    <string name="UpdateApkReadyListener_Signal_update">עדכון Molly</string>
    <string name="UpdateApkReadyListener_a_new_version_of_signal_is_available_tap_to_update">גרסה חדשה של Molly זמינה, הקש כדי לעדכן</string>

    <!-- UntrustedSendDialog -->
    <string name="UntrustedSendDialog_send_message">לשלוח הודעה?</string>
    <string name="UntrustedSendDialog_send">שלח</string>

    <!-- UnverifiedSendDialog -->
    <string name="UnverifiedSendDialog_send_message">לשלוח הודעה?</string>
    <string name="UnverifiedSendDialog_send">שלח</string>

    <!-- UsernameEditFragment -->
    <!-- Toolbar title when entering from registration -->
    <string name="UsernameEditFragment__add_a_username">הוספת שם משתמש</string>
    <!-- Instructional text at the top of the username edit screen -->
    <string name="UsernameEditFragment__choose_your_username">בחירת שם המשתמש שלך</string>
    <string name="UsernameEditFragment_username">שם משתמש</string>
    <string name="UsernameEditFragment_delete">מחק</string>
    <string name="UsernameEditFragment_successfully_set_username">שם משתמש נקבע בהצלחה.</string>
    <string name="UsernameEditFragment_successfully_removed_username">שם משתמש הוסר בהצלחה.</string>
    <string name="UsernameEditFragment_encountered_a_network_error">היישום נתקל בשגיאת רשת.</string>
    <string name="UsernameEditFragment_this_username_is_taken">שם משתמש זה תפוס.</string>
    <string name="UsernameEditFragment_this_username_is_available">שם משתמש זה זמין.</string>
    <string name="UsernameEditFragment_usernames_can_only_include">שמות משתמש יכולים להכיל רק a–Z, 0–9, וקווים תחתונים.</string>
    <string name="UsernameEditFragment_usernames_cannot_begin_with_a_number">שמות משתמש אינם יכולים להתחיל במספר.</string>
    <string name="UsernameEditFragment_username_is_invalid">שם משתמש בלתי תקף.</string>
    <string name="UsernameEditFragment_usernames_must_be_between_a_and_b_characters">שמות משתמש חייבים להיות בין %1$d לבין %2$d תווים.</string>
    <!-- Explanation about what usernames provide -->
    <string name="UsernameEditFragment__usernames_let_others_message">שמות משתמש מאפשרים לאחרים לשלוח לך הודעה בלי להזדקק למספר הטלפון שלך. הם מוצמדים לסט של ספרות כדי לעזור לשמור על פרטיות הכתובת שלך.</string>
    <!-- Dialog title for explanation about numbers at the end of the username -->
    <string name="UsernameEditFragment__what_is_this_number">מה המספר הזה?</string>
    <string name="UsernameEditFragment__these_digits_help_keep">הספרות האלה עוזרות לשמור על שם המשתמש שלך פרטי, כדי להימנע מהודעות לא רצויות. זה מאפשר לך לשתף את שם המשתמש שלך רק עם אנשים וקבוצות שמתחשק לך לשוחח איתם. אם משנים את שם המשתמש, מקבלים סט חדש של ספרות.</string>
    <!-- Button to allow user to skip -->
    <string name="UsernameEditFragment__skip">דלג</string>
    <!-- Content description for done button -->
    <string name="UsernameEditFragment__done">סיים</string>

    <plurals name="UserNotificationMigrationJob_d_contacts_are_on_signal">
        <item quantity="one">איש קשר %1$d ב־Signal!</item>
        <item quantity="two">%1$d אנשי קשר ב־Signal!</item>
        <item quantity="many">%1$d אנשי קשר ב־Signal!</item>
        <item quantity="other">%1$d אנשי קשר ב־Signal!</item>
    </plurals>

    <!-- UsernameShareBottomSheet -->
    <!-- Explanation of what the sheet enables the user to do -->
    <string name="UsernameShareBottomSheet__copy_or_share_a_username_link">העתקה או שיתוף של לינק שם משתמש</string>

    <!-- VerifyIdentityActivity -->
    <string name="VerifyIdentityActivity_your_contact_is_running_an_old_version_of_signal">איש הקשר שלך מריץ גרסה ישנה של Signal. אנא בקש ממנו לעדכן לפני וידוא מספר הביטחון שלך.</string>
    <string name="VerifyIdentityActivity_your_contact_is_running_a_newer_version_of_Signal">איש הקשר שלך מריץ גרסה חדשה יותר של Signal עם תסדיר בלתי־תואם של קוד QR. אנא עדכן כדי להשוות.</string>
    <string name="VerifyIdentityActivity_the_scanned_qr_code_is_not_a_correctly_formatted_safety_number">קוד ה־QR הסרוק הוא אינו קוד וידוא המתוסדר כראוי של מספר ביטחון. אנא נסה לסרוק שוב.</string>
    <string name="VerifyIdentityActivity_share_safety_number_via">שתף מספר ביטחון באמצעות…</string>
    <string name="VerifyIdentityActivity_our_signal_safety_number">מספר ביטחון Signal שלנו:</string>
    <string name="VerifyIdentityActivity_no_app_to_share_to">נראה שאין לך יישומים לשתף בהם.</string>
    <string name="VerifyIdentityActivity_no_safety_number_to_compare_was_found_in_the_clipboard">מספר ביטחון להשוואה לא נמצא בלוח העריכה</string>
    <string name="VerifyIdentityActivity_signal_needs_the_camera_permission_in_order_to_scan_a_qr_code_but_it_has_been_permanently_denied">Molly צריך את הרשאת המצלמה על מנת לסרוק קוד QR, אבל היא נדחתה לצמיתות. אנא המשך אל הגדרות היישום, בחר \"הרשאות\" ואפשר את \"מצלמה\".</string>
    <string name="VerifyIdentityActivity_unable_to_scan_qr_code_without_camera_permission">לא היה ניתן לסרוק קוד QR ללא הרשאת מצלמה</string>
    <string name="VerifyIdentityActivity_you_must_first_exchange_messages_in_order_to_view">אתה חייב תחילה להחליף הודעות על מנת להציג את מספר הביטחון של %1$s.</string>

    <!-- ViewOnceMessageActivity -->
    <string name="ViewOnceMessageActivity_video_duration" translatable="false">%1$02d:%2$02d</string>

    <!-- AudioView -->
    <string name="AudioView_duration" translatable="false">%1$d:%2$02d</string>

    <!-- MessageDisplayHelper -->
    <string name="MessageDisplayHelper_message_encrypted_for_non_existing_session">הודעה הוצפנה עבור שיח בלתי־קיים</string>

    <!-- MmsMessageRecord -->
    <string name="MmsMessageRecord_bad_encrypted_mms_message">הודעת MMS מוצפנת באופן גרוע</string>
    <string name="MmsMessageRecord_mms_message_encrypted_for_non_existing_session">הודעת MMS הוצפנה עבור שיח בלתי־קיים</string>

    <!-- MuteDialog -->
    <string name="MuteDialog_mute_notifications">השתק התראות</string>

    <!-- ApplicationMigrationService -->
    <string name="ApplicationMigrationService_import_in_progress">יבוא בתהליך</string>
    <string name="ApplicationMigrationService_importing_text_messages">מייבא הודעות טקסט</string>
    <string name="ApplicationMigrationService_import_complete">יבוא הושלם</string>
    <string name="ApplicationMigrationService_system_database_import_is_complete">יבוא מסד נתונים של מערכת הושלם.</string>

    <!-- KeyCachingService -->
    <string name="KeyCachingService_signal_passphrase_cached">גע כדי לפתוח.</string>
    <string name="KeyCachingService_passphrase_cached">Molly אינו נעול</string>
    <string name="KeyCachingService_lock">נעל את Molly</string>

    <!-- MediaPreviewActivity -->
    <string name="MediaPreviewActivity_you">אתה</string>
    <string name="MediaPreviewActivity_unssuported_media_type">סוג מדיה בלתי נתמך</string>
    <string name="MediaPreviewActivity_draft">טיוטה</string>
    <string name="MediaPreviewActivity_signal_needs_the_storage_permission_in_order_to_write_to_external_storage_but_it_has_been_permanently_denied">Molly צריך את הרשאת האחסון על מנת לשמור באחסון חיצוני, אבל היא נדחתה לצמיתות. אנא המשך אל הגדרות היישום, בחר \"הרשאות\" ואפשר את \"אחסון\".</string>
    <string name="MediaPreviewActivity_unable_to_write_to_external_storage_without_permission">לא היה ניתן לשמור באחסון חיצוני ללא הרשאות</string>
    <string name="MediaPreviewActivity_media_delete_confirmation_title">למחוק הודעה?</string>
    <string name="MediaPreviewActivity_media_delete_confirmation_message">זה ימחק לצמיתות הודעה זו.</string>
    <string name="MediaPreviewActivity_s_to_s">%1$s אל %2$s</string>
    <!-- All media preview title when viewing media send by you to another recipient (allows changing of \'You\' based on context) -->
    <string name="MediaPreviewActivity_you_to_s">את/ה אל %1$s</string>
    <!-- All media preview title when viewing media sent by another recipient to you (allows changing of \'You\' based on context) -->
    <string name="MediaPreviewActivity_s_to_you">%1$s אליך</string>
    <string name="MediaPreviewActivity_media_no_longer_available">מדיה אינה זמינה יותר.</string>
    <string name="MediaPreviewActivity_cant_find_an_app_able_to_share_this_media">לא ניתן למצוא יישום שמסוגל לשתף מדיה זו.</string>
    <string name="MediaPreviewActivity_dismiss_due_to_error">סגור</string>
    <string name="MediaPreviewFragment_edit_media_error">שגיאת מדיה</string>

    <!-- MessageNotifier -->
    <string name="MessageNotifier_d_new_messages_in_d_conversations">%1$d הודעות חדשות ב־%2$d שיחות</string>
    <string name="MessageNotifier_most_recent_from_s">הודעה אחרונה מאת: %1$s</string>
    <string name="MessageNotifier_locked_message">הודעה נעולה</string>
    <string name="MessageNotifier_message_delivery_failed">מסירת הודעה נכשלה.</string>
    <string name="MessageNotifier_failed_to_deliver_message">נכשל למסור הודעה.</string>
    <string name="MessageNotifier_error_delivering_message">שגיאה במסירת הודעה.</string>
    <string name="MessageNotifier_message_delivery_paused">מסירת הודעה הושהתה.</string>
    <string name="MessageNotifier_verify_to_continue_messaging_on_signal">וודא כדי להמשיך להתכתב ב־Molly.</string>
    <string name="MessageNotifier_mark_all_as_read">סמן הכול כנקרא</string>
    <string name="MessageNotifier_mark_read">סמן כנקרא</string>
    <string name="MessageNotifier_turn_off_these_notifications">כבה התראות אלו</string>
    <string name="MessageNotifier_view_once_photo">תמונה לצפייה חד־פעמית</string>
    <string name="MessageNotifier_view_once_video">סרטון לצפייה חד־פעמית</string>
    <string name="MessageNotifier_reply">השב</string>
    <string name="MessageNotifier_signal_message">הודעת Signal</string>
    <string name="MessageNotifier_unsecured_sms">מסרון בלתי מאובטח</string>
    <string name="MessageNotifier_you_may_have_new_messages">ייתכן שיש לך הודעות חדשות</string>
    <string name="MessageNotifier_open_signal_to_check_for_recent_notifications">פתח את Molly כדי לבדוק התראות אחרונות.</string>
    <string name="MessageNotifier_contact_message">%1$s%2$s</string>
    <string name="MessageNotifier_unknown_contact_message">איש קשר</string>
    <string name="MessageNotifier_reacted_s_to_s">הגיב עם %1$s אל: \"%2$s\".</string>
    <string name="MessageNotifier_reacted_s_to_your_video">הגיב עם %1$s אל הסרטון שלך.</string>
    <string name="MessageNotifier_reacted_s_to_your_image">הגיב עם %1$s אל התמונה שלך.</string>
    <string name="MessageNotifier_reacted_s_to_your_gif">הגיב %1$s אל ה־GIF שלך.</string>
    <string name="MessageNotifier_reacted_s_to_your_file">הגיב עם %1$s אל הקובץ שלך.</string>
    <string name="MessageNotifier_reacted_s_to_your_audio">הגיב עם %1$s אל השמע שלך.</string>
    <string name="MessageNotifier_reacted_s_to_your_view_once_media">הגיב/ה עם %1$s אל המדיה לצפייה חד־פעמית שלך.</string>
    <string name="MessageNotifier_reacted_s_to_your_sticker">הגיב עם %1$s אל המדבקה שלך.</string>
    <string name="MessageNotifier_this_message_was_deleted">הודעה זו נמחקה.</string>

    <string name="TurnOffContactJoinedNotificationsActivity__turn_off_contact_joined_signal">לכבות התראות של איש קשר הצטרף אל Signal? אתה יכול לאפשר אותן שוב דרך Signal &lt; הגדרות &lt; התראות.</string>

    <!-- Notification Channels -->
    <string name="NotificationChannel_channel_messages">הודעות</string>
    <string name="NotificationChannel_calls">שיחות</string>
    <string name="NotificationChannel_failures">כישלונות</string>
    <string name="NotificationChannel_backups">גיבויים</string>
    <string name="NotificationChannel_locked_status">מעמד נעילה</string>
    <string name="NotificationChannel_app_updates">עדכוני יישום</string>
    <string name="NotificationChannel_other">אחר</string>
    <string name="NotificationChannel_group_chats">התכתבויות</string>
    <string name="NotificationChannel_missing_display_name">בלתי ידוע</string>
    <string name="NotificationChannel_voice_notes">הערות קוליות</string>
    <string name="NotificationChannel_contact_joined_signal">איש קשר הצטרף אל Signal</string>
    <string name="NotificationChannels__no_activity_available_to_open_notification_channel_settings">אין פעילות זמינה כדי לפתוח הגדרות של ערוץ התראות.</string>
    <!-- Notification channel name for showing persistent background connection on devices without push notifications -->
    <string name="NotificationChannel_background_connection">חיבור רקע</string>
    <!-- Notification channel name for showing call status information (like connection, ongoing, etc.) Not ringing. -->
    <string name="NotificationChannel_call_status">מעמד שיחה</string>
    <!-- Notification channel name for occasional alerts to the user. Will appear in the system notification settings as the title of this notification channel. -->
    <string name="NotificationChannel_critical_app_alerts">התראות אפליקציה קריטיות</string>

    <!-- ProfileEditNameFragment -->

    <!-- QuickResponseService -->
    <string name="QuickResponseService_quick_response_unavailable_when_Signal_is_locked">תגובה מהירה אינה זמינה כאשר Molly נעול!</string>
    <string name="QuickResponseService_problem_sending_message">בעיה בשליחת הודעה!</string>

    <!-- SaveAttachmentTask -->
    <string name="SaveAttachmentTask_saved_to">נשמר ב־%1$s</string>
    <string name="SaveAttachmentTask_saved">נשמר</string>

    <!-- SearchToolbar -->
    <string name="SearchToolbar_search">חפש</string>
    <string name="SearchToolbar_search_for_conversations_contacts_and_messages">חפש שיחות, אנשי קשר והודעות</string>

    <!-- Material3 Search Toolbar -->
    <string name="Material3SearchToolbar__close">סגור</string>
    <string name="Material3SearchToolbar__clear">נקה</string>

    <!-- ShortcutLauncherActivity -->
    <string name="ShortcutLauncherActivity_invalid_shortcut">קיצור דרך בלתי תקף</string>

    <!-- SingleRecipientNotificationBuilder -->
    <string name="SingleRecipientNotificationBuilder_signal">Molly</string>
    <string name="SingleRecipientNotificationBuilder_new_message">הודעה חדשה</string>
    <string name="SingleRecipientNotificationBuilder_message_request">בקשת הודעה</string>
    <string name="SingleRecipientNotificationBuilder_you">את/ה</string>
    <!-- Notification subtext for group stories -->
    <string name="SingleRecipientNotificationBuilder__s_dot_story">%1$s • סטורי</string>

    <!-- ThumbnailView -->
    <string name="ThumbnailView_Play_video_description">נגן סרטון</string>
    <string name="ThumbnailView_Has_a_caption_description">יש כיתוב</string>

    <!-- TransferControlView -->
    <plurals name="TransferControlView_n_items">
        <item quantity="one">פריט %1$d</item>
        <item quantity="two">%1$d פריטים</item>
        <item quantity="many">%1$d פריטים</item>
        <item quantity="other">%1$d פריטים</item>
    </plurals>

    <!-- UnauthorizedReminder -->
    <string name="UnauthorizedReminder_device_no_longer_registered">המכשיר אינו רשום יותר</string>
    <string name="UnauthorizedReminder_this_is_likely_because_you_registered_your_phone_number_with_Signal_on_a_different_device">זה קרוב לוודאי מאחר שרשמת את מספר הטלפון שלך עם Signal על מכשיר שונה. הקש כדי להירשם מחדש.</string>

    <!-- EnclaveFailureReminder -->
    <!-- Banner message to update app to use payments -->
    <string name="EnclaveFailureReminder_update_signal">יש לעדכן את Signal כדי להמשיך להשתמש בתשלומים. יתכן שהיתרה שלך לא מעודכנת.</string>
    <!-- Banner button to update now -->
    <string name="EnclaveFailureReminder_update_now">עדכן עכשיו</string>

    <!-- WebRtcCallActivity -->
    <string name="WebRtcCallActivity_to_answer_the_call_give_signal_access_to_your_microphone">כדי לענות אל השיחה, תן אל Molly גישה אל המיקרופון שלך.</string>
    <string name="WebRtcCallActivity_to_answer_the_call_from_s_give_signal_access_to_your_microphone">כדי לענות אל השיחה מאת %1$s, תן אל Molly גישה אל המיקרופון שלך.</string>
    <string name="WebRtcCallActivity_signal_requires_microphone_and_camera_permissions_in_order_to_make_or_receive_calls">Molly דורש את ההרשאות של המיקרופון והמצלמה על מנת לבצע שיחות ולענות לשיחות, אבל הן נדחו לצמיתות. אנא המשך אל הגדרות היישום, בחר \"הרשאות\" ואפשר את \"מיקרופון\" ואת \"מצלמה\".</string>
    <string name="WebRtcCallActivity__answered_on_a_linked_device">נענתה על מכשיר מקושר.</string>
    <string name="WebRtcCallActivity__declined_on_a_linked_device">נדחתה על מכשיר מקושר.</string>
    <string name="WebRtcCallActivity__busy_on_a_linked_device">תפוס על מכשיר מקושר.</string>

    <string name="GroupCallSafetyNumberChangeNotification__someone_has_joined_this_call_with_a_safety_number_that_has_changed">מישהו הצטרף אל שיחה זו עם מספר ביטחון שהשתנה.</string>

    <!-- WebRtcCallScreen -->
    <string name="WebRtcCallScreen_swipe_up_to_change_views">החלק למעלה כדי לשנות תצוגות</string>

    <!-- WebRtcCallScreen V2 -->
    <string name="WebRtcCallScreen__decline">דחה</string>
    <string name="WebRtcCallScreen__answer">ענה</string>
    <string name="WebRtcCallScreen__answer_without_video">ענה בלי וידאו</string>

    <!-- WebRtcAudioOutputToggle -->
    <string name="WebRtcAudioOutputToggle__audio_output">פלט שמע</string>
    <string name="WebRtcAudioOutputToggle__phone_earpiece">אפרכסת הטלפון</string>
    <string name="WebRtcAudioOutputToggle__speaker">רמקול</string>
    <string name="WebRtcAudioOutputToggle__bluetooth">Bluetooth</string>

    <string name="WebRtcCallControls_answer_call_description">ענה לשיחה</string>
    <string name="WebRtcCallControls_reject_call_description">דחה שיחה</string>

    <!-- change_passphrase_activity -->
    <string name="change_passphrase_activity__old_passphrase">משפט־סיסמה ישן</string>
    <string name="change_passphrase_activity__new_passphrase">משפט־סיסמה חדש</string>
    <string name="change_passphrase_activity__repeat_new_passphrase">חזור על משפט־סיסמה חדש</string>

    <!-- contact_selection_activity -->
    <string name="contact_selection_activity__enter_name_or_number">הכנס שם או מספר</string>
    <string name="contact_selection_activity__invite_to_signal">הזמן אל Molly</string>
    <string name="contact_selection_activity__new_group">קבוצה חדשה</string>

    <!-- contact_filter_toolbar -->
    <string name="contact_filter_toolbar__clear_entered_text_description">נקה טקסט מוכנס</string>
    <string name="contact_filter_toolbar__show_keyboard_description">הראה מקלדת</string>
    <string name="contact_filter_toolbar__show_dial_pad_description">הראה משטח חיוג</string>

    <!-- contact_selection_group_activity -->
    <string name="contact_selection_group_activity__no_contacts">אין אנשי קשר.</string>
    <string name="contact_selection_group_activity__finding_contacts">טוען אנשי קשר…</string>

    <!-- single_contact_selection_activity -->
    <string name="SingleContactSelectionActivity_contact_photo">תמונת איש קשר</string>

    <!-- ContactSelectionListFragment-->
    <string name="ContactSelectionListFragment_signal_requires_the_contacts_permission_in_order_to_display_your_contacts">Molly דורש את הרשאת אנשי הקשר על מנת להציג את אנשי הקשר שלך, אבל היא נדחתה לצמיתות. אנא המשך אל תפריט הגדרות היישום, בחר \"הרשאות\" ואפשר את \"אנשי קשר\".</string>
    <string name="ContactSelectionListFragment_error_retrieving_contacts_check_your_network_connection">שגיאה באחזור אנשי קשר, בדוק את חיבור הרשת שלך</string>
    <string name="ContactSelectionListFragment_username_not_found">שם משתמש לא נמצא</string>
    <string name="ContactSelectionListFragment_s_is_not_a_signal_user">"\"%1$s\" הוא לא משתמש Signal. אנא בדוק את שם המשתמש ונסה שוב."</string>
    <string name="ContactSelectionListFragment_you_do_not_need_to_add_yourself_to_the_group">אתה לא צריך להוסיף את עצמך אל הקבוצה</string>
    <string name="ContactSelectionListFragment_maximum_group_size_reached">גודל קבוצה מרבי הושג</string>
    <string name="ContactSelectionListFragment_signal_groups_can_have_a_maximum_of_d_members">קבוצות Signal יכולות להכיל מרב של %1$d חברי קבוצה.</string>
    <string name="ContactSelectionListFragment_recommended_member_limit_reached">מגבלה מומלצת של חברי קבוצה הושגה</string>
    <string name="ContactSelectionListFragment_signal_groups_perform_best_with_d_members_or_fewer">קבוצות Signal מתפקדות בצורה הטובה ביותר עם %1$d חברי קבוצה או פחות. הוספת חברי קבוצה נוספים תגרום לעיכובים בשליחה ובקבלה של הודעות.</string>
    <plurals name="ContactSelectionListFragment_d_members">
        <item quantity="one">חבר קבוצה %1$d</item>
        <item quantity="two">%1$d חברי קבוצה</item>
        <item quantity="many">%1$d חברי קבוצה</item>
        <item quantity="other">%1$d חברי קבוצה</item>
    </plurals>

    <!-- contact_selection_list_fragment -->
    <string name="contact_selection_list_fragment__signal_needs_access_to_your_contacts_in_order_to_display_them">Molly צריך הרשאה אל אנשי הקשר שלך על מנת להציגם.</string>
    <string name="contact_selection_list_fragment__show_contacts">הראה אנשי קשר</string>

    <!-- contact_selection_list_item -->
    <plurals name="contact_selection_list_item__number_of_members">
        <item quantity="one">חבר קבוצה %1$d</item>
        <item quantity="two">%1$d חברי קבוצה</item>
        <item quantity="many">%1$d חברי קבוצה</item>
        <item quantity="other">%1$d חברי קבוצה</item>
    </plurals>
    <!-- Displays number of viewers for a story -->
    <plurals name="contact_selection_list_item__number_of_viewers">
        <item quantity="one">צופה %1$d</item>
        <item quantity="two">%1$d צופים</item>
        <item quantity="many">%1$d צופים</item>
        <item quantity="other">%1$d צופים</item>
    </plurals>

    <!-- conversation_activity -->
    <string name="conversation_activity__type_message_push">הודעת Signal</string>
    <string name="conversation_activity__type_message_sms_insecure">מסרון בלתי מאובטח</string>
    <string name="conversation_activity__type_message_mms_insecure">MMS בלתי מאובטח</string>
    <string name="conversation_activity__from_sim_name">מאת %1$s</string>
    <string name="conversation_activity__sim_n">SIM %1$d</string>
    <string name="conversation_activity__send">שלח</string>
    <string name="conversation_activity__compose_description">חיבור הודעה</string>
    <string name="conversation_activity__emoji_toggle_description">עורר מקלדת אימוג’י</string>
    <string name="conversation_activity__attachment_thumbnail">תמונה ממוזערת של צרופה</string>
    <string name="conversation_activity__quick_attachment_drawer_toggle_camera_description">עורר מגירת צרופות מהירות של מצלמה</string>
    <string name="conversation_activity__quick_attachment_drawer_record_and_send_audio_description">הקלט ושלח צרופת שמע</string>
    <string name="conversation_activity__quick_attachment_drawer_lock_record_description">נעל הקלטה של צרופת שמע</string>
    <string name="conversation_activity__enable_signal_for_sms">אפשר את Signal עבור מסרונים</string>
    <string name="conversation_activity__message_could_not_be_sent">הודעה לא יכלה להישלח. בדוק את החיבור שלך ונסה שוב.</string>

    <!-- conversation_input_panel -->
    <string name="conversation_input_panel__slide_to_cancel">החלק כדי לבטל</string>
    <string name="conversation_input_panel__cancel">בטל</string>

    <!-- conversation_item -->
    <string name="conversation_item__mms_image_description">הודעת מדיה</string>
    <string name="conversation_item__secure_message_description">הודעה מאובטחת</string>

    <!-- conversation_item_sent -->
    <string name="conversation_item_sent__send_failed_indicator_description">שליחה נכשלה</string>
    <string name="conversation_item_sent__pending_approval_description">ממתין לאישור</string>
    <string name="conversation_item_sent__delivered_description">נמסר</string>
    <string name="conversation_item_sent__message_read">הודעה נקראה</string>

    <!-- conversation_item_received -->
    <string name="conversation_item_received__contact_photo_description">תמונת איש קשר</string>

    <!-- ConversationUpdateItem -->
    <string name="ConversationUpdateItem_loading">טוען</string>
    <string name="ConversationUpdateItem_learn_more">למד עוד</string>
    <string name="ConversationUpdateItem_join_call">הצטרף לשיחה</string>
    <string name="ConversationUpdateItem_return_to_call">חזור לשיחה</string>
    <string name="ConversationUpdateItem_call_is_full">השיחה מלאה</string>
    <string name="ConversationUpdateItem_invite_friends">הזמן חברים</string>
    <string name="ConversationUpdateItem_enable_call_notifications">אפשר התראות שיחה</string>
    <string name="ConversationUpdateItem_update_contact">עדכן איש קשר</string>
    <!-- Update item button text to show to block a recipient from requesting to join via group link -->
    <string name="ConversationUpdateItem_block_request">חסום בקשה</string>
    <string name="ConversationUpdateItem_no_groups_in_common_review_requests_carefully">אין קבוצות במשותף. סקור בקשות בזהירות.</string>
    <string name="ConversationUpdateItem_no_contacts_in_this_group_review_requests_carefully">אין אנשי קשר בקבוצה הזאת. סקור בקשות בזהירות.</string>
    <string name="ConversationUpdateItem_view">הצג</string>
    <string name="ConversationUpdateItem_the_disappearing_message_time_will_be_set_to_s_when_you_message_them">הזמן של ההודעות הנעלמות יוגדר אל %1$s כאשר אתה מתכתב עם הצד השני.</string>
    <!-- Update item button text to show to boost a feature -->
    <string name="ConversationUpdateItem_donate">תרום</string>
    <!-- Update item button text to send payment -->
    <string name="ConversationUpdateItem_send_payment">שלח תשלום</string>
    <!-- Update item button text to activate payments -->
    <string name="ConversationUpdateItem_activate_payments">הפעל תשלומים</string>


    <!-- audio_view -->
    <string name="audio_view__play_pause_accessibility_description">נגן … השהה</string>
    <string name="audio_view__download_accessibility_description">הורד</string>

    <!-- QuoteView -->
    <string name="QuoteView_audio">שמע</string>
    <string name="QuoteView_video">סרטון</string>
    <string name="QuoteView_photo">תמונה</string>
    <string name="QuoteView_gif">GIF</string>
    <string name="QuoteView_view_once_media">מדיה לצפייה חד־פעמית</string>
    <string name="QuoteView_sticker">מדבקה</string>
    <string name="QuoteView_you">את/ה</string>
    <string name="QuoteView_original_missing">הודעה מקורית לא נמצאה</string>
    <!-- Author formatting for group stories -->
    <string name="QuoteView_s_story">%1$s · סטורי</string>
    <!-- Label indicating that a quote is for a reply to a story you created -->
    <string name="QuoteView_your_story">את/ה · סטורי</string>
    <!-- Label indicating that the story being replied to no longer exists -->
    <string name="QuoteView_no_longer_available">לא זמין יותר</string>
    <!-- Label for quoted gift -->
    <string name="QuoteView__gift">שי</string>

    <!-- conversation_fragment -->
    <string name="conversation_fragment__scroll_to_the_bottom_content_description">גלול לתחתית</string>

    <!-- BubbleOptOutTooltip -->
    <!-- Message to inform the user of what Android chat bubbles are -->
    <string name="BubbleOptOutTooltip__description">בועות הן מאפיין של Android שאתה יכול לכבות עבור שיחות Molly.</string>
    <!-- Button to dismiss the tooltip for opting out of using Android bubbles -->
    <string name="BubbleOptOutTooltip__not_now">לא עכשיו</string>
    <!-- Button to move to the system settings to control the use of Android bubbles -->
    <string name="BubbleOptOutTooltip__turn_off">כבה</string>

    <!-- safety_number_change_dialog -->
    <string name="safety_number_change_dialog__safety_number_changes">שינויי מספר ביטחון</string>
    <string name="safety_number_change_dialog__accept">אשר</string>
    <string name="safety_number_change_dialog__send_anyway">שלח בכל זאת</string>
    <string name="safety_number_change_dialog__call_anyway">התקשר בכל זאת</string>
    <string name="safety_number_change_dialog__join_call">הצטרף לשיחה</string>
    <string name="safety_number_change_dialog__continue_call">המשך שיחה</string>
    <string name="safety_number_change_dialog__leave_call">עזוב שיחה</string>
    <string name="safety_number_change_dialog__the_following_people_may_have_reinstalled_or_changed_devices">האנשים הבאים ייתכן התקינו מחדש את היישום או שינו מכשירים. וודא את מספר הביטחון שלך איתם כדי להבטיח פרטיות.</string>
    <string name="safety_number_change_dialog__view">הצג</string>
    <string name="safety_number_change_dialog__previous_verified">וֻדָּא בעבר</string>

    <!-- EnableCallNotificationSettingsDialog__call_notifications_checklist -->
    <string name="EnableCallNotificationSettingsDialog__call_notifications_enabled">התראות שיחה מאופשרות.</string>
    <string name="EnableCallNotificationSettingsDialog__enable_call_notifications">אפשר התראות שיחה</string>
    <string name="EnableCallNotificationSettingsDialog__enable_background_activity">אפשר פעילות ברקע</string>
    <string name="EnableCallNotificationSettingsDialog__everything_looks_good_now">הכול נִרְאֶה כראוי עכשיו!</string>
    <string name="EnableCallNotificationSettingsDialog__to_receive_call_notifications_tap_here_and_turn_on_show_notifications">כדי לקבל התראות שיחה, הקש כאן והפעל את \"הראה התראות\".</string>
    <string name="EnableCallNotificationSettingsDialog__to_receive_call_notifications_tap_here_and_turn_on_notifications">כדי לקבל התראות שיחה, הקש כאן והפעל התראות ווודא שצליל וחלון קופץ מאופשרים.</string>
    <string name="EnableCallNotificationSettingsDialog__to_receive_call_notifications_tap_here_and_enable_background_activity_in_battery_settings">כדי לקבל התראות שיחה, הקש כאן ואפשר את פעילות ברקע בהגדרות \"סוללה\". </string>
    <string name="EnableCallNotificationSettingsDialog__settings">הגדרות</string>
    <string name="EnableCallNotificationSettingsDialog__to_receive_call_notifications_tap_settings_and_turn_on_show_notifications">כדי לקבל התראות שיחה, הקש על הגדרות והפעל את \"הראה התראות\".</string>
    <string name="EnableCallNotificationSettingsDialog__to_receive_call_notifications_tap_settings_and_turn_on_notifications">כדי לקבל התראות שיחה, הקש על הגדרות והפעל התראות ווודא שצליל וחלון קופץ מאופשרים.</string>
    <string name="EnableCallNotificationSettingsDialog__to_receive_call_notifications_tap_settings_and_enable_background_activity_in_battery_settings">כדי לקבל התראות שיחה, הקש על הגדרות ואפשר את פעילות ברקע בהגדרות \"סוללה\".</string>

    <!-- country_selection_fragment -->
    <string name="country_selection_fragment__loading_countries">טוען מדינות…</string>
    <string name="country_selection_fragment__search">חפש</string>
    <string name="country_selection_fragment__no_matching_countries">אין מדינות תואמות</string>

    <!-- device_add_fragment -->
    <string name="device_add_fragment__scan_the_qr_code_displayed_on_the_device_to_link">סרוק את קוד ה־QR המוצג במכשיר כדי לקשר</string>

    <!-- device_link_fragment -->
    <string name="device_link_fragment__link_device">קשר מכשיר</string>

    <!-- device_list_fragment -->
    <string name="device_list_fragment__no_devices_linked">אין מכשירים מקושרים</string>
    <string name="device_list_fragment__link_new_device">קשר מכשיר חדש</string>

    <!-- expiration -->
    <string name="expiration_off">כבוי</string>

    <plurals name="expiration_seconds">
        <item quantity="one">שנייה %1$d</item>
        <item quantity="two">%1$d שניות</item>
        <item quantity="many">%1$d שניות</item>
        <item quantity="other">%1$d שניות</item>
    </plurals>

    <string name="expiration_seconds_abbreviated">%1$d שנ׳</string>

    <plurals name="expiration_minutes">
        <item quantity="one">דקה %1$d</item>
        <item quantity="two">%1$d דקות</item>
        <item quantity="many">%1$d דקות</item>
        <item quantity="other">%1$d דקות</item>
    </plurals>

    <string name="expiration_minutes_abbreviated">%1$d ד׳</string>

    <plurals name="expiration_hours">
        <item quantity="one">שעה %1$d</item>
        <item quantity="two">%1$d שעות</item>
        <item quantity="many">%1$d שעות</item>
        <item quantity="other">%1$d שעות</item>
    </plurals>

    <string name="expiration_hours_abbreviated">%1$d שע׳</string>

    <plurals name="expiration_days">
        <item quantity="one">יום %1$d</item>
        <item quantity="two">%1$d ימים</item>
        <item quantity="many">%1$d ימים</item>
        <item quantity="other">%1$d ימים</item>
    </plurals>

    <string name="expiration_days_abbreviated">%1$d י׳</string>

    <plurals name="expiration_weeks">
        <item quantity="one">שבוע %1$d</item>
        <item quantity="two">%1$d שבועות</item>
        <item quantity="many">%1$d שבועות</item>
        <item quantity="other">%1$d שבועות</item>
    </plurals>

    <string name="expiration_weeks_abbreviated">%1$d שב׳</string>
    <string name="expiration_combined">%1$s%2$s</string>

    <!-- unverified safety numbers -->
    <string name="IdentityUtil_unverified_banner_one">מספר הביטחון שלך עם %1$s השתנה ואינו מוודא יותר</string>
    <string name="IdentityUtil_unverified_banner_two">מספרי הביטחון שלך עם %1$s ו־%2$s אינם מוודאים יותר</string>
    <string name="IdentityUtil_unverified_banner_many">מספרי הביטחון שלך עם %1$s, %2$s ו־%3$s אינם מוודאים יותר</string>

    <string name="IdentityUtil_unverified_dialog_one">מספר הביטחון שלך עם %1$s השתנה ואינו מוודא יותר. ייתכן שמישהו מנסה ליירט את התקשורת שלכם, או שפשוט %1$s התקין מחדש את Signal.</string>
    <string name="IdentityUtil_unverified_dialog_two">מספרי הביטחון שלך עם %1$s ו־%2$s אינם מוודאים יותר. ייתכן שמישהו מנסה ליירט את התקשורת שלכם, או שהם פשוט התקינו מחדש את Signal.</string>
    <string name="IdentityUtil_unverified_dialog_many">מספרי הביטחון שלך עם %1$s, %2$s ו־%3$s אינם מוודאים יותר. ייתכן שמישהו מנסה ליירט את התקשורת שלכם, או שהם פשוט התקינו מחדש את Signal.</string>

    <string name="IdentityUtil_untrusted_dialog_one">מספר הביטחון שלך עם %1$s השתנה הרגע.</string>
    <string name="IdentityUtil_untrusted_dialog_two">מספרי הביטחון שלך עם %1$s ו־%2$s השתנו הרגע.</string>
    <string name="IdentityUtil_untrusted_dialog_many">מספרי הביטחון שלך עם %1$s, %2$s ו־%3$s השתנו הרגע.</string>

    <plurals name="identity_others">
        <item quantity="one">%1$d אחר</item>
        <item quantity="two">%1$d אחרים</item>
        <item quantity="many">%1$d אחרים</item>
        <item quantity="other">%1$d אחרים</item>
    </plurals>

    <!-- giphy_activity -->
    <string name="giphy_activity_toolbar__search_gifs">חפש תמונות GIF</string>

    <!-- giphy_fragment -->
    <string name="giphy_fragment__nothing_found">שום דבר לא נמצא</string>

    <!-- database_migration_activity -->
    <string name="database_migration_activity__would_you_like_to_import_your_existing_text_messages">האם תרצה לייבא את הודעות הטקסט הקיימות שלך אל מסד הנתונים המוצפן של Signal?</string>
    <string name="database_migration_activity__the_default_system_database_will_not_be_modified">מסד הנתונים ברירת המחדל של המערכת לא ישונה בשום אופן.</string>
    <string name="database_migration_activity__skip">דלג</string>
    <string name="database_migration_activity__import">ייבא</string>
    <string name="database_migration_activity__this_could_take_a_moment_please_be_patient">זה עשוי לקחת כמה רגעים. אנא הייה סבלני, ניידע אותך כשהיבוא יושלם.</string>
    <string name="database_migration_activity__importing">מייבא</string>


    <!-- load_more_header -->
    <string name="load_more_header__see_full_conversation">ראה שיחה מלאה</string>
    <string name="load_more_header__loading">טוען</string>

    <!-- media_overview_activity -->
    <string name="media_overview_activity__no_media">אין מדיה</string>

    <!-- message_recipients_list_item -->
    <string name="message_recipients_list_item__view">הצג</string>
    <string name="message_recipients_list_item__resend">שלח מחדש</string>

    <!-- Displayed in a toast when user long presses an item in MyStories -->
    <string name="MyStoriesFragment__copied_sent_timestamp_to_clipboard">חותמת זמן של שליחה הועתקה ללוח.</string>
    <!-- Displayed when there are no outgoing stories -->
    <string name="MyStoriesFragment__updates_to_your_story_will_show_up_here">עדכונים לסטורי שלך יופיעו כאן.</string>

    <!-- GroupUtil -->
    <plurals name="GroupUtil_joined_the_group">
        <item quantity="one">%1$s הצטרף אל הקבוצה.</item>
        <item quantity="two">%1$s הצטרפו אל הקבוצה.</item>
        <item quantity="many">%1$s הצטרפו אל הקבוצה.</item>
        <item quantity="other">%1$s הצטרף אל הקבוצה.</item>
    </plurals>
    <string name="GroupUtil_group_name_is_now">שם הקבוצה עכשיו הוא \'%1$s\'.</string>

    <!-- prompt_passphrase_activity -->
    <string name="prompt_passphrase_activity__unlock">שחרר נעילה</string>

    <!-- prompt_mms_activity -->
    <string name="prompt_mms_activity__signal_requires_mms_settings_to_deliver_media_and_group_messages">Signal דורש הגדרות MMS כדי למסור הודעות מדיה והודעות קבוצתיות דרך מפעיל התקשורת שלך. המכשיר שלך לא הופך מידע זה לזמין, מה שלעיתים נכון לגבי מכשירים נעולים ותצורות מגבילות אחרות.</string>
    <string name="prompt_mms_activity__to_send_media_and_group_messages_tap_ok">כדי לשלוח מדיה והודעות קבוצתיות, הקש על \'אישור\' והשלם את ההגדרות המבוקשות. הגדרות ה־MMS עבור המפעיל שלך יכולות להימצא באופן כללי ע״י חיפוש אחר \'מפעיל ה־APN שלך\'. תצטרך לעשות זאת רק פעם אחת.</string>

    <!-- BadDecryptLearnMoreDialog -->
    <string name="BadDecryptLearnMoreDialog_delivery_issue">סוגיית מסירה</string>
    <string name="BadDecryptLearnMoreDialog_couldnt_be_delivered_individual">הודעה, מדבקה, תגובה או אישור קריאה לא יכלו להימסר אליך מאת %1$s. הצד השני ניסה אולי לשלוח זאת ישירות אליך, או בקבוצה.</string>
    <string name="BadDecryptLearnMoreDialog_couldnt_be_delivered_group">הודעה, מדבקה, תגובה או אישור קריאה לא יכלו להימסר אליך מאת %1$s.</string>

    <!-- profile_create_activity -->
    <string name="CreateProfileActivity_first_name_required">שם פרטי (דרוש)</string>
    <string name="CreateProfileActivity_last_name_optional">שם משפחה (רשותי)</string>
    <string name="CreateProfileActivity_next">הבא</string>
    <string name="CreateProfileActivity__username">שם משתמש</string>
    <string name="CreateProfileActivity__create_a_username">צור שם משתמש</string>
    <string name="CreateProfileActivity_custom_mms_group_names_and_photos_will_only_be_visible_to_you">שמות ותמונות של קבוצת MMS מותאמת אישית יהיו גלויים רק לך.</string>
    <string name="CreateProfileActivity_group_descriptions_will_be_visible_to_members_of_this_group_and_people_who_have_been_invited">תיאורי קבוצה יהיו גלויים אל חברי הקבוצה הזאת ואל אנשים שהוזמנו.</string>

    <!-- EditAboutFragment -->
    <string name="EditAboutFragment_about">אודות</string>
    <string name="EditAboutFragment_write_a_few_words_about_yourself">כתוב כמה מילים על עצמך…</string>
    <string name="EditAboutFragment_count">%1$d/%2$d</string>
    <string name="EditAboutFragment_speak_freely">דבר בחופשיות</string>
    <string name="EditAboutFragment_encrypted">מוצפן</string>
    <string name="EditAboutFragment_be_kind">תהיו אדיבים</string>
    <string name="EditAboutFragment_coffee_lover">אוהב קפה</string>
    <string name="EditAboutFragment_free_to_chat">פנוי לשיחה</string>
    <string name="EditAboutFragment_taking_a_break">לוקח הפסקה</string>
    <string name="EditAboutFragment_working_on_something_new">עובד על משהו חדש</string>

    <!-- EditProfileFragment -->
    <string name="EditProfileFragment__edit_group">ערוך קבוצה</string>
    <string name="EditProfileFragment__group_name">שם קבוצה</string>
    <string name="EditProfileFragment__group_description">תיאור קבוצה</string>
    <string name="EditProfileFragment__support_link" translatable="false">https://support.signal.org/hc/articles/360007459591</string>

    <!-- EditProfileNameFragment -->
    <string name="EditProfileNameFragment_your_name">שמך</string>
    <string name="EditProfileNameFragment_first_name">שם פרטי</string>
    <string name="EditProfileNameFragment_last_name_optional">שם משפחה (רשותי)</string>
    <string name="EditProfileNameFragment_save">שמור</string>
    <string name="EditProfileNameFragment_failed_to_save_due_to_network_issues_try_again_later">נכשל בשמירה עקב סוגיות רשת. נסה שוב מאוחר יותר.</string>

    <!-- recipient_preferences_activity -->
    <string name="recipient_preference_activity__shared_media">מדיה משותפת</string>

    <!-- recipients_panel -->
    <string name="recipients_panel__to"><small>הכנס שם או מספר</small></string>

    <!-- verify_display_fragment -->
    <string name="verify_display_fragment__to_verify_the_security_of_your_end_to_end_encryption_with_s"><![CDATA[כדי לוודא את האבטחה של ההצפנה מקצה־אל־קצה שלך עם %1$s, השווה את המספרים לעיל עם המכשיר של הצד השני. אתה יכול גם לסרוק את הקוד במכשיר של הצד שני. <a href=\"https://signal.org/redirect/safety-numbers\">למד עוד.</a>]]></string>
    <string name="verify_display_fragment__tap_to_scan">הקש כדי לסרוק</string>
    <string name="verify_display_fragment__successful_match">התאמה מוצלחת</string>
    <string name="verify_display_fragment__failed_to_verify_safety_number">נכשל בווידוא מספר ביטחון</string>
    <string name="verify_display_fragment__loading">טוען…</string>
    <string name="verify_display_fragment__mark_as_verified">סמן כמוֻדא</string>
    <string name="verify_display_fragment__clear_verification">נקה וידוא</string>

    <!-- verify_identity -->
    <string name="verify_identity__share_safety_number">שתף מספר ביטחון</string>

    <!-- verity_scan_fragment -->
    <string name="verify_scan_fragment__scan_the_qr_code_on_your_contact">סרוק את קוד ה־QR במכשיר של איש הקשר שלך.</string>

    <!-- webrtc_answer_decline_button -->
    <string name="webrtc_answer_decline_button__swipe_up_to_answer">החלק למעלה כדי לענות</string>
    <string name="webrtc_answer_decline_button__swipe_down_to_reject">החלק למטה כדי לדחות</string>

    <!-- message_details_header -->
    <string name="message_details_header__issues_need_your_attention">מספר סוגיות דורשות את תשומת לבך.</string>
    <string name="message_details_header_sent">נשלח</string>
    <string name="message_details_header_received">התקבל</string>
    <string name="message_details_header_disappears">נעלם</string>
    <string name="message_details_header_via">דרך</string>

    <!-- message_details_recipient_header -->
    <string name="message_details_recipient_header__pending_send">ממתין</string>
    <string name="message_details_recipient_header__sent_to">נשלחה אל</string>
    <string name="message_details_recipient_header__sent_from">נשלחה מאת</string>
    <string name="message_details_recipient_header__delivered_to">נמסרה אל</string>
    <string name="message_details_recipient_header__read_by">נקראה ע״י</string>
    <string name="message_details_recipient_header__not_sent">לא נשלחה</string>
    <string name="message_details_recipient_header__viewed">נצפה ע״י</string>
    <string name="message_details_recipient_header__skipped">מדולג</string>

    <!-- message_Details_recipient -->
    <string name="message_details_recipient__failed_to_send">נכשל בשליחה</string>
    <string name="message_details_recipient__new_safety_number">מספר ביטחון חדש</string>

    <!-- AndroidManifest.xml -->
    <string name="AndroidManifest__create_passphrase">צור משפט־סיסמה</string>
    <string name="AndroidManifest__select_contacts">בחר אנשי קשר</string>
    <string name="AndroidManifest__change_passphrase">שנה משפט־סיסמה</string>
    <string name="AndroidManifest__verify_safety_number">וודא מספר ביטחון</string>
    <string name="AndroidManifest__log_submit">הגש יומן ניפוי תקלים</string>
    <string name="AndroidManifest__media_preview">תצוגה מקדימה של מדיה</string>
    <string name="AndroidManifest__message_details">פרטי הודעה</string>
    <string name="AndroidManifest__linked_devices">מכשירים מקושרים</string>
    <string name="AndroidManifest__invite_friends">הזמן חברים</string>
    <string name="AndroidManifest_archived_conversations">שיחות בארכיון</string>
    <string name="AndroidManifest_remove_photo">הסר תמונה</string>

    <!-- Message Requests Megaphone -->
    <string name="MessageRequestsMegaphone__message_requests">בקשות התכתבות</string>
    <string name="MessageRequestsMegaphone__users_can_now_choose_to_accept">משתמשים יכולים כעת לבחור לאשר שיחה חדשה. שמות פרופיל מאפשרים לאנשים לדעת עם מי הם מתכתבים.</string>
    <string name="MessageRequestsMegaphone__add_profile_name">הוסף שם פרופיל</string>

    <!-- HelpFragment -->
    <string name="HelpFragment__have_you_read_our_faq_yet">האם קראת כבר את השאלות הנפוצות?</string>
    <string name="HelpFragment__next">הבא</string>
    <string name="HelpFragment__contact_us">צור קשר</string>
    <string name="HelpFragment__tell_us_whats_going_on">ספר לנו מה הולך</string>
    <string name="HelpFragment__include_debug_log">כלול יומן ניפוי תקלים.</string>
    <string name="HelpFragment__whats_this">מה זה?</string>
    <string name="HelpFragment__how_do_you_feel">איך אתה מרגיש? (רשותי)</string>
    <string name="HelpFragment__tell_us_why_youre_reaching_out">ספר לנו מדוע אתה יוצר קשר.</string>
    <string name="HelpFragment__emoji_5" translatable="false">emoji_5</string>
    <string name="HelpFragment__emoji_4" translatable="false">emoji_4</string>
    <string name="HelpFragment__emoji_3" translatable="false">emoji_3</string>
    <string name="HelpFragment__emoji_2" translatable="false">emoji_2</string>
    <string name="HelpFragment__emoji_1" translatable="false">emoji_1</string>
    <string name="HelpFragment__link__debug_info" translatable="false">https://support.signal.org/hc/articles/360007318591</string>
    <string name="HelpFragment__link__faq" translatable="false">https://support.signal.org</string>
    <string name="HelpFragment__support_info">מידע תמיכה</string>
    <string name="HelpFragment__signal_android_support_request">בקשת תמיכה של Signal Android</string>
    <string name="HelpFragment__debug_log">יומן ניפוי תקלים:</string>
    <string name="HelpFragment__could_not_upload_logs">לא היה ניתן להעלות יומן</string>
    <string name="HelpFragment__please_be_as_descriptive_as_possible">אנא הייה מפורט ככל האפשר כדי לעזור לנו להבין את הסוגייה.</string>
    <string-array name="HelpFragment__categories_5">
        <item>\\-\\- יש לבחור אפשרות \\-\\-</item>
        <item>משהו לא עובד</item>
        <item>בקשת פיצ׳ר</item>
        <item>שאלה</item>
        <item>פידבק</item>
        <item>אחר</item>
        <item>תשלומים (MobileCoin)</item>
        <item>תרומות ותגים</item>
        <item>ייצוא SMS</item>
    </string-array>

    <!-- ReactWithAnyEmojiBottomSheetDialogFragment -->
    <string name="ReactWithAnyEmojiBottomSheetDialogFragment__this_message">הודעה זו</string>
    <string name="ReactWithAnyEmojiBottomSheetDialogFragment__recently_used">בשימוש לאחרונה</string>
    <string name="ReactWithAnyEmojiBottomSheetDialogFragment__smileys_and_people">פרצופונים ואנשים</string>
    <string name="ReactWithAnyEmojiBottomSheetDialogFragment__nature">טבע</string>
    <string name="ReactWithAnyEmojiBottomSheetDialogFragment__food">אוכל</string>
    <string name="ReactWithAnyEmojiBottomSheetDialogFragment__activities">פעילויות</string>
    <string name="ReactWithAnyEmojiBottomSheetDialogFragment__places">מקומות</string>
    <string name="ReactWithAnyEmojiBottomSheetDialogFragment__objects">חפצים</string>
    <string name="ReactWithAnyEmojiBottomSheetDialogFragment__symbols">סמלים</string>
    <string name="ReactWithAnyEmojiBottomSheetDialogFragment__flags">דגלים</string>
    <string name="ReactWithAnyEmojiBottomSheetDialogFragment__emoticons">רגשונים</string>
    <string name="ReactWithAnyEmojiBottomSheetDialogFragment__no_results_found">תוצאות לא נמצאו</string>

    <!-- arrays.xml -->
    <string name="arrays__use_default">השתמש בברירת מחדל</string>
    <string name="arrays__use_custom">השתמש במותאם אישית</string>

    <string name="arrays__mute_for_one_hour">השתק למשך שעה</string>
    <string name="arrays__mute_for_eight_hours">השתק למשך 8 שעות</string>
    <string name="arrays__mute_for_one_day">השתק למשך יום</string>
    <string name="arrays__mute_for_seven_days">השתק למשך 7 ימים</string>
    <string name="arrays__always">תמיד</string>

    <string name="arrays__settings_default">ברירת מחדל</string>
    <string name="arrays__enabled">מאופשר</string>
    <string name="arrays__disabled">מושבת</string>

    <string name="arrays__name_and_message">שם והודעה</string>
    <string name="arrays__name_only">שם בלבד</string>
    <string name="arrays__no_name_or_message">ללא שם או הודעה</string>

    <string name="arrays__images">תמונות</string>
    <string name="arrays__audio">שמע</string>
    <string name="arrays__video">סרטון</string>
    <string name="arrays__documents">מסמכים</string>

    <string name="arrays__small">קטן</string>
    <string name="arrays__normal">רגיל</string>
    <string name="arrays__large">גדול</string>
    <string name="arrays__extra_large">גדול מאוד</string>

    <string name="arrays__default">ברירת מחדל</string>
    <string name="arrays__high">גבוה</string>
    <string name="arrays__max">מרבי</string>

    <!-- plurals.xml -->
    <plurals name="hours_ago">
        <item quantity="one">שע\' %1$d</item>
        <item quantity="two">%1$d שע\'</item>
        <item quantity="many">%1$d שע\'</item>
        <item quantity="other">%1$d שע\'</item>
    </plurals>

    <!-- preferences.xml -->
    <string name="preferences_beta">בטא</string>
    <string name="preferences__sms_mms">מסרון ו־MMS</string>
    <string name="preferences__pref_all_sms_title">קבל את כל המסרונים</string>
    <string name="preferences__pref_all_mms_title">קבל את כל ה־MMS</string>
    <string name="preferences__use_signal_for_viewing_and_storing_all_incoming_text_messages">השתמש ב־Signal עבור כל הודעות הטקסט הנכנסות</string>
    <string name="preferences__use_signal_for_viewing_and_storing_all_incoming_multimedia_messages">השתמש ב־Signal עבור כל הודעות המולטימדיה הנכנסות</string>
    <string name="preferences__pref_enter_sends_title">מקש Enter שולח</string>
    <string name="preferences__pressing_the_enter_key_will_send_text_messages">לחיצה על מקש Enter תישלח הודעות טקסט</string>
    <string name="preferences__pref_use_address_book_photos">השתמש בתמונות של פנקס הכתובות</string>
    <string name="preferences__display_contact_photos_from_your_address_book_if_available">הצג תמונות אנשי קשר מפנקס הכתובות אם זמינות</string>
    <!-- Preference menu item title for a toggle switch for preserving the archived state of muted chats. -->
    <string name="preferences__pref_keep_muted_chats_archived">השארת התכתבויות מושתקות בארכיון</string>
    <!-- Preference menu item description for a toggle switch for preserving the archived state of muted chats. -->
    <string name="preferences__muted_chats_that_are_archived_will_remain_archived">התכתבויות מושתקות שמאוחסנות בארכיון ישארו בארכיון כשהודעה חדשה מגיעה.</string>
    <string name="preferences__generate_link_previews">חולל תצוגות מקדימות של קישורים</string>
    <string name="preferences__retrieve_link_previews_from_websites_for_messages">אחזר תצוגות מקדימות של קישורים ישירות מאתרים עבור הודעות שאתה שולח.</string>
    <string name="preferences__choose_identity">בחר זהות</string>
    <string name="preferences__choose_your_contact_entry_from_the_contacts_list">בחר את רשומת איש הקשר שלך מתוך רשימת אנשי הקשר.</string>
    <string name="preferences__change_passphrase">שנה משפט־סיסמה</string>
    <string name="preferences__change_your_passphrase">שנה את משפט־הסיסמה שלך</string>
    <string name="preferences__enable_passphrase">אפשר נעילת מסך עם משפט־סיסמה</string>
    <string name="preferences__lock_signal_and_message_notifications_with_a_passphrase">נעל מסך והתראות באמצעות משפט־סיסמה</string>
    <string name="preferences__screen_security">אבטחת מסך</string>
    <string name="preferences__disable_screen_security_to_allow_screen_shots">חסום צילומי מסך ברשימת האחרונים ובתוך היישום</string>
    <string name="preferences__auto_lock_signal_after_a_specified_time_interval_of_inactivity">נעל באופן אוטומטי את Signal לאחר מרווח זמן מסוים של אי־פעילות</string>
    <string name="preferences__inactivity_timeout_passphrase">משפט־סיסמה לאחר פסק זמן של אי־פעילות</string>
    <string name="preferences__inactivity_timeout_interval">מרווח פסק זמן אי־פעילות</string>
    <string name="preferences__notifications">התראות</string>
    <string name="preferences__led_color">צבע LED</string>
    <string name="preferences__led_color_unknown">בלתי ידוע</string>
    <string name="preferences__pref_led_blink_title">תבנית הבהוב LED</string>
    <string name="preferences__customize">התאם אישית</string>
    <string name="preferences__change_sound_and_vibration">שנה צליל ורטט</string>
    <string name="preferences__sound">קול</string>
    <string name="preferences__silent">שקט</string>
    <string name="preferences__default">ברירת מחדל</string>
    <string name="preferences__repeat_alerts">חזור על התרעות</string>
    <string name="preferences__never">אף פעם</string>
    <string name="preferences__one_time">פעם אחת</string>
    <string name="preferences__two_times">פעמיים</string>
    <string name="preferences__three_times">שלוש פעמים</string>
    <string name="preferences__five_times">חמש פעמים</string>
    <string name="preferences__ten_times">עשר פעמים</string>
    <string name="preferences__vibrate">הרטט</string>
    <string name="preferences__green">ירוק</string>
    <string name="preferences__red">אדום</string>
    <string name="preferences__blue">כחול</string>
    <string name="preferences__orange">כתום</string>
    <string name="preferences__cyan">ציאן</string>
    <string name="preferences__magenta">מג\'נטה</string>
    <string name="preferences__white">לבן</string>
    <string name="preferences__none">ללא</string>
    <string name="preferences__fast">מהיר</string>
    <string name="preferences__normal">רגיל</string>
    <string name="preferences__slow">איטי</string>
    <string name="preferences__help">עזרה</string>
    <string name="preferences__advanced">מתקדם</string>
    <string name="preferences__donate_to_signal">תרום אל Molly</string>
    <!-- Preference label for making one-time donations to Signal -->
    <string name="preferences__one_time_donation">תרומה חד־פעמית</string>
    <string name="preferences__privacy">פרטיות</string>
    <!-- Preference label for stories -->
    <string name="preferences__stories">סטוריז</string>
    <string name="preferences__mms_user_agent">סוכן משתמש MMS</string>
    <string name="preferences__advanced_mms_access_point_names">הגדרות MMS ידניות</string>
    <string name="preferences__mmsc_url">כתובת MMSC</string>
    <string name="preferences__mms_proxy_host">מארח יפוי־כוח MMS</string>
    <string name="preferences__mms_proxy_port">פתחת יפוי־כוח MMS</string>
    <string name="preferences__mmsc_username">שם משתמש MMSC</string>
    <string name="preferences__mmsc_password">סיסמת MMSC</string>
    <string name="preferences__sms_delivery_reports">דוחות מסירת מסרונים</string>
    <string name="preferences__request_a_delivery_report_for_each_sms_message_you_send">בקש דוח מסירה לכל מסרון שאתה שולח</string>
    <string name="preferences__data_and_storage">נתונים ואחסון</string>
    <string name="preferences__storage">אחסון</string>
    <string name="preferences__payments">תשלומים</string>
    <!-- Privacy settings payments section description -->
    <string name="preferences__payment_lock">נעילת אבטחה לתשלום</string>
    <string name="preferences__payments_beta">תשלומים (בטא)</string>
    <string name="preferences__conversation_length_limit">מגבלת אורך שיחה</string>
    <string name="preferences__keep_messages">שמור הודעות</string>
    <string name="preferences__clear_message_history">ניקוי היסטוריית הודעות</string>
    <string name="preferences__linked_devices">מכשירים מקושרים</string>
    <string name="preferences__light_theme">בהירה</string>
    <string name="preferences__dark_theme">כהה</string>
    <string name="preferences__appearance">מראה</string>
    <string name="preferences__theme">ערכת נושא</string>
    <string name="preferences__chat_wallpaper">טפט התכתבות</string>
    <string name="preferences__chat_color_and_wallpaper">צבע התכתבות וטפט</string>
    <string name="preferences__disable_pin">השבת PIN</string>
    <string name="preferences__enable_pin">אפשר PIN</string>
    <string name="preferences__if_you_disable_the_pin_you_will_lose_all_data">אם תשבית את ה־PIN, תאבד את כל הנתונים כאשר תירשם מחדש אל Signal אלא אם תגבה ותשחזר באופן ידני. אינך יכול להפעיל נעילת הרשמה בזמן שה־PIN מושבת.</string>
    <string name="preferences__pins_keep_information_stored_with_signal_encrypted_so_only_you_can_access_it">קודי PIN שומרים על מידע מאוחסן עם Signal מוצפן כך שרק אתה יכול להשיג גישה אליו. הפרופיל, ההגדרות ואנשי הקשר שלך ישוחזרו כשתתקין מחדש את Signal. לא תצטרך את ה־PIN שלך כדי לפתוח את היישום.</string>
    <string name="preferences__system_default">ברירת מחדל</string>
    <string name="preferences__language">שפה</string>
    <string name="preferences__signal_messages_and_calls">הודעות ושיחות של Signal</string>
    <string name="preferences__advanced_pin_settings">הגדרות PIN מתקדמות</string>
    <string name="preferences__free_private_messages_and_calls">הודעות ושיחות פרטיות חינמיות אל משתמשי Signal</string>
    <string name="preferences__submit_debug_log">הגש יומן ניפוי תקלים</string>
    <string name="preferences__delete_account">מחק חשבון</string>
    <string name="preferences__support_wifi_calling">מצב תאימות \'התקשרות דרך WiFi\'</string>
    <string name="preferences__enable_if_your_device_supports_sms_mms_delivery_over_wifi">אפשר אם המכשיר שלך משתמש במשלוח של מסרונים או MMS על גבי WiFi (אפשר רק כאשר מצב תאימות \'התקשרות דרך WiFi\' מאופשר במכשיר שלך)</string>
    <string name="preferences__incognito_keyboard">מקלדת סמויה</string>
    <string name="preferences__read_receipts">אישורי קריאה</string>
    <string name="preferences__if_read_receipts_are_disabled_you_wont_be_able_to_see_read_receipts">אם אישורי קריאה מושבתים, לא תוכל לראות אישורי קריאה מאחרים.</string>
    <string name="preferences__typing_indicators">מחווני הקלדה</string>
    <string name="preferences__if_typing_indicators_are_disabled_you_wont_be_able_to_see_typing_indicators">אם מחווני הקלדה מושבתים, לא תוכל לראות מחווני הקלדה מאחרים.</string>
    <string name="preferences__request_keyboard_to_disable">בקש מהמקלדת להשבית למידה מותאמת אישית.</string>
    <string name="preferences__this_setting_is_not_a_guarantee">הגדרה זו אינה מובטחת, והמקלדת שלך עשויה להתעלם ממנה.</string>
    <string name="preferences__incognito_keyboard_learn_more" translatable="false">https://support.signal.org/hc/articles/360055276112</string>
    <string name="preferences_app_protection__blocked_users">משתמשים חסומים</string>
    <string name="preferences_chats__when_using_mobile_data">בעת שימוש בנתונים ניידים</string>
    <string name="preferences_chats__when_using_wifi">בעת שימוש ב־Wi-Fi</string>
    <string name="preferences_chats__when_roaming">בעת נדידה</string>
    <string name="preferences_chats__media_auto_download">הורדה אוטומטית של מדיה</string>
    <string name="preferences_chats__message_history">היסטוריית הודעות</string>
    <string name="preferences_storage__storage_usage">שימוש באחסון</string>
    <string name="preferences_storage__photos">תמונות</string>
    <string name="preferences_storage__videos">סרטונים</string>
    <string name="preferences_storage__files">קבצים</string>
    <string name="preferences_storage__audio">שמע</string>
    <string name="preferences_storage__review_storage">סקור אחסון</string>
    <string name="preferences_storage__delete_older_messages">למחוק הודעות ישנות יותר?</string>
    <string name="preferences_storage__clear_message_history">לנקות היסטוריית הודעות?</string>
    <string name="preferences_storage__this_will_permanently_delete_all_message_history_and_media">זה ימחק לצמיתות את כל היסטוריית ההודעות והמדיה מהמכשיר שלך שישנים יותר מ%1$s.</string>
    <string name="preferences_storage__this_will_permanently_trim_all_conversations_to_the_d_most_recent_messages">זה יקצץ לצמיתות את כל השיחות שלך אל %1$s ההודעות האחרונות.</string>
    <string name="preferences_storage__this_will_delete_all_message_history_and_media_from_your_device">זה ימחק לצמיתות את כל היסטוריית ההודעות והמדיה מהמכשיר שלך.</string>
    <string name="preferences_storage__are_you_sure_you_want_to_delete_all_message_history">בטוח שבא לך למחוק את כל היסטוריית ההודעות?</string>
    <string name="preferences_storage__all_message_history_will_be_permanently_removed_this_action_cannot_be_undone">כל היסטוריית ההודעות תימחק לצמיתות. פעולה זו אינה ניתנת לביטול.</string>
    <string name="preferences_storage__delete_all_now">מחק הכול עכשיו</string>
    <string name="preferences_storage__forever">לנצח</string>
    <string name="preferences_storage__one_year">שנה 1</string>
    <string name="preferences_storage__six_months">6 חודשים</string>
    <string name="preferences_storage__thirty_days">30 ימים</string>
    <string name="preferences_storage__none">אין</string>
    <string name="preferences_storage__s_messages">%1$s הודעות</string>
    <string name="preferences_storage__custom">מותאם אישית</string>
    <string name="preferences_advanced__use_system_emoji">השתמש באימוג’י של מערכת</string>
    <string name="preferences_advanced__disable_signal_built_in_emoji_support">השבת תמיכת אימוג’י מובנית של Signal</string>
    <string name="preferences_advanced__relay_all_calls_through_the_signal_server_to_avoid_revealing_your_ip_address">שדר את כל השיחות דרך שרת Signal כדי להימנע מחשיפת כתובת ה־IP שלך לאיש הקשר שלך. אפשור יפחית איכות שיחה.</string>
    <string name="preferences_advanced__always_relay_calls">שדר מחדש שיחות תמיד</string>
    <string name="preferences_app_protection__who_can">מי יכול…</string>
    <string name="preferences_app_protection__app_access">גישת יישום</string>
    <string name="preferences_app_protection__communication">תקשורת</string>
    <!-- Privacy settings payments section title -->
    <string name="preferences_app_protection__payments">תשלומים</string>
    <string name="preferences_chats__chats">התכתבויות</string>
    <string name="preferences_data_and_storage__manage_storage">נהל אחסון</string>
    <string name="preferences_data_and_storage__calls">שיחות</string>
    <string name="preferences_data_and_storage__use_less_data_for_calls">השתמש בפחות נתונים עבור שיחות</string>
    <string name="preferences_data_and_storage__never">אף פעם</string>
    <string name="preferences_data_and_storage__wifi_and_mobile_data">WiFi ונתונים סלולריים</string>
    <string name="preferences_data_and_storage__mobile_data_only">נתונים סלולריים בלבד</string>
    <string name="preference_data_and_storage__using_less_data_may_improve_calls_on_bad_networks">שימוש בפחות נתונים עשוי לשפר שיחות על רשתות גרועות</string>
    <string name="preferences_notifications__messages">הודעות</string>
    <string name="preferences_notifications__events">אירועים</string>
    <string name="preferences_notifications__in_chat_sounds">צלילים בתוך התכתבויות</string>
    <string name="preferences_notifications__show">הראה</string>
    <string name="preferences_notifications__calls">שיחות</string>
    <string name="preferences_notifications__ringtone">צלצול</string>
    <string name="preferences_chats__show_invitation_prompts">הראה הקפצות הזמנה</string>
    <string name="preferences_chats__display_invitation_prompts_for_contacts_without_signal">הצג הקפצות הזמנה עבור אנשי קשר חסרי Signal</string>
    <string name="preferences_chats__message_text_size">גודל גופן הודעה</string>
    <string name="preferences_events__contact_joined_signal">איש קשר הצטרף אל Signal</string>
    <string name="preferences_notifications__priority">עדיפות</string>
    <!-- Heading for the \'censorship circumvention\' section of privacy preferences -->
    <string name="preferences_communication__category_censorship_circumvention">עקיפת צנזורה</string>
    <!-- Title of the \'censorship circumvention\' toggle switch -->
    <string name="preferences_communication__censorship_circumvention">עקיפת צנזורה</string>
    <string name="preferences_communication__censorship_circumvention_if_enabled_signal_will_attempt_to_circumvent_censorship">אם מאופשר, Signal ינסה לעקוף צנזורה. אל תאפשר מאפיין זה אלא אם אתה במיקום שבו Signal מצונזר.</string>
    <!-- Summary text for \'censorship circumvention\' toggle. Indicates that we automatically enabled it because we believe you\'re in a censored country -->
    <string name="preferences_communication__censorship_circumvention_has_been_activated_based_on_your_accounts_phone_number">עקיפת צנזורה הופעלה על סמך מספר הטלפון של החשבון שלך.</string>
    <!-- Summary text for \'censorship circumvention\' toggle. Indicates that you disabled it even though we believe you\'re in a censored country -->
    <string name="preferences_communication__censorship_circumvention_you_have_manually_disabled">הִשְׁבַּתָּ באופן ידני עקיפת צנזורה.</string>
    <!-- Summary text for \'censorship circumvention\' toggle. Indicates that you cannot use it because you\'re already connected to the Signal service -->
    <string name="preferences_communication__censorship_circumvention_is_not_necessary_you_are_already_connected">עקיפת צנזורה אינה הכרחית; אתה מחובר כבר אל שירות Signal.</string>
    <!-- Summary text for \'censorship circumvention\' toggle. Indicates that you cannot use it because you\'re not connected to the internet -->
    <string name="preferences_communication__censorship_circumvention_can_only_be_activated_when_connected_to_the_internet">עקיפת צנזורה יכולה להיפעל בעת התחברות אל האינטרנט.</string>
    <string name="preferences_communication__category_sealed_sender">שולח אטום</string>
    <string name="preferences_communication__sealed_sender_display_indicators">הצג מחוונים</string>
    <string name="preferences_communication__sealed_sender_display_indicators_description">"הראה איקון מעמד כאשר אתה בוחר \"פרטי הודעה\" בהודעות שנמסרו ע״י שימוש בשולח אטום."</string>
    <string name="preferences_communication__sealed_sender_allow_from_anyone">התר מכל אחד</string>
    <string name="preferences_communication__sealed_sender_allow_from_anyone_description">אפשר שולח אטום עבור הודעות נכנסות מאת אי־אנשי קשר ומאת אנשים איתם לא שיתפת את הפרופיל שלך.</string>
    <string name="preferences_communication__sealed_sender_learn_more">למד עוד</string>
    <string name="preferences_setup_a_username">הגדר שם משתמש</string>
    <string name="preferences_proxy">יפוי כוח</string>
    <string name="preferences_use_proxy">השתמש ביפוי כוח</string>
    <string name="preferences_off">כבוי</string>
    <string name="preferences_on">מופעל</string>
    <string name="preferences_proxy_address">כתובת יפוי כוח</string>
    <string name="preferences_only_use_a_proxy_if">השתמש בייפוי כוח רק אם אינך מסוגל להתחבר אל Signal על נתונים סלולריים או Wi-Fi.</string>
    <string name="preferences_share">שתף</string>
    <string name="preferences_save">שמור</string>
    <string name="preferences_connecting_to_proxy">מתחבר אל יפוי כוח…</string>
    <string name="preferences_connected_to_proxy">מחובר אל יפוי כוח</string>
    <string name="preferences_connection_failed">חיבור נכשל</string>
    <string name="preferences_couldnt_connect_to_the_proxy">לא היה ניתן להתחבר אל יפוי הכוח. בדוק את כתובת יפוי הכוח ונסה שוב.</string>
    <string name="preferences_you_are_connected_to_the_proxy">אתה מחובר אל יפוי הכוח. אתה יכול לכבות את יפוי הכוח בכל זמן מתוך ההגדרות.</string>
    <string name="preferences_success">הצלחה</string>
    <string name="preferences_failed_to_connect">נכשל בהתחברות</string>
    <string name="preferences_enter_proxy_address">הכנס כתובת יפוי כוח</string>


    <string name="configurable_single_select__customize_option">התאם אישית אפשרות</string>

    <!-- Internal only preferences -->
    <string name="preferences__internal_turn_off_stories_with_stories_on_disk" translatable="false">Turn off stories (with stories on disk)</string>
    <string name="preferences__internal_turn_off_stories" translatable="false">Turn off stories</string>
    <string name="preferences__internal_delete_custom_story" translatable="false">Delete custom story</string>
    <string name="preferences__internal_hide_story" translatable="false">Hide story</string>
    <string name="preferences__internal_story_or_profile_selector" translatable="false">Story or profile selector</string>
    <string name="preferences__internal_stories_dialog_launcher" translatable="false">Stories dialog launcher</string>
    <string name="preferences__internal_retry_send" translatable="false">Retry send</string>
    <string name="preferences__internal_remove_group_story" translatable="false">Remove group story</string>
    <string name="preferences__internal_clear_onboarding_state" translatable="false">Clear onboarding state</string>
    <string name="preferences__internal_clears_onboarding_flag_and_triggers_download_of_onboarding_stories" translatable="false">Clears onboarding flag and triggers download of onboarding stories.</string>
    <string name="preferences__internal_preferences" translatable="false">Internal Preferences</string>
    <string name="preferences__internal_preferences_groups_v2" translatable="false">Groups V2</string>
    <string name="preferences__internal_force_gv2_invites" translatable="false">Force Invites</string>
    <string name="preferences__internal_force_gv2_invites_description" translatable="false">Members will not be added directly to a GV2 even if they could be.</string>
    <string name="preferences__internal_ignore_gv2_server_changes" translatable="false">Ignore server changes</string>
    <string name="preferences__internal_ignore_gv2_server_changes_description" translatable="false">Changes in server\&apos;s response will be ignored, causing passive voice update messages if P2P is also ignored.</string>
    <string name="preferences__internal_ignore_gv2_p2p_changes" translatable="false">Ignore P2P changes</string>
    <string name="preferences__internal_ignore_gv2_p2p_changes_description" translatable="false">Changes sent P2P will be ignored. In conjunction with ignoring server changes, will cause passive voice.</string>
    <string name="preferences__internal_payments" translatable="false">Payments</string>
    <string name="preferences__internal_payment_copy_data" translatable="false">Copy payments data</string>
    <string name="preferences__internal_payment_copy_data_description" translatable="false">Copy all payment records to clipboard.</string>
    <string name="preferences__internal_account" translatable="false">Account</string>
    <string name="preferences__internal_refresh_attributes" translatable="false">Refresh attributes</string>
    <string name="preferences__internal_refresh_attributes_description" translatable="false">Forces a write of capabilities on to the server followed by a read.</string>
    <string name="preferences__internal_refresh_profile" translatable="false">Refresh profile</string>
    <string name="preferences__internal_refresh_profile_description" translatable="false">Forces a refresh of your own profile.</string>
    <string name="preferences__internal_rotate_profile_key" translatable="false">Rotate profile key</string>
    <string name="preferences__internal_rotate_profile_key_description" translatable="false">Creates a new versioned profile, and triggers an update of any GV2 group you belong to.</string>
    <string name="preferences__internal_refresh_remote_config" translatable="false">Refresh remote config</string>
    <string name="preferences__internal_refresh_remote_config_description" translatable="false">Forces a refresh of the remote config locally instead of waiting for the elapsed time.</string>
    <string name="preferences__internal_misc" translatable="false">Miscellaneous</string>
    <string name="preferences__internal_user_details" translatable="false">\&apos;Internal Details\&apos; button</string>
    <string name="preferences__internal_user_details_description" translatable="false">Show a button in conversation settings that lets you see more information about a user.</string>
    <string name="preferences__internal_shake_to_report" translatable="false">Shake to Report</string>
    <string name="preferences__internal_shake_to_report_description" translatable="false">Shake your phone to easily submit and share a debug log.</string>
    <string name="preferences__internal_clear_keep_longer_logs" translatable="false">Clear keep longer logs</string>
    <string name="preferences__internal_storage_service" translatable="false">Storage service</string>
    <string name="preferences__internal_disable_storage_service" translatable="false">Disable syncing</string>
    <string name="preferences__internal_disable_storage_service_description" translatable="false">Prevent syncing any data to/from storage service.</string>
    <string name="preferences__internal_force_storage_service_sync" translatable="false">Overwrite remote data</string>
    <string name="preferences__internal_sync_now" translatable="false">Sync now</string>
    <string name="preferences__internal_sync_now_description" translatable="false">Enqueue a normal storage service sync.</string>
    <string name="preferences__internal_force_storage_service_sync_description" translatable="false">Forces remote storage to match the local device state.</string>
    <string name="preferences__internal_network" translatable="false">Network</string>
    <string name="preferences__internal_allow_censorship_toggle" translatable="false">Allow censorship circumvention toggle</string>
    <string name="preferences__internal_allow_censorship_toggle_description" translatable="false">Allow changing the censorship circumvention toggle regardless of network connectivity.</string>
    <string name="preferences__internal_conversations_and_shortcuts" translatable="false">Conversations and Shortcuts</string>
    <string name="preferences__internal_emoji" translatable="false">Emoji</string>
    <string name="preferences__internal_use_built_in_emoji_set" translatable="false">Use built-in emoji set</string>
    <string name="preferences__internal_force_emoji_download" translatable="false">Force emoji download</string>
    <string name="preferences__internal_force_emoji_download_description" translatable="false">Download the latest emoji set if it\&apos;s newer than what we have.</string>
    <string name="preferences__internal_force_search_index_download" translatable="false">Force search index download</string>
    <string name="preferences__internal_force_search_index_download_description" translatable="false">Download the latest emoji search index if it\&apos;s newer than what we have.</string>
    <string name="preferences__internal_current_version_builtin" translatable="false">Current version: Built-In</string>
    <string name="preferences__internal_current_version_d_at_density_s" translatable="false">Current version: %1$d at density %2$s</string>
    <string name="preferences__internal_delete_all_dynamic_shortcuts" translatable="false">Delete all dynamic shortcuts</string>
    <string name="preferences__internal_click_to_delete_all_dynamic_shortcuts" translatable="false">Click to delete all dynamic shortcuts</string>
    <string name="preferences__internal_details" translatable="false">Internal Details</string>
    <string name="preferences__internal_disable_profile_sharing" translatable="false">Disable Profile Sharing</string>
    <string name="preferences__internal_delete_session" translatable="false">Delete Session</string>
    <string name="preferences__internal_sender_key" translatable="false">Sender Key</string>
    <string name="preferences__internal_clear_all_state" translatable="false">Clear all state</string>
    <string name="preferences__internal_click_to_delete_all_sender_key_state" translatable="false">Click to delete all sender key state</string>
    <string name="preferences__internal_clear_shared_state" translatable="false">Clear shared state</string>
    <string name="preferences__internal_click_to_delete_all_sharing_state" translatable="false">Click to delete all sharing state</string>
    <string name="preferences__internal_remove_two_person_minimum" translatable="false">Remove 2 person minimum</string>
    <string name="preferences__internal_remove_the_requirement_that_you_need" translatable="false">Remove the requirement that you  need at least 2 recipients to use sender key.</string>
    <string name="preferences__internal_delay_resends" translatable="false">Delay resends</string>
    <string name="preferences__internal_delay_resending_messages_in_response_to_retry_receipts" translatable="false">Delay resending messages in response to retry receipts by 10 seconds.</string>
    <string name="preferences__internal_local_metrics" translatable="false">Local Metrics</string>
    <string name="preferences__internal_clear_local_metrics" translatable="false">Clear local metrics</string>
    <string name="preferences__internal_click_to_clear_all_local_metrics_state" translatable="false">Click to clear all local metrics state.</string>
    <string name="preferences__internal_calling_server" translatable="false">Group call server</string>
    <string name="preferences__internal_calling_server_default" translatable="false">Default</string>
    <string name="preferences__internal_calling_server_s" translatable="false">%1$s server</string>
    <string name="preferences__internal_calling" translatable="false">Calling options</string>
    <string name="preferences__internal_calling_audio_processing_method" translatable="false">Audio processing method</string>
    <string name="preferences__internal_calling_bandwidth_mode" translatable="false">Bandwidth mode</string>
    <string name="preferences__internal_calling_disable_telecom" translatable="false">Disable Telecom integration</string>
    <string name="preferences__internal_badges" translatable="false">Badges</string>
    <string name="preferences__internal_badges_enqueue_redemption" translatable="false">Enqueue redemption.</string>
    <string name="preferences__internal_badges_enqueue_keep_alive" translatable="false">Enqueue keep-alive.</string>
    <string name="preferences__internal_badges_set_error_state" translatable="false">Set error state.</string>
    <string name="preferences__internal_release_channel" translatable="false">Release channel</string>
    <string name="preferences__internal_fetch_release_channel" translatable="false">Fetch release channel</string>
    <string name="preferences__internal_release_channel_set_last_version" translatable="false">Set last version seen back 10 versions</string>
    <string name="preferences__internal_reset_donation_megaphone" translatable="false">Reset donation megaphone</string>
    <string name="preferences__internal_add_sample_note" translatable="false">Add sample note</string>
    <string name="preferences__internal_disable_stories" translatable="false">Disable stories</string>
    <string name="preferences__internal_cds" translatable="false">CDS</string>
    <string name="preferences__internal_clear_history" translatable="false">Clear history</string>
    <string name="preferences__internal_clear_history_description" translatable="false">Clears all CDS history, meaning the next sync will consider all numbers to be new.</string>
    <string name="preferences__internal_clear_all_service_ids" translatable="false">Clear all service IDs</string>
    <string name="preferences__internal_clear_all_service_ids_description" translatable="false">Clears all known service IDs (except your own) for people that have phone numbers. Do not use on your personal device!</string>
    <string name="preferences__internal_clear_all_profile_keys" translatable="false">Clear all profile keys</string>
    <string name="preferences__internal_clear_all_profile_keys_description" translatable="false">Clears all known profile keys (except your own). Do not use on your personal device!</string>
    <string name="preferences__internal_donor_error_expired_badge" translatable="false">Expired Badge</string>
    <string name="preferences__internal_donor_error_charge_failure" translatable="false">Charge Failure</string>
    <string name="preferences__internal_donor_error_cancelation_reason" translatable="false">Cancelation Reason</string>
    <string name="preferences__internal_donor_error_save_and_finish" translatable="false">Save and Finish</string>
    <string name="preferences__internal_donor_error_clear" translatable="false">Clear</string>


    <!-- Payments -->
    <string name="PaymentsActivityFragment__all_activity">כל הפעילות</string>
    <string name="PaymentsAllActivityFragment__all">הכול</string>
    <string name="PaymentsAllActivityFragment__sent">נשלח</string>
    <string name="PaymentsAllActivityFragment__received">התקבל</string>

    <string name="PaymentsHomeFragment__introducing_payments">היכרות עם תשלומים (בטא)</string>
    <string name="PaymentsHomeFragment__use_signal_to_send_and_receive">השתמש ב־Molly כדי לשלוח ולקבל MobileCoin, מטבע דיגיטלי חדש ממוקד פרטיות. הפעל כדי להתחיל.</string>
    <string name="PaymentsHomeFragment__activate_payments">הפעל תשלומים</string>
    <string name="PaymentsHomeFragment__activating_payments">מפעיל תשלומים…</string>
    <string name="PaymentsHomeFragment__restore_payments_account">שחזר חשבון תשלומים</string>
    <string name="PaymentsHomeFragment__no_recent_activity_yet">אין פעילות מהזמן האחרון עדיין</string>
    <string name="PaymentsHomeFragment__pending_requests">בקשות ממתינות</string>
    <string name="PaymentsHomeFragment__recent_activity">פעילות מהזמן האחרון</string>
    <string name="PaymentsHomeFragment__see_all">ראה הכול</string>
    <string name="PaymentsHomeFragment__add_funds">הוסף כספים</string>
    <string name="PaymentsHomeFragment__send">שלח</string>
    <string name="PaymentsHomeFragment__sent_s">%1$s נשלחו</string>
    <string name="PaymentsHomeFragment__received_s">%1$s התקבלו</string>
    <string name="PaymentsHomeFragment__transfer_to_exchange">העבר אל מסחר</string>
    <string name="PaymentsHomeFragment__currency_conversion">המרת מטבע</string>
    <string name="PaymentsHomeFragment__deactivate_payments">בטל הפעלת תשלומים</string>
    <string name="PaymentsHomeFragment__recovery_phrase">משפט השבה</string>
    <string name="PaymentsHomeFragment__help">עזרה</string>
    <string name="PaymentsHomeFragment__coin_cleanup_fee">עמלת ניקוי מטבעות</string>
    <string name="PaymentsHomeFragment__sent_payment">תשלום נשלח</string>
    <string name="PaymentsHomeFragment__received_payment">תשלום התקבל</string>
    <string name="PaymentsHomeFragment__processing_payment">מעבד תשלום</string>
    <string name="PaymentsHomeFragment__unknown_amount">---</string>
    <string name="PaymentsHomeFragment__currency_conversion_not_available">המרת מטבע אינה זמינה</string>
    <string name="PaymentsHomeFragment__cant_display_currency_conversion">לא ניתן להציג המרת מטבע. בדוק את החיבור של הטלפון שלך ונסה שוב.</string>
    <string name="PaymentsHomeFragment__payments_is_not_available_in_your_region">תשלומים אינם זמינים באזור שלך.</string>
    <string name="PaymentsHomeFragment__could_not_enable_payments">לא היה ניתן לאפשר תשלומים. נסה שוב מאוחר יותר.</string>
    <string name="PaymentsHomeFragment__deactivate_payments_question">לבטל הפעלת תשלומים?</string>
    <string name="PaymentsHomeFragment__you_will_not_be_able_to_send">לא תוכל לשלוח או לקבל MobileCoin ב־Molly אם תבטל הפעלת תשלומים.</string>
    <string name="PaymentsHomeFragment__deactivate">בטל הפעלה</string>
    <string name="PaymentsHomeFragment__continue">המשך</string>
    <string name="PaymentsHomeFragment__balance_is_not_currently_available">מאזן אינו זמין כרגע.</string>
    <string name="PaymentsHomeFragment__payments_deactivated">הפעלת תשלומים בוטלה.</string>
    <string name="PaymentsHomeFragment__payment_failed">תשלום נכשל</string>
    <string name="PaymentsHomeFragment__details">פרטים</string>
    <string name="PaymentsHomeFragment__learn_more__activate_payments" translatable="false">https://support.signal.org/hc/articles/360057625692#payments_activate </string>
    <string name="PaymentsHomeFragment__you_can_use_signal_to_send">אתה יכול להשתמש ב־Molly כדי לשלוח ולקבל MobileCoin. כל התשלומים כפופים אל תנאי השימוש עבור MobileCoins וארנק MobileCoin. זהו מאפיין בטא כך שאתה עשוי להיתקל במספר סוגיות ותשלומים או מאזנים שיתכן שתאבד אינם ניתנים להשבה. </string>
    <string name="PaymentsHomeFragment__activate">הפעל</string>
    <string name="PaymentsHomeFragment__view_mobile_coin_terms">הצג תנאי MobileCoin</string>
    <string name="PaymentsHomeFragment__payments_not_available">תשלומים ב־Molly אינם זמינים יותר. אתה עדיין יכול להעביר כספים אל מסחר אבל אתה לא יכול יותר לשלוח ולקבל תשלומים או להוסיף כספים.</string>

    <string name="PaymentsHomeFragment__mobile_coin_terms_url" translatable="false">https://www.mobilecoin.com/terms-of-use.html</string>
    <!-- Alert dialog title which shows up after a payment to turn on payment lock -->
    <string name="PaymentsHomeFragment__turn_on">להפעיל נעילת אבטחה לתשלום עבור העברות עתידיות?</string>
    <!-- Alert dialog description for why payment lock should be enabled before sending payments -->
    <string name="PaymentsHomeFragment__add_an_additional_layer">אפשר להוסיף שכבת אבטחה נוספת ולדרוש נעילת מסך או טביעת אצבע ב-Android לפני שמאפשרים העברת כספים.</string>
    <!-- Alert dialog button to enable payment lock -->
    <string name="PaymentsHomeFragment__enable">הפעלה</string>
    <!-- Alert dialog button to not enable payment lock for now -->
    <string name="PaymentsHomeFragment__not_now">לא עכשיו</string>
    <!-- Alert dialog title which shows up to update app to send payments -->
    <string name="PaymentsHomeFragment__update_required">נדרש עדכון</string>
    <!-- Alert dialog description that app update is required to send payments-->
    <string name="PaymentsHomeFragment__an_update_is_required">יש לעדכן את Signal כדי להמשיך לשלוח ולקבל תשלומים, ולראות את יתרת התשלומים המעודכנת שלך.</string>
    <!-- Alert dialog button to cancel -->
    <string name="PaymentsHomeFragment__cancel">בטל</string>
    <!-- Alert dialog button to update now -->
    <string name="PaymentsHomeFragment__update_now">עדכן עכשיו</string>

    <!-- PaymentsSecuritySetupFragment -->
    <!-- Toolbar title -->
    <string name="PaymentsSecuritySetupFragment__security_setup">הגדרות אבטחה</string>
    <!-- Title to enable payment lock -->
    <string name="PaymentsSecuritySetupFragment__protect_your_funds">כדאי להגן על הכספים שלך</string>
    <!-- Description as to why payment lock is required -->
    <string name="PaymentsSecuritySetupFragment__help_prevent">אפשר לעזור למנוע מאדם שמחזיק במכשיר הטלפון שלך לגשת לכספים שלך באמצעות הוספת עוד שכבה של בטיחות. אפשר לכבות את האפשרות הזו בהגדרות.</string>
    <!-- Option to enable payment lock -->
    <string name="PaymentsSecuritySetupFragment__enable_payment_lock">הפעלת נעילת אבטחה לתשלום</string>
    <!-- Option to cancel -->
    <string name="PaymentsSecuritySetupFragment__not_now">לא עכשיו</string>
    <!-- Dialog title to confirm skipping the step -->
    <string name="PaymentsSecuritySetupFragment__skip_this_step">לדלג על שלב זה?</string>
    <!-- Dialog description to let users know why payment lock is required -->
    <string name="PaymentsSecuritySetupFragment__skipping_this_step">דילוג על שלב זה יאפשר לכל אדם עם גישה פיזית למכשיר הטלפון שלך להעביר כספים או לצפות במשפט שחזור הסיסמה שלך.</string>
    <!-- Dialog option to cancel -->
    <string name="PaymentsSecuritySetupFragment__cancel">בטל</string>
    <!-- Dialog option to skip -->
    <string name="PaymentsSecuritySetupFragment__skip">דלג</string>

    <!-- PaymentsAddMoneyFragment -->
    <string name="PaymentsAddMoneyFragment__add_funds">הוסף כספים</string>
    <string name="PaymentsAddMoneyFragment__your_wallet_address">כתובת הארנק שלך</string>
    <string name="PaymentsAddMoneyFragment__copy">העתק</string>
    <string name="PaymentsAddMoneyFragment__copied_to_clipboard">הועתק ללוח</string>
    <string name="PaymentsAddMoneyFragment__to_add_funds">כדי להוסיף כספים, שלח MobileCoin  אל כתובת הארנק שלך. התחל עסקה מהחשבון שלך במסחר שתומך ב־MobileCoin, ואז סרוק את קוד ה־QR או העתק את כתובת הארנק שלך.</string>
    <string name="PaymentsAddMoneyFragment__learn_more__information" translatable="false">https://support.signal.org/hc/articles/360057625692#payments_transfer_from_exchange</string>

    <!-- PaymentsDetailsFragment -->
    <string name="PaymentsDetailsFragment__details">פרטים</string>
    <string name="PaymentsDetailsFragment__status">מעמד</string>
    <string name="PaymentsDetailsFragment__submitting_payment">מגיש תשלום…</string>
    <string name="PaymentsDetailsFragment__processing_payment">מעבד תשלום…</string>
    <string name="PaymentsDetailsFragment__payment_complete">תשלום הושלם</string>
    <string name="PaymentsDetailsFragment__payment_failed">תשלום נכשל</string>
    <string name="PaymentsDetailsFragment__network_fee">עמלת רשת</string>
    <string name="PaymentsDetailsFragment__sent_by">נשלח ע״י</string>
    <string name="PaymentsDetailsFragment__sent_to_s">נשלח אל %1$s</string>
    <string name="PaymentsDetailsFragment__you_on_s_at_s">את/ה בתאריך %1$s בשעה %2$s</string>
    <string name="PaymentsDetailsFragment__s_on_s_at_s">%1$s בתאריך %2$s בשעה %3$s</string>
    <string name="PaymentsDetailsFragment__to">אל</string>
    <string name="PaymentsDetailsFragment__from">מאת</string>
    <string name="PaymentsDetailsFragment__information">פרטי עסקה כולל סכום התשלום וזמן העסקה הם חלק מן MobileCoin Ledger.</string>
    <string name="PaymentsDetailsFragment__coin_cleanup_fee">עמלת ניקוי מטבעות</string>
    <string name="PaymentsDetailsFragment__coin_cleanup_information">\"עמלת ניקוי מטבעות\" מחויבת כאשר המטבעות בחזקתך אינם יכולים להתאחד כדי להשלים עסקה. ניקוי יתיר לך להמשיך לשלוח תשלומים.</string>
    <string name="PaymentsDetailsFragment__no_details_available">אין פרטים נוספים זמינים עבור עסקה זו</string>
    <string name="PaymentsDetailsFragment__learn_more__information" translatable="false">https://support.signal.org/hc/articles/360057625692#payments_details</string>
    <string name="PaymentsDetailsFragment__learn_more__cleanup_fee" translatable="false">https://support.signal.org/hc/articles/360057625692#payments_details_fees</string>
    <string name="PaymentsDetailsFragment__sent_payment">תשלום נשלח</string>
    <string name="PaymentsDetailsFragment__received_payment">תשלום התקבל</string>
    <string name="PaymentsDeatilsFragment__payment_completed_s">תשלום הושלם %1$s</string>
    <string name="PaymentsDetailsFragment__block_number">חסום מספר</string>

    <!-- PaymentsTransferFragment -->
    <string name="PaymentsTransferFragment__transfer">העבר</string>
    <string name="PaymentsTransferFragment__scan_qr_code">סריקת קוד QR</string>
    <string name="PaymentsTransferFragment__to_scan_or_enter_wallet_address">אל: סרוק או הכנס כתובת ארנק</string>
    <string name="PaymentsTransferFragment__you_can_transfer">אתה יכול להעביר MobileCoin ע״י השלמת העברה אל כתובת הארנק שסופקה ע״י המסחר. כתובת הארנק היא המחרוזת של המספרים והאותיות שמופיעה בדרך כלל מתחת אל קוד ה־QR.</string>
    <string name="PaymentsTransferFragment__next">הבא</string>
    <string name="PaymentsTransferFragment__invalid_address">כתובת בלתי תקפה</string>
    <string name="PaymentsTransferFragment__check_the_wallet_address">בדוק את כתובת הארנק שאתה מנסה להעביר אליה ונסה שוב.</string>
    <string name="PaymentsTransferFragment__you_cant_transfer_to_your_own_signal_wallet_address">אתה לא יכול להעביר אל כתובת הארנק של Molly של עצמך. הכנס את כתובת הארנק מהחשבון שלך במסחר נתמך.</string>
    <string name="PaymentsTransferFragment__to_scan_a_qr_code_signal_needs">כדי לסרוק קוד QR, היישום Molly צריך גישה אל המצלמה.</string>
    <string name="PaymentsTransferFragment__signal_needs_the_camera_permission_to_capture_qr_code_go_to_settings">Molly צריך את הרשאת המצלמה כדי ללכוד קוד QR. לך אל הגדרות, בחר \"הרשאות\", ואפשר את \"מצלמה\".</string>
    <string name="PaymentsTransferFragment__to_scan_a_qr_code_signal_needs_access_to_the_camera">כדי לסרוק קוד QR, היישום Molly צריך גישה אל המצלמה.</string>
    <string name="PaymentsTransferFragment__settings">הגדרות</string>

    <!-- PaymentsTransferQrScanFragment -->
    <string name="PaymentsTransferQrScanFragment__scan_address_qr_code">סרוק קוד QR של כתובת</string>
    <string name="PaymentsTransferQrScanFragment__scan_the_address_qr_code_of_the_payee">סרוק את קוד ה־QR של הכתובת של המשלם</string>

    <!-- CreatePaymentFragment -->
    <string name="CreatePaymentFragment__request">בקשה</string>
    <string name="CreatePaymentFragment__pay">שלם</string>
    <string name="CreatePaymentFragment__available_balance_s">מאזן זמין: %1$s</string>
    <string name="CreatePaymentFragment__toggle_content_description">עורר</string>
    <string name="CreatePaymentFragment__1">1</string>
    <string name="CreatePaymentFragment__2">2</string>
    <string name="CreatePaymentFragment__3">3</string>
    <string name="CreatePaymentFragment__4">4</string>
    <string name="CreatePaymentFragment__5">5</string>
    <string name="CreatePaymentFragment__6">6</string>
    <string name="CreatePaymentFragment__7">7</string>
    <string name="CreatePaymentFragment__8">8</string>
    <string name="CreatePaymentFragment__9">9</string>
    <string name="CreatePaymentFragment__decimal">.</string>
    <string name="CreatePaymentFragment__0">0</string>
    <string name="CreatePaymentFragment__lt">&lt;</string>
    <string name="CreatePaymentFragment__backspace">מקש חזרה</string>
    <string name="CreatePaymentFragment__add_note">הוסף הערה</string>
    <string name="CreatePaymentFragment__conversions_are_just_estimates">המרות הן רק השערות ויתכן שהן לא מדויקות.</string>
    <string name="CreatePaymentFragment__learn_more__conversions" translatable="false">https://support.signal.org/hc/articles/360057625692#payments_currency_conversion</string>

    <!-- EditNoteFragment -->
    <string name="EditNoteFragment_note">הערה</string>

    <!-- ConfirmPaymentFragment -->
    <string name="ConfirmPayment__confirm_payment">אשר תשלום</string>
    <string name="ConfirmPayment__network_fee">עמלת רשת</string>
    <string name="ConfirmPayment__error_getting_fee">שגיאה בהשגת עמלה</string>
    <string name="ConfirmPayment__estimated_s">משוער %1$s</string>
    <string name="ConfirmPayment__to">אל</string>
    <string name="ConfirmPayment__total_amount">סכום כולל</string>
    <string name="ConfirmPayment__balance_s">מאזן: %1$s</string>
    <string name="ConfirmPayment__submitting_payment">מגיש תשלום…</string>
    <string name="ConfirmPayment__processing_payment">מעבד תשלום…</string>
    <string name="ConfirmPayment__payment_complete">תשלום הושלם</string>
    <string name="ConfirmPayment__payment_failed">תשלום נכשל</string>
    <string name="ConfirmPayment__payment_will_continue_processing">התשלום ימשיך לעבד</string>
    <string name="ConfirmPaymentFragment__invalid_recipient">מקבל בלתי תקף</string>
    <!-- Title of a dialog show when we were unable to present the user\'s screenlock before sending a payment -->
    <string name="ConfirmPaymentFragment__failed_to_show_payment_lock">הצגת נעילת אבטחה לתשלום נכשלה</string>
    <!-- Body of a dialog show when we were unable to present the user\'s screenlock before sending a payment -->
    <string name="ConfirmPaymentFragment__you_enabled_payment_lock_in_the_settings">הפעלת נעילת אבטחה לתשלום בהגדרות, אבל לא ניתן להציג אותה.</string>
    <!-- Button in a dialog that will take the user to the privacy settings -->
    <string name="ConfirmPaymentFragment__go_to_settings">מעבר להגדרות</string>
    <string name="ConfirmPaymentFragment__this_person_has_not_activated_payments">איש זה לא הפעיל תשלומים</string>
    <string name="ConfirmPaymentFragment__unable_to_request_a_network_fee">לא היה ניתן לבקש עמלת רשת. כדי להמשיך תשלום זה, הקש על בסדר ונסה שוב.</string>

    <!-- BiometricDeviceAuthentication -->
    <!-- Biometric/Device authentication prompt title -->
    <string name="BiometricDeviceAuthentication__signal">Signal</string>


    <!-- CurrencyAmountFormatter_s_at_s -->
    <string name="CurrencyAmountFormatter_s_at_s">%1$s בשעה %2$s</string>

    <!-- SetCurrencyFragment -->
    <string name="SetCurrencyFragment__set_currency">הגדר מטבע</string>
    <string name="SetCurrencyFragment__all_currencies">כל המטבעות</string>

    <!-- **************************************** -->
    <!-- menus -->
    <!-- **************************************** -->

    <!-- contact_selection_list -->
    <string name="contact_selection_list__unknown_contact">הודעה חדשה אל…</string>
    <string name="contact_selection_list__unknown_contact_block">חסום משתמש</string>
    <string name="contact_selection_list__unknown_contact_add_to_group">הוסף לקבוצה</string>

    <!-- conversation_callable_insecure -->
    <string name="conversation_callable_insecure__menu_call">התקשר</string>

    <!-- conversation_callable_secure -->
    <string name="conversation_callable_secure__menu_call">שיחת Signal</string>
    <string name="conversation_callable_secure__menu_video">שיחת וידאו של Signal</string>

    <!-- conversation_context -->

    <!-- Heading which shows how many messages are currently selected -->
    <plurals name="conversation_context__s_selected">
        <item quantity="one">%1$d נבחר</item>
        <item quantity="two">%1$d נבחרו</item>
        <item quantity="many">%1$d נבחרו</item>
        <item quantity="other">%1$d נבחרו</item>
    </plurals>

    <!-- conversation_context_image -->
    <!-- Button to save a message attachment (image, file etc.) -->
    <string name="conversation_context_image__save_attachment">שמור</string>

    <!-- conversation_expiring_off -->
    <string name="conversation_expiring_off__disappearing_messages">הודעות נעלמות</string>

    <!-- conversation_selection -->
    <!-- Button to view detailed information for a message -->
    <string name="conversation_selection__menu_message_details">מידע</string>
    <!-- Button to copy a message\'s text to the clipboard -->
    <string name="conversation_selection__menu_copy">העתק</string>
    <!-- Button to delete a message -->
    <string name="conversation_selection__menu_delete">מחק</string>
    <!-- Button to forward a message to another person or group chat -->
    <string name="conversation_selection__menu_forward">העבר הלאה</string>
    <!-- Button to reply to a message -->
    <string name="conversation_selection__menu_reply">השב</string>
    <!-- Button to save a message attachment (image, file etc.) -->
    <string name="conversation_selection__menu_save">שמור</string>
    <!-- Button to retry sending a message -->
    <string name="conversation_selection__menu_resend_message">שלח מחדש</string>
    <!-- Button to select a message and enter selection mode -->
    <string name="conversation_selection__menu_multi_select">בחר</string>

    <!-- conversation_expiring_on -->

    <!-- conversation_insecure -->
    <string name="conversation_insecure__invite">הזמן</string>

    <!-- conversation_list_batch -->
    <string name="conversation_list_batch__menu_delete_selected">מחק נבחרים</string>
    <string name="conversation_list_batch__menu_pin_selected">הצמד נבחרים</string>
    <string name="conversation_list_batch__menu_unpin_selected">בטל הצמדת נבחרים</string>
    <string name="conversation_list_batch__menu_select_all">בחר הכול</string>
    <string name="conversation_list_batch_archive__menu_archive_selected">אחסן בארכיון נבחרים</string>
    <string name="conversation_list_batch_unarchive__menu_unarchive_selected">הוצא מארכיון נבחרים</string>
    <string name="conversation_list_batch__menu_mark_as_read">סמן כנקרא</string>
    <string name="conversation_list_batch__menu_mark_as_unread">סמן כלא נקרא</string>

    <!-- conversation_list -->
    <string name="conversation_list_settings_shortcut">קיצור דרך להגדרות</string>
    <string name="conversation_list_search_description">חפש</string>
    <string name="conversation_list__pinned">מוצמד</string>
    <string name="conversation_list__chats">התכתבויות</string>
    <string name="conversation_list__you_can_only_pin_up_to_d_chats">אתה יכול להצמיד רק עד %1$d התכתבויות</string>

    <!-- conversation_list_item_view -->
    <string name="conversation_list_item_view__contact_photo_image">תמונת איש קשר</string>
    <string name="conversation_list_item_view__archived">בארכיון</string>


    <!-- conversation_list_fragment -->
    <string name="conversation_list_fragment__fab_content_description">שיחה חדשה</string>
    <string name="conversation_list_fragment__open_camera_description">פתח מצלמה</string>
    <string name="conversation_list_fragment__no_chats_yet_get_started_by_messaging_a_friend">אין התכתבויות עדיין.\nהתחל ע״י שליחת הודעה אל חבר.</string>


    <!-- conversation_secure_verified -->
    <string name="conversation_secure_verified__menu_reset_secure_session">אפס שיח מאובטח</string>

    <!-- conversation_muted -->
    <string name="conversation_muted__unmute">בטל השתקה</string>

    <!-- conversation_unmuted -->
    <string name="conversation_unmuted__mute_notifications">השתק התראות</string>

    <!-- conversation -->
    <string name="conversation__menu_group_settings">הגדרות קבוצה</string>
    <string name="conversation__menu_leave_group">עזוב קבוצה</string>
    <string name="conversation__menu_view_all_media">כל המדיה</string>
    <string name="conversation__menu_conversation_settings">הגדרות שיחה</string>
    <string name="conversation__menu_add_shortcut">הוסף אל מסך הבית</string>
    <string name="conversation__menu_create_bubble">צור בועה</string>

    <!-- conversation_popup -->
    <string name="conversation_popup__menu_expand_popup">הרחב חלון קופץ</string>

    <!-- conversation_callable_insecure -->
    <string name="conversation_add_to_contacts__menu_add_to_contacts">הוסף לאנשי הקשר</string>

    <!-- conversation_group_options -->
    <string name="convesation_group_options__recipients_list">רשימת מקבלים</string>
    <string name="conversation_group_options__delivery">מסירה</string>
    <string name="conversation_group_options__conversation">שיחה</string>
    <string name="conversation_group_options__broadcast">שידור</string>

    <!-- text_secure_normal -->
    <string name="text_secure_normal__menu_new_group">קבוצה חדשה</string>
    <string name="text_secure_normal__menu_settings">הגדרות</string>
    <string name="text_secure_normal__menu_clear_passphrase">נעל</string>
    <string name="text_secure_normal__mark_all_as_read">סמן הכול כנקרא</string>
    <string name="text_secure_normal__invite_friends">הזמן חברים</string>

    <!-- verify_display_fragment -->
    <string name="verify_display_fragment_context_menu__copy_to_clipboard">העתק ללוח העריכה</string>
    <string name="verify_display_fragment_context_menu__compare_with_clipboard">השווה עם לוח העריכה</string>

    <!-- reminder_header -->
    <string name="reminder_header_sms_import_title">ייבא מסרוני מערכת</string>
    <string name="reminder_header_sms_import_text">הקש כדי להעתיק את הודעות המסרונים של הטלפון שלך לתוך מסד הנתונים המוצפן של Signal.</string>
    <string name="reminder_header_push_title">אפשר הודעות ושיחות של Signal</string>
    <string name="reminder_header_push_text">שדרג את חווית התקשורת שלך.</string>
    <string name="reminder_header_service_outage_text">Signal חווה קשיים טכניים. אנחנו עובדים קשות כדי לשחזר את השירות מהר ככל האפשר.</string>
    <string name="reminder_header_progress">%1$d%%</string>

    <!-- media_preview -->
    <string name="media_preview__save_title">שמור</string>
    <string name="media_preview__forward_title">העבר הלאה</string>
    <string name="media_preview__share_title">שתף</string>
    <string name="media_preview__all_media_title">כל המדיה</string>
    <string name="media_preview__edit_title">ערוך</string>


    <!-- media_preview_activity -->
    <string name="media_preview_activity__media_content_description">תצוגה מקדימה של מדיה</string>

    <!-- new_conversation_activity -->
    <string name="new_conversation_activity__refresh">רענן</string>
    <!-- redphone_audio_popup_menu -->

    <!-- Insights -->
    <string name="Insights__percent">%</string>
    <string name="Insights__title">תובנות</string>
    <string name="InsightsDashboardFragment__title">תובנות</string>
    <string name="InsightsDashboardFragment__signal_protocol_automatically_protected">פרוטוקול Signal הגן באופן אוטומטי על %1$d%% מההודעות היוצאות שלך במהלך %2$d הימים האחרונים. שיחות בין משתמשי Signal תמיד מוצפנות מקצה־אל־קצה.</string>
    <string name="InsightsDashboardFragment__spread_the_word">הפץ את המילה</string>
    <string name="InsightsDashboardFragment__not_enough_data">אין מספיק נתונים</string>
    <string name="InsightsDashboardFragment__your_insights_percentage_is_calculated_based_on">אחוז התובנות שלך מחושב על סמך הודעות יוצאות בטווח %1$d הימים האחרונים שלא נעלמו או לא נמחקו.</string>
    <string name="InsightsDashboardFragment__start_a_conversation">התחל שיחה</string>
    <string name="InsightsDashboardFragment__invite_your_contacts">התחל לתקשר באופן מאובטח ולאפשר מאפיינים חדשים שעוברים מעבר לגבולות של מסרונים בלתי מוצפנים על ידי הזמנת אנשי קשר נוספים להצטרף אל Signal.</string>
    <string name="InsightsDashboardFragment__this_stat_was_generated_locally">סטטיסטיקה זו נוצרה באופן מקומי על המכשיר שלך ויכולה להיראות רק על ידך. היא אף פעם לא מועברת אל מקום כלשהו.</string>
    <string name="InsightsDashboardFragment__encrypted_messages">הודעות מוצפנות</string>
    <string name="InsightsDashboardFragment__cancel">בטל</string>
    <string name="InsightsDashboardFragment__send">שלח</string>
    <string name="InsightsModalFragment__title">היכרות עם תובנות</string>
    <string name="InsightsModalFragment__description">גלה כמה מההודעות היוצאות שלך נשלחו באופן מאובטח, לאחר מכן הזמן בזריזות אנשי קשר חדשים כדי להמריץ את אחוז Signal שלך.</string>
    <string name="InsightsModalFragment__view_insights">הצג תובנות</string>

    <string name="FirstInviteReminder__title">הזמן אל Signal</string>
    <string name="FirstInviteReminder__description">אתה יכול להגדיל את מספר ההודעות המוצפנות שאתה שולח ב־%1$d%%</string>
    <string name="SecondInviteReminder__title">המרץ את Signal שלך</string>
    <string name="SecondInviteReminder__description">הזמן את %1$s</string>
    <string name="InsightsReminder__view_insights">הצג תובנות</string>
    <string name="InsightsReminder__invite">הזמן</string>

    <!-- Edit KBS Pin -->

    <!-- BaseKbsPinFragment -->
    <string name="BaseKbsPinFragment__next">הבא</string>
    <string name="BaseKbsPinFragment__create_alphanumeric_pin">צור PIN אלפאנומרי</string>
    <string name="BaseKbsPinFragment__create_numeric_pin">צור PIN מספרי</string>
    <string name="BaseKbsPinFragment__learn_more_url" translatable="false">https://support.signal.org/hc/articles/360007059792</string>

    <!-- CreateKbsPinFragment -->
    <plurals name="CreateKbsPinFragment__pin_must_be_at_least_characters">
        <item quantity="one">PIN חייב להיות לפחות תו %1$d</item>
        <item quantity="two">PIN חייב להיות לפחות %1$d תווים</item>
        <item quantity="many">PIN חייב להיות לפחות %1$d תווים</item>
        <item quantity="other">PIN חייב להיות לפחות %1$d תווים</item>
    </plurals>
    <plurals name="CreateKbsPinFragment__pin_must_be_at_least_digits">
        <item quantity="one">PIN חייב להיות לפחות ספרה %1$d</item>
        <item quantity="two">PIN חייב להיות לפחות %1$d ספרות</item>
        <item quantity="many">PIN חייב להיות לפחות %1$d ספרות</item>
        <item quantity="other">PIN חייב להיות לפחות %1$d ספרות</item>
    </plurals>
    <string name="CreateKbsPinFragment__create_a_new_pin">צור PIN חדש</string>
    <string name="CreateKbsPinFragment__you_can_choose_a_new_pin_as_long_as_this_device_is_registered">אתה יכול לשנות את ה־PIN שלך כל עוד מכשיר זה רשום.</string>
    <string name="CreateKbsPinFragment__create_your_pin">צור את ה־PIN שלך</string>
    <string name="CreateKbsPinFragment__pins_keep_information_stored_with_signal_encrypted">קודי PIN שומרים על מידע שמאוחסן עם Signal מוצפן כך שרק אתה תוכל להשיג גישה אליו. הפרופיל, ההגדרות ואנשי הקשר שלך ישוחזרו כשתתקין מחדש את Signal. לא תצטרך את ה־PIN שלך כדי לפתוח את היישום.</string>
    <string name="CreateKbsPinFragment__choose_a_stronger_pin">בחר PIN חזק יותר</string>

    <!-- ConfirmKbsPinFragment -->
    <string name="ConfirmKbsPinFragment__pins_dont_match">קודי PIN אינם תואמים. נסה שוב.</string>
    <string name="ConfirmKbsPinFragment__confirm_your_pin">אמת את ה־PIN שלך.</string>
    <string name="ConfirmKbsPinFragment__pin_creation_failed">יצירת PIN נכשלה</string>
    <string name="ConfirmKbsPinFragment__your_pin_was_not_saved">ה־PIN שלך לא נשמר. ניידע אותך ליצור PIN מאוחר יותר.</string>
    <string name="ConfirmKbsPinFragment__pin_created">PIN נוצר.</string>
    <string name="ConfirmKbsPinFragment__re_enter_your_pin">הכנס מחדש את ה־PIN שלך</string>
    <string name="ConfirmKbsPinFragment__creating_pin">יוצר PIN…</string>

    <!-- KbsSplashFragment -->
    <string name="KbsSplashFragment__introducing_pins">היכרות עם PIN</string>
    <string name="KbsSplashFragment__pins_keep_information_stored_with_signal_encrypted">קודי PIN שומרים על מידע מאוחסן עם Signal מוצפן כך שרק אתה יכול להשיג גישה אליו. הפרופיל, ההגדרות ואנשי הקשר שלך ישוחזרו כשתתקין מחדש את Signal. לא תצטרך את ה־PIN שלך כדי לפתוח את היישום.</string>
    <string name="KbsSplashFragment__learn_more">למד עוד</string>
    <string name="KbsSplashFragment__learn_more_link" translatable="false">https://support.signal.org/hc/articles/360007059792</string>
    <string name="KbsSplashFragment__registration_lock_equals_pin">נעילת הרשמה = PIN</string>
    <string name="KbsSplashFragment__your_registration_lock_is_now_called_a_pin">נעילת ההרשמה שלך נקראת כעת PIN, והיא עושה יותר. עדכן אותה כעת.</string>
    <string name="KbsSplashFragment__update_pin">עדכן PIN</string>
    <string name="KbsSplashFragment__create_your_pin">צור את ה־PIN שלך</string>
    <string name="KbsSplashFragment__learn_more_about_pins">למד עוד על קודי PIN</string>
    <string name="KbsSplashFragment__disable_pin">השבת PIN</string>

    <!-- KBS Reminder Dialog -->
    <string name="KbsReminderDialog__enter_your_signal_pin">הכנס את ה־PIN של Signal שלך</string>
    <string name="KbsReminderDialog__to_help_you_memorize_your_pin">כדי לעזור לך לשנן את ה־PIN שלך, נבקש ממך להכניס אותו מעת לעת. נבקש ממך פחות עם הזמן.</string>
    <string name="KbsReminderDialog__skip">דלג</string>
    <string name="KbsReminderDialog__submit">הגש</string>
    <string name="KbsReminderDialog__forgot_pin">שכחת PIN?</string>
    <string name="KbsReminderDialog__incorrect_pin_try_again">PIN שגוי. נסה שוב.</string>

    <!-- AccountLockedFragment -->
    <string name="AccountLockedFragment__account_locked">החשבון ננעל</string>
    <string name="AccountLockedFragment__your_account_has_been_locked_to_protect_your_privacy">חשבונך ננעל כדי להגן על פרטיותך ואבטחתך. לאחר %1$d ימים של אי־פעילות בחשבונך, תוכל להירשם שוב עם מספר טלפון זה ללא צורך ב־PIN שלך. כל התוכן יימחק.</string>
    <string name="AccountLockedFragment__next">הבא</string>
    <string name="AccountLockedFragment__learn_more">למד עוד</string>
    <string name="AccountLockedFragment__learn_more_url" translatable="false">https://support.signal.org/hc/articles/360007059792</string>

    <!-- KbsLockFragment -->
    <string name="RegistrationLockFragment__enter_your_pin">הכנס את ה־PIN שלך</string>
    <string name="RegistrationLockFragment__enter_the_pin_you_created">הכנס את ה־PIN שיצרת עבור החשבון שלך. הוא שונה מקוד הווידוא שלך במסרון.</string>
    <string name="RegistrationLockFragment__enter_alphanumeric_pin">הכנס PIN אלפאנומרי</string>
    <string name="RegistrationLockFragment__enter_numeric_pin">הכנס PIN מספרי</string>
    <string name="RegistrationLockFragment__incorrect_pin_try_again">PIN שגוי. נסה שוב.</string>
    <string name="RegistrationLockFragment__forgot_pin">שכחת PIN?</string>
    <string name="RegistrationLockFragment__incorrect_pin">PIN שגוי</string>
    <string name="RegistrationLockFragment__forgot_your_pin">שכחת את ה־PIN שלך?</string>
    <string name="RegistrationLockFragment__not_many_tries_left">אין הרבה ניסיונות נותרים!</string>
    <string name="RegistrationLockFragment__signal_registration_need_help_with_pin_for_android_v1_pin">הרשמה אל Signal - עזרה עם PIN עבור Android (v1 PIN)</string>
    <string name="RegistrationLockFragment__signal_registration_need_help_with_pin_for_android_v2_pin">הרשמה אל Signal - עזרה עם PIN עבור Android (v2 PIN)</string>

    <plurals name="RegistrationLockFragment__for_your_privacy_and_security_there_is_no_way_to_recover">
        <item quantity="one">למען פרטיותך ואבטחתך, אין דרך להשיב את ה־PIN שלך. אם אינך זוכר את ה־PIN שלך, תוכל לוודא מחדש עם מסרון לאחר יום %1$d של אי־פעילות. במקרה זה, חשבונך ינוקה וכל התוכן יימחק.</item>
        <item quantity="two">למען פרטיותך ואבטחתך, אין דרך להשיב את ה־PIN שלך. אם אינך זוכר את ה־PIN שלך, תוכל לוודא מחדש עם מסרון לאחר %1$d ימים של אי־פעילות. במקרה זה, חשבונך ינוקה וכל התוכן יימחק.</item>
        <item quantity="many">למען פרטיותך ואבטחתך, אין דרך להשיב את ה־PIN שלך. אם אינך זוכר את ה־PIN שלך, תוכל לוודא מחדש עם מסרון לאחר %1$d ימים של אי־פעילות. במקרה זה, חשבונך ינוקה וכל התוכן יימחק.</item>
        <item quantity="other">למען פרטיותך ואבטחתך, אין דרך להשיב את ה־PIN שלך. אם אינך זוכר את ה־PIN שלך, תוכל לוודא מחדש עם מסרון לאחר %1$d ימים של אי־פעילות. במקרה זה, חשבונך ינוקה וכל התוכן יימחק.</item>
    </plurals>

    <plurals name="RegistrationLockFragment__incorrect_pin_d_attempts_remaining">
        <item quantity="one">PIN שגוי. ניסיון %1$d נותר.</item>
        <item quantity="two">PIN שגוי. %1$d ניסיונות נותרים.</item>
        <item quantity="many">PIN שגוי. %1$d ניסיונות נותרים.</item>
        <item quantity="other">PIN שגוי. %1$d ניסיונות נותרים.</item>
    </plurals>

    <plurals name="RegistrationLockFragment__if_you_run_out_of_attempts_your_account_will_be_locked_for_d_days">
        <item quantity="one">אם הניסיונות יאזלו, חשבונך יינעל למשך יום %1$d. לאחר יום %1$d של אי־פעילות, תוכל להירשם שוב בלי ה־PIN שלך. חשבונך ינוקה וכל התוכן יימחק.</item>
        <item quantity="two">אם הניסיונות יאזלו, חשבונך יינעל למשך %1$d ימים. לאחר %1$d ימים של אי־פעילות, תוכל להירשם שוב בלי ה־PIN שלך. חשבונך ינוקה וכל התוכן יימחק.</item>
        <item quantity="many">אם הניסיונות יאזלו, חשבונך יינעל למשך %1$d ימים. לאחר %1$d ימים של אי־פעילות, תוכל להירשם שוב בלי ה־PIN שלך. חשבונך ינוקה וכל התוכן יימחק.</item>
        <item quantity="other">אם הניסיונות יאזלו, חשבונך יינעל למשך %1$d ימים. לאחר %1$d ימים של אי־פעילות, תוכל להירשם שוב בלי ה־PIN שלך. חשבונך ינוקה וכל התוכן יימחק.</item>
    </plurals>

    <plurals name="RegistrationLockFragment__you_have_d_attempts_remaining">
        <item quantity="one">יש לך ניסיון %1$d נותר.</item>
        <item quantity="two">יש לך %1$d ניסיונות נותרים.</item>
        <item quantity="many">יש לך %1$d ניסיונות נותרים.</item>
        <item quantity="other">יש לך %1$d ניסיונות נותרים.</item>
    </plurals>

    <plurals name="RegistrationLockFragment__d_attempts_remaining">
        <item quantity="one">ניסיון %1$d נותר.</item>
        <item quantity="two">%1$d ניסיונות נותרים.</item>
        <item quantity="many">%1$d ניסיונות נותרים.</item>
        <item quantity="other">%1$d ניסיונות נותרים.</item>
    </plurals>

    <!-- CalleeMustAcceptMessageRequestDialogFragment -->
    <string name="CalleeMustAcceptMessageRequestDialogFragment__s_will_get_a_message_request_from_you">%1$s יקבל בקשת התכתבות ממך. אתה יכול להתקשר ברגע שבקשת ההתכתבות שלך תאושר.</string>

    <!-- KBS Megaphone -->
    <string name="KbsMegaphone__create_a_pin">צור PIN</string>
    <string name="KbsMegaphone__pins_keep_information_thats_stored_with_signal_encrytped">קודי PIN שומרים על מידע שמאוחסן עם Signal מוצפן.</string>
    <string name="KbsMegaphone__create_pin">צור PIN</string>

    <!-- transport_selection_list_item -->
    <string name="transport_selection_list_item__transport_icon">איקון תעבורה</string>
    <string name="ConversationListFragment_loading">טוען…</string>
    <string name="CallNotificationBuilder_connecting">מתחבר…</string>
    <string name="Permissions_permission_required">הרשאה דרושה</string>
    <string name="ConversationActivity_signal_needs_sms_permission_in_order_to_send_an_sms">Signal צריך הרשאת מסרונים על מנת לשלוח מסרון, אבל היא נדחתה לצמיתות. אנא המשך אל הגדרות היישום, בחר \"הרשאות\" ואפשר את \"מסרון\".</string>
    <string name="Permissions_continue">המשך</string>
    <string name="Permissions_not_now">לא עכשיו</string>
    <string name="conversation_activity__enable_signal_messages">אפשר הודעות SIGNAL</string>
    <string name="SQLCipherMigrationHelper_migrating_signal_database">מהגר מסד נתונים של Signal</string>
    <string name="PushDecryptJob_new_locked_message">הודעה נעולה חדשה</string>
    <string name="PushDecryptJob_unlock_to_view_pending_messages">שחרר נעילה כדי להציג הודעות ממתינות</string>
    <string name="enter_backup_passphrase_dialog__backup_passphrase">גבה משפט־סיסמה</string>
    <string name="backup_enable_dialog__backups_will_be_saved_to_external_storage_and_encrypted_with_the_passphrase_below_you_must_have_this_passphrase_in_order_to_restore_a_backup">גיבויים יישמרו בהתקן חיצוני ויוצפנו עם משפט־הסיסמה למטה. חייב להיות לך משפט־סיסמה זה על מנת לשחזר גיבוי.</string>
    <string name="backup_enable_dialog__you_must_have_this_passphrase">אתה חייב את משפט־הסיסמה הזה על מנת לשחזר גיבוי.</string>
    <string name="backup_enable_dialog__folder">תיקייה</string>
    <string name="backup_enable_dialog__i_have_written_down_this_passphrase">כתבתי משפט־סיסמה זה. בלעדיו, לא אוכל לשחזר גיבוי.</string>
    <string name="registration_activity__restore_backup">שחזר גיבוי</string>
    <string name="registration_activity__transfer_or_restore_account">העבר או שחזר חשבון</string>
    <string name="registration_activity__transfer_account">העבר חשבון</string>
    <string name="registration_activity__skip">דלג</string>
    <string name="preferences_chats__chat_backups">גיבויי התכתבויות</string>
    <string name="preferences_chats__backup_chats_to_external_storage">גבה התכתבויות באחסון חיצוני</string>
    <string name="preferences_chats__transfer_account">העבר חשבון</string>
    <string name="preferences_chats__transfer_account_to_a_new_android_device">העבר חשבון אל מכשיר Android חדש</string>
    <string name="RegistrationActivity_enter_backup_passphrase">הכנס משפט־סיסמה של גיבוי</string>
    <string name="RegistrationActivity_restore">שחזר</string>
    <string name="RegistrationActivity_backup_failure_downgrade">לא ניתן לייבא גיבויים מגרסאות חדשות יותר של Signal</string>
    <string name="RegistrationActivity_incorrect_backup_passphrase">משפט־סיסמה שגוי של גיבוי</string>
    <string name="RegistrationActivity_checking">בודק…</string>
    <string name="RegistrationActivity_d_messages_so_far">%1$d הודעות עד כה…</string>
    <string name="RegistrationActivity_restore_from_backup">לשחזר מגיבוי?</string>
    <string name="RegistrationActivity_restore_your_messages_and_media_from_a_local_backup">שחזר את ההודעות והמדיה שלך מגיבוי מקומי. אם לא תשחזר עכשיו, לא תוכל לשחזר מאוחר יותר.</string>
    <string name="RegistrationActivity_backup_size_s">גודל גיבוי: %1$s</string>
    <string name="RegistrationActivity_backup_timestamp_s">חותמת זמן של גיבוי: %1$s</string>
    <string name="BackupDialog_enable_local_backups">לאפשר גיבויים מקומיים?</string>
    <string name="BackupDialog_enable_backups">אפשר גיבויים</string>
    <string name="BackupDialog_please_acknowledge_your_understanding_by_marking_the_confirmation_check_box">אנא הכר בהבנתך ע״י סימון תיבת האישור.</string>
    <string name="BackupDialog_delete_backups">למחוק גיבויים?</string>
    <string name="BackupDialog_disable_and_delete_all_local_backups">להשבית ולמחוק את כל הגיבויים המקומיים?</string>
    <string name="BackupDialog_delete_backups_statement">מחק גיבויים</string>
    <string name="BackupDialog_to_enable_backups_choose_a_folder">כדי לאפשר גיבויים, בחר תיקייה. גיבויים יישמרו במיקום זה.</string>
    <string name="BackupDialog_choose_folder">בחר תיקייה</string>
    <string name="BackupDialog_copied_to_clipboard">הועתק ללוח</string>
    <string name="BackupDialog_no_file_picker_available">אין בורר קבצים זמין.</string>
    <string name="BackupDialog_enter_backup_passphrase_to_verify">הכנס את משפט־סיסמת הגיבוי שלך כדי לוודא</string>
    <string name="BackupDialog_verify">וודא</string>
    <string name="BackupDialog_you_successfully_entered_your_backup_passphrase">הכנסת בהצלחה את משפט־סיסמת הגיבוי שלך</string>
    <string name="BackupDialog_passphrase_was_not_correct">משפט־הסיסמה לא היה נכון</string>
    <string name="LocalBackupJob_creating_signal_backup">יוצר גיבוי Molly…</string>
    <!-- Title for progress notification shown in a system notification while verifying a recent backup. -->
    <string name="LocalBackupJob_verifying_signal_backup">מאמתים גיבוי של Molly…</string>
    <string name="LocalBackupJobApi29_backup_failed">גיבוי נכשל</string>
    <string name="LocalBackupJobApi29_your_backup_directory_has_been_deleted_or_moved">תיקיית הגיבוי שלך נמחקה או הועברה.</string>
    <string name="LocalBackupJobApi29_your_backup_file_is_too_large">קובץ הגיבוי שלך גדול מדי לאחסון בכרך זה.</string>
    <string name="LocalBackupJobApi29_there_is_not_enough_space">אין מספיק שטח כדי לאחסן את הגיבוי שלך.</string>
    <!-- Error message shown if a newly created backup could not be verified as accurate -->
    <string name="LocalBackupJobApi29_your_backup_could_not_be_verified">לא הצלחנו להשלים את היצירה והאימות של הגיבוי האחרון שלך. צריך ליצור אחד חדש.</string>
    <!-- Error message shown if a very large attachment is encountered during the backup creation and causes the backup to fail -->
    <string name="LocalBackupJobApi29_your_backup_contains_a_very_large_file">הגיבוי שלך מכיל קובץ גדול מאוד שלא ניתן לגבות. צריך למחוק אותו וליצור גיבוי חדש.</string>
    <string name="LocalBackupJobApi29_tap_to_manage_backups">הקש כדי לנהל גיבויים.</string>
    <string name="ProgressPreference_d_messages_so_far">%1$d הודעות עד כה</string>
    <string name="RegistrationActivity_wrong_number">מספר שגוי</string>
    <string name="RegistrationActivity_call_me_instead_available_in">התקשר אליי במקום \n (זמין ב־%1$02d:%2$02d)</string>
    <string name="RegistrationActivity_contact_signal_support">צור קשר עם תמיכת Signal</string>
    <string name="RegistrationActivity_code_support_subject">הרשמת Signal - קוד וידוא עבור Android</string>
    <string name="RegistrationActivity_incorrect_code">קוד שגוי</string>
    <string name="BackupUtil_never">אף פעם</string>
    <string name="BackupUtil_unknown">בלתי ידוע</string>
    <string name="preferences_app_protection__see_my_phone_number">ראה את מספר הטלפון שלי</string>
    <string name="preferences_app_protection__find_me_by_phone_number">מצא אותי לפי מספר טלפון</string>
    <string name="PhoneNumberPrivacy_everyone">כולם</string>
    <string name="PhoneNumberPrivacy_my_contacts">אנשי הקשר שלי</string>
    <string name="PhoneNumberPrivacy_nobody">אף אחד</string>
    <string name="PhoneNumberPrivacy_everyone_see_description">מספר הטלפון שלך יהיה גלוי אל כל האנשים והקבוצות שאתה מתכתב.</string>
    <string name="PhoneNumberPrivacy_everyone_find_description">כל אחד שיש לו את מספר הטלפון שלך באנשי הקשר שלו, יראה אותך כאיש קשר ב־Signal. אחרים יוכלו למצוא אותך בחיפוש.</string>
    <string name="preferences_app_protection__screen_lock">נעילת מסך</string>
    <string name="preferences_app_protection__lock_signal_access_with_android_screen_lock_or_fingerprint">נעל גישה אל Signal באמצעות נעילת מסך או טביעת אצבע</string>
    <string name="preferences_app_protection__screen_lock_inactivity_timeout">פסק זמן אי־פעילות של נעילת מסך</string>
    <string name="preferences_app_protection__signal_pin">PIN של Signal</string>
    <string name="preferences_app_protection__create_a_pin">צור PIN</string>
    <string name="preferences_app_protection__change_your_pin">שנה את ה־PIN שלך</string>
    <string name="preferences_app_protection__pin_reminders">תזכורות PIN</string>
    <string name="preferences_app_protection__pins_keep_information_stored_with_signal_encrypted">קודי PIN שומרים על מידע מאוחסן עם Signal מוצפן כך שרק אתה יכול להשיג גישה אליו. הפרופיל, ההגדרות ואנשי הקשר שלך ישוחזרו כשתתקין מחדש את Signal.</string>
    <string name="preferences_app_protection__add_extra_security_by_requiring_your_signal_pin_to_register">הוסף אקסטרה אבטחה ע״י הידרשות ה־PIN של Signal שלך כדי להירשם שוב אל Signal עם מספר הטלפון שלך.</string>
    <string name="preferences_app_protection__reminders_help_you_remember_your_pin">תזכורות עוזרות לך לזכור את ה־PIN שלך מאחר שהוא בלתי ניתן להשבה. תישאל לגביו לעיתים פחות תכופות עם חלוף הזמן.</string>
    <string name="preferences_app_protection__turn_off">כבה</string>
    <string name="preferences_app_protection__confirm_pin">אשר PIN</string>
    <string name="preferences_app_protection__confirm_your_signal_pin">אשר את ה־PIN של Signal שלך</string>
    <string name="preferences_app_protection__make_sure_you_memorize_or_securely_store_your_pin">וודא ששיננת או שאחסנת בבטחה את ה־PIN שלך הואיל והוא בלתי ניתן להשבה. אם תשכח את ה־PIN שלך, ייתכן שתאבד נתונים כשתרשום שוב את חשבון Signal שלך.</string>
    <string name="preferences_app_protection__incorrect_pin_try_again">PIN שגוי. נסה שוב.</string>
    <string name="preferences_app_protection__failed_to_enable_registration_lock">נכשל באיפשור נעילת הרשמה.</string>
    <string name="preferences_app_protection__failed_to_disable_registration_lock">נכשל בהשבתת נעילת הרשמה.</string>
    <string name="AppProtectionPreferenceFragment_none">ללא</string>
    <string name="preferences_app_protection__registration_lock">נעילת הרשמה</string>
    <string name="RegistrationActivity_you_must_enter_your_registration_lock_PIN">אתה חייב להכניס את PIN נעילת ההרשמה שלך</string>
    <string name="RegistrationActivity_your_pin_has_at_least_d_digits_or_characters">לקוד ה־PIN שלך צריכים להיות לפחות %1$d ספרות או תווים</string>
    <string name="RegistrationActivity_too_many_attempts">יותר מדי ניסיונות</string>
    <string name="RegistrationActivity_you_have_made_too_many_incorrect_registration_lock_pin_attempts_please_try_again_in_a_day">עשית יותר מדי ניסיונות נעילת הרשמה לא נכונים. אנא נסה שוב עוד יום.</string>
    <string name="RegistrationActivity_you_have_made_too_many_attempts_please_try_again_later">עשית יותר מדי ניסיונות. אנא נסה שוב מאוחר יותר.</string>
    <string name="RegistrationActivity_error_connecting_to_service">שגיאה בהתחברות אל שירות</string>
    <string name="preferences_chats__backups">גיבויים</string>
    <string name="prompt_passphrase_activity__signal_is_locked">Molly נעול</string>
    <string name="prompt_passphrase_activity__tap_to_unlock">הקש כדי לשחרר נעילה</string>
    <string name="Recipient_unknown">בלתי ידוע</string>

    <!-- TransferOrRestoreFragment -->
    <string name="TransferOrRestoreFragment__transfer_or_restore_account">העבר או שחזר חשבון</string>
    <string name="TransferOrRestoreFragment__if_you_have_previously_registered_a_signal_account">במקרה שנרשמת קודם לכן אל חשבון Signal, אתה יכול להעביר או לשחזר את החשבון וההודעות שלך.</string>
    <string name="TransferOrRestoreFragment__transfer_from_android_device">העבר ממכשיר Android</string>
    <string name="TransferOrRestoreFragment__transfer_your_account_and_messages_from_your_old_android_device">העבר את החשבון וההודעות שלך ממכשיר Android ישן שלך. אתה צריך גישה אל המכשיר הישן שלך.</string>
    <string name="TransferOrRestoreFragment__you_need_access_to_your_old_device">אתה צריך גישה אל המכשיר הישן שלך.</string>
    <string name="TransferOrRestoreFragment__restore_from_backup">שחזר מגיבוי</string>
    <string name="TransferOrRestoreFragment__restore_your_messages_from_a_local_backup">שחזר את ההודעות שלך מגיבוי מקומי. אם לא תשחזר עכשיו, לא תוכל לשחזר מאוחר יותר.</string>

    <!-- NewDeviceTransferInstructionsFragment -->
    <string name="NewDeviceTransferInstructions__open_signal_on_your_old_android_phone">פתח את Signal בטלפון Android הישן שלך</string>
    <string name="NewDeviceTransferInstructions__continue">המשך</string>
    <string name="NewDeviceTransferInstructions__first_bullet">1.</string>
    <string name="NewDeviceTransferInstructions__tap_on_your_profile_photo_in_the_top_left_to_open_settings">הקש על תמונת הפרופיל שלך בקצה העליון השמאלי כדי לפתוח הגדרות</string>
    <string name="NewDeviceTransferInstructions__second_bullet">2.</string>
    <string name="NewDeviceTransferInstructions__tap_on_account">"הקש על \"חשבון\""</string>
    <string name="NewDeviceTransferInstructions__third_bullet">3.</string>
    <string name="NewDeviceTransferInstructions__tap_transfer_account_and_then_continue_on_both_devices">"הקש על \"העבר חשבון\" ואז \"המשך\" בשני המכשירים"</string>

    <!-- NewDeviceTransferSetupFragment -->
    <string name="NewDeviceTransferSetup__preparing_to_connect_to_old_android_device">מתכונן להתחבר אל מכשיר Android ישן…</string>
    <string name="NewDeviceTransferSetup__take_a_moment_should_be_ready_soon">רק רגע, זה יהיה מוכן בקרוב</string>
    <string name="NewDeviceTransferSetup__waiting_for_old_device_to_connect">ממתין אל מכשיר Android ישן שיתחבר…</string>
    <string name="NewDeviceTransferSetup__signal_needs_the_location_permission_to_discover_and_connect_with_your_old_device">Molly צריך את הרשאת המיקום כדי לגלות ולהתחבר אל מכשיר ה־Android הישן שלך.</string>
    <string name="NewDeviceTransferSetup__signal_needs_location_services_enabled_to_discover_and_connect_with_your_old_device">Molly צריך שירותי מיקום מופעלים כדי לגלות ולהתחבר אל מכשיר ה־Android הישן שלך.</string>
    <string name="NewDeviceTransferSetup__signal_needs_wifi_on_to_discover_and_connect_with_your_old_device">Molly צריך Wi-Fi מופעל כדי לגלות להתחבר אל מכשיר ה־Android הישן שלך. Wi-Fi צריך להיות מופעל אבל הוא לא חייב להיות מחובר אל רשת Wi-Fi.</string>
    <string name="NewDeviceTransferSetup__sorry_it_appears_your_device_does_not_support_wifi_direct">סליחה, נראה שמכשיר זה אינו תומך ב־Wi-Fi Direct. היישום Molly משתמש ב־Wi-Fi Direct כדי לגלות להתחבר אל מכשיר Android הישן שלך. אתה עדין יכול לשחזר גיבוי כדי לשחזר את החשבון שלך ממכשיר ה־Android הישן שלך.</string>
    <string name="NewDeviceTransferSetup__restore_a_backup">שחזר גיבוי</string>
    <string name="NewDeviceTransferSetup__an_unexpected_error_occurred_while_attempting_to_connect_to_your_old_device">שגיאה בלתי צפויה התרחשה בזמן ניסיון להתחבר אל מכשיר ה־Android הישן שלך.</string>

    <!-- OldDeviceTransferSetupFragment -->
    <string name="OldDeviceTransferSetup__searching_for_new_android_device">מחפש מכשיר Android חדש…</string>
    <string name="OldDeviceTransferSetup__signal_needs_the_location_permission_to_discover_and_connect_with_your_new_device">Molly צריך את הרשאת המיקום כדי לגלות ולהתחבר אל מכשיר ה־Android החדש שלך.</string>
    <string name="OldDeviceTransferSetup__signal_needs_location_services_enabled_to_discover_and_connect_with_your_new_device">Molly צריך שירותי מיקום מופעלים כדי לגלות ולהתחבר אל מכשיר ה־Android החדש שלך.</string>
    <string name="OldDeviceTransferSetup__signal_needs_wifi_on_to_discover_and_connect_with_your_new_device">Molly צריך Wi-Fi מופעל כדי לגלות להתחבר אל מכשיר ה־Android החדש שלך. Wi-Fi צריך להיות מופעל אבל הוא לא חייב להיות מחובר אל רשת Wi-Fi.</string>
    <string name="OldDeviceTransferSetup__sorry_it_appears_your_device_does_not_support_wifi_direct">סליחה, נראה שמכשיר זה אינו תומך ב־Wi-Fi Direct. היישום Molly משתמש ב־Wi-Fi Direct כדי לגלות להתחבר אל מכשיר Android החדש שלך. אתה עדין יכול ליצור גיבוי כדי לשחזר את החשבון שלך במכשיר ה־Android החדש שלך.</string>
    <string name="OldDeviceTransferSetup__create_a_backup">צור גיבוי</string>
    <string name="OldDeviceTransferSetup__an_unexpected_error_occurred_while_attempting_to_connect_to_your_old_device">שגיאה בלתי צפויה התרחשה בזמן ניסיון להתחבר אל מכשיר ה־Android החדש שלך.</string>

    <!-- DeviceTransferSetupFragment -->
    <string name="DeviceTransferSetup__unable_to_open_wifi_settings">לא היה ניתן לפתוח הגדרות Wi-Fi. אנא הפעל Wi-Fi באופן ידני.</string>
    <string name="DeviceTransferSetup__grant_location_permission">הענק הרשאת מיקום</string>
    <string name="DeviceTransferSetup__turn_on_location_services">הפעל שירותי מיקום</string>
    <string name="DeviceTransferSetup__unable_to_open_location_settings">לא היה ניתן לפתוח הגדרות מיקום.</string>
    <string name="DeviceTransferSetup__turn_on_wifi">הפעל Wi-Fi</string>
    <string name="DeviceTransferSetup__error_connecting">שגיאה בהתחברות</string>
    <string name="DeviceTransferSetup__retry">נסה שוב</string>
    <string name="DeviceTransferSetup__submit_debug_logs">הגש יומני ניפוי תקלים</string>
    <string name="DeviceTransferSetup__verify_code">וודא קוד</string>
    <string name="DeviceTransferSetup__verify_that_the_code_below_matches_on_both_of_your_devices">וודא שהקוד למטה תואם בשני המכשירים שלך. לאחר מכן הקש על המשך.</string>
    <string name="DeviceTransferSetup__the_numbers_do_not_match">המספרים אינם תואמים</string>
    <string name="DeviceTransferSetup__continue">המשך</string>
    <string name="DeviceTransferSetup__number_is_not_the_same">המספר אינו זהה</string>
    <string name="DeviceTransferSetup__if_the_numbers_on_your_devices_do_not_match_its_possible_you_connected_to_the_wrong_device">אם המספרים במכשירים שלך אינם תואמים, ייתכן שהתחברת אל מכשיר לא נכון. כדי לתקן זאת, הפסק את ההעברה ונסה שוב, והשאר את שני המכשירים שלך קרובים.</string>
    <string name="DeviceTransferSetup__stop_transfer">הפסק העברה</string>
    <string name="DeviceTransferSetup__unable_to_discover_old_device">לא היה ניתן לגלות מכשיר ישן</string>
    <string name="DeviceTransferSetup__unable_to_discover_new_device">לא היה ניתן לגלות מכשיר חדש</string>
    <string name="DeviceTransferSetup__make_sure_the_following_permissions_are_enabled">וודא שההרשאות הבאות מאופשרות ושהחיבורים הבאים מאופשרים:</string>
    <string name="DeviceTransferSetup__location_permission">הרשאת מיקום</string>
    <string name="DeviceTransferSetup__location_services">שירותי מיקום</string>
    <string name="DeviceTransferSetup__wifi">Wi-Fi</string>
    <string name="DeviceTransferSetup__on_the_wifi_direct_screen_remove_all_remembered_groups_and_unlink_any_invited_or_connected_devices">במסך WiFi Direct, הסר את כל הקבוצות הזכורות ובטל קישור של מכשירים מוזמנים או מחוברים כלשהם.</string>
    <string name="DeviceTransferSetup__wifi_direct_screen">מסך WiFi Direct</string>
    <string name="DeviceTransferSetup__try_turning_wifi_off_and_on_on_both_devices">נסה לכבות Wi-Fi ולהפעיל אותו, בשני המכשירים.</string>
    <string name="DeviceTransferSetup__make_sure_both_devices_are_in_transfer_mode">וודא ששני המכשירים במצב העברה.</string>
    <string name="DeviceTransferSetup__go_to_support_page">לך אל דף התמיכה</string>
    <string name="DeviceTransferSetup__try_again">נסה שוב</string>
    <string name="DeviceTransferSetup__waiting_for_other_device">ממתין אל המכשיר האחר</string>
    <string name="DeviceTransferSetup__tap_continue_on_your_other_device_to_start_the_transfer">הקש על המסך במכשיר האחר שלך כדי להתחיל את ההעברה.</string>
    <string name="DeviceTransferSetup__tap_continue_on_your_other_device">הקש על המשך במכשיר האחר שלך…</string>

    <!-- NewDeviceTransferFragment -->
    <string name="NewDeviceTransfer__cannot_transfer_from_a_newer_version_of_signal">לא ניתן להעביר מגרסאות חדשות יותר של Signal</string>

    <!-- DeviceTransferFragment -->
    <string name="DeviceTransfer__transferring_data">מעביר נתונים</string>
    <string name="DeviceTransfer__keep_both_devices_near_each_other">השאר את שני המכשירים קרובים זה לזה. אל תכבה את המכשירים והשאר את Molly פתוח. העברות מוצפנות מקצה־אל־קצה.</string>
    <string name="DeviceTransfer__d_messages_so_far">%1$d הודעות עד כה…</string>
    <!-- Filled in with total percentage of messages transferred -->
    <string name="DeviceTransfer__s_of_messages_so_far">%1$s%% מההודעות עד כה…</string>
    <string name="DeviceTransfer__cancel">בטל</string>
    <string name="DeviceTransfer__try_again">נסה שוב</string>
    <string name="DeviceTransfer__stop_transfer_question">להפסיק העברה?</string>
    <string name="DeviceTransfer__stop_transfer">הפסק העברה</string>
    <string name="DeviceTransfer__all_transfer_progress_will_be_lost">כל תהליך ההעברה יאבד.</string>
    <string name="DeviceTransfer__transfer_failed">העברה נכשלה</string>
    <string name="DeviceTransfer__unable_to_transfer">לא היה ניתן להעביר</string>

    <!-- OldDeviceTransferInstructionsFragment -->
    <string name="OldDeviceTransferInstructions__transfer_account">העבר חשבון</string>
    <string name="OldDeviceTransferInstructions__you_can_transfer_your_signal_account_when_setting_up_signal_on_a_new_android_device">אתה יכול להעביר את חשבון Signal שלך בזמן הגדרת Signal על מכשיר Android חדש. לפני המשכה:</string>
    <string name="OldDeviceTransferInstructions__first_bullet">1.</string>
    <string name="OldDeviceTransferInstructions__download_signal_on_your_new_android_device">הורד את Molly במכשיר Android החדש שלך</string>
    <string name="OldDeviceTransferInstructions__second_bullet">2.</string>
    <string name="OldDeviceTransferInstructions__tap_on_transfer_or_restore_account">"הקש על \"העבר או שחזר חשבון\""</string>
    <string name="OldDeviceTransferInstructions__third_bullet">3.</string>
    <string name="OldDeviceTransferInstructions__select_transfer_from_android_device_when_prompted_and_then_continue">"בחר \"העבר ממכשיר Android\" כאשר תיודע ולאחר מכן \"המשך\". השאר את שני המכשירים בקרבת מקום."</string>
    <string name="OldDeviceTransferInstructions__continue">המשך</string>

    <!-- OldDeviceTransferComplete -->
    <string name="OldDeviceTransferComplete__transfer_complete">העברה הושלמה</string>
    <string name="OldDeviceTransferComplete__go_to_your_new_device">לך אל המכשיר החדש שלך</string>
    <string name="OldDeviceTransferComplete__your_signal_data_has_Been_transferred_to_your_new_device">נתוני Signal שלך הועברו אל המכשיר החדש שלך. כדי להשלים את תהליך ההעברה, אתה חייב להמשיך את ההרשמה במכשיר החדש שלך.</string>
    <string name="OldDeviceTransferComplete__close">סגור</string>

    <!-- NewDeviceTransferComplete -->
    <string name="NewDeviceTransferComplete__transfer_successful">העברה מוצלחת</string>
    <string name="NewDeviceTransferComplete__transfer_complete">העברה הושלמה</string>
    <string name="NewDeviceTransferComplete__to_complete_the_transfer_process_you_must_continue_registration">כדי להשלים את תהליך ההרשמה, אתה חייב להמשיך את ההרשמה.</string>
    <string name="NewDeviceTransferComplete__continue_registration">המשך הרשמה</string>

    <!-- DeviceToDeviceTransferService -->
    <string name="DeviceToDeviceTransferService_content_title">העברת חשבון</string>
    <string name="DeviceToDeviceTransferService_status_ready">מתכונן להתחבר אל מכשיר Android האחר שלך…</string>
    <string name="DeviceToDeviceTransferService_status_starting_up">מתכונן להתחבר אל מכשיר Android האחר שלך…</string>
    <string name="DeviceToDeviceTransferService_status_discovery">מחפש את מכשיר Android האחר שלך…</string>
    <string name="DeviceToDeviceTransferService_status_network_connected">מתחבר אל מכשיר Android האחר שלך…</string>
    <string name="DeviceToDeviceTransferService_status_verification_required">וידוא נדרש</string>
    <string name="DeviceToDeviceTransferService_status_service_connected">מעביר חשבון…</string>

    <!-- OldDeviceTransferLockedDialog -->
    <string name="OldDeviceTransferLockedDialog__complete_registration_on_your_new_device">השלם את ההרשמה במכשיר החדש שלך</string>
    <string name="OldDeviceTransferLockedDialog__your_signal_account_has_been_transferred_to_your_new_device">חשבון Signal שלך הועבר אל המכשיר החדש שלך, אבל אתה חייב להשלים בו את ההרשמה כדי להמשיך. Signal יהיה בלתי פעיל במכשיר זה.</string>
    <string name="OldDeviceTransferLockedDialog__done">סיים</string>
    <string name="OldDeviceTransferLockedDialog__cancel_and_activate_this_device">בטל והפעל מכשיר זה</string>

    <!-- AdvancedPreferenceFragment -->
    <string name="AdvancedPreferenceFragment__transfer_mob_balance">להעביר מאזן?</string>
    <string name="AdvancedPreferenceFragment__you_have_a_balance_of_s">יש לך מאזן של %1$s. אם לא תעביר את הכספים שלך אל כתובת ארנק אחרת לפני מחיקת החשבון שלך, תאבד אותם לנצח.</string>
    <string name="AdvancedPreferenceFragment__dont_transfer">אל תעביר</string>
    <string name="AdvancedPreferenceFragment__transfer">העבר</string>

    <!-- RecipientBottomSheet -->
    <string name="RecipientBottomSheet_block">חסום</string>
    <string name="RecipientBottomSheet_unblock">שחרר חסימה</string>
    <string name="RecipientBottomSheet_add_to_contacts">הוסף לאנשי הקשר</string>
    <!-- Error message that displays when a user tries to tap to view system contact details but has no app that supports it -->
    <string name="RecipientBottomSheet_unable_to_open_contacts">לא ניתן למצוא יישום שמסוגל לפתוח אנשי קשר.</string>
    <string name="RecipientBottomSheet_add_to_a_group">הוסף אל קבוצה</string>
    <string name="RecipientBottomSheet_add_to_another_group">הוסף אל קבוצה אחרת</string>
    <string name="RecipientBottomSheet_view_safety_number">הצג מספר ביטחון</string>
    <string name="RecipientBottomSheet_make_admin">עשה מנהלן</string>
    <string name="RecipientBottomSheet_remove_as_admin">הסר תפקיד מנהלן</string>
    <string name="RecipientBottomSheet_remove_from_group">הסר מהקבוצה</string>
    <string name="RecipientBottomSheet_message_description">הודעה</string>
    <string name="RecipientBottomSheet_voice_call_description">שיחה קולית</string>
    <string name="RecipientBottomSheet_insecure_voice_call_description">שיחת וידאו בלתי מאובטחת</string>
    <string name="RecipientBottomSheet_video_call_description">שיחת וידאו</string>

    <string name="RecipientBottomSheet_remove_s_as_group_admin">להסיר את %1$s מתפקיד מנהלן קבוצה?</string>
    <string name="RecipientBottomSheet_s_will_be_able_to_edit_group">"\"%1$s\" יוכל/תוכל לערוך קבוצה זו ואת חבריה."</string>

    <string name="RecipientBottomSheet_remove_s_from_the_group">להסיר את %1$s מהקבוצה?</string>
    <!-- Dialog message shown when removing someone from a group with group link being active to indicate they will not be able to rejoin -->
    <string name="RecipientBottomSheet_remove_s_from_the_group_they_will_not_be_able_to_rejoin">להסיר את %1$s מהקבוצה? הוא/היא לא יוכל/תוכל להצטרף מחדש באמצעות קישור הקבוצה.</string>
    <string name="RecipientBottomSheet_remove">הסר</string>
    <string name="RecipientBottomSheet_copied_to_clipboard">הועתק ללוח</string>

    <string name="GroupRecipientListItem_admin">מנהלן</string>
    <string name="GroupRecipientListItem_approve_description">אשר</string>
    <string name="GroupRecipientListItem_deny_description">דחה</string>


    <!-- GroupsLearnMoreBottomSheetDialogFragment -->
    <string name="GroupsLearnMore_legacy_vs_new_groups">קבוצות מיושנות לעומת חדשות</string>
    <string name="GroupsLearnMore_what_are_legacy_groups">מהן קבוצות מיושנות?</string>
    <string name="GroupsLearnMore_paragraph_1">קבוצות מיושנות הן קבוצות שאינן תואמות עם מאפיינים של קבוצה חדשה כמו מנהלנים ועדכוני קבוצה תיאוריים יותר.</string>
    <string name="GroupsLearnMore_can_i_upgrade_a_legacy_group">האם אני יכול לשדרג קבוצה מיושנת?</string>
    <string name="GroupsLearnMore_paragraph_2">קבוצות מיושנות אינן יכולות להשתדרג עדין אל קבוצות חדשות, אבל אתה יכול ליצור קבוצה חדשה עם אותם חברי קבוצה אם יש להם את הגרסה האחרונה של Signal.</string>
    <string name="GroupsLearnMore_paragraph_3">Signal יציע דרך לשדרג קבוצות מיושנות בעתיד.</string>

    <!-- GroupLinkBottomSheetDialogFragment -->
    <string name="GroupLinkBottomSheet_share_hint_requiring_approval">כל אחד עם קישור זה יכול לראות את השם והתמונה של הקבוצה ולבקש להצטרף. שתף אותו עם אנשים שאתה בוטח בהם.</string>
    <string name="GroupLinkBottomSheet_share_hint_not_requiring_approval">כל אחד עם קישור זה יכול לראות את השם והתמונה של הקבוצה ולהצטרף אל הקבוצה. שתף אותו עם אנשים שאתה בוטח בהם.</string>
    <string name="GroupLinkBottomSheet_share_via_signal">שתף באמצעות Molly</string>
    <string name="GroupLinkBottomSheet_copy">העתק</string>
    <string name="GroupLinkBottomSheet_qr_code">קוד QR:</string>
    <string name="GroupLinkBottomSheet_share">שתף</string>
    <string name="GroupLinkBottomSheet_copied_to_clipboard">הועתק ללוח</string>
    <string name="GroupLinkBottomSheet_the_link_is_not_currently_active">הקישור אינו פעיל כרגע</string>

    <!-- VoiceNotePlaybackPreparer -->
    <string name="VoiceNotePlaybackPreparer__failed_to_play_voice_message">נכשל בניגון הודעה קולית</string>

    <!-- VoiceNoteMediaDescriptionCompatFactory -->
    <string name="VoiceNoteMediaItemFactory__voice_message">הודעה קולית · %1$s</string>
    <string name="VoiceNoteMediaItemFactory__s_to_s">%1$s אל %2$s</string>

    <!-- StorageUtil -->
    <string name="StorageUtil__s_s">%1$s/%2$s</string>
    <string name="BlockedUsersActivity__s_has_been_blocked">\"%1$s\" נחסם.</string>
    <string name="BlockedUsersActivity__failed_to_block_s">נכשל בחסימה של \"%1$s\"</string>
    <string name="BlockedUsersActivity__s_has_been_unblocked">חסימה של \"%1$s\" שוחררה.</string>

    <!-- ReviewCardDialogFragment -->
    <string name="ReviewCardDialogFragment__review_members">סקור חברי קבוצה</string>
    <string name="ReviewCardDialogFragment__review_request">סקור בקשה</string>
    <string name="ReviewCardDialogFragment__d_group_members_have_the_same_name">אל %1$d חברי קבוצה יש אותו שם, סקור את חברי הקבוצה למטה ובחר לנקוט בפעולה.</string>
    <string name="ReviewCardDialogFragment__if_youre_not_sure">אם אינך בטוח ממי הבקשה, סקור את חברי הקבוצה למטה ונקוט בפעולה.</string>
    <string name="ReviewCardDialogFragment__no_other_groups_in_common">אין קבוצות אחרות במשותף.</string>
    <string name="ReviewCardDialogFragment__no_groups_in_common">אין קבוצות במשותף.</string>
    <plurals name="ReviewCardDialogFragment__d_other_groups_in_common">
        <item quantity="one">קבוצה %1$d במשותף</item>
        <item quantity="two">%1$d קבוצות במשותף</item>
        <item quantity="many">%1$d קבוצות במשותף</item>
        <item quantity="other">%1$d קבוצות במשותף</item>
    </plurals>
    <plurals name="ReviewCardDialogFragment__d_groups_in_common">
        <item quantity="one">קבוצה %1$d במשותף</item>
        <item quantity="two">%1$d קבוצות במשותף</item>
        <item quantity="many">%1$d קבוצות במשותף</item>
        <item quantity="other">%1$d קבוצות במשותף</item>
    </plurals>
    <string name="ReviewCardDialogFragment__remove_s_from_group">להסיר את %1$s מהקבוצה?</string>
    <string name="ReviewCardDialogFragment__remove">הסר</string>
    <string name="ReviewCardDialogFragment__failed_to_remove_group_member">כישלון בהסרת חבר קבוצה.</string>

    <!-- ReviewCard -->
    <string name="ReviewCard__member">חבר קבוצה</string>
    <string name="ReviewCard__request">בקשה</string>
    <string name="ReviewCard__your_contact">איש הקשר שלך</string>
    <string name="ReviewCard__remove_from_group">הסר מהקבוצה</string>
    <string name="ReviewCard__update_contact">עדכן איש קשר</string>
    <string name="ReviewCard__block">חסום</string>
    <string name="ReviewCard__delete">מחק</string>
    <string name="ReviewCard__recently_changed">שינה/שינתה לאחרונה את שם הפרופיל מן %1$s אל %2$s</string>

    <!-- CallParticipantsListUpdatePopupWindow -->
    <string name="CallParticipantsListUpdatePopupWindow__s_joined">%1$s הצטרף/ה</string>
    <string name="CallParticipantsListUpdatePopupWindow__s_and_s_joined">%1$s וגם %2$s הצטרפו</string>
    <string name="CallParticipantsListUpdatePopupWindow__s_s_and_s_joined">%1$s, %2$s וגם %3$s הצטרפו</string>
    <string name="CallParticipantsListUpdatePopupWindow__s_s_and_d_others_joined">%1$s, %2$s ועוד %3$d אחרים הצטרפו</string>
    <string name="CallParticipantsListUpdatePopupWindow__s_left">%1$s עזב/ה</string>
    <string name="CallParticipantsListUpdatePopupWindow__s_and_s_left">%1$s וגם %2$s עזבו</string>
    <string name="CallParticipantsListUpdatePopupWindow__s_s_and_s_left">%1$s, %2$s וגם %3$s עזבו</string>
    <string name="CallParticipantsListUpdatePopupWindow__s_s_and_d_others_left">%1$s, %2$s ועוד %3$d אחרים עזבו</string>

    <string name="CallParticipant__you">את/ה</string>
    <string name="CallParticipant__you_on_another_device">את/ה (במכשיר אחר)</string>
    <string name="CallParticipant__s_on_another_device">%1$s (במכשיר אחר)</string>

    <!-- WifiToCellularPopupWindow -->
    <!-- Message shown during a call when the WiFi network is unusable, and cellular data starts to be used for the call instead. -->
    <string name="WifiToCellularPopupWindow__weak_wifi_switched_to_cellular">חיבור Wi-Fi חלש. החלפנו בשבילך לנתונים סלולריים.</string>

    <!-- DeleteAccountFragment -->
    <string name="DeleteAccountFragment__deleting_your_account_will">מחיקת החשבון שלך:</string>
    <string name="DeleteAccountFragment__enter_your_phone_number">הכנס את מספר הטלפון שלך</string>
    <string name="DeleteAccountFragment__delete_account">מחק חשבון</string>
    <string name="DeleteAccountFragment__delete_your_account_info_and_profile_photo">מחק את מידע החשבון שלך ואת תמונת הפרופיל שלך</string>
    <string name="DeleteAccountFragment__delete_all_your_messages">מחק את כל ההודעות שלך</string>
    <string name="DeleteAccountFragment__delete_s_in_your_payments_account">מחק %1$s בחשבון התשלומים שלך</string>
    <string name="DeleteAccountFragment__no_country_code">קוד מדינה לא צויין</string>
    <string name="DeleteAccountFragment__no_number">מספר לא צויין</string>
    <string name="DeleteAccountFragment__the_phone_number">מספר הטלפון שהכנסת אינו תואם אל מספר הטלפון של החשבון שלך.</string>
    <string name="DeleteAccountFragment__are_you_sure">האם אתה בטוח שאתה רוצה למחוק את החשבון שלך?</string>
    <string name="DeleteAccountFragment__this_will_delete_your_signal_account">זה ימחק את חשבון Signal שלך ויאפס את היישום. היישום ייסגר לאחר שהתהליך יושלם.</string>
    <string name="DeleteAccountFragment__failed_to_delete_account">נכשל במחיקת חשבון. יש לך חיבור אינטרנט?</string>
    <string name="DeleteAccountFragment__failed_to_delete_local_data">נכשל במחיקת נתונים מקומיים. אתה יכול לנקות אותם באופן ידני בהגדרות היישום של המערכת.</string>
    <string name="DeleteAccountFragment__launch_app_settings">פתח הגדרות יישום</string>
    <!-- Title of progress dialog shown when a user deletes their account and the process is leaving all groups -->
    <string name="DeleteAccountFragment__leaving_groups">עוזב קבוצות…</string>
    <!-- Title of progress dialog shown when a user deletes their account and the process has left all groups -->
    <string name="DeleteAccountFragment__deleting_account">מוחק חשבון…</string>
    <!-- Message of progress dialog shown when a user deletes their account and the process is canceling their subscription -->
    <string name="DeleteAccountFragment__canceling_your_subscription">מבטל את המינוי שלך…</string>
    <!-- Message of progress dialog shown when a user deletes their account and the process is leaving groups -->
    <string name="DeleteAccountFragment__depending_on_the_number_of_groups">תלוי במספר הקבוצות שאתה נמצא בהן, זה עשוי לקחת מספר דקות</string>
    <!-- Message of progress dialog shown when a user deletes their account and the process has left all groups -->
    <string name="DeleteAccountFragment__deleting_all_user_data_and_resetting">מוחק נתוני משתמש ומאפס את היישום</string>
    <!-- Title of error dialog shown when a network error occurs during account deletion -->
    <string name="DeleteAccountFragment__account_not_deleted">חשבון לא נמחק</string>
    <!-- Message of error dialog shown when a network error occurs during account deletion -->
    <string name="DeleteAccountFragment__there_was_a_problem">הייתה בעיה בהשלמת תהליך המחיקה. בדוק את חיבור הרשת שלך ונסה שוב.</string>

    <!-- DeleteAccountCountryPickerFragment -->
    <string name="DeleteAccountCountryPickerFragment__search_countries">חפש מדינות</string>

    <!-- CreateGroupActivity -->
    <string name="CreateGroupActivity__skip">דלג</string>
    <plurals name="CreateGroupActivity__d_members">
        <item quantity="one">חבר קבוצה %1$d</item>
        <item quantity="two">%1$d חברי קבוצה</item>
        <item quantity="many">%1$d חברי קבוצה</item>
        <item quantity="other">%1$d חברי קבוצה</item>
    </plurals>

    <!-- ShareActivity -->
    <string name="ShareActivity__share">שתף</string>
    <string name="ShareActivity__send">שלח</string>
    <string name="ShareActivity__comma_s">, %1$s</string>
    <string name="ShareActivity__sharing_to_multiple_chats_is">העברה הלאה אל התכתבויות רבות נתמכת רק עבור הודעות Signal</string>
    <!-- Toast when the incoming intent is invalid -->
    <string name="ShareActivity__could_not_get_share_data_from_intent">שיתוף המידע נכשל.</string>

    <!-- MultiShareDialogs -->
    <string name="MultiShareDialogs__failed_to_send_to_some_users">נכשל בשליחה אל כמה משתמשים</string>
    <string name="MultiShareDialogs__you_can_only_share_with_up_to">אתה יכול לשתף רק עם עד %1$d התכתבויות</string>

    <!-- ChatWallpaperActivity -->
    <string name="ChatWallpaperActivity__chat_wallpaper">טפט התכתבות</string>

    <!-- ChatWallpaperFragment -->
    <string name="ChatWallpaperFragment__chat_color">צבע התכתבות</string>
    <string name="ChatWallpaperFragment__reset_chat_colors">אפס צבעי התכתבות</string>
    <string name="ChatWallpaperFragment__reset_chat_color">אפס צבע התכתבות</string>
    <string name="ChatWallpaperFragment__reset_chat_color_question">לאפס צבע התכתבות?</string>
    <string name="ChatWallpaperFragment__set_wallpaper">הגדר טפט</string>
    <string name="ChatWallpaperFragment__dark_mode_dims_wallpaper">מצב כהה מעמעם טפט</string>
    <string name="ChatWallpaperFragment__contact_name">שם איש קשר</string>
    <string name="ChatWallpaperFragment__reset">אפס</string>
    <string name="ChatWallpaperFragment__clear">נקה</string>
    <string name="ChatWallpaperFragment__wallpaper_preview_description">תצוגה מקדימה של טפט</string>
    <string name="ChatWallpaperFragment__would_you_like_to_override_all_chat_colors">האם אתה רוצה לדרוס את כל צבעי ההתכתבות?</string>
    <string name="ChatWallpaperFragment__would_you_like_to_override_all_wallpapers">האם אתה רוצה לדרוס את כל הטפטים?</string>
    <string name="ChatWallpaperFragment__reset_default_colors">אפס צבעי ברירת מחדל</string>
    <string name="ChatWallpaperFragment__reset_all_colors">אפס את כל הצבעים</string>
    <string name="ChatWallpaperFragment__reset_default_wallpaper">אפס טפט ברירת מחדל</string>
    <string name="ChatWallpaperFragment__reset_all_wallpapers">אפס את כל הטפטים</string>
    <string name="ChatWallpaperFragment__reset_wallpapers">אפס טפטים</string>
    <string name="ChatWallpaperFragment__reset_wallpaper">אפס טפט</string>
    <string name="ChatWallpaperFragment__reset_wallpaper_question">לאפס טפט?</string>

    <!-- ChatWallpaperSelectionFragment -->
    <string name="ChatWallpaperSelectionFragment__choose_from_photos">בחר מתוך תמונות</string>
    <string name="ChatWallpaperSelectionFragment__presets">קדם־הגדרות</string>

    <!-- ChatWallpaperPreviewActivity -->
    <string name="ChatWallpaperPreviewActivity__preview">תצוגה מקדימה</string>
    <string name="ChatWallpaperPreviewActivity__set_wallpaper">הגדר טפט</string>
    <string name="ChatWallpaperPreviewActivity__swipe_to_preview_more_wallpapers">החלק כדי להציג מראש עוד טפטים.</string>
    <string name="ChatWallpaperPreviewActivity__set_wallpaper_for_all_chats">טפט הוגדר עבור כל ההתכתבויות</string>
    <string name="ChatWallpaperPreviewActivity__set_wallpaper_for_s">טפט הוגדר עבור %1$s</string>
    <string name="ChatWallpaperPreviewActivity__viewing_your_gallery_requires_the_storage_permission">הצגת הגלריה שלך דורשת את הרשאת האחסון.</string>

    <!-- WallpaperImageSelectionActivity -->
    <string name="WallpaperImageSelectionActivity__choose_wallpaper_image">בחר תמונת טפט</string>

    <!-- WallpaperCropActivity -->
    <string name="WallpaperCropActivity__pinch_to_zoom_drag_to_adjust">צבוט כדי להתקרב, גרור כדי להתאים.</string>
    <string name="WallpaperCropActivity__set_wallpaper_for_all_chats">טפט הוגדר עבור כל ההתכתבויות.</string>
    <string name="WallpaperCropActivity__set_wallpaper_for_s">טפט הוגדר עבור %1$s.</string>
    <string name="WallpaperCropActivity__error_setting_wallpaper">שגיאה בהגדרת טפט.</string>
    <string name="WallpaperCropActivity__blur_photo">טשטש תמונה</string>

    <!-- InfoCard -->
    <string name="payment_info_card_about_mobilecoin">על אודות MobileCoin</string>
    <string name="payment_info_card_mobilecoin_is_a_new_privacy_focused_digital_currency">MobileCoin הוא מטבע דיגיטלי חדש ממוקד פרטיות.</string>
    <string name="payment_info_card_adding_funds">הוספת כספים</string>
    <string name="payment_info_card_you_can_add_funds_for_use_in">אתה יכול להוסיף כספים לשימוש ב־Molly ע״י שליחת MobileCoin אל כתובת הארנק שלך.</string>
    <string name="payment_info_card_cashing_out">פדיון</string>
    <string name="payment_info_card_you_can_cash_out_mobilecoin">אתה יכול לפדות MobileCoin בכל זמן במסחר שתומך ב־MobileCoin. פשוט בצע העברה אל החשבון שלך במסחר הזה.</string>
    <string name="payment_info_card_hide_this_card">להסתיר כרטיס זה?</string>
    <string name="payment_info_card_hide">הסתר</string>
    <!-- Title of save recovery phrase card -->
    <string name="payment_info_card_save_recovery_phrase">שמירת משפט שחזור סיסמה</string>
    <string name="payment_info_card_your_recovery_phrase_gives_you">משפט ההשבה שלך נותן לך דרך אחרת לשחזר את חשבון התשלומים שלך</string>
    <!-- Button in save recovery phrase card -->
    <string name="payment_info_card_save_your_phrase">שמירת המשפט שלך</string>
    <string name="payment_info_card_update_your_pin">עדכן את ה־PIN שלך</string>
    <string name="payment_info_card_with_a_high_balance">עם מאזן גבוה, יתכן שתרצה לעדכן אל PIN אלפאנומרי כדי להוסיף עוד הגנה אל החשבון שלך</string>
    <string name="payment_info_card_update_pin">עדכן PIN</string>

    <string name="payment_info_card__learn_more__about_mobilecoin" translatable="false">https://support.signal.org/hc/articles/360057625692#payments_which_ones</string>
    <string name="payment_info_card__learn_more__adding_to_your_wallet" translatable="false">https://support.signal.org/hc/articles/360057625692#payments_transfer_from_exchange</string>
    <string name="payment_info_card__learn_more__cashing_out" translatable="false">https://support.signal.org/hc/articles/360057625692#payments_transfer_to_exchange</string>

    <!-- DeactivateWalletFragment -->
    <string name="DeactivateWalletFragment__deactivate_wallet">בטל הפעלת ארנק</string>
    <string name="DeactivateWalletFragment__your_balance">המאזן שלך</string>
    <string name="DeactivateWalletFragment__its_recommended_that_you">מומלץ שתעביר את הכספים שלך אל כתובת ארנק אחרת לפני ביטול הפעלת תשלומים. אם תבחר לא להעביר את הכספים שלך עכשיו, הם יישארו בארנק שמקושר אל Molly אם תפעיל מחדש תשלומים.</string>
    <string name="DeactivateWalletFragment__transfer_remaining_balance">העבר מאזן נותר</string>
    <string name="DeactivateWalletFragment__deactivate_without_transferring">בטל הפעלה בלי להעביר</string>
    <string name="DeactivateWalletFragment__deactivate">בטל הפעלה</string>
    <string name="DeactivateWalletFragment__deactivate_without_transferring_question">לבטל הפעלה בלי להעביר?</string>
    <string name="DeactivateWalletFragment__your_balance_will_remain">המאזן שלך יישאר בארנק שמקושר אל Molly אם תבחר להפעיל מחדש תשלומים.</string>
    <string name="DeactivateWalletFragment__error_deactivating_wallet">שגיאה בביטול הפעלת ארנק.</string>
    <string name="DeactivateWalletFragment__learn_more__we_recommend_transferring_your_funds" translatable="false">https://support.signal.org/hc/articles/360057625692#payments_deactivate</string>

    <!-- PaymentsRecoveryStartFragment -->
    <string name="PaymentsRecoveryStartFragment__recovery_phrase">משפט השבה</string>
    <string name="PaymentsRecoveryStartFragment__view_recovery_phrase">הצג משפט השבה</string>
    <!-- Title in save recovery phrase screen -->
    <string name="PaymentsRecoveryStartFragment__save_recovery_phrase">שמירת משפט שחזור סיסמה</string>
    <string name="PaymentsRecoveryStartFragment__enter_recovery_phrase">הכנס משפט השבה</string>
    <plurals name="PaymentsRecoveryStartFragment__your_balance_will_automatically_restore">
        <item quantity="one">Your balance will automatically restore when you reinstall Signal if you confirm your Signal PIN. You can also restore your balance using a recovery phrase, which is a %1$d-word phrase unique to you. Write it down and store it in a safe place.</item>
        <item quantity="two">Your balance will automatically restore when you reinstall Signal if you confirm your Signal PIN. You can also restore your balance using a recovery phrase, which is a %1$d-word phrase unique to you. Write it down and store it in a safe place.</item>
        <item quantity="many">Your balance will automatically restore when you reinstall Signal if you confirm your Signal PIN. You can also restore your balance using a recovery phrase, which is a %1$d-word phrase unique to you. Write it down and store it in a safe place.</item>
        <item quantity="other">Your balance will automatically restore when you reinstall Signal if you confirm your Signal PIN. You can also restore your balance using a recovery phrase, which is a %1$d-word phrase unique to you. Write it down and store it in a safe place.</item>
    </plurals>
    <!-- Description in save recovery phrase screen which shows up when user has non zero balance -->
    <string name="PaymentsRecoveryStartFragment__got_balance">יש לך מאזן! הגיע הזמן לשמור את משפט שחזור הסיסמה שלך—סיסמה בעלת 24 מילים שאפשר להשתמש בה כדי לשחזר את המאזן הכספי שלך.</string>
    <!-- Description in save recovery phrase screen which shows up when user navigates from info card -->
    <string name="PaymentsRecoveryStartFragment__time_to_save">הגיע הזמן לשמור את משפט שחזור הסיסמה שלך—סיסמה בעלת 24 מילים שאפשר להשתמש בה כדי לשחזר את המאזן הכספי שלך. למידע נוסף</string>
    <string name="PaymentsRecoveryStartFragment__your_recovery_phrase_is_a">משפט ההשבה שלך הוא משפט בן %1$d מילים ייחודי לך. השתמש במשפט הזה כדי לשחזר את המאזן שלך.</string>
    <string name="PaymentsRecoveryStartFragment__start">התחל</string>
    <string name="PaymentsRecoveryStartFragment__enter_manually">הכנס באופן ידני</string>
    <string name="PaymentsRecoveryStartFragment__paste_from_clipboard">הדבק מלוח הגזירה</string>
    <!-- Alert dialog title which asks before going back if user wants to save recovery phrase -->
    <string name="PaymentsRecoveryStartFragment__continue_without_saving">להמשיך בלי לשמור?</string>
    <!-- Alert dialog description to let user know why recovery phrase needs to be saved -->
    <string name="PaymentsRecoveryStartFragment__your_recovery_phrase">משפט שחזור הסיסמה שלך מאפשר לך לשחזר את המאזן הכספי שלך בתרחיש הגרוע ביותר. אנחנו ממליצים בחום לשמור אותו.</string>
    <!-- Alert dialog option to skip recovery phrase -->
    <string name="PaymentsRecoveryStartFragment__skip_recovery_phrase">דילוג על משפט שחזור סיסמה</string>
    <!-- Alert dialog option to cancel dialog-->
    <string name="PaymentsRecoveryStartFragment__cancel">בטל</string>

    <!-- PaymentsRecoveryPasteFragment -->
    <string name="PaymentsRecoveryPasteFragment__paste_recovery_phrase">הדבק משפט השבה</string>
    <string name="PaymentsRecoveryPasteFragment__recovery_phrase">משפט השבה</string>
    <string name="PaymentsRecoveryPasteFragment__next">הבא</string>
    <string name="PaymentsRecoveryPasteFragment__invalid_recovery_phrase">משפט השבה בלתי תקף</string>
    <string name="PaymentsRecoveryPasteFragment__make_sure">וודא שהכנסת %1$d מילים ונסה שוב.</string>

    <string name="PaymentsRecoveryStartFragment__learn_more__view" translatable="false">https://support.signal.org/hc/articles/360057625692#payments_wallet_view_passphrase</string>
    <string name="PaymentsRecoveryStartFragment__learn_more__restore" translatable="false">https://support.signal.org/hc/articles/360057625692#payments_wallet_restore_passphrase</string>

    <!-- PaymentsRecoveryPhraseFragment -->
    <string name="PaymentsRecoveryPhraseFragment__next">הבא</string>
    <string name="PaymentsRecoveryPhraseFragment__edit">ערוך</string>
    <string name="PaymentsRecoveryPhraseFragment__previous">הקודם</string>
    <string name="PaymentsRecoveryPhraseFragment__your_recovery_phrase">משפט ההשבה שלך</string>
    <string name="PaymentsRecoveryPhraseFragment__write_down_the_following_d_words">כתוב את %1$d המילים הבאות לפי הסדר. אחסן את הרשימה שלך במקום מאובטח.</string>
    <string name="PaymentsRecoveryPhraseFragment__make_sure_youve_entered">וודא שהכנסת את המשפט שלך כראוי.</string>
    <string name="PaymentsRecoveryPhraseFragment__do_not_screenshot_or_send_by_email">אל תצלם צילום מסך או תשלח בדוא״ל.</string>
    <string name="PaymentsRecoveryPhraseFragment__payments_account_restored">חשבון תשלומים שוחזר.</string>
    <string name="PaymentsRecoveryPhraseFragment__invalid_recovery_phrase">משפט השבה בלתי תקף</string>
    <string name="PaymentsRecoveryPhraseFragment__make_sure_youve_entered_your_phrase_correctly_and_try_again">וודא שהכנסת את המשפט שלך כראוי ונסה שוב</string>
    <string name="PaymentsRecoveryPhraseFragment__copy_to_clipboard">להעתיק ללוח הגזירה?</string>
    <string name="PaymentsRecoveryPhraseFragment__if_you_choose_to_store">אם אתה בוחר לאחסן את משפט ההשבה שלך באופן דיגיטלי, הבטח שהוא מאוחסן באופן מאובטח במקום כלשהו שאתה בוטח.</string>
    <string name="PaymentsRecoveryPhraseFragment__copy">העתק</string>

    <!-- PaymentsRecoveryPhraseConfirmFragment -->
    <string name="PaymentRecoveryPhraseConfirmFragment__confirm_recovery_phrase">אשר משפט השבה</string>
    <string name="PaymentRecoveryPhraseConfirmFragment__enter_the_following_words">הכנס את המילים הבאות מתוך משפט ההשבה שלך.</string>
    <string name="PaymentRecoveryPhraseConfirmFragment__word_d">מילה %1$d</string>
    <string name="PaymentRecoveryPhraseConfirmFragment__see_phrase_again">ראה משפט שוב</string>
    <string name="PaymentRecoveryPhraseConfirmFragment__done">סיים</string>
    <string name="PaymentRecoveryPhraseConfirmFragment__recovery_phrase_confirmed">משפט השבה אושר</string>

    <!-- PaymentsRecoveryEntryFragment -->
    <string name="PaymentsRecoveryEntryFragment__enter_recovery_phrase">הכנס משפט השבה</string>
    <string name="PaymentsRecoveryEntryFragment__enter_word_d">הכנס את מילה %1$d</string>
    <string name="PaymentsRecoveryEntryFragment__word_d">מילה %1$d</string>
    <string name="PaymentsRecoveryEntryFragment__next">הבא</string>
    <string name="PaymentsRecoveryEntryFragment__invalid_word">מילה בלתי תקפה</string>

    <!-- ClearClipboardAlarmReceiver -->
    <string name="ClearClipboardAlarmReceiver__clipboard_cleared">לוח הגזירה נוקה.</string>

    <!-- PaymentNotificationsView -->
    <string name="PaymentNotificationsView__view">הצג</string>

    <!-- UnreadPayments -->
    <string name="UnreadPayments__s_sent_you_s">%1$s שלח/ה לך %2$s</string>
    <string name="UnreadPayments__d_new_payment_notifications">%1$d התראות תשלום חדשות</string>

    <!-- CanNotSendPaymentDialog -->
    <string name="CanNotSendPaymentDialog__cant_send_payment">לא ניתן לשלוח תשלום</string>
    <string name="CanNotSendPaymentDialog__to_send_a_payment_to_this_user">כדי לשלוח תשלום אל המשתמש הזה, הוא צריך לאשר בקשת הודעה ממך. שלח לו הודעה כדי ליצור בקשת הודעה.</string>
    <string name="CanNotSendPaymentDialog__send_a_message">שלח הודעה</string>

    <!-- GroupsInCommonMessageRequest -->
    <string name="GroupsInCommonMessageRequest__you_have_no_groups_in_common_with_this_person">אין לך קבוצות משותפות עם האיש הזה. סקור בקשות בזהירות טרם אישור שלהן כדי להימנע מהודעות בלתי רצויות.</string>
    <string name="GroupsInCommonMessageRequest__none_of_your_contacts_or_people_you_chat_with_are_in_this_group">אף אחד מחברי הקבוצה שלך או האנשים שאתה מתכתב איתם נמצאים בקבוצה הזאת. סקור בקשות בזהירות טרם אישור שלהן כדי להימנע מהודעות בלתי רצויות.</string>
    <string name="GroupsInCommonMessageRequest__about_message_requests">על אודות בקשות הודעה</string>
    <string name="GroupsInCommonMessageRequest__okay">בסדר</string>
    <string name="GroupsInCommonMessageRequest__support_article" translatable="false">https://support.signal.org/hc/articles/360007459591</string>
    <string name="ChatColorSelectionFragment__heres_a_preview_of_the_chat_color">הנה תצוגה מקדימה של צבע ההתכתבות.</string>
    <string name="ChatColorSelectionFragment__the_color_is_visible_to_only_you">הצבע גלוי רק לך.</string>

    <!-- GroupDescriptionDialog -->
    <string name="GroupDescriptionDialog__group_description">תיאור קבוצה</string>

    <!-- QualitySelectorBottomSheetDialog -->
    <string name="QualitySelectorBottomSheetDialog__standard">תקנית</string>
    <string name="QualitySelectorBottomSheetDialog__faster_less_data">מהירה יותר, פחות נתונים</string>
    <string name="QualitySelectorBottomSheetDialog__high">גבוה</string>
    <string name="QualitySelectorBottomSheetDialog__slower_more_data">איטית יותר, יותר נתונים</string>
    <string name="QualitySelectorBottomSheetDialog__photo_quality">איכות תמונה</string>

    <!-- AppSettingsFragment -->
    <string name="AppSettingsFragment__invite_your_friends">הזמן את חבריך</string>
    <string name="AppSettingsFragment__copied_subscriber_id_to_clipboard">זהות מינוי הועתקה ללוח.</string>

    <!-- AccountSettingsFragment -->
    <string name="AccountSettingsFragment__account">חשבון</string>
    <string name="AccountSettingsFragment__youll_be_asked_less_frequently">תישאל לעיתים פחות תכופות עם הזמן</string>
    <string name="AccountSettingsFragment__require_your_signal_pin">דרוש את ה־PIN של Signal שלך כדי להירשם שוב אל Signal עם מספר הטלפון שלך</string>
    <string name="AccountSettingsFragment__change_phone_number">שנה מספר טלפון</string>

    <!-- ChangeNumberFragment -->
    <string name="ChangeNumberFragment__use_this_to_change_your_current_phone_number_to_a_new_phone_number">השתמש בזה כדי לשנות את מספר הטלפון הנוכחי שלך אל מספר טלפון חדש. אתה לא יכול לבטל את השינוי הזה.\n\nלפני המשכה, וודא שהמספר החדש שלך יכול לקבל מסרונים או שיחות.</string>
    <string name="ChangeNumberFragment__continue">המשך</string>
    <!-- Message shown on dialog after your number has been changed successfully. -->
    <string name="ChangeNumber__your_phone_number_has_changed_to_s">מספר הטלפון שלך השתנה אל %1$s</string>
    <!-- Confirmation button to dismiss number changed dialog -->
    <string name="ChangeNumber__okay">בסדר</string>

    <!-- ChangeNumberEnterPhoneNumberFragment -->
    <string name="ChangeNumberEnterPhoneNumberFragment__change_number">שנה מספר</string>
    <string name="ChangeNumberEnterPhoneNumberFragment__your_old_number">המספר הישן שלך</string>
    <string name="ChangeNumberEnterPhoneNumberFragment__old_phone_number">מספר ישן של טלפון</string>
    <string name="ChangeNumberEnterPhoneNumberFragment__your_new_number">המספר החדש שלך</string>
    <string name="ChangeNumberEnterPhoneNumberFragment__new_phone_number">מספר חדש של טלפון</string>
    <string name="ChangeNumberEnterPhoneNumberFragment__the_phone_number_you_entered_doesnt_match_your_accounts">מספר הטלפון שהכנסת אינו תואם אל מספר הטלפון של החשבון שלך.</string>
    <string name="ChangeNumberEnterPhoneNumberFragment__you_must_specify_your_old_number_country_code">אתה חייב לציין את קוד המדינה של המספר הישן שלך</string>
    <string name="ChangeNumberEnterPhoneNumberFragment__you_must_specify_your_old_phone_number">אתה חייב לציין את מספר הטלפון הישן שלך</string>
    <string name="ChangeNumberEnterPhoneNumberFragment__you_must_specify_your_new_number_country_code">אתה חייב לציין את קוד המדינה של המספר החדש שלך</string>
    <string name="ChangeNumberEnterPhoneNumberFragment__you_must_specify_your_new_phone_number">אתה חייב לציין את מספר הטלפון החדש שלך</string>

    <!-- ChangeNumberVerifyFragment -->
    <string name="ChangeNumberVerifyFragment__change_number">שנה מספר</string>
    <string name="ChangeNumberVerifyFragment__verifying_s">מוודא את %1$s</string>
    <string name="ChangeNumberVerifyFragment__captcha_required">אתגר מענה דרוש</string>

    <!-- ChangeNumberConfirmFragment -->
    <string name="ChangeNumberConfirmFragment__change_number">שנה מספר</string>
    <string name="ChangeNumberConfirmFragment__you_are_about_to_change_your_phone_number_from_s_to_s">אתה עומד לשנות את מספר הטלפון שלך מן %1$s אל %2$s.\n\nלפני המשכה, אנא וודא שהמספר למטה נכון.</string>
    <string name="ChangeNumberConfirmFragment__edit_number">ערוך מספר</string>

    <!-- ChangeNumberRegistrationLockFragment -->
    <string name="ChangeNumberRegistrationLockFragment__signal_change_number_need_help_with_pin_for_android_v2_pin">שינוי מספר של Signal - צריך עזרה עם PIN עבור Android (v2 PIN)</string>

    <!-- ChangeNumberPinDiffersFragment -->
    <string name="ChangeNumberPinDiffersFragment__pins_do_not_match">קודי PIN לא תואמים</string>
    <string name="ChangeNumberPinDiffersFragment__the_pin_associated_with_your_new_number_is_different_from_the_pin_associated_with_your_old_one">ה־PIN שמשוייך עם המספר החדש שלך שונה מה־PIN שמשוייך עם המספר הישן שלך. האם אתה רוצה לשמור את ה‏־PIN הישן שלך או לעדכן אותו?</string>
    <string name="ChangeNumberPinDiffersFragment__keep_old_pin">שמור PIN ישן</string>
    <string name="ChangeNumberPinDiffersFragment__update_pin">עדכן PIN</string>
    <string name="ChangeNumberPinDiffersFragment__keep_old_pin_question">לשמור PIN ישן?</string>

    <!-- ChangeNumberLockActivity -->
    <!-- Info message shown to user if something crashed the app during the change number attempt and we were unable to confirm the change so we force them into this screen to check before letting them use the app -->
    <string name="ChangeNumberLockActivity__it_looks_like_you_tried_to_change_your_number_but_we_were_unable_to_determine_if_it_was_successful_rechecking_now">נראה שניסית לשנות את המספר שלך אבל לא יכולנו לקבוע אם השינוי היה מוצלח.\n\nבודק מחדש עכשיו…</string>
    <!-- Dialog title shown if we were able to confirm your change number status (meaning we now know what the server thinks our number is) after a crash during the regular flow -->
    <string name="ChangeNumberLockActivity__change_status_confirmed">מעמד שינוי מאושר</string>
    <!-- Dialog message shown if we were able to confirm your change number status (meaning we now know what the server thinks our number is) after a crash during the regular flow -->
    <string name="ChangeNumberLockActivity__your_number_has_been_confirmed_as_s">המספר שלך מאושר בתור %1$s. אם זה לא המספר החדש שלך, אנא הפעל מחדש את תהליך שינוי המספר.</string>
    <!-- Dialog title shown if we were not able to confirm your phone number with the server and thus cannot let leave the change flow yet after a crash during the regular flow -->
    <string name="ChangeNumberLockActivity__change_status_unconfirmed">מעמד שינוי בלתי מאושר</string>
    <!-- Dialog message shown when we can\'t verify the phone number on the server, only shown if there was a network error communicating with the server after a crash during the regular flow -->
    <string name="ChangeNumberLockActivity__we_could_not_determine_the_status_of_your_change_number_request">לא יכולנו לקבוע את המעמד של בקשת שינוי המספר שלך.\n\n(שגיאה: %1$s)</string>
    <!-- Dialog button to retry confirming the number on the server -->
    <string name="ChangeNumberLockActivity__retry">נסה שוב</string>
    <!-- Dialog button shown to leave the app when in the unconfirmed change status after a crash in the regular flow -->
    <string name="ChangeNumberLockActivity__leave">עזוב</string>
    <string name="ChangeNumberLockActivity__submit_debug_log">הגש יומן ניפוי תקלים</string>

    <!-- ChatsSettingsFragment -->
    <string name="ChatsSettingsFragment__keyboard">מקלדת</string>
    <string name="ChatsSettingsFragment__enter_key_sends">מקש Enter שולח</string>

    <!--SmsSettingsFragment -->
    <string name="SmsSettingsFragment__use_as_default_sms_app">השתמש כיישום המסרונים ברירת המחדל</string>
    <!-- Preference title to export sms -->
    <string name="SmsSettingsFragment__export_sms_messages">ייצוא הודעות SMS</string>
    <!-- Preference title to delete sms -->
    <string name="SmsSettingsFragment__remove_sms_messages">הסרת הודעות SMS</string>
    <!-- Snackbar text to confirm deletion -->
    <string name="SmsSettingsFragment__removing_sms_messages_from_signal">מסירים הודעות SMS מ–Signal…</string>
    <!-- Snackbar text to indicate can delete later -->
    <string name="SmsSettingsFragment__you_can_remove_sms_messages_from_signal_in_settings">יש לך אפשרות להסיר הודעות SMS מ–Signal בהגדרות בכל עת.</string>
    <!-- Description for export sms preference -->
    <string name="SmsSettingsFragment__you_can_export_your_sms_messages_to_your_phones_sms_database">יש לך אפשרות לייצא את הודעות ה–SMS שלך למסד נתוני ה–SMS של הטלפון שלך.</string>
    <!-- Description for remove sms preference -->
    <string name="SmsSettingsFragment__remove_sms_messages_from_signal_to_clear_up_storage_space">אפשר להסיר הודעות SMS מ–Signal כדי לפנות שטח אחסון.</string>
    <!-- Information message shown at the top of sms settings to indicate it is being removed soon. -->
    <string name="SmsSettingsFragment__sms_support_will_be_removed_soon_to_focus_on_encrypted_messaging">התמיכה ב–SMS תוסר בקרוב כדי להתמקד בהודעות מוצפנות.</string>

    <!-- NotificationsSettingsFragment -->
    <string name="NotificationsSettingsFragment__messages">הודעות</string>
    <string name="NotificationsSettingsFragment__calls">שיחות</string>
    <string name="NotificationsSettingsFragment__notify_when">יידע כאשר…</string>
    <string name="NotificationsSettingsFragment__contact_joins_signal">איש קשר מצטרף אל Signal</string>
    <!-- Notification preference header -->
    <string name="NotificationsSettingsFragment__notification_profiles">פרופילי התראות</string>
    <!-- Notification preference option header -->
    <string name="NotificationsSettingsFragment__profiles">פרופילים</string>
    <!-- Notification preference summary text -->
    <string name="NotificationsSettingsFragment__create_a_profile_to_receive_notifications_only_from_people_and_groups_you_choose">צור פרופיל כדי לקבל התראות רק מהאנשים ומהקבוצות שאתה בוחר.</string>

    <!-- NotificationProfilesFragment -->
    <!-- Title for notification profiles screen that shows all existing profiles -->
    <string name="NotificationProfilesFragment__notification_profiles">פרופילי התראות</string>
    <!-- Button text to create a notification profile -->
    <string name="NotificationProfilesFragment__create_profile">צור פרופיל</string>

    <!-- PrivacySettingsFragment -->
    <string name="PrivacySettingsFragment__blocked">חסום</string>
    <string name="PrivacySettingsFragment__d_contacts">%1$d אנשי קשר</string>
    <string name="PrivacySettingsFragment__messaging">תכתובת</string>
    <string name="PrivacySettingsFragment__disappearing_messages">הודעות נעלמות</string>
    <string name="PrivacySettingsFragment__app_security">אבטחת יישום</string>
    <string name="PrivacySettingsFragment__block_screenshots_in_the_recents_list_and_inside_the_app">חסום צילומי מסך ברשימת האחרונים ובתוך היישום</string>
    <string name="PrivacySettingsFragment__signal_message_and_calls">הודעות ושיחות של Signal, ממסר שיחות תמיד, ושולח אטום</string>
    <string name="PrivacySettingsFragment__default_timer_for_new_changes">קוצב זמן ברירת מחדל עבור התכתבויות חדשות</string>
    <string name="PrivacySettingsFragment__set_a_default_disappearing_message_timer_for_all_new_chats_started_by_you">הגדר קוצב זמן ברירת מחדל של הודעות נעלמות עבור כל ההתכתבויות החדשות שהותחלו על ידך.</string>
    <!-- Summary for stories preference to launch into story privacy settings -->
    <string name="PrivacySettingsFragment__manage_your_stories">ניהול הסטוריז שלך ומי יכול לצפות בהם</string>
    <string name="PrivacySettingsFragment__payment_lock_require_lock">אפשר לדרוש נעילת מסך או טביעת אצבע ב-Android כדי להעביר כספים</string>
    <!-- Alert dialog title when payment lock cannot be enabled -->
    <string name="PrivacySettingsFragment__cant_enable_title">לא ניתן לאפשר נעילת אבטחה לתשלום</string>
    <!-- Alert dialog description to setup screen lock or fingerprint in phone settings -->
    <string name="PrivacySettingsFragment__cant_enable_description">כדי להשתמש בנעילת אבטחה לתשלום, צריך קודם לאפשר נעילת מסך או זיהוי באמצעות טביעת אצבע בהגדרות הטלפון שלך.</string>
    <!-- Shown in a toast when we can\'t navigate to the user\'s system fingerprint settings -->
    <string name="PrivacySettingsFragment__failed_to_navigate_to_system_settings">הניווט להגדרות המערכת נכשל.</string>
    <!-- Alert dialog button to go to phone settings -->
    <string name="PrivacySettingsFragment__go_to_settings">מעבר להגדרות</string>
    <!-- Alert dialog button to cancel the dialog -->
    <string name="PrivacySettingsFragment__cancel">בטל</string>

    <!-- AdvancedPrivacySettingsFragment -->
    <string name="AdvancedPrivacySettingsFragment__sealed_sender_link" translatable="false">https://signal.org/blog/sealed-sender</string>
    <string name="AdvancedPrivacySettingsFragment__show_status_icon">הראה איקון מעמד</string>
    <string name="AdvancedPrivacySettingsFragment__show_an_icon">הראה איקון בפרטי הודעה כאשר היא נשלחה ע״י שימוש בשולח אטום.</string>

    <!-- ExpireTimerSettingsFragment -->
    <string name="ExpireTimerSettingsFragment__when_enabled_new_messages_sent_and_received_in_new_chats_started_by_you_will_disappear_after_they_have_been_seen">כאשר מאופשר, הודעות חדשות אשר נשלחות ומתקבלות בהתכתבויות חדשות שהותחלו על ידך ייעלמו לאחר שייראו.</string>
    <string name="ExpireTimerSettingsFragment__when_enabled_new_messages_sent_and_received_in_this_chat_will_disappear_after_they_have_been_seen">כאשר מאופשר, הודעות חדשות אשר נשלחות ומתקבלות בהתכתבות זו ייעלמו לאחר שייראו.</string>
    <string name="ExpireTimerSettingsFragment__off">כבוי</string>
    <string name="ExpireTimerSettingsFragment__4_weeks">4 שבועות</string>
    <string name="ExpireTimerSettingsFragment__1_week">שבוע</string>
    <string name="ExpireTimerSettingsFragment__1_day">יום</string>
    <string name="ExpireTimerSettingsFragment__8_hours">8 שעות</string>
    <string name="ExpireTimerSettingsFragment__1_hour">שעה</string>
    <string name="ExpireTimerSettingsFragment__5_minutes">5 דקות</string>
    <string name="ExpireTimerSettingsFragment__30_seconds">30 שניות</string>
    <string name="ExpireTimerSettingsFragment__custom_time">זמן מותאם אישית</string>
    <string name="ExpireTimerSettingsFragment__set">הגדר</string>
    <string name="ExpireTimerSettingsFragment__save">שמור</string>

    <string name="CustomExpireTimerSelectorView__seconds">שניות</string>
    <string name="CustomExpireTimerSelectorView__minutes">דקות</string>
    <string name="CustomExpireTimerSelectorView__hours">שעות</string>
    <string name="CustomExpireTimerSelectorView__days">ימים</string>
    <string name="CustomExpireTimerSelectorView__weeks">שבועות</string>

    <!-- HelpSettingsFragment -->
    <string name="HelpSettingsFragment__support_center">מרכז תמיכה</string>
    <string name="HelpSettingsFragment__contact_us">צור קשר</string>
    <string name="HelpSettingsFragment__version">גרסה</string>
    <string name="HelpSettingsFragment__debug_log">יומן תקלים</string>
    <string name="HelpSettingsFragment__terms_amp_privacy_policy">תנאים ומדיניות פרטיות</string>
    <string name="HelpFragment__copyright_signal_messenger">זכויות יוצרים Molly Messenger</string>
    <string name="HelpFragment__licenced_under_the_gplv3">ברישיון תחת GPLv3</string>

    <!-- DataAndStorageSettingsFragment -->
    <string name="DataAndStorageSettingsFragment__media_quality">איכות מדיה</string>
    <string name="DataAndStorageSettingsFragment__sent_media_quality">הגדר איכות מדיה</string>
    <string name="DataAndStorageSettingsFragment__sending_high_quality_media_will_use_more_data">שליחת מדיה באיכות גבוהה תשתמש ביותר נתונים.</string>
    <string name="DataAndStorageSettingsFragment__high">גבוהה</string>
    <string name="DataAndStorageSettingsFragment__standard">תקנית</string>
    <string name="DataAndStorageSettingsFragment__calls">שיחות</string>

    <!-- ChatColorSelectionFragment -->
    <string name="ChatColorSelectionFragment__auto">אוטומטי</string>
    <string name="ChatColorSelectionFragment__use_custom_colors">השתמש בצבעים מותאמים אישית</string>
    <string name="ChatColorSelectionFragment__chat_color">צבע התכתבות</string>
    <string name="ChatColorSelectionFragment__edit">ערוך</string>
    <string name="ChatColorSelectionFragment__duplicate">שכפל</string>
    <string name="ChatColorSelectionFragment__delete">מחק</string>
    <string name="ChatColorSelectionFragment__delete_color">מחק צבע</string>
    <plurals name="ChatColorSelectionFragment__this_custom_color_is_used">
        <item quantity="one">צבע מותאם אישית זה נמצא בשימוש בהתכתבות %1$d. האם אתה רוצה למחוק אותו עבור כל ההתכתבויות?</item>
        <item quantity="two">צבע מותאם אישית זה נמצא בשימוש ב־%1$d התכתבויות. האם אתה רוצה למחוק אותו עבור כל ההתכתבויות?</item>
        <item quantity="many">צבע מותאם אישית זה נמצא בשימוש ב־%1$d התכתבויות. האם אתה רוצה למחוק אותו עבור כל ההתכתבויות?</item>
        <item quantity="other">צבע מותאם אישית זה נמצא בשימוש ב־%1$d התכתבויות. האם אתה רוצה למחוק אותו עבור כל ההתכתבויות?</item>
    </plurals>
    <string name="ChatColorSelectionFragment__delete_chat_color">למחוק צבע התכתבות?</string>

    <!-- CustomChatColorCreatorFragment -->
    <string name="CustomChatColorCreatorFragment__solid">מוצק</string>
    <string name="CustomChatColorCreatorFragment__gradient">שיפוע</string>
    <string name="CustomChatColorCreatorFragment__hue">גוון</string>
    <string name="CustomChatColorCreatorFragment__saturation">רוויה</string>

    <!-- CustomChatColorCreatorFragmentPage -->
    <string name="CustomChatColorCreatorFragmentPage__save">שמור</string>
    <string name="CustomChatColorCreatorFragmentPage__edit_color">ערוך צבע</string>
    <plurals name="CustomChatColorCreatorFragmentPage__this_color_is_used">
        <item quantity="one">צבע זה נמצא בשימוש בהתכתבות %1$d. האם אתה רוצה לשמור שינויים עבור כל ההתכתבויות?</item>
        <item quantity="two">צבע זה נמצא בשימוש ב־%1$d התכתבויות. האם אתה רוצה לשמור שינויים עבור כל ההתכתבויות?</item>
        <item quantity="many">צבע זה נמצא בשימוש ב־%1$d התכתבויות. האם אתה רוצה לשמור שינויים עבור כל ההתכתבויות?</item>
        <item quantity="other">צבע זה נמצא בשימוש ב־%1$d התכתבויות. האם אתה רוצה לשמור שינויים עבור כל ההתכתבויות?</item>
    </plurals>

    <!-- ChatColorGradientTool -->
    <string name="ChatColorGradientTool_top_edge_selector">בוחר קצה עליון</string>
    <string name="ChatColorGradientTool_bottom_edge_selector">בוחר קצה תחתון</string>

    <!-- Title text for prompt to donate. Shown in a popup at the bottom of the chat list. -->
    <string name="Donate2022Q2Megaphone_donate_to_signal">תרום אל Signal</string>
    <!-- Body text for prompt to donate. Shown in a popup at the bottom of the chat list. -->
    <string name="Donate2022Q2Megaphone_signal_is_powered_by_people_like_you">Signal ממונע על ידי אנשים כמוך. תרום מדי חודש וקבל תג.</string>
    <!-- Button label that brings a user to the donate screen. Shown in a popup at the bottom of the chat list. -->
    <string name="Donate2022Q2Megaphone_donate">תרום</string>
    <!-- Button label that dismissed a prompt to donate. Shown in a popup at the bottom of the chat list. -->
    <string name="Donate2022Q2Megaphone_not_now">לא עכשיו</string>

    <!-- EditReactionsFragment -->
    <string name="EditReactionsFragment__customize_reactions">התאם אישית תגובות</string>
    <string name="EditReactionsFragment__tap_to_replace_an_emoji">הקש כדי להחליף אימוג’י</string>
    <string name="EditReactionsFragment__reset">אפס</string>
    <string name="EditReactionsFragment_save">שמור</string>
    <string name="ChatColorSelectionFragment__auto_matches_the_color_to_the_wallpaper">מתאים באופן אוטומטי את הצבע אל הטפט</string>
    <string name="CustomChatColorCreatorFragment__drag_to_change_the_direction_of_the_gradient">גרור את השינוי אל כיוון השיפוע</string>

    <!-- AddAProfilePhotoMegaphone -->
    <string name="AddAProfilePhotoMegaphone__add_a_profile_photo">הוסף תמונת פרופיל</string>
    <string name="AddAProfilePhotoMegaphone__choose_a_look_and_color">בחר מראה וצבע או התאם אישית את ראשי התיבות שלך.</string>
    <string name="AddAProfilePhotoMegaphone__not_now">לא עכשיו</string>
    <string name="AddAProfilePhotoMegaphone__add_photo">הוסף תמונה</string>

    <!-- BecomeASustainerMegaphone -->
    <string name="BecomeASustainerMegaphone__become_a_sustainer">הפוך אל מחזיק</string>
    <!-- Displayed in the Become a Sustainer megaphone -->
    <string name="BecomeASustainerMegaphone__signal_is_powered_by">Signal ממונע על ידי אנשים כמוך. תרום וקבל תג.</string>
    <string name="BecomeASustainerMegaphone__not_now">לא עכשיו</string>
    <string name="BecomeASustainerMegaphone__donate">תרום</string>

    <!-- KeyboardPagerFragment -->
    <string name="KeyboardPagerFragment_emoji">אימוג’י</string>
    <string name="KeyboardPagerFragment_open_emoji_search">פתח חיפוש אימוג’י</string>
    <string name="KeyboardPagerFragment_open_sticker_search">פתח חיפוש מדבקות</string>
    <string name="KeyboardPagerFragment_open_gif_search">פתח חיפוש GIF</string>
    <string name="KeyboardPagerFragment_stickers">מדבקות</string>
    <string name="KeyboardPagerFragment_backspace">מקש חזרה</string>
    <string name="KeyboardPagerFragment_gifs">קבצי GIF</string>
    <string name="KeyboardPagerFragment_search_emoji">חפש אימוג’י</string>
    <string name="KeyboardPagerfragment_back_to_emoji">חזור אל אימוג’י</string>
    <string name="KeyboardPagerfragment_clear_search_entry">נקה רשומת חיפוש</string>
    <string name="KeyboardPagerFragment_search_giphy">חפש GIPHY</string>

    <!-- StickerSearchDialogFragment -->
    <string name="StickerSearchDialogFragment_search_stickers">חפש מדבקות</string>
    <string name="StickerSearchDialogFragment_no_results_found">תוצאות לא נמצאו</string>
    <string name="EmojiSearchFragment__no_results_found">תוצאות לא נמצאו</string>
    <string name="NotificationsSettingsFragment__unknown_ringtone">צלצול בלתי ידוע</string>

    <!-- ConversationSettingsFragment -->
    <!-- Error toasted when no activity can handle the add contact intent -->
    <string name="ConversationSettingsFragment__contacts_app_not_found">אפליקציית אנשי קשר לא נמצאה.</string>
    <string name="ConversationSettingsFragment__send_message">שלח הודעה</string>
    <string name="ConversationSettingsFragment__start_video_call">התחל שיחת וידאו</string>
    <string name="ConversationSettingsFragment__start_audio_call">התחל שיחת שמע</string>
    <string name="ConversationSettingsFragment__message">הודעה</string>
    <string name="ConversationSettingsFragment__video">סרטון</string>
    <string name="ConversationSettingsFragment__audio">שמע</string>
    <string name="ConversationSettingsFragment__call">התקשר</string>
    <string name="ConversationSettingsFragment__mute">השתק</string>
    <string name="ConversationSettingsFragment__muted">מושתק</string>
    <string name="ConversationSettingsFragment__search">חפש</string>
    <string name="ConversationSettingsFragment__disappearing_messages">הודעות נעלמות</string>
    <string name="ConversationSettingsFragment__sounds_and_notifications">צלילים והתראות</string>
    <string name="ConversationSettingsFragment__internal_details" translatable="false">Internal details</string>
    <string name="ConversationSettingsFragment__contact_details">פרטי איש קשר</string>
    <string name="ConversationSettingsFragment__view_safety_number">הצג מספר ביטחון</string>
    <string name="ConversationSettingsFragment__block">חוסם</string>
    <string name="ConversationSettingsFragment__block_group">חסום קבוצה</string>
    <string name="ConversationSettingsFragment__unblock">שחרר חסימה</string>
    <string name="ConversationSettingsFragment__unblock_group">שחרר חסימת קבוצה</string>
    <string name="ConversationSettingsFragment__add_to_a_group">הוסף אל קבוצה</string>
    <string name="ConversationSettingsFragment__see_all">ראה הכול</string>
    <string name="ConversationSettingsFragment__add_members">הוסף חברי קבוצה</string>
    <string name="ConversationSettingsFragment__permissions">הרשאות</string>
    <string name="ConversationSettingsFragment__requests_and_invites">בקשות והזמנות</string>
    <string name="ConversationSettingsFragment__group_link">קישור קבוצה</string>
    <string name="ConversationSettingsFragment__add_as_a_contact">הוסף כאיש קשר</string>
    <string name="ConversationSettingsFragment__unmute">בטל השתקה</string>
    <string name="ConversationSettingsFragment__conversation_muted_until_s">שיחות מושתקות עד %1$s</string>
    <string name="ConversationSettingsFragment__conversation_muted_forever">שיחות מושתקות לתמיד</string>
    <string name="ConversationSettingsFragment__copied_phone_number_to_clipboard">מספר טלפון הועתק אל לוח הגזירה.</string>
    <string name="ConversationSettingsFragment__phone_number">מספר טלפון</string>
    <string name="ConversationSettingsFragment__get_badges">השג תגים עבור הפרופיל שלך ע״י תמיכה ב־Signal. הקש על תג כדי ללמוד עוד.</string>

    <!-- PermissionsSettingsFragment -->
    <string name="PermissionsSettingsFragment__add_members">הוסף חברי קבוצה</string>
    <string name="PermissionsSettingsFragment__edit_group_info">ערוך מידע קבוצה</string>
    <string name="PermissionsSettingsFragment__send_messages">שלח הודעות</string>
    <string name="PermissionsSettingsFragment__all_members">כל חברי הקבוצה</string>
    <string name="PermissionsSettingsFragment__only_admins">רק מנהלנים</string>
    <string name="PermissionsSettingsFragment__who_can_add_new_members">מי יכול להוסיף חברי קבוצה חדשים?</string>
    <string name="PermissionsSettingsFragment__who_can_edit_this_groups_info">מי יכול לערוך את המידע של קבוצה הזאת?</string>
    <string name="PermissionsSettingsFragment__who_can_send_messages">מי יכול לשלוח הודעות?</string>

    <!-- SoundsAndNotificationsSettingsFragment -->
    <string name="SoundsAndNotificationsSettingsFragment__mute_notifications">השתק התראות</string>
    <string name="SoundsAndNotificationsSettingsFragment__not_muted">לא מושתק</string>
    <string name="SoundsAndNotificationsSettingsFragment__muted_until_s">מושתק עד %1$s</string>
    <string name="SoundsAndNotificationsSettingsFragment__mentions">אזכורים</string>
    <string name="SoundsAndNotificationsSettingsFragment__always_notify">יידע תמיד</string>
    <string name="SoundsAndNotificationsSettingsFragment__do_not_notify">אל תיידע</string>
    <string name="SoundsAndNotificationsSettingsFragment__custom_notifications">התראות מותאמות אישית</string>

    <!-- StickerKeyboard -->
    <string name="StickerKeyboard__recently_used">בשימוש לאחרונה</string>

    <!-- PlaybackSpeedToggleTextView -->
    <string name="PlaybackSpeedToggleTextView__p5x">.5x</string>
    <string name="PlaybackSpeedToggleTextView__1x">1x</string>
    <string name="PlaybackSpeedToggleTextView__1p5x">1.5x</string>
    <string name="PlaybackSpeedToggleTextView__2x">2x</string>

    <!-- PaymentRecipientSelectionFragment -->
    <string name="PaymentRecipientSelectionFragment__new_payment">תשלום חדש</string>

    <!-- NewConversationActivity -->
    <string name="NewConversationActivity__new_message">הודעה חדשה</string>
    <!-- Context menu item message -->
    <string name="NewConversationActivity__message">הודעה</string>
    <!-- Context menu item audio call -->
    <string name="NewConversationActivity__audio_call">שיחת שמע</string>
    <!-- Context menu item video call -->
    <string name="NewConversationActivity__video_call">שיחת וידאו</string>
    <!-- Context menu item remove -->
    <string name="NewConversationActivity__remove">הסר</string>
    <!-- Context menu item block -->
    <string name="NewConversationActivity__block">חסום</string>
    <!-- Dialog title when removing a contact -->
    <string name="NewConversationActivity__remove_s">להסיר את %1$s?</string>
    <!-- Dialog message when removing a contact -->
    <string name="NewConversationActivity__you_wont_see_this_person">לא נציג לך את האדם הזה בזמן החיפוש. אם היא או הוא ישלחו לך הודעה בעתיד, תופיע אצלך בקשת הודעה.</string>
    <!-- Snackbar message after removing a contact -->
    <string name="NewConversationActivity__s_has_been_removed">%1$s הוסר/ה</string>
    <!-- Snackbar message after blocking a contact -->
    <string name="NewConversationActivity__s_has_been_blocked">%1$s נחסם/ה</string>
    <!-- Dialog title when remove target contact is in system contacts -->
    <string name="NewConversationActivity__unable_to_remove_s">לא הצלחנו להסיר את %1$s</string>
    <!-- Dialog message when remove target contact is in system contacts -->
    <string name="NewConversationActivity__this_person_is_saved_to_your">האדם הזה שמור ברשימת אנשי הקשר במכשיר שלך. צריך למחוק את הרשומה מאנשי הקשר ולנסות שוב.</string>
    <!-- Dialog action to view contact when they can't be removed otherwise -->
    <string name="NewConversationActivity__view_contact">צפייה באיש קשר</string>
    <!-- Error message shown when looking up a person by phone number and that phone number is not associated with a signal account -->
    <string name="NewConversationActivity__s_is_not_a_signal_user">%1$s לא משתמש/ת ב–Signal</string>

    <!-- ContactFilterView -->
    <string name="ContactFilterView__search_name_or_number">חפש שם או מספר</string>

    <!-- VoiceNotePlayerView -->
    <string name="VoiceNotePlayerView__dot_s">· %1$s</string>
    <string name="VoiceNotePlayerView__stop_voice_message">הפסק הודעה קולית</string>
    <string name="VoiceNotePlayerView__change_voice_message_speed">שנה מהירות של הודעה קולית</string>
    <string name="VoiceNotePlayerView__pause_voice_message">השהה הודעה קולית</string>
    <string name="VoiceNotePlayerView__play_voice_message">נגן הודעה קולית</string>
    <string name="VoiceNotePlayerView__navigate_to_voice_message">נווט אל הודעה קולית</string>


    <!-- AvatarPickerFragment -->
    <string name="AvatarPickerFragment__avatar_preview">תצוגה מקדימה של יצגן</string>
    <string name="AvatarPickerFragment__camera">מצלמה</string>
    <string name="AvatarPickerFragment__take_a_picture">צלם</string>
    <string name="AvatarPickerFragment__choose_a_photo">בחר תמונה</string>
    <string name="AvatarPickerFragment__photo">תמונה</string>
    <string name="AvatarPickerFragment__text">מלל</string>
    <string name="AvatarPickerFragment__save">שמור</string>
    <string name="AvatarPickerFragment__select_an_avatar">בחר יצגן</string>
    <string name="AvatarPickerFragment__clear_avatar">נקה יצגן</string>
    <string name="AvatarPickerFragment__edit">ערוך</string>
    <string name="AvatarPickerRepository__failed_to_save_avatar">נכשל בשמירת יצגן</string>

    <!-- TextAvatarCreationFragment -->
    <string name="TextAvatarCreationFragment__preview">תצוגה מקדימה</string>
    <string name="TextAvatarCreationFragment__done">סיים</string>
    <string name="TextAvatarCreationFragment__text">מלל</string>
    <string name="TextAvatarCreationFragment__color">צבע</string>

    <!-- VectorAvatarCreationFragment -->
    <string name="VectorAvatarCreationFragment__select_a_color">בחר צבע</string>

    <!-- ContactSelectionListItem -->
    <string name="ContactSelectionListItem__sms">מסרון</string>
    <string name="ContactSelectionListItem__dot_s">· %1$s</string>

    <!-- Displayed in the toolbar when externally sharing text to multiple recipients -->
    <string name="ShareInterstitialActivity__share">שתף</string>

    <!-- DSLSettingsToolbar -->
    <string name="DSLSettingsToolbar__navigate_up">נווט למעלה</string>
    <string name="MultiselectForwardFragment__forward_to">העבר הלאה אל</string>
    <!-- Displayed when sharing content via the fragment -->
    <string name="MultiselectForwardFragment__share_with">שתף עם</string>
    <string name="MultiselectForwardFragment__add_a_message">הוסף הודעה</string>
    <string name="MultiselectForwardFragment__faster_forwards">העברות הלאה מהירות יותר</string>
    <!-- Displayed when user selects a video that will be clipped before sharing to a story -->
    <string name="MultiselectForwardFragment__videos_will_be_trimmed">סרטונים ייחתכו לקליפים של 30 שניות וישלחו כסטוריז נפרדים.</string>
    <!-- Displayed when user selects a video that cannot be sent as a story -->
    <string name="MultiselectForwardFragment__videos_sent_to_stories_cant">סרטונים שנשלחים כסטוריז לא יכולים להיות יותר מ-30 שניות.</string>
    <string name="MultiselectForwardFragment__forwarded_messages_are_now">הודעות מועברות הלאה נשלחות כעת באופן מיידי.</string>
    <plurals name="MultiselectForwardFragment_send_d_messages">
        <item quantity="one">שלח הודעה %1$d</item>
        <item quantity="two">שלח %1$d הודעות</item>
        <item quantity="many">שלח %1$d הודעות</item>
        <item quantity="other">שלח %1$d הודעות</item>
    </plurals>
    <plurals name="MultiselectForwardFragment_messages_sent">
        <item quantity="one">הודעה נשלחה</item>
        <item quantity="two">הודעות נשלחו</item>
        <item quantity="many">הודעות נשלחו</item>
        <item quantity="other">הודעות נשלחו</item>
    </plurals>
    <plurals name="MultiselectForwardFragment_messages_failed_to_send">
        <item quantity="one">הודעה נכשלה להישלח</item>
        <item quantity="two">הודעות נכשלו להישלח</item>
        <item quantity="many">הודעות נכשלו להישלח</item>
        <item quantity="other">הודעות נכשלו להישלח</item>
    </plurals>
    <plurals name="MultiselectForwardFragment__couldnt_forward_messages">
        <item quantity="one">לא היה ניתן להעביר הלאה הודעה מאחר שהיא לא זמינה יותר.</item>
        <item quantity="two">לא היה ניתן להעביר הלאה הודעות מאחר שהן לא זמינות יותר.</item>
        <item quantity="many">לא היה ניתן להעביר הלאה הודעות מאחר שהן לא זמינות יותר.</item>
        <item quantity="other">לא היה ניתן להעביר הלאה הודעות מאחר שהן לא זמינות יותר.</item>
    </plurals>
    <!-- Error message shown when attempting to select a group to forward/share but it\'s announcement only and you are not an admin -->
    <string name="MultiselectForwardFragment__only_admins_can_send_messages_to_this_group">רק מנהלים יכולים לשלוח הודעות לקבוצה זו.</string>
    <string name="MultiselectForwardFragment__limit_reached">מגבלה הושגה</string>

    <!-- Media V2 -->
    <string name="MediaReviewFragment__add_a_message">הוסף הודעה</string>
    <string name="MediaReviewFragment__add_a_reply">הוסף תשובה</string>
    <string name="MediaReviewFragment__send_to">שלח אל</string>
    <string name="MediaReviewFragment__view_once_message">הודעה לצפייה חד־פעמית</string>
    <string name="MediaReviewFragment__one_or_more_items_were_too_large">פריט אחד או יותר היו יותר מדי גדולים</string>
    <string name="MediaReviewFragment__one_or_more_items_were_invalid">פריט אחד או יותר היו בלתי תקפים</string>
    <string name="MediaReviewFragment__too_many_items_selected">יותר מדי פריטים נבחרו</string>

    <string name="ImageEditorHud__cancel">בטל</string>
    <string name="ImageEditorHud__draw">צייר</string>
    <string name="ImageEditorHud__write_text">כתוב מלל</string>
    <string name="ImageEditorHud__add_a_sticker">הוסף מדבקה</string>
    <string name="ImageEditorHud__blur">טשטש</string>
    <string name="ImageEditorHud__done_editing">סיים לערוך</string>
    <string name="ImageEditorHud__clear_all">נקה הכול</string>
    <string name="ImageEditorHud__undo">בטל עשייה</string>
    <string name="ImageEditorHud__toggle_between_marker_and_highlighter">עורר בין סמן ודגשן</string>
    <string name="ImageEditorHud__delete">מחק</string>
    <string name="ImageEditorHud__toggle_between_text_styles">עורר בין סגנונות מלל</string>

    <string name="MediaCountIndicatorButton__send">שלח</string>

    <string name="MediaReviewSelectedItem__tap_to_remove">הקש כדי להסיר</string>
    <string name="MediaReviewSelectedItem__tap_to_select">הקש כדי לבחור</string>

    <string name="MediaReviewImagePageFragment__discard">השמט</string>
    <string name="MediaReviewImagePageFragment__discard_changes">להשמיט שינויים?</string>
    <string name="MediaReviewImagePageFragment__youll_lose_any_changes">תאבד שינויים כלשהם שעשית אל התמונה הזאת.</string>

    <string name="CameraFragment__failed_to_open_camera">נכשל בפתיחת מצלמה</string>

    <string name="BadgesOverviewFragment__my_badges">התגים שלי</string>
    <string name="BadgesOverviewFragment__featured_badge">תג בולט</string>
    <string name="BadgesOverviewFragment__display_badges_on_profile">הצג תגים בפרופיל שלי</string>
    <string name="BadgesOverviewFragment__failed_to_update_profile">נכשל בעדכון פרופיל</string>


    <string name="BadgeSelectionFragment__select_badges">בחר תגים</string>

    <string name="SelectFeaturedBadgeFragment__preview">תצוגה מקדימה</string>
    <string name="SelectFeaturedBadgeFragment__select_a_badge">בחר תג</string>
    <string name="SelectFeaturedBadgeFragment__you_must_select_a_badge">אתה חייב לבחור תג</string>
    <string name="SelectFeaturedBadgeFragment__failed_to_update_profile">נכשל בעדכון פרופיל</string>

    <string name="ViewBadgeBottomSheetDialogFragment__become_a_sustainer">הפוך אל מחזיק</string>

    <string name="ImageView__badge">תג</string>

    <string name="SubscribeFragment__support_technology_that_is_built_for_you">תמוך בטכנולוגיה שנבנתה עבורך—לא עבור הנתונים שלך—ע״י הצטרפות אל קהילת האנשים שמחזיקים אותה.</string>
    <string name="SubscribeFragment__support_technology_that_is_built_for_you_not">תמוך בטכנולוגיה שנבנתה עבורך, לא עבור הנתונים שלך, ע״י הצטרפות אל הקהילה שמחזיקה את Signal.</string>
    <string name="SubscribeFragment__currency">מטבע</string>
    <string name="SubscribeFragment__more_payment_options">עוד אפשרויות תשלום</string>
    <string name="SubscribeFragment__cancel_subscription">בטל מינוי</string>
    <string name="SubscribeFragment__confirm_cancellation">לאשר ביטול?</string>
    <string name="SubscribeFragment__you_wont_be_charged_again">לא תחויב שוב. התג שלך יוסר מהפרופיל שלך בסוף תקופת החיוב שלך.</string>
    <string name="SubscribeFragment__not_now">לא עכשיו</string>
    <string name="SubscribeFragment__confirm">אשר</string>
    <string name="SubscribeFragment__update_subscription">עדכן מינוי</string>
    <string name="SubscribeFragment__your_subscription_has_been_cancelled">המינוי שלך בוטל.</string>
    <string name="SubscribeFragment__update_subscription_question">לעדכן מינוי?</string>
    <string name="SubscribeFragment__update">עדכן</string>
    <string name="SubscribeFragment__you_will_be_charged_the_full_amount_s_of">תחויב בסכום המלא (%1$s) של המחיר של המינוי החדש. המינוי שלך יחודש באופן חודשי.</string>

    <string name="Subscription__s_per_month">%1$s/חודש</string>
    <!-- Shown when a subscription is active and isn't going to expire at the end of the term -->
    <string name="Subscription__renews_s">מתחדש %1$s</string>
    <!-- Shown when a subscription is active and is going to expire at the end of the term -->
    <string name="Subscription__expires_s">תאריך תפוגה: %1$s</string>

    <!-- First small text blurb on learn more sheet -->
    <string name="SubscribeLearnMoreBottomSheetDialogFragment__signal_is_a_nonprofit_with_no">Signal הוא ללא מטרות רווח בלי מפרסמים או משקיעים, מוחזק רק ע״י האנשים שמשתמשים בו ומעריכים אותו. בצע תרומה חודשית חוזרת וקבל תג פרופיל כדי לשתף את התמיכה שלך.</string>
    <string name="SubscribeLearnMoreBottomSheetDialogFragment__why_donate">למה לתרום?</string>
    <string name="SubscribeLearnMoreBottomSheetDialogFragment__signal_is_committed_to_developing">Signal מחויב לפתח טכנולוגית פרטיות בקוד פתוח אשר מגינה על חופש ביטוי ומאפשרת תקשורת עולמית מאובטחת.</string>
    <string name="SubscribeLearnMoreBottomSheetDialogFragment__your_donation">התרומה שלך מתדלקת את המטרה הזאת ומשלמת עבור הפיתוח והפעולות של יישום שנמצא בשימוש ע״י מיליוני אנשים למען תקשורת פרטית. ללא פרסומות. ללא עוקבנים. ללא שטויות.</string>

    <string name="SubscribeThanksForYourSupportBottomSheetDialogFragment__thanks_for_your_support">תודה על התמיכה שלך!</string>
    <string name="SubscribeThanksForYourSupportBottomSheetDialogFragment__thanks_for_the_boost">תודה על התמריץ!</string>
    <string name="SubscribeThanksForYourSupportBottomSheetDialogFragment__youve_earned_s_badge_display">הרווחת תג %1$s! הצג את התג הזה בפרופיל שלך כדי לעלות מודעות לגבי תרומה אל Signal.</string>
    <string name="SubscribeThanksForYourSupportBottomSheetDialogFragment__youve_earned_a_boost_badge_display">הרווחת תג תמריץ! הצג את התג הזה בפרופיל שלך כדי לעלות מודעות לגבי תרומה אל Signal.</string>
    <string name="SubscribeThanksForYourSupportBottomSheetDialogFragment__you_can_also">אתה גם יכול</string>
    <string name="SubscribeThanksForYourSupportBottomSheetDialogFragment__become_a_montly_sustainer">הפוך אל מחזיק חודשי.</string>
    <string name="SubscribeThanksForYourSupportBottomSheetDialogFragment__display_on_profile">הצג בפרופיל</string>
    <string name="SubscribeThanksForYourSupportBottomSheetDialogFragment__make_featured_badge">עשה תג בולט</string>
    <string name="SubscribeThanksForYourSupportBottomSheetDialogFragment__continue">המשך</string>
    <string name="ThanksForYourSupportBottomSheetFragment__when_you_have_more">כשיהיו לך יותר מתג אחד, תוכל לבחור אחד להבליט כדי שאחרים יראו בפרופיל שלך.</string>

    <string name="BecomeASustainerFragment__get_badges">השג תגים עבור הפרופיל שלך ע״י תמיכה ב־Signal.</string>
    <string name="BecomeASustainerFragment__signal_is_a_non_profit">Signal הוא ארגון ללא מטרות רווח בלי מפרסמים או משקיעים, שנתמך רק ע״י אנשים כמוך.</string>

    <!-- Button label for creating a donation -->
    <string name="ManageDonationsFragment__donate_to_signal">תרום אל Signal</string>
    <!-- Heading for more area of manage subscriptions page -->
    <string name="ManageDonationsFragment__more">עוד</string>
    <!-- Heading for receipts area of manage subscriptions page -->
    <string name="ManageDonationsFragment__receipts">קבלות</string>
    <!-- Heading for my subscription area of manage subscriptions page -->
    <string name="ManageDonationsFragment__my_support">התמיכה שלי</string>
    <string name="ManageDonationsFragment__manage_subscription">נהל מינוי</string>
    <!-- Label for Donation Receipts button -->
    <string name="ManageDonationsFragment__donation_receipts">קבלות תרומה</string>
    <string name="ManageDonationsFragment__badges">תגים</string>
    <string name="ManageDonationsFragment__subscription_faq">שאלות נפוצות של מינוי</string>
    <string name="ManageDonationsFragment__error_getting_subscription">שגיאה בהשגת מינוי.</string>
    <!-- Preference heading for other ways to donate -->
    <string name="ManageDonationsFragment__other_ways_to_give">דרכים אחרות לתת</string>
    <!-- Preference label to launch badge gifting -->
    <string name="ManageDonationsFragment__gift_a_badge">תן תג כשי</string>

    <string name="Boost__enter_custom_amount">הכנס סכום מותאם אישית</string>
    <string name="Boost__one_time_contribution">תרומה חד־פעמית</string>

    <string name="MySupportPreference__add_a_signal_boost">הוסף תמריץ Signal</string>
    <string name="MySupportPreference__s_per_month">%1$s/חודש</string>
    <string name="MySupportPreference__renews_s">מתחדש %1$s</string>
    <string name="MySupportPreference__processing_transaction">מעבד עסקה…</string>
    <!-- Displayed on "My Support" screen when user badge failed to be added to their account -->
    <string name="MySupportPreference__couldnt_add_badge_s">לא היה ניתן להוסיף תג. %1$s</string>
    <string name="MySupportPreference__please_contact_support">אנא צור קשר עם התמיכה.</string>

    <!-- Title of expiry sheet when boost badge falls off profile unexpectedly. -->
    <string name="ExpiredBadgeBottomSheetDialogFragment__boost_badge_expired">תג תמריץ פג</string>
    <!-- Displayed in the bottom sheet if a monthly donation badge unexpectedly falls off the user\'s profile -->
    <string name="ExpiredBadgeBottomSheetDialogFragment__monthly_donation_cancelled">תרומה חודשית בוטלה</string>
    <!-- Displayed in the bottom sheet when a boost badge expires -->
    <string name="ExpiredBadgeBottomSheetDialogFragment__your_boost_badge_has_expired_and">תג התמריץ שלך פג והוא אינו גלוי יותר בפרופיל שלך.</string>
    <string name="ExpiredBadgeBottomSheetDialogFragment__you_can_reactivate">אתה יכול להפעיל מחדש את תג התמריץ שלך למשך 30 ימים נוספים עם תרומה חד־פעמית.</string>
    <!-- Displayed when we do not think the user is a subscriber when their boost expires -->
    <string name="ExpiredBadgeBottomSheetDialogFragment__you_can_keep">אתה יכול להמשיך להשתמש ב־Signal אבל כדי לתמוך בטכנולוגיה שנבנתה עבורך, שקול להפוך אל מחזיק חודשי ע״י ביצוע תרומה חודשית.</string>
    <string name="ExpiredBadgeBottomSheetDialogFragment__become_a_sustainer">הפוך אל מחזיק</string>
    <string name="ExpiredBadgeBottomSheetDialogFragment__add_a_boost">הוסף תמריץ</string>
    <string name="ExpiredBadgeBottomSheetDialogFragment__not_now">לא עכשיו</string>
    <!-- Copy displayed when badge expires after user inactivity -->
    <string name="ExpiredBadgeBottomSheetDialogFragment__your_recurring_monthly_donation_was_automatically">התרומה החודשית המחזורית שלך בוטלה באופן אוטומטי מאחר שהיית בלתי פעיל למשך זמן רב. תג ה%1$s שלך אינו גלוי יותר בפרופיל שלך.</string>
    <!-- Copy displayed when badge expires after payment failure -->
    <string name="ExpiredBadgeBottomSheetDialogFragment__your_recurring_monthly_donation_was_canceled">התרומה החודשית המחזורית שלך בוטלה מאחר שלא יכולנו לעבד את התשלום שלך. התג שלך אינו גלוי יותר בפרופיל שלך.</string>
    <!-- Copy displayed when badge expires after a payment failure and we have a displayable charge failure reason -->
    <string name="ExpiredBadgeBottomSheetDialogFragment__your_recurring_monthly_donation_was_canceled_s">התרומה החודשית החוזרת שלך בוטלה. %1$s תג ה%2$s לא גלוי יותר בפרופיל שלך.</string>
    <string name="ExpiredBadgeBottomSheetDialogFragment__you_can">אתה יכול להמשיך להשתמש ב־Signal אבל כדי לתמוך ביישום ולהפעיל מחדש את התג שלך, חדש עכשיו.</string>
    <string name="ExpiredBadgeBottomSheetDialogFragment__renew_subscription">חדש מינוי</string>
    <!-- Button label to send user to Google Pay website -->
    <string name="ExpiredBadgeBottomSheetDialogFragment__go_to_google_pay">לך אל Google Pay</string>

    <string name="CantProcessSubscriptionPaymentBottomSheetDialogFragment__cant_process_subscription_payment">לא ניתן לעבד תשלום מינוי</string>
    <string name="CantProcessSubscriptionPaymentBottomSheetDialogFragment__were_having_trouble">אנחנו נתקלים בבעיה באיסוף תשלום מחזיק Signal שלך. וודא ששיטת התשלום שלך מעודכנת. אם היא לא, עדכן אותה ב־Google Pay. יישום Signal ינסה לעבד את התשלום שוב עוד מספר ימים.</string>
    <string name="CantProcessSubscriptionPaymentBottomSheetDialogFragment__dont_show_this_again">אל תראה את זה שוב</string>

    <string name="Subscription__please_contact_support_for_more_information">אנא צור קשר עם התמיכה לעוד מידע.</string>
    <string name="Subscription__contact_support">צור קשר עם תמיכה</string>
    <string name="Subscription__get_a_s_badge">קבל תג %1$s</string>

    <string name="SubscribeFragment__processing_payment">מעבד תשלום…</string>
    <!-- Displayed in notification when user payment fails to process on Stripe -->
    <string name="DonationsErrors__error_processing_payment">שגיאה בעיבוד תשלום</string>
    <!-- Displayed on "My Support" screen when user subscription payment method failed. -->
    <string name="DonationsErrors__error_processing_payment_s">שגיאה בעיבוד תשלום. %1$s</string>
    <string name="DonationsErrors__your_badge_could_not_be_added">התג שלך לא היה יכול להתווסף אל החשבון שלך, אבל ייתכן שחויבת. אנא צור קשר עם התמיכה.</string>
    <string name="DonationsErrors__your_payment">התשלום שלך לא היה יכול להיות מעובד ולא חויבת. אנא נסה שוב.</string>
    <string name="DonationsErrors__still_processing">עדין מעבד</string>
    <string name="DonationsErrors__couldnt_add_badge">לא היה ניתן להוסיף תג</string>
    <!-- Displayed when badge credential couldn\'t be verified -->
    <string name="DonationsErrors__failed_to_validate_badge">נכשל בבדיקת תקפות תג</string>
    <!-- Displayed when badge credential couldn\'t be verified -->
    <string name="DonationsErrors__could_not_validate">לא היה ניתן לבדוק תקפות תגובת שרת. אנא צור קשר עם התמיכה.</string>
    <!-- Displayed as title when some generic error happens during gift badge sending -->
    <string name="DonationsErrors__failed_to_send_gift_badge">נכשל בשליחת תג שי</string>
    <!-- Displayed as message when some generic error happens during gift badge sending -->
    <string name="DonationsErrors__could_not_send_gift_badge">לא היה ניתן לשלוח תג שי. אנא צור קשר עם התמיכה.</string>
    <string name="DonationsErrors__your_badge_could_not">התג שלך לא היה יכול להתווסף אל החשבון שלך, אבל ייתכן שחויבת. אנא צור קשר עם התמיכה.</string>
    <string name="DonationsErrors__your_payment_is_still">התשלום שלך עדין מעובד. זה יכול לקחת מספר דקות בהתאם לחיבור שלך.</string>
    <string name="DonationsErrors__google_pay_unavailable">Google Pay לא זמין</string>
    <string name="DonationsErrors__you_have_to_set_up_google_pay_to_donate_in_app">אתה חייב להגדיר את Google Pay כדי לתרום בתוך יישום.</string>
    <string name="DonationsErrors__failed_to_cancel_subscription">נכשל בביטול מינוי</string>
    <string name="DonationsErrors__subscription_cancellation_requires_an_internet_connection">ביטול מינוי דורש חיבור אינטרנט.</string>
    <string name="ViewBadgeBottomSheetDialogFragment__your_device_doesn_t_support_google_pay_so_you_can_t_subscribe_to_earn_a_badge_you_can_still_support_signal_by_making_a_donation_on_our_website">המכשיר שלך לא תומך ב־Google Pay, כך שאתה לא יכול להירשם כמנוי כדי להרוויח תג. אתה עדין יכול לתמוך ב־Signal ע״י ביצוע תרומה באתר שלנו.</string>
    <string name="NetworkFailure__network_error_check_your_connection_and_try_again">שגיאת רשת. בדוק את החיבור שלך ונסה שוב.</string>
    <string name="NetworkFailure__retry">נסה שוב</string>
    <!-- Displayed as a dialog title when the selected recipient for a gift doesn\'t support gifting -->
    <string name="DonationsErrors__cant_send_gift">לא ניתן לשלוח מתנה</string>
    <!-- Displayed as a dialog message when the selected recipient for a gift doesn\'t support gifting -->
    <string name="DonationsErrors__target_does_not_support_gifting">הנמען או הנמענת משתמשים בגרסה של Signal שלא מאפשרת קבלת תגי מתנה. הם יוכלו לקבל מתנות כשהם יעדכנו לגרסה האחרונה.</string>
    <!-- Displayed as a dialog title when the user\'s profile could not be fetched, likely due to lack of internet -->
    <string name="DonationsErrors__couldnt_send_gift">שליחה מתנה נכשלה</string>
    <!-- Displayed as a dialog message when the user\'s profile could not be fetched, likely due to lack of internet -->
    <string name="DonationsErrors__please_check_your_network_connection">לא הצלחנו לשלוח את המתנה שלך בגלל שגיאת רשת. כדאי לבדוק את החיבור ולנסות שוב.</string>

    <!-- Gift message view title -->
    <string name="GiftMessageView__gift_badge">תג שי</string>
    <!-- Gift message view expiry information -->
    <plurals name="GiftMessageView__lasts_for_d_months">
        <item quantity="one">נמשך %1$d חודש</item>
        <item quantity="two">נמשך %1$d חודשים</item>
        <item quantity="many">נמשך %1$d חודשים</item>
        <item quantity="other">נמשך %1$d חודשים</item>
    </plurals>
    <!-- Gift badge redeem action label -->
    <string name="GiftMessageView__redeem">ממש</string>
    <!-- Gift badge view action label -->
    <string name="GiftMessageView__view">הצג</string>
    <!-- Gift badge redeeming action label -->
    <string name="GiftMessageView__redeeming">מממש…</string>
    <!-- Gift badge redeemed label -->
    <string name="GiftMessageView__redeemed">מומש</string>

    <string name="Boost__thank_you_for_your_donation" translatable="false">Thank you for your donation. Your contribution helps fuel the mission of developing open source privacy technology that protects free expression and enables secure global communication for millions around the world. Signal Technology Foundation is a tax-exempt nonprofit organization in the United States under section 501c3 of the Internal Revenue Code. Our Federal Tax ID is 82-4506840. No goods or services were provided in exchange for this donation. Please retain this receipt for your tax records.</string>

    <!-- Stripe decline code generic_failure -->
    <string name="DeclineCode__try_another_payment_method_or_contact_your_bank">נסה שיטת תשלום אחרת או צור קשר עם הבנק שלך בשביל עוד מידע.</string>
    <!-- Stripe decline code verify on Google Pay and try again -->
    <string name="DeclineCode__verify_your_payment_method_is_up_to_date_in_google_pay_and_try_again">וודא ששיטת התשלום שלך מעודכנת ב־Google Pay ונסה שוב.</string>
    <!-- Stripe decline code learn more action label -->
    <string name="DeclineCode__learn_more">למד עוד</string>
    <!-- Stripe decline code contact issuer -->
    <string name="DeclineCode__verify_your_payment_method_is_up_to_date_in_google_pay_and_try_again_if_the_problem">וודא ששיטת התשלום שלך מעודכנת ב־Google Pay ונסה שוב. אם הבעיה ממשיכה, צור קשר עם הבנק שלך.</string>
    <!-- Stripe decline code purchase not supported -->
    <string name="DeclineCode__your_card_does_not_support_this_type_of_purchase">הכרטיס שלך לא תומך בסוג זה של רכישה. נסה שיטת תשלום אחרת.</string>
    <!-- Stripe decline code your card has expired -->
    <string name="DeclineCode__your_card_has_expired">הכרטיס שלך פג. עדכן את שיטת התשלום שלך ב־Google Pay ונסה שוב.</string>
    <!-- Stripe decline code go to google pay action label -->
    <string name="DeclineCode__go_to_google_pay">לך אל Google Pay</string>
    <!-- Stripe decline code incorrect card number -->
    <string name="DeclineCode__your_card_number_is_incorrect">מספר הכרטיס שלך שגוי. עדכן אותו ב־Google Pay ונסה שוב.</string>
    <!-- Stripe decline code incorrect cvc -->
    <string name="DeclineCode__your_cards_cvc_number_is_incorrect">מספר CVC של הכרטיס שלך שגוי. עדכן אותו ב־Google Pay ונסה שוב.</string>
    <!-- Stripe decline code insufficient funds -->
    <string name="DeclineCode__your_card_does_not_have_sufficient_funds">לכרטיס שלך אין מספיק כספים להשלים את הרכישה הזאת. נסה שיטת תשלום אחרת.</string>
    <!-- Stripe decline code incorrect expiration month -->
    <string name="DeclineCode__the_expiration_month">חודש התפוגה בשיטת התשלום שלך שגוי. עדכן אותו ב־Google Pay ונסה שוב.</string>
    <!-- Stripe decline code incorrect expiration year -->
    <string name="DeclineCode__the_expiration_year">שנת התפוגה בשיטת התשלום שלך שגויה. עדכן אותה ב־Google Pay ונסה שוב.</string>
    <!-- Stripe decline code issuer not available -->
    <string name="DeclineCode__try_completing_the_payment_again">נסה להשלים את התשלום שוב או צור קשר עם הבנק שלך בשביל עוד מידע.</string>
    <!-- Stripe decline code processing error -->
    <string name="DeclineCode__try_again">נסה שוב או צור קשר עם הבנק שלך בשביל עוד מידע.</string>

    <!-- Title of create notification profile screen -->
    <string name="EditNotificationProfileFragment__name_your_profile">תן שם לפרופיל שלך</string>
    <!-- Hint text for create/edit notification profile name -->
    <string name="EditNotificationProfileFragment__profile_name">שם פרופיל</string>
    <!-- Name has a max length, this shows how many characters are used out of the max -->
    <string name="EditNotificationProfileFragment__count">%1$d/%2$d</string>
    <!-- Call to action button to continue to the next step -->
    <string name="EditNotificationProfileFragment__next">הבא</string>
    <!-- Call to action button once the profile is named to create the profile and continue to the customization steps -->
    <string name="EditNotificationProfileFragment__create">צור</string>
    <!-- Call to action button once the profile name is edited -->
    <string name="EditNotificationProfileFragment__save">שמור</string>
    <!-- Title of edit notification profile screen -->
    <string name="EditNotificationProfileFragment__edit_this_profile">ערוך פרופיל זה</string>
    <!-- Error message shown when attempting to create or edit a profile name to an existing profile name -->
    <string name="EditNotificationProfileFragment__a_profile_with_this_name_already_exists">פרופיל עם השם הזה קיים כבר</string>
    <!-- Preset selectable name for a profile name, shown as list in edit/create screen -->
    <string name="EditNotificationProfileFragment__work">עבודה</string>
    <!-- Preset selectable name for a profile name, shown as list in edit/create screen -->
    <string name="EditNotificationProfileFragment__sleep">שינה</string>
    <!-- Preset selectable name for a profile name, shown as list in edit/create screen -->
    <string name="EditNotificationProfileFragment__driving">נהיגה</string>
    <!-- Preset selectable name for a profile name, shown as list in edit/create screen -->
    <string name="EditNotificationProfileFragment__downtime">חוסר זמינות</string>
    <!-- Preset selectable name for a profile name, shown as list in edit/create screen -->
    <string name="EditNotificationProfileFragment__focus">מיקוד</string>
    <!-- Error message shown when attempting to next/save without a profile name -->
    <string name="EditNotificationProfileFragment__profile_must_have_a_name">חייב להיות שם</string>

    <!-- Title for add recipients to notification profile screen in create flow -->
    <string name="AddAllowedMembers__allowed_notifications">התראות מותרות</string>
    <!-- Description of what the user should be doing with this screen -->
    <string name="AddAllowedMembers__add_people_and_groups_you_want_notifications_and_calls_from_when_this_profile_is_on">הוסף אנשים וקבוצות שאתה רוצה לקבל מהם התראות ושיחות כאשר הפרופיל הזה מופעל</string>
    <!-- Button text that launches the contact picker to select from -->
    <string name="AddAllowedMembers__add_people_or_groups">הוסף אנשים או קבוצות</string>

    <!-- Call to action button on contact picker for adding to profile -->
    <string name="SelectRecipientsFragment__add">הוסף</string>

    <!-- Notification profiles home fragment, shown when no profiles have been created yet -->
    <string name="NotificationProfilesFragment__create_a_profile_to_receive_notifications_and_calls_only_from_the_people_and_groups_you_want_to_hear_from">צור פרופיל כדי לקבל התראות ושיחות רק מהאנשים ומהקבוצות שאתה רוצה לשמוע מהם.</string>
    <!-- Header shown above list of all notification profiles -->
    <string name="NotificationProfilesFragment__profiles">פרופילים</string>
    <!-- Button that starts the create new notification profile flow -->
    <string name="NotificationProfilesFragment__new_profile">פרופיל חדש</string>
    <!-- Profile active status, indicating the current profile is on for an unknown amount of time -->
    <string name="NotificationProfilesFragment__on">מופעל</string>

    <!-- Button use to permanently delete a notification profile -->
    <string name="NotificationProfileDetails__delete_profile">מחק פרופיל</string>
    <!-- Snakbar message shown when removing a recipient from a profile -->
    <string name="NotificationProfileDetails__s_removed">\"%1$s\" הוסר.</string>
    <!-- Snackbar button text that will undo the recipient remove -->
    <string name="NotificationProfileDetails__undo">בטל עשייה</string>
    <!-- Dialog message shown to confirm deleting a profile -->
    <string name="NotificationProfileDetails__permanently_delete_profile">למחוק לצמיתות פרופיל?</string>
    <!-- Dialog button to delete profile -->
    <string name="NotificationProfileDetails__delete">מחק</string>
    <!-- Title/accessibility text for edit icon to edit profile emoji/name -->
    <string name="NotificationProfileDetails__edit_notification_profile">ערוך פרופיל התראות</string>
    <!-- Schedule description if all days are selected -->
    <string name="NotificationProfileDetails__everyday">כל יום</string>
    <!-- Profile status on if it is the active profile -->
    <string name="NotificationProfileDetails__on">מופעל</string>
    <!-- Profile status on if it is not the active profile -->
    <string name="NotificationProfileDetails__off">כבוי</string>
    <!-- Description of hours for schedule (start to end) times -->
    <string name="NotificationProfileDetails__s_to_s">%1$s אל %2$s</string>
    <!-- Section header for exceptions to the notification profile -->
    <string name="NotificationProfileDetails__exceptions">חריגות</string>
    <!-- Profile exception to allow all calls through the profile restrictions -->
    <string name="NotificationProfileDetails__allow_all_calls">התר את כל השיחות</string>
    <!-- Profile exception to allow all @mentions through the profile restrictions -->
    <string name="NotificationProfileDetails__notify_for_all_mentions">יידע לגבי כל האזכורים</string>
    <!-- Section header for showing schedule information -->
    <string name="NotificationProfileDetails__schedule">תזמן</string>
    <!-- If member list is long, will truncate the list and show an option to then see all when tapped -->
    <string name="NotificationProfileDetails__see_all">ראה הכול</string>

    <!-- Title for add schedule to profile in create flow -->
    <string name="EditNotificationProfileSchedule__add_a_schedule">הוסף תזמון</string>
    <!-- Descriptor text indicating what the user can do with this screen -->
    <string name="EditNotificationProfileSchedule__set_up_a_schedule_to_enable_this_notification_profile_automatically">הגדר תזמון כדי לאפשר את פרופיל ההתראות הזה באופן אוטומטי.</string>
    <!-- Text shown next to toggle switch to enable/disable schedule -->
    <string name="EditNotificationProfileSchedule__schedule">תזמן</string>
    <!-- Label for showing the start time for the schedule -->
    <string name="EditNotificationProfileSchedule__start">התחל</string>
    <!-- Label for showing the end time for the schedule -->
    <string name="EditNotificationProfileSchedule__end">סוף</string>
    <!-- First letter of Sunday -->
    <string name="EditNotificationProfileSchedule__sunday_first_letter">א</string>
    <!-- First letter of Monday -->
    <string name="EditNotificationProfileSchedule__monday_first_letter">ב</string>
    <!-- First letter of Tuesday -->
    <string name="EditNotificationProfileSchedule__tuesday_first_letter">ג</string>
    <!-- First letter of Wednesday -->
    <string name="EditNotificationProfileSchedule__wednesday_first_letter">ד</string>
    <!-- First letter of Thursday -->
    <string name="EditNotificationProfileSchedule__thursday_first_letter">ה</string>
    <!-- First letter of Friday -->
    <string name="EditNotificationProfileSchedule__friday_first_letter">ו</string>
    <!-- First letter of Saturday -->
    <string name="EditNotificationProfileSchedule__saturday_first_letter">ש</string>
    <!-- Title of select time dialog shown when setting start time for schedule -->
    <string name="EditNotificationProfileSchedule__set_start_time">הגדר זמן התחלה</string>
    <!-- Title of select time dialog shown when setting end time for schedule -->
    <string name="EditNotificationProfileSchedule__set_end_time">הגדר זמן סיום</string>
    <!-- If in edit mode, call to action button text show to save schedule to profile -->
    <string name="EditNotificationProfileSchedule__save">שמור</string>
    <!-- If in create mode, call to action button text to show to skip enabling a schedule -->
    <string name="EditNotificationProfileSchedule__skip">דלג</string>
    <!-- If in create mode, call to action button text to show to use the enabled schedule and move to the next screen -->
    <string name="EditNotificationProfileSchedule__next">הבא</string>
    <!-- Error message shown if trying to save/use a schedule with no days selected -->
    <string name="EditNotificationProfileSchedule__schedule_must_have_at_least_one_day">לתזמון חייב להיות לפחות יום אחד</string>

    <!-- Title for final screen shown after completing a profile creation -->
    <string name="NotificationProfileCreated__profile_created">פרופיל נוצר</string>
    <!-- Call to action button to press to close the created screen and move to the profile details screen -->
    <string name="NotificationProfileCreated__done">סיים</string>
    <!-- Descriptor text shown to indicate how to manually turn a profile on/off -->
    <string name="NotificationProfileCreated__you_can_turn_your_profile_on_or_off_manually_via_the_menu_on_the_chat_list">אתה יכול להפעיל או לכבות את הפרופיל שלך באופן ידני באמצעות התפריט ברשימת ההתכתבויות.</string>
    <!-- Descriptor text shown to indicate you can add a schedule later since you did not add one during create flow -->
    <string name="NotificationProfileCreated__add_a_schedule_in_settings_to_automate_your_profile">הוסף תזמון בהגדרות כדי למכן את הפרופיל שלך.</string>
    <!-- Descriptor text shown to indicate your profile will follow the schedule set during create flow -->
    <string name="NotificationProfileCreated__your_profile_will_turn_on_and_off_automatically_according_to_your_schedule">הפרופיל שלך יופעל ויכובה באופן אוטומטי בהתאם לתזמון שלך.</string>

    <!-- Button text shown in profile selection bottom sheet to create a new profile -->
    <string name="NotificationProfileSelection__new_profile">פרופיל חדש</string>
    <!-- Manual enable option to manually enable a profile for 1 hour -->
    <string name="NotificationProfileSelection__for_1_hour">למשך שעה</string>
    <!-- Manual enable option to manually enable a profile until a set time (currently 6pm or 8am depending on what is next) -->
    <string name="NotificationProfileSelection__until_s">עד %1$s</string>
    <!-- Option to view profile details -->
    <string name="NotificationProfileSelection__view_settings">הצג הגדרות</string>
    <!-- Descriptor text indicating how long a profile will be on when there is a time component associated with it -->
    <string name="NotificationProfileSelection__on_until_s">מופעל עד %1$s</string>

    <!-- Displayed in a toast when we fail to open the ringtone picker -->
    <string name="NotificationSettingsFragment__failed_to_open_picker">נכשל בפתיחת בורר.</string>

    <!-- Description shown for the Signal Release Notes channel -->
    <string name="ReleaseNotes__signal_release_notes_and_news">הערות שחרור וחדשות של Signal</string>

    <!-- Donation receipts activity title -->
    <string name="DonationReceiptListFragment__all_activity">כל הפעילות</string>
    <!-- Donation receipts all tab label -->
    <string name="DonationReceiptListFragment__all">הכול</string>
    <!-- Donation receipts recurring tab label -->
    <string name="DonationReceiptListFragment__recurring">חוזרת</string>
    <!-- Donation receipts one-time tab label -->
    <string name="DonationReceiptListFragment__one_time">חד־פעמית</string>
    <!-- Donation receipts gift tab label -->
    <string name="DonationReceiptListFragment__gift">שי</string>
    <!-- Donation receipts boost row label -->
    <string name="DonationReceiptListFragment__boost">תמריץ</string>
    <!-- Donation receipts details title -->
    <string name="DonationReceiptDetailsFragment__details">פרטים</string>
    <!-- Donation receipts donation type heading -->
    <string name="DonationReceiptDetailsFragment__donation_type">סוג תרומה</string>
    <!-- Donation receipts date paid heading -->
    <string name="DonationReceiptDetailsFragment__date_paid">תאריך תשלום</string>
    <!-- Donation receipts share PNG -->
    <string name="DonationReceiptDetailsFragment__share_receipt">שתף קבלה</string>
    <!-- Donation receipts list end note -->
    <string name="DonationReceiptListFragment__if_you_have">אם התקנת מחדש את Signal, קבלות מתרומות קודמות לא יהיו זמינות.</string>
    <!-- Donation receipts document title -->
    <string name="DonationReceiptDetailsFragment__donation_receipt">קבלת תרומה</string>
    <!-- Donation receipts amount title -->
    <string name="DonationReceiptDetailsFragment__amount">סכום</string>
    <!-- Donation receipts thanks -->
    <string name="DonationReceiptDetailsFragment__thank_you_for_supporting">תודה לך על תמיכה ב־Signal. התרומה שלך עוזרת לתדלק את המשימה של פיתוח טכנולוגית פרטיות בקוד פתוח שמגינה על חופשי ביטוי ומאפשרת תקשורת עולמית מאובטחת עבור מיליוני אנשים ברחבי העולם. אם אתה תושב ארצות הברית, אנא שמור את הקבלה הזאת עבור רישומי המס שלך. הקרן של טכנולוגית Signal היא ארגון ללא מטרות רווח פטור ממס בארצות הברית תחת קטע 501c3 של קוד ההכנסה הפנימית. מספר זהות המס שלנו הוא 82–4506840.</string>
    <!-- Donation receipt type -->
    <string name="DonationReceiptDetailsFragment__s_dash_s">%1$s - %2$s</string>
    <!-- Donation reciepts screen empty state title -->
    <string name="DonationReceiptListFragment__no_receipts">אין קבלות</string>

    <!-- region "Stories Tab" -->

    <!-- Label for Chats tab in home app screen -->
    <string name="ConversationListTabs__chats">התכתבויות</string>
    <!-- Label for Stories tab in home app screen -->
    <string name="ConversationListTabs__stories">סטוריז</string>
    <!-- String for counts above 99 in conversation list tabs -->
    <string name="ConversationListTabs__99p">99+</string>
    <!-- Menu item on stories landing page -->
    <string name="StoriesLandingFragment__story_privacy">פרטיות של סטורי</string>
    <!-- Title for "My Stories" row item in Stories landing page -->
    <string name="StoriesLandingFragment__my_stories">הסטוריז שלי</string>
    <!-- Subtitle for "My Stories" row item when user has not added stories -->
    <string name="StoriesLandingFragment__tap_to_add">אפשר ללחוץ כדי להוסיף</string>
    <!-- Displayed when there are no stories to display -->
    <string name="StoriesLandingFragment__no_recent_updates_to_show_right_now">אין עדכונים אחרונים להראות כרגע.</string>
    <!-- Context menu option to hide a story -->
    <string name="StoriesLandingItem__hide_story">הסתרת סטורי</string>
    <!-- Context menu option to unhide a story -->
    <string name="StoriesLandingItem__unhide_story">ביטול הסתרת סטורי</string>
    <!-- Context menu option to forward a story -->
    <string name="StoriesLandingItem__forward">העבר הלאה</string>
    <!-- Context menu option to share a story -->
    <string name="StoriesLandingItem__share">שתף…</string>
    <!-- Context menu option to go to story chat -->
    <string name="StoriesLandingItem__go_to_chat">לך אל התכתבות</string>
    <!-- Context menu option to go to story info -->
    <string name="StoriesLandingItem__info">מידע</string>
    <!-- Label when a story is pending sending -->
    <string name="StoriesLandingItem__sending">שולח…</string>
    <!-- Label when multiple stories are pending sending -->
    <string name="StoriesLandingItem__sending_d">שולח %1$d…</string>
    <!-- Label when a story fails to send due to networking -->
    <string name="StoriesLandingItem__send_failed">השליחה נכשלה</string>
    <!-- Label when a story fails to send due to identity mismatch -->
    <string name="StoriesLandingItem__partially_sent">נשלח חלקית</string>
    <!-- Status label when a story fails to send indicating user action to retry -->
    <string name="StoriesLandingItem__tap_to_retry">הקש כדי לנסות שוב</string>
    <!-- Title of dialog confirming decision to hide a story -->
    <string name="StoriesLandingFragment__hide_story">להסתיר סטורי?</string>
    <!-- Message of dialog confirming decision to hide a story -->
    <string name="StoriesLandingFragment__new_story_updates">עדכוני סטורי חדשים מאת %1$s לא יופיעו יותר בראש רשימת הסטוריז.</string>
    <!-- Positive action of dialog confirming decision to hide a story -->
    <string name="StoriesLandingFragment__hide">הסתר</string>
    <!-- Displayed in Snackbar after story is hidden -->
    <string name="StoriesLandingFragment__story_hidden">סטורי הוסתר</string>
    <!-- Section header for hidden stories -->
    <string name="StoriesLandingFragment__hidden_stories">סטוריז מוסתרים</string>
    <!-- Displayed on each sent story under My Stories -->
    <plurals name="MyStories__d_views">
        <item quantity="one">צפייה %1$d</item>
        <item quantity="two">%1$d צפיות</item>
        <item quantity="many">%1$d צפיות</item>
        <item quantity="other">%1$d צפיות</item>
    </plurals>
    <!-- Forward story label, displayed in My Stories context menu -->
    <string name="MyStories_forward">העבר הלאה</string>
    <!-- Label for stories for a single user. Format is {given name}\'s Story -->
    <string name="MyStories__ss_story">הסטורי של %1$s</string>
    <!-- Title of dialog to confirm deletion of story -->
    <string name="MyStories__delete_story">למחוק סטורי?</string>
    <!-- Message of dialog to confirm deletion of story -->
    <string name="MyStories__this_story_will_be_deleted">הסטורי הזה יימחק עבורך ועבור כל מי שקיבל אותו.</string>
    <!-- Toast shown when story media cannot be saved -->
    <string name="MyStories__unable_to_save">לא ניתן לשמור</string>
    <!-- Displayed at bottom of story viewer when current item has views -->
    <plurals name="StoryViewerFragment__d_views">
        <item quantity="one">צפייה %1$d</item>
        <item quantity="two">%1$d צפיות</item>
        <item quantity="many">%1$d צפיות</item>
        <item quantity="other">%1$d צפיות</item>
    </plurals>
    <!-- Displayed at bottom of story viewer when current item has replies -->
    <plurals name="StoryViewerFragment__d_replies">
        <item quantity="one">תשובה %1$d</item>
        <item quantity="two">%1$d תשובות</item>
        <item quantity="many">%1$d תשובות</item>
        <item quantity="other">%1$d תשובות</item>
    </plurals>
    <!-- Used when view receipts are disabled -->
    <string name="StoryViewerPageFragment__views_off">אישורי קריאה מושבתים</string>
    <!-- Used to join views and replies when both exist on a story item -->
    <string name="StoryViewerFragment__s_s">%1$s%2$s</string>
    <!-- Displayed when viewing a post you sent -->
    <string name="StoryViewerPageFragment__you">את/ה</string>
    <!-- Displayed when viewing a post displayed to a group -->
    <string name="StoryViewerPageFragment__s_to_s">%1$s אל %2$s</string>
    <!-- Displayed when viewing a post from another user with no replies -->
    <string name="StoryViewerPageFragment__reply">השב</string>
    <!-- Displayed when viewing a post that has failed to send to some users -->
    <string name="StoryViewerPageFragment__partially_sent">נשלח חלקית. אפשר ללחוץ לפרטים</string>
    <!-- Displayed when viewing a post that has failed to send -->
    <string name="StoryViewerPageFragment__send_failed">השליחה נכשלה. אפשר ללחוץ כדי לנסות שוב</string>
    <!-- Label for the reply button in story viewer, which will launch the group story replies bottom sheet. -->
    <string name="StoryViewerPageFragment__reply_to_group">השב אל קבוצה</string>
    <!-- Displayed when a story has no views -->
    <string name="StoryViewsFragment__no_views_yet">אין צפיות עדין</string>
    <!-- Displayed when user has disabled receipts -->
    <string name="StoryViewsFragment__enable_read_receipts_to_see_whos_viewed_your_story">ניתן לאפשר אישורי קריאה כדי לראות מי צפה בסטוריז שלך.</string>
    <!-- Button label displayed when user has disabled receipts -->
    <string name="StoryViewsFragment__go_to_settings">מעבר להגדרות</string>
    <!-- Dialog action to remove viewer from a story -->
    <string name="StoryViewsFragment__remove">הסר</string>
    <!-- Dialog title when removing a viewer from a story -->
    <string name="StoryViewsFragment__remove_viewer">להסיר צופה?</string>
    <!-- Dialog message when removing a viewer from a story -->
    <string name="StoryViewsFragment__s_will_still_be_able">ל%1$s עדיין תהיה אפשרות לראות את הפוסט הזה, אבל לא תהיה לו או לה אפשרות לראות פוסטים עתידיים שישותפו ב%2$s.</string>
    <!-- Story View context menu action to remove them from a story -->
    <string name="StoryViewItem__remove_viewer">הסרת צופה</string>
    <!-- Displayed when a story has no replies yet -->
    <string name="StoryGroupReplyFragment__no_replies_yet">אין תשובות עדין</string>
    <!-- Displayed when no longer a group member -->
    <string name="StoryGroupReplyFragment__you_cant_reply">אין לך אפשרות להשיב לסטורי הזה בגלל שאינך חלק מהקבוצה הזו יותר.</string>
    <!-- Displayed for each user that reacted to a story when viewing replies -->
    <string name="StoryGroupReactionReplyItem__reacted_to_the_story">הגיב/ה לסטורי</string>
    <!-- Label for story views tab -->
    <string name="StoryViewsAndRepliesDialogFragment__views">צפיות</string>
    <!-- Label for story replies tab -->
    <string name="StoryViewsAndRepliesDialogFragment__replies">תשובות</string>
    <!-- Description of action for reaction button -->
    <string name="StoryReplyComposer__react_to_this_story">תגובה לסטורי הזה</string>
    <!-- Displayed when the user is replying privately to someone who replied to one of their stories -->
    <string name="StoryReplyComposer__replying_privately_to_s">משיב באופן פרטי אל %1$s</string>
    <!-- Context menu item to privately reply to a story response -->
    <string name="StoryGroupReplyItem__private_reply">תשובה פרטית</string>
    <!-- Context menu item to copy a story response -->
    <string name="StoryGroupReplyItem__copy">העתק</string>
    <!-- Context menu item to delete a story response -->
    <string name="StoryGroupReplyItem__delete">מחק</string>
    <!-- Page title for My Story options -->
    <string name="MyStorySettingsFragment__my_story">הסטורי שלי</string>
    <!-- Number of total signal connections displayed in "All connections" row item -->
    <plurals name="MyStorySettingsFragment__viewers">
        <item quantity="one">צופה %1$d</item>
        <item quantity="two">%1$d צופים</item>
        <item quantity="many">%1$d צופים</item>
        <item quantity="other">%1$d צופים</item>
    </plurals>
    <!-- Button on all signal connections row to view all signal connections. Please keep as short as possible. -->
    <string name="MyStorySettingsFragment__view">הצגה</string>
    <!-- Section heading for story visibility -->
    <string name="MyStorySettingsFragment__who_can_view_this_story">מי יכול לצפות בסטורי הזה</string>
    <!-- Clickable option for selecting people to hide your story from -->
    <string name="MyStorySettingsFragment__hide_story_from">הסתרת סטורי מ</string>
    <!-- Privacy setting title for sending stories to all your signal connections -->
    <string name="MyStorySettingsFragment__all_signal_connections">כל חברי ה-Signal</string>
    <!-- Privacy setting description for sending stories to all your signal connections -->
    <string name="MyStorySettingsFragment__share_with_all_connections">שיתוף עם כל חברי ה-Signal</string>
    <!-- Privacy setting title for sending stories to all except the specified connections -->
    <string name="MyStorySettingsFragment__all_except">כולם חוץ מ…</string>
    <!-- Privacy setting description for sending stories to all except the specified connections -->
    <string name="MyStorySettingsFragment__hide_your_story_from_specific_people">הסתרת הסטורי שלך מאנשים ספציפיים</string>
    <!-- Summary of clickable option displaying how many people you have excluded from your story -->
    <plurals name="MyStorySettingsFragment__d_people_excluded">
        <item quantity="one">הסטורי מוסתר מאדם %1$d</item>
        <item quantity="two">הסטורי מוסתר מ%1$d אנשים</item>
        <item quantity="many">הסטורי מוסתר מ%1$d אנשים</item>
        <item quantity="other">הסטורי מוסתר מ%1$d אנשים</item>
    </plurals>
    <!-- Privacy setting title for only sharing your story with specified connections -->
    <string name="MyStorySettingsFragment__only_share_with">שיתוף רק עם…</string>
    <!-- Privacy setting description for only sharing your story with specified connections -->
    <string name="MyStorySettingsFragment__only_share_with_selected_people">שיתוף רק עם אנשים נבחרים</string>
    <!-- Summary of clickable option displaying how many people you have included to send to in your story -->
    <plurals name="MyStorySettingsFragment__d_people">
        <item quantity="one">איש %1$d</item>
        <item quantity="two">%1$d אנשים</item>
        <item quantity="many">%1$d אנשים</item>
        <item quantity="other">%1$d אנשים</item>
    </plurals>
    <!-- My story privacy fine print about what the privacy settings are for -->
    <string name="MyStorySettingsFragment__choose_who_can_view_your_story">אפשר לבחור מי יראה את הסטורי שלך. השינויים לא ישפיעו על סטוריז שכבר שלחת.</string>
    <!-- Section header for options related to replies and reactions -->
    <string name="MyStorySettingsFragment__replies_amp_reactions">תשובות ותגובות</string>
    <!-- Switchable option for allowing replies and reactions on your stories -->
    <string name="MyStorySettingsFragment__allow_replies_amp_reactions">התר תשובות ותגובות</string>
    <!-- Summary for switchable option allowing replies and reactions on your story -->
    <string name="MyStorySettingsFragment__let_people_who_can_view_your_story_react_and_reply">אפשר לתת לאנשים שיכולים לצפות בסטורי שלך להגיב ולהשיב</string>
    <!-- Signal connections bolded text in the Signal Connections sheet -->
    <string name="SignalConnectionsBottomSheet___signal_connections">חברי Signal</string>
    <!-- Displayed at the top of the signal connections sheet. Please remember to insert strong tag as required. -->
    <string name="SignalConnectionsBottomSheet__signal_connections_are_people">חברי Signal הם אנשים שבחרת לבטוח בהם, באמצעות אחת מהפעולות הבאות:</string>
    <!-- Signal connections sheet bullet point 1 -->
    <string name="SignalConnectionsBottomSheet__starting_a_conversation">מתחיל שיחה</string>
    <!-- Signal connections sheet bullet point 2 -->
    <string name="SignalConnectionsBottomSheet__accepting_a_message_request">אישור בקשת הודעה</string>
    <!-- Signal connections sheet bullet point 3 -->
    <string name="SignalConnectionsBottomSheet__having_them_in_your_system_contacts">שמירה באנשי הקשר שלך</string>
    <!-- Note at the bottom of the Signal connections sheet -->
    <string name="SignalConnectionsBottomSheet__your_connections_can_see_your_name">"חברי ה–Signal שלך יכולים לראות את השם והתמונה שלך, והם יכולים לראות פוסטים של \"הסטורי שלי\" אלא אם הסתרת אותם מהם."</string>
    <!-- Clickable option to add a viewer to a custom story -->
    <string name="PrivateStorySettingsFragment__add_viewer">הוסף צופה</string>
    <!-- Clickable option to delete a custom story -->
    <string name="PrivateStorySettingsFragment__delete_custom_story">מחיקת סטורי מותאם אישית</string>
    <!-- Dialog title when attempting to remove someone from a custom story -->
    <string name="PrivateStorySettingsFragment__remove_s">להסיר את %1$s?</string>
    <!-- Dialog message when attempting to remove someone from a custom story -->
    <string name="PrivateStorySettingsFragment__this_person_will_no_longer">האדם הזה לא יראה יותר את הסטורי שלך.</string>
    <!-- Positive action label when attempting to remove someone from a custom story -->
    <string name="PrivateStorySettingsFragment__remove">הסר</string>
    <!-- Dialog title when deleting a custom story -->
    <string name="PrivateStorySettingsFragment__are_you_sure">האם אתה בטוח?</string>
    <!-- Dialog message when deleting a custom story -->
    <string name="PrivateStorySettingsFragment__this_action_cannot">פעולה זו אינה ניתנת לביטול.</string>
    <!-- Page title for editing a custom story name -->
    <string name="EditPrivateStoryNameFragment__edit_story_name">עריכת שם סטורי</string>
    <!-- Input field hint when editing a custom story name -->
    <string name="EditPrivateStoryNameFragment__story_name">שם סטורי</string>
    <!-- Save button label when editing a custom story name -->
    <string name="EditPrivateStoryNameFragment__save">שמור</string>
    <!-- Displayed in text post creator before user enters text -->
    <string name="TextStoryPostCreationFragment__tap_to_add_text">הקש כדי להוסיף מלל</string>
    <!-- Button label for changing font when creating a text post -->
    <string name="TextStoryPostTextEntryFragment__aa">Aa</string>
    <!-- Displayed in text post creator when prompting user to enter text -->
    <string name="TextStoryPostTextEntryFragment__add_text">הוסף טקסט</string>
    <!-- Content description for \'done\' button when adding text to a story post -->
    <string name="TextStoryPostTextEntryFragment__done_adding_text">סיים להוסיף מלל</string>
    <!-- Text label for media selection toggle -->
    <string name="MediaSelectionActivity__text">מלל</string>
    <!-- Camera label for media selection toggle -->
    <string name="MediaSelectionActivity__camera">מצלמה</string>
    <!-- Hint for entering a URL for a text post -->
    <string name="TextStoryPostLinkEntryFragment__type_or_paste_a_url">הקלד או הדבק מען</string>
    <!-- Displayed prior to the user entering a URL for a text post -->
    <string name="TextStoryPostLinkEntryFragment__share_a_link_with_viewers_of_your_story">שיתוף לינק עם צופי הסטורי שלך</string>
    <!-- Hint text for searching for a story text post recipient. -->
    <string name="TextStoryPostSendFragment__search">חפש</string>
    <!-- Toast shown when an unexpected error occurs while sending a text story -->
    <string name="TextStoryPostSendFragment__an_unexpected_error_occurred_try_again">קרתה שגיאה לא צפויה</string>
    <!-- Toast shown when a trying to add a link preview to a text story post and the link/url is not valid (e.g., missing .com at the end) -->
    <string name="TextStoryPostSendFragment__please_enter_a_valid_link">צריך להכניס לינק חוקי.</string>
    <!-- Title for screen allowing user to exclude "My Story" entries from specific people -->
    <string name="ChangeMyStoryMembershipFragment__all_except">כולם חוץ מ…</string>
    <!-- Title for screen allowing user to only share "My Story" entries with specific people -->
    <string name="ChangeMyStoryMembershipFragment__only_share_with">שיתוף רק עם…</string>
    <!-- Done button label for hide story from screen -->
    <string name="HideStoryFromFragment__done">סיים</string>
    <!-- Dialog title for removing a group story -->
    <string name="StoryDialogs__remove_group_story">להסיר סטורי קבוצתי?</string>
    <!-- Dialog message for removing a group story -->
    <string name="StoryDialogs__s_will_be_removed">נסיר את ״%1$s״.</string>
    <!-- Dialog positive action for removing a group story -->
    <string name="StoryDialogs__remove">הסר</string>
    <!-- Dialog title for deleting a custom story -->
    <string name="StoryDialogs__delete_custom_story">למחוק סטורי מותאם אישית?</string>
    <!-- Dialog message for deleting a custom story -->
    <string name="StoryDialogs__s_and_updates_shared">״%1$s״ ועדכונים שישותפו לסטורי הזה ימחקו.</string>
    <!-- Dialog positive action for deleting a custom story -->
    <string name="StoryDialogs__delete">מחק</string>
    <!-- Dialog title for first time sending something to a beta story -->
    <string name="StoryDialogs__stories_is_available_to">סטוריז זמינים למשתמשי גרסת הבטא של Signal בלבד.</string>
    <!-- Dialog message for first time sending something to a beta story -->
    <string name="StoryDialogs__if_you_share_a_story">אם משתפים סטורי, הוא יהיה זמין רק לאנשים שמשתמשים בגרסת הבטא של Signal.</string>
    <!-- Dialog title for first time adding something to a story -->
    <string name="StoryDialogs__add_to_story_q">להוסיף לסטורי?</string>
    <!-- Dialog message for first time adding something to a story -->
    <string name="StoryDialogs__adding_content">הוספת תוכן לסטורי שלך מאפשרת לחברי Signal שלך לצפות בסטורי למשך 24 שעות. אפשר לשנות את מי שיכול לצפות בסטורי שלך בהגדרות.</string>
    <!-- First time share to story dialog: Positive action to go ahead and add to story -->
    <string name="StoryDialogs__add_to_story">הוספה לסטורי</string>
    <!-- First time share to story dialog: Neutral action to edit who can view "My Story" -->
    <string name="StoryDialogs__edit_viewers">ערוך צופים</string>
    <!-- Error message shown when a failure occurs during story send -->
    <string name="StoryDialogs__story_could_not_be_sent">סטורי לא הצליח להישלח. כדאי לבדוק את החיבור שלך ולנסות שוב.</string>
    <!-- Error message dialog button to resend a previously failed story send -->
    <string name="StoryDialogs__send">שלח</string>
    <!-- Action button for turning off stories when stories are present on the device -->
    <string name="StoryDialogs__turn_off_and_delete">כיבוי ומחיקה</string>
    <!-- Privacy Settings toggle title for stories -->
    <string name="PrivacySettingsFragment__share_and_view_stories">שיתוף וצפיה בסטוריז</string>
    <!-- Privacy Settings toggle summary for stories -->
    <string name="PrivacySettingsFragment__you_will_no_longer_be_able">לא תהיה לך יותר אפשרות לשתף או לצפות בסטוריז כשאפשרות זו כבויה.</string>
    <!-- New story viewer selection screen title -->
    <string name="CreateStoryViewerSelectionFragment__choose_viewers">בחר צופים</string>
    <!-- New story viewer selection action button label -->
    <string name="CreateStoryViewerSelectionFragment__next">הבא</string>
    <!-- New story viewer selection screen title as recipients are selected -->
    <plurals name="SelectViewersFragment__d_viewers">
        <item quantity="one">צופה %1$d</item>
        <item quantity="two">%1$d צופים</item>
        <item quantity="many">%1$d צופים</item>
        <item quantity="other">%1$d צופים</item>
    </plurals>
    <!-- Name story screen title -->
    <string name="CreateStoryWithViewersFragment__name_story">מתן שם לסטורי</string>
    <!-- Name story screen note under text field -->
    <string name="CreateStoryWithViewersFragment__only_you_can">שם הסטורי הזה גלוי רק לך.</string>
    <!-- Name story screen label hint -->
    <string name="CreateStoryWithViewersFragment__story_name_required">שם סטורי (חובה)</string>
    <!-- Name story screen viewers subheading -->
    <string name="CreateStoryWithViewersFragment__viewers">צופים</string>
    <!-- Name story screen create button label -->
    <string name="CreateStoryWithViewersFragment__create">צור</string>
    <!-- Name story screen error when save attempted with no label -->
    <string name="CreateStoryWithViewersFragment__this_field_is_required">שדה זה דרוש.</string>
    <!-- Name story screen error when save attempted but label is duplicate -->
    <string name="CreateStoryWithViewersFragment__there_is_already_a_story_with_this_name">יש כבר סטורי עם השם הזה.</string>
    <!-- Text for select all action when editing recipients for a story -->
    <string name="BaseStoryRecipientSelectionFragment__select_all">בחר הכול</string>
    <!-- Choose story type bottom sheet title -->
    <string name="ChooseStoryTypeBottomSheet__choose_your_story_type">בחירת סוג הסטורי שלך</string>
    <!-- Choose story type bottom sheet new story row title -->
    <string name="ChooseStoryTypeBottomSheet__new_custom_story">סטורי מותאם אישית חדש</string>
    <!-- Choose story type bottom sheet new story row summary -->
    <string name="ChooseStoryTypeBottomSheet__visible_only_to">גלוי רק אל אנשים מסוימים</string>
    <!-- Choose story type bottom sheet group story title -->
    <string name="ChooseStoryTypeBottomSheet__group_story">סטורי קבוצתי</string>
    <!-- Choose story type bottom sheet group story summary -->
    <string name="ChooseStoryTypeBottomSheet__share_to_an_existing_group">שתף אל קבוצה קיימת</string>
    <!-- Choose groups bottom sheet title -->
    <string name="ChooseGroupStoryBottomSheet__choose_groups">בחר קבוצות</string>
    <!-- Displayed when copying group story reply text to clipboard -->
    <string name="StoryGroupReplyFragment__copied_to_clipboard">הועתק ללוח</string>
    <!-- Displayed in story caption when content is longer than 5 lines -->
    <string name="StoryViewerPageFragment__see_more">… ראה עוד</string>
    <!-- Displayed in toast after sending a direct reply -->
    <string name="StoryDirectReplyDialogFragment__sending_reply">שולח תשובה…</string>
    <!-- Displayed in the viewer when a story is no longer available -->
    <string name="StorySlateView__this_story_is_no_longer_available">הסטורי הזה אינו זמין יותר.</string>
    <!-- Displayed in the viewer when a story has permanently failed to download. -->
    <string name="StorySlateView__cant_download_story_s_will_need_to_share_it_again">הורדת סטורי נכשלה. %1$s יצטרך לשלוח אותו שוב.</string>
    <!-- Displayed in the viewer when the network is not available -->
    <string name="StorySlateView__no_internet_connection">אין חיבור אינטרנט</string>
    <!-- Displayed in the viewer when network is available but content could not be downloaded -->
    <string name="StorySlateView__couldnt_load_content">לא היה ניתן לטעון תוכן</string>
    <!-- Toasted when the user externally shares to a text story successfully -->
    <string name="TextStoryPostCreationFragment__sent_story">סטורי נשלח</string>
    <!-- Toasted when the user external share to a text story fails -->
    <string name="TextStoryPostCreationFragment__failed_to_send_story">לא הצלחנו לשלוח את הסטורי</string>
    <!-- Displayed in a dialog to let the user select a given users story -->
    <string name="StoryDialogs__view_story">צפיה בסטורי</string>
    <!-- Displayed in a dialog to let the user select a given users profile photo -->
    <string name="StoryDialogs__view_profile_photo">הצג תמונת פרופיל</string>

    <!-- Title for a notification at the bottom of the chat list suggesting that the user disable censorship circumvention because the service has become reachable -->
    <string name="TurnOffCircumventionMegaphone_turn_off_censorship_circumvention">לכבות עקיפת צנזורה?</string>
    <!-- Body for a notification at the bottom of the chat list suggesting that the user disable censorship circumvention because the service has become reachable -->
    <string name="TurnOffCircumventionMegaphone_you_can_now_connect_to_the_signal_service_directly">אתה יכול להתחבר עכשיו אל שירות Signal ישירות למען חוויה טובה יותר.</string>
    <!-- Label for a button to dismiss a notification at the bottom of the chat list suggesting that the user disable censorship circumvention because the service has become reachable -->
    <string name="TurnOffCircumventionMegaphone_no_thanks">לא תודה</string>
    <!-- Label for a button in a notification at the bottom of the chat list to turn off censorship circumvention -->
    <string name="TurnOffCircumventionMegaphone_turn_off">כבה</string>

    <!-- Conversation Item label for when you react to someone else\'s story -->
    <string name="ConversationItem__you_reacted_to_s_story">הגבת לסטורי של %1$s</string>
    <!-- Conversation Item label for reactions to your story -->
    <string name="ConversationItem__reacted_to_your_story">הגיב/ה לסטורי שלך</string>
    <!-- Conversation Item label for reactions to an unavailable story -->
    <string name="ConversationItem__reacted_to_a_story">הגיב/ה לסטורי</string>

    <!-- endregion -->
    <!-- Content description for expand contacts chevron -->
    <string name="ExpandModel__view_more">הצג עוד</string>
    <string name="StoriesLinkPopup__visit_link">בקר בקישור</string>

    <!-- Gift price and duration, formatted as: {price} dot {n} day duration -->
    <plurals name="GiftRowItem_s_dot_d_day_duration">
        <item quantity="one">%1$s · למשך יום %2$d</item>
        <item quantity="two">%1$s · למשך יומיים %2$d</item>
        <item quantity="many">%1$s · למשך %2$d ימים</item>
        <item quantity="other">%1$s · למשך %2$d ימים</item>
    </plurals>
    <!-- Tagline for gift row items -->
    <string name="GiftRowItem__send_a_gift_badge">שלח תג שי</string>
    <!-- Headline text on start fragment for gifting a badge -->
    <string name="GiftFlowStartFragment__gift_a_badge">תן תג כשי</string>
    <!-- Description text on start fragment for gifting a badge -->
    <string name="GiftFlowStartFragment__gift_someone_a_badge">תן תג כשי למישהו ע״י ביצוע תרומה אל Signal בשמו. הוא יקבל תג להציג אותו בתמונת הפרופיל שלו.</string>
    <!-- Action button label for start fragment for gifting a badge -->
    <string name="GiftFlowStartFragment__next">הבא</string>
    <!-- Title text on choose recipient page for badge gifting -->
    <string name="GiftFlowRecipientSelectionFragment__choose_recipient">בחר מקבל</string>
    <!-- Title text on confirm gift page -->
    <string name="GiftFlowConfirmationFragment__confirm_gift">אשר שי</string>
    <!-- Heading text specifying who the gift will be sent to -->
    <string name="GiftFlowConfirmationFragment__send_to">שלח אל</string>
    <!-- Text explaining that gift will be sent to the chosen recipient -->
    <string name="GiftFlowConfirmationFragment__your_gift_will_be_sent_in">השי שלך יישלח בהודעה 1 על 1 אל המקבל. הוסף הודעה משלך למטה.</string>
    <!-- Text explaining that this gift is a one time donation -->
    <string name="GiftFlowConfirmationFragment__one_time_donation">תרומה חד־פעמית</string>
    <!-- Hint for add message input -->
    <string name="GiftFlowConfirmationFragment__add_a_message">הוסף הודעה</string>
    <!-- Displayed in the dialog while verifying the chosen recipient -->
    <string name="GiftFlowConfirmationFragment__verifying_recipient">מוודא מקבל…</string>
    <!-- Title for sheet shown when opening a redeemed gift -->
    <string name="ViewReceivedGiftBottomSheet__s_sent_you_a_gift">%1$s שלח/ה לך שי</string>
    <!-- Title for sheet shown when opening a sent gift -->
    <string name="ViewSentGiftBottomSheet__thanks_for_your_support">תודה על התמיכה שלך!</string>
    <!-- Description for sheet shown when opening a redeemed gift -->
    <string name="ViewReceivedGiftBottomSheet__youve_received_a_gift_badge">קיבלת תג שי מאת %1$s! עזור אל Signal לבנות מוּדָעוּת ע״י הצגת התג הזה בפרופיל שלך.</string>
    <!-- Description for sheet shown when opening a sent gift -->
    <string name="ViewSentGiftBottomSheet__youve_gifted_a_badge">נתת תג כשי אל %1$s. כשהוא/היא יסכים/תסכים, תינתן לו/לה בחירה להראות או להסתיר את התג שלו/שלה.</string>
    <!-- Primary action for pending gift sheet to redeem badge now -->
    <string name="ViewReceivedGiftSheet__redeem">ממש</string>
    <!-- Primary action for pending gift sheet to redeem badge later -->
    <string name="ViewReceivedGiftSheet__not_now">לא עכשיו</string>
    <!-- Dialog text while redeeming a gift -->
    <string name="ViewReceivedGiftSheet__redeeming_gift">מממש שי…</string>
    <!-- Snackbar text when user presses "not now" on redemption sheet -->
    <string name="ConversationFragment__you_can_redeem_your_badge_later">אתה יכול לממש את התג שלך מאוחר יותר.</string>
    <!-- Description text in gift thanks sheet -->
    <string name="GiftThanksSheet__youve_gifted_a_badge_to_s">נתת תג כשי אל %1$s. כשהוא/היא יסכים/תסכים, תינתן לו/לה בחירה להראות או להסתיר את התג שלו/שלה.</string>
    <!-- Expired gift sheet title -->
    <string name="ExpiredGiftSheetConfiguration__your_gift_badge_has_expired">תג השי שלך פג</string>
    <!-- Expired gift sheet top description text -->
    <string name="ExpiredGiftSheetConfiguration__your_gift_badge_has_expired_and_is">תג השי שלך פג והוא אינו גלוי יותר אל אחרים בפרופיל שלך.</string>
    <!-- Expired gift sheet bottom description text -->
    <string name="ExpiredGiftSheetConfiguration__to_continue">כדי להמשיך לתמוך בטכנולוגיה שנבנתה עבורך, אנא שקול להפוך למחזיק חודשי.</string>
    <!-- Expired gift sheet make a monthly donation button -->
    <string name="ExpiredGiftSheetConfiguration__make_a_monthly_donation">בצע תרומה חודשית</string>
    <!-- Expired gift sheet not now button -->
    <string name="ExpiredGiftSheetConfiguration__not_now">לא עכשיו</string>
    <!-- My Story label designating that we will only share with the selected viewers. -->
    <string name="ContactSearchItems__only_share_with">שיתוף רק עם</string>
    <!-- Label under name for custom stories -->
    <plurals name="ContactSearchItems__custom_story_d_viewers">
        <item quantity="one">סטורי מותאם אישית · צופה %1$d</item>
        <item quantity="two">סטורי מותאם אישית · %1$d צופים</item>
        <item quantity="many">סטורי מותאם אישית · %1$d צופים</item>
        <item quantity="other">סטורי מותאם אישית · %1$d צופים</item>
    </plurals>
    <!-- Label under name for group stories -->
    <plurals name="ContactSearchItems__group_story_d_viewers">
        <item quantity="one">סטורי קבוצתי · צופה %1$d</item>
        <item quantity="two">סטורי קבוצתי · %1$d צופים</item>
        <item quantity="many">סטורי קבוצתי · %1$d צופים</item>
        <item quantity="other">סטורי קבוצתי · %1$d צופים</item>
    </plurals>
    <!-- Label under name for groups -->
    <plurals name="ContactSearchItems__group_d_members">
        <item quantity="one">חבר/ה %1$d</item>
        <item quantity="two">%1$d חברים</item>
        <item quantity="many">%1$d חברים</item>
        <item quantity="other">%1$d חברים</item>
    </plurals>
    <!-- Label under name for my story -->
    <plurals name="ContactSearchItems__my_story_s_dot_d_viewers">
        <item quantity="one">%1$s· צופה %2$d</item>
        <item quantity="two">%1$s · %2$d צופים</item>
        <item quantity="many">%1$s · %2$d צופים</item>
        <item quantity="other">%1$s · %2$d צופים</item>
    </plurals>
    <!-- Label under name for My Story when first sending to my story -->
    <string name="ContactSearchItems__tap_to_choose_your_viewers">יש ללחוץ כדי לבחור את הצופים שלך</string>
    <!-- Label for context menu item to open story settings -->
    <string name="ContactSearchItems__story_settings">הגדרות סטורי</string>
    <!-- Label for context menu item to remove a group story from contact results -->
    <string name="ContactSearchItems__remove_story">הסרת סטורי</string>
    <!-- Label for context menu item to delete a custom story -->
    <string name="ContactSearchItems__delete_story">מחיקת סטורי</string>
    <!-- Dialog title for removing a group story -->
    <string name="ContactSearchMediator__remove_group_story">להסיר סטורי קבוצתי?</string>
    <!-- Dialog message for removing a group story -->
    <string name="ContactSearchMediator__this_will_remove">פעולה זו תסיר את הסטורי מהרשימה הזו. עדיין תהיה לך אפשרות לצפות בסטוריז מקבוצה זו.</string>
    <!-- Dialog action item for removing a group story -->
    <string name="ContactSearchMediator__remove">הסר</string>
    <!-- Dialog title for deleting a custom story -->
    <string name="ContactSearchMediator__delete_story">למחוק סטורי?</string>
    <!-- Dialog message for deleting a custom story -->
    <string name="ContactSearchMediator__delete_the_custom">למחוק את הסטורי המותאם אישית ״%1$s״?</string>
    <!-- Dialog action item for deleting a custom story -->
    <string name="ContactSearchMediator__delete">מחק</string>
    <!-- Gift expiry days remaining -->
    <plurals name="Gifts__d_days_remaining">
        <item quantity="one">%1$d יום נותר</item>
        <item quantity="two">%1$d ימים נותרו</item>
        <item quantity="many">%1$d ימים נותרו</item>
        <item quantity="other">%1$d ימים נותרו</item>
    </plurals>
    <!-- Gift expiry hours remaining -->
    <plurals name="Gifts__d_hours_remaining">
        <item quantity="one">%1$d שעה נותרה</item>
        <item quantity="two">%1$d שעות נותרו</item>
        <item quantity="many">%1$d שעות נותרו</item>
        <item quantity="other">%1$d שעות נותרו</item>
    </plurals>
    <!-- Gift expiry minutes remaining -->
    <plurals name="Gifts__d_minutes_remaining">
        <item quantity="one">%1$d דקה נותרה</item>
        <item quantity="two">%1$d דקות נותרו</item>
        <item quantity="many">%1$d דקות נותרו</item>
        <item quantity="other">%1$d דקות נותרו</item>
    </plurals>
    <!-- Gift expiry expired -->
    <string name="Gifts__expired">פג</string>

    <!-- Label indicating that a user can tap to advance to the next post in a story -->
    <string name="StoryFirstTimeNavigationView__tap_to_advance">אפשר ללחוץ כדי להתקדם</string>
    <!-- Label indicating swipe direction to skip current story -->
    <string name="StoryFirstTimeNavigationView__swipe_up_to_skip">אפשר להחליק מעלה כדי לדלג</string>
    <!-- Label indicating swipe direction to exit story viewer -->
    <string name="StoryFirstTimeNavigationView__swipe_right_to_exit">אפשר להחליק ימינה כדי לצאת</string>
    <!-- Button label to confirm understanding of story navigation -->
    <string name="StoryFirstTimeNagivationView__got_it">הבנתי</string>
    <!-- Content description for vertical context menu button in safety number sheet rows -->
    <string name="SafetyNumberRecipientRowItem__open_context_menu">פתיחת תפריט קונטקסט</string>
    <!-- Sub-line when a user is verified. -->
    <string name="SafetyNumberRecipientRowItem__s_dot_verified">%1$s · מאומת/ת</string>
    <!-- Sub-line when a user is verified. -->
    <string name="SafetyNumberRecipientRowItem__verified">מוודא</string>
    <!-- Title of safety number changes bottom sheet when showing individual records -->
    <string name="SafetyNumberBottomSheetFragment__safety_number_changes">שינויים במספרי בטיחות</string>
    <!-- Message of safety number changes bottom sheet when showing individual records -->
    <string name="SafetyNumberBottomSheetFragment__the_following_people">יתכן שהאנשים הבאים התקינו מחדש את Signal או החליפו מכשירים. יש ללחוץ על נמען או נמענת כדי לאשר את מספר הבטיחות החדש. זו פעולה אופציונלית — לא חייבים.</string>
    <!-- Title of safety number changes bottom sheet when not showing individual records -->
    <string name="SafetyNumberBottomSheetFragment__safety_number_checkup">בדיקת מספרי בטיחות</string>
    <!-- Title of safety number changes bottom sheet when not showing individual records and user has seen review screen -->
    <string name="SafetyNumberBottomSheetFragment__safety_number_checkup_complete">בדיקת מספרי בטיחות הושלמה</string>
    <!-- Message of safety number changes bottom sheet when not showing individual records and user has seen review screen -->
    <string name="SafetyNumberBottomSheetFragment__all_connections_have_been_reviewed">כל חברי ה-Signal נסקרו, יש ללחוץ על שליחה כדי להמשיך.</string>
    <!-- Message of safety number changes bottom sheet when not showing individual records -->
    <string name="SafetyNumberBottomSheetFragment__you_have_d_connections">יש לך %1$d חברי Signal שיתכן והתקינו מחדש את Signal או החליפו מכשירים. לפני שיתוף הסטורי שלך איתם, כדאי לסקור את מספרי הבטיחות שלהם או לשקול להסיר אותם מהסטורי שלך.</string>
    <!-- Menu action to launch safety number verification screen -->
    <string name="SafetyNumberBottomSheetFragment__verify_safety_number">וודא מספר ביטחון</string>
    <!-- Menu action to remove user from story -->
    <string name="SafetyNumberBottomSheetFragment__remove_from_story">הסרה מסטורי</string>
    <!-- Action button at bottom of SafetyNumberBottomSheetFragment to send anyway -->
    <string name="SafetyNumberBottomSheetFragment__send_anyway">שלח בכל זאת</string>
    <!-- Action button at bottom of SafetyNumberBottomSheetFragment to review connections -->
    <string name="SafetyNumberBottomSheetFragment__review_connections">סקירת חברי Signal</string>
    <!-- Empty state copy for SafetyNumberBottomSheetFragment -->
    <string name="SafetyNumberBottomSheetFragment__no_more_recipients_to_show">אין יותר נמענים להציג</string>
    <!-- Done button on safety number review fragment -->
    <string name="SafetyNumberReviewConnectionsFragment__done">סיים</string>
    <!-- Title of safety number review fragment -->
    <string name="SafetyNumberReviewConnectionsFragment__safety_number_changes">שינויים במספרי בטיחות</string>
    <!-- Message of safety number review fragment -->
    <plurals name="SafetyNumberReviewConnectionsFragment__d_recipients_may_have">
        <item quantity="one">יתכן שנמען או נמענת %1$d התקינו מחדש את Signal או החליפו מכשירים. יש ללחוץ על נמען או נמענת כדי לאשר את מספר הבטיחות החדש. זו פעולה אופציונלית — לא חייבים.</item>
        <item quantity="two">יתכן ש-%1$d נמענים התקינו מחדש את Signal או החליפו מכשירים. יש ללחוץ על נמען או נמענת כדי לאשר את מספר הבטיחות החדש. זו פעולה אופציונלית — לא חייבים.</item>
        <item quantity="many">יתכן ש-%1$d נמענים התקינו מחדש את Signal או החליפו מכשירים. יש ללחוץ על נמען או נמענת כדי לאשר את מספר הבטיחות החדש. זו פעולה אופציונלית — לא חייבים.</item>
        <item quantity="other">יתכן ש-%1$d נמענים התקינו מחדש את Signal או החליפו מכשירים. יש ללחוץ על נמען או נמענת כדי לאשר את מספר הבטיחות החדש. זו פעולה אופציונלית — לא חייבים.</item>
    </plurals>
    <!-- Section header for 1:1 contacts in review fragment -->
    <string name="SafetyNumberBucketRowItem__contacts">אנשי קשר</string>
    <!-- Context menu label for distribution list headers in review fragment -->
    <string name="SafetyNumberReviewConnectionsFragment__remove_all">להסיר את כולם</string>
    <!-- Context menu label for 1:1 contacts to remove from send -->
    <string name="SafetyNumberReviewConnectionsFragment__remove">הסר</string>

    <!-- Title of initial My Story settings configuration shown when sending to My Story for the first time -->
    <string name="ChooseInitialMyStoryMembershipFragment__my_story_privacy">פרטיות הסטורי שלי</string>
    <!-- Subtitle of initial My Story settings configuration shown when sending to My Story for the first time -->
    <string name="ChooseInitialMyStoryMembershipFragment__choose_who_can_see_posts_to_my_story_you_can_always_make_changes_in_settings">ניתן לבחור מי יראה את הפוסטים של ״הסטורי שלי״. גם אחרי שבוחרים, תמיד אפשר לשנות את ההגדרות.</string>
    <!-- All connections option for initial My Story settings configuration shown when sending to My Story for the first time -->
    <string name="ChooseInitialMyStoryMembershipFragment__all_signal_connections">כל חברי ה-Signal</string>
    <!-- All connections except option for initial My Story settings configuration shown when sending to My Story for the first time -->
    <string name="ChooseInitialMyStoryMembershipFragment__all_except">כולם חוץ מ…</string>
    <!-- Only with selected connections option for initial My Story settings configuration shown when sending to My Story for the first time -->
    <string name="ChooseInitialMyStoryMembershipFragment__only_share_with">שיתוף רק עם…</string>

    <!-- Story info header sent heading -->
    <string name="StoryInfoHeader__sent">נשלח</string>
    <!-- Story info header received heading -->
    <string name="StoryInfoHeader__received">התקבל</string>
    <!-- Story info header file size heading -->
    <string name="StoryInfoHeader__file_size">גודל קובץ</string>
    <!-- Story info "Sent to" header -->
    <string name="StoryInfoBottomSheetDialogFragment__sent_to">נשלחה אל</string>
    <!-- Story info "Sent from" header -->
    <string name="StoryInfoBottomSheetDialogFragment__sent_from">נשלחה מאת</string>
    <!-- Story info "Failed" header -->
    <string name="StoryInfoBottomSheetDialogFragment__failed">נכשל</string>
    <!-- Story Info context menu label -->
    <string name="StoryInfoBottomSheetDialogFragment__info">מידע</string>

    <!-- StoriesPrivacySettingsFragment -->
    <!-- Explanation about how stories are deleted and managed -->
    <string name="StoriesPrivacySettingsFragment__story_updates_automatically_disappear">עדכוני סטורי נעלמים אוטומטית אחרי 24 שעות. אפשר לבחור מי יכול לראות את הסטורי שלך או ליצור סטוריז חדשים עם קבוצות או צופים ספציפיים.</string>
    <!-- Preference title to turn off stories -->
    <string name="StoriesPrivacySettingsFragment__turn_off_stories">כיבוי סטוריז</string>
    <!-- Preference summary to turn off stories -->
    <string name="StoriesPrivacySettingsFragment__if_you_opt_out">לאחר כיבוי סטוריז, לא תהיה לך אפשרות לשתף או לראות סטוריז יותר.</string>
    <!-- Preference title to turn on stories -->
    <string name="StoriesPrivacySettingsFragment__turn_on_stories">הפעלת סטוריז</string>
    <!-- Preference summary to turn on stories -->
    <string name="StoriesPrivacySettingsFragment__share_and_view">משתפים וצופים בסטוריז של אחרים. סטוריז נעלמים אוטומטית אחרי 24 שעות.</string>
    <!-- Dialog title to turn off stories -->
    <string name="StoriesPrivacySettingsFragment__turn_off_stories_question">לכבות את סטוריז?</string>
    <!-- Dialog message to turn off stories -->
    <string name="StoriesPrivacySettingsFragment__you_will_no_longer_be_able_to_share">לא תהיה לך יותר אפשרות לשתף או לצפות בסטוריז. עדכוני סטורי ששיתפת לאחרונה ימחקו גם הם.</string>
    <!-- Page title when launched from stories landing screen -->
    <string name="StoriesPrivacySettingsFragment__story_privacy">פרטיות של סטורי</string>
    <!-- Header for section that lists out stories -->
    <string name="StoriesPrivacySettingsFragment__stories">סטוריז</string>
    <!-- Story views header -->
    <string name="StoriesPrivacySettingsFragment__story_views">צפיות בסטורי</string>
    <!-- Story view receipts toggle title -->
    <string name="StoriesPrivacySettingsFragment__view_receipts">אישורי צפייה</string>
    <!-- Story view receipts toggle message -->
    <string name="StoriesPrivacySettingsFragment__see_and_share">רואים ומשתפים כשיש צפיות בסטוריז. אם אפשרות זו מושבתת, אי אפשר לראות כשאחרים צופים בסטורי שלך.</string>

    <!-- NewStoryItem -->
    <string name="NewStoryItem__new_story">סטורי חדש</string>

    <!-- GroupStorySettingsFragment -->
    <!-- Section header for who can view a group story -->
    <string name="GroupStorySettingsFragment__who_can_view_this_story">מי יכול לצפות בסטורי הזה</string>
    <!-- Explanation of who can view a group story -->
    <string name="GroupStorySettingsFragment__members_of_the_group_s">"חברי הקבוצה %1$s יכולים לצפות ולהשיב לסטורי הזה. יש לך אפשרות לעדכן את החברות לצ׳אט הזה בתוך הקבוצה."</string>
    <!-- Preference label for removing this group story -->
    <string name="GroupStorySettingsFragment__remove_group_story">הסרת סטורי קבוצתי</string>

    <!-- Generic title for overflow menus -->
    <string name="OverflowMenu__overflow_menu">תפריט אפשרויות נוספות</string>

    <!-- SMS Export Service -->
    <!-- Displayed in the notification while export is running -->
    <string name="SignalSmsExportService__exporting_messages">מייצאים הודעות…</string>
    <!-- Displayed in the notification title when export completes -->
    <string name="SignalSmsExportService__signal_sms_export_complete">ייצוא הודעות SMS מ–Signal הושלם</string>
    <!-- Displayed in the notification message when export completes -->
    <string name="SignalSmsExportService__tap_to_return_to_signal">אפשר ללחוץ כדי לחזור ל–Signal</string>

    <!-- ExportYourSmsMessagesFragment -->
    <!-- Title of the screen -->
    <string name="ExportYourSmsMessagesFragment__export_your_sms_messages">ייצוא הודעות ה-SMS שלך</string>
    <!-- Message of the screen -->
    <string name="ExportYourSmsMessagesFragment__you_can_export_your_sms_messages_to_your_phones_sms_database_and_youll_have_the_option_to_keep_or_remove_them_from_signal">אפשר לייצא את הודעות ה–SMS שלך למסד נתוני ה–SMS של הטלפון שלך כדי לקבל את האפשרות לשמור או להסיר אותן מ–Signal. זה מאפשר לאפליקציות SMS אחרות בטלפון שלך לייבא אותן. זה לא יוצר קובץ ניתן לשיתוף של היסטוריית הודעות ה–SMS שלך.</string>
    <!-- Button label to begin export -->
    <string name="ExportYourSmsMessagesFragment__continue">המשך</string>

    <!-- ExportingSmsMessagesFragment -->
    <!-- Title of the screen -->
    <string name="ExportingSmsMessagesFragment__exporting_sms_messages">מייצאים הודעות SMS</string>
    <!-- Message of the screen when exporting sms messages -->
    <string name="ExportingSmsMessagesFragment__this_may_take_awhile">זה עשוי לקחת זמן מה</string>
    <!-- Progress indicator for export -->
    <plurals name="ExportingSmsMessagesFragment__exporting_d_of_d">
        <item quantity="one">מייצאים %1$d מתוך %2$d…</item>
        <item quantity="two">מייצאים %1$d מתוך %2$d…</item>
        <item quantity="many">מייצאים %1$d מתוך %2$d…</item>
        <item quantity="other">מייצאים %1$d מתוך %2$d…</item>
    </plurals>
    <!-- Alert dialog title shown when we think a user may not have enough local storage available to export sms messages -->
    <string name="ExportingSmsMessagesFragment__you_may_not_have_enough_disk_space">יתכן שאין לך מספיק נפח אחסון פנוי</string>
    <!-- Alert dialog message shown when we think a user may not have enough local storage available to export sms messages, placeholder is the file size, e.g., 128kB -->
    <string name="ExportingSmsMessagesFragment__you_need_approximately_s_to_export_your_messages_ensure_you_have_enough_space_before_continuing">צריך בערך %1$s כדי לייצא את ההודעות שלך, כדאי לוודא שיש לך מספיק מקום לפני שממשיכים.</string>
    <!-- Alert dialog button to continue with exporting sms after seeing the lack of storage warning -->
    <string name="ExportingSmsMessagesFragment__continue_anyway">להמשיך בכל זאת</string>
    <!-- Dialog text shown when Signal isn't granted the sms permission needed to export messages, different than being selected as the sms app -->
    <string name="ExportingSmsMessagesFragment__signal_needs_the_sms_permission_to_be_able_to_export_your_sms_messages">Signal צריכה הרשאת SMS כדי לאפשר ייצוא של הודעות ה–SMS שלך.</string>

    <!-- ChooseANewDefaultSmsAppFragment -->
    <!-- Title of the screen -->
    <string name="ChooseANewDefaultSmsAppFragment__choose_a_new">בחירת אפליקציית ברירת מחדל חדשה ל-SMS</string>
    <!-- Button label to launch picker -->
    <string name="ChooseANewDefaultSmsAppFragment__continue">המשך</string>
    <!-- Button label for when done with changing default SMS app -->
    <string name="ChooseANewDefaultSmsAppFragment__done">סיים</string>
    <!-- First step number/bullet for choose new default sms app instructions -->
    <string name="ChooseANewDefaultSmsAppFragment__bullet_1">1</string>
    <!-- Second step number/bullet for choose new default sms app instructions -->
    <string name="ChooseANewDefaultSmsAppFragment__bullet_2">2</string>
    <!-- Third step number/bullet for choose new default sms app instructions -->
    <string name="ChooseANewDefaultSmsAppFragment__bullet_3">3</string>
    <!-- Fourth step number/bullet for choose new default sms app instructions -->
    <string name="ChooseANewDefaultSmsAppFragment__bullet_4">4</string>
    <!-- Instruction step for choosing a new default sms app -->
    <string name="ChooseANewDefaultSmsAppFragment__tap_continue_to_open_the_defaults_apps_screen_in_settings">לוחצים על ״המשך״ כדי לפתוח את מסך ״אפליקציות ברירת המחדל״ בהגדרות</string>
    <!-- Instruction step for choosing a new default sms app -->
    <string name="ChooseANewDefaultSmsAppFragment__select_sms_app_from_the_list">בוחרים ״אפליקציית SMS״ מהרשימה</string>
    <!-- Instruction step for choosing a new default sms app -->
    <string name="ChooseANewDefaultSmsAppFragment__choose_another_app_to_use_for_sms_messaging">בוחרים אפליקציה אחרת לשימוש עבור הודעות SMS</string>
    <!-- Instruction step for choosing a new default sms app -->
    <string name="ChooseANewDefaultSmsAppFragment__return_to_signal">חוזרים ל–Signal</string>
    <!-- Instruction step for choosing a new default sms app -->
    <string name="ChooseANewDefaultSmsAppFragment__open_your_phones_settings_app">פותחים את את הגדרות הטלפון</string>
    <!-- Instruction step for choosing a new default sms app -->
    <string name="ChooseANewDefaultSmsAppFragment__navigate_to_apps_default_apps_sms_app">מנווטים ל״אפליקציות״ &gt; ״אפליקציות ברירת מחדל״ &gt; ״אפליקציית SMS״</string>

    <!-- RemoveSmsMessagesDialogFragment -->
    <!-- Action button to keep messages -->
    <string name="RemoveSmsMessagesDialogFragment__keep_messages">שמירת הודעות</string>
    <!-- Action button to remove messages -->
    <string name="RemoveSmsMessagesDialogFragment__remove_messages">הסרת הודעות</string>
    <!-- Title of dialog -->
    <string name="RemoveSmsMessagesDialogFragment__remove_sms_messages">להסיר הודעות SMS מ-Signal?</string>
    <!-- Message of dialog -->
    <string name="RemoveSmsMessagesDialogFragment__you_can_now_remove_sms_messages_from_signal">אפשר להסיר הודעות SMS מ–Signal כדי לפנות שטח אחסון. הן עדיין יהיו זמינות לאפליקציות SMS אחרות בטלפון שלך גם לאחר ההסרה.</string>

    <!-- SetSignalAsDefaultSmsAppFragment -->
    <!-- Title of the screen -->
    <string name="SetSignalAsDefaultSmsAppFragment__set_signal_as_the_default_sms_app">הגדרה של Signal כאפליקציית ברירת המחדל ל–SMS</string>
    <!-- Message of the screen -->
    <string name="SetSignalAsDefaultSmsAppFragment__to_export_your_sms_messages">כדי לייצא את הודעות ה–SMS שלך, צריך להגדיר את Signal כאפליקציית ברירת המחדל ל-SMS.</string>
    <!-- Button label to start export -->
    <string name="SetSignalAsDefaultSmsAppFragment__next">הבא</string>

    <!-- BackupSchedulePermission Megaphone -->
    <!-- The title on an alert window that explains to the user that we are unable to backup their messages -->
    <string name="BackupSchedulePermissionMegaphone__cant_back_up_chats">לא ניתן לגבות צ׳אטים</string>
    <!-- The body text of an alert window that tells the user that we are unable to backup their messages -->
    <string name="BackupSchedulePermissionMegaphone__your_chats_are_no_longer_being_automatically_backed_up">הצ\'אטים שלך כבר לא מגובים אוטומטית.</string>
    <!-- The text on a button in an alert window that, when clicked, will take the user to a screen to re-enable backups -->
    <string name="BackupSchedulePermissionMegaphone__back_up_chats">גיבוי צ\'אטים</string>
    <!-- The text on a button in an alert window that, when clicked, will take the user to a screen to re-enable backups -->
    <string name="BackupSchedulePermissionMegaphone__not_now">לא עכשיו</string>
    <!-- Re-enable backup permission bottom sheet title -->
    <string name="BackupSchedulePermissionMegaphone__to_reenable_backups">כדי להפעיל מחדש גיבויים:</string>
    <!-- Re-enable backups permission bottom sheet instruction 1 text -->
    <string name="BackupSchedulePermissionMegaphone__tap_the_go_to_settings_button_below">לוחצים על הכפתור ״מעבר להגדרות״ למטה</string>
    <!-- Re-enable backups permission bottom sheet instruction 2 text -->
    <string name="BackupSchedulePermissionMegaphone__turn_on_allow_settings_alarms_and_reminders">מפעילים את ״הפעלת התראות ותזכורות.״</string>
    <!-- Re-enable backups permission bottom sheet call to action button to open settings -->
    <string name="BackupSchedulePermissionMegaphone__go_to_settings">מעבר להגדרות</string>

    <!-- SmsExportMegaphoneActivity -->
    <!-- Phase 2 title of full screen megaphone indicating sms will no longer be supported in the near future -->
    <string name="SmsExportMegaphoneActivity__signal_will_no_longer_support_sms">Signal לא תתמוך עוד ב–SMS</string>
    <!-- Phase 3 title of full screen megaphone indicating sms is longer supported  -->
    <string name="SmsExportMegaphoneActivity__signal_no_longer_supports_sms">Signal כבר לא תומכת ב–SMS</string>
    <!-- Phase 2 message describing that sms is going away soon -->
    <string name="SmsExportMegaphoneActivity__signal_will_soon_remove_support_for_sending_sms_messages">Signal תסיר בקרוב את התמיכה בשליחת הודעות SMS מכיוון שהודעות Signal מספקות הצפנה מקצה לקצה ופרטיות חזקה שהודעות SMS לא. זה יאפשר לנו גם לשפר את חוויית שליחת ההודעות ב–Signal.</string>
    <!-- Phase 3 message describing that sms has gone away -->
    <string name="SmsExportMegaphoneActivity__signal_has_removed_support_for_sending_sms_messages">Signal הסירה את התמיכה בשליחת הודעות SMS מכיוון שהודעות Signal מספקות הצפנה מקצה לקצה ופרטיות חזקה שהודעות SMS לא. זה יאפשר לנו גם לשפר את חוויית שליחת ההודעות ב–Signal.</string>
    <!-- The text on a button in a popup that, when clicked, will take the user to a screen to export their SMS messages -->
    <string name="SmsExportMegaphoneActivity__export_sms">ייצוא SMS</string>
    <!-- The text on a button in a popup that, when clicked, will dismiss the popup and schedule the prompt to occur at a later time. -->
    <string name="SmsExportMegaphoneActivity__remind_me_later">הזכירו לי מאוחר יותר</string>
    <!-- The text on a button in a popup that, when clicked, will navigate the user to a web article on SMS removal -->
    <string name="SmsExportMegaphoneActivity__learn_more">למידע נוסף</string>

    <!-- Phase 1 Small megaphone title indicating sms is going away -->
    <string name="SmsExportMegaphone__sms_support_going_away">נפרדים מהתמיכה ב–SMS</string>
    <!-- Phase 1 small megaphone description indicating sms is going away -->
    <string name="SmsExportMegaphone__sms_support_will_be_removed_soon_to_focus_on_encrypted_messaging">התמיכה ב–SMS תוסר בקרוב כדי להתמקד בהודעות מוצפנות.</string>
    <!-- Phase 1 small megaphone button that takes the user to the sms export flow -->
    <string name="SmsExportMegaphone__export_sms">ייצוא SMS</string>
    <!-- Title for screen shown after sms export has completed -->
    <string name="ExportSmsCompleteFragment__export_complete">הייצוא הושלם</string>
    <!-- Button to continue to next screen -->
    <string name="ExportSmsCompleteFragment__next">הבא</string>
    <!-- Message showing summary of sms export counts -->
    <plurals name="ExportSmsCompleteFragment__d_of_d_messages_exported">
        <item quantity="one">הודעה %1$d מתוך %2$d יוצאה</item>
        <item quantity="two">%1$d הודעות מתוך %2$d יוצאו</item>
        <item quantity="many">%1$d הודעות מתוך %2$d יוצאו</item>
        <item quantity="other">%1$d הודעות מתוך %2$d יוצאו</item>
    </plurals>

    <!-- Title of screen shown when some sms messages did not export -->
    <string name="ExportSmsPartiallyComplete__export_partially_complete">הייצוא הושלם חלקית</string>
    <!-- Debug step 1 on screen shown when some sms messages did not export -->
    <string name="ExportSmsPartiallyComplete__ensure_you_have_an_additional_s_free_on_your_phone_to_export_your_messages">כדאי לוודא שיש לך %1$s פנויים נוספים בטלפון כדי לייצא את ההודעות שלך</string>
    <!-- Debug step 2 on screen shown when some sms messages dit not export -->
    <string name="ExportSmsPartiallyComplete__retry_export_which_will_only_retry_messages_that_have_not_yet_been_exported">כדאי לנסות לייצא שוב. ניסיון הייצוא החוזר יחול רק על הודעות שעדיין לא יוצאו</string>
    <!-- Partial sentence for Debug step 3 on screen shown when some sms messages did not export, is combined with 'contact us' -->
    <string name="ExportSmsPartiallyComplete__if_the_problem_persists">אם הבעיה נמשכת, </string>
    <!-- Partial sentence for deubg step 3 on screen shown when some sms messages did not export, combined with 'If the problem persists', link text to open contact support view -->
    <string name="ExportSmsPartiallyComplete__contact_us">צור קשר</string>
    <!-- Button text to retry sms export -->
    <string name="ExportSmsPartiallyComplete__retry">נסה שוב</string>
    <!-- Button text to continue sms export flow and not retry failed message exports -->
    <string name="ExportSmsPartiallyComplete__continue_anyway">להמשיך בכל זאת</string>
    <!-- Title of screen shown when all sms messages failed to export -->
    <string name="ExportSmsFullError__error_exporting_sms_messages">שגיאה בייצוא הודעות SMS</string>
    <!-- Helper text shown when all sms messages failed to export -->
    <string name="ExportSmsFullError__please_try_again_if_the_problem_persists">יש לנסות שוב. אם הבעיה נמשכת, </string>


    <!-- DonateToSignalFragment -->
    <!-- Title below avatar -->
    <string name="DonateToSignalFragment__powered_by">מופעלת על ידי אנשים כמוך.</string>
    <!-- Continue button label -->
    <string name="DonateToSignalFragment__continue">המשך</string>
    <!-- Description below title -->
    <string name="DonateToSignalFragment__support_technology">תמוך בטכנולוגיה שנבנתה עבורך, לא עבור הנתונים שלך, על ידי הצטרפות לקהילה שמתחזקת את Signal.</string>
    <!-- Donation pill toggle monthly text -->
    <string name="DonationPillToggle__monthly">חודשית</string>
    <!-- Donation pill toggle one-time text -->
    <string name="DonationPillToggle__one_time">חד־פעמית</string>

    <!-- GatewaySelectorBottomSheet -->
    <!-- Sheet title when subscribing -->
    <string name="GatewaySelectorBottomSheet__donate_s_month_to_signal">תרומה של %1$s/בחודש ל–Signal</string>
    <!-- Sheet summary when subscribing -->
    <string name="GatewaySelectorBottomSheet__get_a_s_badge">קבל תג %1$s</string>
    <!-- Sheet title when giving a one-time donation -->
    <string name="GatewaySelectorBottomSheet__donate_s_to_signal">תרומה של %1$s ל–Signal</string>
    <!-- Sheet summary when giving a one-time donation -->
    <plurals name="GatewaySelectorBottomSheet__get_a_s_badge_for_d_days">
        <item quantity="one">Get a %1$s badge for %2$d day</item>
        <item quantity="two">Get a %1$s badge for %2$d days</item>
        <item quantity="many">Get a %1$s badge for %2$d days</item>
        <item quantity="other">Get a %1$s badge for %2$d days</item>
    </plurals>
    <!-- Button label for paying with a credit card -->
    <string name="GatewaySelectorBottomSheet__credit_or_debit_card">כרטיס אשראי או דביט</string>

    <!-- StripePaymentInProgressFragment -->
    <string name="StripePaymentInProgressFragment__cancelling">מבטלים…</string>

    <!-- EOF -->

</resources><|MERGE_RESOLUTION|>--- conflicted
+++ resolved
@@ -104,14 +104,9 @@
 
     <!-- AttachmentManager -->
     <string name="AttachmentManager_cant_open_media_selection">לא ניתן למצוא יישום לבחירת מדיה.</string>
-<<<<<<< HEAD
     <string name="AttachmentManager_signal_requires_the_external_storage_permission_in_order_to_attach_photos_videos_or_audio">Molly דורש את הרשאת האחסון על מנת לצרף תמונות, סרטונים, או שמע, אבל היא נדחתה לצמיתות. אנא המשך אל תפריט הגדרות היישום, בחר \"הרשאות\" ואפשר את \"אחסון\".</string>
     <string name="AttachmentManager_signal_requires_contacts_permission_in_order_to_attach_contact_information">Molly דורש הרשאת אנשי קשר על מנת לצרף מידע איש קשר, אבל היא נדחתה לצמיתות. אנא המשך אל תפריט הגדרות היישום, בחר \"הרשאות\" ואפשר את \"אנשי קשר\".</string>
     <string name="AttachmentManager_signal_requires_location_information_in_order_to_attach_a_location">Molly דורש הרשאת מיקום על מנת לצרף מיקום, אבל היא נדחתה לצמיתות. אנא המשך אל תפריט הגדרות היישום, בחר \"הרשאות\" ואפשר את \"מיקום\".</string>
-=======
-    <string name="AttachmentManager_signal_requires_the_external_storage_permission_in_order_to_attach_photos_videos_or_audio">Signal דורש את הרשאת האחסון על מנת לצרף תמונות, סרטונים, או שמע, אבל היא נדחתה לצמיתות. אנא המשך אל תפריט הגדרות היישום, בחר \"הרשאות\" ואפשר את \"אחסון\".</string>
-    <string name="AttachmentManager_signal_requires_contacts_permission_in_order_to_attach_contact_information">Signal דורש הרשאת אנשי קשר על מנת לצרף מידע איש קשר, אבל היא נדחתה לצמיתות. אנא המשך אל תפריט הגדרות היישום, בחר \"הרשאות\" ואפשר את \"אנשי קשר\".</string>
-    <string name="AttachmentManager_signal_requires_location_information_in_order_to_attach_a_location">Signal דורש הרשאת מיקום על מנת לצרף מיקום, אבל היא נדחתה לצמיתות. אנא המשך אל תפריט הגדרות היישום, בחר \"הרשאות\" ואפשר את \"מיקום\".</string>
     <!-- Alert dialog title to show the recipient has not activated payments -->
     <string name="AttachmentManager__not_activated_payments">%1$s hasn\'t activated Payments </string>
     <!-- Alert dialog description to send the recipient a request to activate payments -->
@@ -120,7 +115,6 @@
     <string name="AttachmentManager__send_request">Send request</string>
     <!-- Alert dialog button to cancel dialog -->
     <string name="AttachmentManager__cancel">בטל</string>
->>>>>>> fc3db538
 
     <!-- AttachmentUploadJob -->
     <string name="AttachmentUploadJob_uploading_media">מעלה מדיה…</string>
@@ -1582,7 +1576,7 @@
     <!-- In-conversation update message to indicate that the current contact is sms only and will need to migrate to signal to continue the conversation in signal. -->
     <string name="MessageRecord__you_will_no_longer_be_able_to_send_sms_messages_from_signal_soon">בקרוב לא תהיה לך יותר אפשרות לשלוח הודעות SMS מ–Signal. אפשר להזמין את %1$s ל–Signal כדי להשאיר את השיחה כאן.</string>
     <!-- In-conversation update message to indicate that the current contact is sms only and will need to migrate to signal to continue the conversation in signal. -->
-    <string name="MessageRecord__you_can_no_longer_send_sms_messages_in_signal">אין לך יותר אפשרות לשלוח הודעות SMS ב–Signal. אפשר להזמין את %1$s ל–Signal כדי להשאיר את השיחה כאן.</string>
+    <string name="MessageRecord__you_can_no_longer_send_sms_messages_in_signal">אין לך יותר אפשרות לשלוח הודעות SMS ב–Molly. אפשר להזמין את %1$s ל–Molly כדי להשאיר את השיחה כאן.</string>
 
     <!-- MessageRequestBottomView -->
     <string name="MessageRequestBottomView_accept">אשר</string>
