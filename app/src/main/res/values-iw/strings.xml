<?xml version="1.0" encoding="UTF-8"?>
<!-- smartling.instruction_comments_enabled = on -->
<resources>
  <!-- Removed by excludeNonTranslatables <string name="app_name" translatable="false">Signal</string> -->

  <!-- Removed by excludeNonTranslatables <string name="install_url" translatable="false">https://signal.org/install</string> -->
  <!-- Removed by excludeNonTranslatables <string name="donate_url" translatable="false">https://signal.org/donate</string> -->
  <!-- Removed by excludeNonTranslatables <string name="backup_support_url" translatable="false">https://support.signal.org/hc/articles/360007059752</string> -->
  <!-- Removed by excludeNonTranslatables <string name="transfer_support_url" translatable="false">https://support.signal.org/hc/articles/360007059752</string> -->
  <!-- Removed by excludeNonTranslatables <string name="support_center_url" translatable="false">https://support.signal.org/</string> -->
  <!-- Removed by excludeNonTranslatables <string name="terms_and_privacy_policy_url" translatable="false">https://signal.org/legal</string> -->
  <!-- Removed by excludeNonTranslatables <string name="google_pay_url" translatable="false">https://pay.google.com</string> -->
  <!-- Removed by excludeNonTranslatables <string name="donation_decline_code_error_url" translatable="false">https://support.signal.org/hc/articles/4408365318426#errors</string> -->
  <!-- Removed by excludeNonTranslatables <string name="sms_export_url" translatable="false">https://support.signal.org/hc/articles/360007321171</string> -->
  <!-- Removed by excludeNonTranslatables <string name="signal_me_username_url" translatable="false">https://signal.me/#u/%1$s</string> -->
  <!-- Removed by excludeNonTranslatables <string name="signal_me_username_url_no_scheme" translatable="false">signal.me/#u/%1$s</string> -->
  <!-- Removed by excludeNonTranslatables <string name="username_support_url" translatable="false">https://support.signal.org/hc/articles/5389476324250</string> -->
  <!-- Removed by excludeNonTranslatables <string name="export_account_data_url" translatable="false">https://support.signal.org/hc/articles/5538911756954</string> -->

    <string name="yes">כן</string>
    <string name="no">לא</string>
    <string name="delete">מחיקה</string>
    <string name="please_wait">אנא המתן…</string>
    <string name="save">שמור</string>
    <string name="note_to_self">הערות לעצמי</string>

    <!-- AlbumThumbnailView -->
  <!-- Removed by excludeNonTranslatables <string name="AlbumThumbnailView_plus" translatable="false">\+%d</string> -->

    <!-- ApplicationMigrationActivity -->
    <string name="ApplicationMigrationActivity__signal_is_updating">Molly מתעדכן…</string>

    <!-- ApplicationPreferencesActivity -->
    <string name="ApplicationPreferenceActivity_you_havent_set_a_passphrase_yet">עדין לא הגדרת משפט־סיסמה!</string>
    <string name="ApplicationPreferencesActivity_disable_passphrase">להשבית משפט־סיסמה?</string>
    <string name="ApplicationPreferencesActivity_this_will_permanently_unlock_signal_and_message_notifications">זה ישחרר נעילה של Molly והתראות הודעה באופן קבוע.</string>
    <string name="ApplicationPreferencesActivity_disable">השבת</string>
    <string name="ApplicationPreferencesActivity_disable_signal_messages_and_calls">להשבית הודעות ושיחות של Molly?</string>
    <string name="ApplicationPreferencesActivity_disable_signal_messages_and_calls_by_unregistering">הַשְׁבֵּת הודעות ושיחות של Molly ע״י ביטול רישום מהשרת. תצטרך לרשום מחדש את מספר הטלפון שלך כדי להשתמש בו שוב בעתיד.</string>
    <string name="ApplicationPreferencesActivity_error_connecting_to_server">שגיאה בהתחברות לשרת!</string>
    <string name="ApplicationPreferencesActivity_pins_are_required_for_registration_lock">קודי PIN נדרשים עבור נעילת הרשמה. כדי להשבית קודי PIN, אנא השבת תחילה נעילת הרשמה.</string>
    <string name="ApplicationPreferencesActivity_pin_created">PIN נוצר.</string>
    <string name="ApplicationPreferencesActivity_pin_disabled">PIN הושבת.</string>
    <string name="ApplicationPreferencesActivity_record_payments_recovery_phrase">תעד משפט השבה של תשלומים</string>
    <string name="ApplicationPreferencesActivity_record_phrase">תעד משפט</string>
    <string name="ApplicationPreferencesActivity_before_you_can_disable_your_pin">לפני שתוכל להשבית את ה־PIN שלך, אתה חייב לתעד את משפט ההשבה של התשלומים שלך כדי להבטיח שתוכל להשיב את חשבון התשלומים שלך.</string>

    <!-- NumericKeyboardView -->
  <!-- Removed by excludeNonTranslatables <string name="NumericKeyboardView__1" translatable="false">1</string> -->
  <!-- Removed by excludeNonTranslatables <string name="NumericKeyboardView__2" translatable="false">2</string> -->
  <!-- Removed by excludeNonTranslatables <string name="NumericKeyboardView__3" translatable="false">3</string> -->
  <!-- Removed by excludeNonTranslatables <string name="NumericKeyboardView__4" translatable="false">4</string> -->
  <!-- Removed by excludeNonTranslatables <string name="NumericKeyboardView__5" translatable="false">5</string> -->
  <!-- Removed by excludeNonTranslatables <string name="NumericKeyboardView__6" translatable="false">6</string> -->
  <!-- Removed by excludeNonTranslatables <string name="NumericKeyboardView__7" translatable="false">7</string> -->
  <!-- Removed by excludeNonTranslatables <string name="NumericKeyboardView__8" translatable="false">8</string> -->
  <!-- Removed by excludeNonTranslatables <string name="NumericKeyboardView__9" translatable="false">9</string> -->
  <!-- Removed by excludeNonTranslatables <string name="NumericKeyboardView__0" translatable="false">0</string> -->
    <!-- Back button on numeric keyboard -->
    <string name="NumericKeyboardView__backspace">מקש חזרה</string>

    <!-- DraftDatabase -->
    <string name="DraftDatabase_Draft_image_snippet">(תמונה)</string>
    <string name="DraftDatabase_Draft_audio_snippet">(שמע)</string>
    <string name="DraftDatabase_Draft_video_snippet">(סרטון)</string>
    <string name="DraftDatabase_Draft_location_snippet">(מיקום)</string>
    <string name="DraftDatabase_Draft_quote_snippet">(תשובה)</string>
    <string name="DraftDatabase_Draft_voice_note">(הודעה קולית)</string>

    <!-- AttachmentKeyboard -->
    <string name="AttachmentKeyboard_gallery">גלריה</string>
    <string name="AttachmentKeyboard_file">קובץ</string>
    <string name="AttachmentKeyboard_contact">איש קשר</string>
    <string name="AttachmentKeyboard_location">מיקום</string>
    <string name="AttachmentKeyboard_Signal_needs_permission_to_show_your_photos_and_videos">Molly צריך הרשאה כדי להראות את התמונות והסרטונים שלך.</string>
    <string name="AttachmentKeyboard_give_access">תן גישה</string>
    <string name="AttachmentKeyboard_payment">תשלום</string>

    <!-- AttachmentManager -->
    <string name="AttachmentManager_cant_open_media_selection">לא ניתן למצוא יישום לבחירת מדיה.</string>
    <string name="AttachmentManager_signal_requires_the_external_storage_permission_in_order_to_attach_photos_videos_or_audio">Molly דורש את הרשאת האחסון על מנת לצרף תמונות, סרטונים, או שמע, אבל היא נדחתה לצמיתות. אנא המשך אל תפריט הגדרות היישום, בחר \"הרשאות\" ואפשר את \"אחסון\".</string>
    <string name="AttachmentManager_signal_requires_contacts_permission_in_order_to_attach_contact_information">Molly דורש הרשאת אנשי קשר על מנת לצרף מידע איש קשר, אבל היא נדחתה לצמיתות. אנא המשך אל תפריט הגדרות היישום, בחר \"הרשאות\" ואפשר את \"אנשי קשר\".</string>
    <string name="AttachmentManager_signal_requires_location_information_in_order_to_attach_a_location">Molly דורש הרשאת מיקום על מנת לצרף מיקום, אבל היא נדחתה לצמיתות. אנא המשך אל תפריט הגדרות היישום, בחר \"הרשאות\" ואפשר את \"מיקום\".</string>
    <!-- Alert dialog title to show the recipient has not activated payments -->
    <string name="AttachmentManager__not_activated_payments">%1$s לא הפעיל/ה תשלומים </string>
    <!-- Alert dialog description to send the recipient a request to activate payments -->
    <string name="AttachmentManager__request_to_activate_payments">רוצה לשלוח להם בקשה להפעיל תשלומים?</string>
    <!-- Alert dialog button to send request -->
    <string name="AttachmentManager__send_request">שליחת בקשה</string>
    <!-- Alert dialog button to cancel dialog -->
    <string name="AttachmentManager__cancel">בטל</string>

    <!-- AttachmentUploadJob -->
    <string name="AttachmentUploadJob_uploading_media">מעלה מדיה…</string>
    <string name="AttachmentUploadJob_compressing_video_start">דוחס סרטון…</string>

    <!-- BackgroundMessageRetriever -->
    <string name="BackgroundMessageRetriever_checking_for_messages">בודק אחר הודעות…</string>

    <!-- BlockedUsersActivity -->
    <string name="BlockedUsersActivity__blocked_users">משתמשים חסומים</string>
    <string name="BlockedUsersActivity__add_blocked_user">הוספת משתמש/ת חסום/ה</string>
    <string name="BlockedUsersActivity__blocked_users_will">משתמשים חסומים לא יוכלו להתקשר או לשלוח לך הודעות.</string>
    <string name="BlockedUsersActivity__no_blocked_users">אין משתמשים חסומים</string>
    <string name="BlockedUsersActivity__block_user">לחסום משתמש/ת?</string>
    <string name="BlockedUserActivity__s_will_not_be_able_to">\"%1$s\" לא יוכל/תוכל להתקשר אליך או לשלוח לך הודעות.</string>
    <string name="BlockedUsersActivity__block">חסימה</string>

    <!-- CreditCardFragment -->
    <!-- Title of fragment detailing the donation amount for one-time donation, displayed above the credit card text fields -->
    <string name="CreditCardFragment__donation_amount_s">סכום תרומה: %1$s</string>
    <!-- Title of fragment detailing the donation amount for monthly donation, displayed above the credit card text fields -->
    <string name="CreditCardFragment__donation_amount_s_per_month">סכום תרומה: %1$s/לחודש</string>
    <!-- Explanation of how to fill in the form, displayed above the credit card text fields -->
    <!-- Explanation of how to fill in the form and a note about pii, displayed above the credit card text fields -->
    <string name="CreditCardFragment__enter_your_card_details">יש להזין את פרטי הכרטיס שלך. Signal לא אוספת או מאחסנת את המידע האישי שלך.</string>
    <!-- Displayed as a hint in the card number text field -->
    <string name="CreditCardFragment__card_number">מספר כרטיס</string>
    <!-- Displayed as a hint in the card expiry text field -->
    <string name="CreditCardFragment__mm_yy">חודש/שנה</string>
    <!-- Displayed as a hint in the card cvv text field -->
    <string name="CreditCardFragment__cvv">CVV</string>
    <!-- Error displayed under the card number text field when there is an invalid card number entered -->
    <string name="CreditCardFragment__invalid_card_number">מספר כרטיס לא תקין</string>
    <!-- Error displayed under the card expiry text field when the card is expired -->
    <string name="CreditCardFragment__card_has_expired">פג תוקף הכרטיס</string>
    <!-- Error displayed under the card cvv text field when the cvv is too short -->
    <string name="CreditCardFragment__code_is_too_short">הקוד קצר מדי</string>
    <!-- Error displayed under the card cvv text field when the cvv is too long -->
    <string name="CreditCardFragment__code_is_too_long">הקוד ארוך מדי</string>
    <!-- Error displayed under the card cvv text field when the cvv is invalid -->
    <string name="CreditCardFragment__invalid_code">קוד לא תקין</string>
    <!-- Error displayed under the card expiry text field when the expiry month is invalid -->
    <string name="CreditCardFragment__invalid_month">חודש לא תקין</string>
    <!-- Error displayed under the card expiry text field when the expiry is missing the year -->
    <string name="CreditCardFragment__year_required">נדרשת שנה</string>
    <!-- Error displayed under the card expiry text field when the expiry year is invalid -->
    <string name="CreditCardFragment__invalid_year">שנה לא תקינה</string>
    <!-- Button label to confirm credit card input and proceed with payment -->
    <string name="CreditCardFragment__continue">המשך</string>

    <!-- BlockUnblockDialog -->
    <string name="BlockUnblockDialog_block_and_leave_s">לחסום ולעזוב את %1$s?</string>
    <string name="BlockUnblockDialog_block_s">לחסום את %1$s?</string>
    <string name="BlockUnblockDialog_you_will_no_longer_receive_messages_or_updates">לא תקבל יותר הודעות או עדכונים מקבוצה זו, וחברי קבוצה לא יוכלו להוסיף אותך שוב אל קבוצה זו.</string>
    <string name="BlockUnblockDialog_group_members_wont_be_able_to_add_you">חברי קבוצה לא יוכלו להוסיף אותך שוב אל קבוצה זו.</string>
    <string name="BlockUnblockDialog_group_members_will_be_able_to_add_you">חברי קבוצה יוכלו להוסיף אותך שוב אל קבוצה זו.</string>
    <!-- Text that is shown when unblocking a Signal contact -->
    <string name="BlockUnblockDialog_you_will_be_able_to_call_and_message_each_other">תוכלו להתכתב ולהתקשר זה עם זה, והשם והתמונה שלכם ישותפו עם הצד השני.</string>
    <!-- Text that is shown when unblocking an SMS contact -->
    <string name="BlockUnblockDialog_you_will_be_able_to_message_each_other">תוכלו להתכתב זה עם זה.</string>
    <string name="BlockUnblockDialog_blocked_people_wont_be_able_to_call_you_or_send_you_messages">אנשים חסומים לא יוכלו להתקשר או לשלוח לך הודעות.</string>
    <string name="BlockUnblockDialog_blocked_people_wont_be_able_to_send_you_messages">אנשים חסומים לא יוכלו לשלוח לך הודעות.</string>
    <!-- Message shown on block dialog when blocking the Signal release notes recipient -->
    <string name="BlockUnblockDialog_block_getting_signal_updates_and_news">חסימת קבלת עדכונים וחדשות של Signal.</string>
    <!-- Message shown on unblock dialog when unblocking the Signal release notes recipient -->
    <string name="BlockUnblockDialog_resume_getting_signal_updates_and_news">המשך קבלת עדכונים וחדשות של Signal.</string>
    <string name="BlockUnblockDialog_unblock_s">לבטל חסימה של %1$s?</string>
    <string name="BlockUnblockDialog_block">חסימה</string>
    <string name="BlockUnblockDialog_block_and_leave">חסימה ועזיבה</string>
    <string name="BlockUnblockDialog_report_spam_and_block">דיווח על דואר זבל וחסימה</string>

    <!-- BucketedThreadMedia -->
    <string name="BucketedThreadMedia_Today">היום</string>
    <string name="BucketedThreadMedia_Yesterday">אתמול</string>
    <string name="BucketedThreadMedia_This_week">השבוע</string>
    <string name="BucketedThreadMedia_This_month">החודש</string>
    <string name="BucketedThreadMedia_Large">גדול</string>
    <string name="BucketedThreadMedia_Medium">בינוני</string>
    <string name="BucketedThreadMedia_Small">קטן</string>

    <!-- CameraFragment -->
    <!-- Toasted when user device does not support video recording -->
    <string name="CameraFragment__video_recording_is_not_supported_on_your_device">הקלטת וידאו לא נתמכת במכשיר שלך</string>

    <!-- CameraXFragment -->
    <string name="CameraXFragment_tap_for_photo_hold_for_video">הקש עבור תצלום, החזק עבור סרטון</string>
    <string name="CameraXFragment_capture_description">לכוד</string>
    <string name="CameraXFragment_change_camera_description">שנה מצלמה</string>
    <string name="CameraXFragment_open_gallery_description">פתח גלריה</string>

    <!-- CameraContacts -->
    <string name="CameraContacts_recent_contacts">אנשי קשר אחרונים</string>
    <string name="CameraContacts_signal_contacts">אנשי קשר של Signal</string>
    <string name="CameraContacts_signal_groups">קבוצות Signal</string>
    <string name="CameraContacts_you_can_share_with_a_maximum_of_n_conversations">אפשר לשתף עם מקסימום %1$d צ׳אטים.</string>
    <string name="CameraContacts_select_signal_recipients">בחר מקבלי Signal</string>
    <string name="CameraContacts_no_signal_contacts">אין אנשי קשר של Signal</string>
    <string name="CameraContacts_you_can_only_use_the_camera_button">אתה יכול להשתמש רק בכפתור המצלמה כדי לשלוח תמונות אל אנשי קשר של Signal. </string>
    <string name="CameraContacts_cant_find_who_youre_looking_for">אינך מוצא מה שאתה מחפש?</string>
    <string name="CameraContacts_invite_a_contact_to_join_signal">הזמן איש קשר להצטרף אל Molly</string>
    <string name="CameraContacts__menu_search">חפש</string>

    <!-- Censorship Circumvention Megaphone -->
    <!-- Title for an alert that shows at the bottom of the chat list letting people know that circumvention is no longer needed -->
    <string name="CensorshipCircumventionMegaphone_turn_off_censorship_circumvention">לכבות עקיפת צנזורה?</string>
    <!-- Body for an alert that shows at the bottom of the chat list letting people know that circumvention is no longer needed -->
    <string name="CensorshipCircumventionMegaphone_you_can_now_connect_to_the_signal_service">אתה יכול להתחבר עכשיו אל שירות Signal ישירות למען חוויה טובה יותר.</string>
    <!-- Action to prompt the user to disable circumvention since it is no longer needed -->
    <string name="CensorshipCircumventionMegaphone_turn_off">כבה</string>
    <!-- Action to prompt the user to dismiss the alert at the bottom of the chat list -->
    <string name="CensorshipCircumventionMegaphone_no_thanks">לא תודה</string>

    <!-- ClearProfileActivity -->
    <string name="ClearProfileActivity_remove">הסרה</string>
    <string name="ClearProfileActivity_remove_profile_photo">להסיר תמונת פרופיל?</string>
    <string name="ClearProfileActivity_remove_group_photo">להסיר תמונת קבוצה?</string>

    <!-- ClientDeprecatedActivity -->
    <string name="ClientDeprecatedActivity_update_signal">עדכן את Molly</string>
    <string name="ClientDeprecatedActivity_this_version_of_the_app_is_no_longer_supported">גרסה זו של היישום אינה נתמכת יותר. כדי להמשיך לשלוח ולקבל הודעות, עדכן אל הגרסה האחרונה.</string>
    <string name="ClientDeprecatedActivity_update">עדכן</string>
    <string name="ClientDeprecatedActivity_dont_update">אל תעדכן</string>
    <string name="ClientDeprecatedActivity_warning">אזהרה</string>
    <string name="ClientDeprecatedActivity_your_version_of_signal_has_expired_you_can_view_your_message_history">גרסת Signal שלך כבר לא בתוקף. אפשר לצפות בהיסטוריית ההודעות שלך אבל לא תהיה לך אפשרות לשלוח או לקבל הודעות עד לעדכון האפליקציה.</string>

    <!-- CommunicationActions -->
    <string name="CommunicationActions_no_browser_found">דפדפן רשת לא נמצא.</string>
    <string name="CommunicationActions_send_email">שלח דוא״ל</string>
    <string name="CommunicationActions_a_cellular_call_is_already_in_progress">שיחה סלולרית נמצאת כבר בתהליך.</string>
    <string name="CommunicationActions_start_voice_call">להתחיל שיחה קולית?</string>
    <string name="CommunicationActions_cancel">בטל</string>
    <string name="CommunicationActions_call">התקשר</string>
    <string name="CommunicationActions_insecure_call">שיחה בלתי מאובטחת</string>
    <string name="CommunicationActions_carrier_charges_may_apply">חיובי מפעיל עשויים לחול. המספר שאתה מתקשר אליו אינו רשום ב־Signal. שיחה זו תתבצע באמצעות המפעיל הסלולרי שלך, לא על גבי האינטרנט.</string>

    <!-- ConfirmIdentityDialog -->

    <!-- ContactsCursorLoader -->
    <string name="ContactsCursorLoader_recent_chats">צ\'אטים אחרונים</string>
    <string name="ContactsCursorLoader_contacts">אנשי קשר</string>
    <string name="ContactsCursorLoader_groups">קבוצות</string>
    <!-- Contact search header for individuals who the user has not started a conversation with but is in a group with -->
    <string name="ContactsCursorLoader_group_members">חברי קבוצה</string>
    <string name="ContactsCursorLoader_phone_number_search">חיפוש מספר טלפון</string>
    <!-- Header for username search -->
    <string name="ContactsCursorLoader_find_by_username">מצא לפי שם משתמש</string>
    <!-- Label for my stories when selecting who to send media to -->
    <string name="ContactsCursorLoader_my_stories">הסטוריז שלי</string>
    <!-- Text for a button that brings up a bottom sheet to create a new story. -->
    <string name="ContactsCursorLoader_new">חדש</string>
    <!-- Header for conversation search section labeled "Chats" -->
    <string name="ContactsCursorLoader__chats">צ׳אטים</string>
    <!-- Header for conversation search section labeled "Messages" -->
    <string name="ContactsCursorLoader__messages">הודעות</string>

    <!-- ContactsDatabase -->
    <string name="ContactsDatabase_message_s">%1$s של הודעה</string>
    <string name="ContactsDatabase_signal_call_s">שיחת Signal אל %1$s</string>

    <!-- ContactNameEditActivity -->
    <!-- Toolbar title for contact name edit activity -->
    <string name="ContactNameEditActivity_given_name">שם פרטי</string>
    <string name="ContactNameEditActivity_family_name">שם משפחה</string>
    <string name="ContactNameEditActivity_prefix">קידומת</string>
    <string name="ContactNameEditActivity_suffix">סיומת</string>
    <string name="ContactNameEditActivity_middle_name">שם אמצעי</string>

    <!-- ContactShareEditActivity -->
    <!-- ContactShareEditActivity toolbar title -->
    <string name="ContactShareEditActivity__send_contact">שליחת איש קשר</string>
    <string name="ContactShareEditActivity_type_home">בית</string>
    <string name="ContactShareEditActivity_type_mobile">נייד</string>
    <string name="ContactShareEditActivity_type_work">עבודה</string>
    <string name="ContactShareEditActivity_type_missing">אחר</string>
    <string name="ContactShareEditActivity_invalid_contact">איש קשר נבחר היה בלתי תקף</string>
    <!-- Content descrption for name edit button on contact share edit activity -->
    <string name="ContactShareEditActivity__edit_name">עריכת שם</string>
    <!-- Content description for user avatar in edit activity -->
    <string name="ContactShareEditActivity__avatar">יצגן</string>

    <!-- ConversationItem -->
    <string name="ConversationItem_error_not_sent_tap_for_details">לא נשלח, הקש לפרטים</string>
    <string name="ConversationItem_error_partially_not_delivered">נשלח חלקית, הקש לפרטים</string>
    <string name="ConversationItem_error_network_not_delivered">השליחה נכשלה</string>
    <string name="ConversationItem_received_key_exchange_message_tap_to_process">הודעת החלפת מפתחות התקבלה, הקש כדי לעבד.</string>
    <string name="ConversationItem_group_action_left">%1$s עזב את הקבוצה.</string>
    <string name="ConversationItem_send_paused">שליחה מושהית</string>
    <string name="ConversationItem_click_to_approve_unencrypted">שליחה נכשלה, הקש לנסיגה בלתי מאובטחת</string>
    <string name="ConversationItem_click_to_approve_unencrypted_sms_dialog_title">לסגת אל מסרון בלתי מוצפן?</string>
    <string name="ConversationItem_click_to_approve_unencrypted_mms_dialog_title">לסגת אל MMS בלתי מוצפן?</string>
    <string name="ConversationItem_click_to_approve_unencrypted_dialog_message">הודעה זו <b>לא</b> תוצפן כי הנמען אינו משתמש Signal יותר.\n\nלשלוח הודעה בלתי מאובטחת?</string>
    <string name="ConversationItem_unable_to_open_media">לא ניתן למצוא יישום המסוגל לפתוח מדיה זו.</string>
    <string name="ConversationItem_copied_text">%1$s הועתק</string>
    <string name="ConversationItem_from_s">מאת %1$s</string>
    <string name="ConversationItem_to_s">אל %1$s</string>
    <string name="ConversationItem_read_more">  קרא עוד</string>
    <string name="ConversationItem_download_more">  הורד עוד</string>
    <string name="ConversationItem_pending">  ממתין</string>
    <string name="ConversationItem_this_message_was_deleted">הודעה זו נמחקה.</string>
    <string name="ConversationItem_you_deleted_this_message">מחקת הודעה זו.</string>
    <!-- Dialog error message shown when user can\'t download a message from someone else due to a permanent failure (e.g., unable to decrypt), placeholder is other\'s name -->
    <string name="ConversationItem_cant_download_message_s_will_need_to_send_it_again">הורדת ההודעה נכשלה. %1$s יצטרך/תצטרך לשלוח אותה שוב.</string>
    <!-- Dialog error message shown when user can\'t download an image message from someone else due to a permanent failure (e.g., unable to decrypt), placeholder is other\'s name -->
    <string name="ConversationItem_cant_download_image_s_will_need_to_send_it_again">הורדת התמונה נכשלה. %1$s יצטרך/תצטרך לשלוח אותה שוב.</string>
    <!-- Dialog error message shown when user can\'t download a video message from someone else due to a permanent failure (e.g., unable to decrypt), placeholder is other\'s name -->
    <string name="ConversationItem_cant_download_video_s_will_need_to_send_it_again">הורדת הסרטון נכשלה. %1$s יצטרך/תצטרך לשלוח אותו שוב.</string>
    <!-- Dialog error message shown when user can\'t download a their own message via a linked device due to a permanent failure (e.g., unable to decrypt) -->
    <string name="ConversationItem_cant_download_message_you_will_need_to_send_it_again">הורדת ההודעה נכשלה. עליך לשלוח אותה שוב.</string>
    <!-- Dialog error message shown when user can\'t download a their own image message via a linked device due to a permanent failure (e.g., unable to decrypt) -->
    <string name="ConversationItem_cant_download_image_you_will_need_to_send_it_again">הורדת התמונה נכשלה. עליך לשלוח אותה שוב.</string>
    <!-- Dialog error message shown when user can\'t download a their own video message via a linked device due to a permanent failure (e.g., unable to decrypt) -->
    <string name="ConversationItem_cant_download_video_you_will_need_to_send_it_again">הורדת הסרטון נכשלה. עליך לשלוח אותו שוב.</string>
    <!-- Display as the timestamp footer in a message bubble in a conversation when a message has been edited. The timestamp will go from \'11m\' to \'edited 11m\' -->
    <string name="ConversationItem_edited_timestamp_footer">נערך %1$s</string>

    <!-- ConversationActivity -->
    <string name="ConversationActivity_add_attachment">הוסף צרופה</string>
    <!-- Accessibility text associated with image button to send an edited message. -->
    <string name="ConversationActivity_send_edit">שליחת הודעה ערוכה</string>
    <string name="ConversationActivity_select_contact_info">בחר מידע של איש קשר</string>
    <string name="ConversationActivity_compose_message">חבר הודעה</string>
    <string name="ConversationActivity_sorry_there_was_an_error_setting_your_attachment">סליחה, הייתה שגיאה בהוספת הצרופה שלך.</string>
    <string name="ConversationActivity_recipient_is_not_a_valid_sms_or_email_address_exclamation">המקבל אינו כתובת תקפה של מסרון או כתובת דוא״ל!</string>
    <string name="ConversationActivity_message_is_empty_exclamation">ההודעה ריקה!</string>
    <string name="ConversationActivity_group_members">חברי קבוצה</string>
    <string name="ConversationActivity__tap_here_to_start_a_group_call">הקש כאן כדי להתחיל שיחה קבוצתית</string>
    <!-- Warning toast shown to user if they somehow try to edit an sms/mms message -->
    <string name="ConversationActivity_edit_sms_message_error">לא ניתן לערוך הודעות SMS</string>
    <!-- Warning dialog text shown to user if they try to send a message edit that is too old where %1$d is replaced with the amount of hours, e.g. 3 -->
    <plurals name="ConversationActivity_edit_message_too_old">
        <item quantity="one">ניתן לערוך רק עד שעה %1$d מזמן שליחת ההודעה.</item>
        <item quantity="two">ניתן לערוך רק עד שעתיים מזמן שליחת ההודעה.</item>
        <item quantity="many">ניתן לערוך רק עד %1$d שעות מזמן שליחת ההודעה.</item>
        <item quantity="other">ניתן לערוך רק עד %1$d שעות מזמן שליחת ההודעה.</item>
    </plurals>

    <string name="ConversationActivity_invalid_recipient">מקבל בלתי תקף!</string>
    <string name="ConversationActivity_added_to_home_screen">התווסף אל מסך הבית</string>
    <string name="ConversationActivity_calls_not_supported">שיחות אינן נתמכות</string>
    <string name="ConversationActivity_this_device_does_not_appear_to_support_dial_actions">נראה כי מכשיר זה אינו תומך בפעולות חיוג.</string>
    <string name="ConversationActivity_transport_insecure_sms">מסרון בלתי מאובטח</string>
    <!-- A title for the option to send an SMS with a placeholder to put the name of their SIM card -->
    <string name="ConversationActivity_transport_insecure_sms_with_sim">הודעת SMS לא מאובטחת (%1$s)</string>
    <string name="ConversationActivity_transport_insecure_mms">MMS בלתי מאובטח</string>
    <!-- A title for the option to send an SMS with a placeholder to put the name of their SIM card -->
    <string name="ConversationActivity_transport_signal">הודעת Signal</string>
    <string name="ConversationActivity_lets_switch_to_signal">בוא נחליף אל Molly %1$s</string>
    <string name="ConversationActivity_specify_recipient">אנא בחר איש קשר</string>
    <string name="ConversationActivity_unblock">ביטול חסימה</string>
    <string name="ConversationActivity_attachment_exceeds_size_limits">הצרופה חורגת ממגבלות הגודל עבור הסוג של ההודעה שאתה שולח.</string>
    <string name="ConversationActivity_unable_to_record_audio">לא היה ניתן להקליט שמע!</string>
    <string name="ConversationActivity_you_cant_send_messages_to_this_group">אינך יכול לשלוח הודעות אל קבוצה זו מאחר שאינך חבר קבוצה יותר.</string>
    <string name="ConversationActivity_only_s_can_send_messages">רק %1$s יכול/ה לשלוח הודעות.</string>
    <string name="ConversationActivity_admins">מנהלנים</string>
    <string name="ConversationActivity_message_an_admin">שלח הודעה אל מנהלן</string>
    <string name="ConversationActivity_cant_start_group_call">לא ניתן להתחיל שיחה קבוצתית</string>
    <string name="ConversationActivity_only_admins_of_this_group_can_start_a_call">רק מנהלנים של קבוצה זו יכולים להתחיל שיחה.</string>
    <string name="ConversationActivity_there_is_no_app_available_to_handle_this_link_on_your_device">אין יישום זמין לטיפול בקישור זה במכשיר שלך.</string>
    <string name="ConversationActivity_your_request_to_join_has_been_sent_to_the_group_admin">בקשתך להצטרף נשלחה אל מנהלן הקבוצה. תיודע כאשר הוא מחליט.</string>
    <string name="ConversationActivity_cancel_request">בטל בקשה</string>

    <string name="ConversationActivity_to_send_audio_messages_allow_signal_access_to_your_microphone">כדי לשלוח הודעות שמע, התר אל Molly לקבל גישה אל המיקרופון שלך.</string>
    <string name="ConversationActivity_signal_requires_the_microphone_permission_in_order_to_send_audio_messages">Molly דורש את הרשאת המיקרופון על מנת לשלוח הודעות שמע, אבל היא נדחתה לצמיתות. אנא המשך אל הגדרות היישום, בחר \"הרשאות\" ואפשר את \"מיקרופון\".</string>
    <string name="ConversationActivity_signal_needs_the_microphone_and_camera_permissions_in_order_to_call_s">Molly צריך את ההרשאות של המיקרופון והמצלמה על מנת לחייג אל %1$s, אבל הן נדחו לצמיתות. אנא המשך אל הגדרות היישום, בחר \"הרשאות\" ואפשר את \"מיקרופון\" ואת \"מצלמה\".</string>
    <string name="ConversationActivity_to_capture_photos_and_video_allow_signal_access_to_the_camera">כדי ללכוד תצלומים וסרטונים, התר אל Molly גישה אל המצלמה.</string>
    <string name="ConversationActivity_signal_needs_the_camera_permission_to_take_photos_or_video">Molly צריך את הרשאת המצלמה כדי לצלם תצלומים או להקליט סרטונים, אבל היא נדחתה לצמיתות. אנא המשך אל הגדרות היישום, בחר \"הרשאות\" ואפשר את \"מצלמה\".</string>
    <string name="ConversationActivity_signal_needs_camera_permissions_to_take_photos_or_video">Molly צריך הרשאות מצלמה כדי לצלם תצלומים או להקליט סרטון</string>
    <string name="ConversationActivity_enable_the_microphone_permission_to_capture_videos_with_sound">אפשר את הרשאת המיקרופון כדי ללכוד סרטונים עם צליל.</string>
    <string name="ConversationActivity_signal_needs_the_recording_permissions_to_capture_video">Molly צריך הרשאות מיקרופון כדי להקליט סרטונים, אבל הן נדחו. אנא המשך אל הגדרות היישום, בחר \"הרשאות\" ואפשר את \"מיקרופון\" ואת \"מצלמה\".</string>
    <string name="ConversationActivity_signal_needs_recording_permissions_to_capture_video">Molly צריך הרשאות מיקרופון כדי להקליט סרטונים.</string>

    <string name="ConversationActivity_quoted_contact_message">%1$s%2$s</string>
    <string name="ConversationActivity_signal_cannot_sent_sms_mms_messages_because_it_is_not_your_default_sms_app">Signal לא יכול לשלוח הודעות SMS/MMS מאחר שהוא לא יישום המסרונים ברירת המחדל שלך. האם אתה רוצה לשנות זאת בהגדרות Android שלך?</string>
    <string name="ConversationActivity_yes">כן</string>
    <string name="ConversationActivity_no">לא</string>
    <string name="ConversationActivity_search_position">%1$d מתוך %2$d</string>
    <string name="ConversationActivity_no_results">אין תוצאות</string>

    <string name="ConversationActivity_sticker_pack_installed">חבילת מדבקות הותקנה</string>
    <string name="ConversationActivity_new_say_it_with_stickers">חדש! אמור זאת עם מדבקות</string>

    <string name="ConversationActivity_cancel">בטל</string>
    <string name="ConversationActivity_delete_conversation">למחוק צ\'אט?</string>
    <string name="ConversationActivity_delete_and_leave_group">למחוק ולעזוב קבוצה?</string>
    <string name="ConversationActivity_this_conversation_will_be_deleted_from_all_of_your_devices">הצ\'אט הזה יימחק מכל המכשירים שלך.</string>
    <string name="ConversationActivity_you_will_leave_this_group_and_it_will_be_deleted_from_all_of_your_devices">אתם תעזבו קבוצה זו, והיא תימחק מכל המכשירים שלכם.</string>
    <string name="ConversationActivity_delete">מחיקה</string>
    <string name="ConversationActivity_delete_and_leave">מחיקה ועזיבה</string>
    <string name="ConversationActivity__to_call_s_signal_needs_access_to_your_microphone">כדי להתקשר אל %1$s, היישום Molly צריך גישה אל המיקרופון שלך</string>


    <string name="ConversationActivity_join">הצטרף</string>
    <string name="ConversationActivity_full">מלאה</string>

    <string name="ConversationActivity_error_sending_media">שגיאה בשליחת מדיה</string>

    <string name="ConversationActivity__reported_as_spam_and_blocked">דווח/ה כדואר זבל ונחסם/ה.</string>

    <!-- Message shown when opening an SMS conversation with SMS disabled and they have unexported sms messages -->
    <string name="ConversationActivity__sms_messaging_is_currently_disabled_you_can_export_your_messages_to_another_app_on_your_phone">הודעות SMS מושבתות כעת. אפשר לייצא את ההודעות שלך לאפליקציה אחרת בטלפון שלך.</string>
    <!-- Message shown when opening an SMS conversation with SMS disabled and they have unexported sms messages -->
    <string name="ConversationActivity__sms_messaging_is_no_longer_supported_in_signal_you_can_export_your_messages_to_another_app_on_your_phone">הודעות SMS כבר לא נתמכות ב–Signal. אפשר לייצא את ההודעות שלך לאפליקציה אחרת בטלפון שלך.</string>
    <!-- Action button shown when in sms conversation, sms is disabled, and unexported sms messages are present -->
    <string name="ConversationActivity__export_sms_messages">ייצוא הודעות SMS</string>
    <!-- Message shown when opening an SMS conversation with SMS disabled and there are no exported messages -->
    <string name="ConversationActivity__sms_messaging_is_currently_disabled_invite_s_to_to_signal_to_keep_the_conversation_here">הודעות SMS מושבתות כעת. אפשר להזמין את %1$s ל–Signal כדי להשאיר את השיחה כאן.</string>
    <!-- Message shown when opening an SMS conversation with SMS disabled and there are no exported messages -->
    <string name="ConversationActivity__sms_messaging_is_no_longer_supported_in_signal_invite_s_to_to_signal_to_keep_the_conversation_here">הודעות SMS כבר לא נתמכות ב–Signal. אפשר להזמין את %1$s ל–Signal כדי להשאיר את השיחה כאן.</string>
    <!-- Action button shown when opening an SMS conversation with SMS disabled and there are no exported messages -->
    <string name="ConversationActivity__invite_to_signal">הזמנה אל Signal</string>
    <!-- Snackbar message shown after dismissing the full screen sms export megaphone indicating we\'ll do it again soon -->
    <string name="ConversationActivity__you_will_be_reminded_again_soon">נזכיר לך שוב בקרוב.</string>

    <!-- Title for dialog shown when first sending formatted text -->
    <string name="SendingFormattingTextDialog_title">שליחת טקסט מעוצב</string>
    <!-- Message for dialog shown when first sending formatted text -->
    <string name="SendingFormattingTextDialog_message">יתכן שחלק מהאנשים משתמשים בגרסה של Signal שלא תומכת בטקסט מעוצב. הם לא יוכלו לראות את שינויי העיצוב שביצעת בהודעה שלך.</string>
    <!-- Button text for confirming they\'d like to send the message with formatting after seeing warning. -->
    <string name="SendingFormattingTextDialog_send_anyway_button">לשלוח בכל זאת</string>
    <!-- Button text for canceling sending the message with formatting after seeing warning. -->
    <string name="SendingFormattingTextDialog_cancel_send_button">לבטל</string>

    <!-- ConversationAdapter -->
    <plurals name="ConversationAdapter_n_unread_messages">
        <item quantity="one">הודעה %1$d לא נקראה</item>
        <item quantity="two">%1$d הודעות לא נקראו</item>
        <item quantity="many">%1$d הודעות לא נקראו</item>
        <item quantity="other">%1$d הודעות לא נקראו</item>
    </plurals>

    <!-- ConversationFragment -->
    <!-- Toast text when contacts activity is not found -->
    <string name="ConversationFragment__contacts_app_not_found">אפליקציית אנשי קשר לא נמצאה.</string>
    <plurals name="ConversationFragment_delete_selected_messages">
        <item quantity="one">למחוק הודעה נבחרת?</item>
        <item quantity="two">למחוק הודעות נבחרות?</item>
        <item quantity="many">למחוק הודעות נבחרות?</item>
        <item quantity="other">למחוק הודעות נבחרות?</item>
    </plurals>
    <string name="ConversationFragment_save_to_sd_card">לשמור באחסון?</string>
    <plurals name="ConversationFragment_saving_n_media_to_storage_warning">
        <item quantity="one">שמירת פריט מדיה זה באחסון תאפשר לכל אפליקציה אחרת במכשיר שלך לגשת אליו.\n\nלהמשיך?</item>
        <item quantity="two">שמירת כל %1$d פריטי המדיה באחסון תאפשר לכל אפליקציה אחרת במכשיר שלך לגשת אליהם.\n\nלהמשיך?</item>
        <item quantity="many">שמירת כל %1$d פריטי המדיה באחסון תאפשר לכל אפליקציה אחרת במכשיר שלך לגשת אליהם.\n\nלהמשיך?</item>
        <item quantity="other">שמירת כל %1$d פריטי המדיה באחסון תאפשר לכל אפליקציה אחרת במכשיר שלך לגשת אליהם.\n\nלהמשיך?</item>
    </plurals>
    <plurals name="ConversationFragment_error_while_saving_attachments_to_sd_card">
        <item quantity="one">שגיאה בעת שמירת צרופה באחסון!</item>
        <item quantity="two">שגיאה בעת שמירת צרופות באחסון!</item>
        <item quantity="many">שגיאה בעת שמירת צרופות באחסון!</item>
        <item quantity="other">שגיאה בעת שמירת צרופות באחסון!</item>
    </plurals>
    <string name="ConversationFragment_unable_to_write_to_sd_card_exclamation">לא היה ניתן לכתוב באחסון!</string>
    <plurals name="ConversationFragment_saving_n_attachments">
        <item quantity="one">שומרים קובץ מצורף</item>
        <item quantity="two">שומרים %1$d קבצים מצורפים</item>
        <item quantity="many">שומרים %1$d קבצים מצורפים</item>
        <item quantity="other">שומרים %1$d קבצים מצורפים</item>
    </plurals>
    <plurals name="ConversationFragment_saving_n_attachments_to_sd_card">
        <item quantity="one">שומרים קובץ מצורף באחסון…</item>
        <item quantity="two">שומרים %1$d קבצים מצורפים באחסון…</item>
        <item quantity="many">שומרים %1$d קבצים מצורפים באחסון…</item>
        <item quantity="other">שומרים %1$d קבצים מצורפים באחסון…</item>
    </plurals>
    <string name="ConversationFragment_pending">ממתין…</string>
    <string name="ConversationFragment_push">נתונים (Signal)</string>
    <string name="ConversationFragment_mms">MMS</string>
    <string name="ConversationFragment_sms">מסרון</string>
    <string name="ConversationFragment_deleting">מוחק</string>
    <string name="ConversationFragment_deleting_messages">מוחק הודעות…</string>
    <string name="ConversationFragment_delete_for_me">מחיקה עבורי</string>
    <string name="ConversationFragment_delete_for_everyone">מחיקה עבור כולם</string>
    <!-- Dialog button for deleting one or more note-to-self messages only on this device, leaving that same message intact on other devices. -->
    <string name="ConversationFragment_delete_on_this_device">מחיקה במכשיר זה</string>
    <!-- Dialog button for deleting one or more note-to-self messages on all linked devices. -->
    <string name="ConversationFragment_delete_everywhere">מחיקה בכל מקום</string>
    <string name="ConversationFragment_this_message_will_be_deleted_for_everyone_in_the_conversation">הודעה זו תימחק עבור כל מי שנמצא בצ\'אט אם הם משתמשים בגרסה עדכנית של Signal. הם יוכלו לראות שמחקת הודעה.</string>
    <string name="ConversationFragment_quoted_message_not_found">הודעה מקורית לא נמצאה</string>
    <string name="ConversationFragment_quoted_message_no_longer_available">ההודעה המקורית אינה זמינה יותר</string>
    <string name="ConversationFragment_failed_to_open_message">נכשל בפתיחת הודעה</string>
    <string name="ConversationFragment_you_can_swipe_to_the_right_reply">אתה יכול להחליק ימינה על הודעה כלשהי כדי להשיב בזריזות</string>
    <string name="ConversationFragment_you_can_swipe_to_the_left_reply">אתה יכול להחליק שמאלה על הודעה כלשהי כדי להשיב בזריזות</string>
    <string name="ConversationFragment_outgoing_view_once_media_files_are_automatically_removed">קבצי מדיה יוצאים לצפייה חד־פעמית יוסרו באופן אוטומטי לאחר השליחה</string>
    <string name="ConversationFragment_you_already_viewed_this_message">צפית כבר בהודעה זו</string>
    <string name="ConversationFragment__you_can_add_notes_for_yourself_in_this_conversation">אפשר להוסיף הערות לעצמך בצ\'אט זה.\nאם מקושרים לחשבון שלך מכשירים כלשהם, הערות חדשות יסונכרנו.</string>
    <string name="ConversationFragment__d_group_members_have_the_same_name">אל %1$d חברי קבוצה יש אותו שם.</string>
    <string name="ConversationFragment__tap_to_review">הקש כדי לסקור</string>
    <string name="ConversationFragment__review_requests_carefully">סקור בקשות בזהירות</string>
    <string name="ConversationFragment__signal_found_another_contact_with_the_same_name">Molly מצא איש קשר אחר עם אותו שם.</string>
    <string name="ConversationFragment_contact_us">צור קשר</string>
    <string name="ConversationFragment_verify">וודא</string>
    <string name="ConversationFragment_not_now">לא עכשיו</string>
    <string name="ConversationFragment_your_safety_number_with_s_changed">מספר הביטחון שלך עם %1$s השתנה</string>
    <string name="ConversationFragment_your_safety_number_with_s_changed_likey_because_they_reinstalled_signal">מספר הביטחון שלך עם %1$s השתנה, כנראה מאחר שהוא/היא התקין/ה מחדש את Signal או שינה/שינתה מכשירים. הקש וודא כדי לאשר את המספר החדש של הביטחון. זה רשותי.</string>
    <!-- Message shown to indicate which notification profile is on/active -->
    <string name="ConversationFragment__s_on">%1$s מופעל</string>
    <!-- Dialog title for block group link join requests -->
    <string name="ConversationFragment__block_request">לחסום בקשה?</string>
    <!-- Dialog message for block group link join requests -->
    <string name="ConversationFragment__s_will_not_be_able_to_join_or_request_to_join_this_group_via_the_group_link">%1$s לא יוכל/תוכל להצטרף או לבקש להצטרף אל הקבוצה הזאת באמצעות קישור הקבוצה. הוא/היא עדין יכול/ה להתווסף אל הקבוצה באופן ידני.</string>
    <!-- Dialog confirm block request button -->
    <string name="ConversationFragment__block_request_button">חסימת בקשה</string>
    <!-- Dialog cancel block request button -->
    <string name="ConversationFragment__cancel">בטל</string>
    <!-- Message shown after successfully blocking join requests for a user -->
    <string name="ConversationFragment__blocked">חסום/ה</string>
    <!-- Action shown to allow a user to update their application because it has expired -->
    <string name="ConversationFragment__update_build">עדכן את Molly</string>
    <!-- Action shown to allow a user to re-register as they are no longer registered -->
<<<<<<< HEAD
    <string name="ConversationFragment__reregister_signal">Re-register Molly</string>
=======
    <string name="ConversationFragment__reregister_signal">רישום מחדש של Signal</string>
>>>>>>> fd116e01
    <!-- Label for a button displayed in conversation list to clear the chat filter -->
    <string name="ConversationListFragment__clear_filter">ניקוי מסנן</string>
    <!-- Notice on chat list when no unread chats are available, centered on display -->
    <string name="ConversationListFragment__no_unread_chats">אין צ׳אטים שלא נקראו</string>
    <plurals name="ConversationListFragment_delete_selected_conversations">
        <item quantity="one">למחוק את הצ׳אט שנבחר?</item>
        <item quantity="two">למחוק את הצ׳אטים שנבחרו?</item>
        <item quantity="many">למחוק את הצ׳אטים שנבחרו?</item>
        <item quantity="other">למחוק את הצ׳אטים שנבחרו?</item>
    </plurals>
    <plurals name="ConversationListFragment_this_will_permanently_delete_all_n_selected_conversations">
        <item quantity="one">זה ימחק לצמיתות את הצ׳אט שנבחר.</item>
        <item quantity="two">זה ימחק לצמיתות את %1$d הצ׳אטים שנבחרו.</item>
        <item quantity="many">זה ימחק לצמיתות את כל %1$d הצ׳אטים שנבחרו.</item>
        <item quantity="other">זה ימחק לצמיתות את כל %1$d הצ׳אטים שנבחרו.</item>
    </plurals>
    <string name="ConversationListFragment_deleting">מוחק</string>
    <string name="ConversationListFragment_deleting_selected_conversations">מוחקים צ׳אטים שנבחרו…</string>
    <plurals name="ConversationListFragment_conversations_archived">
        <item quantity="one">צ׳אט אוחסן בארכיון</item>
        <item quantity="two">%1$d צ׳אטים אוחסנו בארכיון</item>
        <item quantity="many">%1$d צ׳אטים אוחסנו בארכיון</item>
        <item quantity="other">%1$d צ׳אטים אוחסנו בארכיון</item>
    </plurals>
    <string name="ConversationListFragment_undo">בטל עשייה</string>
    <plurals name="ConversationListFragment_moved_conversations_to_inbox">
        <item quantity="one">צ׳אט הועבר לתיבת הדואר הנכנס</item>
        <item quantity="two">%1$d צ׳אטים הועברו לתיבת הדואר הנכנס</item>
        <item quantity="many">%1$d צ׳אטים הועברו לתיבת הדואר הנכנס</item>
        <item quantity="other">%1$d צ׳אטים הועברו לתיבת הדואר הנכנס</item>
    </plurals>
    <plurals name="ConversationListFragment_read_plural">
        <item quantity="one">סימון כנקרא</item>
        <item quantity="two">סימון כנקרא</item>
        <item quantity="many">סימון כנקרא</item>
        <item quantity="other">סימון כנקרא</item>
    </plurals>
    <plurals name="ConversationListFragment_unread_plural">
        <item quantity="one">סימון כלא נקרא</item>
        <item quantity="two">סימון כלא נקרא</item>
        <item quantity="many">סימון כלא נקרא</item>
        <item quantity="other">סימון כלא נקרא</item>
    </plurals>
    <string name="ConversationListFragment_pin">הצמדה</string>
    <string name="ConversationListFragment_unpin">ביטול הצמדה</string>
    <string name="ConversationListFragment_mute">השתקה</string>
    <string name="ConversationListFragment_unmute">ביטול השתקה</string>
    <string name="ConversationListFragment_select">בחירה</string>
    <string name="ConversationListFragment_archive">העברה לארכיון</string>
    <string name="ConversationListFragment_unarchive">הוצאה מארכיון</string>
    <string name="ConversationListFragment_delete">מחיקה</string>
    <string name="ConversationListFragment_select_all">בחירת הכל</string>
    <plurals name="ConversationListFragment_s_selected">
        <item quantity="one">%1$d נבחר</item>
        <item quantity="two">%1$d נבחרו</item>
        <item quantity="many">%1$d נבחרו</item>
        <item quantity="other">%1$d נבחרו</item>
    </plurals>

    <!-- Show in conversation list overflow menu to open selection bottom sheet -->
    <string name="ConversationListFragment__notification_profile">פרופיל התראות</string>
    <!-- Tooltip shown after you have created your first notification profile -->
    <string name="ConversationListFragment__turn_your_notification_profile_on_or_off_here">הפעל או כבה את פרופיל ההתראות שלך כאן.</string>
    <!-- Message shown in top toast to indicate the named profile is on -->
    <string name="ConversationListFragment__s_on">%1$s מופעל</string>

    <!-- ConversationListItem -->
    <string name="ConversationListItem_key_exchange_message">הודעת החלפת מפתחות</string>

    <!-- ConversationListItemAction -->
    <string name="ConversationListItemAction_archived_conversations_d">צ׳אטים מאוחסנים בארכיון (%1$d)</string>

    <!-- ConversationTitleView -->
    <string name="ConversationTitleView_verified">מוודא</string>
    <string name="ConversationTitleView_you">את/ה</string>

    <!-- ConversationTypingView -->
    <string name="ConversationTypingView__plus_d">+%1$d</string>

    <!-- Title for a reminder bottom sheet to users who have re-registered that they need to go back to re-link their devices. -->
    <string name="RelinkDevicesReminderFragment__relink_your_devices">קישור מחדש של המכשירים שלך</string>
    <!-- Description for a reminder bottom sheet to users who have re-registered that they need to go back to re-link their devices. -->
    <string name="RelinkDevicesReminderFragment__the_devices_you_added_were_unlinked">המכשירים שהוספת נותקו כשבוטלה ההרשמה של המכשיר שלך. צריך ללכת להגדרות כדי לקשר מחדש את המכשירים.</string>
    <!-- Button label for the re-link devices bottom sheet reminder to navigate to the Devices page in the settings. -->
    <string name="RelinkDevicesReminderFragment__open_settings">פתיחת הגדרות</string>
    <!-- Button label for the re-link devices bottom sheet reminder to dismiss the pop up. -->
    <string name="RelinkDevicesReminderFragment__later">מאוחר יותר</string>

    <!-- CreateGroupActivity -->
    <string name="CreateGroupActivity__select_members">בחר חברי קבוצה</string>

    <!-- ConversationListFilterPullView -->
    <!-- Note in revealable view before fully revealed -->
    <string name="ConversationListFilterPullView__pull_down_to_filter">אפשר למשוך למטה כדי לסנן</string>
    <!-- Note in revealable view after fully revealed -->
    <string name="ConversationListFilterPullView__release_to_filter">צריך לשחרר כדי לסנן</string>

    <!-- CreateProfileActivity -->
    <string name="CreateProfileActivity__profile">פרופיל</string>
    <string name="CreateProfileActivity_error_setting_profile_photo">שגיאה בהגדרת תמונת פרופיל</string>
    <string name="CreateProfileActivity_problem_setting_profile">בעיה בהגדרת פרופיל</string>
    <string name="CreateProfileActivity_set_up_your_profile">הגדר את הפרופיל שלך</string>
    <string name="CreateProfileActivity_signal_profiles_are_end_to_end_encrypted">הפרופיל שלך והשינויים בו יהיו גלויים לאנשים שיקבלו ממך הודעות, ולאנשי הקשר והקבוצות שלך.</string>
    <string name="CreateProfileActivity_set_avatar_description">הגדר יצגן</string>

    <!-- ProfileCreateFragment -->
    <!-- Displayed at the top of the screen and explains how profiles can be viewed. -->
    <string name="ProfileCreateFragment__profiles_are_visible_to_contacts_and_people_you_message">הפרופילים גלויים לאנשים ששולחים להם הודעות, לאנשי קשר ולקבוצות.</string>
    <!-- Title of clickable row to select phone number privacy settings -->
    <string name="ProfileCreateFragment__who_can_find_me">מי יכול למצוא אותי לפי המספר שלי?</string>

    <!-- WhoCanSeeMyPhoneNumberFragment -->
    <!-- Toolbar title for this screen -->
    <string name="WhoCanSeeMyPhoneNumberFragment__who_can_find_me_by_number">מי יכול למצוא אותי לפי המספר שלי?</string>
    <!-- Description for radio item stating anyone can see your phone number -->
    <string name="WhoCanSeeMyPhoneNumberFragment__anyone_who_has">כל אחד שיש לו את המספר שלך ברשימת אנשי הקשר יוכל לראות אותך באנשי הקשר ב-Signal. אחרים יוכלו למצוא אותך באמצעות המספר שלך בחיפוש.</string>
    <!-- Description for radio item stating no one will be able to see your phone number -->
    <string name="WhoCanSeeMyPhoneNumberFragment__nobody_on_signal">אף אחד ב-Signal לא יוכל למצוא אותך באמצעות מספר הטלפון שלך.</string>

    <!-- ChooseBackupFragment -->
    <string name="ChooseBackupFragment__restore_from_backup">לשחזר מגיבוי?</string>
    <string name="ChooseBackupFragment__restore_your_messages_and_media">שחזר את ההודעות והמדיה שלך מגיבוי מקומי. אם לא תשחזר עכשיו, לא תוכל לשחזר מאוחר יותר.</string>
    <string name="ChooseBackupFragment__icon_content_description">שחזר מאיקון גיבוי</string>
    <string name="ChooseBackupFragment__choose_backup">בחר גיבוי</string>
    <string name="ChooseBackupFragment__learn_more">למד עוד</string>
    <string name="ChooseBackupFragment__no_file_browser_available">אין דפדפן קבצים זמין</string>

    <!-- RestoreBackupFragment -->
    <string name="RestoreBackupFragment__restore_complete">שחזור הושלם</string>
    <string name="RestoreBackupFragment__to_continue_using_backups_please_choose_a_folder">כדי להמשיך להשתמש בגיבויים, אנא בחר תיקייה. גיבויים חדשים יישמרו במיקום זה.</string>
    <string name="RestoreBackupFragment__choose_folder">בחר תיקייה</string>
    <string name="RestoreBackupFragment__not_now">לא עכשיו</string>
    <!-- Couldn\'t find the selected backup -->
    <string name="RestoreBackupFragment__backup_not_found">גיבוי לא נמצא.</string>
    <!-- Couldn\'t read the selected backup -->
    <string name="RestoreBackupFragment__backup_could_not_be_read">גיבוי לא היה יכול להיקרא.</string>
    <!-- Backup has an unsupported file extension -->
    <string name="RestoreBackupFragment__backup_has_a_bad_extension">לגיבוי יש סיומת גרועה.</string>

    <!-- BackupsPreferenceFragment -->
    <string name="BackupsPreferenceFragment__chat_backups">גיבויי צ׳אטים</string>
    <string name="BackupsPreferenceFragment__backups_are_encrypted_with_a_passphrase">גיבויים מוצפנים עם משפט־סיסמה ומאוחסנים במכשיר שלך.</string>
    <string name="BackupsPreferenceFragment__create_backup">צור גיבוי</string>
    <string name="BackupsPreferenceFragment__last_backup">גיבוי אחרון: %1$s</string>
    <string name="BackupsPreferenceFragment__backup_folder">תיקיית גיבוי</string>
    <!-- Title for a preference item allowing the user to selected the hour of the day when their chats are backed up. -->
    <string name="BackupsPreferenceFragment__backup_time">זמן גיבוי</string>
    <string name="BackupsPreferenceFragment__verify_backup_passphrase">וודא משפט־סיסמת גיבוי</string>
    <string name="BackupsPreferenceFragment__test_your_backup_passphrase">בחן את משפט־סיסמת הגיבוי שלך ווודא שהוא תואם</string>
    <string name="BackupsPreferenceFragment__turn_on">הפעל</string>
    <string name="BackupsPreferenceFragment__turn_off">כבה</string>
    <string name="BackupsPreferenceFragment__to_restore_a_backup">"כדי לשחזר גיבוי, התקן עותק חדש של Molly. פתח את היישום והקש על \"שחזר גיבוי\", לאחר מכן אתר קובץ גיבוי. %1$s"</string>
    <string name="BackupsPreferenceFragment__learn_more">למד עוד</string>
    <string name="BackupsPreferenceFragment__in_progress">בתהליך…</string>
    <!-- Status text shown in backup preferences when verifying a backup -->
    <string name="BackupsPreferenceFragment__verifying_backup">מאמתים גיבוי…</string>
    <string name="BackupsPreferenceFragment__d_so_far">%1$d עד כה…</string>
    <!-- Show percentage of completion of backup -->
    <string name="BackupsPreferenceFragment__s_so_far">%1$s%% עד כה…</string>
    <string name="BackupsPreferenceFragment_signal_requires_external_storage_permission_in_order_to_create_backups">Molly דורש הרשאת אחסון חיצוני על מנת ליצור גיבויים, אבל היא נדחתה לצמיתות. אנא המשך אל הגדרות היישום, בחר \"הרשאות\" ואפשר את \"אחסון\".</string>


    <!-- CustomDefaultPreference -->
    <string name="CustomDefaultPreference_using_custom">משתמש בהתאמה אישית: %1$s</string>
    <string name="CustomDefaultPreference_using_default">משתמש בברירת מחדל: %1$s</string>
    <string name="CustomDefaultPreference_none">אין</string>

    <!-- AvatarSelectionBottomSheetDialogFragment -->
    <string name="AvatarSelectionBottomSheetDialogFragment__taking_a_photo_requires_the_camera_permission">צילום תצלום דורש את הרשאת המצלמה.</string>
    <string name="AvatarSelectionBottomSheetDialogFragment__viewing_your_gallery_requires_the_storage_permission">הצגת הגלריה שלך דורשת את הרשאת האחסון.</string>

    <!-- DateUtils -->
    <string name="DateUtils_just_now">עכשיו</string>
    <string name="DateUtils_minutes_ago">%1$d ד\'</string>
    <string name="DateUtils_today">היום</string>
    <string name="DateUtils_yesterday">אתמול</string>
    <!-- When scheduling a message, %1$s replaced with either today, tonight, or tomorrow. %2$s replaced with the time. e.g. Tonight at 9:00pm -->
    <string name="DateUtils_schedule_at">%1$s בשעה %2$s</string>
    <!-- Used when getting a time in the future. For example, Tomorrow at 9:00pm -->
    <string name="DateUtils_tomorrow">מחר</string>
    <!-- Used in the context: Tonight at 9:00pm for example. Specifically this is after 7pm -->
    <string name="DateUtils_tonight">הלילה</string>

    <!-- Scheduled Messages -->
    <!-- Title for dialog that shows all the users scheduled messages for a chat -->
    <string name="ScheduledMessagesBottomSheet__schedules_messages">הודעות מתוזמנות</string>
    <!-- Option when scheduling a message to select a specific date and time to send a message -->
    <string name="ScheduledMessages_pick_time">בחירת תאריך ושעה</string>
    <!-- Title for dialog explaining to users how the scheduled messages work -->
    <string name="ScheduleMessageFTUXBottomSheet__title">הודעות מתוזמנות</string>
    <!-- Disclaimer text for scheduled messages explaining to users that the scheduled messages will only send if connected to the internet -->
    <string name="ScheduleMessageFTUXBottomSheet__disclaimer">כששולחים הודעה מתוזמנת, חשוב לוודא שהמכשיר שלך יהיה מופעל ומחובר לאינטרנט בזמן השליחה. אם לא, ההודעה שלך תישלח כשהמכשיר שלך יתחבר מחדש.</string>
    <!-- Confirmation button text acknowledging the user understands the disclaimer -->
    <string name="ScheduleMessageFTUXBottomSheet__okay">בסדר</string>
    <!-- Title for section asking users to allow alarm permissions for scheduled messages -->
    <string name="ScheduleMessageFTUXBottomSheet_enable_title">כדי להפעיל תזמון הודעות:</string>
    <!-- Title for dialog asking users to allow alarm permissions for scheduled messages -->
    <string name="ReenableScheduleMessagesDialogFragment_reenable_title">כדי להפעיל מחדש תזמון הודעות:</string>
    <!-- Title of dialog with a calendar to select the date the user wants to schedule a message. -->
    <string name="ScheduleMessageTimePickerBottomSheet__select_date_title">בחירת תאריך</string>
    <!-- Title of dialog with a clock to select the time at which the user wants to schedule a message. -->
    <string name="ScheduleMessageTimePickerBottomSheet__select_time_title">בחירת שעה</string>
    <!-- Title of dialog that allows user to set the time and day that their message will be sent -->
    <string name="ScheduleMessageTimePickerBottomSheet__dialog_title">תזמון הודעה</string>
    <!-- Text for confirmation button when scheduling messages that allows the user to confirm and schedule the sending time -->
    <string name="ScheduleMessageTimePickerBottomSheet__schedule_send">תזמון שליחה</string>
    <!-- Disclaimer in message scheduling dialog. %1$s replaced with a GMT offset (e.g. GMT-05:00), and %2$s is replaced with the time zone name (e.g. Eastern Standard Time) -->
    <string name="ScheduleMessageTimePickerBottomSheet__timezone_disclaimer">כל הזמנים ב–(%1$s) %2$s</string>
    <!-- Warning dialog message text shown when select time for scheduled send is in the past resulting in an immediate send if scheduled. -->
    <string name="ScheduleMessageTimePickerBottomSheet__select_time_in_past_dialog_warning">הזמן שנבחר כבר עבר. זה ישלח את ההודעה באופן מיידי.</string>
    <!-- Positive button text for warning dialog shown when scheduled send is in the past -->
    <string name="ScheduleMessageTimePickerBottomSheet__select_time_in_past_dialog_positive_button">שליחה מיידית</string>

    <!-- Context menu option to send a scheduled message now -->
    <string name="ScheduledMessagesBottomSheet_menu_send_now">שליחה כעת</string>
    <!-- Context menu option to reschedule a selected message -->
    <string name="ScheduledMessagesBottomSheet_menu_reschedule">תזמון מחדש</string>
    <!-- Button in dialog asking user if they are sure they want to delete the selected scheduled message -->
    <string name="ScheduledMessagesBottomSheet_delete_dialog_action">מחיקה</string>
    <!-- Button in dialog asking user if they are sure they want to delete the selected scheduled message -->
    <string name="ScheduledMessagesBottomSheet_delete_dialog_message">למחוק הודעה מתוזמנת שנבחרה?</string>
    <!-- Progress message shown while deleting selected scheduled message -->
    <string name="ScheduledMessagesBottomSheet_deleting_progress_message">מוחקים הודעה מתוזמנת…</string>

    <!-- DecryptionFailedDialog -->
    <string name="DecryptionFailedDialog_chat_session_refreshed">צ\'אט רוענן</string>
    <string name="DecryptionFailedDialog_signal_uses_end_to_end_encryption">Signal משתמשת בהצפנה מקצה לקצה ויכול להיות שהיא תצטרך לרענן את הצ׳אט שלך מדי פעם. זה לא משפיע על אבטחת הצ׳אט שלך אבל ייתכן שפספסת הודעה מאיש הקשר הזה, ואפשר לבקש ממנו לשלוח אותה שוב.</string>

    <!-- DeviceListActivity -->
    <string name="DeviceListActivity_unlink_s">לבטל קישור \'%1$s\'?</string>
    <string name="DeviceListActivity_by_unlinking_this_device_it_will_no_longer_be_able_to_send_or_receive">ע״י ביטול קישור של מכשיר זה, הוא לא יוכל יותר לשלוח או לקבל הודעות.</string>
    <string name="DeviceListActivity_network_connection_failed">חיבור רשת נכשל</string>
    <string name="DeviceListActivity_try_again">נסה שוב</string>
    <string name="DeviceListActivity_unlinking_device">מבטל קישור מכשיר…</string>
    <string name="DeviceListActivity_unlinking_device_no_ellipsis">מבטל קישור מכשיר</string>
    <string name="DeviceListActivity_network_failed">רשת נכשלה!</string>

    <!-- DeviceListItem -->
    <string name="DeviceListItem_unnamed_device">מכשיר ללא שם</string>
    <string name="DeviceListItem_linked_s">קושר %1$s</string>
    <string name="DeviceListItem_last_active_s">פעיל בפעם האחרונה %1$s</string>
    <string name="DeviceListItem_today">היום</string>

    <!-- DocumentView -->
    <string name="DocumentView_unnamed_file">קובץ ללא שם</string>

    <!-- DozeReminder -->
    <string name="DozeReminder_optimize_for_missing_play_services">מטב עבור שירותי Play חסרים</string>
    <string name="DozeReminder_this_device_does_not_support_play_services_tap_to_disable_system_battery">מכשיר זה אינו תומך בשירותי Play. הקש כדי להשבית מיטובי סוללה של מערכת שמונעים מ־Molly לאחזר הודעות בעת אי־פעילות.</string>

    <!-- ExpiredBuildReminder -->
    <string name="ExpiredBuildReminder_this_version_of_signal_has_expired">גרסה זו של Signal פגה. עדכן עכשיו כדי לשלוח ולקבל הודעות.</string>
    <string name="ExpiredBuildReminder_update_now">עדכן עכשיו</string>

    <!-- PendingGroupJoinRequestsReminder -->
    <plurals name="PendingGroupJoinRequestsReminder_d_pending_member_requests">
        <item quantity="one">בקשה ממתינה של חבר קבוצה %1$d.</item>
        <item quantity="two">%1$d בקשות ממתינות של חברי קבוצה.</item>
        <item quantity="many">%1$d בקשות ממתינות של חברי קבוצה.</item>
        <item quantity="other">%1$d בקשות ממתינות של חברי קבוצה.</item>
    </plurals>
    <string name="PendingGroupJoinRequestsReminder_view">הצג</string>

    <!-- GcmRefreshJob -->
    <string name="GcmRefreshJob_Permanent_Signal_communication_failure">כישלון תקשורת קבוע של Signal!</string>
    <string name="GcmRefreshJob_Signal_was_unable_to_register_with_Google_Play_Services">Molly לא היה יכול להירשם עם שירותי Google Play. הודעות ושיחות של Molly הושבתו, אנא נסה להירשם מחדש בהגדרות &lt; מתקדם.</string>


    <!-- GiphyActivity -->
    <string name="GiphyActivity_error_while_retrieving_full_resolution_gif">שגיאה בעת אחזור קובץ GIF ברזולוציה מלאה</string>

    <!-- GiphyFragmentPageAdapter -->

    <!-- AddToGroupActivity -->
    <string name="AddToGroupActivity_add_member">להוסיף חבר קבוצה?</string>
    <string name="AddToGroupActivity_add_s_to_s">להוסיף את \"%1$s\" אל \"%2$s\"?</string>
    <string name="AddToGroupActivity_s_added_to_s">\"%1$s\" התווסף/ה אל \"%2$s\".</string>
    <string name="AddToGroupActivity_add_to_group">הוסף לקבוצה</string>
    <string name="AddToGroupActivity_add_to_groups">הוסף לקבוצות</string>
    <string name="AddToGroupActivity_this_person_cant_be_added_to_legacy_groups">איש זה אינו יכול להתווסף אל קבוצות מיושנות.</string>
    <string name="AddToGroupActivity_add">הוסף</string>
    <string name="AddToGroupActivity_add_to_a_group">הוסף אל קבוצה</string>

    <!-- ChooseNewAdminActivity -->
    <string name="ChooseNewAdminActivity_choose_new_admin">בחר מנהלן חדש</string>
    <string name="ChooseNewAdminActivity_done">סיים</string>
    <string name="ChooseNewAdminActivity_you_left">עזבת את \"%1$s\".</string>

    <!-- GroupMembersDialog -->
    <string name="GroupMembersDialog_you">אתה</string>

    <!-- GV2 access levels -->
    <string name="GroupManagement_access_level_anyone">כל אחד</string>
    <string name="GroupManagement_access_level_all_members">כל חברי הקבוצה</string>
    <string name="GroupManagement_access_level_only_admins">רק מנהלנים</string>
    <string name="GroupManagement_access_level_no_one">אף אחד</string>
  <!-- Removed by excludeNonTranslatables <string name="GroupManagement_access_level_unknown" translatable="false">Unknown</string> -->
    <array name="GroupManagement_edit_group_membership_choices">
        <item>@string/GroupManagement_access_level_all_members</item>
        <item>@string/GroupManagement_access_level_only_admins</item>
    </array>
    <array name="GroupManagement_edit_group_info_choices">
        <item>@string/GroupManagement_access_level_all_members</item>
        <item>@string/GroupManagement_access_level_only_admins</item>
    </array>

    <!-- GV2 invites sent -->
    <plurals name="GroupManagement_invitation_sent">
        <item quantity="one">הזמנה נשלחה</item>
        <item quantity="two">%1$d הזמנות נשלחו</item>
        <item quantity="many">%1$d הזמנות נשלחו</item>
        <item quantity="other">%1$d הזמנות נשלחו</item>
    </plurals>
    <string name="GroupManagement_invite_single_user">“%1$s” לא יכול/ה להתווסף באופן אוטומטי אל קבוצה זו על ידך.\n\nהוא/יא הוזמן/ה להצטרף, ולא יראה/תראה הודעות קבוצה כלשהן עד שהוא/היא יאשר/תאשר.</string>
    <string name="GroupManagement_invite_multiple_users">משתמשים אלו אינם יכולים להתווסף באופן אוטומטי אל קבוצה זו על ידך.\n\nהם הוזמנו להצטרף אל הקבוצה, ולא יראו הודעות קבוצה כלשהן עד שהם יאשרו.</string>

    <!-- GroupsV1MigrationLearnMoreBottomSheetDialogFragment -->
    <string name="GroupsV1MigrationLearnMore_what_are_new_groups">מהן קבוצות חדשות?</string>
    <string name="GroupsV1MigrationLearnMore_new_groups_have_features_like_mentions">לקבוצות חדשות יש מאפיינים כמו @אזכורים ומנהלני קבוצה, ויתמכו במאפיינים נוספים בעתיד.</string>
    <string name="GroupsV1MigrationLearnMore_all_message_history_and_media_has_been_kept">כל היסטוריית ההודעות והמדיה נשמרו מלפני השדרוג.</string>
    <string name="GroupsV1MigrationLearnMore_you_will_need_to_accept_an_invite_to_join_this_group_again">תצטרך לאשר הזמנה כדי להצטרף אל קבוצה זו שוב, ולא תקבל הודעות קבוצה עד שתאשר:</string>
    <plurals name="GroupsV1MigrationLearnMore_these_members_will_need_to_accept_an_invite">
        <item quantity="one">חבר קבוצה זה יצטרך לאשר הזמנה כדי להצטרף אל קבוצה זו שוב והוא לא יקבל הודעות קבוצה עד שהוא יאשר:</item>
        <item quantity="two">חברי קבוצה אלו יצטרכו לאשר הזמנה כדי להצטרף אל קבוצה זו שוב והם לא יקבלו הודעות קבוצה עד שהם יאשרו:</item>
        <item quantity="many">חברי קבוצה אלו יצטרכו לאשר הזמנה כדי להצטרף אל קבוצה זו שוב והם לא יקבלו הודעות קבוצה עד שהם יאשרו:</item>
        <item quantity="other">חברי קבוצה אלו יצטרכו לאשר הזמנה כדי להצטרף אל קבוצה זו שוב והם לא יקבלו הודעות קבוצה עד שהם יאשרו:</item>
    </plurals>
    <plurals name="GroupsV1MigrationLearnMore_these_members_were_removed_from_the_group">
        <item quantity="one">חבר/ת קבוצה זה/זו הוסרו מהקבוצה ולא יוכלו להצטרף מחדש עד שהם ישדרגו:</item>
        <item quantity="two">חברי קבוצה אלו הוסרו מהקבוצה והם לא יוכלו להצטרף מחדש עד שהם ישדרגו:</item>
        <item quantity="many">חברי קבוצה אלו הוסרו מהקבוצה והם לא יוכלו להצטרף מחדש עד שהם ישדרגו:</item>
        <item quantity="other">חברי קבוצה אלו הוסרו מהקבוצה והם לא יוכלו להצטרף מחדש עד שהם ישדרגו:</item>
    </plurals>

    <!-- GroupsV1MigrationInitiationBottomSheetDialogFragment -->
    <string name="GroupsV1MigrationInitiation_upgrade_to_new_group">שדרג אל קבוצה חדשה</string>
    <string name="GroupsV1MigrationInitiation_upgrade_this_group">שדרג קבוצה זו</string>
    <string name="GroupsV1MigrationInitiation_new_groups_have_features_like_mentions">לקבוצות חדשות יש מאפיינים כמו @אזכורים ומנהלני קבוצה, ויתמכו במאפיינים נוספים בעתיד.</string>
    <string name="GroupsV1MigrationInitiation_all_message_history_and_media_will_be_kept">כל היסטוריית ההודעות והמדיה יישמרו מלפני השדרוג.</string>
    <string name="GroupsV1MigrationInitiation_encountered_a_network_error">היישום נתקל בשגיאת רשת. נסה שוב מאוחר יותר.</string>
    <string name="GroupsV1MigrationInitiation_failed_to_upgrade">נכשל לשדרג.</string>
    <plurals name="GroupsV1MigrationInitiation_these_members_will_need_to_accept_an_invite">
        <item quantity="one">חבר קבוצה זה יצטרך לאשר הזמנה כדי להצטרף אל קבוצה זו שוב והוא לא יקבל הודעות קבוצה עד שהוא יאשר:</item>
        <item quantity="two">חברי קבוצה אלו יצטרכו לאשר הזמנה כדי להצטרף אל קבוצה זו שוב והם לא יקבלו הודעות קבוצה עד שהם יאשרו:</item>
        <item quantity="many">חברי קבוצה אלו יצטרכו לאשר הזמנה כדי להצטרף אל קבוצה זו שוב והם לא יקבלו הודעות קבוצה עד שהם יאשרו:</item>
        <item quantity="other">חברי קבוצה אלו יצטרכו לאשר הזמנה כדי להצטרף אל קבוצה זו שוב והם לא יקבלו הודעות קבוצה עד שהם יאשרו:</item>
    </plurals>
    <plurals name="GroupsV1MigrationInitiation_these_members_are_not_capable_of_joining_new_groups">
        <item quantity="one">חבר/ת קבוצה זה/זו אינם מסוגלים להצטרף אל קבוצות חדשות, והם יוסרו מהקבוצה:</item>
        <item quantity="two">חברי קבוצה אלו אינם מסוגלים להצטרף אל קבוצות חדשות, והם יוסרו מהקבוצה:</item>
        <item quantity="many">חברי קבוצה אלו אינם מסוגלים להצטרף אל קבוצות חדשות, והם יוסרו מהקבוצה:</item>
        <item quantity="other">חברי קבוצה אלו אינם מסוגלים להצטרף אל קבוצות חדשות, והם יוסרו מהקבוצה:</item>
    </plurals>

    <!-- GroupsV1MigrationSuggestionsReminder -->
    <plurals name="GroupsV1MigrationSuggestionsReminder_members_couldnt_be_added_to_the_new_group">
        <item quantity="one">%1$d חבר קבוצה לא היה יכול להתווסף מחדש אל הקבוצה החדשה. האם אתה רוצה להוסיף אותו עכשיו?</item>
        <item quantity="two">%1$d חברי קבוצה לא יכלו להתווסף מחדש אל הקבוצה החדשה. האם אתה רוצה להוסיף אותם עכשיו?</item>
        <item quantity="many">%1$d חברי קבוצה לא יכלו להתווסף מחדש אל הקבוצה החדשה. האם אתה רוצה להוסיף אותם עכשיו?</item>
        <item quantity="other">%1$d חברי קבוצה לא יכלו להתווסף מחדש אל הקבוצה החדשה. האם אתה רוצה להוסיף אותם עכשיו?</item>
    </plurals>
    <plurals name="GroupsV1MigrationSuggestionsReminder_add_members">
        <item quantity="one">הוסף חבר קבוצה</item>
        <item quantity="two">הוסף חברי קבוצה</item>
        <item quantity="many">הוסף חברי קבוצה</item>
        <item quantity="other">הוסף חברי קבוצה</item>
    </plurals>
    <string name="GroupsV1MigrationSuggestionsReminder_no_thanks">לא תודה</string>

    <!-- GroupsV1MigrationSuggestionsDialog -->
    <plurals name="GroupsV1MigrationSuggestionsDialog_add_members_question">
        <item quantity="one">להוסיף חבר קבוצה?</item>
        <item quantity="two">להוסיף חברי קבוצה?</item>
        <item quantity="many">להוסיף חברי קבוצה?</item>
        <item quantity="other">להוסיף חברי קבוצה?</item>
    </plurals>
    <plurals name="GroupsV1MigrationSuggestionsDialog_these_members_couldnt_be_automatically_added">
        <item quantity="one">חבר קבוצה זה לא היה יכול להתווסף באופן אוטומטי אל הקבוצה החדשה כאשר היא שודרגה:</item>
        <item quantity="two">חברי קבוצה אלו לא יכלו להתווסף באופן אוטומטי אל הקבוצה החדשה כאשר היא שודרגה:</item>
        <item quantity="many">חברי קבוצה אלו לא יכלו להתווסף באופן אוטומטי אל הקבוצה החדשה כאשר היא שודרגה:</item>
        <item quantity="other">חברי קבוצה אלו לא יכלו להתווסף באופן אוטומטי אל הקבוצה החדשה כאשר היא שודרגה:</item>
    </plurals>
    <plurals name="GroupsV1MigrationSuggestionsDialog_add_members">
        <item quantity="one">הוסף חבר קבוצה</item>
        <item quantity="two">הוסף חברי קבוצה</item>
        <item quantity="many">הוסף חברי קבוצה</item>
        <item quantity="other">הוסף חברי קבוצה</item>
    </plurals>
    <plurals name="GroupsV1MigrationSuggestionsDialog_failed_to_add_members_try_again_later">
        <item quantity="one">כישלון בהוספת חבר קבוצה. נסה שוב מאוחר יותר.</item>
        <item quantity="two">כישלון בהוספת חברי קבוצה. נסה שוב מאוחר יותר.</item>
        <item quantity="many">כישלון בהוספת חברי קבוצה. נסה שוב מאוחר יותר.</item>
        <item quantity="other">כישלון בהוספת חברי קבוצה. נסה שוב מאוחר יותר.</item>
    </plurals>
    <plurals name="GroupsV1MigrationSuggestionsDialog_cannot_add_members">
        <item quantity="one">לא ניתן להוסיף חבר קבוצה.</item>
        <item quantity="two">לא ניתן להוסיף חברי קבוצה.</item>
        <item quantity="many">לא ניתן להוסיף חברי קבוצה.</item>
        <item quantity="other">לא ניתן להוסיף חברי קבוצה.</item>
    </plurals>

    <!-- LeaveGroupDialog -->
    <string name="LeaveGroupDialog_leave_group">לעזוב קבוצה?</string>
    <string name="LeaveGroupDialog_you_will_no_longer_be_able_to_send_or_receive_messages_in_this_group">לא תוכל יותר לשלוח או לקבל הודעות בקבוצה זו.</string>
    <string name="LeaveGroupDialog_leave">עזוב</string>
    <string name="LeaveGroupDialog_choose_new_admin">בחר מנהלן חדש</string>
    <string name="LeaveGroupDialog_before_you_leave_you_must_choose_at_least_one_new_admin_for_this_group">לפני שאתה עוזב, אתה חייב לבחור לפחות מנהלן חדש אחד עבור קבוצה זו.</string>
    <string name="LeaveGroupDialog_choose_admin">בחר מנהלן</string>

    <!-- LinkPreviewView -->
    <string name="LinkPreviewView_no_link_preview_available">תצוגה מקדימה של קישור אינה זמינה</string>
    <string name="LinkPreviewView_this_group_link_is_not_active">קישור קבוצה זה אינו פעיל</string>
    <string name="LinkPreviewView_domain_date">%1$s · %2$s</string>

    <!-- LinkPreviewRepository -->
    <plurals name="LinkPreviewRepository_d_members">
        <item quantity="one">חבר קבוצה %1$d</item>
        <item quantity="two">%1$d חברי קבוצה</item>
        <item quantity="many">%1$d חברי קבוצה</item>
        <item quantity="other">%1$d חברי קבוצה</item>
    </plurals>

    <!-- PendingMembersActivity -->
    <string name="PendingMembersActivity_pending_group_invites">הזמנות קבוצה ממתינות</string>
    <string name="PendingMembersActivity_requests">בקשות</string>
    <string name="PendingMembersActivity_invites">הזמנות</string>
    <string name="PendingMembersActivity_people_you_invited">אנשים שהזמנת</string>
    <string name="PendingMembersActivity_you_have_no_pending_invites">אין לך הזמנות ממתינות.</string>
    <string name="PendingMembersActivity_invites_by_other_group_members">הזמנות ע״י חברי קבוצה אחרים</string>
    <string name="PendingMembersActivity_no_pending_invites_by_other_group_members">אין הזמנות ממתינות על ידי חברי קבוצה אחרים.</string>
    <string name="PendingMembersActivity_missing_detail_explanation">פרטים של אנשים שהוזמנו על ידי חברי קבוצה אחרים אינם נראים. אם מוזמנים בוחרים להצטרף, המידע שלהם ישותף עם הקבוצה בזמן ההצטרפות. הם לא יראו הודעות כלשהן בקבוצה עד שהם יצטרפו.</string>

    <string name="PendingMembersActivity_revoke_invite">שלול הזמנה</string>
    <string name="PendingMembersActivity_revoke_invites">שלול הזמנות</string>
    <plurals name="PendingMembersActivity_revoke_d_invites">
        <item quantity="one">ביטול הזמנה</item>
        <item quantity="two">ביטול %1$d הזמנות</item>
        <item quantity="many">ביטול %1$d הזמנות</item>
        <item quantity="other">ביטול %1$d הזמנות</item>
    </plurals>
    <plurals name="PendingMembersActivity_error_revoking_invite">
        <item quantity="one">שגיאה בשלילת הזמנה</item>
        <item quantity="two">שגיאה בשלילת הזמנות</item>
        <item quantity="many">שגיאה בשלילת הזמנות</item>
        <item quantity="other">שגיאה בשלילת הזמנות</item>
    </plurals>

    <!-- RequestingMembersFragment -->
    <string name="RequestingMembersFragment_pending_member_requests">בקשות ממתינות של חברי קבוצה</string>
    <string name="RequestingMembersFragment_no_member_requests_to_show">אין חברי קבוצה להראות.</string>
    <string name="RequestingMembersFragment_explanation">אנשים ברשימה זו מנסים להצטרף אל קבוצה זו באמצעות קישור הקבוצה.</string>
    <string name="RequestingMembersFragment_added_s">"\"%1$s\" התווסף/ה"</string>
    <string name="RequestingMembersFragment_denied_s">"\"%1$s\" נדחה/נדחתה"</string>

    <!-- AddMembersActivity -->
    <string name="AddMembersActivity__done">סיים</string>
    <string name="AddMembersActivity__this_person_cant_be_added_to_legacy_groups">איש זה אינו יכול להתווסף אל קבוצות מיושנות.</string>
    <plurals name="AddMembersActivity__add_d_members_to_s">
        <item quantity="one">להוסיף את ״%1$s״ ל\"%2$s\"?</item>
        <item quantity="two">להוסיף %3$d חברי קבוצה ל\"%2$s\"?</item>
        <item quantity="many">להוסיף %3$d חברי קבוצה ל\"%2$s\"?</item>
        <item quantity="other">להוסיף %3$d חברי קבוצה ל\"%2$s\"?</item>
    </plurals>
    <string name="AddMembersActivity__add">הוסף</string>
    <string name="AddMembersActivity__add_members">הוסף חברי קבוצה</string>

    <!-- AddGroupDetailsFragment -->
    <string name="AddGroupDetailsFragment__name_this_group">תן שם לקבוצה זו</string>
    <string name="AddGroupDetailsFragment__create_group">צור קבוצה</string>
    <string name="AddGroupDetailsFragment__create">צור</string>
    <string name="AddGroupDetailsFragment__members">חברי קבוצה</string>
    <string name="AddGroupDetailsFragment__you_can_add_or_invite_friends_after_creating_this_group">אתה יכול להוסיף או להזמין חברים לאחר היצירה של הקבוצה הזאת.</string>
    <string name="AddGroupDetailsFragment__group_name_required">שם קבוצה (דרוש)</string>
    <string name="AddGroupDetailsFragment__group_name_optional">שם קבוצה (רשותי)</string>
    <string name="AddGroupDetailsFragment__this_field_is_required">שדה זה דרוש.</string>
    <string name="AddGroupDetailsFragment__group_creation_failed">יצירת הקבוצה נכשלה.</string>
    <string name="AddGroupDetailsFragment__try_again_later">נסה שוב מאוחר יותר.</string>
    <string name="AddGroupDetailsFragment__remove">הסרה</string>
    <string name="AddGroupDetailsFragment__sms_contact">שלח מסרון אל איש קשר</string>
    <string name="AddGroupDetailsFragment__remove_s_from_this_group">להסיר את %1$s מקבוצה זו?</string>
    <!-- Info message shown in the middle of the screen, displayed when adding group details to an MMS Group -->
    <string name="AddGroupDetailsFragment__youve_selected_a_contact_that_doesnt_support">בחרת איש או אשת קשר שלא תומכים בקבוצות של Signal, ולכן קבוצה זו תהיה קבוצת MMS. שמות ותמונות של קבוצות MMS יהיו גלויים רק לך.</string>
    <!-- Info message shown in the middle of the screen, displayed when adding group details to an MMS Group after SMS Phase 0 -->
    <string name="AddGroupDetailsFragment__youve_selected_a_contact_that_doesnt_support_signal_groups_mms_removal">בחרת איש קשר שאין לו תמיכה בקבוצות Signal, אז קבוצה זו תהיה MMS. שמות ותמונות של קבוצת MMS מותאמת אישית יהיו גלויים רק לך. התמיכה בקבוצות MMS תוסר בקרוב כדי להתמקד בהודעות מוצפנות.</string>

    <!-- ManageGroupActivity -->
    <string name="ManageGroupActivity_who_can_add_new_members">מי יכול להוסיף חברי קבוצה חדשים?</string>
    <string name="ManageGroupActivity_who_can_edit_this_groups_info">מי יכול לערוך את המידע של קבוצה הזאת?</string>

    <plurals name="ManageGroupActivity_added">
        <item quantity="one">חבר קבוצה %1$d התווסף.</item>
        <item quantity="two">%1$d חברי קבוצה התווספו.</item>
        <item quantity="many">%1$d חברי קבוצה התווספו.</item>
        <item quantity="other">%1$d חברי קבוצה התווספו.</item>
    </plurals>

    <string name="ManageGroupActivity_you_dont_have_the_rights_to_do_this">אין לך את הזכויות לעשות זאת</string>
    <string name="ManageGroupActivity_not_capable">למישהו שהוספת אין תמיכה בקבוצות חדשות והוא צריך לעדכן את Signal</string>
    <string name="ManageGroupActivity_not_announcement_capable">מישהו שהוספת לא תומך בקבוצות הכרזה והוא צריך לעדכן את Signal</string>
    <string name="ManageGroupActivity_failed_to_update_the_group">כישלון בעדכון הקבוצה</string>
    <string name="ManageGroupActivity_youre_not_a_member_of_the_group">אינך חבר קבוצה בקבוצה זו</string>
    <string name="ManageGroupActivity_failed_to_update_the_group_please_retry_later">נכשל בעדכון הקבוצה. אנא נסה שוב מאוחר יותר.</string>
    <string name="ManageGroupActivity_failed_to_update_the_group_due_to_a_network_error_please_retry_later">נכשל בעדכון הקבוצה עקב שגיאת רשת, אנא נסה שוב מאוחר יותר.</string>

    <string name="ManageGroupActivity_edit_name_and_picture">ערוך שם ותמונה</string>
    <string name="ManageGroupActivity_legacy_group">קבוצה מיושנת</string>
    <string name="ManageGroupActivity_legacy_group_learn_more">זוהי קבוצה מיושנת. מאפיינים כמו מנהלני קבוצה זמינים רק בקבוצות חדשות.</string>
    <string name="ManageGroupActivity_legacy_group_upgrade">זוהי קבוצה מיושנת. כדי להשיג גישה אל מאפיינים חדשים כמו @אזכורים ומנהלנים,</string>
    <string name="ManageGroupActivity_legacy_group_too_large">קבוצה מיושנת זו אינה יכולה להשתדרג אל קבוצה חדשה מאחר שהיא גדולה מדי. גודל הקבוצה המרבי הוא %1$d.</string>
    <string name="ManageGroupActivity_upgrade_this_group">שדרג קבוצה זו.</string>
    <string name="ManageGroupActivity_this_is_an_insecure_mms_group">זוהי קבוצת MMS לא מאובטחת. כדי להתכתב באופן פרטי, אפשר להזמין את אנשי הקשר שלך ל–Signal.</string>
    <string name="ManageGroupActivity_invite_now">הזמן עכשיו</string>
    <string name="ManageGroupActivity_more">עוד</string>
    <string name="ManageGroupActivity_add_group_description">הוסף תיאור קבוצה…</string>

    <!-- GroupMentionSettingDialog -->
    <string name="GroupMentionSettingDialog_notify_me_for_mentions">יידע אותי לגבי אזכורים</string>
    <string name="GroupMentionSettingDialog_receive_notifications_when_youre_mentioned_in_muted_chats">לקבל התראות כשמזכירים אותך בצ׳אטים מושתקים?</string>
    <string name="GroupMentionSettingDialog_always_notify_me">יידע אותי תמיד</string>
    <string name="GroupMentionSettingDialog_dont_notify_me">אל תיידע אותי</string>

    <!-- ManageProfileFragment -->
    <string name="ManageProfileFragment_profile_name">שם פרופיל</string>
    <string name="ManageProfileFragment_username">שם משתמש</string>
    <string name="ManageProfileFragment_about">אודות</string>
    <string name="ManageProfileFragment_write_a_few_words_about_yourself">כתוב כמה מילים על עצמך</string>
    <string name="ManageProfileFragment_your_name">שמך</string>
    <string name="ManageProfileFragment_your_username">שם המשתמש שלך</string>
    <string name="ManageProfileFragment_failed_to_set_avatar">נכשל בהגדרת יצגן</string>
    <string name="ManageProfileFragment_badges">תגים</string>
    <string name="ManageProfileFragment__edit_photo">ערוך תמונה</string>
    <!-- Snackbar message after creating username -->
    <string name="ManageProfileFragment__username_created">שם משתמש נוצר</string>
    <!-- Snackbar message after copying username -->
    <string name="ManageProfileFragment__username_copied">שם משתמש הועתק</string>
    <!-- Snackbar message after network failure while trying to delete username -->
    <string name="ManageProfileFragment__couldnt_delete_username">לא הצלחנו למחוק שם משתמש. יש לנסות שוב מאוחר יותר.</string>
    <!-- Snackbar message after successful deletion of username -->
    <string name="ManageProfileFragment__username_deleted">שם המשתמש נמחק</string>

    <!-- UsernameOutOfSyncReminder -->
    <!-- Displayed above the conversation list when a user needs to address an issue with their username -->
    <string name="UsernameOutOfSyncReminder__something_went_wrong">משהו השתבש עם שם המשתמש שלך, הוא כבר לא מקושר לחשבון שלך. אפשר לנסות להגדיר אותו שוב או לבחור אחד חדש.</string>
    <!-- Action text to navigate user to manually fix the issue with their username -->
    <string name="UsernameOutOfSyncReminder__fix_now">תיקון כעת</string>


    <!-- ManageRecipientActivity -->
    <string name="ManageRecipientActivity_no_groups_in_common">אין קבוצות במשותף</string>
    <plurals name="ManageRecipientActivity_d_groups_in_common">
        <item quantity="one">קבוצה %1$d במשותף</item>
        <item quantity="two">%1$d קבוצות במשותף</item>
        <item quantity="many">%1$d קבוצות במשותף</item>
        <item quantity="other">%1$d קבוצות במשותף</item>
    </plurals>

    <plurals name="GroupMemberList_invited">
        <item quantity="one">%1$s הזמין/ה אדם 1</item>
        <item quantity="two">%1$s הזמין/ה %2$d אנשים</item>
        <item quantity="many">%1$s הזמין/ה %2$d אנשים</item>
        <item quantity="other">%1$s הזמין/ה %2$d אנשים</item>
    </plurals>

    <!-- CustomNotificationsDialogFragment -->
    <string name="CustomNotificationsDialogFragment__custom_notifications">התראות מותאמות אישית</string>
    <string name="CustomNotificationsDialogFragment__messages">הודעות</string>
    <string name="CustomNotificationsDialogFragment__use_custom_notifications">השתמש בהתראות מותאמות אישית</string>
    <string name="CustomNotificationsDialogFragment__notification_sound">צליל התראה</string>
    <string name="CustomNotificationsDialogFragment__vibrate">רטט</string>
    <!-- Button text for customizing notification options -->
    <string name="CustomNotificationsDialogFragment__customize">התאם אישית</string>
    <string name="CustomNotificationsDialogFragment__change_sound_and_vibration">שנה צליל ורטט</string>
    <string name="CustomNotificationsDialogFragment__call_settings">הגדרות שיחה</string>
    <string name="CustomNotificationsDialogFragment__ringtone">צלצול</string>
    <string name="CustomNotificationsDialogFragment__default">ברירת מחדל</string>
    <string name="CustomNotificationsDialogFragment__unknown">בלתי ידוע</string>

    <!-- ShareableGroupLinkDialogFragment -->
    <string name="ShareableGroupLinkDialogFragment__group_link">קישור קבוצה</string>
    <string name="ShareableGroupLinkDialogFragment__share">שתף</string>
    <string name="ShareableGroupLinkDialogFragment__reset_link">אפס קישור</string>
    <string name="ShareableGroupLinkDialogFragment__approve_new_members">אשר חברי קבוצה חדשים</string>
    <string name="ShareableGroupLinkDialogFragment__require_an_admin_to_approve_new_members_joining_via_the_group_link">דרוש מנהלן כדי לאשר הצטרפות של חברי קבוצה חדשים באמצעות קישור הקבוצה.</string>
    <string name="ShareableGroupLinkDialogFragment__are_you_sure_you_want_to_reset_the_group_link">האם אתה בטוח שאתה רוצה לאפס את קישור הקבוצה? אנשים לא יוכלו עוד להצטרף אל הקבוצה ע״י שימוש בקישור הנוכחי.</string>

    <!-- GroupLinkShareQrDialogFragment -->
    <string name="GroupLinkShareQrDialogFragment__qr_code">קוד QR</string>
    <string name="GroupLinkShareQrDialogFragment__people_who_scan_this_code_will">אנשים שיסרקו קוד זה יוכלו להצטרף אל הקבוצה שלך. מנהלנים עדין יצטרכו לאשר חברי קבוצה חדשים אם הגדרה זו מופעלת.</string>
    <string name="GroupLinkShareQrDialogFragment__share_code">שתף קוד</string>

    <!-- GV2 Invite Revoke confirmation dialog -->
    <string name="InviteRevokeConfirmationDialog_revoke_own_single_invite">האם אתה רוצה לשלול את ההזמנה ששלחת אל %1$s?</string>
    <plurals name="InviteRevokeConfirmationDialog_revoke_others_invites">
        <item quantity="one">בטוח שבא לך לבטל את ההזמנה שנשלחה על ידי %1$s?</item>
        <item quantity="two">בטוח שבא לך לבטל את %2$d ההזמנות שנשלחו על ידי %1$s?</item>
        <item quantity="many">בטוח שבא לך לבטל את %2$d ההזמנות שנשלחו על ידי %1$s?</item>
        <item quantity="other">בטוח שבא לך לבטל את %2$d ההזמנות שנשלחו על ידי %1$s?</item>
    </plurals>

    <!-- GroupJoinBottomSheetDialogFragment -->
    <string name="GroupJoinBottomSheetDialogFragment_you_are_already_a_member">את/ה כבר חבר/ת קבוצה</string>
    <string name="GroupJoinBottomSheetDialogFragment_join">הצטרף</string>
    <string name="GroupJoinBottomSheetDialogFragment_request_to_join">בקש להצטרף</string>
    <string name="GroupJoinBottomSheetDialogFragment_unable_to_join_group_please_try_again_later">לא היה ניתן להצטרף אל הקבוצה. אנא נסה שוב מאוחר יותר</string>
    <string name="GroupJoinBottomSheetDialogFragment_encountered_a_network_error">היישום נתקל בשגיאת רשת.</string>
    <string name="GroupJoinBottomSheetDialogFragment_this_group_link_is_not_active">קישור קבוצה זה אינו פעיל</string>
    <!-- Title shown when there was an known issue getting group information from a group link -->
    <string name="GroupJoinBottomSheetDialogFragment_cant_join_group">לא יכול להצטרף אל הקבוצה</string>
    <!-- Message shown when you try to get information for a group via link but an admin has removed you -->
    <string name="GroupJoinBottomSheetDialogFragment_you_cant_join_this_group_via_the_group_link_because_an_admin_removed_you">אי אפשר להצטרף אל הקבוצה הזאת באמצעות קישור קבוצה מאחר שמנהל/ת הסיר/ה אותך.</string>
    <!-- Message shown when you try to get information for a group via link but the link is no longer valid -->
    <string name="GroupJoinBottomSheetDialogFragment_this_group_link_is_no_longer_valid">קישור קבוצה זה אינו תקף יותר.</string>
    <!-- Title shown when there was an unknown issue getting group information from a group link -->
    <string name="GroupJoinBottomSheetDialogFragment_link_error">שגיאת קישור</string>
    <!-- Message shown when you try to get information for a group via link but an unknown issue occurred -->
    <string name="GroupJoinBottomSheetDialogFragment_joining_via_this_link_failed_try_joining_again_later">הצטרפות באמצעות קישור זה נכשלה. נסה להצטרף מאוחר יותר.</string>

    <string name="GroupJoinBottomSheetDialogFragment_direct_join">האם אתה רוצה להצטרף אל קבוצה זו ולשתף את השם והתמונה שלך עם חבריה?</string>
    <string name="GroupJoinBottomSheetDialogFragment_admin_approval_needed">מנהלן של קבוצה זו חייב לאשר את בקשתך לפני שתוכל להצטרף אל קבוצה זו. כאשר אתה מבקש להצטרף, השם והתמונה שלך ישותפו עם חברי הקבוצה.</string>
    <plurals name="GroupJoinBottomSheetDialogFragment_group_dot_d_members">
        <item quantity="one">קבוצה · %1$d חבר קבוצה</item>
        <item quantity="two">קבוצה · %1$d חברי קבוצה</item>
        <item quantity="many">קבוצה · %1$d חברי קבוצה</item>
        <item quantity="other">קבוצה · %1$d חברי קבוצה</item>
    </plurals>

    <!-- GroupJoinUpdateRequiredBottomSheetDialogFragment -->
    <string name="GroupJoinUpdateRequiredBottomSheetDialogFragment_update_signal_to_use_group_links">עדכן את Signal כדי להשתמש בקישורי קבוצה</string>
    <string name="GroupJoinUpdateRequiredBottomSheetDialogFragment_update_message">הגרסה של Signal שאתה משתמש בה אינה תומכת בקישור קבוצה זה. עדכן אל הגרסה האחרונה כדי להצטרף אל קבוצה זו באמצעות קישור.</string>
    <string name="GroupJoinUpdateRequiredBottomSheetDialogFragment_update_signal">עדכן את Signal</string>
    <string name="GroupJoinUpdateRequiredBottomSheetDialogFragment_group_link_is_not_valid">קישור הקבוצה בלתי תקף</string>

    <!-- GroupInviteLinkEnableAndShareBottomSheetDialogFragment -->
    <string name="GroupInviteLinkEnableAndShareBottomSheetDialogFragment_invite_friends">הזמן חברים</string>
    <string name="GroupInviteLinkEnableAndShareBottomSheetDialogFragment_share_a_link_with_friends_to_let_them_quickly_join_this_group">שתף קישור עם חברים כדי לתת להם להצטרף במהירות אל קבוצה זו.</string>

    <string name="GroupInviteLinkEnableAndShareBottomSheetDialogFragment_enable_and_share_link">אפשר ושתף קישור</string>
    <string name="GroupInviteLinkEnableAndShareBottomSheetDialogFragment_share_link">שתף קישור</string>

    <string name="GroupInviteLinkEnableAndShareBottomSheetDialogFragment_unable_to_enable_group_link_please_try_again_later">לא היה ניתן לאפשר את קישור הקבוצה. אנא נסה שוב מאוחר יותר</string>
    <string name="GroupInviteLinkEnableAndShareBottomSheetDialogFragment_encountered_a_network_error">היישום נתקל בשגיאת רשת.</string>
    <string name="GroupInviteLinkEnableAndShareBottomSheetDialogFragment_you_dont_have_the_right_to_enable_group_link">אין לך את הזכות לאפשר את קישור הקבוצה. אנא שאל מנהלן.</string>
    <string name="GroupInviteLinkEnableAndShareBottomSheetDialogFragment_you_are_not_currently_a_member_of_the_group">אינך חבר של הקבוצה כרגע.</string>

    <!-- GV2 Request confirmation dialog -->
    <string name="RequestConfirmationDialog_add_s_to_the_group">להוסיף את ”%1$s“ אל הקבוצה?</string>
    <string name="RequestConfirmationDialog_deny_request_from_s">לדחות בקשה מאת “%1$s”?</string>
    <!-- Confirm dialog message shown when deny a group link join request and group link is enabled. -->
    <string name="RequestConfirmationDialog_deny_request_from_s_they_will_not_be_able_to_request">לדחות בקשה מאת “%1$s”? הוא/היא לא יוכל/תוכל לבקש שוב להצטרף באמצעות קישור הקבוצה.</string>
    <string name="RequestConfirmationDialog_add">הוסף</string>
    <string name="RequestConfirmationDialog_deny">דחה</string>

    <!-- ImageEditorHud -->
    <string name="ImageEditorHud_blur_faces">טשטש פרצופים</string>
    <string name="ImageEditorHud_new_blur_faces_or_draw_anywhere_to_blur">חדש: טשטש פרצופים או צייר בכל מקום כדי לטשטש</string>
    <string name="ImageEditorHud_draw_anywhere_to_blur">צייר בכל מקום כדי לטשטש</string>
    <string name="ImageEditorHud_draw_to_blur_additional_faces_or_areas">צייר כדי לטשטש פרצופים נוספים או אזורים נוספים</string>

    <!-- InputPanel -->
    <string name="InputPanel_tap_and_hold_to_record_a_voice_message_release_to_send">הקש והחזק כדי להקליט הודעה קולית, שחרר כדי לשלוח</string>
    <!-- Message shown if the user tries to switch a conversation from Signal to SMS -->
    <string name="InputPanel__sms_messaging_is_no_longer_supported_in_signal">הודעות SMS כבר לא נתמכות ב–Signal.</string>
    <!-- When editing a message, label shown above the text input field in the composer -->
    <string name="InputPanel_edit_message">עריכת הודעה</string>

    <!-- InviteActivity -->
    <string name="InviteActivity_share">שתף</string>
    <string name="InviteActivity_share_with_contacts">שתף עם אנשי קשר</string>
    <string name="InviteActivity_share_via">שתף באמצעות…</string>

    <string name="InviteActivity_cancel">בטל</string>
    <string name="InviteActivity_sending">שולח…</string>
    <string name="InviteActivity_invitations_sent">הזמנות נשלחו!</string>
    <string name="InviteActivity_invite_to_signal">הזמן אל Molly</string>
    <string name="InviteActivity_send_sms">שלח מסרון (%1$d)</string>
    <plurals name="InviteActivity_send_sms_invites">
        <item quantity="one">לשלוח הזמנה %1$d במסרון?</item>
        <item quantity="two">לשלוח %1$d הזמנות במסרון?</item>
        <item quantity="many">לשלוח %1$d הזמנות במסרון?</item>
        <item quantity="other">לשלוח %1$d הזמנות במסרון?</item>
    </plurals>
    <string name="InviteActivity_lets_switch_to_signal">בוא נחליף אל Molly: %1$s</string>
    <string name="InviteActivity_no_app_to_share_to">נראה שאין לך יישומים כלשהם לשתף בהם.</string>

    <!-- LearnMoreTextView -->
    <string name="LearnMoreTextView_learn_more">למד עוד</string>

    <string name="SpanUtil__read_more">קרא עוד</string>

    <!-- LongMessageActivity -->
    <string name="LongMessageActivity_unable_to_find_message">לא היה ניתן למצוא הודעה</string>
    <string name="LongMessageActivity_message_from_s">הודעה מאת %1$s</string>
    <string name="LongMessageActivity_your_message">ההודעה שלך</string>

    <!-- MessageRetrievalService -->
    <string name="MessageRetrievalService_signal">Molly</string>
    <string name="MessageRetrievalService_background_connection_enabled">חיבור רקע מאופשר</string>

    <!-- MmsDownloader -->
    <string name="MmsDownloader_error_reading_mms_settings">שגיאה בקריאת הגדרות MMS של ספק התקשורת האלחוטית</string>

    <!-- MediaOverviewActivity -->
    <string name="MediaOverviewActivity_Media">מדיה</string>
    <string name="MediaOverviewActivity_Files">קבצים</string>
    <string name="MediaOverviewActivity_Audio">שמע</string>
    <string name="MediaOverviewActivity_All">הכול</string>
    <plurals name="MediaOverviewActivity_Media_delete_confirm_title">
        <item quantity="one">למחוק פריט נבחר?</item>
        <item quantity="two">למחוק פריטים נבחרים?</item>
        <item quantity="many">למחוק פריטים נבחרים?</item>
        <item quantity="other">למחוק פריטים נבחרים?</item>
    </plurals>
    <plurals name="MediaOverviewActivity_Media_delete_confirm_message">
        <item quantity="one">זה ימחק לצמיתות את הקובץ שנבחר. גם מלל הודעה שמשויך לפריט זה יימחק.</item>
        <item quantity="two">זה ימחק לצמיתות את כל %1$d הקבצים שנבחרו. גם מלל הודעה שמשויך לפריטים אלו יימחק.</item>
        <item quantity="many">זה ימחק לצמיתות את כל %1$d הקבצים שנבחרו. גם מלל הודעה שמשויך לפריטים אלו יימחק.</item>
        <item quantity="other">זה ימחק לצמיתות את כל %1$d הקבצים שנבחרו. גם מלל הודעה שמשויך לפריטים אלו יימחק.</item>
    </plurals>
    <string name="MediaOverviewActivity_Media_delete_progress_title">מוחק</string>
    <string name="MediaOverviewActivity_Media_delete_progress_message">מוחק הודעות…</string>
    <string name="MediaOverviewActivity_collecting_attachments">אוסף צרופות…</string>
    <string name="MediaOverviewActivity_Sort_by">מיין לפי</string>
    <string name="MediaOverviewActivity_Newest">החדש ביותר</string>
    <string name="MediaOverviewActivity_Oldest">הישן ביותר</string>
    <string name="MediaOverviewActivity_Storage_used">אחסון בשימוש</string>
    <string name="MediaOverviewActivity_All_storage_use">כל שימוש האחסון</string>
    <string name="MediaOverviewActivity_Grid_view_description">תצוגת סורג</string>
    <string name="MediaOverviewActivity_List_view_description">תצוגת רשימה</string>
    <string name="MediaOverviewActivity_Selected_description">נבחר</string>
    <string name="MediaOverviewActivity_select_all">בחר הכול</string>
    <plurals name="MediaOverviewActivity_save_plural">
        <item quantity="one">שמור</item>
        <item quantity="two">שמור</item>
        <item quantity="many">שמור</item>
        <item quantity="other">שמור</item>
    </plurals>
    <plurals name="MediaOverviewActivity_delete_plural">
        <item quantity="one">מחיקה</item>
        <item quantity="two">מחיקה</item>
        <item quantity="many">מחיקה</item>
        <item quantity="other">מחיקה</item>
    </plurals>

    <plurals name="MediaOverviewActivity_d_selected_s">
        <item quantity="one">%1$d נבחר (%2$s)</item>
        <item quantity="two">%1$d נבחרו (%2$s)</item>
        <item quantity="many">%1$d נבחרו (%2$s)</item>
        <item quantity="other">%1$d נבחרו (%2$s)</item>
    </plurals>
    <string name="MediaOverviewActivity_file">קובץ</string>
    <string name="MediaOverviewActivity_audio">שמע</string>
    <string name="MediaOverviewActivity_video">סרטון</string>
    <string name="MediaOverviewActivity_image">תמונה</string>
  <!-- Removed by excludeNonTranslatables <string name="MediaOverviewActivity_detail_line_2_part" translatable="false">%1$s · %2$s</string> -->
  <!-- Removed by excludeNonTranslatables <string name="MediaOverviewActivity_detail_line_3_part" translatable="false">%1$s · %2$s · %3$s</string> -->

    <string name="MediaOverviewActivity_sent_by_s">נשלח על ידי %1$s</string>
    <string name="MediaOverviewActivity_sent_by_you">נשלח על ידך</string>
    <string name="MediaOverviewActivity_sent_by_s_to_s">נשלח על ידי %1$s אל %2$s</string>
    <string name="MediaOverviewActivity_sent_by_you_to_s">נשלח על ידך אל %1$s</string>

    <!-- Megaphones -->
    <string name="Megaphones_remind_me_later">הזכר לי מאוחר יותר</string>
    <string name="Megaphones_verify_your_signal_pin">וודא את Signal PIN שלך</string>
    <string name="Megaphones_well_occasionally_ask_you_to_verify_your_pin">נבקש ממך מדי פעם לוודא את ה־PIN שלך כך שתזכור אותו.</string>
    <string name="Megaphones_verify_pin">וודא PIN</string>
    <string name="Megaphones_get_started">התחל</string>
    <string name="Megaphones_new_group">קבוצה חדשה</string>
    <string name="Megaphones_invite_friends">הזמן חברים</string>
    <string name="Megaphones_use_sms">השתמש במסרון</string>
    <string name="Megaphones_chat_colors">צבעי צ׳אט</string>
    <string name="Megaphones_add_a_profile_photo">הוספת תמונת פרופיל</string>

    <!-- Title of a bottom sheet to render messages that all quote a specific message -->
    <string name="MessageQuotesBottomSheet_replies">תשובות</string>

    <!-- NotificationBarManager -->
    <string name="NotificationBarManager_signal_call_in_progress">שיחת Signal בתהליך</string>
    <string name="NotificationBarManager__establishing_signal_call">מקים שיחת Signal</string>
    <string name="NotificationBarManager__incoming_signal_call">שיחת Signal נכנסת</string>
    <string name="NotificationBarManager__incoming_signal_group_call">שיחה קבוצתית נכנסת של Signal</string>
    <!-- Temporary notification shown when starting the calling service -->
    <string name="NotificationBarManager__starting_signal_call_service">שירות השיחות של Molly מופעל</string>
    <string name="NotificationBarManager__stopping_signal_call_service">עוצר את שירות השיחות של Molly</string>
    <string name="NotificationBarManager__decline_call">דחה שיחה</string>
    <string name="NotificationBarManager__answer_call">ענה לשיחה</string>
    <string name="NotificationBarManager__end_call">סיים שיחה</string>
    <string name="NotificationBarManager__cancel_call">בטל שיחה</string>
    <string name="NotificationBarManager__join_call">הצטרף לשיחה</string>

    <!-- NotificationsMegaphone -->
    <string name="NotificationsMegaphone_turn_on_notifications">להפעיל התראות?</string>
    <string name="NotificationsMegaphone_never_miss_a_message">לעולם לא תפספס הודעה מאנשי הקשר והקבוצות שלך.</string>
    <string name="NotificationsMegaphone_turn_on">הפעל</string>
    <string name="NotificationsMegaphone_not_now">לא עכשיו</string>

    <!-- NotificationMmsMessageRecord -->
    <string name="NotificationMmsMessageRecord_multimedia_message">הודעת מולטימדיה</string>
    <string name="NotificationMmsMessageRecord_downloading_mms_message">מוריד הודעת MMS</string>
    <string name="NotificationMmsMessageRecord_error_downloading_mms_message">שגיאה בהורדת הודעת MMS, הקש כדי לנסות שוב</string>

    <!-- MediaPickerActivity -->
    <string name="MediaPickerActivity__menu_open_camera">פתח מצלמה</string>

    <!-- MediaSendActivity -->
    <string name="MediaSendActivity_camera_unavailable">המצלמה בלתי זמינה.</string>

    <!-- MediaRepository -->
    <string name="MediaRepository_all_media">כל המדיה</string>
    <string name="MediaRepository__camera">מצלמה</string>

    <!-- MessageRecord -->
    <string name="MessageRecord_unknown">בלתי ידוע</string>
    <string name="MessageRecord_message_encrypted_with_a_legacy_protocol_version_that_is_no_longer_supported">הודעה מוצפנת התקבלה ע״י שימוש בגרסה ישנה של Signal שאינה נתמכת יותר. אנא בקש מהשולח לעדכן אל הגרסה העדכנית ביותר ולשלוח מחדש את ההודעה.</string>
    <string name="MessageRecord_left_group">עזבת את הקבוצה.</string>
    <string name="MessageRecord_you_updated_group">עדכנת את הקבוצה.</string>
    <string name="MessageRecord_the_group_was_updated">הקבוצה עודכנה.</string>
    <!-- Update message shown when placing an outgoing 1:1 voice/audio call and it\'s answered by the other party -->
    <string name="MessageRecord_outgoing_voice_call">שיחה קולית יוצאת</string>
    <!-- Update message shown when placing an outgoing 1:1 video call and it\'s answered by the other party -->
    <string name="MessageRecord_outgoing_video_call">שיחת וידאו יוצאת</string>
    <!-- Update message shown when placing an outgoing 1:1 voice/audio call and it\'s not answered by the other party -->
    <string name="MessageRecord_unanswered_voice_call">שיחה קולית שלא נענתה</string>
    <!-- Update message shown when placing an outgoing 1:1 video call and it\'s not answered by the other party -->
    <string name="MessageRecord_unanswered_video_call">שיחת וידאו שלא נענתה</string>
    <!-- Update message shown when receiving an incoming 1:1 voice/audio call and it\'s answered -->
    <string name="MessageRecord_incoming_voice_call">שיחה קולית נכנסת</string>
    <!-- Update message shown when receiving an incoming 1:1 video call and answered -->
    <string name="MessageRecord_incoming_video_call">שיחת וידאו נכנסת</string>
    <!-- Update message shown when receiving an incoming 1:1 voice/audio call and not answered -->
    <string name="MessageRecord_missed_voice_call">שיחה קולית שלא נענתה</string>
    <!-- Update message shown when receiving an incoming 1:1 video call and not answered -->
    <string name="MessageRecord_missed_video_call">שיחת וידאו שלא נענתה</string>
    <!-- Update message shown when receiving an incoming 1:1 voice/audio call and explicitly declined -->
    <string name="MessageRecord_you_declined_a_voice_call">דחית שיחה קולית</string>
    <!-- Update message shown when receiving an incoming 1:1 video call and explicitly declined -->
    <string name="MessageRecord_you_declined_a_video_call">דחית שיחת וידאו</string>
    <!-- Call update formatter string to place the update message next to a time stamp. e.g., \'Incoming voice call · 11:11am\' -->
    <string name="MessageRecord_call_message_with_date">%1$s · %2$s</string>
    <string name="MessageRecord_s_updated_group">%1$s עדכן את הקבוצה.</string>
    <string name="MessageRecord_s_joined_signal">%1$s נמצא ב־Signal!</string>
    <string name="MessageRecord_you_disabled_disappearing_messages">הִשְׁבַּתָּ הודעות נעלמות.</string>
    <string name="MessageRecord_s_disabled_disappearing_messages">%1$s השבית הודעות נעלמות.</string>
    <string name="MessageRecord_you_set_disappearing_message_time_to_s">הִגְדַּרְתָּ את קוצב הזמן של הודעות נעלמות אל %1$s.</string>
    <string name="MessageRecord_s_set_disappearing_message_time_to_s">%1$sהגדיר את קוצב הזמן של הודעות נעלמות אל %2$s.</string>
    <string name="MessageRecord_disappearing_message_time_set_to_s">קוצב הזמן של הודעות נעלמות הוגדר אל %1$s.</string>
    <string name="MessageRecord_this_group_was_updated_to_a_new_group">קבוצה זו עודכנה אל קבוצה חדשה.</string>
    <string name="MessageRecord_you_couldnt_be_added_to_the_new_group_and_have_been_invited_to_join">לא יכולת להתווסף אל הקבוצה החדשה והוזמנת להצטרף.</string>
    <string name="MessageRecord_chat_session_refreshed">צ\'אט רוענן</string>
    <plurals name="MessageRecord_members_couldnt_be_added_to_the_new_group_and_have_been_invited">
        <item quantity="one">חבר/ה לא יכל/ה להתווסף לקבוצה החדשה והוזמן/ה להצטרף.</item>
        <item quantity="two">%1$s חברים לא יכלו להתווסף לקבוצה החדשה והוזמנו להצטרף.</item>
        <item quantity="many">%1$s חברים לא יכלו להתווסף לקבוצה החדשה והוזמנו להצטרף.</item>
        <item quantity="other">%1$s חברים לא יכלו להתווסף לקבוצה החדשה והוזמנו להצטרף.</item>
    </plurals>

    <plurals name="MessageRecord_members_couldnt_be_added_to_the_new_group_and_have_been_removed">
        <item quantity="one">חבר/ה לא יכל/ה להתווסף לקבוצה החדשה והוסר/ה.</item>
        <item quantity="two">%1$s חברים לא יכלו להתווסף לקבוצה החדשה והוסרו.</item>
        <item quantity="many">%1$s חברים לא יכלו להתווסף לקבוצה החדשה והוסרו.</item>
        <item quantity="other">%1$s חברים לא יכלו להתווסף לקבוצה החדשה והוסרו.</item>
    </plurals>

    <!-- Profile change updates -->
    <string name="MessageRecord_changed_their_profile_name_to">%1$s שינה/שינתה את שם הפרופיל שלו/שלה אל %2$s.</string>
    <string name="MessageRecord_changed_their_profile_name_from_to">%1$s שינה/שינתה את שם הפרופיל שלו/שלה מן %2$s אל %3$s.</string>
    <string name="MessageRecord_changed_their_profile">%1$s שינה/שינתה את הפרופיל שלו/שלה.</string>

    <!-- GV2 specific -->
    <string name="MessageRecord_you_created_the_group">יצרת את הקבוצה.</string>
    <string name="MessageRecord_group_updated">הקבוצה עודכנה.</string>
    <string name="MessageRecord_invite_friends_to_this_group">הזמן חברים אל קבוצה זו באמצעות קישור קבוצה</string>

    <!-- GV2 member additions -->
    <string name="MessageRecord_you_added_s">הוספת את %1$s.</string>
    <string name="MessageRecord_s_added_s">%1$s הוסיף את %2$s.</string>
    <string name="MessageRecord_s_added_you">%1$s הוסיף אותך אל הקבוצה.</string>
    <string name="MessageRecord_you_joined_the_group">הצטרפת אל הקבוצה.</string>
    <string name="MessageRecord_s_joined_the_group">%1$s הצטרף אל הקבוצה.</string>

    <!-- GV2 member removals -->
    <string name="MessageRecord_you_removed_s">הסרת את %1$s.</string>
    <string name="MessageRecord_s_removed_s">%1$s הסיר/ה את %2$s.</string>
    <string name="MessageRecord_s_removed_you_from_the_group">%1$s הסיר/ה אותך מהקבוצה.</string>
    <string name="MessageRecord_you_left_the_group">עזבת את הקבוצה.</string>
    <string name="MessageRecord_s_left_the_group">%1$s עזב את הקבוצה.</string>
    <string name="MessageRecord_you_are_no_longer_in_the_group">אינך בקבוצה יותר.</string>
    <string name="MessageRecord_s_is_no_longer_in_the_group">%1$s לא בקבוצה יותר.</string>

    <!-- GV2 role change -->
    <string name="MessageRecord_you_made_s_an_admin">עשית את %1$s מנהלן.</string>
    <string name="MessageRecord_s_made_s_an_admin">%1$s עשה את %2$s מנהלן.</string>
    <string name="MessageRecord_s_made_you_an_admin">%1$s עשה אותך מנהלן.</string>
    <string name="MessageRecord_you_revoked_admin_privileges_from_s">שללת זכויות מנהלן מן %1$s.</string>
    <string name="MessageRecord_s_revoked_your_admin_privileges">%1$s שלל/ה את זכויות המנהלן שלך.</string>
    <string name="MessageRecord_s_revoked_admin_privileges_from_s">%1$s שלל זכויות מנהלן מן %2$s.</string>
    <string name="MessageRecord_s_is_now_an_admin">%1$s מנהלן כעת.</string>
    <string name="MessageRecord_you_are_now_an_admin">אתה מנהלן כעת.</string>
    <string name="MessageRecord_s_is_no_longer_an_admin">%1$s אינו מנהלן יותר.</string>
    <string name="MessageRecord_you_are_no_longer_an_admin">אינך מנהלן יותר.</string>

    <!-- GV2 invitations -->
    <string name="MessageRecord_you_invited_s_to_the_group">הזמנת את %1$s אל הקבוצה.</string>
    <string name="MessageRecord_s_invited_you_to_the_group">%1$s הזמין אותך אל הקבוצה.</string>
    <plurals name="MessageRecord_s_invited_members">
        <item quantity="one">%1$s הזמין/ה אדם 1 לקבוצה.</item>
        <item quantity="two">%1$s הזמין/ה %2$d אנשים לקבוצה.</item>
        <item quantity="many">%1$s הזמין/ה %2$d אנשים לקבוצה.</item>
        <item quantity="other">%1$s הזמין/ה %2$d אנשים לקבוצה.</item>
    </plurals>
    <string name="MessageRecord_you_were_invited_to_the_group">הוזמנת אל הקבוצה.</string>
    <plurals name="MessageRecord_d_people_were_invited_to_the_group">
        <item quantity="one">אדם 1 הוזמן לקבוצה.</item>
        <item quantity="two">%1$d אנשים הוזמנו לקבוצה.</item>
        <item quantity="many">%1$d אנשים הוזמנו לקבוצה.</item>
        <item quantity="other">%1$d אנשים הוזמנו לקבוצה.</item>
    </plurals>

    <!-- GV2 invitation revokes -->
    <plurals name="MessageRecord_you_revoked_invites">
        <item quantity="one">ביטלת הזמנה לקבוצה.</item>
        <item quantity="two">ביטלת %1$d הזמנות לקבוצה.</item>
        <item quantity="many">ביטלת %1$d הזמנות לקבוצה.</item>
        <item quantity="other">ביטלת %1$d הזמנות לקבוצה.</item>
    </plurals>
    <plurals name="MessageRecord_s_revoked_invites">
        <item quantity="one">%1$s ביטל/ה הזמנה לקבוצה.</item>
        <item quantity="two">%1$s ביטל/ה %2$d הזמנות לקבוצה.</item>
        <item quantity="many">%1$s ביטל/ה %2$d הזמנות לקבוצה.</item>
        <item quantity="other">%1$s ביטל/ה %2$d הזמנות לקבוצה.</item>
    </plurals>
    <string name="MessageRecord_someone_declined_an_invitation_to_the_group">מישהו דחה הזמנה אל הקבוצה.</string>
    <string name="MessageRecord_you_declined_the_invitation_to_the_group">סירבת אל ההזמנה אל הקבוצה.</string>
    <string name="MessageRecord_s_revoked_your_invitation_to_the_group">%1$s שלל את ההזמנה שלך אל הקבוצה.</string>
    <string name="MessageRecord_an_admin_revoked_your_invitation_to_the_group">מנהלן שלל את ההזמנה שלך אל הקבוצה.</string>
    <plurals name="MessageRecord_d_invitations_were_revoked">
        <item quantity="one">הזמנה לקבוצה בוטלה.</item>
        <item quantity="two">%1$d הזמנות לקבוצה בוטלו.</item>
        <item quantity="many">%1$d הזמנות לקבוצה בוטלו.</item>
        <item quantity="other">%1$d הזמנות לקבוצה בוטלו.</item>
    </plurals>

    <!-- GV2 invitation acceptance -->
    <string name="MessageRecord_you_accepted_invite">אישרת את ההזמנה אל הקבוצה.</string>
    <string name="MessageRecord_s_accepted_invite">%1$s אישר/ה הזמנה אל הקבוצה.</string>
    <string name="MessageRecord_you_added_invited_member_s">הוספת את חבר הקבוצה המוזמן %1$s.</string>
    <string name="MessageRecord_s_added_invited_member_s">%1$s הוסיף את חבר הקבוצה המוזמן %2$s.</string>

    <!-- GV2 title change -->
    <string name="MessageRecord_you_changed_the_group_name_to_s">שינית את שם הקבוצה אל \"%1$s\".</string>
    <string name="MessageRecord_s_changed_the_group_name_to_s">%1$s שינה את שם הקבוצה אל \"%2$s\".</string>
    <string name="MessageRecord_the_group_name_has_changed_to_s">שם הקבוצה השתנה אל \"%1$s\".</string>

    <!-- GV2 description change -->
    <string name="MessageRecord_you_changed_the_group_description">שינית את תיאור הקבוצה.</string>
    <string name="MessageRecord_s_changed_the_group_description">%1$s שינה/שינתה את תיאור הקבוצה.</string>
    <string name="MessageRecord_the_group_description_has_changed">תיאור הקבוצה השתנה.</string>

    <!-- GV2 avatar change -->
    <string name="MessageRecord_you_changed_the_group_avatar">שינית את יצגן הקבוצה.</string>
    <string name="MessageRecord_s_changed_the_group_avatar">%1$s שינה את יצגן הקבוצה.</string>
    <string name="MessageRecord_the_group_group_avatar_has_been_changed">יצגן הקבוצה השתנה.</string>

    <!-- GV2 attribute access level change -->
    <string name="MessageRecord_you_changed_who_can_edit_group_info_to_s">שינית מי יכול לערוך מידע קבוצה אל \"%1$s\".</string>
    <string name="MessageRecord_s_changed_who_can_edit_group_info_to_s">%1$s שינה מי יכול לערוך מידע קבוצה אל \"%2$s\".</string>
    <string name="MessageRecord_who_can_edit_group_info_has_been_changed_to_s">מי יכול לערוך מידע קבוצה השתנה אל \"%1$s\".</string>

    <!-- GV2 membership access level change -->
    <string name="MessageRecord_you_changed_who_can_edit_group_membership_to_s">שינית מי יכול לערוך חברות קבוצה אל \"%1$s\".</string>
    <string name="MessageRecord_s_changed_who_can_edit_group_membership_to_s">%1$s שינה מי יכול לערוך חברות קבוצה אל \"%2$s\".</string>
    <string name="MessageRecord_who_can_edit_group_membership_has_been_changed_to_s">מי יכול לערוך חברות קבוצה השתנה אל \"%1$s\".</string>

    <!-- GV2 announcement group change -->
    <string name="MessageRecord_you_allow_all_members_to_send">שינית את הגדרות הקבוצה אל התרה לכל חברי הקבוצה לשלוח הודעות.</string>
    <string name="MessageRecord_you_allow_only_admins_to_send">שינית את הגדרות הקבוצה אל התרה רק למנהלנים לשלוח הודעות.</string>
    <string name="MessageRecord_s_allow_all_members_to_send">%1$s שינה/שינתה את הגדרות הקבוצה אל התרה לכל חברי הקבוצה לשלוח הודעות.</string>
    <string name="MessageRecord_s_allow_only_admins_to_send">%1$s שינה/שינתה את הגדרות הקבוצה אל התרה רק למנהלנים לשלוח הודעות.</string>
    <string name="MessageRecord_allow_all_members_to_send">הגדרות הקבוצה השתנו אל התרה לכל חברי הקבוצה לשלוח הודעות.</string>
    <string name="MessageRecord_allow_only_admins_to_send">הגדרות הקבוצה השתנו אל התרה רק למנהלנים לשלוח הודעות.</string>

    <!-- GV2 group link invite access level change -->
    <string name="MessageRecord_you_turned_on_the_group_link_with_admin_approval_off">הפעלת את קישור הקבוצה עם אישור מנהלן כבוי.</string>
    <string name="MessageRecord_you_turned_on_the_group_link_with_admin_approval_on">הפעלת את קישור הקבוצה עם אישור מנהלן מופעל.</string>
    <string name="MessageRecord_you_turned_off_the_group_link">כיבית את קישור הקבוצה.</string>
    <string name="MessageRecord_s_turned_on_the_group_link_with_admin_approval_off">%1$s הפעיל/ה את קישור הקבוצה עם אישור מנהלן כבוי.</string>
    <string name="MessageRecord_s_turned_on_the_group_link_with_admin_approval_on">%1$s הפעיל/ה את קישור הקבוצה עם אישור מנהלן מופעל.</string>
    <string name="MessageRecord_s_turned_off_the_group_link">%1$s כיבה/כיבתה את קישור הקבוצה.</string>
    <string name="MessageRecord_the_group_link_has_been_turned_on_with_admin_approval_off">קישור הקבוצה הופעל עם אישור מנהלן כבוי.</string>
    <string name="MessageRecord_the_group_link_has_been_turned_on_with_admin_approval_on">קישור הקבוצה הופעל עם אישור מנהלן מופעל.</string>
    <string name="MessageRecord_the_group_link_has_been_turned_off">קישור הקבוצה כובה.</string>
    <string name="MessageRecord_you_turned_off_admin_approval_for_the_group_link">כיבית אישור מנהלן עבור קישור הקבוצה.</string>
    <string name="MessageRecord_s_turned_off_admin_approval_for_the_group_link">%1$s כיבה/כיבתה אישור מנהלן עבור קישור הקבוצה.</string>
    <string name="MessageRecord_the_admin_approval_for_the_group_link_has_been_turned_off">אישור מנהלן עבור קישור הקבוצה כובה.</string>
    <string name="MessageRecord_you_turned_on_admin_approval_for_the_group_link">הפעלת אישור מנהלן עבור קישור הקבוצה.</string>
    <string name="MessageRecord_s_turned_on_admin_approval_for_the_group_link">%1$s הפעיל/ה אישור מנהלן עבור קישור הקבוצה.</string>
    <string name="MessageRecord_the_admin_approval_for_the_group_link_has_been_turned_on">אישור מנהלן עבור קישור הקבוצה הופעל.</string>

    <!-- GV2 group link reset -->
    <string name="MessageRecord_you_reset_the_group_link">איפסת את קישור הקבוצה.</string>
    <string name="MessageRecord_s_reset_the_group_link">%1$s איפס/ה את קישור הקבוצה.</string>
    <string name="MessageRecord_the_group_link_has_been_reset">קישור הקבוצה אופס.</string>

    <!-- GV2 group link joins -->
    <string name="MessageRecord_you_joined_the_group_via_the_group_link">הצטרפת אל הקבוצה באמצעות קישור הקבוצה.</string>
    <string name="MessageRecord_s_joined_the_group_via_the_group_link">%1$s הצטרפ/ה אל הקבוצה באמצעות קישור הקבוצה.</string>

    <!-- GV2 group link requests -->
    <string name="MessageRecord_you_sent_a_request_to_join_the_group">שלחת בקשה להצטרף אל הקבוצה.</string>
    <string name="MessageRecord_s_requested_to_join_via_the_group_link">%1$s ביקש/ה להצטרף באמצעות קישור הקבוצה.</string>
    <!-- Update message shown when someone requests to join via group link and cancels the request back to back -->
    <plurals name="MessageRecord_s_requested_and_cancelled_their_request_to_join_via_the_group_link">
        <item quantity="one">%1$s ביקש/ה וביטל/ה את הבקשה להצטרף באמצעות לינק הקבוצה.</item>
        <item quantity="two">%1$s ביקש/ה וביטל/ה %2$d בקשות להצטרף באמצעות לינק הקבוצה.</item>
        <item quantity="many">%1$s ביקש/ה וביטל/ה %2$d בקשות להצטרף באמצעות לינק הקבוצה.</item>
        <item quantity="other">%1$s ביקש/ה וביטל/ה %2$d בקשות להצטרף באמצעות לינק הקבוצה.</item>
    </plurals>

    <!-- GV2 group link approvals -->
    <string name="MessageRecord_s_approved_your_request_to_join_the_group">%1$s אישר/ה את בקשתך להצטרף אל הקבוצה.</string>
    <string name="MessageRecord_s_approved_a_request_to_join_the_group_from_s">%1$s אישר/ה בקשה להצטרף אל הקבוצה מאת %2$s.</string>
    <string name="MessageRecord_you_approved_a_request_to_join_the_group_from_s">אישרת בקשה להצטרף אל הקבוצה מאת %1$s.</string>
    <string name="MessageRecord_your_request_to_join_the_group_has_been_approved">בקשתך להצטרף אל הקבוצה אושרה.</string>
    <string name="MessageRecord_a_request_to_join_the_group_from_s_has_been_approved">בקשה להצטרף אל הקבוצה מאת %1$s אושרה.</string>

    <!-- GV2 group link deny -->
    <string name="MessageRecord_your_request_to_join_the_group_has_been_denied_by_an_admin">בקשתך להצטרף אל הקבוצה נדחתה על ידי מנהלן.</string>
    <string name="MessageRecord_s_denied_a_request_to_join_the_group_from_s">%1$s דחה/דחתה בקשה להצטרף אל קבוצה מאת %2$s.</string>
    <string name="MessageRecord_a_request_to_join_the_group_from_s_has_been_denied">בקשה להצטרף אל הקבוצה מאת %1$s נדחתה.</string>
    <string name="MessageRecord_you_canceled_your_request_to_join_the_group">ביטלת את בקשתך להצטרף אל הקבוצה.</string>
    <string name="MessageRecord_s_canceled_their_request_to_join_the_group">%1$s ביטל/ה את בקשתו/בקשתה להצטרף אל הקבוצה.</string>

    <!-- End of GV2 specific update messages -->

    <string name="MessageRecord_your_safety_number_with_s_has_changed">מספר הביטחון שלך עם %1$s השתנה.</string>
    <string name="MessageRecord_you_marked_your_safety_number_with_s_verified">סימנת את מספר הביטחון שלך עם %1$s כמוודא</string>
    <string name="MessageRecord_you_marked_your_safety_number_with_s_verified_from_another_device">סימנת את מספר הביטחון שלך עם %1$s כמוודא ממכשיר אחר</string>
    <string name="MessageRecord_you_marked_your_safety_number_with_s_unverified">סימנת את מספר הביטחון שלך עם %1$s כבלתי מוודא</string>
    <string name="MessageRecord_you_marked_your_safety_number_with_s_unverified_from_another_device">סימנת את מספר הביטחון שלך עם %1$s כבלתי מוודא ממכשיר אחר</string>
    <string name="MessageRecord_a_message_from_s_couldnt_be_delivered">הודעה מאת %1$s לא יכלה להימסר</string>
    <string name="MessageRecord_s_changed_their_phone_number">%1$s שינה/שינתה את המספר שלו/שלה.</string>
    <!-- Update item message shown in the release channel when someone is already a sustainer so we ask them if they want to boost. -->
    <string name="MessageRecord_like_this_new_feature_help_support_signal_with_a_one_time_donation">אהבת את הפיצ׳ר החדש הזה? אפשר לסייע ולתמוך ב–Signal באמצעות תרומה חד פעמית.</string>
    <!-- Update item message shown when we merge two threads together. First placeholder is a name, second placeholder is a phone number. -->
    <string name="MessageRecord_your_message_history_with_s_and_their_number_s_has_been_merged">היסטוריית ההודעות שלך עם %1$s והמספר שלו/ה %2$s מוזגו יחד.</string>
    <!-- Update item message shown when we merge two threads together and we don\'t know the phone number of the other thread. The placeholder is a person\'s name. -->
    <string name="MessageRecord_your_message_history_with_s_and_another_chat_has_been_merged">היסטוריית ההודעות שלך עם %1$s וצ׳אט נוסף ששייך אליו/ה מוזגו יחד.</string>
    <!-- Update item message shown when you find out a phone number belongs to a person you had a conversation with. First placeholder is a phone number, second placeholder is a name. -->
    <string name="MessageRecord_s_belongs_to_s">%1$s שייך ל%2$s</string>
    <!-- Message to notify sender that activate payments request has been sent to the recipient -->
    <string name="MessageRecord_you_sent_request">שלחת ל%1$s בקשה להפעיל תשלומים</string>
    <!-- Request message from recipient to activate payments -->
    <string name="MessageRecord_wants_you_to_activate_payments">%1$s רוצה לבקש ממך להפעיל תשלומים. שלח תשלומים רק לאנשים שאתה סומך עליהם.</string>
    <!-- Message to inform user that payments was activated-->
    <string name="MessageRecord_you_activated_payments">הפעלת תשלומים</string>
    <!-- Message to inform sender that recipient can now accept payments -->
    <string name="MessageRecord_can_accept_payments">ל%1$s יש אפשרות לקבל תשלומים עכשיו</string>

    <!-- Group Calling update messages -->
    <string name="MessageRecord_s_started_a_group_call_s">%1$s התחיל/ה שיחה קבוצתית · %2$s</string>
    <string name="MessageRecord_s_is_in_the_group_call_s">%1$s בשיחה הקבוצתית · %2$s</string>
    <string name="MessageRecord_you_are_in_the_group_call_s1">את/ה בשיחה הקבוצתית · %1$s</string>
    <string name="MessageRecord_s_and_s_are_in_the_group_call_s1">%1$s וגם %2$s בשיחה הקבוצתית · %3$s</string>
    <string name="MessageRecord_group_call_s">שיחה קבוצתית · %1$s</string>

    <string name="MessageRecord_s_started_a_group_call">%1$s התחיל/ה שיחה קבוצתית</string>
    <string name="MessageRecord_s_is_in_the_group_call">%1$s בשיחה הקבוצתית</string>
    <string name="MessageRecord_you_are_in_the_group_call">את/ה בשיחה הקבוצתית</string>
    <string name="MessageRecord_s_and_s_are_in_the_group_call">%1$s וגם %2$s בשיחה הקבוצתית</string>
    <string name="MessageRecord_group_call">שיחה קבוצתית</string>

    <string name="MessageRecord_you">את/ה</string>

    <plurals name="MessageRecord_s_s_and_d_others_are_in_the_group_call_s">
        <item quantity="one">%1$s, %2$s, ועוד %3$d אחר בשיחה הקבוצתית · %4$s</item>
        <item quantity="two">%1$s, %2$s ועוד %3$d אחרים בשיחה הקבוצתית · %4$s</item>
        <item quantity="many">%1$s, %2$s ועוד %3$d אחרים בשיחה הקבוצתית · %4$s</item>
        <item quantity="other">%1$s, %2$s ועוד %3$d אחרים בשיחה הקבוצתית · %4$s</item>
    </plurals>

    <plurals name="MessageRecord_s_s_and_d_others_are_in_the_group_call">
        <item quantity="one">%1$s, %2$s ועוד %3$d אחר בשיחה הקבוצתית</item>
        <item quantity="two">%1$s, %2$s ועוד %3$d אחרים בשיחה הקבוצתית</item>
        <item quantity="many">%1$s, %2$s ועוד %3$d אחרים בשיחה הקבוצתית</item>
        <item quantity="other">%1$s, %2$s ועוד %3$d אחרים בשיחה הקבוצתית</item>
    </plurals>

    <!-- In-conversation update message to indicate that the current contact is sms only and will need to migrate to signal to continue the conversation in signal. -->
    <string name="MessageRecord__you_will_no_longer_be_able_to_send_sms_messages_from_signal_soon">בקרוב לא תהיה לך יותר אפשרות לשלוח הודעות SMS מ–Signal. אפשר להזמין את %1$s ל–Signal כדי להשאיר את השיחה כאן.</string>
    <!-- In-conversation update message to indicate that the current contact is sms only and will need to migrate to signal to continue the conversation in signal. -->
    <string name="MessageRecord__you_can_no_longer_send_sms_messages_in_signal">אין לך יותר אפשרות לשלוח הודעות SMS ב–Molly. אפשר להזמין את %1$s ל–Molly כדי להשאיר את השיחה כאן.</string>
    <!-- Body for quote when message being quoted is an in-app payment message -->
    <string name="MessageRecord__payment_s">תשלום: %1$s</string>

    <!-- MessageRequestBottomView -->
    <string name="MessageRequestBottomView_accept">אשר</string>
    <string name="MessageRequestBottomView_continue">המשך</string>
    <string name="MessageRequestBottomView_delete">מחיקה</string>
    <string name="MessageRequestBottomView_block">חסימה</string>
    <string name="MessageRequestBottomView_unblock">ביטול חסימה</string>
    <!-- Text explaining a message request from someone you\'ve removed before -->
    <string name="MessageRequestBottomView_do_you_want_to_let_s_message_you_you_removed_them_before">לתת ל%1$s לשלוח לך הודעות ולשתף את השם והתמונה שלך איתו או איתה? הסרת את האדם הזה בעבר.</string>
    <string name="MessageRequestBottomView_do_you_want_to_let_s_message_you_they_wont_know_youve_seen_their_messages_until_you_accept">לאפשר אל %1$s לשלוח אליך הודעות? הצד השני לא יידע שראית את ההודעות שלו עד שלא תאשר.</string>
    <!-- Shown in message request flow. Describes what will happen if you unblock a Signal user -->
    <string name="MessageRequestBottomView_do_you_want_to_let_s_message_you_wont_receive_any_messages_until_you_unblock_them">לאפשר ל%1$s לשלוח לך הודעות ולשתף איתו או איתה את השם והתמונה שלך? לא תוצג לך אף הודעה עד שהחסימה תבוטל.</string>
    <!-- Shown in message request flow. Describes what will happen if you unblock an SMS user -->
    <string name="MessageRequestBottomView_do_you_want_to_let_s_message_you_wont_receive_any_messages_until_you_unblock_them_SMS">לאפשר ל%1$s לשלוח לך הודעות? לא תוצג לך אף הודעה עד שהחסימה תבוטל.</string>
    <string name="MessageRequestBottomView_get_updates_and_news_from_s_you_wont_receive_any_updates_until_you_unblock_them">לקבל עדכונים וחדשות מ%1$s? לא יוצג לך אף עדכון עד שהחסימה תבוטל.</string>
    <string name="MessageRequestBottomView_continue_your_conversation_with_this_group_and_share_your_name_and_photo">להמשיך צ׳אט זה עם קבוצה זו ולשתף את השם והתמונה שלך עם חברי הקבוצה?</string>
    <string name="MessageRequestBottomView_upgrade_this_group_to_activate_new_features">שדרג קבוצה זו כדי להפעיל מאפיינים חדשים כמו @אזכורים ומנהלנים. חברי קבוצה שלא שיתפו את השם או התמונה שלהם בקבוצה זו יוזמנו להצטרף.</string>
    <string name="MessageRequestBottomView_this_legacy_group_can_no_longer_be_used">קבוצה מיושנת זו אינה יכולה עוד להיות בשימוש מאחר שהיא גדולה מדי. גודל הקבוצה המרבי הוא %1$d.</string>
    <string name="MessageRequestBottomView_continue_your_conversation_with_s_and_share_your_name_and_photo">להמשיך צ\'אט זה עם %1$s ולשתף את השם והתמונה שלך איתו או איתה?</string>
    <string name="MessageRequestBottomView_do_you_want_to_join_this_group_they_wont_know_youve_seen_their_messages_until_you_accept">להצטרף אל קבוצה זו ולשתף את השם והתמונה שלך עם חברי הקבוצה? חברי הקבוצה לא יידעו שראית את ההודעה שלהם עד שלא תאשר.</string>
    <string name="MessageRequestBottomView_do_you_want_to_join_this_group_you_wont_see_their_messages">להצטרף אל קבוצה זו ולשתף את השם והתמונה שלך עם חברי הקבוצה? לא תראה את ההודעות שלהם עד שלא תאשר.</string>
    <string name="MessageRequestBottomView_join_this_group_they_wont_know_youve_seen_their_messages_until_you_accept">להצטרף אל קבוצה זו? הקבוצה לא תידע שראית את ההודעות שלה עד שתאשר.</string>
    <string name="MessageRequestBottomView_unblock_this_group_and_share_your_name_and_photo_with_its_members">לבטל את החסימה של קבוצה זו ולשתף את השם והתמונה שלך עם חברי הקבוצה? לא תוצג לך אף הודעה עד שהחסימה תבוטל.</string>
  <!-- Removed by excludeNonTranslatables <string name="MessageRequestBottomView_legacy_learn_more_url" translatable="false">https://support.signal.org/hc/articles/360007459591</string> -->
    <string name="MessageRequestProfileView_view">הצג</string>
    <string name="MessageRequestProfileView_member_of_one_group">חבר קבוצה של %1$s</string>
    <string name="MessageRequestProfileView_member_of_two_groups">חבר קבוצה של %1$s ושל %2$s</string>
    <string name="MessageRequestProfileView_member_of_many_groups">חבר קבוצה של %1$s, %2$s ושל %3$s</string>
    <plurals name="MessageRequestProfileView_members">
        <item quantity="one">%1$d חבר קבוצה</item>
        <item quantity="two">%1$d חברי קבוצה</item>
        <item quantity="many">%1$d חברי קבוצה</item>
        <item quantity="other">%1$d חברי קבוצה</item>
    </plurals>
    <!-- Describes the number of members in a group. The string MessageRequestProfileView_invited is nested in the parentheses. -->
    <plurals name="MessageRequestProfileView_members_and_invited">
        <item quantity="one">%1$d חבר קבוצה (%2$s)</item>
        <item quantity="two">%1$d חברי קבוצה (%2$s)</item>
        <item quantity="many">%1$d חברי קבוצה (%2$s)</item>
        <item quantity="other">%1$d חברי קבוצה (%2$s)</item>
    </plurals>
    <!-- Describes the number of people invited to a group. Nested inside of the string MessageRequestProfileView_members_and_invited -->
    <plurals name="MessageRequestProfileView_invited">
        <item quantity="one">+%1$d הוזמן</item>
        <item quantity="two">+%1$d הוזמנו</item>
        <item quantity="many">+%1$d הוזמנו</item>
        <item quantity="other">+%1$d הוזמנו</item>
    </plurals>
    <plurals name="MessageRequestProfileView_member_of_d_additional_groups">
        <item quantity="one">קבוצה %1$d נוספת</item>
        <item quantity="two">%1$d קבוצות נוספות</item>
        <item quantity="many">%1$d קבוצות נוספות</item>
        <item quantity="other">%1$d קבוצות נוספות</item>
    </plurals>

    <!-- PassphraseChangeActivity -->
    <string name="PassphraseChangeActivity_passphrases_dont_match_exclamation">משפטי־סיסמה אינם תואמים!</string>
    <string name="PassphraseChangeActivity_incorrect_old_passphrase_exclamation">משפט־סיסמה ישן שגוי!</string>
    <string name="PassphraseChangeActivity_enter_new_passphrase_exclamation">הכנס משפט־סיסמה חדש!</string>

    <!-- DeviceProvisioningActivity -->
    <string name="DeviceProvisioningActivity_link_this_device">לקשר מכשיר זה?</string>
    <string name="DeviceProvisioningActivity_continue">המשך</string>

    <string name="DeviceProvisioningActivity_content_intro">הוא יוכל</string>
    <string name="DeviceProvisioningActivity_content_bullets">
        • קרא את כל ההודעות שלך \n• שלח הודעות בשמך
    </string>
    <string name="DeviceProvisioningActivity_content_progress_title">מקשר מכשיר</string>
    <string name="DeviceProvisioningActivity_content_progress_content">מקשר מכשיר חדש…</string>
    <string name="DeviceProvisioningActivity_content_progress_success">המכשיר אושר!</string>
    <string name="DeviceProvisioningActivity_content_progress_no_device">לא נמצא מכשיר.</string>
    <string name="DeviceProvisioningActivity_content_progress_network_error">שגיאת רשת.</string>
    <string name="DeviceProvisioningActivity_content_progress_key_error">קוד QR בלתי תקף.</string>
    <string name="DeviceProvisioningActivity_sorry_you_have_too_many_devices_linked_already">סליחה, יש לך יותר מדי מכשירים מקושרים, נסה להסיר כמה</string>
    <string name="DeviceActivity_sorry_this_is_not_a_valid_device_link_qr_code">סליחה, זה לא קוד QR תקף של קישור מכשיר.</string>
    <string name="DeviceProvisioningActivity_link_a_signal_device">לקשר מכשיר Signal?</string>
    <string name="DeviceProvisioningActivity_it_looks_like_youre_trying_to_link_a_signal_device_using_a_3rd_party_scanner">נראה שאתה מנסה לקשר מכשיר Signal ע״י שימוש בסורק צד־שלישי. למען הגנתך, אנא סרוק את הקוד שוב מתוך Signal.</string>

    <string name="DeviceActivity_signal_needs_the_camera_permission_in_order_to_scan_a_qr_code">Molly צריך את הרשאת המצלמה על מנת לסרוק קוד QR, אבל היא נדחתה לצמיתות. אנא המשך אל הגדרות היישום, בחר \"הרשאות\" ואפשר את \"מצלמה\".</string>
    <string name="DeviceActivity_unable_to_scan_a_qr_code_without_the_camera_permission">לא היה ניתן לסרוק קוד QR ללא הרשאת המצלמה</string>

    <!-- OutdatedBuildReminder -->
    <string name="OutdatedBuildReminder_update_now">עדכן עכשיו</string>
    <string name="OutdatedBuildReminder_your_version_of_signal_will_expire_today">גרסה זו של Signal תפוג היום. עדכן אל הגרסה האחרונה.</string>
    <plurals name="OutdatedBuildReminder_your_version_of_signal_will_expire_in_n_days">
        <item quantity="one">גרסה זו של Signal תצא מתוקף מחר. כדאי לעדכן לגרסה האחרונה.</item>
        <item quantity="two">גרסה זו של Signal תצא מתוקף עוד יומיים. כדאי לעדכן לגרסה האחרונה.</item>
        <item quantity="many">גרסה זו של Signal תצא מתוקף עוד %1$d ימים. כדאי לעדכן לגרסה האחרונה.</item>
        <item quantity="other">גרסה זו של Signal תצא מתוקף עוד %1$d ימים. כדאי לעדכן לגרסה האחרונה.</item>
    </plurals>

    <!-- PassphrasePromptActivity -->
    <string name="PassphrasePromptActivity_enter_passphrase">הכנס משפט־סיסמה</string>
    <string name="PassphrasePromptActivity_watermark_content_description">איקון Molly</string>
    <string name="PassphrasePromptActivity_ok_button_content_description">הגש משפט־סיסמה</string>
    <string name="PassphrasePromptActivity_invalid_passphrase_exclamation">משפט־סיסמה בלתי תקף!</string>
    <string name="PassphrasePromptActivity_unlock_signal">שחרר נעילת Molly</string>
    <string name="PassphrasePromptActivity_signal_android_lock_screen">Molly Android - מסך נעילה</string>

    <!-- PlacePickerActivity -->
    <string name="PlacePickerActivity_title">מפה</string>

    <string name="PlacePickerActivity_drop_pin">זרוק מצביע</string>
    <string name="PlacePickerActivity_accept_address">אשר כתובת</string>

    <!-- PlayServicesProblemFragment -->
    <string name="PlayServicesProblemFragment_the_version_of_google_play_services_you_have_installed_is_not_functioning">הגרסה של שירותי Google Play המותקנת אינה מתפקדת כראוי. אנא התקן מחדש את שירותי Google Play ונסה שוב.</string>

    <!-- PinRestoreEntryFragment -->
    <string name="PinRestoreEntryFragment_incorrect_pin">PIN שגוי</string>
    <string name="PinRestoreEntryFragment_skip_pin_entry">לדלג על הכנסת PIN?</string>
    <string name="PinRestoreEntryFragment_need_help">צריך עזרה?</string>
    <string name="PinRestoreEntryFragment_your_pin_is_a_d_digit_code">ה־PIN שלך הוא קוד בן %1$d+ ספרות שיצרת שיכול להיות מספרי או אלפאנומרי.\n\nאם אתה לא זוכר את ה־PIN שלך, אתה יכול ליצור אחד חדש. אתה יכול להירשם ולהשתמש בחשבון שלך אבל תאבד מספר הגדרות מסוימות כמו מידע הפרופיל שלך.</string>
    <string name="PinRestoreEntryFragment_if_you_cant_remember_your_pin">אם אתה לא זוכר את ה־PIN שלך, אתה יכול ליצור אחד חדש. אתה יכול להירשם ולהשתמש בחשבון שלך אבל תאבד מספר הגדרות מסוימות כמו מידע הפרופיל שלך.</string>
    <string name="PinRestoreEntryFragment_create_new_pin">צור PIN חדש</string>
    <string name="PinRestoreEntryFragment_contact_support">צור קשר עם תמיכה</string>
    <string name="PinRestoreEntryFragment_cancel">בטל</string>
    <string name="PinRestoreEntryFragment_skip">דלג</string>
    <plurals name="PinRestoreEntryFragment_you_have_d_attempt_remaining">
        <item quantity="one">יש לך ניסיון %1$d נותר. אם הניסיונות יאזלו לך, אתה יכול ליצור PIN חדש. אתה יכול להירשם ולהשתמש בחשבון שלך אבל תאבד מספר הגדרות מסוימות כמו מידע הפרופיל שלך.</item>
        <item quantity="two">יש לך %1$d ניסינות נותרים. אם הניסיונות יאזלו לך, אתה יכול ליצור PIN חדש. אתה יכול להירשם ולהשתמש בחשבון שלך אבל תאבד מספר הגדרות מסוימות כמו מידע הפרופיל שלך.</item>
        <item quantity="many">יש לך %1$d ניסינות נותרים. אם הניסיונות יאזלו לך, אתה יכול ליצור PIN חדש. אתה יכול להירשם ולהשתמש בחשבון שלך אבל תאבד מספר הגדרות מסוימות כמו מידע הפרופיל שלך.</item>
        <item quantity="other">יש לך %1$d ניסינות נותרים. אם הניסיונות יאזלו לך, אתה יכול ליצור PIN חדש. אתה יכול להירשם ולהשתמש בחשבון שלך אבל תאבד מספר הגדרות מסוימות כמו מידע הפרופיל שלך.</item>
    </plurals>
    <string name="PinRestoreEntryFragment_signal_registration_need_help_with_pin">הרשמה אל Signal - עזרה עם PIN עבור Android</string>
    <string name="PinRestoreEntryFragment_enter_alphanumeric_pin">הכנס PIN אלפאנומרי</string>
    <string name="PinRestoreEntryFragment_enter_numeric_pin">הכנס PIN מספרי</string>

    <!-- PinRestoreLockedFragment -->
    <string name="PinRestoreLockedFragment_create_your_pin">צור את ה־PIN שלך</string>
    <string name="PinRestoreLockedFragment_youve_run_out_of_pin_guesses">ניחושי PIN אזלו לך, אבל אתה עדין יכול להשיג גישה אל חשבון Signal שלך ע״י יצירת PIN חדש. למען פרטיותך ואבטחתך, חשבונך ישוחזר בלי מידע פרופיל שמור כלשהו או הגדרות שמורות כלשהן.</string>
    <string name="PinRestoreLockedFragment_create_new_pin">צור PIN חדש</string>
  <!-- Removed by excludeNonTranslatables <string name="PinRestoreLockedFragment_learn_more_url" translatable="false">https://support.signal.org/hc/articles/360007059792</string> -->

    <!-- Dialog button text indicating user wishes to send an sms code isntead of skipping it -->
    <string name="ReRegisterWithPinFragment_send_sms_code">שליחת קוד SMS</string>
    <!-- Email subject used when user contacts support about an issue with the reregister flow. -->
    <string name="ReRegisterWithPinFragment_support_email_subject">הרשמה ל–Signal – עזרה עם PIN הרשמה מחדש עבור Android</string>
    <!-- Dialog message shown in reregister flow when tapping a informational button to to learn about pins or contact support for help -->
    <string name="ReRegisterWithPinFragment_need_help_local">ה–PIN שלך הוא קוד בעל %1$d תווים או יותר שיצרת ויכול להיות מספרי או אלפא–נומרי.\n\nאם שכחת את ה–PIN שלך, אפשר ליצור אחד חדש.</string>
    <!-- Dialog message shown in reregister flow when user requests to skip this flow and return to the normal flow -->
    <string name="ReRegisterWithPinFragment_skip_local">אם שכחת את ה–PIN שלך, אפשר ליצור אחד חדש.</string>
    <!-- Dialog message shown in reregister flow when user uses up all of their guesses for their pin and we are going to move on -->
    <string name="ReRegisterWithPinFragment_out_of_guesses_local">נגמרו לך ניחושי ה–PIN, אבל עדיין אפשר לגשת לחשבון Signal שלך באמצעות יצירת PIN חדש.</string>

    <!-- PinOptOutDialog -->
    <string name="PinOptOutDialog_warning">אזהרה</string>
    <string name="PinOptOutDialog_if_you_disable_the_pin_you_will_lose_all_data">השבתת ה–PIN תגרום לך לאבד את כל הנתונים בעת הרשמה מחדש ל–Signal, אלא אם נעשה גיבוי ושחזור באופן ידני. אי אפשר להפעיל נעילת הרשמה בזמן שה–PIN מושבת.</string>
    <string name="PinOptOutDialog_disable_pin">השבת PIN</string>

    <!-- RatingManager -->
    <string name="RatingManager_rate_this_app">דרג יישום זה</string>
    <string name="RatingManager_if_you_enjoy_using_this_app_please_take_a_moment">אם אתה נהנה להשתמש ביישום זה, אנא הקדש רגע כדי לעזור לנו ע״י דירוג שלו.</string>
    <string name="RatingManager_rate_now">דרג עכשיו!</string>
    <string name="RatingManager_no_thanks">לא תודה</string>
    <string name="RatingManager_later">מאוחר יותר</string>

    <!-- ReactionsBottomSheetDialogFragment -->
    <string name="ReactionsBottomSheetDialogFragment_all">כל ה־%1$d</string>

    <!-- ReactionsConversationView -->
    <string name="ReactionsConversationView_plus">+%1$d</string>

    <!-- ReactionsRecipientAdapter -->
    <string name="ReactionsRecipientAdapter_you">אתה</string>

    <!-- RecaptchaRequiredBottomSheetFragment -->
    <string name="RecaptchaRequiredBottomSheetFragment_verify_to_continue_messaging">וודא כדי להמשיך להתכתב</string>
    <string name="RecaptchaRequiredBottomSheetFragment_to_help_prevent_spam_on_signal">כדי לעזור למנוע זבל ב‏‏־Molly, אנא השלם וידוא.</string>
    <string name="RecaptchaRequiredBottomSheetFragment_after_verifying_you_can_continue_messaging">לאחר וידוא, אתה יכול להמשיך להתכתב. הודעות מושהות כלשהן יישלחו באופן אוטומטי.</string>

    <!-- Recipient -->
    <string name="Recipient_you">את/ה</string>
    <!-- Name of recipient representing user\'s \'My Story\' -->
    <string name="Recipient_my_story">הסטורי שלי</string>

    <!-- RecipientPreferencesActivity -->
    <string name="RecipientPreferenceActivity_block">חסימה</string>
    <string name="RecipientPreferenceActivity_unblock">ביטול חסימה</string>

    <!-- RecipientProvider -->

    <!-- RedPhone -->
    <string name="RedPhone_answering">עונה…</string>
    <string name="RedPhone_ending_call">מסיים שיחה…</string>
    <string name="RedPhone_ringing">מצלצל…</string>
    <string name="RedPhone_busy">תפוס</string>
    <string name="RedPhone_recipient_unavailable">המקבל בלתי זמין</string>
    <string name="RedPhone_network_failed">הרשת נכשלה!</string>
    <string name="RedPhone_number_not_registered">המספר אינו רשום!</string>
    <string name="RedPhone_the_number_you_dialed_does_not_support_secure_voice">המספר שחייגת אינו תומך בשיחה קולית מאובטחת!</string>
    <string name="RedPhone_got_it">הבנתי</string>

    <!-- Valentine\'s Day Megaphone -->
    <!-- Title text for the Valentine\'s Day donation megaphone. The placeholder will always be a heart emoji. Needs to be a placeholder for Android reasons. -->
    <!-- Body text for the Valentine\'s Day donation megaphone. -->

    <!-- WebRtcCallActivity -->
    <string name="WebRtcCallActivity__tap_here_to_turn_on_your_video">הקש כאן כדי להפעיל את צילום הוידאו שלך</string>
    <string name="WebRtcCallActivity__to_call_s_signal_needs_access_to_your_camera">כדי להתקשר אל %1$s, היישום Molly צריך גישה אל המצלמה שלך</string>
    <string name="WebRtcCallActivity__signal_s">Molly %1$s</string>
    <string name="WebRtcCallActivity__calling">מתקשר…</string>
    <string name="WebRtcCallActivity__group_is_too_large_to_ring_the_participants">הקבוצה גדולה מדי כדי לצלצל אל המשתתפים.</string>
    <!-- Call status shown when an active call was disconnected (e.g., network hiccup) and is trying to reconnect -->
    <string name="WebRtcCallActivity__reconnecting">מתחבר מחדש…</string>
    <!-- Title for dialog warning about lacking bluetooth permissions during a call -->
    <string name="WebRtcCallActivity__bluetooth_permission_denied">הרשאת Bluetooth נדחתה</string>
    <!-- Message for dialog warning about lacking bluetooth permissions during a call and references the permission needed by name -->
    <string name="WebRtcCallActivity__please_enable_the_nearby_devices_permission_to_use_bluetooth_during_a_call">אנא אפשר את ההרשאה \"מכשירים בקרבת מקום\" כדי להשתמש ב־Bluetooth במהלך שיחה.</string>
    <!-- Positive action for bluetooth warning dialog to open settings -->
    <string name="WebRtcCallActivity__open_settings">פתח הגדרות</string>
    <!-- Negative action for bluetooth warning dialog to dismiss dialog -->
    <string name="WebRtcCallActivity__not_now">לא עכשיו</string>

    <!-- WebRtcCallView -->
    <string name="WebRtcCallView__signal_call">שיחת Signal</string>
    <string name="WebRtcCallView__signal_video_call">שיחת וידאו של Signal</string>
    <string name="WebRtcCallView__start_call">התחל שיחה</string>
    <string name="WebRtcCallView__join_call">הצטרף לשיחה</string>
    <string name="WebRtcCallView__call_is_full">השיחה מלאה</string>
    <string name="WebRtcCallView__the_maximum_number_of_d_participants_has_been_Reached_for_this_call">המספר המרבי של %1$d משתתפים הושג עבור שיחה זו. נסה שוב מאוחר יותר.</string>
    <string name="WebRtcCallView__your_video_is_off">הוידאו שלך כבוי</string>
    <string name="WebRtcCallView__reconnecting">מתחבר מחדש…</string>
    <string name="WebRtcCallView__joining">מצטרף…</string>
    <string name="WebRtcCallView__disconnected">מנותק</string>

    <string name="WebRtcCallView__signal_will_ring_s">Signal יצלצל אל %1$s</string>
    <string name="WebRtcCallView__signal_will_ring_s_and_s">Signal יצלצל אל %1$s ואל %2$s</string>
    <plurals name="WebRtcCallView__signal_will_ring_s_s_and_d_others">
        <item quantity="one">Signal יצלצל אל %1$s, %2$s ואל %3$d אחר</item>
        <item quantity="two">Signal יצלצל אל %1$s, %2$s ואל %3$d אחרים</item>
        <item quantity="many">Signal יצלצל אל %1$s, %2$s ואל %3$d אחרים</item>
        <item quantity="other">Signal יצלצל אל %1$s, %2$s ואל %3$d אחרים</item>
    </plurals>

    <string name="WebRtcCallView__s_will_be_notified">%1$s יוודע/תיוודע</string>
    <string name="WebRtcCallView__s_and_s_will_be_notified">%1$s וגם %2$s יוודעו</string>
    <plurals name="WebRtcCallView__s_s_and_d_others_will_be_notified">
        <item quantity="one">%1$s, %2$s ועוד %3$d אחר יוודעו</item>
        <item quantity="two">%1$s, %2$s ועוד %3$d אחרים יוודעו</item>
        <item quantity="many">%1$s, %2$s ועוד %3$d אחרים יוודעו</item>
        <item quantity="other">%1$s, %2$s ועוד %3$d אחרים יוודעו</item>
    </plurals>

    <string name="WebRtcCallView__ringing_s">מצלצל אל %1$s</string>
    <string name="WebRtcCallView__ringing_s_and_s">מצלצל אל %1$s ואל %2$s</string>
    <plurals name="WebRtcCallView__ringing_s_s_and_d_others">
        <item quantity="one">מצלצל אל %1$s, %2$s ועוד %3$d אחר</item>
        <item quantity="two">מצלצל אל %1$s, %2$s ועוד %3$d אחרים</item>
        <item quantity="many">מצלצל אל %1$s, %2$s ועוד %3$d אחרים</item>
        <item quantity="other">מצלצל אל %1$s, %2$s ועוד %3$d אחרים</item>
    </plurals>

    <string name="WebRtcCallView__s_is_calling_you">%1$s מתקשר/ת אליך</string>
    <string name="WebRtcCallView__s_is_calling_you_and_s">%1$s מתקשר/ת אליך ואל %2$s</string>
    <string name="WebRtcCallView__s_is_calling_you_s_and_s">%1$s מתקשר/ת אליך, %2$s ואל %3$s</string>
    <plurals name="WebRtcCallView__s_is_calling_you_s_s_and_d_others">
        <item quantity="one">%1$s מתקשר/ת אליך, %2$s, %3$s ואל %4$d אחר</item>
        <item quantity="two">%1$s מתקשר/ת אליך, %2$s, %3$s ואל %4$d אחרים</item>
        <item quantity="many">%1$s מתקשר/ת אליך, %2$s, %3$s ואל %4$d אחרים</item>
        <item quantity="other">%1$s מתקשר/ת אליך, %2$s, %3$s ואל %4$d אחרים</item>
    </plurals>

    <string name="WebRtcCallView__no_one_else_is_here">אף אחד אחר לא כאן</string>
    <string name="WebRtcCallView__s_is_in_this_call">%1$s בשיחה זו</string>
    <string name="WebRtcCallView__s_are_in_this_call">%1$s בשיחה זו</string>
    <string name="WebRtcCallView__s_and_s_are_in_this_call">%1$s וגם %2$s בשיחה זו</string>

    <plurals name="WebRtcCallView__s_s_and_d_others_are_in_this_call">
        <item quantity="one">%1$s, %2$s, ועוד %3$d אחר בשיחה זו</item>
        <item quantity="two">%1$s, %2$s, ועוד %3$d אחרים בשיחה זו</item>
        <item quantity="many">%1$s, %2$s, ועוד %3$d אחרים בשיחה זו</item>
        <item quantity="other">%1$s, %2$s, ועוד %3$d אחרים בשיחה זו</item>
    </plurals>

    <!-- Toggle content description for toggling camera direction  -->
    <string name="WebRtcCallView__toggle_camera_direction">שינוי כיוון מצלמה</string>
    <!-- Toggle content description for toggling audio output  -->
    <string name="WebRtcCallView__toggle_speaker">שינוי מצב רמקול</string>
    <!-- Toggle content description for toggling camera state  -->
    <string name="WebRtcCallView__toggle_camera">שינוי מצב מצלמה</string>
    <!-- Toggle content description for toggling mute state  -->
    <string name="WebRtcCallView__toggle_mute">שינוי מצב השתקה</string>
    <!-- Toggle content description for toggling group ring state  -->
    <string name="WebRtcCallView__toggle_ring">שינוי מצב צלצול</string>
    <!-- Content description for end-call button -->
    <string name="WebRtcCallView__end_call">סיים שיחה</string>

    <!-- Error message when the developer added a button in the wrong place. -->
    <string name="WebRtcAudioOutputToggleButton_fragment_activity_error">אירעה שגיאת ממשק משתמש. כדאי לדווח על השגיאה למפתחים.</string>
    <!-- Error message when the user is trying to change audio outputs but none are present. -->
    <string name="WebRtcAudioOutputToggleButton_no_eligible_audio_i_o_detected">לא זוהה קלט/פלט שמע מתאים.</string>
    <!-- A text description of the bluetooth icon, used for accessibility. -->
    <string name="WebRtcAudioOutputBottomSheet__bluetooth_icon_content_description">סמל שמייצג מכשיר בלוטות׳.</string>
    <!-- A text description of the headset icon, used for accessibility. -->
    <string name="WebRtcAudioOutputBottomSheet__headset_icon_content_description">סמל שמייצג אוזניות חוטיות.</string>
    <!-- A text description of the speaker icon, used for accessibility. -->
    <string name="WebRtcAudioOutputBottomSheet__speaker_icon_content_description">סמל שמייצג דיבורית.</string>
    <!-- A text description of the earpiece icon, used for accessibility. -->
    <string name="WebRtcAudioOutputBottomSheet__earpiece_icon_content_description">סמל שמייצג אוזנייה של מכשיר.</string>

    <!-- CallParticipantsListDialog -->
    <plurals name="CallParticipantsListDialog_in_this_call_d_people">
        <item quantity="one">בשיחה זו · איש %1$d</item>
        <item quantity="two">בשיחה זו · %1$d אנשים</item>
        <item quantity="many">בשיחה זו · %1$d אנשים</item>
        <item quantity="other">בשיחה זו · %1$d אנשים</item>
    </plurals>

    <!-- CallParticipantView -->
    <string name="CallParticipantView__s_is_blocked">חסמת את %1$s</string>
    <string name="CallParticipantView__more_info">עוד מידע</string>
    <string name="CallParticipantView__you_wont_receive_their_audio_or_video">לא תקבל את השמע או הוידאו שלהם עד שהם לא יקבלו את שלך.</string>
    <string name="CallParticipantView__cant_receive_audio_video_from_s">לא ניתן לקבל שמע ווידאו מן %1$s</string>
    <string name="CallParticipantView__cant_receive_audio_and_video_from_s">לא ניתן לקבל שמע ווידאו מן %1$s</string>
    <string name="CallParticipantView__this_may_be_Because_they_have_not_verified_your_safety_number_change">יכול להיות שזה בגלל שהם לא אישרו את שינוי מספר הבטיחות שלך, או שיש בעיה עם המכשיר שלהם, או שהם חסמו אותך.</string>

    <!-- CallToastPopupWindow -->
    <string name="CallToastPopupWindow__swipe_to_view_screen_share">החלק כדי להציג שיתוף מסך</string>

    <!-- ProxyBottomSheetFragment -->
    <string name="ProxyBottomSheetFragment_proxy_server">שרת יפוי כוח</string>
    <string name="ProxyBottomSheetFragment_proxy_address">כתובת יפוי כוח</string>
    <string name="ProxyBottomSheetFragment_do_you_want_to_use_this_proxy_address">האם אתה רוצה להשתמש בכתובת יפוי כוח זו?</string>
    <string name="ProxyBottomSheetFragment_use_proxy">השתמש ביפוי כוח</string>
    <string name="ProxyBottomSheetFragment_successfully_connected_to_proxy">התחברת בהצלחה אל יפוי כוח.</string>

    <!-- RecaptchaProofActivity -->
    <string name="RecaptchaProofActivity_failed_to_submit">נכשל בשליחה</string>
    <string name="RecaptchaProofActivity_complete_verification">וידוא הושלם</string>

    <!-- RegistrationActivity -->
    <string name="RegistrationActivity_select_your_country">בחר את מדינתך</string>
    <string name="RegistrationActivity_you_must_specify_your_country_code">אתה חייב לציין את קוד המדינה שלך
    </string>
    <string name="RegistrationActivity_please_enter_a_valid_phone_number_to_register">יש להזין מספר טלפון חוקי כדי להירשם.</string>
    <string name="RegistrationActivity_invalid_number">מספר בלתי־תקף</string>
    <string name="RegistrationActivity_the_number_you_specified_s_is_invalid">המספר שציינת (%1$s) אינו תקף.
    </string>

    <!-- Dialog title shown when registering and we want to verify they entered the correct number before proceeding. -->
    <string name="RegistrationActivity_phone_number_verification_dialog_title">האם מספר הטלפון למטה נכון?</string>
    <!-- Dialog title shown when re-registering and skip sms flow failed or was aborted and now need perform additional verification via sms and warn about carrier charges -->
    <string name="RegistrationActivity_additional_verification_required">נדרש אימות נוסף</string>
    <!-- Dialog message shown when we need to verify sms and carrier rates may apply. -->
    <string name="RegistrationActivity_a_verification_code_will_be_sent_to_this_number">קוד אימות ישלח למספר זה. יתכן שיחולו תעריפי ספק.</string>
    <string name="RegistrationActivity_you_will_receive_a_call_to_verify_this_number">תקבל שיחה כדי לוודא מספר זה.</string>
    <string name="RegistrationActivity_is_your_phone_number_above_correct">האם מספר הטלפון שלך למעלה נכון?</string>
    <string name="RegistrationActivity_edit_number">ערוך מספר</string>
    <string name="RegistrationActivity_missing_google_play_services">שירותי Google Play חסרים</string>
    <string name="RegistrationActivity_this_device_is_missing_google_play_services">במכשיר זה חסרים שירותי Google Play. אתה יכול עדין להשתמש ב־Molly, אבל תצורה זו עשויה לגרום לאמינות מופחתת או לביצועים מופחתים.\n\nאם אינך משתמש מתקדם, אינך מריץ ROM של Android שהותקן לאחר רכישה, או שאתה מאמין שאתה רואה זאת בטעות, אנא צור קשר עם support@molly.im לעזרה באיתור תקלות.</string>
    <string name="RegistrationActivity_i_understand">אני מבין</string>
    <string name="RegistrationActivity_play_services_error">שגיאת שירותי Play</string>
    <string name="RegistrationActivity_google_play_services_is_updating_or_unavailable">שירותי Google Play מתעדכנים או שהם בלתי זמינים באופן זמני. אנא נסה שוב.</string>
    <string name="RegistrationActivity_terms_and_privacy">תנאים ומדיניות פרטיות</string>
    <string name="RegistrationActivity_signal_needs_access_to_your_contacts_and_media_in_order_to_connect_with_friends">Signal צריך הרשאה אל אנשי הקשר והמדיה שלך כדי לעזור לך לחבור אל חברים ולשלוח הודעות. אנשי הקשר שלך מועלים ע״י שימוש בגילוי אנשי קשר פרטי של Signal, מה שאומר שהם מוצפנים מקצה־אל־קצה ואף פעם אינם גלויים אל השירות של Signal.</string>
    <string name="RegistrationActivity_signal_needs_access_to_your_contacts_in_order_to_connect_with_friends">Signal צריך הרשאה אל אנשי הקשר שלך כדי לעזור לך לחבור אל חברים. אנשי הקשר שלך מועלים ע״י שימוש בגילוי אנשי קשר פרטי של Signal, מה שאומר שהם מוצפנים מקצה־אל־קצה ואף פעם אינם גלויים אל השירות של Signal.</string>
    <string name="RegistrationActivity_rate_limited_to_service">עשית יותר מדי ניסיונות להירשם עם המספר הזה. אנא נסה שוב מאוחר יותר.</string>
    <!--    During registration, if the user attempts (and fails) to register, we display this error message with a number of minutes timer they are allowed to try again.-->
    <string name="RegistrationActivity_rate_limited_to_try_again">עשית יותר מדי ניסיונות להירשם עם המספר הזה. יש לנסות שוב עוד %1$s.</string>
    <string name="RegistrationActivity_unable_to_connect_to_service">לא היה ניתן להתחבר אל השירות. אנא בדוק את חיבור האינטרנט ונסה שוב.</string>
    <!-- Generic error when the app is unable to request an SMS code for an unknown reason. -->
    <string name="RegistrationActivity_unable_to_request_verification_code">לא ניתן לבקש קוד אימות. כדאי לבדוק את חיבור הרשת שלך ולנסות שוב.</string>
    <string name="RegistrationActivity_non_standard_number_format">תסדיר אי־תקני של מספר</string>
    <string name="RegistrationActivity_the_number_you_entered_appears_to_be_a_non_standard">המספר שהכנסת (%1$s) כנראה בתסדיר בלתי תקני.\n\nהאם התכוונת אל %2$s?</string>
    <string name="RegistrationActivity_signal_android_phone_number_format">Molly Android - תסדיר מספר טלפון</string>
    <!--    Small "toast" notification to the user confirming that they have requested a new code via voice call.-->
    <string name="RegistrationActivity_call_requested">שיחה התבקשה</string>
    <!--    Small "toast" notification to the user confirming that they have requested a new code via SMS.-->
    <string name="RegistrationActivity_sms_requested">נשלחה בקשה ל–SMS</string>
    <!--    Small "toast" notification to the user confirming that they have requested a new code (through an unspecified channel).-->
    <string name="RegistrationActivity_code_requested">נשלחה בקשה לקוד אימות</string>
    <plurals name="RegistrationActivity_debug_log_hint">
        <item quantity="one">אתה כעת במרחק צעד %1$d מהגשת יומן ניפוי תקלים.</item>
        <item quantity="two">אתה כעת במרחק %1$d צעדים מהגשת יומן ניפוי תקלים.</item>
        <item quantity="many">אתה כעת במרחק %1$d צעדים מהגשת יומן ניפוי תקלים.</item>
        <item quantity="other">אתה כעת במרחק %1$d צעדים מהגשת יומן ניפוי תקלים.</item>
    </plurals>
    <string name="RegistrationActivity_we_need_to_verify_that_youre_human">אנחנו צריכים לוודא שאתה בן־אדם.</string>
    <!-- An error shown when the request was valid, but due to an issue with a partner vendor, the server is unable to send an SMS code -->
    <string name="RegistrationActivity_external_service_error">Signal לא הצליחה לשלוח קוד SMS עקב תקלה חיצונית.</string>
    <string name="RegistrationActivity_next">הבא</string>
    <string name="RegistrationActivity_continue">המשך</string>
    <string name="RegistrationActivity_take_privacy_with_you_be_yourself_in_every_message">קח פרטיות איתך.\nהייה עצמך בכל הודעה.</string>
    <!-- Title of registration screen when asking for the users phone number -->
    <string name="RegistrationActivity_phone_number">מספר טלפון</string>
    <!-- Subtitle of registration screen when asking for the users phone number -->
    <string name="RegistrationActivity_enter_your_phone_number_to_get_started">צריך להכניס את מספר הטלפון שלך כדי להתחיל.</string>
    <string name="RegistrationActivity_enter_the_code_we_sent_to_s">הכנס את הקוד ששלחנו אל %1$s</string>
    <string name="RegistrationActivity_make_sure_your_phone_has_a_cellular_signal">וודא שלטלפון שלך יש אות סלולרי לקבל מסרון או שיחה</string>

    <string name="RegistrationActivity_phone_number_description">מספר טלפון</string>
    <string name="RegistrationActivity_country_code_description">קוד מדינה</string>
    <string name="RegistrationActivity_country_code_hint">מדינה</string>
    <string name="RegistrationActivity_call">התקשר</string>
    <string name="RegistrationActivity_verification_code">קוד אימות</string>
    <string name="RegistrationActivity_resend_code">שליחת קוד מחדש</string>
    <!--    A title for a bottom sheet dialog offering to help a user having trouble entering their verification code.-->
    <string name="RegistrationActivity_support_bottom_sheet_title">נתקלת בבעיות בהרשמה?</string>
    <!--    A list of suggestions to try for a user having trouble entering their verification code.-->
    <string name="RegistrationActivity_support_bottom_sheet_body_suggestions">• לוודא שלטלפון שלך יש אות סלולרי שמאפשר לו לקבל את ה–SMS או השיחה\n • לוודא שיש לך אפשרות לקבל שיחת טלפון למספר\n • לבדוק שהכנסת את מספר הטלפון שלך נכון.</string>
    <!--    A call to action for a user having trouble entering the verification to seek further help. -->
    <string name="RegistrationActivity_support_bottom_sheet_body_call_to_action">למידע נוסף, יש לבצע את השלבים הבאים לפתרון תקלות או ליצור קשר עם התמיכה</string>
    <!--    A clickable piece of text that will take the user to our website with additional suggestions.-->
    <string name="RegistrationActivity_support_bottom_sheet_cta_troubleshooting_steps_substring">השלבים הבאים לפתרון תקלות</string>
    <!--    A clickable piece of text that will pre-fill a request for support email in the user\'s email app.-->
    <string name="RegistrationActivity_support_bottom_sheet_cta_contact_support_substring">יצירת קשר עם תמיכה</string>

    <!-- RegistrationLockV2Dialog -->
    <string name="RegistrationLockV2Dialog_turn_on_registration_lock">להפעיל נעילת הרשמה?</string>
    <string name="RegistrationLockV2Dialog_turn_off_registration_lock">לכבות נעילת הרשמה?</string>
    <string name="RegistrationLockV2Dialog_if_you_forget_your_signal_pin_when_registering_again">אם תשכח את ה־PIN של Signal שלך בעת הרשמה מחדש אל Signal, תינעל מחוץ אל חשבונך למשך 7 ימים.</string>
    <string name="RegistrationLockV2Dialog_turn_on">הפעל</string>
    <string name="RegistrationLockV2Dialog_turn_off">כבה</string>

    <!-- RevealableMessageView -->
    <string name="RevealableMessageView_view_photo">הצג תמונה</string>
    <string name="RevealableMessageView_view_video">הצג סרטון</string>
    <string name="RevealableMessageView_viewed">הוצג</string>
    <string name="RevealableMessageView_media">מדיה</string>

    <!-- Search -->
    <string name="SearchFragment_no_results">תוצאות לא נמצאו עבור \'%1$s\'</string>
    <string name="SearchFragment_header_conversations">צ׳אטים</string>
    <string name="SearchFragment_header_contacts">אנשי קשר</string>
    <string name="SearchFragment_header_messages">הודעות</string>

    <!-- ShakeToReport -->
  <!-- Removed by excludeNonTranslatables <string name="ShakeToReport_shake_detected" translatable="false">Shake detected</string> -->
  <!-- Removed by excludeNonTranslatables <string name="ShakeToReport_submit_debug_log" translatable="false">Submit debug log?</string> -->
  <!-- Removed by excludeNonTranslatables <string name="ShakeToReport_submit" translatable="false">Submit</string> -->
  <!-- Removed by excludeNonTranslatables <string name="ShakeToReport_failed_to_submit" translatable="false">Failed to submit :(</string> -->
  <!-- Removed by excludeNonTranslatables <string name="ShakeToReport_success" translatable="false">Success!</string> -->
  <!-- Removed by excludeNonTranslatables <string name="ShakeToReport_share" translatable="false">Share</string> -->

    <!-- SharedContactDetailsActivity -->
    <string name="SharedContactDetailsActivity_add_to_contacts">הוסף לאנשי קשר</string>
    <string name="SharedContactDetailsActivity_invite_to_signal">הזמן אל Molly</string>
    <string name="SharedContactDetailsActivity_signal_message">הודעת Signal</string>
    <string name="SharedContactDetailsActivity_signal_call">שיחת Signal</string>

    <!-- SharedContactView -->
    <string name="SharedContactView_add_to_contacts">הוסף לאנשי קשר</string>
    <string name="SharedContactView_invite_to_signal">הזמן אל Molly</string>
    <string name="SharedContactView_message">הודעת Signal</string>

    <!-- SignalBottomActionBar -->
    <string name="SignalBottomActionBar_more">עוד</string>

    <!-- SignalPinReminders -->
    <string name="SignalPinReminders_well_remind_you_again_later">PIN וודא בהצלחה. נזכיר לך שוב מאוחר יותר.</string>
    <string name="SignalPinReminders_well_remind_you_again_tomorrow">PIN וודא בהצלחה. נזכיר לך שוב מחר.</string>
    <string name="SignalPinReminders_well_remind_you_again_in_a_few_days">PIN וודא בהצלחה. נזכיר לך שוב עוד מספר ימים.</string>
    <string name="SignalPinReminders_well_remind_you_again_in_a_week">PIN וודא בהצלחה. נזכיר לך שוב עוד שבוע.</string>
    <string name="SignalPinReminders_well_remind_you_again_in_a_couple_weeks">PIN וודא בהצלחה. נזכיר לך שוב עוד שבועיים.</string>
    <string name="SignalPinReminders_well_remind_you_again_in_a_month">PIN וודא בהצלחה. נזכיר לך שוב עוד חודש.</string>

    <!-- Slide -->
    <string name="Slide_image">תמונה</string>
    <string name="Slide_sticker">מדבקה</string>
    <string name="Slide_audio">שמע</string>
    <string name="Slide_video">סרטון</string>

    <!-- SmsMessageRecord -->
    <string name="SmsMessageRecord_received_corrupted_key_exchange_message">הודעה פגומה של החלפת מפתחות התקבלה!
    </string>
    <string name="SmsMessageRecord_received_key_exchange_message_for_invalid_protocol_version">
        הודעת החלפת מפתחות התקבלה עבור גרסת פרוטוקול בלתי־תקפה.
    </string>
    <string name="SmsMessageRecord_received_message_with_new_safety_number_tap_to_process">הודעה התקבלה עם מספר ביטחון חדש. הקש כדי לעבד ולהציג אותה.</string>
    <string name="SmsMessageRecord_secure_session_reset">איפסת את השיח המאובטח.</string>
    <string name="SmsMessageRecord_secure_session_reset_s">%1$s איפס את השיח המאובטח.</string>
    <string name="SmsMessageRecord_duplicate_message">הודעה כפולה.</string>
    <string name="SmsMessageRecord_this_message_could_not_be_processed_because_it_was_sent_from_a_newer_version">הודעה זו לא יכלה להיות מעובדת מאחר שהיא נשלחה מגרסה חדשה יותר של Signal. אתה יכול לבקש מאיש הקשר שלך לשלוח הודעה זו שוב לאחר שתעדכן גרסה.</string>
    <string name="SmsMessageRecord_error_handling_incoming_message">שגיאה בטיפול בהודעה נכנסת.</string>

    <!-- StickerManagementActivity -->
    <string name="StickerManagementActivity_stickers">מדבקות</string>

    <!-- StickerManagementAdapter -->
    <string name="StickerManagementAdapter_installed_stickers">מדבקות מותקנות</string>
    <string name="StickerManagementAdapter_stickers_you_received">מדבקות שקיבלת</string>
    <string name="StickerManagementAdapter_signal_artist_series">סדרת אומנים Signal</string>
    <string name="StickerManagementAdapter_no_stickers_installed">אין מדבקות מותקנות</string>
    <string name="StickerManagementAdapter_stickers_from_incoming_messages_will_appear_here">מדבקות מהודעות נכנסות יופיעו כאן</string>
    <string name="StickerManagementAdapter_untitled">ללא כותרת</string>
    <string name="StickerManagementAdapter_unknown">בלתי ידוע</string>

    <!-- StickerPackPreviewActivity -->
    <string name="StickerPackPreviewActivity_untitled">ללא כותרת</string>
    <string name="StickerPackPreviewActivity_unknown">בלתי ידוע</string>
    <string name="StickerPackPreviewActivity_install">התקן</string>
    <string name="StickerPackPreviewActivity_remove">הסרה</string>
    <string name="StickerPackPreviewActivity_stickers">מדבקות</string>
    <string name="StickerPackPreviewActivity_failed_to_load_sticker_pack">נכשל בטעינת חבילת מדבקות</string>

    <!-- SubmitDebugLogActivity -->
    <string name="SubmitDebugLogActivity_edit">ערוך</string>
    <string name="SubmitDebugLogActivity_done">סיים</string>
    <!-- Menu option to save a debug log file to disk. -->
    <string name="SubmitDebugLogActivity_save">שמור</string>
    <!-- Error that is show in a toast when we fail to save a debug log file to disk. -->
    <string name="SubmitDebugLogActivity_failed_to_save">שמירה נכשלה</string>
    <!-- Toast that is show to notify that we have saved the debug log file to disk. -->
    <string name="SubmitDebugLogActivity_save_complete">שמירה הושלמה</string>
    <string name="SubmitDebugLogActivity_tap_a_line_to_delete_it">יש להקיש על שורה כדי למחוק אותה</string>
    <string name="SubmitDebugLogActivity_submit">הגש</string>
    <string name="SubmitDebugLogActivity_failed_to_submit_logs">נכשל בהגשת יומנים</string>
    <string name="SubmitDebugLogActivity_success">הצלחה!</string>
    <string name="SubmitDebugLogActivity_copy_this_url_and_add_it_to_your_issue">העתק כתובת זו והוסף אותה אל דוח הסוגיות שלך או דוא״ל התמיכה שלך:\n\n<b>%1$s</b></string>
    <string name="SubmitDebugLogActivity_share">שתף</string>
    <string name="SubmitDebugLogActivity_this_log_will_be_posted_publicly_online_for_contributors">יומן זה יפורסם באופן ציבורי ומקוון עבור מתנדבים כדי שיצפו בו, אתה יכול לבחון אותו לפני העלאה.</string>

    <!-- SupportEmailUtil -->
  <!-- Removed by excludeNonTranslatables <string name="SupportEmailUtil_support_email" translatable="false">support@molly.im</string> -->
    <string name="SupportEmailUtil_filter">סנן:</string>
    <string name="SupportEmailUtil_device_info">מידע מכשיר:</string>
    <string name="SupportEmailUtil_android_version">גרסת Android:</string>
    <string name="SupportEmailUtil_signal_version">גרסת Molly:</string>
    <string name="SupportEmailUtil_signal_package">חבילת Molly:</string>
    <string name="SupportEmailUtil_registration_lock">נעילת הרשמה:</string>
    <string name="SupportEmailUtil_locale">מַקָּם:</string>

    <!-- ThreadRecord -->
    <string name="ThreadRecord_group_updated">הקבוצה עודכנה</string>
    <string name="ThreadRecord_left_the_group">עזב את הקבוצה</string>
    <string name="ThreadRecord_secure_session_reset">שיח מאובטח אופס.</string>
    <string name="ThreadRecord_draft">טיוטה:</string>
    <string name="ThreadRecord_media_message">הודעת מדיה</string>
    <string name="ThreadRecord_sticker">מדבקה</string>
    <string name="ThreadRecord_view_once_photo">תמונה לצפייה חד־פעמית</string>
    <string name="ThreadRecord_view_once_video">סרטון לצפייה חד־פעמית</string>
    <string name="ThreadRecord_view_once_media">מדיה לצפייה חד־פעמית</string>
    <string name="ThreadRecord_this_message_was_deleted">הודעה זו נמחקה.</string>
    <string name="ThreadRecord_you_deleted_this_message">מחקת הודעה זו.</string>
    <!-- Displayed in the notification when the user sends a request to activate payments -->
    <string name="ThreadRecord_you_sent_request">שלחת בקשה להפעלת תשלומים</string>
    <!-- Displayed in the notification when the recipient wants to activate payments -->
    <string name="ThreadRecord_wants_you_to_activate_payments">%1$s רוצה לבקש ממך להפעיל תשלומים</string>
    <!-- Displayed in the notification when the user activates payments -->
    <string name="ThreadRecord_you_activated_payments">הפעלת תשלומים</string>
    <!-- Displayed in the notification when the recipient can accept payments -->
    <string name="ThreadRecord_can_accept_payments">ל%1$s יש אפשרות לקבל תשלומים עכשיו</string>
    <string name="ThreadRecord_s_is_on_signal">%1$s נמצא ב־Signal!</string>
    <string name="ThreadRecord_disappearing_messages_disabled">הודעות נעלמות הושבתו</string>
    <string name="ThreadRecord_disappearing_message_time_updated_to_s">זמן הודעות נעלמות הוגדר אל %1$s</string>
    <string name="ThreadRecord_safety_number_changed">מספר ביטחון השתנה</string>
    <string name="ThreadRecord_your_safety_number_with_s_has_changed">מספר הביטחון שלך עם %1$s השתנה.</string>
    <string name="ThreadRecord_you_marked_verified">סימנת כמוודא</string>
    <string name="ThreadRecord_you_marked_unverified">סימנת כבלתי מוודא</string>
    <string name="ThreadRecord_message_could_not_be_processed">ההודעה לא יכלה להיות מעובדת</string>
    <string name="ThreadRecord_delivery_issue">סוגיית מסירה</string>
    <string name="ThreadRecord_message_request">בקשת התכתבות</string>
    <!-- Thread preview for a recipient that has been hidden -->
    <string name="ThreadRecord_hidden_recipient">הסרת את האדם הזה, שליחת הודעה תוסיף אותו או אותה מחדש לרשימה שלך.</string>
    <string name="ThreadRecord_photo">תמונה</string>
    <string name="ThreadRecord_gif">GIF</string>
    <string name="ThreadRecord_voice_message">הודעה קולית</string>
    <string name="ThreadRecord_file">קובץ</string>
    <string name="ThreadRecord_video">סרטון</string>
    <string name="ThreadRecord_chat_session_refreshed">צ\'אט רוענן</string>
    <!-- Displayed in the notification when the user is sent a gift -->
    <string name="ThreadRecord__s_donated_for_you">%1$s תרם/ה בשבילך</string>
    <!-- Displayed in the notification when the user sends a gift -->
    <string name="ThreadRecord__you_donated_for_s">תרמת בשביל %1$s</string>
    <!-- Displayed in the notification when the user has opened a received gift -->
    <string name="ThreadRecord__you_redeemed_a_badge">מימשת תג</string>
    <!-- Displayed in the conversation list when someone reacted to your story -->
    <string name="ThreadRecord__reacted_s_to_your_story">הגיב/ה %1$s לסטורי שלך</string>
    <!-- Displayed in the conversation list when you reacted to someone\'s story -->
    <string name="ThreadRecord__reacted_s_to_their_story">הגבת %1$s לסטורי שלהם</string>
    <!-- Displayed in the conversation list when your most recent message is a payment to or from the person the conversation is with -->
    <string name="ThreadRecord_payment">תשלום</string>
    <!-- Displayed in the conversation list when your only message in a conversation is a scheduled send. -->
    <string name="ThreadRecord_scheduled_message">הודעה מתוזמנת</string>
    <!--  Displayed in the conversation list when your message history has been merged -->
    <string name="ThreadRecord_message_history_has_been_merged">היסטוריית ההודעות שלך מוזגה</string>
    <!--  Displayed in the conversation list when identities have been merged. The first placeholder is a phone number, and the second is a person\'s name -->
    <string name="ThreadRecord_s_belongs_to_s">%1$s שייך ל%2$s</string>

    <!-- UpdateApkReadyListener -->
    <string name="UpdateApkReadyListener_Signal_update">עדכון Molly</string>
    <string name="UpdateApkReadyListener_a_new_version_of_signal_is_available_tap_to_update">גרסה חדשה של Molly זמינה, הקש כדי לעדכן</string>

    <!-- UntrustedSendDialog -->
    <string name="UntrustedSendDialog_send_message">לשלוח הודעה?</string>
    <string name="UntrustedSendDialog_send">שלח</string>

    <!-- UnverifiedSendDialog -->
    <string name="UnverifiedSendDialog_send_message">לשלוח הודעה?</string>
    <string name="UnverifiedSendDialog_send">שלח</string>

    <!-- UsernameEditFragment -->
    <!-- Toolbar title when entering from registration -->
    <string name="UsernameEditFragment__add_a_username">הוספת שם משתמש</string>
    <!-- Instructional text at the top of the username edit screen -->
    <string name="UsernameEditFragment__choose_your_username">בחירת שם המשתמש שלך</string>
    <string name="UsernameEditFragment_username">שם משתמש</string>
    <string name="UsernameEditFragment_delete">מחיקה</string>
    <string name="UsernameEditFragment_successfully_removed_username">שם משתמש הוסר בהצלחה.</string>
    <string name="UsernameEditFragment_encountered_a_network_error">היישום נתקל בשגיאת רשת.</string>
    <string name="UsernameEditFragment_this_username_is_taken">שם משתמש זה תפוס.</string>
    <string name="UsernameEditFragment_usernames_can_only_include">שמות משתמש יכולים להכיל רק a–Z, 0–9, וקווים תחתונים.</string>
    <string name="UsernameEditFragment_usernames_cannot_begin_with_a_number">שמות משתמש אינם יכולים להתחיל במספר.</string>
    <string name="UsernameEditFragment_username_is_invalid">שם משתמש בלתי תקף.</string>
    <string name="UsernameEditFragment_usernames_must_be_between_a_and_b_characters">שמות משתמש חייבים להיות בין %1$d לבין %2$d תווים.</string>
    <!-- Explanation about what usernames provide -->
    <string name="UsernameEditFragment__usernames_let_others_message">שמות משתמש מאפשרים לאחרים לשלוח לך הודעה בלי להזדקק למספר הטלפון שלך. הם מוצמדים לסט של ספרות כדי לעזור לשמור על פרטיות הכתובת שלך.</string>
    <!-- Dialog title for explanation about numbers at the end of the username -->
    <string name="UsernameEditFragment__what_is_this_number">מה המספר הזה?</string>
    <string name="UsernameEditFragment__these_digits_help_keep">הספרות האלה עוזרות לשמור על שם המשתמש שלך פרטי, כדי להימנע מהודעות לא רצויות. זה מאפשר לך לשתף את שם המשתמש שלך רק עם אנשים וקבוצות שמתחשק לך לשוחח איתם. אם משנים את שם המשתמש, מקבלים סט חדש של ספרות.</string>
    <!-- Button to allow user to skip -->
    <string name="UsernameEditFragment__skip">דלג</string>
    <!-- Content description for done button -->
    <string name="UsernameEditFragment__done">סיים</string>

    <plurals name="UserNotificationMigrationJob_d_contacts_are_on_signal">
        <item quantity="one">איש קשר %1$d ב־Signal!</item>
        <item quantity="two">%1$d אנשי קשר ב־Signal!</item>
        <item quantity="many">%1$d אנשי קשר ב־Signal!</item>
        <item quantity="other">%1$d אנשי קשר ב־Signal!</item>
    </plurals>

    <!-- UsernameShareBottomSheet -->
    <!-- Explanation of what the sheet enables the user to do -->
    <string name="UsernameShareBottomSheet__copy_or_share_a_username_link">העתקה או שיתוף של לינק שם משתמש</string>

    <!-- VerifyIdentityActivity -->
    <string name="VerifyIdentityActivity_your_contact_is_running_an_old_version_of_signal">איש הקשר שלך מריץ גרסה ישנה של Signal. אנא בקש ממנו לעדכן לפני וידוא מספר הביטחון שלך.</string>
    <string name="VerifyIdentityActivity_your_contact_is_running_a_newer_version_of_Signal">איש הקשר שלך מריץ גרסה חדשה יותר של Signal עם תסדיר בלתי־תואם של קוד QR. אנא עדכן כדי להשוות.</string>
    <string name="VerifyIdentityActivity_the_scanned_qr_code_is_not_a_correctly_formatted_safety_number">קוד ה־QR הסרוק הוא אינו קוד וידוא המתוסדר כראוי של מספר ביטחון. אנא נסה לסרוק שוב.</string>
    <string name="VerifyIdentityActivity_share_safety_number_via">שתף מספר ביטחון באמצעות…</string>
    <string name="VerifyIdentityActivity_our_signal_safety_number">מספר ביטחון Signal שלנו:</string>
    <string name="VerifyIdentityActivity_no_app_to_share_to">נראה שאין לך יישומים לשתף בהם.</string>
    <string name="VerifyIdentityActivity_no_safety_number_to_compare_was_found_in_the_clipboard">מספר ביטחון להשוואה לא נמצא בלוח העריכה</string>
    <string name="VerifyIdentityActivity_signal_needs_the_camera_permission_in_order_to_scan_a_qr_code_but_it_has_been_permanently_denied">Molly צריך את הרשאת המצלמה על מנת לסרוק קוד QR, אבל היא נדחתה לצמיתות. אנא המשך אל הגדרות היישום, בחר \"הרשאות\" ואפשר את \"מצלמה\".</string>
    <string name="VerifyIdentityActivity_unable_to_scan_qr_code_without_camera_permission">לא היה ניתן לסרוק קוד QR ללא הרשאת מצלמה</string>
    <string name="VerifyIdentityActivity_you_must_first_exchange_messages_in_order_to_view">אתה חייב תחילה להחליף הודעות על מנת להציג את מספר הביטחון של %1$s.</string>

    <!-- ViewOnceMessageActivity -->
  <!-- Removed by excludeNonTranslatables <string name="ViewOnceMessageActivity_video_duration" translatable="false">%1$02d:%2$02d</string> -->

    <!-- AudioView -->
  <!-- Removed by excludeNonTranslatables <string name="AudioView_duration" translatable="false">%1$d:%2$02d</string> -->

    <!-- MessageDisplayHelper -->
    <string name="MessageDisplayHelper_message_encrypted_for_non_existing_session">הודעה הוצפנה עבור שיח בלתי־קיים</string>

    <!-- MmsMessageRecord -->
    <string name="MmsMessageRecord_bad_encrypted_mms_message">הודעת MMS מוצפנת באופן גרוע</string>
    <string name="MmsMessageRecord_mms_message_encrypted_for_non_existing_session">הודעת MMS הוצפנה עבור שיח בלתי־קיים</string>

    <!-- MuteDialog -->
    <string name="MuteDialog_mute_notifications">השתקת התראות</string>

    <!-- ApplicationMigrationService -->
    <string name="ApplicationMigrationService_import_in_progress">יבוא בתהליך</string>
    <string name="ApplicationMigrationService_importing_text_messages">מייבא הודעות טקסט</string>
    <string name="ApplicationMigrationService_import_complete">יבוא הושלם</string>
    <string name="ApplicationMigrationService_system_database_import_is_complete">יבוא מסד נתונים של מערכת הושלם.</string>

    <!-- KeyCachingService -->
    <string name="KeyCachingService_signal_passphrase_cached">גע כדי לפתוח.</string>
    <string name="KeyCachingService_passphrase_cached">Molly אינו נעול</string>
    <string name="KeyCachingService_lock">נעל את Molly</string>

    <!-- MediaPreviewActivity -->
    <string name="MediaPreviewActivity_you">אתה</string>
    <string name="MediaPreviewActivity_unssuported_media_type">סוג מדיה בלתי נתמך</string>
    <string name="MediaPreviewActivity_draft">טיוטה</string>
    <string name="MediaPreviewActivity_signal_needs_the_storage_permission_in_order_to_write_to_external_storage_but_it_has_been_permanently_denied">Molly צריך את הרשאת האחסון על מנת לשמור באחסון חיצוני, אבל היא נדחתה לצמיתות. אנא המשך אל הגדרות היישום, בחר \"הרשאות\" ואפשר את \"אחסון\".</string>
    <string name="MediaPreviewActivity_unable_to_write_to_external_storage_without_permission">לא היה ניתן לשמור באחסון חיצוני ללא הרשאות</string>
    <string name="MediaPreviewActivity_media_delete_confirmation_title">למחוק הודעה?</string>
    <string name="MediaPreviewActivity_media_delete_confirmation_message">זה ימחק לצמיתות הודעה זו.</string>
    <string name="MediaPreviewActivity_s_to_s">%1$s אל %2$s</string>
    <!-- All media preview title when viewing media send by you to another recipient (allows changing of \'You\' based on context) -->
    <string name="MediaPreviewActivity_you_to_s">את/ה אל %1$s</string>
    <!-- All media preview title when viewing media sent by another recipient to you (allows changing of \'You\' based on context) -->
    <string name="MediaPreviewActivity_s_to_you">%1$s אליך</string>
    <string name="MediaPreviewActivity_media_no_longer_available">מדיה אינה זמינה יותר.</string>
    <!-- Notifying the user that the device has encountered a technical issue and is unable to render a video. -->
    <string name="MediaPreviewActivity_unable_to_play_media">לא ניתן לנגן מדיה.</string>
    <string name="MediaPreviewActivity_error_finding_message">שגיאה במציאת הודעה.</string>
    <string name="MediaPreviewActivity_cant_find_an_app_able_to_share_this_media">לא ניתן למצוא יישום שמסוגל לשתף מדיה זו.</string>
    <string name="MediaPreviewActivity_dismiss_due_to_error">סגור</string>
    <string name="MediaPreviewFragment_edit_media_error">שגיאת מדיה</string>
    <!-- This is displayed as a toast notification when we encounter an error deleting a message, including potentially on other people\'s devices -->
    <string name="MediaPreviewFragment_media_delete_error">שגיאה במחיקת הודעה, יתכן שההודעה עדיין קיימת</string>
    <!-- A suffix to be attached to truncated captions that the user may tap onto to view the entire text caption -->
    <string name="MediaPreviewFragment_read_more_overflow_text">קרא עוד</string>

    <!-- MessageNotifier -->
    <string name="MessageNotifier_d_new_messages_in_d_conversations">%1$d הודעות חדשות ב–%2$d צ׳אטים</string>
    <string name="MessageNotifier_most_recent_from_s">הודעה אחרונה מאת: %1$s</string>
    <string name="MessageNotifier_locked_message">הודעה נעולה</string>
    <string name="MessageNotifier_message_delivery_failed">מסירת הודעה נכשלה.</string>
    <!-- Shown in a notification when a story the user tries to send fails to be sent -->
    <string name="MessageNotifier_story_delivery_failed">שליחת סטורי נכשלה</string>
    <!-- Shown as notification title for when a notification about a story sent to a group story %1$s replaced with the group name -->
    <string name="MessageNotifier_group_story_title">את/ה אל %1$s</string>
    <string name="MessageNotifier_failed_to_deliver_message">נכשל למסור הודעה.</string>
    <string name="MessageNotifier_error_delivering_message">שגיאה במסירת הודעה.</string>
    <string name="MessageNotifier_message_delivery_paused">מסירת הודעה הושהתה.</string>
    <string name="MessageNotifier_verify_to_continue_messaging_on_signal">וודא כדי להמשיך להתכתב ב־Molly.</string>
    <string name="MessageNotifier_mark_all_as_read">סמן הכול כנקרא</string>
    <string name="MessageNotifier_mark_read">סמן כנקרא</string>
    <string name="MessageNotifier_turn_off_these_notifications">כבה התראות אלו</string>
    <string name="MessageNotifier_view_once_photo">תמונה לצפייה חד־פעמית</string>
    <string name="MessageNotifier_view_once_video">סרטון לצפייה חד־פעמית</string>
    <string name="MessageNotifier_reply">השב</string>
    <string name="MessageNotifier_signal_message">הודעת Signal</string>
    <string name="MessageNotifier_unsecured_sms">מסרון בלתי מאובטח</string>
    <string name="MessageNotifier_contact_message">%1$s%2$s</string>
    <string name="MessageNotifier_unknown_contact_message">איש קשר</string>
    <string name="MessageNotifier_reacted_s_to_s">הגיב/ה %1$s ל: \"%2$s\".</string>
    <string name="MessageNotifier_reacted_s_to_your_video">הגיב/ה %1$s לסרטון שלך.</string>
    <string name="MessageNotifier_reacted_s_to_your_image">הגיב/ה %1$s לתמונה שלך.</string>
    <string name="MessageNotifier_reacted_s_to_your_gif">הגיב/ה %1$s ל–GIF שלך.</string>
    <string name="MessageNotifier_reacted_s_to_your_file">הגיב/ה %1$s לקובץ שלך.</string>
    <string name="MessageNotifier_reacted_s_to_your_audio">הגיב/ה %1$s להודעה הקולית שלך.</string>
    <string name="MessageNotifier_reacted_s_to_your_view_once_media">הגיב/ה %1$s למדיה לצפייה חד–פעמית שלך.</string>
    <!-- Body of notification shown to user when someone they sent a payment to reacts to it. Placeholder is the emoji used in the reaction. -->
    <string name="MessageNotifier_reacted_s_to_your_payment">הגיב/ה %1$s לתשלום שלך.</string>
    <string name="MessageNotifier_reacted_s_to_your_sticker">הגיב/ה %1$s לסטיקר שלך.</string>
    <string name="MessageNotifier_this_message_was_deleted">הודעה זו נמחקה.</string>

    <string name="TurnOffContactJoinedNotificationsActivity__turn_off_contact_joined_signal">לכבות התראות של איש קשר הצטרף אל Signal? אתה יכול לאפשר אותן שוב דרך Signal &lt; הגדרות &lt; התראות.</string>

    <!-- Notification Channels -->
    <string name="NotificationChannel_channel_messages">הודעות</string>
    <string name="NotificationChannel_calls">שיחות</string>
    <string name="NotificationChannel_failures">כישלונות</string>
    <string name="NotificationChannel_backups">גיבויים</string>
    <string name="NotificationChannel_locked_status">מעמד נעילה</string>
    <string name="NotificationChannel_app_updates">עדכוני יישום</string>
    <string name="NotificationChannel_other">אחר</string>
    <string name="NotificationChannel_group_chats">צ׳אטים</string>
    <string name="NotificationChannel_missing_display_name">בלתי ידוע</string>
    <string name="NotificationChannel_voice_notes">הערות קוליות</string>
    <string name="NotificationChannel_contact_joined_signal">איש קשר הצטרף אל Signal</string>
    <string name="NotificationChannels__no_activity_available_to_open_notification_channel_settings">אין פעילות זמינה כדי לפתוח הגדרות של ערוץ התראות.</string>
    <!-- Notification channel name for showing persistent background connection on devices without push notifications -->
    <string name="NotificationChannel_background_connection">חיבור רקע</string>
    <!-- Notification channel name for showing call status information (like connection, ongoing, etc.) Not ringing. -->
    <string name="NotificationChannel_call_status">מעמד שיחה</string>
    <!-- Notification channel name for occasional alerts to the user. Will appear in the system notification settings as the title of this notification channel. -->
    <string name="NotificationChannel_critical_app_alerts">התראות אפליקציה קריטיות</string>

    <!-- ProfileEditNameFragment -->

    <!-- QuickResponseService -->
    <string name="QuickResponseService_quick_response_unavailable_when_Signal_is_locked">תגובה מהירה אינה זמינה כאשר Molly נעול!</string>
    <string name="QuickResponseService_problem_sending_message">בעיה בשליחת הודעה!</string>

    <!-- SaveAttachmentTask -->
    <string name="SaveAttachmentTask_saved_to">נשמר ב־%1$s</string>
    <string name="SaveAttachmentTask_saved">נשמר</string>

    <!-- SearchToolbar -->
    <string name="SearchToolbar_search">חפש</string>
    <!-- Hint when searching filtered chat content -->
    <string name="SearchToolbar_search_unread_chats">חיפוש בצ\'אטים שלא נקראו</string>
    <string name="SearchToolbar_search_for_conversations_contacts_and_messages">חיפוש צ׳אטים, אנשי קשר והודעות</string>

    <!-- Material3 Search Toolbar -->
    <string name="Material3SearchToolbar__close">סגור</string>
    <string name="Material3SearchToolbar__clear">נקה</string>

    <!-- ShortcutLauncherActivity -->
    <string name="ShortcutLauncherActivity_invalid_shortcut">קיצור דרך בלתי תקף</string>

    <!-- SingleRecipientNotificationBuilder -->
    <string name="SingleRecipientNotificationBuilder_signal">Molly</string>
    <string name="SingleRecipientNotificationBuilder_new_message">הודעה חדשה</string>
    <string name="SingleRecipientNotificationBuilder_message_request">בקשת הודעה</string>
    <string name="SingleRecipientNotificationBuilder_you">את/ה</string>
    <!-- Notification subtext for group stories -->
    <string name="SingleRecipientNotificationBuilder__s_dot_story">%1$s • סטורי</string>

    <!-- ThumbnailView -->
    <string name="ThumbnailView_Play_video_description">נגן סרטון</string>
    <string name="ThumbnailView_Has_a_caption_description">יש כיתוב</string>

    <!-- TransferControlView -->
    <plurals name="TransferControlView_n_items">
        <item quantity="one">פריט %1$d</item>
        <item quantity="two">%1$d פריטים</item>
        <item quantity="many">%1$d פריטים</item>
        <item quantity="other">%1$d פריטים</item>
    </plurals>

    <!-- UnauthorizedReminder -->
    <string name="UnauthorizedReminder_device_no_longer_registered">המכשיר אינו רשום יותר</string>
    <!-- Message shown in a reminder banner when the user\'s device is no longer registered -->
    <string name="UnauthorizedReminder_this_is_likely_because_you_registered_your_phone_number_with_Signal_on_a_different_device">המכשיר הזה כבר לא רשום. זה כנראה בגלל שרשמת את מספר הטלפון שלך ב–Signal על מכשיר אחר.</string>
    <!-- Action in reminder banner that will take user to re-register -->
    <string name="UnauthorizedReminder_reregister_action">רישום מכשיר מחדש</string>

    <!-- Push notification when the app is forcibly logged out by the server. -->
    <string name="LoggedOutNotification_you_have_been_logged_out">יצאת מ–Signal במכשיר זה.</string>

    <!-- EnclaveFailureReminder -->
    <!-- Banner message to update app to use payments -->
    <string name="EnclaveFailureReminder_update_signal">יש לעדכן את Signal כדי להמשיך להשתמש בתשלומים. יתכן שהיתרה שלך לא מעודכנת.</string>
    <!-- Banner button to update now -->

    <!-- WebRtcCallActivity -->
    <string name="WebRtcCallActivity_to_answer_the_call_give_signal_access_to_your_microphone">כדי לענות אל השיחה, תן אל Molly גישה אל המיקרופון שלך.</string>
    <string name="WebRtcCallActivity_to_answer_the_call_from_s_give_signal_access_to_your_microphone">כדי לענות אל השיחה מאת %1$s, תן אל Molly גישה אל המיקרופון שלך.</string>
    <string name="WebRtcCallActivity_signal_requires_microphone_and_camera_permissions_in_order_to_make_or_receive_calls">Molly דורש את ההרשאות של המיקרופון והמצלמה על מנת לבצע שיחות ולענות לשיחות, אבל הן נדחו לצמיתות. אנא המשך אל הגדרות היישום, בחר \"הרשאות\" ואפשר את \"מיקרופון\" ואת \"מצלמה\".</string>
    <string name="WebRtcCallActivity__answered_on_a_linked_device">נענתה על מכשיר מקושר.</string>
    <string name="WebRtcCallActivity__declined_on_a_linked_device">נדחתה על מכשיר מקושר.</string>
    <string name="WebRtcCallActivity__busy_on_a_linked_device">תפוס על מכשיר מקושר.</string>

    <string name="GroupCallSafetyNumberChangeNotification__someone_has_joined_this_call_with_a_safety_number_that_has_changed">מישהו הצטרף אל שיחה זו עם מספר ביטחון שהשתנה.</string>

    <!-- WebRtcCallScreen -->
    <string name="WebRtcCallScreen_swipe_up_to_change_views">החלק למעלה כדי לשנות תצוגות</string>

    <!-- WebRtcCallScreen V2 -->
    <!-- Label with hyphenation. Translation can use soft hyphen - Unicode U+00AD -->
    <string name="WebRtcCallScreen__decline">דחה</string>
    <!-- Label with hyphenation. Translation can use soft hyphen - Unicode U+00AD -->
    <string name="WebRtcCallScreen__answer">ענה</string>
    <!-- Label with hyphenation. Translation can use soft hyphen - Unicode U+00AD -->
    <string name="WebRtcCallScreen__answer_without_video">ענה בלי וידאו</string>

    <!-- WebRtcAudioOutputToggle -->
    <!-- Label for a dialog asking the user to switch the audio output device during a call -->
    <string name="WebRtcAudioOutputToggle__audio_output">פלט שמע</string>
    <!-- Audio output option referring to the earpiece built into the phone -->
    <string name="WebRtcAudioOutputToggle__phone_earpiece">אפרכסת הטלפון</string>
    <!-- Audio output option referring to the louder speaker built into the phone -->
    <string name="WebRtcAudioOutputToggle__speaker">רמקול</string>
    <!-- Audio output option referring to an external audio device connected via wireless Bluetooth -->
    <string name="WebRtcAudioOutputToggle__bluetooth">Bluetooth</string>
    <!-- Audio output option referring to an external headset connected via a 3.5mm headphone jack -->
    <string name="WebRtcAudioOutputToggle__wired_headset">אוזניות חוטיות</string>
    <!-- Audio output option referring to an external headset connected via a USB-C data cable -->
    <string name="WebRtcAudioOutputToggle__wired_headset_usb">אוזניות חוטיות (USB)</string>

    <string name="WebRtcCallControls_answer_call_description">ענה לשיחה</string>
    <string name="WebRtcCallControls_reject_call_description">דחה שיחה</string>

    <!-- change_passphrase_activity -->
    <string name="change_passphrase_activity__old_passphrase">משפט־סיסמה ישן</string>
    <string name="change_passphrase_activity__new_passphrase">משפט־סיסמה חדש</string>
    <string name="change_passphrase_activity__repeat_new_passphrase">חזור על משפט־סיסמה חדש</string>

    <!-- contact_selection_activity -->
    <string name="contact_selection_activity__invite_to_signal">הזמן אל Molly</string>
    <string name="contact_selection_activity__new_group">קבוצה חדשה</string>
    <!-- Row item title for refreshing contacts -->
    <string name="contact_selection_activity__refresh_contacts">רענון אנשי קשר</string>
    <!-- Row item description for refreshing contacts -->
    <string name="contact_selection_activity__missing_someone">מישהו חסר? אפשר לנסות לרענן</string>
    <!-- Row header title for more section -->
    <string name="contact_selection_activity__more">עוד</string>

    <!-- contact_filter_toolbar -->
    <string name="contact_filter_toolbar__clear_entered_text_description">נקה טקסט מוכנס</string>
    <string name="contact_filter_toolbar__show_keyboard_description">הראה מקלדת</string>
    <string name="contact_filter_toolbar__show_dial_pad_description">הראה משטח חיוג</string>

    <!-- contact_selection_group_activity -->
    <string name="contact_selection_group_activity__no_contacts">אין אנשי קשר.</string>
    <string name="contact_selection_group_activity__finding_contacts">טוען אנשי קשר…</string>

    <!-- single_contact_selection_activity -->
    <string name="SingleContactSelectionActivity_contact_photo">תמונת איש קשר</string>

    <!-- ContactSelectionListFragment-->
    <string name="ContactSelectionListFragment_signal_requires_the_contacts_permission_in_order_to_display_your_contacts">Molly דורש את הרשאת אנשי הקשר על מנת להציג את אנשי הקשר שלך, אבל היא נדחתה לצמיתות. אנא המשך אל תפריט הגדרות היישום, בחר \"הרשאות\" ואפשר את \"אנשי קשר\".</string>
    <string name="ContactSelectionListFragment_error_retrieving_contacts_check_your_network_connection">שגיאה באחזור אנשי קשר, בדוק את חיבור הרשת שלך</string>
    <string name="ContactSelectionListFragment_username_not_found">שם משתמש לא נמצא</string>
    <string name="ContactSelectionListFragment_s_is_not_a_signal_user">"\"%1$s\" הוא לא משתמש Signal. אנא בדוק את שם המשתמש ונסה שוב."</string>
    <string name="ContactSelectionListFragment_you_do_not_need_to_add_yourself_to_the_group">אתה לא צריך להוסיף את עצמך אל הקבוצה</string>
    <string name="ContactSelectionListFragment_maximum_group_size_reached">גודל קבוצה מרבי הושג</string>
    <string name="ContactSelectionListFragment_signal_groups_can_have_a_maximum_of_d_members">קבוצות Signal יכולות להכיל מרב של %1$d חברי קבוצה.</string>
    <string name="ContactSelectionListFragment_recommended_member_limit_reached">מגבלה מומלצת של חברי קבוצה הושגה</string>
    <string name="ContactSelectionListFragment_signal_groups_perform_best_with_d_members_or_fewer">קבוצות Signal מתפקדות בצורה הטובה ביותר עם %1$d חברי קבוצה או פחות. הוספת חברי קבוצה נוספים תגרום לעיכובים בשליחה ובקבלה של הודעות.</string>
    <plurals name="ContactSelectionListFragment_d_members">
        <item quantity="one">חבר קבוצה %1$d</item>
        <item quantity="two">%1$d חברי קבוצה</item>
        <item quantity="many">%1$d חברי קבוצה</item>
        <item quantity="other">%1$d חברי קבוצה</item>
    </plurals>

    <!-- contact_selection_list_fragment -->
    <string name="contact_selection_list_fragment__signal_needs_access_to_your_contacts_in_order_to_display_them">Molly צריך הרשאה אל אנשי הקשר שלך על מנת להציגם.</string>
    <string name="contact_selection_list_fragment__show_contacts">הראה אנשי קשר</string>

    <!-- contact_selection_list_item -->
    <plurals name="contact_selection_list_item__number_of_members">
        <item quantity="one">חבר קבוצה %1$d</item>
        <item quantity="two">%1$d חברי קבוצה</item>
        <item quantity="many">%1$d חברי קבוצה</item>
        <item quantity="other">%1$d חברי קבוצה</item>
    </plurals>
    <!-- Displays number of viewers for a story -->
    <plurals name="contact_selection_list_item__number_of_viewers">
        <item quantity="one">צופה %1$d</item>
        <item quantity="two">%1$d צופים</item>
        <item quantity="many">%1$d צופים</item>
        <item quantity="other">%1$d צופים</item>
    </plurals>

    <!-- conversation_activity -->
    <string name="conversation_activity__type_message_push">הודעת Signal</string>
    <string name="conversation_activity__type_message_sms_insecure">מסרון בלתי מאובטח</string>
    <string name="conversation_activity__type_message_mms_insecure">MMS בלתי מאובטח</string>
    <!-- Option in send button context menu to schedule the message instead of sending it directly -->
    <string name="conversation_activity__option_schedule_message">תזמון הודעה</string>
    <string name="conversation_activity__from_sim_name">מאת %1$s</string>
    <string name="conversation_activity__sim_n">SIM %1$d</string>
    <string name="conversation_activity__send">שלח</string>
    <string name="conversation_activity__compose_description">חיבור הודעה</string>
    <string name="conversation_activity__emoji_toggle_description">עורר מקלדת אימוג’י</string>
    <string name="conversation_activity__attachment_thumbnail">תמונה ממוזערת של צרופה</string>
    <string name="conversation_activity__quick_attachment_drawer_toggle_camera_description">עורר מגירת צרופות מהירות של מצלמה</string>
    <string name="conversation_activity__quick_attachment_drawer_record_and_send_audio_description">הקלט ושלח צרופת שמע</string>
    <string name="conversation_activity__quick_attachment_drawer_lock_record_description">נעל הקלטה של צרופת שמע</string>
    <string name="conversation_activity__enable_signal_for_sms">אפשר את Signal עבור מסרונים</string>
    <string name="conversation_activity__message_could_not_be_sent">הודעה לא יכלה להישלח. בדוק את החיבור שלך ונסה שוב.</string>

    <!-- conversation_input_panel -->
    <string name="conversation_input_panel__slide_to_cancel">החלק כדי לבטל</string>
    <string name="conversation_input_panel__cancel">בטל</string>

    <!-- conversation_item -->
    <string name="conversation_item__mms_image_description">הודעת מדיה</string>
    <string name="conversation_item__secure_message_description">הודעה מאובטחת</string>

    <!-- conversation_item_sent -->
    <string name="conversation_item_sent__send_failed_indicator_description">שליחה נכשלה</string>
    <string name="conversation_item_sent__pending_approval_description">ממתין לאישור</string>
    <string name="conversation_item_sent__delivered_description">נמסר</string>
    <string name="conversation_item_sent__message_read">הודעה נקראה</string>

    <!-- conversation_item_received -->
    <string name="conversation_item_received__contact_photo_description">תמונת איש קשר</string>

    <!-- ConversationUpdateItem -->
    <string name="ConversationUpdateItem_loading">טוען</string>
    <string name="ConversationUpdateItem_learn_more">למד עוד</string>
    <string name="ConversationUpdateItem_join_call">הצטרף לשיחה</string>
    <string name="ConversationUpdateItem_return_to_call">חזור לשיחה</string>
    <string name="ConversationUpdateItem_call_is_full">השיחה מלאה</string>
    <string name="ConversationUpdateItem_invite_friends">הזמן חברים</string>
    <string name="ConversationUpdateItem_enable_call_notifications">אפשר התראות שיחה</string>
    <string name="ConversationUpdateItem_update_contact">עדכן איש קשר</string>
    <!-- Update item button text to show to block a recipient from requesting to join via group link -->
    <string name="ConversationUpdateItem_block_request">חסימת בקשה</string>
    <string name="ConversationUpdateItem_no_groups_in_common_review_requests_carefully">אין קבוצות במשותף. סקור בקשות בזהירות.</string>
    <string name="ConversationUpdateItem_no_contacts_in_this_group_review_requests_carefully">אין אנשי קשר בקבוצה הזאת. סקור בקשות בזהירות.</string>
    <string name="ConversationUpdateItem_view">הצג</string>
    <string name="ConversationUpdateItem_the_disappearing_message_time_will_be_set_to_s_when_you_message_them">הזמן של ההודעות הנעלמות יוגדר אל %1$s כאשר אתה מתכתב עם הצד השני.</string>
    <!-- Update item button text to show to boost a feature -->
    <string name="ConversationUpdateItem_donate">ביצוע תרומה</string>
    <!-- Update item button text to send payment -->
    <string name="ConversationUpdateItem_send_payment">שלח תשלום</string>
    <!-- Update item button text to activate payments -->
    <string name="ConversationUpdateItem_activate_payments">הפעל תשלומים</string>
    <!-- Update item alerting the user they hid this person and that they can message them to unhide them -->
    <string name="ConversationUpdateItem_hidden_contact_message_to_add_back">הסרת את האדם הזה, שליחת הודעה תוסיף אותו או אותה מחדש לרשימה שלך.</string>

    <!-- audio_view -->
    <string name="audio_view__play_pause_accessibility_description">נגן … השהה</string>
    <string name="audio_view__download_accessibility_description">הורד</string>

    <!-- QuoteView -->
    <string name="QuoteView_audio">שמע</string>
    <string name="QuoteView_video">סרטון</string>
    <string name="QuoteView_photo">תמונה</string>
    <string name="QuoteView_gif">GIF</string>
    <string name="QuoteView_view_once_media">מדיה לצפייה חד־פעמית</string>
    <string name="QuoteView_sticker">מדבקה</string>
    <string name="QuoteView_you">את/ה</string>
    <string name="QuoteView_original_missing">הודעה מקורית לא נמצאה</string>
    <!-- Author formatting for group stories -->
    <string name="QuoteView_s_story">%1$s · סטורי</string>
    <!-- Label indicating that a quote is for a reply to a story you created -->
    <string name="QuoteView_your_story">את/ה · סטורי</string>
    <!-- Label indicating that the story being replied to no longer exists -->
    <string name="QuoteView_no_longer_available">לא זמין יותר</string>
    <!-- Label for quoted gift -->
    <string name="QuoteView__donation_for_a_friend">תרומה בשביל חבר/ה</string>

    <!-- ConversationParentFragment -->
    <!-- Title for dialog warning about lacking bluetooth permissions during a voice message -->
    <string name="ConversationParentFragment__bluetooth_permission_denied">הרשאת Bluetooth נדחתה</string>
    <!-- Message for dialog warning about lacking bluetooth permissions during a voice message and references the permission needed by name -->
    <string name="ConversationParentFragment__please_enable_the_nearby_devices_permission_to_use_bluetooth_during_a_call">צריך לאפשר את הרשאת ״מכשירים בקרבת מקום״ כדי להשתמש בבלוטות׳ להקלטת הודעות קוליות.</string>
    <!-- Positive action for bluetooth warning dialog to open settings -->
    <string name="ConversationParentFragment__open_settings">פתיחת הגדרות</string>
    <!-- Negative action for bluetooth warning dialog to dismiss dialog -->
    <string name="ConversationParentFragment__not_now">לא עכשיו</string>

    <!-- conversation_fragment -->
    <string name="conversation_fragment__scroll_to_the_bottom_content_description">גלול לתחתית</string>

    <!-- BubbleOptOutTooltip -->
    <!-- Message to inform the user of what Android chat bubbles are -->
<<<<<<< HEAD
    <string name="BubbleOptOutTooltip__description">בועות הן מאפיין של Android שאתה יכול לכבות עבור שיחות Molly.</string>
=======
    <string name="BubbleOptOutTooltip__description">בועות הן פיצ׳ר של Android שאפשר לכבות עבור צ׳אטים של Signal.</string>
>>>>>>> fd116e01
    <!-- Button to dismiss the tooltip for opting out of using Android bubbles -->
    <string name="BubbleOptOutTooltip__not_now">לא עכשיו</string>
    <!-- Button to move to the system settings to control the use of Android bubbles -->
    <string name="BubbleOptOutTooltip__turn_off">כבה</string>

    <!-- safety_number_change_dialog -->
    <string name="safety_number_change_dialog__safety_number_changes">שינויי מספר ביטחון</string>
    <string name="safety_number_change_dialog__accept">אשר</string>
    <string name="safety_number_change_dialog__call_anyway">התקשר בכל זאת</string>
    <string name="safety_number_change_dialog__join_call">הצטרף לשיחה</string>
    <string name="safety_number_change_dialog__continue_call">המשך שיחה</string>
    <string name="safety_number_change_dialog__leave_call">עזוב שיחה</string>
    <string name="safety_number_change_dialog__the_following_people_may_have_reinstalled_or_changed_devices">האנשים הבאים ייתכן התקינו מחדש את היישום או שינו מכשירים. וודא את מספר הביטחון שלך איתם כדי להבטיח פרטיות.</string>
    <string name="safety_number_change_dialog__view">הצג</string>
    <string name="safety_number_change_dialog__previous_verified">וֻדָּא בעבר</string>

    <!-- EnableCallNotificationSettingsDialog__call_notifications_checklist -->
    <string name="EnableCallNotificationSettingsDialog__call_notifications_enabled">התראות שיחה מאופשרות.</string>
    <string name="EnableCallNotificationSettingsDialog__enable_call_notifications">אפשר התראות שיחה</string>
    <string name="EnableCallNotificationSettingsDialog__enable_background_activity">אפשר פעילות ברקע</string>
    <string name="EnableCallNotificationSettingsDialog__everything_looks_good_now">הכול נִרְאֶה כראוי עכשיו!</string>
    <string name="EnableCallNotificationSettingsDialog__to_receive_call_notifications_tap_here_and_turn_on_show_notifications">כדי לקבל התראות שיחה, הקש כאן והפעל את \"הראה התראות\".</string>
    <string name="EnableCallNotificationSettingsDialog__to_receive_call_notifications_tap_here_and_turn_on_notifications">כדי לקבל התראות שיחה, הקש כאן והפעל התראות ווודא שצליל וחלון קופץ מאופשרים.</string>
    <string name="EnableCallNotificationSettingsDialog__to_receive_call_notifications_tap_here_and_enable_background_activity_in_battery_settings">כדי לקבל התראות שיחה, הקש כאן ואפשר את פעילות ברקע בהגדרות \"סוללה\". </string>
    <string name="EnableCallNotificationSettingsDialog__settings">הגדרות</string>
    <string name="EnableCallNotificationSettingsDialog__to_receive_call_notifications_tap_settings_and_turn_on_show_notifications">כדי לקבל התראות שיחה, הקש על הגדרות והפעל את \"הראה התראות\".</string>
    <string name="EnableCallNotificationSettingsDialog__to_receive_call_notifications_tap_settings_and_turn_on_notifications">כדי לקבל התראות שיחה, הקש על הגדרות והפעל התראות ווודא שצליל וחלון קופץ מאופשרים.</string>
    <string name="EnableCallNotificationSettingsDialog__to_receive_call_notifications_tap_settings_and_enable_background_activity_in_battery_settings">כדי לקבל התראות שיחה, הקש על הגדרות ואפשר את פעילות ברקע בהגדרות \"סוללה\".</string>

    <!-- country_selection_fragment -->
    <string name="country_selection_fragment__loading_countries">טוען מדינות…</string>
    <string name="country_selection_fragment__search">חפש</string>
    <string name="country_selection_fragment__no_matching_countries">אין מדינות תואמות</string>

    <!-- device_add_fragment -->
    <string name="device_add_fragment__scan_the_qr_code_displayed_on_the_device_to_link">סרוק את קוד ה־QR המוצג במכשיר כדי לקשר</string>

    <!-- device_link_fragment -->
    <string name="device_link_fragment__link_device">קשר מכשיר</string>

    <!-- device_list_fragment -->
    <string name="device_list_fragment__no_devices_linked">אין מכשירים מקושרים</string>
    <string name="device_list_fragment__link_new_device">קשר מכשיר חדש</string>

    <!-- expiration -->
    <string name="expiration_off">כבוי</string>

    <plurals name="expiration_seconds">
        <item quantity="one">שנייה %1$d</item>
        <item quantity="two">%1$d שניות</item>
        <item quantity="many">%1$d שניות</item>
        <item quantity="other">%1$d שניות</item>
    </plurals>

    <string name="expiration_seconds_abbreviated">%1$d שנ׳</string>

    <plurals name="expiration_minutes">
        <item quantity="one">דקה %1$d</item>
        <item quantity="two">%1$d דקות</item>
        <item quantity="many">%1$d דקות</item>
        <item quantity="other">%1$d דקות</item>
    </plurals>

    <string name="expiration_minutes_abbreviated">%1$d ד׳</string>

    <plurals name="expiration_hours">
        <item quantity="one">שעה %1$d</item>
        <item quantity="two">%1$d שעות</item>
        <item quantity="many">%1$d שעות</item>
        <item quantity="other">%1$d שעות</item>
    </plurals>

    <string name="expiration_hours_abbreviated">%1$d שע׳</string>

    <plurals name="expiration_days">
        <item quantity="one">יום %1$d</item>
        <item quantity="two">%1$d ימים</item>
        <item quantity="many">%1$d ימים</item>
        <item quantity="other">%1$d ימים</item>
    </plurals>

    <string name="expiration_days_abbreviated">%1$d י׳</string>

    <plurals name="expiration_weeks">
        <item quantity="one">שבוע %1$d</item>
        <item quantity="two">%1$d שבועות</item>
        <item quantity="many">%1$d שבועות</item>
        <item quantity="other">%1$d שבועות</item>
    </plurals>

    <string name="expiration_weeks_abbreviated">%1$d שב׳</string>
    <string name="expiration_combined">%1$s%2$s</string>

    <!-- unverified safety numbers -->
    <string name="IdentityUtil_unverified_banner_one">מספר הביטחון שלך עם %1$s השתנה ואינו מוודא יותר</string>
    <string name="IdentityUtil_unverified_banner_two">מספרי הביטחון שלך עם %1$s ו־%2$s אינם מוודאים יותר</string>
    <string name="IdentityUtil_unverified_banner_many">מספרי הביטחון שלך עם %1$s, %2$s ו־%3$s אינם מוודאים יותר</string>

    <string name="IdentityUtil_unverified_dialog_one">מספר הביטחון שלך עם %1$s השתנה ואינו מוודא יותר. ייתכן שמישהו מנסה ליירט את התקשורת שלכם, או שפשוט %1$s התקין מחדש את Signal.</string>
    <string name="IdentityUtil_unverified_dialog_two">מספרי הביטחון שלך עם %1$s ו־%2$s אינם מוודאים יותר. ייתכן שמישהו מנסה ליירט את התקשורת שלכם, או שהם פשוט התקינו מחדש את Signal.</string>
    <string name="IdentityUtil_unverified_dialog_many">מספרי הביטחון שלך עם %1$s, %2$s ו־%3$s אינם מוודאים יותר. ייתכן שמישהו מנסה ליירט את התקשורת שלכם, או שהם פשוט התקינו מחדש את Signal.</string>

    <string name="IdentityUtil_untrusted_dialog_one">מספר הביטחון שלך עם %1$s השתנה הרגע.</string>
    <string name="IdentityUtil_untrusted_dialog_two">מספרי הביטחון שלך עם %1$s ו־%2$s השתנו הרגע.</string>
    <string name="IdentityUtil_untrusted_dialog_many">מספרי הביטחון שלך עם %1$s, %2$s ו־%3$s השתנו הרגע.</string>

    <plurals name="identity_others">
        <item quantity="one">%1$d אחר</item>
        <item quantity="two">%1$d אחרים</item>
        <item quantity="many">%1$d אחרים</item>
        <item quantity="other">%1$d אחרים</item>
    </plurals>

    <!-- giphy_activity -->
    <string name="giphy_activity_toolbar__search_gifs">חפש תמונות GIF</string>

    <!-- giphy_fragment -->
    <string name="giphy_fragment__nothing_found">שום דבר לא נמצא</string>

    <!-- database_migration_activity -->
    <string name="database_migration_activity__would_you_like_to_import_your_existing_text_messages">האם תרצה לייבא את הודעות הטקסט הקיימות שלך אל מסד הנתונים המוצפן של Signal?</string>
    <string name="database_migration_activity__the_default_system_database_will_not_be_modified">מסד הנתונים ברירת המחדל של המערכת לא ישונה בשום אופן.</string>
    <string name="database_migration_activity__skip">דלג</string>
    <string name="database_migration_activity__import">ייבא</string>
    <string name="database_migration_activity__this_could_take_a_moment_please_be_patient">זה עשוי לקחת כמה רגעים. אנא הייה סבלני, ניידע אותך כשהיבוא יושלם.</string>
    <string name="database_migration_activity__importing">מייבא</string>


    <!-- load_more_header -->
    <string name="load_more_header__see_full_conversation">הצגת הצ׳אט המלא</string>
    <string name="load_more_header__loading">טוען</string>

    <!-- media_overview_activity -->
    <string name="media_overview_activity__no_media">אין מדיה</string>

    <!-- message_recipients_list_item -->
    <string name="message_recipients_list_item__view">הצג</string>
    <string name="message_recipients_list_item__resend">שלח מחדש</string>

    <!-- Displayed in a toast when user long presses an item in MyStories -->
    <string name="MyStoriesFragment__copied_sent_timestamp_to_clipboard">חותמת זמן של שליחה הועתקה ללוח.</string>
    <!-- Displayed when there are no outgoing stories -->
    <string name="MyStoriesFragment__updates_to_your_story_will_show_up_here">עדכונים לסטורי שלך יופיעו כאן.</string>

    <!-- GroupUtil -->
    <plurals name="GroupUtil_joined_the_group">
        <item quantity="one">%1$s הצטרף אל הקבוצה.</item>
        <item quantity="two">%1$s הצטרפו אל הקבוצה.</item>
        <item quantity="many">%1$s הצטרפו אל הקבוצה.</item>
        <item quantity="other">%1$s הצטרף אל הקבוצה.</item>
    </plurals>
    <string name="GroupUtil_group_name_is_now">שם הקבוצה עכשיו הוא \'%1$s\'.</string>

    <!-- prompt_passphrase_activity -->
    <string name="prompt_passphrase_activity__unlock">שחרר נעילה</string>

    <!-- prompt_mms_activity -->
    <string name="prompt_mms_activity__signal_requires_mms_settings_to_deliver_media_and_group_messages">Signal דורש הגדרות MMS כדי למסור הודעות מדיה והודעות קבוצתיות דרך מפעיל התקשורת שלך. המכשיר שלך לא הופך מידע זה לזמין, מה שלעיתים נכון לגבי מכשירים נעולים ותצורות מגבילות אחרות.</string>
    <string name="prompt_mms_activity__to_send_media_and_group_messages_tap_ok">כדי לשלוח מדיה והודעות קבוצתיות, הקש על \'אישור\' והשלם את ההגדרות המבוקשות. הגדרות ה־MMS עבור המפעיל שלך יכולות להימצא באופן כללי ע״י חיפוש אחר \'מפעיל ה־APN שלך\'. תצטרך לעשות זאת רק פעם אחת.</string>

    <!-- BadDecryptLearnMoreDialog -->
    <string name="BadDecryptLearnMoreDialog_delivery_issue">סוגיית מסירה</string>
    <string name="BadDecryptLearnMoreDialog_couldnt_be_delivered_individual">לא ניתן היה למסור לך הודעה, סטיקר, תגובה או אישור קריאה מאת %1$s. יתכן שהצד השני ניסה לשלוח לך את זה ישירות, או בקבוצה.</string>
    <string name="BadDecryptLearnMoreDialog_couldnt_be_delivered_group">לא ניתן היה למסור לך הודעה, סטיקר, תגובה או אישור קריאה מאת %1$s.</string>

    <!-- profile_create_activity -->
    <string name="CreateProfileActivity_first_name_required">שם פרטי (דרוש)</string>
    <string name="CreateProfileActivity_last_name_optional">שם משפחה (רשותי)</string>
    <string name="CreateProfileActivity_next">הבא</string>
    <string name="CreateProfileActivity_custom_mms_group_names_and_photos_will_only_be_visible_to_you">שמות ותמונות של קבוצת MMS מותאמת אישית יהיו גלויים רק לך.</string>
    <string name="CreateProfileActivity_group_descriptions_will_be_visible_to_members_of_this_group_and_people_who_have_been_invited">תיאורי קבוצה יהיו גלויים אל חברי הקבוצה הזאת ואל אנשים שהוזמנו.</string>

    <!-- EditAboutFragment -->
    <string name="EditAboutFragment_about">אודות</string>
    <string name="EditAboutFragment_write_a_few_words_about_yourself">כתוב כמה מילים על עצמך…</string>
    <string name="EditAboutFragment_count">%1$d/%2$d</string>
    <string name="EditAboutFragment_speak_freely">דבר בחופשיות</string>
    <string name="EditAboutFragment_encrypted">מוצפן</string>
    <string name="EditAboutFragment_be_kind">תהיו אדיבים</string>
    <string name="EditAboutFragment_coffee_lover">אוהב קפה</string>
    <string name="EditAboutFragment_free_to_chat">פנוי/ה לצ\'אט</string>
    <string name="EditAboutFragment_taking_a_break">לוקח הפסקה</string>
    <string name="EditAboutFragment_working_on_something_new">עובד על משהו חדש</string>

    <!-- EditProfileFragment -->
    <string name="EditProfileFragment__edit_group">ערוך קבוצה</string>
    <string name="EditProfileFragment__group_name">שם קבוצה</string>
    <string name="EditProfileFragment__group_description">תיאור קבוצה</string>
  <!-- Removed by excludeNonTranslatables <string name="EditProfileFragment__support_link" translatable="false">https://support.signal.org/hc/articles/360007459591</string> -->

    <!-- EditProfileNameFragment -->
    <string name="EditProfileNameFragment_your_name">שמך</string>
    <string name="EditProfileNameFragment_first_name">שם פרטי</string>
    <string name="EditProfileNameFragment_last_name_optional">שם משפחה (רשותי)</string>
    <string name="EditProfileNameFragment_save">שמור</string>
    <string name="EditProfileNameFragment_failed_to_save_due_to_network_issues_try_again_later">נכשל בשמירה עקב סוגיות רשת. נסה שוב מאוחר יותר.</string>

    <!-- recipient_preferences_activity -->
    <string name="recipient_preference_activity__shared_media">מדיה משותפת</string>

    <!-- recipients_panel -->

    <!-- verify_display_fragment -->
    <string name="verify_display_fragment__to_verify_the_security_of_your_end_to_end_encryption_with_s"><![CDATA[כדי לוודא את האבטחה של ההצפנה מקצה־אל־קצה שלך עם %1$s, השווה את המספרים לעיל עם המכשיר של הצד השני. אתה יכול גם לסרוק את הקוד במכשיר של הצד שני. <a href=\"https://signal.org/redirect/safety-numbers\">למד עוד.</a>]]></string>
    <string name="verify_display_fragment__tap_to_scan">הקש כדי לסרוק</string>
    <string name="verify_display_fragment__successful_match">התאמה מוצלחת</string>
    <string name="verify_display_fragment__failed_to_verify_safety_number">נכשל בווידוא מספר ביטחון</string>
    <string name="verify_display_fragment__loading">טוען…</string>
    <string name="verify_display_fragment__mark_as_verified">סמן כמוֻדא</string>
    <string name="verify_display_fragment__clear_verification">נקה וידוא</string>

    <!-- verify_identity -->
    <string name="verify_identity__share_safety_number">שתף מספר ביטחון</string>

    <!-- verity_scan_fragment -->
    <string name="verify_scan_fragment__scan_the_qr_code_on_your_contact">סרוק את קוד ה־QR במכשיר של איש הקשר שלך.</string>

    <!-- webrtc_answer_decline_button -->
    <string name="webrtc_answer_decline_button__swipe_up_to_answer">החלק למעלה כדי לענות</string>
    <string name="webrtc_answer_decline_button__swipe_down_to_reject">החלק למטה כדי לדחות</string>

    <!-- message_details_header -->
    <string name="message_details_header__issues_need_your_attention">מספר סוגיות דורשות את תשומת לבך.</string>
    <string name="message_details_header_sent">נשלח</string>
    <string name="message_details_header_received">התקבל</string>
    <string name="message_details_header_disappears">נעלם</string>
    <string name="message_details_header_via">דרך</string>

    <!-- message_details_recipient_header -->
    <string name="message_details_recipient_header__pending_send">ממתין</string>
    <string name="message_details_recipient_header__sent_to">נשלחה אל</string>
    <string name="message_details_recipient_header__sent_from">נשלחה מאת</string>
    <string name="message_details_recipient_header__delivered_to">נמסרה אל</string>
    <string name="message_details_recipient_header__read_by">נקראה ע״י</string>
    <string name="message_details_recipient_header__not_sent">לא נשלחה</string>
    <string name="message_details_recipient_header__viewed">נצפה ע״י</string>
    <string name="message_details_recipient_header__skipped">מדולג</string>

    <!-- message_Details_recipient -->
    <string name="message_details_recipient__failed_to_send">נכשל בשליחה</string>
    <string name="message_details_recipient__new_safety_number">מספר ביטחון חדש</string>
    <!-- Button text shown in message details when the message has an edit history and this will let them view the history -->
    <string name="MessageDetails__view_edit_history">הצגת היסטוריית עריכות</string>

    <!-- AndroidManifest.xml -->
    <string name="AndroidManifest__create_passphrase">צור משפט־סיסמה</string>
    <string name="AndroidManifest__select_contacts">בחר אנשי קשר</string>
    <string name="AndroidManifest__change_passphrase">שנה משפט־סיסמה</string>
    <string name="AndroidManifest__verify_safety_number">וודא מספר ביטחון</string>
    <string name="AndroidManifest__media_preview">תצוגה מקדימה של מדיה</string>
    <string name="AndroidManifest__message_details">פרטי הודעה</string>
    <string name="AndroidManifest__linked_devices">מכשירים מקושרים</string>
    <string name="AndroidManifest__invite_friends">הזמן חברים</string>
    <string name="AndroidManifest_archived_conversations">צ\'אטים מאוחסנים בארכיון</string>
    <string name="AndroidManifest_remove_photo">הסרת תמונה</string>

    <!-- HelpFragment -->
    <string name="HelpFragment__have_you_read_our_faq_yet">האם קראת כבר את השאלות הנפוצות?</string>
    <string name="HelpFragment__next">הבא</string>
    <string name="HelpFragment__contact_us">צור קשר</string>
    <string name="HelpFragment__tell_us_whats_going_on">ספר לנו מה הולך</string>
    <string name="HelpFragment__include_debug_log">כלול יומן ניפוי תקלים.</string>
    <string name="HelpFragment__whats_this">מה זה?</string>
    <string name="HelpFragment__how_do_you_feel">איך אתה מרגיש? (רשותי)</string>
    <string name="HelpFragment__tell_us_why_youre_reaching_out">ספר לנו מדוע אתה יוצר קשר.</string>
  <!-- Removed by excludeNonTranslatables <string name="HelpFragment__emoji_5" translatable="false">emoji_5</string> -->
  <!-- Removed by excludeNonTranslatables <string name="HelpFragment__emoji_4" translatable="false">emoji_4</string> -->
  <!-- Removed by excludeNonTranslatables <string name="HelpFragment__emoji_3" translatable="false">emoji_3</string> -->
  <!-- Removed by excludeNonTranslatables <string name="HelpFragment__emoji_2" translatable="false">emoji_2</string> -->
  <!-- Removed by excludeNonTranslatables <string name="HelpFragment__emoji_1" translatable="false">emoji_1</string> -->
  <!-- Removed by excludeNonTranslatables <string name="HelpFragment__link__debug_info" translatable="false">https://support.signal.org/hc/articles/360007318591</string> -->
  <!-- Removed by excludeNonTranslatables <string name="HelpFragment__link__faq" translatable="false">https://support.signal.org</string> -->
    <string name="HelpFragment__support_info">מידע תמיכה</string>
    <string name="HelpFragment__signal_android_support_request">בקשת תמיכה של Signal Android</string>
    <string name="HelpFragment__debug_log">יומן ניפוי תקלים:</string>
    <string name="HelpFragment__could_not_upload_logs">לא היה ניתן להעלות יומן</string>
    <string name="HelpFragment__please_be_as_descriptive_as_possible">אנא הייה מפורט ככל האפשר כדי לעזור לנו להבין את הסוגייה.</string>
    <string-array name="HelpFragment__categories_5">
        <item>\\-\\- יש לבחור אפשרות \\-\\-</item>
        <item>משהו לא עובד</item>
        <item>בקשת פיצ׳ר</item>
        <item>שאלה</item>
        <item>פידבק</item>
        <item>אחר</item>
        <item>תשלומים (MobileCoin)</item>
        <item>תרומות ותגים</item>
        <item>ייצוא SMS</item>
    </string-array>

    <!-- ReactWithAnyEmojiBottomSheetDialogFragment -->
    <string name="ReactWithAnyEmojiBottomSheetDialogFragment__this_message">הודעה זו</string>
    <string name="ReactWithAnyEmojiBottomSheetDialogFragment__recently_used">בשימוש לאחרונה</string>
    <string name="ReactWithAnyEmojiBottomSheetDialogFragment__smileys_and_people">פרצופונים ואנשים</string>
    <string name="ReactWithAnyEmojiBottomSheetDialogFragment__nature">טבע</string>
    <string name="ReactWithAnyEmojiBottomSheetDialogFragment__food">אוכל</string>
    <string name="ReactWithAnyEmojiBottomSheetDialogFragment__activities">פעילויות</string>
    <string name="ReactWithAnyEmojiBottomSheetDialogFragment__places">מקומות</string>
    <string name="ReactWithAnyEmojiBottomSheetDialogFragment__objects">חפצים</string>
    <string name="ReactWithAnyEmojiBottomSheetDialogFragment__symbols">סמלים</string>
    <string name="ReactWithAnyEmojiBottomSheetDialogFragment__flags">דגלים</string>
    <string name="ReactWithAnyEmojiBottomSheetDialogFragment__emoticons">רגשונים</string>
    <string name="ReactWithAnyEmojiBottomSheetDialogFragment__no_results_found">תוצאות לא נמצאו</string>

    <!-- arrays.xml -->
    <string name="arrays__use_default">השתמש בברירת מחדל</string>
    <string name="arrays__use_custom">השתמש במותאם אישית</string>

    <string name="arrays__mute_for_one_hour">השתקה לשעה 1</string>
    <string name="arrays__mute_for_eight_hours">השתקה ל–8 שעות</string>
    <string name="arrays__mute_for_one_day">השתקה ליום 1</string>
    <string name="arrays__mute_for_seven_days">השתקה ל–7 ימים</string>
    <string name="arrays__always">תמיד</string>

    <string name="arrays__settings_default">ברירת מחדל</string>
    <string name="arrays__enabled">מאופשר</string>
    <string name="arrays__disabled">מושבת</string>

    <string name="arrays__name_and_message">שם והודעה</string>
    <string name="arrays__name_only">שם בלבד</string>
    <string name="arrays__no_name_or_message">ללא שם או הודעה</string>

    <string name="arrays__images">תמונות</string>
    <string name="arrays__audio">שמע</string>
    <string name="arrays__video">סרטון</string>
    <string name="arrays__documents">מסמכים</string>

    <string name="arrays__small">קטן</string>
    <string name="arrays__normal">רגיל</string>
    <string name="arrays__large">גדול</string>
    <string name="arrays__extra_large">גדול מאוד</string>

    <string name="arrays__default">ברירת מחדל</string>
    <string name="arrays__high">גבוה</string>
    <string name="arrays__max">מרבי</string>

    <!-- plurals.xml -->
    <plurals name="hours_ago">
        <item quantity="one">שע\' %1$d</item>
        <item quantity="two">%1$d שע\'</item>
        <item quantity="many">%1$d שע\'</item>
        <item quantity="other">%1$d שע\'</item>
    </plurals>

    <!-- preferences.xml -->
    <string name="preferences_beta">בטא</string>
    <string name="preferences__sms_mms">מסרון ו־MMS</string>
    <string name="preferences__pref_use_address_book_photos">השתמש בתמונות של פנקס הכתובות</string>
    <string name="preferences__display_contact_photos_from_your_address_book_if_available">הצג תמונות אנשי קשר מפנקס הכתובות אם זמינות</string>
    <!-- Preference menu item title for a toggle switch for preserving the archived state of muted chats. -->
    <string name="preferences__pref_keep_muted_chats_archived">השארת צ׳אטים מושתקים בארכיון</string>
    <!-- Preference menu item description for a toggle switch for preserving the archived state of muted chats. -->
    <string name="preferences__muted_chats_that_are_archived_will_remain_archived">צ׳אטים מושתקים שמאוחסנים בארכיון יישארו בארכיון כשהודעה חדשה מגיעה.</string>
    <string name="preferences__generate_link_previews">חולל תצוגות מקדימות של קישורים</string>
    <string name="preferences__retrieve_link_previews_from_websites_for_messages">אחזר תצוגות מקדימות של קישורים ישירות מאתרים עבור הודעות שאתה שולח.</string>
    <string name="preferences__change_passphrase">שנה משפט־סיסמה</string>
    <string name="preferences__change_your_passphrase">שנה את משפט־הסיסמה שלך</string>
    <string name="preferences__enable_passphrase">אפשר נעילת מסך עם משפט־סיסמה</string>
    <string name="preferences__lock_signal_and_message_notifications_with_a_passphrase">נעל מסך והתראות באמצעות משפט־סיסמה</string>
    <string name="preferences__screen_security">אבטחת מסך</string>
    <string name="preferences__auto_lock_signal_after_a_specified_time_interval_of_inactivity">נעל באופן אוטומטי את Signal לאחר מרווח זמן מסוים של אי־פעילות</string>
    <string name="preferences__inactivity_timeout_passphrase">משפט־סיסמה לאחר פסק זמן של אי־פעילות</string>
    <string name="preferences__inactivity_timeout_interval">מרווח פסק זמן אי־פעילות</string>
    <string name="preferences__notifications">התראות</string>
    <string name="preferences__led_color">צבע LED</string>
    <string name="preferences__led_color_unknown">בלתי ידוע</string>
    <string name="preferences__pref_led_blink_title">תבנית הבהוב LED</string>
    <string name="preferences__customize">התאם אישית</string>
    <string name="preferences__change_sound_and_vibration">שנה צליל ורטט</string>
    <string name="preferences__sound">קול</string>
    <string name="preferences__silent">שקט</string>
    <string name="preferences__default">ברירת מחדל</string>
    <string name="preferences__repeat_alerts">חזור על התרעות</string>
    <string name="preferences__never">אף פעם</string>
    <string name="preferences__one_time">פעם אחת</string>
    <string name="preferences__two_times">פעמיים</string>
    <string name="preferences__three_times">שלוש פעמים</string>
    <string name="preferences__five_times">חמש פעמים</string>
    <string name="preferences__ten_times">עשר פעמים</string>
    <string name="preferences__vibrate">הרטט</string>
    <string name="preferences__green">ירוק</string>
    <string name="preferences__red">אדום</string>
    <string name="preferences__blue">כחול</string>
    <string name="preferences__orange">כתום</string>
    <string name="preferences__cyan">ציאן</string>
    <string name="preferences__magenta">מג\'נטה</string>
    <string name="preferences__white">לבן</string>
    <string name="preferences__none">ללא</string>
    <string name="preferences__fast">מהיר</string>
    <string name="preferences__normal">רגיל</string>
    <string name="preferences__slow">איטי</string>
    <string name="preferences__help">עזרה</string>
    <string name="preferences__advanced">מתקדם</string>
    <string name="preferences__donate_to_signal">ביצוע תרומה ל–Molly</string>
    <!-- Preference label for making one-time donations to Signal -->
    <string name="preferences__privacy">פרטיות</string>
    <!-- Preference label for stories -->
    <string name="preferences__stories">סטוריז</string>
    <string name="preferences__mms_user_agent">סוכן משתמש MMS</string>
    <string name="preferences__advanced_mms_access_point_names">הגדרות MMS ידניות</string>
    <string name="preferences__mmsc_url">כתובת MMSC</string>
    <string name="preferences__mms_proxy_host">מארח יפוי־כוח MMS</string>
    <string name="preferences__mms_proxy_port">פתחת יפוי־כוח MMS</string>
    <string name="preferences__mmsc_username">שם משתמש MMSC</string>
    <string name="preferences__mmsc_password">סיסמת MMSC</string>
    <string name="preferences__sms_delivery_reports">דוחות מסירת מסרונים</string>
    <string name="preferences__request_a_delivery_report_for_each_sms_message_you_send">בקש דוח מסירה לכל מסרון שאתה שולח</string>
    <string name="preferences__data_and_storage">נתונים ואחסון</string>
    <string name="preferences__storage">אחסון</string>
    <string name="preferences__payments">תשלומים</string>
    <!-- Privacy settings payments section description -->
    <string name="preferences__payment_lock">נעילת אבטחה לתשלום</string>
    <string name="preferences__payments_beta">תשלומים (בטא)</string>
    <string name="preferences__conversation_length_limit">מגבלת אורך צ׳אט</string>
    <string name="preferences__keep_messages">שמור הודעות</string>
    <string name="preferences__clear_message_history">ניקוי היסטוריית הודעות</string>
    <string name="preferences__linked_devices">מכשירים מקושרים</string>
    <string name="preferences__light_theme">בהירה</string>
    <string name="preferences__dark_theme">כהה</string>
    <string name="preferences__appearance">מראה</string>
    <string name="preferences__theme">ערכת נושא</string>
    <string name="preferences__chat_color_and_wallpaper">צבע צ׳אט ורקע</string>
    <string name="preferences__disable_pin">השבת PIN</string>
    <string name="preferences__enable_pin">אפשר PIN</string>
    <string name="preferences__if_you_disable_the_pin_you_will_lose_all_data">אם תשבית את ה־PIN, תאבד את כל הנתונים כאשר תירשם מחדש אל Signal אלא אם תגבה ותשחזר באופן ידני. אינך יכול להפעיל נעילת הרשמה בזמן שה־PIN מושבת.</string>
    <string name="preferences__pins_keep_information_stored_with_signal_encrypted_so_only_you_can_access_it">קודי PIN שומרים על מידע מאוחסן עם Signal מוצפן כך שרק אתה יכול להשיג גישה אליו. הפרופיל, ההגדרות ואנשי הקשר שלך ישוחזרו כשתתקין מחדש את Signal. לא תצטרך את ה־PIN שלך כדי לפתוח את היישום.</string>
    <string name="preferences__system_default">ברירת מחדל</string>
    <string name="preferences__language">שפה</string>
    <string name="preferences__signal_messages_and_calls">הודעות ושיחות של Signal</string>
    <string name="preferences__advanced_pin_settings">הגדרות PIN מתקדמות</string>
    <string name="preferences__free_private_messages_and_calls">הודעות ושיחות פרטיות חינמיות אל משתמשי Signal</string>
    <string name="preferences__submit_debug_log">הגש יומן ניפוי תקלים</string>
    <string name="preferences__delete_account">מחיקת חשבון</string>
    <string name="preferences__support_wifi_calling">מצב תאימות \'התקשרות דרך WiFi\'</string>
    <string name="preferences__enable_if_your_device_supports_sms_mms_delivery_over_wifi">אפשר אם המכשיר שלך משתמש במשלוח של מסרונים או MMS על גבי WiFi (אפשר רק כאשר מצב תאימות \'התקשרות דרך WiFi\' מאופשר במכשיר שלך)</string>
    <string name="preferences__incognito_keyboard">מקלדת סמויה</string>
    <string name="preferences__read_receipts">אישורי קריאה</string>
    <string name="preferences__if_read_receipts_are_disabled_you_wont_be_able_to_see_read_receipts">אם אישורי קריאה מושבתים, לא תוכל לראות אישורי קריאה מאחרים.</string>
    <string name="preferences__typing_indicators">מחווני הקלדה</string>
    <string name="preferences__if_typing_indicators_are_disabled_you_wont_be_able_to_see_typing_indicators">אם מחווני הקלדה מושבתים, לא תוכל לראות מחווני הקלדה מאחרים.</string>
    <string name="preferences__request_keyboard_to_disable">בקש מהמקלדת להשבית למידה מותאמת אישית.</string>
    <string name="preferences__this_setting_is_not_a_guarantee">הגדרה זו אינה מובטחת, והמקלדת שלך עשויה להתעלם ממנה.</string>
  <!-- Removed by excludeNonTranslatables <string name="preferences__incognito_keyboard_learn_more" translatable="false">https://support.signal.org/hc/articles/360055276112</string> -->
    <string name="preferences_chats__when_using_mobile_data">בעת שימוש בנתונים ניידים</string>
    <string name="preferences_chats__when_using_wifi">בעת שימוש ב־Wi-Fi</string>
    <string name="preferences_chats__when_roaming">בעת נדידה</string>
    <string name="preferences_chats__media_auto_download">הורדה אוטומטית של מדיה</string>
    <string name="preferences_chats__message_history">היסטוריית הודעות</string>
    <string name="preferences_storage__storage_usage">שימוש באחסון</string>
    <string name="preferences_storage__photos">תמונות</string>
    <string name="preferences_storage__videos">סרטונים</string>
    <string name="preferences_storage__files">קבצים</string>
    <string name="preferences_storage__audio">שמע</string>
    <string name="preferences_storage__review_storage">סקור אחסון</string>
    <string name="preferences_storage__delete_older_messages">למחוק הודעות ישנות יותר?</string>
    <string name="preferences_storage__clear_message_history">לנקות היסטוריית הודעות?</string>
    <string name="preferences_storage__this_will_permanently_delete_all_message_history_and_media">זה ימחק לצמיתות את כל היסטוריית ההודעות והמדיה מהמכשיר שלך שישנים יותר מ%1$s.</string>
    <string name="preferences_storage__this_will_permanently_trim_all_conversations_to_the_d_most_recent_messages">זה יקצץ לצמיתות את כל הצ׳אטים שלך ל–%1$s ההודעות האחרונות.</string>
    <string name="preferences_storage__this_will_delete_all_message_history_and_media_from_your_device">זה ימחק לצמיתות את כל היסטוריית ההודעות והמדיה מהמכשיר שלך.</string>
    <string name="preferences_storage__are_you_sure_you_want_to_delete_all_message_history">בטוח שבא לך למחוק את כל היסטוריית ההודעות?</string>
    <string name="preferences_storage__all_message_history_will_be_permanently_removed_this_action_cannot_be_undone">כל היסטוריית ההודעות תימחק לצמיתות. פעולה זו אינה ניתנת לביטול.</string>
    <string name="preferences_storage__delete_all_now">למחוק הכל עכשיו</string>
    <string name="preferences_storage__forever">לנצח</string>
    <string name="preferences_storage__one_year">שנה 1</string>
    <string name="preferences_storage__six_months">6 חודשים</string>
    <string name="preferences_storage__thirty_days">30 ימים</string>
    <string name="preferences_storage__none">אין</string>
    <string name="preferences_storage__s_messages">%1$s הודעות</string>
    <string name="preferences_storage__custom">מותאם אישית</string>
    <string name="preferences_advanced__use_system_emoji">השתמש באימוג’י של מערכת</string>
    <string name="preferences_advanced__relay_all_calls_through_the_signal_server_to_avoid_revealing_your_ip_address">שדר את כל השיחות דרך שרת Signal כדי להימנע מחשיפת כתובת ה־IP שלך לאיש הקשר שלך. אפשור יפחית איכות שיחה.</string>
    <string name="preferences_advanced__always_relay_calls">שדר מחדש שיחות תמיד</string>
    <string name="preferences_app_protection__who_can">מי יכול…</string>
    <!-- Privacy settings payments section title -->
    <string name="preferences_app_protection__payments">תשלומים</string>
    <string name="preferences_chats__chats">צ׳אטים</string>
    <string name="preferences_data_and_storage__manage_storage">נהל אחסון</string>
    <string name="preferences_data_and_storage__use_less_data_for_calls">השתמש בפחות נתונים עבור שיחות</string>
    <string name="preferences_data_and_storage__never">אף פעם</string>
    <string name="preferences_data_and_storage__wifi_and_mobile_data">WiFi ונתונים סלולריים</string>
    <string name="preferences_data_and_storage__mobile_data_only">נתונים סלולריים בלבד</string>
    <string name="preference_data_and_storage__using_less_data_may_improve_calls_on_bad_networks">שימוש בפחות נתונים עשוי לשפר שיחות על רשתות גרועות</string>
    <string name="preferences_notifications__in_chat_sounds">צלילים בתוך צ׳אט</string>
    <string name="preferences_notifications__show">הראה</string>
    <string name="preferences_notifications__ringtone">צלצול</string>
    <string name="preferences_chats__message_text_size">גודל גופן הודעה</string>
    <string name="preferences_notifications__priority">עדיפות</string>
    <!-- Heading for the \'censorship circumvention\' section of privacy preferences -->
    <string name="preferences_communication__category_censorship_circumvention">עקיפת צנזורה</string>
    <!-- Title of the \'censorship circumvention\' toggle switch -->
    <string name="preferences_communication__censorship_circumvention">עקיפת צנזורה</string>
    <string name="preferences_communication__censorship_circumvention_if_enabled_signal_will_attempt_to_circumvent_censorship">אם מאופשר, Molly ינסה לעקוף צנזורה. אל תאפשר מאפיין זה אלא אם אתה במיקום שבו Molly מצונזר.</string>
    <!-- Summary text for \'censorship circumvention\' toggle. Indicates that we automatically enabled it because we believe you\'re in a censored country -->
    <string name="preferences_communication__censorship_circumvention_has_been_activated_based_on_your_accounts_phone_number">עקיפת צנזורה הופעלה על סמך מספר הטלפון של החשבון שלך.</string>
    <!-- Summary text for \'censorship circumvention\' toggle. Indicates that you disabled it even though we believe you\'re in a censored country -->
    <string name="preferences_communication__censorship_circumvention_you_have_manually_disabled">הִשְׁבַּתָּ באופן ידני עקיפת צנזורה.</string>
    <!-- Summary text for \'censorship circumvention\' toggle. Indicates that you cannot use it because you\'re already connected to the Signal service -->
    <string name="preferences_communication__censorship_circumvention_is_not_necessary_you_are_already_connected">עקיפת צנזורה אינה הכרחית; אתה מחובר כבר אל שירות Signal.</string>
    <!-- Summary text for \'censorship circumvention\' toggle. Indicates that you cannot use it because you\'re not connected to the internet -->
    <string name="preferences_communication__censorship_circumvention_can_only_be_activated_when_connected_to_the_internet">עקיפת צנזורה יכולה להיפעל בעת התחברות אל האינטרנט.</string>
    <string name="preferences_communication__category_sealed_sender">שולח אטום</string>
    <string name="preferences_communication__sealed_sender_allow_from_anyone">התר מכל אחד</string>
    <string name="preferences_communication__sealed_sender_allow_from_anyone_description">אפשר שולח אטום עבור הודעות נכנסות מאת אי־אנשי קשר ומאת אנשים איתם לא שיתפת את הפרופיל שלך.</string>
    <string name="preferences_communication__sealed_sender_learn_more">למד עוד</string>
    <string name="preferences_setup_a_username">הגדר שם משתמש</string>
    <string name="preferences_proxy">יפוי כוח</string>
    <string name="preferences_use_proxy">השתמש ביפוי כוח</string>
    <string name="preferences_off">כבוי</string>
    <string name="preferences_on">מופעל</string>
    <string name="preferences_proxy_address">כתובת יפוי כוח</string>
    <string name="preferences_only_use_a_proxy_if">השתמש בייפוי כוח רק אם אינך מסוגל להתחבר אל Signal על נתונים סלולריים או Wi-Fi.</string>
    <string name="preferences_share">שתף</string>
    <string name="preferences_save">שמור</string>
    <string name="preferences_connecting_to_proxy">מתחבר אל יפוי כוח…</string>
    <string name="preferences_connected_to_proxy">מחובר אל יפוי כוח</string>
    <string name="preferences_connection_failed">חיבור נכשל</string>
    <string name="preferences_couldnt_connect_to_the_proxy">לא היה ניתן להתחבר אל יפוי הכוח. בדוק את כתובת יפוי הכוח ונסה שוב.</string>
    <string name="preferences_you_are_connected_to_the_proxy">אתה מחובר אל יפוי הכוח. אתה יכול לכבות את יפוי הכוח בכל זמן מתוך ההגדרות.</string>
    <string name="preferences_success">הצלחה</string>
    <string name="preferences_failed_to_connect">נכשל בהתחברות</string>
    <string name="preferences_enter_proxy_address">הכנס כתובת יפוי כוח</string>
    <!-- Preference title for changing navigation (bottom) bar size -->
    <string name="preferences_navigation_bar_size">גודל סרגל ניווט</string>
    <!-- Preference summary for normal navigation bar size -->
    <string name="preferences_normal">רגיל</string>
    <!-- Preference summary for compact navigation bar size -->
    <string name="preferences_compact">קטן</string>


    <string name="configurable_single_select__customize_option">התאם אישית אפשרות</string>

    <!-- Internal only preferences -->
  <!-- Removed by excludeNonTranslatables <string name="preferences__internal_preferences" translatable="false">Internal Preferences</string> -->
  <!-- Removed by excludeNonTranslatables <string name="preferences__internal_details" translatable="false">Internal Details</string> -->
  <!-- Removed by excludeNonTranslatables <string name="preferences__internal_stories_dialog_launcher" translatable="false">Stories dialog launcher</string> -->


    <!-- Payments -->
    <string name="PaymentsActivityFragment__all_activity">כל הפעילות</string>
    <string name="PaymentsAllActivityFragment__all">הכול</string>
    <string name="PaymentsAllActivityFragment__sent">נשלח</string>
    <string name="PaymentsAllActivityFragment__received">התקבל</string>

    <string name="PaymentsHomeFragment__introducing_payments">היכרות עם תשלומים (בטא)</string>
    <string name="PaymentsHomeFragment__use_signal_to_send_and_receive">משתמשים ב–Molly כדי לשלוח ולקבל MobileCoin, מטבע דיגיטלי חדש ממוקד פרטיות. אפשר להפעיל כדי להתחיל.</string>
    <string name="PaymentsHomeFragment__activate_payments">הפעל תשלומים</string>
    <string name="PaymentsHomeFragment__activating_payments">מפעיל תשלומים…</string>
    <string name="PaymentsHomeFragment__restore_payments_account">שחזר חשבון תשלומים</string>
    <string name="PaymentsHomeFragment__no_recent_activity_yet">אין פעילות מהזמן האחרון עדיין</string>
    <string name="PaymentsHomeFragment__recent_activity">פעילות מהזמן האחרון</string>
    <string name="PaymentsHomeFragment__see_all">ראה הכול</string>
    <string name="PaymentsHomeFragment__add_funds">הוסף כספים</string>
    <string name="PaymentsHomeFragment__send">שלח</string>
    <string name="PaymentsHomeFragment__sent_s">%1$s נשלחו</string>
    <string name="PaymentsHomeFragment__received_s">%1$s התקבלו</string>
    <string name="PaymentsHomeFragment__transfer_to_exchange">העבר אל מסחר</string>
    <string name="PaymentsHomeFragment__currency_conversion">המרת מטבע</string>
    <string name="PaymentsHomeFragment__deactivate_payments">בטל הפעלת תשלומים</string>
    <string name="PaymentsHomeFragment__recovery_phrase">משפט השבה</string>
    <string name="PaymentsHomeFragment__help">עזרה</string>
    <string name="PaymentsHomeFragment__coin_cleanup_fee">עמלת ניקוי מטבעות</string>
    <string name="PaymentsHomeFragment__sent_payment">תשלום נשלח</string>
    <string name="PaymentsHomeFragment__received_payment">תשלום התקבל</string>
    <string name="PaymentsHomeFragment__processing_payment">מעבד תשלום</string>
    <string name="PaymentsHomeFragment__unknown_amount">---</string>
    <string name="PaymentsHomeFragment__currency_conversion_not_available">המרת מטבע אינה זמינה</string>
    <string name="PaymentsHomeFragment__cant_display_currency_conversion">לא ניתן להציג המרת מטבע. יש לבדוק את החיבור לרשת ולנסות שוב.</string>
    <string name="PaymentsHomeFragment__payments_is_not_available_in_your_region">תשלומים אינם זמינים באזור שלך.</string>
    <string name="PaymentsHomeFragment__could_not_enable_payments">לא היה ניתן לאפשר תשלומים. נסה שוב מאוחר יותר.</string>
    <string name="PaymentsHomeFragment__deactivate_payments_question">לבטל הפעלת תשלומים?</string>
    <string name="PaymentsHomeFragment__you_will_not_be_able_to_send">לא תוכל לשלוח או לקבל MobileCoin ב־Molly אם תבטל הפעלת תשלומים.</string>
    <string name="PaymentsHomeFragment__deactivate">בטל הפעלה</string>
    <string name="PaymentsHomeFragment__continue">המשך</string>
    <string name="PaymentsHomeFragment__balance_is_not_currently_available">מאזן אינו זמין כרגע.</string>
    <string name="PaymentsHomeFragment__payments_deactivated">הפעלת תשלומים בוטלה.</string>
    <string name="PaymentsHomeFragment__payment_failed">תשלום נכשל</string>
    <string name="PaymentsHomeFragment__details">פרטים</string>
  <!-- Removed by excludeNonTranslatables <string name="PaymentsHomeFragment__learn_more__activate_payments" translatable="false">https://support.signal.org/hc/articles/360057625692#payments_activate </string>
    <string name="PaymentsHomeFragment__you_can_use_signal_to_send">אתה יכול להשתמש ב־Molly כדי לשלוח ולקבל MobileCoin. כל התשלומים כפופים אל תנאי השימוש עבור MobileCoins וארנק MobileCoin. זהו מאפיין בטא כך שאתה עשוי להיתקל במספר סוגיות ותשלומים או מאזנים שיתכן שתאבד אינם ניתנים להשבה. </string> -->
    <string name="PaymentsHomeFragment__activate">הפעל</string>
    <string name="PaymentsHomeFragment__view_mobile_coin_terms">הצג תנאי MobileCoin</string>
    <string name="PaymentsHomeFragment__payments_not_available">תשלומים ב־Molly אינם זמינים יותר. אתה עדיין יכול להעביר כספים אל מסחר אבל אתה לא יכול יותר לשלוח ולקבל תשלומים או להוסיף כספים.</string>

  <!-- Removed by excludeNonTranslatables <string name="PaymentsHomeFragment__mobile_coin_terms_url" translatable="false">https://www.mobilecoin.com/terms-of-use.html</string> -->
    <!-- Alert dialog title which shows up after a payment to turn on payment lock -->
    <string name="PaymentsHomeFragment__turn_on">להפעיל נעילת אבטחה לתשלום עבור העברות עתידיות?</string>
    <!-- Alert dialog description for why payment lock should be enabled before sending payments -->
    <string name="PaymentsHomeFragment__add_an_additional_layer">אפשר להוסיף שכבת אבטחה נוספת ולדרוש נעילת מסך או טביעת אצבע ב-Android לפני שמאפשרים העברת כספים.</string>
    <!-- Alert dialog button to enable payment lock -->
    <string name="PaymentsHomeFragment__enable">הפעלה</string>
    <!-- Alert dialog button to not enable payment lock for now -->
    <string name="PaymentsHomeFragment__not_now">לא עכשיו</string>
    <!-- Alert dialog title which shows up to update app to send payments -->
    <string name="PaymentsHomeFragment__update_required">נדרש עדכון</string>
    <!-- Alert dialog description that app update is required to send payments-->
    <string name="PaymentsHomeFragment__an_update_is_required">יש לעדכן את Signal כדי להמשיך לשלוח ולקבל תשלומים, ולראות את יתרת התשלומים המעודכנת שלך.</string>
    <!-- Alert dialog button to cancel -->
    <string name="PaymentsHomeFragment__cancel">בטל</string>
    <!-- Alert dialog button to update now -->
    <string name="PaymentsHomeFragment__update_now">עדכן עכשיו</string>

    <!-- PaymentsSecuritySetupFragment -->
    <!-- Toolbar title -->
    <string name="PaymentsSecuritySetupFragment__security_setup">הגדרות אבטחה</string>
    <!-- Title to enable payment lock -->
    <string name="PaymentsSecuritySetupFragment__protect_your_funds">כדאי להגן על הכספים שלך</string>
    <!-- Description as to why payment lock is required -->
    <string name="PaymentsSecuritySetupFragment__help_prevent">אפשר לעזור למנוע מאדם שמחזיק במכשיר הטלפון שלך לגשת לכספים שלך באמצעות הוספת עוד שכבה של בטיחות. אפשר לכבות את האפשרות הזו בהגדרות.</string>
    <!-- Option to enable payment lock -->
    <string name="PaymentsSecuritySetupFragment__enable_payment_lock">הפעלת נעילת אבטחה לתשלום</string>
    <!-- Option to cancel -->
    <string name="PaymentsSecuritySetupFragment__not_now">לא עכשיו</string>
    <!-- Dialog title to confirm skipping the step -->
    <string name="PaymentsSecuritySetupFragment__skip_this_step">לדלג על שלב זה?</string>
    <!-- Dialog description to let users know why payment lock is required -->
    <string name="PaymentsSecuritySetupFragment__skipping_this_step">דילוג על שלב זה יאפשר לכל אדם עם גישה פיזית למכשיר הטלפון שלך להעביר כספים או לצפות במשפט שחזור הסיסמה שלך.</string>
    <!-- Dialog option to cancel -->
    <string name="PaymentsSecuritySetupFragment__cancel">בטל</string>
    <!-- Dialog option to skip -->
    <string name="PaymentsSecuritySetupFragment__skip">דלג</string>

    <!-- PaymentsAddMoneyFragment -->
    <string name="PaymentsAddMoneyFragment__add_funds">הוסף כספים</string>
    <string name="PaymentsAddMoneyFragment__your_wallet_address">כתובת הארנק שלך</string>
    <string name="PaymentsAddMoneyFragment__copy">העתק</string>
    <string name="PaymentsAddMoneyFragment__copied_to_clipboard">הועתק ללוח</string>
    <string name="PaymentsAddMoneyFragment__to_add_funds">כדי להוסיף כספים, שלח MobileCoin  אל כתובת הארנק שלך. התחל עסקה מהחשבון שלך במסחר שתומך ב־MobileCoin, ואז סרוק את קוד ה־QR או העתק את כתובת הארנק שלך.</string>
  <!-- Removed by excludeNonTranslatables <string name="PaymentsAddMoneyFragment__learn_more__information" translatable="false">https://support.signal.org/hc/articles/360057625692#payments_transfer_from_exchange</string> -->

    <!-- PaymentsDetailsFragment -->
    <string name="PaymentsDetailsFragment__details">פרטים</string>
    <string name="PaymentsDetailsFragment__status">מעמד</string>
    <string name="PaymentsDetailsFragment__submitting_payment">מגיש תשלום…</string>
    <string name="PaymentsDetailsFragment__processing_payment">מעבד תשלום…</string>
    <string name="PaymentsDetailsFragment__payment_complete">תשלום הושלם</string>
    <string name="PaymentsDetailsFragment__payment_failed">תשלום נכשל</string>
    <string name="PaymentsDetailsFragment__network_fee">עמלת רשת</string>
    <string name="PaymentsDetailsFragment__sent_by">נשלח ע״י</string>
    <string name="PaymentsDetailsFragment__sent_to_s">נשלח אל %1$s</string>
    <string name="PaymentsDetailsFragment__you_on_s_at_s">את/ה בתאריך %1$s בשעה %2$s</string>
    <string name="PaymentsDetailsFragment__s_on_s_at_s">%1$s בתאריך %2$s בשעה %3$s</string>
    <string name="PaymentsDetailsFragment__to">אל</string>
    <string name="PaymentsDetailsFragment__from">מאת</string>
    <string name="PaymentsDetailsFragment__information">פרטי עסקה כולל סכום התשלום וזמן העסקה הם חלק מ–MobileCoin Ledger.</string>
    <string name="PaymentsDetailsFragment__coin_cleanup_fee">עמלת ניקוי מטבעות</string>
    <string name="PaymentsDetailsFragment__coin_cleanup_information">\"עמלת ניקוי מטבעות\" מחויבת כאשר המטבעות בחזקתך אינם יכולים להתאחד כדי להשלים עסקה. ניקוי יתיר לך להמשיך לשלוח תשלומים.</string>
    <string name="PaymentsDetailsFragment__no_details_available">אין פרטים נוספים זמינים עבור עסקה זו</string>
  <!-- Removed by excludeNonTranslatables <string name="PaymentsDetailsFragment__learn_more__information" translatable="false">https://support.signal.org/hc/articles/360057625692#payments_details</string> -->
  <!-- Removed by excludeNonTranslatables <string name="PaymentsDetailsFragment__learn_more__cleanup_fee" translatable="false">https://support.signal.org/hc/articles/360057625692#payments_details_fees</string> -->
    <string name="PaymentsDetailsFragment__sent_payment">תשלום נשלח</string>
    <string name="PaymentsDetailsFragment__received_payment">תשלום התקבל</string>
    <string name="PaymentsDeatilsFragment__payment_completed_s">תשלום הושלם %1$s</string>
    <string name="PaymentsDetailsFragment__block_number">חסימת מספר</string>

    <!-- PaymentsTransferFragment -->
    <string name="PaymentsTransferFragment__transfer">העבר</string>
    <string name="PaymentsTransferFragment__scan_qr_code">סריקת קוד QR</string>
    <string name="PaymentsTransferFragment__to_scan_or_enter_wallet_address">אל: סרוק או הכנס כתובת ארנק</string>
    <string name="PaymentsTransferFragment__you_can_transfer">אתה יכול להעביר MobileCoin ע״י השלמת העברה אל כתובת הארנק שסופקה ע״י המסחר. כתובת הארנק היא המחרוזת של המספרים והאותיות שמופיעה בדרך כלל מתחת אל קוד ה־QR.</string>
    <string name="PaymentsTransferFragment__next">הבא</string>
    <string name="PaymentsTransferFragment__invalid_address">כתובת בלתי תקפה</string>
    <string name="PaymentsTransferFragment__check_the_wallet_address">בדוק את כתובת הארנק שאתה מנסה להעביר אליה ונסה שוב.</string>
    <string name="PaymentsTransferFragment__you_cant_transfer_to_your_own_signal_wallet_address">אתה לא יכול להעביר אל כתובת הארנק של Molly של עצמך. הכנס את כתובת הארנק מהחשבון שלך במסחר נתמך.</string>
    <string name="PaymentsTransferFragment__to_scan_a_qr_code_signal_needs">כדי לסרוק קוד QR, היישום Molly צריך גישה אל המצלמה.</string>
    <string name="PaymentsTransferFragment__signal_needs_the_camera_permission_to_capture_qr_code_go_to_settings">Molly צריך את הרשאת המצלמה כדי ללכוד קוד QR. לך אל הגדרות, בחר \"הרשאות\", ואפשר את \"מצלמה\".</string>
    <string name="PaymentsTransferFragment__to_scan_a_qr_code_signal_needs_access_to_the_camera">כדי לסרוק קוד QR, היישום Molly צריך גישה אל המצלמה.</string>
    <string name="PaymentsTransferFragment__settings">הגדרות</string>

    <!-- PaymentsTransferQrScanFragment -->
    <string name="PaymentsTransferQrScanFragment__scan_address_qr_code">סרוק קוד QR של כתובת</string>
    <string name="PaymentsTransferQrScanFragment__scan_the_address_qr_code_of_the_payee">סרוק את קוד ה־QR של הכתובת של המשלם</string>

    <!-- CreatePaymentFragment -->
    <string name="CreatePaymentFragment__request">בקשה</string>
    <string name="CreatePaymentFragment__pay">שלם</string>
    <string name="CreatePaymentFragment__available_balance_s">מאזן זמין: %1$s</string>
    <string name="CreatePaymentFragment__toggle_content_description">עורר</string>
    <string name="CreatePaymentFragment__1">1</string>
    <string name="CreatePaymentFragment__2">2</string>
    <string name="CreatePaymentFragment__3">3</string>
    <string name="CreatePaymentFragment__4">4</string>
    <string name="CreatePaymentFragment__5">5</string>
    <string name="CreatePaymentFragment__6">6</string>
    <string name="CreatePaymentFragment__7">7</string>
    <string name="CreatePaymentFragment__8">8</string>
    <string name="CreatePaymentFragment__9">9</string>
    <string name="CreatePaymentFragment__decimal">.</string>
    <string name="CreatePaymentFragment__0">0</string>
    <string name="CreatePaymentFragment__lt">&lt;</string>
    <string name="CreatePaymentFragment__backspace">מקש חזרה</string>
    <string name="CreatePaymentFragment__add_note">הוסף הערה</string>
    <string name="CreatePaymentFragment__conversions_are_just_estimates">המרות הן רק השערות ויתכן שהן לא מדויקות.</string>
  <!-- Removed by excludeNonTranslatables <string name="CreatePaymentFragment__learn_more__conversions" translatable="false">https://support.signal.org/hc/articles/360057625692#payments_currency_conversion</string> -->

    <!-- EditNoteFragment -->
    <string name="EditNoteFragment_note">הערה</string>
    <!-- Content descriptor explaining the use of the save note FAB for Android accessibility settings-->
    <string name="EditNoteFragment__content_description_save_note">שמירת הערה</string>

    <!-- ConfirmPaymentFragment -->
    <string name="ConfirmPayment__confirm_payment">אשר תשלום</string>
    <string name="ConfirmPayment__network_fee">עמלת רשת</string>
    <string name="ConfirmPayment__estimated_s">משוער %1$s</string>
    <string name="ConfirmPayment__to">אל</string>
    <string name="ConfirmPayment__total_amount">סכום כולל</string>
    <string name="ConfirmPayment__balance_s">מאזן: %1$s</string>
    <string name="ConfirmPayment__submitting_payment">מגיש תשלום…</string>
    <string name="ConfirmPayment__processing_payment">מעבד תשלום…</string>
    <string name="ConfirmPayment__payment_complete">תשלום הושלם</string>
    <string name="ConfirmPayment__payment_failed">תשלום נכשל</string>
    <string name="ConfirmPayment__payment_will_continue_processing">התשלום ימשיך לעבד</string>
    <string name="ConfirmPaymentFragment__invalid_recipient">מקבל בלתי תקף</string>
    <!-- Title of a dialog show when we were unable to present the user\'s screenlock before sending a payment -->
    <string name="ConfirmPaymentFragment__failed_to_show_payment_lock">הצגת נעילת אבטחה לתשלום נכשלה</string>
    <!-- Body of a dialog show when we were unable to present the user\'s screenlock before sending a payment -->
    <string name="ConfirmPaymentFragment__you_enabled_payment_lock_in_the_settings">הפעלת נעילת אבטחה לתשלום בהגדרות, אבל לא ניתן להציג אותה.</string>
    <!-- Button in a dialog that will take the user to the privacy settings -->
    <string name="ConfirmPaymentFragment__go_to_settings">מעבר להגדרות</string>
    <string name="ConfirmPaymentFragment__this_person_has_not_activated_payments">איש זה לא הפעיל תשלומים</string>
    <string name="ConfirmPaymentFragment__unable_to_request_a_network_fee">לא היה ניתן לבקש עמלת רשת. כדי להמשיך תשלום זה, הקש על בסדר ונסה שוב.</string>

    <!-- BiometricDeviceAuthentication -->
    <!-- Biometric/Device authentication prompt title -->
    <string name="BiometricDeviceAuthentication__signal">Signal</string>


    <!-- CurrencyAmountFormatter_s_at_s -->
    <string name="CurrencyAmountFormatter_s_at_s">%1$s בשעה %2$s</string>

    <!-- SetCurrencyFragment -->
    <string name="SetCurrencyFragment__set_currency">הגדרת מטבע</string>
    <string name="SetCurrencyFragment__all_currencies">כל המטבעות</string>

    <!-- **************************************** -->
    <!-- menus -->
    <!-- **************************************** -->

    <!-- contact_selection_list -->
    <!-- Displayed in a row on the new call screen when searching by phone number. -->
    <string name="contact_selection_list__new_call">שיחה חדשה ל…</string>
    <string name="contact_selection_list__unknown_contact">הודעה חדשה אל…</string>
    <string name="contact_selection_list__unknown_contact_block">חסימת משתמש/ת</string>
    <string name="contact_selection_list__unknown_contact_add_to_group">הוסף לקבוצה</string>

    <!-- conversation_callable_insecure -->
    <string name="conversation_callable_insecure__menu_call">התקשר</string>

    <!-- conversation_callable_secure -->
    <string name="conversation_callable_secure__menu_call">שיחת Signal</string>
    <string name="conversation_callable_secure__menu_video">שיחת וידאו של Signal</string>

    <!-- conversation_context -->

    <!-- Heading which shows how many messages are currently selected -->
    <plurals name="conversation_context__s_selected">
        <item quantity="one">%1$d נבחר</item>
        <item quantity="two">%1$d נבחרו</item>
        <item quantity="many">%1$d נבחרו</item>
        <item quantity="other">%1$d נבחרו</item>
    </plurals>

    <!-- conversation_context_image -->
    <!-- Button to save a message attachment (image, file etc.) -->

    <!-- conversation_expiring_off -->
    <string name="conversation_expiring_off__disappearing_messages">הודעות נעלמות</string>

    <!-- conversation_selection -->
    <!-- Button to view detailed information for a message; Action item with hyphenation. Translation can use soft hyphen - Unicode U+00AD  -->
    <string name="conversation_selection__menu_message_details">מידע</string>
    <!-- Button to copy a message\'s text to the clipboard; Action item with hyphenation. Translation can use soft hyphen - Unicode U+00AD  -->
    <string name="conversation_selection__menu_copy">העתק</string>
    <!-- Button to delete a message; Action item with hyphenation. Translation can use soft hyphen - Unicode U+00AD  -->
    <string name="conversation_selection__menu_delete">מחיקה</string>
    <!-- Button to forward a message to another person or group chat; Action item with hyphenation. Translation can use soft hyphen - Unicode U+00AD  -->
    <string name="conversation_selection__menu_forward">העבר הלאה</string>
    <!-- Button to reply to a message; Action item with hyphenation. Translation can use soft hyphen - Unicode U+00AD -->
    <string name="conversation_selection__menu_reply">השב</string>
    <!-- Button to edit a message; Action item with hyphenation. Translation can use soft hyphen - Unicode U+00AD -->
    <string name="conversation_selection__menu_edit">עריכה</string>
    <!-- Button to save a message attachment (image, file etc.); Action item with hyphenation. Translation can use soft hyphen - Unicode U+00AD  -->
    <string name="conversation_selection__menu_save">שמור</string>
    <!-- Button to retry sending a message; Action item with hyphenation. Translation can use soft hyphen - Unicode U+00AD  -->
    <string name="conversation_selection__menu_resend_message">שלח מחדש</string>
    <!-- Button to select a message and enter selection mode; Action item with hyphenation. Translation can use soft hyphen - Unicode U+00AD  -->
    <string name="conversation_selection__menu_multi_select">בחר</string>
    <!-- Button to view a in-chat payment message\'s full payment details; Action item with hyphenation. Translation can use soft hyphen - Unicode U+00AD  -->
    <string name="conversation_selection__menu_payment_details">פרטי תשלום</string>

    <!-- conversation_expiring_on -->

    <!-- conversation_insecure -->
    <string name="conversation_insecure__invite">הזמן</string>

    <!-- conversation_list_batch -->

    <!-- conversation_list -->
    <string name="conversation_list_settings_shortcut">קיצור דרך להגדרות</string>
    <string name="conversation_list_search_description">חפש</string>
    <string name="conversation_list__pinned">מוצמד</string>
    <string name="conversation_list__chats">צ׳אטים</string>
    <string name="conversation_list__you_can_only_pin_up_to_d_chats">אפשר להצמיד רק עד %1$d צ׳אטים</string>

    <!-- conversation_list_item_view -->
    <string name="conversation_list_item_view__contact_photo_image">תמונת איש קשר</string>
    <string name="conversation_list_item_view__archived">בארכיון</string>


    <!-- conversation_list_fragment -->
    <string name="conversation_list_fragment__fab_content_description">צ\'אט חדש</string>
    <string name="conversation_list_fragment__open_camera_description">פתח מצלמה</string>
    <string name="conversation_list_fragment__no_chats_yet_get_started_by_messaging_a_friend">אין צ׳אטים עדיין.\nאפשר להתחיל באמצעות שליחת הודעה לחבר או חברה.</string>


    <!-- conversation_secure_verified -->

    <!-- conversation_muted -->
    <string name="conversation_muted__unmute">ביטול השתקה</string>

    <!-- conversation_unmuted -->
    <string name="conversation_unmuted__mute_notifications">השתקת התראות</string>

    <!-- conversation -->
    <string name="conversation__menu_group_settings">הגדרות קבוצה</string>
    <string name="conversation__menu_leave_group">עזוב קבוצה</string>
    <string name="conversation__menu_view_all_media">כל המדיה</string>
    <string name="conversation__menu_conversation_settings">הגדרות צ\'אט</string>
    <string name="conversation__menu_add_shortcut">הוסף אל מסך הבית</string>
    <string name="conversation__menu_create_bubble">צור בועה</string>

    <!-- conversation_popup -->
    <string name="conversation_popup__menu_expand_popup">הרחב חלון קופץ</string>

    <!-- conversation_callable_insecure -->
    <string name="conversation_add_to_contacts__menu_add_to_contacts">הוסף לאנשי הקשר</string>

    <!-- conversation scheduled messages bar -->

    <!-- Label for button in a banner to show all messages currently scheduled -->
    <string name="conversation_scheduled_messages_bar__see_all">הצגת הכל</string>
    <!-- Body text for banner to show all scheduled messages for the chat that tells the user how many scheduled messages there are -->
    <plurals name="conversation_scheduled_messages_bar__number_of_messages">
        <item quantity="one">הודעה %1$d מתוזמנת</item>
        <item quantity="two">%1$d הודעות מתוזמנות</item>
        <item quantity="many">%1$d הודעות מתוזמנות</item>
        <item quantity="other">%1$d הודעות מתוזמנות</item>
    </plurals>

    <!-- conversation_group_options -->
    <string name="convesation_group_options__recipients_list">רשימת מקבלים</string>
    <string name="conversation_group_options__delivery">מסירה</string>
    <string name="conversation_group_options__conversation">צ׳אט</string>
    <string name="conversation_group_options__broadcast">שידור</string>

    <!-- text_secure_normal -->
    <string name="text_secure_normal__menu_new_group">קבוצה חדשה</string>
    <string name="text_secure_normal__menu_settings">הגדרות</string>
    <string name="text_secure_normal__menu_clear_passphrase">נעל</string>
    <string name="text_secure_normal__mark_all_as_read">סמן הכול כנקרא</string>
    <string name="text_secure_normal__invite_friends">הזמן חברים</string>
    <!-- Overflow menu entry to filter unread chats -->
    <string name="text_secure_normal__filter_unread_chats">סינון צ׳אטים שלא נקראו</string>
    <!-- Overflow menu entry to disable unread chats filter -->
    <string name="text_secure_normal__clear_unread_filter">ניקוי מסנן צ׳אטים שלא נקראו</string>

    <!-- verify_display_fragment -->
    <string name="verify_display_fragment_context_menu__copy_to_clipboard">העתק ללוח העריכה</string>
    <string name="verify_display_fragment_context_menu__compare_with_clipboard">השווה עם לוח העריכה</string>

    <!-- reminder_header -->
    <string name="reminder_header_sms_import_title">ייבא מסרוני מערכת</string>
    <string name="reminder_header_sms_import_text">הקש כדי להעתיק את הודעות המסרונים של הטלפון שלך לתוך מסד הנתונים המוצפן של Signal.</string>
    <string name="reminder_header_push_title">אפשר הודעות ושיחות של Signal</string>
    <string name="reminder_header_push_text">שדרג את חווית התקשורת שלך.</string>
    <string name="reminder_header_service_outage_text">Signal חווה קשיים טכניים. אנחנו עובדים קשות כדי לשחזר את השירות מהר ככל האפשר.</string>
    <string name="reminder_header_progress">%1$d%%</string>
    <!-- Body text of a banner that will show at the top of the chat list when we temporarily cannot process the user\'s contacts -->
    <string name="reminder_cds_warning_body">גילוי אנשי הקשר הפרטי של Signal לא יכול לעבד את אנשי הקשר של הטלפון שלך.</string>
    <!-- Label for a button in a banner to learn more about why we temporarily can\'t process the user\'s contacts -->
    <string name="reminder_cds_warning_learn_more">למידע נוסף</string>
    <!-- Body text of a banner that will show at the top of the chat list when the user has so many contacts that we cannot ever process them -->
    <string name="reminder_cds_permanent_error_body">גילוי אנשי הקשר הפרטי של Signal לא יכול לעבד את אנשי הקשר של הטלפון שלך.</string>
    <!-- Label for a button in a banner to learn more about why we cannot process the user\'s contacts -->
    <string name="reminder_cds_permanent_error_learn_more">למידע נוסף</string>

    <!-- media_preview -->
    <string name="media_preview__save_title">שמור</string>
    <string name="media_preview__edit_title">ערוך</string>


    <!-- media_preview_activity -->
    <string name="media_preview_activity__media_content_description">תצוגה מקדימה של מדיה</string>

    <!-- new_conversation_activity -->
    <string name="new_conversation_activity__refresh">רענן</string>
    <!-- redphone_audio_popup_menu -->

    <!-- Insights -->
    <string name="Insights__percent">%</string>
    <string name="Insights__title">תובנות</string>
    <string name="InsightsDashboardFragment__title">תובנות</string>
    <string name="InsightsDashboardFragment__signal_protocol_automatically_protected">פרוטקול Signal הגן באופן אוטומטי על %1$d%% מההודעות היוצאות שלך במשך %2$d הימים האחרונים. צ׳אטים בין משתמשי Signal תמיד מוצפנים מקצה לקצה.</string>
    <string name="InsightsDashboardFragment__spread_the_word">הפץ את המילה</string>
    <string name="InsightsDashboardFragment__not_enough_data">אין מספיק נתונים</string>
    <string name="InsightsDashboardFragment__your_insights_percentage_is_calculated_based_on">אחוז התובנות שלך מחושב על סמך הודעות יוצאות בטווח %1$d הימים האחרונים שלא נעלמו או לא נמחקו.</string>
    <string name="InsightsDashboardFragment__start_a_conversation">התחלת צ׳אט</string>
    <string name="InsightsDashboardFragment__invite_your_contacts">התחל לתקשר באופן מאובטח ולאפשר מאפיינים חדשים שעוברים מעבר לגבולות של מסרונים בלתי מוצפנים על ידי הזמנת אנשי קשר נוספים להצטרף אל Signal.</string>
    <string name="InsightsDashboardFragment__this_stat_was_generated_locally">סטטיסטיקה זו נוצרה באופן מקומי על המכשיר שלך ויכולה להיראות רק על ידך. היא אף פעם לא מועברת אל מקום כלשהו.</string>
    <string name="InsightsDashboardFragment__encrypted_messages">הודעות מוצפנות</string>
    <string name="InsightsDashboardFragment__cancel">בטל</string>
    <string name="InsightsDashboardFragment__send">שלח</string>
    <string name="InsightsModalFragment__title">היכרות עם תובנות</string>
    <string name="InsightsModalFragment__description">גלה כמה מההודעות היוצאות שלך נשלחו באופן מאובטח, לאחר מכן הזמן בזריזות אנשי קשר חדשים כדי להמריץ את אחוז Signal שלך.</string>
    <string name="InsightsModalFragment__view_insights">הצג תובנות</string>

    <string name="FirstInviteReminder__title">הזמן אל Signal</string>
    <string name="FirstInviteReminder__description">אתה יכול להגדיל את מספר ההודעות המוצפנות שאתה שולח ב־%1$d%%</string>
    <string name="SecondInviteReminder__title">מתן בוסט ל–Signal שלך</string>
    <string name="SecondInviteReminder__description">הזמן את %1$s</string>
    <string name="InsightsReminder__view_insights">הצג תובנות</string>
    <string name="InsightsReminder__invite">הזמן</string>

    <!-- Edit KBS Pin -->

    <!-- BaseKbsPinFragment -->
    <string name="BaseKbsPinFragment__next">הבא</string>
    <string name="BaseKbsPinFragment__create_alphanumeric_pin">צור PIN אלפאנומרי</string>
    <string name="BaseKbsPinFragment__create_numeric_pin">צור PIN מספרי</string>
  <!-- Removed by excludeNonTranslatables <string name="BaseKbsPinFragment__learn_more_url" translatable="false">https://support.signal.org/hc/articles/360007059792</string> -->

    <!-- CreateKbsPinFragment -->
    <plurals name="CreateKbsPinFragment__pin_must_be_at_least_characters">
        <item quantity="one">PIN חייב להיות לפחות תו %1$d</item>
        <item quantity="two">PIN חייב להיות לפחות %1$d תווים</item>
        <item quantity="many">PIN חייב להיות לפחות %1$d תווים</item>
        <item quantity="other">PIN חייב להיות לפחות %1$d תווים</item>
    </plurals>
    <plurals name="CreateKbsPinFragment__pin_must_be_at_least_digits">
        <item quantity="one">PIN חייב להיות לפחות ספרה %1$d</item>
        <item quantity="two">PIN חייב להיות לפחות %1$d ספרות</item>
        <item quantity="many">PIN חייב להיות לפחות %1$d ספרות</item>
        <item quantity="other">PIN חייב להיות לפחות %1$d ספרות</item>
    </plurals>
    <string name="CreateKbsPinFragment__create_a_new_pin">צור PIN חדש</string>
    <string name="CreateKbsPinFragment__you_can_choose_a_new_pin_as_long_as_this_device_is_registered">אתה יכול לשנות את ה־PIN שלך כל עוד מכשיר זה רשום.</string>
    <string name="CreateKbsPinFragment__create_your_pin">צור את ה־PIN שלך</string>
    <string name="CreateKbsPinFragment__pins_can_help_you_restore_your_account">קוד PIN יכול לעזור לך לשחזר את החשבון שלך ולשמור על המידע שלך מוצפן עם Signal. </string>
    <string name="CreateKbsPinFragment__choose_a_stronger_pin">בחר PIN חזק יותר</string>

    <!-- ConfirmKbsPinFragment -->
    <string name="ConfirmKbsPinFragment__pins_dont_match">קודי PIN אינם תואמים. נסה שוב.</string>
    <!-- Prompt for the user to repeat entering the PIN in order to help them remember it correctly.   -->
    <string name="ConfirmKbsPinFragment__re_enter_the_pin_you_just_created">יש להכניס שוב את ה–PIN שעכשיו יצרת.</string>
    <string name="ConfirmKbsPinFragment__confirm_your_pin">אמת את ה־PIN שלך.</string>
    <string name="ConfirmKbsPinFragment__pin_creation_failed">יצירת PIN נכשלה</string>
    <string name="ConfirmKbsPinFragment__your_pin_was_not_saved">ה־PIN שלך לא נשמר. ניידע אותך ליצור PIN מאוחר יותר.</string>
    <string name="ConfirmKbsPinFragment__pin_created">PIN נוצר.</string>
    <string name="ConfirmKbsPinFragment__re_enter_your_pin">הכנס מחדש את ה־PIN שלך</string>
    <string name="ConfirmKbsPinFragment__creating_pin">יוצר PIN…</string>

    <!-- KbsSplashFragment -->
    <string name="KbsSplashFragment__introducing_pins">היכרות עם PIN</string>
    <string name="KbsSplashFragment__pins_keep_information_stored_with_signal_encrypted">קודי PIN שומרים על מידע מאוחסן עם Signal מוצפן כך שרק אתה יכול להשיג גישה אליו. הפרופיל, ההגדרות ואנשי הקשר שלך ישוחזרו כשתתקין מחדש את Signal. לא תצטרך את ה־PIN שלך כדי לפתוח את היישום.</string>
    <string name="KbsSplashFragment__learn_more">למד עוד</string>
  <!-- Removed by excludeNonTranslatables <string name="KbsSplashFragment__learn_more_link" translatable="false">https://support.signal.org/hc/articles/360007059792</string> -->
    <string name="KbsSplashFragment__registration_lock_equals_pin">נעילת הרשמה = PIN</string>
    <string name="KbsSplashFragment__your_registration_lock_is_now_called_a_pin">נעילת ההרשמה שלך נקראת כעת PIN, והיא עושה יותר. עדכן אותה כעת.</string>
    <string name="KbsSplashFragment__update_pin">עדכן PIN</string>
    <string name="KbsSplashFragment__create_your_pin">צור את ה־PIN שלך</string>
    <string name="KbsSplashFragment__learn_more_about_pins">למד עוד על קודי PIN</string>
    <string name="KbsSplashFragment__disable_pin">השבת PIN</string>

    <!-- KBS Reminder Dialog -->
    <string name="KbsReminderDialog__enter_your_signal_pin">הכנס את ה־PIN של Signal שלך</string>
    <string name="KbsReminderDialog__to_help_you_memorize_your_pin">כדי לעזור לך לשנן את ה־PIN שלך, נבקש ממך להכניס אותו מעת לעת. נבקש ממך פחות עם הזמן.</string>
    <string name="KbsReminderDialog__skip">דלג</string>
    <string name="KbsReminderDialog__submit">הגש</string>
    <string name="KbsReminderDialog__forgot_pin">שכחת PIN?</string>
    <string name="KbsReminderDialog__incorrect_pin_try_again">PIN שגוי. נסה שוב.</string>

    <!-- AccountLockedFragment -->
    <string name="AccountLockedFragment__account_locked">החשבון ננעל</string>
    <string name="AccountLockedFragment__your_account_has_been_locked_to_protect_your_privacy">חשבונך ננעל כדי להגן על פרטיותך ואבטחתך. לאחר %1$d ימים של אי־פעילות בחשבונך, אפשר להירשם שוב עם מספר טלפון זה ללא צורך ב־PIN שלך. כל התוכן יימחק.</string>
    <string name="AccountLockedFragment__next">הבא</string>
    <string name="AccountLockedFragment__learn_more">למד עוד</string>
  <!-- Removed by excludeNonTranslatables <string name="AccountLockedFragment__learn_more_url" translatable="false">https://support.signal.org/hc/articles/360007059792</string> -->

    <!-- KbsLockFragment -->
    <string name="RegistrationLockFragment__enter_your_pin">הכנס את ה־PIN שלך</string>
    <string name="RegistrationLockFragment__enter_the_pin_you_created">הכנס את ה־PIN שיצרת עבור החשבון שלך. הוא שונה מקוד הווידוא שלך במסרון.</string>
    <!-- Info text shown above a pin entry text box describing what pin they should be entering. -->
    <string name="RegistrationLockFragment__enter_the_pin_you_created_for_your_account">צריך להזין את ה–PIN שיצרת עבור החשבון שלך.</string>
    <string name="RegistrationLockFragment__enter_alphanumeric_pin">הכנס PIN אלפאנומרי</string>
    <string name="RegistrationLockFragment__enter_numeric_pin">הכנס PIN מספרי</string>
    <string name="RegistrationLockFragment__incorrect_pin_try_again">PIN שגוי. נסה שוב.</string>
    <string name="RegistrationLockFragment__forgot_pin">שכחת PIN?</string>
    <string name="RegistrationLockFragment__incorrect_pin">PIN שגוי</string>
    <string name="RegistrationLockFragment__forgot_your_pin">שכחת את ה־PIN שלך?</string>
    <string name="RegistrationLockFragment__not_many_tries_left">אין הרבה ניסיונות נותרים!</string>
    <string name="RegistrationLockFragment__signal_registration_need_help_with_pin_for_android_v2_pin">הרשמה אל Signal - עזרה עם PIN עבור Android (v2 PIN)</string>

    <plurals name="RegistrationLockFragment__for_your_privacy_and_security_there_is_no_way_to_recover">
        <item quantity="one">למען פרטיותך ואבטחתך, אין דרך להשיב את ה־PIN שלך. אם שכחת את ה־PIN שלך, אפשר לוודא מחדש עם מסרון לאחר יום %1$d של אי־פעילות. במקרה זה, חשבונך ינוקה וכל התוכן יימחק.</item>
        <item quantity="two">למען פרטיותך ואבטחתך, אין דרך להשיב את ה־PIN שלך. אם שכחת את ה־PIN שלך, אפשר לוודא מחדש עם מסרון לאחר יומיים של אי־פעילות. במקרה זה, חשבונך ינוקה וכל התוכן יימחק.</item>
        <item quantity="many">למען פרטיותך ואבטחתך, אין דרך להשיב את ה־PIN שלך. אם שכחת את ה־PIN שלך, אפשר לוודא מחדש עם מסרון לאחר %1$d ימים של אי־פעילות. במקרה זה, חשבונך ינוקה וכל התוכן יימחק.</item>
        <item quantity="other">למען פרטיותך ואבטחתך, אין דרך להשיב את ה־PIN שלך. אם שכחת את ה־PIN שלך, אפשר לוודא מחדש עם מסרון לאחר %1$d ימים של אי־פעילות. במקרה זה, חשבונך ינוקה וכל התוכן יימחק.</item>
    </plurals>

    <plurals name="RegistrationLockFragment__incorrect_pin_d_attempts_remaining">
        <item quantity="one">PIN שגוי. ניסיון %1$d נותר.</item>
        <item quantity="two">PIN שגוי. %1$d ניסיונות נותרים.</item>
        <item quantity="many">PIN שגוי. %1$d ניסיונות נותרים.</item>
        <item quantity="other">PIN שגוי. %1$d ניסיונות נותרים.</item>
    </plurals>

    <plurals name="RegistrationLockFragment__if_you_run_out_of_attempts_your_account_will_be_locked_for_d_days">
        <item quantity="one">אם הניסיונות יאזלו, חשבונך יינעל למשך יום %1$d. לאחר יום %1$d של אי־פעילות, תהיה לך אפשרות להירשם שוב בלי ה־PIN שלך. החשבון שלך ינוקה וכל התוכן יימחק.</item>
        <item quantity="two">אם הניסיונות יאזלו, חשבונך יינעל למשך יומיים. לאחר יומיים של אי־פעילות, תהיה לך אפשרות להירשם שוב בלי ה־PIN שלך. החשבון שלך ינוקה וכל התוכן יימחק.</item>
        <item quantity="many">אם הניסיונות יאזלו, חשבונך יינעל למשך %1$d ימים. לאחר %1$d ימים של אי־פעילות, תהיה לך אפשרות להירשם שוב בלי ה־PIN שלך. החשבון שלך ינוקה וכל התוכן יימחק.</item>
        <item quantity="other">אם הניסיונות יאזלו, חשבונך יינעל למשך %1$d ימים. לאחר %1$d ימים של אי־פעילות, תהיה לך אפשרות להירשם שוב בלי ה־PIN שלך. החשבון שלך ינוקה וכל התוכן יימחק.</item>
    </plurals>

    <plurals name="RegistrationLockFragment__you_have_d_attempts_remaining">
        <item quantity="one">יש לך ניסיון %1$d נותר.</item>
        <item quantity="two">יש לך %1$d ניסיונות נותרים.</item>
        <item quantity="many">יש לך %1$d ניסיונות נותרים.</item>
        <item quantity="other">יש לך %1$d ניסיונות נותרים.</item>
    </plurals>

    <plurals name="RegistrationLockFragment__d_attempts_remaining">
        <item quantity="one">ניסיון %1$d נותר.</item>
        <item quantity="two">%1$d ניסיונות נותרים.</item>
        <item quantity="many">%1$d ניסיונות נותרים.</item>
        <item quantity="other">%1$d ניסיונות נותרים.</item>
    </plurals>

    <!-- CalleeMustAcceptMessageRequestDialogFragment -->
    <string name="CalleeMustAcceptMessageRequestDialogFragment__s_will_get_a_message_request_from_you">%1$s יקבל בקשת התכתבות ממך. אתה יכול להתקשר ברגע שבקשת ההתכתבות שלך תאושר.</string>

    <!-- KBS Megaphone -->
    <string name="KbsMegaphone__create_a_pin">צור PIN</string>
    <string name="KbsMegaphone__pins_keep_information_thats_stored_with_signal_encrytped">קודי PIN שומרים על מידע שמאוחסן עם Signal מוצפן.</string>
    <string name="KbsMegaphone__create_pin">צור PIN</string>

    <!-- transport_selection_list_item -->
    <string name="transport_selection_list_item__transport_icon">איקון תעבורה</string>
    <string name="ConversationListFragment_loading">טוען…</string>
    <string name="CallNotificationBuilder_connecting">מתחבר…</string>
    <string name="Permissions_permission_required">הרשאה דרושה</string>
    <string name="ConversationActivity_signal_needs_sms_permission_in_order_to_send_an_sms">Signal צריך הרשאת מסרונים על מנת לשלוח מסרון, אבל היא נדחתה לצמיתות. אנא המשך אל הגדרות היישום, בחר \"הרשאות\" ואפשר את \"מסרון\".</string>
    <string name="Permissions_continue">המשך</string>
    <string name="Permissions_not_now">לא עכשיו</string>
    <string name="conversation_activity__enable_signal_messages">אפשר הודעות SIGNAL</string>
    <string name="SQLCipherMigrationHelper_migrating_signal_database">מהגר מסד נתונים של Signal</string>
    <string name="PushDecryptJob_new_locked_message">הודעה נעולה חדשה</string>
    <string name="PushDecryptJob_unlock_to_view_pending_messages">שחרר נעילה כדי להציג הודעות ממתינות</string>
    <string name="enter_backup_passphrase_dialog__backup_passphrase">גבה משפט־סיסמה</string>
    <string name="backup_enable_dialog__backups_will_be_saved_to_external_storage_and_encrypted_with_the_passphrase_below_you_must_have_this_passphrase_in_order_to_restore_a_backup">גיבויים יישמרו בהתקן חיצוני ויוצפנו עם משפט־הסיסמה למטה. חייב להיות לך משפט־סיסמה זה על מנת לשחזר גיבוי.</string>
    <string name="backup_enable_dialog__you_must_have_this_passphrase">אתה חייב את משפט־הסיסמה הזה על מנת לשחזר גיבוי.</string>
    <string name="backup_enable_dialog__folder">תיקייה</string>
    <string name="backup_enable_dialog__i_have_written_down_this_passphrase">כתבתי משפט־סיסמה זה. בלעדיו, לא אוכל לשחזר גיבוי.</string>
    <string name="registration_activity__restore_backup">שחזר גיבוי</string>
    <string name="registration_activity__transfer_or_restore_account">העבר או שחזר חשבון</string>
    <string name="registration_activity__transfer_account">העבר חשבון</string>
    <string name="registration_activity__skip">דלג</string>
    <string name="preferences_chats__chat_backups">גיבויי צ׳אטים</string>
    <string name="preferences_chats__transfer_account">העבר חשבון</string>
    <string name="preferences_chats__transfer_account_to_a_new_android_device">העבר חשבון אל מכשיר Android חדש</string>
    <string name="RegistrationActivity_enter_backup_passphrase">הכנס משפט־סיסמה של גיבוי</string>
    <string name="RegistrationActivity_restore">שחזר</string>
    <string name="RegistrationActivity_backup_failure_downgrade">לא ניתן לייבא גיבויים מגרסאות חדשות יותר של Signal</string>
    <!-- Error message indicating that we could not restore the user\'s backup. Displayed in a toast at the bottom of the screen. -->
    <string name="RegistrationActivity_backup_failure_foreign_key">הגיבוי מכיל נתונים פגומים</string>
    <string name="RegistrationActivity_incorrect_backup_passphrase">משפט־סיסמה שגוי של גיבוי</string>
    <string name="RegistrationActivity_checking">בודק…</string>
    <string name="RegistrationActivity_d_messages_so_far">%1$d הודעות עד כה…</string>
    <string name="RegistrationActivity_restore_from_backup">לשחזר מגיבוי?</string>
    <string name="RegistrationActivity_restore_your_messages_and_media_from_a_local_backup">שחזר את ההודעות והמדיה שלך מגיבוי מקומי. אם לא תשחזר עכשיו, לא תוכל לשחזר מאוחר יותר.</string>
    <string name="RegistrationActivity_backup_size_s">גודל גיבוי: %1$s</string>
    <string name="RegistrationActivity_backup_timestamp_s">חותמת זמן של גיבוי: %1$s</string>
    <string name="BackupDialog_enable_local_backups">לאפשר גיבויים מקומיים?</string>
    <string name="BackupDialog_enable_backups">אפשר גיבויים</string>
    <string name="BackupDialog_please_acknowledge_your_understanding_by_marking_the_confirmation_check_box">אנא הכר בהבנתך ע״י סימון תיבת האישור.</string>
    <string name="BackupDialog_delete_backups">למחוק גיבויים?</string>
    <string name="BackupDialog_disable_and_delete_all_local_backups">להשבית ולמחוק את כל הגיבויים המקומיים?</string>
    <string name="BackupDialog_delete_backups_statement">מחיקת גיבויים</string>
    <string name="BackupDialog_to_enable_backups_choose_a_folder">כדי לאפשר גיבויים, בחר תיקייה. גיבויים יישמרו במיקום זה.</string>
    <string name="BackupDialog_choose_folder">בחר תיקייה</string>
    <string name="BackupDialog_copied_to_clipboard">הועתק ללוח</string>
    <string name="BackupDialog_no_file_picker_available">אין בורר קבצים זמין.</string>
    <string name="BackupDialog_enter_backup_passphrase_to_verify">הכנס את משפט־סיסמת הגיבוי שלך כדי לוודא</string>
    <string name="BackupDialog_verify">וודא</string>
    <string name="BackupDialog_you_successfully_entered_your_backup_passphrase">הכנסת בהצלחה את משפט־סיסמת הגיבוי שלך</string>
    <string name="BackupDialog_passphrase_was_not_correct">משפט־הסיסמה לא היה נכון</string>
    <string name="LocalBackupJob_creating_signal_backup">יוצר גיבוי Molly…</string>
    <!-- Title for progress notification shown in a system notification while verifying a recent backup. -->
    <string name="LocalBackupJob_verifying_signal_backup">מאמתים גיבוי של Molly…</string>
    <string name="LocalBackupJobApi29_backup_failed">גיבוי נכשל</string>
    <string name="LocalBackupJobApi29_your_backup_directory_has_been_deleted_or_moved">תיקיית הגיבוי שלך נמחקה או הועברה.</string>
    <string name="LocalBackupJobApi29_your_backup_file_is_too_large">קובץ הגיבוי שלך גדול מדי לאחסון בכרך זה.</string>
    <string name="LocalBackupJobApi29_there_is_not_enough_space">אין מספיק שטח כדי לאחסן את הגיבוי שלך.</string>
    <!-- Error message shown if a newly created backup could not be verified as accurate -->
    <string name="LocalBackupJobApi29_your_backup_could_not_be_verified">לא הצלחנו להשלים את היצירה והאימות של הגיבוי האחרון שלך. צריך ליצור אחד חדש.</string>
    <!-- Error message shown if a very large attachment is encountered during the backup creation and causes the backup to fail -->
    <string name="LocalBackupJobApi29_your_backup_contains_a_very_large_file">הגיבוי שלך מכיל קובץ גדול מאוד שלא ניתן לגבות. צריך למחוק אותו וליצור גיבוי חדש.</string>
    <string name="LocalBackupJobApi29_tap_to_manage_backups">הקש כדי לנהל גיבויים.</string>
    <string name="RegistrationActivity_wrong_number">מספר שגוי?</string>
    <!--    Countdown to when the user can request a new code via phone call during registration.-->
    <string name="RegistrationActivity_call_me_instead_available_in">תתקשרו אלי (%1$02d:%2$02d)</string>
    <!--    Countdown to when the user can request a new SMS code during registration.-->
    <string name="RegistrationActivity_resend_sms_available_in">שליחה מחדש של קוד (%1$02d:%2$02d)</string>
    <string name="RegistrationActivity_contact_signal_support">צור קשר עם תמיכת Signal</string>
    <string name="RegistrationActivity_code_support_subject">הרשמת Signal - קוד וידוא עבור Android</string>
    <string name="RegistrationActivity_incorrect_code">קוד שגוי</string>
    <string name="BackupUtil_never">אף פעם</string>
    <string name="BackupUtil_unknown">בלתי ידוע</string>
    <string name="preferences_app_protection__see_my_phone_number">ראה את מספר הטלפון שלי</string>
    <string name="preferences_app_protection__find_me_by_phone_number">מצא אותי לפי מספר טלפון</string>
    <!-- Phone number heading displayed as a screen title -->
    <string name="preferences_app_protection__phone_number">מספר טלפון</string>
    <!-- Subtext below option to launch into phone number privacy settings screen -->
    <string name="preferences_app_protection__choose_who_can_see">אפשר לבחור מי יוכל לראות את מספר הטלפון שלך ומי יוכל ליצור איתך קשר באמצעותו ב–Molly.</string>
    <!-- Section title above two radio buttons for enabling and disabling phone number display -->
    <string name="PhoneNumberPrivacySettingsFragment__who_can_see_my_number">מי יכול לראות את המספר שלי</string>
    <!-- Subtext below radio buttons when who can see my number is set to nobody -->
    <string name="PhoneNumberPrivacySettingsFragment__nobody_will_see">אף אחד לא יראה את מספר הטלפון שלך ב–Molly</string>
    <!-- Section title above two radio buttons for enabling and disabling whether users can find me by my phone number  -->
    <string name="PhoneNumberPrivacySettingsFragment__who_can_find_me_by_number">מי יכול למצוא אותי לפי המספר שלי</string>
    <!-- Subtext below radio buttons when who can see my number is set to everyone -->
    <string name="PhoneNumberPrivacySettingsFragment__your_phone_number">מספר הטלפון שלך יהיה גלוי לאנשים וקבוצות שיקבלו ממך הודעה. אנשים שיש להם את המספר שלך באנשי הקשר של הטלפון שלהם יראו אותו גם ב–Molly.</string>
    <string name="PhoneNumberPrivacy_everyone">כולם</string>
    <string name="PhoneNumberPrivacy_my_contacts">אנשי הקשר שלי</string>
    <string name="PhoneNumberPrivacy_nobody">אף אחד</string>
    <string name="PhoneNumberPrivacy_everyone_see_description">מספר הטלפון שלך יהיה גלוי אל כל האנשים והקבוצות שאתה מתכתב.</string>
    <string name="PhoneNumberPrivacy_everyone_find_description">כל אחד שיש לו את מספר הטלפון שלך באנשי הקשר שלו, יראה אותך כאיש קשר ב־Signal. אחרים יוכלו למצוא אותך בחיפוש.</string>
    <string name="preferences_app_protection__screen_lock">נעילת מסך</string>
    <string name="preferences_app_protection__lock_signal_access_with_android_screen_lock_or_fingerprint">נעל גישה אל Signal באמצעות נעילת מסך או טביעת אצבע</string>
    <string name="preferences_app_protection__screen_lock_inactivity_timeout">פסק זמן אי־פעילות של נעילת מסך</string>
    <string name="preferences_app_protection__signal_pin">PIN של Signal</string>
    <string name="preferences_app_protection__create_a_pin">צור PIN</string>
    <string name="preferences_app_protection__change_your_pin">שנה את ה־PIN שלך</string>
    <string name="preferences_app_protection__pin_reminders">תזכורות PIN</string>
    <string name="preferences_app_protection__turn_off">כבה</string>
    <string name="preferences_app_protection__confirm_pin">אשר PIN</string>
    <string name="preferences_app_protection__confirm_your_signal_pin">אשר את ה־PIN של Signal שלך</string>
    <string name="preferences_app_protection__make_sure_you_memorize_or_securely_store_your_pin">וודא ששיננת או שאחסנת בבטחה את ה־PIN שלך הואיל והוא בלתי ניתן להשבה. אם תשכח את ה־PIN שלך, ייתכן שתאבד נתונים כשתרשום שוב את חשבון Signal שלך.</string>
    <string name="preferences_app_protection__incorrect_pin_try_again">PIN שגוי. נסה שוב.</string>
    <string name="preferences_app_protection__failed_to_enable_registration_lock">נכשל באיפשור נעילת הרשמה.</string>
    <string name="preferences_app_protection__failed_to_disable_registration_lock">נכשל בהשבתת נעילת הרשמה.</string>
    <string name="AppProtectionPreferenceFragment_none">ללא</string>
    <string name="preferences_app_protection__registration_lock">נעילת הרשמה</string>
    <string name="RegistrationActivity_you_must_enter_your_registration_lock_PIN">אתה חייב להכניס את PIN נעילת ההרשמה שלך</string>
    <string name="RegistrationActivity_your_pin_has_at_least_d_digits_or_characters">לקוד ה־PIN שלך צריכים להיות לפחות %1$d ספרות או תווים</string>
    <string name="RegistrationActivity_too_many_attempts">יותר מדי ניסיונות</string>
    <string name="RegistrationActivity_you_have_made_too_many_incorrect_registration_lock_pin_attempts_please_try_again_in_a_day">עשית יותר מדי ניסיונות נעילת הרשמה לא נכונים. אנא נסה שוב עוד יום.</string>
    <string name="RegistrationActivity_you_have_made_too_many_attempts_please_try_again_later">עשית יותר מדי ניסיונות. אנא נסה שוב מאוחר יותר.</string>
    <string name="RegistrationActivity_error_connecting_to_service">שגיאה בהתחברות אל שירות</string>
    <string name="preferences_chats__backups">גיבויים</string>
    <string name="prompt_passphrase_activity__signal_is_locked">Molly נעול</string>
    <string name="prompt_passphrase_activity__tap_to_unlock">הקש כדי לשחרר נעילה</string>
    <string name="Recipient_unknown">בלתי ידוע</string>

    <!-- Option in settings that will take use to re-register if they are no longer registered -->
    <string name="preferences_account_reregister">רישום מחדש של חשבון</string>
    <!-- Option in settings that will take user to our website or playstore to update their expired build -->
    <string name="preferences_account_update_signal">עדכן את Signal</string>
    <!-- Option in settings shown when user is no longer registered or expired client that will WIPE ALL THEIR DATA -->
    <string name="preferences_account_delete_all_data">מחיקת כל הנתונים</string>
    <!-- Title for confirmation dialog confirming user wants to delete all their data -->
    <string name="preferences_account_delete_all_data_confirmation_title">למחוק את כל הנתונים?</string>
    <!-- Message in confirmation dialog to delete all data explaining how it works, and that the app will be closed after deletion -->
    <string name="preferences_account_delete_all_data_confirmation_message">זה יאפס את האפליקציה וימחק את כל ההודעות. האפליקציה תיסגר לאחר השלמת התהליך.</string>
    <!-- Confirmation action to proceed with application data deletion -->
    <string name="preferences_account_delete_all_data_confirmation_proceed">המשך</string>
    <!-- Confirmation action to cancel application data deletion -->
    <string name="preferences_account_delete_all_data_confirmation_cancel">ביטול</string>
    <!-- Error message shown when we fail to delete the data for some unknown reason -->
    <string name="preferences_account_delete_all_data_failed">מחיקת נתונים נכשלה</string>

    <!-- TransferOrRestoreFragment -->
    <string name="TransferOrRestoreFragment__transfer_or_restore_account">העבר או שחזר חשבון</string>
    <string name="TransferOrRestoreFragment__if_you_have_previously_registered_a_signal_account">במקרה שנרשמת קודם לכן אל חשבון Signal, אתה יכול להעביר או לשחזר את החשבון וההודעות שלך.</string>
    <string name="TransferOrRestoreFragment__transfer_from_android_device">העבר ממכשיר Android</string>
    <string name="TransferOrRestoreFragment__transfer_your_account_and_messages_from_your_old_android_device">העבר את החשבון וההודעות שלך ממכשיר Android ישן שלך. אתה צריך גישה אל המכשיר הישן שלך.</string>
    <string name="TransferOrRestoreFragment__you_need_access_to_your_old_device">אתה צריך גישה אל המכשיר הישן שלך.</string>
    <string name="TransferOrRestoreFragment__restore_from_backup">שחזר מגיבוי</string>
    <string name="TransferOrRestoreFragment__restore_your_messages_from_a_local_backup">שחזר את ההודעות שלך מגיבוי מקומי. אם לא תשחזר עכשיו, לא תוכל לשחזר מאוחר יותר.</string>

    <!-- NewDeviceTransferInstructionsFragment -->
    <string name="NewDeviceTransferInstructions__open_signal_on_your_old_android_phone">פתח את Signal בטלפון Android הישן שלך</string>
    <string name="NewDeviceTransferInstructions__continue">המשך</string>
    <string name="NewDeviceTransferInstructions__first_bullet">1.</string>
    <string name="NewDeviceTransferInstructions__tap_on_your_profile_photo_in_the_top_left_to_open_settings">הקש על תמונת הפרופיל שלך בקצה העליון השמאלי כדי לפתוח הגדרות</string>
    <string name="NewDeviceTransferInstructions__second_bullet">2.</string>
    <string name="NewDeviceTransferInstructions__tap_on_account">"הקש על \"חשבון\""</string>
    <string name="NewDeviceTransferInstructions__third_bullet">3.</string>
    <string name="NewDeviceTransferInstructions__tap_transfer_account_and_then_continue_on_both_devices">"הקש על \"העבר חשבון\" ואז \"המשך\" בשני המכשירים"</string>

    <!-- NewDeviceTransferSetupFragment -->
    <string name="NewDeviceTransferSetup__preparing_to_connect_to_old_android_device">מתכונן להתחבר אל מכשיר Android ישן…</string>
    <string name="NewDeviceTransferSetup__take_a_moment_should_be_ready_soon">רק רגע, זה יהיה מוכן בקרוב</string>
    <string name="NewDeviceTransferSetup__waiting_for_old_device_to_connect">ממתין אל מכשיר Android ישן שיתחבר…</string>
    <string name="NewDeviceTransferSetup__signal_needs_the_location_permission_to_discover_and_connect_with_your_old_device">Molly צריך את הרשאת המיקום כדי לגלות ולהתחבר אל מכשיר ה־Android הישן שלך.</string>
    <string name="NewDeviceTransferSetup__signal_needs_location_services_enabled_to_discover_and_connect_with_your_old_device">Molly צריך שירותי מיקום מופעלים כדי לגלות ולהתחבר אל מכשיר ה־Android הישן שלך.</string>
    <string name="NewDeviceTransferSetup__signal_needs_wifi_on_to_discover_and_connect_with_your_old_device">Molly צריך Wi-Fi מופעל כדי לגלות להתחבר אל מכשיר ה־Android הישן שלך. Wi-Fi צריך להיות מופעל אבל הוא לא חייב להיות מחובר אל רשת Wi-Fi.</string>
    <string name="NewDeviceTransferSetup__sorry_it_appears_your_device_does_not_support_wifi_direct">סליחה, נראה שמכשיר זה אינו תומך ב־Wi-Fi Direct. היישום Molly משתמש ב־Wi-Fi Direct כדי לגלות להתחבר אל מכשיר Android הישן שלך. אתה עדין יכול לשחזר גיבוי כדי לשחזר את החשבון שלך ממכשיר ה־Android הישן שלך.</string>
    <string name="NewDeviceTransferSetup__restore_a_backup">שחזר גיבוי</string>
    <string name="NewDeviceTransferSetup__an_unexpected_error_occurred_while_attempting_to_connect_to_your_old_device">שגיאה בלתי צפויה התרחשה בזמן ניסיון להתחבר אל מכשיר ה־Android הישן שלך.</string>

    <!-- OldDeviceTransferSetupFragment -->
    <string name="OldDeviceTransferSetup__searching_for_new_android_device">מחפש מכשיר Android חדש…</string>
    <string name="OldDeviceTransferSetup__signal_needs_the_location_permission_to_discover_and_connect_with_your_new_device">Molly צריך את הרשאת המיקום כדי לגלות ולהתחבר אל מכשיר ה־Android החדש שלך.</string>
    <string name="OldDeviceTransferSetup__signal_needs_location_services_enabled_to_discover_and_connect_with_your_new_device">Molly צריך שירותי מיקום מופעלים כדי לגלות ולהתחבר אל מכשיר ה־Android החדש שלך.</string>
    <string name="OldDeviceTransferSetup__signal_needs_wifi_on_to_discover_and_connect_with_your_new_device">Molly צריך Wi-Fi מופעל כדי לגלות להתחבר אל מכשיר ה־Android החדש שלך. Wi-Fi צריך להיות מופעל אבל הוא לא חייב להיות מחובר אל רשת Wi-Fi.</string>
    <string name="OldDeviceTransferSetup__sorry_it_appears_your_device_does_not_support_wifi_direct">סליחה, נראה שמכשיר זה אינו תומך ב־Wi-Fi Direct. היישום Molly משתמש ב־Wi-Fi Direct כדי לגלות להתחבר אל מכשיר Android החדש שלך. אתה עדין יכול ליצור גיבוי כדי לשחזר את החשבון שלך במכשיר ה־Android החדש שלך.</string>
    <string name="OldDeviceTransferSetup__create_a_backup">צור גיבוי</string>
    <string name="OldDeviceTransferSetup__an_unexpected_error_occurred_while_attempting_to_connect_to_your_old_device">שגיאה בלתי צפויה התרחשה בזמן ניסיון להתחבר אל מכשיר ה־Android החדש שלך.</string>

    <!-- DeviceTransferSetupFragment -->
    <string name="DeviceTransferSetup__unable_to_open_wifi_settings">לא היה ניתן לפתוח הגדרות Wi-Fi. אנא הפעל Wi-Fi באופן ידני.</string>
    <string name="DeviceTransferSetup__grant_location_permission">הענק הרשאת מיקום</string>
    <string name="DeviceTransferSetup__turn_on_location_services">הפעל שירותי מיקום</string>
    <string name="DeviceTransferSetup__turn_on_wifi">הפעל Wi-Fi</string>
    <string name="DeviceTransferSetup__error_connecting">שגיאה בהתחברות</string>
    <string name="DeviceTransferSetup__retry">נסה שוב</string>
    <string name="DeviceTransferSetup__submit_debug_logs">הגש יומני ניפוי תקלים</string>
    <string name="DeviceTransferSetup__verify_code">וודא קוד</string>
    <string name="DeviceTransferSetup__verify_that_the_code_below_matches_on_both_of_your_devices">וודא שהקוד למטה תואם בשני המכשירים שלך. לאחר מכן הקש על המשך.</string>
    <string name="DeviceTransferSetup__the_numbers_do_not_match">המספרים אינם תואמים</string>
    <string name="DeviceTransferSetup__continue">המשך</string>
    <string name="DeviceTransferSetup__if_the_numbers_on_your_devices_do_not_match_its_possible_you_connected_to_the_wrong_device">אם המספרים במכשירים שלך אינם תואמים, ייתכן שהתחברת אל מכשיר לא נכון. כדי לתקן זאת, הפסק את ההעברה ונסה שוב, והשאר את שני המכשירים שלך קרובים.</string>
    <string name="DeviceTransferSetup__stop_transfer">הפסק העברה</string>
    <string name="DeviceTransferSetup__unable_to_discover_old_device">לא היה ניתן לגלות מכשיר ישן</string>
    <string name="DeviceTransferSetup__unable_to_discover_new_device">לא היה ניתן לגלות מכשיר חדש</string>
    <string name="DeviceTransferSetup__make_sure_the_following_permissions_are_enabled">וודא שההרשאות הבאות מאופשרות ושהחיבורים הבאים מאופשרים:</string>
    <string name="DeviceTransferSetup__location_permission">הרשאת מיקום</string>
    <string name="DeviceTransferSetup__location_services">שירותי מיקום</string>
    <string name="DeviceTransferSetup__wifi">Wi-Fi</string>
    <string name="DeviceTransferSetup__on_the_wifi_direct_screen_remove_all_remembered_groups_and_unlink_any_invited_or_connected_devices">במסך WiFi Direct, יש להסיר את כל הקבוצות הזכורות ולבטל קישור של מכשירים מוזמנים או מחוברים כלשהם.</string>
    <string name="DeviceTransferSetup__wifi_direct_screen">מסך WiFi Direct</string>
    <string name="DeviceTransferSetup__try_turning_wifi_off_and_on_on_both_devices">נסה לכבות Wi-Fi ולהפעיל אותו, בשני המכשירים.</string>
    <string name="DeviceTransferSetup__make_sure_both_devices_are_in_transfer_mode">וודא ששני המכשירים במצב העברה.</string>
    <string name="DeviceTransferSetup__go_to_support_page">לך אל דף התמיכה</string>
    <string name="DeviceTransferSetup__try_again">נסה שוב</string>
    <string name="DeviceTransferSetup__waiting_for_other_device">ממתין אל המכשיר האחר</string>
    <string name="DeviceTransferSetup__tap_continue_on_your_other_device_to_start_the_transfer">הקש על המסך במכשיר האחר שלך כדי להתחיל את ההעברה.</string>
    <string name="DeviceTransferSetup__tap_continue_on_your_other_device">הקש על המשך במכשיר האחר שלך…</string>

    <!-- NewDeviceTransferFragment -->
    <string name="NewDeviceTransfer__cannot_transfer_from_a_newer_version_of_signal">לא ניתן להעביר מגרסאות חדשות יותר של Signal</string>
    <!-- Error message indicating that we could not finish the user\'s device transfer. Displayed in a toast at the bottom of the screen. -->
    <string name="NewDeviceTransfer__failure_foreign_key">הנתונים המועברים נפגמו</string>

    <!-- DeviceTransferFragment -->
    <string name="DeviceTransfer__transferring_data">מעביר נתונים</string>
    <string name="DeviceTransfer__keep_both_devices_near_each_other">השאר את שני המכשירים קרובים זה לזה. אל תכבה את המכשירים והשאר את Molly פתוח. העברות מוצפנות מקצה־אל־קצה.</string>
    <string name="DeviceTransfer__d_messages_so_far">%1$d הודעות עד כה…</string>
    <!-- Filled in with total percentage of messages transferred -->
    <string name="DeviceTransfer__s_of_messages_so_far">%1$s%% מההודעות עד כה…</string>
    <string name="DeviceTransfer__cancel">בטל</string>
    <string name="DeviceTransfer__try_again">נסה שוב</string>
    <string name="DeviceTransfer__stop_transfer">הפסק העברה</string>
    <string name="DeviceTransfer__all_transfer_progress_will_be_lost">כל תהליך ההעברה יאבד.</string>
    <string name="DeviceTransfer__transfer_failed">העברה נכשלה</string>
    <string name="DeviceTransfer__unable_to_transfer">לא היה ניתן להעביר</string>

    <!-- OldDeviceTransferInstructionsFragment -->
    <string name="OldDeviceTransferInstructions__transfer_account">העבר חשבון</string>
    <string name="OldDeviceTransferInstructions__first_bullet">1.</string>
    <string name="OldDeviceTransferInstructions__download_signal_on_your_new_android_device">הורד את Molly במכשיר Android החדש שלך</string>
    <string name="OldDeviceTransferInstructions__second_bullet">2.</string>
    <string name="OldDeviceTransferInstructions__tap_on_transfer_or_restore_account">"הקש על \"העבר או שחזר חשבון\""</string>
    <string name="OldDeviceTransferInstructions__third_bullet">3.</string>
    <string name="OldDeviceTransferInstructions__select_transfer_from_android_device_when_prompted_and_then_continue">"בחר \"העבר ממכשיר Android\" כאשר תיודע ולאחר מכן \"המשך\". השאר את שני המכשירים בקרבת מקום."</string>
    <string name="OldDeviceTransferInstructions__continue">המשך</string>

    <!-- OldDeviceTransferComplete -->
    <string name="OldDeviceTransferComplete__go_to_your_new_device">לך אל המכשיר החדש שלך</string>
    <string name="OldDeviceTransferComplete__your_signal_data_has_Been_transferred_to_your_new_device">נתוני Signal שלך הועברו אל המכשיר החדש שלך. כדי להשלים את תהליך ההעברה, אתה חייב להמשיך את ההרשמה במכשיר החדש שלך.</string>
    <string name="OldDeviceTransferComplete__close">סגור</string>

    <!-- NewDeviceTransferComplete -->
    <string name="NewDeviceTransferComplete__transfer_successful">העברה מוצלחת</string>
    <string name="NewDeviceTransferComplete__transfer_complete">העברה הושלמה</string>
    <string name="NewDeviceTransferComplete__to_complete_the_transfer_process_you_must_continue_registration">כדי להשלים את תהליך ההרשמה, אתה חייב להמשיך את ההרשמה.</string>
    <string name="NewDeviceTransferComplete__continue_registration">המשך הרשמה</string>

    <!-- DeviceToDeviceTransferService -->
    <string name="DeviceToDeviceTransferService_content_title">העברת חשבון</string>
    <string name="DeviceToDeviceTransferService_status_ready">מתכונן להתחבר אל מכשיר Android האחר שלך…</string>
    <string name="DeviceToDeviceTransferService_status_starting_up">מתכונן להתחבר אל מכשיר Android האחר שלך…</string>
    <string name="DeviceToDeviceTransferService_status_discovery">מחפש את מכשיר Android האחר שלך…</string>
    <string name="DeviceToDeviceTransferService_status_network_connected">מתחבר אל מכשיר Android האחר שלך…</string>
    <string name="DeviceToDeviceTransferService_status_verification_required">וידוא נדרש</string>
    <string name="DeviceToDeviceTransferService_status_service_connected">מעביר חשבון…</string>

    <!-- OldDeviceTransferLockedDialog -->
    <string name="OldDeviceTransferLockedDialog__complete_registration_on_your_new_device">השלם את ההרשמה במכשיר החדש שלך</string>
    <string name="OldDeviceTransferLockedDialog__your_signal_account_has_been_transferred_to_your_new_device">חשבון Signal שלך הועבר אל המכשיר החדש שלך, אבל אתה חייב להשלים בו את ההרשמה כדי להמשיך. Signal יהיה בלתי פעיל במכשיר זה.</string>
    <string name="OldDeviceTransferLockedDialog__done">סיים</string>
    <string name="OldDeviceTransferLockedDialog__cancel_and_activate_this_device">בטל והפעל מכשיר זה</string>

    <!-- AdvancedPreferenceFragment -->

    <!-- RecipientBottomSheet -->
    <string name="RecipientBottomSheet_block">חסימה</string>
    <string name="RecipientBottomSheet_unblock">ביטול חסימה</string>
    <string name="RecipientBottomSheet_add_to_contacts">הוסף לאנשי הקשר</string>
    <!-- Error message that displays when a user tries to tap to view system contact details but has no app that supports it -->
    <string name="RecipientBottomSheet_unable_to_open_contacts">לא ניתן למצוא יישום שמסוגל לפתוח אנשי קשר.</string>
    <string name="RecipientBottomSheet_add_to_a_group">הוסף אל קבוצה</string>
    <string name="RecipientBottomSheet_add_to_another_group">הוסף אל קבוצה אחרת</string>
    <string name="RecipientBottomSheet_view_safety_number">הצג מספר ביטחון</string>
    <string name="RecipientBottomSheet_make_admin">עשה מנהלן</string>
    <string name="RecipientBottomSheet_remove_as_admin">הסרת תפקיד מנהל/ת</string>
    <string name="RecipientBottomSheet_remove_from_group">הסרה מהקבוצה</string>

    <string name="RecipientBottomSheet_remove_s_as_group_admin">להסיר את %1$s מתפקיד מנהל/ת קבוצה?</string>
    <string name="RecipientBottomSheet_s_will_be_able_to_edit_group">"\"%1$s\" יוכל/תוכל לערוך קבוצה זו ואת חבריה."</string>

    <string name="RecipientBottomSheet_remove_s_from_the_group">להסיר את %1$s מהקבוצה?</string>
    <!-- Dialog message shown when removing someone from a group with group link being active to indicate they will not be able to rejoin -->
    <string name="RecipientBottomSheet_remove_s_from_the_group_they_will_not_be_able_to_rejoin">להסיר את %1$s מהקבוצה? הוא/היא לא יוכלו להצטרף מחדש באמצעות קישור הקבוצה.</string>
    <string name="RecipientBottomSheet_remove">הסרה</string>
    <string name="RecipientBottomSheet_copied_to_clipboard">הועתק ללוח</string>

    <string name="GroupRecipientListItem_admin">מנהלן</string>
    <string name="GroupRecipientListItem_approve_description">אשר</string>
    <string name="GroupRecipientListItem_deny_description">דחה</string>


    <!-- GroupsLearnMoreBottomSheetDialogFragment -->
    <string name="GroupsLearnMore_legacy_vs_new_groups">קבוצות מיושנות לעומת חדשות</string>
    <string name="GroupsLearnMore_what_are_legacy_groups">מהן קבוצות מיושנות?</string>
    <string name="GroupsLearnMore_paragraph_1">קבוצות מיושנות הן קבוצות שאינן תואמות עם מאפיינים של קבוצה חדשה כמו מנהלנים ועדכוני קבוצה תיאוריים יותר.</string>
    <string name="GroupsLearnMore_can_i_upgrade_a_legacy_group">האם אני יכול לשדרג קבוצה מיושנת?</string>
    <string name="GroupsLearnMore_paragraph_2">קבוצות מיושנות אינן יכולות להשתדרג עדין אל קבוצות חדשות, אבל אתה יכול ליצור קבוצה חדשה עם אותם חברי קבוצה אם יש להם את הגרסה האחרונה של Signal.</string>
    <string name="GroupsLearnMore_paragraph_3">Signal יציע דרך לשדרג קבוצות מיושנות בעתיד.</string>

    <!-- GroupLinkBottomSheetDialogFragment -->
    <string name="GroupLinkBottomSheet_share_hint_requiring_approval">כל אחד עם קישור זה יכול לראות את השם והתמונה של הקבוצה ולבקש להצטרף. שתף אותו עם אנשים שאתה בוטח בהם.</string>
    <string name="GroupLinkBottomSheet_share_hint_not_requiring_approval">כל אחד עם קישור זה יכול לראות את השם והתמונה של הקבוצה ולהצטרף אל הקבוצה. שתף אותו עם אנשים שאתה בוטח בהם.</string>
    <string name="GroupLinkBottomSheet_share_via_signal">שתף באמצעות Molly</string>
    <string name="GroupLinkBottomSheet_copy">העתק</string>
    <string name="GroupLinkBottomSheet_qr_code">קוד QR:</string>
    <string name="GroupLinkBottomSheet_share">שתף</string>
    <string name="GroupLinkBottomSheet_copied_to_clipboard">הועתק ללוח</string>
    <string name="GroupLinkBottomSheet_the_link_is_not_currently_active">הקישור אינו פעיל כרגע</string>

    <!-- VoiceNotePlaybackPreparer -->
    <string name="VoiceNotePlaybackPreparer__failed_to_play_voice_message">נכשל בניגון הודעה קולית</string>

    <!-- VoiceNoteMediaDescriptionCompatFactory -->
    <string name="VoiceNoteMediaItemFactory__voice_message">הודעה קולית · %1$s</string>
    <string name="VoiceNoteMediaItemFactory__s_to_s">%1$s אל %2$s</string>

    <!-- StorageUtil -->
    <string name="StorageUtil__s_s">%1$s/%2$s</string>
    <string name="BlockedUsersActivity__s_has_been_blocked">\"%1$s\" נחסם/ה.</string>
    <string name="BlockedUsersActivity__failed_to_block_s">החסימה של של \"%1$s\" נכשלה</string>
    <string name="BlockedUsersActivity__s_has_been_unblocked">החסימה של \"%1$s\" בוטלה.</string>

    <!-- ReviewCardDialogFragment -->
    <string name="ReviewCardDialogFragment__review_members">סקור חברי קבוצה</string>
    <string name="ReviewCardDialogFragment__review_request">סקור בקשה</string>
    <string name="ReviewCardDialogFragment__d_group_members_have_the_same_name">אל %1$d חברי קבוצה יש אותו שם, סקור את חברי הקבוצה למטה ובחר לנקוט בפעולה.</string>
    <string name="ReviewCardDialogFragment__if_youre_not_sure">אם אינך בטוח ממי הבקשה, סקור את חברי הקבוצה למטה ונקוט בפעולה.</string>
    <string name="ReviewCardDialogFragment__no_other_groups_in_common">אין קבוצות אחרות במשותף.</string>
    <string name="ReviewCardDialogFragment__no_groups_in_common">אין קבוצות במשותף.</string>
    <plurals name="ReviewCardDialogFragment__d_other_groups_in_common">
        <item quantity="one">קבוצה %1$d במשותף</item>
        <item quantity="two">%1$d קבוצות במשותף</item>
        <item quantity="many">%1$d קבוצות במשותף</item>
        <item quantity="other">%1$d קבוצות במשותף</item>
    </plurals>
    <plurals name="ReviewCardDialogFragment__d_groups_in_common">
        <item quantity="one">קבוצה %1$d במשותף</item>
        <item quantity="two">%1$d קבוצות במשותף</item>
        <item quantity="many">%1$d קבוצות במשותף</item>
        <item quantity="other">%1$d קבוצות במשותף</item>
    </plurals>
    <string name="ReviewCardDialogFragment__remove_s_from_group">להסיר את %1$s מהקבוצה?</string>
    <string name="ReviewCardDialogFragment__remove">הסרה</string>
    <string name="ReviewCardDialogFragment__failed_to_remove_group_member">הסרת חבר/ת קבוצה נכשלה.</string>

    <!-- ReviewCard -->
    <string name="ReviewCard__member">חבר קבוצה</string>
    <string name="ReviewCard__request">בקשה</string>
    <string name="ReviewCard__your_contact">איש הקשר שלך</string>
    <string name="ReviewCard__remove_from_group">הסרה מהקבוצה</string>
    <string name="ReviewCard__update_contact">עדכן איש קשר</string>
    <string name="ReviewCard__block">חסימה</string>
    <string name="ReviewCard__delete">מחיקה</string>
    <string name="ReviewCard__recently_changed">שינה/שינתה לאחרונה את שם הפרופיל מן %1$s אל %2$s</string>

    <!-- CallParticipantsListUpdatePopupWindow -->
    <string name="CallParticipantsListUpdatePopupWindow__s_joined">%1$s הצטרף/ה</string>
    <string name="CallParticipantsListUpdatePopupWindow__s_and_s_joined">%1$s וגם %2$s הצטרפו</string>
    <string name="CallParticipantsListUpdatePopupWindow__s_s_and_s_joined">%1$s, %2$s וגם %3$s הצטרפו</string>
    <string name="CallParticipantsListUpdatePopupWindow__s_s_and_d_others_joined">%1$s, %2$s ועוד %3$d אחרים הצטרפו</string>
    <string name="CallParticipantsListUpdatePopupWindow__s_left">%1$s עזב/ה</string>
    <string name="CallParticipantsListUpdatePopupWindow__s_and_s_left">%1$s וגם %2$s עזבו</string>
    <string name="CallParticipantsListUpdatePopupWindow__s_s_and_s_left">%1$s, %2$s וגם %3$s עזבו</string>
    <string name="CallParticipantsListUpdatePopupWindow__s_s_and_d_others_left">%1$s, %2$s ועוד %3$d אחרים עזבו</string>

    <string name="CallParticipant__you">את/ה</string>
    <string name="CallParticipant__you_on_another_device">את/ה (במכשיר אחר)</string>
    <string name="CallParticipant__s_on_another_device">%1$s (במכשיר אחר)</string>

    <!-- WifiToCellularPopupWindow -->
    <!-- Message shown during a call when the WiFi network is unusable, and cellular data starts to be used for the call instead. -->
    <string name="WifiToCellularPopupWindow__weak_wifi_switched_to_cellular">חיבור Wi-Fi חלש. החלפנו בשבילך לנתונים סלולריים.</string>

    <!-- DeleteAccountFragment -->
    <string name="DeleteAccountFragment__deleting_your_account_will">מחיקת החשבון שלך:</string>
    <string name="DeleteAccountFragment__enter_your_phone_number">הכנס את מספר הטלפון שלך</string>
    <string name="DeleteAccountFragment__delete_account">מחיקת חשבון</string>
    <string name="DeleteAccountFragment__delete_your_account_info_and_profile_photo">תמחק את מידע החשבון שלך ותמונת הפרופיל שלך</string>
    <string name="DeleteAccountFragment__delete_all_your_messages">תמחק את כל ההודעות שלך</string>
    <string name="DeleteAccountFragment__delete_s_in_your_payments_account">מחיקת %1$s בחשבון התשלומים שלך</string>
    <string name="DeleteAccountFragment__no_country_code">קוד מדינה לא צויין</string>
    <string name="DeleteAccountFragment__no_number">מספר לא צויין</string>
    <string name="DeleteAccountFragment__the_phone_number">מספר הטלפון שהכנסת אינו תואם אל מספר הטלפון של החשבון שלך.</string>
    <string name="DeleteAccountFragment__are_you_sure">בטוח שבא לך למחוק את החשבון שלך?</string>
    <string name="DeleteAccountFragment__this_will_delete_your_signal_account">זה ימחק את חשבון Signal שלך ויאפס את האפליקציה. האפליקציה תיסגר לאחר שהתהליך יושלם.</string>
    <string name="DeleteAccountFragment__failed_to_delete_local_data">מחיקת נתונים מקומיים נכשלה. אפשר לנקות אותם באופן ידני בהגדרות היישום של המערכת.</string>
    <string name="DeleteAccountFragment__launch_app_settings">פתח הגדרות יישום</string>
    <!-- Title of progress dialog shown when a user deletes their account and the process is leaving all groups -->
    <string name="DeleteAccountFragment__leaving_groups">עוזב קבוצות…</string>
    <!-- Title of progress dialog shown when a user deletes their account and the process has left all groups -->
    <string name="DeleteAccountFragment__deleting_account">מוחק חשבון…</string>
    <!-- Message of progress dialog shown when a user deletes their account and the process is canceling their subscription -->
    <string name="DeleteAccountFragment__canceling_your_subscription">מבטלים את המנוי שלך…</string>
    <!-- Message of progress dialog shown when a user deletes their account and the process is leaving groups -->
    <string name="DeleteAccountFragment__depending_on_the_number_of_groups">תלוי במספר הקבוצות שאתה נמצא בהן, זה עשוי לקחת מספר דקות</string>
    <!-- Message of progress dialog shown when a user deletes their account and the process has left all groups -->
    <string name="DeleteAccountFragment__deleting_all_user_data_and_resetting">מוחק נתוני משתמש ומאפס את היישום</string>
    <!-- Title of error dialog shown when a network error occurs during account deletion -->
    <string name="DeleteAccountFragment__account_not_deleted">חשבון לא נמחק</string>
    <!-- Message of error dialog shown when a network error occurs during account deletion -->
    <string name="DeleteAccountFragment__there_was_a_problem">הייתה בעיה בהשלמת תהליך המחיקה. בדוק את חיבור הרשת שלך ונסה שוב.</string>

    <!-- DeleteAccountCountryPickerFragment -->
    <string name="DeleteAccountCountryPickerFragment__search_countries">חפש מדינות</string>

    <!-- CreateGroupActivity -->
    <string name="CreateGroupActivity__skip">דלג</string>
    <plurals name="CreateGroupActivity__d_members">
        <item quantity="one">חבר קבוצה %1$d</item>
        <item quantity="two">%1$d חברי קבוצה</item>
        <item quantity="many">%1$d חברי קבוצה</item>
        <item quantity="other">%1$d חברי קבוצה</item>
    </plurals>

    <!-- ShareActivity -->
    <string name="ShareActivity__share">שתף</string>
    <string name="ShareActivity__send">שלח</string>
    <string name="ShareActivity__comma_s">, %1$s</string>
    <!-- Toast when the incoming intent is invalid -->
    <string name="ShareActivity__could_not_get_share_data_from_intent">שיתוף המידע נכשל.</string>

    <!-- MultiShareDialogs -->
    <string name="MultiShareDialogs__failed_to_send_to_some_users">נכשל בשליחה אל כמה משתמשים</string>
    <string name="MultiShareDialogs__you_can_only_share_with_up_to">אפשר לשתף רק עם עד %1$d צ׳אטים</string>

    <!-- ChatWallpaperActivity -->

    <!-- ChatWallpaperFragment -->
    <string name="ChatWallpaperFragment__chat_color">צבע צ\'אט</string>
    <string name="ChatWallpaperFragment__reset_chat_colors">איפוס צבעי צ׳אט</string>
    <string name="ChatWallpaperFragment__reset_chat_color">איפוס צבע צ׳אט</string>
    <string name="ChatWallpaperFragment__reset_chat_color_question">לאפס צבע צ׳אט?</string>
    <string name="ChatWallpaperFragment__set_wallpaper">הגדר טפט</string>
    <string name="ChatWallpaperFragment__dark_mode_dims_wallpaper">מצב כהה מעמעם טפט</string>
    <string name="ChatWallpaperFragment__contact_name">שם איש קשר</string>
    <string name="ChatWallpaperFragment__reset">אפס</string>
    <string name="ChatWallpaperFragment__wallpaper_preview_description">תצוגה מקדימה של טפט</string>
    <string name="ChatWallpaperFragment__would_you_like_to_override_all_chat_colors">לדרוס את כל צבעי הצ\'אט?</string>
    <string name="ChatWallpaperFragment__would_you_like_to_override_all_wallpapers">האם אתה רוצה לדרוס את כל הטפטים?</string>
    <string name="ChatWallpaperFragment__reset_default_colors">אפס צבעי ברירת מחדל</string>
    <string name="ChatWallpaperFragment__reset_all_colors">אפס את כל הצבעים</string>
    <string name="ChatWallpaperFragment__reset_default_wallpaper">אפס טפט ברירת מחדל</string>
    <string name="ChatWallpaperFragment__reset_all_wallpapers">אפס את כל הטפטים</string>
    <string name="ChatWallpaperFragment__reset_wallpapers">אפס טפטים</string>
    <string name="ChatWallpaperFragment__reset_wallpaper">אפס טפט</string>
    <string name="ChatWallpaperFragment__reset_wallpaper_question">לאפס טפט?</string>

    <!-- ChatWallpaperSelectionFragment -->
    <string name="ChatWallpaperSelectionFragment__choose_from_photos">בחר מתוך תמונות</string>
    <string name="ChatWallpaperSelectionFragment__presets">קדם־הגדרות</string>

    <!-- ChatWallpaperPreviewActivity -->
    <string name="ChatWallpaperPreviewActivity__preview">תצוגה מקדימה</string>
    <string name="ChatWallpaperPreviewActivity__set_wallpaper">הגדר טפט</string>
    <string name="ChatWallpaperPreviewActivity__swipe_to_preview_more_wallpapers">החלק כדי להציג מראש עוד טפטים.</string>
    <string name="ChatWallpaperPreviewActivity__set_wallpaper_for_all_chats">הגדרת רקע עבור כל הצ׳אטים</string>
    <string name="ChatWallpaperPreviewActivity__set_wallpaper_for_s">טפט הוגדר עבור %1$s</string>
    <string name="ChatWallpaperPreviewActivity__viewing_your_gallery_requires_the_storage_permission">הצגת הגלריה שלך דורשת את הרשאת האחסון.</string>

    <!-- WallpaperImageSelectionActivity -->

    <!-- WallpaperCropActivity -->
    <string name="WallpaperCropActivity__pinch_to_zoom_drag_to_adjust">צבוט כדי להתקרב, גרור כדי להתאים.</string>
    <string name="WallpaperCropActivity__set_wallpaper_for_all_chats">הגדרת רקע עבור כל הצ׳אטים.</string>
    <string name="WallpaperCropActivity__set_wallpaper_for_s">טפט הוגדר עבור %1$s.</string>
    <string name="WallpaperCropActivity__error_setting_wallpaper">שגיאה בהגדרת טפט.</string>
    <string name="WallpaperCropActivity__blur_photo">טשטש תמונה</string>

    <!-- InfoCard -->
    <string name="payment_info_card_about_mobilecoin">על אודות MobileCoin</string>
    <string name="payment_info_card_mobilecoin_is_a_new_privacy_focused_digital_currency">MobileCoin הוא מטבע דיגיטלי ממוקד פרטיות חדש.</string>
    <string name="payment_info_card_adding_funds">הוספת כספים</string>
    <string name="payment_info_card_you_can_add_funds_for_use_in">אתה יכול להוסיף כספים לשימוש ב־Molly ע״י שליחת MobileCoin אל כתובת הארנק שלך.</string>
    <string name="payment_info_card_cashing_out">פדיון</string>
    <string name="payment_info_card_you_can_cash_out_mobilecoin">אתה יכול לפדות MobileCoin בכל זמן במסחר שתומך ב־MobileCoin. פשוט בצע העברה אל החשבון שלך במסחר הזה.</string>
    <string name="payment_info_card_hide_this_card">להסתיר כרטיס זה?</string>
    <string name="payment_info_card_hide">הסתר</string>
    <!-- Title of save recovery phrase card -->
    <string name="payment_info_card_save_recovery_phrase">שמירת משפט שחזור סיסמה</string>
    <string name="payment_info_card_your_recovery_phrase_gives_you">משפט ההשבה שלך נותן לך דרך אחרת לשחזר את חשבון התשלומים שלך</string>
    <!-- Button in save recovery phrase card -->
    <string name="payment_info_card_save_your_phrase">שמירת המשפט שלך</string>
    <string name="payment_info_card_update_your_pin">עדכן את ה־PIN שלך</string>
    <string name="payment_info_card_with_a_high_balance">עם מאזן גבוה, יתכן שתרצה לעדכן אל PIN אלפאנומרי כדי להוסיף עוד הגנה אל החשבון שלך</string>
    <string name="payment_info_card_update_pin">עדכן PIN</string>

  <!-- Removed by excludeNonTranslatables <string name="payment_info_card__learn_more__about_mobilecoin" translatable="false">https://support.signal.org/hc/articles/360057625692#payments_which_ones</string> -->
  <!-- Removed by excludeNonTranslatables <string name="payment_info_card__learn_more__adding_to_your_wallet" translatable="false">https://support.signal.org/hc/articles/360057625692#payments_transfer_from_exchange</string> -->
  <!-- Removed by excludeNonTranslatables <string name="payment_info_card__learn_more__cashing_out" translatable="false">https://support.signal.org/hc/articles/360057625692#payments_transfer_to_exchange</string> -->

    <!-- DeactivateWalletFragment -->
    <string name="DeactivateWalletFragment__deactivate_wallet">בטל הפעלת ארנק</string>
    <string name="DeactivateWalletFragment__your_balance">המאזן שלך</string>
    <string name="DeactivateWalletFragment__its_recommended_that_you">מומלץ להעביר את הכספים שלך לכתובת ארנק אחרת לפני ביטול ההפעלה של תשלומים. במקרה של בחירה לא להעביר את הכספים עכשיו, הם יישארו בארנק שמקושר אל Molly בעת הפעלה מחדש של תשלומים.</string>
    <string name="DeactivateWalletFragment__transfer_remaining_balance">העבר מאזן נותר</string>
    <string name="DeactivateWalletFragment__deactivate_without_transferring">בטל הפעלה בלי להעביר</string>
    <string name="DeactivateWalletFragment__deactivate">בטל הפעלה</string>
    <string name="DeactivateWalletFragment__deactivate_without_transferring_question">לבטל הפעלה בלי להעביר?</string>
    <string name="DeactivateWalletFragment__your_balance_will_remain">היתרה שלך תישאר בארנק שמקושר אל Molly במקרה של בחירה להפעיל מחדש את תשלומים.</string>
    <string name="DeactivateWalletFragment__error_deactivating_wallet">שגיאה בביטול הפעלת ארנק.</string>
  <!-- Removed by excludeNonTranslatables <string name="DeactivateWalletFragment__learn_more__we_recommend_transferring_your_funds" translatable="false">https://support.signal.org/hc/articles/360057625692#payments_deactivate</string> -->

    <!-- PaymentsRecoveryStartFragment -->
    <string name="PaymentsRecoveryStartFragment__recovery_phrase">משפט השבה</string>
    <string name="PaymentsRecoveryStartFragment__view_recovery_phrase">הצג משפט השבה</string>
    <!-- Title in save recovery phrase screen -->
    <string name="PaymentsRecoveryStartFragment__save_recovery_phrase">שמירת משפט שחזור סיסמה</string>
    <string name="PaymentsRecoveryStartFragment__enter_recovery_phrase">הכנס משפט השבה</string>
    <plurals name="PaymentsRecoveryStartFragment__your_balance_will_automatically_restore">
        <item quantity="one">היתרה שלך תשוחזר באופן אוטומטי בעת התקנה מחדש של Signal לאחר אישור קוד PIN של Signal שלך. אפשר גם לשחזר את היתרה שלך באמצעות שימוש במשפט שחזור, שהוא משפט בן מילה %1$d ייחודי לך. כדאי לכתוב אותו ולאחסן אותו במקום בטוח.</item>
        <item quantity="two">היתרה שלך תשוחזר באופן אוטומטי בעת התקנה מחדש של Signal לאחר אישור קוד PIN של Signal שלך. אפשר גם לשחזר את היתרה שלך באמצעות שימוש במשפט שחזור, שהוא משפט בן %1$d מילים ייחודי לך. כדאי לכתוב אותו ולאחסן אותו במקום בטוח.</item>
        <item quantity="many">היתרה שלך תשוחזר באופן אוטומטי בעת התקנה מחדש של Signal לאחר אישור קוד PIN של Signal שלך. אפשר גם לשחזר את היתרה שלך באמצעות שימוש במשפט שחזור, שהוא משפט בן %1$d מילים ייחודי לך. כדאי לכתוב אותו ולאחסן אותו במקום בטוח.</item>
        <item quantity="other">היתרה שלך תשוחזר באופן אוטומטי בעת התקנה מחדש של Signal לאחר אישור קוד PIN של Signal שלך. אפשר גם לשחזר את היתרה שלך באמצעות שימוש במשפט שחזור, שהוא משפט בן %1$d מילים ייחודי לך. כדאי לכתוב אותו ולאחסן אותו במקום בטוח.</item>
    </plurals>
    <!-- Description in save recovery phrase screen which shows up when user has non zero balance -->
    <string name="PaymentsRecoveryStartFragment__got_balance">יש לך מאזן! הגיע הזמן לשמור את משפט שחזור הסיסמה שלך—סיסמה בעלת 24 מילים שאפשר להשתמש בה כדי לשחזר את המאזן הכספי שלך.</string>
    <!-- Description in save recovery phrase screen which shows up when user navigates from info card -->
    <string name="PaymentsRecoveryStartFragment__time_to_save">הגיע הזמן לשמור את משפט שחזור הסיסמה שלך—סיסמה בעלת 24 מילים שאפשר להשתמש בה כדי לשחזר את המאזן הכספי שלך. למידע נוסף</string>
    <string name="PaymentsRecoveryStartFragment__your_recovery_phrase_is_a">משפט ההשבה שלך הוא משפט בן %1$d מילים ייחודי לך. השתמש במשפט הזה כדי לשחזר את המאזן שלך.</string>
    <string name="PaymentsRecoveryStartFragment__start">התחל</string>
    <string name="PaymentsRecoveryStartFragment__enter_manually">הכנס באופן ידני</string>
    <string name="PaymentsRecoveryStartFragment__paste_from_clipboard">הדבק מלוח הגזירה</string>
    <!-- Alert dialog title which asks before going back if user wants to save recovery phrase -->
    <string name="PaymentsRecoveryStartFragment__continue_without_saving">להמשיך בלי לשמור?</string>
    <!-- Alert dialog description to let user know why recovery phrase needs to be saved -->
    <string name="PaymentsRecoveryStartFragment__your_recovery_phrase">משפט שחזור הסיסמה שלך מאפשר לך לשחזר את המאזן הכספי שלך בתרחיש הגרוע ביותר. אנחנו ממליצים בחום לשמור אותו.</string>
    <!-- Alert dialog option to skip recovery phrase -->
    <string name="PaymentsRecoveryStartFragment__skip_recovery_phrase">דילוג על משפט שחזור סיסמה</string>
    <!-- Alert dialog option to cancel dialog-->
    <string name="PaymentsRecoveryStartFragment__cancel">בטל</string>

    <!-- PaymentsRecoveryPasteFragment -->
    <string name="PaymentsRecoveryPasteFragment__paste_recovery_phrase">הדבק משפט השבה</string>
    <string name="PaymentsRecoveryPasteFragment__recovery_phrase">משפט השבה</string>
    <string name="PaymentsRecoveryPasteFragment__next">הבא</string>
    <string name="PaymentsRecoveryPasteFragment__invalid_recovery_phrase">משפט השבה בלתי תקף</string>
    <string name="PaymentsRecoveryPasteFragment__make_sure">וודא שהכנסת %1$d מילים ונסה שוב.</string>

  <!-- Removed by excludeNonTranslatables <string name="PaymentsRecoveryStartFragment__learn_more__view" translatable="false">https://support.signal.org/hc/articles/360057625692#payments_wallet_view_passphrase</string> -->
  <!-- Removed by excludeNonTranslatables <string name="PaymentsRecoveryStartFragment__learn_more__restore" translatable="false">https://support.signal.org/hc/articles/360057625692#payments_wallet_restore_passphrase</string> -->

    <!-- PaymentsRecoveryPhraseFragment -->
    <string name="PaymentsRecoveryPhraseFragment__next">הבא</string>
    <string name="PaymentsRecoveryPhraseFragment__edit">ערוך</string>
    <string name="PaymentsRecoveryPhraseFragment__your_recovery_phrase">משפט ההשבה שלך</string>
    <string name="PaymentsRecoveryPhraseFragment__write_down_the_following_d_words">כתוב את %1$d המילים הבאות לפי הסדר. אחסן את הרשימה שלך במקום מאובטח.</string>
    <string name="PaymentsRecoveryPhraseFragment__make_sure_youve_entered">וודא שהכנסת את המשפט שלך כראוי.</string>
    <string name="PaymentsRecoveryPhraseFragment__do_not_screenshot_or_send_by_email">אל תצלם צילום מסך או תשלח בדוא״ל.</string>
    <string name="PaymentsRecoveryPhraseFragment__payments_account_restored">חשבון תשלומים שוחזר.</string>
    <string name="PaymentsRecoveryPhraseFragment__invalid_recovery_phrase">משפט השבה בלתי תקף</string>
    <string name="PaymentsRecoveryPhraseFragment__make_sure_youve_entered_your_phrase_correctly_and_try_again">וודא שהכנסת את המשפט שלך כראוי ונסה שוב</string>
    <string name="PaymentsRecoveryPhraseFragment__copy_to_clipboard">להעתיק ללוח הגזירה?</string>
    <string name="PaymentsRecoveryPhraseFragment__if_you_choose_to_store">אם אתה בוחר לאחסן את משפט ההשבה שלך באופן דיגיטלי, הבטח שהוא מאוחסן באופן מאובטח במקום כלשהו שאתה בוטח.</string>
    <string name="PaymentsRecoveryPhraseFragment__copy">העתק</string>

    <!-- PaymentsRecoveryPhraseConfirmFragment -->
    <string name="PaymentRecoveryPhraseConfirmFragment__confirm_recovery_phrase">אשר משפט השבה</string>
    <string name="PaymentRecoveryPhraseConfirmFragment__enter_the_following_words">הכנס את המילים הבאות מתוך משפט ההשבה שלך.</string>
    <string name="PaymentRecoveryPhraseConfirmFragment__word_d">מילה %1$d</string>
    <string name="PaymentRecoveryPhraseConfirmFragment__see_phrase_again">ראה משפט שוב</string>
    <string name="PaymentRecoveryPhraseConfirmFragment__done">סיים</string>
    <string name="PaymentRecoveryPhraseConfirmFragment__recovery_phrase_confirmed">משפט השבה אושר</string>

    <!-- PaymentsRecoveryEntryFragment -->
    <string name="PaymentsRecoveryEntryFragment__enter_recovery_phrase">הכנס משפט השבה</string>
    <string name="PaymentsRecoveryEntryFragment__enter_word_d">הכנס את מילה %1$d</string>
    <string name="PaymentsRecoveryEntryFragment__word_d">מילה %1$d</string>
    <string name="PaymentsRecoveryEntryFragment__next">הבא</string>
    <string name="PaymentsRecoveryEntryFragment__invalid_word">מילה בלתי תקפה</string>

    <!-- ClearClipboardAlarmReceiver -->

    <!-- PaymentNotificationsView -->
    <string name="PaymentNotificationsView__view">הצג</string>

    <!-- UnreadPayments -->
    <string name="UnreadPayments__s_sent_you_s">%1$s שלח/ה לך %2$s</string>
    <string name="UnreadPayments__d_new_payment_notifications">%1$d התראות תשלום חדשות</string>

    <!-- CanNotSendPaymentDialog -->
    <string name="CanNotSendPaymentDialog__cant_send_payment">לא ניתן לשלוח תשלום</string>
    <string name="CanNotSendPaymentDialog__to_send_a_payment_to_this_user">כדי לשלוח תשלום אל המשתמש הזה, הוא צריך לאשר בקשת הודעה ממך. שלח לו הודעה כדי ליצור בקשת הודעה.</string>
    <string name="CanNotSendPaymentDialog__send_a_message">שלח הודעה</string>

    <!-- GroupsInCommonMessageRequest -->
    <string name="GroupsInCommonMessageRequest__you_have_no_groups_in_common_with_this_person">אין לך קבוצות משותפות עם האיש הזה. סקור בקשות בזהירות טרם אישור שלהן כדי להימנע מהודעות בלתי רצויות.</string>
    <string name="GroupsInCommonMessageRequest__none_of_your_contacts_or_people_you_chat_with_are_in_this_group">אף אחד מאנשי הקשר שלך או האנשים שיש לך איתם צ\'אטים לא נמצא בקבוצה הזאת. כדאי לסקור בקשות בזהירות לפני אישור שלהן כדי להימנע מהודעות לא רצויות.</string>
    <string name="GroupsInCommonMessageRequest__about_message_requests">על אודות בקשות הודעה</string>
    <string name="GroupsInCommonMessageRequest__okay">בסדר</string>
  <!-- Removed by excludeNonTranslatables <string name="GroupsInCommonMessageRequest__support_article" translatable="false">https://support.signal.org/hc/articles/360007459591</string> -->
    <string name="ChatColorSelectionFragment__heres_a_preview_of_the_chat_color">הנה תצוגה מקדימה של צבע הצ׳אט.</string>
    <string name="ChatColorSelectionFragment__the_color_is_visible_to_only_you">הצבע גלוי רק לך.</string>

    <!-- GroupDescriptionDialog -->
    <string name="GroupDescriptionDialog__group_description">תיאור קבוצה</string>

    <!-- QualitySelectorBottomSheetDialog -->
    <string name="QualitySelectorBottomSheetDialog__standard">תקנית</string>
    <string name="QualitySelectorBottomSheetDialog__faster_less_data">מהירה יותר, פחות נתונים</string>
    <string name="QualitySelectorBottomSheetDialog__high">גבוה</string>
    <string name="QualitySelectorBottomSheetDialog__slower_more_data">איטית יותר, יותר נתונים</string>
    <string name="QualitySelectorBottomSheetDialog__photo_quality">איכות תמונה</string>

    <!-- AppSettingsFragment -->
    <string name="AppSettingsFragment__invite_your_friends">הזמן את חבריך</string>
    <string name="AppSettingsFragment__copied_subscriber_id_to_clipboard">זהות מינוי הועתקה ללוח.</string>

    <!-- AccountSettingsFragment -->
    <string name="AccountSettingsFragment__account">חשבון</string>
    <string name="AccountSettingsFragment__youll_be_asked_less_frequently">תישאל לעיתים פחות תכופות עם הזמן</string>
    <string name="AccountSettingsFragment__require_your_signal_pin">דרוש את ה־PIN של Signal שלך כדי להירשם שוב אל Signal עם מספר הטלפון שלך</string>
    <string name="AccountSettingsFragment__change_phone_number">שנה מספר טלפון</string>
    <!-- Account setting that allows user to request and export their signal account data -->
    <string name="AccountSettingsFragment__request_account_data">נתוני החשבון שלך</string>

    <!-- ExportAccountDataFragment -->
    <!-- Part of requesting account data flow, this is the section title for requesting that account data -->
    <string name="ExportAccountDataFragment__your_account_data">נתוני החשבון שלך</string>
    <!-- Explanation of account data the user can request. %1$s is replaced with Learn more with a link -->
    <string name="ExportAccountDataFragment__export_explanation">אפשר לייצא דוח של נתוני חשבון Signal שלך. הדוח הזה לא כולל הודעות או מדיה. %1$s</string>
    <!-- Learn more link to more information about requesting account data -->
    <string name="ExportAccountDataFragment__learn_more">למידע נוסף</string>
    <!-- Button action to export the report data to another app (e.g. email) -->
    <string name="ExportAccountDataFragment__export_report">יצוא דוח</string>

    <!-- Radio option to export the data as a text file .txt -->
    <string name="ExportAccountDataFragment__export_as_txt">יצוא כקובץ TXT</string>
    <!-- Label for the text file option -->
    <string name="ExportAccountDataFragment__export_as_txt_label">קובץ טקסט קל לקריאה</string>
    <!-- Radio option to export the data as a json (java script object notation) file .json -->
    <string name="ExportAccountDataFragment__export_as_json">יצוא כקובץ JSON</string>
    <!-- Label for the json file option, the account data in a machine readable file format -->
    <string name="ExportAccountDataFragment__export_as_json_label">קובץ שניתן לקריאה על ידי מכונה</string>

    <!-- Action to cancel (in a dialog) -->
    <string name="ExportAccountDataFragment__cancel_action">ביטול</string>

    <!-- Acknowledgement for download failure -->
    <string name="ExportAccountDataFragment__ok_action">אישור</string>
    <!-- Title of dialog shown when report fails to generate -->
    <string name="ExportAccountDataFragment__report_generation_failed">הפקת דוח נכשלה</string>
    <!-- Message of dialog shown when report fails to generate asking user to check network connection -->
    <string name="ExportAccountDataFragment__check_network">כדאי לבדוק את החיבור שלך ולנסות שוב.</string>

    <!-- Title for export confirmation dialog -->
    <string name="ExportAccountDataFragment__export_report_confirmation">לייצא נתונים?</string>
    <!-- Message for export confirmation dialog -->
    <string name="ExportAccountDataFragment__export_report_confirmation_message">כדאי לשתף את נתוני חשבון Signal שלך רק עם אנשים או אפליקציות שבוטחים בהם.</string>
    <!-- Action to export in for export confirmation dialog -->
    <string name="ExportAccountDataFragment__export_report_action">יצוא</string>

    <!-- Shown in a dialog with a spinner while the report is downloading -->
    <string name="ExportAccountDataFragment__download_progress">מפיקים דוח…</string>
    <!-- Explanation that the report is only generated on export and is not saved on the device -->
    <string name="ExportAccountDataFragment__report_not_stored_disclaimer">הדוח שלך נוצר רק בזמן הייצוא ואינו מאוחסן על ידי Signal במכשיר שלך.</string>

    <!-- ChangeNumberFragment -->
    <string name="ChangeNumberFragment__use_this_to_change_your_current_phone_number_to_a_new_phone_number">השתמש בזה כדי לשנות את מספר הטלפון הנוכחי שלך אל מספר טלפון חדש. אתה לא יכול לבטל את השינוי הזה.\n\nלפני המשכה, וודא שהמספר החדש שלך יכול לקבל מסרונים או שיחות.</string>
    <string name="ChangeNumberFragment__continue">המשך</string>
    <!-- Message shown on dialog after your number has been changed successfully. -->
    <string name="ChangeNumber__your_phone_number_has_changed_to_s">מספר הטלפון שלך השתנה אל %1$s</string>
    <!-- Confirmation button to dismiss number changed dialog -->
    <string name="ChangeNumber__okay">בסדר</string>

    <!-- ChangeNumberEnterPhoneNumberFragment -->
    <string name="ChangeNumberEnterPhoneNumberFragment__change_number">שנה מספר</string>
    <string name="ChangeNumberEnterPhoneNumberFragment__your_old_number">המספר הישן שלך</string>
    <string name="ChangeNumberEnterPhoneNumberFragment__old_phone_number">מספר ישן של טלפון</string>
    <string name="ChangeNumberEnterPhoneNumberFragment__your_new_number">המספר החדש שלך</string>
    <string name="ChangeNumberEnterPhoneNumberFragment__new_phone_number">מספר חדש של טלפון</string>
    <string name="ChangeNumberEnterPhoneNumberFragment__the_phone_number_you_entered_doesnt_match_your_accounts">מספר הטלפון שהכנסת אינו תואם אל מספר הטלפון של החשבון שלך.</string>
    <string name="ChangeNumberEnterPhoneNumberFragment__you_must_specify_your_old_number_country_code">אתה חייב לציין את קוד המדינה של המספר הישן שלך</string>
    <string name="ChangeNumberEnterPhoneNumberFragment__you_must_specify_your_old_phone_number">אתה חייב לציין את מספר הטלפון הישן שלך</string>
    <string name="ChangeNumberEnterPhoneNumberFragment__you_must_specify_your_new_number_country_code">אתה חייב לציין את קוד המדינה של המספר החדש שלך</string>
    <string name="ChangeNumberEnterPhoneNumberFragment__you_must_specify_your_new_phone_number">אתה חייב לציין את מספר הטלפון החדש שלך</string>

    <!-- ChangeNumberVerifyFragment -->
    <string name="ChangeNumberVerifyFragment__change_number">שנה מספר</string>
    <string name="ChangeNumberVerifyFragment__verifying_s">מוודא את %1$s</string>
    <string name="ChangeNumberVerifyFragment__captcha_required">אתגר מענה דרוש</string>

    <!-- ChangeNumberConfirmFragment -->
    <string name="ChangeNumberConfirmFragment__change_number">שנה מספר</string>
    <string name="ChangeNumberConfirmFragment__you_are_about_to_change_your_phone_number_from_s_to_s">אתה עומד לשנות את מספר הטלפון שלך מן %1$s אל %2$s.\n\nלפני המשכה, אנא וודא שהמספר למטה נכון.</string>
    <string name="ChangeNumberConfirmFragment__edit_number">ערוך מספר</string>

    <!-- ChangeNumberRegistrationLockFragment -->
    <string name="ChangeNumberRegistrationLockFragment__signal_change_number_need_help_with_pin_for_android_v2_pin">שינוי מספר של Signal - צריך עזרה עם PIN עבור Android (v2 PIN)</string>

    <!-- ChangeNumberPinDiffersFragment -->
    <string name="ChangeNumberPinDiffersFragment__pins_do_not_match">קודי PIN לא תואמים</string>
    <string name="ChangeNumberPinDiffersFragment__the_pin_associated_with_your_new_number_is_different_from_the_pin_associated_with_your_old_one">ה־PIN שמשוייך עם המספר החדש שלך שונה מה־PIN שמשוייך עם המספר הישן שלך. האם אתה רוצה לשמור את ה‏־PIN הישן שלך או לעדכן אותו?</string>
    <string name="ChangeNumberPinDiffersFragment__keep_old_pin">שמור PIN ישן</string>
    <string name="ChangeNumberPinDiffersFragment__update_pin">עדכן PIN</string>
    <string name="ChangeNumberPinDiffersFragment__keep_old_pin_question">לשמור PIN ישן?</string>

    <!-- ChangeNumberLockActivity -->
    <!-- Info message shown to user if something crashed the app during the change number attempt and we were unable to confirm the change so we force them into this screen to check before letting them use the app -->
    <string name="ChangeNumberLockActivity__it_looks_like_you_tried_to_change_your_number_but_we_were_unable_to_determine_if_it_was_successful_rechecking_now">נראה שניסית לשנות את המספר שלך אבל לא יכולנו לקבוע אם השינוי היה מוצלח.\n\nבודק מחדש עכשיו…</string>
    <!-- Dialog title shown if we were able to confirm your change number status (meaning we now know what the server thinks our number is) after a crash during the regular flow -->
    <string name="ChangeNumberLockActivity__change_status_confirmed">מעמד שינוי מאושר</string>
    <!-- Dialog message shown if we were able to confirm your change number status (meaning we now know what the server thinks our number is) after a crash during the regular flow -->
    <string name="ChangeNumberLockActivity__your_number_has_been_confirmed_as_s">המספר שלך מאושר בתור %1$s. אם זה לא המספר החדש שלך, אנא הפעל מחדש את תהליך שינוי המספר.</string>
    <!-- Dialog title shown if we were not able to confirm your phone number with the server and thus cannot let leave the change flow yet after a crash during the regular flow -->
    <string name="ChangeNumberLockActivity__change_status_unconfirmed">מעמד שינוי בלתי מאושר</string>
    <!-- Dialog message shown when we can\'t verify the phone number on the server, only shown if there was a network error communicating with the server after a crash during the regular flow -->
    <string name="ChangeNumberLockActivity__we_could_not_determine_the_status_of_your_change_number_request">לא יכולנו לקבוע את המעמד של בקשת שינוי המספר שלך.\n\n(שגיאה: %1$s)</string>
    <!-- Dialog button to retry confirming the number on the server -->
    <string name="ChangeNumberLockActivity__retry">נסה שוב</string>
    <!-- Dialog button shown to leave the app when in the unconfirmed change status after a crash in the regular flow -->
    <string name="ChangeNumberLockActivity__leave">עזוב</string>
    <string name="ChangeNumberLockActivity__submit_debug_log">הגש יומן ניפוי תקלים</string>

    <!-- ChatsSettingsFragment -->
    <string name="ChatsSettingsFragment__keyboard">מקלדת</string>
    <string name="ChatsSettingsFragment__enter_key_sends">מקש Enter שולח</string>

    <!--SmsSettingsFragment -->
    <string name="SmsSettingsFragment__use_as_default_sms_app">השתמש כיישום המסרונים ברירת המחדל</string>
    <!-- Preference title to export sms -->
    <string name="SmsSettingsFragment__export_sms_messages">ייצוא הודעות SMS</string>
    <!-- Preference title to re-export sms -->
    <string name="SmsSettingsFragment__export_sms_messages_again">ייצוא מחדש של הודעות SMS</string>
    <!-- Preference title to delete sms -->
    <string name="SmsSettingsFragment__remove_sms_messages">הסרת הודעות SMS</string>
    <!-- Snackbar text to confirm deletion -->
    <string name="SmsSettingsFragment__removing_sms_messages_from_signal">מסירים הודעות SMS מ–Signal…</string>
    <!-- Snackbar text to indicate can delete later -->
    <string name="SmsSettingsFragment__you_can_remove_sms_messages_from_signal_in_settings">יש לך אפשרות להסיר הודעות SMS מ–Signal בהגדרות בכל עת.</string>
    <!-- Description for export sms preference -->
    <string name="SmsSettingsFragment__you_can_export_your_sms_messages_to_your_phones_sms_database">יש לך אפשרות לייצא את הודעות ה–SMS שלך למסד נתוני ה–SMS של הטלפון שלך.</string>
    <!-- Description for re-export sms preference -->
    <string name="SmsSettingsFragment__exporting_again_can_result_in_duplicate_messages">ייצוא מחדש עלול לגרום להודעות כפולות.</string>
    <!-- Description for remove sms preference -->
    <string name="SmsSettingsFragment__remove_sms_messages_from_signal_to_clear_up_storage_space">אפשר להסיר הודעות SMS מ–Signal כדי לפנות שטח אחסון.</string>
    <!-- Information message shown at the top of sms settings to indicate it is being removed soon. -->
    <string name="SmsSettingsFragment__sms_support_will_be_removed_soon_to_focus_on_encrypted_messaging">התמיכה ב–SMS תוסר בקרוב כדי להתמקד בהודעות מוצפנות.</string>

    <!-- NotificationsSettingsFragment -->
    <string name="NotificationsSettingsFragment__messages">הודעות</string>
    <string name="NotificationsSettingsFragment__calls">שיחות</string>
    <string name="NotificationsSettingsFragment__notify_when">יידע כאשר…</string>
    <string name="NotificationsSettingsFragment__contact_joins_signal">איש קשר מצטרף אל Signal</string>
    <!-- Notification preference header -->
    <string name="NotificationsSettingsFragment__notification_profiles">פרופילי התראות</string>
    <!-- Notification preference option header -->
    <string name="NotificationsSettingsFragment__profiles">פרופילים</string>
    <!-- Notification preference summary text -->
    <string name="NotificationsSettingsFragment__create_a_profile_to_receive_notifications_only_from_people_and_groups_you_choose">צור פרופיל כדי לקבל התראות רק מהאנשים ומהקבוצות שאתה בוחר.</string>

    <!-- NotificationProfilesFragment -->
    <!-- Title for notification profiles screen that shows all existing profiles; Title with hyphenation. Translation can use soft hyphen - Unicode U+00AD -->
    <string name="NotificationProfilesFragment__notification_profiles">פרופילי התראות</string>
    <!-- Button text to create a notification profile -->
    <string name="NotificationProfilesFragment__create_profile">צור פרופיל</string>

    <!-- PrivacySettingsFragment -->
    <string name="PrivacySettingsFragment__blocked">חסום/ה</string>
    <string name="PrivacySettingsFragment__d_contacts">%1$d אנשי קשר</string>
    <string name="PrivacySettingsFragment__messaging">תכתובת</string>
    <string name="PrivacySettingsFragment__disappearing_messages">הודעות נעלמות</string>
    <string name="PrivacySettingsFragment__app_security">אבטחת יישום</string>
    <string name="PrivacySettingsFragment__block_screenshots_in_the_recents_list_and_inside_the_app">חסימת צילומי מסך ברשימת השיחות האחרונות ובתוך האפליקציה</string>
    <string name="PrivacySettingsFragment__signal_message_and_calls">הודעות ושיחות של Signal, ממסר שיחות תמיד, ושולח אטום</string>
    <string name="PrivacySettingsFragment__default_timer_for_new_changes">קוצב זמן ברירת מחדל עבור צ׳אטים חדשים</string>
    <string name="PrivacySettingsFragment__set_a_default_disappearing_message_timer_for_all_new_chats_started_by_you">אפשר להגדיר קוצב זמן ברירת מחדל של הודעות נעלמות עבור כל הצ\'אטים החדשים שהותחלו על ידך.</string>
    <!-- Summary for stories preference to launch into story privacy settings -->
    <string name="PrivacySettingsFragment__payment_lock_require_lock">אפשר לדרוש נעילת מסך או טביעת אצבע ב-Android כדי להעביר כספים</string>
    <!-- Alert dialog title when payment lock cannot be enabled -->
    <string name="PrivacySettingsFragment__cant_enable_title">לא ניתן לאפשר נעילת אבטחה לתשלום</string>
    <!-- Alert dialog description to setup screen lock or fingerprint in phone settings -->
    <string name="PrivacySettingsFragment__cant_enable_description">כדי להשתמש בנעילת אבטחה לתשלום, צריך קודם לאפשר נעילת מסך או זיהוי באמצעות טביעת אצבע בהגדרות הטלפון שלך.</string>
    <!-- Shown in a toast when we can\'t navigate to the user\'s system fingerprint settings -->
    <string name="PrivacySettingsFragment__failed_to_navigate_to_system_settings">הניווט להגדרות המערכת נכשל.</string>
    <!-- Alert dialog button to go to phone settings -->
    <!-- Alert dialog button to cancel the dialog -->

    <!-- AdvancedPrivacySettingsFragment -->
  <!-- Removed by excludeNonTranslatables <string name="AdvancedPrivacySettingsFragment__sealed_sender_link" translatable="false">https://signal.org/blog/sealed-sender</string> -->
    <string name="AdvancedPrivacySettingsFragment__show_status_icon">הראה איקון מעמד</string>
    <string name="AdvancedPrivacySettingsFragment__show_an_icon">הראה איקון בפרטי הודעה כאשר היא נשלחה ע״י שימוש בשולח אטום.</string>

    <!-- ExpireTimerSettingsFragment -->
    <string name="ExpireTimerSettingsFragment__when_enabled_new_messages_sent_and_received_in_new_chats_started_by_you_will_disappear_after_they_have_been_seen">כאשר אפשרות זו מופעלת, הודעות חדשות שנשלחות ומתקבלות בצ׳אטים חדשים שהותחלו על ידך ייעלמו לאחר שייראו.</string>
    <string name="ExpireTimerSettingsFragment__when_enabled_new_messages_sent_and_received_in_this_chat_will_disappear_after_they_have_been_seen">כאשר אפשרות זו מופעלת, הודעות חדשות שנשלחות ומתקבלות בצ׳אט זה ייעלמו לאחר שייראו.</string>
    <string name="ExpireTimerSettingsFragment__off">כבוי</string>
    <string name="ExpireTimerSettingsFragment__4_weeks">4 שבועות</string>
    <string name="ExpireTimerSettingsFragment__1_week">שבוע</string>
    <string name="ExpireTimerSettingsFragment__1_day">יום</string>
    <string name="ExpireTimerSettingsFragment__8_hours">8 שעות</string>
    <string name="ExpireTimerSettingsFragment__1_hour">שעה</string>
    <string name="ExpireTimerSettingsFragment__5_minutes">5 דקות</string>
    <string name="ExpireTimerSettingsFragment__30_seconds">30 שניות</string>
    <string name="ExpireTimerSettingsFragment__custom_time">זמן מותאם אישית</string>
    <string name="ExpireTimerSettingsFragment__set">הגדר</string>
    <string name="ExpireTimerSettingsFragment__save">שמור</string>

    <string name="CustomExpireTimerSelectorView__seconds">שניות</string>
    <string name="CustomExpireTimerSelectorView__minutes">דקות</string>
    <string name="CustomExpireTimerSelectorView__hours">שעות</string>
    <string name="CustomExpireTimerSelectorView__days">ימים</string>
    <string name="CustomExpireTimerSelectorView__weeks">שבועות</string>

    <!-- HelpSettingsFragment -->
    <string name="HelpSettingsFragment__support_center">מרכז תמיכה</string>
    <string name="HelpSettingsFragment__contact_us">צור קשר</string>
    <string name="HelpSettingsFragment__version">גרסה</string>
    <string name="HelpSettingsFragment__debug_log">יומן תקלים</string>
    <string name="HelpSettingsFragment__terms_amp_privacy_policy">תנאים ומדיניות פרטיות</string>
<<<<<<< HEAD
    <string name="HelpFragment__copyright_signal_messenger">זכויות יוצרים Molly Messenger</string>
    <string name="HelpFragment__licenced_under_the_gplv3">ברישיון תחת GPLv3</string>
=======
    <string name="HelpFragment__copyright_signal_messenger">זכויות יוצרים Signal Messenger</string>
  <!-- Removed by excludeNonTranslatables <string name="HelpFragment__licenced_under_the_gplv3">ברישיון תחת GPLv3</string> -->
>>>>>>> fd116e01

    <!-- DataAndStorageSettingsFragment -->
    <string name="DataAndStorageSettingsFragment__media_quality">איכות מדיה</string>
    <string name="DataAndStorageSettingsFragment__sent_media_quality">הגדר איכות מדיה</string>
    <string name="DataAndStorageSettingsFragment__sending_high_quality_media_will_use_more_data">שליחת מדיה באיכות גבוהה תשתמש ביותר נתונים.</string>
    <string name="DataAndStorageSettingsFragment__high">גבוהה</string>
    <string name="DataAndStorageSettingsFragment__standard">תקנית</string>
    <string name="DataAndStorageSettingsFragment__calls">שיחות</string>

    <!-- ChatColorSelectionFragment -->
    <string name="ChatColorSelectionFragment__auto">אוטומטי</string>
    <string name="ChatColorSelectionFragment__use_custom_colors">השתמש בצבעים מותאמים אישית</string>
    <string name="ChatColorSelectionFragment__chat_color">צבע צ\'אט</string>
    <string name="ChatColorSelectionFragment__edit">ערוך</string>
    <string name="ChatColorSelectionFragment__duplicate">שכפל</string>
    <string name="ChatColorSelectionFragment__delete">מחיקה</string>
    <string name="ChatColorSelectionFragment__delete_color">מחיקת צבע</string>
    <plurals name="ChatColorSelectionFragment__this_custom_color_is_used">
        <item quantity="one">צבע מותאם אישית זה נמצא בשימוש בצ\'אט %1$d. למחוק אותו עבור כל הצ\'אטים?</item>
        <item quantity="two">צבע מותאם אישית זה נמצא בשימוש ב–%1$d צ׳אטים. למחוק אותו עבור כל הצ׳אטים?</item>
        <item quantity="many">צבע מותאם אישית זה נמצא בשימוש ב–%1$d צ׳אטים. למחוק אותו עבור כל הצ׳אטים?</item>
        <item quantity="other">צבע מותאם אישית זה נמצא בשימוש ב–%1$d צ׳אטים. למחוק אותו עבור כל הצ׳אטים?</item>
    </plurals>
    <string name="ChatColorSelectionFragment__delete_chat_color">למחוק צבע צ\'אט?</string>

    <!-- CustomChatColorCreatorFragment -->
    <string name="CustomChatColorCreatorFragment__solid">מוצק</string>
    <string name="CustomChatColorCreatorFragment__gradient">שיפוע</string>
    <string name="CustomChatColorCreatorFragment__hue">גוון</string>
    <string name="CustomChatColorCreatorFragment__saturation">רוויה</string>

    <!-- CustomChatColorCreatorFragmentPage -->
    <string name="CustomChatColorCreatorFragmentPage__save">שמור</string>
    <string name="CustomChatColorCreatorFragmentPage__edit_color">ערוך צבע</string>
    <plurals name="CustomChatColorCreatorFragmentPage__this_color_is_used">
        <item quantity="one">צבע זה נמצא בשימוש בצ׳אט %1$d. לשמור שינויים עבור כל הצ׳אטים?</item>
        <item quantity="two">צבע זה נמצא בשימוש ב–%1$d צ׳אטים. לשמור שינויים עבור כל הצ׳אטים?</item>
        <item quantity="many">צבע זה נמצא בשימוש ב–%1$d צ׳אטים. לשמור שינויים עבור כל הצ׳אטים?</item>
        <item quantity="other">צבע זה נמצא בשימוש ב–%1$d צ׳אטים. לשמור שינויים עבור כל הצ׳אטים?</item>
    </plurals>

    <!-- ChatColorGradientTool -->

    <!-- Title text for prompt to donate. Shown in a popup at the bottom of the chat list. -->
    <string name="Donate2022Q2Megaphone_donate_to_signal">ביצוע תרומה ל–Signal</string>
    <!-- Body text for prompt to donate. Shown in a popup at the bottom of the chat list. -->
    <string name="Donate2022Q2Megaphone_signal_is_powered_by_people_like_you">Signal מופעלת בעזרת אנשים כמוך. אפשר לתרום מדי חודש ולקבל תג.</string>
    <!-- Button label that brings a user to the donate screen. Shown in a popup at the bottom of the chat list. -->
    <string name="Donate2022Q2Megaphone_donate">ביצוע תרומה</string>
    <!-- Button label that dismissed a prompt to donate. Shown in a popup at the bottom of the chat list. -->
    <string name="Donate2022Q2Megaphone_not_now">לא עכשיו</string>

    <!-- EditReactionsFragment -->
    <string name="EditReactionsFragment__customize_reactions">התאמה אישית של תגובות</string>
    <string name="EditReactionsFragment__tap_to_replace_an_emoji">הקש כדי להחליף אימוג’י</string>
    <string name="EditReactionsFragment__reset">אפס</string>
    <string name="EditReactionsFragment_save">שמור</string>
    <string name="ChatColorSelectionFragment__auto_matches_the_color_to_the_wallpaper">מתאים באופן אוטומטי את הצבע אל הטפט</string>
    <string name="CustomChatColorCreatorFragment__drag_to_change_the_direction_of_the_gradient">גרור את השינוי אל כיוון השיפוע</string>

    <!-- AddAProfilePhotoMegaphone -->
    <string name="AddAProfilePhotoMegaphone__add_a_profile_photo">הוסף תמונת פרופיל</string>
    <string name="AddAProfilePhotoMegaphone__choose_a_look_and_color">בחר מראה וצבע או התאם אישית את ראשי התיבות שלך.</string>
    <string name="AddAProfilePhotoMegaphone__not_now">לא עכשיו</string>
    <string name="AddAProfilePhotoMegaphone__add_photo">הוסף תמונה</string>

    <!-- BecomeASustainerMegaphone -->
    <string name="BecomeASustainerMegaphone__become_a_sustainer">הפוך אל מחזיק</string>
    <!-- Displayed in the Become a Sustainer megaphone -->
    <string name="BecomeASustainerMegaphone__signal_is_powered_by">Signal מופעלת בעזרת אנשים כמוך. אפשר לתרום ולקבל תג.</string>
    <string name="BecomeASustainerMegaphone__not_now">לא עכשיו</string>
    <string name="BecomeASustainerMegaphone__donate">ביצוע תרומה</string>

    <!-- KeyboardPagerFragment -->
    <string name="KeyboardPagerFragment_emoji">אימוג’י</string>
    <string name="KeyboardPagerFragment_open_emoji_search">פתח חיפוש אימוג’י</string>
    <string name="KeyboardPagerFragment_open_sticker_search">פתח חיפוש מדבקות</string>
    <string name="KeyboardPagerFragment_open_gif_search">פתח חיפוש GIF</string>
    <string name="KeyboardPagerFragment_stickers">מדבקות</string>
    <string name="KeyboardPagerFragment_backspace">מקש חזרה</string>
    <string name="KeyboardPagerFragment_gifs">קבצי GIF</string>
    <string name="KeyboardPagerFragment_search_emoji">חפש אימוג’י</string>
    <string name="KeyboardPagerfragment_back_to_emoji">חזור אל אימוג’י</string>
    <string name="KeyboardPagerfragment_clear_search_entry">נקה רשומת חיפוש</string>
    <string name="KeyboardPagerFragment_search_giphy">חפש GIPHY</string>

    <!-- StickerSearchDialogFragment -->
    <string name="StickerSearchDialogFragment_search_stickers">חפש מדבקות</string>
    <string name="StickerSearchDialogFragment_no_results_found">תוצאות לא נמצאו</string>
    <string name="EmojiSearchFragment__no_results_found">תוצאות לא נמצאו</string>
    <string name="NotificationsSettingsFragment__unknown_ringtone">צלצול בלתי ידוע</string>

    <!-- ConversationSettingsFragment -->
    <!-- Dialog title displayed when non-admin tries to add a story to an audience group -->
    <string name="ConversationSettingsFragment__cant_add_to_group_story">לא ניתן להוסיף לסטורי קבוצתי</string>
    <!-- Dialog message displayed when non-admin tries to add a story to an audience group -->
    <string name="ConversationSettingsFragment__only_admins_of_this_group_can_add_to_its_story">רק מנהלי קבוצה זו יכולים להוסיף לסטורי שלה</string>
    <!-- Error toasted when no activity can handle the add contact intent -->
    <string name="ConversationSettingsFragment__contacts_app_not_found">אפליקציית אנשי קשר לא נמצאה.</string>
    <string name="ConversationSettingsFragment__start_video_call">התחל שיחת וידאו</string>
    <string name="ConversationSettingsFragment__start_audio_call">התחלת שיחה קולית</string>
    <!-- Button label with hyphenation. Translation can use soft hyphen - Unicode U+00AD -->
    <string name="ConversationSettingsFragment__story">סטורי</string>
    <!-- Button label with hyphenation. Translation can use soft hyphen - Unicode U+00AD -->
    <string name="ConversationSettingsFragment__message">הודעה</string>
    <!-- Button label with hyphenation. Translation can use soft hyphen - Unicode U+00AD -->
    <string name="ConversationSettingsFragment__video">סרטון</string>
    <!-- Button label with hyphenation. Translation can use soft hyphen - Unicode U+00AD -->
    <string name="ConversationSettingsFragment__audio">שמע</string>
    <!-- Button label with hyphenation. Translation can use soft hyphen - Unicode U+00AD -->
    <string name="ConversationSettingsFragment__call">התקשר</string>
    <!-- Button label with hyphenation. Translation can use soft hyphen - Unicode U+00AD -->
    <string name="ConversationSettingsFragment__mute">השתקה</string>
    <!-- Button label with hyphenation. Translation can use soft hyphen - Unicode U+00AD -->
    <string name="ConversationSettingsFragment__muted">מושתק/ת</string>
    <!-- Button label with hyphenation. Translation can use soft hyphen - Unicode U+00AD -->
    <string name="ConversationSettingsFragment__search">חפש</string>
    <string name="ConversationSettingsFragment__disappearing_messages">הודעות נעלמות</string>
    <string name="ConversationSettingsFragment__sounds_and_notifications">צלילים והתראות</string>
  <!-- Removed by excludeNonTranslatables <string name="ConversationSettingsFragment__internal_details" translatable="false">Internal details</string> -->
    <string name="ConversationSettingsFragment__contact_details">פרטי איש קשר</string>
    <string name="ConversationSettingsFragment__view_safety_number">הצג מספר ביטחון</string>
    <string name="ConversationSettingsFragment__block">חסימה</string>
    <string name="ConversationSettingsFragment__block_group">חסימת קבוצה</string>
    <string name="ConversationSettingsFragment__unblock">ביטול חסימה</string>
    <string name="ConversationSettingsFragment__unblock_group">ביטול חסימת קבוצה</string>
    <string name="ConversationSettingsFragment__add_to_a_group">הוסף אל קבוצה</string>
    <string name="ConversationSettingsFragment__see_all">ראה הכול</string>
    <string name="ConversationSettingsFragment__add_members">הוסף חברי קבוצה</string>
    <string name="ConversationSettingsFragment__permissions">הרשאות</string>
    <string name="ConversationSettingsFragment__requests_and_invites">בקשות והזמנות</string>
    <string name="ConversationSettingsFragment__group_link">קישור קבוצה</string>
    <string name="ConversationSettingsFragment__add_as_a_contact">הוסף כאיש קשר</string>
    <string name="ConversationSettingsFragment__unmute">ביטול השתקה</string>
    <string name="ConversationSettingsFragment__conversation_muted_until_s">הצ׳אט מושתק עד %1$s</string>
    <string name="ConversationSettingsFragment__conversation_muted_forever">הצ׳אט מושתק לתמיד</string>
    <string name="ConversationSettingsFragment__copied_phone_number_to_clipboard">מספר טלפון הועתק אל לוח הגזירה.</string>
    <string name="ConversationSettingsFragment__phone_number">מספר טלפון</string>
    <string name="ConversationSettingsFragment__get_badges">משיגים תגים לפרופיל שלך באמצעות תמיכה ב–Signal. אפשר ללחוץ על תג למידע נוסף.</string>

    <!-- PermissionsSettingsFragment -->
    <string name="PermissionsSettingsFragment__add_members">הוסף חברי קבוצה</string>
    <string name="PermissionsSettingsFragment__edit_group_info">ערוך מידע קבוצה</string>
    <string name="PermissionsSettingsFragment__send_messages">שלח הודעות</string>
    <string name="PermissionsSettingsFragment__all_members">כל חברי הקבוצה</string>
    <string name="PermissionsSettingsFragment__only_admins">רק מנהלנים</string>
    <string name="PermissionsSettingsFragment__who_can_add_new_members">מי יכול להוסיף חברי קבוצה חדשים?</string>
    <string name="PermissionsSettingsFragment__who_can_edit_this_groups_info">מי יכול לערוך את המידע של קבוצה הזאת?</string>
    <string name="PermissionsSettingsFragment__who_can_send_messages">מי יכול לשלוח הודעות?</string>

    <!-- SoundsAndNotificationsSettingsFragment -->
    <string name="SoundsAndNotificationsSettingsFragment__mute_notifications">השתקת התראות</string>
    <string name="SoundsAndNotificationsSettingsFragment__not_muted">לא מושתק/ת</string>
    <string name="SoundsAndNotificationsSettingsFragment__mentions">אזכורים</string>
    <string name="SoundsAndNotificationsSettingsFragment__always_notify">יידע תמיד</string>
    <string name="SoundsAndNotificationsSettingsFragment__do_not_notify">אל תיידע</string>
    <string name="SoundsAndNotificationsSettingsFragment__custom_notifications">התראות מותאמות אישית</string>

    <!-- StickerKeyboard -->
    <string name="StickerKeyboard__recently_used">בשימוש לאחרונה</string>

    <!-- PlaybackSpeedToggleTextView -->
    <string name="PlaybackSpeedToggleTextView__p5x">.5x</string>
    <string name="PlaybackSpeedToggleTextView__1x">1x</string>
    <string name="PlaybackSpeedToggleTextView__1p5x">1.5x</string>
    <string name="PlaybackSpeedToggleTextView__2x">2x</string>

    <!-- PaymentRecipientSelectionFragment -->
    <string name="PaymentRecipientSelectionFragment__new_payment">תשלום חדש</string>

    <!-- NewConversationActivity -->
    <string name="NewConversationActivity__new_message">הודעה חדשה</string>
    <!-- Context menu item message -->
    <string name="NewConversationActivity__message">הודעה</string>
    <!-- Context menu item audio call -->
    <string name="NewConversationActivity__audio_call">שיחה קולית</string>
    <!-- Context menu item video call -->
    <string name="NewConversationActivity__video_call">שיחת וידאו</string>
    <!-- Context menu item remove -->
    <string name="NewConversationActivity__remove">הסרה</string>
    <!-- Context menu item block -->
    <string name="NewConversationActivity__block">חסימה</string>
    <!-- Dialog title when removing a contact -->
    <string name="NewConversationActivity__remove_s">להסיר את %1$s?</string>
    <!-- Dialog message when removing a contact -->
    <string name="NewConversationActivity__you_wont_see_this_person">לא נציג לך את האדם הזה בזמן החיפוש. אם היא או הוא ישלחו לך הודעה בעתיד, תופיע אצלך בקשת הודעה.</string>
    <!-- Snackbar message after removing a contact -->
    <string name="NewConversationActivity__s_has_been_removed">%1$s הוסר/ה</string>
    <!-- Snackbar message after blocking a contact -->
    <string name="NewConversationActivity__s_has_been_blocked">חסמת את %1$s</string>
    <!-- Dialog title when remove target contact is in system contacts -->
    <string name="NewConversationActivity__unable_to_remove_s">לא הצלחנו להסיר את %1$s</string>
    <!-- Dialog message when remove target contact is in system contacts -->
    <string name="NewConversationActivity__this_person_is_saved_to_your">האדם הזה שמור ברשימת אנשי הקשר במכשיר שלך. צריך למחוק את הרשומה מאנשי הקשר ולנסות שוב.</string>
    <!-- Dialog action to view contact when they can\'t be removed otherwise -->
    <string name="NewConversationActivity__view_contact">צפייה באיש קשר</string>
    <!-- Error message shown when looking up a person by phone number and that phone number is not associated with a signal account -->
    <string name="NewConversationActivity__s_is_not_a_signal_user">%1$s לא משתמש/ת ב–Signal</string>

    <!-- ContactFilterView -->
    <string name="ContactFilterView__search_name_or_number">חפש שם או מספר</string>

    <!-- VoiceNotePlayerView -->
    <string name="VoiceNotePlayerView__dot_s">· %1$s</string>
    <string name="VoiceNotePlayerView__stop_voice_message">הפסק הודעה קולית</string>
    <string name="VoiceNotePlayerView__change_voice_message_speed">שנה מהירות של הודעה קולית</string>
    <string name="VoiceNotePlayerView__pause_voice_message">השהה הודעה קולית</string>
    <string name="VoiceNotePlayerView__play_voice_message">נגן הודעה קולית</string>
    <string name="VoiceNotePlayerView__navigate_to_voice_message">נווט אל הודעה קולית</string>


    <!-- AvatarPickerFragment -->
    <string name="AvatarPickerFragment__avatar_preview">תצוגה מקדימה של יצגן</string>
    <string name="AvatarPickerFragment__camera">מצלמה</string>
    <string name="AvatarPickerFragment__take_a_picture">צלם</string>
    <string name="AvatarPickerFragment__choose_a_photo">בחר תמונה</string>
    <string name="AvatarPickerFragment__photo">תמונה</string>
    <string name="AvatarPickerFragment__text">מלל</string>
    <string name="AvatarPickerFragment__save">שמור</string>
    <string name="AvatarPickerFragment__clear_avatar">נקה יצגן</string>
    <string name="AvatarPickerRepository__failed_to_save_avatar">נכשל בשמירת יצגן</string>

    <!-- TextAvatarCreationFragment -->
    <string name="TextAvatarCreationFragment__preview">תצוגה מקדימה</string>
    <string name="TextAvatarCreationFragment__done">סיים</string>
    <string name="TextAvatarCreationFragment__text">מלל</string>
    <string name="TextAvatarCreationFragment__color">צבע</string>

    <!-- VectorAvatarCreationFragment -->
    <string name="VectorAvatarCreationFragment__select_a_color">בחר צבע</string>

    <!-- ContactSelectionListItem -->
    <string name="ContactSelectionListItem__sms">מסרון</string>
    <string name="ContactSelectionListItem__dot_s">· %1$s</string>

    <!-- Displayed in the toolbar when externally sharing text to multiple recipients -->
    <string name="ShareInterstitialActivity__share">שתף</string>

    <!-- DSLSettingsToolbar -->
    <string name="DSLSettingsToolbar__navigate_up">נווט למעלה</string>
    <string name="MultiselectForwardFragment__forward_to">העבר הלאה אל</string>
    <!-- Displayed when sharing content via the fragment -->
    <string name="MultiselectForwardFragment__share_with">שתף עם</string>
    <string name="MultiselectForwardFragment__add_a_message">הוסף הודעה</string>
    <string name="MultiselectForwardFragment__faster_forwards">העברות הלאה מהירות יותר</string>
    <!-- Displayed when user selects a video that will be clipped before sharing to a story -->
    <string name="MultiselectForwardFragment__videos_will_be_trimmed">סרטונים ייחתכו לקליפים של 30 שניות וישלחו כסטוריז נפרדים.</string>
    <!-- Displayed when user selects a video that cannot be sent as a story -->
    <string name="MultiselectForwardFragment__videos_sent_to_stories_cant">סרטונים שנשלחים כסטוריז לא יכולים להיות יותר מ-30 שניות.</string>
    <string name="MultiselectForwardFragment__forwarded_messages_are_now">הודעות מועברות הלאה נשלחות כעת באופן מיידי.</string>
    <plurals name="MultiselectForwardFragment_send_d_messages">
        <item quantity="one">שלח הודעה %1$d</item>
        <item quantity="two">שלח %1$d הודעות</item>
        <item quantity="many">שלח %1$d הודעות</item>
        <item quantity="other">שלח %1$d הודעות</item>
    </plurals>
    <plurals name="MultiselectForwardFragment_messages_sent">
        <item quantity="one">הודעה נשלחה</item>
        <item quantity="two">הודעות נשלחו</item>
        <item quantity="many">הודעות נשלחו</item>
        <item quantity="other">הודעות נשלחו</item>
    </plurals>
    <plurals name="MultiselectForwardFragment_messages_failed_to_send">
        <item quantity="one">הודעה נכשלה להישלח</item>
        <item quantity="two">הודעות נכשלו להישלח</item>
        <item quantity="many">הודעות נכשלו להישלח</item>
        <item quantity="other">הודעות נכשלו להישלח</item>
    </plurals>
    <plurals name="MultiselectForwardFragment__couldnt_forward_messages">
        <item quantity="one">לא היה ניתן להעביר הלאה הודעה מאחר שהיא לא זמינה יותר.</item>
        <item quantity="two">לא היה ניתן להעביר הלאה הודעות מאחר שהן לא זמינות יותר.</item>
        <item quantity="many">לא היה ניתן להעביר הלאה הודעות מאחר שהן לא זמינות יותר.</item>
        <item quantity="other">לא היה ניתן להעביר הלאה הודעות מאחר שהן לא זמינות יותר.</item>
    </plurals>
    <!-- Error message shown when attempting to select a group to forward/share but it\'s announcement only and you are not an admin -->
    <string name="MultiselectForwardFragment__only_admins_can_send_messages_to_this_group">רק מנהלים יכולים לשלוח הודעות לקבוצה זו.</string>
    <string name="MultiselectForwardFragment__limit_reached">מגבלה הושגה</string>

    <!-- Media V2 -->
    <!-- Dialog message when sending a story via an add to group story button -->
    <string name="MediaReviewFragment__add_to_the_group_story">הוספה לסטורי הקבוצתי ״%1$s״</string>
    <!-- Positive dialog action when sending a story via an add to group story button -->
    <string name="MediaReviewFragment__add_to_story">הוספה לסטורי</string>
    <string name="MediaReviewFragment__add_a_message">הוסף הודעה</string>
    <string name="MediaReviewFragment__add_a_reply">הוסף תשובה</string>
    <string name="MediaReviewFragment__send_to">שליחה אל</string>
    <string name="MediaReviewFragment__view_once_message">הודעה לצפייה חד־פעמית</string>
    <string name="MediaReviewFragment__one_or_more_items_were_too_large">פריט אחד או יותר היו יותר מדי גדולים</string>
    <string name="MediaReviewFragment__one_or_more_items_were_invalid">פריט אחד או יותר היו בלתי תקפים</string>
    <string name="MediaReviewFragment__too_many_items_selected">יותר מדי פריטים נבחרו</string>

    <string name="ImageEditorHud__cancel">בטל</string>
    <string name="ImageEditorHud__draw">צייר</string>
    <string name="ImageEditorHud__write_text">כתוב מלל</string>
    <string name="ImageEditorHud__add_a_sticker">הוסף מדבקה</string>
    <string name="ImageEditorHud__blur">טשטש</string>
    <string name="ImageEditorHud__done_editing">סיים לערוך</string>
    <string name="ImageEditorHud__clear_all">נקה הכול</string>
    <string name="ImageEditorHud__undo">בטל עשייה</string>
    <string name="ImageEditorHud__toggle_between_marker_and_highlighter">עורר בין סמן ודגשן</string>
    <string name="ImageEditorHud__toggle_between_text_styles">עורר בין סגנונות מלל</string>

    <!-- Header for section of featured stickers (location/time stickers) -->
    <string name="ScribbleStickersFragment__featured_stickers">מומלצים</string>

    <string name="MediaCountIndicatorButton__send">שלח</string>

    <string name="MediaReviewSelectedItem__tap_to_remove">יש להקיש כדי להסיר</string>
    <string name="MediaReviewSelectedItem__tap_to_select">הקש כדי לבחור</string>

    <string name="MediaReviewImagePageFragment__discard">השמט</string>
    <string name="MediaReviewImagePageFragment__discard_changes">להשמיט שינויים?</string>
    <string name="MediaReviewImagePageFragment__youll_lose_any_changes">תאבד שינויים כלשהם שעשית אל התמונה הזאת.</string>


    <string name="BadgesOverviewFragment__my_badges">התגים שלי</string>
    <string name="BadgesOverviewFragment__featured_badge">תג פרופיל</string>
    <string name="BadgesOverviewFragment__display_badges_on_profile">הצגת תגים בפרופיל שלי</string>
    <string name="BadgesOverviewFragment__failed_to_update_profile">נכשל בעדכון פרופיל</string>



    <string name="SelectFeaturedBadgeFragment__select_a_badge">בחירת תג</string>
    <string name="SelectFeaturedBadgeFragment__you_must_select_a_badge">חובה לבחור תג</string>
    <string name="SelectFeaturedBadgeFragment__failed_to_update_profile">נכשל בעדכון פרופיל</string>

    <!-- Displayed on primary button in the bottom sheet as a call-to-action to launch into the donation flow -->
    <string name="ViewBadgeBottomSheetDialogFragment__donate_now">ביצוע תרומה עכשיו</string>
    <!-- Title of a page in the bottom sheet. Placeholder is a user\'s short-name -->
    <string name="ViewBadgeBottomSheetDialogFragment__s_supports_signal">Signal מקבלת תמיכה מ%1$s</string>
    <!-- Description of a page in the bottom sheet of a monthly badge. Placeholder is a user\'s short-name -->
    <string name="ViewBadgeBottomSheetDialogFragment__s_supports_signal_with_a_monthly">Signal מקבלת תמיכה מ%1$s באמצעות תרומה חודשית. Signal היא ארגון ללא מטרות רווח בלי מפרסמים או משקיעים, והיא נתמכת רק על ידי אנשים כמוך.</string>
    <!-- Description of a page in the bottom sheet of a one-time badge. Placeholder is a user\'s short-name -->
    <string name="ViewBadgeBottomSheetDialogFragment__s_supports_signal_with_a_donation">Signal קיבלה תמיכה מ%1$s באמצעות תרומה. Signal היא ארגון ללא מטרות רווח בלי מפרסמים או משקיעים, והיא נתמכת רק על ידי אנשים כמוך.</string>

    <string name="ImageView__badge">תג</string>

    <string name="SubscribeFragment__cancel_subscription">ביטול מנוי</string>
    <string name="SubscribeFragment__confirm_cancellation">לאשר ביטול?</string>
    <string name="SubscribeFragment__you_wont_be_charged_again">לא נחייב אותך שוב. התג שלך יוסר מהפרופיל שלך בסוף תקופת החיוב שלך.</string>
    <string name="SubscribeFragment__not_now">לא עכשיו</string>
    <string name="SubscribeFragment__confirm">אשר</string>
    <string name="SubscribeFragment__update_subscription">עדכון מנוי</string>
    <string name="SubscribeFragment__your_subscription_has_been_cancelled">המנוי שלך בוטל.</string>
    <string name="SubscribeFragment__update_subscription_question">לעדכן מנוי?</string>
    <string name="SubscribeFragment__update">עדכן</string>
    <string name="SubscribeFragment__you_will_be_charged_the_full_amount_s_of">נחייב אותך בסכום המלא (%1$s) של מחיר של המנוי החדש היום. המנוי שלך מתחדש באופן חודשי.</string>

    <string name="Subscription__s_per_month">%1$s/חודש</string>
    <!-- Shown when a subscription is active and isn\'t going to expire at the end of the term -->
    <string name="Subscription__renews_s">מתחדש ב–%1$s</string>
    <!-- Shown when a subscription is active and is going to expire at the end of the term -->
    <string name="Subscription__expires_s">תאריך תפוגה: %1$s</string>

    <!-- Title of learn more sheet -->
    <string name="SubscribeLearnMoreBottomSheetDialogFragment__signal_is_different">Signal היא שונה.</string>
    <!-- First small text blurb on learn more sheet -->
    <string name="SubscribeLearnMoreBottomSheetDialogFragment__private_messaging">תכתובת פרטית. בלי מודעות פרסום, בלי מעקב, בלי פיקוח.</string>
    <!-- Second small text blurb on learn more sheet -->
    <string name="SubscribeLearnMoreBottomSheetDialogFragment__signal_is_supported_by">Signal נתמכת על ידי התרומות שלך, מה שאומר שהפרטיות שלך נמצאת במרכז של כל מה שאנחנו עושים. Signal נבנתה בשבילך; לא בשביל הנתונים שלך ולא בשביל רווחים.</string>
    <!-- Third small text blurb on learn more sheet -->
    <string name="SubscribeLearnMoreBottomSheetDialogFragment__if_you_can">אם יש לך אפשרות, נשמח לקבל ממך תרומה עוד היום כדי לשמור על Signal כיפית, מהימנה וזמינה לכולם.</string>

    <string name="SubscribeThanksForYourSupportBottomSheetDialogFragment__thanks_for_your_support">תודה על התמיכה שלך!</string>
    <!-- Subtext underneath the dialog title on the thanks sheet -->
    <string name="SubscribeThanksForYourSupportBottomSheetDialogFragment__youve_earned_a_donor_badge">הרווחת תג תרומה מ–Signal! אפשר להציג אותו בפרופיל שלך כדי להשוויץ בתמיכה שלך.</string>
    <string name="SubscribeThanksForYourSupportBottomSheetDialogFragment__you_can_also">אתה גם יכול</string>
    <string name="SubscribeThanksForYourSupportBottomSheetDialogFragment__become_a_montly_sustainer">הפוך אל מחזיק חודשי.</string>
    <string name="SubscribeThanksForYourSupportBottomSheetDialogFragment__display_on_profile">הצג בפרופיל</string>
    <string name="SubscribeThanksForYourSupportBottomSheetDialogFragment__make_featured_badge">הצג תג בפרופיל</string>
    <string name="SubscribeThanksForYourSupportBottomSheetDialogFragment__continue">המשך</string>
    <string name="ThanksForYourSupportBottomSheetFragment__when_you_have_more">כשיהיה לך יותר מתג אחד, תהיה לך אפשרות לבחור אחד להציג בפרופיל כדי שאחרים יראו אותו.</string>

    <string name="BecomeASustainerFragment__get_badges">משיגים תגים עבור הפרופיל שלך באמצעות תמיכה ב–Signal.</string>
    <string name="BecomeASustainerFragment__signal_is_a_non_profit">Signal הוא ארגון ללא מטרות רווח בלי מפרסמים או משקיעים, שנתמך רק ע״י אנשים כמוך.</string>

    <!-- Button label for creating a donation -->
    <string name="ManageDonationsFragment__donate_to_signal">ביצוע תרומה ל–Signal</string>
    <!-- Heading for more area of manage subscriptions page -->
    <string name="ManageDonationsFragment__more">עוד</string>
    <!-- Heading for receipts area of manage subscriptions page -->
    <!-- Heading for my subscription area of manage subscriptions page -->
    <string name="ManageDonationsFragment__my_support">התמיכה שלי</string>
    <string name="ManageDonationsFragment__manage_subscription">ניהול מנוי</string>
    <!-- Label for Donation Receipts button -->
    <string name="ManageDonationsFragment__donation_receipts">קבלות על תרומות</string>
    <string name="ManageDonationsFragment__badges">תגים</string>
    <string name="ManageDonationsFragment__subscription_faq">שאלות נפוצות בנושא מנוי</string>
    <!-- Preference heading for other ways to donate -->
    <string name="ManageDonationsFragment__other_ways_to_give">דרכים אחרות לתת</string>
    <!-- Preference label to launch badge gifting -->
    <string name="ManageDonationsFragment__donate_for_a_friend">ביצוע תרומה בשביל חבר/ה</string>

    <string name="Boost__enter_custom_amount">הכנסת סכום מותאם אישית</string>
    <string name="Boost__one_time_contribution">תרומה חד־פעמית</string>
    <!-- Error label when the amount is smaller than what we can accept -->
    <string name="Boost__the_minimum_amount_you_can_donate_is_s">הסכום המינימלי שאפשר לתרום הוא %1$s</string>

    <string name="MySupportPreference__s_per_month">%1$s/חודש</string>
    <string name="MySupportPreference__renews_s">מתחדש ב–%1$s</string>
    <string name="MySupportPreference__processing_transaction">מעבד עסקה…</string>
    <!-- Displayed on "My Support" screen when user badge failed to be added to their account -->
    <string name="MySupportPreference__couldnt_add_badge_s">לא היה ניתן להוסיף תג. %1$s</string>
    <string name="MySupportPreference__please_contact_support">אנא צור קשר עם התמיכה.</string>

    <!-- Title of dialog telling user they need to update signal as it expired -->
    <string name="UpdateSignalExpiredDialog__title">עדכן את Molly</string>
    <!-- Message of dialog telling user they need to update signal as it expired -->
<<<<<<< HEAD
    <string name="UpdateSignalExpiredDialog__message">This version of Molly has expired. Update now to continue using Molly.</string>
=======
    <string name="UpdateSignalExpiredDialog__message">גרסה זו של Signal כבר לא בתוקף. אפשר לעדכן עכשיו כדי להמשיך להשתמש ב–Signal.</string>
>>>>>>> fd116e01
    <!-- Button text of expiration dialog, will take user to update the app -->
    <string name="UpdateSignalExpiredDialog__update_action">עדכן</string>
    <!-- Button text of expiration dialog to cancel the dialog.  -->
    <string name="UpdateSignalExpiredDialog__cancel_action">ביטול</string>

    <!-- Title of dialog telling user they need to re-register signal -->
    <string name="ReregisterSignalDialog__title">המכשיר לא רשום</string>
    <!-- Message of dialog telling user they need to re-register signal as it is no longer registered -->
<<<<<<< HEAD
    <string name="ReregisterSignalDialog__message">This device is no longer registered. Re-register to continue using Molly on this device.</string>
=======
    <string name="ReregisterSignalDialog__message">המכשיר הזה כבר לא רשום. אפשר לרשום אותו מחדש כדי להמשיך להשתמש ב–Signal במכשיר הזה.</string>
>>>>>>> fd116e01
    <!-- Button text of re-registration dialog to re-register the device.  -->
    <string name="ReregisterSignalDialog__reregister_action">רשום מחדש</string>
    <!-- Button text of re-registration dialog to cancel the dialog.  -->
    <string name="ReregisterSignalDialog__cancel_action">ביטול</string>

    <!-- Title of expiry sheet when boost badge falls off profile unexpectedly. -->
    <string name="ExpiredBadgeBottomSheetDialogFragment__boost_badge_expired">פג התוקף של תג בוסט</string>
    <!-- Displayed in the bottom sheet if a monthly donation badge unexpectedly falls off the user\'s profile -->
    <string name="ExpiredBadgeBottomSheetDialogFragment__monthly_donation_cancelled">תרומה חודשית בוטלה</string>
    <!-- Displayed in the bottom sheet when a boost badge expires -->
    <string name="ExpiredBadgeBottomSheetDialogFragment__your_boost_badge_has_expired_and">תג התמריץ שלך פג והוא אינו גלוי יותר בפרופיל שלך.</string>
    <string name="ExpiredBadgeBottomSheetDialogFragment__you_can_reactivate">אפשר להפעיל מחדש את תג הבוסט שלך למשך 30 ימים נוספים עם תרומה חד פעמית.</string>
    <!-- Displayed when we do not think the user is a subscriber when their boost expires -->
    <string name="ExpiredBadgeBottomSheetDialogFragment__you_can_keep">אפשר להמשיך להשתמש ב–Signal אבל כדי לתמוך בטכנולוגיה שנבנתה עבורכם, נשמח אם תשקלו להפוך לתומכים באמצעות ביצוע תרומה חודשית.</string>
    <string name="ExpiredBadgeBottomSheetDialogFragment__become_a_sustainer">הפוך אל מחזיק</string>
    <string name="ExpiredBadgeBottomSheetDialogFragment__add_a_boost">הוספת בוסט</string>
    <string name="ExpiredBadgeBottomSheetDialogFragment__not_now">לא עכשיו</string>
    <!-- Copy displayed when badge expires after user inactivity -->
    <string name="ExpiredBadgeBottomSheetDialogFragment__your_recurring_monthly_donation_was_automatically">התרומה החודשית החוזרת שלכם בוטלה באופן אוטומטי כי לא הייתם פעילים למשך זמן רב. תג ה%1$s שלכם לא גלוי יותר בפרופיל שלך.</string>
    <!-- Copy displayed when badge expires after payment failure -->
    <string name="ExpiredBadgeBottomSheetDialogFragment__your_recurring_monthly_donation_was_canceled">התרומה החודשית החוזרת שלך בוטלה כי לא יכולנו לעבד את התשלום שלך. התג שלך לא גלוי יותר בפרופיל שלך.</string>
    <!-- Copy displayed when badge expires after a payment failure and we have a displayable charge failure reason -->
    <string name="ExpiredBadgeBottomSheetDialogFragment__your_recurring_monthly_donation_was_canceled_s">התרומה החודשית החוזרת שלך בוטלה. %1$s תג ה%2$s לא גלוי יותר בפרופיל שלך.</string>
    <string name="ExpiredBadgeBottomSheetDialogFragment__you_can">אפשר להמשיך להשתמש ב–Signal אבל כדי לתמוך באפליקציה ולהפעיל מחדש את התג שלך, צריך לחדש עכשיו.</string>
    <string name="ExpiredBadgeBottomSheetDialogFragment__renew_subscription">חידוש מנוי</string>
    <!-- Button label to send user to Google Pay website -->
    <string name="ExpiredBadgeBottomSheetDialogFragment__go_to_google_pay">לך אל Google Pay</string>

    <string name="CantProcessSubscriptionPaymentBottomSheetDialogFragment__cant_process_subscription_payment">לא ניתן לעבד תשלום מינוי</string>
    <string name="CantProcessSubscriptionPaymentBottomSheetDialogFragment__were_having_trouble">אנחנו נתקלים בבעיה באיסוף תשלום מחזיק Signal שלך. וודא ששיטת התשלום שלך מעודכנת. אם היא לא, עדכן אותה ב־Google Pay. יישום Signal ינסה לעבד את התשלום שוב עוד מספר ימים.</string>
    <string name="CantProcessSubscriptionPaymentBottomSheetDialogFragment__dont_show_this_again">אל תראה את זה שוב</string>

    <string name="Subscription__contact_support">צור קשר עם תמיכה</string>
    <string name="Subscription__get_a_s_badge">קבלת תג %1$s</string>

    <string name="SubscribeFragment__processing_payment">מעבד תשלום…</string>
    <!-- Displayed in notification when user payment fails to process on Stripe -->
    <string name="DonationsErrors__error_processing_payment">שגיאה בעיבוד תשלום</string>
    <!-- Displayed on "My Support" screen when user subscription payment method failed. -->
    <string name="DonationsErrors__error_processing_payment_s">שגיאה בעיבוד תשלום. %1$s</string>
    <string name="DonationsErrors__your_payment">לא ניתן היה לעבד את התשלום שלך ולא חויבת. כדאי לנסות שוב.</string>
    <string name="DonationsErrors__still_processing">עדין מעבד</string>
    <string name="DonationsErrors__couldnt_add_badge">לא הייתה אפשרות להוסיף תג</string>
    <!-- Displayed when badge credential couldn\'t be verified -->
    <string name="DonationsErrors__failed_to_validate_badge">אימות התג נכשל</string>
    <!-- Displayed when badge credential couldn\'t be verified -->
    <string name="DonationsErrors__could_not_validate">לא היה ניתן לבדוק תקפות תגובת שרת. אנא צור קשר עם התמיכה.</string>
    <!-- Displayed as title when some generic error happens during sending donation on behalf of another user -->
    <string name="DonationsErrors__donation_failed">התרומה נכשלה</string>
    <!-- Displayed as message when some generic error happens during sending donation on behalf of another user -->
    <string name="DonationsErrors__your_payment_was_processed_but">התשלום שלך עבד אבל Signal לא הצליחה לשלוח את ההודעה על התרומה. יש ליצור קשר עם התמיכה.</string>
    <string name="DonationsErrors__your_badge_could_not">לא הייתה אפשרות להוסיף את התג שלך לחשבון שלך, אבל ייתכן שחויבת. כדאי ליצור קשר עם התמיכה.</string>
    <string name="DonationsErrors__your_payment_is_still">התשלום שלך עדין מעובד. זה יכול לקחת מספר דקות בהתאם לחיבור שלך.</string>
    <string name="DonationsErrors__failed_to_cancel_subscription">ביטול המנוי נכשל</string>
    <string name="DonationsErrors__subscription_cancellation_requires_an_internet_connection">ביטול מנוי דורש חיבור לאינטרנט.</string>
    <string name="ViewBadgeBottomSheetDialogFragment__your_device_doesn_t_support_google_pay_so_you_can_t_subscribe_to_earn_a_badge_you_can_still_support_signal_by_making_a_donation_on_our_website">המכשיר שלך לא תומך ב–Google Pay, כך שאין לך אפשרות להירשם כמנוי כדי להרוויח תג. עדיין אפשר לתמוך ב–Signal באמצעות ביצוע תרומה באתר שלנו.</string>
    <string name="NetworkFailure__network_error_check_your_connection_and_try_again">שגיאת רשת. בדוק את החיבור שלך ונסה שוב.</string>
    <string name="NetworkFailure__retry">נסה שוב</string>
    <!-- Displayed as a dialog title when the selected recipient for a gift doesn\'t support gifting -->
    <string name="DonationsErrors__cannot_send_donation">לא ניתן לשלוח תרומה</string>
    <!-- Displayed as a dialog message when the selected recipient for a gift doesn\'t support gifting -->
    <string name="DonationsErrors__this_user_cant_receive_donations_until">משתמש זה לא יכול לקבל תרומות עד שהוא ישדרג את Signal.</string>
    <!-- Displayed as a dialog message when the user\'s profile could not be fetched, likely due to lack of internet -->
    <string name="DonationsErrors__your_donation_could_not_be_sent">לא הצלחנו לשלוח את התרומה שלך בגלל שגיאת רשת. כדאי לבדוק את החיבור ולנסות שוב.</string>

    <!-- Gift message view title -->
    <string name="GiftMessageView__donation_on_behalf_of_s">תרומה בשם %1$s</string>
    <!-- Gift message view title for incoming donations -->
    <string name="GiftMessageView__s_donated_to_signal_on">%1$s תרם/ה ל–Signal בשמך</string>
    <!-- Gift badge redeem action label -->
    <string name="GiftMessageView__redeem">ממש</string>
    <!-- Gift badge view action label -->
    <string name="GiftMessageView__view">הצג</string>
    <!-- Gift badge redeeming action label -->
    <string name="GiftMessageView__redeeming">מממש…</string>
    <!-- Gift badge redeemed label -->
    <string name="GiftMessageView__redeemed">מומש</string>


    <!-- Stripe decline code generic_failure -->
    <string name="DeclineCode__try_another_payment_method_or_contact_your_bank">נסה שיטת תשלום אחרת או צור קשר עם הבנק שלך בשביל עוד מידע.</string>
    <!-- Stripe decline code verify on Google Pay and try again -->
    <string name="DeclineCode__verify_your_payment_method_is_up_to_date_in_google_pay_and_try_again">וודא ששיטת התשלום שלך מעודכנת ב־Google Pay ונסה שוב.</string>
    <!-- Stripe decline code learn more action label -->
    <string name="DeclineCode__learn_more">למד עוד</string>
    <!-- Stripe decline code contact issuer -->
    <string name="DeclineCode__verify_your_payment_method_is_up_to_date_in_google_pay_and_try_again_if_the_problem">וודא ששיטת התשלום שלך מעודכנת ב־Google Pay ונסה שוב. אם הבעיה ממשיכה, צור קשר עם הבנק שלך.</string>
    <!-- Stripe decline code purchase not supported -->
    <string name="DeclineCode__your_card_does_not_support_this_type_of_purchase">הכרטיס שלך לא תומך בסוג זה של רכישה. נסה שיטת תשלום אחרת.</string>
    <!-- Stripe decline code your card has expired -->
    <string name="DeclineCode__your_card_has_expired">הכרטיס שלך פג. עדכן את שיטת התשלום שלך ב־Google Pay ונסה שוב.</string>
    <!-- Stripe decline code go to google pay action label -->
    <string name="DeclineCode__go_to_google_pay">לך אל Google Pay</string>
    <!-- Stripe decline code try credit card again action label -->
    <string name="DeclineCode__try">נסה שוב</string>
    <!-- Stripe decline code incorrect card number -->
    <string name="DeclineCode__your_card_number_is_incorrect">מספר הכרטיס שלך שגוי. עדכן אותו ב־Google Pay ונסה שוב.</string>
    <!-- Stripe decline code incorrect cvc -->
    <string name="DeclineCode__your_cards_cvc_number_is_incorrect">מספר CVC של הכרטיס שלך שגוי. עדכן אותו ב־Google Pay ונסה שוב.</string>
    <!-- Stripe decline code insufficient funds -->
    <string name="DeclineCode__your_card_does_not_have_sufficient_funds">לכרטיס שלך אין מספיק כספים להשלים את הרכישה הזאת. נסה שיטת תשלום אחרת.</string>
    <!-- Stripe decline code incorrect expiration month -->
    <string name="DeclineCode__the_expiration_month">חודש התפוגה בשיטת התשלום שלך שגוי. עדכן אותו ב־Google Pay ונסה שוב.</string>
    <!-- Stripe decline code incorrect expiration year -->
    <string name="DeclineCode__the_expiration_year">שנת התפוגה בשיטת התשלום שלך שגויה. עדכן אותה ב־Google Pay ונסה שוב.</string>
    <!-- Stripe decline code issuer not available -->
    <string name="DeclineCode__try_completing_the_payment_again">נסה להשלים את התשלום שוב או צור קשר עם הבנק שלך בשביל עוד מידע.</string>
    <!-- Stripe decline code processing error -->
    <string name="DeclineCode__try_again">נסה שוב או צור קשר עם הבנק שלך בשביל עוד מידע.</string>

    <!-- Credit Card decline code error strings -->
    <!-- Stripe decline code approve_with_id for credit cards displayed in a notification or dialog -->
    <string name="DeclineCode__verify_your_card_details_are_correct_and_try_again">יש לוודא שפרטי הכרטיס שלך נכונים ולנסות שוב.</string>
    <!-- Stripe decline code call_issuer for credit cards displayed in a notification or dialog -->
    <string name="DeclineCode__verify_your_card_details_are_correct_and_try_again_if_the_problem_continues">יש לוודא שפרטי הכרטיס שלך נכונים ולנסות שוב. אם הבעיה נמשכת, יש ליצור קשר עם הבנק שלך.</string>
    <!-- Stripe decline code expired_card for credit cards displayed in a notification or dialog -->
    <string name="DeclineCode__your_card_has_expired_verify_your_card_details">פג תוקף הכרטיס שלך. יש לוודא שפרטי הכרטיס שלך נכונים ולנסות שוב.</string>
    <!-- Stripe decline code incorrect_cvc and invalid_cvc for credit cards displayed in a notification or dialog -->
    <string name="DeclineCode__your_cards_cvc_number_is_incorrect_verify_your_card_details">מספר ה–CVC של הכרטיס שלך שגוי. יש לוודא שפרטי הכרטיס שלך נכונים ולנסות שוב.</string>
    <!-- Stripe decline code invalid_expiry_month for credit cards displayed in a notification or dialog -->
    <string name="DeclineCode__the_expiration_month_on_your_card_is_incorrect">חודש התפוגה על הכרטיס שלך שגוי. יש לוודא שפרטי הכרטיס שלך נכונים ולנסות שוב.</string>
    <!-- Stripe decline code invalid_expiry_year for credit cards displayed in a notification or dialog -->
    <string name="DeclineCode__the_expiration_year_on_your_card_is_incorrect">שנת התפוגה על הכרטיס שלך שגויה. יש לוודא שפרטי הכרטיס שלך נכונים ולנסות שוב.</string>
    <!-- Stripe decline code incorrect_number and invalid_number for credit cards displayed in a notification or dialog -->
    <string name="DeclineCode__your_card_number_is_incorrect_verify_your_card_details">מספר הכרטיס שלך שגוי. יש לוודא שפרטי הכרטיס שלך נכונים ולנסות שוב.</string>

    <!-- Title of create notification profile screen -->
    <string name="EditNotificationProfileFragment__name_your_profile">תן שם לפרופיל שלך</string>
    <!-- Hint text for create/edit notification profile name -->
    <string name="EditNotificationProfileFragment__profile_name">שם פרופיל</string>
    <!-- Name has a max length, this shows how many characters are used out of the max -->
    <string name="EditNotificationProfileFragment__count">%1$d/%2$d</string>
    <!-- Call to action button to continue to the next step -->
    <string name="EditNotificationProfileFragment__next">הבא</string>
    <!-- Call to action button once the profile is named to create the profile and continue to the customization steps -->
    <string name="EditNotificationProfileFragment__create">צור</string>
    <!-- Call to action button once the profile name is edited -->
    <string name="EditNotificationProfileFragment__save">שמור</string>
    <!-- Title of edit notification profile screen -->
    <string name="EditNotificationProfileFragment__edit_this_profile">ערוך פרופיל זה</string>
    <!-- Error message shown when attempting to create or edit a profile name to an existing profile name -->
    <string name="EditNotificationProfileFragment__a_profile_with_this_name_already_exists">פרופיל עם השם הזה קיים כבר</string>
    <!-- Preset selectable name for a profile name, shown as list in edit/create screen -->
    <string name="EditNotificationProfileFragment__work">עבודה</string>
    <!-- Preset selectable name for a profile name, shown as list in edit/create screen -->
    <string name="EditNotificationProfileFragment__sleep">שינה</string>
    <!-- Preset selectable name for a profile name, shown as list in edit/create screen -->
    <string name="EditNotificationProfileFragment__driving">נהיגה</string>
    <!-- Preset selectable name for a profile name, shown as list in edit/create screen -->
    <string name="EditNotificationProfileFragment__downtime">חוסר זמינות</string>
    <!-- Preset selectable name for a profile name, shown as list in edit/create screen -->
    <string name="EditNotificationProfileFragment__focus">מיקוד</string>
    <!-- Error message shown when attempting to next/save without a profile name -->
    <string name="EditNotificationProfileFragment__profile_must_have_a_name">חייב להיות שם</string>

    <!-- Title for add recipients to notification profile screen in create flow -->
    <string name="AddAllowedMembers__allowed_notifications">התראות מותרות</string>
    <!-- Description of what the user should be doing with this screen -->
    <string name="AddAllowedMembers__add_people_and_groups_you_want_notifications_and_calls_from_when_this_profile_is_on">הוסף אנשים וקבוצות שאתה רוצה לקבל מהם התראות ושיחות כאשר הפרופיל הזה מופעל</string>
    <!-- Button text that launches the contact picker to select from -->
    <string name="AddAllowedMembers__add_people_or_groups">הוסף אנשים או קבוצות</string>

    <!-- Call to action button on contact picker for adding to profile -->
    <string name="SelectRecipientsFragment__add">הוסף</string>

    <!-- Notification profiles home fragment, shown when no profiles have been created yet -->
    <string name="NotificationProfilesFragment__create_a_profile_to_receive_notifications_and_calls_only_from_the_people_and_groups_you_want_to_hear_from">צור פרופיל כדי לקבל התראות ושיחות רק מהאנשים ומהקבוצות שאתה רוצה לשמוע מהם.</string>
    <!-- Header shown above list of all notification profiles -->
    <string name="NotificationProfilesFragment__profiles">פרופילים</string>
    <!-- Button that starts the create new notification profile flow -->
    <string name="NotificationProfilesFragment__new_profile">פרופיל חדש</string>
    <!-- Profile active status, indicating the current profile is on for an unknown amount of time -->
    <string name="NotificationProfilesFragment__on">מופעל</string>

    <!-- Button use to permanently delete a notification profile -->
    <string name="NotificationProfileDetails__delete_profile">מחיקת פרופיל</string>
    <!-- Snakbar message shown when removing a recipient from a profile -->
    <string name="NotificationProfileDetails__s_removed">\"%1$s\" הוסר/ה.</string>
    <!-- Snackbar button text that will undo the recipient remove -->
    <string name="NotificationProfileDetails__undo">בטל עשייה</string>
    <!-- Dialog message shown to confirm deleting a profile -->
    <string name="NotificationProfileDetails__permanently_delete_profile">למחוק לצמיתות פרופיל?</string>
    <!-- Dialog button to delete profile -->
    <string name="NotificationProfileDetails__delete">מחיקה</string>
    <!-- Title/accessibility text for edit icon to edit profile emoji/name -->
    <string name="NotificationProfileDetails__edit_notification_profile">ערוך פרופיל התראות</string>
    <!-- Schedule description if all days are selected -->
    <string name="NotificationProfileDetails__everyday">כל יום</string>
    <!-- Profile status on if it is the active profile -->
    <string name="NotificationProfileDetails__on">מופעל</string>
    <!-- Profile status on if it is not the active profile -->
    <string name="NotificationProfileDetails__off">כבוי</string>
    <!-- Description of hours for schedule (start to end) times -->
    <string name="NotificationProfileDetails__s_to_s">%1$s אל %2$s</string>
    <!-- Section header for exceptions to the notification profile -->
    <string name="NotificationProfileDetails__exceptions">חריגות</string>
    <!-- Profile exception to allow all calls through the profile restrictions -->
    <string name="NotificationProfileDetails__allow_all_calls">התר את כל השיחות</string>
    <!-- Profile exception to allow all @mentions through the profile restrictions -->
    <string name="NotificationProfileDetails__notify_for_all_mentions">יידע לגבי כל האזכורים</string>
    <!-- Section header for showing schedule information -->
    <string name="NotificationProfileDetails__schedule">תזמן</string>
    <!-- If member list is long, will truncate the list and show an option to then see all when tapped -->
    <string name="NotificationProfileDetails__see_all">ראה הכול</string>

    <!-- Title for add schedule to profile in create flow -->
    <string name="EditNotificationProfileSchedule__add_a_schedule">הוסף תזמון</string>
    <!-- Descriptor text indicating what the user can do with this screen -->
    <string name="EditNotificationProfileSchedule__set_up_a_schedule_to_enable_this_notification_profile_automatically">הגדר תזמון כדי לאפשר את פרופיל ההתראות הזה באופן אוטומטי.</string>
    <!-- Text shown next to toggle switch to enable/disable schedule -->
    <string name="EditNotificationProfileSchedule__schedule">תזמן</string>
    <!-- Label for showing the start time for the schedule -->
    <string name="EditNotificationProfileSchedule__start">התחל</string>
    <!-- Label for showing the end time for the schedule -->
    <string name="EditNotificationProfileSchedule__end">סוף</string>
    <!-- First letter of Sunday -->
    <string name="EditNotificationProfileSchedule__sunday_first_letter">א</string>
    <!-- First letter of Monday -->
    <string name="EditNotificationProfileSchedule__monday_first_letter">ב</string>
    <!-- First letter of Tuesday -->
    <string name="EditNotificationProfileSchedule__tuesday_first_letter">ג</string>
    <!-- First letter of Wednesday -->
    <string name="EditNotificationProfileSchedule__wednesday_first_letter">ד</string>
    <!-- First letter of Thursday -->
    <string name="EditNotificationProfileSchedule__thursday_first_letter">ה</string>
    <!-- First letter of Friday -->
    <string name="EditNotificationProfileSchedule__friday_first_letter">ו</string>
    <!-- First letter of Saturday -->
    <string name="EditNotificationProfileSchedule__saturday_first_letter">ש</string>
    <!-- Title of select time dialog shown when setting start time for schedule -->
    <string name="EditNotificationProfileSchedule__set_start_time">הגדר זמן התחלה</string>
    <!-- Title of select time dialog shown when setting end time for schedule -->
    <string name="EditNotificationProfileSchedule__set_end_time">הגדר זמן סיום</string>
    <!-- If in edit mode, call to action button text show to save schedule to profile -->
    <string name="EditNotificationProfileSchedule__save">שמור</string>
    <!-- If in create mode, call to action button text to show to skip enabling a schedule -->
    <string name="EditNotificationProfileSchedule__skip">דלג</string>
    <!-- If in create mode, call to action button text to show to use the enabled schedule and move to the next screen -->
    <string name="EditNotificationProfileSchedule__next">הבא</string>
    <!-- Error message shown if trying to save/use a schedule with no days selected -->
    <string name="EditNotificationProfileSchedule__schedule_must_have_at_least_one_day">לתזמון חייב להיות לפחות יום אחד</string>

    <!-- Title for final screen shown after completing a profile creation -->
    <string name="NotificationProfileCreated__profile_created">פרופיל נוצר</string>
    <!-- Call to action button to press to close the created screen and move to the profile details screen -->
    <string name="NotificationProfileCreated__done">סיים</string>
    <!-- Descriptor text shown to indicate how to manually turn a profile on/off -->
    <string name="NotificationProfileCreated__you_can_turn_your_profile_on_or_off_manually_via_the_menu_on_the_chat_list">אפשר להפעיל או לכבות את הפרופיל שלך באופן ידני באמצעות התפריט ברשימת הצ׳אטים.</string>
    <!-- Descriptor text shown to indicate you can add a schedule later since you did not add one during create flow -->
    <string name="NotificationProfileCreated__add_a_schedule_in_settings_to_automate_your_profile">הוסף תזמון בהגדרות כדי למכן את הפרופיל שלך.</string>
    <!-- Descriptor text shown to indicate your profile will follow the schedule set during create flow -->
    <string name="NotificationProfileCreated__your_profile_will_turn_on_and_off_automatically_according_to_your_schedule">הפרופיל שלך יופעל ויכובה באופן אוטומטי בהתאם לתזמון שלך.</string>

    <!-- Button text shown in profile selection bottom sheet to create a new profile -->
    <string name="NotificationProfileSelection__new_profile">פרופיל חדש</string>
    <!-- Manual enable option to manually enable a profile for 1 hour -->
    <string name="NotificationProfileSelection__for_1_hour">למשך שעה</string>
    <!-- Manual enable option to manually enable a profile until a set time (currently 6pm or 8am depending on what is next) -->
    <string name="NotificationProfileSelection__until_s">עד %1$s</string>
    <!-- Option to view profile details -->
    <string name="NotificationProfileSelection__view_settings">הצג הגדרות</string>
    <!-- Descriptor text indicating how long a profile will be on when there is a time component associated with it -->
    <string name="NotificationProfileSelection__on_until_s">מופעל עד %1$s</string>

    <!-- Displayed in a toast when we fail to open the ringtone picker -->
    <string name="NotificationSettingsFragment__failed_to_open_picker">נכשל בפתיחת בורר.</string>

    <!-- Description shown for the Signal Release Notes channel -->
    <string name="ReleaseNotes__signal_release_notes_and_news">הערות שחרור וחדשות של Signal</string>

    <!-- Donation receipts activity title -->
    <string name="DonationReceiptListFragment__all_activity">כל הפעילות</string>
    <!-- Donation receipts all tab label -->
    <string name="DonationReceiptListFragment__all">הכול</string>
    <!-- Donation receipts recurring tab label -->
    <string name="DonationReceiptListFragment__recurring">חוזרת</string>
    <!-- Donation receipts one-time tab label -->
    <string name="DonationReceiptListFragment__one_time">חד־פעמית</string>
    <!-- Donation receipts gift tab label -->
    <string name="DonationReceiptListFragment__donation_for_a_friend">תרומה בשביל חבר/ה</string>
    <!-- Donation receipts boost row label -->
    <!-- Donation receipts details title -->
    <!-- Donation receipts donation type heading -->
    <string name="DonationReceiptDetailsFragment__donation_type">סוג תרומה</string>
    <!-- Donation receipts date paid heading -->
    <string name="DonationReceiptDetailsFragment__date_paid">תאריך תשלום</string>
    <!-- Donation receipts share PNG -->
    <string name="DonationReceiptDetailsFragment__share_receipt">שתף קבלה</string>
    <!-- Donation receipts list end note -->
    <string name="DonationReceiptListFragment__if_you_have">אם התקנת מחדש את Signal, קבלות מתרומות קודמות לא יהיו זמינות.</string>
    <!-- Donation receipts document title -->
    <string name="DonationReceiptDetailsFragment__donation_receipt">קבלה על תרומה</string>
    <!-- Donation receipts amount title -->
    <string name="DonationReceiptDetailsFragment__amount">סכום</string>
    <!-- Donation receipts thanks -->
    <string name="DonationReceiptDetailsFragment__thank_you_for_supporting">תודה לך על תמיכה ב־Signal. התרומה שלך עוזרת לתדלק את המשימה של פיתוח טכנולוגית פרטיות בקוד פתוח שמגינה על חופשי ביטוי ומאפשרת תקשורת עולמית מאובטחת עבור מיליוני אנשים ברחבי העולם. אם אתה תושב ארצות הברית, אנא שמור את הקבלה הזאת עבור רישומי המס שלך. הקרן של טכנולוגית Signal היא ארגון ללא מטרות רווח פטור ממס בארצות הברית תחת קטע 501c3 של קוד ההכנסה הפנימית. מספר זהות המס שלנו הוא 82–4506840.</string>
    <!-- Donation receipt type -->
    <string name="DonationReceiptDetailsFragment__s_dash_s">%1$s - %2$s</string>
    <!-- Donation reciepts screen empty state title -->
    <string name="DonationReceiptListFragment__no_receipts">אין קבלות</string>

    <!-- region "Stories Tab" -->

    <!-- Label for Chats tab in home app screen -->
    <string name="ConversationListTabs__chats">צ׳אטים</string>
    <!-- Label for Calls tab in home app screen -->
    <string name="ConversationListTabs__calls">שיחות</string>
    <!-- Label for Stories tab in home app screen -->
    <string name="ConversationListTabs__stories">סטוריז</string>
    <!-- String for counts above 99 in conversation list tabs -->
    <string name="ConversationListTabs__99p">99+</string>
    <!-- Menu item on stories landing page -->
    <string name="StoriesLandingFragment__story_privacy">פרטיות של סטורי</string>
    <!-- Title for "My Stories" row item in Stories landing page -->
    <string name="StoriesLandingFragment__my_stories">הסטוריז שלי</string>
    <!-- Subtitle for "My Stories" row item when user has not added stories -->
    <string name="StoriesLandingFragment__tap_to_add">אפשר ללחוץ כדי להוסיף</string>
    <!-- Displayed when there are no stories to display -->
    <string name="StoriesLandingFragment__no_recent_updates_to_show_right_now">אין עדכונים אחרונים להראות כרגע.</string>
    <!-- Context menu option to hide a story -->
    <string name="StoriesLandingItem__hide_story">הסתרת סטורי</string>
    <!-- Context menu option to unhide a story -->
    <string name="StoriesLandingItem__unhide_story">ביטול הסתרת סטורי</string>
    <!-- Context menu option to forward a story -->
    <string name="StoriesLandingItem__forward">העבר הלאה</string>
    <!-- Context menu option to share a story -->
    <string name="StoriesLandingItem__share">שתף…</string>
    <!-- Context menu option to go to story chat -->
    <string name="StoriesLandingItem__go_to_chat">מעבר לצ\'אט</string>
    <!-- Context menu option to go to story info -->
    <string name="StoriesLandingItem__info">מידע</string>
    <!-- Label when a story is pending sending -->
    <string name="StoriesLandingItem__sending">שולח…</string>
    <!-- Label when multiple stories are pending sending -->
    <string name="StoriesLandingItem__sending_d">שולח %1$d…</string>
    <!-- Label when a story fails to send due to networking -->
    <string name="StoriesLandingItem__send_failed">השליחה נכשלה</string>
    <!-- Label when a story fails to send due to identity mismatch -->
    <string name="StoriesLandingItem__partially_sent">נשלח חלקית</string>
    <!-- Status label when a story fails to send indicating user action to retry -->
    <string name="StoriesLandingItem__tap_to_retry">הקש כדי לנסות שוב</string>
    <!-- Title of dialog confirming decision to hide a story -->
    <string name="StoriesLandingFragment__hide_story">להסתיר סטורי?</string>
    <!-- Message of dialog confirming decision to hide a story -->
    <string name="StoriesLandingFragment__new_story_updates">עדכוני סטורי חדשים מאת %1$s לא יופיעו יותר בראש רשימת הסטוריז.</string>
    <!-- Positive action of dialog confirming decision to hide a story -->
    <string name="StoriesLandingFragment__hide">הסתר</string>
    <!-- Displayed in Snackbar after story is hidden -->
    <string name="StoriesLandingFragment__story_hidden">סטורי הוסתר</string>
    <!-- Section header for hidden stories -->
    <string name="StoriesLandingFragment__hidden_stories">סטוריז מוסתרים</string>
    <!-- Displayed on each sent story under My Stories -->
    <plurals name="MyStories__d_views">
        <item quantity="one">צפייה %1$d</item>
        <item quantity="two">%1$d צפיות</item>
        <item quantity="many">%1$d צפיות</item>
        <item quantity="other">%1$d צפיות</item>
    </plurals>
    <!-- Forward story label, displayed in My Stories context menu -->
    <string name="MyStories_forward">העבר הלאה</string>
    <!-- Label for stories for a single user. Format is {given name}\'s Story -->
    <string name="MyStories__ss_story">הסטורי של %1$s</string>
    <!-- Title of dialog to confirm deletion of story -->
    <string name="MyStories__delete_story">למחוק סטורי?</string>
    <!-- Message of dialog to confirm deletion of story -->
    <string name="MyStories__this_story_will_be_deleted">הסטורי הזה יימחק עבורך ועבור כל מי שקיבל אותו.</string>
    <!-- Toast shown when story media cannot be saved -->
    <string name="MyStories__unable_to_save">לא ניתן לשמור</string>
    <!-- Displayed at bottom of story viewer when current item has views -->
    <plurals name="StoryViewerFragment__d_views">
        <item quantity="one">צפייה %1$d</item>
        <item quantity="two">%1$d צפיות</item>
        <item quantity="many">%1$d צפיות</item>
        <item quantity="other">%1$d צפיות</item>
    </plurals>
    <!-- Displayed at bottom of story viewer when current item has replies -->
    <plurals name="StoryViewerFragment__d_replies">
        <item quantity="one">תשובה %1$d</item>
        <item quantity="two">%1$d תשובות</item>
        <item quantity="many">%1$d תשובות</item>
        <item quantity="other">%1$d תשובות</item>
    </plurals>
    <!-- Label on group stories to add a story -->
    <string name="StoryViewerPageFragment__add">הוסף</string>
    <!-- Used when view receipts are disabled -->
    <string name="StoryViewerPageFragment__views_off">אישורי קריאה מושבתים</string>
    <!-- Used to join views and replies when both exist on a story item -->
    <string name="StoryViewerFragment__s_s">%1$s%2$s</string>
    <!-- Displayed when viewing a post you sent -->
    <string name="StoryViewerPageFragment__you">את/ה</string>
    <!-- Displayed when viewing a post displayed to a group -->
    <string name="StoryViewerPageFragment__s_to_s">%1$s אל %2$s</string>
    <!-- Displayed when viewing a post from another user with no replies -->
    <string name="StoryViewerPageFragment__reply">השב</string>
    <!-- Displayed when viewing a post that has failed to send to some users -->
    <string name="StoryViewerPageFragment__partially_sent">נשלח חלקית. אפשר ללחוץ לפרטים</string>
    <!-- Displayed when viewing a post that has failed to send -->
    <string name="StoryViewerPageFragment__send_failed">השליחה נכשלה. אפשר ללחוץ כדי לנסות שוב</string>
    <!-- Label for the reply button in story viewer, which will launch the group story replies bottom sheet. -->
    <string name="StoryViewerPageFragment__reply_to_group">השב אל קבוצה</string>
    <!-- Displayed when a story has no views -->
    <string name="StoryViewsFragment__no_views_yet">אין צפיות עדין</string>
    <!-- Displayed when user has disabled receipts -->
    <string name="StoryViewsFragment__enable_view_receipts_to_see_whos_viewed_your_story">אפשר להפעיל אישורי צפייה כדי לראות מי צפה בסטוריז שלך.</string>
    <!-- Button label displayed when user has disabled receipts -->
    <string name="StoryViewsFragment__go_to_settings">מעבר להגדרות</string>
    <!-- Dialog action to remove viewer from a story -->
    <string name="StoryViewsFragment__remove">הסרה</string>
    <!-- Dialog title when removing a viewer from a story -->
    <string name="StoryViewsFragment__remove_viewer">להסיר צופה?</string>
    <!-- Dialog message when removing a viewer from a story -->
    <string name="StoryViewsFragment__s_will_still_be_able">ל%1$s עדיין תהיה אפשרות לראות את הפוסט הזה, אבל לא תהיה לו או לה אפשרות לראות פוסטים עתידיים שישותפו ב%2$s.</string>
    <!-- Story View context menu action to remove them from a story -->
    <string name="StoryViewItem__remove_viewer">הסרת צופה</string>
    <!-- Displayed when a story has no replies yet -->
    <string name="StoryGroupReplyFragment__no_replies_yet">אין תשובות עדין</string>
    <!-- Displayed when no longer a group member -->
    <string name="StoryGroupReplyFragment__you_cant_reply">אין לך אפשרות להשיב לסטורי הזה בגלל שאינך חלק מהקבוצה הזו יותר.</string>
    <!-- Displayed for each user that reacted to a story when viewing replies -->
    <string name="StoryGroupReactionReplyItem__reacted_to_the_story">הגיב/ה לסטורי</string>
    <!-- Label for story views tab -->
    <string name="StoryViewsAndRepliesDialogFragment__views">צפיות</string>
    <!-- Label for story replies tab -->
    <string name="StoryViewsAndRepliesDialogFragment__replies">תשובות</string>
    <!-- Description of action for reaction button -->
    <string name="StoryReplyComposer__react_to_this_story">תגובה לסטורי הזה</string>
    <!-- Displayed when the user is replying privately to someone who replied to one of their stories -->
    <string name="StoryReplyComposer__replying_privately_to_s">משיב באופן פרטי אל %1$s</string>
    <!-- Displayed when the user is replying privately to someone who replied to one of their stories -->
    <string name="StoryReplyComposer__reply_to_s">שליחת תשובה ל%1$s</string>
    <!-- Context menu item to privately reply to a story response -->
    <!-- Context menu item to copy a story response -->
    <string name="StoryGroupReplyItem__copy">העתק</string>
    <!-- Context menu item to delete a story response -->
    <string name="StoryGroupReplyItem__delete">מחיקה</string>
    <!-- Page title for My Story options -->
    <string name="MyStorySettingsFragment__my_story">הסטורי שלי</string>
    <!-- Number of total signal connections displayed in "All connections" row item -->
    <plurals name="MyStorySettingsFragment__viewers">
        <item quantity="one">צופה %1$d</item>
        <item quantity="two">%1$d צופים</item>
        <item quantity="many">%1$d צופים</item>
        <item quantity="other">%1$d צופים</item>
    </plurals>
    <!-- Button on all signal connections row to view all signal connections. Please keep as short as possible. -->
    <string name="MyStorySettingsFragment__view">הצגה</string>
    <!-- Section heading for story visibility -->
    <string name="MyStorySettingsFragment__who_can_view_this_story">מי יכול לצפות בסטורי הזה</string>
    <!-- Clickable option for selecting people to hide your story from -->
    <!-- Privacy setting title for sending stories to all your signal connections -->
    <string name="MyStorySettingsFragment__all_signal_connections">כל חברי ה-Signal</string>
    <!-- Privacy setting description for sending stories to all your signal connections -->
    <!-- Privacy setting title for sending stories to all except the specified connections -->
    <string name="MyStorySettingsFragment__all_except">כולם חוץ מ…</string>
    <!-- Privacy setting description for sending stories to all except the specified connections -->
    <string name="MyStorySettingsFragment__hide_your_story_from_specific_people">הסתרת הסטורי שלך מאנשים ספציפיים</string>
    <!-- Summary of clickable option displaying how many people you have excluded from your story -->
    <plurals name="MyStorySettingsFragment__d_people_excluded">
        <item quantity="one">הסטורי מוסתר מאדם %1$d</item>
        <item quantity="two">הסטורי מוסתר מ%1$d אנשים</item>
        <item quantity="many">הסטורי מוסתר מ%1$d אנשים</item>
        <item quantity="other">הסטורי מוסתר מ%1$d אנשים</item>
    </plurals>
    <!-- Privacy setting title for only sharing your story with specified connections -->
    <string name="MyStorySettingsFragment__only_share_with">שיתוף רק עם…</string>
    <!-- Privacy setting description for only sharing your story with specified connections -->
    <string name="MyStorySettingsFragment__only_share_with_selected_people">שיתוף רק עם אנשים נבחרים</string>
    <!-- Summary of clickable option displaying how many people you have included to send to in your story -->
    <plurals name="MyStorySettingsFragment__d_people">
        <item quantity="one">איש %1$d</item>
        <item quantity="two">%1$d אנשים</item>
        <item quantity="many">%1$d אנשים</item>
        <item quantity="other">%1$d אנשים</item>
    </plurals>
    <!-- My story privacy fine print about what the privacy settings are for -->
    <string name="MyStorySettingsFragment__choose_who_can_view_your_story">אפשר לבחור מי יראה את הסטורי שלך. השינויים לא ישפיעו על סטוריז שכבר שלחת.</string>
    <!-- Section header for options related to replies and reactions -->
    <string name="MyStorySettingsFragment__replies_amp_reactions">תשובות ותגובות</string>
    <!-- Switchable option for allowing replies and reactions on your stories -->
    <string name="MyStorySettingsFragment__allow_replies_amp_reactions">הפעלת תשובות ותגובות</string>
    <!-- Summary for switchable option allowing replies and reactions on your story -->
    <string name="MyStorySettingsFragment__let_people_who_can_view_your_story_react_and_reply">אפשר לתת לאנשים שיכולים לצפות בסטורי שלך להגיב ולהשיב</string>
    <!-- Signal connections bolded text in the Signal Connections sheet -->
    <string name="SignalConnectionsBottomSheet___signal_connections">חברי Signal</string>
    <!-- Displayed at the top of the signal connections sheet. Please remember to insert strong tag as required. -->
    <string name="SignalConnectionsBottomSheet__signal_connections_are_people">חברי Signal הם אנשים שבחרת לבטוח בהם, באמצעות אחת מהפעולות הבאות:</string>
    <!-- Signal connections sheet bullet point 1 -->
    <string name="SignalConnectionsBottomSheet__starting_a_conversation">התחלת צ\'אט</string>
    <!-- Signal connections sheet bullet point 2 -->
    <string name="SignalConnectionsBottomSheet__accepting_a_message_request">אישור בקשת הודעה</string>
    <!-- Signal connections sheet bullet point 3 -->
    <string name="SignalConnectionsBottomSheet__having_them_in_your_system_contacts">שמירה באנשי הקשר שלך</string>
    <!-- Note at the bottom of the Signal connections sheet -->
    <string name="SignalConnectionsBottomSheet__your_connections_can_see_your_name">"חברי ה–Signal שלך יכולים לראות את השם והתמונה שלך, והם יכולים לראות פוסטים של \"הסטורי שלי\" אלא אם הסתרת אותם מהם."</string>
    <!-- Clickable option to add a viewer to a custom story -->
    <string name="PrivateStorySettingsFragment__add_viewer">הוסף צופה</string>
    <!-- Clickable option to delete a custom story -->
    <string name="PrivateStorySettingsFragment__delete_custom_story">מחיקת סטורי מותאם אישית</string>
    <!-- Dialog title when attempting to remove someone from a custom story -->
    <string name="PrivateStorySettingsFragment__remove_s">להסיר את %1$s?</string>
    <!-- Dialog message when attempting to remove someone from a custom story -->
    <string name="PrivateStorySettingsFragment__this_person_will_no_longer">האדם הזה לא יראה יותר את הסטורי שלך.</string>
    <!-- Positive action label when attempting to remove someone from a custom story -->
    <string name="PrivateStorySettingsFragment__remove">הסרה</string>
    <!-- Dialog title when deleting a custom story -->
    <!-- Dialog message when deleting a custom story -->
    <!-- Page title for editing a custom story name -->
    <string name="EditPrivateStoryNameFragment__edit_story_name">עריכת שם סטורי</string>
    <!-- Input field hint when editing a custom story name -->
    <string name="EditPrivateStoryNameFragment__story_name">שם סטורי</string>
    <!-- Save button label when editing a custom story name -->
    <!-- Displayed in text post creator before user enters text -->
    <string name="TextStoryPostCreationFragment__tap_to_add_text">הקש כדי להוסיף מלל</string>
    <!-- Button label for changing font when creating a text post -->
    <!-- Displayed in text post creator when prompting user to enter text -->
    <string name="TextStoryPostTextEntryFragment__add_text">הוסף טקסט</string>
    <!-- Content description for \'done\' button when adding text to a story post -->
    <string name="TextStoryPostTextEntryFragment__done_adding_text">סיים להוסיף מלל</string>
    <!-- Text label for media selection toggle -->
    <string name="MediaSelectionActivity__text">מלל</string>
    <!-- Camera label for media selection toggle -->
    <string name="MediaSelectionActivity__camera">מצלמה</string>
    <!-- Hint for entering a URL for a text post -->
    <string name="TextStoryPostLinkEntryFragment__type_or_paste_a_url">הקלד או הדבק מען</string>
    <!-- Displayed prior to the user entering a URL for a text post -->
    <string name="TextStoryPostLinkEntryFragment__share_a_link_with_viewers_of_your_story">שיתוף לינק עם צופי הסטורי שלך</string>
    <!-- Hint text for searching for a story text post recipient. -->
    <string name="TextStoryPostSendFragment__search">חפש</string>
    <!-- Toast shown when an unexpected error occurs while sending a text story -->
    <!-- Toast shown when a trying to add a link preview to a text story post and the link/url is not valid (e.g., missing .com at the end) -->
    <string name="TextStoryPostSendFragment__please_enter_a_valid_link">צריך להכניס לינק חוקי.</string>
    <!-- Title for screen allowing user to exclude "My Story" entries from specific people -->
    <string name="ChangeMyStoryMembershipFragment__all_except">כולם חוץ מ…</string>
    <!-- Title for screen allowing user to only share "My Story" entries with specific people -->
    <string name="ChangeMyStoryMembershipFragment__only_share_with">שיתוף רק עם…</string>
    <!-- Done button label for hide story from screen -->
    <string name="HideStoryFromFragment__done">סיים</string>
    <!-- Dialog title for removing a group story -->
    <string name="StoryDialogs__remove_group_story">להסיר סטורי קבוצתי?</string>
    <!-- Dialog message for removing a group story -->
    <string name="StoryDialogs__s_will_be_removed">נסיר את ״%1$s״.</string>
    <!-- Dialog positive action for removing a group story -->
    <string name="StoryDialogs__remove">הסרה</string>
    <!-- Dialog title for deleting a custom story -->
    <string name="StoryDialogs__delete_custom_story">למחוק סטורי מותאם אישית?</string>
    <!-- Dialog message for deleting a custom story -->
    <string name="StoryDialogs__s_and_updates_shared">״%1$s״ ועדכונים שישותפו לסטורי הזה יימחקו.</string>
    <!-- Dialog positive action for deleting a custom story -->
    <string name="StoryDialogs__delete">מחיקה</string>
    <!-- Dialog title for first time sending something to a beta story -->
    <!-- Dialog message for first time sending something to a beta story -->
    <!-- Dialog title for first time adding something to a story -->
    <!-- Dialog message for first time adding something to a story -->
    <!-- First time share to story dialog: Positive action to go ahead and add to story -->
    <!-- First time share to story dialog: Neutral action to edit who can view "My Story" -->
    <!-- Error message shown when a failure occurs during story send -->
    <string name="StoryDialogs__story_could_not_be_sent">סטורי לא הצליח להישלח. כדאי לבדוק את החיבור שלך ולנסות שוב.</string>
    <!-- Error message dialog button to resend a previously failed story send -->
    <string name="StoryDialogs__send">שלח</string>
    <!-- Action button for turning off stories when stories are present on the device -->
    <string name="StoryDialogs__turn_off_and_delete">כיבוי ומחיקה</string>
    <!-- Privacy Settings toggle title for stories -->
    <!-- Privacy Settings toggle summary for stories -->
    <!-- New story viewer selection screen title -->
    <string name="CreateStoryViewerSelectionFragment__choose_viewers">בחר צופים</string>
    <!-- New story viewer selection action button label -->
    <string name="CreateStoryViewerSelectionFragment__next">הבא</string>
    <!-- New story viewer selection screen title as recipients are selected -->
    <plurals name="SelectViewersFragment__d_viewers">
        <item quantity="one">צופה %1$d</item>
        <item quantity="two">%1$d צופים</item>
        <item quantity="many">%1$d צופים</item>
        <item quantity="other">%1$d צופים</item>
    </plurals>
    <!-- Name story screen title -->
    <string name="CreateStoryWithViewersFragment__name_story">מתן שם לסטורי</string>
    <!-- Name story screen note under text field -->
    <string name="CreateStoryWithViewersFragment__only_you_can">שם הסטורי הזה גלוי רק לך.</string>
    <!-- Name story screen label hint -->
    <string name="CreateStoryWithViewersFragment__story_name_required">שם סטורי (חובה)</string>
    <!-- Name story screen viewers subheading -->
    <string name="CreateStoryWithViewersFragment__viewers">צופים</string>
    <!-- Name story screen create button label -->
    <string name="CreateStoryWithViewersFragment__create">צור</string>
    <!-- Name story screen error when save attempted with no label -->
    <string name="CreateStoryWithViewersFragment__this_field_is_required">שדה זה דרוש.</string>
    <!-- Name story screen error when save attempted but label is duplicate -->
    <string name="CreateStoryWithViewersFragment__there_is_already_a_story_with_this_name">יש כבר סטורי עם השם הזה.</string>
    <!-- Text for select all action when editing recipients for a story -->
    <string name="BaseStoryRecipientSelectionFragment__select_all">בחר הכול</string>
    <!-- Choose story type bottom sheet title -->
    <string name="ChooseStoryTypeBottomSheet__choose_your_story_type">בחירת סוג הסטורי שלך</string>
    <!-- Choose story type bottom sheet new story row title -->
    <string name="ChooseStoryTypeBottomSheet__new_custom_story">סטורי מותאם אישית חדש</string>
    <!-- Choose story type bottom sheet new story row summary -->
    <string name="ChooseStoryTypeBottomSheet__visible_only_to">גלוי רק אל אנשים מסוימים</string>
    <!-- Choose story type bottom sheet group story title -->
    <string name="ChooseStoryTypeBottomSheet__group_story">סטורי קבוצתי</string>
    <!-- Choose story type bottom sheet group story summary -->
    <string name="ChooseStoryTypeBottomSheet__share_to_an_existing_group">שתף אל קבוצה קיימת</string>
    <!-- Choose groups bottom sheet title -->
    <string name="ChooseGroupStoryBottomSheet__choose_groups">בחר קבוצות</string>
    <!-- Displayed when copying group story reply text to clipboard -->
    <string name="StoryGroupReplyFragment__copied_to_clipboard">הועתק ללוח</string>
    <!-- Displayed in story caption when content is longer than 5 lines -->
    <string name="StoryViewerPageFragment__see_more">להמשך קריאה</string>
    <!-- Displayed in toast after sending a direct reply -->
    <string name="StoryDirectReplyDialogFragment__sending_reply">שולח תשובה…</string>
    <!-- Displayed in the viewer when a story is no longer available -->
    <string name="StorySlateView__this_story_is_no_longer_available">הסטורי הזה אינו זמין יותר.</string>
    <!-- Displayed in the viewer when a story has permanently failed to download. -->
    <string name="StorySlateView__cant_download_story_s_will_need_to_share_it_again">הורדת סטורי נכשלה. %1$s יצטרך לשלוח אותו שוב.</string>
    <!-- Displayed in the viewer when the network is not available -->
    <string name="StorySlateView__no_internet_connection">אין חיבור אינטרנט</string>
    <!-- Displayed in the viewer when network is available but content could not be downloaded -->
    <string name="StorySlateView__couldnt_load_content">לא היה ניתן לטעון תוכן</string>
    <!-- Toasted when the user externally shares to a text story successfully -->
    <string name="TextStoryPostCreationFragment__sent_story">סטורי נשלח</string>
    <!-- Toasted when the user external share to a text story fails -->
    <string name="TextStoryPostCreationFragment__failed_to_send_story">לא הצלחנו לשלוח את הסטורי</string>
    <!-- Displayed in a dialog to let the user select a given users story -->
    <string name="StoryDialogs__view_story">צפיה בסטורי</string>
    <!-- Displayed in a dialog to let the user select a given users profile photo -->
    <string name="StoryDialogs__view_profile_photo">הצג תמונת פרופיל</string>

    <!-- Title for a notification at the bottom of the chat list suggesting that the user disable censorship circumvention because the service has become reachable -->
    <!-- Body for a notification at the bottom of the chat list suggesting that the user disable censorship circumvention because the service has become reachable -->
    <!-- Label for a button to dismiss a notification at the bottom of the chat list suggesting that the user disable censorship circumvention because the service has become reachable -->
    <!-- Label for a button in a notification at the bottom of the chat list to turn off censorship circumvention -->

    <!-- Conversation Item label for when you react to someone else\'s story -->
    <string name="ConversationItem__you_reacted_to_s_story">הגבת לסטורי של %1$s</string>
    <!-- Conversation Item label for reactions to your story -->
    <string name="ConversationItem__reacted_to_your_story">הגיב/ה לסטורי שלך</string>
    <!-- Conversation Item label for reactions to an unavailable story -->
    <string name="ConversationItem__reacted_to_a_story">הגיב/ה לסטורי</string>

    <!-- endregion -->
    <!-- Content description for expand contacts chevron -->
    <string name="ExpandModel__view_more">הצג עוד</string>
    <string name="StoriesLinkPopup__visit_link">בקר בקישור</string>

    <!-- Gift price and duration, formatted as: {price} dot {n} day duration -->
    <plurals name="GiftRowItem_s_dot_d_day_duration">
        <item quantity="one">%1$s · למשך יום %2$d</item>
        <item quantity="two">%1$s · למשך יומיים %2$d</item>
        <item quantity="many">%1$s · למשך %2$d ימים</item>
        <item quantity="other">%1$s · למשך %2$d ימים</item>
    </plurals>
    <!-- Headline text on start fragment for gifting a badge -->
    <string name="GiftFlowStartFragment__donate_for_a_friend">ביצוע תרומה בשביל חבר/ה</string>
    <!-- Description text on start fragment for gifting a badge -->
    <plurals name="GiftFlowStartFragment__support_signal_by">
        <item quantity="one">אפשר לתמוך ב–Signal על ידי ביצוע תרומה בשביל חבר/ה או קרוב/ת משפחה שמשתמשים ב–Signal. הם יקבלו תג שיוכלו להציג בפרופיל שלהם ליום %1$d</item>
        <item quantity="two">אפשר לתמוך ב–Signal על ידי ביצוע תרומה בשביל חבר/ה או קרוב/ת משפחה שמשתמשים ב–Signal. הם יקבלו תג שיוכלו להציג בפרופיל שלהם ליומיים</item>
        <item quantity="many">אפשר לתמוך ב–Signal על ידי ביצוע תרומה בשביל חבר/ה או קרוב/ת משפחה שמשתמשים ב–Signal. הם יקבלו תג שיוכלו להציג בפרופיל שלהם ל–%1$d ימים</item>
        <item quantity="other">אפשר לתמוך ב–Signal על ידי ביצוע תרומה בשביל חבר/ה או קרוב/ת משפחה שמשתמשים ב–Signal. הם יקבלו תג שיוכלו להציג בפרופיל שלהם ל–%1$d ימים</item>
    </plurals>
    <!-- Action button label for start fragment for gifting a badge -->
    <string name="GiftFlowStartFragment__next">הבא</string>
    <!-- Title text on choose recipient page for badge gifting -->
    <string name="GiftFlowRecipientSelectionFragment__choose_recipient">בחר מקבל</string>
    <!-- Title text on confirm gift page -->
    <string name="GiftFlowConfirmationFragment__confirm_donation">אישור תרומה</string>
    <!-- Heading text specifying who the gift will be sent to -->
    <string name="GiftFlowConfirmationFragment__send_to">שליחה אל</string>
    <!-- Text explaining that gift will be sent to the chosen recipient -->
    <string name="GiftFlowConfirmationFragment__the_recipient_will_be_notified">נעדכן את הנמען/ת על התרומה בהודעת 1–על–1. אפשר להוסיף הודעה משלך למטה.</string>
    <!-- Text explaining that this gift is a one time donation -->
    <string name="GiftFlowConfirmationFragment__one_time_donation">תרומה חד פעמית</string>
    <!-- Hint for add message input -->
    <string name="GiftFlowConfirmationFragment__add_a_message">הוסף הודעה</string>
    <!-- Displayed in the dialog while verifying the chosen recipient -->
    <string name="GiftFlowConfirmationFragment__verifying_recipient">מוודא מקבל…</string>
    <!-- Title for sheet shown when opening a redeemed gift -->
    <string name="ViewReceivedGiftBottomSheet__s_made_a_donation_for_you">%1$s ביצע/ה תרומה בשבילך</string>
    <!-- Title for sheet shown when opening a sent gift -->
    <string name="ViewSentGiftBottomSheet__thanks_for_your_support">תודה על התמיכה שלך!</string>
    <!-- Description for sheet shown when opening a redeemed gift -->
    <string name="ViewReceivedGiftBottomSheet__s_made_a_donation_to_signal">%1$s ביצע/ה תרומה ל–Signal בשמך! אפשר להשוויץ בתמיכה שלך ב–Signal בפרופיל.</string>
    <!-- Description for sheet shown when opening a sent gift -->
    <string name="ViewSentGiftBottomSheet__youve_made_a_donation_to_signal">ביצעת תרומה ל–Signal בשם %1$s. הוא או היא יקבלו את האפשרות להשוויץ בתמיכה שלהם בפרופיל.</string>
    <!-- Primary action for pending gift sheet to redeem badge now -->
    <string name="ViewReceivedGiftSheet__redeem">ממש</string>
    <!-- Primary action for pending gift sheet to redeem badge later -->
    <string name="ViewReceivedGiftSheet__not_now">לא עכשיו</string>
    <!-- Dialog text while redeeming a gift -->
    <string name="ViewReceivedGiftSheet__redeeming_badge">תג במימוש…</string>
    <!-- Snackbar text when user presses "not now" on redemption sheet -->
    <string name="ConversationFragment__you_can_redeem_your_badge_later">אפשר לממש את התג שלך מאוחר יותר.</string>
    <!-- Description text in gift thanks sheet -->
    <string name="GiftThanksSheet__youve_made_a_donation">ביצעת תרומה ל–Signal בשם %1$s. הוא או היא יקבלו את האפשרות להשוויץ בתמיכה שלהם בפרופיל.</string>
    <!-- Expired gift sheet title -->
    <string name="ExpiredGiftSheetConfiguration__your_badge_has_expired">תוקף התג שלך פג</string>
    <!-- Expired gift sheet top description text -->
    <string name="ExpiredGiftSheetConfiguration__your_badge_has_expired_and_is">תוקף התג שלך פג, והוא כבר לא מוצג לאחרים בפרופיל שלך.</string>
    <!-- Expired gift sheet bottom description text -->
    <string name="ExpiredGiftSheetConfiguration__to_continue">כדי להמשיך לתמוך בטכנולוגיה שנבנתה עבורך, אנא שקול להפוך למחזיק חודשי.</string>
    <!-- Expired gift sheet make a monthly donation button -->
    <string name="ExpiredGiftSheetConfiguration__make_a_monthly_donation">ביצוע תרומה חודשית</string>
    <!-- Expired gift sheet not now button -->
    <string name="ExpiredGiftSheetConfiguration__not_now">לא עכשיו</string>
    <!-- My Story label designating that we will only share with the selected viewers. -->
    <string name="ContactSearchItems__only_share_with">שיתוף רק עם</string>
    <!-- Label under name for custom stories -->
    <plurals name="ContactSearchItems__custom_story_d_viewers">
        <item quantity="one">סטורי מותאם אישית · צופה %1$d</item>
        <item quantity="two">סטורי מותאם אישית · %1$d צופים</item>
        <item quantity="many">סטורי מותאם אישית · %1$d צופים</item>
        <item quantity="other">סטורי מותאם אישית · %1$d צופים</item>
    </plurals>
    <!-- Label under name for group stories -->
    <plurals name="ContactSearchItems__group_story_d_viewers">
        <item quantity="one">סטורי קבוצתי · צופה %1$d</item>
        <item quantity="two">סטורי קבוצתי · %1$d צופים</item>
        <item quantity="many">סטורי קבוצתי · %1$d צופים</item>
        <item quantity="other">סטורי קבוצתי · %1$d צופים</item>
    </plurals>
    <!-- Label under name for groups -->
    <plurals name="ContactSearchItems__group_d_members">
        <item quantity="one">חבר/ה %1$d</item>
        <item quantity="two">%1$d חברים</item>
        <item quantity="many">%1$d חברים</item>
        <item quantity="other">%1$d חברים</item>
    </plurals>
    <!-- Label under name for my story -->
    <plurals name="ContactSearchItems__my_story_s_dot_d_viewers">
        <item quantity="one">%1$s· צופה %2$d</item>
        <item quantity="two">%1$s · %2$d צופים</item>
        <item quantity="many">%1$s · %2$d צופים</item>
        <item quantity="other">%1$s · %2$d צופים</item>
    </plurals>
    <!-- Label under name for my story -->
    <plurals name="ContactSearchItems__my_story_s_dot_d_excluded">
        <item quantity="one">%1$s · מוסתר מאדם %2$d</item>
        <item quantity="two">%1$s · מוסתר מ–%2$d אנשים</item>
        <item quantity="many">%1$s · מוסתר מ–%2$d אנשים</item>
        <item quantity="other">%1$s · מוסתר מ–%2$d אנשים</item>
    </plurals>
    <!-- Label under name for My Story when first sending to my story -->
    <string name="ContactSearchItems__tap_to_choose_your_viewers">יש ללחוץ כדי לבחור את הצופים שלך</string>
    <!-- Label for context menu item to open story settings -->
    <string name="ContactSearchItems__story_settings">הגדרות סטורי</string>
    <!-- Label for context menu item to remove a group story from contact results -->
    <string name="ContactSearchItems__remove_story">הסרת סטורי</string>
    <!-- Label for context menu item to delete a custom story -->
    <string name="ContactSearchItems__delete_story">מחיקת סטורי</string>
    <!-- Dialog title for removing a group story -->
    <string name="ContactSearchMediator__remove_group_story">להסיר סטורי קבוצתי?</string>
    <!-- Dialog message for removing a group story -->
    <string name="ContactSearchMediator__this_will_remove">פעולה זו תסיר את הסטורי מהרשימה הזו. עדיין תהיה לך אפשרות לצפות בסטוריז מקבוצה זו.</string>
    <!-- Dialog action item for removing a group story -->
    <string name="ContactSearchMediator__remove">הסרה</string>
    <!-- Dialog title for deleting a custom story -->
    <string name="ContactSearchMediator__delete_story">למחוק סטורי?</string>
    <!-- Dialog message for deleting a custom story -->
    <string name="ContactSearchMediator__delete_the_custom">למחוק את הסטורי המותאם אישית ״%1$s״?</string>
    <!-- Dialog action item for deleting a custom story -->
    <string name="ContactSearchMediator__delete">מחיקה</string>
    <!-- Donation for a friend expiry days remaining -->
    <plurals name="Gifts__d_days_remaining">
        <item quantity="one">%1$d יום נותר</item>
        <item quantity="two">%1$d ימים נותרו</item>
        <item quantity="many">%1$d ימים נותרו</item>
        <item quantity="other">%1$d ימים נותרו</item>
    </plurals>
    <!-- Donation for a friend expiry hours remaining -->
    <plurals name="Gifts__d_hours_remaining">
        <item quantity="one">%1$d שעה נותרה</item>
        <item quantity="two">%1$d שעות נותרו</item>
        <item quantity="many">%1$d שעות נותרו</item>
        <item quantity="other">%1$d שעות נותרו</item>
    </plurals>
    <!-- Gift expiry minutes remaining -->
    <plurals name="Gifts__d_minutes_remaining">
        <item quantity="one">%1$d דקה נותרה</item>
        <item quantity="two">%1$d דקות נותרו</item>
        <item quantity="many">%1$d דקות נותרו</item>
        <item quantity="other">%1$d דקות נותרו</item>
    </plurals>
    <!-- Donation for a friend expiry expired -->
    <string name="Gifts__expired">פג</string>

    <!-- Label indicating that a user can tap to advance to the next post in a story -->
    <string name="StoryFirstTimeNavigationView__tap_to_advance">אפשר ללחוץ כדי להתקדם</string>
    <!-- Label indicating swipe direction to skip current story -->
    <string name="StoryFirstTimeNavigationView__swipe_up_to_skip">אפשר להחליק מעלה כדי לדלג</string>
    <!-- Label indicating swipe direction to exit story viewer -->
    <string name="StoryFirstTimeNavigationView__swipe_right_to_exit">אפשר להחליק ימינה כדי לצאת</string>
    <!-- Button label to confirm understanding of story navigation -->
    <string name="StoryFirstTimeNagivationView__got_it">הבנתי</string>
    <!-- Content description for vertical context menu button in safety number sheet rows -->
    <string name="SafetyNumberRecipientRowItem__open_context_menu">פתיחת תפריט קונטקסט</string>
    <!-- Sub-line when a user is verified. -->
    <string name="SafetyNumberRecipientRowItem__s_dot_verified">%1$s · מאומת/ת</string>
    <!-- Sub-line when a user is verified. -->
    <string name="SafetyNumberRecipientRowItem__verified">מוודא</string>
    <!-- Title of safety number changes bottom sheet when showing individual records -->
    <string name="SafetyNumberBottomSheetFragment__safety_number_changes">שינויים במספרי בטיחות</string>
    <!-- Message of safety number changes bottom sheet when showing individual records -->
    <string name="SafetyNumberBottomSheetFragment__the_following_people">יתכן שהאנשים הבאים התקינו מחדש את Signal או החליפו מכשירים. יש ללחוץ על נמען או נמענת כדי לאשר את מספר הבטיחות החדש. זו פעולה אופציונלית — לא חייבים.</string>
    <!-- Title of safety number changes bottom sheet when not showing individual records -->
    <string name="SafetyNumberBottomSheetFragment__safety_number_checkup">בדיקת מספרי בטיחות</string>
    <!-- Title of safety number changes bottom sheet when not showing individual records and user has seen review screen -->
    <string name="SafetyNumberBottomSheetFragment__safety_number_checkup_complete">בדיקת מספרי בטיחות הושלמה</string>
    <!-- Message of safety number changes bottom sheet when not showing individual records and user has seen review screen -->
    <string name="SafetyNumberBottomSheetFragment__all_connections_have_been_reviewed">כל חברי ה-Signal נסקרו, יש ללחוץ על שליחה כדי להמשיך.</string>
    <!-- Message of safety number changes bottom sheet when not showing individual records -->
    <string name="SafetyNumberBottomSheetFragment__you_have_d_connections">יש לך %1$d חברי Signal שיתכן והתקינו מחדש את Signal או החליפו מכשירים. לפני שיתוף הסטורי שלך איתם, כדאי לסקור את מספרי הבטיחות שלהם או לשקול להסיר אותם מהסטורי שלך.</string>
    <!-- Menu action to launch safety number verification screen -->
    <string name="SafetyNumberBottomSheetFragment__verify_safety_number">וודא מספר ביטחון</string>
    <!-- Menu action to remove user from story -->
    <string name="SafetyNumberBottomSheetFragment__remove_from_story">הסרה מסטורי</string>
    <!-- Action button at bottom of SafetyNumberBottomSheetFragment to send anyway -->
    <string name="SafetyNumberBottomSheetFragment__send_anyway">שלח בכל זאת</string>
    <!-- Action button at bottom of SafetyNumberBottomSheetFragment to review connections -->
    <string name="SafetyNumberBottomSheetFragment__review_connections">סקירת חברי Signal</string>
    <!-- Empty state copy for SafetyNumberBottomSheetFragment -->
    <string name="SafetyNumberBottomSheetFragment__no_more_recipients_to_show">אין יותר נמענים להציג</string>
    <!-- Done button on safety number review fragment -->
    <string name="SafetyNumberReviewConnectionsFragment__done">סיים</string>
    <!-- Title of safety number review fragment -->
    <string name="SafetyNumberReviewConnectionsFragment__safety_number_changes">שינויים במספרי בטיחות</string>
    <!-- Message of safety number review fragment -->
    <plurals name="SafetyNumberReviewConnectionsFragment__d_recipients_may_have">
        <item quantity="one">יתכן שנמען או נמענת %1$d התקינו מחדש את Signal או החליפו מכשירים. יש ללחוץ על נמען או נמענת כדי לאשר את מספר הבטיחות החדש. זו פעולה אופציונלית — לא חייבים.</item>
        <item quantity="two">יתכן ש-%1$d נמענים התקינו מחדש את Signal או החליפו מכשירים. יש ללחוץ על נמען או נמענת כדי לאשר את מספר הבטיחות החדש. זו פעולה אופציונלית — לא חייבים.</item>
        <item quantity="many">יתכן ש-%1$d נמענים התקינו מחדש את Signal או החליפו מכשירים. יש ללחוץ על נמען או נמענת כדי לאשר את מספר הבטיחות החדש. זו פעולה אופציונלית — לא חייבים.</item>
        <item quantity="other">יתכן ש-%1$d נמענים התקינו מחדש את Signal או החליפו מכשירים. יש ללחוץ על נמען או נמענת כדי לאשר את מספר הבטיחות החדש. זו פעולה אופציונלית — לא חייבים.</item>
    </plurals>
    <!-- Section header for 1:1 contacts in review fragment -->
    <string name="SafetyNumberBucketRowItem__contacts">אנשי קשר</string>
    <!-- Context menu label for distribution list headers in review fragment -->
    <string name="SafetyNumberReviewConnectionsFragment__remove_all">להסיר את כולם</string>
    <!-- Context menu label for 1:1 contacts to remove from send -->
    <string name="SafetyNumberReviewConnectionsFragment__remove">הסרה</string>

    <!-- Title of initial My Story settings configuration shown when sending to My Story for the first time -->
    <string name="ChooseInitialMyStoryMembershipFragment__my_story_privacy">פרטיות הסטורי שלי</string>
    <!-- Subtitle of initial My Story settings configuration shown when sending to My Story for the first time -->
    <string name="ChooseInitialMyStoryMembershipFragment__choose_who_can_see_posts_to_my_story_you_can_always_make_changes_in_settings">ניתן לבחור מי יראה את הפוסטים של ״הסטורי שלי״. גם אחרי שבוחרים, תמיד אפשר לשנות את ההגדרות.</string>
    <!-- All connections option for initial My Story settings configuration shown when sending to My Story for the first time -->
    <string name="ChooseInitialMyStoryMembershipFragment__all_signal_connections">כל חברי ה-Signal</string>
    <!-- All connections except option for initial My Story settings configuration shown when sending to My Story for the first time -->
    <string name="ChooseInitialMyStoryMembershipFragment__all_except">כולם חוץ מ…</string>
    <!-- Only with selected connections option for initial My Story settings configuration shown when sending to My Story for the first time -->
    <string name="ChooseInitialMyStoryMembershipFragment__only_share_with">שיתוף רק עם…</string>

    <!-- Story info header sent heading -->
    <string name="StoryInfoHeader__sent">נשלח</string>
    <!-- Story info header received heading -->
    <string name="StoryInfoHeader__received">התקבל</string>
    <!-- Story info header file size heading -->
    <string name="StoryInfoHeader__file_size">גודל קובץ</string>
    <!-- Story info "Sent to" header -->
    <!-- Story info "Sent from" header -->
    <!-- Story info "Failed" header -->
    <!-- Story Info context menu label -->

    <!-- StoriesPrivacySettingsFragment -->
    <!-- Explanation about how stories are deleted and managed -->
    <string name="StoriesPrivacySettingsFragment__story_updates_automatically_disappear">עדכוני סטורי נעלמים אוטומטית אחרי 24 שעות. אפשר לבחור מי יכול לראות את הסטורי שלך או ליצור סטוריז חדשים עם קבוצות או צופים ספציפיים.</string>
    <!-- Preference title to turn off stories -->
    <string name="StoriesPrivacySettingsFragment__turn_off_stories">כיבוי סטוריז</string>
    <!-- Preference summary to turn off stories -->
    <string name="StoriesPrivacySettingsFragment__if_you_opt_out">לאחר כיבוי סטוריז, לא תהיה לך אפשרות לשתף או לראות סטוריז יותר.</string>
    <!-- Preference title to turn on stories -->
    <string name="StoriesPrivacySettingsFragment__turn_on_stories">הפעלת סטוריז</string>
    <!-- Preference summary to turn on stories -->
    <string name="StoriesPrivacySettingsFragment__share_and_view">משתפים וצופים בסטוריז של אחרים. סטוריז נעלמים אוטומטית אחרי 24 שעות.</string>
    <!-- Dialog title to turn off stories -->
    <string name="StoriesPrivacySettingsFragment__turn_off_stories_question">לכבות את סטוריז?</string>
    <!-- Dialog message to turn off stories -->
    <string name="StoriesPrivacySettingsFragment__you_will_no_longer_be_able_to_share">לא תהיה לך יותר אפשרות לשתף או לצפות בסטוריז. עדכוני סטורי ששיתפת לאחרונה יימחקו גם הם.</string>
    <!-- Page title when launched from stories landing screen -->
    <string name="StoriesPrivacySettingsFragment__story_privacy">פרטיות של סטורי</string>
    <!-- Header for section that lists out stories -->
    <string name="StoriesPrivacySettingsFragment__stories">סטוריז</string>
    <!-- Story views header -->
    <!-- Story view receipts toggle title -->
    <string name="StoriesPrivacySettingsFragment__view_receipts">אישורי צפייה</string>
    <!-- Story view receipts toggle message -->
    <string name="StoriesPrivacySettingsFragment__see_and_share">רואים ומשתפים כשיש צפיות בסטוריז. אם אפשרות זו מושבתת, אי אפשר לראות כשאחרים צופים בסטורי שלך.</string>

    <!-- NewStoryItem -->
    <string name="NewStoryItem__new_story">סטורי חדש</string>

    <!-- GroupStorySettingsFragment -->
    <!-- Section header for who can view a group story -->
    <string name="GroupStorySettingsFragment__who_can_view_this_story">מי יכול לצפות בסטורי הזה</string>
    <!-- Explanation of who can view a group story -->
    <string name="GroupStorySettingsFragment__members_of_the_group_s">"חברי הקבוצה %1$s יכולים לצפות ולהשיב לסטורי הזה. יש לך אפשרות לעדכן את החברוּת בצ׳אט הזה בתוך הקבוצה."</string>
    <!-- Preference label for removing this group story -->
    <string name="GroupStorySettingsFragment__remove_group_story">הסרת סטורי קבוצתי</string>

    <!-- Generic title for overflow menus -->
    <string name="OverflowMenu__overflow_menu">תפריט אפשרויות נוספות</string>

    <!-- SMS Export Service -->
    <!-- Displayed in the notification while export is running -->
    <string name="SignalSmsExportService__exporting_messages">מייצאים הודעות…</string>
    <!-- Displayed in the notification title when export completes -->
    <string name="SignalSmsExportService__signal_sms_export_complete">ייצוא הודעות SMS מ–Signal הושלם</string>
    <!-- Displayed in the notification message when export completes -->
    <string name="SignalSmsExportService__tap_to_return_to_signal">אפשר ללחוץ כדי לחזור ל–Signal</string>

    <!-- ExportYourSmsMessagesFragment -->
    <!-- Title of the screen -->
    <string name="ExportYourSmsMessagesFragment__export_your_sms_messages">ייצוא הודעות ה-SMS שלך</string>
    <!-- Message of the screen -->
    <string name="ExportYourSmsMessagesFragment__you_can_export_your_sms_messages_to_your_phones_sms_database_and_youll_have_the_option_to_keep_or_remove_them_from_signal">אפשר לייצא את הודעות ה–SMS שלך למסד נתוני ה–SMS של הטלפון שלך ותהיה לך האפשרות לשמור או להסיר אותן מ–Signal. זה מאפשר לאפליקציות SMS אחרות בטלפון שלך לייבא אותן. זה לא יוצר קובץ ניתן לשיתוף של היסטוריית הודעות ה–SMS שלך.</string>
    <!-- Button label to begin export -->
    <string name="ExportYourSmsMessagesFragment__continue">המשך</string>

    <!-- ExportingSmsMessagesFragment -->
    <!-- Title of the screen -->
    <string name="ExportingSmsMessagesFragment__exporting_sms_messages">מייצאים הודעות SMS</string>
    <!-- Message of the screen when exporting sms messages -->
    <string name="ExportingSmsMessagesFragment__this_may_take_awhile">זה עשוי לקחת זמן</string>
    <!-- Progress indicator for export -->
    <plurals name="ExportingSmsMessagesFragment__exporting_d_of_d">
        <item quantity="one">מייצאים %1$d מתוך %2$d…</item>
        <item quantity="two">מייצאים %1$d מתוך %2$d…</item>
        <item quantity="many">מייצאים %1$d מתוך %2$d…</item>
        <item quantity="other">מייצאים %1$d מתוך %2$d…</item>
    </plurals>
    <!-- Alert dialog title shown when we think a user may not have enough local storage available to export sms messages -->
    <string name="ExportingSmsMessagesFragment__you_may_not_have_enough_disk_space">יתכן שאין לך מספיק נפח אחסון פנוי</string>
    <!-- Alert dialog message shown when we think a user may not have enough local storage available to export sms messages, placeholder is the file size, e.g., 128kB -->
    <string name="ExportingSmsMessagesFragment__you_need_approximately_s_to_export_your_messages_ensure_you_have_enough_space_before_continuing">צריך בערך %1$s כדי לייצא את ההודעות שלך, כדאי לוודא שיש לך מספיק מקום לפני שממשיכים.</string>
    <!-- Alert dialog button to continue with exporting sms after seeing the lack of storage warning -->
    <string name="ExportingSmsMessagesFragment__continue_anyway">להמשיך בכל זאת</string>
    <!-- Dialog text shown when Signal isn\'t granted the sms permission needed to export messages, different than being selected as the sms app -->
    <string name="ExportingSmsMessagesFragment__signal_needs_the_sms_permission_to_be_able_to_export_your_sms_messages">Signal צריכה הרשאת SMS כדי לאפשר ייצוא של הודעות ה–SMS שלך.</string>

    <!-- ChooseANewDefaultSmsAppFragment -->
    <!-- Title of the screen -->
    <string name="ChooseANewDefaultSmsAppFragment__choose_a_new">בחירת אפליקציית ברירת מחדל חדשה ל-SMS</string>
    <!-- Button label to launch picker -->
    <string name="ChooseANewDefaultSmsAppFragment__continue">המשך</string>
    <!-- Button label for when done with changing default SMS app -->
    <string name="ChooseANewDefaultSmsAppFragment__done">סיים</string>
    <!-- First step number/bullet for choose new default sms app instructions -->
    <string name="ChooseANewDefaultSmsAppFragment__bullet_1">1</string>
    <!-- Second step number/bullet for choose new default sms app instructions -->
    <string name="ChooseANewDefaultSmsAppFragment__bullet_2">2</string>
    <!-- Third step number/bullet for choose new default sms app instructions -->
    <string name="ChooseANewDefaultSmsAppFragment__bullet_3">3</string>
    <!-- Fourth step number/bullet for choose new default sms app instructions -->
    <string name="ChooseANewDefaultSmsAppFragment__bullet_4">4</string>
    <!-- Instruction step for choosing a new default sms app -->
    <string name="ChooseANewDefaultSmsAppFragment__tap_continue_to_open_the_defaults_apps_screen_in_settings">לוחצים על ״המשך״ כדי לפתוח את מסך ״אפליקציות ברירת המחדל״ בהגדרות</string>
    <!-- Instruction step for choosing a new default sms app -->
    <string name="ChooseANewDefaultSmsAppFragment__select_sms_app_from_the_list">בוחרים ״אפליקציית SMS״ מהרשימה</string>
    <!-- Instruction step for choosing a new default sms app -->
    <string name="ChooseANewDefaultSmsAppFragment__choose_another_app_to_use_for_sms_messaging">בוחרים אפליקציה אחרת לשימוש עבור הודעות SMS</string>
    <!-- Instruction step for choosing a new default sms app -->
    <string name="ChooseANewDefaultSmsAppFragment__return_to_signal">חוזרים ל–Signal</string>
    <!-- Instruction step for choosing a new default sms app -->
    <string name="ChooseANewDefaultSmsAppFragment__open_your_phones_settings_app">פותחים את את הגדרות הטלפון</string>
    <!-- Instruction step for choosing a new default sms app -->
    <string name="ChooseANewDefaultSmsAppFragment__navigate_to_apps_default_apps_sms_app">מנווטים ל״אפליקציות״ &gt; ״אפליקציות ברירת מחדל״ &gt; ״אפליקציית SMS״</string>

    <!-- RemoveSmsMessagesDialogFragment -->
    <!-- Action button to keep messages -->
    <string name="RemoveSmsMessagesDialogFragment__keep_messages">שמירת הודעות</string>
    <!-- Action button to remove messages -->
    <string name="RemoveSmsMessagesDialogFragment__remove_messages">הסרת הודעות</string>
    <!-- Title of dialog -->
    <string name="RemoveSmsMessagesDialogFragment__remove_sms_messages">להסיר הודעות SMS מ-Signal?</string>
    <!-- Message of dialog -->
    <string name="RemoveSmsMessagesDialogFragment__you_can_now_remove_sms_messages_from_signal">אפשר להסיר הודעות SMS מ–Signal כדי לפנות שטח אחסון. הן עדיין יהיו זמינות לאפליקציות SMS אחרות בטלפון שלך גם לאחר ההסרה.</string>

    <!-- ReExportSmsMessagesDialogFragment -->
    <!-- Action button to re-export messages -->
    <string name="ReExportSmsMessagesDialogFragment__continue">המשך</string>
    <!-- Action button to cancel re-export process -->
    <string name="ReExportSmsMessagesDialogFragment__cancel">בטל</string>
    <!-- Title of dialog -->
    <string name="ReExportSmsMessagesDialogFragment__export_sms_again">לייצא SMS מחדש?</string>
    <!-- Message of dialog -->
    <string name="ReExportSmsMessagesDialogFragment__you_already_exported_your_sms_messages">כבר ייצאת את הודעות ה-SMS שלך.\nאזהרה: המשך עלול לגרום להודעות כפולות.</string>

    <!-- SetSignalAsDefaultSmsAppFragment -->
    <!-- Title of the screen -->
    <string name="SetSignalAsDefaultSmsAppFragment__set_signal_as_the_default_sms_app">הגדרה של Signal כאפליקציית ברירת המחדל ל–SMS</string>
    <!-- Message of the screen -->
    <string name="SetSignalAsDefaultSmsAppFragment__to_export_your_sms_messages">כדי לייצא את הודעות ה–SMS שלך, צריך להגדיר את Signal כאפליקציית ברירת המחדל ל-SMS.</string>
    <!-- Button label to start export -->
    <string name="SetSignalAsDefaultSmsAppFragment__next">הבא</string>

    <!-- BackupSchedulePermission Megaphone -->
    <!-- The title on an alert window that explains to the user that we are unable to backup their messages -->
    <string name="BackupSchedulePermissionMegaphone__cant_back_up_chats">לא ניתן לגבות צ׳אטים</string>
    <!-- The body text of an alert window that tells the user that we are unable to backup their messages -->
    <string name="BackupSchedulePermissionMegaphone__your_chats_are_no_longer_being_automatically_backed_up">הצ\'אטים שלך כבר לא מגובים אוטומטית.</string>
    <!-- The text on a button in an alert window that, when clicked, will take the user to a screen to re-enable backups -->
    <string name="BackupSchedulePermissionMegaphone__back_up_chats">גיבוי צ\'אטים</string>
    <!-- The text on a button in an alert window that, when clicked, will take the user to a screen to re-enable backups -->
    <string name="BackupSchedulePermissionMegaphone__not_now">לא עכשיו</string>
    <!-- Re-enable backup permission bottom sheet title -->
    <string name="BackupSchedulePermissionMegaphone__to_reenable_backups">כדי להפעיל מחדש גיבויים:</string>
    <!-- Re-enable backups permission bottom sheet instruction 1 text -->
    <string name="BackupSchedulePermissionMegaphone__tap_the_go_to_settings_button_below">לוחצים על הכפתור ״מעבר להגדרות״ למטה</string>
    <!-- Re-enable backups permission bottom sheet instruction 2 text -->
    <string name="BackupSchedulePermissionMegaphone__turn_on_allow_settings_alarms_and_reminders">מפעילים את ״הפעלת התראות ותזכורות.״</string>
    <!-- Re-enable backups permission bottom sheet call to action button to open settings -->
    <string name="BackupSchedulePermissionMegaphone__go_to_settings">מעבר להגדרות</string>

    <!-- SmsExportMegaphoneActivity -->
    <!-- Phase 2 title of full screen megaphone indicating sms will no longer be supported in the near future -->
    <string name="SmsExportMegaphoneActivity__signal_will_no_longer_support_sms">Signal לא תתמוך עוד ב–SMS</string>
    <!-- Phase 3 title of full screen megaphone indicating sms is longer supported  -->
    <string name="SmsExportMegaphoneActivity__signal_no_longer_supports_sms">Signal כבר לא תומכת ב–SMS</string>
    <!-- Phase 2 message describing that sms is going away soon -->
    <string name="SmsExportMegaphoneActivity__signal_will_soon_remove_support_for_sending_sms_messages">Signal תסיר בקרוב את התמיכה בשליחת הודעות SMS מכיוון שהודעות Signal מספקות הצפנה מקצה לקצה ופרטיות חזקה שאין להודעות SMS. זה יאפשר לנו גם לשפר את חוויית שליחת ההודעות ב–Signal.</string>
    <!-- Phase 3 message describing that sms has gone away -->
    <string name="SmsExportMegaphoneActivity__signal_has_removed_support_for_sending_sms_messages">Signal הסירה את התמיכה בשליחת הודעות SMS מכיוון שהודעות Signal מספקות הצפנה מקצה לקצה ופרטיות חזקה שאין להודעות SMS. זה יאפשר לנו גם לשפר את חוויית שליחת ההודעות ב–Signal.</string>
    <!-- The text on a button in a popup that, when clicked, will take the user to a screen to export their SMS messages -->
    <string name="SmsExportMegaphoneActivity__export_sms">ייצוא SMS</string>
    <!-- The text on a button in a popup that, when clicked, will dismiss the popup and schedule the prompt to occur at a later time. -->
    <string name="SmsExportMegaphoneActivity__remind_me_later">הזכירו לי מאוחר יותר</string>
    <!-- The text on a button in a popup that, when clicked, will navigate the user to a web article on SMS removal -->
    <string name="SmsExportMegaphoneActivity__learn_more">למידע נוסף</string>

    <!-- Phase 1 Small megaphone title indicating sms is going away -->
    <string name="SmsExportMegaphone__sms_support_going_away">נפרדים מהתמיכה ב–SMS</string>
    <!-- Phase 1 small megaphone description indicating sms is going away -->
    <string name="SmsExportMegaphone__dont_worry_encrypted_signal_messages_will_continue_to_work">אל דאגה, הודעות Signal מוצפנות ימשיכו לפעול.</string>
    <!-- Phase 1 small megaphone button that takes the user to the sms export flow -->
    <string name="SmsExportMegaphone__continue">המשך</string>
    <!-- Title for screen shown after sms export has completed -->
    <string name="ExportSmsCompleteFragment__export_complete">הייצוא הושלם</string>
    <!-- Button to continue to next screen -->
    <string name="ExportSmsCompleteFragment__next">הבא</string>
    <!-- Message showing summary of sms export counts -->
    <plurals name="ExportSmsCompleteFragment__d_of_d_messages_exported">
        <item quantity="one">הודעה %1$d מתוך %2$d יוצאה</item>
        <item quantity="two">%1$d הודעות מתוך %2$d יוצאו</item>
        <item quantity="many">%1$d הודעות מתוך %2$d יוצאו</item>
        <item quantity="other">%1$d הודעות מתוך %2$d יוצאו</item>
    </plurals>

    <!-- Title of screen shown when some sms messages did not export -->
    <string name="ExportSmsPartiallyComplete__export_partially_complete">הייצוא הושלם חלקית</string>
    <!-- Debug step 1 on screen shown when some sms messages did not export -->
    <string name="ExportSmsPartiallyComplete__ensure_you_have_an_additional_s_free_on_your_phone_to_export_your_messages">כדאי לוודא שיש לך %1$s פנויים נוספים בטלפון כדי לייצא את ההודעות שלך</string>
    <!-- Debug step 2 on screen shown when some sms messages dit not export -->
    <string name="ExportSmsPartiallyComplete__retry_export_which_will_only_retry_messages_that_have_not_yet_been_exported">כדאי לנסות לייצא שוב. ניסיון הייצוא החוזר יחול רק על הודעות שעדיין לא יוצאו</string>
    <!-- Partial sentence for Debug step 3 on screen shown when some sms messages did not export, is combined with \'contact us\' -->
    <string name="ExportSmsPartiallyComplete__if_the_problem_persists">אם הבעיה נמשכת, </string>
    <!-- Partial sentence for deubg step 3 on screen shown when some sms messages did not export, combined with \'If the problem persists\', link text to open contact support view -->
    <string name="ExportSmsPartiallyComplete__contact_us">צור קשר</string>
    <!-- Button text to retry sms export -->
    <string name="ExportSmsPartiallyComplete__retry">נסה שוב</string>
    <!-- Button text to continue sms export flow and not retry failed message exports -->
    <string name="ExportSmsPartiallyComplete__continue_anyway">להמשיך בכל זאת</string>
    <!-- Title of screen shown when all sms messages failed to export -->
    <string name="ExportSmsFullError__error_exporting_sms_messages">שגיאה בייצוא הודעות SMS</string>
    <!-- Helper text shown when all sms messages failed to export -->
    <string name="ExportSmsFullError__please_try_again_if_the_problem_persists">יש לנסות שוב. אם הבעיה נמשכת, </string>


    <!-- DonateToSignalFragment -->
    <!-- Title below avatar -->
    <string name="DonateToSignalFragment__privacy_over_profit">פרטיות לפני רווחים.</string>
    <!-- Continue button label -->
    <string name="DonateToSignalFragment__continue">המשך</string>
    <!-- Description below title -->
    <string name="DonateToSignalFragment__private_messaging">שליחת הודעות פרטית, ממומנת על ידך. בלי מודעות, בלי מעקב, בלי פשרות. תורמים עכשיו ותומכים ב–Signal.</string>
    <!-- Donation pill toggle monthly text -->
    <string name="DonationPillToggle__monthly">חודשית</string>
    <!-- Donation pill toggle one-time text -->
    <string name="DonationPillToggle__one_time">חד־פעמית</string>

    <!-- GatewaySelectorBottomSheet -->
    <!-- Sheet title when subscribing -->
    <string name="GatewaySelectorBottomSheet__donate_s_month_to_signal">תרומה של %1$s/בחודש ל–Signal</string>
    <!-- Sheet summary when subscribing -->
    <string name="GatewaySelectorBottomSheet__get_a_s_badge">קבלת תג %1$s</string>
    <!-- Sheet title when giving a one-time donation -->
    <string name="GatewaySelectorBottomSheet__donate_s_to_signal">תרומה של %1$s ל–Signal</string>
    <!-- Sheet summary when giving a one-time donation -->
    <plurals name="GatewaySelectorBottomSheet__get_a_s_badge_for_d_days">
        <item quantity="one">קבלת תג %1$s למשך יום %2$d</item>
        <item quantity="two">קבלת תג %1$s למשך יומיים</item>
        <item quantity="many">קבלת תג %1$s למשך %2$d ימים</item>
        <item quantity="other">קבלת תג %1$s למשך %2$d ימים</item>
    </plurals>
    <!-- Button label for paying with a credit card -->
    <string name="GatewaySelectorBottomSheet__credit_or_debit_card">כרטיס אשראי או דביט</string>
    <!-- Sheet summary when giving donating for a friend -->
    <string name="GatewaySelectorBottomSheet__donate_for_a_friend">ביצוע תרומה בשביל חבר/ה</string>

    <!-- StripePaymentInProgressFragment -->
    <string name="StripePaymentInProgressFragment__cancelling">מבטלים…</string>

    <!-- The title of a bottom sheet dialog that tells the user we temporarily can\'t process their contacts. -->
    <string name="CdsTemporaryErrorBottomSheet_title">יותר מדי אנשי קשר עובדו</string>
    <!-- The first part of the body text in a bottom sheet dialog that tells the user we temporarily can\'t process their contacts. The placeholder represents the number of days the user will have to wait until they can again. -->
    <plurals name="CdsTemporaryErrorBottomSheet_body1">
        <item quantity="one">ניסיון נוסף לעבד את אנשי הקשר שלך יתבצע תוך יום %1$d.</item>
        <item quantity="two">ניסיון נוסף לעבד את אנשי הקשר שלך יתבצע תוך יומיים.</item>
        <item quantity="many">ניסיון נוסף לעבד את אנשי הקשר שלך יתבצע תוך %1$d ימים.</item>
        <item quantity="other">ניסיון נוסף לעבד את אנשי הקשר שלך יתבצע תוך %1$d ימים.</item>
    </plurals>
    <!-- The second part of the body text in a bottom sheet dialog that advises the user to remove contacts from their phone to fix the issue. -->
    <string name="CdsTemporaryErrorBottomSheet_body2">כדי לפתור בעיה זו בהקדם, אפשר לשקול להסיר אנשי קשר או חשבונות בטלפון שלך שמסנכרנים הרבה אנשי קשר.</string>
    <!-- A button label in a bottom sheet that will navigate the user to their contacts settings. -->
    <!-- A toast that will be shown if we are unable to open the user\'s default contacts app. -->

    <!-- The title of a bottom sheet dialog that tells the user we can\'t process their contacts. -->
    <string name="CdsPermanentErrorBottomSheet_title">לא ניתן לעבד את אנשי הקשר שלך</string>
    <!-- The first part of the body text in a bottom sheet dialog that tells the user we can\'t process their contacts. -->
    <string name="CdsPermanentErrorBottomSheet_body">מספר אנשי הקשר בטלפון שלך חורג מהמגבלה ש–Signal יכולה לעבד. כדי למצוא אנשי קשר ב–Signal, כדאי לשקול להסיר אנשי קשר או חשבונות בטלפון שלך שמסנכרנים הרבה אנשי קשר.</string>
    <!-- The first part of the body text in a bottom sheet dialog that tells the user we can\'t process their contacts. -->
    <string name="CdsPermanentErrorBottomSheet_learn_more">למידע נוסף</string>
    <!-- A button label in a bottom sheet that will navigate the user to their contacts settings. -->
    <string name="CdsPermanentErrorBottomSheet_contacts_button">פתיחת אנשי קשר</string>
    <!-- A toast that will be shown if we are unable to open the user\'s default contacts app. -->
    <string name="CdsPermanentErrorBottomSheet_no_contacts_toast">לא נמצאה אפליקציית אנשי קשר</string>

    <!-- PaymentMessageView -->
    <!-- In-chat conversation message shown when you sent a payment to another person, placeholder is the other person name -->
    <string name="PaymentMessageView_you_sent_s">שלחת ל%1$s</string>
    <!-- In-chat conversation message shown when another person sent a payment to you, placeholder is the other person name -->
    <string name="PaymentMessageView_s_sent_you">%1$s שלח לך</string>

    <!-- YourInformationIsPrivateBottomSheet -->
    <string name="YourInformationIsPrivateBottomSheet__your_information_is_private">המידע שלך פרטי</string>
    <string name="YourInformationIsPrivateBottomSheet__signal_does_not_collect">Signal לא אוספת או מאחסנת את המידע האישי שלך בעת ביצוע תרומה.</string>
    <string name="YourInformationIsPrivateBottomSheet__we_use_stripe">אנחנו משתמשים ב–Stripe בתור מעבד התשלומים שלנו כדי לקבל את התרומות שלך. אנחנו לא ניגשים לשום מידע שהם מקבלים ממך ולא מאחסנים או שומרים אותו.</string>
    <string name="YourInformationIsPrivateBottomSheet__signal_does_not_and_cannot">Signal אינה מקשרת את התרומה שלך לחשבון Signal שלך ואין לה אפשרות לעשות זאת.</string>
    <string name="YourInformationIsPrivateBottomSheet__thank_you">תודה על התמיכה שלך!</string>

    <!-- GroupStoryEducationSheet -->
    <!-- Displayed as the title of the education bottom sheet -->
    <string name="GroupStoryEducationSheet__introducing_group_stories">נעים להכיר: סטוריז קבוצתיים</string>
    <!-- Line item on the sheet explaining group stories -->
    <string name="GroupStoryEducationSheet__share_story_updates_to">משתפים עדכוני סטורי לצ׳אט קבוצתי שכבר נמצאים בו.</string>
    <!-- Line item on the sheet explaining that anyone in the group can share to group stories -->
    <string name="GroupStoryEducationSheet__anyone_in_the_group">כל מי שנמצא בצ׳אט הקבוצתי יכול להוסיף לסטורי.</string>
    <!-- Line item on the sheet explaining that anyone in the group can view replies -->
    <string name="GroupStoryEducationSheet__all_group_chat_members">כל חברי הצ׳אט הקבוצתי יכולים לראות תשובות לסטורי.</string>
    <!-- Button label to dismiss sheet -->
    <string name="GroupStoryEducationSheet__next">הבא</string>
    <string name="Registration_country_code_entry_hint">+0</string>

    <!-- PaypalCompleteOrderBottomSheet -->
    <string name="PaypalCompleteOrderBottomSheet__donate">ביצוע תרומה</string>
    <string name="PaypalCompleteOrderBottomSheet__payment">תשלום</string>

    <!-- ChatFilter -->
    <!-- Displayed in a pill at the top of the chat list when it is filtered by unread messages -->
    <string name="ChatFilter__filtered_by_unread">מסונן לפי צ׳אטים שלא נקראו</string>
    <!-- Displayed underneath the filter circle at the top of the chat list when the user pulls at a very low velocity -->
    <string name="ChatFilter__pull_to_filter">אפשר לגרור כדי לסנן</string>
    <!-- Displayed in the "clear filter" item in the chat feed if the user opened the filter from the overflow menu -->
    <string name="ChatFilter__tip_pull_down">טיפ: אפשר לגרור למטה את רשימת הצ׳אטים כדי לסנן</string>

    <!-- Title for screen describing that sms support is going to be removed soon -->
    <string name="SmsRemoval_title_going_away">נפרדים מהתמיכה ב–SMS</string>
    <!-- Bullet point message shown on describing screen as first bullet why sms is being removed, placeholder with be date of removal (e.g., March 21st) -->
    <string name="SmsRemoval_info_bullet_1_s">בקרוב לא תהיה תמיכה בהודעות SMS באפליקציית Signal, החל מתאריך %1$s.</string>
    <!-- Bullet point message shown on describing screen as second bullet why sms is being removed -->
    <string name="SmsRemoval_info_bullet_2">הודעות SMS שונות מהודעות Signal. <b>זה לא ישפיע על שליחת הודעות מוצפנת ב–Signal, שתמשיך לפעול.</b></string>
    <!-- Bullet point message shown on describing screen as third bullet why sms is being removed -->
    <string name="SmsRemoval_info_bullet_3">אפשר לייצא את הודעות ה–SMS שלך ולבחור אפליקציית SMS חדשה.</string>
    <!-- Bullet point message shown on describing screen as first bullet variant why sms is being removed when user is locked out of sms -->
    <string name="SmsRemoval_info_bullet_1_phase_3">Signal הסירה את התמיכה בשליחת הודעות SMS.</string>
    <!-- Button label on sms removal info/megaphone to start the export SMS flow -->
    <string name="SmsRemoval_export_sms">ייצוא SMS</string>

    <!-- Set up your username megaphone -->
    <!-- Displayed as a title on a megaphone which prompts user to set up a username -->
    <string name="SetUpYourUsername__set_up_your_signal_username">כדאי להגדיר את שם המשתמש שלך ב–Signal</string>
    <!-- Displayed as a description on a megaphone which prompts user to set up a username -->
    <string name="SetUpYourUsername__usernames_let_others">שמות משתמש מאפשרים לאחרים לשלוח לך הודעה בלי להזדקק למספר הטלפון שלך</string>
    <!-- Displayed as an action on a megaphone which prompts user to set up a username -->
    <string name="SetUpYourUsername__not_now">לא עכשיו</string>
    <!-- Displayed as an action on a megaphone which prompts user to set up a username -->
    <string name="SetUpYourUsername__continue">המשך</string>

    <!-- Text Formatting -->
    <!-- Popup menu label for applying bold style -->
    <string name="TextFormatting_bold">מודגש</string>
    <!-- Popup menu label for applying italic style -->
    <string name="TextFormatting_italic">נטוי</string>
    <!-- Popup menu label for applying strikethrough style -->
    <string name="TextFormatting_strikethrough">קו חוצה</string>
    <!-- Popup menu label for applying monospace font style -->
    <string name="TextFormatting_monospace">רוחב אחיד</string>
    <!-- Popup menu label for applying spoiler style -->
    <string name="TextFormatting_spoiler">ספוילר</string>

    <!-- UsernameEducationFragment -->
    <!-- Continue button which takes the user to the add a username screen -->
    <string name="UsernameEducationFragment__continue">המשך</string>
    <!-- Displayed as a title on the username education screen -->
    <string name="UsernameEducationFragment__set_up_your_signal_username">הגדרת שם המשתמש שלך ב–Signal</string>
    <!-- Displayed as body text in the username education screen -->
    <string name="UsernameEducationFragment__usernames_are_paired_with_a_set_of_digits">שמות משתמש מוצמדים לסט של ספרות ולא משותפים בפרופיל שלך</string>
    <!-- Displayed as body text in the username education screen -->
    <string name="UsernameEducationFragment__each_username_has_a_unique_qr_code">לכל שם משתמש יש לינק וקוד QR ייחודי שאפשר לשתף עם חברים כדי שהם יוכלו להתחיל איתך צ׳אט</string>
    <!-- Displayed as body text in the username education screen. The string references the names of settings, so they should match our translations for those settings. -->
    <string name="UsernameEducationFragment__turn_off_phone_number_discovery">אפשר לכבות את גילוי מספר הטלפון תחת הגדרות &gt; פרטיות &gt; מספר טלפון &gt; מי יכול למצוא את המספר שלי, כדי להשתמש בשם המשתמש שלך בתור הדרך העיקרית שבה אנשים יכולים ליצור איתך קשר</string>

    <!-- Username edit dialog -->
    <!-- Option to open username editor displayed as a list item in a dialog -->
    <string name="UsernameEditDialog__edit_username">עריכת שם משתמש</string>
    <!-- Option to delete username displayed as a list item in a dialog -->
    <string name="UsernameEditDialog__delete_username">מחיקת שם משתמש</string>

    <!-- Time duration picker -->
    <!-- Shown in a time duration picker for selecting duration in hours and minutes, label shown after the user input value for hour, e.g., 12h -->
    <string name="TimeDurationPickerDialog_single_letter_hour_abbreviation">ש׳</string>
    <!-- Shown in a time duration picker for selecting duration in hours and minutes, label shown after the user input value for minute, e.g., 24m -->
    <string name="TimeDurationPickerDialog_single_letter_minute_abbreviation">דק׳</string>
    <!-- Shown in a time duration picker for selecting duration in hours and minutes, label for button that will apply the setting -->
    <string name="TimeDurationPickerDialog_positive_button">הגדרה</string>
    <!-- Shown in a time duration picker for selecting duration in hours and minutes, helper text indicating minimum allowable duration -->
    <string name="TimeDurationPickerDialog_minimum_duration_warning">הזמן המינימלי לפני הפעלת נעילת המסך הוא דקה 1.</string>

    <!-- Call Log -->
    <!-- Displayed below the user\'s name in row items on the call log. First placeholder is the call status, second is when it occurred -->
    <string name="CallLogAdapter__s_dot_s">%1$s · %2$s</string>
    <!-- Displayed for incoming calls -->
    <string name="CallLogAdapter__incoming">שיחה נכנסת</string>
    <!-- Displayed for outgoing calls -->
    <string name="CallLogAdapter__outgoing">שיחה יוצאת</string>
    <!-- Displayed for missed calls -->
    <string name="CallLogAdapter__missed">שיחה שלא נענתה</string>
    <!-- Displayed on Group Call button if user is not in the call -->
    <string name="CallLogAdapter__join">הצטרפות</string>
    <!-- Displayed on Group Call button if user is in the call -->
    <string name="CallLogAdapter__return">חזרה</string>
    <!-- Call state template when there is more than one call collapsed into a single row. D is a number > 1 and S is a call info string (like Missed) -->
    <string name="CallLogAdapter__d_s">(%1$d) %2$s</string>

    <!-- Call Log context menu -->
    <!-- Displayed as a context menu item to start a video call -->
    <string name="CallContextMenu__video_call">שיחת וידאו</string>
    <!-- Displayed as a context menu item to join an ongoing group call -->
    <string name="CallContextMenu__join_call">הצטרפות לשיחה</string>
    <!-- Displayed as a context menu item to return to active call -->
    <string name="CallContextMenu__return_to_call">חזרה לשיחה</string>
    <!-- Displayed as a context menu item to start an audio call -->
    <string name="CallContextMenu__audio_call">שיחה קולית</string>
    <!-- Displayed as a context menu item to go to chat -->
    <string name="CallContextMenu__go_to_chat">מעבר לצ\'אט</string>
    <!-- Displayed as a context menu item to see call info -->
    <string name="CallContextMenu__info">מידע</string>
    <!-- Displayed as a context menu item to select multiple calls -->
    <string name="CallContextMenu__select">בחירה</string>
    <!-- Displayed as a context menu item to delete this call -->
    <string name="CallContextMenu__delete">מחיקה</string>

    <!-- Call Log Fragment -->
    <!-- Action bar menu item to only display missed calls -->
    <string name="CallLogFragment__filter_missed_calls">סינון שיחות שלא נענו</string>
    <!-- Action bar menu item to clear missed call filter -->
    <string name="CallLogFragment__clear_filter">ניקוי מסנן</string>
    <!-- Action bar menu item to open settings -->
    <string name="CallLogFragment__settings">הגדרות</string>
    <!-- Action bar menu item to open notification profile settings -->
    <string name="CallLogFragment__notification_profile">פרופיל התראות</string>
    <!-- Call log new call content description -->
    <string name="CallLogFragment__start_a_new_call">התחלת שיחה חדשה</string>
    <!-- Filter pull text when pulled -->
    <string name="CallLogFragment__filtered_by_missed">סינון לפי שיחות שלא נענו</string>
    <!-- Bottom bar option to select all call entries -->
    <string name="CallLogFragment__select_all">בחירת הכל</string>
    <!-- Bottom bar option to delete all selected call entries -->
    <string name="CallLogFragment__delete">מחיקה</string>
    <plurals name="CallLogFragment__delete_d_calls">
        <item quantity="one">למחוק שיחה %1$d?</item>
        <item quantity="two">למחוק %1$d שיחות?</item>
        <item quantity="many">למחוק %1$d שיחות?</item>
        <item quantity="other">למחוק %1$d שיחות?</item>
    </plurals>
    <!-- Positive action on multi-delete protection dialog -->
    <string name="CallLogFragment__delete_for_me">מחיקה עבורי</string>
    <!-- Snackbar label after deleting call logs -->
    <plurals name="CallLogFragment__d_calls_deleted">
        <item quantity="one">שיחה %1$d נמחקה</item>
        <item quantity="two">%1$d שיחות נמחקו</item>
        <item quantity="many">%1$d שיחות נמחקו</item>
        <item quantity="other">%1$d שיחות נמחקו</item>
    </plurals>
    <!-- Undo action for deletion snackbar -->
    <string name="CallLogFragment__undo">ביטול פעולה</string>
    <!-- Shown during empty state -->
    <string name="CallLogFragment__no_calls">אין שיחות.</string>
    <!-- Shown during empty state -->
    <string name="CallLogFragment__get_started_by_calling_a_friend">כדי להתחיל, אפשר להתקשר לחבר או חברה.</string>

    <!-- New call activity -->
    <!-- Activity title in title bar -->
    <string name="NewCallActivity__new_call">שיחה חדשה</string>

    <!-- Call state update popups -->
    <!-- Displayed when the user enables group call ringing -->
    <string name="CallStateUpdatePopupWindow__ringing_on">צלצול מופעל</string>
    <!-- Displayed when the user disables group call ringing -->
    <string name="CallStateUpdatePopupWindow__ringing_off">צלצול מושבת</string>
    <!-- Displayed when the user cannot enable group call ringing -->
    <string name="CallStateUpdatePopupWindow__group_is_too_large">הקבוצה גדולה מדי כדי לצלצל אל המשתתפים</string>
    <!-- Displayed when the user turns on their mic -->
    <string name="CallStateUpdatePopupWindow__mic_on">מיקרופון מופעל</string>
    <!-- Displayed when the user turns off their mic -->
    <string name="CallStateUpdatePopupWindow__mic_off">מיקרופון מושבת</string>

    <!-- Accessibility label describing the capture button on the camera screen -->
    <string name="CameraControls_capture_button_accessibility_label">כפתור צילום</string>
    <!-- Accessibility label describing the continue button on the camera screen -->
    <string name="CameraControls_continue_button_accessibility_label">כפתור המשך</string>

    <!-- CallPreference -->
    <!-- Generic group call in call info -->
    <string name="CallPreference__group_call">שיחה קבוצתית</string>
    <!-- Missed group call in call info -->
    <string name="CallPreference__missed_group_call">שיחה קבוצתית שלא נענתה</string>
    <!-- Incoming group call in call info -->
    <string name="CallPreference__incoming_group_call">שיחה קבוצתית נכנסת</string>
    <!-- Outgoing group call in call info -->
    <string name="CallPreference__outgoing_group_call">שיחה קבוצתית יוצאת</string>

    <!-- CreateCallLink -->
    <!-- Call link creation item title on calls tab -->
    <string name="CreateCallLink__create_a_call_link">יצירת לינק לשיחה</string>
    <!-- Call link creation item description on calls tab -->
    <string name="CreateCallLink__share_a_link_for">שיתוף לינק לשיחת Signal</string>

    <!-- CreateCallLinkBottomSheetDialogFragment -->
    <!-- Fragment title -->
    <string name="CreateCallLinkBottomSheetDialogFragment__create_call_link">יצירת לינק לשיחה</string>
    <!-- Displayed as a default name for the signal call -->
    <string name="CreateCallLinkBottomSheetDialogFragment__signal_call">שיחת Signal</string>
    <!-- Displayed on a small button to allow user to instantly join call -->
    <string name="CreateCallLinkBottomSheetDialogFragment__join">הצטרפות</string>
    <!-- Option to open a full screen dialog to enter a call name -->
    <string name="CreateCallLinkBottomSheetDialogFragment__add_call_name">הוספת שם שיחה</string>
    <!-- Toggle to require approval for all members before joining -->
    <string name="CreateCallLinkBottomSheetDialogFragment__approve_all_members">אישור כל החברים</string>
    <!-- Row label to share the link via Signal -->
    <string name="CreateCallLinkBottomSheetDialogFragment__share_link_via_signal">שיתוף לינק דרך Signal</string>
    <!-- Row label to copy the link to the clipboard -->
    <string name="CreateCallLinkBottomSheetDialogFragment__copy_link">העתקת קישור</string>
    <!-- Row label to share the link with the external share sheet -->
    <string name="CreateCallLinkBottomSheetDialogFragment__share_link">שיתוף קישור</string>
    <!-- Button text to dismiss the sheet and add it as an upcoming call -->
    <string name="CreateCallLinkBottomSheetDialogFragment__done">סיום</string>
    <!-- Displayed when we can\'t find a suitable way to open the system share picker -->
    <string name="CreateCallLinkBottomSheetDialogFragment__failed_to_open_share_sheet">לא ניתן לשתף לינק לשיחה.</string>
    <!-- Displayed when we copy the call link to the clipboard -->
    <string name="CreateCallLinkBottomSheetDialogFragment__copied_to_clipboard">הועתק ללוח</string>

    <!-- EditCallLinkNameDialogFragment -->
    <!-- App bar title for editing a call name -->
    <string name="EditCallLinkNameDialogFragment__edit_call_name">עריכת שם שיחה</string>
    <!-- Text on button to confirm edit -->
    <string name="EditCallLinkNameDialogFragment__save">שמירה</string>
    <!-- Placeholder text on input field when editing call name -->
    <string name="EditCallLinkNameDialogFragment__call_name">שם שיחה</string>

    <!-- ChooseNavigationBarStyleFragment -->
    <!-- Dialog title, displayed below the header image -->
    <string name="ChooseNavigationBarStyleFragment__navigation_bar_size">גודל סרגל ניווט</string>
    <!-- Toggle button label for normal size -->
    <string name="ChooseNavigationBarStyleFragment__normal">רגיל</string>
    <!-- Toggle button label for compact size -->
    <string name="ChooseNavigationBarStyleFragment__compact">קטן</string>

    <!-- Title shown at top of bottom sheet dialog for displaying a message\'s edit history -->
    <string name="EditMessageHistoryDialog_title">היסטוריית עריכות</string>

    <!-- CallLinkDetailsFragment -->
    <!-- Displayed in action bar at the top of the fragment -->
    <string name="CallLinkDetailsFragment__call_details">פרטי שיחה</string>
    <!-- Displayed in a text row, allowing the user to click and add a call name -->
    <string name="CallLinkDetailsFragment__add_call_name">הוספת שם שיחה</string>
    <!-- Displayed in a toggle row, allowing the user to click to enable or disable member approval -->
    <string name="CallLinkDetailsFragment__approve_all_members">אישור כל החברים</string>
    <!-- Displayed in a text row, allowing the user to share the call link -->
    <string name="CallLinkDetailsFragment__share_link">שיתוף קישור</string>
    <!-- Displayed in a text row, allowing the user to delete the call link -->
    <string name="CallLinkDetailsFragment__delete_call_link">מחיקת לינק לשיחה</string>

    <!-- Button label for the share button in the username link settings -->
    <string name="UsernameLinkSettings_share_button_label">שתף</string>
    <!-- Button label for the color selector button in the username link settings -->
    <string name="UsernameLinkSettings_color_button_label">צבע</string>
    <!-- Description text for QR code and links in the username link settings -->
    <string name="UsernameLinkSettings_qr_description">כדאי לשתף את קוד ה–QR שלך רק עם אנשים שבוטחים בהם. כשמשתפים, אחרים יכולים לראות את שם המשתמש שלך ולהתחיל איתך צ׳אט.</string>
    <!-- Content of a toast that will show after the username is copied to the clipboard -->
    <string name="UsernameLinkSettings_username_copied_toast">שם משתמש הועתק</string>
    <!-- Content of a toast that will show after the username link is copied to the clipboard -->
    <string name="UsernameLinkSettings_link_copied_toast">לינק הועתק</string>
    <!-- Button label for a button that will reset your username and give you a new link -->
    <string name="UsernameLinkSettings_reset_button_label">אפס</string>
    <!-- Button label for a button that indicates that the user is done changing the current setting -->
    <string name="UsernameLinkSettings_done_button_label">סיום</string>
    <!-- Label for a tab that shows a screen to view your username QR code -->
    <string name="UsernameLinkSettings_code_tab_name">קוד</string>
    <!-- Label for a tab that shows a screen to scan a QR code -->
    <string name="UsernameLinkSettings_scan_tab_name">סריקה</string>
    <!-- Description text shown underneath the username QR code scanner -->
    <string name="UsernameLinkSettings_qr_scan_description">אפשר לסרוק את קוד ה–QR במכשיר של איש הקשר שלך.</string>
    <!-- App bar title for the username QR code color picker screen -->
    <string name="UsernameLinkSettings_color_picker_app_bar_title">צבע</string>

    <!-- EOF -->
</resources><|MERGE_RESOLUTION|>--- conflicted
+++ resolved
@@ -499,11 +499,7 @@
     <!-- Action shown to allow a user to update their application because it has expired -->
     <string name="ConversationFragment__update_build">עדכן את Molly</string>
     <!-- Action shown to allow a user to re-register as they are no longer registered -->
-<<<<<<< HEAD
-    <string name="ConversationFragment__reregister_signal">Re-register Molly</string>
-=======
-    <string name="ConversationFragment__reregister_signal">רישום מחדש של Signal</string>
->>>>>>> fd116e01
+    <string name="ConversationFragment__reregister_signal">רישום מחדש של Molly</string>
     <!-- Label for a button displayed in conversation list to clear the chat filter -->
     <string name="ConversationListFragment__clear_filter">ניקוי מסנן</string>
     <!-- Notice on chat list when no unread chats are available, centered on display -->
@@ -2601,11 +2597,7 @@
 
     <!-- BubbleOptOutTooltip -->
     <!-- Message to inform the user of what Android chat bubbles are -->
-<<<<<<< HEAD
-    <string name="BubbleOptOutTooltip__description">בועות הן מאפיין של Android שאתה יכול לכבות עבור שיחות Molly.</string>
-=======
-    <string name="BubbleOptOutTooltip__description">בועות הן פיצ׳ר של Android שאפשר לכבות עבור צ׳אטים של Signal.</string>
->>>>>>> fd116e01
+    <string name="BubbleOptOutTooltip__description">בועות הן פיצ׳ר של Android שאפשר לכבות עבור צ׳אטים של Molly.</string>
     <!-- Button to dismiss the tooltip for opting out of using Android bubbles -->
     <string name="BubbleOptOutTooltip__not_now">לא עכשיו</string>
     <!-- Button to move to the system settings to control the use of Android bubbles -->
@@ -4455,13 +4447,8 @@
     <string name="HelpSettingsFragment__version">גרסה</string>
     <string name="HelpSettingsFragment__debug_log">יומן תקלים</string>
     <string name="HelpSettingsFragment__terms_amp_privacy_policy">תנאים ומדיניות פרטיות</string>
-<<<<<<< HEAD
     <string name="HelpFragment__copyright_signal_messenger">זכויות יוצרים Molly Messenger</string>
-    <string name="HelpFragment__licenced_under_the_gplv3">ברישיון תחת GPLv3</string>
-=======
-    <string name="HelpFragment__copyright_signal_messenger">זכויות יוצרים Signal Messenger</string>
   <!-- Removed by excludeNonTranslatables <string name="HelpFragment__licenced_under_the_gplv3">ברישיון תחת GPLv3</string> -->
->>>>>>> fd116e01
 
     <!-- DataAndStorageSettingsFragment -->
     <string name="DataAndStorageSettingsFragment__media_quality">איכות מדיה</string>
@@ -4870,11 +4857,7 @@
     <!-- Title of dialog telling user they need to update signal as it expired -->
     <string name="UpdateSignalExpiredDialog__title">עדכן את Molly</string>
     <!-- Message of dialog telling user they need to update signal as it expired -->
-<<<<<<< HEAD
-    <string name="UpdateSignalExpiredDialog__message">This version of Molly has expired. Update now to continue using Molly.</string>
-=======
-    <string name="UpdateSignalExpiredDialog__message">גרסה זו של Signal כבר לא בתוקף. אפשר לעדכן עכשיו כדי להמשיך להשתמש ב–Signal.</string>
->>>>>>> fd116e01
+    <string name="UpdateSignalExpiredDialog__message">גרסה זו של Molly כבר לא בתוקף. אפשר לעדכן עכשיו כדי להמשיך להשתמש ב–Molly.</string>
     <!-- Button text of expiration dialog, will take user to update the app -->
     <string name="UpdateSignalExpiredDialog__update_action">עדכן</string>
     <!-- Button text of expiration dialog to cancel the dialog.  -->
@@ -4883,11 +4866,7 @@
     <!-- Title of dialog telling user they need to re-register signal -->
     <string name="ReregisterSignalDialog__title">המכשיר לא רשום</string>
     <!-- Message of dialog telling user they need to re-register signal as it is no longer registered -->
-<<<<<<< HEAD
-    <string name="ReregisterSignalDialog__message">This device is no longer registered. Re-register to continue using Molly on this device.</string>
-=======
-    <string name="ReregisterSignalDialog__message">המכשיר הזה כבר לא רשום. אפשר לרשום אותו מחדש כדי להמשיך להשתמש ב–Signal במכשיר הזה.</string>
->>>>>>> fd116e01
+    <string name="ReregisterSignalDialog__message">המכשיר הזה כבר לא רשום. אפשר לרשום אותו מחדש כדי להמשיך להשתמש ב–Molly במכשיר הזה.</string>
     <!-- Button text of re-registration dialog to re-register the device.  -->
     <string name="ReregisterSignalDialog__reregister_action">רשום מחדש</string>
     <!-- Button text of re-registration dialog to cancel the dialog.  -->
