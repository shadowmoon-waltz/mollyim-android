--- conflicted
+++ resolved
@@ -2541,17 +2541,13 @@
   <string name="PaymentsHomeFragment__you_can_use_signal_to_send">Gallwch ddefnyddio Molly i anfon a derbyn MobileCoin. Mae\'r holl daliadau yn ddarostyngedig i\'r Telerau Defnyddio ar gyfer MobileCoins a\'r Waled MobileCoin. Mae hon yn nodwedd beta felly efallai profwch anawsterau ac nad oes modd adennill taliadau neu falansau y gallech eu colli. </string>
   <string name="PaymentsHomeFragment__activate">Cychwyn</string>
   <string name="PaymentsHomeFragment__view_mobile_coin_terms">Gweld telerau MobileCoin</string>
-<<<<<<< HEAD
   <string name="PaymentsHomeFragment__payments_not_available">Nid yw taliadau yn Molly ar gael bellach. Gallwch barhau i drosglwyddo arian i gyfnewidfa ond ni allwch anfon a derbyn taliadau mwyach nac ychwanegu arian.</string>
-=======
-  <string name="PaymentsHomeFragment__payments_not_available">Nid yw taliadau yn Signal ar gael bellach. Gallwch barhau i drosglwyddo arian i gyfnewidfa ond ni allwch anfon a derbyn taliadau mwyach nac ychwanegu arian.</string>
   <!--Alert dialog title which shows up after a payment to turn on payment lock-->
   <!--Alert dialog description for why payment lock should be enabled before sending payments-->
   <!--Alert dialog button to enable payment lock-->
   <string name="PaymentsHomeFragment__enable">Galluogi</string>
   <!--Alert dialog button to not enable payment lock for now-->
   <string name="PaymentsHomeFragment__not_now">Nid nawr</string>
->>>>>>> e379cf61
   <!--PaymentsAddMoneyFragment-->
   <string name="PaymentsAddMoneyFragment__add_funds">Ychwanegu arian</string>
   <string name="PaymentsAddMoneyFragment__your_wallet_address">Cyfeiriad Eich Waled</string>
@@ -2931,12 +2927,8 @@
   <string name="BackupDialog_verify">Dilysu</string>
   <string name="BackupDialog_you_successfully_entered_your_backup_passphrase">Rydych wedi cyflwyno eich cyfrinymadrodd wrth gefn yn llwyddiannus</string>
   <string name="BackupDialog_passphrase_was_not_correct">Nid oedd y cyfrinymadrodd yn gywir</string>
-<<<<<<< HEAD
   <string name="LocalBackupJob_creating_signal_backup">Creu copi wrth gefn o Molly…</string>
-=======
-  <string name="LocalBackupJob_creating_signal_backup">Creu copi wrth gefn o Signal…</string>
   <!--Title for progress notification shown in a system notification while verifying a recent backup.-->
->>>>>>> e379cf61
   <string name="LocalBackupJobApi29_backup_failed">Methodd y copïo wrth gefn</string>
   <string name="LocalBackupJobApi29_your_backup_directory_has_been_deleted_or_moved">Mae eich cyfeiriadur wrth gefn wedi\'i ddileu neu ei symud.</string>
   <string name="LocalBackupJobApi29_your_backup_file_is_too_large">Mae\'ch ffeil wrth gefn yn rhy fawr i\'w storio ar y gyfrol hon.</string>
