--- conflicted
+++ resolved
@@ -1874,12 +1874,8 @@
     <string name="RegistrationActivity_unable_to_connect_to_service">Nevar izveidot savienojumu ar pakalpojumu. Lūdzu, pārbaudiet tīkla savienojumu un mēģiniet vēlreiz.</string>
     <string name="RegistrationActivity_non_standard_number_format">Nestandarta numura formāts</string>
     <string name="RegistrationActivity_the_number_you_entered_appears_to_be_a_non_standard">Izskatās, ka numurs, kuru ievadījāt (%1$s), ir nestandarta formātā.\n\nVai domājāt %2$s?</string>
-<<<<<<< HEAD
     <string name="RegistrationActivity_signal_android_phone_number_format">Molly Android - Telefona Numura Formāts</string>
-=======
-    <string name="RegistrationActivity_signal_android_phone_number_format">Signal Android - Telefona Numura Formāts</string>
     <!--    Small "toast" notification to the user confirming that they have requested a new code via voice call.-->
->>>>>>> f3c6f2e3
     <string name="RegistrationActivity_call_requested">Pieprasīts zvans</string>
     <!--    Small "toast" notification to the user confirming that they have requested a new code via SMS.-->
     <string name="RegistrationActivity_sms_requested">Pieprasīta SMS</string>
@@ -3566,15 +3562,15 @@
     <!-- Phone number heading displayed as a screen title -->
     <string name="preferences_app_protection__phone_number">Tālruņa numurs</string>
     <!-- Subtext below option to launch into phone number privacy settings screen -->
-    <string name="preferences_app_protection__choose_who_can_see">Izvēlieties, kas var redzēt jūsu tālruņa numuru un kas var ar jums sazināties lietotnē Signal, izmantojot to.</string>
+    <string name="preferences_app_protection__choose_who_can_see">Izvēlieties, kas var redzēt jūsu tālruņa numuru un kas var ar jums sazināties lietotnē Molly, izmantojot to.</string>
     <!-- Section title above two radio buttons for enabling and disabling phone number display -->
     <string name="PhoneNumberPrivacySettingsFragment__who_can_see_my_number">Kas var redzēt manu numuru</string>
     <!-- Subtext below radio buttons when who can see my number is set to nobody -->
-    <string name="PhoneNumberPrivacySettingsFragment__nobody_will_see">Neviens neredzēs jūsu tālruņa numuru lietotnē Signal</string>
+    <string name="PhoneNumberPrivacySettingsFragment__nobody_will_see">Neviens neredzēs jūsu tālruņa numuru lietotnē Molly</string>
     <!-- Section title above two radio buttons for enabling and disabling whether users can find me by my phone number  -->
     <string name="PhoneNumberPrivacySettingsFragment__who_can_find_me_by_number">Kas var mani atrast pēc numura</string>
     <!-- Subtext below radio buttons when who can see my number is set to everyone -->
-    <string name="PhoneNumberPrivacySettingsFragment__your_phone_number">Jūsu tālruņa numurs būs redzams cilvēkiem un grupām, kurām sūtāt ziņu. Cilvēki, kuru tālruņa katalogā ir jūsu numurs, to redzēs arī lietotnē Signal.</string>
+    <string name="PhoneNumberPrivacySettingsFragment__your_phone_number">Jūsu tālruņa numurs būs redzams cilvēkiem un grupām, kurām sūtāt ziņu. Cilvēki, kuru tālruņa katalogā ir jūsu numurs, to redzēs arī lietotnē Molly.</string>
     <string name="PhoneNumberPrivacy_everyone">Ikviens</string>
     <string name="PhoneNumberPrivacy_my_contacts">Manas kontaktpersonas</string>
     <string name="PhoneNumberPrivacy_nobody">Neviens</string>
