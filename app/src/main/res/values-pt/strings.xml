<?xml version='1.0' encoding='UTF-8'?>
<resources>
  <string name="yes">Sim</string>
  <string name="no">Não</string>
  <string name="delete">Eliminar</string>
  <string name="please_wait">Aguarde, por favor…</string>
  <string name="save">Guardar</string>
  <string name="note_to_self">Nota para mim</string>
  <!--AbstractNotificationBuilder-->
  <string name="AbstractNotificationBuilder_new_message">Nova mensagem</string>
  <!--AlbumThumbnailView-->
  <!--ApplicationMigrationActivity-->
  <string name="ApplicationMigrationActivity__signal_is_updating">O Molly está a atualizar…</string>
  <!--ApplicationPreferencesActivity-->
  <string name="ApplicationPreferencesActivity_currently_s">Atualmente: %s</string>
  <string name="ApplicationPreferenceActivity_you_havent_set_a_passphrase_yet">Ainda não definiu uma frase-chave!</string>
  <string name="ApplicationPreferencesActivity_disable_passphrase">Desativar frase-chave?</string>
  <string name="ApplicationPreferencesActivity_this_will_permanently_unlock_signal_and_message_notifications">Isto irá desbloquear permanentemente o Molly e as notificações de mensagens.</string>
  <string name="ApplicationPreferencesActivity_disable">Desativar</string>
  <string name="ApplicationPreferencesActivity_unregistering">A eliminar o registo…</string>
  <string name="ApplicationPreferencesActivity_unregistering_from_signal_messages_and_calls">A eliminar o registo do serviço de mensagens e chamadas do Molly…</string>
  <string name="ApplicationPreferencesActivity_disable_signal_messages_and_calls">Desativar as mensagens e chamadas do Molly?</string>
  <string name="ApplicationPreferencesActivity_disable_signal_messages_and_calls_by_unregistering">Desative as mensagens e chamadas do Molly eliminando o seu registo do servidor. Será necessário registar novamente o seu número de telefone caso as pretenda utilizar novamente no futuro.</string>
  <string name="ApplicationPreferencesActivity_error_connecting_to_server">Erro a establecer a ligação com o servidor!</string>
  <string name="ApplicationPreferencesActivity_sms_enabled">SMS ativados</string>
  <string name="ApplicationPreferencesActivity_touch_to_change_your_default_sms_app">Toque para alterar a sua aplicação de SMS padrão</string>
  <string name="ApplicationPreferencesActivity_sms_disabled">SMS desativados</string>
  <string name="ApplicationPreferencesActivity_touch_to_make_signal_your_default_sms_app">Toque para tornar o Signal na sua aplicação SMS padrão</string>
  <string name="ApplicationPreferencesActivity_on">on</string>
  <string name="ApplicationPreferencesActivity_On">On</string>
  <string name="ApplicationPreferencesActivity_off">off</string>
  <string name="ApplicationPreferencesActivity_Off">Off</string>
  <string name="ApplicationPreferencesActivity_sms_mms_summary">SMS %1$s, MMS %2$s</string>
  <string name="ApplicationPreferencesActivity_privacy_summary">Bloqueio de ecrã %1$s, Bloqueio de registo %2$s</string>
  <string name="ApplicationPreferencesActivity_appearance_summary">Tema %1$s, Idioma %2$s</string>
  <string name="ApplicationPreferencesActivity_pins_are_required_for_registration_lock">Os PINs são necessários para o bloqueio do registo. Para desativar os PINs, primeiro desative o bloqueio do registo.</string>
  <string name="ApplicationPreferencesActivity_pin_created">PIN criado.</string>
  <string name="ApplicationPreferencesActivity_pin_disabled">PIN desativado.</string>
  <string name="ApplicationPreferencesActivity_hide">Ocultar</string>
  <string name="ApplicationPreferencesActivity_hide_reminder">Ocultar lembrete?</string>
  <string name="ApplicationPreferencesActivity_record_payments_recovery_phrase">Gravar frase de recuperação de pagamentos</string>
  <string name="ApplicationPreferencesActivity_record_phrase">Gravar frase</string>
  <string name="ApplicationPreferencesActivity_before_you_can_disable_your_pin">Antes de desativar o seu PIN, você deverá registar a sua frase de recuperação de pagamentos para garantir que pode recuperar a sua conta de pagamentos. </string>
  <!--AppProtectionPreferenceFragment-->
  <plurals name="AppProtectionPreferenceFragment_minutes">
    <item quantity="one">%d minuto</item>
    <item quantity="other">%d minutos</item>
  </plurals>
  <!--DraftDatabase-->
  <string name="DraftDatabase_Draft_image_snippet">(imagem)</string>
  <string name="DraftDatabase_Draft_audio_snippet">(áudio)</string>
  <string name="DraftDatabase_Draft_video_snippet">(vídeo)</string>
  <string name="DraftDatabase_Draft_location_snippet">(localização)</string>
  <string name="DraftDatabase_Draft_quote_snippet">(responder)</string>
  <string name="DraftDatabase_Draft_voice_note">(Mensagem de voz)</string>
  <!--AttachmentKeyboard-->
  <string name="AttachmentKeyboard_gallery">Galeria</string>
  <string name="AttachmentKeyboard_file">Ficheiro</string>
  <string name="AttachmentKeyboard_contact">Contacto</string>
  <string name="AttachmentKeyboard_location">Localização</string>
  <string name="AttachmentKeyboard_Signal_needs_permission_to_show_your_photos_and_videos">O Molly necessita de permissão para exibir as suas fotografias e vídeos.</string>
  <string name="AttachmentKeyboard_give_access">Conceder acesso</string>
  <string name="AttachmentKeyboard_payment">Pagamento</string>
  <!--AttachmentManager-->
  <string name="AttachmentManager_cant_open_media_selection">Não foi possível encontrar uma aplicação para selecionar a multimédia.</string>
  <string name="AttachmentManager_signal_requires_the_external_storage_permission_in_order_to_attach_photos_videos_or_audio">O Molly requer permissão de acesso ao armazenamento de forma a poder anexar fotografias, vídeo e áudio, mas esta foi negada permanentemente. Por favor, aceda ao menu de definições das aplicações do seu telemóvel, selecione a aplicação Molly, e em \"Permissões\" ative \"Armazenamento\" ou \"Memória\". </string>
  <string name="AttachmentManager_signal_requires_contacts_permission_in_order_to_attach_contact_information">O Molly requer permissão de acesso aos contactos para anexar os dados do contacto, mas esta foi negada permanentemente. Por favor, aceda às definições das aplicações no menu do telemóvel, selecione a aplicação Molly e em \"Permissões\" ative \"Contactos\".</string>
  <string name="AttachmentManager_signal_requires_location_information_in_order_to_attach_a_location">O Molly requer permissão de acesso à localização para poder anexar uma localização, mas esta foi negada permanentemente. Por favor aceda às definições das aplicações no menu do telemóvel, selecione a aplicação Molly e nas \"Permissões\" ative a \"Localização\".</string>
  <!--AttachmentUploadJob-->
  <string name="AttachmentUploadJob_uploading_media">A carregar multimédia…</string>
  <string name="AttachmentUploadJob_compressing_video_start">A comprimir vídeo…</string>
  <!--BackgroundMessageRetriever-->
  <string name="BackgroundMessageRetriever_checking_for_messages">A procurar por mensagens…</string>
  <!--BlockedUsersActivity-->
  <string name="BlockedUsersActivity__blocked_users">Utilizadores bloqueados</string>
  <string name="BlockedUsersActivity__add_blocked_user">Adicionar utilizador bloqueado</string>
  <string name="BlockedUsersActivity__blocked_users_will">Os utilizadores bloqueados não poderão telefonar-lhe ou enviar-lhe mensagens.</string>
  <string name="BlockedUsersActivity__no_blocked_users">Sem utilizadores bloqueados</string>
  <string name="BlockedUsersActivity__block_user">Bloquear utilizador?</string>
  <string name="BlockedUserActivity__s_will_not_be_able_to">\"%1$s\" não será capaz de lhe telefonar ou enviar mensagens.</string>
  <string name="BlockedUsersActivity__block">Bloquear</string>
  <string name="BlockedUsersActivity__unblock_user">Desbloquear utilizador?</string>
  <string name="BlockedUsersActivity__do_you_want_to_unblock_s">Deseja desbloquear \"%1$s\"?</string>
  <string name="BlockedUsersActivity__unblock">Desbloquear</string>
  <!--BlockUnblockDialog-->
  <string name="BlockUnblockDialog_block_and_leave_s">Bloquear e abandonar %1$s?</string>
  <string name="BlockUnblockDialog_block_s">Bloquear %1$s?</string>
  <string name="BlockUnblockDialog_you_will_no_longer_receive_messages_or_updates">Deixará de receber mensagens ou atualizações deste grupo e, os membros deixarão de o poder adicionar novamente a este grupo.</string>
  <string name="BlockUnblockDialog_group_members_wont_be_able_to_add_you">Os membros do grupo não serão capazes de o adicionar novamente a este grupo.</string>
  <string name="BlockUnblockDialog_group_members_will_be_able_to_add_you">Os membros do grupo serão capazes de o adicionar novamente a este grupo.</string>
  <string name="BlockUnblockDialog_you_will_be_able_to_call_and_message_each_other">Poderão enviar mensagens e telefonar uns aos outros, o seu nome e fotografia serão partilhados com eles.</string>
  <string name="BlockUnblockDialog_blocked_people_wont_be_able_to_call_you_or_send_you_messages">As pessoas bloqueadas não serão capazes de lhe ligar ou enviar-lhe mensagens.</string>
  <!--Message shown on block dialog when blocking the Signal release notes recipient-->
  <string name="BlockUnblockDialog_block_getting_signal_updates_and_news">Bloquear a obtenção de atualizações e novidades do Signal.</string>
  <!--Message shown on unblock dialog when unblocking the Signal release notes recipient-->
  <string name="BlockUnblockDialog_resume_getting_signal_updates_and_news">Retomar a obtenção de atualizações e novidades do Signal.</string>
  <string name="BlockUnblockDialog_unblock_s">Desbloquear %1$s?</string>
  <string name="BlockUnblockDialog_block">Bloquear</string>
  <string name="BlockUnblockDialog_block_and_leave">Bloquear e abandonar</string>
  <string name="BlockUnblockDialog_report_spam_and_block">Reportar spam e bloquear</string>
  <!--BucketedThreadMedia-->
  <string name="BucketedThreadMedia_Today">Hoje</string>
  <string name="BucketedThreadMedia_Yesterday">Ontem</string>
  <string name="BucketedThreadMedia_This_week">Esta semana</string>
  <string name="BucketedThreadMedia_This_month">Este mês</string>
  <string name="BucketedThreadMedia_Large">Grande</string>
  <string name="BucketedThreadMedia_Medium">Média</string>
  <string name="BucketedThreadMedia_Small">Pequena</string>
  <!--CameraXFragment-->
  <string name="CameraXFragment_tap_for_photo_hold_for_video">Toque para fotografia, mantenha premido para vídeo</string>
  <string name="CameraXFragment_capture_description">Capturar</string>
  <string name="CameraXFragment_change_camera_description">Alterar câmara</string>
  <string name="CameraXFragment_open_gallery_description">Abrir galeria</string>
  <!--CameraContacts-->
  <string name="CameraContacts_recent_contacts">Contactos recentes</string>
  <string name="CameraContacts_signal_contacts">Contactos Signal</string>
  <string name="CameraContacts_signal_groups">Grupos Signal</string>
  <string name="CameraContacts_you_can_share_with_a_maximum_of_n_conversations">Pode partilhar com um máximo de %d conversas.</string>
  <string name="CameraContacts_select_signal_recipients">Selecione os destinatários Signal</string>
  <string name="CameraContacts_no_signal_contacts">Sem contactos Signal</string>
  <string name="CameraContacts_you_can_only_use_the_camera_button">Apenas pode utilizar o botão da câmara para enviar fotografias para contactos Signal.</string>
  <string name="CameraContacts_cant_find_who_youre_looking_for">Não consegue encontrar quem procura?</string>
  <string name="CameraContacts_invite_a_contact_to_join_signal">Convide um contacto para se juntar ao Molly</string>
  <string name="CameraContacts__menu_search">Procurar</string>
  <!--ClearProfileActivity-->
  <string name="ClearProfileActivity_remove">Remover</string>
  <string name="ClearProfileActivity_remove_profile_photo">Remover a fotografia do perfil?</string>
  <string name="ClearProfileActivity_remove_group_photo">Remover a fotografia do grupo?</string>
  <!--ClientDeprecatedActivity-->
  <string name="ClientDeprecatedActivity_update_signal">Atualizar o Molly</string>
  <string name="ClientDeprecatedActivity_this_version_of_the_app_is_no_longer_supported">Esta versão da aplicação deixou de ser suportada. Para continuar a enviar e a receber mensagens, atualize para a última versão</string>
  <string name="ClientDeprecatedActivity_update">Atualizar</string>
  <string name="ClientDeprecatedActivity_dont_update">Não atualizar</string>
  <string name="ClientDeprecatedActivity_warning">Aviso</string>
  <string name="ClientDeprecatedActivity_your_version_of_signal_has_expired_you_can_view_your_message_history">A sua versão do Signal expirou. Pode ver o seu histórico de mensagens mas não será capaz de enviar ou receber mensagens até que atualize.</string>
  <!--CommunicationActions-->
  <string name="CommunicationActions_no_browser_found">Não foi encontrado nenhum navegador de Internet.</string>
  <string name="CommunicationActions_send_email">Enviar e-mail</string>
  <string name="CommunicationActions_a_cellular_call_is_already_in_progress">Já está a decorrer uma chamada através das redes móveis.</string>
  <string name="CommunicationActions_start_voice_call">Iniciar chamada de voz?</string>
  <string name="CommunicationActions_cancel">Cancelar</string>
  <string name="CommunicationActions_call">Telefonar</string>
  <string name="CommunicationActions_insecure_call">Chamada insegura</string>
  <string name="CommunicationActions_carrier_charges_may_apply">Poderão ser aplicadas taxas. O número para o qual está a ligar não se encontra registado no Signal. Esta chamada será efetuada através da sua operadora e não através da internet.</string>
  <!--ConfirmIdentityDialog-->
  <string name="ConfirmIdentityDialog_your_safety_number_with_s_has_changed">O seu número de segurança com %1$s foi alterado. Isto poderá significar que alguém está a tentar intercetar esta comunicação ou simplesmente que %2$s reinstalou o Signal.</string>
  <string name="ConfirmIdentityDialog_you_may_wish_to_verify_your_safety_number_with_this_contact">Você poderá desejar verificar o seu número de segurança com este contacto.</string>
  <string name="ConfirmIdentityDialog_accept">Aceitar</string>
  <!--ContactsCursorLoader-->
  <string name="ContactsCursorLoader_recent_chats">Conversas recentes</string>
  <string name="ContactsCursorLoader_contacts">Contactos</string>
  <string name="ContactsCursorLoader_groups">Grupos</string>
  <string name="ContactsCursorLoader_phone_number_search">Procurar número de telefone</string>
  <string name="ContactsCursorLoader_username_search">Procurar nome de utilizador</string>
  <!--ContactsDatabase-->
  <string name="ContactsDatabase_message_s">Mensagem %s</string>
  <string name="ContactsDatabase_signal_call_s">Chamada do Signal %s</string>
  <!--ContactNameEditActivity-->
  <string name="ContactNameEditActivity_given_name">Nome próprio</string>
  <string name="ContactNameEditActivity_family_name">Apelido</string>
  <string name="ContactNameEditActivity_prefix">Prefixo</string>
  <string name="ContactNameEditActivity_suffix">Sufixo</string>
  <string name="ContactNameEditActivity_middle_name">Nome do meio</string>
  <!--ContactShareEditActivity-->
  <string name="ContactShareEditActivity_type_home">Casa</string>
  <string name="ContactShareEditActivity_type_mobile">Telemóvel</string>
  <string name="ContactShareEditActivity_type_work">Trabalho</string>
  <string name="ContactShareEditActivity_type_missing">Outro</string>
  <string name="ContactShareEditActivity_invalid_contact">O contacto selecionado é inválido</string>
  <!--ConversationItem-->
  <string name="ConversationItem_error_not_sent_tap_for_details">Não enviada, toque para mais detalhes</string>
  <string name="ConversationItem_error_partially_not_delivered">Enviada parcialmente, toque para mais detalhes</string>
  <string name="ConversationItem_error_network_not_delivered">Falha no envio</string>
  <string name="ConversationItem_received_key_exchange_message_tap_to_process">Foi recebida uma mensagem para troca de chaves, toque para processar.</string>
  <string name="ConversationItem_group_action_left">%1$s abandonou o grupo.</string>
  <string name="ConversationItem_send_paused">Envio em pausa</string>
  <string name="ConversationItem_click_to_approve_unencrypted">Falha ao enviar, toque para enviar pelo modo inseguro</string>
  <string name="ConversationItem_click_to_approve_unencrypted_sms_dialog_title">Recorrer a SMS não encriptado?</string>
  <string name="ConversationItem_click_to_approve_unencrypted_mms_dialog_title">Recorrer a MMS não encriptado?</string>
  <string name="ConversationItem_click_to_approve_unencrypted_dialog_message">Esta mensagem <b>não</b> será encriptada porque o destinatário já não é um utilizador do Signal.\n\nEnviar mensagem de um modo não seguro?</string>
  <string name="ConversationItem_unable_to_open_media">Não foi possível encontrar uma aplicação capaz de abrir este ficheiro.</string>
  <string name="ConversationItem_copied_text">Copiado %s</string>
  <string name="ConversationItem_from_s">de %s</string>
  <string name="ConversationItem_to_s">para %s</string>
  <string name="ConversationItem_read_more">  Ler mais</string>
  <string name="ConversationItem_download_more">  Descarregar mais</string>
  <string name="ConversationItem_pending">  Pendente</string>
  <string name="ConversationItem_this_message_was_deleted">Esta mensagem foi eliminada.</string>
  <string name="ConversationItem_you_deleted_this_message">Eliminou esta mensagem.</string>
  <!--ConversationActivity-->
  <string name="ConversationActivity_add_attachment">Adicionar anexo</string>
  <string name="ConversationActivity_select_contact_info">Selecionar informações de contacto</string>
  <string name="ConversationActivity_compose_message">Compor mensagem</string>
  <string name="ConversationActivity_sorry_there_was_an_error_setting_your_attachment">Lamentamos mas ocorreu um erro com o envio do seu anexo.</string>
  <string name="ConversationActivity_recipient_is_not_a_valid_sms_or_email_address_exclamation">O destinatário não é um número de SMS ou endereço de e-mail válido!</string>
  <string name="ConversationActivity_message_is_empty_exclamation">A mensagem encontra-se vazia!</string>
  <string name="ConversationActivity_group_members">Membros do grupo</string>
  <string name="ConversationActivity__tap_here_to_start_a_group_call">Toque aqui para iniciar uma chamada de grupo</string>
  <string name="ConversationActivity_invalid_recipient">Destinatário inválido!</string>
  <string name="ConversationActivity_added_to_home_screen">Adicionado ao ecrã inicial</string>
  <string name="ConversationActivity_calls_not_supported">Chamadas não suportadas</string>
  <string name="ConversationActivity_this_device_does_not_appear_to_support_dial_actions">Este dispositivo parece não suportar ações de marcação.</string>
  <string name="ConversationActivity_transport_insecure_sms">SMS inseguro</string>
  <string name="ConversationActivity_transport_insecure_mms">MMS inseguro</string>
  <string name="ConversationActivity_transport_signal">Signal</string>
  <string name="ConversationActivity_lets_switch_to_signal">Vamos mudar para o Molly %1$s</string>
  <string name="ConversationActivity_specify_recipient">Por favor escolha um contacto</string>
  <string name="ConversationActivity_unblock">Desbloquear</string>
  <string name="ConversationActivity_attachment_exceeds_size_limits">O anexo tem um tamanho superior ao limite do tipo de mensagem que está a enviar.</string>
  <string name="ConversationActivity_unable_to_record_audio">Não é possível gravar áudio!</string>
  <string name="ConversationActivity_you_cant_send_messages_to_this_group">Não pode enviar mensagens para este grupo pois já não é membro.</string>
  <string name="ConversationActivity_only_s_can_send_messages">Apenas %1$s pode(m) enviar mensagens.</string>
  <string name="ConversationActivity_admins">administradores</string>
  <string name="ConversationActivity_message_an_admin">Envie uma mensagem para um administrador</string>
  <string name="ConversationActivity_cant_start_group_call">Não é possível iniciar uma chamada de grupo</string>
  <string name="ConversationActivity_only_admins_of_this_group_can_start_a_call">Apenas os administradores deste grupo podem começar uma chamada.</string>
  <string name="ConversationActivity_there_is_no_app_available_to_handle_this_link_on_your_device">Não existe no seu dispositivo nenhuma aplicação capaz de lidar com este tipo de ligação.</string>
  <string name="ConversationActivity_your_request_to_join_has_been_sent_to_the_group_admin">O seu pedido para entrar foi enviado ao administrador do grupo. Será notificado quando ele tomar uma decisão.</string>
  <string name="ConversationActivity_cancel_request">Cancelar pedido</string>
  <string name="ConversationActivity_to_send_audio_messages_allow_signal_access_to_your_microphone">Para poder enviar mensagens de áudio, permita que o Molly aceda ao microfone.</string>
  <string name="ConversationActivity_signal_requires_the_microphone_permission_in_order_to_send_audio_messages">O Molly requer permissão de acesso ao microfone para enviar mensagens áudio, mas esta foi negada permanentemente. Por favor, aceda às definições das aplicações do telemóvel, selecione a aplicação Molly e nas \"Permissões\" ative \"Microfone\".</string>
  <string name="ConversationActivity_signal_needs_the_microphone_and_camera_permissions_in_order_to_call_s">O Molly requer permissão de acesso ao microfone e câmara, para poder ligar a %s, mas esta foi negada permanentemente. Por favor, aceda às definições das aplicações do telemóvel, selecione a aplicação Molly e nas \"Permissões\" ative o \"Microfone\" e a \"Câmara\".</string>
  <string name="ConversationActivity_to_capture_photos_and_video_allow_signal_access_to_the_camera">Para tirar fotografias e filmar vídeos, dê permissões ao Molly para acesso à câmara.</string>
  <string name="ConversationActivity_signal_needs_the_camera_permission_to_take_photos_or_video">O Molly requer permissão de acesso à câmara para tirar fotografias ou vídeos, mas esta foi negada permanentemente. Por favor, aceda às definições das aplicações do telemóvel, seleccione a aplicação Molly e nas \"Permissões\" ative a \"Câmara\".</string>
  <string name="ConversationActivity_signal_needs_camera_permissions_to_take_photos_or_video">O Molly requer permissão de acesso à Câmara para tirar fotografias ou fazer vídeos</string>
  <string name="ConversationActivity_enable_the_microphone_permission_to_capture_videos_with_sound">Ative a permissão do microfone para poder capturar vídeos com som.</string>
  <string name="ConversationActivity_signal_needs_the_recording_permissions_to_capture_video">O Sinal necessita de permissões de microfone para poder gravar vídeos. mas elas foram negadas. Por favor, avance até às definições das aplicações,. selecione o Molly e nas \"Permissões\", ative o \"Microfone\" e a \"Câmara\"</string>
  <string name="ConversationActivity_signal_needs_recording_permissions_to_capture_video">O Molly necessita de permissões de microfone para poder gravar vídeos.</string>
  <string name="ConversationActivity_quoted_contact_message">%1$s%2$s</string>
  <string name="ConversationActivity_signal_cannot_sent_sms_mms_messages_because_it_is_not_your_default_sms_app">O Signal não consegue enviar mensagens SMS/MMS porque não é a sua aplicação padrão para lidar com SMS. Deseja alterar isto nas definições do Android?</string>
  <string name="ConversationActivity_yes">Sim</string>
  <string name="ConversationActivity_no">Não</string>
  <string name="ConversationActivity_search_position">%1$d de %2$d</string>
  <string name="ConversationActivity_no_results">Sem resultados</string>
  <string name="ConversationActivity_sticker_pack_installed">Pacote de autocolantes instalado</string>
  <string name="ConversationActivity_new_say_it_with_stickers">Novidade! Comunique com autocolantes</string>
  <string name="ConversationActivity_cancel">Cancelar</string>
  <string name="ConversationActivity_delete_conversation">Eliminar conversa?</string>
  <string name="ConversationActivity_delete_and_leave_group">Eliminar e abandonar o grupo? </string>
  <string name="ConversationActivity_this_conversation_will_be_deleted_from_all_of_your_devices">Está conversa será eliminada de todos os seus dispositivos.</string>
  <string name="ConversationActivity_you_will_leave_this_group_and_it_will_be_deleted_from_all_of_your_devices">Irá abandonar este grupo, e ele será eliminado de todos os seus dispositivos.</string>
  <string name="ConversationActivity_delete">Eliminar</string>
  <string name="ConversationActivity_delete_and_leave">Eliminar e abandonar</string>
  <string name="ConversationActivity__to_call_s_signal_needs_access_to_your_microphone">Para ligar a %1$s, o Molly necessita de ter acesso ao microfone.</string>
  <string name="ConversationActivity__more_options_now_in_group_settings">Agora mais opções nas \"Definições de grupo\"</string>
  <string name="ConversationActivity_join">Entrar</string>
  <string name="ConversationActivity_full">Cheio(a)</string>
  <string name="ConversationActivity_error_sending_media">Erro ao enviar multimédia</string>
  <string name="ConversationActivity__reported_as_spam_and_blocked">Reportado como spam e bloqueado.</string>
  <!--ConversationAdapter-->
  <plurals name="ConversationAdapter_n_unread_messages">
    <item quantity="one">%d mensagem não lida</item>
    <item quantity="other">%d mensagens por ler</item>
  </plurals>
  <!--ConversationFragment-->
  <plurals name="ConversationFragment_delete_selected_messages">
    <item quantity="one">Apagar mensagem seleccionada?</item>
    <item quantity="other">Eliminar as mensagens selecionadas?</item>
  </plurals>
  <string name="ConversationFragment_save_to_sd_card">Guardar para o armazenamento local?</string>
  <plurals name="ConversationFragment_saving_n_media_to_storage_warning">
    <item quantity="one">Guardar este ficheiro multimédia para o armazenamento local vai permitir que qualquer outra aplicação lhe possa aceder.\n\nContinuar?</item>
    <item quantity="other">Guardar estes %1$d ficheiros no armazenamento local irá permitir que qualquer outra aplicação lhes possa aceder.\n\nDeseja continuar?</item>
  </plurals>
  <plurals name="ConversationFragment_error_while_saving_attachments_to_sd_card">
    <item quantity="one">Erro ao guardar anexo para o armazenamento local!</item>
    <item quantity="other">Erro ao guardar os anexos para o armazenamento local!</item>
  </plurals>
  <string name="ConversationFragment_unable_to_write_to_sd_card_exclamation">Não é possível escrever no armazenamento local!</string>
  <plurals name="ConversationFragment_saving_n_attachments">
    <item quantity="one">A guardar anexo</item>
    <item quantity="other">A guardar %1$d anexos</item>
  </plurals>
  <plurals name="ConversationFragment_saving_n_attachments_to_sd_card">
    <item quantity="one">A guardar anexo para o armazenamento local…</item>
    <item quantity="other">A guardar %1$d anexos para o armazenamento local…</item>
  </plurals>
  <string name="ConversationFragment_pending">Pendente…</string>
  <string name="ConversationFragment_push">Dados (Signal)</string>
  <string name="ConversationFragment_mms">MMS</string>
  <string name="ConversationFragment_sms">SMS</string>
  <string name="ConversationFragment_deleting">A eliminar</string>
  <string name="ConversationFragment_deleting_messages">A eliminar mensagens…</string>
  <string name="ConversationFragment_delete_for_me">Eliminar para mim</string>
  <string name="ConversationFragment_delete_for_everyone">Eliminar para todos</string>
  <string name="ConversationFragment_this_message_will_be_deleted_for_everyone_in_the_conversation">Esta mensagem será eliminada para todos os presentes na conversa, se eles tiverem uma versão recente do Signal. Eles serão capazes de ver que você eliminou a mensagem.</string>
  <string name="ConversationFragment_quoted_message_not_found">Não foi encontrada a mensagem original</string>
  <string name="ConversationFragment_quoted_message_no_longer_available">A mensagem original já não se encontra disponível</string>
  <string name="ConversationFragment_failed_to_open_message">Falha ao abrir a mensagem</string>
  <string name="ConversationFragment_you_can_swipe_to_the_right_reply">Pode deslizar qualquer mensagem para a direita para responder rapidamente</string>
  <string name="ConversationFragment_you_can_swipe_to_the_left_reply">Pode deslizar qualquer mensagem para a esquerda para responder rapidamente</string>
  <string name="ConversationFragment_outgoing_view_once_media_files_are_automatically_removed">Os ficheiros multimédia de visualização única são removidos automaticamente depois de terem sido enviados</string>
  <string name="ConversationFragment_you_already_viewed_this_message">Já viu esta mensagem</string>
  <string name="ConversationFragment__you_can_add_notes_for_yourself_in_this_conversation">Pode adicionar notas para si mesmo nesta conversa.\nSe a sua conta esteve ligada a algum dispositivo, as notas novas serão sincronizadas.</string>
  <string name="ConversationFragment__d_group_members_have_the_same_name">%1$d membros do grupo têm o mesmo nome.</string>
  <string name="ConversationFragment__tap_to_review">Toque para rever</string>
  <string name="ConversationFragment__review_requests_carefully">Revejo os pedidos de forma cuidada</string>
  <string name="ConversationFragment__signal_found_another_contact_with_the_same_name">O Molly encontrou outro contacto com o mesmo nome.</string>
  <string name="ConversationFragment_contact_us">Contacte-nos</string>
  <string name="ConversationFragment_verify">Verificar</string>
  <string name="ConversationFragment_not_now">Agora não</string>
  <string name="ConversationFragment_your_safety_number_with_s_changed">O seu número de segurança com %s mudou.</string>
  <string name="ConversationFragment_your_safety_number_with_s_changed_likey_because_they_reinstalled_signal">O seu número de segurança  com %s foi alterado, provavelmente porque ele(a) reinstalou o Signal ou alterou os dispositivos. Toque em \'Verificar\' para confirmar o novo número de segurança (Isto é opcional).</string>
  <!--Message shown to indicate which notification profile is on/active-->
  <string name="ConversationFragment__s_on">%1$s - ON</string>
  <plurals name="ConversationListFragment_delete_selected_conversations">
    <item quantity="one">Eliminar a conversa seleccionada?</item>
    <item quantity="other">Eliminar as conversas selecionadas?</item>
  </plurals>
  <plurals name="ConversationListFragment_this_will_permanently_delete_all_n_selected_conversations">
    <item quantity="one">Isto irá eliminar permanentemente a conversa seleccionada.</item>
    <item quantity="other">Isto irá eliminar permanentemente todas as %1$d conversas selecionadas.</item>
  </plurals>
  <string name="ConversationListFragment_deleting">A eliminar</string>
  <string name="ConversationListFragment_deleting_selected_conversations">A eliminar as conversas selecionadas…</string>
  <plurals name="ConversationListFragment_conversations_archived">
    <item quantity="one">Conversa arquivada</item>
    <item quantity="other">%d conversas arquivadas</item>
  </plurals>
  <string name="ConversationListFragment_undo">DESFAZER</string>
  <plurals name="ConversationListFragment_moved_conversations_to_inbox">
    <item quantity="one">Conversa movida para a caixa de entrada</item>
    <item quantity="other">%d conversas movidas para a caixa de entrada</item>
  </plurals>
  <plurals name="ConversationListFragment_read_plural">
    <item quantity="one">Lida</item>
    <item quantity="other">Lidas</item>
  </plurals>
  <plurals name="ConversationListFragment_unread_plural">
    <item quantity="one">Por ler</item>
    <item quantity="other">Por ler</item>
  </plurals>
  <plurals name="ConversationListFragment_pin_plural">
    <item quantity="one">Afixar</item>
    <item quantity="other">Afixar</item>
  </plurals>
  <plurals name="ConversationListFragment_unpin_plural">
    <item quantity="one">Desafixar</item>
    <item quantity="other">Desafixar</item>
  </plurals>
  <plurals name="ConversationListFragment_mute_plural">
    <item quantity="one">Silenciar</item>
    <item quantity="other">Silenciar</item>
  </plurals>
  <plurals name="ConversationListFragment_unmute_plural">
    <item quantity="one">Alertar</item>
    <item quantity="other">Alertar</item>
  </plurals>
  <string name="ConversationListFragment_select">Selecionar</string>
  <plurals name="ConversationListFragment_archive_plural">
    <item quantity="one">Arquivar</item>
    <item quantity="other">Arquivar</item>
  </plurals>
  <plurals name="ConversationListFragment_unarchive_plural">
    <item quantity="one">Desarquivar</item>
    <item quantity="other">Desarquivar</item>
  </plurals>
  <plurals name="ConversationListFragment_delete_plural">
    <item quantity="one">Eliminar</item>
    <item quantity="other">Eliminar</item>
  </plurals>
  <string name="ConversationListFragment_select_all">Selecionar tudo</string>
  <plurals name="ConversationListFragment_s_selected">
    <item quantity="one">%d selecionado</item>
    <item quantity="other">%d selecionados</item>
  </plurals>
  <!--Show in conversation list overflow menu to open selection bottom sheet-->
  <string name="ConversationListFragment__notification_profile">Perfil de notificações</string>
  <!--Tooltip shown after you have created your first notification profile-->
  <string name="ConversationListFragment__turn_your_notification_profile_on_or_off_here">Ative ou desative aqui o seu perfil de notificações.</string>
  <!--Message shown in top toast to indicate the named profile is on-->
  <string name="ConversationListFragment__s_on">%1$s - ON</string>
  <!--ConversationListItem-->
  <string name="ConversationListItem_key_exchange_message">Mensagem de troca de chaves</string>
  <!--ConversationListItemAction-->
  <string name="ConversationListItemAction_archived_conversations_d">Conversas arquivadas (%d)</string>
  <!--ConversationTitleView-->
  <string name="ConversationTitleView_verified">Verificado</string>
  <string name="ConversationTitleView_you">Você</string>
  <!--ConversationTypingView-->
  <string name="ConversationTypingView__plus_d">+%1$d</string>
  <!--CreateGroupActivity-->
  <string name="CreateGroupActivity_some_contacts_cannot_be_in_legacy_groups">Alguns contactos não podem estar nos grupos legados.</string>
  <string name="CreateGroupActivity__select_members">Selecionar  membros</string>
  <!--CreateProfileActivity-->
  <string name="CreateProfileActivity__profile">Perfil</string>
  <string name="CreateProfileActivity_error_setting_profile_photo">Erro ao definir a fotografia de perfil</string>
  <string name="CreateProfileActivity_problem_setting_profile">Problema na configuração do perfil</string>
  <string name="CreateProfileActivity_set_up_your_profile">Configurar o seu perfil</string>
  <string name="CreateProfileActivity_signal_profiles_are_end_to_end_encrypted">O seu perfil é encriptado de topo a topo. O seu perfil bem como as suas alterações estarão visíveis para todos os seus contactos, quando inicia ou aceita novas conversas e quando se junta a novos grupos. </string>
  <string name="CreateProfileActivity_set_avatar_description">Definir avatar</string>
  <!--ChooseBackupFragment-->
  <string name="ChooseBackupFragment__restore_from_backup">Restaurar a partir da cópia de segurança?</string>
  <string name="ChooseBackupFragment__restore_your_messages_and_media">Restore as suas mensagens e multimédia a partir de uma cópia de segurança local. Se não as restaurar agora, não as poderá restaurar mais tarde.</string>
  <string name="ChooseBackupFragment__icon_content_description">Ícone restaurar a partir da cópia de segurança</string>
  <string name="ChooseBackupFragment__choose_backup">Escolher cópia de segurança</string>
  <string name="ChooseBackupFragment__learn_more">Saber mais</string>
  <string name="ChooseBackupFragment__no_file_browser_available">Nenhum explorador de ficheiros disponível</string>
  <!--RestoreBackupFragment-->
  <string name="RestoreBackupFragment__restore_complete">Restauro completo</string>
  <string name="RestoreBackupFragment__to_continue_using_backups_please_choose_a_folder">Para continuar a utilizar cópias de segurança, escolha uma pasta. As cópias de segurança novas serão guardadas nesta localização.</string>
  <string name="RestoreBackupFragment__choose_folder">Escolher pasta</string>
  <string name="RestoreBackupFragment__not_now">Agora não</string>
  <!--BackupsPreferenceFragment-->
  <string name="BackupsPreferenceFragment__chat_backups">Cópias de segurança de conversas</string>
  <string name="BackupsPreferenceFragment__backups_are_encrypted_with_a_passphrase">As cópias de segurança são encriptadas com uma frase-chave e são guardadas no seu dispositivo.</string>
  <string name="BackupsPreferenceFragment__create_backup">Criar cópia de segurança</string>
  <string name="BackupsPreferenceFragment__last_backup">Ultima cópia de segurança: %1$s</string>
  <string name="BackupsPreferenceFragment__backup_folder">Pasta da cópia de segurança</string>
  <string name="BackupsPreferenceFragment__verify_backup_passphrase">Verificar a frase-chave de segurança</string>
  <string name="BackupsPreferenceFragment__test_your_backup_passphrase">Teste a sua frase-chave e confirme se coincide</string>
  <string name="BackupsPreferenceFragment__turn_on">Ativar</string>
  <string name="BackupsPreferenceFragment__turn_off">Desativar</string>
  <string name="BackupsPreferenceFragment__to_restore_a_backup">Para poder restaurar uma cópia de segurança, instale uma nova cópia do Molly. Abra a aplicação e toque em \"Restaurar cópia de segurança\", aqui localize o ficheiro com a cópia de segurança. %1$s</string>
  <string name="BackupsPreferenceFragment__learn_more">Saber mais</string>
  <string name="BackupsPreferenceFragment__in_progress">Em progresso…</string>
  <string name="BackupsPreferenceFragment__d_so_far">%1$d até ao momento…</string>
  <!--Show percentage of completion of backup-->
  <string name="BackupsPreferenceFragment__s_so_far">%1$s%% até agora…</string>
  <string name="BackupsPreferenceFragment_signal_requires_external_storage_permission_in_order_to_create_backups">O Molly requer permissão de acesso ao armazenamento externo para criar cópias de segurança, mas esta foi negada permanentemente. Por favor, aceda às definições das aplicações do seu telemóvel, selecione a aplicação Molly e nas \"Permissões\" ative \"Armazenamento\".</string>
  <!--CustomDefaultPreference-->
  <string name="CustomDefaultPreference_using_custom">Usar a opção personalizada: %s</string>
  <string name="CustomDefaultPreference_using_default">A usar a opção predefinida: %s</string>
  <string name="CustomDefaultPreference_none">Nenhum</string>
  <!--AvatarSelectionBottomSheetDialogFragment-->
  <string name="AvatarSelectionBottomSheetDialogFragment__choose_photo">Escolher fotografia</string>
  <string name="AvatarSelectionBottomSheetDialogFragment__take_photo">Tirar fotografia</string>
  <string name="AvatarSelectionBottomSheetDialogFragment__choose_from_gallery">Escolher da galeria</string>
  <string name="AvatarSelectionBottomSheetDialogFragment__remove_photo">Remover fotografia</string>
  <string name="AvatarSelectionBottomSheetDialogFragment__taking_a_photo_requires_the_camera_permission">Tirar uma fotografia necessita da permissão de câmara,</string>
  <string name="AvatarSelectionBottomSheetDialogFragment__viewing_your_gallery_requires_the_storage_permission">Ver a sua galeria exige ter permissão de armazenamento.</string>
  <!--DateUtils-->
  <string name="DateUtils_just_now">Agora</string>
  <string name="DateUtils_minutes_ago">%dm</string>
  <string name="DateUtils_today">Hoje</string>
  <string name="DateUtils_yesterday">Ontem</string>
  <!--DecryptionFailedDialog-->
  <string name="DecryptionFailedDialog_chat_session_refreshed">A sessão da conversa foi atualizada</string>
  <string name="DecryptionFailedDialog_signal_uses_end_to_end_encryption">O Signal utiliza encriptação de ponta a ponta e às vezes pode necessitar de atualizar a sua sessão de conversa. Isso não afeta a segurança da sua conversa, mas você poderá ter perdido uma mensagem desse contacto e pode pedir que ele a reenvie.</string>
  <!--DeviceListActivity-->
  <string name="DeviceListActivity_unlink_s">Desassociar \'%s\'?</string>
  <string name="DeviceListActivity_by_unlinking_this_device_it_will_no_longer_be_able_to_send_or_receive">Ao desassociar este dispositivo, ele irá deixar de poder enviar ou receber mensagens.</string>
  <string name="DeviceListActivity_network_connection_failed">Falha na ligação à rede</string>
  <string name="DeviceListActivity_try_again">Tentar novamente</string>
  <string name="DeviceListActivity_unlinking_device">A desassociar dispositivo…</string>
  <string name="DeviceListActivity_unlinking_device_no_ellipsis">A desassociar dispositivo</string>
  <string name="DeviceListActivity_network_failed">Falha de rede!</string>
  <!--DeviceListItem-->
  <string name="DeviceListItem_unnamed_device">Dispositivo sem nome</string>
  <string name="DeviceListItem_linked_s">%s associado(s)</string>
  <string name="DeviceListItem_last_active_s">Última atividade à %s</string>
  <string name="DeviceListItem_today">Hoje</string>
  <!--DocumentView-->
  <string name="DocumentView_unnamed_file">Ficheiro sem nome</string>
  <!--DozeReminder-->
  <string name="DozeReminder_optimize_for_missing_play_services">Otimizar para os \"Play Services\" em falta.</string>
  <string name="DozeReminder_this_device_does_not_support_play_services_tap_to_disable_system_battery">Este dispositivo não suporta os Play Services. Toque para desativar o sistema de otimização de bateria que impede o Molly de recolher mensagens enquanto inativo.</string>
  <!--ExpiredBuildReminder-->
  <string name="ExpiredBuildReminder_this_version_of_signal_has_expired">Esta versão do Signal expirou. Faça agora a atualização par aenviar e receber mensagens.</string>
  <string name="ExpiredBuildReminder_update_now">Atualizar agora</string>
  <!--PendingGroupJoinRequestsReminder-->
  <plurals name="PendingGroupJoinRequestsReminder_d_pending_member_requests">
    <item quantity="one">%d pedido pendente de membro.</item>
    <item quantity="other">%d pedidos de membros pendentes.</item>
  </plurals>
  <string name="PendingGroupJoinRequestsReminder_view">Ver</string>
  <!--ShareActivity-->
  <string name="ShareActivity_share_with">Partilhar com</string>
  <string name="ShareActivity_multiple_attachments_are_only_supported">Apenas são suportados anexos múltiplos para imagens e vídeos.</string>
  <string name="ShareActivity_you_do_not_have_permission_to_send_to_this_group">Você não tem permissão para enviar para esse grupo</string>
  <!--GcmRefreshJob-->
  <string name="GcmRefreshJob_Permanent_Signal_communication_failure">Falha permanente de comunicação do Signal!</string>
  <string name="GcmRefreshJob_Signal_was_unable_to_register_with_Google_Play_Services">O Molly não se conseguiu registar com os Serviços Google Play. As mensagens e chamadas do Molly estão desativadas, por favor tente registar-se novamente em Definições &gt; Avançado.</string>
  <!--GiphyActivity-->
  <string name="GiphyActivity_error_while_retrieving_full_resolution_gif">Erro ao obter o GIF de resolução integral</string>
  <!--GiphyFragmentPageAdapter-->
  <string name="GiphyFragmentPagerAdapter_gifs">GIFs</string>
  <string name="GiphyFragmentPagerAdapter_stickers">Autocolantes</string>
  <!--AddToGroupActivity-->
  <string name="AddToGroupActivity_add_member">Adicionar membro?</string>
  <string name="AddToGroupActivity_add_s_to_s">Adicionar \"%1$s\" a \"%2$s\"?</string>
  <string name="AddToGroupActivity_s_added_to_s">\"%1$s\" adicionado a \"%2$s\".</string>
  <string name="AddToGroupActivity_add_to_group">Adicionar ao grupo</string>
  <string name="AddToGroupActivity_add_to_groups">Adicionar aos grupos</string>
  <string name="AddToGroupActivity_this_person_cant_be_added_to_legacy_groups">Esta pessoa não pode ser adicionada os grupos legados.</string>
  <string name="AddToGroupActivity_add">Adicionar</string>
  <string name="AddToGroupActivity_add_to_a_group">Adicionar a um grupo</string>
  <!--ChooseNewAdminActivity-->
  <string name="ChooseNewAdminActivity_choose_new_admin">Escolha um administrador novo</string>
  <string name="ChooseNewAdminActivity_done">Concluído</string>
  <string name="ChooseNewAdminActivity_you_left">Abandonou \"%1$s.\"</string>
  <!--GroupMembersDialog-->
  <string name="GroupMembersDialog_you">Você</string>
  <!--GV2 access levels-->
  <string name="GroupManagement_access_level_anyone">Todos</string>
  <string name="GroupManagement_access_level_all_members">Todos os membros</string>
  <string name="GroupManagement_access_level_only_admins">Apenas administradores</string>
  <string name="GroupManagement_access_level_no_one">Nenhum</string>
  <!--GV2 invites sent-->
  <plurals name="GroupManagement_invitation_sent">
    <item quantity="one">Convite enviado</item>
    <item quantity="other">%d convites enviados</item>
  </plurals>
  <string name="GroupManagement_invite_single_user">“%1$s” não pode ser adicionado(a) automaticamente para este grupo por si.\n\nEle(a) foi convidado(a) a juntar-se, mas não irá ver nenhuma mensagem do grupo até que ele(a) aceite.</string>
  <string name="GroupManagement_invite_multiple_users">Estes utilizadores não podem ser adicionados automaticamente a este grupo por si.\n\nEles foram convidados a juntarem-se, mas não irão ver nenhuma mensagem do grupo até que aceite</string>
  <!--GroupsV1MigrationLearnMoreBottomSheetDialogFragment-->
  <string name="GroupsV1MigrationLearnMore_what_are_new_groups">O que são os \'Novos grupos\'?</string>
  <string name="GroupsV1MigrationLearnMore_new_groups_have_features_like_mentions">Os \'Novos grupos\' têm recursos como @menções e administradores de grupos e oferecerão futuramente suporte para mais recursos.</string>
  <string name="GroupsV1MigrationLearnMore_all_message_history_and_media_has_been_kept">Todo o histórico de mensagens e média foi mantido para antes do upgrade. </string>
  <string name="GroupsV1MigrationLearnMore_you_will_need_to_accept_an_invite_to_join_this_group_again">Você necessitará de aceitar um convite para se juntar novamente a este grupo e não receberá mensagens de grupo até que aceite.</string>
  <plurals name="GroupsV1MigrationLearnMore_these_members_will_need_to_accept_an_invite">
    <item quantity="one">Este membro necessitará de aceitar um convite para se juntar novamente a este grupo e não receberá mensagens do grupo até que eles aceitem:</item>
    <item quantity="other">Estes membros necessitarão de aceitar um convite para se juntarem novamente a este grupo e não receberão mensagens de grupo até que eles aceitem:</item>
  </plurals>
  <plurals name="GroupsV1MigrationLearnMore_these_members_were_removed_from_the_group">
    <item quantity="one">Este membro foi removido do grupo e não poderá voltar a juntar-se ao grupo até que faça o upgrade:</item>
    <item quantity="other">Estes membros foram removidos do grupo e não poderão voltar a juntarem-se até que façam o upgrade:</item>
  </plurals>
  <!--GroupsV1MigrationInitiationBottomSheetDialogFragment-->
  <string name="GroupsV1MigrationInitiation_upgrade_to_new_group">Upgrade para \'Novo grupo\'</string>
  <string name="GroupsV1MigrationInitiation_upgrade_this_group">Fazer o upgrade deste grupo</string>
  <string name="GroupsV1MigrationInitiation_new_groups_have_features_like_mentions">Os \'Novos grupos\' têm recursos como @menções e administradores de grupos e oferecerão futuramente suporte para mais recursos.</string>
  <string name="GroupsV1MigrationInitiation_all_message_history_and_media_will_be_kept">Todo o histórico de mensagens e média será mantido para antes do upgrade. </string>
  <string name="GroupsV1MigrationInitiation_encountered_a_network_error">Foi encontrado um erro de rede. Por favor, tete novamente mais tarde.</string>
  <string name="GroupsV1MigrationInitiation_failed_to_upgrade">Ocorreu um erro ao tentar fazer o upgrade.</string>
  <plurals name="GroupsV1MigrationInitiation_these_members_will_need_to_accept_an_invite">
    <item quantity="one">Este membro necessitará de aceitar um convite para se juntar novamente a este grupo e não receberá mensagens do grupo até que ele aceite:</item>
    <item quantity="other">Estes membros necessitarão de aceitar um convite para se juntarem novamente a este grupo e não receberão mensagens do grupo até que eles aceitem:</item>
  </plurals>
  <plurals name="GroupsV1MigrationInitiation_these_members_are_not_capable_of_joining_new_groups">
    <item quantity="one">Este membro não é capaz de se juntar a \'Novos grupos\', e será removido do grupo:</item>
    <item quantity="other">Estes membros não são capazes de se juntarem a \'Novos grupos\', e serão removidos do grupo:</item>
  </plurals>
  <!--GroupsV1MigrationSuggestionsReminder-->
  <plurals name="GroupsV1MigrationSuggestionsReminder_members_couldnt_be_added_to_the_new_group">
    <item quantity="one">%1$d membro não pode ser readicionado ao \'Novo grupo\'. Deseja adiciona-lo novamente?</item>
    <item quantity="other">%1$d membros não puderam ser readicionados ao \'Novo grupo\'. Deseja adicioná-los agora?</item>
  </plurals>
  <plurals name="GroupsV1MigrationSuggestionsReminder_add_members">
    <item quantity="one">Adicionar membro</item>
    <item quantity="other">Adicionar membros</item>
  </plurals>
  <string name="GroupsV1MigrationSuggestionsReminder_no_thanks">Não, obrigado</string>
  <!--GroupsV1MigrationSuggestionsDialog-->
  <plurals name="GroupsV1MigrationSuggestionsDialog_add_members_question">
    <item quantity="one">Adicionar membro?</item>
    <item quantity="other">Adicionar membros?</item>
  </plurals>
  <plurals name="GroupsV1MigrationSuggestionsDialog_these_members_couldnt_be_automatically_added">
    <item quantity="one">Os seguinte membro não pode ser adicionado automaticamente para o \'Novo grupo\' durante o upgrade:</item>
    <item quantity="other">Os seguintes membros não puderam ser adicionados automaticamente para o \'Novo grupo\' durante o upgrade:</item>
  </plurals>
  <plurals name="GroupsV1MigrationSuggestionsDialog_add_members">
    <item quantity="one">Adicionar membro</item>
    <item quantity="other">Adicionar membros</item>
  </plurals>
  <plurals name="GroupsV1MigrationSuggestionsDialog_failed_to_add_members_try_again_later">
    <item quantity="one">Ocorreu um erro ao tentar adicionar membro. Por favor, tente novamente mais tarde.</item>
    <item quantity="other">Ocorreu um erro ao tentar adicionar membros. Por favor, tente novamente mais tarde.</item>
  </plurals>
  <plurals name="GroupsV1MigrationSuggestionsDialog_cannot_add_members">
    <item quantity="one">Não foi possível adicionar membro.</item>
    <item quantity="other">Não foi possível adicionar membros.</item>
  </plurals>
  <!--LeaveGroupDialog-->
  <string name="LeaveGroupDialog_leave_group">Abandonar o grupo?</string>
  <string name="LeaveGroupDialog_you_will_no_longer_be_able_to_send_or_receive_messages_in_this_group">Deixará poder de receber ou enviar mensagens deste grupo.</string>
  <string name="LeaveGroupDialog_leave">Abandonar</string>
  <string name="LeaveGroupDialog_choose_new_admin">Escolha um novo administrador</string>
  <string name="LeaveGroupDialog_before_you_leave_you_must_choose_at_least_one_new_admin_for_this_group">Antes de abandonar, deverá escolher pelo menos um administrador para este grupo.</string>
  <string name="LeaveGroupDialog_choose_admin">Escolher administrador</string>
  <!--LinkPreviewView-->
  <string name="LinkPreviewView_no_link_preview_available">Pré-visualização de hiperligação indisponível</string>
  <string name="LinkPreviewView_this_group_link_is_not_active">Este link de grupo não se encontra ativo</string>
  <string name="LinkPreviewView_domain_date">%1$s · %2$s</string>
  <!--LinkPreviewRepository-->
  <plurals name="LinkPreviewRepository_d_members">
    <item quantity="one">%1$d membro</item>
    <item quantity="other">%1$d membros</item>
  </plurals>
  <!--PendingMembersActivity-->
  <string name="PendingMembersActivity_pending_group_invites">Convites de grupo pendentes</string>
  <string name="PendingMembersActivity_requests">Pedidos</string>
  <string name="PendingMembersActivity_invites">Convites</string>
  <string name="PendingMembersActivity_people_you_invited">Pessoas que convidou</string>
  <string name="PendingMembersActivity_you_have_no_pending_invites">Não tem nenhum convite pendente.</string>
  <string name="PendingMembersActivity_invites_by_other_group_members">Convites por outros membros do grupo</string>
  <string name="PendingMembersActivity_no_pending_invites_by_other_group_members">Não tem convites pendentes de outros membros do grupo.</string>
  <string name="PendingMembersActivity_missing_detail_explanation">Os detalhes das pessoas convidadas por outros membros do grupo não são exibidos. Se os convidados optarem por se juntarem, as suas informações serão partilhadas com o grupo apenas a partir desse momento. Eles não irão ver nenhuma mensagem do grupo até se juntarem ao grupo.</string>
  <string name="PendingMembersActivity_revoke_invite">Revogar convite</string>
  <string name="PendingMembersActivity_revoke_invites">Revogar convites</string>
  <plurals name="PendingMembersActivity_revoke_d_invites">
    <item quantity="one">Revogar convite</item>
    <item quantity="other">Revogar %1$d convites</item>
  </plurals>
  <plurals name="PendingMembersActivity_error_revoking_invite">
    <item quantity="one">Erro ao revogar convite</item>
    <item quantity="other">Erro ao revogar convites</item>
  </plurals>
  <!--RequestingMembersFragment-->
  <string name="RequestingMembersFragment_pending_member_requests">Pedidos para membro pendentes</string>
  <string name="RequestingMembersFragment_no_member_requests_to_show">Sem pedidos para membro.</string>
  <string name="RequestingMembersFragment_explanation">As pessoas nesta lista estão a tentar entrar para este grupo através do link do grupo.</string>
  <string name="RequestingMembersFragment_added_s">Adicionado(s) \"%1$s\"</string>
  <string name="RequestingMembersFragment_denied_s">Negado(s) \"%1$s\"</string>
  <!--AddMembersActivity-->
  <string name="AddMembersActivity__done">Concluído</string>
  <string name="AddMembersActivity__this_person_cant_be_added_to_legacy_groups">Esta pessoa não pode ser adicionada aos grupos legados.</string>
  <string name="AddMembersActivity__this_person_cant_be_added_to_announcement_groups">Esta pessoa não pode ser adicionada aos grupos anunciados.</string>
  <plurals name="AddMembersActivity__add_d_members_to_s">
    <item quantity="one">Adicionar \"%1$s\" a “%2$s”?</item>
    <item quantity="other">Adicionar %3$d membros a “%2$s”?</item>
  </plurals>
  <string name="AddMembersActivity__add">Adicionar</string>
  <string name="AddMembersActivity__add_members">Adicionar membros</string>
  <!--AddGroupDetailsFragment-->
  <string name="AddGroupDetailsFragment__name_this_group">Nomeie este grupo</string>
  <string name="AddGroupDetailsFragment__create_group">Criar grupo</string>
  <string name="AddGroupDetailsFragment__create">Criar</string>
  <string name="AddGroupDetailsFragment__members">Membros</string>
  <string name="AddGroupDetailsFragment__you_can_add_or_invite_friends_after_creating_this_group">Pode adicionar ou convidar amigos depois de criar este grupo.</string>
  <string name="AddGroupDetailsFragment__group_name_required">Nome do grupo (obrigatório)</string>
  <string name="AddGroupDetailsFragment__group_name_optional">Nome do grupo (opcional)</string>
  <string name="AddGroupDetailsFragment__this_field_is_required">Este campo é obrigatório.</string>
  <string name="AddGroupDetailsFragment__group_creation_failed">Falha ao criar grupo.</string>
  <string name="AddGroupDetailsFragment__try_again_later">Tentar novamente mais tarde.</string>
  <string name="AddGroupDetailsFragment__youve_selected_a_contact_that_doesnt">Selecionou um contacto que não suporta grupos do Signal, pelo que este grupo será um grupo MMS.</string>
  <string name="AddGroupDetailsFragment_custom_mms_group_names_and_photos_will_only_be_visible_to_you">Nome personalizados de grupos MMS e fotografias apenas serão visíveis para si.</string>
  <string name="AddGroupDetailsFragment__remove">Remover</string>
  <string name="AddGroupDetailsFragment__sms_contact">Contacto SMS</string>
  <string name="AddGroupDetailsFragment__remove_s_from_this_group">Remover %1$s deste grupo?</string>
  <plurals name="AddGroupDetailsFragment__d_members_do_not_support_new_groups">
    <item quantity="one">%d membro não suporta \'Novos grupos\', como tal, este grupo será um \'Grupo legado\'.</item>
    <item quantity="other">%d membros não suportam \'Novos grupos\', como tal, este grupo será um \'Grupo legado\'.</item>
  </plurals>
  <plurals name="AddGroupDetailsFragment__d_members_do_not_support_new_groups_so_this_group_cannot_be_created">
    <item quantity="one">%d membro não suporta \'Novos grupos\', como tal, este grupo não pode ser criado.</item>
    <item quantity="other">%d membros não suportam \'Novos grupos\', como tal, este grupo não pode ser criado.</item>
  </plurals>
  <!--NonGv2MemberDialog-->
  <string name="NonGv2MemberDialog_single_users_are_non_gv2_capable">Será criado um \'Grupo legado\' porque \"%1$s\" está a utilizar uma versão antiga do Signal. Você pode criar um \'Novo tipo de grupo\' com ele depois de ele atualizar o Signal, ou removê-lo antes de criar o grupo.</string>
  <plurals name="NonGv2MemberDialog_d_users_are_non_gv2_capable">
    <item quantity="one">Será criado um \'Grupo legado\' porque %1$d membro está a utilizar uma versão antiga do Signal. Você pode criar um \'Novo tipo de grupo\' com ele depois de ele atualizar o Signal, ou removê-lo antes de criar o grupo.</item>
    <item quantity="other">Será criado um \'Grupo legado\' porque %1$d membros estão a utilizar uma versão antiga do Signal. Você pode criar um \'Novo tipo de grupo\' com eles depois de eles atualizarem o Signal, ou removê-los antes de criar o grupo.</item>
  </plurals>
  <string name="NonGv2MemberDialog_single_users_are_non_gv2_capable_forced_migration">Este grupo não pode ser criado porque “%1$s” está a utilizar uma versão antiga do Signal. Você deverá removê-lo antes de criar o grupo.</string>
  <plurals name="NonGv2MemberDialog_d_users_are_non_gv2_capable_forced_migration">
    <item quantity="one">Este grupo não pode ser criado porque %1$d membro está a utilizar uma versão antiga do Signal. Você deverá removê-lo antes de criar o grupo.</item>
    <item quantity="other">Este grupo não pode ser criado porque %1$d membros está a utilizar uma versão antiga do Signal. Você deverá removê-los antes de criar o grupo.</item>
  </plurals>
  <!--ManageGroupActivity-->
  <string name="ManageGroupActivity_member_requests_and_invites">Pedidos e convites para membro</string>
  <string name="ManageGroupActivity_add_members">Adicionar membros</string>
  <string name="ManageGroupActivity_edit_group_info">Editar informação do grupo</string>
  <string name="ManageGroupActivity_who_can_add_new_members">Quem pode adicionar novos membros?</string>
  <string name="ManageGroupActivity_who_can_edit_this_groups_info">Quem pode editar a informação do grupo?</string>
  <string name="ManageGroupActivity_group_link">Link do grupo</string>
  <string name="ManageGroupActivity_block_group">Bloquear grupo</string>
  <string name="ManageGroupActivity_unblock_group">Desbloquear grupo</string>
  <string name="ManageGroupActivity_leave_group">Abandonar grupo</string>
  <string name="ManageGroupActivity_mute_notifications">Silenciar notificações</string>
  <string name="ManageGroupActivity_custom_notifications">Notificações personalizadas</string>
  <string name="ManageGroupActivity_mentions">Menções</string>
  <string name="ManageGroupActivity_chat_color_and_wallpaper">Cor e fundo de ecrã da conversa</string>
  <string name="ManageGroupActivity_until_s">Até %1$s</string>
  <string name="ManageGroupActivity_always">Sempre</string>
  <string name="ManageGroupActivity_off">Off</string>
  <string name="ManageGroupActivity_on">On</string>
  <string name="ManageGroupActivity_view_all_members">Ver todos os membros</string>
  <string name="ManageGroupActivity_see_all">Ver tudo</string>
  <plurals name="ManageGroupActivity_added">
    <item quantity="one">%d membro adicionado.</item>
    <item quantity="other">%d membros adicionados.</item>
  </plurals>
  <string name="ManageGroupActivity_only_admins_can_enable_or_disable_the_sharable_group_link">Apenas os administradores podem ativar ou desativar o link partilhável do grupo.</string>
  <string name="ManageGroupActivity_only_admins_can_enable_or_disable_the_option_to_approve_new_members">Apenas os administradores podem ativar ou desativar a opção para aprovar novos membros.</string>
  <string name="ManageGroupActivity_only_admins_can_reset_the_sharable_group_link">Apenas os administradores podem repor o link partilhável do grupo.</string>
  <string name="ManageGroupActivity_you_dont_have_the_rights_to_do_this">Não tem permissões para fazer isto</string>
  <string name="ManageGroupActivity_not_capable">Alguém que você adicionou não suporta novos grupos e necessita de atualizar o Signal</string>
  <string name="ManageGroupActivity_not_announcement_capable">Alguém que você adicionou não suporta novos grupos anunciados e necessita de atualizar o Signal</string>
  <string name="ManageGroupActivity_failed_to_update_the_group">Falha ao atualizar o grupo</string>
  <string name="ManageGroupActivity_youre_not_a_member_of_the_group">Você não é um membro do grupo</string>
  <string name="ManageGroupActivity_failed_to_update_the_group_please_retry_later">Ocorreu um erro ao tentar atualizar o grupo. Por favor tente novamente mais tarde</string>
  <string name="ManageGroupActivity_failed_to_update_the_group_due_to_a_network_error_please_retry_later">Ocorreu um erro ao tentar atualizar o grupo devido a um erro de rede. Por favor, tente novamente mais tarde</string>
  <string name="ManageGroupActivity_edit_name_and_picture">Editar nome e imagem</string>
  <string name="ManageGroupActivity_legacy_group">Grupo legado</string>
  <string name="ManageGroupActivity_legacy_group_learn_more">Este é um \'Grupo legado\'. Os recursos como administradores de grupo encontram-se apenas disponíveis para \'Grupos novos\'.</string>
  <string name="ManageGroupActivity_legacy_group_upgrade">Este é um \'Grupo legado\'. Para aceder a novos recursos como as menções e administradores,</string>
  <string name="ManageGroupActivity_legacy_group_too_large">Não pode ser feito o upgrade deste \'Grupo legado\' porque é demasiadamente grande. O tamanho máximo do grupo é de %1$d.</string>
  <string name="ManageGroupActivity_upgrade_this_group">faça o upgrade deste grupo.</string>
  <string name="ManageGroupActivity_this_is_an_insecure_mms_group">Este é um Grupo MMS inseguro. Para conversar de forma privada, convide os seus contactos para o Signal.</string>
  <string name="ManageGroupActivity_invite_now">Convidar agora</string>
  <string name="ManageGroupActivity_more">mais</string>
  <string name="ManageGroupActivity_add_group_description">Adicionar descrição do grupo…</string>
  <!--GroupMentionSettingDialog-->
  <string name="GroupMentionSettingDialog_notify_me_for_mentions">Notificar-me quando for \'Mencionado\'</string>
  <string name="GroupMentionSettingDialog_receive_notifications_when_youre_mentioned_in_muted_chats">Receber notificações quando for mencionado em conversas silenciadas?</string>
  <string name="GroupMentionSettingDialog_always_notify_me">Notificar-me sempre</string>
  <string name="GroupMentionSettingDialog_dont_notify_me">Não me notificar</string>
  <!--ManageProfileFragment-->
  <string name="ManageProfileFragment_profile_name">Nome de perfil</string>
  <string name="ManageProfileFragment_username">Nome de utilizador</string>
  <string name="ManageProfileFragment_about">Acerca</string>
  <string name="ManageProfileFragment_write_a_few_words_about_yourself">Escreva algumas palavras acerca de si</string>
  <string name="ManageProfileFragment_your_name">O seu nome</string>
  <string name="ManageProfileFragment_your_username">O seu nome de utilizador</string>
  <string name="ManageProfileFragment_failed_to_set_avatar">Falha ao tentar definir o avatar</string>
  <string name="ManageProfileFragment_badges">Crachás</string>
  <string name="ManageProfileFragment__edit_photo">Editar fotografia</string>
  <!--ManageRecipientActivity-->
  <string name="ManageRecipientActivity_no_groups_in_common">Sem grupos em comum</string>
  <plurals name="ManageRecipientActivity_d_groups_in_common">
    <item quantity="one">%d grupo em comum</item>
    <item quantity="other">%d grupos em comum</item>
  </plurals>
  <plurals name="GroupMemberList_invited">
    <item quantity="one">%1$s convidou 1 pessoa</item>
    <item quantity="other">%1$s convidou %2$d pessoas</item>
  </plurals>
  <!--CustomNotificationsDialogFragment-->
  <string name="CustomNotificationsDialogFragment__custom_notifications">Notificações personalizadas</string>
  <string name="CustomNotificationsDialogFragment__messages">Mensagens</string>
  <string name="CustomNotificationsDialogFragment__use_custom_notifications">Utilizar notificações personalizadas</string>
  <string name="CustomNotificationsDialogFragment__notification_sound">Som de notificação</string>
  <string name="CustomNotificationsDialogFragment__vibrate">Vibração</string>
  <string name="CustomNotificationsDialogFragment__call_settings">Definições de chamada</string>
  <string name="CustomNotificationsDialogFragment__ringtone">Toque</string>
  <string name="CustomNotificationsDialogFragment__enabled">Ativado(a)</string>
  <string name="CustomNotificationsDialogFragment__disabled">Desativado(a)</string>
  <string name="CustomNotificationsDialogFragment__default">Predefinição</string>
  <string name="CustomNotificationsDialogFragment__unknown">Desconhecido(a)</string>
  <!--ShareableGroupLinkDialogFragment-->
  <string name="ShareableGroupLinkDialogFragment__shareable_group_link">Link do grupo partilhável</string>
  <string name="ShareableGroupLinkDialogFragment__manage_and_share">Gerir e partilhar</string>
  <string name="ShareableGroupLinkDialogFragment__group_link">Link do grupo</string>
  <string name="ShareableGroupLinkDialogFragment__share">Partilhar</string>
  <string name="ShareableGroupLinkDialogFragment__reset_link">Redefinir link</string>
  <string name="ShareableGroupLinkDialogFragment__member_requests">Pedidos para membro</string>
  <string name="ShareableGroupLinkDialogFragment__approve_new_members">Aprovar novos membros</string>
  <string name="ShareableGroupLinkDialogFragment__require_an_admin_to_approve_new_members_joining_via_the_group_link">Solicite a um administrador que aprove a entrada de novos membros através do link para o grupo.</string>
  <string name="ShareableGroupLinkDialogFragment__are_you_sure_you_want_to_reset_the_group_link">Tem a certeza que deseja redefinir o link para o grupo? As pessoas deixarão de poder entrar para o grupo através do link atual.</string>
  <!--GroupLinkShareQrDialogFragment-->
  <string name="GroupLinkShareQrDialogFragment__qr_code">Código QR</string>
  <string name="GroupLinkShareQrDialogFragment__people_who_scan_this_code_will">As pessoas que digitalizarem este código serão capazes de entrar para o seu grupo. Os administradores ainda irão necessitar de aprovar os novos membros caso tenha essa opção ativa.</string>
  <string name="GroupLinkShareQrDialogFragment__share_code">Partilhar código</string>
  <!--GV2 Invite Revoke confirmation dialog-->
  <string name="InviteRevokeConfirmationDialog_revoke_own_single_invite">Deseja revogar o convite que enviou para %1$s?</string>
  <plurals name="InviteRevokeConfirmationDialog_revoke_others_invites">
    <item quantity="one">Deseja revogar o convite que foi enviado por %1$s?</item>
    <item quantity="other">Deseja revogar %2$d convites que foram enviados por %1$s?</item>
  </plurals>
  <!--GroupJoinBottomSheetDialogFragment-->
  <string name="GroupJoinBottomSheetDialogFragment_you_are_already_a_member">Você já é um membro</string>
  <string name="GroupJoinBottomSheetDialogFragment_join">Entrar</string>
  <string name="GroupJoinBottomSheetDialogFragment_request_to_join">Pedir para entrar</string>
  <string name="GroupJoinBottomSheetDialogFragment_unable_to_join_group_please_try_again_later">Não foi possível entrar para o grupo. Por favor, tente mais tarde</string>
  <string name="GroupJoinBottomSheetDialogFragment_encountered_a_network_error">Encontrado um erro de rede.</string>
  <string name="GroupJoinBottomSheetDialogFragment_this_group_link_is_not_active">Este link de grupo não se encontra ativo</string>
  <string name="GroupJoinBottomSheetDialogFragment_unable_to_get_group_information_please_try_again_later">Impossível obter a informação de grupo. Por favor, tente mais tarde</string>
  <string name="GroupJoinBottomSheetDialogFragment_direct_join">Deseja entrar para este grupo e partilhar o seu nome e fotografia com os seus membros?</string>
  <string name="GroupJoinBottomSheetDialogFragment_admin_approval_needed">Um administrador deste grupo deverá aprovar o seu pedido antes de você poder entrar para o grupo. Quando pede para entrar o seu nome e fotografia são partilhados com os membros desse grupo.</string>
  <plurals name="GroupJoinBottomSheetDialogFragment_group_dot_d_members">
    <item quantity="one">Grupo · %1$d membro</item>
    <item quantity="other">Grupo · %1$d membros</item>
  </plurals>
  <!--GroupJoinUpdateRequiredBottomSheetDialogFragment-->
  <string name="GroupJoinUpdateRequiredBottomSheetDialogFragment_update_signal_to_use_group_links">Atualize o Signal para utilizar hiperligações de grupo</string>
  <string name="GroupJoinUpdateRequiredBottomSheetDialogFragment_update_message">A versão do Signal que está a utilizar não suporta links de grupo. Atualize para a última versão de forma a poder entrar para este grupo através do link do grupo.</string>
  <string name="GroupJoinUpdateRequiredBottomSheetDialogFragment_update_signal">Atualizar o Signal</string>
  <string name="GroupJoinUpdateRequiredBottomSheetDialogFragment_update_linked_device_message">Um ou mais dos seus dispositivos ligados estão a correr uma versão do Signal que não suporta ligações para grupos. Atualize o Signal nos seus dispositivos ligados para poder entrar para este grupo.</string>
  <string name="GroupJoinUpdateRequiredBottomSheetDialogFragment_group_link_is_not_valid">Link do grupo inválido</string>
  <!--GroupInviteLinkEnableAndShareBottomSheetDialogFragment-->
  <string name="GroupInviteLinkEnableAndShareBottomSheetDialogFragment_invite_friends">Convidar amigos</string>
  <string name="GroupInviteLinkEnableAndShareBottomSheetDialogFragment_share_a_link_with_friends_to_let_them_quickly_join_this_group">Partilhe uma ligação com amigos e permita que eles entrem rapidamente para este grupo.</string>
  <string name="GroupInviteLinkEnableAndShareBottomSheetDialogFragment_enable_and_share_link">Ativar e partilhar ligação</string>
  <string name="GroupInviteLinkEnableAndShareBottomSheetDialogFragment_share_link">Partilhar link</string>
  <string name="GroupInviteLinkEnableAndShareBottomSheetDialogFragment_unable_to_enable_group_link_please_try_again_later">Impossível ativar o link de grupo. Por favor, tente novamente mais tarde</string>
  <string name="GroupInviteLinkEnableAndShareBottomSheetDialogFragment_encountered_a_network_error">Encontrado um erro de rede.</string>
  <string name="GroupInviteLinkEnableAndShareBottomSheetDialogFragment_you_dont_have_the_right_to_enable_group_link">Não tem permissões para ativar o link de grupo. Por favor, peça a um administrador.</string>
  <string name="GroupInviteLinkEnableAndShareBottomSheetDialogFragment_you_are_not_currently_a_member_of_the_group">Atualmente você já não é um membro do grupo.</string>
  <!--GV2 Request confirmation dialog-->
  <string name="RequestConfirmationDialog_add_s_to_the_group">Adicionar “%1$s” ao grupo?</string>
  <string name="RequestConfirmationDialog_deny_request_from_s">Negar o pedido de “%1$s”?</string>
  <string name="RequestConfirmationDialog_add">Adicionar</string>
  <string name="RequestConfirmationDialog_deny">Negar</string>
  <!--ImageEditorHud-->
  <string name="ImageEditorHud_blur_faces">Desfocar rostos</string>
  <string name="ImageEditorHud_new_blur_faces_or_draw_anywhere_to_blur">Novidade: Desfoque rostos ou desenhe onde quiser para desfocar</string>
  <string name="ImageEditorHud_draw_anywhere_to_blur">Desenhe onde quiser para desfocar</string>
  <string name="ImageEditorHud_draw_to_blur_additional_faces_or_areas">Desenhe para desfocar rostos ou áreas adicionais</string>
  <!--InputPanel-->
  <string name="InputPanel_tap_and_hold_to_record_a_voice_message_release_to_send">Toque e mantenha para gravar uma mensagem de voz, solte para a enviar.</string>
  <!--InviteActivity-->
  <string name="InviteActivity_share">Partilhar</string>
  <string name="InviteActivity_share_with_contacts">Partilhar com os contactos</string>
  <string name="InviteActivity_share_via">Partilhar via…</string>
  <string name="InviteActivity_cancel">Cancelar</string>
  <string name="InviteActivity_sending">A enviar…</string>
  <string name="InviteActivity_invitations_sent">Convites enviados!</string>
  <string name="InviteActivity_invite_to_signal">Convidar para o Molly</string>
  <string name="InviteActivity_send_sms">Enviar SMS (%d)</string>
  <plurals name="InviteActivity_send_sms_invites">
    <item quantity="one">Enviar %d convite por SMS?</item>
    <item quantity="other">Enviar %d convites por SMS?</item>
  </plurals>
  <string name="InviteActivity_lets_switch_to_signal">Vamos mudar para o Molly: %1$s</string>
  <string name="InviteActivity_no_app_to_share_to">Parece que não tem aplicações para partilhar.</string>
  <!--LearnMoreTextView-->
  <string name="LearnMoreTextView_learn_more">Saber mais</string>
  <string name="SpanUtil__read_more">Ler mais</string>
  <!--LongMessageActivity-->
  <string name="LongMessageActivity_unable_to_find_message">Não foi possível encontrar a mensagem</string>
  <string name="LongMessageActivity_message_from_s">Mensagem de %1$s</string>
  <string name="LongMessageActivity_your_message">A sua mensagem</string>
  <!--MessageRetrievalService-->
  <string name="MessageRetrievalService_signal">Molly</string>
  <string name="MessageRetrievalService_background_connection_enabled">Ligação em segundo-plano ativada</string>
  <!--MmsDownloader-->
  <string name="MmsDownloader_error_reading_mms_settings">Erro ao ler as configurações do operador MMS</string>
  <!--MediaOverviewActivity-->
  <string name="MediaOverviewActivity_Media">Multimédia</string>
  <string name="MediaOverviewActivity_Files">Ficheiros</string>
  <string name="MediaOverviewActivity_Audio">Áudio</string>
  <string name="MediaOverviewActivity_All">Tudo</string>
  <plurals name="MediaOverviewActivity_Media_delete_confirm_title">
    <item quantity="one">Eliminar o item selecionado?</item>
    <item quantity="other">Eliminar os itens selecionados?</item>
  </plurals>
  <plurals name="MediaOverviewActivity_Media_delete_confirm_message">
    <item quantity="one">Isto irá eliminar permanentemente o ficheiro selecionado. Qualquer mensagem de texto associada a este item também será eliminada.</item>
    <item quantity="other">Isto irá eliminar permanentemente todos os %1$d ficheiros selecionados. Qualquer mensagem de texto associada a estes itens também serão eliminadas.</item>
  </plurals>
  <string name="MediaOverviewActivity_Media_delete_progress_title">A eliminar</string>
  <string name="MediaOverviewActivity_Media_delete_progress_message">A eliminar mensagens…</string>
  <string name="MediaOverviewActivity_Select_all">Selecionar tudo</string>
  <string name="MediaOverviewActivity_collecting_attachments">A recolher anexos…</string>
  <string name="MediaOverviewActivity_Sort_by">Ordenar por</string>
  <string name="MediaOverviewActivity_Newest">Mais recente</string>
  <string name="MediaOverviewActivity_Oldest">Mais antiga</string>
  <string name="MediaOverviewActivity_Storage_used">Armazenamento utilizado</string>
  <string name="MediaOverviewActivity_All_storage_use">Todo o armazenamento utilizado</string>
  <string name="MediaOverviewActivity_Grid_view_description">Vista em grelha</string>
  <string name="MediaOverviewActivity_List_view_description">Vista em lista</string>
  <string name="MediaOverviewActivity_Selected_description">Selecionado(s)</string>
  <string name="MediaOverviewActivity_select_all">Selecionar tudo</string>
  <plurals name="MediaOverviewActivity_save_plural">
    <item quantity="one">Guardar</item>
    <item quantity="other">Guardar</item>
  </plurals>
  <plurals name="MediaOverviewActivity_delete_plural">
    <item quantity="one">Eliminar</item>
    <item quantity="other">Eliminar</item>
  </plurals>
  <plurals name="MediaOverviewActivity_d_selected_s">
    <item quantity="one">%1$d selecionado(a) (%2$s)</item>
    <item quantity="other">%1$d selecionados(as) (%2$s)</item>
  </plurals>
  <string name="MediaOverviewActivity_file">Ficheiro</string>
  <string name="MediaOverviewActivity_audio">Áudio</string>
  <string name="MediaOverviewActivity_video">Vídeo</string>
  <string name="MediaOverviewActivity_image">Imagem</string>
  <string name="MediaOverviewActivity_voice_message">Mensagem de voz</string>
  <string name="MediaOverviewActivity_sent_by_s">Enviado por %1$s</string>
  <string name="MediaOverviewActivity_sent_by_you">Enviado por si</string>
  <string name="MediaOverviewActivity_sent_by_s_to_s">Enviado por %1$s para %2$s</string>
  <string name="MediaOverviewActivity_sent_by_you_to_s">Enviado por si para %1$s</string>
  <!--Megaphones-->
  <string name="Megaphones_remind_me_later">Lembrar-me mais tarde</string>
  <string name="Megaphones_verify_your_signal_pin">Verifique o seu PIN do Signal</string>
  <string name="Megaphones_well_occasionally_ask_you_to_verify_your_pin">Iremos ocasionalmente pedir-lhe para verificar o seu PIN para que não se esqueça dele.</string>
  <string name="Megaphones_verify_pin">Verificar PIN</string>
  <string name="Megaphones_get_started">Começar</string>
  <string name="Megaphones_new_group">Novo grupo</string>
  <string name="Megaphones_invite_friends">Convidar amigos</string>
  <string name="Megaphones_use_sms">Utilizar SMS</string>
  <string name="Megaphones_appearance">Aspeto</string>
  <string name="Megaphones_add_photo">Adicionar fotografia</string>
  <!--NotificationBarManager-->
  <string name="NotificationBarManager_signal_call_in_progress">Chamada do Signal em curso</string>
  <string name="NotificationBarManager__establishing_signal_call">A estabelecer chamada do Signal</string>
  <string name="NotificationBarManager__incoming_signal_call">A receber chamada do Signal</string>
  <string name="NotificationBarManager__incoming_signal_group_call">A receber chamada de grupo do Signal</string>
  <string name="NotificationBarManager__stopping_signal_call_service">A parar o serviço de chamadas do Signal</string>
  <string name="NotificationBarManager__decline_call">Rejeitar chamada</string>
  <string name="NotificationBarManager__answer_call">Atender chamada</string>
  <string name="NotificationBarManager__end_call">Terminar chamada</string>
  <string name="NotificationBarManager__cancel_call">Cancelar chamada</string>
  <string name="NotificationBarManager__join_call">Entrar na chamada</string>
  <!--NotificationsMegaphone-->
  <string name="NotificationsMegaphone_turn_on_notifications">Ativar notificações?</string>
  <string name="NotificationsMegaphone_never_miss_a_message">Nunca perca uma mensagem dos seus contactos e grupos.</string>
  <string name="NotificationsMegaphone_turn_on">Ativar</string>
  <string name="NotificationsMegaphone_not_now">Agora não</string>
  <!--NotificationMmsMessageRecord-->
  <string name="NotificationMmsMessageRecord_multimedia_message">Mensagem multimédia</string>
  <string name="NotificationMmsMessageRecord_downloading_mms_message">A descarregar MMS</string>
  <string name="NotificationMmsMessageRecord_error_downloading_mms_message">Erro ao descarregar a mensagem MMS, toque para tentar novamente</string>
  <!--MediaPickerActivity-->
  <string name="MediaPickerActivity_send_to">Enviar para %s</string>
  <string name="MediaPickerActivity__menu_open_camera">Abrir câmara</string>
  <!--MediaSendActivity-->
  <string name="MediaSendActivity_add_a_caption">Adicionar uma legenda…</string>
  <string name="MediaSendActivity_an_item_was_removed_because_it_exceeded_the_size_limit">Foi removido um item porque excedia o limite de tamanho</string>
  <string name="MediaSendActivity_an_item_was_removed_because_it_had_an_unknown_type">Foi removido um item porque tinha um tipo desconhecido</string>
  <string name="MediaSendActivity_an_item_was_removed_because_it_exceeded_the_size_limit_or_had_an_unknown_type">Foi removido um item porque excedia o limite de tamanho ou tinha um tipo desconhecido</string>
  <string name="MediaSendActivity_camera_unavailable">Câmara indisponível.</string>
  <string name="MediaSendActivity_message_to_s">Mensagem para %s</string>
  <string name="MediaSendActivity_message">Mensagem</string>
  <string name="MediaSendActivity_select_recipients">Selecionar destinatários</string>
  <string name="MediaSendActivity_signal_needs_access_to_your_contacts">O Molly necessita de ter acesso aos contactos para os poder mostrar.</string>
  <string name="MediaSendActivity_signal_needs_contacts_permission_in_order_to_show_your_contacts_but_it_has_been_permanently_denied">O Molly requer permissão de acesso aos contactos para mostrar os seus contactos, mas esta foi negada permanentemente. Por favor, aceda às definições das aplicações no seu telemóvel, selecione a aplicação Molly e em \"Permissões\" ative \"Contactos\".</string>
  <plurals name="MediaSendActivity_cant_share_more_than_n_items">
    <item quantity="one">Não pode partilhar mais do que %d item.</item>
    <item quantity="other">Não pode partilhar mais do que %d itens.</item>
  </plurals>
  <string name="MediaSendActivity_select_recipients_description">Selecionar destinatários</string>
  <string name="MediaSendActivity_tap_here_to_make_this_message_disappear_after_it_is_viewed">Toque aqui para fazer esta mensagem desaparecer depois de ser vista.</string>
  <!--MediaRepository-->
  <string name="MediaRepository_all_media">Toda a multimédia</string>
  <string name="MediaRepository__camera">Câmara</string>
  <!--MessageDecryptionUtil-->
  <string name="MessageDecryptionUtil_failed_to_decrypt_message">Falha ao tentar desencriptar a mensagem</string>
  <string name="MessageDecryptionUtil_tap_to_send_a_debug_log">Toque para enviar um relatório de depuração</string>
  <!--MessageRecord-->
  <string name="MessageRecord_unknown">Desconhecido(a)</string>
  <string name="MessageRecord_message_encrypted_with_a_legacy_protocol_version_that_is_no_longer_supported">Recebeu uma mensagem encriptada gerada a partir de uma versão antiga do Signal, que já não é suportada. Por favor, peça ao remetente para atualizar para a versão mais recente e reenviar a mensagem.</string>
  <string name="MessageRecord_left_group">Você abandonou o grupo.</string>
  <string name="MessageRecord_you_updated_group">Você atualizou o grupo.</string>
  <string name="MessageRecord_the_group_was_updated">O grupo foi atualizado.</string>
  <string name="MessageRecord_you_called_date">Telefonou · %1$s</string>
  <string name="MessageRecord_missed_audio_call_date">Chamada de áudio perdida · %1$s</string>
  <string name="MessageRecord_missed_video_call_date">Chamada de vídeo perdida · %1$s</string>
  <string name="MessageRecord_s_updated_group">%s atualizou o grupo.</string>
  <string name="MessageRecord_s_called_you_date">%1$s telefonou-lhe · %2$s</string>
  <string name="MessageRecord_s_joined_signal">%s está no Signal!</string>
  <string name="MessageRecord_you_disabled_disappearing_messages">Você desativou a destruição de mensagens.</string>
  <string name="MessageRecord_s_disabled_disappearing_messages">%1$s desativou a destruição de mensagens.</string>
  <string name="MessageRecord_you_set_disappearing_message_time_to_s">Você definiu %1$s como o tempo a decorrer até as mensagens serem destruídas.</string>
  <string name="MessageRecord_s_set_disappearing_message_time_to_s">%1$s definiu %2$s como o tempo a decorrer até as mensagens serem destruídas.</string>
  <string name="MessageRecord_disappearing_message_time_set_to_s">O tempo a decorrer até que as mensagens sejam destruídas foi definido para %1$s.</string>
  <string name="MessageRecord_this_group_was_updated_to_a_new_group">O grupo foi atualizado para um \'Novo grupo\'..</string>
  <string name="MessageRecord_you_couldnt_be_added_to_the_new_group_and_have_been_invited_to_join">Não foi possível adicioná-lo ao \'Novo grupo\' e foi convidado a entrar.</string>
  <string name="MessageRecord_chat_session_refreshed">A sessão da conversa foi atualizada</string>
  <plurals name="MessageRecord_members_couldnt_be_added_to_the_new_group_and_have_been_invited">
    <item quantity="one">Um membro não pode ser adicionado ao \'Novo grupo\' e foi convidado a juntar-se.</item>
    <item quantity="other">%1$s membros não puderam ser adicionados ao \'Novo grupo\' e receberam convites para se juntarem.</item>
  </plurals>
  <plurals name="MessageRecord_members_couldnt_be_added_to_the_new_group_and_have_been_removed">
    <item quantity="one">Um membro não pode ser adicionado ao \'Novo grupo\' e foi removido.</item>
    <item quantity="other">%1$s membros não puderam ser adicionados ao \'Novo grupo\' e foram removidos.</item>
  </plurals>
  <!--Profile change updates-->
  <string name="MessageRecord_changed_their_profile_name_to">%1$s alterou o seu nome de perfil para %2$s.</string>
  <string name="MessageRecord_changed_their_profile_name_from_to">%1$s alterou o seu nome de perfil de %2$s para %3$s.</string>
  <string name="MessageRecord_changed_their_profile">%1$s alterou o seu perfil.</string>
  <!--GV2 specific-->
  <string name="MessageRecord_you_created_the_group">Criou o grupo.</string>
  <string name="MessageRecord_group_updated">Grupo atualizado.</string>
  <string name="MessageRecord_invite_friends_to_this_group">Convide amigos para este grupo através do link de grupo</string>
  <!--GV2 member additions-->
  <string name="MessageRecord_you_added_s">Adicionou %1$s.</string>
  <string name="MessageRecord_s_added_s">%1$s adicionou %2$s.</string>
  <string name="MessageRecord_s_added_you">%1$s adicionou-o ao grupo.</string>
  <string name="MessageRecord_you_joined_the_group">Você juntou-se ao grupo.</string>
  <string name="MessageRecord_s_joined_the_group">%1$s juntou-se ao grupo.</string>
  <!--GV2 member removals-->
  <string name="MessageRecord_you_removed_s">Removeu %1$s.</string>
  <string name="MessageRecord_s_removed_s">%1$s removeu %2$s.</string>
  <string name="MessageRecord_s_removed_you_from_the_group">%1$s removeu-o do grupo.</string>
  <string name="MessageRecord_you_left_the_group">Você abandonou o grupo.</string>
  <string name="MessageRecord_s_left_the_group">%1$s abandonou o grupo.</string>
  <string name="MessageRecord_you_are_no_longer_in_the_group">Deixou de pertencer ao grupo.</string>
  <string name="MessageRecord_s_is_no_longer_in_the_group">%1$s já não pertence ao grupo.</string>
  <!--GV2 role change-->
  <string name="MessageRecord_you_made_s_an_admin">Você tornou %1$s num administrador.</string>
  <string name="MessageRecord_s_made_s_an_admin">%1$s tornou %2$s num administrador.</string>
  <string name="MessageRecord_s_made_you_an_admin">%1$s tornou-o num administrador.</string>
  <string name="MessageRecord_you_revoked_admin_privileges_from_s">Você retirou os privilégios de administrador a %1$s.</string>
  <string name="MessageRecord_s_revoked_your_admin_privileges">%1$s revogou os seus privilégios de administrador.</string>
  <string name="MessageRecord_s_revoked_admin_privileges_from_s">%1$s revogou os privilégios de administrador a %2$s.</string>
  <string name="MessageRecord_s_is_now_an_admin">%1$s é agora um administrador.</string>
  <string name="MessageRecord_you_are_now_an_admin">Você, é agora administrador.</string>
  <string name="MessageRecord_s_is_no_longer_an_admin">%1$s deixou de ser administrador.</string>
  <string name="MessageRecord_you_are_no_longer_an_admin">Deixou de ser administrador.</string>
  <!--GV2 invitations-->
  <string name="MessageRecord_you_invited_s_to_the_group">Você convidou %1$s para o grupo.</string>
  <string name="MessageRecord_s_invited_you_to_the_group">%1$s convidou-o para o grupo.</string>
  <plurals name="MessageRecord_s_invited_members">
    <item quantity="one">%1$s convidou 1 pessoa para o grupo.</item>
    <item quantity="other">%1$s convidou %2$d pessoas para o grupo.</item>
  </plurals>
  <string name="MessageRecord_you_were_invited_to_the_group">Foi convidado para o grupo.</string>
  <plurals name="MessageRecord_d_people_were_invited_to_the_group">
    <item quantity="one">1 pessoa foi convidada para o grupo.</item>
    <item quantity="other">%1$d pessoas foram convidados para o grupo.</item>
  </plurals>
  <!--GV2 invitation revokes-->
  <plurals name="MessageRecord_you_revoked_invites">
    <item quantity="one">Você revogou um convite para o grupo.</item>
    <item quantity="other">Você revogou %1$d convites para o grupo.</item>
  </plurals>
  <plurals name="MessageRecord_s_revoked_invites">
    <item quantity="one">%1$s revogou um convite para o grupo.</item>
    <item quantity="other">%1$s revogou %2$d convites para o grupo.</item>
  </plurals>
  <string name="MessageRecord_someone_declined_an_invitation_to_the_group">Alguém declinou um pedido para o grupo.</string>
  <string name="MessageRecord_you_declined_the_invitation_to_the_group">Você recusou o convite para o grupo.</string>
  <string name="MessageRecord_s_revoked_your_invitation_to_the_group">%1$s revogou o seu convite para o grupo,</string>
  <string name="MessageRecord_an_admin_revoked_your_invitation_to_the_group">Um administrador revogou o seu convite para o grupo,</string>
  <plurals name="MessageRecord_d_invitations_were_revoked">
    <item quantity="one">Foi revogado um convite para o grupo.</item>
    <item quantity="other">Foram revogados %1$d convites para o grupo.</item>
  </plurals>
  <!--GV2 invitation acceptance-->
  <string name="MessageRecord_you_accepted_invite">Você aceitou o convite para o grupo.</string>
  <string name="MessageRecord_s_accepted_invite">%1$s aceitou um convite para o grupo.</string>
  <string name="MessageRecord_you_added_invited_member_s">Você adicionou o membro convidado %1$s.</string>
  <string name="MessageRecord_s_added_invited_member_s">%1$s adicionou o membro convidado %2$s.</string>
  <!--GV2 title change-->
  <string name="MessageRecord_you_changed_the_group_name_to_s">Você alterou o nome do grupo para \"%1$s\".</string>
  <string name="MessageRecord_s_changed_the_group_name_to_s">%1$s alterou o nome do grupo para \"%2$s\".</string>
  <string name="MessageRecord_the_group_name_has_changed_to_s">O nome do grupo foi alterado para \"%1$s\".</string>
  <!--GV2 description change-->
  <string name="MessageRecord_you_changed_the_group_description">Você alterou a descrição do grupo.</string>
  <string name="MessageRecord_s_changed_the_group_description">%1$s alterou a descrição do grupo.</string>
  <string name="MessageRecord_the_group_description_has_changed">Foi alterada a descrição do grupo.</string>
  <!--GV2 avatar change-->
  <string name="MessageRecord_you_changed_the_group_avatar">Você alterou o avatar do grupo.</string>
  <string name="MessageRecord_s_changed_the_group_avatar">%1$s alterou o avatar do grupo.</string>
  <string name="MessageRecord_the_group_group_avatar_has_been_changed">O avatar do grupo foi alterado.</string>
  <!--GV2 attribute access level change-->
  <string name="MessageRecord_you_changed_who_can_edit_group_info_to_s">Você alterou quem pode editar a informação do grupo para \"%1$s\".</string>
  <string name="MessageRecord_s_changed_who_can_edit_group_info_to_s">%1$s alterou quem pode editar a informação do grupo para \"%2$s\".</string>
  <string name="MessageRecord_who_can_edit_group_info_has_been_changed_to_s">Quem pode editar a informação de grupo foi alterado para \"%1$s\".</string>
  <!--GV2 membership access level change-->
  <string name="MessageRecord_you_changed_who_can_edit_group_membership_to_s">Você alterou quem pode editar a participação do grupo para \"%1$s\".</string>
  <string name="MessageRecord_s_changed_who_can_edit_group_membership_to_s">%1$s alterou quem pode editar os membros do grupo para \"%2$s\".</string>
  <string name="MessageRecord_who_can_edit_group_membership_has_been_changed_to_s">Quem pode editar os membros do grupo foi alterado para \"%1$s\".</string>
  <!--GV2 announcement group change-->
  <string name="MessageRecord_you_allow_all_members_to_send">Você modificou as definições de grupo de forma a permitir que todos os membros possam enviar mensagens.</string>
  <string name="MessageRecord_you_allow_only_admins_to_send">Você modificou as definições de grupo de forma a permitir que apenas os administradores possam enviar mensagens.</string>
  <string name="MessageRecord_s_allow_all_members_to_send">%1$s modificou as definições do grupo para permitir que todos os membros possam enviar mensagens.</string>
  <string name="MessageRecord_s_allow_only_admins_to_send">%1$s modificou as definições de grupo de forma a permitir que apenas os administradores possam enviar mensagens.</string>
  <string name="MessageRecord_allow_all_members_to_send">As definições do grupo foram modificadas para permitir que todos os membros possam enviar mensagens.</string>
  <string name="MessageRecord_allow_only_admins_to_send">As definições de grupo foram modificadas para permitir que apenas os administradores possam enviar mensagens.</string>
  <!--GV2 group link invite access level change-->
  <string name="MessageRecord_you_turned_on_the_group_link_with_admin_approval_off">Ativou o link de grupo sem aprovação de administrador.</string>
  <string name="MessageRecord_you_turned_on_the_group_link_with_admin_approval_on">Ativou o link do grupo com aprovação de administrador.</string>
  <string name="MessageRecord_you_turned_off_the_group_link">Desativou o link do grupo.</string>
  <string name="MessageRecord_s_turned_on_the_group_link_with_admin_approval_off">%1$s ativou o link do grupo sem aprovação de administrador.</string>
  <string name="MessageRecord_s_turned_on_the_group_link_with_admin_approval_on">%1$s ativou o link do grupo com aprovação de administrador.</string>
  <string name="MessageRecord_s_turned_off_the_group_link">%1$s desativou o link do grupo.</string>
  <string name="MessageRecord_the_group_link_has_been_turned_on_with_admin_approval_off">O link do grupo foi ativado sem aprovação de administrador.</string>
  <string name="MessageRecord_the_group_link_has_been_turned_on_with_admin_approval_on">O link do grupo foi ativado com aprovação de administrador.</string>
  <string name="MessageRecord_the_group_link_has_been_turned_off">O link do grupo foi desativado.</string>
  <string name="MessageRecord_you_turned_off_admin_approval_for_the_group_link">Desativou a aprovação de administrador para o link de grupo.</string>
  <string name="MessageRecord_s_turned_off_admin_approval_for_the_group_link">%1$s desativou a aprovação de administrador para o link de grupo.</string>
  <string name="MessageRecord_the_admin_approval_for_the_group_link_has_been_turned_off">A aprovação de administrador para o link de grupo foi desativada.</string>
  <string name="MessageRecord_you_turned_on_admin_approval_for_the_group_link">Desativou a aprovação de administrador para o link de grupo.</string>
  <string name="MessageRecord_s_turned_on_admin_approval_for_the_group_link">%1$s ativou a aprovação de administrador para o link de grupo.</string>
  <string name="MessageRecord_the_admin_approval_for_the_group_link_has_been_turned_on">A aprovação de administrador para o link de grupo foi ativada.</string>
  <!--GV2 group link reset-->
  <string name="MessageRecord_you_reset_the_group_link">Redefiniu o link de grupo.</string>
  <string name="MessageRecord_s_reset_the_group_link">%1$s redefiniu o link do grupo.</string>
  <string name="MessageRecord_the_group_link_has_been_reset">O link do grupo foi redefinido.</string>
  <!--GV2 group link joins-->
  <string name="MessageRecord_you_joined_the_group_via_the_group_link">Entrou para o grupo através do link do grupo.</string>
  <string name="MessageRecord_s_joined_the_group_via_the_group_link">%1$s entrou para o grupo através do link do grupo.</string>
  <!--GV2 group link requests-->
  <string name="MessageRecord_you_sent_a_request_to_join_the_group">Enviou um pedido para entrar para o grupo.</string>
  <string name="MessageRecord_s_requested_to_join_via_the_group_link">%1$s solicitou para entrar para o grupo através do link do grupo.</string>
  <!--GV2 group link approvals-->
  <string name="MessageRecord_s_approved_your_request_to_join_the_group">%1$s aprovou o seu pedido para entrar para o grupo.</string>
  <string name="MessageRecord_s_approved_a_request_to_join_the_group_from_s">%1$s aprovou um pedido de %2$s para entrar para o grupo.</string>
  <string name="MessageRecord_you_approved_a_request_to_join_the_group_from_s">Você aprovou o pedido de %1$s para entrar para o grupo.</string>
  <string name="MessageRecord_your_request_to_join_the_group_has_been_approved">O seu pedido para entrar para o grupo foi aprovado.</string>
  <string name="MessageRecord_a_request_to_join_the_group_from_s_has_been_approved">Foi aprovado o pedido de %1$s para entrar para o grupo.</string>
  <!--GV2 group link deny-->
  <string name="MessageRecord_your_request_to_join_the_group_has_been_denied_by_an_admin">O seu pedido para entrar no grupo foi negado por um administrador.</string>
  <string name="MessageRecord_s_denied_a_request_to_join_the_group_from_s">%1$s negou o pedido de %2$s para entrar para o grupo.</string>
  <string name="MessageRecord_a_request_to_join_the_group_from_s_has_been_denied">Foi negado o pedido de %1$s para entrar para o grupo.</string>
  <string name="MessageRecord_you_canceled_your_request_to_join_the_group">Você cancelou o seu pedido para entrar para o grupo.</string>
  <string name="MessageRecord_s_canceled_their_request_to_join_the_group">%1$s cancelou o(s) pedido(s) dele(s) para entrar(em) para o grupo.</string>
  <!--End of GV2 specific update messages-->
  <string name="MessageRecord_your_safety_number_with_s_has_changed">O seu número de segurança com %s foi alterado.</string>
  <string name="MessageRecord_you_marked_your_safety_number_with_s_verified">Marcou como verificado o seu número de segurança com %s</string>
  <string name="MessageRecord_you_marked_your_safety_number_with_s_verified_from_another_device">Marcou o seu número de segurança com %s verificado a partir de outro dispositivo</string>
  <string name="MessageRecord_you_marked_your_safety_number_with_s_unverified">Marcou como não verificado o seu número de segurança com %s</string>
  <string name="MessageRecord_you_marked_your_safety_number_with_s_unverified_from_another_device">Marcou como não verificado o seu número de segurança com %s a partir de outro dispositivo</string>
  <string name="MessageRecord_a_message_from_s_couldnt_be_delivered">Não pode ser entregue uma mensagem de %s</string>
  <string name="MessageRecord_s_changed_their_phone_number">%1$s alterou o seu número de telefone.</string>
  <!--Update item message shown in the release channel when someone is already a sustainer so we ask them if they want to boost.-->
  <string name="MessageRecord_like_this_new_feature_say_thanks_with_a_boost">Gosta deste recurso? Diga obrigado Apoiando-nos.</string>
  <!--Update item message shown in the release channel when someone is not a sustainer so we ask them to consider becoming one-->
  <string name="MessageRecord_signal_is_powered_by_people_like_you_become_a_sustainer_today">O Signal é apoiado por pessoas como você. Torne-se num apoiante hoje mesmo.</string>
  <!--Group Calling update messages-->
  <string name="MessageRecord_s_started_a_group_call_s">%1$s iniciou uma chamada em grupo · %2$s</string>
  <string name="MessageRecord_s_is_in_the_group_call_s">%1$s está na chamada de grupo · %2$s</string>
  <string name="MessageRecord_you_are_in_the_group_call_s1">Está na chamada de grupo · %1$s</string>
  <string name="MessageRecord_s_and_s_are_in_the_group_call_s1">%1$s e %2$s estão na chamada de grupo · %3$s</string>
  <string name="MessageRecord_group_call_s">Chamada de grupo · %1$s</string>
  <string name="MessageRecord_s_started_a_group_call">%1$s iniciou uma chamada de grupo</string>
  <string name="MessageRecord_s_is_in_the_group_call">%1$s está na chamada de grupo</string>
  <string name="MessageRecord_you_are_in_the_group_call">Você está na chamada de grupo</string>
  <string name="MessageRecord_s_and_s_are_in_the_group_call">%1$s e %2$s estão na chamada de grupo</string>
  <string name="MessageRecord_group_call">Chamada de grupo</string>
  <string name="MessageRecord_you">Você</string>
  <plurals name="MessageRecord_s_s_and_d_others_are_in_the_group_call_s">
    <item quantity="one">%1$s, %2$s, e %3$d outro estão na chamada de grupo · %4$s</item>
    <item quantity="other">%1$s, %2$s, e outros %3$d estão na chamada de grupo · %4$s</item>
  </plurals>
  <plurals name="MessageRecord_s_s_and_d_others_are_in_the_group_call">
    <item quantity="one">%1$s, %2$s, e outro %3$destão na chamada de grupo</item>
    <item quantity="other">%1$s, %2$s, e outros %3$d estão na chamada de grupo</item>
  </plurals>
  <!--MessageRequestBottomView-->
  <string name="MessageRequestBottomView_accept">Aceitar</string>
  <string name="MessageRequestBottomView_continue">Continuar</string>
  <string name="MessageRequestBottomView_delete">Eliminar</string>
  <string name="MessageRequestBottomView_block">Bloquear</string>
  <string name="MessageRequestBottomView_unblock">Desbloquear</string>
  <string name="MessageRequestBottomView_do_you_want_to_let_s_message_you_they_wont_know_youve_seen_their_messages_until_you_accept">Permite que %1$s lhe envie mensagens e que seja partilhado o seu nome e fotografia com ele(a)? Ele(a) não saberá que viu a mensagem dele(a) até que aceite.</string>
  <string name="MessageRequestBottomView_do_you_want_to_let_s_message_you_wont_receive_any_messages_until_you_unblock_them">Permite que %1$s lhe envie mensagens e que seja partilhado o seu nome e fotografia com ele(a)? Ele(a) não irá receber nenhuma mensagem até que o(a) desbloqueie.</string>
  <string name="MessageRequestBottomView_get_updates_and_news_from_s_you_wont_receive_any_updates_until_you_unblock_them">Obter atualizações e novidades a partir de %1$s? Não receberá nenhuma atualização até que as desbloqueie.</string>
  <string name="MessageRequestBottomView_continue_your_conversation_with_this_group_and_share_your_name_and_photo">Continuar a sua conversa com este grupo e partilhar o seu nome e fotografia com os seus membros?</string>
  <string name="MessageRequestBottomView_upgrade_this_group_to_activate_new_features">Faça o upgrade deste grupo para ativar os recursos novos como @menções e os administradores. Os membros que não partilharam os seus nomes ou fotografias neste grupo serão convidados a juntarem-se.</string>
  <string name="MessageRequestBottomView_this_legacy_group_can_no_longer_be_used">Este \'Grupo legado\' deixou de poder ser utilizado porque é demasiadamente grande. O tamanho máximo do grupo é de %1$d.</string>
  <string name="MessageRequestBottomView_continue_your_conversation_with_s_and_share_your_name_and_photo">Continuar a sua conversa com %1$s e partilhar o seu nome e fotografia com ele(s)?</string>
  <string name="MessageRequestBottomView_do_you_want_to_join_this_group_they_wont_know_youve_seen_their_messages_until_you_accept">Deseja juntar-se a este grupo e partilhar o seu nome e fotografia com os seus membros? Eles não sabem que viu as mensagens deles até que aceite.</string>
  <string name="MessageRequestBottomView_join_this_group_they_wont_know_youve_seen_their_messages_until_you_accept">Juntar-se a este grupo? Eles não saberão que viu as mensagens deles até que aceite o convite.</string>
  <string name="MessageRequestBottomView_unblock_this_group_and_share_your_name_and_photo_with_its_members">Deseja desbloquear este grupo e partilhar o seu nome e fotografia com os seus membros? Você não receberá nenhuma mensagem até que o desbloqueie.</string>
  <string name="MessageRequestProfileView_view">Ver</string>
  <string name="MessageRequestProfileView_member_of_one_group">Membro de %1$s</string>
  <string name="MessageRequestProfileView_member_of_two_groups">Membro de %1$s e %2$s</string>
  <string name="MessageRequestProfileView_member_of_many_groups">Membro de %1$s, %2$s e %3$s</string>
  <plurals name="MessageRequestProfileView_members">
    <item quantity="one">%1$d membro</item>
    <item quantity="other">%1$d membros</item>
  </plurals>
  <plurals name="MessageRequestProfileView_members_and_invited">
    <item quantity="one">%1$d membro (+%2$d convidado)</item>
    <item quantity="other">%1$d membros (+%2$d convidados)</item>
  </plurals>
  <plurals name="MessageRequestProfileView_member_of_d_additional_groups">
    <item quantity="one">%d grupo adicional</item>
    <item quantity="other">%d grupos adicionais</item>
  </plurals>
  <!--PassphraseChangeActivity-->
  <string name="PassphraseChangeActivity_passphrases_dont_match_exclamation">As frases-chave não coincidem!</string>
  <string name="PassphraseChangeActivity_incorrect_old_passphrase_exclamation">Frase-chave anterior incorreta!</string>
  <string name="PassphraseChangeActivity_enter_new_passphrase_exclamation">Introduza uma nova frase-chave</string>
  <!--DeviceProvisioningActivity-->
  <string name="DeviceProvisioningActivity_link_this_device">Associar este dispositivo?</string>
  <string name="DeviceProvisioningActivity_continue">CONTINUAR</string>
  <string name="DeviceProvisioningActivity_content_intro">Será capaz de</string>
  <string name="DeviceProvisioningActivity_content_bullets">
• Ler todas as suas mensagens
\n• Enviar mensagens em seu nome</string>
  <string name="DeviceProvisioningActivity_content_progress_title">A associar dispositivo</string>
  <string name="DeviceProvisioningActivity_content_progress_content">A associar um novo dispositivo…</string>
  <string name="DeviceProvisioningActivity_content_progress_success">Dispositivo aprovado!</string>
  <string name="DeviceProvisioningActivity_content_progress_no_device">Não foi encontrado nenhum dispositivo.</string>
  <string name="DeviceProvisioningActivity_content_progress_network_error">Erro de rede.</string>
  <string name="DeviceProvisioningActivity_content_progress_key_error">Código QR inválido.</string>
  <string name="DeviceProvisioningActivity_sorry_you_have_too_many_devices_linked_already">Lamentamos mas tem demasiados dispositivos associados, tente remover alguns</string>
  <string name="DeviceActivity_sorry_this_is_not_a_valid_device_link_qr_code">Lamento mas este não é um código QR de associação ao dispositivo válido.</string>
  <string name="DeviceProvisioningActivity_link_a_signal_device">Associar a um dispositivo Signal?</string>
  <string name="DeviceProvisioningActivity_it_looks_like_youre_trying_to_link_a_signal_device_using_a_3rd_party_scanner">Parece estar a tentar associar um dispositivo Signal através de um digitalizador externo. Para sua segurança, digitalize o código através do Signal.</string>
  <string name="DeviceActivity_signal_needs_the_camera_permission_in_order_to_scan_a_qr_code">O Molly requer permissão de acesso à câmara para ler códigos QR, mas esta foi negada permanentemente. Por favor, aceda às definições das aplicações do seu telemóvel, selecione o Molly e nas \"Permissões\" ative a \"Câmara\".</string>
  <string name="DeviceActivity_unable_to_scan_a_qr_code_without_the_camera_permission">Não é possível ler um código QR sem ter a permissão de acesso à câmara.</string>
  <!--OutdatedBuildReminder-->
  <string name="OutdatedBuildReminder_update_now">Atualizar agora</string>
  <string name="OutdatedBuildReminder_your_version_of_signal_will_expire_today">Esta versão do Signal expira hoje. Atualize para a versão mais recente.</string>
  <plurals name="OutdatedBuildReminder_your_version_of_signal_will_expire_in_n_days">
    <item quantity="one">Esta versão do Signal expira amanhã. Atualize para a versão mais recente.</item>
    <item quantity="other">Esta versão do Signal irá expirar dentro de %d dias. Atualize para a versão mais recente.</item>
  </plurals>
  <!--PassphrasePromptActivity-->
  <string name="PassphrasePromptActivity_enter_passphrase">Insira a frase-chave</string>
  <string name="PassphrasePromptActivity_watermark_content_description">Ícone do Molly</string>
  <string name="PassphrasePromptActivity_ok_button_content_description">Submeter frase-chave</string>
  <string name="PassphrasePromptActivity_invalid_passphrase_exclamation">Frase-chave inválida!</string>
  <string name="PassphrasePromptActivity_unlock_signal">Desbloquear o Molly</string>
  <string name="PassphrasePromptActivity_signal_android_lock_screen">Signal Android - Ecrã de bloqueio</string>
  <!--PlacePickerActivity-->
  <string name="PlacePickerActivity_title">Mapa</string>
  <string name="PlacePickerActivity_drop_pin">Colocar pino</string>
  <string name="PlacePickerActivity_accept_address">Aceitar endereço</string>
  <!--PlayServicesProblemFragment-->
  <string name="PlayServicesProblemFragment_the_version_of_google_play_services_you_have_installed_is_not_functioning">A versão do Serviços Google Play que tem instalada não está a funcionar corretamente. Por favor, reinstale o Google Play Services e tente novamente.</string>
  <!--PinRestoreEntryFragment-->
  <string name="PinRestoreEntryFragment_incorrect_pin">PIN incorreto</string>
  <string name="PinRestoreEntryFragment_skip_pin_entry">Ignorar a introdução do PIN?</string>
  <string name="PinRestoreEntryFragment_need_help">Necessita de ajuda?</string>
  <string name="PinRestoreEntryFragment_your_pin_is_a_d_digit_code">O seu PIN é um código de mais de %1$d dígitos que você criou e que pode ser numérico ou alfanumérico. Se não se conseguir lembrar do seu PIN, poderá criar um novo. Poderá registar e utilizar a sua conta mas irá perder algumas das definições guardadas como a sua informação de perfil.</string>
  <string name="PinRestoreEntryFragment_if_you_cant_remember_your_pin">Se não se conseguir lembrar do seu PIN, poderá criar um novo. Poderá registar e utilizar a sua conta mas irá perder algumas das definições guardadas tal como a sua informação de perfil.</string>
  <string name="PinRestoreEntryFragment_create_new_pin">Criar novo PIN</string>
  <string name="PinRestoreEntryFragment_contact_support">Contactar o Suporte</string>
  <string name="PinRestoreEntryFragment_cancel">Cancelar</string>
  <string name="PinRestoreEntryFragment_skip">Saltar</string>
  <plurals name="PinRestoreEntryFragment_you_have_d_attempt_remaining">
    <item quantity="one">Resta-lhe %1$d tentativa. Quando terminarem as tentativas poderá criar um novo PIN. Poderá voltar a registar-se e utilizar a sua conta mas irá perder algumas definições guardadas como a sua informação do perfil.</item>
    <item quantity="other">Restam-lhe %1$d tentativas. Quando terminarem as tentativas poderá criar um novo PIN. Poderá voltar a registar-se e utilizar a sua conta mas irá perder algumas definições guardadas como a sua informação do perfil.</item>
  </plurals>
  <string name="PinRestoreEntryFragment_signal_registration_need_help_with_pin">Registo Signal - Necessita de ajuda com o PIN para Android</string>
  <string name="PinRestoreEntryFragment_enter_alphanumeric_pin">Introduza um PIN alfanumérico</string>
  <string name="PinRestoreEntryFragment_enter_numeric_pin">Introduza um PIN numérico</string>
  <!--PinRestoreLockedFragment-->
  <string name="PinRestoreLockedFragment_create_your_pin">Crie o seu PIN</string>
  <string name="PinRestoreLockedFragment_youve_run_out_of_pin_guesses">Esgotou todas as tentativas para introduzir o PIN, mas ainda pode aceder à sua conta do Signal criando um novo PIN. Para sua privacidade e segurança, a sua conta será restaurada sem nenhuma informação relativa ao perfil ou definições guardadas.</string>
  <string name="PinRestoreLockedFragment_create_new_pin">Criar PIN novo</string>
  <!--PinOptOutDialog-->
  <string name="PinOptOutDialog_warning">Aviso</string>
  <string name="PinOptOutDialog_if_you_disable_the_pin_you_will_lose_all_data">Se você desativar o PIN, todos os dados serão perdidos ao registar-se novamente no Sinal, a menos que faça uma cópia de segurança e o restaure manualmente. Você não pode ativar o \'Bloqueio de registo\' enquanto o PIN estiver desativado.</string>
  <string name="PinOptOutDialog_disable_pin">Desativar PIN</string>
  <!--RatingManager-->
  <string name="RatingManager_rate_this_app">Avaliar esta aplicação</string>
  <string name="RatingManager_if_you_enjoy_using_this_app_please_take_a_moment">Se gostou desta aplicação, ajude-nos avaliando-a.</string>
  <string name="RatingManager_rate_now">Avaliar agora!</string>
  <string name="RatingManager_no_thanks">Não, obrigado</string>
  <string name="RatingManager_later">Mais tarde</string>
  <!--ReactionsBottomSheetDialogFragment-->
  <string name="ReactionsBottomSheetDialogFragment_all">Todos os · %1$d</string>
  <!--ReactionsConversationView-->
  <string name="ReactionsConversationView_plus">+%1$d</string>
  <!--ReactionsRecipientAdapter-->
  <string name="ReactionsRecipientAdapter_you">Você</string>
  <!--RecaptchaRequiredBottomSheetFragment-->
  <string name="RecaptchaRequiredBottomSheetFragment_verify_to_continue_messaging">Verifique para continuar a conversar</string>
  <string name="RecaptchaRequiredBottomSheetFragment_to_help_prevent_spam_on_signal">Para ajudar a prevenir o spam no Molly, termine a verificação.</string>
  <string name="RecaptchaRequiredBottomSheetFragment_after_verifying_you_can_continue_messaging">Depois de verificar, pode continuar a conversar. Todas as mensagens em pausa serão enviadas.</string>
  <!--Recipient-->
  <string name="Recipient_you">Você</string>
  <!--RecipientPreferencesActivity-->
  <string name="RecipientPreferenceActivity_block">Bloquear</string>
  <string name="RecipientPreferenceActivity_unblock">Desbloquear</string>
  <!--RecipientProvider-->
  <string name="RecipientProvider_unnamed_group">Grupo sem nome</string>
  <!--RedPhone-->
  <string name="RedPhone_answering">A atender…</string>
  <string name="RedPhone_ending_call">A terminar chamada…</string>
  <string name="RedPhone_ringing">A tocar…</string>
  <string name="RedPhone_busy">Ocupado</string>
  <string name="RedPhone_recipient_unavailable">Destinatário indisponível</string>
  <string name="RedPhone_network_failed">Falha de rede!</string>
  <string name="RedPhone_number_not_registered">Número não registado!</string>
  <string name="RedPhone_the_number_you_dialed_does_not_support_secure_voice">O número que marcou não suporta chamadas de voz seguras!</string>
  <string name="RedPhone_got_it">Entendido</string>
  <!--Valentine\'s Day Megaphone-->
  <!--Title text for the Valentine\'s Day donation megaphone. The placeholder will always be a heart emoji. Needs to be a placeholder for Android reasons.-->
<<<<<<< HEAD
  <!--Body text for the Valentine\'s Day donation megaphone.-->
=======
  <string name="ValentinesDayMegaphone_happy_heart_day">Bom dia 💜!</string>
  <!--Body text for the Valentine\'s Day donation megaphone.-->
  <string name="ValentinesDayMegaphone_show_your_affection">Mostre o seu afeto ao tornar-se num apoiante do Signal.</string>
>>>>>>> d80722db
  <!--WebRtcCallActivity-->
  <string name="WebRtcCallActivity__tap_here_to_turn_on_your_video">Toque aqui para ativar a sua câmara</string>
  <string name="WebRtcCallActivity__to_call_s_signal_needs_access_to_your_camera">Para telefonar a %1$s, o Molly necessita de aceder à sua câmara</string>
  <string name="WebRtcCallActivity__signal_s">Chamada Molly %1$s</string>
  <string name="WebRtcCallActivity__calling">A chamar…</string>
  <string name="WebRtcCallActivity__group_is_too_large_to_ring_the_participants">Grupo demasiado grande para ligar a todos os participantes.</string>
  <!--WebRtcCallView-->
  <string name="WebRtcCallView__signal_call">Chamada do Signal</string>
  <string name="WebRtcCallView__signal_video_call">Videochamada do Signal</string>
  <string name="WebRtcCallView__start_call">Iniciar chamada</string>
  <string name="WebRtcCallView__join_call">Entrar na chamada</string>
  <string name="WebRtcCallView__call_is_full">A chamada encontra-se cheia</string>
  <string name="WebRtcCallView__the_maximum_number_of_d_participants_has_been_Reached_for_this_call">Foi atingido o número máximo de %1$d participantes para esta chamada. Tente novamente mais tarde.</string>
  <string name="WebRtcCallView__view_participants_list">Ver participantes</string>
  <string name="WebRtcCallView__your_video_is_off">O seu vídeo encontra-se desligado</string>
  <string name="WebRtcCallView__reconnecting">A ligar novamente…</string>
  <string name="WebRtcCallView__joining">A entrar…</string>
  <string name="WebRtcCallView__disconnected">Desligado</string>
  <string name="WebRtcCallView__signal_will_ring_s">O Signal irá ligar a %1$s</string>
  <string name="WebRtcCallView__signal_will_ring_s_and_s">O Signal irá ligar a %1$s e a %2$s</string>
  <plurals name="WebRtcCallView__signal_will_ring_s_s_and_d_others">
    <item quantity="one">O Signal irá ligar a %1$s, a %2$s e a outro %3$d</item>
    <item quantity="other">O Signal irá ligar a %1$s, a %2$s e a outros %3$d</item>
  </plurals>
  <string name="WebRtcCallView__s_will_be_notified">%1$s será notificado(a)</string>
  <string name="WebRtcCallView__s_and_s_will_be_notified">%1$s e %2$s serão notificados</string>
  <plurals name="WebRtcCallView__s_s_and_d_others_will_be_notified">
    <item quantity="one">%1$s, %2$s, e outro %3$d será notificado</item>
    <item quantity="other">%1$s, %2$s, e outros %3$d serão notificados</item>
  </plurals>
  <string name="WebRtcCallView__ringing_s">A ligar %1$s</string>
  <string name="WebRtcCallView__ringing_s_and_s">A ligar %1$s e %2$s</string>
  <plurals name="WebRtcCallView__ringing_s_s_and_d_others">
    <item quantity="one">A ligar %1$s, %2$s, e outro %3$d</item>
    <item quantity="other">A ligar %1$s, %2$s, e outros %3$d</item>
  </plurals>
  <string name="WebRtcCallView__s_is_calling_you">%1$s está a telefonar-lhe</string>
  <string name="WebRtcCallView__s_is_calling_you_and_s">%1$s está a telefonar-lhe e %2$s</string>
  <string name="WebRtcCallView__s_is_calling_you_s_and_s">%1$s está a telefonar-lhe, %2$s, e %3$s</string>
  <plurals name="WebRtcCallView__s_is_calling_you_s_s_and_d_others">
    <item quantity="one">%1$s está a telefonar-lhe, %2$s, %3$s, e outro %4$d</item>
    <item quantity="other">%1$s está a telefonar-lhe, %2$s, %3$s, e outros %4$d</item>
  </plurals>
  <string name="WebRtcCallView__no_one_else_is_here">Não se encontra mais ninguém aqui</string>
  <string name="WebRtcCallView__s_is_in_this_call">%1$s está nesta chamada</string>
  <string name="WebRtcCallView__s_are_in_this_call">%1$s estão nesta chamada</string>
  <string name="WebRtcCallView__s_and_s_are_in_this_call">%1$s e %2$s estão nesta chamada</string>
  <string name="WebRtcCallView__s_is_presenting">%1$s está a apresentar</string>
  <plurals name="WebRtcCallView__s_s_and_d_others_are_in_this_call">
    <item quantity="one">%1$s, %2$s, e %3$d outro estão nesta chamada </item>
    <item quantity="other">%1$s, %2$s, e outros %3$d estão nesta chamada</item>
  </plurals>
  <string name="WebRtcCallView__flip">Girar</string>
  <string name="WebRtcCallView__speaker">Altifalante</string>
  <string name="WebRtcCallView__camera">Câmara</string>
  <string name="WebRtcCallView__unmute">Alertar</string>
  <string name="WebRtcCallView__mute">Silenciar</string>
  <string name="WebRtcCallView__ring">Ligar</string>
  <string name="WebRtcCallView__end_call">Terminar chamada</string>
  <!--CallParticipantsListDialog-->
  <plurals name="CallParticipantsListDialog_in_this_call_d_people">
    <item quantity="one">Nesta chamada · %1$d pessoa</item>
    <item quantity="other">· %1$d pessoas nesta chamada</item>
  </plurals>
  <!--CallParticipantView-->
  <string name="CallParticipantView__s_is_blocked">%1$s está bloqueado(a) </string>
  <string name="CallParticipantView__more_info">Mais informação</string>
  <string name="CallParticipantView__you_wont_receive_their_audio_or_video">Não irá receber os áudios e vídeos deles e eles não receberão os seus.</string>
  <string name="CallParticipantView__cant_receive_audio_video_from_s">Não pode receber áudio e vídeo de %1$s</string>
  <string name="CallParticipantView__cant_receive_audio_and_video_from_s">Não pode receber áudio e vídeo de %1$s</string>
  <string name="CallParticipantView__this_may_be_Because_they_have_not_verified_your_safety_number_change">Isto poderá dever-se a ele(s) ainda não ter(em) verificado a alteração do seu número de segurança, a existir um problema com os dispositivos dele(s), ou porque ele(s) o bloquearam.</string>
  <!--CallToastPopupWindow-->
  <string name="CallToastPopupWindow__swipe_to_view_screen_share">Deslize para ver o ecrã de partilha</string>
  <!--ProxyBottomSheetFragment-->
  <string name="ProxyBottomSheetFragment_proxy_server">Servidor proxy</string>
  <string name="ProxyBottomSheetFragment_proxy_address">Endereço proxy</string>
  <string name="ProxyBottomSheetFragment_do_you_want_to_use_this_proxy_address">Deseja utilizar este endereço de proxy?</string>
  <string name="ProxyBottomSheetFragment_use_proxy">Utilizar proxy</string>
  <string name="ProxyBottomSheetFragment_successfully_connected_to_proxy">Ligado com sucesso ao proxy.</string>
  <!--RecaptchaProofActivity-->
  <string name="RecaptchaProofActivity_failed_to_submit">Falha ao submeter</string>
  <string name="RecaptchaProofActivity_complete_verification">Verificação completa</string>
  <!--RegistrationActivity-->
  <string name="RegistrationActivity_select_your_country">Escolha o seu país</string>
  <string name="RegistrationActivity_you_must_specify_your_country_code">Deverá escolher o seu
        código do pais
    </string>
  <string name="RegistrationActivity_you_must_specify_your_phone_number">Deverá especificar o seu
        número de telefone
    </string>
  <string name="RegistrationActivity_invalid_number">Número inválido</string>
  <string name="RegistrationActivity_the_number_you_specified_s_is_invalid">O número que você
        especificou (%s) é inválido.
    </string>
  <string name="RegistrationActivity_a_verification_code_will_be_sent_to">Será enviado um código de verificação para:</string>
  <string name="RegistrationActivity_you_will_receive_a_call_to_verify_this_number">Irá receber uma chamada para verificar este número</string>
  <string name="RegistrationActivity_is_your_phone_number_above_correct">O seu número de telefone acima encontra-se correto?</string>
  <string name="RegistrationActivity_edit_number">Editar número</string>
  <string name="RegistrationActivity_missing_google_play_services">Google Play Services em falta</string>
  <string name="RegistrationActivity_this_device_is_missing_google_play_services">Este dispositivo tem o Google Play Services em falta. Vai conseguir usar o Molly na mesma, mas esta configuração poderá resultar em fiabilidade ou performance reduzidas.\n\nSe não é um utilizador avançado, não está a correr uma ROM Android personalizada ou acha que isto é um erro, por favor contacte support@molly.im para obter ajuda.</string>
  <string name="RegistrationActivity_i_understand">Eu compreendo</string>
  <string name="RegistrationActivity_play_services_error">Erro do Play Services</string>
  <string name="RegistrationActivity_google_play_services_is_updating_or_unavailable">O Google Play Services está a ser atualizado ou está temporariamente indisponível. Por favor, tente novamente.</string>
  <string name="RegistrationActivity_terms_and_privacy">Termos e Política de privacidade</string>
  <string name="RegistrationActivity_signal_needs_access_to_your_contacts_and_media_in_order_to_connect_with_friends">O Signal necessita das permissões de acesso aos contatos e à multimédia para o ajudar a ligar-se a amigos e a enviar mensagens. Os seus contactos são carregados utilizando a descoberta de contacto privado do Signal, o que significa que eles são encriptados de ponta a ponta e nunca visíveis para o serviço do Signal.</string>
  <string name="RegistrationActivity_signal_needs_access_to_your_contacts_in_order_to_connect_with_friends">O Signal necessita das permissões de acesso aos contatos para o ajudar a ligar-se a amigos. Os seus contactos são carregados utilizando a descoberta de contacto privado do Signal, o que significa que eles são encriptados de ponta a ponta e nunca visíveis para o serviço do Signal.</string>
  <string name="RegistrationActivity_rate_limited_to_service">Fez demasiadas tentativas para registar este número. Por favor, tente mais tarde.</string>
  <string name="RegistrationActivity_unable_to_connect_to_service">Não foi possível ligar ao serviço. Por favor, verifique a sua ligação à rede e tente novamente.</string>
  <string name="RegistrationActivity_non_standard_number_format">Formato de número não padronizado</string>
  <string name="RegistrationActivity_the_number_you_entered_appears_to_be_a_non_standard">O número que introduziu (%1$s) não parece estar num formato padronizado.\n\nSerá que queria dizer %2$s?</string>
  <string name="RegistrationActivity_signal_android_phone_number_format">Molly Android - Formato de números de telefone</string>
  <string name="RegistrationActivity_call_requested">Chamada pedida</string>
  <plurals name="RegistrationActivity_debug_log_hint">
    <item quantity="one">Está a %d passo de submeter um registo de depuração.</item>
    <item quantity="other">Está agora a %d passos de submeter um registo de depuração.</item>
  </plurals>
  <string name="RegistrationActivity_we_need_to_verify_that_youre_human">Necessitamos de verificar que é humano.</string>
  <string name="RegistrationActivity_next">Seguinte</string>
  <string name="RegistrationActivity_continue">Continuar</string>
  <string name="RegistrationActivity_take_privacy_with_you_be_yourself_in_every_message">Leve a privacidade consigo.\Seja você mesmo em todas as mensagens.</string>
  <string name="RegistrationActivity_enter_your_phone_number_to_get_started">Para começar introduza o seu número de telefone</string>
  <string name="RegistrationActivity_enter_your_phone_number">Introduza o sue número de telefone</string>
  <string name="RegistrationActivity_you_will_receive_a_verification_code">Irá receber um código de verificação. Poderão existir custos por parte da sua operadora.</string>
  <string name="RegistrationActivity_enter_the_code_we_sent_to_s">Introduza o código que enviamos para %s</string>
  <string name="RegistrationActivity_make_sure_your_phone_has_a_cellular_signal">Confirme que o seu telemóvel tem sinal de rede para receber SMS ou chamadas</string>
  <string name="RegistrationActivity_phone_number_description">Número de telefone</string>
  <string name="RegistrationActivity_country_code_description">Código do país</string>
  <string name="RegistrationActivity_call">Telefonar</string>
  <!--RegistrationLockV2Dialog-->
  <string name="RegistrationLockV2Dialog_turn_on_registration_lock">Ativar o \'Bloqueio de registo\'?</string>
  <string name="RegistrationLockV2Dialog_turn_off_registration_lock">Desativar o \'Bloqueio de registo\'?</string>
  <string name="RegistrationLockV2Dialog_if_you_forget_your_signal_pin_when_registering_again">Caso se esqueça do seu PIN (do Signal) quando se registar novamente no Signal, será bloqueado da sua conta durante 7 dias.</string>
  <string name="RegistrationLockV2Dialog_turn_on">Ativar</string>
  <string name="RegistrationLockV2Dialog_turn_off">Desativar</string>
  <!--RevealableMessageView-->
  <string name="RevealableMessageView_view_photo">Ver fotografia</string>
  <string name="RevealableMessageView_view_video">Ver vídeo</string>
  <string name="RevealableMessageView_viewed">Vista(s)</string>
  <string name="RevealableMessageView_media">Multimédia</string>
  <!--Search-->
  <string name="SearchFragment_no_results">Sem resultados para \'%s\'</string>
  <string name="SearchFragment_header_conversations">Conversas</string>
  <string name="SearchFragment_header_contacts">Contactos</string>
  <string name="SearchFragment_header_messages">Mensagens</string>
  <!--ShakeToReport-->
  <!--SharedContactDetailsActivity-->
  <string name="SharedContactDetailsActivity_add_to_contacts">Adicionar aos contactos</string>
  <string name="SharedContactDetailsActivity_invite_to_signal">Convidar para o Molly</string>
  <string name="SharedContactDetailsActivity_signal_message">Mensagem do Signal</string>
  <string name="SharedContactDetailsActivity_signal_call">Chamada do Signal</string>
  <!--SharedContactView-->
  <string name="SharedContactView_add_to_contacts">Adicionar aos contactos</string>
  <string name="SharedContactView_invite_to_signal">Convidar para o Molly</string>
  <string name="SharedContactView_message">Mensagem do Signal</string>
  <!--SignalBottomActionBar-->
  <string name="SignalBottomActionBar_more">Mais</string>
  <!--SignalPinReminders-->
  <string name="SignalPinReminders_well_remind_you_again_later">Iremos recordar-lhe mais tarde.</string>
  <string name="SignalPinReminders_well_remind_you_again_tomorrow">Iremos recordar-lhe de novo amanhã.</string>
  <string name="SignalPinReminders_well_remind_you_again_in_a_few_days">Iremos recordar-lhe de novo dentro de alguns dias.</string>
  <string name="SignalPinReminders_well_remind_you_again_in_a_week">Iremos recordar-lhe dentro de uma semana.</string>
  <string name="SignalPinReminders_well_remind_you_again_in_a_couple_weeks">Iremos recordar-lhe dentro de algumas semanas.</string>
  <string name="SignalPinReminders_well_remind_you_again_in_a_month">Iremos recordar-lhe dentro de um mês</string>
  <!--Slide-->
  <string name="Slide_image">Imagem</string>
  <string name="Slide_sticker">Autocolante</string>
  <string name="Slide_audio">Áudio</string>
  <string name="Slide_video">Vídeo</string>
  <!--SmsMessageRecord-->
  <string name="SmsMessageRecord_received_corrupted_key_exchange_message">Recebida mensagem corrompida
        de troca de chaves!
    </string>
  <string name="SmsMessageRecord_received_key_exchange_message_for_invalid_protocol_version">
       Recebida mensagem de troca de chaves para uma versão inválida do protocolo.
    </string>
  <string name="SmsMessageRecord_received_message_with_new_safety_number_tap_to_process">Recebida uma mensagem com um número de segurança novo. Toque para a processar e exibir.</string>
  <string name="SmsMessageRecord_secure_session_reset">Reiniciou a sessão segura.</string>
  <string name="SmsMessageRecord_secure_session_reset_s">%s reiniciou a sessão segura.</string>
  <string name="SmsMessageRecord_duplicate_message">Mensagem duplicada.</string>
  <string name="SmsMessageRecord_this_message_could_not_be_processed_because_it_was_sent_from_a_newer_version">Não foi possível processar esta mensagem porque foi enviada a partir de uma versão mais recente do Signal. Peça ao seu contacto para lhe reenviar novamente esta mensagem após você ter feito a atualização do Signal.</string>
  <string name="SmsMessageRecord_error_handling_incoming_message">Erro ao receber mensagem.</string>
  <!--StickerManagementActivity-->
  <string name="StickerManagementActivity_stickers">Autocolantes</string>
  <!--StickerManagementAdapter-->
  <string name="StickerManagementAdapter_installed_stickers">Autocolantes instalados</string>
  <string name="StickerManagementAdapter_stickers_you_received">Autocolantes que recebeu</string>
  <string name="StickerManagementAdapter_signal_artist_series">Séries de artista do Signal</string>
  <string name="StickerManagementAdapter_no_stickers_installed">Sem autocolantes instalados</string>
  <string name="StickerManagementAdapter_stickers_from_incoming_messages_will_appear_here">Os autocolantes das mensagens recebidas irão aparecer aqui</string>
  <string name="StickerManagementAdapter_untitled">Sem título</string>
  <string name="StickerManagementAdapter_unknown">Desconhecido</string>
  <!--StickerPackPreviewActivity-->
  <string name="StickerPackPreviewActivity_untitled">Sem título</string>
  <string name="StickerPackPreviewActivity_unknown">Desconhecido</string>
  <string name="StickerPackPreviewActivity_install">Instalar</string>
  <string name="StickerPackPreviewActivity_remove">Remover</string>
  <string name="StickerPackPreviewActivity_stickers">Autocolantes</string>
  <string name="StickerPackPreviewActivity_failed_to_load_sticker_pack">Falha ao carregar o pacote de autocolantes</string>
  <!--SubmitDebugLogActivity-->
  <string name="SubmitDebugLogActivity_edit">Editar</string>
  <string name="SubmitDebugLogActivity_done">Concluído</string>
  <string name="SubmitDebugLogActivity_tap_a_line_to_delete_it">Toque numa linha para a eliminar</string>
  <string name="SubmitDebugLogActivity_submit">Submeter</string>
  <string name="SubmitDebugLogActivity_failed_to_submit_logs">Ocorreu um erro ao tentar enviar os históricos</string>
  <string name="SubmitDebugLogActivity_success">Efetuado com sucesso!</string>
  <string name="SubmitDebugLogActivity_copy_this_url_and_add_it_to_your_issue">Copie este URL e adicione-o ao seu relatório de problema ou e-mail de pedido de apoio:\n\n<b>%1$s</b></string>
  <string name="SubmitDebugLogActivity_share">Partilhar</string>
  <string name="SubmitDebugLogActivity_this_log_will_be_posted_publicly_online_for_contributors">Este registo será publicado online para ser consultado pelos contribuidores. Poderá analisá-lo antes de o carregar.</string>
  <!--SupportEmailUtil-->
  <string name="SupportEmailUtil_filter">Filtro:</string>
  <string name="SupportEmailUtil_device_info">Informação do dispositivo:</string>
  <string name="SupportEmailUtil_android_version">Versão do Android:</string>
  <string name="SupportEmailUtil_signal_version">Versão do Molly:</string>
  <string name="SupportEmailUtil_signal_package">Pacote Molly:</string>
  <string name="SupportEmailUtil_registration_lock">Bloqueio de registo:</string>
  <string name="SupportEmailUtil_locale">Local:</string>
  <!--ThreadRecord-->
  <string name="ThreadRecord_group_updated">Grupo atualizado</string>
  <string name="ThreadRecord_left_the_group">Abandonou o grupo</string>
  <string name="ThreadRecord_secure_session_reset">Sessão segura reiniciada.</string>
  <string name="ThreadRecord_draft">Rascunho:</string>
  <string name="ThreadRecord_called">Você ligou</string>
  <string name="ThreadRecord_called_you">Ligou-lhe</string>
  <string name="ThreadRecord_missed_audio_call">Chamada de áudio perdida</string>
  <string name="ThreadRecord_missed_video_call">Chamada de vídeo perdida</string>
  <string name="ThreadRecord_media_message">Mensagem multimédia</string>
  <string name="ThreadRecord_sticker">Autocolante</string>
  <string name="ThreadRecord_view_once_photo">Fotografia de visualização única</string>
  <string name="ThreadRecord_view_once_video">Vídeo de visualização única</string>
  <string name="ThreadRecord_view_once_media">Multimédia de visualização única</string>
  <string name="ThreadRecord_this_message_was_deleted">Esta mensagem foi eliminada.</string>
  <string name="ThreadRecord_you_deleted_this_message">Eliminou esta mensagem.</string>
  <string name="ThreadRecord_s_is_on_signal">%s está no Signal!</string>
  <string name="ThreadRecord_disappearing_messages_disabled">Destruição de mensagens desativada</string>
  <string name="ThreadRecord_disappearing_message_time_updated_to_s">O tempo a decorrer até que as mensagens sejam destruídas está definido para %s</string>
  <string name="ThreadRecord_safety_number_changed">Número de segurança alterado</string>
  <string name="ThreadRecord_your_safety_number_with_s_has_changed">O seu número de segurança com %s foi alterado.</string>
  <string name="ThreadRecord_you_marked_verified">Marcou como verificado</string>
  <string name="ThreadRecord_you_marked_unverified">Marcou como não verificado</string>
  <string name="ThreadRecord_message_could_not_be_processed">A mensagem não pode ser processada</string>
  <string name="ThreadRecord_delivery_issue">Problema na entrega</string>
  <string name="ThreadRecord_message_request">Pedido de mensagem</string>
  <string name="ThreadRecord_photo">Fotografia</string>
  <string name="ThreadRecord_gif">GIF</string>
  <string name="ThreadRecord_voice_message">Mensagem de voz</string>
  <string name="ThreadRecord_file">Ficheiro</string>
  <string name="ThreadRecord_video">Vídeo</string>
  <string name="ThreadRecord_chat_session_refreshed">A sessão da conversa foi atualizada</string>
  <!--UpdateApkReadyListener-->
  <string name="UpdateApkReadyListener_Signal_update">Atualização do Molly</string>
  <string name="UpdateApkReadyListener_a_new_version_of_signal_is_available_tap_to_update">Está disponível uma nova versão do Molly, toque para atualizar</string>
  <!--UntrustedSendDialog-->
  <string name="UntrustedSendDialog_send_message">Enviar mensagem?</string>
  <string name="UntrustedSendDialog_send">Enviar</string>
  <!--UnverifiedSendDialog-->
  <string name="UnverifiedSendDialog_send_message">Enviar mensagem?</string>
  <string name="UnverifiedSendDialog_send">Enviar</string>
  <!--UsernameEditFragment-->
  <string name="UsernameEditFragment_username">Nome de utilizador</string>
  <string name="UsernameEditFragment_delete">Eliminar</string>
  <string name="UsernameEditFragment_successfully_set_username">Nome de utilizador definido com sucesso.</string>
  <string name="UsernameEditFragment_successfully_removed_username">Nome de utilizador removido com sucesso.</string>
  <string name="UsernameEditFragment_encountered_a_network_error">Encontrado um erro de rede.</string>
  <string name="UsernameEditFragment_this_username_is_taken">Este nome de utilizador já se encontra em utilização.</string>
  <string name="UsernameEditFragment_this_username_is_available">Este nome de utilizador encontra-se disponível.</string>
  <string name="UsernameEditFragment_usernames_can_only_include">Os nomes de utilizadores apenas podem incluir a-Z, 0-9 e underscores.</string>
  <string name="UsernameEditFragment_usernames_cannot_begin_with_a_number">Os nomes de utilizadores não podem começar com um número.</string>
  <string name="UsernameEditFragment_username_is_invalid">Nome de utilizador inválido.</string>
  <string name="UsernameEditFragment_usernames_must_be_between_a_and_b_characters">Os nomes de utilizadores devem ter entre %1$d e %2$d caracteres.</string>
  <string name="UsernameEditFragment_usernames_on_signal_are_optional">Os nomes de utilizadores no Signal são opcionais. Se escolher criar um nome de utilizador, os outros utilizadores do Signal serão capazes de encontrá-lo através desse nome de utilizador e contactá-lo sem saber o seu número de telefone.</string>
  <plurals name="UserNotificationMigrationJob_d_contacts_are_on_signal">
    <item quantity="one">%d contacto está no Signal!</item>
    <item quantity="other">%d contactos estão no Signal!</item>
  </plurals>
  <!--VerifyIdentityActivity-->
  <string name="VerifyIdentityActivity_your_contact_is_running_an_old_version_of_signal">O seu contacto está a utilizar uma versão antiga do Signal. Por favor peça-lhe para actualizar antes de verificar o seu número de segurança.</string>
  <string name="VerifyIdentityActivity_your_contact_is_running_a_newer_version_of_Signal">O seu contacto está a utilizar uma versão mais recente do Signal, com um formato de código QR incompatível. Por favor, actualize para comparar.</string>
  <string name="VerifyIdentityActivity_the_scanned_qr_code_is_not_a_correctly_formatted_safety_number">O código QR lido não é um número de segurança formatado corretamente. Por favor, tente digitalizá-lo novamente.</string>
  <string name="VerifyIdentityActivity_share_safety_number_via">Partilhar número de segurança via…</string>
  <string name="VerifyIdentityActivity_our_signal_safety_number">O nosso número de segurança do Signal:</string>
  <string name="VerifyIdentityActivity_no_app_to_share_to">Parece que não tem aplicações para as quais partilhar.</string>
  <string name="VerifyIdentityActivity_no_safety_number_to_compare_was_found_in_the_clipboard">Não foi encontrado na área de transferência nenhum número de segurança com o qual comparar </string>
  <string name="VerifyIdentityActivity_signal_needs_the_camera_permission_in_order_to_scan_a_qr_code_but_it_has_been_permanently_denied">O Molly requer permissão de acesso à câmara para ler códigos QR, mas esta foi negada permanentemente. Por favor, aceda às definições das aplicações do seu telemóvel, seleccione a aplicação Molly e nas \"Permissões\" ative a \"Câmara\".</string>
  <string name="VerifyIdentityActivity_unable_to_scan_qr_code_without_camera_permission">Não é possível ler um código QR sem permissão de acesso à câmara.</string>
  <string name="VerifyIdentityActivity_you_must_first_exchange_messages_in_order_to_view">Primeiro deverá trocar mensagens de forma a poder ver o número de segurança de %1$s.</string>
  <!--ViewOnceMessageActivity-->
  <!--AudioView-->
  <!--MessageDisplayHelper-->
  <string name="MessageDisplayHelper_message_encrypted_for_non_existing_session">Mensagem encriptada para sessão inexistente</string>
  <!--MmsMessageRecord-->
  <string name="MmsMessageRecord_bad_encrypted_mms_message">Mensagem MMS encriptada corrompida</string>
  <string name="MmsMessageRecord_mms_message_encrypted_for_non_existing_session">Mensagem MMS encriptada para sessão inexistente</string>
  <!--MuteDialog-->
  <string name="MuteDialog_mute_notifications">Silenciar notificações</string>
  <!--ApplicationMigrationService-->
  <string name="ApplicationMigrationService_import_in_progress">Importação em progresso</string>
  <string name="ApplicationMigrationService_importing_text_messages">A importar mensages de texto</string>
  <string name="ApplicationMigrationService_import_complete">Importação completa</string>
  <string name="ApplicationMigrationService_system_database_import_is_complete">Importação da base de dados do sistema está completa.</string>
  <!--KeyCachingService-->
  <string name="KeyCachingService_signal_passphrase_cached">Toque para abrir.</string>
  <string name="KeyCachingService_passphrase_cached">O Molly está desbloqueado</string>
  <string name="KeyCachingService_lock">Bloquear o Molly</string>
  <!--MediaPreviewActivity-->
  <string name="MediaPreviewActivity_you">Você</string>
  <string name="MediaPreviewActivity_unssuported_media_type">Tipo de multimédia não suportado</string>
  <string name="MediaPreviewActivity_draft">Rascunho</string>
  <string name="MediaPreviewActivity_signal_needs_the_storage_permission_in_order_to_write_to_external_storage_but_it_has_been_permanently_denied">O Molly requer permissão de acesso ao armazenamento para escrever no suporte de armazenamento externo, mas esta foi negada permanentemente. Por favor, aceda às definições das aplicações do telemóvel, seleccione o Molly e, em \"Permissões\" active \"Armazenamento\".</string>
  <string name="MediaPreviewActivity_unable_to_write_to_external_storage_without_permission">Não é possível guardar para o armazenamento externo sem permissões</string>
  <string name="MediaPreviewActivity_media_delete_confirmation_title">Eliminar mensagem?</string>
  <string name="MediaPreviewActivity_media_delete_confirmation_message">Isto irá eliminar permanentemente esta mensagem.</string>
  <string name="MediaPreviewActivity_s_to_s">%1$s para %2$s</string>
  <string name="MediaPreviewActivity_media_no_longer_available">Multimédia atualmente indisponível.</string>
  <string name="MediaPreviewActivity_cant_find_an_app_able_to_share_this_media">Não foi possível encontrar uma aplicação capaz de partilhar este média.</string>
  <!--MessageNotifier-->
  <string name="MessageNotifier_d_new_messages_in_d_conversations">%1$d novas mensagens em %2$d conversas</string>
  <string name="MessageNotifier_most_recent_from_s">Mais recente de: %1$s</string>
  <string name="MessageNotifier_locked_message">Mensagem bloqueada</string>
  <string name="MessageNotifier_message_delivery_failed">Falha na entrega de mensagem.</string>
  <string name="MessageNotifier_failed_to_deliver_message">Falha na entrega da mensagem.</string>
  <string name="MessageNotifier_error_delivering_message">Erro ao entregar a mensagem.</string>
  <string name="MessageNotifier_message_delivery_paused">Entrega de mensagens em pausa.</string>
  <string name="MessageNotifier_verify_to_continue_messaging_on_signal">Verifique para continuar a conversar no Molly.</string>
  <string name="MessageNotifier_mark_all_as_read">Marcar tudo como lido</string>
  <string name="MessageNotifier_mark_read">Marcar como lida</string>
  <string name="MessageNotifier_turn_off_these_notifications">Desativar estas notificações</string>
  <string name="MessageNotifier_view_once_photo">Fotografia de visualização única</string>
  <string name="MessageNotifier_view_once_video">Vídeo de visualização única</string>
  <string name="MessageNotifier_reply">Responder</string>
  <string name="MessageNotifier_signal_message">Mensagem do Signal</string>
  <string name="MessageNotifier_unsecured_sms">SMS inseguro</string>
  <string name="MessageNotifier_you_may_have_new_messages">Você poderá ter novas mensagens</string>
  <string name="MessageNotifier_open_signal_to_check_for_recent_notifications">Abra o Molly para verificar se existem notificações recentes.</string>
  <string name="MessageNotifier_contact_message">%1$s%2$s</string>
  <string name="MessageNotifier_unknown_contact_message">Contacto</string>
  <string name="MessageNotifier_reacted_s_to_s">Reagiu %1$s a: \"%2$s\".</string>
  <string name="MessageNotifier_reacted_s_to_your_video">Reagiu %1$s ao seu vídeo.</string>
  <string name="MessageNotifier_reacted_s_to_your_image">Reagiu %1$s à sua imagem.</string>
  <string name="MessageNotifier_reacted_s_to_your_gif">Reagiu ao seu GIF com %1$s.</string>
  <string name="MessageNotifier_reacted_s_to_your_file">Reagiu %1$s ao seu ficheiro.</string>
  <string name="MessageNotifier_reacted_s_to_your_audio">Reagiu %1$s ao seu áudio.</string>
  <string name="MessageNotifier_reacted_s_to_your_view_once_media">Reagiu %1$s ao seu ficheiro multimédia de visualização única</string>
  <string name="MessageNotifier_reacted_s_to_your_sticker">Reagiu %1$s ao seu autocolante.</string>
  <string name="MessageNotifier_this_message_was_deleted">Esta mensagem foi eliminada.</string>
  <string name="TurnOffContactJoinedNotificationsActivity__turn_off_contact_joined_signal">Deseja desativar as notificações quando um novo contacto se junta ao Signal? Pode ativar novamente em Signal &gt; Definições &gt; Notificações.</string>
  <!--Notification Channels-->
  <string name="NotificationChannel_channel_messages">Mensagens</string>
  <string name="NotificationChannel_calls">Chamadas</string>
  <string name="NotificationChannel_failures">Falhas</string>
  <string name="NotificationChannel_backups">Cópias de segurança</string>
  <string name="NotificationChannel_locked_status">Estado do bloqueio</string>
  <string name="NotificationChannel_app_updates">Atualizações da aplicação</string>
  <string name="NotificationChannel_other">Outro</string>
  <string name="NotificationChannel_group_chats">Conversas</string>
  <string name="NotificationChannel_missing_display_name">Desconhecido(a)</string>
  <string name="NotificationChannel_voice_notes">Notas de voz</string>
  <string name="NotificationChannel_contact_joined_signal">Um contacto juntou-se ao Signal</string>
  <string name="NotificationChannels__no_activity_available_to_open_notification_channel_settings">Sem atividade disponível para abrir as definições do canal de notificações.</string>
  <!--ProfileEditNameFragment-->
  <!--QuickResponseService-->
  <string name="QuickResponseService_quick_response_unavailable_when_Signal_is_locked">A resposta rápida encontra-se indisponível enquanto o Molly estiver bloqueado!</string>
  <string name="QuickResponseService_problem_sending_message">Problema no envio da mensagem!</string>
  <!--SaveAttachmentTask-->
  <string name="SaveAttachmentTask_saved_to">Guardado em %s</string>
  <string name="SaveAttachmentTask_saved">Guardado</string>
  <!--SearchToolbar-->
  <string name="SearchToolbar_search">Procurar</string>
  <string name="SearchToolbar_search_for_conversations_contacts_and_messages">Procurar por conversas, contactos e mensagens</string>
  <!--ShortcutLauncherActivity-->
  <string name="ShortcutLauncherActivity_invalid_shortcut">Atalho inválido</string>
  <!--SingleRecipientNotificationBuilder-->
  <string name="SingleRecipientNotificationBuilder_signal">Molly</string>
  <string name="SingleRecipientNotificationBuilder_new_message">Nova mensagem</string>
  <string name="SingleRecipientNotificationBuilder_message_request">Pedido de mensagem</string>
  <string name="SingleRecipientNotificationBuilder_you">Você</string>
  <!--ThumbnailView-->
  <string name="ThumbnailView_Play_video_description">Reproduzir vídeo</string>
  <string name="ThumbnailView_Has_a_caption_description">Tem uma legenda</string>
  <!--TransferControlView-->
  <plurals name="TransferControlView_n_items">
    <item quantity="one">%d Item</item>
    <item quantity="other">%d Itens</item>
  </plurals>
  <!--UnauthorizedReminder-->
  <string name="UnauthorizedReminder_device_no_longer_registered">O dispositivo deixou de estar registado.</string>
  <string name="UnauthorizedReminder_this_is_likely_because_you_registered_your_phone_number_with_Signal_on_a_different_device">Isto é possivelmente devido a ter registado o seu número de telefone com o Signal noutro dispositivo. Toque para voltar a registar.</string>
  <!--WebRtcCallActivity-->
  <string name="WebRtcCallActivity_to_answer_the_call_give_signal_access_to_your_microphone">Para poder atender a chamada, conceda ao Molly o acesso ao seu microfone.</string>
  <string name="WebRtcCallActivity_to_answer_the_call_from_s_give_signal_access_to_your_microphone">Para poder atender a chamada de %s, conceda ao Molly o acesso ao microfone.</string>
  <string name="WebRtcCallActivity_signal_requires_microphone_and_camera_permissions_in_order_to_make_or_receive_calls">O Molly requer permissões de acesso ao microfone e à câmara, para efectuar e receber chamadas, mas estas foram negadas permanentemente. Por favor, aceda às definições das aplicações do seu telemóvel, selecione a aplicação Molly e, em \"Permissões\" ative o \"Microfone\" e a \"Câmara\".</string>
  <string name="WebRtcCallActivity__answered_on_a_linked_device">Atendida num dispositivo associado.</string>
  <string name="WebRtcCallActivity__declined_on_a_linked_device">Recusada num dispositivo associado.</string>
  <string name="WebRtcCallActivity__busy_on_a_linked_device">Ocupado num dispositivo associado.</string>
  <string name="GroupCallSafetyNumberChangeNotification__someone_has_joined_this_call_with_a_safety_number_that_has_changed">Alguém se juntou a esta chamada com um número de segurança modificado.</string>
  <!--WebRtcCallScreen-->
  <string name="WebRtcCallScreen_swipe_up_to_change_views">Deslize para cima para alterar as vistas</string>
  <!--WebRtcCallScreen V2-->
  <string name="WebRtcCallScreen__decline">Recusar</string>
  <string name="WebRtcCallScreen__answer">Atender</string>
  <string name="WebRtcCallScreen__answer_without_video">Atender sem vídeo</string>
  <!--WebRtcAudioOutputToggle-->
  <string name="WebRtcAudioOutputToggle__audio_output">Saída de áudio</string>
  <string name="WebRtcAudioOutputToggle__phone_earpiece">Auscultador do telemóvel</string>
  <string name="WebRtcAudioOutputToggle__speaker">Altifalante</string>
  <string name="WebRtcAudioOutputToggle__bluetooth">Bluetooth</string>
  <string name="WebRtcCallControls_answer_call_description">Atender chamada</string>
  <string name="WebRtcCallControls_reject_call_description">Rejeitar chamada</string>
  <!--change_passphrase_activity-->
  <string name="change_passphrase_activity__old_passphrase">Frase-chave anterior</string>
  <string name="change_passphrase_activity__new_passphrase">Frase-chave nova</string>
  <string name="change_passphrase_activity__repeat_new_passphrase">Repita a frase-chave nova</string>
  <!--contact_selection_activity-->
  <string name="contact_selection_activity__enter_name_or_number">Introduza o nome ou número</string>
  <string name="contact_selection_activity__invite_to_signal">Convite para o Molly</string>
  <string name="contact_selection_activity__new_group">Novo grupo</string>
  <!--contact_filter_toolbar-->
  <string name="contact_filter_toolbar__clear_entered_text_description">Limpar o texto introduzido</string>
  <string name="contact_filter_toolbar__show_keyboard_description">Mostrar teclado</string>
  <string name="contact_filter_toolbar__show_dial_pad_description">Mostrar teclado de marcação</string>
  <!--contact_selection_group_activity-->
  <string name="contact_selection_group_activity__no_contacts">Sem contactos.</string>
  <string name="contact_selection_group_activity__finding_contacts">A carregar contactos…</string>
  <!--single_contact_selection_activity-->
  <string name="SingleContactSelectionActivity_contact_photo">Fotografia de contacto</string>
  <!--ContactSelectionListFragment-->
  <string name="ContactSelectionListFragment_signal_requires_the_contacts_permission_in_order_to_display_your_contacts">O Molly requer permissão de acesso aos contactos para visualizar os seus contactos, mas esta foi negada permanentemente. Por favor, aceda às definições das aplicações do telemóvel, seleccione a aplicação Molly e nas \"Permissões\" ative os \"Contactos\".</string>
  <string name="ContactSelectionListFragment_error_retrieving_contacts_check_your_network_connection">Problema a obter os contactos, verifique a sua ligação à rede</string>
  <string name="ContactSelectionListFragment_username_not_found">Nome de utilizador não encontrado</string>
  <string name="ContactSelectionListFragment_s_is_not_a_signal_user">\"%1$s\" não é um utilizador do Signal. Por favor, verifique o nome de utilizador e tente novamente.</string>
  <string name="ContactSelectionListFragment_you_do_not_need_to_add_yourself_to_the_group">Não necessita de adicionar a si próprio ao grupo</string>
  <string name="ContactSelectionListFragment_maximum_group_size_reached">Atingiu o tamanho máximo do grupo</string>
  <string name="ContactSelectionListFragment_signal_groups_can_have_a_maximum_of_d_members">Os grupos do Signal poderão ter o máximo de %1$d membros.</string>
  <string name="ContactSelectionListFragment_recommended_member_limit_reached">Atingido o limite de membros recomendado</string>
  <string name="ContactSelectionListFragment_signal_groups_perform_best_with_d_members_or_fewer">Os grupos do Signal funcionam melhor com %1$d ou menos membros. Adicionar mais membros irá causar atrasos no envio e na receção de mensagens.</string>
  <plurals name="ContactSelectionListFragment_d_members">
    <item quantity="one">%1$d membro</item>
    <item quantity="other">%1$d membros</item>
  </plurals>
  <!--contact_selection_list_fragment-->
  <string name="contact_selection_list_fragment__signal_needs_access_to_your_contacts_in_order_to_display_them">O Molly precisa de ter acesso aos contactos para os poder mostrar.</string>
  <string name="contact_selection_list_fragment__show_contacts">Mostrar contactos</string>
  <!--contact_selection_list_item-->
  <plurals name="contact_selection_list_item__number_of_members">
    <item quantity="one">%1$d membro</item>
    <item quantity="other">%1$d membros</item>
  </plurals>
  <!--conversation_activity-->
  <string name="conversation_activity__type_message_push">Mensagem do Signal</string>
  <string name="conversation_activity__type_message_sms_insecure">SMS inseguro</string>
  <string name="conversation_activity__type_message_mms_insecure">MMS inseguro</string>
  <string name="conversation_activity__from_sim_name">De %1$s</string>
  <string name="conversation_activity__sim_n">SIM %1$d</string>
  <string name="conversation_activity__send">Enviar</string>
  <string name="conversation_activity__compose_description">Composição da mensagem</string>
  <string name="conversation_activity__emoji_toggle_description">Teclado de emojis</string>
  <string name="conversation_activity__attachment_thumbnail">Miniatura de anexo</string>
  <string name="conversation_activity__quick_attachment_drawer_toggle_camera_description">Comutar a câmara rápida da gaveta de anexos</string>
  <string name="conversation_activity__quick_attachment_drawer_record_and_send_audio_description">Gravar e enviar anexo de áudio</string>
  <string name="conversation_activity__quick_attachment_drawer_lock_record_description">Bloquear a gravação de um anexo de áudio</string>
  <string name="conversation_activity__enable_signal_for_sms">Ativar SMS através do Signal</string>
  <string name="conversation_activity__message_could_not_be_sent">A mensagem não pode ser enviada. Verifique a sua ligação e tente novamente.</string>
  <!--conversation_input_panel-->
  <string name="conversation_input_panel__slide_to_cancel">Deslize para cancelar</string>
  <string name="conversation_input_panel__cancel">Cancelar</string>
  <!--conversation_item-->
  <string name="conversation_item__mms_image_description">Mensagem multimédia</string>
  <string name="conversation_item__secure_message_description">Mensagem segura</string>
  <!--conversation_item_sent-->
  <string name="conversation_item_sent__send_failed_indicator_description">Falha no envio</string>
  <string name="conversation_item_sent__pending_approval_description">Aprovação pendente</string>
  <string name="conversation_item_sent__delivered_description">Entregue</string>
  <string name="conversation_item_sent__message_read">Mensagem lida</string>
  <!--conversation_item_received-->
  <string name="conversation_item_received__contact_photo_description">Fotografia de contacto</string>
  <!--ConversationUpdateItem-->
  <string name="ConversationUpdateItem_loading">A carregar</string>
  <string name="ConversationUpdateItem_learn_more">Saber mais</string>
  <string name="ConversationUpdateItem_join_call">Entrar na chamada</string>
  <string name="ConversationUpdateItem_return_to_call">Regressar à chamada</string>
  <string name="ConversationUpdateItem_call_is_full">A chamada encontra-se completa</string>
  <string name="ConversationUpdateItem_invite_friends">Convidar amigos</string>
  <string name="ConversationUpdateItem_enable_call_notifications">Activar notificações de chamadas</string>
  <string name="ConversationUpdateItem_update_contact">Atualizar contacto</string>
  <string name="ConversationUpdateItem_no_groups_in_common_review_requests_carefully">Sem grupos em comum. Reveja os pedidos com cuidado.</string>
  <string name="ConversationUpdateItem_no_contacts_in_this_group_review_requests_carefully">Sem contactos neste grupo. Reveja os pedidos com cuidado.</string>
  <string name="ConversationUpdateItem_view">Ver</string>
  <string name="ConversationUpdateItem_the_disappearing_message_time_will_be_set_to_s_when_you_message_them">O tempo para a destruição de mensagens será definido para %1$s quando você enviar mensagens.</string>
  <!--Update item button text to show to boost a feature-->
  <string name="ConversationUpdateItem_signal_boost">Apoiar o Signal</string>
  <!--Update item button text to show to become a sustainer in the release notes channel-->
  <string name="ConversationUpdateItem_become_a_sustainer">Torne-se num Apoiante</string>
  <!--audio_view-->
  <string name="audio_view__play_pause_accessibility_description">Play … Pausa</string>
  <string name="audio_view__download_accessibility_description">Download</string>
  <!--QuoteView-->
  <string name="QuoteView_audio">Áudio</string>
  <string name="QuoteView_video">Vídeo</string>
  <string name="QuoteView_photo">Fotografia</string>
  <string name="QuoteView_gif">GIF</string>
  <string name="QuoteView_view_once_media">Multimédia de visualização única</string>
  <string name="QuoteView_sticker">Autocolante</string>
  <string name="QuoteView_you">Você</string>
  <string name="QuoteView_original_missing">Não foi encontrada a mensagem original</string>
  <!--conversation_fragment-->
  <string name="conversation_fragment__scroll_to_the_bottom_content_description">Deslize até ao fundo</string>
  <!--BubbleOptOutTooltip-->
  <!--Message to inform the user of what Android chat bubbles are-->
  <string name="BubbleOptOutTooltip__description">Os Balões são um recurso Android que você pode desativar nas conversas do Molly.</string>
  <!--Button to dismiss the tooltip for opting out of using Android bubbles-->
  <string name="BubbleOptOutTooltip__not_now">Agora não</string>
  <!--Button to move to the system settings to control the use of Android bubbles-->
  <string name="BubbleOptOutTooltip__turn_off">Desativar</string>
  <!--safety_number_change_dialog-->
  <string name="safety_number_change_dialog__safety_number_changes">Alterações do número de segurança</string>
  <string name="safety_number_change_dialog__accept">Aceitar</string>
  <string name="safety_number_change_dialog__send_anyway">Enviar mesmo assim</string>
  <string name="safety_number_change_dialog__call_anyway">Telefonar mesmo assim</string>
  <string name="safety_number_change_dialog__join_call">Entrar na chamada</string>
  <string name="safety_number_change_dialog__continue_call">Continuar chamada</string>
  <string name="safety_number_change_dialog__leave_call">Abandonar chamada</string>
  <string name="safety_number_change_dialog__the_following_people_may_have_reinstalled_or_changed_devices">As seguintes pessoas podem ter reinstalado ou mudado de dispositivo. Verifique o seu número de segurança com eles para assegurar a privacidade.</string>
  <string name="safety_number_change_dialog__view">Ver</string>
  <string name="safety_number_change_dialog__previous_verified">Verificado anteriormente</string>
  <!--EnableCallNotificationSettingsDialog__call_notifications_checklist-->
  <string name="EnableCallNotificationSettingsDialog__call_notifications_enabled">Notificações de chamadas ativas.</string>
  <string name="EnableCallNotificationSettingsDialog__enable_call_notifications">Activar notificações de chamadas</string>
  <string name="EnableCallNotificationSettingsDialog__enable_background_activity">Ativar atividade em segundo plano</string>
  <string name="EnableCallNotificationSettingsDialog__everything_looks_good_now">Agora tudo parece estar bem!</string>
  <string name="EnableCallNotificationSettingsDialog__to_receive_call_notifications_tap_here_and_turn_on_show_notifications">Para receber notificações de chamadas, toque aqui e ative \"Mostrar notificações\".</string>
  <string name="EnableCallNotificationSettingsDialog__to_receive_call_notifications_tap_here_and_turn_on_notifications">Para receber notificações de chamadas, toque aqui e ative as notificações e assegure-se que o \'Som\' e os \'Pop-up\' se encontram ativos.</string>
  <string name="EnableCallNotificationSettingsDialog__to_receive_call_notifications_tap_here_and_enable_background_activity_in_battery_settings">Para receber notificações de chamadas, toque aqui e ative ativar atividade em segundo plano nas definições de \"Bateria\".</string>
  <string name="EnableCallNotificationSettingsDialog__settings">Definições</string>
  <string name="EnableCallNotificationSettingsDialog__to_receive_call_notifications_tap_settings_and_turn_on_show_notifications">Para receber notificações de chamadas, toque em \'Definições\' e ative \"Mostrar notificações\".</string>
  <string name="EnableCallNotificationSettingsDialog__to_receive_call_notifications_tap_settings_and_turn_on_notifications">Para receber notificações de chamadas, toque nas \'Definições\' e ative as notificações e assegure-se que o \'Som\' e os \'Pop-up\' se encontram ativos.</string>
  <string name="EnableCallNotificationSettingsDialog__to_receive_call_notifications_tap_settings_and_enable_background_activity_in_battery_settings">Para receber notificações de chamadas, toque em \'Definições\'i e ative ativar atividade em segundo plano nas definições de \"Bateria\".</string>
  <!--country_selection_fragment-->
  <string name="country_selection_fragment__loading_countries">A carregar lista de países…</string>
  <string name="country_selection_fragment__search">Procurar</string>
  <string name="country_selection_fragment__no_matching_countries">Sem países correspondentes</string>
  <!--device_add_fragment-->
  <string name="device_add_fragment__scan_the_qr_code_displayed_on_the_device_to_link">Leia o código QR apresentado no dispositivo no qual deseja associar</string>
  <!--device_link_fragment-->
  <string name="device_link_fragment__link_device">Associar dispositivo</string>
  <!--device_list_fragment-->
  <string name="device_list_fragment__no_devices_linked">Sem dispositivos associados</string>
  <string name="device_list_fragment__link_new_device">Associar novo dispositivo</string>
  <!--expiration-->
  <string name="expiration_off">Desligada</string>
  <plurals name="expiration_seconds">
    <item quantity="one">%d segundo</item>
    <item quantity="other">%d segundos</item>
  </plurals>
  <string name="expiration_seconds_abbreviated">%ds</string>
  <plurals name="expiration_minutes">
    <item quantity="one">%d minuto</item>
    <item quantity="other">%d minutos</item>
  </plurals>
  <string name="expiration_minutes_abbreviated">%dm</string>
  <plurals name="expiration_hours">
    <item quantity="one">%d hora</item>
    <item quantity="other">%d horas</item>
  </plurals>
  <string name="expiration_hours_abbreviated">%dh</string>
  <plurals name="expiration_days">
    <item quantity="one">%d dia</item>
    <item quantity="other">%d dias</item>
  </plurals>
  <string name="expiration_days_abbreviated">%dd</string>
  <plurals name="expiration_weeks">
    <item quantity="one">%d semana</item>
    <item quantity="other">%d semanas</item>
  </plurals>
  <string name="expiration_weeks_abbreviated">%dsem.</string>
  <string name="expiration_combined">%1$s%2$s</string>
  <!--unverified safety numbers-->
  <string name="IdentityUtil_unverified_banner_one">O seu número de segurança com %s foi alterado e já não se encontra verificado</string>
  <string name="IdentityUtil_unverified_banner_two">Os seus números de segurança com %1$s e %2$s foram alterados e já não se encontram verificados</string>
  <string name="IdentityUtil_unverified_banner_many">Os seus números de segurança com %1$s, %2$s e %3$s já não se encontram verificados</string>
  <string name="IdentityUtil_unverified_dialog_one">O seu número de segurança com %1$s foi alterado e deixou de estar verificado. Isto poderá significar que alguém está a tentar intercetar esta comunicação ou simplesmente que %1$s reinstalou o Signal.</string>
  <string name="IdentityUtil_unverified_dialog_two">Os seus números de segurança com %1$s e %2$s foram alterados. Isto poderá significar que alguém está a tentar intercetar esta comunicação ou simplesmente que alguém reinstalou o Signal.</string>
  <string name="IdentityUtil_unverified_dialog_many">Os seus números de segurança com %1$s, %2$s e %3$sdeixaram de estar verificados. Isto poderá significar que alguém está a tentar intercetar esta comunicação ou simplesmente que alguém reinstalou o Signal.</string>
  <string name="IdentityUtil_untrusted_dialog_one">O seu número de segurança com %s foi alterado.</string>
  <string name="IdentityUtil_untrusted_dialog_two">Os seus números de segurança com %1$s e %2$s foram alterados.</string>
  <string name="IdentityUtil_untrusted_dialog_many">Os seus números de segurança com %1$s, %2$s e %3$s foram alterados.</string>
  <plurals name="identity_others">
    <item quantity="one">%d outro</item>
    <item quantity="other">%d outros</item>
  </plurals>
  <!--giphy_activity-->
  <string name="giphy_activity_toolbar__search_gifs">Procurar GIFs</string>
  <!--giphy_fragment-->
  <string name="giphy_fragment__nothing_found">Não foi encontrado nada</string>
  <!--database_migration_activity-->
  <string name="database_migration_activity__would_you_like_to_import_your_existing_text_messages">Gostaria de importar as suas mensagens de texto existentes para a base de dados encriptada do Signal?</string>
  <string name="database_migration_activity__the_default_system_database_will_not_be_modified">A base de dados padrão do sistema não será modificada ou alterada de nenhuma forma.</string>
  <string name="database_migration_activity__skip">Saltar</string>
  <string name="database_migration_activity__import">Importar</string>
  <string name="database_migration_activity__this_could_take_a_moment_please_be_patient">Isto poderá demorar um pouco. Por favor, seja paciente. Será notificado(a) quanto a importação estiver completa.</string>
  <string name="database_migration_activity__importing">A IMPORTAR</string>
  <!--load_more_header-->
  <string name="load_more_header__see_full_conversation">Ver a conversa integral</string>
  <string name="load_more_header__loading">A carregar</string>
  <!--media_overview_activity-->
  <string name="media_overview_activity__no_media">Sem multimédia</string>
  <!--message_recipients_list_item-->
  <string name="message_recipients_list_item__view">VER</string>
  <string name="message_recipients_list_item__resend">REENVIAR</string>
  <!--GroupUtil-->
  <plurals name="GroupUtil_joined_the_group">
    <item quantity="one">%1$s juntou-se ao grupo.</item>
    <item quantity="other">%1$s juntaram-se ao grupo.</item>
  </plurals>
  <string name="GroupUtil_group_name_is_now">O nome do grupo agora é \'%1$s\'.</string>
  <!--prompt_passphrase_activity-->
  <string name="prompt_passphrase_activity__unlock">Desbloquear</string>
  <!--prompt_mms_activity-->
  <string name="prompt_mms_activity__signal_requires_mms_settings_to_deliver_media_and_group_messages">O Signal precisa de definições de MMS para transmitir multimédia e mensagens de grupo através da sua operadora. O seu aparelho não disponibiliza essa informação, o que poderá ocorrer em aparelhos bloqueados ou com configurações restritivas.</string>
  <string name="prompt_mms_activity__to_send_media_and_group_messages_tap_ok">Para enviar ficheiros multimédia e mensagens de grupo toque em \"OK\" e complete as definições solicitadas. As definições de MMS para a sua operadora podem normalmente ser encontradas ao pesquisar na internet por \"APN da (nome da sua operadora)\". Apenas é necessário efetuar isto uma vez.</string>
  <!--BadDecryptLearnMoreDialog-->
  <string name="BadDecryptLearnMoreDialog_delivery_issue">Problema na entrega</string>
  <string name="BadDecryptLearnMoreDialog_couldnt_be_delivered_individual">Uma mensagem, autocolante, reação ou recibo de leitura enviado(a) por %s não pode ser entregue a si. Essa mensagem poderá ter sido tentada enviada para si diretamente ou através de um grupo.</string>
  <string name="BadDecryptLearnMoreDialog_couldnt_be_delivered_group">Não lhe foi possível entregar uma mensagem, autocolante, reação ou recibo de leitura enviado por %s. </string>
  <!--profile_create_activity-->
  <string name="CreateProfileActivity_first_name_required">Nome (obrigatório)</string>
  <string name="CreateProfileActivity_last_name_optional">Apelido (opcional)</string>
  <string name="CreateProfileActivity_next">Seguinte</string>
  <string name="CreateProfileActivity__username">Nome de utilizador</string>
  <string name="CreateProfileActivity__create_a_username">Criar um nome de utilizador</string>
  <string name="CreateProfileActivity_custom_mms_group_names_and_photos_will_only_be_visible_to_you">Nome personalizados de grupos MMS e fotografias apenas serão visíveis para si.</string>
  <string name="CreateProfileActivity_group_descriptions_will_be_visible_to_members_of_this_group_and_people_who_have_been_invited">As descrições do grupo serão visíveis para os membros deste grupo e para as pessoas que foram convidadas</string>
  <!--EditAboutFragment-->
  <string name="EditAboutFragment_about">Acerca</string>
  <string name="EditAboutFragment_write_a_few_words_about_yourself">Escreva algumas palavras acerca de si…</string>
  <string name="EditAboutFragment_count">%1$d/%2$d</string>
  <string name="EditAboutFragment_speak_freely">Fale à vontade</string>
  <string name="EditAboutFragment_encrypted">Encriptado(a)</string>
  <string name="EditAboutFragment_be_kind">Seja gentil</string>
  <string name="EditAboutFragment_coffee_lover">Amante de café</string>
  <string name="EditAboutFragment_free_to_chat">Livre para conversar</string>
  <string name="EditAboutFragment_taking_a_break">A fazer uma pausa</string>
  <string name="EditAboutFragment_working_on_something_new">A trabalhar em algo novo</string>
  <!--EditProfileFragment-->
  <string name="EditProfileFragment__edit_group">Editar o grupo</string>
  <string name="EditProfileFragment__group_name">Nome do grupo</string>
  <string name="EditProfileFragment__group_description">Descrição do grupo</string>
  <!--EditProfileNameFragment-->
  <string name="EditProfileNameFragment_your_name">O seu nome</string>
  <string name="EditProfileNameFragment_first_name">Primeiro nome</string>
  <string name="EditProfileNameFragment_last_name_optional">Apelido (opcional)</string>
  <string name="EditProfileNameFragment_save">Guardar</string>
  <string name="EditProfileNameFragment_failed_to_save_due_to_network_issues_try_again_later">Falha ao guardar devido a problemas de rede. Tente novamente mais tarde.</string>
  <!--recipient_preferences_activity-->
  <string name="recipient_preference_activity__shared_media">Ficheiros partilhados</string>
  <!--recipients_panel-->
  <string name="recipients_panel__to"><small>Introduza um nome ou número</small></string>
  <!--verify_display_fragment-->
  <string name="verify_display_fragment__to_verify_the_security_of_your_end_to_end_encryption_with_s"><![CDATA[Para verificar a segurança da sua encriptação ponta-a-ponta com %s, compare os números acima com o dispositivo da outra pessoa. Também pode digitalizar o código no telefone da outra pessoa. <a href="https://signal.org/redirect/safety-numbers">Mais informações.</a>]]></string>
  <string name="verify_display_fragment__tap_to_scan">Toque para ler</string>
  <string name="verify_display_fragment__successful_match">Correspondência bem sucedida</string>
  <string name="verify_display_fragment__failed_to_verify_safety_number">Falha o verificar o número de segurança</string>
  <string name="verify_display_fragment__loading">A carregar…</string>
  <string name="verify_display_fragment__mark_as_verified">Marcar como verificado</string>
  <string name="verify_display_fragment__clear_verification">Limpar verificação</string>
  <!--verify_identity-->
  <string name="verify_identity__share_safety_number">Partilhar número de segurança</string>
  <!--verity_scan_fragment-->
  <string name="verify_scan_fragment__scan_the_qr_code_on_your_contact">Leia o código QR no dispositivo do seu contacto.</string>
  <!--webrtc_answer_decline_button-->
  <string name="webrtc_answer_decline_button__swipe_up_to_answer">Deslize para cima para atender</string>
  <string name="webrtc_answer_decline_button__swipe_down_to_reject">Deslize para baixo para rejeitar</string>
  <!--message_details_header-->
  <string name="message_details_header__issues_need_your_attention">Alguns problemas requerem a sua atenção.</string>
  <string name="message_details_header__sent">Enviada:</string>
  <string name="message_details_header__received">Recebida:</string>
  <string name="message_details_header__disappears">Desaparece:</string>
  <string name="message_details_header__via">Via:</string>
  <!--message_details_recipient_header-->
  <string name="message_details_recipient_header__pending_send">Pendente</string>
  <string name="message_details_recipient_header__sent_to">Enviar para</string>
  <string name="message_details_recipient_header__sent_from">Enviada de</string>
  <string name="message_details_recipient_header__delivered_to">Entregue a</string>
  <string name="message_details_recipient_header__read_by">Lida por</string>
  <string name="message_details_recipient_header__not_sent">Não enviada</string>
  <string name="message_details_recipient_header__viewed">Vista(s) por</string>
  <!--message_Details_recipient-->
  <string name="message_details_recipient__failed_to_send">Falha ao enviar</string>
  <string name="message_details_recipient__new_safety_number">Novo número de segurança</string>
  <!--AndroidManifest.xml-->
  <string name="AndroidManifest__create_passphrase">Criar frase-chave</string>
  <string name="AndroidManifest__select_contacts">Selecionar contactos</string>
  <string name="AndroidManifest__change_passphrase">Alterar frase-chave</string>
  <string name="AndroidManifest__verify_safety_number">Verificar número de segurança</string>
  <string name="AndroidManifest__log_submit">Submeter registo de depuração</string>
  <string name="AndroidManifest__media_preview">Pré-visualização de multimédia</string>
  <string name="AndroidManifest__message_details">Detalhes da mensagem</string>
  <string name="AndroidManifest__linked_devices">Dispositivos associados</string>
  <string name="AndroidManifest__invite_friends">Convidar amigos</string>
  <string name="AndroidManifest_archived_conversations">Conversas arquivadas</string>
  <string name="AndroidManifest_remove_photo">Remover fotografia</string>
  <!--Message Requests Megaphone-->
  <string name="MessageRequestsMegaphone__message_requests">Pedidos de mensagem</string>
  <string name="MessageRequestsMegaphone__users_can_now_choose_to_accept">Os utilizadores agora podem escolher para aceitar uma nova conversa. Os nomes de perfil permitem que as pessoas saibam com quem estão a conversar.</string>
  <string name="MessageRequestsMegaphone__add_profile_name">Adicionar nome de perfil</string>
  <!--HelpFragment-->
  <string name="HelpFragment__have_you_read_our_faq_yet">Ainda não leu o nosso FAQ?</string>
  <string name="HelpFragment__next">Seguinte</string>
  <string name="HelpFragment__contact_us">Contacte-nos</string>
  <string name="HelpFragment__tell_us_whats_going_on">Diga-nos o que se está a passar</string>
  <string name="HelpFragment__include_debug_log">Incluir registo de depuração.</string>
  <string name="HelpFragment__whats_this">O que é isto?</string>
  <string name="HelpFragment__how_do_you_feel">Como se sente? (Opcional)</string>
  <string name="HelpFragment__tell_us_why_youre_reaching_out">Diga-nos porque nos está a contactar.</string>
  <string name="HelpFragment__support_info">Informação de suporte</string>
  <string name="HelpFragment__signal_android_support_request">Pedido de Suporte do Signal para Android</string>
  <string name="HelpFragment__debug_log">Relatório de depuração:</string>
  <string name="HelpFragment__could_not_upload_logs">Não é possível fazer o upload de relatórios</string>
  <string name="HelpFragment__please_be_as_descriptive_as_possible">Por favor, seja tão descritivo quanto possível para nos ajudar a perceber o problema.</string>
  <string-array name="HelpFragment__categories_3">
    <item>\-\- Por favor, selecione uma opção \-\-</item>
    <item>Alguma coisa não está a funcionar</item>
    <item>Pedido de nova funcionalidade</item>
    <item>Pergunta</item>
    <item>Feedback</item>
    <item>Outro</item>
    <item>Pagamentos (Mobile Coin)</item>
    <item>Apoiantes e Apoiar o Signal</item>
  </string-array>
  <!--ReactWithAnyEmojiBottomSheetDialogFragment-->
  <string name="ReactWithAnyEmojiBottomSheetDialogFragment__this_message">Esta mensagem</string>
  <string name="ReactWithAnyEmojiBottomSheetDialogFragment__recently_used">Recentemente utilizados</string>
  <string name="ReactWithAnyEmojiBottomSheetDialogFragment__smileys_and_people">Smileys e pessoas</string>
  <string name="ReactWithAnyEmojiBottomSheetDialogFragment__nature">Natureza</string>
  <string name="ReactWithAnyEmojiBottomSheetDialogFragment__food">Comida</string>
  <string name="ReactWithAnyEmojiBottomSheetDialogFragment__activities">Atividades</string>
  <string name="ReactWithAnyEmojiBottomSheetDialogFragment__places">Locais</string>
  <string name="ReactWithAnyEmojiBottomSheetDialogFragment__objects">Objetos</string>
  <string name="ReactWithAnyEmojiBottomSheetDialogFragment__symbols">Símbolos</string>
  <string name="ReactWithAnyEmojiBottomSheetDialogFragment__flags">Bandeiras</string>
  <string name="ReactWithAnyEmojiBottomSheetDialogFragment__emoticons">Emoticons</string>
  <string name="ReactWithAnyEmojiBottomSheetDialogFragment__no_results_found">Não foram encontrados resultados</string>
  <!--arrays.xml-->
  <string name="arrays__use_default">Usar a opção predefinida</string>
  <string name="arrays__use_custom">Usar a opção personalizada</string>
  <string name="arrays__mute_for_one_hour">Silenciar por 1 hora</string>
  <string name="arrays__mute_for_eight_hours">Silenciar durante 8 horas</string>
  <string name="arrays__mute_for_one_day">Silenciar por 1 dia</string>
  <string name="arrays__mute_for_seven_days">Silenciar por 7 dias</string>
  <string name="arrays__always">Sempre</string>
  <string name="arrays__settings_default">Definições padrão</string>
  <string name="arrays__enabled">Ativada</string>
  <string name="arrays__disabled">Desativada</string>
  <string name="arrays__name_and_message">Nome e mensagem</string>
  <string name="arrays__name_only">Apenas o nome</string>
  <string name="arrays__no_name_or_message">Sem nome ou mensagem</string>
  <string name="arrays__images">Imagens</string>
  <string name="arrays__audio">Áudio</string>
  <string name="arrays__video">Vídeo</string>
  <string name="arrays__documents">Documentos</string>
  <string name="arrays__small">Pequena</string>
  <string name="arrays__normal">Normal</string>
  <string name="arrays__large">Grande</string>
  <string name="arrays__extra_large">Gigante</string>
  <string name="arrays__default">Predefinição</string>
  <string name="arrays__high">Elevada</string>
  <string name="arrays__max">Máxima</string>
  <!--plurals.xml-->
  <plurals name="hours_ago">
    <item quantity="one">%dh</item>
    <item quantity="other">%dh </item>
  </plurals>
  <!--preferences.xml-->
  <string name="preferences_beta">Beta</string>
  <string name="preferences__sms_mms">SMS e MMS</string>
  <string name="preferences__pref_all_sms_title">Receber todos os SMS</string>
  <string name="preferences__pref_all_mms_title">Receber todos os MMS</string>
  <string name="preferences__use_signal_for_viewing_and_storing_all_incoming_text_messages">Utilizar o Signal para receber todas as mensagens de texto</string>
  <string name="preferences__use_signal_for_viewing_and_storing_all_incoming_multimedia_messages">Utilizar o Signal para receber todas as mensagens de multimédia </string>
  <string name="preferences__pref_enter_sends_title">Tecla de Enter envia</string>
  <string name="preferences__pressing_the_enter_key_will_send_text_messages">Pressionar a tecla Enter envia as mensagens de texto</string>
  <string name="preferences__pref_use_address_book_photos">Utilizar fotografias do livro de endereços</string>
  <string name="preferences__display_contact_photos_from_your_address_book_if_available">Exibir (se disponíveis) as fotografias de contactos a partir do seu livro de endereços</string>
  <string name="preferences__generate_link_previews">Gerar pré-visualizações de links</string>
  <string name="preferences__retrieve_link_previews_from_websites_for_messages">Recupere pré-visualizações de links diretamente a partir de websites para as mensagens que enviar.</string>
  <string name="preferences__choose_identity">Escolher identidade</string>
  <string name="preferences__choose_your_contact_entry_from_the_contacts_list">Escolha a sua entrada de contacto da lista de contactos.</string>
  <string name="preferences__change_passphrase">Alterar frase-chave</string>
  <string name="preferences__change_your_passphrase">Alterar a sua frase-chave</string>
  <string name="preferences__enable_passphrase">Ativar o bloqueio de ecrã com frase-chave</string>
  <string name="preferences__lock_signal_and_message_notifications_with_a_passphrase">Bloquear ecrã e notificações com uma frase-chave</string>
  <string name="preferences__screen_security">Segurança de ecrã</string>
  <string name="preferences__disable_screen_security_to_allow_screen_shots">Bloquear a captura de ecrã na lista de aplicações recentes abertas e dentro da aplicação</string>
  <string name="preferences__auto_lock_signal_after_a_specified_time_interval_of_inactivity">Bloquear automaticamente o Signal ao fim de um determinado tempo de inatividade</string>
  <string name="preferences__inactivity_timeout_passphrase">Validade da frase-chave por inatividade</string>
  <string name="preferences__inactivity_timeout_interval">Intervalo de expiração por inatividade</string>
  <string name="preferences__notifications">Notificações</string>
  <string name="preferences__led_color">Cor do LED</string>
  <string name="preferences__led_color_unknown">Desconhecido</string>
  <string name="preferences__pref_led_blink_title">Padrão do piscar do LED</string>
  <string name="preferences__sound">Som</string>
  <string name="preferences__silent">Silencioso</string>
  <string name="preferences__default">Predefinição</string>
  <string name="preferences__repeat_alerts">Repetir alertas</string>
  <string name="preferences__never">Nunca</string>
  <string name="preferences__one_time">Uma vez</string>
  <string name="preferences__two_times">Duas vezes</string>
  <string name="preferences__three_times">Três vezes</string>
  <string name="preferences__five_times">Cinco vezes</string>
  <string name="preferences__ten_times">Dez vezes</string>
  <string name="preferences__vibrate">Vibrar</string>
  <string name="preferences__green">Verde</string>
  <string name="preferences__red">Vermelho</string>
  <string name="preferences__blue">Azul</string>
  <string name="preferences__orange">Laranja</string>
  <string name="preferences__cyan">Cíano</string>
  <string name="preferences__magenta">Magenta</string>
  <string name="preferences__white">Branco</string>
  <string name="preferences__none">Nenhuma</string>
  <string name="preferences__fast">Rápido</string>
  <string name="preferences__normal">Normal</string>
  <string name="preferences__slow">Lento</string>
  <string name="preferences__help">Ajuda</string>
  <string name="preferences__advanced">Avançado</string>
  <string name="preferences__donate_to_signal">Doar ao Molly</string>
  <string name="preferences__subscription">Assinatura</string>
  <string name="preferences__become_a_signal_sustainer">Torne-se num Apoiante do Signal</string>
  <string name="preferences__signal_boost">Apoiar o Signal</string>
  <string name="preferences__privacy">Privacidade</string>
  <string name="preferences__mms_user_agent">Agente do utilizador de MMS</string>
  <string name="preferences__advanced_mms_access_point_names">Definições manuais de MMS</string>
  <string name="preferences__mmsc_url">URL MMSC</string>
  <string name="preferences__mms_proxy_host">Host do proxy MMS</string>
  <string name="preferences__mms_proxy_port">Porta do proxy MMS</string>
  <string name="preferences__mmsc_username">Nome de utilizador MMSC</string>
  <string name="preferences__mmsc_password">Palavra-passe MMSC</string>
  <string name="preferences__sms_delivery_reports">Relatórios de entrega de SMS</string>
  <string name="preferences__request_a_delivery_report_for_each_sms_message_you_send">Pedir um aviso de entrega para cada mensagem de SMS enviada</string>
  <string name="preferences__data_and_storage">Dados e armazenamento</string>
  <string name="preferences__storage">Armazenamento</string>
  <string name="preferences__payments">Pagamentos</string>
  <string name="preferences__payments_beta">Pagamentos (Beta)</string>
  <string name="preferences__conversation_length_limit">Limite máximo das conversas</string>
  <string name="preferences__keep_messages">Manter mensagens</string>
  <string name="preferences__clear_message_history">Eliminar histórico de mensagens</string>
  <string name="preferences__linked_devices">Dispositivos associados</string>
  <string name="preferences__light_theme">Claro</string>
  <string name="preferences__dark_theme">Escuro</string>
  <string name="preferences__appearance">Aspeto</string>
  <string name="preferences__theme">Tema</string>
  <string name="preferences__chat_wallpaper">Fundo de ecrã de conversas</string>
  <string name="preferences__chat_color_and_wallpaper">Cor e fundo de ecrã da conversa</string>
  <string name="preferences__disable_pin">Desativar PIN</string>
  <string name="preferences__enable_pin">Ativar PIN</string>
  <string name="preferences__if_you_disable_the_pin_you_will_lose_all_data">Se você desativar o PIN, todos os dados serão perdidos ao registar-se novamente no Sinal, a menos que faça uma cópia de segurnaça e o restaure manualmente. Você não pode ativar o \'Bloqueio de registo\' enquanto o PIN estiver desativado.</string>
  <string name="preferences__pins_keep_information_stored_with_signal_encrypted_so_only_you_can_access_it">Os PINs mantém encriptada a informação guardada no Signal de forma a que apenas você lhe possa aceder. O seu perfil, definições e contactos serão restaurados quando reinstalar o Signal. Não necessita do seu PIN para abrir a aplicação.</string>
  <string name="preferences__system_default">Configuração por omissão</string>
  <string name="preferences__language">Idioma</string>
  <string name="preferences__signal_messages_and_calls">Mensagens e chamadas do Signal</string>
  <string name="preferences__advanced_pin_settings">Definições avançadas do PIN</string>
  <string name="preferences__free_private_messages_and_calls">Mensagens e chamadas privadas gratuitas para utilizadores do Signal</string>
  <string name="preferences__submit_debug_log">Submeter registo de depuração</string>
  <string name="preferences__delete_account">Eliminar conta</string>
  <string name="preferences__support_wifi_calling">Modo de compatibilidade \"Chamada Wi-Fi\"</string>
  <string name="preferences__enable_if_your_device_supports_sms_mms_delivery_over_wifi">Ative caso o seu dispositivo utiliza a entrega de SMS/MMS através do Wi-Fi (ative apenas caso a \'Chamada Wi-Fi\' esteja ativada neste dispositivo)</string>
  <string name="preferences__incognito_keyboard">Teclado anónimo</string>
  <string name="preferences__read_receipts">Recibos de leitura</string>
  <string name="preferences__if_read_receipts_are_disabled_you_wont_be_able_to_see_read_receipts">Se os recibos de leitura forem desativados, não poderá ver os recibos de leitura relativos às mensagens enviadas.</string>
  <string name="preferences__typing_indicators">Indicadores de escrita</string>
  <string name="preferences__if_typing_indicators_are_disabled_you_wont_be_able_to_see_typing_indicators">Se os indicadores de escrita estiverem desativados, não poderá ver os indicadores de escrita relativos a outros utilizadores.</string>
  <string name="preferences__request_keyboard_to_disable">Pedir ao teclado para desligar a aprendizagem de palavras.</string>
  <string name="preferences__this_setting_is_not_a_guarantee">Esta configuração não está garantida e o seu teclado poderá ignorá-la.</string>
  <string name="preferences_app_protection__blocked_users">Utilizadores bloqueados</string>
  <string name="preferences_chats__when_using_mobile_data">Ao utilizar os dados móveis</string>
  <string name="preferences_chats__when_using_wifi">Ao utilizar o Wi-Fi</string>
  <string name="preferences_chats__when_roaming">Ao utilizar o roaming</string>
  <string name="preferences_chats__media_auto_download">Descarregar multimédia automaticamente</string>
  <string name="preferences_chats__message_history">Histórico de mensagens</string>
  <string name="preferences_storage__storage_usage">Utilização do armazenamento</string>
  <string name="preferences_storage__photos">Fotografias</string>
  <string name="preferences_storage__videos">Vídeos</string>
  <string name="preferences_storage__files">Ficheiros</string>
  <string name="preferences_storage__audio">Áudio</string>
  <string name="preferences_storage__review_storage">Rever armazenamento</string>
  <string name="preferences_storage__delete_older_messages">Eliminar mensagens antigas?</string>
  <string name="preferences_storage__clear_message_history">Eliminar histórico de mensagens?</string>
  <string name="preferences_storage__this_will_permanently_delete_all_message_history_and_media">Isto irá eliminar permanentemente do seu dispositivo todo o histórico de mensagens e multimédia que sejam mais velhos que %1$s.</string>
  <string name="preferences_storage__this_will_permanently_trim_all_conversations_to_the_d_most_recent_messages">Isto irá reduzir automaticamente todas as conversas para as %1$s mensagens mais recentes.</string>
  <string name="preferences_storage__this_will_delete_all_message_history_and_media_from_your_device">Isto irá eliminar permanentemente do seu dispositivo todo o histórico de mensagens e multimédia,</string>
  <string name="preferences_storage__are_you_sure_you_want_to_delete_all_message_history">Tem a certeza que deseja eliminar todo o histórico de mensagens?</string>
  <string name="preferences_storage__all_message_history_will_be_permanently_removed_this_action_cannot_be_undone">Todo o histórico de mensagens será eliminado permanentemente. Esta ação não poderá ser desfeita.</string>
  <string name="preferences_storage__delete_all_now">Eliminar tudo agora</string>
  <string name="preferences_storage__forever">Para sempre</string>
  <string name="preferences_storage__one_year">1 ano</string>
  <string name="preferences_storage__six_months">6 meses</string>
  <string name="preferences_storage__thirty_days">30 dias</string>
  <string name="preferences_storage__none">Ilimitado</string>
  <string name="preferences_storage__s_messages">%1$s mensagens</string>
  <string name="preferences_storage__custom">Personalizado</string>
  <string name="preferences_advanced__use_system_emoji">Utilizar os emojis do sistema</string>
  <string name="preferences_advanced__disable_signal_built_in_emoji_support">Desativar o suporte de emojis próprios do Signal</string>
  <string name="preferences_advanced__relay_all_calls_through_the_signal_server_to_avoid_revealing_your_ip_address">Passar todas as chamadas pelo servidor do Signal para evitar revelar o seu endereço IP ao destinatário. Ativar esta opção irá reduzir a qualidade da chamada.</string>
  <string name="preferences_advanced__always_relay_calls">Retransmitir todas as chamadas</string>
  <string name="preferences_app_protection__who_can">Quem pode…</string>
  <string name="preferences_app_protection__app_access">Acesso da aplicação</string>
  <string name="preferences_app_protection__communication">Comunicação</string>
  <string name="preferences_chats__chats">Conversas</string>
  <string name="preferences_data_and_storage__manage_storage">Gerir armazenamento</string>
  <string name="preferences_data_and_storage__calls">Chamadas</string>
  <string name="preferences_data_and_storage__use_less_data_for_calls">Utilizar menos dados para as chamadas</string>
  <string name="preferences_data_and_storage__never">Nunca</string>
  <string name="preferences_data_and_storage__wifi_and_mobile_data">Wi-fi e dados móveis</string>
  <string name="preferences_data_and_storage__mobile_data_only">Apenas dados móveis</string>
  <string name="preference_data_and_storage__using_less_data_may_improve_calls_on_bad_networks">A utilização de menos dados poderá melhorar as chamadas em redes más</string>
  <string name="preferences_notifications__messages">Mensagens</string>
  <string name="preferences_notifications__events">Eventos</string>
  <string name="preferences_notifications__in_chat_sounds">Sons na conversa</string>
  <string name="preferences_notifications__show">Exibir</string>
  <string name="preferences_notifications__calls">Chamadas</string>
  <string name="preferences_notifications__ringtone">Toque</string>
  <string name="preferences_chats__show_invitation_prompts">Exibir notificações de convite</string>
  <string name="preferences_chats__display_invitation_prompts_for_contacts_without_signal">Exibir notificações de convite para contactos sem o Signal</string>
  <string name="preferences_chats__message_text_size">Tamanho da letra da mensagem</string>
  <string name="preferences_events__contact_joined_signal">Um contacto juntou-se ao Signal</string>
  <string name="preferences_notifications__priority">Prioridade</string>
  <string name="preferences_communication__category_sealed_sender">Emissor selado</string>
  <string name="preferences_communication__sealed_sender_display_indicators">Indicadores de visualização</string>
  <string name="preferences_communication__sealed_sender_display_indicators_description">Exibe um ícone de estado quando você seleciona \"Detalhes da mensagem\" em mensagens que foram entregues utilizando o emissor selado.</string>
  <string name="preferences_communication__sealed_sender_allow_from_anyone">Permitir de todos</string>
  <string name="preferences_communication__sealed_sender_allow_from_anyone_description">Ativar o emissor selado para mensagens recebidas de não-contactos e pessoas com as quais não partilhou o seu perfil.</string>
  <string name="preferences_communication__sealed_sender_learn_more">Saber mais</string>
  <string name="preferences_setup_a_username">Defina um nome de utilizador</string>
  <string name="preferences_proxy">Proxy</string>
  <string name="preferences_use_proxy">Utilizar proxy</string>
  <string name="preferences_off">Off</string>
  <string name="preferences_on">On</string>
  <string name="preferences_proxy_address">Endereço proxy</string>
  <string name="preferences_only_use_a_proxy_if">Apenas utilize um proxy se você não se conseguir ligar ao Signal através dos dados móveis ou Wi-Fi. </string>
  <string name="preferences_share">Partilhar</string>
  <string name="preferences_save">Guardar</string>
  <string name="preferences_connecting_to_proxy">A ligar ao proxy…</string>
  <string name="preferences_connected_to_proxy">Ligado ao proxy</string>
  <string name="preferences_connection_failed">Falha de ligação</string>
  <string name="preferences_couldnt_connect_to_the_proxy">Não é possível ligar ao proxy. Consulte o endereço de proxy e tente novamente.</string>
  <string name="preferences_you_are_connected_to_the_proxy">Não é possível ligar ao proxy. Pode desligar o proxy a qualquer momento a partir das \'Definições\'.</string>
  <string name="preferences_success">Sucesso</string>
  <string name="preferences_failed_to_connect">Falha na ligação</string>
  <string name="preferences_enter_proxy_address">Introduza o endereço proxy</string>
  <string name="configurable_single_select__customize_option">Personalizar opção</string>
  <!--Internal only preferences-->
  <!--Payments-->
  <string name="PaymentsActivityFragment__all_activity">Toda a atividade</string>
  <string name="PaymentsAllActivityFragment__all">Tudo</string>
  <string name="PaymentsAllActivityFragment__sent">Enviada</string>
  <string name="PaymentsAllActivityFragment__received">Recebida</string>
  <string name="PaymentsHomeFragment__introducing_payments">Introdução aos pagamentos (Beta)</string>
  <string name="PaymentsHomeFragment__use_signal_to_send_and_receive">Utilize o Molly para enviar e receber MobileCoin, uma nova privacidade focada na moeda digital. Ative para começar a utilizar.</string>
  <string name="PaymentsHomeFragment__activate_payments">Ativar os pagamentos</string>
  <string name="PaymentsHomeFragment__activating_payments">A ativar pagamentos…</string>
  <string name="PaymentsHomeFragment__restore_payments_account">Restaurar a conta de pagamentos</string>
  <string name="PaymentsHomeFragment__no_recent_activity_yet">Ainda sem atividade recente</string>
  <string name="PaymentsHomeFragment__pending_requests">Pedidos pendentes</string>
  <string name="PaymentsHomeFragment__recent_activity">Atividade recente</string>
  <string name="PaymentsHomeFragment__see_all">Ver tudo</string>
  <string name="PaymentsHomeFragment__add_funds">Adicionar fundos</string>
  <string name="PaymentsHomeFragment__send">Enviar</string>
  <string name="PaymentsHomeFragment__sent_s">Enviado(s) %1$s</string>
  <string name="PaymentsHomeFragment__received_s">Recebido(s) %1$s</string>
  <string name="PaymentsHomeFragment__transfer_to_exchange">Transferir para trocar</string>
  <string name="PaymentsHomeFragment__currency_conversion">Conversão de moeda</string>
  <string name="PaymentsHomeFragment__deactivate_payments">Desativar pagamentos</string>
  <string name="PaymentsHomeFragment__recovery_phrase">Frase de recuperação</string>
  <string name="PaymentsHomeFragment__help">Ajuda</string>
  <string name="PaymentsHomeFragment__coin_cleanup_fee">Taxa de limpeza de moedas</string>
  <string name="PaymentsHomeFragment__sent_payment">Pagamento enviado</string>
  <string name="PaymentsHomeFragment__received_payment">Pagamento recebido</string>
  <string name="PaymentsHomeFragment__processing_payment">A processar pagamento</string>
  <string name="PaymentsHomeFragment__unknown_amount">---</string>
  <string name="PaymentsHomeFragment__currency_conversion_not_available">Conversão de moeda não disponível</string>
  <string name="PaymentsHomeFragment__cant_display_currency_conversion">Não é possível exibir a conversão de moeda. Verifique a ligação do seu telemóvel e tente novamente. </string>
  <string name="PaymentsHomeFragment__payments_is_not_available_in_your_region">Os pagamentos não se encontram disponíveis para a sua região.</string>
  <string name="PaymentsHomeFragment__could_not_enable_payments">Não foi possível ativar os pagamentos. Tente novamente mais tarde.</string>
  <string name="PaymentsHomeFragment__deactivate_payments_question">Desativar os pagamentos?</string>
  <string name="PaymentsHomeFragment__you_will_not_be_able_to_send">Você não poderá enviar ou receber MobileCoin no Molly se desativar os pagamentos. </string>
  <string name="PaymentsHomeFragment__deactivate">Desativar</string>
  <string name="PaymentsHomeFragment__continue">Continuar</string>
  <string name="PaymentsHomeFragment__balance_is_not_currently_available">O saldo não se encontra atualmente disponível</string>
  <string name="PaymentsHomeFragment__payments_deactivated">Pagamentos desativados.</string>
  <string name="PaymentsHomeFragment__payment_failed">Falha de pagamento</string>
  <string name="PaymentsHomeFragment__details">Detalhes</string>
  <string name="PaymentsHomeFragment__you_can_use_signal_to_send">Você pode utilizar o Molly para enviar e receber MobileCoin. Todos os pagamentos estão sujeitos aos \'Termos de utilização\' de MobileCoins e MobileCoin Wallet. Este é um recurso beta, então você pode encontrar alguns problemas de pagamentos ou saldos que poderá perder e que não poderão ser recuperados.</string>
  <string name="PaymentsHomeFragment__activate">Ativar</string>
  <string name="PaymentsHomeFragment__view_mobile_coin_terms">Ver termos da MobileCoin</string>
  <string name="PaymentsHomeFragment__payments_not_available">Os pagamentos no Molly já não estão disponíveis. Você ainda pode transferir fundos para uma troca, mas deixou de poder enviar e receber pagamentos ou adicionar fundos. </string>
  <!--PaymentsAddMoneyFragment-->
  <string name="PaymentsAddMoneyFragment__add_funds">Adicionar fundos</string>
  <string name="PaymentsAddMoneyFragment__your_wallet_address">O endereço da sua carteira</string>
  <string name="PaymentsAddMoneyFragment__copy">Copiar</string>
  <string name="PaymentsAddMoneyFragment__copied_to_clipboard">Copiado para a área de transferência</string>
  <string name="PaymentsAddMoneyFragment__to_add_funds">Para adicionar fundos, envie MobileCoin para o endereço da sua carteira. Inicie uma transação a partir da sua conta numa troca compatível com MobileCoin e, em seguida, digitalize o código QR ou copie o endereço da carteira. </string>
  <!--PaymentsDetailsFragment-->
  <string name="PaymentsDetailsFragment__details">Detalhes</string>
  <string name="PaymentsDetailsFragment__status">Estado</string>
  <string name="PaymentsDetailsFragment__submitting_payment">A submeter pagamento…</string>
  <string name="PaymentsDetailsFragment__processing_payment">A processar pagamento…</string>
  <string name="PaymentsDetailsFragment__payment_complete">Pagamento concluido</string>
  <string name="PaymentsDetailsFragment__payment_failed">Falha de pagamento</string>
  <string name="PaymentsDetailsFragment__network_fee">Taxa de rede</string>
  <string name="PaymentsDetailsFragment__sent_by">Enviado por</string>
  <string name="PaymentsDetailsFragment__sent_to_s">Enviado por %1$s</string>
  <string name="PaymentsDetailsFragment__you_on_s_at_s">Você em %1$s às %2$s</string>
  <string name="PaymentsDetailsFragment__s_on_s_at_s">%1$s em %2$s às %3$s</string>
  <string name="PaymentsDetailsFragment__to">Para</string>
  <string name="PaymentsDetailsFragment__from">De</string>
  <string name="PaymentsDetailsFragment__information">Os detalhes de pagamento incluindo o montante de pagamento e o horário da transação, são parte da MobileCoin Ledger.</string>
  <string name="PaymentsDetailsFragment__coin_cleanup_fee">Taxa de limpeza de moedas</string>
  <string name="PaymentsDetailsFragment__coin_cleanup_information">É cobrada uma \"taxa de limpeza de moedas\" que se encontra na sua posse não podem ser combinadas para completar a transação. A limpeza irá permitir-lhe que continue a enviar pagamentos.</string>
  <string name="PaymentsDetailsFragment__no_details_available">Sem mais detalhes relevantes para esta transação</string>
  <string name="PaymentsDetailsFragment__sent_payment">Pagamento enviado</string>
  <string name="PaymentsDetailsFragment__received_payment">Pagamento recebido</string>
  <string name="PaymentsDeatilsFragment__payment_completed_s">Pagamento concluido %1$s</string>
  <string name="PaymentsDetailsFragment__block_number">Bloquear número</string>
  <!--PaymentsTransferFragment-->
  <string name="PaymentsTransferFragment__transfer">Transferir</string>
  <string name="PaymentsTransferFragment__scan_qr_code">Ler código QR</string>
  <string name="PaymentsTransferFragment__to_scan_or_enter_wallet_address">Para: Digitalize ou introduza o endereço da carteira</string>
  <string name="PaymentsTransferFragment__you_can_transfer">Você pode transferir o MobileCoin ao terminar uma transferência para o endereço da carteira fornecido pela troca. O endereço da carteira é a sequência de números e letras mais comumente abaixo do código QR.</string>
  <string name="PaymentsTransferFragment__next">Seguinte</string>
  <string name="PaymentsTransferFragment__invalid_address">Endereço inválido</string>
  <string name="PaymentsTransferFragment__check_the_wallet_address">Confirme o endereço da carteira para a qual está a tentar transferir e tente novamente.</string>
  <string name="PaymentsTransferFragment__you_cant_transfer_to_your_own_signal_wallet_address">Não pode transferir para o seu próprio endereço da carteira Molly. Introduza o endereço de carteira  da sua conta numa transação suportada.</string>
  <string name="PaymentsTransferFragment__to_scan_a_qr_code_signal_needs">Para digitalizar um código QR, o Molly necessita de aceder à câmara.</string>
  <string name="PaymentsTransferFragment__signal_needs_the_camera_permission_to_capture_qr_code_go_to_settings">O Molly necessita de permissão de Câmara para capturar um código QR. Vá até às definições, selecione \"Permissões\" e, ative \"Câmara\".</string>
  <string name="PaymentsTransferFragment__to_scan_a_qr_code_signal_needs_access_to_the_camera">Para digitalizar um código QR, o Molly necessita de aceder à câmara.</string>
  <string name="PaymentsTransferFragment__settings">Definições</string>
  <!--PaymentsTransferQrScanFragment-->
  <string name="PaymentsTransferQrScanFragment__scan_address_qr_code">Digitalizar código QR do endereço</string>
  <string name="PaymentsTransferQrScanFragment__scan_the_address_qr_code_of_the_payee">Digitalize o código QR do endereço do beneficiário</string>
  <!--CreatePaymentFragment-->
  <string name="CreatePaymentFragment__request">Pedido</string>
  <string name="CreatePaymentFragment__pay">Pagar</string>
  <string name="CreatePaymentFragment__available_balance_s">Saldo disponível: %1$s</string>
  <string name="CreatePaymentFragment__toggle_content_description">Alternar</string>
  <string name="CreatePaymentFragment__1">1</string>
  <string name="CreatePaymentFragment__2">2</string>
  <string name="CreatePaymentFragment__3">3</string>
  <string name="CreatePaymentFragment__4">4</string>
  <string name="CreatePaymentFragment__5">5</string>
  <string name="CreatePaymentFragment__6">6</string>
  <string name="CreatePaymentFragment__7">7</string>
  <string name="CreatePaymentFragment__8">8</string>
  <string name="CreatePaymentFragment__9">9</string>
  <string name="CreatePaymentFragment__decimal">.</string>
  <string name="CreatePaymentFragment__0">0</string>
  <string name="CreatePaymentFragment__lt">&lt;</string>
  <string name="CreatePaymentFragment__backspace">Backspace</string>
  <string name="CreatePaymentFragment__add_note">Adicionar nota</string>
  <string name="CreatePaymentFragment__conversions_are_just_estimates">As conversas são apenas estimativas e poderão não ser precisas.</string>
  <!--EditNoteFragment-->
  <string name="EditNoteFragment_note">Nota</string>
  <!--ConfirmPaymentFragment-->
  <string name="ConfirmPayment__confirm_payment">Confirmar pagamento</string>
  <string name="ConfirmPayment__network_fee">Taxa de rede</string>
  <string name="ConfirmPayment__error_getting_fee">Erro ao tentar obter taxa</string>
  <string name="ConfirmPayment__estimated_s">Estimado %1$s</string>
  <string name="ConfirmPayment__to">Para</string>
  <string name="ConfirmPayment__total_amount">Montante total</string>
  <string name="ConfirmPayment__balance_s">Saldo: %1$s</string>
  <string name="ConfirmPayment__submitting_payment">A submeter pagamento…</string>
  <string name="ConfirmPayment__processing_payment">A processar pagamento…</string>
  <string name="ConfirmPayment__payment_complete">Pagamento concluido</string>
  <string name="ConfirmPayment__payment_failed">Falha de pagamento</string>
  <string name="ConfirmPayment__payment_will_continue_processing">O pagamento irá continuar a ser processado</string>
  <string name="ConfirmPaymentFragment__invalid_recipient">Destinatário inválido</string>
  <string name="ConfirmPaymentFragment__this_person_has_not_activated_payments">Este utilizador não ativou os pagamentos</string>
  <string name="ConfirmPaymentFragment__unable_to_request_a_network_fee">Não foi possível pedir uma taxa de rede. Para continuar este pagamento, clique em OK e tente novamente.</string>
  <!--CurrencyAmountFormatter_s_at_s-->
  <string name="CurrencyAmountFormatter_s_at_s">%1$s em %2$s</string>
  <!--SetCurrencyFragment-->
  <string name="SetCurrencyFragment__set_currency">Definir moeda</string>
  <string name="SetCurrencyFragment__all_currencies">Todas as moedas</string>
  <!--****************************************-->
  <!--menus-->
  <!--****************************************-->
  <!--contact_selection_list-->
  <string name="contact_selection_list__unknown_contact">Nova mensagem para…</string>
  <string name="contact_selection_list__unknown_contact_block">Bloquear utilizador</string>
  <string name="contact_selection_list__unknown_contact_add_to_group">Adicionar ao grupo</string>
  <!--conversation_callable_insecure-->
  <string name="conversation_callable_insecure__menu_call">Telefonar</string>
  <!--conversation_callable_secure-->
  <string name="conversation_callable_secure__menu_call">Chamada Signal</string>
  <string name="conversation_callable_secure__menu_video">Videochamada do Signal</string>
  <!--conversation_context-->
  <!--Heading which shows how many messages are currently selected-->
  <plurals name="conversation_context__s_selected">
    <item quantity="one">%d selecionada</item>
    <item quantity="other">%d selecionadas</item>
  </plurals>
  <!--conversation_context_image-->
  <!--Button to save a message attachment (image, file etc.)-->
  <string name="conversation_context_image__save_attachment">Guardar</string>
  <!--conversation_expiring_off-->
  <string name="conversation_expiring_off__disappearing_messages">Destruição de mensagens</string>
  <!--conversation_selection-->
  <!--Button to view detailed information for a message-->
  <string name="conversation_selection__menu_message_details">Info</string>
  <!--Button to copy a message\'s text to the clipboard-->
  <string name="conversation_selection__menu_copy">Copiar</string>
  <!--Button to delete a message-->
  <string name="conversation_selection__menu_delete">Eliminar</string>
  <!--Button to forward a message to another person or group chat-->
  <string name="conversation_selection__menu_forward">Reencaminhar</string>
  <!--Button to reply to a message-->
  <string name="conversation_selection__menu_reply">Responder</string>
  <!--Button to save a message attachment (image, file etc.)-->
  <string name="conversation_selection__menu_save">Guardar</string>
  <!--Button to retry sending a message-->
  <string name="conversation_selection__menu_resend_message">Reenviar</string>
  <!--Button to select a message and enter selection mode-->
  <string name="conversation_selection__menu_multi_select">Selecionar</string>
  <!--conversation_expiring_on-->
  <!--conversation_insecure-->
  <string name="conversation_insecure__invite">Convidar</string>
  <!--conversation_list_batch-->
  <string name="conversation_list_batch__menu_delete_selected">Eliminar selecionado(s)</string>
  <string name="conversation_list_batch__menu_pin_selected">Afixar selecionada(s)</string>
  <string name="conversation_list_batch__menu_unpin_selected">Desafixar selecionada(s)</string>
  <string name="conversation_list_batch__menu_select_all">Selecionar tudo</string>
  <string name="conversation_list_batch_archive__menu_archive_selected">Arquivar selecionado(s)</string>
  <string name="conversation_list_batch_unarchive__menu_unarchive_selected">Desarquivar selecionado(s)</string>
  <string name="conversation_list_batch__menu_mark_as_read">Marcar como lidas</string>
  <string name="conversation_list_batch__menu_mark_as_unread">Marcar como por ler</string>
  <!--conversation_list-->
  <string name="conversation_list_settings_shortcut">Atalho para definições</string>
  <string name="conversation_list_search_description">Procurar</string>
  <string name="conversation_list__pinned">Afixada</string>
  <string name="conversation_list__chats">Conversas</string>
  <string name="conversation_list__you_can_only_pin_up_to_d_chats">Apenas pode afixar até %1$d conversas</string>
  <!--conversation_list_item_view-->
  <string name="conversation_list_item_view__contact_photo_image">Fotografia de contacto</string>
  <string name="conversation_list_item_view__archived">Arquivado</string>
  <!--conversation_list_fragment-->
  <string name="conversation_list_fragment__fab_content_description">Nova conversa</string>
  <string name="conversation_list_fragment__open_camera_description">Abrir câmara</string>
  <string name="conversation_list_fragment__no_chats_yet_get_started_by_messaging_a_friend">Ainda não existem conversas.\nComece por enviar uma mensagem a um amigo.</string>
  <!--conversation_secure_verified-->
  <string name="conversation_secure_verified__menu_reset_secure_session">Reiniciar sessão segura</string>
  <!--conversation_muted-->
  <string name="conversation_muted__unmute">Não silenciar</string>
  <!--conversation_unmuted-->
  <string name="conversation_unmuted__mute_notifications">Silenciar notificações</string>
  <!--conversation-->
  <string name="conversation__menu_group_settings">Definições do grupo</string>
  <string name="conversation__menu_leave_group">Abandonar grupo</string>
  <string name="conversation__menu_view_all_media">Toda a multimédia</string>
  <string name="conversation__menu_conversation_settings">Definições de conversa</string>
  <string name="conversation__menu_add_shortcut">Adicionar ao ecrã inicial</string>
  <string name="conversation__menu_create_bubble">Criar balão</string>
  <!--conversation_popup-->
  <string name="conversation_popup__menu_expand_popup">Expandir alerta</string>
  <!--conversation_callable_insecure-->
  <string name="conversation_add_to_contacts__menu_add_to_contacts">Adicionar aos contactos</string>
  <!--conversation_group_options-->
  <string name="convesation_group_options__recipients_list">Lista de destinatários</string>
  <string name="conversation_group_options__delivery">Entrega</string>
  <string name="conversation_group_options__conversation">Conversa</string>
  <string name="conversation_group_options__broadcast">Emissão</string>
  <!--text_secure_normal-->
  <string name="text_secure_normal__menu_new_group">Novo grupo</string>
  <string name="text_secure_normal__menu_settings">Definições</string>
  <string name="text_secure_normal__menu_clear_passphrase">Desbloquear</string>
  <string name="text_secure_normal__mark_all_as_read">Marcar tudo como lido</string>
  <string name="text_secure_normal__invite_friends">Convidar amigos</string>
  <!--verify_display_fragment-->
  <string name="verify_display_fragment_context_menu__copy_to_clipboard">Copiar para a área de transferência</string>
  <string name="verify_display_fragment_context_menu__compare_with_clipboard">Comparar com a área de transferência</string>
  <!--reminder_header-->
  <string name="reminder_header_sms_import_title">Importar as SMS do sistema</string>
  <string name="reminder_header_sms_import_text">Toque para copiar as mensagens SMS do seu telefone para a base de dados encriptada do Signal.</string>
  <string name="reminder_header_push_title">Ative as mensagens e chamadas do Signal</string>
  <string name="reminder_header_push_text">Melhore a sua experiência de comunicação.</string>
  <string name="reminder_header_service_outage_text">O Signal está a experienciar problemas técnicos. Estamos a trabalhar arduamente para re-estabelecer o serviço o mais rapidamente possível.</string>
  <string name="reminder_header_progress">%1$d%%</string>
  <!--media_preview-->
  <string name="media_preview__save_title">Guardar</string>
  <string name="media_preview__forward_title">Reencaminhar</string>
  <string name="media_preview__share_title">Partilhar</string>
  <string name="media_preview__all_media_title">Toda a multimédia</string>
  <!--media_preview_activity-->
  <string name="media_preview_activity__media_content_description">Pré-visualização de multimédia</string>
  <!--new_conversation_activity-->
  <string name="new_conversation_activity__refresh">Atualizar</string>
  <!--redphone_audio_popup_menu-->
  <!--Insights-->
  <string name="Insights__percent">%</string>
  <string name="Insights__title">Insights</string>
  <string name="InsightsDashboardFragment__title">Insights</string>
  <string name="InsightsDashboardFragment__signal_protocol_automatically_protected">O protocolo do Signal protegeu automaticamente %1$d%% das suas mensagens de saída através dos últimos %2$d dias. As conversas entre os utilizadores do Signal têm sempre uma encriptação do tipo topo-a-topo.</string>
  <string name="InsightsDashboardFragment__spread_the_word">Espalhe a palavra</string>
  <string name="InsightsDashboardFragment__not_enough_data">Sem dados suficientes</string>
  <string name="InsightsDashboardFragment__your_insights_percentage_is_calculated_based_on">A sua percentagem do Insights é calculada com base nas mensagens de saída que não desapareceram ou foram eliminadas nos últimos %1$d dias.</string>
  <string name="InsightsDashboardFragment__start_a_conversation">Iniciar uma conversa</string>
  <string name="InsightsDashboardFragment__invite_your_contacts">Comece a comunicar de forma segura e ative os novos recursos que vão para além das limitações de mensagens de SMS desencriptadas ao convidar mais contactos a juntarem-se ao Signal.</string>
  <string name="InsightsDashboardFragment__this_stat_was_generated_locally">Estas estatísticas foram geradas localmente no seu dispositivo e só podem ser vistas por si. Elas nunca são transmitidas para nenhum lado.</string>
  <string name="InsightsDashboardFragment__encrypted_messages">Mensagens encriptadas</string>
  <string name="InsightsDashboardFragment__cancel">Cancelar</string>
  <string name="InsightsDashboardFragment__send">Enviar</string>
  <string name="InsightsModalFragment__title">Introdução ao Insights</string>
  <string name="InsightsModalFragment__description">Descubra quantas das suas mensagens de saída são enviadas de forma segura, depois convide rapidamente novos contactos para aumentar a sua percentagem do Signal.</string>
  <string name="InsightsModalFragment__view_insights">Ver Insights</string>
  <string name="FirstInviteReminder__title">Convidar para o Signal</string>
  <string name="FirstInviteReminder__description">Você pode aumentar o número de mensagens encriptadas que envia em %1$d%%</string>
  <string name="SecondInviteReminder__title">Apoie o seu Signal</string>
  <string name="SecondInviteReminder__description">Convidar %1$s</string>
  <string name="InsightsReminder__view_insights">Ver Insights</string>
  <string name="InsightsReminder__invite">Convidar</string>
  <!--Edit KBS Pin-->
  <!--BaseKbsPinFragment-->
  <string name="BaseKbsPinFragment__next">Seguinte</string>
  <string name="BaseKbsPinFragment__create_alphanumeric_pin">Criar um PIN alfanumérico</string>
  <string name="BaseKbsPinFragment__create_numeric_pin">Criar um PIN numérico</string>
  <!--CreateKbsPinFragment-->
  <plurals name="CreateKbsPinFragment__pin_must_be_at_least_characters">
    <item quantity="one">O PIN deverá conter pelo menos %1$d caracter</item>
    <item quantity="other">O PIN deverá conter pelo menos %1$d caracteres</item>
  </plurals>
  <plurals name="CreateKbsPinFragment__pin_must_be_at_least_digits">
    <item quantity="one">O PIN deverá conter %1$d dígito</item>
    <item quantity="other">O PIN deverá conter pelo menos %1$d dígitos</item>
  </plurals>
  <string name="CreateKbsPinFragment__create_a_new_pin">Criar um novo PIN</string>
  <string name="CreateKbsPinFragment__you_can_choose_a_new_pin_as_long_as_this_device_is_registered">Poderá alterar o seu PIN enquanto o seu dispositivo se encontrar registado.</string>
  <string name="CreateKbsPinFragment__create_your_pin">Criar o seu PIN</string>
  <string name="CreateKbsPinFragment__pins_keep_information_stored_with_signal_encrypted">Os PINs mantém encriptada a informação guardada no Signal de forma a que apenas você lhe possa aceder. O seu perfil, definições e contactos serão restaurados quando reinstalar o Signal. Não necessita do seu PIN para abrir a aplicação.</string>
  <string name="CreateKbsPinFragment__choose_a_stronger_pin">Escolha um PIN mais forte</string>
  <!--ConfirmKbsPinFragment-->
  <string name="ConfirmKbsPinFragment__pins_dont_match">Os PINs não coincidem. Tente novamente.</string>
  <string name="ConfirmKbsPinFragment__confirm_your_pin">Confirme o seu PIN</string>
  <string name="ConfirmKbsPinFragment__pin_creation_failed">Ocorreu um erro ao tentar criar o PIN</string>
  <string name="ConfirmKbsPinFragment__your_pin_was_not_saved">O seu PIN não foi guardado. Iremos pedir-lhe para criar o PIN mais tarde.</string>
  <string name="ConfirmKbsPinFragment__pin_created">PIN criado.</string>
  <string name="ConfirmKbsPinFragment__re_enter_your_pin">Reintroduza o seu PIN</string>
  <string name="ConfirmKbsPinFragment__creating_pin">A criar PIN…</string>
  <!--KbsSplashFragment-->
  <string name="KbsSplashFragment__introducing_pins">Introdução aos PINs</string>
  <string name="KbsSplashFragment__pins_keep_information_stored_with_signal_encrypted">Os PINs mantém encriptada a informação guardada no Signal de forma a que apenas você lhe possa aceder. O seu perfil, definições e contactos serão restaurados quando reinstalar o Signal. Não necessita do seu PIN para abrir a aplicação.</string>
  <string name="KbsSplashFragment__learn_more">Saber mais</string>
  <string name="KbsSplashFragment__registration_lock_equals_pin">Bloqueio do registo = PIN</string>
  <string name="KbsSplashFragment__your_registration_lock_is_now_called_a_pin">O seu \'Bloqueio de registo\' é agora chamado de PIN, e faz muito mais. Atualize agora.</string>
  <string name="KbsSplashFragment__update_pin">Atualizar PIN</string>
  <string name="KbsSplashFragment__create_your_pin">Crie o seu PIN</string>
  <string name="KbsSplashFragment__learn_more_about_pins">Saber mais acerca dos PINs</string>
  <string name="KbsSplashFragment__disable_pin">Desativar PIN</string>
  <!--KBS Reminder Dialog-->
  <string name="KbsReminderDialog__enter_your_signal_pin">Introduza o seu PIN do Signal</string>
  <string name="KbsReminderDialog__to_help_you_memorize_your_pin">Para o ajudar a memorizar o seu PIN, vamos pedir-lhe para o introduzir periodicamente. Iremos pedir-lhe menos vezes ao longo do tempo.</string>
  <string name="KbsReminderDialog__skip">Saltar</string>
  <string name="KbsReminderDialog__submit">Submeter</string>
  <string name="KbsReminderDialog__forgot_pin">Esqueceu-se do PIN?</string>
  <string name="KbsReminderDialog__incorrect_pin_try_again">PIN incorreto. Tente novamente.</string>
  <!--AccountLockedFragment-->
  <string name="AccountLockedFragment__account_locked">Conta bloqueada</string>
  <string name="AccountLockedFragment__your_account_has_been_locked_to_protect_your_privacy">A sua conta foi bloqueada para proteger a sua privacidade e segurança. Após %1$d dias de inatividade, ser-lhe-á permitido voltar a registar este número de telefone sem necessitar do seu PIN. Todo o conteúdo será eliminado.</string>
  <string name="AccountLockedFragment__next">Seguinte</string>
  <string name="AccountLockedFragment__learn_more">Saber mais</string>
  <!--KbsLockFragment-->
  <string name="RegistrationLockFragment__enter_your_pin">Introduza o seu PIN</string>
  <string name="RegistrationLockFragment__enter_the_pin_you_created">Introduza o PIN que criou para a sua conta. Ele é diferente do seu código de verificação SMS.</string>
  <string name="RegistrationLockFragment__enter_alphanumeric_pin">Introduza um PIN alfanumérico</string>
  <string name="RegistrationLockFragment__enter_numeric_pin">Introduza um PIN numérico</string>
  <string name="RegistrationLockFragment__incorrect_pin_try_again">PIN incorreto. Tente novamente.</string>
  <string name="RegistrationLockFragment__forgot_pin">Esqueceu-se do PIN?</string>
  <string name="RegistrationLockFragment__incorrect_pin">PIN incorreto</string>
  <string name="RegistrationLockFragment__forgot_your_pin">Esqueceu-se do seu PIN?</string>
  <string name="RegistrationLockFragment__not_many_tries_left">Restam-lhe poucas tentativas!</string>
  <string name="RegistrationLockFragment__signal_registration_need_help_with_pin_for_android_v1_pin">Registo Signal - Necessita de ajuda com o PIN para Android (v1 PIN)</string>
  <string name="RegistrationLockFragment__signal_registration_need_help_with_pin_for_android_v2_pin">Registo Signal - Necessita de ajuda com o PIN para Android (v2 PIN)</string>
  <plurals name="RegistrationLockFragment__for_your_privacy_and_security_there_is_no_way_to_recover">
    <item quantity="one">Para sua segurança e privacidade, não existe forma de recuperar o seu PIN. Se não se consegue recordar do seu PIN, pode reverificá-lo através de SMS após %1$d dia de inatividade. Neste caso, a sua conta será limpa e todo o conteúdo eliminado.</item>
    <item quantity="other">Para sua segurança e privacidade, não existe forma de recuperar o seu PIN. Se não se consegue recordar do seu PIN, pode reverificá-lo através de SMS após %1$d dias de inatividade. Neste caso, a sua conta será limpa e todo o conteúdo eliminado.</item>
  </plurals>
  <plurals name="RegistrationLockFragment__incorrect_pin_d_attempts_remaining">
    <item quantity="one">PIN incorreto. Resta-lhe %1$d tentativa.</item>
    <item quantity="other">PIN incorreto. Restam-lhe %1$d tentativas</item>
  </plurals>
  <plurals name="RegistrationLockFragment__if_you_run_out_of_attempts_your_account_will_be_locked_for_d_days">
    <item quantity="one">Se esgotar todas as tentativas, a sua conta será bloqueada por %1$d dia. Após %1$d dia de inatividade, pode voltar a registar novamente sem o seu PIN. A sua conta será limpa e todo o conteúdo será eliminado.</item>
    <item quantity="other">Se esgotar todas as tentativas, a sua conta será bloqueada por %1$d dias. Após %1$d dias de inatividade, pode voltar a registar novamente sem o seu PIN. A sua conta será limpa e todo o conteúdo será eliminado.</item>
  </plurals>
  <plurals name="RegistrationLockFragment__you_have_d_attempts_remaining">
    <item quantity="one">Resta-lhe %1$d tentativa.</item>
    <item quantity="other">Restam-lhe %1$d tentativas.</item>
  </plurals>
  <plurals name="RegistrationLockFragment__d_attempts_remaining">
    <item quantity="one">%1$d tentativa restante.</item>
    <item quantity="other">%1$d tentativas restantes.</item>
  </plurals>
  <!--CalleeMustAcceptMessageRequestDialogFragment-->
  <string name="CalleeMustAcceptMessageRequestDialogFragment__s_will_get_a_message_request_from_you">%1$s irá receber uma mensagem de pedido sua. Você poderá telefonar logo que a sua mensagem seja aceite.</string>
  <!--KBS Megaphone-->
  <string name="KbsMegaphone__create_a_pin">Criar um PIN</string>
  <string name="KbsMegaphone__pins_keep_information_thats_stored_with_signal_encrytped">Os PIN\'s guardam a informação armazenada com a encriptação do Signal.</string>
  <string name="KbsMegaphone__create_pin">Criar PIN</string>
  <!--transport_selection_list_item-->
  <string name="transport_selection_list_item__transport_icon">Ícone de transporte</string>
  <string name="ConversationListFragment_loading">A carregar…</string>
  <string name="CallNotificationBuilder_connecting">A ligar…</string>
  <string name="Permissions_permission_required">Permissão necessária</string>
  <string name="ConversationActivity_signal_needs_sms_permission_in_order_to_send_an_sms">O Signal requer permissão de acesso a SMS para enviar uma mensagem SMS, mas esta foi negada permanentemente. Por favor, aceda às definições das aplicações do seu telemóvel, selecione a aplicação Signal e, nas \"Permissões\" ative \"SMS\".</string>
  <string name="Permissions_continue">Continuar</string>
  <string name="Permissions_not_now">Agora não</string>
  <string name="conversation_activity__enable_signal_messages">ATIVAR MENSAGENS DO SIGNAL</string>
  <string name="SQLCipherMigrationHelper_migrating_signal_database">A migrar a base de dados Signal</string>
  <string name="PushDecryptJob_new_locked_message">Nova mensagem bloqueada</string>
  <string name="PushDecryptJob_unlock_to_view_pending_messages">Desbloqueie para ver mensagens pendentes</string>
  <string name="enter_backup_passphrase_dialog__backup_passphrase">Frase-chave da cópia de segurança</string>
  <string name="backup_enable_dialog__backups_will_be_saved_to_external_storage_and_encrypted_with_the_passphrase_below_you_must_have_this_passphrase_in_order_to_restore_a_backup">As cópias de segurança vão ser gravadas na memória externa e cifradas com a frase-chave abaixo. Tem de ter esta frase-passe para poder restaurar as cópias de segurança.</string>
  <string name="backup_enable_dialog__you_must_have_this_passphrase">Deverá ter esta frase-chave de forma a poder restaurar uma cópia de segurança.</string>
  <string name="backup_enable_dialog__folder">Pasta</string>
  <string name="backup_enable_dialog__i_have_written_down_this_passphrase">Eu anotei esta frase-chave. Sem ela, serei incapaz de restaurar uma cópia de segurança.</string>
  <string name="registration_activity__restore_backup">Restaurar cópia de segurança</string>
  <string name="registration_activity__transfer_or_restore_account">Transferir ou restaurar conta</string>
  <string name="registration_activity__transfer_account">Transferir conta</string>
  <string name="registration_activity__skip">Saltar</string>
  <string name="preferences_chats__chat_backups">Cópias de segurança de conversas</string>
  <string name="preferences_chats__backup_chats_to_external_storage">Executar cópia de segurança para armazenamento externo</string>
  <string name="preferences_chats__transfer_account">Transferir conta</string>
  <string name="preferences_chats__transfer_account_to_a_new_android_device">Transferir conta para um dispositivo Android novo</string>
  <string name="RegistrationActivity_enter_backup_passphrase">Introduza a frase-chave da cópia de segurança</string>
  <string name="RegistrationActivity_restore">Restaurar</string>
  <string name="RegistrationActivity_backup_failure_downgrade">Não é possível importar cópias de segurança de novas versões do Signal</string>
  <string name="RegistrationActivity_incorrect_backup_passphrase">Frase-chave da cópia de segurança incorreta</string>
  <string name="RegistrationActivity_checking">A verificar…</string>
  <string name="RegistrationActivity_d_messages_so_far">%d mensagens até à data…</string>
  <string name="RegistrationActivity_restore_from_backup">Restaurar a partir da cópia de segurança?</string>
  <string name="RegistrationActivity_restore_your_messages_and_media_from_a_local_backup">Restore as suas mensagens e multimédia a partir de uma cópia de segurança local. Se não as restaurar agora, não as poderá restaurar mais tarde.</string>
  <string name="RegistrationActivity_backup_size_s">Tamanho da cópia de segurança: %s</string>
  <string name="RegistrationActivity_backup_timestamp_s">Data da cópia de segurança: %s</string>
  <string name="BackupDialog_enable_local_backups">Ativar cópias de segurança locais?</string>
  <string name="BackupDialog_enable_backups">Ativar cópias de segurança</string>
  <string name="BackupDialog_please_acknowledge_your_understanding_by_marking_the_confirmation_check_box">Por favor, confirme que compreende, marcando a caixa acima.</string>
  <string name="BackupDialog_delete_backups">Eliminar cópias de segurança?</string>
  <string name="BackupDialog_disable_and_delete_all_local_backups">Desativar e eliminar todas as cópias de segurança locais?</string>
  <string name="BackupDialog_delete_backups_statement">Eliminar cópias de segurança</string>
  <string name="BackupDialog_to_enable_backups_choose_a_folder">Para ativar cópias de segurança, escolha uma pasta. As cópias de segurança serão guardadas nesta localização.</string>
  <string name="BackupDialog_choose_folder">Escolher pasta</string>
  <string name="BackupDialog_copied_to_clipboard">Copiado para a área de transferência</string>
  <string name="BackupDialog_no_file_picker_available">Sem selecionadores de ficheiros disponíveis.</string>
  <string name="BackupDialog_enter_backup_passphrase_to_verify">Introduza a sua frase-chave para verificação</string>
  <string name="BackupDialog_verify">Verificar</string>
  <string name="BackupDialog_you_successfully_entered_your_backup_passphrase">Introduziu com sucesso a sua frase-chave de segurança</string>
  <string name="BackupDialog_passphrase_was_not_correct">Frase-chave incorreta</string>
  <string name="LocalBackupJob_creating_signal_backup">A criar cópia de segurança…</string>
  <string name="LocalBackupJobApi29_backup_failed">Falha ao fazer cópia de segurança</string>
  <string name="LocalBackupJobApi29_your_backup_directory_has_been_deleted_or_moved">A sua diretoria da cópia de segurança foi eliminada ou movida.</string>
  <string name="LocalBackupJobApi29_your_backup_file_is_too_large">O seu ficheiro de cópia de segurança é demasiado grande para ser guardada neste volume.</string>
  <string name="LocalBackupJobApi29_there_is_not_enough_space">Não existe espaço suficiente para guardar a sua cópia de segurança.</string>
  <string name="LocalBackupJobApi29_tap_to_manage_backups">Toque para gerir as cópias de segurança.</string>
  <string name="ProgressPreference_d_messages_so_far">%d mensagens até à data</string>
  <string name="RegistrationActivity_wrong_number">Número errado</string>
  <string name="RegistrationActivity_call_me_instead_available_in">Como alternativa, ligue-me \n (Disponível às %1$02d:%2$02d)</string>
  <string name="RegistrationActivity_contact_signal_support">Contactar o Suporte do Signal</string>
  <string name="RegistrationActivity_code_support_subject">Registo Signal - Código de verificação para Android</string>
  <string name="RegistrationActivity_incorrect_code">Código Incorrecto</string>
  <string name="BackupUtil_never">Nunca</string>
  <string name="BackupUtil_unknown">Desconhecido</string>
  <string name="preferences_app_protection__see_my_phone_number">Ver o meu número de telefone</string>
  <string name="preferences_app_protection__find_me_by_phone_number">Encontrar-me através do número de telefone</string>
  <string name="PhoneNumberPrivacy_everyone">Todos</string>
  <string name="PhoneNumberPrivacy_my_contacts">Os meus contactos</string>
  <string name="PhoneNumberPrivacy_nobody">Ninguém</string>
  <string name="PhoneNumberPrivacy_everyone_see_description">O seu número de telefone ficará visível para todas as pessoas e grupos com quem troque mensagens.</string>
  <string name="PhoneNumberPrivacy_everyone_find_description">Qualquer pessoa que tenha o seu número de telefone nos seus contactos irá vê-lo como contacto no Signal. As outras pessoas poderão encontrá-lo através da pesquisa.</string>
  <string name="preferences_app_protection__screen_lock">Bloqueio de ecrã</string>
  <string name="preferences_app_protection__lock_signal_access_with_android_screen_lock_or_fingerprint">Bloqueie o acesso ao Signal utilizando o bloqueio de ecrã do Android ou a impressão digital</string>
  <string name="preferences_app_protection__screen_lock_inactivity_timeout">Bloqueio de ecrã devido a inatividade</string>
  <string name="preferences_app_protection__signal_pin">PIN do Signal</string>
  <string name="preferences_app_protection__create_a_pin">Criar um PIN</string>
  <string name="preferences_app_protection__change_your_pin">Alterar o seu PIN</string>
  <string name="preferences_app_protection__pin_reminders">Lembretes de PIN</string>
  <string name="preferences_app_protection__pins_keep_information_stored_with_signal_encrypted">Os PINs mantém encriptada a informação guardada no Signal de forma a que apenas você lhe possa aceder. O seu perfil, definições e contactos serão restaurados quando reinstalar o Signal.</string>
  <string name="preferences_app_protection__add_extra_security_by_requiring_your_signal_pin_to_register">Adicione uma segurança extra ao pedir o seu PIN do Signal para registar o seu número de telefone novamente com o Signal.</string>
  <string name="preferences_app_protection__reminders_help_you_remember_your_pin">Os lembretes ajudam-no a lembrar-se do seu PIN, pois ele não pode ser recuperado. Este, ser-lhe-á solicitado com menos frequência ao longo do tempo.</string>
  <string name="preferences_app_protection__turn_off">Desativar</string>
  <string name="preferences_app_protection__confirm_pin">Confirmar PIN</string>
  <string name="preferences_app_protection__confirm_your_signal_pin">Confirme o seu PIN do Signal</string>
  <string name="preferences_app_protection__make_sure_you_memorize_or_securely_store_your_pin">Lembre-se de memorizar ou armazenar em segurança o seu PIN, pois ele não poderá ser recuperado. Se se esquecer do seu PIN, poderá perder dados ao registar novamente a sua conta do Signal.</string>
  <string name="preferences_app_protection__incorrect_pin_try_again">PIN incorreto. Tente novamente.</string>
  <string name="preferences_app_protection__failed_to_enable_registration_lock">Não foi possível ativar o bloqueio de registo.</string>
  <string name="preferences_app_protection__failed_to_disable_registration_lock">Não foi possível desativar o bloqueio de registo.</string>
  <string name="AppProtectionPreferenceFragment_none">Nenhum</string>
  <string name="preferences_app_protection__registration_lock">Bloqueio de registo</string>
  <string name="RegistrationActivity_you_must_enter_your_registration_lock_PIN">Tem de introduzir o seu PIN de bloqueio de registo</string>
  <string name="RegistrationActivity_your_pin_has_at_least_d_digits_or_characters">O seu PIN tem pelo menos %d dígitos ou caracteres</string>
  <string name="RegistrationActivity_too_many_attempts">Demasiadas tentativas</string>
  <string name="RegistrationActivity_you_have_made_too_many_incorrect_registration_lock_pin_attempts_please_try_again_in_a_day">Introduziu incorretamente demasiadas vezes o PIN de bloqueio do registo. Por favor, tente novamente dentro de um dia.</string>
  <string name="RegistrationActivity_you_have_made_too_many_attempts_please_try_again_later">Demasiadas tentativas. Por favor, tente novamente mais tarde.</string>
  <string name="RegistrationActivity_error_connecting_to_service">Erro a estabelecer ligação com o serviço</string>
  <string name="preferences_chats__backups">Cópias de segurança</string>
  <string name="prompt_passphrase_activity__signal_is_locked">O Molly está bloqueado</string>
  <string name="prompt_passphrase_activity__tap_to_unlock">TOQUE PARA DESBLOQUEAR</string>
  <string name="Recipient_unknown">Desconhecido</string>
  <!--TransferOrRestoreFragment-->
  <string name="TransferOrRestoreFragment__transfer_or_restore_account">Transferir ou restaurar conta</string>
  <string name="TransferOrRestoreFragment__if_you_have_previously_registered_a_signal_account">Se já registou uma conta Signal, você pode transferir ou restaurar a sua conta e mensagens </string>
  <string name="TransferOrRestoreFragment__transfer_from_android_device">Transferir de um dispositivo Android</string>
  <string name="TransferOrRestoreFragment__transfer_your_account_and_messages_from_your_old_android_device">Transfira a sua conta e mensagens a partir do seu dispositivo antigo Android. Você necessita de ter acesso ao seu dispositivo antigo.</string>
  <string name="TransferOrRestoreFragment__you_need_access_to_your_old_device">Você necessita de ter acesso ao seu dispositivo antigo.</string>
  <string name="TransferOrRestoreFragment__restore_from_backup">Restaurar a partir da cópia de segurança</string>
  <string name="TransferOrRestoreFragment__restore_your_messages_from_a_local_backup">Restore as suas mensagens a partir de uma cópia de segurança local. Se não as restaurar agora, não as poderá restaurar mais tarde.</string>
  <!--NewDeviceTransferInstructionsFragment-->
  <string name="NewDeviceTransferInstructions__open_signal_on_your_old_android_phone">Abra o Signal no seu telemóvel Android antigo</string>
  <string name="NewDeviceTransferInstructions__continue">Continuar</string>
  <string name="NewDeviceTransferInstructions__first_bullet">1.</string>
  <string name="NewDeviceTransferInstructions__tap_on_your_profile_photo_in_the_top_left_to_open_settings">Toque na sua fotografia de perfil no canto superior esquerdo para abrir as \'Definições\'</string>
  <string name="NewDeviceTransferInstructions__second_bullet">2.</string>
  <string name="NewDeviceTransferInstructions__tap_on_account">Toque em \'Conta\'</string>
  <string name="NewDeviceTransferInstructions__third_bullet">3.</string>
  <string name="NewDeviceTransferInstructions__tap_transfer_account_and_then_continue_on_both_devices">Toque em \'Transferir conta\' e depois em \'Continuar\' em ambos os dispositivos</string>
  <!--NewDeviceTransferSetupFragment-->
  <string name="NewDeviceTransferSetup__preparing_to_connect_to_old_android_device">A preparar para ligar para um dispositivo Android antigo…</string>
  <string name="NewDeviceTransferSetup__take_a_moment_should_be_ready_soon">Aguarde um momento, deverá estar pronto muito em breve</string>
  <string name="NewDeviceTransferSetup__waiting_for_old_device_to_connect">A aguardar pelo dispositivo Android antigo para ligar…</string>
  <string name="NewDeviceTransferSetup__signal_needs_the_location_permission_to_discover_and_connect_with_your_old_device">O Molly necessita da permissão de localização para poder encontrar e depois ligar-se ao seu dispositivo Android antigo.</string>
  <string name="NewDeviceTransferSetup__signal_needs_location_services_enabled_to_discover_and_connect_with_your_old_device">O Molly necessita que os serviços de localização se encontrem ativos para poder encontrar e depois ligar-se ao seu dispositivo Android antigo.</string>
  <string name="NewDeviceTransferSetup__signal_needs_wifi_on_to_discover_and_connect_with_your_old_device">O Molly necessita de Wi-Fi para poder descobrir e ligar-se ao seu dispositivo Android antigo. O Wi-Fi precisa estar ligado, mas não precisa estar ligado a uma rede Wi-Fi.</string>
  <string name="NewDeviceTransferSetup__sorry_it_appears_your_device_does_not_support_wifi_direct">Parece que este dispositivo não é compatível com Wi-Fi Direct. O Molly usa o Wi-Fi Direct para descobrir e ligar-se ao seu dispositivo Android antigo. Você ainda pode restaurar uma cópia de segurança para restaurar a sua conta do seu dispositivo Android antigo.</string>
  <string name="NewDeviceTransferSetup__restore_a_backup">Restaurar uma cópia de segurança</string>
  <string name="NewDeviceTransferSetup__an_unexpected_error_occurred_while_attempting_to_connect_to_your_old_device">Ocorreu um erro inesperado ao tentar ligar ao seu dispositivo Android antigo.</string>
  <!--OldDeviceTransferSetupFragment-->
  <string name="OldDeviceTransferSetup__searching_for_new_android_device">A pesquisar por um dispositivo Android novo…</string>
  <string name="OldDeviceTransferSetup__signal_needs_the_location_permission_to_discover_and_connect_with_your_new_device">O Molly necessita da permissão de localização para poder encontrar e depois ligar-se ao seu dispositivo Android novo.</string>
  <string name="OldDeviceTransferSetup__signal_needs_location_services_enabled_to_discover_and_connect_with_your_new_device">O Molly necessita que os serviços de localização se encontrem ativos para poder encontrar e depois ligar-se ao seu dispositivo Android novo.</string>
  <string name="OldDeviceTransferSetup__signal_needs_wifi_on_to_discover_and_connect_with_your_new_device">O Molly necessita de Wi-Fi para poder descobrir e ligar-se ao seu dispositivo Android novo. O Wi-Fi precisa estar ligado, mas não precisa estar ligado a uma rede Wi-Fi.</string>
  <string name="OldDeviceTransferSetup__sorry_it_appears_your_device_does_not_support_wifi_direct">Parece que este dispositivo não é compatível com Wi-Fi Direct. O Molly usa o Wi-Fi Direct para descobrir e ligar-se ao seu dispositivo Android novo. Você ainda pode criar uma cópia de segurança para restaurar a sua conta no seu dispositivo Android novo.</string>
  <string name="OldDeviceTransferSetup__create_a_backup">Criar uma cópia de segurança</string>
  <string name="OldDeviceTransferSetup__an_unexpected_error_occurred_while_attempting_to_connect_to_your_old_device">Ocorreu um erro inesperado ao tentar ligar ao seu dispositivo Android novo.</string>
  <!--DeviceTransferSetupFragment-->
  <string name="DeviceTransferSetup__unable_to_open_wifi_settings">Não foi possível abrir as \'Definições Wi-Fi\'. Por favor, ative o Wi-Fi manualmente.</string>
  <string name="DeviceTransferSetup__grant_location_permission">Conceder permissão de localização</string>
  <string name="DeviceTransferSetup__turn_on_location_services">Ativar os serviços de localização</string>
  <string name="DeviceTransferSetup__unable_to_open_location_settings">Não foi possível abrir as definições de localização.</string>
  <string name="DeviceTransferSetup__turn_on_wifi">Ativar o Wi-Fi</string>
  <string name="DeviceTransferSetup__error_connecting">Erro de ligação</string>
  <string name="DeviceTransferSetup__retry">Tentar novamente</string>
  <string name="DeviceTransferSetup__submit_debug_logs">Submeter registos de depuração</string>
  <string name="DeviceTransferSetup__verify_code">Verificar código</string>
  <string name="DeviceTransferSetup__verify_that_the_code_below_matches_on_both_of_your_devices">Confirme que o código abaixo coincide em ambos os seus dispositivos. Depois, toque em continuar.</string>
  <string name="DeviceTransferSetup__the_numbers_do_not_match">Os números não coincidem</string>
  <string name="DeviceTransferSetup__continue">Continuar</string>
  <string name="DeviceTransferSetup__number_is_not_the_same">O número não é o mesmo</string>
  <string name="DeviceTransferSetup__if_the_numbers_on_your_devices_do_not_match_its_possible_you_connected_to_the_wrong_device">Se os números nos seus dispositivos não corresponderem, é possível que você se tenha ligado ao dispositivo errado. Para corrigir isso, pare a transferência e tente novamente, mantendo os dois dispositivos próximos. </string>
  <string name="DeviceTransferSetup__stop_transfer">Parar transferência</string>
  <string name="DeviceTransferSetup__unable_to_discover_old_device">Não foi possível encontrar o dispositivo antigo</string>
  <string name="DeviceTransferSetup__unable_to_discover_new_device">Não foi possível encontrar o dispositivo novo</string>
  <string name="DeviceTransferSetup__make_sure_the_following_permissions_are_enabled">Assegure-se de que as permissões e serviços seguintes se encontram ativos:</string>
  <string name="DeviceTransferSetup__location_permission">Permissão de localização</string>
  <string name="DeviceTransferSetup__location_services">Serviços de localização</string>
  <string name="DeviceTransferSetup__wifi">Wi-Fi</string>
  <string name="DeviceTransferSetup__on_the_wifi_direct_screen_remove_all_remembered_groups_and_unlink_any_invited_or_connected_devices">No ecrã do Wi-Fi Direct, remova todos os grupos guardados e desligue-se de todos os dispositivos convidados ou ligados.</string>
  <string name="DeviceTransferSetup__wifi_direct_screen">Ecrã do Wi-Fi Direct</string>
  <string name="DeviceTransferSetup__try_turning_wifi_off_and_on_on_both_devices">Experimente desativar e ativar o Wi-Fi, em ambos os dispositivos.</string>
  <string name="DeviceTransferSetup__make_sure_both_devices_are_in_transfer_mode">Assegure-se que ambos os dispostivos se encontram no modo de transferência. </string>
  <string name="DeviceTransferSetup__go_to_support_page">Ir para a página de suporte</string>
  <string name="DeviceTransferSetup__try_again">Tentar novamente</string>
  <string name="DeviceTransferSetup__waiting_for_other_device">A aguardar por outro dispositivo</string>
  <string name="DeviceTransferSetup__tap_continue_on_your_other_device_to_start_the_transfer">Toque em \'Continuar\' no seu outro dispositivo para iniciar a transferência.</string>
  <string name="DeviceTransferSetup__tap_continue_on_your_other_device">Toque em \'Continuar\' no seu outro dispositivo…</string>
  <!--NewDeviceTransferFragment-->
  <string name="NewDeviceTransfer__cannot_transfer_from_a_newer_version_of_signal">Não é possível transferir a partir de versões mais recentes do Signal</string>
  <!--DeviceTransferFragment-->
  <string name="DeviceTransfer__transferring_data">A transferir dados</string>
  <string name="DeviceTransfer__keep_both_devices_near_each_other">Mantenha ambos o dispositivos próximos um do outro. Não desligue os dispositivos e mantenha o Molly aberto. As transferÊncia são encriptadas ponta-a-ponta.</string>
  <string name="DeviceTransfer__d_messages_so_far">%1$d mensagens até ao momento…</string>
  <!--Filled in with total percentage of messages transferred-->
  <string name="DeviceTransfer__s_of_messages_so_far">%1$s%% das mensagens até ao momento…</string>
  <string name="DeviceTransfer__cancel">Cancelar</string>
  <string name="DeviceTransfer__try_again">Tentar novamente</string>
  <string name="DeviceTransfer__stop_transfer_question">Parar transferência?</string>
  <string name="DeviceTransfer__stop_transfer">Parar transferência</string>
  <string name="DeviceTransfer__all_transfer_progress_will_be_lost">Todo o progresso de transferência será perdido.</string>
  <string name="DeviceTransfer__transfer_failed">Falha de transferência</string>
  <string name="DeviceTransfer__unable_to_transfer">Impossível transferir</string>
  <!--OldDeviceTransferInstructionsFragment-->
  <string name="OldDeviceTransferInstructions__transfer_account">Transferir conta</string>
  <string name="OldDeviceTransferInstructions__you_can_transfer_your_signal_account_when_setting_up_signal_on_a_new_android_device">Pode transferir a sua conta do Signal ao configurar o Signal num dispositivo Android novo. Antes de continuar:</string>
  <string name="OldDeviceTransferInstructions__first_bullet">1.</string>
  <string name="OldDeviceTransferInstructions__download_signal_on_your_new_android_device">Faça o download do Molly no seu dispositivo Android novo</string>
  <string name="OldDeviceTransferInstructions__second_bullet">2.</string>
  <string name="OldDeviceTransferInstructions__tap_on_transfer_or_restore_account">Toque em \'Transferir ou restaurar conta\'</string>
  <string name="OldDeviceTransferInstructions__third_bullet">3.</string>
  <string name="OldDeviceTransferInstructions__select_transfer_from_android_device_when_prompted_and_then_continue">Selecione \'Transferir de um dispositivo Android\', quando solicitado carregue em \'Continuar\'. Mantenha os dois dispositivos próximos.</string>
  <string name="OldDeviceTransferInstructions__continue">Continuar</string>
  <!--OldDeviceTransferComplete-->
  <string name="OldDeviceTransferComplete__transfer_complete">Transferência completa</string>
  <string name="OldDeviceTransferComplete__go_to_your_new_device">Vá para o seu dispositivo novo</string>
  <string name="OldDeviceTransferComplete__your_signal_data_has_Been_transferred_to_your_new_device">Os seus dados do Signal foram transferidos para o seu novo dispositivo. Para terminar o processo de transferência, você deverá continuar o registo no seu novo dispositivo.</string>
  <string name="OldDeviceTransferComplete__close">Fechar</string>
  <!--NewDeviceTransferComplete-->
  <string name="NewDeviceTransferComplete__transfer_successful">Transferência efetuada com sucesso</string>
  <string name="NewDeviceTransferComplete__transfer_complete">Transferência completa</string>
  <string name="NewDeviceTransferComplete__to_complete_the_transfer_process_you_must_continue_registration">Para terminar o seu processo de transferÊncia, deverá continuar com o registo.</string>
  <string name="NewDeviceTransferComplete__continue_registration">Continuar registo</string>
  <!--DeviceToDeviceTransferService-->
  <string name="DeviceToDeviceTransferService_content_title">Transferir conta</string>
  <string name="DeviceToDeviceTransferService_status_ready">A preparar para se ligar ao seu outro dispositivo Android…</string>
  <string name="DeviceToDeviceTransferService_status_starting_up">A preparar para se ligar ao seu outro dispositivo Android…</string>
  <string name="DeviceToDeviceTransferService_status_discovery">A procurar o seu outro dispositivo Android…</string>
  <string name="DeviceToDeviceTransferService_status_network_connected">A ligar ao seu outro dispositivo Android…</string>
  <string name="DeviceToDeviceTransferService_status_verification_required">Necessária verificação</string>
  <string name="DeviceToDeviceTransferService_status_service_connected">A transferir conta…</string>
  <!--OldDeviceTransferLockedDialog-->
  <string name="OldDeviceTransferLockedDialog__complete_registration_on_your_new_device">Termine o registo no seu dispositivo novo</string>
  <string name="OldDeviceTransferLockedDialog__your_signal_account_has_been_transferred_to_your_new_device">A sua conta do Signal foi transferida para o seu novo dispositivo, mas você deverá concluir o seu registo para continuar. O Signal ficará inativo neste dispositivo. </string>
  <string name="OldDeviceTransferLockedDialog__done">Concluído</string>
  <string name="OldDeviceTransferLockedDialog__cancel_and_activate_this_device">Cancelar e ativar este dispositivo</string>
  <!--AdvancedPreferenceFragment-->
  <string name="AdvancedPreferenceFragment__transfer_mob_balance">Transferir saldo MOB?</string>
  <string name="AdvancedPreferenceFragment__you_have_a_balance_of_s">Tem um saldo de %1$s. Se não transferir os seus fundos para outro endereço de carteira antes de eliminar a sua conta, você irá perdê-lo para sempre.</string>
  <string name="AdvancedPreferenceFragment__dont_transfer">Não transferir</string>
  <string name="AdvancedPreferenceFragment__transfer">Transferir</string>
  <!--RecipientBottomSheet-->
  <string name="RecipientBottomSheet_block">Bloquear</string>
  <string name="RecipientBottomSheet_unblock">Desbloquear</string>
  <string name="RecipientBottomSheet_add_to_contacts">Adicionar aos contactos</string>
  <!--Error message that displays when a user tries to tap to view system contact details but has no app that supports it-->
  <string name="RecipientBottomSheet_unable_to_open_contacts">Não foi possível encontrar uma aplicação capaz de abrir os contactos.</string>
  <string name="RecipientBottomSheet_add_to_a_group">Adicionar a um grupo</string>
  <string name="RecipientBottomSheet_add_to_another_group">Adicionar a outro grupo</string>
  <string name="RecipientBottomSheet_view_safety_number">Ver número de segurança</string>
  <string name="RecipientBottomSheet_make_admin">Tornar administrador</string>
  <string name="RecipientBottomSheet_remove_as_admin">Remover como administrador</string>
  <string name="RecipientBottomSheet_remove_from_group">Remover do grupo</string>
  <string name="RecipientBottomSheet_message_description">Mensagem</string>
  <string name="RecipientBottomSheet_voice_call_description">Chamada de voz</string>
  <string name="RecipientBottomSheet_insecure_voice_call_description">Chamada de voz insegura</string>
  <string name="RecipientBottomSheet_video_call_description">Videochamada</string>
  <string name="RecipientBottomSheet_remove_s_as_group_admin">Remover %1$s de administrador de grupo?</string>
  <string name="RecipientBottomSheet_s_will_be_able_to_edit_group">\"%1$s\" será capaz de editar este grupo e os seus membros.</string>
  <string name="RecipientBottomSheet_remove_s_from_the_group">Remover %1$s deste grupo?</string>
  <string name="RecipientBottomSheet_remove">Remover</string>
  <string name="RecipientBottomSheet_copied_to_clipboard">Copiado para a área de transferência</string>
  <string name="GroupRecipientListItem_admin">Administrador</string>
  <string name="GroupRecipientListItem_approve_description">Aprovar</string>
  <string name="GroupRecipientListItem_deny_description">Negar</string>
  <!--GroupsLearnMoreBottomSheetDialogFragment-->
  <string name="GroupsLearnMore_legacy_vs_new_groups">Grupos legados vs Grupos novos</string>
  <string name="GroupsLearnMore_what_are_legacy_groups">O que são \'Grupos legados\'?</string>
  <string name="GroupsLearnMore_paragraph_1">Os \'Grupos legados\' são grupos que não são compatíveis com os recursos de \'Grupo novo\' tais como administradores e atualizações mais descritivas do grupo.</string>
  <string name="GroupsLearnMore_can_i_upgrade_a_legacy_group">Posso fazer o upgrade para um \'Grupo legado\'?</string>
  <string name="GroupsLearnMore_paragraph_2">OS \'Grupos legados\' não podem ser convertidos em \'Grupos novos\', mas você pode criar um \'Grupo novo\' com os mesmos membros caso eles tenham a última versão do Signal.</string>
  <string name="GroupsLearnMore_paragraph_3">O Signal irá oferecer futuramente uma forma de atualizar os \'Grupos legados\'.</string>
  <!--GroupLinkBottomSheetDialogFragment-->
  <string name="GroupLinkBottomSheet_share_hint_requiring_approval">Qualquer pessoa com este link pode ver o nome e a fotografia do grupo e solicitar adesão. Partilhe-o com pessoas em quem você confia.</string>
  <string name="GroupLinkBottomSheet_share_hint_not_requiring_approval">Qualquer pessoa com este link pode ver o nome e a fotografia do grupo e solicitar adesão. Partilhe-o com pessoas em quem você confia.</string>
  <string name="GroupLinkBottomSheet_share_via_signal">Partilhar através do Molly</string>
  <string name="GroupLinkBottomSheet_copy">Copiar</string>
  <string name="GroupLinkBottomSheet_qr_code">Código QR</string>
  <string name="GroupLinkBottomSheet_share">Partilhar</string>
  <string name="GroupLinkBottomSheet_copied_to_clipboard">Copiado para a área de transferência</string>
  <string name="GroupLinkBottomSheet_the_link_is_not_currently_active">O link não se encontra atualmente ativo</string>
  <!--VoiceNotePlaybackPreparer-->
  <string name="VoiceNotePlaybackPreparer__failed_to_play_voice_message">Falha ao reproduzir a mensagem de voz</string>
  <!--VoiceNoteMediaDescriptionCompatFactory-->
  <string name="VoiceNoteMediaItemFactory__voice_message">Mensagem de voz · %1$s</string>
  <string name="VoiceNoteMediaItemFactory__s_to_s">%1$s para %2$s</string>
  <!--StorageUtil-->
  <string name="StorageUtil__s_s">%1$s/%2$s</string>
  <string name="BlockedUsersActivity__s_has_been_blocked">\"%1$s\" foi bloqueado(a).</string>
  <string name="BlockedUsersActivity__failed_to_block_s">Ocorreu um erro ao tentar bloquear \"%1$s\"</string>
  <string name="BlockedUsersActivity__s_has_been_unblocked">\"%1$s\" foi desbloqueado(a).</string>
  <!--ReviewCardDialogFragment-->
  <string name="ReviewCardDialogFragment__review_members">Rever membros</string>
  <string name="ReviewCardDialogFragment__review_request">Rever pedido</string>
  <string name="ReviewCardDialogFragment__d_group_members_have_the_same_name">%1$d membros do grupo têm o mesmo nome, reveja os membros abaixo e escolha que ação tomar.</string>
  <string name="ReviewCardDialogFragment__if_youre_not_sure">Se não tiver a certeza de quem é a solicitação, analise os contactos abaixo e tome uma atitude.</string>
  <string name="ReviewCardDialogFragment__no_other_groups_in_common">Sem outros grupos em comum</string>
  <string name="ReviewCardDialogFragment__no_groups_in_common">Sem grupos em comum.</string>
  <plurals name="ReviewCardDialogFragment__d_other_groups_in_common">
    <item quantity="one">%d grupo em comum</item>
    <item quantity="other">%d grupos em comum</item>
  </plurals>
  <plurals name="ReviewCardDialogFragment__d_groups_in_common">
    <item quantity="one">%d grupo em comum</item>
    <item quantity="other">%d grupos em comum</item>
  </plurals>
  <string name="ReviewCardDialogFragment__remove_s_from_group">Remover %1$s deste grupo?</string>
  <string name="ReviewCardDialogFragment__remove">Remover</string>
  <string name="ReviewCardDialogFragment__failed_to_remove_group_member">Falha ao remover o membro do grupo.</string>
  <!--ReviewCard-->
  <string name="ReviewCard__member">Membro</string>
  <string name="ReviewCard__request">Pedido</string>
  <string name="ReviewCard__your_contact">O seu contacto</string>
  <string name="ReviewCard__remove_from_group">Remover do grupo</string>
  <string name="ReviewCard__update_contact">Atualizar contacto</string>
  <string name="ReviewCard__block">Bloquear</string>
  <string name="ReviewCard__delete">Eliminar</string>
  <string name="ReviewCard__recently_changed">Alterou recentemente o seu nome de perfil de %1$s para %2$s</string>
  <!--CallParticipantsListUpdatePopupWindow-->
  <string name="CallParticipantsListUpdatePopupWindow__s_joined">%1$s juntou-se</string>
  <string name="CallParticipantsListUpdatePopupWindow__s_and_s_joined">%1$s e %2$s juntaram-se</string>
  <string name="CallParticipantsListUpdatePopupWindow__s_s_and_s_joined">%1$s, %2$s e %3$s juntaram-se</string>
  <string name="CallParticipantsListUpdatePopupWindow__s_s_and_d_others_joined">%1$s, %2$s e outros %3$d juntaram-se</string>
  <string name="CallParticipantsListUpdatePopupWindow__s_left">%1$s restante(s)</string>
  <string name="CallParticipantsListUpdatePopupWindow__s_and_s_left">%1$s e %2$s restante(s)</string>
  <string name="CallParticipantsListUpdatePopupWindow__s_s_and_s_left">%1$s, %2$s e %3$s restante(s)</string>
  <string name="CallParticipantsListUpdatePopupWindow__s_s_and_d_others_left">%1$s, %2$s e outros %3$d restantes</string>
  <string name="CallParticipant__you">Você</string>
  <string name="CallParticipant__you_on_another_device">Você (noutro dispositivo)</string>
  <string name="CallParticipant__s_on_another_device">%1$s (noutro dispositivo)</string>
  <!--DeleteAccountFragment-->
  <string name="DeleteAccountFragment__deleting_your_account_will">Eliminar a sua conta irá:</string>
  <string name="DeleteAccountFragment__enter_your_phone_number">Introduza o sue número de telefone</string>
  <string name="DeleteAccountFragment__delete_account">Eliminar conta</string>
  <string name="DeleteAccountFragment__delete_your_account_info_and_profile_photo">Eliminar a sua informação de conta e fotografia de perfil</string>
  <string name="DeleteAccountFragment__delete_all_your_messages">Eliminar todas as suas mensagens</string>
  <string name="DeleteAccountFragment__delete_s_in_your_payments_account">Eliminar %1$s na sua conta de pagamentos</string>
  <string name="DeleteAccountFragment__no_country_code">Sem código de país especificado</string>
  <string name="DeleteAccountFragment__no_number">Sem número especificado</string>
  <string name="DeleteAccountFragment__the_phone_number">O número de telefone que introduziu não coincide com as suas contas.</string>
  <string name="DeleteAccountFragment__are_you_sure">Deseja realmente eliminar a sua conta?</string>
  <string name="DeleteAccountFragment__this_will_delete_your_signal_account">Isto irá eliminar a sua conta do Signal e repor a aplicação. A aplicação irá encerrar depois do processo estar completo.</string>
  <string name="DeleteAccountFragment__failed_to_delete_account">Falha ao eliminar conta. Tem alguma ligação à rede?</string>
  <string name="DeleteAccountFragment__failed_to_delete_local_data">Falha ao eliminar os dados locais. Pode limpá-los manualmente nas definições das aplicações no sistema.</string>
  <string name="DeleteAccountFragment__launch_app_settings">Iniciar as Definições das aplicações</string>
  <!--Title of progress dialog shown when a user deletes their account and the process is leaving all groups-->
  <string name="DeleteAccountFragment__leaving_groups">A abandonar dos grupos…</string>
  <!--Title of progress dialog shown when a user deletes their account and the process has left all groups-->
  <string name="DeleteAccountFragment__deleting_account">A eliminar conta…</string>
  <!--Message of progress dialog shown when a user deletes their account and the process is leaving groups-->
  <string name="DeleteAccountFragment__depending_on_the_number_of_groups">Dependendo do número de grupos onde você está, isto poderá demorar alguns minutos</string>
  <!--Message of progress dialog shown when a user deletes their account and the process has left all groups-->
  <string name="DeleteAccountFragment__deleting_all_user_data_and_resetting">A eliminar dos dados do utilizador e a repôr a aplicação</string>
  <!--Title of error dialog shown when a network error occurs during account deletion-->
  <string name="DeleteAccountFragment__account_not_deleted">Conta não eliminada</string>
  <!--Message of error dialog shown when a network error occurs during account deletion-->
  <string name="DeleteAccountFragment__there_was_a_problem">Ocorreu um problema ao concluir o processo de eliminação. Verifique a sua ligação à rede e tente novamente. </string>
  <!--DeleteAccountCountryPickerFragment-->
  <string name="DeleteAccountCountryPickerFragment__search_countries">Procurar países</string>
  <!--CreateGroupActivity-->
  <string name="CreateGroupActivity__skip">Saltar</string>
  <plurals name="CreateGroupActivity__d_members">
    <item quantity="one">%1$d membro</item>
    <item quantity="other">%1$d membros</item>
  </plurals>
  <!--ShareActivity-->
  <string name="ShareActivity__share">Partilhar</string>
  <string name="ShareActivity__send">Enviar</string>
  <string name="ShareActivity__comma_s">, %1$s</string>
  <string name="ShareActivity__sharing_to_multiple_chats_is">A partilha para várias conversas é apenas suportada para mensagens do Signal</string>
  <!--MultiShareDialogs-->
  <string name="MultiShareDialogs__failed_to_send_to_some_users">Falha ao enviar para alguns utilizadores</string>
  <string name="MultiShareDialogs__you_can_only_share_with_up_to">Apenas pode partilhar com até %1$d conversas</string>
  <!--ShareInterstitialActivity-->
  <string name="ShareInterstitialActivity__forward_message">Reencaminhar mensagem</string>
  <!--ChatWallpaperActivity-->
  <string name="ChatWallpaperActivity__chat_wallpaper">Fundo de ecrã de conversas</string>
  <!--ChatWallpaperFragment-->
  <string name="ChatWallpaperFragment__chat_color">Cor da conversa</string>
  <string name="ChatWallpaperFragment__reset_chat_colors">Repor cores das conversas</string>
  <string name="ChatWallpaperFragment__reset_chat_color">Repor cor da conversa</string>
  <string name="ChatWallpaperFragment__reset_chat_color_question">Repor cor da conversa?</string>
  <string name="ChatWallpaperFragment__set_wallpaper">Definir fundo de ecrã</string>
  <string name="ChatWallpaperFragment__dark_mode_dims_wallpaper">O modo escuro escurece o fundo de ecrã</string>
  <string name="ChatWallpaperFragment__contact_name">Nome de contacto</string>
  <string name="ChatWallpaperFragment__reset">Reiniciar</string>
  <string name="ChatWallpaperFragment__clear">Limpar</string>
  <string name="ChatWallpaperFragment__wallpaper_preview_description">Pré-visualização de fundo de ecrã</string>
  <string name="ChatWallpaperFragment__would_you_like_to_override_all_chat_colors">Deseja modificar todas as cores das conversas?</string>
  <string name="ChatWallpaperFragment__would_you_like_to_override_all_wallpapers">Deseja modificar todos os fundos de ecrã?</string>
  <string name="ChatWallpaperFragment__reset_default_colors">Repor cores padrão</string>
  <string name="ChatWallpaperFragment__reset_all_colors">Repor todas as cores</string>
  <string name="ChatWallpaperFragment__reset_default_wallpaper">Repor fundos de ecrã padrão</string>
  <string name="ChatWallpaperFragment__reset_all_wallpapers">Repor todos os fundos de ecrã</string>
  <string name="ChatWallpaperFragment__reset_wallpapers">Repor fundos de ecrã</string>
  <string name="ChatWallpaperFragment__reset_wallpaper">Repor fundo de ecrã</string>
  <string name="ChatWallpaperFragment__reset_wallpaper_question">Repor fundo de ecrã?</string>
  <!--ChatWallpaperSelectionFragment-->
  <string name="ChatWallpaperSelectionFragment__choose_from_photos">Escolher das fotografias</string>
  <string name="ChatWallpaperSelectionFragment__presets">Predefinições</string>
  <!--ChatWallpaperPreviewActivity-->
  <string name="ChatWallpaperPreviewActivity__preview">Pré-visualização</string>
  <string name="ChatWallpaperPreviewActivity__set_wallpaper">Definir fundo de ecrã</string>
  <string name="ChatWallpaperPreviewActivity__swipe_to_preview_more_wallpapers">Deslize para pré-visualizar mais fundos de ecrã</string>
  <string name="ChatWallpaperPreviewActivity__set_wallpaper_for_all_chats">Definir fundo de ecrã para  todas as conversas</string>
  <string name="ChatWallpaperPreviewActivity__set_wallpaper_for_s">Definir fundo de ecrã para %1$s</string>
  <string name="ChatWallpaperPreviewActivity__viewing_your_gallery_requires_the_storage_permission">Ver a sua galeria exige ter permissão de armazenamento.</string>
  <!--WallpaperImageSelectionActivity-->
  <string name="WallpaperImageSelectionActivity__choose_wallpaper_image">Escolha a imagem do fundo de ecrã</string>
  <!--WallpaperCropActivity-->
  <string name="WallpaperCropActivity__pinch_to_zoom_drag_to_adjust">Pince para ampliar, arraste para ajustar</string>
  <string name="WallpaperCropActivity__set_wallpaper_for_all_chats">Definir fundo de ecrã para todas as conversas.</string>
  <string name="WallpaperCropActivity__set_wallpaper_for_s">Definir fundo de ecrã para %s.</string>
  <string name="WallpaperCropActivity__error_setting_wallpaper">Ocorreu um erro ao tentar definir o fundo de ecrã.</string>
  <string name="WallpaperCropActivity__blur_photo">Desfocar fotografia</string>
  <!--InfoCard-->
  <string name="payment_info_card_about_mobilecoin">Acerca da MobileCoin</string>
  <string name="payment_info_card_mobilecoin_is_a_new_privacy_focused_digital_currency">MobileCoin é uma privacidade nova focada em moeda digital.</string>
  <string name="payment_info_card_adding_funds">Adicionando fundos</string>
  <string name="payment_info_card_you_can_add_funds_for_use_in">Você pode adicionar fundos para utilizar no Molly ao adicionar a MobileCoin ao seu endereço de carteira.</string>
  <string name="payment_info_card_cashing_out">Tirar dinheiro</string>
  <string name="payment_info_card_you_can_cash_out_mobilecoin">Você pode tirar o dinheiro da MobileCoin a qualquer momento numa transferência que suporte a MobileCoin. Apenas necessita de fazer uma transferência para a sua conta nessa troca.</string>
  <string name="payment_info_card_hide_this_card">Ocultar este cartão?</string>
  <string name="payment_info_card_hide">Ocultar</string>
  <string name="payment_info_card_record_recovery_phrase">Gravar a frase de recuperação</string>
  <string name="payment_info_card_your_recovery_phrase_gives_you">A sua frase de recuperação dá-lhe outra forma de restaurar a sua conta de pagamentos.</string>
  <string name="payment_info_card_record_your_phrase">Gravar a sua frase</string>
  <string name="payment_info_card_update_your_pin">Atualizar o seu PIN</string>
  <string name="payment_info_card_with_a_high_balance">Com um saldo alto, você poderá querer atualizar para um PIN alfanumérico ou adicionar mais proteção à sua conta.</string>
  <string name="payment_info_card_update_pin">Atualizar PIN</string>
  <!--DeactivateWalletFragment-->
  <string name="DeactivateWalletFragment__deactivate_wallet">Desativar carteira</string>
  <string name="DeactivateWalletFragment__your_balance">O seu saldo</string>
  <string name="DeactivateWalletFragment__its_recommended_that_you">É recomendado que transfira os seus fundos para outro endereço de carteira antes de desativar os pagamentos. Se escolher não transferir os seus fundos agora, eles irão permanecer na sua carteira ligada ao Molly caso reative os pagamentos.</string>
  <string name="DeactivateWalletFragment__transfer_remaining_balance">Transferir o saldo restante</string>
  <string name="DeactivateWalletFragment__deactivate_without_transferring">Desativar sem transferir</string>
  <string name="DeactivateWalletFragment__deactivate">Desativar</string>
  <string name="DeactivateWalletFragment__deactivate_without_transferring_question">Desativar sem transferir?</string>
  <string name="DeactivateWalletFragment__your_balance_will_remain">O seu saldo irá ficar na sua carteira ligada ao Molly caso escolha reativar os pagamentos.</string>
  <string name="DeactivateWalletFragment__error_deactivating_wallet">Erro ao desativar a carteira.</string>
  <!--PaymentsRecoveryStartFragment-->
  <string name="PaymentsRecoveryStartFragment__recovery_phrase">Recuperar frase</string>
  <string name="PaymentsRecoveryStartFragment__view_recovery_phrase">Ver frase de recuperação</string>
  <string name="PaymentsRecoveryStartFragment__enter_recovery_phrase">Introduzir a frase de recuperação</string>
  <string name="PaymentsRecoveryStartFragment__your_balance_will_automatically_restore">O seu saldo será restaurado automaticamente quando você reinstalar o Signal se você confirmar o PIN do Signal. Você também pode restaurar o seu saldo utilizando uma frase de recuperação, que é uma frase única para si de %1$d palavras. Anote-a e guarde-a num local seguro.</string>
  <string name="PaymentsRecoveryStartFragment__your_recovery_phrase_is_a">A sua frase de recuperação é uma frase única para si com %1$d palavras. Utilize esta frase para restaurar o seu saldo.</string>
  <string name="PaymentsRecoveryStartFragment__start">Iniciar</string>
  <string name="PaymentsRecoveryStartFragment__enter_manually">Introduzir manualmente</string>
  <string name="PaymentsRecoveryStartFragment__paste_from_clipboard">Copiar da área de transferência</string>
  <!--PaymentsRecoveryPasteFragment-->
  <string name="PaymentsRecoveryPasteFragment__paste_recovery_phrase">Colar frase de recuperação</string>
  <string name="PaymentsRecoveryPasteFragment__recovery_phrase">Frase de recuperação</string>
  <string name="PaymentsRecoveryPasteFragment__next">Seguinte</string>
  <string name="PaymentsRecoveryPasteFragment__invalid_recovery_phrase">Frase de recuperação inválida</string>
  <string name="PaymentsRecoveryPasteFragment__make_sure">Certifique-se que introduziu %1$d palavras e tente novamente.</string>
  <!--PaymentsRecoveryPhraseFragment-->
  <string name="PaymentsRecoveryPhraseFragment__next">Seguinte</string>
  <string name="PaymentsRecoveryPhraseFragment__edit">Editar</string>
  <string name="PaymentsRecoveryPhraseFragment__previous">Anterior</string>
  <string name="PaymentsRecoveryPhraseFragment__your_recovery_phrase">A sua frase de recuperação</string>
  <string name="PaymentsRecoveryPhraseFragment__write_down_the_following_d_words">Anote as %1$d palavras seguintes em ordem. Guarde a sua lista num local seguro.</string>
  <string name="PaymentsRecoveryPhraseFragment__make_sure_youve_entered">Certifique-se que introduziu a frase corretamente.</string>
  <string name="PaymentsRecoveryPhraseFragment__do_not_screenshot_or_send_by_email">Não faça uma captura de ecrã ou envie um e-mail.</string>
  <string name="PaymentsRecoveryPhraseFragment__payments_account_restored">Conta de pagamentos restaurada.</string>
  <string name="PaymentsRecoveryPhraseFragment__invalid_recovery_phrase">Frase de recuperação inválida</string>
  <string name="PaymentsRecoveryPhraseFragment__make_sure_youve_entered_your_phrase_correctly_and_try_again">Certifique-se que introduziu a frase corretamente e tente de novo.</string>
  <string name="PaymentsRecoveryPhraseFragment__copy_to_clipboard">Copiar para a área de transferência?</string>
  <string name="PaymentsRecoveryPhraseFragment__if_you_choose_to_store">Se você optar por armazenar a sua frase de recuperação digitalmente, certifique-se de que ela esteja armazenada com segurança num local da sua confiança. </string>
  <string name="PaymentsRecoveryPhraseFragment__copy">Copiar</string>
  <!--PaymentsRecoveryPhraseConfirmFragment-->
  <string name="PaymentRecoveryPhraseConfirmFragment__confirm_recovery_phrase">Confirmar frase de recuperação</string>
  <string name="PaymentRecoveryPhraseConfirmFragment__enter_the_following_words">Introduza as seguintes palavras da sua frase de recuperação.</string>
  <string name="PaymentRecoveryPhraseConfirmFragment__word_d">Palavra %1$d</string>
  <string name="PaymentRecoveryPhraseConfirmFragment__see_phrase_again">Ver frase novamente</string>
  <string name="PaymentRecoveryPhraseConfirmFragment__done">Concluído</string>
  <string name="PaymentRecoveryPhraseConfirmFragment__recovery_phrase_confirmed">Recuperação de frase confirmada</string>
  <!--PaymentsRecoveryEntryFragment-->
  <string name="PaymentsRecoveryEntryFragment__enter_recovery_phrase">Introduzir a frase de recuperação</string>
  <string name="PaymentsRecoveryEntryFragment__enter_word_d">Introduza a palavra %1$d</string>
  <string name="PaymentsRecoveryEntryFragment__word_d">Palavra %1$d</string>
  <string name="PaymentsRecoveryEntryFragment__next">Seguinte</string>
  <string name="PaymentsRecoveryEntryFragment__invalid_word">Palavra inválida</string>
  <!--ClearClipboardAlarmReceiver-->
  <string name="ClearClipboardAlarmReceiver__clipboard_cleared">Área de transferência limpa.</string>
  <!--PaymentNotificationsView-->
  <string name="PaymentNotificationsView__view">Ver</string>
  <!--UnreadPayments-->
  <string name="UnreadPayments__s_sent_you_s">%1$s enviou-lhe %2$s</string>
  <string name="UnreadPayments__d_new_payment_notifications">%1$d notificações de pagamento novas</string>
  <!--CanNotSendPaymentDialog-->
  <string name="CanNotSendPaymentDialog__cant_send_payment">Não é possível enviar o pagamento</string>
  <string name="CanNotSendPaymentDialog__to_send_a_payment_to_this_user">Para enviar um pagamento para este utilizador, ele precisa de aceitar uma mensagem sua de pedido. Envie-lhe uma mensagem para criar um pedido de mensagem.</string>
  <string name="CanNotSendPaymentDialog__send_a_message">Enviar uma mensagem</string>
  <!--GroupsInCommonMessageRequest-->
  <string name="GroupsInCommonMessageRequest__you_have_no_groups_in_common_with_this_person">Não tem grupos em comum com esta pessoa. Reveja os pedidos com cuidado antes de aceitar para evitar mensagens indesejadas.</string>
  <string name="GroupsInCommonMessageRequest__none_of_your_contacts_or_people_you_chat_with_are_in_this_group">Nenhum dos seus contactos ou pessoas com quem conversa estão neste grupo. Reveja os pedidos com cuidado antes de os aceitar para evitar mensagens indesejáveis.</string>
  <string name="GroupsInCommonMessageRequest__about_message_requests">Acerca dos pedidos de mensagem</string>
  <string name="GroupsInCommonMessageRequest__okay">Ok</string>
  <string name="ChatColorSelectionFragment__heres_a_preview_of_the_chat_color">Aqui está uma simulação da cor da conversa.</string>
  <string name="ChatColorSelectionFragment__the_color_is_visible_to_only_you">A cor é visível apenas para si.</string>
  <!--GroupDescriptionDialog-->
  <string name="GroupDescriptionDialog__group_description">Descrição do grupo</string>
  <!--QualitySelectorBottomSheetDialog-->
  <string name="QualitySelectorBottomSheetDialog__standard">Standard</string>
  <string name="QualitySelectorBottomSheetDialog__faster_less_data">Mais rápido, menos dados</string>
  <string name="QualitySelectorBottomSheetDialog__high">Elevada</string>
  <string name="QualitySelectorBottomSheetDialog__slower_more_data">Mais lento, mais dados</string>
  <string name="QualitySelectorBottomSheetDialog__photo_quality">Qualidade das fotografias</string>
  <!--AppSettingsFragment-->
  <string name="AppSettingsFragment__invite_your_friends">Convide os seus amigos</string>
  <!--AccountSettingsFragment-->
  <string name="AccountSettingsFragment__account">Conta</string>
  <string name="AccountSettingsFragment__youll_be_asked_less_frequently">Ser-lhe-á pedido menos frequentemente ao longo do tempo</string>
  <string name="AccountSettingsFragment__require_your_signal_pin">Exija o seu PIN do Signal para registar novamente o seu número de telefone com o Signal.</string>
  <string name="AccountSettingsFragment__change_phone_number">Alterar o número de telefone</string>
  <!--ChangeNumberFragment-->
  <string name="ChangeNumberFragment__use_this_to_change_your_current_phone_number_to_a_new_phone_number">Utilize isto para alterar o seu número atual para um número de telefone novo. Não pode desfazer esta alteração.\n\nAntes de continuar, assegure-se que o seu número novo pode receber SMS ou chamadas.</string>
  <string name="ChangeNumberFragment__continue">Continuar</string>
  <!--Message shown on dialog after your number has been changed successfully.-->
  <string name="ChangeNumber__your_phone_number_has_changed_to_s">O seu número de telefone foi alterado para %1$s</string>
  <!--Confirmation button to dismiss number changed dialog-->
  <string name="ChangeNumber__okay">Ok</string>
  <!--ChangeNumberEnterPhoneNumberFragment-->
  <string name="ChangeNumberEnterPhoneNumberFragment__change_number">Alterar número</string>
  <string name="ChangeNumberEnterPhoneNumberFragment__your_old_number">O seu número antigo</string>
  <string name="ChangeNumberEnterPhoneNumberFragment__old_phone_number">Número de telefone antigo</string>
  <string name="ChangeNumberEnterPhoneNumberFragment__your_new_number">O seu número novo</string>
  <string name="ChangeNumberEnterPhoneNumberFragment__new_phone_number">Número de telefone novo</string>
  <string name="ChangeNumberEnterPhoneNumberFragment__the_phone_number_you_entered_doesnt_match_your_accounts">O número de telefone que introduziu não coincide com as suas contas.</string>
  <string name="ChangeNumberEnterPhoneNumberFragment__you_must_specify_your_old_number_country_code">Deverá especificar o código do país do seu número antigo</string>
  <string name="ChangeNumberEnterPhoneNumberFragment__you_must_specify_your_old_phone_number">Deverá especificar o seu número de telefone antigo</string>
  <string name="ChangeNumberEnterPhoneNumberFragment__you_must_specify_your_new_number_country_code">Deverá especificar o código do país do seu número novo</string>
  <string name="ChangeNumberEnterPhoneNumberFragment__you_must_specify_your_new_phone_number">Deverá especificar o seu número de telefone novo</string>
  <!--ChangeNumberVerifyFragment-->
  <string name="ChangeNumberVerifyFragment__change_number">Alterar número</string>
  <string name="ChangeNumberVerifyFragment__verifying_s">A verificar %1$s</string>
  <string name="ChangeNumberVerifyFragment__captcha_required">Captcha necessário</string>
  <!--ChangeNumberConfirmFragment-->
  <string name="ChangeNumberConfirmFragment__change_number">Alterar número</string>
  <string name="ChangeNumberConfirmFragment__you_are_about_to_change_your_phone_number_from_s_to_s">Está prestes a alterar o seu número de telefone de %1$s para %2$s.\n\n\Antes de prosseguir, confirme que o número abaixo se encontra correto.</string>
  <string name="ChangeNumberConfirmFragment__edit_number">Editar número</string>
  <!--ChangeNumberRegistrationLockFragment-->
  <string name="ChangeNumberRegistrationLockFragment__signal_change_number_need_help_with_pin_for_android_v2_pin">Alterar o número do Signal - Necessita de ajuda com o PIN para Android (v2 PIN)</string>
  <!--ChangeNumberPinDiffersFragment-->
  <string name="ChangeNumberPinDiffersFragment__pins_do_not_match">Os PINs não correspondem</string>
  <string name="ChangeNumberPinDiffersFragment__the_pin_associated_with_your_new_number_is_different_from_the_pin_associated_with_your_old_one">O PIN associado ao seu número novo é diferente do PIN associado ao número antigo. Deseja manter o seu PIN antigo ou criar um PIN novo?</string>
  <string name="ChangeNumberPinDiffersFragment__keep_old_pin">Manter o PIN antigo</string>
  <string name="ChangeNumberPinDiffersFragment__update_pin">Atualizar PIN</string>
  <string name="ChangeNumberPinDiffersFragment__keep_old_pin_question">Manter o PIN antigo?</string>
  <!--ChangeNumberLockActivity-->
  <!--Info message shown to user if something crashed the app during the change number attempt and we were unable to confirm the change so we force them into this screen to check before letting them use the app-->
  <string name="ChangeNumberLockActivity__it_looks_like_you_tried_to_change_your_number_but_we_were_unable_to_determine_if_it_was_successful_rechecking_now">Parece que você tentou mudar o seu número de telefone. Aguardamos a confirmação de que a mudança foi bem-sucedida.\n\nA verificar agora…</string>
  <!--Dialog title shown if we were able to confirm your change number status (meaning we now know what the server thinks our number is) after a crash during the regular flow-->
  <string name="ChangeNumberLockActivity__change_status_confirmed">Estado da alteração confirmado</string>
  <!--Dialog message shown if we were able to confirm your change number status (meaning we now know what the server thinks our number is) after a crash during the regular flow-->
  <string name="ChangeNumberLockActivity__your_number_has_been_confirmed_as_s">Seu número foi confirmado como %1$s. Se esse não for o seu novo número, refaça o processo de alteração de número.</string>
  <!--Dialog title shown if we were not able to confirm your phone number with the server and thus cannot let leave the change flow yet after a crash during the regular flow-->
  <string name="ChangeNumberLockActivity__change_status_unconfirmed">Estado da alteração não confirmado</string>
  <!--Dialog message shown when we can\'t verify the phone number on the server, only shown if there was a network error communicating with the server after a crash during the regular flow-->
  <string name="ChangeNumberLockActivity__we_could_not_determine_the_status_of_your_change_number_request">Não foi possível determinar o estado do seu pedido de alteração de número.\n\n(Erro: %1$s)</string>
  <!--Dialog button to retry confirming the number on the server-->
  <string name="ChangeNumberLockActivity__retry">Tentar novamente</string>
  <!--Dialog button shown to leave the app when in the unconfirmed change status after a crash in the regular flow-->
  <string name="ChangeNumberLockActivity__leave">Abandonar</string>
  <string name="ChangeNumberLockActivity__submit_debug_log">Enviar relatório de erros</string>
  <!--ChatsSettingsFragment-->
  <string name="ChatsSettingsFragment__keyboard">Teclado</string>
  <string name="ChatsSettingsFragment__enter_key_sends">Tecla de Enter envia</string>
  <!--SmsSettingsFragment-->
  <string name="SmsSettingsFragment__use_as_default_sms_app">Definir como aplicação de SMS pré-definida</string>
  <!--NotificationsSettingsFragment-->
  <string name="NotificationsSettingsFragment__messages">Mensagens</string>
  <string name="NotificationsSettingsFragment__calls">Chamadas</string>
  <string name="NotificationsSettingsFragment__notify_when">Notificar-me quando…</string>
  <string name="NotificationsSettingsFragment__contact_joins_signal">Um contacto juntou-se ao Signal</string>
  <!--Notification preference header-->
  <string name="NotificationsSettingsFragment__notification_profiles">Perfis de notificações</string>
  <!--Notification preference option header-->
  <string name="NotificationsSettingsFragment__profiles">Perfis</string>
  <!--Notification preference summary text-->
  <string name="NotificationsSettingsFragment__create_a_profile_to_receive_notifications_only_from_people_and_groups_you_choose">Crie um perfil para receber notificações apenas das pessoas e dos grupos de que você deseja receber.</string>
  <!--NotificationProfilesFragment-->
  <!--Title for notification profiles screen that shows all existing profiles-->
  <string name="NotificationProfilesFragment__notification_profiles">Perfis de notificações</string>
  <!--Button text to create a notification profile-->
  <string name="NotificationProfilesFragment__create_profile">Criar perfil</string>
  <!--PrivacySettingsFragment-->
  <string name="PrivacySettingsFragment__blocked">Utilizadores bloqueados</string>
  <string name="PrivacySettingsFragment__d_contacts">%1$d contactos</string>
  <string name="PrivacySettingsFragment__messaging">Mensagens</string>
  <string name="PrivacySettingsFragment__disappearing_messages">Destruição de mensagens</string>
  <string name="PrivacySettingsFragment__app_security">Segurança da aplicação</string>
  <string name="PrivacySettingsFragment__block_screenshots_in_the_recents_list_and_inside_the_app">Bloquear a captura de ecrã na lista de aplicações recentes abertas e dentro da aplicação</string>
  <string name="PrivacySettingsFragment__signal_message_and_calls">As mensagens e chamadas do Signal, retransmitem sempre as chamadas e emissor selado</string>
  <string name="PrivacySettingsFragment__default_timer_for_new_changes">Temporizador padrão para conversas novas</string>
  <string name="PrivacySettingsFragment__set_a_default_disappearing_message_timer_for_all_new_chats_started_by_you">Defina um tempo padrão para a destruição de mensagens de todas as conversas novas iniciadas por si.</string>
  <!--AdvancedPrivacySettingsFragment-->
  <string name="AdvancedPrivacySettingsFragment__show_status_icon">Exibir ícone de estado</string>
  <string name="AdvancedPrivacySettingsFragment__show_an_icon">Exibe um ícone nos detalhes das mensagens quando elas foram entregues utilizando o emissor selado.</string>
  <!--ExpireTimerSettingsFragment-->
  <string name="ExpireTimerSettingsFragment__when_enabled_new_messages_sent_and_received_in_new_chats_started_by_you_will_disappear_after_they_have_been_seen">Quando ativado, as novas mensagens enviadas e recebidas em conversas novas que tenham sido iniciadas por si irão ser destruídas após terem sido lidas.</string>
  <string name="ExpireTimerSettingsFragment__when_enabled_new_messages_sent_and_received_in_this_chat_will_disappear_after_they_have_been_seen">Quando ativado, as novas mensagens enviadas e recebidas nesta conversa irão ser destruídas após terem sido lidas.</string>
  <string name="ExpireTimerSettingsFragment__off">Off</string>
  <string name="ExpireTimerSettingsFragment__4_weeks">4 semanas</string>
  <string name="ExpireTimerSettingsFragment__1_week">1 semana</string>
  <string name="ExpireTimerSettingsFragment__1_day">1 dia</string>
  <string name="ExpireTimerSettingsFragment__8_hours">8 horas</string>
  <string name="ExpireTimerSettingsFragment__1_hour">1 hora</string>
  <string name="ExpireTimerSettingsFragment__5_minutes">5 minutos</string>
  <string name="ExpireTimerSettingsFragment__30_seconds">30 segundos</string>
  <string name="ExpireTimerSettingsFragment__custom_time">Temporizador personalizado</string>
  <string name="ExpireTimerSettingsFragment__set">Definir</string>
  <string name="ExpireTimerSettingsFragment__save">Guardar</string>
  <string name="CustomExpireTimerSelectorView__seconds">segundos</string>
  <string name="CustomExpireTimerSelectorView__minutes">minutos</string>
  <string name="CustomExpireTimerSelectorView__hours">horas</string>
  <string name="CustomExpireTimerSelectorView__days">dias</string>
  <string name="CustomExpireTimerSelectorView__weeks">semanas</string>
  <!--HelpSettingsFragment-->
  <string name="HelpSettingsFragment__support_center">Centro de suporte</string>
  <string name="HelpSettingsFragment__contact_us">Contacte-nos</string>
  <string name="HelpSettingsFragment__version">Versão</string>
  <string name="HelpSettingsFragment__debug_log">Relatório de depuração</string>
  <string name="HelpSettingsFragment__terms_amp_privacy_policy">Termos e Política de privacidade</string>
  <string name="HelpFragment__copyright_signal_messenger">Copyright Molly Messenger</string>
  <string name="HelpFragment__licenced_under_the_gplv3">Distribuição guiada pela licença GPLv3</string>
  <!--DataAndStorageSettingsFragment-->
  <string name="DataAndStorageSettingsFragment__media_quality">Qualidade média</string>
  <string name="DataAndStorageSettingsFragment__sent_media_quality">Qualidade da multimédia enviada</string>
  <string name="DataAndStorageSettingsFragment__sending_high_quality_media_will_use_more_data">Enviar multimédia com alta qualidade utilizará mais dados de internet.</string>
  <string name="DataAndStorageSettingsFragment__high">Elevada</string>
  <string name="DataAndStorageSettingsFragment__standard">Normal</string>
  <string name="DataAndStorageSettingsFragment__calls">Chamadas</string>
  <!--ChatColorSelectionFragment-->
  <string name="ChatColorSelectionFragment__auto">Auto</string>
  <string name="ChatColorSelectionFragment__use_custom_colors">Utilizar cores personalizadas</string>
  <string name="ChatColorSelectionFragment__chat_color">Cor da conversa</string>
  <string name="ChatColorSelectionFragment__edit">Editar</string>
  <string name="ChatColorSelectionFragment__duplicate">Duplicar</string>
  <string name="ChatColorSelectionFragment__delete">Eliminar</string>
  <string name="ChatColorSelectionFragment__delete_color">Eliminar cor</string>
  <plurals name="ChatColorSelectionFragment__this_custom_color_is_used">
    <item quantity="one">Esta cor personalizada é utilizada em %1$d conversa. Deseja eliminá-la para todas as conversas?</item>
    <item quantity="other">Esta cor personalizada é utilizada em %1$d conversas. Deseja eliminá-la para todas as conversas?</item>
  </plurals>
  <string name="ChatColorSelectionFragment__delete_chat_color">Eliminar cor da conversa?</string>
  <!--CustomChatColorCreatorFragment-->
  <string name="CustomChatColorCreatorFragment__solid">Sólida</string>
  <string name="CustomChatColorCreatorFragment__gradient">Gradiente</string>
  <string name="CustomChatColorCreatorFragment__hue">Tom</string>
  <string name="CustomChatColorCreatorFragment__saturation">Saturação</string>
  <!--CustomChatColorCreatorFragmentPage-->
  <string name="CustomChatColorCreatorFragmentPage__save">Guardar</string>
  <string name="CustomChatColorCreatorFragmentPage__edit_color">Editar cor</string>
  <plurals name="CustomChatColorCreatorFragmentPage__this_color_is_used">
    <item quantity="one">Esta cor é utilizada em %1$d conversa. Deseja guardar as alterações em todas as conversas?</item>
    <item quantity="other">Esta cor é utilizada em %1$d conversas. Deseja guardar as alterações em todas as conversas?</item>
  </plurals>
  <!--ChatColorGradientTool-->
  <string name="ChatColorGradientTool_top_edge_selector">Seletor da borda superior</string>
  <string name="ChatColorGradientTool_bottom_edge_selector">Seletor da borda inferior</string>
  <!--EditReactionsFragment-->
  <string name="EditReactionsFragment__customize_reactions">Personalizar reações</string>
  <string name="EditReactionsFragment__tap_to_replace_an_emoji">Toque para substituir um emoji</string>
  <string name="EditReactionsFragment__reset">Reiniciar</string>
  <string name="EditReactionsFragment_save">Guardar</string>
  <string name="ChatColorSelectionFragment__auto_matches_the_color_to_the_wallpaper">Faz corresponder automaticamente a cor com o fundo de ecrã</string>
  <string name="CustomChatColorCreatorFragment__drag_to_change_the_direction_of_the_gradient">Arraste para alterar a orientação do gradiente</string>
  <!--ChatColorsMegaphone-->
  <string name="ChatColorsMegaphone__new_chat_colors">Novas cores de conversas</string>
  <string name="ChatColorsMegaphone__we_switched_up_chat_colors">Trocamos as cores das conversas para lhe dar mais opções e facilitar a leitura das conversas.</string>
  <string name="ChatColorsMegaphone__appearance">Aspeto</string>
  <string name="ChatColorsMegaphone__not_now">Agora não</string>
  <!--AddAProfilePhotoMegaphone-->
  <string name="AddAProfilePhotoMegaphone__add_a_profile_photo">Adicionar uma fotografia de perfil</string>
  <string name="AddAProfilePhotoMegaphone__choose_a_look_and_color">Escolha uma aparência e uma cor para personalizar as suas iniciais.</string>
  <string name="AddAProfilePhotoMegaphone__not_now">Agora não</string>
  <string name="AddAProfilePhotoMegaphone__add_photo">Adicionar fotografia</string>
  <!--BecomeASustainerMegaphone-->
  <string name="BecomeASustainerMegaphone__become_a_sustainer">Torne-se num Apoiante</string>
  <string name="BecomeASustainerMegaphone__signal_is_powered">Signal é assegurado por pessoas como você. Contribua e receba um crachá no perfil.</string>
  <string name="BecomeASustainerMegaphone__no_thanks">Não, obrigado</string>
  <string name="BecomeASustainerMegaphone__contribute">Contribuir</string>
  <!--KeyboardPagerFragment-->
  <string name="KeyboardPagerFragment_emoji">Emoji</string>
  <string name="KeyboardPagerFragment_open_emoji_search">Abrir a pesquisa de emoji</string>
  <string name="KeyboardPagerFragment_open_sticker_search">Abrir a pesquisa de autocolantes</string>
  <string name="KeyboardPagerFragment_open_gif_search">Abrir a pesquisa de GIFs</string>
  <string name="KeyboardPagerFragment_stickers">Autocolantes</string>
  <string name="KeyboardPagerFragment_backspace">Backspace</string>
  <string name="KeyboardPagerFragment_gifs">Gifs</string>
  <string name="KeyboardPagerFragment_search_emoji">Procurar emoji</string>
  <string name="KeyboardPagerfragment_back_to_emoji">Voltar aos emoji</string>
  <string name="KeyboardPagerfragment_clear_search_entry">Limpar a entrada de pesquisa</string>
  <string name="KeyboardPagerFragment_search_giphy">Procurar GIPHY</string>
  <!--StickerSearchDialogFragment-->
  <string name="StickerSearchDialogFragment_search_stickers">Procurar autocolantes</string>
  <string name="StickerSearchDialogFragment_no_results_found">Não foram encontrados resultados</string>
  <string name="EmojiSearchFragment__no_results_found">Não foram encontrados resultados</string>
  <string name="NotificationsSettingsFragment__unknown_ringtone">Toque desconhecido</string>
  <!--ConversationSettingsFragment-->
  <string name="ConversationSettingsFragment__send_message">Enviar mensagem</string>
  <string name="ConversationSettingsFragment__start_video_call">Iniciar videochamada</string>
  <string name="ConversationSettingsFragment__start_audio_call">Iniciar chamada de áudio</string>
  <string name="ConversationSettingsFragment__message">Mensagem</string>
  <string name="ConversationSettingsFragment__video">Vídeo</string>
  <string name="ConversationSettingsFragment__audio">Áudio</string>
  <string name="ConversationSettingsFragment__call">Telefonar</string>
  <string name="ConversationSettingsFragment__mute">Silenciar</string>
  <string name="ConversationSettingsFragment__muted">Silenciado</string>
  <string name="ConversationSettingsFragment__search">Procurar</string>
  <string name="ConversationSettingsFragment__disappearing_messages">Destruição de mensagens</string>
  <string name="ConversationSettingsFragment__sounds_and_notifications">Sons e notificações</string>
  <string name="ConversationSettingsFragment__contact_details">Detalhes de contacto</string>
  <string name="ConversationSettingsFragment__view_safety_number">Ver número de segurança</string>
  <string name="ConversationSettingsFragment__block">Bloquear</string>
  <string name="ConversationSettingsFragment__block_group">Bloquear grupo</string>
  <string name="ConversationSettingsFragment__unblock">Desbloquear</string>
  <string name="ConversationSettingsFragment__unblock_group">Desbloquear grupo</string>
  <string name="ConversationSettingsFragment__add_to_a_group">Adicionar a um grupo</string>
  <string name="ConversationSettingsFragment__see_all">Ver tudo</string>
  <string name="ConversationSettingsFragment__add_members">Adicionar membros</string>
  <string name="ConversationSettingsFragment__permissions">Permissões</string>
  <string name="ConversationSettingsFragment__requests_and_invites">Pedidos e convites</string>
  <string name="ConversationSettingsFragment__group_link">Link do grupo</string>
  <string name="ConversationSettingsFragment__add_as_a_contact">Adicionar como contacto</string>
  <string name="ConversationSettingsFragment__unmute">Remover do silêncio</string>
  <string name="ConversationSettingsFragment__conversation_muted_until_s">Conversa silenciada até %1$s</string>
  <string name="ConversationSettingsFragment__conversation_muted_forever">Conversa silenciada para sempre</string>
  <string name="ConversationSettingsFragment__copied_phone_number_to_clipboard">Copiado número de telefone para a área de transferência.</string>
  <string name="ConversationSettingsFragment__phone_number">Número de telefone</string>
  <string name="ConversationSettingsFragment__get_badges">Obtenha crachás para o seu perfil apoiando o Signal. Toque num crachá para saber mais. </string>
  <!--PermissionsSettingsFragment-->
  <string name="PermissionsSettingsFragment__add_members">Adicionar membros</string>
  <string name="PermissionsSettingsFragment__edit_group_info">Editar informação do grupo</string>
  <string name="PermissionsSettingsFragment__send_messages">Enviar mensagens</string>
  <string name="PermissionsSettingsFragment__all_members">Todos os membros</string>
  <string name="PermissionsSettingsFragment__only_admins">Apenas administradores</string>
  <string name="PermissionsSettingsFragment__who_can_add_new_members">Quem pode adicionar novos membros?</string>
  <string name="PermissionsSettingsFragment__who_can_edit_this_groups_info">Quem pode editar a informação do grupo?</string>
  <string name="PermissionsSettingsFragment__who_can_send_messages">Quem é que pode enviar mensagens?</string>
  <!--SoundsAndNotificationsSettingsFragment-->
  <string name="SoundsAndNotificationsSettingsFragment__mute_notifications">Silenciar notificações</string>
  <string name="SoundsAndNotificationsSettingsFragment__not_muted">Não silenciado(a)</string>
  <string name="SoundsAndNotificationsSettingsFragment__muted_until_s">Silenciada até %1$s</string>
  <string name="SoundsAndNotificationsSettingsFragment__mentions">Menções</string>
  <string name="SoundsAndNotificationsSettingsFragment__always_notify">Notificar sempre</string>
  <string name="SoundsAndNotificationsSettingsFragment__do_not_notify">Não notificar</string>
  <string name="SoundsAndNotificationsSettingsFragment__custom_notifications">Notificações personalizadas</string>
  <!--StickerKeyboard-->
  <string name="StickerKeyboard__recently_used">Utilizado recentemente</string>
  <!--PlaybackSpeedToggleTextView-->
  <string name="PlaybackSpeedToggleTextView__p5x">.5x</string>
  <string name="PlaybackSpeedToggleTextView__1x">1x</string>
  <string name="PlaybackSpeedToggleTextView__1p5x">1.5x</string>
  <string name="PlaybackSpeedToggleTextView__2x">2x</string>
  <!--PaymentRecipientSelectionFragment-->
  <string name="PaymentRecipientSelectionFragment__new_payment">Novo pagamento</string>
  <!--NewConversationActivity-->
  <string name="NewConversationActivity__new_message">Nova mensagem</string>
  <!--ContactFilterView-->
  <string name="ContactFilterView__search_name_or_number">Procurar nome ou número</string>
  <!--VoiceNotePlayerView-->
  <string name="VoiceNotePlayerView__dot_s">· %1$s</string>
  <string name="VoiceNotePlayerView__stop_voice_message">Parar mensagem de voz</string>
  <string name="VoiceNotePlayerView__change_voice_message_speed">Alterar a velocidade da mensagem de voz</string>
  <string name="VoiceNotePlayerView__pause_voice_message">Pausar mensagem de voz</string>
  <string name="VoiceNotePlayerView__play_voice_message">Reproduzir mensagem de voz</string>
  <string name="VoiceNotePlayerView__navigate_to_voice_message">Navegar para a mensagem de voz</string>
  <!--AvatarPickerFragment-->
  <string name="AvatarPickerFragment__avatar_preview">Pré-visualização de avatar</string>
  <string name="AvatarPickerFragment__camera">Câmara</string>
  <string name="AvatarPickerFragment__take_a_picture">Tirar uma fotografia</string>
  <string name="AvatarPickerFragment__choose_a_photo">Escolha uma fotografia</string>
  <string name="AvatarPickerFragment__photo">Fotografia</string>
  <string name="AvatarPickerFragment__text">Texto</string>
  <string name="AvatarPickerFragment__save">Guardar</string>
  <string name="AvatarPickerFragment__select_an_avatar">Selecione um avatar</string>
  <string name="AvatarPickerFragment__clear_avatar">Remover avatar</string>
  <string name="AvatarPickerFragment__edit">Editar</string>
  <string name="AvatarPickerRepository__failed_to_save_avatar">Falha ao guardar o avatar</string>
  <!--TextAvatarCreationFragment-->
  <string name="TextAvatarCreationFragment__preview">Pré-visualização</string>
  <string name="TextAvatarCreationFragment__done">Concluído</string>
  <string name="TextAvatarCreationFragment__text">Texto</string>
  <string name="TextAvatarCreationFragment__color">Cor</string>
  <!--VectorAvatarCreationFragment-->
  <string name="VectorAvatarCreationFragment__select_a_color">Selecione uma cor</string>
  <!--ContactSelectionListItem-->
  <string name="ContactSelectionListItem__sms">SMS</string>
  <string name="ContactSelectionListItem__dot_s">· %1$s</string>
  <!--DSLSettingsToolbar-->
  <string name="DSLSettingsToolbar__navigate_up">Ir para cima</string>
  <string name="MultiselectForwardFragment__forward_to">Reencaminhar para</string>
  <string name="MultiselectForwardFragment__add_a_message">Adicionar uma mensagem</string>
  <string name="MultiselectForwardFragment__faster_forwards">Reencaminhar mais rapidamente</string>
  <string name="MultiselectForwardFragment__forwarded_messages_are_now">As mensagens reencaminhadas agora são enviadas imediatamente.</string>
  <plurals name="MultiselectForwardFragment_send_d_messages">
    <item quantity="one">Enviar %1$d mensagem</item>
    <item quantity="other">Enviar %1$d mensagens</item>
  </plurals>
  <plurals name="MultiselectForwardFragment_messages_sent">
    <item quantity="one">Mensagem enviada</item>
    <item quantity="other">Mensagens enviadas</item>
  </plurals>
  <plurals name="MultiselectForwardFragment_messages_failed_to_send">
    <item quantity="one">Mensagem com falha de envio</item>
    <item quantity="other">Mensagens com falha de envio</item>
  </plurals>
  <plurals name="MultiselectForwardFragment__couldnt_forward_messages">
    <item quantity="one">Não foi possível reencaminhar a mensagem porque ela já não está disponível.</item>
    <item quantity="other">Não foi possível reencaminhar as mensagens porque elas já não estão disponíveis.</item>
  </plurals>
  <string name="MultiselectForwardFragment__limit_reached">Atingido o limite</string>
  <!--Media V2-->
  <string name="MediaReviewFragment__add_a_message">Adicionar uma mensagem</string>
  <string name="MediaReviewFragment__add_a_reply">Adicionar uma resposta</string>
  <string name="MediaReviewFragment__send_to">Enviar para</string>
  <string name="MediaReviewFragment__view_once_message">Mensagem de visualização única</string>
  <string name="MediaReviewFragment__one_or_more_items_were_too_large">Um ou mais itens são demasiado grandes</string>
  <string name="MediaReviewFragment__one_or_more_items_were_invalid">Um ou mais itens são inválidos</string>
  <string name="MediaReviewFragment__too_many_items_selected">Demasiados itens selecionados</string>
  <string name="ImageEditorHud__cancel">Cancelar</string>
  <string name="ImageEditorHud__draw">Desenhar</string>
  <string name="ImageEditorHud__write_text">Escrever texto</string>
  <string name="ImageEditorHud__add_a_sticker">Adicionar um autocolante</string>
  <string name="ImageEditorHud__blur">Desfocar</string>
  <string name="ImageEditorHud__done_editing">Edição terminada</string>
  <string name="ImageEditorHud__clear_all">Limpar tudo</string>
  <string name="ImageEditorHud__undo">Desfazer</string>
  <string name="ImageEditorHud__toggle_between_marker_and_highlighter">Alternar entre o marcador e o destacar</string>
  <string name="ImageEditorHud__delete">Eliminar</string>
  <string name="ImageEditorHud__toggle_between_text_styles">Alternar entre estilos de texto</string>
  <string name="MediaCountIndicatorButton__send">Enviar</string>
  <string name="MediaReviewSelectedItem__tap_to_remove">Pressionar para remover</string>
  <string name="MediaReviewSelectedItem__tap_to_select">Toque para selecionar</string>
  <string name="MediaReviewImagePageFragment__discard">Descartar</string>
  <string name="MediaReviewImagePageFragment__discard_changes">Descartar alterações?</string>
  <string name="MediaReviewImagePageFragment__youll_lose_any_changes">Irá perder quaisquer alterações que fez nesta fotografia.</string>
  <string name="CameraFragment__failed_to_open_camera">Ocorreu um erro a tentar abrir a câmara</string>
  <string name="BadgesOverviewFragment__my_badges">Os meus crachás</string>
  <string name="BadgesOverviewFragment__featured_badge">Crachá em destaque</string>
  <string name="BadgesOverviewFragment__display_badges_on_profile">Exibir os crachás no perfil</string>
  <string name="BadgesOverviewFragment__failed_to_update_profile">Falha ao atualizar o perfil</string>
  <string name="BadgeSelectionFragment__select_badges">Selecionar crachás</string>
  <string name="SelectFeaturedBadgeFragment__preview">Pré-visualização</string>
  <string name="SelectFeaturedBadgeFragment__select_a_badge">Selecione um crachá</string>
  <string name="SelectFeaturedBadgeFragment__you_must_select_a_badge">Deverá selecionar um crachá</string>
  <string name="SelectFeaturedBadgeFragment__failed_to_update_profile">Falha ao atualizar o perfil</string>
  <string name="ViewBadgeBottomSheetDialogFragment__become_a_sustainer">Torne-se num Apoiante</string>
  <string name="ImageView__badge">Crachá</string>
  <string name="SubscribeFragment__signal_is_powered_by_people_like_you">O Signal é feito por pessoas como você.</string>
  <string name="SubscribeFragment__support_technology_that_is_built_for_you">Apoie a tecnologia desenvolvida para si (não para os seus dados) juntando-se à comunidade de pessoas que a sustentam.</string>
  <string name="SubscribeFragment__support_technology_that_is_built_for_you_not">Apoie a tecnologia desenvolvida para si (não para os seus dados) juntando-se à comunidade de pessoas que sustentam o Signal.</string>
  <string name="SubscribeFragment__currency">Moeda</string>
  <string name="SubscribeFragment__more_payment_options">Mais opções de pagamento</string>
  <string name="SubscribeFragment__cancel_subscription">Cancelar assinatura</string>
  <string name="SubscribeFragment__confirm_cancellation">Confirma o concelamento?</string>
  <string name="SubscribeFragment__you_wont_be_charged_again">Você não será cobrado novamente. O seu crachá será removido do seu perfil no final do seu período de faturação</string>
  <string name="SubscribeFragment__not_now">Agora não</string>
  <string name="SubscribeFragment__confirm">Confirmar</string>
  <string name="SubscribeFragment__update_subscription">Atualizar assinatura</string>
  <string name="SubscribeFragment__your_subscription_has_been_cancelled">A sua assinatura foi cancelada.</string>
  <string name="SubscribeFragment__update_subscription_question">Atualizar assinatura?</string>
  <string name="SubscribeFragment__update">Atualizar</string>
  <string name="SubscribeFragment__you_will_be_charged_the_full_amount">Ser-lhe-á cobrado o valor total do novo preço da assinatura aos dias de hoje. A sua assinatura será renovada %1$s. </string>
  <string name="SubscribeFragment__you_will_be_charged_the_full_amount_s_of">Ser-lhe-á cobrado o valor total (%1$s) do novo preço da assinatura aos dias de hoje. A sua assinatura será renovada mensalmente. </string>
  <string name="Subscription__s_per_month">%s/mês</string>
  <string name="Subscription__s_per_month_dot_renews_s">%1$s/mês · Renovações %2$s</string>
  <string name="Subscription__s_per_month_dot_expires_s">%1$s/mês · Expira %2$s</string>
  <string name="SubscribeLearnMoreBottomSheetDialogFragment__signal_is_a_non_profit_with_no">A Signal é uma organização sem fins lucrativos, sem anunciantes ou investidores, sustentada apenas pelas pessoas que a utilizam e valorizam. Faça uma contribuição mensal recorrente e receba um crachá de perfil para partilhar o seu apoio.</string>
  <string name="SubscribeLearnMoreBottomSheetDialogFragment__why_contribute">Porque contribuir?</string>
  <string name="SubscribeLearnMoreBottomSheetDialogFragment__signal_is_committed_to_developing">O Signal está empenhado em desenvolver tecnologia de privacidade de código aberto que protege a liberdade de expressão e permite uma comunicação global segura.</string>
  <string name="SubscribeLearnMoreBottomSheetDialogFragment__your_contribution">A sua contribuição alimenta essa causa e paga pelo desenvolvimento e operação de uma aplicação utilizada por milhões para comunicação privada. Sem anúncios. Sem rastreadores. Sem brincadeiras.</string>
  <string name="SubscribeThanksForYourSupportBottomSheetDialogFragment__thanks_for_your_support">Obrigado pelo seu Apoio!</string>
  <string name="SubscribeThanksForYourSupportBottomSheetDialogFragment__thanks_for_the_boost">Obrigado pelo seu Apoio!</string>
  <string name="SubscribeThanksForYourSupportBottomSheetDialogFragment__youve_earned_s_badge_help_signal">Você ganhou o crachá %s! Ajude o Signal a aumentar a conscientização exibindo este crachá no seu perfil. </string>
  <string name="SubscribeThanksForYourSupportBottomSheetDialogFragment__youve_earned_a_boost_badge_help_signal">Você ganhou um crachá de Apoio! Ajude o Signal a aumentar a conscientização exibindo este crachá no seu perfil. </string>
  <string name="SubscribeThanksForYourSupportBottomSheetDialogFragment__you_can_also">Também pode</string>
  <string name="SubscribeThanksForYourSupportBottomSheetDialogFragment__become_a_montly_sustainer">torne-se num Apoiante do Signal.</string>
  <string name="SubscribeThanksForYourSupportBottomSheetDialogFragment__display_on_profile">Exibir no perfil</string>
  <string name="SubscribeThanksForYourSupportBottomSheetDialogFragment__make_featured_badge">Definir como crachá de destaque</string>
  <string name="SubscribeThanksForYourSupportBottomSheetDialogFragment__done">Concluído</string>
  <string name="ThanksForYourSupportBottomSheetFragment__when_you_have_more">Quando tem mais do que um crachá, você pode escolher apresentar um para para que outras pessoas o vejam no seu perfil.</string>
  <string name="BecomeASustainerFragment__get_badges">Obtenha crachás para o seu perfil ao apoiar o Signal.</string>
  <string name="BecomeASustainerFragment__signal_is_a_non_profit">Signal é uma organização sem fins lucrativos, sem anunciantes ou investidores, sustentada apenas por pessoas como você.</string>
  <string name="ManageDonationsFragment__my_support">O meu apoio</string>
  <string name="ManageDonationsFragment__manage_subscription">Gerir assinatura</string>
  <string name="ManageDonationsFragment__badges">Crachás</string>
  <string name="ManageDonationsFragment__subscription_faq">Assinatura - FAQ</string>
  <string name="ManageDonationsFragment__error_getting_subscription">Ocorreu um erro ao tentar obter a assinatura.</string>
  <string name="BoostFragment__give_signal_a_boost">Dê um Apoio ao Signal</string>
  <string name="BoostFragment__say_thanks_and_earn">Diga \"Obrigado\" e ganhe o crachá de Apoio durante %1$d dias.</string>
  <string name="Boost__enter_custom_amount">Introduzir montante personalizado</string>
  <string name="Boost__one_time_contribution">Contribuição única</string>
  <string name="MySupportPreference__add_a_signal_boost">Apoiar o Signal</string>
  <string name="MySupportPreference__s_per_month">%1$s/mês</string>
  <string name="MySupportPreference__renews_s">Renovações %1$s</string>
  <string name="MySupportPreference__processing_transaction">A processar a transação…</string>
  <!--Displayed on "My Support" screen when user badge failed to be added to their account-->
  <string name="MySupportPreference__couldnt_add_badge_s">Não foi possível adicionar o crachá. %1$s</string>
  <string name="MySupportPreference__please_contact_support">Por favor, entre em contacto com o suporte.</string>
  <string name="ExpiredBadgeBottomSheetDialogFragment__your_badge_has_expired">O seu crachá expirou</string>
  <string name="ExpiredBadgeBottomSheetDialogFragment__badge_expired">Crachá expirado</string>
  <string name="ExpiredBadgeBottomSheetDialogFragment__subscription_cancelled">Subscrição cancelada</string>
  <string name="ExpiredBadgeBottomSheetDialogFragment__your_boost_badge_has_expired">O seu crachá de Apoio expirou e deixou de ser visível para os outras pessoas através do seu perfil.</string>
  <string name="ExpiredBadgeBottomSheetDialogFragment__you_can_reactivate">Pode reativar o seu crachá de Apoio por mais 30 dias com uma contribuição única.</string>
  <string name="ExpiredBadgeBottomSheetDialogFragment__to_continue_supporting_technology">Para continuar a suportar a tecnologia que foi construída para si, considere ser um Apoiante mensal.</string>
  <string name="ExpiredBadgeBottomSheetDialogFragment__become_a_sustainer">Torne-se num Apoiante</string>
  <string name="ExpiredBadgeBottomSheetDialogFragment__add_a_boost">Apoiar o Signal</string>
  <string name="ExpiredBadgeBottomSheetDialogFragment__not_now">Agora não</string>
  <!--Copy displayed when badge expires after user inactivity-->
  <string name="ExpiredBadgeBottomSheetDialogFragment__your_sustainer_subscription_was_automatically">A sua classificação de Apoiante foi cancelada automaticamente porque se encontra inativo à muito tempo. O seu crachá %1$s deixou de estar visível no seu perfil.</string>
  <!--Copy displayed when badge expires after payment failure-->
  <string name="ExpiredBadgeBottomSheetDialogFragment__your_sustainer_subscription_was_canceled">A sua assinatura de Apoiante foi cancelada porque o seu pagamento não pode ser processado. O seu crachá deixou de estar visível no seu perfil.</string>
  <string name="ExpiredBadgeBottomSheetDialogFragment__you_can">Pode continuar a utilizar o Signal mas, para apoiar a aplicação e reativar o seu crachá, renove agora.</string>
  <string name="ExpiredBadgeBottomSheetDialogFragment__renew_subscription">Renovar assinatura</string>
  <string name="CantProcessSubscriptionPaymentBottomSheetDialogFragment__cant_process_subscription_payment">Não foi possível processar o pagamento da sua assinatura</string>
  <string name="CantProcessSubscriptionPaymentBottomSheetDialogFragment__were_having_trouble">Estamos com problemas para receber o seu pagamento do Apoiante do Signal. Verifique se a forma de pagamento se encontra atualizada. Se não estiver, atualize-a no Google Pay. O Signal tentará processar o pagamento novamente dentro de alguns dias. </string>
  <string name="CantProcessSubscriptionPaymentBottomSheetDialogFragment__dont_show_this_again">Não exibir isto novamente</string>
  <string name="Subscription__please_contact_support_for_more_information">Por favor, contacte o \'Suporte\' para mais informações.</string>
  <string name="Subscription__contact_support">Contactar o Suporte</string>
  <string name="Subscription__earn_a_s_badge">Ganhe um crachá %1$s</string>
  <string name="SubscribeFragment__processing_payment">A processar pagamento…</string>
  <!--Displayed in notification when user payment fails to process on Stripe-->
  <string name="DonationsErrors__error_processing_payment">Erro ao processar o pagamento</string>
  <!--Displayed on "My Support" screen when user subscription payment method failed.-->
  <string name="DonationsErrors__error_processing_payment_s">Erro ao processar o pagamento. %1$s</string>
  <string name="DonationsErrors__your_badge_could_not_be_added">Não foi possível adicionar o seu crachá à sua conta, mas poderá ter sido debitado dinheiro. Entre em contacto com a equipa de suporte.</string>
  <string name="DonationsErrors__your_payment">Não foi possível processar o seu pagamento e não lhe foi feita nenhuma cobrança. Por favor, tente novamente. </string>
  <string name="DonationsErrors__still_processing">Ainda a processar</string>
  <string name="DonationsErrors__couldnt_add_badge">Não foi possível adicionar o crachá</string>
  <string name="DonationsErrors__your_badge_could_not">Não foi possível adicionar o seu crachá à sua conta, mas poderá ter sido debitado dinheiro. Entre em contacto com a equipa de suporte.</string>
  <string name="DonationsErrors__your_payment_is_still">O seu pagamento ainda está a ser processado. Isto poderá demorar alguns minutos, dependendo da sua ligação.</string>
  <string name="DonationsErrors__google_pay_unavailable">Google Pay indisponível</string>
  <string name="DonationsErrors__you_have_to_set_up_google_pay_to_donate_in_app">Definiu o Google Pay para as doações in-app.</string>
  <string name="DonationsErrors__failed_to_cancel_subscription">Ocorreu um erro ao tentar cancelar a assinatura</string>
  <string name="DonationsErrors__subscription_cancellation_requires_an_internet_connection">O cancelamento da sua assinatura exige que esteja disponível uma ligação à internet.</string>
  <string name="ViewBadgeBottomSheetDialogFragment__your_device_doesn_t_support_google_pay_so_you_can_t_subscribe_to_earn_a_badge_you_can_still_support_signal_by_making_a_donation_on_our_website">Seu aparelho não é compatível com Google Pay, como tal você não pode subscrever para ganhar um crachá. Você ainda pode apoiar o Signal fazendo uma doação no nosso site.</string>
  <string name="NetworkFailure__network_error_check_your_connection_and_try_again">Erro na rede. Verifique a sua ligação e tente novamente.</string>
  <string name="NetworkFailure__retry">Tentar novamente</string>
  <!--Stripe decline code generic_failure-->
  <string name="DeclineCode__try_another_payment_method_or_contact_your_bank">Tente outro método de pagamento ou contacte o seu banco para mais informações.</string>
  <!--Stripe decline code verify on Google Pay and try again-->
  <string name="DeclineCode__verify_your_payment_method_is_up_to_date_in_google_pay_and_try_again">Confirme que o seu método de pagamento se encontra atualizado no Google Pay e tente de novo.</string>
  <!--Stripe decline code learn more action label-->
  <string name="DeclineCode__learn_more">Saber mais</string>
  <!--Stripe decline code contact issuer-->
  <string name="DeclineCode__verify_your_payment_method_is_up_to_date_in_google_pay_and_try_again_if_the_problem">Confirme que o seu método de pagamento se encontra atualizado no Google Pay e tente novamente. Se o problema continuar, contacte o sue banco.</string>
  <!--Stripe decline code purchase not supported-->
  <string name="DeclineCode__your_card_does_not_support_this_type_of_purchase">O seu cartão não suporta este tipo de compra. Experimente outro método de pagamento.</string>
  <!--Stripe decline code your card has expired-->
  <string name="DeclineCode__your_card_has_expired">O seu cartão expirou. Atualize o seu método de pagamento no Google Pay e tente novamente.</string>
  <!--Stripe decline code go to google pay action label-->
  <string name="DeclineCode__go_to_google_pay">Ir para o Google Pay</string>
  <!--Stripe decline code incorrect card number-->
  <string name="DeclineCode__your_card_number_is_incorrect">O número do seu cartão encontra-se incorreto. Atualize-o no Google Pay e tente novamente.</string>
  <!--Stripe decline code incorrect cvc-->
  <string name="DeclineCode__your_cards_cvc_number_is_incorrect">O número CVC do seu cartão encontra-se incorreto. Atualize-o no Google Pay e tente de novo.</string>
  <!--Stripe decline code insufficient funds-->
  <string name="DeclineCode__your_card_does_not_have_sufficient_funds">O seu cartão não tem fundos suficientes para concluir esta compra. Tente outra forma de pagamento. </string>
  <!--Stripe decline code incorrect expiration month-->
  <string name="DeclineCode__the_expiration_month">O mês da validade da sua forma de pagamento encontra-se incorreto. Atualize-o no Google Pay e tente novamente. </string>
  <!--Stripe decline code incorrect expiration year-->
  <string name="DeclineCode__the_expiration_year">O ano da validade da sua forma de pagamento encontra-se incorreto. Atualize-o no Google Pay e tente novamente. </string>
  <!--Stripe decline code issuer not available-->
  <string name="DeclineCode__try_completing_the_payment_again">Experimente completar novamente o pagamento ou contacte o seu banco para mais informações.</string>
  <!--Stripe decline code processing error-->
  <string name="DeclineCode__try_again">Experimente novamente ou contacte o seu banco para mais informações.</string>
  <!--Title of create notification profile screen-->
  <string name="EditNotificationProfileFragment__name_your_profile">Nomeie o seu perfil</string>
  <!--Hint text for create/edit notification profile name-->
  <string name="EditNotificationProfileFragment__profile_name">Nome de perfil</string>
  <!--Name has a max length, this shows how many characters are used out of the max-->
  <string name="EditNotificationProfileFragment__count">%1$d/%2$d</string>
  <!--Call to action button to continue to the next step-->
  <string name="EditNotificationProfileFragment__next">Seguinte</string>
  <!--Call to action button once the profile is named to create the profile and continue to the customization steps-->
  <string name="EditNotificationProfileFragment__create">Criar</string>
  <!--Call to action button once the profile name is edited-->
  <string name="EditNotificationProfileFragment__save">Guardar</string>
  <!--Title of edit notification profile screen-->
  <string name="EditNotificationProfileFragment__edit_this_profile">Editar este perfil</string>
  <!--Error message shown when attempting to create or edit a profile name to an existing profile name-->
  <string name="EditNotificationProfileFragment__a_profile_with_this_name_already_exists">Já existe um perfil com este nome</string>
  <!--Preset selectable name for a profile name, shown as list in edit/create screen-->
  <string name="EditNotificationProfileFragment__work">Trabalho</string>
  <!--Preset selectable name for a profile name, shown as list in edit/create screen-->
  <string name="EditNotificationProfileFragment__sleep">A dormir</string>
  <!--Preset selectable name for a profile name, shown as list in edit/create screen-->
  <string name="EditNotificationProfileFragment__driving">A conduzir</string>
  <!--Preset selectable name for a profile name, shown as list in edit/create screen-->
  <string name="EditNotificationProfileFragment__downtime">Inativo</string>
  <!--Preset selectable name for a profile name, shown as list in edit/create screen-->
  <string name="EditNotificationProfileFragment__focus">Concentrado</string>
  <!--Error message shown when attempting to next/save without a profile name-->
  <string name="EditNotificationProfileFragment__profile_must_have_a_name">Deverá ter um nome</string>
  <!--Title for add recipients to notification profile screen in create flow-->
  <string name="AddAllowedMembers__allowed_notifications">Notificações permitidas</string>
  <!--Description of what the user should be doing with this screen-->
  <string name="AddAllowedMembers__add_people_and_groups_you_want_notifications_and_calls_from_when_this_profile_is_on">Adicione as pessoas ou grupos dos quais deseja receber notificações e chamadas quando este perfil se encontra ativo</string>
  <!--Button text that launches the contact picker to select from-->
  <string name="AddAllowedMembers__add_people_or_groups">Adicionar pessoas ou grupos</string>
  <!--Call to action button on contact picker for adding to profile-->
  <string name="SelectRecipientsFragment__add">Adicionar</string>
  <!--Notification profiles home fragment, shown when no profiles have been created yet-->
  <string name="NotificationProfilesFragment__create_a_profile_to_receive_notifications_and_calls_only_from_the_people_and_groups_you_want_to_hear_from">Crie um perfil para receber notificações e chamadas apenas das pessoas e grupos que você deseja receber.</string>
  <!--Header shown above list of all notification profiles-->
  <string name="NotificationProfilesFragment__profiles">Perfis</string>
  <!--Button that starts the create new notification profile flow-->
  <string name="NotificationProfilesFragment__new_profile">Perfil novo</string>
  <!--Profile active status, indicating the current profile is on for an unknown amount of time-->
  <string name="NotificationProfilesFragment__on">On</string>
  <!--Button use to permanently delete a notification profile-->
  <string name="NotificationProfileDetails__delete_profile">Eliminar perfil</string>
  <!--Snakbar message shown when removing a recipient from a profile-->
  <string name="NotificationProfileDetails__s_removed">Removido \"%1$s\".</string>
  <!--Snackbar button text that will undo the recipient remove-->
  <string name="NotificationProfileDetails__undo">Desfazer</string>
  <!--Dialog message shown to confirm deleting a profile-->
  <string name="NotificationProfileDetails__permanently_delete_profile">Eliminar perfil permanentemente?</string>
  <!--Dialog button to delete profile-->
  <string name="NotificationProfileDetails__delete">Eliminar</string>
  <!--Title/accessibility text for edit icon to edit profile emoji/name-->
  <string name="NotificationProfileDetails__edit_notification_profile">Editar perfil de notificação</string>
  <!--Schedule description if all days are selected-->
  <string name="NotificationProfileDetails__everyday">Diariamente</string>
  <!--Profile status on if it is the active profile-->
  <string name="NotificationProfileDetails__on">On</string>
  <!--Profile status on if it is not the active profile-->
  <string name="NotificationProfileDetails__off">Off</string>
  <!--Description of hours for schedule (start to end) times-->
  <string name="NotificationProfileDetails__s_to_s">%1$s para %2$s</string>
  <!--Section header for exceptions to the notification profile-->
  <string name="NotificationProfileDetails__exceptions">Exepções</string>
  <!--Profile exception to allow all calls through the profile restrictions-->
  <string name="NotificationProfileDetails__allow_all_calls">Permitir todas as chamadas</string>
  <!--Profile exception to allow all @mentions through the profile restrictions-->
  <string name="NotificationProfileDetails__notify_for_all_mentions">Notificar-me quando eu for \'Mencionado\'</string>
  <!--Section header for showing schedule information-->
  <string name="NotificationProfileDetails__schedule">Agenda</string>
  <!--If member list is long, will truncate the list and show an option to then see all when tapped-->
  <string name="NotificationProfileDetails__see_all">Ver tudo</string>
  <!--Title for add schedule to profile in create flow-->
  <string name="EditNotificationProfileSchedule__add_a_schedule">Adicionar uma agenda</string>
  <!--Descriptor text indicating what the user can do with this screen-->
  <string name="EditNotificationProfileSchedule__set_up_a_schedule_to_enable_this_notification_profile_automatically">Defina um horário para ativar automaticamente este perfil de notificação.</string>
  <!--Text shown next to toggle switch to enable/disable schedule-->
  <string name="EditNotificationProfileSchedule__schedule">Agenda</string>
  <!--Label for showing the start time for the schedule-->
  <string name="EditNotificationProfileSchedule__start">Iniciar</string>
  <!--Label for showing the end time for the schedule-->
  <string name="EditNotificationProfileSchedule__end">Terminar</string>
  <!--First letter of Sunday-->
  <string name="EditNotificationProfileSchedule__sunday_first_letter">D</string>
  <!--First letter of Monday-->
  <string name="EditNotificationProfileSchedule__monday_first_letter">S</string>
  <!--First letter of Tuesday-->
  <string name="EditNotificationProfileSchedule__tuesday_first_letter">T</string>
  <!--First letter of Wednesday-->
  <string name="EditNotificationProfileSchedule__wednesday_first_letter">Q</string>
  <!--First letter of Thursday-->
  <string name="EditNotificationProfileSchedule__thursday_first_letter">T</string>
  <!--First letter of Friday-->
  <string name="EditNotificationProfileSchedule__friday_first_letter">S</string>
  <!--First letter of Saturday-->
  <string name="EditNotificationProfileSchedule__saturday_first_letter">S</string>
  <!--Title of select time dialog shown when setting start time for schedule-->
  <string name="EditNotificationProfileSchedule__set_start_time">Definir hora de inicio</string>
  <!--Title of select time dialog shown when setting end time for schedule-->
  <string name="EditNotificationProfileSchedule__set_end_time">Definir hora de fim</string>
  <!--If in edit mode, call to action button text show to save schedule to profile-->
  <string name="EditNotificationProfileSchedule__save">Guardar</string>
  <!--If in create mode, call to action button text to show to skip enabling a schedule-->
  <string name="EditNotificationProfileSchedule__skip">Saltar</string>
  <!--If in create mode, call to action button text to show to use the enabled schedule and move to the next screen-->
  <string name="EditNotificationProfileSchedule__next">Seguinte</string>
  <!--Error message shown if trying to save/use a schedule with no days selected-->
  <string name="EditNotificationProfileSchedule__schedule_must_have_at_least_one_day">A agenda deverá ter pelo menos um dia</string>
  <!--Title for final screen shown after completing a profile creation-->
  <string name="NotificationProfileCreated__profile_created">Perfil criado</string>
  <!--Call to action button to press to close the created screen and move to the profile details screen-->
  <string name="NotificationProfileCreated__done">Concluir</string>
  <!--Descriptor text shown to indicate how to manually turn a profile on/off-->
  <string name="NotificationProfileCreated__you_can_turn_your_profile_on_or_off_manually_via_the_menu_on_the_chat_list">Você pode ligar ou desligar o seu perfil manualmente através do menu na lista de conversas.</string>
  <!--Descriptor text shown to indicate you can add a schedule later since you did not add one during create flow-->
  <string name="NotificationProfileCreated__add_a_schedule_in_settings_to_automate_your_profile">Adicione uma agenda nas definições para automatizar o seu perfil.</string>
  <!--Descriptor text shown to indicate your profile will follow the schedule set during create flow-->
  <string name="NotificationProfileCreated__your_profile_will_turn_on_and_off_automatically_according_to_your_schedule">O seu perfil irá ativar e desativar automaticamente de acordo com a sua agenda.</string>
  <!--Button text shown in profile selection bottom sheet to create a new profile-->
  <string name="NotificationProfileSelection__new_profile">Perfil novo</string>
  <!--Manual enable option to manually enable a profile for 1 hour-->
  <string name="NotificationProfileSelection__for_1_hour">Durante 1 hora</string>
  <!--Manual enable option to manually enable a profile until a set time (currently 6pm or 8am depending on what is next)-->
  <string name="NotificationProfileSelection__until_s">Até %1$s</string>
  <!--Option to view profile details-->
  <string name="NotificationProfileSelection__view_settings">Ver definições</string>
  <!--Descriptor text indicating how long a profile will be on when there is a time component associated with it-->
  <string name="NotificationProfileSelection__on_until_s">Ligado até %1$s</string>
  <!--Title for notification profile megaphone-->
  <string name="NotificationProfilesMegaphone__notification_profiles">Perfis de notificações</string>
  <!--Description for notification profile megaphone-->
  <string name="NotificationProfilesMegaphone__only_get_notifications_from_the_people_and_groups_you_choose">Receba notificações apenas a partir das pessoas e grupos que você escolha.</string>
  <!--Call to action button to create a profile from megaphone-->
  <string name="NotificationProfilesMegaphone__create_a_profile">Criar um perfil</string>
  <!--Button to dismiss notification profile megaphone-->
  <string name="NotificationProfilesMegaphone__not_now">Agora não</string>
  <!--Displayed in a toast when we fail to open the ringtone picker-->
  <string name="NotificationSettingsFragment__failed_to_open_picker">Falha ao abrir o seletor.</string>
  <!--Description shown for the Signal Release Notes channel-->
  <string name="ReleaseNotes__signal_release_notes_and_news">Notas e novidades de lançamento do Signal</string>
  <!--EOF-->
</resources><|MERGE_RESOLUTION|>--- conflicted
+++ resolved
@@ -1248,13 +1248,9 @@
   <string name="RedPhone_got_it">Entendido</string>
   <!--Valentine\'s Day Megaphone-->
   <!--Title text for the Valentine\'s Day donation megaphone. The placeholder will always be a heart emoji. Needs to be a placeholder for Android reasons.-->
-<<<<<<< HEAD
-  <!--Body text for the Valentine\'s Day donation megaphone.-->
-=======
   <string name="ValentinesDayMegaphone_happy_heart_day">Bom dia 💜!</string>
   <!--Body text for the Valentine\'s Day donation megaphone.-->
-  <string name="ValentinesDayMegaphone_show_your_affection">Mostre o seu afeto ao tornar-se num apoiante do Signal.</string>
->>>>>>> d80722db
+  <string name="ValentinesDayMegaphone_show_your_affection">Mostre o seu afeto ao tornar-se num apoiante do Molly.</string>
   <!--WebRtcCallActivity-->
   <string name="WebRtcCallActivity__tap_here_to_turn_on_your_video">Toque aqui para ativar a sua câmara</string>
   <string name="WebRtcCallActivity__to_call_s_signal_needs_access_to_your_camera">Para telefonar a %1$s, o Molly necessita de aceder à sua câmara</string>
