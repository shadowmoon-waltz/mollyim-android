<?xml version="1.0" encoding="UTF-8"?>
<!-- smartling.instruction_comments_enabled = on -->
<resources>
  <!-- Removed by excludeNonTranslatables <string name="app_name" translatable="false">Signal</string> -->

  <!-- Removed by excludeNonTranslatables <string name="install_url" translatable="false">https://signal.org/install</string> -->
  <!-- Removed by excludeNonTranslatables <string name="donate_url" translatable="false">https://signal.org/donate</string> -->
  <!-- Removed by excludeNonTranslatables <string name="backup_support_url" translatable="false">https://support.signal.org/hc/articles/360007059752</string> -->
  <!-- Removed by excludeNonTranslatables <string name="transfer_support_url" translatable="false">https://support.signal.org/hc/articles/360007059752</string> -->
  <!-- Removed by excludeNonTranslatables <string name="support_center_url" translatable="false">https://support.signal.org/</string> -->
  <!-- Removed by excludeNonTranslatables <string name="terms_and_privacy_policy_url" translatable="false">https://signal.org/legal</string> -->
  <!-- Removed by excludeNonTranslatables <string name="google_pay_url" translatable="false">https://pay.google.com</string> -->
  <!-- Removed by excludeNonTranslatables <string name="donation_decline_code_error_url" translatable="false">https://support.signal.org/hc/articles/4408365318426#errors</string> -->
  <!-- Removed by excludeNonTranslatables <string name="sms_export_url" translatable="false">https://support.signal.org/hc/articles/360007321171</string> -->
  <!-- Removed by excludeNonTranslatables <string name="signal_me_username_url" translatable="false">https://signal.me/#u/%1$s</string> -->
  <!-- Removed by excludeNonTranslatables <string name="signal_me_username_url_no_scheme" translatable="false">signal.me/#u/%1$s</string> -->
  <!-- Removed by excludeNonTranslatables <string name="username_support_url" translatable="false">https://support.signal.org/hc/articles/5389476324250</string> -->

    <string name="yes">Sim</string>
    <string name="no">Não</string>
    <string name="delete">Eliminar</string>
    <string name="please_wait">Aguarde, por favor…</string>
    <string name="save">Guardar</string>
    <string name="note_to_self">Nota para mim</string>

    <!-- AlbumThumbnailView -->
  <!-- Removed by excludeNonTranslatables <string name="AlbumThumbnailView_plus" translatable="false">\+%d</string> -->

    <!-- ApplicationMigrationActivity -->
    <string name="ApplicationMigrationActivity__signal_is_updating">O Molly está a atualizar…</string>

    <!-- ApplicationPreferencesActivity -->
    <string name="ApplicationPreferenceActivity_you_havent_set_a_passphrase_yet">Ainda não definiu uma frase-chave!</string>
    <string name="ApplicationPreferencesActivity_disable_passphrase">Desativar frase-chave?</string>
    <string name="ApplicationPreferencesActivity_this_will_permanently_unlock_signal_and_message_notifications">Isto irá desbloquear permanentemente o Molly e as notificações de mensagens.</string>
    <string name="ApplicationPreferencesActivity_disable">Desativar</string>
    <string name="ApplicationPreferencesActivity_disable_signal_messages_and_calls">Desativar as mensagens e chamadas do Molly?</string>
    <string name="ApplicationPreferencesActivity_disable_signal_messages_and_calls_by_unregistering">Desative as mensagens e chamadas do Molly eliminando o seu registo do servidor. Será necessário registar novamente o seu número de telefone caso as pretenda utilizar novamente no futuro.</string>
    <string name="ApplicationPreferencesActivity_error_connecting_to_server">Erro a establecer a ligação com o servidor!</string>
    <string name="ApplicationPreferencesActivity_pins_are_required_for_registration_lock">Os PINs são necessários para o bloqueio do registo. Para desativar os PINs, primeiro desative o bloqueio do registo.</string>
    <string name="ApplicationPreferencesActivity_pin_created">PIN criado.</string>
    <string name="ApplicationPreferencesActivity_pin_disabled">PIN desativado.</string>
    <string name="ApplicationPreferencesActivity_record_payments_recovery_phrase">Gravar frase de recuperação de pagamentos</string>
    <string name="ApplicationPreferencesActivity_record_phrase">Gravar frase</string>
    <string name="ApplicationPreferencesActivity_before_you_can_disable_your_pin">Antes de desativar o seu PIN, você deverá registar a sua frase de recuperação de pagamentos para garantir que pode recuperar a sua conta de pagamentos.</string>

    <!-- NumericKeyboardView -->
  <!-- Removed by excludeNonTranslatables <string name="NumericKeyboardView__1" translatable="false">1</string> -->
  <!-- Removed by excludeNonTranslatables <string name="NumericKeyboardView__2" translatable="false">2</string> -->
  <!-- Removed by excludeNonTranslatables <string name="NumericKeyboardView__3" translatable="false">3</string> -->
  <!-- Removed by excludeNonTranslatables <string name="NumericKeyboardView__4" translatable="false">4</string> -->
  <!-- Removed by excludeNonTranslatables <string name="NumericKeyboardView__5" translatable="false">5</string> -->
  <!-- Removed by excludeNonTranslatables <string name="NumericKeyboardView__6" translatable="false">6</string> -->
  <!-- Removed by excludeNonTranslatables <string name="NumericKeyboardView__7" translatable="false">7</string> -->
  <!-- Removed by excludeNonTranslatables <string name="NumericKeyboardView__8" translatable="false">8</string> -->
  <!-- Removed by excludeNonTranslatables <string name="NumericKeyboardView__9" translatable="false">9</string> -->
  <!-- Removed by excludeNonTranslatables <string name="NumericKeyboardView__0" translatable="false">0</string> -->
    <!-- Back button on numeric keyboard -->
    <string name="NumericKeyboardView__backspace">Backspace</string>

    <!-- DraftDatabase -->
    <string name="DraftDatabase_Draft_image_snippet">(imagem)</string>
    <string name="DraftDatabase_Draft_audio_snippet">(áudio)</string>
    <string name="DraftDatabase_Draft_video_snippet">(vídeo)</string>
    <string name="DraftDatabase_Draft_location_snippet">(localização)</string>
    <string name="DraftDatabase_Draft_quote_snippet">(responder)</string>
    <string name="DraftDatabase_Draft_voice_note">(Mensagem de voz)</string>

    <!-- AttachmentKeyboard -->
    <string name="AttachmentKeyboard_gallery">Galeria</string>
    <string name="AttachmentKeyboard_file">Ficheiro</string>
    <string name="AttachmentKeyboard_contact">Contacto</string>
    <string name="AttachmentKeyboard_location">Localização</string>
    <string name="AttachmentKeyboard_Signal_needs_permission_to_show_your_photos_and_videos">O Molly necessita de permissão para exibir as suas fotografias e vídeos.</string>
    <string name="AttachmentKeyboard_give_access">Conceder acesso</string>
    <string name="AttachmentKeyboard_payment">Pagamento</string>

    <!-- AttachmentManager -->
    <string name="AttachmentManager_cant_open_media_selection">Não foi possível encontrar uma aplicação para selecionar a multimédia.</string>
    <string name="AttachmentManager_signal_requires_the_external_storage_permission_in_order_to_attach_photos_videos_or_audio">O Molly requer permissão de acesso ao armazenamento de forma a poder anexar fotografias, vídeo e áudio, mas esta foi negada permanentemente. Por favor, aceda ao menu de definições das aplicações do seu telemóvel, selecione a aplicação Molly, e em \"Permissões\" ative \"Armazenamento\" ou \"Memória\".</string>
    <string name="AttachmentManager_signal_requires_contacts_permission_in_order_to_attach_contact_information">O Molly requer permissão de acesso aos contactos para anexar os dados do contacto, mas esta foi negada permanentemente. Por favor, aceda às definições das aplicações no menu do telemóvel, selecione a aplicação Molly e em \"Permissões\" ative \"Contactos\".</string>
    <string name="AttachmentManager_signal_requires_location_information_in_order_to_attach_a_location">O Molly requer permissão de acesso à localização para poder anexar uma localização, mas esta foi negada permanentemente. Por favor aceda às definições das aplicações no menu do telemóvel, selecione a aplicação Molly e nas \"Permissões\" ative a \"Localização\".</string>
    <!-- Alert dialog title to show the recipient has not activated payments -->
    <string name="AttachmentManager__not_activated_payments">%1$s não ativou os Pagamentos. </string>
    <!-- Alert dialog description to send the recipient a request to activate payments -->
    <string name="AttachmentManager__request_to_activate_payments">Quer enviar-lhe um pedido para ativar os Pagamentos?</string>
    <!-- Alert dialog button to send request -->
    <string name="AttachmentManager__send_request">Enviar pedido</string>
    <!-- Alert dialog button to cancel dialog -->
    <string name="AttachmentManager__cancel">Cancelar</string>

    <!-- AttachmentUploadJob -->
    <string name="AttachmentUploadJob_uploading_media">A carregar multimédia…</string>
    <string name="AttachmentUploadJob_compressing_video_start">A comprimir vídeo…</string>

    <!-- BackgroundMessageRetriever -->
    <string name="BackgroundMessageRetriever_checking_for_messages">A procurar por mensagens…</string>

    <!-- BlockedUsersActivity -->
    <string name="BlockedUsersActivity__blocked_users">Utilizadores bloqueados</string>
    <string name="BlockedUsersActivity__add_blocked_user">Adicionar utilizador bloqueado</string>
    <string name="BlockedUsersActivity__blocked_users_will">Os utilizadores bloqueados não poderão telefonar-lhe ou enviar-lhe mensagens.</string>
    <string name="BlockedUsersActivity__no_blocked_users">Sem utilizadores bloqueados</string>
    <string name="BlockedUsersActivity__block_user">Bloquear utilizador?</string>
    <string name="BlockedUserActivity__s_will_not_be_able_to">\"%1$s\" não será capaz de lhe telefonar ou enviar mensagens.</string>
    <string name="BlockedUsersActivity__block">Bloquear</string>

    <!-- CreditCardFragment -->
    <!-- Title of fragment detailing the donation amount for one-time donation, displayed above the credit card text fields -->
    <string name="CreditCardFragment__donation_amount_s">Valor da doação: %1$s</string>
    <!-- Title of fragment detailing the donation amount for monthly donation, displayed above the credit card text fields -->
    <string name="CreditCardFragment__donation_amount_s_per_month">Valor da doação: %1$s/mês</string>
    <!-- Explanation of how to fill in the form, displayed above the credit card text fields -->
    <!-- Explanation of how to fill in the form and a note about pii, displayed above the credit card text fields -->
    <string name="CreditCardFragment__enter_your_card_details">Introduza as informações do seu cartão. O Signal não recolhe nem armazena as suas informações pessoais.</string>
    <!-- Displayed as a hint in the card number text field -->
    <string name="CreditCardFragment__card_number">Número do cartão</string>
    <!-- Displayed as a hint in the card expiry text field -->
    <string name="CreditCardFragment__mm_yy">MM/AA</string>
    <!-- Displayed as a hint in the card cvv text field -->
    <string name="CreditCardFragment__cvv">CVV</string>
    <!-- Error displayed under the card number text field when there is an invalid card number entered -->
    <string name="CreditCardFragment__invalid_card_number">Número do cartão inválido</string>
    <!-- Error displayed under the card expiry text field when the card is expired -->
    <string name="CreditCardFragment__card_has_expired">O cartão expirou</string>
    <!-- Error displayed under the card cvv text field when the cvv is too short -->
    <string name="CreditCardFragment__code_is_too_short">O código é demasiado curto</string>
    <!-- Error displayed under the card cvv text field when the cvv is too long -->
    <string name="CreditCardFragment__code_is_too_long">O código é demasiado longo</string>
    <!-- Error displayed under the card cvv text field when the cvv is invalid -->
    <string name="CreditCardFragment__invalid_code">Código inválido</string>
    <!-- Error displayed under the card expiry text field when the expiry month is invalid -->
    <string name="CreditCardFragment__invalid_month">Mês inválido</string>
    <!-- Error displayed under the card expiry text field when the expiry is missing the year -->
    <string name="CreditCardFragment__year_required">Ano requerido</string>
    <!-- Error displayed under the card expiry text field when the expiry year is invalid -->
    <string name="CreditCardFragment__invalid_year">Ano inválido</string>
    <!-- Button label to confirm credit card input and proceed with payment -->
    <string name="CreditCardFragment__continue">Continuar</string>

    <!-- BlockUnblockDialog -->
    <string name="BlockUnblockDialog_block_and_leave_s">Bloquear e abandonar %1$s?</string>
    <string name="BlockUnblockDialog_block_s">Bloquear %1$s?</string>
    <string name="BlockUnblockDialog_you_will_no_longer_receive_messages_or_updates">Deixará de receber mensagens ou atualizações deste grupo e, os membros deixarão de o poder adicionar novamente a este grupo.</string>
    <string name="BlockUnblockDialog_group_members_wont_be_able_to_add_you">Os membros do grupo não serão capazes de o adicionar novamente a este grupo.</string>
    <string name="BlockUnblockDialog_group_members_will_be_able_to_add_you">Os membros do grupo serão capazes de o adicionar novamente a este grupo.</string>
    <!-- Text that is shown when unblocking a Signal contact -->
    <string name="BlockUnblockDialog_you_will_be_able_to_call_and_message_each_other">Poderão enviar mensagens e telefonar uns aos outros, o seu nome e fotografia serão partilhados com eles.</string>
    <!-- Text that is shown when unblocking an SMS contact -->
    <string name="BlockUnblockDialog_you_will_be_able_to_message_each_other">Poderão enviar mensagens um ao outro.</string>
    <string name="BlockUnblockDialog_blocked_people_wont_be_able_to_call_you_or_send_you_messages">As pessoas bloqueadas não serão capazes de lhe ligar ou enviar-lhe mensagens.</string>
    <string name="BlockUnblockDialog_blocked_people_wont_be_able_to_send_you_messages">As pessoas bloqueadas não serão capazes de lhe enviar mensagens.</string>
    <!-- Message shown on block dialog when blocking the Signal release notes recipient -->
    <string name="BlockUnblockDialog_block_getting_signal_updates_and_news">Bloquear a obtenção de atualizações e novidades do Signal.</string>
    <!-- Message shown on unblock dialog when unblocking the Signal release notes recipient -->
    <string name="BlockUnblockDialog_resume_getting_signal_updates_and_news">Retomar a obtenção de atualizações e novidades do Signal.</string>
    <string name="BlockUnblockDialog_unblock_s">Desbloquear %1$s?</string>
    <string name="BlockUnblockDialog_block">Bloquear</string>
    <string name="BlockUnblockDialog_block_and_leave">Bloquear e sair</string>
    <string name="BlockUnblockDialog_report_spam_and_block">Reportar spam e bloquear</string>

    <!-- BucketedThreadMedia -->
    <string name="BucketedThreadMedia_Today">Hoje</string>
    <string name="BucketedThreadMedia_Yesterday">Ontem</string>
    <string name="BucketedThreadMedia_This_week">Esta semana</string>
    <string name="BucketedThreadMedia_This_month">Este mês</string>
    <string name="BucketedThreadMedia_Large">Grande</string>
    <string name="BucketedThreadMedia_Medium">Média</string>
    <string name="BucketedThreadMedia_Small">Pequena</string>

    <!-- CameraXFragment -->
    <string name="CameraXFragment_tap_for_photo_hold_for_video">Toque para fotografia, mantenha premido para vídeo</string>
    <string name="CameraXFragment_capture_description">Capturar</string>
    <string name="CameraXFragment_change_camera_description">Alterar câmara</string>
    <string name="CameraXFragment_open_gallery_description">Abrir galeria</string>

    <!-- CameraContacts -->
    <string name="CameraContacts_recent_contacts">Contactos recentes</string>
    <string name="CameraContacts_signal_contacts">Contactos Signal</string>
    <string name="CameraContacts_signal_groups">Grupos Signal</string>
    <string name="CameraContacts_you_can_share_with_a_maximum_of_n_conversations">Pode partilhar com um máximo de %1$d conversas.</string>
    <string name="CameraContacts_select_signal_recipients">Selecione os destinatários Signal</string>
    <string name="CameraContacts_no_signal_contacts">Sem contactos Signal</string>
    <string name="CameraContacts_you_can_only_use_the_camera_button">Apenas pode utilizar o botão da câmara para enviar fotografias para contactos Signal. </string>
    <string name="CameraContacts_cant_find_who_youre_looking_for">Não consegue encontrar quem procura?</string>
    <string name="CameraContacts_invite_a_contact_to_join_signal">Convide um contacto para se juntar ao Molly</string>
    <string name="CameraContacts__menu_search">Procurar</string>

    <!-- Censorship Circumvention Megaphone -->
    <!-- Title for an alert that shows at the bottom of the chat list letting people know that circumvention is no longer needed -->
    <string name="CensorshipCircumventionMegaphone_turn_off_censorship_circumvention">Desativar a circunscrição de censura?</string>
    <!-- Body for an alert that shows at the bottom of the chat list letting people know that circumvention is no longer needed -->
    <string name="CensorshipCircumventionMegaphone_you_can_now_connect_to_the_signal_service">Agora pode ligar-se diretamente ao serviço Signal para uma melhor experiência.</string>
    <!-- Action to prompt the user to disable circumvention since it is no longer needed -->
    <string name="CensorshipCircumventionMegaphone_turn_off">Desativar</string>
    <!-- Action to prompt the user to dismiss the alert at the bottom of the chat list -->
    <string name="CensorshipCircumventionMegaphone_no_thanks">Não, obrigado</string>

    <!-- ClearProfileActivity -->
    <string name="ClearProfileActivity_remove">Remover</string>
    <string name="ClearProfileActivity_remove_profile_photo">Remover a fotografia do perfil?</string>
    <string name="ClearProfileActivity_remove_group_photo">Remover a fotografia do grupo?</string>

    <!-- ClientDeprecatedActivity -->
    <string name="ClientDeprecatedActivity_update_signal">Atualizar o Molly</string>
    <string name="ClientDeprecatedActivity_this_version_of_the_app_is_no_longer_supported">Esta versão da aplicação deixou de ser suportada. Para continuar a enviar e a receber mensagens, atualize para a última versão</string>
    <string name="ClientDeprecatedActivity_update">Atualizar</string>
    <string name="ClientDeprecatedActivity_dont_update">Não atualizar</string>
    <string name="ClientDeprecatedActivity_warning">Aviso</string>
    <string name="ClientDeprecatedActivity_your_version_of_signal_has_expired_you_can_view_your_message_history">A sua versão do Signal expirou. Pode ver o seu histórico de mensagens mas não será capaz de enviar ou receber mensagens até que atualize.</string>

    <!-- CommunicationActions -->
    <string name="CommunicationActions_no_browser_found">Não foi encontrado nenhum navegador de Internet.</string>
    <string name="CommunicationActions_send_email">Enviar e-mail</string>
    <string name="CommunicationActions_a_cellular_call_is_already_in_progress">Já está a decorrer uma chamada através das redes móveis.</string>
    <string name="CommunicationActions_start_voice_call">Iniciar chamada de voz?</string>
    <string name="CommunicationActions_cancel">Cancelar</string>
    <string name="CommunicationActions_call">Telefonar</string>
    <string name="CommunicationActions_insecure_call">Chamada insegura</string>
    <string name="CommunicationActions_carrier_charges_may_apply">Poderão ser aplicadas taxas. O número para o qual está a ligar não se encontra registado no Signal. Esta chamada será efetuada através da sua operadora e não através da internet.</string>

    <!-- ConfirmIdentityDialog -->

    <!-- ContactsCursorLoader -->
    <string name="ContactsCursorLoader_recent_chats">Conversas recentes</string>
    <string name="ContactsCursorLoader_contacts">Contactos</string>
    <string name="ContactsCursorLoader_groups">Grupos</string>
    <!-- Contact search header for individuals who the user has not started a conversation with but is in a group with -->
    <string name="ContactsCursorLoader_group_members">Membros do grupo</string>
    <string name="ContactsCursorLoader_phone_number_search">Procurar número de telefone</string>
    <!-- Header for username search -->
    <string name="ContactsCursorLoader_find_by_username">Procurar por nome de utilizador</string>
    <!-- Label for my stories when selecting who to send media to -->
    <string name="ContactsCursorLoader_my_stories">As minhas histórias</string>
    <!-- Text for a button that brings up a bottom sheet to create a new story. -->
    <string name="ContactsCursorLoader_new">Nova</string>
    <!-- Header for conversation search section labeled "Chats" -->
    <string name="ContactsCursorLoader__chats">Conversas</string>
    <!-- Header for conversation search section labeled "Messages" -->
    <string name="ContactsCursorLoader__messages">Mensagens</string>

    <!-- ContactsDatabase -->
    <string name="ContactsDatabase_message_s">Mensagem %1$s</string>
    <string name="ContactsDatabase_signal_call_s">Chamada do Signal %1$s</string>

    <!-- ContactNameEditActivity -->
    <!-- Toolbar title for contact name edit activity -->
    <string name="ContactNameEditActivity_given_name">Nome próprio</string>
    <string name="ContactNameEditActivity_family_name">Apelido</string>
    <string name="ContactNameEditActivity_prefix">Prefixo</string>
    <string name="ContactNameEditActivity_suffix">Sufixo</string>
    <string name="ContactNameEditActivity_middle_name">Nome do meio</string>

    <!-- ContactShareEditActivity -->
    <!-- ContactShareEditActivity toolbar title -->
    <string name="ContactShareEditActivity__send_contact">Enviar contacto</string>
    <string name="ContactShareEditActivity_type_home">Casa</string>
    <string name="ContactShareEditActivity_type_mobile">Telemóvel</string>
    <string name="ContactShareEditActivity_type_work">Trabalho</string>
    <string name="ContactShareEditActivity_type_missing">Outro</string>
    <string name="ContactShareEditActivity_invalid_contact">O contacto selecionado é inválido</string>
    <!-- Content descrption for name edit button on contact share edit activity -->
    <string name="ContactShareEditActivity__edit_name">Editar nome</string>
    <!-- Content description for user avatar in edit activity -->
    <string name="ContactShareEditActivity__avatar">Avatar</string>

    <!-- ConversationItem -->
    <string name="ConversationItem_error_not_sent_tap_for_details">Não enviada, toque para mais detalhes</string>
    <string name="ConversationItem_error_partially_not_delivered">Enviada parcialmente, toque para mais detalhes</string>
    <string name="ConversationItem_error_network_not_delivered">Falha no envio</string>
    <string name="ConversationItem_received_key_exchange_message_tap_to_process">Foi recebida uma mensagem para troca de chaves, toque para processar.</string>
    <string name="ConversationItem_group_action_left">%1$s abandonou o grupo.</string>
    <string name="ConversationItem_send_paused">Envio em pausa</string>
    <string name="ConversationItem_click_to_approve_unencrypted">Falha ao enviar, toque para enviar pelo modo inseguro</string>
    <string name="ConversationItem_click_to_approve_unencrypted_sms_dialog_title">Recorrer a SMS não encriptado?</string>
    <string name="ConversationItem_click_to_approve_unencrypted_mms_dialog_title">Recorrer a MMS não encriptado?</string>
    <string name="ConversationItem_click_to_approve_unencrypted_dialog_message">Esta mensagem <b>não</b> será encriptada porque o destinatário já não é um utilizador do Signal.\n\nEnviar mensagem de um modo não seguro?</string>
    <string name="ConversationItem_unable_to_open_media">Não foi possível encontrar uma aplicação capaz de abrir este ficheiro.</string>
    <string name="ConversationItem_copied_text">Copiado %1$s</string>
    <string name="ConversationItem_from_s">de %1$s</string>
    <string name="ConversationItem_to_s">para %1$s</string>
    <string name="ConversationItem_read_more">  Ler mais</string>
    <string name="ConversationItem_download_more">  Descarregar mais</string>
    <string name="ConversationItem_pending">  Pendente</string>
    <string name="ConversationItem_this_message_was_deleted">Esta mensagem foi eliminada.</string>
    <string name="ConversationItem_you_deleted_this_message">Eliminou esta mensagem.</string>
    <!-- Dialog error message shown when user can\'t download a message from someone else due to a permanent failure (e.g., unable to decrypt), placeholder is other\'s name -->
    <string name="ConversationItem_cant_download_message_s_will_need_to_send_it_again">Não é possível transferir a mensagem. %1$s terá de a enviar outra vez.</string>
    <!-- Dialog error message shown when user can\'t download an image message from someone else due to a permanent failure (e.g., unable to decrypt), placeholder is other\'s name -->
    <string name="ConversationItem_cant_download_image_s_will_need_to_send_it_again">Não é possível transferir a imagem. %1$s terá de a enviar outra vez.</string>
    <!-- Dialog error message shown when user can\'t download a video message from someone else due to a permanent failure (e.g., unable to decrypt), placeholder is other\'s name -->
    <string name="ConversationItem_cant_download_video_s_will_need_to_send_it_again">Não é possível transferir o vídeo. %1$s terá de a enviar outra vez.</string>
    <!-- Dialog error message shown when user can\'t download a their own message via a linked device due to a permanent failure (e.g., unable to decrypt) -->
    <string name="ConversationItem_cant_download_message_you_will_need_to_send_it_again">Não é possível transferir a mensagem. {0} terá de a enviar outra vez.</string>
    <!-- Dialog error message shown when user can\'t download a their own image message via a linked device due to a permanent failure (e.g., unable to decrypt) -->
    <string name="ConversationItem_cant_download_image_you_will_need_to_send_it_again">Não é possível transferir a imagem. {0} terá de a enviar outra vez.</string>
    <!-- Dialog error message shown when user can\'t download a their own video message via a linked device due to a permanent failure (e.g., unable to decrypt) -->
    <string name="ConversationItem_cant_download_video_you_will_need_to_send_it_again">Não é possível transferir o vídeo. {0} terá de a enviar outra vez.</string>

    <!-- ConversationActivity -->
    <string name="ConversationActivity_add_attachment">Adicionar anexo</string>
    <string name="ConversationActivity_select_contact_info">Selecionar informações de contacto</string>
    <string name="ConversationActivity_compose_message">Compor mensagem</string>
    <string name="ConversationActivity_sorry_there_was_an_error_setting_your_attachment">Lamentamos mas ocorreu um erro com o envio do seu anexo.</string>
    <string name="ConversationActivity_recipient_is_not_a_valid_sms_or_email_address_exclamation">O destinatário não é um número de SMS ou endereço de e-mail válido!</string>
    <string name="ConversationActivity_message_is_empty_exclamation">A mensagem encontra-se vazia!</string>
    <string name="ConversationActivity_group_members">Membros do grupo</string>
    <string name="ConversationActivity__tap_here_to_start_a_group_call">Toque aqui para iniciar uma chamada de grupo</string>

    <string name="ConversationActivity_invalid_recipient">Destinatário inválido!</string>
    <string name="ConversationActivity_added_to_home_screen">Adicionado ao ecrã inicial</string>
    <string name="ConversationActivity_calls_not_supported">Chamadas não suportadas</string>
    <string name="ConversationActivity_this_device_does_not_appear_to_support_dial_actions">Este dispositivo parece não suportar ações de marcação.</string>
    <string name="ConversationActivity_transport_insecure_sms">SMS inseguro</string>
    <!-- A title for the option to send an SMS with a placeholder to put the name of their SIM card -->
    <string name="ConversationActivity_transport_insecure_sms_with_sim">SMS insegura (%1$s)</string>
    <string name="ConversationActivity_transport_insecure_mms">MMS inseguro</string>
    <!-- A title for the option to send an SMS with a placeholder to put the name of their SIM card -->
    <string name="ConversationActivity_transport_signal">Mensagem do Signal</string>
    <string name="ConversationActivity_lets_switch_to_signal">Vamos mudar para o Molly %1$s</string>
    <string name="ConversationActivity_specify_recipient">Por favor escolha um contacto</string>
    <string name="ConversationActivity_unblock">Desbloquear</string>
    <string name="ConversationActivity_attachment_exceeds_size_limits">O anexo tem um tamanho superior ao limite do tipo de mensagem que está a enviar.</string>
    <string name="ConversationActivity_unable_to_record_audio">Não é possível gravar áudio!</string>
    <string name="ConversationActivity_you_cant_send_messages_to_this_group">Não pode enviar mensagens para este grupo pois já não é membro.</string>
    <string name="ConversationActivity_only_s_can_send_messages">Apenas %1$s pode(m) enviar mensagens.</string>
    <string name="ConversationActivity_admins">administradores</string>
    <string name="ConversationActivity_message_an_admin">Envie uma mensagem para um administrador</string>
    <string name="ConversationActivity_cant_start_group_call">Não é possível iniciar uma chamada de grupo</string>
    <string name="ConversationActivity_only_admins_of_this_group_can_start_a_call">Apenas os administradores deste grupo podem começar uma chamada.</string>
    <string name="ConversationActivity_there_is_no_app_available_to_handle_this_link_on_your_device">Não existe no seu dispositivo nenhuma aplicação capaz de lidar com este tipo de ligação.</string>
    <string name="ConversationActivity_your_request_to_join_has_been_sent_to_the_group_admin">O seu pedido para entrar foi enviado ao administrador do grupo. Será notificado quando ele tomar uma decisão.</string>
    <string name="ConversationActivity_cancel_request">Cancelar pedido</string>

    <string name="ConversationActivity_to_send_audio_messages_allow_signal_access_to_your_microphone">Para poder enviar mensagens de áudio, permita que o Molly aceda ao microfone.</string>
    <string name="ConversationActivity_signal_requires_the_microphone_permission_in_order_to_send_audio_messages">O Molly requer permissão de acesso ao microfone para enviar mensagens áudio, mas esta foi negada permanentemente. Por favor, aceda às definições das aplicações do telemóvel, selecione a aplicação Molly e nas \"Permissões\" ative \"Microfone\".</string>
    <string name="ConversationActivity_signal_needs_the_microphone_and_camera_permissions_in_order_to_call_s">O Molly requer permissão de acesso ao microfone e câmara, para poder ligar a %1$s, mas esta foi negada permanentemente. Por favor, aceda às definições das aplicações do telemóvel, selecione a aplicação Molly e nas \"Permissões\" ative o \"Microfone\" e a \"Câmara\".</string>
    <string name="ConversationActivity_to_capture_photos_and_video_allow_signal_access_to_the_camera">Para tirar fotografias e filmar vídeos, dê permissões ao Molly para acesso à câmara.</string>
    <string name="ConversationActivity_signal_needs_the_camera_permission_to_take_photos_or_video">O Molly requer permissão de acesso à câmara para tirar fotografias ou vídeos, mas esta foi negada permanentemente. Por favor, aceda às definições das aplicações do telemóvel, seleccione a aplicação Molly e nas \"Permissões\" ative a \"Câmara\".</string>
    <string name="ConversationActivity_signal_needs_camera_permissions_to_take_photos_or_video">O Molly requer permissão de acesso à Câmara para tirar fotografias ou fazer vídeos</string>
    <string name="ConversationActivity_enable_the_microphone_permission_to_capture_videos_with_sound">Ative a permissão do microfone para poder capturar vídeos com som.</string>
    <string name="ConversationActivity_signal_needs_the_recording_permissions_to_capture_video">O Sinal necessita de permissões de microfone para poder gravar vídeos. mas elas foram negadas. Por favor, avance até às definições das aplicações,. selecione o Molly e nas \"Permissões\", ative o \"Microfone\" e a \"Câmara\"</string>
    <string name="ConversationActivity_signal_needs_recording_permissions_to_capture_video">O Molly necessita de permissões de microfone para poder gravar vídeos.</string>

    <string name="ConversationActivity_quoted_contact_message">%1$s%2$s</string>
    <string name="ConversationActivity_signal_cannot_sent_sms_mms_messages_because_it_is_not_your_default_sms_app">O Signal não consegue enviar mensagens SMS/MMS porque não é a sua aplicação padrão para lidar com SMS. Deseja alterar isto nas definições do Android?</string>
    <string name="ConversationActivity_yes">Sim</string>
    <string name="ConversationActivity_no">Não</string>
    <string name="ConversationActivity_search_position">%1$d de %2$d</string>
    <string name="ConversationActivity_no_results">Sem resultados</string>

    <string name="ConversationActivity_sticker_pack_installed">Pacote de autocolantes instalado</string>
    <string name="ConversationActivity_new_say_it_with_stickers">Novidade! Comunique com autocolantes</string>

    <string name="ConversationActivity_cancel">Cancelar</string>
    <string name="ConversationActivity_delete_conversation">Eliminar conversa?</string>
    <string name="ConversationActivity_delete_and_leave_group">Eliminar e abandonar o grupo?</string>
    <string name="ConversationActivity_this_conversation_will_be_deleted_from_all_of_your_devices">Está conversa será eliminada de todos os seus dispositivos.</string>
    <string name="ConversationActivity_you_will_leave_this_group_and_it_will_be_deleted_from_all_of_your_devices">Irá abandonar este grupo, e ele será eliminado de todos os seus dispositivos.</string>
    <string name="ConversationActivity_delete">Eliminar</string>
    <string name="ConversationActivity_delete_and_leave">Eliminar e abandonar</string>
    <string name="ConversationActivity__to_call_s_signal_needs_access_to_your_microphone">Para ligar a %1$s, o Molly necessita de ter acesso ao microfone.</string>


    <string name="ConversationActivity_join">Entrar</string>
    <string name="ConversationActivity_full">Cheio(a)</string>

    <string name="ConversationActivity_error_sending_media">Erro ao enviar multimédia</string>

    <string name="ConversationActivity__reported_as_spam_and_blocked">Reportado como spam e bloqueado.</string>

    <!-- Message shown when opening an SMS conversation with SMS disabled and they have unexported sms messages -->
    <string name="ConversationActivity__sms_messaging_is_currently_disabled_you_can_export_your_messages_to_another_app_on_your_phone">As mensagens SMS estão atualmente desativadas. Pode exportar as suas mensagens para outra app no seu telemóvel.</string>
    <!-- Message shown when opening an SMS conversation with SMS disabled and they have unexported sms messages -->
    <string name="ConversationActivity__sms_messaging_is_no_longer_supported_in_signal_you_can_export_your_messages_to_another_app_on_your_phone">As mensagens SMS já não são suportadas pelo Signal. Pode exportar as suas mensagens para outra app no seu telemóvel.</string>
    <!-- Action button shown when in sms conversation, sms is disabled, and unexported sms messages are present -->
    <string name="ConversationActivity__export_sms_messages">Exportar mensagens SMS</string>
    <!-- Message shown when opening an SMS conversation with SMS disabled and there are no exported messages -->
    <string name="ConversationActivity__sms_messaging_is_currently_disabled_invite_s_to_to_signal_to_keep_the_conversation_here">As mensagens SMS estão atualmente desativadas. Convide %1$s para o Signal para manter a conversa aqui.</string>
    <!-- Message shown when opening an SMS conversation with SMS disabled and there are no exported messages -->
    <string name="ConversationActivity__sms_messaging_is_no_longer_supported_in_signal_invite_s_to_to_signal_to_keep_the_conversation_here">As mensagens SMS já não são suportadas pelo Signal. Convide %1$s para o Signal para manter a conversa aqui.</string>
    <!-- Action button shown when opening an SMS conversation with SMS disabled and there are no exported messages -->
    <string name="ConversationActivity__invite_to_signal">Convidar para o Signal</string>
    <!-- Snackbar message shown after dismissing the full screen sms export megaphone indicating we\'ll do it again soon -->
    <string name="ConversationActivity__you_will_be_reminded_again_soon">Receberá um lembrete em breve.</string>

    <!-- ConversationAdapter -->
    <plurals name="ConversationAdapter_n_unread_messages">
        <item quantity="one">%1$d mensagem por ler</item>
        <item quantity="other">%1$d mensagens por ler</item>
    </plurals>

    <!-- ConversationFragment -->
    <!-- Toast text when contacts activity is not found -->
    <string name="ConversationFragment__contacts_app_not_found">App de contactos não encontrada.</string>
    <plurals name="ConversationFragment_delete_selected_messages">
        <item quantity="one">Eliminar mensagem selecionada?</item>
        <item quantity="other">Eliminar mensagens selecionadas?</item>
    </plurals>
    <string name="ConversationFragment_save_to_sd_card">Guardar para o armazenamento local?</string>
    <plurals name="ConversationFragment_saving_n_media_to_storage_warning">
        <item quantity="one">Guardar este ficheiro no armazenamento local irá permitir que qualquer outra aplicação lhe possa aceder.\n\nDeseja continuar?</item>
        <item quantity="other">Guardar estes %1$d ficheiros no armazenamento local irá permitir que qualquer outra aplicação lhes possa aceder.\n\nDeseja continuar?</item>
    </plurals>
    <plurals name="ConversationFragment_error_while_saving_attachments_to_sd_card">
        <item quantity="one">Erro ao guardar o anexo no armazenamento local!</item>
        <item quantity="other">Erro ao guardar os anexos no armazenamento local!</item>
    </plurals>
    <string name="ConversationFragment_unable_to_write_to_sd_card_exclamation">Não é possível escrever no armazenamento local!</string>
    <plurals name="ConversationFragment_saving_n_attachments">
        <item quantity="one">A guardar anexo</item>
        <item quantity="other">A guardar %1$d anexos</item>
    </plurals>
    <plurals name="ConversationFragment_saving_n_attachments_to_sd_card">
        <item quantity="one">A guardar anexo para o armazenamento local…</item>
        <item quantity="other">A guardar %1$d anexos para o armazenamento local…</item>
    </plurals>
    <string name="ConversationFragment_pending">Pendente…</string>
    <string name="ConversationFragment_push">Dados (Signal)</string>
    <string name="ConversationFragment_mms">MMS</string>
    <string name="ConversationFragment_sms">SMS</string>
    <string name="ConversationFragment_deleting">A eliminar</string>
    <string name="ConversationFragment_deleting_messages">A eliminar mensagens…</string>
    <string name="ConversationFragment_delete_for_me">Eliminar para mim</string>
    <string name="ConversationFragment_delete_for_everyone">Eliminar para todos</string>
    <!-- Dialog button for deleting one or more note-to-self messages only on this device, leaving that same message intact on other devices. -->
    <string name="ConversationFragment_delete_on_this_device">Eliminar neste dispositivo</string>
    <!-- Dialog button for deleting one or more note-to-self messages on all linked devices. -->
    <string name="ConversationFragment_delete_everywhere">Eliminar em todo o lado</string>
    <string name="ConversationFragment_this_message_will_be_deleted_for_everyone_in_the_conversation">Esta mensagem será eliminada para todos os presentes na conversa, se eles tiverem uma versão recente do Signal. Eles serão capazes de ver que você eliminou a mensagem.</string>
    <string name="ConversationFragment_quoted_message_not_found">Não foi encontrada a mensagem original</string>
    <string name="ConversationFragment_quoted_message_no_longer_available">A mensagem original já não se encontra disponível</string>
    <string name="ConversationFragment_failed_to_open_message">Falha ao abrir a mensagem</string>
    <string name="ConversationFragment_you_can_swipe_to_the_right_reply">Pode deslizar qualquer mensagem para a direita para responder rapidamente</string>
    <string name="ConversationFragment_you_can_swipe_to_the_left_reply">Pode deslizar qualquer mensagem para a esquerda para responder rapidamente</string>
    <string name="ConversationFragment_outgoing_view_once_media_files_are_automatically_removed">Os ficheiros multimédia de visualização única são removidos automaticamente depois de terem sido enviados</string>
    <string name="ConversationFragment_you_already_viewed_this_message">Já viu esta mensagem</string>
    <string name="ConversationFragment__you_can_add_notes_for_yourself_in_this_conversation">Pode adicionar notas para si mesmo nesta conversa.\nSe a sua conta esteve ligada a algum dispositivo, as notas novas serão sincronizadas.</string>
    <string name="ConversationFragment__d_group_members_have_the_same_name">%1$d membros do grupo têm o mesmo nome.</string>
    <string name="ConversationFragment__tap_to_review">Toque para rever</string>
    <string name="ConversationFragment__review_requests_carefully">Revejo os pedidos de forma cuidada</string>
    <string name="ConversationFragment__signal_found_another_contact_with_the_same_name">O Molly encontrou outro contacto com o mesmo nome.</string>
    <string name="ConversationFragment_contact_us">Contacte-nos</string>
    <string name="ConversationFragment_verify">Verificar</string>
    <string name="ConversationFragment_not_now">Agora não</string>
    <string name="ConversationFragment_your_safety_number_with_s_changed">O seu número de segurança com %1$s mudou.</string>
    <string name="ConversationFragment_your_safety_number_with_s_changed_likey_because_they_reinstalled_signal">O seu número de segurança com %1$s foi alterado, provavelmente porque ele(a) reinstalou o Signal ou alterou os dispositivos. Toque em \'Verificar\' para confirmar o novo número de segurança (Isto é opcional).</string>
    <!-- Message shown to indicate which notification profile is on/active -->
    <string name="ConversationFragment__s_on">%1$s - ON</string>
    <!-- Dialog title for block group link join requests -->
    <string name="ConversationFragment__block_request">Bloquear pedido?</string>
    <!-- Dialog message for block group link join requests -->
    <string name="ConversationFragment__s_will_not_be_able_to_join_or_request_to_join_this_group_via_the_group_link">%1$s não poderá participar ou solicitar a participação neste grupo por meio do link do grupo. Eles ainda podem ser manualmente adicionados ao grupo.</string>
    <!-- Dialog confirm block request button -->
    <string name="ConversationFragment__block_request_button">Bloquear pedido</string>
    <!-- Dialog cancel block request button -->
    <string name="ConversationFragment__cancel">Cancelar</string>
    <!-- Message shown after successfully blocking join requests for a user -->
    <string name="ConversationFragment__blocked">Bloqueado</string>
    <!-- Label for a button displayed in conversation list to clear the chat filter -->
    <string name="ConversationListFragment__clear_filter">Limpar filtro</string>
    <!-- Notice on chat list when no unread chats are available, centered on display -->
    <string name="ConversationListFragment__no_unread_chats">Não há conversas não lidas</string>
    <plurals name="ConversationListFragment_delete_selected_conversations">
        <item quantity="one">Eliminar a conversa selecionada?</item>
        <item quantity="other">Eliminar as conversas selecionadas?</item>
    </plurals>
    <plurals name="ConversationListFragment_this_will_permanently_delete_all_n_selected_conversations">
        <item quantity="one">Isto irá eliminar permanentemente a conversa selecionada.</item>
        <item quantity="other">Isto irá eliminar permanentemente todas as %1$d conversas selecionadas.</item>
    </plurals>
    <string name="ConversationListFragment_deleting">A eliminar</string>
    <string name="ConversationListFragment_deleting_selected_conversations">A eliminar as conversas selecionadas…</string>
    <plurals name="ConversationListFragment_conversations_archived">
        <item quantity="one">Conversa arquivada</item>
        <item quantity="other">%1$d conversas arquivadas</item>
    </plurals>
    <string name="ConversationListFragment_undo">Desfazer</string>
    <plurals name="ConversationListFragment_moved_conversations_to_inbox">
        <item quantity="one">Conversa movida para a caixa de entrada</item>
        <item quantity="other">%1$d conversas movidas para a caixa de entrada</item>
    </plurals>
    <plurals name="ConversationListFragment_read_plural">
        <item quantity="one">Lida</item>
        <item quantity="other">Lidas</item>
    </plurals>
    <plurals name="ConversationListFragment_unread_plural">
        <item quantity="one">Não lida</item>
        <item quantity="other">Não lidas</item>
    </plurals>
    <plurals name="ConversationListFragment_pin_plural">
        <item quantity="one">Afixar</item>
        <item quantity="other">Afixar</item>
    </plurals>
    <plurals name="ConversationListFragment_unpin_plural">
        <item quantity="one">Desafixar</item>
        <item quantity="other">Desafixar</item>
    </plurals>
    <plurals name="ConversationListFragment_mute_plural">
        <item quantity="one">Silenciar</item>
        <item quantity="other">Silenciar</item>
    </plurals>
    <plurals name="ConversationListFragment_unmute_plural">
        <item quantity="one">Anular silêncio</item>
        <item quantity="other">Anular silêncio</item>
    </plurals>
    <string name="ConversationListFragment_select">Selecionar</string>
    <plurals name="ConversationListFragment_archive_plural">
        <item quantity="one">Arquivar</item>
        <item quantity="other">Arquivar</item>
    </plurals>
    <plurals name="ConversationListFragment_unarchive_plural">
        <item quantity="one">Desarquivar</item>
        <item quantity="other">Desarquivar</item>
    </plurals>
    <plurals name="ConversationListFragment_delete_plural">
        <item quantity="one">Eliminar</item>
        <item quantity="other">Eliminar</item>
    </plurals>
    <string name="ConversationListFragment_select_all">Selecionar tudo</string>
    <plurals name="ConversationListFragment_s_selected">
        <item quantity="one">%1$d selecionada</item>
        <item quantity="other">%1$d selecionadas</item>
    </plurals>

    <!-- Show in conversation list overflow menu to open selection bottom sheet -->
    <string name="ConversationListFragment__notification_profile">Perfil de notificações</string>
    <!-- Tooltip shown after you have created your first notification profile -->
    <string name="ConversationListFragment__turn_your_notification_profile_on_or_off_here">Ative ou desative aqui o seu perfil de notificações.</string>
    <!-- Message shown in top toast to indicate the named profile is on -->
    <string name="ConversationListFragment__s_on">%1$s - ON</string>

    <!-- ConversationListItem -->
    <string name="ConversationListItem_key_exchange_message">Mensagem de troca de chaves</string>

    <!-- ConversationListItemAction -->
    <string name="ConversationListItemAction_archived_conversations_d">Conversas arquivadas (%1$d)</string>

    <!-- ConversationTitleView -->
    <string name="ConversationTitleView_verified">Verificado</string>
    <string name="ConversationTitleView_you">Você</string>

    <!-- ConversationTypingView -->
    <string name="ConversationTypingView__plus_d">+%1$d</string>

    <!-- Title for a reminder bottom sheet to users who have re-registered that they need to go back to re-link their devices. -->
    <string name="RelinkDevicesReminderFragment__relink_your_devices">Revincule os seus dispositivos</string>
    <!-- Description for a reminder bottom sheet to users who have re-registered that they need to go back to re-link their devices. -->
    <string name="RelinkDevicesReminderFragment__the_devices_you_added_were_unlinked">Os dispositivos que adicionou foram desvinculados quando o dispositivo não estava registado. Aceda às Definições para revincular dispositivos.</string>
    <!-- Button label for the re-link devices bottom sheet reminder to navigate to the Devices page in the settings. -->
    <string name="RelinkDevicesReminderFragment__open_settings">Abrir definições</string>
    <!-- Button label for the re-link devices bottom sheet reminder to dismiss the pop up. -->
    <string name="RelinkDevicesReminderFragment__later">Mais tarde</string>

    <!-- CreateGroupActivity -->
    <string name="CreateGroupActivity__select_members">Selecionar membros</string>

    <!-- ConversationListFilterPullView -->
    <!-- Note in revealable view before fully revealed -->
    <string name="ConversationListFilterPullView__pull_down_to_filter">Deslize para baixo para filtrar</string>
    <!-- Note in revealable view after fully revealed -->
    <string name="ConversationListFilterPullView__release_to_filter">Large para filtrar</string>

    <!-- CreateProfileActivity -->
    <string name="CreateProfileActivity__profile">Perfil</string>
    <string name="CreateProfileActivity_error_setting_profile_photo">Erro ao definir a fotografia de perfil</string>
    <string name="CreateProfileActivity_problem_setting_profile">Problema na configuração do perfil</string>
    <string name="CreateProfileActivity_set_up_your_profile">Configurar o seu perfil</string>
    <string name="CreateProfileActivity_signal_profiles_are_end_to_end_encrypted">O seu perfil e as alterações que lhe fizer ficarão visíveis a pessoas a quem enviar mensagem, contactos e grupos.</string>
    <string name="CreateProfileActivity_set_avatar_description">Definir avatar</string>

    <!-- ProfileCreateFragment -->
    <!-- Displayed at the top of the screen and explains how profiles can be viewed. -->
    <string name="ProfileCreateFragment__profiles_are_visible_to_contacts_and_people_you_message">Os perfis são visíveis a pessoas a quem enviar mensagem, contactos e grupos.</string>
    <!-- Title of clickable row to select phone number privacy settings -->
    <string name="ProfileCreateFragment__who_can_find_me">Quem é que me pode encontrar através do número?</string>

    <!-- WhoCanSeeMyPhoneNumberFragment -->
    <!-- Toolbar title for this screen -->
    <string name="WhoCanSeeMyPhoneNumberFragment__who_can_find_me_by_number">Quem é que me pode encontrar através do número?</string>
    <!-- Description for radio item stating anyone can see your phone number -->
    <string name="WhoCanSeeMyPhoneNumberFragment__anyone_who_has">Qualquer pessoa que tenha o seu número de telemóvel nos contactos poderá vê-lo como contacto do Signal. As outras pessoas poderão encontrá-lo colocando o seu número na pesquisa.</string>
    <!-- Description for radio item stating no one will be able to see your phone number -->
    <string name="WhoCanSeeMyPhoneNumberFragment__nobody_on_signal">Ninguém no Signal o poderá encontrar através do seu número de telemóvel.</string>

    <!-- ChooseBackupFragment -->
    <string name="ChooseBackupFragment__restore_from_backup">Restaurar a partir da cópia de segurança?</string>
    <string name="ChooseBackupFragment__restore_your_messages_and_media">Restore as suas mensagens e multimédia a partir de uma cópia de segurança local. Se não as restaurar agora, não as poderá restaurar mais tarde.</string>
    <string name="ChooseBackupFragment__icon_content_description">Ícone restaurar a partir da cópia de segurança</string>
    <string name="ChooseBackupFragment__choose_backup">Escolher cópia de segurança</string>
    <string name="ChooseBackupFragment__learn_more">Saber mais</string>
    <string name="ChooseBackupFragment__no_file_browser_available">Nenhum explorador de ficheiros disponível</string>

    <!-- RestoreBackupFragment -->
    <string name="RestoreBackupFragment__restore_complete">Restauro completo</string>
    <string name="RestoreBackupFragment__to_continue_using_backups_please_choose_a_folder">Para continuar a utilizar cópias de segurança, escolha uma pasta. As cópias de segurança novas serão guardadas nesta localização.</string>
    <string name="RestoreBackupFragment__choose_folder">Escolher pasta</string>
    <string name="RestoreBackupFragment__not_now">Agora não</string>
    <!-- Couldn\'t find the selected backup -->
    <string name="RestoreBackupFragment__backup_not_found">Cópia de segurança não encontrada.</string>
    <!-- Couldn\'t read the selected backup -->
    <string name="RestoreBackupFragment__backup_could_not_be_read">A cópia de segurança não pode ser lida.</string>
    <!-- Backup has an unsupported file extension -->
    <string name="RestoreBackupFragment__backup_has_a_bad_extension">A cópia de segurança tem uma extensão má.</string>

    <!-- BackupsPreferenceFragment -->
    <string name="BackupsPreferenceFragment__chat_backups">Cópias de segurança de conversas</string>
    <string name="BackupsPreferenceFragment__backups_are_encrypted_with_a_passphrase">As cópias de segurança são encriptadas com uma frase-chave e são guardadas no seu dispositivo.</string>
    <string name="BackupsPreferenceFragment__create_backup">Criar cópia de segurança</string>
    <string name="BackupsPreferenceFragment__last_backup">Ultima cópia de segurança: %1$s</string>
    <string name="BackupsPreferenceFragment__backup_folder">Pasta da cópia de segurança</string>
    <!-- Title for a preference item allowing the user to selected the hour of the day when their chats are backed up. -->
    <string name="BackupsPreferenceFragment__backup_time">Hora da cópia de segurança</string>
    <string name="BackupsPreferenceFragment__verify_backup_passphrase">Verificar a frase-chave de segurança</string>
    <string name="BackupsPreferenceFragment__test_your_backup_passphrase">Teste a sua frase-chave e confirme se coincide</string>
    <string name="BackupsPreferenceFragment__turn_on">Ativar</string>
    <string name="BackupsPreferenceFragment__turn_off">Desativar</string>
    <string name="BackupsPreferenceFragment__to_restore_a_backup">"Para poder restaurar uma cópia de segurança, instale uma nova cópia do Molly. Abra a aplicação e toque em \"Restaurar cópia de segurança\", aqui localize o ficheiro com a cópia de segurança. %1$s"</string>
    <string name="BackupsPreferenceFragment__learn_more">Saber mais</string>
    <string name="BackupsPreferenceFragment__in_progress">Em progresso…</string>
    <!-- Status text shown in backup preferences when verifying a backup -->
    <string name="BackupsPreferenceFragment__verifying_backup">A verificar cópia de segurança…</string>
    <string name="BackupsPreferenceFragment__d_so_far">%1$d até ao momento…</string>
    <!-- Show percentage of completion of backup -->
    <string name="BackupsPreferenceFragment__s_so_far">%1$s%% até agora…</string>
    <string name="BackupsPreferenceFragment_signal_requires_external_storage_permission_in_order_to_create_backups">O Molly requer permissão de acesso ao armazenamento externo para criar cópias de segurança, mas esta foi negada permanentemente. Por favor, aceda às definições das aplicações do seu telemóvel, selecione a aplicação Molly e nas \"Permissões\" ative \"Armazenamento\".</string>


    <!-- CustomDefaultPreference -->
    <string name="CustomDefaultPreference_using_custom">Usar a opção personalizada: %1$s</string>
    <string name="CustomDefaultPreference_using_default">A usar a opção predefinida: %1$s</string>
    <string name="CustomDefaultPreference_none">Nenhum</string>

    <!-- AvatarSelectionBottomSheetDialogFragment -->
    <string name="AvatarSelectionBottomSheetDialogFragment__taking_a_photo_requires_the_camera_permission">Tirar uma fotografia necessita da permissão de câmara,</string>
    <string name="AvatarSelectionBottomSheetDialogFragment__viewing_your_gallery_requires_the_storage_permission">Ver a sua galeria exige ter permissão de armazenamento.</string>

    <!-- DateUtils -->
    <string name="DateUtils_just_now">Agora</string>
    <string name="DateUtils_minutes_ago">%1$dm</string>
    <string name="DateUtils_today">Hoje</string>
    <string name="DateUtils_yesterday">Ontem</string>
    <!-- When scheduling a message, %1$s replaced with either today, tonight, or tomorrow. %2$s replaced with the time. e.g. Tonight at 9:00pm -->
    <string name="DateUtils_schedule_at">%1$s às %2$s</string>
    <!-- Used when getting a time in the future. For example, Tomorrow at 9:00pm -->
    <string name="DateUtils_tomorrow">Amanhã</string>
    <!-- Used in the context: Tonight at 9:00pm for example. Specifically this is after 7pm -->
    <string name="DateUtils_tonight">Hoje à noite</string>

    <!-- Scheduled Messages -->
    <!-- Title for dialog that shows all the users scheduled messages for a chat -->
    <string name="ScheduledMessagesBottomSheet__schedules_messages">Agendar mensagens</string>
    <!-- Option when scheduling a message to select a specific date and time to send a message -->
    <string name="ScheduledMessages_pick_time">Escolher data e hora</string>
    <!-- Title for dialog explaining to users how the scheduled messages work -->
    <string name="ScheduleMessageFTUXBottomSheet__title">Agendar mensagens</string>
    <!-- Disclaimer text for scheduled messages explaining to users that the scheduled messages will only send if connected to the internet -->
    <string name="ScheduleMessageFTUXBottomSheet__disclaimer">Para enviar uma mensagem agendada, certifique-se que o seu dispositivo estará ligado e ligado à internet no momento do envio. Caso contrário, a mensagem será enviada quando o dispositivo se voltar a ligar.</string>
    <!-- Confirmation button text acknowledging the user understands the disclaimer -->
    <string name="ScheduleMessageFTUXBottomSheet__okay">Ok</string>
    <!-- Title for section asking users to allow alarm permissions for scheduled messages -->
    <string name="ScheduleMessageFTUXBottomSheet_enable_title">Para ativar o agendamento de mensagens:</string>
    <!-- Title for dialog asking users to allow alarm permissions for scheduled messages -->
    <string name="ReenableScheduleMessagesDialogFragment_reenable_title">Para reativar o agendamento de mensagens:</string>
    <!-- Title of dialog with a calendar to select the date the user wants to schedule a message. -->
    <string name="ScheduleMessageTimePickerBottomSheet__select_date_title">Selecionar data</string>
    <!-- Title of dialog with a clock to select the time at which the user wants to schedule a message. -->
    <string name="ScheduleMessageTimePickerBottomSheet__select_time_title">Selecionar hora</string>
    <!-- Title of dialog that allows user to set the time and day that their message will be sent -->
    <string name="ScheduleMessageTimePickerBottomSheet__dialog_title">Agendar mensagem</string>
    <!-- Text for confirmation button when scheduling messages that allows the user to confirm and schedule the sending time -->
    <string name="ScheduleMessageTimePickerBottomSheet__schedule_send">Agendar envio</string>
    <!-- Disclaimer in message scheduling dialog. %1$s replaced with a GMT offset (e.g. GMT-05:00), and %2$s is replaced with the time zone name (e.g. Eastern Standard Time) -->
    <string name="ScheduleMessageTimePickerBottomSheet__timezone_disclaimer">Todas as datas em (%1$s) %2$s</string>
    <!-- Warning dialog message text shown when select time for scheduled send is in the past resulting in an immediate send if scheduled. -->
    <string name="ScheduleMessageTimePickerBottomSheet__select_time_in_past_dialog_warning">A hora selecionado é no passado. Isto enviará a mensagem imediatamente.</string>
    <!-- Positive button text for warning dialog shown when scheduled send is in the past -->
    <string name="ScheduleMessageTimePickerBottomSheet__select_time_in_past_dialog_positive_button">Enviar imediatamente</string>

    <!-- Context menu option to send a scheduled message now -->
    <string name="ScheduledMessagesBottomSheet_menu_send_now">Enviar agora</string>
    <!-- Context menu option to reschedule a selected message -->
    <string name="ScheduledMessagesBottomSheet_menu_reschedule">Reagendar</string>
    <!-- Button in dialog asking user if they are sure they want to delete the selected scheduled message -->
    <string name="ScheduledMessagesBottomSheet_delete_dialog_action">Eliminar</string>
    <!-- Button in dialog asking user if they are sure they want to delete the selected scheduled message -->
    <string name="ScheduledMessagesBottomSheet_delete_dialog_message">Eliminar mensagem agendada selecionada?</string>
    <!-- Progress message shown while deleting selected scheduled message -->
    <string name="ScheduledMessagesBottomSheet_deleting_progress_message">A eliminar mensagem agendada…</string>

    <!-- DecryptionFailedDialog -->
    <string name="DecryptionFailedDialog_chat_session_refreshed">A sessão da conversa foi atualizada</string>
    <string name="DecryptionFailedDialog_signal_uses_end_to_end_encryption">O Signal utiliza encriptação de ponta a ponta e às vezes pode necessitar de atualizar a sua sessão de conversa. Isso não afeta a segurança da sua conversa, mas você poderá ter perdido uma mensagem desse contacto e pode pedir que ele a reenvie.</string>

    <!-- DeviceListActivity -->
    <string name="DeviceListActivity_unlink_s">Desassociar \'%1$s\'?</string>
    <string name="DeviceListActivity_by_unlinking_this_device_it_will_no_longer_be_able_to_send_or_receive">Ao desassociar este dispositivo, ele irá deixar de poder enviar ou receber mensagens.</string>
    <string name="DeviceListActivity_network_connection_failed">Falha na ligação à rede</string>
    <string name="DeviceListActivity_try_again">Tentar novamente</string>
    <string name="DeviceListActivity_unlinking_device">A desassociar dispositivo…</string>
    <string name="DeviceListActivity_unlinking_device_no_ellipsis">A desassociar dispositivo</string>
    <string name="DeviceListActivity_network_failed">Falha de rede!</string>

    <!-- DeviceListItem -->
    <string name="DeviceListItem_unnamed_device">Dispositivo sem nome</string>
    <string name="DeviceListItem_linked_s">%1$s associado(s)</string>
    <string name="DeviceListItem_last_active_s">Última atividade à %1$s</string>
    <string name="DeviceListItem_today">Hoje</string>

    <!-- DocumentView -->
    <string name="DocumentView_unnamed_file">Ficheiro sem nome</string>

    <!-- DozeReminder -->
    <string name="DozeReminder_optimize_for_missing_play_services">Otimizar para os \"Play Services\" em falta.</string>
    <string name="DozeReminder_this_device_does_not_support_play_services_tap_to_disable_system_battery">Este dispositivo não suporta os Play Services. Toque para desativar o sistema de otimização de bateria que impede o Molly de recolher mensagens enquanto inativo.</string>

    <!-- ExpiredBuildReminder -->
    <string name="ExpiredBuildReminder_this_version_of_signal_has_expired">Esta versão do Signal expirou. Faça agora a atualização par aenviar e receber mensagens.</string>
    <string name="ExpiredBuildReminder_update_now">Atualizar agora</string>

    <!-- PendingGroupJoinRequestsReminder -->
    <plurals name="PendingGroupJoinRequestsReminder_d_pending_member_requests">
        <item quantity="one">%1$d pedido de membro pendente.</item>
        <item quantity="other">%1$d pedidos de membro pendentes.</item>
    </plurals>
    <string name="PendingGroupJoinRequestsReminder_view">Ver</string>

    <!-- GcmRefreshJob -->
    <string name="GcmRefreshJob_Permanent_Signal_communication_failure">Falha permanente de comunicação do Signal!</string>
    <string name="GcmRefreshJob_Signal_was_unable_to_register_with_Google_Play_Services">O Molly não se conseguiu registar com os Serviços Google Play. As mensagens e chamadas do Molly estão desativadas, por favor tente registar-se novamente em Definições &gt; Avançado.</string>


    <!-- GiphyActivity -->
    <string name="GiphyActivity_error_while_retrieving_full_resolution_gif">Erro ao obter o GIF de resolução integral</string>

    <!-- GiphyFragmentPageAdapter -->

    <!-- AddToGroupActivity -->
    <string name="AddToGroupActivity_add_member">Adicionar membro?</string>
    <string name="AddToGroupActivity_add_s_to_s">Adicionar \"%1$s\" a \"%2$s\"?</string>
    <string name="AddToGroupActivity_s_added_to_s">\"%1$s\" adicionado a \"%2$s\".</string>
    <string name="AddToGroupActivity_add_to_group">Adicionar ao grupo</string>
    <string name="AddToGroupActivity_add_to_groups">Adicionar aos grupos</string>
    <string name="AddToGroupActivity_this_person_cant_be_added_to_legacy_groups">Esta pessoa não pode ser adicionada os grupos legados.</string>
    <string name="AddToGroupActivity_add">Adicionar</string>
    <string name="AddToGroupActivity_add_to_a_group">Adicionar a um grupo</string>

    <!-- ChooseNewAdminActivity -->
    <string name="ChooseNewAdminActivity_choose_new_admin">Escolha um administrador novo</string>
    <string name="ChooseNewAdminActivity_done">Concluído</string>
    <string name="ChooseNewAdminActivity_you_left">Abandonou \"%1$s.\"</string>

    <!-- GroupMembersDialog -->
    <string name="GroupMembersDialog_you">Você</string>

    <!-- GV2 access levels -->
    <string name="GroupManagement_access_level_anyone">Todos</string>
    <string name="GroupManagement_access_level_all_members">Todos os membros</string>
    <string name="GroupManagement_access_level_only_admins">Apenas administradores</string>
    <string name="GroupManagement_access_level_no_one">Nenhum</string>
  <!-- Removed by excludeNonTranslatables <string name="GroupManagement_access_level_unknown" translatable="false">Unknown</string> -->
    <array name="GroupManagement_edit_group_membership_choices">
        <item>@string/GroupManagement_access_level_all_members</item>
        <item>@string/GroupManagement_access_level_only_admins</item>
    </array>
    <array name="GroupManagement_edit_group_info_choices">
        <item>@string/GroupManagement_access_level_all_members</item>
        <item>@string/GroupManagement_access_level_only_admins</item>
    </array>

    <!-- GV2 invites sent -->
    <plurals name="GroupManagement_invitation_sent">
        <item quantity="one">Convite enviado</item>
        <item quantity="other">%1$d convites enviados</item>
    </plurals>
    <string name="GroupManagement_invite_single_user">“%1$s” não pode ser adicionado(a) automaticamente para este grupo por si.\n\nEle(a) foi convidado(a) a juntar-se, mas não irá ver nenhuma mensagem do grupo até que ele(a) aceite.</string>
    <string name="GroupManagement_invite_multiple_users">Estes utilizadores não podem ser adicionados automaticamente a este grupo por si.\n\nEles foram convidados a juntarem-se, mas não irão ver nenhuma mensagem do grupo até que aceite</string>

    <!-- GroupsV1MigrationLearnMoreBottomSheetDialogFragment -->
    <string name="GroupsV1MigrationLearnMore_what_are_new_groups">O que são os \'Novos grupos\'?</string>
    <string name="GroupsV1MigrationLearnMore_new_groups_have_features_like_mentions">Os \'Novos grupos\' têm recursos como @menções e administradores de grupos e oferecerão futuramente suporte para mais recursos.</string>
    <string name="GroupsV1MigrationLearnMore_all_message_history_and_media_has_been_kept">Todo o histórico de mensagens e multimédia foi mantido para antes do upgrade.</string>
    <string name="GroupsV1MigrationLearnMore_you_will_need_to_accept_an_invite_to_join_this_group_again">Você necessitará de aceitar um convite para se juntar novamente a este grupo e não receberá mensagens de grupo até que aceite.</string>
    <plurals name="GroupsV1MigrationLearnMore_these_members_will_need_to_accept_an_invite">
        <item quantity="one">Este membro necessitará de aceitar um convite para se juntar novamente a este grupo e não receberá mensagens do grupo até aceitar:</item>
        <item quantity="other">Estes membros necessitarão de aceitar um convite para se juntarem novamente a este grupo e não receberão mensagens do grupo aceitarem:</item>
    </plurals>
    <plurals name="GroupsV1MigrationLearnMore_these_members_were_removed_from_the_group">
        <item quantity="one">Este membro foi removido do grupo e não poderá voltar a juntar-se até que faça o upgrade:</item>
        <item quantity="other">Estes membros foram removidos do grupo e não poderão voltar a juntar-se até que façam o upgrade:</item>
    </plurals>

    <!-- GroupsV1MigrationInitiationBottomSheetDialogFragment -->
    <string name="GroupsV1MigrationInitiation_upgrade_to_new_group">Upgrade para \'Novo grupo\'</string>
    <string name="GroupsV1MigrationInitiation_upgrade_this_group">Fazer o upgrade deste grupo</string>
    <string name="GroupsV1MigrationInitiation_new_groups_have_features_like_mentions">Os \'Novos grupos\' têm recursos como @menções e administradores de grupos e oferecerão futuramente suporte para mais recursos.</string>
    <string name="GroupsV1MigrationInitiation_all_message_history_and_media_will_be_kept">Todo o histórico de mensagens e multimédia será mantido para antes do upgrade.</string>
    <string name="GroupsV1MigrationInitiation_encountered_a_network_error">Foi encontrado um erro de rede. Por favor, tete novamente mais tarde.</string>
    <string name="GroupsV1MigrationInitiation_failed_to_upgrade">Ocorreu um erro ao tentar fazer o upgrade.</string>
    <plurals name="GroupsV1MigrationInitiation_these_members_will_need_to_accept_an_invite">
        <item quantity="one">Este membro necessitará de aceitar um convite para se juntar novamente a este grupo e não receberá mensagens do grupo até aceitar:</item>
        <item quantity="other">Estes membros necessitarão de aceitar um convite para se juntarem novamente a este grupo e não receberão mensagens do grupo até aceitarem:</item>
    </plurals>
    <plurals name="GroupsV1MigrationInitiation_these_members_are_not_capable_of_joining_new_groups">
        <item quantity="one">Este membro não se pode se juntar a Novos grupos e será removido do grupo:</item>
        <item quantity="other">Estes membros não se podem juntar a Novos grupos e serão removidos do grupo:</item>
    </plurals>

    <!-- GroupsV1MigrationSuggestionsReminder -->
    <plurals name="GroupsV1MigrationSuggestionsReminder_members_couldnt_be_added_to_the_new_group">
        <item quantity="one">%1$d membro não pôde voltar a ser adicionado ao \'Novo grupo\'. Deseja adicioná-lo agora?</item>
        <item quantity="other">%1$d membros não puderam voltar a ser adicionados ao \'Novo grupo\'. Deseja adicioná-los agora?</item>
    </plurals>
    <plurals name="GroupsV1MigrationSuggestionsReminder_add_members">
        <item quantity="one">Adicionar membro</item>
        <item quantity="other">Adicionar membros</item>
    </plurals>
    <string name="GroupsV1MigrationSuggestionsReminder_no_thanks">Não, obrigado</string>

    <!-- GroupsV1MigrationSuggestionsDialog -->
    <plurals name="GroupsV1MigrationSuggestionsDialog_add_members_question">
        <item quantity="one">Adicionar membro?</item>
        <item quantity="other">Adicionar membros?</item>
    </plurals>
    <plurals name="GroupsV1MigrationSuggestionsDialog_these_members_couldnt_be_automatically_added">
        <item quantity="one">Este membro não pôde ser adicionado automaticamente ao \'Novo grupo\' durante o upgrade:</item>
        <item quantity="other">Estes membros não puderam ser adicionados automaticamente ao \'Novo grupo\' durante o upgrade:</item>
    </plurals>
    <plurals name="GroupsV1MigrationSuggestionsDialog_add_members">
        <item quantity="one">Adicionar membro</item>
        <item quantity="other">Adicionar membros</item>
    </plurals>
    <plurals name="GroupsV1MigrationSuggestionsDialog_failed_to_add_members_try_again_later">
        <item quantity="one">Falha ao adicionar membro. Tente novamente mais tarde.</item>
        <item quantity="other">Falha ao adicionar membros. Tente novamente mais tarde.</item>
    </plurals>
    <plurals name="GroupsV1MigrationSuggestionsDialog_cannot_add_members">
        <item quantity="one">Não foi possível adicionar membro.</item>
        <item quantity="other">Não foi possível adicionar membros.</item>
    </plurals>

    <!-- LeaveGroupDialog -->
    <string name="LeaveGroupDialog_leave_group">Abandonar o grupo?</string>
    <string name="LeaveGroupDialog_you_will_no_longer_be_able_to_send_or_receive_messages_in_this_group">Deixará poder de receber ou enviar mensagens deste grupo.</string>
    <string name="LeaveGroupDialog_leave">Abandonar</string>
    <string name="LeaveGroupDialog_choose_new_admin">Escolha um novo administrador</string>
    <string name="LeaveGroupDialog_before_you_leave_you_must_choose_at_least_one_new_admin_for_this_group">Antes de abandonar, deverá escolher pelo menos um administrador para este grupo.</string>
    <string name="LeaveGroupDialog_choose_admin">Escolher administrador</string>

    <!-- LinkPreviewView -->
    <string name="LinkPreviewView_no_link_preview_available">Pré-visualização de hiperligação indisponível</string>
    <string name="LinkPreviewView_this_group_link_is_not_active">Este link de grupo não se encontra ativo</string>
    <string name="LinkPreviewView_domain_date">%1$s · %2$s</string>

    <!-- LinkPreviewRepository -->
    <plurals name="LinkPreviewRepository_d_members">
        <item quantity="one">%1$d membro</item>
        <item quantity="other">%1$d membros</item>
    </plurals>

    <!-- PendingMembersActivity -->
    <string name="PendingMembersActivity_pending_group_invites">Convites de grupo pendentes</string>
    <string name="PendingMembersActivity_requests">Pedidos</string>
    <string name="PendingMembersActivity_invites">Convites</string>
    <string name="PendingMembersActivity_people_you_invited">Pessoas que convidou</string>
    <string name="PendingMembersActivity_you_have_no_pending_invites">Não tem nenhum convite pendente.</string>
    <string name="PendingMembersActivity_invites_by_other_group_members">Convites por outros membros do grupo</string>
    <string name="PendingMembersActivity_no_pending_invites_by_other_group_members">Não tem convites pendentes de outros membros do grupo.</string>
    <string name="PendingMembersActivity_missing_detail_explanation">Os detalhes das pessoas convidadas por outros membros do grupo não são exibidos. Se os convidados optarem por se juntarem, as suas informações serão partilhadas com o grupo apenas a partir desse momento. Eles não irão ver nenhuma mensagem do grupo até se juntarem ao grupo.</string>

    <string name="PendingMembersActivity_revoke_invite">Revogar convite</string>
    <string name="PendingMembersActivity_revoke_invites">Revogar convites</string>
    <plurals name="PendingMembersActivity_revoke_d_invites">
        <item quantity="one">Revogar convite</item>
        <item quantity="other">Revogar %1$d convites</item>
    </plurals>
    <plurals name="PendingMembersActivity_error_revoking_invite">
        <item quantity="one">Erro ao revogar convite</item>
        <item quantity="other">Erro ao revogar convites</item>
    </plurals>

    <!-- RequestingMembersFragment -->
    <string name="RequestingMembersFragment_pending_member_requests">Pedidos para membro pendentes</string>
    <string name="RequestingMembersFragment_no_member_requests_to_show">Sem pedidos para membro.</string>
    <string name="RequestingMembersFragment_explanation">As pessoas nesta lista estão a tentar entrar para este grupo através do link do grupo.</string>
    <string name="RequestingMembersFragment_added_s">"Adicionado(s) \"%1$s\""</string>
    <string name="RequestingMembersFragment_denied_s">"Negado(s) \"%1$s\""</string>

    <!-- AddMembersActivity -->
    <string name="AddMembersActivity__done">Concluído</string>
    <string name="AddMembersActivity__this_person_cant_be_added_to_legacy_groups">Esta pessoa não pode ser adicionada aos grupos legados.</string>
    <plurals name="AddMembersActivity__add_d_members_to_s">
        <item quantity="one">Adicionar \"%1$s\" a \"%2$s\"?</item>
        <item quantity="other">Adicionar %3$d membros a \"%2$s\"?</item>
    </plurals>
    <string name="AddMembersActivity__add">Adicionar</string>
    <string name="AddMembersActivity__add_members">Adicionar membros</string>

    <!-- AddGroupDetailsFragment -->
    <string name="AddGroupDetailsFragment__name_this_group">Nomeie este grupo</string>
    <string name="AddGroupDetailsFragment__create_group">Criar grupo</string>
    <string name="AddGroupDetailsFragment__create">Criar</string>
    <string name="AddGroupDetailsFragment__members">Membros</string>
    <string name="AddGroupDetailsFragment__you_can_add_or_invite_friends_after_creating_this_group">Pode adicionar ou convidar amigos depois de criar este grupo.</string>
    <string name="AddGroupDetailsFragment__group_name_required">Nome do grupo (obrigatório)</string>
    <string name="AddGroupDetailsFragment__group_name_optional">Nome do grupo (opcional)</string>
    <string name="AddGroupDetailsFragment__this_field_is_required">Este campo é obrigatório.</string>
    <string name="AddGroupDetailsFragment__group_creation_failed">Falha ao criar grupo.</string>
    <string name="AddGroupDetailsFragment__try_again_later">Tentar novamente mais tarde.</string>
    <string name="AddGroupDetailsFragment__remove">Remover</string>
    <string name="AddGroupDetailsFragment__sms_contact">Contacto SMS</string>
    <string name="AddGroupDetailsFragment__remove_s_from_this_group">Remover %1$s deste grupo?</string>
    <!-- Info message shown in the middle of the screen, displayed when adding group details to an MMS Group -->
    <string name="AddGroupDetailsFragment__youve_selected_a_contact_that_doesnt_support">Selecionaste um contacto que não aceita grupos do Signal, por isso esse grupo será de MMS. Nomes e fotos de grupos personalizados de MMS só serão visíveis para ti.</string>
    <!-- Info message shown in the middle of the screen, displayed when adding group details to an MMS Group after SMS Phase 0 -->
    <string name="AddGroupDetailsFragment__youve_selected_a_contact_that_doesnt_support_signal_groups_mms_removal">Selecionou um contacto que não suporta grupos do Signal. Este grupo será de MMS. Os nomes personalizados de grupos MMS e fotografias apenas serão visíveis para si. O suporte para grupos MMS será removido em breve, para nos focarmos em mensagens encriptadas.</string>

    <!-- ManageGroupActivity -->
    <string name="ManageGroupActivity_who_can_add_new_members">Quem pode adicionar novos membros?</string>
    <string name="ManageGroupActivity_who_can_edit_this_groups_info">Quem pode editar a informação do grupo?</string>

    <plurals name="ManageGroupActivity_added">
        <item quantity="one">%1$d membro adicionado</item>
        <item quantity="other">%1$d membros adicionados</item>
    </plurals>

    <string name="ManageGroupActivity_you_dont_have_the_rights_to_do_this">Não tem permissões para fazer isto</string>
    <string name="ManageGroupActivity_not_capable">Alguém que você adicionou não suporta novos grupos e necessita de atualizar o Signal</string>
    <string name="ManageGroupActivity_not_announcement_capable">Alguém que você adicionou não suporta novos grupos anunciados e necessita de atualizar o Signal</string>
    <string name="ManageGroupActivity_failed_to_update_the_group">Falha ao atualizar o grupo</string>
    <string name="ManageGroupActivity_youre_not_a_member_of_the_group">Você não é um membro do grupo</string>
    <string name="ManageGroupActivity_failed_to_update_the_group_please_retry_later">Ocorreu um erro ao tentar atualizar o grupo. Por favor tente novamente mais tarde</string>
    <string name="ManageGroupActivity_failed_to_update_the_group_due_to_a_network_error_please_retry_later">Ocorreu um erro ao tentar atualizar o grupo devido a um erro de rede. Por favor, tente novamente mais tarde</string>

    <string name="ManageGroupActivity_edit_name_and_picture">Editar nome e imagem</string>
    <string name="ManageGroupActivity_legacy_group">Grupo legado</string>
    <string name="ManageGroupActivity_legacy_group_learn_more">Este é um \'Grupo legado\'. Os recursos como administradores de grupo encontram-se apenas disponíveis para \'Grupos novos\'.</string>
    <string name="ManageGroupActivity_legacy_group_upgrade">Este é um \'Grupo legado\'. Para aceder a novos recursos como as menções e administradores,</string>
    <string name="ManageGroupActivity_legacy_group_too_large">Não pode ser feito o upgrade deste \'Grupo legado\' porque é demasiadamente grande. O tamanho máximo do grupo é de %1$d.</string>
    <string name="ManageGroupActivity_upgrade_this_group">faça o upgrade deste grupo.</string>
    <string name="ManageGroupActivity_this_is_an_insecure_mms_group">Este é um Grupo MMS inseguro. Para conversar de forma privada, convide os seus contactos para o Signal.</string>
    <string name="ManageGroupActivity_invite_now">Convidar agora</string>
    <string name="ManageGroupActivity_more">mais</string>
    <string name="ManageGroupActivity_add_group_description">Adicionar descrição do grupo…</string>

    <!-- GroupMentionSettingDialog -->
    <string name="GroupMentionSettingDialog_notify_me_for_mentions">Notificar-me quando for \'Mencionado\'</string>
    <string name="GroupMentionSettingDialog_receive_notifications_when_youre_mentioned_in_muted_chats">Receber notificações quando for mencionado em conversas silenciadas?</string>
    <string name="GroupMentionSettingDialog_always_notify_me">Notificar-me sempre</string>
    <string name="GroupMentionSettingDialog_dont_notify_me">Não me notificar</string>

    <!-- ManageProfileFragment -->
    <string name="ManageProfileFragment_profile_name">Nome de perfil</string>
    <string name="ManageProfileFragment_username">Nome de utilizador</string>
    <string name="ManageProfileFragment_about">Acerca</string>
    <string name="ManageProfileFragment_write_a_few_words_about_yourself">Escreva algumas palavras acerca de si</string>
    <string name="ManageProfileFragment_your_name">O seu nome</string>
    <string name="ManageProfileFragment_your_username">O seu nome de utilizador</string>
    <string name="ManageProfileFragment_failed_to_set_avatar">Falha ao tentar definir o avatar</string>
    <string name="ManageProfileFragment_badges">Crachás</string>
    <string name="ManageProfileFragment__edit_photo">Editar fotografia</string>
    <!-- Snackbar message after creating username -->
    <string name="ManageProfileFragment__username_created">Nome de utilizador criado</string>
    <!-- Snackbar message after copying username -->
    <string name="ManageProfileFragment__username_copied">Nome de utilizador copiado</string>
    <!-- Snackbar message after network failure while trying to delete username -->
    <string name="ManageProfileFragment__couldnt_delete_username">Não foi possível eliminar o nome de utilizador. Tente novamente mais tarde.</string>
    <!-- Snackbar message after successful deletion of username -->
    <string name="ManageProfileFragment__username_deleted">Nome de utilizador eliminado</string>

    <!-- UsernameOutOfSyncReminder -->
    <!-- Displayed above the conversation list when a user needs to address an issue with their username -->
    <string name="UsernameOutOfSyncReminder__something_went_wrong">Ocorreu algo errado com o seu nome de utilizador, já não está atribuído à sua conta. Pode voltar a configurá-lo ou pode escolher um novo.</string>
    <!-- Action text to navigate user to manually fix the issue with their username -->
    <string name="UsernameOutOfSyncReminder__fix_now">Resolver agora</string>


    <!-- ManageRecipientActivity -->
    <string name="ManageRecipientActivity_no_groups_in_common">Sem grupos em comum</string>
    <plurals name="ManageRecipientActivity_d_groups_in_common">
        <item quantity="one">%1$d grupo em comum</item>
        <item quantity="other">%1$d grupos em comum</item>
    </plurals>

    <plurals name="GroupMemberList_invited">
        <item quantity="one">%1$s convidou 1 pessoa</item>
        <item quantity="other">%1$s convidou %2$d pessoas</item>
    </plurals>

    <!-- CustomNotificationsDialogFragment -->
    <string name="CustomNotificationsDialogFragment__custom_notifications">Notificações personalizadas</string>
    <string name="CustomNotificationsDialogFragment__messages">Mensagens</string>
    <string name="CustomNotificationsDialogFragment__use_custom_notifications">Utilizar notificações personalizadas</string>
    <string name="CustomNotificationsDialogFragment__notification_sound">Som de notificação</string>
    <string name="CustomNotificationsDialogFragment__vibrate">Vibração</string>
    <!-- Button text for customizing notification options -->
    <string name="CustomNotificationsDialogFragment__customize">Personalizar</string>
    <string name="CustomNotificationsDialogFragment__change_sound_and_vibration">Alterar som e vibração</string>
    <string name="CustomNotificationsDialogFragment__call_settings">Definições de chamada</string>
    <string name="CustomNotificationsDialogFragment__ringtone">Toque</string>
    <string name="CustomNotificationsDialogFragment__default">Predefinição</string>
    <string name="CustomNotificationsDialogFragment__unknown">Desconhecido(a)</string>

    <!-- ShareableGroupLinkDialogFragment -->
    <string name="ShareableGroupLinkDialogFragment__group_link">Link do grupo</string>
    <string name="ShareableGroupLinkDialogFragment__share">Partilhar</string>
    <string name="ShareableGroupLinkDialogFragment__reset_link">Redefinir link</string>
    <string name="ShareableGroupLinkDialogFragment__approve_new_members">Aprovar novos membros</string>
    <string name="ShareableGroupLinkDialogFragment__require_an_admin_to_approve_new_members_joining_via_the_group_link">Solicite a um administrador que aprove a entrada de novos membros através do link para o grupo.</string>
    <string name="ShareableGroupLinkDialogFragment__are_you_sure_you_want_to_reset_the_group_link">Tem a certeza que deseja redefinir o link para o grupo? As pessoas deixarão de poder entrar para o grupo através do link atual.</string>

    <!-- GroupLinkShareQrDialogFragment -->
    <string name="GroupLinkShareQrDialogFragment__qr_code">Código QR</string>
    <string name="GroupLinkShareQrDialogFragment__people_who_scan_this_code_will">As pessoas que digitalizarem este código serão capazes de entrar para o seu grupo. Os administradores ainda irão necessitar de aprovar os novos membros caso tenha essa opção ativa.</string>
    <string name="GroupLinkShareQrDialogFragment__share_code">Partilhar código</string>

    <!-- GV2 Invite Revoke confirmation dialog -->
    <string name="InviteRevokeConfirmationDialog_revoke_own_single_invite">Deseja revogar o convite que enviou para %1$s?</string>
    <plurals name="InviteRevokeConfirmationDialog_revoke_others_invites">
        <item quantity="one">Deseja revogar o convite que foi enviado por %1$s?</item>
        <item quantity="other">Deseja revogar os %2$d convites que foram enviados por %1$s?</item>
    </plurals>

    <!-- GroupJoinBottomSheetDialogFragment -->
    <string name="GroupJoinBottomSheetDialogFragment_you_are_already_a_member">Você já é um membro</string>
    <string name="GroupJoinBottomSheetDialogFragment_join">Entrar</string>
    <string name="GroupJoinBottomSheetDialogFragment_request_to_join">Pedir para entrar</string>
    <string name="GroupJoinBottomSheetDialogFragment_unable_to_join_group_please_try_again_later">Não foi possível entrar para o grupo. Por favor, tente mais tarde</string>
    <string name="GroupJoinBottomSheetDialogFragment_encountered_a_network_error">Encontrado um erro de rede.</string>
    <string name="GroupJoinBottomSheetDialogFragment_this_group_link_is_not_active">Este link de grupo não se encontra ativo</string>
    <!-- Title shown when there was an known issue getting group information from a group link -->
    <string name="GroupJoinBottomSheetDialogFragment_cant_join_group">Não é possível juntar-se ao grupo</string>
    <!-- Message shown when you try to get information for a group via link but an admin has removed you -->
    <string name="GroupJoinBottomSheetDialogFragment_you_cant_join_this_group_via_the_group_link_because_an_admin_removed_you">Não pode juntar-se a este grupo através do link porque você foi removido por um administrador.</string>
    <!-- Message shown when you try to get information for a group via link but the link is no longer valid -->
    <string name="GroupJoinBottomSheetDialogFragment_this_group_link_is_no_longer_valid">O link de grupo deixou de ser válido.</string>
    <!-- Title shown when there was an unknown issue getting group information from a group link -->
    <string name="GroupJoinBottomSheetDialogFragment_link_error">Erro de link</string>
    <!-- Message shown when you try to get information for a group via link but an unknown issue occurred -->
    <string name="GroupJoinBottomSheetDialogFragment_joining_via_this_link_failed_try_joining_again_later">Falha ao tentar entrar através deste link. Tente entrar novamente mais tarde.</string>

    <string name="GroupJoinBottomSheetDialogFragment_direct_join">Deseja entrar para este grupo e partilhar o seu nome e fotografia com os seus membros?</string>
    <string name="GroupJoinBottomSheetDialogFragment_admin_approval_needed">Um administrador deste grupo deverá aprovar o seu pedido antes de você poder entrar para o grupo. Quando pede para entrar o seu nome e fotografia são partilhados com os membros desse grupo.</string>
    <plurals name="GroupJoinBottomSheetDialogFragment_group_dot_d_members">
        <item quantity="one">Grupo · %1$d membro</item>
        <item quantity="other">Grupo · %1$d membros</item>
    </plurals>

    <!-- GroupJoinUpdateRequiredBottomSheetDialogFragment -->
    <string name="GroupJoinUpdateRequiredBottomSheetDialogFragment_update_signal_to_use_group_links">Atualize o Signal para utilizar hiperligações de grupo</string>
    <string name="GroupJoinUpdateRequiredBottomSheetDialogFragment_update_message">A versão do Signal que está a utilizar não suporta links de grupo. Atualize para a última versão de forma a poder entrar para este grupo através do link do grupo.</string>
    <string name="GroupJoinUpdateRequiredBottomSheetDialogFragment_update_signal">Atualizar o Signal</string>
    <string name="GroupJoinUpdateRequiredBottomSheetDialogFragment_group_link_is_not_valid">Link do grupo inválido</string>

    <!-- GroupInviteLinkEnableAndShareBottomSheetDialogFragment -->
    <string name="GroupInviteLinkEnableAndShareBottomSheetDialogFragment_invite_friends">Convidar amigos</string>
    <string name="GroupInviteLinkEnableAndShareBottomSheetDialogFragment_share_a_link_with_friends_to_let_them_quickly_join_this_group">Partilhe uma ligação com amigos e permita que eles entrem rapidamente para este grupo.</string>

    <string name="GroupInviteLinkEnableAndShareBottomSheetDialogFragment_enable_and_share_link">Ativar e partilhar ligação</string>
    <string name="GroupInviteLinkEnableAndShareBottomSheetDialogFragment_share_link">Partilhar link</string>

    <string name="GroupInviteLinkEnableAndShareBottomSheetDialogFragment_unable_to_enable_group_link_please_try_again_later">Impossível ativar o link de grupo. Por favor, tente novamente mais tarde</string>
    <string name="GroupInviteLinkEnableAndShareBottomSheetDialogFragment_encountered_a_network_error">Encontrado um erro de rede.</string>
    <string name="GroupInviteLinkEnableAndShareBottomSheetDialogFragment_you_dont_have_the_right_to_enable_group_link">Não tem permissões para ativar o link de grupo. Por favor, peça a um administrador.</string>
    <string name="GroupInviteLinkEnableAndShareBottomSheetDialogFragment_you_are_not_currently_a_member_of_the_group">Atualmente você já não é um membro do grupo.</string>

    <!-- GV2 Request confirmation dialog -->
    <string name="RequestConfirmationDialog_add_s_to_the_group">Adicionar “%1$s” ao grupo?</string>
    <string name="RequestConfirmationDialog_deny_request_from_s">Negar o pedido de “%1$s”?</string>
    <!-- Confirm dialog message shown when deny a group link join request and group link is enabled. -->
    <string name="RequestConfirmationDialog_deny_request_from_s_they_will_not_be_able_to_request">Rejeitar o pedido de \"%1$s\"? Essa pessoa não poderá voltar a pedir para entrar novamente através do link do grupo.</string>
    <string name="RequestConfirmationDialog_add">Adicionar</string>
    <string name="RequestConfirmationDialog_deny">Negar</string>

    <!-- ImageEditorHud -->
    <string name="ImageEditorHud_blur_faces">Desfocar rostos</string>
    <string name="ImageEditorHud_new_blur_faces_or_draw_anywhere_to_blur">Novidade: Desfoque rostos ou desenhe onde quiser para desfocar</string>
    <string name="ImageEditorHud_draw_anywhere_to_blur">Desenhe onde quiser para desfocar</string>
    <string name="ImageEditorHud_draw_to_blur_additional_faces_or_areas">Desenhe para desfocar rostos ou áreas adicionais</string>

    <!-- InputPanel -->
    <string name="InputPanel_tap_and_hold_to_record_a_voice_message_release_to_send">Toque e mantenha para gravar uma mensagem de voz, solte para a enviar.</string>
    <!-- Message shown if the user tries to switch a conversation from Signal to SMS -->
    <string name="InputPanel__sms_messaging_is_no_longer_supported_in_signal">As mensagens SMS já não são suportadas pelo Signal.</string>

    <!-- InviteActivity -->
    <string name="InviteActivity_share">Partilhar</string>
    <string name="InviteActivity_share_with_contacts">Partilhar com os contactos</string>
    <string name="InviteActivity_share_via">Partilhar via…</string>

    <string name="InviteActivity_cancel">Cancelar</string>
    <string name="InviteActivity_sending">A enviar…</string>
    <string name="InviteActivity_invitations_sent">Convites enviados!</string>
    <string name="InviteActivity_invite_to_signal">Convidar para o Molly</string>
    <string name="InviteActivity_send_sms">Enviar SMS (%1$d)</string>
    <plurals name="InviteActivity_send_sms_invites">
        <item quantity="one">Enviar %1$d convite por SMS?</item>
        <item quantity="other">Enviar %1$d convites por SMS?</item>
    </plurals>
    <string name="InviteActivity_lets_switch_to_signal">Vamos mudar para o Molly: %1$s</string>
    <string name="InviteActivity_no_app_to_share_to">Parece que não tem aplicações para partilhar.</string>

    <!-- LearnMoreTextView -->
    <string name="LearnMoreTextView_learn_more">Saber mais</string>

    <string name="SpanUtil__read_more">Ler mais</string>

    <!-- LongMessageActivity -->
    <string name="LongMessageActivity_unable_to_find_message">Não foi possível encontrar a mensagem</string>
    <string name="LongMessageActivity_message_from_s">Mensagem de %1$s</string>
    <string name="LongMessageActivity_your_message">A sua mensagem</string>

    <!-- MessageRetrievalService -->
    <string name="MessageRetrievalService_signal">Molly</string>
    <string name="MessageRetrievalService_background_connection_enabled">Ligação em segundo-plano ativada</string>

    <!-- MmsDownloader -->
    <string name="MmsDownloader_error_reading_mms_settings">Erro ao ler as configurações do operador MMS</string>

    <!-- MediaOverviewActivity -->
    <string name="MediaOverviewActivity_Media">Multimédia</string>
    <string name="MediaOverviewActivity_Files">Ficheiros</string>
    <string name="MediaOverviewActivity_Audio">Áudio</string>
    <string name="MediaOverviewActivity_All">Tudo</string>
    <plurals name="MediaOverviewActivity_Media_delete_confirm_title">
        <item quantity="one">Eliminar o item selecionado?</item>
        <item quantity="other">Eliminar os itens selecionados?</item>
    </plurals>
    <plurals name="MediaOverviewActivity_Media_delete_confirm_message">
        <item quantity="one">Isto irá eliminar permanentemente o ficheiro selecionado. Qualquer mensagem de texto associada a este item também será eliminada.</item>
        <item quantity="other">Isto irá eliminar permanentemente todos os %1$d ficheiros selecionados. Qualquer mensagem de texto associada a estes itens também será eliminada.</item>
    </plurals>
    <string name="MediaOverviewActivity_Media_delete_progress_title">A eliminar</string>
    <string name="MediaOverviewActivity_Media_delete_progress_message">A eliminar mensagens…</string>
    <string name="MediaOverviewActivity_collecting_attachments">A recolher anexos…</string>
    <string name="MediaOverviewActivity_Sort_by">Ordenar por</string>
    <string name="MediaOverviewActivity_Newest">Mais recente</string>
    <string name="MediaOverviewActivity_Oldest">Mais antiga</string>
    <string name="MediaOverviewActivity_Storage_used">Armazenamento utilizado</string>
    <string name="MediaOverviewActivity_All_storage_use">Todo o armazenamento utilizado</string>
    <string name="MediaOverviewActivity_Grid_view_description">Vista em grelha</string>
    <string name="MediaOverviewActivity_List_view_description">Vista em lista</string>
    <string name="MediaOverviewActivity_Selected_description">Selecionado(s)</string>
    <string name="MediaOverviewActivity_select_all">Selecionar tudo</string>
    <plurals name="MediaOverviewActivity_save_plural">
        <item quantity="one">Guardar</item>
        <item quantity="other">Guardar</item>
    </plurals>
    <plurals name="MediaOverviewActivity_delete_plural">
        <item quantity="one">Eliminar</item>
        <item quantity="other">Eliminar</item>
    </plurals>

    <plurals name="MediaOverviewActivity_d_selected_s">
        <item quantity="one">%1$d selecionado (%2$s)</item>
        <item quantity="other">%1$d selecionados (%2$s)</item>
    </plurals>
    <string name="MediaOverviewActivity_file">Ficheiro</string>
    <string name="MediaOverviewActivity_audio">Áudio</string>
    <string name="MediaOverviewActivity_video">Vídeo</string>
    <string name="MediaOverviewActivity_image">Imagem</string>
  <!-- Removed by excludeNonTranslatables <string name="MediaOverviewActivity_detail_line_2_part" translatable="false">%1$s · %2$s</string> -->
  <!-- Removed by excludeNonTranslatables <string name="MediaOverviewActivity_detail_line_3_part" translatable="false">%1$s · %2$s · %3$s</string> -->

    <string name="MediaOverviewActivity_sent_by_s">Enviado por %1$s</string>
    <string name="MediaOverviewActivity_sent_by_you">Enviado por si</string>
    <string name="MediaOverviewActivity_sent_by_s_to_s">Enviado por %1$s para %2$s</string>
    <string name="MediaOverviewActivity_sent_by_you_to_s">Enviado por si para %1$s</string>

    <!-- Megaphones -->
    <string name="Megaphones_remind_me_later">Lembrar-me mais tarde</string>
    <string name="Megaphones_verify_your_signal_pin">Verifique o seu PIN do Signal</string>
    <string name="Megaphones_well_occasionally_ask_you_to_verify_your_pin">Iremos ocasionalmente pedir-lhe para verificar o seu PIN para que não se esqueça dele.</string>
    <string name="Megaphones_verify_pin">Verificar PIN</string>
    <string name="Megaphones_get_started">Começar</string>
    <string name="Megaphones_new_group">Novo grupo</string>
    <string name="Megaphones_invite_friends">Convidar amigos</string>
    <string name="Megaphones_use_sms">Utilizar SMS</string>
    <string name="Megaphones_chat_colors">Cor dos chats</string>
    <string name="Megaphones_add_a_profile_photo">Adicionar uma fotografia de perfil</string>

    <!-- Title of a bottom sheet to render messages that all quote a specific message -->
    <string name="MessageQuotesBottomSheet_replies">Respostas</string>

    <!-- NotificationBarManager -->
    <string name="NotificationBarManager_signal_call_in_progress">Chamada do Signal em curso</string>
    <string name="NotificationBarManager__establishing_signal_call">A estabelecer chamada do Signal</string>
    <string name="NotificationBarManager__incoming_signal_call">A receber chamada do Signal</string>
    <string name="NotificationBarManager__incoming_signal_group_call">A receber chamada de grupo do Signal</string>
    <!-- Temporary notification shown when starting the calling service -->
    <string name="NotificationBarManager__starting_signal_call_service">A iniciar serviço de chamada do Molly</string>
    <string name="NotificationBarManager__stopping_signal_call_service">A parar o serviço de chamadas do Molly</string>
    <string name="NotificationBarManager__decline_call">Rejeitar chamada</string>
    <string name="NotificationBarManager__answer_call">Atender chamada</string>
    <string name="NotificationBarManager__end_call">Terminar chamada</string>
    <string name="NotificationBarManager__cancel_call">Cancelar chamada</string>
    <string name="NotificationBarManager__join_call">Entrar na chamada</string>

    <!-- NotificationsMegaphone -->
    <string name="NotificationsMegaphone_turn_on_notifications">Ativar notificações?</string>
    <string name="NotificationsMegaphone_never_miss_a_message">Nunca perca uma mensagem dos seus contactos e grupos.</string>
    <string name="NotificationsMegaphone_turn_on">Ativar</string>
    <string name="NotificationsMegaphone_not_now">Agora não</string>

    <!-- NotificationMmsMessageRecord -->
    <string name="NotificationMmsMessageRecord_multimedia_message">Mensagem multimédia</string>
    <string name="NotificationMmsMessageRecord_downloading_mms_message">A descarregar MMS</string>
    <string name="NotificationMmsMessageRecord_error_downloading_mms_message">Erro ao descarregar a mensagem MMS, toque para tentar novamente</string>

    <!-- MediaPickerActivity -->
    <string name="MediaPickerActivity__menu_open_camera">Abrir câmara</string>

    <!-- MediaSendActivity -->
    <string name="MediaSendActivity_camera_unavailable">Câmara indisponível.</string>

    <!-- MediaRepository -->
    <string name="MediaRepository_all_media">Toda a multimédia</string>
    <string name="MediaRepository__camera">Câmara</string>

    <!-- MessageDecryptionUtil -->
    <string name="MessageDecryptionUtil_failed_to_decrypt_message">Falha ao tentar desencriptar a mensagem</string>
    <string name="MessageDecryptionUtil_tap_to_send_a_debug_log">Toque para enviar um relatório de depuração</string>

    <!-- MessageRecord -->
    <string name="MessageRecord_unknown">Desconhecido(a)</string>
    <string name="MessageRecord_message_encrypted_with_a_legacy_protocol_version_that_is_no_longer_supported">Recebeu uma mensagem encriptada gerada a partir de uma versão antiga do Signal, que já não é suportada. Por favor, peça ao remetente para atualizar para a versão mais recente e reenviar a mensagem.</string>
    <string name="MessageRecord_left_group">Você abandonou o grupo.</string>
    <string name="MessageRecord_you_updated_group">Você atualizou o grupo.</string>
    <string name="MessageRecord_the_group_was_updated">O grupo foi atualizado.</string>
    <!-- Update message shown when placing an outgoing 1:1 voice/audio call and it\'s answered by the other party -->
    <string name="MessageRecord_outgoing_voice_call">A efetuar chamada de voz</string>
    <!-- Update message shown when placing an outgoing 1:1 video call and it\'s answered by the other party -->
    <string name="MessageRecord_outgoing_video_call">A efetuar videochamada</string>
    <!-- Update message shown when placing an outgoing 1:1 voice/audio call and it\'s not answered by the other party -->
    <string name="MessageRecord_unanswered_voice_call">Chamada de voz não atendida</string>
    <!-- Update message shown when placing an outgoing 1:1 video call and it\'s not answered by the other party -->
    <string name="MessageRecord_unanswered_video_call">Videochamada não atendida</string>
    <!-- Update message shown when receiving an incoming 1:1 voice/audio call and it\'s answered -->
    <string name="MessageRecord_incoming_voice_call">A receber chamada de voz</string>
    <!-- Update message shown when receiving an incoming 1:1 video call and answered -->
    <string name="MessageRecord_incoming_video_call">A receber videochamada</string>
    <!-- Update message shown when receiving an incoming 1:1 voice/audio call and not answered -->
    <string name="MessageRecord_missed_voice_call">Chamada de voz perdida</string>
    <!-- Update message shown when receiving an incoming 1:1 video call and not answered -->
    <string name="MessageRecord_missed_video_call">Videochamada perdida</string>
    <!-- Update message shown when receiving an incoming 1:1 voice/audio call and explicitly declined -->
    <string name="MessageRecord_you_declined_a_voice_call">Rejeitou uma chamada de voz</string>
    <!-- Update message shown when receiving an incoming 1:1 video call and explicitly declined -->
    <string name="MessageRecord_you_declined_a_video_call">Rejeitou uma videochamada</string>
    <!-- Call update formatter string to place the update message next to a time stamp. e.g., \'Incoming voice call · 11:11am\' -->
    <string name="MessageRecord_call_message_with_date">%1$s · %2$s</string>
    <string name="MessageRecord_s_updated_group">%1$s atualizou o grupo.</string>
    <string name="MessageRecord_s_joined_signal">%1$s está no Signal!</string>
    <string name="MessageRecord_you_disabled_disappearing_messages">Você desativou a destruição de mensagens.</string>
    <string name="MessageRecord_s_disabled_disappearing_messages">%1$s desativou a destruição de mensagens.</string>
    <string name="MessageRecord_you_set_disappearing_message_time_to_s">Você definiu %1$s como o tempo a decorrer até as mensagens serem destruídas.</string>
    <string name="MessageRecord_s_set_disappearing_message_time_to_s">%1$s definiu %2$s como o tempo a decorrer até as mensagens serem destruídas.</string>
    <string name="MessageRecord_disappearing_message_time_set_to_s">O tempo a decorrer até que as mensagens sejam destruídas foi definido para %1$s.</string>
    <string name="MessageRecord_this_group_was_updated_to_a_new_group">O grupo foi atualizado para um \'Novo grupo\'..</string>
    <string name="MessageRecord_you_couldnt_be_added_to_the_new_group_and_have_been_invited_to_join">Não foi possível adicioná-lo ao \'Novo grupo\' e foi convidado a entrar.</string>
    <string name="MessageRecord_chat_session_refreshed">A sessão da conversa foi atualizada</string>
    <plurals name="MessageRecord_members_couldnt_be_added_to_the_new_group_and_have_been_invited">
        <item quantity="one">Um membro não pôde ser adicionado ao \'Novo grupo\' e recebeu convite para se juntar.</item>
        <item quantity="other">%1$s membros não puderam ser adicionados ao \'Novo grupo\' e receberam convites para se juntarem.</item>
    </plurals>

    <plurals name="MessageRecord_members_couldnt_be_added_to_the_new_group_and_have_been_removed">
        <item quantity="one">Um membro não pôde ser adicionado ao \'Novo grupo\' e foi removido.</item>
        <item quantity="other">%1$s membros não puderam ser adicionados ao \'Novo grupo\' e foram removidos.</item>
    </plurals>

    <!-- Profile change updates -->
    <string name="MessageRecord_changed_their_profile_name_to">%1$s alterou o seu nome de perfil para %2$s.</string>
    <string name="MessageRecord_changed_their_profile_name_from_to">%1$s alterou o seu nome de perfil de %2$s para %3$s.</string>
    <string name="MessageRecord_changed_their_profile">%1$s alterou o seu perfil.</string>

    <!-- GV2 specific -->
    <string name="MessageRecord_you_created_the_group">Criou o grupo.</string>
    <string name="MessageRecord_group_updated">Grupo atualizado.</string>
    <string name="MessageRecord_invite_friends_to_this_group">Convide amigos para este grupo através do link de grupo</string>

    <!-- GV2 member additions -->
    <string name="MessageRecord_you_added_s">Adicionou %1$s.</string>
    <string name="MessageRecord_s_added_s">%1$s adicionou %2$s.</string>
    <string name="MessageRecord_s_added_you">%1$s adicionou-o ao grupo.</string>
    <string name="MessageRecord_you_joined_the_group">Você juntou-se ao grupo.</string>
    <string name="MessageRecord_s_joined_the_group">%1$s juntou-se ao grupo.</string>

    <!-- GV2 member removals -->
    <string name="MessageRecord_you_removed_s">Removeu %1$s.</string>
    <string name="MessageRecord_s_removed_s">%1$s removeu %2$s.</string>
    <string name="MessageRecord_s_removed_you_from_the_group">%1$s removeu-o do grupo.</string>
    <string name="MessageRecord_you_left_the_group">Você abandonou o grupo.</string>
    <string name="MessageRecord_s_left_the_group">%1$s abandonou o grupo.</string>
    <string name="MessageRecord_you_are_no_longer_in_the_group">Deixou de pertencer ao grupo.</string>
    <string name="MessageRecord_s_is_no_longer_in_the_group">%1$s já não pertence ao grupo.</string>

    <!-- GV2 role change -->
    <string name="MessageRecord_you_made_s_an_admin">Você tornou %1$s num administrador.</string>
    <string name="MessageRecord_s_made_s_an_admin">%1$s tornou %2$s num administrador.</string>
    <string name="MessageRecord_s_made_you_an_admin">%1$s tornou-o num administrador.</string>
    <string name="MessageRecord_you_revoked_admin_privileges_from_s">Você retirou os privilégios de administrador a %1$s.</string>
    <string name="MessageRecord_s_revoked_your_admin_privileges">%1$s revogou os seus privilégios de administrador.</string>
    <string name="MessageRecord_s_revoked_admin_privileges_from_s">%1$s revogou os privilégios de administrador a %2$s.</string>
    <string name="MessageRecord_s_is_now_an_admin">%1$s é agora um administrador.</string>
    <string name="MessageRecord_you_are_now_an_admin">Você, é agora administrador.</string>
    <string name="MessageRecord_s_is_no_longer_an_admin">%1$s deixou de ser administrador.</string>
    <string name="MessageRecord_you_are_no_longer_an_admin">Deixou de ser administrador.</string>

    <!-- GV2 invitations -->
    <string name="MessageRecord_you_invited_s_to_the_group">Você convidou %1$s para o grupo.</string>
    <string name="MessageRecord_s_invited_you_to_the_group">%1$s convidou-o para o grupo.</string>
    <plurals name="MessageRecord_s_invited_members">
        <item quantity="one">%1$s convidou 1 pessoa para o grupo.</item>
        <item quantity="other">%1$s convidou %2$d pessoas para o grupo.</item>
    </plurals>
    <string name="MessageRecord_you_were_invited_to_the_group">Foi convidado para o grupo.</string>
    <plurals name="MessageRecord_d_people_were_invited_to_the_group">
        <item quantity="one">1 pessoa foi convidada para o grupo.</item>
        <item quantity="other">%1$d pessoas foram convidadas para o grupo.</item>
    </plurals>

    <!-- GV2 invitation revokes -->
    <plurals name="MessageRecord_you_revoked_invites">
        <item quantity="one">Você revogou um convite para o grupo.</item>
        <item quantity="other">Você revogou %1$d convites para o grupo.</item>
    </plurals>
    <plurals name="MessageRecord_s_revoked_invites">
        <item quantity="one">%1$s revogou um convite para o grupo.</item>
        <item quantity="other">%1$s revogou %2$d convites para o grupo.</item>
    </plurals>
    <string name="MessageRecord_someone_declined_an_invitation_to_the_group">Alguém declinou um pedido para o grupo.</string>
    <string name="MessageRecord_you_declined_the_invitation_to_the_group">Você recusou o convite para o grupo.</string>
    <string name="MessageRecord_s_revoked_your_invitation_to_the_group">%1$s revogou o seu convite para o grupo,</string>
    <string name="MessageRecord_an_admin_revoked_your_invitation_to_the_group">Um administrador revogou o seu convite para o grupo,</string>
    <plurals name="MessageRecord_d_invitations_were_revoked">
        <item quantity="one">Foi revogado um convite para o grupo.</item>
        <item quantity="other">Foram revogados %1$d convites para o grupo.</item>
    </plurals>

    <!-- GV2 invitation acceptance -->
    <string name="MessageRecord_you_accepted_invite">Você aceitou o convite para o grupo.</string>
    <string name="MessageRecord_s_accepted_invite">%1$s aceitou um convite para o grupo.</string>
    <string name="MessageRecord_you_added_invited_member_s">Você adicionou o membro convidado %1$s.</string>
    <string name="MessageRecord_s_added_invited_member_s">%1$s adicionou o membro convidado %2$s.</string>

    <!-- GV2 title change -->
    <string name="MessageRecord_you_changed_the_group_name_to_s">Você alterou o nome do grupo para \"%1$s\".</string>
    <string name="MessageRecord_s_changed_the_group_name_to_s">%1$s alterou o nome do grupo para \"%2$s\".</string>
    <string name="MessageRecord_the_group_name_has_changed_to_s">O nome do grupo foi alterado para \"%1$s\".</string>

    <!-- GV2 description change -->
    <string name="MessageRecord_you_changed_the_group_description">Você alterou a descrição do grupo.</string>
    <string name="MessageRecord_s_changed_the_group_description">%1$s alterou a descrição do grupo.</string>
    <string name="MessageRecord_the_group_description_has_changed">Foi alterada a descrição do grupo.</string>

    <!-- GV2 avatar change -->
    <string name="MessageRecord_you_changed_the_group_avatar">Você alterou o avatar do grupo.</string>
    <string name="MessageRecord_s_changed_the_group_avatar">%1$s alterou o avatar do grupo.</string>
    <string name="MessageRecord_the_group_group_avatar_has_been_changed">O avatar do grupo foi alterado.</string>

    <!-- GV2 attribute access level change -->
    <string name="MessageRecord_you_changed_who_can_edit_group_info_to_s">Você alterou quem pode editar a informação do grupo para \"%1$s\".</string>
    <string name="MessageRecord_s_changed_who_can_edit_group_info_to_s">%1$s alterou quem pode editar a informação do grupo para \"%2$s\".</string>
    <string name="MessageRecord_who_can_edit_group_info_has_been_changed_to_s">Quem pode editar a informação de grupo foi alterado para \"%1$s\".</string>

    <!-- GV2 membership access level change -->
    <string name="MessageRecord_you_changed_who_can_edit_group_membership_to_s">Você alterou quem pode editar a participação do grupo para \"%1$s\".</string>
    <string name="MessageRecord_s_changed_who_can_edit_group_membership_to_s">%1$s alterou quem pode editar os membros do grupo para \"%2$s\".</string>
    <string name="MessageRecord_who_can_edit_group_membership_has_been_changed_to_s">Quem pode editar os membros do grupo foi alterado para \"%1$s\".</string>

    <!-- GV2 announcement group change -->
    <string name="MessageRecord_you_allow_all_members_to_send">Você modificou as definições de grupo de forma a permitir que todos os membros possam enviar mensagens.</string>
    <string name="MessageRecord_you_allow_only_admins_to_send">Você modificou as definições de grupo de forma a permitir que apenas os administradores possam enviar mensagens.</string>
    <string name="MessageRecord_s_allow_all_members_to_send">%1$s modificou as definições do grupo para permitir que todos os membros possam enviar mensagens.</string>
    <string name="MessageRecord_s_allow_only_admins_to_send">%1$s modificou as definições de grupo de forma a permitir que apenas os administradores possam enviar mensagens.</string>
    <string name="MessageRecord_allow_all_members_to_send">As definições do grupo foram modificadas para permitir que todos os membros possam enviar mensagens.</string>
    <string name="MessageRecord_allow_only_admins_to_send">As definições de grupo foram modificadas para permitir que apenas os administradores possam enviar mensagens.</string>

    <!-- GV2 group link invite access level change -->
    <string name="MessageRecord_you_turned_on_the_group_link_with_admin_approval_off">Ativou o link de grupo sem aprovação de administrador.</string>
    <string name="MessageRecord_you_turned_on_the_group_link_with_admin_approval_on">Ativou o link do grupo com aprovação de administrador.</string>
    <string name="MessageRecord_you_turned_off_the_group_link">Desativou o link do grupo.</string>
    <string name="MessageRecord_s_turned_on_the_group_link_with_admin_approval_off">%1$s ativou o link do grupo sem aprovação de administrador.</string>
    <string name="MessageRecord_s_turned_on_the_group_link_with_admin_approval_on">%1$s ativou o link do grupo com aprovação de administrador.</string>
    <string name="MessageRecord_s_turned_off_the_group_link">%1$s desativou o link do grupo.</string>
    <string name="MessageRecord_the_group_link_has_been_turned_on_with_admin_approval_off">O link do grupo foi ativado sem aprovação de administrador.</string>
    <string name="MessageRecord_the_group_link_has_been_turned_on_with_admin_approval_on">O link do grupo foi ativado com aprovação de administrador.</string>
    <string name="MessageRecord_the_group_link_has_been_turned_off">O link do grupo foi desativado.</string>
    <string name="MessageRecord_you_turned_off_admin_approval_for_the_group_link">Desativou a aprovação de administrador para o link de grupo.</string>
    <string name="MessageRecord_s_turned_off_admin_approval_for_the_group_link">%1$s desativou a aprovação de administrador para o link de grupo.</string>
    <string name="MessageRecord_the_admin_approval_for_the_group_link_has_been_turned_off">A aprovação de administrador para o link de grupo foi desativada.</string>
    <string name="MessageRecord_you_turned_on_admin_approval_for_the_group_link">Desativou a aprovação de administrador para o link de grupo.</string>
    <string name="MessageRecord_s_turned_on_admin_approval_for_the_group_link">%1$s ativou a aprovação de administrador para o link de grupo.</string>
    <string name="MessageRecord_the_admin_approval_for_the_group_link_has_been_turned_on">A aprovação de administrador para o link de grupo foi ativada.</string>

    <!-- GV2 group link reset -->
    <string name="MessageRecord_you_reset_the_group_link">Redefiniu o link de grupo.</string>
    <string name="MessageRecord_s_reset_the_group_link">%1$s redefiniu o link do grupo.</string>
    <string name="MessageRecord_the_group_link_has_been_reset">O link do grupo foi redefinido.</string>

    <!-- GV2 group link joins -->
    <string name="MessageRecord_you_joined_the_group_via_the_group_link">Entrou para o grupo através do link do grupo.</string>
    <string name="MessageRecord_s_joined_the_group_via_the_group_link">%1$s entrou para o grupo através do link do grupo.</string>

    <!-- GV2 group link requests -->
    <string name="MessageRecord_you_sent_a_request_to_join_the_group">Enviou um pedido para entrar para o grupo.</string>
    <string name="MessageRecord_s_requested_to_join_via_the_group_link">%1$s solicitou para entrar para o grupo através do link do grupo.</string>
    <!-- Update message shown when someone requests to join via group link and cancels the request back to back -->
    <plurals name="MessageRecord_s_requested_and_cancelled_their_request_to_join_via_the_group_link">
        <item quantity="one">%1$s solicitou e cancelou o seu pedido para entrar através do link do grupo.</item>
        <item quantity="other">%1$s solicitaram e cancelaram %2$d pedidos para entrar através do link do grupo.</item>
    </plurals>

    <!-- GV2 group link approvals -->
    <string name="MessageRecord_s_approved_your_request_to_join_the_group">%1$s aprovou o seu pedido para entrar para o grupo.</string>
    <string name="MessageRecord_s_approved_a_request_to_join_the_group_from_s">%1$s aprovou um pedido de %2$s para entrar para o grupo.</string>
    <string name="MessageRecord_you_approved_a_request_to_join_the_group_from_s">Você aprovou o pedido de %1$s para entrar para o grupo.</string>
    <string name="MessageRecord_your_request_to_join_the_group_has_been_approved">O seu pedido para entrar para o grupo foi aprovado.</string>
    <string name="MessageRecord_a_request_to_join_the_group_from_s_has_been_approved">Foi aprovado o pedido de %1$s para entrar para o grupo.</string>

    <!-- GV2 group link deny -->
    <string name="MessageRecord_your_request_to_join_the_group_has_been_denied_by_an_admin">O seu pedido para entrar no grupo foi negado por um administrador.</string>
    <string name="MessageRecord_s_denied_a_request_to_join_the_group_from_s">%1$s negou o pedido de %2$s para entrar para o grupo.</string>
    <string name="MessageRecord_a_request_to_join_the_group_from_s_has_been_denied">Foi negado o pedido de %1$s para entrar para o grupo.</string>
    <string name="MessageRecord_you_canceled_your_request_to_join_the_group">Você cancelou o seu pedido para entrar para o grupo.</string>
    <string name="MessageRecord_s_canceled_their_request_to_join_the_group">%1$s cancelou o(s) pedido(s) dele(s) para entrar(em) para o grupo.</string>

    <!-- End of GV2 specific update messages -->

    <string name="MessageRecord_your_safety_number_with_s_has_changed">O seu número de segurança com %1$s foi alterado.</string>
    <string name="MessageRecord_you_marked_your_safety_number_with_s_verified">Marcou como verificado o seu número de segurança com %1$s</string>
    <string name="MessageRecord_you_marked_your_safety_number_with_s_verified_from_another_device">Marcou o seu número de segurança com %1$s verificado a partir de outro dispositivo</string>
    <string name="MessageRecord_you_marked_your_safety_number_with_s_unverified">Marcou como não verificado o seu número de segurança com %1$s</string>
    <string name="MessageRecord_you_marked_your_safety_number_with_s_unverified_from_another_device">Marcou como não verificado o seu número de segurança com %1$s a partir de outro dispositivo</string>
    <string name="MessageRecord_a_message_from_s_couldnt_be_delivered">Não pode ser entregue uma mensagem de %1$s</string>
    <string name="MessageRecord_s_changed_their_phone_number">%1$s alterou o seu número de telefone.</string>
    <!-- Update item message shown in the release channel when someone is already a sustainer so we ask them if they want to boost. -->
    <string name="MessageRecord_like_this_new_feature_help_support_signal_with_a_one_time_donation">Gosta desta nova funcionalidade? Ajude a apoiar o Signal fazendo uma doação única.</string>
    <!-- Update item message shown when we merge two threads together. First placeholder is a name, second placeholder is a phone number. -->
    <string name="MessageRecord_your_message_history_with_s_and_their_number_s_has_been_merged">O seu histórico de mensagens com %1$s e o seu número %2$s foram juntados.</string>
    <!-- Update item message shown when we merge two threads together and we don\'t know the phone number of the other thread. The placeholder is a person\'s name. -->
    <string name="MessageRecord_your_message_history_with_s_and_another_chat_has_been_merged">O seu histórico de mensagens com %1$s e outra conversa com esta pessoa foram juntados.</string>
    <!-- Update item message shown when you find out a phone number belongs to a person you had a conversation with. First placeholder is a phone number, second placeholder is a name. -->
    <string name="MessageRecord_s_belongs_to_s">%1$s pertence a %2$s</string>
    <!-- Message to notify sender that activate payments request has been sent to the recipient -->
    <string name="MessageRecord_you_sent_request">Enviou a %1$s um pedido para ativar os Pagamentos</string>
    <!-- Request message from recipient to activate payments -->
    <string name="MessageRecord_wants_you_to_activate_payments">%1$s quer que você ative os Pagamentos. Envie pagamentos apenas a pessoas em quem confia.</string>
    <!-- Message to inform user that payments was activated-->
    <string name="MessageRecord_you_activated_payments">Ativou os Pagamentos</string>
    <!-- Message to inform sender that recipient can now accept payments -->
    <string name="MessageRecord_can_accept_payments">%1$s pode agora aceitar Pagamentos</string>

    <!-- Group Calling update messages -->
    <string name="MessageRecord_s_started_a_group_call_s">%1$s iniciou uma chamada em grupo · %2$s</string>
    <string name="MessageRecord_s_is_in_the_group_call_s">%1$s está na chamada de grupo · %2$s</string>
    <string name="MessageRecord_you_are_in_the_group_call_s1">Está na chamada de grupo · %1$s</string>
    <string name="MessageRecord_s_and_s_are_in_the_group_call_s1">%1$s e %2$s estão na chamada de grupo · %3$s</string>
    <string name="MessageRecord_group_call_s">Chamada de grupo · %1$s</string>

    <string name="MessageRecord_s_started_a_group_call">%1$s iniciou uma chamada de grupo</string>
    <string name="MessageRecord_s_is_in_the_group_call">%1$s está na chamada de grupo</string>
    <string name="MessageRecord_you_are_in_the_group_call">Você está na chamada de grupo</string>
    <string name="MessageRecord_s_and_s_are_in_the_group_call">%1$s e %2$s estão na chamada de grupo</string>
    <string name="MessageRecord_group_call">Chamada de grupo</string>

    <string name="MessageRecord_you">Você</string>

    <plurals name="MessageRecord_s_s_and_d_others_are_in_the_group_call_s">
        <item quantity="one">%1$s, %2$s, e %3$d outro estão na chamada de grupo · %4$s</item>
        <item quantity="other">%1$s, %2$s, e outros %3$d estão na chamada de grupo · %4$s</item>
    </plurals>

    <plurals name="MessageRecord_s_s_and_d_others_are_in_the_group_call">
        <item quantity="one">%1$s, %2$s, e %3$d outro estão na chamada de grupo</item>
        <item quantity="other">%1$s, %2$s, e outros %3$d estão na chamada de grupo</item>
    </plurals>

    <!-- In-conversation update message to indicate that the current contact is sms only and will need to migrate to signal to continue the conversation in signal. -->
    <string name="MessageRecord__you_will_no_longer_be_able_to_send_sms_messages_from_signal_soon">Em breve já não poderá enviar mensagens SMS pelo Signal. Convide %1$s para o Signal para manter a conversa aqui.</string>
    <!-- In-conversation update message to indicate that the current contact is sms only and will need to migrate to signal to continue the conversation in signal. -->
    <string name="MessageRecord__you_can_no_longer_send_sms_messages_in_signal">Já não pode enviar mensagens SMS no Molly. Convide %1$s para o Molly para manter a conversa aqui.</string>
    <!-- Body for quote when message being quoted is an in-app payment message -->
    <string name="MessageRecord__payment_s">Pagamento: %1$s</string>

    <!-- MessageRequestBottomView -->
    <string name="MessageRequestBottomView_accept">Aceitar</string>
    <string name="MessageRequestBottomView_continue">Continuar</string>
    <string name="MessageRequestBottomView_delete">Eliminar</string>
    <string name="MessageRequestBottomView_block">Bloquear</string>
    <string name="MessageRequestBottomView_unblock">Desbloquear</string>
    <string name="MessageRequestBottomView_do_you_want_to_let_s_message_you_they_wont_know_youve_seen_their_messages_until_you_accept">Permite que %1$s lhe envie mensagens e que seja partilhado o seu nome e fotografia com ele(a)? Ele(a) não saberá que viu a mensagem dele(a) até que aceite.</string>
    <!-- Shown in message request flow. Describes what will happen if you unblock a Signal user -->
    <string name="MessageRequestBottomView_do_you_want_to_let_s_message_you_wont_receive_any_messages_until_you_unblock_them">Quer partilhar o seu nome e foto com o utilizador %1$s e permitir que este lhe envie mensagens? Não receberá nenhuma mensagem deste utilizador até o desbloquear.</string>
    <!-- Shown in message request flow. Describes what will happen if you unblock an SMS user -->
    <string name="MessageRequestBottomView_do_you_want_to_let_s_message_you_wont_receive_any_messages_until_you_unblock_them_SMS">Quer deixar que %1$s lhe envie mensagens? Não receberá nenhuma mensagem deste utilizador até o desbloquear.</string>
    <string name="MessageRequestBottomView_get_updates_and_news_from_s_you_wont_receive_any_updates_until_you_unblock_them">Obter atualizações e novidades de %1$s? Não receberá nenhuma atualização desse utilizador até o desbloquear.</string>
    <string name="MessageRequestBottomView_continue_your_conversation_with_this_group_and_share_your_name_and_photo">Continuar a sua conversa com este grupo e partilhar o seu nome e fotografia com os seus membros?</string>
    <string name="MessageRequestBottomView_upgrade_this_group_to_activate_new_features">Faça o upgrade deste grupo para ativar os recursos novos como @menções e os administradores. Os membros que não partilharam os seus nomes ou fotografias neste grupo serão convidados a juntarem-se.</string>
    <string name="MessageRequestBottomView_this_legacy_group_can_no_longer_be_used">Este \'Grupo legado\' deixou de poder ser utilizado porque é demasiadamente grande. O tamanho máximo do grupo é de %1$d.</string>
    <string name="MessageRequestBottomView_continue_your_conversation_with_s_and_share_your_name_and_photo">Continuar a sua conversa com %1$s e partilhar o seu nome e fotografia com ele(s)?</string>
    <string name="MessageRequestBottomView_do_you_want_to_join_this_group_they_wont_know_youve_seen_their_messages_until_you_accept">Deseja juntar-se a este grupo e partilhar o seu nome e fotografia com os seus membros? Eles não sabem que viu as mensagens deles até que aceite.</string>
    <string name="MessageRequestBottomView_do_you_want_to_join_this_group_you_wont_see_their_messages">Juntar-se a este grupo e partilhar o seu nome e fotografia com estes membros? Você não irá ver as mensagens deles até que você aceite.</string>
    <string name="MessageRequestBottomView_join_this_group_they_wont_know_youve_seen_their_messages_until_you_accept">Juntar-se a este grupo? Eles não saberão que viu as mensagens deles até que aceite o convite.</string>
    <string name="MessageRequestBottomView_unblock_this_group_and_share_your_name_and_photo_with_its_members">Deseja desbloquear este grupo e partilhar o seu nome e fotografia com os seus membros? Não receberá nenhuma mensagem até o desbloquear.</string>
  <!-- Removed by excludeNonTranslatables <string name="MessageRequestBottomView_legacy_learn_more_url" translatable="false">https://support.signal.org/hc/articles/360007459591</string> -->
    <string name="MessageRequestProfileView_view">Ver</string>
    <string name="MessageRequestProfileView_member_of_one_group">Membro de %1$s</string>
    <string name="MessageRequestProfileView_member_of_two_groups">Membro de %1$s e %2$s</string>
    <string name="MessageRequestProfileView_member_of_many_groups">Membro de %1$s, %2$s e %3$s</string>
    <plurals name="MessageRequestProfileView_members">
        <item quantity="one">%1$d membro</item>
        <item quantity="other">%1$d membros</item>
    </plurals>
    <!-- Describes the number of members in a group. The string MessageRequestProfileView_invited is nested in the parentheses. -->
    <plurals name="MessageRequestProfileView_members_and_invited">
        <item quantity="one">%1$d membro (%2$s)</item>
        <item quantity="other">%1$d membros (%2$s)</item>
    </plurals>
    <!-- Describes the number of people invited to a group. Nested inside of the string MessageRequestProfileView_members_and_invited -->
    <plurals name="MessageRequestProfileView_invited">
        <item quantity="one">+%1$d convidado</item>
        <item quantity="other">+%1$d convidados</item>
    </plurals>
    <plurals name="MessageRequestProfileView_member_of_d_additional_groups">
        <item quantity="one">%1$d grupo adicional</item>
        <item quantity="other">%1$d grupos adicionais</item>
    </plurals>

    <!-- PassphraseChangeActivity -->
    <string name="PassphraseChangeActivity_passphrases_dont_match_exclamation">As frases-chave não coincidem!</string>
    <string name="PassphraseChangeActivity_incorrect_old_passphrase_exclamation">Frase-chave anterior incorreta!</string>
    <string name="PassphraseChangeActivity_enter_new_passphrase_exclamation">Introduza uma nova frase-chave</string>

    <!-- DeviceProvisioningActivity -->
    <string name="DeviceProvisioningActivity_link_this_device">Associar este dispositivo?</string>
    <string name="DeviceProvisioningActivity_continue">CONTINUAR</string>

    <string name="DeviceProvisioningActivity_content_intro">Será capaz de</string>
    <string name="DeviceProvisioningActivity_content_bullets">
        • Ler todas as suas mensagens \n• Enviar mensagens em seu nome
    </string>
    <string name="DeviceProvisioningActivity_content_progress_title">A associar dispositivo</string>
    <string name="DeviceProvisioningActivity_content_progress_content">A associar um novo dispositivo…</string>
    <string name="DeviceProvisioningActivity_content_progress_success">Dispositivo aprovado!</string>
    <string name="DeviceProvisioningActivity_content_progress_no_device">Não foi encontrado nenhum dispositivo.</string>
    <string name="DeviceProvisioningActivity_content_progress_network_error">Erro de rede.</string>
    <string name="DeviceProvisioningActivity_content_progress_key_error">Código QR inválido.</string>
    <string name="DeviceProvisioningActivity_sorry_you_have_too_many_devices_linked_already">Lamentamos mas tem demasiados dispositivos associados, tente remover alguns</string>
    <string name="DeviceActivity_sorry_this_is_not_a_valid_device_link_qr_code">Lamento mas este não é um código QR de associação ao dispositivo válido.</string>
    <string name="DeviceProvisioningActivity_link_a_signal_device">Associar a um dispositivo Signal?</string>
    <string name="DeviceProvisioningActivity_it_looks_like_youre_trying_to_link_a_signal_device_using_a_3rd_party_scanner">Parece estar a tentar associar um dispositivo Signal através de um digitalizador externo. Para sua segurança, digitalize o código através do Signal.</string>

    <string name="DeviceActivity_signal_needs_the_camera_permission_in_order_to_scan_a_qr_code">O Molly requer permissão de acesso à câmara para ler códigos QR, mas esta foi negada permanentemente. Por favor, aceda às definições das aplicações do seu telemóvel, selecione o Molly e nas \"Permissões\" ative a \"Câmara\".</string>
    <string name="DeviceActivity_unable_to_scan_a_qr_code_without_the_camera_permission">Não é possível ler um código QR sem ter a permissão de acesso à câmara.</string>

    <!-- OutdatedBuildReminder -->
    <string name="OutdatedBuildReminder_update_now">Atualizar agora</string>
    <string name="OutdatedBuildReminder_your_version_of_signal_will_expire_today">Esta versão do Signal expira hoje. Atualize para a versão mais recente.</string>
    <plurals name="OutdatedBuildReminder_your_version_of_signal_will_expire_in_n_days">
        <item quantity="one">Esta versão do Signal irá expirar amanhã. Atualize para a versão mais recente.</item>
        <item quantity="other">Esta versão do Signal irá expirar dentro de %1$d dias. Atualize para a versão mais recente.</item>
    </plurals>

    <!-- PassphrasePromptActivity -->
    <string name="PassphrasePromptActivity_enter_passphrase">Insira a frase-chave</string>
    <string name="PassphrasePromptActivity_watermark_content_description">Ícone do Molly</string>
    <string name="PassphrasePromptActivity_ok_button_content_description">Submeter frase-chave</string>
    <string name="PassphrasePromptActivity_invalid_passphrase_exclamation">Frase-chave inválida!</string>
    <string name="PassphrasePromptActivity_unlock_signal">Desbloquear o Molly</string>
    <string name="PassphrasePromptActivity_signal_android_lock_screen">Molly Android - Ecrã de bloqueio</string>

    <!-- PlacePickerActivity -->
    <string name="PlacePickerActivity_title">Mapa</string>

    <string name="PlacePickerActivity_drop_pin">Colocar pino</string>
    <string name="PlacePickerActivity_accept_address">Aceitar endereço</string>

    <!-- PlayServicesProblemFragment -->
    <string name="PlayServicesProblemFragment_the_version_of_google_play_services_you_have_installed_is_not_functioning">A versão do Serviços Google Play que tem instalada não está a funcionar corretamente. Por favor, reinstale o Google Play Services e tente novamente.</string>

    <!-- PinRestoreEntryFragment -->
    <string name="PinRestoreEntryFragment_incorrect_pin">PIN incorreto</string>
    <string name="PinRestoreEntryFragment_skip_pin_entry">Ignorar a introdução do PIN?</string>
    <string name="PinRestoreEntryFragment_need_help">Necessita de ajuda?</string>
    <string name="PinRestoreEntryFragment_your_pin_is_a_d_digit_code">O seu PIN é um código de mais de %1$d dígitos que você criou e que pode ser numérico ou alfanumérico. Se não se conseguir lembrar do seu PIN, poderá criar um novo. Poderá registar e utilizar a sua conta mas irá perder algumas das definições guardadas como a sua informação de perfil.</string>
    <string name="PinRestoreEntryFragment_if_you_cant_remember_your_pin">Se não se conseguir lembrar do seu PIN, poderá criar um novo. Poderá registar e utilizar a sua conta mas irá perder algumas das definições guardadas tal como a sua informação de perfil.</string>
    <string name="PinRestoreEntryFragment_create_new_pin">Criar novo PIN</string>
    <string name="PinRestoreEntryFragment_contact_support">Contactar o Suporte</string>
    <string name="PinRestoreEntryFragment_cancel">Cancelar</string>
    <string name="PinRestoreEntryFragment_skip">Saltar</string>
    <plurals name="PinRestoreEntryFragment_you_have_d_attempt_remaining">
        <item quantity="one">Resta-lhe %1$d tentativa. Quando terminarem as tentativas poderá criar um novo PIN. Poderá voltar a registar-se e utilizar a sua conta mas irá perder algumas definições guardadas, como a sua informação do perfil.</item>
        <item quantity="other">Restam-lhe %1$d tentativas. Quando terminarem as tentativas poderá criar um novo PIN. Poderá voltar a registar-se e utilizar a sua conta mas irá perder algumas definições guardadas, como a sua informação do perfil.</item>
    </plurals>
    <string name="PinRestoreEntryFragment_signal_registration_need_help_with_pin">Registo Signal - Necessita de ajuda com o PIN para Android</string>
    <string name="PinRestoreEntryFragment_enter_alphanumeric_pin">Introduza um PIN alfanumérico</string>
    <string name="PinRestoreEntryFragment_enter_numeric_pin">Introduza um PIN numérico</string>

    <!-- PinRestoreLockedFragment -->
    <string name="PinRestoreLockedFragment_create_your_pin">Crie o seu PIN</string>
    <string name="PinRestoreLockedFragment_youve_run_out_of_pin_guesses">Esgotou todas as tentativas para introduzir o PIN, mas ainda pode aceder à sua conta do Signal criando um novo PIN. Para sua privacidade e segurança, a sua conta será restaurada sem nenhuma informação relativa ao perfil ou definições guardadas.</string>
    <string name="PinRestoreLockedFragment_create_new_pin">Criar PIN novo</string>
  <!-- Removed by excludeNonTranslatables <string name="PinRestoreLockedFragment_learn_more_url" translatable="false">https://support.signal.org/hc/articles/360007059792</string> -->

    <!-- Dialog button text indicating user wishes to send an sms code isntead of skipping it -->
    <string name="ReRegisterWithPinFragment_send_sms_code">Enviar código SMS</string>
    <!-- Email subject used when user contacts support about an issue with the reregister flow. -->
    <string name="ReRegisterWithPinFragment_support_email_subject">Registo do Signal - Necessita de ajuda para voltar a registar o PIN para Android</string>
    <!-- Dialog message shown in reregister flow when tapping a informational button to to learn about pins or contact support for help -->
    <string name="ReRegisterWithPinFragment_need_help_local">O seu PIN é um código de %1$d ou mais dígitos por si criado e pode ser numérico ou alfanumérico.\n\nSe não se lembrar do seu PIN, pode criar um novo.</string>
    <!-- Dialog message shown in reregister flow when user requests to skip this flow and return to the normal flow -->
    <string name="ReRegisterWithPinFragment_skip_local">Se não se lembrar do seu PIN, pode criar um novo.</string>
    <!-- Dialog message shown in reregister flow when user uses up all of their guesses for their pin and we are going to move on -->
    <string name="ReRegisterWithPinFragment_out_of_guesses_local">Já esgotou as tentativas de PIN, mas ainda pode aceder à sua conta Signal criando um PIN novo.</string>

    <!-- PinOptOutDialog -->
    <string name="PinOptOutDialog_warning">Aviso</string>
    <string name="PinOptOutDialog_if_you_disable_the_pin_you_will_lose_all_data">Se desativar o PIN, todos os dados serão perdidos ao registar-se novamente no Signal, a menos que faça uma cópia de segurança e o restaure manualmente. Não pode ativar o Bloqueio de registo enquanto o PIN estiver desativado.</string>
    <string name="PinOptOutDialog_disable_pin">Desativar PIN</string>

    <!-- RatingManager -->
    <string name="RatingManager_rate_this_app">Avaliar esta aplicação</string>
    <string name="RatingManager_if_you_enjoy_using_this_app_please_take_a_moment">Se gostou desta aplicação, ajude-nos avaliando-a.</string>
    <string name="RatingManager_rate_now">Avaliar agora!</string>
    <string name="RatingManager_no_thanks">Não, obrigado</string>
    <string name="RatingManager_later">Mais tarde</string>

    <!-- ReactionsBottomSheetDialogFragment -->
    <string name="ReactionsBottomSheetDialogFragment_all">Todos os · %1$d</string>

    <!-- ReactionsConversationView -->
    <string name="ReactionsConversationView_plus">+%1$d</string>

    <!-- ReactionsRecipientAdapter -->
    <string name="ReactionsRecipientAdapter_you">Você</string>

    <!-- RecaptchaRequiredBottomSheetFragment -->
    <string name="RecaptchaRequiredBottomSheetFragment_verify_to_continue_messaging">Verifique para continuar a conversar</string>
    <string name="RecaptchaRequiredBottomSheetFragment_to_help_prevent_spam_on_signal">Para ajudar a prevenir o spam no Molly, termine a verificação.</string>
    <string name="RecaptchaRequiredBottomSheetFragment_after_verifying_you_can_continue_messaging">Depois de verificar, pode continuar a conversar. Todas as mensagens em pausa serão enviadas.</string>

    <!-- Recipient -->
    <string name="Recipient_you">Você</string>
    <!-- Name of recipient representing user\'s \'My Story\' -->
    <string name="Recipient_my_story">A Minha História</string>

    <!-- RecipientPreferencesActivity -->
    <string name="RecipientPreferenceActivity_block">Bloquear</string>
    <string name="RecipientPreferenceActivity_unblock">Desbloquear</string>

    <!-- RecipientProvider -->

    <!-- RedPhone -->
    <string name="RedPhone_answering">A atender…</string>
    <string name="RedPhone_ending_call">A terminar chamada…</string>
    <string name="RedPhone_ringing">A tocar…</string>
    <string name="RedPhone_busy">Ocupado</string>
    <string name="RedPhone_recipient_unavailable">Destinatário indisponível</string>
    <string name="RedPhone_network_failed">Falha de rede!</string>
    <string name="RedPhone_number_not_registered">Número não registado!</string>
    <string name="RedPhone_the_number_you_dialed_does_not_support_secure_voice">O número que marcou não suporta chamadas de voz seguras!</string>
    <string name="RedPhone_got_it">Entendido</string>

    <!-- Valentine\'s Day Megaphone -->
    <!-- Title text for the Valentine\'s Day donation megaphone. The placeholder will always be a heart emoji. Needs to be a placeholder for Android reasons. -->
    <!-- Body text for the Valentine\'s Day donation megaphone. -->

    <!-- WebRtcCallActivity -->
    <string name="WebRtcCallActivity__tap_here_to_turn_on_your_video">Toque aqui para ativar a sua câmara</string>
    <string name="WebRtcCallActivity__to_call_s_signal_needs_access_to_your_camera">Para telefonar a %1$s, o Molly necessita de aceder à sua câmara</string>
    <string name="WebRtcCallActivity__signal_s">Chamada Molly %1$s</string>
    <string name="WebRtcCallActivity__calling">A chamar…</string>
    <string name="WebRtcCallActivity__group_is_too_large_to_ring_the_participants">Grupo demasiado grande para ligar a todos os participantes.</string>
    <!-- Call status shown when an active call was disconnected (e.g., network hiccup) and is trying to reconnect -->
    <string name="WebRtcCallActivity__reconnecting">A ligar novamente…</string>
    <!-- Title for dialog warning about lacking bluetooth permissions during a call -->
    <string name="WebRtcCallActivity__bluetooth_permission_denied">Permissão de bluetooth negada</string>
    <!-- Message for dialog warning about lacking bluetooth permissions during a call and references the permission needed by name -->
    <string name="WebRtcCallActivity__please_enable_the_nearby_devices_permission_to_use_bluetooth_during_a_call">Por favor, ative a permissão \"Dispositivos próximos\" para utilizar o bluetooth durante uma chamada.</string>
    <!-- Positive action for bluetooth warning dialog to open settings -->
    <string name="WebRtcCallActivity__open_settings">Abrir definições</string>
    <!-- Negative aciton for bluetooth warning dialog to dismiss dialog -->
    <string name="WebRtcCallActivity__not_now">Agora não</string>

    <!-- WebRtcCallView -->
    <string name="WebRtcCallView__signal_call">Chamada do Signal</string>
    <string name="WebRtcCallView__signal_video_call">Videochamada do Signal</string>
    <string name="WebRtcCallView__start_call">Iniciar chamada</string>
    <string name="WebRtcCallView__join_call">Entrar na chamada</string>
    <string name="WebRtcCallView__call_is_full">A chamada encontra-se cheia</string>
    <string name="WebRtcCallView__the_maximum_number_of_d_participants_has_been_Reached_for_this_call">Foi atingido o número máximo de %1$d participantes para esta chamada. Tente novamente mais tarde.</string>
    <string name="WebRtcCallView__your_video_is_off">O seu vídeo encontra-se desligado</string>
    <string name="WebRtcCallView__reconnecting">A ligar novamente…</string>
    <string name="WebRtcCallView__joining">A entrar…</string>
    <string name="WebRtcCallView__disconnected">Desligado</string>

    <string name="WebRtcCallView__signal_will_ring_s">O Signal irá ligar a %1$s</string>
    <string name="WebRtcCallView__signal_will_ring_s_and_s">O Signal irá ligar a %1$s e a %2$s</string>
    <plurals name="WebRtcCallView__signal_will_ring_s_s_and_d_others">
        <item quantity="one">O Signal irá chamar %1$s, %2$s, e %3$d outro</item>
        <item quantity="other">O Signal irá chamar %1$s, %2$s, e outros %3$d</item>
    </plurals>

    <string name="WebRtcCallView__s_will_be_notified">%1$s será notificado(a)</string>
    <string name="WebRtcCallView__s_and_s_will_be_notified">%1$s e %2$s serão notificados</string>
    <plurals name="WebRtcCallView__s_s_and_d_others_will_be_notified">
        <item quantity="one">%1$s, %2$s e %3$d outro receberão uma notificação</item>
        <item quantity="other">%1$s, %2$s e outros %3$d receberão uma notificação</item>
    </plurals>

    <string name="WebRtcCallView__ringing_s">A ligar %1$s</string>
    <string name="WebRtcCallView__ringing_s_and_s">A ligar %1$s e %2$s</string>
    <plurals name="WebRtcCallView__ringing_s_s_and_d_others">
        <item quantity="one">A ligar %1$s, %2$s e %3$d outro</item>
        <item quantity="other">A ligar %1$s, %2$s e outros %3$d</item>
    </plurals>

    <string name="WebRtcCallView__s_is_calling_you">%1$s está a telefonar-lhe</string>
    <string name="WebRtcCallView__s_is_calling_you_and_s">%1$s está a telefonar-lhe e %2$s</string>
    <string name="WebRtcCallView__s_is_calling_you_s_and_s">%1$s está a telefonar-lhe, %2$s, e %3$s</string>
    <plurals name="WebRtcCallView__s_is_calling_you_s_s_and_d_others">
        <item quantity="one">%1$s está a ligar-lhe, %2$s, %3$s e %4$d outro</item>
        <item quantity="other">%1$s está a ligar-lhe, %2$s, %3$s, e outros %4$d</item>
    </plurals>

    <string name="WebRtcCallView__no_one_else_is_here">Não se encontra mais ninguém aqui</string>
    <string name="WebRtcCallView__s_is_in_this_call">%1$s está nesta chamada</string>
    <string name="WebRtcCallView__s_are_in_this_call">%1$s estão nesta chamada</string>
    <string name="WebRtcCallView__s_and_s_are_in_this_call">%1$s e %2$s estão nesta chamada</string>

    <plurals name="WebRtcCallView__s_s_and_d_others_are_in_this_call">
        <item quantity="one">%1$s, %2$s e %3$d outro estão nesta chamada</item>
        <item quantity="other">%1$s, %2$s, e outros %3$d estão nesta chamada</item>
    </plurals>

    <!-- Toggle label with hyphenation. Translation can use soft hyphen - Unicode U+00AD -->
    <string name="WebRtcCallView__flip">Girar</string>
    <!-- Toggle label with hyphenation. Translation can use soft hyphen - Unicode U+00AD -->
    <string name="WebRtcCallView__speaker">Altifalante</string>
    <!-- Toggle label with hyphenation. Translation can use soft hyphen - Unicode U+00AD -->
    <string name="WebRtcCallView__camera">Câmara</string>
    <!-- Toggle label with hyphenation. Translation can use soft hyphen - Unicode U+00AD -->
    <string name="WebRtcCallView__unmute">Desativar o silêncio</string>
    <!-- Toggle label with hyphenation. Translation can use soft hyphen - Unicode U+00AD -->
    <string name="WebRtcCallView__mute">Silenciar</string>
    <!-- Toggle label with hyphenation. Translation can use soft hyphen - Unicode U+00AD -->
    <string name="WebRtcCallView__ring">Ligar</string>
    <!-- Label with hyphenation. Translation can use soft hyphen - Unicode U+00AD -->
    <string name="WebRtcCallView__end_call">Terminar chamada</string>

    <!-- CallParticipantsListDialog -->
    <plurals name="CallParticipantsListDialog_in_this_call_d_people">
        <item quantity="one">· %1$d pessoa nesta chamada</item>
        <item quantity="other">· %1$d pessoas nesta chamada</item>
    </plurals>

    <!-- CallParticipantView -->
    <string name="CallParticipantView__s_is_blocked">O utilizador %1$s está bloqueado</string>
    <string name="CallParticipantView__more_info">Mais informação</string>
    <string name="CallParticipantView__you_wont_receive_their_audio_or_video">Não irá receber os áudios e vídeos deles e eles não receberão os seus.</string>
    <string name="CallParticipantView__cant_receive_audio_video_from_s">Não pode receber áudio e vídeo de %1$s</string>
    <string name="CallParticipantView__cant_receive_audio_and_video_from_s">Não pode receber áudio e vídeo de %1$s</string>
    <string name="CallParticipantView__this_may_be_Because_they_have_not_verified_your_safety_number_change">Isto pode dever-se a este utilizador não ter verificado a sua alteração do seu número de segurança, haver um problema com o seu dispositivo, ou este ter bloqueado o seu perfil.</string>

    <!-- CallToastPopupWindow -->
    <string name="CallToastPopupWindow__swipe_to_view_screen_share">Deslize para ver o ecrã de partilha</string>

    <!-- ProxyBottomSheetFragment -->
    <string name="ProxyBottomSheetFragment_proxy_server">Servidor proxy</string>
    <string name="ProxyBottomSheetFragment_proxy_address">Endereço proxy</string>
    <string name="ProxyBottomSheetFragment_do_you_want_to_use_this_proxy_address">Deseja utilizar este endereço de proxy?</string>
    <string name="ProxyBottomSheetFragment_use_proxy">Utilizar proxy</string>
    <string name="ProxyBottomSheetFragment_successfully_connected_to_proxy">Ligado com sucesso ao proxy.</string>

    <!-- RecaptchaProofActivity -->
    <string name="RecaptchaProofActivity_failed_to_submit">Falha ao submeter</string>
    <string name="RecaptchaProofActivity_complete_verification">Verificação completa</string>

    <!-- RegistrationActivity -->
    <string name="RegistrationActivity_select_your_country">Escolha o seu país</string>
    <string name="RegistrationActivity_you_must_specify_your_country_code">Deverá escolher o seu código do pais
    </string>
    <string name="RegistrationActivity_please_enter_a_valid_phone_number_to_register">Introduza um número de telefone válido.</string>
    <string name="RegistrationActivity_invalid_number">Número inválido</string>
    <string name="RegistrationActivity_the_number_you_specified_s_is_invalid">O número que você especificou (%1$s) é inválido.
    </string>
    <string name="RegistrationActivity_a_verification_code_will_be_sent_to">Será enviado um código de verificação para:</string>
    <string name="RegistrationActivity_you_will_receive_a_call_to_verify_this_number">Irá receber uma chamada para verificar este número</string>
    <string name="RegistrationActivity_is_your_phone_number_above_correct">O seu número de telefone acima encontra-se correto?</string>
    <string name="RegistrationActivity_edit_number">Editar número</string>
    <string name="RegistrationActivity_missing_google_play_services">Google Play Services em falta</string>
    <string name="RegistrationActivity_this_device_is_missing_google_play_services">Este dispositivo tem o Google Play Services em falta. Vai conseguir usar o Molly na mesma, mas esta configuração poderá resultar em fiabilidade ou performance reduzidas.\n\nSe não é um utilizador avançado, não está a correr uma ROM Android personalizada ou acha que isto é um erro, por favor contacte support@molly.im para obter ajuda.</string>
    <string name="RegistrationActivity_i_understand">Eu compreendo</string>
    <string name="RegistrationActivity_play_services_error">Erro do Play Services</string>
    <string name="RegistrationActivity_google_play_services_is_updating_or_unavailable">O Google Play Services está a ser atualizado ou está temporariamente indisponível. Por favor, tente novamente.</string>
    <string name="RegistrationActivity_terms_and_privacy">Termos e Política de privacidade</string>
    <string name="RegistrationActivity_signal_needs_access_to_your_contacts_and_media_in_order_to_connect_with_friends">O Signal necessita das permissões de acesso aos contatos e à multimédia para o ajudar a ligar-se a amigos e a enviar mensagens. Os seus contactos são carregados utilizando a descoberta de contacto privado do Signal, o que significa que eles são encriptados de ponta a ponta e nunca visíveis para o serviço do Signal.</string>
    <string name="RegistrationActivity_signal_needs_access_to_your_contacts_in_order_to_connect_with_friends">O Signal necessita das permissões de acesso aos contatos para o ajudar a ligar-se a amigos. Os seus contactos são carregados utilizando a descoberta de contacto privado do Signal, o que significa que eles são encriptados de ponta a ponta e nunca visíveis para o serviço do Signal.</string>
    <string name="RegistrationActivity_rate_limited_to_service">Fez demasiadas tentativas para registar este número. Por favor, tente mais tarde.</string>
    <!--    During registration, if the user attempts (and fails) to register, we display this error message with a number of minutes timer they are allowed to try again.-->
    <string name="RegistrationActivity_rate_limited_to_try_again">Fez demasiadas tentativas para registar este número. Tente mais tarde dentro de %1$s.</string>
    <string name="RegistrationActivity_unable_to_connect_to_service">Não foi possível ligar ao serviço. Por favor, verifique a sua ligação à rede e tente novamente.</string>
    <string name="RegistrationActivity_non_standard_number_format">Formato de número não padronizado</string>
    <string name="RegistrationActivity_the_number_you_entered_appears_to_be_a_non_standard">O número que introduziu (%1$s) não parece estar num formato padronizado.\n\nSerá que queria dizer %2$s?</string>
<<<<<<< HEAD
    <string name="RegistrationActivity_signal_android_phone_number_format">Molly Android - Formato de números de telefone</string>
=======
    <string name="RegistrationActivity_signal_android_phone_number_format">Signal Android - Formato de números de telefone</string>
    <!--    Small "toast" notification to the user confirming that they have requested a new code via voice call.-->
>>>>>>> f3c6f2e3
    <string name="RegistrationActivity_call_requested">Chamada pedida</string>
    <!--    Small "toast" notification to the user confirming that they have requested a new code via SMS.-->
    <string name="RegistrationActivity_sms_requested">SMS pedida</string>
    <!--    Small "toast" notification to the user confirming that they have requested a new code (through an unspecified channel).-->
    <string name="RegistrationActivity_code_requested">Código de verificação pedido</string>
    <plurals name="RegistrationActivity_debug_log_hint">
        <item quantity="one">Está agora a %1$d passo de submeter um registo de depuração.</item>
        <item quantity="other">Está agora a %1$d passos de submeter um registo de depuração.</item>
    </plurals>
    <string name="RegistrationActivity_we_need_to_verify_that_youre_human">Necessitamos de verificar que é humano.</string>
    <string name="RegistrationActivity_next">Seguinte</string>
    <string name="RegistrationActivity_continue">Continuar</string>
    <string name="RegistrationActivity_take_privacy_with_you_be_yourself_in_every_message">Leve a privacidade consigo.\nSeja você mesmo em todas as mensagens.</string>
    <string name="RegistrationActivity_enter_your_phone_number">Introduza o sue número de telefone</string>
    <string name="RegistrationActivity_you_will_receive_a_verification_code">Irá receber um código de verificação. Poderão existir custos por parte da sua operadora.</string>
    <string name="RegistrationActivity_enter_the_code_we_sent_to_s">Introduza o código que enviamos para %1$s</string>
    <string name="RegistrationActivity_make_sure_your_phone_has_a_cellular_signal">Confirme que o seu telemóvel tem sinal de rede para receber SMS ou chamadas</string>

    <string name="RegistrationActivity_phone_number_description">Número de telefone</string>
    <string name="RegistrationActivity_country_code_description">Código do país</string>
    <string name="RegistrationActivity_country_code_hint">País</string>
    <string name="RegistrationActivity_call">Telefonar</string>
    <string name="RegistrationActivity_verification_code">Código de verificação</string>
    <string name="RegistrationActivity_resend_code">Reenviar código</string>
    <!--    A title for a bottom sheet dialog offering to help a user having trouble entering their verification code.-->
    <string name="RegistrationActivity_support_bottom_sheet_title">Está com problemas a registar-se?</string>
    <!--    A list of suggestions to try for a user having trouble entering their verification code.-->
    <string name="RegistrationActivity_support_bottom_sheet_body_suggestions">• Certifique-se de que o seu telefone tem sinal de rede móvel para receber o seu SMS ou chamada\n • Confirme que pode receber uma chamada telefónica para o número\n • Verifique se introduziu o seu número de telefone corretamente.</string>
    <!--    A call to action for a user having trouble entering the verification to seek further help. -->
    <string name="RegistrationActivity_support_bottom_sheet_body_call_to_action">Para mais informações, siga estas etapas de resolução de problemas ou contacte o Suporte.</string>
    <!--    A clickable piece of text that will take the user to our website with additional suggestions.-->
    <string name="RegistrationActivity_support_bottom_sheet_cta_troubleshooting_steps_substring">estas etapas de resolução de problemas</string>
    <!--    A clickable piece of text that will pre-fill a request for support email in the user\'s email app.-->
    <string name="RegistrationActivity_support_bottom_sheet_cta_contact_support_substring">Contactar o Suporte</string>

    <!-- RegistrationLockV2Dialog -->
    <string name="RegistrationLockV2Dialog_turn_on_registration_lock">Ativar o \'Bloqueio de registo\'?</string>
    <string name="RegistrationLockV2Dialog_turn_off_registration_lock">Desativar o \'Bloqueio de registo\'?</string>
    <string name="RegistrationLockV2Dialog_if_you_forget_your_signal_pin_when_registering_again">Caso se esqueça do seu PIN (do Signal) quando se registar novamente no Signal, será bloqueado da sua conta durante 7 dias.</string>
    <string name="RegistrationLockV2Dialog_turn_on">Ativar</string>
    <string name="RegistrationLockV2Dialog_turn_off">Desativar</string>

    <!-- RevealableMessageView -->
    <string name="RevealableMessageView_view_photo">Ver fotografia</string>
    <string name="RevealableMessageView_view_video">Ver vídeo</string>
    <string name="RevealableMessageView_viewed">Vista(s)</string>
    <string name="RevealableMessageView_media">Multimédia</string>

    <!-- Search -->
    <string name="SearchFragment_no_results">Sem resultados para \'%1$s\'</string>
    <string name="SearchFragment_header_conversations">Conversas</string>
    <string name="SearchFragment_header_contacts">Contactos</string>
    <string name="SearchFragment_header_messages">Mensagens</string>

    <!-- ShakeToReport -->
  <!-- Removed by excludeNonTranslatables <string name="ShakeToReport_shake_detected" translatable="false">Shake detected</string> -->
  <!-- Removed by excludeNonTranslatables <string name="ShakeToReport_submit_debug_log" translatable="false">Submit debug log?</string> -->
  <!-- Removed by excludeNonTranslatables <string name="ShakeToReport_submit" translatable="false">Submit</string> -->
  <!-- Removed by excludeNonTranslatables <string name="ShakeToReport_failed_to_submit" translatable="false">Failed to submit :(</string> -->
  <!-- Removed by excludeNonTranslatables <string name="ShakeToReport_success" translatable="false">Success!</string> -->
  <!-- Removed by excludeNonTranslatables <string name="ShakeToReport_share" translatable="false">Share</string> -->

    <!-- SharedContactDetailsActivity -->
    <string name="SharedContactDetailsActivity_add_to_contacts">Adicionar aos contactos</string>
    <string name="SharedContactDetailsActivity_invite_to_signal">Convidar para o Molly</string>
    <string name="SharedContactDetailsActivity_signal_message">Mensagem do Signal</string>
    <string name="SharedContactDetailsActivity_signal_call">Chamada do Signal</string>

    <!-- SharedContactView -->
    <string name="SharedContactView_add_to_contacts">Adicionar aos contactos</string>
    <string name="SharedContactView_invite_to_signal">Convidar para o Molly</string>
    <string name="SharedContactView_message">Mensagem do Signal</string>

    <!-- SignalBottomActionBar -->
    <string name="SignalBottomActionBar_more">Mais</string>

    <!-- SignalPinReminders -->
    <string name="SignalPinReminders_well_remind_you_again_later">PIN verificado com sucesso. Iremos recordar-lhe mais tarde.</string>
    <string name="SignalPinReminders_well_remind_you_again_tomorrow">PIN verificado com sucesso. Iremos recordar-lhe amanhã.</string>
    <string name="SignalPinReminders_well_remind_you_again_in_a_few_days">PIN verificado com sucesso. Iremos recordar-lhe dentro de alguns dias.</string>
    <string name="SignalPinReminders_well_remind_you_again_in_a_week">PIN verificado com sucesso. Iremos recordar-lhe dentro de uma semana.</string>
    <string name="SignalPinReminders_well_remind_you_again_in_a_couple_weeks">PIN verificado com sucesso. Iremos recordar-lhe dentro de algumas semanas.</string>
    <string name="SignalPinReminders_well_remind_you_again_in_a_month">PIN verificado com sucesso. Iremos recordar-lhe dentro de um mês.</string>

    <!-- Slide -->
    <string name="Slide_image">Imagem</string>
    <string name="Slide_sticker">Autocolante</string>
    <string name="Slide_audio">Áudio</string>
    <string name="Slide_video">Vídeo</string>

    <!-- SmsMessageRecord -->
    <string name="SmsMessageRecord_received_corrupted_key_exchange_message">Recebida mensagem corrompida de troca de chaves!
    </string>
    <string name="SmsMessageRecord_received_key_exchange_message_for_invalid_protocol_version">
        Recebida mensagem de troca de chaves para uma versão inválida do protocolo.
    </string>
    <string name="SmsMessageRecord_received_message_with_new_safety_number_tap_to_process">Recebida uma mensagem com um número de segurança novo. Toque para a processar e exibir.</string>
    <string name="SmsMessageRecord_secure_session_reset">Reiniciou a sessão segura.</string>
    <string name="SmsMessageRecord_secure_session_reset_s">%1$s reiniciou a sessão segura.</string>
    <string name="SmsMessageRecord_duplicate_message">Mensagem duplicada.</string>
    <string name="SmsMessageRecord_this_message_could_not_be_processed_because_it_was_sent_from_a_newer_version">Não foi possível processar esta mensagem porque foi enviada a partir de uma versão mais recente do Signal. Peça ao seu contacto para lhe reenviar novamente esta mensagem após você ter feito a atualização do Signal.</string>
    <string name="SmsMessageRecord_error_handling_incoming_message">Erro ao receber mensagem.</string>

    <!-- StickerManagementActivity -->
    <string name="StickerManagementActivity_stickers">Autocolantes</string>

    <!-- StickerManagementAdapter -->
    <string name="StickerManagementAdapter_installed_stickers">Autocolantes instalados</string>
    <string name="StickerManagementAdapter_stickers_you_received">Autocolantes que recebeu</string>
    <string name="StickerManagementAdapter_signal_artist_series">Séries de artista do Signal</string>
    <string name="StickerManagementAdapter_no_stickers_installed">Sem autocolantes instalados</string>
    <string name="StickerManagementAdapter_stickers_from_incoming_messages_will_appear_here">Os autocolantes das mensagens recebidas irão aparecer aqui</string>
    <string name="StickerManagementAdapter_untitled">Sem título</string>
    <string name="StickerManagementAdapter_unknown">Desconhecido</string>

    <!-- StickerPackPreviewActivity -->
    <string name="StickerPackPreviewActivity_untitled">Sem título</string>
    <string name="StickerPackPreviewActivity_unknown">Desconhecido</string>
    <string name="StickerPackPreviewActivity_install">Instalar</string>
    <string name="StickerPackPreviewActivity_remove">Remover</string>
    <string name="StickerPackPreviewActivity_stickers">Autocolantes</string>
    <string name="StickerPackPreviewActivity_failed_to_load_sticker_pack">Falha ao carregar o pacote de autocolantes</string>

    <!-- SubmitDebugLogActivity -->
    <string name="SubmitDebugLogActivity_edit">Editar</string>
    <string name="SubmitDebugLogActivity_done">Concluído</string>
    <!-- Menu option to save a debug log file to disk. -->
    <string name="SubmitDebugLogActivity_save">Guardar</string>
    <!-- Error that is show in a toast when we fail to save a debug log file to disk. -->
    <string name="SubmitDebugLogActivity_failed_to_save">Falha ao guardar</string>
    <!-- Toast that is show to notify that we have saved the debug log file to disk. -->
    <string name="SubmitDebugLogActivity_save_complete">Guardado com sucesso</string>
    <string name="SubmitDebugLogActivity_tap_a_line_to_delete_it">Toque numa linha para a eliminar</string>
    <string name="SubmitDebugLogActivity_submit">Submeter</string>
    <string name="SubmitDebugLogActivity_failed_to_submit_logs">Ocorreu um erro ao tentar enviar os históricos</string>
    <string name="SubmitDebugLogActivity_success">Efetuado com sucesso!</string>
    <string name="SubmitDebugLogActivity_copy_this_url_and_add_it_to_your_issue">Copie este URL e adicione-o ao seu relatório de problema ou e-mail de pedido de apoio:\n\n<b>%1$s</b></string>
    <string name="SubmitDebugLogActivity_share">Partilhar</string>
    <string name="SubmitDebugLogActivity_this_log_will_be_posted_publicly_online_for_contributors">Este registo será publicado online para ser consultado pelos contribuidores. Poderá analisá-lo antes de o carregar.</string>

    <!-- SupportEmailUtil -->
  <!-- Removed by excludeNonTranslatables <string name="SupportEmailUtil_support_email" translatable="false">support@molly.im</string> -->
    <string name="SupportEmailUtil_filter">Filtro:</string>
    <string name="SupportEmailUtil_device_info">Informação do dispositivo:</string>
    <string name="SupportEmailUtil_android_version">Versão do Android:</string>
    <string name="SupportEmailUtil_signal_version">Versão do Molly:</string>
    <string name="SupportEmailUtil_signal_package">Pacote Molly:</string>
    <string name="SupportEmailUtil_registration_lock">Bloqueio de registo:</string>
    <string name="SupportEmailUtil_locale">Local:</string>

    <!-- ThreadRecord -->
    <string name="ThreadRecord_group_updated">Grupo atualizado</string>
    <string name="ThreadRecord_left_the_group">Abandonou o grupo</string>
    <string name="ThreadRecord_secure_session_reset">Sessão segura reiniciada.</string>
    <string name="ThreadRecord_draft">Rascunho:</string>
    <string name="ThreadRecord_media_message">Mensagem multimédia</string>
    <string name="ThreadRecord_sticker">Autocolante</string>
    <string name="ThreadRecord_view_once_photo">Fotografia de visualização única</string>
    <string name="ThreadRecord_view_once_video">Vídeo de visualização única</string>
    <string name="ThreadRecord_view_once_media">Multimédia de visualização única</string>
    <string name="ThreadRecord_this_message_was_deleted">Esta mensagem foi eliminada.</string>
    <string name="ThreadRecord_you_deleted_this_message">Eliminou esta mensagem.</string>
    <!-- Displayed in the notification when the user sends a request to activate payments -->
    <string name="ThreadRecord_you_sent_request">Enviou um pedido para ativar os Pagamentos</string>
    <!-- Displayed in the notification when the recipient wants to activate payments -->
    <string name="ThreadRecord_wants_you_to_activate_payments">%1$s quer que você ative os Pagamentos</string>
    <!-- Displayed in the notification when the user activates payments -->
    <string name="ThreadRecord_you_activated_payments">Ativou os Pagamentos</string>
    <!-- Displayed in the notification when the recipient can accept payments -->
    <string name="ThreadRecord_can_accept_payments">%1$s pode agora aceitar Pagamentos</string>
    <string name="ThreadRecord_s_is_on_signal">%1$s está no Signal!</string>
    <string name="ThreadRecord_disappearing_messages_disabled">Destruição de mensagens desativada</string>
    <string name="ThreadRecord_disappearing_message_time_updated_to_s">O tempo a decorrer até que as mensagens sejam destruídas está definido para %1$s</string>
    <string name="ThreadRecord_safety_number_changed">Número de segurança alterado</string>
    <string name="ThreadRecord_your_safety_number_with_s_has_changed">O seu número de segurança com %1$s foi alterado.</string>
    <string name="ThreadRecord_you_marked_verified">Marcou como verificado</string>
    <string name="ThreadRecord_you_marked_unverified">Marcou como não verificado</string>
    <string name="ThreadRecord_message_could_not_be_processed">A mensagem não pode ser processada</string>
    <string name="ThreadRecord_delivery_issue">Problema na entrega</string>
    <string name="ThreadRecord_message_request">Pedido de mensagem</string>
    <string name="ThreadRecord_photo">Fotografia</string>
    <string name="ThreadRecord_gif">GIF</string>
    <string name="ThreadRecord_voice_message">Mensagem de voz</string>
    <string name="ThreadRecord_file">Ficheiro</string>
    <string name="ThreadRecord_video">Vídeo</string>
    <string name="ThreadRecord_chat_session_refreshed">A sessão da conversa foi atualizada</string>
    <!-- Displayed in the notification when the user is sent a gift -->
    <string name="ThreadRecord__s_donated_for_you">%1$s doou em seu nome</string>
    <!-- Displayed in the notification when the user sends a gift -->
    <string name="ThreadRecord__you_donated_for_s">Doou em nome de %1$s</string>
    <!-- Displayed in the notification when the user has opened a received gift -->
    <string name="ThreadRecord__you_redeemed_a_badge">Resgatou um crachá</string>
    <!-- Displayed in the conversation list when someone reacted to your story -->
    <string name="ThreadRecord__reacted_s_to_your_story">Reagiu com %1$s à sua história</string>
    <!-- Displayed in the conversation list when you reacted to someone\'s story -->
    <string name="ThreadRecord__reacted_s_to_their_story">Reagiu com %1$s à sua história</string>
    <!-- Displayed in the conversation list when your most recent message is a payment to or from the person the conversation is with -->
    <string name="ThreadRecord_payment">Pagamento</string>
    <!-- Displayed in the conversation list when your only message in a conversation is a scheduled send. -->
    <string name="ThreadRecord_scheduled_message">Agendar mensagem</string>
    <!--  Displayed in the conversation list when your message history has been merged -->
    <string name="ThreadRecord_message_history_has_been_merged">O seu histórico de mensagens foi juntado</string>
    <!--  Displayed in the conversation list when identities have been merged. The first placeholder is a phone number, and the second is a person\'s name -->
    <string name="ThreadRecord_s_belongs_to_s">%1$s pertence a %2$s</string>

    <!-- UpdateApkReadyListener -->
    <string name="UpdateApkReadyListener_Signal_update">Atualização do Molly</string>
    <string name="UpdateApkReadyListener_a_new_version_of_signal_is_available_tap_to_update">Está disponível uma nova versão do Molly, toque para atualizar</string>

    <!-- UntrustedSendDialog -->
    <string name="UntrustedSendDialog_send_message">Enviar mensagem?</string>
    <string name="UntrustedSendDialog_send">Enviar</string>

    <!-- UnverifiedSendDialog -->
    <string name="UnverifiedSendDialog_send_message">Enviar mensagem?</string>
    <string name="UnverifiedSendDialog_send">Enviar</string>

    <!-- UsernameEditFragment -->
    <!-- Toolbar title when entering from registration -->
    <string name="UsernameEditFragment__add_a_username">Adicione um nome de utilizador</string>
    <!-- Instructional text at the top of the username edit screen -->
    <string name="UsernameEditFragment__choose_your_username">Escolha o seu nome de utilizador</string>
    <string name="UsernameEditFragment_username">Nome de utilizador</string>
    <string name="UsernameEditFragment_delete">Eliminar</string>
    <string name="UsernameEditFragment_successfully_removed_username">Nome de utilizador removido com sucesso.</string>
    <string name="UsernameEditFragment_encountered_a_network_error">Encontrado um erro de rede.</string>
    <string name="UsernameEditFragment_this_username_is_taken">Este nome de utilizador já se encontra em utilização.</string>
    <string name="UsernameEditFragment_usernames_can_only_include">Os nomes de utilizadores apenas podem incluir a-Z, 0-9 e underscores.</string>
    <string name="UsernameEditFragment_usernames_cannot_begin_with_a_number">Os nomes de utilizadores não podem começar com um número.</string>
    <string name="UsernameEditFragment_username_is_invalid">Nome de utilizador inválido.</string>
    <string name="UsernameEditFragment_usernames_must_be_between_a_and_b_characters">Os nomes de utilizadores devem ter entre %1$d e %2$d caracteres.</string>
    <!-- Explanation about what usernames provide -->
    <string name="UsernameEditFragment__usernames_let_others_message">Os nomes de utilizador permitem às outras pessoas enviar-lhe mensagens sem precisarem do seu número de telemóvel. Estão emparelhados com um conjunto de dígitos para ajudar a manter o seu endereço privado.</string>
    <!-- Dialog title for explanation about numbers at the end of the username -->
    <string name="UsernameEditFragment__what_is_this_number">Que número é este?</string>
    <string name="UsernameEditFragment__these_digits_help_keep">Estes dígitos ajudam a manter o seu nome de utilizador privado, para que possa evitar mensagens indesejadas. Partilhe o seu nome de utilizador apenas com as pessoas e grupos com quem gostaria de conversar. Se mudar de nome de utilizador, receberá um novo conjunto de dígitos.</string>
    <!-- Button to allow user to skip -->
    <string name="UsernameEditFragment__skip">Saltar</string>
    <!-- Content description for done button -->
    <string name="UsernameEditFragment__done">Concluído</string>

    <plurals name="UserNotificationMigrationJob_d_contacts_are_on_signal">
        <item quantity="one">%1$d contacto está no Signal!</item>
        <item quantity="other">%1$d contactos estão no Signal!</item>
    </plurals>

    <!-- UsernameShareBottomSheet -->
    <!-- Explanation of what the sheet enables the user to do -->
    <string name="UsernameShareBottomSheet__copy_or_share_a_username_link">Copie ou partilhe o link de um nome de utilizador</string>

    <!-- VerifyIdentityActivity -->
    <string name="VerifyIdentityActivity_your_contact_is_running_an_old_version_of_signal">O seu contacto está a utilizar uma versão antiga do Signal. Por favor peça-lhe para actualizar antes de verificar o seu número de segurança.</string>
    <string name="VerifyIdentityActivity_your_contact_is_running_a_newer_version_of_Signal">O seu contacto está a utilizar uma versão mais recente do Signal, com um formato de código QR incompatível. Por favor, actualize para comparar.</string>
    <string name="VerifyIdentityActivity_the_scanned_qr_code_is_not_a_correctly_formatted_safety_number">O código QR lido não é um número de segurança formatado corretamente. Por favor, tente digitalizá-lo novamente.</string>
    <string name="VerifyIdentityActivity_share_safety_number_via">Partilhar número de segurança via…</string>
    <string name="VerifyIdentityActivity_our_signal_safety_number">O nosso número de segurança do Signal:</string>
    <string name="VerifyIdentityActivity_no_app_to_share_to">Parece que não tem aplicações para as quais partilhar.</string>
    <string name="VerifyIdentityActivity_no_safety_number_to_compare_was_found_in_the_clipboard">Não foi encontrado na área de transferência nenhum número de segurança com o qual comparar</string>
    <string name="VerifyIdentityActivity_signal_needs_the_camera_permission_in_order_to_scan_a_qr_code_but_it_has_been_permanently_denied">O Molly requer permissão de acesso à câmara para ler códigos QR, mas esta foi negada permanentemente. Por favor, aceda às definições das aplicações do seu telemóvel, seleccione a aplicação Molly e nas \"Permissões\" ative a \"Câmara\".</string>
    <string name="VerifyIdentityActivity_unable_to_scan_qr_code_without_camera_permission">Não é possível ler um código QR sem permissão de acesso à câmara.</string>
    <string name="VerifyIdentityActivity_you_must_first_exchange_messages_in_order_to_view">Primeiro deverá trocar mensagens de forma a poder ver o número de segurança de %1$s.</string>

    <!-- ViewOnceMessageActivity -->
  <!-- Removed by excludeNonTranslatables <string name="ViewOnceMessageActivity_video_duration" translatable="false">%1$02d:%2$02d</string> -->

    <!-- AudioView -->
  <!-- Removed by excludeNonTranslatables <string name="AudioView_duration" translatable="false">%1$d:%2$02d</string> -->

    <!-- MessageDisplayHelper -->
    <string name="MessageDisplayHelper_message_encrypted_for_non_existing_session">Mensagem encriptada para sessão inexistente</string>

    <!-- MmsMessageRecord -->
    <string name="MmsMessageRecord_bad_encrypted_mms_message">Mensagem MMS encriptada corrompida</string>
    <string name="MmsMessageRecord_mms_message_encrypted_for_non_existing_session">Mensagem MMS encriptada para sessão inexistente</string>

    <!-- MuteDialog -->
    <string name="MuteDialog_mute_notifications">Silenciar notificações</string>

    <!-- ApplicationMigrationService -->
    <string name="ApplicationMigrationService_import_in_progress">Importação em progresso</string>
    <string name="ApplicationMigrationService_importing_text_messages">A importar mensages de texto</string>
    <string name="ApplicationMigrationService_import_complete">Importação completa</string>
    <string name="ApplicationMigrationService_system_database_import_is_complete">Importação da base de dados do sistema está completa.</string>

    <!-- KeyCachingService -->
    <string name="KeyCachingService_signal_passphrase_cached">Toque para abrir.</string>
    <string name="KeyCachingService_passphrase_cached">O Molly está desbloqueado</string>
    <string name="KeyCachingService_lock">Bloquear o Molly</string>

    <!-- MediaPreviewActivity -->
    <string name="MediaPreviewActivity_you">Você</string>
    <string name="MediaPreviewActivity_unssuported_media_type">Tipo de multimédia não suportado</string>
    <string name="MediaPreviewActivity_draft">Rascunho</string>
    <string name="MediaPreviewActivity_signal_needs_the_storage_permission_in_order_to_write_to_external_storage_but_it_has_been_permanently_denied">O Molly requer permissão de acesso ao armazenamento para escrever no suporte de armazenamento externo, mas esta foi negada permanentemente. Por favor, aceda às definições das aplicações do telemóvel, seleccione o Molly e, em \"Permissões\" active \"Armazenamento\".</string>
    <string name="MediaPreviewActivity_unable_to_write_to_external_storage_without_permission">Não é possível guardar para o armazenamento externo sem permissões</string>
    <string name="MediaPreviewActivity_media_delete_confirmation_title">Eliminar mensagem?</string>
    <string name="MediaPreviewActivity_media_delete_confirmation_message">Isto irá eliminar permanentemente esta mensagem.</string>
    <string name="MediaPreviewActivity_s_to_s">%1$s para %2$s</string>
    <!-- All media preview title when viewing media send by you to another recipient (allows changing of \'You\' based on context) -->
    <string name="MediaPreviewActivity_you_to_s">De si para %1$s</string>
    <!-- All media preview title when viewing media sent by another recipient to you (allows changing of \'You\' based on context) -->
    <string name="MediaPreviewActivity_s_to_you">De %1$s para si</string>
    <string name="MediaPreviewActivity_media_no_longer_available">Multimédia atualmente indisponível.</string>
    <!-- Notifying the user that the device has encountered a technical issue and is unable to render a video. -->
    <string name="MediaPreviewActivity_unable_to_play_media">Não foi possível reproduzir multimédia.</string>
    <string name="MediaPreviewActivity_error_finding_message">Erro ao encontrar mensagem.</string>
    <string name="MediaPreviewActivity_cant_find_an_app_able_to_share_this_media">Não foi possível encontrar uma aplicação capaz de partilhar este média.</string>
    <string name="MediaPreviewActivity_dismiss_due_to_error">Fechar</string>
    <string name="MediaPreviewFragment_edit_media_error">Erro de multimédia</string>
    <!-- This is displayed as a toast notification when we encounter an error deleting a message, including potentially on other people\'s devices -->
    <string name="MediaPreviewFragment_media_delete_error">Erro ao eliminar mensagem, a mensagem pode ainda existir.</string>
    <!-- A suffix to be attached to truncated captions that the user may tap onto to view the entire text caption -->
    <string name="MediaPreviewFragment_see_more">%1$s… <b>Ler mais</b></string>

    <!-- MessageNotifier -->
    <string name="MessageNotifier_d_new_messages_in_d_conversations">%1$d novas mensagens em %2$d conversas</string>
    <string name="MessageNotifier_most_recent_from_s">Mais recente de: %1$s</string>
    <string name="MessageNotifier_locked_message">Mensagem bloqueada</string>
    <string name="MessageNotifier_message_delivery_failed">Falha na entrega de mensagem.</string>
    <string name="MessageNotifier_failed_to_deliver_message">Falha na entrega da mensagem.</string>
    <string name="MessageNotifier_error_delivering_message">Erro ao entregar a mensagem.</string>
    <string name="MessageNotifier_message_delivery_paused">Entrega de mensagens em pausa.</string>
    <string name="MessageNotifier_verify_to_continue_messaging_on_signal">Verifique para continuar a conversar no Molly.</string>
    <string name="MessageNotifier_mark_all_as_read">Marcar tudo como lido</string>
    <string name="MessageNotifier_mark_read">Marcar como lida</string>
    <string name="MessageNotifier_turn_off_these_notifications">Desativar estas notificações</string>
    <string name="MessageNotifier_view_once_photo">Fotografia de visualização única</string>
    <string name="MessageNotifier_view_once_video">Vídeo de visualização única</string>
    <string name="MessageNotifier_reply">Responder</string>
    <string name="MessageNotifier_signal_message">Mensagem do Signal</string>
    <string name="MessageNotifier_unsecured_sms">SMS inseguro</string>
    <string name="MessageNotifier_contact_message">%1$s%2$s</string>
    <string name="MessageNotifier_unknown_contact_message">Contacto</string>
    <string name="MessageNotifier_reacted_s_to_s">Reagiu %1$s a: \"%2$s\".</string>
    <string name="MessageNotifier_reacted_s_to_your_video">Reagiu %1$s ao seu vídeo.</string>
    <string name="MessageNotifier_reacted_s_to_your_image">Reagiu %1$s à sua imagem.</string>
    <string name="MessageNotifier_reacted_s_to_your_gif">Reagiu ao seu GIF com %1$s.</string>
    <string name="MessageNotifier_reacted_s_to_your_file">Reagiu %1$s ao seu ficheiro.</string>
    <string name="MessageNotifier_reacted_s_to_your_audio">Reagiu %1$s ao seu áudio.</string>
    <string name="MessageNotifier_reacted_s_to_your_view_once_media">Reagiu %1$s ao seu ficheiro multimédia de visualização única</string>
    <!-- Body of notification shown to user when someone they sent a payment to reacts to it. Placeholder is the emoji used in the reaction. -->
    <string name="MessageNotifier_reacted_s_to_your_payment">Reacted %1$s to your payment.</string>
    <string name="MessageNotifier_reacted_s_to_your_sticker">Reagiu %1$s ao seu autocolante.</string>
    <string name="MessageNotifier_this_message_was_deleted">Esta mensagem foi eliminada.</string>

    <string name="TurnOffContactJoinedNotificationsActivity__turn_off_contact_joined_signal">Deseja desativar as notificações quando um novo contacto se junta ao Signal? Pode ativar novamente em Signal &gt; Definições &gt; Notificações.</string>

    <!-- Notification Channels -->
    <string name="NotificationChannel_channel_messages">Mensagens</string>
    <string name="NotificationChannel_calls">Chamadas</string>
    <string name="NotificationChannel_failures">Falhas</string>
    <string name="NotificationChannel_backups">Cópias de segurança</string>
    <string name="NotificationChannel_locked_status">Estado do bloqueio</string>
    <string name="NotificationChannel_app_updates">Atualizações da aplicação</string>
    <string name="NotificationChannel_other">Outro</string>
    <string name="NotificationChannel_group_chats">Conversas</string>
    <string name="NotificationChannel_missing_display_name">Desconhecido(a)</string>
    <string name="NotificationChannel_voice_notes">Notas de voz</string>
    <string name="NotificationChannel_contact_joined_signal">Um contacto juntou-se ao Signal</string>
    <string name="NotificationChannels__no_activity_available_to_open_notification_channel_settings">Sem atividade disponível para abrir as definições do canal de notificações.</string>
    <!-- Notification channel name for showing persistent background connection on devices without push notifications -->
    <string name="NotificationChannel_background_connection">Ligação em segundo plano</string>
    <!-- Notification channel name for showing call status information (like connection, ongoing, etc.) Not ringing. -->
    <string name="NotificationChannel_call_status">Estado da chamada</string>
    <!-- Notification channel name for occasional alerts to the user. Will appear in the system notification settings as the title of this notification channel. -->
    <string name="NotificationChannel_critical_app_alerts">Alertas críticos da app</string>

    <!-- ProfileEditNameFragment -->

    <!-- QuickResponseService -->
    <string name="QuickResponseService_quick_response_unavailable_when_Signal_is_locked">A resposta rápida encontra-se indisponível enquanto o Molly estiver bloqueado!</string>
    <string name="QuickResponseService_problem_sending_message">Problema no envio da mensagem!</string>

    <!-- SaveAttachmentTask -->
    <string name="SaveAttachmentTask_saved_to">Guardado em %1$s</string>
    <string name="SaveAttachmentTask_saved">Guardado</string>

    <!-- SearchToolbar -->
    <string name="SearchToolbar_search">Procurar</string>
    <!-- Hint when searching filtered chat content -->
    <string name="SearchToolbar_search_unread_chats">Pesquisar chats não lidos</string>
    <string name="SearchToolbar_search_for_conversations_contacts_and_messages">Procurar por conversas, contactos e mensagens</string>

    <!-- Material3 Search Toolbar -->
    <string name="Material3SearchToolbar__close">Fechar</string>
    <string name="Material3SearchToolbar__clear">Limpar</string>

    <!-- ShortcutLauncherActivity -->
    <string name="ShortcutLauncherActivity_invalid_shortcut">Atalho inválido</string>

    <!-- SingleRecipientNotificationBuilder -->
    <string name="SingleRecipientNotificationBuilder_signal">Molly</string>
    <string name="SingleRecipientNotificationBuilder_new_message">Nova mensagem</string>
    <string name="SingleRecipientNotificationBuilder_message_request">Pedido de mensagem</string>
    <string name="SingleRecipientNotificationBuilder_you">Você</string>
    <!-- Notification subtext for group stories -->
    <string name="SingleRecipientNotificationBuilder__s_dot_story">%1$s • História</string>

    <!-- ThumbnailView -->
    <string name="ThumbnailView_Play_video_description">Reproduzir vídeo</string>
    <string name="ThumbnailView_Has_a_caption_description">Tem uma legenda</string>

    <!-- TransferControlView -->
    <plurals name="TransferControlView_n_items">
        <item quantity="one">%1$d item</item>
        <item quantity="other">%1$d itens</item>
    </plurals>

    <!-- UnauthorizedReminder -->
    <string name="UnauthorizedReminder_device_no_longer_registered">O dispositivo deixou de estar registado.</string>
    <string name="UnauthorizedReminder_this_is_likely_because_you_registered_your_phone_number_with_Signal_on_a_different_device">Isto é possivelmente devido a ter registado o seu número de telefone com o Signal noutro dispositivo. Toque para voltar a registar.</string>

    <!-- Push notification when the app is forcibly logged out by the server. -->
    <string name="LoggedOutNotification_you_have_been_logged_out">Foi desconectado do Signal neste dispositivo.</string>

    <!-- EnclaveFailureReminder -->
    <!-- Banner message to update app to use payments -->
    <string name="EnclaveFailureReminder_update_signal">Atualize o Signal para continuar a usar pagamentos. O seu saldo pode não estar atualizado.</string>
    <!-- Banner button to update now -->

    <!-- WebRtcCallActivity -->
    <string name="WebRtcCallActivity_to_answer_the_call_give_signal_access_to_your_microphone">Para poder atender a chamada, conceda ao Molly o acesso ao seu microfone.</string>
    <string name="WebRtcCallActivity_to_answer_the_call_from_s_give_signal_access_to_your_microphone">Para poder atender a chamada de %1$s, conceda ao Molly o acesso ao microfone.</string>
    <string name="WebRtcCallActivity_signal_requires_microphone_and_camera_permissions_in_order_to_make_or_receive_calls">O Molly requer permissões de acesso ao microfone e à câmara, para efectuar e receber chamadas, mas estas foram negadas permanentemente. Por favor, aceda às definições das aplicações do seu telemóvel, selecione a aplicação Molly e, em \"Permissões\" ative o \"Microfone\" e a \"Câmara\".</string>
    <string name="WebRtcCallActivity__answered_on_a_linked_device">Atendida num dispositivo associado.</string>
    <string name="WebRtcCallActivity__declined_on_a_linked_device">Recusada num dispositivo associado.</string>
    <string name="WebRtcCallActivity__busy_on_a_linked_device">Ocupado num dispositivo associado.</string>

    <string name="GroupCallSafetyNumberChangeNotification__someone_has_joined_this_call_with_a_safety_number_that_has_changed">Alguém se juntou a esta chamada com um número de segurança modificado.</string>

    <!-- WebRtcCallScreen -->
    <string name="WebRtcCallScreen_swipe_up_to_change_views">Deslize para cima para alterar as vistas</string>

    <!-- WebRtcCallScreen V2 -->
    <!-- Label with hyphenation. Translation can use soft hyphen - Unicode U+00AD -->
    <string name="WebRtcCallScreen__decline">Recusar</string>
    <!-- Label with hyphenation. Translation can use soft hyphen - Unicode U+00AD -->
    <string name="WebRtcCallScreen__answer">Atender</string>
    <!-- Label with hyphenation. Translation can use soft hyphen - Unicode U+00AD -->
    <string name="WebRtcCallScreen__answer_without_video">Atender sem vídeo</string>

    <!-- WebRtcAudioOutputToggle -->
    <string name="WebRtcAudioOutputToggle__audio_output">Saída de áudio</string>
    <string name="WebRtcAudioOutputToggle__phone_earpiece">Auscultador do telemóvel</string>
    <string name="WebRtcAudioOutputToggle__speaker">Altifalante</string>
    <string name="WebRtcAudioOutputToggle__bluetooth">Bluetooth</string>

    <string name="WebRtcCallControls_answer_call_description">Atender chamada</string>
    <string name="WebRtcCallControls_reject_call_description">Rejeitar chamada</string>

    <!-- change_passphrase_activity -->
    <string name="change_passphrase_activity__old_passphrase">Frase-chave anterior</string>
    <string name="change_passphrase_activity__new_passphrase">Frase-chave nova</string>
    <string name="change_passphrase_activity__repeat_new_passphrase">Repita a frase-chave nova</string>

    <!-- contact_selection_activity -->
    <string name="contact_selection_activity__invite_to_signal">Convite para o Molly</string>
    <string name="contact_selection_activity__new_group">Novo grupo</string>

    <!-- contact_filter_toolbar -->
    <string name="contact_filter_toolbar__clear_entered_text_description">Limpar o texto introduzido</string>
    <string name="contact_filter_toolbar__show_keyboard_description">Mostrar teclado</string>
    <string name="contact_filter_toolbar__show_dial_pad_description">Mostrar teclado de marcação</string>

    <!-- contact_selection_group_activity -->
    <string name="contact_selection_group_activity__no_contacts">Sem contactos.</string>
    <string name="contact_selection_group_activity__finding_contacts">A carregar contactos…</string>

    <!-- single_contact_selection_activity -->
    <string name="SingleContactSelectionActivity_contact_photo">Fotografia de contacto</string>

    <!-- ContactSelectionListFragment-->
    <string name="ContactSelectionListFragment_signal_requires_the_contacts_permission_in_order_to_display_your_contacts">O Molly requer permissão de acesso aos contactos para visualizar os seus contactos, mas esta foi negada permanentemente. Por favor, aceda às definições das aplicações do telemóvel, seleccione a aplicação Molly e nas \"Permissões\" ative os \"Contactos\".</string>
    <string name="ContactSelectionListFragment_error_retrieving_contacts_check_your_network_connection">Problema a obter os contactos, verifique a sua ligação à rede</string>
    <string name="ContactSelectionListFragment_username_not_found">Nome de utilizador não encontrado</string>
    <string name="ContactSelectionListFragment_s_is_not_a_signal_user">"\"%1$s\" não é um utilizador do Signal. Por favor, verifique o nome de utilizador e tente novamente."</string>
    <string name="ContactSelectionListFragment_you_do_not_need_to_add_yourself_to_the_group">Não necessita de adicionar a si próprio ao grupo</string>
    <string name="ContactSelectionListFragment_maximum_group_size_reached">Atingiu o tamanho máximo do grupo</string>
    <string name="ContactSelectionListFragment_signal_groups_can_have_a_maximum_of_d_members">Os grupos do Signal poderão ter o máximo de %1$d membros.</string>
    <string name="ContactSelectionListFragment_recommended_member_limit_reached">Atingido o limite de membros recomendado</string>
    <string name="ContactSelectionListFragment_signal_groups_perform_best_with_d_members_or_fewer">Os grupos do Signal funcionam melhor com %1$d ou menos membros. Adicionar mais membros irá causar atrasos no envio e na receção de mensagens.</string>
    <plurals name="ContactSelectionListFragment_d_members">
        <item quantity="one">%1$d membro</item>
        <item quantity="other">%1$d membros</item>
    </plurals>

    <!-- contact_selection_list_fragment -->
    <string name="contact_selection_list_fragment__signal_needs_access_to_your_contacts_in_order_to_display_them">O Molly precisa de ter acesso aos contactos para os poder mostrar.</string>
    <string name="contact_selection_list_fragment__show_contacts">Mostrar contactos</string>

    <!-- contact_selection_list_item -->
    <plurals name="contact_selection_list_item__number_of_members">
        <item quantity="one">%1$d membro</item>
        <item quantity="other">%1$d membros</item>
    </plurals>
    <!-- Displays number of viewers for a story -->
    <plurals name="contact_selection_list_item__number_of_viewers">
        <item quantity="one">%1$d visualizador</item>
        <item quantity="other">%1$d visualizadores</item>
    </plurals>

    <!-- conversation_activity -->
    <string name="conversation_activity__type_message_push">Mensagem do Signal</string>
    <string name="conversation_activity__type_message_sms_insecure">SMS inseguro</string>
    <string name="conversation_activity__type_message_mms_insecure">MMS inseguro</string>
    <!-- Option in send button context menu to schedule the message instead of sending it directly -->
    <string name="conversation_activity__option_schedule_message">Agendar mensagem</string>
    <string name="conversation_activity__from_sim_name">De %1$s</string>
    <string name="conversation_activity__sim_n">SIM %1$d</string>
    <string name="conversation_activity__send">Enviar</string>
    <string name="conversation_activity__compose_description">Composição da mensagem</string>
    <string name="conversation_activity__emoji_toggle_description">Teclado de emojis</string>
    <string name="conversation_activity__attachment_thumbnail">Miniatura de anexo</string>
    <string name="conversation_activity__quick_attachment_drawer_toggle_camera_description">Comutar a câmara rápida da gaveta de anexos</string>
    <string name="conversation_activity__quick_attachment_drawer_record_and_send_audio_description">Gravar e enviar anexo de áudio</string>
    <string name="conversation_activity__quick_attachment_drawer_lock_record_description">Bloquear a gravação de um anexo de áudio</string>
    <string name="conversation_activity__enable_signal_for_sms">Ativar SMS através do Signal</string>
    <string name="conversation_activity__message_could_not_be_sent">A mensagem não pode ser enviada. Verifique a sua ligação e tente novamente.</string>

    <!-- conversation_input_panel -->
    <string name="conversation_input_panel__slide_to_cancel">Deslize para cancelar</string>
    <string name="conversation_input_panel__cancel">Cancelar</string>

    <!-- conversation_item -->
    <string name="conversation_item__mms_image_description">Mensagem multimédia</string>
    <string name="conversation_item__secure_message_description">Mensagem segura</string>

    <!-- conversation_item_sent -->
    <string name="conversation_item_sent__send_failed_indicator_description">Falha no envio</string>
    <string name="conversation_item_sent__pending_approval_description">Aprovação pendente</string>
    <string name="conversation_item_sent__delivered_description">Entregue</string>
    <string name="conversation_item_sent__message_read">Mensagem lida</string>

    <!-- conversation_item_received -->
    <string name="conversation_item_received__contact_photo_description">Fotografia de contacto</string>

    <!-- ConversationUpdateItem -->
    <string name="ConversationUpdateItem_loading">A carregar</string>
    <string name="ConversationUpdateItem_learn_more">Saber mais</string>
    <string name="ConversationUpdateItem_join_call">Entrar na chamada</string>
    <string name="ConversationUpdateItem_return_to_call">Regressar à chamada</string>
    <string name="ConversationUpdateItem_call_is_full">A chamada encontra-se completa</string>
    <string name="ConversationUpdateItem_invite_friends">Convidar amigos</string>
    <string name="ConversationUpdateItem_enable_call_notifications">Activar notificações de chamadas</string>
    <string name="ConversationUpdateItem_update_contact">Atualizar contacto</string>
    <!-- Update item button text to show to block a recipient from requesting to join via group link -->
    <string name="ConversationUpdateItem_block_request">Bloquear pedido</string>
    <string name="ConversationUpdateItem_no_groups_in_common_review_requests_carefully">Sem grupos em comum. Reveja os pedidos com cuidado.</string>
    <string name="ConversationUpdateItem_no_contacts_in_this_group_review_requests_carefully">Sem contactos neste grupo. Reveja os pedidos com cuidado.</string>
    <string name="ConversationUpdateItem_view">Ver</string>
    <string name="ConversationUpdateItem_the_disappearing_message_time_will_be_set_to_s_when_you_message_them">O tempo para a destruição de mensagens será definido para %1$s quando você enviar mensagens.</string>
    <!-- Update item button text to show to boost a feature -->
    <string name="ConversationUpdateItem_donate">Doar</string>
    <!-- Update item button text to send payment -->
    <string name="ConversationUpdateItem_send_payment">Enviar pagamento</string>
    <!-- Update item button text to activate payments -->
    <string name="ConversationUpdateItem_activate_payments">Ativar os pagamentos</string>


    <!-- audio_view -->
    <string name="audio_view__play_pause_accessibility_description">Play … Pausa</string>
    <string name="audio_view__download_accessibility_description">Download</string>

    <!-- QuoteView -->
    <string name="QuoteView_audio">Áudio</string>
    <string name="QuoteView_video">Vídeo</string>
    <string name="QuoteView_photo">Fotografia</string>
    <string name="QuoteView_gif">GIF</string>
    <string name="QuoteView_view_once_media">Multimédia de visualização única</string>
    <string name="QuoteView_sticker">Autocolante</string>
    <string name="QuoteView_you">Você</string>
    <string name="QuoteView_original_missing">Não foi encontrada a mensagem original</string>
    <!-- Author formatting for group stories -->
    <string name="QuoteView_s_story">%1$s · História</string>
    <!-- Label indicating that a quote is for a reply to a story you created -->
    <string name="QuoteView_your_story">Você · História</string>
    <!-- Label indicating that the story being replied to no longer exists -->
    <string name="QuoteView_no_longer_available">Já não se encontra disponível</string>
    <!-- Label for quoted gift -->
    <string name="QuoteView__donation_for_a_friend">Doação em nome de um amigo</string>

    <!-- conversation_fragment -->
    <string name="conversation_fragment__scroll_to_the_bottom_content_description">Deslize até ao fundo</string>

    <!-- BubbleOptOutTooltip -->
    <!-- Message to inform the user of what Android chat bubbles are -->
    <string name="BubbleOptOutTooltip__description">Os Balões são um recurso Android que você pode desativar nas conversas do Molly.</string>
    <!-- Button to dismiss the tooltip for opting out of using Android bubbles -->
    <string name="BubbleOptOutTooltip__not_now">Agora não</string>
    <!-- Button to move to the system settings to control the use of Android bubbles -->
    <string name="BubbleOptOutTooltip__turn_off">Desativar</string>

    <!-- safety_number_change_dialog -->
    <string name="safety_number_change_dialog__safety_number_changes">Alterações do número de segurança</string>
    <string name="safety_number_change_dialog__accept">Aceitar</string>
    <string name="safety_number_change_dialog__call_anyway">Telefonar mesmo assim</string>
    <string name="safety_number_change_dialog__join_call">Entrar na chamada</string>
    <string name="safety_number_change_dialog__continue_call">Continuar chamada</string>
    <string name="safety_number_change_dialog__leave_call">Abandonar chamada</string>
    <string name="safety_number_change_dialog__the_following_people_may_have_reinstalled_or_changed_devices">As seguintes pessoas podem ter reinstalado ou mudado de dispositivo. Verifique o seu número de segurança com eles para assegurar a privacidade.</string>
    <string name="safety_number_change_dialog__view">Ver</string>
    <string name="safety_number_change_dialog__previous_verified">Verificado anteriormente</string>

    <!-- EnableCallNotificationSettingsDialog__call_notifications_checklist -->
    <string name="EnableCallNotificationSettingsDialog__call_notifications_enabled">Notificações de chamadas ativas.</string>
    <string name="EnableCallNotificationSettingsDialog__enable_call_notifications">Activar notificações de chamadas</string>
    <string name="EnableCallNotificationSettingsDialog__enable_background_activity">Ativar atividade em segundo plano</string>
    <string name="EnableCallNotificationSettingsDialog__everything_looks_good_now">Agora tudo parece estar bem!</string>
    <string name="EnableCallNotificationSettingsDialog__to_receive_call_notifications_tap_here_and_turn_on_show_notifications">Para receber notificações de chamadas, toque aqui e ative \"Mostrar notificações\".</string>
    <string name="EnableCallNotificationSettingsDialog__to_receive_call_notifications_tap_here_and_turn_on_notifications">Para receber notificações de chamadas, toque aqui e ative as notificações e assegure-se que o \'Som\' e os \'Pop-up\' se encontram ativos.</string>
    <string name="EnableCallNotificationSettingsDialog__to_receive_call_notifications_tap_here_and_enable_background_activity_in_battery_settings">Para receber notificações de chamadas, toque aqui e ative ativar atividade em segundo plano nas definições de \"Bateria\". </string>
    <string name="EnableCallNotificationSettingsDialog__settings">Definições</string>
    <string name="EnableCallNotificationSettingsDialog__to_receive_call_notifications_tap_settings_and_turn_on_show_notifications">Para receber notificações de chamadas, toque em \'Definições\' e ative \"Mostrar notificações\".</string>
    <string name="EnableCallNotificationSettingsDialog__to_receive_call_notifications_tap_settings_and_turn_on_notifications">Para receber notificações de chamadas, toque nas \'Definições\' e ative as notificações e assegure-se que o \'Som\' e os \'Pop-up\' se encontram ativos.</string>
    <string name="EnableCallNotificationSettingsDialog__to_receive_call_notifications_tap_settings_and_enable_background_activity_in_battery_settings">Para receber notificações de chamadas, toque em \'Definições\'i e ative ativar atividade em segundo plano nas definições de \"Bateria\".</string>

    <!-- country_selection_fragment -->
    <string name="country_selection_fragment__loading_countries">A carregar lista de países…</string>
    <string name="country_selection_fragment__search">Procurar</string>
    <string name="country_selection_fragment__no_matching_countries">Sem países correspondentes</string>

    <!-- device_add_fragment -->
    <string name="device_add_fragment__scan_the_qr_code_displayed_on_the_device_to_link">Leia o código QR apresentado no dispositivo no qual deseja associar</string>

    <!-- device_link_fragment -->
    <string name="device_link_fragment__link_device">Associar dispositivo</string>

    <!-- device_list_fragment -->
    <string name="device_list_fragment__no_devices_linked">Sem dispositivos associados</string>
    <string name="device_list_fragment__link_new_device">Associar novo dispositivo</string>

    <!-- expiration -->
    <string name="expiration_off">Desligada</string>

    <plurals name="expiration_seconds">
        <item quantity="one">%1$d segundo</item>
        <item quantity="other">%1$d segundos</item>
    </plurals>

    <string name="expiration_seconds_abbreviated">%1$ds</string>

    <plurals name="expiration_minutes">
        <item quantity="one">%1$d minuto</item>
        <item quantity="other">%1$d minutos</item>
    </plurals>

    <string name="expiration_minutes_abbreviated">%1$dm</string>

    <plurals name="expiration_hours">
        <item quantity="one">%1$d hora</item>
        <item quantity="other">%1$d horas</item>
    </plurals>

    <string name="expiration_hours_abbreviated">%1$dh</string>

    <plurals name="expiration_days">
        <item quantity="one">%1$d dia</item>
        <item quantity="other">%1$d dias</item>
    </plurals>

    <string name="expiration_days_abbreviated">%1$dd</string>

    <plurals name="expiration_weeks">
        <item quantity="one">%1$d semana</item>
        <item quantity="other">%1$d semanas</item>
    </plurals>

    <string name="expiration_weeks_abbreviated">%1$dsem.</string>
    <string name="expiration_combined">%1$s%2$s</string>

    <!-- unverified safety numbers -->
    <string name="IdentityUtil_unverified_banner_one">O seu número de segurança com %1$s foi alterado e já não se encontra verificado</string>
    <string name="IdentityUtil_unverified_banner_two">Os seus números de segurança com %1$s e %2$s foram alterados e já não se encontram verificados</string>
    <string name="IdentityUtil_unverified_banner_many">Os seus números de segurança com %1$s, %2$s e %3$s já não se encontram verificados</string>

    <string name="IdentityUtil_unverified_dialog_one">O seu número de segurança com %1$s foi alterado e deixou de estar verificado. Isto poderá significar que alguém está a tentar intercetar esta comunicação ou simplesmente que %1$s reinstalou o Signal.</string>
    <string name="IdentityUtil_unverified_dialog_two">Os seus números de segurança com %1$s e %2$s foram alterados. Isto poderá significar que alguém está a tentar intercetar esta comunicação ou simplesmente que alguém reinstalou o Signal.</string>
    <string name="IdentityUtil_unverified_dialog_many">Os seus números de segurança com %1$s, %2$s e %3$sdeixaram de estar verificados. Isto poderá significar que alguém está a tentar intercetar esta comunicação ou simplesmente que alguém reinstalou o Signal.</string>

    <string name="IdentityUtil_untrusted_dialog_one">O seu número de segurança com %1$s foi alterado.</string>
    <string name="IdentityUtil_untrusted_dialog_two">Os seus números de segurança com %1$s e %2$s foram alterados.</string>
    <string name="IdentityUtil_untrusted_dialog_many">Os seus números de segurança com %1$s, %2$s e %3$s foram alterados.</string>

    <plurals name="identity_others">
        <item quantity="one">%1$d outro</item>
        <item quantity="other">%1$d outros</item>
    </plurals>

    <!-- giphy_activity -->
    <string name="giphy_activity_toolbar__search_gifs">Procurar GIFs</string>

    <!-- giphy_fragment -->
    <string name="giphy_fragment__nothing_found">Não foi encontrado nada</string>

    <!-- database_migration_activity -->
    <string name="database_migration_activity__would_you_like_to_import_your_existing_text_messages">Gostaria de importar as suas mensagens de texto existentes para a base de dados encriptada do Signal?</string>
    <string name="database_migration_activity__the_default_system_database_will_not_be_modified">A base de dados padrão do sistema não será modificada ou alterada de nenhuma forma.</string>
    <string name="database_migration_activity__skip">Saltar</string>
    <string name="database_migration_activity__import">Importar</string>
    <string name="database_migration_activity__this_could_take_a_moment_please_be_patient">Isto poderá demorar um pouco. Por favor, seja paciente. Será notificado(a) quanto a importação estiver completa.</string>
    <string name="database_migration_activity__importing">A IMPORTAR</string>


    <!-- load_more_header -->
    <string name="load_more_header__see_full_conversation">Ver a conversa integral</string>
    <string name="load_more_header__loading">A carregar</string>

    <!-- media_overview_activity -->
    <string name="media_overview_activity__no_media">Sem multimédia</string>

    <!-- message_recipients_list_item -->
    <string name="message_recipients_list_item__view">Ver</string>
    <string name="message_recipients_list_item__resend">Reenviar</string>

    <!-- Displayed in a toast when user long presses an item in MyStories -->
    <string name="MyStoriesFragment__copied_sent_timestamp_to_clipboard">Carimbo da data e hora do envio copiado para a área de transferência.</string>
    <!-- Displayed when there are no outgoing stories -->
    <string name="MyStoriesFragment__updates_to_your_story_will_show_up_here">Atualizações da sua história aparecerão aqui.</string>

    <!-- GroupUtil -->
    <plurals name="GroupUtil_joined_the_group">
        <item quantity="one">%1$s juntou-se ao grupo.</item>
        <item quantity="other">%1$s juntaram-se ao grupo.</item>
    </plurals>
    <string name="GroupUtil_group_name_is_now">O nome do grupo agora é \'%1$s\'.</string>

    <!-- prompt_passphrase_activity -->
    <string name="prompt_passphrase_activity__unlock">Desbloquear</string>

    <!-- prompt_mms_activity -->
    <string name="prompt_mms_activity__signal_requires_mms_settings_to_deliver_media_and_group_messages">O Signal precisa de definições de MMS para transmitir multimédia e mensagens de grupo através da sua operadora. O seu aparelho não disponibiliza essa informação, o que poderá ocorrer em aparelhos bloqueados ou com configurações restritivas.</string>
    <string name="prompt_mms_activity__to_send_media_and_group_messages_tap_ok">Para enviar ficheiros multimédia e mensagens de grupo toque em \"OK\" e complete as definições solicitadas. As definições de MMS para a sua operadora podem normalmente ser encontradas ao pesquisar na internet por \"APN da (nome da sua operadora)\". Apenas é necessário efetuar isto uma vez.</string>

    <!-- BadDecryptLearnMoreDialog -->
    <string name="BadDecryptLearnMoreDialog_delivery_issue">Problema na entrega</string>
    <string name="BadDecryptLearnMoreDialog_couldnt_be_delivered_individual">Uma mensagem, autocolante, reação ou confirmação de leitura enviado por %1$s não pôde ser entregue a si. Poderá ter sido enviado diretamente a si, ou num grupo.</string>
    <string name="BadDecryptLearnMoreDialog_couldnt_be_delivered_group">Não lhe foi possível entregar uma mensagem, autocolante, reação ou recibo de leitura enviado por %1$s.</string>

    <!-- profile_create_activity -->
    <string name="CreateProfileActivity_first_name_required">Nome (obrigatório)</string>
    <string name="CreateProfileActivity_last_name_optional">Apelido (opcional)</string>
    <string name="CreateProfileActivity_next">Seguinte</string>
    <string name="CreateProfileActivity_custom_mms_group_names_and_photos_will_only_be_visible_to_you">Nome personalizados de grupos MMS e fotografias apenas serão visíveis para si.</string>
    <string name="CreateProfileActivity_group_descriptions_will_be_visible_to_members_of_this_group_and_people_who_have_been_invited">As descrições do grupo serão visíveis para os membros deste grupo e para as pessoas que foram convidadas</string>

    <!-- EditAboutFragment -->
    <string name="EditAboutFragment_about">Acerca</string>
    <string name="EditAboutFragment_write_a_few_words_about_yourself">Escreva algumas palavras acerca de si…</string>
    <string name="EditAboutFragment_count">%1$d/%2$d</string>
    <string name="EditAboutFragment_speak_freely">Fale à vontade</string>
    <string name="EditAboutFragment_encrypted">Encriptado(a)</string>
    <string name="EditAboutFragment_be_kind">Seja gentil</string>
    <string name="EditAboutFragment_coffee_lover">Amante de café</string>
    <string name="EditAboutFragment_free_to_chat">Livre para conversar</string>
    <string name="EditAboutFragment_taking_a_break">A fazer uma pausa</string>
    <string name="EditAboutFragment_working_on_something_new">A trabalhar em algo novo</string>

    <!-- EditProfileFragment -->
    <string name="EditProfileFragment__edit_group">Editar o grupo</string>
    <string name="EditProfileFragment__group_name">Nome do grupo</string>
    <string name="EditProfileFragment__group_description">Descrição do grupo</string>
  <!-- Removed by excludeNonTranslatables <string name="EditProfileFragment__support_link" translatable="false">https://support.signal.org/hc/articles/360007459591</string> -->

    <!-- EditProfileNameFragment -->
    <string name="EditProfileNameFragment_your_name">O seu nome</string>
    <string name="EditProfileNameFragment_first_name">Primeiro nome</string>
    <string name="EditProfileNameFragment_last_name_optional">Apelido (opcional)</string>
    <string name="EditProfileNameFragment_save">Guardar</string>
    <string name="EditProfileNameFragment_failed_to_save_due_to_network_issues_try_again_later">Falha ao guardar devido a problemas de rede. Tente novamente mais tarde.</string>

    <!-- recipient_preferences_activity -->
    <string name="recipient_preference_activity__shared_media">Ficheiros partilhados</string>

    <!-- recipients_panel -->

    <!-- verify_display_fragment -->
    <string name="verify_display_fragment__to_verify_the_security_of_your_end_to_end_encryption_with_s"><![CDATA[Para verificar a segurança da sua encriptação ponta-a-ponta com %1$s, compare os números acima com o dispositivo da outra pessoa. Também pode digitalizar o código no telefone da outra pessoa. <a href=\"https://signal.org/redirect/safety-numbers\">Mais informações.</a>]]></string>
    <string name="verify_display_fragment__tap_to_scan">Toque para ler</string>
    <string name="verify_display_fragment__successful_match">Correspondência bem sucedida</string>
    <string name="verify_display_fragment__failed_to_verify_safety_number">Falha o verificar o número de segurança</string>
    <string name="verify_display_fragment__loading">A carregar…</string>
    <string name="verify_display_fragment__mark_as_verified">Marcar como verificado</string>
    <string name="verify_display_fragment__clear_verification">Limpar verificação</string>

    <!-- verify_identity -->
    <string name="verify_identity__share_safety_number">Partilhar número de segurança</string>

    <!-- verity_scan_fragment -->
    <string name="verify_scan_fragment__scan_the_qr_code_on_your_contact">Leia o código QR no dispositivo do seu contacto.</string>

    <!-- webrtc_answer_decline_button -->
    <string name="webrtc_answer_decline_button__swipe_up_to_answer">Deslize para cima para atender</string>
    <string name="webrtc_answer_decline_button__swipe_down_to_reject">Deslize para baixo para rejeitar</string>

    <!-- message_details_header -->
    <string name="message_details_header__issues_need_your_attention">Alguns problemas requerem a sua atenção.</string>
    <string name="message_details_header_sent">Enviada</string>
    <string name="message_details_header_received">Recebida</string>
    <string name="message_details_header_disappears">Desaparece em</string>
    <string name="message_details_header_via">Via</string>

    <!-- message_details_recipient_header -->
    <string name="message_details_recipient_header__pending_send">Pendente</string>
    <string name="message_details_recipient_header__sent_to">Enviado para</string>
    <string name="message_details_recipient_header__sent_from">Enviada de</string>
    <string name="message_details_recipient_header__delivered_to">Entregue a</string>
    <string name="message_details_recipient_header__read_by">Lida por</string>
    <string name="message_details_recipient_header__not_sent">Não enviada</string>
    <string name="message_details_recipient_header__viewed">Vista(s) por</string>
    <string name="message_details_recipient_header__skipped">Ignorada</string>

    <!-- message_Details_recipient -->
    <string name="message_details_recipient__failed_to_send">Falha ao enviar</string>
    <string name="message_details_recipient__new_safety_number">Novo número de segurança</string>

    <!-- AndroidManifest.xml -->
    <string name="AndroidManifest__create_passphrase">Criar frase-chave</string>
    <string name="AndroidManifest__select_contacts">Selecionar contactos</string>
    <string name="AndroidManifest__change_passphrase">Alterar frase-chave</string>
    <string name="AndroidManifest__verify_safety_number">Verificar número de segurança</string>
    <string name="AndroidManifest__media_preview">Pré-visualização de multimédia</string>
    <string name="AndroidManifest__message_details">Detalhes da mensagem</string>
    <string name="AndroidManifest__linked_devices">Dispositivos associados</string>
    <string name="AndroidManifest__invite_friends">Convidar amigos</string>
    <string name="AndroidManifest_archived_conversations">Conversas arquivadas</string>
    <string name="AndroidManifest_remove_photo">Remover fotografia</string>

    <!-- Message Requests Megaphone -->
    <string name="MessageRequestsMegaphone__message_requests">Pedidos de mensagem</string>
    <string name="MessageRequestsMegaphone__users_can_now_choose_to_accept">Os utilizadores agora podem escolher para aceitar uma nova conversa. Os nomes de perfil permitem que as pessoas saibam com quem estão a conversar.</string>
    <string name="MessageRequestsMegaphone__add_profile_name">Adicionar nome de perfil</string>

    <!-- HelpFragment -->
    <string name="HelpFragment__have_you_read_our_faq_yet">Ainda não leu o nosso FAQ?</string>
    <string name="HelpFragment__next">Seguinte</string>
    <string name="HelpFragment__contact_us">Contacte-nos</string>
    <string name="HelpFragment__tell_us_whats_going_on">Diga-nos o que se está a passar</string>
    <string name="HelpFragment__include_debug_log">Incluir registo de depuração.</string>
    <string name="HelpFragment__whats_this">O que é isto?</string>
    <string name="HelpFragment__how_do_you_feel">Como se sente? (Opcional)</string>
    <string name="HelpFragment__tell_us_why_youre_reaching_out">Diga-nos porque nos está a contactar.</string>
  <!-- Removed by excludeNonTranslatables <string name="HelpFragment__emoji_5" translatable="false">emoji_5</string> -->
  <!-- Removed by excludeNonTranslatables <string name="HelpFragment__emoji_4" translatable="false">emoji_4</string> -->
  <!-- Removed by excludeNonTranslatables <string name="HelpFragment__emoji_3" translatable="false">emoji_3</string> -->
  <!-- Removed by excludeNonTranslatables <string name="HelpFragment__emoji_2" translatable="false">emoji_2</string> -->
  <!-- Removed by excludeNonTranslatables <string name="HelpFragment__emoji_1" translatable="false">emoji_1</string> -->
  <!-- Removed by excludeNonTranslatables <string name="HelpFragment__link__debug_info" translatable="false">https://support.signal.org/hc/articles/360007318591</string> -->
  <!-- Removed by excludeNonTranslatables <string name="HelpFragment__link__faq" translatable="false">https://support.signal.org</string> -->
    <string name="HelpFragment__support_info">Informação de suporte</string>
    <string name="HelpFragment__signal_android_support_request">Pedido de Suporte do Signal para Android</string>
    <string name="HelpFragment__debug_log">Relatório de depuração:</string>
    <string name="HelpFragment__could_not_upload_logs">Não é possível fazer o upload de relatórios</string>
    <string name="HelpFragment__please_be_as_descriptive_as_possible">Por favor, seja tão descritivo quanto possível para nos ajudar a perceber o problema.</string>
    <string-array name="HelpFragment__categories_5">
        <item>\\-\\- Selecione uma opção \\-\\-</item>
        <item>Algo não está a funcionar</item>
        <item>Pedido de funcoinalidade</item>
        <item>Pergunta</item>
        <item>Feedback</item>
        <item>Outro</item>
        <item>Pagamentos (MobileCoin)</item>
        <item>Doações e crachás</item>
        <item>Exportação de SMS</item>
    </string-array>

    <!-- ReactWithAnyEmojiBottomSheetDialogFragment -->
    <string name="ReactWithAnyEmojiBottomSheetDialogFragment__this_message">Esta mensagem</string>
    <string name="ReactWithAnyEmojiBottomSheetDialogFragment__recently_used">Recentemente utilizados</string>
    <string name="ReactWithAnyEmojiBottomSheetDialogFragment__smileys_and_people">Smileys e pessoas</string>
    <string name="ReactWithAnyEmojiBottomSheetDialogFragment__nature">Natureza</string>
    <string name="ReactWithAnyEmojiBottomSheetDialogFragment__food">Comida</string>
    <string name="ReactWithAnyEmojiBottomSheetDialogFragment__activities">Atividades</string>
    <string name="ReactWithAnyEmojiBottomSheetDialogFragment__places">Locais</string>
    <string name="ReactWithAnyEmojiBottomSheetDialogFragment__objects">Objetos</string>
    <string name="ReactWithAnyEmojiBottomSheetDialogFragment__symbols">Símbolos</string>
    <string name="ReactWithAnyEmojiBottomSheetDialogFragment__flags">Bandeiras</string>
    <string name="ReactWithAnyEmojiBottomSheetDialogFragment__emoticons">Emoticons</string>
    <string name="ReactWithAnyEmojiBottomSheetDialogFragment__no_results_found">Não foram encontrados resultados</string>

    <!-- arrays.xml -->
    <string name="arrays__use_default">Usar a opção predefinida</string>
    <string name="arrays__use_custom">Usar a opção personalizada</string>

    <string name="arrays__mute_for_one_hour">Silenciar por 1 hora</string>
    <string name="arrays__mute_for_eight_hours">Silenciar por 8 horas</string>
    <string name="arrays__mute_for_one_day">Silenciar por 1 dia</string>
    <string name="arrays__mute_for_seven_days">Silenciar por 7 dias</string>
    <string name="arrays__always">Sempre</string>

    <string name="arrays__settings_default">Definições padrão</string>
    <string name="arrays__enabled">Ativada</string>
    <string name="arrays__disabled">Desativada</string>

    <string name="arrays__name_and_message">Nome e mensagem</string>
    <string name="arrays__name_only">Apenas o nome</string>
    <string name="arrays__no_name_or_message">Sem nome ou mensagem</string>

    <string name="arrays__images">Imagens</string>
    <string name="arrays__audio">Áudio</string>
    <string name="arrays__video">Vídeo</string>
    <string name="arrays__documents">Documentos</string>

    <string name="arrays__small">Pequena</string>
    <string name="arrays__normal">Normal</string>
    <string name="arrays__large">Grande</string>
    <string name="arrays__extra_large">Gigante</string>

    <string name="arrays__default">Predefinição</string>
    <string name="arrays__high">Elevada</string>
    <string name="arrays__max">Máxima</string>

    <!-- plurals.xml -->
    <plurals name="hours_ago">
        <item quantity="one">%1$dh</item>
        <item quantity="other">%1$dh</item>
    </plurals>

    <!-- preferences.xml -->
    <string name="preferences_beta">Beta</string>
    <string name="preferences__sms_mms">SMS e MMS</string>
    <string name="preferences__pref_use_address_book_photos">Utilizar fotografias do livro de endereços</string>
    <string name="preferences__display_contact_photos_from_your_address_book_if_available">Exibir (se disponíveis) as fotografias de contactos a partir do seu livro de endereços</string>
    <!-- Preference menu item title for a toggle switch for preserving the archived state of muted chats. -->
    <string name="preferences__pref_keep_muted_chats_archived">Manter arquivadas as conversas silenciadas</string>
    <!-- Preference menu item description for a toggle switch for preserving the archived state of muted chats. -->
    <string name="preferences__muted_chats_that_are_archived_will_remain_archived">As conversas silenciadas que se encontram arquivadas irão permanecer arquivadas até que chegue uma nova mensagem.</string>
    <string name="preferences__generate_link_previews">Gerar pré-visualizações de links</string>
    <string name="preferences__retrieve_link_previews_from_websites_for_messages">Recupere pré-visualizações de links diretamente a partir de websites para as mensagens que enviar.</string>
    <string name="preferences__change_passphrase">Alterar frase-chave</string>
    <string name="preferences__change_your_passphrase">Alterar a sua frase-chave</string>
    <string name="preferences__enable_passphrase">Ativar o bloqueio de ecrã com frase-chave</string>
    <string name="preferences__lock_signal_and_message_notifications_with_a_passphrase">Bloquear ecrã e notificações com uma frase-chave</string>
    <string name="preferences__screen_security">Segurança de ecrã</string>
    <string name="preferences__auto_lock_signal_after_a_specified_time_interval_of_inactivity">Bloquear automaticamente o Signal ao fim de um determinado tempo de inatividade</string>
    <string name="preferences__inactivity_timeout_passphrase">Validade da frase-chave por inatividade</string>
    <string name="preferences__inactivity_timeout_interval">Intervalo de expiração por inatividade</string>
    <string name="preferences__notifications">Notificações</string>
    <string name="preferences__led_color">Cor do LED</string>
    <string name="preferences__led_color_unknown">Desconhecido</string>
    <string name="preferences__pref_led_blink_title">Padrão do piscar do LED</string>
    <string name="preferences__customize">Personalizar</string>
    <string name="preferences__change_sound_and_vibration">Alterar som e vibração</string>
    <string name="preferences__sound">Som</string>
    <string name="preferences__silent">Silencioso</string>
    <string name="preferences__default">Predefinição</string>
    <string name="preferences__repeat_alerts">Repetir alertas</string>
    <string name="preferences__never">Nunca</string>
    <string name="preferences__one_time">Uma vez</string>
    <string name="preferences__two_times">Duas vezes</string>
    <string name="preferences__three_times">Três vezes</string>
    <string name="preferences__five_times">Cinco vezes</string>
    <string name="preferences__ten_times">Dez vezes</string>
    <string name="preferences__vibrate">Vibrar</string>
    <string name="preferences__green">Verde</string>
    <string name="preferences__red">Vermelho</string>
    <string name="preferences__blue">Azul</string>
    <string name="preferences__orange">Laranja</string>
    <string name="preferences__cyan">Cíano</string>
    <string name="preferences__magenta">Magenta</string>
    <string name="preferences__white">Branco</string>
    <string name="preferences__none">Nenhuma</string>
    <string name="preferences__fast">Rápido</string>
    <string name="preferences__normal">Normal</string>
    <string name="preferences__slow">Lento</string>
    <string name="preferences__help">Ajuda</string>
    <string name="preferences__advanced">Avançado</string>
    <string name="preferences__donate_to_signal">Doar ao Molly</string>
    <!-- Preference label for making one-time donations to Signal -->
    <string name="preferences__privacy">Privacidade</string>
    <!-- Preference label for stories -->
    <string name="preferences__stories">Histórias</string>
    <string name="preferences__mms_user_agent">Agente do utilizador de MMS</string>
    <string name="preferences__advanced_mms_access_point_names">Definições manuais de MMS</string>
    <string name="preferences__mmsc_url">URL MMSC</string>
    <string name="preferences__mms_proxy_host">Host do proxy MMS</string>
    <string name="preferences__mms_proxy_port">Porta do proxy MMS</string>
    <string name="preferences__mmsc_username">Nome de utilizador MMSC</string>
    <string name="preferences__mmsc_password">Palavra-passe MMSC</string>
    <string name="preferences__sms_delivery_reports">Relatórios de entrega de SMS</string>
    <string name="preferences__request_a_delivery_report_for_each_sms_message_you_send">Pedir um aviso de entrega para cada mensagem de SMS enviada</string>
    <string name="preferences__data_and_storage">Dados e armazenamento</string>
    <string name="preferences__storage">Armazenamento</string>
    <string name="preferences__payments">Pagamentos</string>
    <!-- Privacy settings payments section description -->
    <string name="preferences__payment_lock">Bloqueio de pagamento</string>
    <string name="preferences__payments_beta">Pagamentos (Beta)</string>
    <string name="preferences__conversation_length_limit">Limite máximo das conversas</string>
    <string name="preferences__keep_messages">Manter mensagens</string>
    <string name="preferences__clear_message_history">Eliminar histórico de mensagens</string>
    <string name="preferences__linked_devices">Dispositivos associados</string>
    <string name="preferences__light_theme">Claro</string>
    <string name="preferences__dark_theme">Escuro</string>
    <string name="preferences__appearance">Aspeto</string>
    <string name="preferences__theme">Tema</string>
    <string name="preferences__chat_color_and_wallpaper">Cor e fundo de ecrã da conversa</string>
    <string name="preferences__disable_pin">Desativar PIN</string>
    <string name="preferences__enable_pin">Ativar PIN</string>
    <string name="preferences__if_you_disable_the_pin_you_will_lose_all_data">Se você desativar o PIN, todos os dados serão perdidos ao registar-se novamente no Sinal, a menos que faça uma cópia de segurnaça e o restaure manualmente. Você não pode ativar o \'Bloqueio de registo\' enquanto o PIN estiver desativado.</string>
    <string name="preferences__pins_keep_information_stored_with_signal_encrypted_so_only_you_can_access_it">Os PINs mantém encriptada a informação guardada no Signal de forma a que apenas você lhe possa aceder. O seu perfil, definições e contactos serão restaurados quando reinstalar o Signal. Não necessita do seu PIN para abrir a aplicação.</string>
    <string name="preferences__system_default">Configuração por omissão</string>
    <string name="preferences__language">Idioma</string>
    <string name="preferences__signal_messages_and_calls">Mensagens e chamadas do Signal</string>
    <string name="preferences__advanced_pin_settings">Definições avançadas do PIN</string>
    <string name="preferences__free_private_messages_and_calls">Mensagens e chamadas privadas gratuitas para utilizadores do Signal</string>
    <string name="preferences__submit_debug_log">Submeter registo de depuração</string>
    <string name="preferences__delete_account">Eliminar conta</string>
    <string name="preferences__support_wifi_calling">Modo de compatibilidade \"Chamada Wi-Fi\"</string>
    <string name="preferences__enable_if_your_device_supports_sms_mms_delivery_over_wifi">Ative caso o seu dispositivo utiliza a entrega de SMS/MMS através do Wi-Fi (ative apenas caso a \'Chamada Wi-Fi\' esteja ativada neste dispositivo)</string>
    <string name="preferences__incognito_keyboard">Teclado anónimo</string>
    <string name="preferences__read_receipts">Recibos de leitura</string>
    <string name="preferences__if_read_receipts_are_disabled_you_wont_be_able_to_see_read_receipts">Se os recibos de leitura forem desativados, não poderá ver os recibos de leitura relativos às mensagens enviadas.</string>
    <string name="preferences__typing_indicators">Indicadores de escrita</string>
    <string name="preferences__if_typing_indicators_are_disabled_you_wont_be_able_to_see_typing_indicators">Se os indicadores de escrita estiverem desativados, não poderá ver os indicadores de escrita relativos a outros utilizadores.</string>
    <string name="preferences__request_keyboard_to_disable">Pedir ao teclado para desligar a aprendizagem de palavras.</string>
    <string name="preferences__this_setting_is_not_a_guarantee">Esta configuração não está garantida e o seu teclado poderá ignorá-la.</string>
  <!-- Removed by excludeNonTranslatables <string name="preferences__incognito_keyboard_learn_more" translatable="false">https://support.signal.org/hc/articles/360055276112</string> -->
    <string name="preferences_chats__when_using_mobile_data">Ao utilizar os dados móveis</string>
    <string name="preferences_chats__when_using_wifi">Ao utilizar o Wi-Fi</string>
    <string name="preferences_chats__when_roaming">Ao utilizar o roaming</string>
    <string name="preferences_chats__media_auto_download">Descarregar multimédia automaticamente</string>
    <string name="preferences_chats__message_history">Histórico de mensagens</string>
    <string name="preferences_storage__storage_usage">Utilização do armazenamento</string>
    <string name="preferences_storage__photos">Fotografias</string>
    <string name="preferences_storage__videos">Vídeos</string>
    <string name="preferences_storage__files">Ficheiros</string>
    <string name="preferences_storage__audio">Áudio</string>
    <string name="preferences_storage__review_storage">Rever armazenamento</string>
    <string name="preferences_storage__delete_older_messages">Eliminar mensagens antigas?</string>
    <string name="preferences_storage__clear_message_history">Eliminar histórico de mensagens?</string>
    <string name="preferences_storage__this_will_permanently_delete_all_message_history_and_media">Isto irá eliminar permanentemente do seu dispositivo todo o histórico de mensagens e multimédia que sejam mais antigos que %1$s.</string>
    <string name="preferences_storage__this_will_permanently_trim_all_conversations_to_the_d_most_recent_messages">Isto irá reduzir automaticamente todas as conversas para as %1$s mensagens mais recentes.</string>
    <string name="preferences_storage__this_will_delete_all_message_history_and_media_from_your_device">Isto irá eliminar permanentemente do seu dispositivo todo o histórico de mensagens e multimédia.</string>
    <string name="preferences_storage__are_you_sure_you_want_to_delete_all_message_history">Tem a certeza que deseja eliminar todo o histórico de mensagens?</string>
    <string name="preferences_storage__all_message_history_will_be_permanently_removed_this_action_cannot_be_undone">Todo o histórico de mensagens será eliminado permanentemente. Esta ação não poderá ser revertida.</string>
    <string name="preferences_storage__delete_all_now">Eliminar tudo agora</string>
    <string name="preferences_storage__forever">Para sempre</string>
    <string name="preferences_storage__one_year">1 ano</string>
    <string name="preferences_storage__six_months">6 meses</string>
    <string name="preferences_storage__thirty_days">30 dias</string>
    <string name="preferences_storage__none">Ilimitado</string>
    <string name="preferences_storage__s_messages">%1$s mensagens</string>
    <string name="preferences_storage__custom">Personalizado</string>
    <string name="preferences_advanced__use_system_emoji">Utilizar os emojis do sistema</string>
    <string name="preferences_advanced__relay_all_calls_through_the_signal_server_to_avoid_revealing_your_ip_address">Passar todas as chamadas pelo servidor do Signal para evitar revelar o seu endereço IP ao destinatário. Ativar esta opção irá reduzir a qualidade da chamada.</string>
    <string name="preferences_advanced__always_relay_calls">Retransmitir todas as chamadas</string>
    <string name="preferences_app_protection__who_can">Quem pode…</string>
    <!-- Privacy settings payments section title -->
    <string name="preferences_app_protection__payments">Pagamentos</string>
    <string name="preferences_chats__chats">Conversas</string>
    <string name="preferences_data_and_storage__manage_storage">Gerir armazenamento</string>
    <string name="preferences_data_and_storage__use_less_data_for_calls">Utilizar menos dados para as chamadas</string>
    <string name="preferences_data_and_storage__never">Nunca</string>
    <string name="preferences_data_and_storage__wifi_and_mobile_data">Wi-fi e dados móveis</string>
    <string name="preferences_data_and_storage__mobile_data_only">Apenas dados móveis</string>
    <string name="preference_data_and_storage__using_less_data_may_improve_calls_on_bad_networks">A utilização de menos dados poderá melhorar as chamadas em redes más</string>
    <string name="preferences_notifications__in_chat_sounds">Sons na conversa</string>
    <string name="preferences_notifications__show">Exibir</string>
    <string name="preferences_notifications__ringtone">Toque</string>
    <string name="preferences_chats__message_text_size">Tamanho da letra da mensagem</string>
    <string name="preferences_notifications__priority">Prioridade</string>
    <!-- Heading for the \'censorship circumvention\' section of privacy preferences -->
    <string name="preferences_communication__category_censorship_circumvention">Circunscrição de censura</string>
    <!-- Title of the \'censorship circumvention\' toggle switch -->
    <string name="preferences_communication__censorship_circumvention">Circunscrição de censura</string>
    <string name="preferences_communication__censorship_circumvention_if_enabled_signal_will_attempt_to_circumvent_censorship">Se ativo, o Molly irá tentar circunscrever a censura. Apenas ative esta opção em locais onde o Molly é censurado.</string>
    <!-- Summary text for \'censorship circumvention\' toggle. Indicates that we automatically enabled it because we believe you\'re in a censored country -->
    <string name="preferences_communication__censorship_circumvention_has_been_activated_based_on_your_accounts_phone_number">A circunscrição de censura foi ativada baseada no número de telefone da sua conta.</string>
    <!-- Summary text for \'censorship circumvention\' toggle. Indicates that you disabled it even though we believe you\'re in a censored country -->
    <string name="preferences_communication__censorship_circumvention_you_have_manually_disabled">Desativou manualmente a circunscrição de censura.</string>
    <!-- Summary text for \'censorship circumvention\' toggle. Indicates that you cannot use it because you\'re already connected to the Signal service -->
    <string name="preferences_communication__censorship_circumvention_is_not_necessary_you_are_already_connected">A circunscrição de censura não é necessária, já se encontra ligado(a) ao serviço do Signal.</string>
    <!-- Summary text for \'censorship circumvention\' toggle. Indicates that you cannot use it because you\'re not connected to the internet -->
    <string name="preferences_communication__censorship_circumvention_can_only_be_activated_when_connected_to_the_internet">Circunscrição de censura só pode ser ativada enquanto existe ligação à internet.</string>
    <string name="preferences_communication__category_sealed_sender">Emissor selado</string>
    <string name="preferences_communication__sealed_sender_allow_from_anyone">Permitir de todos</string>
    <string name="preferences_communication__sealed_sender_allow_from_anyone_description">Ativar o emissor selado para mensagens recebidas de não-contactos e pessoas com as quais não partilhou o seu perfil.</string>
    <string name="preferences_communication__sealed_sender_learn_more">Saber mais</string>
    <string name="preferences_setup_a_username">Defina um nome de utilizador</string>
    <string name="preferences_proxy">Proxy</string>
    <string name="preferences_use_proxy">Utilizar proxy</string>
    <string name="preferences_off">Off</string>
    <string name="preferences_on">On</string>
    <string name="preferences_proxy_address">Endereço proxy</string>
    <string name="preferences_only_use_a_proxy_if">Apenas utilize um proxy se você não se conseguir ligar ao Signal através dos dados móveis ou Wi-Fi.</string>
    <string name="preferences_share">Partilhar</string>
    <string name="preferences_save">Guardar</string>
    <string name="preferences_connecting_to_proxy">A ligar ao proxy…</string>
    <string name="preferences_connected_to_proxy">Ligado ao proxy</string>
    <string name="preferences_connection_failed">Falha de ligação</string>
    <string name="preferences_couldnt_connect_to_the_proxy">Não é possível ligar ao proxy. Consulte o endereço de proxy e tente novamente.</string>
    <string name="preferences_you_are_connected_to_the_proxy">Não é possível ligar ao proxy. Pode desligar o proxy a qualquer momento a partir das \'Definições\'.</string>
    <string name="preferences_success">Sucesso</string>
    <string name="preferences_failed_to_connect">Falha na ligação</string>
    <string name="preferences_enter_proxy_address">Introduza o endereço proxy</string>


    <string name="configurable_single_select__customize_option">Personalizar opção</string>

    <!-- Internal only preferences -->
  <!-- Removed by excludeNonTranslatables <string name="preferences__internal_preferences" translatable="false">Internal Preferences</string> -->
  <!-- Removed by excludeNonTranslatables <string name="preferences__internal_details" translatable="false">Internal Details</string> -->
  <!-- Removed by excludeNonTranslatables <string name="preferences__internal_stories_dialog_launcher" translatable="false">Stories dialog launcher</string> -->


    <!-- Payments -->
    <string name="PaymentsActivityFragment__all_activity">Toda a atividade</string>
    <string name="PaymentsAllActivityFragment__all">Tudo</string>
    <string name="PaymentsAllActivityFragment__sent">Enviada</string>
    <string name="PaymentsAllActivityFragment__received">Recebida</string>

    <string name="PaymentsHomeFragment__introducing_payments">Introdução aos pagamentos (Beta)</string>
    <string name="PaymentsHomeFragment__use_signal_to_send_and_receive">Utilize o Molly para enviar e receber MobileCoin, uma nova moeda digital focada na privacidade. Ative para começar a utilizar.</string>
    <string name="PaymentsHomeFragment__activate_payments">Ativar os pagamentos</string>
    <string name="PaymentsHomeFragment__activating_payments">A ativar pagamentos…</string>
    <string name="PaymentsHomeFragment__restore_payments_account">Restaurar a conta de pagamentos</string>
    <string name="PaymentsHomeFragment__no_recent_activity_yet">Ainda sem atividade recente</string>
    <string name="PaymentsHomeFragment__recent_activity">Atividade recente</string>
    <string name="PaymentsHomeFragment__see_all">Ver tudo</string>
    <string name="PaymentsHomeFragment__add_funds">Adicionar fundos</string>
    <string name="PaymentsHomeFragment__send">Enviar</string>
    <string name="PaymentsHomeFragment__sent_s">Enviado(s) %1$s</string>
    <string name="PaymentsHomeFragment__received_s">Recebido(s) %1$s</string>
    <string name="PaymentsHomeFragment__transfer_to_exchange">Transferir para trocar</string>
    <string name="PaymentsHomeFragment__currency_conversion">Conversão de moeda</string>
    <string name="PaymentsHomeFragment__deactivate_payments">Desativar pagamentos</string>
    <string name="PaymentsHomeFragment__recovery_phrase">Frase de recuperação</string>
    <string name="PaymentsHomeFragment__help">Ajuda</string>
    <string name="PaymentsHomeFragment__coin_cleanup_fee">Taxa de limpeza de moedas</string>
    <string name="PaymentsHomeFragment__sent_payment">Pagamento enviado</string>
    <string name="PaymentsHomeFragment__received_payment">Pagamento recebido</string>
    <string name="PaymentsHomeFragment__processing_payment">A processar pagamento</string>
    <string name="PaymentsHomeFragment__unknown_amount">---</string>
    <string name="PaymentsHomeFragment__currency_conversion_not_available">Conversão de moeda não disponível</string>
    <string name="PaymentsHomeFragment__cant_display_currency_conversion">Não é possível exibir a conversão de moeda. Verifique a ligação do seu telemóvel e tente novamente.</string>
    <string name="PaymentsHomeFragment__payments_is_not_available_in_your_region">Os pagamentos não se encontram disponíveis para a sua região.</string>
    <string name="PaymentsHomeFragment__could_not_enable_payments">Não foi possível ativar os pagamentos. Tente novamente mais tarde.</string>
    <string name="PaymentsHomeFragment__deactivate_payments_question">Desativar os pagamentos?</string>
    <string name="PaymentsHomeFragment__you_will_not_be_able_to_send">Você não poderá enviar ou receber MobileCoin no Molly se desativar os pagamentos.</string>
    <string name="PaymentsHomeFragment__deactivate">Desativar</string>
    <string name="PaymentsHomeFragment__continue">Continuar</string>
    <string name="PaymentsHomeFragment__balance_is_not_currently_available">O saldo não se encontra atualmente disponível</string>
    <string name="PaymentsHomeFragment__payments_deactivated">Pagamentos desativados.</string>
    <string name="PaymentsHomeFragment__payment_failed">Falha de pagamento</string>
    <string name="PaymentsHomeFragment__details">Detalhes</string>
  <!-- Removed by excludeNonTranslatables <string name="PaymentsHomeFragment__learn_more__activate_payments" translatable="false">https://support.signal.org/hc/articles/360057625692#payments_activate </string>
    <string name="PaymentsHomeFragment__you_can_use_signal_to_send">Você pode utilizar o Molly para enviar e receber MobileCoin. Todos os pagamentos estão sujeitos aos \'Termos de utilização\' de MobileCoins e MobileCoin Wallet. Este é um recurso beta, então você pode encontrar alguns problemas de pagamentos ou saldos que poderá perder e que não poderão ser recuperados. </string> -->
    <string name="PaymentsHomeFragment__activate">Ativar</string>
    <string name="PaymentsHomeFragment__view_mobile_coin_terms">Ver termos da MobileCoin</string>
    <string name="PaymentsHomeFragment__payments_not_available">Os pagamentos no Molly já não estão disponíveis. Você ainda pode transferir fundos para uma troca, mas deixou de poder enviar e receber pagamentos ou adicionar fundos.</string>

  <!-- Removed by excludeNonTranslatables <string name="PaymentsHomeFragment__mobile_coin_terms_url" translatable="false">https://www.mobilecoin.com/terms-of-use.html</string> -->
    <!-- Alert dialog title which shows up after a payment to turn on payment lock -->
    <string name="PaymentsHomeFragment__turn_on">Ativar o Bloqueio de Pagamento para envios futuros?</string>
    <!-- Alert dialog description for why payment lock should be enabled before sending payments -->
    <string name="PaymentsHomeFragment__add_an_additional_layer">Adicione uma camada extra de segurança requerendo o bloqueio de ecrã ou impressão digital no seu Android para transferir dinheiro.</string>
    <!-- Alert dialog button to enable payment lock -->
    <string name="PaymentsHomeFragment__enable">Ativar</string>
    <!-- Alert dialog button to not enable payment lock for now -->
    <string name="PaymentsHomeFragment__not_now">Agora não</string>
    <!-- Alert dialog title which shows up to update app to send payments -->
    <string name="PaymentsHomeFragment__update_required">Atualização necessária</string>
    <!-- Alert dialog description that app update is required to send payments-->
    <string name="PaymentsHomeFragment__an_update_is_required">É necessária uma atualização para continuar a enviar e receber pagamentos, e para visualizar o seu saldo de pagamentos atualizado.</string>
    <!-- Alert dialog button to cancel -->
    <string name="PaymentsHomeFragment__cancel">Cancelar</string>
    <!-- Alert dialog button to update now -->
    <string name="PaymentsHomeFragment__update_now">Atualizar agora</string>

    <!-- PaymentsSecuritySetupFragment -->
    <!-- Toolbar title -->
    <string name="PaymentsSecuritySetupFragment__security_setup">Configuração de segurança</string>
    <!-- Title to enable payment lock -->
    <string name="PaymentsSecuritySetupFragment__protect_your_funds">Proteja os seus fundos</string>
    <!-- Description as to why payment lock is required -->
    <string name="PaymentsSecuritySetupFragment__help_prevent">Adicione outra camada de segurança para ajudar a impedir que uma pessoa com o seu telemóvel aceda aos seus fundos. Pode desativar esta opção nas Definições.</string>
    <!-- Option to enable payment lock -->
    <string name="PaymentsSecuritySetupFragment__enable_payment_lock">Ativar bloqueio de pagamento</string>
    <!-- Option to cancel -->
    <string name="PaymentsSecuritySetupFragment__not_now">Agora não</string>
    <!-- Dialog title to confirm skipping the step -->
    <string name="PaymentsSecuritySetupFragment__skip_this_step">Saltar este passo?</string>
    <!-- Dialog description to let users know why payment lock is required -->
    <string name="PaymentsSecuritySetupFragment__skipping_this_step">Saltar este passo pode eventualmente permitir a qualquer pessoa que tenha acesso físico ao seu telefone transferir fundos ou ver a sua frase de recuperação.</string>
    <!-- Dialog option to cancel -->
    <string name="PaymentsSecuritySetupFragment__cancel">Cancelar</string>
    <!-- Dialog option to skip -->
    <string name="PaymentsSecuritySetupFragment__skip">Saltar</string>

    <!-- PaymentsAddMoneyFragment -->
    <string name="PaymentsAddMoneyFragment__add_funds">Adicionar fundos</string>
    <string name="PaymentsAddMoneyFragment__your_wallet_address">O endereço da sua carteira</string>
    <string name="PaymentsAddMoneyFragment__copy">Copiar</string>
    <string name="PaymentsAddMoneyFragment__copied_to_clipboard">Copiado para a área de transferência</string>
    <string name="PaymentsAddMoneyFragment__to_add_funds">Para adicionar fundos, envie MobileCoin para o endereço da sua carteira. Inicie uma transação a partir da sua conta numa troca compatível com MobileCoin e, em seguida, digitalize o código QR ou copie o endereço da carteira.</string>
  <!-- Removed by excludeNonTranslatables <string name="PaymentsAddMoneyFragment__learn_more__information" translatable="false">https://support.signal.org/hc/articles/360057625692#payments_transfer_from_exchange</string> -->

    <!-- PaymentsDetailsFragment -->
    <string name="PaymentsDetailsFragment__details">Detalhes</string>
    <string name="PaymentsDetailsFragment__status">Estado</string>
    <string name="PaymentsDetailsFragment__submitting_payment">A submeter pagamento…</string>
    <string name="PaymentsDetailsFragment__processing_payment">A processar pagamento…</string>
    <string name="PaymentsDetailsFragment__payment_complete">Pagamento concluido</string>
    <string name="PaymentsDetailsFragment__payment_failed">Falha de pagamento</string>
    <string name="PaymentsDetailsFragment__network_fee">Taxa de rede</string>
    <string name="PaymentsDetailsFragment__sent_by">Enviado por</string>
    <string name="PaymentsDetailsFragment__sent_to_s">Enviado por %1$s</string>
    <string name="PaymentsDetailsFragment__you_on_s_at_s">Você em %1$s às %2$s</string>
    <string name="PaymentsDetailsFragment__s_on_s_at_s">%1$s em %2$s às %3$s</string>
    <string name="PaymentsDetailsFragment__to">Para</string>
    <string name="PaymentsDetailsFragment__from">De</string>
    <string name="PaymentsDetailsFragment__information">Os detalhes de pagamento incluindo o montante de pagamento e o horário da transação são parte do Ledger da MobileCoin.</string>
    <string name="PaymentsDetailsFragment__coin_cleanup_fee">Taxa de limpeza de moedas</string>
    <string name="PaymentsDetailsFragment__coin_cleanup_information">É cobrada uma \"taxa de limpeza de moedas\" que se encontra na sua posse não podem ser combinadas para completar a transação. A limpeza irá permitir-lhe que continue a enviar pagamentos.</string>
    <string name="PaymentsDetailsFragment__no_details_available">Sem mais detalhes relevantes para esta transação</string>
  <!-- Removed by excludeNonTranslatables <string name="PaymentsDetailsFragment__learn_more__information" translatable="false">https://support.signal.org/hc/articles/360057625692#payments_details</string> -->
  <!-- Removed by excludeNonTranslatables <string name="PaymentsDetailsFragment__learn_more__cleanup_fee" translatable="false">https://support.signal.org/hc/articles/360057625692#payments_details_fees</string> -->
    <string name="PaymentsDetailsFragment__sent_payment">Pagamento enviado</string>
    <string name="PaymentsDetailsFragment__received_payment">Pagamento recebido</string>
    <string name="PaymentsDeatilsFragment__payment_completed_s">Pagamento concluido %1$s</string>
    <string name="PaymentsDetailsFragment__block_number">Bloquear número</string>

    <!-- PaymentsTransferFragment -->
    <string name="PaymentsTransferFragment__transfer">Transferir</string>
    <string name="PaymentsTransferFragment__scan_qr_code">Ler código QR</string>
    <string name="PaymentsTransferFragment__to_scan_or_enter_wallet_address">Para: Digitalize ou introduza o endereço da carteira</string>
    <string name="PaymentsTransferFragment__you_can_transfer">Você pode transferir o MobileCoin ao terminar uma transferência para o endereço da carteira fornecido pela troca. O endereço da carteira é a sequência de números e letras mais comumente abaixo do código QR.</string>
    <string name="PaymentsTransferFragment__next">Seguinte</string>
    <string name="PaymentsTransferFragment__invalid_address">Endereço inválido</string>
    <string name="PaymentsTransferFragment__check_the_wallet_address">Confirme o endereço da carteira para a qual está a tentar transferir e tente novamente.</string>
    <string name="PaymentsTransferFragment__you_cant_transfer_to_your_own_signal_wallet_address">Não pode transferir para o seu próprio endereço da carteira Molly. Introduza o endereço de carteira da sua conta numa transação suportada.</string>
    <string name="PaymentsTransferFragment__to_scan_a_qr_code_signal_needs">Para digitalizar um código QR, o Molly necessita de aceder à câmara.</string>
    <string name="PaymentsTransferFragment__signal_needs_the_camera_permission_to_capture_qr_code_go_to_settings">O Molly necessita de permissão de Câmara para capturar um código QR. Vá até às definições, selecione \"Permissões\" e, ative \"Câmara\".</string>
    <string name="PaymentsTransferFragment__to_scan_a_qr_code_signal_needs_access_to_the_camera">Para digitalizar um código QR, o Molly necessita de aceder à câmara.</string>
    <string name="PaymentsTransferFragment__settings">Definições</string>

    <!-- PaymentsTransferQrScanFragment -->
    <string name="PaymentsTransferQrScanFragment__scan_address_qr_code">Digitalizar código QR do endereço</string>
    <string name="PaymentsTransferQrScanFragment__scan_the_address_qr_code_of_the_payee">Digitalize o código QR do endereço do beneficiário</string>

    <!-- CreatePaymentFragment -->
    <string name="CreatePaymentFragment__request">Pedido</string>
    <string name="CreatePaymentFragment__pay">Pagar</string>
    <string name="CreatePaymentFragment__available_balance_s">Saldo disponível: %1$s</string>
    <string name="CreatePaymentFragment__toggle_content_description">Alternar</string>
    <string name="CreatePaymentFragment__1">1</string>
    <string name="CreatePaymentFragment__2">2</string>
    <string name="CreatePaymentFragment__3">3</string>
    <string name="CreatePaymentFragment__4">4</string>
    <string name="CreatePaymentFragment__5">5</string>
    <string name="CreatePaymentFragment__6">6</string>
    <string name="CreatePaymentFragment__7">7</string>
    <string name="CreatePaymentFragment__8">8</string>
    <string name="CreatePaymentFragment__9">9</string>
    <string name="CreatePaymentFragment__decimal">.</string>
    <string name="CreatePaymentFragment__0">0</string>
    <string name="CreatePaymentFragment__lt">&lt;</string>
    <string name="CreatePaymentFragment__backspace">Backspace</string>
    <string name="CreatePaymentFragment__add_note">Adicionar nota</string>
    <string name="CreatePaymentFragment__conversions_are_just_estimates">As conversas são apenas estimativas e poderão não ser precisas.</string>
  <!-- Removed by excludeNonTranslatables <string name="CreatePaymentFragment__learn_more__conversions" translatable="false">https://support.signal.org/hc/articles/360057625692#payments_currency_conversion</string> -->

    <!-- EditNoteFragment -->
    <string name="EditNoteFragment_note">Nota</string>

    <!-- ConfirmPaymentFragment -->
    <string name="ConfirmPayment__confirm_payment">Confirmar pagamento</string>
    <string name="ConfirmPayment__network_fee">Taxa de rede</string>
    <string name="ConfirmPayment__estimated_s">Estimado %1$s</string>
    <string name="ConfirmPayment__to">Para</string>
    <string name="ConfirmPayment__total_amount">Montante total</string>
    <string name="ConfirmPayment__balance_s">Saldo: %1$s</string>
    <string name="ConfirmPayment__submitting_payment">A submeter pagamento…</string>
    <string name="ConfirmPayment__processing_payment">A processar pagamento…</string>
    <string name="ConfirmPayment__payment_complete">Pagamento concluido</string>
    <string name="ConfirmPayment__payment_failed">Falha de pagamento</string>
    <string name="ConfirmPayment__payment_will_continue_processing">O pagamento irá continuar a ser processado</string>
    <string name="ConfirmPaymentFragment__invalid_recipient">Destinatário inválido</string>
    <!-- Title of a dialog show when we were unable to present the user\'s screenlock before sending a payment -->
    <string name="ConfirmPaymentFragment__failed_to_show_payment_lock">Ocorreu um erro ao mostrar o bloqueio de pagamento</string>
    <!-- Body of a dialog show when we were unable to present the user\'s screenlock before sending a payment -->
    <string name="ConfirmPaymentFragment__you_enabled_payment_lock_in_the_settings">Ativou o bloqueio de pagamento nas definições, mas este não pode ser mostrado.</string>
    <!-- Button in a dialog that will take the user to the privacy settings -->
    <string name="ConfirmPaymentFragment__go_to_settings">Vá às definições</string>
    <string name="ConfirmPaymentFragment__this_person_has_not_activated_payments">Este utilizador não ativou os pagamentos</string>
    <string name="ConfirmPaymentFragment__unable_to_request_a_network_fee">Não foi possível pedir uma taxa de rede. Para continuar este pagamento, clique em OK e tente novamente.</string>

    <!-- BiometricDeviceAuthentication -->
    <!-- Biometric/Device authentication prompt title -->
    <string name="BiometricDeviceAuthentication__signal">Signal</string>


    <!-- CurrencyAmountFormatter_s_at_s -->
    <string name="CurrencyAmountFormatter_s_at_s">%1$s em %2$s</string>

    <!-- SetCurrencyFragment -->
    <string name="SetCurrencyFragment__set_currency">Definir moeda</string>
    <string name="SetCurrencyFragment__all_currencies">Todas as moedas</string>

    <!-- **************************************** -->
    <!-- menus -->
    <!-- **************************************** -->

    <!-- contact_selection_list -->
    <string name="contact_selection_list__unknown_contact">Nova mensagem para…</string>
    <string name="contact_selection_list__unknown_contact_block">Bloquear utilizador</string>
    <string name="contact_selection_list__unknown_contact_add_to_group">Adicionar ao grupo</string>

    <!-- conversation_callable_insecure -->
    <string name="conversation_callable_insecure__menu_call">Telefonar</string>

    <!-- conversation_callable_secure -->
    <string name="conversation_callable_secure__menu_call">Chamada Signal</string>
    <string name="conversation_callable_secure__menu_video">Videochamada do Signal</string>

    <!-- conversation_context -->

    <!-- Heading which shows how many messages are currently selected -->
    <plurals name="conversation_context__s_selected">
        <item quantity="one">%1$d selecionada</item>
        <item quantity="other">%1$d selecionadas</item>
    </plurals>

    <!-- conversation_context_image -->
    <!-- Button to save a message attachment (image, file etc.) -->

    <!-- conversation_expiring_off -->
    <string name="conversation_expiring_off__disappearing_messages">Destruição de mensagens</string>

    <!-- conversation_selection -->
    <!-- Button to view detailed information for a message; Action item with hyphenation. Translation can use soft hyphen - Unicode U+00AD  -->
    <string name="conversation_selection__menu_message_details">Info</string>
    <!-- Button to copy a message\'s text to the clipboard; Action item with hyphenation. Translation can use soft hyphen - Unicode U+00AD  -->
    <string name="conversation_selection__menu_copy">Copiar</string>
    <!-- Button to delete a message; Action item with hyphenation. Translation can use soft hyphen - Unicode U+00AD  -->
    <string name="conversation_selection__menu_delete">Eliminar</string>
    <!-- Button to forward a message to another person or group chat; Action item with hyphenation. Translation can use soft hyphen - Unicode U+00AD  -->
    <string name="conversation_selection__menu_forward">Reencaminhar</string>
    <!-- Button to reply to a message; Action item with hyphenation. Translation can use soft hyphen - Unicode U+00AD -->
    <string name="conversation_selection__menu_reply">Responder</string>
    <!-- Button to save a message attachment (image, file etc.); Action item with hyphenation. Translation can use soft hyphen - Unicode U+00AD  -->
    <string name="conversation_selection__menu_save">Guardar</string>
    <!-- Button to retry sending a message; Action item with hyphenation. Translation can use soft hyphen - Unicode U+00AD  -->
    <string name="conversation_selection__menu_resend_message">Reenviar</string>
    <!-- Button to select a message and enter selection mode; Action item with hyphenation. Translation can use soft hyphen - Unicode U+00AD  -->
    <string name="conversation_selection__menu_multi_select">Selecionar</string>
    <!-- Button to view a in-chat payment message\'s full payment details; Action item with hyphenation. Translation can use soft hyphen - Unicode U+00AD  -->
    <string name="conversation_selection__menu_payment_details">Detalhes do pagamento</string>

    <!-- conversation_expiring_on -->

    <!-- conversation_insecure -->
    <string name="conversation_insecure__invite">Convidar</string>

    <!-- conversation_list_batch -->

    <!-- conversation_list -->
    <string name="conversation_list_settings_shortcut">Atalho para definições</string>
    <string name="conversation_list_search_description">Procurar</string>
    <string name="conversation_list__pinned">Afixada</string>
    <string name="conversation_list__chats">Conversas</string>
    <string name="conversation_list__you_can_only_pin_up_to_d_chats">Apenas pode afixar até %1$d conversas</string>

    <!-- conversation_list_item_view -->
    <string name="conversation_list_item_view__contact_photo_image">Fotografia de contacto</string>
    <string name="conversation_list_item_view__archived">Arquivado</string>


    <!-- conversation_list_fragment -->
    <string name="conversation_list_fragment__fab_content_description">Nova conversa</string>
    <string name="conversation_list_fragment__open_camera_description">Abrir câmara</string>
    <string name="conversation_list_fragment__no_chats_yet_get_started_by_messaging_a_friend">Ainda não existem conversas.\nComece por enviar uma mensagem a um amigo.</string>


    <!-- conversation_secure_verified -->

    <!-- conversation_muted -->
    <string name="conversation_muted__unmute">Anular silêncio</string>

    <!-- conversation_unmuted -->
    <string name="conversation_unmuted__mute_notifications">Silenciar notificações</string>

    <!-- conversation -->
    <string name="conversation__menu_group_settings">Definições do grupo</string>
    <string name="conversation__menu_leave_group">Abandonar grupo</string>
    <string name="conversation__menu_view_all_media">Toda a multimédia</string>
    <string name="conversation__menu_conversation_settings">Definições de conversa</string>
    <string name="conversation__menu_add_shortcut">Adicionar ao ecrã inicial</string>
    <string name="conversation__menu_create_bubble">Criar balão</string>

    <!-- conversation_popup -->
    <string name="conversation_popup__menu_expand_popup">Expandir alerta</string>

    <!-- conversation_callable_insecure -->
    <string name="conversation_add_to_contacts__menu_add_to_contacts">Adicionar aos contactos</string>

    <!-- conversation scheduled messages bar -->

    <!-- Label for button in a banner to show all messages currently scheduled -->
    <string name="conversation_scheduled_messages_bar__see_all">Ver tudo</string>
    <!-- Body text for banner to show all scheduled messages for the chat that tells the user how many scheduled messages there are -->
    <plurals name="conversation_scheduled_messages_bar__number_of_messages">
        <item quantity="one">%1$d mensagem agendada</item>
        <item quantity="other">%1$d mensagens agendadas</item>
    </plurals>

    <!-- conversation_group_options -->
    <string name="convesation_group_options__recipients_list">Lista de destinatários</string>
    <string name="conversation_group_options__delivery">Entrega</string>
    <string name="conversation_group_options__conversation">Conversa</string>
    <string name="conversation_group_options__broadcast">Emissão</string>

    <!-- text_secure_normal -->
    <string name="text_secure_normal__menu_new_group">Novo grupo</string>
    <string name="text_secure_normal__menu_settings">Definições</string>
    <string name="text_secure_normal__menu_clear_passphrase">Desbloquear</string>
    <string name="text_secure_normal__mark_all_as_read">Marcar tudo como lido</string>
    <string name="text_secure_normal__invite_friends">Convidar amigos</string>
    <!-- Overflow menu entry to filter unread chats -->
    <string name="text_secure_normal__filter_unread_chats">Filtrar conversas não lidas</string>
    <!-- Overflow menu entry to disable unread chats filter -->
    <string name="text_secure_normal__clear_unread_filter">Limpar filtro não lido</string>

    <!-- verify_display_fragment -->
    <string name="verify_display_fragment_context_menu__copy_to_clipboard">Copiar para a área de transferência</string>
    <string name="verify_display_fragment_context_menu__compare_with_clipboard">Comparar com a área de transferência</string>

    <!-- reminder_header -->
    <string name="reminder_header_sms_import_title">Importar as SMS do sistema</string>
    <string name="reminder_header_sms_import_text">Toque para copiar as mensagens SMS do seu telefone para a base de dados encriptada do Signal.</string>
    <string name="reminder_header_push_title">Ative as mensagens e chamadas do Signal</string>
    <string name="reminder_header_push_text">Melhore a sua experiência de comunicação.</string>
    <string name="reminder_header_service_outage_text">O Signal está a experienciar problemas técnicos. Estamos a trabalhar arduamente para re-estabelecer o serviço o mais rapidamente possível.</string>
    <string name="reminder_header_progress">%1$d%%</string>
    <!-- Body text of a banner that will show at the top of the chat list when we temporarily cannot process the user\'s contacts -->
    <string name="reminder_cds_warning_body">A descoberta privada de contactos do Signal não consegue temporariamente processar os contactos do seu telemóvel.</string>
    <!-- Label for a button in a banner to learn more about why we temporarily can\'t process the user\'s contacts -->
    <string name="reminder_cds_warning_learn_more">Saber mais</string>
    <!-- Body text of a banner that will show at the top of the chat list when the user has so many contacts that we cannot ever process them -->
    <string name="reminder_cds_permanent_error_body">A descoberta privada de contactos do Signal não consegue processar os contactos do seu telemóvel.</string>
    <!-- Label for a button in a banner to learn more about why we cannot process the user\'s contacts -->
    <string name="reminder_cds_permanent_error_learn_more">Saber mais</string>

    <!-- media_preview -->
    <string name="media_preview__save_title">Guardar</string>
    <string name="media_preview__edit_title">Editar</string>


    <!-- media_preview_activity -->
    <string name="media_preview_activity__media_content_description">Pré-visualização de multimédia</string>

    <!-- new_conversation_activity -->
    <string name="new_conversation_activity__refresh">Atualizar</string>
    <!-- redphone_audio_popup_menu -->

    <!-- Insights -->
    <string name="Insights__percent">%</string>
    <string name="Insights__title">Insights</string>
    <string name="InsightsDashboardFragment__title">Insights</string>
    <string name="InsightsDashboardFragment__signal_protocol_automatically_protected">O protocolo do Signal protegeu automaticamente %1$d%% das suas mensagens de saída através dos últimos %2$d dias. As conversas entre os utilizadores do Signal têm sempre uma encriptação do tipo topo-a-topo.</string>
    <string name="InsightsDashboardFragment__spread_the_word">Espalhe a palavra</string>
    <string name="InsightsDashboardFragment__not_enough_data">Sem dados suficientes</string>
    <string name="InsightsDashboardFragment__your_insights_percentage_is_calculated_based_on">A sua percentagem do Insights é calculada com base nas mensagens de saída que não desapareceram ou foram eliminadas nos últimos %1$d dias.</string>
    <string name="InsightsDashboardFragment__start_a_conversation">Iniciar uma conversa</string>
    <string name="InsightsDashboardFragment__invite_your_contacts">Comece a comunicar de forma segura e ative os novos recursos que vão para além das limitações de mensagens de SMS desencriptadas ao convidar mais contactos a juntarem-se ao Signal.</string>
    <string name="InsightsDashboardFragment__this_stat_was_generated_locally">Estas estatísticas foram geradas localmente no seu dispositivo e só podem ser vistas por si. Elas nunca são transmitidas para nenhum lado.</string>
    <string name="InsightsDashboardFragment__encrypted_messages">Mensagens encriptadas</string>
    <string name="InsightsDashboardFragment__cancel">Cancelar</string>
    <string name="InsightsDashboardFragment__send">Enviar</string>
    <string name="InsightsModalFragment__title">Introdução ao Insights</string>
    <string name="InsightsModalFragment__description">Descubra quantas das suas mensagens de saída são enviadas de forma segura, depois convide rapidamente novos contactos para aumentar a sua percentagem do Signal.</string>
    <string name="InsightsModalFragment__view_insights">Ver Insights</string>

    <string name="FirstInviteReminder__title">Convidar para o Signal</string>
    <string name="FirstInviteReminder__description">Você pode aumentar o número de mensagens encriptadas que envia em %1$d%%</string>
    <string name="SecondInviteReminder__title">Apoie o seu Signal</string>
    <string name="SecondInviteReminder__description">Convidar %1$s</string>
    <string name="InsightsReminder__view_insights">Ver Insights</string>
    <string name="InsightsReminder__invite">Convidar</string>

    <!-- Edit KBS Pin -->

    <!-- BaseKbsPinFragment -->
    <string name="BaseKbsPinFragment__next">Seguinte</string>
    <string name="BaseKbsPinFragment__create_alphanumeric_pin">Criar um PIN alfanumérico</string>
    <string name="BaseKbsPinFragment__create_numeric_pin">Criar um PIN numérico</string>
  <!-- Removed by excludeNonTranslatables <string name="BaseKbsPinFragment__learn_more_url" translatable="false">https://support.signal.org/hc/articles/360007059792</string> -->

    <!-- CreateKbsPinFragment -->
    <plurals name="CreateKbsPinFragment__pin_must_be_at_least_characters">
        <item quantity="one">O PIN deverá conter pelo menos %1$d caractere</item>
        <item quantity="other">O PIN deverá conter pelo menos %1$d caracteres</item>
    </plurals>
    <plurals name="CreateKbsPinFragment__pin_must_be_at_least_digits">
        <item quantity="one">O PIN deverá conter pelo menos %1$d dígito</item>
        <item quantity="other">O PIN deverá conter pelo menos %1$d dígitos</item>
    </plurals>
    <string name="CreateKbsPinFragment__create_a_new_pin">Criar um novo PIN</string>
    <string name="CreateKbsPinFragment__you_can_choose_a_new_pin_as_long_as_this_device_is_registered">Poderá alterar o seu PIN enquanto o seu dispositivo se encontrar registado.</string>
    <string name="CreateKbsPinFragment__create_your_pin">Criar o seu PIN</string>
    <string name="CreateKbsPinFragment__pins_can_help_you_restore_your_account">Os PINs podem ajudá-lo a restaurar a sua conta e a manter as suas informações encriptadas através do Signal. </string>
    <string name="CreateKbsPinFragment__choose_a_stronger_pin">Escolha um PIN mais forte</string>

    <!-- ConfirmKbsPinFragment -->
    <string name="ConfirmKbsPinFragment__pins_dont_match">Os PINs não coincidem. Tente novamente.</string>
    <!-- Prompt for the user to repeat entering the PIN in order to help them remember it correctly.   -->
    <string name="ConfirmKbsPinFragment__re_enter_the_pin_you_just_created">Reintroduza o PIN que acabou de criar.</string>
    <string name="ConfirmKbsPinFragment__confirm_your_pin">Confirme o seu PIN</string>
    <string name="ConfirmKbsPinFragment__pin_creation_failed">Ocorreu um erro ao tentar criar o PIN</string>
    <string name="ConfirmKbsPinFragment__your_pin_was_not_saved">O seu PIN não foi guardado. Iremos pedir-lhe para criar o PIN mais tarde.</string>
    <string name="ConfirmKbsPinFragment__pin_created">PIN criado.</string>
    <string name="ConfirmKbsPinFragment__re_enter_your_pin">Reintroduza o seu PIN</string>
    <string name="ConfirmKbsPinFragment__creating_pin">A criar PIN…</string>

    <!-- KbsSplashFragment -->
    <string name="KbsSplashFragment__introducing_pins">Introdução aos PINs</string>
    <string name="KbsSplashFragment__pins_keep_information_stored_with_signal_encrypted">Os PINs mantém encriptada a informação guardada no Signal de forma a que apenas você lhe possa aceder. O seu perfil, definições e contactos serão restaurados quando reinstalar o Signal. Não necessita do seu PIN para abrir a aplicação.</string>
    <string name="KbsSplashFragment__learn_more">Saber mais</string>
  <!-- Removed by excludeNonTranslatables <string name="KbsSplashFragment__learn_more_link" translatable="false">https://support.signal.org/hc/articles/360007059792</string> -->
    <string name="KbsSplashFragment__registration_lock_equals_pin">Bloqueio do registo = PIN</string>
    <string name="KbsSplashFragment__your_registration_lock_is_now_called_a_pin">O seu \'Bloqueio de registo\' é agora chamado de PIN, e faz muito mais. Atualize agora.</string>
    <string name="KbsSplashFragment__update_pin">Atualizar PIN</string>
    <string name="KbsSplashFragment__create_your_pin">Crie o seu PIN</string>
    <string name="KbsSplashFragment__learn_more_about_pins">Saber mais acerca dos PINs</string>
    <string name="KbsSplashFragment__disable_pin">Desativar PIN</string>

    <!-- KBS Reminder Dialog -->
    <string name="KbsReminderDialog__enter_your_signal_pin">Introduza o seu PIN do Signal</string>
    <string name="KbsReminderDialog__to_help_you_memorize_your_pin">Para o ajudar a memorizar o seu PIN, vamos pedir-lhe para o introduzir periodicamente. Iremos pedir-lhe menos vezes ao longo do tempo.</string>
    <string name="KbsReminderDialog__skip">Saltar</string>
    <string name="KbsReminderDialog__submit">Submeter</string>
    <string name="KbsReminderDialog__forgot_pin">Esqueceu-se do PIN?</string>
    <string name="KbsReminderDialog__incorrect_pin_try_again">PIN incorreto. Tente novamente.</string>

    <!-- AccountLockedFragment -->
    <string name="AccountLockedFragment__account_locked">Conta bloqueada</string>
    <string name="AccountLockedFragment__your_account_has_been_locked_to_protect_your_privacy">A sua conta foi bloqueada para proteger a sua privacidade e segurança. Após %1$d dias de inatividade, ser-lhe-á permitido voltar a registar este número de telefone sem necessitar do seu PIN. Todo o conteúdo será eliminado.</string>
    <string name="AccountLockedFragment__next">Seguinte</string>
    <string name="AccountLockedFragment__learn_more">Saber mais</string>
  <!-- Removed by excludeNonTranslatables <string name="AccountLockedFragment__learn_more_url" translatable="false">https://support.signal.org/hc/articles/360007059792</string> -->

    <!-- KbsLockFragment -->
    <string name="RegistrationLockFragment__enter_your_pin">Introduza o seu PIN</string>
    <string name="RegistrationLockFragment__enter_the_pin_you_created">Introduza o PIN que criou para a sua conta. Ele é diferente do seu código de verificação SMS.</string>
    <!-- Info text shown above a pin entry text box describing what pin they should be entering. -->
    <string name="RegistrationLockFragment__enter_the_pin_you_created_for_your_account">Insira o PIN que criou para a sua conta.</string>
    <string name="RegistrationLockFragment__enter_alphanumeric_pin">Introduza um PIN alfanumérico</string>
    <string name="RegistrationLockFragment__enter_numeric_pin">Introduza um PIN numérico</string>
    <string name="RegistrationLockFragment__incorrect_pin_try_again">PIN incorreto. Tente novamente.</string>
    <string name="RegistrationLockFragment__forgot_pin">Esqueceu-se do PIN?</string>
    <string name="RegistrationLockFragment__incorrect_pin">PIN incorreto</string>
    <string name="RegistrationLockFragment__forgot_your_pin">Esqueceu-se do seu PIN?</string>
    <string name="RegistrationLockFragment__not_many_tries_left">Restam-lhe poucas tentativas!</string>
    <string name="RegistrationLockFragment__signal_registration_need_help_with_pin_for_android_v2_pin">Registo Signal - Necessita de ajuda com o PIN para Android (v2 PIN)</string>

    <plurals name="RegistrationLockFragment__for_your_privacy_and_security_there_is_no_way_to_recover">
        <item quantity="one">Para sua segurança e privacidade, não existe forma de recuperar o seu PIN. Se não se consegue recordar do seu PIN, pode reverificá-lo através de SMS após %1$d dia de inatividade. Neste caso, a sua conta será limpa e todo o conteúdo eliminado.</item>
        <item quantity="other">Para sua segurança e privacidade, não existe forma de recuperar o seu PIN. Se não se consegue recordar do seu PIN, pode reverificá-lo através de SMS após %1$d dias de inatividade. Neste caso, a sua conta será limpa e todo o conteúdo eliminado.</item>
    </plurals>

    <plurals name="RegistrationLockFragment__incorrect_pin_d_attempts_remaining">
        <item quantity="one">PIN incorreto. Resta-lhe %1$d tentativa</item>
        <item quantity="other">PIN incorreto. Restam-lhe %1$d tentativas</item>
    </plurals>

    <plurals name="RegistrationLockFragment__if_you_run_out_of_attempts_your_account_will_be_locked_for_d_days">
        <item quantity="one">Se esgotar todas as tentativas, a sua conta será bloqueada por %1$d dia. Após %1$d dia de inatividade, pode voltar a registar novamente sem o seu PIN. A sua conta será limpa e todo o conteúdo será eliminado.</item>
        <item quantity="other">Se esgotar todas as tentativas, a sua conta será bloqueada por %1$d dias. Após %1$d dias de inatividade, pode voltar a registar novamente sem o seu PIN. A sua conta será limpa e todo o conteúdo será eliminado.</item>
    </plurals>

    <plurals name="RegistrationLockFragment__you_have_d_attempts_remaining">
        <item quantity="one">Resta-lhe %1$d tentativa.</item>
        <item quantity="other">Restam-lhe %1$d tentativas.</item>
    </plurals>

    <plurals name="RegistrationLockFragment__d_attempts_remaining">
        <item quantity="one">%1$d tentativa restante.</item>
        <item quantity="other">%1$d tentativas restantes.</item>
    </plurals>

    <!-- CalleeMustAcceptMessageRequestDialogFragment -->
    <string name="CalleeMustAcceptMessageRequestDialogFragment__s_will_get_a_message_request_from_you">%1$s irá receber uma mensagem de pedido sua. Você poderá telefonar logo que a sua mensagem seja aceite.</string>

    <!-- KBS Megaphone -->
    <string name="KbsMegaphone__create_a_pin">Criar um PIN</string>
    <string name="KbsMegaphone__pins_keep_information_thats_stored_with_signal_encrytped">Os PIN\'s guardam a informação armazenada com a encriptação do Signal.</string>
    <string name="KbsMegaphone__create_pin">Criar PIN</string>

    <!-- transport_selection_list_item -->
    <string name="transport_selection_list_item__transport_icon">Ícone de transporte</string>
    <string name="ConversationListFragment_loading">A carregar…</string>
    <string name="CallNotificationBuilder_connecting">A ligar…</string>
    <string name="Permissions_permission_required">Permissão necessária</string>
    <string name="ConversationActivity_signal_needs_sms_permission_in_order_to_send_an_sms">O Signal requer permissão de acesso a SMS para enviar uma mensagem SMS, mas esta foi negada permanentemente. Por favor, aceda às definições das aplicações do seu telemóvel, selecione a aplicação Signal e, nas \"Permissões\" ative \"SMS\".</string>
    <string name="Permissions_continue">Continuar</string>
    <string name="Permissions_not_now">Agora não</string>
    <string name="conversation_activity__enable_signal_messages">ATIVAR MENSAGENS DO SIGNAL</string>
    <string name="SQLCipherMigrationHelper_migrating_signal_database">A migrar a base de dados Signal</string>
    <string name="PushDecryptJob_new_locked_message">Nova mensagem bloqueada</string>
    <string name="PushDecryptJob_unlock_to_view_pending_messages">Desbloqueie para ver mensagens pendentes</string>
    <string name="enter_backup_passphrase_dialog__backup_passphrase">Frase-chave da cópia de segurança</string>
    <string name="backup_enable_dialog__backups_will_be_saved_to_external_storage_and_encrypted_with_the_passphrase_below_you_must_have_this_passphrase_in_order_to_restore_a_backup">As cópias de segurança vão ser gravadas na memória externa e cifradas com a frase-chave abaixo. Tem de ter esta frase-passe para poder restaurar as cópias de segurança.</string>
    <string name="backup_enable_dialog__you_must_have_this_passphrase">Deverá ter esta frase-chave de forma a poder restaurar uma cópia de segurança.</string>
    <string name="backup_enable_dialog__folder">Pasta</string>
    <string name="backup_enable_dialog__i_have_written_down_this_passphrase">Eu anotei esta frase-chave. Sem ela, serei incapaz de restaurar uma cópia de segurança.</string>
    <string name="registration_activity__restore_backup">Restaurar cópia de segurança</string>
    <string name="registration_activity__transfer_or_restore_account">Transferir ou restaurar conta</string>
    <string name="registration_activity__transfer_account">Transferir conta</string>
    <string name="registration_activity__skip">Saltar</string>
    <string name="preferences_chats__chat_backups">Cópias de segurança de conversas</string>
    <string name="preferences_chats__transfer_account">Transferir conta</string>
    <string name="preferences_chats__transfer_account_to_a_new_android_device">Transferir conta para um dispositivo Android novo</string>
    <string name="RegistrationActivity_enter_backup_passphrase">Introduza a frase-chave da cópia de segurança</string>
    <string name="RegistrationActivity_restore">Restaurar</string>
    <string name="RegistrationActivity_backup_failure_downgrade">Não é possível importar cópias de segurança de novas versões do Signal</string>
    <string name="RegistrationActivity_incorrect_backup_passphrase">Frase-chave da cópia de segurança incorreta</string>
    <string name="RegistrationActivity_checking">A verificar…</string>
    <string name="RegistrationActivity_d_messages_so_far">%1$d mensagens até à data…</string>
    <string name="RegistrationActivity_restore_from_backup">Restaurar a partir da cópia de segurança?</string>
    <string name="RegistrationActivity_restore_your_messages_and_media_from_a_local_backup">Restore as suas mensagens e multimédia a partir de uma cópia de segurança local. Se não as restaurar agora, não as poderá restaurar mais tarde.</string>
    <string name="RegistrationActivity_backup_size_s">Tamanho da cópia de segurança: %1$s</string>
    <string name="RegistrationActivity_backup_timestamp_s">Data da cópia de segurança: %1$s</string>
    <string name="BackupDialog_enable_local_backups">Ativar cópias de segurança locais?</string>
    <string name="BackupDialog_enable_backups">Ativar cópias de segurança</string>
    <string name="BackupDialog_please_acknowledge_your_understanding_by_marking_the_confirmation_check_box">Por favor, confirme que compreende, marcando a caixa acima.</string>
    <string name="BackupDialog_delete_backups">Eliminar cópias de segurança?</string>
    <string name="BackupDialog_disable_and_delete_all_local_backups">Desativar e eliminar todas as cópias de segurança locais?</string>
    <string name="BackupDialog_delete_backups_statement">Eliminar cópias de segurança</string>
    <string name="BackupDialog_to_enable_backups_choose_a_folder">Para ativar cópias de segurança, escolha uma pasta. As cópias de segurança serão guardadas nesta localização.</string>
    <string name="BackupDialog_choose_folder">Escolher pasta</string>
    <string name="BackupDialog_copied_to_clipboard">Copiado para a área de transferência</string>
    <string name="BackupDialog_no_file_picker_available">Sem selecionadores de ficheiros disponíveis.</string>
    <string name="BackupDialog_enter_backup_passphrase_to_verify">Introduza a sua frase-chave para verificação</string>
    <string name="BackupDialog_verify">Verificar</string>
    <string name="BackupDialog_you_successfully_entered_your_backup_passphrase">Introduziu com sucesso a sua frase-chave de segurança</string>
    <string name="BackupDialog_passphrase_was_not_correct">Frase-chave incorreta</string>
    <string name="LocalBackupJob_creating_signal_backup">A criar cópia de segurança…</string>
    <!-- Title for progress notification shown in a system notification while verifying a recent backup. -->
    <string name="LocalBackupJob_verifying_signal_backup">A verificar cópia de segurança do Molly…</string>
    <string name="LocalBackupJobApi29_backup_failed">Falha ao fazer cópia de segurança</string>
    <string name="LocalBackupJobApi29_your_backup_directory_has_been_deleted_or_moved">A sua diretoria da cópia de segurança foi eliminada ou movida.</string>
    <string name="LocalBackupJobApi29_your_backup_file_is_too_large">O seu ficheiro de cópia de segurança é demasiado grande para ser guardada neste volume.</string>
    <string name="LocalBackupJobApi29_there_is_not_enough_space">Não existe espaço suficiente para guardar a sua cópia de segurança.</string>
    <!-- Error message shown if a newly created backup could not be verified as accurate -->
    <string name="LocalBackupJobApi29_your_backup_could_not_be_verified">Não foi possível criar e verificar a sua cópia de segurança recente. Crie uma nova.</string>
    <!-- Error message shown if a very large attachment is encountered during the backup creation and causes the backup to fail -->
    <string name="LocalBackupJobApi29_your_backup_contains_a_very_large_file">A sua cópia de segurança contém um ficheiro muito grande que não pode ser copiado. Elimine esse ficheiro e crie uma nova cópia de segurança.</string>
    <string name="LocalBackupJobApi29_tap_to_manage_backups">Toque para gerir as cópias de segurança.</string>
    <string name="RegistrationActivity_wrong_number">Número errado?</string>
    <!--    Countdown to when the user can request a new code via phone call during registration.-->
    <string name="RegistrationActivity_call_me_instead_available_in">Liguem-me (%1$02d:%2$02d)</string>
    <!--    Countdown to when the user can request a new SMS code during registration.-->
    <string name="RegistrationActivity_resend_sms_available_in">Reenviar código (%1$02d:%2$02d)</string>
    <string name="RegistrationActivity_contact_signal_support">Contactar o Suporte do Signal</string>
    <string name="RegistrationActivity_code_support_subject">Registo Signal - Código de verificação para Android</string>
    <string name="RegistrationActivity_incorrect_code">Código Incorrecto</string>
    <string name="BackupUtil_never">Nunca</string>
    <string name="BackupUtil_unknown">Desconhecido</string>
    <string name="preferences_app_protection__see_my_phone_number">Ver o meu número de telefone</string>
    <string name="preferences_app_protection__find_me_by_phone_number">Encontrar-me através do número de telefone</string>
    <!-- Phone number heading displayed as a screen title -->
    <string name="preferences_app_protection__phone_number">Número de telefone</string>
    <!-- Subtext below option to launch into phone number privacy settings screen -->
    <string name="preferences_app_protection__choose_who_can_see">Escolha quem pode ver o seu número de telemóvel e quem o pode usar para o contactar no Signal.</string>
    <!-- Section title above two radio buttons for enabling and disabling phone number display -->
    <string name="PhoneNumberPrivacySettingsFragment__who_can_see_my_number">Quem pode ver o seu número</string>
    <!-- Subtext below radio buttons when who can see my number is set to nobody -->
    <string name="PhoneNumberPrivacySettingsFragment__nobody_will_see">Ninguém verá o seu número de telemóvel no Signal</string>
    <!-- Section title above two radio buttons for enabling and disabling whether users can find me by my phone number  -->
    <string name="PhoneNumberPrivacySettingsFragment__who_can_find_me_by_number">Quem me pode encontrar através do número</string>
    <!-- Subtext below radio buttons when who can see my number is set to everyone -->
    <string name="PhoneNumberPrivacySettingsFragment__your_phone_number">O seu número de telefone será visível para as pessoas e grupos com quem troca mensagens. As pessoas que tenham o seu número de telefone nos seus contactos, também o verão no Signal.</string>
    <string name="PhoneNumberPrivacy_everyone">Todos</string>
    <string name="PhoneNumberPrivacy_my_contacts">Os meus contactos</string>
    <string name="PhoneNumberPrivacy_nobody">Ninguém</string>
    <string name="PhoneNumberPrivacy_everyone_see_description">O seu número de telefone ficará visível para todas as pessoas e grupos com quem troque mensagens.</string>
    <string name="PhoneNumberPrivacy_everyone_find_description">Qualquer pessoa que tenha o seu número de telefone nos seus contactos irá vê-lo como contacto no Signal. As outras pessoas poderão encontrá-lo através da pesquisa.</string>
    <string name="preferences_app_protection__screen_lock">Bloqueio de ecrã</string>
    <string name="preferences_app_protection__lock_signal_access_with_android_screen_lock_or_fingerprint">Bloqueie o acesso ao Signal utilizando o bloqueio de ecrã do Android ou a impressão digital</string>
    <string name="preferences_app_protection__screen_lock_inactivity_timeout">Bloqueio de ecrã devido a inatividade</string>
    <string name="preferences_app_protection__signal_pin">PIN do Signal</string>
    <string name="preferences_app_protection__create_a_pin">Criar um PIN</string>
    <string name="preferences_app_protection__change_your_pin">Alterar o seu PIN</string>
    <string name="preferences_app_protection__pin_reminders">Lembretes de PIN</string>
    <string name="preferences_app_protection__turn_off">Desativar</string>
    <string name="preferences_app_protection__confirm_pin">Confirmar PIN</string>
    <string name="preferences_app_protection__confirm_your_signal_pin">Confirme o seu PIN do Signal</string>
    <string name="preferences_app_protection__make_sure_you_memorize_or_securely_store_your_pin">Lembre-se de memorizar ou armazenar em segurança o seu PIN, pois ele não poderá ser recuperado. Se se esquecer do seu PIN, poderá perder dados ao registar novamente a sua conta do Signal.</string>
    <string name="preferences_app_protection__incorrect_pin_try_again">PIN incorreto. Tente novamente.</string>
    <string name="preferences_app_protection__failed_to_enable_registration_lock">Não foi possível ativar o bloqueio de registo.</string>
    <string name="preferences_app_protection__failed_to_disable_registration_lock">Não foi possível desativar o bloqueio de registo.</string>
    <string name="AppProtectionPreferenceFragment_none">Nenhum</string>
    <string name="preferences_app_protection__registration_lock">Bloqueio de registo</string>
    <string name="RegistrationActivity_you_must_enter_your_registration_lock_PIN">Tem de introduzir o seu PIN de bloqueio de registo</string>
    <string name="RegistrationActivity_your_pin_has_at_least_d_digits_or_characters">O seu PIN tem pelo menos %1$d dígitos ou caracteres</string>
    <string name="RegistrationActivity_too_many_attempts">Demasiadas tentativas</string>
    <string name="RegistrationActivity_you_have_made_too_many_incorrect_registration_lock_pin_attempts_please_try_again_in_a_day">Introduziu incorretamente demasiadas vezes o PIN de bloqueio do registo. Por favor, tente novamente dentro de um dia.</string>
    <string name="RegistrationActivity_you_have_made_too_many_attempts_please_try_again_later">Demasiadas tentativas. Por favor, tente novamente mais tarde.</string>
    <string name="RegistrationActivity_error_connecting_to_service">Erro a estabelecer ligação com o serviço</string>
    <string name="preferences_chats__backups">Cópias de segurança</string>
    <string name="prompt_passphrase_activity__signal_is_locked">O Molly está bloqueado</string>
    <string name="prompt_passphrase_activity__tap_to_unlock">TOQUE PARA DESBLOQUEAR</string>
    <string name="Recipient_unknown">Desconhecido</string>

    <!-- TransferOrRestoreFragment -->
    <string name="TransferOrRestoreFragment__transfer_or_restore_account">Transferir ou restaurar conta</string>
    <string name="TransferOrRestoreFragment__if_you_have_previously_registered_a_signal_account">Se já registou uma conta Signal, você pode transferir ou restaurar a sua conta e mensagens</string>
    <string name="TransferOrRestoreFragment__transfer_from_android_device">Transferir de um dispositivo Android</string>
    <string name="TransferOrRestoreFragment__transfer_your_account_and_messages_from_your_old_android_device">Transfira a sua conta e mensagens a partir do seu dispositivo antigo Android. Você necessita de ter acesso ao seu dispositivo antigo.</string>
    <string name="TransferOrRestoreFragment__you_need_access_to_your_old_device">Você necessita de ter acesso ao seu dispositivo antigo.</string>
    <string name="TransferOrRestoreFragment__restore_from_backup">Restaurar a partir da cópia de segurança</string>
    <string name="TransferOrRestoreFragment__restore_your_messages_from_a_local_backup">Restore as suas mensagens a partir de uma cópia de segurança local. Se não as restaurar agora, não as poderá restaurar mais tarde.</string>

    <!-- NewDeviceTransferInstructionsFragment -->
    <string name="NewDeviceTransferInstructions__open_signal_on_your_old_android_phone">Abra o Signal no seu telemóvel Android antigo</string>
    <string name="NewDeviceTransferInstructions__continue">Continuar</string>
    <string name="NewDeviceTransferInstructions__first_bullet">1.</string>
    <string name="NewDeviceTransferInstructions__tap_on_your_profile_photo_in_the_top_left_to_open_settings">Toque na sua fotografia de perfil no canto superior esquerdo para abrir as \'Definições\'</string>
    <string name="NewDeviceTransferInstructions__second_bullet">2.</string>
    <string name="NewDeviceTransferInstructions__tap_on_account">"Toque em \'Conta\'"</string>
    <string name="NewDeviceTransferInstructions__third_bullet">3.</string>
    <string name="NewDeviceTransferInstructions__tap_transfer_account_and_then_continue_on_both_devices">"Toque em \'Transferir conta\' e depois em \'Continuar\' em ambos os dispositivos"</string>

    <!-- NewDeviceTransferSetupFragment -->
    <string name="NewDeviceTransferSetup__preparing_to_connect_to_old_android_device">A preparar para ligar para um dispositivo Android antigo…</string>
    <string name="NewDeviceTransferSetup__take_a_moment_should_be_ready_soon">Aguarde um momento, deverá estar pronto muito em breve</string>
    <string name="NewDeviceTransferSetup__waiting_for_old_device_to_connect">A aguardar pelo dispositivo Android antigo para ligar…</string>
    <string name="NewDeviceTransferSetup__signal_needs_the_location_permission_to_discover_and_connect_with_your_old_device">O Molly necessita da permissão de localização para poder encontrar e depois ligar-se ao seu dispositivo Android antigo.</string>
    <string name="NewDeviceTransferSetup__signal_needs_location_services_enabled_to_discover_and_connect_with_your_old_device">O Molly necessita que os serviços de localização se encontrem ativos para poder encontrar e depois ligar-se ao seu dispositivo Android antigo.</string>
    <string name="NewDeviceTransferSetup__signal_needs_wifi_on_to_discover_and_connect_with_your_old_device">O Molly necessita de Wi-Fi para poder descobrir e ligar-se ao seu dispositivo Android antigo. O Wi-Fi precisa estar ligado, mas não precisa estar ligado a uma rede Wi-Fi.</string>
    <string name="NewDeviceTransferSetup__sorry_it_appears_your_device_does_not_support_wifi_direct">Parece que este dispositivo não é compatível com Wi-Fi Direct. O Molly usa o Wi-Fi Direct para descobrir e ligar-se ao seu dispositivo Android antigo. Você ainda pode restaurar uma cópia de segurança para restaurar a sua conta do seu dispositivo Android antigo.</string>
    <string name="NewDeviceTransferSetup__restore_a_backup">Restaurar uma cópia de segurança</string>
    <string name="NewDeviceTransferSetup__an_unexpected_error_occurred_while_attempting_to_connect_to_your_old_device">Ocorreu um erro inesperado ao tentar ligar ao seu dispositivo Android antigo.</string>

    <!-- OldDeviceTransferSetupFragment -->
    <string name="OldDeviceTransferSetup__searching_for_new_android_device">A pesquisar por um dispositivo Android novo…</string>
    <string name="OldDeviceTransferSetup__signal_needs_the_location_permission_to_discover_and_connect_with_your_new_device">O Molly necessita da permissão de localização para poder encontrar e depois ligar-se ao seu dispositivo Android novo.</string>
    <string name="OldDeviceTransferSetup__signal_needs_location_services_enabled_to_discover_and_connect_with_your_new_device">O Molly necessita que os serviços de localização se encontrem ativos para poder encontrar e depois ligar-se ao seu dispositivo Android novo.</string>
    <string name="OldDeviceTransferSetup__signal_needs_wifi_on_to_discover_and_connect_with_your_new_device">O Molly necessita de Wi-Fi para poder descobrir e ligar-se ao seu dispositivo Android novo. O Wi-Fi precisa estar ligado, mas não precisa estar ligado a uma rede Wi-Fi.</string>
    <string name="OldDeviceTransferSetup__sorry_it_appears_your_device_does_not_support_wifi_direct">Parece que este dispositivo não é compatível com Wi-Fi Direct. O Molly usa o Wi-Fi Direct para descobrir e ligar-se ao seu dispositivo Android novo. Você ainda pode criar uma cópia de segurança para restaurar a sua conta no seu dispositivo Android novo.</string>
    <string name="OldDeviceTransferSetup__create_a_backup">Criar uma cópia de segurança</string>
    <string name="OldDeviceTransferSetup__an_unexpected_error_occurred_while_attempting_to_connect_to_your_old_device">Ocorreu um erro inesperado ao tentar ligar ao seu dispositivo Android novo.</string>

    <!-- DeviceTransferSetupFragment -->
    <string name="DeviceTransferSetup__unable_to_open_wifi_settings">Não foi possível abrir as \'Definições Wi-Fi\'. Por favor, ative o Wi-Fi manualmente.</string>
    <string name="DeviceTransferSetup__grant_location_permission">Conceder permissão de localização</string>
    <string name="DeviceTransferSetup__turn_on_location_services">Ativar os serviços de localização</string>
    <string name="DeviceTransferSetup__turn_on_wifi">Ativar o Wi-Fi</string>
    <string name="DeviceTransferSetup__error_connecting">Erro de ligação</string>
    <string name="DeviceTransferSetup__retry">Tentar novamente</string>
    <string name="DeviceTransferSetup__submit_debug_logs">Submeter registos de depuração</string>
    <string name="DeviceTransferSetup__verify_code">Verificar código</string>
    <string name="DeviceTransferSetup__verify_that_the_code_below_matches_on_both_of_your_devices">Confirme que o código abaixo coincide em ambos os seus dispositivos. Depois, toque em continuar.</string>
    <string name="DeviceTransferSetup__the_numbers_do_not_match">Os números não coincidem</string>
    <string name="DeviceTransferSetup__continue">Continuar</string>
    <string name="DeviceTransferSetup__if_the_numbers_on_your_devices_do_not_match_its_possible_you_connected_to_the_wrong_device">Se os números nos seus dispositivos não corresponderem, é possível que você se tenha ligado ao dispositivo errado. Para corrigir isso, pare a transferência e tente novamente, mantendo os dois dispositivos próximos.</string>
    <string name="DeviceTransferSetup__stop_transfer">Parar transferência</string>
    <string name="DeviceTransferSetup__unable_to_discover_old_device">Não foi possível encontrar o dispositivo antigo</string>
    <string name="DeviceTransferSetup__unable_to_discover_new_device">Não foi possível encontrar o dispositivo novo</string>
    <string name="DeviceTransferSetup__make_sure_the_following_permissions_are_enabled">Assegure-se de que as permissões e serviços seguintes se encontram ativos:</string>
    <string name="DeviceTransferSetup__location_permission">Permissão de localização</string>
    <string name="DeviceTransferSetup__location_services">Serviços de localização</string>
    <string name="DeviceTransferSetup__wifi">Wi-Fi</string>
    <string name="DeviceTransferSetup__on_the_wifi_direct_screen_remove_all_remembered_groups_and_unlink_any_invited_or_connected_devices">No ecrã do Wi-Fi Direct, remova todos os grupos guardados e desligue-se de todos os dispositivos convidados ou ligados.</string>
    <string name="DeviceTransferSetup__wifi_direct_screen">Ecrã do Wi-Fi Direct</string>
    <string name="DeviceTransferSetup__try_turning_wifi_off_and_on_on_both_devices">Experimente desativar e ativar o Wi-Fi, em ambos os dispositivos.</string>
    <string name="DeviceTransferSetup__make_sure_both_devices_are_in_transfer_mode">Assegure-se que ambos os dispostivos se encontram no modo de transferência.</string>
    <string name="DeviceTransferSetup__go_to_support_page">Ir para a página de suporte</string>
    <string name="DeviceTransferSetup__try_again">Tentar novamente</string>
    <string name="DeviceTransferSetup__waiting_for_other_device">A aguardar por outro dispositivo</string>
    <string name="DeviceTransferSetup__tap_continue_on_your_other_device_to_start_the_transfer">Toque em \'Continuar\' no seu outro dispositivo para iniciar a transferência.</string>
    <string name="DeviceTransferSetup__tap_continue_on_your_other_device">Toque em \'Continuar\' no seu outro dispositivo…</string>

    <!-- NewDeviceTransferFragment -->
    <string name="NewDeviceTransfer__cannot_transfer_from_a_newer_version_of_signal">Não é possível transferir a partir de versões mais recentes do Signal</string>

    <!-- DeviceTransferFragment -->
    <string name="DeviceTransfer__transferring_data">A transferir dados</string>
    <string name="DeviceTransfer__keep_both_devices_near_each_other">Mantenha ambos o dispositivos próximos um do outro. Não desligue os dispositivos e mantenha o Molly aberto. As transferÊncia são encriptadas ponta-a-ponta.</string>
    <string name="DeviceTransfer__d_messages_so_far">%1$d mensagens até ao momento…</string>
    <!-- Filled in with total percentage of messages transferred -->
    <string name="DeviceTransfer__s_of_messages_so_far">%1$s%% das mensagens até ao momento…</string>
    <string name="DeviceTransfer__cancel">Cancelar</string>
    <string name="DeviceTransfer__try_again">Tentar novamente</string>
    <string name="DeviceTransfer__stop_transfer">Parar transferência</string>
    <string name="DeviceTransfer__all_transfer_progress_will_be_lost">Todo o progresso de transferência será perdido.</string>
    <string name="DeviceTransfer__transfer_failed">Falha de transferência</string>
    <string name="DeviceTransfer__unable_to_transfer">Impossível transferir</string>

    <!-- OldDeviceTransferInstructionsFragment -->
    <string name="OldDeviceTransferInstructions__transfer_account">Transferir conta</string>
    <string name="OldDeviceTransferInstructions__first_bullet">1.</string>
    <string name="OldDeviceTransferInstructions__download_signal_on_your_new_android_device">Faça o download do Molly no seu dispositivo Android novo</string>
    <string name="OldDeviceTransferInstructions__second_bullet">2.</string>
    <string name="OldDeviceTransferInstructions__tap_on_transfer_or_restore_account">"Toque em \'Transferir ou restaurar conta\'"</string>
    <string name="OldDeviceTransferInstructions__third_bullet">3.</string>
    <string name="OldDeviceTransferInstructions__select_transfer_from_android_device_when_prompted_and_then_continue">"Selecione \'Transferir de um dispositivo Android\', quando solicitado carregue em \'Continuar\'. Mantenha os dois dispositivos próximos."</string>
    <string name="OldDeviceTransferInstructions__continue">Continuar</string>

    <!-- OldDeviceTransferComplete -->
    <string name="OldDeviceTransferComplete__go_to_your_new_device">Vá para o seu dispositivo novo</string>
    <string name="OldDeviceTransferComplete__your_signal_data_has_Been_transferred_to_your_new_device">Os seus dados do Signal foram transferidos para o seu novo dispositivo. Para terminar o processo de transferência, você deverá continuar o registo no seu novo dispositivo.</string>
    <string name="OldDeviceTransferComplete__close">Fechar</string>

    <!-- NewDeviceTransferComplete -->
    <string name="NewDeviceTransferComplete__transfer_successful">Transferência efetuada com sucesso</string>
    <string name="NewDeviceTransferComplete__transfer_complete">Transferência completa</string>
    <string name="NewDeviceTransferComplete__to_complete_the_transfer_process_you_must_continue_registration">Para terminar o seu processo de transferÊncia, deverá continuar com o registo.</string>
    <string name="NewDeviceTransferComplete__continue_registration">Continuar registo</string>

    <!-- DeviceToDeviceTransferService -->
    <string name="DeviceToDeviceTransferService_content_title">Transferir conta</string>
    <string name="DeviceToDeviceTransferService_status_ready">A preparar para se ligar ao seu outro dispositivo Android…</string>
    <string name="DeviceToDeviceTransferService_status_starting_up">A preparar para se ligar ao seu outro dispositivo Android…</string>
    <string name="DeviceToDeviceTransferService_status_discovery">A procurar o seu outro dispositivo Android…</string>
    <string name="DeviceToDeviceTransferService_status_network_connected">A ligar ao seu outro dispositivo Android…</string>
    <string name="DeviceToDeviceTransferService_status_verification_required">Necessária verificação</string>
    <string name="DeviceToDeviceTransferService_status_service_connected">A transferir conta…</string>

    <!-- OldDeviceTransferLockedDialog -->
    <string name="OldDeviceTransferLockedDialog__complete_registration_on_your_new_device">Termine o registo no seu dispositivo novo</string>
    <string name="OldDeviceTransferLockedDialog__your_signal_account_has_been_transferred_to_your_new_device">A sua conta do Signal foi transferida para o seu novo dispositivo, mas você deverá concluir o seu registo para continuar. O Signal ficará inativo neste dispositivo.</string>
    <string name="OldDeviceTransferLockedDialog__done">Concluído</string>
    <string name="OldDeviceTransferLockedDialog__cancel_and_activate_this_device">Cancelar e ativar este dispositivo</string>

    <!-- AdvancedPreferenceFragment -->

    <!-- RecipientBottomSheet -->
    <string name="RecipientBottomSheet_block">Bloquear</string>
    <string name="RecipientBottomSheet_unblock">Desbloquear</string>
    <string name="RecipientBottomSheet_add_to_contacts">Adicionar aos contactos</string>
    <!-- Error message that displays when a user tries to tap to view system contact details but has no app that supports it -->
    <string name="RecipientBottomSheet_unable_to_open_contacts">Não foi possível encontrar uma aplicação capaz de abrir os contactos.</string>
    <string name="RecipientBottomSheet_add_to_a_group">Adicionar a um grupo</string>
    <string name="RecipientBottomSheet_add_to_another_group">Adicionar a outro grupo</string>
    <string name="RecipientBottomSheet_view_safety_number">Ver número de segurança</string>
    <string name="RecipientBottomSheet_make_admin">Tornar administrador</string>
    <string name="RecipientBottomSheet_remove_as_admin">Remover como administrador</string>
    <string name="RecipientBottomSheet_remove_from_group">Remover do grupo</string>

    <string name="RecipientBottomSheet_remove_s_as_group_admin">Remover %1$s de administrador de grupo?</string>
    <string name="RecipientBottomSheet_s_will_be_able_to_edit_group">"\"%1$s\" será capaz de editar este grupo e os seus membros."</string>

    <string name="RecipientBottomSheet_remove_s_from_the_group">Remover %1$s deste grupo?</string>
    <!-- Dialog message shown when removing someone from a group with group link being active to indicate they will not be able to rejoin -->
    <string name="RecipientBottomSheet_remove_s_from_the_group_they_will_not_be_able_to_rejoin">Remover %1$s do grupo? Essa pessoa não poderá voltar a pedir para entrar novamente através do link do grupo.</string>
    <string name="RecipientBottomSheet_remove">Remover</string>
    <string name="RecipientBottomSheet_copied_to_clipboard">Copiado para a área de transferência</string>

    <string name="GroupRecipientListItem_admin">Administrador</string>
    <string name="GroupRecipientListItem_approve_description">Aprovar</string>
    <string name="GroupRecipientListItem_deny_description">Negar</string>


    <!-- GroupsLearnMoreBottomSheetDialogFragment -->
    <string name="GroupsLearnMore_legacy_vs_new_groups">Grupos legados vs Grupos novos</string>
    <string name="GroupsLearnMore_what_are_legacy_groups">O que são \'Grupos legados\'?</string>
    <string name="GroupsLearnMore_paragraph_1">Os \'Grupos legados\' são grupos que não são compatíveis com os recursos de \'Grupo novo\' tais como administradores e atualizações mais descritivas do grupo.</string>
    <string name="GroupsLearnMore_can_i_upgrade_a_legacy_group">Posso fazer o upgrade para um \'Grupo legado\'?</string>
    <string name="GroupsLearnMore_paragraph_2">OS \'Grupos legados\' não podem ser convertidos em \'Grupos novos\', mas você pode criar um \'Grupo novo\' com os mesmos membros caso eles tenham a última versão do Signal.</string>
    <string name="GroupsLearnMore_paragraph_3">O Signal irá oferecer futuramente uma forma de atualizar os \'Grupos legados\'.</string>

    <!-- GroupLinkBottomSheetDialogFragment -->
    <string name="GroupLinkBottomSheet_share_hint_requiring_approval">Qualquer pessoa com este link pode ver o nome e a fotografia do grupo e solicitar adesão. Partilhe-o com pessoas em quem você confia.</string>
    <string name="GroupLinkBottomSheet_share_hint_not_requiring_approval">Qualquer pessoa com este link pode ver o nome e a fotografia do grupo e solicitar adesão. Partilhe-o com pessoas em quem você confia.</string>
    <string name="GroupLinkBottomSheet_share_via_signal">Partilhar através do Molly</string>
    <string name="GroupLinkBottomSheet_copy">Copiar</string>
    <string name="GroupLinkBottomSheet_qr_code">Código QR</string>
    <string name="GroupLinkBottomSheet_share">Partilhar</string>
    <string name="GroupLinkBottomSheet_copied_to_clipboard">Copiado para a área de transferência</string>
    <string name="GroupLinkBottomSheet_the_link_is_not_currently_active">O link não se encontra atualmente ativo</string>

    <!-- VoiceNotePlaybackPreparer -->
    <string name="VoiceNotePlaybackPreparer__failed_to_play_voice_message">Falha ao reproduzir a mensagem de voz</string>

    <!-- VoiceNoteMediaDescriptionCompatFactory -->
    <string name="VoiceNoteMediaItemFactory__voice_message">Mensagem de voz · %1$s</string>
    <string name="VoiceNoteMediaItemFactory__s_to_s">%1$s para %2$s</string>

    <!-- StorageUtil -->
    <string name="StorageUtil__s_s">%1$s/%2$s</string>
    <string name="BlockedUsersActivity__s_has_been_blocked">O utilizador \"%1$s\" foi bloqueado.</string>
    <string name="BlockedUsersActivity__failed_to_block_s">Ocorreu um erro ao tentar bloquear \"%1$s\"</string>
    <string name="BlockedUsersActivity__s_has_been_unblocked">O utilizador \"%1$s\" foi desbloqueado.</string>

    <!-- ReviewCardDialogFragment -->
    <string name="ReviewCardDialogFragment__review_members">Rever membros</string>
    <string name="ReviewCardDialogFragment__review_request">Rever pedido</string>
    <string name="ReviewCardDialogFragment__d_group_members_have_the_same_name">%1$d membros do grupo têm o mesmo nome, reveja os membros abaixo e escolha que ação tomar.</string>
    <string name="ReviewCardDialogFragment__if_youre_not_sure">Se não tiver a certeza de quem é a solicitação, analise os contactos abaixo e tome uma atitude.</string>
    <string name="ReviewCardDialogFragment__no_other_groups_in_common">Sem outros grupos em comum</string>
    <string name="ReviewCardDialogFragment__no_groups_in_common">Sem grupos em comum.</string>
    <plurals name="ReviewCardDialogFragment__d_other_groups_in_common">
        <item quantity="one">%1$d grupo em comum</item>
        <item quantity="other">%1$d grupos em comum</item>
    </plurals>
    <plurals name="ReviewCardDialogFragment__d_groups_in_common">
        <item quantity="one">%1$d grupo em comum</item>
        <item quantity="other">%1$d grupos em comum</item>
    </plurals>
    <string name="ReviewCardDialogFragment__remove_s_from_group">Remover %1$s do grupo?</string>
    <string name="ReviewCardDialogFragment__remove">Remover</string>
    <string name="ReviewCardDialogFragment__failed_to_remove_group_member">Falha ao remover o membro do grupo.</string>

    <!-- ReviewCard -->
    <string name="ReviewCard__member">Membro</string>
    <string name="ReviewCard__request">Pedido</string>
    <string name="ReviewCard__your_contact">O seu contacto</string>
    <string name="ReviewCard__remove_from_group">Remover do grupo</string>
    <string name="ReviewCard__update_contact">Atualizar contacto</string>
    <string name="ReviewCard__block">Bloquear</string>
    <string name="ReviewCard__delete">Eliminar</string>
    <string name="ReviewCard__recently_changed">Alterou recentemente o seu nome de perfil de %1$s para %2$s</string>

    <!-- CallParticipantsListUpdatePopupWindow -->
    <string name="CallParticipantsListUpdatePopupWindow__s_joined">%1$s juntou-se</string>
    <string name="CallParticipantsListUpdatePopupWindow__s_and_s_joined">%1$s e %2$s juntaram-se</string>
    <string name="CallParticipantsListUpdatePopupWindow__s_s_and_s_joined">%1$s, %2$s e %3$s juntaram-se</string>
    <string name="CallParticipantsListUpdatePopupWindow__s_s_and_d_others_joined">%1$s, %2$s e outros %3$d juntaram-se</string>
    <string name="CallParticipantsListUpdatePopupWindow__s_left">%1$s restante(s)</string>
    <string name="CallParticipantsListUpdatePopupWindow__s_and_s_left">%1$s e %2$s restante(s)</string>
    <string name="CallParticipantsListUpdatePopupWindow__s_s_and_s_left">%1$s, %2$s e %3$s restante(s)</string>
    <string name="CallParticipantsListUpdatePopupWindow__s_s_and_d_others_left">%1$s, %2$s e outros %3$d restantes</string>

    <string name="CallParticipant__you">Você</string>
    <string name="CallParticipant__you_on_another_device">Você (noutro dispositivo)</string>
    <string name="CallParticipant__s_on_another_device">%1$s (noutro dispositivo)</string>

    <!-- WifiToCellularPopupWindow -->
    <!-- Message shown during a call when the WiFi network is unusable, and cellular data starts to be used for the call instead. -->
    <string name="WifiToCellularPopupWindow__weak_wifi_switched_to_cellular">Sinal Wi-Fi fraco. Mudou para a rede móvel.</string>

    <!-- DeleteAccountFragment -->
    <string name="DeleteAccountFragment__deleting_your_account_will">Eliminar a sua conta irá:</string>
    <string name="DeleteAccountFragment__enter_your_phone_number">Introduza o sue número de telefone</string>
    <string name="DeleteAccountFragment__delete_account">Eliminar conta</string>
    <string name="DeleteAccountFragment__delete_your_account_info_and_profile_photo">Eliminar as suas informações de conta e fotografia de perfil</string>
    <string name="DeleteAccountFragment__delete_all_your_messages">Eliminar todas as suas mensagens</string>
    <string name="DeleteAccountFragment__delete_s_in_your_payments_account">Eliminar %1$s na sua conta de pagamentos</string>
    <string name="DeleteAccountFragment__no_country_code">Sem código de país especificado</string>
    <string name="DeleteAccountFragment__no_number">Sem número especificado</string>
    <string name="DeleteAccountFragment__the_phone_number">O número de telefone que introduziu não coincide com as suas contas.</string>
    <string name="DeleteAccountFragment__are_you_sure">Deseja realmente eliminar a sua conta?</string>
    <string name="DeleteAccountFragment__this_will_delete_your_signal_account">Isto irá eliminar a sua conta do Signal e repor a aplicação. A app irá encerrar após a conclusão do processo.</string>
    <string name="DeleteAccountFragment__failed_to_delete_local_data">Falha ao eliminar os dados locais. Pode limpá-los manualmente nas definições das aplicações no sistema.</string>
    <string name="DeleteAccountFragment__launch_app_settings">Iniciar as Definições das aplicações</string>
    <!-- Title of progress dialog shown when a user deletes their account and the process is leaving all groups -->
    <string name="DeleteAccountFragment__leaving_groups">A abandonar dos grupos…</string>
    <!-- Title of progress dialog shown when a user deletes their account and the process has left all groups -->
    <string name="DeleteAccountFragment__deleting_account">A eliminar conta…</string>
    <!-- Message of progress dialog shown when a user deletes their account and the process is canceling their subscription -->
    <string name="DeleteAccountFragment__canceling_your_subscription">A cancelar a sua assinatura…</string>
    <!-- Message of progress dialog shown when a user deletes their account and the process is leaving groups -->
    <string name="DeleteAccountFragment__depending_on_the_number_of_groups">Dependendo do número de grupos onde você está, isto poderá demorar alguns minutos</string>
    <!-- Message of progress dialog shown when a user deletes their account and the process has left all groups -->
    <string name="DeleteAccountFragment__deleting_all_user_data_and_resetting">A eliminar dos dados do utilizador e a repôr a aplicação</string>
    <!-- Title of error dialog shown when a network error occurs during account deletion -->
    <string name="DeleteAccountFragment__account_not_deleted">Conta não eliminada</string>
    <!-- Message of error dialog shown when a network error occurs during account deletion -->
    <string name="DeleteAccountFragment__there_was_a_problem">Ocorreu um problema ao concluir o processo de eliminação. Verifique a sua ligação à rede e tente novamente.</string>

    <!-- DeleteAccountCountryPickerFragment -->
    <string name="DeleteAccountCountryPickerFragment__search_countries">Procurar países</string>

    <!-- CreateGroupActivity -->
    <string name="CreateGroupActivity__skip">Saltar</string>
    <plurals name="CreateGroupActivity__d_members">
        <item quantity="one">%1$d membro</item>
        <item quantity="other">%1$d membros</item>
    </plurals>

    <!-- ShareActivity -->
    <string name="ShareActivity__share">Partilhar</string>
    <string name="ShareActivity__send">Enviar</string>
    <string name="ShareActivity__comma_s">, %1$s</string>
    <!-- Toast when the incoming intent is invalid -->
    <string name="ShareActivity__could_not_get_share_data_from_intent">Não foi possível obter dados de partilha desejados.</string>

    <!-- MultiShareDialogs -->
    <string name="MultiShareDialogs__failed_to_send_to_some_users">Falha ao enviar para alguns utilizadores</string>
    <string name="MultiShareDialogs__you_can_only_share_with_up_to">Apenas pode partilhar com até %1$d conversas</string>

    <!-- ChatWallpaperActivity -->

    <!-- ChatWallpaperFragment -->
    <string name="ChatWallpaperFragment__chat_color">Cor da conversa</string>
    <string name="ChatWallpaperFragment__reset_chat_colors">Repor cores das conversas</string>
    <string name="ChatWallpaperFragment__reset_chat_color">Repor cor da conversa</string>
    <string name="ChatWallpaperFragment__reset_chat_color_question">Repor cor da conversa?</string>
    <string name="ChatWallpaperFragment__set_wallpaper">Definir fundo de ecrã</string>
    <string name="ChatWallpaperFragment__dark_mode_dims_wallpaper">O modo escuro escurece o fundo de ecrã</string>
    <string name="ChatWallpaperFragment__contact_name">Nome de contacto</string>
    <string name="ChatWallpaperFragment__reset">Reiniciar</string>
    <string name="ChatWallpaperFragment__wallpaper_preview_description">Pré-visualização de fundo de ecrã</string>
    <string name="ChatWallpaperFragment__would_you_like_to_override_all_chat_colors">Deseja modificar todas as cores das conversas?</string>
    <string name="ChatWallpaperFragment__would_you_like_to_override_all_wallpapers">Deseja modificar todos os fundos de ecrã?</string>
    <string name="ChatWallpaperFragment__reset_default_colors">Repor cores padrão</string>
    <string name="ChatWallpaperFragment__reset_all_colors">Repor todas as cores</string>
    <string name="ChatWallpaperFragment__reset_default_wallpaper">Repor fundos de ecrã padrão</string>
    <string name="ChatWallpaperFragment__reset_all_wallpapers">Repor todos os fundos de ecrã</string>
    <string name="ChatWallpaperFragment__reset_wallpapers">Repor fundos de ecrã</string>
    <string name="ChatWallpaperFragment__reset_wallpaper">Repor fundo de ecrã</string>
    <string name="ChatWallpaperFragment__reset_wallpaper_question">Repor fundo de ecrã?</string>

    <!-- ChatWallpaperSelectionFragment -->
    <string name="ChatWallpaperSelectionFragment__choose_from_photos">Escolher das fotografias</string>
    <string name="ChatWallpaperSelectionFragment__presets">Predefinições</string>

    <!-- ChatWallpaperPreviewActivity -->
    <string name="ChatWallpaperPreviewActivity__preview">Pré-visualização</string>
    <string name="ChatWallpaperPreviewActivity__set_wallpaper">Definir fundo de ecrã</string>
    <string name="ChatWallpaperPreviewActivity__swipe_to_preview_more_wallpapers">Deslize para pré-visualizar mais fundos de ecrã</string>
    <string name="ChatWallpaperPreviewActivity__set_wallpaper_for_all_chats">Definir fundo de ecrã para todas as conversas</string>
    <string name="ChatWallpaperPreviewActivity__set_wallpaper_for_s">Definir fundo de ecrã para %1$s</string>
    <string name="ChatWallpaperPreviewActivity__viewing_your_gallery_requires_the_storage_permission">Ver a sua galeria exige ter permissão de armazenamento.</string>

    <!-- WallpaperImageSelectionActivity -->

    <!-- WallpaperCropActivity -->
    <string name="WallpaperCropActivity__pinch_to_zoom_drag_to_adjust">Pince para ampliar, arraste para ajustar</string>
    <string name="WallpaperCropActivity__set_wallpaper_for_all_chats">Definir fundo de ecrã para todas as conversas.</string>
    <string name="WallpaperCropActivity__set_wallpaper_for_s">Definir fundo de ecrã para %1$s.</string>
    <string name="WallpaperCropActivity__error_setting_wallpaper">Ocorreu um erro ao tentar definir o fundo de ecrã.</string>
    <string name="WallpaperCropActivity__blur_photo">Desfocar fotografia</string>

    <!-- InfoCard -->
    <string name="payment_info_card_about_mobilecoin">Acerca da MobileCoin</string>
    <string name="payment_info_card_mobilecoin_is_a_new_privacy_focused_digital_currency">A MobileCoin é uma nova moeda digital focada na privacidade.</string>
    <string name="payment_info_card_adding_funds">Adicionando fundos</string>
    <string name="payment_info_card_you_can_add_funds_for_use_in">Você pode adicionar fundos para utilizar no Molly ao adicionar a MobileCoin ao seu endereço de carteira.</string>
    <string name="payment_info_card_cashing_out">Tirar dinheiro</string>
    <string name="payment_info_card_you_can_cash_out_mobilecoin">Você pode tirar o dinheiro da MobileCoin a qualquer momento numa transferência que suporte a MobileCoin. Apenas necessita de fazer uma transferência para a sua conta nessa troca.</string>
    <string name="payment_info_card_hide_this_card">Ocultar este cartão?</string>
    <string name="payment_info_card_hide">Ocultar</string>
    <!-- Title of save recovery phrase card -->
    <string name="payment_info_card_save_recovery_phrase">Guardar frase de recuperação</string>
    <string name="payment_info_card_your_recovery_phrase_gives_you">A sua frase de recuperação dá-lhe outra forma de restaurar a sua conta de pagamentos.</string>
    <!-- Button in save recovery phrase card -->
    <string name="payment_info_card_save_your_phrase">Guardar a sua frase</string>
    <string name="payment_info_card_update_your_pin">Atualizar o seu PIN</string>
    <string name="payment_info_card_with_a_high_balance">Com um saldo alto, você poderá querer atualizar para um PIN alfanumérico ou adicionar mais proteção à sua conta.</string>
    <string name="payment_info_card_update_pin">Atualizar PIN</string>

  <!-- Removed by excludeNonTranslatables <string name="payment_info_card__learn_more__about_mobilecoin" translatable="false">https://support.signal.org/hc/articles/360057625692#payments_which_ones</string> -->
  <!-- Removed by excludeNonTranslatables <string name="payment_info_card__learn_more__adding_to_your_wallet" translatable="false">https://support.signal.org/hc/articles/360057625692#payments_transfer_from_exchange</string> -->
  <!-- Removed by excludeNonTranslatables <string name="payment_info_card__learn_more__cashing_out" translatable="false">https://support.signal.org/hc/articles/360057625692#payments_transfer_to_exchange</string> -->

    <!-- DeactivateWalletFragment -->
    <string name="DeactivateWalletFragment__deactivate_wallet">Desativar carteira</string>
    <string name="DeactivateWalletFragment__your_balance">O seu saldo</string>
    <string name="DeactivateWalletFragment__its_recommended_that_you">É recomendado que transfira os seus fundos para outro endereço de carteira antes de desativar os pagamentos. Se escolher não transferir os seus fundos agora, eles irão permanecer na sua carteira ligada ao Molly caso reative os pagamentos.</string>
    <string name="DeactivateWalletFragment__transfer_remaining_balance">Transferir o saldo restante</string>
    <string name="DeactivateWalletFragment__deactivate_without_transferring">Desativar sem transferir</string>
    <string name="DeactivateWalletFragment__deactivate">Desativar</string>
    <string name="DeactivateWalletFragment__deactivate_without_transferring_question">Desativar sem transferir?</string>
    <string name="DeactivateWalletFragment__your_balance_will_remain">O seu saldo irá ficar na sua carteira ligada ao Molly caso escolha reativar os pagamentos.</string>
    <string name="DeactivateWalletFragment__error_deactivating_wallet">Erro ao desativar a carteira.</string>
  <!-- Removed by excludeNonTranslatables <string name="DeactivateWalletFragment__learn_more__we_recommend_transferring_your_funds" translatable="false">https://support.signal.org/hc/articles/360057625692#payments_deactivate</string> -->

    <!-- PaymentsRecoveryStartFragment -->
    <string name="PaymentsRecoveryStartFragment__recovery_phrase">Recuperar frase</string>
    <string name="PaymentsRecoveryStartFragment__view_recovery_phrase">Ver frase de recuperação</string>
    <!-- Title in save recovery phrase screen -->
    <string name="PaymentsRecoveryStartFragment__save_recovery_phrase">Guardar frase de recuperação</string>
    <string name="PaymentsRecoveryStartFragment__enter_recovery_phrase">Introduzir a frase de recuperação</string>
    <plurals name="PaymentsRecoveryStartFragment__your_balance_will_automatically_restore">
        <item quantity="one">O seu saldo será restaurado automaticamente quando reinstalar o Signal, se confirmar o PIN do Signal. Também pode restaurar o seu saldo utilizando uma frase de recuperação, que é uma frase única para si com %1$d palavra. Anote-a e guarde-a num local seguro.</item>
        <item quantity="other">O seu saldo será restaurado automaticamente quando reinstalar o Signal, se confirmar o PIN do Signal. Também pode restaurar o seu saldo utilizando uma frase de recuperação, que é uma frase única para si com %1$d palavras. Anote-a e guarde-a num local seguro.</item>
    </plurals>
    <!-- Description in save recovery phrase screen which shows up when user has non zero balance -->
    <string name="PaymentsRecoveryStartFragment__got_balance">Tem saldo! É altura de guardar a sua frase de recuperação—uma chave de 24 palavras que pode usar para restaurar o seu saldo.</string>
    <!-- Description in save recovery phrase screen which shows up when user navigates from info card -->
    <string name="PaymentsRecoveryStartFragment__time_to_save">É altura de guardar a sua frase de recuperação—uma chave de 24 palavras que pode usar para restaurar o seu saldo. Saber mais</string>
    <string name="PaymentsRecoveryStartFragment__your_recovery_phrase_is_a">A sua frase de recuperação é uma frase única para si com %1$d palavras. Utilize esta frase para restaurar o seu saldo.</string>
    <string name="PaymentsRecoveryStartFragment__start">Iniciar</string>
    <string name="PaymentsRecoveryStartFragment__enter_manually">Introduzir manualmente</string>
    <string name="PaymentsRecoveryStartFragment__paste_from_clipboard">Copiar da área de transferência</string>
    <!-- Alert dialog title which asks before going back if user wants to save recovery phrase -->
    <string name="PaymentsRecoveryStartFragment__continue_without_saving">Continuar sem guardar?</string>
    <!-- Alert dialog description to let user know why recovery phrase needs to be saved -->
    <string name="PaymentsRecoveryStartFragment__your_recovery_phrase">A sua frase de recuperação permite-lhe restaurar o seu saldo no pior cenário possível. Recomendamos vivamente que a guarde.</string>
    <!-- Alert dialog option to skip recovery phrase -->
    <string name="PaymentsRecoveryStartFragment__skip_recovery_phrase">Saltar frase de recuperação</string>
    <!-- Alert dialog option to cancel dialog-->
    <string name="PaymentsRecoveryStartFragment__cancel">Cancelar</string>

    <!-- PaymentsRecoveryPasteFragment -->
    <string name="PaymentsRecoveryPasteFragment__paste_recovery_phrase">Colar frase de recuperação</string>
    <string name="PaymentsRecoveryPasteFragment__recovery_phrase">Frase de recuperação</string>
    <string name="PaymentsRecoveryPasteFragment__next">Seguinte</string>
    <string name="PaymentsRecoveryPasteFragment__invalid_recovery_phrase">Frase de recuperação inválida</string>
    <string name="PaymentsRecoveryPasteFragment__make_sure">Certifique-se que introduziu %1$d palavras e tente novamente.</string>

  <!-- Removed by excludeNonTranslatables <string name="PaymentsRecoveryStartFragment__learn_more__view" translatable="false">https://support.signal.org/hc/articles/360057625692#payments_wallet_view_passphrase</string> -->
  <!-- Removed by excludeNonTranslatables <string name="PaymentsRecoveryStartFragment__learn_more__restore" translatable="false">https://support.signal.org/hc/articles/360057625692#payments_wallet_restore_passphrase</string> -->

    <!-- PaymentsRecoveryPhraseFragment -->
    <string name="PaymentsRecoveryPhraseFragment__next">Seguinte</string>
    <string name="PaymentsRecoveryPhraseFragment__edit">Editar</string>
    <string name="PaymentsRecoveryPhraseFragment__your_recovery_phrase">A sua frase de recuperação</string>
    <string name="PaymentsRecoveryPhraseFragment__write_down_the_following_d_words">Anote as %1$d palavras seguintes em ordem. Guarde a sua lista num local seguro.</string>
    <string name="PaymentsRecoveryPhraseFragment__make_sure_youve_entered">Certifique-se que introduziu a frase corretamente.</string>
    <string name="PaymentsRecoveryPhraseFragment__do_not_screenshot_or_send_by_email">Não faça uma captura de ecrã ou envie um e-mail.</string>
    <string name="PaymentsRecoveryPhraseFragment__payments_account_restored">Conta de pagamentos restaurada.</string>
    <string name="PaymentsRecoveryPhraseFragment__invalid_recovery_phrase">Frase de recuperação inválida</string>
    <string name="PaymentsRecoveryPhraseFragment__make_sure_youve_entered_your_phrase_correctly_and_try_again">Certifique-se que introduziu a frase corretamente e tente de novo.</string>
    <string name="PaymentsRecoveryPhraseFragment__copy_to_clipboard">Copiar para a área de transferência?</string>
    <string name="PaymentsRecoveryPhraseFragment__if_you_choose_to_store">Se você optar por armazenar a sua frase de recuperação digitalmente, certifique-se de que ela esteja armazenada com segurança num local da sua confiança.</string>
    <string name="PaymentsRecoveryPhraseFragment__copy">Copiar</string>

    <!-- PaymentsRecoveryPhraseConfirmFragment -->
    <string name="PaymentRecoveryPhraseConfirmFragment__confirm_recovery_phrase">Confirmar frase de recuperação</string>
    <string name="PaymentRecoveryPhraseConfirmFragment__enter_the_following_words">Introduza as seguintes palavras da sua frase de recuperação.</string>
    <string name="PaymentRecoveryPhraseConfirmFragment__word_d">Palavra %1$d</string>
    <string name="PaymentRecoveryPhraseConfirmFragment__see_phrase_again">Ver frase novamente</string>
    <string name="PaymentRecoveryPhraseConfirmFragment__done">Concluído</string>
    <string name="PaymentRecoveryPhraseConfirmFragment__recovery_phrase_confirmed">Recuperação de frase confirmada</string>

    <!-- PaymentsRecoveryEntryFragment -->
    <string name="PaymentsRecoveryEntryFragment__enter_recovery_phrase">Introduzir a frase de recuperação</string>
    <string name="PaymentsRecoveryEntryFragment__enter_word_d">Introduza a palavra %1$d</string>
    <string name="PaymentsRecoveryEntryFragment__word_d">Palavra %1$d</string>
    <string name="PaymentsRecoveryEntryFragment__next">Seguinte</string>
    <string name="PaymentsRecoveryEntryFragment__invalid_word">Palavra inválida</string>

    <!-- ClearClipboardAlarmReceiver -->

    <!-- PaymentNotificationsView -->
    <string name="PaymentNotificationsView__view">Ver</string>

    <!-- UnreadPayments -->
    <string name="UnreadPayments__s_sent_you_s">%1$s enviou-lhe %2$s</string>
    <string name="UnreadPayments__d_new_payment_notifications">%1$d notificações de pagamento novas</string>

    <!-- CanNotSendPaymentDialog -->
    <string name="CanNotSendPaymentDialog__cant_send_payment">Não é possível enviar o pagamento</string>
    <string name="CanNotSendPaymentDialog__to_send_a_payment_to_this_user">Para enviar um pagamento para este utilizador, ele precisa de aceitar uma mensagem sua de pedido. Envie-lhe uma mensagem para criar um pedido de mensagem.</string>
    <string name="CanNotSendPaymentDialog__send_a_message">Enviar uma mensagem</string>

    <!-- GroupsInCommonMessageRequest -->
    <string name="GroupsInCommonMessageRequest__you_have_no_groups_in_common_with_this_person">Não tem grupos em comum com esta pessoa. Reveja os pedidos com cuidado antes de aceitar para evitar mensagens indesejadas.</string>
    <string name="GroupsInCommonMessageRequest__none_of_your_contacts_or_people_you_chat_with_are_in_this_group">Nenhum dos seus contactos ou pessoas com quem conversa estão neste grupo. Reveja os pedidos com cuidado antes de os aceitar para evitar mensagens indesejáveis.</string>
    <string name="GroupsInCommonMessageRequest__about_message_requests">Acerca dos pedidos de mensagem</string>
    <string name="GroupsInCommonMessageRequest__okay">Ok</string>
  <!-- Removed by excludeNonTranslatables <string name="GroupsInCommonMessageRequest__support_article" translatable="false">https://support.signal.org/hc/articles/360007459591</string> -->
    <string name="ChatColorSelectionFragment__heres_a_preview_of_the_chat_color">Aqui está uma simulação da cor da conversa.</string>
    <string name="ChatColorSelectionFragment__the_color_is_visible_to_only_you">A cor é visível apenas para si.</string>

    <!-- GroupDescriptionDialog -->
    <string name="GroupDescriptionDialog__group_description">Descrição do grupo</string>

    <!-- QualitySelectorBottomSheetDialog -->
    <string name="QualitySelectorBottomSheetDialog__standard">Standard</string>
    <string name="QualitySelectorBottomSheetDialog__faster_less_data">Mais rápido, menos dados</string>
    <string name="QualitySelectorBottomSheetDialog__high">Elevada</string>
    <string name="QualitySelectorBottomSheetDialog__slower_more_data">Mais lento, mais dados</string>
    <string name="QualitySelectorBottomSheetDialog__photo_quality">Qualidade das fotografias</string>

    <!-- AppSettingsFragment -->
    <string name="AppSettingsFragment__invite_your_friends">Convide os seus amigos</string>
    <string name="AppSettingsFragment__copied_subscriber_id_to_clipboard">Id do subscritor copiado para a área de transferência</string>

    <!-- AccountSettingsFragment -->
    <string name="AccountSettingsFragment__account">Conta</string>
    <string name="AccountSettingsFragment__youll_be_asked_less_frequently">Ser-lhe-á pedido menos frequentemente ao longo do tempo</string>
    <string name="AccountSettingsFragment__require_your_signal_pin">Exija o seu PIN do Signal para registar novamente o seu número de telefone com o Signal.</string>
    <string name="AccountSettingsFragment__change_phone_number">Alterar o número de telefone</string>

    <!-- ChangeNumberFragment -->
    <string name="ChangeNumberFragment__use_this_to_change_your_current_phone_number_to_a_new_phone_number">Utilize isto para alterar o seu número atual para um número de telefone novo. Não pode desfazer esta alteração.\n\nAntes de continuar, assegure-se que o seu número novo pode receber SMS ou chamadas.</string>
    <string name="ChangeNumberFragment__continue">Continuar</string>
    <!-- Message shown on dialog after your number has been changed successfully. -->
    <string name="ChangeNumber__your_phone_number_has_changed_to_s">O seu número de telefone foi alterado para %1$s</string>
    <!-- Confirmation button to dismiss number changed dialog -->
    <string name="ChangeNumber__okay">Ok</string>

    <!-- ChangeNumberEnterPhoneNumberFragment -->
    <string name="ChangeNumberEnterPhoneNumberFragment__change_number">Alterar número</string>
    <string name="ChangeNumberEnterPhoneNumberFragment__your_old_number">O seu número antigo</string>
    <string name="ChangeNumberEnterPhoneNumberFragment__old_phone_number">Número de telefone antigo</string>
    <string name="ChangeNumberEnterPhoneNumberFragment__your_new_number">O seu número novo</string>
    <string name="ChangeNumberEnterPhoneNumberFragment__new_phone_number">Número de telefone novo</string>
    <string name="ChangeNumberEnterPhoneNumberFragment__the_phone_number_you_entered_doesnt_match_your_accounts">O número de telefone que introduziu não coincide com as suas contas.</string>
    <string name="ChangeNumberEnterPhoneNumberFragment__you_must_specify_your_old_number_country_code">Deverá especificar o código do país do seu número antigo</string>
    <string name="ChangeNumberEnterPhoneNumberFragment__you_must_specify_your_old_phone_number">Deverá especificar o seu número de telefone antigo</string>
    <string name="ChangeNumberEnterPhoneNumberFragment__you_must_specify_your_new_number_country_code">Deverá especificar o código do país do seu número novo</string>
    <string name="ChangeNumberEnterPhoneNumberFragment__you_must_specify_your_new_phone_number">Deverá especificar o seu número de telefone novo</string>

    <!-- ChangeNumberVerifyFragment -->
    <string name="ChangeNumberVerifyFragment__change_number">Alterar número</string>
    <string name="ChangeNumberVerifyFragment__verifying_s">A verificar %1$s</string>
    <string name="ChangeNumberVerifyFragment__captcha_required">Captcha necessário</string>

    <!-- ChangeNumberConfirmFragment -->
    <string name="ChangeNumberConfirmFragment__change_number">Alterar número</string>
    <string name="ChangeNumberConfirmFragment__you_are_about_to_change_your_phone_number_from_s_to_s">Está prestes a alterar o seu número de telefone de %1$s para %2$s.\n\n\\Antes de prosseguir, confirme que o número abaixo se encontra correto.</string>
    <string name="ChangeNumberConfirmFragment__edit_number">Editar número</string>

    <!-- ChangeNumberRegistrationLockFragment -->
    <string name="ChangeNumberRegistrationLockFragment__signal_change_number_need_help_with_pin_for_android_v2_pin">Alterar o número do Signal - Necessita de ajuda com o PIN para Android (v2 PIN)</string>

    <!-- ChangeNumberPinDiffersFragment -->
    <string name="ChangeNumberPinDiffersFragment__pins_do_not_match">Os PINs não correspondem</string>
    <string name="ChangeNumberPinDiffersFragment__the_pin_associated_with_your_new_number_is_different_from_the_pin_associated_with_your_old_one">O PIN associado ao seu número novo é diferente do PIN associado ao número antigo. Deseja manter o seu PIN antigo ou criar um PIN novo?</string>
    <string name="ChangeNumberPinDiffersFragment__keep_old_pin">Manter o PIN antigo</string>
    <string name="ChangeNumberPinDiffersFragment__update_pin">Atualizar PIN</string>
    <string name="ChangeNumberPinDiffersFragment__keep_old_pin_question">Manter o PIN antigo?</string>

    <!-- ChangeNumberLockActivity -->
    <!-- Info message shown to user if something crashed the app during the change number attempt and we were unable to confirm the change so we force them into this screen to check before letting them use the app -->
    <string name="ChangeNumberLockActivity__it_looks_like_you_tried_to_change_your_number_but_we_were_unable_to_determine_if_it_was_successful_rechecking_now">Parece que você tentou mudar o seu número de telefone. Aguardamos a confirmação de que a mudança foi bem-sucedida.\n\nA verificar agora…</string>
    <!-- Dialog title shown if we were able to confirm your change number status (meaning we now know what the server thinks our number is) after a crash during the regular flow -->
    <string name="ChangeNumberLockActivity__change_status_confirmed">Estado da alteração confirmado</string>
    <!-- Dialog message shown if we were able to confirm your change number status (meaning we now know what the server thinks our number is) after a crash during the regular flow -->
    <string name="ChangeNumberLockActivity__your_number_has_been_confirmed_as_s">Seu número foi confirmado como %1$s. Se esse não for o seu novo número, refaça o processo de alteração de número.</string>
    <!-- Dialog title shown if we were not able to confirm your phone number with the server and thus cannot let leave the change flow yet after a crash during the regular flow -->
    <string name="ChangeNumberLockActivity__change_status_unconfirmed">Estado da alteração não confirmado</string>
    <!-- Dialog message shown when we can\'t verify the phone number on the server, only shown if there was a network error communicating with the server after a crash during the regular flow -->
    <string name="ChangeNumberLockActivity__we_could_not_determine_the_status_of_your_change_number_request">Não foi possível determinar o estado do seu pedido de alteração de número.\n\n(Erro: %1$s)</string>
    <!-- Dialog button to retry confirming the number on the server -->
    <string name="ChangeNumberLockActivity__retry">Tentar novamente</string>
    <!-- Dialog button shown to leave the app when in the unconfirmed change status after a crash in the regular flow -->
    <string name="ChangeNumberLockActivity__leave">Abandonar</string>
    <string name="ChangeNumberLockActivity__submit_debug_log">Enviar relatório de erros</string>

    <!-- ChatsSettingsFragment -->
    <string name="ChatsSettingsFragment__keyboard">Teclado</string>
    <string name="ChatsSettingsFragment__enter_key_sends">Tecla de Enter envia</string>

    <!--SmsSettingsFragment -->
    <string name="SmsSettingsFragment__use_as_default_sms_app">Definir como aplicação de SMS pré-definida</string>
    <!-- Preference title to export sms -->
    <string name="SmsSettingsFragment__export_sms_messages">Exportar mensagens SMS</string>
    <!-- Preference title to re-export sms -->
    <string name="SmsSettingsFragment__export_sms_messages_again">Exportar mensagens SMS outra vez</string>
    <!-- Preference title to delete sms -->
    <string name="SmsSettingsFragment__remove_sms_messages">Eliminar mensagens SMS</string>
    <!-- Snackbar text to confirm deletion -->
    <string name="SmsSettingsFragment__removing_sms_messages_from_signal">A eliminar mensagens SMS do Signal…</string>
    <!-- Snackbar text to indicate can delete later -->
    <string name="SmsSettingsFragment__you_can_remove_sms_messages_from_signal_in_settings">Pode remover as mensagens SMS do Signal nas Definições a qualquer altura.</string>
    <!-- Description for export sms preference -->
    <string name="SmsSettingsFragment__you_can_export_your_sms_messages_to_your_phones_sms_database">Pode exportar as suas mensagens SMS para a base de dados SMS do seu telemóvel</string>
    <!-- Description for re-export sms preference -->
    <string name="SmsSettingsFragment__exporting_again_can_result_in_duplicate_messages">Exportar outra vez pode resultar em mensagens duplicadas</string>
    <!-- Description for remove sms preference -->
    <string name="SmsSettingsFragment__remove_sms_messages_from_signal_to_clear_up_storage_space">Remova mensagens SMS do Signal para libertar espaço de armazenamento.</string>
    <!-- Information message shown at the top of sms settings to indicate it is being removed soon. -->
    <string name="SmsSettingsFragment__sms_support_will_be_removed_soon_to_focus_on_encrypted_messaging">O suporte para SMS será removido em breve para nos focarmos em mensagens encriptadas.</string>

    <!-- NotificationsSettingsFragment -->
    <string name="NotificationsSettingsFragment__messages">Mensagens</string>
    <string name="NotificationsSettingsFragment__calls">Chamadas</string>
    <string name="NotificationsSettingsFragment__notify_when">Notificar-me quando…</string>
    <string name="NotificationsSettingsFragment__contact_joins_signal">Um contacto juntou-se ao Signal</string>
    <!-- Notification preference header -->
    <string name="NotificationsSettingsFragment__notification_profiles">Perfis de notificações</string>
    <!-- Notification preference option header -->
    <string name="NotificationsSettingsFragment__profiles">Perfis</string>
    <!-- Notification preference summary text -->
    <string name="NotificationsSettingsFragment__create_a_profile_to_receive_notifications_only_from_people_and_groups_you_choose">Crie um perfil para receber notificações apenas das pessoas e dos grupos de que você deseja receber.</string>

    <!-- NotificationProfilesFragment -->
    <!-- Title for notification profiles screen that shows all existing profiles; Title with hyphenation. Translation can use soft hyphen - Unicode U+00AD -->
    <string name="NotificationProfilesFragment__notification_profiles">Perfis de notificações</string>
    <!-- Button text to create a notification profile -->
    <string name="NotificationProfilesFragment__create_profile">Criar perfil</string>

    <!-- PrivacySettingsFragment -->
    <string name="PrivacySettingsFragment__blocked">Bloqueados</string>
    <string name="PrivacySettingsFragment__d_contacts">%1$d contactos</string>
    <string name="PrivacySettingsFragment__messaging">Mensagens</string>
    <string name="PrivacySettingsFragment__disappearing_messages">Destruição de mensagens</string>
    <string name="PrivacySettingsFragment__app_security">Segurança da aplicação</string>
    <string name="PrivacySettingsFragment__block_screenshots_in_the_recents_list_and_inside_the_app">Bloquear a captura de ecrã na lista de aplicações recentes abertas e dentro da aplicação</string>
    <string name="PrivacySettingsFragment__signal_message_and_calls">As mensagens e chamadas do Signal, retransmitem sempre as chamadas e emissor selado</string>
    <string name="PrivacySettingsFragment__default_timer_for_new_changes">Temporizador padrão para conversas novas</string>
    <string name="PrivacySettingsFragment__set_a_default_disappearing_message_timer_for_all_new_chats_started_by_you">Defina um tempo padrão para a destruição de mensagens de todas as conversas novas iniciadas por si.</string>
    <!-- Summary for stories preference to launch into story privacy settings -->
    <string name="PrivacySettingsFragment__payment_lock_require_lock">Requerer bloqueio de ecrã Android ou impressão digital para transferir dinheiro</string>
    <!-- Alert dialog title when payment lock cannot be enabled -->
    <string name="PrivacySettingsFragment__cant_enable_title">Não é possível ativar o bloqueio de pagamento</string>
    <!-- Alert dialog description to setup screen lock or fingerprint in phone settings -->
    <string name="PrivacySettingsFragment__cant_enable_description">Para usar o Bloqueio de Pagamento, é primeiro necessário ativar o bloqueio de ecrã ou identificação com impressão digital nas definições do seu telemóvel.</string>
    <!-- Shown in a toast when we can\'t navigate to the user\'s system fingerprint settings -->
    <string name="PrivacySettingsFragment__failed_to_navigate_to_system_settings">Ocorreu um erro ao aceder às definições de sistema</string>
    <!-- Alert dialog button to go to phone settings -->
    <!-- Alert dialog button to cancel the dialog -->

    <!-- AdvancedPrivacySettingsFragment -->
  <!-- Removed by excludeNonTranslatables <string name="AdvancedPrivacySettingsFragment__sealed_sender_link" translatable="false">https://signal.org/blog/sealed-sender</string> -->
    <string name="AdvancedPrivacySettingsFragment__show_status_icon">Exibir ícone de estado</string>
    <string name="AdvancedPrivacySettingsFragment__show_an_icon">Exibe um ícone nos detalhes das mensagens quando elas foram entregues utilizando o emissor selado.</string>

    <!-- ExpireTimerSettingsFragment -->
    <string name="ExpireTimerSettingsFragment__when_enabled_new_messages_sent_and_received_in_new_chats_started_by_you_will_disappear_after_they_have_been_seen">Quando ativado, as novas mensagens enviadas e recebidas em conversas novas que tenham sido iniciadas por si irão ser destruídas após terem sido lidas.</string>
    <string name="ExpireTimerSettingsFragment__when_enabled_new_messages_sent_and_received_in_this_chat_will_disappear_after_they_have_been_seen">Quando ativado, as novas mensagens enviadas e recebidas nesta conversa irão ser destruídas após terem sido lidas.</string>
    <string name="ExpireTimerSettingsFragment__off">Off</string>
    <string name="ExpireTimerSettingsFragment__4_weeks">4 semanas</string>
    <string name="ExpireTimerSettingsFragment__1_week">1 semana</string>
    <string name="ExpireTimerSettingsFragment__1_day">1 dia</string>
    <string name="ExpireTimerSettingsFragment__8_hours">8 horas</string>
    <string name="ExpireTimerSettingsFragment__1_hour">1 hora</string>
    <string name="ExpireTimerSettingsFragment__5_minutes">5 minutos</string>
    <string name="ExpireTimerSettingsFragment__30_seconds">30 segundos</string>
    <string name="ExpireTimerSettingsFragment__custom_time">Temporizador personalizado</string>
    <string name="ExpireTimerSettingsFragment__set">Definir</string>
    <string name="ExpireTimerSettingsFragment__save">Guardar</string>

    <string name="CustomExpireTimerSelectorView__seconds">segundos</string>
    <string name="CustomExpireTimerSelectorView__minutes">minutos</string>
    <string name="CustomExpireTimerSelectorView__hours">horas</string>
    <string name="CustomExpireTimerSelectorView__days">dias</string>
    <string name="CustomExpireTimerSelectorView__weeks">semanas</string>

    <!-- HelpSettingsFragment -->
    <string name="HelpSettingsFragment__support_center">Centro de suporte</string>
    <string name="HelpSettingsFragment__contact_us">Contacte-nos</string>
    <string name="HelpSettingsFragment__version">Versão</string>
    <string name="HelpSettingsFragment__debug_log">Relatório de depuração</string>
    <string name="HelpSettingsFragment__terms_amp_privacy_policy">Termos e Política de privacidade</string>
    <string name="HelpFragment__copyright_signal_messenger">Copyright Molly Messenger</string>
    <string name="HelpFragment__licenced_under_the_gplv3">Distribuição guiada pela licença GPLv3</string>

    <!-- DataAndStorageSettingsFragment -->
    <string name="DataAndStorageSettingsFragment__media_quality">Qualidade média</string>
    <string name="DataAndStorageSettingsFragment__sent_media_quality">Qualidade da multimédia enviada</string>
    <string name="DataAndStorageSettingsFragment__sending_high_quality_media_will_use_more_data">Enviar multimédia com alta qualidade utilizará mais dados de internet.</string>
    <string name="DataAndStorageSettingsFragment__high">Elevada</string>
    <string name="DataAndStorageSettingsFragment__standard">Normal</string>
    <string name="DataAndStorageSettingsFragment__calls">Chamadas</string>

    <!-- ChatColorSelectionFragment -->
    <string name="ChatColorSelectionFragment__auto">Auto</string>
    <string name="ChatColorSelectionFragment__use_custom_colors">Utilizar cores personalizadas</string>
    <string name="ChatColorSelectionFragment__chat_color">Cor da conversa</string>
    <string name="ChatColorSelectionFragment__edit">Editar</string>
    <string name="ChatColorSelectionFragment__duplicate">Duplicar</string>
    <string name="ChatColorSelectionFragment__delete">Eliminar</string>
    <string name="ChatColorSelectionFragment__delete_color">Eliminar cor</string>
    <plurals name="ChatColorSelectionFragment__this_custom_color_is_used">
        <item quantity="one">Esta cor personalizada é utilizada em %1$d conversa. Deseja eliminá-la para todas as conversas?</item>
        <item quantity="other">Esta cor personalizada é utilizada em %1$d conversas. Deseja eliminá-la para todas as conversas?</item>
    </plurals>
    <string name="ChatColorSelectionFragment__delete_chat_color">Eliminar cor da conversa?</string>

    <!-- CustomChatColorCreatorFragment -->
    <string name="CustomChatColorCreatorFragment__solid">Sólida</string>
    <string name="CustomChatColorCreatorFragment__gradient">Gradiente</string>
    <string name="CustomChatColorCreatorFragment__hue">Tom</string>
    <string name="CustomChatColorCreatorFragment__saturation">Saturação</string>

    <!-- CustomChatColorCreatorFragmentPage -->
    <string name="CustomChatColorCreatorFragmentPage__save">Guardar</string>
    <string name="CustomChatColorCreatorFragmentPage__edit_color">Editar cor</string>
    <plurals name="CustomChatColorCreatorFragmentPage__this_color_is_used">
        <item quantity="one">Esta cor é utilizada em %1$d conversa. Deseja guardar as alterações em todas as conversas?</item>
        <item quantity="other">Esta cor é utilizada em %1$d conversas. Deseja guardar as alterações em todas as conversas?</item>
    </plurals>

    <!-- ChatColorGradientTool -->

    <!-- Title text for prompt to donate. Shown in a popup at the bottom of the chat list. -->
    <string name="Donate2022Q2Megaphone_donate_to_signal">Doar ao Signal</string>
    <!-- Body text for prompt to donate. Shown in a popup at the bottom of the chat list. -->
    <string name="Donate2022Q2Megaphone_signal_is_powered_by_people_like_you">O Signal é mantido por pessoas como você. Faça uma doação mensal e receba um crachá.</string>
    <!-- Button label that brings a user to the donate screen. Shown in a popup at the bottom of the chat list. -->
    <string name="Donate2022Q2Megaphone_donate">Doar</string>
    <!-- Button label that dismissed a prompt to donate. Shown in a popup at the bottom of the chat list. -->
    <string name="Donate2022Q2Megaphone_not_now">Agora não</string>

    <!-- EditReactionsFragment -->
    <string name="EditReactionsFragment__customize_reactions">Personalizar reações</string>
    <string name="EditReactionsFragment__tap_to_replace_an_emoji">Toque para substituir um emoji</string>
    <string name="EditReactionsFragment__reset">Reiniciar</string>
    <string name="EditReactionsFragment_save">Guardar</string>
    <string name="ChatColorSelectionFragment__auto_matches_the_color_to_the_wallpaper">Faz corresponder automaticamente a cor com o fundo de ecrã</string>
    <string name="CustomChatColorCreatorFragment__drag_to_change_the_direction_of_the_gradient">Arraste para alterar a orientação do gradiente</string>

    <!-- AddAProfilePhotoMegaphone -->
    <string name="AddAProfilePhotoMegaphone__add_a_profile_photo">Adicionar uma fotografia de perfil</string>
    <string name="AddAProfilePhotoMegaphone__choose_a_look_and_color">Escolha uma aparência e uma cor para personalizar as suas iniciais.</string>
    <string name="AddAProfilePhotoMegaphone__not_now">Agora não</string>
    <string name="AddAProfilePhotoMegaphone__add_photo">Adicionar fotografia</string>

    <!-- BecomeASustainerMegaphone -->
    <string name="BecomeASustainerMegaphone__become_a_sustainer">Torne-se num Apoiante</string>
    <!-- Displayed in the Become a Sustainer megaphone -->
    <string name="BecomeASustainerMegaphone__signal_is_powered_by">O Signal é mantido por pessoas como você. Faça uma doação e receba um crachá.</string>
    <string name="BecomeASustainerMegaphone__not_now">Agora não</string>
    <string name="BecomeASustainerMegaphone__donate">Doar</string>

    <!-- KeyboardPagerFragment -->
    <string name="KeyboardPagerFragment_emoji">Emoji</string>
    <string name="KeyboardPagerFragment_open_emoji_search">Abrir a pesquisa de emoji</string>
    <string name="KeyboardPagerFragment_open_sticker_search">Abrir a pesquisa de autocolantes</string>
    <string name="KeyboardPagerFragment_open_gif_search">Abrir a pesquisa de GIFs</string>
    <string name="KeyboardPagerFragment_stickers">Autocolantes</string>
    <string name="KeyboardPagerFragment_backspace">Backspace</string>
    <string name="KeyboardPagerFragment_gifs">Gifs</string>
    <string name="KeyboardPagerFragment_search_emoji">Procurar emoji</string>
    <string name="KeyboardPagerfragment_back_to_emoji">Voltar aos emoji</string>
    <string name="KeyboardPagerfragment_clear_search_entry">Limpar a entrada de pesquisa</string>
    <string name="KeyboardPagerFragment_search_giphy">Procurar GIPHY</string>

    <!-- StickerSearchDialogFragment -->
    <string name="StickerSearchDialogFragment_search_stickers">Procurar autocolantes</string>
    <string name="StickerSearchDialogFragment_no_results_found">Não foram encontrados resultados</string>
    <string name="EmojiSearchFragment__no_results_found">Não foram encontrados resultados</string>
    <string name="NotificationsSettingsFragment__unknown_ringtone">Toque desconhecido</string>

    <!-- ConversationSettingsFragment -->
    <!-- Dialog title displayed when non-admin tries to add a story to an audience group -->
    <string name="ConversationSettingsFragment__cant_add_to_group_story">Não foi possível adicionar à história de grupo</string>
    <!-- Dialog message displayed when non-admin tries to add a story to an audience group -->
    <string name="ConversationSettingsFragment__only_admins_of_this_group_can_add_to_its_story">Só administradores deste grupo podem adicionar à sua história</string>
    <!-- Error toasted when no activity can handle the add contact intent -->
    <string name="ConversationSettingsFragment__contacts_app_not_found">App de contactos não encontrada</string>
    <string name="ConversationSettingsFragment__start_video_call">Iniciar videochamada</string>
    <string name="ConversationSettingsFragment__start_audio_call">Iniciar chamada de áudio</string>
    <!-- Button label with hyphenation. Translation can use soft hyphen - Unicode U+00AD -->
    <string name="ConversationSettingsFragment__story">História</string>
    <!-- Button label with hyphenation. Translation can use soft hyphen - Unicode U+00AD -->
    <string name="ConversationSettingsFragment__message">Mensagem</string>
    <!-- Button label with hyphenation. Translation can use soft hyphen - Unicode U+00AD -->
    <string name="ConversationSettingsFragment__video">Vídeo</string>
    <!-- Button label with hyphenation. Translation can use soft hyphen - Unicode U+00AD -->
    <string name="ConversationSettingsFragment__audio">Áudio</string>
    <!-- Button label with hyphenation. Translation can use soft hyphen - Unicode U+00AD -->
    <string name="ConversationSettingsFragment__call">Telefonar</string>
    <!-- Button label with hyphenation. Translation can use soft hyphen - Unicode U+00AD -->
    <string name="ConversationSettingsFragment__mute">Silenciar</string>
    <!-- Button label with hyphenation. Translation can use soft hyphen - Unicode U+00AD -->
    <string name="ConversationSettingsFragment__muted">Silenciado</string>
    <!-- Button label with hyphenation. Translation can use soft hyphen - Unicode U+00AD -->
    <string name="ConversationSettingsFragment__search">Procurar</string>
    <string name="ConversationSettingsFragment__disappearing_messages">Destruição de mensagens</string>
    <string name="ConversationSettingsFragment__sounds_and_notifications">Sons e notificações</string>
  <!-- Removed by excludeNonTranslatables <string name="ConversationSettingsFragment__internal_details" translatable="false">Internal details</string> -->
    <string name="ConversationSettingsFragment__contact_details">Detalhes de contacto</string>
    <string name="ConversationSettingsFragment__view_safety_number">Ver número de segurança</string>
    <string name="ConversationSettingsFragment__block">Bloquear</string>
    <string name="ConversationSettingsFragment__block_group">Bloquear grupo</string>
    <string name="ConversationSettingsFragment__unblock">Desbloquear</string>
    <string name="ConversationSettingsFragment__unblock_group">Desbloquear grupo</string>
    <string name="ConversationSettingsFragment__add_to_a_group">Adicionar a um grupo</string>
    <string name="ConversationSettingsFragment__see_all">Ver tudo</string>
    <string name="ConversationSettingsFragment__add_members">Adicionar membros</string>
    <string name="ConversationSettingsFragment__permissions">Permissões</string>
    <string name="ConversationSettingsFragment__requests_and_invites">Pedidos e convites</string>
    <string name="ConversationSettingsFragment__group_link">Link do grupo</string>
    <string name="ConversationSettingsFragment__add_as_a_contact">Adicionar como contacto</string>
    <string name="ConversationSettingsFragment__unmute">Anular silêncio</string>
    <string name="ConversationSettingsFragment__conversation_muted_until_s">Conversa silenciada até %1$s</string>
    <string name="ConversationSettingsFragment__conversation_muted_forever">Conversa silenciada para sempre</string>
    <string name="ConversationSettingsFragment__copied_phone_number_to_clipboard">Copiado número de telefone para a área de transferência.</string>
    <string name="ConversationSettingsFragment__phone_number">Número de telefone</string>
    <string name="ConversationSettingsFragment__get_badges">Obtenha crachás para o seu perfil apoiando o Signal. Toque num crachá para saber mais.</string>

    <!-- PermissionsSettingsFragment -->
    <string name="PermissionsSettingsFragment__add_members">Adicionar membros</string>
    <string name="PermissionsSettingsFragment__edit_group_info">Editar informação do grupo</string>
    <string name="PermissionsSettingsFragment__send_messages">Enviar mensagens</string>
    <string name="PermissionsSettingsFragment__all_members">Todos os membros</string>
    <string name="PermissionsSettingsFragment__only_admins">Apenas administradores</string>
    <string name="PermissionsSettingsFragment__who_can_add_new_members">Quem pode adicionar novos membros?</string>
    <string name="PermissionsSettingsFragment__who_can_edit_this_groups_info">Quem pode editar a informação do grupo?</string>
    <string name="PermissionsSettingsFragment__who_can_send_messages">Quem é que pode enviar mensagens?</string>

    <!-- SoundsAndNotificationsSettingsFragment -->
    <string name="SoundsAndNotificationsSettingsFragment__mute_notifications">Silenciar notificações</string>
    <string name="SoundsAndNotificationsSettingsFragment__not_muted">Não silenciado</string>
    <string name="SoundsAndNotificationsSettingsFragment__mentions">Menções</string>
    <string name="SoundsAndNotificationsSettingsFragment__always_notify">Notificar sempre</string>
    <string name="SoundsAndNotificationsSettingsFragment__do_not_notify">Não notificar</string>
    <string name="SoundsAndNotificationsSettingsFragment__custom_notifications">Notificações personalizadas</string>

    <!-- StickerKeyboard -->
    <string name="StickerKeyboard__recently_used">Utilizado recentemente</string>

    <!-- PlaybackSpeedToggleTextView -->
    <string name="PlaybackSpeedToggleTextView__p5x">.5x</string>
    <string name="PlaybackSpeedToggleTextView__1x">1x</string>
    <string name="PlaybackSpeedToggleTextView__1p5x">1.5x</string>
    <string name="PlaybackSpeedToggleTextView__2x">2x</string>

    <!-- PaymentRecipientSelectionFragment -->
    <string name="PaymentRecipientSelectionFragment__new_payment">Novo pagamento</string>

    <!-- NewConversationActivity -->
    <string name="NewConversationActivity__new_message">Nova mensagem</string>
    <!-- Context menu item message -->
    <string name="NewConversationActivity__message">Mensagem</string>
    <!-- Context menu item audio call -->
    <string name="NewConversationActivity__audio_call">Chamada de áudio</string>
    <!-- Context menu item video call -->
    <string name="NewConversationActivity__video_call">Videochamada</string>
    <!-- Context menu item remove -->
    <string name="NewConversationActivity__remove">Remover</string>
    <!-- Context menu item block -->
    <string name="NewConversationActivity__block">Bloquear</string>
    <!-- Dialog title when removing a contact -->
    <string name="NewConversationActivity__remove_s">Remover %1$s?</string>
    <!-- Dialog message when removing a contact -->
    <string name="NewConversationActivity__you_wont_see_this_person">Não irá ver esta pessoa ao procurar. Receberá um pedido de mensagem se ela lhe enviar mensagem no futuro.</string>
    <!-- Snackbar message after removing a contact -->
    <string name="NewConversationActivity__s_has_been_removed">%1$s foi removido(a)</string>
    <!-- Snackbar message after blocking a contact -->
    <string name="NewConversationActivity__s_has_been_blocked">O utilizador %1$s foi bloqueado</string>
    <!-- Dialog title when remove target contact is in system contacts -->
    <string name="NewConversationActivity__unable_to_remove_s">Não foi possível remover %1$s</string>
    <!-- Dialog message when remove target contact is in system contacts -->
    <string name="NewConversationActivity__this_person_is_saved_to_your">Esta pessoa está guardada nos Contactos do seu dispositivo. Elimine-a dos seus contactos e tente outra vez.</string>
    <!-- Dialog action to view contact when they can\'t be removed otherwise -->
    <string name="NewConversationActivity__view_contact">Ver contacto</string>
    <!-- Error message shown when looking up a person by phone number and that phone number is not associated with a signal account -->
    <string name="NewConversationActivity__s_is_not_a_signal_user">%1$s não é um utilizador Signal</string>

    <!-- ContactFilterView -->
    <string name="ContactFilterView__search_name_or_number">Procurar nome ou número</string>

    <!-- VoiceNotePlayerView -->
    <string name="VoiceNotePlayerView__dot_s">· %1$s</string>
    <string name="VoiceNotePlayerView__stop_voice_message">Parar mensagem de voz</string>
    <string name="VoiceNotePlayerView__change_voice_message_speed">Alterar a velocidade da mensagem de voz</string>
    <string name="VoiceNotePlayerView__pause_voice_message">Pausar mensagem de voz</string>
    <string name="VoiceNotePlayerView__play_voice_message">Reproduzir mensagem de voz</string>
    <string name="VoiceNotePlayerView__navigate_to_voice_message">Navegar para a mensagem de voz</string>


    <!-- AvatarPickerFragment -->
    <string name="AvatarPickerFragment__avatar_preview">Pré-visualização de avatar</string>
    <string name="AvatarPickerFragment__camera">Câmara</string>
    <string name="AvatarPickerFragment__take_a_picture">Tirar uma fotografia</string>
    <string name="AvatarPickerFragment__choose_a_photo">Escolha uma fotografia</string>
    <string name="AvatarPickerFragment__photo">Fotografia</string>
    <string name="AvatarPickerFragment__text">Texto</string>
    <string name="AvatarPickerFragment__save">Guardar</string>
    <string name="AvatarPickerFragment__clear_avatar">Remover avatar</string>
    <string name="AvatarPickerRepository__failed_to_save_avatar">Falha ao guardar o avatar</string>

    <!-- TextAvatarCreationFragment -->
    <string name="TextAvatarCreationFragment__preview">Pré-visualização</string>
    <string name="TextAvatarCreationFragment__done">Concluído</string>
    <string name="TextAvatarCreationFragment__text">Texto</string>
    <string name="TextAvatarCreationFragment__color">Cor</string>

    <!-- VectorAvatarCreationFragment -->
    <string name="VectorAvatarCreationFragment__select_a_color">Selecione uma cor</string>

    <!-- ContactSelectionListItem -->
    <string name="ContactSelectionListItem__sms">SMS</string>
    <string name="ContactSelectionListItem__dot_s">· %1$s</string>

    <!-- Displayed in the toolbar when externally sharing text to multiple recipients -->
    <string name="ShareInterstitialActivity__share">Partilhar</string>

    <!-- DSLSettingsToolbar -->
    <string name="DSLSettingsToolbar__navigate_up">Ir para cima</string>
    <string name="MultiselectForwardFragment__forward_to">Reencaminhar para</string>
    <!-- Displayed when sharing content via the fragment -->
    <string name="MultiselectForwardFragment__share_with">Partilhar com</string>
    <string name="MultiselectForwardFragment__add_a_message">Adicionar uma mensagem</string>
    <string name="MultiselectForwardFragment__faster_forwards">Reencaminhar mais rapidamente</string>
    <!-- Displayed when user selects a video that will be clipped before sharing to a story -->
    <string name="MultiselectForwardFragment__videos_will_be_trimmed">Os vídeos serão reduzidos para clipes de 30 segundos e enviados em várias histórias.</string>
    <!-- Displayed when user selects a video that cannot be sent as a story -->
    <string name="MultiselectForwardFragment__videos_sent_to_stories_cant">Os vídeos enviados para as histórias não podem ter mais do que 30 segundos.</string>
    <string name="MultiselectForwardFragment__forwarded_messages_are_now">As mensagens reencaminhadas agora são enviadas imediatamente.</string>
    <plurals name="MultiselectForwardFragment_send_d_messages">
        <item quantity="one">Enviar %1$d mensagem</item>
        <item quantity="other">Enviar %1$d mensagens</item>
    </plurals>
    <plurals name="MultiselectForwardFragment_messages_sent">
        <item quantity="one">Mensagem enviada</item>
        <item quantity="other">Mensagens enviadas</item>
    </plurals>
    <plurals name="MultiselectForwardFragment_messages_failed_to_send">
        <item quantity="one">Falha ao enviar mensagem</item>
        <item quantity="other">Falha ao enviar mensagens</item>
    </plurals>
    <plurals name="MultiselectForwardFragment__couldnt_forward_messages">
        <item quantity="one">Não foi possível reencaminhar a mensagem porque ela já não está disponível.</item>
        <item quantity="other">Não foi possível reencaminhar as mensagens porque elas já não estão disponíveis.</item>
    </plurals>
    <!-- Error message shown when attempting to select a group to forward/share but it\'s announcement only and you are not an admin -->
    <string name="MultiselectForwardFragment__only_admins_can_send_messages_to_this_group">Apenas os administradores podem enviar mensagens para este grupo.</string>
    <string name="MultiselectForwardFragment__limit_reached">Atingido o limite</string>

    <!-- Media V2 -->
    <!-- Dialog message when sending a story via an add to group story button -->
    <string name="MediaReviewFragment__add_to_the_group_story">Adicionar à história de grupo \"%1$s\"</string>
    <!-- Positive dialog action when sending a story via an add to group story button -->
    <string name="MediaReviewFragment__add_to_story">Adicionar à história</string>
    <string name="MediaReviewFragment__add_a_message">Adicionar uma mensagem</string>
    <string name="MediaReviewFragment__add_a_reply">Adicionar uma resposta</string>
    <string name="MediaReviewFragment__send_to">Enviar para</string>
    <string name="MediaReviewFragment__view_once_message">Mensagem de visualização única</string>
    <string name="MediaReviewFragment__one_or_more_items_were_too_large">Um ou mais itens são demasiado grandes</string>
    <string name="MediaReviewFragment__one_or_more_items_were_invalid">Um ou mais itens são inválidos</string>
    <string name="MediaReviewFragment__too_many_items_selected">Demasiados itens selecionados</string>

    <string name="ImageEditorHud__cancel">Cancelar</string>
    <string name="ImageEditorHud__draw">Desenhar</string>
    <string name="ImageEditorHud__write_text">Escrever texto</string>
    <string name="ImageEditorHud__add_a_sticker">Adicionar um autocolante</string>
    <string name="ImageEditorHud__blur">Desfocar</string>
    <string name="ImageEditorHud__done_editing">Edição concluída</string>
    <string name="ImageEditorHud__clear_all">Limpar tudo</string>
    <string name="ImageEditorHud__undo">Desfazer</string>
    <string name="ImageEditorHud__toggle_between_marker_and_highlighter">Alternar entre o marcador e o destacar</string>
    <string name="ImageEditorHud__toggle_between_text_styles">Alternar entre estilos de texto</string>

    <string name="MediaCountIndicatorButton__send">Enviar</string>

    <string name="MediaReviewSelectedItem__tap_to_remove">Pressionar para remover</string>
    <string name="MediaReviewSelectedItem__tap_to_select">Toque para selecionar</string>

    <string name="MediaReviewImagePageFragment__discard">Descartar</string>
    <string name="MediaReviewImagePageFragment__discard_changes">Descartar alterações?</string>
    <string name="MediaReviewImagePageFragment__youll_lose_any_changes">Irá perder quaisquer alterações que fez nesta fotografia.</string>


    <string name="BadgesOverviewFragment__my_badges">Os meus crachás</string>
    <string name="BadgesOverviewFragment__featured_badge">Crachá em destaque</string>
    <string name="BadgesOverviewFragment__display_badges_on_profile">Exibir os crachás no perfil</string>
    <string name="BadgesOverviewFragment__failed_to_update_profile">Falha ao atualizar o perfil</string>



    <string name="SelectFeaturedBadgeFragment__select_a_badge">Selecione um crachá</string>
    <string name="SelectFeaturedBadgeFragment__you_must_select_a_badge">Deverá selecionar um crachá</string>
    <string name="SelectFeaturedBadgeFragment__failed_to_update_profile">Falha ao atualizar o perfil</string>

    <!-- Displayed on primary button in the bottom sheet as a call-to-action to launch into the donation flow -->
    <string name="ViewBadgeBottomSheetDialogFragment__donate_now">Doar agora</string>
    <!-- Title of a page in the bottom sheet. Placeholder is a user\'s short-name -->
    <string name="ViewBadgeBottomSheetDialogFragment__s_supports_signal">%1$s apoia o Signal</string>
    <!-- Description of a page in the bottom sheet of a monthly badge. Placeholder is a user\'s short-name -->
    <string name="ViewBadgeBottomSheetDialogFragment__s_supports_signal_with_a_monthly">%1$s apoia o Signal com uma doação mensal. Signal é uma organização sem fins lucrativos, sem publicidade ou investidores, sustentada apenas por pessoas como você.</string>
    <!-- Description of a page in the bottom sheet of a one-time badge. Placeholder is a user\'s short-name -->
    <string name="ViewBadgeBottomSheetDialogFragment__s_supports_signal_with_a_donation">%1$s apoia o Signal com uma doação. Signal é uma organização sem fins lucrativos, sem publicidade ou investidores, sustentada apenas por pessoas como você.</string>

    <string name="ImageView__badge">Crachá</string>

    <string name="SubscribeFragment__cancel_subscription">Cancelar assinatura</string>
    <string name="SubscribeFragment__confirm_cancellation">Confirma o concelamento?</string>
    <string name="SubscribeFragment__you_wont_be_charged_again">Não será cobrado novamente. O seu crachá será removido do seu perfil no final do período de faturação</string>
    <string name="SubscribeFragment__not_now">Agora não</string>
    <string name="SubscribeFragment__confirm">Confirmar</string>
    <string name="SubscribeFragment__update_subscription">Atualizar assinatura</string>
    <string name="SubscribeFragment__your_subscription_has_been_cancelled">A sua assinatura foi cancelada.</string>
    <string name="SubscribeFragment__update_subscription_question">Atualizar assinatura?</string>
    <string name="SubscribeFragment__update">Atualizar</string>
    <string name="SubscribeFragment__you_will_be_charged_the_full_amount_s_of">Ser-lhe-á cobrado o valor total (%1$s) do novo preço da assinatura aos dias de hoje. A sua assinatura será renovada mensalmente.</string>

    <string name="Subscription__s_per_month">%1$s/mês</string>
    <!-- Shown when a subscription is active and isn\'t going to expire at the end of the term -->
    <string name="Subscription__renews_s">Renova a %1$s</string>
    <!-- Shown when a subscription is active and is going to expire at the end of the term -->
    <string name="Subscription__expires_s">Expira a %1$s</string>

    <!-- Title of learn more sheet -->
    <string name="SubscribeLearnMoreBottomSheetDialogFragment__signal_is_different">O Signal é diferente.</string>
    <!-- First small text blurb on learn more sheet -->
    <string name="SubscribeLearnMoreBottomSheetDialogFragment__private_messaging">Mensagens privadas. Sem anúncios, sem rastreadores, sem vigilância.</string>
    <!-- Second small text blurb on learn more sheet -->
    <string name="SubscribeLearnMoreBottomSheetDialogFragment__signal_is_supported_by">O Signal é apoiado por donativos, o que significa que a sua privacidade está no centro de tudo o que fazemos. O Signal é feito para si, não para os seus dados nem para lucro.</string>
    <!-- Third small text blurb on learn more sheet -->
    <string name="SubscribeLearnMoreBottomSheetDialogFragment__if_you_can">Se puder, faça hoje um donativo para manter o Signal divertido, fiável e disponível para todos.</string>

    <string name="SubscribeThanksForYourSupportBottomSheetDialogFragment__thanks_for_your_support">Obrigado pelo seu Apoio!</string>
    <!-- Subtext underneath the dialog title on the thanks sheet -->
    <string name="SubscribeThanksForYourSupportBottomSheetDialogFragment__youve_earned_a_donor_badge">Recebeu um crachá de doador do Signal! Exiba-o no seu perfil para mostrar o seu apoio.</string>
    <string name="SubscribeThanksForYourSupportBottomSheetDialogFragment__you_can_also">Também pode</string>
    <string name="SubscribeThanksForYourSupportBottomSheetDialogFragment__become_a_montly_sustainer">torne-se num Apoiante do Signal.</string>
    <string name="SubscribeThanksForYourSupportBottomSheetDialogFragment__display_on_profile">Exibir no perfil</string>
    <string name="SubscribeThanksForYourSupportBottomSheetDialogFragment__make_featured_badge">Definir como crachá de destaque</string>
    <string name="SubscribeThanksForYourSupportBottomSheetDialogFragment__continue">Continuar</string>
    <string name="ThanksForYourSupportBottomSheetFragment__when_you_have_more">Quando tem mais do que um crachá, pode escolher apresentar um deles para para que outras pessoas o vejam no seu perfil.</string>

    <string name="BecomeASustainerFragment__get_badges">Obtenha crachás para o seu perfil ao apoiar o Signal.</string>
    <string name="BecomeASustainerFragment__signal_is_a_non_profit">Signal é uma organização sem fins lucrativos, sem anunciantes ou investidores, sustentada apenas por pessoas como você.</string>

    <!-- Button label for creating a donation -->
    <string name="ManageDonationsFragment__donate_to_signal">Doar ao Signal</string>
    <!-- Heading for more area of manage subscriptions page -->
    <string name="ManageDonationsFragment__more">Mais</string>
    <!-- Heading for receipts area of manage subscriptions page -->
    <!-- Heading for my subscription area of manage subscriptions page -->
    <string name="ManageDonationsFragment__my_support">O meu apoio</string>
    <string name="ManageDonationsFragment__manage_subscription">Gerir assinatura</string>
    <!-- Label for Donation Receipts button -->
    <string name="ManageDonationsFragment__donation_receipts">Recibos de doações</string>
    <string name="ManageDonationsFragment__badges">Crachás</string>
    <string name="ManageDonationsFragment__subscription_faq">Assinatura - FAQ</string>
    <!-- Preference heading for other ways to donate -->
    <string name="ManageDonationsFragment__other_ways_to_give">Outras formas de doar</string>
    <!-- Preference label to launch badge gifting -->
    <string name="ManageDonationsFragment__donate_for_a_friend">Doar em nome de um amigo</string>

    <string name="Boost__enter_custom_amount">Introduzir montante personalizado</string>
    <string name="Boost__one_time_contribution">Contribuição única</string>
    <!-- Error label when the amount is smaller than what we can accept -->
    <string name="Boost__the_minimum_amount_you_can_donate_is_s">A quantia mínima que pode doar é %1$s</string>

    <string name="MySupportPreference__s_per_month">%1$s/mês</string>
    <string name="MySupportPreference__renews_s">Renovações %1$s</string>
    <string name="MySupportPreference__processing_transaction">A processar a transação…</string>
    <!-- Displayed on "My Support" screen when user badge failed to be added to their account -->
    <string name="MySupportPreference__couldnt_add_badge_s">Não foi possível adicionar o crachá. %1$s</string>
    <string name="MySupportPreference__please_contact_support">Por favor, entre em contacto com o suporte.</string>

    <!-- Title of expiry sheet when boost badge falls off profile unexpectedly. -->
    <string name="ExpiredBadgeBottomSheetDialogFragment__boost_badge_expired">Crachá de Boost expirado</string>
    <!-- Displayed in the bottom sheet if a monthly donation badge unexpectedly falls off the user\'s profile -->
    <string name="ExpiredBadgeBottomSheetDialogFragment__monthly_donation_cancelled">Doação mensal cancelada</string>
    <!-- Displayed in the bottom sheet when a boost badge expires -->
    <string name="ExpiredBadgeBottomSheetDialogFragment__your_boost_badge_has_expired_and">O seu crachá de Boost expirou e deixou de ser visível no seu perfil.</string>
    <string name="ExpiredBadgeBottomSheetDialogFragment__you_can_reactivate">Pode reativar o seu crachá de Boost por mais 30 dias com uma contribuição única.</string>
    <!-- Displayed when we do not think the user is a subscriber when their boost expires -->
    <string name="ExpiredBadgeBottomSheetDialogFragment__you_can_keep">Pode continuar a utilizar o Signal, mas para apoiar a tecnologia que foi criada para si considere tornar-se apoiante fazendo uma doação mensal.</string>
    <string name="ExpiredBadgeBottomSheetDialogFragment__become_a_sustainer">Torne-se num Apoiante</string>
    <string name="ExpiredBadgeBottomSheetDialogFragment__add_a_boost">Apoiar o Signal</string>
    <string name="ExpiredBadgeBottomSheetDialogFragment__not_now">Agora não</string>
    <!-- Copy displayed when badge expires after user inactivity -->
    <string name="ExpiredBadgeBottomSheetDialogFragment__your_recurring_monthly_donation_was_automatically">A sua doação mensal recorrente foi cancelada automaticamente porque se encontra inativa há muito tempo. O seu crachá de %1$s deixou de estar visível no seu perfil.</string>
    <!-- Copy displayed when badge expires after payment failure -->
    <string name="ExpiredBadgeBottomSheetDialogFragment__your_recurring_monthly_donation_was_canceled">A sua doação mensal recorrente foi cancelada porque o seu pagamento não pôde ser processado. O seu crachá deixou de estar visível no seu perfil.</string>
    <!-- Copy displayed when badge expires after a payment failure and we have a displayable charge failure reason -->
    <string name="ExpiredBadgeBottomSheetDialogFragment__your_recurring_monthly_donation_was_canceled_s">A sua doação mensal recorrente foi cancelada. %1$s O crachá de %2$s já não está visível no seu perfil.</string>
    <string name="ExpiredBadgeBottomSheetDialogFragment__you_can">Pode continuar a utilizar o Signal, mas renove agora para apoiar a app e reativar o seu crachá.</string>
    <string name="ExpiredBadgeBottomSheetDialogFragment__renew_subscription">Renovar assinatura</string>
    <!-- Button label to send user to Google Pay website -->
    <string name="ExpiredBadgeBottomSheetDialogFragment__go_to_google_pay">Ir para o Google Pay</string>

    <string name="CantProcessSubscriptionPaymentBottomSheetDialogFragment__cant_process_subscription_payment">Não foi possível processar o pagamento da sua assinatura</string>
    <string name="CantProcessSubscriptionPaymentBottomSheetDialogFragment__were_having_trouble">Estamos com problemas para receber o seu pagamento do Apoiante do Signal. Verifique se a forma de pagamento se encontra atualizada. Se não estiver, atualize-a no Google Pay. O Signal tentará processar o pagamento novamente dentro de alguns dias.</string>
    <string name="CantProcessSubscriptionPaymentBottomSheetDialogFragment__dont_show_this_again">Não exibir isto novamente</string>

    <string name="Subscription__contact_support">Contactar o Suporte</string>
    <string name="Subscription__get_a_s_badge">Obter um crachá de %1$s</string>

    <string name="SubscribeFragment__processing_payment">A processar pagamento…</string>
    <!-- Displayed in notification when user payment fails to process on Stripe -->
    <string name="DonationsErrors__error_processing_payment">Erro ao processar o pagamento</string>
    <!-- Displayed on "My Support" screen when user subscription payment method failed. -->
    <string name="DonationsErrors__error_processing_payment_s">Erro ao processar o pagamento. %1$s</string>
    <string name="DonationsErrors__your_payment">Não foi possível processar o seu pagamento e não lhe foi feita nenhuma cobrança. Tente novamente.</string>
    <string name="DonationsErrors__still_processing">Ainda a processar</string>
    <string name="DonationsErrors__couldnt_add_badge">Não foi possível adicionar o crachá</string>
    <!-- Displayed when badge credential couldn\'t be verified -->
    <string name="DonationsErrors__failed_to_validate_badge">Falha ao validar o crachá</string>
    <!-- Displayed when badge credential couldn\'t be verified -->
    <string name="DonationsErrors__could_not_validate">Não foi possível validar a resposta do servidor. Por favor contacte o suporte.</string>
    <!-- Displayed as title when some generic error happens during sending donation on behalf of another user -->
    <string name="DonationsErrors__donation_failed">A doação falhou</string>
    <!-- Displayed as message when some generic error happens during sending donation on behalf of another user -->
    <string name="DonationsErrors__your_payment_was_processed_but">O seu pagamento foi processado, mas o Signal não lhe conseguiu enviar o crachá de presente. Entre em contacto com a equipa de suporte. Entre em contacto com a equipa de suporte.</string>
    <string name="DonationsErrors__your_badge_could_not">Não foi possível adicionar o seu crachá à sua conta, mas poderá ter sido debitado dinheiro. Entre em contacto com a equipa de suporte.</string>
    <string name="DonationsErrors__your_payment_is_still">O seu pagamento ainda está a ser processado. Isto poderá demorar alguns minutos, dependendo da sua ligação.</string>
    <string name="DonationsErrors__failed_to_cancel_subscription">Ocorreu um erro ao tentar cancelar a assinatura</string>
    <string name="DonationsErrors__subscription_cancellation_requires_an_internet_connection">O cancelamento da sua assinatura requere ligação à internet.</string>
    <string name="ViewBadgeBottomSheetDialogFragment__your_device_doesn_t_support_google_pay_so_you_can_t_subscribe_to_earn_a_badge_you_can_still_support_signal_by_making_a_donation_on_our_website">O seu dispositivo não é compatível com o Google Pay, como tal você não pode subscrever para ganhar um crachá. Ainda pode apoiar o Signal fazendo uma doação no nosso site.</string>
    <string name="NetworkFailure__network_error_check_your_connection_and_try_again">Erro na rede. Verifique a sua ligação e tente novamente.</string>
    <string name="NetworkFailure__retry">Tentar novamente</string>
    <!-- Displayed as a dialog title when the selected recipient for a gift doesn\'t support gifting -->
    <string name="DonationsErrors__cannot_send_donation">Não foi possível enviar a doação</string>
    <!-- Displayed as a dialog message when the selected recipient for a gift doesn\'t support gifting -->
    <string name="DonationsErrors__this_user_cant_receive_donations_until">Este utilizador não pode receber doações até fazer upgrade do Signal.</string>
    <!-- Displayed as a dialog message when the user\'s profile could not be fetched, likely due to lack of internet -->
    <string name="DonationsErrors__your_donation_could_not_be_sent">A sua doação não pôde ser enviada devido a um erro de rede. Verifique a sua ligação e tente novamente.</string>

    <!-- Gift message view title -->
    <string name="GiftMessageView__donation_on_behalf_of_s">Doação em nome de %1$s</string>
    <!-- Gift message view title for incoming donations -->
    <string name="GiftMessageView__s_donated_to_signal_on">%1$s doou ao Signal em seu nome</string>
    <!-- Gift badge redeem action label -->
    <string name="GiftMessageView__redeem">Resgatar</string>
    <!-- Gift badge view action label -->
    <string name="GiftMessageView__view">Ver</string>
    <!-- Gift badge redeeming action label -->
    <string name="GiftMessageView__redeeming">A resgatar…</string>
    <!-- Gift badge redeemed label -->
    <string name="GiftMessageView__redeemed">Resgatado</string>


    <!-- Stripe decline code generic_failure -->
    <string name="DeclineCode__try_another_payment_method_or_contact_your_bank">Tente outro método de pagamento ou contacte o seu banco para mais informações.</string>
    <!-- Stripe decline code verify on Google Pay and try again -->
    <string name="DeclineCode__verify_your_payment_method_is_up_to_date_in_google_pay_and_try_again">Confirme que o seu método de pagamento se encontra atualizado no Google Pay e tente de novo.</string>
    <!-- Stripe decline code learn more action label -->
    <string name="DeclineCode__learn_more">Saber mais</string>
    <!-- Stripe decline code contact issuer -->
    <string name="DeclineCode__verify_your_payment_method_is_up_to_date_in_google_pay_and_try_again_if_the_problem">Confirme que o seu método de pagamento se encontra atualizado no Google Pay e tente novamente. Se o problema continuar, contacte o sue banco.</string>
    <!-- Stripe decline code purchase not supported -->
    <string name="DeclineCode__your_card_does_not_support_this_type_of_purchase">O seu cartão não suporta este tipo de compra. Experimente outro método de pagamento.</string>
    <!-- Stripe decline code your card has expired -->
    <string name="DeclineCode__your_card_has_expired">O seu cartão expirou. Atualize o seu método de pagamento no Google Pay e tente novamente.</string>
    <!-- Stripe decline code go to google pay action label -->
    <string name="DeclineCode__go_to_google_pay">Ir para o Google Pay</string>
    <!-- Stripe decline code try credit card again action label -->
    <string name="DeclineCode__try">Tentar novamente</string>
    <!-- Stripe decline code incorrect card number -->
    <string name="DeclineCode__your_card_number_is_incorrect">O número do seu cartão encontra-se incorreto. Atualize-o no Google Pay e tente novamente.</string>
    <!-- Stripe decline code incorrect cvc -->
    <string name="DeclineCode__your_cards_cvc_number_is_incorrect">O número CVC do seu cartão encontra-se incorreto. Atualize-o no Google Pay e tente de novo.</string>
    <!-- Stripe decline code insufficient funds -->
    <string name="DeclineCode__your_card_does_not_have_sufficient_funds">O seu cartão não tem fundos suficientes para concluir esta compra. Tente outra forma de pagamento.</string>
    <!-- Stripe decline code incorrect expiration month -->
    <string name="DeclineCode__the_expiration_month">O mês da validade da sua forma de pagamento encontra-se incorreto. Atualize-o no Google Pay e tente novamente.</string>
    <!-- Stripe decline code incorrect expiration year -->
    <string name="DeclineCode__the_expiration_year">O ano da validade da sua forma de pagamento encontra-se incorreto. Atualize-o no Google Pay e tente novamente.</string>
    <!-- Stripe decline code issuer not available -->
    <string name="DeclineCode__try_completing_the_payment_again">Experimente completar novamente o pagamento ou contacte o seu banco para mais informações.</string>
    <!-- Stripe decline code processing error -->
    <string name="DeclineCode__try_again">Experimente novamente ou contacte o seu banco para mais informações.</string>

    <!-- Credit Card decline code error strings -->
    <!-- Stripe decline code approve_with_id for credit cards displayed in a notification or dialog -->
    <string name="DeclineCode__verify_your_card_details_are_correct_and_try_again">Verifique se os detalhes do seu cartão estão corretos e tente novamente.</string>
    <!-- Stripe decline code call_issuer for credit cards displayed in a notification or dialog -->
    <string name="DeclineCode__verify_your_card_details_are_correct_and_try_again_if_the_problem_continues">Verifique se os detalhes do seu cartão estão corretos e tente novamente. Se o problema persistir, contacte o seu banco.</string>
    <!-- Stripe decline code expired_card for credit cards displayed in a notification or dialog -->
    <string name="DeclineCode__your_card_has_expired_verify_your_card_details">O seu cartão expirou. Verifique se os detalhes do seu cartão estão corretos e tente novamente.</string>
    <!-- Stripe decline code incorrect_cvc and invalid_cvc for credit cards displayed in a notification or dialog -->
    <string name="DeclineCode__your_cards_cvc_number_is_incorrect_verify_your_card_details">O número CVC do seu cartão está incorreto. Verifique se os detalhes do seu cartão estão corretos e tente novamente.</string>
    <!-- Stripe decline code invalid_expiry_month for credit cards displayed in a notification or dialog -->
    <string name="DeclineCode__the_expiration_month_on_your_card_is_incorrect">O mês de expiração no seu cartão está incorreto. Verifique se os detalhes do seu cartão estão corretos e tente novamente.</string>
    <!-- Stripe decline code invalid_expiry_year for credit cards displayed in a notification or dialog -->
    <string name="DeclineCode__the_expiration_year_on_your_card_is_incorrect">O ano de expiração no seu cartão está incorreto. Verifique se os detalhes do seu cartão estão corretos e tente novamente.</string>
    <!-- Stripe decline code incorrect_number and invalid_number for credit cards displayed in a notification or dialog -->
    <string name="DeclineCode__your_card_number_is_incorrect_verify_your_card_details">O seu número de cartão está incorreto. Verifique se os detalhes do seu cartão estão corretos e tente novamente.</string>

    <!-- Title of create notification profile screen -->
    <string name="EditNotificationProfileFragment__name_your_profile">Nomeie o seu perfil</string>
    <!-- Hint text for create/edit notification profile name -->
    <string name="EditNotificationProfileFragment__profile_name">Nome de perfil</string>
    <!-- Name has a max length, this shows how many characters are used out of the max -->
    <string name="EditNotificationProfileFragment__count">%1$d/%2$d</string>
    <!-- Call to action button to continue to the next step -->
    <string name="EditNotificationProfileFragment__next">Seguinte</string>
    <!-- Call to action button once the profile is named to create the profile and continue to the customization steps -->
    <string name="EditNotificationProfileFragment__create">Criar</string>
    <!-- Call to action button once the profile name is edited -->
    <string name="EditNotificationProfileFragment__save">Guardar</string>
    <!-- Title of edit notification profile screen -->
    <string name="EditNotificationProfileFragment__edit_this_profile">Editar este perfil</string>
    <!-- Error message shown when attempting to create or edit a profile name to an existing profile name -->
    <string name="EditNotificationProfileFragment__a_profile_with_this_name_already_exists">Já existe um perfil com este nome</string>
    <!-- Preset selectable name for a profile name, shown as list in edit/create screen -->
    <string name="EditNotificationProfileFragment__work">Trabalho</string>
    <!-- Preset selectable name for a profile name, shown as list in edit/create screen -->
    <string name="EditNotificationProfileFragment__sleep">A dormir</string>
    <!-- Preset selectable name for a profile name, shown as list in edit/create screen -->
    <string name="EditNotificationProfileFragment__driving">A conduzir</string>
    <!-- Preset selectable name for a profile name, shown as list in edit/create screen -->
    <string name="EditNotificationProfileFragment__downtime">Inativo</string>
    <!-- Preset selectable name for a profile name, shown as list in edit/create screen -->
    <string name="EditNotificationProfileFragment__focus">Concentrado</string>
    <!-- Error message shown when attempting to next/save without a profile name -->
    <string name="EditNotificationProfileFragment__profile_must_have_a_name">Deverá ter um nome</string>

    <!-- Title for add recipients to notification profile screen in create flow -->
    <string name="AddAllowedMembers__allowed_notifications">Notificações permitidas</string>
    <!-- Description of what the user should be doing with this screen -->
    <string name="AddAllowedMembers__add_people_and_groups_you_want_notifications_and_calls_from_when_this_profile_is_on">Adicione as pessoas ou grupos dos quais deseja receber notificações e chamadas quando este perfil se encontra ativo</string>
    <!-- Button text that launches the contact picker to select from -->
    <string name="AddAllowedMembers__add_people_or_groups">Adicionar pessoas ou grupos</string>

    <!-- Call to action button on contact picker for adding to profile -->
    <string name="SelectRecipientsFragment__add">Adicionar</string>

    <!-- Notification profiles home fragment, shown when no profiles have been created yet -->
    <string name="NotificationProfilesFragment__create_a_profile_to_receive_notifications_and_calls_only_from_the_people_and_groups_you_want_to_hear_from">Crie um perfil para receber notificações e chamadas apenas das pessoas e grupos que você deseja receber.</string>
    <!-- Header shown above list of all notification profiles -->
    <string name="NotificationProfilesFragment__profiles">Perfis</string>
    <!-- Button that starts the create new notification profile flow -->
    <string name="NotificationProfilesFragment__new_profile">Perfil novo</string>
    <!-- Profile active status, indicating the current profile is on for an unknown amount of time -->
    <string name="NotificationProfilesFragment__on">On</string>

    <!-- Button use to permanently delete a notification profile -->
    <string name="NotificationProfileDetails__delete_profile">Eliminar perfil</string>
    <!-- Snakbar message shown when removing a recipient from a profile -->
    <string name="NotificationProfileDetails__s_removed">Removido \"%1$s\".</string>
    <!-- Snackbar button text that will undo the recipient remove -->
    <string name="NotificationProfileDetails__undo">Desfazer</string>
    <!-- Dialog message shown to confirm deleting a profile -->
    <string name="NotificationProfileDetails__permanently_delete_profile">Eliminar perfil permanentemente?</string>
    <!-- Dialog button to delete profile -->
    <string name="NotificationProfileDetails__delete">Eliminar</string>
    <!-- Title/accessibility text for edit icon to edit profile emoji/name -->
    <string name="NotificationProfileDetails__edit_notification_profile">Editar perfil de notificação</string>
    <!-- Schedule description if all days are selected -->
    <string name="NotificationProfileDetails__everyday">Diariamente</string>
    <!-- Profile status on if it is the active profile -->
    <string name="NotificationProfileDetails__on">On</string>
    <!-- Profile status on if it is not the active profile -->
    <string name="NotificationProfileDetails__off">Off</string>
    <!-- Description of hours for schedule (start to end) times -->
    <string name="NotificationProfileDetails__s_to_s">%1$s para %2$s</string>
    <!-- Section header for exceptions to the notification profile -->
    <string name="NotificationProfileDetails__exceptions">Exepções</string>
    <!-- Profile exception to allow all calls through the profile restrictions -->
    <string name="NotificationProfileDetails__allow_all_calls">Permitir todas as chamadas</string>
    <!-- Profile exception to allow all @mentions through the profile restrictions -->
    <string name="NotificationProfileDetails__notify_for_all_mentions">Notificar-me quando eu for \'Mencionado\'</string>
    <!-- Section header for showing schedule information -->
    <string name="NotificationProfileDetails__schedule">Agenda</string>
    <!-- If member list is long, will truncate the list and show an option to then see all when tapped -->
    <string name="NotificationProfileDetails__see_all">Ver tudo</string>

    <!-- Title for add schedule to profile in create flow -->
    <string name="EditNotificationProfileSchedule__add_a_schedule">Adicionar uma agenda</string>
    <!-- Descriptor text indicating what the user can do with this screen -->
    <string name="EditNotificationProfileSchedule__set_up_a_schedule_to_enable_this_notification_profile_automatically">Defina um horário para ativar automaticamente este perfil de notificação.</string>
    <!-- Text shown next to toggle switch to enable/disable schedule -->
    <string name="EditNotificationProfileSchedule__schedule">Agenda</string>
    <!-- Label for showing the start time for the schedule -->
    <string name="EditNotificationProfileSchedule__start">Iniciar</string>
    <!-- Label for showing the end time for the schedule -->
    <string name="EditNotificationProfileSchedule__end">Terminar</string>
    <!-- First letter of Sunday -->
    <string name="EditNotificationProfileSchedule__sunday_first_letter">D</string>
    <!-- First letter of Monday -->
    <string name="EditNotificationProfileSchedule__monday_first_letter">S</string>
    <!-- First letter of Tuesday -->
    <string name="EditNotificationProfileSchedule__tuesday_first_letter">T</string>
    <!-- First letter of Wednesday -->
    <string name="EditNotificationProfileSchedule__wednesday_first_letter">Q</string>
    <!-- First letter of Thursday -->
    <string name="EditNotificationProfileSchedule__thursday_first_letter">T</string>
    <!-- First letter of Friday -->
    <string name="EditNotificationProfileSchedule__friday_first_letter">S</string>
    <!-- First letter of Saturday -->
    <string name="EditNotificationProfileSchedule__saturday_first_letter">S</string>
    <!-- Title of select time dialog shown when setting start time for schedule -->
    <string name="EditNotificationProfileSchedule__set_start_time">Definir hora de inicio</string>
    <!-- Title of select time dialog shown when setting end time for schedule -->
    <string name="EditNotificationProfileSchedule__set_end_time">Definir hora de fim</string>
    <!-- If in edit mode, call to action button text show to save schedule to profile -->
    <string name="EditNotificationProfileSchedule__save">Guardar</string>
    <!-- If in create mode, call to action button text to show to skip enabling a schedule -->
    <string name="EditNotificationProfileSchedule__skip">Saltar</string>
    <!-- If in create mode, call to action button text to show to use the enabled schedule and move to the next screen -->
    <string name="EditNotificationProfileSchedule__next">Seguinte</string>
    <!-- Error message shown if trying to save/use a schedule with no days selected -->
    <string name="EditNotificationProfileSchedule__schedule_must_have_at_least_one_day">A agenda deverá ter pelo menos um dia</string>

    <!-- Title for final screen shown after completing a profile creation -->
    <string name="NotificationProfileCreated__profile_created">Perfil criado</string>
    <!-- Call to action button to press to close the created screen and move to the profile details screen -->
    <string name="NotificationProfileCreated__done">Concluir</string>
    <!-- Descriptor text shown to indicate how to manually turn a profile on/off -->
    <string name="NotificationProfileCreated__you_can_turn_your_profile_on_or_off_manually_via_the_menu_on_the_chat_list">Você pode ligar ou desligar o seu perfil manualmente através do menu na lista de conversas.</string>
    <!-- Descriptor text shown to indicate you can add a schedule later since you did not add one during create flow -->
    <string name="NotificationProfileCreated__add_a_schedule_in_settings_to_automate_your_profile">Adicione uma agenda nas definições para automatizar o seu perfil.</string>
    <!-- Descriptor text shown to indicate your profile will follow the schedule set during create flow -->
    <string name="NotificationProfileCreated__your_profile_will_turn_on_and_off_automatically_according_to_your_schedule">O seu perfil irá ativar e desativar automaticamente de acordo com a sua agenda.</string>

    <!-- Button text shown in profile selection bottom sheet to create a new profile -->
    <string name="NotificationProfileSelection__new_profile">Perfil novo</string>
    <!-- Manual enable option to manually enable a profile for 1 hour -->
    <string name="NotificationProfileSelection__for_1_hour">Durante 1 hora</string>
    <!-- Manual enable option to manually enable a profile until a set time (currently 6pm or 8am depending on what is next) -->
    <string name="NotificationProfileSelection__until_s">Até %1$s</string>
    <!-- Option to view profile details -->
    <string name="NotificationProfileSelection__view_settings">Ver definições</string>
    <!-- Descriptor text indicating how long a profile will be on when there is a time component associated with it -->
    <string name="NotificationProfileSelection__on_until_s">Ligado até %1$s</string>

    <!-- Displayed in a toast when we fail to open the ringtone picker -->
    <string name="NotificationSettingsFragment__failed_to_open_picker">Falha ao abrir o seletor.</string>

    <!-- Description shown for the Signal Release Notes channel -->
    <string name="ReleaseNotes__signal_release_notes_and_news">Notas e novidades de lançamento do Signal</string>

    <!-- Donation receipts activity title -->
    <string name="DonationReceiptListFragment__all_activity">Toda a atividade</string>
    <!-- Donation receipts all tab label -->
    <string name="DonationReceiptListFragment__all">Tudo</string>
    <!-- Donation receipts recurring tab label -->
    <string name="DonationReceiptListFragment__recurring">Recorrente</string>
    <!-- Donation receipts one-time tab label -->
    <string name="DonationReceiptListFragment__one_time">Uma única vez</string>
    <!-- Donation receipts gift tab label -->
    <string name="DonationReceiptListFragment__donation_for_a_friend">Doação em nome de um amigo</string>
    <!-- Donation receipts boost row label -->
    <!-- Donation receipts details title -->
    <!-- Donation receipts donation type heading -->
    <string name="DonationReceiptDetailsFragment__donation_type">Tipo de doação</string>
    <!-- Donation receipts date paid heading -->
    <string name="DonationReceiptDetailsFragment__date_paid">Data de pagamento</string>
    <!-- Donation receipts share PNG -->
    <string name="DonationReceiptDetailsFragment__share_receipt">Partilhar recibo</string>
    <!-- Donation receipts list end note -->
    <string name="DonationReceiptListFragment__if_you_have">Se reinstalou o Signal, os recibos de doações anteriores não estarão disponíveis.</string>
    <!-- Donation receipts document title -->
    <string name="DonationReceiptDetailsFragment__donation_receipt">Recibo de doação</string>
    <!-- Donation receipts amount title -->
    <string name="DonationReceiptDetailsFragment__amount">Montante</string>
    <!-- Donation receipts thanks -->
    <string name="DonationReceiptDetailsFragment__thank_you_for_supporting">Obrigado por apoiar o Signal. A sua contribuição ajuda a alimentar a missão de desenvolver a tecnologia de privacidade de código aberto que protege a liberdade de expressão e permite a comunicação global segura para milhões de pessoas em todo o mundo. Se você for residente nos Estados Unidos, guarde este recibo para os seus registos fiscais. A Signal Technology Foundation é uma organização sem fins lucrativos isenta de impostos nos Estados Unidos sob a secção 501c3 do Internal Revenue Code. A nossa identificação fiscal federal é 82-4506840.</string>
    <!-- Donation receipt type -->
    <string name="DonationReceiptDetailsFragment__s_dash_s">%1$s - %2$s</string>
    <!-- Donation reciepts screen empty state title -->
    <string name="DonationReceiptListFragment__no_receipts">Sem recibos</string>

    <!-- region "Stories Tab" -->

    <!-- Label for Chats tab in home app screen -->
    <string name="ConversationListTabs__chats">Conversas</string>
    <!-- Label for Stories tab in home app screen -->
    <string name="ConversationListTabs__stories">Histórias</string>
    <!-- String for counts above 99 in conversation list tabs -->
    <string name="ConversationListTabs__99p">99+</string>
    <!-- Menu item on stories landing page -->
    <string name="StoriesLandingFragment__story_privacy">Privacidade da história</string>
    <!-- Title for "My Stories" row item in Stories landing page -->
    <string name="StoriesLandingFragment__my_stories">As minhas histórias</string>
    <!-- Subtitle for "My Stories" row item when user has not added stories -->
    <string name="StoriesLandingFragment__tap_to_add">Toque para adicionar</string>
    <!-- Displayed when there are no stories to display -->
    <string name="StoriesLandingFragment__no_recent_updates_to_show_right_now">De momento não existem atualizações para exibir.</string>
    <!-- Context menu option to hide a story -->
    <string name="StoriesLandingItem__hide_story">Ocultar história</string>
    <!-- Context menu option to unhide a story -->
    <string name="StoriesLandingItem__unhide_story">Reexibir história</string>
    <!-- Context menu option to forward a story -->
    <string name="StoriesLandingItem__forward">Reencaminhar</string>
    <!-- Context menu option to share a story -->
    <string name="StoriesLandingItem__share">Partilhar…</string>
    <!-- Context menu option to go to story chat -->
    <string name="StoriesLandingItem__go_to_chat">Ir para a conversa</string>
    <!-- Context menu option to go to story info -->
    <string name="StoriesLandingItem__info">Info</string>
    <!-- Label when a story is pending sending -->
    <string name="StoriesLandingItem__sending">A enviar…</string>
    <!-- Label when multiple stories are pending sending -->
    <string name="StoriesLandingItem__sending_d">A enviar %1$d…</string>
    <!-- Label when a story fails to send due to networking -->
    <string name="StoriesLandingItem__send_failed">Falha ao enviar</string>
    <!-- Label when a story fails to send due to identity mismatch -->
    <string name="StoriesLandingItem__partially_sent">Parcialmente enviado</string>
    <!-- Status label when a story fails to send indicating user action to retry -->
    <string name="StoriesLandingItem__tap_to_retry">Toque para tentar de novo</string>
    <!-- Title of dialog confirming decision to hide a story -->
    <string name="StoriesLandingFragment__hide_story">Ocultar história?</string>
    <!-- Message of dialog confirming decision to hide a story -->
    <string name="StoriesLandingFragment__new_story_updates">As atualizações de novas histórias publicadas por %1$s deixarão de aparecer no topo da lista de histórias.</string>
    <!-- Positive action of dialog confirming decision to hide a story -->
    <string name="StoriesLandingFragment__hide">Ocultar</string>
    <!-- Displayed in Snackbar after story is hidden -->
    <string name="StoriesLandingFragment__story_hidden">História ocultada</string>
    <!-- Section header for hidden stories -->
    <string name="StoriesLandingFragment__hidden_stories">Histórias ocultadas</string>
    <!-- Displayed on each sent story under My Stories -->
    <plurals name="MyStories__d_views">
        <item quantity="one">%1$d visualização</item>
        <item quantity="other">%1$d visualizações</item>
    </plurals>
    <!-- Forward story label, displayed in My Stories context menu -->
    <string name="MyStories_forward">Reencaminhar</string>
    <!-- Label for stories for a single user. Format is {given name}\'s Story -->
    <string name="MyStories__ss_story">História de %1$s</string>
    <!-- Title of dialog to confirm deletion of story -->
    <string name="MyStories__delete_story">Eliminar história?</string>
    <!-- Message of dialog to confirm deletion of story -->
    <string name="MyStories__this_story_will_be_deleted">Essa história será eliminada para si e para todos que a receberam.</string>
    <!-- Toast shown when story media cannot be saved -->
    <string name="MyStories__unable_to_save">Não foi possível guardar</string>
    <!-- Displayed at bottom of story viewer when current item has views -->
    <plurals name="StoryViewerFragment__d_views">
        <item quantity="one">%1$d visualização</item>
        <item quantity="other">%1$d visualizações</item>
    </plurals>
    <!-- Displayed at bottom of story viewer when current item has replies -->
    <plurals name="StoryViewerFragment__d_replies">
        <item quantity="one">%1$d resposta</item>
        <item quantity="other">%1$d respostas</item>
    </plurals>
    <!-- Label on group stories to add a story -->
    <string name="StoryViewerPageFragment__add">Adicionar</string>
    <!-- Used when view receipts are disabled -->
    <string name="StoryViewerPageFragment__views_off">Visualizações desativadas</string>
    <!-- Used to join views and replies when both exist on a story item -->
    <string name="StoryViewerFragment__s_s">%1$s%2$s</string>
    <!-- Displayed when viewing a post you sent -->
    <string name="StoryViewerPageFragment__you">Você</string>
    <!-- Displayed when viewing a post displayed to a group -->
    <string name="StoryViewerPageFragment__s_to_s">%1$s para %2$s</string>
    <!-- Displayed when viewing a post from another user with no replies -->
    <string name="StoryViewerPageFragment__reply">Responder</string>
    <!-- Displayed when viewing a post that has failed to send to some users -->
    <string name="StoryViewerPageFragment__partially_sent">Parcialmente enviado. Toque para ver detalhes</string>
    <!-- Displayed when viewing a post that has failed to send -->
    <string name="StoryViewerPageFragment__send_failed">Falha ao enviar. Toque para tentar de novo</string>
    <!-- Label for the reply button in story viewer, which will launch the group story replies bottom sheet. -->
    <string name="StoryViewerPageFragment__reply_to_group">Responder ao grupo</string>
    <!-- Displayed when a story has no views -->
    <string name="StoryViewsFragment__no_views_yet">Ainda não existem visualizações</string>
    <!-- Displayed when user has disabled receipts -->
    <string name="StoryViewsFragment__enable_view_receipts_to_see_whos_viewed_your_story">Ative as confirmações de leitura para saber quem viu as suas histórias.</string>
    <!-- Button label displayed when user has disabled receipts -->
    <string name="StoryViewsFragment__go_to_settings">Vá às definições</string>
    <!-- Dialog action to remove viewer from a story -->
    <string name="StoryViewsFragment__remove">Remover</string>
    <!-- Dialog title when removing a viewer from a story -->
    <string name="StoryViewsFragment__remove_viewer">Remover visualizador?</string>
    <!-- Dialog message when removing a viewer from a story -->
    <string name="StoryViewsFragment__s_will_still_be_able">%1$s ainda poderá ver este post, mas não poderá ver posts futuros que partilhe para %2$s.</string>
    <!-- Story View context menu action to remove them from a story -->
    <string name="StoryViewItem__remove_viewer">Remover visualizador</string>
    <!-- Displayed when a story has no replies yet -->
    <string name="StoryGroupReplyFragment__no_replies_yet">Ainda não existem respostas</string>
    <!-- Displayed when no longer a group member -->
    <string name="StoryGroupReplyFragment__you_cant_reply">Não pode responder a esta história porque já não é membro deste grupo.</string>
    <!-- Displayed for each user that reacted to a story when viewing replies -->
    <string name="StoryGroupReactionReplyItem__reacted_to_the_story">Reagiu à história</string>
    <!-- Label for story views tab -->
    <string name="StoryViewsAndRepliesDialogFragment__views">Visualizações</string>
    <!-- Label for story replies tab -->
    <string name="StoryViewsAndRepliesDialogFragment__replies">Respostas</string>
    <!-- Description of action for reaction button -->
    <string name="StoryReplyComposer__react_to_this_story">Reagir a esta história</string>
    <!-- Displayed when the user is replying privately to someone who replied to one of their stories -->
    <string name="StoryReplyComposer__replying_privately_to_s">A responder de forma privada a %1$s</string>
    <!-- Displayed when the user is replying privately to someone who replied to one of their stories -->
    <string name="StoryReplyComposer__reply_to_s">Responder a %1$s</string>
    <!-- Context menu item to privately reply to a story response -->
    <!-- Context menu item to copy a story response -->
    <string name="StoryGroupReplyItem__copy">Copiar</string>
    <!-- Context menu item to delete a story response -->
    <string name="StoryGroupReplyItem__delete">Eliminar</string>
    <!-- Page title for My Story options -->
    <string name="MyStorySettingsFragment__my_story">A minha história</string>
    <!-- Number of total signal connections displayed in "All connections" row item -->
    <plurals name="MyStorySettingsFragment__viewers">
        <item quantity="one">%1$d visualizador</item>
        <item quantity="other">%1$d visualizadores</item>
    </plurals>
    <!-- Button on all signal connections row to view all signal connections. Please keep as short as possible. -->
    <string name="MyStorySettingsFragment__view">Ver</string>
    <!-- Section heading for story visibility -->
    <string name="MyStorySettingsFragment__who_can_view_this_story">Quem pode ver esta história</string>
    <!-- Clickable option for selecting people to hide your story from -->
    <!-- Privacy setting title for sending stories to all your signal connections -->
    <string name="MyStorySettingsFragment__all_signal_connections">Todos os contactos do Signal</string>
    <!-- Privacy setting description for sending stories to all your signal connections -->
    <!-- Privacy setting title for sending stories to all except the specified connections -->
    <string name="MyStorySettingsFragment__all_except">Todos exceto…</string>
    <!-- Privacy setting description for sending stories to all except the specified connections -->
    <string name="MyStorySettingsFragment__hide_your_story_from_specific_people">Esconda a sua história de pessoas específicas</string>
    <!-- Summary of clickable option displaying how many people you have excluded from your story -->
    <plurals name="MyStorySettingsFragment__d_people_excluded">
        <item quantity="one">%1$d pessoa excluída</item>
        <item quantity="other">%1$d pessoas excluídas</item>
    </plurals>
    <!-- Privacy setting title for only sharing your story with specified connections -->
    <string name="MyStorySettingsFragment__only_share_with">Partilhar apenas com…</string>
    <!-- Privacy setting description for only sharing your story with specified connections -->
    <string name="MyStorySettingsFragment__only_share_with_selected_people">Partilhar apenas com pessoas selecionadas</string>
    <!-- Summary of clickable option displaying how many people you have included to send to in your story -->
    <plurals name="MyStorySettingsFragment__d_people">
        <item quantity="one">%1$d pessoa</item>
        <item quantity="other">%1$d pessoas</item>
    </plurals>
    <!-- My story privacy fine print about what the privacy settings are for -->
    <string name="MyStorySettingsFragment__choose_who_can_view_your_story">Escolha quem pode ver a sua história. As alterações não afetarão as histórias que já enviou.</string>
    <!-- Section header for options related to replies and reactions -->
    <string name="MyStorySettingsFragment__replies_amp_reactions">Respostas e reações</string>
    <!-- Switchable option for allowing replies and reactions on your stories -->
    <string name="MyStorySettingsFragment__allow_replies_amp_reactions">Permitir respostas e reações</string>
    <!-- Summary for switchable option allowing replies and reactions on your story -->
    <string name="MyStorySettingsFragment__let_people_who_can_view_your_story_react_and_reply">Permitir que as pessoas que podem ver a sua história possam reagir e responder</string>
    <!-- Signal connections bolded text in the Signal Connections sheet -->
    <string name="SignalConnectionsBottomSheet___signal_connections">Contactos do Signal</string>
    <!-- Displayed at the top of the signal connections sheet. Please remember to insert strong tag as required. -->
    <string name="SignalConnectionsBottomSheet__signal_connections_are_people">Os contactos do Signal são as pessoas em quem decidiu confiar, seja por:</string>
    <!-- Signal connections sheet bullet point 1 -->
    <string name="SignalConnectionsBottomSheet__starting_a_conversation">Iniciar uma conversa</string>
    <!-- Signal connections sheet bullet point 2 -->
    <string name="SignalConnectionsBottomSheet__accepting_a_message_request">Aceitar um pedido de conversa</string>
    <!-- Signal connections sheet bullet point 3 -->
    <string name="SignalConnectionsBottomSheet__having_them_in_your_system_contacts">Tê-los nos seus contactos do sistema</string>
    <!-- Note at the bottom of the Signal connections sheet -->
    <string name="SignalConnectionsBottomSheet__your_connections_can_see_your_name">"As suas ligações podem ver o seu nome e fotografia, bem como as publicações na sua \"A minha história\", a menos que as oculte delas."</string>
    <!-- Clickable option to add a viewer to a custom story -->
    <string name="PrivateStorySettingsFragment__add_viewer">Adicionar visualizador</string>
    <!-- Clickable option to delete a custom story -->
    <string name="PrivateStorySettingsFragment__delete_custom_story">Eliminar história personalizada</string>
    <!-- Dialog title when attempting to remove someone from a custom story -->
    <string name="PrivateStorySettingsFragment__remove_s">Remover %1$s?</string>
    <!-- Dialog message when attempting to remove someone from a custom story -->
    <string name="PrivateStorySettingsFragment__this_person_will_no_longer">Essa pessoa deixará de ver a sua história.</string>
    <!-- Positive action label when attempting to remove someone from a custom story -->
    <string name="PrivateStorySettingsFragment__remove">Remover</string>
    <!-- Dialog title when deleting a custom story -->
    <!-- Dialog message when deleting a custom story -->
    <!-- Page title for editing a custom story name -->
    <string name="EditPrivateStoryNameFragment__edit_story_name">Editar nome da história</string>
    <!-- Input field hint when editing a custom story name -->
    <string name="EditPrivateStoryNameFragment__story_name">Nome da história</string>
    <!-- Save button label when editing a custom story name -->
    <!-- Displayed in text post creator before user enters text -->
    <string name="TextStoryPostCreationFragment__tap_to_add_text">Toque para adicionar texto</string>
    <!-- Button label for changing font when creating a text post -->
    <!-- Displayed in text post creator when prompting user to enter text -->
    <string name="TextStoryPostTextEntryFragment__add_text">Adicionar texto</string>
    <!-- Content description for \'done\' button when adding text to a story post -->
    <string name="TextStoryPostTextEntryFragment__done_adding_text">Concluir a adição de texto</string>
    <!-- Text label for media selection toggle -->
    <string name="MediaSelectionActivity__text">Texto</string>
    <!-- Camera label for media selection toggle -->
    <string name="MediaSelectionActivity__camera">Câmara</string>
    <!-- Hint for entering a URL for a text post -->
    <string name="TextStoryPostLinkEntryFragment__type_or_paste_a_url">Escreva ou cole um URL</string>
    <!-- Displayed prior to the user entering a URL for a text post -->
    <string name="TextStoryPostLinkEntryFragment__share_a_link_with_viewers_of_your_story">Partilhe um link com os visualizadores da sua história</string>
    <!-- Hint text for searching for a story text post recipient. -->
    <string name="TextStoryPostSendFragment__search">Procurar</string>
    <!-- Toast shown when an unexpected error occurs while sending a text story -->
    <!-- Toast shown when a trying to add a link preview to a text story post and the link/url is not valid (e.g., missing .com at the end) -->
    <string name="TextStoryPostSendFragment__please_enter_a_valid_link">Introduza um link válido</string>
    <!-- Title for screen allowing user to exclude "My Story" entries from specific people -->
    <string name="ChangeMyStoryMembershipFragment__all_except">Todos exceto…</string>
    <!-- Title for screen allowing user to only share "My Story" entries with specific people -->
    <string name="ChangeMyStoryMembershipFragment__only_share_with">Partilhar apenas com…</string>
    <!-- Done button label for hide story from screen -->
    <string name="HideStoryFromFragment__done">Concluir</string>
    <!-- Dialog title for removing a group story -->
    <string name="StoryDialogs__remove_group_story">Remover história de grupo?</string>
    <!-- Dialog message for removing a group story -->
    <string name="StoryDialogs__s_will_be_removed">\"%1$s\" será removida.</string>
    <!-- Dialog positive action for removing a group story -->
    <string name="StoryDialogs__remove">Remover</string>
    <!-- Dialog title for deleting a custom story -->
    <string name="StoryDialogs__delete_custom_story">Eliminar história personalizada?</string>
    <!-- Dialog message for deleting a custom story -->
    <string name="StoryDialogs__s_and_updates_shared">\"%1$s\" e atualizações partilhadas com esta história serão eliminados.</string>
    <!-- Dialog positive action for deleting a custom story -->
    <string name="StoryDialogs__delete">Eliminar</string>
    <!-- Dialog title for first time sending something to a beta story -->
    <!-- Dialog message for first time sending something to a beta story -->
    <!-- Dialog title for first time adding something to a story -->
    <!-- Dialog message for first time adding something to a story -->
    <!-- First time share to story dialog: Positive action to go ahead and add to story -->
    <!-- First time share to story dialog: Neutral action to edit who can view "My Story" -->
    <!-- Error message shown when a failure occurs during story send -->
    <string name="StoryDialogs__story_could_not_be_sent">A história não pode ser enviada. Verifique a sua ligação e tente novamente.</string>
    <!-- Error message dialog button to resend a previously failed story send -->
    <string name="StoryDialogs__send">Enviar</string>
    <!-- Action button for turning off stories when stories are present on the device -->
    <string name="StoryDialogs__turn_off_and_delete">Desativar e eliminar</string>
    <!-- Privacy Settings toggle title for stories -->
    <!-- Privacy Settings toggle summary for stories -->
    <!-- New story viewer selection screen title -->
    <string name="CreateStoryViewerSelectionFragment__choose_viewers">Escolher visualizadores</string>
    <!-- New story viewer selection action button label -->
    <string name="CreateStoryViewerSelectionFragment__next">Seguinte</string>
    <!-- New story viewer selection screen title as recipients are selected -->
    <plurals name="SelectViewersFragment__d_viewers">
        <item quantity="one">%1$d visualizador</item>
        <item quantity="other">%1$d visualizadores</item>
    </plurals>
    <!-- Name story screen title -->
    <string name="CreateStoryWithViewersFragment__name_story">Nome da história</string>
    <!-- Name story screen note under text field -->
    <string name="CreateStoryWithViewersFragment__only_you_can">Só você pode ver o nome desta história.</string>
    <!-- Name story screen label hint -->
    <string name="CreateStoryWithViewersFragment__story_name_required">Nome da história (obrigatório)</string>
    <!-- Name story screen viewers subheading -->
    <string name="CreateStoryWithViewersFragment__viewers">Visualizadores</string>
    <!-- Name story screen create button label -->
    <string name="CreateStoryWithViewersFragment__create">Criar</string>
    <!-- Name story screen error when save attempted with no label -->
    <string name="CreateStoryWithViewersFragment__this_field_is_required">Este campo é obrigatório.</string>
    <!-- Name story screen error when save attempted but label is duplicate -->
    <string name="CreateStoryWithViewersFragment__there_is_already_a_story_with_this_name">Já existe uma história com este nome.</string>
    <!-- Text for select all action when editing recipients for a story -->
    <string name="BaseStoryRecipientSelectionFragment__select_all">Selecionar tudo</string>
    <!-- Choose story type bottom sheet title -->
    <string name="ChooseStoryTypeBottomSheet__choose_your_story_type">Escolha o tipo da sua história</string>
    <!-- Choose story type bottom sheet new story row title -->
    <string name="ChooseStoryTypeBottomSheet__new_custom_story">Nova história personalizada</string>
    <!-- Choose story type bottom sheet new story row summary -->
    <string name="ChooseStoryTypeBottomSheet__visible_only_to">Visível apenas para pessoas específicas</string>
    <!-- Choose story type bottom sheet group story title -->
    <string name="ChooseStoryTypeBottomSheet__group_story">História de grupo</string>
    <!-- Choose story type bottom sheet group story summary -->
    <string name="ChooseStoryTypeBottomSheet__share_to_an_existing_group">Partilhar com um grupo existente</string>
    <!-- Choose groups bottom sheet title -->
    <string name="ChooseGroupStoryBottomSheet__choose_groups">Escolher grupos</string>
    <!-- Displayed when copying group story reply text to clipboard -->
    <string name="StoryGroupReplyFragment__copied_to_clipboard">Copiado para a área de transferência</string>
    <!-- Displayed in story caption when content is longer than 5 lines -->
    <string name="StoryViewerPageFragment__see_more">… Ler mais</string>
    <!-- Displayed in toast after sending a direct reply -->
    <string name="StoryDirectReplyDialogFragment__sending_reply">A enviar resposta…</string>
    <!-- Displayed in the viewer when a story is no longer available -->
    <string name="StorySlateView__this_story_is_no_longer_available">Esta história já não se encontra disponível.</string>
    <!-- Displayed in the viewer when a story has permanently failed to download. -->
    <string name="StorySlateView__cant_download_story_s_will_need_to_share_it_again">Não é possível transferir a história. %1$s terá de a partilhar outra vez.</string>
    <!-- Displayed in the viewer when the network is not available -->
    <string name="StorySlateView__no_internet_connection">Sem Ligaçāo à Internet</string>
    <!-- Displayed in the viewer when network is available but content could not be downloaded -->
    <string name="StorySlateView__couldnt_load_content">Não foi possível carregar o conteúdo</string>
    <!-- Toasted when the user externally shares to a text story successfully -->
    <string name="TextStoryPostCreationFragment__sent_story">Enviar história</string>
    <!-- Toasted when the user external share to a text story fails -->
    <string name="TextStoryPostCreationFragment__failed_to_send_story">Falha ao enviar história</string>
    <!-- Displayed in a dialog to let the user select a given users story -->
    <string name="StoryDialogs__view_story">Ver história</string>
    <!-- Displayed in a dialog to let the user select a given users profile photo -->
    <string name="StoryDialogs__view_profile_photo">Ver fotografia de perfil</string>

    <!-- Title for a notification at the bottom of the chat list suggesting that the user disable censorship circumvention because the service has become reachable -->
    <!-- Body for a notification at the bottom of the chat list suggesting that the user disable censorship circumvention because the service has become reachable -->
    <!-- Label for a button to dismiss a notification at the bottom of the chat list suggesting that the user disable censorship circumvention because the service has become reachable -->
    <!-- Label for a button in a notification at the bottom of the chat list to turn off censorship circumvention -->

    <!-- Conversation Item label for when you react to someone else\'s story -->
    <string name="ConversationItem__you_reacted_to_s_story">Reagiu à história de %1$s</string>
    <!-- Conversation Item label for reactions to your story -->
    <string name="ConversationItem__reacted_to_your_story">Reagiu à sua história</string>
    <!-- Conversation Item label for reactions to an unavailable story -->
    <string name="ConversationItem__reacted_to_a_story">Reagiu a uma história</string>

    <!-- endregion -->
    <!-- Content description for expand contacts chevron -->
    <string name="ExpandModel__view_more">Ver mais</string>
    <string name="StoriesLinkPopup__visit_link">Abrir link</string>

    <!-- Gift price and duration, formatted as: {price} dot {n} day duration -->
    <plurals name="GiftRowItem_s_dot_d_day_duration">
        <item quantity="one">%1$s · duração de %2$d dia</item>
        <item quantity="other">%1$s · duração de %2$d dias</item>
    </plurals>
    <!-- Headline text on start fragment for gifting a badge -->
    <string name="GiftFlowStartFragment__donate_for_a_friend">Doar em nome de um amigo</string>
    <!-- Description text on start fragment for gifting a badge -->
    <plurals name="GiftFlowStartFragment__support_signal_by">
        <item quantity="one">Apoie o Signal fazendo uma doação em nome de um amigo ou membro da família que use o Signal. A pessoa receberá um crachá para exibir no perfil durante %1$d dia</item>
        <item quantity="other">Apoie o Signal fazendo uma doação em nome de um amigo ou membro da família que use o Signal. A pessoa receberá um crachá para exibir no perfil durante %1$d dias</item>
    </plurals>
    <!-- Action button label for start fragment for gifting a badge -->
    <string name="GiftFlowStartFragment__next">Seguinte</string>
    <!-- Title text on choose recipient page for badge gifting -->
    <string name="GiftFlowRecipientSelectionFragment__choose_recipient">Escolher destinatário</string>
    <!-- Title text on confirm gift page -->
    <string name="GiftFlowConfirmationFragment__confirm_donation">Confirmar doação</string>
    <!-- Heading text specifying who the gift will be sent to -->
    <string name="GiftFlowConfirmationFragment__send_to">Enviar para</string>
    <!-- Text explaining that gift will be sent to the chosen recipient -->
    <string name="GiftFlowConfirmationFragment__the_recipient_will_be_notified">O destinatário será notificado da doação numa mensagem individual. Adicione a sua mensagem abaixo.</string>
    <!-- Text explaining that this gift is a one time donation -->
    <string name="GiftFlowConfirmationFragment__one_time_donation">Doação única</string>
    <!-- Hint for add message input -->
    <string name="GiftFlowConfirmationFragment__add_a_message">Adicionar uma mensagem</string>
    <!-- Displayed in the dialog while verifying the chosen recipient -->
    <string name="GiftFlowConfirmationFragment__verifying_recipient">A verificar destinatário…</string>
    <!-- Title for sheet shown when opening a redeemed gift -->
    <string name="ViewReceivedGiftBottomSheet__s_made_a_donation_for_you">%1$s fez uma doação por si</string>
    <!-- Title for sheet shown when opening a sent gift -->
    <string name="ViewSentGiftBottomSheet__thanks_for_your_support">Obrigado pelo seu apoio!</string>
    <!-- Description for sheet shown when opening a redeemed gift -->
    <string name="ViewReceivedGiftBottomSheet__s_made_a_donation_to_signal">%1$s fez uma doação ao Signal em seu nome! Mostre o seu apoio ao Signal no perfil.</string>
    <!-- Description for sheet shown when opening a sent gift -->
    <string name="ViewSentGiftBottomSheet__youve_made_a_donation_to_signal">Fez uma doação ao Signal em nome de %1$s. A pessoa terá a opção de mostrar o seu apoio no perfil.</string>
    <!-- Primary action for pending gift sheet to redeem badge now -->
    <string name="ViewReceivedGiftSheet__redeem">Resgatar</string>
    <!-- Primary action for pending gift sheet to redeem badge later -->
    <string name="ViewReceivedGiftSheet__not_now">Agora não</string>
    <!-- Dialog text while redeeming a gift -->
    <string name="ViewReceivedGiftSheet__redeeming_badge">A resgatar crachá…</string>
    <!-- Snackbar text when user presses "not now" on redemption sheet -->
    <string name="ConversationFragment__you_can_redeem_your_badge_later">Poderá resgatar o seu crachá mais tarde.</string>
    <!-- Description text in gift thanks sheet -->
    <string name="GiftThanksSheet__youve_made_a_donation">Fez uma doação ao Signal em nome de %1$s. A pessoa terá a opção de mostrar o seu apoio no perfil.</string>
    <!-- Expired gift sheet title -->
    <string name="ExpiredGiftSheetConfiguration__your_badge_has_expired">O seu crachá expirou</string>
    <!-- Expired gift sheet top description text -->
    <string name="ExpiredGiftSheetConfiguration__your_badge_has_expired_and_is">O seu crachá expirou e deixou de estar visível para outras pessoas no seu perfil.</string>
    <!-- Expired gift sheet bottom description text -->
    <string name="ExpiredGiftSheetConfiguration__to_continue">Para continuar a suportar a tecnologia que foi construída para si, considere ser um Apoiante mensal.</string>
    <!-- Expired gift sheet make a monthly donation button -->
    <string name="ExpiredGiftSheetConfiguration__make_a_monthly_donation">Fazer uma doação mensal</string>
    <!-- Expired gift sheet not now button -->
    <string name="ExpiredGiftSheetConfiguration__not_now">Agora não</string>
    <!-- My Story label designating that we will only share with the selected viewers. -->
    <string name="ContactSearchItems__only_share_with">Partilhar apenas com</string>
    <!-- Label under name for custom stories -->
    <plurals name="ContactSearchItems__custom_story_d_viewers">
        <item quantity="one">História personalizada · %1$d visualizador</item>
        <item quantity="other">História personalizada · %1$d visualizadores</item>
    </plurals>
    <!-- Label under name for group stories -->
    <plurals name="ContactSearchItems__group_story_d_viewers">
        <item quantity="one">História de grupo · %1$d visualizador</item>
        <item quantity="other">História de grupo · %1$d visualizadores</item>
    </plurals>
    <!-- Label under name for groups -->
    <plurals name="ContactSearchItems__group_d_members">
        <item quantity="one">%1$d membro</item>
        <item quantity="other">%1$d membros</item>
    </plurals>
    <!-- Label under name for my story -->
    <plurals name="ContactSearchItems__my_story_s_dot_d_viewers">
        <item quantity="one">%1$s · %2$d visualizador</item>
        <item quantity="other">%1$s · %2$d visualizadores</item>
    </plurals>
    <!-- Label under name for my story -->
    <plurals name="ContactSearchItems__my_story_s_dot_d_excluded">
        <item quantity="one">%1$s · %2$d excluída</item>
        <item quantity="other">%1$s · %2$d excluídas</item>
    </plurals>
    <!-- Label under name for My Story when first sending to my story -->
    <string name="ContactSearchItems__tap_to_choose_your_viewers">Toque para escolher quem pode ver</string>
    <!-- Label for context menu item to open story settings -->
    <string name="ContactSearchItems__story_settings">Definições de histórias</string>
    <!-- Label for context menu item to remove a group story from contact results -->
    <string name="ContactSearchItems__remove_story">Remover história</string>
    <!-- Label for context menu item to delete a custom story -->
    <string name="ContactSearchItems__delete_story">Eliminar história</string>
    <!-- Dialog title for removing a group story -->
    <string name="ContactSearchMediator__remove_group_story">Remover história de grupo?</string>
    <!-- Dialog message for removing a group story -->
    <string name="ContactSearchMediator__this_will_remove">Esta ação removerá a história desta lista. Ainda poderá ver histórias deste grupo.</string>
    <!-- Dialog action item for removing a group story -->
    <string name="ContactSearchMediator__remove">Remover</string>
    <!-- Dialog title for deleting a custom story -->
    <string name="ContactSearchMediator__delete_story">Eliminar história?</string>
    <!-- Dialog message for deleting a custom story -->
    <string name="ContactSearchMediator__delete_the_custom">Eliminar a história personalizada \"%1$s\"?</string>
    <!-- Dialog action item for deleting a custom story -->
    <string name="ContactSearchMediator__delete">Eliminar</string>
    <!-- Donation for a friend expiry days remaining -->
    <plurals name="Gifts__d_days_remaining">
        <item quantity="one">%1$d dia remanescente</item>
        <item quantity="other">%1$d dias remanescentes</item>
    </plurals>
    <!-- Donation for a friend expiry hours remaining -->
    <plurals name="Gifts__d_hours_remaining">
        <item quantity="one">%1$d hora remanescente</item>
        <item quantity="other">%1$d horas remanescentes</item>
    </plurals>
    <!-- Gift expiry minutes remaining -->
    <plurals name="Gifts__d_minutes_remaining">
        <item quantity="one">%1$d minuto remanescente</item>
        <item quantity="other">%1$d minutos remanescentes</item>
    </plurals>
    <!-- Donation for a friend expiry expired -->
    <string name="Gifts__expired">Expirado(a)</string>

    <!-- Label indicating that a user can tap to advance to the next post in a story -->
    <string name="StoryFirstTimeNavigationView__tap_to_advance">Toque para avançar</string>
    <!-- Label indicating swipe direction to skip current story -->
    <string name="StoryFirstTimeNavigationView__swipe_up_to_skip">Deslize para cima para passar</string>
    <!-- Label indicating swipe direction to exit story viewer -->
    <string name="StoryFirstTimeNavigationView__swipe_right_to_exit">Deslize para cima para sair</string>
    <!-- Button label to confirm understanding of story navigation -->
    <string name="StoryFirstTimeNagivationView__got_it">Entendido</string>
    <!-- Content description for vertical context menu button in safety number sheet rows -->
    <string name="SafetyNumberRecipientRowItem__open_context_menu">Abrir menu de contexto</string>
    <!-- Sub-line when a user is verified. -->
    <string name="SafetyNumberRecipientRowItem__s_dot_verified">%1$s · verificado</string>
    <!-- Sub-line when a user is verified. -->
    <string name="SafetyNumberRecipientRowItem__verified">Verificado</string>
    <!-- Title of safety number changes bottom sheet when showing individual records -->
    <string name="SafetyNumberBottomSheetFragment__safety_number_changes">Alterações no número de segurança</string>
    <!-- Message of safety number changes bottom sheet when showing individual records -->
    <string name="SafetyNumberBottomSheetFragment__the_following_people">As seguintes pessoas podem ter reinstalado o Signal ou mudado de dispositivo. Toque num destinatário para confirmar o novo número de segurança. Isto é opcional.</string>
    <!-- Title of safety number changes bottom sheet when not showing individual records -->
    <string name="SafetyNumberBottomSheetFragment__safety_number_checkup">Check-up do número de segurança</string>
    <!-- Title of safety number changes bottom sheet when not showing individual records and user has seen review screen -->
    <string name="SafetyNumberBottomSheetFragment__safety_number_checkup_complete">Check-up do número de segurança concluído</string>
    <!-- Message of safety number changes bottom sheet when not showing individual records and user has seen review screen -->
    <string name="SafetyNumberBottomSheetFragment__all_connections_have_been_reviewed">Todos os contactos foram analisados, toque em enviar para continuar.</string>
    <!-- Message of safety number changes bottom sheet when not showing individual records -->
    <string name="SafetyNumberBottomSheetFragment__you_have_d_connections">%1$d dos seus contactos talvez tenham reinstalado o Signal ou mudado de dispositivo. Antes de compartilhar a história com eles, verifique os seus números de segurança ou pondere removê-los da sua história.</string>
    <!-- Menu action to launch safety number verification screen -->
    <string name="SafetyNumberBottomSheetFragment__verify_safety_number">Verificar número de segurança</string>
    <!-- Menu action to remove user from story -->
    <string name="SafetyNumberBottomSheetFragment__remove_from_story">Remover da história</string>
    <!-- Action button at bottom of SafetyNumberBottomSheetFragment to send anyway -->
    <string name="SafetyNumberBottomSheetFragment__send_anyway">Enviar mesmo assim</string>
    <!-- Action button at bottom of SafetyNumberBottomSheetFragment to review connections -->
    <string name="SafetyNumberBottomSheetFragment__review_connections">Rever contactos</string>
    <!-- Empty state copy for SafetyNumberBottomSheetFragment -->
    <string name="SafetyNumberBottomSheetFragment__no_more_recipients_to_show">Não há mais destinatários para mostrar</string>
    <!-- Done button on safety number review fragment -->
    <string name="SafetyNumberReviewConnectionsFragment__done">Concluir</string>
    <!-- Title of safety number review fragment -->
    <string name="SafetyNumberReviewConnectionsFragment__safety_number_changes">Alterações no número de segurança</string>
    <!-- Message of safety number review fragment -->
    <plurals name="SafetyNumberReviewConnectionsFragment__d_recipients_may_have">
        <item quantity="one">%1$d destinatário pode ter reinstalado o Signal ou mudado de dispositivo. Toque num destinatário para confirmar o novo número de segurança. Isto é opcional.</item>
        <item quantity="other">%1$d destinatários podem ter reinstalado o Signal ou mudado de dispositivo. Toque num destinatário para confirmar o novo número de segurança. Isto é opcional.</item>
    </plurals>
    <!-- Section header for 1:1 contacts in review fragment -->
    <string name="SafetyNumberBucketRowItem__contacts">Contactos</string>
    <!-- Context menu label for distribution list headers in review fragment -->
    <string name="SafetyNumberReviewConnectionsFragment__remove_all">Remover todos</string>
    <!-- Context menu label for 1:1 contacts to remove from send -->
    <string name="SafetyNumberReviewConnectionsFragment__remove">Remover</string>

    <!-- Title of initial My Story settings configuration shown when sending to My Story for the first time -->
    <string name="ChooseInitialMyStoryMembershipFragment__my_story_privacy">Privacidade do A Minha História</string>
    <!-- Subtitle of initial My Story settings configuration shown when sending to My Story for the first time -->
    <string name="ChooseInitialMyStoryMembershipFragment__choose_who_can_see_posts_to_my_story_you_can_always_make_changes_in_settings">Escolha quem pode ver publicações no A Minha História. Pode sempre fazer alterações através das definições.</string>
    <!-- All connections option for initial My Story settings configuration shown when sending to My Story for the first time -->
    <string name="ChooseInitialMyStoryMembershipFragment__all_signal_connections">Todos os contactos do Signal</string>
    <!-- All connections except option for initial My Story settings configuration shown when sending to My Story for the first time -->
    <string name="ChooseInitialMyStoryMembershipFragment__all_except">Todos exceto…</string>
    <!-- Only with selected connections option for initial My Story settings configuration shown when sending to My Story for the first time -->
    <string name="ChooseInitialMyStoryMembershipFragment__only_share_with">Partilhas apenas com…</string>

    <!-- Story info header sent heading -->
    <string name="StoryInfoHeader__sent">Enviada</string>
    <!-- Story info header received heading -->
    <string name="StoryInfoHeader__received">Recebida</string>
    <!-- Story info header file size heading -->
    <string name="StoryInfoHeader__file_size">Tamanho do ficheiro</string>
    <!-- Story info "Sent to" header -->
    <!-- Story info "Sent from" header -->
    <!-- Story info "Failed" header -->
    <!-- Story Info context menu label -->

    <!-- StoriesPrivacySettingsFragment -->
    <!-- Explanation about how stories are deleted and managed -->
    <string name="StoriesPrivacySettingsFragment__story_updates_automatically_disappear">As atualizações das histórias desaparecem automaticamente após 24 horas. Escolha quem pode ver a sua história ou crie novas histórias com visualizadores ou grupos específicos.</string>
    <!-- Preference title to turn off stories -->
    <string name="StoriesPrivacySettingsFragment__turn_off_stories">Desativar histórias</string>
    <!-- Preference summary to turn off stories -->
    <string name="StoriesPrivacySettingsFragment__if_you_opt_out">Se desativar as histórias já não poderá partilhar ou ver histórias.</string>
    <!-- Preference title to turn on stories -->
    <string name="StoriesPrivacySettingsFragment__turn_on_stories">Ativar histórias</string>
    <!-- Preference summary to turn on stories -->
    <string name="StoriesPrivacySettingsFragment__share_and_view">Partilhe e veja as histórias dos outros. As histórias desaparecem automaticamente após 24 horas.</string>
    <!-- Dialog title to turn off stories -->
    <string name="StoriesPrivacySettingsFragment__turn_off_stories_question">Desativar histórias?</string>
    <!-- Dialog message to turn off stories -->
    <string name="StoriesPrivacySettingsFragment__you_will_no_longer_be_able_to_share">Já não poderá partilhar ou ver histórias. As atualizações de histórias que tenha partilhado recentemente também serão eliminadas.</string>
    <!-- Page title when launched from stories landing screen -->
    <string name="StoriesPrivacySettingsFragment__story_privacy">Privacidade da história</string>
    <!-- Header for section that lists out stories -->
    <string name="StoriesPrivacySettingsFragment__stories">Histórias</string>
    <!-- Story views header -->
    <!-- Story view receipts toggle title -->
    <string name="StoriesPrivacySettingsFragment__view_receipts">Confirmações de leitura</string>
    <!-- Story view receipts toggle message -->
    <string name="StoriesPrivacySettingsFragment__see_and_share">Veja e partilhe quando as histórias estão a ser vistas. Se desativado, não saberá quando os outros virem a sua história.</string>

    <!-- NewStoryItem -->
    <string name="NewStoryItem__new_story">Nova história</string>

    <!-- GroupStorySettingsFragment -->
    <!-- Section header for who can view a group story -->
    <string name="GroupStorySettingsFragment__who_can_view_this_story">Quem pode ver esta história</string>
    <!-- Explanation of who can view a group story -->
    <string name="GroupStorySettingsFragment__members_of_the_group_s">"Os membros do grupo %1$s podem ver e responder a esta história. Pode atualizar os membros desta conversa no grupo."</string>
    <!-- Preference label for removing this group story -->
    <string name="GroupStorySettingsFragment__remove_group_story">Remover história de grupo</string>

    <!-- Generic title for overflow menus -->
    <string name="OverflowMenu__overflow_menu">Menu flutuante</string>

    <!-- SMS Export Service -->
    <!-- Displayed in the notification while export is running -->
    <string name="SignalSmsExportService__exporting_messages">A exportar mensagens…</string>
    <!-- Displayed in the notification title when export completes -->
    <string name="SignalSmsExportService__signal_sms_export_complete">Exportação de SMS do Signal completa</string>
    <!-- Displayed in the notification message when export completes -->
    <string name="SignalSmsExportService__tap_to_return_to_signal">Toque para voltar ao Signal</string>

    <!-- ExportYourSmsMessagesFragment -->
    <!-- Title of the screen -->
    <string name="ExportYourSmsMessagesFragment__export_your_sms_messages">Exportar as tuas mensagens SMS</string>
    <!-- Message of the screen -->
    <string name="ExportYourSmsMessagesFragment__you_can_export_your_sms_messages_to_your_phones_sms_database_and_youll_have_the_option_to_keep_or_remove_them_from_signal">Pode exportar as suas mensagens SMS para a base de dados SMS do seu telemóvel, e terá a opção de as manter ou remover do Signal. Isto permite que as outras apps SMS no seu telemóvel as importem. Isto não cria um ficheiro partilhável do seu histórico de SMS.</string>
    <!-- Button label to begin export -->
    <string name="ExportYourSmsMessagesFragment__continue">Continuar</string>

    <!-- ExportingSmsMessagesFragment -->
    <!-- Title of the screen -->
    <string name="ExportingSmsMessagesFragment__exporting_sms_messages">A exportar mensagens SMS</string>
    <!-- Message of the screen when exporting sms messages -->
    <string name="ExportingSmsMessagesFragment__this_may_take_awhile">Isto pode demorar algum tempo</string>
    <!-- Progress indicator for export -->
    <plurals name="ExportingSmsMessagesFragment__exporting_d_of_d">
        <item quantity="one">A exportar %1$d de %2$d…</item>
        <item quantity="other">A exportar %1$d de %2$d…</item>
    </plurals>
    <!-- Alert dialog title shown when we think a user may not have enough local storage available to export sms messages -->
    <string name="ExportingSmsMessagesFragment__you_may_not_have_enough_disk_space">Poderá não ter espaço suficiente no disco</string>
    <!-- Alert dialog message shown when we think a user may not have enough local storage available to export sms messages, placeholder is the file size, e.g., 128kB -->
    <string name="ExportingSmsMessagesFragment__you_need_approximately_s_to_export_your_messages_ensure_you_have_enough_space_before_continuing">Precisa de aproximadamente %1$s para exportar as suas mensagens. Certifique-se de que tem espaço suficiente antes de continuar.</string>
    <!-- Alert dialog button to continue with exporting sms after seeing the lack of storage warning -->
    <string name="ExportingSmsMessagesFragment__continue_anyway">Continuar mesmo assim</string>
    <!-- Dialog text shown when Signal isn\'t granted the sms permission needed to export messages, different than being selected as the sms app -->
    <string name="ExportingSmsMessagesFragment__signal_needs_the_sms_permission_to_be_able_to_export_your_sms_messages">O Signal requer permissão de acesso a SMS para exportar as suas mensagens SMS</string>

    <!-- ChooseANewDefaultSmsAppFragment -->
    <!-- Title of the screen -->
    <string name="ChooseANewDefaultSmsAppFragment__choose_a_new">Definir uma nova app de SMS pré-definida</string>
    <!-- Button label to launch picker -->
    <string name="ChooseANewDefaultSmsAppFragment__continue">Continuar</string>
    <!-- Button label for when done with changing default SMS app -->
    <string name="ChooseANewDefaultSmsAppFragment__done">Concluído</string>
    <!-- First step number/bullet for choose new default sms app instructions -->
    <string name="ChooseANewDefaultSmsAppFragment__bullet_1">1</string>
    <!-- Second step number/bullet for choose new default sms app instructions -->
    <string name="ChooseANewDefaultSmsAppFragment__bullet_2">2</string>
    <!-- Third step number/bullet for choose new default sms app instructions -->
    <string name="ChooseANewDefaultSmsAppFragment__bullet_3">3</string>
    <!-- Fourth step number/bullet for choose new default sms app instructions -->
    <string name="ChooseANewDefaultSmsAppFragment__bullet_4">4</string>
    <!-- Instruction step for choosing a new default sms app -->
    <string name="ChooseANewDefaultSmsAppFragment__tap_continue_to_open_the_defaults_apps_screen_in_settings">Toque \"Continuar\" para abrir o ecrã \"Aplicações predefinidas\" em Definições</string>
    <!-- Instruction step for choosing a new default sms app -->
    <string name="ChooseANewDefaultSmsAppFragment__select_sms_app_from_the_list">Selecione \"app SMS\" na lista</string>
    <!-- Instruction step for choosing a new default sms app -->
    <string name="ChooseANewDefaultSmsAppFragment__choose_another_app_to_use_for_sms_messaging">Escolha outra aplicação para utilizar para mensagens SMS</string>
    <!-- Instruction step for choosing a new default sms app -->
    <string name="ChooseANewDefaultSmsAppFragment__return_to_signal">Volte ao Signal</string>
    <!-- Instruction step for choosing a new default sms app -->
    <string name="ChooseANewDefaultSmsAppFragment__open_your_phones_settings_app">Abra a app de Definições do seu telemóvel</string>
    <!-- Instruction step for choosing a new default sms app -->
    <string name="ChooseANewDefaultSmsAppFragment__navigate_to_apps_default_apps_sms_app">Vá até \"Apps\" &gt; \"Apps predefinidas\" &gt; \"App SMS\"</string>

    <!-- RemoveSmsMessagesDialogFragment -->
    <!-- Action button to keep messages -->
    <string name="RemoveSmsMessagesDialogFragment__keep_messages">Manter mensagens</string>
    <!-- Action button to remove messages -->
    <string name="RemoveSmsMessagesDialogFragment__remove_messages">Remover mensagens</string>
    <!-- Title of dialog -->
    <string name="RemoveSmsMessagesDialogFragment__remove_sms_messages">Remover mensagens SMS do Signal?</string>
    <!-- Message of dialog -->
    <string name="RemoveSmsMessagesDialogFragment__you_can_now_remove_sms_messages_from_signal">Agora pode remover mensagens SMS do Signal para libertar espaço de armazenamento. Continuarão a estar disponíveis para outras aplicações SMS no seu telemóvel, mesmo que as remova.</string>

    <!-- ReExportSmsMessagesDialogFragment -->
    <!-- Action button to re-export messages -->
    <string name="ReExportSmsMessagesDialogFragment__continue">Continuar</string>
    <!-- Action button to cancel re-export process -->
    <string name="ReExportSmsMessagesDialogFragment__cancel">Cancelar</string>
    <!-- Title of dialog -->
    <string name="ReExportSmsMessagesDialogFragment__export_sms_again">Exportar SMS outra vez?</string>
    <!-- Message of dialog -->
    <string name="ReExportSmsMessagesDialogFragment__you_already_exported_your_sms_messages">Já exportou as suas mensagens SMS.\nAVISO: se continuar, poderá ficar com mensagens duplicadas.</string>

    <!-- SetSignalAsDefaultSmsAppFragment -->
    <!-- Title of the screen -->
    <string name="SetSignalAsDefaultSmsAppFragment__set_signal_as_the_default_sms_app">Defina o Signal como a app SMS predefinida</string>
    <!-- Message of the screen -->
    <string name="SetSignalAsDefaultSmsAppFragment__to_export_your_sms_messages">Para exportar as suas mensagens SMS, precisa de definir o Signal como a app de SMS predefinida.</string>
    <!-- Button label to start export -->
    <string name="SetSignalAsDefaultSmsAppFragment__next">Seguinte</string>

    <!-- BackupSchedulePermission Megaphone -->
    <!-- The title on an alert window that explains to the user that we are unable to backup their messages -->
    <string name="BackupSchedulePermissionMegaphone__cant_back_up_chats">Não foi possível fazer cópia de segurança das conversas</string>
    <!-- The body text of an alert window that tells the user that we are unable to backup their messages -->
    <string name="BackupSchedulePermissionMegaphone__your_chats_are_no_longer_being_automatically_backed_up">Já não estão a ser feitas cópias de segurança automáticas das suas conversas.</string>
    <!-- The text on a button in an alert window that, when clicked, will take the user to a screen to re-enable backups -->
    <string name="BackupSchedulePermissionMegaphone__back_up_chats">Cópia de segurança das conversas</string>
    <!-- The text on a button in an alert window that, when clicked, will take the user to a screen to re-enable backups -->
    <string name="BackupSchedulePermissionMegaphone__not_now">Agora não</string>
    <!-- Re-enable backup permission bottom sheet title -->
    <string name="BackupSchedulePermissionMegaphone__to_reenable_backups">Para reativar as cópias de segurança:</string>
    <!-- Re-enable backups permission bottom sheet instruction 1 text -->
    <string name="BackupSchedulePermissionMegaphone__tap_the_go_to_settings_button_below">Toque no botão \"Ir às definições\" em baixo</string>
    <!-- Re-enable backups permission bottom sheet instruction 2 text -->
    <string name="BackupSchedulePermissionMegaphone__turn_on_allow_settings_alarms_and_reminders">Ative \"Permitir avisos e lembretes de definições.\"</string>
    <!-- Re-enable backups permission bottom sheet call to action button to open settings -->
    <string name="BackupSchedulePermissionMegaphone__go_to_settings">Vá às definições</string>

    <!-- SmsExportMegaphoneActivity -->
    <!-- Phase 2 title of full screen megaphone indicating sms will no longer be supported in the near future -->
    <string name="SmsExportMegaphoneActivity__signal_will_no_longer_support_sms">O Signal deixará de suportar SMS</string>
    <!-- Phase 3 title of full screen megaphone indicating sms is longer supported  -->
    <string name="SmsExportMegaphoneActivity__signal_no_longer_supports_sms">O Signal já não suporta SMS</string>
    <!-- Phase 2 message describing that sms is going away soon -->
    <string name="SmsExportMegaphoneActivity__signal_will_soon_remove_support_for_sending_sms_messages">O Signal removerá em breve o suporte ao envio de mensagens SMS, dado que as mensagens do Signal estão encriptadas de ponta a ponta e oferecem forte privacidade, ao contrário das SMS. Isto também permitirá melhorar o envio de mensagens do Signal.</string>
    <!-- Phase 3 message describing that sms has gone away -->
    <string name="SmsExportMegaphoneActivity__signal_has_removed_support_for_sending_sms_messages">O Signal removeu o suporte ao envio de mensagens SMS, dado que as mensagens do Signal estão encriptadas de ponta a ponta e oferecem forte privacidade, ao contrário das SMS. Isto também permitirá melhorar o envio de mensagens do Signal.</string>
    <!-- The text on a button in a popup that, when clicked, will take the user to a screen to export their SMS messages -->
    <string name="SmsExportMegaphoneActivity__export_sms">Exportar SMS</string>
    <!-- The text on a button in a popup that, when clicked, will dismiss the popup and schedule the prompt to occur at a later time. -->
    <string name="SmsExportMegaphoneActivity__remind_me_later">Lembrar-me mais tarde</string>
    <!-- The text on a button in a popup that, when clicked, will navigate the user to a web article on SMS removal -->
    <string name="SmsExportMegaphoneActivity__learn_more">Saber mais</string>

    <!-- Phase 1 Small megaphone title indicating sms is going away -->
    <string name="SmsExportMegaphone__sms_support_going_away">O suporte para SMS vai ser removido</string>
    <!-- Phase 1 small megaphone description indicating sms is going away -->
    <string name="SmsExportMegaphone__dont_worry_encrypted_signal_messages_will_continue_to_work">Não se preocupe, as mensagens encriptadas do Signal continuarão a funcionar.</string>
    <!-- Phase 1 small megaphone button that takes the user to the sms export flow -->
    <string name="SmsExportMegaphone__continue">Continuar</string>
    <!-- Title for screen shown after sms export has completed -->
    <string name="ExportSmsCompleteFragment__export_complete">Exportação completa</string>
    <!-- Button to continue to next screen -->
    <string name="ExportSmsCompleteFragment__next">Seguinte</string>
    <!-- Message showing summary of sms export counts -->
    <plurals name="ExportSmsCompleteFragment__d_of_d_messages_exported">
        <item quantity="one">%1$d de %2$d mensagem exportada</item>
        <item quantity="other">%1$d de %2$d mensagens exportadas</item>
    </plurals>

    <!-- Title of screen shown when some sms messages did not export -->
    <string name="ExportSmsPartiallyComplete__export_partially_complete">Exportação parcialmente completa</string>
    <!-- Debug step 1 on screen shown when some sms messages did not export -->
    <string name="ExportSmsPartiallyComplete__ensure_you_have_an_additional_s_free_on_your_phone_to_export_your_messages">Certifique-se de que tem %1$s livres no seu telemóvel para exportar as suas mensagens</string>
    <!-- Debug step 2 on screen shown when some sms messages dit not export -->
    <string name="ExportSmsPartiallyComplete__retry_export_which_will_only_retry_messages_that_have_not_yet_been_exported">Voltar a tentar exportação, o que apenas irá repetir as mensagens que ainda não foram exportadas</string>
    <!-- Partial sentence for Debug step 3 on screen shown when some sms messages did not export, is combined with \'contact us\' -->
    <string name="ExportSmsPartiallyComplete__if_the_problem_persists">Se o problema persistir, </string>
    <!-- Partial sentence for deubg step 3 on screen shown when some sms messages did not export, combined with \'If the problem persists\', link text to open contact support view -->
    <string name="ExportSmsPartiallyComplete__contact_us">Contacte-nos</string>
    <!-- Button text to retry sms export -->
    <string name="ExportSmsPartiallyComplete__retry">Tentar novamente</string>
    <!-- Button text to continue sms export flow and not retry failed message exports -->
    <string name="ExportSmsPartiallyComplete__continue_anyway">Continuar mesmo assim</string>
    <!-- Title of screen shown when all sms messages failed to export -->
    <string name="ExportSmsFullError__error_exporting_sms_messages">Erro ao exportar mensagens SMS</string>
    <!-- Helper text shown when all sms messages failed to export -->
    <string name="ExportSmsFullError__please_try_again_if_the_problem_persists">Tente novamente. Se o problema persistir, </string>


    <!-- DonateToSignalFragment -->
    <!-- Title below avatar -->
    <string name="DonateToSignalFragment__privacy_over_profit">Privacidade acima de lucro</string>
    <!-- Continue button label -->
    <string name="DonateToSignalFragment__continue">Continuar</string>
    <!-- Description below title -->
    <string name="DonateToSignalFragment__private_messaging">Mensagens privadas, financiadas por si. Sem anúncios, sem rastreadores, sem compromisso. Faça um donativo agora para apoiar o Signal.</string>
    <!-- Donation pill toggle monthly text -->
    <string name="DonationPillToggle__monthly">Mensal</string>
    <!-- Donation pill toggle one-time text -->
    <string name="DonationPillToggle__one_time">Uma única vez</string>

    <!-- GatewaySelectorBottomSheet -->
    <!-- Sheet title when subscribing -->
    <string name="GatewaySelectorBottomSheet__donate_s_month_to_signal">Doar %1$s/mês ao Signal</string>
    <!-- Sheet summary when subscribing -->
    <string name="GatewaySelectorBottomSheet__get_a_s_badge">Obter um crachá de %1$s</string>
    <!-- Sheet title when giving a one-time donation -->
    <string name="GatewaySelectorBottomSheet__donate_s_to_signal">Doar %1$s ao Signal</string>
    <!-- Sheet summary when giving a one-time donation -->
    <plurals name="GatewaySelectorBottomSheet__get_a_s_badge_for_d_days">
        <item quantity="one">Recebe um crachá %1$s durante %2$d dia</item>
        <item quantity="other">Recebe um crachá %1$s durante %2$d dias</item>
    </plurals>
    <!-- Button label for paying with a credit card -->
    <string name="GatewaySelectorBottomSheet__credit_or_debit_card">Cartão de crédito ou débito</string>
    <!-- Sheet summary when giving donating for a friend -->
    <string name="GatewaySelectorBottomSheet__donate_for_a_friend">Doar em nome de um amigo</string>

    <!-- StripePaymentInProgressFragment -->
    <string name="StripePaymentInProgressFragment__cancelling">A cancelar…</string>

    <!-- The title of a bottom sheet dialog that tells the user we temporarily can\'t process their contacts. -->
    <string name="CdsTemporaryErrorBottomSheet_title">Foram processados demasiados contactos</string>
    <!-- The first part of the body text in a bottom sheet dialog that tells the user we temporarily can\'t process their contacts. The placeholder represents the number of days the user will have to wait until they can again. -->
    <plurals name="CdsTemporaryErrorBottomSheet_body1">
        <item quantity="one">Outra tentativa de processar os seus contactos será feita no prazo de %1$d dia.</item>
        <item quantity="other">Outra tentativa de processar os seus contactos será feita no prazo de %1$d dias.</item>
    </plurals>
    <!-- The second part of the body text in a bottom sheet dialog that advises the user to remove contacts from their phone to fix the issue. -->
    <string name="CdsTemporaryErrorBottomSheet_body2">Para resolver esse problema mais cedo, pondere remover os contactos ou contas do seu telemóvel que estejam a sincronizar muitos contactos.</string>
    <!-- A button label in a bottom sheet that will navigate the user to their contacts settings. -->
    <!-- A toast that will be shown if we are unable to open the user\'s default contacts app. -->

    <!-- The title of a bottom sheet dialog that tells the user we can\'t process their contacts. -->
    <string name="CdsPermanentErrorBottomSheet_title">Os seus contactos não podem ser processados</string>
    <!-- The first part of the body text in a bottom sheet dialog that tells the user we can\'t process their contacts. -->
    <string name="CdsPermanentErrorBottomSheet_body">O número de contactos no seu telemóvel excede o limite que o Signal consegue processar. Para encontrar contactos no Signal, pondere remover os contactos ou contas do seu telemóvel que estejam a sincronizar muitos contactos.</string>
    <!-- The first part of the body text in a bottom sheet dialog that tells the user we can\'t process their contacts. -->
    <string name="CdsPermanentErrorBottomSheet_learn_more">Saber mais</string>
    <!-- A button label in a bottom sheet that will navigate the user to their contacts settings. -->
    <string name="CdsPermanentErrorBottomSheet_contacts_button">Abrir contactos</string>
    <!-- A toast that will be shown if we are unable to open the user\'s default contacts app. -->
    <string name="CdsPermanentErrorBottomSheet_no_contacts_toast">Não foi encontrada nenhuma app de contactos</string>

    <!-- PaymentMessageView -->
    <!-- In-chat conversation message shown when you sent a payment to another person, placeholder is the other person name -->
    <string name="PaymentMessageView_you_sent_s">Enviou %1$s</string>
    <!-- In-chat conversation message shown when another person sent a payment to you, placeholder is the other person name -->
    <string name="PaymentMessageView_s_sent_you">%1$s enviou-lhe</string>

    <!-- YourInformationIsPrivateBottomSheet -->
    <string name="YourInformationIsPrivateBottomSheet__your_information_is_private">As suas informações são privadas</string>
    <string name="YourInformationIsPrivateBottomSheet__signal_does_not_collect">O Signal não recolhe nem armazena nenhuma das suas informações pessoais quando faz uma doação.</string>
    <string name="YourInformationIsPrivateBottomSheet__we_use_stripe">Usamos o Stripe como o nosso processador de pagamentos para receber as suas doações. Não acedemos, armazenamos ou guardamos quaisquer informações que lhes seja fornecida por si.</string>
    <string name="YourInformationIsPrivateBottomSheet__signal_does_not_and_cannot">O Signal não liga nem consegue ligar a sua doação à sua conta do Signal.</string>
    <string name="YourInformationIsPrivateBottomSheet__thank_you">Obrigado pelo seu apoio!</string>

    <!-- GroupStoryEducationSheet -->
    <!-- Displayed as the title of the education bottom sheet -->
    <string name="GroupStoryEducationSheet__introducing_group_stories">Apresentamos as histórias de grupo</string>
    <!-- Line item on the sheet explaining group stories -->
    <string name="GroupStoryEducationSheet__share_story_updates_to">Partilhe atualizações de histórias com uma conversa de grupo da qual já faça parte.</string>
    <!-- Line item on the sheet explaining that anyone in the group can share to group stories -->
    <string name="GroupStoryEducationSheet__anyone_in_the_group">Toda a gente na conversa de grupo pode adicionar à história.</string>
    <!-- Line item on the sheet explaining that anyone in the group can view replies -->
    <string name="GroupStoryEducationSheet__all_group_chat_members">Todos os membros da conversa de grupo podem ver as respostas à história.</string>
    <!-- Button label to dismiss sheet -->
    <string name="GroupStoryEducationSheet__next">Seguinte</string>
    <string name="Registration_country_code_entry_hint">+0</string>

    <!-- PaypalCompleteOrderBottomSheet -->
    <string name="PaypalCompleteOrderBottomSheet__donate">Doar</string>
    <string name="PaypalCompleteOrderBottomSheet__payment">Pagamento</string>

    <!-- ChatFilter -->
    <!-- Displayed in a pill at the top of the chat list when it is filtered by unread messages -->
    <string name="ChatFilter__filtered_by_unread">Filtrado por não lido</string>
    <!-- Displayed underneath the filter circle at the top of the chat list when the user pulls at a very low velocity -->
    <string name="ChatFilter__pull_to_filter">Deslize para baixo para filtrar</string>
    <!-- Displayed in the "clear filter" item in the chat feed if the user opened the filter from the overflow menu -->
    <string name="ChatFilter__tip_pull_down">Dica: Deslize para baixo na lista de chat para filtrar</string>

    <!-- Title for screen describing that sms support is going to be removed soon -->
    <string name="SmsRemoval_title_going_away">O suporte para SMS vai ser removido</string>
    <!-- Bullet point message shown on describing screen as first bullet why sms is being removed, placeholder with be date of removal (e.g., March 21st) -->
    <string name="SmsRemoval_info_bullet_1_s">As mensagens SMS deixarão de ser suportadas em breve a %1$s.</string>
    <!-- Bullet point message shown on describing screen as second bullet why sms is being removed -->
    <string name="SmsRemoval_info_bullet_2">As mensagens SMS são diferentes das mensagens do Signal. <b>Isto não afeta as mensagens encriptadas do Signal, que continuarão a funcionar.</b></string>
    <!-- Bullet point message shown on describing screen as third bullet why sms is being removed -->
    <string name="SmsRemoval_info_bullet_3">Pode exportar as suas mensagens SMS e escolher uma nova app de SMS.</string>
    <!-- Bullet point message shown on describing screen as first bullet variant why sms is being removed when user is locked out of sms -->
    <string name="SmsRemoval_info_bullet_1_phase_3">O Signal removeu o suporte para envio de mensagens SMS.</string>
    <!-- Button label on sms removal info/megaphone to start the export SMS flow -->
    <string name="SmsRemoval_export_sms">Exportar SMS</string>

    <!-- Set up your username megaphone -->
    <!-- Displayed as a title on a megaphone which prompts user to set up a username -->
    <string name="SetUpYourUsername__set_up_your_signal_username">Configure o seu nome de utilizador do Signal</string>
    <!-- Displayed as a description on a megaphone which prompts user to set up a username -->
    <string name="SetUpYourUsername__usernames_let_others">Os nomes de utilizador permitem às outras pessoas enviar-lhe mensagens sem precisarem do seu número de telemóvel</string>
    <!-- Displayed as an action on a megaphone which prompts user to set up a username -->
    <string name="SetUpYourUsername__not_now">Agora não</string>
    <!-- Displayed as an action on a megaphone which prompts user to set up a username -->
    <string name="SetUpYourUsername__continue">Continuar</string>

    <!-- Text Formatting -->
    <!-- Popup menu label for applying bold style -->
    <string name="TextFormatting_bold">Negrito</string>
    <!-- Popup menu label for applying italic style -->
    <string name="TextFormatting_italic">Itálico</string>
    <!-- Popup menu label for applying strikethrough style -->
    <string name="TextFormatting_strikethrough">Riscado</string>
    <!-- Popup menu label for applying monospace font style -->
    <string name="TextFormatting_monospace">Monoespaçado</string>

    <!-- UsernameEducationFragment -->
    <!-- Continue button which takes the user to the add a username screen -->
    <string name="UsernameEducationFragment__continue">Continuar</string>
    <!-- Displayed as a title on the username education screen -->
    <string name="UsernameEducationFragment__set_up_your_signal_username">Configure o seu nome de utilizador do Signal</string>

    <!-- Username edit dialog -->
    <!-- Option to open username editor displayed as a list item in a dialog -->
    <string name="UsernameEditDialog__edit_username">Editar nome de utilizador</string>
    <!-- Option to delete username displayed as a list item in a dialog -->
    <string name="UsernameEditDialog__delete_username">Eliminar nome de utilizador</string>

    <!-- Time duration picker -->
    <!-- Shown in a time duration picker for selecting duration in hours and minutes, label shown after the user input value for hour, e.g., 12h -->
    <string name="TimeDurationPickerDialog_single_letter_hour_abbreviation">h</string>
    <!-- Shown in a time duration picker for selecting duration in hours and minutes, label shown after the user input value for minute, e.g., 24m -->
    <string name="TimeDurationPickerDialog_single_letter_minute_abbreviation">m</string>
    <!-- Shown in a time duration picker for selecting duration in hours and minutes, label for button that will apply the setting -->
    <string name="TimeDurationPickerDialog_positive_button">Definir</string>
    <!-- Shown in a time duration picker for selecting duration in hours and minutes, helper text indicating minimum allowable duration -->
    <string name="TimeDurationPickerDialog_minimum_duration_warning">O tempo mínimo antes do bloqueio de ecrã é de 1 minuto.</string>

    <!-- EOF -->
</resources><|MERGE_RESOLUTION|>--- conflicted
+++ resolved
@@ -1804,12 +1804,8 @@
     <string name="RegistrationActivity_unable_to_connect_to_service">Não foi possível ligar ao serviço. Por favor, verifique a sua ligação à rede e tente novamente.</string>
     <string name="RegistrationActivity_non_standard_number_format">Formato de número não padronizado</string>
     <string name="RegistrationActivity_the_number_you_entered_appears_to_be_a_non_standard">O número que introduziu (%1$s) não parece estar num formato padronizado.\n\nSerá que queria dizer %2$s?</string>
-<<<<<<< HEAD
     <string name="RegistrationActivity_signal_android_phone_number_format">Molly Android - Formato de números de telefone</string>
-=======
-    <string name="RegistrationActivity_signal_android_phone_number_format">Signal Android - Formato de números de telefone</string>
     <!--    Small "toast" notification to the user confirming that they have requested a new code via voice call.-->
->>>>>>> f3c6f2e3
     <string name="RegistrationActivity_call_requested">Chamada pedida</string>
     <!--    Small "toast" notification to the user confirming that they have requested a new code via SMS.-->
     <string name="RegistrationActivity_sms_requested">SMS pedida</string>
@@ -3473,15 +3469,15 @@
     <!-- Phone number heading displayed as a screen title -->
     <string name="preferences_app_protection__phone_number">Número de telefone</string>
     <!-- Subtext below option to launch into phone number privacy settings screen -->
-    <string name="preferences_app_protection__choose_who_can_see">Escolha quem pode ver o seu número de telemóvel e quem o pode usar para o contactar no Signal.</string>
+    <string name="preferences_app_protection__choose_who_can_see">Escolha quem pode ver o seu número de telemóvel e quem o pode usar para o contactar no Molly.</string>
     <!-- Section title above two radio buttons for enabling and disabling phone number display -->
     <string name="PhoneNumberPrivacySettingsFragment__who_can_see_my_number">Quem pode ver o seu número</string>
     <!-- Subtext below radio buttons when who can see my number is set to nobody -->
-    <string name="PhoneNumberPrivacySettingsFragment__nobody_will_see">Ninguém verá o seu número de telemóvel no Signal</string>
+    <string name="PhoneNumberPrivacySettingsFragment__nobody_will_see">Ninguém verá o seu número de telemóvel no Molly</string>
     <!-- Section title above two radio buttons for enabling and disabling whether users can find me by my phone number  -->
     <string name="PhoneNumberPrivacySettingsFragment__who_can_find_me_by_number">Quem me pode encontrar através do número</string>
     <!-- Subtext below radio buttons when who can see my number is set to everyone -->
-    <string name="PhoneNumberPrivacySettingsFragment__your_phone_number">O seu número de telefone será visível para as pessoas e grupos com quem troca mensagens. As pessoas que tenham o seu número de telefone nos seus contactos, também o verão no Signal.</string>
+    <string name="PhoneNumberPrivacySettingsFragment__your_phone_number">O seu número de telefone será visível para as pessoas e grupos com quem troca mensagens. As pessoas que tenham o seu número de telefone nos seus contactos, também o verão no Molly.</string>
     <string name="PhoneNumberPrivacy_everyone">Todos</string>
     <string name="PhoneNumberPrivacy_my_contacts">Os meus contactos</string>
     <string name="PhoneNumberPrivacy_nobody">Ninguém</string>
