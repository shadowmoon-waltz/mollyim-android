<?xml version='1.0' encoding='UTF-8'?>
<resources>
  <string name="yes">Sim</string>
  <string name="no">Não</string>
  <string name="delete">Eliminar</string>
  <string name="please_wait">Aguarde, por favor…</string>
  <string name="save">Guardar</string>
  <string name="note_to_self">Nota para mim</string>
  <!--AbstractNotificationBuilder-->
  <string name="AbstractNotificationBuilder_new_message">Nova mensagem</string>
  <!--AlbumThumbnailView-->
  <!--ApplicationMigrationActivity-->
  <string name="ApplicationMigrationActivity__signal_is_updating">O Molly está a atualizar…</string>
  <!--ApplicationPreferencesActivity-->
  <string name="ApplicationPreferencesActivity_currently_s">Atualmente: %s</string>
  <string name="ApplicationPreferenceActivity_you_havent_set_a_passphrase_yet">Ainda não definiu uma frase-chave!</string>
  <string name="ApplicationPreferencesActivity_disable_passphrase">Desativar frase-chave?</string>
  <string name="ApplicationPreferencesActivity_this_will_permanently_unlock_signal_and_message_notifications">Isto irá desbloquear permanentemente o Molly e as notificações de mensagens.</string>
  <string name="ApplicationPreferencesActivity_disable">Desativar</string>
  <string name="ApplicationPreferencesActivity_unregistering">A eliminar o registo…</string>
  <string name="ApplicationPreferencesActivity_unregistering_from_signal_messages_and_calls">A eliminar o registo do serviço de mensagens e chamadas do Molly…</string>
  <string name="ApplicationPreferencesActivity_disable_signal_messages_and_calls">Desativar as mensagens e chamadas do Molly?</string>
  <string name="ApplicationPreferencesActivity_disable_signal_messages_and_calls_by_unregistering">Desative as mensagens e chamadas do Molly eliminando o seu registo do servidor. Será necessário registar novamente o seu número de telefone caso as pretenda utilizar novamente no futuro.</string>
  <string name="ApplicationPreferencesActivity_error_connecting_to_server">Erro a establecer a ligação com o servidor!</string>
  <string name="ApplicationPreferencesActivity_sms_enabled">SMS ativados</string>
  <string name="ApplicationPreferencesActivity_touch_to_change_your_default_sms_app">Toque para alterar a sua aplicação de SMS padrão</string>
  <string name="ApplicationPreferencesActivity_sms_disabled">SMS desativados</string>
  <string name="ApplicationPreferencesActivity_touch_to_make_signal_your_default_sms_app">Toque para tornar o Signal na sua aplicação SMS padrão</string>
  <string name="ApplicationPreferencesActivity_on">on</string>
  <string name="ApplicationPreferencesActivity_On">On</string>
  <string name="ApplicationPreferencesActivity_off">off</string>
  <string name="ApplicationPreferencesActivity_Off">Off</string>
  <string name="ApplicationPreferencesActivity_sms_mms_summary">SMS %1$s, MMS %2$s</string>
  <string name="ApplicationPreferencesActivity_privacy_summary">Bloqueio de ecrã %1$s, Bloqueio de registo %2$s</string>
  <string name="ApplicationPreferencesActivity_appearance_summary">Tema %1$s, Idioma %2$s</string>
  <string name="ApplicationPreferencesActivity_pins_are_required_for_registration_lock">Os PINs são necessários para o bloqueio do registo. Para desativar os PINs, primeiro desative o bloqueio do registo.</string>
  <string name="ApplicationPreferencesActivity_pin_created">PIN criado.</string>
  <string name="ApplicationPreferencesActivity_pin_disabled">PIN desativado.</string>
  <string name="ApplicationPreferencesActivity_hide">Ocultar</string>
  <string name="ApplicationPreferencesActivity_hide_reminder">Ocultar lembrete?</string>
  <string name="ApplicationPreferencesActivity_record_payments_recovery_phrase">Gravar frase de recuperação de pagamentos</string>
  <string name="ApplicationPreferencesActivity_record_phrase">Gravar frase</string>
  <string name="ApplicationPreferencesActivity_before_you_can_disable_your_pin">Antes de desativar o seu PIN, você deverá registar a sua frase de recuperação de pagamentos para garantir que pode recuperar a sua conta de pagamentos. </string>
  <!--AppProtectionPreferenceFragment-->
  <plurals name="AppProtectionPreferenceFragment_minutes">
    <item quantity="one">%d minuto</item>
    <item quantity="other">%d minutos</item>
  </plurals>
  <!--DraftDatabase-->
  <string name="DraftDatabase_Draft_image_snippet">(imagem)</string>
  <string name="DraftDatabase_Draft_audio_snippet">(áudio)</string>
  <string name="DraftDatabase_Draft_video_snippet">(vídeo)</string>
  <string name="DraftDatabase_Draft_location_snippet">(localização)</string>
  <string name="DraftDatabase_Draft_quote_snippet">(responder)</string>
  <string name="DraftDatabase_Draft_voice_note">(Mensagem de voz)</string>
  <!--AttachmentKeyboard-->
  <string name="AttachmentKeyboard_gallery">Galeria</string>
  <string name="AttachmentKeyboard_file">Ficheiro</string>
  <string name="AttachmentKeyboard_contact">Contacto</string>
  <string name="AttachmentKeyboard_location">Localização</string>
  <string name="AttachmentKeyboard_Signal_needs_permission_to_show_your_photos_and_videos">O Molly necessita de permissão para exibir as suas fotografias e vídeos.</string>
  <string name="AttachmentKeyboard_give_access">Conceder acesso</string>
  <string name="AttachmentKeyboard_payment">Pagamento</string>
  <!--AttachmentManager-->
  <string name="AttachmentManager_cant_open_media_selection">Não foi possível encontrar uma aplicação para selecionar a multimédia.</string>
  <string name="AttachmentManager_signal_requires_the_external_storage_permission_in_order_to_attach_photos_videos_or_audio">O Molly requer permissão de acesso ao armazenamento de forma a poder anexar fotografias, vídeo e áudio, mas esta foi negada permanentemente. Por favor, aceda ao menu de definições das aplicações do seu telemóvel, selecione a aplicação Molly, e em \"Permissões\" ative \"Armazenamento\" ou \"Memória\". </string>
  <string name="AttachmentManager_signal_requires_contacts_permission_in_order_to_attach_contact_information">O Molly requer permissão de acesso aos contactos para anexar os dados do contacto, mas esta foi negada permanentemente. Por favor, aceda às definições das aplicações no menu do telemóvel, selecione a aplicação Molly e em \"Permissões\" ative \"Contactos\".</string>
  <string name="AttachmentManager_signal_requires_location_information_in_order_to_attach_a_location">O Molly requer permissão de acesso à localização para poder anexar uma localização, mas esta foi negada permanentemente. Por favor aceda às definições das aplicações no menu do telemóvel, selecione a aplicação Molly e nas \"Permissões\" ative a \"Localização\".</string>
  <!--AttachmentUploadJob-->
  <string name="AttachmentUploadJob_uploading_media">A carregar multimédia…</string>
  <string name="AttachmentUploadJob_compressing_video_start">A comprimir vídeo…</string>
  <!--BackgroundMessageRetriever-->
  <string name="BackgroundMessageRetriever_checking_for_messages">A procurar por mensagens…</string>
  <!--BlockedUsersActivity-->
  <string name="BlockedUsersActivity__blocked_users">Utilizadores bloqueados</string>
  <string name="BlockedUsersActivity__add_blocked_user">Adicionar utilizador bloqueado</string>
  <string name="BlockedUsersActivity__blocked_users_will">Os utilizadores bloqueados não poderão telefonar-lhe ou enviar-lhe mensagens.</string>
  <string name="BlockedUsersActivity__no_blocked_users">Sem utilizadores bloqueados</string>
  <string name="BlockedUsersActivity__block_user">Bloquear utilizador?</string>
  <string name="BlockedUserActivity__s_will_not_be_able_to">\"%1$s\" não será capaz de lhe telefonar ou enviar mensagens.</string>
  <string name="BlockedUsersActivity__block">Bloquear</string>
  <string name="BlockedUsersActivity__unblock_user">Desbloquear utilizador?</string>
  <string name="BlockedUsersActivity__do_you_want_to_unblock_s">Deseja desbloquear \"%1$s\"?</string>
  <string name="BlockedUsersActivity__unblock">Desbloquear</string>
  <!--BlockUnblockDialog-->
  <string name="BlockUnblockDialog_block_and_leave_s">Bloquear e abandonar %1$s?</string>
  <string name="BlockUnblockDialog_block_s">Bloquear %1$s?</string>
  <string name="BlockUnblockDialog_you_will_no_longer_receive_messages_or_updates">Deixará de receber mensagens ou atualizações deste grupo e, os membros deixarão de o poder adicionar novamente a este grupo.</string>
  <string name="BlockUnblockDialog_group_members_wont_be_able_to_add_you">Os membros do grupo não serão capazes de o adicionar novamente a este grupo.</string>
  <string name="BlockUnblockDialog_group_members_will_be_able_to_add_you">Os membros do grupo serão capazes de o adicionar novamente a este grupo.</string>
  <string name="BlockUnblockDialog_you_will_be_able_to_call_and_message_each_other">Poderão enviar mensagens e telefonar uns aos outros, o seu nome e fotografia serão partilhados com eles.</string>
  <string name="BlockUnblockDialog_blocked_people_wont_be_able_to_call_you_or_send_you_messages">As pessoas bloqueadas não serão capazes de lhe ligar ou enviar-lhe mensagens.</string>
  <string name="BlockUnblockDialog_unblock_s">Desbloquear %1$s?</string>
  <string name="BlockUnblockDialog_block">Bloquear</string>
  <string name="BlockUnblockDialog_block_and_leave">Bloquear e abandonar</string>
  <string name="BlockUnblockDialog_report_spam_and_block">Reportar spam e bloquear</string>
  <!--BucketedThreadMedia-->
  <string name="BucketedThreadMedia_Today">Hoje</string>
  <string name="BucketedThreadMedia_Yesterday">Ontem</string>
  <string name="BucketedThreadMedia_This_week">Esta semana</string>
  <string name="BucketedThreadMedia_This_month">Este mês</string>
  <string name="BucketedThreadMedia_Large">Grande</string>
  <string name="BucketedThreadMedia_Medium">Média</string>
  <string name="BucketedThreadMedia_Small">Pequena</string>
  <!--CameraXFragment-->
  <string name="CameraXFragment_tap_for_photo_hold_for_video">Toque para fotografia, mantenha premido para vídeo</string>
  <string name="CameraXFragment_capture_description">Capturar</string>
  <string name="CameraXFragment_change_camera_description">Alterar câmara</string>
  <string name="CameraXFragment_open_gallery_description">Abrir galeria</string>
  <!--CameraContacts-->
  <string name="CameraContacts_recent_contacts">Contactos recentes</string>
  <string name="CameraContacts_signal_contacts">Contactos Signal</string>
  <string name="CameraContacts_signal_groups">Grupos Signal</string>
  <string name="CameraContacts_you_can_share_with_a_maximum_of_n_conversations">Pode partilhar com um máximo de %d conversas.</string>
  <string name="CameraContacts_select_signal_recipients">Selecione os destinatários Signal</string>
  <string name="CameraContacts_no_signal_contacts">Sem contactos Signal</string>
  <string name="CameraContacts_you_can_only_use_the_camera_button">Apenas pode utilizar o botão da câmara para enviar fotografias para contactos Signal.</string>
  <string name="CameraContacts_cant_find_who_youre_looking_for">Não consegue encontrar quem procura?</string>
  <string name="CameraContacts_invite_a_contact_to_join_signal">Convide um contacto para se juntar ao Molly</string>
  <string name="CameraContacts__menu_search">Procurar</string>
  <!--ClearProfileActivity-->
  <string name="ClearProfileActivity_remove">Remover</string>
  <string name="ClearProfileActivity_remove_profile_photo">Remover a fotografia do perfil?</string>
  <string name="ClearProfileActivity_remove_group_photo">Remover a fotografia do grupo?</string>
  <!--ClientDeprecatedActivity-->
  <string name="ClientDeprecatedActivity_update_signal">Atualizar o Molly</string>
  <string name="ClientDeprecatedActivity_this_version_of_the_app_is_no_longer_supported">Esta versão da aplicação deixou de ser suportada. Para continuar a enviar e a receber mensagens, atualize para a última versão</string>
  <string name="ClientDeprecatedActivity_update">Atualizar</string>
  <string name="ClientDeprecatedActivity_dont_update">Não atualizar</string>
  <string name="ClientDeprecatedActivity_warning">Aviso</string>
  <string name="ClientDeprecatedActivity_your_version_of_signal_has_expired_you_can_view_your_message_history">A sua versão do Signal expirou. Pode ver o seu histórico de mensagens mas não será capaz de enviar ou receber mensagens até que atualize.</string>
  <!--CommunicationActions-->
  <string name="CommunicationActions_no_browser_found">Não foi encontrado nenhum navegador de Internet.</string>
  <string name="CommunicationActions_send_email">Enviar e-mail</string>
  <string name="CommunicationActions_a_cellular_call_is_already_in_progress">Já está a decorrer uma chamada através das redes móveis.</string>
  <string name="CommunicationActions_start_voice_call">Iniciar chamada de voz?</string>
  <string name="CommunicationActions_cancel">Cancelar</string>
  <string name="CommunicationActions_call">Telefonar</string>
  <string name="CommunicationActions_insecure_call">Chamada insegura</string>
  <string name="CommunicationActions_carrier_charges_may_apply">Poderão ser aplicadas taxas. O número para o qual está a ligar não se encontra registado no Signal. Esta chamada será efetuada através da sua operadora e não através da internet.</string>
  <!--ConfirmIdentityDialog-->
  <string name="ConfirmIdentityDialog_your_safety_number_with_s_has_changed">O seu número de segurança com %1$s foi alterado. Isto poderá significar que alguém está a tentar intercetar esta comunicação ou simplesmente que %2$s reinstalou o Signal.</string>
  <string name="ConfirmIdentityDialog_you_may_wish_to_verify_your_safety_number_with_this_contact">Você poderá desejar verificar o seu número de segurança com este contacto.</string>
  <string name="ConfirmIdentityDialog_accept">Aceitar</string>
  <!--ContactsCursorLoader-->
  <string name="ContactsCursorLoader_recent_chats">Conversas recentes</string>
  <string name="ContactsCursorLoader_contacts">Contactos</string>
  <string name="ContactsCursorLoader_groups">Grupos</string>
  <string name="ContactsCursorLoader_phone_number_search">Procurar número de telefone</string>
  <string name="ContactsCursorLoader_username_search">Procurar nome de utilizador</string>
  <!--ContactsDatabase-->
  <string name="ContactsDatabase_message_s">Mensagem %s</string>
  <string name="ContactsDatabase_signal_call_s">Chamada do Signal %s</string>
  <!--ContactNameEditActivity-->
  <string name="ContactNameEditActivity_given_name">Nome próprio</string>
  <string name="ContactNameEditActivity_family_name">Apelido</string>
  <string name="ContactNameEditActivity_prefix">Prefixo</string>
  <string name="ContactNameEditActivity_suffix">Sufixo</string>
  <string name="ContactNameEditActivity_middle_name">Nome do meio</string>
  <!--ContactShareEditActivity-->
  <string name="ContactShareEditActivity_type_home">Casa</string>
  <string name="ContactShareEditActivity_type_mobile">Telemóvel</string>
  <string name="ContactShareEditActivity_type_work">Trabalho</string>
  <string name="ContactShareEditActivity_type_missing">Outro</string>
  <string name="ContactShareEditActivity_invalid_contact">O contacto selecionado é inválido</string>
  <!--ConversationItem-->
  <string name="ConversationItem_error_not_sent_tap_for_details">Não enviada, toque para mais detalhes</string>
  <string name="ConversationItem_error_partially_not_delivered">Enviada parcialmente, toque para mais detalhes</string>
  <string name="ConversationItem_error_network_not_delivered">Falha no envio</string>
  <string name="ConversationItem_received_key_exchange_message_tap_to_process">Foi recebida uma mensagem para troca de chaves, toque para processar.</string>
  <string name="ConversationItem_group_action_left">%1$s abandonou o grupo.</string>
  <string name="ConversationItem_send_paused">Envio em pausa</string>
  <string name="ConversationItem_click_to_approve_unencrypted">Falha ao enviar, toque para enviar pelo modo inseguro</string>
  <string name="ConversationItem_click_to_approve_unencrypted_sms_dialog_title">Recorrer a SMS não encriptado?</string>
  <string name="ConversationItem_click_to_approve_unencrypted_mms_dialog_title">Recorrer a MMS não encriptado?</string>
  <string name="ConversationItem_click_to_approve_unencrypted_dialog_message">Esta mensagem <b>não</b> será encriptada porque o destinatário já não é um utilizador do Signal.\n\nEnviar mensagem de um modo não seguro?</string>
  <string name="ConversationItem_unable_to_open_media">Não foi possível encontrar uma aplicação capaz de abrir este ficheiro.</string>
  <string name="ConversationItem_copied_text">Copiado %s</string>
  <string name="ConversationItem_from_s">de %s</string>
  <string name="ConversationItem_to_s">para %s</string>
  <string name="ConversationItem_read_more">  Ler mais</string>
  <string name="ConversationItem_download_more">  Descarregar mais</string>
  <string name="ConversationItem_pending">  Pendente</string>
  <string name="ConversationItem_this_message_was_deleted">Esta mensagem foi eliminada.</string>
  <string name="ConversationItem_you_deleted_this_message">Eliminou esta mensagem.</string>
  <!--ConversationActivity-->
  <string name="ConversationActivity_add_attachment">Adicionar anexo</string>
  <string name="ConversationActivity_select_contact_info">Selecionar informações de contacto</string>
  <string name="ConversationActivity_compose_message">Compor mensagem</string>
  <string name="ConversationActivity_sorry_there_was_an_error_setting_your_attachment">Lamentamos mas ocorreu um erro com o envio do seu anexo.</string>
  <string name="ConversationActivity_recipient_is_not_a_valid_sms_or_email_address_exclamation">O destinatário não é um número de SMS ou endereço de e-mail válido!</string>
  <string name="ConversationActivity_message_is_empty_exclamation">A mensagem encontra-se vazia!</string>
  <string name="ConversationActivity_group_members">Membros do grupo</string>
  <string name="ConversationActivity__tap_here_to_start_a_group_call">Toque aqui para iniciar uma chamada de grupo</string>
  <string name="ConversationActivity_invalid_recipient">Destinatário inválido!</string>
  <string name="ConversationActivity_added_to_home_screen">Adicionado ao ecrã inicial</string>
  <string name="ConversationActivity_calls_not_supported">Chamadas não suportadas</string>
  <string name="ConversationActivity_this_device_does_not_appear_to_support_dial_actions">Este dispositivo parece não suportar ações de marcação.</string>
  <string name="ConversationActivity_transport_insecure_sms">SMS inseguro</string>
  <string name="ConversationActivity_transport_insecure_mms">MMS inseguro</string>
  <string name="ConversationActivity_transport_signal">Signal</string>
  <string name="ConversationActivity_lets_switch_to_signal">Vamos mudar para o Molly %1$s</string>
  <string name="ConversationActivity_specify_recipient">Por favor escolha um contacto</string>
  <string name="ConversationActivity_unblock">Desbloquear</string>
  <string name="ConversationActivity_attachment_exceeds_size_limits">O anexo tem um tamanho superior ao limite do tipo de mensagem que está a enviar.</string>
  <string name="ConversationActivity_unable_to_record_audio">Não é possível gravar áudio!</string>
  <string name="ConversationActivity_you_cant_send_messages_to_this_group">Não pode enviar mensagens para este grupo pois já não é membro.</string>
  <string name="ConversationActivity_only_s_can_send_messages">Apenas %1$s pode(m) enviar mensagens.</string>
  <string name="ConversationActivity_admins">administradores</string>
  <string name="ConversationActivity_message_an_admin">Envie uma mensagem para um administrador</string>
  <string name="ConversationActivity_cant_start_group_call">Não é possível iniciar uma chamada de grupo</string>
  <string name="ConversationActivity_only_admins_of_this_group_can_start_a_call">Apenas os administradores deste grupo podem começar uma chamada.</string>
  <string name="ConversationActivity_there_is_no_app_available_to_handle_this_link_on_your_device">Não existe no seu dispositivo nenhuma aplicação capaz de lidar com este tipo de ligação.</string>
  <string name="ConversationActivity_your_request_to_join_has_been_sent_to_the_group_admin">O seu pedido para entrar foi enviado ao administrador do grupo. Será notificado quando ele tomar uma decisão.</string>
  <string name="ConversationActivity_cancel_request">Cancelar pedido</string>
  <string name="ConversationActivity_to_send_audio_messages_allow_signal_access_to_your_microphone">Para poder enviar mensagens de áudio, permita que o Molly aceda ao microfone.</string>
  <string name="ConversationActivity_signal_requires_the_microphone_permission_in_order_to_send_audio_messages">O Molly requer permissão de acesso ao microfone para enviar mensagens áudio, mas esta foi negada permanentemente. Por favor, aceda às definições das aplicações do telemóvel, selecione a aplicação Molly e nas \"Permissões\" ative \"Microfone\".</string>
  <string name="ConversationActivity_signal_needs_the_microphone_and_camera_permissions_in_order_to_call_s">O Molly requer permissão de acesso ao microfone e câmara, para poder ligar a %s, mas esta foi negada permanentemente. Por favor, aceda às definições das aplicações do telemóvel, selecione a aplicação Molly e nas \"Permissões\" ative o \"Microfone\" e a \"Câmara\".</string>
  <string name="ConversationActivity_to_capture_photos_and_video_allow_signal_access_to_the_camera">Para tirar fotografias e filmar vídeos, dê permissões ao Molly para acesso à câmara.</string>
  <string name="ConversationActivity_signal_needs_the_camera_permission_to_take_photos_or_video">O Molly requer permissão de acesso à câmara para tirar fotografias ou vídeos, mas esta foi negada permanentemente. Por favor, aceda às definições das aplicações do telemóvel, seleccione a aplicação Molly e nas \"Permissões\" ative a \"Câmara\".</string>
  <string name="ConversationActivity_signal_needs_camera_permissions_to_take_photos_or_video">O Molly requer permissão de acesso à Câmara para tirar fotografias ou fazer vídeos</string>
  <string name="ConversationActivity_enable_the_microphone_permission_to_capture_videos_with_sound">Ative a permissão do microfone para poder capturar vídeos com som.</string>
  <string name="ConversationActivity_signal_needs_the_recording_permissions_to_capture_video">O Sinal necessita de permissões de microfone para poder gravar vídeos. mas elas foram negadas. Por favor, avance até às definições das aplicações,. selecione o Molly e nas \"Permissões\", ative o \"Microfone\" e a \"Câmara\"</string>
  <string name="ConversationActivity_signal_needs_recording_permissions_to_capture_video">O Molly necessita de permissões de microfone para poder gravar vídeos.</string>
  <string name="ConversationActivity_quoted_contact_message">%1$s%2$s</string>
  <string name="ConversationActivity_signal_cannot_sent_sms_mms_messages_because_it_is_not_your_default_sms_app">O Signal não consegue enviar mensagens SMS/MMS porque não é a sua aplicação padrão para lidar com SMS. Deseja alterar isto nas definições do Android?</string>
  <string name="ConversationActivity_yes">Sim</string>
  <string name="ConversationActivity_no">Não</string>
  <string name="ConversationActivity_search_position">%1$d de %2$d</string>
  <string name="ConversationActivity_no_results">Sem resultados</string>
  <string name="ConversationActivity_sticker_pack_installed">Pacote de autocolantes instalado</string>
  <string name="ConversationActivity_new_say_it_with_stickers">Novidade! Comunique com autocolantes</string>
  <string name="ConversationActivity_cancel">Cancelar</string>
  <string name="ConversationActivity_delete_conversation">Eliminar conversa?</string>
  <string name="ConversationActivity_delete_and_leave_group">Eliminar e abandonar o grupo? </string>
  <string name="ConversationActivity_this_conversation_will_be_deleted_from_all_of_your_devices">Está conversa será eliminada de todos os seus dispositivos.</string>
  <string name="ConversationActivity_you_will_leave_this_group_and_it_will_be_deleted_from_all_of_your_devices">Irá abandonar este grupo, e ele será eliminado de todos os seus dispositivos.</string>
  <string name="ConversationActivity_delete">Eliminar</string>
  <string name="ConversationActivity_delete_and_leave">Eliminar e abandonar</string>
  <string name="ConversationActivity__to_call_s_signal_needs_access_to_your_microphone">Para ligar a %1$s, o Molly necessita de ter acesso ao microfone.</string>
  <string name="ConversationActivity__more_options_now_in_group_settings">Agora mais opções nas \"Definições de grupo\"</string>
  <string name="ConversationActivity_join">Entrar</string>
  <string name="ConversationActivity_full">Cheio(a)</string>
  <string name="ConversationActivity_error_sending_media">Erro ao enviar multimédia</string>
  <string name="ConversationActivity__reported_as_spam_and_blocked">Reportado como spam e bloqueado.</string>
  <!--ConversationAdapter-->
  <plurals name="ConversationAdapter_n_unread_messages">
    <item quantity="one">%d mensagem não lida</item>
    <item quantity="other">%d mensagens por ler</item>
  </plurals>
  <!--ConversationFragment-->
  <plurals name="ConversationFragment_delete_selected_messages">
    <item quantity="one">Apagar mensagem seleccionada?</item>
    <item quantity="other">Eliminar as mensagens selecionadas?</item>
  </plurals>
  <string name="ConversationFragment_save_to_sd_card">Guardar para o armazenamento local?</string>
  <plurals name="ConversationFragment_saving_n_media_to_storage_warning">
    <item quantity="one">Guardar este ficheiro multimédia para o armazenamento local vai permitir que qualquer outra aplicação lhe possa aceder.\n\nContinuar?</item>
    <item quantity="other">Guardar estes %1$d ficheiros no armazenamento local irá permitir que qualquer outra aplicação lhes possa aceder.\n\nDeseja continuar?</item>
  </plurals>
  <plurals name="ConversationFragment_error_while_saving_attachments_to_sd_card">
    <item quantity="one">Erro ao guardar anexo para o armazenamento local!</item>
    <item quantity="other">Erro ao guardar os anexos para o armazenamento local!</item>
  </plurals>
  <string name="ConversationFragment_unable_to_write_to_sd_card_exclamation">Não é possível escrever no armazenamento local!</string>
  <plurals name="ConversationFragment_saving_n_attachments">
    <item quantity="one">A guardar anexo</item>
    <item quantity="other">A guardar %1$d anexos</item>
  </plurals>
  <plurals name="ConversationFragment_saving_n_attachments_to_sd_card">
    <item quantity="one">A guardar anexo para o armazenamento local…</item>
    <item quantity="other">A guardar %1$d anexos para o armazenamento local…</item>
  </plurals>
  <string name="ConversationFragment_pending">Pendente…</string>
  <string name="ConversationFragment_push">Dados (Signal)</string>
  <string name="ConversationFragment_mms">MMS</string>
  <string name="ConversationFragment_sms">SMS</string>
  <string name="ConversationFragment_deleting">A eliminar</string>
  <string name="ConversationFragment_deleting_messages">A eliminar mensagens…</string>
  <string name="ConversationFragment_delete_for_me">Eliminar para mim</string>
  <string name="ConversationFragment_delete_for_everyone">Eliminar para todos</string>
  <string name="ConversationFragment_this_message_will_be_deleted_for_everyone_in_the_conversation">Esta mensagem será eliminada para todos os presentes na conversa, se eles tiverem uma versão recente do Signal. Eles serão capazes de ver que você eliminou a mensagem.</string>
  <string name="ConversationFragment_quoted_message_not_found">Não foi encontrada a mensagem original</string>
  <string name="ConversationFragment_quoted_message_no_longer_available">A mensagem original já não se encontra disponível</string>
  <string name="ConversationFragment_failed_to_open_message">Falha ao abrir a mensagem</string>
  <string name="ConversationFragment_you_can_swipe_to_the_right_reply">Pode deslizar qualquer mensagem para a direita para responder rapidamente</string>
  <string name="ConversationFragment_you_can_swipe_to_the_left_reply">Pode deslizar qualquer mensagem para a esquerda para responder rapidamente</string>
  <string name="ConversationFragment_outgoing_view_once_media_files_are_automatically_removed">Os ficheiros multimédia de visualização única são removidos automaticamente depois de terem sido enviados</string>
  <string name="ConversationFragment_you_already_viewed_this_message">Já viu esta mensagem</string>
  <string name="ConversationFragment__you_can_add_notes_for_yourself_in_this_conversation">Pode adicionar notas para si mesmo nesta conversa.\nSe a sua conta esteve ligada a algum dispositivo, as notas novas serão sincronizadas.</string>
  <string name="ConversationFragment__d_group_members_have_the_same_name">%1$d membros do grupo têm o mesmo nome.</string>
  <string name="ConversationFragment__tap_to_review">Toque para rever</string>
  <string name="ConversationFragment__review_requests_carefully">Revejo os pedidos de forma cuidada</string>
  <string name="ConversationFragment__signal_found_another_contact_with_the_same_name">O Molly encontrou outro contacto com o mesmo nome.</string>
  <string name="ConversationFragment_contact_us">Contacte-nos</string>
  <string name="ConversationFragment_verify">Verificar</string>
  <string name="ConversationFragment_not_now">Agora não</string>
  <string name="ConversationFragment_your_safety_number_with_s_changed">O seu número de segurança com %s mudou.</string>
  <string name="ConversationFragment_your_safety_number_with_s_changed_likey_because_they_reinstalled_signal">O seu número de segurança  com %s foi alterado, provavelmente porque ele(a) reinstalou o Signal ou alterou os dispositivos. Toque em \'Verificar\' para confirmar o novo número de segurança (Isto é opcional).</string>
  <!--Message shown to indicate which notification profile is on/active-->
  <string name="ConversationFragment__s_on">%1$s - ON</string>
  <plurals name="ConversationListFragment_delete_selected_conversations">
    <item quantity="one">Eliminar a conversa seleccionada?</item>
    <item quantity="other">Eliminar as conversas selecionadas?</item>
  </plurals>
  <plurals name="ConversationListFragment_this_will_permanently_delete_all_n_selected_conversations">
    <item quantity="one">Isto irá eliminar permanentemente a conversa seleccionada.</item>
    <item quantity="other">Isto irá eliminar permanentemente todas as %1$d conversas selecionadas.</item>
  </plurals>
  <string name="ConversationListFragment_deleting">A eliminar</string>
  <string name="ConversationListFragment_deleting_selected_conversations">A eliminar as conversas selecionadas…</string>
  <plurals name="ConversationListFragment_conversations_archived">
    <item quantity="one">Conversa arquivada</item>
    <item quantity="other">%d conversas arquivadas</item>
  </plurals>
  <string name="ConversationListFragment_undo">DESFAZER</string>
  <plurals name="ConversationListFragment_moved_conversations_to_inbox">
    <item quantity="one">Conversa movida para a caixa de entrada</item>
    <item quantity="other">%d conversas movidas para a caixa de entrada</item>
  </plurals>
  <plurals name="ConversationListFragment_read_plural">
    <item quantity="one">Lida</item>
    <item quantity="other">Lidas</item>
  </plurals>
  <plurals name="ConversationListFragment_unread_plural">
    <item quantity="one">Por ler</item>
    <item quantity="other">Por ler</item>
  </plurals>
  <plurals name="ConversationListFragment_pin_plural">
    <item quantity="one">Afixar</item>
    <item quantity="other">Afixar</item>
  </plurals>
  <plurals name="ConversationListFragment_unpin_plural">
    <item quantity="one">Desafixar</item>
    <item quantity="other">Desafixar</item>
  </plurals>
  <plurals name="ConversationListFragment_mute_plural">
    <item quantity="one">Silenciar</item>
    <item quantity="other">Silenciar</item>
  </plurals>
  <plurals name="ConversationListFragment_unmute_plural">
    <item quantity="one">Alertar</item>
    <item quantity="other">Alertar</item>
  </plurals>
  <string name="ConversationListFragment_select">Selecionar</string>
  <plurals name="ConversationListFragment_archive_plural">
    <item quantity="one">Arquivar</item>
    <item quantity="other">Arquivar</item>
  </plurals>
  <plurals name="ConversationListFragment_unarchive_plural">
    <item quantity="one">Desarquivar</item>
    <item quantity="other">Desarquivar</item>
  </plurals>
  <plurals name="ConversationListFragment_delete_plural">
    <item quantity="one">Eliminar</item>
    <item quantity="other">Eliminar</item>
  </plurals>
  <string name="ConversationListFragment_select_all">Selecionar tudo</string>
  <plurals name="ConversationListFragment_s_selected">
    <item quantity="one">%d selecionado</item>
    <item quantity="other">%d selecionados</item>
  </plurals>
  <!--Show in conversation list overflow menu to open selection bottom sheet-->
  <string name="ConversationListFragment__notification_profile">Perfil de notificações</string>
  <!--Tooltip shown after you have created your first notification profile-->
  <string name="ConversationListFragment__turn_your_notification_profile_on_or_off_here">Ative ou desative aqui o seu perfil de notificações.</string>
  <!--Message shown in top toast to indicate the named profile is on-->
  <string name="ConversationListFragment__s_on">%1$s - ON</string>
  <!--ConversationListItem-->
  <string name="ConversationListItem_key_exchange_message">Mensagem de troca de chaves</string>
  <!--ConversationListItemAction-->
  <string name="ConversationListItemAction_archived_conversations_d">Conversas arquivadas (%d)</string>
  <!--ConversationTitleView-->
  <string name="ConversationTitleView_verified">Verificado</string>
  <string name="ConversationTitleView_you">Você</string>
  <!--ConversationTypingView-->
  <string name="ConversationTypingView__plus_d">+%1$d</string>
  <!--CreateGroupActivity-->
  <string name="CreateGroupActivity_some_contacts_cannot_be_in_legacy_groups">Alguns contactos não podem estar nos grupos legados.</string>
  <string name="CreateGroupActivity__select_members">Selecionar  membros</string>
  <!--CreateProfileActivity-->
  <string name="CreateProfileActivity__profile">Perfil</string>
  <string name="CreateProfileActivity_error_setting_profile_photo">Erro ao definir a fotografia de perfil</string>
  <string name="CreateProfileActivity_problem_setting_profile">Problema na configuração do perfil</string>
  <string name="CreateProfileActivity_set_up_your_profile">Configurar o seu perfil</string>
  <string name="CreateProfileActivity_signal_profiles_are_end_to_end_encrypted">O seu perfil é encriptado de topo a topo. O seu perfil bem como as suas alterações estarão visíveis para todos os seus contactos, quando inicia ou aceita novas conversas e quando se junta a novos grupos. </string>
  <string name="CreateProfileActivity_set_avatar_description">Definir avatar</string>
  <!--ChooseBackupFragment-->
  <string name="ChooseBackupFragment__restore_from_backup">Restaurar a partir da cópia de segurança?</string>
  <string name="ChooseBackupFragment__restore_your_messages_and_media">Restore as suas mensagens e multimédia a partir de uma cópia de segurança local. Se não as restaurar agora, não as poderá restaurar mais tarde.</string>
  <string name="ChooseBackupFragment__icon_content_description">Ícone restaurar a partir da cópia de segurança</string>
  <string name="ChooseBackupFragment__choose_backup">Escolher cópia de segurança</string>
  <string name="ChooseBackupFragment__learn_more">Saber mais</string>
  <string name="ChooseBackupFragment__no_file_browser_available">Nenhum explorador de ficheiros disponível</string>
  <!--RestoreBackupFragment-->
  <string name="RestoreBackupFragment__restore_complete">Restauro completo</string>
  <string name="RestoreBackupFragment__to_continue_using_backups_please_choose_a_folder">Para continuar a utilizar cópias de segurança, escolha uma pasta. As cópias de segurança novas serão guardadas nesta localização.</string>
  <string name="RestoreBackupFragment__choose_folder">Escolher pasta</string>
  <string name="RestoreBackupFragment__not_now">Agora não</string>
  <!--BackupsPreferenceFragment-->
  <string name="BackupsPreferenceFragment__chat_backups">Cópias de segurança de conversas</string>
  <string name="BackupsPreferenceFragment__backups_are_encrypted_with_a_passphrase">As cópias de segurança são encriptadas com uma frase-chave e são guardadas no seu dispositivo.</string>
  <string name="BackupsPreferenceFragment__create_backup">Criar cópia de segurança</string>
  <string name="BackupsPreferenceFragment__last_backup">Ultima cópia de segurança: %1$s</string>
  <string name="BackupsPreferenceFragment__backup_folder">Pasta da cópia de segurança</string>
  <string name="BackupsPreferenceFragment__verify_backup_passphrase">Verificar a frase-chave de segurança</string>
  <string name="BackupsPreferenceFragment__test_your_backup_passphrase">Teste a sua frase-chave e confirme se coincide</string>
  <string name="BackupsPreferenceFragment__turn_on">Ativar</string>
  <string name="BackupsPreferenceFragment__turn_off">Desativar</string>
  <string name="BackupsPreferenceFragment__to_restore_a_backup">Para poder restaurar uma cópia de segurança, instale uma nova cópia do Molly. Abra a aplicação e toque em \"Restaurar cópia de segurança\", aqui localize o ficheiro com a cópia de segurança. %1$s</string>
  <string name="BackupsPreferenceFragment__learn_more">Saber mais</string>
  <string name="BackupsPreferenceFragment__in_progress">Em progresso…</string>
  <string name="BackupsPreferenceFragment__d_so_far">%1$d até ao momento…</string>
  <string name="BackupsPreferenceFragment_signal_requires_external_storage_permission_in_order_to_create_backups">O Molly requer permissão de acesso ao armazenamento externo para criar cópias de segurança, mas esta foi negada permanentemente. Por favor, aceda às definições das aplicações do seu telemóvel, selecione a aplicação Molly e nas \"Permissões\" ative \"Armazenamento\".</string>
  <!--CustomDefaultPreference-->
  <string name="CustomDefaultPreference_using_custom">Usar a opção personalizada: %s</string>
  <string name="CustomDefaultPreference_using_default">A usar a opção predefinida: %s</string>
  <string name="CustomDefaultPreference_none">Nenhum</string>
  <!--AvatarSelectionBottomSheetDialogFragment-->
  <string name="AvatarSelectionBottomSheetDialogFragment__choose_photo">Escolher fotografia</string>
  <string name="AvatarSelectionBottomSheetDialogFragment__take_photo">Tirar fotografia</string>
  <string name="AvatarSelectionBottomSheetDialogFragment__choose_from_gallery">Escolher da galeria</string>
  <string name="AvatarSelectionBottomSheetDialogFragment__remove_photo">Remover fotografia</string>
  <string name="AvatarSelectionBottomSheetDialogFragment__taking_a_photo_requires_the_camera_permission">Tirar uma fotografia necessita da permissão de câmara,</string>
  <string name="AvatarSelectionBottomSheetDialogFragment__viewing_your_gallery_requires_the_storage_permission">Ver a sua galeria exige ter permissão de armazenamento.</string>
  <!--DateUtils-->
  <string name="DateUtils_just_now">Agora</string>
  <string name="DateUtils_minutes_ago">%dm</string>
  <string name="DateUtils_today">Hoje</string>
  <string name="DateUtils_yesterday">Ontem</string>
  <!--DecryptionFailedDialog-->
  <string name="DecryptionFailedDialog_chat_session_refreshed">A sessão da conversa foi atualizada</string>
  <string name="DecryptionFailedDialog_signal_uses_end_to_end_encryption">O Signal utiliza encriptação de ponta a ponta e às vezes pode necessitar de atualizar a sua sessão de conversa. Isso não afeta a segurança da sua conversa, mas você poderá ter perdido uma mensagem desse contacto e pode pedir que ele a reenvie.</string>
  <!--DeviceListActivity-->
  <string name="DeviceListActivity_unlink_s">Desassociar \'%s\'?</string>
  <string name="DeviceListActivity_by_unlinking_this_device_it_will_no_longer_be_able_to_send_or_receive">Ao desassociar este dispositivo, ele irá deixar de poder enviar ou receber mensagens.</string>
  <string name="DeviceListActivity_network_connection_failed">Falha na ligação à rede</string>
  <string name="DeviceListActivity_try_again">Tentar novamente</string>
  <string name="DeviceListActivity_unlinking_device">A desassociar dispositivo…</string>
  <string name="DeviceListActivity_unlinking_device_no_ellipsis">A desassociar dispositivo</string>
  <string name="DeviceListActivity_network_failed">Falha de rede!</string>
  <!--DeviceListItem-->
  <string name="DeviceListItem_unnamed_device">Dispositivo sem nome</string>
  <string name="DeviceListItem_linked_s">%s associado(s)</string>
  <string name="DeviceListItem_last_active_s">Última atividade à %s</string>
  <string name="DeviceListItem_today">Hoje</string>
  <!--DocumentView-->
  <string name="DocumentView_unnamed_file">Ficheiro sem nome</string>
  <!--GroupCallingMegaphone-->
  <string name="GroupCallingMegaphone__introducing_group_calls">Introdução às \'Chamadas de grupo\'</string>
  <string name="GroupCallingMegaphone__open_a_new_group_to_start">Abra um \'Novo grupo\' para iniciar uma chamada de grupo encriptada e gratuita</string>
  <!--DozeReminder-->
  <string name="DozeReminder_optimize_for_missing_play_services">Otimizar para os \"Play Services\" em falta.</string>
  <string name="DozeReminder_this_device_does_not_support_play_services_tap_to_disable_system_battery">Este dispositivo não suporta os Play Services. Toque para desativar o sistema de otimização de bateria que impede o Molly de recolher mensagens enquanto inativo.</string>
  <!--ExpiredBuildReminder-->
  <string name="ExpiredBuildReminder_this_version_of_signal_has_expired">Esta versão do Signal expirou. Faça agora a atualização par aenviar e receber mensagens.</string>
  <string name="ExpiredBuildReminder_update_now">Atualizar agora</string>
  <!--PendingGroupJoinRequestsReminder-->
  <plurals name="PendingGroupJoinRequestsReminder_d_pending_member_requests">
    <item quantity="one">%d pedido pendente de membro.</item>
    <item quantity="other">%d pedidos de membros pendentes.</item>
  </plurals>
  <string name="PendingGroupJoinRequestsReminder_view">Ver</string>
  <!--ShareActivity-->
  <string name="ShareActivity_share_with">Partilhar com</string>
  <string name="ShareActivity_multiple_attachments_are_only_supported">Apenas são suportados anexos múltiplos para imagens e vídeos.</string>
  <string name="ShareActivity_you_do_not_have_permission_to_send_to_this_group">Você não tem permissão para enviar para esse grupo</string>
  <!--GcmRefreshJob-->
  <string name="GcmRefreshJob_Permanent_Signal_communication_failure">Falha permanente de comunicação do Signal!</string>
  <string name="GcmRefreshJob_Signal_was_unable_to_register_with_Google_Play_Services">O Molly não se conseguiu registar com os Serviços Google Play. As mensagens e chamadas do Molly estão desativadas, por favor tente registar-se novamente em Definições &gt; Avançado.</string>
  <!--GiphyActivity-->
  <string name="GiphyActivity_error_while_retrieving_full_resolution_gif">Erro ao obter o GIF de resolução integral</string>
  <!--GiphyFragmentPageAdapter-->
  <string name="GiphyFragmentPagerAdapter_gifs">GIFs</string>
  <string name="GiphyFragmentPagerAdapter_stickers">Autocolantes</string>
  <!--AddToGroupActivity-->
  <string name="AddToGroupActivity_add_member">Adicionar membro?</string>
  <string name="AddToGroupActivity_add_s_to_s">Adicionar \"%1$s\" a \"%2$s\"?</string>
  <string name="AddToGroupActivity_s_added_to_s">\"%1$s\" adicionado a \"%2$s\".</string>
  <string name="AddToGroupActivity_add_to_group">Adicionar ao grupo</string>
  <string name="AddToGroupActivity_add_to_groups">Adicionar aos grupos</string>
  <string name="AddToGroupActivity_this_person_cant_be_added_to_legacy_groups">Esta pessoa não pode ser adicionada os grupos legados.</string>
  <string name="AddToGroupActivity_add">Adicionar</string>
  <string name="AddToGroupActivity_add_to_a_group">Adicionar a um grupo</string>
  <!--ChooseNewAdminActivity-->
  <string name="ChooseNewAdminActivity_choose_new_admin">Escolha um administrador novo</string>
  <string name="ChooseNewAdminActivity_done">Concluído</string>
  <string name="ChooseNewAdminActivity_you_left">Abandonou \"%1$s.\"</string>
  <!--GroupMembersDialog-->
  <string name="GroupMembersDialog_you">Você</string>
  <!--GV2 access levels-->
  <string name="GroupManagement_access_level_anyone">Todos</string>
  <string name="GroupManagement_access_level_all_members">Todos os membros</string>
  <string name="GroupManagement_access_level_only_admins">Apenas administradores</string>
  <string name="GroupManagement_access_level_no_one">Nenhum</string>
  <!--GV2 invites sent-->
  <plurals name="GroupManagement_invitation_sent">
    <item quantity="one">Convite enviado</item>
    <item quantity="other">%d convites enviados</item>
  </plurals>
  <string name="GroupManagement_invite_single_user">“%1$s” não pode ser adicionado(a) automaticamente para este grupo por si.\n\nEle(a) foi convidado(a) a juntar-se, mas não irá ver nenhuma mensagem do grupo até que ele(a) aceite.</string>
  <string name="GroupManagement_invite_multiple_users">Estes utilizadores não podem ser adicionados automaticamente a este grupo por si.\n\nEles foram convidados a juntarem-se, mas não irão ver nenhuma mensagem do grupo até que aceite</string>
  <!--GroupsV1MigrationLearnMoreBottomSheetDialogFragment-->
  <string name="GroupsV1MigrationLearnMore_what_are_new_groups">O que são os \'Novos grupos\'?</string>
  <string name="GroupsV1MigrationLearnMore_new_groups_have_features_like_mentions">Os \'Novos grupos\' têm recursos como @menções e administradores de grupos e oferecerão futuramente suporte para mais recursos.</string>
  <string name="GroupsV1MigrationLearnMore_all_message_history_and_media_has_been_kept">Todo o histórico de mensagens e média foi mantido para antes do upgrade. </string>
  <string name="GroupsV1MigrationLearnMore_you_will_need_to_accept_an_invite_to_join_this_group_again">Você necessitará de aceitar um convite para se juntar novamente a este grupo e não receberá mensagens de grupo até que aceite.</string>
  <plurals name="GroupsV1MigrationLearnMore_these_members_will_need_to_accept_an_invite">
    <item quantity="one">Este membro necessitará de aceitar um convite para se juntar novamente a este grupo e não receberá mensagens do grupo até que eles aceitem:</item>
    <item quantity="other">Estes membros necessitarão de aceitar um convite para se juntarem novamente a este grupo e não receberão mensagens de grupo até que eles aceitem:</item>
  </plurals>
  <plurals name="GroupsV1MigrationLearnMore_these_members_were_removed_from_the_group">
    <item quantity="one">Este membro foi removido do grupo e não poderá voltar a juntar-se ao grupo até que faça o upgrade:</item>
    <item quantity="other">Estes membros foram removidos do grupo e não poderão voltar a juntarem-se até que façam o upgrade:</item>
  </plurals>
  <!--GroupsV1MigrationInitiationBottomSheetDialogFragment-->
  <string name="GroupsV1MigrationInitiation_upgrade_to_new_group">Upgrade para \'Novo grupo\'</string>
  <string name="GroupsV1MigrationInitiation_upgrade_this_group">Fazer o upgrade deste grupo</string>
  <string name="GroupsV1MigrationInitiation_new_groups_have_features_like_mentions">Os \'Novos grupos\' têm recursos como @menções e administradores de grupos e oferecerão futuramente suporte para mais recursos.</string>
  <string name="GroupsV1MigrationInitiation_all_message_history_and_media_will_be_kept">Todo o histórico de mensagens e média será mantido para antes do upgrade. </string>
  <string name="GroupsV1MigrationInitiation_encountered_a_network_error">Foi encontrado um erro de rede. Por favor, tete novamente mais tarde.</string>
  <string name="GroupsV1MigrationInitiation_failed_to_upgrade">Ocorreu um erro ao tentar fazer o upgrade.</string>
  <plurals name="GroupsV1MigrationInitiation_these_members_will_need_to_accept_an_invite">
    <item quantity="one">Este membro necessitará de aceitar um convite para se juntar novamente a este grupo e não receberá mensagens do grupo até que ele aceite:</item>
    <item quantity="other">Estes membros necessitarão de aceitar um convite para se juntarem novamente a este grupo e não receberão mensagens do grupo até que eles aceitem:</item>
  </plurals>
  <plurals name="GroupsV1MigrationInitiation_these_members_are_not_capable_of_joining_new_groups">
    <item quantity="one">Este membro não é capaz de se juntar a \'Novos grupos\', e será removido do grupo:</item>
    <item quantity="other">Estes membros não são capazes de se juntarem a \'Novos grupos\', e serão removidos do grupo:</item>
  </plurals>
  <!--GroupsV1MigrationSuggestionsReminder-->
  <plurals name="GroupsV1MigrationSuggestionsReminder_members_couldnt_be_added_to_the_new_group">
    <item quantity="one">%1$d membro não pode ser readicionado ao \'Novo grupo\'. Deseja adiciona-lo novamente?</item>
    <item quantity="other">%1$d membros não puderam ser readicionados ao \'Novo grupo\'. Deseja adicioná-los agora?</item>
  </plurals>
  <plurals name="GroupsV1MigrationSuggestionsReminder_add_members">
    <item quantity="one">Adicionar membro</item>
    <item quantity="other">Adicionar membros</item>
  </plurals>
  <string name="GroupsV1MigrationSuggestionsReminder_no_thanks">Não, obrigado</string>
  <!--GroupsV1MigrationSuggestionsDialog-->
  <plurals name="GroupsV1MigrationSuggestionsDialog_add_members_question">
    <item quantity="one">Adicionar membro?</item>
    <item quantity="other">Adicionar membros?</item>
  </plurals>
  <plurals name="GroupsV1MigrationSuggestionsDialog_these_members_couldnt_be_automatically_added">
    <item quantity="one">Os seguinte membro não pode ser adicionado automaticamente para o \'Novo grupo\' durante o upgrade:</item>
    <item quantity="other">Os seguintes membros não puderam ser adicionados automaticamente para o \'Novo grupo\' durante o upgrade:</item>
  </plurals>
  <plurals name="GroupsV1MigrationSuggestionsDialog_add_members">
    <item quantity="one">Adicionar membro</item>
    <item quantity="other">Adicionar membros</item>
  </plurals>
  <plurals name="GroupsV1MigrationSuggestionsDialog_failed_to_add_members_try_again_later">
    <item quantity="one">Ocorreu um erro ao tentar adicionar membro. Por favor, tente novamente mais tarde.</item>
    <item quantity="other">Ocorreu um erro ao tentar adicionar membros. Por favor, tente novamente mais tarde.</item>
  </plurals>
  <plurals name="GroupsV1MigrationSuggestionsDialog_cannot_add_members">
    <item quantity="one">Não foi possível adicionar membro.</item>
    <item quantity="other">Não foi possível adicionar membros.</item>
  </plurals>
  <!--LeaveGroupDialog-->
  <string name="LeaveGroupDialog_leave_group">Abandonar o grupo?</string>
  <string name="LeaveGroupDialog_you_will_no_longer_be_able_to_send_or_receive_messages_in_this_group">Deixará poder de receber ou enviar mensagens deste grupo.</string>
  <string name="LeaveGroupDialog_leave">Abandonar</string>
  <string name="LeaveGroupDialog_choose_new_admin">Escolha um novo administrador</string>
  <string name="LeaveGroupDialog_before_you_leave_you_must_choose_at_least_one_new_admin_for_this_group">Antes de abandonar, deverá escolher pelo menos um administrador para este grupo.</string>
  <string name="LeaveGroupDialog_choose_admin">Escolher administrador</string>
  <!--LinkPreviewsMegaphone-->
  <string name="LinkPreviewsMegaphone_disable">Desativar</string>
  <string name="LinkPreviewsMegaphone_preview_any_link">Pré-visualizar todas as hiperligações</string>
  <string name="LinkPreviewsMegaphone_you_can_now_retrieve_link_previews_directly_from_any_website">Agora pode recuperar pré-visualizações de hiperligações diretamente a partir de qualquer website para as mensagens que enviar.</string>
  <!--LinkPreviewView-->
  <string name="LinkPreviewView_no_link_preview_available">Pré-visualização de hiperligação indisponível</string>
  <string name="LinkPreviewView_this_group_link_is_not_active">Este link de grupo não se encontra ativo</string>
  <string name="LinkPreviewView_domain_date">%1$s · %2$s</string>
  <!--LinkPreviewRepository-->
  <plurals name="LinkPreviewRepository_d_members">
    <item quantity="one">%1$d membro</item>
    <item quantity="other">%1$d membros</item>
  </plurals>
  <!--PendingMembersActivity-->
  <string name="PendingMembersActivity_pending_group_invites">Convites de grupo pendentes</string>
  <string name="PendingMembersActivity_requests">Pedidos</string>
  <string name="PendingMembersActivity_invites">Convites</string>
  <string name="PendingMembersActivity_people_you_invited">Pessoas que convidou</string>
  <string name="PendingMembersActivity_you_have_no_pending_invites">Não tem nenhum convite pendente.</string>
  <string name="PendingMembersActivity_invites_by_other_group_members">Convites por outros membros do grupo</string>
  <string name="PendingMembersActivity_no_pending_invites_by_other_group_members">Não tem convites pendentes de outros membros do grupo.</string>
  <string name="PendingMembersActivity_missing_detail_explanation">Os detalhes das pessoas convidadas por outros membros do grupo não são exibidos. Se os convidados optarem por se juntarem, as suas informações serão partilhadas com o grupo apenas a partir desse momento. Eles não irão ver nenhuma mensagem do grupo até se juntarem ao grupo.</string>
  <string name="PendingMembersActivity_revoke_invite">Revogar convite</string>
  <string name="PendingMembersActivity_revoke_invites">Revogar convites</string>
  <plurals name="PendingMembersActivity_revoke_d_invites">
    <item quantity="one">Revogar convite</item>
    <item quantity="other">Revogar %1$d convites</item>
  </plurals>
  <plurals name="PendingMembersActivity_error_revoking_invite">
    <item quantity="one">Erro ao revogar convite</item>
    <item quantity="other">Erro ao revogar convites</item>
  </plurals>
  <!--RequestingMembersFragment-->
  <string name="RequestingMembersFragment_pending_member_requests">Pedidos para membro pendentes</string>
  <string name="RequestingMembersFragment_no_member_requests_to_show">Sem pedidos para membro.</string>
  <string name="RequestingMembersFragment_explanation">As pessoas nesta lista estão a tentar entrar para este grupo através do link do grupo.</string>
  <string name="RequestingMembersFragment_added_s">Adicionado(s) \"%1$s\"</string>
  <string name="RequestingMembersFragment_denied_s">Negado(s) \"%1$s\"</string>
  <!--AddMembersActivity-->
  <string name="AddMembersActivity__done">Concluído</string>
  <string name="AddMembersActivity__this_person_cant_be_added_to_legacy_groups">Esta pessoa não pode ser adicionada aos grupos legados.</string>
  <string name="AddMembersActivity__this_person_cant_be_added_to_announcement_groups">Esta pessoa não pode ser adicionada aos grupos anunciados.</string>
  <plurals name="AddMembersActivity__add_d_members_to_s">
    <item quantity="one">Adicionar \"%1$s\" a “%2$s”?</item>
    <item quantity="other">Adicionar %3$d membros a “%2$s”?</item>
  </plurals>
  <string name="AddMembersActivity__add">Adicionar</string>
  <string name="AddMembersActivity__add_members">Adicionar membros</string>
  <!--AddGroupDetailsFragment-->
  <string name="AddGroupDetailsFragment__name_this_group">Nomeie este grupo</string>
  <string name="AddGroupDetailsFragment__create_group">Criar grupo</string>
  <string name="AddGroupDetailsFragment__create">Criar</string>
  <string name="AddGroupDetailsFragment__members">Membros</string>
  <string name="AddGroupDetailsFragment__you_can_add_or_invite_friends_after_creating_this_group">Pode adicionar ou convidar amigos depois de criar este grupo.</string>
  <string name="AddGroupDetailsFragment__group_name_required">Nome do grupo (obrigatório)</string>
  <string name="AddGroupDetailsFragment__group_name_optional">Nome do grupo (opcional)</string>
  <string name="AddGroupDetailsFragment__this_field_is_required">Este campo é obrigatório.</string>
  <string name="AddGroupDetailsFragment__group_creation_failed">Falha ao criar grupo.</string>
  <string name="AddGroupDetailsFragment__try_again_later">Tentar novamente mais tarde.</string>
  <string name="AddGroupDetailsFragment__youve_selected_a_contact_that_doesnt">Selecionou um contacto que não suporta grupos do Signal, pelo que este grupo será um grupo MMS.</string>
  <string name="AddGroupDetailsFragment_custom_mms_group_names_and_photos_will_only_be_visible_to_you">Nome personalizados de grupos MMS e fotografias apenas serão visíveis para si.</string>
  <string name="AddGroupDetailsFragment__remove">Remover</string>
  <string name="AddGroupDetailsFragment__sms_contact">Contacto SMS</string>
  <string name="AddGroupDetailsFragment__remove_s_from_this_group">Remover %1$s deste grupo?</string>
  <plurals name="AddGroupDetailsFragment__d_members_do_not_support_new_groups">
    <item quantity="one">%d membro não suporta \'Novos grupos\', como tal, este grupo será um \'Grupo legado\'.</item>
    <item quantity="other">%d membros não suportam \'Novos grupos\', como tal, este grupo será um \'Grupo legado\'.</item>
  </plurals>
  <plurals name="AddGroupDetailsFragment__d_members_do_not_support_new_groups_so_this_group_cannot_be_created">
    <item quantity="one">%d membro não suporta \'Novos grupos\', como tal, este grupo não pode ser criado.</item>
    <item quantity="other">%d membros não suportam \'Novos grupos\', como tal, este grupo não pode ser criado.</item>
  </plurals>
  <!--NonGv2MemberDialog-->
  <string name="NonGv2MemberDialog_single_users_are_non_gv2_capable">Será criado um \'Grupo legado\' porque \"%1$s\" está a utilizar uma versão antiga do Signal. Você pode criar um \'Novo tipo de grupo\' com ele depois de ele atualizar o Signal, ou removê-lo antes de criar o grupo.</string>
  <plurals name="NonGv2MemberDialog_d_users_are_non_gv2_capable">
    <item quantity="one">Será criado um \'Grupo legado\' porque %1$d membro está a utilizar uma versão antiga do Signal. Você pode criar um \'Novo tipo de grupo\' com ele depois de ele atualizar o Signal, ou removê-lo antes de criar o grupo.</item>
    <item quantity="other">Será criado um \'Grupo legado\' porque %1$d membros estão a utilizar uma versão antiga do Signal. Você pode criar um \'Novo tipo de grupo\' com eles depois de eles atualizarem o Signal, ou removê-los antes de criar o grupo.</item>
  </plurals>
  <string name="NonGv2MemberDialog_single_users_are_non_gv2_capable_forced_migration">Este grupo não pode ser criado porque “%1$s” está a utilizar uma versão antiga do Signal. Você deverá removê-lo antes de criar o grupo.</string>
  <plurals name="NonGv2MemberDialog_d_users_are_non_gv2_capable_forced_migration">
    <item quantity="one">Este grupo não pode ser criado porque %1$d membro está a utilizar uma versão antiga do Signal. Você deverá removê-lo antes de criar o grupo.</item>
    <item quantity="other">Este grupo não pode ser criado porque %1$d membros está a utilizar uma versão antiga do Signal. Você deverá removê-los antes de criar o grupo.</item>
  </plurals>
  <!--ManageGroupActivity-->
  <string name="ManageGroupActivity_member_requests_and_invites">Pedidos e convites para membro</string>
  <string name="ManageGroupActivity_add_members">Adicionar membros</string>
  <string name="ManageGroupActivity_edit_group_info">Editar informação do grupo</string>
  <string name="ManageGroupActivity_who_can_add_new_members">Quem pode adicionar novos membros?</string>
  <string name="ManageGroupActivity_who_can_edit_this_groups_info">Quem pode editar a informação do grupo?</string>
  <string name="ManageGroupActivity_group_link">Link do grupo</string>
  <string name="ManageGroupActivity_block_group">Bloquear grupo</string>
  <string name="ManageGroupActivity_unblock_group">Desbloquear grupo</string>
  <string name="ManageGroupActivity_leave_group">Abandonar grupo</string>
  <string name="ManageGroupActivity_mute_notifications">Silenciar notificações</string>
  <string name="ManageGroupActivity_custom_notifications">Notificações personalizadas</string>
  <string name="ManageGroupActivity_mentions">Menções</string>
  <string name="ManageGroupActivity_chat_color_and_wallpaper">Cor e fundo de ecrã da conversa</string>
  <string name="ManageGroupActivity_until_s">Até %1$s</string>
  <string name="ManageGroupActivity_always">Sempre</string>
  <string name="ManageGroupActivity_off">Off</string>
  <string name="ManageGroupActivity_on">On</string>
  <string name="ManageGroupActivity_view_all_members">Ver todos os membros</string>
  <string name="ManageGroupActivity_see_all">Ver tudo</string>
  <plurals name="ManageGroupActivity_added">
    <item quantity="one">%d membro adicionado.</item>
    <item quantity="other">%d membros adicionados.</item>
  </plurals>
  <string name="ManageGroupActivity_only_admins_can_enable_or_disable_the_sharable_group_link">Apenas os administradores podem ativar ou desativar o link partilhável do grupo.</string>
  <string name="ManageGroupActivity_only_admins_can_enable_or_disable_the_option_to_approve_new_members">Apenas os administradores podem ativar ou desativar a opção para aprovar novos membros.</string>
  <string name="ManageGroupActivity_only_admins_can_reset_the_sharable_group_link">Apenas os administradores podem repor o link partilhável do grupo.</string>
  <string name="ManageGroupActivity_you_dont_have_the_rights_to_do_this">Não tem permissões para fazer isto</string>
  <string name="ManageGroupActivity_not_capable">Alguém que você adicionou não suporta novos grupos e necessita de atualizar o Signal</string>
  <string name="ManageGroupActivity_not_announcement_capable">Alguém que você adicionou não suporta novos grupos anunciados e necessita de atualizar o Signal</string>
  <string name="ManageGroupActivity_failed_to_update_the_group">Falha ao atualizar o grupo</string>
  <string name="ManageGroupActivity_youre_not_a_member_of_the_group">Você não é um membro do grupo</string>
  <string name="ManageGroupActivity_failed_to_update_the_group_please_retry_later">Ocorreu um erro ao tentar atualizar o grupo. Por favor tente novamente mais tarde</string>
  <string name="ManageGroupActivity_failed_to_update_the_group_due_to_a_network_error_please_retry_later">Ocorreu um erro ao tentar atualizar o grupo devido a um erro de rede. Por favor, tente novamente mais tarde</string>
  <string name="ManageGroupActivity_edit_name_and_picture">Editar nome e imagem</string>
  <string name="ManageGroupActivity_legacy_group">Grupo legado</string>
  <string name="ManageGroupActivity_legacy_group_learn_more">Este é um \'Grupo legado\'. Os recursos como administradores de grupo encontram-se apenas disponíveis para \'Grupos novos\'.</string>
  <string name="ManageGroupActivity_legacy_group_upgrade">Este é um \'Grupo legado\'. Para aceder a novos recursos como as menções e administradores,</string>
  <string name="ManageGroupActivity_legacy_group_too_large">Não pode ser feito o upgrade deste \'Grupo legado\' porque é demasiadamente grande. O tamanho máximo do grupo é de %1$d.</string>
  <string name="ManageGroupActivity_upgrade_this_group">faça o upgrade deste grupo.</string>
  <string name="ManageGroupActivity_this_is_an_insecure_mms_group">Este é um Grupo MMS inseguro. Para conversar de forma privada, convide os seus contactos para o Signal.</string>
  <string name="ManageGroupActivity_invite_now">Convidar agora</string>
  <string name="ManageGroupActivity_more">mais</string>
  <string name="ManageGroupActivity_add_group_description">Adicionar descrição do grupo…</string>
  <!--GroupMentionSettingDialog-->
  <string name="GroupMentionSettingDialog_notify_me_for_mentions">Notificar-me quando for \'Mencionado\'</string>
  <string name="GroupMentionSettingDialog_receive_notifications_when_youre_mentioned_in_muted_chats">Receber notificações quando for mencionado em conversas silenciadas?</string>
  <string name="GroupMentionSettingDialog_always_notify_me">Notificar-me sempre</string>
  <string name="GroupMentionSettingDialog_dont_notify_me">Não me notificar</string>
  <!--ManageProfileFragment-->
  <string name="ManageProfileFragment_profile_name">Nome de perfil</string>
  <string name="ManageProfileFragment_username">Nome de utilizador</string>
  <string name="ManageProfileFragment_about">Acerca</string>
  <string name="ManageProfileFragment_write_a_few_words_about_yourself">Escreva algumas palavras acerca de si</string>
  <string name="ManageProfileFragment_your_name">O seu nome</string>
  <string name="ManageProfileFragment_your_username">O seu nome de utilizador</string>
  <string name="ManageProfileFragment_failed_to_set_avatar">Falha ao tentar definir o avatar</string>
  <string name="ManageProfileFragment_badges">Crachás</string>
  <string name="ManageProfileFragment__edit_photo">Editar fotografia</string>
  <!--ManageRecipientActivity-->
  <string name="ManageRecipientActivity_no_groups_in_common">Sem grupos em comum</string>
  <plurals name="ManageRecipientActivity_d_groups_in_common">
    <item quantity="one">%d grupo em comum</item>
    <item quantity="other">%d grupos em comum</item>
  </plurals>
  <plurals name="GroupMemberList_invited">
    <item quantity="one">%1$s convidou 1 pessoa</item>
    <item quantity="other">%1$s convidou %2$d pessoas</item>
  </plurals>
  <!--CustomNotificationsDialogFragment-->
  <string name="CustomNotificationsDialogFragment__custom_notifications">Notificações personalizadas</string>
  <string name="CustomNotificationsDialogFragment__messages">Mensagens</string>
  <string name="CustomNotificationsDialogFragment__use_custom_notifications">Utilizar notificações personalizadas</string>
  <string name="CustomNotificationsDialogFragment__notification_sound">Som de notificação</string>
  <string name="CustomNotificationsDialogFragment__vibrate">Vibração</string>
  <string name="CustomNotificationsDialogFragment__call_settings">Definições de chamada</string>
  <string name="CustomNotificationsDialogFragment__ringtone">Toque</string>
  <string name="CustomNotificationsDialogFragment__enabled">Ativado(a)</string>
  <string name="CustomNotificationsDialogFragment__disabled">Desativado(a)</string>
  <string name="CustomNotificationsDialogFragment__default">Predefinição</string>
  <string name="CustomNotificationsDialogFragment__unknown">Desconhecido(a)</string>
  <!--ShareableGroupLinkDialogFragment-->
  <string name="ShareableGroupLinkDialogFragment__shareable_group_link">Link do grupo partilhável</string>
  <string name="ShareableGroupLinkDialogFragment__manage_and_share">Gerir e partilhar</string>
  <string name="ShareableGroupLinkDialogFragment__group_link">Link do grupo</string>
  <string name="ShareableGroupLinkDialogFragment__share">Partilhar</string>
  <string name="ShareableGroupLinkDialogFragment__reset_link">Redefinir link</string>
  <string name="ShareableGroupLinkDialogFragment__member_requests">Pedidos para membro</string>
  <string name="ShareableGroupLinkDialogFragment__approve_new_members">Aprovar novos membros</string>
  <string name="ShareableGroupLinkDialogFragment__require_an_admin_to_approve_new_members_joining_via_the_group_link">Solicite a um administrador que aprove a entrada de novos membros através do link para o grupo.</string>
  <string name="ShareableGroupLinkDialogFragment__are_you_sure_you_want_to_reset_the_group_link">Tem a certeza que deseja redefinir o link para o grupo? As pessoas deixarão de poder entrar para o grupo através do link atual.</string>
  <!--GroupLinkShareQrDialogFragment-->
  <string name="GroupLinkShareQrDialogFragment__qr_code">Código QR</string>
  <string name="GroupLinkShareQrDialogFragment__people_who_scan_this_code_will">As pessoas que digitalizarem este código serão capazes de entrar para o seu grupo. Os administradores ainda irão necessitar de aprovar os novos membros caso tenha essa opção ativa.</string>
  <string name="GroupLinkShareQrDialogFragment__share_code">Partilhar código</string>
  <!--GV2 Invite Revoke confirmation dialog-->
  <string name="InviteRevokeConfirmationDialog_revoke_own_single_invite">Deseja revogar o convite que enviou para %1$s?</string>
  <plurals name="InviteRevokeConfirmationDialog_revoke_others_invites">
    <item quantity="one">Deseja revogar o convite que foi enviado por %1$s?</item>
    <item quantity="other">Deseja revogar %2$d convites que foram enviados por %1$s?</item>
  </plurals>
  <!--GroupJoinBottomSheetDialogFragment-->
  <string name="GroupJoinBottomSheetDialogFragment_you_are_already_a_member">Você já é um membro</string>
  <string name="GroupJoinBottomSheetDialogFragment_join">Entrar</string>
  <string name="GroupJoinBottomSheetDialogFragment_request_to_join">Pedir para entrar</string>
  <string name="GroupJoinBottomSheetDialogFragment_unable_to_join_group_please_try_again_later">Não foi possível entrar para o grupo. Por favor, tente mais tarde</string>
  <string name="GroupJoinBottomSheetDialogFragment_encountered_a_network_error">Encontrado um erro de rede.</string>
  <string name="GroupJoinBottomSheetDialogFragment_this_group_link_is_not_active">Este link de grupo não se encontra ativo</string>
  <string name="GroupJoinBottomSheetDialogFragment_unable_to_get_group_information_please_try_again_later">Impossível obter a informação de grupo. Por favor, tente mais tarde</string>
  <string name="GroupJoinBottomSheetDialogFragment_direct_join">Deseja entrar para este grupo e partilhar o seu nome e fotografia com os seus membros?</string>
  <string name="GroupJoinBottomSheetDialogFragment_admin_approval_needed">Um administrador deste grupo deverá aprovar o seu pedido antes de você poder entrar para o grupo. Quando pede para entrar o seu nome e fotografia são partilhados com os membros desse grupo.</string>
  <plurals name="GroupJoinBottomSheetDialogFragment_group_dot_d_members">
    <item quantity="one">Grupo · %1$d membro</item>
    <item quantity="other">Grupo · %1$d membros</item>
  </plurals>
  <!--GroupJoinUpdateRequiredBottomSheetDialogFragment-->
  <string name="GroupJoinUpdateRequiredBottomSheetDialogFragment_update_signal_to_use_group_links">Atualize o Signal para utilizar hiperligações de grupo</string>
  <string name="GroupJoinUpdateRequiredBottomSheetDialogFragment_update_message">A versão do Signal que está a utilizar não suporta links de grupo. Atualize para a última versão de forma a poder entrar para este grupo através do link do grupo.</string>
  <string name="GroupJoinUpdateRequiredBottomSheetDialogFragment_update_signal">Atualizar o Signal</string>
  <string name="GroupJoinUpdateRequiredBottomSheetDialogFragment_update_linked_device_message">Um ou mais dos seus dispositivos ligados estão a correr uma versão do Signal que não suporta ligações para grupos. Atualize o Signal nos seus dispositivos ligados para poder entrar para este grupo.</string>
  <string name="GroupJoinUpdateRequiredBottomSheetDialogFragment_group_link_is_not_valid">Link do grupo inválido</string>
  <!--GroupInviteLinkEnableAndShareBottomSheetDialogFragment-->
  <string name="GroupInviteLinkEnableAndShareBottomSheetDialogFragment_invite_friends">Convidar amigos</string>
  <string name="GroupInviteLinkEnableAndShareBottomSheetDialogFragment_share_a_link_with_friends_to_let_them_quickly_join_this_group">Partilhe uma ligação com amigos e permita que eles entrem rapidamente para este grupo.</string>
  <string name="GroupInviteLinkEnableAndShareBottomSheetDialogFragment_enable_and_share_link">Ativar e partilhar ligação</string>
  <string name="GroupInviteLinkEnableAndShareBottomSheetDialogFragment_share_link">Partilhar link</string>
  <string name="GroupInviteLinkEnableAndShareBottomSheetDialogFragment_unable_to_enable_group_link_please_try_again_later">Impossível ativar o link de grupo. Por favor, tente novamente mais tarde</string>
  <string name="GroupInviteLinkEnableAndShareBottomSheetDialogFragment_encountered_a_network_error">Encontrado um erro de rede.</string>
  <string name="GroupInviteLinkEnableAndShareBottomSheetDialogFragment_you_dont_have_the_right_to_enable_group_link">Não tem permissões para ativar o link de grupo. Por favor, peça a um administrador.</string>
  <string name="GroupInviteLinkEnableAndShareBottomSheetDialogFragment_you_are_not_currently_a_member_of_the_group">Atualmente você já não é um membro do grupo.</string>
  <!--GV2 Request confirmation dialog-->
  <string name="RequestConfirmationDialog_add_s_to_the_group">Adicionar “%1$s” ao grupo?</string>
  <string name="RequestConfirmationDialog_deny_request_from_s">Negar o pedido de “%1$s”?</string>
  <string name="RequestConfirmationDialog_add">Adicionar</string>
  <string name="RequestConfirmationDialog_deny">Negar</string>
  <!--ImageEditorHud-->
  <string name="ImageEditorHud_blur_faces">Desfocar rostos</string>
  <string name="ImageEditorHud_new_blur_faces_or_draw_anywhere_to_blur">Novidade: Desfoque rostos ou desenhe onde quiser para desfocar</string>
  <string name="ImageEditorHud_draw_anywhere_to_blur">Desenhe onde quiser para desfocar</string>
  <string name="ImageEditorHud_draw_to_blur_additional_faces_or_areas">Desenhe para desfocar rostos ou áreas adicionais</string>
  <!--InputPanel-->
  <string name="InputPanel_tap_and_hold_to_record_a_voice_message_release_to_send">Toque e mantenha para gravar uma mensagem de voz, solte para a enviar.</string>
  <!--InviteActivity-->
  <string name="InviteActivity_share">Partilhar</string>
  <string name="InviteActivity_share_with_contacts">Partilhar com os contactos</string>
  <string name="InviteActivity_share_via">Partilhar via…</string>
  <string name="InviteActivity_cancel">Cancelar</string>
  <string name="InviteActivity_sending">A enviar…</string>
  <string name="InviteActivity_invitations_sent">Convites enviados!</string>
  <string name="InviteActivity_invite_to_signal">Convidar para o Molly</string>
  <string name="InviteActivity_send_sms">Enviar SMS (%d)</string>
  <plurals name="InviteActivity_send_sms_invites">
    <item quantity="one">Enviar %d convite por SMS?</item>
    <item quantity="other">Enviar %d convites por SMS?</item>
  </plurals>
  <string name="InviteActivity_lets_switch_to_signal">Vamos mudar para o Molly: %1$s</string>
  <string name="InviteActivity_no_app_to_share_to">Parece que não tem aplicações para partilhar.</string>
  <!--LearnMoreTextView-->
  <string name="LearnMoreTextView_learn_more">Saber mais</string>
  <string name="SpanUtil__read_more">Ler mais</string>
  <!--LongMessageActivity-->
  <string name="LongMessageActivity_unable_to_find_message">Não foi possível encontrar a mensagem</string>
  <string name="LongMessageActivity_message_from_s">Mensagem de %1$s</string>
  <string name="LongMessageActivity_your_message">A sua mensagem</string>
  <!--MessageRetrievalService-->
  <string name="MessageRetrievalService_signal">Molly</string>
  <string name="MessageRetrievalService_background_connection_enabled">Ligação em segundo-plano ativada</string>
  <!--MmsDownloader-->
  <string name="MmsDownloader_error_reading_mms_settings">Erro ao ler as configurações do operador MMS</string>
  <!--MediaOverviewActivity-->
  <string name="MediaOverviewActivity_Media">Multimédia</string>
  <string name="MediaOverviewActivity_Files">Ficheiros</string>
  <string name="MediaOverviewActivity_Audio">Áudio</string>
  <string name="MediaOverviewActivity_All">Tudo</string>
  <plurals name="MediaOverviewActivity_Media_delete_confirm_title">
    <item quantity="one">Eliminar o item selecionado?</item>
    <item quantity="other">Eliminar os itens selecionados?</item>
  </plurals>
  <plurals name="MediaOverviewActivity_Media_delete_confirm_message">
    <item quantity="one">Isto irá eliminar permanentemente o ficheiro selecionado. Qualquer mensagem de texto associada a este item também será eliminada.</item>
    <item quantity="other">Isto irá eliminar permanentemente todos os %1$d ficheiros selecionados. Qualquer mensagem de texto associada a estes itens também serão eliminadas.</item>
  </plurals>
  <string name="MediaOverviewActivity_Media_delete_progress_title">A eliminar</string>
  <string name="MediaOverviewActivity_Media_delete_progress_message">A eliminar mensagens…</string>
  <string name="MediaOverviewActivity_Select_all">Selecionar tudo</string>
  <string name="MediaOverviewActivity_collecting_attachments">A recolher anexos…</string>
  <string name="MediaOverviewActivity_Sort_by">Ordenar por</string>
  <string name="MediaOverviewActivity_Newest">Mais recente</string>
  <string name="MediaOverviewActivity_Oldest">Mais antiga</string>
  <string name="MediaOverviewActivity_Storage_used">Armazenamento utilizado</string>
  <string name="MediaOverviewActivity_All_storage_use">Todo o armazenamento utilizado</string>
  <string name="MediaOverviewActivity_Grid_view_description">Vista em grelha</string>
  <string name="MediaOverviewActivity_List_view_description">Vista em lista</string>
  <string name="MediaOverviewActivity_Selected_description">Selecionado(s)</string>
  <string name="MediaOverviewActivity_select_all">Selecionar tudo</string>
  <plurals name="MediaOverviewActivity_save_plural">
    <item quantity="one">Guardar</item>
    <item quantity="other">Guardar</item>
  </plurals>
  <plurals name="MediaOverviewActivity_delete_plural">
    <item quantity="one">Eliminar</item>
    <item quantity="other">Eliminar</item>
  </plurals>
  <plurals name="MediaOverviewActivity_d_selected_s">
    <item quantity="one">%1$d selecionado(a) (%2$s)</item>
    <item quantity="other">%1$d selecionados(as) (%2$s)</item>
  </plurals>
  <string name="MediaOverviewActivity_file">Ficheiro</string>
  <string name="MediaOverviewActivity_audio">Áudio</string>
  <string name="MediaOverviewActivity_video">Vídeo</string>
  <string name="MediaOverviewActivity_image">Imagem</string>
  <string name="MediaOverviewActivity_voice_message">Mensagem de voz</string>
  <string name="MediaOverviewActivity_sent_by_s">Enviado por %1$s</string>
  <string name="MediaOverviewActivity_sent_by_you">Enviado por si</string>
  <string name="MediaOverviewActivity_sent_by_s_to_s">Enviado por %1$s para %2$s</string>
  <string name="MediaOverviewActivity_sent_by_you_to_s">Enviado por si para %1$s</string>
  <!--Megaphones-->
  <string name="Megaphones_introducing_reactions">Introdução às reações</string>
  <string name="Megaphones_tap_and_hold_any_message_to_quicky_share_how_you_feel">Toque e mantenha em qualquer mensagem para partilhar rapidamente o que sente.</string>
  <string name="Megaphones_remind_me_later">Lembrar-me mais tarde</string>
  <string name="Megaphones_verify_your_signal_pin">Verifique o seu PIN do Signal</string>
  <string name="Megaphones_well_occasionally_ask_you_to_verify_your_pin">Iremos ocasionalmente pedir-lhe para verificar o seu PIN para que não se esqueça dele.</string>
  <string name="Megaphones_verify_pin">Verificar PIN</string>
  <string name="Megaphones_get_started">Começar</string>
  <string name="Megaphones_new_group">Novo grupo</string>
  <string name="Megaphones_invite_friends">Convidar amigos</string>
  <string name="Megaphones_use_sms">Utilizar SMS</string>
  <string name="Megaphones_appearance">Aspeto</string>
  <string name="Megaphones_add_photo">Adicionar fotografia</string>
  <!--NotificationBarManager-->
  <string name="NotificationBarManager_signal_call_in_progress">Chamada do Signal em curso</string>
  <string name="NotificationBarManager__establishing_signal_call">A estabelecer chamada do Signal</string>
  <string name="NotificationBarManager__incoming_signal_call">A receber chamada do Signal</string>
  <string name="NotificationBarManager__incoming_signal_group_call">A receber chamada de grupo do Signal</string>
  <string name="NotificationBarManager__stopping_signal_call_service">A parar o serviço de chamadas do Signal</string>
  <string name="NotificationBarManager__decline_call">Rejeitar chamada</string>
  <string name="NotificationBarManager__answer_call">Atender chamada</string>
  <string name="NotificationBarManager__end_call">Terminar chamada</string>
  <string name="NotificationBarManager__cancel_call">Cancelar chamada</string>
  <string name="NotificationBarManager__join_call">Entrar na chamada</string>
  <!--NotificationsMegaphone-->
  <string name="NotificationsMegaphone_turn_on_notifications">Ativar notificações?</string>
  <string name="NotificationsMegaphone_never_miss_a_message">Nunca perca uma mensagem dos seus contactos e grupos.</string>
  <string name="NotificationsMegaphone_turn_on">Ativar</string>
  <string name="NotificationsMegaphone_not_now">Agora não</string>
  <!--NotificationMmsMessageRecord-->
  <string name="NotificationMmsMessageRecord_multimedia_message">Mensagem multimédia</string>
  <string name="NotificationMmsMessageRecord_downloading_mms_message">A descarregar MMS</string>
  <string name="NotificationMmsMessageRecord_error_downloading_mms_message">Erro ao descarregar a mensagem MMS, toque para tentar novamente</string>
  <!--MediaPickerActivity-->
  <string name="MediaPickerActivity_send_to">Enviar para %s</string>
  <string name="MediaPickerActivity__menu_open_camera">Abrir câmara</string>
  <!--MediaSendActivity-->
  <string name="MediaSendActivity_add_a_caption">Adicionar uma legenda…</string>
  <string name="MediaSendActivity_an_item_was_removed_because_it_exceeded_the_size_limit">Foi removido um item porque excedia o limite de tamanho</string>
  <string name="MediaSendActivity_an_item_was_removed_because_it_had_an_unknown_type">Foi removido um item porque tinha um tipo desconhecido</string>
  <string name="MediaSendActivity_an_item_was_removed_because_it_exceeded_the_size_limit_or_had_an_unknown_type">Foi removido um item porque excedia o limite de tamanho ou tinha um tipo desconhecido</string>
  <string name="MediaSendActivity_camera_unavailable">Câmara indisponível.</string>
  <string name="MediaSendActivity_message_to_s">Mensagem para %s</string>
  <string name="MediaSendActivity_message">Mensagem</string>
  <string name="MediaSendActivity_select_recipients">Selecionar destinatários</string>
  <string name="MediaSendActivity_signal_needs_access_to_your_contacts">O Molly necessita de ter acesso aos contactos para os poder mostrar.</string>
  <string name="MediaSendActivity_signal_needs_contacts_permission_in_order_to_show_your_contacts_but_it_has_been_permanently_denied">O Molly requer permissão de acesso aos contactos para mostrar os seus contactos, mas esta foi negada permanentemente. Por favor, aceda às definições das aplicações no seu telemóvel, selecione a aplicação Molly e em \"Permissões\" ative \"Contactos\".</string>
  <plurals name="MediaSendActivity_cant_share_more_than_n_items">
    <item quantity="one">Não pode partilhar mais do que %d item.</item>
    <item quantity="other">Não pode partilhar mais do que %d itens.</item>
  </plurals>
  <string name="MediaSendActivity_select_recipients_description">Selecionar destinatários</string>
  <string name="MediaSendActivity_tap_here_to_make_this_message_disappear_after_it_is_viewed">Toque aqui para fazer esta mensagem desaparecer depois de ser vista.</string>
  <!--MediaRepository-->
  <string name="MediaRepository_all_media">Toda a multimédia</string>
  <string name="MediaRepository__camera">Câmara</string>
  <!--MessageDecryptionUtil-->
  <string name="MessageDecryptionUtil_failed_to_decrypt_message">Falha ao tentar desencriptar a mensagem</string>
  <string name="MessageDecryptionUtil_tap_to_send_a_debug_log">Toque para enviar um relatório de depuração</string>
  <!--MessageRecord-->
  <string name="MessageRecord_unknown">Desconhecido(a)</string>
  <string name="MessageRecord_message_encrypted_with_a_legacy_protocol_version_that_is_no_longer_supported">Recebeu uma mensagem encriptada gerada a partir de uma versão antiga do Signal, que já não é suportada. Por favor, peça ao remetente para atualizar para a versão mais recente e reenviar a mensagem.</string>
  <string name="MessageRecord_left_group">Você abandonou o grupo.</string>
  <string name="MessageRecord_you_updated_group">Você atualizou o grupo.</string>
  <string name="MessageRecord_the_group_was_updated">O grupo foi atualizado.</string>
  <string name="MessageRecord_you_called_date">Telefonou · %1$s</string>
  <string name="MessageRecord_missed_audio_call_date">Chamada de áudio perdida · %1$s</string>
  <string name="MessageRecord_missed_video_call_date">Chamada de vídeo perdida · %1$s</string>
  <string name="MessageRecord_s_updated_group">%s atualizou o grupo.</string>
  <string name="MessageRecord_s_called_you_date">%1$s telefonou-lhe · %2$s</string>
  <string name="MessageRecord_s_joined_signal">%s está no Signal!</string>
  <string name="MessageRecord_you_disabled_disappearing_messages">Você desativou a destruição de mensagens.</string>
  <string name="MessageRecord_s_disabled_disappearing_messages">%1$s desativou a destruição de mensagens.</string>
  <string name="MessageRecord_you_set_disappearing_message_time_to_s">Você definiu %1$s como o tempo a decorrer até as mensagens serem destruídas.</string>
  <string name="MessageRecord_s_set_disappearing_message_time_to_s">%1$s definiu %2$s como o tempo a decorrer até as mensagens serem destruídas.</string>
  <string name="MessageRecord_disappearing_message_time_set_to_s">O tempo a decorrer até que as mensagens sejam destruídas foi definido para %1$s.</string>
  <string name="MessageRecord_this_group_was_updated_to_a_new_group">O grupo foi atualizado para um \'Novo grupo\'..</string>
  <string name="MessageRecord_you_couldnt_be_added_to_the_new_group_and_have_been_invited_to_join">Não foi possível adicioná-lo ao \'Novo grupo\' e foi convidado a entrar.</string>
  <string name="MessageRecord_chat_session_refreshed">A sessão da conversa foi atualizada</string>
  <plurals name="MessageRecord_members_couldnt_be_added_to_the_new_group_and_have_been_invited">
    <item quantity="one">Um membro não pode ser adicionado ao \'Novo grupo\' e foi convidado a juntar-se.</item>
    <item quantity="other">%1$s membros não puderam ser adicionados ao \'Novo grupo\' e receberam convites para se juntarem.</item>
  </plurals>
  <plurals name="MessageRecord_members_couldnt_be_added_to_the_new_group_and_have_been_removed">
    <item quantity="one">Um membro não pode ser adicionado ao \'Novo grupo\' e foi removido.</item>
    <item quantity="other">%1$s membros não puderam ser adicionados ao \'Novo grupo\' e foram removidos.</item>
  </plurals>
  <!--Profile change updates-->
  <string name="MessageRecord_changed_their_profile_name_to">%1$s alterou o seu nome de perfil para %2$s.</string>
  <string name="MessageRecord_changed_their_profile_name_from_to">%1$s alterou o seu nome de perfil de %2$s para %3$s.</string>
  <string name="MessageRecord_changed_their_profile">%1$s alterou o seu perfil.</string>
  <!--GV2 specific-->
  <string name="MessageRecord_you_created_the_group">Criou o grupo.</string>
  <string name="MessageRecord_group_updated">Grupo atualizado.</string>
  <string name="MessageRecord_invite_friends_to_this_group">Convide amigos para este grupo através do link de grupo</string>
  <!--GV2 member additions-->
  <string name="MessageRecord_you_added_s">Adicionou %1$s.</string>
  <string name="MessageRecord_s_added_s">%1$s adicionou %2$s.</string>
  <string name="MessageRecord_s_added_you">%1$s adicionou-o ao grupo.</string>
  <string name="MessageRecord_you_joined_the_group">Você juntou-se ao grupo.</string>
  <string name="MessageRecord_s_joined_the_group">%1$s juntou-se ao grupo.</string>
  <!--GV2 member removals-->
  <string name="MessageRecord_you_removed_s">Removeu %1$s.</string>
  <string name="MessageRecord_s_removed_s">%1$s removeu %2$s.</string>
  <string name="MessageRecord_s_removed_you_from_the_group">%1$s removeu-o do grupo.</string>
  <string name="MessageRecord_you_left_the_group">Você abandonou o grupo.</string>
  <string name="MessageRecord_s_left_the_group">%1$s abandonou o grupo.</string>
  <string name="MessageRecord_you_are_no_longer_in_the_group">Deixou de pertencer ao grupo.</string>
  <string name="MessageRecord_s_is_no_longer_in_the_group">%1$s já não pertence ao grupo.</string>
  <!--GV2 role change-->
  <string name="MessageRecord_you_made_s_an_admin">Você tornou %1$s num administrador.</string>
  <string name="MessageRecord_s_made_s_an_admin">%1$s tornou %2$s num administrador.</string>
  <string name="MessageRecord_s_made_you_an_admin">%1$s tornou-o num administrador.</string>
  <string name="MessageRecord_you_revoked_admin_privileges_from_s">Você retirou os privilégios de administrador a %1$s.</string>
  <string name="MessageRecord_s_revoked_your_admin_privileges">%1$s revogou os seus privilégios de administrador.</string>
  <string name="MessageRecord_s_revoked_admin_privileges_from_s">%1$s revogou os privilégios de administrador a %2$s.</string>
  <string name="MessageRecord_s_is_now_an_admin">%1$s é agora um administrador.</string>
  <string name="MessageRecord_you_are_now_an_admin">Você, é agora administrador.</string>
  <string name="MessageRecord_s_is_no_longer_an_admin">%1$s deixou de ser administrador.</string>
  <string name="MessageRecord_you_are_no_longer_an_admin">Deixou de ser administrador.</string>
  <!--GV2 invitations-->
  <string name="MessageRecord_you_invited_s_to_the_group">Você convidou %1$s para o grupo.</string>
  <string name="MessageRecord_s_invited_you_to_the_group">%1$s convidou-o para o grupo.</string>
  <plurals name="MessageRecord_s_invited_members">
    <item quantity="one">%1$s convidou 1 pessoa para o grupo.</item>
    <item quantity="other">%1$s convidou %2$d pessoas para o grupo.</item>
  </plurals>
  <string name="MessageRecord_you_were_invited_to_the_group">Foi convidado para o grupo.</string>
  <plurals name="MessageRecord_d_people_were_invited_to_the_group">
    <item quantity="one">1 pessoa foi convidada para o grupo.</item>
    <item quantity="other">%1$d pessoas foram convidados para o grupo.</item>
  </plurals>
  <!--GV2 invitation revokes-->
  <plurals name="MessageRecord_you_revoked_invites">
    <item quantity="one">Você revogou um convite para o grupo.</item>
    <item quantity="other">Você revogou %1$d convites para o grupo.</item>
  </plurals>
  <plurals name="MessageRecord_s_revoked_invites">
    <item quantity="one">%1$s revogou um convite para o grupo.</item>
    <item quantity="other">%1$s revogou %2$d convites para o grupo.</item>
  </plurals>
  <string name="MessageRecord_someone_declined_an_invitation_to_the_group">Alguém declinou um pedido para o grupo.</string>
  <string name="MessageRecord_you_declined_the_invitation_to_the_group">Você recusou o convite para o grupo.</string>
  <string name="MessageRecord_s_revoked_your_invitation_to_the_group">%1$s revogou o seu convite para o grupo,</string>
  <string name="MessageRecord_an_admin_revoked_your_invitation_to_the_group">Um administrador revogou o seu convite para o grupo,</string>
  <plurals name="MessageRecord_d_invitations_were_revoked">
    <item quantity="one">Foi revogado um convite para o grupo.</item>
    <item quantity="other">Foram revogados %1$d convites para o grupo.</item>
  </plurals>
  <!--GV2 invitation acceptance-->
  <string name="MessageRecord_you_accepted_invite">Você aceitou o convite para o grupo.</string>
  <string name="MessageRecord_s_accepted_invite">%1$s aceitou um convite para o grupo.</string>
  <string name="MessageRecord_you_added_invited_member_s">Você adicionou o membro convidado %1$s.</string>
  <string name="MessageRecord_s_added_invited_member_s">%1$s adicionou o membro convidado %2$s.</string>
  <!--GV2 title change-->
  <string name="MessageRecord_you_changed_the_group_name_to_s">Você alterou o nome do grupo para \"%1$s\".</string>
  <string name="MessageRecord_s_changed_the_group_name_to_s">%1$s alterou o nome do grupo para \"%2$s\".</string>
  <string name="MessageRecord_the_group_name_has_changed_to_s">O nome do grupo foi alterado para \"%1$s\".</string>
  <!--GV2 description change-->
  <string name="MessageRecord_you_changed_the_group_description">Você alterou a descrição do grupo.</string>
  <string name="MessageRecord_s_changed_the_group_description">%1$s alterou a descrição do grupo.</string>
  <string name="MessageRecord_the_group_description_has_changed">Foi alterada a descrição do grupo.</string>
  <!--GV2 avatar change-->
  <string name="MessageRecord_you_changed_the_group_avatar">Você alterou o avatar do grupo.</string>
  <string name="MessageRecord_s_changed_the_group_avatar">%1$s alterou o avatar do grupo.</string>
  <string name="MessageRecord_the_group_group_avatar_has_been_changed">O avatar do grupo foi alterado.</string>
  <!--GV2 attribute access level change-->
  <string name="MessageRecord_you_changed_who_can_edit_group_info_to_s">Você alterou quem pode editar a informação do grupo para \"%1$s\".</string>
  <string name="MessageRecord_s_changed_who_can_edit_group_info_to_s">%1$s alterou quem pode editar a informação do grupo para \"%2$s\".</string>
  <string name="MessageRecord_who_can_edit_group_info_has_been_changed_to_s">Quem pode editar a informação de grupo foi alterado para \"%1$s\".</string>
  <!--GV2 membership access level change-->
  <string name="MessageRecord_you_changed_who_can_edit_group_membership_to_s">Você alterou quem pode editar a participação do grupo para \"%1$s\".</string>
  <string name="MessageRecord_s_changed_who_can_edit_group_membership_to_s">%1$s alterou quem pode editar os membros do grupo para \"%2$s\".</string>
  <string name="MessageRecord_who_can_edit_group_membership_has_been_changed_to_s">Quem pode editar os membros do grupo foi alterado para \"%1$s\".</string>
  <!--GV2 announcement group change-->
  <string name="MessageRecord_you_allow_all_members_to_send">Você modificou as definições de grupo de forma a permitir que todos os membros possam enviar mensagens.</string>
  <string name="MessageRecord_you_allow_only_admins_to_send">Você modificou as definições de grupo de forma a permitir que apenas os administradores possam enviar mensagens.</string>
  <string name="MessageRecord_s_allow_all_members_to_send">%1$s modificou as definições do grupo para permitir que todos os membros possam enviar mensagens.</string>
  <string name="MessageRecord_s_allow_only_admins_to_send">%1$s modificou as definições de grupo de forma a permitir que apenas os administradores possam enviar mensagens.</string>
  <string name="MessageRecord_allow_all_members_to_send">As definições do grupo foram modificadas para permitir que todos os membros possam enviar mensagens.</string>
  <string name="MessageRecord_allow_only_admins_to_send">As definições de grupo foram modificadas para permitir que apenas os administradores possam enviar mensagens.</string>
  <!--GV2 group link invite access level change-->
  <string name="MessageRecord_you_turned_on_the_group_link_with_admin_approval_off">Ativou o link de grupo sem aprovação de administrador.</string>
  <string name="MessageRecord_you_turned_on_the_group_link_with_admin_approval_on">Ativou o link do grupo com aprovação de administrador.</string>
  <string name="MessageRecord_you_turned_off_the_group_link">Desativou o link do grupo.</string>
  <string name="MessageRecord_s_turned_on_the_group_link_with_admin_approval_off">%1$s ativou o link do grupo sem aprovação de administrador.</string>
  <string name="MessageRecord_s_turned_on_the_group_link_with_admin_approval_on">%1$s ativou o link do grupo com aprovação de administrador.</string>
  <string name="MessageRecord_s_turned_off_the_group_link">%1$s desativou o link do grupo.</string>
  <string name="MessageRecord_the_group_link_has_been_turned_on_with_admin_approval_off">O link do grupo foi ativado sem aprovação de administrador.</string>
  <string name="MessageRecord_the_group_link_has_been_turned_on_with_admin_approval_on">O link do grupo foi ativado com aprovação de administrador.</string>
  <string name="MessageRecord_the_group_link_has_been_turned_off">O link do grupo foi desativado.</string>
  <string name="MessageRecord_you_turned_off_admin_approval_for_the_group_link">Desativou a aprovação de administrador para o link de grupo.</string>
  <string name="MessageRecord_s_turned_off_admin_approval_for_the_group_link">%1$s desativou a aprovação de administrador para o link de grupo.</string>
  <string name="MessageRecord_the_admin_approval_for_the_group_link_has_been_turned_off">A aprovação de administrador para o link de grupo foi desativada.</string>
  <string name="MessageRecord_you_turned_on_admin_approval_for_the_group_link">Desativou a aprovação de administrador para o link de grupo.</string>
  <string name="MessageRecord_s_turned_on_admin_approval_for_the_group_link">%1$s ativou a aprovação de administrador para o link de grupo.</string>
  <string name="MessageRecord_the_admin_approval_for_the_group_link_has_been_turned_on">A aprovação de administrador para o link de grupo foi ativada.</string>
  <!--GV2 group link reset-->
  <string name="MessageRecord_you_reset_the_group_link">Redefiniu o link de grupo.</string>
  <string name="MessageRecord_s_reset_the_group_link">%1$s redefiniu o link do grupo.</string>
  <string name="MessageRecord_the_group_link_has_been_reset">O link do grupo foi redefinido.</string>
  <!--GV2 group link joins-->
  <string name="MessageRecord_you_joined_the_group_via_the_group_link">Entrou para o grupo através do link do grupo.</string>
  <string name="MessageRecord_s_joined_the_group_via_the_group_link">%1$s entrou para o grupo através do link do grupo.</string>
  <!--GV2 group link requests-->
  <string name="MessageRecord_you_sent_a_request_to_join_the_group">Enviou um pedido para entrar para o grupo.</string>
  <string name="MessageRecord_s_requested_to_join_via_the_group_link">%1$s solicitou para entrar para o grupo através do link do grupo.</string>
  <!--GV2 group link approvals-->
  <string name="MessageRecord_s_approved_your_request_to_join_the_group">%1$s aprovou o seu pedido para entrar para o grupo.</string>
  <string name="MessageRecord_s_approved_a_request_to_join_the_group_from_s">%1$s aprovou um pedido de %2$s para entrar para o grupo.</string>
  <string name="MessageRecord_you_approved_a_request_to_join_the_group_from_s">Você aprovou o pedido de %1$s para entrar para o grupo.</string>
  <string name="MessageRecord_your_request_to_join_the_group_has_been_approved">O seu pedido para entrar para o grupo foi aprovado.</string>
  <string name="MessageRecord_a_request_to_join_the_group_from_s_has_been_approved">Foi aprovado o pedido de %1$s para entrar para o grupo.</string>
  <!--GV2 group link deny-->
  <string name="MessageRecord_your_request_to_join_the_group_has_been_denied_by_an_admin">O seu pedido para entrar no grupo foi negado por um administrador.</string>
  <string name="MessageRecord_s_denied_a_request_to_join_the_group_from_s">%1$s negou o pedido de %2$s para entrar para o grupo.</string>
  <string name="MessageRecord_a_request_to_join_the_group_from_s_has_been_denied">Foi negado o pedido de %1$s para entrar para o grupo.</string>
  <string name="MessageRecord_you_canceled_your_request_to_join_the_group">Você cancelou o seu pedido para entrar para o grupo.</string>
  <string name="MessageRecord_s_canceled_their_request_to_join_the_group">%1$s cancelou o(s) pedido(s) dele(s) para entrar(em) para o grupo.</string>
  <!--End of GV2 specific update messages-->
  <string name="MessageRecord_your_safety_number_with_s_has_changed">O seu número de segurança com %s foi alterado.</string>
  <string name="MessageRecord_you_marked_your_safety_number_with_s_verified">Marcou como verificado o seu número de segurança com %s</string>
  <string name="MessageRecord_you_marked_your_safety_number_with_s_verified_from_another_device">Marcou o seu número de segurança com %s verificado a partir de outro dispositivo</string>
  <string name="MessageRecord_you_marked_your_safety_number_with_s_unverified">Marcou como não verificado o seu número de segurança com %s</string>
  <string name="MessageRecord_you_marked_your_safety_number_with_s_unverified_from_another_device">Marcou como não verificado o seu número de segurança com %s a partir de outro dispositivo</string>
  <string name="MessageRecord_a_message_from_s_couldnt_be_delivered">Não pode ser entregue uma mensagem de %s</string>
  <string name="MessageRecord_s_changed_their_number_to_a_new_number">%1$s alterou o número de telemóvel para um novo número.</string>
  <!--Group Calling update messages-->
  <string name="MessageRecord_s_started_a_group_call_s">%1$s iniciou uma chamada em grupo · %2$s</string>
  <string name="MessageRecord_s_is_in_the_group_call_s">%1$s está na chamada de grupo · %2$s</string>
  <string name="MessageRecord_you_are_in_the_group_call_s1">Está na chamada de grupo · %1$s</string>
  <string name="MessageRecord_s_and_s_are_in_the_group_call_s1">%1$s e %2$s estão na chamada de grupo · %3$s</string>
  <string name="MessageRecord_group_call_s">Chamada de grupo · %1$s</string>
  <string name="MessageRecord_s_started_a_group_call">%1$s iniciou uma chamada de grupo</string>
  <string name="MessageRecord_s_is_in_the_group_call">%1$s está na chamada de grupo</string>
  <string name="MessageRecord_you_are_in_the_group_call">Você está na chamada de grupo</string>
  <string name="MessageRecord_s_and_s_are_in_the_group_call">%1$s e %2$s estão na chamada de grupo</string>
  <string name="MessageRecord_group_call">Chamada de grupo</string>
  <string name="MessageRecord_you">Você</string>
  <plurals name="MessageRecord_s_s_and_d_others_are_in_the_group_call_s">
    <item quantity="one">%1$s, %2$s, e %3$d outro estão na chamada de grupo · %4$s</item>
    <item quantity="other">%1$s, %2$s, e outros %3$d estão na chamada de grupo · %4$s</item>
  </plurals>
  <plurals name="MessageRecord_s_s_and_d_others_are_in_the_group_call">
    <item quantity="one">%1$s, %2$s, e outro %3$destão na chamada de grupo</item>
    <item quantity="other">%1$s, %2$s, e outros %3$d estão na chamada de grupo</item>
  </plurals>
  <!--MessageRequestBottomView-->
  <string name="MessageRequestBottomView_accept">Aceitar</string>
  <string name="MessageRequestBottomView_continue">Continuar</string>
  <string name="MessageRequestBottomView_delete">Eliminar</string>
  <string name="MessageRequestBottomView_block">Bloquear</string>
  <string name="MessageRequestBottomView_unblock">Desbloquear</string>
  <string name="MessageRequestBottomView_do_you_want_to_let_s_message_you_they_wont_know_youve_seen_their_messages_until_you_accept">Permite que %1$s lhe envie mensagens e que seja partilhado o seu nome e fotografia com ele(a)? Ele(a) não saberá que viu a mensagem dele(a) até que aceite.</string>
  <string name="MessageRequestBottomView_do_you_want_to_let_s_message_you_wont_receive_any_messages_until_you_unblock_them">Permite que %1$s lhe envie mensagens e que seja partilhado o seu nome e fotografia com ele(a)? Ele(a) não irá receber nenhuma mensagem até que o(a) desbloqueie.</string>
  <string name="MessageRequestBottomView_continue_your_conversation_with_this_group_and_share_your_name_and_photo">Continuar a sua conversa com este grupo e partilhar o seu nome e fotografia com os seus membros?</string>
  <string name="MessageRequestBottomView_upgrade_this_group_to_activate_new_features">Faça o upgrade deste grupo para ativar os recursos novos como @menções e os administradores. Os membros que não partilharam os seus nomes ou fotografias neste grupo serão convidados a juntarem-se.</string>
  <string name="MessageRequestBottomView_this_legacy_group_can_no_longer_be_used">Este \'Grupo legado\' deixou de poder ser utilizado porque é demasiadamente grande. O tamanho máximo do grupo é de %1$d.</string>
  <string name="MessageRequestBottomView_continue_your_conversation_with_s_and_share_your_name_and_photo">Continuar a sua conversa com %1$s e partilhar o seu nome e fotografia com ele(s)?</string>
  <string name="MessageRequestBottomView_do_you_want_to_join_this_group_they_wont_know_youve_seen_their_messages_until_you_accept">Deseja juntar-se a este grupo e partilhar o seu nome e fotografia com os seus membros? Eles não sabem que viu as mensagens deles até que aceite.</string>
  <string name="MessageRequestBottomView_join_this_group_they_wont_know_youve_seen_their_messages_until_you_accept">Juntar-se a este grupo? Eles não saberão que viu as mensagens deles até que aceite o convite.</string>
  <string name="MessageRequestBottomView_unblock_this_group_and_share_your_name_and_photo_with_its_members">Deseja desbloquear este grupo e partilhar o seu nome e fotografia com os seus membros? Você não receberá nenhuma mensagem até que o desbloqueie.</string>
  <string name="MessageRequestProfileView_view">Ver</string>
  <string name="MessageRequestProfileView_member_of_one_group">Membro de %1$s</string>
  <string name="MessageRequestProfileView_member_of_two_groups">Membro de %1$s e %2$s</string>
  <string name="MessageRequestProfileView_member_of_many_groups">Membro de %1$s, %2$s e %3$s</string>
  <plurals name="MessageRequestProfileView_members">
    <item quantity="one">%1$d membro</item>
    <item quantity="other">%1$d membros</item>
  </plurals>
  <plurals name="MessageRequestProfileView_members_and_invited">
    <item quantity="one">%1$d membro (+%2$d convidado)</item>
    <item quantity="other">%1$d membros (+%2$d convidados)</item>
  </plurals>
  <plurals name="MessageRequestProfileView_member_of_d_additional_groups">
    <item quantity="one">%d grupo adicional</item>
    <item quantity="other">%d grupos adicionais</item>
  </plurals>
  <!--PassphraseChangeActivity-->
  <string name="PassphraseChangeActivity_passphrases_dont_match_exclamation">As frases-chave não coincidem!</string>
  <string name="PassphraseChangeActivity_incorrect_old_passphrase_exclamation">Frase-chave anterior incorreta!</string>
  <string name="PassphraseChangeActivity_enter_new_passphrase_exclamation">Introduza uma nova frase-chave</string>
  <!--DeviceProvisioningActivity-->
  <string name="DeviceProvisioningActivity_link_this_device">Associar este dispositivo?</string>
  <string name="DeviceProvisioningActivity_continue">CONTINUAR</string>
  <string name="DeviceProvisioningActivity_content_intro">Será capaz de</string>
  <string name="DeviceProvisioningActivity_content_bullets">
• Ler todas as suas mensagens
\n• Enviar mensagens em seu nome</string>
  <string name="DeviceProvisioningActivity_content_progress_title">A associar dispositivo</string>
  <string name="DeviceProvisioningActivity_content_progress_content">A associar um novo dispositivo…</string>
  <string name="DeviceProvisioningActivity_content_progress_success">Dispositivo aprovado!</string>
  <string name="DeviceProvisioningActivity_content_progress_no_device">Não foi encontrado nenhum dispositivo.</string>
  <string name="DeviceProvisioningActivity_content_progress_network_error">Erro de rede.</string>
  <string name="DeviceProvisioningActivity_content_progress_key_error">Código QR inválido.</string>
  <string name="DeviceProvisioningActivity_sorry_you_have_too_many_devices_linked_already">Lamentamos mas tem demasiados dispositivos associados, tente remover alguns</string>
  <string name="DeviceActivity_sorry_this_is_not_a_valid_device_link_qr_code">Lamento mas este não é um código QR de associação ao dispositivo válido.</string>
  <string name="DeviceProvisioningActivity_link_a_signal_device">Associar a um dispositivo Signal?</string>
  <string name="DeviceProvisioningActivity_it_looks_like_youre_trying_to_link_a_signal_device_using_a_3rd_party_scanner">Parece estar a tentar associar um dispositivo Signal através de um digitalizador externo. Para sua segurança, digitalize o código através do Signal.</string>
  <string name="DeviceActivity_signal_needs_the_camera_permission_in_order_to_scan_a_qr_code">O Molly requer permissão de acesso à câmara para ler códigos QR, mas esta foi negada permanentemente. Por favor, aceda às definições das aplicações do seu telemóvel, selecione o Molly e nas \"Permissões\" ative a \"Câmara\".</string>
  <string name="DeviceActivity_unable_to_scan_a_qr_code_without_the_camera_permission">Não é possível ler um código QR sem ter a permissão de acesso à câmara.</string>
  <!--OutdatedBuildReminder-->
  <string name="OutdatedBuildReminder_update_now">Atualizar agora</string>
  <string name="OutdatedBuildReminder_your_version_of_signal_will_expire_today">Esta versão do Signal expira hoje. Atualize para a versão mais recente.</string>
  <plurals name="OutdatedBuildReminder_your_version_of_signal_will_expire_in_n_days">
    <item quantity="one">Esta versão do Signal expira amanhã. Atualize para a versão mais recente.</item>
    <item quantity="other">Esta versão do Signal irá expirar dentro de %d dias. Atualize para a versão mais recente.</item>
  </plurals>
  <!--PassphrasePromptActivity-->
  <string name="PassphrasePromptActivity_enter_passphrase">Insira a frase-chave</string>
  <string name="PassphrasePromptActivity_watermark_content_description">Ícone do Molly</string>
  <string name="PassphrasePromptActivity_ok_button_content_description">Submeter frase-chave</string>
  <string name="PassphrasePromptActivity_invalid_passphrase_exclamation">Frase-chave inválida!</string>
  <string name="PassphrasePromptActivity_unlock_signal">Desbloquear o Molly</string>
  <string name="PassphrasePromptActivity_signal_android_lock_screen">Signal Android - Ecrã de bloqueio</string>
  <!--PlacePickerActivity-->
  <string name="PlacePickerActivity_title">Mapa</string>
  <string name="PlacePickerActivity_drop_pin">Colocar pino</string>
  <string name="PlacePickerActivity_accept_address">Aceitar endereço</string>
  <!--PlayServicesProblemFragment-->
  <string name="PlayServicesProblemFragment_the_version_of_google_play_services_you_have_installed_is_not_functioning">A versão do Serviços Google Play que tem instalada não está a funcionar corretamente. Por favor, reinstale o Google Play Services e tente novamente.</string>
  <!--PinRestoreEntryFragment-->
  <string name="PinRestoreEntryFragment_incorrect_pin">PIN incorreto</string>
  <string name="PinRestoreEntryFragment_skip_pin_entry">Ignorar a introdução do PIN?</string>
  <string name="PinRestoreEntryFragment_need_help">Necessita de ajuda?</string>
  <string name="PinRestoreEntryFragment_your_pin_is_a_d_digit_code">O seu PIN é um código de mais de %1$d dígitos que você criou e que pode ser numérico ou alfanumérico. Se não se conseguir lembrar do seu PIN, poderá criar um novo. Poderá registar e utilizar a sua conta mas irá perder algumas das definições guardadas como a sua informação de perfil.</string>
  <string name="PinRestoreEntryFragment_if_you_cant_remember_your_pin">Se não se conseguir lembrar do seu PIN, poderá criar um novo. Poderá registar e utilizar a sua conta mas irá perder algumas das definições guardadas tal como a sua informação de perfil.</string>
  <string name="PinRestoreEntryFragment_create_new_pin">Criar novo PIN</string>
  <string name="PinRestoreEntryFragment_contact_support">Contactar o Suporte</string>
  <string name="PinRestoreEntryFragment_cancel">Cancelar</string>
  <string name="PinRestoreEntryFragment_skip">Saltar</string>
  <plurals name="PinRestoreEntryFragment_you_have_d_attempt_remaining">
    <item quantity="one">Resta-lhe %1$d tentativa. Quando terminarem as tentativas poderá criar um novo PIN. Poderá voltar a registar-se e utilizar a sua conta mas irá perder algumas definições guardadas como a sua informação do perfil.</item>
    <item quantity="other">Restam-lhe %1$d tentativas. Quando terminarem as tentativas poderá criar um novo PIN. Poderá voltar a registar-se e utilizar a sua conta mas irá perder algumas definições guardadas como a sua informação do perfil.</item>
  </plurals>
  <string name="PinRestoreEntryFragment_signal_registration_need_help_with_pin">Registo Signal - Necessita de ajuda com o PIN para Android</string>
  <string name="PinRestoreEntryFragment_enter_alphanumeric_pin">Introduza um PIN alfanumérico</string>
  <string name="PinRestoreEntryFragment_enter_numeric_pin">Introduza um PIN numérico</string>
  <!--PinRestoreLockedFragment-->
  <string name="PinRestoreLockedFragment_create_your_pin">Crie o seu PIN</string>
  <string name="PinRestoreLockedFragment_youve_run_out_of_pin_guesses">Esgotou todas as tentativas para introduzir o PIN, mas ainda pode aceder à sua conta do Signal criando um novo PIN. Para sua privacidade e segurança, a sua conta será restaurada sem nenhuma informação relativa ao perfil ou definições guardadas.</string>
  <string name="PinRestoreLockedFragment_create_new_pin">Criar PIN novo</string>
  <!--PinOptOutDialog-->
  <string name="PinOptOutDialog_warning">Aviso</string>
  <string name="PinOptOutDialog_if_you_disable_the_pin_you_will_lose_all_data">Se você desativar o PIN, todos os dados serão perdidos ao registar-se novamente no Sinal, a menos que faça uma cópia de segurança e o restaure manualmente. Você não pode ativar o \'Bloqueio de registo\' enquanto o PIN estiver desativado.</string>
  <string name="PinOptOutDialog_disable_pin">Desativar PIN</string>
  <!--RatingManager-->
  <string name="RatingManager_rate_this_app">Avaliar esta aplicação</string>
  <string name="RatingManager_if_you_enjoy_using_this_app_please_take_a_moment">Se gostou desta aplicação, ajude-nos avaliando-a.</string>
  <string name="RatingManager_rate_now">Avaliar agora!</string>
  <string name="RatingManager_no_thanks">Não, obrigado</string>
  <string name="RatingManager_later">Mais tarde</string>
  <!--ReactionsBottomSheetDialogFragment-->
  <string name="ReactionsBottomSheetDialogFragment_all">Todos os · %1$d</string>
  <!--ReactionsConversationView-->
  <string name="ReactionsConversationView_plus">+%1$d</string>
  <!--ReactionsRecipientAdapter-->
  <string name="ReactionsRecipientAdapter_you">Você</string>
  <!--RecaptchaRequiredBottomSheetFragment-->
  <string name="RecaptchaRequiredBottomSheetFragment_verify_to_continue_messaging">Verifique para continuar a conversar</string>
  <string name="RecaptchaRequiredBottomSheetFragment_to_help_prevent_spam_on_signal">Para ajudar a prevenir o spam no Molly, termine a verificação.</string>
  <string name="RecaptchaRequiredBottomSheetFragment_after_verifying_you_can_continue_messaging">Depois de verificar, pode continuar a conversar. Todas as mensagens em pausa serão enviadas.</string>
  <!--Recipient-->
  <string name="Recipient_you">Você</string>
  <!--RecipientPreferencesActivity-->
  <string name="RecipientPreferenceActivity_block">Bloquear</string>
  <string name="RecipientPreferenceActivity_unblock">Desbloquear</string>
  <!--RecipientProvider-->
  <string name="RecipientProvider_unnamed_group">Grupo sem nome</string>
  <!--RedPhone-->
  <string name="RedPhone_answering">A atender…</string>
  <string name="RedPhone_ending_call">A terminar chamada…</string>
  <string name="RedPhone_ringing">A tocar…</string>
  <string name="RedPhone_busy">Ocupado</string>
  <string name="RedPhone_recipient_unavailable">Destinatário indisponível</string>
  <string name="RedPhone_network_failed">Falha de rede!</string>
  <string name="RedPhone_number_not_registered">Número não registado!</string>
  <string name="RedPhone_the_number_you_dialed_does_not_support_secure_voice">O número que marcou não suporta chamadas de voz seguras!</string>
  <string name="RedPhone_got_it">Entendido</string>
  <!--WebRtcCallActivity-->
  <string name="WebRtcCallActivity__tap_here_to_turn_on_your_video">Toque aqui para ativar a sua câmara</string>
  <string name="WebRtcCallActivity__to_call_s_signal_needs_access_to_your_camera">Para telefonar a %1$s, o Molly necessita de aceder à sua câmara</string>
  <string name="WebRtcCallActivity__signal_s">Chamada Molly %1$s</string>
  <string name="WebRtcCallActivity__calling">A chamar…</string>
  <string name="WebRtcCallActivity__group_is_too_large_to_ring_the_participants">Grupo demasiado grande para ligar a todos os participantes.</string>
  <!--WebRtcCallView-->
  <string name="WebRtcCallView__signal_call">Chamada do Signal</string>
  <string name="WebRtcCallView__signal_video_call">Videochamada do Signal</string>
  <string name="WebRtcCallView__start_call">Iniciar chamada</string>
  <string name="WebRtcCallView__join_call">Entrar na chamada</string>
  <string name="WebRtcCallView__call_is_full">A chamada encontra-se cheia</string>
  <string name="WebRtcCallView__the_maximum_number_of_d_participants_has_been_Reached_for_this_call">Foi atingido o número máximo de %1$d participantes para esta chamada. Tente novamente mais tarde.</string>
  <string name="WebRtcCallView__view_participants_list">Ver participantes</string>
  <string name="WebRtcCallView__your_video_is_off">O seu vídeo encontra-se desligado</string>
  <string name="WebRtcCallView__reconnecting">A ligar novamente…</string>
  <string name="WebRtcCallView__joining">A entrar…</string>
  <string name="WebRtcCallView__disconnected">Desligado</string>
  <string name="WebRtcCallView__signal_will_ring_s">O Signal irá ligar a %1$s</string>
  <string name="WebRtcCallView__signal_will_ring_s_and_s">O Signal irá ligar a %1$s e a %2$s</string>
  <plurals name="WebRtcCallView__signal_will_ring_s_s_and_d_others">
    <item quantity="one">O Signal irá ligar a %1$s, a %2$s e a outro %3$d</item>
    <item quantity="other">O Signal irá ligar a %1$s, a %2$s e a outros %3$d</item>
  </plurals>
  <string name="WebRtcCallView__s_will_be_notified">%1$s será notificado(a)</string>
  <string name="WebRtcCallView__s_and_s_will_be_notified">%1$s e %2$s serão notificados</string>
  <plurals name="WebRtcCallView__s_s_and_d_others_will_be_notified">
    <item quantity="one">%1$s, %2$s, e outro %3$d será notificado</item>
    <item quantity="other">%1$s, %2$s, e outros %3$d serão notificados</item>
  </plurals>
  <string name="WebRtcCallView__ringing_s">A ligar %1$s</string>
  <string name="WebRtcCallView__ringing_s_and_s">A ligar %1$s e %2$s</string>
  <plurals name="WebRtcCallView__ringing_s_s_and_d_others">
    <item quantity="one">A ligar %1$s, %2$s, e outro %3$d</item>
    <item quantity="other">A ligar %1$s, %2$s, e outros %3$d</item>
  </plurals>
  <string name="WebRtcCallView__s_is_calling_you">%1$s está a telefonar-lhe</string>
  <string name="WebRtcCallView__s_is_calling_you_and_s">%1$s está a telefonar-lhe e %2$s</string>
  <string name="WebRtcCallView__s_is_calling_you_s_and_s">%1$s está a telefonar-lhe, %2$s, e %3$s</string>
  <plurals name="WebRtcCallView__s_is_calling_you_s_s_and_d_others">
    <item quantity="one">%1$s está a telefonar-lhe, %2$s, %3$s, e outro %4$d</item>
    <item quantity="other">%1$s está a telefonar-lhe, %2$s, %3$s, e outros %4$d</item>
  </plurals>
  <string name="WebRtcCallView__no_one_else_is_here">Não se encontra mais ninguém aqui</string>
  <string name="WebRtcCallView__s_is_in_this_call">%1$s está nesta chamada</string>
  <string name="WebRtcCallView__s_are_in_this_call">%1$s estão nesta chamada</string>
  <string name="WebRtcCallView__s_and_s_are_in_this_call">%1$s e %2$s estão nesta chamada</string>
  <string name="WebRtcCallView__s_is_presenting">%1$s está a apresentar</string>
  <plurals name="WebRtcCallView__s_s_and_d_others_are_in_this_call">
    <item quantity="one">%1$s, %2$s, e %3$d outro estão nesta chamada </item>
    <item quantity="other">%1$s, %2$s, e outros %3$d estão nesta chamada</item>
  </plurals>
  <string name="WebRtcCallView__flip">Girar</string>
  <string name="WebRtcCallView__speaker">Altifalante</string>
  <string name="WebRtcCallView__camera">Câmara</string>
  <string name="WebRtcCallView__mute">Silenciar</string>
  <string name="WebRtcCallView__ring">Ligar</string>
  <string name="WebRtcCallView__end_call">Terminar chamada</string>
  <!--CallParticipantsListDialog-->
  <plurals name="CallParticipantsListDialog_in_this_call_d_people">
    <item quantity="one">Nesta chamada · %1$d pessoa</item>
    <item quantity="other">· %1$d pessoas nesta chamada</item>
  </plurals>
  <!--CallParticipantView-->
  <string name="CallParticipantView__s_is_blocked">%1$s está bloqueado(a) </string>
  <string name="CallParticipantView__more_info">Mais informação</string>
  <string name="CallParticipantView__you_wont_receive_their_audio_or_video">Não irá receber os áudios e vídeos deles e eles não receberão os seus.</string>
  <string name="CallParticipantView__cant_receive_audio_video_from_s">Não pode receber áudio e vídeo de %1$s</string>
  <string name="CallParticipantView__cant_receive_audio_and_video_from_s">Não pode receber áudio e vídeo de %1$s</string>
  <string name="CallParticipantView__this_may_be_Because_they_have_not_verified_your_safety_number_change">Isto poderá dever-se a ele(s) ainda não ter(em) verificado a alteração do seu número de segurança, a existir um problema com os dispositivos dele(s), ou porque ele(s) o bloquearam.</string>
  <!--CallToastPopupWindow-->
  <string name="CallToastPopupWindow__swipe_to_view_screen_share">Deslize para ver o ecrã de partilha</string>
  <!--ProxyBottomSheetFragment-->
  <string name="ProxyBottomSheetFragment_proxy_server">Servidor proxy</string>
  <string name="ProxyBottomSheetFragment_proxy_address">Endereço proxy</string>
  <string name="ProxyBottomSheetFragment_do_you_want_to_use_this_proxy_address">Deseja utilizar este endereço de proxy?</string>
  <string name="ProxyBottomSheetFragment_use_proxy">Utilizar proxy</string>
  <string name="ProxyBottomSheetFragment_successfully_connected_to_proxy">Ligado com sucesso ao proxy.</string>
  <!--RecaptchaProofActivity-->
  <string name="RecaptchaProofActivity_failed_to_submit">Falha ao submeter</string>
  <string name="RecaptchaProofActivity_complete_verification">Verificação completa</string>
  <!--RegistrationActivity-->
  <string name="RegistrationActivity_select_your_country">Escolha o seu país</string>
  <string name="RegistrationActivity_you_must_specify_your_country_code">Deverá escolher o seu
        código do pais
    </string>
  <string name="RegistrationActivity_you_must_specify_your_phone_number">Deverá especificar o seu
        número de telefone
    </string>
  <string name="RegistrationActivity_invalid_number">Número inválido</string>
  <string name="RegistrationActivity_the_number_you_specified_s_is_invalid">O número que você
        especificou (%s) é inválido.
    </string>
  <string name="RegistrationActivity_a_verification_code_will_be_sent_to">Será enviado um código de verificação para:</string>
  <string name="RegistrationActivity_you_will_receive_a_call_to_verify_this_number">Irá receber uma chamada para verificar este número</string>
  <string name="RegistrationActivity_is_your_phone_number_above_correct">O seu número de telefone acima encontra-se correto?</string>
  <string name="RegistrationActivity_edit_number">Editar número</string>
  <string name="RegistrationActivity_missing_google_play_services">Google Play Services em falta</string>
  <string name="RegistrationActivity_this_device_is_missing_google_play_services">Este dispositivo tem o Google Play Services em falta. Vai conseguir usar o Molly na mesma, mas esta configuração poderá resultar em fiabilidade ou performance reduzidas.\n\nSe não é um utilizador avançado, não está a correr uma ROM Android personalizada ou acha que isto é um erro, por favor contacte support@molly.im para obter ajuda.</string>
  <string name="RegistrationActivity_i_understand">Eu compreendo</string>
  <string name="RegistrationActivity_play_services_error">Erro do Play Services</string>
  <string name="RegistrationActivity_google_play_services_is_updating_or_unavailable">O Google Play Services está a ser atualizado ou está temporariamente indisponível. Por favor, tente novamente.</string>
  <string name="RegistrationActivity_terms_and_privacy">Termos e Política de privacidade</string>
<<<<<<< HEAD
  <string name="RegistrationActivity_signal_needs_access_to_your_contacts_and_media_in_order_to_connect_with_friends">O Molly necessita de aceder aos seus contactos e armazenamento de forma a poder ligar-se com os seus amigos, trocar mensagens e efetuar chamadas seguras.</string>
  <string name="RegistrationActivity_signal_needs_access_to_your_contacts_in_order_to_connect_with_friends">O Molly necessita de aceder aos seus contactos de forma a poder ligar-se a amigos, trocar mensagens e fazer chamadas seguras</string>
=======
  <string name="RegistrationActivity_signal_needs_access_to_your_contacts_and_media_in_order_to_connect_with_friends">O Signal necessita das permissões de acesso aos contatos e à multimédia para o ajudar a ligar-se a amigos e a enviar mensagens. Os seus contactos são carregados utilizando a descoberta de contacto privado do Signal, o que significa que eles são encriptados de ponta a ponta e nunca visíveis para o serviço do Signal.</string>
  <string name="RegistrationActivity_signal_needs_access_to_your_contacts_in_order_to_connect_with_friends">O Signal necessita das permissões de acesso aos contatos para o ajudar a ligar-se a amigos. Os seus contactos são carregados utilizando a descoberta de contacto privado do Signal, o que significa que eles são encriptados de ponta a ponta e nunca visíveis para o serviço do Signal.</string>
>>>>>>> a0235cbc
  <string name="RegistrationActivity_rate_limited_to_service">Fez demasiadas tentativas para registar este número. Por favor, tente mais tarde.</string>
  <string name="RegistrationActivity_unable_to_connect_to_service">Não foi possível ligar ao serviço. Por favor, verifique a sua ligação à rede e tente novamente.</string>
  <string name="RegistrationActivity_non_standard_number_format">Formato de número não padronizado</string>
  <string name="RegistrationActivity_the_number_you_entered_appears_to_be_a_non_standard">O número que introduziu (%1$s) não parece estar num formato padronizado.\n\nSerá que queria dizer %2$s?</string>
  <string name="RegistrationActivity_signal_android_phone_number_format">Molly Android - Formato de números de telefone</string>
  <string name="RegistrationActivity_call_requested">Chamada pedida</string>
  <plurals name="RegistrationActivity_debug_log_hint">
    <item quantity="one">Está a %d passo de submeter um registo de depuração.</item>
    <item quantity="other">Está agora a %d passos de submeter um registo de depuração.</item>
  </plurals>
  <string name="RegistrationActivity_we_need_to_verify_that_youre_human">Necessitamos de verificar que é humano.</string>
  <string name="RegistrationActivity_next">Seguinte</string>
  <string name="RegistrationActivity_continue">Continuar</string>
  <string name="RegistrationActivity_take_privacy_with_you_be_yourself_in_every_message">Leve a privacidade consigo.\Seja você mesmo em todas as mensagens.</string>
  <string name="RegistrationActivity_enter_your_phone_number_to_get_started">Para começar introduza o seu número de telefone</string>
  <string name="RegistrationActivity_enter_your_phone_number">Introduza o sue número de telefone</string>
  <string name="RegistrationActivity_you_will_receive_a_verification_code">Irá receber um código de verificação. Poderão existir custos por parte da sua operadora.</string>
  <string name="RegistrationActivity_enter_the_code_we_sent_to_s">Introduza o código que enviamos para %s</string>
  <string name="RegistrationActivity_make_sure_your_phone_has_a_cellular_signal">Confirme que o seu telemóvel tem sinal de rede para receber SMS ou chamadas</string>
  <string name="RegistrationActivity_phone_number_description">Número de telefone</string>
  <string name="RegistrationActivity_country_code_description">Código do país</string>
  <string name="RegistrationActivity_call">Telefonar</string>
  <!--RegistrationLockV2Dialog-->
  <string name="RegistrationLockV2Dialog_turn_on_registration_lock">Ativar o \'Bloqueio de registo\'?</string>
  <string name="RegistrationLockV2Dialog_turn_off_registration_lock">Desativar o \'Bloqueio de registo\'?</string>
  <string name="RegistrationLockV2Dialog_if_you_forget_your_signal_pin_when_registering_again">Caso se esqueça do seu PIN (do Signal) quando se registar novamente no Signal, será bloqueado da sua conta durante 7 dias.</string>
  <string name="RegistrationLockV2Dialog_turn_on">Ativar</string>
  <string name="RegistrationLockV2Dialog_turn_off">Desativar</string>
  <!--RevealableMessageView-->
  <string name="RevealableMessageView_view_photo">Ver fotografia</string>
  <string name="RevealableMessageView_view_video">Ver vídeo</string>
  <string name="RevealableMessageView_viewed">Vista(s)</string>
  <string name="RevealableMessageView_media">Multimédia</string>
  <!--Search-->
  <string name="SearchFragment_no_results">Sem resultados para \'%s\'</string>
  <string name="SearchFragment_header_conversations">Conversas</string>
  <string name="SearchFragment_header_contacts">Contactos</string>
  <string name="SearchFragment_header_messages">Mensagens</string>
  <!--ShakeToReport-->
  <!--SharedContactDetailsActivity-->
  <string name="SharedContactDetailsActivity_add_to_contacts">Adicionar aos contactos</string>
  <string name="SharedContactDetailsActivity_invite_to_signal">Convidar para o Molly</string>
  <string name="SharedContactDetailsActivity_signal_message">Mensagem do Signal</string>
  <string name="SharedContactDetailsActivity_signal_call">Chamada do Signal</string>
  <!--SharedContactView-->
  <string name="SharedContactView_add_to_contacts">Adicionar aos contactos</string>
  <string name="SharedContactView_invite_to_signal">Convidar para o Molly</string>
  <string name="SharedContactView_message">Mensagem do Signal</string>
  <!--SignalBottomActionBar-->
  <string name="SignalBottomActionBar_more">Mais</string>
  <!--SignalPinReminders-->
  <string name="SignalPinReminders_well_remind_you_again_later">Iremos recordar-lhe mais tarde.</string>
  <string name="SignalPinReminders_well_remind_you_again_tomorrow">Iremos recordar-lhe de novo amanhã.</string>
  <string name="SignalPinReminders_well_remind_you_again_in_a_few_days">Iremos recordar-lhe de novo dentro de alguns dias.</string>
  <string name="SignalPinReminders_well_remind_you_again_in_a_week">Iremos recordar-lhe dentro de uma semana.</string>
  <string name="SignalPinReminders_well_remind_you_again_in_a_couple_weeks">Iremos recordar-lhe dentro de algumas semanas.</string>
  <string name="SignalPinReminders_well_remind_you_again_in_a_month">Iremos recordar-lhe dentro de um mês</string>
  <!--Slide-->
  <string name="Slide_image">Imagem</string>
  <string name="Slide_sticker">Autocolante</string>
  <string name="Slide_audio">Áudio</string>
  <string name="Slide_video">Vídeo</string>
  <!--SmsMessageRecord-->
  <string name="SmsMessageRecord_received_corrupted_key_exchange_message">Recebida mensagem corrompida
        de troca de chaves!
    </string>
  <string name="SmsMessageRecord_received_key_exchange_message_for_invalid_protocol_version">
       Recebida mensagem de troca de chaves para uma versão inválida do protocolo.
    </string>
  <string name="SmsMessageRecord_received_message_with_new_safety_number_tap_to_process">Recebida uma mensagem com um número de segurança novo. Toque para a processar e exibir.</string>
  <string name="SmsMessageRecord_secure_session_reset">Reiniciou a sessão segura.</string>
  <string name="SmsMessageRecord_secure_session_reset_s">%s reiniciou a sessão segura.</string>
  <string name="SmsMessageRecord_duplicate_message">Mensagem duplicada.</string>
  <string name="SmsMessageRecord_this_message_could_not_be_processed_because_it_was_sent_from_a_newer_version">Não foi possível processar esta mensagem porque foi enviada a partir de uma versão mais recente do Signal. Peça ao seu contacto para lhe reenviar novamente esta mensagem após você ter feito a atualização do Signal.</string>
  <string name="SmsMessageRecord_error_handling_incoming_message">Erro ao receber mensagem.</string>
  <!--StickerManagementActivity-->
  <string name="StickerManagementActivity_stickers">Autocolantes</string>
  <!--StickerManagementAdapter-->
  <string name="StickerManagementAdapter_installed_stickers">Autocolantes instalados</string>
  <string name="StickerManagementAdapter_stickers_you_received">Autocolantes que recebeu</string>
  <string name="StickerManagementAdapter_signal_artist_series">Séries de artista do Signal</string>
  <string name="StickerManagementAdapter_no_stickers_installed">Sem autocolantes instalados</string>
  <string name="StickerManagementAdapter_stickers_from_incoming_messages_will_appear_here">Os autocolantes das mensagens recebidas irão aparecer aqui</string>
  <string name="StickerManagementAdapter_untitled">Sem título</string>
  <string name="StickerManagementAdapter_unknown">Desconhecido</string>
  <!--StickerPackPreviewActivity-->
  <string name="StickerPackPreviewActivity_untitled">Sem título</string>
  <string name="StickerPackPreviewActivity_unknown">Desconhecido</string>
  <string name="StickerPackPreviewActivity_install">Instalar</string>
  <string name="StickerPackPreviewActivity_remove">Remover</string>
  <string name="StickerPackPreviewActivity_stickers">Autocolantes</string>
  <string name="StickerPackPreviewActivity_failed_to_load_sticker_pack">Falha ao carregar o pacote de autocolantes</string>
  <!--SubmitDebugLogActivity-->
  <string name="SubmitDebugLogActivity_edit">Editar</string>
  <string name="SubmitDebugLogActivity_done">Concluído</string>
  <string name="SubmitDebugLogActivity_tap_a_line_to_delete_it">Toque numa linha para a eliminar</string>
  <string name="SubmitDebugLogActivity_submit">Submeter</string>
  <string name="SubmitDebugLogActivity_failed_to_submit_logs">Ocorreu um erro ao tentar enviar os históricos</string>
  <string name="SubmitDebugLogActivity_success">Efetuado com sucesso!</string>
  <string name="SubmitDebugLogActivity_copy_this_url_and_add_it_to_your_issue">Copie este URL e adicione-o ao seu relatório de problema ou e-mail de pedido de apoio:\n\n<b>%1$s</b></string>
  <string name="SubmitDebugLogActivity_share">Partilhar</string>
  <string name="SubmitDebugLogActivity_this_log_will_be_posted_publicly_online_for_contributors">Este registo será publicado online para ser consultado pelos contribuidores. Poderá analisá-lo antes de o carregar.</string>
  <!--SupportEmailUtil-->
  <string name="SupportEmailUtil_filter">Filtro:</string>
  <string name="SupportEmailUtil_device_info">Informação do dispositivo:</string>
  <string name="SupportEmailUtil_android_version">Versão do Android:</string>
  <string name="SupportEmailUtil_signal_version">Versão do Molly:</string>
  <string name="SupportEmailUtil_signal_package">Pacote Molly:</string>
  <string name="SupportEmailUtil_registration_lock">Bloqueio de registo:</string>
  <string name="SupportEmailUtil_locale">Local:</string>
  <!--ThreadRecord-->
  <string name="ThreadRecord_group_updated">Grupo atualizado</string>
  <string name="ThreadRecord_left_the_group">Abandonou o grupo</string>
  <string name="ThreadRecord_secure_session_reset">Sessão segura reiniciada.</string>
  <string name="ThreadRecord_draft">Rascunho:</string>
  <string name="ThreadRecord_called">Você ligou</string>
  <string name="ThreadRecord_called_you">Ligou-lhe</string>
  <string name="ThreadRecord_missed_audio_call">Chamada de áudio perdida</string>
  <string name="ThreadRecord_missed_video_call">Chamada de vídeo perdida</string>
  <string name="ThreadRecord_media_message">Mensagem multimédia</string>
  <string name="ThreadRecord_sticker">Autocolante</string>
  <string name="ThreadRecord_view_once_photo">Fotografia de visualização única</string>
  <string name="ThreadRecord_view_once_video">Vídeo de visualização única</string>
  <string name="ThreadRecord_view_once_media">Multimédia de visualização única</string>
  <string name="ThreadRecord_this_message_was_deleted">Esta mensagem foi eliminada.</string>
  <string name="ThreadRecord_you_deleted_this_message">Eliminou esta mensagem.</string>
  <string name="ThreadRecord_s_is_on_signal">%s está no Signal!</string>
  <string name="ThreadRecord_disappearing_messages_disabled">Destruição de mensagens desativada</string>
  <string name="ThreadRecord_disappearing_message_time_updated_to_s">O tempo a decorrer até que as mensagens sejam destruídas está definido para %s</string>
  <string name="ThreadRecord_safety_number_changed">Número de segurança alterado</string>
  <string name="ThreadRecord_your_safety_number_with_s_has_changed">O seu número de segurança com %s foi alterado.</string>
  <string name="ThreadRecord_you_marked_verified">Marcou como verificado</string>
  <string name="ThreadRecord_you_marked_unverified">Marcou como não verificado</string>
  <string name="ThreadRecord_message_could_not_be_processed">A mensagem não pode ser processada</string>
  <string name="ThreadRecord_delivery_issue">Problema na entrega</string>
  <string name="ThreadRecord_message_request">Pedido de mensagem</string>
  <string name="ThreadRecord_photo">Fotografia</string>
  <string name="ThreadRecord_gif">GIF</string>
  <string name="ThreadRecord_voice_message">Mensagem de voz</string>
  <string name="ThreadRecord_file">Ficheiro</string>
  <string name="ThreadRecord_video">Vídeo</string>
  <string name="ThreadRecord_chat_session_refreshed">A sessão da conversa foi atualizada</string>
  <!--UpdateApkReadyListener-->
  <string name="UpdateApkReadyListener_Signal_update">Atualização do Molly</string>
  <string name="UpdateApkReadyListener_a_new_version_of_signal_is_available_tap_to_update">Está disponível uma nova versão do Molly, toque para atualizar</string>
  <!--UntrustedSendDialog-->
  <string name="UntrustedSendDialog_send_message">Enviar mensagem?</string>
  <string name="UntrustedSendDialog_send">Enviar</string>
  <!--UnverifiedSendDialog-->
  <string name="UnverifiedSendDialog_send_message">Enviar mensagem?</string>
  <string name="UnverifiedSendDialog_send">Enviar</string>
  <!--UsernameEditFragment-->
  <string name="UsernameEditFragment_username">Nome de utilizador</string>
  <string name="UsernameEditFragment_delete">Eliminar</string>
  <string name="UsernameEditFragment_successfully_set_username">Nome de utilizador definido com sucesso.</string>
  <string name="UsernameEditFragment_successfully_removed_username">Nome de utilizador removido com sucesso.</string>
  <string name="UsernameEditFragment_encountered_a_network_error">Encontrado um erro de rede.</string>
  <string name="UsernameEditFragment_this_username_is_taken">Este nome de utilizador já se encontra em utilização.</string>
  <string name="UsernameEditFragment_this_username_is_available">Este nome de utilizador encontra-se disponível.</string>
  <string name="UsernameEditFragment_usernames_can_only_include">Os nomes de utilizadores apenas podem incluir a-Z, 0-9 e underscores.</string>
  <string name="UsernameEditFragment_usernames_cannot_begin_with_a_number">Os nomes de utilizadores não podem começar com um número.</string>
  <string name="UsernameEditFragment_username_is_invalid">Nome de utilizador inválido.</string>
  <string name="UsernameEditFragment_usernames_must_be_between_a_and_b_characters">Os nomes de utilizadores devem ter entre %1$d e %2$d caracteres.</string>
  <string name="UsernameEditFragment_usernames_on_signal_are_optional">Os nomes de utilizadores no Signal são opcionais. Se escolher criar um nome de utilizador, os outros utilizadores do Signal serão capazes de encontrá-lo através desse nome de utilizador e contactá-lo sem saber o seu número de telemóvel.</string>
  <plurals name="UserNotificationMigrationJob_d_contacts_are_on_signal">
    <item quantity="one">%d contacto está no Signal!</item>
    <item quantity="other">%d contactos estão no Signal!</item>
  </plurals>
  <!--VerifyIdentityActivity-->
  <string name="VerifyIdentityActivity_your_contact_is_running_an_old_version_of_signal">O seu contacto está a utilizar uma versão antiga do Signal. Por favor peça-lhe para actualizar antes de verificar o seu número de segurança.</string>
  <string name="VerifyIdentityActivity_your_contact_is_running_a_newer_version_of_Signal">O seu contacto está a utilizar uma versão mais recente do Signal, com um formato de código QR incompatível. Por favor, actualize para comparar.</string>
  <string name="VerifyIdentityActivity_the_scanned_qr_code_is_not_a_correctly_formatted_safety_number">O código QR lido não é um número de segurança formatado corretamente. Por favor, tente digitalizá-lo novamente.</string>
  <string name="VerifyIdentityActivity_share_safety_number_via">Partilhar número de segurança via…</string>
  <string name="VerifyIdentityActivity_our_signal_safety_number">O nosso número de segurança do Signal:</string>
  <string name="VerifyIdentityActivity_no_app_to_share_to">Parece que não tem aplicações para as quais partilhar.</string>
  <string name="VerifyIdentityActivity_no_safety_number_to_compare_was_found_in_the_clipboard">Não foi encontrado na área de transferência nenhum número de segurança com o qual comparar </string>
  <string name="VerifyIdentityActivity_signal_needs_the_camera_permission_in_order_to_scan_a_qr_code_but_it_has_been_permanently_denied">O Molly requer permissão de acesso à câmara para ler códigos QR, mas esta foi negada permanentemente. Por favor, aceda às definições das aplicações do seu telemóvel, seleccione a aplicação Molly e nas \"Permissões\" ative a \"Câmara\".</string>
  <string name="VerifyIdentityActivity_unable_to_scan_qr_code_without_camera_permission">Não é possível ler um código QR sem permissão de acesso à câmara.</string>
  <string name="VerifyIdentityActivity_you_must_first_exchange_messages_in_order_to_view">Primeiro deverá trocar mensagens de forma a poder ver o número de segurança de %1$s.</string>
  <!--ViewOnceMessageActivity-->
  <!--AudioView-->
  <!--MessageDisplayHelper-->
  <string name="MessageDisplayHelper_message_encrypted_for_non_existing_session">Mensagem encriptada para sessão inexistente</string>
  <!--MmsMessageRecord-->
  <string name="MmsMessageRecord_bad_encrypted_mms_message">Mensagem MMS encriptada corrompida</string>
  <string name="MmsMessageRecord_mms_message_encrypted_for_non_existing_session">Mensagem MMS encriptada para sessão inexistente</string>
  <!--MuteDialog-->
  <string name="MuteDialog_mute_notifications">Silenciar notificações</string>
  <!--ApplicationMigrationService-->
  <string name="ApplicationMigrationService_import_in_progress">Importação em progresso</string>
  <string name="ApplicationMigrationService_importing_text_messages">A importar mensages de texto</string>
  <string name="ApplicationMigrationService_import_complete">Importação completa</string>
  <string name="ApplicationMigrationService_system_database_import_is_complete">Importação da base de dados do sistema está completa.</string>
  <!--KeyCachingService-->
  <string name="KeyCachingService_signal_passphrase_cached">Toque para abrir.</string>
  <string name="KeyCachingService_passphrase_cached">O Molly está desbloqueado</string>
  <string name="KeyCachingService_lock">Bloquear o Molly</string>
  <!--MediaPreviewActivity-->
  <string name="MediaPreviewActivity_you">Você</string>
  <string name="MediaPreviewActivity_unssuported_media_type">Tipo de multimédia não suportado</string>
  <string name="MediaPreviewActivity_draft">Rascunho</string>
  <string name="MediaPreviewActivity_signal_needs_the_storage_permission_in_order_to_write_to_external_storage_but_it_has_been_permanently_denied">O Molly requer permissão de acesso ao armazenamento para escrever no suporte de armazenamento externo, mas esta foi negada permanentemente. Por favor, aceda às definições das aplicações do telemóvel, seleccione o Molly e, em \"Permissões\" active \"Armazenamento\".</string>
  <string name="MediaPreviewActivity_unable_to_write_to_external_storage_without_permission">Não é possível guardar para o armazenamento externo sem permissões</string>
  <string name="MediaPreviewActivity_media_delete_confirmation_title">Eliminar mensagem?</string>
  <string name="MediaPreviewActivity_media_delete_confirmation_message">Isto irá eliminar permanentemente esta mensagem.</string>
  <string name="MediaPreviewActivity_s_to_s">%1$s para %2$s</string>
  <string name="MediaPreviewActivity_media_no_longer_available">Multimédia atualmente indisponível.</string>
  <string name="MediaPreviewActivity_cant_find_an_app_able_to_share_this_media">Não foi possível encontrar uma aplicação capaz de partilhar este média.</string>
  <!--MessageNotifier-->
  <string name="MessageNotifier_d_new_messages_in_d_conversations">%1$d novas mensagens em %2$d conversas</string>
  <string name="MessageNotifier_most_recent_from_s">Mais recente de: %1$s</string>
  <string name="MessageNotifier_locked_message">Mensagem bloqueada</string>
  <string name="MessageNotifier_message_delivery_failed">Falha na entrega de mensagem.</string>
  <string name="MessageNotifier_failed_to_deliver_message">Falha na entrega da mensagem.</string>
  <string name="MessageNotifier_error_delivering_message">Erro ao entregar a mensagem.</string>
  <string name="MessageNotifier_message_delivery_paused">Entrega de mensagens em pausa.</string>
  <string name="MessageNotifier_verify_to_continue_messaging_on_signal">Verifique para continuar a conversar no Molly.</string>
  <string name="MessageNotifier_mark_all_as_read">Marcar tudo como lido</string>
  <string name="MessageNotifier_mark_read">Marcar como lida</string>
  <string name="MessageNotifier_turn_off_these_notifications">Desativar estas notificações</string>
  <string name="MessageNotifier_view_once_photo">Fotografia de visualização única</string>
  <string name="MessageNotifier_view_once_video">Vídeo de visualização única</string>
  <string name="MessageNotifier_reply">Responder</string>
  <string name="MessageNotifier_signal_message">Mensagem do Signal</string>
  <string name="MessageNotifier_unsecured_sms">SMS inseguro</string>
  <string name="MessageNotifier_you_may_have_new_messages">Você poderá ter novas mensagens</string>
  <string name="MessageNotifier_open_signal_to_check_for_recent_notifications">Abra o Molly para verificar se existem notificações recentes.</string>
  <string name="MessageNotifier_contact_message">%1$s%2$s</string>
  <string name="MessageNotifier_unknown_contact_message">Contacto</string>
  <string name="MessageNotifier_reacted_s_to_s">Reagiu %1$s a: \"%2$s\".</string>
  <string name="MessageNotifier_reacted_s_to_your_video">Reagiu %1$s ao seu vídeo.</string>
  <string name="MessageNotifier_reacted_s_to_your_image">Reagiu %1$s à sua imagem.</string>
  <string name="MessageNotifier_reacted_s_to_your_gif">Reagiu ao seu GIF com %1$s.</string>
  <string name="MessageNotifier_reacted_s_to_your_file">Reagiu %1$s ao seu ficheiro.</string>
  <string name="MessageNotifier_reacted_s_to_your_audio">Reagiu %1$s ao seu áudio.</string>
  <string name="MessageNotifier_reacted_s_to_your_view_once_media">Reagiu %1$s ao seu ficheiro multimédia de visualização única</string>
  <string name="MessageNotifier_reacted_s_to_your_sticker">Reagiu %1$s ao seu autocolante.</string>
  <string name="MessageNotifier_this_message_was_deleted">Esta mensagem foi eliminada.</string>
  <string name="TurnOffContactJoinedNotificationsActivity__turn_off_contact_joined_signal">Deseja desativar as notificações quando um novo contacto se junta ao Signal? Pode ativar novamente em Signal &gt; Definições &gt; Notificações.</string>
  <!--Notification Channels-->
  <string name="NotificationChannel_channel_messages">Mensagens</string>
  <string name="NotificationChannel_calls">Chamadas</string>
  <string name="NotificationChannel_failures">Falhas</string>
  <string name="NotificationChannel_backups">Cópias de segurança</string>
  <string name="NotificationChannel_locked_status">Estado do bloqueio</string>
  <string name="NotificationChannel_app_updates">Atualizações da aplicação</string>
  <string name="NotificationChannel_other">Outro</string>
  <string name="NotificationChannel_group_chats">Conversas</string>
  <string name="NotificationChannel_missing_display_name">Desconhecido(a)</string>
  <string name="NotificationChannel_voice_notes">Notas de voz</string>
  <string name="NotificationChannel_contact_joined_signal">Um contacto juntou-se ao Signal</string>
  <string name="NotificationChannels__no_activity_available_to_open_notification_channel_settings">Sem atividade disponível para abrir as definições do canal de notificações.</string>
  <!--ProfileEditNameFragment-->
  <!--QuickResponseService-->
  <string name="QuickResponseService_quick_response_unavailable_when_Signal_is_locked">A resposta rápida encontra-se indisponível enquanto o Molly estiver bloqueado!</string>
  <string name="QuickResponseService_problem_sending_message">Problema no envio da mensagem!</string>
  <!--SaveAttachmentTask-->
  <string name="SaveAttachmentTask_saved_to">Guardado em %s</string>
  <string name="SaveAttachmentTask_saved">Guardado</string>
  <!--SearchToolbar-->
  <string name="SearchToolbar_search">Procurar</string>
  <string name="SearchToolbar_search_for_conversations_contacts_and_messages">Procurar por conversas, contactos e mensagens</string>
  <!--ShortcutLauncherActivity-->
  <string name="ShortcutLauncherActivity_invalid_shortcut">Atalho inválido</string>
  <!--SingleRecipientNotificationBuilder-->
  <string name="SingleRecipientNotificationBuilder_signal">Molly</string>
  <string name="SingleRecipientNotificationBuilder_new_message">Nova mensagem</string>
  <string name="SingleRecipientNotificationBuilder_message_request">Pedido de mensagem</string>
  <string name="SingleRecipientNotificationBuilder_you">Você</string>
  <!--ThumbnailView-->
  <string name="ThumbnailView_Play_video_description">Reproduzir vídeo</string>
  <string name="ThumbnailView_Has_a_caption_description">Tem uma legenda</string>
  <!--TransferControlView-->
  <plurals name="TransferControlView_n_items">
    <item quantity="one">%d Item</item>
    <item quantity="other">%d Itens</item>
  </plurals>
  <!--UnauthorizedReminder-->
  <string name="UnauthorizedReminder_device_no_longer_registered">O dispositivo deixou de estar registado.</string>
  <string name="UnauthorizedReminder_this_is_likely_because_you_registered_your_phone_number_with_Signal_on_a_different_device">Isto é possivelmente devido a ter registado o seu número de telefone com o Signal noutro dispositivo. Toque para voltar a registar.</string>
  <!--WebRtcCallActivity-->
  <string name="WebRtcCallActivity_to_answer_the_call_from_s_give_signal_access_to_your_microphone">Para poder atender a chamada de %s, conceda ao Molly o acesso ao microfone.</string>
  <string name="WebRtcCallActivity_signal_requires_microphone_and_camera_permissions_in_order_to_make_or_receive_calls">O Molly requer permissões de acesso ao microfone e à câmara, para efectuar e receber chamadas, mas estas foram negadas permanentemente. Por favor, aceda às definições das aplicações do seu telemóvel, selecione a aplicação Molly e, em \"Permissões\" ative o \"Microfone\" e a \"Câmara\".</string>
  <string name="WebRtcCallActivity__answered_on_a_linked_device">Atendida num dispositivo associado.</string>
  <string name="WebRtcCallActivity__declined_on_a_linked_device">Recusada num dispositivo associado.</string>
  <string name="WebRtcCallActivity__busy_on_a_linked_device">Ocupado num dispositivo associado.</string>
  <string name="GroupCallSafetyNumberChangeNotification__someone_has_joined_this_call_with_a_safety_number_that_has_changed">Alguém se juntou a esta chamada com um número de segurança modificado.</string>
  <!--WebRtcCallScreen-->
  <string name="WebRtcCallScreen_swipe_up_to_change_views">Deslize para cima para alterar as vistas</string>
  <!--WebRtcCallScreen V2-->
  <string name="WebRtcCallScreen__decline">Recusar</string>
  <string name="WebRtcCallScreen__answer">Atender</string>
  <string name="WebRtcCallScreen__answer_without_video">Atender sem vídeo</string>
  <!--WebRtcAudioOutputToggle-->
  <string name="WebRtcAudioOutputToggle__audio_output">Saída de áudio</string>
  <string name="WebRtcAudioOutputToggle__phone_earpiece">Auscultador do telemóvel</string>
  <string name="WebRtcAudioOutputToggle__speaker">Altifalante</string>
  <string name="WebRtcAudioOutputToggle__bluetooth">Bluetooth</string>
  <string name="WebRtcCallControls_answer_call_description">Atender chamada</string>
  <string name="WebRtcCallControls_reject_call_description">Rejeitar chamada</string>
  <!--change_passphrase_activity-->
  <string name="change_passphrase_activity__old_passphrase">Frase-chave anterior</string>
  <string name="change_passphrase_activity__new_passphrase">Frase-chave nova</string>
  <string name="change_passphrase_activity__repeat_new_passphrase">Repita a frase-chave nova</string>
  <!--contact_selection_activity-->
  <string name="contact_selection_activity__enter_name_or_number">Introduza o nome ou número</string>
  <string name="contact_selection_activity__invite_to_signal">Convite para o Molly</string>
  <string name="contact_selection_activity__new_group">Novo grupo</string>
  <!--contact_filter_toolbar-->
  <string name="contact_filter_toolbar__clear_entered_text_description">Limpar o texto introduzido</string>
  <string name="contact_filter_toolbar__show_keyboard_description">Mostrar teclado</string>
  <string name="contact_filter_toolbar__show_dial_pad_description">Mostrar teclado de marcação</string>
  <!--contact_selection_group_activity-->
  <string name="contact_selection_group_activity__no_contacts">Sem contactos.</string>
  <string name="contact_selection_group_activity__finding_contacts">A carregar contactos…</string>
  <!--single_contact_selection_activity-->
  <string name="SingleContactSelectionActivity_contact_photo">Fotografia de contacto</string>
  <!--ContactSelectionListFragment-->
  <string name="ContactSelectionListFragment_signal_requires_the_contacts_permission_in_order_to_display_your_contacts">O Molly requer permissão de acesso aos contactos para visualizar os seus contactos, mas esta foi negada permanentemente. Por favor, aceda às definições das aplicações do telemóvel, seleccione a aplicação Molly e nas \"Permissões\" ative os \"Contactos\".</string>
  <string name="ContactSelectionListFragment_error_retrieving_contacts_check_your_network_connection">Problema a obter os contactos, verifique a sua ligação à rede</string>
  <string name="ContactSelectionListFragment_username_not_found">Nome de utilizador não encontrado</string>
  <string name="ContactSelectionListFragment_s_is_not_a_signal_user">\"%1$s\" não é um utilizador do Signal. Por favor, verifique o nome de utilizador e tente novamente.</string>
  <string name="ContactSelectionListFragment_you_do_not_need_to_add_yourself_to_the_group">Não necessita de adicionar a si próprio ao grupo</string>
  <string name="ContactSelectionListFragment_maximum_group_size_reached">Atingiu o tamanho máximo do grupo</string>
  <string name="ContactSelectionListFragment_signal_groups_can_have_a_maximum_of_d_members">Os grupos do Signal poderão ter o máximo de %1$d membros.</string>
  <string name="ContactSelectionListFragment_recommended_member_limit_reached">Atingido o limite de membros recomendado</string>
  <string name="ContactSelectionListFragment_signal_groups_perform_best_with_d_members_or_fewer">Os grupos do Signal funcionam melhor com %1$d ou menos membros. Adicionar mais membros irá causar atrasos no envio e na receção de mensagens.</string>
  <plurals name="ContactSelectionListFragment_d_members">
    <item quantity="one">%1$d membro</item>
    <item quantity="other">%1$d membros</item>
  </plurals>
  <!--contact_selection_list_fragment-->
  <string name="contact_selection_list_fragment__signal_needs_access_to_your_contacts_in_order_to_display_them">O Molly precisa de ter acesso aos contactos para os poder mostrar.</string>
  <string name="contact_selection_list_fragment__show_contacts">Mostrar contactos</string>
  <!--contact_selection_list_item-->
  <plurals name="contact_selection_list_item__number_of_members">
    <item quantity="one">%1$d membro</item>
    <item quantity="other">%1$d membros</item>
  </plurals>
  <!--conversation_activity-->
  <string name="conversation_activity__type_message_push">Mensagem do Signal</string>
  <string name="conversation_activity__type_message_sms_insecure">SMS inseguro</string>
  <string name="conversation_activity__type_message_mms_insecure">MMS inseguro</string>
  <string name="conversation_activity__from_sim_name">De %1$s</string>
  <string name="conversation_activity__sim_n">SIM %1$d</string>
  <string name="conversation_activity__send">Enviar</string>
  <string name="conversation_activity__compose_description">Composição da mensagem</string>
  <string name="conversation_activity__emoji_toggle_description">Teclado de emojis</string>
  <string name="conversation_activity__attachment_thumbnail">Miniatura de anexo</string>
  <string name="conversation_activity__quick_attachment_drawer_toggle_camera_description">Comutar a câmara rápida da gaveta de anexos</string>
  <string name="conversation_activity__quick_attachment_drawer_record_and_send_audio_description">Gravar e enviar anexo de áudio</string>
  <string name="conversation_activity__quick_attachment_drawer_lock_record_description">Bloquear a gravação de um anexo de áudio</string>
  <string name="conversation_activity__enable_signal_for_sms">Ativar SMS através do Signal</string>
  <string name="conversation_activity__message_could_not_be_sent">A mensagem não pode ser enviada. Verifique a sua ligação e tente novamente.</string>
  <!--conversation_input_panel-->
  <string name="conversation_input_panel__slide_to_cancel">Deslize para cancelar</string>
  <string name="conversation_input_panel__cancel">Cancelar</string>
  <!--conversation_item-->
  <string name="conversation_item__mms_image_description">Mensagem multimédia</string>
  <string name="conversation_item__secure_message_description">Mensagem segura</string>
  <!--conversation_item_sent-->
  <string name="conversation_item_sent__send_failed_indicator_description">Falha no envio</string>
  <string name="conversation_item_sent__pending_approval_description">Aprovação pendente</string>
  <string name="conversation_item_sent__delivered_description">Entregue</string>
  <string name="conversation_item_sent__message_read">Mensagem lida</string>
  <!--conversation_item_received-->
  <string name="conversation_item_received__contact_photo_description">Fotografia de contacto</string>
  <!--ConversationUpdateItem-->
  <string name="ConversationUpdateItem_loading">A carregar</string>
  <string name="ConversationUpdateItem_learn_more">Saber mais</string>
  <string name="ConversationUpdateItem_join_call">Entrar na chamada</string>
  <string name="ConversationUpdateItem_return_to_call">Regressar à chamada</string>
  <string name="ConversationUpdateItem_call_is_full">A chamada encontra-se completa</string>
  <string name="ConversationUpdateItem_invite_friends">Convidar amigos</string>
  <string name="ConversationUpdateItem_enable_call_notifications">Activar notificações de chamadas</string>
  <string name="ConversationUpdateItem_update_contact">Atualizar contacto</string>
  <string name="ConversationUpdateItem_no_groups_in_common_review_requests_carefully">Sem grupos em comum. Reveja os pedidos com cuidado.</string>
  <string name="ConversationUpdateItem_no_contacts_in_this_group_review_requests_carefully">Sem contactos neste grupo. Reveja os pedidos com cuidado.</string>
  <string name="ConversationUpdateItem_view">Ver</string>
  <string name="ConversationUpdateItem_the_disappearing_message_time_will_be_set_to_s_when_you_message_them">O tempo para a destruição de mensagens será definido para %1$s quando você enviar mensagens.</string>
  <!--audio_view-->
  <string name="audio_view__play_pause_accessibility_description">Play … Pausa</string>
  <string name="audio_view__download_accessibility_description">Download</string>
  <!--QuoteView-->
  <string name="QuoteView_audio">Áudio</string>
  <string name="QuoteView_video">Vídeo</string>
  <string name="QuoteView_photo">Fotografia</string>
  <string name="QuoteView_gif">GIF</string>
  <string name="QuoteView_view_once_media">Multimédia de visualização única</string>
  <string name="QuoteView_sticker">Autocolante</string>
  <string name="QuoteView_you">Você</string>
  <string name="QuoteView_original_missing">Não foi encontrada a mensagem original</string>
  <!--conversation_fragment-->
  <string name="conversation_fragment__scroll_to_the_bottom_content_description">Deslize até ao fundo</string>
  <!--BubbleOptOutTooltip-->
  <!--Message to inform the user of what Android chat bubbles are-->
  <string name="BubbleOptOutTooltip__description">Os Balões são um recurso Android que você pode desativar nas conversas do Signal.</string>
  <!--Button to dismiss the tooltip for opting out of using Android bubbles-->
  <string name="BubbleOptOutTooltip__not_now">Agora não</string>
  <!--Button to move to the system settings to control the use of Android bubbles-->
  <string name="BubbleOptOutTooltip__turn_off">Desativar</string>
  <!--safety_number_change_dialog-->
  <string name="safety_number_change_dialog__safety_number_changes">Alterações do número de segurança</string>
  <string name="safety_number_change_dialog__accept">Aceitar</string>
  <string name="safety_number_change_dialog__send_anyway">Enviar mesmo assim</string>
  <string name="safety_number_change_dialog__call_anyway">Telefonar mesmo assim</string>
  <string name="safety_number_change_dialog__join_call">Entrar na chamada</string>
  <string name="safety_number_change_dialog__continue_call">Continuar chamada</string>
  <string name="safety_number_change_dialog__leave_call">Abandonar chamada</string>
  <string name="safety_number_change_dialog__the_following_people_may_have_reinstalled_or_changed_devices">As seguintes pessoas podem ter reinstalado ou mudado de dispositivo. Verifique o seu número de segurança com eles para assegurar a privacidade.</string>
  <string name="safety_number_change_dialog__view">Ver</string>
  <string name="safety_number_change_dialog__previous_verified">Verificado anteriormente</string>
  <!--EnableCallNotificationSettingsDialog__call_notifications_checklist-->
  <string name="EnableCallNotificationSettingsDialog__call_notifications_enabled">Notificações de chamadas ativas.</string>
  <string name="EnableCallNotificationSettingsDialog__enable_call_notifications">Activar notificações de chamadas</string>
  <string name="EnableCallNotificationSettingsDialog__enable_background_activity">Ativar atividade em segundo plano</string>
  <string name="EnableCallNotificationSettingsDialog__everything_looks_good_now">Agora tudo parece estar bem!</string>
  <string name="EnableCallNotificationSettingsDialog__to_receive_call_notifications_tap_here_and_turn_on_show_notifications">Para receber notificações de chamadas, toque aqui e ative \"Mostrar notificações\".</string>
  <string name="EnableCallNotificationSettingsDialog__to_receive_call_notifications_tap_here_and_turn_on_notifications">Para receber notificações de chamadas, toque aqui e ative as notificações e assegure-se que o \'Som\' e os \'Pop-up\' se encontram ativos.</string>
  <string name="EnableCallNotificationSettingsDialog__to_receive_call_notifications_tap_here_and_enable_background_activity_in_battery_settings">Para receber notificações de chamadas, toque aqui e ative ativar atividade em segundo plano nas definições de \"Bateria\".</string>
  <string name="EnableCallNotificationSettingsDialog__settings">Definições</string>
  <string name="EnableCallNotificationSettingsDialog__to_receive_call_notifications_tap_settings_and_turn_on_show_notifications">Para receber notificações de chamadas, toque em \'Definições\' e ative \"Mostrar notificações\".</string>
  <string name="EnableCallNotificationSettingsDialog__to_receive_call_notifications_tap_settings_and_turn_on_notifications">Para receber notificações de chamadas, toque nas \'Definições\' e ative as notificações e assegure-se que o \'Som\' e os \'Pop-up\' se encontram ativos.</string>
  <string name="EnableCallNotificationSettingsDialog__to_receive_call_notifications_tap_settings_and_enable_background_activity_in_battery_settings">Para receber notificações de chamadas, toque em \'Definições\'i e ative ativar atividade em segundo plano nas definições de \"Bateria\".</string>
  <!--country_selection_fragment-->
  <string name="country_selection_fragment__loading_countries">A carregar lista de países…</string>
  <string name="country_selection_fragment__search">Procurar</string>
  <string name="country_selection_fragment__no_matching_countries">Sem países correspondentes</string>
  <!--device_add_fragment-->
  <string name="device_add_fragment__scan_the_qr_code_displayed_on_the_device_to_link">Leia o código QR apresentado no dispositivo no qual deseja associar</string>
  <!--device_link_fragment-->
  <string name="device_link_fragment__link_device">Associar dispositivo</string>
  <!--device_list_fragment-->
  <string name="device_list_fragment__no_devices_linked">Sem dispositivos associados</string>
  <string name="device_list_fragment__link_new_device">Associar novo dispositivo</string>
  <!--expiration-->
  <string name="expiration_off">Desligada</string>
  <plurals name="expiration_seconds">
    <item quantity="one">%d segundo</item>
    <item quantity="other">%d segundos</item>
  </plurals>
  <string name="expiration_seconds_abbreviated">%ds</string>
  <plurals name="expiration_minutes">
    <item quantity="one">%d minuto</item>
    <item quantity="other">%d minutos</item>
  </plurals>
  <string name="expiration_minutes_abbreviated">%dm</string>
  <plurals name="expiration_hours">
    <item quantity="one">%d hora</item>
    <item quantity="other">%d horas</item>
  </plurals>
  <string name="expiration_hours_abbreviated">%dh</string>
  <plurals name="expiration_days">
    <item quantity="one">%d dia</item>
    <item quantity="other">%d dias</item>
  </plurals>
  <string name="expiration_days_abbreviated">%dd</string>
  <plurals name="expiration_weeks">
    <item quantity="one">%d semana</item>
    <item quantity="other">%d semanas</item>
  </plurals>
  <string name="expiration_weeks_abbreviated">%dsem.</string>
  <string name="expiration_combined">%1$s%2$s</string>
  <!--unverified safety numbers-->
  <string name="IdentityUtil_unverified_banner_one">O seu número de segurança com %s foi alterado e já não se encontra verificado</string>
  <string name="IdentityUtil_unverified_banner_two">Os seus números de segurança com %1$s e %2$s foram alterados e já não se encontram verificados</string>
  <string name="IdentityUtil_unverified_banner_many">Os seus números de segurança com %1$s, %2$s e %3$s já não se encontram verificados</string>
  <string name="IdentityUtil_unverified_dialog_one">O seu número de segurança com %1$s foi alterado e deixou de estar verificado. Isto poderá significar que alguém está a tentar intercetar esta comunicação ou simplesmente que %1$s reinstalou o Signal.</string>
  <string name="IdentityUtil_unverified_dialog_two">Os seus números de segurança com %1$s e %2$s foram alterados. Isto poderá significar que alguém está a tentar intercetar esta comunicação ou simplesmente que alguém reinstalou o Signal.</string>
  <string name="IdentityUtil_unverified_dialog_many">Os seus números de segurança com %1$s, %2$s e %3$sdeixaram de estar verificados. Isto poderá significar que alguém está a tentar intercetar esta comunicação ou simplesmente que alguém reinstalou o Signal.</string>
  <string name="IdentityUtil_untrusted_dialog_one">O seu número de segurança com %s foi alterado.</string>
  <string name="IdentityUtil_untrusted_dialog_two">Os seus números de segurança com %1$s e %2$s foram alterados.</string>
  <string name="IdentityUtil_untrusted_dialog_many">Os seus números de segurança com %1$s, %2$s e %3$s foram alterados.</string>
  <plurals name="identity_others">
    <item quantity="one">%d outro</item>
    <item quantity="other">%d outros</item>
  </plurals>
  <!--giphy_activity-->
  <string name="giphy_activity_toolbar__search_gifs">Procurar GIFs</string>
  <!--giphy_fragment-->
  <string name="giphy_fragment__nothing_found">Não foi encontrado nada</string>
  <!--database_migration_activity-->
  <string name="database_migration_activity__would_you_like_to_import_your_existing_text_messages">Gostaria de importar as suas mensagens de texto existentes para a base de dados encriptada do Signal?</string>
  <string name="database_migration_activity__the_default_system_database_will_not_be_modified">A base de dados padrão do sistema não será modificada ou alterada de nenhuma forma.</string>
  <string name="database_migration_activity__skip">Saltar</string>
  <string name="database_migration_activity__import">Importar</string>
  <string name="database_migration_activity__this_could_take_a_moment_please_be_patient">Isto poderá demorar um pouco. Por favor, seja paciente. Será notificado(a) quanto a importação estiver completa.</string>
  <string name="database_migration_activity__importing">A IMPORTAR</string>
  <!--load_more_header-->
  <string name="load_more_header__see_full_conversation">Ver a conversa integral</string>
  <string name="load_more_header__loading">A carregar</string>
  <!--media_overview_activity-->
  <string name="media_overview_activity__no_media">Sem multimédia</string>
  <!--message_recipients_list_item-->
  <string name="message_recipients_list_item__view">VER</string>
  <string name="message_recipients_list_item__resend">REENVIAR</string>
  <!--GroupUtil-->
  <plurals name="GroupUtil_joined_the_group">
    <item quantity="one">%1$s juntou-se ao grupo.</item>
    <item quantity="other">%1$s juntaram-se ao grupo.</item>
  </plurals>
  <string name="GroupUtil_group_name_is_now">O nome do grupo agora é \'%1$s\'.</string>
  <!--prompt_passphrase_activity-->
  <string name="prompt_passphrase_activity__unlock">Desbloquear</string>
  <!--prompt_mms_activity-->
  <string name="prompt_mms_activity__signal_requires_mms_settings_to_deliver_media_and_group_messages">O Signal precisa de definições de MMS para transmitir multimédia e mensagens de grupo através da sua operadora. O seu aparelho não disponibiliza essa informação, o que poderá ocorrer em aparelhos bloqueados ou com configurações restritivas.</string>
  <string name="prompt_mms_activity__to_send_media_and_group_messages_tap_ok">Para enviar ficheiros multimédia e mensagens de grupo toque em \"OK\" e complete as definições solicitadas. As definições de MMS para a sua operadora podem normalmente ser encontradas ao pesquisar na internet por \"APN da (nome da sua operadora)\". Apenas é necessário efetuar isto uma vez.</string>
  <!--BadDecryptLearnMoreDialog-->
  <string name="BadDecryptLearnMoreDialog_delivery_issue">Problema na entrega</string>
  <string name="BadDecryptLearnMoreDialog_couldnt_be_delivered_individual">Uma mensagem, autocolante, reação ou recibo de leitura enviado(a) por %s não pode ser entregue a si. Essa mensagem poderá ter sido tentada enviada para si diretamente ou através de um grupo.</string>
  <string name="BadDecryptLearnMoreDialog_couldnt_be_delivered_group">Não lhe foi possível entregar uma mensagem, autocolante, reação ou recibo de leitura enviado por %s. </string>
  <!--profile_create_activity-->
  <string name="CreateProfileActivity_first_name_required">Nome (obrigatório)</string>
  <string name="CreateProfileActivity_last_name_optional">Apelido (opcional)</string>
  <string name="CreateProfileActivity_next">Seguinte</string>
  <string name="CreateProfileActivity__username">Nome de utilizador</string>
  <string name="CreateProfileActivity__create_a_username">Criar um nome de utilizador</string>
  <string name="CreateProfileActivity_custom_mms_group_names_and_photos_will_only_be_visible_to_you">Nome personalizados de grupos MMS e fotografias apenas serão visíveis para si.</string>
  <string name="CreateProfileActivity_group_descriptions_will_be_visible_to_members_of_this_group_and_people_who_have_been_invited">As descrições do grupo serão visíveis para os membros deste grupo e para as pessoas que foram convidadas</string>
  <!--EditAboutFragment-->
  <string name="EditAboutFragment_about">Acerca</string>
  <string name="EditAboutFragment_write_a_few_words_about_yourself">Escreva algumas palavras acerca de si…</string>
  <string name="EditAboutFragment_count">%1$d/%2$d</string>
  <string name="EditAboutFragment_speak_freely">Fale à vontade</string>
  <string name="EditAboutFragment_encrypted">Encriptado(a)</string>
  <string name="EditAboutFragment_be_kind">Seja gentil</string>
  <string name="EditAboutFragment_coffee_lover">Amante de café</string>
  <string name="EditAboutFragment_free_to_chat">Livre para conversar</string>
  <string name="EditAboutFragment_taking_a_break">A fazer uma pausa</string>
  <string name="EditAboutFragment_working_on_something_new">A trabalhar em algo novo</string>
  <!--EditProfileFragment-->
  <string name="EditProfileFragment__edit_group">Editar o grupo</string>
  <string name="EditProfileFragment__group_name">Nome do grupo</string>
  <string name="EditProfileFragment__group_description">Descrição do grupo</string>
  <!--EditProfileNameFragment-->
  <string name="EditProfileNameFragment_your_name">O seu nome</string>
  <string name="EditProfileNameFragment_first_name">Primeiro nome</string>
  <string name="EditProfileNameFragment_last_name_optional">Apelido (opcional)</string>
  <string name="EditProfileNameFragment_save">Guardar</string>
  <string name="EditProfileNameFragment_failed_to_save_due_to_network_issues_try_again_later">Falha ao guardar devido a problemas de rede. Tente novamente mais tarde.</string>
  <!--recipient_preferences_activity-->
  <string name="recipient_preference_activity__shared_media">Ficheiros partilhados</string>
  <!--recipients_panel-->
  <string name="recipients_panel__to"><small>Introduza um nome ou número</small></string>
  <!--verify_display_fragment-->
  <string name="verify_display_fragment__to_verify_the_security_of_your_end_to_end_encryption_with_s"><![CDATA[Para verificar a segurança da sua encriptação ponta-a-ponta com %s, compare os números acima com o dispositivo da outra pessoa. Também pode digitalizar o código no telemóvel da outra pessoa. <a href="https://signal.org/redirect/safety-numbers">Mais informações.</a>]]></string>
  <string name="verify_display_fragment__tap_to_scan">Toque para ler</string>
  <string name="verify_display_fragment__successful_match">Correspondência bem sucedida</string>
  <string name="verify_display_fragment__failed_to_verify_safety_number">Falha o verificar o número de segurança</string>
  <string name="verify_display_fragment__loading">A carregar…</string>
  <string name="verify_display_fragment__mark_as_verified">Marcar como verificado</string>
  <string name="verify_display_fragment__clear_verification">Limpar verificação</string>
  <!--verify_identity-->
  <string name="verify_identity__share_safety_number">Partilhar número de segurança</string>
  <!--verity_scan_fragment-->
  <string name="verify_scan_fragment__scan_the_qr_code_on_your_contact">Leia o código QR no dispositivo do seu contacto.</string>
  <!--webrtc_answer_decline_button-->
  <string name="webrtc_answer_decline_button__swipe_up_to_answer">Deslize para cima para atender</string>
  <string name="webrtc_answer_decline_button__swipe_down_to_reject">Deslize para baixo para rejeitar</string>
  <!--message_details_header-->
  <string name="message_details_header__issues_need_your_attention">Alguns problemas requerem a sua atenção.</string>
  <string name="message_details_header__sent">Enviada:</string>
  <string name="message_details_header__received">Recebida:</string>
  <string name="message_details_header__disappears">Desaparece:</string>
  <string name="message_details_header__via">Via:</string>
  <!--message_details_recipient_header-->
  <string name="message_details_recipient_header__pending_send">Pendente</string>
  <string name="message_details_recipient_header__sent_to">Enviar para</string>
  <string name="message_details_recipient_header__sent_from">Enviada de</string>
  <string name="message_details_recipient_header__delivered_to">Entregue a</string>
  <string name="message_details_recipient_header__read_by">Lida por</string>
  <string name="message_details_recipient_header__not_sent">Não enviada</string>
  <string name="message_details_recipient_header__viewed">Vista(s) por</string>
  <!--message_Details_recipient-->
  <string name="message_details_recipient__failed_to_send">Falha ao enviar</string>
  <string name="message_details_recipient__new_safety_number">Novo número de segurança</string>
  <!--AndroidManifest.xml-->
  <string name="AndroidManifest__create_passphrase">Criar frase-chave</string>
  <string name="AndroidManifest__select_contacts">Selecionar contactos</string>
  <string name="AndroidManifest__change_passphrase">Alterar frase-chave</string>
  <string name="AndroidManifest__verify_safety_number">Verificar número de segurança</string>
  <string name="AndroidManifest__log_submit">Submeter registo de depuração</string>
  <string name="AndroidManifest__media_preview">Pré-visualização de multimédia</string>
  <string name="AndroidManifest__message_details">Detalhes da mensagem</string>
  <string name="AndroidManifest__linked_devices">Dispositivos associados</string>
  <string name="AndroidManifest__invite_friends">Convidar amigos</string>
  <string name="AndroidManifest_archived_conversations">Conversas arquivadas</string>
  <string name="AndroidManifest_remove_photo">Remover fotografia</string>
  <!--Message Requests Megaphone-->
  <string name="MessageRequestsMegaphone__message_requests">Pedidos de mensagem</string>
  <string name="MessageRequestsMegaphone__users_can_now_choose_to_accept">Os utilizadores agora podem escolher para aceitar uma nova conversa. Os nomes de perfil permitem que as pessoas saibam com quem estão a conversar.</string>
  <string name="MessageRequestsMegaphone__add_profile_name">Adicionar nome de perfil</string>
  <!--HelpFragment-->
  <string name="HelpFragment__have_you_read_our_faq_yet">Ainda não leu o nosso FAQ?</string>
  <string name="HelpFragment__next">Seguinte</string>
  <string name="HelpFragment__contact_us">Contacte-nos</string>
  <string name="HelpFragment__tell_us_whats_going_on">Diga-nos o que se está a passar</string>
  <string name="HelpFragment__include_debug_log">Incluir registo de depuração.</string>
  <string name="HelpFragment__whats_this">O que é isto?</string>
  <string name="HelpFragment__how_do_you_feel">Como se sente? (Opcional)</string>
  <string name="HelpFragment__tell_us_why_youre_reaching_out">Diga-nos porque nos está a contactar.</string>
  <string name="HelpFragment__support_info">Informação de suporte</string>
  <string name="HelpFragment__signal_android_support_request">Pedido de Suporte do Signal para Android</string>
  <string name="HelpFragment__debug_log">Relatório de depuração:</string>
  <string name="HelpFragment__could_not_upload_logs">Não é possível fazer o upload de relatórios</string>
  <string name="HelpFragment__please_be_as_descriptive_as_possible">Por favor, seja tão descritivo quanto possível para nos ajudar a perceber o problema.</string>
  <string-array name="HelpFragment__categories_3">
    <item>\-\- Por favor, selecione uma opção \-\-</item>
    <item>Alguma coisa não está a funcionar</item>
    <item>Pedido de nova funcionalidade</item>
    <item>Pergunta</item>
    <item>Feedback</item>
    <item>Outro</item>
    <item>Pagamentos (Mobile Coin)</item>
    <item>Apoiantes e Apoiar o Signal</item>
  </string-array>
  <!--ReactWithAnyEmojiBottomSheetDialogFragment-->
  <string name="ReactWithAnyEmojiBottomSheetDialogFragment__this_message">Esta mensagem</string>
  <string name="ReactWithAnyEmojiBottomSheetDialogFragment__recently_used">Recentemente utilizados</string>
  <string name="ReactWithAnyEmojiBottomSheetDialogFragment__smileys_and_people">Smileys e pessoas</string>
  <string name="ReactWithAnyEmojiBottomSheetDialogFragment__nature">Natureza</string>
  <string name="ReactWithAnyEmojiBottomSheetDialogFragment__food">Comida</string>
  <string name="ReactWithAnyEmojiBottomSheetDialogFragment__activities">Atividades</string>
  <string name="ReactWithAnyEmojiBottomSheetDialogFragment__places">Locais</string>
  <string name="ReactWithAnyEmojiBottomSheetDialogFragment__objects">Objetos</string>
  <string name="ReactWithAnyEmojiBottomSheetDialogFragment__symbols">Símbolos</string>
  <string name="ReactWithAnyEmojiBottomSheetDialogFragment__flags">Bandeiras</string>
  <string name="ReactWithAnyEmojiBottomSheetDialogFragment__emoticons">Emoticons</string>
  <string name="ReactWithAnyEmojiBottomSheetDialogFragment__no_results_found">Não foram encontrados resultados</string>
  <!--arrays.xml-->
  <string name="arrays__use_default">Usar a opção predefinida</string>
  <string name="arrays__use_custom">Usar a opção personalizada</string>
  <string name="arrays__mute_for_one_hour">Silenciar por 1 hora</string>
  <string name="arrays__mute_for_eight_hours">Silenciar durante 8 horas</string>
  <string name="arrays__mute_for_one_day">Silenciar por 1 dia</string>
  <string name="arrays__mute_for_seven_days">Silenciar por 7 dias</string>
  <string name="arrays__always">Sempre</string>
  <string name="arrays__settings_default">Definições padrão</string>
  <string name="arrays__enabled">Ativada</string>
  <string name="arrays__disabled">Desativada</string>
  <string name="arrays__name_and_message">Nome e mensagem</string>
  <string name="arrays__name_only">Apenas o nome</string>
  <string name="arrays__no_name_or_message">Sem nome ou mensagem</string>
  <string name="arrays__images">Imagens</string>
  <string name="arrays__audio">Áudio</string>
  <string name="arrays__video">Vídeo</string>
  <string name="arrays__documents">Documentos</string>
  <string name="arrays__small">Pequena</string>
  <string name="arrays__normal">Normal</string>
  <string name="arrays__large">Grande</string>
  <string name="arrays__extra_large">Gigante</string>
  <string name="arrays__default">Predefinição</string>
  <string name="arrays__high">Elevada</string>
  <string name="arrays__max">Máxima</string>
  <!--plurals.xml-->
  <plurals name="hours_ago">
    <item quantity="one">%dh</item>
    <item quantity="other">%dh </item>
  </plurals>
  <!--preferences.xml-->
  <string name="preferences_beta">Beta</string>
  <string name="preferences__sms_mms">SMS e MMS</string>
  <string name="preferences__pref_all_sms_title">Receber todos os SMS</string>
  <string name="preferences__pref_all_mms_title">Receber todos os MMS</string>
  <string name="preferences__use_signal_for_viewing_and_storing_all_incoming_text_messages">Utilizar o Signal para receber todas as mensagens de texto</string>
  <string name="preferences__use_signal_for_viewing_and_storing_all_incoming_multimedia_messages">Utilizar o Signal para receber todas as mensagens de multimédia </string>
  <string name="preferences__pref_enter_sends_title">Tecla de Enter envia</string>
  <string name="preferences__pressing_the_enter_key_will_send_text_messages">Pressionar a tecla Enter envia as mensagens de texto</string>
  <string name="preferences__pref_use_address_book_photos">Utilizar fotografias do livro de endereços</string>
  <string name="preferences__display_contact_photos_from_your_address_book_if_available">Exibir (se disponíveis) as fotografias de contactos a partir do seu livro de endereços</string>
  <string name="preferences__generate_link_previews">Gerar pré-visualizações de links</string>
  <string name="preferences__retrieve_link_previews_from_websites_for_messages">Recupere pré-visualizações de links diretamente a partir de websites para as mensagens que enviar.</string>
  <string name="preferences__choose_identity">Escolher identidade</string>
  <string name="preferences__choose_your_contact_entry_from_the_contacts_list">Escolha a sua entrada de contacto da lista de contactos.</string>
  <string name="preferences__change_passphrase">Alterar frase-chave</string>
  <string name="preferences__change_your_passphrase">Alterar a sua frase-chave</string>
  <string name="preferences__enable_passphrase">Ativar o bloqueio de ecrã com frase-chave</string>
  <string name="preferences__lock_signal_and_message_notifications_with_a_passphrase">Bloquear ecrã e notificações com uma frase-chave</string>
  <string name="preferences__screen_security">Segurança de ecrã</string>
  <string name="preferences__disable_screen_security_to_allow_screen_shots">Bloquear a captura de ecrã na lista de aplicações recentes abertas e dentro da aplicação</string>
  <string name="preferences__auto_lock_signal_after_a_specified_time_interval_of_inactivity">Bloquear automaticamente o Signal ao fim de um determinado tempo de inatividade</string>
  <string name="preferences__inactivity_timeout_passphrase">Validade da frase-chave por inatividade</string>
  <string name="preferences__inactivity_timeout_interval">Intervalo de expiração por inatividade</string>
  <string name="preferences__notifications">Notificações</string>
  <string name="preferences__led_color">Cor do LED</string>
  <string name="preferences__led_color_unknown">Desconhecido</string>
  <string name="preferences__pref_led_blink_title">Padrão do piscar do LED</string>
  <string name="preferences__sound">Som</string>
  <string name="preferences__silent">Silencioso</string>
  <string name="preferences__default">Predefinição</string>
  <string name="preferences__repeat_alerts">Repetir alertas</string>
  <string name="preferences__never">Nunca</string>
  <string name="preferences__one_time">Uma vez</string>
  <string name="preferences__two_times">Duas vezes</string>
  <string name="preferences__three_times">Três vezes</string>
  <string name="preferences__five_times">Cinco vezes</string>
  <string name="preferences__ten_times">Dez vezes</string>
  <string name="preferences__vibrate">Vibrar</string>
  <string name="preferences__green">Verde</string>
  <string name="preferences__red">Vermelho</string>
  <string name="preferences__blue">Azul</string>
  <string name="preferences__orange">Laranja</string>
  <string name="preferences__cyan">Cíano</string>
  <string name="preferences__magenta">Magenta</string>
  <string name="preferences__white">Branco</string>
  <string name="preferences__none">Nenhuma</string>
  <string name="preferences__fast">Rápido</string>
  <string name="preferences__normal">Normal</string>
  <string name="preferences__slow">Lento</string>
  <string name="preferences__help">Ajuda</string>
  <string name="preferences__advanced">Avançado</string>
  <string name="preferences__donate_to_signal">Doar ao Molly</string>
  <string name="preferences__subscription">Assinatura</string>
  <string name="preferences__become_a_signal_sustainer">Torne-se num apoiante do Signal</string>
  <string name="preferences__signal_boost">Apoiar o Signal</string>
  <string name="preferences__privacy">Privacidade</string>
  <string name="preferences__mms_user_agent">Agente do utilizador de MMS</string>
  <string name="preferences__advanced_mms_access_point_names">Definições manuais de MMS</string>
  <string name="preferences__mmsc_url">URL MMSC</string>
  <string name="preferences__mms_proxy_host">Host do proxy MMS</string>
  <string name="preferences__mms_proxy_port">Porta do proxy MMS</string>
  <string name="preferences__mmsc_username">Nome de utilizador MMSC</string>
  <string name="preferences__mmsc_password">Palavra-passe MMSC</string>
  <string name="preferences__sms_delivery_reports">Relatórios de entrega de SMS</string>
  <string name="preferences__request_a_delivery_report_for_each_sms_message_you_send">Pedir um aviso de entrega para cada mensagem de SMS enviada</string>
  <string name="preferences__data_and_storage">Dados e armazenamento</string>
  <string name="preferences__storage">Armazenamento</string>
  <string name="preferences__payments">Pagamentos</string>
  <string name="preferences__payments_beta">Pagamentos (Beta)</string>
  <string name="preferences__conversation_length_limit">Limite máximo das conversas</string>
  <string name="preferences__keep_messages">Manter mensagens</string>
  <string name="preferences__clear_message_history">Eliminar histórico de mensagens</string>
  <string name="preferences__linked_devices">Dispositivos associados</string>
  <string name="preferences__light_theme">Claro</string>
  <string name="preferences__dark_theme">Escuro</string>
  <string name="preferences__appearance">Aspeto</string>
  <string name="preferences__theme">Tema</string>
  <string name="preferences__chat_wallpaper">Fundo de ecrã de conversas</string>
  <string name="preferences__chat_color_and_wallpaper">Cor e fundo de ecrã da conversa</string>
  <string name="preferences__disable_pin">Desativar PIN</string>
  <string name="preferences__enable_pin">Ativar PIN</string>
  <string name="preferences__if_you_disable_the_pin_you_will_lose_all_data">Se você desativar o PIN, todos os dados serão perdidos ao registar-se novamente no Sinal, a menos que faça uma cópia de segurnaça e o restaure manualmente. Você não pode ativar o \'Bloqueio de registo\' enquanto o PIN estiver desativado.</string>
  <string name="preferences__pins_keep_information_stored_with_signal_encrypted_so_only_you_can_access_it">Os PINs mantém encriptada a informação guardada no Signal de forma a que apenas você lhe possa aceder. O seu perfil, definições e contactos serão restaurados quando reinstalar o Signal. Não necessita do seu PIN para abrir a aplicação.</string>
  <string name="preferences__system_default">Configuração por omissão</string>
  <string name="preferences__language">Idioma</string>
  <string name="preferences__signal_messages_and_calls">Mensagens e chamadas do Signal</string>
  <string name="preferences__advanced_pin_settings">Definições avançadas do PIN</string>
  <string name="preferences__free_private_messages_and_calls">Mensagens e chamadas privadas gratuitas para utilizadores do Signal</string>
  <string name="preferences__submit_debug_log">Submeter registo de depuração</string>
  <string name="preferences__delete_account">Eliminar conta</string>
  <string name="preferences__support_wifi_calling">Modo de compatibilidade \"Chamada Wi-Fi\"</string>
  <string name="preferences__enable_if_your_device_supports_sms_mms_delivery_over_wifi">Ative caso o seu dispositivo utiliza a entrega de SMS/MMS através do Wi-Fi (ative apenas caso a \'Chamada Wi-Fi\' esteja ativada neste dispositivo)</string>
  <string name="preferences__incognito_keyboard">Teclado anónimo</string>
  <string name="preferences__read_receipts">Recibos de leitura</string>
  <string name="preferences__if_read_receipts_are_disabled_you_wont_be_able_to_see_read_receipts">Se os recibos de leitura forem desativados, não poderá ver os recibos de leitura relativos às mensagens enviadas.</string>
  <string name="preferences__typing_indicators">Indicadores de escrita</string>
  <string name="preferences__if_typing_indicators_are_disabled_you_wont_be_able_to_see_typing_indicators">Se os indicadores de escrita estiverem desativados, não poderá ver os indicadores de escrita relativos a outros utilizadores.</string>
  <string name="preferences__request_keyboard_to_disable">Pedir ao teclado para desligar a aprendizagem de palavras.</string>
  <string name="preferences__this_setting_is_not_a_guarantee">Esta configuração não está garantida e o seu teclado poderá ignorá-la.</string>
  <string name="preferences_app_protection__blocked_users">Utilizadores bloqueados</string>
  <string name="preferences_chats__when_using_mobile_data">Ao utilizar os dados móveis</string>
  <string name="preferences_chats__when_using_wifi">Ao utilizar o Wi-Fi</string>
  <string name="preferences_chats__when_roaming">Ao utilizar o roaming</string>
  <string name="preferences_chats__media_auto_download">Descarregar multimédia automaticamente</string>
  <string name="preferences_chats__message_history">Histórico de mensagens</string>
  <string name="preferences_storage__storage_usage">Utilização do armazenamento</string>
  <string name="preferences_storage__photos">Fotografias</string>
  <string name="preferences_storage__videos">Vídeos</string>
  <string name="preferences_storage__files">Ficheiros</string>
  <string name="preferences_storage__audio">Áudio</string>
  <string name="preferences_storage__review_storage">Rever armazenamento</string>
  <string name="preferences_storage__delete_older_messages">Eliminar mensagens antigas?</string>
  <string name="preferences_storage__clear_message_history">Eliminar histórico de mensagens?</string>
  <string name="preferences_storage__this_will_permanently_delete_all_message_history_and_media">Isto irá eliminar permanentemente do seu dispositivo todo o histórico de mensagens e multimédia que sejam mais velhos que %1$s.</string>
  <string name="preferences_storage__this_will_permanently_trim_all_conversations_to_the_d_most_recent_messages">Isto irá reduzir automaticamente todas as conversas para as %1$s mensagens mais recentes.</string>
  <string name="preferences_storage__this_will_delete_all_message_history_and_media_from_your_device">Isto irá eliminar permanentemente do seu dispositivo todo o histórico de mensagens e multimédia,</string>
  <string name="preferences_storage__are_you_sure_you_want_to_delete_all_message_history">Tem a certeza que deseja eliminar todo o histórico de mensagens?</string>
  <string name="preferences_storage__all_message_history_will_be_permanently_removed_this_action_cannot_be_undone">Todo o histórico de mensagens será eliminado permanentemente. Esta ação não poderá ser desfeita.</string>
  <string name="preferences_storage__delete_all_now">Eliminar tudo agora</string>
  <string name="preferences_storage__forever">Para sempre</string>
  <string name="preferences_storage__one_year">1 ano</string>
  <string name="preferences_storage__six_months">6 meses</string>
  <string name="preferences_storage__thirty_days">30 dias</string>
  <string name="preferences_storage__none">Ilimitado</string>
  <string name="preferences_storage__s_messages">%1$s mensagens</string>
  <string name="preferences_storage__custom">Personalizado</string>
  <string name="preferences_advanced__use_system_emoji">Utilizar os emojis do sistema</string>
  <string name="preferences_advanced__disable_signal_built_in_emoji_support">Desativar o suporte de emojis próprios do Signal</string>
  <string name="preferences_advanced__relay_all_calls_through_the_signal_server_to_avoid_revealing_your_ip_address">Passar todas as chamadas pelo servidor do Signal para evitar revelar o seu endereço IP ao destinatário. Ativar esta opção irá reduzir a qualidade da chamada.</string>
  <string name="preferences_advanced__always_relay_calls">Retransmitir todas as chamadas</string>
  <string name="preferences_app_protection__who_can">Quem pode…</string>
  <string name="preferences_app_protection__app_access">Acesso da aplicação</string>
  <string name="preferences_app_protection__communication">Comunicação</string>
  <string name="preferences_chats__chats">Conversas</string>
  <string name="preferences_data_and_storage__manage_storage">Gerir armazenamento</string>
  <string name="preferences_data_and_storage__calls">Chamadas</string>
  <string name="preferences_data_and_storage__use_less_data_for_calls">Utilizar menos dados para as chamadas</string>
  <string name="preferences_data_and_storage__never">Nunca</string>
  <string name="preferences_data_and_storage__wifi_and_mobile_data">Wi-fi e dados móveis</string>
  <string name="preferences_data_and_storage__mobile_data_only">Apenas dados móveis</string>
  <string name="preference_data_and_storage__using_less_data_may_improve_calls_on_bad_networks">A utilização de menos dados poderá melhorar as chamadas em redes más</string>
  <string name="preferences_notifications__messages">Mensagens</string>
  <string name="preferences_notifications__events">Eventos</string>
  <string name="preferences_notifications__in_chat_sounds">Sons na conversa</string>
  <string name="preferences_notifications__show">Exibir</string>
  <string name="preferences_notifications__calls">Chamadas</string>
  <string name="preferences_notifications__ringtone">Toque</string>
  <string name="preferences_chats__show_invitation_prompts">Exibir notificações de convite</string>
  <string name="preferences_chats__display_invitation_prompts_for_contacts_without_signal">Exibir notificações de convite para contactos sem o Signal</string>
  <string name="preferences_chats__message_text_size">Tamanho da letra da mensagem</string>
  <string name="preferences_events__contact_joined_signal">Um contacto juntou-se ao Signal</string>
  <string name="preferences_notifications__priority">Prioridade</string>
  <string name="preferences_communication__category_sealed_sender">Emissor selado</string>
  <string name="preferences_communication__sealed_sender_display_indicators">Indicadores de visualização</string>
  <string name="preferences_communication__sealed_sender_display_indicators_description">Exibe um ícone de estado quando você seleciona \"Detalhes da mensagem\" em mensagens que foram entregues utilizando o emissor selado.</string>
  <string name="preferences_communication__sealed_sender_allow_from_anyone">Permitir de todos</string>
  <string name="preferences_communication__sealed_sender_allow_from_anyone_description">Ativar o emissor selado para mensagens recebidas de não-contactos e pessoas com as quais não partilhou o seu perfil.</string>
  <string name="preferences_communication__sealed_sender_learn_more">Saber mais</string>
  <string name="preferences_setup_a_username">Defina um nome de utilizador</string>
  <string name="preferences_proxy">Proxy</string>
  <string name="preferences_use_proxy">Utilizar proxy</string>
  <string name="preferences_off">Off</string>
  <string name="preferences_on">On</string>
  <string name="preferences_proxy_address">Endereço proxy</string>
  <string name="preferences_only_use_a_proxy_if">Apenas utilize um proxy se você não se conseguir ligar ao Signal através dos dados móveis ou Wi-Fi. </string>
  <string name="preferences_share">Partilhar</string>
  <string name="preferences_save">Guardar</string>
  <string name="preferences_connecting_to_proxy">A ligar ao proxy…</string>
  <string name="preferences_connected_to_proxy">Ligado ao proxy</string>
  <string name="preferences_connection_failed">Falha de ligação</string>
  <string name="preferences_couldnt_connect_to_the_proxy">Não é possível ligar ao proxy. Consulte o endereço de proxy e tente novamente.</string>
  <string name="preferences_you_are_connected_to_the_proxy">Não é possível ligar ao proxy. Pode desligar o proxy a qualquer momento a partir das \'Definições\'.</string>
  <string name="preferences_success">Sucesso</string>
  <string name="preferences_failed_to_connect">Falha na ligação</string>
  <string name="preferences_enter_proxy_address">Introduza o endereço proxy</string>
  <string name="configurable_single_select__customize_option">Personalizar opção</string>
  <!--Internal only preferences-->
  <!--Payments-->
  <string name="PaymentsActivityFragment__all_activity">Toda a atividade</string>
  <string name="PaymentsAllActivityFragment__all">Tudo</string>
  <string name="PaymentsAllActivityFragment__sent">Enviada</string>
  <string name="PaymentsAllActivityFragment__received">Recebida</string>
  <string name="PaymentsHomeFragment__introducing_payments">Introdução aos pagamentos (Beta)</string>
  <string name="PaymentsHomeFragment__use_signal_to_send_and_receive">Utilize o Molly para enviar e receber MobileCoin, uma nova privacidade focada na moeda digital. Ative para começar a utilizar.</string>
  <string name="PaymentsHomeFragment__activate_payments">Ativar os pagamentos</string>
  <string name="PaymentsHomeFragment__activating_payments">A ativar pagamentos…</string>
  <string name="PaymentsHomeFragment__restore_payments_account">Restaurar a conta de pagamentos</string>
  <string name="PaymentsHomeFragment__no_recent_activity_yet">Ainda sem atividade recente</string>
  <string name="PaymentsHomeFragment__pending_requests">Pedidos pendentes</string>
  <string name="PaymentsHomeFragment__recent_activity">Atividade recente</string>
  <string name="PaymentsHomeFragment__see_all">Ver tudo</string>
  <string name="PaymentsHomeFragment__add_funds">Adicionar fundos</string>
  <string name="PaymentsHomeFragment__send">Enviar</string>
  <string name="PaymentsHomeFragment__sent_s">Enviado(s) %1$s</string>
  <string name="PaymentsHomeFragment__received_s">Recebido(s) %1$s</string>
  <string name="PaymentsHomeFragment__transfer_to_exchange">Transferir para trocar</string>
  <string name="PaymentsHomeFragment__currency_conversion">Conversão de moeda</string>
  <string name="PaymentsHomeFragment__deactivate_payments">Desativar pagamentos</string>
  <string name="PaymentsHomeFragment__recovery_phrase">Frase de recuperação</string>
  <string name="PaymentsHomeFragment__help">Ajuda</string>
  <string name="PaymentsHomeFragment__coin_cleanup_fee">Taxa de limpeza de moedas</string>
  <string name="PaymentsHomeFragment__sent_payment">Pagamento enviado</string>
  <string name="PaymentsHomeFragment__received_payment">Pagamento recebido</string>
  <string name="PaymentsHomeFragment__processing_payment">A processar pagamento</string>
  <string name="PaymentsHomeFragment__unknown_amount">---</string>
  <string name="PaymentsHomeFragment__currency_conversion_not_available">Conversão de moeda não disponível</string>
  <string name="PaymentsHomeFragment__cant_display_currency_conversion">Não é possível exibir a conversão de moeda. Verifique a ligação do seu telemóvel e tente novamente. </string>
  <string name="PaymentsHomeFragment__payments_is_not_available_in_your_region">Os pagamentos não se encontram disponíveis para a sua região.</string>
  <string name="PaymentsHomeFragment__could_not_enable_payments">Não foi possível ativar os pagamentos. Tente novamente mais tarde.</string>
  <string name="PaymentsHomeFragment__deactivate_payments_question">Desativar os pagamentos?</string>
  <string name="PaymentsHomeFragment__you_will_not_be_able_to_send">Você não poderá enviar ou receber MobileCoin no Molly se desativar os pagamentos. </string>
  <string name="PaymentsHomeFragment__deactivate">Desativar</string>
  <string name="PaymentsHomeFragment__continue">Continuar</string>
  <string name="PaymentsHomeFragment__balance_is_not_currently_available">O saldo não se encontra atualmente disponível</string>
  <string name="PaymentsHomeFragment__payments_deactivated">Pagamentos desativados.</string>
  <string name="PaymentsHomeFragment__payment_failed">Falha de pagamento</string>
  <string name="PaymentsHomeFragment__details">Detalhes</string>
  <string name="PaymentsHomeFragment__you_can_use_signal_to_send">Você pode utilizar o Molly para enviar e receber MobileCoin. Todos os pagamentos estão sujeitos aos \'Termos de utilização\' de MobileCoins e MobileCoin Wallet. Este é um recurso beta, então você pode encontrar alguns problemas de pagamentos ou saldos que poderá perder e que não poderão ser recuperados.</string>
  <string name="PaymentsHomeFragment__activate">Ativar</string>
  <string name="PaymentsHomeFragment__view_mobile_coin_terms">Ver termos da MobileCoin</string>
  <string name="PaymentsHomeFragment__payments_not_available">Os pagamentos no Molly já não estão disponíveis. Você ainda pode transferir fundos para uma troca, mas deixou de poder enviar e receber pagamentos ou adicionar fundos. </string>
  <!--PaymentsAddMoneyFragment-->
  <string name="PaymentsAddMoneyFragment__add_funds">Adicionar fundos</string>
  <string name="PaymentsAddMoneyFragment__your_wallet_address">O endereço da sua carteira</string>
  <string name="PaymentsAddMoneyFragment__copy">Copiar</string>
  <string name="PaymentsAddMoneyFragment__copied_to_clipboard">Copiado para a área de transferência</string>
  <string name="PaymentsAddMoneyFragment__to_add_funds">Para adicionar fundos, envie MobileCoin para o endereço da sua carteira. Inicie uma transação a partir da sua conta numa troca compatível com MobileCoin e, em seguida, digitalize o código QR ou copie o endereço da carteira. </string>
  <!--PaymentsDetailsFragment-->
  <string name="PaymentsDetailsFragment__details">Detalhes</string>
  <string name="PaymentsDetailsFragment__status">Estado</string>
  <string name="PaymentsDetailsFragment__submitting_payment">A submeter pagamento…</string>
  <string name="PaymentsDetailsFragment__processing_payment">A processar pagamento…</string>
  <string name="PaymentsDetailsFragment__payment_complete">Pagamento concluido</string>
  <string name="PaymentsDetailsFragment__payment_failed">Falha de pagamento</string>
  <string name="PaymentsDetailsFragment__network_fee">Taxa de rede</string>
  <string name="PaymentsDetailsFragment__sent_by">Enviado por</string>
  <string name="PaymentsDetailsFragment__sent_to_s">Enviado por %1$s</string>
  <string name="PaymentsDetailsFragment__you_on_s_at_s">Você em %1$s às %2$s</string>
  <string name="PaymentsDetailsFragment__s_on_s_at_s">%1$s em %2$s às %3$s</string>
  <string name="PaymentsDetailsFragment__to">Para</string>
  <string name="PaymentsDetailsFragment__from">De</string>
  <string name="PaymentsDetailsFragment__information">Os detalhes de pagamento incluindo o montante de pagamento e o horário da transação, são parte da MobileCoin Ledger.</string>
  <string name="PaymentsDetailsFragment__coin_cleanup_fee">Taxa de limpeza de moedas</string>
  <string name="PaymentsDetailsFragment__coin_cleanup_information">É cobrada uma \"taxa de limpeza de moedas\" que se encontra na sua posse não podem ser combinadas para completar a transação. A limpeza irá permitir-lhe que continue a enviar pagamentos.</string>
  <string name="PaymentsDetailsFragment__no_details_available">Sem mais detalhes relevantes para esta transação</string>
  <string name="PaymentsDetailsFragment__sent_payment">Pagamento enviado</string>
  <string name="PaymentsDetailsFragment__received_payment">Pagamento recebido</string>
  <string name="PaymentsDeatilsFragment__payment_completed_s">Pagamento concluido %1$s</string>
  <string name="PaymentsDetailsFragment__block_number">Bloquear número</string>
  <!--PaymentsTransferFragment-->
  <string name="PaymentsTransferFragment__transfer">Transferir</string>
  <string name="PaymentsTransferFragment__scan_qr_code">Ler código QR</string>
  <string name="PaymentsTransferFragment__to_scan_or_enter_wallet_address">Para: Digitalize ou introduza o endereço da carteira</string>
  <string name="PaymentsTransferFragment__you_can_transfer">Você pode transferir o MobileCoin ao terminar uma transferência para o endereço da carteira fornecido pela troca. O endereço da carteira é a sequência de números e letras mais comumente abaixo do código QR.</string>
  <string name="PaymentsTransferFragment__next">Seguinte</string>
  <string name="PaymentsTransferFragment__invalid_address">Endereço inválido</string>
  <string name="PaymentsTransferFragment__check_the_wallet_address">Confirme o endereço da carteira para a qual está a tentar transferir e tente novamente.</string>
  <string name="PaymentsTransferFragment__you_cant_transfer_to_your_own_signal_wallet_address">Não pode transferir para o seu próprio endereço da carteira Molly. Introduza o endereço de carteira  da sua conta numa transação suportada.</string>
  <string name="PaymentsTransferFragment__to_scan_a_qr_code_signal_needs">Para digitalizar um código QR, o Molly necessita de aceder à câmara.</string>
  <string name="PaymentsTransferFragment__signal_needs_the_camera_permission_to_capture_qr_code_go_to_settings">O Molly necessita de permissão de Câmara para capturar um código QR. Vá até às definições, selecione \"Permissões\" e, ative \"Câmara\".</string>
  <string name="PaymentsTransferFragment__to_scan_a_qr_code_signal_needs_access_to_the_camera">Para digitalizar um código QR, o Molly necessita de aceder à câmara.</string>
  <string name="PaymentsTransferFragment__settings">Definições</string>
  <!--PaymentsTransferQrScanFragment-->
  <string name="PaymentsTransferQrScanFragment__scan_address_qr_code">Digitalizar código QR do endereço</string>
  <string name="PaymentsTransferQrScanFragment__scan_the_address_qr_code_of_the_payee">Digitalize o código QR do endereço do beneficiário</string>
  <!--CreatePaymentFragment-->
  <string name="CreatePaymentFragment__request">Pedido</string>
  <string name="CreatePaymentFragment__pay">Pagar</string>
  <string name="CreatePaymentFragment__available_balance_s">Saldo disponível: %1$s</string>
  <string name="CreatePaymentFragment__toggle_content_description">Alternar</string>
  <string name="CreatePaymentFragment__1">1</string>
  <string name="CreatePaymentFragment__2">2</string>
  <string name="CreatePaymentFragment__3">3</string>
  <string name="CreatePaymentFragment__4">4</string>
  <string name="CreatePaymentFragment__5">5</string>
  <string name="CreatePaymentFragment__6">6</string>
  <string name="CreatePaymentFragment__7">7</string>
  <string name="CreatePaymentFragment__8">8</string>
  <string name="CreatePaymentFragment__9">9</string>
  <string name="CreatePaymentFragment__decimal">.</string>
  <string name="CreatePaymentFragment__0">0</string>
  <string name="CreatePaymentFragment__lt">&lt;</string>
  <string name="CreatePaymentFragment__backspace">Backspace</string>
  <string name="CreatePaymentFragment__add_note">Adicionar nota</string>
  <string name="CreatePaymentFragment__conversions_are_just_estimates">As conversas são apenas estimativas e poderão não ser precisas.</string>
  <!--EditNoteFragment-->
  <string name="EditNoteFragment_note">Nota</string>
  <!--ConfirmPaymentFragment-->
  <string name="ConfirmPayment__confirm_payment">Confirmar pagamento</string>
  <string name="ConfirmPayment__network_fee">Taxa de rede</string>
  <string name="ConfirmPayment__error_getting_fee">Erro ao tentar obter taxa</string>
  <string name="ConfirmPayment__estimated_s">Estimado %1$s</string>
  <string name="ConfirmPayment__to">Para</string>
  <string name="ConfirmPayment__total_amount">Montante total</string>
  <string name="ConfirmPayment__balance_s">Saldo: %1$s</string>
  <string name="ConfirmPayment__submitting_payment">A submeter pagamento…</string>
  <string name="ConfirmPayment__processing_payment">A processar pagamento…</string>
  <string name="ConfirmPayment__payment_complete">Pagamento concluido</string>
  <string name="ConfirmPayment__payment_failed">Falha de pagamento</string>
  <string name="ConfirmPayment__payment_will_continue_processing">O pagamento irá continuar a ser processado</string>
  <string name="ConfirmPaymentFragment__invalid_recipient">Destinatário inválido</string>
  <string name="ConfirmPaymentFragment__this_person_has_not_activated_payments">Este utilizador não ativou os pagamentos</string>
  <string name="ConfirmPaymentFragment__unable_to_request_a_network_fee">Não foi possível pedir uma taxa de rede. Para continuar este pagamento, clique em OK e tente novamente.</string>
  <!--CurrencyAmountFormatter_s_at_s-->
  <string name="CurrencyAmountFormatter_s_at_s">%1$s em %2$s</string>
  <!--SetCurrencyFragment-->
  <string name="SetCurrencyFragment__set_currency">Definir moeda</string>
  <string name="SetCurrencyFragment__all_currencies">Todas as moedas</string>
  <!--****************************************-->
  <!--menus-->
  <!--****************************************-->
  <!--contact_selection_list-->
  <string name="contact_selection_list__unknown_contact">Nova mensagem para…</string>
  <string name="contact_selection_list__unknown_contact_block">Bloquear utilizador</string>
  <string name="contact_selection_list__unknown_contact_add_to_group">Adicionar ao grupo</string>
  <!--conversation_callable_insecure-->
  <string name="conversation_callable_insecure__menu_call">Telefonar</string>
  <!--conversation_callable_secure-->
  <string name="conversation_callable_secure__menu_call">Chamada Signal</string>
  <string name="conversation_callable_secure__menu_video">Videochamada do Signal</string>
  <!--conversation_context-->
  <string name="conversation_context__menu_message_details">Detalhes da mensagem</string>
  <string name="conversation_context__menu_copy_text">Copiar texto</string>
  <string name="conversation_context__menu_delete_message">Eliminar mensagem</string>
  <string name="conversation_context__menu_forward_message">Reencaminhar mensagem</string>
  <string name="conversation_context__menu_resend_message">Reenviar mensagem</string>
  <string name="conversation_context__menu_reply_to_message">Responder à mensagem</string>
  <!--conversation_context_reacction-->
  <string name="conversation_context__reaction_multi_select">Selecionar vários(as)</string>
  <!--conversation_context_image-->
  <string name="conversation_context_image__save_attachment">Guardar anexo</string>
  <!--conversation_expiring_off-->
  <string name="conversation_expiring_off__disappearing_messages">Destruição de mensagens</string>
  <!--conversation_expiring_on-->
  <!--conversation_insecure-->
  <string name="conversation_insecure__invite">Convidar</string>
  <!--conversation_list_batch-->
  <string name="conversation_list_batch__menu_delete_selected">Eliminar selecionado(s)</string>
  <string name="conversation_list_batch__menu_pin_selected">Afixar selecionada(s)</string>
  <string name="conversation_list_batch__menu_unpin_selected">Desafixar selecionada(s)</string>
  <string name="conversation_list_batch__menu_select_all">Selecionar tudo</string>
  <string name="conversation_list_batch_archive__menu_archive_selected">Arquivar selecionado(s)</string>
  <string name="conversation_list_batch_unarchive__menu_unarchive_selected">Desarquivar selecionado(s)</string>
  <string name="conversation_list_batch__menu_mark_as_read">Marcar como lidas</string>
  <string name="conversation_list_batch__menu_mark_as_unread">Marcar como por ler</string>
  <!--conversation_list-->
  <string name="conversation_list_settings_shortcut">Atalho para definições</string>
  <string name="conversation_list_search_description">Procurar</string>
  <string name="conversation_list__pinned">Afixada</string>
  <string name="conversation_list__chats">Conversas</string>
  <string name="conversation_list__you_can_only_pin_up_to_d_chats">Apenas pode afixar até %1$d conversas</string>
  <!--conversation_list_item_view-->
  <string name="conversation_list_item_view__contact_photo_image">Fotografia de contacto</string>
  <string name="conversation_list_item_view__archived">Arquivado</string>
  <!--conversation_list_fragment-->
  <string name="conversation_list_fragment__fab_content_description">Nova conversa</string>
  <string name="conversation_list_fragment__open_camera_description">Abrir câmara</string>
  <string name="conversation_list_fragment__no_chats_yet_get_started_by_messaging_a_friend">Ainda não existem conversas.\nComece por enviar uma mensagem a um amigo.</string>
  <!--conversation_secure_verified-->
  <string name="conversation_secure_verified__menu_reset_secure_session">Reiniciar sessão segura</string>
  <!--conversation_muted-->
  <string name="conversation_muted__unmute">Não silenciar</string>
  <!--conversation_unmuted-->
  <string name="conversation_unmuted__mute_notifications">Silenciar notificações</string>
  <!--conversation-->
  <string name="conversation__menu_group_settings">Definições do grupo</string>
  <string name="conversation__menu_leave_group">Abandonar grupo</string>
  <string name="conversation__menu_view_all_media">Toda a multimédia</string>
  <string name="conversation__menu_conversation_settings">Definições de conversa</string>
  <string name="conversation__menu_add_shortcut">Adicionar ao ecrã inicial</string>
  <string name="conversation__menu_create_bubble">Criar balão</string>
  <!--conversation_popup-->
  <string name="conversation_popup__menu_expand_popup">Expandir alerta</string>
  <!--conversation_callable_insecure-->
  <string name="conversation_add_to_contacts__menu_add_to_contacts">Adicionar aos contactos</string>
  <!--conversation_group_options-->
  <string name="convesation_group_options__recipients_list">Lista de destinatários</string>
  <string name="conversation_group_options__delivery">Entrega</string>
  <string name="conversation_group_options__conversation">Conversa</string>
  <string name="conversation_group_options__broadcast">Emissão</string>
  <!--text_secure_normal-->
  <string name="text_secure_normal__menu_new_group">Novo grupo</string>
  <string name="text_secure_normal__menu_settings">Definições</string>
  <string name="text_secure_normal__menu_clear_passphrase">Desbloquear</string>
  <string name="text_secure_normal__mark_all_as_read">Marcar tudo como lido</string>
  <string name="text_secure_normal__invite_friends">Convidar amigos</string>
  <!--verify_display_fragment-->
  <string name="verify_display_fragment_context_menu__copy_to_clipboard">Copiar para a área de transferência</string>
  <string name="verify_display_fragment_context_menu__compare_with_clipboard">Comparar com a área de transferência</string>
  <!--reminder_header-->
  <string name="reminder_header_sms_import_title">Importar as SMS do sistema</string>
  <string name="reminder_header_sms_import_text">Toque para copiar as mensagens SMS do seu telefone para a base de dados encriptada do Signal.</string>
  <string name="reminder_header_push_title">Ative as mensagens e chamadas do Signal</string>
  <string name="reminder_header_push_text">Melhore a sua experiência de comunicação.</string>
  <string name="reminder_header_service_outage_text">O Signal está a experienciar problemas técnicos. Estamos a trabalhar arduamente para re-estabelecer o serviço o mais rapidamente possível.</string>
  <string name="reminder_header_progress">%1$d%%</string>
  <!--media_preview-->
  <string name="media_preview__save_title">Guardar</string>
  <string name="media_preview__forward_title">Reencaminhar</string>
  <string name="media_preview__share_title">Partilhar</string>
  <string name="media_preview__all_media_title">Toda a multimédia</string>
  <!--media_preview_activity-->
  <string name="media_preview_activity__media_content_description">Pré-visualização de multimédia</string>
  <!--new_conversation_activity-->
  <string name="new_conversation_activity__refresh">Atualizar</string>
  <!--redphone_audio_popup_menu-->
  <!--Insights-->
  <string name="Insights__percent">%</string>
  <string name="Insights__title">Insights</string>
  <string name="InsightsDashboardFragment__title">Insights</string>
  <string name="InsightsDashboardFragment__signal_protocol_automatically_protected">O protocolo do Signal protegeu automaticamente %1$d%% das suas mensagens de saída através dos últimos %2$d dias. As conversas entre os utilizadores do Signal têm sempre uma encriptação do tipo topo-a-topo.</string>
  <string name="InsightsDashboardFragment__spread_the_word">Espalhe a palavra</string>
  <string name="InsightsDashboardFragment__not_enough_data">Sem dados suficientes</string>
  <string name="InsightsDashboardFragment__your_insights_percentage_is_calculated_based_on">A sua percentagem do Insights é calculada com base nas mensagens de saída que não desapareceram ou foram eliminadas nos últimos %1$d dias.</string>
  <string name="InsightsDashboardFragment__start_a_conversation">Iniciar uma conversa</string>
  <string name="InsightsDashboardFragment__invite_your_contacts">Comece a comunicar de forma segura e ative os novos recursos que vão para além das limitações de mensagens de SMS desencriptadas ao convidar mais contactos a juntarem-se ao Signal.</string>
  <string name="InsightsDashboardFragment__this_stat_was_generated_locally">Estas estatísticas foram geradas localmente no seu dispositivo e só podem ser vistas por si. Elas nunca são transmitidas para nenhum lado.</string>
  <string name="InsightsDashboardFragment__encrypted_messages">Mensagens encriptadas</string>
  <string name="InsightsDashboardFragment__cancel">Cancelar</string>
  <string name="InsightsDashboardFragment__send">Enviar</string>
  <string name="InsightsModalFragment__title">Introdução ao Insights</string>
  <string name="InsightsModalFragment__description">Descubra quantas das suas mensagens de saída são enviadas de forma segura, depois convide rapidamente novos contactos para aumentar a sua percentagem do Signal.</string>
  <string name="InsightsModalFragment__view_insights">Ver Insights</string>
  <string name="FirstInviteReminder__title">Convidar para o Signal</string>
  <string name="FirstInviteReminder__description">Você pode aumentar o número de mensagens encriptadas que envia em %1$d%%</string>
  <string name="SecondInviteReminder__title">Apoie o seu Signal</string>
  <string name="SecondInviteReminder__description">Convidar %1$s</string>
  <string name="InsightsReminder__view_insights">Ver Insights</string>
  <string name="InsightsReminder__invite">Convidar</string>
  <!--Edit KBS Pin-->
  <!--BaseKbsPinFragment-->
  <string name="BaseKbsPinFragment__next">Seguinte</string>
  <string name="BaseKbsPinFragment__create_alphanumeric_pin">Criar um PIN alfanumérico</string>
  <string name="BaseKbsPinFragment__create_numeric_pin">Criar um PIN numérico</string>
  <!--CreateKbsPinFragment-->
  <plurals name="CreateKbsPinFragment__pin_must_be_at_least_characters">
    <item quantity="one">O PIN deverá conter pelo menos %1$d caracter</item>
    <item quantity="other">O PIN deverá conter pelo menos %1$d caracteres</item>
  </plurals>
  <plurals name="CreateKbsPinFragment__pin_must_be_at_least_digits">
    <item quantity="one">O PIN deverá conter %1$d dígito</item>
    <item quantity="other">O PIN deverá conter pelo menos %1$d dígitos</item>
  </plurals>
  <string name="CreateKbsPinFragment__create_a_new_pin">Criar um novo PIN</string>
  <string name="CreateKbsPinFragment__you_can_choose_a_new_pin_as_long_as_this_device_is_registered">Poderá alterar o seu PIN enquanto o seu dispositivo se encontrar registado.</string>
  <string name="CreateKbsPinFragment__create_your_pin">Criar o seu PIN</string>
  <string name="CreateKbsPinFragment__pins_keep_information_stored_with_signal_encrypted">Os PINs mantém encriptada a informação guardada no Signal de forma a que apenas você lhe possa aceder. O seu perfil, definições e contactos serão restaurados quando reinstalar o Signal. Não necessita do seu PIN para abrir a aplicação.</string>
  <string name="CreateKbsPinFragment__choose_a_stronger_pin">Escolha um PIN mais forte</string>
  <!--ConfirmKbsPinFragment-->
  <string name="ConfirmKbsPinFragment__pins_dont_match">Os PINs não coincidem. Tente novamente.</string>
  <string name="ConfirmKbsPinFragment__confirm_your_pin">Confirme o seu PIN</string>
  <string name="ConfirmKbsPinFragment__pin_creation_failed">Ocorreu um erro ao tentar criar o PIN</string>
  <string name="ConfirmKbsPinFragment__your_pin_was_not_saved">O seu PIN não foi guardado. Iremos pedir-lhe para criar o PIN mais tarde.</string>
  <string name="ConfirmKbsPinFragment__pin_created">PIN criado.</string>
  <string name="ConfirmKbsPinFragment__re_enter_your_pin">Reintroduza o seu PIN</string>
  <string name="ConfirmKbsPinFragment__creating_pin">A criar PIN…</string>
  <!--KbsSplashFragment-->
  <string name="KbsSplashFragment__introducing_pins">Introdução aos PINs</string>
  <string name="KbsSplashFragment__pins_keep_information_stored_with_signal_encrypted">Os PINs mantém encriptada a informação guardada no Signal de forma a que apenas você lhe possa aceder. O seu perfil, definições e contactos serão restaurados quando reinstalar o Signal. Não necessita do seu PIN para abrir a aplicação.</string>
  <string name="KbsSplashFragment__learn_more">Saber mais</string>
  <string name="KbsSplashFragment__registration_lock_equals_pin">Bloqueio do registo = PIN</string>
  <string name="KbsSplashFragment__your_registration_lock_is_now_called_a_pin">O seu \'Bloqueio de registo\' é agora chamado de PIN, e faz muito mais. Atualize agora.</string>
  <string name="KbsSplashFragment__update_pin">Atualizar PIN</string>
  <string name="KbsSplashFragment__create_your_pin">Crie o seu PIN</string>
  <string name="KbsSplashFragment__learn_more_about_pins">Saber mais acerca dos PINs</string>
  <string name="KbsSplashFragment__disable_pin">Desativar PIN</string>
  <!--KBS Reminder Dialog-->
  <string name="KbsReminderDialog__enter_your_signal_pin">Introduza o seu PIN do Signal</string>
  <string name="KbsReminderDialog__to_help_you_memorize_your_pin">Para o ajudar a memorizar o seu PIN, vamos pedir-lhe para o introduzir periodicamente. Iremos pedir-lhe menos vezes ao longo do tempo.</string>
  <string name="KbsReminderDialog__skip">Saltar</string>
  <string name="KbsReminderDialog__submit">Submeter</string>
  <string name="KbsReminderDialog__forgot_pin">Esqueceu-se do PIN?</string>
  <string name="KbsReminderDialog__incorrect_pin_try_again">PIN incorreto. Tente novamente.</string>
  <!--AccountLockedFragment-->
  <string name="AccountLockedFragment__account_locked">Conta bloqueada</string>
  <string name="AccountLockedFragment__your_account_has_been_locked_to_protect_your_privacy">A sua conta foi bloqueada para proteger a sua privacidade e segurança. Após %1$d dias de inatividade  ser-lhe-á permitido voltar a registar este número de telemóvel sem necessitar do seu PIN. Todo o conteúdo será eliminado.</string>
  <string name="AccountLockedFragment__next">Seguinte</string>
  <string name="AccountLockedFragment__learn_more">Saber mais</string>
  <!--KbsLockFragment-->
  <string name="RegistrationLockFragment__enter_your_pin">Introduza o seu PIN</string>
  <string name="RegistrationLockFragment__enter_the_pin_you_created">Introduza o PIN que criou para a sua conta. Ele é diferente do seu código de verificação SMS.</string>
  <string name="RegistrationLockFragment__enter_alphanumeric_pin">Introduza um PIN alfanumérico</string>
  <string name="RegistrationLockFragment__enter_numeric_pin">Introduza um PIN numérico</string>
  <string name="RegistrationLockFragment__incorrect_pin_try_again">PIN incorreto. Tente novamente.</string>
  <string name="RegistrationLockFragment__forgot_pin">Esqueceu-se do PIN?</string>
  <string name="RegistrationLockFragment__incorrect_pin">PIN incorreto</string>
  <string name="RegistrationLockFragment__forgot_your_pin">Esqueceu-se do seu PIN?</string>
  <string name="RegistrationLockFragment__not_many_tries_left">Restam-lhe poucas tentativas!</string>
  <string name="RegistrationLockFragment__signal_registration_need_help_with_pin_for_android_v1_pin">Registo Signal - Necessita de ajuda com o PIN para Android (v1 PIN)</string>
  <string name="RegistrationLockFragment__signal_registration_need_help_with_pin_for_android_v2_pin">Registo Signal - Necessita de ajuda com o PIN para Android (v2 PIN)</string>
  <plurals name="RegistrationLockFragment__for_your_privacy_and_security_there_is_no_way_to_recover">
    <item quantity="one">Para sua segurança e privacidade, não existe forma de recuperar o seu PIN. Se não se consegue recordar do seu PIN, pode reverificá-lo através de SMS após %1$d dia de inatividade. Neste caso, a sua conta será limpa e todo o conteúdo eliminado.</item>
    <item quantity="other">Para sua segurança e privacidade, não existe forma de recuperar o seu PIN. Se não se consegue recordar do seu PIN, pode reverificá-lo através de SMS após %1$d dias de inatividade. Neste caso, a sua conta será limpa e todo o conteúdo eliminado.</item>
  </plurals>
  <plurals name="RegistrationLockFragment__incorrect_pin_d_attempts_remaining">
    <item quantity="one">PIN incorreto. Resta-lhe %1$d tentativa.</item>
    <item quantity="other">PIN incorreto. Restam-lhe %1$d tentativas</item>
  </plurals>
  <plurals name="RegistrationLockFragment__if_you_run_out_of_attempts_your_account_will_be_locked_for_d_days">
    <item quantity="one">Se esgotar todas as tentativas, a sua conta será bloqueada por %1$d dia. Após %1$d dia de inatividade, pode voltar a registar novamente sem o seu PIN. A sua conta será limpa e todo o conteúdo será eliminado.</item>
    <item quantity="other">Se esgotar todas as tentativas, a sua conta será bloqueada por %1$d dias. Após %1$d dias de inatividade, pode voltar a registar novamente sem o seu PIN. A sua conta será limpa e todo o conteúdo será eliminado.</item>
  </plurals>
  <plurals name="RegistrationLockFragment__you_have_d_attempts_remaining">
    <item quantity="one">Resta-lhe %1$d tentativa.</item>
    <item quantity="other">Restam-lhe %1$d tentativas.</item>
  </plurals>
  <plurals name="RegistrationLockFragment__d_attempts_remaining">
    <item quantity="one">%1$d tentativa restante.</item>
    <item quantity="other">%1$d tentativas restantes.</item>
  </plurals>
  <!--CalleeMustAcceptMessageRequestDialogFragment-->
  <string name="CalleeMustAcceptMessageRequestDialogFragment__s_will_get_a_message_request_from_you">%1$s irá receber uma mensagem de pedido sua. Você poderá telefonar logo que a sua mensagem seja aceite.</string>
  <!--KBS Megaphone-->
  <string name="KbsMegaphone__create_a_pin">Criar um PIN</string>
  <string name="KbsMegaphone__pins_keep_information_thats_stored_with_signal_encrytped">Os PIN\'s guardam a informação armazenada com a encriptação do Signal.</string>
  <string name="KbsMegaphone__create_pin">Criar PIN</string>
  <!--Research Megaphone-->
  <string name="ResearchMegaphone_tell_signal_what_you_think">Diga ao Signal o que acha</string>
  <string name="ResearchMegaphone_to_make_signal_the_best_messaging_app_on_the_planet">Para poder transformar o Signal na melhor aplicação de mensagens do planeta, gostaríamos de obter o seu feedback.</string>
  <string name="ResearchMegaphone_learn_more">Saber mais</string>
  <string name="ResearchMegaphone_dismiss">Ignorar</string>
  <string name="ResearchMegaphoneDialog_signal_research">Pesquisa Signal</string>
  <string name="ResearchMegaphoneDialog_we_believe_in_privacy"><![CDATA[<p><b>Acreditamos na privacidade.</b></p><p>O Signal não rastreia ou recolhe os seus dados. Para melhorar o Signal para todos, dependemos do feedback dos seus utilizadores, <b>e nós adoramos os seus.</b></p></p>Estamos a lançar um questionário para perceber como é que utiliza o Signal. O nosso questionário não recolhe nenhuns dados que o possam identificar. Se está interessado em partilhar a sua opinião adicional tem a opção para fornecer a informação de contacto.</p><p>Se tiver alguns minutos e comentários para dar iríamos adorar ouvi-lo.</p>]]></string>
  <string name="ResearchMegaphoneDialog_take_the_survey">Preencher o questionário</string>
  <string name="ResearchMegaphoneDialog_no_thanks">Não, obrigado</string>
  <string name="ResearchMegaphoneDialog_the_survey_is_hosted_by_alchemer_at_the_secure_domain">O inquérito tem o host da Alchemer no domínio seguro surveys.signalusers.org</string>
  <!--transport_selection_list_item-->
  <string name="transport_selection_list_item__transport_icon">Ícone de transporte</string>
  <string name="ConversationListFragment_loading">A carregar…</string>
  <string name="CallNotificationBuilder_connecting">A ligar…</string>
  <string name="Permissions_permission_required">Permissão necessária</string>
  <string name="ConversationActivity_signal_needs_sms_permission_in_order_to_send_an_sms">O Signal requer permissão de acesso a SMS para enviar uma mensagem SMS, mas esta foi negada permanentemente. Por favor, aceda às definições das aplicações do seu telemóvel, selecione a aplicação Signal e, nas \"Permissões\" ative \"SMS\".</string>
  <string name="Permissions_continue">Continuar</string>
  <string name="Permissions_not_now">Agora não</string>
  <string name="conversation_activity__enable_signal_messages">ATIVAR MENSAGENS DO SIGNAL</string>
  <string name="SQLCipherMigrationHelper_migrating_signal_database">A migrar a base de dados Signal</string>
  <string name="PushDecryptJob_new_locked_message">Nova mensagem bloqueada</string>
  <string name="PushDecryptJob_unlock_to_view_pending_messages">Desbloqueie para ver mensagens pendentes</string>
  <string name="enter_backup_passphrase_dialog__backup_passphrase">Frase-chave da cópia de segurança</string>
  <string name="backup_enable_dialog__backups_will_be_saved_to_external_storage_and_encrypted_with_the_passphrase_below_you_must_have_this_passphrase_in_order_to_restore_a_backup">As cópias de segurança vão ser gravadas na memória externa e cifradas com a frase-chave abaixo. Tem de ter esta frase-passe para poder restaurar as cópias de segurança.</string>
  <string name="backup_enable_dialog__you_must_have_this_passphrase">Deverá ter esta frase-chave de forma a poder restaurar uma cópia de segurança.</string>
  <string name="backup_enable_dialog__folder">Pasta</string>
  <string name="backup_enable_dialog__i_have_written_down_this_passphrase">Eu anotei esta frase-chave. Sem ela, serei incapaz de restaurar uma cópia de segurança.</string>
  <string name="registration_activity__restore_backup">Restaurar cópia de segurança</string>
  <string name="registration_activity__transfer_or_restore_account">Transferir ou restaurar conta</string>
  <string name="registration_activity__transfer_account">Transferir conta</string>
  <string name="registration_activity__skip">Saltar</string>
  <string name="preferences_chats__chat_backups">Cópias de segurança de conversas</string>
  <string name="preferences_chats__backup_chats_to_external_storage">Executar cópia de segurança para armazenamento externo</string>
  <string name="preferences_chats__transfer_account">Transferir conta</string>
  <string name="preferences_chats__transfer_account_to_a_new_android_device">Transferir conta para um dispositivo Android novo</string>
  <string name="RegistrationActivity_enter_backup_passphrase">Introduza a frase-chave da cópia de segurança</string>
  <string name="RegistrationActivity_restore">Restaurar</string>
  <string name="RegistrationActivity_backup_failure_downgrade">Não é possível importar cópias de segurança de novas versões do Signal</string>
  <string name="RegistrationActivity_incorrect_backup_passphrase">Frase-chave da cópia de segurança incorreta</string>
  <string name="RegistrationActivity_checking">A verificar…</string>
  <string name="RegistrationActivity_d_messages_so_far">%d mensagens até à data…</string>
  <string name="RegistrationActivity_restore_from_backup">Restaurar a partir da cópia de segurança?</string>
  <string name="RegistrationActivity_restore_your_messages_and_media_from_a_local_backup">Restore as suas mensagens e multimédia a partir de uma cópia de segurança local. Se não as restaurar agora, não as poderá restaurar mais tarde.</string>
  <string name="RegistrationActivity_backup_size_s">Tamanho da cópia de segurança: %s</string>
  <string name="RegistrationActivity_backup_timestamp_s">Data da cópia de segurança: %s</string>
  <string name="BackupDialog_enable_local_backups">Ativar cópias de segurança locais?</string>
  <string name="BackupDialog_enable_backups">Ativar cópias de segurança</string>
  <string name="BackupDialog_please_acknowledge_your_understanding_by_marking_the_confirmation_check_box">Por favor, confirme que compreende, marcando a caixa acima.</string>
  <string name="BackupDialog_delete_backups">Eliminar cópias de segurança?</string>
  <string name="BackupDialog_disable_and_delete_all_local_backups">Desativar e eliminar todas as cópias de segurança locais?</string>
  <string name="BackupDialog_delete_backups_statement">Eliminar cópias de segurança</string>
  <string name="BackupDialog_to_enable_backups_choose_a_folder">Para ativar cópias de segurança, escolha uma pasta. As cópias de segurança serão guardadas nesta localização.</string>
  <string name="BackupDialog_choose_folder">Escolher pasta</string>
  <string name="BackupDialog_copied_to_clipboard">Copiado para a área de transferência</string>
  <string name="BackupDialog_no_file_picker_available">Sem selecionadores de ficheiros disponíveis.</string>
  <string name="BackupDialog_enter_backup_passphrase_to_verify">Introduza a sua frase-chave para verificação</string>
  <string name="BackupDialog_verify">Verificar</string>
  <string name="BackupDialog_you_successfully_entered_your_backup_passphrase">Introduziu com sucesso a sua frase-chave de segurança</string>
  <string name="BackupDialog_passphrase_was_not_correct">Frase-chave incorreta</string>
  <string name="LocalBackupJob_creating_backup">A criar cópia de segurança…</string>
  <string name="LocalBackupJobApi29_backup_failed">Falha ao fazer cópia de segurança</string>
  <string name="LocalBackupJobApi29_your_backup_directory_has_been_deleted_or_moved">A sua diretoria da cópia de segurança foi eliminada ou movida.</string>
  <string name="LocalBackupJobApi29_your_backup_file_is_too_large">O seu ficheiro de cópia de segurança é demasiado grande para ser guardada neste volume.</string>
  <string name="LocalBackupJobApi29_there_is_not_enough_space">Não existe espaço suficiente para guardar a sua cópia de segurança.</string>
  <string name="LocalBackupJobApi29_tap_to_manage_backups">Toque para gerir as cópias de segurança.</string>
  <string name="ProgressPreference_d_messages_so_far">%d mensagens até à data</string>
  <string name="RegistrationActivity_wrong_number">Número errado</string>
  <string name="RegistrationActivity_call_me_instead_available_in">Como alternativa, ligue-me \n (Disponível às %1$02d:%2$02d)</string>
  <string name="RegistrationActivity_contact_signal_support">Contactar o Suporte do Signal</string>
  <string name="RegistrationActivity_code_support_subject">Registo Signal - Código de verificação para Android</string>
  <string name="RegistrationActivity_incorrect_code">Código Incorrecto</string>
  <string name="BackupUtil_never">Nunca</string>
  <string name="BackupUtil_unknown">Desconhecido</string>
  <string name="preferences_app_protection__see_my_phone_number">Ver o meu número de telemóvel</string>
  <string name="preferences_app_protection__find_me_by_phone_number">Encontrar-me através do número de telemóvel</string>
  <string name="PhoneNumberPrivacy_everyone">Todos</string>
  <string name="PhoneNumberPrivacy_my_contacts">Os meus contactos</string>
  <string name="PhoneNumberPrivacy_nobody">Ninguém</string>
  <string name="PhoneNumberPrivacy_everyone_see_description">O seu número de telemóvel ficará visível para todas as pessoas e grupos com quem troque mensagens.</string>
  <string name="PhoneNumberPrivacy_everyone_find_description">Qualquer pessoa que tenha o seu número de telemóvel nos seus contactos irá vê-lo como contacto no Signal. As outras pessoas poderão encontrá-lo através da pesquisa.</string>
  <string name="preferences_app_protection__screen_lock">Bloqueio de ecrã</string>
  <string name="preferences_app_protection__lock_signal_access_with_android_screen_lock_or_fingerprint">Bloqueie o acesso ao Signal utilizando o bloqueio de ecrã do Android ou a impressão digital</string>
  <string name="preferences_app_protection__screen_lock_inactivity_timeout">Bloqueio de ecrã devido a inatividade</string>
  <string name="preferences_app_protection__signal_pin">PIN do Signal</string>
  <string name="preferences_app_protection__create_a_pin">Criar um PIN</string>
  <string name="preferences_app_protection__change_your_pin">Alterar o seu PIN</string>
  <string name="preferences_app_protection__pin_reminders">Lembretes de PIN</string>
  <string name="preferences_app_protection__pins_keep_information_stored_with_signal_encrypted">Os PINs mantém encriptada a informação guardada no Signal de forma a que apenas você lhe possa aceder. O seu perfil, definições e contactos serão restaurados quando reinstalar o Signal.</string>
  <string name="preferences_app_protection__add_extra_security_by_requiring_your_signal_pin_to_register">Adicione uma segurança extra ao pedir o seu PIN do Signal para registar o seu número de telemóvel novamente com o Signal.</string>
  <string name="preferences_app_protection__reminders_help_you_remember_your_pin">Os lembretes ajudam-no a lembrar-se do seu PIN, pois ele não pode ser recuperado. Este, ser-lhe-á solicitado com menos frequência ao longo do tempo.</string>
  <string name="preferences_app_protection__turn_off">Desativar</string>
  <string name="preferences_app_protection__confirm_pin">Confirmar PIN</string>
  <string name="preferences_app_protection__confirm_your_signal_pin">Confirme o seu PIN do Signal</string>
  <string name="preferences_app_protection__make_sure_you_memorize_or_securely_store_your_pin">Lembre-se de memorizar ou armazenar em segurança o seu PIN, pois ele não poderá ser recuperado. Se se esquecer do seu PIN, poderá perder dados ao registar novamente a sua conta do Signal.</string>
  <string name="preferences_app_protection__incorrect_pin_try_again">PIN incorreto. Tente novamente.</string>
  <string name="preferences_app_protection__failed_to_enable_registration_lock">Não foi possível ativar o bloqueio de registo.</string>
  <string name="preferences_app_protection__failed_to_disable_registration_lock">Não foi possível desativar o bloqueio de registo.</string>
  <string name="AppProtectionPreferenceFragment_none">Nenhum</string>
  <string name="preferences_app_protection__registration_lock">Bloqueio de registo</string>
  <string name="RegistrationActivity_you_must_enter_your_registration_lock_PIN">Tem de introduzir o seu PIN de bloqueio de registo</string>
  <string name="RegistrationActivity_your_pin_has_at_least_d_digits_or_characters">O seu PIN tem pelo menos %d dígitos ou caracteres</string>
  <string name="RegistrationActivity_too_many_attempts">Demasiadas tentativas</string>
  <string name="RegistrationActivity_you_have_made_too_many_incorrect_registration_lock_pin_attempts_please_try_again_in_a_day">Introduziu incorretamente demasiadas vezes o PIN de bloqueio do registo. Por favor, tente novamente dentro de um dia.</string>
  <string name="RegistrationActivity_you_have_made_too_many_attempts_please_try_again_later">Demasiadas tentativas. Por favor, tente novamente mais tarde.</string>
  <string name="RegistrationActivity_error_connecting_to_service">Erro a estabelecer ligação com o serviço</string>
  <string name="preferences_chats__backups">Cópias de segurança</string>
  <string name="prompt_passphrase_activity__signal_is_locked">O Molly está bloqueado</string>
  <string name="prompt_passphrase_activity__tap_to_unlock">TOQUE PARA DESBLOQUEAR</string>
  <string name="Recipient_unknown">Desconhecido</string>
  <!--TransferOrRestoreFragment-->
  <string name="TransferOrRestoreFragment__transfer_or_restore_account">Transferir ou restaurar conta</string>
  <string name="TransferOrRestoreFragment__if_you_have_previously_registered_a_signal_account">Se já registou uma conta Signal, você pode transferir ou restaurar a sua conta e mensagens </string>
  <string name="TransferOrRestoreFragment__transfer_from_android_device">Transferir de um dispositivo Android</string>
  <string name="TransferOrRestoreFragment__transfer_your_account_and_messages_from_your_old_android_device">Transfira a sua conta e mensagens a partir do seu dispositivo antigo Android. Você necessita de ter acesso ao seu dispositivo antigo.</string>
  <string name="TransferOrRestoreFragment__you_need_access_to_your_old_device">Você necessita de ter acesso ao seu dispositivo antigo.</string>
  <string name="TransferOrRestoreFragment__restore_from_backup">Restaurar a partir da cópia de segurança</string>
  <string name="TransferOrRestoreFragment__restore_your_messages_from_a_local_backup">Restore as suas mensagens a partir de uma cópia de segurança local. Se não as restaurar agora, não as poderá restaurar mais tarde.</string>
  <!--NewDeviceTransferInstructionsFragment-->
  <string name="NewDeviceTransferInstructions__open_signal_on_your_old_android_phone">Abra o Signal no seu telemóvel Android antigo</string>
  <string name="NewDeviceTransferInstructions__continue">Continuar</string>
  <string name="NewDeviceTransferInstructions__first_bullet">1.</string>
  <string name="NewDeviceTransferInstructions__tap_on_your_profile_photo_in_the_top_left_to_open_settings">Toque na sua fotografia de perfil no canto superior esquerdo para abrir as \'Definições\'</string>
  <string name="NewDeviceTransferInstructions__second_bullet">2.</string>
  <string name="NewDeviceTransferInstructions__tap_on_account">Toque em \'Conta\'</string>
  <string name="NewDeviceTransferInstructions__third_bullet">3.</string>
  <string name="NewDeviceTransferInstructions__tap_transfer_account_and_then_continue_on_both_devices">Toque em \'Transferir conta\' e depois em \'Continuar\' em ambos os dispositivos</string>
  <!--NewDeviceTransferSetupFragment-->
  <string name="NewDeviceTransferSetup__preparing_to_connect_to_old_android_device">A preparar para ligar para um dispositivo Android antigo…</string>
  <string name="NewDeviceTransferSetup__take_a_moment_should_be_ready_soon">Aguarde um momento, deverá estar pronto muito em breve</string>
  <string name="NewDeviceTransferSetup__waiting_for_old_device_to_connect">A aguardar pelo dispositivo Android antigo para ligar…</string>
  <string name="NewDeviceTransferSetup__signal_needs_the_location_permission_to_discover_and_connect_with_your_old_device">O Molly necessita da permissão de localização para poder encontrar e depois ligar-se ao seu dispositivo Android antigo.</string>
  <string name="NewDeviceTransferSetup__signal_needs_location_services_enabled_to_discover_and_connect_with_your_old_device">O Molly necessita que os serviços de localização se encontrem ativos para poder encontrar e depois ligar-se ao seu dispositivo Android antigo.</string>
  <string name="NewDeviceTransferSetup__signal_needs_wifi_on_to_discover_and_connect_with_your_old_device">O Molly necessita de Wi-Fi para poder descobrir e ligar-se ao seu dispositivo Android antigo. O Wi-Fi precisa estar ligado, mas não precisa estar ligado a uma rede Wi-Fi.</string>
  <string name="NewDeviceTransferSetup__sorry_it_appears_your_device_does_not_support_wifi_direct">Parece que este dispositivo não é compatível com Wi-Fi Direct. O Molly usa o Wi-Fi Direct para descobrir e ligar-se ao seu dispositivo Android antigo. Você ainda pode restaurar uma cópia de segurança para restaurar a sua conta do seu dispositivo Android antigo.</string>
  <string name="NewDeviceTransferSetup__restore_a_backup">Restaurar uma cópia de segurança</string>
  <string name="NewDeviceTransferSetup__an_unexpected_error_occurred_while_attempting_to_connect_to_your_old_device">Ocorreu um erro inesperado ao tentar ligar ao seu dispositivo Android antigo.</string>
  <!--OldDeviceTransferSetupFragment-->
  <string name="OldDeviceTransferSetup__searching_for_new_android_device">A pesquisar por um dispositivo Android novo…</string>
  <string name="OldDeviceTransferSetup__signal_needs_the_location_permission_to_discover_and_connect_with_your_new_device">O Molly necessita da permissão de localização para poder encontrar e depois ligar-se ao seu dispositivo Android novo.</string>
  <string name="OldDeviceTransferSetup__signal_needs_location_services_enabled_to_discover_and_connect_with_your_new_device">O Molly necessita que os serviços de localização se encontrem ativos para poder encontrar e depois ligar-se ao seu dispositivo Android novo.</string>
  <string name="OldDeviceTransferSetup__signal_needs_wifi_on_to_discover_and_connect_with_your_new_device">O Molly necessita de Wi-Fi para poder descobrir e ligar-se ao seu dispositivo Android novo. O Wi-Fi precisa estar ligado, mas não precisa estar ligado a uma rede Wi-Fi.</string>
  <string name="OldDeviceTransferSetup__sorry_it_appears_your_device_does_not_support_wifi_direct">Parece que este dispositivo não é compatível com Wi-Fi Direct. O Molly usa o Wi-Fi Direct para descobrir e ligar-se ao seu dispositivo Android novo. Você ainda pode criar uma cópia de segurança para restaurar a sua conta no seu dispositivo Android novo.</string>
  <string name="OldDeviceTransferSetup__create_a_backup">Criar uma cópia de segurança</string>
  <string name="OldDeviceTransferSetup__an_unexpected_error_occurred_while_attempting_to_connect_to_your_old_device">Ocorreu um erro inesperado ao tentar ligar ao seu dispositivo Android novo.</string>
  <!--DeviceTransferSetupFragment-->
  <string name="DeviceTransferSetup__unable_to_open_wifi_settings">Não foi possível abrir as \'Definições Wi-Fi\'. Por favor, ative o Wi-Fi manualmente.</string>
  <string name="DeviceTransferSetup__grant_location_permission">Conceder permissão de localização</string>
  <string name="DeviceTransferSetup__turn_on_location_services">Ativar os serviços de localização</string>
  <string name="DeviceTransferSetup__unable_to_open_location_settings">Não foi possível abrir as definições de localização.</string>
  <string name="DeviceTransferSetup__turn_on_wifi">Ativar o Wi-Fi</string>
  <string name="DeviceTransferSetup__error_connecting">Erro de ligação</string>
  <string name="DeviceTransferSetup__retry">Tentar novamente</string>
  <string name="DeviceTransferSetup__submit_debug_logs">Submeter registos de depuração</string>
  <string name="DeviceTransferSetup__verify_code">Verificar código</string>
  <string name="DeviceTransferSetup__verify_that_the_code_below_matches_on_both_of_your_devices">Confirme que o código abaixo coincide em ambos os seus dispositivos. Depois, toque em continuar.</string>
  <string name="DeviceTransferSetup__the_numbers_do_not_match">Os números não coincidem</string>
  <string name="DeviceTransferSetup__continue">Continuar</string>
  <string name="DeviceTransferSetup__number_is_not_the_same">O número não é o mesmo</string>
  <string name="DeviceTransferSetup__if_the_numbers_on_your_devices_do_not_match_its_possible_you_connected_to_the_wrong_device">Se os números nos seus dispositivos não corresponderem, é possível que você se tenha ligado ao dispositivo errado. Para corrigir isso, pare a transferência e tente novamente, mantendo os dois dispositivos próximos. </string>
  <string name="DeviceTransferSetup__stop_transfer">Parar transferência</string>
  <string name="DeviceTransferSetup__unable_to_discover_old_device">Não foi possível encontrar o dispositivo antigo</string>
  <string name="DeviceTransferSetup__unable_to_discover_new_device">Não foi possível encontrar o dispositivo novo</string>
  <string name="DeviceTransferSetup__make_sure_the_following_permissions_are_enabled">Assegure-se de que as permissões e serviços seguintes se encontram ativos:</string>
  <string name="DeviceTransferSetup__location_permission">Permissão de localização</string>
  <string name="DeviceTransferSetup__location_services">Serviços de localização</string>
  <string name="DeviceTransferSetup__wifi">Wi-Fi</string>
  <string name="DeviceTransferSetup__on_the_wifi_direct_screen_remove_all_remembered_groups_and_unlink_any_invited_or_connected_devices">No ecrã do Wi-Fi Direct, remova todos os grupos guardados e desligue-se de todos os dispositivos convidados ou ligados.</string>
  <string name="DeviceTransferSetup__wifi_direct_screen">Ecrã do Wi-Fi Direct</string>
  <string name="DeviceTransferSetup__try_turning_wifi_off_and_on_on_both_devices">Experimente desativar e ativar o Wi-Fi, em ambos os dispositivos.</string>
  <string name="DeviceTransferSetup__make_sure_both_devices_are_in_transfer_mode">Assegure-se que ambos os dispostivos se encontram no modo de transferência. </string>
  <string name="DeviceTransferSetup__go_to_support_page">Ir para a página de suporte</string>
  <string name="DeviceTransferSetup__try_again">Tentar novamente</string>
  <string name="DeviceTransferSetup__waiting_for_other_device">A aguardar por outro dispositivo</string>
  <string name="DeviceTransferSetup__tap_continue_on_your_other_device_to_start_the_transfer">Toque em \'Continuar\' no seu outro dispositivo para iniciar a transferência.</string>
  <string name="DeviceTransferSetup__tap_continue_on_your_other_device">Toque em \'Continuar\' no seu outro dispositivo…</string>
  <!--NewDeviceTransferFragment-->
  <string name="NewDeviceTransfer__cannot_transfer_from_a_newer_version_of_signal">Não é possível transferir a partir de versões mais recentes do Signal</string>
  <!--DeviceTransferFragment-->
  <string name="DeviceTransfer__transferring_data">A transferir dados</string>
  <string name="DeviceTransfer__keep_both_devices_near_each_other">Mantenha ambos o dispositivos próximos um do outro. Não desligue os dispositivos e mantenha o Molly aberto. As transferÊncia são encriptadas ponta-a-ponta.</string>
  <string name="DeviceTransfer__d_messages_so_far">%1$d mensagens até ao momento…</string>
  <string name="DeviceTransfer__cancel">Cancelar</string>
  <string name="DeviceTransfer__try_again">Tentar novamente</string>
  <string name="DeviceTransfer__stop_transfer_question">Parar transferência?</string>
  <string name="DeviceTransfer__stop_transfer">Parar transferência</string>
  <string name="DeviceTransfer__all_transfer_progress_will_be_lost">Todo o progresso de transferência será perdido.</string>
  <string name="DeviceTransfer__transfer_failed">Falha de transferência</string>
  <string name="DeviceTransfer__unable_to_transfer">Impossível transferir</string>
  <!--OldDeviceTransferInstructionsFragment-->
  <string name="OldDeviceTransferInstructions__transfer_account">Transferir conta</string>
  <string name="OldDeviceTransferInstructions__you_can_transfer_your_signal_account_when_setting_up_signal_on_a_new_android_device">Pode transferir a sua conta do Signal ao configurar o Signal num dispositivo Android novo. Antes de continuar:</string>
  <string name="OldDeviceTransferInstructions__first_bullet">1.</string>
  <string name="OldDeviceTransferInstructions__download_signal_on_your_new_android_device">Faça o download do Molly no seu dispositivo Android novo</string>
  <string name="OldDeviceTransferInstructions__second_bullet">2.</string>
  <string name="OldDeviceTransferInstructions__tap_on_transfer_or_restore_account">Toque em \'Transferir ou restaurar conta\'</string>
  <string name="OldDeviceTransferInstructions__third_bullet">3.</string>
  <string name="OldDeviceTransferInstructions__select_transfer_from_android_device_when_prompted_and_then_continue">Selecione \'Transferir de um dispositivo Android\', quando solicitado carregue em \'Continuar\'. Mantenha os dois dispositivos próximos.</string>
  <string name="OldDeviceTransferInstructions__continue">Continuar</string>
  <!--OldDeviceTransferComplete-->
  <string name="OldDeviceTransferComplete__transfer_complete">Transferência completa</string>
  <string name="OldDeviceTransferComplete__go_to_your_new_device">Vá para o seu dispositivo novo</string>
  <string name="OldDeviceTransferComplete__your_signal_data_has_Been_transferred_to_your_new_device">Os seus dados do Signal foram transferidos para o seu novo dispositivo. Para terminar o processo de transferência, você deverá continuar o registo no seu novo dispositivo.</string>
  <string name="OldDeviceTransferComplete__close">Fechar</string>
  <!--NewDeviceTransferComplete-->
  <string name="NewDeviceTransferComplete__transfer_successful">Transferência efetuada com sucesso</string>
  <string name="NewDeviceTransferComplete__transfer_complete">Transferência completa</string>
  <string name="NewDeviceTransferComplete__to_complete_the_transfer_process_you_must_continue_registration">Para terminar o seu processo de transferÊncia, deverá continuar com o registo.</string>
  <string name="NewDeviceTransferComplete__continue_registration">Continuar registo</string>
  <!--DeviceToDeviceTransferService-->
  <string name="DeviceToDeviceTransferService_content_title">Transferir conta</string>
  <string name="DeviceToDeviceTransferService_status_ready">A preparar para se ligar ao seu outro dispositivo Android…</string>
  <string name="DeviceToDeviceTransferService_status_starting_up">A preparar para se ligar ao seu outro dispositivo Android…</string>
  <string name="DeviceToDeviceTransferService_status_discovery">A procurar o seu outro dispositivo Android…</string>
  <string name="DeviceToDeviceTransferService_status_network_connected">A ligar ao seu outro dispositivo Android…</string>
  <string name="DeviceToDeviceTransferService_status_verification_required">Necessária verificação</string>
  <string name="DeviceToDeviceTransferService_status_service_connected">A transferir conta…</string>
  <!--OldDeviceTransferLockedDialog-->
  <string name="OldDeviceTransferLockedDialog__complete_registration_on_your_new_device">Termine o registo no seu dispositivo novo</string>
  <string name="OldDeviceTransferLockedDialog__your_signal_account_has_been_transferred_to_your_new_device">A sua conta do Signal foi transferida para o seu novo dispositivo, mas você deverá concluir o seu registo para continuar. O Signal ficará inativo neste dispositivo. </string>
  <string name="OldDeviceTransferLockedDialog__done">Concluído</string>
  <string name="OldDeviceTransferLockedDialog__cancel_and_activate_this_device">Cancelar e ativar este dispositivo</string>
  <!--AdvancedPreferenceFragment-->
  <string name="AdvancedPreferenceFragment__transfer_mob_balance">Transferir saldo MOB?</string>
  <string name="AdvancedPreferenceFragment__you_have_a_balance_of_s">Tem um saldo de %1$s. Se não transferir os seus fundos para outro endereço de carteira antes de eliminar a sua conta, você irá perdê-lo para sempre.</string>
  <string name="AdvancedPreferenceFragment__dont_transfer">Não transferir</string>
  <string name="AdvancedPreferenceFragment__transfer">Transferir</string>
  <!--RecipientBottomSheet-->
  <string name="RecipientBottomSheet_block">Bloquear</string>
  <string name="RecipientBottomSheet_unblock">Desbloquear</string>
  <string name="RecipientBottomSheet_add_to_contacts">Adicionar aos contactos</string>
  <!--Error message that displays when a user tries to tap to view system contact details but has no app that supports it-->
  <string name="RecipientBottomSheet_unable_to_open_contacts">Não foi possível encontrar uma aplicação capaz de abrir os contactos.</string>
  <string name="RecipientBottomSheet_add_to_a_group">Adicionar a um grupo</string>
  <string name="RecipientBottomSheet_add_to_another_group">Adicionar a outro grupo</string>
  <string name="RecipientBottomSheet_view_safety_number">Ver número de segurança</string>
  <string name="RecipientBottomSheet_make_admin">Tornar administrador</string>
  <string name="RecipientBottomSheet_remove_as_admin">Remover como administrador</string>
  <string name="RecipientBottomSheet_remove_from_group">Remover do grupo</string>
  <string name="RecipientBottomSheet_message_description">Mensagem</string>
  <string name="RecipientBottomSheet_voice_call_description">Chamada de voz</string>
  <string name="RecipientBottomSheet_insecure_voice_call_description">Chamada de voz insegura</string>
  <string name="RecipientBottomSheet_video_call_description">Videochamada</string>
  <string name="RecipientBottomSheet_remove_s_as_group_admin">Remover %1$s de administrador de grupo?</string>
  <string name="RecipientBottomSheet_s_will_be_able_to_edit_group">\"%1$s\" será capaz de editar este grupo e os seus membros.</string>
  <string name="RecipientBottomSheet_remove_s_from_the_group">Remover %1$s deste grupo?</string>
  <string name="RecipientBottomSheet_remove">Remover</string>
  <string name="RecipientBottomSheet_copied_to_clipboard">Copiado para a área de transferência</string>
  <string name="GroupRecipientListItem_admin">Administrador</string>
  <string name="GroupRecipientListItem_approve_description">Aprovar</string>
  <string name="GroupRecipientListItem_deny_description">Negar</string>
  <!--GroupsLearnMoreBottomSheetDialogFragment-->
  <string name="GroupsLearnMore_legacy_vs_new_groups">Grupos legados vs Grupos novos</string>
  <string name="GroupsLearnMore_what_are_legacy_groups">O que são \'Grupos legados\'?</string>
  <string name="GroupsLearnMore_paragraph_1">Os \'Grupos legados\' são grupos que não são compatíveis com os recursos de \'Grupo novo\' tais como administradores e atualizações mais descritivas do grupo.</string>
  <string name="GroupsLearnMore_can_i_upgrade_a_legacy_group">Posso fazer o upgrade para um \'Grupo legado\'?</string>
  <string name="GroupsLearnMore_paragraph_2">OS \'Grupos legados\' não podem ser convertidos em \'Grupos novos\', mas você pode criar um \'Grupo novo\' com os mesmos membros caso eles tenham a última versão do Signal.</string>
  <string name="GroupsLearnMore_paragraph_3">O Signal irá oferecer futuramente uma forma de atualizar os \'Grupos legados\'.</string>
  <!--GroupLinkBottomSheetDialogFragment-->
  <string name="GroupLinkBottomSheet_share_hint_requiring_approval">Qualquer pessoa com este link pode ver o nome e a fotografia do grupo e solicitar adesão. Partilhe-o com pessoas em quem você confia.</string>
  <string name="GroupLinkBottomSheet_share_hint_not_requiring_approval">Qualquer pessoa com este link pode ver o nome e a fotografia do grupo e solicitar adesão. Partilhe-o com pessoas em quem você confia.</string>
  <string name="GroupLinkBottomSheet_share_via_signal">Partilhar através do Molly</string>
  <string name="GroupLinkBottomSheet_copy">Copiar</string>
  <string name="GroupLinkBottomSheet_qr_code">Código QR</string>
  <string name="GroupLinkBottomSheet_share">Partilhar</string>
  <string name="GroupLinkBottomSheet_copied_to_clipboard">Copiado para a área de transferência</string>
  <string name="GroupLinkBottomSheet_the_link_is_not_currently_active">O link não se encontra atualmente ativo</string>
  <!--VoiceNotePlaybackPreparer-->
  <string name="VoiceNotePlaybackPreparer__failed_to_play_voice_message">Falha ao reproduzir a mensagem de voz</string>
  <!--VoiceNoteMediaDescriptionCompatFactory-->
  <string name="VoiceNoteMediaItemFactory__voice_message">Mensagem de voz · %1$s</string>
  <string name="VoiceNoteMediaItemFactory__s_to_s">%1$s para %2$s</string>
  <!--StorageUtil-->
  <string name="StorageUtil__s_s">%1$s/%2$s</string>
  <string name="BlockedUsersActivity__s_has_been_blocked">\"%1$s\" foi bloqueado(a).</string>
  <string name="BlockedUsersActivity__failed_to_block_s">Ocorreu um erro ao tentar bloquear \"%1$s\"</string>
  <string name="BlockedUsersActivity__s_has_been_unblocked">\"%1$s\" foi desbloqueado(a).</string>
  <!--ReviewCardDialogFragment-->
  <string name="ReviewCardDialogFragment__review_members">Rever membros</string>
  <string name="ReviewCardDialogFragment__review_request">Rever pedido</string>
  <string name="ReviewCardDialogFragment__d_group_members_have_the_same_name">%1$d membros do grupo têm o mesmo nome, reveja os membros abaixo e escolha que ação tomar.</string>
  <string name="ReviewCardDialogFragment__if_youre_not_sure">Se não tiver a certeza de quem é a solicitação, analise os contactos abaixo e tome uma atitude.</string>
  <string name="ReviewCardDialogFragment__no_other_groups_in_common">Sem outros grupos em comum</string>
  <string name="ReviewCardDialogFragment__no_groups_in_common">Sem grupos em comum.</string>
  <plurals name="ReviewCardDialogFragment__d_other_groups_in_common">
    <item quantity="one">%d grupo em comum</item>
    <item quantity="other">%d grupos em comum</item>
  </plurals>
  <plurals name="ReviewCardDialogFragment__d_groups_in_common">
    <item quantity="one">%d grupo em comum</item>
    <item quantity="other">%d grupos em comum</item>
  </plurals>
  <string name="ReviewCardDialogFragment__remove_s_from_group">Remover %1$s deste grupo?</string>
  <string name="ReviewCardDialogFragment__remove">Remover</string>
  <string name="ReviewCardDialogFragment__failed_to_remove_group_member">Falha ao remover o membro do grupo.</string>
  <!--ReviewCard-->
  <string name="ReviewCard__member">Membro</string>
  <string name="ReviewCard__request">Pedido</string>
  <string name="ReviewCard__your_contact">O seu contacto</string>
  <string name="ReviewCard__remove_from_group">Remover do grupo</string>
  <string name="ReviewCard__update_contact">Atualizar contacto</string>
  <string name="ReviewCard__block">Bloquear</string>
  <string name="ReviewCard__delete">Eliminar</string>
  <string name="ReviewCard__recently_changed">Alterou recentemente o seu nome de perfil de %1$s para %2$s</string>
  <!--CallParticipantsListUpdatePopupWindow-->
  <string name="CallParticipantsListUpdatePopupWindow__s_joined">%1$s juntou-se</string>
  <string name="CallParticipantsListUpdatePopupWindow__s_and_s_joined">%1$s e %2$s juntaram-se</string>
  <string name="CallParticipantsListUpdatePopupWindow__s_s_and_s_joined">%1$s, %2$s e %3$s juntaram-se</string>
  <string name="CallParticipantsListUpdatePopupWindow__s_s_and_d_others_joined">%1$s, %2$s e outros %3$d juntaram-se</string>
  <string name="CallParticipantsListUpdatePopupWindow__s_left">%1$s restante(s)</string>
  <string name="CallParticipantsListUpdatePopupWindow__s_and_s_left">%1$s e %2$s restante(s)</string>
  <string name="CallParticipantsListUpdatePopupWindow__s_s_and_s_left">%1$s, %2$s e %3$s restante(s)</string>
  <string name="CallParticipantsListUpdatePopupWindow__s_s_and_d_others_left">%1$s, %2$s e outros %3$d restantes</string>
  <string name="CallParticipant__you">Você</string>
  <string name="CallParticipant__you_on_another_device">Você (noutro dispositivo)</string>
  <string name="CallParticipant__s_on_another_device">%1$s (noutro dispositivo)</string>
  <!--DeleteAccountFragment-->
  <string name="DeleteAccountFragment__deleting_your_account_will">Eliminar a sua conta irá:</string>
  <string name="DeleteAccountFragment__enter_your_phone_number">Introduza o sue número de telefone</string>
  <string name="DeleteAccountFragment__delete_account">Eliminar conta</string>
  <string name="DeleteAccountFragment__delete_your_account_info_and_profile_photo">Eliminar a sua informação de conta e fotografia de perfil</string>
  <string name="DeleteAccountFragment__delete_all_your_messages">Eliminar todas as suas mensagens</string>
  <string name="DeleteAccountFragment__delete_s_in_your_payments_account">Eliminar %1$s na sua conta de pagamentos</string>
  <string name="DeleteAccountFragment__no_country_code">Sem código de país especificado</string>
  <string name="DeleteAccountFragment__no_number">Sem número especificado</string>
  <string name="DeleteAccountFragment__the_phone_number">O número de telemóvel que introduziu não coincide com as suas contas.</string>
  <string name="DeleteAccountFragment__are_you_sure">Deseja realmente eliminar a sua conta?</string>
  <string name="DeleteAccountFragment__this_will_delete_your_signal_account">Isto irá eliminar a sua conta do Signal e repor a aplicação. A aplicação irá encerrar depois do processo estar completo.</string>
  <string name="DeleteAccountFragment__failed_to_delete_account">Falha ao eliminar conta. Tem alguma ligação à rede?</string>
  <string name="DeleteAccountFragment__failed_to_delete_local_data">Falha ao eliminar os dados locais. Pode limpá-los manualmente nas definições das aplicações no sistema.</string>
  <string name="DeleteAccountFragment__launch_app_settings">Iniciar as Definições das aplicações</string>
  <!--Title of progress dialog shown when a user deletes their account and the process is leaving all groups-->
  <string name="DeleteAccountFragment__leaving_groups">A abandonar dos grupos…</string>
  <!--Title of progress dialog shown when a user deletes their account and the process has left all groups-->
  <string name="DeleteAccountFragment__deleting_account">A eliminar conta…</string>
  <!--Message of progress dialog shown when a user deletes their account and the process is leaving groups-->
  <string name="DeleteAccountFragment__depending_on_the_number_of_groups">Dependendo do número de grupos onde você está, isto poderá demorar alguns minutos</string>
  <!--Message of progress dialog shown when a user deletes their account and the process has left all groups-->
  <string name="DeleteAccountFragment__deleting_all_user_data_and_resetting">A eliminar dos dados do utilizador e a repôr a aplicação</string>
  <!--Title of error dialog shown when a network error occurs during account deletion-->
  <string name="DeleteAccountFragment__account_not_deleted">Conta não eliminada</string>
  <!--Message of error dialog shown when a network error occurs during account deletion-->
  <string name="DeleteAccountFragment__there_was_a_problem">Ocorreu um problema ao concluir o processo de eliminação. Verifique a sua ligação à rede e tente novamente. </string>
  <!--DeleteAccountCountryPickerFragment-->
  <string name="DeleteAccountCountryPickerFragment__search_countries">Procurar países</string>
  <!--CreateGroupActivity-->
  <string name="CreateGroupActivity__skip">Saltar</string>
  <plurals name="CreateGroupActivity__d_members">
    <item quantity="one">%1$d membro</item>
    <item quantity="other">%1$d membros</item>
  </plurals>
  <!--ShareActivity-->
  <string name="ShareActivity__share">Partilhar</string>
  <string name="ShareActivity__send">Enviar</string>
  <string name="ShareActivity__comma_s">, %1$s</string>
  <string name="ShareActivity__sharing_to_multiple_chats_is">A partilha para várias conversas é apenas suportada para mensagens do Signal</string>
  <!--MultiShareDialogs-->
  <string name="MultiShareDialogs__failed_to_send_to_some_users">Falha ao enviar para alguns utilizadores</string>
  <string name="MultiShareDialogs__you_can_only_share_with_up_to">Apenas pode partilhar com até %1$d conversas</string>
  <!--ShareInterstitialActivity-->
  <string name="ShareInterstitialActivity__forward_message">Reencaminhar mensagem</string>
  <!--ChatWallpaperActivity-->
  <string name="ChatWallpaperActivity__chat_wallpaper">Fundo de ecrã de conversas</string>
  <!--ChatWallpaperFragment-->
  <string name="ChatWallpaperFragment__chat_color">Cor da conversa</string>
  <string name="ChatWallpaperFragment__reset_chat_colors">Repor cores das conversas</string>
  <string name="ChatWallpaperFragment__reset_chat_color">Repor cor da conversa</string>
  <string name="ChatWallpaperFragment__reset_chat_color_question">Repor cor da conversa?</string>
  <string name="ChatWallpaperFragment__set_wallpaper">Definir fundo de ecrã</string>
  <string name="ChatWallpaperFragment__dark_mode_dims_wallpaper">O modo escuro escurece o fundo de ecrã</string>
  <string name="ChatWallpaperFragment__contact_name">Nome de contacto</string>
  <string name="ChatWallpaperFragment__reset">Reiniciar</string>
  <string name="ChatWallpaperFragment__clear">Limpar</string>
  <string name="ChatWallpaperFragment__wallpaper_preview_description">Pré-visualização de fundo de ecrã</string>
  <string name="ChatWallpaperFragment__would_you_like_to_override_all_chat_colors">Deseja modificar todas as cores das conversas?</string>
  <string name="ChatWallpaperFragment__would_you_like_to_override_all_wallpapers">Deseja modificar todos os fundos de ecrã?</string>
  <string name="ChatWallpaperFragment__reset_default_colors">Repor cores padrão</string>
  <string name="ChatWallpaperFragment__reset_all_colors">Repor todas as cores</string>
  <string name="ChatWallpaperFragment__reset_default_wallpaper">Repor fundos de ecrã padrão</string>
  <string name="ChatWallpaperFragment__reset_all_wallpapers">Repor todos os fundos de ecrã</string>
  <string name="ChatWallpaperFragment__reset_wallpapers">Repor fundos de ecrã</string>
  <string name="ChatWallpaperFragment__reset_wallpaper">Repor fundo de ecrã</string>
  <string name="ChatWallpaperFragment__reset_wallpaper_question">Repor fundo de ecrã?</string>
  <!--ChatWallpaperSelectionFragment-->
  <string name="ChatWallpaperSelectionFragment__choose_from_photos">Escolher das fotografias</string>
  <string name="ChatWallpaperSelectionFragment__presets">Predefinições</string>
  <!--ChatWallpaperPreviewActivity-->
  <string name="ChatWallpaperPreviewActivity__preview">Pré-visualização</string>
  <string name="ChatWallpaperPreviewActivity__set_wallpaper">Definir fundo de ecrã</string>
  <string name="ChatWallpaperPreviewActivity__swipe_to_preview_more_wallpapers">Deslize para pré-visualizar mais fundos de ecrã</string>
  <string name="ChatWallpaperPreviewActivity__set_wallpaper_for_all_chats">Definir fundo de ecrã para  todas as conversas</string>
  <string name="ChatWallpaperPreviewActivity__set_wallpaper_for_s">Definir fundo de ecrã para %1$s</string>
  <string name="ChatWallpaperPreviewActivity__viewing_your_gallery_requires_the_storage_permission">Ver a sua galeria exige ter permissão de armazenamento.</string>
  <!--WallpaperImageSelectionActivity-->
  <string name="WallpaperImageSelectionActivity__choose_wallpaper_image">Escolha a imagem do fundo de ecrã</string>
  <!--WallpaperCropActivity-->
  <string name="WallpaperCropActivity__pinch_to_zoom_drag_to_adjust">Pince para ampliar, arraste para ajustar</string>
  <string name="WallpaperCropActivity__set_wallpaper_for_all_chats">Definir fundo de ecrã para todas as conversas.</string>
  <string name="WallpaperCropActivity__set_wallpaper_for_s">Definir fundo de ecrã para %s.</string>
  <string name="WallpaperCropActivity__error_setting_wallpaper">Ocorreu um erro ao tentar definir o fundo de ecrã.</string>
  <string name="WallpaperCropActivity__blur_photo">Desfocar fotografia</string>
  <!--InfoCard-->
  <string name="payment_info_card_about_mobilecoin">Acerca da MobileCoin</string>
  <string name="payment_info_card_mobilecoin_is_a_new_privacy_focused_digital_currency">MobileCoin é uma privacidade nova focada em moeda digital.</string>
  <string name="payment_info_card_adding_funds">Adicionando fundos</string>
  <string name="payment_info_card_you_can_add_funds_for_use_in">Você pode adicionar fundos para utilizar no Molly ao adicionar a MobileCoin ao seu endereço de carteira.</string>
  <string name="payment_info_card_cashing_out">Tirar dinheiro</string>
  <string name="payment_info_card_you_can_cash_out_mobilecoin">Você pode tirar o dinheiro da MobileCoin a qualquer momento numa transferência que suporte a MobileCoin. Apenas necessita de fazer uma transferência para a sua conta nessa troca.</string>
  <string name="payment_info_card_hide_this_card">Ocultar este cartão?</string>
  <string name="payment_info_card_hide">Ocultar</string>
  <string name="payment_info_card_record_recovery_phrase">Gravar a frase de recuperação</string>
  <string name="payment_info_card_your_recovery_phrase_gives_you">A sua frase de recuperação dá-lhe outra forma de restaurar a sua conta de pagamentos.</string>
  <string name="payment_info_card_record_your_phrase">Gravar a sua frase</string>
  <string name="payment_info_card_update_your_pin">Atualizar o seu PIN</string>
  <string name="payment_info_card_with_a_high_balance">Com um saldo alto, você poderá querer atualizar para um PIN alfanumérico ou adicionar mais proteção à sua conta.</string>
  <string name="payment_info_card_update_pin">Atualizar PIN</string>
  <!--DeactivateWalletFragment-->
  <string name="DeactivateWalletFragment__deactivate_wallet">Desativar carteira</string>
  <string name="DeactivateWalletFragment__your_balance">O seu saldo</string>
  <string name="DeactivateWalletFragment__its_recommended_that_you">É recomendado que transfira os seus fundos para outro endereço de carteira antes de desativar os pagamentos. Se escolher não transferir os seus fundos agora, eles irão permanecer na sua carteira ligada ao Molly caso reative os pagamentos.</string>
  <string name="DeactivateWalletFragment__transfer_remaining_balance">Transferir o saldo restante</string>
  <string name="DeactivateWalletFragment__deactivate_without_transferring">Desativar sem transferir</string>
  <string name="DeactivateWalletFragment__deactivate">Desativar</string>
  <string name="DeactivateWalletFragment__deactivate_without_transferring_question">Desativar sem transferir?</string>
  <string name="DeactivateWalletFragment__your_balance_will_remain">O seu saldo irá ficar na sua carteira ligada ao Molly caso escolha reativar os pagamentos.</string>
  <string name="DeactivateWalletFragment__error_deactivating_wallet">Erro ao desativar a carteira.</string>
  <!--PaymentsRecoveryStartFragment-->
  <string name="PaymentsRecoveryStartFragment__recovery_phrase">Recuperar frase</string>
  <string name="PaymentsRecoveryStartFragment__view_recovery_phrase">Ver frase de recuperação</string>
  <string name="PaymentsRecoveryStartFragment__enter_recovery_phrase">Introduzir a frase de recuperação</string>
  <string name="PaymentsRecoveryStartFragment__your_balance_will_automatically_restore">O seu saldo será restaurado automaticamente quando você reinstalar o Signal se você confirmar o PIN do Signal. Você também pode restaurar o seu saldo utilizando uma frase de recuperação, que é uma frase única para si de %1$d palavras. Anote-a e guarde-a num local seguro.</string>
  <string name="PaymentsRecoveryStartFragment__your_recovery_phrase_is_a">A sua frase de recuperação é uma frase única para si com %1$d palavras. Utilize esta frase para restaurar o seu saldo.</string>
  <string name="PaymentsRecoveryStartFragment__start">Iniciar</string>
  <string name="PaymentsRecoveryStartFragment__enter_manually">Introduzir manualmente</string>
  <string name="PaymentsRecoveryStartFragment__paste_from_clipboard">Copiar da área de transferência</string>
  <!--PaymentsRecoveryPasteFragment-->
  <string name="PaymentsRecoveryPasteFragment__paste_recovery_phrase">Colar frase de recuperação</string>
  <string name="PaymentsRecoveryPasteFragment__recovery_phrase">Frase de recuperação</string>
  <string name="PaymentsRecoveryPasteFragment__next">Seguinte</string>
  <string name="PaymentsRecoveryPasteFragment__invalid_recovery_phrase">Frase de recuperação inválida</string>
  <string name="PaymentsRecoveryPasteFragment__make_sure">Certifique-se que introduziu %1$d palavras e tente novamente.</string>
  <!--PaymentsRecoveryPhraseFragment-->
  <string name="PaymentsRecoveryPhraseFragment__next">Seguinte</string>
  <string name="PaymentsRecoveryPhraseFragment__edit">Editar</string>
  <string name="PaymentsRecoveryPhraseFragment__previous">Anterior</string>
  <string name="PaymentsRecoveryPhraseFragment__your_recovery_phrase">A sua frase de recuperação</string>
  <string name="PaymentsRecoveryPhraseFragment__write_down_the_following_d_words">Anote as %1$d palavras seguintes em ordem. Guarde a sua lista num local seguro.</string>
  <string name="PaymentsRecoveryPhraseFragment__make_sure_youve_entered">Certifique-se que introduziu a frase corretamente.</string>
  <string name="PaymentsRecoveryPhraseFragment__do_not_screenshot_or_send_by_email">Não faça uma captura de ecrã ou envie um e-mail.</string>
  <string name="PaymentsRecoveryPhraseFragment__payments_account_restored">Conta de pagamentos restaurada.</string>
  <string name="PaymentsRecoveryPhraseFragment__invalid_recovery_phrase">Frase de recuperação inválida</string>
  <string name="PaymentsRecoveryPhraseFragment__make_sure_youve_entered_your_phrase_correctly_and_try_again">Certifique-se que introduziu a frase corretamente e tente de novo.</string>
  <string name="PaymentsRecoveryPhraseFragment__copy_to_clipboard">Copiar para a área de transferência?</string>
  <string name="PaymentsRecoveryPhraseFragment__if_you_choose_to_store">Se você optar por armazenar a sua frase de recuperação digitalmente, certifique-se de que ela esteja armazenada com segurança num local da sua confiança. </string>
  <string name="PaymentsRecoveryPhraseFragment__copy">Copiar</string>
  <!--PaymentsRecoveryPhraseConfirmFragment-->
  <string name="PaymentRecoveryPhraseConfirmFragment__confirm_recovery_phrase">Confirmar frase de recuperação</string>
  <string name="PaymentRecoveryPhraseConfirmFragment__enter_the_following_words">Introduza as seguintes palavras da sua frase de recuperação.</string>
  <string name="PaymentRecoveryPhraseConfirmFragment__word_d">Palavra %1$d</string>
  <string name="PaymentRecoveryPhraseConfirmFragment__see_phrase_again">Ver frase novamente</string>
  <string name="PaymentRecoveryPhraseConfirmFragment__done">Concluído</string>
  <string name="PaymentRecoveryPhraseConfirmFragment__recovery_phrase_confirmed">Recuperação de frase confirmada</string>
  <!--PaymentsRecoveryEntryFragment-->
  <string name="PaymentsRecoveryEntryFragment__enter_recovery_phrase">Introduzir a frase de recuperação</string>
  <string name="PaymentsRecoveryEntryFragment__enter_word_d">Introduza a palavra %1$d</string>
  <string name="PaymentsRecoveryEntryFragment__word_d">Palavra %1$d</string>
  <string name="PaymentsRecoveryEntryFragment__next">Seguinte</string>
  <string name="PaymentsRecoveryEntryFragment__invalid_word">Palavra inválida</string>
  <!--ClearClipboardAlarmReceiver-->
  <string name="ClearClipboardAlarmReceiver__clipboard_cleared">Área de transferência limpa.</string>
  <!--PaymentNotificationsView-->
  <string name="PaymentNotificationsView__view">Ver</string>
  <!--UnreadPayments-->
  <string name="UnreadPayments__s_sent_you_s">%1$s enviou-lhe %2$s</string>
  <string name="UnreadPayments__d_new_payment_notifications">%1$d notificações de pagamento novas</string>
  <!--CanNotSendPaymentDialog-->
  <string name="CanNotSendPaymentDialog__cant_send_payment">Não é possível enviar o pagamento</string>
  <string name="CanNotSendPaymentDialog__to_send_a_payment_to_this_user">Para enviar um pagamento para este utilizador, ele precisa de aceitar uma mensagem sua de pedido. Envie-lhe uma mensagem para criar um pedido de mensagem.</string>
  <string name="CanNotSendPaymentDialog__send_a_message">Enviar uma mensagem</string>
  <!--GroupsInCommonMessageRequest-->
  <string name="GroupsInCommonMessageRequest__you_have_no_groups_in_common_with_this_person">Não tem grupos em comum com esta pessoa. Reveja os pedidos com cuidado antes de aceitar para evitar mensagens indesejadas.</string>
  <string name="GroupsInCommonMessageRequest__none_of_your_contacts_or_people_you_chat_with_are_in_this_group">Nenhum dos seus contactos ou pessoas com quem conversa estão neste grupo. Reveja os pedidos com cuidado antes de os aceitar para evitar mensagens indesejáveis.</string>
  <string name="GroupsInCommonMessageRequest__about_message_requests">Acerca dos pedidos de mensagem</string>
  <string name="GroupsInCommonMessageRequest__okay">Ok</string>
  <string name="ChatColorSelectionFragment__heres_a_preview_of_the_chat_color">Aqui está uma simulação da cor da conversa.</string>
  <string name="ChatColorSelectionFragment__the_color_is_visible_to_only_you">A cor é visível apenas para si.</string>
  <!--GroupDescriptionDialog-->
  <string name="GroupDescriptionDialog__group_description">Descrição do grupo</string>
  <!--QualitySelectorBottomSheetDialog-->
  <string name="QualitySelectorBottomSheetDialog__standard">Standard</string>
  <string name="QualitySelectorBottomSheetDialog__faster_less_data">Mais rápido, menos dados</string>
  <string name="QualitySelectorBottomSheetDialog__high">Elevada</string>
  <string name="QualitySelectorBottomSheetDialog__slower_more_data">Mais lento, mais dados</string>
  <string name="QualitySelectorBottomSheetDialog__photo_quality">Qualidade das fotografias</string>
  <!--AppSettingsFragment-->
  <string name="AppSettingsFragment__invite_your_friends">Convide os seus amigos</string>
  <!--AccountSettingsFragment-->
  <string name="AccountSettingsFragment__account">Conta</string>
  <string name="AccountSettingsFragment__youll_be_asked_less_frequently">Ser-lhe-á pedido menos frequentemente ao longo do tempo</string>
  <string name="AccountSettingsFragment__require_your_signal_pin">Exija o seu PIN do Signal para registar novamente o seu número de telefone com o Signal.</string>
  <string name="AccountSettingsFragment__change_phone_number">Alterar o número de telemóvel</string>
  <!--ChangeNumberFragment-->
  <string name="ChangeNumberFragment__use_this_to_change_your_current_phone_number_to_a_new_phone_number">Utilize isto para alterar o seu número atual para um número de telemóvel novo. Não pode desfazer esta alteração.\n\nAntes de continuar, assegure-se que o seu número novo pode receber SMS ou chamadas.</string>
  <string name="ChangeNumberFragment__continue">Continuar</string>
  <string name="ChangeNumber__your_phone_number_has_been_changed">O seu número de telemóvel foi alterado.</string>
  <!--ChangeNumberEnterPhoneNumberFragment-->
  <string name="ChangeNumberEnterPhoneNumberFragment__change_number">Alterar número</string>
  <string name="ChangeNumberEnterPhoneNumberFragment__your_old_number">O seu número antigo</string>
  <string name="ChangeNumberEnterPhoneNumberFragment__old_phone_number">Número de telemóvel antigo</string>
  <string name="ChangeNumberEnterPhoneNumberFragment__your_new_number">O seu número novo</string>
  <string name="ChangeNumberEnterPhoneNumberFragment__new_phone_number">Número de telemóvel novo</string>
  <string name="ChangeNumberEnterPhoneNumberFragment__the_phone_number_you_entered_doesnt_match_your_accounts">O número de telemóvel que introduziu não coincide com as suas contas.</string>
  <string name="ChangeNumberEnterPhoneNumberFragment__you_must_specify_your_old_number_country_code">Deverá especificar o código do país do seu número antigo</string>
  <string name="ChangeNumberEnterPhoneNumberFragment__you_must_specify_your_old_phone_number">Deverá especificar o seu número de telemóvel antigo</string>
  <string name="ChangeNumberEnterPhoneNumberFragment__you_must_specify_your_new_number_country_code">Deverá especificar o código do país do seu número novo</string>
  <string name="ChangeNumberEnterPhoneNumberFragment__you_must_specify_your_new_phone_number">Deverá especificar o seu número de telemóvel novo</string>
  <!--ChangeNumberVerifyFragment-->
  <string name="ChangeNumberVerifyFragment__change_number">Alterar número</string>
  <string name="ChangeNumberVerifyFragment__verifying_s">A verificar %1$s</string>
  <string name="ChangeNumberVerifyFragment__captcha_required">Captcha necessário</string>
  <!--ChangeNumberConfirmFragment-->
  <string name="ChangeNumberConfirmFragment__change_number">Alterar número</string>
  <string name="ChangeNumberConfirmFragment__you_are_about_to_change_your_phone_number_from_s_to_s">Está prestes a alterar p seu número de telemóvel de %1$s para %2$s.\n\n\Antes de prosseguir, confirme que o número abaixo se encontra correto.</string>
  <string name="ChangeNumberConfirmFragment__edit_number">Editar número</string>
  <!--ChangeNumberRegistrationLockFragment-->
  <string name="ChangeNumberRegistrationLockFragment__signal_change_number_need_help_with_pin_for_android_v2_pin">Alterar o número do Signal - Necessita de ajuda com o PIN para Android (v2 PIN)</string>
  <!--ChangeNumberPinDiffersFragment-->
  <string name="ChangeNumberPinDiffersFragment__pins_do_not_match">Os PINs não correspondem</string>
  <string name="ChangeNumberPinDiffersFragment__the_pin_associated_with_your_new_number_is_different_from_the_pin_associated_with_your_old_one">O PIN associado ao seu número novo é diferente do PIN associado ao número antigo. Deseja manter o seu PIN antigo ou criar um PIN novo?</string>
  <string name="ChangeNumberPinDiffersFragment__keep_old_pin">Manter o PIN antigo</string>
  <string name="ChangeNumberPinDiffersFragment__update_pin">Atualizar PIN</string>
  <string name="ChangeNumberPinDiffersFragment__keep_old_pin_question">Manter o PIN antigo?</string>
  <!--ChangeNumberLockActivity-->
  <string name="ChangeNumberLockActivity__it_looks_like_you_tried_to_change_your_number_but_we_were_unable_to_determine_if_it_was_successful_rechecking_now">Parece que você tentou mudar o seu número de telemóvel. Aguardamos a confirmação de que a mudança foi bem-sucedida.\n\nA verificar agora…</string>
  <string name="ChangeNumberLockActivity__change_status_confirmed">Estado da alteração confirmado</string>
  <string name="ChangeNumberLockActivity__your_number_has_been_confirmed_as_s">Seu número foi confirmado como %1$s. Se esse não for o seu novo número, refaça o processo de alteração de número.</string>
  <string name="ChangeNumberLockActivity__change_status_unconfirmed">Estado da alteração não confirmado</string>
  <string name="ChangeNumberLockActivity__we_could_not_determine_the_status_of_your_change_number_request">Não foi possível determinar o estado do seu pedido de alteração de número.\n\n(Erro: %1$s)</string>
  <string name="ChangeNumberLockActivity__retry">Tentar novamente</string>
  <string name="ChangeNumberLockActivity__leave">Abandonar</string>
  <string name="ChangeNumberLockActivity__submit_debug_log">Enviar relatório de erros</string>
  <!--ChatsSettingsFragment-->
  <string name="ChatsSettingsFragment__keyboard">Teclado</string>
  <string name="ChatsSettingsFragment__enter_key_sends">Tecla de Enter envia</string>
  <!--SmsSettingsFragment-->
  <string name="SmsSettingsFragment__use_as_default_sms_app">Definir como aplicação de SMS pré-definida</string>
  <!--NotificationsSettingsFragment-->
  <string name="NotificationsSettingsFragment__messages">Mensagens</string>
  <string name="NotificationsSettingsFragment__calls">Chamadas</string>
  <string name="NotificationsSettingsFragment__notify_when">Notificar-me quando…</string>
  <string name="NotificationsSettingsFragment__contact_joins_signal">Um contacto juntou-se ao Signal</string>
  <!--Notification preference header-->
  <string name="NotificationsSettingsFragment__notification_profiles">Perfis de notificações</string>
  <!--Notification preference option header-->
  <string name="NotificationsSettingsFragment__profiles">Perfis</string>
  <!--Notification preference summary text-->
  <!--NotificationProfilesFragment-->
  <!--Title for notification profiles screen that shows all existing profiles-->
  <string name="NotificationProfilesFragment__notification_profiles">Perfis de notificações</string>
  <!--Button text to create a notification profile-->
  <string name="NotificationProfilesFragment__create_profile">Criar perfil</string>
  <!--PrivacySettingsFragment-->
  <string name="PrivacySettingsFragment__blocked">Utilizadores bloqueados</string>
  <string name="PrivacySettingsFragment__d_contacts">%1$d contactos</string>
  <string name="PrivacySettingsFragment__messaging">Mensagens</string>
  <string name="PrivacySettingsFragment__disappearing_messages">Destruição de mensagens</string>
  <string name="PrivacySettingsFragment__app_security">Segurança da aplicação</string>
  <string name="PrivacySettingsFragment__block_screenshots_in_the_recents_list_and_inside_the_app">Bloquear a captura de ecrã na lista de aplicações recentes abertas e dentro da aplicação</string>
  <string name="PrivacySettingsFragment__signal_message_and_calls">As mensagens e chamadas do Signal, retransmitem sempre as chamadas e emissor selado</string>
  <string name="PrivacySettingsFragment__default_timer_for_new_changes">Temporizador padrão para conversas novas</string>
  <string name="PrivacySettingsFragment__set_a_default_disappearing_message_timer_for_all_new_chats_started_by_you">Defina um tempo padrão para a destruição de mensagens de todas as conversas novas iniciadas por si.</string>
  <!--AdvancedPrivacySettingsFragment-->
  <string name="AdvancedPrivacySettingsFragment__show_status_icon">Exibir ícone de estado</string>
  <string name="AdvancedPrivacySettingsFragment__show_an_icon">Exibe um ícone nos detalhes das mensagens quando elas foram entregues utilizando o emissor selado.</string>
  <!--ExpireTimerSettingsFragment-->
  <string name="ExpireTimerSettingsFragment__when_enabled_new_messages_sent_and_received_in_new_chats_started_by_you_will_disappear_after_they_have_been_seen">Quando ativado, as novas mensagens enviadas e recebidas em conversas novas que tenham sido iniciadas por si irão ser destruídas após terem sido lidas.</string>
  <string name="ExpireTimerSettingsFragment__when_enabled_new_messages_sent_and_received_in_this_chat_will_disappear_after_they_have_been_seen">Quando ativado, as novas mensagens enviadas e recebidas nesta conversa irão ser destruídas após terem sido lidas.</string>
  <string name="ExpireTimerSettingsFragment__off">Off</string>
  <string name="ExpireTimerSettingsFragment__4_weeks">4 semanas</string>
  <string name="ExpireTimerSettingsFragment__1_week">1 semana</string>
  <string name="ExpireTimerSettingsFragment__1_day">1 dia</string>
  <string name="ExpireTimerSettingsFragment__8_hours">8 horas</string>
  <string name="ExpireTimerSettingsFragment__1_hour">1 hora</string>
  <string name="ExpireTimerSettingsFragment__5_minutes">5 minutos</string>
  <string name="ExpireTimerSettingsFragment__30_seconds">30 segundos</string>
  <string name="ExpireTimerSettingsFragment__custom_time">Temporizador personalizado</string>
  <string name="ExpireTimerSettingsFragment__set">Definir</string>
  <string name="ExpireTimerSettingsFragment__save">Guardar</string>
  <string name="CustomExpireTimerSelectorView__seconds">segundos</string>
  <string name="CustomExpireTimerSelectorView__minutes">minutos</string>
  <string name="CustomExpireTimerSelectorView__hours">horas</string>
  <string name="CustomExpireTimerSelectorView__days">dias</string>
  <string name="CustomExpireTimerSelectorView__weeks">semanas</string>
  <!--HelpSettingsFragment-->
  <string name="HelpSettingsFragment__support_center">Centro de suporte</string>
  <string name="HelpSettingsFragment__contact_us">Contacte-nos</string>
  <string name="HelpSettingsFragment__version">Versão</string>
  <string name="HelpSettingsFragment__debug_log">Relatório de depuração</string>
  <string name="HelpSettingsFragment__terms_amp_privacy_policy">Termos e Política de privacidade</string>
  <string name="HelpFragment__copyright_signal_messenger">Copyright Molly Messenger</string>
  <string name="HelpFragment__licenced_under_the_gplv3">Distribuição guiada pela licença GPLv3</string>
  <!--DataAndStorageSettingsFragment-->
  <string name="DataAndStorageSettingsFragment__media_quality">Qualidade média</string>
  <string name="DataAndStorageSettingsFragment__sent_media_quality">Qualidade da multimédia enviada</string>
  <string name="DataAndStorageSettingsFragment__sending_high_quality_media_will_use_more_data">Enviar multimédia com alta qualidade utilizará mais dados de internet.</string>
  <string name="DataAndStorageSettingsFragment__high">Elevada</string>
  <string name="DataAndStorageSettingsFragment__standard">Normal</string>
  <string name="DataAndStorageSettingsFragment__calls">Chamadas</string>
  <!--ChatColorSelectionFragment-->
  <string name="ChatColorSelectionFragment__auto">Auto</string>
  <string name="ChatColorSelectionFragment__use_custom_colors">Utilizar cores personalizadas</string>
  <string name="ChatColorSelectionFragment__chat_color">Cor da conversa</string>
  <string name="ChatColorSelectionFragment__edit">Editar</string>
  <string name="ChatColorSelectionFragment__duplicate">Duplicar</string>
  <string name="ChatColorSelectionFragment__delete">Eliminar</string>
  <string name="ChatColorSelectionFragment__delete_color">Eliminar cor</string>
  <plurals name="ChatColorSelectionFragment__this_custom_color_is_used">
    <item quantity="one">Esta cor personalizada é utilizada em %1$d conversa. Deseja eliminá-la para todas as conversas?</item>
    <item quantity="other">Esta cor personalizada é utilizada em %1$d conversas. Deseja eliminá-la para todas as conversas?</item>
  </plurals>
  <string name="ChatColorSelectionFragment__delete_chat_color">Eliminar cor da conversa?</string>
  <!--CustomChatColorCreatorFragment-->
  <string name="CustomChatColorCreatorFragment__solid">Sólida</string>
  <string name="CustomChatColorCreatorFragment__gradient">Gradiente</string>
  <string name="CustomChatColorCreatorFragment__hue">Tom</string>
  <string name="CustomChatColorCreatorFragment__saturation">Saturação</string>
  <!--CustomChatColorCreatorFragmentPage-->
  <string name="CustomChatColorCreatorFragmentPage__save">Guardar</string>
  <string name="CustomChatColorCreatorFragmentPage__edit_color">Editar cor</string>
  <plurals name="CustomChatColorCreatorFragmentPage__this_color_is_used">
    <item quantity="one">Esta cor é utilizada em %1$d conversa. Deseja guardar as alterações em todas as conversas?</item>
    <item quantity="other">Esta cor é utilizada em %1$d conversas. Deseja guardar as alterações em todas as conversas?</item>
  </plurals>
  <!--ChatColorGradientTool-->
  <string name="ChatColorGradientTool_top_edge_selector">Seletor da borda superior</string>
  <string name="ChatColorGradientTool_bottom_edge_selector">Seletor da borda inferior</string>
  <!--EditReactionsFragment-->
  <string name="EditReactionsFragment__customize_reactions">Personalizar reações</string>
  <string name="EditReactionsFragment__tap_to_replace_an_emoji">Toque para substituir um emoji</string>
  <string name="EditReactionsFragment__reset">Reiniciar</string>
  <string name="EditReactionsFragment_save">Guardar</string>
  <string name="ChatColorSelectionFragment__auto_matches_the_color_to_the_wallpaper">Faz corresponder automaticamente a cor com o fundo de ecrã</string>
  <string name="CustomChatColorCreatorFragment__drag_to_change_the_direction_of_the_gradient">Arraste para alterar a orientação do gradiente</string>
  <!--ChatColorsMegaphone-->
  <string name="ChatColorsMegaphone__new_chat_colors">Novas cores de conversas</string>
  <string name="ChatColorsMegaphone__we_switched_up_chat_colors">Trocamos as cores das conversas para lhe dar mais opções e facilitar a leitura das conversas.</string>
  <string name="ChatColorsMegaphone__appearance">Aspeto</string>
  <string name="ChatColorsMegaphone__not_now">Agora não</string>
  <!--AddAProfilePhotoMegaphone-->
  <string name="AddAProfilePhotoMegaphone__add_a_profile_photo">Adicionar uma fotografia de perfil</string>
  <string name="AddAProfilePhotoMegaphone__choose_a_look_and_color">Escolha uma aparência e uma cor para personalizar as suas iniciais.</string>
  <string name="AddAProfilePhotoMegaphone__not_now">Agora não</string>
  <string name="AddAProfilePhotoMegaphone__add_photo">Adicionar fotografia</string>
  <!--BecomeASustainerMegaphone-->
  <string name="BecomeASustainerMegaphone__become_a_sustainer">Torne-se num apoiante</string>
  <string name="BecomeASustainerMegaphone__signal_is_powered">Signal é assegurado por pessoas como você. Contribua e receba um crachá no perfil.</string>
  <string name="BecomeASustainerMegaphone__no_thanks">Não, obrigado</string>
  <string name="BecomeASustainerMegaphone__contribute">Contribuir</string>
  <!--KeyboardPagerFragment-->
  <string name="KeyboardPagerFragment_emoji">Emoji</string>
  <string name="KeyboardPagerFragment_open_emoji_search">Abrir a pesquisa de emoji</string>
  <string name="KeyboardPagerFragment_open_sticker_search">Abrir a pesquisa de autocolantes</string>
  <string name="KeyboardPagerFragment_open_gif_search">Abrir a pesquisa de GIFs</string>
  <string name="KeyboardPagerFragment_stickers">Autocolantes</string>
  <string name="KeyboardPagerFragment_backspace">Backspace</string>
  <string name="KeyboardPagerFragment_gifs">Gifs</string>
  <string name="KeyboardPagerFragment_search_emoji">Procurar emoji</string>
  <string name="KeyboardPagerfragment_back_to_emoji">Voltar aos emoji</string>
  <string name="KeyboardPagerfragment_clear_search_entry">Limpar a entrada de pesquisa</string>
  <string name="KeyboardPagerFragment_search_giphy">Procurar GIPHY</string>
  <!--StickerSearchDialogFragment-->
  <string name="StickerSearchDialogFragment_search_stickers">Procurar autocolantes</string>
  <string name="StickerSearchDialogFragment_no_results_found">Não foram encontrados resultados</string>
  <string name="EmojiSearchFragment__no_results_found">Não foram encontrados resultados</string>
  <string name="NotificationsSettingsFragment__unknown_ringtone">Toque desconhecido</string>
  <!--ConversationSettingsFragment-->
  <string name="ConversationSettingsFragment__send_message">Enviar mensagem</string>
  <string name="ConversationSettingsFragment__start_video_call">Iniciar videochamada</string>
  <string name="ConversationSettingsFragment__start_audio_call">Iniciar chamada de áudio</string>
  <string name="ConversationSettingsFragment__message">Mensagem</string>
  <string name="ConversationSettingsFragment__video">Vídeo</string>
  <string name="ConversationSettingsFragment__audio">Áudio</string>
  <string name="ConversationSettingsFragment__call">Telefonar</string>
  <string name="ConversationSettingsFragment__mute">Silenciar</string>
  <string name="ConversationSettingsFragment__muted">Silenciado</string>
  <string name="ConversationSettingsFragment__search">Procurar</string>
  <string name="ConversationSettingsFragment__disappearing_messages">Destruição de mensagens</string>
  <string name="ConversationSettingsFragment__sounds_and_notifications">Sons e notificações</string>
  <string name="ConversationSettingsFragment__contact_details">Detalhes de contacto</string>
  <string name="ConversationSettingsFragment__view_safety_number">Ver número de segurança</string>
  <string name="ConversationSettingsFragment__block">Bloquear</string>
  <string name="ConversationSettingsFragment__block_group">Bloquear grupo</string>
  <string name="ConversationSettingsFragment__unblock">Desbloquear</string>
  <string name="ConversationSettingsFragment__unblock_group">Desbloquear grupo</string>
  <string name="ConversationSettingsFragment__add_to_a_group">Adicionar a um grupo</string>
  <string name="ConversationSettingsFragment__see_all">Ver tudo</string>
  <string name="ConversationSettingsFragment__add_members">Adicionar membros</string>
  <string name="ConversationSettingsFragment__permissions">Permissões</string>
  <string name="ConversationSettingsFragment__requests_and_invites">Pedidos e convites</string>
  <string name="ConversationSettingsFragment__group_link">Link do grupo</string>
  <string name="ConversationSettingsFragment__add_as_a_contact">Adicionar como contacto</string>
  <string name="ConversationSettingsFragment__unmute">Remover do silêncio</string>
  <string name="ConversationSettingsFragment__conversation_muted_until_s">Conversa silenciada até %1$s</string>
  <string name="ConversationSettingsFragment__conversation_muted_forever">Conversa silenciada para sempre</string>
  <string name="ConversationSettingsFragment__copied_phone_number_to_clipboard">Copiado número de telefone para a área de transferência.</string>
  <string name="ConversationSettingsFragment__phone_number">Número de telefone</string>
  <string name="ConversationSettingsFragment__get_badges">Obtenha crachás para o seu perfil apoiando o Signal. Toque num crachá para saber mais. </string>
  <!--PermissionsSettingsFragment-->
  <string name="PermissionsSettingsFragment__add_members">Adicionar membros</string>
  <string name="PermissionsSettingsFragment__edit_group_info">Editar informação do grupo</string>
  <string name="PermissionsSettingsFragment__send_messages">Enviar mensagens</string>
  <string name="PermissionsSettingsFragment__all_members">Todos os membros</string>
  <string name="PermissionsSettingsFragment__only_admins">Apenas administradores</string>
  <string name="PermissionsSettingsFragment__who_can_add_new_members">Quem pode adicionar novos membros?</string>
  <string name="PermissionsSettingsFragment__who_can_edit_this_groups_info">Quem pode editar a informação do grupo?</string>
  <string name="PermissionsSettingsFragment__who_can_send_messages">Quem é que pode enviar mensagens?</string>
  <!--SoundsAndNotificationsSettingsFragment-->
  <string name="SoundsAndNotificationsSettingsFragment__mute_notifications">Silenciar notificações</string>
  <string name="SoundsAndNotificationsSettingsFragment__not_muted">Não silenciado(a)</string>
  <string name="SoundsAndNotificationsSettingsFragment__muted_until_s">Silenciada até %1$s</string>
  <string name="SoundsAndNotificationsSettingsFragment__mentions">Menções</string>
  <string name="SoundsAndNotificationsSettingsFragment__always_notify">Notificar sempre</string>
  <string name="SoundsAndNotificationsSettingsFragment__do_not_notify">Não notificar</string>
  <string name="SoundsAndNotificationsSettingsFragment__custom_notifications">Notificações personalizadas</string>
  <!--StickerKeyboard-->
  <string name="StickerKeyboard__recently_used">Utilizado recentemente</string>
  <!--PlaybackSpeedToggleTextView-->
  <string name="PlaybackSpeedToggleTextView__p5x">.5x</string>
  <string name="PlaybackSpeedToggleTextView__1x">1x</string>
  <string name="PlaybackSpeedToggleTextView__1p5x">1.5x</string>
  <string name="PlaybackSpeedToggleTextView__2x">2x</string>
  <!--PaymentRecipientSelectionFragment-->
  <string name="PaymentRecipientSelectionFragment__new_payment">Novo pagamento</string>
  <!--NewConversationActivity-->
  <string name="NewConversationActivity__new_message">Nova mensagem</string>
  <!--ContactFilterView-->
  <string name="ContactFilterView__search_name_or_number">Procurar nome ou número</string>
  <!--VoiceNotePlayerView-->
  <string name="VoiceNotePlayerView__dot_s">· %1$s</string>
  <string name="VoiceNotePlayerView__stop_voice_message">Parar mensagem de voz</string>
  <string name="VoiceNotePlayerView__change_voice_message_speed">Alterar a velocidade da mensagem de voz</string>
  <string name="VoiceNotePlayerView__pause_voice_message">Pausar mensagem de voz</string>
  <string name="VoiceNotePlayerView__play_voice_message">Reproduzir mensagem de voz</string>
  <string name="VoiceNotePlayerView__navigate_to_voice_message">Navegar para a mensagem de voz</string>
  <!--AvatarPickerFragment-->
  <string name="AvatarPickerFragment__avatar_preview">Pré-visualização de avatar</string>
  <string name="AvatarPickerFragment__camera">Câmara</string>
  <string name="AvatarPickerFragment__take_a_picture">Tirar uma fotografia</string>
  <string name="AvatarPickerFragment__choose_a_photo">Escolha uma fotografia</string>
  <string name="AvatarPickerFragment__photo">Fotografia</string>
  <string name="AvatarPickerFragment__text">Texto</string>
  <string name="AvatarPickerFragment__save">Guardar</string>
  <string name="AvatarPickerFragment__select_an_avatar">Selecione um avatar</string>
  <string name="AvatarPickerFragment__clear_avatar">Remover avatar</string>
  <string name="AvatarPickerFragment__edit">Editar</string>
  <string name="AvatarPickerRepository__failed_to_save_avatar">Falha ao guardar o avatar</string>
  <!--TextAvatarCreationFragment-->
  <string name="TextAvatarCreationFragment__preview">Pré-visualização</string>
  <string name="TextAvatarCreationFragment__done">Concluído</string>
  <string name="TextAvatarCreationFragment__text">Texto</string>
  <string name="TextAvatarCreationFragment__color">Cor</string>
  <!--VectorAvatarCreationFragment-->
  <string name="VectorAvatarCreationFragment__select_a_color">Selecione uma cor</string>
  <!--ContactSelectionListItem-->
  <string name="ContactSelectionListItem__sms">SMS</string>
  <string name="ContactSelectionListItem__dot_s">· %1$s</string>
  <!--DSLSettingsToolbar-->
  <string name="DSLSettingsToolbar__navigate_up">Ir para cima</string>
  <string name="MultiselectForwardFragment__forward_to">Reencaminhar para</string>
  <string name="MultiselectForwardFragment__add_a_message">Adicionar uma mensagem</string>
  <string name="MultiselectForwardFragment__faster_forwards">Reencaminhar mais rapidamente</string>
  <string name="MultiselectForwardFragment__forwarded_messages_are_now">As mensagens reencaminhadas agora são enviadas imediatamente.</string>
  <plurals name="MultiselectForwardFragment_send_d_messages">
    <item quantity="one">Enviar %1$d mensagem</item>
    <item quantity="other">Enviar %1$d mensagens</item>
  </plurals>
  <plurals name="MultiselectForwardFragment_messages_sent">
    <item quantity="one">Mensagem enviada</item>
    <item quantity="other">Mensagens enviadas</item>
  </plurals>
  <plurals name="MultiselectForwardFragment_messages_failed_to_send">
    <item quantity="one">Mensagem com falha de envio</item>
    <item quantity="other">Mensagens com falha de envio</item>
  </plurals>
  <plurals name="MultiselectForwardFragment__couldnt_forward_messages">
    <item quantity="one">Não foi possível reencaminhar a mensagem porque ela já não está disponível.</item>
    <item quantity="other">Não foi possível reencaminhar as mensagens porque elas já não estão disponíveis.</item>
  </plurals>
  <string name="MultiselectForwardFragment__limit_reached">Atingido o limite</string>
  <!--Media V2-->
  <string name="MediaReviewFragment__add_a_message">Adicionar uma mensagem</string>
  <string name="MediaReviewFragment__add_a_reply">Adicionar uma resposta</string>
  <string name="MediaReviewFragment__send_to">Enviar para</string>
  <string name="MediaReviewFragment__view_once_message">Mensagem de visualização única</string>
  <string name="MediaReviewFragment__one_or_more_items_were_too_large">Um ou mais itens são demasiado grandes</string>
  <string name="MediaReviewFragment__one_or_more_items_were_invalid">Um ou mais itens são inválidos</string>
  <string name="MediaReviewFragment__too_many_items_selected">Demasiados itens selecionados</string>
  <string name="ImageEditorHud__cancel">Cancelar</string>
  <string name="ImageEditorHud__draw">Desenhar</string>
  <string name="ImageEditorHud__write_text">Escrever texto</string>
  <string name="ImageEditorHud__add_a_sticker">Adicionar um autocolante</string>
  <string name="ImageEditorHud__blur">Desfocar</string>
  <string name="ImageEditorHud__done_editing">Edição terminada</string>
  <string name="ImageEditorHud__clear_all">Limpar tudo</string>
  <string name="ImageEditorHud__undo">Desfazer</string>
  <string name="ImageEditorHud__toggle_between_marker_and_highlighter">Alternar entre o marcador e o destacar</string>
  <string name="ImageEditorHud__delete">Eliminar</string>
  <string name="ImageEditorHud__toggle_between_text_styles">Alternar entre estilos de texto</string>
  <string name="MediaCountIndicatorButton__send">Enviar</string>
  <string name="MediaReviewSelectedItem__tap_to_remove">Pressionar para remover</string>
  <string name="MediaReviewSelectedItem__tap_to_select">Toque para selecionar</string>
  <string name="MediaReviewImagePageFragment__discard">Descartar</string>
  <string name="MediaReviewImagePageFragment__discard_changes">Descartar alterações?</string>
  <string name="MediaReviewImagePageFragment__youll_lose_any_changes">Irá perder quaisquer alterações que fez nesta fotografia.</string>
  <string name="CameraFragment__failed_to_open_camera">Ocorreu um erro a tentar abrir a câmara</string>
  <string name="BadgesOverviewFragment__my_badges">Os meus crachás</string>
  <string name="BadgesOverviewFragment__featured_badge">Crachá em destaque</string>
  <string name="BadgesOverviewFragment__display_badges_on_profile">Exibir os crachás no perfil</string>
  <string name="BadgesOverviewFragment__failed_to_update_profile">Falha ao atualizar o perfil</string>
  <string name="BadgeSelectionFragment__select_badges">Selecionar crachás</string>
  <string name="SelectFeaturedBadgeFragment__preview">Pré-visualização</string>
  <string name="SelectFeaturedBadgeFragment__select_a_badge">Selecione um crachá</string>
  <string name="SelectFeaturedBadgeFragment__you_must_select_a_badge">Deverá selecionar um crachá</string>
  <string name="SelectFeaturedBadgeFragment__failed_to_update_profile">Falha ao atualizar o perfil</string>
  <string name="ViewBadgeBottomSheetDialogFragment__become_a_sustainer">Torne-se num apoiante</string>
  <string name="ImageView__badge">Crachá</string>
  <string name="SubscribeFragment__signal_is_powered_by_people_like_you">O Signal é feito por pessoas como você.</string>
  <string name="SubscribeFragment__support_technology_that_is_built_for_you">Apoie a tecnologia desenvolvida para si (não para os seus dados) juntando-se à comunidade de pessoas que a sustentam.</string>
  <string name="SubscribeFragment__support_technology_that_is_built_for_you_not">Apoie a tecnologia desenvolvida para si (não para os seus dados) juntando-se à comunidade de pessoas que sustentam o Signal.</string>
  <string name="SubscribeFragment__currency">Moeda</string>
  <string name="SubscribeFragment__more_payment_options">Mais opções de pagamento</string>
  <string name="SubscribeFragment__cancel_subscription">Cancelar assinatura</string>
  <string name="SubscribeFragment__confirm_cancellation">Confirma o concelamento?</string>
  <string name="SubscribeFragment__you_wont_be_charged_again">Você não será cobrado novamente. O seu crachá será removido do seu perfil no final do seu período de faturação</string>
  <string name="SubscribeFragment__not_now">Agora não</string>
  <string name="SubscribeFragment__confirm">Confirmar</string>
  <string name="SubscribeFragment__update_subscription">Atualizar assinatura</string>
  <string name="SubscribeFragment__your_subscription_has_been_cancelled">A sua assinatura foi cancelada.</string>
  <string name="SubscribeFragment__update_subscription_question">Atualizar assinatura?</string>
  <string name="SubscribeFragment__update">Atualizar</string>
  <string name="SubscribeFragment__you_will_be_charged_the_full_amount">Ser-lhe-á cobrado o valor total do novo preço da assinatura aos dias de hoje. A sua assinatura será renovada %1$s. </string>
  <string name="SubscribeFragment__you_will_be_charged_the_full_amount_s_of">Ser-lhe-á cobrado o valor total (%1$s) do novo preço da assinatura aos dias de hoje. A sua assinatura será renovada mensalmente. </string>
  <string name="Subscription__s_per_month">%s/mês</string>
  <string name="Subscription__s_per_month_dot_renews_s">%1$s/mês · Renovações %2$s</string>
  <string name="Subscription__s_per_month_dot_expires_s">%1$s/mês · Expira %2$s</string>
  <string name="SubscribeLearnMoreBottomSheetDialogFragment__signal_is_a_non_profit_with_no">A Signal é uma organização sem fins lucrativos, sem anunciantes ou investidores, sustentada apenas pelas pessoas que a utilizam e valorizam. Faça uma contribuição mensal recorrente e receba um crachá de perfil para partilhar o seu apoio.</string>
  <string name="SubscribeLearnMoreBottomSheetDialogFragment__why_contribute">Porque contribuir?</string>
  <string name="SubscribeLearnMoreBottomSheetDialogFragment__signal_is_committed_to_developing">O Signal está empenhado em desenvolver tecnologia de privacidade de código aberto que protege a liberdade de expressão e permite uma comunicação global segura.</string>
  <string name="SubscribeLearnMoreBottomSheetDialogFragment__your_contribution">A sua contribuição alimenta essa causa e paga pelo desenvolvimento e operação de uma aplicação utilizada por milhões para comunicação privada. Sem anúncios. Sem rastreadores. Sem brincadeiras.</string>
  <string name="SubscribeThanksForYourSupportBottomSheetDialogFragment__thanks_for_your_support">Obrigado pelo seu Apoio!</string>
  <string name="SubscribeThanksForYourSupportBottomSheetDialogFragment__thanks_for_the_boost">Obrigado pelo seu Apoio!</string>
  <string name="SubscribeThanksForYourSupportBottomSheetDialogFragment__youve_earned_s_badge_help_signal">Você ganhou o crachá %s! Ajude o Signal a aumentar a conscientização exibindo este crachá no seu perfil. </string>
  <string name="SubscribeThanksForYourSupportBottomSheetDialogFragment__youve_earned_a_boost_badge_help_signal">Você ganhou um crachá de Apoio! Ajude o Signal a aumentar a conscientização exibindo este crachá no seu perfil. </string>
  <string name="SubscribeThanksForYourSupportBottomSheetDialogFragment__you_can_also">Também pode</string>
  <string name="SubscribeThanksForYourSupportBottomSheetDialogFragment__become_a_montly_sustainer">torne-se num apoiante do Signal.</string>
  <string name="SubscribeThanksForYourSupportBottomSheetDialogFragment__display_on_profile">Exibir no perfil</string>
  <string name="SubscribeThanksForYourSupportBottomSheetDialogFragment__make_featured_badge">Definir como crachá de destaque</string>
  <string name="SubscribeThanksForYourSupportBottomSheetDialogFragment__done">Concluído</string>
  <string name="ThanksForYourSupportBottomSheetFragment__when_you_have_more">Quando tem mais do que um crachá, você pode escolher apresentar um para para que outras pessoas o vejam no seu perfil.</string>
  <string name="BecomeASustainerFragment__get_badges">Obtenha crachás para o seu perfil ao apoiar o Signal.</string>
  <string name="BecomeASustainerFragment__signal_is_a_non_profit">Signal é uma organização sem fins lucrativos, sem anunciantes ou investidores, sustentada apenas por pessoas como você.</string>
  <string name="ManageDonationsFragment__my_support">O meu apoio</string>
  <string name="ManageDonationsFragment__manage_subscription">Gerir assinatura</string>
  <string name="ManageDonationsFragment__badges">Crachás</string>
  <string name="ManageDonationsFragment__subscription_faq">Assinatura - FAQ</string>
  <string name="ManageDonationsFragment__error_getting_subscription">Ocorreu um erro ao tentar obter a assinatura.</string>
  <string name="BoostFragment__give_signal_a_boost">Dê um Apoio ao Signal</string>
  <string name="BoostFragment__say_thanks_and_earn">Diga \"Obrigado\" e ganhe o crachá de Apoio durante %1$d dias.</string>
  <string name="Boost__enter_custom_amount">Introduzir montante personalizado</string>
  <string name="Boost__one_time_contribution">Contribuição única</string>
  <string name="MySupportPreference__add_a_signal_boost">Apoiar o Signal</string>
  <string name="MySupportPreference__s_per_month">%1$s/mês</string>
  <string name="MySupportPreference__renews_s">Renovações %1$s</string>
  <string name="MySupportPreference__processing_transaction">A processar a transação…</string>
  <!--Displayed on "My Support" screen when user badge failed to be added to their account-->
  <string name="MySupportPreference__couldnt_add_badge_s">Não foi possível adicionar o crachá. %1$s</string>
  <string name="MySupportPreference__please_contact_support">Por favor, entre em contacto com o suporte.</string>
  <string name="ExpiredBadgeBottomSheetDialogFragment__your_badge_has_expired">O seu crachá expirou</string>
  <string name="ExpiredBadgeBottomSheetDialogFragment__badge_expired">Crachá expirado</string>
  <string name="ExpiredBadgeBottomSheetDialogFragment__subscription_cancelled">Subscrição cancelada</string>
  <string name="ExpiredBadgeBottomSheetDialogFragment__your_boost_badge_has_expired">O seu crachá de Apoio expirou e deixou de ser visível para os outras pessoas através do seu perfil.</string>
  <string name="ExpiredBadgeBottomSheetDialogFragment__you_can_reactivate">Pode reativar o seu crachá de Apoio por mais 30 dias com uma contribuição única.</string>
  <string name="ExpiredBadgeBottomSheetDialogFragment__to_continue_supporting_technology">Para continuar a suportar a tecnologia que foi construída para si, considere ser um apoiante mensal.</string>
  <string name="ExpiredBadgeBottomSheetDialogFragment__become_a_sustainer">Torne-se num Apoiante</string>
  <string name="ExpiredBadgeBottomSheetDialogFragment__add_a_boost">Apoiar o Signal</string>
  <string name="ExpiredBadgeBottomSheetDialogFragment__not_now">Agora não</string>
  <string name="ExpiredBadgeBottomSheetDialogFragment__your_sustainer">A sua assinatura de Apoiante foi cancelada automaticamente porque se encontra inativo à muito tempo. O seu crachá %1$s deixou de estar visível no seu perfil.</string>
  <string name="ExpiredBadgeBottomSheetDialogFragment__you_can">Pode continuar a utilizar o Signal mas, para apoiar a aplicação e reativar o seu crachá, renove agora.</string>
  <string name="ExpiredBadgeBottomSheetDialogFragment__renew_subscription">Renovar assinatura</string>
  <string name="Subscription__please_contact_support_for_more_information">Por favor, contacte o \'Suporte\' para mais informações.</string>
  <string name="Subscription__contact_support">Contactar o Suporte</string>
  <string name="Subscription__earn_a_s_badge">Ganhe um crachá %1$s</string>
  <string name="SubscribeFragment__processing_payment">A processar pagamento…</string>
  <!--Displayed in notification when user payment fails to process on Stripe-->
  <string name="DonationsErrors__error_processing_payment">Erro ao processar o pagamento</string>
  <!--Displayed on "My Support" screen when user subscription payment method failed.-->
  <string name="DonationsErrors__error_processing_payment_s">Erro ao processar o pagamento. %1$s</string>
  <string name="DonationsErrors__your_badge_could_not_be_added">Não foi possível adicionar o seu crachá à sua conta, mas poderá ter sido debitado dinheiro. Entre em contacto com a equipa de suporte.</string>
  <string name="DonationsErrors__your_payment">Não foi possível processar o seu pagamento e não lhe foi feita nenhuma cobrança. Por favor, tente novamente. </string>
  <string name="DonationsErrors__still_processing">Ainda a processar</string>
  <string name="DonationsErrors__couldnt_add_badge">Não foi possível adicionar o crachá</string>
  <string name="DonationsErrors__your_badge_could_not">Não foi possível adicionar o seu crachá à sua conta, mas poderá ter sido debitado dinheiro. Entre em contacto com a equipa de suporte.</string>
  <string name="DonationsErrors__your_payment_is_still">O seu pagamento ainda está a ser processado. Isto poderá demorar alguns minutos, dependendo da sua ligação.</string>
  <string name="DonationsErrors__google_pay_unavailable">Google Pay indisponível</string>
  <string name="DonationsErrors__you_have_to_set_up_google_pay_to_donate_in_app">Definiu o Google Pay para as doações in-app.</string>
  <string name="DonationsErrors__failed_to_cancel_subscription">Ocorreu um erro ao tentar cancelar a assinatura</string>
  <string name="DonationsErrors__subscription_cancellation_requires_an_internet_connection">O cancelamento da sua assinatura exige que esteja disponível uma ligação à internet.</string>
  <string name="ViewBadgeBottomSheetDialogFragment__your_device_doesn_t_support_google_pay_so_you_can_t_subscribe_to_earn_a_badge_you_can_still_support_signal_by_making_a_donation_on_our_website">Seu aparelho não é compatível com Google Pay, como tal você não pode subscrever para ganhar um crachá. Você ainda pode apoiar o Signal fazendo uma doação no nosso site.</string>
  <string name="NetworkFailure__network_error_check_your_connection_and_try_again">Erro na rede. Verifique a sua ligação e tente novamente.</string>
  <string name="NetworkFailure__retry">Tentar novamente</string>
  <!--Title of create notification profile screen-->
  <string name="EditNotificationProfileFragment__name_your_profile">Nomeie o seu perfil</string>
  <!--Hint text for create/edit notification profile name-->
  <string name="EditNotificationProfileFragment__profile_name">Nome de perfil</string>
  <!--Name has a max length, this shows how many characters are used out of the max-->
  <string name="EditNotificationProfileFragment__count">%1$d/%2$d</string>
  <!--Call to action button once the profile is named to continue to the next create step-->
  <string name="EditNotificationProfileFragment__next">Seguinte</string>
  <!--Call to action button once the profile name is edited-->
  <string name="EditNotificationProfileFragment__save">Guardar</string>
  <!--Title of edit notification profile screen-->
  <string name="EditNotificationProfileFragment__edit_this_profile">Editar este perfil</string>
  <!--Error message shown when attempting to create or edit a profile name to an existing profile name-->
  <string name="EditNotificationProfileFragment__a_profile_with_this_name_already_exists">Já existe um perfil com este nome</string>
  <!--Preset selectable name for a profile name, shown as list in edit/create screen-->
  <string name="EditNotificationProfileFragment__work">Trabalho</string>
  <!--Preset selectable name for a profile name, shown as list in edit/create screen-->
  <string name="EditNotificationProfileFragment__sleep">A dormir</string>
  <!--Preset selectable name for a profile name, shown as list in edit/create screen-->
  <string name="EditNotificationProfileFragment__driving">A conduzir</string>
  <!--Preset selectable name for a profile name, shown as list in edit/create screen-->
  <string name="EditNotificationProfileFragment__downtime">Inativo</string>
  <!--Preset selectable name for a profile name, shown as list in edit/create screen-->
  <string name="EditNotificationProfileFragment__focus">Concentrado</string>
  <!--Error message shown when attempting to next/save without a profile name-->
  <string name="EditNotificationProfileFragment__profile_must_have_a_name">Deverá ter um nome</string>
  <!--Title for add recipients to notification profile screen in create flow-->
  <string name="AddAllowedMembers__allowed_notifications">Notificações permitidas</string>
  <!--Description of what the user should be doing with this screen-->
  <string name="AddAllowedMembers__add_people_and_groups_you_want_notifications_and_calls_from_when_this_profile_is_on">Adicione as pessoas ou grupos dos quais deseja receber notificações e chamadas quando este perfil se encontra ativo</string>
  <!--Button text that launches the contact picker to select from-->
  <string name="AddAllowedMembers__add_people_or_groups">Adicionar pessoas ou grupos</string>
  <!--Call to action button on contact picker for adding to profile-->
  <string name="SelectRecipientsFragment__add">Adicionar</string>
  <!--Notification profiles home fragment, shown when no profiles have been created yet-->
  <string name="NotificationProfilesFragment__create_a_profile_to_receive_notifications_and_calls_only_from_the_people_and_groups_you_want_to_hear_from">Crie um perfil para receber notificações e chamadas apenas das pessoas e grupos que você deseja receber.</string>
  <!--Header shown above list of all notification profiles-->
  <string name="NotificationProfilesFragment__profiles">Perfis</string>
  <!--Button that starts the create new notification profile flow-->
  <string name="NotificationProfilesFragment__new_profile">Perfil novo</string>
  <!--Profile active status, indicating the current profile is on for an unknown amount of time-->
  <string name="NotificationProfilesFragment__on">On</string>
  <!--Button use to permanently delete a notification profile-->
  <string name="NotificationProfileDetails__delete_profile">Eliminar perfil</string>
  <!--Snakbar message shown when removing a recipient from a profile-->
  <string name="NotificationProfileDetails__s_removed">Removido \"%1$s\".</string>
  <!--Snackbar button text that will undo the recipient remove-->
  <string name="NotificationProfileDetails__undo">Desfazer</string>
  <!--Dialog message shown to confirm deleting a profile-->
  <string name="NotificationProfileDetails__permanently_delete_profile">Eliminar perfil permanentemente?</string>
  <!--Dialog button to delete profile-->
  <string name="NotificationProfileDetails__delete">Eliminar</string>
  <!--Title/accessibility text for edit icon to edit profile emoji/name-->
  <string name="NotificationProfileDetails__edit_notification_profile">Editar perfil de notificação</string>
  <!--Schedule description if all days are selected-->
  <string name="NotificationProfileDetails__everyday">Diariamente</string>
  <!--Profile status on if it is the active profile-->
  <string name="NotificationProfileDetails__on">On</string>
  <!--Profile status on if it is not the active profile-->
  <string name="NotificationProfileDetails__off">Off</string>
  <!--Description of hours for schedule (start to end) times-->
  <string name="NotificationProfileDetails__s_to_s">%1$s para %2$s</string>
  <!--Section header for exceptions to the notification profile-->
  <string name="NotificationProfileDetails__exceptions">Exepções</string>
  <!--Profile exception to allow all calls through the profile restrictions-->
  <string name="NotificationProfileDetails__allow_all_calls">Permitir todas as chamadas</string>
  <!--Profile exception to allow all @mentions through the profile restrictions-->
  <string name="NotificationProfileDetails__notify_for_all_mentions">Notificar-me quando eu for \'Mencionado\'</string>
  <!--Section header for showing schedule information-->
  <string name="NotificationProfileDetails__schedule">Agenda</string>
  <!--If member list is long, will truncate the list and show an option to then see all when tapped-->
  <string name="NotificationProfileDetails__see_all">Ver tudo</string>
  <!--Title for add schedule to profile in create flow-->
  <string name="EditNotificationProfileSchedule__add_a_schedule">Adicionar uma agenda</string>
  <!--Descriptor text indicating what the user can do with this screen-->
  <!--Text shown next to toggle switch to enable/disable schedule-->
  <string name="EditNotificationProfileSchedule__schedule">Agenda</string>
  <!--Label for showing the start time for the schedule-->
  <string name="EditNotificationProfileSchedule__start">Iniciar</string>
  <!--Label for showing the end time for the schedule-->
  <string name="EditNotificationProfileSchedule__end">Terminar</string>
  <!--First letter of Sunday-->
  <string name="EditNotificationProfileSchedule__sunday_first_letter">D</string>
  <!--First letter of Monday-->
  <string name="EditNotificationProfileSchedule__monday_first_letter">S</string>
  <!--First letter of Tuesday-->
  <string name="EditNotificationProfileSchedule__tuesday_first_letter">T</string>
  <!--First letter of Wednesday-->
  <string name="EditNotificationProfileSchedule__wednesday_first_letter">Q</string>
  <!--First letter of Thursday-->
  <string name="EditNotificationProfileSchedule__thursday_first_letter">T</string>
  <!--First letter of Friday-->
  <string name="EditNotificationProfileSchedule__friday_first_letter">S</string>
  <!--First letter of Saturday-->
  <string name="EditNotificationProfileSchedule__saturday_first_letter">S</string>
  <!--Title of select time dialog shown when setting start time for schedule-->
  <string name="EditNotificationProfileSchedule__set_start_time">Definir hora de inicio</string>
  <!--Title of select time dialog shown when setting end time for schedule-->
  <string name="EditNotificationProfileSchedule__set_end_time">Definir hora de fim</string>
  <!--If in edit mode, call to action button text show to save schedule to profile-->
  <string name="EditNotificationProfileSchedule__save">Guardar</string>
  <!--If in create mode, call to action button text to show to skip enabling a schedule-->
  <string name="EditNotificationProfileSchedule__skip">Saltar</string>
  <!--If in create mode, call to action button text to show to use the enabled schedule and move to the next screen-->
  <string name="EditNotificationProfileSchedule__next">Seguinte</string>
  <!--Error message shown if trying to save/use a schedule with no days selected-->
  <string name="EditNotificationProfileSchedule__schedule_must_have_at_least_one_day">A agenda deverá ter pelo menos um dia</string>
  <!--Title for final screen shown after completing a profile creation-->
  <string name="NotificationProfileCreated__profile_created">Perfil criado</string>
  <!--Call to action button to press to close the created screen and move to the profile details screen-->
  <string name="NotificationProfileCreated__done">Concluir</string>
  <!--Descriptor text shown to indicate how to manually turn a profile on/off-->
  <string name="NotificationProfileCreated__you_can_turn_your_profile_on_or_off_manually_via_the_menu_on_the_chat_list">Você pode ligar ou desligar o seu perfil manualmente através do menu na lista de conversas.</string>
  <!--Descriptor text shown to indicate you can add a schedule later since you did not add one during create flow-->
  <string name="NotificationProfileCreated__add_a_schedule_in_settings_to_automate_your_profile">Adicione uma agenda nas definições para automatizar o seu perfil.</string>
  <!--Descriptor text shown to indicate your profile will follow the schedule set during create flow-->
  <string name="NotificationProfileCreated__your_profile_will_turn_on_and_off_automatically_according_to_your_schedule">O seu perfil irá ativar e desativar automaticamente de acordo com a sua agenda.</string>
  <!--Button text shown in profile selection bottom sheet to create a new profile-->
  <string name="NotificationProfileSelection__new_profile">Perfil novo</string>
  <!--Manual enable option to manually enable a profile for 1 hour-->
  <!--Manual enable option to manually enable a profile until a set time (currently 6pm or 8am depending on what is next)-->
  <string name="NotificationProfileSelection__until_s">Até %1$s</string>
  <!--Option to view profile details-->
  <string name="NotificationProfileSelection__view_settings">Ver definições</string>
  <!--Descriptor text indicating how long a profile will be on when there is a time component associated with it-->
  <string name="NotificationProfileSelection__on_until_s">Ligado até %1$s</string>
  <!--Title for notification profile megaphone-->
  <string name="NotificationProfilesMegaphone__notification_profiles">Perfis de notificações</string>
  <!--Description for notification profile megaphone-->
  <string name="NotificationProfilesMegaphone__only_get_notifications_from_the_people_and_groups_you_choose">Receba notificações apenas a partir das pessoas e grupos que você escolha.</string>
  <!--Call to action button to create a profile from megaphone-->
  <string name="NotificationProfilesMegaphone__create_a_profile">Criar um perfil</string>
  <!--Button to dismiss notification profile megaphone-->
  <string name="NotificationProfilesMegaphone__not_now">Agora não</string>
  <!--Displayed in a toast when we fail to open the ringtone picker-->
  <string name="NotificationSettingsFragment__failed_to_open_picker">Falha ao abrir o seletor.</string>
  <!--EOF-->
</resources><|MERGE_RESOLUTION|>--- conflicted
+++ resolved
@@ -1347,13 +1347,8 @@
   <string name="RegistrationActivity_play_services_error">Erro do Play Services</string>
   <string name="RegistrationActivity_google_play_services_is_updating_or_unavailable">O Google Play Services está a ser atualizado ou está temporariamente indisponível. Por favor, tente novamente.</string>
   <string name="RegistrationActivity_terms_and_privacy">Termos e Política de privacidade</string>
-<<<<<<< HEAD
-  <string name="RegistrationActivity_signal_needs_access_to_your_contacts_and_media_in_order_to_connect_with_friends">O Molly necessita de aceder aos seus contactos e armazenamento de forma a poder ligar-se com os seus amigos, trocar mensagens e efetuar chamadas seguras.</string>
-  <string name="RegistrationActivity_signal_needs_access_to_your_contacts_in_order_to_connect_with_friends">O Molly necessita de aceder aos seus contactos de forma a poder ligar-se a amigos, trocar mensagens e fazer chamadas seguras</string>
-=======
   <string name="RegistrationActivity_signal_needs_access_to_your_contacts_and_media_in_order_to_connect_with_friends">O Signal necessita das permissões de acesso aos contatos e à multimédia para o ajudar a ligar-se a amigos e a enviar mensagens. Os seus contactos são carregados utilizando a descoberta de contacto privado do Signal, o que significa que eles são encriptados de ponta a ponta e nunca visíveis para o serviço do Signal.</string>
   <string name="RegistrationActivity_signal_needs_access_to_your_contacts_in_order_to_connect_with_friends">O Signal necessita das permissões de acesso aos contatos para o ajudar a ligar-se a amigos. Os seus contactos são carregados utilizando a descoberta de contacto privado do Signal, o que significa que eles são encriptados de ponta a ponta e nunca visíveis para o serviço do Signal.</string>
->>>>>>> a0235cbc
   <string name="RegistrationActivity_rate_limited_to_service">Fez demasiadas tentativas para registar este número. Por favor, tente mais tarde.</string>
   <string name="RegistrationActivity_unable_to_connect_to_service">Não foi possível ligar ao serviço. Por favor, verifique a sua ligação à rede e tente novamente.</string>
   <string name="RegistrationActivity_non_standard_number_format">Formato de número não padronizado</string>
@@ -1750,7 +1745,7 @@
   <string name="conversation_fragment__scroll_to_the_bottom_content_description">Deslize até ao fundo</string>
   <!--BubbleOptOutTooltip-->
   <!--Message to inform the user of what Android chat bubbles are-->
-  <string name="BubbleOptOutTooltip__description">Os Balões são um recurso Android que você pode desativar nas conversas do Signal.</string>
+  <string name="BubbleOptOutTooltip__description">Os Balões são um recurso Android que você pode desativar nas conversas do Molly.</string>
   <!--Button to dismiss the tooltip for opting out of using Android bubbles-->
   <string name="BubbleOptOutTooltip__not_now">Agora não</string>
   <!--Button to move to the system settings to control the use of Android bubbles-->
