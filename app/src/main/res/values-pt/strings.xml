--- conflicted
+++ resolved
@@ -442,15 +442,9 @@
     <item quantity="one">Enviar %d convite por SMS?</item>
     <item quantity="other">Enviar %d convites por SMS?</item>
   </plurals>
-<<<<<<< HEAD
   <string name="InviteActivity_lets_switch_to_signal">Vamos mudar para o Molly: %1$s</string>
-  <string name="InviteActivity_no_app_to_share_to">Parece que não tem aplicações para as quais partilhar.</string>
-  <string name="InviteActivity_friends_dont_let_friends_text_unencrypted">Amigos não deixam os amigos conversarem sem segurança.</string>
-=======
-  <string name="InviteActivity_lets_switch_to_signal">Vamos mudar para o Signal: %1$s</string>
   <string name="InviteActivity_no_app_to_share_to">Parece que não tem aplicações para partilhar.</string>
   <string name="InviteActivity_friends_dont_let_friends_text_unencrypted">Os amigos não deixam que os seus amigos conversem sem segurança.</string>
->>>>>>> b1a20000
   <!--Job-->
   <string name="Job_working_in_the_background">A processar em segundo plano…</string>
   <!--LearnMoreTextView-->
@@ -767,7 +761,7 @@
   <string name="RegistrationActivity_less_information">Menos informação</string>
   <string name="RegistrationActivity_signal_needs_access_to_your_contacts_and_media_in_order_to_connect_with_friends">O Molly necessita de acesso aos contactos e armazenamento de forma a poder ligar-se com os seus amigos, trocar mensagens e efetuar chamadas seguras.</string>
   <string name="RegistrationActivity_unable_to_connect_to_service">Não foi possível ligar ao serviço. Por favor, verifique a sua ligação à rede e tente novamente.</string>
-  <string name="RegistrationActivity_to_easily_verify_your_phone_number_signal_can_automatically_detect_your_verification_code">Para verificar facilmente o seu número de telefone, o Signal pode detectar automaticamente o seu código de verificação, caso o permita ler mensagens SMS.</string>
+  <string name="RegistrationActivity_to_easily_verify_your_phone_number_signal_can_automatically_detect_your_verification_code">Para verificar facilmente o seu número de telefone, o Molly pode detectar automaticamente o seu código de verificação, caso o permita ler mensagens SMS.</string>
   <plurals name="RegistrationActivity_debug_log_hint">
     <item quantity="one">Está a %d passo de submeter um registo de depuração.</item>
     <item quantity="other">Está agora a %d passos de submeter um registo de depuração.</item>
