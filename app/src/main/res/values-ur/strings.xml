<?xml version="1.0" encoding="UTF-8"?>
<!-- smartling.instruction_comments_enabled = on -->
<resources>
  <!-- Removed by excludeNonTranslatables <string name="app_name" translatable="false">Signal</string> -->

  <!-- Removed by excludeNonTranslatables <string name="install_url" translatable="false">https://signal.org/install</string> -->
  <!-- Removed by excludeNonTranslatables <string name="donate_url" translatable="false">https://signal.org/donate</string> -->
  <!-- Removed by excludeNonTranslatables <string name="backup_support_url" translatable="false">https://support.signal.org/hc/articles/360007059752</string> -->
  <!-- Removed by excludeNonTranslatables <string name="transfer_support_url" translatable="false">https://support.signal.org/hc/articles/360007059752</string> -->
  <!-- Removed by excludeNonTranslatables <string name="support_center_url" translatable="false">https://support.signal.org/</string> -->
  <!-- Removed by excludeNonTranslatables <string name="terms_and_privacy_policy_url" translatable="false">https://signal.org/legal</string> -->
  <!-- Removed by excludeNonTranslatables <string name="google_pay_url" translatable="false">https://pay.google.com</string> -->
  <!-- Removed by excludeNonTranslatables <string name="donation_decline_code_error_url" translatable="false">https://support.signal.org/hc/articles/4408365318426#errors</string> -->
  <!-- Removed by excludeNonTranslatables <string name="sms_export_url" translatable="false">https://support.signal.org/hc/articles/360007321171</string> -->
  <!-- Removed by excludeNonTranslatables <string name="signal_me_username_url" translatable="false">https://signal.me/#u/%1$s</string> -->
  <!-- Removed by excludeNonTranslatables <string name="signal_me_username_url_no_scheme" translatable="false">signal.me/#u/%1$s</string> -->
  <!-- Removed by excludeNonTranslatables <string name="username_support_url" translatable="false">https://support.signal.org/hc/articles/5389476324250</string> -->

    <string name="yes">جی ہاں</string>
    <string name="no">جی نہیں</string>
    <string name="delete">حذف کریں</string>
    <string name="please_wait">برائے مہربانی انتظار کریں۔۔۔</string>
    <string name="save">محفوظ کریں</string>
    <string name="note_to_self">خود کے لیے نوٹ</string>

    <!-- AlbumThumbnailView -->
  <!-- Removed by excludeNonTranslatables <string name="AlbumThumbnailView_plus" translatable="false">\+%d</string> -->

    <!-- ApplicationMigrationActivity -->
    <string name="ApplicationMigrationActivity__signal_is_updating">Molly کی تجدید ہورہی ہے۔۔۔</string>

    <!-- ApplicationPreferencesActivity -->
    <string name="ApplicationPreferenceActivity_you_havent_set_a_passphrase_yet">آپ نے ابھی تک اپنا پاس فریز منتخب نہيں کیا!</string>
    <string name="ApplicationPreferencesActivity_disable_passphrase">پاس فریز معطل کرنا ہے؟</string>
    <string name="ApplicationPreferencesActivity_this_will_permanently_unlock_signal_and_message_notifications">یہ آپ کے Molly اور پیغامات کی اطلاعات کو ہمیشہ کیلئے اَن لاک کردے گا۔</string>
    <string name="ApplicationPreferencesActivity_disable">معطل کریں</string>
    <string name="ApplicationPreferencesActivity_disable_signal_messages_and_calls">Molly پیغامات اور کال معطل کرنی ہیں؟</string>
    <string name="ApplicationPreferencesActivity_disable_signal_messages_and_calls_by_unregistering">سرور سے Molly پیغامات اور کالوں کا اندراج ختم کر کےغیر فعال کردیں۔ آپ کو اپنے فون نمبر کا اندراج دوبارہ کرنا ہوگا تاکہ مستقبل میں اسی نمبر کا استعمال ہو۔</string>
    <string name="ApplicationPreferencesActivity_error_connecting_to_server">سرور سے رابطے میں غلطی!</string>
    <string name="ApplicationPreferencesActivity_pins_are_required_for_registration_lock">اندراج کے لاک کیلئے PINs کی ضرورت ہے۔ PIN کو غیر فعال کرنے کیلئے ، براہ کرم پہلے رجسٹریشن لاک کو غیر فعال کریں۔</string>
    <string name="ApplicationPreferencesActivity_pin_created">پن تیار کیا گیا۔</string>
    <string name="ApplicationPreferencesActivity_pin_disabled">PIN غیر فعال ہے۔</string>
    <string name="ApplicationPreferencesActivity_record_payments_recovery_phrase">ریکارڈ ادائیگیوں کی وصولی کا جملہ</string>
    <string name="ApplicationPreferencesActivity_record_phrase">ریکارڈ جملہ</string>
    <string name="ApplicationPreferencesActivity_before_you_can_disable_your_pin">اپنے پن کو غیر فعال کرنے سے پہلے ، آپ کو اپنے ادائیگیوں کے کھاتے کی وصولی کو یقینی بنانے کے لئے اپنے ادائیگیوں کی بازیابی کے جملہ کو ریکارڈ کرنا ہوگا۔</string>

    <!-- NumericKeyboardView -->
  <!-- Removed by excludeNonTranslatables <string name="NumericKeyboardView__1" translatable="false">1</string> -->
  <!-- Removed by excludeNonTranslatables <string name="NumericKeyboardView__2" translatable="false">2</string> -->
  <!-- Removed by excludeNonTranslatables <string name="NumericKeyboardView__3" translatable="false">3</string> -->
  <!-- Removed by excludeNonTranslatables <string name="NumericKeyboardView__4" translatable="false">4</string> -->
  <!-- Removed by excludeNonTranslatables <string name="NumericKeyboardView__5" translatable="false">5</string> -->
  <!-- Removed by excludeNonTranslatables <string name="NumericKeyboardView__6" translatable="false">6</string> -->
  <!-- Removed by excludeNonTranslatables <string name="NumericKeyboardView__7" translatable="false">7</string> -->
  <!-- Removed by excludeNonTranslatables <string name="NumericKeyboardView__8" translatable="false">8</string> -->
  <!-- Removed by excludeNonTranslatables <string name="NumericKeyboardView__9" translatable="false">9</string> -->
  <!-- Removed by excludeNonTranslatables <string name="NumericKeyboardView__0" translatable="false">0</string> -->
    <!-- Back button on numeric keyboard -->
    <string name="NumericKeyboardView__backspace">بیک اسپیس</string>

    <!-- DraftDatabase -->
    <string name="DraftDatabase_Draft_image_snippet">(تصویر)</string>
    <string name="DraftDatabase_Draft_audio_snippet">(آواز)</string>
    <string name="DraftDatabase_Draft_video_snippet">(وڈیو)</string>
    <string name="DraftDatabase_Draft_location_snippet">(مقام)</string>
    <string name="DraftDatabase_Draft_quote_snippet">(جواب )</string>
    <string name="DraftDatabase_Draft_voice_note">(صوتی پیغام)</string>

    <!-- AttachmentKeyboard -->
    <string name="AttachmentKeyboard_gallery">گیلری</string>
    <string name="AttachmentKeyboard_file">فائل</string>
    <string name="AttachmentKeyboard_contact">رابطہ</string>
    <string name="AttachmentKeyboard_location">مقام</string>
    <string name="AttachmentKeyboard_Signal_needs_permission_to_show_your_photos_and_videos">Molly کو آپ کی تصاویر اور ویڈیوز دکھانے کیلئے اجازت درکار ہے۔</string>
    <string name="AttachmentKeyboard_give_access">رسائی دیں</string>
    <string name="AttachmentKeyboard_payment">ادائیگی</string>

    <!-- AttachmentManager -->
    <string name="AttachmentManager_cant_open_media_selection">میڈیا کے انتخاب کیلئے کوئی ایپ نہیں مل سکتی۔</string>
    <string name="AttachmentManager_signal_requires_the_external_storage_permission_in_order_to_attach_photos_videos_or_audio">Molly کو آڈیو، ویڈیو، تصاویر وغیرہ منسلک کرنے کیلئے سٹوریج اجازت کی ضرورت ہوتی ہے، لیکن اس کی مستقل طور پر نفی کر دی گئی ہے ۔ برائے مہربانی ایپ ترتیبات کی فہرست میں جائیں، \"منظوری\" منتخب کریں، اور \"اسٹوریج\" فعال کریں۔</string>
    <string name="AttachmentManager_signal_requires_contacts_permission_in_order_to_attach_contact_information">رابطوں کی معلومات لینے کیلئے Molly کو رابطوں کی منظوری کی ضرورت ہوتی ہے، لیکن اس کی ہمیشہ کیلئے نفی کردی گئی ہے۔ براہ کرم ایپ ترتیبات کی فہرست میں جاکر \"منظوری\" کا انتخاب کریں،اور \"رابطے\" فعال کریں۔</string>
    <string name="AttachmentManager_signal_requires_location_information_in_order_to_attach_a_location">Molly کو مقام سے منسلک کرنے کیلئے مقام کی منظوری کی ضرورت ہے،لیکن اس کی مستقل طور پر نفی کردی گئی ہے۔ براہ کرم ایپ ترتیبات کی فہرست میں جائیں\"منظوری\" منتخب کریں، اور \"مقام\" فعال کریں۔</string>
    <!-- Alert dialog title to show the recipient has not activated payments -->
    <string name="AttachmentManager__not_activated_payments">%1$s نے پیمنٹس فعال نہیں کیں </string>
    <!-- Alert dialog description to send the recipient a request to activate payments -->
    <string name="AttachmentManager__request_to_activate_payments">کیا آپ انہیں پیمنٹس فعال کرنے کی درخواست بھیجنا چاہتے ہیں؟</string>
    <!-- Alert dialog button to send request -->
    <string name="AttachmentManager__send_request">درخواست بھیجیں</string>
    <!-- Alert dialog button to cancel dialog -->
    <string name="AttachmentManager__cancel">منسوخ کریں</string>

    <!-- AttachmentUploadJob -->
    <string name="AttachmentUploadJob_uploading_media">میڈیا اپ لوڈ ہو رہا ہے۔</string>
    <string name="AttachmentUploadJob_compressing_video_start">ویڈیو مختصر ہو رہی ہے۔۔۔</string>

    <!-- BackgroundMessageRetriever -->
    <string name="BackgroundMessageRetriever_checking_for_messages">پیغامات کی جانچ ہو رہی ہے…</string>

    <!-- BlockedUsersActivity -->
    <string name="BlockedUsersActivity__blocked_users">بلاک کردہ یوزرز</string>
    <string name="BlockedUsersActivity__add_blocked_user">بلاک کردہ یوزر کو شامل کریں</string>
    <string name="BlockedUsersActivity__blocked_users_will">بلاک کردہ یوزرز آپ کو کال کرنے یا آپ کو میسجز بھیجنے کے قابل نہیں ہوں گے۔</string>
    <string name="BlockedUsersActivity__no_blocked_users">کوئی بلاک کردہ یوزرز نہیں ہیں</string>
    <string name="BlockedUsersActivity__block_user">یوزر کو بلاک کریں؟</string>
    <string name="BlockedUserActivity__s_will_not_be_able_to">\"%1$s\" آپ کو کال کرنے یا پیغامات بھیجنے کے قابل نہیں ہوگا۔</string>
    <string name="BlockedUsersActivity__block">بلاک کریں</string>

    <!-- CreditCardFragment -->
    <!-- Title of fragment detailing the donation amount for one-time donation, displayed above the credit card text fields -->
    <string name="CreditCardFragment__donation_amount_s">عطیے کی رقم: %1$s</string>
    <!-- Title of fragment detailing the donation amount for monthly donation, displayed above the credit card text fields -->
    <string name="CreditCardFragment__donation_amount_s_per_month">عطیے کی رقم: %1$sماہانہ</string>
    <!-- Explanation of how to fill in the form, displayed above the credit card text fields -->
    <!-- Explanation of how to fill in the form and a note about pii, displayed above the credit card text fields -->
    <string name="CreditCardFragment__enter_your_card_details">اپنے کارڈ کی تفصیلات درج کریں۔ Signal آپ کی ذاتی معلومات جمع یا اسٹور نہیں کرتا۔</string>
    <!-- Displayed as a hint in the card number text field -->
    <string name="CreditCardFragment__card_number">کارڈ نمبر</string>
    <!-- Displayed as a hint in the card expiry text field -->
    <string name="CreditCardFragment__mm_yy">MM/YY</string>
    <!-- Displayed as a hint in the card cvv text field -->
    <string name="CreditCardFragment__cvv">CVV</string>
    <!-- Error displayed under the card number text field when there is an invalid card number entered -->
    <string name="CreditCardFragment__invalid_card_number">کارڈ نمبر غلط ہے</string>
    <!-- Error displayed under the card expiry text field when the card is expired -->
    <string name="CreditCardFragment__card_has_expired">کارڈ زائد المیعاد ہو گیا ہے</string>
    <!-- Error displayed under the card cvv text field when the cvv is too short -->
    <string name="CreditCardFragment__code_is_too_short">کوڈ بہت چھوٹا ہے</string>
    <!-- Error displayed under the card cvv text field when the cvv is too long -->
    <string name="CreditCardFragment__code_is_too_long">کوڈ بہت طویل ہے</string>
    <!-- Error displayed under the card cvv text field when the cvv is invalid -->
    <string name="CreditCardFragment__invalid_code">کوڈ غلط ہے</string>
    <!-- Error displayed under the card expiry text field when the expiry month is invalid -->
    <string name="CreditCardFragment__invalid_month">مہینہ غلط ہے</string>
    <!-- Error displayed under the card expiry text field when the expiry is missing the year -->
    <string name="CreditCardFragment__year_required">سال درکار ہے</string>
    <!-- Error displayed under the card expiry text field when the expiry year is invalid -->
    <string name="CreditCardFragment__invalid_year">سال غلط ہے</string>
    <!-- Button label to confirm credit card input and proceed with payment -->
    <string name="CreditCardFragment__continue">جاری رکھیں</string>

    <!-- BlockUnblockDialog -->
    <string name="BlockUnblockDialog_block_and_leave_s">%1$s کو بلاک کریں اور چھوڑ دیں؟</string>
    <string name="BlockUnblockDialog_block_s">%1$s کو بلاک کریں؟</string>
    <string name="BlockUnblockDialog_you_will_no_longer_receive_messages_or_updates">آپ کو اب اس گروپ کی طرف سے پیغامات یا اپ ڈیٹس نہیں آئیں گے اور ممبران آپ کو دوبارہ اس گروپ میں شامل نہیں کرسکیں گے۔</string>
    <string name="BlockUnblockDialog_group_members_wont_be_able_to_add_you">گروپ ممبران آپ کو دوبارہ اس گروپ میں شامل نہیں کرسکیں گے۔</string>
    <string name="BlockUnblockDialog_group_members_will_be_able_to_add_you">گروپ ممبران آپ کو دوبارہ اس گروپ میں شامل کرسکیں گے۔</string>
    <!-- Text that is shown when unblocking a Signal contact -->
    <string name="BlockUnblockDialog_you_will_be_able_to_call_and_message_each_other">آپ ایک دوسرے کو پیغام دینے اور کال کرنے کے قابل ہو جائیں گے اور آپ کے نام اور تصویر ان کے ساتھ شیئر کی جائے گی۔</string>
    <!-- Text that is shown when unblocking an SMS contact -->
    <string name="BlockUnblockDialog_you_will_be_able_to_message_each_other">آپ ایک دوسرے کو پیغام بھیجنے کے قابل ہوں گے۔</string>
    <string name="BlockUnblockDialog_blocked_people_wont_be_able_to_call_you_or_send_you_messages">بلاک کردہ افراد آپ کو کال کرنے یا آپ کو میسجز بھیجنے کے قابل نہیں ہوں گے۔</string>
    <string name="BlockUnblockDialog_blocked_people_wont_be_able_to_send_you_messages">بلاک کردہ افراد آپ کو میسجز بھیجنے کے قابل نہیں ہوں گے۔</string>
    <!-- Message shown on block dialog when blocking the Signal release notes recipient -->
    <string name="BlockUnblockDialog_block_getting_signal_updates_and_news">Signal اپ ڈیٹس اور خبریں حاصل کرنا بلاک کریں۔</string>
    <!-- Message shown on unblock dialog when unblocking the Signal release notes recipient -->
    <string name="BlockUnblockDialog_resume_getting_signal_updates_and_news">Signal اپ ڈیٹس اور خبریں حاصل کرنا بحال کریں۔</string>
    <string name="BlockUnblockDialog_unblock_s">%1$s کو اَن بلاک کرنا ہے؟</string>
    <string name="BlockUnblockDialog_block">بلاک کریں</string>
    <string name="BlockUnblockDialog_block_and_leave">بلاک کریں اور چھوڑ دیں</string>
    <string name="BlockUnblockDialog_report_spam_and_block">اسپام رپورٹ کریں اور بلاک کریں</string>

    <!-- BucketedThreadMedia -->
    <string name="BucketedThreadMedia_Today">آج</string>
    <string name="BucketedThreadMedia_Yesterday">کل</string>
    <string name="BucketedThreadMedia_This_week">اس ہفتے</string>
    <string name="BucketedThreadMedia_This_month">اس مہینے</string>
    <string name="BucketedThreadMedia_Large">بڑے</string>
    <string name="BucketedThreadMedia_Medium">میڈیم</string>
    <string name="BucketedThreadMedia_Small">چھوٹا</string>

    <!-- CameraXFragment -->
    <string name="CameraXFragment_tap_for_photo_hold_for_video">تصویر کے لیے ٹیپ کریں، ویڈیو کے لیے پکڑ کر رکھیں</string>
    <string name="CameraXFragment_capture_description">کھینچیں</string>
    <string name="CameraXFragment_change_camera_description">کیمرہ تبدیل کریں</string>
    <string name="CameraXFragment_open_gallery_description">گیلری کھولیں</string>

    <!-- CameraContacts -->
    <string name="CameraContacts_recent_contacts">موجودہ رابطے</string>
    <string name="CameraContacts_signal_contacts">Signal رابطے</string>
    <string name="CameraContacts_signal_groups">Signal گروپس</string>
    <string name="CameraContacts_you_can_share_with_a_maximum_of_n_conversations">آپ زیادہ سے زیادہ %1$dکے ساتھ گفتگو کا اشتراک کر سکتے ہیں۔</string>
    <string name="CameraContacts_select_signal_recipients">Signal وصول کنندگان منتخب کریں</string>
    <string name="CameraContacts_no_signal_contacts">کوئی Signal رابطے نہیں ہیں</string>
    <string name="CameraContacts_you_can_only_use_the_camera_button">Signal رابطوں کو تصاویر بھیجنے کیلئے آپ صرف کیمرہ بٹن استعمال کرسکتے ہیں۔ </string>
    <string name="CameraContacts_cant_find_who_youre_looking_for">یہ پتہ نہیں چلا سکتے کہ آپ کسے تلاش کر رہے ہیں؟</string>
    <string name="CameraContacts_invite_a_contact_to_join_signal">کسی رابطے کو Molly میں شامل ہونے کے لیے دعوت دیں۔</string>
    <string name="CameraContacts__menu_search">تلا ‎ش کر یں</string>

    <!-- Censorship Circumvention Megaphone -->
    <!-- Title for an alert that shows at the bottom of the chat list letting people know that circumvention is no longer needed -->
    <string name="CensorshipCircumventionMegaphone_turn_off_censorship_circumvention">سینسر شپ کی حکمت عملی آف کریں؟</string>
    <!-- Body for an alert that shows at the bottom of the chat list letting people know that circumvention is no longer needed -->
    <string name="CensorshipCircumventionMegaphone_you_can_now_connect_to_the_signal_service">اب آپ بہتر تجربے کے لیے Signal سروس سے براہ راست مربوط ہو سکتے ہیں۔</string>
    <!-- Action to prompt the user to disable circumvention since it is no longer needed -->
    <string name="CensorshipCircumventionMegaphone_turn_off">بند کریں</string>
    <!-- Action to prompt the user to dismiss the alert at the bottom of the chat list -->
    <string name="CensorshipCircumventionMegaphone_no_thanks">نہیں شکریہ</string>

    <!-- ClearProfileActivity -->
    <string name="ClearProfileActivity_remove">ہٹا دیں</string>
    <string name="ClearProfileActivity_remove_profile_photo">پروفائل کی تصویر کو ہٹا دیں؟</string>
    <string name="ClearProfileActivity_remove_group_photo">گروپ فوٹو ہٹائیں؟</string>

    <!-- ClientDeprecatedActivity -->
    <string name="ClientDeprecatedActivity_update_signal">Molly اپ ڈیٹ کریں</string>
    <string name="ClientDeprecatedActivity_this_version_of_the_app_is_no_longer_supported">ایپ کا یہ ورژن اب تعاون یافتہ نہیں ہے۔ پیغامات بھیجنا اور وصول کرنا جاری رکھنے کیلئے ، تازہ ترین ورژن میں تازہ کاری کریں۔</string>
    <string name="ClientDeprecatedActivity_update">اَپ ڈیٹ</string>
    <string name="ClientDeprecatedActivity_dont_update">اپ ڈیٹ مت کریں</string>
    <string name="ClientDeprecatedActivity_warning">انتباہ</string>
    <string name="ClientDeprecatedActivity_your_version_of_signal_has_expired_you_can_view_your_message_history">آپ کے Signal ورژن کی میعاد ختم ہو چکی ہے۔ آپ اپنے میسج کی ہسٹری دیکھ سکتے ہیں لیکن جب تک آپ اپ ڈیٹ نہیں کرتے تب تک آپ میسجز بھیج یا وصول نہیں کر پائیں گے۔</string>

    <!-- CommunicationActions -->
    <string name="CommunicationActions_no_browser_found">کوئی ویب براؤزر نہیں ملا۔</string>
    <string name="CommunicationActions_send_email">ای میل بھیجیں</string>
    <string name="CommunicationActions_a_cellular_call_is_already_in_progress">ایک سیلولر کال پہلے سے جاری ہے۔</string>
    <string name="CommunicationActions_start_voice_call">آڈیو کال شروع کریں؟</string>
    <string name="CommunicationActions_cancel">منسوخ کریں</string>
    <string name="CommunicationActions_call">کال</string>
    <string name="CommunicationActions_insecure_call">غیر محفوظ کال</string>
    <string name="CommunicationActions_carrier_charges_may_apply">حمل ونقل کے اخراجات ہوں گے. آپ جس نمبر پر کال کر رہے ہیں وہ Signal کے ساتھ رجسٹرڈ نہیں ہے۔ یہ کال انٹرنیٹ پر نہیں بلکہ آپ کے موبائل کیریئر کے ذریعہ کی جائے گی۔</string>

    <!-- ConfirmIdentityDialog -->

    <!-- ContactsCursorLoader -->
    <string name="ContactsCursorLoader_recent_chats">موجودہ گفتگو</string>
    <string name="ContactsCursorLoader_contacts">رابطے</string>
    <string name="ContactsCursorLoader_groups">گروپس</string>
    <!-- Contact search header for individuals who the user has not started a conversation with but is in a group with -->
    <string name="ContactsCursorLoader_group_members">گروپ کے اراکین</string>
    <string name="ContactsCursorLoader_phone_number_search">فون نمبر تلاش کریں</string>
    <!-- Header for username search -->
    <string name="ContactsCursorLoader_find_by_username">صارفی نام سے تلاش کریں</string>
    <!-- Label for my stories when selecting who to send media to -->
    <string name="ContactsCursorLoader_my_stories">میری سٹوریز</string>
    <!-- Text for a button that brings up a bottom sheet to create a new story. -->
    <string name="ContactsCursorLoader_new">نیا</string>
    <!-- Header for conversation search section labeled "Chats" -->
    <string name="ContactsCursorLoader__chats">چیٹس</string>
    <!-- Header for conversation search section labeled "Messages" -->
    <string name="ContactsCursorLoader__messages">میسجز</string>

    <!-- ContactsDatabase -->
    <string name="ContactsDatabase_message_s">پیغام %1$s</string>
    <string name="ContactsDatabase_signal_call_s">Signal کال %1$s</string>

    <!-- ContactNameEditActivity -->
    <!-- Toolbar title for contact name edit activity -->
    <string name="ContactNameEditActivity_given_name">دیا گیا نام</string>
    <string name="ContactNameEditActivity_family_name">خاندانی نام</string>
    <string name="ContactNameEditActivity_prefix">سابقہ</string>
    <string name="ContactNameEditActivity_suffix">لاحقہ</string>
    <string name="ContactNameEditActivity_middle_name">دوسرا ذاتی نام</string>

    <!-- ContactShareEditActivity -->
    <!-- ContactShareEditActivity toolbar title -->
    <string name="ContactShareEditActivity__send_contact">کونٹیکٹ بھیجیں</string>
    <string name="ContactShareEditActivity_type_home">ھوم</string>
    <string name="ContactShareEditActivity_type_mobile">موبائل</string>
    <string name="ContactShareEditActivity_type_work">کام</string>
    <string name="ContactShareEditActivity_type_missing">دیگر</string>
    <string name="ContactShareEditActivity_invalid_contact">منتخب شدہ رابطہ غلط تھا</string>
    <!-- Content descrption for name edit button on contact share edit activity -->
    <string name="ContactShareEditActivity__edit_name">نام ایڈٹ کریں</string>
    <!-- Content description for user avatar in edit activity -->
    <string name="ContactShareEditActivity__avatar">اوتار</string>

    <!-- ConversationItem -->
    <string name="ConversationItem_error_not_sent_tap_for_details">نہیں بھیجا گیا ، تفصیلات کے لئے ٹیپ کریں</string>
    <string name="ConversationItem_error_partially_not_delivered">جزوی طور پر بھیجا گیا ، تفصیلات کے لئے ٹیپ کریں</string>
    <string name="ConversationItem_error_network_not_delivered">بھیجنے میں ناکام</string>
    <string name="ConversationItem_received_key_exchange_message_tap_to_process">key کا تبادلہ کرنے کا پیغام موصول ہوا، اگلی کارروائی کے لیے ٹیپ کریں۔</string>
    <string name="ConversationItem_group_action_left">%1$sنے گروپ چھوڑ دیا ہے</string>
    <string name="ConversationItem_send_paused">بھیجنا رک گیا ہے</string>
    <string name="ConversationItem_click_to_approve_unencrypted">بھیجنے میں ناکامی، غیر محفوظ متبادل کے لیے کلک کریں</string>
    <string name="ConversationItem_click_to_approve_unencrypted_sms_dialog_title">غیر خفیہ کردہ ایس ایم ایس کو متبادل دینا ہے؟</string>
    <string name="ConversationItem_click_to_approve_unencrypted_mms_dialog_title">غیر خفیہ کردہ ایم ایم ایس کو متبادل دینا ہے؟</string>
    <string name="ConversationItem_click_to_approve_unencrypted_dialog_message">یہ پیغام مرموز <b>نہیں</b>کیونکہ وصول کنندہ Signal کا صارف نہیں رہا۔ n/n/ غیر محفوظ پیغام بھیجنا ہے؟</string>
    <string name="ConversationItem_unable_to_open_media">اس میڈیا کو کھولنے کے قابل ایپ نہیں مل سکا۔</string>
    <string name="ConversationItem_copied_text">کاپی ہوگئی%1$s</string>
    <string name="ConversationItem_from_s">%1$sسے</string>
    <string name="ConversationItem_to_s">%1$s کو</string>
    <string name="ConversationItem_read_more">مزید پڑھیں</string>
    <string name="ConversationItem_download_more">مزید ڈاؤن لوڈ کریں</string>
    <string name="ConversationItem_pending">زیر غور</string>
    <string name="ConversationItem_this_message_was_deleted">یہ پیغام حذف کردیا گیا تھا۔</string>
    <string name="ConversationItem_you_deleted_this_message">آپ نے یہ پیغام حذف کردیا۔</string>
    <!-- Dialog error message shown when user can\'t download a message from someone else due to a permanent failure (e.g., unable to decrypt), placeholder is other\'s name -->
    <string name="ConversationItem_cant_download_message_s_will_need_to_send_it_again">میسج ڈاؤن لوڈ نہیں کر سکتے۔ %1$s کو اسے دوبارہ بھیجنے کی ضرورت ہو گی۔</string>
    <!-- Dialog error message shown when user can\'t download an image message from someone else due to a permanent failure (e.g., unable to decrypt), placeholder is other\'s name -->
    <string name="ConversationItem_cant_download_image_s_will_need_to_send_it_again">تصویر ڈاؤن لوڈ نہیں کر سکتے۔ %1$s کو اسے دوبارہ بھیجنے کی ضرورت ہو گی۔</string>
    <!-- Dialog error message shown when user can\'t download a video message from someone else due to a permanent failure (e.g., unable to decrypt), placeholder is other\'s name -->
    <string name="ConversationItem_cant_download_video_s_will_need_to_send_it_again">ویڈیو ڈاؤن لوڈ نہیں کر سکتے۔ %1$s کو اسے دوبارہ بھیجنے کی ضرورت ہو گی۔</string>
    <!-- Dialog error message shown when user can\'t download a their own message via a linked device due to a permanent failure (e.g., unable to decrypt) -->
    <string name="ConversationItem_cant_download_message_you_will_need_to_send_it_again">میسج ڈاؤن لوڈ نہیں کر سکتے۔ آپ کو اسے دوبارہ بھیجنے کی ضرورت ہو گی۔</string>
    <!-- Dialog error message shown when user can\'t download a their own image message via a linked device due to a permanent failure (e.g., unable to decrypt) -->
    <string name="ConversationItem_cant_download_image_you_will_need_to_send_it_again">تصویر ڈاؤن لوڈ نہیں کر سکتے۔ آپ کو اسے دوبارہ بھیجنے کی ضرورت ہو گی۔</string>
    <!-- Dialog error message shown when user can\'t download a their own video message via a linked device due to a permanent failure (e.g., unable to decrypt) -->
    <string name="ConversationItem_cant_download_video_you_will_need_to_send_it_again">ویڈیو ڈاؤن لوڈ نہیں کر سکتے۔ آپ کو اسے دوبارہ بھیجنے کی ضرورت ہو گی۔</string>

    <!-- ConversationActivity -->
    <string name="ConversationActivity_add_attachment">اٹیچمنٹ شامل کریں</string>
    <string name="ConversationActivity_select_contact_info">رابطے کی معلومات منتخب کریں</string>
    <string name="ConversationActivity_compose_message">پیغام تحریر کریں</string>
    <string name="ConversationActivity_sorry_there_was_an_error_setting_your_attachment">معذرت، آپ کی اٹیچمنٹ ترتیب میں کوئی خرابی تھی۔</string>
    <string name="ConversationActivity_recipient_is_not_a_valid_sms_or_email_address_exclamation">وصول کنندہ ایس ایم ایس یا ای میل ایڈریس درست نہیں ہے!</string>
    <string name="ConversationActivity_message_is_empty_exclamation">پیغام خالی ہے!</string>
    <string name="ConversationActivity_group_members">گروپ کے اراکین</string>
    <string name="ConversationActivity__tap_here_to_start_a_group_call">گروپ کال شروع کرنے کے لئے یہاں ٹیپ کریں</string>

    <string name="ConversationActivity_invalid_recipient">غلط وصول کنندo</string>
    <string name="ConversationActivity_added_to_home_screen">ھوم سکرین میں شامل ہو گیا</string>
    <string name="ConversationActivity_calls_not_supported">کالوں کی تائید نہیں ہو رہی</string>
    <string name="ConversationActivity_this_device_does_not_appear_to_support_dial_actions">یہ ڈیوائس ڈائل سرگرمیوں کی تائید کو ظاہر نہیں کر رہی۔</string>
    <string name="ConversationActivity_transport_insecure_sms">غیر محفوظ ایس ایم ایس</string>
    <!-- A title for the option to send an SMS with a placeholder to put the name of their SIM card -->
    <string name="ConversationActivity_transport_insecure_sms_with_sim">غیر محفوظ SMS (%1$s)</string>
    <string name="ConversationActivity_transport_insecure_mms">غیر محفوظ ایم ایم ایس</string>
    <!-- A title for the option to send an SMS with a placeholder to put the name of their SIM card -->
    <string name="ConversationActivity_transport_signal">Signal پیغام</string>
    <string name="ConversationActivity_lets_switch_to_signal">چلیں Molly کو چلاتے ہیں%1$s</string>
    <string name="ConversationActivity_specify_recipient">براۓ مہربانی رابطہ منتخب کریں</string>
    <string name="ConversationActivity_unblock">اَن بلاک کریں</string>
    <string name="ConversationActivity_attachment_exceeds_size_limits">جو پیغام آپ بھیج رہے ہیں منسلک ہونے کیلئے اس کا حجم حد سے زیادہ ہے۔</string>
    <string name="ConversationActivity_unable_to_record_audio">آڈیو ریکارڈ کرنے کے قابل نہیں ہے! ؐ</string>
    <string name="ConversationActivity_you_cant_send_messages_to_this_group">آپ اس گروپ کو پیغامات نہیں بھیج سکتے کیونکہ آپ اب ممبر نہیں رہیں۔</string>
    <string name="ConversationActivity_only_s_can_send_messages">صرف %1$s ہی پیغامات بھیج سکتے ہیں.</string>
    <string name="ConversationActivity_admins">منتظمین</string>
    <string name="ConversationActivity_message_an_admin">کسی ایڈمن کو پیغام دیں</string>
    <string name="ConversationActivity_cant_start_group_call">گروپ کال شروع نہیں کی جا سکتی۔</string>
    <string name="ConversationActivity_only_admins_of_this_group_can_start_a_call">صرف اس گروپ کے ایڈمن کال شروع کرسکتے ہیں۔</string>
    <string name="ConversationActivity_there_is_no_app_available_to_handle_this_link_on_your_device">ایسی کوئی ایپ موجود نہیں ہے جو آپ کی اس ڈیوائس پر اس لنک کو استعمال کر سکے۔</string>
    <string name="ConversationActivity_your_request_to_join_has_been_sent_to_the_group_admin">آپ کی شمولیت کی درخواست گروپ منتظم کو بھیج دی گئی ہے۔ جب وہ کارروائی کریں گے تو آپ کو مطلع کیا جائے گا۔</string>
    <string name="ConversationActivity_cancel_request">درخواست منسوخ</string>

    <string name="ConversationActivity_to_send_audio_messages_allow_signal_access_to_your_microphone">آڈیو پیغامات بھیجنے کے لیے Molly کو مائکروفون تک رسائی کی اجازت دیں۔</string>
    <string name="ConversationActivity_signal_requires_the_microphone_permission_in_order_to_send_audio_messages">Molly کو آڈیو پیغامات بھیجنے کے لیے مائکروفون کی اجازت کی ضرورت ہے، لیکن اس کی مستقل طور پر نفی کردی گئی ہے ۔ برائے مہربانی ایپ کی ترتیبات میں جائیں، \"منظوری\"، منتخب کریں، اور \"مائکروفون\" فعال کریں۔</string>
    <string name="ConversationActivity_signal_needs_the_microphone_and_camera_permissions_in_order_to_call_s">%1$s کال کیلئے Molly کو مائکروفون اور کیمرہ کی منظوری کی ضرورت ہوتی ہے، لیکن ان کی مستقل طور پر نفی کر دی گئی ہے ۔ برائے مہربانی ایپ کی ترتیبات میں جائیں، \"منظوری\" منتخب کریں، اور \"مائکروفون\" اور \"کیمرہ\"کو فعال کریں۔</string>
    <string name="ConversationActivity_to_capture_photos_and_video_allow_signal_access_to_the_camera">تصویریں اور ویڈیو بنانے کے لیے ، Molly کو کیمرہ تک رسائی کی ضرورت ہے</string>
    <string name="ConversationActivity_signal_needs_the_camera_permission_to_take_photos_or_video">Molly کو ویڈیو اور تصویریں بنانے کے لیے کیمرہ کی اجازت کی ضرورت ہے، لیکن یہ مستقل طور پر تسلیم نہیں ہوں گے۔ برائے مہربانی ایپ کی ترتیبات میں جائیں، \"منظوری\" منتخب کریں۔ اور \"کیمرہ\" فعال کریں۔</string>
    <string name="ConversationActivity_signal_needs_camera_permissions_to_take_photos_or_video">Molly کو ویڈیو اور تصویریں بنانے کیلئے کیمرہ کی اجازت کی ضرورت ہوتی ہے۔</string>
    <string name="ConversationActivity_enable_the_microphone_permission_to_capture_videos_with_sound">آواز کے ساتھ ویڈیو بنانے کے لیے مائکروفون کی اجازت کو فعال کریں۔</string>
    <string name="ConversationActivity_signal_needs_the_recording_permissions_to_capture_video">Molly کو ویڈیو ریکارڈ کرنے کے لیے مائکروفون کی اجازت کی ضرورت ہے، لیکن وہ تسلیم نہیں ہوں گے۔ برائے مہربانی ایپ کی ترتیبات میں جائیں، \"اجازت نامہ\" منتخب کریں، \"مائکروفون\" اور \"کیمرہ\" کو فعال کریں۔</string>
    <string name="ConversationActivity_signal_needs_recording_permissions_to_capture_video">Molly کو ویڈیو ریکارڈ کرنے کے لیے مائکروفون کی اجازت کی ضرورت ہے۔</string>

    <string name="ConversationActivity_quoted_contact_message">%1$s%2$s</string>
    <string name="ConversationActivity_signal_cannot_sent_sms_mms_messages_because_it_is_not_your_default_sms_app">Signal ایس ایم ایس/ایم ایم ایس پیغامات نہیں بھیج سکتا کیونکہ یہ آپ کی ڈیفالٹ ایس ایم ایس ایپ نہیں ہے۔ کیا آپ اپنے اینڈرائیڈ ترتیبات میں جا کر اس کو تبدیل کرنا چاہتے ہیں؟</string>
    <string name="ConversationActivity_yes">ہاں</string>
    <string name="ConversationActivity_no">نہیں</string>
    <string name="ConversationActivity_search_position">%1$dکا%2$d</string>
    <string name="ConversationActivity_no_results">کوئی نتیجہ نہیں</string>

    <string name="ConversationActivity_sticker_pack_installed">اسٹیکر پیک نصب ہو گیا ہے</string>
    <string name="ConversationActivity_new_say_it_with_stickers">نیا!اسٹیکرز کے ساتھ کہو</string>

    <string name="ConversationActivity_cancel">منسوخ کریں</string>
    <string name="ConversationActivity_delete_conversation">گفتگو حذف کرنی ہے؟</string>
    <string name="ConversationActivity_delete_and_leave_group">گروپ کو حذف کریں اور چھوڑیں؟</string>
    <string name="ConversationActivity_this_conversation_will_be_deleted_from_all_of_your_devices">یہ گفتگو آپ کے سبھی devices سے حذف کردی جائے گی۔</string>
    <string name="ConversationActivity_you_will_leave_this_group_and_it_will_be_deleted_from_all_of_your_devices">آپ اس گروپ کو چھوڑ دیں گے ، اور یہ آپ کے سبھی devices سے حذف ہوجائے گا۔</string>
    <string name="ConversationActivity_delete">حذف کریں</string>
    <string name="ConversationActivity_delete_and_leave">حذف کریں اور چھوڑیں</string>
    <string name="ConversationActivity__to_call_s_signal_needs_access_to_your_microphone">%1$s کو فون کرنے کے لئے ، Molly کو آپ کے مائکروفون تک رسائی کی ضرورت ہے</string>


    <string name="ConversationActivity_join">شامل ہوں</string>
    <string name="ConversationActivity_full">بھرا ہوا</string>

    <string name="ConversationActivity_error_sending_media">میڈیا بھیجنے میں خامی</string>

    <string name="ConversationActivity__reported_as_spam_and_blocked">اسپام کے طور پر رپورٹ کیا گیا اور بلاک کر دیا گیا۔</string>

    <!-- Message shown when opening an SMS conversation with SMS disabled and they have unexported sms messages -->
    <string name="ConversationActivity__sms_messaging_is_currently_disabled_you_can_export_your_messages_to_another_app_on_your_phone">SMS میسجنگ ابھی غیر فعال ہے۔ آپ اپنے فون کی کسی دوسری ایپ پر اپنے میسجز برآمد کر سکتے ہیں۔</string>
    <!-- Message shown when opening an SMS conversation with SMS disabled and they have unexported sms messages -->
    <string name="ConversationActivity__sms_messaging_is_no_longer_supported_in_signal_you_can_export_your_messages_to_another_app_on_your_phone">SMS میسیجنگ Signal میں مزید سپورٹ نہیں کیا جاتا۔ آپ اپنے فون کی کسی دوسری ایپ پر اپنے میسجز برآمد کر سکتے ہیں۔</string>
    <!-- Action button shown when in sms conversation, sms is disabled, and unexported sms messages are present -->
    <string name="ConversationActivity__export_sms_messages">SMS میسجز برآمد کریں</string>
    <!-- Message shown when opening an SMS conversation with SMS disabled and there are no exported messages -->
    <string name="ConversationActivity__sms_messaging_is_currently_disabled_invite_s_to_to_signal_to_keep_the_conversation_here">SMS میسجنگ ابھی غیر فعال ہے۔ گفتگو کو یہاں رکھنے کے لیے %1$s کو Signal پر مدعو کریں۔</string>
    <!-- Message shown when opening an SMS conversation with SMS disabled and there are no exported messages -->
    <string name="ConversationActivity__sms_messaging_is_no_longer_supported_in_signal_invite_s_to_to_signal_to_keep_the_conversation_here">SMS میسیجنگ Signal میں مزید سپورٹ نہیں کیا جاتا۔ گفتگو کو یہاں رکھنے کے لیے %1$s کو Signal پر مدعو کریں۔</string>
    <!-- Action button shown when opening an SMS conversation with SMS disabled and there are no exported messages -->
    <string name="ConversationActivity__invite_to_signal">Signal میں مدعو کریں</string>
    <!-- Snackbar message shown after dismissing the full screen sms export megaphone indicating we\'ll do it again soon -->
    <string name="ConversationActivity__you_will_be_reminded_again_soon">آپ کو جلد ہی دوبارہ یاد دہانی کروائی جائے گی۔</string>

    <!-- ConversationAdapter -->
    <plurals name="ConversationAdapter_n_unread_messages">
        <item quantity="one">%1$dنہ پڑھے ہوئے پیغامات</item>
        <item quantity="other">%1$dنہ پڑھے ہوئے پیغامات</item>
    </plurals>

    <!-- ConversationFragment -->
    <!-- Toast text when contacts activity is not found -->
    <string name="ConversationFragment__contacts_app_not_found">کنٹکٹس کی ایپ نہیں ملی۔</string>
    <plurals name="ConversationFragment_delete_selected_messages">
        <item quantity="one">منتخب شدہ پیغام حذف کریں؟</item>
        <item quantity="other">منتخب شدہ پیغامات حذف کریں؟</item>
    </plurals>
    <string name="ConversationFragment_save_to_sd_card">اسٹوریج میں محفوظ کریں؟</string>
    <plurals name="ConversationFragment_saving_n_media_to_storage_warning">
        <item quantity="one">اس میڈیا کو سٹوریج میں محفوظ کرنے سے آپ کی ڈیوائس پر موجود دوسری ایپس کو اس تک رسائی حاصل ہوسکے گی۔\n\n جاری رکھیں؟ٍ</item>
        <item quantity="other">تمام %1$d میڈیا کو سٹوریج میں محفوظ کرنے سے آپ کی ڈیوائس پر موجود دوسری ایپس کو ان تک رسائی حاصل ہوسکے گی۔\n\nجاری رکھیں؟</item>
    </plurals>
    <plurals name="ConversationFragment_error_while_saving_attachments_to_sd_card">
        <item quantity="one">اسٹوریج میں منسلک شدہ مواد کو محفوظ کرتے وقت غلطی!</item>
        <item quantity="other">اسٹوریج میں منسلک شدہ مواد کو محفوظ کرتے وقت غلطی!</item>
    </plurals>
    <string name="ConversationFragment_unable_to_write_to_sd_card_exclamation">اسٹورج پر لکھنے سے قاصر ہے!</string>
    <plurals name="ConversationFragment_saving_n_attachments">
        <item quantity="one">اٹیچمنٹس محفوظ ہو رہی ہیں</item>
        <item quantity="other">اٹیچمنٹس %1$d محفوظ ہو رہی ہیں</item>
    </plurals>
    <plurals name="ConversationFragment_saving_n_attachments_to_sd_card">
        <item quantity="one">سٹوریج میں اٹیچمنٹ محفوظ ہو رہی ہے…</item>
        <item quantity="other">سٹوریج میں %1$d اٹیچمنٹس محفوظ ہو رہی ہیں…</item>
    </plurals>
    <string name="ConversationFragment_pending">زیر غور ہو رہا ہے۔۔۔</string>
    <string name="ConversationFragment_push">ڈیٹا (Signal)</string>
    <string name="ConversationFragment_mms">ایم ایم ایس</string>
    <string name="ConversationFragment_sms">ایس ایم ایس</string>
    <string name="ConversationFragment_deleting">حذف ہو رہا ہے</string>
    <string name="ConversationFragment_deleting_messages">پیغامات حذف ہو رہے ہیں۔۔۔</string>
    <string name="ConversationFragment_delete_for_me">میرے لئے حذف کریں</string>
    <string name="ConversationFragment_delete_for_everyone">سب کے لئے حذف کریں</string>
    <!-- Dialog button for deleting one or more note-to-self messages only on this device, leaving that same message intact on other devices. -->
    <string name="ConversationFragment_delete_on_this_device">اس ڈیوائس سے ڈیلیٹ کریں</string>
    <!-- Dialog button for deleting one or more note-to-self messages on all linked devices. -->
    <string name="ConversationFragment_delete_everywhere">ہر جگہ سے ڈیلیٹ کریں</string>
    <string name="ConversationFragment_this_message_will_be_deleted_for_everyone_in_the_conversation">اگر یہ Signal کے حالیہ ورژن پر ہے تو یہ پیغام گفتگو میں ہر ایک کے لئے حذف ہوجائے گا۔ وہ یہ دیکھنے کے قابل ہوں گے کہ آپ نے کوئی پیغام حذف کردیا ہے۔</string>
    <string name="ConversationFragment_quoted_message_not_found">اصل میسج نہیں ملا</string>
    <string name="ConversationFragment_quoted_message_no_longer_available">اصل پیغامات طویل دستیاب نہیں ہیں</string>
    <string name="ConversationFragment_failed_to_open_message">پیغامات کھولنے میں ناکامی</string>
    <string name="ConversationFragment_you_can_swipe_to_the_right_reply">آپ کسی پیغام کا جلدی سے جواب دینے کیلئے دائیں سوائپ کر سکتے ہیں</string>
    <string name="ConversationFragment_you_can_swipe_to_the_left_reply">آپ کسی پیغام کا جلدی سے جواب دینے کیلئے بائیں سوائپ کر سکتے ہیں</string>
    <string name="ConversationFragment_outgoing_view_once_media_files_are_automatically_removed">باہر جانے والے ملاحظہ ایک بار میڈیا فائلیں بھیجے جانے کے بعد خود بخود حذف ہوجاتی ہیں</string>
    <string name="ConversationFragment_you_already_viewed_this_message">آپ یہ پیغام پہلے ہی دیکھ چکے ہیں</string>
    <string name="ConversationFragment__you_can_add_notes_for_yourself_in_this_conversation">آپ اس گفتگو میں اپنے لئے نوٹس شامل کرسکتے ہیں۔ \\ n اگر آپ کے اکاؤنٹ میں کوئی لنکڈ ڈیوائسز ہیں تو ، نئے نوٹوں کی ہم آہنگی ہوگی۔</string>
    <string name="ConversationFragment__d_group_members_have_the_same_name">%1$d گروپ ممبروں کا ایک ہی نام ہے۔</string>
    <string name="ConversationFragment__tap_to_review">جائزہ لینے کے لئے ٹیپ کریں</string>
    <string name="ConversationFragment__review_requests_carefully">درخواستوں کا بغور جائزہ لیں</string>
    <string name="ConversationFragment__signal_found_another_contact_with_the_same_name">Molly کو اسی نام سے دوسرا رابطہ ملا۔</string>
    <string name="ConversationFragment_contact_us">ہم سے رابطہ کریں</string>
    <string name="ConversationFragment_verify">تصدیق کریں</string>
    <string name="ConversationFragment_not_now">ابھی نہیں</string>
    <string name="ConversationFragment_your_safety_number_with_s_changed">%1$s کے ساتھ آپ کا حفاظتی نمبر تبدیل کر دیا گیا ہے</string>
    <string name="ConversationFragment_your_safety_number_with_s_changed_likey_because_they_reinstalled_signal">%1$s کے ساتھ آپ کا حفاظتی نمبر تبدیل کر دیا گیا ہے ، ممکن ہے اس وجہ یہ ہے کہ انہوں نے Signal کو دوبارہ انسٹال کیا ہےیا device تبدیل کردیئے۔ نئے حفاظتی نمبر کی تصدیق کے لئے تصدیق کریں پر ٹیپ کریں۔ یہ اختیاری ہے۔</string>
    <!-- Message shown to indicate which notification profile is on/active -->
    <string name="ConversationFragment__s_on">%1$sشروع</string>
    <!-- Dialog title for block group link join requests -->
    <string name="ConversationFragment__block_request">بلاک کی درخواست؟</string>
    <!-- Dialog message for block group link join requests -->
    <string name="ConversationFragment__s_will_not_be_able_to_join_or_request_to_join_this_group_via_the_group_link">%1$s گروپ کے لنک کے ذریعے اس گروپ میں شامل ہونے یا اس گروپ میں شامل ہونے کی درخواست کرنے سے قاصر ہوں گے۔ انہیں تب بھی گروپ میں دستی طور پر شامل کیا جا سکتا ہے۔</string>
    <!-- Dialog confirm block request button -->
    <string name="ConversationFragment__block_request_button">بلاک کی درخواست</string>
    <!-- Dialog cancel block request button -->
    <string name="ConversationFragment__cancel">منسوخ کریں</string>
    <!-- Message shown after successfully blocking join requests for a user -->
    <string name="ConversationFragment__blocked">بلاک کر دیا گیا</string>
    <!-- Label for a button displayed in conversation list to clear the chat filter -->
    <string name="ConversationListFragment__clear_filter">فلٹر کو صاف کریں</string>
    <!-- Notice on chat list when no unread chats are available, centered on display -->
    <string name="ConversationListFragment__no_unread_chats">کوئی بغیر پڑھی ہوئی چیٹس نہیں</string>
    <plurals name="ConversationListFragment_delete_selected_conversations">
        <item quantity="one">منتخب شدہ گفتگو حذف کریں؟</item>
        <item quantity="other">منتخب شدہ گفتگو حذف کریں؟</item>
    </plurals>
    <plurals name="ConversationListFragment_this_will_permanently_delete_all_n_selected_conversations">
        <item quantity="one">منتخب شدہ گفتگو ہمیشہ کے لیے ختم ہو جائے گی۔</item>
        <item quantity="other">%1$d منتخب شدہ گفتگو ہمیشہ کے لیے ختم کر دیں گے۔</item>
    </plurals>
    <string name="ConversationListFragment_deleting">حذف ہو رہا ہے</string>
    <string name="ConversationListFragment_deleting_selected_conversations">منتخب شدہ گفتگو حذف ہو رہے ہیں۔۔۔</string>
    <plurals name="ConversationListFragment_conversations_archived">
        <item quantity="one">گفتگو آرکائیو میں چلی گئی</item>
        <item quantity="other">%1$d گفتگو آرکائیو میں چلی گئی</item>
    </plurals>
    <string name="ConversationListFragment_undo">کالعدم کریں</string>
    <plurals name="ConversationListFragment_moved_conversations_to_inbox">
        <item quantity="one">گفتگو ان باکس میں چلی گئی</item>
        <item quantity="other">%1$d گفتگو ان باکس میں چلی گئیں</item>
    </plurals>
    <plurals name="ConversationListFragment_read_plural">
        <item quantity="one">پڑھا گیا</item>
        <item quantity="other">پڑھا گیا</item>
    </plurals>
    <plurals name="ConversationListFragment_unread_plural">
        <item quantity="one">ناپڑھا گیا</item>
        <item quantity="other">ناپڑھا گیا</item>
    </plurals>
    <plurals name="ConversationListFragment_pin_plural">
        <item quantity="one">پن کریں</item>
        <item quantity="other">پن کریں</item>
    </plurals>
    <plurals name="ConversationListFragment_unpin_plural">
        <item quantity="one">ان پن کریں</item>
        <item quantity="other">ان پن کریں</item>
    </plurals>
    <plurals name="ConversationListFragment_mute_plural">
        <item quantity="one">خاموش کریں</item>
        <item quantity="other">خاموش کریں</item>
    </plurals>
    <plurals name="ConversationListFragment_unmute_plural">
        <item quantity="one">غیر خاموش کریں</item>
        <item quantity="other">غیر خاموش کریں</item>
    </plurals>
    <string name="ConversationListFragment_select">منتخب کریں</string>
    <plurals name="ConversationListFragment_archive_plural">
        <item quantity="one">آرکائیو کریں</item>
        <item quantity="other">آرکائیو کریں</item>
    </plurals>
    <plurals name="ConversationListFragment_unarchive_plural">
        <item quantity="one">ان آرکائیو کریں</item>
        <item quantity="other">ان آرکائیو کریں</item>
    </plurals>
    <plurals name="ConversationListFragment_delete_plural">
        <item quantity="one">حذف کریں</item>
        <item quantity="other">حذف کریں</item>
    </plurals>
    <string name="ConversationListFragment_select_all">تمام منتخب کریں</string>
    <plurals name="ConversationListFragment_s_selected">
        <item quantity="one">%1$d منتخب کیا گیا</item>
        <item quantity="other">%1$d منتخب کیا گیا</item>
    </plurals>

    <!-- Show in conversation list overflow menu to open selection bottom sheet -->
    <string name="ConversationListFragment__notification_profile">اطلاعات کی پروفائل</string>
    <!-- Tooltip shown after you have created your first notification profile -->
    <string name="ConversationListFragment__turn_your_notification_profile_on_or_off_here"> یہاں اپنے اطلاعات کی پروفائل کو آن یا آف کریں.</string>
    <!-- Message shown in top toast to indicate the named profile is on -->
    <string name="ConversationListFragment__s_on">%1$sشروع</string>

    <!-- ConversationListItem -->
    <string name="ConversationListItem_key_exchange_message">Key تبادلہ کا پیغام</string>

    <!-- ConversationListItemAction -->
    <string name="ConversationListItemAction_archived_conversations_d">محفوظ شدہ گفتگو(%1$d)</string>

    <!-- ConversationTitleView -->
    <string name="ConversationTitleView_verified">تصدیق شدہ</string>
    <string name="ConversationTitleView_you">آپ</string>

    <!-- ConversationTypingView -->
    <string name="ConversationTypingView__plus_d">+%1$d</string>

    <!-- Title for a reminder bottom sheet to users who have re-registered that they need to go back to re-link their devices. -->
    <string name="RelinkDevicesReminderFragment__relink_your_devices">اپنی ڈیوائسز کو دوبارہ لنک کریں</string>
    <!-- Description for a reminder bottom sheet to users who have re-registered that they need to go back to re-link their devices. -->
    <string name="RelinkDevicesReminderFragment__the_devices_you_added_were_unlinked">جب آپ کی ڈیوائس غیر رجسٹر شدہ تھی اس وقت آپ کی جانب سے شامل کردہ ڈیوائسز غیر لنک کردہ ہو گئی تھیں۔ کوئی بھی ڈیوائسز دوبارہ لنک کرنے کے لیے سیٹنگز میں جائیں۔</string>
    <!-- Button label for the re-link devices bottom sheet reminder to navigate to the Devices page in the settings. -->
    <string name="RelinkDevicesReminderFragment__open_settings">سیٹنگز کھولیں</string>
    <!-- Button label for the re-link devices bottom sheet reminder to dismiss the pop up. -->
    <string name="RelinkDevicesReminderFragment__later">بعد میں</string>

    <!-- CreateGroupActivity -->
    <string name="CreateGroupActivity__select_members">ممبران کو منتخب کریں</string>

    <!-- ConversationListFilterPullView -->
    <!-- Note in revealable view before fully revealed -->
    <string name="ConversationListFilterPullView__pull_down_to_filter">فلٹر کرنے کے لیے نیچے کھینچیں</string>
    <!-- Note in revealable view after fully revealed -->
    <string name="ConversationListFilterPullView__release_to_filter">فلٹر کرنے کے لیے ریلیز کریں</string>

    <!-- CreateProfileActivity -->
    <string name="CreateProfileActivity__profile">پروفائل </string>
    <string name="CreateProfileActivity_error_setting_profile_photo">پروفائل تصویر کو ترتیب دینے میں خرابی</string>
    <string name="CreateProfileActivity_problem_setting_profile">پروفائل ترتیب دینے میں مسئلہ ہو رہا ہے۔</string>
    <string name="CreateProfileActivity_set_up_your_profile">اپنی پروفائل کو ترتیب دیں</string>
    <string name="CreateProfileActivity_signal_profiles_are_end_to_end_encrypted">آپ کی پروفائل اور اس میں تبدیلیاں آپ کے میسج وصول کرنے والے افراد، روابط، اور گروپس کو نظر آئیں گی۔</string>
    <string name="CreateProfileActivity_set_avatar_description">اوتار ترتیب دیں</string>

    <!-- ProfileCreateFragment -->
    <!-- Displayed at the top of the screen and explains how profiles can be viewed. -->
    <string name="ProfileCreateFragment__profiles_are_visible_to_contacts_and_people_you_message">پروفائلز آپ کے میسج وصول کرنے والے افراد، روابط، اور گروپس کو نظر آتی ہیں۔</string>
    <!-- Title of clickable row to select phone number privacy settings -->
    <string name="ProfileCreateFragment__who_can_find_me">کون مجھے نمبر کے ذریعے تلاش کر سکتا ہے؟</string>

    <!-- WhoCanSeeMyPhoneNumberFragment -->
    <!-- Toolbar title for this screen -->
    <string name="WhoCanSeeMyPhoneNumberFragment__who_can_find_me_by_number">کون مجھے نمبر کے ذریعے تلاش کر سکتا ہے؟</string>
    <!-- Description for radio item stating anyone can see your phone number -->
    <string name="WhoCanSeeMyPhoneNumberFragment__anyone_who_has">ایسا کوئی بھی فرد جس کے روابط میں آپ کا فون نمبر موجود ہے وہ آپ کو Signal پر ایک رابطے کے طور پر دیکھے گا۔ دیگر افراد آپ کو آپ کے نمبر کے ذریعے ڈھونڈنے سکیں گے۔</string>
    <!-- Description for radio item stating no one will be able to see your phone number -->
    <string name="WhoCanSeeMyPhoneNumberFragment__nobody_on_signal">Signal پر کوئی بھی فرد آپ کو آپ کے نمبر کے ذریعے تلاش کرنے سے قاصر ہو گا۔</string>

    <!-- ChooseBackupFragment -->
    <string name="ChooseBackupFragment__restore_from_backup">بیک اپ سے بحال کریں؟</string>
    <string name="ChooseBackupFragment__restore_your_messages_and_media">مقامی بیک اپ سے اپنے پیغامات اور میڈیا کو بحال کریں۔ اگر آپ ابھی بحال نہیں کرتے ہیں تو ، آپ بعد میں بحال نہیں کرسکیں گے۔</string>
    <string name="ChooseBackupFragment__icon_content_description">بیک اپ آئیکن سے بحال کریں</string>
    <string name="ChooseBackupFragment__choose_backup">بیک اپ کا انتخاب کریں</string>
    <string name="ChooseBackupFragment__learn_more">مزید پڑھیں</string>
    <string name="ChooseBackupFragment__no_file_browser_available">کوئی فائل براؤزر دستیاب نہیں ہے</string>

    <!-- RestoreBackupFragment -->
    <string name="RestoreBackupFragment__restore_complete">بحالی مکمل</string>
    <string name="RestoreBackupFragment__to_continue_using_backups_please_choose_a_folder">بیک اپ کا استعمال جاری رکھنے کیلئے ، براہ کرم ایک فولڈر منتخب کریں۔ اس جگہ پر نئے بیک اپ محفوظ ہوجائیں گے۔</string>
    <string name="RestoreBackupFragment__choose_folder">فولڈر منتخب کریں</string>
    <string name="RestoreBackupFragment__not_now">ابھی نہیں</string>
    <!-- Couldn\'t find the selected backup -->
    <string name="RestoreBackupFragment__backup_not_found">بیک اپ نہیں ملا</string>
    <!-- Couldn\'t read the selected backup -->
    <string name="RestoreBackupFragment__backup_could_not_be_read">بیک اپ پڑھا نہیں جا سکا۔</string>
    <!-- Backup has an unsupported file extension -->
    <string name="RestoreBackupFragment__backup_has_a_bad_extension">بیک اپ کی ایکسٹنشن غلط ہے۔</string>

    <!-- BackupsPreferenceFragment -->
    <string name="BackupsPreferenceFragment__chat_backups">گفتگو کا بیک اپ</string>
    <string name="BackupsPreferenceFragment__backups_are_encrypted_with_a_passphrase">بیک اپ کو پاسفریج کے ساتھ مرموز کیا جاتا ہے اور آپ کے آلے پر اسٹور کیا جاتا ہے۔</string>
    <string name="BackupsPreferenceFragment__create_backup">بیک اپ بنائیں</string>
    <string name="BackupsPreferenceFragment__last_backup">آخری بیک اپ:%1$s</string>
    <string name="BackupsPreferenceFragment__backup_folder">بیک اپ فولڈر</string>
    <!-- Title for a preference item allowing the user to selected the hour of the day when their chats are backed up. -->
    <string name="BackupsPreferenceFragment__backup_time">بیک اپ کا وقت</string>
    <string name="BackupsPreferenceFragment__verify_backup_passphrase">بیک اپ پاس فریز کی تصدیق کریں</string>
    <string name="BackupsPreferenceFragment__test_your_backup_passphrase">اپنے بیک اپ پاسفریج کی جانچ کریں اور تصدیق کریں کہ یہ مماثل ہے</string>
    <string name="BackupsPreferenceFragment__turn_on">آن کر دو</string>
    <string name="BackupsPreferenceFragment__turn_off">بند کریں</string>
    <string name="BackupsPreferenceFragment__to_restore_a_backup">"بیک اپ بحال کرنے کے لئے ، Molly کی ایک نئی کاپی انسٹال کریں۔ ایپ کھولیں اور \"بحال بیک اپ\" پر ٹیپ کریں ، پھر بیک اپ فائل کو تلاش کریں۔%1$s"</string>
    <string name="BackupsPreferenceFragment__learn_more">مزید پڑھیں</string>
    <string name="BackupsPreferenceFragment__in_progress">کام جاری ہے…</string>
    <!-- Status text shown in backup preferences when verifying a backup -->
    <string name="BackupsPreferenceFragment__verifying_backup">بیک اپ کی تصدیق کر رہے ہیں…</string>
    <string name="BackupsPreferenceFragment__d_so_far">%1$d اب تک…</string>
    <!-- Show percentage of completion of backup -->
    <string name="BackupsPreferenceFragment__s_so_far">%1$s%% اب تک…</string>
    <string name="BackupsPreferenceFragment_signal_requires_external_storage_permission_in_order_to_create_backups">بیک اپ بنانے کیلئے Molly کو بیرونی اسٹوریج کی اجازت درکار ہوتی ہے ، لیکن مستقل طور پر اس کی تردید کردی گئی ہے۔ براہ کرم ایپ کی ترتیبات جاری رکھیں ، \"اجازت\" منتخب کریں اور \"اسٹوریج\" کو فعال کریں۔</string>


    <!-- CustomDefaultPreference -->
    <string name="CustomDefaultPreference_using_custom">اپنی مرضی سے استعمال کریں؛%1$s</string>
    <string name="CustomDefaultPreference_using_default">پہلے سے طے شدہ استعمال کریں؛%1$s</string>
    <string name="CustomDefaultPreference_none">کوئی نہیں</string>

    <!-- AvatarSelectionBottomSheetDialogFragment -->
    <string name="AvatarSelectionBottomSheetDialogFragment__taking_a_photo_requires_the_camera_permission">فوٹو کھینچنے کے لئے کیمرے کی اجازت درکار ہوتی ہے۔</string>
    <string name="AvatarSelectionBottomSheetDialogFragment__viewing_your_gallery_requires_the_storage_permission">اپنے گیلری کو دیکھنے کیلئے اسٹوریج کی اجازت درکار ہے۔</string>

    <!-- DateUtils -->
    <string name="DateUtils_just_now">اب</string>
    <string name="DateUtils_minutes_ago">%1$dایم</string>
    <string name="DateUtils_today">آج</string>
    <string name="DateUtils_yesterday">کل</string>
    <!-- When scheduling a message, %1$s replaced with either today, tonight, or tomorrow. %2$s replaced with the time. e.g. Tonight at 9:00pm -->
    <string name="DateUtils_schedule_at">%2$s پر %1$s</string>
    <!-- Used when getting a time in the future. For example, Tomorrow at 9:00pm -->
    <string name="DateUtils_tomorrow">آئندہ کل</string>
    <!-- Used in the context: Tonight at 9:00pm for example. Specifically this is after 7pm -->
    <string name="DateUtils_tonight">آج رات</string>

    <!-- Scheduled Messages -->
    <!-- Title for dialog that shows all the users scheduled messages for a chat -->
    <string name="ScheduledMessagesBottomSheet__schedules_messages">شیڈول کردہ میسجز</string>
    <!-- Option when scheduling a message to select a specific date and time to send a message -->
    <string name="ScheduledMessages_pick_time">تاریخ اور وقت منتخب کریں</string>
    <!-- Title for dialog explaining to users how the scheduled messages work -->
    <string name="ScheduleMessageFTUXBottomSheet__title">شیڈول کردہ میسجز</string>
    <!-- Disclaimer text for scheduled messages explaining to users that the scheduled messages will only send if connected to the internet -->
    <string name="ScheduleMessageFTUXBottomSheet__disclaimer">اپنے شیڈول کردہ میسج بھیجنے پر، یقینی بنائیں کہ آپ کی ڈیوائس آن ہو اور بھیجنے کے وقت انٹرنیٹ سے مربوط ہو۔ اگر نہیں، تو آپ کی ڈیوائس دوبارہ مربوط ہونے پر آپ کا میسج بھیجا جائے گا۔</string>
    <!-- Confirmation button text acknowledging the user understands the disclaimer -->
    <string name="ScheduleMessageFTUXBottomSheet__okay">ٹھیک ہے</string>
    <!-- Title for section asking users to allow alarm permissions for scheduled messages -->
    <string name="ScheduleMessageFTUXBottomSheet_enable_title">مسیج شیڈول کرنا فعال کرنے کے لیے:</string>
    <!-- Title for dialog asking users to allow alarm permissions for scheduled messages -->
    <string name="ReenableScheduleMessagesDialogFragment_reenable_title">مسیج شیڈول کرنا دوبارہ فعال کرنے کے لیے:</string>
    <!-- Title of dialog with a calendar to select the date the user wants to schedule a message. -->
    <string name="ScheduleMessageTimePickerBottomSheet__select_date_title">تاریخ منتخب کریں</string>
    <!-- Title of dialog with a clock to select the time at which the user wants to schedule a message. -->
    <string name="ScheduleMessageTimePickerBottomSheet__select_time_title">وقت منتخب کریں</string>
    <!-- Title of dialog that allows user to set the time and day that their message will be sent -->
    <string name="ScheduleMessageTimePickerBottomSheet__dialog_title">میسج شیڈول کریں</string>
    <!-- Text for confirmation button when scheduling messages that allows the user to confirm and schedule the sending time -->
    <string name="ScheduleMessageTimePickerBottomSheet__schedule_send">شیڈول بھیجیں</string>
    <!-- Disclaimer in message scheduling dialog. %1$s replaced with a GMT offset (e.g. GMT-05:00), and %2$s is replaced with the time zone name (e.g. Eastern Standard Time) -->
    <string name="ScheduleMessageTimePickerBottomSheet__timezone_disclaimer">(%1$s) %2$s میں تمام اوقات</string>
    <!-- Warning dialog message text shown when select time for scheduled send is in the past resulting in an immediate send if scheduled. -->
    <string name="ScheduleMessageTimePickerBottomSheet__select_time_in_past_dialog_warning">ماضی میں منتخب کردہ وقت۔ یہ فوری طور پر میسج بھیج دے گا۔</string>
    <!-- Positive button text for warning dialog shown when scheduled send is in the past -->
    <string name="ScheduleMessageTimePickerBottomSheet__select_time_in_past_dialog_positive_button">فوری طور پر بھیجیں</string>

    <!-- Context menu option to send a scheduled message now -->
    <string name="ScheduledMessagesBottomSheet_menu_send_now">ابھی بھیجیں</string>
    <!-- Context menu option to reschedule a selected message -->
    <string name="ScheduledMessagesBottomSheet_menu_reschedule">دوبارہ شیڈول کریں</string>
    <!-- Button in dialog asking user if they are sure they want to delete the selected scheduled message -->
    <string name="ScheduledMessagesBottomSheet_delete_dialog_action">حذف کریں</string>
    <!-- Button in dialog asking user if they are sure they want to delete the selected scheduled message -->
    <string name="ScheduledMessagesBottomSheet_delete_dialog_message">منتخب کیا گیا شیڈول کردہ میسج خذف کریں؟</string>
    <!-- Progress message shown while deleting selected scheduled message -->
    <string name="ScheduledMessagesBottomSheet_deleting_progress_message">شیڈول کردہ میسج حذف کرنا۔۔۔</string>

    <!-- DecryptionFailedDialog -->
    <string name="DecryptionFailedDialog_chat_session_refreshed">چیٹ سیشن تازہ</string>
    <string name="DecryptionFailedDialog_signal_uses_end_to_end_encryption">Signal میں آخر سے آخر تک خفیہ کاری کا استعمال ہوتا ہے اور اسے کبھی کبھی آپ کے چیٹ سیشن کو تازہ کرنے کی ضرورت پڑسکتی ہے۔ اس سے آپ کے چیٹ کی سیکیورٹی متاثر نہیں ہوگی ، لیکن ہوسکتا ہے کہ آپ نے اس رابطے کا کوئی پیغام چھوٹ دیا ہو ، اور آپ ان سے اسے دوبارہ بھیجنے کے لئے کہہ سکتے ہیں۔</string>

    <!-- DeviceListActivity -->
    <string name="DeviceListActivity_unlink_s">غیر منسلک\'%1$s؟</string>
    <string name="DeviceListActivity_by_unlinking_this_device_it_will_no_longer_be_able_to_send_or_receive">ڈیوائس کو غیر منسلک کرنے کے ذریعے، یہ مزید پیغامات بھیجنے اور وصول کرنے کے قابل نہیں ہو گا۔</string>
    <string name="DeviceListActivity_network_connection_failed">نیٹ ورک رابطے میں ناکامی</string>
    <string name="DeviceListActivity_try_again">دوبارہ کوشش کریں</string>
    <string name="DeviceListActivity_unlinking_device">غیر منسلک ڈیوائس۔۔۔</string>
    <string name="DeviceListActivity_unlinking_device_no_ellipsis">غیر منسلک ڈیوائس</string>
    <string name="DeviceListActivity_network_failed">نیٹ ورک ناکام ہوگیا!</string>

    <!-- DeviceListItem -->
    <string name="DeviceListItem_unnamed_device">بغیر نام کے ڈیوائس</string>
    <string name="DeviceListItem_linked_s">منسلک %1$s</string>
    <string name="DeviceListItem_last_active_s">آخری سرگرمی %1$s</string>
    <string name="DeviceListItem_today">آج</string>

    <!-- DocumentView -->
    <string name="DocumentView_unnamed_file">بینام فائل</string>

    <!-- DozeReminder -->
    <string name="DozeReminder_optimize_for_missing_play_services">غائب پلے سروسز بہتر بنائیں</string>
    <string name="DozeReminder_this_device_does_not_support_play_services_tap_to_disable_system_battery">یہ ڈیوائس پلے سروسز کا تعاون نہیں کرتی ہے۔ سسٹم کی بیٹری کی اصلاح کو غیر فعال کرنے کیلئے ٹیپ کریں جو Molly کو غیر فعال ہونے پر پیغامات کی بازیافت سے روکتی ہیں۔</string>

    <!-- ExpiredBuildReminder -->
    <string name="ExpiredBuildReminder_this_version_of_signal_has_expired">Signal کا یہ ورژن ختم ہوگیا ہے۔ پیغامات بھیجنے اور موصول کرنے کے لئے ابھی اپ ڈیٹ کریں۔</string>
    <string name="ExpiredBuildReminder_update_now">تازہ ترین کریں.</string>

    <!-- PendingGroupJoinRequestsReminder -->
    <plurals name="PendingGroupJoinRequestsReminder_d_pending_member_requests">
        <item quantity="one">%1$d زیر التواء ممبر درخواست۔</item>
        <item quantity="other">%1$d زیر التواء رکن کی درخواستیں۔</item>
    </plurals>
    <string name="PendingGroupJoinRequestsReminder_view">دیکھیں</string>

    <!-- GcmRefreshJob -->
    <string name="GcmRefreshJob_Permanent_Signal_communication_failure">Signal مواصلات مستقل ہونے میں ناکامی!</string>
    <string name="GcmRefreshJob_Signal_was_unable_to_register_with_Google_Play_Services">Molly گوگل پلے سروسز کے ساتھ رجسٹر ہونے کے قابل نہیں تھا۔Molly پیغامات اور کالیں غیر فعال ہو چکے ہیں،براہ کرم ترتیبات میں دوبارہ رجسٹر کرنے کی کوشش کریں اور ایڈوانس میں جائیں۔</string>


    <!-- GiphyActivity -->
    <string name="GiphyActivity_error_while_retrieving_full_resolution_gif">مکمل ریزولوشن GIF دوبارہ حاصل کرنے میں غلطی</string>

    <!-- GiphyFragmentPageAdapter -->

    <!-- AddToGroupActivity -->
    <string name="AddToGroupActivity_add_member">ممبر شامل کریں؟</string>
    <string name="AddToGroupActivity_add_s_to_s">\"%1$s\" میں \"%2$s\" شامل کریں؟</string>
    <string name="AddToGroupActivity_s_added_to_s">\"%1$s\" میں اضافہ ہوا \"%2$s\".</string>
    <string name="AddToGroupActivity_add_to_group">گروپ میں شامل کریں</string>
    <string name="AddToGroupActivity_add_to_groups">گروپوں میں شامل کریں</string>
    <string name="AddToGroupActivity_this_person_cant_be_added_to_legacy_groups">اس شخص کو میراثی گروپوں میں شامل نہیں کیا جاسکتا۔</string>
    <string name="AddToGroupActivity_add">شامل کریں</string>
    <string name="AddToGroupActivity_add_to_a_group">کسی گروپ میں شامل کریں</string>

    <!-- ChooseNewAdminActivity -->
    <string name="ChooseNewAdminActivity_choose_new_admin">نیا ایڈمن منتخب کریں</string>
    <string name="ChooseNewAdminActivity_done">ہو گیا</string>
    <string name="ChooseNewAdminActivity_you_left">تم چلے گئے \"%1$s۔\"</string>

    <!-- GroupMembersDialog -->
    <string name="GroupMembersDialog_you">آپ</string>

    <!-- GV2 access levels -->
    <string name="GroupManagement_access_level_anyone">کوئی بھی</string>
    <string name="GroupManagement_access_level_all_members">تمام ممبران</string>
    <string name="GroupManagement_access_level_only_admins">صرف منتظمین</string>
    <string name="GroupManagement_access_level_no_one">کوئی نہیں</string>
  <!-- Removed by excludeNonTranslatables <string name="GroupManagement_access_level_unknown" translatable="false">Unknown</string> -->
    <array name="GroupManagement_edit_group_membership_choices">
        <item>@string/GroupManagement_access_level_all_members</item>
        <item>@string/GroupManagement_access_level_only_admins</item>
    </array>
    <array name="GroupManagement_edit_group_info_choices">
        <item>@string/GroupManagement_access_level_all_members</item>
        <item>@string/GroupManagement_access_level_only_admins</item>
    </array>

    <!-- GV2 invites sent -->
    <plurals name="GroupManagement_invitation_sent">
        <item quantity="one">انوائٹ چلا گیا</item>
        <item quantity="other">%1$d انوائٹس چلے گئے</item>
    </plurals>
    <string name="GroupManagement_invite_single_user">\"%1$s\" آپ کے ذریعہ خود بخود اس گروپ میں شامل نہیں ہوسکتے ہیں۔ \\ n y n ان میں شامل ہونے کی دعوت دی گئی ہے ، اور جب تک وہ قبول نہیں کریں گے کوئی گروپ پیغامات نہیں دیکھیں گے۔</string>
    <string name="GroupManagement_invite_multiple_users">ان صارفین کو آپ کے ذریعہ خود بخود اس گروپ میں شامل نہیں کیا جاسکتا۔ \\ n \\ n انہیں گروپ میں شامل ہونے کے لئے مدعو کیا گیا ہے ، اور جب تک وہ قبول نہیں کریں گے کوئی گروپ پیغامات نہیں دیکھیں گے۔</string>

    <!-- GroupsV1MigrationLearnMoreBottomSheetDialogFragment -->
    <string name="GroupsV1MigrationLearnMore_what_are_new_groups">نئے گروپس کیا ہیں؟</string>
    <string name="GroupsV1MigrationLearnMore_new_groups_have_features_like_mentions">نئے گروپس میں @ ذکر اور گروپ منتظمین کی طرح کی خصوصیات ہیں ، اور آئندہ وہ مزید خصوصیات کی حمایت کریں گی۔</string>
    <string name="GroupsV1MigrationLearnMore_all_message_history_and_media_has_been_kept">اپ ڈیٹ کرنے سے پہلے میسج کی تمام ہسٹری اور میڈیا کو رکھا گیا ہے۔</string>
    <string name="GroupsV1MigrationLearnMore_you_will_need_to_accept_an_invite_to_join_this_group_again">آپ کو دوبارہ اس گروپ میں شامل ہونے کے لئے دعوت نامہ قبول کرنے کی ضرورت ہوگی ، اور جب تک آپ قبول نہ کریں گروپ پیغامات موصول نہیں ہوں گے۔</string>
    <plurals name="GroupsV1MigrationLearnMore_these_members_will_need_to_accept_an_invite">
        <item quantity="one">اس ممبر کو دوبارہ اس گروپ میں شامل ہونے کے لئے ایک دعوت نامہ قبول کرنے کی ضرورت ہوگی اور وہ گروپ پیغامات وصول نہیں کریں گے جب تک کہ وہ قبول نہ کریں:</item>
        <item quantity="other">ان ممبروں کو دوبارہ اس گروپ میں شامل ہونے کے لئے ایک دعوت نامہ قبول کرنے کی ضرورت ہوگی اور جب تک وہ قبول نہیں کریں گے گروپ پیغامات وصول نہیں کریں گے۔</item>
    </plurals>
    <plurals name="GroupsV1MigrationLearnMore_these_members_were_removed_from_the_group">
        <item quantity="one">اس ممبر کو گروپ سے ہٹا دیا گیا تھا اور وہ اپ گریڈ ہونے تک دوبارہ شامل نہیں ہوسکیں گے:</item>
        <item quantity="other">ان ممبروں کو گروپ سے نکال دیا گیا تھا اور وہ اپ گریڈ ہونے تک دوبارہ شامل نہیں ہوسکیں گے:</item>
    </plurals>

    <!-- GroupsV1MigrationInitiationBottomSheetDialogFragment -->
    <string name="GroupsV1MigrationInitiation_upgrade_to_new_group">نئے گروپ میں اپ گریڈ کریں</string>
    <string name="GroupsV1MigrationInitiation_upgrade_this_group">اس گروپ کو اپ گریڈ کریں</string>
    <string name="GroupsV1MigrationInitiation_new_groups_have_features_like_mentions">نئے گروپس میں @ ذکر اور گروپ منتظمین کی طرح کی خصوصیات ہیں ، اور آئندہ وہ مزید خصوصیات کی حمایت کریں گی۔</string>
    <string name="GroupsV1MigrationInitiation_all_message_history_and_media_will_be_kept">اپ گریڈ کرنے سے پہلے میسج کی تمام ہسٹری اور میڈیا کو محفوظ رکھا جائے گا۔</string>
    <string name="GroupsV1MigrationInitiation_encountered_a_network_error">نیٹ ورک کی خرابی کا سامنا کرنا پڑا۔ بعد میں دوبارہ کوشش کریں۔</string>
    <string name="GroupsV1MigrationInitiation_failed_to_upgrade">اپ گریڈ کرنے میں ناکام۔</string>
    <plurals name="GroupsV1MigrationInitiation_these_members_will_need_to_accept_an_invite">
        <item quantity="one">اس ممبر کو دوبارہ اس گروپ میں شامل ہونے کے لئے ایک دعوت نامہ قبول کرنے کی ضرورت ہوگی اور وہ گروپ پیغامات وصول نہیں کریں گے جب تک کہ وہ قبول نہ کریں:</item>
        <item quantity="other">ان ممبروں کو دوبارہ اس گروپ میں شامل ہونے کے لئے ایک دعوت نامہ قبول کرنے کی ضرورت ہوگی اور جب تک وہ قبول نہیں کریں گے گروپ پیغامات وصول نہیں کریں گے۔</item>
    </plurals>
    <plurals name="GroupsV1MigrationInitiation_these_members_are_not_capable_of_joining_new_groups">
        <item quantity="one">یہ ممبر نئے گروپس میں شامل ہونے کے اہل نہیں ہے ، اور اسے گروپ سے نکال دیا جائے گا:</item>
        <item quantity="other">یہ ممبر نئے گروپس میں شامل ہونے کے اہل نہیں ہیں ، اور انہیں گروپ سے نکال دیا جائے گا:</item>
    </plurals>

    <!-- GroupsV1MigrationSuggestionsReminder -->
    <plurals name="GroupsV1MigrationSuggestionsReminder_members_couldnt_be_added_to_the_new_group">
        <item quantity="one">نئے گروپ میں %1$d ممبر کو دوبارہ شامل نہیں کیا جاسکا۔ کیا آپ انہیں ابھی شامل کرنا چاہتے ہیں؟</item>
        <item quantity="other">%1$d ممبروں کو نئے گروپ میں دوبارہ شامل نہیں کیا جاسکا۔ کیا آپ انہیں ابھی شامل کرنا چاہتے ہیں؟</item>
    </plurals>
    <plurals name="GroupsV1MigrationSuggestionsReminder_add_members">
        <item quantity="one">ممبر شامل کریں</item>
        <item quantity="other">ممبران شامل کریں</item>
    </plurals>
    <string name="GroupsV1MigrationSuggestionsReminder_no_thanks">نہیں شکریہ</string>

    <!-- GroupsV1MigrationSuggestionsDialog -->
    <plurals name="GroupsV1MigrationSuggestionsDialog_add_members_question">
        <item quantity="one">ممبر شامل کریں؟</item>
        <item quantity="other">ممبروں کو شامل کریں؟</item>
    </plurals>
    <plurals name="GroupsV1MigrationSuggestionsDialog_these_members_couldnt_be_automatically_added">
        <item quantity="one">نئے ممبر کو اپ گریڈ کرنے پر یہ ممبر خودبخود شامل نہیں ہوسکتا تھا:</item>
        <item quantity="other">نئے ممبروں کو اپ گریڈ کرنے پر ان ممبروں کو خود بخود شامل نہیں کیا جاسکتا:</item>
    </plurals>
    <plurals name="GroupsV1MigrationSuggestionsDialog_add_members">
        <item quantity="one">ممبر شامل کریں</item>
        <item quantity="other">ممبران شامل کریں</item>
    </plurals>
    <plurals name="GroupsV1MigrationSuggestionsDialog_failed_to_add_members_try_again_later">
        <item quantity="one">ممبر کو شامل کرنے میں ناکام۔ بعد میں دوبارہ کوشش کریں۔</item>
        <item quantity="other">ممبروں کو شامل کرنے میں ناکام۔ بعد میں دوبارہ کوشش کریں۔</item>
    </plurals>
    <plurals name="GroupsV1MigrationSuggestionsDialog_cannot_add_members">
        <item quantity="one">ممبر شامل نہیں کرسکتے ہیں۔</item>
        <item quantity="other">ممبروں کو شامل نہیں کیا جاسکتا۔</item>
    </plurals>

    <!-- LeaveGroupDialog -->
    <string name="LeaveGroupDialog_leave_group">گروپ چھوڑنا ہے؟</string>
    <string name="LeaveGroupDialog_you_will_no_longer_be_able_to_send_or_receive_messages_in_this_group">آگے سے آپ اس گروپ میں پیغام بھیجنے یا وصول کرنے کے اہل نہیں ہونگے۔</string>
    <string name="LeaveGroupDialog_leave">چھوڑ دیں</string>
    <string name="LeaveGroupDialog_choose_new_admin">نیا ایڈمن منتخب کریں</string>
    <string name="LeaveGroupDialog_before_you_leave_you_must_choose_at_least_one_new_admin_for_this_group">جانے سے پہلے ، آپ کو اس گروپ کے لئے کم از کم ایک نیا منتظم منتخب کرنا ہوگا۔</string>
    <string name="LeaveGroupDialog_choose_admin">منتظم کا انتخاب کریں</string>

    <!-- LinkPreviewView -->
    <string name="LinkPreviewView_no_link_preview_available">کوئی لنک پیش نظارہ دستیاب نہیں ہے</string>
    <string name="LinkPreviewView_this_group_link_is_not_active">یہ گروپ لنک فعال نہیں ہے</string>
    <string name="LinkPreviewView_domain_date">%1$s · %2$s</string>

    <!-- LinkPreviewRepository -->
    <plurals name="LinkPreviewRepository_d_members">
        <item quantity="one">%1$d ممبر</item>
        <item quantity="other">%1$dممبران</item>
    </plurals>

    <!-- PendingMembersActivity -->
    <string name="PendingMembersActivity_pending_group_invites">زیر التواء گروپ دعوت نامے</string>
    <string name="PendingMembersActivity_requests">درخواستیں</string>
    <string name="PendingMembersActivity_invites">دعوت نامے</string>
    <string name="PendingMembersActivity_people_you_invited">جن لوگوں کو آپ نے مدعو کیا</string>
    <string name="PendingMembersActivity_you_have_no_pending_invites">آپ کے پاس کوئی دعوت نامے زیر التواء نہیں ہیں۔</string>
    <string name="PendingMembersActivity_invites_by_other_group_members">گروپ کے دوسرے ممبروں کے ذریعہ دعوت نامے</string>
    <string name="PendingMembersActivity_no_pending_invites_by_other_group_members">گروپ کے دوسرے ممبروں کی طرف سے زیر التواء دعوت نامے نہیں ہیں۔</string>
    <string name="PendingMembersActivity_missing_detail_explanation">گروپ کے دوسرے ممبروں کے ذریعہ مدعو کیے گئے لوگوں کی تفصیلات نہیں دکھائی گئیں۔ اگر مدعو شامل ہونے کا انتخاب کرتے ہیں تو ، اس وقت ان کی معلومات گروپ کے ساتھ شیئر کی جائیں گی۔ وہ اس گروپ میں شامل ہونے تک کوئی پیغامات نہیں دیکھیں گے۔</string>

    <string name="PendingMembersActivity_revoke_invite">دعوت کالعدم کریں</string>
    <string name="PendingMembersActivity_revoke_invites">دعوتیں کالعدم کریں</string>
    <plurals name="PendingMembersActivity_revoke_d_invites">
        <item quantity="one">انوائٹ کالعدم کریں</item>
        <item quantity="other">%1$d انوائٹس کالعدم کریں</item>
    </plurals>
    <plurals name="PendingMembersActivity_error_revoking_invite">
        <item quantity="one">دعوت نامے کو منسوخ کرنے میں خرابی</item>
        <item quantity="other">دعوتوں کو کالعدم کرنے میں خامی</item>
    </plurals>

    <!-- RequestingMembersFragment -->
    <string name="RequestingMembersFragment_pending_member_requests">زیر التواء رکن کی درخواستیں</string>
    <string name="RequestingMembersFragment_no_member_requests_to_show">ظاہر کرنے کے لئے کوئی \'ممبر درخواست\' نہیں ہے۔</string>
    <string name="RequestingMembersFragment_explanation">اس فہرست میں شامل افراد گروپ لنک کے ذریعے اس گروپ میں شامل ہونے کی کوشش کر رہے ہیں۔</string>
    <string name="RequestingMembersFragment_added_s">"شامل \"%1$s\""</string>
    <string name="RequestingMembersFragment_denied_s">"منع \"%1$s\""</string>

    <!-- AddMembersActivity -->
    <string name="AddMembersActivity__done">ہو گیا</string>
    <string name="AddMembersActivity__this_person_cant_be_added_to_legacy_groups">اس شخص کو میراثی گروپوں میں شامل نہیں کیا جاسکتا۔</string>
    <plurals name="AddMembersActivity__add_d_members_to_s">
        <item quantity="one">\"%2$s\" میں \"%1$s\" کو شامل کریں؟</item>
        <item quantity="other">\"%2$s\" میں %3$d ممبران شامل کریں؟</item>
    </plurals>
    <string name="AddMembersActivity__add">شامل کریں</string>
    <string name="AddMembersActivity__add_members">ممبران شامل کریں</string>

    <!-- AddGroupDetailsFragment -->
    <string name="AddGroupDetailsFragment__name_this_group">اس گروپ کو نام دیں</string>
    <string name="AddGroupDetailsFragment__create_group">گروپ بنائیں</string>
    <string name="AddGroupDetailsFragment__create">بنائیں</string>
    <string name="AddGroupDetailsFragment__members">ممبران</string>
    <string name="AddGroupDetailsFragment__you_can_add_or_invite_friends_after_creating_this_group">آپ اس گروپ کو بنانے کے بعد دوستوں کو شامل یا مدعو کرسکتے ہیں۔</string>
    <string name="AddGroupDetailsFragment__group_name_required">گروپ کا نام (ضروری)</string>
    <string name="AddGroupDetailsFragment__group_name_optional">گروپ کا نام (اختیاری)</string>
    <string name="AddGroupDetailsFragment__this_field_is_required">اس کو پر کرنا ضروری ہے.</string>
    <string name="AddGroupDetailsFragment__group_creation_failed">گروپ تخلیق ناکام ہوگئی۔</string>
    <string name="AddGroupDetailsFragment__try_again_later">بعد میں دوبارہ کوشش کریں۔</string>
    <string name="AddGroupDetailsFragment__remove">ہٹا دیں</string>
    <string name="AddGroupDetailsFragment__sms_contact">ایس ایم ایس رابطہ</string>
    <string name="AddGroupDetailsFragment__remove_s_from_this_group">اس گروپ سے%1$s کو ہٹائیں؟</string>
    <!-- Info message shown in the middle of the screen, displayed when adding group details to an MMS Group -->
    <string name="AddGroupDetailsFragment__youve_selected_a_contact_that_doesnt_support">آپ نے ایک ایسا رابطہ منتخب کیا ہے جو Signal گروپس کی معاونت نہیں کرتا، لہٰذا یہ گروپ MMS ہو گا۔ MMS گروپ کے حسب ضرورت نام اور تصاویر صرف آپ کو دکھائی دیں گی۔</string>
    <!-- Info message shown in the middle of the screen, displayed when adding group details to an MMS Group after SMS Phase 0 -->
    <string name="AddGroupDetailsFragment__youve_selected_a_contact_that_doesnt_support_signal_groups_mms_removal">آپ نے ایک ایسا رابطہ منتخب کیا ہے جو Signal گروپس کو سپورٹ نہیں کرتا، یہ گروپ MMS ہو گا۔ کسٹم MMS گروپ کے نام اور تصاویر صرف آپ کو نظر آئیں گی۔ اینکرپٹڈ میسیجنگ پر توجہ مرکوز کرنے کے لیے MMS گروپس کے لیے سپورٹ جلد ہٹا دی جائے گی۔</string>

    <!-- ManageGroupActivity -->
    <string name="ManageGroupActivity_who_can_add_new_members">کون نئے ممبروں کو شامل کرسکتا ہے؟</string>
    <string name="ManageGroupActivity_who_can_edit_this_groups_info">کون اس گروپ کی معلومات میں ترمیم کرسکتا ہے؟</string>

    <plurals name="ManageGroupActivity_added">
        <item quantity="one">%1$d ممبر کو شامل کیا گیا ہے۔</item>
        <item quantity="other">%1$d ممبران کو شامل کیا گیا ہے۔</item>
    </plurals>

    <string name="ManageGroupActivity_you_dont_have_the_rights_to_do_this">آپ کو یہ کام کرنے کا حق نہیں ہے</string>
    <string name="ManageGroupActivity_not_capable">آپ کے شامل کردہ کوئی بھی نئے گروپس کی حمایت نہیں کرتا ہے اور اسے Signal کو اپ ڈیٹ کرنے کی ضرورت ہے</string>
    <string name="ManageGroupActivity_not_announcement_capable">آپ نے جس کسی شخص کو شامل کیا ہے وہ اعلان کے گروپس کی معاونت نہیں کرتا اور اسے Signal اپ ڈیٹ کرنے کی ضرورت ہے</string>
    <string name="ManageGroupActivity_failed_to_update_the_group">گروپ کی تازہ کاری کرنے میں ناکام</string>
    <string name="ManageGroupActivity_youre_not_a_member_of_the_group">آپ اس گروپ کے ممبر نہیں ہیں</string>
    <string name="ManageGroupActivity_failed_to_update_the_group_please_retry_later">گروپ کو اپ ڈیٹ کرنے میں ناکام رہا براہ کرم بعد میں دوبارہ کوشش کریں</string>
    <string name="ManageGroupActivity_failed_to_update_the_group_due_to_a_network_error_please_retry_later">نیٹ ورک کی خرابی کی وجہ سے گروپ کو اپ ڈیٹ کرنے میں ناکام ، براہ کرم بعد میں دوبارہ کوشش کریں</string>

    <string name="ManageGroupActivity_edit_name_and_picture">نام اور تصویر میں ترمیم کریں</string>
    <string name="ManageGroupActivity_legacy_group">لیگیسی گروپ</string>
    <string name="ManageGroupActivity_legacy_group_learn_more">یہ لیگیسی گروپ ہے۔ گروپ منتظمین جیسی خصوصیات صرف نئے گروپس کیلئے دستیاب ہیں۔</string>
    <string name="ManageGroupActivity_legacy_group_upgrade">یہ لیگیسی گروپ ہے۔ @ ذکر اور منتظمین جیسی نئی خصوصیات تک رسائی حاصل کرنے کیلئے ،</string>
    <string name="ManageGroupActivity_legacy_group_too_large">اس لیگیسی گروپ کو نئے گروپ میں اپ گریڈ نہیں کیا جاسکتا کیونکہ یہ بہت بڑا ہے۔ زیادہ سے زیادہ گروپ سائز %1$d ہے۔</string>
    <string name="ManageGroupActivity_upgrade_this_group">اس گروپ کو اپ گریڈ کریں۔</string>
    <string name="ManageGroupActivity_this_is_an_insecure_mms_group">یہ ایک غیر محفوظ ایم ایم ایس گروپ ہے۔ نجی طور پر بات چیت کرنے کے لیئے اپنے روابط کو Signal پر مدعو کریں۔</string>
    <string name="ManageGroupActivity_invite_now">ابھی مدعو کریں</string>
    <string name="ManageGroupActivity_more">مزید</string>
    <string name="ManageGroupActivity_add_group_description">گروپ کی تفصیل شامل کریں…</string>

    <!-- GroupMentionSettingDialog -->
    <string name="GroupMentionSettingDialog_notify_me_for_mentions">جب مجھے کوئی ذکر کرتا ہے تو مجھے مطلع کریں</string>
    <string name="GroupMentionSettingDialog_receive_notifications_when_youre_mentioned_in_muted_chats">خاموش کردہ چیٹس میں خود کو مینشن کیے جانے پر اطلاعات موصول کریں؟</string>
    <string name="GroupMentionSettingDialog_always_notify_me">مجھے ہمیشہ مطلع کریں</string>
    <string name="GroupMentionSettingDialog_dont_notify_me">مجھے مطلع نہ کریں</string>

    <!-- ManageProfileFragment -->
    <string name="ManageProfileFragment_profile_name">پروفائل کا نام</string>
    <string name="ManageProfileFragment_username">صارف کا نام</string>
    <string name="ManageProfileFragment_about">متعلق</string>
    <string name="ManageProfileFragment_write_a_few_words_about_yourself">اپنے بارے میں کچھ الفاظ لکھیں</string>
    <string name="ManageProfileFragment_your_name">آپ کا نام</string>
    <string name="ManageProfileFragment_your_username">اپکا اسم رکنیت</string>
    <string name="ManageProfileFragment_failed_to_set_avatar">اوتار سیٹ کرنے میں ناکام</string>
    <string name="ManageProfileFragment_badges">بیجز</string>
    <string name="ManageProfileFragment__edit_photo">تصویر میں ترمیم کریں</string>
    <!-- Snackbar message after creating username -->
    <string name="ManageProfileFragment__username_created">صارفی نام تخلیق کیا گیا</string>
    <!-- Snackbar message after copying username -->
    <string name="ManageProfileFragment__username_copied">صارفی نام کاپی کیا گیا</string>
    <!-- Snackbar message after network failure while trying to delete username -->
    <string name="ManageProfileFragment__couldnt_delete_username">یوزر نیم حذف نہیں کر سکے۔ بعد میں دوبارہ کوشش کریں۔</string>
    <!-- Snackbar message after successful deletion of username -->
    <string name="ManageProfileFragment__username_deleted">یوزر نیم حذف کر دیا گیا</string>

    <!-- UsernameOutOfSyncReminder -->
    <!-- Displayed above the conversation list when a user needs to address an issue with their username -->
    <string name="UsernameOutOfSyncReminder__something_went_wrong">آپ کے یوزر نیم کے ساتھ کچھ غلط ہو گیا، یہ مزید آپ کے اکاؤنٹ کے لیے تفویض کردہ نہیں ہے۔ آپ کوشش کر سکتے ہیں اور اسے دوبارہ سیٹ کر سکتے ہیں یا ایک نیا منتخب کر سکتے ہیں۔</string>
    <!-- Action text to navigate user to manually fix the issue with their username -->
    <string name="UsernameOutOfSyncReminder__fix_now">ابھی ٹھیک کریں</string>


    <!-- ManageRecipientActivity -->
    <string name="ManageRecipientActivity_no_groups_in_common">مشترکہ طور پر کوئی گروپ نہیں</string>
    <plurals name="ManageRecipientActivity_d_groups_in_common">
        <item quantity="one">%1$d مشترکہ گروپ</item>
        <item quantity="other">%1$dمشترکہ گروپس</item>
    </plurals>

    <plurals name="GroupMemberList_invited">
        <item quantity="one">%1$s نے 1 فرد کو مدعو کیا</item>
        <item quantity="other">%1$s نے %2$d لوگوں کو مدعو کیا</item>
    </plurals>

    <!-- CustomNotificationsDialogFragment -->
    <string name="CustomNotificationsDialogFragment__custom_notifications">اپنی مرضی کے مطابق اطلاعات</string>
    <string name="CustomNotificationsDialogFragment__messages">پیغامات</string>
    <string name="CustomNotificationsDialogFragment__use_custom_notifications">حسب ضرورت اطلاعات کا استعمال کریں</string>
    <string name="CustomNotificationsDialogFragment__notification_sound">اطلاع کی آواز</string>
    <string name="CustomNotificationsDialogFragment__vibrate">وائبریٹ</string>
    <!-- Button text for customizing notification options -->
    <string name="CustomNotificationsDialogFragment__customize">حسب ضرورت بنائیں</string>
    <string name="CustomNotificationsDialogFragment__change_sound_and_vibration">آواز اور وائبریشن تبدیل کریں</string>
    <string name="CustomNotificationsDialogFragment__call_settings">کال کی ترتیبات</string>
    <string name="CustomNotificationsDialogFragment__ringtone">رنگ ٹون</string>
    <string name="CustomNotificationsDialogFragment__default">پہلے سے طے شدہ</string>
    <string name="CustomNotificationsDialogFragment__unknown">نامعلوم</string>

    <!-- ShareableGroupLinkDialogFragment -->
    <string name="ShareableGroupLinkDialogFragment__group_link">گروپ لنک</string>
    <string name="ShareableGroupLinkDialogFragment__share">اشتراک کریں</string>
    <string name="ShareableGroupLinkDialogFragment__reset_link">لنک کو دوبارہ ترتیب دیں</string>
    <string name="ShareableGroupLinkDialogFragment__approve_new_members">نئے ممبروں کو منظور کریں</string>
    <string name="ShareableGroupLinkDialogFragment__require_an_admin_to_approve_new_members_joining_via_the_group_link">کسی گروپ کے ذریعے نئے ممبروں کی شمولیت کی منظوری کے لیئے کسی منتظم کی ضرورت ہے۔</string>
    <string name="ShareableGroupLinkDialogFragment__are_you_sure_you_want_to_reset_the_group_link">کیا آپ واقعی گروپ لنک کو دوبارہ ترتیب دینا چاہتے ہیں؟ موجودہ لنک کا استعمال کرکے لوگ اب گروپ میں شامل نہیں ہوسکیں گے۔</string>

    <!-- GroupLinkShareQrDialogFragment -->
    <string name="GroupLinkShareQrDialogFragment__qr_code">QR کوڈ</string>
    <string name="GroupLinkShareQrDialogFragment__people_who_scan_this_code_will">جو لوگ اس کوڈ کو اسکین کرتے ہیں وہ آپ کے گروپ میں شامل ہوسکیں گے۔ اگر آپ نے یہ ترتیب آن کر رکھی ہے تو منتظمین کو ابھی بھی نئے ممبروں کی منظوری کی ضرورت ہوگی۔</string>
    <string name="GroupLinkShareQrDialogFragment__share_code">کوڈ شیئر کریں</string>

    <!-- GV2 Invite Revoke confirmation dialog -->
    <string name="InviteRevokeConfirmationDialog_revoke_own_single_invite">کیا آپ %1$s کو بھیجا ہوا دعوت نامہ منسوخ کرنا چاہتے ہیں؟</string>
    <plurals name="InviteRevokeConfirmationDialog_revoke_others_invites">
        <item quantity="one">کیا آپ %1$s کے ذریعے بھیجی گئی انوائٹ کو کالعدم کرنا چاہتے ہیں؟</item>
        <item quantity="other">کیا آپ %1$s کے ذریعے بھیجی گئی %2$d انوائٹس کو کالعدم کرنا چاہتے ہیں؟</item>
    </plurals>

    <!-- GroupJoinBottomSheetDialogFragment -->
    <string name="GroupJoinBottomSheetDialogFragment_you_are_already_a_member">آپ پہلے ہی ممبر ہیں</string>
    <string name="GroupJoinBottomSheetDialogFragment_join">شامل ہوں</string>
    <string name="GroupJoinBottomSheetDialogFragment_request_to_join">شمولیت کی درخواست کریں</string>
    <string name="GroupJoinBottomSheetDialogFragment_unable_to_join_group_please_try_again_later">گروپ میں شامل ہونے سے قاصر براہ کرم کچھ دیر بعد کوشش کریں</string>
    <string name="GroupJoinBottomSheetDialogFragment_encountered_a_network_error">نیٹ ورک کی خرابی کا سامنا کرنا پڑا۔</string>
    <string name="GroupJoinBottomSheetDialogFragment_this_group_link_is_not_active">یہ گروپ لنک فعال نہیں ہے</string>
    <!-- Title shown when there was an known issue getting group information from a group link -->
    <string name="GroupJoinBottomSheetDialogFragment_cant_join_group">گروپ میں شامل نہیں ہو سکتے</string>
    <!-- Message shown when you try to get information for a group via link but an admin has removed you -->
    <string name="GroupJoinBottomSheetDialogFragment_you_cant_join_this_group_via_the_group_link_because_an_admin_removed_you">آپ گروپ لنک کے ذریعے اس گروپ میں شامل نہیں ہو سکتے کیونکہ ایک ایڈمن نے آپ کو ہٹا دیا تھا۔</string>
    <!-- Message shown when you try to get information for a group via link but the link is no longer valid -->
    <string name="GroupJoinBottomSheetDialogFragment_this_group_link_is_no_longer_valid">اب یہ گروپ لنک درست نہیں ہے۔</string>
    <!-- Title shown when there was an unknown issue getting group information from a group link -->
    <string name="GroupJoinBottomSheetDialogFragment_link_error">لنک کا نقص</string>
    <!-- Message shown when you try to get information for a group via link but an unknown issue occurred -->
    <string name="GroupJoinBottomSheetDialogFragment_joining_via_this_link_failed_try_joining_again_later">اس لنک کے ذریعے شمولیت ناکام ہوگئی۔ بعد میں دوبارہ شامل ہونے کی کوشش کریں۔</string>

    <string name="GroupJoinBottomSheetDialogFragment_direct_join">کیا آپ اس گروپ میں شامل ہوکر اس کے ممبروں کے ساتھ اپنا نام اور تصویر بانٹنا چاہتے ہیں؟</string>
    <string name="GroupJoinBottomSheetDialogFragment_admin_approval_needed">اس گروپ میں شامل ہونے سے پہلے اس گروپ کے منتظم کو آپ کی درخواست کو منظور کرنا ہوگا۔ جب آپ شمولیت کی درخواست کریں گے تو ، آپ کا نام اور تصویر اس کے ممبروں کے ساتھ شیئر کی جائے گی.</string>
    <plurals name="GroupJoinBottomSheetDialogFragment_group_dot_d_members">
        <item quantity="one">گروپ · %1$d ممبر</item>
        <item quantity="other">گروپ کے %1$d اراکین</item>
    </plurals>

    <!-- GroupJoinUpdateRequiredBottomSheetDialogFragment -->
    <string name="GroupJoinUpdateRequiredBottomSheetDialogFragment_update_signal_to_use_group_links">گروپ لنکس کو استعمال کرنے کے لئے Signal کو اپ ڈیٹ کریں</string>
    <string name="GroupJoinUpdateRequiredBottomSheetDialogFragment_update_message">Signal کا جو ورژن آپ استعمال کررہے ہیں وہ اس گروپ لنک کی حمایت نہیں کرتا ہے۔ لنک کے ذریعے اس گروپ میں شامل ہونے کے لئے تازہ ترین ورژن میں تازہ کاری کریں۔</string>
    <string name="GroupJoinUpdateRequiredBottomSheetDialogFragment_update_signal">Signal اپ ڈیٹ کریں</string>
    <string name="GroupJoinUpdateRequiredBottomSheetDialogFragment_group_link_is_not_valid">گروپ لنک درست نہیں ہے</string>

    <!-- GroupInviteLinkEnableAndShareBottomSheetDialogFragment -->
    <string name="GroupInviteLinkEnableAndShareBottomSheetDialogFragment_invite_friends">دوستوں کو مدعو کریں</string>
    <string name="GroupInviteLinkEnableAndShareBottomSheetDialogFragment_share_a_link_with_friends_to_let_them_quickly_join_this_group">دوستوں کے ساتھ ایک لنک شیئر کریں تاکہ وہ اس گروپ میں جلدی سے شامل ہوں۔</string>

    <string name="GroupInviteLinkEnableAndShareBottomSheetDialogFragment_enable_and_share_link">لنک کو قابل بنائیں اور شئیر کریں</string>
    <string name="GroupInviteLinkEnableAndShareBottomSheetDialogFragment_share_link">لنک شیئر کریں</string>

    <string name="GroupInviteLinkEnableAndShareBottomSheetDialogFragment_unable_to_enable_group_link_please_try_again_later">گروپ لنک کو اہل کرنے سے قاصر۔ براہ کرم کچھ دیر بعد کوشش کریں</string>
    <string name="GroupInviteLinkEnableAndShareBottomSheetDialogFragment_encountered_a_network_error">نیٹ ورک کی خرابی کا سامنا کرنا پڑا۔</string>
    <string name="GroupInviteLinkEnableAndShareBottomSheetDialogFragment_you_dont_have_the_right_to_enable_group_link">آپ کو گروپ لنک کو فعال کرنے کا حق نہیں ہے۔ برائےکرم منتظم سے پوچھیں</string>
    <string name="GroupInviteLinkEnableAndShareBottomSheetDialogFragment_you_are_not_currently_a_member_of_the_group">آپ فی الحال اس گروپ کے ممبر نہیں ہیں۔</string>

    <!-- GV2 Request confirmation dialog -->
    <string name="RequestConfirmationDialog_add_s_to_the_group">گروپ میں \"%1$s\" شامل کریں؟</string>
    <string name="RequestConfirmationDialog_deny_request_from_s">\"%1$s\" سے درخواست کی تردید کریں؟</string>
    <!-- Confirm dialog message shown when deny a group link join request and group link is enabled. -->
    <string name="RequestConfirmationDialog_deny_request_from_s_they_will_not_be_able_to_request">\"%1$s\" کی جانب سے درخواست نظر انداز کریں؟ وہ دوبارہ گروپ لنک کے ذریعے شامل ہونے کی درخواست دینے سے قاصر ہوں گے۔</string>
    <string name="RequestConfirmationDialog_add">شامل کریں</string>
    <string name="RequestConfirmationDialog_deny">انکار کرنا</string>

    <!-- ImageEditorHud -->
    <string name="ImageEditorHud_blur_faces">دھندلا چہرے</string>
    <string name="ImageEditorHud_new_blur_faces_or_draw_anywhere_to_blur">نیا: دھندلا ہونے کے لئے چہرے کو دھندلا یا کہیں بھی بنائیں</string>
    <string name="ImageEditorHud_draw_anywhere_to_blur">دھندلاپن کے لئے کہیں بھی ڈرا کریں</string>
    <string name="ImageEditorHud_draw_to_blur_additional_faces_or_areas">اضافی چہروں یا علاقوں کو دھندلا کرنے کے لئے ڈرا کریں</string>

    <!-- InputPanel -->
    <string name="InputPanel_tap_and_hold_to_record_a_voice_message_release_to_send">وائس پیغام ریکارڈ کرنے کیلئے کلک کریں اور پکڑ کر رکھیں، بھیجنے کیلئے چھوڑ دیں</string>
    <!-- Message shown if the user tries to switch a conversation from Signal to SMS -->
    <string name="InputPanel__sms_messaging_is_no_longer_supported_in_signal">SMS میسیجنگ Signal میں مزید سپورٹ نہیں کیا جاتا۔</string>

    <!-- InviteActivity -->
    <string name="InviteActivity_share">اشتراک کریں</string>
    <string name="InviteActivity_share_with_contacts">رابطوں کے ساتھ شیئر کریں</string>
    <string name="InviteActivity_share_via">شیئر کریں بذریعہ…</string>

    <string name="InviteActivity_cancel">منسوخ کریں</string>
    <string name="InviteActivity_sending">بھیج رہا ہے۔۔۔</string>
    <string name="InviteActivity_invitations_sent">دعوت نامے بھیجے گئے ہیں!</string>
    <string name="InviteActivity_invite_to_signal">Molly میں مدعو کریں</string>
    <string name="InviteActivity_send_sms">SMS بھیجیں (%1$d)</string>
    <plurals name="InviteActivity_send_sms_invites">
        <item quantity="one">%1$d ایس ایم ایس دعوت نامہ بھیجے؟</item>
        <item quantity="other">%1$d ایس ایم ایس دعوت نامے بھیجے؟</item>
    </plurals>
    <string name="InviteActivity_lets_switch_to_signal">Molly میں سو ئچ کریں:%1$s</string>
    <string name="InviteActivity_no_app_to_share_to">ایسا لگتا ہے جیسے آپ کے پاس اشتراک کرنے کیلئے کوئی ایپ نہیں ہے۔</string>

    <!-- LearnMoreTextView -->
    <string name="LearnMoreTextView_learn_more">مزید پڑھیں</string>

    <string name="SpanUtil__read_more">مزید پڑھیں</string>

    <!-- LongMessageActivity -->
    <string name="LongMessageActivity_unable_to_find_message">پیغام تلاش کرنے کے قابل نہیں</string>
    <string name="LongMessageActivity_message_from_s">%1$sکی طرف سے پیغامات</string>
    <string name="LongMessageActivity_your_message">آپ کا پیغام</string>

    <!-- MessageRetrievalService -->
    <string name="MessageRetrievalService_signal">Molly</string>
    <string name="MessageRetrievalService_background_connection_enabled">پس منظر رابطہ فعال ہو چکا ہے</string>

    <!-- MmsDownloader -->
    <string name="MmsDownloader_error_reading_mms_settings">وائر لیس فراہم کنندہ ایم ایم ایس کی ترتیبات کو پڑھنے میں غلطی</string>

    <!-- MediaOverviewActivity -->
    <string name="MediaOverviewActivity_Media">میڈیا</string>
    <string name="MediaOverviewActivity_Files">فائلز</string>
    <string name="MediaOverviewActivity_Audio">آڈیو</string>
    <string name="MediaOverviewActivity_All">سب</string>
    <plurals name="MediaOverviewActivity_Media_delete_confirm_title">
        <item quantity="one">منتخب کردہ آئٹم کو حذف کریں؟</item>
        <item quantity="other">منتخب کردہ آئٹمز کو حذف کریں؟</item>
    </plurals>
    <plurals name="MediaOverviewActivity_Media_delete_confirm_message">
        <item quantity="one">یہ منتخب فائلوں کو مستقل طور پر حذف کردے گا۔ اس آئٹم سے وابستہ کوئی میسج ٹیکسٹ بھی حذف ہوجائے گا۔</item>
        <item quantity="other">یہ تمام %1$d منتخب فائلوں کو مستقل طور پر حذف کردے گا۔ ان آئٹمز سے وابستہ کوئی میجس ٹیکسٹ بھی حذف ہوجائے گا۔</item>
    </plurals>
    <string name="MediaOverviewActivity_Media_delete_progress_title">حذف ہو رہا ہے</string>
    <string name="MediaOverviewActivity_Media_delete_progress_message">پیغامات حذف ہو رہے ہیں۔۔۔</string>
    <string name="MediaOverviewActivity_collecting_attachments">منسلک چیزیں جمح کر رہے ہیں۔۔۔</string>
    <string name="MediaOverviewActivity_Sort_by">کے لحاظ سے ترتیب دیں</string>
    <string name="MediaOverviewActivity_Newest">تازہ ترین</string>
    <string name="MediaOverviewActivity_Oldest">سب سے قدیم</string>
    <string name="MediaOverviewActivity_Storage_used">اسٹوریج استعمال ہوا</string>
    <string name="MediaOverviewActivity_All_storage_use">تمام اسٹوریج استعمال</string>
    <string name="MediaOverviewActivity_Grid_view_description">جالی دار نظارہ</string>
    <string name="MediaOverviewActivity_List_view_description">فہرست دیکھیں</string>
    <string name="MediaOverviewActivity_Selected_description">منتخب شدہ</string>
    <string name="MediaOverviewActivity_select_all">تمام منتخب کریں</string>
    <plurals name="MediaOverviewActivity_save_plural">
        <item quantity="one">محفوظ کریں</item>
        <item quantity="other">محفوظ کریں</item>
    </plurals>
    <plurals name="MediaOverviewActivity_delete_plural">
        <item quantity="one">حذف کریں</item>
        <item quantity="other">حذف کریں</item>
    </plurals>

    <plurals name="MediaOverviewActivity_d_selected_s">
        <item quantity="one">%1$d نے (%2$s) منتخب کیا</item>
        <item quantity="other">%1$d نے (%2$s) منتخب کیا</item>
    </plurals>
    <string name="MediaOverviewActivity_file">فائل</string>
    <string name="MediaOverviewActivity_audio">آڈیو</string>
    <string name="MediaOverviewActivity_video">وڈیو</string>
    <string name="MediaOverviewActivity_image">تصویر</string>
  <!-- Removed by excludeNonTranslatables <string name="MediaOverviewActivity_detail_line_2_part" translatable="false">%1$s · %2$s</string> -->
  <!-- Removed by excludeNonTranslatables <string name="MediaOverviewActivity_detail_line_3_part" translatable="false">%1$s · %2$s · %3$s</string> -->

    <string name="MediaOverviewActivity_sent_by_s">کی طرف سے بھیجا%1$s</string>
    <string name="MediaOverviewActivity_sent_by_you">آپ کے ذریعہ بھیجا گیا</string>
    <string name="MediaOverviewActivity_sent_by_s_to_s">%1$sبذریعہ%2$s بھیجا گیا</string>
    <string name="MediaOverviewActivity_sent_by_you_to_s">آپ کے ذریعہ بھیجا گیا%1$s</string>

    <!-- Megaphones -->
    <string name="Megaphones_remind_me_later">مجھے بعد میں یاد کروانا</string>
    <string name="Megaphones_verify_your_signal_pin">اپنے Signal پن کی تصدیق کریں</string>
    <string name="Megaphones_well_occasionally_ask_you_to_verify_your_pin">ہم کبھی کبھار آپ سے اپنے PIN کی تصدیق کرنے کے لئے کہیں گے تاکہ آپ اسے یاد رکھیں۔</string>
    <string name="Megaphones_verify_pin">پن کی تصدیق کریں</string>
    <string name="Megaphones_get_started">شروع کرتے ہیں</string>
    <string name="Megaphones_new_group">نیا گروپ</string>
    <string name="Megaphones_invite_friends">دوستوں کو مدعو کریں</string>
    <string name="Megaphones_use_sms">ایس ایم ایس کا استعمال کریں</string>
    <string name="Megaphones_chat_colors">چیٹ کے رنگ</string>
    <string name="Megaphones_add_a_profile_photo">پروفائل فوٹو شامل کریں</string>

    <!-- Title of a bottom sheet to render messages that all quote a specific message -->
    <string name="MessageQuotesBottomSheet_replies">جوابات</string>

    <!-- NotificationBarManager -->
    <string name="NotificationBarManager_signal_call_in_progress">signal کال پروگریس میں ہے</string>
    <string name="NotificationBarManager__establishing_signal_call">Signal کال قائم ہو رہی ہے</string>
    <string name="NotificationBarManager__incoming_signal_call">signal کال آ رہی ہے</string>
    <string name="NotificationBarManager__incoming_signal_group_call">آنے والی Signal گروپ کال</string>
    <!-- Temporary notification shown when starting the calling service -->
    <string name="NotificationBarManager__starting_signal_call_service">Molly کال سروس شروع کر رہے ہیں</string>
    <string name="NotificationBarManager__stopping_signal_call_service">Molly کال سروس روکنا</string>
    <string name="NotificationBarManager__decline_call">کال مسترد کریں</string>
    <string name="NotificationBarManager__answer_call">کال کا جواب دیں</string>
    <string name="NotificationBarManager__end_call">کال ختم کریں</string>
    <string name="NotificationBarManager__cancel_call">کال منسوخ کریں</string>
    <string name="NotificationBarManager__join_call">کال میں شامل ہوں</string>

    <!-- NotificationsMegaphone -->
    <string name="NotificationsMegaphone_turn_on_notifications">اطلاعات آن کریں؟</string>
    <string name="NotificationsMegaphone_never_miss_a_message">اپنے رابطوں اور گروپس کا پیغام کبھی بھی مت چھوڑیں۔</string>
    <string name="NotificationsMegaphone_turn_on">آن کر دو</string>
    <string name="NotificationsMegaphone_not_now">ابھی نہیں</string>

    <!-- NotificationMmsMessageRecord -->
    <string name="NotificationMmsMessageRecord_multimedia_message">ملٹی میڈیا پیغامات</string>
    <string name="NotificationMmsMessageRecord_downloading_mms_message">ایم ایم ایس پیغام ڈاؤن لوڈ کریں</string>
    <string name="NotificationMmsMessageRecord_error_downloading_mms_message">ایم ایم ایس پیغام ڈاؤن لوڈ ہونے میں خرابی ہو رہی ہے، دوبارہ کوشش کرنے کیلئے کلک کریں</string>

    <!-- MediaPickerActivity -->
    <string name="MediaPickerActivity__menu_open_camera">کیمرہ کھولیں</string>

    <!-- MediaSendActivity -->
    <string name="MediaSendActivity_camera_unavailable">کیمرہ دستیاب نہیں ہے</string>

    <!-- MediaRepository -->
    <string name="MediaRepository_all_media">تمام میڈیا</string>
    <string name="MediaRepository__camera">کیمرہ</string>

    <!-- MessageDecryptionUtil -->
    <string name="MessageDecryptionUtil_failed_to_decrypt_message">پیغام کو خفیہ کرنے میں ناکام</string>
    <string name="MessageDecryptionUtil_tap_to_send_a_debug_log">ڈیبگ لاگ بھیجنے کیلئے ٹیپ کریں</string>

    <!-- MessageRecord -->
    <string name="MessageRecord_unknown">نامعلوم</string>
    <string name="MessageRecord_message_encrypted_with_a_legacy_protocol_version_that_is_no_longer_supported">Signal کے پرانے ورژن کا استعمال کرتے ہوئے خفیہ کردہ ایک پیغام موصول ہوا جو اب تعاون یافتہ نہیں ہے۔ براہ کرم بھیجنے والے کو حالیہ ورژن میں اپ گریڈ کرنے کو کہے اور پیغام کو دوبارہ بھیجیں۔</string>
    <string name="MessageRecord_left_group">آپ نے گروپ چھوڑدیا ہے۔</string>
    <string name="MessageRecord_you_updated_group">آپ نے گروپ کی تجدید کی۔</string>
    <string name="MessageRecord_the_group_was_updated">گروپ کو اپ ڈیٹ کیا گیا تھا۔</string>
    <!-- Update message shown when placing an outgoing 1:1 voice/audio call and it\'s answered by the other party -->
    <string name="MessageRecord_outgoing_voice_call">آؤٹ گوئنگ وائس کال</string>
    <!-- Update message shown when placing an outgoing 1:1 video call and it\'s answered by the other party -->
    <string name="MessageRecord_outgoing_video_call">آؤٹ گوئنگ ویڈیو کال</string>
    <!-- Update message shown when placing an outgoing 1:1 voice/audio call and it\'s not answered by the other party -->
    <string name="MessageRecord_unanswered_voice_call">غیر جواب شدہ وائس کال</string>
    <!-- Update message shown when placing an outgoing 1:1 video call and it\'s not answered by the other party -->
    <string name="MessageRecord_unanswered_video_call">غیر جواب شدہ ویڈیو کال</string>
    <!-- Update message shown when receiving an incoming 1:1 voice/audio call and it\'s answered -->
    <string name="MessageRecord_incoming_voice_call">ان کمنگ وائس کال</string>
    <!-- Update message shown when receiving an incoming 1:1 video call and answered -->
    <string name="MessageRecord_incoming_video_call">ان کمنگ ویڈیو کال</string>
    <!-- Update message shown when receiving an incoming 1:1 voice/audio call and not answered -->
    <string name="MessageRecord_missed_voice_call">مسڈ وائس کال</string>
    <!-- Update message shown when receiving an incoming 1:1 video call and not answered -->
    <string name="MessageRecord_missed_video_call">مسڈ ویڈیو کال</string>
    <!-- Update message shown when receiving an incoming 1:1 voice/audio call and explicitly declined -->
    <string name="MessageRecord_you_declined_a_voice_call">آپ نے وائس کال مسترد کر دی</string>
    <!-- Update message shown when receiving an incoming 1:1 video call and explicitly declined -->
    <string name="MessageRecord_you_declined_a_video_call">آپ نے ویڈیو کال مسترد کردی</string>
    <!-- Call update formatter string to place the update message next to a time stamp. e.g., \'Incoming voice call · 11:11am\' -->
    <string name="MessageRecord_call_message_with_date">%1$s · %2$s</string>
    <string name="MessageRecord_s_updated_group">%1$sگروپ کی تجدید کی۔</string>
    <string name="MessageRecord_s_joined_signal">%1$s Signal پر ہے!</string>
    <string name="MessageRecord_you_disabled_disappearing_messages">آپ نے غائب پیغامات غیر فعال کیے ہیں۔</string>
    <string name="MessageRecord_s_disabled_disappearing_messages">%1$sپیغامات غیر فعال ہو رہے ہیں۔</string>
    <string name="MessageRecord_you_set_disappearing_message_time_to_s">آپ غائب پیغام ٹائمر کو %1$sمیں ترتیب دے رہے ہیں۔</string>
    <string name="MessageRecord_s_set_disappearing_message_time_to_s">%1$sغائب پیغام ٹائمر کو %2$sمیں ترتیب دے رہے ہیں۔</string>
    <string name="MessageRecord_disappearing_message_time_set_to_s">غائب ہونے والے میسج ٹائمر کو %1$s پر سیٹ کیا گیا ہے۔</string>
    <string name="MessageRecord_this_group_was_updated_to_a_new_group">اس گروپ کو نئے گروپ میں اپ ڈیٹ کیا گیا۔</string>
    <string name="MessageRecord_you_couldnt_be_added_to_the_new_group_and_have_been_invited_to_join">آپ کو نئے گروپ میں شامل نہیں کیا جاسکا اور آپ کو اس میں شامل ہونے کی دعوت دی گئی ہے۔</string>
    <string name="MessageRecord_chat_session_refreshed">چیٹ سیشن تازہ</string>
    <plurals name="MessageRecord_members_couldnt_be_added_to_the_new_group_and_have_been_invited">
        <item quantity="one">ممبر کو نئے گروپ میں شامل نہیں کیا جاسکا اور اسے شرکت کی دعوت دی گئی ہے۔</item>
        <item quantity="other">%1$s ممبروں کو نئے گروپ میں شامل نہیں کیا جاسکا اور انہیں شرکت کی دعوت دی گئی ہے۔</item>
    </plurals>

    <plurals name="MessageRecord_members_couldnt_be_added_to_the_new_group_and_have_been_removed">
        <item quantity="one">ممبر کو نئے گروپ میں شامل نہیں کیا جاسکتا تھا اور اسے ہٹا دیا گیا ہے۔</item>
        <item quantity="other">%1$s ممبروں کو نئے گروپ میں شامل نہیں کیا جاسکتا تھا اور انہیں ہٹا دیا گیا ہے۔</item>
    </plurals>

    <!-- Profile change updates -->
    <string name="MessageRecord_changed_their_profile_name_to">%1$s نے اپنے پروفائل کا نام تبدیل%2$s کر دیا۔</string>
    <string name="MessageRecord_changed_their_profile_name_from_to">%1$s نے اپنے پروفائل کا نام %2$sسےتبدیل کر کے%3$sکر دیا۔</string>
    <string name="MessageRecord_changed_their_profile">%1$s نے پروفائل تبدیل کیا۔</string>

    <!-- GV2 specific -->
    <string name="MessageRecord_you_created_the_group">آپ نے گروپ بنایا ہے۔</string>
    <string name="MessageRecord_group_updated">گروپ کی تجدید ہوئی۔</string>
    <string name="MessageRecord_invite_friends_to_this_group">گروپ لنک کے ذریعے دوستوں کو اس گروپ میں مدعو کریں</string>

    <!-- GV2 member additions -->
    <string name="MessageRecord_you_added_s">آپ نے %1$s شامل کیا</string>
    <string name="MessageRecord_s_added_s">%1$s نے %2$s شامل کیا۔</string>
    <string name="MessageRecord_s_added_you">%1$s نے آپ کو گروپ میں شامل کیا۔</string>
    <string name="MessageRecord_you_joined_the_group">آپ گروپ میں شامل ہوئے۔</string>
    <string name="MessageRecord_s_joined_the_group">%1$sگروپ میں شامل ہوئے۔</string>

    <!-- GV2 member removals -->
    <string name="MessageRecord_you_removed_s">آپ نے %1$sکو ہٹا دیا۔</string>
    <string name="MessageRecord_s_removed_s">%1$s نے %2$s کو ہٹا دیا۔</string>
    <string name="MessageRecord_s_removed_you_from_the_group">%1$s نے آپ کو گروپ سے ہٹا دیا۔</string>
    <string name="MessageRecord_you_left_the_group">آپ نے گروپ چھوڑ دیا۔</string>
    <string name="MessageRecord_s_left_the_group">%1$sگروپ چھوڑ دیا</string>
    <string name="MessageRecord_you_are_no_longer_in_the_group">اب آپ گروپ میں نہیں ہیں۔</string>
    <string name="MessageRecord_s_is_no_longer_in_the_group">%1$s اب گروپ میں نہیں ہے۔</string>

    <!-- GV2 role change -->
    <string name="MessageRecord_you_made_s_an_admin">آپ نے %1$s کو ایڈمن بنایا۔</string>
    <string name="MessageRecord_s_made_s_an_admin">%1$s نے %2$s کو ایڈمن بنایا۔</string>
    <string name="MessageRecord_s_made_you_an_admin">%1$s نے آپ کو ایڈمن بنایا۔</string>
    <string name="MessageRecord_you_revoked_admin_privileges_from_s">آپ نے%1$sکے ایڈمنسٹریٹو مراعات کو منسوخ کردیا۔</string>
    <string name="MessageRecord_s_revoked_your_admin_privileges">%1$s نے آپ کی ایڈمن کی مراعات منسوخ کر دیں۔</string>
    <string name="MessageRecord_s_revoked_admin_privileges_from_s">%1$s نے %2$s سے منتظم کے استحقاق کو منسوخ کردیا۔</string>
    <string name="MessageRecord_s_is_now_an_admin">%1$s اب ایک ایڈمن ہے۔</string>
    <string name="MessageRecord_you_are_now_an_admin">اب آپ ایڈمن ہیں۔</string>
    <string name="MessageRecord_s_is_no_longer_an_admin">%1$sاب ایڈمن نہیں ہے۔</string>
    <string name="MessageRecord_you_are_no_longer_an_admin">اب آپ منتظم نہیں ہیں۔</string>

    <!-- GV2 invitations -->
    <string name="MessageRecord_you_invited_s_to_the_group">آپ نے %1$s کو گروپ میں مدعو کیا۔</string>
    <string name="MessageRecord_s_invited_you_to_the_group">%1$s نے آپ کو گروپ میں مدعو کیا۔</string>
    <plurals name="MessageRecord_s_invited_members">
        <item quantity="one">%1$s نے 1 فرد کو گروپ میں مدعو کیا۔</item>
        <item quantity="other">%1$s نے %2$d افراد کو گروپ میں مدعو کیا۔</item>
    </plurals>
    <string name="MessageRecord_you_were_invited_to_the_group">آپ کو گروپ میں مدعو کیا گیا تھا۔</string>
    <plurals name="MessageRecord_d_people_were_invited_to_the_group">
        <item quantity="one">اس گروپ میں 1 فرد کو مدعو کیا گیا تھا۔</item>
        <item quantity="other">اس گروپ میں %1$d افراد کو مدعو کیا گیا تھا۔</item>
    </plurals>

    <!-- GV2 invitation revokes -->
    <plurals name="MessageRecord_you_revoked_invites">
        <item quantity="one">آپ نے گروپ کا دعوت نامے کالعدم کردیا۔</item>
        <item quantity="other">آپ نے گروپ کے %1$d دعوت نامے کالعدم کردیے۔</item>
    </plurals>
    <plurals name="MessageRecord_s_revoked_invites">
        <item quantity="one">%1$s نے گروپ کا دعوت نامے کالعدم کردیا۔</item>
        <item quantity="other">%1$s نے گروپ کے %2$d دعوت نامے کالعدم کردیے۔</item>
    </plurals>
    <string name="MessageRecord_someone_declined_an_invitation_to_the_group">کسی نے اس گروپ کو دعوت نامے سے انکار کردیا۔</string>
    <string name="MessageRecord_you_declined_the_invitation_to_the_group">آپ نے گروپ کو دعوت نامے سے انکار کردیا۔</string>
    <string name="MessageRecord_s_revoked_your_invitation_to_the_group">%1$s نے گروپ میں آپ کی دعوت منسوخ کردی۔</string>
    <string name="MessageRecord_an_admin_revoked_your_invitation_to_the_group">ایک منتظم نے گروپ کو آپ کی دعوت منسوخ کردی۔</string>
    <plurals name="MessageRecord_d_invitations_were_revoked">
        <item quantity="one">گروپ کی دعوت کالعدم کردی گئی۔</item>
        <item quantity="other">گروپ کی %1$d دعوتیں کالعدم کردی گئیں۔</item>
    </plurals>

    <!-- GV2 invitation acceptance -->
    <string name="MessageRecord_you_accepted_invite">آپ نے گروپ کی دعوت قبول کرلی۔</string>
    <string name="MessageRecord_s_accepted_invite">%1$s نے گروپ کا دعوت نامہ قبول کیا۔</string>
    <string name="MessageRecord_you_added_invited_member_s">آپ نے مدعو ممبر %1$s کو شامل کیا۔</string>
    <string name="MessageRecord_s_added_invited_member_s">%1$s نے مدعو ممبر%2$s کو شامل کیا۔</string>

    <!-- GV2 title change -->
    <string name="MessageRecord_you_changed_the_group_name_to_s">آپ نے گروپ کا نام تبدیل کرکے \"%1$s\" کردیا۔</string>
    <string name="MessageRecord_s_changed_the_group_name_to_s">%1$s نے گروپ کا نام تبدیل کرکے \"%2$s\" کردیا۔</string>
    <string name="MessageRecord_the_group_name_has_changed_to_s">گروپ کا نام تبدیل کر کے \"%1$s\" کر دیا گیا ہے۔</string>

    <!-- GV2 description change -->
    <string name="MessageRecord_you_changed_the_group_description">آپ نے گروپ کی تفصیل تبدیل کردی۔</string>
    <string name="MessageRecord_s_changed_the_group_description">%1$s نے گروپ کی تفصیل کو تبدیل کردیا۔</string>
    <string name="MessageRecord_the_group_description_has_changed">گروپ کی تفصیل بدل گئی ہے۔</string>

    <!-- GV2 avatar change -->
    <string name="MessageRecord_you_changed_the_group_avatar">آپ نے گروپ کا اوتار بدلا۔</string>
    <string name="MessageRecord_s_changed_the_group_avatar">%1$s نے گروپ کا اوتار بدلا۔</string>
    <string name="MessageRecord_the_group_group_avatar_has_been_changed">گروپ کا اوتار تبدیل کر دیا گیا ہے۔</string>

    <!-- GV2 attribute access level change -->
    <string name="MessageRecord_you_changed_who_can_edit_group_info_to_s">آپ نے تبدیل کیا کہ کون \"%1$s\" میں گروپ کی معلومات میں ترمیم کرسکتا ہے۔</string>
    <string name="MessageRecord_s_changed_who_can_edit_group_info_to_s">%1$s نے تبدیل کیا کہ \"%2$s\" جو گروپ کی معلومات میں ترمیم کرسکتا ہے۔</string>
    <string name="MessageRecord_who_can_edit_group_info_has_been_changed_to_s">جو گروپ کی معلومات میں ترمیم کرسکتا ہے اسے تبدیل کر کے \"%1$s\" کردیا گیا ہے۔</string>

    <!-- GV2 membership access level change -->
    <string name="MessageRecord_you_changed_who_can_edit_group_membership_to_s">آپ نے تبدیل کردیا کہ کون کون سے گروپ کی ممبرشپ کو \"%1$s\" میں ترمیم کرسکتا ہے؟</string>
    <string name="MessageRecord_s_changed_who_can_edit_group_membership_to_s">%1$s نے تبدیل کردیا کہ کون کون سے گروپ کی ممبرشپ کو \"%2$s\" میں ترمیم کرسکتا ہے؟</string>
    <string name="MessageRecord_who_can_edit_group_membership_has_been_changed_to_s">گروپ ممبرشپ کون ترمیم کرسکتا ہے اسے تبدیل کر کے \"%1$s\" کردیا گیا ہے۔</string>

    <!-- GV2 announcement group change -->
    <string name="MessageRecord_you_allow_all_members_to_send">آپ نے تمام ممبروں کو پیغامات بھیجنے کی اجازت دینے کے لئے گروپ کی ترتیبات کو تبدیل کردیا۔</string>
    <string name="MessageRecord_you_allow_only_admins_to_send">آپ نے منتظمین کو صرف پیغامات بھیجنے کی اجازت دینے کے لئے گروپ کی ترتیبات کو تبدیل کردیا۔</string>
    <string name="MessageRecord_s_allow_all_members_to_send">%1$s نے تمام اراکین کو پیغامات بھیجنے کی اجازت دینے کے لیے گروپ ترتیبات تبدیل کر دی تھیں۔</string>
    <string name="MessageRecord_s_allow_only_admins_to_send">%1$s نے گروپ کی ترتیبات کو صرف ایڈمنز کو پیغامات بھیجنے کی اجازت پر تبدیل کر دیا۔</string>
    <string name="MessageRecord_allow_all_members_to_send">تمام ممبروں کو پیغامات بھیجنے کی اجازت دینے کے لئے گروپ کی ترتیبات تبدیل کردی گئیں۔</string>
    <string name="MessageRecord_allow_only_admins_to_send">گروپ کی ترتیبات کو تبدیل کیا گیا تھا تاکہ صرف منتظمین کو پیغامات بھیج سکیں۔</string>

    <!-- GV2 group link invite access level change -->
    <string name="MessageRecord_you_turned_on_the_group_link_with_admin_approval_off">آپ نے منتظم کی منظوری کے ساتھ گروپ لنک آن کردیا۔</string>
    <string name="MessageRecord_you_turned_on_the_group_link_with_admin_approval_on">آپ نے منتظم کی منظوری کے ساتھ گروپ لنک آن کردیا۔</string>
    <string name="MessageRecord_you_turned_off_the_group_link">آپ نے گروپ لنک آف کردیا۔</string>
    <string name="MessageRecord_s_turned_on_the_group_link_with_admin_approval_off">%1$s نے منتظم کی منظوری کے ساتھ ہی گروپ لنک آن کیا۔</string>
    <string name="MessageRecord_s_turned_on_the_group_link_with_admin_approval_on">%1$s نے منتظم کی منظوری کے ساتھ ہی گروپ لنک آن کیا۔</string>
    <string name="MessageRecord_s_turned_off_the_group_link">%1$s نے گروپ لنک آف کردیا۔</string>
    <string name="MessageRecord_the_group_link_has_been_turned_on_with_admin_approval_off">گروپ لنک منتظم منظوری کے ساتھ بند کردیا گیا ہے۔</string>
    <string name="MessageRecord_the_group_link_has_been_turned_on_with_admin_approval_on">گروپ لنک منتظم کی منظوری کے ساتھ آن کر دیا گیا ہے۔</string>
    <string name="MessageRecord_the_group_link_has_been_turned_off">گروپ لنک آف کردیا گیا ہے۔</string>
    <string name="MessageRecord_you_turned_off_admin_approval_for_the_group_link">آپ نے گروپ لنک کیلئے منتظم کی منظوری کو آف کر دیا۔</string>
    <string name="MessageRecord_s_turned_off_admin_approval_for_the_group_link">%1$s نے گروپ لنک کے لیئے منتظم کی منظوری بند کردی۔</string>
    <string name="MessageRecord_the_admin_approval_for_the_group_link_has_been_turned_off">گروپ لنک کے لئے منتظم کی منظوری کو آف کر دیا گیا ہے۔</string>
    <string name="MessageRecord_you_turned_on_admin_approval_for_the_group_link">آپ نے گروپ لنک کیلئے منتظم کی منظوری دے دی۔</string>
    <string name="MessageRecord_s_turned_on_admin_approval_for_the_group_link">%1$s نے گروپ لنک کے لیئے منتظم کی منظوری دے دی۔</string>
    <string name="MessageRecord_the_admin_approval_for_the_group_link_has_been_turned_on">گروپ لنک کے لئے منتظم کی منظوری آن کردی گئی ہے۔</string>

    <!-- GV2 group link reset -->
    <string name="MessageRecord_you_reset_the_group_link">آپ گروپ لنک کو دوبارہ ترتیب دیں۔</string>
    <string name="MessageRecord_s_reset_the_group_link">%1$s نے گروپ لنک کو دوبارہ ترتیب دے دیا ہے۔</string>
    <string name="MessageRecord_the_group_link_has_been_reset">گروپ لنک دوبارہ ترتیب دیا گیا ہے۔</string>

    <!-- GV2 group link joins -->
    <string name="MessageRecord_you_joined_the_group_via_the_group_link">آپ گروپ لنک کے ذریعے گروپ میں شامل ہوگئے۔</string>
    <string name="MessageRecord_s_joined_the_group_via_the_group_link">%1$s گروپ لنک کے ذریعے گروپ میں شامل ہوگئے۔</string>

    <!-- GV2 group link requests -->
    <string name="MessageRecord_you_sent_a_request_to_join_the_group">آپ نے گروپ میں شامل ہونے کی درخواست بھیجی ہے۔</string>
    <string name="MessageRecord_s_requested_to_join_via_the_group_link">%1$s نے گروپ لنک کے ذریعے شامل ہونے کی درخواست کی۔</string>
    <!-- Update message shown when someone requests to join via group link and cancels the request back to back -->
    <plurals name="MessageRecord_s_requested_and_cancelled_their_request_to_join_via_the_group_link">
        <item quantity="one">%1$s نے درخواست کی اور ان کی گروپ لنک کے ذریعے شامل ہونے کی درخواست منسوخ کر دی۔</item>
        <item quantity="other">%1$s نے درخواست کی اور %2$d کی گروپ لنک کے ذریعے شامل ہونے کی درخواستیں منسوخ کر دیں۔</item>
    </plurals>

    <!-- GV2 group link approvals -->
    <string name="MessageRecord_s_approved_your_request_to_join_the_group">%1$s نے گروپ میں شامل ہونے کی آپ کی درخواست کو منظور کرلیا۔</string>
    <string name="MessageRecord_s_approved_a_request_to_join_the_group_from_s">%1$s نے گروپ میں شامل ہونے کی %2$s کی درخواست کو منظور کرلیا۔</string>
    <string name="MessageRecord_you_approved_a_request_to_join_the_group_from_s">آپ نے گروپ میں شامل ہونے کے لئے %1$s کی درخواست کو منظور کرلیا۔</string>
    <string name="MessageRecord_your_request_to_join_the_group_has_been_approved">گروپ میں شامل ہونے کی آپ کی درخواست منظور ہوگئی ہے۔</string>
    <string name="MessageRecord_a_request_to_join_the_group_from_s_has_been_approved">%1$s سے گروپ میں شامل ہونے کی آپ کی درخواست منظور کرلی گئی ہے۔</string>

    <!-- GV2 group link deny -->
    <string name="MessageRecord_your_request_to_join_the_group_has_been_denied_by_an_admin">گروپ میں شامل ہونے کی آپ کی درخواست کو منتظم نے مسترد کردیا ہے۔</string>
    <string name="MessageRecord_s_denied_a_request_to_join_the_group_from_s">%1$s نے %2$s کی اس گروپ میں شامل ہونے کی درخواست کی تردید کی۔</string>
    <string name="MessageRecord_a_request_to_join_the_group_from_s_has_been_denied">%1$s کی گروپ میں شامل ہونے کی درخواست مسترد کردی گئی ہے۔</string>
    <string name="MessageRecord_you_canceled_your_request_to_join_the_group">آپ نے گروپ میں شامل ہونے کی اپنی درخواست منسوخ کردی۔</string>
    <string name="MessageRecord_s_canceled_their_request_to_join_the_group">%1$s نے گروپ میں شامل ہونے کی اپنی درخواست منسوخ کردی۔</string>

    <!-- End of GV2 specific update messages -->

    <string name="MessageRecord_your_safety_number_with_s_has_changed">آپ کا حفاظتی نمبر %1$sکے ساتھ تبدیل ہو چکا ہے۔</string>
    <string name="MessageRecord_you_marked_your_safety_number_with_s_verified">آپ نے تصدیق شدہ اپنے حفاظتی نمبر کے ساتھ %1$sنشان لگایا</string>
    <string name="MessageRecord_you_marked_your_safety_number_with_s_verified_from_another_device">آپ نے دوسری ڈیوائس سے تصدیق شدہ اپنے حفاظتی نمبر کو %1$sکے ساتھ نشان لگایا۔</string>
    <string name="MessageRecord_you_marked_your_safety_number_with_s_unverified">آپ نے غیر تصدیق شدہ اپنے حفاظتی نمبر کو %1$s کے ساتھ نشان لگایا</string>
    <string name="MessageRecord_you_marked_your_safety_number_with_s_unverified_from_another_device">آپ نے دوسری ڈیوائس سے غیر تصدیق شدہ اپنے حفاظتی نمبر کو %1$sکے ساتھ نشان لگایا</string>
    <string name="MessageRecord_a_message_from_s_couldnt_be_delivered">%1$s کا پیغام نہیں پہنچایا جاسکا</string>
    <string name="MessageRecord_s_changed_their_phone_number">%1$s نے اپنا فون نمبر تبدیل کر دیا۔</string>
    <!-- Update item message shown in the release channel when someone is already a sustainer so we ask them if they want to boost. -->
    <string name="MessageRecord_like_this_new_feature_help_support_signal_with_a_one_time_donation">آپ کو یہ نیا فیچر پسند آیا؟ ایک وقتی عطیے کے ساتھ Signal کی مدد کریں۔</string>
    <!-- Update item message shown when we merge two threads together. First placeholder is a name, second placeholder is a phone number. -->
    <string name="MessageRecord_your_message_history_with_s_and_their_number_s_has_been_merged">%1$s اور ان کے نمبر %2$s کے ساتھ آپ کی میسج ہسٹری ضم کر دی گئی ہے۔</string>
    <!-- Update item message shown when we merge two threads together and we don\'t know the phone number of the other thread. The placeholder is a person\'s name. -->
    <string name="MessageRecord_your_message_history_with_s_and_another_chat_has_been_merged">%1$s اور ایک اور چیٹ کے ساتھ آپ کی میسج ہسٹری کو ضم کر دیا گیا ہے جو ان سے متعلقہ تھی۔</string>
    <!-- Update item message shown when you find out a phone number belongs to a person you had a conversation with. First placeholder is a phone number, second placeholder is a name. -->
    <string name="MessageRecord_s_belongs_to_s">%1$s کا تعلق %2$s سے ہے</string>
    <!-- Message to notify sender that activate payments request has been sent to the recipient -->
    <string name="MessageRecord_you_sent_request">آپ نے پیمنٹس فعال کرنے کی درخواست %1$s کو بھیجی تھی</string>
    <!-- Request message from recipient to activate payments -->
    <string name="MessageRecord_wants_you_to_activate_payments">%1$s چاہتا ہے کہ آپ پیمنٹس فعال کریں۔ صرف ان لوگوں کو پیمنٹس بھیجیں جن پر آپ اعتماد کرتے ہیں۔</string>
    <!-- Message to inform user that payments was activated-->
    <string name="MessageRecord_you_activated_payments">آپ نے پیمنٹس فعال کر دی ہیں</string>
    <!-- Message to inform sender that recipient can now accept payments -->
    <string name="MessageRecord_can_accept_payments">%1$s اب پیمنٹس قبول کر سکتا ہے</string>

    <!-- Group Calling update messages -->
    <string name="MessageRecord_s_started_a_group_call_s">%1$s نے ایک گروپ کال شروع کی.%2$s</string>
    <string name="MessageRecord_s_is_in_the_group_call_s">%1$s گروپ کال میں ہے ·%2$s</string>
    <string name="MessageRecord_you_are_in_the_group_call_s1">آپ گروپ کال میں ہیں ·%1$s</string>
    <string name="MessageRecord_s_and_s_are_in_the_group_call_s1">%1$s اور %2$s گروپ کال میں ہیں ·%3$s</string>
    <string name="MessageRecord_group_call_s">گروپ کال .%1$s</string>

    <string name="MessageRecord_s_started_a_group_call">%1$s نے ایک گروپ کال شروع کی</string>
    <string name="MessageRecord_s_is_in_the_group_call">%1$s گروپ کال میں ہے.</string>
    <string name="MessageRecord_you_are_in_the_group_call">آپ گروپ کال میں ہیں</string>
    <string name="MessageRecord_s_and_s_are_in_the_group_call">%1$s اور %2$s گروپ کال میں ہیں</string>
    <string name="MessageRecord_group_call">گروپ کال</string>

    <string name="MessageRecord_you">آپ</string>

    <plurals name="MessageRecord_s_s_and_d_others_are_in_the_group_call_s">
        <item quantity="one">%1$s،%2$s ، اور %3$d دوسرے گروپ کال میں شامل ہیں.%4$s</item>
        <item quantity="other">%1$s،%2$s ، اور%3$d دیگر گروپ کال میں ہیں ·%4$s</item>
    </plurals>

    <plurals name="MessageRecord_s_s_and_d_others_are_in_the_group_call">
        <item quantity="one">%1$s،%2$s ، اور %3$d دوسرے گروپ کال میں شامل ہیں</item>
        <item quantity="other">%1$s،%2$s ، اور %3$d دوسرے گروپ کال میں شامل ہیں</item>
    </plurals>

    <!-- In-conversation update message to indicate that the current contact is sms only and will need to migrate to signal to continue the conversation in signal. -->
    <string name="MessageRecord__you_will_no_longer_be_able_to_send_sms_messages_from_signal_soon">آپ جلد ہی Signal سے SMS میسجز بھیجنے سے قاصر ہوں گے۔ گفتگو کو یہاں رکھنے کے لیے %1$s کو Signal پر مدعو کریں۔</string>
    <!-- In-conversation update message to indicate that the current contact is sms only and will need to migrate to signal to continue the conversation in signal. -->
    <string name="MessageRecord__you_can_no_longer_send_sms_messages_in_signal">آپ Molly میں مزید SMS میسجز نہیں بھیج سکتے۔ گفتگو کو یہاں رکھنے کے لیے %1$s کو Molly پر مدعو کریں۔</string>
    <!-- Body for quote when message being quoted is an in-app payment message -->
    <string name="MessageRecord__payment_s">پیمنٹ: %1$s</string>

    <!-- MessageRequestBottomView -->
    <string name="MessageRequestBottomView_accept">قبول کریں</string>
    <string name="MessageRequestBottomView_continue">جاری رکھیں</string>
    <string name="MessageRequestBottomView_delete">حذف کریں</string>
    <string name="MessageRequestBottomView_block">بلاک کریں</string>
    <string name="MessageRequestBottomView_unblock">اَن بلاک کریں</string>
    <string name="MessageRequestBottomView_do_you_want_to_let_s_message_you_they_wont_know_youve_seen_their_messages_until_you_accept">%1$s کو آپ کو میسج کرنے اور ان کے ساتھ اپنا نام اور تصویر شئیر کرنے دیں؟ جب تک آپ ان کو قبول نہیں کرتے انھیں معلوم نہیں ہوگا کہ آپ نے ان کا پیغام دیکھا ہے۔</string>
    <!-- Shown in message request flow. Describes what will happen if you unblock a Signal user -->
    <string name="MessageRequestBottomView_do_you_want_to_let_s_message_you_wont_receive_any_messages_until_you_unblock_them">%1$s کو خود کو میسج بھیجنے اور ان کے ساتھ اپنا نام اور تصویر شیئر کرنے کی اجازت دیں؟ جب تک آپ ان کو اَن بلاک نہیں کرتے تب تک آپ کو کوئی میسجز موصول نہیں ہوں گے۔</string>
    <!-- Shown in message request flow. Describes what will happen if you unblock an SMS user -->
    <string name="MessageRequestBottomView_do_you_want_to_let_s_message_you_wont_receive_any_messages_until_you_unblock_them_SMS">%1$s کو خود کو میسج بھیجنے کی اجازت دیں؟ جب تک آپ ان کو اَن بلاک نہیں کرتے تب تک آپ کو کوئی میسجز موصول نہیں ہوں گے۔</string>
    <string name="MessageRequestBottomView_get_updates_and_news_from_s_you_wont_receive_any_updates_until_you_unblock_them">%1$s سے اپ ڈیٹس اور خبریں حاصل کریں؟ جب تک آپ ان کو اَن بلاک نہیں کرتے تب تک آپ کو کوئی اپ ڈیٹس موصول نہیں ہوں گی۔</string>
    <string name="MessageRequestBottomView_continue_your_conversation_with_this_group_and_share_your_name_and_photo">اس گروپ کے ساتھ اپنی گفتگو جاری رکھیں اور اس کے ممبروں کے ساتھ اپنا نام اور تصویر شیئر کریں؟</string>
    <string name="MessageRequestBottomView_upgrade_this_group_to_activate_new_features">اس گروپ کو اعلی درجے کی خصوصیات جیسے @ ذکر اور منتظمین کو چالو کرنے کے لئے۔ جن ممبروں نے اس گروپ میں اپنا نام یا تصویر شیئر نہیں کی ہے ان میں شرکت کی دعوت دی جائے گی۔</string>
    <string name="MessageRequestBottomView_this_legacy_group_can_no_longer_be_used">اس لیگیسی گروپ کو اب استعمال نہیں کیا جاسکتا ہے کیونکہ یہ بہت بڑا ہے۔ زیادہ سے زیادہ گروپ سائز %1$d ہے۔</string>
    <string name="MessageRequestBottomView_continue_your_conversation_with_s_and_share_your_name_and_photo">اپنی گفتگو %1$sکے ساتھ جاری رکھیں اور ان کے ساتھ اپنا نام اور تصویر بانٹیں؟</string>
    <string name="MessageRequestBottomView_do_you_want_to_join_this_group_they_wont_know_youve_seen_their_messages_until_you_accept">اس گروپ میں شامل ہوں اور اس کے ممبروں کے ساتھ اپنا نام اور تصویر بانٹیں؟ جب تک آپ ان کو قبول نہیں کرتے ان کو معلوم نہیں ہوگا کہ آپ نے ان کے پیغامات دیکھے ہیں۔</string>
    <string name="MessageRequestBottomView_do_you_want_to_join_this_group_you_wont_see_their_messages">اس گروپ میں شامل ہوں اور اس کے اراکین کے ساتھ اپنا نام اور تصویر شیئر کریں؟ آپ قبول کرنے تک ان کے پیغامات نہیں دیکھ پائیں گے۔</string>
    <string name="MessageRequestBottomView_join_this_group_they_wont_know_youve_seen_their_messages_until_you_accept">اس گروپ میں شامل ہوں؟ جب تک آپ ان کو قبول نہ کریں تب تک وہ نہیں جانیں گے کہ آپ نے ان کے پیغامات دیکھے ہیں۔</string>
    <string name="MessageRequestBottomView_unblock_this_group_and_share_your_name_and_photo_with_its_members">اس گروپ کو اَن بلاک کریں اور اس کے ممبرز کے ساتھ اپنا نام اور تصویر شیئر کریں؟ جب تک آپ ان کو اَن بلاک نہیں کرتے تب تک آپ کو کوئی میسجز موصول نہیں ہوں گے۔</string>
  <!-- Removed by excludeNonTranslatables <string name="MessageRequestBottomView_legacy_learn_more_url" translatable="false">https://support.signal.org/hc/articles/360007459591</string> -->
    <string name="MessageRequestProfileView_view">دیکھیں</string>
    <string name="MessageRequestProfileView_member_of_one_group">کا رکن%1$s</string>
    <string name="MessageRequestProfileView_member_of_two_groups">ممبر%1$s اور%2$s</string>
    <string name="MessageRequestProfileView_member_of_many_groups">کے ممبر%1$s ، %2$sاور%3$s</string>
    <plurals name="MessageRequestProfileView_members">
        <item quantity="one">%1$d ممبر</item>
        <item quantity="other">%1$d ممبران</item>
    </plurals>
    <!-- Describes the number of members in a group. The string MessageRequestProfileView_invited is nested in the parentheses. -->
    <plurals name="MessageRequestProfileView_members_and_invited">
        <item quantity="one">%1$d رکن (%2$s)</item>
        <item quantity="other">%1$d اراکین (%2$s)</item>
    </plurals>
    <!-- Describes the number of people invited to a group. Nested inside of the string MessageRequestProfileView_members_and_invited -->
    <plurals name="MessageRequestProfileView_invited">
        <item quantity="one">+%1$d کو مدعو کیا گیا</item>
        <item quantity="other">+%1$d کو مدعو کیا گیا</item>
    </plurals>
    <plurals name="MessageRequestProfileView_member_of_d_additional_groups">
        <item quantity="one">%1$dاضافی گروپ</item>
        <item quantity="other">%1$dاضافی گروپس</item>
    </plurals>

    <!-- PassphraseChangeActivity -->
    <string name="PassphraseChangeActivity_passphrases_dont_match_exclamation">پاسفریز میچ نہیں ہوا!</string>
    <string name="PassphraseChangeActivity_incorrect_old_passphrase_exclamation">پرانا پاسفریز غلط ہے!</string>
    <string name="PassphraseChangeActivity_enter_new_passphrase_exclamation">نیا پاسفریز داخل کریں!</string>

    <!-- DeviceProvisioningActivity -->
    <string name="DeviceProvisioningActivity_link_this_device">ڈیوائس منسلک کریں؟</string>
    <string name="DeviceProvisioningActivity_continue">جاری رکھیں</string>

    <string name="DeviceProvisioningActivity_content_intro">قابل ہو جائے گا</string>
    <string name="DeviceProvisioningActivity_content_bullets">
        .اپنے تمام پیغامات پڑھیں /n. اپنے نام میں پیغامات بھیجیں
    </string>
    <string name="DeviceProvisioningActivity_content_progress_title">ڈیوائس منسلک ہورہی ہے</string>
    <string name="DeviceProvisioningActivity_content_progress_content">نئی ڈیوائس منسلک ہو رہی ہے۔۔۔</string>
    <string name="DeviceProvisioningActivity_content_progress_success">منظور شدہ ڈیوائس</string>
    <string name="DeviceProvisioningActivity_content_progress_no_device">کوئی ڈیوائس نہیں ملی۔</string>
    <string name="DeviceProvisioningActivity_content_progress_network_error">نیٹ ورک کی خرابی۔</string>
    <string name="DeviceProvisioningActivity_content_progress_key_error">QR کوڈ غلط ہے۔</string>
    <string name="DeviceProvisioningActivity_sorry_you_have_too_many_devices_linked_already">معذرت سے، پہلے سے بہت زیادہ ڈیوائسز منسلک ہیں، کچھ ختم کرنے کی کوشش کریں</string>
    <string name="DeviceActivity_sorry_this_is_not_a_valid_device_link_qr_code">معذرت سے، ڈیوائس لنک QR کوڈ غلط ہے۔</string>
    <string name="DeviceProvisioningActivity_link_a_signal_device">Signal ڈیوائس منسلک کریں؟</string>
    <string name="DeviceProvisioningActivity_it_looks_like_youre_trying_to_link_a_signal_device_using_a_3rd_party_scanner">ایسا لگتا ہے کہ آپ 3rd پارٹی اسکینر کا استعمال کرتے ہوئے Signal ڈیوائس سے منسلک کرنے کی کوشش کر رہے ہیں۔ آپ کے تحفظ کے لئے ، براہ کرم Signal میں سے دوبارہ کوڈ اسکین کریں۔</string>

    <string name="DeviceActivity_signal_needs_the_camera_permission_in_order_to_scan_a_qr_code">Molly کو QR کوڈ سکین کرنے کیلئے کیمرہ کی اجازت کی ضرورت ہے، لیکن اس کو مستقل طور پر رد کر دیا گیا۔ براہ کرم ایپ کی ترتیبات میں جا کر\"اجازت نامہ\"کا انتخاب کریں اور \"کیمرہ\" کو فعال کریں۔</string>
    <string name="DeviceActivity_unable_to_scan_a_qr_code_without_the_camera_permission">کیمرہ کی اجازت کے بغیر QR کوڈ سکین کرنا ممکن نہیں</string>

    <!-- OutdatedBuildReminder -->
    <string name="OutdatedBuildReminder_update_now">تازہ ترین کریں.</string>
    <string name="OutdatedBuildReminder_your_version_of_signal_will_expire_today">Signal کا یہ ورژن آج ختم ہوجائے گا۔ تازہ ترین ورژن میں تازہ کاری کریں۔</string>
    <plurals name="OutdatedBuildReminder_your_version_of_signal_will_expire_in_n_days">
        <item quantity="one">Signal کا یہ ورژن کل زائد المیعاد ہوجائے گا۔ تازہ ترین ورژن پر اپڈیٹ کریں۔</item>
        <item quantity="other">Signal کا یہ ورژن %1$d دن میں زائد المیعاد ہوجائے گا۔ تازہ ترین ورژن پر اپڈیٹ کریں۔</item>
    </plurals>

    <!-- PassphrasePromptActivity -->
    <string name="PassphrasePromptActivity_enter_passphrase">پاسفریز داخل کریں</string>
    <string name="PassphrasePromptActivity_watermark_content_description">Molly آئکن</string>
    <string name="PassphrasePromptActivity_ok_button_content_description">پاسفریز جمع کریں</string>
    <string name="PassphrasePromptActivity_invalid_passphrase_exclamation">غلط پاسفریز!</string>
    <string name="PassphrasePromptActivity_unlock_signal">Molly ان لاک کریں</string>
    <string name="PassphrasePromptActivity_signal_android_lock_screen">Molly Android - لاک اسکرین</string>

    <!-- PlacePickerActivity -->
    <string name="PlacePickerActivity_title">نقشہ</string>

    <string name="PlacePickerActivity_drop_pin">ڈراپ پن</string>
    <string name="PlacePickerActivity_accept_address">ایڈریس قبول کریں</string>

    <!-- PlayServicesProblemFragment -->
    <string name="PlayServicesProblemFragment_the_version_of_google_play_services_you_have_installed_is_not_functioning">گوگل پلے سروسز کاجو ورژن آپ نے نصب کیا ہے وہ صحیح کام نہیں کر رہا۔ براہ کرم گوگل پلے سروسز دوبارہ نصب کریں اور دوبارہ کوشش کریں۔</string>

    <!-- PinRestoreEntryFragment -->
    <string name="PinRestoreEntryFragment_incorrect_pin">غلط پن</string>
    <string name="PinRestoreEntryFragment_skip_pin_entry">PIN اندراج چھوڑ دیں؟</string>
    <string name="PinRestoreEntryFragment_need_help">مدد چاہیے؟</string>
    <string name="PinRestoreEntryFragment_your_pin_is_a_d_digit_code">آپ کا PIN ایک %1$d+ ہندسوں کا کوڈ ہے جو آپ نے بنایا ہے جو عددی یا حرفی عددی ہوسکتا ہے۔ \\ n \\ n اگر آپ اپنا پن یاد نہیں کرسکتے ہیں تو ، آپ نیا تشکیل دے سکتے ہیں۔ آپ اپنا اکاؤنٹ رجسٹر اور استعمال کرسکتے ہیں لیکن آپ اپنی پروفائل کی معلومات جیسے کچھ محفوظ کردہ ترتیبات کو گنوا بیٹھیں گے۔</string>
    <string name="PinRestoreEntryFragment_if_you_cant_remember_your_pin">اگر آپ اپنا پن یاد نہیں کرسکتے ہیں تو ، آپ ایک نیا بنا سکتے ہیں۔ آپ اپنا اکاؤنٹ رجسٹر اور استعمال کرسکتے ہیں لیکن آپ اپنی پروفائل کی معلومات جیسے کچھ محفوظ کردہ ترتیبات کو گنوا بیٹھیں گے۔</string>
    <string name="PinRestoreEntryFragment_create_new_pin">نیا پن بنائیں</string>
    <string name="PinRestoreEntryFragment_contact_support">سپورٹ سے رابطہ کریں</string>
    <string name="PinRestoreEntryFragment_cancel">منسوخ کریں</string>
    <string name="PinRestoreEntryFragment_skip">چھوڑ دو</string>
    <plurals name="PinRestoreEntryFragment_you_have_d_attempt_remaining">
        <item quantity="one">آپ کے پاس %1$d کوشش باقی ہیں۔ اگر آپ کی کوششیں ختم ہوجاتی ہیں تو ، آپ نیا PIN بنا سکتے ہیں۔ آپ اپنا اکاؤنٹ رجسٹر اور استعمال کرسکتے ہیں لیکن آپ اپنی محفوظ شدہ ترتیبات جیسے اپنے پروفائل کی معلومات سے محروم ہوجائیں گے۔</item>
        <item quantity="other">آپ کے پاس %1$d کوششیں باقی ہیں۔ اگر آپ کی کوششیں ختم ہوجاتی ہیں تو ، آپ نیا PIN بنا سکتے ہیں۔ آپ اپنا اکاؤنٹ رجسٹر اور استعمال کرسکتے ہیں لیکن آپ اپنی محفوظ شدہ ترتیبات جیسے اپنے پروفائل کی معلومات سے محروم ہوجائیں گے۔</item>
    </plurals>
    <string name="PinRestoreEntryFragment_signal_registration_need_help_with_pin">Signal اندراج - Android کے لئے PIN کے ساتھ مدد کی ضرورت ہے</string>
    <string name="PinRestoreEntryFragment_enter_alphanumeric_pin">Alphanumeric کا پن درج کریں</string>
    <string name="PinRestoreEntryFragment_enter_numeric_pin">عددی پن درج کریں</string>

    <!-- PinRestoreLockedFragment -->
    <string name="PinRestoreLockedFragment_create_your_pin">اپنا پن بنائیں</string>
    <string name="PinRestoreLockedFragment_youve_run_out_of_pin_guesses">آپ کے پاس PIN کے اندازے ختم ہوچکے ہیں ، لیکن آپ پھر بھی نیا PIN بنا کر اپنے Signal اکاؤنٹ تک رسائی حاصل کرسکتے ہیں۔ آپ کی رازداری اور سیکیورٹی کے لیئے آپ کا اکاؤنٹ بغیر کسی محفوظ پروفائل کی معلومات یا ترتیبات کے بحال ہوگا۔</string>
    <string name="PinRestoreLockedFragment_create_new_pin">نیا PIN بنائیں</string>
  <!-- Removed by excludeNonTranslatables <string name="PinRestoreLockedFragment_learn_more_url" translatable="false">https://support.signal.org/hc/articles/360007059792</string> -->

    <!-- Dialog button text indicating user wishes to send an sms code isntead of skipping it -->
    <string name="ReRegisterWithPinFragment_send_sms_code">SMS کوڈ بھیجیں</string>
    <!-- Email subject used when user contacts support about an issue with the reregister flow. -->
    <string name="ReRegisterWithPinFragment_support_email_subject">Signal رجسٹریشن - Android کے لیے پِن کو دوبارہ رجسٹر کرنے میں مدد درکار ہے</string>
    <!-- Dialog message shown in reregister flow when tapping a informational button to to learn about pins or contact support for help -->
    <string name="ReRegisterWithPinFragment_need_help_local">آپ کا پِن آپ کی طرف سے تخلیق کردہ %1$d+ اعدادی کوڈ ہے جو کہ عددی یا حرفی و عددی ہو سکتا ہے۔\n\nاگر آپ اپنا پِن یاد کرنے سے قاصر ہیں، تو آپ ایک نیا تخلیق کر سکتے ہیں۔</string>
    <!-- Dialog message shown in reregister flow when user requests to skip this flow and return to the normal flow -->
    <string name="ReRegisterWithPinFragment_skip_local">اگر آپ اپنا پِن یاد کرنے سے قاصر ہیں، تو آپ ایک نیا تخلیق کر سکتے ہیں۔</string>
    <!-- Dialog message shown in reregister flow when user uses up all of their guesses for their pin and we are going to move on -->
    <string name="ReRegisterWithPinFragment_out_of_guesses_local">آپ کے پِن کے اندازے ختم ہو چکے ہیں، تاہم آپ اب بھی ایک نیا پِن تخلیق کر کے اپنے Signal اکاؤنٹ تک رسائی حاصل کر سکتے ہیں۔</string>

    <!-- PinOptOutDialog -->
    <string name="PinOptOutDialog_warning">انتباہ</string>
    <string name="PinOptOutDialog_if_you_disable_the_pin_you_will_lose_all_data">اگر آپ پِن کو غیر فعال کرتے ہیں، تو Signal کو دوبارہ رجسٹر کرنے پر آپ تمام ڈیٹا سے محروم ہو جائیں گے تاوقتیکہ آپ دستی طور پر بیک اپ بنائیں اور بحال کریں۔ پِن کے غیر فعال ہوتے ہوئے آپ رجسٹریشن لاک آن نہیں کر سکتے۔</string>
    <string name="PinOptOutDialog_disable_pin">PIN کو غیر فعال کریں</string>

    <!-- RatingManager -->
    <string name="RatingManager_rate_this_app">ایپ کی درجہ بندی کریں</string>
    <string name="RatingManager_if_you_enjoy_using_this_app_please_take_a_moment">اگر آپ اس ایپ کو استعمال کرکے لطف اٹھا رہے ہیں، براہ کرم ایک لمحہ لیں جس سے درجہ بندی کرنے میں ہماری مدد ہو۔</string>
    <string name="RatingManager_rate_now">اب درجہ بندی کریں!</string>
    <string name="RatingManager_no_thanks">نہیں شکریہ</string>
    <string name="RatingManager_later">بعد میں</string>

    <!-- ReactionsBottomSheetDialogFragment -->
    <string name="ReactionsBottomSheetDialogFragment_all">سب. %1$d</string>

    <!-- ReactionsConversationView -->
    <string name="ReactionsConversationView_plus">+%1$d</string>

    <!-- ReactionsRecipientAdapter -->
    <string name="ReactionsRecipientAdapter_you">آپ</string>

    <!-- RecaptchaRequiredBottomSheetFragment -->
    <string name="RecaptchaRequiredBottomSheetFragment_verify_to_continue_messaging">پیغام رسانی جاری رکھنے کے لئے تصدیق کریں</string>
    <string name="RecaptchaRequiredBottomSheetFragment_to_help_prevent_spam_on_signal">Molly پر اسپام کو روکنے میں مدد کے لئے ، براہ کرم تصدیق کریں۔</string>
    <string name="RecaptchaRequiredBottomSheetFragment_after_verifying_you_can_continue_messaging">تصدیق کرنے کے بعد ، آپ پیغام رسانی جاری رکھ سکتے ہیں۔ کوئی موقوف پیغامات خودبخود بھیجے جائیں گے۔</string>

    <!-- Recipient -->
    <string name="Recipient_you">آپ</string>
    <!-- Name of recipient representing user\'s \'My Story\' -->
    <string name="Recipient_my_story">میری سٹوری</string>

    <!-- RecipientPreferencesActivity -->
    <string name="RecipientPreferenceActivity_block">بلاک کریں</string>
    <string name="RecipientPreferenceActivity_unblock">اَن بلاک کریں</string>

    <!-- RecipientProvider -->

    <!-- RedPhone -->
    <string name="RedPhone_answering">جواب دیا جا رہا ہے…</string>
    <string name="RedPhone_ending_call">کال ختم ہو رہی ہے…</string>
    <string name="RedPhone_ringing">گھنٹی بج رہی ہے۔۔۔۔۔۔</string>
    <string name="RedPhone_busy">مصروف ہونا</string>
    <string name="RedPhone_recipient_unavailable">وصول کنندہ دستیاب نہیں</string>
    <string name="RedPhone_network_failed">نیٹ ورک ناکام ہوگیا!</string>
    <string name="RedPhone_number_not_registered">نمبر رجسٹر نہیں ہے!</string>
    <string name="RedPhone_the_number_you_dialed_does_not_support_secure_voice">جو نمبر آپ نے ڈائل کیا ہے محفوظ آواز سپورٹ نہیں کر رہا!</string>
    <string name="RedPhone_got_it">سمجھ گیا</string>

    <!-- Valentine\'s Day Megaphone -->
    <!-- Title text for the Valentine\'s Day donation megaphone. The placeholder will always be a heart emoji. Needs to be a placeholder for Android reasons. -->
    <!-- Body text for the Valentine\'s Day donation megaphone. -->

    <!-- WebRtcCallActivity -->
    <string name="WebRtcCallActivity__tap_here_to_turn_on_your_video">آپ کی ویڈیو کو ٹرن کرنے کیلئے یہاں کلک کریں</string>
    <string name="WebRtcCallActivity__to_call_s_signal_needs_access_to_your_camera">%1$s کو فون کرنے کے لئے ، Molly کو آپ کے کیمرے تک رسائی کی ضرورت ہے</string>
    <string name="WebRtcCallActivity__signal_s">Molly %1$s</string>
    <string name="WebRtcCallActivity__calling">کالنگ…</string>
    <string name="WebRtcCallActivity__group_is_too_large_to_ring_the_participants">شرکاء کو کال کرنے کے لیے گروپ بہت بڑا ہے۔</string>
    <!-- Call status shown when an active call was disconnected (e.g., network hiccup) and is trying to reconnect -->
    <string name="WebRtcCallActivity__reconnecting">دوبارہ رابطہ ہو رہا ہے۔۔۔</string>
    <!-- Title for dialog warning about lacking bluetooth permissions during a call -->
    <string name="WebRtcCallActivity__bluetooth_permission_denied">بلو ٹوتھ کی اجازت مسترد ہو گئی</string>
    <!-- Message for dialog warning about lacking bluetooth permissions during a call and references the permission needed by name -->
    <string name="WebRtcCallActivity__please_enable_the_nearby_devices_permission_to_use_bluetooth_during_a_call">کال کے دوران بلو ٹوتھ استعمال کرنے کے لیے براہ کرم \"قریب موجود ڈیوائسز\" کی اجازت کو فعال کریں۔</string>
    <!-- Positive action for bluetooth warning dialog to open settings -->
    <string name="WebRtcCallActivity__open_settings">ترتیبات کھولیں</string>
    <!-- Negative aciton for bluetooth warning dialog to dismiss dialog -->
    <string name="WebRtcCallActivity__not_now">ابھی نہیں</string>

    <!-- WebRtcCallView -->
    <string name="WebRtcCallView__signal_call">Signal کال</string>
    <string name="WebRtcCallView__signal_video_call">Signal ویڈیو کال</string>
    <string name="WebRtcCallView__start_call">کال شروع کریں</string>
    <string name="WebRtcCallView__join_call">کال میں شامل ہوں</string>
    <string name="WebRtcCallView__call_is_full">کال پوری ہے</string>
    <string name="WebRtcCallView__the_maximum_number_of_d_participants_has_been_Reached_for_this_call">اس کال کے لئے شرکاء کی زیادہ سے زیادہ تعداد%1$d پہنچ چکی ہے۔ بعد میں دوبارہ کوشش کریں۔</string>
    <string name="WebRtcCallView__your_video_is_off">آپ کا ویڈیو آف ہے</string>
    <string name="WebRtcCallView__reconnecting">دوبارہ رابطہ ہو رہا ہے۔۔۔</string>
    <string name="WebRtcCallView__joining">شمولیت…</string>
    <string name="WebRtcCallView__disconnected">منقطع ہوا</string>

    <string name="WebRtcCallView__signal_will_ring_s">Signal %1$s کو کال کرے گا</string>
    <string name="WebRtcCallView__signal_will_ring_s_and_s">Signal %1$s اور %2$s کو کال کرے گا</string>
    <plurals name="WebRtcCallView__signal_will_ring_s_s_and_d_others">
        <item quantity="one">Signal %1$s، %2$s، اور %3$d دیگر کو کال کرے گا</item>
        <item quantity="other">Signal %1$s، %2$s، اور %3$d دیگر کو کال کرے گا</item>
    </plurals>

    <string name="WebRtcCallView__s_will_be_notified">%1$s کو مطلع کیا جائے گا</string>
    <string name="WebRtcCallView__s_and_s_will_be_notified">%1$s اور %2$s کو مطلع کیا جائے گا</string>
    <plurals name="WebRtcCallView__s_s_and_d_others_will_be_notified">
        <item quantity="one">%1$s، %2$s، اور %3$d دیگر کو مطلع کیا جائے گا</item>
        <item quantity="other">%1$s، %2$s، اور %3$d دیگر کو مطلع کیا جائے گا</item>
    </plurals>

    <string name="WebRtcCallView__ringing_s">%1$s کو کال کی جا رہی ہے</string>
    <string name="WebRtcCallView__ringing_s_and_s">%1$s اور %2$s کو کال کی جا رہی ہے</string>
    <plurals name="WebRtcCallView__ringing_s_s_and_d_others">
        <item quantity="one">%1$s، %2$s، اور %3$d دیگر کو کال کی جا رہی ہے</item>
        <item quantity="other">%1$s، %2$s، اور %3$d دیگر کو کال کی جا رہی ہے</item>
    </plurals>

    <string name="WebRtcCallView__s_is_calling_you">%1$s آپ کو کال کر رہا ہے</string>
    <string name="WebRtcCallView__s_is_calling_you_and_s">%1$sآپ کو اور %2$s کو کال کر رہا ہے</string>
    <string name="WebRtcCallView__s_is_calling_you_s_and_s">%1$s آپ کو، %2$s کو، اور %3$s کو کال کر رہا ہے</string>
    <plurals name="WebRtcCallView__s_is_calling_you_s_s_and_d_others">
        <item quantity="one">%1$s آپ کو، %2$s کو، %3$s کو، اور %4$d دیگر کو کال کر رہا ہے</item>
        <item quantity="other">%1$s آپ کو، %2$s کو، %3$s کو، اور %4$d دیگر کو کال کر رہا ہے</item>
    </plurals>

    <string name="WebRtcCallView__no_one_else_is_here">یہاں کوئی اور نہیں ہے</string>
    <string name="WebRtcCallView__s_is_in_this_call">%1$s اس کال میں ہے</string>
    <string name="WebRtcCallView__s_are_in_this_call">%1$s اس کال میں ہیں</string>
    <string name="WebRtcCallView__s_and_s_are_in_this_call">%1$s اور %2$s اس کال میں ہیں</string>

    <plurals name="WebRtcCallView__s_s_and_d_others_are_in_this_call">
        <item quantity="one">%1$s،%2$s ، اور %3$d دیگر اس کال میں ہیں</item>
        <item quantity="other">%1$s،%2$s ، اور%3$d دیگر اس کال میں ہیں</item>
    </plurals>

    <!-- Toggle label with hyphenation. Translation can use soft hyphen - Unicode U+00AD -->
    <string name="WebRtcCallView__flip">فلپ کریں</string>
    <!-- Toggle label with hyphenation. Translation can use soft hyphen - Unicode U+00AD -->
    <string name="WebRtcCallView__speaker">سپیکر</string>
    <!-- Toggle label with hyphenation. Translation can use soft hyphen - Unicode U+00AD -->
    <string name="WebRtcCallView__camera">کیمرہ</string>
    <!-- Toggle label with hyphenation. Translation can use soft hyphen - Unicode U+00AD -->
    <string name="WebRtcCallView__unmute">غیر خاموش کریں</string>
    <!-- Toggle label with hyphenation. Translation can use soft hyphen - Unicode U+00AD -->
    <string name="WebRtcCallView__mute">خاموش کریں</string>
    <!-- Toggle label with hyphenation. Translation can use soft hyphen - Unicode U+00AD -->
    <string name="WebRtcCallView__ring">کال کریں</string>
    <!-- Label with hyphenation. Translation can use soft hyphen - Unicode U+00AD -->
    <string name="WebRtcCallView__end_call">کال ختم کریں</string>

    <!-- CallParticipantsListDialog -->
    <plurals name="CallParticipantsListDialog_in_this_call_d_people">
        <item quantity="one">اس کال میں · %1$d شخص</item>
        <item quantity="other">اس کال میں · %1$d لوگ</item>
    </plurals>

    <!-- CallParticipantView -->
    <string name="CallParticipantView__s_is_blocked">%1$s بلاک ہے</string>
    <string name="CallParticipantView__more_info">مزید معلومات</string>
    <string name="CallParticipantView__you_wont_receive_their_audio_or_video">آپ کو ان کا آڈیو یا ویڈیو موصول نہیں ہوگا اور وہ آپ کو وصول نہیں کریں گے۔</string>
    <string name="CallParticipantView__cant_receive_audio_video_from_s">آڈیو وصول نہیں کر سکتے ہیں۔ %1$s سے ویڈیو</string>
    <string name="CallParticipantView__cant_receive_audio_and_video_from_s">%1$s سے آڈیو اور ویڈیو موصول نہیں ہوسکتی ہے</string>
    <string name="CallParticipantView__this_may_be_Because_they_have_not_verified_your_safety_number_change">ایسا اس لیے ہو سکتا ہے کیونکہ انہوں نے آپ کے حفاظتی نمبر کی تبدیلی کی تصدیق نہیں کی ہے، ان کی ڈیوائس کے ساتھ کوئی مسئلہ ہے، یا وہ آپ کو بلاک کر چکے ہیں۔</string>

    <!-- CallToastPopupWindow -->
    <string name="CallToastPopupWindow__swipe_to_view_screen_share">اسکرین شیئر دیکھنے کیلئے سوائپ کریں</string>

    <!-- ProxyBottomSheetFragment -->
    <string name="ProxyBottomSheetFragment_proxy_server">پراکسی سرور</string>
    <string name="ProxyBottomSheetFragment_proxy_address">پراکسی ایڈریس</string>
    <string name="ProxyBottomSheetFragment_do_you_want_to_use_this_proxy_address">کیا آپ یہ پراکسی ایڈریس استعمال کرنا چاہتے ہیں؟</string>
    <string name="ProxyBottomSheetFragment_use_proxy">پروکسی استعمال کرو</string>
    <string name="ProxyBottomSheetFragment_successfully_connected_to_proxy">پراکسی سے کامیابی کے ساتھ منسلک ہوا۔</string>

    <!-- RecaptchaProofActivity -->
    <string name="RecaptchaProofActivity_failed_to_submit">پیش کرنے میں ناکام</string>
    <string name="RecaptchaProofActivity_complete_verification">مکمل تصدیق</string>

    <!-- RegistrationActivity -->
    <string name="RegistrationActivity_select_your_country">اپنے ملک کا انتخاب کریں</string>
    <string name="RegistrationActivity_you_must_specify_your_country_code">آپ لازمی ملک کا کوڈ واضع کریں
    </string>
    <string name="RegistrationActivity_please_enter_a_valid_phone_number_to_register">براہ کرم رجسٹر کرنے کے لیے درست فون نمبر درج کریں۔</string>
    <string name="RegistrationActivity_invalid_number">غلط نمبر</string>
    <string name="RegistrationActivity_the_number_you_specified_s_is_invalid">آپ نے جو نمبر واضع کیا ہے (%1$s) غلط ہے۔
    </string>
    <string name="RegistrationActivity_a_verification_code_will_be_sent_to">اس پر توثیقی کوڈ بھیجا جائے گا:</string>
    <string name="RegistrationActivity_you_will_receive_a_call_to_verify_this_number">اس نمبر کی تصدیق کے لیئے آپ کو کال موصول ہوگی۔</string>
    <string name="RegistrationActivity_is_your_phone_number_above_correct">کیا آپ کا فون نمبر اوپر سہی ہے ؟</string>
    <string name="RegistrationActivity_edit_number">نمبر ترتیب کرے</string>
    <string name="RegistrationActivity_missing_google_play_services">غائب گوگل پلے سروسز</string>
    <string name="RegistrationActivity_this_device_is_missing_google_play_services">یہ ڈیوائس Google Play خدمات کو حاصل کرنے سے قاصر ہے۔ اب بھی آپ Molly استعمال کر سکتے ہیں لیکن اس کنفگریشن سے کارکردگی میں فرق آسکتا ہے۔ n/n/اگر آپ ماہر صارف نہیں ہیں، اور کوئی aftermarket سے لیا ہوا Android ROM نہیں چلا رہے، یا اگر آپ اس کو غلطی کے طور پر دیکھ رہے ہیں تو براہِ کرم ٹربل شوٹنگ مدد حاصل کرنے کیلئے support@molly.im پر رابطہ کریں۔</string>
    <string name="RegistrationActivity_i_understand">میں سمجھ گیا</string>
    <string name="RegistrationActivity_play_services_error">گوگل پلے سروسز خرابی</string>
    <string name="RegistrationActivity_google_play_services_is_updating_or_unavailable">گوگل پلے سروسز تجدید ہو رہی ہیں یا عارضی طور پر دستیاب نہیں۔ براہ کرم دوبارہ کوشش کریں۔</string>
    <string name="RegistrationActivity_terms_and_privacy">شرائط &amp;amp:رازداری کی پالیسی</string>
    <string name="RegistrationActivity_signal_needs_access_to_your_contacts_and_media_in_order_to_connect_with_friends">سگنل کو آپ کے دوستوں سے رابطہ قائم کرنے اور پیغامات بھیجنے کے لیے رابطوں اور میڈیا کی اجازت کی ضرورت ہوتی ہے۔ آپ کے رابطے سگنل کی نجی رابطہ دریافت کا استعمال کرتے ہوئے اپ لوڈ کیے جاتے ہیں، جس کا مطلب ہے کہ یہ شروع سے آخر تک خفیہ ہوتے ہیں اور سگنل سروس کو کبھی نظر نہیں آتے۔</string>
    <string name="RegistrationActivity_signal_needs_access_to_your_contacts_in_order_to_connect_with_friends">سگنل کو آپ کے دوستوں سے رابطہ قائم کرنے اور پیغامات بھیجنے کے لیے رابطوں کی اجازت کی ضرورت ہوتی ہے۔ آپ کے رابطے سگنل کی نجی رابطہ دریافت کا استعمال کرتے ہوئے اپ لوڈ کیے جاتے ہیں، جس کا مطلب ہے کہ یہ شروع سے آخر تک خفیہ ہوتے ہیں اور سگنل سروس کو کبھی نظر نہیں آتے۔</string>
    <string name="RegistrationActivity_rate_limited_to_service">آپ نے اس نمبر کو رجسٹر کرنے کے لئے بہت زیادہ کوششیں کی ہیں۔ براہ کرم کچھ دیر بعد کوشش کریں.</string>
    <!--    During registration, if the user attempts (and fails) to register, we display this error message with a number of minutes timer they are allowed to try again.-->
    <string name="RegistrationActivity_rate_limited_to_try_again">آپ اس نمبر کو رجسٹر کرنے کے لیے بہت مرتبہ کوششیں کر چکے ہیں۔ براہ کرم %1$s میں دوبارہ کوشش کریں۔</string>
    <string name="RegistrationActivity_unable_to_connect_to_service">سروس سے رابطے کے قابل نہیں۔ براہ کرم نیٹ ورک کنکشن چیک کریں اور دوبارہ کوشش کریں۔</string>
    <string name="RegistrationActivity_non_standard_number_format">غیر معیاری ہندسوں کی ترتیب</string>
    <string name="RegistrationActivity_the_number_you_entered_appears_to_be_a_non_standard">آپ کا درج کردہ نمبر (%1$s) غیر معیاری فارمیٹ لگ رہا ہے۔\n\nکیا آپ کا مطلب %2$s ہے؟</string>
<<<<<<< HEAD
    <string name="RegistrationActivity_signal_android_phone_number_format">Molly Android - فون نمبر کا فارمیٹ</string>
=======
    <string name="RegistrationActivity_signal_android_phone_number_format">Signal Android - فون نمبر کا فارمیٹ</string>
    <!--    Small "toast" notification to the user confirming that they have requested a new code via voice call.-->
>>>>>>> f3c6f2e3
    <string name="RegistrationActivity_call_requested">کال کی درخواست کی گئی</string>
    <!--    Small "toast" notification to the user confirming that they have requested a new code via SMS.-->
    <string name="RegistrationActivity_sms_requested">SMS کی درخواست کر دی گئی</string>
    <!--    Small "toast" notification to the user confirming that they have requested a new code (through an unspecified channel).-->
    <string name="RegistrationActivity_code_requested">تصدیقی کوڈ کی درخواست کر دی گئی</string>
    <plurals name="RegistrationActivity_debug_log_hint">
        <item quantity="one">کسی ڈی بَگ لاگ کو شامل کرنے سے آپ %1$d مرحلے دور ہیں۔</item>
        <item quantity="other">کسی ڈی بَگ لاگ کو پیش کرنے کیلئے اب آپ %1$d مرحلے دور ہیں۔</item>
    </plurals>
    <string name="RegistrationActivity_we_need_to_verify_that_youre_human">ہم تصدیق کرنا چاہتے ہیں کہ آپ انسان ہو۔</string>
    <string name="RegistrationActivity_next">اگلا</string>
    <string name="RegistrationActivity_continue">جاری رکھیں</string>
    <string name="RegistrationActivity_take_privacy_with_you_be_yourself_in_every_message">اپنے ساتھ رازداری اختیار کریں۔/n ہر پیغام میں اپنے آپ کو سمجھیں۔</string>
    <string name="RegistrationActivity_enter_your_phone_number">اپنا فون نمبر درج کریں</string>
    <string name="RegistrationActivity_you_will_receive_a_verification_code">آپ کو تصدیقی کوڈ وصول ہوگا۔\n کیریئر کی درجہ بندی لاگو ہو سکتی ہے۔</string>
    <string name="RegistrationActivity_enter_the_code_we_sent_to_s">ہم نے جو کوڈ بھیجا ہے%1$sداخل کریں</string>
    <string name="RegistrationActivity_make_sure_your_phone_has_a_cellular_signal">اس بات کو یقینی بنائیں کہ آپ کے فون میں آپ کے ایس ایم ایس یا کال موصول کرنے کے لئے سیلولر Signal موجود ہے</string>

    <string name="RegistrationActivity_phone_number_description">فون نمبر</string>
    <string name="RegistrationActivity_country_code_description">ملک کا کوڈ</string>
    <string name="RegistrationActivity_country_code_hint">ملک</string>
    <string name="RegistrationActivity_call">کال</string>
    <string name="RegistrationActivity_verification_code">تصدیقی کوڈ</string>
    <string name="RegistrationActivity_resend_code">کوڈ دوبارہ بھیجیں</string>
    <!--    A title for a bottom sheet dialog offering to help a user having trouble entering their verification code.-->
    <string name="RegistrationActivity_support_bottom_sheet_title">رجسٹر کرنے میں دشواری کا سامنا ہے؟</string>
    <!--    A list of suggestions to try for a user having trouble entering their verification code.-->
    <string name="RegistrationActivity_support_bottom_sheet_body_suggestions">• یقینی بنائیں کہ SMS یا کال موصول کرنے کے لیے آپ کے فون میں سیلولر سگنل موجود ہیں\n • تصدیق کریں کہ آپ نمبر پر فون کال موصول کر سکتے ہیں\n •چیک کریں کہ آپ نے اپنا فون نمبر درست طریقے سے درج کیا ہے۔</string>
    <!--    A call to action for a user having trouble entering the verification to seek further help. -->
    <string name="RegistrationActivity_support_bottom_sheet_body_call_to_action">مزید معلومات کے لیے، ٹربل شوٹنگ کے ان اقدامات پر عمل کریں یا سپورٹ سے رابطہ کریں</string>
    <!--    A clickable piece of text that will take the user to our website with additional suggestions.-->
    <string name="RegistrationActivity_support_bottom_sheet_cta_troubleshooting_steps_substring">ٹربل شوٹنگ کے یہ اقدامات</string>
    <!--    A clickable piece of text that will pre-fill a request for support email in the user\'s email app.-->
    <string name="RegistrationActivity_support_bottom_sheet_cta_contact_support_substring">سپورٹ سے رابطہ کریں</string>

    <!-- RegistrationLockV2Dialog -->
    <string name="RegistrationLockV2Dialog_turn_on_registration_lock">رجسٹریشن لاک آن کریں؟</string>
    <string name="RegistrationLockV2Dialog_turn_off_registration_lock">رجسٹریشن لاک آف کریں؟</string>
    <string name="RegistrationLockV2Dialog_if_you_forget_your_signal_pin_when_registering_again">اگر آپ دوبارہ Signal کے ساتھ اندراج کرتے وقت اپنا Signal پن بھول جاتے ہیں تو ، آپ کو 7 دن کے لئے اپنے اکاؤنٹ سے بند کر دیا جائے گا۔</string>
    <string name="RegistrationLockV2Dialog_turn_on">آن کر دو</string>
    <string name="RegistrationLockV2Dialog_turn_off">بند کریں</string>

    <!-- RevealableMessageView -->
    <string name="RevealableMessageView_view_photo">تصویر دیکھیں</string>
    <string name="RevealableMessageView_view_video">ویڈیو دیکھیں</string>
    <string name="RevealableMessageView_viewed">دیکھا ہوا</string>
    <string name="RevealableMessageView_media">میڈیا</string>

    <!-- Search -->
    <string name="SearchFragment_no_results">\'%1$s\' کے لیے کوئی نتیجہ نہیں ملا</string>
    <string name="SearchFragment_header_conversations">گفتگو</string>
    <string name="SearchFragment_header_contacts">رابطے</string>
    <string name="SearchFragment_header_messages">پیغامات</string>

    <!-- ShakeToReport -->
  <!-- Removed by excludeNonTranslatables <string name="ShakeToReport_shake_detected" translatable="false">Shake detected</string> -->
  <!-- Removed by excludeNonTranslatables <string name="ShakeToReport_submit_debug_log" translatable="false">Submit debug log?</string> -->
  <!-- Removed by excludeNonTranslatables <string name="ShakeToReport_submit" translatable="false">Submit</string> -->
  <!-- Removed by excludeNonTranslatables <string name="ShakeToReport_failed_to_submit" translatable="false">Failed to submit :(</string> -->
  <!-- Removed by excludeNonTranslatables <string name="ShakeToReport_success" translatable="false">Success!</string> -->
  <!-- Removed by excludeNonTranslatables <string name="ShakeToReport_share" translatable="false">Share</string> -->

    <!-- SharedContactDetailsActivity -->
    <string name="SharedContactDetailsActivity_add_to_contacts">رابطوں میں شامل کریں</string>
    <string name="SharedContactDetailsActivity_invite_to_signal">Molly میں مدعو کریں</string>
    <string name="SharedContactDetailsActivity_signal_message">Signal پیغام</string>
    <string name="SharedContactDetailsActivity_signal_call">Signal کال</string>

    <!-- SharedContactView -->
    <string name="SharedContactView_add_to_contacts">رابطوں میں شامل کریں</string>
    <string name="SharedContactView_invite_to_signal">Molly میں مدعو کریں</string>
    <string name="SharedContactView_message">Signal پیغام</string>

    <!-- SignalBottomActionBar -->
    <string name="SignalBottomActionBar_more">مزید</string>

    <!-- SignalPinReminders -->
    <string name="SignalPinReminders_well_remind_you_again_later">PIN کی تصدیق کامیابی سے کر دی گئی۔ ہم آپ کو بعد میں دوبارہ یاد کروائیں گے۔</string>
    <string name="SignalPinReminders_well_remind_you_again_tomorrow">PIN کی تصدیق کامیابی سے کر دی گئی۔ ہم آپ کو آنے والے کل دوبارہ یاد کروائیں گے۔</string>
    <string name="SignalPinReminders_well_remind_you_again_in_a_few_days">PIN کی تصدیق کامیابی سے کر دی گئی۔ ہم آپ کو کچھ دنوں میں دوبارہ یاد کروائیں گے۔</string>
    <string name="SignalPinReminders_well_remind_you_again_in_a_week">PIN کی تصدیق کامیابی سے کر دی گئی۔ ہم آپ کو ایک ہفتے میں دوبارہ یاد کروائیں گے۔</string>
    <string name="SignalPinReminders_well_remind_you_again_in_a_couple_weeks">PIN کی تصدیق کامیابی سے کر دی گئی۔ ہم ایک دو ہفتوں میں آپ کو دوبارہ یاد کروائیں گے۔</string>
    <string name="SignalPinReminders_well_remind_you_again_in_a_month">PIN کی تصدیق کامیابی سے کر دی گئی۔ ہم ایک ماہ میں آپ کو دوبارہ یاد کروائیں گے۔</string>

    <!-- Slide -->
    <string name="Slide_image">تصویر</string>
    <string name="Slide_sticker">اسٹیکر</string>
    <string name="Slide_audio">آڈیو</string>
    <string name="Slide_video">ویڈیو</string>

    <!-- SmsMessageRecord -->
    <string name="SmsMessageRecord_received_corrupted_key_exchange_message">خراب key تبادلہ پیغام وصول ہوا
    </string>
    <string name="SmsMessageRecord_received_key_exchange_message_for_invalid_protocol_version">
        غلط پروٹوکول ورژن کیلئے اہم تبادلہ پیغام وصول ہوئے،
    </string>
    <string name="SmsMessageRecord_received_message_with_new_safety_number_tap_to_process">نئے حفاظتی نمبر کے ساتھ پیغام موصول ہوا۔ طریقہ عمل اور ڈسپلے کیلئے کلک کریں۔</string>
    <string name="SmsMessageRecord_secure_session_reset">آپ نے محفوظ سیشن کو دوبارہ ترتیب دی ہے۔</string>
    <string name="SmsMessageRecord_secure_session_reset_s">%1$sمحفوظ سیشن کو دوبارہ ترتیب دیں</string>
    <string name="SmsMessageRecord_duplicate_message">ملتے جلتے پیغام۔</string>
    <string name="SmsMessageRecord_this_message_could_not_be_processed_because_it_was_sent_from_a_newer_version">یہ پیغام آگے نہیں بڑھ سکتا کیونکہ یہ Signal کے نئے ورژن سے بھیجا گیا تھا۔ اپنے رابطے سے تجدید کے بعد دوبارہ پیغام بھیجنے کا کہیں۔</string>
    <string name="SmsMessageRecord_error_handling_incoming_message">آنے والا پیغام کو سنبھالنے میں غلطی۔</string>

    <!-- StickerManagementActivity -->
    <string name="StickerManagementActivity_stickers">اسٹیکرز</string>

    <!-- StickerManagementAdapter -->
    <string name="StickerManagementAdapter_installed_stickers">اسٹیکرز نصب کریں</string>
    <string name="StickerManagementAdapter_stickers_you_received">اسٹیکرز جو آپ کو ملے ہیں</string>
    <string name="StickerManagementAdapter_signal_artist_series">Signal آرٹسٹ سیریز</string>
    <string name="StickerManagementAdapter_no_stickers_installed">اسٹیکر نصب نہیں ہوئے</string>
    <string name="StickerManagementAdapter_stickers_from_incoming_messages_will_appear_here">آنے والے پیغامات سے اسٹیکرز یہاں ظاہر ہونگے</string>
    <string name="StickerManagementAdapter_untitled">عنوان کے بغیر</string>
    <string name="StickerManagementAdapter_unknown">نامعلوم</string>

    <!-- StickerPackPreviewActivity -->
    <string name="StickerPackPreviewActivity_untitled">عنوان کے بغیر</string>
    <string name="StickerPackPreviewActivity_unknown">نامعلوم</string>
    <string name="StickerPackPreviewActivity_install">نصب کرنا</string>
    <string name="StickerPackPreviewActivity_remove">ہٹا دیں</string>
    <string name="StickerPackPreviewActivity_stickers">اسٹیکرز</string>
    <string name="StickerPackPreviewActivity_failed_to_load_sticker_pack">اسٹیکر پیک لوڈ ہونے میں ناکامی</string>

    <!-- SubmitDebugLogActivity -->
    <string name="SubmitDebugLogActivity_edit">ترتیب دیں</string>
    <string name="SubmitDebugLogActivity_done">ہو گیا</string>
    <!-- Menu option to save a debug log file to disk. -->
    <string name="SubmitDebugLogActivity_save">محفوظ کریں</string>
    <!-- Error that is show in a toast when we fail to save a debug log file to disk. -->
    <string name="SubmitDebugLogActivity_failed_to_save">محفوظ کرنے میں ناکامی ہوئی</string>
    <!-- Toast that is show to notify that we have saved the debug log file to disk. -->
    <string name="SubmitDebugLogActivity_save_complete">محفوط کرنا مکمل ہو گیا</string>
    <string name="SubmitDebugLogActivity_tap_a_line_to_delete_it">اسے حذف کرنے کیلئے ایک لائن پر ٹیپ کریں</string>
    <string name="SubmitDebugLogActivity_submit">جمع کرائیں</string>
    <string name="SubmitDebugLogActivity_failed_to_submit_logs">لوگز پیش کرنے میں ناکام</string>
    <string name="SubmitDebugLogActivity_success">کامیابی</string>
    <string name="SubmitDebugLogActivity_copy_this_url_and_add_it_to_your_issue">اس یو آر ایل کو کاپی کریں اور اسے اپنی ایشو رپورٹ یا سپورٹ ای میل میں شامل کریں:. n \\ n<b>%1$s</b></string>
    <string name="SubmitDebugLogActivity_share">اشتراک کریں</string>
    <string name="SubmitDebugLogActivity_this_log_will_be_posted_publicly_online_for_contributors">اس لاگ کو دیکھنے والوں کے دیکھنے کے لئے عوامی سطح پر آن لائن پوسٹ کیا جائے گا۔ اپ لوڈ کرنے سے پہلے آپ اس کی جانچ کرسکتے ہیں۔</string>

    <!-- SupportEmailUtil -->
  <!-- Removed by excludeNonTranslatables <string name="SupportEmailUtil_support_email" translatable="false">support@molly.im</string> -->
    <string name="SupportEmailUtil_filter">فلٹر:</string>
    <string name="SupportEmailUtil_device_info">Device کی معلومات:</string>
    <string name="SupportEmailUtil_android_version">Android ورژن:</string>
    <string name="SupportEmailUtil_signal_version">Molly ورژن:</string>
    <string name="SupportEmailUtil_signal_package">Molly پیکیج:</string>
    <string name="SupportEmailUtil_registration_lock">اندراج لاک:</string>
    <string name="SupportEmailUtil_locale">مقام:</string>

    <!-- ThreadRecord -->
    <string name="ThreadRecord_group_updated">گروپ کی تجدید ہوئی</string>
    <string name="ThreadRecord_left_the_group">گروپ چھوڑ دیا</string>
    <string name="ThreadRecord_secure_session_reset">محفوظ سیشن ترتیب دیں۔</string>
    <string name="ThreadRecord_draft">مسودہ تیار کیا:</string>
    <string name="ThreadRecord_media_message">میڈیا پیغام</string>
    <string name="ThreadRecord_sticker">اسٹیکر</string>
    <string name="ThreadRecord_view_once_photo">صرف ایک بار دیکھنے کے قابل تصویر</string>
    <string name="ThreadRecord_view_once_video">صرف ایک بار دیکھنے کے قابل ویڈیو</string>
    <string name="ThreadRecord_view_once_media">صرف ایک بار دیکھنے کے قابل میڈیا</string>
    <string name="ThreadRecord_this_message_was_deleted">یہ پیغام حذف کردیا گیا تھا۔</string>
    <string name="ThreadRecord_you_deleted_this_message">آپ نے یہ پیغام حذف کردیا۔</string>
    <!-- Displayed in the notification when the user sends a request to activate payments -->
    <string name="ThreadRecord_you_sent_request">آپ نے پیمنٹس فعال کرنے کی درخواست بھیجی تھی</string>
    <!-- Displayed in the notification when the recipient wants to activate payments -->
    <string name="ThreadRecord_wants_you_to_activate_payments">%1$s چاہتا ہے کہ آپ پیمنٹس فعال کریں</string>
    <!-- Displayed in the notification when the user activates payments -->
    <string name="ThreadRecord_you_activated_payments">آپ نے پیمنٹس فعال کر دی ہیں</string>
    <!-- Displayed in the notification when the recipient can accept payments -->
    <string name="ThreadRecord_can_accept_payments">%1$s اب پیمنٹس قبول کر سکتا ہے</string>
    <string name="ThreadRecord_s_is_on_signal">%1$s Signal پر ہے!</string>
    <string name="ThreadRecord_disappearing_messages_disabled">غیر فعال پیغامات غائب ہو رہے ہیں</string>
    <string name="ThreadRecord_disappearing_message_time_updated_to_s">غائب پیغام ٹائم %1$s سے ترتیب دے رہے ہیں</string>
    <string name="ThreadRecord_safety_number_changed">حفاظتی نمبر تبدیل ہوا</string>
    <string name="ThreadRecord_your_safety_number_with_s_has_changed">آپ کا حفاظتی نمبر %1$sکے ساتھ تبدیل ہو چکا ہے۔</string>
    <string name="ThreadRecord_you_marked_verified">آپ تصدیق کے طور پر نشان لگائیں</string>
    <string name="ThreadRecord_you_marked_unverified">آپ نے غیر تصدیق شدہ پر نشان لگایا ہے</string>
    <string name="ThreadRecord_message_could_not_be_processed">پیغام آگے نہیں بڑھ سکتا</string>
    <string name="ThreadRecord_delivery_issue">ترسیل کا مسئلہ</string>
    <string name="ThreadRecord_message_request">پیغام کی درخواست</string>
    <string name="ThreadRecord_photo">تصویر</string>
    <string name="ThreadRecord_gif">GIF</string>
    <string name="ThreadRecord_voice_message">پیغام بذریعہ آواز</string>
    <string name="ThreadRecord_file">فائل</string>
    <string name="ThreadRecord_video">وڈیو</string>
    <string name="ThreadRecord_chat_session_refreshed">چیٹ سیشن تازہ</string>
    <!-- Displayed in the notification when the user is sent a gift -->
    <string name="ThreadRecord__s_donated_for_you">%1$s نے آپ کی طر ف سے عطیہ کیا ہے</string>
    <!-- Displayed in the notification when the user sends a gift -->
    <string name="ThreadRecord__you_donated_for_s">آپ نے %1$s کی طرف سے عطیہ کیا ہے</string>
    <!-- Displayed in the notification when the user has opened a received gift -->
    <string name="ThreadRecord__you_redeemed_a_badge">آپ نے ایک بیج ریڈیم کیا ہے</string>
    <!-- Displayed in the conversation list when someone reacted to your story -->
    <string name="ThreadRecord__reacted_s_to_your_story">آپ کی سٹوری پر %1$s ری ایکٹ کیا</string>
    <!-- Displayed in the conversation list when you reacted to someone\'s story -->
    <string name="ThreadRecord__reacted_s_to_their_story">ان کی سٹوری پر %1$s ری ایکٹ کیا</string>
    <!-- Displayed in the conversation list when your most recent message is a payment to or from the person the conversation is with -->
    <string name="ThreadRecord_payment">پیمنٹ</string>
    <!-- Displayed in the conversation list when your only message in a conversation is a scheduled send. -->
    <string name="ThreadRecord_scheduled_message">شیڈول کردہ میسج</string>
    <!--  Displayed in the conversation list when your message history has been merged -->
    <string name="ThreadRecord_message_history_has_been_merged">آپ کی میسج ہسٹری ضم کر دی گئی ہے</string>
    <!--  Displayed in the conversation list when identities have been merged. The first placeholder is a phone number, and the second is a person\'s name -->
    <string name="ThreadRecord_s_belongs_to_s">%1$s کا تعلق %2$s سے ہے</string>

    <!-- UpdateApkReadyListener -->
    <string name="UpdateApkReadyListener_Signal_update">Molly اپ ڈیٹ</string>
    <string name="UpdateApkReadyListener_a_new_version_of_signal_is_available_tap_to_update">Molly کا نیا ورژن دستیاب ہے، تجدید کے لیے ٹیپ کریں</string>

    <!-- UntrustedSendDialog -->
    <string name="UntrustedSendDialog_send_message">پیغام بھیجیں؟</string>
    <string name="UntrustedSendDialog_send">بھیجیں</string>

    <!-- UnverifiedSendDialog -->
    <string name="UnverifiedSendDialog_send_message">پیغام بھیجیں؟</string>
    <string name="UnverifiedSendDialog_send">بھیجیں</string>

    <!-- UsernameEditFragment -->
    <!-- Toolbar title when entering from registration -->
    <string name="UsernameEditFragment__add_a_username">صارفی نام شامل کریں</string>
    <!-- Instructional text at the top of the username edit screen -->
    <string name="UsernameEditFragment__choose_your_username">اپنا صارفی نام منتخب کریں</string>
    <string name="UsernameEditFragment_username">صارف کا نام</string>
    <string name="UsernameEditFragment_delete">حذف کریں</string>
    <string name="UsernameEditFragment_successfully_removed_username">کامیابی کے ساتھ صارف نام ہٹا دیا گیا۔</string>
    <string name="UsernameEditFragment_encountered_a_network_error">نیٹ ورک کی خرابی کا سامنا کرنا پڑا۔</string>
    <string name="UsernameEditFragment_this_username_is_taken">یہ صارف نام لیا گیا ہے۔</string>
    <string name="UsernameEditFragment_usernames_can_only_include">صارف ناموں میں صرف – Z-A ، 0–9 ، اور انڈر سکور شامل ہوسکتے ہیں۔</string>
    <string name="UsernameEditFragment_usernames_cannot_begin_with_a_number">صارف نام کسی نمبر کے ساتھ شروع نہیں ہوسکتے ہیں۔</string>
    <string name="UsernameEditFragment_username_is_invalid">صارف کا نام غلط ہے.</string>
    <string name="UsernameEditFragment_usernames_must_be_between_a_and_b_characters">صارف نام %1$dاور%2$d حرف کے درمیان ہونا چاہئے۔</string>
    <!-- Explanation about what usernames provide -->
    <string name="UsernameEditFragment__usernames_let_others_message">صارفی نام آپ کے فون نمبر کے بغیر دوسروں کو آپ کو میسج کرنے کی اجازت دیتے ہیں۔ انہیں آپ کا پتہ نجی رکھنے کے لیے اعداد کے مجموعے کے ساتھ جوڑا گیا ہے۔</string>
    <!-- Dialog title for explanation about numbers at the end of the username -->
    <string name="UsernameEditFragment__what_is_this_number">یہ نمبر کیا ہے؟</string>
    <string name="UsernameEditFragment__these_digits_help_keep">یہ اعداد آپ کا صارفی نام نجی رکھنے میں مدد کرتے ہیں تاکہ آپ غیر مطلوبہ میسجز سے بچ سکیں۔ اپنا صارفی نام صرف ان لوگوں اور گروپس کے ساتھ شیئر کریں جن کے ساتھ آپ چیٹ کرنا چاہتے ہیں۔ اگر آپ صارفی نام تبدیل کرتے ہیں تو آپ کو اعداد کا نیا مجموعہ ملے گا۔</string>
    <!-- Button to allow user to skip -->
    <string name="UsernameEditFragment__skip">چھوڑ دو</string>
    <!-- Content description for done button -->
    <string name="UsernameEditFragment__done">ہو گیا</string>

    <plurals name="UserNotificationMigrationJob_d_contacts_are_on_signal">
        <item quantity="one">%1$d رابطے Signal پر ہیں!</item>
        <item quantity="other">%1$d رابطے Signal پر ہیں!</item>
    </plurals>

    <!-- UsernameShareBottomSheet -->
    <!-- Explanation of what the sheet enables the user to do -->
    <string name="UsernameShareBottomSheet__copy_or_share_a_username_link">صارفی نام کا لنک کاپی یا شیئر کریں</string>

    <!-- VerifyIdentityActivity -->
    <string name="VerifyIdentityActivity_your_contact_is_running_an_old_version_of_signal">آپ کا رابطہ Signal کے ایک پرانے ورژن پر چل رہا ہے۔ براہ کرم اپنا حفاظتی نمبر تصدیق کرنے سے پہلے تجدید کا پوچھ لیں۔</string>
    <string name="VerifyIdentityActivity_your_contact_is_running_a_newer_version_of_Signal">آپ کا رابطہ غیر متوازن QR کوڈ وضع کے ساتھ Signal کا ایک نیا ورژن چل رہا ہے۔ براہ کرم موازنہ کرنے کے لئے اپ ڈیٹ کریں.</string>
    <string name="VerifyIdentityActivity_the_scanned_qr_code_is_not_a_correctly_formatted_safety_number">اسکین کیا ہوا QR کوڈ درست شکل میں وضع کردہ حفاظتی نمبر کی تصدیقی کوڈ نہیں ہے۔ براہ کرم دوبارہ اسکین کرنے کی کوشش کریں۔</string>
    <string name="VerifyIdentityActivity_share_safety_number_via">کے ذریعے حفاظتی نمبر کا اشتراک کریں۔۔۔</string>
    <string name="VerifyIdentityActivity_our_signal_safety_number">ہمارا Signal حفاظتی نمبر:</string>
    <string name="VerifyIdentityActivity_no_app_to_share_to">ایسا لگتا ہے جیسے آپ کے پاس اشتراک کرنے کیلئے کوئی ایپ نہیں ہے۔</string>
    <string name="VerifyIdentityActivity_no_safety_number_to_compare_was_found_in_the_clipboard">کلپ بورڈ میں موازنہ کرنے کیلئے کوئی حفاظتی نمبر نہیں ملا</string>
    <string name="VerifyIdentityActivity_signal_needs_the_camera_permission_in_order_to_scan_a_qr_code_but_it_has_been_permanently_denied">Molly کو QR کوڈ سکین کرنے کیلئے کیمرہ کی اجازت کی ضرورت ہے، لیکن اس کو مستقل طور پر رد کر دیا گیا۔ براہ کرم ایپ کی ترتیبات میں جا کر\"اجازت نامہ\"کا انتخاب کریں اور \"کیمرہ\" کو فعال کریں۔</string>
    <string name="VerifyIdentityActivity_unable_to_scan_qr_code_without_camera_permission">کیمرہ کی اجازت کے بغیر QR کوڈ سکین کرنا ممکن نہیں</string>
    <string name="VerifyIdentityActivity_you_must_first_exchange_messages_in_order_to_view">%1$s کے حفاظتی نمبر کو دیکھنے کے لیئے آپ کو پہلے پیغامات کا تبادلہ کرنا ہوگا۔</string>

    <!-- ViewOnceMessageActivity -->
  <!-- Removed by excludeNonTranslatables <string name="ViewOnceMessageActivity_video_duration" translatable="false">%1$02d:%2$02d</string> -->

    <!-- AudioView -->
  <!-- Removed by excludeNonTranslatables <string name="AudioView_duration" translatable="false">%1$d:%2$02d</string> -->

    <!-- MessageDisplayHelper -->
    <string name="MessageDisplayHelper_message_encrypted_for_non_existing_session">غیر موجود سیشن کیلئے خفیہ کردہ پیغام</string>

    <!-- MmsMessageRecord -->
    <string name="MmsMessageRecord_bad_encrypted_mms_message">خفیہ کردہ برا ایم ایم ایس پیغام</string>
    <string name="MmsMessageRecord_mms_message_encrypted_for_non_existing_session">غیر موجود سیشن کیلئے خفیہ کردہ ایم ایم ایس پیغام</string>

    <!-- MuteDialog -->
    <string name="MuteDialog_mute_notifications">اطلاعات کو خاموش کریں</string>

    <!-- ApplicationMigrationService -->
    <string name="ApplicationMigrationService_import_in_progress">درآمد بہتری میں ہے</string>
    <string name="ApplicationMigrationService_importing_text_messages">ٹیکسٹ پیغامات درآمد ہو رہے ہیں</string>
    <string name="ApplicationMigrationService_import_complete">درآمد مکمل ہوئی</string>
    <string name="ApplicationMigrationService_system_database_import_is_complete">سسٹم ڈیٹا بیس کی درآمد مکمل ہوئی۔</string>

    <!-- KeyCachingService -->
    <string name="KeyCachingService_signal_passphrase_cached">کھولنے کیلئے ٹچ کریں۔</string>
    <string name="KeyCachingService_passphrase_cached">Molly کھلا ہے</string>
    <string name="KeyCachingService_lock">Molly لاک کریں</string>

    <!-- MediaPreviewActivity -->
    <string name="MediaPreviewActivity_you">تم</string>
    <string name="MediaPreviewActivity_unssuported_media_type">غیر معاون قسم کا میڈیا</string>
    <string name="MediaPreviewActivity_draft">مسودہ تیار ہے</string>
    <string name="MediaPreviewActivity_signal_needs_the_storage_permission_in_order_to_write_to_external_storage_but_it_has_been_permanently_denied">Molly کو بیرونی ذخیرہ کو محفوظ کرنے کیلئے اسٹورج کی اجازت کی ضرورت ہے، لیکن اس کو مستقل طور پر رد کر دیا گیا ہے۔ براہ کرم ایپ کی ترتیبات میں جا کر \"اجازت نامہ\" کا انتخاب کریں، اور\"اسٹورج \" کو فعال کریں۔</string>
    <string name="MediaPreviewActivity_unable_to_write_to_external_storage_without_permission">اجازت کے بغیر بیرونی ذخیرہ کو محفوظ کرنے کے قابل نہیں</string>
    <string name="MediaPreviewActivity_media_delete_confirmation_title">پیغام حذف کریں؟</string>
    <string name="MediaPreviewActivity_media_delete_confirmation_message">یہ مستقل طور پر یہ پیغام حذف کر دے گا۔</string>
    <string name="MediaPreviewActivity_s_to_s">%1$sسے%2$s</string>
    <!-- All media preview title when viewing media send by you to another recipient (allows changing of \'You\' based on context) -->
    <string name="MediaPreviewActivity_you_to_s">آپ کی طرف سے %1$s کے لیے</string>
    <!-- All media preview title when viewing media sent by another recipient to you (allows changing of \'You\' based on context) -->
    <string name="MediaPreviewActivity_s_to_you">%1$s کی طرف سے آپ کے لیے</string>
    <string name="MediaPreviewActivity_media_no_longer_available">میڈیا اب دستیاب نہیں ہے۔</string>
    <!-- Notifying the user that the device has encountered a technical issue and is unable to render a video. -->
    <string name="MediaPreviewActivity_unable_to_play_media">میڈیا پلے کرنے سے قاصر ہے۔</string>
    <string name="MediaPreviewActivity_error_finding_message">میسج تلاش کرنے میں نقص پیش آیا۔</string>
    <string name="MediaPreviewActivity_cant_find_an_app_able_to_share_this_media">کوئی ایپ اس میڈیا کو شیئر کرنے کے قابل نہیں پاسکتی ہے۔</string>
    <string name="MediaPreviewActivity_dismiss_due_to_error">بند کریں</string>
    <string name="MediaPreviewFragment_edit_media_error">میڈیا کا نقص</string>
    <!-- This is displayed as a toast notification when we encounter an error deleting a message, including potentially on other people\'s devices -->
    <string name="MediaPreviewFragment_media_delete_error">میسج حذف کرنے میں نقص پیش آیا، میسج اب بھی موجود ہو سکتا ہے</string>
    <!-- A suffix to be attached to truncated captions that the user may tap onto to view the entire text caption -->
    <string name="MediaPreviewFragment_see_more">%1$s… <b>مزید پڑھیں</b></string>

    <!-- MessageNotifier -->
    <string name="MessageNotifier_d_new_messages_in_d_conversations">%1$dنئے پیغامات %2$dگفتگو میں</string>
    <string name="MessageNotifier_most_recent_from_s">سب سے حالیہ کی طرف سے:%1$s</string>
    <string name="MessageNotifier_locked_message">پیغامات لاک ہیں</string>
    <string name="MessageNotifier_message_delivery_failed">پیغام کی فراہمی ناکام ہو گئی۔</string>
    <string name="MessageNotifier_failed_to_deliver_message">پیغام بھیجنے میں ناکامی۔</string>
    <string name="MessageNotifier_error_delivering_message">پیغام کی فراہمی میں خرابی ہو رہی ہے۔</string>
    <string name="MessageNotifier_message_delivery_paused">پیغام کی فراہمی رک گئی۔</string>
    <string name="MessageNotifier_verify_to_continue_messaging_on_signal">Molly پر پیغام رسانی جاری رکھنے کے لئے توثیق کریں۔</string>
    <string name="MessageNotifier_mark_all_as_read">تمام پڑھنے کے طور پر نشان لگائیں</string>
    <string name="MessageNotifier_mark_read">پڑھے ہوئے پر نشان لگائیں</string>
    <string name="MessageNotifier_turn_off_these_notifications">ان اطلاعات کو آف کریں</string>
    <string name="MessageNotifier_view_once_photo">صرف ایک بار دیکھنے کے قابل تصویر</string>
    <string name="MessageNotifier_view_once_video">صرف ایک بار دیکھنے کے قابل ویڈیو</string>
    <string name="MessageNotifier_reply">جواب دیں</string>
    <string name="MessageNotifier_signal_message">Signal پیغامات</string>
    <string name="MessageNotifier_unsecured_sms">غیر محفوظ ایس ایم ایس</string>
    <string name="MessageNotifier_contact_message">%1$s%2$s</string>
    <string name="MessageNotifier_unknown_contact_message">رابطہ کریں</string>
    <string name="MessageNotifier_reacted_s_to_s">%1$s ری ایکٹ کیا: \"%2$s\" پر۔</string>
    <string name="MessageNotifier_reacted_s_to_your_video">آپ کی ویڈیو پر %1$s ری ایکٹ کیا۔</string>
    <string name="MessageNotifier_reacted_s_to_your_image">آپ کی تصویر پر %1$s ری ایکٹ کیا۔</string>
    <string name="MessageNotifier_reacted_s_to_your_gif">آپ کے GIF پر %1$s ری ایکٹ کیا۔</string>
    <string name="MessageNotifier_reacted_s_to_your_file">آپ کی فائل پر %1$s ری ایکٹ کیا۔</string>
    <string name="MessageNotifier_reacted_s_to_your_audio">آپ کی آڈیو پر %1$s ری ایکٹ کیا۔</string>
    <string name="MessageNotifier_reacted_s_to_your_view_once_media">آپ کے ایک وقتی دیکھے جانے والے میڈیا پر %1$s ری ایکٹ کیا۔</string>
    <!-- Body of notification shown to user when someone they sent a payment to reacts to it. Placeholder is the emoji used in the reaction. -->
    <string name="MessageNotifier_reacted_s_to_your_payment">Reacted %1$s to your payment.</string>
    <string name="MessageNotifier_reacted_s_to_your_sticker">آپ کے اسٹیکر پر %1$s ری ایکٹ کیا۔</string>
    <string name="MessageNotifier_this_message_was_deleted">یہ پیغام حذف کردیا گیا تھا۔</string>

    <string name="TurnOffContactJoinedNotificationsActivity__turn_off_contact_joined_signal">رابطے میں شامل Signal اطلاعات بند کردیں؟ آپ انہیں Signal &amp; gt میں دوبارہ فعال کرسکتے ہیں۔ ترتیبات &amp; gt؛ اطلاعات۔</string>

    <!-- Notification Channels -->
    <string name="NotificationChannel_channel_messages">پیغامات</string>
    <string name="NotificationChannel_calls">کالز</string>
    <string name="NotificationChannel_failures">ناکامیاں</string>
    <string name="NotificationChannel_backups">بیک اپس</string>
    <string name="NotificationChannel_locked_status">اسٹیٹس لاک کریں</string>
    <string name="NotificationChannel_app_updates">ایپ تجدید کریں</string>
    <string name="NotificationChannel_other">دوسرے</string>
    <string name="NotificationChannel_group_chats">باتیں</string>
    <string name="NotificationChannel_missing_display_name">نامعلوم</string>
    <string name="NotificationChannel_voice_notes">آڈیو نوٹز</string>
    <string name="NotificationChannel_contact_joined_signal">رابطہ Signal میں شامل ہو گیا</string>
    <string name="NotificationChannels__no_activity_available_to_open_notification_channel_settings">نوٹیفکیشن چینل کی ترتیبات کو کھولنے کے لئے کوئی سرگرمی دستیاب نہیں ہے۔</string>
    <!-- Notification channel name for showing persistent background connection on devices without push notifications -->
    <string name="NotificationChannel_background_connection">پس منظر کا کنکشن</string>
    <!-- Notification channel name for showing call status information (like connection, ongoing, etc.) Not ringing. -->
    <string name="NotificationChannel_call_status">کال کا اسٹیٹس</string>
    <!-- Notification channel name for occasional alerts to the user. Will appear in the system notification settings as the title of this notification channel. -->
    <string name="NotificationChannel_critical_app_alerts">کلیدی ایپ الرٹس</string>

    <!-- ProfileEditNameFragment -->

    <!-- QuickResponseService -->
    <string name="QuickResponseService_quick_response_unavailable_when_Signal_is_locked">جب Molly لاک ہو فوری جواب دستیاب نہیں!</string>
    <string name="QuickResponseService_problem_sending_message">پیغام بھیجنے میں مسئلہ ہو رہا ہے!</string>

    <!-- SaveAttachmentTask -->
    <string name="SaveAttachmentTask_saved_to">%1$sکو محفوظ کریں</string>
    <string name="SaveAttachmentTask_saved">محفوظ کریں</string>

    <!-- SearchToolbar -->
    <string name="SearchToolbar_search">تلا ‎ش کر یں</string>
    <!-- Hint when searching filtered chat content -->
    <string name="SearchToolbar_search_unread_chats">غیر پڑھی ہوئی چیٹس تلاش کریں</string>
    <string name="SearchToolbar_search_for_conversations_contacts_and_messages">گفتگو کے لیے،رابطے، اور پیغامات تلاش کریں</string>

    <!-- Material3 Search Toolbar -->
    <string name="Material3SearchToolbar__close">بند کریں</string>
    <string name="Material3SearchToolbar__clear">صاف</string>

    <!-- ShortcutLauncherActivity -->
    <string name="ShortcutLauncherActivity_invalid_shortcut">غلط شارٹ کٹ</string>

    <!-- SingleRecipientNotificationBuilder -->
    <string name="SingleRecipientNotificationBuilder_signal">Molly</string>
    <string name="SingleRecipientNotificationBuilder_new_message">نيا پیغام</string>
    <string name="SingleRecipientNotificationBuilder_message_request">پیغام کی درخواست</string>
    <string name="SingleRecipientNotificationBuilder_you">آپ</string>
    <!-- Notification subtext for group stories -->
    <string name="SingleRecipientNotificationBuilder__s_dot_story">%1$s • سٹوری</string>

    <!-- ThumbnailView -->
    <string name="ThumbnailView_Play_video_description">ویڈیو چلائیں</string>
    <string name="ThumbnailView_Has_a_caption_description">ایک عنوان ہے</string>

    <!-- TransferControlView -->
    <plurals name="TransferControlView_n_items">
        <item quantity="one">%1$d</item>
        <item quantity="other">%1$dاشیاء</item>
    </plurals>

    <!-- UnauthorizedReminder -->
    <string name="UnauthorizedReminder_device_no_longer_registered">مزید کوئی ڈیوائس رجسٹر نہیں ہے</string>
    <string name="UnauthorizedReminder_this_is_likely_because_you_registered_your_phone_number_with_Signal_on_a_different_device">یہ امکان ہے کیونکہ آپ نے Signal کو اپنے نمبر کے ساتھ ایک مختلف ڈیوائس پر رجسٹر کیا ہے۔ دوبارہ رجسٹر کرنے کیلئے کلک کریں۔</string>

    <!-- Push notification when the app is forcibly logged out by the server. -->
    <string name="LoggedOutNotification_you_have_been_logged_out">آپ اس ڈیوائس پر Signal سے لاگ آؤٹ ہو چکے ہیں۔</string>

    <!-- EnclaveFailureReminder -->
    <!-- Banner message to update app to use payments -->
    <string name="EnclaveFailureReminder_update_signal">پیمنٹس استعمال کرنا جاری رکھنے کے لیے Signal کو اپ ڈیٹ کریں۔ ہو سکتا ہے آپ کا بیلنس اپ ٹو ڈیٹ نہ ہو۔</string>
    <!-- Banner button to update now -->

    <!-- WebRtcCallActivity -->
    <string name="WebRtcCallActivity_to_answer_the_call_give_signal_access_to_your_microphone">کال کا جواب دینے کے لیے، Molly کو اپنے مائیکروفون تک رسائی دیں۔</string>
    <string name="WebRtcCallActivity_to_answer_the_call_from_s_give_signal_access_to_your_microphone">%1$sکی طرف سے کال کا جواب دینے کیلئے، Molly کو مائکروفون تک رسائی دیں۔</string>
    <string name="WebRtcCallActivity_signal_requires_microphone_and_camera_permissions_in_order_to_make_or_receive_calls">Molly کو کالیں وصول کرنے یا بنانے کیلئے مائکروفون اور کیمرہ کی اجازت کی ضرورت ہے، لیکن وہ مستقل طور پر انکاری ہیں۔ براہ کرم ایپ کی ترتیبات میں جائیں، \"اجازت نامہ\"منتخب کریں اور \"مائکروفون \"اور \"کیمرہ\" فعال کریں۔</string>
    <string name="WebRtcCallActivity__answered_on_a_linked_device">منسلک آلہ پر جواب دیا گیا۔</string>
    <string name="WebRtcCallActivity__declined_on_a_linked_device">منسلک آلہ سے انکار کردیا۔</string>
    <string name="WebRtcCallActivity__busy_on_a_linked_device">منسلک ڈیوائس پر مصروف۔</string>

    <string name="GroupCallSafetyNumberChangeNotification__someone_has_joined_this_call_with_a_safety_number_that_has_changed">کسی نے حفاظتی نمبر کے ساتھ اس کال میں شمولیت اختیار کی ہے جو بدل گیا ہے۔</string>

    <!-- WebRtcCallScreen -->
    <string name="WebRtcCallScreen_swipe_up_to_change_views">ڈسپلے کو تبدیل کرنے کیلئے سوائپ اپ کریں</string>

    <!-- WebRtcCallScreen V2 -->
    <!-- Label with hyphenation. Translation can use soft hyphen - Unicode U+00AD -->
    <string name="WebRtcCallScreen__decline">مسترد</string>
    <!-- Label with hyphenation. Translation can use soft hyphen - Unicode U+00AD -->
    <string name="WebRtcCallScreen__answer">جواب دیں</string>
    <!-- Label with hyphenation. Translation can use soft hyphen - Unicode U+00AD -->
    <string name="WebRtcCallScreen__answer_without_video">ویڈیو کے بغیر جواب دیں</string>

    <!-- WebRtcAudioOutputToggle -->
    <string name="WebRtcAudioOutputToggle__audio_output">آڈیو آؤٹ پٹ</string>
    <string name="WebRtcAudioOutputToggle__phone_earpiece">فون ایئر پیس</string>
    <string name="WebRtcAudioOutputToggle__speaker">سپیکر</string>
    <string name="WebRtcAudioOutputToggle__bluetooth">بلوٹوتھ</string>

    <string name="WebRtcCallControls_answer_call_description">کال کا جواب دیں</string>
    <string name="WebRtcCallControls_reject_call_description">کال مسترد کریں</string>

    <!-- change_passphrase_activity -->
    <string name="change_passphrase_activity__old_passphrase">پرانا پاسفریز</string>
    <string name="change_passphrase_activity__new_passphrase">نیا پاسفریز</string>
    <string name="change_passphrase_activity__repeat_new_passphrase">نیا پاسفریز دہرائیں</string>

    <!-- contact_selection_activity -->
    <string name="contact_selection_activity__invite_to_signal">Molly میں مدعو کریں</string>
    <string name="contact_selection_activity__new_group">نیا گروپ</string>

    <!-- contact_filter_toolbar -->
    <string name="contact_filter_toolbar__clear_entered_text_description">داخل کیا گیا ٹیکسٹ صاف کریں</string>
    <string name="contact_filter_toolbar__show_keyboard_description">کی بورڈ دکھائیں</string>
    <string name="contact_filter_toolbar__show_dial_pad_description">ڈائل پیڈ دکھائیں</string>

    <!-- contact_selection_group_activity -->
    <string name="contact_selection_group_activity__no_contacts">کوئی رابطہ نہیں۔</string>
    <string name="contact_selection_group_activity__finding_contacts">رابطے لوڈ ہو رہے ہیں۔۔۔</string>

    <!-- single_contact_selection_activity -->
    <string name="SingleContactSelectionActivity_contact_photo">رابطہ تصویر</string>

    <!-- ContactSelectionListFragment-->
    <string name="ContactSelectionListFragment_signal_requires_the_contacts_permission_in_order_to_display_your_contacts">رابطے ظاہر کرنے کیلئے Molly کو رابطوں کی اجازت کی ضرورت ہے،لیکن یہ مستقل طور پر انکاری ہے۔ برائے مہربانی ایپ کی ترتیبات میں جائیں، \"اجازت نامہ\"منتخب کریں، اور \"رابطے\" فعال کریں۔</string>
    <string name="ContactSelectionListFragment_error_retrieving_contacts_check_your_network_connection">رابطے دوبارہ حاصل کرنے میں خرابی،اپنا نیٹ ورک کنکشن چیک کریں</string>
    <string name="ContactSelectionListFragment_username_not_found">صارف نام نہیں ملا</string>
    <string name="ContactSelectionListFragment_s_is_not_a_signal_user">"\"%1$s\" Signal صارف نہیں ہے۔ براہ کرم صارف کا نام چیک کریں اور دوبارہ کوشش کریں۔"</string>
    <string name="ContactSelectionListFragment_you_do_not_need_to_add_yourself_to_the_group">آپ کو اپنے آپ کو گروپ میں شامل کرنے کی ضرورت نہیں ہے</string>
    <string name="ContactSelectionListFragment_maximum_group_size_reached">گروپ کا زیادہ سے زیادہ سائز پہنچ گیا</string>
    <string name="ContactSelectionListFragment_signal_groups_can_have_a_maximum_of_d_members">Signal گروپس میں زیادہ سے زیادہ %1$dممبر ہوسکتے ہیں۔</string>
    <string name="ContactSelectionListFragment_recommended_member_limit_reached">تجویز کردہ ممبر کی حد ہوگئی</string>
    <string name="ContactSelectionListFragment_signal_groups_perform_best_with_d_members_or_fewer">Signal گروپس ممبروں %1$d یا اس سے کم کے ساتھ بہترین کارکردگی کا مظاہرہ کرتے ہیں۔ مزید ممبروں کو شامل کرنے سے پیغامات بھیجنے اور موصول ہونے میں تاخیر ہوگی۔</string>
    <plurals name="ContactSelectionListFragment_d_members">
        <item quantity="one">%1$dممبر</item>
        <item quantity="other">%1$dممبروں</item>
    </plurals>

    <!-- contact_selection_list_fragment -->
    <string name="contact_selection_list_fragment__signal_needs_access_to_your_contacts_in_order_to_display_them">Molly کو ظاہر کرنے کے لئے آپ کے رابطوں تک رسائی کی ضرورت ہے۔</string>
    <string name="contact_selection_list_fragment__show_contacts">رابطے دکھائیں</string>

    <!-- contact_selection_list_item -->
    <plurals name="contact_selection_list_item__number_of_members">
        <item quantity="one">%1$dممبر</item>
        <item quantity="other">%1$dممبروں</item>
    </plurals>
    <!-- Displays number of viewers for a story -->
    <plurals name="contact_selection_list_item__number_of_viewers">
        <item quantity="one">%1$d ناظر</item>
        <item quantity="other">%1$d ناظرین</item>
    </plurals>

    <!-- conversation_activity -->
    <string name="conversation_activity__type_message_push">Signal پیغام</string>
    <string name="conversation_activity__type_message_sms_insecure">غیر محفوظ ایس ایم ایس</string>
    <string name="conversation_activity__type_message_mms_insecure">غیر محفوظ ایم ایم ایس</string>
    <!-- Option in send button context menu to schedule the message instead of sending it directly -->
    <string name="conversation_activity__option_schedule_message">میسج شیڈول کریں</string>
    <string name="conversation_activity__from_sim_name">%1$sکی طرف سے</string>
    <string name="conversation_activity__sim_n">سم %1$d</string>
    <string name="conversation_activity__send">بھیجیں</string>
    <string name="conversation_activity__compose_description">پیغام کی ترکیب</string>
    <string name="conversation_activity__emoji_toggle_description">پوشیدہ کی بورڈ ٹوگل کریں</string>
    <string name="conversation_activity__attachment_thumbnail">منسلکہ تھمب نیل</string>
    <string name="conversation_activity__quick_attachment_drawer_toggle_camera_description">کیمرہ منسلک دراج جلدی سے ٹوگل کریں</string>
    <string name="conversation_activity__quick_attachment_drawer_record_and_send_audio_description">آڈیو سے منسلک شدہ مواد ریکارڈ کریں اور بھیجیں</string>
    <string name="conversation_activity__quick_attachment_drawer_lock_record_description">آڈیو سے منسلک شدہ مواد کی لاک ریکارڈ ہو رہی ہے</string>
    <string name="conversation_activity__enable_signal_for_sms">ایس ایم ایس کے لیے Signal فعال کریں</string>
    <string name="conversation_activity__message_could_not_be_sent">پیغام نہیں بھیجا جاسکتا۔ اپنا کنکشن چیک کریں اور دوبارہ کوشش کریں۔</string>

    <!-- conversation_input_panel -->
    <string name="conversation_input_panel__slide_to_cancel">منسوخ کرنے کیلئے سلائیڈ کریں</string>
    <string name="conversation_input_panel__cancel">منسوخ کریں</string>

    <!-- conversation_item -->
    <string name="conversation_item__mms_image_description">میڈیا پیغام</string>
    <string name="conversation_item__secure_message_description">پیغام محفوظ کریں</string>

    <!-- conversation_item_sent -->
    <string name="conversation_item_sent__send_failed_indicator_description">بھیجنے میں ناکامی</string>
    <string name="conversation_item_sent__pending_approval_description">زیر غور منظوری</string>
    <string name="conversation_item_sent__delivered_description">پہنچا دیا</string>
    <string name="conversation_item_sent__message_read">پیغام پڑھیں</string>

    <!-- conversation_item_received -->
    <string name="conversation_item_received__contact_photo_description">رابطہ تصویر</string>

    <!-- ConversationUpdateItem -->
    <string name="ConversationUpdateItem_loading">لوڈ ہو رہا ہے</string>
    <string name="ConversationUpdateItem_learn_more">مزید پڑھیں</string>
    <string name="ConversationUpdateItem_join_call">کال میں شامل ہوں</string>
    <string name="ConversationUpdateItem_return_to_call">کال پر واپس جائیں</string>
    <string name="ConversationUpdateItem_call_is_full">کال پوری ہے</string>
    <string name="ConversationUpdateItem_invite_friends">دوستوں کو مدعو کریں</string>
    <string name="ConversationUpdateItem_enable_call_notifications">کال اطلاعات کو فعال کریں</string>
    <string name="ConversationUpdateItem_update_contact">رابطہ اپ ڈیٹ کریں</string>
    <!-- Update item button text to show to block a recipient from requesting to join via group link -->
    <string name="ConversationUpdateItem_block_request">بلاک کی درخواست</string>
    <string name="ConversationUpdateItem_no_groups_in_common_review_requests_carefully">مشترکہ طور پر کوئی گروپ نہیں۔ درخواستوں کا بغور جائزہ لیں۔</string>
    <string name="ConversationUpdateItem_no_contacts_in_this_group_review_requests_carefully">اس گروپ میں کوئی رابطہ نہیں ہے۔ درخواستوں کا بغور جائزہ لیں۔</string>
    <string name="ConversationUpdateItem_view">دیکھیں</string>
    <string name="ConversationUpdateItem_the_disappearing_message_time_will_be_set_to_s_when_you_message_them">غائب ہونے والے میسج ٹائم کا وقت%1$s پر رکھا جائے گا جب آپ انہیں میسج کریں گے۔</string>
    <!-- Update item button text to show to boost a feature -->
    <string name="ConversationUpdateItem_donate">عطیہ کریں</string>
    <!-- Update item button text to send payment -->
    <string name="ConversationUpdateItem_send_payment">ادائیگی بھیجیں</string>
    <!-- Update item button text to activate payments -->
    <string name="ConversationUpdateItem_activate_payments">ادائیگی چالو کریں</string>


    <!-- audio_view -->
    <string name="audio_view__play_pause_accessibility_description">چلائیں ۔۔۔ روکیں</string>
    <string name="audio_view__download_accessibility_description">ڈاؤن لوڈ کریں</string>

    <!-- QuoteView -->
    <string name="QuoteView_audio">آڈیو</string>
    <string name="QuoteView_video">ویڈیو</string>
    <string name="QuoteView_photo">تصویر</string>
    <string name="QuoteView_gif">گِف</string>
    <string name="QuoteView_view_once_media">صرف ایک بار دیکھنے کے قابل میڈیا</string>
    <string name="QuoteView_sticker">اسٹیکر</string>
    <string name="QuoteView_you">تم</string>
    <string name="QuoteView_original_missing">اصل میسج نہیں ملا</string>
    <!-- Author formatting for group stories -->
    <string name="QuoteView_s_story">%1$s · سٹوری</string>
    <!-- Label indicating that a quote is for a reply to a story you created -->
    <string name="QuoteView_your_story">آپ · سٹوری</string>
    <!-- Label indicating that the story being replied to no longer exists -->
    <string name="QuoteView_no_longer_available">مزید دستیاب نہیں</string>
    <!-- Label for quoted gift -->
    <string name="QuoteView__donation_for_a_friend">دوست کی طرف سے عطیہ</string>

    <!-- conversation_fragment -->
    <string name="conversation_fragment__scroll_to_the_bottom_content_description">نیچے سکرول کریں</string>

    <!-- BubbleOptOutTooltip -->
    <!-- Message to inform the user of what Android chat bubbles are -->
    <string name="BubbleOptOutTooltip__description">ببلز ایک Android خصوصیت ہے جسے آپ Molly چیٹس کے لیے آف کر سکتے ہیں۔</string>
    <!-- Button to dismiss the tooltip for opting out of using Android bubbles -->
    <string name="BubbleOptOutTooltip__not_now">ابھی نہیں</string>
    <!-- Button to move to the system settings to control the use of Android bubbles -->
    <string name="BubbleOptOutTooltip__turn_off">بند کریں</string>

    <!-- safety_number_change_dialog -->
    <string name="safety_number_change_dialog__safety_number_changes">حفاظت نمبر میں تبدیلیاں</string>
    <string name="safety_number_change_dialog__accept">قبول کریں</string>
    <string name="safety_number_change_dialog__call_anyway">ویسے بھی کال کریں</string>
    <string name="safety_number_change_dialog__join_call">کال میں شامل ہوں</string>
    <string name="safety_number_change_dialog__continue_call">کال جاری رکھیں</string>
    <string name="safety_number_change_dialog__leave_call">کال چھوڑو</string>
    <string name="safety_number_change_dialog__the_following_people_may_have_reinstalled_or_changed_devices">مندرجہ ذیل لوگوں نے انسٹال یا ان میں تبدیلیاں کی ہیں۔ رازداری کو یقینی بنانے کے لیئے ان کے ساتھ اپنے حفاظتی نمبر کی تصدیق کریں۔</string>
    <string name="safety_number_change_dialog__view">دیکھیں</string>
    <string name="safety_number_change_dialog__previous_verified">پچھلی تصدیق شدہ</string>

    <!-- EnableCallNotificationSettingsDialog__call_notifications_checklist -->
    <string name="EnableCallNotificationSettingsDialog__call_notifications_enabled">کال کی اطلاعات فعال ہیں۔</string>
    <string name="EnableCallNotificationSettingsDialog__enable_call_notifications">کال کی اطلاعات کو فعال کریں</string>
    <string name="EnableCallNotificationSettingsDialog__enable_background_activity">پس منظر کی سرگرمی کو فعال کریں</string>
    <string name="EnableCallNotificationSettingsDialog__everything_looks_good_now">اب ہر چیز اچھی لگ رہی ہے!</string>
    <string name="EnableCallNotificationSettingsDialog__to_receive_call_notifications_tap_here_and_turn_on_show_notifications">کال کی اطلاعات موصول کرنے کے لئے ، یہاں پر ٹیپ کریں اور \"اطلاعات دکھائیں\" کو آن کریں۔</string>
    <string name="EnableCallNotificationSettingsDialog__to_receive_call_notifications_tap_here_and_turn_on_notifications">کال کی اطلاعات موصول کرنے کے لئے ، یہاں پر ٹیپ کریں اور اطلاعات کو آن کریں اور یقینی بنائیں کہ آواز اور pop-up قابل ہیں۔</string>
    <string name="EnableCallNotificationSettingsDialog__to_receive_call_notifications_tap_here_and_enable_background_activity_in_battery_settings">کال کی اطلاعات موصول کرنے کے لئے ، یہاں پر ٹیپ کریں اور \"بیٹری\" کی ترتیبات میں پس منظر کی سرگرمی کو فعال کریں۔ </string>
    <string name="EnableCallNotificationSettingsDialog__settings">ترتیبات</string>
    <string name="EnableCallNotificationSettingsDialog__to_receive_call_notifications_tap_settings_and_turn_on_show_notifications">کال کی اطلاعات موصول کرنے کیلئے ، ترتیبات کو ٹیپ کریں اور \"اطلاعات دکھائیں\" کو آن کریں۔</string>
    <string name="EnableCallNotificationSettingsDialog__to_receive_call_notifications_tap_settings_and_turn_on_notifications">کال کی اطلاعات موصول کرنے کیلئے ، ترتیبات کو ٹیپ کریں اور اطلاعات کو آن کریں اور یقینی بنائیں کہ آواز اور pop-up قابل ہے۔</string>
    <string name="EnableCallNotificationSettingsDialog__to_receive_call_notifications_tap_settings_and_enable_background_activity_in_battery_settings">کال کی اطلاعات موصول کرنے کیلئے ، ترتیبات کو ٹیپ کریں اور \"بیٹری\" کی ترتیبات میں پس منظر کی سرگرمی کو فعال کریں۔</string>

    <!-- country_selection_fragment -->
    <string name="country_selection_fragment__loading_countries">ملک لوڈ ہو رہے ہیں۔۔۔</string>
    <string name="country_selection_fragment__search">تلا ‎ش کر یں</string>
    <string name="country_selection_fragment__no_matching_countries">مماثل ممالک نہیں</string>

    <!-- device_add_fragment -->
    <string name="device_add_fragment__scan_the_qr_code_displayed_on_the_device_to_link">لنک آپ ڈیوائس پر ڈسپلیڈ کر رہے ہیں QR کوڈ سکین کریں</string>

    <!-- device_link_fragment -->
    <string name="device_link_fragment__link_device">ڈیوائس منسلک کریں</string>

    <!-- device_list_fragment -->
    <string name="device_list_fragment__no_devices_linked">کوئی ڈیوائسز منسلک نہیں</string>
    <string name="device_list_fragment__link_new_device">نئی ڈیوائس منسلک کریں</string>

    <!-- expiration -->
    <string name="expiration_off">بند کریں</string>

    <plurals name="expiration_seconds">
        <item quantity="one">%1$dسیکنڈ</item>
        <item quantity="other">%1$dسیکنڈز</item>
    </plurals>

    <string name="expiration_seconds_abbreviated">%1$dایس</string>

    <plurals name="expiration_minutes">
        <item quantity="one">%1$d منٹس</item>
        <item quantity="other">%1$dمنٹس</item>
    </plurals>

    <string name="expiration_minutes_abbreviated">%1$dم</string>

    <plurals name="expiration_hours">
        <item quantity="one">%1$d</item>
        <item quantity="other">%1$dگھنٹے</item>
    </plurals>

    <string name="expiration_hours_abbreviated">%1$dایچ</string>

    <plurals name="expiration_days">
        <item quantity="one">%1$d</item>
        <item quantity="other">%1$dدنوں</item>
    </plurals>

    <string name="expiration_days_abbreviated">%1$dڈی</string>

    <plurals name="expiration_weeks">
        <item quantity="one">%1$d</item>
        <item quantity="other">%1$dہفتے</item>
    </plurals>

    <string name="expiration_weeks_abbreviated">%1$dڈبلیو</string>
    <string name="expiration_combined">%1$s%2$s</string>

    <!-- unverified safety numbers -->
    <string name="IdentityUtil_unverified_banner_one">آپ کا حفاظتی نمبر %1$sکے ساتھ تبدیل ہو چکا ہے اور یہ مزید تصدیق شدہ نہیں ہے</string>
    <string name="IdentityUtil_unverified_banner_two">آپ کا حفاظتی نمبر %1$s اور %2$sکے ساتھ مزید تصدیق شدہ نہیں ہیں</string>
    <string name="IdentityUtil_unverified_banner_many">آپ کا حفاظتی نمبر %1$s ،%2$s، اور %3$s کے ساتھ مزید تصدیق شدہ نہیں ہیں</string>

    <string name="IdentityUtil_unverified_dialog_one">آپ کا تصدیقی نمبر %1$sکے ساتھ تبدیل ہو چکا ہےاور مزید تصدیق شدہ نہیں ہے۔اس کا دوسرا مطلب یہ ہےکہ کوئی آپ کے ذرائع ابلاغ کو روکنے کی کوشش کر رہا ہے،یا یہ %1$sSignal سادگی سے دوبارہ نصب کریں۔</string>
    <string name="IdentityUtil_unverified_dialog_two">آپ کا حفاظتی نمبر %1$sاور %2$sکے ساتھ مزید تصدیق شدہ نہیں ہے۔اس کا دوسرا مطلب یہ ہےکہ کوئی آپ کے ذرائع ابلاغ کو روکنے کی کوشش کر رہا ہے۔یا یہ Signal سادگی سے دوبارہ نصب کریں۔</string>
    <string name="IdentityUtil_unverified_dialog_many">آپ کا حفاظتی نمبر %1$s،%2$s،اور %3$sکے ساتھ مزید تصدیق شدہ نہیں ہے۔اس کا دوسرا مطلب یہ ہےکہ کوئی آپ کے ذرائع ابلاغ کو روکنے کی کوشش کر رہا ہے۔یا یہ Signal سادگی سے دوبارہ نصب کریں۔</string>

    <string name="IdentityUtil_untrusted_dialog_one">آپ کا حفاظتی نمبر ابھی %1$sکے ساتھ تبدیل ہو چکا ہے۔</string>
    <string name="IdentityUtil_untrusted_dialog_two">آپ کا حفاظتی نمبر ابھی %1$sاور %2$sکے ساتھ تبدیل ہو چکا ہے۔</string>
    <string name="IdentityUtil_untrusted_dialog_many">آپ کا حفاظتی نمبر ابھی %1$s،%2$s،اور%3$sکے ساتھ تبدیل ہو چکا ہے۔</string>

    <plurals name="identity_others">
        <item quantity="one">%1$d</item>
        <item quantity="other">%1$dدوسرے</item>
    </plurals>

    <!-- giphy_activity -->
    <string name="giphy_activity_toolbar__search_gifs">GIFs تلاش کریں</string>

    <!-- giphy_fragment -->
    <string name="giphy_fragment__nothing_found">کچھ نہیں ملا</string>

    <!-- database_migration_activity -->
    <string name="database_migration_activity__would_you_like_to_import_your_existing_text_messages">کیا آپ اپنے موجودہ ٹیکسٹ پیغامات کو Signal کے خفیہ کردہ ڈیٹا بیس میں درآمد کرنا چاہیں گے؟</string>
    <string name="database_migration_activity__the_default_system_database_will_not_be_modified">پہلے سے طے شدہ نظام کے ڈیٹا بیس میں کسی بھی طرح سے ترمیم یا تبدیلی نہیں آئیں گے۔</string>
    <string name="database_migration_activity__skip">چھوڑ دو</string>
    <string name="database_migration_activity__import">درآمد کرنا</string>
    <string name="database_migration_activity__this_could_take_a_moment_please_be_patient">اس میں ایک لمحہ لگ سکتا ہے۔ براہ کرم صبر کریں ، جب درآمد مکمل ہوجائے تو ہم آپ کو مطلع کریں گے۔</string>
    <string name="database_migration_activity__importing">درآمد ہو رہے ہیں</string>


    <!-- load_more_header -->
    <string name="load_more_header__see_full_conversation">تمام گفتگو دیکھیں</string>
    <string name="load_more_header__loading">لوڈ ہو رہا ہے</string>

    <!-- media_overview_activity -->
    <string name="media_overview_activity__no_media">کوئی میڈیا نہیں</string>

    <!-- message_recipients_list_item -->
    <string name="message_recipients_list_item__view">دیکھیں</string>
    <string name="message_recipients_list_item__resend">دوبارہ بھیجیں</string>

    <!-- Displayed in a toast when user long presses an item in MyStories -->
    <string name="MyStoriesFragment__copied_sent_timestamp_to_clipboard">بھیجا گیا ٹائم اسٹیمپ کلپ بورڈ پر کاپی کر دیا گیا۔</string>
    <!-- Displayed when there are no outgoing stories -->
    <string name="MyStoriesFragment__updates_to_your_story_will_show_up_here">آپ کی سٹوری کی اپ ڈیٹس یہاں دکھائی جائیں گی۔</string>

    <!-- GroupUtil -->
    <plurals name="GroupUtil_joined_the_group">
        <item quantity="one">%1$s</item>
        <item quantity="other">%1$sگروپ میں شامل ہوئے۔</item>
    </plurals>
    <string name="GroupUtil_group_name_is_now">گروپ کا نام اب یہ ہے\'%1$s\'</string>

    <!-- prompt_passphrase_activity -->
    <string name="prompt_passphrase_activity__unlock">ان بلاک</string>

    <!-- prompt_mms_activity -->
    <string name="prompt_mms_activity__signal_requires_mms_settings_to_deliver_media_and_group_messages">Signal کیلئے ایم ایم ایس کی ترتیبات کی ضرورت ہوتی ہے تاکہ آپ کے وائرلیس کیریئر کے ذریعہ میڈیا اور گروپ پیغامات کی فراہمی ہوسکے۔ آپ کی ڈیوائس اس معلومات کو دستیاب نہیں کرتا ہے ، جو کبھی کبھار لاک ڈیوائسز اور دیگر پابندی والی تشکیلات کے لئے درست ہوتا ہے۔</string>
    <string name="prompt_mms_activity__to_send_media_and_group_messages_tap_ok">میڈیا اور گروپ پیغامات بھیجنے کے لئے ، \'OK\' پر ٹیپ کریں اور مطلوبہ ترتیبات کو مکمل کریں۔ آپ کے کیریئر کے لئے ایم ایم ایس کی ترتیبات عام طور پر \'آپ کے کیریئر اے پی این\' کی تلاش کرکے حاصل کی جاسکتی ہیں۔ آپ کو صرف ایک بار ایسا کرنے کی ضرورت ہوگی۔</string>

    <!-- BadDecryptLearnMoreDialog -->
    <string name="BadDecryptLearnMoreDialog_delivery_issue">فراہمی کا مسئلہ</string>
    <string name="BadDecryptLearnMoreDialog_couldnt_be_delivered_individual">%1$s کی طرف سے کوئی میسج، اسٹیکر، ری ایکشن، یا میسج پڑھنے کا ثبوت آپ کو ڈیلیور نہیں کیا جا سکا۔ انہوں نے یہ آپ کو براہ راست، یا کسی گروپ میں بھیجنے کی کوشش کی ہو گی۔</string>
    <string name="BadDecryptLearnMoreDialog_couldnt_be_delivered_group">%1$s کی طرف سے کوئی میسج، اسٹیکر، ری ایکشن، یا میسج پڑھنے کا ثبوت آپ کو ڈیلیور نہیں کیا جا سکا۔</string>

    <!-- profile_create_activity -->
    <string name="CreateProfileActivity_first_name_required">پہلا نام (ضروری)</string>
    <string name="CreateProfileActivity_last_name_optional">آخری نام (اختیاری)</string>
    <string name="CreateProfileActivity_next">اگلا</string>
    <string name="CreateProfileActivity_custom_mms_group_names_and_photos_will_only_be_visible_to_you">کسٹم MMS گروپ کے نام اور تصاویر صرف آپ کو نظر آئیں گی۔</string>
    <string name="CreateProfileActivity_group_descriptions_will_be_visible_to_members_of_this_group_and_people_who_have_been_invited">گروپ کی تفصیل اس گروپ کے ممبروں اور ان لوگوںکو دکھائی جائے گی جن کو مدعو کیا گیا ہے۔</string>

    <!-- EditAboutFragment -->
    <string name="EditAboutFragment_about">متعلق</string>
    <string name="EditAboutFragment_write_a_few_words_about_yourself">اپنے بارے میں کچھ الفاظ لکھیں…</string>
    <string name="EditAboutFragment_count">%1$d/%2$d</string>
    <string name="EditAboutFragment_speak_freely">آزادانہ طور پر بولیں</string>
    <string name="EditAboutFragment_encrypted">خفیہ کردہ</string>
    <string name="EditAboutFragment_be_kind">مہربانی سے پیش آؤ</string>
    <string name="EditAboutFragment_coffee_lover">کافی کا دیوانہ</string>
    <string name="EditAboutFragment_free_to_chat">چیٹ کرنے کے لئے دستیاب</string>
    <string name="EditAboutFragment_taking_a_break">ایک وقفے پر</string>
    <string name="EditAboutFragment_working_on_something_new">کسی نئی چیز پر کام کرنا</string>

    <!-- EditProfileFragment -->
    <string name="EditProfileFragment__edit_group">گروپ میں ترمیم کریں</string>
    <string name="EditProfileFragment__group_name">گروپ کا نام</string>
    <string name="EditProfileFragment__group_description">گروپ کی تفصیل</string>
  <!-- Removed by excludeNonTranslatables <string name="EditProfileFragment__support_link" translatable="false">https://support.signal.org/hc/articles/360007459591</string> -->

    <!-- EditProfileNameFragment -->
    <string name="EditProfileNameFragment_your_name">آپ کا نام</string>
    <string name="EditProfileNameFragment_first_name">پہلا نام</string>
    <string name="EditProfileNameFragment_last_name_optional">آخری نام (اختیاری)</string>
    <string name="EditProfileNameFragment_save">محفوظ کریں</string>
    <string name="EditProfileNameFragment_failed_to_save_due_to_network_issues_try_again_later">نیٹ ورک کے مسائل کی وجہ سے بچانے میں ناکام۔ بعد میں دوبارہ کوشش کریں۔</string>

    <!-- recipient_preferences_activity -->
    <string name="recipient_preference_activity__shared_media">میڈیا اشتراک کریں</string>

    <!-- recipients_panel -->

    <!-- verify_display_fragment -->
    <string name="verify_display_fragment__to_verify_the_security_of_your_end_to_end_encryption_with_s"><![CDATA[%1$sکے ساتھ آپ کی شروع سے آخر تک کی مرموز کاری کی سکیورٹی کی تصدیق کے لیے، ان کی ڈیوائس سے اوپر کے نمبرز کا موازنہ کریں۔ آپ ان کے فون پر کوڈ بھی اسکین کر سکتے ہیں۔ <a href=\"https://signal.org/redirect/safety-numbers\">مزید جانیں۔</a>]]></string>
    <string name="verify_display_fragment__tap_to_scan">اسکین کرنے کے لیے کلک کریں</string>
    <string name="verify_display_fragment__successful_match">کامیاب میچ</string>
    <string name="verify_display_fragment__failed_to_verify_safety_number">حفاظتی نمبر کی تصدیق میں ناکام ہو گئے</string>
    <string name="verify_display_fragment__loading">لوڈ ہو رہا ہے۔۔۔</string>
    <string name="verify_display_fragment__mark_as_verified">تصدیق کے طور پر نشان لگائیں</string>
    <string name="verify_display_fragment__clear_verification">تصدیق ہٹائیں</string>

    <!-- verify_identity -->
    <string name="verify_identity__share_safety_number">حفاظتی نمبر اشتراک کریں</string>

    <!-- verity_scan_fragment -->
    <string name="verify_scan_fragment__scan_the_qr_code_on_your_contact">اپنی رابطہ ڈیوائس پر QR کوڈ سکین کریں۔</string>

    <!-- webrtc_answer_decline_button -->
    <string name="webrtc_answer_decline_button__swipe_up_to_answer">جواب دینے کے لیے اوپر سوائپ کریں</string>
    <string name="webrtc_answer_decline_button__swipe_down_to_reject">مسترد کرنے کے لیے نیچے سوائپ کریں</string>

    <!-- message_details_header -->
    <string name="message_details_header__issues_need_your_attention">کچھ مسائل کو آپ کی توجہ کی ضرورت ہے۔</string>
    <string name="message_details_header_sent">بھیجا گیا</string>
    <string name="message_details_header_received">وصول ہو گیا ہے</string>
    <string name="message_details_header_disappears">غائب ہونا</string>
    <string name="message_details_header_via">کے ذریعے</string>

    <!-- message_details_recipient_header -->
    <string name="message_details_recipient_header__pending_send">زیر التواء</string>
    <string name="message_details_recipient_header__sent_to">کو بھیجا</string>
    <string name="message_details_recipient_header__sent_from">سے بھیجا گیا</string>
    <string name="message_details_recipient_header__delivered_to">کو پہنچایا گیا</string>
    <string name="message_details_recipient_header__read_by">پڑھ کر</string>
    <string name="message_details_recipient_header__not_sent">نہیں بھیجا گیا</string>
    <string name="message_details_recipient_header__viewed">کے ذریعہ دیکھا گیا</string>
    <string name="message_details_recipient_header__skipped">چھوڑ دیں</string>

    <!-- message_Details_recipient -->
    <string name="message_details_recipient__failed_to_send">بھیجنے میں ناکام</string>
    <string name="message_details_recipient__new_safety_number">نیا حفاظتی نمبر</string>

    <!-- AndroidManifest.xml -->
    <string name="AndroidManifest__create_passphrase">خفیہ جملہ بنائیں</string>
    <string name="AndroidManifest__select_contacts">رابطہ منتخب کریں</string>
    <string name="AndroidManifest__change_passphrase">خفیہ جملہ تبدیل کریں</string>
    <string name="AndroidManifest__verify_safety_number">حفاظتی نمبر کی تصدیق کریں</string>
    <string name="AndroidManifest__media_preview">میڈیا کا جائزہ لینا</string>
    <string name="AndroidManifest__message_details">پیغام کی تفصیلات</string>
    <string name="AndroidManifest__linked_devices">منسلک مشینیں</string>
    <string name="AndroidManifest__invite_friends">دوستوں کو مدعو کریں</string>
    <string name="AndroidManifest_archived_conversations">محفوظ شدہ گفتگو</string>
    <string name="AndroidManifest_remove_photo">تصویر ہٹائیں</string>

    <!-- Message Requests Megaphone -->
    <string name="MessageRequestsMegaphone__message_requests">پیغام کی درخواستیں</string>
    <string name="MessageRequestsMegaphone__users_can_now_choose_to_accept">صارفین اب نئی گفتگو کو قبول کرنے کا انتخاب کرسکتے ہیں۔ پروفائل ناموں سے لوگوں کو معلوم ہوتا ہے کہ انہیں کون میسج کررہا ہے۔</string>
    <string name="MessageRequestsMegaphone__add_profile_name">پروفائل کا نام شامل کریں</string>

    <!-- HelpFragment -->
    <string name="HelpFragment__have_you_read_our_faq_yet">کیا آپ نے ابھی تک ہمارے عمومی سوالنامہ پڑھے ہیں؟</string>
    <string name="HelpFragment__next">اگلا</string>
    <string name="HelpFragment__contact_us">ہم سے رابطہ کریں</string>
    <string name="HelpFragment__tell_us_whats_going_on">کیا ہو رہا ہے ہمیں بتائیں</string>
    <string name="HelpFragment__include_debug_log">ڈیبگ لاگ شامل کریں۔</string>
    <string name="HelpFragment__whats_this">یہ کیا ہے؟</string>
    <string name="HelpFragment__how_do_you_feel">اپ کیسا محسوس کر رہے ہیں؟ (اختیاری)</string>
    <string name="HelpFragment__tell_us_why_youre_reaching_out">ہمیں بتائیں کہ آپ کیوں رابطہ کر رہے ہیں</string>
  <!-- Removed by excludeNonTranslatables <string name="HelpFragment__emoji_5" translatable="false">emoji_5</string> -->
  <!-- Removed by excludeNonTranslatables <string name="HelpFragment__emoji_4" translatable="false">emoji_4</string> -->
  <!-- Removed by excludeNonTranslatables <string name="HelpFragment__emoji_3" translatable="false">emoji_3</string> -->
  <!-- Removed by excludeNonTranslatables <string name="HelpFragment__emoji_2" translatable="false">emoji_2</string> -->
  <!-- Removed by excludeNonTranslatables <string name="HelpFragment__emoji_1" translatable="false">emoji_1</string> -->
  <!-- Removed by excludeNonTranslatables <string name="HelpFragment__link__debug_info" translatable="false">https://support.signal.org/hc/articles/360007318591</string> -->
  <!-- Removed by excludeNonTranslatables <string name="HelpFragment__link__faq" translatable="false">https://support.signal.org</string> -->
    <string name="HelpFragment__support_info">مدد کی معلومات</string>
    <string name="HelpFragment__signal_android_support_request">Signalا Android کی مدد کی درخواست</string>
    <string name="HelpFragment__debug_log">ڈیبگ لاگ:</string>
    <string name="HelpFragment__could_not_upload_logs">لوگز اپ لوڈ نہیں کیا جاسکا</string>
    <string name="HelpFragment__please_be_as_descriptive_as_possible">براہ کرم اس مسئلے کو سمجھنے میں ہماری مدد کرنے کے لئے زیادہ سے زیادہ وضاحتی بیان کریں۔</string>
    <string-array name="HelpFragment__categories_5">
        <item>\\-\\- براہ کرم ایک آپشن منتخب کریں \\-\\-</item>
        <item>کوئی چیز کام نہیں کر رہی</item>
        <item>فیچر کی درخواست</item>
        <item>سوال</item>
        <item>فیڈبیک</item>
        <item>دوسرے</item>
        <item>ادائیگیاں (MobileCoin)</item>
        <item>عطیات اور بیجز</item>
        <item>SMS برآمد</item>
    </string-array>

    <!-- ReactWithAnyEmojiBottomSheetDialogFragment -->
    <string name="ReactWithAnyEmojiBottomSheetDialogFragment__this_message">یہ پیغام</string>
    <string name="ReactWithAnyEmojiBottomSheetDialogFragment__recently_used">حالیہ استعمال شدہ</string>
    <string name="ReactWithAnyEmojiBottomSheetDialogFragment__smileys_and_people">اموجس &amp;amp؛ لوگ</string>
    <string name="ReactWithAnyEmojiBottomSheetDialogFragment__nature">قدرت</string>
    <string name="ReactWithAnyEmojiBottomSheetDialogFragment__food">کھانا</string>
    <string name="ReactWithAnyEmojiBottomSheetDialogFragment__activities">سرگرمیاں</string>
    <string name="ReactWithAnyEmojiBottomSheetDialogFragment__places">مقامات</string>
    <string name="ReactWithAnyEmojiBottomSheetDialogFragment__objects">چیزیں</string>
    <string name="ReactWithAnyEmojiBottomSheetDialogFragment__symbols">علامتیں</string>
    <string name="ReactWithAnyEmojiBottomSheetDialogFragment__flags">جھنڈے</string>
    <string name="ReactWithAnyEmojiBottomSheetDialogFragment__emoticons">ایموجیس</string>
    <string name="ReactWithAnyEmojiBottomSheetDialogFragment__no_results_found">کوئی نتیجہ نہیں</string>

    <!-- arrays.xml -->
    <string name="arrays__use_default">پہلے سے طے شدہ استعمال کریں</string>
    <string name="arrays__use_custom">اپنی مرضی سے استعمال کریں</string>

    <string name="arrays__mute_for_one_hour">1 گھنٹے کے لیے خاموش کریں</string>
    <string name="arrays__mute_for_eight_hours">8 گھنٹوں کے لیے خاموش کریں</string>
    <string name="arrays__mute_for_one_day">1 دن کے لیے خاموش کریں</string>
    <string name="arrays__mute_for_seven_days">7 دنوں کے لیے خاموش کریں</string>
    <string name="arrays__always">ہمیشہ</string>

    <string name="arrays__settings_default">پہلے سے موجود ترتیبات</string>
    <string name="arrays__enabled">فعال ہونا</string>
    <string name="arrays__disabled">معطل ہونا</string>

    <string name="arrays__name_and_message">نام اور پیغام</string>
    <string name="arrays__name_only">صرف نام</string>
    <string name="arrays__no_name_or_message">پیغام اور نام نہیں</string>

    <string name="arrays__images">تصویریں</string>
    <string name="arrays__audio">آڈیو</string>
    <string name="arrays__video">ویڈیو</string>
    <string name="arrays__documents">دستاویزات</string>

    <string name="arrays__small">چھوٹا</string>
    <string name="arrays__normal">عام</string>
    <string name="arrays__large">بڑے</string>
    <string name="arrays__extra_large">اضافی بڑا</string>

    <string name="arrays__default">پہلے سے طے شدہ</string>
    <string name="arrays__high">اونچا</string>
    <string name="arrays__max">زیادہ سے زیادہ</string>

    <!-- plurals.xml -->
    <plurals name="hours_ago">
        <item quantity="one">%1$d</item>
        <item quantity="other">%1$dایچ</item>
    </plurals>

    <!-- preferences.xml -->
    <string name="preferences_beta">بیٹا</string>
    <string name="preferences__sms_mms">ایس ایم ایس اور ایم ایم ایس</string>
    <string name="preferences__pref_use_address_book_photos">ایڈریس بک فوٹو استعمال کریں</string>
    <string name="preferences__display_contact_photos_from_your_address_book_if_available">اگر دستیاب ہو تو اپنی ایڈریس بک سے رابطے کی تصاویر دکھائیں</string>
    <!-- Preference menu item title for a toggle switch for preserving the archived state of muted chats. -->
    <string name="preferences__pref_keep_muted_chats_archived">خاموش کردہ چیٹس کو آرکائیو کردہ رکھیں</string>
    <!-- Preference menu item description for a toggle switch for preserving the archived state of muted chats. -->
    <string name="preferences__muted_chats_that_are_archived_will_remain_archived">نیا میسج آنے پر آرکائیو کی گئی خاموش کردہ چیٹس آرکائیو کردہ رہیں گی۔</string>
    <string name="preferences__generate_link_previews">لنک پیش نظارہ تیار کریں</string>
    <string name="preferences__retrieve_link_previews_from_websites_for_messages">اپنے بھیجے ہوئے پیغامات کیلئے براہ راست ویب سائٹس سے لنک پیش نظارہ بازیافت کریں۔</string>
    <string name="preferences__change_passphrase">پاسفریز تبدیل کریں</string>
    <string name="preferences__change_your_passphrase">اپنا پاسفریز تبدیل کریں</string>
    <string name="preferences__enable_passphrase">پاسفریز سکرین لاک فعال کریں</string>
    <string name="preferences__lock_signal_and_message_notifications_with_a_passphrase">لاک سکرین اور اطلاعات ایک پاسفریز کے ساتھ</string>
    <string name="preferences__screen_security">سکرین سیکیورٹی</string>
    <string name="preferences__auto_lock_signal_after_a_specified_time_interval_of_inactivity">غیر فعال ہونے کے ایک مقررہ وقت کے وقفے کے بعد آٹو لاک Signal</string>
    <string name="preferences__inactivity_timeout_passphrase">پاسفریز غیر فعالیت کا وقت ختم ہو گیا</string>
    <string name="preferences__inactivity_timeout_interval">غیر فعال ہونے کا وقفہ</string>
    <string name="preferences__notifications">اطلاعات</string>
    <string name="preferences__led_color">LED رنگ</string>
    <string name="preferences__led_color_unknown">نامعلوم</string>
    <string name="preferences__pref_led_blink_title">LED بلنک پیٹرن</string>
    <string name="preferences__customize">حسب ضرورت بنائیں</string>
    <string name="preferences__change_sound_and_vibration">آواز اور وائبریشن تبدیل کریں</string>
    <string name="preferences__sound">آواز</string>
    <string name="preferences__silent">خاموش</string>
    <string name="preferences__default">پہلے سے طے شدہ</string>
    <string name="preferences__repeat_alerts">انتباہات دہرائیں</string>
    <string name="preferences__never">کبھی نہیں</string>
    <string name="preferences__one_time">ایک مرتبہ</string>
    <string name="preferences__two_times">دو مرتبہ</string>
    <string name="preferences__three_times">تین مرتبہ</string>
    <string name="preferences__five_times">پانچ مرتبہ</string>
    <string name="preferences__ten_times">دس مرتبہ</string>
    <string name="preferences__vibrate">وائبریٹ</string>
    <string name="preferences__green">سبز</string>
    <string name="preferences__red">سرخ</string>
    <string name="preferences__blue">نیلا</string>
    <string name="preferences__orange">اورینج</string>
    <string name="preferences__cyan">سبزی مائل نیلا</string>
    <string name="preferences__magenta">قرمزی رنگ</string>
    <string name="preferences__white">سفید</string>
    <string name="preferences__none">کوئی نہیں</string>
    <string name="preferences__fast">تیز</string>
    <string name="preferences__normal">عام</string>
    <string name="preferences__slow">آہستہ</string>
    <string name="preferences__help">مدد کریں</string>
    <string name="preferences__advanced">اعلی\' درجے کی</string>
    <string name="preferences__donate_to_signal">Molly کے لیے عطیہ کریں</string>
    <!-- Preference label for making one-time donations to Signal -->
    <string name="preferences__privacy">رازداری</string>
    <!-- Preference label for stories -->
    <string name="preferences__stories">سٹوریز</string>
    <string name="preferences__mms_user_agent">ایم ایم ایس صارف ایجنٹ</string>
    <string name="preferences__advanced_mms_access_point_names">مختصر ایم ایم ایس کی ترتیبات</string>
    <string name="preferences__mmsc_url">ایم ایم ایس سی یو آر ایل</string>
    <string name="preferences__mms_proxy_host">ایم ایم ایس پراکسی میزبان</string>
    <string name="preferences__mms_proxy_port">ایم ایم ایس پروکسی پورٹ</string>
    <string name="preferences__mmsc_username">ایم ایم ایس سی صارف کا نام</string>
    <string name="preferences__mmsc_password">ایم ایم ایس سی پاسورڈ</string>
    <string name="preferences__sms_delivery_reports">ایس ایم ایس کی ترسیل کی رپورٹ</string>
    <string name="preferences__request_a_delivery_report_for_each_sms_message_you_send">اپنے بھیجنے والے ہر ایس ایم ایس پیغام کے لئے ڈیلیوری رپورٹ کی درخواست کریں</string>
    <string name="preferences__data_and_storage">ڈیٹا اور اسٹوریج</string>
    <string name="preferences__storage">اسٹوریج</string>
    <string name="preferences__payments">ادائیگی</string>
    <!-- Privacy settings payments section description -->
    <string name="preferences__payment_lock">پیمنٹ لاک</string>
    <string name="preferences__payments_beta">ادائیگی (بیٹا)</string>
    <string name="preferences__conversation_length_limit">گفتگو کی لمبائی کی حد</string>
    <string name="preferences__keep_messages">پیغامات رکھیں</string>
    <string name="preferences__clear_message_history">میسج کی ہسٹری صاف کریں</string>
    <string name="preferences__linked_devices">منسلک مشینیں</string>
    <string name="preferences__light_theme">روشنی</string>
    <string name="preferences__dark_theme">اندھیرا</string>
    <string name="preferences__appearance">ظہور ہونا</string>
    <string name="preferences__theme">موضوع</string>
    <string name="preferences__chat_color_and_wallpaper">چیٹ کا رنگ &amp; وال پیپر</string>
    <string name="preferences__disable_pin">PIN کو غیر فعال کریں</string>
    <string name="preferences__enable_pin">PIN کو فعال کریں</string>
    <string name="preferences__if_you_disable_the_pin_you_will_lose_all_data">اگر آپ PIN کو غیر فعال کردیتے ہیں تو ، آپ جب تک دستی طور پر بیک اپ اور بحالی نہیں کرتے ہیں تب تک آپ تمام اعداد و شمار کو کھو دیں گے۔ جب PIN غیر فعال ہو تو آپ رجسٹریشن لاک آن نہیں کرسکتے ہیں۔</string>
    <string name="preferences__pins_keep_information_stored_with_signal_encrypted_so_only_you_can_access_it">PINs Signal کے ساتھ ذخیرہ شدہ معلومات کو خفیہ شدہ رکھتا ہے لہذا صرف آپ ہی اس تک رسائی حاصل کرسکتے ہیں۔ جب آپ دوبارہ انسٹال کریں گے تو آپ کا پروفائل ، ترتیبات اور رابطے بحال ہوں گے۔ ایپ کو کھولنے کے لیئے آپ کو اپنے PIN کی ضرورت نہیں ہوگی۔</string>
    <string name="preferences__system_default">سسٹم ڈیفالٹ</string>
    <string name="preferences__language">زبان</string>
    <string name="preferences__signal_messages_and_calls">Signal پیغامات اور کالز</string>
    <string name="preferences__advanced_pin_settings">اعلی درجے کی PIN کی ترتیبات</string>
    <string name="preferences__free_private_messages_and_calls">Signal صارفین کیلئے ذاتی پیغامات اور کالیں مفت ہیں</string>
    <string name="preferences__submit_debug_log">ڈی بَگ لاگ پیش کریں</string>
    <string name="preferences__delete_account">اکاؤنٹ حذف کریں</string>
    <string name="preferences__support_wifi_calling">\'WiFi Calling\' کے مطابق وضع</string>
    <string name="preferences__enable_if_your_device_supports_sms_mms_delivery_over_wifi">اگر آپ کی ڈیوائس وائی فائی پر ایس ایم ایس / ایم ایم ایس ترسیل کا استعمال کرتا ہے تو فعال کریں (تبھی قابل بنائیں جب آپ کے آلے پر \'وائی فائی کالنگ\' فعال ہوجائے)</string>
    <string name="preferences__incognito_keyboard">پوشیدہ کی بورڈ</string>
    <string name="preferences__read_receipts">رسیدیں پڑھیں</string>
    <string name="preferences__if_read_receipts_are_disabled_you_wont_be_able_to_see_read_receipts">اگر پڑھنے کی رسیدیں غیر فعال کردی گئی ہیں تو ، آپ دوسروں کی پڑھی ہوئی رسیدیں نہیں دیکھ پائیں گے۔</string>
    <string name="preferences__typing_indicators">ٹائپنگ انڈیکیٹرز</string>
    <string name="preferences__if_typing_indicators_are_disabled_you_wont_be_able_to_see_typing_indicators">اگر ٹائپنگ اندیکیٹرز غیر فعال ہیں، آپ دوسروں سے ٹائپنگ انڈیکیٹرز دیکھنے کے قابل نہیں ہیں۔</string>
    <string name="preferences__request_keyboard_to_disable">ذاتی سیکھنے کو غیر فعال کرنے کے لئے کی بورڈ سے درخواست کریں۔</string>
    <string name="preferences__this_setting_is_not_a_guarantee">یہ ترتیب ضمانت نہیں ہے ، اور آپ کا کی بورڈ اسے نظرانداز کرسکتا ہے۔</string>
  <!-- Removed by excludeNonTranslatables <string name="preferences__incognito_keyboard_learn_more" translatable="false">https://support.signal.org/hc/articles/360055276112</string> -->
    <string name="preferences_chats__when_using_mobile_data">جب موبائل ڈیٹا استعمال کریں</string>
    <string name="preferences_chats__when_using_wifi">جب وائی فائی استعمال کریں</string>
    <string name="preferences_chats__when_roaming">جب رومنگ ہو رہی ہو</string>
    <string name="preferences_chats__media_auto_download">میڈیا آٹو ڈاون لوڈ</string>
    <string name="preferences_chats__message_history">میسج کی ہسٹری</string>
    <string name="preferences_storage__storage_usage">اسٹوریج استعمال</string>
    <string name="preferences_storage__photos">فوٹوز</string>
    <string name="preferences_storage__videos">ویڈیوز</string>
    <string name="preferences_storage__files">فائلز</string>
    <string name="preferences_storage__audio">آڈیو</string>
    <string name="preferences_storage__review_storage">اسٹورج جائزہ</string>
    <string name="preferences_storage__delete_older_messages">پرانے پیغامات کو حذف کریں؟</string>
    <string name="preferences_storage__clear_message_history">میسج کی ہسٹری صاف کریں؟</string>
    <string name="preferences_storage__this_will_permanently_delete_all_message_history_and_media">یہ آپ کی ڈیوائس سے میسج کی تمام ہسٹری اور میڈیا کو مستقل طور پر ڈیلیٹ کر دے گا جو %1$s سے زیادہ پرانے ہیں۔</string>
    <string name="preferences_storage__this_will_permanently_trim_all_conversations_to_the_d_most_recent_messages">اس سے تمام مکالموں کو %1$s حالیہ پیغامات میں مستقل طور پر ٹرم کیا جائے گا۔</string>
    <string name="preferences_storage__this_will_delete_all_message_history_and_media_from_your_device">یہ آپ کی ڈیوائس سے میسج کی تمام ہسٹری اور میڈیا کو مستقل طور پر ڈیلیٹ کردے گا۔</string>
    <string name="preferences_storage__are_you_sure_you_want_to_delete_all_message_history">کیا آپ واقعی میسج کی ساری ہسٹری کو ڈیلیٹ کرنا چاہتے ہیں؟</string>
    <string name="preferences_storage__all_message_history_will_be_permanently_removed_this_action_cannot_be_undone">میسج کی ساری ہسٹری کو مستقل طور پر ختم کر دیا جائے گا۔ اس کارروائی کو کالعدم نہیں کیا جا سکتا۔</string>
    <string name="preferences_storage__delete_all_now">اب سب کو حذف کریں</string>
    <string name="preferences_storage__forever">ہمیشہ کے لئے</string>
    <string name="preferences_storage__one_year">1 سال</string>
    <string name="preferences_storage__six_months">6 ماہ</string>
    <string name="preferences_storage__thirty_days">30 دن</string>
    <string name="preferences_storage__none">کوئی نہیں</string>
    <string name="preferences_storage__s_messages">%1$s پیغامات</string>
    <string name="preferences_storage__custom">اپنی مرضی کے مطابق</string>
    <string name="preferences_advanced__use_system_emoji">سسٹم ایموجی استعمال کریں</string>
    <string name="preferences_advanced__relay_all_calls_through_the_signal_server_to_avoid_revealing_your_ip_address">اپنے رابطوں پر اپنا IP ایڈریس ظاہر کرنے سے بچنے کیلئے Signal سرور کے ذریعے تمام کالوں کو ریلے کریں۔ فعال کرنے سے کال کا معیار کم ہوجائے گا۔</string>
    <string name="preferences_advanced__always_relay_calls">ہمیشہ کالیں نشر کریں</string>
    <string name="preferences_app_protection__who_can">کون یہ کر سکتے ہیں…</string>
    <!-- Privacy settings payments section title -->
    <string name="preferences_app_protection__payments">ادائیگی</string>
    <string name="preferences_chats__chats">باتیں</string>
    <string name="preferences_data_and_storage__manage_storage">اسٹوریج کا نظم کریں</string>
    <string name="preferences_data_and_storage__use_less_data_for_calls">کالوں کے لئے کم ڈیٹا استعمال کریں</string>
    <string name="preferences_data_and_storage__never">کبھی نہیں</string>
    <string name="preferences_data_and_storage__wifi_and_mobile_data">Wi-Fi اور موبائل ڈیٹا</string>
    <string name="preferences_data_and_storage__mobile_data_only">صرف موبائل ڈیٹا</string>
    <string name="preference_data_and_storage__using_less_data_may_improve_calls_on_bad_networks">کم ڈیٹا کا استعمال خراب نیٹ ورکس پر کالوں کو بہتر بنا سکتا ہے</string>
    <string name="preferences_notifications__in_chat_sounds">باتوں کی آواز میں</string>
    <string name="preferences_notifications__show">دکھائیں</string>
    <string name="preferences_notifications__ringtone">رنگ ٹون</string>
    <string name="preferences_chats__message_text_size">پیغام فونٹ سائز</string>
    <string name="preferences_notifications__priority">ترجیح دینا</string>
    <!-- Heading for the \'censorship circumvention\' section of privacy preferences -->
    <string name="preferences_communication__category_censorship_circumvention">سنسرشپ کی حکمت عملی</string>
    <!-- Title of the \'censorship circumvention\' toggle switch -->
    <string name="preferences_communication__censorship_circumvention">سنسرشپ کی حکمت عملی</string>
    <string name="preferences_communication__censorship_circumvention_if_enabled_signal_will_attempt_to_circumvent_censorship">اگر فعال کریں،Molly بائی پاس سنسرشپ کی کوشش کے گا۔ اس خصوصیت کو تب تک فعال نہ کریں جب تک آپ ایک لوکیشن میں ہیں جہاں Molly سنسر ہے۔</string>
    <!-- Summary text for \'censorship circumvention\' toggle. Indicates that we automatically enabled it because we believe you\'re in a censored country -->
    <string name="preferences_communication__censorship_circumvention_has_been_activated_based_on_your_accounts_phone_number">بائی پاس سنسرشپ آپ کے اکاؤنٹ فون نمبر کی بنا پر چالو کر دیا گیا ہے۔</string>
    <!-- Summary text for \'censorship circumvention\' toggle. Indicates that you disabled it even though we believe you\'re in a censored country -->
    <string name="preferences_communication__censorship_circumvention_you_have_manually_disabled">آپ نے دستی طور پر بائی پاس سنسرشپ غیر فعال کر دیا ہے۔</string>
    <!-- Summary text for \'censorship circumvention\' toggle. Indicates that you cannot use it because you\'re already connected to the Signal service -->
    <string name="preferences_communication__censorship_circumvention_is_not_necessary_you_are_already_connected">بائی پاس سنسرشپ ضروری نہیں ہے؛آپ پہلے سے Signal سروس کیساتھ رابطے میں ہیں۔</string>
    <!-- Summary text for \'censorship circumvention\' toggle. Indicates that you cannot use it because you\'re not connected to the internet -->
    <string name="preferences_communication__censorship_circumvention_can_only_be_activated_when_connected_to_the_internet">بائی پاس سنسرشپ صرف اس وقت محرک ہوں گی جب انٹرنیٹ کیساتھ منسلک ہوں گے۔</string>
    <string name="preferences_communication__category_sealed_sender">مہر بند بھیجنے والا</string>
    <string name="preferences_communication__sealed_sender_allow_from_anyone">کسی سے بھی اجازت دیں</string>
    <string name="preferences_communication__sealed_sender_allow_from_anyone_description">غیر رابطوں اور ان لوگوں کی طرف سے آنے والے پیغامات کے لئے مہر بند مرسل کو اہل بنائیں جن کے ساتھ آپ نے اپنا پروفائل اشتراک نہیں کیا ہے۔</string>
    <string name="preferences_communication__sealed_sender_learn_more">مزید پڑھیں</string>
    <string name="preferences_setup_a_username">ایک صارف کا نام مرتب کریں</string>
    <string name="preferences_proxy">پراکسی</string>
    <string name="preferences_use_proxy">پروکسی استعمال کرو</string>
    <string name="preferences_off">بند کریں</string>
    <string name="preferences_on">چلائیں</string>
    <string name="preferences_proxy_address">پراکسی ایڈریس</string>
    <string name="preferences_only_use_a_proxy_if">صرف اس صورت میں ایک پراکسی استعمال کریں جب آپ موبائل ڈیٹا یا Wi-Fi پر Signal سے مربوط نہیں ہوسکتے ہیں۔</string>
    <string name="preferences_share">اشتراک کریں</string>
    <string name="preferences_save">محفوظ کریں</string>
    <string name="preferences_connecting_to_proxy">پراکسی سے منسلک ہو رہا ہے…</string>
    <string name="preferences_connected_to_proxy">پراکسی سے منسلک</string>
    <string name="preferences_connection_failed">رابطہ ناکام</string>
    <string name="preferences_couldnt_connect_to_the_proxy">پراکسی سے رابطہ قائم نہیں ہوسکا۔ پراکسی ایڈریس چیک کریں اور دوبارہ کوشش کریں۔</string>
    <string name="preferences_you_are_connected_to_the_proxy">آپ پراکسی سے جڑے ہوئے ہیں۔ آپ کسی بھی وقت ترتیبات سے پراکسی بند کرسکتے ہیں۔</string>
    <string name="preferences_success">کامیابی</string>
    <string name="preferences_failed_to_connect">رابطہ ناکام ہوگیا</string>
    <string name="preferences_enter_proxy_address">پراکسی ایڈریس درج کریں</string>


    <string name="configurable_single_select__customize_option">آپشن کو کسٹمائز کریں</string>

    <!-- Internal only preferences -->
  <!-- Removed by excludeNonTranslatables <string name="preferences__internal_preferences" translatable="false">Internal Preferences</string> -->
  <!-- Removed by excludeNonTranslatables <string name="preferences__internal_details" translatable="false">Internal Details</string> -->
  <!-- Removed by excludeNonTranslatables <string name="preferences__internal_stories_dialog_launcher" translatable="false">Stories dialog launcher</string> -->


    <!-- Payments -->
    <string name="PaymentsActivityFragment__all_activity">تمام سرگرمی</string>
    <string name="PaymentsAllActivityFragment__all">تمام</string>
    <string name="PaymentsAllActivityFragment__sent">بھیجا گیا</string>
    <string name="PaymentsAllActivityFragment__received">وصول ہو گیا ہے</string>

    <string name="PaymentsHomeFragment__introducing_payments">متعارف کررہے ہیں \'ادائیگی (بیٹا)\'</string>
    <string name="PaymentsHomeFragment__use_signal_to_send_and_receive">MobileCoin بھیجنے اور وصول کرنے کے لیے Molly کا استعمال کریں، جو کہ پرائیویسی پر مرتکز نئی ڈیجیٹل کرنسی ہے۔ شروع کرنے کے لیے فعال کریں۔</string>
    <string name="PaymentsHomeFragment__activate_payments">ادائیگی چالو کریں</string>
    <string name="PaymentsHomeFragment__activating_payments">فعال ادائیگی…</string>
    <string name="PaymentsHomeFragment__restore_payments_account">ادائیگیوں کا اکاؤنٹ بحال کریں</string>
    <string name="PaymentsHomeFragment__no_recent_activity_yet">ابھی کوئی حالیہ سرگرمی نہیں ہے</string>
    <string name="PaymentsHomeFragment__recent_activity">حالیہ سرگرمی</string>
    <string name="PaymentsHomeFragment__see_all">تمام دیکھیں</string>
    <string name="PaymentsHomeFragment__add_funds">فنڈز شامل کریں</string>
    <string name="PaymentsHomeFragment__send">بھیجیں</string>
    <string name="PaymentsHomeFragment__sent_s">%1$s بھیجا</string>
    <string name="PaymentsHomeFragment__received_s">%1$s موصول ہوئے</string>
    <string name="PaymentsHomeFragment__transfer_to_exchange">تبادلے میں تبادلہ کریں</string>
    <string name="PaymentsHomeFragment__currency_conversion">کرنسی کا تبادلہ</string>
    <string name="PaymentsHomeFragment__deactivate_payments">ادائیگی غیر فعال کریں</string>
    <string name="PaymentsHomeFragment__recovery_phrase">بازیافت جملہ</string>
    <string name="PaymentsHomeFragment__help">مدد کریں</string>
    <string name="PaymentsHomeFragment__coin_cleanup_fee">Coin cleanup فیس</string>
    <string name="PaymentsHomeFragment__sent_payment">ادائیگی بھیجی گئی</string>
    <string name="PaymentsHomeFragment__received_payment">ادائیگی موصول ہوئی</string>
    <string name="PaymentsHomeFragment__processing_payment">ادائیگی پر کارروائی</string>
    <string name="PaymentsHomeFragment__unknown_amount">---</string>
    <string name="PaymentsHomeFragment__currency_conversion_not_available">کرنسی کا تبادلہ دستیاب نہیں ہے</string>
    <string name="PaymentsHomeFragment__cant_display_currency_conversion">کرنسی کے تبادلوں کو ظاہر نہیں کر سکتے۔ اپنے فون کا کنکشن چیک کریں اور دوبارہ کوشش کریں۔</string>
    <string name="PaymentsHomeFragment__payments_is_not_available_in_your_region">آپ کے علاقے میں ادائیگی دستیاب نہیں ہے۔</string>
    <string name="PaymentsHomeFragment__could_not_enable_payments">ادائیگیوں کو اہل نہیں کرسکے۔ بعد میں دوبارہ کوشش کریں۔</string>
    <string name="PaymentsHomeFragment__deactivate_payments_question">ادائیگیوں کو غیر فعال کریں؟</string>
    <string name="PaymentsHomeFragment__you_will_not_be_able_to_send">اگر آپ ادائیگی غیر فعال کردیتے ہیں تو آپ Molly میں موبائل کوائن بھیجنے یا وصول کرنے کے اہل نہیں ہوں گے۔</string>
    <string name="PaymentsHomeFragment__deactivate">غیر فعال کریں</string>
    <string name="PaymentsHomeFragment__continue">جاری رکھیں</string>
    <string name="PaymentsHomeFragment__balance_is_not_currently_available">بیلنس فی الحال دستیاب نہیں ہے۔</string>
    <string name="PaymentsHomeFragment__payments_deactivated">ادائیگی غیر فعال ہوگئی۔</string>
    <string name="PaymentsHomeFragment__payment_failed">ادائیگی ناکام ہوگئی</string>
    <string name="PaymentsHomeFragment__details">تفصیلات</string>
  <!-- Removed by excludeNonTranslatables <string name="PaymentsHomeFragment__learn_more__activate_payments" translatable="false">https://support.signal.org/hc/articles/360057625692#payments_activate </string>
    <string name="PaymentsHomeFragment__you_can_use_signal_to_send">آپ موبائل کوائن بھیجنے اور وصول کرنے کے لئے Molly کا استعمال کرسکتے ہیں۔ تمام ادائیگیاں موبائل کوائنز اور موبائل کوائن والیٹ کیلئے استعمال کی شرائط سے مشروط ہیں۔ یہ ایک بیٹا خصوصیت ہے لہذا آپ کو کچھ مسائل اور ادائیگیوں یا بیلنس کا سامنا کرنا پڑ سکتا ہے جو آپ کھو سکتے ہیں بازیافت نہیں ہوسکتے ہیں۔ </string> -->
    <string name="PaymentsHomeFragment__activate">فعال</string>
    <string name="PaymentsHomeFragment__view_mobile_coin_terms">موبائل کوائن کی شرائط دیکھیں</string>
    <string name="PaymentsHomeFragment__payments_not_available">Molly میں ادائیگی اب دستیاب نہیں ہے۔ آپ اب بھی ایکسچینج میں فنڈز کی منتقلی کرسکتے ہیں لیکن آپ اب ادائیگی بھیجنے اور وصول کرنے یا فنڈز شامل نہیں کرسکتے ہیں۔</string>

  <!-- Removed by excludeNonTranslatables <string name="PaymentsHomeFragment__mobile_coin_terms_url" translatable="false">https://www.mobilecoin.com/terms-of-use.html</string> -->
    <!-- Alert dialog title which shows up after a payment to turn on payment lock -->
    <string name="PaymentsHomeFragment__turn_on">مستقبل میں بھیجنے کے لیے پیمنٹ لاک آن کریں؟</string>
    <!-- Alert dialog description for why payment lock should be enabled before sending payments -->
    <string name="PaymentsHomeFragment__add_an_additional_layer">سکیورٹی کی ایک اضافی تہہ شامل کریں اور فنڈز ٹرانسفر کرنے کے لیے Android اسکرین لاک یا فنگر پرنٹ درکار ہوتا ہے۔</string>
    <!-- Alert dialog button to enable payment lock -->
    <string name="PaymentsHomeFragment__enable">آن کریں</string>
    <!-- Alert dialog button to not enable payment lock for now -->
    <string name="PaymentsHomeFragment__not_now">ابھی نہیں</string>
    <!-- Alert dialog title which shows up to update app to send payments -->
    <string name="PaymentsHomeFragment__update_required">اپ ڈیٹ درکار ہے</string>
    <!-- Alert dialog description that app update is required to send payments-->
    <string name="PaymentsHomeFragment__an_update_is_required">پیمنٹس بھیجنا اور وصول کرنا جاری رکھنے کے لیے، اور اپنا اپ ٹو ڈیٹ پیمنٹ بیلنس دیکھنے کے لیے اپ ڈیٹ درکار ہوتی ہے۔</string>
    <!-- Alert dialog button to cancel -->
    <string name="PaymentsHomeFragment__cancel">منسوخ کریں</string>
    <!-- Alert dialog button to update now -->
    <string name="PaymentsHomeFragment__update_now">تازہ ترین کریں.</string>

    <!-- PaymentsSecuritySetupFragment -->
    <!-- Toolbar title -->
    <string name="PaymentsSecuritySetupFragment__security_setup">سکیورٹی سیٹ اپ</string>
    <!-- Title to enable payment lock -->
    <string name="PaymentsSecuritySetupFragment__protect_your_funds">اپنے فنڈز کی حفاظت کریں</string>
    <!-- Description as to why payment lock is required -->
    <string name="PaymentsSecuritySetupFragment__help_prevent">سکیورٹی کی ایک اور تہہ شامل کر کے اپنا فون استعمال کرنے والے فرد کو اپنے فنڈز تک رسائی کرنے سے روکنے میں مدد کریں۔ آپ اس آپشن کو سیٹنگز میں غیر فعال کر سکتے ہیں۔</string>
    <!-- Option to enable payment lock -->
    <string name="PaymentsSecuritySetupFragment__enable_payment_lock">پیمنٹ لاک کو فعال کریں</string>
    <!-- Option to cancel -->
    <string name="PaymentsSecuritySetupFragment__not_now">ابھی نہیں</string>
    <!-- Dialog title to confirm skipping the step -->
    <string name="PaymentsSecuritySetupFragment__skip_this_step">اس اقدام کو موخر کریں؟</string>
    <!-- Dialog description to let users know why payment lock is required -->
    <string name="PaymentsSecuritySetupFragment__skipping_this_step">اس اقدام کو موخر کرنا آپ کے فون تک طبعی رسائی رکھنے والے کسی بھی فرد کو فنڈز ٹرانسفر کرنے یا اہنی بحالی کی عبارت ملاحظہ کرنے کی اجازت دے سکتا ہے۔</string>
    <!-- Dialog option to cancel -->
    <string name="PaymentsSecuritySetupFragment__cancel">منسوخ کریں</string>
    <!-- Dialog option to skip -->
    <string name="PaymentsSecuritySetupFragment__skip">چھوڑ دو</string>

    <!-- PaymentsAddMoneyFragment -->
    <string name="PaymentsAddMoneyFragment__add_funds">فنڈز شامل کریں</string>
    <string name="PaymentsAddMoneyFragment__your_wallet_address">آپ کا Wallet کا پتہ</string>
    <string name="PaymentsAddMoneyFragment__copy">کاپی کریں</string>
    <string name="PaymentsAddMoneyFragment__copied_to_clipboard">کلپ بورڈ کو کاپی کریں</string>
    <string name="PaymentsAddMoneyFragment__to_add_funds">فنڈز شامل کرنے کے لئے ، اپنے Wallet کے پتے پر موبائل کوائن بھیجیں۔ اپنے تبادلے سے اپنے اکاؤنٹ سے لین دین شروع کریں جو موبائل کوائن کو سپورٹ کرتا ہے ، پھر کیو آر کوڈ اسکین کریں یا اپنے Wallet کے پتے کو کاپی کریں۔</string>
  <!-- Removed by excludeNonTranslatables <string name="PaymentsAddMoneyFragment__learn_more__information" translatable="false">https://support.signal.org/hc/articles/360057625692#payments_transfer_from_exchange</string> -->

    <!-- PaymentsDetailsFragment -->
    <string name="PaymentsDetailsFragment__details">تفصیلات</string>
    <string name="PaymentsDetailsFragment__status">صورتحال</string>
    <string name="PaymentsDetailsFragment__submitting_payment">ادائیگی جمع کرائی جارہی ہے…</string>
    <string name="PaymentsDetailsFragment__processing_payment">ادائیگی پر کارروائی ہو رہی ہے…</string>
    <string name="PaymentsDetailsFragment__payment_complete">ادائیگی مکمل</string>
    <string name="PaymentsDetailsFragment__payment_failed">ادائیگی ناکام ہوگئی</string>
    <string name="PaymentsDetailsFragment__network_fee">نیٹ ورک کی فیس</string>
    <string name="PaymentsDetailsFragment__sent_by">کی طرف سے بھیجا</string>
    <string name="PaymentsDetailsFragment__sent_to_s">%1$s کو بھیجا</string>
    <string name="PaymentsDetailsFragment__you_on_s_at_s">آپ پر %1$s پر%2$s</string>
    <string name="PaymentsDetailsFragment__s_on_s_at_s">%1$sپر%2$sپر%3$s</string>
    <string name="PaymentsDetailsFragment__to">کے لئے</string>
    <string name="PaymentsDetailsFragment__from">کی طرف سے</string>
    <string name="PaymentsDetailsFragment__information">ٹرانزیکشن کی تفصیلات بشمول پیمنٹ کی رقم اور لین دین کا وقت، موبائل کوائن لیجر کا حصہ ہیں۔</string>
    <string name="PaymentsDetailsFragment__coin_cleanup_fee">Coin Cleanup فیس</string>
    <string name="PaymentsDetailsFragment__coin_cleanup_information">جب آپ کے پاس موجود سکے کو ٹرانزیکشن کو مکمل کرنے کے لئے جوڑ نہیں کیا جاسکتا ہے تو \"Coin cleanup fee\" وصول کی جاتی ہے۔ Cleanup آپ کو ادائیگی بھیجنا جاری رکھنے کی اجازت دے گی۔</string>
    <string name="PaymentsDetailsFragment__no_details_available">اس لین دین کے لئے مزید کوئی تفصیلات دستیاب نہیں ہیں</string>
  <!-- Removed by excludeNonTranslatables <string name="PaymentsDetailsFragment__learn_more__information" translatable="false">https://support.signal.org/hc/articles/360057625692#payments_details</string> -->
  <!-- Removed by excludeNonTranslatables <string name="PaymentsDetailsFragment__learn_more__cleanup_fee" translatable="false">https://support.signal.org/hc/articles/360057625692#payments_details_fees</string> -->
    <string name="PaymentsDetailsFragment__sent_payment">ادائیگی بھیجی گئی</string>
    <string name="PaymentsDetailsFragment__received_payment">ادائیگی موصول ہوئی</string>
    <string name="PaymentsDeatilsFragment__payment_completed_s">ادائیگی مکمل ہوگئی%1$s</string>
    <string name="PaymentsDetailsFragment__block_number">نمبر بلاک کریں</string>

    <!-- PaymentsTransferFragment -->
    <string name="PaymentsTransferFragment__transfer">منتقلی</string>
    <string name="PaymentsTransferFragment__scan_qr_code">QR کوڈ سکین کریں</string>
    <string name="PaymentsTransferFragment__to_scan_or_enter_wallet_address">To: Wallet کا پتہ سکین کریں یا درج کریں</string>
    <string name="PaymentsTransferFragment__you_can_transfer">آپ ایکسچینج کے ذریعہ فراہم کردہ پرس ایڈریس پر منتقلی مکمل کرکے موبائل کوائن منتقل کرسکتے ہیں۔ Wallet کا پتہ QR کوڈ کے نیچے عام طور پر نمبروں اور حروف کی تار ہوتا ہے۔</string>
    <string name="PaymentsTransferFragment__next">اگلا</string>
    <string name="PaymentsTransferFragment__invalid_address">غلط پتہ</string>
    <string name="PaymentsTransferFragment__check_the_wallet_address">وہ پرس پتہ چیک کریں جس کی منتقلی کرنے کی آپ کوشش کر رہے ہیں اور دوبارہ کوشش کریں</string>
    <string name="PaymentsTransferFragment__you_cant_transfer_to_your_own_signal_wallet_address">آپ اپنے Molly Wallet ایڈریس پر منتقل نہیں کرسکتے ہیں۔ معاون تبادلے میں اپنے اکاؤنٹ سے Wallet کا پتہ درج کریں۔</string>
    <string name="PaymentsTransferFragment__to_scan_a_qr_code_signal_needs">QR کوڈ اسکین کرنے کے لئے ، Molly کو کیمرہ تک رسائی کی ضرورت ہے۔</string>
    <string name="PaymentsTransferFragment__signal_needs_the_camera_permission_to_capture_qr_code_go_to_settings">Molly کو QR کوڈ پر قبضہ کرنے کے لئے کیمرے کی اجازت کی ضرورت ہے۔ ترتیبات پر جائیں ، \"اجازت\" کو منتخب کریں ، اور \"کیمرہ\" کو فعال کریں۔</string>
    <string name="PaymentsTransferFragment__to_scan_a_qr_code_signal_needs_access_to_the_camera">QR کوڈ اسکین کرنے کے لئے ، Molly کو کیمرہ تک رسائی کی ضرورت ہے۔</string>
    <string name="PaymentsTransferFragment__settings">ترتیبات</string>

    <!-- PaymentsTransferQrScanFragment -->
    <string name="PaymentsTransferQrScanFragment__scan_address_qr_code">ایڈریس QR کوڈ کو اسکین کریں</string>
    <string name="PaymentsTransferQrScanFragment__scan_the_address_qr_code_of_the_payee">وصول کنندہ کا پتہ QR کوڈ اسکین کریں</string>

    <!-- CreatePaymentFragment -->
    <string name="CreatePaymentFragment__request">درخواست</string>
    <string name="CreatePaymentFragment__pay">ادا کرنا</string>
    <string name="CreatePaymentFragment__available_balance_s">دستیاب بیلنس: %1$s</string>
    <string name="CreatePaymentFragment__toggle_content_description">ٹوگل کریں</string>
    <string name="CreatePaymentFragment__1">1</string>
    <string name="CreatePaymentFragment__2">2</string>
    <string name="CreatePaymentFragment__3">3</string>
    <string name="CreatePaymentFragment__4">4</string>
    <string name="CreatePaymentFragment__5">5</string>
    <string name="CreatePaymentFragment__6">6</string>
    <string name="CreatePaymentFragment__7">7</string>
    <string name="CreatePaymentFragment__8">8</string>
    <string name="CreatePaymentFragment__9">9</string>
    <string name="CreatePaymentFragment__decimal">.</string>
    <string name="CreatePaymentFragment__0">0</string>
    <string name="CreatePaymentFragment__lt">&lt;</string>
    <string name="CreatePaymentFragment__backspace">بیک اسپیس</string>
    <string name="CreatePaymentFragment__add_note">نوٹ شامل کریں</string>
    <string name="CreatePaymentFragment__conversions_are_just_estimates">تبادلوں کا صرف اندازہ ہے اور ہوسکتا ہے کہ یہ درست نہ ہوں۔</string>
  <!-- Removed by excludeNonTranslatables <string name="CreatePaymentFragment__learn_more__conversions" translatable="false">https://support.signal.org/hc/articles/360057625692#payments_currency_conversion</string> -->

    <!-- EditNoteFragment -->
    <string name="EditNoteFragment_note">نوٹ</string>

    <!-- ConfirmPaymentFragment -->
    <string name="ConfirmPayment__confirm_payment">ادائیگی کی تصدیق کریں</string>
    <string name="ConfirmPayment__network_fee">نیٹ ورک کی فیس</string>
    <string name="ConfirmPayment__estimated_s">تخمینہ %1$s</string>
    <string name="ConfirmPayment__to">کے لئے</string>
    <string name="ConfirmPayment__total_amount">کل رقم</string>
    <string name="ConfirmPayment__balance_s">بقیہ: %1$s</string>
    <string name="ConfirmPayment__submitting_payment">ادائیگی جمع کرائی جارہی ہے…</string>
    <string name="ConfirmPayment__processing_payment">ادائیگی پر کارروائی ہو رہی ہے…</string>
    <string name="ConfirmPayment__payment_complete">ادائیگی مکمل</string>
    <string name="ConfirmPayment__payment_failed">ادائیگی ناکام ہوگئی</string>
    <string name="ConfirmPayment__payment_will_continue_processing">ادائیگی پر کارروائی جاری رہے گی</string>
    <string name="ConfirmPaymentFragment__invalid_recipient">غلط وصول کنندہ</string>
    <!-- Title of a dialog show when we were unable to present the user\'s screenlock before sending a payment -->
    <string name="ConfirmPaymentFragment__failed_to_show_payment_lock">پیمنٹ لاک دکھانے میں ناکامی ہوئی</string>
    <!-- Body of a dialog show when we were unable to present the user\'s screenlock before sending a payment -->
    <string name="ConfirmPaymentFragment__you_enabled_payment_lock_in_the_settings">آپ نے سیٹنگز میں پیمنٹ لاک فعال کر دیا ہے، لیکن اسے دکھایا نہیں جا سکتا۔</string>
    <!-- Button in a dialog that will take the user to the privacy settings -->
    <string name="ConfirmPaymentFragment__go_to_settings">سیٹنگز پر جائیں</string>
    <string name="ConfirmPaymentFragment__this_person_has_not_activated_payments">اس شخص نے ادائیگی فعال نہیں کی ہے</string>
    <string name="ConfirmPaymentFragment__unable_to_request_a_network_fee">نیٹ ورک فیس کی درخواست کرنے سے قاصر۔ اس ادائیگی کو جاری رکھنے کے لئے دوبارہ کوشش کرنے کے لئے ٹھیک ہے پر ٹیپ کریں۔</string>

    <!-- BiometricDeviceAuthentication -->
    <!-- Biometric/Device authentication prompt title -->
    <string name="BiometricDeviceAuthentication__signal">Signal</string>


    <!-- CurrencyAmountFormatter_s_at_s -->
    <string name="CurrencyAmountFormatter_s_at_s">%1$s پر %2$s</string>

    <!-- SetCurrencyFragment -->
    <string name="SetCurrencyFragment__set_currency">کرنسی مقرر کریں</string>
    <string name="SetCurrencyFragment__all_currencies">تمام کرنسیوں</string>

    <!-- **************************************** -->
    <!-- menus -->
    <!-- **************************************** -->

    <!-- contact_selection_list -->
    <string name="contact_selection_list__unknown_contact">کو نیا پیغام۔۔۔</string>
    <string name="contact_selection_list__unknown_contact_block">یوزر کو بلاک کریں</string>
    <string name="contact_selection_list__unknown_contact_add_to_group">گروپ میں شامل کریں</string>

    <!-- conversation_callable_insecure -->
    <string name="conversation_callable_insecure__menu_call">کال</string>

    <!-- conversation_callable_secure -->
    <string name="conversation_callable_secure__menu_call">Signal کال</string>
    <string name="conversation_callable_secure__menu_video">Signal ویڈیو کال</string>

    <!-- conversation_context -->

    <!-- Heading which shows how many messages are currently selected -->
    <plurals name="conversation_context__s_selected">
        <item quantity="one">%1$d منتخب کیا گیا</item>
        <item quantity="other">%1$d منتخب کیے گئے</item>
    </plurals>

    <!-- conversation_context_image -->
    <!-- Button to save a message attachment (image, file etc.) -->

    <!-- conversation_expiring_off -->
    <string name="conversation_expiring_off__disappearing_messages">پیغامات غائب ہو رہے ہیں</string>

    <!-- conversation_selection -->
    <!-- Button to view detailed information for a message; Action item with hyphenation. Translation can use soft hyphen - Unicode U+00AD  -->
    <string name="conversation_selection__menu_message_details">معلومات</string>
    <!-- Button to copy a message\'s text to the clipboard; Action item with hyphenation. Translation can use soft hyphen - Unicode U+00AD  -->
    <string name="conversation_selection__menu_copy">کاپی کریں</string>
    <!-- Button to delete a message; Action item with hyphenation. Translation can use soft hyphen - Unicode U+00AD  -->
    <string name="conversation_selection__menu_delete">حذف کریں</string>
    <!-- Button to forward a message to another person or group chat; Action item with hyphenation. Translation can use soft hyphen - Unicode U+00AD  -->
    <string name="conversation_selection__menu_forward">آگے</string>
    <!-- Button to reply to a message; Action item with hyphenation. Translation can use soft hyphen - Unicode U+00AD -->
    <string name="conversation_selection__menu_reply">جواب دیں</string>
    <!-- Button to save a message attachment (image, file etc.); Action item with hyphenation. Translation can use soft hyphen - Unicode U+00AD  -->
    <string name="conversation_selection__menu_save">محفوظ کریں</string>
    <!-- Button to retry sending a message; Action item with hyphenation. Translation can use soft hyphen - Unicode U+00AD  -->
    <string name="conversation_selection__menu_resend_message">دوبارہ بھیجیں</string>
    <!-- Button to select a message and enter selection mode; Action item with hyphenation. Translation can use soft hyphen - Unicode U+00AD  -->
    <string name="conversation_selection__menu_multi_select">منتخب کریں</string>
    <!-- Button to view a in-chat payment message\'s full payment details; Action item with hyphenation. Translation can use soft hyphen - Unicode U+00AD  -->
    <string name="conversation_selection__menu_payment_details">پیمنٹ کی تفصیلات</string>

    <!-- conversation_expiring_on -->

    <!-- conversation_insecure -->
    <string name="conversation_insecure__invite">مدعو کریں</string>

    <!-- conversation_list_batch -->

    <!-- conversation_list -->
    <string name="conversation_list_settings_shortcut">ترتیبات شارٹ کٹ</string>
    <string name="conversation_list_search_description">تلا ‎ش کر یں</string>
    <string name="conversation_list__pinned">پن لگا ہوا</string>
    <string name="conversation_list__chats">باتیں</string>
    <string name="conversation_list__you_can_only_pin_up_to_d_chats">آپ صرف%1$d چیٹس تک پن کر سکتے ہیں</string>

    <!-- conversation_list_item_view -->
    <string name="conversation_list_item_view__contact_photo_image">رابطہ تصویر امیج</string>
    <string name="conversation_list_item_view__archived">محفوظ شدہ دستاویزات</string>


    <!-- conversation_list_fragment -->
    <string name="conversation_list_fragment__fab_content_description">نئی گفتگو</string>
    <string name="conversation_list_fragment__open_camera_description">کیمرہ کھولیں</string>
    <string name="conversation_list_fragment__no_chats_yet_get_started_by_messaging_a_friend">ابھی چیٹس نہیں ہیں۔ \\ n کسی دوست کو میسج کرکے شروع کریں۔</string>


    <!-- conversation_secure_verified -->

    <!-- conversation_muted -->
    <string name="conversation_muted__unmute">غیر خاموش کریں</string>

    <!-- conversation_unmuted -->
    <string name="conversation_unmuted__mute_notifications">اطلاعات کو خاموش کریں</string>

    <!-- conversation -->
    <string name="conversation__menu_group_settings">گروپ کی ترتیبات</string>
    <string name="conversation__menu_leave_group">گروپ چھوڑ دیں</string>
    <string name="conversation__menu_view_all_media">تمام میڈیا</string>
    <string name="conversation__menu_conversation_settings">گفتگو کی ترتیبات</string>
    <string name="conversation__menu_add_shortcut">ھوم سکرین میں شامل ہو گیا</string>
    <string name="conversation__menu_create_bubble">بلبلا بنائیں</string>

    <!-- conversation_popup -->
    <string name="conversation_popup__menu_expand_popup">پوپ اپ کو بڑھائیں</string>

    <!-- conversation_callable_insecure -->
    <string name="conversation_add_to_contacts__menu_add_to_contacts">رابطوں میں شامل کریں</string>

    <!-- conversation scheduled messages bar -->

    <!-- Label for button in a banner to show all messages currently scheduled -->
    <string name="conversation_scheduled_messages_bar__see_all">تمام دیکھیں</string>
    <!-- Body text for banner to show all scheduled messages for the chat that tells the user how many scheduled messages there are -->
    <plurals name="conversation_scheduled_messages_bar__number_of_messages">
        <item quantity="one">%1$d میسج شیڈول کیا گیا</item>
        <item quantity="other">%1$d میسجز شیڈول کیے گئے</item>
    </plurals>

    <!-- conversation_group_options -->
    <string name="convesation_group_options__recipients_list">وصول کنندگان کی فہرست</string>
    <string name="conversation_group_options__delivery">سپردگی</string>
    <string name="conversation_group_options__conversation">گفتگو</string>
    <string name="conversation_group_options__broadcast">نشر کرنا</string>

    <!-- text_secure_normal -->
    <string name="text_secure_normal__menu_new_group">نیا گروپ</string>
    <string name="text_secure_normal__menu_settings">ترتیبات</string>
    <string name="text_secure_normal__menu_clear_passphrase">لاک</string>
    <string name="text_secure_normal__mark_all_as_read">تمام پڑھنے پر نشان لگائیں</string>
    <string name="text_secure_normal__invite_friends">دوستوں کو مدعو کریں</string>
    <!-- Overflow menu entry to filter unread chats -->
    <string name="text_secure_normal__filter_unread_chats">بغیر پڑھی ہوئی چیٹس کو فلٹر کریں</string>
    <!-- Overflow menu entry to disable unread chats filter -->
    <string name="text_secure_normal__clear_unread_filter">نا پڑھا گیا فلٹر صاف کریں</string>

    <!-- verify_display_fragment -->
    <string name="verify_display_fragment_context_menu__copy_to_clipboard">کلپ بورڈ کو کاپی کریں</string>
    <string name="verify_display_fragment_context_menu__compare_with_clipboard">کلپ بورڈ کے ساتھ موازنہ کریں</string>

    <!-- reminder_header -->
    <string name="reminder_header_sms_import_title">ایس ایم ایس نظام درآمد کریں</string>
    <string name="reminder_header_sms_import_text">Signal کے خفیہ کردہ ڈیٹا بیس میں اپنے فون کے ایس ایم ایس پیغامات کی کاپی کرنے کیلئے ٹیپ کریں۔ </string>
    <string name="reminder_header_push_title">Signal پیغامات اور کالز فعال کریں</string>
    <string name="reminder_header_push_text">اپنے مواصلات کے تجربے کو اپ گریڈ کریں</string>
    <string name="reminder_header_service_outage_text">Signal تکنیکی مشکلات کا تجربہ کر رہا ہے۔جتنا جلدی ممکن ہو ہم سروس بحال کرنے کیلئے سخت محنت کر رہے ہیں۔</string>
    <string name="reminder_header_progress">%1$d%%</string>
    <!-- Body text of a banner that will show at the top of the chat list when we temporarily cannot process the user\'s contacts -->
    <string name="reminder_cds_warning_body">Signal کی پرائیوٹ رابطے کی تلاش عارضی طور پر آپ کے فون کے روابط پر عمل کاری نہیں کر سکتی۔</string>
    <!-- Label for a button in a banner to learn more about why we temporarily can\'t process the user\'s contacts -->
    <string name="reminder_cds_warning_learn_more">مزید پڑھیں</string>
    <!-- Body text of a banner that will show at the top of the chat list when the user has so many contacts that we cannot ever process them -->
    <string name="reminder_cds_permanent_error_body">Signal کی پرائیوٹ رابطے کی تلاش آپ کے فون کے روابط پر عمل کاری نہیں کر سکتی۔</string>
    <!-- Label for a button in a banner to learn more about why we cannot process the user\'s contacts -->
    <string name="reminder_cds_permanent_error_learn_more">مزید پڑھیں</string>

    <!-- media_preview -->
    <string name="media_preview__save_title">محفوظ کریں</string>
    <string name="media_preview__edit_title">ترتیب دیں</string>


    <!-- media_preview_activity -->
    <string name="media_preview_activity__media_content_description">میڈیا کا جائزہ لینا</string>

    <!-- new_conversation_activity -->
    <string name="new_conversation_activity__refresh">تازہ کریں</string>
    <!-- redphone_audio_popup_menu -->

    <!-- Insights -->
    <string name="Insights__percent">%</string>
    <string name="Insights__title">Insights</string>
    <string name="InsightsDashboardFragment__title">Insights</string>
    <string name="InsightsDashboardFragment__signal_protocol_automatically_protected">پچھلے دنوں Signal پروٹوکول آپ کے جانے والے پیغامات کا خود بخود محفوظ%1$d%% ہے۔ Signal استعمال کرنے والوں کے درمیان بات چیت ہمیشہ اختتام%2$d سے آخر میں خفیہ ہوتی ہے۔</string>
    <string name="InsightsDashboardFragment__spread_the_word">آگہی پھیلائیں</string>
    <string name="InsightsDashboardFragment__not_enough_data">کافی اعداد و شمار نہیں ہیں</string>
    <string name="InsightsDashboardFragment__your_insights_percentage_is_calculated_based_on">آپ کی insight کی فیصد کا حساب گزشتہ%1$d دنوں میں جانے والے پیغامات کی بنیاد پر کیا جاتا ہے جو غائب نہیں ہوئے ہیں یا حذف نہیں ہوئے ہیں۔</string>
    <string name="InsightsDashboardFragment__start_a_conversation">گفتگو شروع کریں</string>
    <string name="InsightsDashboardFragment__invite_your_contacts">محفوظ طریقے سے بات چیت کرنا شروع کریں اور ایسی نئی خصوصیات کو اہل بنائیں جو Signal میں شامل ہونے کے لئے مزید رابطوں کو مدعو کرکے unencrypted SMS پیغامات کی حدود سے باہر ہیں۔</string>
    <string name="InsightsDashboardFragment__this_stat_was_generated_locally">یہ اعدادوشمار مقامی طور پر آپ کے آلہ پر تیار کیے گئے تھے اور صرف آپ ہی دیکھ سکتے ہیں۔ وہ کبھی بھی کہیں منتقل نہیں ہوتے ہیں۔</string>
    <string name="InsightsDashboardFragment__encrypted_messages">Encrypted پیغامات</string>
    <string name="InsightsDashboardFragment__cancel">منسوخ کریں</string>
    <string name="InsightsDashboardFragment__send">بھیجیں</string>
    <string name="InsightsModalFragment__title">Insights کا تعارف کرانا</string>
    <string name="InsightsModalFragment__description">معلوم کریں کہ آپ کے جانے والے کتنے پیغامات محفوظ طریقے سے بھیجے گئے ہیں ، پھر اپنے Signal کی فیصد کو بڑھانے کے لیئے جلدی سے نئے رابطوں کو مدعو کریں۔</string>
    <string name="InsightsModalFragment__view_insights">Insights دیکھیں</string>

    <string name="FirstInviteReminder__title">Signal میں مدعو کریں</string>
    <string name="FirstInviteReminder__description">آپ encrypted میسجز کی تعداد بڑھا سکتے ہیں جو آپ بھیجتے ہیں%1$d%%</string>
    <string name="SecondInviteReminder__title">اپنے Signal کو بوسٹ کریں</string>
    <string name="SecondInviteReminder__description">مدعو کریں%1$s</string>
    <string name="InsightsReminder__view_insights">Insights دیکھیں</string>
    <string name="InsightsReminder__invite">مدعو کریں</string>

    <!-- Edit KBS Pin -->

    <!-- BaseKbsPinFragment -->
    <string name="BaseKbsPinFragment__next">اگلا</string>
    <string name="BaseKbsPinFragment__create_alphanumeric_pin">Alphanumeric پن بنائیں</string>
    <string name="BaseKbsPinFragment__create_numeric_pin">عددی پن بنائیں</string>
  <!-- Removed by excludeNonTranslatables <string name="BaseKbsPinFragment__learn_more_url" translatable="false">https://support.signal.org/hc/articles/360007059792</string> -->

    <!-- CreateKbsPinFragment -->
    <plurals name="CreateKbsPinFragment__pin_must_be_at_least_characters">
        <item quantity="one">PIN کم از کم%1$d حرف ہونا چاہئے</item>
        <item quantity="other">PIN کم از کم%1$d حروف کا ہونا ضروری ہے</item>
    </plurals>
    <plurals name="CreateKbsPinFragment__pin_must_be_at_least_digits">
        <item quantity="one">PIN کم از کم%1$d ہندسہ کا ہونا چاہئے</item>
        <item quantity="other">PIN کم از کم%1$d ہندسوں کا ہونا ضروری ہے</item>
    </plurals>
    <string name="CreateKbsPinFragment__create_a_new_pin">ایک نیا پن بنائیں</string>
    <string name="CreateKbsPinFragment__you_can_choose_a_new_pin_as_long_as_this_device_is_registered">جب تک یہ device رجسٹرڈ ہے آپ اپنا پن تبدیل کرسکتے ہیں۔</string>
    <string name="CreateKbsPinFragment__create_your_pin">اپنا پن بنائیں</string>
    <string name="CreateKbsPinFragment__pins_can_help_you_restore_your_account">پِنز آپ کو اپنا اکاؤنٹ بحال کرنے اور Signal کے ساتھ اپنی معلومات انکرپٹ کردہ رکھنے میں مدد کرتی ہیں۔ </string>
    <string name="CreateKbsPinFragment__choose_a_stronger_pin">ایک مضبوط پن کا انتخاب کریں</string>

    <!-- ConfirmKbsPinFragment -->
    <string name="ConfirmKbsPinFragment__pins_dont_match">پن مماثل نہیں ہیں۔ دوبارہ کوشش کریں.</string>
    <!-- Prompt for the user to repeat entering the PIN in order to help them remember it correctly.   -->
    <string name="ConfirmKbsPinFragment__re_enter_the_pin_you_just_created">اپنا حالیہ تخلیق کردہ پِن دوبارہ درج کریں۔</string>
    <string name="ConfirmKbsPinFragment__confirm_your_pin">اپنے پن کی تصدیق کریں۔</string>
    <string name="ConfirmKbsPinFragment__pin_creation_failed">پن کی تشکیل ناکام ہوگئی</string>
    <string name="ConfirmKbsPinFragment__your_pin_was_not_saved">آپ کا پن محفوظ نہیں ہوا تھا۔ ہم آپ کو بعد میں ایک پن بنانے کا اشارہ کریں گے۔</string>
    <string name="ConfirmKbsPinFragment__pin_created">پن تیار کیا گیا۔</string>
    <string name="ConfirmKbsPinFragment__re_enter_your_pin">اپنا PIN دوبارہ درج کریں</string>
    <string name="ConfirmKbsPinFragment__creating_pin">پن بنانا…</string>

    <!-- KbsSplashFragment -->
    <string name="KbsSplashFragment__introducing_pins">پن ز متعارف ہو رہے ہیں</string>
    <string name="KbsSplashFragment__pins_keep_information_stored_with_signal_encrypted">PINs Signal کے ساتھ ذخیرہ شدہ معلومات کو خفیہ شدہ رکھتا ہے لہذا صرف آپ ہی اس تک رسائی حاصل کرسکتے ہیں۔ جب آپ دوبارہ انسٹال کریں گے تو آپ کا پروفائل ، ترتیبات اور رابطے بحال ہوں گے۔ ایپ کو کھولنے کے لیئے آپ کو اپنے PIN کی ضرورت نہیں ہوگی۔</string>
    <string name="KbsSplashFragment__learn_more">مزید پڑھیں</string>
  <!-- Removed by excludeNonTranslatables <string name="KbsSplashFragment__learn_more_link" translatable="false">https://support.signal.org/hc/articles/360007059792</string> -->
    <string name="KbsSplashFragment__registration_lock_equals_pin">رجسٹریشن لاک=پن</string>
    <string name="KbsSplashFragment__your_registration_lock_is_now_called_a_pin">آپ کے رجسٹریشن لاک کو اب ایک PIN کہا جاتا ہے ، اور یہ اور بھی کرتا ہے۔ ابھی اسے اپ ڈیٹ کریں۔</string>
    <string name="KbsSplashFragment__update_pin">پن کو اپ ڈیٹ کریں</string>
    <string name="KbsSplashFragment__create_your_pin">اپنا پن بنائیں</string>
    <string name="KbsSplashFragment__learn_more_about_pins">پن ز کے بارے میں مزید پڑھیں</string>
    <string name="KbsSplashFragment__disable_pin">PIN کو غیر فعال کریں</string>

    <!-- KBS Reminder Dialog -->
    <string name="KbsReminderDialog__enter_your_signal_pin">اپنا Signal پن داخل کریں</string>
    <string name="KbsReminderDialog__to_help_you_memorize_your_pin">آپ کو اپنا پن حفظ کرنے میں مدد کے لیئے ، ہم آپ سے وقتا فوقتا اس میں داخل ہونے کو کہیں گے۔ وقت کے ساتھ ہم آپ سے کم پوچھتے ہیں۔</string>
    <string name="KbsReminderDialog__skip">چھوڑ دو</string>
    <string name="KbsReminderDialog__submit">جمع کرائیں</string>
    <string name="KbsReminderDialog__forgot_pin">پن بھول گیا؟</string>
    <string name="KbsReminderDialog__incorrect_pin_try_again">غلط پن. دوبارہ کوشش کریں.</string>

    <!-- AccountLockedFragment -->
    <string name="AccountLockedFragment__account_locked">اکاؤنٹ مقفل ہے</string>
    <string name="AccountLockedFragment__your_account_has_been_locked_to_protect_your_privacy">آپ کی نجی معلومات کی حفاظتی اور حفاظت کے لیئے آپ کا اکاؤنٹ مقفل کردیا گیا ہے۔ آپ کے اکاؤنٹ میں %1$dدن غیر فعال ہونے کے بعد آپ اپنے فون کی ضرورت کے بغیر اس فون نمبر کو دوبارہ رجسٹر کرسکیں گے۔ تمام مشمولات کو حذف کردیا جائے گا۔</string>
    <string name="AccountLockedFragment__next">اگلا</string>
    <string name="AccountLockedFragment__learn_more">مزید پڑھیں</string>
  <!-- Removed by excludeNonTranslatables <string name="AccountLockedFragment__learn_more_url" translatable="false">https://support.signal.org/hc/articles/360007059792</string> -->

    <!-- KbsLockFragment -->
    <string name="RegistrationLockFragment__enter_your_pin">اپنا پن داخل کریں</string>
    <string name="RegistrationLockFragment__enter_the_pin_you_created">اپنے اکاؤنٹ کیلئے جو پن بنایا ہے داخل کریں۔ یہ آپ کے تصدیقی ایس ایم ایس سے مختلف ہے۔</string>
    <!-- Info text shown above a pin entry text box describing what pin they should be entering. -->
    <string name="RegistrationLockFragment__enter_the_pin_you_created_for_your_account">وہ پِن درج کریں جو آپ نے اپنے اکاؤنٹ کے لیے تخلیق کیا تھا۔</string>
    <string name="RegistrationLockFragment__enter_alphanumeric_pin">Alphanumeric کا پن درج کریں</string>
    <string name="RegistrationLockFragment__enter_numeric_pin">عددی پن درج کریں</string>
    <string name="RegistrationLockFragment__incorrect_pin_try_again">غلط پن. دوبارہ کوشش کریں.</string>
    <string name="RegistrationLockFragment__forgot_pin">پن بھول گیا؟</string>
    <string name="RegistrationLockFragment__incorrect_pin">غلط پن</string>
    <string name="RegistrationLockFragment__forgot_your_pin">آپ کا پن بھول گیا؟</string>
    <string name="RegistrationLockFragment__not_many_tries_left">بہت ساری کوششیں باقی نہیں ہیں!</string>
    <string name="RegistrationLockFragment__signal_registration_need_help_with_pin_for_android_v2_pin">Signal اندراج - Android کے لئے پن کے ساتھ مدد کی ضرورت ہے (v2 PIN)</string>

    <plurals name="RegistrationLockFragment__for_your_privacy_and_security_there_is_no_way_to_recover">
        <item quantity="one">آپ کی رازداری اور سیکیورٹی کے لیئے آپ کے PIN کی بازیافت کا کوئی راستہ نہیں ہے۔ اگر آپ اپنا PIN یاد نہیں کرسکتے ہیں تو ، غیر فعال ہونے کے%1$d دن کے بعد آپ SMS کے ذریعے دوبارہ تصدیق کر سکتے ہیں۔ اس معاملے میں ، آپ کا اکاؤنٹ صاف ہوجائے گا اور تمام مواد حذف ہوجائے گا۔</item>
        <item quantity="other">آپ کی رازداری اور سیکیورٹی کے لیئے ، آپ کے PIN کی بازیافت کا کوئی راستہ نہیں ہے۔ اگر آپ اپنا PIN یاد نہیں کرسکتے ہیں تو ، آپ غیر فعال%1$d دنوں کے بعد ایس ایم ایس کے ذریعے دوبارہ تصدیق کر سکتے ہیں۔ اس معاملے میں ، آپ کا اکاؤنٹ صاف ہوجائے گا اور تمام مواد حذف ہوجائے گا۔</item>
    </plurals>

    <plurals name="RegistrationLockFragment__incorrect_pin_d_attempts_remaining">
        <item quantity="one">غلط PIN باقی%1$d کوشش</item>
        <item quantity="other">غلط PIN باقی %1$dکوششیں</item>
    </plurals>

    <plurals name="RegistrationLockFragment__if_you_run_out_of_attempts_your_account_will_be_locked_for_d_days">
        <item quantity="one">اگر آپ کوششوں سے باہر نکل جاتے ہیں تو آپ کا اکاؤنٹ %1$dدن کے لئے بند ہوجاتا ہے۔ %1$d دن کے غیر فعال ہونے کے بعد ، آپ اپنے PIN کے بغیر دوبارہ اندراج کرسکتے ہیں۔ آپ کا اکاؤنٹ مٹا دیا جائے گا اور سارا مواد حذف ہوجائے گا۔</item>
        <item quantity="other">اگر آپ کوششوں سے باہر نکل جاتے ہیں تو آپ کا اکاؤنٹ %1$d دنوں کے لئے بند ہوجاتا ہے۔ %1$d دنوں کے غیر فعال ہونے کے بعد ، آپ اپنے PIN کے بغیر دوبارہ اندراج کرسکتے ہیں۔ آپ کا اکاؤنٹ مٹا دیا جائے گا اور سارا مواد حذف ہوجائے گا۔</item>
    </plurals>

    <plurals name="RegistrationLockFragment__you_have_d_attempts_remaining">
        <item quantity="one">آپ کے پاس باقی %1$dکوشش باقی ہیں۔</item>
        <item quantity="other">آپ کے پاس باقی%1$d کوششیں باقی ہیں۔</item>
    </plurals>

    <plurals name="RegistrationLockFragment__d_attempts_remaining">
        <item quantity="one">%1$dباقی کوشش</item>
        <item quantity="other">%1$dباقی کوششیں</item>
    </plurals>

    <!-- CalleeMustAcceptMessageRequestDialogFragment -->
    <string name="CalleeMustAcceptMessageRequestDialogFragment__s_will_get_a_message_request_from_you">%1$s کو آپ کی طرف سے میسج کی درخواست مل جائے گی۔ ایک بار جب آپ کی میسج کی درخواست قبول ہوجائے تو آپ کال کرسکتے ہیں۔</string>

    <!-- KBS Megaphone -->
    <string name="KbsMegaphone__create_a_pin">ایک پن بنائیں</string>
    <string name="KbsMegaphone__pins_keep_information_thats_stored_with_signal_encrytped">PINs وہ معلومات رکھتے ہیں جو Signal کے خفیہ کردہ کے ساتھ ذخیرہ ہوتا ہے۔</string>
    <string name="KbsMegaphone__create_pin">پن بنائیں</string>

    <!-- transport_selection_list_item -->
    <string name="transport_selection_list_item__transport_icon">ٹرانسپورٹ آئکن</string>
    <string name="ConversationListFragment_loading">لوڈ ہو رہا ہے۔۔۔</string>
    <string name="CallNotificationBuilder_connecting">منسلک ہورہا ہے۔۔۔۔۔</string>
    <string name="Permissions_permission_required">اجازت ضروری ہے</string>
    <string name="ConversationActivity_signal_needs_sms_permission_in_order_to_send_an_sms">Signal کو ایس ایم ایس بھیجنے کے لیے ایس ایم ایس کی اجازت کی ضرورت ہے، لیکن یہ مستقل طور کے لیے نہیں ہیں۔ برائے مہربانی ایپ کی ترتیبات میں جائیں، \"اجازت\" منتخب کریں اور \"ایس ایم ایس\" فعال کریں۔</string>
    <string name="Permissions_continue">جاری رکھیں</string>
    <string name="Permissions_not_now">ابھی نہیں</string>
    <string name="conversation_activity__enable_signal_messages">SIGNAL پیغامات فعال کریں</string>
    <string name="SQLCipherMigrationHelper_migrating_signal_database">Signal ڈیٹا بیس منتقل ہو رہا ہے</string>
    <string name="PushDecryptJob_new_locked_message">نیا پیغام لاک ہے</string>
    <string name="PushDecryptJob_unlock_to_view_pending_messages">زیر غور پیغامات دیکھنے کے لیے لاک کھولیں</string>
    <string name="enter_backup_passphrase_dialog__backup_passphrase">فاسفریز بیک اپ کریں</string>
    <string name="backup_enable_dialog__backups_will_be_saved_to_external_storage_and_encrypted_with_the_passphrase_below_you_must_have_this_passphrase_in_order_to_restore_a_backup">بیک اپ کو بیرونی اسٹوریج میں محفوظ کیا جائے گا اور نیچے پاسفریز کے ساتھ خفیہ کاری ہوگی۔ بیک اپ بحال کرنے کے لئے آپ کے پاس یہ پاس فریز ہونا ضروری ہے۔</string>
    <string name="backup_enable_dialog__you_must_have_this_passphrase">بیک اپ بحال کرنے کے لیئے آپ کے پاس یہ پاس فریز ہونا ضروری ہے۔</string>
    <string name="backup_enable_dialog__folder">فولڈر</string>
    <string name="backup_enable_dialog__i_have_written_down_this_passphrase">میں نے یہ پاسفریز نیچے لکھا ہے۔اس کے بغیر، یہ بیک اپ بحال کرنے کے قابل نہیں گا۔</string>
    <string name="registration_activity__restore_backup">بیک اپ بحال کریں</string>
    <string name="registration_activity__transfer_or_restore_account">اکاؤنٹ کو منتقل یا بحال کریں</string>
    <string name="registration_activity__transfer_account">اکاؤنٹ منتقل کریں</string>
    <string name="registration_activity__skip">چھوڑ دو</string>
    <string name="preferences_chats__chat_backups">گفتگو کا بیک اپ</string>
    <string name="preferences_chats__transfer_account">اکاؤنٹ منتقل کریں</string>
    <string name="preferences_chats__transfer_account_to_a_new_android_device">اکاؤنٹ کو کسی نئے Android ڈیوائس میں منتقل کریں</string>
    <string name="RegistrationActivity_enter_backup_passphrase">بیک اپ فاسفریز داخل کریں</string>
    <string name="RegistrationActivity_restore">بحال کریں</string>
    <string name="RegistrationActivity_backup_failure_downgrade">Signal کے نئے ورژن سے بیک اپ درآمد نہیں ہو سکتا</string>
    <string name="RegistrationActivity_incorrect_backup_passphrase">بیک اپ پاسفریز غلط ہے</string>
    <string name="RegistrationActivity_checking">جانچ پڑتال ہو رہی ہے۔۔۔</string>
    <string name="RegistrationActivity_d_messages_so_far">%1$dپیغامات بہت دور ہیں۔۔۔</string>
    <string name="RegistrationActivity_restore_from_backup">بیک اپ سے بحال کریں؟</string>
    <string name="RegistrationActivity_restore_your_messages_and_media_from_a_local_backup">مقامی بیک اپ سے اپنے پیغامات اور میڈیا کو بحال کریں۔ اگر آپ ابھی بحال نہیں کرتے ہیں تو ، آپ بعد میں بحال نہیں کرسکیں گے۔</string>
    <string name="RegistrationActivity_backup_size_s">بیک اپ مقدار:%1$s</string>
    <string name="RegistrationActivity_backup_timestamp_s">بیک اپ ٹائم اسٹیمپ:%1$s</string>
    <string name="BackupDialog_enable_local_backups">عام بیک اپ فعال کریں؟</string>
    <string name="BackupDialog_enable_backups">بیک اپ فعال کریں</string>
    <string name="BackupDialog_please_acknowledge_your_understanding_by_marking_the_confirmation_check_box">براہ کرم تصدیق باکس کو نشان لگا کرکے اپنی سمجھ بوجھ کو تسلیم کریں۔</string>
    <string name="BackupDialog_delete_backups">بیک اپ حذف کریں؟</string>
    <string name="BackupDialog_disable_and_delete_all_local_backups">تمام عام بیک اپ غیر فعال اور حذف کریں؟</string>
    <string name="BackupDialog_delete_backups_statement">بیک اپ حذف کریں</string>
    <string name="BackupDialog_to_enable_backups_choose_a_folder">بیک اپ کو فعال کرنے کیلئے ، ایک فولڈر منتخب کریں۔ بیک اپ کو اس جگہ پر محفوظ کرلیا جائے گا۔</string>
    <string name="BackupDialog_choose_folder">فولڈر منتخب کریں</string>
    <string name="BackupDialog_copied_to_clipboard">کلپ بورڈ کو کاپی کریں</string>
    <string name="BackupDialog_no_file_picker_available">کوئی file picker دستیاب نہیں ہے۔</string>
    <string name="BackupDialog_enter_backup_passphrase_to_verify">تصدیق کے لئے اپنا بیک اپ پاس فریز درج کریں</string>
    <string name="BackupDialog_verify">تصدیق کریں</string>
    <string name="BackupDialog_you_successfully_entered_your_backup_passphrase">آپ نے کامیابی کے ساتھ اپنا بیک اپ پاس فریز درج کیا</string>
    <string name="BackupDialog_passphrase_was_not_correct">پاسفریز صحیح نہیں تھا</string>
    <string name="LocalBackupJob_creating_signal_backup">Molly بیک اپ تخلیق کیا جا رہا ہے…</string>
    <!-- Title for progress notification shown in a system notification while verifying a recent backup. -->
    <string name="LocalBackupJob_verifying_signal_backup">Molly بیک اپ کی تصدیق کر رہے ہیں…</string>
    <string name="LocalBackupJobApi29_backup_failed">بیک اپ ناکام ہوگیا</string>
    <string name="LocalBackupJobApi29_your_backup_directory_has_been_deleted_or_moved">آپ کی بیک اپ ڈائرکٹری کو حذف یا منتقل کردیا گیا ہے۔</string>
    <string name="LocalBackupJobApi29_your_backup_file_is_too_large">اس حجم پر آپ کی بیک اپ فائل ذخیرہ کرنے کیلئے بہت بڑی ہے۔</string>
    <string name="LocalBackupJobApi29_there_is_not_enough_space">آپ کا بیک اپ محفوظ کرنے کے لئے کافی جگہ نہیں ہے۔</string>
    <!-- Error message shown if a newly created backup could not be verified as accurate -->
    <string name="LocalBackupJobApi29_your_backup_could_not_be_verified">آپ کا حالیہ بیک اپ تخلیق اور اس کی تصدیق نہیں کی جا سکی۔ براہ کرم ایک نیا بیک اپ تخلیق کریں۔</string>
    <!-- Error message shown if a very large attachment is encountered during the backup creation and causes the backup to fail -->
    <string name="LocalBackupJobApi29_your_backup_contains_a_very_large_file">آپ کے بیک اپ میں ایک بہت بڑی فائل شامل ہے جسے بیک اپ نہیں کیا جا سکتا۔ براہ کرم اسے حذف کریں اور ایک نیا بیک اپ تخلیق کریں۔</string>
    <string name="LocalBackupJobApi29_tap_to_manage_backups">بیک اپ کا انتظام کرنے کے لئے ٹیپ کریں۔</string>
    <string name="RegistrationActivity_wrong_number">غلط نمبر؟</string>
    <!--    Countdown to when the user can request a new code via phone call during registration.-->
    <string name="RegistrationActivity_call_me_instead_available_in">مجھے کال کریں (%1$02d:%2$02d)</string>
    <!--    Countdown to when the user can request a new SMS code during registration.-->
    <string name="RegistrationActivity_resend_sms_available_in">کوڈ دوبارہ بھیجیں (%1$02d:%2$02d)</string>
    <string name="RegistrationActivity_contact_signal_support">Signal رابطہ سپورٹ کریں</string>
    <string name="RegistrationActivity_code_support_subject">Signal رجسٹریشن- Android کے لیے تصدیقی کوڈ درج کریں</string>
    <string name="RegistrationActivity_incorrect_code">غلط کوڈ</string>
    <string name="BackupUtil_never">کبھی نہیں</string>
    <string name="BackupUtil_unknown">نامعلوم</string>
    <string name="preferences_app_protection__see_my_phone_number">میرا فون نمبر دیکھیں</string>
    <string name="preferences_app_protection__find_me_by_phone_number">مجھے فون نمبر کے ذریعے تلاش کریں</string>
    <!-- Phone number heading displayed as a screen title -->
    <string name="preferences_app_protection__phone_number">فون نمبر</string>
    <!-- Subtext below option to launch into phone number privacy settings screen -->
    <string name="preferences_app_protection__choose_who_can_see">منتخب کریں کہ کون آپ کا فون نمبر دیکھ سکتا ہے اور کون اس کے ذریعے Signal پر آپ سے رابطہ کر سکتا ہے۔</string>
    <!-- Section title above two radio buttons for enabling and disabling phone number display -->
    <string name="PhoneNumberPrivacySettingsFragment__who_can_see_my_number">میرا نمبر کون دیکھ سکتا ہے</string>
    <!-- Subtext below radio buttons when who can see my number is set to nobody -->
    <string name="PhoneNumberPrivacySettingsFragment__nobody_will_see">Signal پر کوئی بھی آپ کا فون نمبر نہیں دیکھ سکے گا</string>
    <!-- Section title above two radio buttons for enabling and disabling whether users can find me by my phone number  -->
    <string name="PhoneNumberPrivacySettingsFragment__who_can_find_me_by_number">کون مجھے میرے نمبر کے ذریعے تلاش کر سکتا ہے</string>
    <!-- Subtext below radio buttons when who can see my number is set to everyone -->
    <string name="PhoneNumberPrivacySettingsFragment__your_phone_number">آپ کا فون نمبر ان لوگوں اور گروپس کو نظر آئے گا جنہیں آپ میسج کرتے ہیں۔ جن لوگوں کے فون رابطوں میں آپ کا نمبر محفوظ ہے وہ بھی اسے Signal پر دیکھیں گے۔</string>
    <string name="PhoneNumberPrivacy_everyone">ہر ایک</string>
    <string name="PhoneNumberPrivacy_my_contacts">میرے رابطے</string>
    <string name="PhoneNumberPrivacy_nobody">کوئی نہیں</string>
    <string name="PhoneNumberPrivacy_everyone_see_description">آپ کا فون نمبر ان تمام لوگوں اور گروپوں کے لئے قابل رسائی ہوگا جو آپ پیغام دیتے ہیں۔</string>
    <string name="PhoneNumberPrivacy_everyone_find_description">جس کے بھی رابطوں میں آپ کا فون نمبر ہے وہ آپ کو Signal پر بطور رابطہ نظر آئے گا۔ دوسرے آپ کو تلاش میں ڈھونڈیں گے۔</string>
    <string name="preferences_app_protection__screen_lock">سکرین لاک</string>
    <string name="preferences_app_protection__lock_signal_access_with_android_screen_lock_or_fingerprint">لاک Signal انڈروئد سکرین لاک یا فنگر پرنٹ کے ساتھ رسائی کر چکا ہے</string>
    <string name="preferences_app_protection__screen_lock_inactivity_timeout">غیر سرگرمی سکرین لاک کا وقت ختم ہو چکا ہے</string>
    <string name="preferences_app_protection__signal_pin">Signal پن</string>
    <string name="preferences_app_protection__create_a_pin">ایک پن بنائیں</string>
    <string name="preferences_app_protection__change_your_pin">اپنا پن تبدیل کریں</string>
    <string name="preferences_app_protection__pin_reminders">PIN یاددہانی</string>
    <string name="preferences_app_protection__turn_off">بند کریں</string>
    <string name="preferences_app_protection__confirm_pin">پن کی تصدیق کریں</string>
    <string name="preferences_app_protection__confirm_your_signal_pin">اپنے سگنل پن کی تصدیق کریں</string>
    <string name="preferences_app_protection__make_sure_you_memorize_or_securely_store_your_pin">اس بات کو یقینی بنائیں کہ آپ اپنے PIN کو حفظ یا محفوظ طریقے سے محفوظ کریں کیونکہ اسے بازیافت نہیں کیا جاسکتا ہے۔ اگر آپ اپنا پن بھول جاتے ہیں تو ، اپنے Signal اکاؤنٹ کی دوبارہ رجسٹریشن کرتے وقت آپ ڈیٹا کھو سکتے ہیں۔</string>
    <string name="preferences_app_protection__incorrect_pin_try_again">غلط پن. دوبارہ کوشش کریں.</string>
    <string name="preferences_app_protection__failed_to_enable_registration_lock">رجسٹریشن لاک کو فعال کرنے میں ناکام۔</string>
    <string name="preferences_app_protection__failed_to_disable_registration_lock">رجسٹریشن لاک کو غیر فعال کرنے میں ناکام۔</string>
    <string name="AppProtectionPreferenceFragment_none">کوئی نہیں</string>
    <string name="preferences_app_protection__registration_lock">رجسٹریشن لاک</string>
    <string name="RegistrationActivity_you_must_enter_your_registration_lock_PIN">آپ لازمی اپنا رجسٹریشن لاک پن داخل کریں</string>
    <string name="RegistrationActivity_your_pin_has_at_least_d_digits_or_characters">آپ کے پن میں کم از کم %1$d ہندسے یا حرف ہیں</string>
    <string name="RegistrationActivity_too_many_attempts">بہت زیادہ کوششیں</string>
    <string name="RegistrationActivity_you_have_made_too_many_incorrect_registration_lock_pin_attempts_please_try_again_in_a_day">آپ بہت زیادہ غلط رجسٹریشن لاک پن کوششیں کر چکے ہیں۔ براہ کرم ایک دن میں دوبارہ تلاش کریں۔</string>
    <string name="RegistrationActivity_you_have_made_too_many_attempts_please_try_again_later">آپ نے بہت زیادہ کوششیں کی ہیں۔ براہ کرم کچھ دیر بعد کوشش کریں.</string>
    <string name="RegistrationActivity_error_connecting_to_service">سروس سے رابطے میں غلطی ہو رہی ہے</string>
    <string name="preferences_chats__backups">بیک اپس</string>
    <string name="prompt_passphrase_activity__signal_is_locked">Molly لاک ہے</string>
    <string name="prompt_passphrase_activity__tap_to_unlock">لاک کھولنے کے لیے ٹیپ کریں</string>
    <string name="Recipient_unknown">نامعلوم</string>

    <!-- TransferOrRestoreFragment -->
    <string name="TransferOrRestoreFragment__transfer_or_restore_account">اکاؤنٹ کو منتقل یا بحال کریں</string>
    <string name="TransferOrRestoreFragment__if_you_have_previously_registered_a_signal_account">اگر آپ پہلے Signal اکاؤنٹ رجسٹرڈ کر چکے ہیں تو ، آپ اپنا اکاؤنٹ اور پیغامات منتقل یا بحال کرسکتے ہیں</string>
    <string name="TransferOrRestoreFragment__transfer_from_android_device">Android آلہ سے منتقل کریں</string>
    <string name="TransferOrRestoreFragment__transfer_your_account_and_messages_from_your_old_android_device">اپنے پرانے Android آلہ سے اپنا اکاؤنٹ اور پیغامات منتقل کریں۔ آپ کو اپنے پرانے آلے تک رسائی کی ضرورت ہے۔</string>
    <string name="TransferOrRestoreFragment__you_need_access_to_your_old_device">آپ کو اپنے پرانے آلے تک رسائی کی ضرورت ہے۔</string>
    <string name="TransferOrRestoreFragment__restore_from_backup">بیک اپ سے بحال کریں</string>
    <string name="TransferOrRestoreFragment__restore_your_messages_from_a_local_backup">اپنے پیغامات کو مقامی بیک اپ سے بحال کریں۔ اگر آپ ابھی بحال نہیں کرتے ہیں تو ، آپ بعد میں بحال نہیں کرسکیں گے۔</string>

    <!-- NewDeviceTransferInstructionsFragment -->
    <string name="NewDeviceTransferInstructions__open_signal_on_your_old_android_phone">اپنے پرانے Android فون پر Signal کھولیں</string>
    <string name="NewDeviceTransferInstructions__continue">جاری رکھیں</string>
    <string name="NewDeviceTransferInstructions__first_bullet">1.</string>
    <string name="NewDeviceTransferInstructions__tap_on_your_profile_photo_in_the_top_left_to_open_settings">ترتیبات کو کھولنے کے لئے بائیں طرف اوپر اپنے پروفائل فوٹو پر ٹیپ کریں</string>
    <string name="NewDeviceTransferInstructions__second_bullet">2.</string>
    <string name="NewDeviceTransferInstructions__tap_on_account">"\'اکاؤنٹ\' پر ٹیپ کریں"</string>
    <string name="NewDeviceTransferInstructions__third_bullet">3.</string>
    <string name="NewDeviceTransferInstructions__tap_transfer_account_and_then_continue_on_both_devices">"\"ٹرانسفر اکاؤنٹ\" پر ٹیپ کریں اور پھر دونوں ڈیوائسز پر \"جاری رکھیں\""</string>

    <!-- NewDeviceTransferSetupFragment -->
    <string name="NewDeviceTransferSetup__preparing_to_connect_to_old_android_device">پرانے Android آلہ سے مربوط ہونے کی تیاری…</string>
    <string name="NewDeviceTransferSetup__take_a_moment_should_be_ready_soon">ایک لمحے کے بعد ، جلد ہی تیار ہونا چاہئے</string>
    <string name="NewDeviceTransferSetup__waiting_for_old_device_to_connect">پرانے Android آلہ سے رابطہ قائم ہونے کا انتظار ہے…</string>
    <string name="NewDeviceTransferSetup__signal_needs_the_location_permission_to_discover_and_connect_with_your_old_device">Molly کو آپ کے پرانے Android آلہ کو دریافت کرنے اور ان سے مربوط ہونے کے لئے مقام کی اجازت درکار ہے۔</string>
    <string name="NewDeviceTransferSetup__signal_needs_location_services_enabled_to_discover_and_connect_with_your_old_device">Molly کو آپ کے پرانے Android آلہ کو دریافت کرنے اور ان سے مربوط ہونے کے لئے مقام کی خدمات کو فعال کرنے کی ضرورت ہے۔</string>
    <string name="NewDeviceTransferSetup__signal_needs_wifi_on_to_discover_and_connect_with_your_old_device">Molly کو آپ کے پرانے Android آلہ کو دریافت کرنے اور ان سے مربوط ہونے کیلئے Wi-Fi کی ضرورت ہے۔ Wi-Fi کو چلانے کی ضرورت ہے لیکن اسے Wi-Fi نیٹ ورک سے متصل ہونا ضروری نہیں ہے۔</string>
    <string name="NewDeviceTransferSetup__sorry_it_appears_your_device_does_not_support_wifi_direct">معذرت ، ایسا لگتا ہے کہ یہ آلہ Wi-Fi Direct کی حمایت نہیں کرتا ہے۔ Molly آپ کے پرانے Android آلہ کو دریافت کرنے اور ان سے مربوط ہونے کیلئے Wi-Fi Direct کا استعمال کرتا ہے۔ آپ اب بھی اپنے پرانے Android آلہ سے اپنے اکاؤنٹ کو بحال کرنے کے لئے بیک اپ بحال کرسکتے ہیں۔</string>
    <string name="NewDeviceTransferSetup__restore_a_backup">بیک اپ بحال کریں</string>
    <string name="NewDeviceTransferSetup__an_unexpected_error_occurred_while_attempting_to_connect_to_your_old_device">آپ کے پرانے Android آلہ سے رابطہ قائم کرنے کی کوشش کے دوران ایک غیر متوقع خرابی پیش آگئی۔</string>

    <!-- OldDeviceTransferSetupFragment -->
    <string name="OldDeviceTransferSetup__searching_for_new_android_device">نئے Android آلہ کی تلاش ہو رہی ہے…</string>
    <string name="OldDeviceTransferSetup__signal_needs_the_location_permission_to_discover_and_connect_with_your_new_device">آپ کے نئے Android آلہ کو دریافت کرنے اور ان سے رابطہ کرنے کیلئے Molly کو مقام کی اجازت درکار ہے۔</string>
    <string name="OldDeviceTransferSetup__signal_needs_location_services_enabled_to_discover_and_connect_with_your_new_device">آپ کے نئے Android آلہ کو دریافت کرنے اور ان سے مربوط ہونے کے لئے Molly کو مقام کی خدمات کی ضرورت ہوتی ہے۔</string>
    <string name="OldDeviceTransferSetup__signal_needs_wifi_on_to_discover_and_connect_with_your_new_device">Molly کو آپ کے نئے Android آلہ کو دریافت کرنے اور ان سے مربوط ہونے کے لئے Wi-Fi کی ضرورت ہے۔ Wi-Fi کو چلانے کی ضرورت ہے لیکن اسے Wi-Fi نیٹ ورک سے متصل ہونا ضروری نہیں ہے۔</string>
    <string name="OldDeviceTransferSetup__sorry_it_appears_your_device_does_not_support_wifi_direct">معذرت ، ایسا لگتا ہے کہ یہ آلہ Wi-Fi Direct کی حمایت نہیں کرتا ہے۔ Molly آپ کے نئے Android آلہ کو دریافت کرنے اور ان سے مربوط ہونے کیلئے Wi-Fi Direct کا استعمال کرتا ہے۔ آپ اب بھی اپنے نئے Android آلہ پر اپنے اکاؤنٹ کو بحال کرنے کے لئے بیک اپ تشکیل دے سکتے ہیں۔</string>
    <string name="OldDeviceTransferSetup__create_a_backup">بیک اپ بنائیں</string>
    <string name="OldDeviceTransferSetup__an_unexpected_error_occurred_while_attempting_to_connect_to_your_old_device">آپ کے نئے Android آلہ سے رابطہ قائم کرنے کی کوشش کے دوران ایک غیر متوقع نقص پیش آگیا۔</string>

    <!-- DeviceTransferSetupFragment -->
    <string name="DeviceTransferSetup__unable_to_open_wifi_settings">Wi-Fi ترتیبات کو کھولنے سے قاصر ہے۔ براہ کرم دستی طور پر Wi-Fi آن کریں۔</string>
    <string name="DeviceTransferSetup__grant_location_permission">\'Location\' تک رسائی فراہم کریں</string>
    <string name="DeviceTransferSetup__turn_on_location_services">مقام کی خدمات کو آن کریں</string>
    <string name="DeviceTransferSetup__turn_on_wifi">Wi-Fi آن کریں</string>
    <string name="DeviceTransferSetup__error_connecting">رابطہ قائم کرنے میں خرابی</string>
    <string name="DeviceTransferSetup__retry">دوبارہ کوشش کریں</string>
    <string name="DeviceTransferSetup__submit_debug_logs">ڈیبگ لاگز جمع کروائیں</string>
    <string name="DeviceTransferSetup__verify_code">کوڈ کی تصدیق کریں</string>
    <string name="DeviceTransferSetup__verify_that_the_code_below_matches_on_both_of_your_devices">تصدیق کریں کہ نیچے دیے گئے کوڈ آپ کے دونوں ڈیوائسز پر ملتے ہیں۔ پھر جاری رکھیں پر ٹیپ کریں۔</string>
    <string name="DeviceTransferSetup__the_numbers_do_not_match">نمبر مماثل نہیں ہیں</string>
    <string name="DeviceTransferSetup__continue">جاری رکھیں</string>
    <string name="DeviceTransferSetup__if_the_numbers_on_your_devices_do_not_match_its_possible_you_connected_to_the_wrong_device">اگر آپ کے آلات پر نمبر مماثل نہیں ہیں تو ، یہ ممکن ہے کہ آپ غلط آلے سے جڑے ہوں۔ اس کو ٹھیک کرنے کے لئے ٹرانسفر کو روکیں اور دوبارہ کوشش کریں ، اور اپنے دونوں آلات کو قریب رکھیں۔</string>
    <string name="DeviceTransferSetup__stop_transfer">منتقلی بند کرو</string>
    <string name="DeviceTransferSetup__unable_to_discover_old_device">پرانا آلہ دریافت کرنے سے قاصر ہے</string>
    <string name="DeviceTransferSetup__unable_to_discover_new_device">نیا آلہ دریافت کرنے سے قاصر ہے</string>
    <string name="DeviceTransferSetup__make_sure_the_following_permissions_are_enabled">یقینی بنائیں کہ درج ذیل اجازتیں اور خدمات اہل ہیں:</string>
    <string name="DeviceTransferSetup__location_permission">location کی اجازت</string>
    <string name="DeviceTransferSetup__location_services">Location services</string>
    <string name="DeviceTransferSetup__wifi">Wi-Fi</string>
    <string name="DeviceTransferSetup__on_the_wifi_direct_screen_remove_all_remembered_groups_and_unlink_any_invited_or_connected_devices">Wi-Fi ڈائریکٹ اسکرین پر ، یاد کردہ تمام گروپس کو ہٹا دیں اور کسی بھی مدعو یا منسلک آلات کو لنک سے جوڑ دیں۔</string>
    <string name="DeviceTransferSetup__wifi_direct_screen">Wi-Fi ڈائریکٹ اسکرین</string>
    <string name="DeviceTransferSetup__try_turning_wifi_off_and_on_on_both_devices">دونوں آلات پر ، Wi-Fi کو آف اور آن کرنے کی کوشش کریں۔</string>
    <string name="DeviceTransferSetup__make_sure_both_devices_are_in_transfer_mode">یہ یقینی بنائیں کہ دونوں ڈیوائسز ٹرانسفر موڈ میں ہیں</string>
    <string name="DeviceTransferSetup__go_to_support_page">سپورٹ پیج پر جائیں</string>
    <string name="DeviceTransferSetup__try_again">دوبارہ کوشش کریں</string>
    <string name="DeviceTransferSetup__waiting_for_other_device">دوسرے آلہ کا انتظار ہے</string>
    <string name="DeviceTransferSetup__tap_continue_on_your_other_device_to_start_the_transfer">منتقلی شروع کرنے کے لئے اپنے دوسرے آلے پر جاری رکھیں پر ٹیپ کریں۔</string>
    <string name="DeviceTransferSetup__tap_continue_on_your_other_device">اپنے دوسرے آلے پر \'جاری رکھیں\' ٹیپ کریں…</string>

    <!-- NewDeviceTransferFragment -->
    <string name="NewDeviceTransfer__cannot_transfer_from_a_newer_version_of_signal">Signal کے نئے ورژن سے منتقل نہیں ہوسکتا ہے</string>

    <!-- DeviceTransferFragment -->
    <string name="DeviceTransfer__transferring_data">ڈیٹا کی منتقلی</string>
    <string name="DeviceTransfer__keep_both_devices_near_each_other">دونوں آلات ایک دوسرے کے قریب رکھیں۔ آلات بند نہ کریں اور Molly کو کھلا رکھیں۔ منتقلی اختتام سے آخر تک انکرپٹ ہوتی ہیں۔</string>
    <string name="DeviceTransfer__d_messages_so_far">اب تک %1$d پیغامات…</string>
    <!-- Filled in with total percentage of messages transferred -->
    <string name="DeviceTransfer__s_of_messages_so_far">اب تک کُل %1$s%% پیغامات…</string>
    <string name="DeviceTransfer__cancel">منسوخ کریں</string>
    <string name="DeviceTransfer__try_again">دوبارہ کوشش کریں</string>
    <string name="DeviceTransfer__stop_transfer">منتقلی بند کرو</string>
    <string name="DeviceTransfer__all_transfer_progress_will_be_lost">تمام منتقلی کی پیشرفت ختم ہوجائے گی۔</string>
    <string name="DeviceTransfer__transfer_failed">منتقلی ناکام ہوگئی</string>
    <string name="DeviceTransfer__unable_to_transfer">منتقلی کرنے سے قاصر ہے</string>

    <!-- OldDeviceTransferInstructionsFragment -->
    <string name="OldDeviceTransferInstructions__transfer_account">اکاؤنٹ کی منتقلی</string>
    <string name="OldDeviceTransferInstructions__first_bullet">1.</string>
    <string name="OldDeviceTransferInstructions__download_signal_on_your_new_android_device">اپنے نئے Android آلہ پر Molly ڈاؤن لوڈ کریں</string>
    <string name="OldDeviceTransferInstructions__second_bullet">2.</string>
    <string name="OldDeviceTransferInstructions__tap_on_transfer_or_restore_account">"\"اکاؤنٹ کی منتقلی یا بحالی\" پر ٹیپ کریں"</string>
    <string name="OldDeviceTransferInstructions__third_bullet">3.</string>
    <string name="OldDeviceTransferInstructions__select_transfer_from_android_device_when_prompted_and_then_continue">"اشارہ کرنے پر \"Android ڈیوائس سے ٹرانسفر\" منتخب کریں اور پھر \"جاری رکھیں\"۔ دونوں آلات قریب رکھیں۔"</string>
    <string name="OldDeviceTransferInstructions__continue">جاری رکھیں</string>

    <!-- OldDeviceTransferComplete -->
    <string name="OldDeviceTransferComplete__go_to_your_new_device">اپنے نئے آلے پر جائیں</string>
    <string name="OldDeviceTransferComplete__your_signal_data_has_Been_transferred_to_your_new_device">آپ کا Signal ڈیٹا آپ کے نئے آلے میں منتقل کردیا گیا ہے۔ منتقلی کے عمل کو مکمل کرنے کے لئے ، آپ کو اپنے نئے آلے پر اندراج جاری رکھنا ہوگا۔</string>
    <string name="OldDeviceTransferComplete__close">بند کریں</string>

    <!-- NewDeviceTransferComplete -->
    <string name="NewDeviceTransferComplete__transfer_successful">منتقلی کامیاب</string>
    <string name="NewDeviceTransferComplete__transfer_complete">منتقلی مکمل</string>
    <string name="NewDeviceTransferComplete__to_complete_the_transfer_process_you_must_continue_registration">منتقلی کے عمل کو مکمل کرنے کے لئے آپ کو اندراج جاری رکھنا ہوگا۔</string>
    <string name="NewDeviceTransferComplete__continue_registration">رجسٹریشن جاری رکھیں</string>

    <!-- DeviceToDeviceTransferService -->
    <string name="DeviceToDeviceTransferService_content_title">اکاؤنٹ کی منتقلی</string>
    <string name="DeviceToDeviceTransferService_status_ready">اپنے دوسرے Android آلہ سے مربوط ہونے کی تیاری کر رہا ہے…</string>
    <string name="DeviceToDeviceTransferService_status_starting_up">اپنے دوسرے Android آلہ سے مربوط ہونے کی تیاری کر رہا ہے…</string>
    <string name="DeviceToDeviceTransferService_status_discovery">آپ کے دوسرے Android آلہ کی تلاش ہو رہی ہے…</string>
    <string name="DeviceToDeviceTransferService_status_network_connected">اپنے دوسرے Android آلہ سے مربوط ہو رہا ہے…</string>
    <string name="DeviceToDeviceTransferService_status_verification_required">تصدیق ضروری ہے</string>
    <string name="DeviceToDeviceTransferService_status_service_connected">اکاؤنٹ کی منتقلی…</string>

    <!-- OldDeviceTransferLockedDialog -->
    <string name="OldDeviceTransferLockedDialog__complete_registration_on_your_new_device">اپنے نئے آلے پر مکمل رجسٹریشن کریں</string>
    <string name="OldDeviceTransferLockedDialog__your_signal_account_has_been_transferred_to_your_new_device">آپ کا Signal اکاؤنٹ آپ کے نئے آلے میں منتقل کردیا گیا ہے ، لیکن جاری رکھنے کے لئے آپ کو اس پر اندراج مکمل کرنا ہوگا۔ Signal اس آلہ پر غیر فعال ہوگا۔</string>
    <string name="OldDeviceTransferLockedDialog__done">ہو گیا</string>
    <string name="OldDeviceTransferLockedDialog__cancel_and_activate_this_device">اس آلہ کو منسوخ اور چالو کریں</string>

    <!-- AdvancedPreferenceFragment -->

    <!-- RecipientBottomSheet -->
    <string name="RecipientBottomSheet_block">بلاک کریں</string>
    <string name="RecipientBottomSheet_unblock">اَن بلاک کریں</string>
    <string name="RecipientBottomSheet_add_to_contacts">رابطوں میں شامل کریں</string>
    <!-- Error message that displays when a user tries to tap to view system contact details but has no app that supports it -->
    <string name="RecipientBottomSheet_unable_to_open_contacts">روابط کھولنے کے قابل ایپ تلاش نہیں کر سکتے۔</string>
    <string name="RecipientBottomSheet_add_to_a_group">کسی گروپ میں شامل کریں</string>
    <string name="RecipientBottomSheet_add_to_another_group">کسی دوسرے گروپ میں شامل کریں</string>
    <string name="RecipientBottomSheet_view_safety_number">حفاظتی نمبر دیکھیں</string>
    <string name="RecipientBottomSheet_make_admin">منتظم بنائیں</string>
    <string name="RecipientBottomSheet_remove_as_admin">منتظم کی حیثیت سے ہٹائیں</string>
    <string name="RecipientBottomSheet_remove_from_group">گروپ سے ہٹائیں</string>

    <string name="RecipientBottomSheet_remove_s_as_group_admin">%1$s کو گروپ منتظم کی حیثیت سے ہٹائیں؟</string>
    <string name="RecipientBottomSheet_s_will_be_able_to_edit_group">"\"%1$s\" اس گروپ اور اس کے ممبروں میں ترمیم کرنے کے قابل ہو جائے گا۔"</string>

    <string name="RecipientBottomSheet_remove_s_from_the_group">%1$s کو گروپ سے ہٹائیں؟</string>
    <!-- Dialog message shown when removing someone from a group with group link being active to indicate they will not be able to rejoin -->
    <string name="RecipientBottomSheet_remove_s_from_the_group_they_will_not_be_able_to_rejoin">گروپ سے %1$s ہٹائیں؟ وہ گروپ لنک کے ذریعے دوبارہ شامل ہونے سے قاصر ہوں گے۔</string>
    <string name="RecipientBottomSheet_remove">ہٹا دیں</string>
    <string name="RecipientBottomSheet_copied_to_clipboard">کلپ بورڈ کو کاپی کریں</string>

    <string name="GroupRecipientListItem_admin">ایڈمن</string>
    <string name="GroupRecipientListItem_approve_description">منظور کریں</string>
    <string name="GroupRecipientListItem_deny_description">انکار کرنا</string>


    <!-- GroupsLearnMoreBottomSheetDialogFragment -->
    <string name="GroupsLearnMore_legacy_vs_new_groups">لیگیسی بمقابلہ نیا گروپ</string>
    <string name="GroupsLearnMore_what_are_legacy_groups">لیگیسی گروپس کیا ہیں؟</string>
    <string name="GroupsLearnMore_paragraph_1">لیگیسی گروپس ایسے گروپس ہیں جو منتظمین اور زیادہ وضاحتی گروپ اپ ڈیٹ جیسے نیو گروپ خصوصیات کے ساتھ مطابقت نہیں رکھتے ہیں۔</string>
    <string name="GroupsLearnMore_can_i_upgrade_a_legacy_group">کیا میں لیگیسی گروپ کو اپ گریڈ کرسکتا ہوں؟</string>
    <string name="GroupsLearnMore_paragraph_2">لیگیسی گروپس کو ابھی نئے گروپس میں اپ گریڈ نہیں کیا جاسکتا ، لیکن اگر آپ Signal کے تازہ ترین ورژن پر ہوں تو آپ ان ہی ممبروں کے ساتھ نیا گروپ تشکیل دے سکتے ہیں۔</string>
    <string name="GroupsLearnMore_paragraph_3">Signal مستقبل میں لیگیسی گروپس کو اپ گریڈ کرنے کا ایک طریقہ پیش کرے گا۔</string>

    <!-- GroupLinkBottomSheetDialogFragment -->
    <string name="GroupLinkBottomSheet_share_hint_requiring_approval">اس لنک کے ساتھ کوئی بھی گروپ کا نام اور تصویر دیکھ سکتا ہے اور اس میں شامل ہونے کی درخواست کرسکتا ہے۔ اس پر اپنے اعتماد والے لوگوں کے ساتھ اشتراک کریں۔</string>
    <string name="GroupLinkBottomSheet_share_hint_not_requiring_approval">اس لنک کے ساتھ کوئی بھی گروپ کا نام اور تصویر دیکھ سکتا ہے اور گروپ میں شامل ہوسکتا ہے۔ اس پر اپنے اعتماد والے لوگوں کے ساتھ اشتراک کریں۔</string>
    <string name="GroupLinkBottomSheet_share_via_signal">Molly کے ذریعے شیئر کریں</string>
    <string name="GroupLinkBottomSheet_copy">کاپی کریں</string>
    <string name="GroupLinkBottomSheet_qr_code">QR کوڈ</string>
    <string name="GroupLinkBottomSheet_share">اشتراک کریں</string>
    <string name="GroupLinkBottomSheet_copied_to_clipboard">کلپ بورڈ کو کاپی کریں</string>
    <string name="GroupLinkBottomSheet_the_link_is_not_currently_active">لنک فی الحال فعال نہیں ہے</string>

    <!-- VoiceNotePlaybackPreparer -->
    <string name="VoiceNotePlaybackPreparer__failed_to_play_voice_message">آڈیو پیغام چلانے میں ناکام</string>

    <!-- VoiceNoteMediaDescriptionCompatFactory -->
    <string name="VoiceNoteMediaItemFactory__voice_message">آڈیو پیغام · %1$s</string>
    <string name="VoiceNoteMediaItemFactory__s_to_s">%1$sسے%2$s</string>

    <!-- StorageUtil -->
    <string name="StorageUtil__s_s">%1$s/%2$s</string>
    <string name="BlockedUsersActivity__s_has_been_blocked">\"%1$s\" کو بلاک کر دیا گیا ہے۔</string>
    <string name="BlockedUsersActivity__failed_to_block_s">\"%1$s\' کو بلاک کرنے میں ناکام</string>
    <string name="BlockedUsersActivity__s_has_been_unblocked">\"%1$s\" کو اَن بلاک کر دیا گیا ہے۔</string>

    <!-- ReviewCardDialogFragment -->
    <string name="ReviewCardDialogFragment__review_members">ممبران کا جائزہ لیں</string>
    <string name="ReviewCardDialogFragment__review_request">نظرثانی کی درخواست</string>
    <string name="ReviewCardDialogFragment__d_group_members_have_the_same_name">%1$dگروپ ممبران کا ایک ہی نام ہے ، ذیل ممبران کا جائزہ لیں اور کارروائی کرنے کا انتخاب کریں۔</string>
    <string name="ReviewCardDialogFragment__if_youre_not_sure">اگر آپ کو یقین نہیں ہے کہ درخواست کس کی ہے تو ، نیچے دیئے گئے رابطوں کا جائزہ لیں اور کارروائی کریں۔</string>
    <string name="ReviewCardDialogFragment__no_other_groups_in_common">کوئی دوسرا گروہ مشترکہ نہیں۔</string>
    <string name="ReviewCardDialogFragment__no_groups_in_common">مشترکہ طور پر کوئی گروپ نہیں۔</string>
    <plurals name="ReviewCardDialogFragment__d_other_groups_in_common">
        <item quantity="one">%1$dمشترکہ گروپ</item>
        <item quantity="other">%1$dمشترکہ گروپس</item>
    </plurals>
    <plurals name="ReviewCardDialogFragment__d_groups_in_common">
        <item quantity="one">%1$dمشترکہ گروپ</item>
        <item quantity="other">%1$d مشترکہ گروپس</item>
    </plurals>
    <string name="ReviewCardDialogFragment__remove_s_from_group">%1$s کو گروپ سے ہٹائیں؟</string>
    <string name="ReviewCardDialogFragment__remove">ہٹا دیں</string>
    <string name="ReviewCardDialogFragment__failed_to_remove_group_member">گروپ ممبر کو ہٹانے میں ناکام۔</string>

    <!-- ReviewCard -->
    <string name="ReviewCard__member">اراکین</string>
    <string name="ReviewCard__request">درخواست</string>
    <string name="ReviewCard__your_contact">آپ کا رابطہ</string>
    <string name="ReviewCard__remove_from_group">گروپ سے ہٹائیں</string>
    <string name="ReviewCard__update_contact">رابطہ اپ ڈیٹ کریں</string>
    <string name="ReviewCard__block">بلاک کریں</string>
    <string name="ReviewCard__delete">حذف کریں</string>
    <string name="ReviewCard__recently_changed">حال ہی میں اپنے پروفائل کا نام %1$s سے تبدیل کرکے %2$s کردیا</string>

    <!-- CallParticipantsListUpdatePopupWindow -->
    <string name="CallParticipantsListUpdatePopupWindow__s_joined">%1$sشامل ہوئے</string>
    <string name="CallParticipantsListUpdatePopupWindow__s_and_s_joined">%1$sاور %2$s شامل ہو گئے</string>
    <string name="CallParticipantsListUpdatePopupWindow__s_s_and_s_joined">%1$s,%2$sاور%3$s شامل ہو گئے</string>
    <string name="CallParticipantsListUpdatePopupWindow__s_s_and_d_others_joined">%1$s،%2$s اور%3$d دوسرے شامل ہوئے</string>
    <string name="CallParticipantsListUpdatePopupWindow__s_left">%1$sچلے گئے</string>
    <string name="CallParticipantsListUpdatePopupWindow__s_and_s_left">%1$s اور %2$s چلے گئے</string>
    <string name="CallParticipantsListUpdatePopupWindow__s_s_and_s_left">%1$s،%2$s اور%3$s چلے گئے</string>
    <string name="CallParticipantsListUpdatePopupWindow__s_s_and_d_others_left">%1$s،%2$s اور%3$d دوسرے چلے گئے</string>

    <string name="CallParticipant__you">آپ</string>
    <string name="CallParticipant__you_on_another_device">آپ (دوسرے آلے پر)</string>
    <string name="CallParticipant__s_on_another_device">%1$s (دوسرے آلے پر)</string>

    <!-- WifiToCellularPopupWindow -->
    <!-- Message shown during a call when the WiFi network is unusable, and cellular data starts to be used for the call instead. -->
    <string name="WifiToCellularPopupWindow__weak_wifi_switched_to_cellular">Wi-Fi کمزور ہے۔ سیلولر پر سوئچ کریں۔</string>

    <!-- DeleteAccountFragment -->
    <string name="DeleteAccountFragment__deleting_your_account_will">اپنا اکاؤنٹ حذف کرنے سے یہ ہو گا:</string>
    <string name="DeleteAccountFragment__enter_your_phone_number">اپنا فون نمبر درج کریں</string>
    <string name="DeleteAccountFragment__delete_account">اکاؤنٹ حذف کریں</string>
    <string name="DeleteAccountFragment__delete_your_account_info_and_profile_photo">اپنے اکاؤنٹ کی معلومات اور پروفائل کی تصویر حذف کریں</string>
    <string name="DeleteAccountFragment__delete_all_your_messages">اپنے تمام میسجز حذف کریں</string>
    <string name="DeleteAccountFragment__delete_s_in_your_payments_account">اپنے ادائیگیوں کے اکاؤنٹ میں %1$s کو حذف کریں</string>
    <string name="DeleteAccountFragment__no_country_code">ملک کا کوئی کوڈ بتایا نہیں ہے</string>
    <string name="DeleteAccountFragment__no_number">کوئی نمبر نہیں بتایا گیا</string>
    <string name="DeleteAccountFragment__the_phone_number">آپ نے جو فون نمبر داخل کیا ہے وہ آپ کے اکاؤنٹ کے مماثل نہیں ہے۔</string>
    <string name="DeleteAccountFragment__are_you_sure">کیا آپ کو یقین ہے کہ آپ اپنا اکاؤنٹ ختم کرنا چاہتے ہیں؟</string>
    <string name="DeleteAccountFragment__this_will_delete_your_signal_account">اس سے آپ کا Signal اکاؤنٹ حذف ہو جائے گا اور ایپلیکیشن کو دوبارہ ری سیٹ کرے گا۔ کارروائی مکمل ہونے کے بعد ایپ بند ہو جائے گی۔</string>
    <string name="DeleteAccountFragment__failed_to_delete_local_data">مقامی ڈیٹا کو حذف کرنے میں ناکام۔ آپ اسے سسٹم ایپلیکیشن کی ترتیبات میں دستی طور پر صاف کرسکتے ہیں۔</string>
    <string name="DeleteAccountFragment__launch_app_settings">ایپ کی ترتیبات لانچ کریں</string>
    <!-- Title of progress dialog shown when a user deletes their account and the process is leaving all groups -->
    <string name="DeleteAccountFragment__leaving_groups">گروپس چھوڑنا…</string>
    <!-- Title of progress dialog shown when a user deletes their account and the process has left all groups -->
    <string name="DeleteAccountFragment__deleting_account">اکاؤنٹ حذف کرنا…</string>
    <!-- Message of progress dialog shown when a user deletes their account and the process is canceling their subscription -->
    <string name="DeleteAccountFragment__canceling_your_subscription">اپنی سبسکرپشن منسوخ کرنا…</string>
    <!-- Message of progress dialog shown when a user deletes their account and the process is leaving groups -->
    <string name="DeleteAccountFragment__depending_on_the_number_of_groups">آپ کتنے گروپس کا حصہ ہیں ان کی تعداد پر منحصر، اس میں کچھ منٹ لگ سکتے ہیں</string>
    <!-- Message of progress dialog shown when a user deletes their account and the process has left all groups -->
    <string name="DeleteAccountFragment__deleting_all_user_data_and_resetting">صارفی ڈیٹا حذف کرنا اور ایپ کو دوبارہ ترتیب دینا</string>
    <!-- Title of error dialog shown when a network error occurs during account deletion -->
    <string name="DeleteAccountFragment__account_not_deleted">اکاؤنٹ حذف نہیں کیا گیا</string>
    <!-- Message of error dialog shown when a network error occurs during account deletion -->
    <string name="DeleteAccountFragment__there_was_a_problem">حذف کی کارروائی کی تکمیل کے دوران مسئلہ پیش آیا تھا۔ اپنا نیٹ ورک کنکشن چیک کریں اور دوبارہ کوشش کریں۔</string>

    <!-- DeleteAccountCountryPickerFragment -->
    <string name="DeleteAccountCountryPickerFragment__search_countries">ممالک تلاش کریں</string>

    <!-- CreateGroupActivity -->
    <string name="CreateGroupActivity__skip">چھوڑ دو</string>
    <plurals name="CreateGroupActivity__d_members">
        <item quantity="one">%1$d رکن</item>
        <item quantity="other">%1$dممبران</item>
    </plurals>

    <!-- ShareActivity -->
    <string name="ShareActivity__share">اشتراک کریں</string>
    <string name="ShareActivity__send">بھیجیں</string>
    <string name="ShareActivity__comma_s">, %1$s</string>
    <!-- Toast when the incoming intent is invalid -->
    <string name="ShareActivity__could_not_get_share_data_from_intent">مرضی سے ڈیٹا شیئر نہیں کر سکتے۔</string>

    <!-- MultiShareDialogs -->
    <string name="MultiShareDialogs__failed_to_send_to_some_users">کچھ صارفین کو بھیجنے میں ناکام</string>
    <string name="MultiShareDialogs__you_can_only_share_with_up_to">آپ صرف %1$d چیٹس تک اشتراک کرسکتے ہیں</string>

    <!-- ChatWallpaperActivity -->

    <!-- ChatWallpaperFragment -->
    <string name="ChatWallpaperFragment__chat_color">چیٹ کا رنگ</string>
    <string name="ChatWallpaperFragment__reset_chat_colors">چیٹ کے رنگوں کو دوبارہ ترتیب دیں</string>
    <string name="ChatWallpaperFragment__reset_chat_color">چیٹ کا رنگ دوبارہ ترتیب دیں</string>
    <string name="ChatWallpaperFragment__reset_chat_color_question">چیٹ کا رنگ دوبارہ ترتیب دیں؟</string>
    <string name="ChatWallpaperFragment__set_wallpaper">وال پیپر سیٹ کریں</string>
    <string name="ChatWallpaperFragment__dark_mode_dims_wallpaper">Dark موڈ وال پیپر کو مدھم کرتا ہے</string>
    <string name="ChatWallpaperFragment__contact_name">رابطے کا نام</string>
    <string name="ChatWallpaperFragment__reset">دوبارہ بحال کریں</string>
    <string name="ChatWallpaperFragment__wallpaper_preview_description">وال پیپر پیش نظارہ</string>
    <string name="ChatWallpaperFragment__would_you_like_to_override_all_chat_colors">کیا آپ چیٹ کے تمام رنگوں کو اوور رائڈ کرنا چاہتے ہیں؟</string>
    <string name="ChatWallpaperFragment__would_you_like_to_override_all_wallpapers">کیا آپ تمام وال پیپروں کو اوور رائڈ کرنا چاہیں گے؟</string>
    <string name="ChatWallpaperFragment__reset_default_colors">پہلے سے طے شدہ رنگوں کو دوبارہ ترتیب دیں</string>
    <string name="ChatWallpaperFragment__reset_all_colors">تمام رنگوں کو دوبارہ ترتیب دیں</string>
    <string name="ChatWallpaperFragment__reset_default_wallpaper">پہلے سے طے شدہ وال پیپر کو دوبارہ ترتیب دیں</string>
    <string name="ChatWallpaperFragment__reset_all_wallpapers">تمام وال پیپر کو دوبارہ ترتیب دیں</string>
    <string name="ChatWallpaperFragment__reset_wallpapers">وال پیپر کو دوبارہ ترتیب دیں</string>
    <string name="ChatWallpaperFragment__reset_wallpaper">وال پیپر کو دوبارہ ترتیب دیں</string>
    <string name="ChatWallpaperFragment__reset_wallpaper_question">وال پیپر کو دوبارہ ترتیب دیں؟</string>

    <!-- ChatWallpaperSelectionFragment -->
    <string name="ChatWallpaperSelectionFragment__choose_from_photos">فوٹو میں سے انتخاب کریں</string>
    <string name="ChatWallpaperSelectionFragment__presets">پریسیٹس</string>

    <!-- ChatWallpaperPreviewActivity -->
    <string name="ChatWallpaperPreviewActivity__preview">پیش نظارہ</string>
    <string name="ChatWallpaperPreviewActivity__set_wallpaper">وال پیپر سیٹ کریں</string>
    <string name="ChatWallpaperPreviewActivity__swipe_to_preview_more_wallpapers">مزید وال پیپرز کا پیش نظارہ کرنے کے لئے سوائپ کریں</string>
    <string name="ChatWallpaperPreviewActivity__set_wallpaper_for_all_chats">تمام چیٹس کیلئے وال پیپر مرتب کریں</string>
    <string name="ChatWallpaperPreviewActivity__set_wallpaper_for_s">%1$s کے لئے وال پیپر سیٹ کریں</string>
    <string name="ChatWallpaperPreviewActivity__viewing_your_gallery_requires_the_storage_permission">اپنے گیلری کو دیکھنے کیلئے اسٹوریج کی اجازت درکار ہے۔</string>

    <!-- WallpaperImageSelectionActivity -->

    <!-- WallpaperCropActivity -->
    <string name="WallpaperCropActivity__pinch_to_zoom_drag_to_adjust">زوم کرنے کے لئے pinch ، ایڈجسٹ کرنے کے لئے گھسیٹیں۔</string>
    <string name="WallpaperCropActivity__set_wallpaper_for_all_chats">تمام چیٹس کیلئے وال پیپر مرتب کریں۔</string>
    <string name="WallpaperCropActivity__set_wallpaper_for_s">%1$s کے لئے وال پیپر سیٹ کریں۔</string>
    <string name="WallpaperCropActivity__error_setting_wallpaper">وال پیپر کی ترتیب میں خامی۔</string>
    <string name="WallpaperCropActivity__blur_photo">تصویر کو دھندلا کرو</string>

    <!-- InfoCard -->
    <string name="payment_info_card_about_mobilecoin">موبائل کوائن کے بارے میں</string>
    <string name="payment_info_card_mobilecoin_is_a_new_privacy_focused_digital_currency">MobileCoin پرائیویسی پر مرتکز نئی ڈیجیٹل کرنسی ہے۔</string>
    <string name="payment_info_card_adding_funds">فنڈز کا اضافہ</string>
    <string name="payment_info_card_you_can_add_funds_for_use_in">آپ اپنے Wallet کے پتے پر موبائل کوائن بھیج کر Molly میں استعمال کے لئے فنڈز شامل کرسکتے ہیں۔</string>
    <string name="payment_info_card_cashing_out">کیش آؤٹ</string>
    <string name="payment_info_card_you_can_cash_out_mobilecoin">آپ کبھی بھی ایسے تبادلے پر موبائل کوائن کیش کر سکتے ہیں جو موبائل کوائن کو سپورٹ کرتا ہے۔ اس تبادلے میں صرف اپنے اکاؤنٹ میں ٹرانسفر کریں۔</string>
    <string name="payment_info_card_hide_this_card">یہ کارڈ چھپائیں؟</string>
    <string name="payment_info_card_hide">پوشیدہ کریں</string>
    <!-- Title of save recovery phrase card -->
    <string name="payment_info_card_save_recovery_phrase">ریکوری کی عبارت محفوظ کریں</string>
    <string name="payment_info_card_your_recovery_phrase_gives_you">آپ کی بازیابی کا جملہ آپ کو اپنے ادائیگیوں کے اکاؤنٹ کو بحال کرنے کا ایک اور طریقہ فراہم کرتا ہے۔</string>
    <!-- Button in save recovery phrase card -->
    <string name="payment_info_card_save_your_phrase">اپنی عبارت محفوظ کریں</string>
    <string name="payment_info_card_update_your_pin">اپنا پن اپ ڈیٹ کریں</string>
    <string name="payment_info_card_with_a_high_balance">اعلی بیلنس کے ساتھ ، آپ اپنے اکاؤنٹ میں مزید تحفظ شامل کرنے کے لئے کسی حرفی نمبر کو اپ ڈیٹ کرنا چاہتے ہو۔</string>
    <string name="payment_info_card_update_pin">پن کو اپ ڈیٹ کریں</string>

  <!-- Removed by excludeNonTranslatables <string name="payment_info_card__learn_more__about_mobilecoin" translatable="false">https://support.signal.org/hc/articles/360057625692#payments_which_ones</string> -->
  <!-- Removed by excludeNonTranslatables <string name="payment_info_card__learn_more__adding_to_your_wallet" translatable="false">https://support.signal.org/hc/articles/360057625692#payments_transfer_from_exchange</string> -->
  <!-- Removed by excludeNonTranslatables <string name="payment_info_card__learn_more__cashing_out" translatable="false">https://support.signal.org/hc/articles/360057625692#payments_transfer_to_exchange</string> -->

    <!-- DeactivateWalletFragment -->
    <string name="DeactivateWalletFragment__deactivate_wallet">Wallet کو غیر فعال کریں</string>
    <string name="DeactivateWalletFragment__your_balance">آپ کا بیلنس</string>
<<<<<<< HEAD
    <string name="DeactivateWalletFragment__its_recommended_that_you">یہ تجویز کی جاتی ہے کہ ادائیگی غیر فعال کرنے سے پہلے آپ اپنے فنڈز کو دوسرے بٹوے کے پتے پر منتقل کریں۔ اگر آپ ابھی اپنے فنڈز کی منتقلی نہ کرنا چاہتے ہیں تو ، اگر آپ ادائیگیوں کو دوبارہ متحرک کرتے ہیں تو وہ Molly سے منسلک آپ کے پرس میں رہیں گے۔</string>
=======
    <string name="DeactivateWalletFragment__its_recommended_that_you">یہ تجویز پیش کی جاتی ہے کہ پیمنٹس کو غیر فعال کرنے سے قبل آپ اپنے فنڈز کو کسی دوسرے والیٹ ایڈریس پر ٹرانسفر کریں۔ اگر آپ فی الحال اپنے فنڈز کو ٹرانسفر کرنے کا انتخاب نہیں کرنا چاہتے، تو آپ کی جانب سے پیمنٹس کو دوبارہ فعال کرنے کی صورت میں یہ Signal سے لنک کردہ آپ کے والیٹ میں موجود رہیں گے۔</string>
>>>>>>> f3c6f2e3
    <string name="DeactivateWalletFragment__transfer_remaining_balance">باقی بیلنس منتقل کریں</string>
    <string name="DeactivateWalletFragment__deactivate_without_transferring">منتقلی کے بغیر غیر فعال کریں</string>
    <string name="DeactivateWalletFragment__deactivate">غیر فعال کریں</string>
    <string name="DeactivateWalletFragment__deactivate_without_transferring_question">منتقلی کے بغیر غیر فعال کریں؟</string>
<<<<<<< HEAD
    <string name="DeactivateWalletFragment__your_balance_will_remain">اگر آپ ادائیگیوں کو دوبارہ فعال کرنے کا انتخاب کرتے ہیں تو آپ کا بیلنس Molly سے منسلک آپ کے Wallet میں رہے گا۔</string>
=======
    <string name="DeactivateWalletFragment__your_balance_will_remain">اگر آپ پیمنٹس کو دوبارہ فعال کرنے کا انتخاب کرتے ہیں تو آپ کا بیلنس Signal سے لنک کردہ آپ کے والیٹ میں موجود رہے گا۔</string>
>>>>>>> f3c6f2e3
    <string name="DeactivateWalletFragment__error_deactivating_wallet">Wallet کو غیر فعال کرنے میں خرابی۔</string>
  <!-- Removed by excludeNonTranslatables <string name="DeactivateWalletFragment__learn_more__we_recommend_transferring_your_funds" translatable="false">https://support.signal.org/hc/articles/360057625692#payments_deactivate</string> -->

    <!-- PaymentsRecoveryStartFragment -->
    <string name="PaymentsRecoveryStartFragment__recovery_phrase">بازیافت جملہ</string>
    <string name="PaymentsRecoveryStartFragment__view_recovery_phrase">بازیابی کا جملہ دیکھیں</string>
    <!-- Title in save recovery phrase screen -->
    <string name="PaymentsRecoveryStartFragment__save_recovery_phrase">ریکوری کی عبارت محفوظ کریں</string>
    <string name="PaymentsRecoveryStartFragment__enter_recovery_phrase">بازیابی کا جملہ درج کریں</string>
    <plurals name="PaymentsRecoveryStartFragment__your_balance_will_automatically_restore">
        <item quantity="one">جب آپ اپنے Signal کے پن کی تصدیق کرتے ہیں تو Signal کو دوبارہ انسٹال کرتے وقت آپ کا بیلنس خود بخود بحال ہو جائے گا۔ آپ بحالی کی عبارت کا استعمال کرتے ہوئے اپنے بیلنس کو بھی بحال کر سکتے ہیں، جو آپ کے لیے منفرد ایک %1$d لفظی جملہ ہے۔ اسے لکھ کر محفوظ جگہ پر اسٹور کریں۔</item>
        <item quantity="other">جب آپ اپنے Signal پن کی تصدیق کرتے ہیں تو آپ Signal کو دوبارہ انسٹال کرتے وقت آپ کا بیلنس خود بخود بحال ہو جائے گا۔ آپ بحالی کی عبارت کا استعمال کرتے ہوئے اپنے بیلنس کو بھی بحال کر سکتے ہیں، جو آپ کے لیے ایک %1$d لفظی جملہ ہے۔ اسے لکھ کر محفوظ جگہ پر اسٹور کریں۔</item>
    </plurals>
    <!-- Description in save recovery phrase screen which shows up when user has non zero balance -->
    <string name="PaymentsRecoveryStartFragment__got_balance">آپ کے پاس بیلنس موجود ہے! اپنی ریکوری کی عبارت محفوظ کرنے کا وقت ہے—24 الفاظ پر مشتمل کیی جو آپ اپنا بیلنس ریکور کرنے کے لیے استعمال کر سکتے ہیں۔</string>
    <!-- Description in save recovery phrase screen which shows up when user navigates from info card -->
    <string name="PaymentsRecoveryStartFragment__time_to_save">اپنی ریکوری کی عبارت محفوظ کرنے کا وقت ہے—24 الفاظ پر مشتمل کیی جو آپ اپنا بیلنس ریکور کرنے کے لیے استعمال کر سکتے ہیں۔ مزید پڑھیں</string>
    <string name="PaymentsRecoveryStartFragment__your_recovery_phrase_is_a">آپ کی بازیابی کا جملہ آپ کے لئے انوکھا %1$dجملہ ہے۔ اپنا بیلنس بحال کرنے کے لئے اس جملے کا استعمال کریں۔</string>
    <string name="PaymentsRecoveryStartFragment__start">شروع کریں</string>
    <string name="PaymentsRecoveryStartFragment__enter_manually">دستی طور پر داخل کریں</string>
    <string name="PaymentsRecoveryStartFragment__paste_from_clipboard">کلپ بورڈ سے پیسٹ کریں</string>
    <!-- Alert dialog title which asks before going back if user wants to save recovery phrase -->
    <string name="PaymentsRecoveryStartFragment__continue_without_saving">بغیر محفوظ کیے جاری رکھیں؟</string>
    <!-- Alert dialog description to let user know why recovery phrase needs to be saved -->
    <string name="PaymentsRecoveryStartFragment__your_recovery_phrase">آپ کی ریکوری کی عبارت آپ کو مشکل ترین صورتحال میں اپنا بیلنس بحال کرنے کی اجازت دیتی ہے۔ ہمارا مشورہ ہے کہ اسے محفوظ کر لیں۔</string>
    <!-- Alert dialog option to skip recovery phrase -->
    <string name="PaymentsRecoveryStartFragment__skip_recovery_phrase">ریکوری کی عبارت موخر کریں</string>
    <!-- Alert dialog option to cancel dialog-->
    <string name="PaymentsRecoveryStartFragment__cancel">منسوخ کریں</string>

    <!-- PaymentsRecoveryPasteFragment -->
    <string name="PaymentsRecoveryPasteFragment__paste_recovery_phrase">بازیابی کا جملہ پیسٹ کریں</string>
    <string name="PaymentsRecoveryPasteFragment__recovery_phrase">بازیافت جملہ</string>
    <string name="PaymentsRecoveryPasteFragment__next">اگلا</string>
    <string name="PaymentsRecoveryPasteFragment__invalid_recovery_phrase">بازیافت کا غلط جملہ</string>
    <string name="PaymentsRecoveryPasteFragment__make_sure">یقینی بنائیں کہ آپ نے %1$d الفاظ داخل کیے ہیں اور دوبارہ کوشش کریں۔</string>

  <!-- Removed by excludeNonTranslatables <string name="PaymentsRecoveryStartFragment__learn_more__view" translatable="false">https://support.signal.org/hc/articles/360057625692#payments_wallet_view_passphrase</string> -->
  <!-- Removed by excludeNonTranslatables <string name="PaymentsRecoveryStartFragment__learn_more__restore" translatable="false">https://support.signal.org/hc/articles/360057625692#payments_wallet_restore_passphrase</string> -->

    <!-- PaymentsRecoveryPhraseFragment -->
    <string name="PaymentsRecoveryPhraseFragment__next">اگلا</string>
    <string name="PaymentsRecoveryPhraseFragment__edit">ترتیب دیں</string>
    <string name="PaymentsRecoveryPhraseFragment__your_recovery_phrase">آپ کی بازیابی کا جملہ</string>
    <string name="PaymentsRecoveryPhraseFragment__write_down_the_following_d_words">ترتیب میں درج ذیل %1$d الفاظ لکھیں۔ اپنی فہرست کو محفوظ جگہ پر اسٹور کریں۔</string>
    <string name="PaymentsRecoveryPhraseFragment__make_sure_youve_entered">یقینی بنائیں کہ آپ نے اپنے جملے کو صحیح طریقے سے داخل کیا ہے۔</string>
    <string name="PaymentsRecoveryPhraseFragment__do_not_screenshot_or_send_by_email">اسکرین شاٹ نہ ای میل کے ذریعے بھیجیں۔</string>
    <string name="PaymentsRecoveryPhraseFragment__payments_account_restored">ادائیگیوں کا اکاؤنٹ بحال ہوگیا۔</string>
    <string name="PaymentsRecoveryPhraseFragment__invalid_recovery_phrase">بازیافت کا غلط جملہ</string>
    <string name="PaymentsRecoveryPhraseFragment__make_sure_youve_entered_your_phrase_correctly_and_try_again">یقینی بنائیں کہ آپ نے اپنے جملے کو صحیح طریقے سے داخل کیا ہے اور دوبارہ کوشش کریں۔</string>
    <string name="PaymentsRecoveryPhraseFragment__copy_to_clipboard">کلپ بورڈ میں کاپی کریں؟</string>
    <string name="PaymentsRecoveryPhraseFragment__if_you_choose_to_store">اگر آپ اپنے بازیافت کے فقرے کو ڈیجیٹل طور پر ذخیرہ کرنے کا انتخاب کرتے ہیں تو ، یقینی بنائیں کہ یہ آپ کے اعتماد کے مقام پر محفوظ طریقے سے محفوظ ہے۔</string>
    <string name="PaymentsRecoveryPhraseFragment__copy">کاپی کریں</string>

    <!-- PaymentsRecoveryPhraseConfirmFragment -->
    <string name="PaymentRecoveryPhraseConfirmFragment__confirm_recovery_phrase">بازیابی کے فقرے کی تصدیق کریں</string>
    <string name="PaymentRecoveryPhraseConfirmFragment__enter_the_following_words">اپنے بازیافت کے فقرے سے درج ذیل الفاظ درج کریں۔</string>
    <string name="PaymentRecoveryPhraseConfirmFragment__word_d">لفظ%1$d</string>
    <string name="PaymentRecoveryPhraseConfirmFragment__see_phrase_again">ایک بار پھر جملہ ملاحظہ کریں</string>
    <string name="PaymentRecoveryPhraseConfirmFragment__done">ہو گیا</string>
    <string name="PaymentRecoveryPhraseConfirmFragment__recovery_phrase_confirmed">بازیابی کے فقرے کی تصدیق ہوگئی</string>

    <!-- PaymentsRecoveryEntryFragment -->
    <string name="PaymentsRecoveryEntryFragment__enter_recovery_phrase">بازیابی کا جملہ درج کریں</string>
    <string name="PaymentsRecoveryEntryFragment__enter_word_d">لفظ داخل کریں%1$d</string>
    <string name="PaymentsRecoveryEntryFragment__word_d">لفظ%1$d</string>
    <string name="PaymentsRecoveryEntryFragment__next">اگلا</string>
    <string name="PaymentsRecoveryEntryFragment__invalid_word">غلط لفظ</string>

    <!-- ClearClipboardAlarmReceiver -->

    <!-- PaymentNotificationsView -->
    <string name="PaymentNotificationsView__view">دیکھیں</string>

    <!-- UnreadPayments -->
    <string name="UnreadPayments__s_sent_you_s">%1$s نے آپ کو %2$s بھیجا</string>
    <string name="UnreadPayments__d_new_payment_notifications">ادائیگی کی %1$d نئی اطلاعات</string>

    <!-- CanNotSendPaymentDialog -->
    <string name="CanNotSendPaymentDialog__cant_send_payment">ادائیگی نہیں بھیج سکتے</string>
    <string name="CanNotSendPaymentDialog__to_send_a_payment_to_this_user">اس صارف کو ادائیگی بھیجنے کے لئے انہیں آپ کی طرف سے میسج کی درخواست قبول کرنے کی ضرورت ہے۔ میسج ریکوئسٹ بنانے کیلئے انہیں میسج بھیجیں۔</string>
    <string name="CanNotSendPaymentDialog__send_a_message">پیغام بھیجیں</string>

    <!-- GroupsInCommonMessageRequest -->
    <string name="GroupsInCommonMessageRequest__you_have_no_groups_in_common_with_this_person">اس شخص کے ساتھ آپ کے کوئی گروپ مشترک نہیں ہیں۔ ناپسندیدہ پیغامات سے بچنے کے لئے قبول کرنے سے پہلے درخواستوں کا بغور جائزہ لیں۔</string>
    <string name="GroupsInCommonMessageRequest__none_of_your_contacts_or_people_you_chat_with_are_in_this_group">آپ کے رابطوں یا لوگوں میں سے کوئی بھی آپ اس چیٹ میں نہیں ہے۔ ناپسندیدہ پیغامات سے بچنے کے لئے قبول کرنے سے پہلے درخواستوں کا بغور جائزہ لیں۔</string>
    <string name="GroupsInCommonMessageRequest__about_message_requests">پیغام کی درخواستوں کے بارے میں</string>
    <string name="GroupsInCommonMessageRequest__okay">ٹھیک ہے</string>
  <!-- Removed by excludeNonTranslatables <string name="GroupsInCommonMessageRequest__support_article" translatable="false">https://support.signal.org/hc/articles/360007459591</string> -->
    <string name="ChatColorSelectionFragment__heres_a_preview_of_the_chat_color">یہاں چیٹ کے رنگ کا پیش نظارہ ہے۔</string>
    <string name="ChatColorSelectionFragment__the_color_is_visible_to_only_you">رنگ صرف آپ کو نظر آتا ہے۔</string>

    <!-- GroupDescriptionDialog -->
    <string name="GroupDescriptionDialog__group_description">گروپ کی تفصیل</string>

    <!-- QualitySelectorBottomSheetDialog -->
    <string name="QualitySelectorBottomSheetDialog__standard">معیار</string>
    <string name="QualitySelectorBottomSheetDialog__faster_less_data">تیز ، کم ڈیٹا</string>
    <string name="QualitySelectorBottomSheetDialog__high">اونچا</string>
    <string name="QualitySelectorBottomSheetDialog__slower_more_data">آہستہ ، زیادہ ڈیٹا</string>
    <string name="QualitySelectorBottomSheetDialog__photo_quality">تصویر کا معیار</string>

    <!-- AppSettingsFragment -->
    <string name="AppSettingsFragment__invite_your_friends">اپنے دوستوں کو بلاؤ</string>
    <string name="AppSettingsFragment__copied_subscriber_id_to_clipboard">سبسکرائبر کی id کو کلپ بورڈ پر کاپی کیا گیا</string>

    <!-- AccountSettingsFragment -->
    <string name="AccountSettingsFragment__account">اکاؤنٹ</string>
    <string name="AccountSettingsFragment__youll_be_asked_less_frequently">وقت کے ساتھ آپ سے کم پوچھا جائے گا</string>
    <string name="AccountSettingsFragment__require_your_signal_pin">اپنے فون نمبر کو دوبارہ Signal کے ساتھ رجسٹر کرنے کیلئے اپنے Signal پن کی ضرورت ہے</string>
    <string name="AccountSettingsFragment__change_phone_number">فون نمبر تبدیل کریں</string>

    <!-- ChangeNumberFragment -->
    <string name="ChangeNumberFragment__use_this_to_change_your_current_phone_number_to_a_new_phone_number">اپنا موجودہ فون نمبر ایک نئے فون نمبر پر تبدیل کرنے کے لیے اس کا استعمال کریں۔ آپ اس تبدیلی کو کالعدم نہیں کر سکتے۔\n\nجاری رکھنے سے پہلے، یقینی بنائیں کہ آپ کا نیا نمبر SMS یا کالز وصول کر سکتا ہو۔</string>
    <string name="ChangeNumberFragment__continue">جاری رکھیں</string>
    <!-- Message shown on dialog after your number has been changed successfully. -->
    <string name="ChangeNumber__your_phone_number_has_changed_to_s">آپ کا فون نمبر %1$s پر تبدیل کر دیا گیا ہے</string>
    <!-- Confirmation button to dismiss number changed dialog -->
    <string name="ChangeNumber__okay">ٹھیک ہے</string>

    <!-- ChangeNumberEnterPhoneNumberFragment -->
    <string name="ChangeNumberEnterPhoneNumberFragment__change_number">نمبر تبدیل کریں</string>
    <string name="ChangeNumberEnterPhoneNumberFragment__your_old_number">آپ کا پرانا نمبر</string>
    <string name="ChangeNumberEnterPhoneNumberFragment__old_phone_number">پرانا فون نمبر</string>
    <string name="ChangeNumberEnterPhoneNumberFragment__your_new_number">آپ کا نیا نمبر</string>
    <string name="ChangeNumberEnterPhoneNumberFragment__new_phone_number">نیا فون نمبر</string>
    <string name="ChangeNumberEnterPhoneNumberFragment__the_phone_number_you_entered_doesnt_match_your_accounts">آپ نے جو فون نمبر داخل کیا ہے وہ آپ کے اکاؤنٹ کے مماثل نہیں ہے۔</string>
    <string name="ChangeNumberEnterPhoneNumberFragment__you_must_specify_your_old_number_country_code">آپ پر اپنے پرانے نمبر کے ملکی کوڈ کو واضح کرنا لازم ہے</string>
    <string name="ChangeNumberEnterPhoneNumberFragment__you_must_specify_your_old_phone_number">آپ پر اپنا پرانا فون نمبر واضح کرنا لازم ہے</string>
    <string name="ChangeNumberEnterPhoneNumberFragment__you_must_specify_your_new_number_country_code">آپ پر اپنے نئے نمبر کے ملکی کوڈ کو واضح کرنا لازم ہے</string>
    <string name="ChangeNumberEnterPhoneNumberFragment__you_must_specify_your_new_phone_number">آپ پر اپنے نئے فون نمبر کو واضح کرنا لازم ہے</string>

    <!-- ChangeNumberVerifyFragment -->
    <string name="ChangeNumberVerifyFragment__change_number">نمبر تبدیل کریں</string>
    <string name="ChangeNumberVerifyFragment__verifying_s">%1$s کی تصدیق کی جا رہی ہے</string>
    <string name="ChangeNumberVerifyFragment__captcha_required">کیپچا درکار ہے</string>

    <!-- ChangeNumberConfirmFragment -->
    <string name="ChangeNumberConfirmFragment__change_number">نمبر تبدیل کریں</string>
    <string name="ChangeNumberConfirmFragment__you_are_about_to_change_your_phone_number_from_s_to_s">آپ اپنا فون نمبر %1$s سے %2$s پر تبدیل کرنے والے ہیں۔\n\nپیش رفت سے پہلے، براہ کرم تصدیق کریں کہ ذیل میں موجود نمبر درست ہے۔</string>
    <string name="ChangeNumberConfirmFragment__edit_number">نمبر ترتیب کرے</string>

    <!-- ChangeNumberRegistrationLockFragment -->
    <string name="ChangeNumberRegistrationLockFragment__signal_change_number_need_help_with_pin_for_android_v2_pin">Signal نمبر تبدیل کرنا - Android (v2 PIN) کے لیے PIN سے مدد درکار ہے</string>

    <!-- ChangeNumberPinDiffersFragment -->
    <string name="ChangeNumberPinDiffersFragment__pins_do_not_match">PINs مماثل نہیں</string>
    <string name="ChangeNumberPinDiffersFragment__the_pin_associated_with_your_new_number_is_different_from_the_pin_associated_with_your_old_one">آپ کے نئے نمبر سے وابستہ PIN آپ کے پرانے نمبر سے وابستہ PIN سے مختلف ہے۔ کیا آپ اپنا پرانا PIN رکھنا چاہیں گے یا اسے اپ ڈیٹ کرنا چاہیں گے؟</string>
    <string name="ChangeNumberPinDiffersFragment__keep_old_pin">پرانا PIN برقرار رکھیں</string>
    <string name="ChangeNumberPinDiffersFragment__update_pin">پن کو اپ ڈیٹ کریں</string>
    <string name="ChangeNumberPinDiffersFragment__keep_old_pin_question">پرانا PIN برقرار رکھیں؟</string>

    <!-- ChangeNumberLockActivity -->
    <!-- Info message shown to user if something crashed the app during the change number attempt and we were unable to confirm the change so we force them into this screen to check before letting them use the app -->
    <string name="ChangeNumberLockActivity__it_looks_like_you_tried_to_change_your_number_but_we_were_unable_to_determine_if_it_was_successful_rechecking_now">ایسا لگتا ہے کہ آپ نے اپنا نمبر تبدیل کرنے کی کوشش کی لیکن ہم یہ تعین کرنے سے قاصر تھے کہ آیا اس میں کامیابی ہوئی۔\n\nدوبارہ چیک کیا جا رہا ہے…</string>
    <!-- Dialog title shown if we were able to confirm your change number status (meaning we now know what the server thinks our number is) after a crash during the regular flow -->
    <string name="ChangeNumberLockActivity__change_status_confirmed">اسٹیٹس کی تبدیلی کی تصدیق ہو گئی</string>
    <!-- Dialog message shown if we were able to confirm your change number status (meaning we now know what the server thinks our number is) after a crash during the regular flow -->
    <string name="ChangeNumberLockActivity__your_number_has_been_confirmed_as_s">آپ کے نمبر کی تصدیق بطور %1$s ہو گئی ہے۔ اگر یہ آپ کا نیا نمبر نہیں ہے، تو براہ کرم نمبر تبدیل کرنے کا عمل دوبارہ شروع کریں۔</string>
    <!-- Dialog title shown if we were not able to confirm your phone number with the server and thus cannot let leave the change flow yet after a crash during the regular flow -->
    <string name="ChangeNumberLockActivity__change_status_unconfirmed">اسٹیٹس کی تبدیلی غیر تصدیق شدہ ہے</string>
    <!-- Dialog message shown when we can\'t verify the phone number on the server, only shown if there was a network error communicating with the server after a crash during the regular flow -->
    <string name="ChangeNumberLockActivity__we_could_not_determine_the_status_of_your_change_number_request">ہم آپ کی نمبر کی تبدیلی کی درخواست کے اسٹیٹس کا تعین نہیں کر سکے۔\n\n(نقص: %1$s)</string>
    <!-- Dialog button to retry confirming the number on the server -->
    <string name="ChangeNumberLockActivity__retry">دوبارہ کوشش کریں</string>
    <!-- Dialog button shown to leave the app when in the unconfirmed change status after a crash in the regular flow -->
    <string name="ChangeNumberLockActivity__leave">چھوڑ دیں</string>
    <string name="ChangeNumberLockActivity__submit_debug_log">ڈی بَگ لاگ پیش کریں</string>

    <!-- ChatsSettingsFragment -->
    <string name="ChatsSettingsFragment__keyboard">کی بورڈ</string>
    <string name="ChatsSettingsFragment__enter_key_sends">بھیجے گئے key داخل کریں</string>

    <!--SmsSettingsFragment -->
    <string name="SmsSettingsFragment__use_as_default_sms_app">پہلے سے طے شدہ ایس ایم ایس ایپ استعمال کریں</string>
    <!-- Preference title to export sms -->
    <string name="SmsSettingsFragment__export_sms_messages">SMS میسجز برآمد کریں</string>
    <!-- Preference title to re-export sms -->
    <string name="SmsSettingsFragment__export_sms_messages_again">SMS پیغامات کو دوبارہ برآمد کریں</string>
    <!-- Preference title to delete sms -->
    <string name="SmsSettingsFragment__remove_sms_messages">SMS میسجز ہٹائیں</string>
    <!-- Snackbar text to confirm deletion -->
    <string name="SmsSettingsFragment__removing_sms_messages_from_signal">Signal سے SMS میسجز ہٹائے جا رہے ہیں…</string>
    <!-- Snackbar text to indicate can delete later -->
    <string name="SmsSettingsFragment__you_can_remove_sms_messages_from_signal_in_settings">آپ کسی بھی وقت سیٹنگز میں Signal سے SMS میسجز ہٹا سکتے ہیں۔</string>
    <!-- Description for export sms preference -->
    <string name="SmsSettingsFragment__you_can_export_your_sms_messages_to_your_phones_sms_database">آپ اپنے SMS میسجز اپنے فون کے SMS ڈیٹا بیس میں لے جا سکتے ہیں۔</string>
    <!-- Description for re-export sms preference -->
    <string name="SmsSettingsFragment__exporting_again_can_result_in_duplicate_messages">دوبارہ برآمد کرنے کے نتیجے میں پیغامات دوہرے ہو سکتے ہیں۔</string>
    <!-- Description for remove sms preference -->
    <string name="SmsSettingsFragment__remove_sms_messages_from_signal_to_clear_up_storage_space">سٹوریج سپیس صاف کرنے کے لیے Signal سے SMS میسجز ہٹائیں۔</string>
    <!-- Information message shown at the top of sms settings to indicate it is being removed soon. -->
    <string name="SmsSettingsFragment__sms_support_will_be_removed_soon_to_focus_on_encrypted_messaging">اینکرپٹڈ میسیجنگ پر توجہ مرکوز کرنے کے لیے SMS سپورٹ جلد ہی ہٹا دی جائے گی۔</string>

    <!-- NotificationsSettingsFragment -->
    <string name="NotificationsSettingsFragment__messages">پیغامات</string>
    <string name="NotificationsSettingsFragment__calls">کالز</string>
    <string name="NotificationsSettingsFragment__notify_when">مطلع کریں جب…</string>
    <string name="NotificationsSettingsFragment__contact_joins_signal">رابطہ Signal میں شامل ہوتا ہے</string>
    <!-- Notification preference header -->
    <string name="NotificationsSettingsFragment__notification_profiles">اطلاع کی پروفائلز</string>
    <!-- Notification preference option header -->
    <string name="NotificationsSettingsFragment__profiles">پروفائلز</string>
    <!-- Notification preference summary text -->
    <string name="NotificationsSettingsFragment__create_a_profile_to_receive_notifications_only_from_people_and_groups_you_choose">صرف اپنے منتخب افراد اور گروپس کی اطلاعات موصول کرنے کے لیے پروفائل تخلیق کریں۔</string>

    <!-- NotificationProfilesFragment -->
    <!-- Title for notification profiles screen that shows all existing profiles; Title with hyphenation. Translation can use soft hyphen - Unicode U+00AD -->
    <string name="NotificationProfilesFragment__notification_profiles">اطلاع کی پروفائلز</string>
    <!-- Button text to create a notification profile -->
    <string name="NotificationProfilesFragment__create_profile">پروفائل تخلیق کریں</string>

    <!-- PrivacySettingsFragment -->
    <string name="PrivacySettingsFragment__blocked">بلاک کر دیا گیا</string>
    <string name="PrivacySettingsFragment__d_contacts">%1$dرابطے</string>
    <string name="PrivacySettingsFragment__messaging">پیغام رسانی</string>
    <string name="PrivacySettingsFragment__disappearing_messages">پیغامات غائب ہو رہے ہیں</string>
    <string name="PrivacySettingsFragment__app_security">ایپ سیکیورٹی</string>
    <string name="PrivacySettingsFragment__block_screenshots_in_the_recents_list_and_inside_the_app">حالیہ فہرست میں اور ایپ کے اندر اسکرین شاٹس کو بلاک کریں</string>
    <string name="PrivacySettingsFragment__signal_message_and_calls">Signal میسجز اور کالز ، ہمیشہ ریلے کالز اور مہر بند مرسل کو</string>
    <string name="PrivacySettingsFragment__default_timer_for_new_changes">نئی چیٹس کیلئے ڈیفالٹ ٹائمر</string>
    <string name="PrivacySettingsFragment__set_a_default_disappearing_message_timer_for_all_new_chats_started_by_you">آپ کے ذریعہ شروع کردہ تمام نئی چیٹس کے لئے ڈیفالٹ غائب میسیج ٹائمر مرتب کریں۔</string>
    <!-- Summary for stories preference to launch into story privacy settings -->
    <string name="PrivacySettingsFragment__payment_lock_require_lock">فنڈز ٹرانسفر کرنے کے لیے Android سکرین لاک یا فنگر پرنٹ درکار ہوتا ہے</string>
    <!-- Alert dialog title when payment lock cannot be enabled -->
    <string name="PrivacySettingsFragment__cant_enable_title">پیمنٹ لاک فعال نہیں کر سکتے</string>
    <!-- Alert dialog description to setup screen lock or fingerprint in phone settings -->
    <string name="PrivacySettingsFragment__cant_enable_description">پیمنٹ لاک استعمال کرنے کے لیے، آپ پر پہلے اپنے فون کی سیٹنگز میں اسکرین لاک یا فنگر پرنٹ ID فعال کرنا لازم ہے۔</string>
    <!-- Shown in a toast when we can\'t navigate to the user\'s system fingerprint settings -->
    <string name="PrivacySettingsFragment__failed_to_navigate_to_system_settings">سسٹم سیٹنگز میں نیویگیٹ کرنے میں ناکامی ہوئی</string>
    <!-- Alert dialog button to go to phone settings -->
    <!-- Alert dialog button to cancel the dialog -->

    <!-- AdvancedPrivacySettingsFragment -->
  <!-- Removed by excludeNonTranslatables <string name="AdvancedPrivacySettingsFragment__sealed_sender_link" translatable="false">https://signal.org/blog/sealed-sender</string> -->
    <string name="AdvancedPrivacySettingsFragment__show_status_icon">حیثیت کا آئیکن دکھائیں</string>
    <string name="AdvancedPrivacySettingsFragment__show_an_icon">جب مہر بند مرسل کا استعمال کرکے پیغام پہنچایا گیا تو پیغام کی تفصیلات میں ایک آئکن دکھائیں۔</string>

    <!-- ExpireTimerSettingsFragment -->
    <string name="ExpireTimerSettingsFragment__when_enabled_new_messages_sent_and_received_in_new_chats_started_by_you_will_disappear_after_they_have_been_seen">فعال ہونے پر ، آپ کے ذریعہ شروع کردہ نئے چیٹس میں بھیجے اور موصول ہونے والے نئے پیغامات دیکھنے کے بعد غائب ہوجائیں گے۔</string>
    <string name="ExpireTimerSettingsFragment__when_enabled_new_messages_sent_and_received_in_this_chat_will_disappear_after_they_have_been_seen">فعال ہونے پر ، اس چیٹ میں بھیجے اور موصول ہونے والے نئے پیغامات دیکھنے کے بعد ختم ہوجائیں گے۔</string>
    <string name="ExpireTimerSettingsFragment__off">بند کریں</string>
    <string name="ExpireTimerSettingsFragment__4_weeks">4 ہفتے</string>
    <string name="ExpireTimerSettingsFragment__1_week">1 ہفتہ</string>
    <string name="ExpireTimerSettingsFragment__1_day">1 دن</string>
    <string name="ExpireTimerSettingsFragment__8_hours">8 گھنٹے</string>
    <string name="ExpireTimerSettingsFragment__1_hour">1 گھنٹا</string>
    <string name="ExpireTimerSettingsFragment__5_minutes">5 منٹس</string>
    <string name="ExpireTimerSettingsFragment__30_seconds">30 سیکنڈز</string>
    <string name="ExpireTimerSettingsFragment__custom_time">کسٹم ٹائم</string>
    <string name="ExpireTimerSettingsFragment__set">سیٹ کریں</string>
    <string name="ExpireTimerSettingsFragment__save">محفوظ کریں</string>

    <string name="CustomExpireTimerSelectorView__seconds">سیکنڈز</string>
    <string name="CustomExpireTimerSelectorView__minutes">منٹیسس</string>
    <string name="CustomExpireTimerSelectorView__hours">گھنٹے</string>
    <string name="CustomExpireTimerSelectorView__days">دن</string>
    <string name="CustomExpireTimerSelectorView__weeks">ہفتوں</string>

    <!-- HelpSettingsFragment -->
    <string name="HelpSettingsFragment__support_center">سپورٹ سینٹر</string>
    <string name="HelpSettingsFragment__contact_us">ہم سے رابطہ کریں</string>
    <string name="HelpSettingsFragment__version">ورژن</string>
    <string name="HelpSettingsFragment__debug_log">ڈی بگ لاگ</string>
    <string name="HelpSettingsFragment__terms_amp_privacy_policy">شرائط &amp;amp:رازداری کی پالیسی</string>
    <string name="HelpFragment__copyright_signal_messenger">کاپی رائٹ Molly میسنجر</string>
    <string name="HelpFragment__licenced_under_the_gplv3">GPLv3 کے تحت لائسنس یافتہ</string>

    <!-- DataAndStorageSettingsFragment -->
    <string name="DataAndStorageSettingsFragment__media_quality">میڈیا کوالٹی</string>
    <string name="DataAndStorageSettingsFragment__sent_media_quality">بھیجے گئے میڈیا کی کوالٹی</string>
    <string name="DataAndStorageSettingsFragment__sending_high_quality_media_will_use_more_data">اعلیٰ کوالٹی کے میڈیا کو بھیجنے میں مزید ڈیٹا استعمال ہو گا۔</string>
    <string name="DataAndStorageSettingsFragment__high">اونچا</string>
    <string name="DataAndStorageSettingsFragment__standard">معیار</string>
    <string name="DataAndStorageSettingsFragment__calls">کالز</string>

    <!-- ChatColorSelectionFragment -->
    <string name="ChatColorSelectionFragment__auto">آٹو</string>
    <string name="ChatColorSelectionFragment__use_custom_colors">حسب ضرورت رنگ استعمال کریں</string>
    <string name="ChatColorSelectionFragment__chat_color">چیٹ کا رنگ</string>
    <string name="ChatColorSelectionFragment__edit">ترتیب دیں</string>
    <string name="ChatColorSelectionFragment__duplicate">ڈپلیکیٹ</string>
    <string name="ChatColorSelectionFragment__delete">حذف کریں</string>
    <string name="ChatColorSelectionFragment__delete_color">رنگ حذف کریں</string>
    <plurals name="ChatColorSelectionFragment__this_custom_color_is_used">
        <item quantity="one">یہ کسٹم رنگ %1$d چیٹ میں استعمال ہوتا ہے۔ کیا آپ اسے تمام چیٹس کیلئے حذف کرنا چاہتے ہیں؟</item>
        <item quantity="other">یہ کسٹم رنگ %1$d چیٹس میں استعمال ہوتا ہے۔ کیا آپ اسے تمام چیٹس کیلئے حذف کرنا چاہتے ہیں؟</item>
    </plurals>
    <string name="ChatColorSelectionFragment__delete_chat_color">چیٹ کا رنگ حذف کریں؟</string>

    <!-- CustomChatColorCreatorFragment -->
    <string name="CustomChatColorCreatorFragment__solid">ٹھوس</string>
    <string name="CustomChatColorCreatorFragment__gradient">تدریجی</string>
    <string name="CustomChatColorCreatorFragment__hue">ہیو</string>
    <string name="CustomChatColorCreatorFragment__saturation">سنترپتی</string>

    <!-- CustomChatColorCreatorFragmentPage -->
    <string name="CustomChatColorCreatorFragmentPage__save">محفوظ کریں</string>
    <string name="CustomChatColorCreatorFragmentPage__edit_color">رنگ میں ترمیم کریں</string>
    <plurals name="CustomChatColorCreatorFragmentPage__this_color_is_used">
        <item quantity="one">یہ رنگ %1$d چیٹ میں استعمال ہوتا ہے۔ کیا آپ تمام چیٹس کیلئے تبدیلیاں بچانا چاہتے ہیں؟</item>
        <item quantity="other">یہ رنگ %1$d چیٹس میں استعمال ہوتا ہے۔ کیا آپ تمام چیٹس کیلئے تبدیلیاں بچانا چاہتے ہیں؟</item>
    </plurals>

    <!-- ChatColorGradientTool -->

    <!-- Title text for prompt to donate. Shown in a popup at the bottom of the chat list. -->
    <string name="Donate2022Q2Megaphone_donate_to_signal">Signal کے لیے عطیہ کریں</string>
    <!-- Body text for prompt to donate. Shown in a popup at the bottom of the chat list. -->
    <string name="Donate2022Q2Megaphone_signal_is_powered_by_people_like_you">Signal آپ جیسے لوگوں کی مدد سے ہی چلتا ہے۔ ہر ماہ عطیہ کریں اور ایک بیج موصول کریں۔</string>
    <!-- Button label that brings a user to the donate screen. Shown in a popup at the bottom of the chat list. -->
    <string name="Donate2022Q2Megaphone_donate">عطیہ کریں</string>
    <!-- Button label that dismissed a prompt to donate. Shown in a popup at the bottom of the chat list. -->
    <string name="Donate2022Q2Megaphone_not_now">ابھی نہیں</string>

    <!-- EditReactionsFragment -->
    <string name="EditReactionsFragment__customize_reactions">ری ایکشنز کو حسبِ ضرورت بنائیں</string>
    <string name="EditReactionsFragment__tap_to_replace_an_emoji">ایموجی کو تبدیل کرنے کے لئے ٹیپ کریں</string>
    <string name="EditReactionsFragment__reset">دوبارہ بحال کریں</string>
    <string name="EditReactionsFragment_save">محفوظ کریں</string>
    <string name="ChatColorSelectionFragment__auto_matches_the_color_to_the_wallpaper">خود بخود رنگ وال پیپر سے ملتا ہے</string>
    <string name="CustomChatColorCreatorFragment__drag_to_change_the_direction_of_the_gradient">میلان کی سمت تبدیل کرنے کیلئے گھسیٹیں</string>

    <!-- AddAProfilePhotoMegaphone -->
    <string name="AddAProfilePhotoMegaphone__add_a_profile_photo">پروفائل فوٹو شامل کریں</string>
    <string name="AddAProfilePhotoMegaphone__choose_a_look_and_color">ایک شکل اور رنگ منتخب کریں یا اپنے initials کو اپنی مرضی کے مطابق بنائیں۔</string>
    <string name="AddAProfilePhotoMegaphone__not_now">ابھی نہیں</string>
    <string name="AddAProfilePhotoMegaphone__add_photo">تصویر لگاو</string>

    <!-- BecomeASustainerMegaphone -->
    <string name="BecomeASustainerMegaphone__become_a_sustainer">عطیہ گزار بنیں</string>
    <!-- Displayed in the Become a Sustainer megaphone -->
    <string name="BecomeASustainerMegaphone__signal_is_powered_by">Signal آپ جیسے لوگوں کی مدد سے چلتا ہے۔ عطیہ کریں اور بیج حاصل کریں۔</string>
    <string name="BecomeASustainerMegaphone__not_now">ابھی نہیں</string>
    <string name="BecomeASustainerMegaphone__donate">عطیہ کریں</string>

    <!-- KeyboardPagerFragment -->
    <string name="KeyboardPagerFragment_emoji">ایموجی</string>
    <string name="KeyboardPagerFragment_open_emoji_search">ایموجی تلاش کھولیں</string>
    <string name="KeyboardPagerFragment_open_sticker_search">اسٹیکر تلاش کھولیں</string>
    <string name="KeyboardPagerFragment_open_gif_search">GIF تلاش کھولیں</string>
    <string name="KeyboardPagerFragment_stickers">اسٹیکرز</string>
    <string name="KeyboardPagerFragment_backspace">بیک اسپیس</string>
    <string name="KeyboardPagerFragment_gifs">Gifs</string>
    <string name="KeyboardPagerFragment_search_emoji">ایموجی تلاش کریں</string>
    <string name="KeyboardPagerfragment_back_to_emoji">واپس ایموجی پر</string>
    <string name="KeyboardPagerfragment_clear_search_entry">صاف اندراج صاف کریں</string>
    <string name="KeyboardPagerFragment_search_giphy">GIPHY تلاش کریں</string>

    <!-- StickerSearchDialogFragment -->
    <string name="StickerSearchDialogFragment_search_stickers">اسٹیکرز تلاش کریں</string>
    <string name="StickerSearchDialogFragment_no_results_found">کوئی نتیجہ نہیں</string>
    <string name="EmojiSearchFragment__no_results_found">کوئی نتیجہ نہیں</string>
    <string name="NotificationsSettingsFragment__unknown_ringtone">نامعلوم رنگ ٹون</string>

    <!-- ConversationSettingsFragment -->
    <!-- Dialog title displayed when non-admin tries to add a story to an audience group -->
    <string name="ConversationSettingsFragment__cant_add_to_group_story">گروپ سٹوری میں شامل نہیں کر سکتے</string>
    <!-- Dialog message displayed when non-admin tries to add a story to an audience group -->
    <string name="ConversationSettingsFragment__only_admins_of_this_group_can_add_to_its_story">صرف اس گروپ کے ایڈمنز اس سٹوری میں شامل کر سکتے ہیں</string>
    <!-- Error toasted when no activity can handle the add contact intent -->
    <string name="ConversationSettingsFragment__contacts_app_not_found">روابط کی ایپ نہیں ملی</string>
    <string name="ConversationSettingsFragment__start_video_call">ویڈیو کال شروع کریں</string>
    <string name="ConversationSettingsFragment__start_audio_call">آڈیو کال شروع کریں</string>
    <!-- Button label with hyphenation. Translation can use soft hyphen - Unicode U+00AD -->
    <string name="ConversationSettingsFragment__story">سٹوری</string>
    <!-- Button label with hyphenation. Translation can use soft hyphen - Unicode U+00AD -->
    <string name="ConversationSettingsFragment__message">پیغام</string>
    <!-- Button label with hyphenation. Translation can use soft hyphen - Unicode U+00AD -->
    <string name="ConversationSettingsFragment__video">وڈیو</string>
    <!-- Button label with hyphenation. Translation can use soft hyphen - Unicode U+00AD -->
    <string name="ConversationSettingsFragment__audio">آڈیو</string>
    <!-- Button label with hyphenation. Translation can use soft hyphen - Unicode U+00AD -->
    <string name="ConversationSettingsFragment__call">کال</string>
    <!-- Button label with hyphenation. Translation can use soft hyphen - Unicode U+00AD -->
    <string name="ConversationSettingsFragment__mute">خاموش کریں</string>
    <!-- Button label with hyphenation. Translation can use soft hyphen - Unicode U+00AD -->
    <string name="ConversationSettingsFragment__muted">خاموش کر دیا گیا</string>
    <!-- Button label with hyphenation. Translation can use soft hyphen - Unicode U+00AD -->
    <string name="ConversationSettingsFragment__search">تلاش کریں</string>
    <string name="ConversationSettingsFragment__disappearing_messages">پیغامات غائب ہو رہے ہیں</string>
    <string name="ConversationSettingsFragment__sounds_and_notifications">آواز &amp; amp؛ اطلاعات</string>
  <!-- Removed by excludeNonTranslatables <string name="ConversationSettingsFragment__internal_details" translatable="false">Internal details</string> -->
    <string name="ConversationSettingsFragment__contact_details">رابطہ کی تفصیلات</string>
    <string name="ConversationSettingsFragment__view_safety_number">حفاظتی نمبر دیکھیں</string>
    <string name="ConversationSettingsFragment__block">بلاک کریں</string>
    <string name="ConversationSettingsFragment__block_group">گروپ کو بلاک کریں</string>
    <string name="ConversationSettingsFragment__unblock">اَن بلاک کریں</string>
    <string name="ConversationSettingsFragment__unblock_group">گروپ کو اَن بلاک کریں</string>
    <string name="ConversationSettingsFragment__add_to_a_group">کسی گروپ میں شامل کریں</string>
    <string name="ConversationSettingsFragment__see_all">تمام دیکھیں</string>
    <string name="ConversationSettingsFragment__add_members">ممبران شامل کریں</string>
    <string name="ConversationSettingsFragment__permissions">اجازت</string>
    <string name="ConversationSettingsFragment__requests_and_invites">درخواستیں &amp; amp؛ دعوت دیتا ہے</string>
    <string name="ConversationSettingsFragment__group_link">گروپ لنک</string>
    <string name="ConversationSettingsFragment__add_as_a_contact">بطور رابطہ شامل کریں</string>
    <string name="ConversationSettingsFragment__unmute">غیر خاموش کریں</string>
    <string name="ConversationSettingsFragment__conversation_muted_until_s">گفتگو %1$s تک خاموش کردہ ہے</string>
    <string name="ConversationSettingsFragment__conversation_muted_forever">گفتگو ہمیشہ کے لیے خاموش کردہ ہے</string>
    <string name="ConversationSettingsFragment__copied_phone_number_to_clipboard">کلپ بورڈ پر فون نمبر کاپی کیا گیا۔</string>
    <string name="ConversationSettingsFragment__phone_number">فون نمبر</string>
    <string name="ConversationSettingsFragment__get_badges">Signal کی سپورٹ کے ذریعے اپنی پروفائل کے لیے بیجز حاصل کریں۔ مزید جاننے کے لیے بیج پر ٹیپ کریں۔</string>

    <!-- PermissionsSettingsFragment -->
    <string name="PermissionsSettingsFragment__add_members">ممبران شامل کریں</string>
    <string name="PermissionsSettingsFragment__edit_group_info">گروپ کی معلومات میں ترمیم کریں</string>
    <string name="PermissionsSettingsFragment__send_messages">پیغامات بھیجیں</string>
    <string name="PermissionsSettingsFragment__all_members">تمام ممبران</string>
    <string name="PermissionsSettingsFragment__only_admins">صرف منتظمین</string>
    <string name="PermissionsSettingsFragment__who_can_add_new_members">کون نئے ممبروں کو شامل کرسکتا ہے؟</string>
    <string name="PermissionsSettingsFragment__who_can_edit_this_groups_info">کون اس گروپ کی معلومات میں ترمیم کرسکتا ہے؟</string>
    <string name="PermissionsSettingsFragment__who_can_send_messages">پیغامات کون بھیج سکتا ہے؟</string>

    <!-- SoundsAndNotificationsSettingsFragment -->
    <string name="SoundsAndNotificationsSettingsFragment__mute_notifications">اطلاعات کو خاموش کریں</string>
    <string name="SoundsAndNotificationsSettingsFragment__not_muted">خاموش کردہ نہیں ہیں</string>
    <string name="SoundsAndNotificationsSettingsFragment__mentions">ذکر</string>
    <string name="SoundsAndNotificationsSettingsFragment__always_notify">ہمیشہ مطلع کریں</string>
    <string name="SoundsAndNotificationsSettingsFragment__do_not_notify">مطلع نہ کریں</string>
    <string name="SoundsAndNotificationsSettingsFragment__custom_notifications">اپنی مرضی کے مطابق اطلاعات</string>

    <!-- StickerKeyboard -->
    <string name="StickerKeyboard__recently_used">حال ہی میں استعمال شدہ</string>

    <!-- PlaybackSpeedToggleTextView -->
    <string name="PlaybackSpeedToggleTextView__p5x">.5x</string>
    <string name="PlaybackSpeedToggleTextView__1x">1x</string>
    <string name="PlaybackSpeedToggleTextView__1p5x">1.5x</string>
    <string name="PlaybackSpeedToggleTextView__2x">2x</string>

    <!-- PaymentRecipientSelectionFragment -->
    <string name="PaymentRecipientSelectionFragment__new_payment">نئی ادائیگی</string>

    <!-- NewConversationActivity -->
    <string name="NewConversationActivity__new_message">نيا پیغام</string>
    <!-- Context menu item message -->
    <string name="NewConversationActivity__message">پیغام</string>
    <!-- Context menu item audio call -->
    <string name="NewConversationActivity__audio_call">آڈیو کال</string>
    <!-- Context menu item video call -->
    <string name="NewConversationActivity__video_call">ویڈیو کال</string>
    <!-- Context menu item remove -->
    <string name="NewConversationActivity__remove">ہٹا دیں</string>
    <!-- Context menu item block -->
    <string name="NewConversationActivity__block">بلاک کریں</string>
    <!-- Dialog title when removing a contact -->
    <string name="NewConversationActivity__remove_s">%1$s ہٹائیں؟</string>
    <!-- Dialog message when removing a contact -->
    <string name="NewConversationActivity__you_wont_see_this_person">آپ سرچ کرتے ہوئے اس فرد کو نہیں دیکھیں گے۔ اگر وہ مستقبل میں آپ کو میسج کریں گے تو آپ میسج کی درخواست حاصل کریں گے۔</string>
    <!-- Snackbar message after removing a contact -->
    <string name="NewConversationActivity__s_has_been_removed">%1$s کو ہٹا دیا گیا ہے</string>
    <!-- Snackbar message after blocking a contact -->
    <string name="NewConversationActivity__s_has_been_blocked">%1$s کو بلاک کر دیا گیا ہے</string>
    <!-- Dialog title when remove target contact is in system contacts -->
    <string name="NewConversationActivity__unable_to_remove_s">%1$s کو ہٹانے سے قاصر ہیں</string>
    <!-- Dialog message when remove target contact is in system contacts -->
    <string name="NewConversationActivity__this_person_is_saved_to_your">یہ فرد آپ کی ڈیوائس کے روابط میں محفوظ ہے۔ انہیں اپنے روابط سے ڈیلیٹ کریں اور دوبارہ کوشش کریں۔</string>
    <!-- Dialog action to view contact when they can\'t be removed otherwise -->
    <string name="NewConversationActivity__view_contact">رابطہ دیکھیں</string>
    <!-- Error message shown when looking up a person by phone number and that phone number is not associated with a signal account -->
    <string name="NewConversationActivity__s_is_not_a_signal_user">%1$s Signal یوزر نہیں ہے</string>

    <!-- ContactFilterView -->
    <string name="ContactFilterView__search_name_or_number">نام یا نمبر تلاش کریں</string>

    <!-- VoiceNotePlayerView -->
    <string name="VoiceNotePlayerView__dot_s">· %1$s</string>
    <string name="VoiceNotePlayerView__stop_voice_message">صوتی پیغام روک دیں</string>
    <string name="VoiceNotePlayerView__change_voice_message_speed">صوتی پیغام کی رفتار تبدیل کریں</string>
    <string name="VoiceNotePlayerView__pause_voice_message">صوتی پیغام ملتوی کریں</string>
    <string name="VoiceNotePlayerView__play_voice_message">صوی پیغام پلے کریں</string>
    <string name="VoiceNotePlayerView__navigate_to_voice_message">صوتی پیغام پر نیویگیٹ کریں</string>


    <!-- AvatarPickerFragment -->
    <string name="AvatarPickerFragment__avatar_preview">اوتار پیش نظارہ</string>
    <string name="AvatarPickerFragment__camera">کیمرہ</string>
    <string name="AvatarPickerFragment__take_a_picture">تصویر کھینچنا</string>
    <string name="AvatarPickerFragment__choose_a_photo">تصویر منتخب کریں</string>
    <string name="AvatarPickerFragment__photo">تصویر</string>
    <string name="AvatarPickerFragment__text">متن</string>
    <string name="AvatarPickerFragment__save">محفوظ کریں</string>
    <string name="AvatarPickerFragment__clear_avatar">واضح اوتار</string>
    <string name="AvatarPickerRepository__failed_to_save_avatar">اوتار کو بچانے میں ناکام</string>

    <!-- TextAvatarCreationFragment -->
    <string name="TextAvatarCreationFragment__preview">پیش نظارہ</string>
    <string name="TextAvatarCreationFragment__done">ہو گیا</string>
    <string name="TextAvatarCreationFragment__text">متن</string>
    <string name="TextAvatarCreationFragment__color">رنگ</string>

    <!-- VectorAvatarCreationFragment -->
    <string name="VectorAvatarCreationFragment__select_a_color">ایک رنگ منتخب کریں</string>

    <!-- ContactSelectionListItem -->
    <string name="ContactSelectionListItem__sms">ایس ایم ایس</string>
    <string name="ContactSelectionListItem__dot_s">· %1$s</string>

    <!-- Displayed in the toolbar when externally sharing text to multiple recipients -->
    <string name="ShareInterstitialActivity__share">اشتراک کریں</string>

    <!-- DSLSettingsToolbar -->
    <string name="DSLSettingsToolbar__navigate_up">اوپر نیویگیٹ کریں</string>
    <string name="MultiselectForwardFragment__forward_to">فارورڈ بطرف</string>
    <!-- Displayed when sharing content via the fragment -->
    <string name="MultiselectForwardFragment__share_with">کے ساتھ اشتراک کریں</string>
    <string name="MultiselectForwardFragment__add_a_message">پیغام شامل کریں</string>
    <string name="MultiselectForwardFragment__faster_forwards">زیادہ تیز فارورڈز</string>
    <!-- Displayed when user selects a video that will be clipped before sharing to a story -->
    <string name="MultiselectForwardFragment__videos_will_be_trimmed">ویڈیوز کو کاٹ کر 30 سیکنڈ کے کلپس بنا دیے جائیں گے اور متعدد سٹوریز کے طور پر بھیجا جائے گا۔</string>
    <!-- Displayed when user selects a video that cannot be sent as a story -->
    <string name="MultiselectForwardFragment__videos_sent_to_stories_cant">سٹوریز پر بھیجی جانے والی ویڈیوز 30 سیکنڈ سے لمبی نہیں ہو سکتیں۔</string>
    <string name="MultiselectForwardFragment__forwarded_messages_are_now">فارورڈ کردہ پیغامات اب فوری طور پر بھیجے جاتے ہیں۔</string>
    <plurals name="MultiselectForwardFragment_send_d_messages">
        <item quantity="one">%1$d پیغام بھیجیں</item>
        <item quantity="other">%1$d پیغامات بھیجیں</item>
    </plurals>
    <plurals name="MultiselectForwardFragment_messages_sent">
        <item quantity="one">پیغام بھیج دیا گیا</item>
        <item quantity="other">پیغامات بھیج دیے گئے</item>
    </plurals>
    <plurals name="MultiselectForwardFragment_messages_failed_to_send">
        <item quantity="one">پیغام بھیجنے میں ناکامی ہوئی</item>
        <item quantity="other">پیغامات بھیجنے میں ناکامی ہوئی</item>
    </plurals>
    <plurals name="MultiselectForwardFragment__couldnt_forward_messages">
        <item quantity="one">پیغام فارورڈ نہیں کر سکے کیونکہ یہ مزید دستیاب نہیں۔</item>
        <item quantity="other">پیغامات فارورڈ نہیں کر سکے کیونکہ یہ مزید دستیاب نہیں۔</item>
    </plurals>
    <!-- Error message shown when attempting to select a group to forward/share but it\'s announcement only and you are not an admin -->
    <string name="MultiselectForwardFragment__only_admins_can_send_messages_to_this_group">صرف منتظمین ہی اس گروپ کو پیغامات بھیج سکتے ہیں۔</string>
    <string name="MultiselectForwardFragment__limit_reached">حد آ پہنچی ہے</string>

    <!-- Media V2 -->
    <!-- Dialog message when sending a story via an add to group story button -->
    <string name="MediaReviewFragment__add_to_the_group_story">گروپ سٹوری \"%1$s\" پر شامل کریں</string>
    <!-- Positive dialog action when sending a story via an add to group story button -->
    <string name="MediaReviewFragment__add_to_story">سٹوری میں شامل کریں</string>
    <string name="MediaReviewFragment__add_a_message">پیغام شامل کریں</string>
    <string name="MediaReviewFragment__add_a_reply">جواب شامل کریں</string>
    <string name="MediaReviewFragment__send_to">بھیجیں بنام</string>
    <string name="MediaReviewFragment__view_once_message">پیغام ایک بار دیکھیں</string>
    <string name="MediaReviewFragment__one_or_more_items_were_too_large">ایک یا زائد آئٹمز بہت بڑی تھیں</string>
    <string name="MediaReviewFragment__one_or_more_items_were_invalid">ایک یا زائد آئٹمز غلط تھیں</string>
    <string name="MediaReviewFragment__too_many_items_selected">بہت زیادہ آئٹمز منتخب کیے گئے ہیں</string>

    <string name="ImageEditorHud__cancel">منسوخ کریں</string>
    <string name="ImageEditorHud__draw">ڈرا کریں</string>
    <string name="ImageEditorHud__write_text">متن تحریر کریں</string>
    <string name="ImageEditorHud__add_a_sticker">اسٹیکر شامل کریں</string>
    <string name="ImageEditorHud__blur">دھندلا</string>
    <string name="ImageEditorHud__done_editing">ایڈنٹنگ مکمل ہو گئی</string>
    <string name="ImageEditorHud__clear_all">تمام صاف کریں</string>
    <string name="ImageEditorHud__undo">کالعدم کریں</string>
    <string name="ImageEditorHud__toggle_between_marker_and_highlighter">مارکر اور ہائی لائٹر کے درمیان ٹوگل کریں</string>
    <string name="ImageEditorHud__toggle_between_text_styles">متن کے اسٹائلز کے درمیان ٹوگل کریں</string>

    <string name="MediaCountIndicatorButton__send">بھیجیں</string>

    <string name="MediaReviewSelectedItem__tap_to_remove">ہٹانے کے لیے ٹیپ کریں</string>
    <string name="MediaReviewSelectedItem__tap_to_select">منتخب کرنے کے لیے ٹیپ کریں</string>

    <string name="MediaReviewImagePageFragment__discard">مسترد کیجئے</string>
    <string name="MediaReviewImagePageFragment__discard_changes">تبدیلیاں رد کریں؟</string>
    <string name="MediaReviewImagePageFragment__youll_lose_any_changes">آپ اس تصویر میں کی گئی کسی بھی تبدیلی سے محروم ہو جائیں گے۔</string>


    <string name="BadgesOverviewFragment__my_badges">میرے بیجز</string>
    <string name="BadgesOverviewFragment__featured_badge">خصوصی بیج</string>
    <string name="BadgesOverviewFragment__display_badges_on_profile">پروفائل پر بیجز ڈسپلے کریں</string>
    <string name="BadgesOverviewFragment__failed_to_update_profile">پروفائل اپ ڈیٹ کرنے میں ناکامی ہوئی</string>



    <string name="SelectFeaturedBadgeFragment__select_a_badge">بیج منتخب کریں</string>
    <string name="SelectFeaturedBadgeFragment__you_must_select_a_badge">بیج منتخب کرنا لازمی ہے</string>
    <string name="SelectFeaturedBadgeFragment__failed_to_update_profile">پروفائل اپ ڈیٹ کرنے میں ناکامی ہوئی</string>

    <!-- Displayed on primary button in the bottom sheet as a call-to-action to launch into the donation flow -->
    <string name="ViewBadgeBottomSheetDialogFragment__donate_now">ابھی عطیہ کریں</string>
    <!-- Title of a page in the bottom sheet. Placeholder is a user\'s short-name -->
    <string name="ViewBadgeBottomSheetDialogFragment__s_supports_signal">%1$s Signal کو سپورٹ کرتا ہے</string>
    <!-- Description of a page in the bottom sheet of a monthly badge. Placeholder is a user\'s short-name -->
    <string name="ViewBadgeBottomSheetDialogFragment__s_supports_signal_with_a_monthly">%1$s ماہانہ عطیے کے ساتھ Signal کو سپورٹ کرتا ہے۔ Signal کسی مشتہرین یا سرمایہ کاران کے بغیر ایک غیر منافع بخش تنظیم ہے، جس کی معاونت صرف آپ جیسے افراد کرتے ہیں۔</string>
    <!-- Description of a page in the bottom sheet of a one-time badge. Placeholder is a user\'s short-name -->
    <string name="ViewBadgeBottomSheetDialogFragment__s_supports_signal_with_a_donation">%1$s عطیے کے ساتھ Signal کو سپورٹ کرتا ہے۔ Signal کسی مشتہرین یا سرمایہ کاران کے بغیر ایک غیر منافع بخش تنظیم ہے، جس کی معاونت صرف آپ جیسے افراد کرتے ہیں۔</string>

    <string name="ImageView__badge">بیج</string>

    <string name="SubscribeFragment__cancel_subscription">سبسکرپشن منسوخ کریں</string>
    <string name="SubscribeFragment__confirm_cancellation">منسوخی کی تصدیق کریں؟</string>
    <string name="SubscribeFragment__you_wont_be_charged_again">آپ کو دوبارہ چارج نہیں کیا جائے گا۔ آپ کی بلنگ کی مدت کے اختتام پر آپ کی پروفائل سے آپ کا بیج ہٹا دیا جائے گا۔</string>
    <string name="SubscribeFragment__not_now">ابھی نہیں</string>
    <string name="SubscribeFragment__confirm">تصدیق</string>
    <string name="SubscribeFragment__update_subscription">سبسکرپشن اپ ڈیٹ کریں</string>
    <string name="SubscribeFragment__your_subscription_has_been_cancelled">آپ کی سبسکرپشن منسوخ ہو گئی ہے۔</string>
    <string name="SubscribeFragment__update_subscription_question">سبسکرپشن اپ ڈیٹ کریں؟</string>
    <string name="SubscribeFragment__update">اَپ ڈیٹ</string>
    <string name="SubscribeFragment__you_will_be_charged_the_full_amount_s_of">آپ سے آج نئی سبسکرپشن کی مکمل رقم (%1$s) چارج کی جائے گی۔ آپ کی سبسکرپشن کی تجدید ماہانہ ہو گی۔</string>

    <string name="Subscription__s_per_month">%1$s/ماہ</string>
    <!-- Shown when a subscription is active and isn\'t going to expire at the end of the term -->
    <string name="Subscription__renews_s">%1$s کی تجدید کرتا ہے</string>
    <!-- Shown when a subscription is active and is going to expire at the end of the term -->
    <string name="Subscription__expires_s">%1$s پر زائد المیعاد ہے</string>

    <!-- Title of learn more sheet -->
    <string name="SubscribeLearnMoreBottomSheetDialogFragment__signal_is_different">Signal مختلف ہے۔</string>
    <!-- First small text blurb on learn more sheet -->
    <string name="SubscribeLearnMoreBottomSheetDialogFragment__private_messaging">پرائیوٹ میسجنگ۔ کوئی اشتہارات نہیں، کوئی ٹریکرز نہیں، کوئی نگرانی نہیں۔</string>
    <!-- Second small text blurb on learn more sheet -->
    <string name="SubscribeLearnMoreBottomSheetDialogFragment__signal_is_supported_by">Signal کو عطیات سپورٹ کرتے ہیں، مطلب یہ کہ آپ کی پرائیویسی ہر اس کام کا محور ہے جو ہم انجام دیتے ہیں۔ Signal کو آپ کے ڈیٹا اور منافع کے لیے نہیں؛ بلکہ آپ کے لیے بنایا گیا ہے۔</string>
    <!-- Third small text blurb on learn more sheet -->
    <string name="SubscribeLearnMoreBottomSheetDialogFragment__if_you_can">اگر آپ کر سکیں، تو براہ کرم Signal کو عطیہ دیں تاکہ یہ تفریح سے بھرپور رہے، قابل اعتماد ہو اور سب کے لیے دستیاب رہے۔</string>

    <string name="SubscribeThanksForYourSupportBottomSheetDialogFragment__thanks_for_your_support">آپ کی معاونت کے لیے آپ کا شکریہ!</string>
    <!-- Subtext underneath the dialog title on the thanks sheet -->
    <string name="SubscribeThanksForYourSupportBottomSheetDialogFragment__youve_earned_a_donor_badge">آپ نے سگنل سے ڈونر بیج حاصل کیا ہے! اپنا تعاون ظاہر کرنے کے لیے اسے اپنے پروفائل پر دکھائیں۔</string>
    <string name="SubscribeThanksForYourSupportBottomSheetDialogFragment__you_can_also">اس کے علاوہ آپ</string>
    <string name="SubscribeThanksForYourSupportBottomSheetDialogFragment__become_a_montly_sustainer">ماہانہ عطیہ گزار بن سکتے ہیں۔</string>
    <string name="SubscribeThanksForYourSupportBottomSheetDialogFragment__display_on_profile">پروفائل پر ڈسپلے کریں</string>
    <string name="SubscribeThanksForYourSupportBottomSheetDialogFragment__make_featured_badge">خصوصی بیج بنائیں</string>
    <string name="SubscribeThanksForYourSupportBottomSheetDialogFragment__continue">جاری رکھیں</string>
    <string name="ThanksForYourSupportBottomSheetFragment__when_you_have_more">جب آپ کے پاس ایک سے زیادہ بیج ہوں، تو آپ اپنی پروفائل پر دوسروں کے دیکھنے کے لیے ایک کو خصوصی بنانے کا انتخاب کر سکتے ہیں۔</string>

    <string name="BecomeASustainerFragment__get_badges">Signal کی سپورٹ کے ذریعے اپنی پروفائل کے لیے بیجز حاصل کریں۔</string>
    <string name="BecomeASustainerFragment__signal_is_a_non_profit">Signal کسی مشتہرین یا سرمایہ کاران کے بغیر ایک غیر منافع بخش تنظیم ہے، جس کی معاونت صرف آپ جیسے افراد کرتے ہیں۔</string>

    <!-- Button label for creating a donation -->
    <string name="ManageDonationsFragment__donate_to_signal">Signal کے لیے عطیہ کریں</string>
    <!-- Heading for more area of manage subscriptions page -->
    <string name="ManageDonationsFragment__more">مزید</string>
    <!-- Heading for receipts area of manage subscriptions page -->
    <!-- Heading for my subscription area of manage subscriptions page -->
    <string name="ManageDonationsFragment__my_support">میری معاونت</string>
    <string name="ManageDonationsFragment__manage_subscription">سبسکرپشن کا نظم کریں</string>
    <!-- Label for Donation Receipts button -->
    <string name="ManageDonationsFragment__donation_receipts">عطیے کی رسیدیں</string>
    <string name="ManageDonationsFragment__badges">بیجز</string>
    <string name="ManageDonationsFragment__subscription_faq">سبسکرپشن کے اکثر پوچھے جانے والے سوالات</string>
    <!-- Preference heading for other ways to donate -->
    <string name="ManageDonationsFragment__other_ways_to_give">دینے کے دیگر طریقے</string>
    <!-- Preference label to launch badge gifting -->
    <string name="ManageDonationsFragment__donate_for_a_friend">دوست کی طرف سے عطیہ کریں</string>

    <string name="Boost__enter_custom_amount">اپنی مرضی کی رقم درج کریں</string>
    <string name="Boost__one_time_contribution">ایک بار کا تعاون</string>
    <!-- Error label when the amount is smaller than what we can accept -->
    <string name="Boost__the_minimum_amount_you_can_donate_is_s">کم سے کم رقم جو آپ عطیہ کر سکتے ہیں وہ %1$s ہے</string>

    <string name="MySupportPreference__s_per_month">%1$s/ماہ</string>
    <string name="MySupportPreference__renews_s">%1$s کی تجدید کرتا ہے</string>
    <string name="MySupportPreference__processing_transaction">ٹرانزیکشن پر عمل کاری…</string>
    <!-- Displayed on "My Support" screen when user badge failed to be added to their account -->
    <string name="MySupportPreference__couldnt_add_badge_s">بیج شامل نہیں کر سکے۔ %1$s</string>
    <string name="MySupportPreference__please_contact_support">براہ کرم معاونت سے رابطہ کریں۔</string>

    <!-- Title of expiry sheet when boost badge falls off profile unexpectedly. -->
    <string name="ExpiredBadgeBottomSheetDialogFragment__boost_badge_expired">بوسٹ بیج زائد المیعاد ہو گیا</string>
    <!-- Displayed in the bottom sheet if a monthly donation badge unexpectedly falls off the user\'s profile -->
    <string name="ExpiredBadgeBottomSheetDialogFragment__monthly_donation_cancelled">ماہانہ عطیہ منسوخ ہو گیا</string>
    <!-- Displayed in the bottom sheet when a boost badge expires -->
    <string name="ExpiredBadgeBottomSheetDialogFragment__your_boost_badge_has_expired_and">آپ کا بوسٹ بیج زائد المیعاد ہو گیا ہے اور آپ کی پروفائل پر مزید دکھائی نہیں دیتا۔</string>
    <string name="ExpiredBadgeBottomSheetDialogFragment__you_can_reactivate">آپ ایک وقتی تعاون کے ساتھ آئندہ 30 دنوں کے لیے اپنا بوسٹ بیج دوبارہ فعال کر سکتے ہیں۔</string>
    <!-- Displayed when we do not think the user is a subscriber when their boost expires -->
    <string name="ExpiredBadgeBottomSheetDialogFragment__you_can_keep">آپ Signal استعمال کرنا جاری رکھ سکتے ہیں لیکن اپنے لیے بنائی گئی ٹیکنالوجی کی سپورٹ کے لیے، ماہانہ عطیہ دینے کے ذریعے عطیہ دینے والا بننے کو زیر غور لائیں۔</string>
    <string name="ExpiredBadgeBottomSheetDialogFragment__become_a_sustainer">عطیہ گزار بنیں</string>
    <string name="ExpiredBadgeBottomSheetDialogFragment__add_a_boost">بوسٹ شامل کریں</string>
    <string name="ExpiredBadgeBottomSheetDialogFragment__not_now">ابھی نہیں</string>
    <!-- Copy displayed when badge expires after user inactivity -->
    <string name="ExpiredBadgeBottomSheetDialogFragment__your_recurring_monthly_donation_was_automatically">آپ کا ماہانہ متواتر عطیہ خود کار طور پر منسوخ ہو گیا تھا کیونکہ آپ طویل عرصے سے غیر فعال تھے۔ آپ کا %1$s بیج آپ کی پروفائل پر مزید دکھائی نہیں دیتا۔</string>
    <!-- Copy displayed when badge expires after payment failure -->
    <string name="ExpiredBadgeBottomSheetDialogFragment__your_recurring_monthly_donation_was_canceled">آپ کا ماہانہ متواتر عطیہ منسوخ ہو گیا تھا کیونکہ ہم آپ کی پیمنٹ پر عمل کاری نہیں کر سکے۔ آپ کا بیج آپ کی پروفائل پر مزید دکھائی نہیں دیتا۔</string>
    <!-- Copy displayed when badge expires after a payment failure and we have a displayable charge failure reason -->
    <string name="ExpiredBadgeBottomSheetDialogFragment__your_recurring_monthly_donation_was_canceled_s">آپ کا متواتر ماہانہ عطیہ منسوخ کر دیا گیا تھا۔ %1$s آپ کا %2$s بیج آپ کی پروفائل پر مزید دکھائی نہیں دیتا۔</string>
    <string name="ExpiredBadgeBottomSheetDialogFragment__you_can">آپ Signal استعمال کرنا جاری رکھ سکتے ہیں مگر صرف ایپ کو سپورٹ کرنے اور اپنے بیج کو دوبارہ فعال کرنے کے لیے، ابھی تجدید کریں۔</string>
    <string name="ExpiredBadgeBottomSheetDialogFragment__renew_subscription">سبسکرپشن کی تجدید کریں</string>
    <!-- Button label to send user to Google Pay website -->
    <string name="ExpiredBadgeBottomSheetDialogFragment__go_to_google_pay">Google Pay پر جائیں</string>

    <string name="CantProcessSubscriptionPaymentBottomSheetDialogFragment__cant_process_subscription_payment">سبسکرپشن کی پیمنٹ پر عمل کاری نہیں کر سکتے</string>
    <string name="CantProcessSubscriptionPaymentBottomSheetDialogFragment__were_having_trouble">ہمیں آپ کی Signal عطیہ گزار کی ادائیگی جمع کرتے ہوئے مشکل کا سامنا ہے۔ یقینی بنائیں کہ آپ کا ادائیگی کا طریقہ اپ ٹو ڈیٹ ہے۔ اگر ایسا نہیں ہے، تو Google Pay میں اپ ڈیٹ کریں۔ Signal اگلے کچھ دنوں میں ادائیگی پر عمل کاری کرنے کی کوشش کرے گا۔</string>
    <string name="CantProcessSubscriptionPaymentBottomSheetDialogFragment__dont_show_this_again">یہ دوبارہ نہ دکھائیں</string>

    <string name="Subscription__contact_support">سپورٹ سے رابطہ کریں</string>
    <string name="Subscription__get_a_s_badge">%1$s بیج حاصل کریں</string>

    <string name="SubscribeFragment__processing_payment">ادائیگی پر کارروائی ہو رہی ہے…</string>
    <!-- Displayed in notification when user payment fails to process on Stripe -->
    <string name="DonationsErrors__error_processing_payment">ادائیگی پر عمل کاری میں نقص</string>
    <!-- Displayed on "My Support" screen when user subscription payment method failed. -->
    <string name="DonationsErrors__error_processing_payment_s">ادائیگی پر عمل کاری میں نقص۔ %1$s</string>
    <string name="DonationsErrors__your_payment">آپ کی پیمنٹ پر عمل نہیں ہو سکا اور آپ کو چارج نہیں کیا گیا ہے۔ براہ کرم دوبارہ کوشش کریں۔</string>
    <string name="DonationsErrors__still_processing">تاحال زیر عمل ہے</string>
    <string name="DonationsErrors__couldnt_add_badge">بیج شامل نہیں کر سکے</string>
    <!-- Displayed when badge credential couldn\'t be verified -->
    <string name="DonationsErrors__failed_to_validate_badge">بیج کی تصدیق میں ناکامی ہوئی</string>
    <!-- Displayed when badge credential couldn\'t be verified -->
    <string name="DonationsErrors__could_not_validate">سرور کے جواب کی تصدیق نہیں کر سکے۔ براہ کرم معاونت سے رابطہ کریں۔</string>
    <!-- Displayed as title when some generic error happens during sending donation on behalf of another user -->
    <string name="DonationsErrors__donation_failed">عطیہ ناکام ہو گیا</string>
    <!-- Displayed as message when some generic error happens during sending donation on behalf of another user -->
    <string name="DonationsErrors__your_payment_was_processed_but">آپ کی پیمنٹ پر کارروائی ہو گئی تھی تاہم Signal آپ کے عطیہ کا پیغام ارسال کرنے سے قاصر تھی۔ براہ کرم سپورٹ سے رابطہ کریں۔</string>
    <string name="DonationsErrors__your_badge_could_not">آپ کا بیج آپ کے اکاؤنٹ میں شامل نہیں کیا جا سکا، لیکن آپ کو چارج کیا گیا ہو گا۔ براہ کرم سپورٹ سے رابطہ کریں۔</string>
    <string name="DonationsErrors__your_payment_is_still">آپ کی ادائیگی تاحال زیر عمل ہے۔ اس میں آپ کے کنکشن کی بنیاد پر کچھ منٹ لگ سکتے ہیں۔</string>
    <string name="DonationsErrors__failed_to_cancel_subscription">سبسکرپشن منسوخ کرنے میں ناکامی ہوئی</string>
    <string name="DonationsErrors__subscription_cancellation_requires_an_internet_connection">سبسکرپشن منسوخ کرنے کے لیے انٹرنیٹ کنکشن کی ضرورت ہے۔</string>
    <string name="ViewBadgeBottomSheetDialogFragment__your_device_doesn_t_support_google_pay_so_you_can_t_subscribe_to_earn_a_badge_you_can_still_support_signal_by_making_a_donation_on_our_website">آپ کی ڈیوائس Google Pay کی سپورٹ نہیں کرتی، لہٰذا آپ بیج حاصل کرنے کے لیے سبسکرائب نہیں کر سکتے۔ آپ پھر بھی ہماری ویب سائٹ پر عطیہ دینے کے ذریعے Signal کی سپورٹ کر سکتے ہیں۔</string>
    <string name="NetworkFailure__network_error_check_your_connection_and_try_again">نیٹ ورک کا نقص۔ اپنا کنکشن چیک کریں اور دوبارہ کوشش کریں۔</string>
    <string name="NetworkFailure__retry">دوبارہ کوشش کریں</string>
    <!-- Displayed as a dialog title when the selected recipient for a gift doesn\'t support gifting -->
    <string name="DonationsErrors__cannot_send_donation">عطیہ نہیں بھیج سکتے</string>
    <!-- Displayed as a dialog message when the selected recipient for a gift doesn\'t support gifting -->
    <string name="DonationsErrors__this_user_cant_receive_donations_until">Signal کو اپ گریڈ کرنے تک یہ یوزر عطیات وصول کرنے سے قاصر ہے۔</string>
    <!-- Displayed as a dialog message when the user\'s profile could not be fetched, likely due to lack of internet -->
    <string name="DonationsErrors__your_donation_could_not_be_sent">نیٹ ورک کی خرابی کے باعث آپ کا عطیہ بھیجا نہیں جا سکا۔ اپنا کنکشن چیک کریں اور دوبارہ کوشش کریں۔</string>

    <!-- Gift message view title -->
    <string name="GiftMessageView__donation_on_behalf_of_s">%1$s کی جانب سے عطیہ</string>
    <!-- Gift message view title for incoming donations -->
    <string name="GiftMessageView__s_donated_to_signal_on">%1$s نے آپ کی جانب سے Signal کو عطیہ کیا</string>
    <!-- Gift badge redeem action label -->
    <string name="GiftMessageView__redeem">ریڈیم کرنا</string>
    <!-- Gift badge view action label -->
    <string name="GiftMessageView__view">دیکھیں</string>
    <!-- Gift badge redeeming action label -->
    <string name="GiftMessageView__redeeming">ریڈیم کیا جا رہا ہے…</string>
    <!-- Gift badge redeemed label -->
    <string name="GiftMessageView__redeemed">ریڈیم کر دیا گیا</string>


    <!-- Stripe decline code generic_failure -->
    <string name="DeclineCode__try_another_payment_method_or_contact_your_bank">ادائیگی کا ایک دوسرا طریقہ آزمائیں یا مزید معلومات کے لیے اپنے بینک سے رابطہ کریں۔</string>
    <!-- Stripe decline code verify on Google Pay and try again -->
    <string name="DeclineCode__verify_your_payment_method_is_up_to_date_in_google_pay_and_try_again">تصدیق کریں کہ Google Pay میں آپ کا ادائیگی کا طریقہ اپ ٹو ڈیٹ ہے اور دوبارہ کوشش کریں۔</string>
    <!-- Stripe decline code learn more action label -->
    <string name="DeclineCode__learn_more">مزید پڑھیں</string>
    <!-- Stripe decline code contact issuer -->
    <string name="DeclineCode__verify_your_payment_method_is_up_to_date_in_google_pay_and_try_again_if_the_problem">تصدیق کریں کہ Google Pay میں آپ کا ادائیگی کا طریقہ اپ ٹو ڈیٹ ہے اور دوبارہ کوشش کریں۔ اگر مسئلہ برقرار رہے، تو اپنے بینک سے رابطہ کریں۔</string>
    <!-- Stripe decline code purchase not supported -->
    <string name="DeclineCode__your_card_does_not_support_this_type_of_purchase">آپ کا کارڈ اس قسم کی خریداری کی معاونت نہیں کرتا۔ ادائیگی کا کوئی دوسرا طریقہ آزمائیں۔</string>
    <!-- Stripe decline code your card has expired -->
    <string name="DeclineCode__your_card_has_expired">آپ کا کارڈ زائد المیعاد ہو گیا ہے۔ Google Pay میں اپنا ادائیگی کا طریقہ اپ ڈیٹ کریں اور دوبارہ کوشش کریں۔</string>
    <!-- Stripe decline code go to google pay action label -->
    <string name="DeclineCode__go_to_google_pay">Google Pay پر جائیں</string>
    <!-- Stripe decline code try credit card again action label -->
    <string name="DeclineCode__try">دوبارہ کوشش کریں</string>
    <!-- Stripe decline code incorrect card number -->
    <string name="DeclineCode__your_card_number_is_incorrect">آپ کا کارڈ نمبر غلط ہے۔ Google Pay میں اسے اپ ڈیٹ کریں اور دوبارہ کوشش کریں۔</string>
    <!-- Stripe decline code incorrect cvc -->
    <string name="DeclineCode__your_cards_cvc_number_is_incorrect">آپ کے کارڈ کا CVC نمبر غلط ہے۔ Google Pay میں اسے اپ ڈیٹ کریں اور دوبارہ کوشش کریں۔</string>
    <!-- Stripe decline code insufficient funds -->
    <string name="DeclineCode__your_card_does_not_have_sufficient_funds">اس خریداری کو مکمل کرنے کے لیے آپ کے کارڈ میں مناسب فنڈز نہیں ہیں۔ ادائیگی کا کوئی دوسرا طریقہ آزمانے کی کوشش کریں۔</string>
    <!-- Stripe decline code incorrect expiration month -->
    <string name="DeclineCode__the_expiration_month">آپ کی ادائیگی کے طریقے پر میعاد پوری ہونے کا مہینہ درست نہیں۔ Google Pay میں اسے اپ ڈیٹ کریں اور دوبارہ کوشش کریں۔</string>
    <!-- Stripe decline code incorrect expiration year -->
    <string name="DeclineCode__the_expiration_year">آپ کی ادائیگی کے طریقے پر میعاد پوری ہونے کا سال درست نہیں۔ Google Pay میں اسے اپ ڈیٹ کریں اور دوبارہ کوشش کریں۔</string>
    <!-- Stripe decline code issuer not available -->
    <string name="DeclineCode__try_completing_the_payment_again">ادائیگی مکمل کرنے کی دوبارہ کوشش کریں یا مزید معلومات کے لیے اپنے بینک سے رابطہ کریں۔</string>
    <!-- Stripe decline code processing error -->
    <string name="DeclineCode__try_again">دوبارہ کوشش کریں یا مزید معلومات کے لیے اپنے بینک سے رابطہ کریں۔</string>

    <!-- Credit Card decline code error strings -->
    <!-- Stripe decline code approve_with_id for credit cards displayed in a notification or dialog -->
    <string name="DeclineCode__verify_your_card_details_are_correct_and_try_again">توثیق کریں کہ آپ کے کارڈ کی تفصیلات درست ہیں اور دوبارہ کوشش کریں۔</string>
    <!-- Stripe decline code call_issuer for credit cards displayed in a notification or dialog -->
    <string name="DeclineCode__verify_your_card_details_are_correct_and_try_again_if_the_problem_continues">توثیق کریں کہ آپ کے کارڈ کی تفصیلات درست ہیں اور دوبارہ کوشش کریں۔ اگر مسئلہ جاری رہتا ہے، تو اپنے بینک سے رابطہ کریں۔</string>
    <!-- Stripe decline code expired_card for credit cards displayed in a notification or dialog -->
    <string name="DeclineCode__your_card_has_expired_verify_your_card_details">آپ کا کارڈ زائد المیعاد ہو گیا ہے۔ توثیق کریں کہ آپ کے کارڈ کی تفصیلات درست ہیں اور دوبارہ کوشش کریں۔</string>
    <!-- Stripe decline code incorrect_cvc and invalid_cvc for credit cards displayed in a notification or dialog -->
    <string name="DeclineCode__your_cards_cvc_number_is_incorrect_verify_your_card_details">آپ کے کارڈ کا CVC نمبر غلط ہے۔ توثیق کریں کہ آپ کے کارڈ کی تفصیلات درست ہیں اور دوبارہ کوشش کریں۔</string>
    <!-- Stripe decline code invalid_expiry_month for credit cards displayed in a notification or dialog -->
    <string name="DeclineCode__the_expiration_month_on_your_card_is_incorrect">آپ کے کارڈ پر زائد المیعاد ہونے کا مہینہ غلط ہے۔ توثیق کریں کہ آپ کے کارڈ کی تفصیلات درست ہیں اور دوبارہ کوشش کریں۔</string>
    <!-- Stripe decline code invalid_expiry_year for credit cards displayed in a notification or dialog -->
    <string name="DeclineCode__the_expiration_year_on_your_card_is_incorrect">آپ کے کارڈ پر زائد المیعاد ہونے کا سال غلط ہے۔ توثیق کریں کہ آپ کے کارڈ کی تفصیلات درست ہیں اور دوبارہ کوشش کریں۔</string>
    <!-- Stripe decline code incorrect_number and invalid_number for credit cards displayed in a notification or dialog -->
    <string name="DeclineCode__your_card_number_is_incorrect_verify_your_card_details">آپ کا کارڈ نمبر غلط ہے۔ توثیق کریں کہ آپ کے کارڈ کی تفصیلات درست ہیں اور دوبارہ کوشش کریں۔</string>

    <!-- Title of create notification profile screen -->
    <string name="EditNotificationProfileFragment__name_your_profile">اپنی پروفائل کو نام دیں</string>
    <!-- Hint text for create/edit notification profile name -->
    <string name="EditNotificationProfileFragment__profile_name">پروفائل کا نام</string>
    <!-- Name has a max length, this shows how many characters are used out of the max -->
    <string name="EditNotificationProfileFragment__count">%1$d/%2$d</string>
    <!-- Call to action button to continue to the next step -->
    <string name="EditNotificationProfileFragment__next">اگلا</string>
    <!-- Call to action button once the profile is named to create the profile and continue to the customization steps -->
    <string name="EditNotificationProfileFragment__create">بنائیں</string>
    <!-- Call to action button once the profile name is edited -->
    <string name="EditNotificationProfileFragment__save">محفوظ کریں</string>
    <!-- Title of edit notification profile screen -->
    <string name="EditNotificationProfileFragment__edit_this_profile">اس پروفائل میں ترمیم کریں</string>
    <!-- Error message shown when attempting to create or edit a profile name to an existing profile name -->
    <string name="EditNotificationProfileFragment__a_profile_with_this_name_already_exists">اس نام کے ساتھ پروفائل پہلے سے موجود ہے</string>
    <!-- Preset selectable name for a profile name, shown as list in edit/create screen -->
    <string name="EditNotificationProfileFragment__work">کام</string>
    <!-- Preset selectable name for a profile name, shown as list in edit/create screen -->
    <string name="EditNotificationProfileFragment__sleep">سونا</string>
    <!-- Preset selectable name for a profile name, shown as list in edit/create screen -->
    <string name="EditNotificationProfileFragment__driving">ڈرائیونگ</string>
    <!-- Preset selectable name for a profile name, shown as list in edit/create screen -->
    <string name="EditNotificationProfileFragment__downtime">ڈاؤن ٹائم</string>
    <!-- Preset selectable name for a profile name, shown as list in edit/create screen -->
    <string name="EditNotificationProfileFragment__focus">فوکس</string>
    <!-- Error message shown when attempting to next/save without a profile name -->
    <string name="EditNotificationProfileFragment__profile_must_have_a_name">نام ہونا لازمی ہے</string>

    <!-- Title for add recipients to notification profile screen in create flow -->
    <string name="AddAllowedMembers__allowed_notifications">اجازت یافتہ اطلاعات</string>
    <!-- Description of what the user should be doing with this screen -->
    <string name="AddAllowedMembers__add_people_and_groups_you_want_notifications_and_calls_from_when_this_profile_is_on">اس پروفائل کے آن ہونے پر ان افراد اور گروپس کو شامل کریں جن سے آپ اطلاعات اور کالز وصول کرنا چاہتے ہیں</string>
    <!-- Button text that launches the contact picker to select from -->
    <string name="AddAllowedMembers__add_people_or_groups">افراد یا گروپس شامل کریں</string>

    <!-- Call to action button on contact picker for adding to profile -->
    <string name="SelectRecipientsFragment__add">شامل کریں</string>

    <!-- Notification profiles home fragment, shown when no profiles have been created yet -->
    <string name="NotificationProfilesFragment__create_a_profile_to_receive_notifications_and_calls_only_from_the_people_and_groups_you_want_to_hear_from">صرف ان افراد اور گروپس سے اطلاعات اور کالز وصول کرنے کے لیے پروفائل تخلیق کریں جن سے آپ سننا چاہتے ہیں۔</string>
    <!-- Header shown above list of all notification profiles -->
    <string name="NotificationProfilesFragment__profiles">پروفائلز</string>
    <!-- Button that starts the create new notification profile flow -->
    <string name="NotificationProfilesFragment__new_profile">نئی پروفائل</string>
    <!-- Profile active status, indicating the current profile is on for an unknown amount of time -->
    <string name="NotificationProfilesFragment__on">چلائیں</string>

    <!-- Button use to permanently delete a notification profile -->
    <string name="NotificationProfileDetails__delete_profile">پروفائل حذف کریں</string>
    <!-- Snakbar message shown when removing a recipient from a profile -->
    <string name="NotificationProfileDetails__s_removed">\"%1$s\" ہٹا دیا گیا۔</string>
    <!-- Snackbar button text that will undo the recipient remove -->
    <string name="NotificationProfileDetails__undo">کالعدم کریں</string>
    <!-- Dialog message shown to confirm deleting a profile -->
    <string name="NotificationProfileDetails__permanently_delete_profile">پروفائل مستقل طور پر حذف کریں؟</string>
    <!-- Dialog button to delete profile -->
    <string name="NotificationProfileDetails__delete">حذف کریں</string>
    <!-- Title/accessibility text for edit icon to edit profile emoji/name -->
    <string name="NotificationProfileDetails__edit_notification_profile">اطلاعی پروفائل میں ترمیم کریں</string>
    <!-- Schedule description if all days are selected -->
    <string name="NotificationProfileDetails__everyday">ہر روز</string>
    <!-- Profile status on if it is the active profile -->
    <string name="NotificationProfileDetails__on">چلائیں</string>
    <!-- Profile status on if it is not the active profile -->
    <string name="NotificationProfileDetails__off">بند کریں</string>
    <!-- Description of hours for schedule (start to end) times -->
    <string name="NotificationProfileDetails__s_to_s">%1$sسے%2$s</string>
    <!-- Section header for exceptions to the notification profile -->
    <string name="NotificationProfileDetails__exceptions">استثنات</string>
    <!-- Profile exception to allow all calls through the profile restrictions -->
    <string name="NotificationProfileDetails__allow_all_calls">تمام کالز کو اجازت دیں</string>
    <!-- Profile exception to allow all @mentions through the profile restrictions -->
    <string name="NotificationProfileDetails__notify_for_all_mentions">تمام مینشنز کے لیے اطلاع دیں</string>
    <!-- Section header for showing schedule information -->
    <string name="NotificationProfileDetails__schedule">شیڈول</string>
    <!-- If member list is long, will truncate the list and show an option to then see all when tapped -->
    <string name="NotificationProfileDetails__see_all">تمام دیکھیں</string>

    <!-- Title for add schedule to profile in create flow -->
    <string name="EditNotificationProfileSchedule__add_a_schedule">شیڈول شامل کریں</string>
    <!-- Descriptor text indicating what the user can do with this screen -->
    <string name="EditNotificationProfileSchedule__set_up_a_schedule_to_enable_this_notification_profile_automatically">خود کار طور پر اس اطلاعی پروفائل کو فعال کرنے کے لیے شیڈول سیٹ اپ کریں۔</string>
    <!-- Text shown next to toggle switch to enable/disable schedule -->
    <string name="EditNotificationProfileSchedule__schedule">شیڈول</string>
    <!-- Label for showing the start time for the schedule -->
    <string name="EditNotificationProfileSchedule__start">شروع کریں</string>
    <!-- Label for showing the end time for the schedule -->
    <string name="EditNotificationProfileSchedule__end">ختم کریں</string>
    <!-- First letter of Sunday -->
    <string name="EditNotificationProfileSchedule__sunday_first_letter">S</string>
    <!-- First letter of Monday -->
    <string name="EditNotificationProfileSchedule__monday_first_letter">M</string>
    <!-- First letter of Tuesday -->
    <string name="EditNotificationProfileSchedule__tuesday_first_letter">T</string>
    <!-- First letter of Wednesday -->
    <string name="EditNotificationProfileSchedule__wednesday_first_letter">W</string>
    <!-- First letter of Thursday -->
    <string name="EditNotificationProfileSchedule__thursday_first_letter">T</string>
    <!-- First letter of Friday -->
    <string name="EditNotificationProfileSchedule__friday_first_letter">F</string>
    <!-- First letter of Saturday -->
    <string name="EditNotificationProfileSchedule__saturday_first_letter">S</string>
    <!-- Title of select time dialog shown when setting start time for schedule -->
    <string name="EditNotificationProfileSchedule__set_start_time">آغاز کا وقت سیٹ کریں</string>
    <!-- Title of select time dialog shown when setting end time for schedule -->
    <string name="EditNotificationProfileSchedule__set_end_time">اختتامی وقت سیٹ کریں</string>
    <!-- If in edit mode, call to action button text show to save schedule to profile -->
    <string name="EditNotificationProfileSchedule__save">محفوظ کریں</string>
    <!-- If in create mode, call to action button text to show to skip enabling a schedule -->
    <string name="EditNotificationProfileSchedule__skip">چھوڑ دو</string>
    <!-- If in create mode, call to action button text to show to use the enabled schedule and move to the next screen -->
    <string name="EditNotificationProfileSchedule__next">اگلا</string>
    <!-- Error message shown if trying to save/use a schedule with no days selected -->
    <string name="EditNotificationProfileSchedule__schedule_must_have_at_least_one_day">شیڈول میں کم از کم ایک دن ہونا لازمی ہے</string>

    <!-- Title for final screen shown after completing a profile creation -->
    <string name="NotificationProfileCreated__profile_created">پروفائل تخلیق کر دی گئی</string>
    <!-- Call to action button to press to close the created screen and move to the profile details screen -->
    <string name="NotificationProfileCreated__done">ہو گیا</string>
    <!-- Descriptor text shown to indicate how to manually turn a profile on/off -->
    <string name="NotificationProfileCreated__you_can_turn_your_profile_on_or_off_manually_via_the_menu_on_the_chat_list">آپ چیٹ لسٹ پر مینو کے ذریعے دستی طور پر اپنی پروفائل آن یا آف کر سکتے ہیں۔</string>
    <!-- Descriptor text shown to indicate you can add a schedule later since you did not add one during create flow -->
    <string name="NotificationProfileCreated__add_a_schedule_in_settings_to_automate_your_profile">اپنی پروفائل کو آٹومیٹ کرنے کے لیے ترتیبات میں شیڈول شامل کریں۔</string>
    <!-- Descriptor text shown to indicate your profile will follow the schedule set during create flow -->
    <string name="NotificationProfileCreated__your_profile_will_turn_on_and_off_automatically_according_to_your_schedule">آپ کی پروفائل آپ کے شیڈول کے مطابق خود کار طور پر آن اور آف ہو گی۔</string>

    <!-- Button text shown in profile selection bottom sheet to create a new profile -->
    <string name="NotificationProfileSelection__new_profile">نئی پروفائل</string>
    <!-- Manual enable option to manually enable a profile for 1 hour -->
    <string name="NotificationProfileSelection__for_1_hour">1 گھنٹے کے لیے</string>
    <!-- Manual enable option to manually enable a profile until a set time (currently 6pm or 8am depending on what is next) -->
    <string name="NotificationProfileSelection__until_s">جب تک %1$s</string>
    <!-- Option to view profile details -->
    <string name="NotificationProfileSelection__view_settings">ترتیبات دیکھیں</string>
    <!-- Descriptor text indicating how long a profile will be on when there is a time component associated with it -->
    <string name="NotificationProfileSelection__on_until_s">آن ہے تاوقتیکہ %1$s</string>

    <!-- Displayed in a toast when we fail to open the ringtone picker -->
    <string name="NotificationSettingsFragment__failed_to_open_picker">پکر کھولنے میں ناکامی ہوئی۔</string>

    <!-- Description shown for the Signal Release Notes channel -->
    <string name="ReleaseNotes__signal_release_notes_and_news">Signal کے ریلیز نوٹس &amp; خبریں</string>

    <!-- Donation receipts activity title -->
    <string name="DonationReceiptListFragment__all_activity">تمام سرگرمی</string>
    <!-- Donation receipts all tab label -->
    <string name="DonationReceiptListFragment__all">تمام</string>
    <!-- Donation receipts recurring tab label -->
    <string name="DonationReceiptListFragment__recurring">متواتر</string>
    <!-- Donation receipts one-time tab label -->
    <string name="DonationReceiptListFragment__one_time">ایک وقتی</string>
    <!-- Donation receipts gift tab label -->
    <string name="DonationReceiptListFragment__donation_for_a_friend">دوست کی طرف سے عطیہ</string>
    <!-- Donation receipts boost row label -->
    <!-- Donation receipts details title -->
    <!-- Donation receipts donation type heading -->
    <string name="DonationReceiptDetailsFragment__donation_type">عطیے کی قسم</string>
    <!-- Donation receipts date paid heading -->
    <string name="DonationReceiptDetailsFragment__date_paid">ادا کیے جانے کی تاریخ</string>
    <!-- Donation receipts share PNG -->
    <string name="DonationReceiptDetailsFragment__share_receipt">رسید شیئر کریں</string>
    <!-- Donation receipts list end note -->
    <string name="DonationReceiptListFragment__if_you_have">اگر آپ نے Signal دوبارہ انسٹال کیا ہے، تو گزشتہ عطیات کی رسیدیں دستیاب نہیں ہوں گی۔</string>
    <!-- Donation receipts document title -->
    <string name="DonationReceiptDetailsFragment__donation_receipt">عطیے کی رسید</string>
    <!-- Donation receipts amount title -->
    <string name="DonationReceiptDetailsFragment__amount">رقم</string>
    <!-- Donation receipts thanks -->
    <string name="DonationReceiptDetailsFragment__thank_you_for_supporting">Signal کی معاونت کرنے کے لیے آپ کا شکریہ۔ آپ کا تعاون اوپن سورس رازداری کی ٹیکالوجی تیار کرنے کے مشن کو تقویت فراہم کرنے میں مدد کرتا ہے جو آزادی اظہار کے تاثرات کی حفاظت کرتا ہے اور دنیا بھر میں لاکھوں افراد کے لیے محفوظ عالمی مواصلت کو فعال بناتا ہے۔ اگر آپ ریاست ہائے متحدہ امریکہ کے رہائشی ہیں، تو براہ کرم اپنے ٹیکس ریکارڈز کے لیے اس رسید کو برقرار رکھیں۔ Signal ٹیکنالوجی فاؤنڈیشن ریاست ہائے متحدہ امریکہ میں اندرونی ریوینیو کوڈ کے سیکشن 501c3 کے تحت ٹیکس سے مستثنیٰ ایک غیر منافع بخش تنظیم ہے۔ ہماری وفاقی ٹیکس ID 82-4506840 ہے۔</string>
    <!-- Donation receipt type -->
    <string name="DonationReceiptDetailsFragment__s_dash_s">%1$s - %2$s</string>
    <!-- Donation reciepts screen empty state title -->
    <string name="DonationReceiptListFragment__no_receipts">کوئی رسیدیں نہیں</string>

    <!-- region "Stories Tab" -->

    <!-- Label for Chats tab in home app screen -->
    <string name="ConversationListTabs__chats">باتیں</string>
    <!-- Label for Stories tab in home app screen -->
    <string name="ConversationListTabs__stories">سٹوریز</string>
    <!-- String for counts above 99 in conversation list tabs -->
    <string name="ConversationListTabs__99p">99+</string>
    <!-- Menu item on stories landing page -->
    <string name="StoriesLandingFragment__story_privacy">سٹوری کی پرائیویسی</string>
    <!-- Title for "My Stories" row item in Stories landing page -->
    <string name="StoriesLandingFragment__my_stories">میری سٹوریز</string>
    <!-- Subtitle for "My Stories" row item when user has not added stories -->
    <string name="StoriesLandingFragment__tap_to_add">شامل کرنے کے لیے ٹیپ کریں</string>
    <!-- Displayed when there are no stories to display -->
    <string name="StoriesLandingFragment__no_recent_updates_to_show_right_now">فی الوقت دکھانے کے لیے کوئی حالیہ اپ ڈیٹس نہیں ہیں۔</string>
    <!-- Context menu option to hide a story -->
    <string name="StoriesLandingItem__hide_story">سٹوری مخفی کریں</string>
    <!-- Context menu option to unhide a story -->
    <string name="StoriesLandingItem__unhide_story">سٹوری غیر مخفی کریں</string>
    <!-- Context menu option to forward a story -->
    <string name="StoriesLandingItem__forward">آگے</string>
    <!-- Context menu option to share a story -->
    <string name="StoriesLandingItem__share">شیئر کریں…</string>
    <!-- Context menu option to go to story chat -->
    <string name="StoriesLandingItem__go_to_chat">چیٹ پر جائیں</string>
    <!-- Context menu option to go to story info -->
    <string name="StoriesLandingItem__info">معلومات</string>
    <!-- Label when a story is pending sending -->
    <string name="StoriesLandingItem__sending">بھیج رہا ہے۔۔۔</string>
    <!-- Label when multiple stories are pending sending -->
    <string name="StoriesLandingItem__sending_d">%1$d بھیجا جا رہا ہے…</string>
    <!-- Label when a story fails to send due to networking -->
    <string name="StoriesLandingItem__send_failed">بھیجنے میں ناکام</string>
    <!-- Label when a story fails to send due to identity mismatch -->
    <string name="StoriesLandingItem__partially_sent">جزوی طور پر بھیج دیا گیا</string>
    <!-- Status label when a story fails to send indicating user action to retry -->
    <string name="StoriesLandingItem__tap_to_retry">دوبارہ کوشش کرنے کے لیے ٹیپ کریں</string>
    <!-- Title of dialog confirming decision to hide a story -->
    <string name="StoriesLandingFragment__hide_story">سٹوری مخفی کریں؟</string>
    <!-- Message of dialog confirming decision to hide a story -->
    <string name="StoriesLandingFragment__new_story_updates">%1$s کی سٹوری کی نئی اپ ڈیٹس سٹوریز کی فہرست کے بالائی حصے میں ظاہر نہیں ہوں گی۔</string>
    <!-- Positive action of dialog confirming decision to hide a story -->
    <string name="StoriesLandingFragment__hide">پوشیدہ کریں</string>
    <!-- Displayed in Snackbar after story is hidden -->
    <string name="StoriesLandingFragment__story_hidden">سٹوری مخفی ہے</string>
    <!-- Section header for hidden stories -->
    <string name="StoriesLandingFragment__hidden_stories">مخفی سٹوریز</string>
    <!-- Displayed on each sent story under My Stories -->
    <plurals name="MyStories__d_views">
        <item quantity="one">%1$d ویو</item>
        <item quantity="other">%1$d ویوز</item>
    </plurals>
    <!-- Forward story label, displayed in My Stories context menu -->
    <string name="MyStories_forward">آگے</string>
    <!-- Label for stories for a single user. Format is {given name}\'s Story -->
    <string name="MyStories__ss_story">%1$s کی سٹوری</string>
    <!-- Title of dialog to confirm deletion of story -->
    <string name="MyStories__delete_story">سٹوری ڈیلیٹ کریں؟</string>
    <!-- Message of dialog to confirm deletion of story -->
    <string name="MyStories__this_story_will_be_deleted">یہ سٹوری آپ اور اسے وصول کرنے والے ہر ایک کے لیے ڈیلیٹ کر دی جائے گی۔</string>
    <!-- Toast shown when story media cannot be saved -->
    <string name="MyStories__unable_to_save">محفوظ کرنے سے قاصر ہیں</string>
    <!-- Displayed at bottom of story viewer when current item has views -->
    <plurals name="StoryViewerFragment__d_views">
        <item quantity="one">%1$d ویو</item>
        <item quantity="other">%1$d ویوز</item>
    </plurals>
    <!-- Displayed at bottom of story viewer when current item has replies -->
    <plurals name="StoryViewerFragment__d_replies">
        <item quantity="one">%1$d جواب</item>
        <item quantity="other">%1$d جوابات</item>
    </plurals>
    <!-- Label on group stories to add a story -->
    <string name="StoryViewerPageFragment__add">شامل کریں</string>
    <!-- Used when view receipts are disabled -->
    <string name="StoryViewerPageFragment__views_off">ویوز آف ہیں</string>
    <!-- Used to join views and replies when both exist on a story item -->
    <string name="StoryViewerFragment__s_s">%1$s%2$s</string>
    <!-- Displayed when viewing a post you sent -->
    <string name="StoryViewerPageFragment__you">آپ</string>
    <!-- Displayed when viewing a post displayed to a group -->
    <string name="StoryViewerPageFragment__s_to_s">%1$sسے%2$s</string>
    <!-- Displayed when viewing a post from another user with no replies -->
    <string name="StoryViewerPageFragment__reply">جواب دیں</string>
    <!-- Displayed when viewing a post that has failed to send to some users -->
    <string name="StoryViewerPageFragment__partially_sent">جزوی طور پر بھیج دیا گیا۔ تفصیلات کے لئے ٹیپ کریں</string>
    <!-- Displayed when viewing a post that has failed to send -->
    <string name="StoryViewerPageFragment__send_failed">بھیجنے میں ناکامی ہوئی۔ دوبارہ کوشش کے لیے ٹیپ کریں</string>
    <!-- Label for the reply button in story viewer, which will launch the group story replies bottom sheet. -->
    <string name="StoryViewerPageFragment__reply_to_group">گروپ کو جواب دیں</string>
    <!-- Displayed when a story has no views -->
    <string name="StoryViewsFragment__no_views_yet">ابھی تک کوئی ویوز نہیں</string>
    <!-- Displayed when user has disabled receipts -->
    <string name="StoryViewsFragment__enable_view_receipts_to_see_whos_viewed_your_story">میسج پڑھنے کا ثبوت فعال کریں تاکہ دیکھ سکیں کس نے آپ کی سٹوریز دیکھی ہیں۔</string>
    <!-- Button label displayed when user has disabled receipts -->
    <string name="StoryViewsFragment__go_to_settings">سیٹنگز پر جائیں</string>
    <!-- Dialog action to remove viewer from a story -->
    <string name="StoryViewsFragment__remove">ہٹا دیں</string>
    <!-- Dialog title when removing a viewer from a story -->
    <string name="StoryViewsFragment__remove_viewer">ناظر کو ہٹائیں؟</string>
    <!-- Dialog message when removing a viewer from a story -->
    <string name="StoryViewsFragment__s_will_still_be_able">%1$s اب بھی اس پوسٹ کو دیکھنے کے قابل ہو گا، لیکن مستقبل کی ایسی کسی پوسٹ کو دیکھنے کے قابل نہیں ہو گا جو آپ %2$s پر شیئر کریں گے۔</string>
    <!-- Story View context menu action to remove them from a story -->
    <string name="StoryViewItem__remove_viewer">ناظر کو ہٹائیں</string>
    <!-- Displayed when a story has no replies yet -->
    <string name="StoryGroupReplyFragment__no_replies_yet">ابھی تک کوئی جوابات نہیں</string>
    <!-- Displayed when no longer a group member -->
    <string name="StoryGroupReplyFragment__you_cant_reply">آپ اس سٹوری کا جواب نہیں دے سکتے کیونکہ آپ اس گروپ کے ممبر نہیں رہے۔</string>
    <!-- Displayed for each user that reacted to a story when viewing replies -->
    <string name="StoryGroupReactionReplyItem__reacted_to_the_story">سٹوری پر ری ایکٹ کیا</string>
    <!-- Label for story views tab -->
    <string name="StoryViewsAndRepliesDialogFragment__views">ویوز</string>
    <!-- Label for story replies tab -->
    <string name="StoryViewsAndRepliesDialogFragment__replies">جوابات</string>
    <!-- Description of action for reaction button -->
    <string name="StoryReplyComposer__react_to_this_story">اس سٹوری پر ری ایکٹ کریں</string>
    <!-- Displayed when the user is replying privately to someone who replied to one of their stories -->
    <string name="StoryReplyComposer__replying_privately_to_s">%1$s کو نجی طور پر جواب دینا</string>
    <!-- Displayed when the user is replying privately to someone who replied to one of their stories -->
    <string name="StoryReplyComposer__reply_to_s">%1$s کو جواب دیں</string>
    <!-- Context menu item to privately reply to a story response -->
    <!-- Context menu item to copy a story response -->
    <string name="StoryGroupReplyItem__copy">کاپی کریں</string>
    <!-- Context menu item to delete a story response -->
    <string name="StoryGroupReplyItem__delete">حذف کریں</string>
    <!-- Page title for My Story options -->
    <string name="MyStorySettingsFragment__my_story">میری سٹوری</string>
    <!-- Number of total signal connections displayed in "All connections" row item -->
    <plurals name="MyStorySettingsFragment__viewers">
        <item quantity="one">%1$d ناظر</item>
        <item quantity="other">%1$d ناظرین</item>
    </plurals>
    <!-- Button on all signal connections row to view all signal connections. Please keep as short as possible. -->
    <string name="MyStorySettingsFragment__view">دیکھیں</string>
    <!-- Section heading for story visibility -->
    <string name="MyStorySettingsFragment__who_can_view_this_story">کون یہ سٹوری دیکھ سکتا ہے</string>
    <!-- Clickable option for selecting people to hide your story from -->
    <!-- Privacy setting title for sending stories to all your signal connections -->
    <string name="MyStorySettingsFragment__all_signal_connections">تمام Signal کنکشنز</string>
    <!-- Privacy setting description for sending stories to all your signal connections -->
    <!-- Privacy setting title for sending stories to all except the specified connections -->
    <string name="MyStorySettingsFragment__all_except">تمام ماسوائے…</string>
    <!-- Privacy setting description for sending stories to all except the specified connections -->
    <string name="MyStorySettingsFragment__hide_your_story_from_specific_people">منتخب لوگوں سے اپنی سٹوری مخفی کریں</string>
    <!-- Summary of clickable option displaying how many people you have excluded from your story -->
    <plurals name="MyStorySettingsFragment__d_people_excluded">
        <item quantity="one">%1$d فرد خارج کر دیا گیا</item>
        <item quantity="other">%1$d لوگ خارج کر دیے گئے</item>
    </plurals>
    <!-- Privacy setting title for only sharing your story with specified connections -->
    <string name="MyStorySettingsFragment__only_share_with">صرف ان کے ساتھ شیئر کریں…</string>
    <!-- Privacy setting description for only sharing your story with specified connections -->
    <string name="MyStorySettingsFragment__only_share_with_selected_people">صرف منتخب لوگوں کے ساتھ شیئر کریں</string>
    <!-- Summary of clickable option displaying how many people you have included to send to in your story -->
    <plurals name="MyStorySettingsFragment__d_people">
        <item quantity="one">%1$d فرد</item>
        <item quantity="other">%1$d افراد</item>
    </plurals>
    <!-- My story privacy fine print about what the privacy settings are for -->
    <string name="MyStorySettingsFragment__choose_who_can_view_your_story">انتخاب کریں کہ کون آپ کی سٹوری دیکھ سکتا ہے۔ تبدیلیاں ان سٹوریز کو متاثر نہیں کریں گی جو آپ پہلے ہی بھیج چکے ہیں۔</string>
    <!-- Section header for options related to replies and reactions -->
    <string name="MyStorySettingsFragment__replies_amp_reactions">جوابات اور ری ایکشنز</string>
    <!-- Switchable option for allowing replies and reactions on your stories -->
    <string name="MyStorySettingsFragment__allow_replies_amp_reactions">جوابات اور ری ایکشنز کی اجازت دیں</string>
    <!-- Summary for switchable option allowing replies and reactions on your story -->
    <string name="MyStorySettingsFragment__let_people_who_can_view_your_story_react_and_reply">جو لوگ آپ کی سٹوری دیکھ سکتے ہیں انہیں اس پر ری ایکٹ کرنے اور جواب دینے کی اجازت دیں</string>
    <!-- Signal connections bolded text in the Signal Connections sheet -->
    <string name="SignalConnectionsBottomSheet___signal_connections">Signal کنکشنز</string>
    <!-- Displayed at the top of the signal connections sheet. Please remember to insert strong tag as required. -->
    <string name="SignalConnectionsBottomSheet__signal_connections_are_people">Signal کنکشنز وہ لوگ ہیں جن پر اعتماد کرنے کا آپ نے انتخاب کیا ہے، یا تو بذریعہ:</string>
    <!-- Signal connections sheet bullet point 1 -->
    <string name="SignalConnectionsBottomSheet__starting_a_conversation">گفتگو کا آغاز کرنے سے</string>
    <!-- Signal connections sheet bullet point 2 -->
    <string name="SignalConnectionsBottomSheet__accepting_a_message_request">پیغام کی درخواست قبول کرنے سے</string>
    <!-- Signal connections sheet bullet point 3 -->
    <string name="SignalConnectionsBottomSheet__having_them_in_your_system_contacts">اپنے سسٹم کے روابط میں انہیں رکھنے سے</string>
    <!-- Note at the bottom of the Signal connections sheet -->
    <string name="SignalConnectionsBottomSheet__your_connections_can_see_your_name">"آپ کے کنکشنز آپ کا نام اور تصویر دیکھ سکتے ہیں، اور \"میری سٹوری\" پر پوسٹس کو دیکھ سکتے ہیں تاوقتیکہ آپ ان سے مخفی کریں۔"</string>
    <!-- Clickable option to add a viewer to a custom story -->
    <string name="PrivateStorySettingsFragment__add_viewer">ناظر شامل کریں</string>
    <!-- Clickable option to delete a custom story -->
    <string name="PrivateStorySettingsFragment__delete_custom_story">کسٹم سٹوری ڈیلیٹ کریں</string>
    <!-- Dialog title when attempting to remove someone from a custom story -->
    <string name="PrivateStorySettingsFragment__remove_s">%1$s ہٹائیں؟</string>
    <!-- Dialog message when attempting to remove someone from a custom story -->
    <string name="PrivateStorySettingsFragment__this_person_will_no_longer">یہ فرد مزید آپ کی سٹوری نہیں دیکھے گا۔</string>
    <!-- Positive action label when attempting to remove someone from a custom story -->
    <string name="PrivateStorySettingsFragment__remove">ہٹا دیں</string>
    <!-- Dialog title when deleting a custom story -->
    <!-- Dialog message when deleting a custom story -->
    <!-- Page title for editing a custom story name -->
    <string name="EditPrivateStoryNameFragment__edit_story_name">سٹوری کے نام میں ترمیم کریں</string>
    <!-- Input field hint when editing a custom story name -->
    <string name="EditPrivateStoryNameFragment__story_name">سٹوری کا نام</string>
    <!-- Save button label when editing a custom story name -->
    <!-- Displayed in text post creator before user enters text -->
    <string name="TextStoryPostCreationFragment__tap_to_add_text">متن شامل کرنے کے لیے ٹیپ کریں</string>
    <!-- Button label for changing font when creating a text post -->
    <!-- Displayed in text post creator when prompting user to enter text -->
    <string name="TextStoryPostTextEntryFragment__add_text">متن شامل کریں</string>
    <!-- Content description for \'done\' button when adding text to a story post -->
    <string name="TextStoryPostTextEntryFragment__done_adding_text">متن شامل کرنا مکمل ہو گیا</string>
    <!-- Text label for media selection toggle -->
    <string name="MediaSelectionActivity__text">متن</string>
    <!-- Camera label for media selection toggle -->
    <string name="MediaSelectionActivity__camera">کیمرہ</string>
    <!-- Hint for entering a URL for a text post -->
    <string name="TextStoryPostLinkEntryFragment__type_or_paste_a_url">URL ٹائپ یا پیسٹ کریں</string>
    <!-- Displayed prior to the user entering a URL for a text post -->
    <string name="TextStoryPostLinkEntryFragment__share_a_link_with_viewers_of_your_story">ناظرین کے ساتھ اپنی سٹوری کا لنک شیئر کریں</string>
    <!-- Hint text for searching for a story text post recipient. -->
    <string name="TextStoryPostSendFragment__search">تلاش کریں</string>
    <!-- Toast shown when an unexpected error occurs while sending a text story -->
    <!-- Toast shown when a trying to add a link preview to a text story post and the link/url is not valid (e.g., missing .com at the end) -->
    <string name="TextStoryPostSendFragment__please_enter_a_valid_link">براہ کرم درست لنک درج کریں۔</string>
    <!-- Title for screen allowing user to exclude "My Story" entries from specific people -->
    <string name="ChangeMyStoryMembershipFragment__all_except">تمام ماسوائے</string>
    <!-- Title for screen allowing user to only share "My Story" entries with specific people -->
    <string name="ChangeMyStoryMembershipFragment__only_share_with">صرف ان کے ساتھ شیئر کریں…</string>
    <!-- Done button label for hide story from screen -->
    <string name="HideStoryFromFragment__done">ہو گیا</string>
    <!-- Dialog title for removing a group story -->
    <string name="StoryDialogs__remove_group_story">گروپ سٹوری ہٹائیں؟</string>
    <!-- Dialog message for removing a group story -->
    <string name="StoryDialogs__s_will_be_removed">\"%1$s\" کو ہٹا دیا جائے گا۔</string>
    <!-- Dialog positive action for removing a group story -->
    <string name="StoryDialogs__remove">ہٹا دیں</string>
    <!-- Dialog title for deleting a custom story -->
    <string name="StoryDialogs__delete_custom_story">کسٹم سٹوری ڈیلیٹ کریں؟</string>
    <!-- Dialog message for deleting a custom story -->
    <string name="StoryDialogs__s_and_updates_shared">\"%1$s\" اور اس سٹوری پر شیئر کردہ اپ ڈیٹس ڈیلیٹ کر دی جائیں گی۔</string>
    <!-- Dialog positive action for deleting a custom story -->
    <string name="StoryDialogs__delete">حذف کریں</string>
    <!-- Dialog title for first time sending something to a beta story -->
    <!-- Dialog message for first time sending something to a beta story -->
    <!-- Dialog title for first time adding something to a story -->
    <!-- Dialog message for first time adding something to a story -->
    <!-- First time share to story dialog: Positive action to go ahead and add to story -->
    <!-- First time share to story dialog: Neutral action to edit who can view "My Story" -->
    <!-- Error message shown when a failure occurs during story send -->
    <string name="StoryDialogs__story_could_not_be_sent">سٹوری بھیجی نہیں جا سکی۔ اپنا انٹرنیٹ چیک کریں اور دوبارہ کوشش کریں۔</string>
    <!-- Error message dialog button to resend a previously failed story send -->
    <string name="StoryDialogs__send">بھیجیں</string>
    <!-- Action button for turning off stories when stories are present on the device -->
    <string name="StoryDialogs__turn_off_and_delete">آف اور ڈیلیٹ کریں</string>
    <!-- Privacy Settings toggle title for stories -->
    <!-- Privacy Settings toggle summary for stories -->
    <!-- New story viewer selection screen title -->
    <string name="CreateStoryViewerSelectionFragment__choose_viewers">ناظرین کا انتخاب کریں</string>
    <!-- New story viewer selection action button label -->
    <string name="CreateStoryViewerSelectionFragment__next">اگلا</string>
    <!-- New story viewer selection screen title as recipients are selected -->
    <plurals name="SelectViewersFragment__d_viewers">
        <item quantity="one">%1$d ناظر</item>
        <item quantity="other">%1$d ناظرین</item>
    </plurals>
    <!-- Name story screen title -->
    <string name="CreateStoryWithViewersFragment__name_story">سٹوری کو نام دیں</string>
    <!-- Name story screen note under text field -->
    <string name="CreateStoryWithViewersFragment__only_you_can">صرف آپ اس سٹوری کا نام دیکھ سکتے ہیں۔</string>
    <!-- Name story screen label hint -->
    <string name="CreateStoryWithViewersFragment__story_name_required">سٹوری کا نام (درکار ہے)</string>
    <!-- Name story screen viewers subheading -->
    <string name="CreateStoryWithViewersFragment__viewers">ناظرین</string>
    <!-- Name story screen create button label -->
    <string name="CreateStoryWithViewersFragment__create">بنائیں</string>
    <!-- Name story screen error when save attempted with no label -->
    <string name="CreateStoryWithViewersFragment__this_field_is_required">اس کو پر کرنا ضروری ہے.</string>
    <!-- Name story screen error when save attempted but label is duplicate -->
    <string name="CreateStoryWithViewersFragment__there_is_already_a_story_with_this_name">اس نام کے ساتھ ایک سٹوری پہلے سے موجود ہے۔</string>
    <!-- Text for select all action when editing recipients for a story -->
    <string name="BaseStoryRecipientSelectionFragment__select_all">تمام منتخب کریں</string>
    <!-- Choose story type bottom sheet title -->
    <string name="ChooseStoryTypeBottomSheet__choose_your_story_type">اپنی سٹوری کی قسم منتخب کریں</string>
    <!-- Choose story type bottom sheet new story row title -->
    <string name="ChooseStoryTypeBottomSheet__new_custom_story">نئی کسٹم سٹوری</string>
    <!-- Choose story type bottom sheet new story row summary -->
    <string name="ChooseStoryTypeBottomSheet__visible_only_to">صرف مخصوص لوگوں کو دکھائی دیتی ہے</string>
    <!-- Choose story type bottom sheet group story title -->
    <string name="ChooseStoryTypeBottomSheet__group_story">گروپ سٹوری</string>
    <!-- Choose story type bottom sheet group story summary -->
    <string name="ChooseStoryTypeBottomSheet__share_to_an_existing_group">موجودہ گروپ پر شیئر کریں</string>
    <!-- Choose groups bottom sheet title -->
    <string name="ChooseGroupStoryBottomSheet__choose_groups">گروپس منتخب کریں</string>
    <!-- Displayed when copying group story reply text to clipboard -->
    <string name="StoryGroupReplyFragment__copied_to_clipboard">کلپ بورڈ کو کاپی کریں</string>
    <!-- Displayed in story caption when content is longer than 5 lines -->
    <string name="StoryViewerPageFragment__see_more">… مزید دیکھیں</string>
    <!-- Displayed in toast after sending a direct reply -->
    <string name="StoryDirectReplyDialogFragment__sending_reply">جواب بھیجا جا رہا ہے…</string>
    <!-- Displayed in the viewer when a story is no longer available -->
    <string name="StorySlateView__this_story_is_no_longer_available">یہ سٹوری مزید دستیاب نہیں۔</string>
    <!-- Displayed in the viewer when a story has permanently failed to download. -->
    <string name="StorySlateView__cant_download_story_s_will_need_to_share_it_again">سٹوری ڈاؤن لوڈ نہیں کر سکتے۔ %1$s کو اسے دوبارہ شیئر کرنے کی ضرورت ہو گی۔</string>
    <!-- Displayed in the viewer when the network is not available -->
    <string name="StorySlateView__no_internet_connection">کوئی انٹرنیٹ کنکشن نہیں</string>
    <!-- Displayed in the viewer when network is available but content could not be downloaded -->
    <string name="StorySlateView__couldnt_load_content">مواد لوڈ نہیں کر سکے</string>
    <!-- Toasted when the user externally shares to a text story successfully -->
    <string name="TextStoryPostCreationFragment__sent_story">سٹوری بھیج دی گئی</string>
    <!-- Toasted when the user external share to a text story fails -->
    <string name="TextStoryPostCreationFragment__failed_to_send_story">سٹوری بھیجنے میں ناکامی ہوئی</string>
    <!-- Displayed in a dialog to let the user select a given users story -->
    <string name="StoryDialogs__view_story">سٹوری دیکھیں</string>
    <!-- Displayed in a dialog to let the user select a given users profile photo -->
    <string name="StoryDialogs__view_profile_photo">پروفائل تصویر دیکھیں</string>

    <!-- Title for a notification at the bottom of the chat list suggesting that the user disable censorship circumvention because the service has become reachable -->
    <!-- Body for a notification at the bottom of the chat list suggesting that the user disable censorship circumvention because the service has become reachable -->
    <!-- Label for a button to dismiss a notification at the bottom of the chat list suggesting that the user disable censorship circumvention because the service has become reachable -->
    <!-- Label for a button in a notification at the bottom of the chat list to turn off censorship circumvention -->

    <!-- Conversation Item label for when you react to someone else\'s story -->
    <string name="ConversationItem__you_reacted_to_s_story">آپ نے %1$s کی سٹوری پر ری ایکٹ کیا</string>
    <!-- Conversation Item label for reactions to your story -->
    <string name="ConversationItem__reacted_to_your_story">آپ کی سٹوری پر ری ایکٹ کیا</string>
    <!-- Conversation Item label for reactions to an unavailable story -->
    <string name="ConversationItem__reacted_to_a_story">سٹوری پر ری ایکٹ کیا</string>

    <!-- endregion -->
    <!-- Content description for expand contacts chevron -->
    <string name="ExpandModel__view_more">مزید دیکھیں</string>
    <string name="StoriesLinkPopup__visit_link">لنک ملاحظہ کریں</string>

    <!-- Gift price and duration, formatted as: {price} dot {n} day duration -->
    <plurals name="GiftRowItem_s_dot_d_day_duration">
        <item quantity="one">%1$s · %2$d دن کا دورانیہ</item>
        <item quantity="other">%1$s · %2$d دن کا دورانیہ</item>
    </plurals>
    <!-- Headline text on start fragment for gifting a badge -->
    <string name="GiftFlowStartFragment__donate_for_a_friend">دوست کی طرف سے عطیہ کریں</string>
    <!-- Description text on start fragment for gifting a badge -->
    <plurals name="GiftFlowStartFragment__support_signal_by">
        <item quantity="one">Signal استعمال کرنے والے دوست یا فیملی ممبر کی خاطر عطیہ کر کے Signal کو سپورٹ کریں۔ انہیں %1$d دن کے لیے اپنی پروفائل پر ڈسپلے کرنے کے لیے ایک بیج موصول ہو گا</item>
        <item quantity="other">Signal استعمال کرنے والے دوست یا فیملی ممبر کی خاطر عطیہ کر کے Signal کو سپورٹ کریں۔ انہیں %1$d دنوں کے لیے اپنی پروفائل پر ڈسپلے کرنے کے لیے ایک بیج موصول ہو گا</item>
    </plurals>
    <!-- Action button label for start fragment for gifting a badge -->
    <string name="GiftFlowStartFragment__next">اگلا</string>
    <!-- Title text on choose recipient page for badge gifting -->
    <string name="GiftFlowRecipientSelectionFragment__choose_recipient">وصول کنندہ منتخب کریں</string>
    <!-- Title text on confirm gift page -->
    <string name="GiftFlowConfirmationFragment__confirm_donation">عطیہ کی تصدیق کریں</string>
    <!-- Heading text specifying who the gift will be sent to -->
    <string name="GiftFlowConfirmationFragment__send_to">بھیجیں بنام</string>
    <!-- Text explaining that gift will be sent to the chosen recipient -->
    <string name="GiftFlowConfirmationFragment__the_recipient_will_be_notified">وصول کنندہ کو عطیہ کے حوالے سے ایک 1 پر 1 پیغام ارسال کر کے مطلع کیا جائے گا۔ ذیل میں اپنا ذاتی پیغام شامل کریں۔</string>
    <!-- Text explaining that this gift is a one time donation -->
    <string name="GiftFlowConfirmationFragment__one_time_donation">ایک وقتی عطیہ</string>
    <!-- Hint for add message input -->
    <string name="GiftFlowConfirmationFragment__add_a_message">پیغام شامل کریں</string>
    <!-- Displayed in the dialog while verifying the chosen recipient -->
    <string name="GiftFlowConfirmationFragment__verifying_recipient">وصول کنندہ کی تصدیق کی جا رہی ہے…</string>
    <!-- Title for sheet shown when opening a redeemed gift -->
    <string name="ViewReceivedGiftBottomSheet__s_made_a_donation_for_you">%1$s نے آپ کے لیے عطیہ کیا ہے</string>
    <!-- Title for sheet shown when opening a sent gift -->
    <string name="ViewSentGiftBottomSheet__thanks_for_your_support">آپ کی حمایت کا شکریہ</string>
    <!-- Description for sheet shown when opening a redeemed gift -->
    <string name="ViewReceivedGiftBottomSheet__s_made_a_donation_to_signal">%1$s نے آپ کی جانب سے Signal کو عطیہ کیا ہے! اپنی پروفائل پر Signal کے لیے سپورٹ ظاہر کریں۔</string>
    <!-- Description for sheet shown when opening a sent gift -->
    <string name="ViewSentGiftBottomSheet__youve_made_a_donation_to_signal">آپ نے %1$s کی جانب سے Signal کو عطیہ کیا ہے۔ انہیں اپنی پروفائل پر سپورٹ ظاہر کرنے کا آپشن دیا جائے گا۔</string>
    <!-- Primary action for pending gift sheet to redeem badge now -->
    <string name="ViewReceivedGiftSheet__redeem">ریڈیم کرنا</string>
    <!-- Primary action for pending gift sheet to redeem badge later -->
    <string name="ViewReceivedGiftSheet__not_now">ابھی نہیں</string>
    <!-- Dialog text while redeeming a gift -->
    <string name="ViewReceivedGiftSheet__redeeming_badge">بیج ری ڈیم ہو رہا ہے…</string>
    <!-- Snackbar text when user presses "not now" on redemption sheet -->
    <string name="ConversationFragment__you_can_redeem_your_badge_later">آپ اپنا بیج بعد میں ریڈیم کر سکتے ہیں۔</string>
    <!-- Description text in gift thanks sheet -->
    <string name="GiftThanksSheet__youve_made_a_donation">آپ نے %1$s کی جانب سے Signal کو عطیہ کیا ہے۔ انہیں اپنی پروفائل پر سپورٹ ظاہر کرنے کا آپشن دیا جائے گا۔</string>
    <!-- Expired gift sheet title -->
    <string name="ExpiredGiftSheetConfiguration__your_badge_has_expired">آپ کا بیج زائد المیعاد ہو گیا ہے</string>
    <!-- Expired gift sheet top description text -->
    <string name="ExpiredGiftSheetConfiguration__your_badge_has_expired_and_is">آپ کا بیج زائد المیعاد ہو گیا ہے، اور اب آپ کی پروفائل پر دوسرے افراد کو نظر نہیں آئے گا۔</string>
    <!-- Expired gift sheet bottom description text -->
    <string name="ExpiredGiftSheetConfiguration__to_continue">اپنے لیے بنائی گئی ٹیکنالوجی کی معاونت جاری رکھنے کے لیے، براہ کرم ماہانہ عطیہ گزار بننے کو زیر غور لائیں۔</string>
    <!-- Expired gift sheet make a monthly donation button -->
    <string name="ExpiredGiftSheetConfiguration__make_a_monthly_donation">ماہانہ عطیہ دیں</string>
    <!-- Expired gift sheet not now button -->
    <string name="ExpiredGiftSheetConfiguration__not_now">ابھی نہیں</string>
    <!-- My Story label designating that we will only share with the selected viewers. -->
    <string name="ContactSearchItems__only_share_with">صرف ان سے شیئر کریں</string>
    <!-- Label under name for custom stories -->
    <plurals name="ContactSearchItems__custom_story_d_viewers">
        <item quantity="one">کسٹم سٹوری · %1$d ناظر</item>
        <item quantity="other">کسٹم سٹوری %1$d ناظرین</item>
    </plurals>
    <!-- Label under name for group stories -->
    <plurals name="ContactSearchItems__group_story_d_viewers">
        <item quantity="one">گروپ سٹوری · %1$d ناظر</item>
        <item quantity="other">گروپ سٹوری · %1$d ناظرین</item>
    </plurals>
    <!-- Label under name for groups -->
    <plurals name="ContactSearchItems__group_d_members">
        <item quantity="one">%1$dممبر</item>
        <item quantity="other">%1$dممبروں</item>
    </plurals>
    <!-- Label under name for my story -->
    <plurals name="ContactSearchItems__my_story_s_dot_d_viewers">
        <item quantity="one">%1$s %2$d ناظر</item>
        <item quantity="other">%1$s %2$d ناظرین</item>
    </plurals>
    <!-- Label under name for my story -->
    <plurals name="ContactSearchItems__my_story_s_dot_d_excluded">
        <item quantity="one">%1$s · %2$d خارج کر دیا گیا</item>
        <item quantity="other">%1$s · %2$d خارج کر دیے گئے</item>
    </plurals>
    <!-- Label under name for My Story when first sending to my story -->
    <string name="ContactSearchItems__tap_to_choose_your_viewers">اپنے ناظرین کے انتخاب کے لیے ٹیپ کریں</string>
    <!-- Label for context menu item to open story settings -->
    <string name="ContactSearchItems__story_settings">سٹوری کی سیٹنگز</string>
    <!-- Label for context menu item to remove a group story from contact results -->
    <string name="ContactSearchItems__remove_story">سٹوری ہٹائیں</string>
    <!-- Label for context menu item to delete a custom story -->
    <string name="ContactSearchItems__delete_story">سٹوری ڈیلیٹ کریں</string>
    <!-- Dialog title for removing a group story -->
    <string name="ContactSearchMediator__remove_group_story">گروپ سٹوری ہٹائیں؟</string>
    <!-- Dialog message for removing a group story -->
    <string name="ContactSearchMediator__this_will_remove">اس سے سٹوری اس فہرست سے ہٹ جائے گی۔ آپ پھر بھی اس گروپ سے سٹوریز دیکھ سکیں گے۔</string>
    <!-- Dialog action item for removing a group story -->
    <string name="ContactSearchMediator__remove">ہٹا دیں</string>
    <!-- Dialog title for deleting a custom story -->
    <string name="ContactSearchMediator__delete_story">سٹوری ڈیلیٹ کریں؟</string>
    <!-- Dialog message for deleting a custom story -->
    <string name="ContactSearchMediator__delete_the_custom">کسٹم سٹوری \"%1$s\" ڈیلیٹ کریں؟</string>
    <!-- Dialog action item for deleting a custom story -->
    <string name="ContactSearchMediator__delete">حذف کریں</string>
    <!-- Donation for a friend expiry days remaining -->
    <plurals name="Gifts__d_days_remaining">
        <item quantity="one">%1$d دن بقایا ہیں</item>
        <item quantity="other">%1$d دن بقایا ہیں</item>
    </plurals>
    <!-- Donation for a friend expiry hours remaining -->
    <plurals name="Gifts__d_hours_remaining">
        <item quantity="one">%1$d گھنٹے بقایا ہیں</item>
        <item quantity="other">%1$d گھنٹے بقایا ہیں</item>
    </plurals>
    <!-- Gift expiry minutes remaining -->
    <plurals name="Gifts__d_minutes_remaining">
        <item quantity="one">%1$d منٹ بقایا ہے</item>
        <item quantity="other">%1$d منٹ بقایا ہیں</item>
    </plurals>
    <!-- Donation for a friend expiry expired -->
    <string name="Gifts__expired">زائد المیعاد</string>

    <!-- Label indicating that a user can tap to advance to the next post in a story -->
    <string name="StoryFirstTimeNavigationView__tap_to_advance">آگے بڑھنے کے لیے ٹیپ کریں</string>
    <!-- Label indicating swipe direction to skip current story -->
    <string name="StoryFirstTimeNavigationView__swipe_up_to_skip">چھوڑنے کے لیے سوائپ اپ کریں</string>
    <!-- Label indicating swipe direction to exit story viewer -->
    <string name="StoryFirstTimeNavigationView__swipe_right_to_exit">اخراج کے لیے دائیں سوائپ کریں</string>
    <!-- Button label to confirm understanding of story navigation -->
    <string name="StoryFirstTimeNagivationView__got_it">سمجھ گیا</string>
    <!-- Content description for vertical context menu button in safety number sheet rows -->
    <string name="SafetyNumberRecipientRowItem__open_context_menu">عبارتی مینو کھولیں</string>
    <!-- Sub-line when a user is verified. -->
    <string name="SafetyNumberRecipientRowItem__s_dot_verified">%1$s تصدیق شدہ</string>
    <!-- Sub-line when a user is verified. -->
    <string name="SafetyNumberRecipientRowItem__verified">تصدیق شدہ</string>
    <!-- Title of safety number changes bottom sheet when showing individual records -->
    <string name="SafetyNumberBottomSheetFragment__safety_number_changes">حفاظتی نمبر تبدیل ہوا ہے</string>
    <!-- Message of safety number changes bottom sheet when showing individual records -->
    <string name="SafetyNumberBottomSheetFragment__the_following_people">درج ذیل لوگوں نے Signal کو دوبارہ انسٹال یا ڈیوائسز کو تبدیل کیا ہو گا۔ نئے حفاظتی نمبر کی تصدیق کے لیے وصول کنندہ پر ٹیپ کریں۔ یہ اختیاری ہے۔</string>
    <!-- Title of safety number changes bottom sheet when not showing individual records -->
    <string name="SafetyNumberBottomSheetFragment__safety_number_checkup">حفاظتی نمبر کی پڑتال</string>
    <!-- Title of safety number changes bottom sheet when not showing individual records and user has seen review screen -->
    <string name="SafetyNumberBottomSheetFragment__safety_number_checkup_complete">حفاظتی نمبر کی پڑتال مکمل ہو گئی ہے</string>
    <!-- Message of safety number changes bottom sheet when not showing individual records and user has seen review screen -->
    <string name="SafetyNumberBottomSheetFragment__all_connections_have_been_reviewed">تمام کنکشنز کا جائزہ لیا گیا ہے، جاری رکھنے کے لیے بھیجیں پر ٹیپ کریں۔</string>
    <!-- Message of safety number changes bottom sheet when not showing individual records -->
    <string name="SafetyNumberBottomSheetFragment__you_have_d_connections">آپ کے %1$d کنکشنز نے شاید Signal کو دوبارہ انسٹال یا ڈیوائسزکو تبدیل کیا ہو گا۔ ان کے ساتھ اپنی سٹوری شیئر کرنے سے پہلے ان کے حفاظتی نمبرز کا جائزہ لیں یا انہیں اپنی سٹوری سے ہٹانے پر غور کریں۔</string>
    <!-- Menu action to launch safety number verification screen -->
    <string name="SafetyNumberBottomSheetFragment__verify_safety_number">حفاظتی نمبر کی تصدیق کریں</string>
    <!-- Menu action to remove user from story -->
    <string name="SafetyNumberBottomSheetFragment__remove_from_story">سٹوری سے ہٹائیں</string>
    <!-- Action button at bottom of SafetyNumberBottomSheetFragment to send anyway -->
    <string name="SafetyNumberBottomSheetFragment__send_anyway">بہر حال بھیجیں</string>
    <!-- Action button at bottom of SafetyNumberBottomSheetFragment to review connections -->
    <string name="SafetyNumberBottomSheetFragment__review_connections">کنکشنز کا جائزہ لیں</string>
    <!-- Empty state copy for SafetyNumberBottomSheetFragment -->
    <string name="SafetyNumberBottomSheetFragment__no_more_recipients_to_show">ظاہر کرنے کے لیے مزید کوئی وصول کنندگان نہیں ہیں</string>
    <!-- Done button on safety number review fragment -->
    <string name="SafetyNumberReviewConnectionsFragment__done">ہو گیا</string>
    <!-- Title of safety number review fragment -->
    <string name="SafetyNumberReviewConnectionsFragment__safety_number_changes">حفاظتی نمبر تبدیل ہوا ہے</string>
    <!-- Message of safety number review fragment -->
    <plurals name="SafetyNumberReviewConnectionsFragment__d_recipients_may_have">
        <item quantity="one">%1$d وصول کنندہ نے Signal کو دوبارہ انسٹال یا ڈیوائسز کو تبدیل کیا ہو گا۔ نئے حفاظتی نمبر کی تصدیق کے لیے وصول کنندہ پر ٹیپ کریں۔ یہ اختیاری ہے۔</item>
        <item quantity="other">%1$d وصول کنندگان نے شاید Signal کو دوبارہ انسٹال یا ڈیوائسز کو تبدیل کیا ہو گا۔ نئے حفاظتی نمبر کی تصدیق کے لیے وصول کنندہ پر ٹیپ کریں۔ یہ آپشنل ہے۔</item>
    </plurals>
    <!-- Section header for 1:1 contacts in review fragment -->
    <string name="SafetyNumberBucketRowItem__contacts">رابطے</string>
    <!-- Context menu label for distribution list headers in review fragment -->
    <string name="SafetyNumberReviewConnectionsFragment__remove_all">تمام ہٹائیں</string>
    <!-- Context menu label for 1:1 contacts to remove from send -->
    <string name="SafetyNumberReviewConnectionsFragment__remove">ہٹا دیں</string>

    <!-- Title of initial My Story settings configuration shown when sending to My Story for the first time -->
    <string name="ChooseInitialMyStoryMembershipFragment__my_story_privacy">میری سٹوری کی پرائیویسی</string>
    <!-- Subtitle of initial My Story settings configuration shown when sending to My Story for the first time -->
    <string name="ChooseInitialMyStoryMembershipFragment__choose_who_can_see_posts_to_my_story_you_can_always_make_changes_in_settings">ان کا انتخاب کریں جو میری سٹوری پر پوسٹس دیکھ سکتے ہیں۔ آپ سیٹنگز میں ہمیشہ تبدیلیاں کر سکتے ہیں۔</string>
    <!-- All connections option for initial My Story settings configuration shown when sending to My Story for the first time -->
    <string name="ChooseInitialMyStoryMembershipFragment__all_signal_connections">تمام Signal کنکشنز</string>
    <!-- All connections except option for initial My Story settings configuration shown when sending to My Story for the first time -->
    <string name="ChooseInitialMyStoryMembershipFragment__all_except">تمام ماسوائے…</string>
    <!-- Only with selected connections option for initial My Story settings configuration shown when sending to My Story for the first time -->
    <string name="ChooseInitialMyStoryMembershipFragment__only_share_with">صرف ان کے ساتھ شیئر کریں…</string>

    <!-- Story info header sent heading -->
    <string name="StoryInfoHeader__sent">بھیجا گیا</string>
    <!-- Story info header received heading -->
    <string name="StoryInfoHeader__received">وصول ہو گیا ہے</string>
    <!-- Story info header file size heading -->
    <string name="StoryInfoHeader__file_size">فائل کا سائز</string>
    <!-- Story info "Sent to" header -->
    <!-- Story info "Sent from" header -->
    <!-- Story info "Failed" header -->
    <!-- Story Info context menu label -->

    <!-- StoriesPrivacySettingsFragment -->
    <!-- Explanation about how stories are deleted and managed -->
    <string name="StoriesPrivacySettingsFragment__story_updates_automatically_disappear">سٹوری اپ ڈیٹس 24 گھنٹوں بعد خود کار طور پر غائب ہو جاتی ہیں۔ منتخب کریں کہ کون آپ کی سٹوری دیکھ سکتا یا مخصوص ناظرین یا گروپس کے ساتھ نئی سٹوریز تخلیق کر سکتا ہے۔</string>
    <!-- Preference title to turn off stories -->
    <string name="StoriesPrivacySettingsFragment__turn_off_stories">سٹوریز آف کریں</string>
    <!-- Preference summary to turn off stories -->
    <string name="StoriesPrivacySettingsFragment__if_you_opt_out">اگر آپ سٹوریز غیر منتخب کرتے ہیں تو آپ سٹوریز مزید شیئر کرنے یا دیکھنے سے قاصر ہوں گے۔</string>
    <!-- Preference title to turn on stories -->
    <string name="StoriesPrivacySettingsFragment__turn_on_stories">سٹوریز آن کریں</string>
    <!-- Preference summary to turn on stories -->
    <string name="StoriesPrivacySettingsFragment__share_and_view">دوسروں کی سٹوریز شیئر کریں اور دیکھیں۔ سٹوریز خود کار طور پر 24 گھنٹے بعد غائب ہو جائیں گی۔</string>
    <!-- Dialog title to turn off stories -->
    <string name="StoriesPrivacySettingsFragment__turn_off_stories_question">سٹوریز آف کریں؟</string>
    <!-- Dialog message to turn off stories -->
    <string name="StoriesPrivacySettingsFragment__you_will_no_longer_be_able_to_share">آپ مزید سٹوریز شیئر کرنے یا دیکھنے سے قاصر ہوں گے۔ آپ کی طرف سے حالیہ شیئر کردہ سٹوری اپ ڈیٹس بھی ڈیلیٹ ہو جائیں گی۔</string>
    <!-- Page title when launched from stories landing screen -->
    <string name="StoriesPrivacySettingsFragment__story_privacy">سٹوری کی پرائیویسی</string>
    <!-- Header for section that lists out stories -->
    <string name="StoriesPrivacySettingsFragment__stories">سٹوریز</string>
    <!-- Story views header -->
    <!-- Story view receipts toggle title -->
    <string name="StoriesPrivacySettingsFragment__view_receipts">رسیدیں دیکھیں</string>
    <!-- Story view receipts toggle message -->
    <string name="StoriesPrivacySettingsFragment__see_and_share">سٹوریز کے ویو کیے جانے کو دیکھیں اور شیئر کریں۔ اگر غیر فعال ہو تو، آپ دوسروں کی جانب سے اپنی سٹوری دیکھا جانا نہیں دیکھ سکیں گے۔</string>

    <!-- NewStoryItem -->
    <string name="NewStoryItem__new_story">نئی سٹوری</string>

    <!-- GroupStorySettingsFragment -->
    <!-- Section header for who can view a group story -->
    <string name="GroupStorySettingsFragment__who_can_view_this_story">کون یہ سٹوری دیکھ سکتا ہے</string>
    <!-- Explanation of who can view a group story -->
    <string name="GroupStorySettingsFragment__members_of_the_group_s">"گروپ \"%1$s\" کے ممبرز یہ سٹوری دیکھ سکتے اور اس کا جواب دے سکتے ہیں۔ آپ گروپ میں اس چیٹ کے لیے ممبر شپ اپ ڈیٹ کر سکتے ہیں۔"</string>
    <!-- Preference label for removing this group story -->
    <string name="GroupStorySettingsFragment__remove_group_story">گروپ سٹوری ہٹائیں</string>

    <!-- Generic title for overflow menus -->
    <string name="OverflowMenu__overflow_menu">اوور فلو مینو</string>

    <!-- SMS Export Service -->
    <!-- Displayed in the notification while export is running -->
    <string name="SignalSmsExportService__exporting_messages">میسجز برآمد ہو رہے ہیں…</string>
    <!-- Displayed in the notification title when export completes -->
    <string name="SignalSmsExportService__signal_sms_export_complete">Signal SMS منتقلی مکمل ہو گئی ہے</string>
    <!-- Displayed in the notification message when export completes -->
    <string name="SignalSmsExportService__tap_to_return_to_signal">Signal پر واپس جانے کے لیے ٹیپ کریں</string>

    <!-- ExportYourSmsMessagesFragment -->
    <!-- Title of the screen -->
    <string name="ExportYourSmsMessagesFragment__export_your_sms_messages">اپنے SMS میسجز برآمد کریں</string>
    <!-- Message of the screen -->
    <string name="ExportYourSmsMessagesFragment__you_can_export_your_sms_messages_to_your_phones_sms_database_and_youll_have_the_option_to_keep_or_remove_them_from_signal">آپ اپنے فون کے SMS ڈیٹا بیس پر اپنے SMS میسجز برآمد کر سکتے ہیں اور آپ کے پاس انہیں Signal پر رکھنے یا ہٹانے کا آپشن ہو گا۔ یہ چیز آپ کے فون پر دیگر SMS ایپس کو انہیں درآمد کرنے کی اجازت دیتی ہے۔ یہ چیز آپ کی SMS ہسٹری کی قابل شیئر فائل تخلیق نہیں کرتی۔</string>
    <!-- Button label to begin export -->
    <string name="ExportYourSmsMessagesFragment__continue">جاری رکھیں</string>

    <!-- ExportingSmsMessagesFragment -->
    <!-- Title of the screen -->
    <string name="ExportingSmsMessagesFragment__exporting_sms_messages">SMS میسجز برآمد ہو رہے ہیں</string>
    <!-- Message of the screen when exporting sms messages -->
    <string name="ExportingSmsMessagesFragment__this_may_take_awhile">اس میں کچھ دیر لگ سکتی ہے</string>
    <!-- Progress indicator for export -->
    <plurals name="ExportingSmsMessagesFragment__exporting_d_of_d">
        <item quantity="one">%2$d کے %1$d منتقل ہو رہے ہیں…</item>
        <item quantity="other">%2$d کے %1$d منتقل ہو رہے ہیں…</item>
    </plurals>
    <!-- Alert dialog title shown when we think a user may not have enough local storage available to export sms messages -->
    <string name="ExportingSmsMessagesFragment__you_may_not_have_enough_disk_space">آپ کی ڈسک اسپیس ناکافی ہو سکتی ہے</string>
    <!-- Alert dialog message shown when we think a user may not have enough local storage available to export sms messages, placeholder is the file size, e.g., 128kB -->
    <string name="ExportingSmsMessagesFragment__you_need_approximately_s_to_export_your_messages_ensure_you_have_enough_space_before_continuing">آپ کو اپنے میسجز برآمد کرنے کے لیے تقریباً %1$s درکار ہوں گے، جاری رکھنے سے پہلے یقینی بنائیں کہ آپ کے پاس مناسب اسپیس موجود ہے۔</string>
    <!-- Alert dialog button to continue with exporting sms after seeing the lack of storage warning -->
    <string name="ExportingSmsMessagesFragment__continue_anyway">بہر صورت جاری رکھیں</string>
    <!-- Dialog text shown when Signal isn\'t granted the sms permission needed to export messages, different than being selected as the sms app -->
    <string name="ExportingSmsMessagesFragment__signal_needs_the_sms_permission_to_be_able_to_export_your_sms_messages">Signal کو آپ کے SMS میسجز برآمد کرنے کے لیے SMS اجازت کی ضرورت ہوتی ہے۔</string>

    <!-- ChooseANewDefaultSmsAppFragment -->
    <!-- Title of the screen -->
    <string name="ChooseANewDefaultSmsAppFragment__choose_a_new">نئی ڈیفالٹ SMS ایپ منتخب کریں</string>
    <!-- Button label to launch picker -->
    <string name="ChooseANewDefaultSmsAppFragment__continue">جاری رکھیں</string>
    <!-- Button label for when done with changing default SMS app -->
    <string name="ChooseANewDefaultSmsAppFragment__done">ہو گیا</string>
    <!-- First step number/bullet for choose new default sms app instructions -->
    <string name="ChooseANewDefaultSmsAppFragment__bullet_1">1</string>
    <!-- Second step number/bullet for choose new default sms app instructions -->
    <string name="ChooseANewDefaultSmsAppFragment__bullet_2">2</string>
    <!-- Third step number/bullet for choose new default sms app instructions -->
    <string name="ChooseANewDefaultSmsAppFragment__bullet_3">3</string>
    <!-- Fourth step number/bullet for choose new default sms app instructions -->
    <string name="ChooseANewDefaultSmsAppFragment__bullet_4">4</string>
    <!-- Instruction step for choosing a new default sms app -->
    <string name="ChooseANewDefaultSmsAppFragment__tap_continue_to_open_the_defaults_apps_screen_in_settings">سیٹنگز میں \"ڈیفالٹ ایپس\" اسکرین کھولنے کے لیے \"جاری رکھیں\" پر ٹیپ کریں</string>
    <!-- Instruction step for choosing a new default sms app -->
    <string name="ChooseANewDefaultSmsAppFragment__select_sms_app_from_the_list">فہرست میں سے \"SMS ایپ\" منتخب کریں</string>
    <!-- Instruction step for choosing a new default sms app -->
    <string name="ChooseANewDefaultSmsAppFragment__choose_another_app_to_use_for_sms_messaging">SMS میسجنگ کے استعمال کے لیے کوئی دوسری ایپ منتخب کریں</string>
    <!-- Instruction step for choosing a new default sms app -->
    <string name="ChooseANewDefaultSmsAppFragment__return_to_signal">Signal پر واپس آئیں</string>
    <!-- Instruction step for choosing a new default sms app -->
    <string name="ChooseANewDefaultSmsAppFragment__open_your_phones_settings_app">اپنے فون کی سیٹنگز ایپ کھولیں</string>
    <!-- Instruction step for choosing a new default sms app -->
    <string name="ChooseANewDefaultSmsAppFragment__navigate_to_apps_default_apps_sms_app">\"ایپس\" &gt; \"ڈیفالٹ ایپس\" &gt; \"SMS ایپ\" پر نیویگیٹ کریں</string>

    <!-- RemoveSmsMessagesDialogFragment -->
    <!-- Action button to keep messages -->
    <string name="RemoveSmsMessagesDialogFragment__keep_messages">میسجز رکھیں</string>
    <!-- Action button to remove messages -->
    <string name="RemoveSmsMessagesDialogFragment__remove_messages">میسجز ہٹائیں</string>
    <!-- Title of dialog -->
    <string name="RemoveSmsMessagesDialogFragment__remove_sms_messages">Signal سے SMS میسجز ہٹائیں؟</string>
    <!-- Message of dialog -->
    <string name="RemoveSmsMessagesDialogFragment__you_can_now_remove_sms_messages_from_signal">اب آپ اسٹوریج اسپیس صاف کرنے کے لیے Signal سے SMS میسجز ہٹا سکتے ہیں۔ یہ آپ کے فون پر دیگر SMS ایپس پر پھر بھی دستیاب ہو ں گے خواہ آپ انہیں ہٹا دیں۔</string>

    <!-- ReExportSmsMessagesDialogFragment -->
    <!-- Action button to re-export messages -->
    <string name="ReExportSmsMessagesDialogFragment__continue">جاری رکھیں</string>
    <!-- Action button to cancel re-export process -->
    <string name="ReExportSmsMessagesDialogFragment__cancel">منسوخ کریں</string>
    <!-- Title of dialog -->
    <string name="ReExportSmsMessagesDialogFragment__export_sms_again">SMS دوبارہ برآمد کریں؟</string>
    <!-- Message of dialog -->
    <string name="ReExportSmsMessagesDialogFragment__you_already_exported_your_sms_messages">آپ اپنے SMS پیغامات پہلے ہی برآمد کر چکے ہیں۔\nانتباہ: اگر آپ جاری رکھتے ہیں، تو اس کا نتیجہ دوہرے پیغامات کی صورت میں نکلتا ہے۔</string>

    <!-- SetSignalAsDefaultSmsAppFragment -->
    <!-- Title of the screen -->
    <string name="SetSignalAsDefaultSmsAppFragment__set_signal_as_the_default_sms_app">Signal کو ڈیفالٹ SMS ایپ کے طور پر سیٹ کریں</string>
    <!-- Message of the screen -->
    <string name="SetSignalAsDefaultSmsAppFragment__to_export_your_sms_messages">اپنے SMS میسجر برآمد کرنے کے لیے، آپ کو Signal کو ڈیفالٹ SMS ایپ کے طور پر سیٹ کرنے کی ضرورت ہوتی ہے۔</string>
    <!-- Button label to start export -->
    <string name="SetSignalAsDefaultSmsAppFragment__next">اگلا</string>

    <!-- BackupSchedulePermission Megaphone -->
    <!-- The title on an alert window that explains to the user that we are unable to backup their messages -->
    <string name="BackupSchedulePermissionMegaphone__cant_back_up_chats">چیٹس کا بیک اپ نہیں کیا جا سکتا</string>
    <!-- The body text of an alert window that tells the user that we are unable to backup their messages -->
    <string name="BackupSchedulePermissionMegaphone__your_chats_are_no_longer_being_automatically_backed_up">آپ کی چیٹس مزید خود کار طور پر بیک اپ نہیں کی جا رہیں۔</string>
    <!-- The text on a button in an alert window that, when clicked, will take the user to a screen to re-enable backups -->
    <string name="BackupSchedulePermissionMegaphone__back_up_chats">بیک اپ چیٹس</string>
    <!-- The text on a button in an alert window that, when clicked, will take the user to a screen to re-enable backups -->
    <string name="BackupSchedulePermissionMegaphone__not_now">ابھی نہیں</string>
    <!-- Re-enable backup permission bottom sheet title -->
    <string name="BackupSchedulePermissionMegaphone__to_reenable_backups">بیک اپس کو دوبارہ فعال کرنے کے لیے:</string>
    <!-- Re-enable backups permission bottom sheet instruction 1 text -->
    <string name="BackupSchedulePermissionMegaphone__tap_the_go_to_settings_button_below">ذیل میں \"سیٹنگز پر جائیں\" بٹن پر ٹیپ کریں</string>
    <!-- Re-enable backups permission bottom sheet instruction 2 text -->
    <string name="BackupSchedulePermissionMegaphone__turn_on_allow_settings_alarms_and_reminders">\"الارمز اور یاد دہانیوں کی سیٹنگز کی اجازت دیں\" آن کریں۔</string>
    <!-- Re-enable backups permission bottom sheet call to action button to open settings -->
    <string name="BackupSchedulePermissionMegaphone__go_to_settings">سیٹنگز پر جائیں</string>

    <!-- SmsExportMegaphoneActivity -->
    <!-- Phase 2 title of full screen megaphone indicating sms will no longer be supported in the near future -->
    <string name="SmsExportMegaphoneActivity__signal_will_no_longer_support_sms">Signal SMS کو مزید سپورٹ نہیں کرے گا</string>
    <!-- Phase 3 title of full screen megaphone indicating sms is longer supported  -->
    <string name="SmsExportMegaphoneActivity__signal_no_longer_supports_sms">Signal SMS کی مزید سپورٹ نہیں کرتا</string>
    <!-- Phase 2 message describing that sms is going away soon -->
    <string name="SmsExportMegaphoneActivity__signal_will_soon_remove_support_for_sending_sms_messages">Signal جلد ہی SMS میسجز بھیجنے کے لیے سپورٹ ہٹا دے گا کیونکہ Signal میسجز اینڈ ٹو اینڈ اینکرپشن اور مضبوط پرائیویسی فراہم کرتے ہیں جو SMS میسجز نہیں کرتے۔ یہ چیز ہمیں Signal مسیجنگ کے تجربے کو بہتر بنانے میں مدد دیتی ہے۔</string>
    <!-- Phase 3 message describing that sms has gone away -->
    <string name="SmsExportMegaphoneActivity__signal_has_removed_support_for_sending_sms_messages">Signal نے SMS میسجز بھیجنے کے لیے سپورٹ ہٹا دی ہے کیونکہ Signal میسجز اینڈ ٹو اینڈ اینکرپشن اور مضبوط پرائیویسی فراہم کرتے ہیں جو SMS میسجز نہیں کرتے۔ یہ چیز ہمیں Signal مسیجنگ کے تجربے کو بہتر بنانے میں مدد دیتی ہے۔</string>
    <!-- The text on a button in a popup that, when clicked, will take the user to a screen to export their SMS messages -->
    <string name="SmsExportMegaphoneActivity__export_sms">SMS منتقل کریں</string>
    <!-- The text on a button in a popup that, when clicked, will dismiss the popup and schedule the prompt to occur at a later time. -->
    <string name="SmsExportMegaphoneActivity__remind_me_later">مجھے بعد میں یاد کروانا</string>
    <!-- The text on a button in a popup that, when clicked, will navigate the user to a web article on SMS removal -->
    <string name="SmsExportMegaphoneActivity__learn_more">مزید پڑھیں</string>

    <!-- Phase 1 Small megaphone title indicating sms is going away -->
    <string name="SmsExportMegaphone__sms_support_going_away">SMS سپورٹ ہٹائی جا رہی ہے</string>
    <!-- Phase 1 small megaphone description indicating sms is going away -->
    <string name="SmsExportMegaphone__dont_worry_encrypted_signal_messages_will_continue_to_work">گھبرائیں مت، انکرپٹ کردہ Signal پیغامات کام کرنا جاری رکھیں گے۔</string>
    <!-- Phase 1 small megaphone button that takes the user to the sms export flow -->
    <string name="SmsExportMegaphone__continue">جاری رکھیں</string>
    <!-- Title for screen shown after sms export has completed -->
    <string name="ExportSmsCompleteFragment__export_complete">منتقلی مکمل ہو گئی</string>
    <!-- Button to continue to next screen -->
    <string name="ExportSmsCompleteFragment__next">اگلا</string>
    <!-- Message showing summary of sms export counts -->
    <plurals name="ExportSmsCompleteFragment__d_of_d_messages_exported">
        <item quantity="one">%2$d کے %1$d میسجز منتقل ہوئے ہیں</item>
        <item quantity="other">%2$d کے %1$d میسجز منتقلی ہوئے ہیں</item>
    </plurals>

    <!-- Title of screen shown when some sms messages did not export -->
    <string name="ExportSmsPartiallyComplete__export_partially_complete">برآمد جزوی طور پر مکمل ہو گئی</string>
    <!-- Debug step 1 on screen shown when some sms messages did not export -->
    <string name="ExportSmsPartiallyComplete__ensure_you_have_an_additional_s_free_on_your_phone_to_export_your_messages">اپنے میسجز برآمد کرنے کے لیے یقینی بنائیں کہ آپ کے فون میں اضافی %1$s جگہ خالی ہے</string>
    <!-- Debug step 2 on screen shown when some sms messages dit not export -->
    <string name="ExportSmsPartiallyComplete__retry_export_which_will_only_retry_messages_that_have_not_yet_been_exported">برآمد کرنے کی دوبارہ کوشش کریں، جو صرف ان میسجز کے لیے دوبارہ کوشش کرے گی جو ابھی تک برآمد نہیں ہوئے</string>
    <!-- Partial sentence for Debug step 3 on screen shown when some sms messages did not export, is combined with \'contact us\' -->
    <string name="ExportSmsPartiallyComplete__if_the_problem_persists">اگر مسئلہ برقرار رہتا ہے، </string>
    <!-- Partial sentence for deubg step 3 on screen shown when some sms messages did not export, combined with \'If the problem persists\', link text to open contact support view -->
    <string name="ExportSmsPartiallyComplete__contact_us">ہم سے رابطہ کریں</string>
    <!-- Button text to retry sms export -->
    <string name="ExportSmsPartiallyComplete__retry">دوبارہ کوشش کریں</string>
    <!-- Button text to continue sms export flow and not retry failed message exports -->
    <string name="ExportSmsPartiallyComplete__continue_anyway">بہر صورت جاری رکھیں</string>
    <!-- Title of screen shown when all sms messages failed to export -->
    <string name="ExportSmsFullError__error_exporting_sms_messages">SMS میسجز برآمد کرنے میں نقص پیش آیا ہے</string>
    <!-- Helper text shown when all sms messages failed to export -->
    <string name="ExportSmsFullError__please_try_again_if_the_problem_persists">دوبارہ کوشش کریں۔ اگر مسئلہ برقرار رہتا ہے، </string>


    <!-- DonateToSignalFragment -->
    <!-- Title below avatar -->
    <string name="DonateToSignalFragment__privacy_over_profit">پیسہ نہیں پرائیویسی</string>
    <!-- Continue button label -->
    <string name="DonateToSignalFragment__continue">جاری رکھیں</string>
    <!-- Description below title -->
    <string name="DonateToSignalFragment__private_messaging">پرائیوٹ میسجنگ، جسے آپ فنڈ کرتے ہیں۔ کوئی اشتہارات نہیں، کوئی ٹریکنگ نہیں، کوئی سمجھوتہ نہیں۔ Signal کو سپورٹ کرنے کے لیے ابھی عطیہ کریں۔</string>
    <!-- Donation pill toggle monthly text -->
    <string name="DonationPillToggle__monthly">ماہانہ</string>
    <!-- Donation pill toggle one-time text -->
    <string name="DonationPillToggle__one_time">ایک وقتی</string>

    <!-- GatewaySelectorBottomSheet -->
    <!-- Sheet title when subscribing -->
    <string name="GatewaySelectorBottomSheet__donate_s_month_to_signal">Signal کو %1$s/فی ماہ عطیہ کریں</string>
    <!-- Sheet summary when subscribing -->
    <string name="GatewaySelectorBottomSheet__get_a_s_badge">%1$s بیج حاصل کریں</string>
    <!-- Sheet title when giving a one-time donation -->
    <string name="GatewaySelectorBottomSheet__donate_s_to_signal">Signal کو %1$s عطیہ کریں</string>
    <!-- Sheet summary when giving a one-time donation -->
    <plurals name="GatewaySelectorBottomSheet__get_a_s_badge_for_d_days">
        <item quantity="one">%2$d دن کے لیے %1$s بیج حاصل کریں</item>
        <item quantity="other">%2$d دنوں کے لیے %1$s بیج حاصل کریں</item>
    </plurals>
    <!-- Button label for paying with a credit card -->
    <string name="GatewaySelectorBottomSheet__credit_or_debit_card">کریڈٹ یا ڈیبٹ کارڈ</string>
    <!-- Sheet summary when giving donating for a friend -->
    <string name="GatewaySelectorBottomSheet__donate_for_a_friend">دوست کے لیے عطیہ کریں</string>

    <!-- StripePaymentInProgressFragment -->
    <string name="StripePaymentInProgressFragment__cancelling">منسوخ کیا جا رہا ہے…</string>

    <!-- The title of a bottom sheet dialog that tells the user we temporarily can\'t process their contacts. -->
    <string name="CdsTemporaryErrorBottomSheet_title">بہت سارے روابط پر عمل کاری ہو گئی ہے</string>
    <!-- The first part of the body text in a bottom sheet dialog that tells the user we temporarily can\'t process their contacts. The placeholder represents the number of days the user will have to wait until they can again. -->
    <plurals name="CdsTemporaryErrorBottomSheet_body1">
        <item quantity="one">آپ کے روابط پر عمل کاری کرنے کی ایک اور کوشش %1$d دن کے اندر کی جائے گی۔</item>
        <item quantity="other">آپ کے روابط پر عمل کاری کرنے کی ایک اور کوشش %1$d دنوں کے اندر کی جائے گی۔</item>
    </plurals>
    <!-- The second part of the body text in a bottom sheet dialog that advises the user to remove contacts from their phone to fix the issue. -->
    <string name="CdsTemporaryErrorBottomSheet_body2">اس مسئلے کو جلد حل کرنے کے لیے، آپ اپنے فون پران روابط یا اکاؤنٹس کو ہٹانے پر غور کر سکتے ہیں جو بہت سارے روابط کے ساتھ ہم وقت ساز ہیں۔</string>
    <!-- A button label in a bottom sheet that will navigate the user to their contacts settings. -->
    <!-- A toast that will be shown if we are unable to open the user\'s default contacts app. -->

    <!-- The title of a bottom sheet dialog that tells the user we can\'t process their contacts. -->
    <string name="CdsPermanentErrorBottomSheet_title">آپ کے رابطوں پر کارروائی نہیں کی جا سکتی ہے۔</string>
    <!-- The first part of the body text in a bottom sheet dialog that tells the user we can\'t process their contacts. -->
    <string name="CdsPermanentErrorBottomSheet_body">آپ کے فون پر رابطوں کی تعداد سگنل پر کارروائی کرنے کی حد سے زیادہ ہے۔ Signal پر روابط تلاش کرنے کے لیے، اپنے فون پر ان روابط یا اکاؤنٹس کو ہٹانے پر غور کریں جو بہت سارے روابط کے ساتھ ہم وقت ساز ہیں۔</string>
    <!-- The first part of the body text in a bottom sheet dialog that tells the user we can\'t process their contacts. -->
    <string name="CdsPermanentErrorBottomSheet_learn_more">مزید پڑھیں</string>
    <!-- A button label in a bottom sheet that will navigate the user to their contacts settings. -->
    <string name="CdsPermanentErrorBottomSheet_contacts_button">روابط کھولیں</string>
    <!-- A toast that will be shown if we are unable to open the user\'s default contacts app. -->
    <string name="CdsPermanentErrorBottomSheet_no_contacts_toast">روابط کی کوئی ایپ نہیں ملی</string>

    <!-- PaymentMessageView -->
    <!-- In-chat conversation message shown when you sent a payment to another person, placeholder is the other person name -->
    <string name="PaymentMessageView_you_sent_s">آپ نے %1$s بھیجا</string>
    <!-- In-chat conversation message shown when another person sent a payment to you, placeholder is the other person name -->
    <string name="PaymentMessageView_s_sent_you">%1$s نے آپ کو بھیجا</string>

    <!-- YourInformationIsPrivateBottomSheet -->
    <string name="YourInformationIsPrivateBottomSheet__your_information_is_private">آپ کی معلومات پرائیویٹ ہے</string>
    <string name="YourInformationIsPrivateBottomSheet__signal_does_not_collect">Signal آپ کی جانب سے عطیہ کرنے پر آپ کی کوئی ذاتی معلومات جمع یا اسٹور نہیں کرتا۔</string>
    <string name="YourInformationIsPrivateBottomSheet__we_use_stripe">ہم آپ کے عطیات وصول کرنے کے لیے Stripe کو اپنے ادائیگی کے پروسیسر کے طور پر استعمال کرتے ہیں۔ آپ انہیں جو معلومات فراہم کرتے ہیں ہم اس تک رسائی، اسے اسٹور، یا محفوظ نہیں کرتے۔</string>
    <string name="YourInformationIsPrivateBottomSheet__signal_does_not_and_cannot">Signal آپ کے عطیے کو آپ کے Signal اکاؤنٹ کے ساتھ مربوط نہیں کرتا اور نہ کر سکتا ہے۔</string>
    <string name="YourInformationIsPrivateBottomSheet__thank_you">آپ کی حمایت کا شکریہ!</string>

    <!-- GroupStoryEducationSheet -->
    <!-- Displayed as the title of the education bottom sheet -->
    <string name="GroupStoryEducationSheet__introducing_group_stories">متعارف کروا رہے ہیں: گروپ سٹوریز</string>
    <!-- Line item on the sheet explaining group stories -->
    <string name="GroupStoryEducationSheet__share_story_updates_to">پہلے سے موجود اپنی گروپ چیٹ میں سٹوری اپ ڈیٹس کا اشتراک کریں۔</string>
    <!-- Line item on the sheet explaining that anyone in the group can share to group stories -->
    <string name="GroupStoryEducationSheet__anyone_in_the_group">گروپ چیٹ میں موجود کوئی بھی فرد سٹوری میں شامل ہو سکتا ہے۔</string>
    <!-- Line item on the sheet explaining that anyone in the group can view replies -->
    <string name="GroupStoryEducationSheet__all_group_chat_members">گروپ چیٹ میں موجود تمام افراد سٹوری کے جوابات ملاحظہ کر سکتے ہیں۔</string>
    <!-- Button label to dismiss sheet -->
    <string name="GroupStoryEducationSheet__next">اگلا</string>
    <string name="Registration_country_code_entry_hint">+0</string>

    <!-- PaypalCompleteOrderBottomSheet -->
    <string name="PaypalCompleteOrderBottomSheet__donate">عطیہ کریں</string>
    <string name="PaypalCompleteOrderBottomSheet__payment">پیمنٹ</string>

    <!-- ChatFilter -->
    <!-- Displayed in a pill at the top of the chat list when it is filtered by unread messages -->
    <string name="ChatFilter__filtered_by_unread">بالحاظ غیر پڑھی ہوئی فلٹر کردہ</string>
    <!-- Displayed underneath the filter circle at the top of the chat list when the user pulls at a very low velocity -->
    <string name="ChatFilter__pull_to_filter">فلٹر کرنے کے لیے پُل کریں</string>
    <!-- Displayed in the "clear filter" item in the chat feed if the user opened the filter from the overflow menu -->
    <string name="ChatFilter__tip_pull_down">تجویز: فلٹر کرنے کے لیے چیٹ لسٹ نیچے کی طرف کھینچیں</string>

    <!-- Title for screen describing that sms support is going to be removed soon -->
    <string name="SmsRemoval_title_going_away">SMS سپورٹ ختم ہو رہی ہے</string>
    <!-- Bullet point message shown on describing screen as first bullet why sms is being removed, placeholder with be date of removal (e.g., March 21st) -->
    <string name="SmsRemoval_info_bullet_1_s">Signal ایپ میں SMS میسجنگ کی جلد ہی %1$s پر مزید سپورٹ نہیں کی جائے گی۔</string>
    <!-- Bullet point message shown on describing screen as second bullet why sms is being removed -->
    <string name="SmsRemoval_info_bullet_2">SMS پیغامات Signal پیغامات سے مختلف ہو سکتے ہیں۔ <b>اس سے انکرپٹ کردہ Signal پیغام رسانی متاثر نہیں ہوتی اور وہ کام کرنا جاری رکھے گی۔</b></string>
    <!-- Bullet point message shown on describing screen as third bullet why sms is being removed -->
    <string name="SmsRemoval_info_bullet_3">آپ اپنے SMS پیغامات کو ایکسپورٹ اور ایک نئی SMS ایپ کا انتخاب کر سکتے ہیں۔</string>
    <!-- Bullet point message shown on describing screen as first bullet variant why sms is being removed when user is locked out of sms -->
    <string name="SmsRemoval_info_bullet_1_phase_3">SMS پیغامات بھیجنے کے لیے Signal کی طرف سے سپورٹ کو ہٹا دیا گیا ہے۔</string>
    <!-- Button label on sms removal info/megaphone to start the export SMS flow -->
    <string name="SmsRemoval_export_sms">SMS ایکسپورٹ کریں</string>

    <!-- Set up your username megaphone -->
    <!-- Displayed as a title on a megaphone which prompts user to set up a username -->
    <string name="SetUpYourUsername__set_up_your_signal_username">اپنا Signal یوزر نیم سیٹ کریں</string>
    <!-- Displayed as a description on a megaphone which prompts user to set up a username -->
    <string name="SetUpYourUsername__usernames_let_others">یوزر نیمز کی بدولت دیگر افراد آپ کا فون نمبر جانے بغیر آپ کو میسج کر سکتے ہیں</string>
    <!-- Displayed as an action on a megaphone which prompts user to set up a username -->
    <string name="SetUpYourUsername__not_now">ابھی نہیں</string>
    <!-- Displayed as an action on a megaphone which prompts user to set up a username -->
    <string name="SetUpYourUsername__continue">جاری رکھیں</string>

    <!-- Text Formatting -->
    <!-- Popup menu label for applying bold style -->
    <string name="TextFormatting_bold">بولڈ کریں</string>
    <!-- Popup menu label for applying italic style -->
    <string name="TextFormatting_italic">اٹیلک کریں</string>
    <!-- Popup menu label for applying strikethrough style -->
    <string name="TextFormatting_strikethrough">اسٹرائیک تھرو کریں</string>
    <!-- Popup menu label for applying monospace font style -->
    <string name="TextFormatting_monospace">مونو اسپیس کریں</string>

    <!-- UsernameEducationFragment -->
    <!-- Continue button which takes the user to the add a username screen -->
    <string name="UsernameEducationFragment__continue">جاری رکھیں</string>
    <!-- Displayed as a title on the username education screen -->
    <string name="UsernameEducationFragment__set_up_your_signal_username">اپنا Signal یوزر نیم سیٹ کریں</string>

    <!-- Username edit dialog -->
    <!-- Option to open username editor displayed as a list item in a dialog -->
    <string name="UsernameEditDialog__edit_username">یوزر نیم میں ترمیم کریں</string>
    <!-- Option to delete username displayed as a list item in a dialog -->
    <string name="UsernameEditDialog__delete_username">یوزر نیم حذف کریں</string>

    <!-- Time duration picker -->
    <!-- Shown in a time duration picker for selecting duration in hours and minutes, label shown after the user input value for hour, e.g., 12h -->
    <string name="TimeDurationPickerDialog_single_letter_hour_abbreviation">گھنٹہ</string>
    <!-- Shown in a time duration picker for selecting duration in hours and minutes, label shown after the user input value for minute, e.g., 24m -->
    <string name="TimeDurationPickerDialog_single_letter_minute_abbreviation">منٹ</string>
    <!-- Shown in a time duration picker for selecting duration in hours and minutes, label for button that will apply the setting -->
    <string name="TimeDurationPickerDialog_positive_button">سیٹ کریں</string>
    <!-- Shown in a time duration picker for selecting duration in hours and minutes, helper text indicating minimum allowable duration -->
    <string name="TimeDurationPickerDialog_minimum_duration_warning">اسکرین لاک کا اطلاق ہونے سے پہلے کم از کم وقت 1 منٹ ہے۔</string>

    <!-- EOF -->
</resources><|MERGE_RESOLUTION|>--- conflicted
+++ resolved
@@ -1804,12 +1804,8 @@
     <string name="RegistrationActivity_unable_to_connect_to_service">سروس سے رابطے کے قابل نہیں۔ براہ کرم نیٹ ورک کنکشن چیک کریں اور دوبارہ کوشش کریں۔</string>
     <string name="RegistrationActivity_non_standard_number_format">غیر معیاری ہندسوں کی ترتیب</string>
     <string name="RegistrationActivity_the_number_you_entered_appears_to_be_a_non_standard">آپ کا درج کردہ نمبر (%1$s) غیر معیاری فارمیٹ لگ رہا ہے۔\n\nکیا آپ کا مطلب %2$s ہے؟</string>
-<<<<<<< HEAD
     <string name="RegistrationActivity_signal_android_phone_number_format">Molly Android - فون نمبر کا فارمیٹ</string>
-=======
-    <string name="RegistrationActivity_signal_android_phone_number_format">Signal Android - فون نمبر کا فارمیٹ</string>
     <!--    Small "toast" notification to the user confirming that they have requested a new code via voice call.-->
->>>>>>> f3c6f2e3
     <string name="RegistrationActivity_call_requested">کال کی درخواست کی گئی</string>
     <!--    Small "toast" notification to the user confirming that they have requested a new code via SMS.-->
     <string name="RegistrationActivity_sms_requested">SMS کی درخواست کر دی گئی</string>
@@ -3473,15 +3469,15 @@
     <!-- Phone number heading displayed as a screen title -->
     <string name="preferences_app_protection__phone_number">فون نمبر</string>
     <!-- Subtext below option to launch into phone number privacy settings screen -->
-    <string name="preferences_app_protection__choose_who_can_see">منتخب کریں کہ کون آپ کا فون نمبر دیکھ سکتا ہے اور کون اس کے ذریعے Signal پر آپ سے رابطہ کر سکتا ہے۔</string>
+    <string name="preferences_app_protection__choose_who_can_see">منتخب کریں کہ کون آپ کا فون نمبر دیکھ سکتا ہے اور کون اس کے ذریعے Molly پر آپ سے رابطہ کر سکتا ہے۔</string>
     <!-- Section title above two radio buttons for enabling and disabling phone number display -->
     <string name="PhoneNumberPrivacySettingsFragment__who_can_see_my_number">میرا نمبر کون دیکھ سکتا ہے</string>
     <!-- Subtext below radio buttons when who can see my number is set to nobody -->
-    <string name="PhoneNumberPrivacySettingsFragment__nobody_will_see">Signal پر کوئی بھی آپ کا فون نمبر نہیں دیکھ سکے گا</string>
+    <string name="PhoneNumberPrivacySettingsFragment__nobody_will_see">Molly پر کوئی بھی آپ کا فون نمبر نہیں دیکھ سکے گا</string>
     <!-- Section title above two radio buttons for enabling and disabling whether users can find me by my phone number  -->
     <string name="PhoneNumberPrivacySettingsFragment__who_can_find_me_by_number">کون مجھے میرے نمبر کے ذریعے تلاش کر سکتا ہے</string>
     <!-- Subtext below radio buttons when who can see my number is set to everyone -->
-    <string name="PhoneNumberPrivacySettingsFragment__your_phone_number">آپ کا فون نمبر ان لوگوں اور گروپس کو نظر آئے گا جنہیں آپ میسج کرتے ہیں۔ جن لوگوں کے فون رابطوں میں آپ کا نمبر محفوظ ہے وہ بھی اسے Signal پر دیکھیں گے۔</string>
+    <string name="PhoneNumberPrivacySettingsFragment__your_phone_number">آپ کا فون نمبر ان لوگوں اور گروپس کو نظر آئے گا جنہیں آپ میسج کرتے ہیں۔ جن لوگوں کے فون رابطوں میں آپ کا نمبر محفوظ ہے وہ بھی اسے Molly پر دیکھیں گے۔</string>
     <string name="PhoneNumberPrivacy_everyone">ہر ایک</string>
     <string name="PhoneNumberPrivacy_my_contacts">میرے رابطے</string>
     <string name="PhoneNumberPrivacy_nobody">کوئی نہیں</string>
@@ -3860,20 +3856,12 @@
     <!-- DeactivateWalletFragment -->
     <string name="DeactivateWalletFragment__deactivate_wallet">Wallet کو غیر فعال کریں</string>
     <string name="DeactivateWalletFragment__your_balance">آپ کا بیلنس</string>
-<<<<<<< HEAD
-    <string name="DeactivateWalletFragment__its_recommended_that_you">یہ تجویز کی جاتی ہے کہ ادائیگی غیر فعال کرنے سے پہلے آپ اپنے فنڈز کو دوسرے بٹوے کے پتے پر منتقل کریں۔ اگر آپ ابھی اپنے فنڈز کی منتقلی نہ کرنا چاہتے ہیں تو ، اگر آپ ادائیگیوں کو دوبارہ متحرک کرتے ہیں تو وہ Molly سے منسلک آپ کے پرس میں رہیں گے۔</string>
-=======
-    <string name="DeactivateWalletFragment__its_recommended_that_you">یہ تجویز پیش کی جاتی ہے کہ پیمنٹس کو غیر فعال کرنے سے قبل آپ اپنے فنڈز کو کسی دوسرے والیٹ ایڈریس پر ٹرانسفر کریں۔ اگر آپ فی الحال اپنے فنڈز کو ٹرانسفر کرنے کا انتخاب نہیں کرنا چاہتے، تو آپ کی جانب سے پیمنٹس کو دوبارہ فعال کرنے کی صورت میں یہ Signal سے لنک کردہ آپ کے والیٹ میں موجود رہیں گے۔</string>
->>>>>>> f3c6f2e3
+    <string name="DeactivateWalletFragment__its_recommended_that_you">یہ تجویز پیش کی جاتی ہے کہ پیمنٹس کو غیر فعال کرنے سے قبل آپ اپنے فنڈز کو کسی دوسرے والیٹ ایڈریس پر ٹرانسفر کریں۔ اگر آپ فی الحال اپنے فنڈز کو ٹرانسفر کرنے کا انتخاب نہیں کرنا چاہتے، تو آپ کی جانب سے پیمنٹس کو دوبارہ فعال کرنے کی صورت میں یہ Molly سے لنک کردہ آپ کے والیٹ میں موجود رہیں گے۔</string>
     <string name="DeactivateWalletFragment__transfer_remaining_balance">باقی بیلنس منتقل کریں</string>
     <string name="DeactivateWalletFragment__deactivate_without_transferring">منتقلی کے بغیر غیر فعال کریں</string>
     <string name="DeactivateWalletFragment__deactivate">غیر فعال کریں</string>
     <string name="DeactivateWalletFragment__deactivate_without_transferring_question">منتقلی کے بغیر غیر فعال کریں؟</string>
-<<<<<<< HEAD
-    <string name="DeactivateWalletFragment__your_balance_will_remain">اگر آپ ادائیگیوں کو دوبارہ فعال کرنے کا انتخاب کرتے ہیں تو آپ کا بیلنس Molly سے منسلک آپ کے Wallet میں رہے گا۔</string>
-=======
-    <string name="DeactivateWalletFragment__your_balance_will_remain">اگر آپ پیمنٹس کو دوبارہ فعال کرنے کا انتخاب کرتے ہیں تو آپ کا بیلنس Signal سے لنک کردہ آپ کے والیٹ میں موجود رہے گا۔</string>
->>>>>>> f3c6f2e3
+    <string name="DeactivateWalletFragment__your_balance_will_remain">اگر آپ پیمنٹس کو دوبارہ فعال کرنے کا انتخاب کرتے ہیں تو آپ کا بیلنس Molly سے لنک کردہ آپ کے والیٹ میں موجود رہے گا۔</string>
     <string name="DeactivateWalletFragment__error_deactivating_wallet">Wallet کو غیر فعال کرنے میں خرابی۔</string>
   <!-- Removed by excludeNonTranslatables <string name="DeactivateWalletFragment__learn_more__we_recommend_transferring_your_funds" translatable="false">https://support.signal.org/hc/articles/360057625692#payments_deactivate</string> -->
 
