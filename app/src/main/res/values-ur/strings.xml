--- conflicted
+++ resolved
@@ -59,16 +59,9 @@
   <string name="AttachmentKeyboard_give_access">رسائی دیں</string>
   <!--AttachmentManager-->
   <string name="AttachmentManager_cant_open_media_selection">میڈیا کے انتخاب کیلئے کوئی ایپ نہیں مل سکتی۔</string>
-<<<<<<< HEAD
   <string name="AttachmentManager_signal_requires_the_external_storage_permission_in_order_to_attach_photos_videos_or_audio">Molly کو آڈیو، ویڈیو، تصاویر وغیرہ منسلک کرنے کیلئے سٹوریج اجازت کی ضرورت ہوتی ہے، لیکن اس کی مستقل طور پر نفی کر دی گئی ہے ۔ برائے مہربانی ایپ ترتیبات کی فہرست میں جائیں، \"منظوری\" منتخب کریں، اور \"اسٹوریج\" فعال کریں۔</string>
   <string name="AttachmentManager_signal_requires_contacts_permission_in_order_to_attach_contact_information">رابطوں کی معلومات لینے کیلئے Molly کو رابطوں کی منظوری کی ضرورت ہوتی ہے، لیکن اس کی ہمیشہ کیلئے نفی کردی گئی ہے۔ براہ کرم ایپ ترتیبات کی فہرست میں جاکر \"منظوری\" کا انتخاب کریں،اور \"رابطے\" فعال کریں۔</string>
   <string name="AttachmentManager_signal_requires_location_information_in_order_to_attach_a_location">Molly کو مقام سے منسلک کرنے کیلئے مقام کی منظوری کی ضرورت ہے،لیکن اس کی مستقل طور پر نفی کردی گئی ہے۔ براہ کرم ایپ ترتیبات کی فہرست میں جائیں\"منظوری\" منتخب کریں، اور \"مقام\" فعال کریں۔</string>
-  <string name="AttachmentManager_signal_requires_the_camera_permission_in_order_to_take_photos_but_it_has_been_permanently_denied">Molly کو تصویریں لینے کیلئے کیمرہ کی اجازت کی ضرورت ہے،لیکن اس کی مستقل طور پر نفی کردی گئی ہے۔ براہ کرم ایپ ترتیبات کی فہرست میں جائیں،\"منظوری\" منتخب کریں، اور \"کیمرہ\" فعال کریں۔</string>
-=======
-  <string name="AttachmentManager_signal_requires_the_external_storage_permission_in_order_to_attach_photos_videos_or_audio">Signal کو آڈیو، ویڈیو، تصاویر وغیرہ منسلک کرنے کیلئے سٹوریج اجازت کی ضرورت ہوتی ہے، لیکن اس کی مستقل طور پر نفی کر دی گئی ہے ۔ برائے مہربانی ایپ ترتیبات کی فہرست میں جائیں، \"منظوری\" منتخب کریں، اور \"اسٹوریج\" فعال کریں۔</string>
-  <string name="AttachmentManager_signal_requires_contacts_permission_in_order_to_attach_contact_information">رابطوں کی معلومات لینے کیلئے Signal کو رابطوں کی منظوری کی ضرورت ہوتی ہے، لیکن اس کی ہمیشہ کیلئے نفی کردی گئی ہے۔ براہ کرم ایپ ترتیبات کی فہرست میں جاکر \"منظوری\" کا انتخاب کریں،اور \"رابطے\" فعال کریں۔</string>
-  <string name="AttachmentManager_signal_requires_location_information_in_order_to_attach_a_location">Signal کو مقام سے منسلک کرنے کیلئے مقام کی منظوری کی ضرورت ہے،لیکن اس کی مستقل طور پر نفی کردی گئی ہے۔ براہ کرم ایپ ترتیبات کی فہرست میں جائیں\"منظوری\" منتخب کریں، اور \"مقام\" فعال کریں۔</string>
->>>>>>> 5852a508
   <!--AttachmentUploadJob-->
   <string name="AttachmentUploadJob_uploading_media">میڈیا اپ لوڈ ہو رہا ہے۔</string>
   <string name="AttachmentUploadJob_compressing_video_start">ویڈیو مختصر ہو رہی ہے۔۔۔</string>
@@ -236,12 +229,7 @@
   <string name="ConversationActivity_you_will_leave_this_group_and_it_will_be_deleted_from_all_of_your_devices">آپ اس گروپ کو چھوڑ دیں گے ، اور یہ آپ کے سبھی devices سے حذف ہوجائے گا۔</string>
   <string name="ConversationActivity_delete">حذف کریں</string>
   <string name="ConversationActivity_delete_and_leave">حذف کریں اور چھوڑیں</string>
-<<<<<<< HEAD
   <string name="ConversationActivity__to_call_s_signal_needs_access_to_your_microphone">%1$s کو فون کرنے کے لئے ، Molly کو آپ کے مائکروفون تک رسائی کی ضرورت ہے</string>
-  <string name="ConversationActivity__to_call_s_signal_needs_access_to_your_microphone_and_camera">%1$s کو کال کرنے کے لیئے Molly کو آپ کے مائکروفون اور کیمرہ تک رسائی کی ضرورت ہے</string>
-=======
-  <string name="ConversationActivity__to_call_s_signal_needs_access_to_your_microphone">%1$s کو فون کرنے کے لئے ، Signal کو آپ کے مائکروفون تک رسائی کی ضرورت ہے</string>
->>>>>>> 5852a508
   <string name="ConversationActivity__more_options_now_in_group_settings">\"گروپ سیٹنگ\" میں اب مزید اختیارات</string>
   <string name="ConversationActivity_join">شامل ہوں</string>
   <string name="ConversationActivity_full">بھرا ہوا</string>
@@ -1224,21 +1212,10 @@
   <string name="RegistrationActivity_play_services_error">گوگل پلے سروسز خرابی</string>
   <string name="RegistrationActivity_google_play_services_is_updating_or_unavailable">گوگل پلے سروسز تجدید ہو رہی ہیں یا عارضی طور پر دستیاب نہیں۔ براہ کرم دوبارہ کوشش کریں۔</string>
   <string name="RegistrationActivity_terms_and_privacy">شرائط &amp;amp:رازداری کی پالیسی</string>
-<<<<<<< HEAD
-  <string name="RegistrationActivity_no_browser">اس لنک کو کھولنے کے قابل نہیں ۔ کوئی ویب براؤزر نہیں ملا۔</string>
-  <string name="RegistrationActivity_more_information">مزید معلومات</string>
-  <string name="RegistrationActivity_less_information">کم معلومات</string>
   <string name="RegistrationActivity_signal_needs_access_to_your_contacts_and_media_in_order_to_connect_with_friends">Molly کو دوستوں کے ساتھ رابطے کیلئے میڈیا اور رابطوں تک رسائی کی ضرورت ہے، پیغامات کا تبادلہ کریں، اور محفوظ کال بنائیں</string>
   <string name="RegistrationActivity_signal_needs_access_to_your_contacts_in_order_to_connect_with_friends">دوستوں سے رابطہ قائم کرنے ، پیغامات کا تبادلہ کرنے اور محفوظ کال کرنے کیلئے Molly کو آپ کے رابطوں تک رسائی کی ضرورت ہے</string>
   <string name="RegistrationActivity_rate_limited_to_service">آپ نے اس نمبر کو رجسٹر کرنے کے لئے بہت زیادہ کوششیں کی ہیں۔ براہ کرم کچھ دیر بعد کوشش کریں.</string>
   <string name="RegistrationActivity_unable_to_connect_to_service">سروس سے رابطے کے قابل نہیں۔ براہ کرم نیٹ ورک کنکشن چیک کریں اور دوبارہ کوشش کریں۔</string>
-  <string name="RegistrationActivity_to_easily_verify_your_phone_number_signal_can_automatically_detect_your_verification_code">اپنے نمبر کی آسانی سے تصدیق کرنے کیلئے، اگر آپ Molly کو ایس ایم ایس پیغامات دیکھنے کی اجازت دیتے ہیں تو Molly خودبخود تصدیقی کوڈ کا پتہ لگا سکتا ہے۔</string>
-=======
-  <string name="RegistrationActivity_signal_needs_access_to_your_contacts_and_media_in_order_to_connect_with_friends">Signal کو دوستوں کے ساتھ رابطے کیلئے میڈیا اور رابطوں تک رسائی کی ضرورت ہے، پیغامات کا تبادلہ کریں، اور محفوظ کال بنائیں</string>
-  <string name="RegistrationActivity_signal_needs_access_to_your_contacts_in_order_to_connect_with_friends">دوستوں سے رابطہ قائم کرنے ، پیغامات کا تبادلہ کرنے اور محفوظ کال کرنے کیلئے Signal کو آپ کے رابطوں تک رسائی کی ضرورت ہے</string>
-  <string name="RegistrationActivity_rate_limited_to_service">آپ نے اس نمبر کو رجسٹر کرنے کے لئے بہت زیادہ کوششیں کی ہیں۔ براہ کرم کچھ دیر بعد کوشش کریں.</string>
-  <string name="RegistrationActivity_unable_to_connect_to_service">سروس سے رابطے کے قابل نہیں۔ براہ کرم نیٹ ورک کنکشن چیک کریں اور دوبارہ کوشش کریں۔</string>
->>>>>>> 5852a508
   <plurals name="RegistrationActivity_debug_log_hint">
     <item quantity="one">کسی ڈی بَگ لاگ کو شامل کرنے سے آپ %d مرحلے دور ہیں۔</item>
     <item quantity="other">کسی ڈی بَگ لاگ کو پیش کرنے کیلئے اب آپ %d مرحلے دور ہیں۔</item>
@@ -1329,11 +1306,6 @@
   <string name="SubmitDebugLogActivity_copy_this_url_and_add_it_to_your_issue">اس یو آر ایل کو کاپی کریں اور اسے اپنی ایشو رپورٹ یا سپورٹ ای میل میں شامل کریں:. n \ n<b>%1$s</b></string>
   <string name="SubmitDebugLogActivity_share">اشتراک کریں</string>
   <!--SupportEmailUtil-->
-<<<<<<< HEAD
-  <string name="SupportEmailUtil_subject">مضمون:</string>
-  <string name="SupportEmailUtil_signal_android_support_request">Molly Android کی مدد کی درخواست</string>
-=======
->>>>>>> 5852a508
   <string name="SupportEmailUtil_device_info">Device کی معلومات:</string>
   <string name="SupportEmailUtil_android_version">Android ورژن:</string>
   <string name="SupportEmailUtil_signal_version">Molly ورژن:</string>
@@ -1424,14 +1396,8 @@
   <string name="ApplicationMigrationService_system_database_import_is_complete">سسٹم ڈیٹا بیس کی درآمد مکمل ہوئی۔</string>
   <!--KeyCachingService-->
   <string name="KeyCachingService_signal_passphrase_cached">کھولنے کیلئے ٹچ کریں۔</string>
-<<<<<<< HEAD
-  <string name="KeyCachingService_signal_passphrase_cached_with_lock">کھولنے کیلئے ٹچ کریں، یا لاک کو بند کرنے کیلئے ٹچ کریں۔</string>
   <string name="KeyCachingService_passphrase_cached">Molly کھلا ہے</string>
   <string name="KeyCachingService_lock"> Molly لاک کریں</string>
-=======
-  <string name="KeyCachingService_passphrase_cached">Signal کھلا ہے</string>
-  <string name="KeyCachingService_lock"> Signal لاک کریں</string>
->>>>>>> 5852a508
   <!--MediaPreviewActivity-->
   <string name="MediaPreviewActivity_you">تم</string>
   <string name="MediaPreviewActivity_unssuported_media_type">غیر معاون قسم کا میڈیا</string>
@@ -1728,16 +1694,6 @@
   <string name="EditProfileNameFragment_save">محفوظ کریں</string>
   <!--recipient_preferences_activity-->
   <string name="recipient_preference_activity__shared_media">میڈیا اشتراک کریں</string>
-<<<<<<< HEAD
-  <!--- redphone_call_controls-->
-  <string name="redphone_call_card__signal_call">Signal  کال</string>
-  <!--registration_activity-->
-  <string name="registration_activity__phone_number">فون  نمبر</string>
-  <string name="registration_activity__registration_will_transmit_some_contact_information_to_the_server_temporariliy">Molly آپ کے موجودہ فون نمبر اور ایڈریس بک کا استعمال کرکے بات چیت کرنا آسان بناتا ہے۔ وہ دوست اور رابطے جو پہلے ہی آپ کو فون کے ذریعے رابطہ کرنا جانتے ہیں وہ Molly کے ذریعہ آسانی سے رابطہ کرسکیں گے۔ \ n R n رجسٹریشن سرور سے کچھ رابطہ کی معلومات منتقل کرتا ہے۔ یہ ذخیرہ نہیں ہے۔</string>
-  <string name="registration_activity__verify_your_number">اپنے نمبر کی تصدیق کریں</string>
-  <string name="registration_activity__please_enter_your_mobile_number_to_receive_a_verification_code_carrier_rates_may_apply">برائے مہربانی تصدیقی کوڈ حاصل کرنے کے لیے اپنا موبائل نمبر داخل کریں۔کیریئر کی شرحیں لاگو ہو سکتی ہیں۔</string>
-=======
->>>>>>> 5852a508
   <!--recipients_panel-->
   <string name="recipients_panel__to"><small>نام یا نمبر داخل کریں</small></string>
   <!--verify_display_fragment-->
@@ -2074,13 +2030,6 @@
   <string name="reminder_header_sms_import_text">Signal  کے خفیہ کردہ ڈیٹا بیس میں اپنے فون کے ایس ایم ایس پیغامات کی کاپی کرنے کیلئے ٹیپ کریں۔ </string>
   <string name="reminder_header_push_title">Signal پیغامات اور کالز فعال کریں</string>
   <string name="reminder_header_push_text">اپنے مواصلات کے تجربے کو اپ گریڈ کریں</string>
-<<<<<<< HEAD
-  <string name="reminder_header_invite_title">Molly میں مدعو کریں</string>
-  <string name="reminder_header_invite_text">اپنی گفتگو %1$s سے اگلے درجے تک لے جائیں۔</string>
-  <string name="reminder_header_share_title">اپنے دوستوں کو مدعو کریں!</string>
-  <string name="reminder_header_share_text">زیادہ دوست Molly استعمال کرتے ہیں، یہ بہتر ہو جاتا ہے۔</string>
-=======
->>>>>>> 5852a508
   <string name="reminder_header_service_outage_text">Signal تکنیکی مشکلات کا تجربہ کر رہا ہے۔جتنا جلدی ممکن ہو ہم سروس بحال کرنے کیلئے سخت محنت کر رہے ہیں۔</string>
   <string name="reminder_header_progress">%1$d%%</string>
   <!--media_preview-->
@@ -2219,10 +2168,6 @@
   <string name="ConversationActivity_signal_needs_sms_permission_in_order_to_send_an_sms">Signal کو ایس ایم ایس بھیجنے کے لیے ایس ایم ایس کی اجازت کی ضرورت ہے، لیکن یہ مستقل طور کے لیے نہیں ہیں۔ برائے مہربانی ایپ کی ترتیبات میں جائیں، \"اجازت\" منتخب کریں اور \"ایس ایم ایس\" فعال کریں۔ </string>
   <string name="Permissions_continue">جاری رکھیں</string>
   <string name="Permissions_not_now">ابھی نہیں</string>
-<<<<<<< HEAD
-  <string name="ConversationListActivity_signal_needs_contacts_permission_in_order_to_search_your_contacts_but_it_has_been_permanently_denied">رابطے تلاش کرنے کیلئے Molly کو رابطوں کی اجازت کی ضرورت ہے،لیکن یہ مستقل طور پر انکاری ہے۔ برائے مہربانی ایپ کی ترتیبات میں جائیں، \"اجازت\"منتخب کریں، اور \"رابطے\" فعال کریں۔</string>
-=======
->>>>>>> 5852a508
   <string name="conversation_activity__enable_signal_messages">SIGNAL پیغامات فعال کریں</string>
   <string name="SQLCipherMigrationHelper_migrating_signal_database">Signal ڈیٹا بیس منتقل ہو رہا ہے</string>
   <string name="PushDecryptJob_new_locked_message">نیا پیغام لاک ہے</string>
@@ -2260,12 +2205,6 @@
   <string name="BackupDialog_verify">تصدیق کریں</string>
   <string name="BackupDialog_you_successfully_entered_your_backup_passphrase">آپ نے کامیابی کے ساتھ اپنا بیک اپ پاس فریز درج کیا</string>
   <string name="BackupDialog_passphrase_was_not_correct">پاسفریز صحیح نہیں تھا</string>
-<<<<<<< HEAD
-  <string name="ChatsPreferenceFragment_signal_requires_external_storage_permission_in_order_to_create_backups">بیک اپ بنانے کیلئے Molly کو بیرونی اسٹوریج کی اجازت درکار ہوتی ہے ، لیکن مستقل طور پر اس کی تردید کردی گئی ہے۔ براہ کرم ایپ کی ترتیبات جاری رکھیں ، \"اجازت\" منتخب کریں اور \"اسٹوریج\" کو فعال کریں۔</string>
-  <string name="ChatsPreferenceFragment_last_backup_s">آخری بیک اپ:%s</string>
-  <string name="ChatsPreferenceFragment_in_progress">ترقی میں ہے</string>
-=======
->>>>>>> 5852a508
   <string name="LocalBackupJob_creating_backup">بیک اپ بن رہا ہے۔۔۔</string>
   <string name="LocalBackupJobApi29_backup_failed">بیک اپ ناکام ہوگیا</string>
   <string name="LocalBackupJobApi29_your_backup_directory_has_been_deleted_or_moved">آپ کی بیک اپ ڈائرکٹری کو حذف یا منتقل کردیا گیا ہے۔</string>
