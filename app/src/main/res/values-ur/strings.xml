--- conflicted
+++ resolved
@@ -191,22 +191,12 @@
   <string name="ConversationActivity_unable_to_record_audio">آڈیو ریکارڈ کرنے کے قابل نہیں ہے!
 ؐ</string>
   <string name="ConversationActivity_there_is_no_app_available_to_handle_this_link_on_your_device">ایسی کوئی ایپ موجود نہیں ہے جو آپ کی اس ڈیوائس پر اس لنک کو استعمال کر سکے۔</string>
-<<<<<<< HEAD
   <string name="ConversationActivity_to_send_audio_messages_allow_signal_access_to_your_microphone">آڈیو پیغامات بھیجنے کے لیے Molly کو مائکروفون تک رسائی کی اجازت دیں۔</string>
   <string name="ConversationActivity_signal_requires_the_microphone_permission_in_order_to_send_audio_messages">Molly کو آڈیو پیغامات بھیجنے کے لیے مائکروفون کی اجازت کی ضرورت ہے، لیکن اس کی مستقل طور پر نفی کردی گئی ہے ۔ برائے مہربانی ایپ کی ترتیبات میں جائیں، \"منظوری\"، منتخب کریں، اور \"مائکروفون\" فعال کریں۔</string>
-  <string name="ConversationActivity_to_call_s_signal_needs_access_to_your_microphone_and_camera">%s کال کیلئے Molly کو مائکروفون اور کیمرہ تک رسائی کی ضرورت ہے۔</string>
   <string name="ConversationActivity_signal_needs_the_microphone_and_camera_permissions_in_order_to_call_s">%s کال کیلئے Molly کو مائکروفون اور کیمرہ کی منظوری کی ضرورت ہوتی ہے، لیکن ان کی مستقل طور پر نفی کر دی گئی ہے ۔ برائے مہربانی ایپ کی ترتیبات میں جائیں، \"منظوری\" منتخب کریں، اور \"مائکروفون\" اور \"کیمرہ\"کو فعال کریں۔</string>
   <string name="ConversationActivity_to_capture_photos_and_video_allow_signal_access_to_the_camera">تصویریں اور ویڈیو بنانے کے لیے ، Molly کو کیمرہ تک رسائی کی ضرورت ہے</string>
   <string name="ConversationActivity_signal_needs_the_camera_permission_to_take_photos_or_video">Molly کو ویڈیو اور تصویریں بنانے کے لیے کیمرہ کی اجازت کی ضرورت ہے، لیکن یہ مستقل طور پر تسلیم نہیں ہوں گے۔ برائے مہربانی ایپ کی ترتیبات میں جائیں، \"منظوری\" منتخب کریں۔ اور \"کیمرہ\" فعال کریں۔</string>
   <string name="ConversationActivity_signal_needs_camera_permissions_to_take_photos_or_video">Molly کو ویڈیو اور تصویریں بنانے کیلئے کیمرہ کی اجازت کی ضرورت ہوتی ہے۔</string>
-=======
-  <string name="ConversationActivity_to_send_audio_messages_allow_signal_access_to_your_microphone">آڈیو پیغامات بھیجنے کے لیے Signal کو مائکروفون تک رسائی کی اجازت دیں۔</string>
-  <string name="ConversationActivity_signal_requires_the_microphone_permission_in_order_to_send_audio_messages">Signal کو آڈیو پیغامات بھیجنے کے لیے مائکروفون کی اجازت کی ضرورت ہے، لیکن اس کی مستقل طور پر نفی کردی گئی ہے ۔ برائے مہربانی ایپ کی ترتیبات میں جائیں، \"منظوری\"، منتخب کریں، اور \"مائکروفون\" فعال کریں۔</string>
-  <string name="ConversationActivity_signal_needs_the_microphone_and_camera_permissions_in_order_to_call_s">%s کال کیلئے Signal کو مائکروفون اور کیمرہ کی منظوری کی ضرورت ہوتی ہے، لیکن ان کی مستقل طور پر نفی کر دی گئی ہے ۔ برائے مہربانی ایپ کی ترتیبات میں جائیں، \"منظوری\" منتخب کریں، اور \"مائکروفون\" اور \"کیمرہ\"کو فعال کریں۔</string>
-  <string name="ConversationActivity_to_capture_photos_and_video_allow_signal_access_to_the_camera">تصویریں اور ویڈیو بنانے کے لیے ، Signal کو کیمرہ تک رسائی کی ضرورت ہے</string>
-  <string name="ConversationActivity_signal_needs_the_camera_permission_to_take_photos_or_video">Signal کو ویڈیو اور تصویریں بنانے کے لیے کیمرہ کی اجازت کی ضرورت ہے، لیکن یہ مستقل طور پر تسلیم نہیں ہوں گے۔ برائے مہربانی ایپ کی ترتیبات میں جائیں، \"منظوری\" منتخب کریں۔ اور \"کیمرہ\" فعال کریں۔</string>
-  <string name="ConversationActivity_signal_needs_camera_permissions_to_take_photos_or_video">Signal کو ویڈیو اور تصویریں بنانے کیلئے کیمرہ کی اجازت کی ضرورت ہوتی ہے۔</string>
->>>>>>> 981676c7
   <string name="ConversationActivity_enable_the_microphone_permission_to_capture_videos_with_sound">آواز کے ساتھ ویڈیو بنانے کے لیے مائکروفون کی اجازت کو فعال کریں۔</string>
   <string name="ConversationActivity_signal_needs_the_recording_permissions_to_capture_video">Molly کو ویڈیو ریکارڈ کرنے کے لیے مائکروفون کی اجازت کی ضرورت ہے، لیکن وہ تسلیم نہیں ہوں گے۔ برائے مہربانی ایپ کی ترتیبات میں جائیں، \"اجازت نامہ\" منتخب کریں، \"مائکروفون\" اور \"کیمرہ\" کو فعال کریں۔</string>
   <string name="ConversationActivity_signal_needs_recording_permissions_to_capture_video">Molly کو ویڈیو ریکارڈ کرنے کے لیے مائکروفون کی اجازت کی ضرورت ہے۔</string>
