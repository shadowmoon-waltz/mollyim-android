--- conflicted
+++ resolved
@@ -752,15 +752,7 @@
   <string name="InviteActivity_cancel">ரத்து செய் </string>
   <string name="InviteActivity_sending">அனுப்புகிறது …</string>
   <string name="InviteActivity_invitations_sent">அழைப்புகள் அனுப்பட்டது!</string>
-<<<<<<< HEAD
   <string name="InviteActivity_invite_to_signal">Mollyக்கு அழை</string>
-  <plurals name="InviteActivity_send_sms_to_friends">
-    <item quantity="one">%d நண்பருக்கு SMS அனுப்பவும்</item>
-    <item quantity="other">%d  நண்பர்களுக்கு SMS அனுப்பவும்</item>
-  </plurals>
-=======
-  <string name="InviteActivity_invite_to_signal">Signalக்கு அழை</string>
->>>>>>> 520fe481
   <plurals name="InviteActivity_send_sms_invites">
     <item quantity="one">%d  எஸ்எம்எஸ் அழைப்பை அனுப்பவா?</item>
     <item quantity="other">%d SMS அழைப்புகளை அனுப்பவா?</item>
