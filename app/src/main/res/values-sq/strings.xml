--- conflicted
+++ resolved
@@ -253,17 +253,11 @@
   <string name="ConversationActivity_you_will_leave_this_group_and_it_will_be_deleted_from_all_of_your_devices">Do ta braktisni këtë grup dhe do të fshihet prej krejt pajisjeve tuaja.</string>
   <string name="ConversationActivity_delete">Fshije</string>
   <string name="ConversationActivity_delete_and_leave">Fshije dhe braktise</string>
-<<<<<<< HEAD
   <string name="ConversationActivity__to_call_s_signal_needs_access_to_your_microphone">Për të thirrur %1$s, Molly-i lyp leje përdorimi të mikrofonit tuaj</string>
   <string name="ConversationActivity__to_call_s_signal_needs_access_to_your_microphone_and_camera">Për të thirrur %1$s, Molly-i lyp leje përdorimi të mikrofonit dhe kamerës tuaj.</string>
-  <string name="ConversationActivity__more_options_now_in_group_settings">Tanimë më tepër mundësi te \"Rregullime grupi\"</string>
-=======
-  <string name="ConversationActivity__to_call_s_signal_needs_access_to_your_microphone">Për të thirrur %1$s, Signal-i lyp leje përdorimi të mikrofonit tuaj</string>
-  <string name="ConversationActivity__to_call_s_signal_needs_access_to_your_microphone_and_camera">Për të thirrur %1$s, Signal-i lyp leje përdorimi të mikrofonit dhe kamerës tuaj.</string>
   <string name="ConversationActivity__more_options_now_in_group_settings">Tanimë më tepër mundësi te “Rregullime grupi”</string>
   <string name="ConversationActivity_join">Merrni pjesë</string>
   <string name="ConversationActivity_full">Plot</string>
->>>>>>> e2b6e854
   <!--ConversationAdapter-->
   <plurals name="ConversationAdapter_n_unread_messages">
     <item quantity="one">%d mesazh i palexuar</item>
@@ -2294,8 +2288,8 @@
   <string name="RegistrationLockFragment__forgot_your_pin">Harruat PIN-in tuaj?</string>
   <string name="RegistrationLockFragment__not_many_tries_left">S’ka edhe shumë prova!</string>
   <plurals name="RegistrationLockFragment__for_your_privacy_and_security_there_is_no_way_to_recover">
-    <item quantity="one">Për privatësinë dhe sigurinë tuaj, s’ka mënyrë për të rimarrë PIN-in
-tuaj. Nëse s’mbani mend PIN-in tuaj, mund  të ribëni verifikimin me SMS pas %1$d dite pa veprimtari. Në këtë rast, llogaria juaj do të
+    <item quantity="one">Për privatësinë dhe sigurinë tuaj, s’ka mënyrë për të rimarrë PIN-in 
+tuaj. Nëse s’mbani mend PIN-in tuaj, mund  të ribëni verifikimin me SMS pas %1$d dite pa veprimtari. Në këtë rast, llogaria juaj do të 
 spastrohet dhe krejt lënda do të fshihet.</item>
     <item quantity="other">Për privatësinë dhe sigurinë tuaj, s’ka mënyrë për të rimarrë PIN-in tuaj. Nëse s’mbani mend PIN-in tuaj, mund  të ribëni verifikimin me SMS pas %1$d ditësh pa veprimtari. Në këtë rast, llogaria juaj do të spastrohet dhe krejt lënda do të fshihet.</item>
   </plurals>
