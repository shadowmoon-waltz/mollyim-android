--- conflicted
+++ resolved
@@ -1346,13 +1346,8 @@
   <string name="RegistrationActivity_play_services_error">Gabim nga Shërbime Play</string>
   <string name="RegistrationActivity_google_play_services_is_updating_or_unavailable">Shërbimet Google Play po përditësohen ose janë përkohësisht jashtë funksionimi. Ju lutemi, riprovoni.</string>
   <string name="RegistrationActivity_terms_and_privacy">Kushte &amp; Rregulla Privatësie</string>
-<<<<<<< HEAD
-  <string name="RegistrationActivity_signal_needs_access_to_your_contacts_and_media_in_order_to_connect_with_friends">Që të mund të lidheni me shokët, të shkëmbeni mesazhe dhe të bëni thirrje të siguruara, Molly-i lyp hyrje te kontaktet dhe mediat tuaja</string>
-  <string name="RegistrationActivity_signal_needs_access_to_your_contacts_in_order_to_connect_with_friends">Që të mund të lidheni me shokët, të shkëmbeni mesazhe dhe të bëni thirrje të siguruara, Molly-i lyp hyrje te kontaktet tuaja</string>
-=======
   <string name="RegistrationActivity_signal_needs_access_to_your_contacts_and_media_in_order_to_connect_with_friends">Për t’ju ndihmuar të lidheni me shokët tuaj dhe dërgoni mesazhe, Signal-i lyp leje mbi kontaktet dhe median. Kontaktet tuaja ngarkohen duke përdorur pikasje private kontaktesh të Signal-it, që do të thotë se janë të fshehtëzuara skaj-më-skaj dhe kurrë të dukshme për shërbimin Signal.</string>
   <string name="RegistrationActivity_signal_needs_access_to_your_contacts_in_order_to_connect_with_friends">Për t’ju ndihmuar të lidheni me shokët tuaj, Signal-i lyp leje mbi kontaktet. Kontaktet tuaja ngarkohen duke përdorur pikasje private kontaktesh të Signal-it, që do të thotë se janë të fshehtëzuara skaj-më-skaj dhe kurrë të dukshme për shërbimin Signal.</string>
->>>>>>> a0235cbc
   <string name="RegistrationActivity_rate_limited_to_service">Keni bërë shumë përpjekje për të regjistruar këtë numër. Ju lutemi, riprovoni më vonë.</string>
   <string name="RegistrationActivity_unable_to_connect_to_service">S\’arrihet të bëhet lidhja te shërbimi. Ju lutemi, kontrolloni lidhjen me rrjetin dhe riprovoni.</string>
   <string name="RegistrationActivity_non_standard_number_format">Format jostandard numrash</string>
