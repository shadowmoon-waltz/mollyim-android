<?xml version="1.0" encoding="UTF-8"?>
<!-- smartling.instruction_comments_enabled = on -->
<resources>
<<<<<<< HEAD
    <!-- <string name="app_name" translatable="false">Signal</string> -->

    <string name="install_url" translatable="false">https://signal.org/install</string>
    <string name="donate_url" translatable="false">https://signal.org/donate</string>
    <string name="backup_support_url" translatable="false">https://support.signal.org/hc/articles/360007059752</string>
    <string name="transfer_support_url" translatable="false">https://support.signal.org/hc/articles/360007059752</string>
    <string name="support_center_url" translatable="false">https://support.signal.org/</string>
    <string name="terms_and_privacy_policy_url" translatable="false">https://signal.org/legal</string>
    <string name="sustainer_boost_and_badges" translatable="false">https://support.signal.org/hc/articles/4408365318426</string>
    <string name="google_pay_url" translatable="false">https://pay.google.com</string>
    <string name="donation_decline_code_error_url" translatable="false">https://support.signal.org/hc/articles/4408365318426#errors</string>
    <string name="sms_export_url" translatable="false">https://support.signal.org/hc/articles/360007321171</string>
    <string name="signal_me_username_url" translatable="false">https://signal.me/#u/%1$s</string>
    <string name="signal_me_username_url_no_scheme" translatable="false">signal.me/#u/%1$s</string>
=======
  <!-- Removed by excludeNonTranslatables <string name="app_name" translatable="false">Signal</string> -->

  <!-- Removed by excludeNonTranslatables <string name="install_url" translatable="false">https://signal.org/install</string> -->
  <!-- Removed by excludeNonTranslatables <string name="donate_url" translatable="false">https://signal.org/donate</string> -->
  <!-- Removed by excludeNonTranslatables <string name="backup_support_url" translatable="false">https://support.signal.org/hc/articles/360007059752</string> -->
  <!-- Removed by excludeNonTranslatables <string name="transfer_support_url" translatable="false">https://support.signal.org/hc/articles/360007059752</string> -->
  <!-- Removed by excludeNonTranslatables <string name="support_center_url" translatable="false">https://support.signal.org/</string> -->
  <!-- Removed by excludeNonTranslatables <string name="terms_and_privacy_policy_url" translatable="false">https://signal.org/legal</string> -->
  <!-- Removed by excludeNonTranslatables <string name="google_pay_url" translatable="false">https://pay.google.com</string> -->
  <!-- Removed by excludeNonTranslatables <string name="donation_decline_code_error_url" translatable="false">https://support.signal.org/hc/articles/4408365318426#errors</string> -->
  <!-- Removed by excludeNonTranslatables <string name="sms_export_url" translatable="false">https://support.signal.org/hc/articles/360007321171</string> -->
  <!-- Removed by excludeNonTranslatables <string name="signal_me_username_url" translatable="false">https://signal.me/#u/%1$s</string> -->
  <!-- Removed by excludeNonTranslatables <string name="signal_me_username_url_no_scheme" translatable="false">signal.me/#u/%1$s</string> -->
>>>>>>> cb0e7ade

    <string name="yes">Po</string>
    <string name="no">Jo</string>
    <string name="delete">Fshije</string>
    <string name="please_wait">Ju lutemi, prisni…</string>
    <string name="save">Ruaje</string>
    <string name="note_to_self">Shënim për Veten</string>

    <!-- AlbumThumbnailView -->
  <!-- Removed by excludeNonTranslatables <string name="AlbumThumbnailView_plus" translatable="false">\+%d</string> -->

    <!-- ApplicationMigrationActivity -->
    <string name="ApplicationMigrationActivity__signal_is_updating">Molly-i po përditësohet…</string>

    <!-- ApplicationPreferencesActivity -->
    <string name="ApplicationPreferenceActivity_you_havent_set_a_passphrase_yet">Nuk keni caktuar ende një frazëkalimi!</string>
    <string name="ApplicationPreferencesActivity_disable_passphrase">Të çaktivizohet frazëkalimi?</string>
    <string name="ApplicationPreferencesActivity_this_will_permanently_unlock_signal_and_message_notifications">Kjo do të zhbllokojë përgjithmonë njoftimet e Molly dhe mesazheve.</string>
    <string name="ApplicationPreferencesActivity_disable">Çaktivizoje</string>
<<<<<<< HEAD
    <string name="ApplicationPreferencesActivity_unregistering">Po çregjistrohet</string>
    <string name="ApplicationPreferencesActivity_unregistering_from_signal_messages_and_calls">Po çregjistrohet nga mesazhe dhe thirrje Molly-i…</string>
    <string name="ApplicationPreferencesActivity_disable_signal_messages_and_calls">Dëshironi të çaktivizoni mesazhet dhe thirrjet e Molly-it?</string>
    <string name="ApplicationPreferencesActivity_disable_signal_messages_and_calls_by_unregistering">Çaktivizoni mesazhet dhe thirrjet e Molly-it duke u çregjistruar nga serveri. Do t\'ju duhet të riregjistroni numrin tuaj të telefonit për t\'i përdorur sërisht në të ardhmen.</string>
=======
    <string name="ApplicationPreferencesActivity_disable_signal_messages_and_calls">Dëshironi të çaktivizoni mesazhet dhe thirrjet e Signal-it?</string>
    <string name="ApplicationPreferencesActivity_disable_signal_messages_and_calls_by_unregistering">Çaktivizoni mesazhet dhe thirrjet e Signal-it duke u çregjistruar nga serveri. Do t\'ju duhet të riregjistroni numrin tuaj të telefonit për t\'i përdorur sërisht në të ardhmen.</string>
>>>>>>> cb0e7ade
    <string name="ApplicationPreferencesActivity_error_connecting_to_server">Ka ndodhur një gabim në lidhjen me serverin!</string>
    <string name="ApplicationPreferencesActivity_pins_are_required_for_registration_lock">PIN-et kërkohen për mbylljen e regjistrimit. Për të çaktivizuar PIN-et, së pari çaktivizoni mbylljen e regjistrimit.</string>
    <string name="ApplicationPreferencesActivity_pin_created">PIN-i u krijua.</string>
    <string name="ApplicationPreferencesActivity_pin_disabled">PIN-i u çaktivizua.</string>
    <string name="ApplicationPreferencesActivity_record_payments_recovery_phrase">Fraza e rikuperimit të pagesave të regjistruara</string>
    <string name="ApplicationPreferencesActivity_record_phrase">Regjistro frazën</string>
    <string name="ApplicationPreferencesActivity_before_you_can_disable_your_pin">Përpara se të çaktivizoni PIN-in tuaj, ju duhet të regjistroni frazën e rikuperimit të pagesave tuaja, për t\'u siguruar që ju të mund t\'i rikuperoni llogarinë e pagesave.</string>

    <!-- NumericKeyboardView -->
  <!-- Removed by excludeNonTranslatables <string name="NumericKeyboardView__1" translatable="false">1</string> -->
  <!-- Removed by excludeNonTranslatables <string name="NumericKeyboardView__2" translatable="false">2</string> -->
  <!-- Removed by excludeNonTranslatables <string name="NumericKeyboardView__3" translatable="false">3</string> -->
  <!-- Removed by excludeNonTranslatables <string name="NumericKeyboardView__4" translatable="false">4</string> -->
  <!-- Removed by excludeNonTranslatables <string name="NumericKeyboardView__5" translatable="false">5</string> -->
  <!-- Removed by excludeNonTranslatables <string name="NumericKeyboardView__6" translatable="false">6</string> -->
  <!-- Removed by excludeNonTranslatables <string name="NumericKeyboardView__7" translatable="false">7</string> -->
  <!-- Removed by excludeNonTranslatables <string name="NumericKeyboardView__8" translatable="false">8</string> -->
  <!-- Removed by excludeNonTranslatables <string name="NumericKeyboardView__9" translatable="false">9</string> -->
  <!-- Removed by excludeNonTranslatables <string name="NumericKeyboardView__0" translatable="false">0</string> -->
    <!-- Back button on numeric keyboard -->
    <string name="NumericKeyboardView__backspace">Backspace</string>

    <!-- DraftDatabase -->
    <string name="DraftDatabase_Draft_image_snippet">(figurë)</string>
    <string name="DraftDatabase_Draft_audio_snippet">(audio)</string>
    <string name="DraftDatabase_Draft_video_snippet">(video)</string>
    <string name="DraftDatabase_Draft_location_snippet">(vendndodhje)</string>
    <string name="DraftDatabase_Draft_quote_snippet">(përgjigju)</string>
    <string name="DraftDatabase_Draft_voice_note">(Mesazh zanor)</string>

    <!-- AttachmentKeyboard -->
    <string name="AttachmentKeyboard_gallery">Album</string>
    <string name="AttachmentKeyboard_file">Kartelë</string>
    <string name="AttachmentKeyboard_contact">Kontakt</string>
    <string name="AttachmentKeyboard_location">Vendndodhje</string>
    <string name="AttachmentKeyboard_Signal_needs_permission_to_show_your_photos_and_videos">Molly ka nevojë për leje për të shfaqur fotot dhe videot tuaja.</string>
    <string name="AttachmentKeyboard_give_access">Lejoni hyrjen</string>
    <string name="AttachmentKeyboard_payment">Pagesë</string>

    <!-- AttachmentManager -->
    <string name="AttachmentManager_cant_open_media_selection">Nuk gjendet një aplikacion për të përzgjedhur median.</string>
    <string name="AttachmentManager_signal_requires_the_external_storage_permission_in_order_to_attach_photos_videos_or_audio">Molly kërkon lejen e Storage për të bashkëngjitur foto, video ose audio, por i është refuzuar përgjithmonë. Ju lutemi, vazhdoni te menyja e cilësimeve të aplikacionit, zgjidhni \"Lejet\" dhe aktivizoni \"Storage\".</string>
    <string name="AttachmentManager_signal_requires_contacts_permission_in_order_to_attach_contact_information">Molly kërkon lejen e Kontakteve për të bashkangjitur informacionin e kontaktit, por i është refuzuar përgjithmonë. Ju lutemi, vazhdoni te menyja e cilësimeve të aplikacionit, zgjidhni \"Lejet\" dhe aktivizoni \"Kontaktet\".</string>
    <string name="AttachmentManager_signal_requires_location_information_in_order_to_attach_a_location">Molly kërkon lejen e Vendndodhjes për të bashkangjitur një vendndodhje, por i është refuzuar përgjithmonë. Ju lutemi, vazhdoni te menyja e cilësimeve të aplikacionit, zgjidhni \"Lejet\" dhe aktivizoni \"Vendndodhja\".</string>
    <!-- Alert dialog title to show the recipient has not activated payments -->
    <string name="AttachmentManager__not_activated_payments">%1$s nuk ka aktivizuar Pagesat </string>
    <!-- Alert dialog description to send the recipient a request to activate payments -->
    <string name="AttachmentManager__request_to_activate_payments">Dëshiron t\'u dërgosh një kërkesë për të aktivizuar Pagesat?</string>
    <!-- Alert dialog button to send request -->
    <string name="AttachmentManager__send_request">Dërgo kërkesën</string>
    <!-- Alert dialog button to cancel dialog -->
    <string name="AttachmentManager__cancel">Anuloje</string>

    <!-- AttachmentUploadJob -->
    <string name="AttachmentUploadJob_uploading_media">Po ngarkohet media…</string>
    <string name="AttachmentUploadJob_compressing_video_start">Po shkurtohet video…</string>

    <!-- BackgroundMessageRetriever -->
    <string name="BackgroundMessageRetriever_checking_for_messages">Duke kontrolluar për mesazhe…</string>

    <!-- BlockedUsersActivity -->
    <string name="BlockedUsersActivity__blocked_users">Përdorues të bllokuar</string>
    <string name="BlockedUsersActivity__add_blocked_user">Shtoni përdorues të bllokuar</string>
    <string name="BlockedUsersActivity__blocked_users_will">Përdoruesit e bllokuar nuk do të mund t\'ju telefonojnë ose t\'ju dërgojnë mesazhe.</string>
    <string name="BlockedUsersActivity__no_blocked_users">Nuk ka përdorues të bllokuar</string>
    <string name="BlockedUsersActivity__block_user">Të bllokohet përdoruesi?</string>
    <string name="BlockedUserActivity__s_will_not_be_able_to">%1$s nuk do të jetë në gjendje t\'ju telefonojë ose t\'ju dërgojë mesazhe.</string>
    <string name="BlockedUsersActivity__block">Bllokoje</string>

    <!-- CreditCardFragment -->
    <!-- Title of fragment detailing the donation amount for one-time donation, displayed above the credit card text fields -->
    <string name="CreditCardFragment__donation_amount_s">Shuma e dhurimit: %1$s</string>
    <!-- Title of fragment detailing the donation amount for monthly donation, displayed above the credit card text fields -->
    <string name="CreditCardFragment__donation_amount_s_per_month">Shuma e dhurimit: %1$s/muaj</string>
    <!-- Explanation of how to fill in the form, displayed above the credit card text fields -->
    <!-- Explanation of how to fill in the form and a note about pii, displayed above the credit card text fields -->
    <string name="CreditCardFragment__enter_your_card_details">Shkruaj detajet e kartës. Signal nuk mbledh ose nuk ruan të dhënat e tua personale.</string>
    <!-- Displayed as a hint in the card number text field -->
    <string name="CreditCardFragment__card_number">Numri i kartës</string>
    <!-- Displayed as a hint in the card expiry text field -->
    <string name="CreditCardFragment__mm_yy">MM/YY</string>
    <!-- Displayed as a hint in the card cvv text field -->
    <string name="CreditCardFragment__cvv">CVV</string>
    <!-- Error displayed under the card number text field when there is an invalid card number entered -->
    <string name="CreditCardFragment__invalid_card_number">Numri i kartës është i pavlefshëm</string>
    <!-- Error displayed under the card expiry text field when the card is expired -->
    <string name="CreditCardFragment__card_has_expired">Karta ka skaduar</string>
    <!-- Error displayed under the card cvv text field when the cvv is too short -->
    <string name="CreditCardFragment__code_is_too_short">Kodi është shumë i shkurtër</string>
    <!-- Error displayed under the card cvv text field when the cvv is too long -->
    <string name="CreditCardFragment__code_is_too_long">Kodi është shumë i gjatë</string>
    <!-- Error displayed under the card cvv text field when the cvv is invalid -->
    <string name="CreditCardFragment__invalid_code">Kod i pavlefshëm</string>
    <!-- Error displayed under the card expiry text field when the expiry month is invalid -->
    <string name="CreditCardFragment__invalid_month">Muaj i pavlefshëm</string>
    <!-- Error displayed under the card expiry text field when the expiry is missing the year -->
    <string name="CreditCardFragment__year_required">Kërkohet viti</string>
    <!-- Error displayed under the card expiry text field when the expiry year is invalid -->
    <string name="CreditCardFragment__invalid_year">Vit i pavlefshëm</string>
    <!-- Button label to confirm credit card input and proceed with payment -->
    <string name="CreditCardFragment__continue">Vazhdo</string>

    <!-- BlockUnblockDialog -->
    <string name="BlockUnblockDialog_block_and_leave_s">Blloko dhe dil %1$s?</string>
    <string name="BlockUnblockDialog_block_s">Të bllokohet %1$s?</string>
    <string name="BlockUnblockDialog_you_will_no_longer_receive_messages_or_updates">Ju nuk do të merrni më mesazhe ose përditësime nga ky grup dhe anëtarët nuk do të mund t\'ju shtojnë më në këtë grup.</string>
    <string name="BlockUnblockDialog_group_members_wont_be_able_to_add_you">Anëtarët e grupit nuk do të mund t\'ju shtojnë përsëri në këtë grup.</string>
    <string name="BlockUnblockDialog_group_members_will_be_able_to_add_you">Anëtarët e grupit do të mund t\'ju shtojnë sërish në këtë grup.</string>
    <!-- Text that is shown when unblocking a Signal contact -->
    <string name="BlockUnblockDialog_you_will_be_able_to_call_and_message_each_other">Ju do të jeni në gjendje t\'i dërgoni mesazhe dhe t\'i telefononi njëri-tjetrit dhe emri e fotografia juaj do të ndahen me ta.</string>
    <!-- Text that is shown when unblocking an SMS contact -->
    <string name="BlockUnblockDialog_you_will_be_able_to_message_each_other">Ju do të jeni në gjendje t\'i dërgoni mesazhe njëri-tjetrit.</string>
    <string name="BlockUnblockDialog_blocked_people_wont_be_able_to_call_you_or_send_you_messages">Personat e bllokuar nuk do të mund t\'ju telefonojnë ose t\'ju dërgojnë mesazhe.</string>
    <string name="BlockUnblockDialog_blocked_people_wont_be_able_to_send_you_messages">Personat e bllokuar nuk do të mund t\'ju dërgojnë mesazhe.</string>
    <!-- Message shown on block dialog when blocking the Signal release notes recipient -->
    <string name="BlockUnblockDialog_block_getting_signal_updates_and_news">Blloko marrjen e përditësimeve dhe lajmeve të Signal-it.</string>
    <!-- Message shown on unblock dialog when unblocking the Signal release notes recipient -->
    <string name="BlockUnblockDialog_resume_getting_signal_updates_and_news">Rifilloni marrjen e përditësimeve dhe lajmeve të Signal-it.</string>
    <string name="BlockUnblockDialog_unblock_s">Zhbllokoni %1$s?</string>
    <string name="BlockUnblockDialog_block">Bllokoje</string>
    <string name="BlockUnblockDialog_block_and_leave">Blloko dhe Dil</string>
    <string name="BlockUnblockDialog_report_spam_and_block">Raportoni mesazhet e padëshiruara dhe bllokojini</string>

    <!-- BucketedThreadMedia -->
    <string name="BucketedThreadMedia_Today">Sot</string>
    <string name="BucketedThreadMedia_Yesterday">Dje</string>
    <string name="BucketedThreadMedia_This_week">Këtë javë</string>
    <string name="BucketedThreadMedia_This_month">Këtë muaj</string>
    <string name="BucketedThreadMedia_Large">Madh</string>
    <string name="BucketedThreadMedia_Medium">Mesatarë</string>
    <string name="BucketedThreadMedia_Small">Vogël</string>

    <!-- CameraXFragment -->
    <string name="CameraXFragment_tap_for_photo_hold_for_video">Prekni për foto, mbajeni shtypur për video</string>
    <string name="CameraXFragment_capture_description">Shkrep</string>
    <string name="CameraXFragment_change_camera_description">Ndërroni kameran</string>
    <string name="CameraXFragment_open_gallery_description">Hap albumet</string>

    <!-- CameraContacts -->
    <string name="CameraContacts_recent_contacts">Kontakte më të fundit</string>
    <string name="CameraContacts_signal_contacts">Kontaktet e Signal-it</string>
    <string name="CameraContacts_signal_groups">Grupet e Signal- it</string>
    <string name="CameraContacts_you_can_share_with_a_maximum_of_n_conversations">Ju mund të ndani një maksimum bisedash%1$d.</string>
    <string name="CameraContacts_select_signal_recipients">Zgjidhni përdoruesit e Signal-it</string>
    <string name="CameraContacts_no_signal_contacts">Nuk ka kontakte të Signal</string>
    <string name="CameraContacts_you_can_only_use_the_camera_button">Ju mund të përdorni vetëm butonin e kamerës për të dërguar foto te kontaktet e Signal-it. </string>
    <string name="CameraContacts_cant_find_who_youre_looking_for">Nuk mund ta gjeni dot atë që po kërkoni?</string>
    <string name="CameraContacts_invite_a_contact_to_join_signal">Ftoni një kontakt që t\'i bashkohet Molly-it</string>
    <string name="CameraContacts__menu_search">Kërko</string>

    <!-- Censorship Circumvention Megaphone -->
    <!-- Title for an alert that shows at the bottom of the chat list letting people know that circumvention is no longer needed -->
    <string name="CensorshipCircumventionMegaphone_turn_off_censorship_circumvention">Të çaktivizohet anashkalimi i censurimit?</string>
    <!-- Body for an alert that shows at the bottom of the chat list letting people know that circumvention is no longer needed -->
    <string name="CensorshipCircumventionMegaphone_you_can_now_connect_to_the_signal_service">Ju tani mund të lidheni drejtpërdrejt me shërbimin e Signal-it për një përvojë më të mirë.</string>
    <!-- Action to prompt the user to disable circumvention since it is no longer needed -->
    <string name="CensorshipCircumventionMegaphone_turn_off">Çaktivizoje</string>
    <!-- Action to prompt the user to dismiss the alert at the bottom of the chat list -->
    <string name="CensorshipCircumventionMegaphone_no_thanks">Jo, faleminderit</string>

    <!-- ClearProfileActivity -->
    <string name="ClearProfileActivity_remove">Fshije</string>
    <string name="ClearProfileActivity_remove_profile_photo">Të fshihet foto e profilit?</string>
    <string name="ClearProfileActivity_remove_group_photo">Të fshihet fotoja e grupit?</string>

    <!-- ClientDeprecatedActivity -->
    <string name="ClientDeprecatedActivity_update_signal">Përditësoni Molly-in</string>
    <string name="ClientDeprecatedActivity_this_version_of_the_app_is_no_longer_supported">Ky version i aplikacionit nuk funksionon më. Për të vazhduar dërgimin dhe marrjen e mesazheve, përditësojeni atë në versionin më të fundit.</string>
    <string name="ClientDeprecatedActivity_update">Përditësoje</string>
    <string name="ClientDeprecatedActivity_dont_update">Mos e përditëso</string>
    <string name="ClientDeprecatedActivity_warning">Paralajmërim</string>
    <string name="ClientDeprecatedActivity_your_version_of_signal_has_expired_you_can_view_your_message_history">Versioni yt i Signal ka skaduar. Mund të shikosh historikun e mesazheve, por nuk do të mund të dërgosh ose marrësh mesazhe, derisa ta përditësosh.</string>

    <!-- CommunicationActions -->
    <string name="CommunicationActions_no_browser_found">Nuk u gjet asnjë shfletues ueb.</string>
    <string name="CommunicationActions_send_email">Dërgoni email</string>
    <string name="CommunicationActions_a_cellular_call_is_already_in_progress">Një telefonatë është tashmë në proces.</string>
    <string name="CommunicationActions_start_voice_call">Të fillohet telefonata zanore?</string>
    <string name="CommunicationActions_cancel">Anuloje</string>
    <string name="CommunicationActions_call">Thirrje</string>
    <string name="CommunicationActions_insecure_call">Thirrje jo e sigurt</string>
    <string name="CommunicationActions_carrier_charges_may_apply">Mund të aplikohen tarifa nga operatori. Numri që po telefononi nuk është i regjistruar në Signal. Kjo telefonatë do të kryhet përmes operatorit celular, jo përmes internetit.</string>

    <!-- ConfirmIdentityDialog -->

    <!-- ContactsCursorLoader -->
    <string name="ContactsCursorLoader_recent_chats">Bisedat e më së fundimit</string>
    <string name="ContactsCursorLoader_contacts">Kontaktet</string>
    <string name="ContactsCursorLoader_groups">Grupet</string>
    <string name="ContactsCursorLoader_phone_number_search">Kërkimi i numrit të telefonit</string>
    <!-- Header for username search -->
    <string name="ContactsCursorLoader_find_by_username">Gjeni sipas emri përdoruesi</string>
    <!-- Label for my stories when selecting who to send media to -->
    <string name="ContactsCursorLoader_my_stories">Postimet e mia të përkohshme</string>
    <!-- Text for a button that brings up a bottom sheet to create a new story. -->
    <string name="ContactsCursorLoader_new">I ri</string>

    <!-- ContactsDatabase -->
    <string name="ContactsDatabase_message_s">%1$s mesazhi</string>
    <string name="ContactsDatabase_signal_call_s">Telefonatë Signal me %1$s</string>

    <!-- ContactNameEditActivity -->
    <!-- Toolbar title for contact name edit activity -->
    <string name="ContactNameEditActivity_given_name">Emër</string>
    <string name="ContactNameEditActivity_family_name">Mbiemër</string>
    <string name="ContactNameEditActivity_prefix">Prefiks</string>
    <string name="ContactNameEditActivity_suffix">Prapashtesë</string>
    <string name="ContactNameEditActivity_middle_name">Emri i mesëm</string>

    <!-- ContactShareEditActivity -->
    <!-- ContactShareEditActivity toolbar title -->
    <string name="ContactShareEditActivity__send_contact">Dërgo kontaktin</string>
    <string name="ContactShareEditActivity_type_home">Kryefaqja</string>
    <string name="ContactShareEditActivity_type_mobile">Celular</string>
    <string name="ContactShareEditActivity_type_work">Pune</string>
    <string name="ContactShareEditActivity_type_missing">Tjetër</string>
    <string name="ContactShareEditActivity_invalid_contact">Kontakti i zgjedhur ishte i pavlefshëm</string>
    <!-- Content descrption for name edit button on contact share edit activity -->
    <string name="ContactShareEditActivity__edit_name">Ndrysho emrin</string>
    <!-- Content description for user avatar in edit activity -->
    <string name="ContactShareEditActivity__avatar">Avatar</string>

    <!-- ConversationItem -->
    <string name="ConversationItem_error_not_sent_tap_for_details">Nuk u dërgua, klikoni për detajet</string>
    <string name="ConversationItem_error_partially_not_delivered">Dërguar pjesërisht, klikoni për detajet</string>
    <string name="ConversationItem_error_network_not_delivered">Dërgimi dështoi</string>
    <string name="ConversationItem_received_key_exchange_message_tap_to_process">Mesazhi i shkëmbimit të hapjes u mor, kliko për të proçesuar.</string>
    <string name="ConversationItem_group_action_left">%1$s u largua nga grupi.</string>
    <string name="ConversationItem_send_paused">Dërgimi në pritje</string>
    <string name="ConversationItem_click_to_approve_unencrypted">Dërgimi dështoi, kliko për rikthim të pasigurt</string>
    <string name="ConversationItem_click_to_approve_unencrypted_sms_dialog_title">Dëshironi të riktheheni te mesazhet e pakriptuara?</string>
    <string name="ConversationItem_click_to_approve_unencrypted_mms_dialog_title">Dëshironi të riktheheni te MMS-të e pakriptuara?</string>
    <string name="ConversationItem_click_to_approve_unencrypted_dialog_message">Kjo mesazh <b>nuk</b> do të kriptohet, sepse marrësi nuk është më përdorues i Signal-it.\n\nTë dërgohet mesazh i pasiguruar?</string>
    <string name="ConversationItem_unable_to_open_media">Nuk gjendet një aplikacion që mund ta hapë këtë media.</string>
    <string name="ConversationItem_copied_text">U kopjua %1$s</string>
    <string name="ConversationItem_from_s">nga%1$s</string>
    <string name="ConversationItem_to_s">për %1$s</string>
    <string name="ConversationItem_read_more">  Lexoni më shumë</string>
    <string name="ConversationItem_download_more">  Shkarkoni më shumë</string>
    <string name="ConversationItem_pending">  Në pritje</string>
    <string name="ConversationItem_this_message_was_deleted">Ky mesazh u fshi.</string>
    <string name="ConversationItem_you_deleted_this_message">Ju e fshitë këtë mesazh.</string>
    <!-- Dialog error message shown when user can\'t download a message from someone else due to a permanent failure (e.g., unable to decrypt), placeholder is other\'s name -->
    <string name="ConversationItem_cant_download_message_s_will_need_to_send_it_again">Mesazhi nuk mund të shkarkohet. %1$s do të duhet ta dërgojë përsëri.</string>
    <!-- Dialog error message shown when user can\'t download an image message from someone else due to a permanent failure (e.g., unable to decrypt), placeholder is other\'s name -->
    <string name="ConversationItem_cant_download_image_s_will_need_to_send_it_again">Imazhi nuk mund të shkarkohet. %1$s do të duhet ta dërgojë përsëri.</string>
    <!-- Dialog error message shown when user can\'t download a video message from someone else due to a permanent failure (e.g., unable to decrypt), placeholder is other\'s name -->
    <string name="ConversationItem_cant_download_video_s_will_need_to_send_it_again">Videoja nuk mund të shkarkohet. %1$s do të duhet ta dërgojë përsëri.</string>
    <!-- Dialog error message shown when user can\'t download a their own message via a linked device due to a permanent failure (e.g., unable to decrypt) -->
    <string name="ConversationItem_cant_download_message_you_will_need_to_send_it_again">Mesazhi nuk mund të shkarkohet. Duhet ta dërgosh përsëri.</string>
    <!-- Dialog error message shown when user can\'t download a their own image message via a linked device due to a permanent failure (e.g., unable to decrypt) -->
    <string name="ConversationItem_cant_download_image_you_will_need_to_send_it_again">Imazhi nuk mund të shkarkohet. Duhet ta dërgosh përsëri.</string>
    <!-- Dialog error message shown when user can\'t download a their own video message via a linked device due to a permanent failure (e.g., unable to decrypt) -->
    <string name="ConversationItem_cant_download_video_you_will_need_to_send_it_again">Videoja nuk mund të shkarkohet. Duhet ta dërgosh përsëri.</string>

    <!-- ConversationActivity -->
    <string name="ConversationActivity_add_attachment">Shtoni bashkëngjitjen</string>
    <string name="ConversationActivity_select_contact_info">Zgjidhni informacionin e kontaktit</string>
    <string name="ConversationActivity_compose_message">Shkruaj mesazhin</string>
    <string name="ConversationActivity_sorry_there_was_an_error_setting_your_attachment">Na vjen keq, ka ndodhur një gabim në vendosjen e bashkëngjitjes tuaj.</string>
    <string name="ConversationActivity_recipient_is_not_a_valid_sms_or_email_address_exclamation">Marrësi nuk është një adresë e vlefshme mesazhi ose emaili!</string>
    <string name="ConversationActivity_message_is_empty_exclamation">Mesazhi është bosh!</string>
    <string name="ConversationActivity_group_members">Anëtarët e grupit</string>
    <string name="ConversationActivity__tap_here_to_start_a_group_call">Kliko këtu për të nisur një telefonatë në grup</string>

    <string name="ConversationActivity_invalid_recipient">Marrës i pavlefshëm!</string>
    <string name="ConversationActivity_added_to_home_screen">U shtua në ekranin kryesor</string>
    <string name="ConversationActivity_calls_not_supported">Telefonatat nuk mbulohen</string>
    <string name="ConversationActivity_this_device_does_not_appear_to_support_dial_actions">Kjo pajisje nuk duket se mbulon veprimet e numrit.</string>
    <string name="ConversationActivity_transport_insecure_sms">Mesazh i pasigurt</string>
    <!-- A title for the option to send an SMS with a placeholder to put the name of their SIM card -->
    <string name="ConversationActivity_transport_insecure_sms_with_sim">SMS të pasigurta (%1$s)</string>
    <string name="ConversationActivity_transport_insecure_mms">MMS i pasigurt</string>
    <!-- A title for the option to send an SMS with a placeholder to put the name of their SIM card -->
    <string name="ConversationActivity_transport_signal">Mesazh Signal</string>
    <string name="ConversationActivity_lets_switch_to_signal">Le të kalojmë tek Molly %1$s</string>
    <string name="ConversationActivity_specify_recipient">Ju lutemi, zgjidhni një kontakt</string>
    <string name="ConversationActivity_unblock">Zhblloko</string>
    <string name="ConversationActivity_attachment_exceeds_size_limits">Bashkëngjitja tejkalon kufijtë e madhësisë për llojin e mesazhit që po dërgoni.</string>
    <string name="ConversationActivity_unable_to_record_audio">Nuk mund të regjistrohet audio!</string>
    <string name="ConversationActivity_you_cant_send_messages_to_this_group">Ju nuk mund t\'i dërgoni mesazhe këtij grupi sepse nuk jeni më anëtar.</string>
    <string name="ConversationActivity_only_s_can_send_messages">Vetëm %1$s mund të dërgojë mesazhe.</string>
    <string name="ConversationActivity_admins">administratorët</string>
    <string name="ConversationActivity_message_an_admin">Dërgojini mesazh një administratori</string>
    <string name="ConversationActivity_cant_start_group_call">Telefonata në grup nuk mund të fillohet</string>
    <string name="ConversationActivity_only_admins_of_this_group_can_start_a_call">Vetëm administratorët e këtij grupi mund të nisin një thirrje.</string>
    <string name="ConversationActivity_there_is_no_app_available_to_handle_this_link_on_your_device">Nuk ka asnjë aplikacion të disponueshëm për të hapur këtë link në pajisjen tuaj.</string>
    <string name="ConversationActivity_your_request_to_join_has_been_sent_to_the_group_admin">Kërkesa juaj për t\'ju bashkuar grupit i është dërguar administratorit të grupit. Do të njoftoheni kur ata të ndërmarrin veprime.</string>
    <string name="ConversationActivity_cancel_request">Anuloje kërkesën</string>

    <string name="ConversationActivity_to_send_audio_messages_allow_signal_access_to_your_microphone">Për të dërguar mesazhe audio, lejo qasjen e Molly-it në mikrofonin tënd.</string>
    <string name="ConversationActivity_signal_requires_the_microphone_permission_in_order_to_send_audio_messages">Molly kërkon lejen e aktivizimit të Mikrofonit për të dërguar mesazhe audio, por është i mbyllur përgjithmonë. Ju lutemi, vazhdoni te cilësimet e aplikacionit, zgjidhni \"Lejet\" dhe aktivizoni \"Mikrofoni\".</string>
    <string name="ConversationActivity_signal_needs_the_microphone_and_camera_permissions_in_order_to_call_s">Molly ka nevojë për lejet e aktivizimit të mikrofonit dhe të kamerës për të telefonuar%1$s, por janë mbyllur përgjithmonë. Ju lutemi, vazhdoni te cilësimet e aplikacionit, zgjidhni \"Lejet\" dhe aktivizoni \"Mikrofoni\" dhe \"Kamera\".</string>
    <string name="ConversationActivity_to_capture_photos_and_video_allow_signal_access_to_the_camera">Për të bërë foto dhe video, lejo qasjen e Molly-it në kamerë.</string>
    <string name="ConversationActivity_signal_needs_the_camera_permission_to_take_photos_or_video">Molly ka nevojë për lejen e aktivizimit të kamerës për të bërë foto ose video, por është i mbyllur përgjithmonë. Ju lutemi, vazhdoni te cilësimet e aplikacionit, zgjidhni \"Lejet\" dhe aktivizoni \"Kamera\".</string>
    <string name="ConversationActivity_signal_needs_camera_permissions_to_take_photos_or_video">Molly ka nevojë për lejet e aktivizimit të kamerës për të bërë foto ose video</string>
    <string name="ConversationActivity_enable_the_microphone_permission_to_capture_videos_with_sound">Aktivizo lejen e mikrofonit për të bërë video me zë.</string>
    <string name="ConversationActivity_signal_needs_the_recording_permissions_to_capture_video">Molly ka nevojë për lejet e aktivizimit të mikrofonit për të regjistruar video, por ato janë refuzuar. Ju lutemi, vazhdoni te cilësimet e aplikacionit, zgjidhni \"Lejet\" dhe aktivizoni \"Mikrofoni\" dhe \"Kamera\".</string>
    <string name="ConversationActivity_signal_needs_recording_permissions_to_capture_video">Molly ka nevojë për lejet e aktivizimit të mikrofonit për të regjistruar video.</string>

    <string name="ConversationActivity_quoted_contact_message">%1$s %2$s</string>
    <string name="ConversationActivity_signal_cannot_sent_sms_mms_messages_because_it_is_not_your_default_sms_app">Signal nuk mund të dërgojë mesazhe SMS/MMS sepse nuk është aplikacioni juaj i parazgjedhur për SMS. Dëshironi ta ndryshoni këtë në cilësimet tuaja të Android?</string>
    <string name="ConversationActivity_yes">Po</string>
    <string name="ConversationActivity_no">Jo</string>
    <string name="ConversationActivity_search_position">%1$d nga %2$d</string>
    <string name="ConversationActivity_no_results">Nuk ka rezultate</string>

    <string name="ConversationActivity_sticker_pack_installed">U instalua paketa e figurave</string>
    <string name="ConversationActivity_new_say_it_with_stickers">E re! Shprehuni me figura</string>

    <string name="ConversationActivity_cancel">Anuloje</string>
    <string name="ConversationActivity_delete_conversation">Të fshihet biseda?</string>
    <string name="ConversationActivity_delete_and_leave_group">Dëshironi ta fshini dhe të dilni nga grupi?</string>
    <string name="ConversationActivity_this_conversation_will_be_deleted_from_all_of_your_devices">Kjo bisedë do të fshihet nga të gjitha pajisjet tuaja.</string>
    <string name="ConversationActivity_you_will_leave_this_group_and_it_will_be_deleted_from_all_of_your_devices">Ju do të largoheni nga ky grup dhe do të fshihet nga të gjitha pajisjet tuaja.</string>
    <string name="ConversationActivity_delete">Fshije</string>
    <string name="ConversationActivity_delete_and_leave">Fshije dhe dil</string>
    <string name="ConversationActivity__to_call_s_signal_needs_access_to_your_microphone">Për të telefonuar %1$s, Molly ka nevojë për qasje te mikrofoni juaj</string>


    <string name="ConversationActivity_join">Bashkohu</string>
    <string name="ConversationActivity_full">Plot</string>

    <string name="ConversationActivity_error_sending_media">Ka ndodhur një gabim gjatë dërgimit të medias</string>

    <string name="ConversationActivity__reported_as_spam_and_blocked">U raportua si mesazh i padëshiruar dhe u bllokua.</string>

    <!-- Message shown when opening an SMS conversation with SMS disabled and they have unexported sms messages -->
    <string name="ConversationActivity__sms_messaging_is_currently_disabled_you_can_export_your_messages_to_another_app_on_your_phone">Mesazhet SMS aktualisht janë çaktivizuar. Mund t\'i eksportosh mesazhet në një aplikacion tjetër në telefonin tënd.</string>
    <!-- Message shown when opening an SMS conversation with SMS disabled and they have unexported sms messages -->
    <string name="ConversationActivity__sms_messaging_is_no_longer_supported_in_signal_you_can_export_your_messages_to_another_app_on_your_phone">Mesazhet SMS nuk mbështeten më nga Signal. Mund t\'i eksportosh mesazhet e tua në një aplikacion tjetër në telefonin tënd.</string>
    <!-- Action button shown when in sms conversation, sms is disabled, and unexported sms messages are present -->
    <string name="ConversationActivity__export_sms_messages">Eksporto mesazhet SMS</string>
    <!-- Message shown when opening an SMS conversation with SMS disabled and there are no exported messages -->
    <string name="ConversationActivity__sms_messaging_is_currently_disabled_invite_s_to_to_signal_to_keep_the_conversation_here">Mesazhet SMS aktualisht janë çaktivizuar. Fto %1$s në Signal për ta vazhduar bisedën këtu.</string>
    <!-- Message shown when opening an SMS conversation with SMS disabled and there are no exported messages -->
    <string name="ConversationActivity__sms_messaging_is_no_longer_supported_in_signal_invite_s_to_to_signal_to_keep_the_conversation_here">Mesazhet SMS nuk mbështeten më nga Signal. Fto %1$s te Signal për ta vazhduar bisedën këtu.</string>
    <!-- Action button shown when opening an SMS conversation with SMS disabled and there are no exported messages -->
    <string name="ConversationActivity__invite_to_signal">Ftoje në Signal</string>
    <!-- Snackbar message shown after dismissing the full screen sms export megaphone indicating we\'ll do it again soon -->
    <string name="ConversationActivity__you_will_be_reminded_again_soon">Së shpejti do të kujtoheni përsëri.</string>

    <!-- ConversationAdapter -->
    <plurals name="ConversationAdapter_n_unread_messages">
        <item quantity="one">%1$d mesazh i palexuar</item>
        <item quantity="other">%1$d mesazhe të palexuara</item>
    </plurals>

    <!-- ConversationFragment -->
    <!-- Toast text when contacts activity is not found -->
    <string name="ConversationFragment__contacts_app_not_found">Aplikacioni i kontakteve nuk gjendet.</string>
    <plurals name="ConversationFragment_delete_selected_messages">
        <item quantity="one">Të fshihet mesazhi i përzgjedhur?</item>
        <item quantity="other">Dëshironi të fshini mesazhet e zgjedhura?</item>
    </plurals>
    <string name="ConversationFragment_save_to_sd_card">Të ruhet në Storage?</string>
    <plurals name="ConversationFragment_saving_n_media_to_storage_warning">
        <item quantity="one">Ruajtja e kësaj media në magazinë, do të lejojë çdo aplikacion tjetër në pajisjen tënde të ketë qasje në të. \n\n Dëshiron të vazhdosh?</item>
        <item quantity="other">Ruajtja e të gjitha %1$d mediave në magazinë do të lejojë qasjen e çdo aplikacioni tjetër në pajisjen tënde tek to.\n\nDëshiron të vazhdoshi?</item>
    </plurals>
    <plurals name="ConversationFragment_error_while_saving_attachments_to_sd_card">
        <item quantity="one">Gabim gjatë ruajtjes së bashkëngjitjes në depozitë!</item>
        <item quantity="other">Ka ndodhur një gabim gjatë ruajtjes së bashkëngjitjeve në hapësirën ruajtëse!</item>
    </plurals>
    <string name="ConversationFragment_unable_to_write_to_sd_card_exclamation">Nuk mund të futen në hapësirën ruajtëse!</string>
    <plurals name="ConversationFragment_saving_n_attachments">
        <item quantity="one">Duke ruajtur bashkëngjitjen</item>
        <item quantity="other">Duke ruajtur %1$d bashkëngjitjet</item>
    </plurals>
    <plurals name="ConversationFragment_saving_n_attachments_to_sd_card">
        <item quantity="one">Duke ruajtur bashkëngjitjen në magazinë…</item>
        <item quantity="other">Duke ruajtur %1$d bashkëngjitjet në magazinë…</item>
    </plurals>
    <string name="ConversationFragment_pending">Në pritje…</string>
    <string name="ConversationFragment_push">Të dhëna (Signal)</string>
    <string name="ConversationFragment_mms">MMS</string>
    <string name="ConversationFragment_sms">SMS</string>
    <string name="ConversationFragment_deleting">Po fshihet</string>
    <string name="ConversationFragment_deleting_messages">Duke fshirë mesazhet…</string>
    <string name="ConversationFragment_delete_for_me">Fshije për mua</string>
    <string name="ConversationFragment_delete_for_everyone">Fshije për të gjithë</string>
    <!-- Dialog button for deleting one or more note-to-self messages only on this device, leaving that same message intact on other devices. -->
    <string name="ConversationFragment_delete_on_this_device">Fshije në këtë pajisje</string>
    <!-- Dialog button for deleting one or more note-to-self messages on all linked devices. -->
    <string name="ConversationFragment_delete_everywhere">Fshije kudo</string>
    <string name="ConversationFragment_this_message_will_be_deleted_for_everyone_in_the_conversation">Ky mesazh do të fshihet për të gjithë në bisedë nëse ata kanë një version të fundit të Signal. Ata do të mund të shohin që ju keni fshirë një mesazh.</string>
    <string name="ConversationFragment_quoted_message_not_found">Mesazhi origjinal nuk u gjet</string>
    <string name="ConversationFragment_quoted_message_no_longer_available">Mesazhi origjinal nuk është më i disponueshëm</string>
    <string name="ConversationFragment_failed_to_open_message">Hapja e mesazhit dështoi</string>
    <string name="ConversationFragment_you_can_swipe_to_the_right_reply">Ju mund të shfletoni djathtas në çdo mesazh për t\'iu përgjigjur më shpejt</string>
    <string name="ConversationFragment_you_can_swipe_to_the_left_reply">Ju mund të shfletoni majtas në çdo mesazh për t\'iu përgjigjur më shpejt</string>
    <string name="ConversationFragment_outgoing_view_once_media_files_are_automatically_removed">Skedarët e medias \"shih veç njëherë\" hiqen automatikisht pasi dërgohen</string>
    <string name="ConversationFragment_you_already_viewed_this_message">Ju tashmë e keni parë këtë mesazh</string>
    <string name="ConversationFragment__you_can_add_notes_for_yourself_in_this_conversation">Ju mund të shtoni shënime për veten tuaj në këtë bisedë.\nNëse llogaria juaj ka ndonjë pajisje të lidhur, shënimet e reja do të sinkronizohen.</string>
    <string name="ConversationFragment__d_group_members_have_the_same_name">%1$d anëtarë grupi kanë të njëjtin emër.</string>
    <string name="ConversationFragment__tap_to_review">Kliko për të rishikuar</string>
    <string name="ConversationFragment__review_requests_carefully">Shqyrtoni me kujdes kërkesat</string>
    <string name="ConversationFragment__signal_found_another_contact_with_the_same_name">Molly gjeti një kontakt tjetër me të njëjtin emër.</string>
    <string name="ConversationFragment_contact_us">Na kontaktoni</string>
    <string name="ConversationFragment_verify">Verifikoje</string>
    <string name="ConversationFragment_not_now">Jo tani</string>
    <string name="ConversationFragment_your_safety_number_with_s_changed">Numri juaj i sigurisë me %1$s u ndryshua</string>
    <string name="ConversationFragment_your_safety_number_with_s_changed_likey_because_they_reinstalled_signal">Numri yt i sigurisë %1$su ndryshua sepse kanë riinstaluar Signal ose kanë ndryshuar pajisje. Kliko Verifiko për të konfirmuar numrin e ri të sigurisë. Kjo është opsionale.</string>
    <!-- Message shown to indicate which notification profile is on/active -->
    <string name="ConversationFragment__s_on">%1$s në linjë</string>
    <!-- Dialog title for block group link join requests -->
    <string name="ConversationFragment__block_request">Dëshironi të bllokoni kërkesën?</string>
    <!-- Dialog message for block group link join requests -->
    <string name="ConversationFragment__s_will_not_be_able_to_join_or_request_to_join_this_group_via_the_group_link">%1$s nuk do të jetë në gjendje t\'i bashkohet ose të kërkojë t\'i bashkohet këtij grupi nëpërmjet liinkut të grupit. Ato ende mund të shtohen në grup manualisht.</string>
    <!-- Dialog confirm block request button -->
    <string name="ConversationFragment__block_request_button">Bllokoje kërkesën</string>
    <!-- Dialog cancel block request button -->
    <string name="ConversationFragment__cancel">Anuloje</string>
    <!-- Message shown after successfully blocking join requests for a user -->
    <string name="ConversationFragment__blocked">Bllokuar</string>
    <!-- Label for a button displayed in conversation list to clear the chat filter -->
    <string name="ConversationListFragment__clear_filter">Pastro filtrin</string>
    <!-- Notice on chat list when no unread chats are available, centered on display -->
    <string name="ConversationListFragment__no_unread_chats">Nuk ka biseda të palexuara</string>
    <plurals name="ConversationListFragment_delete_selected_conversations">
        <item quantity="one">Të fshihet biseda e përzgjedhur?</item>
        <item quantity="other">Dëshironi të fshini bisedat e përzgjedhura?</item>
    </plurals>
    <plurals name="ConversationListFragment_this_will_permanently_delete_all_n_selected_conversations">
        <item quantity="one">Kjo do të fshijë përgjithmonë bisedën e zgjedhur.</item>
        <item quantity="other">Kjo do të fshijë përgjithmonë të gjitha %1$d bisedat e zgjedhura.</item>
    </plurals>
    <string name="ConversationListFragment_deleting">Po fshihet</string>
    <string name="ConversationListFragment_deleting_selected_conversations">Duke fshirë bisedat e zgjedhura…</string>
    <plurals name="ConversationListFragment_conversations_archived">
        <item quantity="one">Biseda u arkivua</item>
        <item quantity="other">Bisedat u arkivuan %1$d</item>
    </plurals>
    <string name="ConversationListFragment_undo">Zhbëje</string>
    <plurals name="ConversationListFragment_moved_conversations_to_inbox">
        <item quantity="one">Biseda u transferua te mesazhet hyrëse</item>
        <item quantity="other">%1$d Bisedat u transferuan te mesazhet hyrëse</item>
    </plurals>
    <plurals name="ConversationListFragment_read_plural">
        <item quantity="one">Lexojeni</item>
        <item quantity="other">Lexo</item>
    </plurals>
    <plurals name="ConversationListFragment_unread_plural">
        <item quantity="one">Çlexojeni</item>
        <item quantity="other">Të palexuara</item>
    </plurals>
    <plurals name="ConversationListFragment_pin_plural">
        <item quantity="one">Fiksoje</item>
        <item quantity="other">Fiksoji</item>
    </plurals>
    <plurals name="ConversationListFragment_unpin_plural">
        <item quantity="one">Çfiksoje</item>
        <item quantity="other">Çfiksoji</item>
    </plurals>
    <plurals name="ConversationListFragment_mute_plural">
        <item quantity="one">Heshtoje</item>
        <item quantity="other">Pa zë</item>
    </plurals>
    <plurals name="ConversationListFragment_unmute_plural">
        <item quantity="one">Çheshtoje</item>
        <item quantity="other">Me zë</item>
    </plurals>
    <string name="ConversationListFragment_select">Përzgjidhni</string>
    <plurals name="ConversationListFragment_archive_plural">
        <item quantity="one">Arkivoje</item>
        <item quantity="other">Arkivoji</item>
    </plurals>
    <plurals name="ConversationListFragment_unarchive_plural">
        <item quantity="one">Çarkivoje</item>
        <item quantity="other">Çarkivoji</item>
    </plurals>
    <plurals name="ConversationListFragment_delete_plural">
        <item quantity="one">Fshije</item>
        <item quantity="other">Fshiji</item>
    </plurals>
    <string name="ConversationListFragment_select_all">Selekto të tëra</string>
    <plurals name="ConversationListFragment_s_selected">
        <item quantity="one">%1$d i përzgjedhur</item>
        <item quantity="other">%1$d të përzgjedhura</item>
    </plurals>

    <!-- Show in conversation list overflow menu to open selection bottom sheet -->
    <string name="ConversationListFragment__notification_profile">Profil njoftimesh</string>
    <!-- Tooltip shown after you have created your first notification profile -->
    <string name="ConversationListFragment__turn_your_notification_profile_on_or_off_here">Këtu aktivizoni ose çaktivizoni profilin tuaj të njoftimit.</string>
    <!-- Message shown in top toast to indicate the named profile is on -->
    <string name="ConversationListFragment__s_on">%1$s aktivizuar</string>

    <!-- ConversationListItem -->
    <string name="ConversationListItem_key_exchange_message">Mesazh shkëmbimi kyçesh</string>

    <!-- ConversationListItemAction -->
    <string name="ConversationListItemAction_archived_conversations_d">Biseda të arkivuara (%1$d)</string>

    <!-- ConversationTitleView -->
    <string name="ConversationTitleView_verified">Verifiikuar</string>
    <string name="ConversationTitleView_you">Ju</string>

    <!-- ConversationTypingView -->
    <string name="ConversationTypingView__plus_d">+%1$d</string>

    <!-- CreateGroupActivity -->
    <string name="CreateGroupActivity__select_members">Përzgjidhni anëtarët</string>

    <!-- ConversationListFilterPullView -->
    <!-- Note in revealable view before fully revealed -->
    <string name="ConversationListFilterPullView__pull_down_to_filter">Pull down to filter</string>
    <!-- Note in revealable view after fully revealed -->
    <string name="ConversationListFilterPullView__release_to_filter">Release to filter</string>

    <!-- CreateProfileActivity -->
    <string name="CreateProfileActivity__profile">Profil</string>
    <string name="CreateProfileActivity_error_setting_profile_photo">Gabim në caktim fotoje profili</string>
    <string name="CreateProfileActivity_problem_setting_profile">Problem në rregullim profili</string>
    <string name="CreateProfileActivity_set_up_your_profile">Ujdisni profilin tuaj</string>
    <string name="CreateProfileActivity_signal_profiles_are_end_to_end_encrypted">Profili yt dhe ndryshimet e tij do të shihen nga personat, të cilëve u shkruan, nga kontaktet dhe grupet.</string>
    <string name="CreateProfileActivity_set_avatar_description">Caktoni avatar</string>

    <!-- ProfileCreateFragment -->
    <!-- Displayed at the top of the screen and explains how profiles can be viewed. -->
    <string name="ProfileCreateFragment__profiles_are_visible_to_contacts_and_people_you_message">Profilet shihen nga personat, të cilëve u shkruan, nga kontaktet dhe grupet.</string>
    <!-- Title of clickable row to select phone number privacy settings -->
    <string name="ProfileCreateFragment__who_can_find_me">Kush mund të më gjejë nëpërmjet numrit?</string>

    <!-- WhoCanSeeMyPhoneNumberFragment -->
    <!-- Toolbar title for this screen -->
    <string name="WhoCanSeeMyPhoneNumberFragment__who_can_find_me_by_number">Kush mund të më gjejë nëpërmjet numrit?</string>
    <!-- Description for radio item stating anyone can see your phone number -->
    <string name="WhoCanSeeMyPhoneNumberFragment__anyone_who_has">Kushdo që ka numrin tënd të telefonit në kontaktet e tij, do të të shohë si kontakt në Signal. Të tjerët do të mund të të gjejnë duke ta kërkuar numrin.</string>
    <!-- Description for radio item stating no one will be able to see your phone number -->
    <string name="WhoCanSeeMyPhoneNumberFragment__nobody_on_signal">Askush në Signal nuk do të të gjejë me numrin e telefonit.</string>

    <!-- ChooseBackupFragment -->
    <string name="ChooseBackupFragment__restore_from_backup">Të rikthehet prej kopjeruajtjeje?</string>
    <string name="ChooseBackupFragment__restore_your_messages_and_media">Riktheni mesazhet dhe mediat tuaja që prej një kopjeruajtjeje vendore. Nëse s\\’i riktheni tani, s\\’do të jeni në gjendje t\\’i riktheni më vonë.</string>
    <string name="ChooseBackupFragment__icon_content_description">Ikonë rikthe prej kopjeruajtjeje</string>
    <string name="ChooseBackupFragment__choose_backup">Zgjidhni kopjeruajtje</string>
    <string name="ChooseBackupFragment__learn_more">Mësoni më tepër</string>
    <string name="ChooseBackupFragment__no_file_browser_available">S\\’ka shfletues kartelash</string>

    <!-- RestoreBackupFragment -->
    <string name="RestoreBackupFragment__restore_complete">Rikthim i plotësuar</string>
    <string name="RestoreBackupFragment__to_continue_using_backups_please_choose_a_folder">Që të vazhdoni të përdorni kopjeruajtje, ju lutemi, zgjidhni një dosje. Kopjeruajtjet e reja do të ruhen te kjo vendndodhje.</string>
    <string name="RestoreBackupFragment__choose_folder">Zgjidhni dosjen</string>
    <string name="RestoreBackupFragment__not_now">Jo tani</string>
    <!-- Couldn\'t find the selected backup -->
    <string name="RestoreBackupFragment__backup_not_found">S’u gjet kopjeruatje.</string>
    <!-- Couldn\'t read the selected backup -->
    <string name="RestoreBackupFragment__backup_could_not_be_read">Kopjeruajtja s’u lexua dot.</string>
    <!-- Backup has an unsupported file extension -->
    <string name="RestoreBackupFragment__backup_has_a_bad_extension">Kopjeruajtja ka zgjatim të gabuar.</string>

    <!-- BackupsPreferenceFragment -->
    <string name="BackupsPreferenceFragment__chat_backups">Kopjeruajtje fjalosjesh</string>
    <string name="BackupsPreferenceFragment__backups_are_encrypted_with_a_passphrase">Kopjeruajtjet fshehtëzohen me një frazëkalim dhe depozitohe te pajisja juaj.</string>
    <string name="BackupsPreferenceFragment__create_backup">Krijo kopjeruajtje</string>
    <string name="BackupsPreferenceFragment__last_backup">Kopjeruajtja e fundit: %1$s</string>
    <string name="BackupsPreferenceFragment__backup_folder">Dosje kopjeruajtjesh</string>
    <string name="BackupsPreferenceFragment__verify_backup_passphrase">Verifikoni frazëkalim kopjeruajtjeje</string>
    <string name="BackupsPreferenceFragment__test_your_backup_passphrase">Testoni frazëkalimin tuaj për kopjeruajtjen dhe verifikoni që përputhet</string>
    <string name="BackupsPreferenceFragment__turn_on">Aktivizoje</string>
    <string name="BackupsPreferenceFragment__turn_off">Çaktivizoje</string>
    <string name="BackupsPreferenceFragment__to_restore_a_backup">"Që të riktheni një kopjeruajtje, instaloni një kopje të re të Molly-it. Hapni aplikacionin dhe prekni “Riktheni kopjeruajtje”, mandej lokalizoni një kartelë kopjeruajtjeje. %1$s"</string>
    <string name="BackupsPreferenceFragment__learn_more">Mësoni më shumë</string>
    <string name="BackupsPreferenceFragment__in_progress">Në proçes…</string>
    <!-- Status text shown in backup preferences when verifying a backup -->
    <string name="BackupsPreferenceFragment__verifying_backup">Duke verifikuar rezervat</string>
    <string name="BackupsPreferenceFragment__d_so_far">%1$d deri më tani…</string>
    <!-- Show percentage of completion of backup -->
    <string name="BackupsPreferenceFragment__s_so_far">%1$s%% deri më tani…</string>
    <string name="BackupsPreferenceFragment_signal_requires_external_storage_permission_in_order_to_create_backups">Që të mund të krijohen kopjeruajtje, Molly-i lyp leje mbi depozitë të jashtme, por kjo i është mohuar. Ju lutemi, kaloni te rregullime aplikacioni, përzgjidhni \"Leje\" dhe aktivizoni \"Depozitim\".</string>


    <!-- CustomDefaultPreference -->
    <string name="CustomDefaultPreference_using_custom">Me përdorim të një të përshtaturi: %1$s</string>
    <string name="CustomDefaultPreference_using_default">Me përdorim parazgjedhjeje: %1$s</string>
    <string name="CustomDefaultPreference_none">Asnjë</string>

    <!-- AvatarSelectionBottomSheetDialogFragment -->
    <string name="AvatarSelectionBottomSheetDialogFragment__taking_a_photo_requires_the_camera_permission">Bërja e një fotografie lyp leje mbi kamerën.</string>
    <string name="AvatarSelectionBottomSheetDialogFragment__viewing_your_gallery_requires_the_storage_permission">Parja e galerisë suaj lyp lejen për depozitim.</string>

    <!-- DateUtils -->
    <string name="DateUtils_just_now">Tani</string>
    <string name="DateUtils_minutes_ago">%1$dm</string>
    <string name="DateUtils_today">Sot</string>
    <string name="DateUtils_yesterday">Dje</string>

    <!-- DecryptionFailedDialog -->
    <string name="DecryptionFailedDialog_chat_session_refreshed">Sesioni i fjalosjes u rifreskua</string>
    <string name="DecryptionFailedDialog_signal_uses_end_to_end_encryption">Signal-i përdor fshehtëzim skaj-më-skaj dhe ndonjëherë mund të jetë e nevojshme të rifreskoni sesionin e fjalosjes tuaj. Kjo nuk prek sigurinë e fjalosjes tuaj, por mund të keni humbur një mesazh prej këtij kontakti dhe mund t\\’i kërkoni ta ridërgojë.</string>

    <!-- DeviceListActivity -->
    <string name="DeviceListActivity_unlink_s">Të shkëputet \'%1$s\'?</string>
    <string name="DeviceListActivity_by_unlinking_this_device_it_will_no_longer_be_able_to_send_or_receive">Duke e shkëputur këtë pajisje, s\\’do të jetë më në gjendje të dërgojë ose marrë mesazhe.</string>
    <string name="DeviceListActivity_network_connection_failed">Dështoi lidhja me rrjetin</string>
    <string name="DeviceListActivity_try_again">Riprovo</string>
    <string name="DeviceListActivity_unlinking_device">Po shkëputet pajisja…</string>
    <string name="DeviceListActivity_unlinking_device_no_ellipsis">Po shkëputet pajisja</string>
    <string name="DeviceListActivity_network_failed">Rrjeti dështoi!</string>

    <!-- DeviceListItem -->
    <string name="DeviceListItem_unnamed_device">Pajisje pa emër</string>
    <string name="DeviceListItem_linked_s">U lidh %1$s</string>
    <string name="DeviceListItem_last_active_s">Aktiv së fundi %1$s</string>
    <string name="DeviceListItem_today">Sot</string>

    <!-- DocumentView -->
    <string name="DocumentView_unnamed_file">Skedar pa emër</string>

    <!-- DozeReminder -->
    <string name="DozeReminder_optimize_for_missing_play_services">Optimizoje për Shërbime Play që mungojnë</string>
    <string name="DozeReminder_this_device_does_not_support_play_services_tap_to_disable_system_battery">Kjo pajisje nuk i mbulon shërbimet e Play. Klikoni për të çaktivizuar optimizimet e baterisë së sistemit që pengojnë Molly-in të marrë mesazhe kur është joaktiv.</string>

    <!-- ExpiredBuildReminder -->
    <string name="ExpiredBuildReminder_this_version_of_signal_has_expired">Ky version i Signal-it ka skaduar. Që të dërgoni dhe merrni mesazhe, përditësojeni që tani.</string>
    <string name="ExpiredBuildReminder_update_now">Përditësoje tani</string>

    <!-- PendingGroupJoinRequestsReminder -->
    <plurals name="PendingGroupJoinRequestsReminder_d_pending_member_requests">
        <item quantity="one">%1$d kërkesë anëtarësimi pezull.</item>
        <item quantity="other">%1$d kërkesa në pritje të anëtarëve.</item>
    </plurals>
    <string name="PendingGroupJoinRequestsReminder_view">Shihni</string>

    <!-- GcmRefreshJob -->
    <string name="GcmRefreshJob_Permanent_Signal_communication_failure">Dështim i përhershëm komunikimi nga Signal!</string>
    <string name="GcmRefreshJob_Signal_was_unable_to_register_with_Google_Play_Services">Molly-i s\\’arriti të bëjë regjistrimin me Google Play Services. Mesashet dhe thirrjet Molly janë çaktivizuar, ju lutemi, provoni riregjistrimin që nga Rregullime &gt; Të mëtejshme.</string>


    <!-- GiphyActivity -->
    <string name="GiphyActivity_error_while_retrieving_full_resolution_gif">Gabim gjatë marrjes së GIF-it me qartësi të plotë</string>

    <!-- GiphyFragmentPageAdapter -->

    <!-- AddToGroupActivity -->
    <string name="AddToGroupActivity_add_member">Dëshironi të shtoni anëtar?</string>
    <string name="AddToGroupActivity_add_s_to_s">Të shtohet \"%1$s\" te \"%2$s\"?</string>
    <string name="AddToGroupActivity_s_added_to_s">\"%1$s\" u shtua tek \"%2$s\".</string>
    <string name="AddToGroupActivity_add_to_group">Shtoje në grupi</string>
    <string name="AddToGroupActivity_add_to_groups">Shtoni në grupe</string>
    <string name="AddToGroupActivity_this_person_cant_be_added_to_legacy_groups">Ky person s\\’mund të shtohet te grupe të dikurshëm.</string>
    <string name="AddToGroupActivity_add">Shto</string>
    <string name="AddToGroupActivity_add_to_a_group">Shtoje në një grup</string>

    <!-- ChooseNewAdminActivity -->
    <string name="ChooseNewAdminActivity_choose_new_admin">Zgjidhni administratorin e ri</string>
    <string name="ChooseNewAdminActivity_done">U bë</string>
    <string name="ChooseNewAdminActivity_you_left">Ju u larguar nga \"%1$s.\"</string>

    <!-- GroupMembersDialog -->
    <string name="GroupMembersDialog_you">Ju</string>

    <!-- GV2 access levels -->
    <string name="GroupManagement_access_level_anyone">Këdo</string>
    <string name="GroupManagement_access_level_all_members">Të gjithë anëtarët</string>
    <string name="GroupManagement_access_level_only_admins">Vetëm administratorët</string>
    <string name="GroupManagement_access_level_no_one">Asnjë</string>
  <!-- Removed by excludeNonTranslatables <string name="GroupManagement_access_level_unknown" translatable="false">Unknown</string> -->
    <array name="GroupManagement_edit_group_membership_choices">
        <item>@string/GroupManagement_access_level_all_members</item>
        <item>@string/GroupManagement_access_level_only_admins</item>
    </array>
    <array name="GroupManagement_edit_group_info_choices">
        <item>@string/GroupManagement_access_level_all_members</item>
        <item>@string/GroupManagement_access_level_only_admins</item>
    </array>

    <!-- GV2 invites sent -->
    <plurals name="GroupManagement_invitation_sent">
        <item quantity="one">Ftesa u dërgua</item>
        <item quantity="other">%1$d ftesat u dërguan</item>
    </plurals>
    <string name="GroupManagement_invite_single_user">“%1$s” s\\’mund të shtohet automatikisht te ky grup nga ju.\n\nËshtë ftuar të marrë pjesë, dhe s\\’do të shohë ndonjë mesazh grupi, para se të pranojnë ftesën.</string>
    <string name="GroupManagement_invite_multiple_users">Këta përdorues s\\’mund të shtohen automatikisht te ky grup nga ju.\n\n Janë ftuar të marrin pjesë te grupi, dhe s\\’do të shohin ndonjë mesazh grupi, përpara se të pranojnë ftesat.</string>

    <!-- GroupsV1MigrationLearnMoreBottomSheetDialogFragment -->
    <string name="GroupsV1MigrationLearnMore_what_are_new_groups">Ç\\’janë Grupet e Reja?</string>
    <string name="GroupsV1MigrationLearnMore_new_groups_have_features_like_mentions">Grupet e Reja kanë veçori të tilla si @përmendje dhe përgjegjës grupi, dhe në të ardhmen do të mbulojnë më tepër veçori.</string>
    <string name="GroupsV1MigrationLearnMore_all_message_history_and_media_has_been_kept">Do të ruhet i gjithë historiku i mesazheve dhe media para përditësimit.</string>
    <string name="GroupsV1MigrationLearnMore_you_will_need_to_accept_an_invite_to_join_this_group_again">Do t\\’ju duhet të pranoni një ftesë, ta të ribëheni pjesë e këtij grupi, dhe s\\’do të merrni mesazhe grupi, pa e pranuar.</string>
    <plurals name="GroupsV1MigrationLearnMore_these_members_will_need_to_accept_an_invite">
        <item quantity="one">Ky anëtar do të duhet të pranojë një ftesë për t\\’u bërë pjesë e grupit dhe s\\’do të marrë mesazhe grupi përpara se ta pranojë:</item>
        <item quantity="other">Këta anëtarë do të duhet të pranojnë një ftesë për t\\’u bërë pjesë e grupit dhe s\\’do të marrin mesazhe grupi përpara se ta pranojnë:</item>
    </plurals>
    <plurals name="GroupsV1MigrationLearnMore_these_members_were_removed_from_the_group">
        <item quantity="one">Ky anëtar u hoq prej grupit dhe s\\’do të jetë në gjendje të ribëhet pjesë e grupit, pa përmirësuar versionin:</item>
        <item quantity="other">Këta anëtarë u hoqën prej grupit dhe s\\’do të jenë në gjendje të ribëhen pjesë e grupit, pa përmirësuar versionin:</item>
    </plurals>

    <!-- GroupsV1MigrationInitiationBottomSheetDialogFragment -->
    <string name="GroupsV1MigrationInitiation_upgrade_to_new_group">Përmirësoje si Grup të Ri</string>
    <string name="GroupsV1MigrationInitiation_upgrade_this_group">Përpunojeni këtë grup</string>
    <string name="GroupsV1MigrationInitiation_new_groups_have_features_like_mentions">Grupet e Reja kanë veçori të tilla si @përmendje dhe përgjegjës grupi, dhe në të ardhmen do të mbulojnë më tepër veçori.</string>
    <string name="GroupsV1MigrationInitiation_all_message_history_and_media_will_be_kept">Do të ruhet i gjithë historiku i mesazheve dhe media para përditësimit.</string>
    <string name="GroupsV1MigrationInitiation_encountered_a_network_error">U has një gabim rrjeti. Riprovoni më vonë.</string>
    <string name="GroupsV1MigrationInitiation_failed_to_upgrade">S\\’u arrit të përmirësohej.</string>
    <plurals name="GroupsV1MigrationInitiation_these_members_will_need_to_accept_an_invite">
        <item quantity="one">Ky anëtar do të duhet të pranojë një ftesë, për t\\’u bërë sërish pjesë e këtij grupi dhe s\\’do të marrë mesazhe grupi, pa pranuar ftesën:</item>
        <item quantity="other">Këta anëtarë do të duhet të pranojnë një ftesë, për t\\’u bërë sërish pjesë e këtij grupi dhe s\\’do të marrin mesazhe grupi, pa pranuar ftesën:</item>
    </plurals>
    <plurals name="GroupsV1MigrationInitiation_these_members_are_not_capable_of_joining_new_groups">
        <item quantity="one">Ky anëtar s\\’është i aftë të bëhet pjesë Grupesh të Rinj, dhe do të hiqet prej grupit:</item>
        <item quantity="other">Këta anëtarë s\\’janë të aftë të bëhen pjesë Grupesh të Rinj, dhe do të hiqen prej grupit:</item>
    </plurals>

    <!-- GroupsV1MigrationSuggestionsReminder -->
    <plurals name="GroupsV1MigrationSuggestionsReminder_members_couldnt_be_added_to_the_new_group">
        <item quantity="one">%1$d anëtar s\\’u rishtua dot te Grupi i Ri. Doni të shtohet tani?</item>
        <item quantity="other">%1$d anëtarë s\\’u rishtuan dot te Grupi i Ri. Doni të shtohen tani?</item>
    </plurals>
    <plurals name="GroupsV1MigrationSuggestionsReminder_add_members">
        <item quantity="one">Shtoni anëtar</item>
        <item quantity="other">Shtoni anëtarë</item>
    </plurals>
    <string name="GroupsV1MigrationSuggestionsReminder_no_thanks">Jo, faleminderit</string>

    <!-- GroupsV1MigrationSuggestionsDialog -->
    <plurals name="GroupsV1MigrationSuggestionsDialog_add_members_question">
        <item quantity="one">Të shtohet anëtari?</item>
        <item quantity="other">Të shtohen anëtarët?</item>
    </plurals>
    <plurals name="GroupsV1MigrationSuggestionsDialog_these_members_couldnt_be_automatically_added">
        <item quantity="one">Ky anëtar s\\’u shtua dot automatikisht te Grupi i Ri, kur u përmirësua grupi:</item>
        <item quantity="other">Këta anëtarë s\\’u shtuan dot automatikisht te Grupi i Ri, kur u përmirësua grupi:</item>
    </plurals>
    <plurals name="GroupsV1MigrationSuggestionsDialog_add_members">
        <item quantity="one">Shtoni anëtar</item>
        <item quantity="other">Shtoni anëtarë</item>
    </plurals>
    <plurals name="GroupsV1MigrationSuggestionsDialog_failed_to_add_members_try_again_later">
        <item quantity="one">S\\’u arrit të shtohet anëtar. Riprovoni më vonë.</item>
        <item quantity="other">S\\’u arrit të shtohen anëtarë. Riprovoni më vonë.</item>
    </plurals>
    <plurals name="GroupsV1MigrationSuggestionsDialog_cannot_add_members">
        <item quantity="one">S\\’shtohet dot anëtar.</item>
        <item quantity="other">S\\’shtohen dot anëtarë.</item>
    </plurals>

    <!-- LeaveGroupDialog -->
    <string name="LeaveGroupDialog_leave_group">Të braktiset grupi?</string>
    <string name="LeaveGroupDialog_you_will_no_longer_be_able_to_send_or_receive_messages_in_this_group">S\\’do të jeni më në gjendje të dërgoni ose merrni mesazhe në këtë grup.</string>
    <string name="LeaveGroupDialog_leave">Largohu</string>
    <string name="LeaveGroupDialog_choose_new_admin">Zgjidhni administratorin e ri</string>
    <string name="LeaveGroupDialog_before_you_leave_you_must_choose_at_least_one_new_admin_for_this_group">Përpara se të largoheni, duhet të zgjidhni të paktën një përgjegjës të ri për këtë grup.</string>
    <string name="LeaveGroupDialog_choose_admin">Zgjidhni administratorin</string>

    <!-- LinkPreviewView -->
    <string name="LinkPreviewView_no_link_preview_available">S\\’ka lidhje për paraparje</string>
    <string name="LinkPreviewView_this_group_link_is_not_active">Kjo lidhje grupi s\\’është aktive</string>
    <string name="LinkPreviewView_domain_date">%1$s · %2$s</string>

    <!-- LinkPreviewRepository -->
    <plurals name="LinkPreviewRepository_d_members">
        <item quantity="one">%1$d anëtar</item>
        <item quantity="other">%1$d anëtarë</item>
    </plurals>

    <!-- PendingMembersActivity -->
    <string name="PendingMembersActivity_pending_group_invites">Ftesa për në grupe pezull</string>
    <string name="PendingMembersActivity_requests">Kërkesat</string>
    <string name="PendingMembersActivity_invites">Ftesat</string>
    <string name="PendingMembersActivity_people_you_invited">Persona që ju keni ftuar</string>
    <string name="PendingMembersActivity_you_have_no_pending_invites">S\\’keni ftesa pezull.</string>
    <string name="PendingMembersActivity_invites_by_other_group_members">Ftesa nga anëtarë të tjerë të grupit</string>
    <string name="PendingMembersActivity_no_pending_invites_by_other_group_members">S\\’ka ftesa pezull nga anëtarë të tjerë grupi.</string>
    <string name="PendingMembersActivity_missing_detail_explanation">Nuk shfaqen hollësi të personave të ftuar nga anëtarë të tjerë të grupit. Nëse të ftuarit zgjedhin të marrin pjesë, të dhënat e tyre do të do t\\’u shfaqen grupit në atë kohë.S\\’do të shohin ndonjë mesazh te grupi, para se të marrin pjesë në të.</string>

    <string name="PendingMembersActivity_revoke_invite">Shfuqizoje ftesën</string>
    <string name="PendingMembersActivity_revoke_invites">Shfuqizoji ftesat</string>
    <plurals name="PendingMembersActivity_revoke_d_invites">
        <item quantity="one">Anulo ftesën</item>
        <item quantity="other">Anulo %1$d ftesat</item>
    </plurals>
    <plurals name="PendingMembersActivity_error_revoking_invite">
        <item quantity="one">Gabim gjatë shfuqizimit të ftesës</item>
        <item quantity="other">Gabim gjatë shfuqizimit të ftesave</item>
    </plurals>

    <!-- RequestingMembersFragment -->
    <string name="RequestingMembersFragment_pending_member_requests">Kërkesat në pritje të anëtarëve</string>
    <string name="RequestingMembersFragment_no_member_requests_to_show">S\\’ka kërkesa anëtarësie për t\\’u shfaqur.</string>
    <string name="RequestingMembersFragment_explanation">Personat në këtë listë po përpiqen t\'i bashkohen këtij grupi nëpërmjet lidhjes së grupit.</string>
    <string name="RequestingMembersFragment_added_s">"U shtua \"%1$s\""</string>
    <string name="RequestingMembersFragment_denied_s">"U hodh poshtë \"%1$s\""</string>

    <!-- AddMembersActivity -->
    <string name="AddMembersActivity__done">U bë</string>
    <string name="AddMembersActivity__this_person_cant_be_added_to_legacy_groups">Ky person nuk mund të shtohet në grupet e vjetra.</string>
    <plurals name="AddMembersActivity__add_d_members_to_s">
        <item quantity="one">Shto \"%1$s\" te \"%2$s\"?</item>
        <item quantity="other">Shto %3$d anëtarë te \"%2$s\"?</item>
    </plurals>
    <string name="AddMembersActivity__add">Shto</string>
    <string name="AddMembersActivity__add_members">Shtoni anëtarë</string>

    <!-- AddGroupDetailsFragment -->
    <string name="AddGroupDetailsFragment__name_this_group">Emërtojeni këtë grup</string>
    <string name="AddGroupDetailsFragment__create_group">Krijo grup</string>
    <string name="AddGroupDetailsFragment__create">Krijoje</string>
    <string name="AddGroupDetailsFragment__members">Anëtarë</string>
    <string name="AddGroupDetailsFragment__you_can_add_or_invite_friends_after_creating_this_group">Mund të shtoni ose ftoni shokë pas krijimit të këtij grupi.</string>
    <string name="AddGroupDetailsFragment__group_name_required">Emër grupi (e domosdoshme)</string>
    <string name="AddGroupDetailsFragment__group_name_optional">Emër grupi (i domosdoshëm)</string>
    <string name="AddGroupDetailsFragment__this_field_is_required">Kjo fushë është e domosdoshme.</string>
    <string name="AddGroupDetailsFragment__group_creation_failed">Krijimi i grupit dështoi.</string>
    <string name="AddGroupDetailsFragment__try_again_later">Riprovoni më vonë.</string>
    <string name="AddGroupDetailsFragment__remove">Hiqe</string>
    <string name="AddGroupDetailsFragment__sms_contact">Kontakt SMS</string>
    <string name="AddGroupDetailsFragment__remove_s_from_this_group">Të hiqet %1$s prej këtij grupi?</string>
    <!-- Info message shown in the middle of the screen, displayed when adding group details to an MMS Group -->
    <string name="AddGroupDetailsFragment__youve_selected_a_contact_that_doesnt_support">Ke zgjedhur një kontakt që nuk mbështet grupet e Signal, ndaj ky grup do të jetë MMS. Emrat dhe fotot e grupeve të personalizuara MMS do të shfaqen vetëm për ty.</string>
    <!-- Info message shown in the middle of the screen, displayed when adding group details to an MMS Group after SMS Phase 0 -->
    <string name="AddGroupDetailsFragment__youve_selected_a_contact_that_doesnt_support_signal_groups_mms_removal">Ke përzgjedhur një kontakt që nuk mbështet grupet në Signal, kështu që ky grup do të jetë MMS. Emrat dhe fotot vetjake të grupeve MMS do t\'i shohësh vetëm ti. Mbështetja për grupet MMS do të hiqet së shpejti për t\'u përqendruar te mesazhet e koduara.</string>

    <!-- ManageGroupActivity -->
    <string name="ManageGroupActivity_who_can_add_new_members">Cilët mund të shtojnë anëtarë të rinj?</string>
    <string name="ManageGroupActivity_who_can_edit_this_groups_info">Cilët mund të përpunojnë të dhënat mbi këtë grup?</string>

    <plurals name="ManageGroupActivity_added">
        <item quantity="one">U shtua %1$d anëtar.</item>
        <item quantity="other">U shtuan %1$d anëtarë.</item>
    </plurals>

    <string name="ManageGroupActivity_you_dont_have_the_rights_to_do_this">S\\’keni të drejta për ta bërë këtë</string>
    <string name="ManageGroupActivity_not_capable">Dikush që shtuat, nuk mbulon grupe të reja dhe lypset të përditësojë Signal-in</string>
    <string name="ManageGroupActivity_not_announcement_capable">Dikush, të cilin e shtuat ju, nuk mbulon grupe njoftimesh dhe duhet të përditësojë Signal-in</string>
    <string name="ManageGroupActivity_failed_to_update_the_group">S\\’u arrit të përditësohej grupi</string>
    <string name="ManageGroupActivity_youre_not_a_member_of_the_group">S\\’jeni anëtar i grupit</string>
    <string name="ManageGroupActivity_failed_to_update_the_group_please_retry_later">S\\’u arrit të përditësohet grupi, ju lutemi, riprovoni më vonë</string>
    <string name="ManageGroupActivity_failed_to_update_the_group_due_to_a_network_error_please_retry_later">S\\’u arrit të përditësohet grupi, për shkak të një gabimi rrjeti, ju lutemi, riprovoni më vonë</string>

    <string name="ManageGroupActivity_edit_name_and_picture">Përpunoni emër dhe foto</string>
    <string name="ManageGroupActivity_legacy_group">Grup i Dikurshëm</string>
    <string name="ManageGroupActivity_legacy_group_learn_more">Ky është një Grup i Dikurshëm. Veçori të tilla, bie fjala, përgjegjës grupi mund të kihen vetëm për Grupe të Rinj.</string>
    <string name="ManageGroupActivity_legacy_group_upgrade">Ky është një Grup i Dikurshëm. Që të përdorni veçori të reja, të tilla si @përmendje dhe përgjegjës,</string>
    <string name="ManageGroupActivity_legacy_group_too_large">Ky Grup i Dikurshëm s\\’mund të përmirësohet si Grup i Ri, ngaqë është shumë i madh. Madhësia maksimum për grupet është %1$d.</string>
    <string name="ManageGroupActivity_upgrade_this_group">përmirësoni këtë grup.</string>
    <string name="ManageGroupActivity_this_is_an_insecure_mms_group">Ky është një grup MMS i pasigurt. Që të fjaloseni privatisht, ftojini kontaktet tuaj te Signal-i.</string>
    <string name="ManageGroupActivity_invite_now">Ftojini tani</string>
    <string name="ManageGroupActivity_more">më shumë</string>
    <string name="ManageGroupActivity_add_group_description">Shtoni përshkrim grupi…</string>

    <!-- GroupMentionSettingDialog -->
    <string name="GroupMentionSettingDialog_notify_me_for_mentions">Njoftomë për Përmendje</string>
    <string name="GroupMentionSettingDialog_receive_notifications_when_youre_mentioned_in_muted_chats">Të merren njoftime, kur jeni përmendur në fjalosje të heshtuara?</string>
    <string name="GroupMentionSettingDialog_always_notify_me">Njoftomë përherë</string>
    <string name="GroupMentionSettingDialog_dont_notify_me">Mos më njofto</string>

    <!-- ManageProfileFragment -->
    <string name="ManageProfileFragment_profile_name">Emër profili</string>
    <string name="ManageProfileFragment_username">Përdoruesi</string>
    <string name="ManageProfileFragment_about">Rreth</string>
    <string name="ManageProfileFragment_write_a_few_words_about_yourself">Shkruani dy rreshta rreth vetes</string>
    <string name="ManageProfileFragment_your_name">Emri juaj</string>
    <string name="ManageProfileFragment_your_username">Emri juaj i përdoruesit</string>
    <string name="ManageProfileFragment_failed_to_set_avatar">S\\’u arrit të caktohej avatar</string>
    <string name="ManageProfileFragment_badges">Distinktivët</string>
    <string name="ManageProfileFragment__edit_photo">Përpunoni foton</string>
    <!-- Snackbar message after creating username -->
    <string name="ManageProfileFragment__username_created">Emri i përdoruesit u krijua</string>
    <!-- Snackbar message after copying username -->
    <string name="ManageProfileFragment__username_copied">Emri i përdoruesit u kopjua</string>


    <!-- ManageRecipientActivity -->
    <string name="ManageRecipientActivity_no_groups_in_common">S\\’ka grupe të përbashkët</string>
    <plurals name="ManageRecipientActivity_d_groups_in_common">
        <item quantity="one">%1$d grup i përbashkët</item>
        <item quantity="other">%1$d grupe të përbashkët</item>
    </plurals>

    <plurals name="GroupMemberList_invited">
        <item quantity="one">%1$s ftoi 1 person</item>
        <item quantity="other">%1$s ftoi %2$d persona</item>
    </plurals>

    <!-- CustomNotificationsDialogFragment -->
    <string name="CustomNotificationsDialogFragment__custom_notifications">Njoftime vetjake</string>
    <string name="CustomNotificationsDialogFragment__messages">Mesazhe</string>
    <string name="CustomNotificationsDialogFragment__use_custom_notifications">Përdor njoftime vetjake</string>
    <string name="CustomNotificationsDialogFragment__notification_sound">Tingull njoftimesh</string>
    <string name="CustomNotificationsDialogFragment__vibrate">Dridhu</string>
    <!-- Button text for customizing notification options -->
    <string name="CustomNotificationsDialogFragment__customize">Përshtateni</string>
    <string name="CustomNotificationsDialogFragment__change_sound_and_vibration">Ndryshoni tingull dhe dridhje</string>
    <string name="CustomNotificationsDialogFragment__call_settings">Rregullime thirrjeje</string>
    <string name="CustomNotificationsDialogFragment__ringtone">Zile</string>
    <string name="CustomNotificationsDialogFragment__default">Parazgjedhje</string>
    <string name="CustomNotificationsDialogFragment__unknown">I panjohur</string>

    <!-- ShareableGroupLinkDialogFragment -->
    <string name="ShareableGroupLinkDialogFragment__group_link">Lidhje grupi</string>
    <string name="ShareableGroupLinkDialogFragment__share">Ndajeni Me të Tjerë</string>
    <string name="ShareableGroupLinkDialogFragment__reset_link">Ricaktoni lidhje</string>
    <string name="ShareableGroupLinkDialogFragment__approve_new_members">Miratoni anëtarë të rinj</string>
    <string name="ShareableGroupLinkDialogFragment__require_an_admin_to_approve_new_members_joining_via_the_group_link">Kërko doemos që një përgjegjës të miratojë anëtarë të rinj që vijnë prej një lidhjeje grupi.</string>
    <string name="ShareableGroupLinkDialogFragment__are_you_sure_you_want_to_reset_the_group_link">Jeni i sigurt se doni të ricaktohet lidhja e grupit? Njerëzit s\\’do të jenë më në gjendje të bëhen pjesë e grupit duke përdorur lidhjen e tanishme.</string>

    <!-- GroupLinkShareQrDialogFragment -->
    <string name="GroupLinkShareQrDialogFragment__qr_code">Kodi QR</string>
    <string name="GroupLinkShareQrDialogFragment__people_who_scan_this_code_will">Njerëzit që skanojnë këtë kod, do të jenë në gjendje të bëhen pjesë e grupit tuaj. Përgjegjësve prapë do t\\’ju duhet të miratojnë anëtarë të rinj, nëse e keni të aktivizuar këtë mundësi.</string>
    <string name="GroupLinkShareQrDialogFragment__share_code">Ndaj kod me të tjerë</string>

    <!-- GV2 Invite Revoke confirmation dialog -->
    <string name="InviteRevokeConfirmationDialog_revoke_own_single_invite">Doni të shfuqizohet ftesa që u dërgua te %1$s?</string>
    <plurals name="InviteRevokeConfirmationDialog_revoke_others_invites">
        <item quantity="one">Dëshiron të anulosh ftesën e dërguar nga %1$s?</item>
        <item quantity="other">Dëshiron t\'i anulosh %2$d ftesat e dërguara nga %1$s?</item>
    </plurals>

    <!-- GroupJoinBottomSheetDialogFragment -->
    <string name="GroupJoinBottomSheetDialogFragment_you_are_already_a_member">Jeni tashmë anëtar</string>
    <string name="GroupJoinBottomSheetDialogFragment_join">Merrni pjesë</string>
    <string name="GroupJoinBottomSheetDialogFragment_request_to_join">Kërkoni të bëheni pjesë</string>
    <string name="GroupJoinBottomSheetDialogFragment_unable_to_join_group_please_try_again_later">S\\’arrihet të bëhet pjesë e grupit. Ju lutemi, riprovoni më vonë</string>
    <string name="GroupJoinBottomSheetDialogFragment_encountered_a_network_error">U has një gabim rrjeti.</string>
    <string name="GroupJoinBottomSheetDialogFragment_this_group_link_is_not_active">Kjo lidhje grupi s\\’është aktive</string>
    <!-- Title shown when there was an known issue getting group information from a group link -->
    <string name="GroupJoinBottomSheetDialogFragment_cant_join_group">S’bëhet dot pjesë e grupit</string>
    <!-- Message shown when you try to get information for a group via link but an admin has removed you -->
    <string name="GroupJoinBottomSheetDialogFragment_you_cant_join_this_group_via_the_group_link_because_an_admin_removed_you">S’mund të bëheni pjesë e këtij grupi përmes lidhjes së grupit, ngaqë ju ka hequr një përgjegjës.</string>
    <!-- Message shown when you try to get information for a group via link but the link is no longer valid -->
    <string name="GroupJoinBottomSheetDialogFragment_this_group_link_is_no_longer_valid">Kjo lidhje grupi s’është më e vlefshme.</string>
    <!-- Title shown when there was an unknown issue getting group information from a group link -->
    <string name="GroupJoinBottomSheetDialogFragment_link_error">Gabim lidhjeje</string>
    <!-- Message shown when you try to get information for a group via link but an unknown issue occurred -->
    <string name="GroupJoinBottomSheetDialogFragment_joining_via_this_link_failed_try_joining_again_later">Pjesëmarrja përmes kësaj lidhjeje dështoi. Provoni të bëheni pjesë më vonë.</string>

    <string name="GroupJoinBottomSheetDialogFragment_direct_join">Doni të bëheni pjesë e këtij grupi dhe të ndani me anëtarët e tij emrin dhe foton tuaj?</string>
    <string name="GroupJoinBottomSheetDialogFragment_admin_approval_needed">Përpara se të bëheni pjesë e këtij grupi, kërkesën tuaj duhet ta miratojë një përgjegjës i grupit. Kur kërkoni të bëheni pjesë, emri dhe fotoja juaj do të ndahet me anëtarët e tij.</string>
    <plurals name="GroupJoinBottomSheetDialogFragment_group_dot_d_members">
        <item quantity="one">Grup · %1$d anëtar</item>
        <item quantity="other">Grup · %1$d anëtarë</item>
    </plurals>

    <!-- GroupJoinUpdateRequiredBottomSheetDialogFragment -->
    <string name="GroupJoinUpdateRequiredBottomSheetDialogFragment_update_signal_to_use_group_links">Që të përdorni lidhje grupi, përditësoni Signal-in</string>
    <string name="GroupJoinUpdateRequiredBottomSheetDialogFragment_update_message">Versioni i Signal-it që po përdorni nuk e mbulon këtë lidhje grupesh. Që të bëheni pjesë e një grupi përmes një lidhjeje, përditësojeni me versionin më të ri.</string>
    <string name="GroupJoinUpdateRequiredBottomSheetDialogFragment_update_signal">Përditësoni Signal-in</string>
    <string name="GroupJoinUpdateRequiredBottomSheetDialogFragment_group_link_is_not_valid">Lidhja e grupit s\\’është e vlefshme</string>

    <!-- GroupInviteLinkEnableAndShareBottomSheetDialogFragment -->
    <string name="GroupInviteLinkEnableAndShareBottomSheetDialogFragment_invite_friends">Ftoni shokë</string>
    <string name="GroupInviteLinkEnableAndShareBottomSheetDialogFragment_share_a_link_with_friends_to_let_them_quickly_join_this_group">Jepuni shokëve një lidhje, që të mund të bëhen shpejt e shpejt pjesë e këtij grupi.</string>

    <string name="GroupInviteLinkEnableAndShareBottomSheetDialogFragment_enable_and_share_link">Aktivizojeni dhe jepuni lidhjen</string>
    <string name="GroupInviteLinkEnableAndShareBottomSheetDialogFragment_share_link">Jepuni lidhjen</string>

    <string name="GroupInviteLinkEnableAndShareBottomSheetDialogFragment_unable_to_enable_group_link_please_try_again_later">S\\’arrihet të aktivizohet lidhje grupi. Ju lutemi, riprovoni më vonë</string>
    <string name="GroupInviteLinkEnableAndShareBottomSheetDialogFragment_encountered_a_network_error">U has një gabim rrjeti.</string>
    <string name="GroupInviteLinkEnableAndShareBottomSheetDialogFragment_you_dont_have_the_right_to_enable_group_link">S\\’keni të drejtën të aktivizoni lidhjen e grupit. Ju lutemi, kërkojani një përgjegjësi.</string>
    <string name="GroupInviteLinkEnableAndShareBottomSheetDialogFragment_you_are_not_currently_a_member_of_the_group">Aktualisht s\\’jeni anëtar i grupit.</string>

    <!-- GV2 Request confirmation dialog -->
    <string name="RequestConfirmationDialog_add_s_to_the_group">Të shtohet “%1$s” te grupi?</string>
    <string name="RequestConfirmationDialog_deny_request_from_s">Të hidhet poshtë kërkesa prej “%1$s”?</string>
    <!-- Confirm dialog message shown when deny a group link join request and group link is enabled. -->
    <string name="RequestConfirmationDialog_deny_request_from_s_they_will_not_be_able_to_request">Të mohohet kërkesa prej “%1$s”? S’do të jetë në gjendje të kërkojë të hyjë sërish përmes një lidhjeje grupi.</string>
    <string name="RequestConfirmationDialog_add">Shtoje</string>
    <string name="RequestConfirmationDialog_deny">Hidhe poshtë</string>

    <!-- ImageEditorHud -->
    <string name="ImageEditorHud_blur_faces">Turbulloni fytyra</string>
    <string name="ImageEditorHud_new_blur_faces_or_draw_anywhere_to_blur">E re: Turbulloni fytyra ose vizatoni kudo qoftë, që të turbullohet</string>
    <string name="ImageEditorHud_draw_anywhere_to_blur">Vizatoni kudoqoftë që të turbullohet</string>
    <string name="ImageEditorHud_draw_to_blur_additional_faces_or_areas">Vizatoni që të turbullohen fytyra ose fusha shtesë</string>

    <!-- InputPanel -->
    <string name="InputPanel_tap_and_hold_to_record_a_voice_message_release_to_send">Që të incizoni një mesazh zanor, prekeni dhe mbajeni të prekur, për ta dërguar, lëshojeni</string>
    <!-- Message shown if the user tries to switch a conversation from Signal to SMS -->
    <string name="InputPanel__sms_messaging_is_no_longer_supported_in_signal">Mesazhet SMS nuk mbështeten më në Signal.</string>

    <!-- InviteActivity -->
    <string name="InviteActivity_share">Ndaje</string>
    <string name="InviteActivity_share_with_contacts">Ndajeni me kontaktet</string>
    <string name="InviteActivity_share_via">Ndajeni me të tjerë përmes…</string>

    <string name="InviteActivity_cancel">Anuloje</string>
    <string name="InviteActivity_sending">Po dërgohet…</string>
    <string name="InviteActivity_invitations_sent">Ftesat u dërguan!</string>
    <string name="InviteActivity_invite_to_signal">Ftojeni në Molly</string>
    <string name="InviteActivity_send_sms">Dërgo SMS (%1$d)</string>
    <plurals name="InviteActivity_send_sms_invites">
        <item quantity="one">Të dërgohet %1$d ftesë SMS?</item>
        <item quantity="other">Të dërgohen %1$d ftesa SMS?</item>
    </plurals>
    <string name="InviteActivity_lets_switch_to_signal">Le të kalojmë në Molly: %1$s</string>
    <string name="InviteActivity_no_app_to_share_to">Duket sikur s\\’keni aplikacione me të cilat të ndani.</string>

    <!-- LearnMoreTextView -->
    <string name="LearnMoreTextView_learn_more">Mësoni më tepër</string>

    <string name="SpanUtil__read_more">Lexoni më tepër</string>

    <!-- LongMessageActivity -->
    <string name="LongMessageActivity_unable_to_find_message">S\\’arrihet të gjendet mesazh</string>
    <string name="LongMessageActivity_message_from_s">Mesazh prej %1$s</string>
    <string name="LongMessageActivity_your_message">Mesazhi juaj</string>

    <!-- MessageRetrievalService -->
    <string name="MessageRetrievalService_signal">Molly</string>
    <string name="MessageRetrievalService_background_connection_enabled">U aktivizua lidhja në prapaskenë</string>

    <!-- MmsDownloader -->
    <string name="MmsDownloader_error_reading_mms_settings">Gabim në leximin e rregullimeve për MMS të furnizuesit të rrjetit pa fill</string>

    <!-- MediaOverviewActivity -->
    <string name="MediaOverviewActivity_Media">Media</string>
    <string name="MediaOverviewActivity_Files">Skedarët</string>
    <string name="MediaOverviewActivity_Audio">Audio</string>
    <string name="MediaOverviewActivity_All">Të gjitha</string>
    <plurals name="MediaOverviewActivity_Media_delete_confirm_title">
        <item quantity="one">Të fshihet objekti i përzgjedhur?</item>
        <item quantity="other">Dëshironi të fshini artikujt e zgjedhur?</item>
    </plurals>
    <plurals name="MediaOverviewActivity_Media_delete_confirm_message">
        <item quantity="one">Kjo do të fshijë përgjithmonë skedarin e zgjedhur. Do të fshihet edhe çdo tekst mesazhi i lidhur me këtë artikull.</item>
        <item quantity="other">Kjo do të fshijë përgjithmonë të gjitha %1$d skedaret e zgjedhura. Do të fshihet edhe çdo tekst mesazhi i lidhur me këtë artikull.</item>
    </plurals>
    <string name="MediaOverviewActivity_Media_delete_progress_title">Po fshihet</string>
    <string name="MediaOverviewActivity_Media_delete_progress_message">Po fshihen mesazhet…</string>
    <string name="MediaOverviewActivity_collecting_attachments">Po mblidhen bashkëngjitje…</string>
    <string name="MediaOverviewActivity_Sort_by">Renditi sipas</string>
    <string name="MediaOverviewActivity_Newest">Më të rejave</string>
    <string name="MediaOverviewActivity_Oldest">Më të vjetrave</string>
    <string name="MediaOverviewActivity_Storage_used">Hapësirës së përdorur</string>
    <string name="MediaOverviewActivity_All_storage_use">Krejt hapësira e përdorur</string>
    <string name="MediaOverviewActivity_Grid_view_description">Pamje rrjetë</string>
    <string name="MediaOverviewActivity_List_view_description">Pamje listë</string>
    <string name="MediaOverviewActivity_Selected_description">Të përzgjedhura</string>
    <string name="MediaOverviewActivity_select_all">Përzgjidhi krejt</string>
    <plurals name="MediaOverviewActivity_save_plural">
        <item quantity="one">Ruaje</item>
        <item quantity="other">Ruaji</item>
    </plurals>
    <plurals name="MediaOverviewActivity_delete_plural">
        <item quantity="one">Fshije</item>
        <item quantity="other">Fshiji</item>
    </plurals>

    <plurals name="MediaOverviewActivity_d_selected_s">
        <item quantity="one">%1$d i përzgjedhur (%2$s)</item>
        <item quantity="other">%1$d të përzgjedhur (%2$s)</item>
    </plurals>
    <string name="MediaOverviewActivity_file">Kartelë</string>
    <string name="MediaOverviewActivity_audio">Audio</string>
    <string name="MediaOverviewActivity_video">Video</string>
    <string name="MediaOverviewActivity_image">Figurë</string>
  <!-- Removed by excludeNonTranslatables <string name="MediaOverviewActivity_detail_line_2_part" translatable="false">%1$s · %2$s</string> -->
  <!-- Removed by excludeNonTranslatables <string name="MediaOverviewActivity_detail_line_3_part" translatable="false">%1$s · %2$s · %3$s</string> -->

    <string name="MediaOverviewActivity_sent_by_s">Dërguar nga %1$s</string>
    <string name="MediaOverviewActivity_sent_by_you">Dërguar nga ju</string>
    <string name="MediaOverviewActivity_sent_by_s_to_s">Dërguar nga %1$s për %2$s</string>
    <string name="MediaOverviewActivity_sent_by_you_to_s">Dërguar nga ju për %1$s</string>

    <!-- Megaphones -->
    <string name="Megaphones_remind_me_later">Kujtomë më vonë</string>
    <string name="Megaphones_verify_your_signal_pin">Verifikoni PIN-in tuaj të Signal-it</string>
    <string name="Megaphones_well_occasionally_ask_you_to_verify_your_pin">Me raste, do t\\’ju kërkojmë të verifikoni PIN-in tuaj, që kështu të mund ta mbani mend.</string>
    <string name="Megaphones_verify_pin">Verifikoje PIN-in</string>
    <string name="Megaphones_get_started">Fillojani</string>
    <string name="Megaphones_new_group">Grup i ri</string>
    <string name="Megaphones_invite_friends">Ftoni shokë</string>
    <string name="Megaphones_use_sms">Use SMS</string>
    <string name="Megaphones_appearance">Dukje</string>
    <string name="Megaphones_add_photo">Shtoni foto</string>

    <!-- Title of a bottom sheet to render messages that all quote a specific message -->
    <string name="MessageQuotesBottomSheet_replies">Përgjigje</string>

    <!-- NotificationBarManager -->
    <string name="NotificationBarManager_signal_call_in_progress">Thirrje Signal në zhvillim e sipër</string>
    <string name="NotificationBarManager__establishing_signal_call">Po bëhet thirrje Signal</string>
    <string name="NotificationBarManager__incoming_signal_call">Thirrje ardhëse Signal</string>
    <string name="NotificationBarManager__incoming_signal_group_call">Thirrje ardhëse për grup Signal</string>
    <!-- Temporary notification shown when starting the calling service -->
    <string name="NotificationBarManager__starting_signal_call_service">Po fillon shërbimi i thirrjes telefonike i Molly</string>
    <string name="NotificationBarManager__stopping_signal_call_service">Po ndalet shërbimi Molly i thirrjeve</string>
    <string name="NotificationBarManager__decline_call">Hidhe poshtë thirrjen</string>
    <string name="NotificationBarManager__answer_call">Përgjigju thirrjes</string>
    <string name="NotificationBarManager__end_call">Përfundoje thirrjen</string>
    <string name="NotificationBarManager__cancel_call">Anuloje thirrjen</string>
    <string name="NotificationBarManager__join_call">Hyni në thirrje</string>

    <!-- NotificationsMegaphone -->
    <string name="NotificationsMegaphone_turn_on_notifications">Të aktivizohen Njoftimet?</string>
    <string name="NotificationsMegaphone_never_miss_a_message">Mos humbni kurrë një mesazh nga kontakte dhe grupe tuajt.</string>
    <string name="NotificationsMegaphone_turn_on">Aktivizoje</string>
    <string name="NotificationsMegaphone_not_now">Jo tani</string>

    <!-- NotificationMmsMessageRecord -->
    <string name="NotificationMmsMessageRecord_multimedia_message">Mesazh multimedia</string>
    <string name="NotificationMmsMessageRecord_downloading_mms_message">Po shkarkohet mesazh MMS</string>
    <string name="NotificationMmsMessageRecord_error_downloading_mms_message">Gabim në shkarkim mesazhi MMS, prekeni që të riprovohet</string>

    <!-- MediaPickerActivity -->
    <string name="MediaPickerActivity__menu_open_camera">Hapni kamerën</string>

    <!-- MediaSendActivity -->
    <string name="MediaSendActivity_camera_unavailable">Kamera jo gati.</string>
<<<<<<< HEAD
    <string name="MediaSendActivity_message_to_s">Mesazh për %1$s</string>
    <string name="MediaSendActivity_message">Mesazh</string>
    <string name="MediaSendActivity_select_recipients">Përzgjidhni marrës</string>
    <string name="MediaSendActivity_signal_needs_access_to_your_contacts">Që të mund t\\’i shfaqë, Molly-i lyp leje përdorimi të kontakteve.</string>
    <string name="MediaSendActivity_signal_needs_contacts_permission_in_order_to_show_your_contacts_but_it_has_been_permanently_denied">Molly-i lyp leje mbi Kontaktet që të mund të shfaqë kontaktet tuaja, por kjo i është mohuar përgjithmonë. Ju lutemi, kaloni te rregullimet e aplikacionit, përzgjidhni \"Leje\", dhe aktivizoni \"Kontakte\".</string>
    <plurals name="MediaSendActivity_cant_share_more_than_n_items">
        <item quantity="one">S\\’mund të ndani me të tjerët më shumë se %1$d objekte.</item>
        <item quantity="other">S\\’mund të ndani me të tjerët më shumë se %1$d objekte.</item>
    </plurals>
    <string name="MediaSendActivity_select_recipients_description">Përzgjidhni marrës</string>
    <string name="MediaSendActivity_tap_here_to_make_this_message_disappear_after_it_is_viewed">Prekni këtu që të zhduket ky mesazh pasi të jetë parë.</string>
=======
>>>>>>> cb0e7ade

    <!-- MediaRepository -->
    <string name="MediaRepository_all_media">Krejt mediat</string>
    <string name="MediaRepository__camera">Kamerë</string>

    <!-- MessageDecryptionUtil -->
    <string name="MessageDecryptionUtil_failed_to_decrypt_message">S\\’u arrit të shfshehtëzohet mesazhi</string>
    <string name="MessageDecryptionUtil_tap_to_send_a_debug_log">Prekeni që të dërgoni një regjistër diagnostikimesh</string>

    <!-- MessageRecord -->
    <string name="MessageRecord_unknown">I panjohur</string>
    <string name="MessageRecord_message_encrypted_with_a_legacy_protocol_version_that_is_no_longer_supported">Morët një mesazh të fshehtëzuar duke përdorur një version të vjetër të Signal-it, që nuk mirëmbahet më. Ju lutemi, kërkojini dërguesit ta përditësojë me versionin më të ri dhe ta ridërgojë mesazhin.</string>
    <string name="MessageRecord_left_group">E keni lënë grupin.</string>
    <string name="MessageRecord_you_updated_group">E përditësuat grupin.</string>
    <string name="MessageRecord_the_group_was_updated">Grupi u përditësua.</string>
    <string name="MessageRecord_you_called_date">Thirrët · %1$s</string>
    <string name="MessageRecord_missed_audio_call_date">Thirrje audio e humbur · %1$s</string>
    <string name="MessageRecord_missed_video_call_date">Thirrje video e humbur · %1$s</string>
    <string name="MessageRecord_s_updated_group">%1$s përditësoi grupin.</string>
    <string name="MessageRecord_s_called_you_date">%1$s ju thirri · %2$s</string>
    <string name="MessageRecord_s_joined_signal">%1$s është në Signal!</string>
    <string name="MessageRecord_you_disabled_disappearing_messages">Çaktivizuat zhdukje mesazhesh.</string>
    <string name="MessageRecord_s_disabled_disappearing_messages">%1$s çaktivizoi zhdukje mesazhesh.</string>
    <string name="MessageRecord_you_set_disappearing_message_time_to_s">E vutë kohëmatësin e zhdukjes së mesazheve për %1$s.</string>
    <string name="MessageRecord_s_set_disappearing_message_time_to_s">%1$s e vuri kohëmatësin e tretjes së mesazheve në %2$s.</string>
    <string name="MessageRecord_disappearing_message_time_set_to_s">Koha për zhdukje mesazhesh është vënë %1$s.</string>
    <string name="MessageRecord_this_group_was_updated_to_a_new_group">Ky grup u përditësua si një Grup i Ri.</string>
    <string name="MessageRecord_you_couldnt_be_added_to_the_new_group_and_have_been_invited_to_join">S\\’u shtuat dot te Grupi i Ri dhe u ftuat të bëheni pjesë.</string>
    <string name="MessageRecord_chat_session_refreshed">Sesioni i fjalosjes u rifreskua</string>
    <plurals name="MessageRecord_members_couldnt_be_added_to_the_new_group_and_have_been_invited">
        <item quantity="one">Një anëtar nuk mundi të shtohej në grupin e ri dhe është ftuar të bashkohet.</item>
        <item quantity="other">%1$s anëtarë nuk mundën të shtoheshin në grupin e ri dhe janë ftuar t\'i bashkohen.</item>
    </plurals>

    <plurals name="MessageRecord_members_couldnt_be_added_to_the_new_group_and_have_been_removed">
        <item quantity="one">Një anëtar nuk mundi të shtohej në grupin e ri dhe është hequr.</item>
        <item quantity="other">%1$s anëtarë nuk mundën të shtoheshin në grupin e ri dhe janë hequr.</item>
    </plurals>

    <!-- Profile change updates -->
    <string name="MessageRecord_changed_their_profile_name_to">%1$s ndryshoi emrin e tij te profili si %2$s.</string>
    <string name="MessageRecord_changed_their_profile_name_from_to">%1$s ndryshoi emrin e tij të profilit nga %2$s në %3$s.</string>
    <string name="MessageRecord_changed_their_profile">%1$s ndryshoi profilin e tij.</string>

    <!-- GV2 specific -->
    <string name="MessageRecord_you_created_the_group">E krijuat grupin.</string>
    <string name="MessageRecord_group_updated">Grupi u përditësua.</string>
    <string name="MessageRecord_invite_friends_to_this_group">Ftoni shokë te ky grup përmes një lidhjeje grupi</string>

    <!-- GV2 member additions -->
    <string name="MessageRecord_you_added_s">Shtuat %1$s.</string>
    <string name="MessageRecord_s_added_s">%1$s shtoi %2$s.</string>
    <string name="MessageRecord_s_added_you">%1$s ju shtoi te grupi.</string>
    <string name="MessageRecord_you_joined_the_group">U bëtë pjesë e grupit.</string>
    <string name="MessageRecord_s_joined_the_group">%1$s u bënë pjesë e grupit.</string>

    <!-- GV2 member removals -->
    <string name="MessageRecord_you_removed_s">Hoqët %1$s.</string>
    <string name="MessageRecord_s_removed_s">%1$s hoqi %2$s.</string>
    <string name="MessageRecord_s_removed_you_from_the_group">%1$s ju hoqi nga grupi.</string>
    <string name="MessageRecord_you_left_the_group">E braktisët grupin.</string>
    <string name="MessageRecord_s_left_the_group">%1$s e la grupin.</string>
    <string name="MessageRecord_you_are_no_longer_in_the_group">S\\’jeni më te grupi.</string>
    <string name="MessageRecord_s_is_no_longer_in_the_group">%1$s s\\’është më te grupi.</string>

    <!-- GV2 role change -->
    <string name="MessageRecord_you_made_s_an_admin">E bëtë %1$s përgjegjës.</string>
    <string name="MessageRecord_s_made_s_an_admin">%1$s bëri %2$s përgjegjës.</string>
    <string name="MessageRecord_s_made_you_an_admin">%1$s ju bëri përgjegjës.</string>
    <string name="MessageRecord_you_revoked_admin_privileges_from_s">I shfuqizuat %1$s privilegje përgjegjësi.</string>
    <string name="MessageRecord_s_revoked_your_admin_privileges">%1$s shfuqizoi privilegjet tuaja prej përgjegjësi.</string>
    <string name="MessageRecord_s_revoked_admin_privileges_from_s">%1$s i shfuqizoi %2$s privilegje përgjegjësi.</string>
    <string name="MessageRecord_s_is_now_an_admin">%1$s tani është përgjegjës.</string>
    <string name="MessageRecord_you_are_now_an_admin">Tani jeni një përgjegjës.</string>
    <string name="MessageRecord_s_is_no_longer_an_admin">%1$s s\\’është më përgjegjës.</string>
    <string name="MessageRecord_you_are_no_longer_an_admin">S\\’jeni më përgjegjës.</string>

    <!-- GV2 invitations -->
    <string name="MessageRecord_you_invited_s_to_the_group">Ftuat %1$s te grupi.</string>
    <string name="MessageRecord_s_invited_you_to_the_group">%1$s ju ftoi te grupi.</string>
    <plurals name="MessageRecord_s_invited_members">
        <item quantity="one">%1$s ftoi te grupi 1 person.</item>
        <item quantity="other">%1$s ftoi te grupi %2$d persona.</item>
    </plurals>
    <string name="MessageRecord_you_were_invited_to_the_group">U ftuat te grupi.</string>
    <plurals name="MessageRecord_d_people_were_invited_to_the_group">
        <item quantity="one">1 person u ftua në grup.</item>
        <item quantity="other">%1$d persona u ftuan në grup.</item>
    </plurals>

    <!-- GV2 invitation revokes -->
    <plurals name="MessageRecord_you_revoked_invites">
        <item quantity="one">Ti anulove një ftesë për te grupi.</item>
        <item quantity="other">Ti anulove %1$d ftesa për te grupi.</item>
    </plurals>
    <plurals name="MessageRecord_s_revoked_invites">
        <item quantity="one">%1$s anuloi një ftesë për te grupi.</item>
        <item quantity="other">%1$s anuloi %2$d ftesa për te grupi.</item>
    </plurals>
    <string name="MessageRecord_someone_declined_an_invitation_to_the_group">Dikush hodhi poshtë një ftesë për te grupi.</string>
    <string name="MessageRecord_you_declined_the_invitation_to_the_group">Hodhët poshtë ftesën për te grupi.</string>
    <string name="MessageRecord_s_revoked_your_invitation_to_the_group">%1$s shfuqizoi ftesën tuaj ndaj grupit.</string>
    <string name="MessageRecord_an_admin_revoked_your_invitation_to_the_group">Një përgjegjës shfuqizoi ftesën tuaj ndaj grupit.</string>
    <plurals name="MessageRecord_d_invitations_were_revoked">
        <item quantity="one">Një ftesë për te grupi u anulua.</item>
        <item quantity="other">%1$d ftesa për te grupi u anuluan.</item>
    </plurals>

    <!-- GV2 invitation acceptance -->
    <string name="MessageRecord_you_accepted_invite">Pranuat ftesën për te grupi.</string>
    <string name="MessageRecord_s_accepted_invite">%1$s pranoi një ftesë për te grupi.</string>
    <string name="MessageRecord_you_added_invited_member_s">Shtuat anëtarët e ftuar %1$s.</string>
    <string name="MessageRecord_s_added_invited_member_s">%1$s shtoi anëtarin e ftuar %2$s.</string>

    <!-- GV2 title change -->
    <string name="MessageRecord_you_changed_the_group_name_to_s">Ndryshuat emrin e grupit në \"%1$s\".</string>
    <string name="MessageRecord_s_changed_the_group_name_to_s">%1$s ndryshoi emrin e grupit në \"%2$s\".</string>
    <string name="MessageRecord_the_group_name_has_changed_to_s">Emri i grupit u ndryshua në \"%1$s\".</string>

    <!-- GV2 description change -->
    <string name="MessageRecord_you_changed_the_group_description">Ndryshuat përshkrimin e grupit.</string>
    <string name="MessageRecord_s_changed_the_group_description">%1$s ndryshoi përshkrimin e grupit.</string>
    <string name="MessageRecord_the_group_description_has_changed">Përshkrimi i grupit ndryshoi.</string>

    <!-- GV2 avatar change -->
    <string name="MessageRecord_you_changed_the_group_avatar">Ndryshuat avatarin e grupit.</string>
    <string name="MessageRecord_s_changed_the_group_avatar">%1$s ndryshoi avatarin e grupit.</string>
    <string name="MessageRecord_the_group_group_avatar_has_been_changed">Avatari i grupit u ndryshua.</string>

    <!-- GV2 attribute access level change -->
    <string name="MessageRecord_you_changed_who_can_edit_group_info_to_s">Ndryshuat cili mund të përpunojë të dhëna grupi te \"%1$s\".</string>
    <string name="MessageRecord_s_changed_who_can_edit_group_info_to_s">%1$s ndryshoi se cilët mund të përpunojnë të dhëna grupi te \"%2$s\".</string>
    <string name="MessageRecord_who_can_edit_group_info_has_been_changed_to_s">Te \"%1$s\" është ndryshuar se kush mund të përpunojë të dhëna grupi.</string>

    <!-- GV2 membership access level change -->
    <string name="MessageRecord_you_changed_who_can_edit_group_membership_to_s">Ndryshuat cilët mund të përpunojnë anëtarësi grupi te \"%1$s\".</string>
    <string name="MessageRecord_s_changed_who_can_edit_group_membership_to_s">%1$s ndryshoi se cilët mund të përpunojnë anëtarësi grupi te \"%2$s\".</string>
    <string name="MessageRecord_who_can_edit_group_membership_has_been_changed_to_s">Te \"%1$s\" është ndryshuas se kush mund të përpunojë anëtarësi te grupi.</string>

    <!-- GV2 announcement group change -->
    <string name="MessageRecord_you_allow_all_members_to_send">Ndryshuat rregullimet e grupit për të lejuar krejt anëtarët të dërgojnë mesazhe.</string>
    <string name="MessageRecord_you_allow_only_admins_to_send">Ndryshuat rregullimet e grupit për të lejuar vetëm përgjegjësit të dërgojnë mesazhe.</string>
    <string name="MessageRecord_s_allow_all_members_to_send">%1$s ndryshoi rregullimet e grupit për të lejuar krejt anëtarët të dërgojnë mesazhe.</string>
    <string name="MessageRecord_s_allow_only_admins_to_send">%1$s ndryshoi rregullimet e grupit për të lejuar vetëm përgjegjësit të dërgojnë mesazhe.</string>
    <string name="MessageRecord_allow_all_members_to_send">Rregullimet e grupit u ndryshuan për të lejuar krejt anëtarët të dërgojnë mesazhe.</string>
    <string name="MessageRecord_allow_only_admins_to_send">Rregullimet e grupit u ndryshuan për të lejuar vetëm përgjegjësit të dërgojnë mesazhe.</string>

    <!-- GV2 group link invite access level change -->
    <string name="MessageRecord_you_turned_on_the_group_link_with_admin_approval_off">Aktivizuat lidhjen e grupit me miratim nga përgjegjësi të çaktivizuar.</string>
    <string name="MessageRecord_you_turned_on_the_group_link_with_admin_approval_on">Aktivizuat lidhjen e grupit me miratim nga përgjegjësi të aktivizuar.</string>
    <string name="MessageRecord_you_turned_off_the_group_link">Çaktivizuat lidhjen e grupit.</string>
    <string name="MessageRecord_s_turned_on_the_group_link_with_admin_approval_off">%1$s aktivizoi lidhjen e grupit me miratim nga përgjegjësi të çaktivizuar.</string>
    <string name="MessageRecord_s_turned_on_the_group_link_with_admin_approval_on">%1$s aktivizoi lidhjen e grupit me miratim nga përgjegjësi të aktivizuar.</string>
    <string name="MessageRecord_s_turned_off_the_group_link">%1$s çaktivizoi lidhjen e grupit.</string>
    <string name="MessageRecord_the_group_link_has_been_turned_on_with_admin_approval_off">Lidhja e grupit është aktivizuar me miratim nga përgjegjësi të çaktivizuar.</string>
    <string name="MessageRecord_the_group_link_has_been_turned_on_with_admin_approval_on">Lidhja e grupit është aktivizuar me miratim nga përgjegjësi të aktivizuar.</string>
    <string name="MessageRecord_the_group_link_has_been_turned_off">Lidhja e grupit është çaktivizuar.</string>
    <string name="MessageRecord_you_turned_off_admin_approval_for_the_group_link">Çaktivizuat miratim përgjegjësi për lidhjen e grupit.</string>
    <string name="MessageRecord_s_turned_off_admin_approval_for_the_group_link">%1$s çaktivizoi miratim nga përgjegjësi për lidhjen e grupit.</string>
    <string name="MessageRecord_the_admin_approval_for_the_group_link_has_been_turned_off">Miratimi nga përgjegjësi për lidhjen e grupit është çaktivizuar.</string>
    <string name="MessageRecord_you_turned_on_admin_approval_for_the_group_link">Aktivizuat miratim përgjegjësi për lidhjen e grupit.</string>
    <string name="MessageRecord_s_turned_on_admin_approval_for_the_group_link">%1$s aktivizoi miratim nga përgjegjësi për lidhjen e grupit.</string>
    <string name="MessageRecord_the_admin_approval_for_the_group_link_has_been_turned_on">Miratimi nga përgjegjësi për lidhjen e grupit është aktivizuar.</string>

    <!-- GV2 group link reset -->
    <string name="MessageRecord_you_reset_the_group_link">Ricaktuat lidhjen e grupit.</string>
    <string name="MessageRecord_s_reset_the_group_link">%1$s ricaktoi lidhjen e grupit.</string>
    <string name="MessageRecord_the_group_link_has_been_reset">Lidhja e grupit është ricaktuar.</string>

    <!-- GV2 group link joins -->
    <string name="MessageRecord_you_joined_the_group_via_the_group_link">U bëtë pjesë e grupit përmes lidhjes së grupit.</string>
    <string name="MessageRecord_s_joined_the_group_via_the_group_link">%1$s u bë pjesë e grupit përmes lidhjes së grupit.</string>

    <!-- GV2 group link requests -->
    <string name="MessageRecord_you_sent_a_request_to_join_the_group">Dërguat një kërkesë të bëheni pjesë e grupit.</string>
    <string name="MessageRecord_s_requested_to_join_via_the_group_link">%1$s kërkoi të bëhet pjesë e grupit përmes lidhjes së grupit.</string>
    <!-- Update message shown when someone requests to join via group link and cancels the request back to back -->
    <plurals name="MessageRecord_s_requested_and_cancelled_their_request_to_join_via_the_group_link">
        <item quantity="one">%1$s kërkoi dhe anuloi kërkesën e vet për t\'u bashkuar përmes lidhjes së grupit.</item>
        <item quantity="other">%1$s kërkoi dhe anuloi %2$d kërkesat për t\'u bashkuar përmes lidhjes së grupit.</item>
    </plurals>

    <!-- GV2 group link approvals -->
    <string name="MessageRecord_s_approved_your_request_to_join_the_group">%1$s miratoi kërkesën tuaj për t\\’u bërë pjesë e grupit.</string>
    <string name="MessageRecord_s_approved_a_request_to_join_the_group_from_s">%1$s miratoi një kërkesë për t\\’u bërë pjesë e grupit nga %2$s.</string>
    <string name="MessageRecord_you_approved_a_request_to_join_the_group_from_s">Miratuat një kërkesë nga %1$s për t\\’u bërë pjesë e grupit.</string>
    <string name="MessageRecord_your_request_to_join_the_group_has_been_approved">Kërkesa jua për t\\’u bërë pjesë e grupit u miratua.</string>
    <string name="MessageRecord_a_request_to_join_the_group_from_s_has_been_approved">U miratua një kërkesë për t\\’u bërë pjesë e grupit nga %1$s.</string>

    <!-- GV2 group link deny -->
    <string name="MessageRecord_your_request_to_join_the_group_has_been_denied_by_an_admin">Kërkesa juaj për t\\’u bërë pjesë e grupit është hedhur poshtë nga një përgjegjës.</string>
    <string name="MessageRecord_s_denied_a_request_to_join_the_group_from_s">%1$s hodhi poshtë një kërkesë për t\\’u bërë pjesë e grupit nga %2$s.</string>
    <string name="MessageRecord_a_request_to_join_the_group_from_s_has_been_denied">U hodh poshtë një kërkesë për t\\’u bërë pjesë e grupit nga %1$s.</string>
    <string name="MessageRecord_you_canceled_your_request_to_join_the_group">Anuluat kërkesën tuaj për t\\’u bërë pjesë e grupit.</string>
    <string name="MessageRecord_s_canceled_their_request_to_join_the_group">%1$s anuloi kërkesën e tij për t\\’u bërë pjesë e grupit.</string>

    <!-- End of GV2 specific update messages -->

    <string name="MessageRecord_your_safety_number_with_s_has_changed">Numri juaj i sigurisë me %1$s është ndryshuar.</string>
    <string name="MessageRecord_you_marked_your_safety_number_with_s_verified">E shënuat numrin tuaj të sigurisë me %1$s si të verifikuar</string>
    <string name="MessageRecord_you_marked_your_safety_number_with_s_verified_from_another_device">E shënuat numrin tuaj të sigurisë me %1$s si të verifikuar nga një tjetër pajisje</string>
    <string name="MessageRecord_you_marked_your_safety_number_with_s_unverified">E shënuat numrin tuaj të sigurisë me %1$s si të paverifikuar</string>
    <string name="MessageRecord_you_marked_your_safety_number_with_s_unverified_from_another_device">E shënuat numrin tuaj të sigurisë me %1$s si të paverifikuar nga një tjetër pajisje</string>
    <string name="MessageRecord_a_message_from_s_couldnt_be_delivered">S\\’u dërgua dot një mesazh prej %1$s</string>
    <string name="MessageRecord_s_changed_their_phone_number">%1$s ndryshoi numrin e vet të telefonit.</string>
    <!-- Update item message shown in the release channel when someone is already a sustainer so we ask them if they want to boost. -->
    <string name="MessageRecord_like_this_new_feature_help_support_signal_with_a_one_time_donation">Të pëlqen kjo veçori e re? Jep ndihmën tënde duke e mbështetur Signal me një dhurim të vetëm.</string>
    <!-- Update item message shown when we merge two threads together -->
    <string name="MessageRecord_your_message_history_with_s_and_their_number_s_has_been_merged">Historiku i mesazheve të tua me %1$s dhe numrin e tyre %2$s është bashkuar.</string>
    <!-- Update item message shown when we merge two threads together and we don\'t know the phone number of the other thread -->
    <string name="MessageRecord_your_message_history_with_s_and_another_chat_has_been_merged">Historiku i mesazheve të tua me %1$s dhe një bisedë tjetër që i përkiste atyre është bashkuar.</string>
    <!-- Message to notify sender that activate payments request has been sent to the recipient -->
    <string name="MessageRecord_you_sent_request">Dërgove %1$s një kërkesë për të aktivizuar Pagesat</string>
    <!-- Request message from recipient to activate payments -->
    <string name="MessageRecord_wants_you_to_activate_payments">%1$s dëshiron që ti të aktivizosh Pagesat. Dërgo pagesa vetëm tek personat që iu beson.</string>
    <!-- Message to inform user that payments was activated-->
    <string name="MessageRecord_you_activated_payments">Aktivizove Pagesat</string>
    <!-- Message to inform sender that recipient can now accept payments -->
    <string name="MessageRecord_can_accept_payments">%1$s tani mund të pranojë pagesat</string>

    <!-- Group Calling update messages -->
    <string name="MessageRecord_s_started_a_group_call_s">%1$s nisi një thirrje grupi · %2$s</string>
    <string name="MessageRecord_s_is_in_the_group_call_s">%1$s gjendet te thirrja e grupit · %2$s</string>
    <string name="MessageRecord_you_are_in_the_group_call_s1">Gjendeni te thirrja e grupit · %1$s</string>
    <string name="MessageRecord_s_and_s_are_in_the_group_call_s1">%1$s dhe %2$s gjenden te thirrja e grupit · %3$s</string>
    <string name="MessageRecord_group_call_s">Thirrje grupi · %1$s</string>

    <string name="MessageRecord_s_started_a_group_call">%1$s nisi një thirrje grupi</string>
    <string name="MessageRecord_s_is_in_the_group_call">%1$s gjendet te thirrja e grupit</string>
    <string name="MessageRecord_you_are_in_the_group_call">Gjendeni te thirrja e grupit</string>
    <string name="MessageRecord_s_and_s_are_in_the_group_call">%1$s dhe %2$s gjenden te thirrja e grupit</string>
    <string name="MessageRecord_group_call">Thirrje grupi</string>

    <string name="MessageRecord_you">Ju</string>

    <plurals name="MessageRecord_s_s_and_d_others_are_in_the_group_call_s">
        <item quantity="one">%1$s, %2$s, dhe %3$d tjetër gjenden te thirrja e grupit · %4$s</item>
        <item quantity="other">%1$s, %2$s, dhe %3$d të tjerë gjenden te thirrja e grupit · %4$s</item>
    </plurals>

    <plurals name="MessageRecord_s_s_and_d_others_are_in_the_group_call">
        <item quantity="one">%1$s, %2$s, dhe %3$d tjetër gjenden te thirrja e grupit</item>
        <item quantity="other">%1$s, %2$s, dhe %3$d të tjerë gjenden te thirrja e grupit</item>
    </plurals>

    <!-- In-conversation update message to indicate that the current contact is sms only and will need to migrate to signal to continue the conversation in signal. -->
    <string name="MessageRecord__you_will_no_longer_be_able_to_send_sms_messages_from_signal_soon">Së shpejti nuk do të mund të dërgosh më mesazhe SMS nga Signal. Fto %1$s te Signal për ta vazhduar bisedën këtu.</string>
    <!-- In-conversation update message to indicate that the current contact is sms only and will need to migrate to signal to continue the conversation in signal. -->
    <string name="MessageRecord__you_can_no_longer_send_sms_messages_in_signal">Nuk mund të dërgosh më mesazhe SMS në Molly. Fto %1$s te Molly për ta mbajtur bisedën këtu.</string>
    <!-- Body for quote when message being quoted is an in-app payment message -->
    <string name="MessageRecord__payment_s">Pagesë: %1$s</string>

    <!-- MessageRequestBottomView -->
    <string name="MessageRequestBottomView_accept">Pranoje</string>
    <string name="MessageRequestBottomView_continue">Vazhdo</string>
    <string name="MessageRequestBottomView_delete">Fshije</string>
    <string name="MessageRequestBottomView_block">Bllokoje</string>
    <string name="MessageRequestBottomView_unblock">Zhbllokoje</string>
    <string name="MessageRequestBottomView_do_you_want_to_let_s_message_you_they_wont_know_youve_seen_their_messages_until_you_accept">Të lejohet %1$s t\\’ju dërgojë mesazh dhe të ndajë emrin dhe foton tuaj me të tjerë? S\\’do ta dijë se e keni parë mesazhin e tij, para se të pranoni këtë.</string>
    <!-- Shown in message request flow. Describes what will happen if you unblock a Signal user -->
    <string name="MessageRequestBottomView_do_you_want_to_let_s_message_you_wont_receive_any_messages_until_you_unblock_them">Të lejohet %1$s t\\’ju dërgojë mesazh dhe të ndajë emrin dhe foton tuaj me të tjerë? S\\’do të merrni ndonjë mesazh, para se ta zhbllokoni.</string>
    <!-- Shown in message request flow. Describes what will happen if you unblock an SMS user -->
    <string name="MessageRequestBottomView_do_you_want_to_let_s_message_you_wont_receive_any_messages_until_you_unblock_them_SMS">Të lejohet %1$s t’ju dërgojë mesazh? S’do të merrni ndonjë mesazh, para se ta zhbllokoni.</string>
    <string name="MessageRequestBottomView_get_updates_and_news_from_s_you_wont_receive_any_updates_until_you_unblock_them">Merrni përditësime dhe lajme nga 1%1$s? S’do të merrni ndonjë përditësim, para se t’i zhbllokoni.</string>
    <string name="MessageRequestBottomView_continue_your_conversation_with_this_group_and_share_your_name_and_photo">Të vazhdohet biseda juaj me këtë grup dhe t\\’u jepet emri dhe fotoja juaj anëtarëve të tij?</string>
    <string name="MessageRequestBottomView_upgrade_this_group_to_activate_new_features">Përmirësojeni këtë grup, që të aktivizohen veçori të reja, të tilla si @përmendje dhe përgjegjës. Anëtarët që nuk kanë dhënë emrin ose foton e tyre te ky grup, do të ftohen të bëhen pjesë.</string>
    <string name="MessageRequestBottomView_this_legacy_group_can_no_longer_be_used">Ky Grup i Dikurshëm s\\’mund të përdoret më, ngaqë është shumë i madh. Madhësia maksimum për grupet është %1$d.</string>
    <string name="MessageRequestBottomView_continue_your_conversation_with_s_and_share_your_name_and_photo">Të vazhdohet biseda juaj me %1$s dhe t\\’i jepet emri dhe fotoja juaj?</string>
    <string name="MessageRequestBottomView_do_you_want_to_join_this_group_they_wont_know_youve_seen_their_messages_until_you_accept">Të bëhet anëtarësim në këtë grup dhe të ndahet emri dhe fotoja juaj me anëtarët e tij? S\\’do ta dinë se i keni parë mesazhet e tyre, para se të pranoni këtë.</string>
    <string name="MessageRequestBottomView_do_you_want_to_join_this_group_you_wont_see_their_messages">Dëshironi t\'i bashkoheni këtij grupi dhe të ndani me anëtarët e tij emrin dhe foton tuaj? Ju nuk mund t\'i shihni mesazhet e tyre derisa të konfirmoni.</string>
    <string name="MessageRequestBottomView_join_this_group_they_wont_know_youve_seen_their_messages_until_you_accept">Doni të bëheni pjesë e këtij grupi? S\\’do ta dinë se i keni parë mesazhet e tyre, deri sa të pranoni.</string>
    <string name="MessageRequestBottomView_unblock_this_group_and_share_your_name_and_photo_with_its_members">Të zhbllokohet ky grup dhe të lejohet të ndajë emrin dhe foton tuaj me anëtarët e tij? S\\’do të merrni ndonjë mesazh, para se ta zhbllokoni.</string>
  <!-- Removed by excludeNonTranslatables <string name="MessageRequestBottomView_legacy_learn_more_url" translatable="false">https://support.signal.org/hc/articles/360007459591</string> -->
    <string name="MessageRequestProfileView_view">Shihni</string>
    <string name="MessageRequestProfileView_member_of_one_group">Anëtar i %1$s</string>
    <string name="MessageRequestProfileView_member_of_two_groups">Anëtar i %1$s dhe %2$s</string>
    <string name="MessageRequestProfileView_member_of_many_groups">Anëtar i %1$s, %2$s, dhe %3$s</string>
    <plurals name="MessageRequestProfileView_members">
        <item quantity="one">%1$d anëtar</item>
        <item quantity="other">%1$d anëtarë</item>
    </plurals>
    <!-- Describes the number of members in a group. The string MessageRequestProfileView_invited is nested in the parentheses. -->
    <plurals name="MessageRequestProfileView_members_and_invited">
        <item quantity="one">%1$d anëtar (%2$s)</item>
        <item quantity="other">%1$d anëtarë (%2$s)</item>
    </plurals>
    <!-- Describes the number of people invited to a group. Nested inside of the string MessageRequestProfileView_members_and_invited -->
    <plurals name="MessageRequestProfileView_invited">
        <item quantity="one">+%1$d të ftuar</item>
        <item quantity="other">+%1$d të ftuar</item>
    </plurals>
    <plurals name="MessageRequestProfileView_member_of_d_additional_groups">
        <item quantity="one">%1$d grup shtesë</item>
        <item quantity="other">%1$d grupe shtesë</item>
    </plurals>

    <!-- PassphraseChangeActivity -->
    <string name="PassphraseChangeActivity_passphrases_dont_match_exclamation">Frazëkalimet nuk përputhen!</string>
    <string name="PassphraseChangeActivity_incorrect_old_passphrase_exclamation">Frazëkalim i vjetër i pasaktë!</string>
    <string name="PassphraseChangeActivity_enter_new_passphrase_exclamation">Jepni frazëkalim të ri!</string>

    <!-- DeviceProvisioningActivity -->
    <string name="DeviceProvisioningActivity_link_this_device">Të lidhet kjo pajisje?</string>
    <string name="DeviceProvisioningActivity_continue">VAZHDO</string>

    <string name="DeviceProvisioningActivity_content_intro">Do të jetë në gjendje të</string>
    <string name="DeviceProvisioningActivity_content_bullets">
        • Lexojë krejt mesazhet tuaja. \n• Të dërgojë mesazhe në emrin tuaj
    </string>
    <string name="DeviceProvisioningActivity_content_progress_title">Lidhje pajisjeje</string>
    <string name="DeviceProvisioningActivity_content_progress_content">Po lidhet pajisje e re…</string>
    <string name="DeviceProvisioningActivity_content_progress_success">Pajisja u miratua!</string>
    <string name="DeviceProvisioningActivity_content_progress_no_device">S\\’u gjet pajisje.</string>
    <string name="DeviceProvisioningActivity_content_progress_network_error">Gabim rrjeti.</string>
    <string name="DeviceProvisioningActivity_content_progress_key_error">Kod QR i pavlefshëm.</string>
    <string name="DeviceProvisioningActivity_sorry_you_have_too_many_devices_linked_already">Na ndjeni, keni tashmë shumë pajisje të lidhura, provoni të hiqni disa</string>
    <string name="DeviceActivity_sorry_this_is_not_a_valid_device_link_qr_code">Na ndjeni, ky s\\’është kod QR lidhjeje pajisjeje i vlefshëm.</string>
    <string name="DeviceProvisioningActivity_link_a_signal_device">Të lidhet një pajisje Signal?</string>
    <string name="DeviceProvisioningActivity_it_looks_like_youre_trying_to_link_a_signal_device_using_a_3rd_party_scanner">Duket sikur po provoni të lidhni një pajisje Signal duke përdorur skaner të një pale të tretë. Si masë mbrojtëse, ju lutemi, riskanojeni kodin që nga brenda Signal-it.</string>

    <string name="DeviceActivity_signal_needs_the_camera_permission_in_order_to_scan_a_qr_code">Që të mund të skanojë një kod QR, Molly lyp leje përdorimi të Kamerës, por kjo i është mohuar. Ju lutemi, kaloni te rregullimet e aplikacionit, përzgjidhni \"Leje\", dhe aktivizoni \"Kamerën\".</string>
    <string name="DeviceActivity_unable_to_scan_a_qr_code_without_the_camera_permission">S\\’arrihet të skanohet kod QR pa leje mbi Kamerën</string>

    <!-- OutdatedBuildReminder -->
    <string name="OutdatedBuildReminder_update_now">Përditësoje tani</string>
    <string name="OutdatedBuildReminder_your_version_of_signal_will_expire_today">Ky version i Signal-it do të skadojë sot. Përditësojeni me versionin më të freskët.</string>
    <plurals name="OutdatedBuildReminder_your_version_of_signal_will_expire_in_n_days">
        <item quantity="one">Ky version i Signal skadon nesër. Përditësoje me versionin më të ri.</item>
        <item quantity="other">Ky version i Signal skadon për %1$d ditë. Përditësoje me versionin më të ri.</item>
    </plurals>

    <!-- PassphrasePromptActivity -->
    <string name="PassphrasePromptActivity_enter_passphrase">Jepni frazëkalimin</string>
    <string name="PassphrasePromptActivity_watermark_content_description">Ikona e Molly-it</string>
    <string name="PassphrasePromptActivity_ok_button_content_description">Parashtroje frazëkalimin</string>
    <string name="PassphrasePromptActivity_invalid_passphrase_exclamation">Frazëkalim i pavlefshëm!</string>
    <string name="PassphrasePromptActivity_unlock_signal">Shkyçe Molly-in</string>
    <string name="PassphrasePromptActivity_signal_android_lock_screen">Molly Android - Kyçje Ekrani</string>

    <!-- PlacePickerActivity -->
    <string name="PlacePickerActivity_title">Hartë</string>

    <string name="PlacePickerActivity_drop_pin">Lini pin</string>
    <string name="PlacePickerActivity_accept_address">Pranoje adresën</string>

    <!-- PlayServicesProblemFragment -->
    <string name="PlayServicesProblemFragment_the_version_of_google_play_services_you_have_installed_is_not_functioning">Versioni i Google Play Services që keni instaluar nuk funksionon saktë. Ju lutemi. riinstaloni Google Play Services dhe riprovoni.</string>

    <!-- PinRestoreEntryFragment -->
    <string name="PinRestoreEntryFragment_incorrect_pin">PIN i pasaktë</string>
    <string name="PinRestoreEntryFragment_skip_pin_entry">Të anashkalohet dhënie PIN-i?</string>
    <string name="PinRestoreEntryFragment_need_help">Ju duhet ndihmë?</string>
    <string name="PinRestoreEntryFragment_your_pin_is_a_d_digit_code">PIN-i juaj është një kod me %1$d ose më tepër shifra që krijuat dhe që mund të jetë numerik ose alfanumerik.\n\nNëse s\\’mbani mend PIN-in tuaj, mund të krijoni një të ri. Mund të regjistroni dhe përdorni llogarinë tuaj, por do të humbni disa nga rregullimet e ruajtura, bie fjala, të dhënat e profilit tuaj.</string>
    <string name="PinRestoreEntryFragment_if_you_cant_remember_your_pin">Nëse s\\’mbani mend PIN-in tuaj, mund të krijoni një të ri. Mund të regjistroni dhe përdorni llogarinë tuaj, por do të humbni disa nga rregullimet e ruajtura, bie fjala, të dhëna të profilit tuaj.</string>
    <string name="PinRestoreEntryFragment_create_new_pin">Krijoni PIN të Ri</string>
    <string name="PinRestoreEntryFragment_contact_support">Lidhuni Me Asistencën</string>
    <string name="PinRestoreEntryFragment_cancel">Anuloje</string>
    <string name="PinRestoreEntryFragment_skip">Anashkaloje</string>
    <plurals name="PinRestoreEntryFragment_you_have_d_attempt_remaining">
        <item quantity="one">Keni edhe %1$d provë. Nëse ju mbarohen provat, mund të krijoni një PIN të ri. Mund të regjistroni dhe përdorni llogarinë tuaj, por do të humbni disa nga rregullimet e ruajtura, bie fjala, të dhënat e profilit tuaj.</item>
        <item quantity="other">Keni edhe %1$d prova. Nëse ju mbarohen provat, mund të krijoni një PIN të ri. Mund të regjistroni dhe përdorni llogarinë tuaj, por do të humbni disa nga rregullimet e ruajtura, bie fjala, të dhënat e profilit tuaj.</item>
    </plurals>
    <string name="PinRestoreEntryFragment_signal_registration_need_help_with_pin">Regjistrim Signal-i - Ju Duhet Ndihmë me PIN-in për Android</string>
    <string name="PinRestoreEntryFragment_enter_alphanumeric_pin">Jepni PIN alfanumerik</string>
    <string name="PinRestoreEntryFragment_enter_numeric_pin">Jepni PIN numerik</string>

    <!-- PinRestoreLockedFragment -->
    <string name="PinRestoreLockedFragment_create_your_pin">Krijoni PIN-in tuaj</string>
    <string name="PinRestoreLockedFragment_youve_run_out_of_pin_guesses">Ju janë mbaruar hamendësimet e PIN-it, por prapë mundë të hyni në llogarinë tuaj Signal duke krijuar një PIN të ri. Për hir të privatësisë dhe sigurisë tuaj, llogaria juaj do të rikthehet pa ndonjë të dhënë profili apo rregullime të ruajtura.</string>
    <string name="PinRestoreLockedFragment_create_new_pin">Krijoni PIN të ri</string>
  <!-- Removed by excludeNonTranslatables <string name="PinRestoreLockedFragment_learn_more_url" translatable="false">https://support.signal.org/hc/articles/360007059792</string> -->

    <!-- PinOptOutDialog -->
    <string name="PinOptOutDialog_warning">Paralajmërim</string>
    <string name="PinOptOutDialog_if_you_disable_the_pin_you_will_lose_all_data">Nëse çaktivizoni PIN-in, do të humbni krejt të dhënat, kur riregjistroni Signal-in, veç në i kopjeruajtshi dhe rikthefshi dorazi. S\\’mund të aktivizoni Kyçje Regjistrimi, teksa PIN-i është i çaktivizuar.</string>
    <string name="PinOptOutDialog_disable_pin">Çaktivizoje PIN-in</string>

    <!-- RatingManager -->
    <string name="RatingManager_rate_this_app">Vlerësojeni këtë aplikacion</string>
    <string name="RatingManager_if_you_enjoy_using_this_app_please_take_a_moment">Nëse ju pëlqen ta përdorni këtë aplikacion, ju lutemi, ndaluni një çast të na ndihmoni duke e vlerësuar atë.</string>
    <string name="RatingManager_rate_now">Vlerësojeni që tani!</string>
    <string name="RatingManager_no_thanks">Jo, faleminderit</string>
    <string name="RatingManager_later">Më vonë</string>

    <!-- ReactionsBottomSheetDialogFragment -->
    <string name="ReactionsBottomSheetDialogFragment_all">Krejt · %1$d</string>

    <!-- ReactionsConversationView -->
    <string name="ReactionsConversationView_plus">+%1$d</string>

    <!-- ReactionsRecipientAdapter -->
    <string name="ReactionsRecipientAdapter_you">Ju</string>

    <!-- RecaptchaRequiredBottomSheetFragment -->
    <string name="RecaptchaRequiredBottomSheetFragment_verify_to_continue_messaging">Verifikojeni, që të vazhdoni shkëmbim mesazhesh</string>
    <string name="RecaptchaRequiredBottomSheetFragment_to_help_prevent_spam_on_signal">Që të ndihmoni të pengohen në Molly mesazhe të padëshiruar, ju lutemi, plotësoni verifikimin.</string>
    <string name="RecaptchaRequiredBottomSheetFragment_after_verifying_you_can_continue_messaging">Pas verifikimit, mund të vazhdoni të shkëmbeni mesazhe. Çfarëdo mesazhesh të ndalur do të dërgohen automatikisht.</string>

    <!-- Recipient -->
    <string name="Recipient_you">Ju</string>
    <!-- Name of recipient representing user\'s \'My Story\' -->
    <string name="Recipient_my_story">Postimi im i përkohshëm</string>

    <!-- RecipientPreferencesActivity -->
    <string name="RecipientPreferenceActivity_block">Bllokoje</string>
    <string name="RecipientPreferenceActivity_unblock">Zhbllokoje</string>

    <!-- RecipientProvider -->

    <!-- RedPhone -->
    <string name="RedPhone_answering">Po përgjigjeni…</string>
    <string name="RedPhone_ending_call">Po përfundohet thirrja…</string>
    <string name="RedPhone_ringing">Po i bihet ziles…</string>
    <string name="RedPhone_busy">I zënë</string>
    <string name="RedPhone_recipient_unavailable">Marrësi s\'është në gjendje</string>
    <string name="RedPhone_network_failed">Dështoi rrjeti!</string>
    <string name="RedPhone_number_not_registered">Numër i paregjistruar!</string>
    <string name="RedPhone_the_number_you_dialed_does_not_support_secure_voice">Numri që thirrët nuk mbulon thirrje me zë të sigurta!</string>
    <string name="RedPhone_got_it">E kuptova</string>

    <!-- Valentine\'s Day Megaphone -->
    <!-- Title text for the Valentine\'s Day donation megaphone. The placeholder will always be a heart emoji. Needs to be a placeholder for Android reasons. -->
    <!-- Body text for the Valentine\'s Day donation megaphone. -->
<<<<<<< HEAD
    <string name="ValentinesDayMegaphone_show_your_affection">Shpalosni dhembshurinë tuaj duke u bërë një përkrahës i Molly-it.</string>
=======
>>>>>>> cb0e7ade

    <!-- WebRtcCallActivity -->
    <string name="WebRtcCallActivity__tap_here_to_turn_on_your_video">Prekeni këtu që të ktheni te videoja juaj</string>
    <string name="WebRtcCallActivity__to_call_s_signal_needs_access_to_your_camera">Për të thirrur %1$s, Molly-i lyp leje përdorimi të kamerës tuaj</string>
    <string name="WebRtcCallActivity__signal_s">Molly %1$s</string>
    <string name="WebRtcCallActivity__calling">Po thirret…</string>
    <string name="WebRtcCallActivity__group_is_too_large_to_ring_the_participants">Grupi është shumë i madh për t\\’u rënë ziles së pjesëmarrësve.</string>
    <!-- Call status shown when an active call was disconnected (e.g., network hiccup) and is trying to reconnect -->
    <string name="WebRtcCallActivity__reconnecting">Po rilidhet…</string>
    <!-- Title for dialog warning about lacking bluetooth permissions during a call -->
    <string name="WebRtcCallActivity__bluetooth_permission_denied">Leja për aktivizimin e Bluetooth-it u refuzua</string>
    <!-- Message for dialog warning about lacking bluetooth permissions during a call and references the permission needed by name -->
    <string name="WebRtcCallActivity__please_enable_the_nearby_devices_permission_to_use_bluetooth_during_a_call">Aktivizo lejen e \"Pajisjeve në afërsi\" për të përdorur Bluetooth gjatë një telefonate.</string>
    <!-- Positive action for bluetooth warning dialog to open settings -->
    <string name="WebRtcCallActivity__open_settings">Hap cilësimet</string>
    <!-- Negative aciton for bluetooth warning dialog to dismiss dialog -->
    <string name="WebRtcCallActivity__not_now">Jo tani</string>

    <!-- WebRtcCallView -->
    <string name="WebRtcCallView__signal_call">Thirrje Signal</string>
    <string name="WebRtcCallView__signal_video_call">Thirrje Signal Me Video</string>
    <string name="WebRtcCallView__start_call">Nise Thirrjen</string>
    <string name="WebRtcCallView__join_call">Hyni në Thirrje</string>
    <string name="WebRtcCallView__call_is_full">Thirrja është plot</string>
    <string name="WebRtcCallView__the_maximum_number_of_d_participants_has_been_Reached_for_this_call">Për këtë thirrje është mbërritur në numrin maksimum prej %1$dpjesëmarrësish. Riprovoni më vonë.</string>
    <string name="WebRtcCallView__your_video_is_off">Videoja juaj është e fikur</string>
    <string name="WebRtcCallView__reconnecting">Po rilidhet…</string>
    <string name="WebRtcCallView__joining">Po hyhet…</string>
    <string name="WebRtcCallView__disconnected">I shkëputur</string>

    <string name="WebRtcCallView__signal_will_ring_s">Signal-i do t\\’i bjerë ziles për %1$s</string>
    <string name="WebRtcCallView__signal_will_ring_s_and_s">Signal-i do t\\’i bjerë ziles për %1$s dhe %2$s</string>
    <plurals name="WebRtcCallView__signal_will_ring_s_s_and_d_others">
        <item quantity="one">Signal-i do t\\’i bjerë ziles për %1$s, %2$s, dhe %3$d tjetër</item>
        <item quantity="other">Signal-i do t\\’i bjerë ziles për %1$s, %2$s, dhe %3$d të tjerë</item>
    </plurals>

    <string name="WebRtcCallView__s_will_be_notified">%1$s do të njoftohet</string>
    <string name="WebRtcCallView__s_and_s_will_be_notified">%1$s dhe %2$sdo të njoftohen</string>
    <plurals name="WebRtcCallView__s_s_and_d_others_will_be_notified">
        <item quantity="one">%1$s, %2$s, dhe %3$d tjetër do të njoftohen</item>
        <item quantity="other">%1$s, %2$s, dhe %3$d të tjerë do të njoftohen</item>
    </plurals>

    <string name="WebRtcCallView__ringing_s">Po i bihet ziles për %1$s</string>
    <string name="WebRtcCallView__ringing_s_and_s">Po i bihet ziles për %1$s dhe %2$s</string>
    <plurals name="WebRtcCallView__ringing_s_s_and_d_others">
        <item quantity="one">Po i bihet ziles për %1$s, %2$s, dhe %3$d tjetër</item>
        <item quantity="other">Po i bihet ziles për %1$s, %2$s, dhe %3$d të tjerë</item>
    </plurals>

    <string name="WebRtcCallView__s_is_calling_you">%1$s po ju thërret</string>
    <string name="WebRtcCallView__s_is_calling_you_and_s">%1$s po thërret ju dhe %2$s</string>
    <string name="WebRtcCallView__s_is_calling_you_s_and_s">%1$s po thërret ju, %2$s, dhe %3$s</string>
    <plurals name="WebRtcCallView__s_is_calling_you_s_s_and_d_others">
        <item quantity="one">%1$s po thërret ju, %2$s, %3$s, dhe %4$d tjetër</item>
        <item quantity="other">%1$s po thërret ju, %2$s, %3$s, dhe %4$d të tjerë</item>
    </plurals>

    <string name="WebRtcCallView__no_one_else_is_here">S\\’ka tjetër këtu</string>
    <string name="WebRtcCallView__s_is_in_this_call">%1$s është në këtë thirrje</string>
    <string name="WebRtcCallView__s_are_in_this_call">Në këtë thirrje gjenden %1$s</string>
    <string name="WebRtcCallView__s_and_s_are_in_this_call">%1$s dhe %2$s janë në këtë thirrje</string>

    <plurals name="WebRtcCallView__s_s_and_d_others_are_in_this_call">
        <item quantity="one">%1$s, %2$s, dhe %3$d tjetër janë në në këtë thirrje</item>
        <item quantity="other">%1$s, %2$s, dhe %3$d të tjerë janë në këtë thirrje</item>
    </plurals>

    <!-- Toggle label with hyphenation. Translation can use soft hyphen - Unicode U+00AD -->
    <string name="WebRtcCallView__flip">Ktheje më anë tjetër</string>
    <!-- Toggle label with hyphenation. Translation can use soft hyphen - Unicode U+00AD -->
    <string name="WebRtcCallView__speaker">Altoparlant</string>
    <!-- Toggle label with hyphenation. Translation can use soft hyphen - Unicode U+00AD -->
    <string name="WebRtcCallView__camera">Kamerë</string>
    <!-- Toggle label with hyphenation. Translation can use soft hyphen - Unicode U+00AD -->
    <string name="WebRtcCallView__unmute">Çheshtoji</string>
    <!-- Toggle label with hyphenation. Translation can use soft hyphen - Unicode U+00AD -->
    <string name="WebRtcCallView__mute">Heshtoje</string>
    <!-- Toggle label with hyphenation. Translation can use soft hyphen - Unicode U+00AD -->
    <string name="WebRtcCallView__ring">Bjeri ziles</string>
    <!-- Label with hyphenation. Translation can use soft hyphen - Unicode U+00AD -->
    <string name="WebRtcCallView__end_call">Përfundoje thirrjen</string>

    <!-- CallParticipantsListDialog -->
    <plurals name="CallParticipantsListDialog_in_this_call_d_people">
        <item quantity="one">Në këtë thirrje · %1$d person</item>
        <item quantity="other">Në këtë thirrje · %1$d vetë</item>
    </plurals>

    <!-- CallParticipantView -->
    <string name="CallParticipantView__s_is_blocked">%1$s është bllokuar</string>
    <string name="CallParticipantView__more_info">Më Tepër të Dhëna</string>
    <string name="CallParticipantView__you_wont_receive_their_audio_or_video">S\\’do të merrni audio ose video prej tyre dhe as ata prej jush.</string>
    <string name="CallParticipantView__cant_receive_audio_video_from_s">S\\’mund të merret audio &amp; video prej %1$s</string>
    <string name="CallParticipantView__cant_receive_audio_and_video_from_s">S\\’mund të merret audio dhe video prej %1$s</string>
    <string name="CallParticipantView__this_may_be_Because_they_have_not_verified_your_safety_number_change">Kjo mund të vijë ngaqë s\\’kanë verifikuar ndryshimin e numrit tuaj të sigurisë, ka një problem me pajisjen e tyre, ose ju kanë bllokuar.</string>

    <!-- CallToastPopupWindow -->
    <string name="CallToastPopupWindow__swipe_to_view_screen_share">Fërkojeni që të shihni ndarje ekrani</string>

    <!-- ProxyBottomSheetFragment -->
    <string name="ProxyBottomSheetFragment_proxy_server">Shërbyes ndërmjetës</string>
    <string name="ProxyBottomSheetFragment_proxy_address">Adresë ndërmjetësi</string>
    <string name="ProxyBottomSheetFragment_do_you_want_to_use_this_proxy_address">Doni të përdoret kjo adresë ndërmjetësi?</string>
    <string name="ProxyBottomSheetFragment_use_proxy">Përdor ndërmjetës</string>
    <string name="ProxyBottomSheetFragment_successfully_connected_to_proxy">U lidh me sukses te ndërmjetësi.</string>

    <!-- RecaptchaProofActivity -->
    <string name="RecaptchaProofActivity_failed_to_submit">S\\’u arrit të parashtrohej</string>
    <string name="RecaptchaProofActivity_complete_verification">Plotësoni verifikimin</string>

    <!-- RegistrationActivity -->
    <string name="RegistrationActivity_select_your_country">Përzgjidhni vendin tuaj</string>
    <string name="RegistrationActivity_you_must_specify_your_country_code">Duhet të specifikoni kodin e vendit tuaj
    </string>
    <string name="RegistrationActivity_you_must_specify_your_phone_number">Duhet të specifikoni numrin tuaj të telefonit
    </string>
    <string name="RegistrationActivity_invalid_number">Numër i pavlefshëm</string>
    <string name="RegistrationActivity_the_number_you_specified_s_is_invalid">Numri që specifikuat (%1$s) është i pavlefshëm.
    </string>
    <string name="RegistrationActivity_a_verification_code_will_be_sent_to">Do të dërgohet një kod verifikimi te:</string>
    <string name="RegistrationActivity_you_will_receive_a_call_to_verify_this_number">Do t\\’ju vijë një thirrje për të verifikuar këtë numër.</string>
    <string name="RegistrationActivity_is_your_phone_number_above_correct">A është i saktë numri juaj i telefonit më sipër?</string>
    <string name="RegistrationActivity_edit_number">Modifiko numrin</string>
    <string name="RegistrationActivity_missing_google_play_services">Mungojnë Shërbimet Google Play</string>
    <string name="RegistrationActivity_this_device_is_missing_google_play_services">Në këtë pajisje mungojnë Shërbimet Google Play. Mundeni prapëseprapë ta përdorni Molly-in, por ky formësim mund të sjellë qëndrueshmëri ose funksionim të reduktuar.\n\nNëse s\\’jeni përdorues i përparuar, s\\’po përdorni një ROM Android të modifikuar, ose besoni se po e shihni gabimisht këtë, ju lutemi, lidhuni me support@molly.im për ndihmë në diagnostikikim.</string>
    <string name="RegistrationActivity_i_understand">E kuptoj</string>
    <string name="RegistrationActivity_play_services_error">Gabim nga Shërbime Play</string>
    <string name="RegistrationActivity_google_play_services_is_updating_or_unavailable">Shërbimet Google Play po përditësohen ose janë përkohësisht jashtë funksionimi. Ju lutemi, riprovoni.</string>
    <string name="RegistrationActivity_terms_and_privacy">Kushte &amp; Rregulla Privatësie</string>
    <string name="RegistrationActivity_signal_needs_access_to_your_contacts_and_media_in_order_to_connect_with_friends">Për t\\’ju ndihmuar të lidheni me shokët tuaj dhe dërgoni mesazhe, Signal-i lyp leje mbi kontaktet dhe median. Kontaktet tuaja ngarkohen duke përdorur pikasje private kontaktesh të Signal-it, që do të thotë se janë të fshehtëzuara skaj-më-skaj dhe kurrë të dukshme për shërbimin Signal.</string>
    <string name="RegistrationActivity_signal_needs_access_to_your_contacts_in_order_to_connect_with_friends">Për t\\’ju ndihmuar të lidheni me shokët tuaj, Signal-i lyp leje mbi kontaktet. Kontaktet tuaja ngarkohen duke përdorur pikasje private kontaktesh të Signal-it, që do të thotë se janë të fshehtëzuara skaj-më-skaj dhe kurrë të dukshme për shërbimin Signal.</string>
    <string name="RegistrationActivity_rate_limited_to_service">Keni bërë shumë përpjekje për të regjistruar këtë numër. Ju lutemi, riprovoni më vonë.</string>
    <string name="RegistrationActivity_unable_to_connect_to_service">S\\’arrihet të bëhet lidhja te shërbimi. Ju lutemi, kontrolloni lidhjen me rrjetin dhe riprovoni.</string>
    <string name="RegistrationActivity_non_standard_number_format">Format jostandard numrash</string>
    <string name="RegistrationActivity_the_number_you_entered_appears_to_be_a_non_standard">Numri që dhatë (%1$s) duket të jetë në një format jo standard.\n\nKishit ndërmend %2$s?</string>
    <string name="RegistrationActivity_signal_android_phone_number_format">Molly për Android - Format Numrash Telefoni</string>
    <string name="RegistrationActivity_call_requested">U kërkua thirrje</string>
    <plurals name="RegistrationActivity_debug_log_hint">
        <item quantity="one">Ju ndan %1$d hap nga parashtrimi i një regjistri diagnostikimesh.</item>
        <item quantity="other">Ju ndajnë %1$d hapa nga parashtrimi i një regjistri diagnostikimesh.</item>
    </plurals>
    <string name="RegistrationActivity_we_need_to_verify_that_youre_human">Na duhet të verifikojmë se jeni qenie njerëzore.</string>
    <string name="RegistrationActivity_next">Pasuesi</string>
    <string name="RegistrationActivity_continue">Vazhdo</string>
    <string name="RegistrationActivity_take_privacy_with_you_be_yourself_in_every_message">Merreni privatësinë me vete.\nJini ju vetë, në çdo mesazh.</string>
    <string name="RegistrationActivity_enter_your_phone_number_to_get_started">Që t\\’ia filloni, jepni numrin tuaj të telefonit</string>
    <string name="RegistrationActivity_enter_your_phone_number">Jepni numrin e telefonit tuaj</string>
    <string name="RegistrationActivity_you_will_receive_a_verification_code">Do të merrni një kod verifikimi. Mund të ketë tarifa operatori.</string>
    <string name="RegistrationActivity_enter_the_code_we_sent_to_s">Jepni kodin që dërguam te %1$s</string>
    <string name="RegistrationActivity_make_sure_your_phone_has_a_cellular_signal">Sigurohuni se telefoni juaj ka sinjal celulari për të marrë SMS-në ose thirrjen tuaj</string>

    <string name="RegistrationActivity_phone_number_description">Numër telefoni</string>
    <string name="RegistrationActivity_country_code_description">Kod vendi</string>
    <string name="RegistrationActivity_call">Thirrje</string>

    <!-- RegistrationLockV2Dialog -->
    <string name="RegistrationLockV2Dialog_turn_on_registration_lock">Të aktivizohet Kyçja e Regjistrimeve?</string>
    <string name="RegistrationLockV2Dialog_turn_off_registration_lock">Të çaktivizohet Kyçja e Regjistrimeve?</string>
    <string name="RegistrationLockV2Dialog_if_you_forget_your_signal_pin_when_registering_again">Nëse harroni PIN-in tuaj të Signal-it, kur riregjistroheni në Signal, do të liheni jashtë llogarisë tuaj për 7 ditë.</string>
    <string name="RegistrationLockV2Dialog_turn_on">Aktivizoje</string>
    <string name="RegistrationLockV2Dialog_turn_off">Çaktivizoje</string>

    <!-- RevealableMessageView -->
    <string name="RevealableMessageView_view_photo">Shihni Foton</string>
    <string name="RevealableMessageView_view_video">Shiheni Videon</string>
    <string name="RevealableMessageView_viewed">Parë</string>
    <string name="RevealableMessageView_media">Media</string>

    <!-- Search -->
    <string name="SearchFragment_no_results">S\\’u gjetën përfundime për \'%1$s\'</string>
    <string name="SearchFragment_header_conversations">Biseda</string>
    <string name="SearchFragment_header_contacts">Kontakte</string>
    <string name="SearchFragment_header_messages">Mesazhe</string>

    <!-- ShakeToReport -->
  <!-- Removed by excludeNonTranslatables <string name="ShakeToReport_shake_detected" translatable="false">Shake detected</string> -->
  <!-- Removed by excludeNonTranslatables <string name="ShakeToReport_submit_debug_log" translatable="false">Submit debug log?</string> -->
  <!-- Removed by excludeNonTranslatables <string name="ShakeToReport_submit" translatable="false">Submit</string> -->
  <!-- Removed by excludeNonTranslatables <string name="ShakeToReport_failed_to_submit" translatable="false">Failed to submit :(</string> -->
  <!-- Removed by excludeNonTranslatables <string name="ShakeToReport_success" translatable="false">Success!</string> -->
  <!-- Removed by excludeNonTranslatables <string name="ShakeToReport_share" translatable="false">Share</string> -->

    <!-- SharedContactDetailsActivity -->
    <string name="SharedContactDetailsActivity_add_to_contacts">Shtoje te Kontaktet</string>
    <string name="SharedContactDetailsActivity_invite_to_signal">Ftoje në Molly</string>
    <string name="SharedContactDetailsActivity_signal_message">Mesazhe Signal</string>
    <string name="SharedContactDetailsActivity_signal_call">Thirrje përmes Signal-i</string>

    <!-- SharedContactView -->
    <string name="SharedContactView_add_to_contacts">Shtoje te Kontakte</string>
    <string name="SharedContactView_invite_to_signal">Ftoje në Molly</string>
    <string name="SharedContactView_message">Mesazhe Signal</string>

    <!-- SignalBottomActionBar -->
    <string name="SignalBottomActionBar_more">Më tepër</string>

    <!-- SignalPinReminders -->
    <string name="SignalPinReminders_well_remind_you_again_later">PIN-i u verifikua me sukses. Do t’jua kujtojmë sërish më vonë.</string>
    <string name="SignalPinReminders_well_remind_you_again_tomorrow">PIN-i u verifikua me sukses. Do t’jua kujtojmë sërish nesër.</string>
    <string name="SignalPinReminders_well_remind_you_again_in_a_few_days">PIN-i u verifikua me sukses. Do t’jua kujtojmë sërish pas pak ditësh.</string>
    <string name="SignalPinReminders_well_remind_you_again_in_a_week">PIN-i u verifikua me sukses. Do t’jua kujtojmë sërish pas një jave.</string>
    <string name="SignalPinReminders_well_remind_you_again_in_a_couple_weeks">PIN-i u verifikua me sukses. Do t’jua kujtojmë sërish pas nja dy javësh.</string>
    <string name="SignalPinReminders_well_remind_you_again_in_a_month">PIN-i u verifikua me sukses. Do t’jua kujtojmë sërish pas një muaji.</string>

    <!-- Slide -->
    <string name="Slide_image">Figurë</string>
    <string name="Slide_sticker">Ngjitës</string>
    <string name="Slide_audio">Audio</string>
    <string name="Slide_video">Video</string>

    <!-- SmsMessageRecord -->
    <string name="SmsMessageRecord_received_corrupted_key_exchange_message">U mor mesazh dëmtuar shkëmbimi kyçesh!
    </string>
    <string name="SmsMessageRecord_received_key_exchange_message_for_invalid_protocol_version">
        U mor mesazh shkëmbimi kyçesh për version të pavlefshëm protokolli.
    </string>
    <string name="SmsMessageRecord_received_message_with_new_safety_number_tap_to_process">U mor mesazh me numër të ri sigurie. Prekeni që të vazhdohet dhe shfaqet.</string>
    <string name="SmsMessageRecord_secure_session_reset">E kthyet te parazgjedhjet sesionin e sigurt.</string>
    <string name="SmsMessageRecord_secure_session_reset_s">%1$s e ktheu te parazgjedhjet sesionin e sigurt.</string>
    <string name="SmsMessageRecord_duplicate_message">Mesazh i përsëdytur.</string>
    <string name="SmsMessageRecord_this_message_could_not_be_processed_because_it_was_sent_from_a_newer_version">Ky mesazh s\\’u përpunua dot, ngaqë qe dërguar prej një versioni më të ri Signal-i. Mund t\\’i kërkoni kontaktit tuaj ta ridërgojë këtë mesazh, pasi ta përditësoni.</string>
    <string name="SmsMessageRecord_error_handling_incoming_message">Gabim në trajtimin e mesazhit ardhës.</string>

    <!-- StickerManagementActivity -->
    <string name="StickerManagementActivity_stickers">Ngjitëse</string>

    <!-- StickerManagementAdapter -->
    <string name="StickerManagementAdapter_installed_stickers">Ngjitës të Instaluar</string>
    <string name="StickerManagementAdapter_stickers_you_received">Ngjitës Që Keni Marrë</string>
    <string name="StickerManagementAdapter_signal_artist_series">Seritë Artis Signal-i</string>
    <string name="StickerManagementAdapter_no_stickers_installed">S\\’ka ngjitës të instaluar</string>
    <string name="StickerManagementAdapter_stickers_from_incoming_messages_will_appear_here">Këtu do të shfaqen ngjitësit prej mesazhesh të marrë</string>
    <string name="StickerManagementAdapter_untitled">Pa titull</string>
    <string name="StickerManagementAdapter_unknown">I panjohur</string>

    <!-- StickerPackPreviewActivity -->
    <string name="StickerPackPreviewActivity_untitled">Pa titull</string>
    <string name="StickerPackPreviewActivity_unknown">I panjohur</string>
    <string name="StickerPackPreviewActivity_install">Instaloje</string>
    <string name="StickerPackPreviewActivity_remove">Hiqe</string>
    <string name="StickerPackPreviewActivity_stickers">Ngjitëse</string>
    <string name="StickerPackPreviewActivity_failed_to_load_sticker_pack">S\\’u arrit të ngarkohej paketë ngjitësish</string>

    <!-- SubmitDebugLogActivity -->
    <string name="SubmitDebugLogActivity_edit">Përpunojeni</string>
    <string name="SubmitDebugLogActivity_done">U bë</string>
    <!-- Menu option to save a debug log file to disk. -->
    <string name="SubmitDebugLogActivity_save">Ruaji</string>
    <!-- Error that is show in a toast when we fail to save a debug log file to disk. -->
    <string name="SubmitDebugLogActivity_failed_to_save">Ruajtja dështoi</string>
    <!-- Toast that is show to notify that we have saved the debug log file to disk. -->
    <string name="SubmitDebugLogActivity_save_complete">Ruajtja përfundoi</string>
    <string name="SubmitDebugLogActivity_tap_a_line_to_delete_it">Prekeni një rresht që të fshihet</string>
    <string name="SubmitDebugLogActivity_submit">Parashtroje</string>
    <string name="SubmitDebugLogActivity_failed_to_submit_logs">S\\’u arrit të parashtrohen regjistra</string>
    <string name="SubmitDebugLogActivity_success">Sukses!</string>
    <string name="SubmitDebugLogActivity_copy_this_url_and_add_it_to_your_issue">Kopjojeni këtë URL dhe shtojeni te njoftimi i problemit tuaj ose email-i për asistencën:\n\n<b>%1$s</b></string>
    <string name="SubmitDebugLogActivity_share">Ndajeni Me të Tjerë</string>
    <string name="SubmitDebugLogActivity_this_log_will_be_posted_publicly_online_for_contributors">Ky regjistër do të postohet publikisht në internet që ta shohin kontribuesit. Para se ta ngarkoni, mund ta shqyrtoni.</string>

    <!-- SupportEmailUtil -->
<<<<<<< HEAD
    <string name="SupportEmailUtil_support_email" translatable="false">support@molly.im</string>
=======
  <!-- Removed by excludeNonTranslatables <string name="SupportEmailUtil_support_email" translatable="false">support@signal.org</string> -->
>>>>>>> cb0e7ade
    <string name="SupportEmailUtil_filter">Filtër:</string>
    <string name="SupportEmailUtil_device_info">Të dhëna pajisjeje:</string>
    <string name="SupportEmailUtil_android_version">Version Android:</string>
    <string name="SupportEmailUtil_signal_version">Version Molly-i:</string>
    <string name="SupportEmailUtil_signal_package">Paketë Molly:</string>
    <string name="SupportEmailUtil_registration_lock">Kyçje regjistrimi:</string>
    <string name="SupportEmailUtil_locale">Vendore:</string>

    <!-- ThreadRecord -->
    <string name="ThreadRecord_group_updated">Grupi u përditësua</string>
    <string name="ThreadRecord_left_the_group">Iku nga grupi</string>
    <string name="ThreadRecord_secure_session_reset">Sesioni i sigurt u kthye te parazgjedhjet.</string>
    <string name="ThreadRecord_draft">Skicë:</string>
    <string name="ThreadRecord_called">Ju thirrët</string>
    <string name="ThreadRecord_called_you">Ju thirri</string>
    <string name="ThreadRecord_missed_audio_call">Humbët thirrje audio</string>
    <string name="ThreadRecord_missed_video_call">Humbët thirrje video</string>
    <string name="ThreadRecord_media_message">Mesazh media</string>
    <string name="ThreadRecord_sticker">Ngjitës</string>
    <string name="ThreadRecord_view_once_photo">Foto për t\\’u parë vetëm një herë</string>
    <string name="ThreadRecord_view_once_video">Video për t\\’u parë vetëm një herë</string>
    <string name="ThreadRecord_view_once_media">Media për t\\’u parë vetëm një herë</string>
    <string name="ThreadRecord_this_message_was_deleted">Ky mesazh u fshi.</string>
    <string name="ThreadRecord_you_deleted_this_message">E fshitë këtë mesazh.</string>
    <!-- Displayed in the notification when the user sends a request to activate payments -->
    <string name="ThreadRecord_you_sent_request">Dërgove një kërkesë për të aktivizuar Pagesat</string>
    <!-- Displayed in the notification when the recipient wants to activate payments -->
    <string name="ThreadRecord_wants_you_to_activate_payments">%1$s dëshiron që ti të aktivizosh Pagesat.</string>
    <!-- Displayed in the notification when the user activates payments -->
    <string name="ThreadRecord_you_activated_payments">Aktivizove Pagesat</string>
    <!-- Displayed in the notification when the recipient can accept payments -->
    <string name="ThreadRecord_can_accept_payments">%1$s tani mund të pranojë pagesat</string>
    <string name="ThreadRecord_s_is_on_signal">%1$s është në Signal!</string>
    <string name="ThreadRecord_disappearing_messages_disabled">Zhdukja e mesazheve është e çaktivizuar</string>
    <string name="ThreadRecord_disappearing_message_time_updated_to_s">Koha për zhdukje mesazhesh është vënë %1$s</string>
    <string name="ThreadRecord_safety_number_changed">Numri i sigurisë ndryshoi</string>
    <string name="ThreadRecord_your_safety_number_with_s_has_changed">Numri juaj i sigurisë me %1$s është ndryshuar.</string>
    <string name="ThreadRecord_you_marked_verified">E shënuat si të verifikuar</string>
    <string name="ThreadRecord_you_marked_unverified">E shënuat si të paverifikuar</string>
    <string name="ThreadRecord_message_could_not_be_processed">Mesazhi s\\’u përpunua dot</string>
    <string name="ThreadRecord_delivery_issue">Problem dërgimi</string>
    <string name="ThreadRecord_message_request">Kërkesë Mesazhi</string>
    <string name="ThreadRecord_photo">Foto</string>
    <string name="ThreadRecord_gif">GIF</string>
    <string name="ThreadRecord_voice_message">Mesazh Zanor</string>
    <string name="ThreadRecord_file">Kartelë</string>
    <string name="ThreadRecord_video">Video</string>
    <string name="ThreadRecord_chat_session_refreshed">Sesioni i fjalosjes u rifreskua</string>
    <!-- Displayed in the notification when the user is sent a gift -->
    <string name="ThreadRecord__you_received_a_gift">Morët një dhuratë</string>
    <!-- Displayed in the notification when the user sends a gift -->
    <string name="ThreadRecord__you_sent_a_gift">Dërguat një dhuratë</string>
    <!-- Displayed in the notification when the user has opened a received gift -->
    <string name="ThreadRecord__you_redeemed_a_gift_badge">Përdore një distinktiv dhuratë</string>
    <!-- Displayed in the conversation list when someone reacted to your story -->
    <string name="ThreadRecord__reacted_s_to_your_story">Reagoi me %1$s ndaj postimit tënd të përkohshëm</string>
    <!-- Displayed in the conversation list when you reacted to someone\'s story -->
    <string name="ThreadRecord__reacted_s_to_their_story">Reagoi me %1$s ndaj postimit të tyre të përkohshëm</string>
    <!-- Displayed in the conversation list when your most recent message is a payment to or from the person the conversation is with -->
    <string name="ThreadRecord_payment">Pagesë</string>

    <!-- UpdateApkReadyListener -->
    <string name="UpdateApkReadyListener_Signal_update">Përditësim i Molly-it</string>
    <string name="UpdateApkReadyListener_a_new_version_of_signal_is_available_tap_to_update">Është gati një version i ri i Molly-it, prekeni që të përditësohet</string>

    <!-- UntrustedSendDialog -->
    <string name="UntrustedSendDialog_send_message">Të dërgohet mesazhi?</string>
    <string name="UntrustedSendDialog_send">Dërgoje</string>

    <!-- UnverifiedSendDialog -->
    <string name="UnverifiedSendDialog_send_message">Të dërgohet mesazhi?</string>
    <string name="UnverifiedSendDialog_send">Dërgoje</string>

    <!-- UsernameEditFragment -->
    <!-- Toolbar title when entering from registration -->
    <string name="UsernameEditFragment__add_a_username">Shto një emër përdoruesi</string>
    <!-- Instructional text at the top of the username edit screen -->
    <string name="UsernameEditFragment__choose_your_username">Zgjidh emrin tënd të përdoruesit</string>
    <string name="UsernameEditFragment_username">Emër përdoruesi</string>
    <string name="UsernameEditFragment_delete">Fshije</string>
    <string name="UsernameEditFragment_successfully_removed_username">Emri i përdoruesit u hoq me sukses.</string>
    <string name="UsernameEditFragment_encountered_a_network_error">U has një gabim rrjeti.</string>
    <string name="UsernameEditFragment_this_username_is_taken">Ky emër përdoruesi është i zënë.</string>
    <string name="UsernameEditFragment_usernames_can_only_include">Emrat e përdoruesve mund të përmbajnë vetëm a-Z, 0-9, dhe nënvija.</string>
    <string name="UsernameEditFragment_usernames_cannot_begin_with_a_number">Emrat e përdoruesve s\\’mund të fillojnë me një numër.</string>
    <string name="UsernameEditFragment_username_is_invalid">Emri i përdoruesit është i pavlefshëm.</string>
    <string name="UsernameEditFragment_usernames_must_be_between_a_and_b_characters">Emrat e përdoruesit duhet të jenë mes %1$d dhe %2$d shenjash.</string>
    <!-- Explanation about what usernames provide -->
    <string name="UsernameEditFragment__usernames_let_others_message">Emrat e përdoruesve lejojnë që të tjerët të të dërgojnë mesazhe, pa pasur nevojë për numrin tënd të telefonit. Ata binjakëzohen me një bashkësi shifrash për ruajtur fshehtësinë e adresës tënde.</string>
    <!-- Dialog title for explanation about numbers at the end of the username -->
    <string name="UsernameEditFragment__what_is_this_number">Çfarë është ky numër?</string>
    <string name="UsernameEditFragment__these_digits_help_keep">Këto shifra ndihmojnë të ruash fshehtësinë e emrit të përdoruesit, që të shmangësh mesazhet e padëshiruara. Ndaj emrin e përdoruesit vetëm me personat dhe grupet me të cilat dëshiron të bisedosh. Nëse ndryshon emrin e përdoruesit, atëherë do të marrësh një bashkësi të re shifrash.</string>
    <!-- Button to allow user to skip -->
    <string name="UsernameEditFragment__skip">Anashkaloje</string>
    <!-- Content description for done button -->
    <string name="UsernameEditFragment__done">U bë</string>

    <plurals name="UserNotificationMigrationJob_d_contacts_are_on_signal">
        <item quantity="one">%1$d kontakt është në Signal!</item>
        <item quantity="other">%1$d kontakte janë në Signal!</item>
    </plurals>

    <!-- UsernameShareBottomSheet -->
    <!-- Explanation of what the sheet enables the user to do -->
    <string name="UsernameShareBottomSheet__copy_or_share_a_username_link">Kopjo ose shpërndaj linkun e një emri përdoruesi</string>

    <!-- VerifyIdentityActivity -->
    <string name="VerifyIdentityActivity_your_contact_is_running_an_old_version_of_signal">Kontakti juaj xhiron një version të vjetër të Signal-it. Ju lutemi, kërkojini ta përditësojë, para se të verifikohet numri juaj i sigurisë.</string>
    <string name="VerifyIdentityActivity_your_contact_is_running_a_newer_version_of_Signal">Kontakti juaj xhiron një version më të ri të Signal-it, me një format kodi QR të papërputhshëm. Ju lutemi, që të krahasohen, përditësojeni.</string>
    <string name="VerifyIdentityActivity_the_scanned_qr_code_is_not_a_correctly_formatted_safety_number">Kodi QR i skanuar s\\’është kod verifikimi numri siguries i formatuar saktë. Ju lutemi, riprovoni skanimin.</string>
    <string name="VerifyIdentityActivity_share_safety_number_via">Ndajeni numrin e sigurisë me të tjerët përmes…</string>
    <string name="VerifyIdentityActivity_our_signal_safety_number">Numri ynë i sigurisë për Signal:</string>
    <string name="VerifyIdentityActivity_no_app_to_share_to">Duket se s\\’keni ndonjë aplikacion me të cilin të ndahet.</string>
    <string name="VerifyIdentityActivity_no_safety_number_to_compare_was_found_in_the_clipboard">Në të papastër s\\’u gjet numër sigurie për krahasim</string>
    <string name="VerifyIdentityActivity_signal_needs_the_camera_permission_in_order_to_scan_a_qr_code_but_it_has_been_permanently_denied">Që të mund të skanojë një kod QR, Molly-i lyp leje përdorimi të Kamerës, por kjo i është mohuar. Ju lutemi, kaloni te rregullimet e aplikacionit, përzgjidhni \"Leje\", dhe aktivizoni \"Kamera\".</string>
    <string name="VerifyIdentityActivity_unable_to_scan_qr_code_without_camera_permission">S\\’arrihet të skanohet kodi QR pa lejim të kamerës</string>
    <string name="VerifyIdentityActivity_you_must_first_exchange_messages_in_order_to_view">You must first exchange messages Që të mund të shihni numrin e sigurisë për %1$s, së pari duhet të shkëmbeni mesazhe.</string>

    <!-- ViewOnceMessageActivity -->
  <!-- Removed by excludeNonTranslatables <string name="ViewOnceMessageActivity_video_duration" translatable="false">%1$02d:%2$02d</string> -->

    <!-- AudioView -->
  <!-- Removed by excludeNonTranslatables <string name="AudioView_duration" translatable="false">%1$d:%2$02d</string> -->

    <!-- MessageDisplayHelper -->
    <string name="MessageDisplayHelper_message_encrypted_for_non_existing_session">Mesazh i fshehtëzuar për sesion që s\\’ekziston</string>

    <!-- MmsMessageRecord -->
    <string name="MmsMessageRecord_bad_encrypted_mms_message">Mesazh MMS i fshehtëzuar keq</string>
    <string name="MmsMessageRecord_mms_message_encrypted_for_non_existing_session">Mesazh MMS i fshehtëzuar për sesion që s\\’ekziston</string>

    <!-- MuteDialog -->
    <string name="MuteDialog_mute_notifications">Heshtoji njoftimet</string>

    <!-- ApplicationMigrationService -->
    <string name="ApplicationMigrationService_import_in_progress">Importim në ecuri e sipër</string>
    <string name="ApplicationMigrationService_importing_text_messages">Po importohen mesazhe tekst</string>
    <string name="ApplicationMigrationService_import_complete">Importimi u përfundua</string>
    <string name="ApplicationMigrationService_system_database_import_is_complete">Importimi i bazës së të dhënave të sistemit u plotësua.</string>

    <!-- KeyCachingService -->
    <string name="KeyCachingService_signal_passphrase_cached">Prekeni për ta hapur.</string>
    <string name="KeyCachingService_passphrase_cached">Molly-i u shkyç</string>
    <string name="KeyCachingService_lock">Kyçe Molly-in</string>

    <!-- MediaPreviewActivity -->
    <string name="MediaPreviewActivity_you">Ju</string>
    <string name="MediaPreviewActivity_unssuported_media_type">Lloj media i pambuluar</string>
    <string name="MediaPreviewActivity_draft">Skicë</string>
    <string name="MediaPreviewActivity_signal_needs_the_storage_permission_in_order_to_write_to_external_storage_but_it_has_been_permanently_denied">Për të ruajtur gjëra në depozitë të jashtme, Molly-i lyp leje Depozitimi, por kjo i është mohuar. Ju lutemi, kaloni te rregullimet e aplikacionit, përzgjidhni \"Leje\", dhe aktivizoni \"Depozitim\".</string>
    <string name="MediaPreviewActivity_unable_to_write_to_external_storage_without_permission">S\\’bëhet dot ruajtje në depozitë të jashtme pa leje</string>
    <string name="MediaPreviewActivity_media_delete_confirmation_title">Të fshihet mesazhi?</string>
    <string name="MediaPreviewActivity_media_delete_confirmation_message">Kjo do ta fshijë përgjithmonë këtë mesazh.</string>
    <string name="MediaPreviewActivity_s_to_s">%1$s për %2$s</string>
    <!-- All media preview title when viewing media send by you to another recipient (allows changing of \'You\' based on context) -->
    <string name="MediaPreviewActivity_you_to_s">Ju për %1$s</string>
    <!-- All media preview title when viewing media sent by another recipient to you (allows changing of \'You\' based on context) -->
    <string name="MediaPreviewActivity_s_to_you">%1$s për ju</string>
    <string name="MediaPreviewActivity_media_no_longer_available">Media s\\’është më e passhme.</string>
    <!-- Notifying the user that the device has encountered a technical issue and is unable to render a video. -->
    <string name="MediaPreviewActivity_unable_to_play_media">Unable to play media.</string>
    <string name="MediaPreviewActivity_error_finding_message">Gabim në gjetjen e mesazhit.</string>
    <string name="MediaPreviewActivity_cant_find_an_app_able_to_share_this_media">S\\’gjendet dot një aplikacion për të ndarë me të tjerët këtë media.</string>
    <string name="MediaPreviewActivity_dismiss_due_to_error">Mbylle</string>
    <string name="MediaPreviewFragment_edit_media_error">Gabim në media</string>
    <!-- This is displayed as a toast notification when we encounter an error deleting a message, including potentially on other people\'s devices -->
    <string name="MediaPreviewFragment_media_delete_error">Gabim gjatë fshirjes së mesazhit, mesazhi mund të ekzistojë ende</string>

    <!-- MessageNotifier -->
    <string name="MessageNotifier_d_new_messages_in_d_conversations">%1$d mesazhe të reja në %2$d biseda</string>
    <string name="MessageNotifier_most_recent_from_s">Më të rejat nga: %1$s</string>
    <string name="MessageNotifier_locked_message">Mesazh i kyçur</string>
    <string name="MessageNotifier_message_delivery_failed">Dërgimi i mesazhit dështoi.</string>
    <string name="MessageNotifier_failed_to_deliver_message">S\\’u arrit të dërgohej mesazhi.</string>
    <string name="MessageNotifier_error_delivering_message">Gabim në dërgimin e mesazhit.</string>
    <string name="MessageNotifier_message_delivery_paused">U ndal dërgimi i mesazheve.</string>
    <string name="MessageNotifier_verify_to_continue_messaging_on_signal">Që të vazhdoni të shkëmbeni mesazhe në Molly, verifikojeni.</string>
    <string name="MessageNotifier_mark_all_as_read">Vëru shenjë të gjithëve si të lexuar</string>
    <string name="MessageNotifier_mark_read">Vëri shenjë si të lexuar</string>
    <string name="MessageNotifier_turn_off_these_notifications">Çaktivizoji këto njoftime</string>
    <string name="MessageNotifier_view_once_photo">Foto për t\\’u parë vetëm një herë</string>
    <string name="MessageNotifier_view_once_video">Video për t\\’u parë vetëm një herë</string>
    <string name="MessageNotifier_reply">Përgjigju</string>
    <string name="MessageNotifier_signal_message">Mesazhe Signal</string>
    <string name="MessageNotifier_unsecured_sms">SMS e pasiguruar</string>
<<<<<<< HEAD
    <string name="MessageNotifier_you_may_have_new_messages">Mund të keni mesazhe të rinj</string>
    <string name="MessageNotifier_open_signal_to_check_for_recent_notifications">Që të shihni për njoftime së fundi, hapni Molly-in.</string>
=======
>>>>>>> cb0e7ade
    <string name="MessageNotifier_contact_message">%1$s %2$s</string>
    <string name="MessageNotifier_unknown_contact_message">Kontakt</string>
    <string name="MessageNotifier_reacted_s_to_s">Reagoi me %1$s ndaj: \"%2$s\".</string>
    <string name="MessageNotifier_reacted_s_to_your_video">Reagoi me %1$s ndaj videos tuaj.</string>
    <string name="MessageNotifier_reacted_s_to_your_image">Reagoi me %1$s ndaj figurës tuaj.</string>
    <string name="MessageNotifier_reacted_s_to_your_gif">Reagoi me %1$s ndaj GIF-it tuaj.</string>
    <string name="MessageNotifier_reacted_s_to_your_file">Reagoi me %1$s ndaj kartelës tuaj.</string>
    <string name="MessageNotifier_reacted_s_to_your_audio">Reagoi me %1$s ndaj audios tuaj.</string>
    <string name="MessageNotifier_reacted_s_to_your_view_once_media">Reagoi me %1$s te media juaj për një parje të vetme.</string>
    <string name="MessageNotifier_reacted_s_to_your_sticker">Reagoi me %1$s ndaj ngjitësit tuaj.</string>
    <string name="MessageNotifier_this_message_was_deleted">Ky mesazh u fshi.</string>

    <string name="TurnOffContactJoinedNotificationsActivity__turn_off_contact_joined_signal">Të çaktivizohen njoftime Signal për kontakte të sapoardhur? Mund t\\’i aktivizoni sërish që nga Signal &gt; Rregullime &gt; Njoftime.</string>

    <!-- Notification Channels -->
    <string name="NotificationChannel_channel_messages">Mesazhe</string>
    <string name="NotificationChannel_calls">Thirrje</string>
    <string name="NotificationChannel_failures">Dështime</string>
    <string name="NotificationChannel_backups">Kopjeruajtje</string>
    <string name="NotificationChannel_locked_status">Gjendje kyçjeje</string>
    <string name="NotificationChannel_app_updates">Përditësime aplikacioni</string>
    <string name="NotificationChannel_other">Tjetër</string>
    <string name="NotificationChannel_group_chats">Fjalosje</string>
    <string name="NotificationChannel_missing_display_name">I panjohur</string>
    <string name="NotificationChannel_voice_notes">Shënime Zanore</string>
    <string name="NotificationChannel_contact_joined_signal">Kontakti zuri të përdorë Signal-in</string>
    <string name="NotificationChannels__no_activity_available_to_open_notification_channel_settings">S\\’ka veprimtari për hapje rregullimesh kanali njoftimesh.</string>
    <!-- Notification channel name for showing persistent background connection on devices without push notifications -->
    <string name="NotificationChannel_background_connection">Lidhje në prapaskenë</string>
    <!-- Notification channel name for showing call status information (like connection, ongoing, etc.) Not ringing. -->
    <string name="NotificationChannel_call_status">Gjendje thirrjeje</string>
    <!-- Notification channel name for occasional alerts to the user. Will appear in the system notification settings as the title of this notification channel. -->
    <string name="NotificationChannel_critical_app_alerts">Sinjalizimet jetike të aplikacioneve</string>

    <!-- ProfileEditNameFragment -->

    <!-- QuickResponseService -->
    <string name="QuickResponseService_quick_response_unavailable_when_Signal_is_locked">S\\’bëhet dot përgjigje e shpejtë, kur Molly-i është i kyçur!</string>
    <string name="QuickResponseService_problem_sending_message">Problem në dërgim mesazhi!</string>

    <!-- SaveAttachmentTask -->
    <string name="SaveAttachmentTask_saved_to">U ruajt te %1$s</string>
    <string name="SaveAttachmentTask_saved">U ruajt</string>

    <!-- SearchToolbar -->
    <string name="SearchToolbar_search">Kërko</string>
    <string name="SearchToolbar_search_for_conversations_contacts_and_messages">Kërkoni për biseda, kontakte dhe mesazhe</string>

    <!-- Material3 Search Toolbar -->
    <string name="Material3SearchToolbar__close">Mbylle</string>
    <string name="Material3SearchToolbar__clear">Spastroje</string>

    <!-- ShortcutLauncherActivity -->
    <string name="ShortcutLauncherActivity_invalid_shortcut">Shkurtore e pavlefshme</string>

    <!-- SingleRecipientNotificationBuilder -->
    <string name="SingleRecipientNotificationBuilder_signal">Molly</string>
    <string name="SingleRecipientNotificationBuilder_new_message">Mesazh i ri</string>
    <string name="SingleRecipientNotificationBuilder_message_request">Kërkesë mesazhi</string>
    <string name="SingleRecipientNotificationBuilder_you">Ju</string>
    <!-- Notification subtext for group stories -->
    <string name="SingleRecipientNotificationBuilder__s_dot_story">%1$s • Postim i përkohshëm</string>

    <!-- ThumbnailView -->
    <string name="ThumbnailView_Play_video_description">Luaje videon</string>
    <string name="ThumbnailView_Has_a_caption_description">Ka përshkrim</string>

    <!-- TransferControlView -->
    <plurals name="TransferControlView_n_items">
        <item quantity="one">%1$d Objekt</item>
        <item quantity="other">%1$d Objekte</item>
    </plurals>

    <!-- UnauthorizedReminder -->
    <string name="UnauthorizedReminder_device_no_longer_registered">Pajisje jo më e regjistruar</string>
    <string name="UnauthorizedReminder_this_is_likely_because_you_registered_your_phone_number_with_Signal_on_a_different_device">Ka gjasa që kjo të rrjedhë ngaqë numrin tuaj të telefonit e regjistruat me Signal-in në një pajisje tjetër. Prekeni që të riregjistrohet.</string>

    <!-- EnclaveFailureReminder -->
    <!-- Banner message to update app to use payments -->
    <string name="EnclaveFailureReminder_update_signal">Që të përdorësh pagesat, përditëso Signal. Depozita jote mund të mos jetë e përditësuar.</string>
    <!-- Banner button to update now -->

    <!-- WebRtcCallActivity -->
    <string name="WebRtcCallActivity_to_answer_the_call_give_signal_access_to_your_microphone">Që t’i përgjigjeni thirrjes, jepini Molly-it leje të përdorë mikrofonin tuaj.</string>
    <string name="WebRtcCallActivity_to_answer_the_call_from_s_give_signal_access_to_your_microphone">Për t\\’iu përgjigjur thirrjes prej %1$s, lejojini Molly-it të përdorë mikrofonin tuaj.</string>
    <string name="WebRtcCallActivity_signal_requires_microphone_and_camera_permissions_in_order_to_make_or_receive_calls">Që të bëjë ose pranojë thirrje, Molly-i lyp leje mbi Mikrofonin dhe Kamerën, por këto i janë mohuar. Ju lutemi, kaloni te rregullimet e aplikacionit, përzgjidhni \"Leje\", dhe aktivizoni \"Mikrofonin\" dhe \"Kamerën\".</string>
    <string name="WebRtcCallActivity__answered_on_a_linked_device">U përgjigj në një pajisje të lidhur.</string>
    <string name="WebRtcCallActivity__declined_on_a_linked_device">Hedhur tej në një pajisje të lidhur.</string>
    <string name="WebRtcCallActivity__busy_on_a_linked_device">I zënë në një pajisje të lidhur.</string>

    <string name="GroupCallSafetyNumberChangeNotification__someone_has_joined_this_call_with_a_safety_number_that_has_changed">Dikush ka hyrë në këtë thirrje me një numër sigurie që ka ndryshuar.</string>

    <!-- WebRtcCallScreen -->
    <string name="WebRtcCallScreen_swipe_up_to_change_views">Fërkojeni për sipër që të ndryshoni parjet</string>

    <!-- WebRtcCallScreen V2 -->
    <!-- Label with hyphenation. Translation can use soft hyphen - Unicode U+00AD -->
    <string name="WebRtcCallScreen__decline">Hidhet tej</string>
    <!-- Label with hyphenation. Translation can use soft hyphen - Unicode U+00AD -->
    <string name="WebRtcCallScreen__answer">Përgjigjuni</string>
    <!-- Label with hyphenation. Translation can use soft hyphen - Unicode U+00AD -->
    <string name="WebRtcCallScreen__answer_without_video">Përgjigjuni pa video</string>

    <!-- WebRtcAudioOutputToggle -->
    <string name="WebRtcAudioOutputToggle__audio_output">Zë në dalje</string>
    <string name="WebRtcAudioOutputToggle__phone_earpiece">Kufje telefoni</string>
    <string name="WebRtcAudioOutputToggle__speaker">Altoparlant</string>
    <string name="WebRtcAudioOutputToggle__bluetooth">Bluetooth</string>

    <string name="WebRtcCallControls_answer_call_description">Përgjigju thirrjes</string>
    <string name="WebRtcCallControls_reject_call_description">Mos e prano thirrjen</string>

    <!-- change_passphrase_activity -->
    <string name="change_passphrase_activity__old_passphrase">Frazëkalimi i vjetër</string>
    <string name="change_passphrase_activity__new_passphrase">Frazëkalimi i ri</string>
    <string name="change_passphrase_activity__repeat_new_passphrase">Përsëritni frazëkalimin e ri</string>

    <!-- contact_selection_activity -->
<<<<<<< HEAD
    <string name="contact_selection_activity__enter_name_or_number">Jepni emër ose numër</string>
    <string name="contact_selection_activity__invite_to_signal">Ftojeni në Molly</string>
=======
    <string name="contact_selection_activity__invite_to_signal">Ftojeni në Signal</string>
>>>>>>> cb0e7ade
    <string name="contact_selection_activity__new_group">Grup i ri</string>

    <!-- contact_filter_toolbar -->
    <string name="contact_filter_toolbar__clear_entered_text_description">Spastro tekstin e dhënë</string>
    <string name="contact_filter_toolbar__show_keyboard_description">Shfaq tastierën</string>
    <string name="contact_filter_toolbar__show_dial_pad_description">Shfaq dialpad-in</string>

    <!-- contact_selection_group_activity -->
    <string name="contact_selection_group_activity__no_contacts">S\\’ka kontakte.</string>
    <string name="contact_selection_group_activity__finding_contacts">Po ngarkohen kontakte…</string>

    <!-- single_contact_selection_activity -->
    <string name="SingleContactSelectionActivity_contact_photo">Foto Kontakti</string>

    <!-- ContactSelectionListFragment-->
    <string name="ContactSelectionListFragment_signal_requires_the_contacts_permission_in_order_to_display_your_contacts">Që të mund të shfaqë kontaktet tuaja, Molly-i lyp leje mbi Kontaktet, por këto i janë mohuar. Ju lutemi, kaloni te menuja e rregullimeve të aplikacionit, përzgjidhni \"Leje\", dhe aktivizoni \"Kontakte\".</string>
    <string name="ContactSelectionListFragment_error_retrieving_contacts_check_your_network_connection">Gabim në marrje kontaktesh, kontrolloni lidhjen tuaj në rrjet</string>
    <string name="ContactSelectionListFragment_username_not_found">Emri i përdoruesit s\\’u gjet</string>
    <string name="ContactSelectionListFragment_s_is_not_a_signal_user">"\"%1$s\" s\\’është përdorues Signal-i. Ju lutemi, kontrolloni emrin e përdoruesit dhe riprovoni."</string>
    <string name="ContactSelectionListFragment_you_do_not_need_to_add_yourself_to_the_group">S\\’ju duhet të shtoni veten te grupi</string>
    <string name="ContactSelectionListFragment_maximum_group_size_reached">U mbërrit në kufi madhësie grupesh</string>
    <string name="ContactSelectionListFragment_signal_groups_can_have_a_maximum_of_d_members">Grupet Signal mund të keni një maksimum prej %1$d anëtarësh.</string>
    <string name="ContactSelectionListFragment_recommended_member_limit_reached">U mbërrit në kufi të rekomanduar anëtaarësh</string>
    <string name="ContactSelectionListFragment_signal_groups_perform_best_with_d_members_or_fewer">Grupet Signal punimin më të mirë e kanë me %1$d ose më pak anëtarë. Shtimi i më shumë anëtarëve do të shkaktojë vonesa në dërgim dhe shkëmbim mesazhesh.</string>
    <plurals name="ContactSelectionListFragment_d_members">
        <item quantity="one">%1$d anëtar</item>
        <item quantity="other">%1$d anëtarë</item>
    </plurals>

    <!-- contact_selection_list_fragment -->
    <string name="contact_selection_list_fragment__signal_needs_access_to_your_contacts_in_order_to_display_them">Që të mund t\\’i shfaqë, Molly-i lyp leje përdorimi të kontakteve.</string>
    <string name="contact_selection_list_fragment__show_contacts">Shfaq Kontaktet</string>

    <!-- contact_selection_list_item -->
    <plurals name="contact_selection_list_item__number_of_members">
        <item quantity="one">%1$d anëtar</item>
        <item quantity="other">%1$d anëtarë</item>
    </plurals>
    <!-- Displays number of viewers for a story -->
    <plurals name="contact_selection_list_item__number_of_viewers">
        <item quantity="one">%1$d shikues</item>
        <item quantity="other">%1$d shikues</item>
    </plurals>

    <!-- conversation_activity -->
    <string name="conversation_activity__type_message_push">Mesazh Signal</string>
    <string name="conversation_activity__type_message_sms_insecure">SMS e pasiguruar</string>
    <string name="conversation_activity__type_message_mms_insecure">MMS e pasiguruar</string>
    <string name="conversation_activity__from_sim_name">Nga %1$s</string>
    <string name="conversation_activity__sim_n">SIM %1$d</string>
    <string name="conversation_activity__send">Dërgoje</string>
    <string name="conversation_activity__compose_description">Hartim mesazhi</string>
    <string name="conversation_activity__emoji_toggle_description">Shfaq/fshih tastierë emoji</string>
    <string name="conversation_activity__attachment_thumbnail">Miniaturë Bashkëngjitjeje</string>
    <string name="conversation_activity__quick_attachment_drawer_toggle_camera_description">Hap/mbyll sirtar të shpejtë bashkëngjitjesh nga kamera</string>
    <string name="conversation_activity__quick_attachment_drawer_record_and_send_audio_description">Incizoni dhe dërgoni bashkëngjitje zanore</string>
    <string name="conversation_activity__quick_attachment_drawer_lock_record_description">Blloko incizim bashkëngjitjeje audio</string>
    <string name="conversation_activity__enable_signal_for_sms">Aktivizo Signal për SMS</string>
    <string name="conversation_activity__message_could_not_be_sent">Mesazhi s\\’u dërgua dot. Kontrolloni lidhjen tuaj dhe riprovoni.</string>

    <!-- conversation_input_panel -->
    <string name="conversation_input_panel__slide_to_cancel">Rrëshqiteni që të anulohet</string>
    <string name="conversation_input_panel__cancel">Anuloje</string>

    <!-- conversation_item -->
    <string name="conversation_item__mms_image_description">Mesazh media</string>
    <string name="conversation_item__secure_message_description">Mesazh i siguruar</string>

    <!-- conversation_item_sent -->
    <string name="conversation_item_sent__send_failed_indicator_description">Dërgimi Dështoi</string>
    <string name="conversation_item_sent__pending_approval_description">Në Pritje të Miratimit</string>
    <string name="conversation_item_sent__delivered_description">U dorëzua</string>
    <string name="conversation_item_sent__message_read">Mesazhi u lexua</string>

    <!-- conversation_item_received -->
    <string name="conversation_item_received__contact_photo_description">Foto kontakti</string>

    <!-- ConversationUpdateItem -->
    <string name="ConversationUpdateItem_loading">Po ngarkohet</string>
    <string name="ConversationUpdateItem_learn_more">Mësoni më tepër</string>
    <string name="ConversationUpdateItem_join_call">Hyni në thirrje</string>
    <string name="ConversationUpdateItem_return_to_call">Kthehuni te thirrja</string>
    <string name="ConversationUpdateItem_call_is_full">Thirrja është plot</string>
    <string name="ConversationUpdateItem_invite_friends">Ftoni shokë</string>
    <string name="ConversationUpdateItem_enable_call_notifications">Aktivizo Njoftime Thirrjesh</string>
    <string name="ConversationUpdateItem_update_contact">Përditësoni kontaktin</string>
    <!-- Update item button text to show to block a recipient from requesting to join via group link -->
    <string name="ConversationUpdateItem_block_request">Bllokoje kërkesën</string>
    <string name="ConversationUpdateItem_no_groups_in_common_review_requests_carefully">Pa grupe të përbashkët. Shqyrtojini me kujdes kërkesat.</string>
    <string name="ConversationUpdateItem_no_contacts_in_this_group_review_requests_carefully">Pa kontakte në këtë grup. Shqyrtojini me kujdes kërkesat.</string>
    <string name="ConversationUpdateItem_view">Shihni</string>
    <string name="ConversationUpdateItem_the_disappearing_message_time_will_be_set_to_s_when_you_message_them">Koha për mesazhe që treten do të caktohet si %1$s, kur u dërgoni mesazhe.</string>
    <!-- Update item button text to show to boost a feature -->
    <string name="ConversationUpdateItem_donate">Dhuro</string>
    <!-- Update item button text to send payment -->
    <string name="ConversationUpdateItem_send_payment">Dërgoni Pagesë</string>
    <!-- Update item button text to activate payments -->
    <string name="ConversationUpdateItem_activate_payments">Pagesa</string>


    <!-- audio_view -->
    <string name="audio_view__play_pause_accessibility_description">Luaje … Pauzë</string>
    <string name="audio_view__download_accessibility_description">Shkarkoje</string>

    <!-- QuoteView -->
    <string name="QuoteView_audio">Audio</string>
    <string name="QuoteView_video">Video</string>
    <string name="QuoteView_photo">Foto</string>
    <string name="QuoteView_gif">GIF</string>
    <string name="QuoteView_view_once_media">Media për t\\’u parë vetëm një herë</string>
    <string name="QuoteView_sticker">Ngjitës</string>
    <string name="QuoteView_you">Ju</string>
    <string name="QuoteView_original_missing">S\\’u gjet mesazhi origjinal</string>
    <!-- Author formatting for group stories -->
    <string name="QuoteView_s_story">%1$s · Postim i përkohshëm</string>
    <!-- Label indicating that a quote is for a reply to a story you created -->
    <string name="QuoteView_your_story">Ti · Postim i përkohshëm</string>
    <!-- Label indicating that the story being replied to no longer exists -->
    <string name="QuoteView_no_longer_available">S’mund të kihet më</string>
    <!-- Label for quoted gift -->
    <string name="QuoteView__gift">Dhuratë</string>

    <!-- conversation_fragment -->
    <string name="conversation_fragment__scroll_to_the_bottom_content_description">Rrëshqit drejt fundit</string>

    <!-- BubbleOptOutTooltip -->
    <!-- Message to inform the user of what Android chat bubbles are -->
    <string name="BubbleOptOutTooltip__description">Flluskat janë një veçori e Android-it që për fjalosje Molly mund t\\’i çaktivizoni.</string>
    <!-- Button to dismiss the tooltip for opting out of using Android bubbles -->
    <string name="BubbleOptOutTooltip__not_now">Jo tani</string>
    <!-- Button to move to the system settings to control the use of Android bubbles -->
    <string name="BubbleOptOutTooltip__turn_off">Çaktivizoje</string>

    <!-- safety_number_change_dialog -->
    <string name="safety_number_change_dialog__safety_number_changes">Ndryshime Numri Sigurie</string>
    <string name="safety_number_change_dialog__accept">Pranoje</string>
    <string name="safety_number_change_dialog__call_anyway">Thirre, sido qoftë</string>
    <string name="safety_number_change_dialog__join_call">Hyni në thirrje</string>
    <string name="safety_number_change_dialog__continue_call">Vazhdoje thirrjen</string>
    <string name="safety_number_change_dialog__leave_call">Dilni nga thirrja</string>
    <string name="safety_number_change_dialog__the_following_people_may_have_reinstalled_or_changed_devices">Personat vijues mund të kenë riinstaluar ose ndryshuar pajisjet. Për të siguruar privatësi, verifikoni me ta numrin tuaj të sigurisë.</string>
    <string name="safety_number_change_dialog__view">Shihni</string>
    <string name="safety_number_change_dialog__previous_verified">Verifikuar më herët</string>

    <!-- EnableCallNotificationSettingsDialog__call_notifications_checklist -->
    <string name="EnableCallNotificationSettingsDialog__call_notifications_enabled">Njoftimet e thirrjeve u aktivizuan.</string>
    <string name="EnableCallNotificationSettingsDialog__enable_call_notifications">Aktivizo njoftime thirrjesh</string>
    <string name="EnableCallNotificationSettingsDialog__enable_background_activity">Aktivizo veprimtari në prapaskenë</string>
    <string name="EnableCallNotificationSettingsDialog__everything_looks_good_now">Tani gjithçka duket në rregull!</string>
    <string name="EnableCallNotificationSettingsDialog__to_receive_call_notifications_tap_here_and_turn_on_show_notifications">Për të marrë njoftime thirrjesh, prekeni këtu dhe aktivizoni “Shfaq njoftime”.</string>
    <string name="EnableCallNotificationSettingsDialog__to_receive_call_notifications_tap_here_and_turn_on_notifications">Për të marrë njoftime thirrjes, prekeni këtu dhe aktivizoni njoftimet dhe sigurohuni se Tinguj dhe Flluska janë të aktivizuara.</string>
    <string name="EnableCallNotificationSettingsDialog__to_receive_call_notifications_tap_here_and_enable_background_activity_in_battery_settings">Për të marrë njoftime thirrjesh, prekeni këtu dhe aktivizoni veprimtari në prapaskenë, te rregullimet e “Baterisë”. </string>
    <string name="EnableCallNotificationSettingsDialog__settings">Rregullime</string>
    <string name="EnableCallNotificationSettingsDialog__to_receive_call_notifications_tap_settings_and_turn_on_show_notifications">Për të marrë njoftime thirrjesh, prekni Rregullime dhe aktivizoni “Shfaq njoftime”.</string>
    <string name="EnableCallNotificationSettingsDialog__to_receive_call_notifications_tap_settings_and_turn_on_notifications">Për të marrë njoftime thirrjes, prekni Rregullime dhe aktivizoni njoftimet dhe sigurohuni se Tinguj dhe Flluska janë të aktivizuara.</string>
    <string name="EnableCallNotificationSettingsDialog__to_receive_call_notifications_tap_settings_and_enable_background_activity_in_battery_settings">Për të marrë njoftime thirrjesh, prekni Rregullime dhe aktivizoni veprimtari në prapaskenë, te rregullimet e “Baterisë”.</string>

    <!-- country_selection_fragment -->
    <string name="country_selection_fragment__loading_countries">Po ngarkohen vende…</string>
    <string name="country_selection_fragment__search">Kërko</string>
    <string name="country_selection_fragment__no_matching_countries">Pa vende me përputhje</string>

    <!-- device_add_fragment -->
    <string name="device_add_fragment__scan_the_qr_code_displayed_on_the_device_to_link">Skanoni kodin QR të shfaqur te pajisja që do lidhur</string>

    <!-- device_link_fragment -->
    <string name="device_link_fragment__link_device">Lidhe pajisjen</string>

    <!-- device_list_fragment -->
    <string name="device_list_fragment__no_devices_linked">S\\’ka pajisje të lidhur</string>
    <string name="device_list_fragment__link_new_device">Lidhni pajisje të re</string>

    <!-- expiration -->
    <string name="expiration_off">Off</string>

    <plurals name="expiration_seconds">
        <item quantity="one">%1$d sekondë</item>
        <item quantity="other">%1$d sekonda</item>
    </plurals>

    <string name="expiration_seconds_abbreviated">%1$ds</string>

    <plurals name="expiration_minutes">
        <item quantity="one">%1$d minutë</item>
        <item quantity="other">%1$d minuta</item>
    </plurals>

    <string name="expiration_minutes_abbreviated">%1$dm</string>

    <plurals name="expiration_hours">
        <item quantity="one">%1$d orë</item>
        <item quantity="other">%1$d orë</item>
    </plurals>

    <string name="expiration_hours_abbreviated">%1$dh</string>

    <plurals name="expiration_days">
        <item quantity="one">%1$d ditë</item>
        <item quantity="other">%1$d ditë</item>
    </plurals>

    <string name="expiration_days_abbreviated">%1$dd</string>

    <plurals name="expiration_weeks">
        <item quantity="one">%1$d javë</item>
        <item quantity="other">%1$d javë</item>
    </plurals>

    <string name="expiration_weeks_abbreviated">%1$dw</string>
    <string name="expiration_combined">%1$s %2$s</string>

    <!-- unverified safety numbers -->
    <string name="IdentityUtil_unverified_banner_one">Numri juaj i sigurisë me %1$s ka ndryshuar dhe s\\’është më i verifikuar</string>
    <string name="IdentityUtil_unverified_banner_two">Numrat tuaj të sigurisë me %1$s dhe %2$s s\\’janë më të verifikuar</string>
    <string name="IdentityUtil_unverified_banner_many">Numrat tuaj të sigurisë me %1$s, %2$s dhe %3$s s\\’janë më të verifikuar</string>

    <string name="IdentityUtil_unverified_dialog_one">Numri juaj i sigurisë me %1$s ka ndryshuar dhe s\\’është më i verifikuar. Kjo do të thotë ose dikush po provon të përgjojë komunikimin tuaj, ose se %1$s thjesht ka riinstaluar Signal-in.</string>
    <string name="IdentityUtil_unverified_dialog_two">Numrat tuaj të sigurisë me %1$s dhe %2$s s\\’janë më të verifikuar. Kjo do të thotë ose dikush po provon të përgjojë komunikimin tuaj, ose se thjesht ka riinstaluar Signal-in.</string>
    <string name="IdentityUtil_unverified_dialog_many">Numrat tuaj të sigurisë me %1$s, %2$s dhe %3$s s\\’janë më të verifikuar. Kjo do të thotë ose dikush po provon të përgjojë komunikimin tuaj, ose se thjesht ka riinstaluar Signal-in.</string>

    <string name="IdentityUtil_untrusted_dialog_one">Numri juaj i sigurisë me %1$s sapo ndryshoi.</string>
    <string name="IdentityUtil_untrusted_dialog_two">Numrat tuaj të sigurisë me %1$s dhe %2$s sapo ndryshuan.</string>
    <string name="IdentityUtil_untrusted_dialog_many">Numrat tuaj të sigurisë me %1$s, %2$s dhe %3$s sapo ndryshuan.</string>

    <plurals name="identity_others">
        <item quantity="one">%1$d tjetër</item>
        <item quantity="other">%1$d të tjerë</item>
    </plurals>

    <!-- giphy_activity -->
    <string name="giphy_activity_toolbar__search_gifs">Kërko për GIF-e</string>

    <!-- giphy_fragment -->
    <string name="giphy_fragment__nothing_found">S\\’u gjet gjë</string>

    <!-- database_migration_activity -->
    <string name="database_migration_activity__would_you_like_to_import_your_existing_text_messages">Doni të importohen mesazhet tuaj tekst te baza e fshehtëzuar e të dhënave të Signal-it?</string>
    <string name="database_migration_activity__the_default_system_database_will_not_be_modified">Baza parazgjedhje e sistemit për të dhënat nuk do modifikohet apo tjetërsohet në ndonjë mënyrë.</string>
    <string name="database_migration_activity__skip">Anashkaloje</string>
    <string name="database_migration_activity__import">Importoji</string>
    <string name="database_migration_activity__this_could_take_a_moment_please_be_patient">Kjo do të marrë pak kohë. Ju lutemi, bëni durim, do t\\’ju njoftojmë sapo të jetë plotësuar importimi.</string>
    <string name="database_migration_activity__importing">IMPORTIM</string>


    <!-- load_more_header -->
    <string name="load_more_header__see_full_conversation">Shihni bisedën e plotë</string>
    <string name="load_more_header__loading">Po ngarkohet</string>

    <!-- media_overview_activity -->
    <string name="media_overview_activity__no_media">S\\’ka media</string>

    <!-- message_recipients_list_item -->
    <string name="message_recipients_list_item__view">Shihni</string>
    <string name="message_recipients_list_item__resend">Ridërgoje</string>

    <!-- Displayed in a toast when user long presses an item in MyStories -->
    <string name="MyStoriesFragment__copied_sent_timestamp_to_clipboard">U kopjua në të papastër vulë kohore dërgimi.</string>
    <!-- Displayed when there are no outgoing stories -->
    <string name="MyStoriesFragment__updates_to_your_story_will_show_up_here">Përditësimet e postimit tënd të përkohshëm do të shfaqen këtu.</string>

    <!-- GroupUtil -->
    <plurals name="GroupUtil_joined_the_group">
        <item quantity="one">%1$s u bë pjesë e grupit.</item>
        <item quantity="other">%1$s u bënë pjesë e grupit.</item>
    </plurals>
    <string name="GroupUtil_group_name_is_now">Emri i grupit tani është \'%1$s\'.</string>

    <!-- prompt_passphrase_activity -->
    <string name="prompt_passphrase_activity__unlock">Zhbllokoje</string>

    <!-- prompt_mms_activity -->
    <string name="prompt_mms_activity__signal_requires_mms_settings_to_deliver_media_and_group_messages">Që të shpërndajë media dhe mesazhe grupi përmes shërbimit tuaj celular, Signal-i lyp rregullime për MMS-në. Pajisja juaj celulare nuk ofron të dhëna të tilla, çka ndodh, me raste, për pajisje të kyçura ose formësimeve të tjera kufizuese.</string>
    <string name="prompt_mms_activity__to_send_media_and_group_messages_tap_ok">Për të dërgua media dhe mesazhe grupi, prekni \'OK\' dhe plotësoni rregullimet e domosdoshme. Rregullimet MMS për operatorin tuaj zakonisht mund të gjenden duke kërkuar për \'APN-në e operatorit tuaj\'. Këtë do t\\’ju duhet ta bëni vetëm një herë.</string>

    <!-- BadDecryptLearnMoreDialog -->
    <string name="BadDecryptLearnMoreDialog_delivery_issue">Problem Dërgimi</string>
    <string name="BadDecryptLearnMoreDialog_couldnt_be_delivered_individual">S\\’u dërgua dot te ju një mesazh, ngjitës, reagim, ose dëftesë leximi nga %1$s. Mund të ketë provuar ta dërgojë drejtpërsëdrejti për ju, ose në një grup.</string>
    <string name="BadDecryptLearnMoreDialog_couldnt_be_delivered_group">S\\’u dërgua dot te ju një mesazh, ngjitës, reagim, ose dëftesë leximi nga %1$s.</string>

    <!-- profile_create_activity -->
    <string name="CreateProfileActivity_first_name_required">Emër (i domosdoshëm)</string>
    <string name="CreateProfileActivity_last_name_optional">Mbiemër (i domosdoshëm)</string>
    <string name="CreateProfileActivity_next">Pasuesi</string>
    <string name="CreateProfileActivity_custom_mms_group_names_and_photos_will_only_be_visible_to_you">Emra dhe foto vetjake grupesh MMS do të jenë të dukshme vetëm për ju.</string>
    <string name="CreateProfileActivity_group_descriptions_will_be_visible_to_members_of_this_group_and_people_who_have_been_invited">Përshkrimet e grupeve do të jenë të dukshëm për anëtarë të këtij grupi dhe për persona që janë ftuar.</string>

    <!-- EditAboutFragment -->
    <string name="EditAboutFragment_about">Mbi</string>
    <string name="EditAboutFragment_write_a_few_words_about_yourself">Shkruani dy rreshta rreth vetes…</string>
    <string name="EditAboutFragment_count">%1$d/%2$d</string>
    <string name="EditAboutFragment_speak_freely">Flisni lirisht</string>
    <string name="EditAboutFragment_encrypted">I fshehtëzuar</string>
    <string name="EditAboutFragment_be_kind">Jini i sjellshëm</string>
    <string name="EditAboutFragment_coffee_lover">Dashnor i kafesë</string>
    <string name="EditAboutFragment_free_to_chat">I lirshëm në muhabete</string>
    <string name="EditAboutFragment_taking_a_break">Pushoni ca</string>
    <string name="EditAboutFragment_working_on_something_new">Po merrem me diçka të re</string>

    <!-- EditProfileFragment -->
    <string name="EditProfileFragment__edit_group">Përpunoni grup</string>
    <string name="EditProfileFragment__group_name">Emër grupi</string>
    <string name="EditProfileFragment__group_description">Përshkrim grupi</string>
  <!-- Removed by excludeNonTranslatables <string name="EditProfileFragment__support_link" translatable="false">https://support.signal.org/hc/articles/360007459591</string> -->

    <!-- EditProfileNameFragment -->
    <string name="EditProfileNameFragment_your_name">Emri juaj</string>
    <string name="EditProfileNameFragment_first_name">Emër</string>
    <string name="EditProfileNameFragment_last_name_optional">Mbiemër (i domosdoshëm)</string>
    <string name="EditProfileNameFragment_save">Ruaje</string>
    <string name="EditProfileNameFragment_failed_to_save_due_to_network_issues_try_again_later">S\\’u bë dot ruajtja, për shkak problemesh rrjeti. Riprovoni më vonë.</string>

    <!-- recipient_preferences_activity -->
    <string name="recipient_preference_activity__shared_media">Media e ndarë me të tjerët</string>

    <!-- recipients_panel -->

    <!-- verify_display_fragment -->
    <string name="verify_display_fragment__to_verify_the_security_of_your_end_to_end_encryption_with_s"><![CDATA[Që të verifikoni sigurinë e fshehtëzimit tuaj skaj-më-skaj me %1$s, krahasoni numrat më sipër me pajisjen e tij. Mundeni edhe të skanoni kodin në telefonin e tij. <a href=\"https://signal.org/redirect/safety-numbers\">Mësoni më tepër.</a>]]></string>
    <string name="verify_display_fragment__tap_to_scan">Prekeni që të skanohet</string>
    <string name="verify_display_fragment__successful_match">Përputhje e suksesshme</string>
    <string name="verify_display_fragment__failed_to_verify_safety_number">S\\’u arri të verifikohet numër sigurie</string>
    <string name="verify_display_fragment__loading">Po ngarkohet…</string>
    <string name="verify_display_fragment__mark_as_verified">Vëri shenjë si i verifikuar</string>
    <string name="verify_display_fragment__clear_verification">Spastroje verifikimin</string>

    <!-- verify_identity -->
    <string name="verify_identity__share_safety_number">Ndajeni me të tjerët numrin tuaj të sigurisë</string>

    <!-- verity_scan_fragment -->
    <string name="verify_scan_fragment__scan_the_qr_code_on_your_contact">Skanoni kodin QR te pajisja e kontaktit tuaj.</string>

    <!-- webrtc_answer_decline_button -->
    <string name="webrtc_answer_decline_button__swipe_up_to_answer">Për t\\’u përgjigjur, fërkojeni për sipër</string>
    <string name="webrtc_answer_decline_button__swipe_down_to_reject">Për ta hedhur tej, fërkojeni për poshtë</string>

    <!-- message_details_header -->
    <string name="message_details_header__issues_need_your_attention">Disa çështje lypin vëmendjen tuaj.</string>
    <string name="message_details_header_sent">Dërguar më</string>
    <string name="message_details_header_received">Marrë më</string>
    <string name="message_details_header_disappears">Zhduket më</string>
    <string name="message_details_header_via">Përmes</string>

    <!-- message_details_recipient_header -->
    <string name="message_details_recipient_header__pending_send">Pezull</string>
    <string name="message_details_recipient_header__sent_to">Dërguar te</string>
    <string name="message_details_recipient_header__sent_from">Dërguar nga</string>
    <string name="message_details_recipient_header__delivered_to">Dorëzuar te</string>
    <string name="message_details_recipient_header__read_by">Lexuar nga</string>
    <string name="message_details_recipient_header__not_sent">S\\’u dërgua</string>
    <string name="message_details_recipient_header__viewed">Parë nga</string>
    <string name="message_details_recipient_header__skipped">Të anashkaluar</string>

    <!-- message_Details_recipient -->
    <string name="message_details_recipient__failed_to_send">Dështoi dërgimi</string>
    <string name="message_details_recipient__new_safety_number">Numër i ri sigurie</string>

    <!-- AndroidManifest.xml -->
    <string name="AndroidManifest__create_passphrase">Krijo frazëkalim</string>
    <string name="AndroidManifest__select_contacts">Përzgjidhni kontakt</string>
    <string name="AndroidManifest__change_passphrase">Ndryshoni frazëkalimin</string>
    <string name="AndroidManifest__verify_safety_number">Verifiko numër siguri</string>
    <string name="AndroidManifest__media_preview">Paraparje e medias</string>
    <string name="AndroidManifest__message_details">Hollësi mesazhi</string>
    <string name="AndroidManifest__linked_devices">Pajisje të lidhura</string>
    <string name="AndroidManifest__invite_friends">Ftoni shokë</string>
    <string name="AndroidManifest_archived_conversations">Biseda të arkivuara</string>
    <string name="AndroidManifest_remove_photo">Hiqe foton</string>

    <!-- Message Requests Megaphone -->
    <string name="MessageRequestsMegaphone__message_requests">Kërkesa mesazhesh</string>
    <string name="MessageRequestsMegaphone__users_can_now_choose_to_accept">Përdoruesit tanimë mund të zgjedhin të pranojnë një bisedë të re. Emrat e profileve u lejojnë njerëzve të dinë se cilët po u dërgojnë mesazhe.</string>
    <string name="MessageRequestsMegaphone__add_profile_name">Shtoni emër profili</string>

    <!-- HelpFragment -->
    <string name="HelpFragment__have_you_read_our_faq_yet">A i keni lexuar PBR tonat?</string>
    <string name="HelpFragment__next">Pasuesi</string>
    <string name="HelpFragment__contact_us">Lidhuni me ne</string>
    <string name="HelpFragment__tell_us_whats_going_on">Tregonani ç\\’po ndodh</string>
    <string name="HelpFragment__include_debug_log">Përfshi regjistër diagnostikimi.</string>
    <string name="HelpFragment__whats_this">Po kjo, ç\\’është?</string>
    <string name="HelpFragment__how_do_you_feel">Si ndiheni? (Opsionale)</string>
    <string name="HelpFragment__tell_us_why_youre_reaching_out">Tregonani se përse po lidheni me ne.</string>
  <!-- Removed by excludeNonTranslatables <string name="HelpFragment__emoji_5" translatable="false">emoji_5</string> -->
  <!-- Removed by excludeNonTranslatables <string name="HelpFragment__emoji_4" translatable="false">emoji_4</string> -->
  <!-- Removed by excludeNonTranslatables <string name="HelpFragment__emoji_3" translatable="false">emoji_3</string> -->
  <!-- Removed by excludeNonTranslatables <string name="HelpFragment__emoji_2" translatable="false">emoji_2</string> -->
  <!-- Removed by excludeNonTranslatables <string name="HelpFragment__emoji_1" translatable="false">emoji_1</string> -->
  <!-- Removed by excludeNonTranslatables <string name="HelpFragment__link__debug_info" translatable="false">https://support.signal.org/hc/articles/360007318591</string> -->
  <!-- Removed by excludeNonTranslatables <string name="HelpFragment__link__faq" translatable="false">https://support.signal.org</string> -->
    <string name="HelpFragment__support_info">Të dhëna Asistence</string>
    <string name="HelpFragment__signal_android_support_request">Kërkesë Për Asistencë për Signal Android</string>
    <string name="HelpFragment__debug_log">Regjistër Diagnostikimesh:</string>
    <string name="HelpFragment__could_not_upload_logs">S\\’u ngarkuan dot regjistra</string>
    <string name="HelpFragment__please_be_as_descriptive_as_possible">Ju lutemi, që të na ndihmoni të kuptojmë problemin, jini sa më përshkrues që të jetë e mundur.</string>
    <string-array name="HelpFragment__categories_5">
        <item>\\-\\- Zgjidh një opsion \\-\\-</item>
        <item>Diçka nuk po funksionon</item>
        <item>Paraqit kërkesën</item>
        <item>Pyetje</item>
        <item>Koment</item>
        <item>Tjetër</item>
        <item>Pagesa (MobileCoin)</item>
        <item>Dhurime &amp; Distinktive</item>
        <item>Eksporto SMS-të</item>
    </string-array>

    <!-- ReactWithAnyEmojiBottomSheetDialogFragment -->
    <string name="ReactWithAnyEmojiBottomSheetDialogFragment__this_message">Këtë Mesazh</string>
    <string name="ReactWithAnyEmojiBottomSheetDialogFragment__recently_used">Përdorur Së Fundi</string>
    <string name="ReactWithAnyEmojiBottomSheetDialogFragment__smileys_and_people">Emotikone &amp; Persona</string>
    <string name="ReactWithAnyEmojiBottomSheetDialogFragment__nature">Natyrë</string>
    <string name="ReactWithAnyEmojiBottomSheetDialogFragment__food">Ushqim</string>
    <string name="ReactWithAnyEmojiBottomSheetDialogFragment__activities">Veprimtari</string>
    <string name="ReactWithAnyEmojiBottomSheetDialogFragment__places">Vende</string>
    <string name="ReactWithAnyEmojiBottomSheetDialogFragment__objects">Objekte</string>
    <string name="ReactWithAnyEmojiBottomSheetDialogFragment__symbols">Simbole</string>
    <string name="ReactWithAnyEmojiBottomSheetDialogFragment__flags">Flamuj</string>
    <string name="ReactWithAnyEmojiBottomSheetDialogFragment__emoticons">Emotikone</string>
    <string name="ReactWithAnyEmojiBottomSheetDialogFragment__no_results_found">S\\’u gjet përfundim</string>

    <!-- arrays.xml -->
    <string name="arrays__use_default">Përdor parazgjedhje</string>
    <string name="arrays__use_custom">Përdor vetjake</string>

    <string name="arrays__mute_for_one_hour">Heshtoje për 1 orë</string>
    <string name="arrays__mute_for_eight_hours">Heshtoji për 8 orë</string>
    <string name="arrays__mute_for_one_day">Heshtoje për 1 ditë</string>
    <string name="arrays__mute_for_seven_days">Heshtoje për 7 ditë</string>
    <string name="arrays__always">Përherë</string>

    <string name="arrays__settings_default">Rregullime parazgjedhje</string>
    <string name="arrays__enabled">E aktivizuar</string>
    <string name="arrays__disabled">E çaktivizuar</string>

    <string name="arrays__name_and_message">Emër dhe mesazh</string>
    <string name="arrays__name_only">Vetëm emrin</string>
    <string name="arrays__no_name_or_message">Pa emër ose mesazh</string>

    <string name="arrays__images">Figura</string>
    <string name="arrays__audio">Audio</string>
    <string name="arrays__video">Video</string>
    <string name="arrays__documents">Dokumente</string>

    <string name="arrays__small">Të vogla</string>
    <string name="arrays__normal">Normale</string>
    <string name="arrays__large">Të mëdha</string>
    <string name="arrays__extra_large">Shumë të mëdha</string>

    <string name="arrays__default">Parazgjedhje</string>
    <string name="arrays__high">Lartësi</string>
    <string name="arrays__max">Maks.</string>

    <!-- plurals.xml -->
    <plurals name="hours_ago">
        <item quantity="one">%1$dh</item>
        <item quantity="other">%1$dh</item>
    </plurals>

    <!-- preferences.xml -->
    <string name="preferences_beta">Beta</string>
    <string name="preferences__sms_mms">SMS dhe MMS</string>
    <string name="preferences__pref_use_address_book_photos">Përdor foto libri adresash</string>
    <string name="preferences__display_contact_photos_from_your_address_book_if_available">Shfaqni foto kontaktesh prej librit tuaj të adresave, në pastë</string>
    <!-- Preference menu item title for a toggle switch for preserving the archived state of muted chats. -->
    <string name="preferences__pref_keep_muted_chats_archived">Mbaj të arkivuara bisedat pa zë</string>
    <!-- Preference menu item description for a toggle switch for preserving the archived state of muted chats. -->
    <string name="preferences__muted_chats_that_are_archived_will_remain_archived">Bisedat pa zë të arkivuara do të mbeten të të tilla edhe kur të vijë një mesazh i ri.</string>
    <string name="preferences__generate_link_previews">Prodho lidhje për paraparje</string>
    <string name="preferences__retrieve_link_previews_from_websites_for_messages">Merrni, për mesazhet që dërgoni, paraparje lidhjesh drejt e nga sajtet.</string>
    <string name="preferences__change_passphrase">Ndryshoje frazëkalimin</string>
    <string name="preferences__change_your_passphrase">Ndryshoni frazëkalimin tuaj</string>
    <string name="preferences__enable_passphrase">Aktivizoni kyçje ekrani me frazëkalim</string>
    <string name="preferences__lock_signal_and_message_notifications_with_a_passphrase">Kyçje ekrani dhe njoftime me frazëkalim</string>
    <string name="preferences__screen_security">Siguri ekrani</string>
    <string name="preferences__auto_lock_signal_after_a_specified_time_interval_of_inactivity">Kyçe vetvetiu Signal-in pas një itervali kohor të caktuar plogështie</string>
    <string name="preferences__inactivity_timeout_passphrase">Frazëkalim mbarimi kohe plogështie</string>
    <string name="preferences__inactivity_timeout_interval">Interval mbarimi kohe plogështie</string>
    <string name="preferences__notifications">Njoftime</string>
    <string name="preferences__led_color">Ngjyrë LED-i</string>
    <string name="preferences__led_color_unknown">E panjohur</string>
    <string name="preferences__pref_led_blink_title">Rregullsi xixëllimi LED-i</string>
    <string name="preferences__customize">Përshtateni</string>
    <string name="preferences__change_sound_and_vibration">Ndryshoni tingull dhe dridhje</string>
    <string name="preferences__sound">Tingull</string>
    <string name="preferences__silent">Heshtazi</string>
    <string name="preferences__default">Parazgjedhje</string>
    <string name="preferences__repeat_alerts">Alarme të përsëritur</string>
    <string name="preferences__never">Kurrë</string>
    <string name="preferences__one_time">Një herë</string>
    <string name="preferences__two_times">Dy herë</string>
    <string name="preferences__three_times">Tri herë</string>
    <string name="preferences__five_times">Pesë herë</string>
    <string name="preferences__ten_times">Dhjetë herë</string>
    <string name="preferences__vibrate">Dridhu</string>
    <string name="preferences__green">E gjelbër</string>
    <string name="preferences__red">E kuqe</string>
    <string name="preferences__blue">E kaltër</string>
    <string name="preferences__orange">Portokalli</string>
    <string name="preferences__cyan">Gurkali</string>
    <string name="preferences__magenta">E purpurt</string>
    <string name="preferences__white">E bardhë</string>
    <string name="preferences__none">Asnjë</string>
    <string name="preferences__fast">I shpejtë</string>
    <string name="preferences__normal">Normal</string>
    <string name="preferences__slow">I ngadaltë</string>
    <string name="preferences__help">Ndihmë</string>
    <string name="preferences__advanced">Të mëtejshme</string>
    <string name="preferences__donate_to_signal">Dhuro për Molly</string>
    <!-- Preference label for making one-time donations to Signal -->
    <string name="preferences__privacy">Privatësi</string>
    <!-- Preference label for stories -->
    <string name="preferences__stories">Postime të përkohshme</string>
    <string name="preferences__mms_user_agent">Agjent Përdoruesi MMS</string>
    <string name="preferences__advanced_mms_access_point_names">Rregullime dorazi për MMS-në</string>
    <string name="preferences__mmsc_url">URL MMSC</string>
    <string name="preferences__mms_proxy_host">Strehë Ndërmjetësi MMS</string>
    <string name="preferences__mms_proxy_port">Portë Ndërmjetësi MMS</string>
    <string name="preferences__mmsc_username">Emër përdoruesi MMSC</string>
    <string name="preferences__mmsc_password">Fjalëkalim MMSC</string>
    <string name="preferences__sms_delivery_reports">Raporte dërgimi SMS-sh</string>
    <string name="preferences__request_a_delivery_report_for_each_sms_message_you_send">Kërko raport dorëzimi për çdo mesazh SMS që dërgoni</string>
    <string name="preferences__data_and_storage">Të dhëna dhe depozitim</string>
    <string name="preferences__storage">Hapësirë</string>
    <string name="preferences__payments">Pagesa</string>
    <!-- Privacy settings payments section description -->
    <string name="preferences__payment_lock">Kyçja e pagesës</string>
    <string name="preferences__payments_beta">Pagesa (Beta)</string>
    <string name="preferences__conversation_length_limit">Kufi gjatësie bisedash</string>
    <string name="preferences__keep_messages">Mbaji mesazhet</string>
    <string name="preferences__clear_message_history">Pastro historikun e mesazheve</string>
    <string name="preferences__linked_devices">Pajisje të lidhura</string>
    <string name="preferences__light_theme">E çelët</string>
    <string name="preferences__dark_theme">E errët</string>
    <string name="preferences__appearance">Dukje</string>
    <string name="preferences__theme">Temë</string>
    <string name="preferences__chat_color_and_wallpaper">Ngjyrë &amp; sfond fjalosjeje</string>
    <string name="preferences__disable_pin">Çaktivizoje PIN-in</string>
    <string name="preferences__enable_pin">Aktivizoje PIN-in</string>
    <string name="preferences__if_you_disable_the_pin_you_will_lose_all_data">Nëse çaktivizoni PIN-in, do të humbni krejt të dhënat, kur riregjistroni Signal-in, veç në i kopjeruajtshi dhe rikthefshi dorazi. S\\’mund të aktivizoni Kyçje Regjistrimi, teksa PIN-i është i çaktivizuar.</string>
    <string name="preferences__pins_keep_information_stored_with_signal_encrypted_so_only_you_can_access_it">PIN-et i mbajnë të fshehtëzuara të dhëna e depozituara me Signal, që kështu të mund t\\’i përdorni. Profili, rregullimet dhe kontaktet tuaja do të rikthehen, kur të riinstaloni Signal-in. S\\’do t\\’ju duhet PIN-i për të hapur aplikacionin.</string>
    <string name="preferences__system_default">Parazgjedhje sistemi</string>
    <string name="preferences__language">Gjuhë</string>
    <string name="preferences__signal_messages_and_calls">Mesazhe dhe thirrje Signal</string>
    <string name="preferences__advanced_pin_settings">Rregullimet të mëtejshme PIN-i</string>
    <string name="preferences__free_private_messages_and_calls">Mesazhe dhe thirrje falas drejt përdoruesish të Signal-it</string>
    <string name="preferences__submit_debug_log">Parashtro regjistër diagnostikimi</string>
    <string name="preferences__delete_account">Fshije llogarinë</string>
    <string name="preferences__support_wifi_calling">Mënyrë përputhshmëri me \'Thirrje Wifi\'</string>
    <string name="preferences__enable_if_your_device_supports_sms_mms_delivery_over_wifi">Aktivizojeni nëse pajisja juaj përdor dërgim SMS/MMS-sh përmes WiFi (aktivizojeni vetëm kur \'Thirrje Wifi\' janë të aktivizuara në pajisjen tuaj).</string>
    <string name="preferences__incognito_keyboard">Tastiera inkonjito</string>
    <string name="preferences__read_receipts">Dëftesa leximi</string>
    <string name="preferences__if_read_receipts_are_disabled_you_wont_be_able_to_see_read_receipts">Nëse dëftesat e leximit janë të çaktivizuara, s\\’do të jeni në gjendje të shihni dëftesa leximi nga të tjerët.</string>
    <string name="preferences__typing_indicators">Tregues shtypjeje</string>
    <string name="preferences__if_typing_indicators_are_disabled_you_wont_be_able_to_see_typing_indicators">Nëse treguesit e shtypjeve janë të çaktivizuar, s\\’do të jeni në gjendje të shihni tregues shtypjesh nga të tjerët.</string>
    <string name="preferences__request_keyboard_to_disable">Kërkoji tastierës të çaktivizojë nxënie të personalizuar.</string>
    <string name="preferences__this_setting_is_not_a_guarantee">Ky rregullim s\\’është garanci dhe tastiera juaj mund ta shpërfillë.</string>
  <!-- Removed by excludeNonTranslatables <string name="preferences__incognito_keyboard_learn_more" translatable="false">https://support.signal.org/hc/articles/360055276112</string> -->
    <string name="preferences_chats__when_using_mobile_data">Kur përdoret rrjet celular</string>
    <string name="preferences_chats__when_using_wifi">Kur përdoret Wi-Fi</string>
    <string name="preferences_chats__when_roaming">Nën roaming</string>
    <string name="preferences_chats__media_auto_download">Vetëshkarkim mediash</string>
    <string name="preferences_chats__message_history">Historiku i mesazheve</string>
    <string name="preferences_storage__storage_usage">Përdorim hapësire</string>
    <string name="preferences_storage__photos">Foto</string>
    <string name="preferences_storage__videos">Video</string>
    <string name="preferences_storage__files">Kartela</string>
    <string name="preferences_storage__audio">Audio</string>
    <string name="preferences_storage__review_storage">Shqyrtoni hapësirën</string>
    <string name="preferences_storage__delete_older_messages">Të fshihen mesazhet e vjetër?</string>
    <string name="preferences_storage__clear_message_history">Të pastrohet historiku i mesazheve?</string>
    <string name="preferences_storage__this_will_permanently_delete_all_message_history_and_media">Kjo do të fshijë përgjithmonë të gjithë historikun e mesazheve dhe mediat nga pajisja jote, që janë më të vjetër se %1$s.</string>
    <string name="preferences_storage__this_will_permanently_trim_all_conversations_to_the_d_most_recent_messages">Kjo do të qethë përgjithnjë krejt bisedat sa %1$s mesazhet më të freskët.</string>
    <string name="preferences_storage__this_will_delete_all_message_history_and_media_from_your_device">Kjo do të fshijë përgjithmonë të gjithë historikun e mesazheve dhe mediat nga pajisja jote.</string>
    <string name="preferences_storage__are_you_sure_you_want_to_delete_all_message_history">Je i sigurt se dëshiron të fshihesh krejt historikun e mesazheve?</string>
    <string name="preferences_storage__all_message_history_will_be_permanently_removed_this_action_cannot_be_undone">I gjithë historiku i mesazheve do të hiqet përgjithmonë. Ky veprim nuk mund të zhbëhet.</string>
    <string name="preferences_storage__delete_all_now">Fshije krejt tani</string>
    <string name="preferences_storage__forever">Përgjithmonë</string>
    <string name="preferences_storage__one_year">1 vit</string>
    <string name="preferences_storage__six_months">6 muaj</string>
    <string name="preferences_storage__thirty_days">30 ditë</string>
    <string name="preferences_storage__none">Asnjë</string>
    <string name="preferences_storage__s_messages">%1$s mesazhe</string>
    <string name="preferences_storage__custom">Rregullo</string>
    <string name="preferences_advanced__use_system_emoji">Përdor emoji të sistemit</string>
    <string name="preferences_advanced__relay_all_calls_through_the_signal_server_to_avoid_revealing_your_ip_address">Kaloji krejt thirrjet përmes shërbyesit Signal për të shmangur zbulimin e adresës tuaj IP nga kontakti juaj. Aktivizimi do të ulë cilësinë e thirrjes.</string>
    <string name="preferences_advanced__always_relay_calls">Kaloji përherë thirrjet përmes releje</string>
    <string name="preferences_app_protection__who_can">Cili mund të…</string>
    <!-- Privacy settings payments section title -->
    <string name="preferences_app_protection__payments">Pagesa</string>
    <string name="preferences_chats__chats">Bisedat</string>
    <string name="preferences_data_and_storage__manage_storage">Administroni depozitim</string>
    <string name="preferences_data_and_storage__use_less_data_for_calls">Përdor më pak të dhënë për thirrjet</string>
    <string name="preferences_data_and_storage__never">Kurrë</string>
    <string name="preferences_data_and_storage__wifi_and_mobile_data">Të dhëna WiFi dhe celulare</string>
    <string name="preferences_data_and_storage__mobile_data_only">Vetëm të dhëna celulare</string>
    <string name="preference_data_and_storage__using_less_data_may_improve_calls_on_bad_networks">Përdorim i më pak të dhënave mund të përmirësojë thirrjet në rrjete të dobët</string>
    <string name="preferences_notifications__in_chat_sounds">Tinguj në fjalosje</string>
    <string name="preferences_notifications__show">Shfaq</string>
    <string name="preferences_notifications__ringtone">Zile</string>
    <string name="preferences_chats__message_text_size">Madhësi shkronjash mesazhi</string>
    <string name="preferences_notifications__priority">Përparësi</string>
    <!-- Heading for the \'censorship circumvention\' section of privacy preferences -->
    <string name="preferences_communication__category_censorship_circumvention">Anashkalim censurimi</string>
    <!-- Title of the \'censorship circumvention\' toggle switch -->
    <string name="preferences_communication__censorship_circumvention">Anashkalim censurimi</string>
    <string name="preferences_communication__censorship_circumvention_if_enabled_signal_will_attempt_to_circumvent_censorship">Në u aktivizoftë, Signal-i do të përpiqet të anashkalojë censurime. Mos e aktivizoni këtë veçori, po qe se nuk gjendeni diku ku Signal-i censurohet.</string>
    <!-- Summary text for \'censorship circumvention\' toggle. Indicates that we automatically enabled it because we believe you\'re in a censored country -->
    <string name="preferences_communication__censorship_circumvention_has_been_activated_based_on_your_accounts_phone_number">Anashkalimi i censurimit është aktivizuar për numrin e telefonit të llogarisë tuaj.</string>
    <!-- Summary text for \'censorship circumvention\' toggle. Indicates that you disabled it even though we believe you\'re in a censored country -->
    <string name="preferences_communication__censorship_circumvention_you_have_manually_disabled">Anashkalimin e censurës e keni çaktivizuar dorazi.</string>
    <!-- Summary text for \'censorship circumvention\' toggle. Indicates that you cannot use it because you\'re already connected to the Signal service -->
    <string name="preferences_communication__censorship_circumvention_is_not_necessary_you_are_already_connected">Anashkalimi i censurimit s’është i nevojshëm; jeni tashmë i lidhur me shërbimin Signal.</string>
    <!-- Summary text for \'censorship circumvention\' toggle. Indicates that you cannot use it because you\'re not connected to the internet -->
    <string name="preferences_communication__censorship_circumvention_can_only_be_activated_when_connected_to_the_internet">Anashkalimi i censurimit mund të aktivizohet vetëm kur jeni i lidhur në internet.</string>
    <string name="preferences_communication__category_sealed_sender">Dërgues i Vulosur</string>
    <string name="preferences_communication__sealed_sender_allow_from_anyone">Lejoji prej kujtdo</string>
    <string name="preferences_communication__sealed_sender_allow_from_anyone_description">Aktivizoni dërgues të vulosur për mesazhe ardhës nga persona që s\\’i keni në kontaktet dhe persona të cilëve s\\’u keni dhënë profilin tuaj.</string>
    <string name="preferences_communication__sealed_sender_learn_more">Mësoni më tepër</string>
    <string name="preferences_setup_a_username">Ujdisë një emër përdoruesi</string>
    <string name="preferences_proxy">Ndërmjetës</string>
    <string name="preferences_use_proxy">Përdor ndërmjetës</string>
    <string name="preferences_off">Off</string>
    <string name="preferences_on">On</string>
    <string name="preferences_proxy_address">Adresë ndërmjetësi</string>
    <string name="preferences_only_use_a_proxy_if">Përdorni një ndërmjetës vetëm nëse s\\’jeni në gjendje të lidheni me Signal-in në celular ose Wi-Fi.</string>
    <string name="preferences_share">Ndajeni Me të Tjerë</string>
    <string name="preferences_save">Ruaje</string>
    <string name="preferences_connecting_to_proxy">Po lidhet te ndërmjetës…</string>
    <string name="preferences_connected_to_proxy">U lidh te ndërmjetësi</string>
    <string name="preferences_connection_failed">Lidhja dështoi</string>
    <string name="preferences_couldnt_connect_to_the_proxy">S\\’u lidh dot te ndërmjetësi. Kontrolloni adresën e ndërmjetësit dhe riprovoni.</string>
    <string name="preferences_you_are_connected_to_the_proxy">Jeni i lidhur te ndërmjetësi. Ndërmjetësin mund ta çaktivizoni në çfarëdo kohe, që nga Rregullimet.</string>
    <string name="preferences_success">Sukses</string>
    <string name="preferences_failed_to_connect">S\\’u arrit të lidhej</string>
    <string name="preferences_enter_proxy_address">Jepni adresë ndërmjetësi</string>


    <string name="configurable_single_select__customize_option">Përshtatë një mundësi</string>

    <!-- Internal only preferences -->
  <!-- Removed by excludeNonTranslatables <string name="preferences__internal_preferences" translatable="false">Internal Preferences</string> -->
  <!-- Removed by excludeNonTranslatables <string name="preferences__internal_details" translatable="false">Internal Details</string> -->
  <!-- Removed by excludeNonTranslatables <string name="preferences__internal_stories_dialog_launcher" translatable="false">Stories dialog launcher</string> -->


    <!-- Payments -->
    <string name="PaymentsActivityFragment__all_activity">Krejt veprimtaria</string>
    <string name="PaymentsAllActivityFragment__all">Krejt</string>
    <string name="PaymentsAllActivityFragment__sent">Dërguar më</string>
    <string name="PaymentsAllActivityFragment__received">Marrë më</string>

    <string name="PaymentsHomeFragment__introducing_payments">Ju paraqesim pagesa (Beta)</string>
    <string name="PaymentsHomeFragment__use_signal_to_send_and_receive">Përdor Molly për të dërguar dhe për të marrë MobileCoin, një monedhë e re digjitale e fokusuar te privatësia. Që t’ia fillosh, aktivizoje.</string>
    <string name="PaymentsHomeFragment__activate_payments">Pagesa</string>
    <string name="PaymentsHomeFragment__activating_payments">Po aktivizohen pagesa…</string>
    <string name="PaymentsHomeFragment__restore_payments_account">Riktheni llogari pagesash</string>
    <string name="PaymentsHomeFragment__no_recent_activity_yet">Ende pa veprimtari së fundi</string>
    <string name="PaymentsHomeFragment__recent_activity">Veprimtari së fundi</string>
    <string name="PaymentsHomeFragment__see_all">Shihini krejt</string>
    <string name="PaymentsHomeFragment__add_funds">Shtoni fonde</string>
    <string name="PaymentsHomeFragment__send">Dërgoje</string>
    <string name="PaymentsHomeFragment__sent_s">Dërguar %1$s</string>
    <string name="PaymentsHomeFragment__received_s">Marrë %1$s</string>
    <string name="PaymentsHomeFragment__transfer_to_exchange">Shpërngulni në një platformë</string>
    <string name="PaymentsHomeFragment__currency_conversion">Kurs këmbimi</string>
    <string name="PaymentsHomeFragment__deactivate_payments">Çaktivizo pagesa</string>
    <string name="PaymentsHomeFragment__recovery_phrase">Frazë rimarrjeje</string>
    <string name="PaymentsHomeFragment__help">Ndihmë</string>
    <string name="PaymentsHomeFragment__coin_cleanup_fee">Tarifë Coin Cleanup</string>
    <string name="PaymentsHomeFragment__sent_payment">U dërgua pagesë</string>
    <string name="PaymentsHomeFragment__received_payment">U mor pagesë</string>
    <string name="PaymentsHomeFragment__processing_payment">Po kryhet pagesa</string>
    <string name="PaymentsHomeFragment__unknown_amount">---</string>
    <string name="PaymentsHomeFragment__currency_conversion_not_available">Kursi i këmbimit nuk është i disponueshëm</string>
    <string name="PaymentsHomeFragment__cant_display_currency_conversion">Kursi i këmbimit nuk mund të shfaqet. Kontrollo lidhjen e internetit të telefonit tënd dhe riprovo.</string>
    <string name="PaymentsHomeFragment__payments_is_not_available_in_your_region">Pagesat s\\’janë të përdorshme në rajonin tuaj.</string>
    <string name="PaymentsHomeFragment__could_not_enable_payments">S\\’u aktivizuan dot pagesat. Riprovoni më vonë.</string>
    <string name="PaymentsHomeFragment__deactivate_payments_question">Të çaktivizohen Pagesa?</string>
    <string name="PaymentsHomeFragment__you_will_not_be_able_to_send">S\\’do të jeni në gjendje të dërgoni ose merrni Mobilecoin në Molly, nëse çaktivizoni pagesat.</string>
    <string name="PaymentsHomeFragment__deactivate">Çaktivizoje</string>
    <string name="PaymentsHomeFragment__continue">Vazhdo</string>
    <string name="PaymentsHomeFragment__balance_is_not_currently_available">Depozitë aktualisht jo e përdorshme.</string>
    <string name="PaymentsHomeFragment__payments_deactivated">Pagesa të çaktivizuara.</string>
    <string name="PaymentsHomeFragment__payment_failed">Pagesa dështoi</string>
    <string name="PaymentsHomeFragment__details">Hollësi</string>
<<<<<<< HEAD
    <string name="PaymentsHomeFragment__learn_more__activate_payments" translatable="false">https://support.signal.org/hc/articles/360057625692#payments_activate </string>
    <string name="PaymentsHomeFragment__you_can_use_signal_to_send">Mund të përdorni Molly-in për të dërguar dhe marrë MobileCoin. Krejt pagesat tuaja janë subjekt i Kushteve të Përdorimit të MobileCoins dhe MobileCoin Wallet. Kjo është një veçori beta, ndaj mundet të hasni probleme dhe pagesat apo depozitat që mund të humbni, s\\’mund të rikthehen. </string>
=======
  <!-- Removed by excludeNonTranslatables <string name="PaymentsHomeFragment__learn_more__activate_payments" translatable="false">https://support.signal.org/hc/articles/360057625692#payments_activate </string>
    <string name="PaymentsHomeFragment__you_can_use_signal_to_send">Mund të përdorni Signal-in për të dërguar dhe marrë MobileCoin. Krejt pagesat tuaja janë subjekt i Kushteve të Përdorimit të MobileCoins dhe MobileCoin Wallet. Kjo është një veçori beta, ndaj mundet të hasni probleme dhe pagesat apo depozitat që mund të humbni, s\\’mund të rikthehen. </string> -->
>>>>>>> cb0e7ade
    <string name="PaymentsHomeFragment__activate">Aktivizoje</string>
    <string name="PaymentsHomeFragment__view_mobile_coin_terms">Shihni kushte MobileCoin-i</string>
    <string name="PaymentsHomeFragment__payments_not_available">Pagesat në Molly s\\’janë më të përdorshme. Mundeni ende të shpërngulni fonde në një platformë, por s\\’mund të dërgoni apo merrni më pagesa, apo të shtoni fonde.</string>

  <!-- Removed by excludeNonTranslatables <string name="PaymentsHomeFragment__mobile_coin_terms_url" translatable="false">https://www.mobilecoin.com/terms-of-use.html</string> -->
    <!-- Alert dialog title which shows up after a payment to turn on payment lock -->
    <string name="PaymentsHomeFragment__turn_on">Do ta aktivizosh kyçjen e pagesës për dërgesat e ardhshme?</string>
    <!-- Alert dialog description for why payment lock should be enabled before sending payments -->
    <string name="PaymentsHomeFragment__add_an_additional_layer">Shto një shtresë sigurie dhe kërko kyçjen e ekranit nga Android ose gjurmën e gishtit për të transferuar fondet.</string>
    <!-- Alert dialog button to enable payment lock -->
    <string name="PaymentsHomeFragment__enable">Aktivizo</string>
    <!-- Alert dialog button to not enable payment lock for now -->
    <string name="PaymentsHomeFragment__not_now">Jo tani</string>
    <!-- Alert dialog title which shows up to update app to send payments -->
    <string name="PaymentsHomeFragment__update_required">Kërkohet përditësim</string>
    <!-- Alert dialog description that app update is required to send payments-->
    <string name="PaymentsHomeFragment__an_update_is_required">Kërkohet përditësim për të vazhduar me dërgimin dhe marrjen e pagesave, si dhe për të parë depozitën e përditësuar të pagesave.</string>
    <!-- Alert dialog button to cancel -->
    <string name="PaymentsHomeFragment__cancel">Anuloje</string>
    <!-- Alert dialog button to update now -->
    <string name="PaymentsHomeFragment__update_now">Përditësoje tani</string>

    <!-- PaymentsSecuritySetupFragment -->
    <!-- Toolbar title -->
    <string name="PaymentsSecuritySetupFragment__security_setup">Konfigurimi i sigurisë</string>
    <!-- Title to enable payment lock -->
    <string name="PaymentsSecuritySetupFragment__protect_your_funds">Mbro fondet e tua</string>
    <!-- Description as to why payment lock is required -->
    <string name="PaymentsSecuritySetupFragment__help_prevent">Parandalo që një person, i cili mund të ketë telefonin tënd, të mund të hyjë te fondet e tua, duke shtuar një shtresë tjetër sigurie. Mund ta çaktivizosh këtë opsion te \"Parametrat\".</string>
    <!-- Option to enable payment lock -->
    <string name="PaymentsSecuritySetupFragment__enable_payment_lock">Aktivizo kyçjen e pagesës</string>
    <!-- Option to cancel -->
    <string name="PaymentsSecuritySetupFragment__not_now">Jo tani</string>
    <!-- Dialog title to confirm skipping the step -->
    <string name="PaymentsSecuritySetupFragment__skip_this_step">Do ta kalosh këtë hap?</string>
    <!-- Dialog description to let users know why payment lock is required -->
    <string name="PaymentsSecuritySetupFragment__skipping_this_step">Kapërcimi i këtij hapi mund të lejojë këdo që ka qasje fizike në telefonin tënd të transferojë fonde ose të shikojë fjalinë tënde të rimarrjes së kontrollit.</string>
    <!-- Dialog option to cancel -->
    <string name="PaymentsSecuritySetupFragment__cancel">Anuloje</string>
    <!-- Dialog option to skip -->
    <string name="PaymentsSecuritySetupFragment__skip">Anashkaloje</string>

    <!-- PaymentsAddMoneyFragment -->
    <string name="PaymentsAddMoneyFragment__add_funds">Shtoni fonde</string>
    <string name="PaymentsAddMoneyFragment__your_wallet_address">Portofol</string>
    <string name="PaymentsAddMoneyFragment__copy">Kopjoje</string>
    <string name="PaymentsAddMoneyFragment__copied_to_clipboard">U kopjua në të papastër</string>
    <string name="PaymentsAddMoneyFragment__to_add_funds">Për të shtuar fonde, dërgoni MobileCoin te adresa e portofolit tuaj. Fillon një transaksion që nga llogaria juaj në një platformë që mbulon MobileCoin, mandej skanoni kodin QR ose kopjoni adresën e portofolit tuaj.</string>
  <!-- Removed by excludeNonTranslatables <string name="PaymentsAddMoneyFragment__learn_more__information" translatable="false">https://support.signal.org/hc/articles/360057625692#payments_transfer_from_exchange</string> -->

    <!-- PaymentsDetailsFragment -->
    <string name="PaymentsDetailsFragment__details">Hollësi</string>
    <string name="PaymentsDetailsFragment__status">Gjendje</string>
    <string name="PaymentsDetailsFragment__submitting_payment">Po parashtrohet pagesa…</string>
    <string name="PaymentsDetailsFragment__processing_payment">Po kryhet pagesa…</string>
    <string name="PaymentsDetailsFragment__payment_complete">Pagesë e plotësuar</string>
    <string name="PaymentsDetailsFragment__payment_failed">Pagesa dështoi</string>
    <string name="PaymentsDetailsFragment__network_fee">Tarifë rrjeti</string>
    <string name="PaymentsDetailsFragment__sent_by">Dërguar nga</string>
    <string name="PaymentsDetailsFragment__sent_to_s">Dërguar te %1$s</string>
    <string name="PaymentsDetailsFragment__you_on_s_at_s">Ju, në %1$s më %2$s</string>
    <string name="PaymentsDetailsFragment__s_on_s_at_s">%1$s në %2$s më %3$s</string>
    <string name="PaymentsDetailsFragment__to">Për</string>
    <string name="PaymentsDetailsFragment__from">Nga</string>
    <string name="PaymentsDetailsFragment__information">Detajet e transaksionit duke përfshirë shumën e pagesës dhe kohën e transaksionit janë pjesë e Regjistrit të MobileCoin.</string>
    <string name="PaymentsDetailsFragment__coin_cleanup_fee">Tarifë Coin Cleanup</string>
    <string name="PaymentsDetailsFragment__coin_cleanup_information">Një “tarifë pastrimi monedhash” aplikohet kur monedhat në pronësinë tuaj s\\’mund të ndërthuren për të plotësuar një transaksion. Pastrimi do t\\’ju lejojë të vazhdoni dërgim pagesash.</string>
    <string name="PaymentsDetailsFragment__no_details_available">S\\’ka hollësi të mëtejshme për këtë transaksion</string>
  <!-- Removed by excludeNonTranslatables <string name="PaymentsDetailsFragment__learn_more__information" translatable="false">https://support.signal.org/hc/articles/360057625692#payments_details</string> -->
  <!-- Removed by excludeNonTranslatables <string name="PaymentsDetailsFragment__learn_more__cleanup_fee" translatable="false">https://support.signal.org/hc/articles/360057625692#payments_details_fees</string> -->
    <string name="PaymentsDetailsFragment__sent_payment">Pagesë e dërguar</string>
    <string name="PaymentsDetailsFragment__received_payment">Pagesë e marrë</string>
    <string name="PaymentsDeatilsFragment__payment_completed_s">Pagesë e plotësuar %1$s</string>
    <string name="PaymentsDetailsFragment__block_number">Numër blloku</string>

    <!-- PaymentsTransferFragment -->
    <string name="PaymentsTransferFragment__transfer">Shpërngule</string>
    <string name="PaymentsTransferFragment__scan_qr_code">Skanoni kodin QR</string>
    <string name="PaymentsTransferFragment__to_scan_or_enter_wallet_address">Adresë portofoli Bitcoin (kyç publik)</string>
    <string name="PaymentsTransferFragment__you_can_transfer">Mund të shpërngulni MobileCoin duke plotësuar një shpërngulje drejt adresës së portofolit të dhënë nga platforma. Adresa e portofolit është një varg numrash dhe shkronjash, në më të shumtën e rasteve nën kodin QR.</string>
    <string name="PaymentsTransferFragment__next">Tjetër</string>
    <string name="PaymentsTransferFragment__invalid_address">Adresë e pavlefshme</string>
    <string name="PaymentsTransferFragment__check_the_wallet_address">Kontrolloni adresën e portofolit që po përpiqeni të shpërngulni dhe riprovoni.</string>
    <string name="PaymentsTransferFragment__you_cant_transfer_to_your_own_signal_wallet_address">S\\’mund të shpërngulni te adresa e portofolit tuaj Molly. Jepni adresën e portofolit prej llogarisë tuaj në një platformë që mbulohet.</string>
    <string name="PaymentsTransferFragment__to_scan_a_qr_code_signal_needs">Që të skanohet një kod QR, Molly-i ka nevojë të përdorë kamerën.</string>
    <string name="PaymentsTransferFragment__signal_needs_the_camera_permission_to_capture_qr_code_go_to_settings">Molly-it i duhen leje përdorimi Kamere për të marrë një kod QR. Kaloni te rregullimet, përzgjidhni “Leje”, dhe aktivizoni “Kamera”.</string>
    <string name="PaymentsTransferFragment__to_scan_a_qr_code_signal_needs_access_to_the_camera">Që të skanohet një kod QR, Molly-i ka nevojë të përdorë kamerën.</string>
    <string name="PaymentsTransferFragment__settings">Rregullime</string>

    <!-- PaymentsTransferQrScanFragment -->
    <string name="PaymentsTransferQrScanFragment__scan_address_qr_code">Skanoni Kod QR Adrese</string>
    <string name="PaymentsTransferQrScanFragment__scan_the_address_qr_code_of_the_payee">Skanoni adresën kod QR të të paguarit</string>

    <!-- CreatePaymentFragment -->
    <string name="CreatePaymentFragment__request">Kërkesë</string>
    <string name="CreatePaymentFragment__pay">Paguani</string>
    <string name="CreatePaymentFragment__available_balance_s">Depozitë e përdorshme: %1$s</string>
    <string name="CreatePaymentFragment__toggle_content_description">Shfaqe/Fshihe</string>
    <string name="CreatePaymentFragment__1">1</string>
    <string name="CreatePaymentFragment__2">2</string>
    <string name="CreatePaymentFragment__3">3</string>
    <string name="CreatePaymentFragment__4">4</string>
    <string name="CreatePaymentFragment__5">5</string>
    <string name="CreatePaymentFragment__6">6</string>
    <string name="CreatePaymentFragment__7">7</string>
    <string name="CreatePaymentFragment__8">8</string>
    <string name="CreatePaymentFragment__9">9</string>
    <string name="CreatePaymentFragment__decimal">.</string>
    <string name="CreatePaymentFragment__0">0</string>
    <string name="CreatePaymentFragment__lt">&lt;</string>
    <string name="CreatePaymentFragment__backspace">Backspace</string>
    <string name="CreatePaymentFragment__add_note">Shtoni shënim</string>
    <string name="CreatePaymentFragment__conversions_are_just_estimates">Kurset e këmbimit janë thjesht të përafërt dhe mund të mos jenë të përpiktë.</string>
  <!-- Removed by excludeNonTranslatables <string name="CreatePaymentFragment__learn_more__conversions" translatable="false">https://support.signal.org/hc/articles/360057625692#payments_currency_conversion</string> -->

    <!-- EditNoteFragment -->
    <string name="EditNoteFragment_note">Shënim</string>

    <!-- ConfirmPaymentFragment -->
    <string name="ConfirmPayment__confirm_payment">Ripohoni pagesën</string>
    <string name="ConfirmPayment__network_fee">Tarifë rrjeti</string>
    <string name="ConfirmPayment__estimated_s">Afërsisht %1$s</string>
    <string name="ConfirmPayment__to">Për</string>
    <string name="ConfirmPayment__total_amount">Shuma totale</string>
    <string name="ConfirmPayment__balance_s">Depozitë : %1$s</string>
    <string name="ConfirmPayment__submitting_payment">Po parashtrohet pagesa…</string>
    <string name="ConfirmPayment__processing_payment">Po kryhet pagesa…</string>
    <string name="ConfirmPayment__payment_complete">Pagesë e plotësuar</string>
    <string name="ConfirmPayment__payment_failed">Pagesa dështoi</string>
    <string name="ConfirmPayment__payment_will_continue_processing">Pagesa do të vazhdojë të përpunohet</string>
    <string name="ConfirmPaymentFragment__invalid_recipient">Marrës i pavlefshëm</string>
    <!-- Title of a dialog show when we were unable to present the user\'s screenlock before sending a payment -->
    <string name="ConfirmPaymentFragment__failed_to_show_payment_lock">Nuk u shfaq kyçja e pagesës</string>
    <!-- Body of a dialog show when we were unable to present the user\'s screenlock before sending a payment -->
    <string name="ConfirmPaymentFragment__you_enabled_payment_lock_in_the_settings">Ke aktivizuar kyçjen e pagesës te parametrat, por nuk mund të shfaqet.</string>
    <!-- Button in a dialog that will take the user to the privacy settings -->
    <string name="ConfirmPaymentFragment__go_to_settings">Shko te cilësimet</string>
    <string name="ConfirmPaymentFragment__this_person_has_not_activated_payments">Ky person s\\’ka aktivizuar pagesa</string>
    <string name="ConfirmPaymentFragment__unable_to_request_a_network_fee">S\\’arrihet të kërkohet një tarifë rrjeti. Për të vazhduar këtë pagesë, prekni OK, që të riprovohet.</string>

    <!-- BiometricDeviceAuthentication -->
    <!-- Biometric/Device authentication prompt title -->
    <string name="BiometricDeviceAuthentication__signal">Signal</string>


    <!-- CurrencyAmountFormatter_s_at_s -->
    <string name="CurrencyAmountFormatter_s_at_s">%1$s më %2$s</string>

    <!-- SetCurrencyFragment -->
    <string name="SetCurrencyFragment__set_currency">Vendos monedhën</string>
    <string name="SetCurrencyFragment__all_currencies">Krejt Monedhat</string>

    <!-- **************************************** -->
    <!-- menus -->
    <!-- **************************************** -->

    <!-- contact_selection_list -->
    <string name="contact_selection_list__unknown_contact">Mesazh i ri për…</string>
    <string name="contact_selection_list__unknown_contact_block">Bllokoje përdoruesin</string>
    <string name="contact_selection_list__unknown_contact_add_to_group">Shtoje te grupi</string>

    <!-- conversation_callable_insecure -->
    <string name="conversation_callable_insecure__menu_call">Thirrje</string>

    <!-- conversation_callable_secure -->
    <string name="conversation_callable_secure__menu_call">Thirrje përmes Signal-i</string>
    <string name="conversation_callable_secure__menu_video">Thirrje video Signal</string>

    <!-- conversation_context -->

    <!-- Heading which shows how many messages are currently selected -->
    <plurals name="conversation_context__s_selected">
        <item quantity="one">%1$d i përsgjedhur</item>
        <item quantity="other">%1$d të përzgjedhur</item>
    </plurals>

    <!-- conversation_context_image -->
    <!-- Button to save a message attachment (image, file etc.) -->

    <!-- conversation_expiring_off -->
    <string name="conversation_expiring_off__disappearing_messages">Tretje mesazhesh</string>

    <!-- conversation_selection -->
    <!-- Button to view detailed information for a message; Action item with hyphenation. Translation can use soft hyphen - Unicode U+00AD  -->
    <string name="conversation_selection__menu_message_details">Info</string>
    <!-- Button to copy a message\'s text to the clipboard; Action item with hyphenation. Translation can use soft hyphen - Unicode U+00AD  -->
    <string name="conversation_selection__menu_copy">Kopjoje</string>
    <!-- Button to delete a message; Action item with hyphenation. Translation can use soft hyphen - Unicode U+00AD  -->
    <string name="conversation_selection__menu_delete">Fshiji</string>
    <!-- Button to forward a message to another person or group chat; Action item with hyphenation. Translation can use soft hyphen - Unicode U+00AD  -->
    <string name="conversation_selection__menu_forward">Përcjellje</string>
    <!-- Button to reply to a message; Action item with hyphenation. Translation can use soft hyphen - Unicode U+00AD -->
    <string name="conversation_selection__menu_reply">Përgjigju</string>
    <!-- Button to save a message attachment (image, file etc.); Action item with hyphenation. Translation can use soft hyphen - Unicode U+00AD  -->
    <string name="conversation_selection__menu_save">Ruaji</string>
    <!-- Button to retry sending a message; Action item with hyphenation. Translation can use soft hyphen - Unicode U+00AD  -->
    <string name="conversation_selection__menu_resend_message">Ridërgoje</string>
    <!-- Button to select a message and enter selection mode; Action item with hyphenation. Translation can use soft hyphen - Unicode U+00AD  -->
    <string name="conversation_selection__menu_multi_select">Përzgjidhni</string>
    <!-- Button to view a in-chat payment message\'s full payment details; Action item with hyphenation. Translation can use soft hyphen - Unicode U+00AD  -->
    <string name="conversation_selection__menu_payment_details">Detajet e pagesës</string>

    <!-- conversation_expiring_on -->

    <!-- conversation_insecure -->
    <string name="conversation_insecure__invite">Fto</string>

    <!-- conversation_list_batch -->

    <!-- conversation_list -->
    <string name="conversation_list_settings_shortcut">Shkurtore rregullimesh</string>
    <string name="conversation_list_search_description">Kërko</string>
    <string name="conversation_list__pinned">E fiksuar</string>
    <string name="conversation_list__chats">Fjalosje</string>
    <string name="conversation_list__you_can_only_pin_up_to_d_chats">Mund të fiksoni deri në %1$d fjalosje</string>

    <!-- conversation_list_item_view -->
    <string name="conversation_list_item_view__contact_photo_image">Foto Kontakti</string>
    <string name="conversation_list_item_view__archived">Të arkivuar</string>


    <!-- conversation_list_fragment -->
    <string name="conversation_list_fragment__fab_content_description">Bisedë e re</string>
    <string name="conversation_list_fragment__open_camera_description">Hape Kamerën</string>
    <string name="conversation_list_fragment__no_chats_yet_get_started_by_messaging_a_friend">Ende pa fjalosje.\nFillojani duke i dërguar një mesazh një shoku.</string>


    <!-- conversation_secure_verified -->

    <!-- conversation_muted -->
    <string name="conversation_muted__unmute">Çheshtoji</string>

    <!-- conversation_unmuted -->
    <string name="conversation_unmuted__mute_notifications">Heshtoji njoftimet</string>

    <!-- conversation -->
    <string name="conversation__menu_group_settings">Rregullime grupi</string>
    <string name="conversation__menu_leave_group">Braktise grupin</string>
    <string name="conversation__menu_view_all_media">Krejt mediat</string>
    <string name="conversation__menu_conversation_settings">Rregullime bisedash</string>
    <string name="conversation__menu_add_shortcut">Shtoje te skena e kreut</string>
    <string name="conversation__menu_create_bubble">Krijo flluskë</string>

    <!-- conversation_popup -->
    <string name="conversation_popup__menu_expand_popup">Zgjero flluskën</string>

    <!-- conversation_callable_insecure -->
    <string name="conversation_add_to_contacts__menu_add_to_contacts">Shtoje te kontaktet</string>

    <!-- conversation_group_options -->
    <string name="convesation_group_options__recipients_list">Listë marrësish</string>
    <string name="conversation_group_options__delivery">Dërgim</string>
    <string name="conversation_group_options__conversation">Bisedë</string>
    <string name="conversation_group_options__broadcast">Transmetim</string>

    <!-- text_secure_normal -->
    <string name="text_secure_normal__menu_new_group">Grup i ri</string>
    <string name="text_secure_normal__menu_settings">Rregullime</string>
    <string name="text_secure_normal__menu_clear_passphrase">Kyçe</string>
    <string name="text_secure_normal__mark_all_as_read">Shënoji krejt si të lexuar</string>
    <string name="text_secure_normal__invite_friends">Ftoni shokë</string>
    <!-- Overflow menu entry to filter unread chats -->
    <string name="text_secure_normal__filter_unread_chats">Filtro bisedat e palexuara</string>

    <!-- verify_display_fragment -->
    <string name="verify_display_fragment_context_menu__copy_to_clipboard">Kopjoje në të papastër</string>
    <string name="verify_display_fragment_context_menu__compare_with_clipboard">Krahasoje me lëndën në të papastër</string>

    <!-- reminder_header -->
    <string name="reminder_header_sms_import_title">Importo SMS sistemi</string>
    <string name="reminder_header_sms_import_text">Prekeni që të kopjohen mesazhet SMS të telefonit tuaj te baza e fshehtëzuar e të dhënave të Signal-it.</string>
    <string name="reminder_header_push_title">Aktivizo mesazhe dhe thirrje Signal</string>
    <string name="reminder_header_push_text">Përmirësoni komunikimin tuaj.</string>
    <string name="reminder_header_service_outage_text">Signal-i po kalon vështirësi teknike. Po punojmë fort të rikthejmë shërbimin sa më shpejt që të mundet.</string>
    <string name="reminder_header_progress">%1$d%%</string>
    <!-- Body text of a banner that will show at the top of the chat list when we temporarily cannot process the user\'s contacts -->
    <string name="reminder_cds_warning_body">Zbulimi i kontaktit privat të Signal nuk mundet përkohësisht të përpunojë kontaktet e telefonit tënd.</string>
    <!-- Label for a button in a banner to learn more about why we temporarily can\'t process the user\'s contacts -->
    <string name="reminder_cds_warning_learn_more">Mëso më tepër</string>
    <!-- Body text of a banner that will show at the top of the chat list when the user has so many contacts that we cannot ever process them -->
    <string name="reminder_cds_permanent_error_body">Zbulimi i kontaktit privat të Signal nuk mund të përpunojë kontaktet e telefonit tënd.</string>
    <!-- Label for a button in a banner to learn more about why we cannot process the user\'s contacts -->
    <string name="reminder_cds_permanent_error_learn_more">Mëso më tepër</string>

    <!-- media_preview -->
    <string name="media_preview__save_title">Ruaje</string>
    <string name="media_preview__edit_title">Përpunojeni</string>


    <!-- media_preview_activity -->
    <string name="media_preview_activity__media_content_description">Paraparje medie</string>

    <!-- new_conversation_activity -->
    <string name="new_conversation_activity__refresh">Rifreskoje</string>
    <!-- redphone_audio_popup_menu -->

    <!-- Insights -->
    <string name="Insights__percent">%</string>
    <string name="Insights__title">Prirje</string>
    <string name="InsightsDashboardFragment__title">Prirje</string>
    <string name="InsightsDashboardFragment__signal_protocol_automatically_protected">Protokolli Signal mbrojti automatikisht %1$d%% të mesazheve tuaj ikës gjatë %2$d ditëve të kaluara. Bisedat mes përdoruesve të Signal-it fshehtëzohen përherë skaj-më-skaj.</string>
    <string name="InsightsDashboardFragment__spread_the_word">Përhapni fjalën</string>
    <string name="InsightsDashboardFragment__not_enough_data">Pa të dhëna të mjaftueshme</string>
    <string name="InsightsDashboardFragment__your_insights_percentage_is_calculated_based_on">Përqindja juaj për Prirjet llogaritet bazuar në mesazhet ikës brenda %1$d ditëve të kaluara që nuk janë zhdukur apo fshirë.</string>
    <string name="InsightsDashboardFragment__start_a_conversation">Nisni një bisedë</string>
    <string name="InsightsDashboardFragment__invite_your_contacts">Filloni të komunikoni në mënyrë të parrezik dhe aktivizoni veçorit të reja që shkojnë tej kufizimeve të mesazheve SMS të pafshehtëzuar, duke ftuar më tepër kontakte të bëhen pjesë e Signal-it.</string>
    <string name="InsightsDashboardFragment__this_stat_was_generated_locally">Këto statistika u prodhuan lokalisht në pajisjen tuaj dhe mund të shihen vetëm nga ju. Nuk transmetohen kurrë diku.</string>
    <string name="InsightsDashboardFragment__encrypted_messages">Mesazhe të fshehtëzuar</string>
    <string name="InsightsDashboardFragment__cancel">Anuloje</string>
    <string name="InsightsDashboardFragment__send">Dërgoje</string>
    <string name="InsightsModalFragment__title">Ju Paraqesim Prirje</string>
    <string name="InsightsModalFragment__description">Shihni se sa nga mesazhet tuaja ikës u dërguan në mënyrë të parrezik, mandej ftoni pa humbur kohë kontakte të rinj, për të fuqizuar përqindjen tuaj Signal.</string>
    <string name="InsightsModalFragment__view_insights">Shihni Prirje</string>

    <string name="FirstInviteReminder__title">Ftojeni në Signal</string>
    <string name="FirstInviteReminder__description">Mund ta rritnit numrin e mesazheve të fshehtëzuar që dërgoni me %1$d%%</string>
    <string name="SecondInviteReminder__title">Fuqizo Signalin tënd</string>
    <string name="SecondInviteReminder__description">Ftojeni %1$s</string>
    <string name="InsightsReminder__view_insights">Shihni Prirje</string>
    <string name="InsightsReminder__invite">Ftoni</string>

    <!-- Edit KBS Pin -->

    <!-- BaseKbsPinFragment -->
    <string name="BaseKbsPinFragment__next">Pasuesi</string>
    <string name="BaseKbsPinFragment__create_alphanumeric_pin">Krijo PIN alfanumerik</string>
    <string name="BaseKbsPinFragment__create_numeric_pin">Krijo PIN numerik</string>
  <!-- Removed by excludeNonTranslatables <string name="BaseKbsPinFragment__learn_more_url" translatable="false">https://support.signal.org/hc/articles/360007059792</string> -->

    <!-- CreateKbsPinFragment -->
    <plurals name="CreateKbsPinFragment__pin_must_be_at_least_characters">
        <item quantity="one">PIN-i duhet të jetë të paktën %1$d shenjë</item>
        <item quantity="other">PIN-i duhet të jetë të paktën %1$d shenja</item>
    </plurals>
    <plurals name="CreateKbsPinFragment__pin_must_be_at_least_digits">
        <item quantity="one">PIN-i duhet të jetë të paktën %1$d shifër</item>
        <item quantity="other">PIN-i duhet të jetë të paktën %1$d shifra</item>
    </plurals>
    <string name="CreateKbsPinFragment__create_a_new_pin">Krijoni një PIN të ri</string>
    <string name="CreateKbsPinFragment__you_can_choose_a_new_pin_as_long_as_this_device_is_registered">Mundeni ta ndryshoni PIN-in tuaj, sa kohë që kjo pajisje është e regjistruar.</string>
    <string name="CreateKbsPinFragment__create_your_pin">Krijoni PIN-in tuaj</string>
    <string name="CreateKbsPinFragment__pins_keep_information_stored_with_signal_encrypted">PIN-et i mbajnë të fshehtëzuara të dhëna e depozituara me Signal, që kështu të mund t\\’i përdorni vetëm ju. Profili, rregullimet dhe kontaktet tuaja do të rikthehen, kur të riinstaloni Signal-in. S\\’do t\\’ju duhet PIN-i për të hapur aplikacionin.</string>
    <string name="CreateKbsPinFragment__choose_a_stronger_pin">Zgjidhni një PIN më të fuqishëm</string>

    <!-- ConfirmKbsPinFragment -->
    <string name="ConfirmKbsPinFragment__pins_dont_match">PIN-et s\\’përputhen. Riprovoni.</string>
    <string name="ConfirmKbsPinFragment__confirm_your_pin">Ripohoni PIN-in tuaj.</string>
    <string name="ConfirmKbsPinFragment__pin_creation_failed">Krijimi i PIN-it dështoi</string>
    <string name="ConfirmKbsPinFragment__your_pin_was_not_saved">PIN-i juaj s\\’u ruajt.Do t\\’ju kujtojmë më vonë të krijoni një PIN.</string>
    <string name="ConfirmKbsPinFragment__pin_created">PIN-i u krijua.</string>
    <string name="ConfirmKbsPinFragment__re_enter_your_pin">Rijepni PIN-in tuaj</string>
    <string name="ConfirmKbsPinFragment__creating_pin">Po krijohet PIN-i…</string>

    <!-- KbsSplashFragment -->
    <string name="KbsSplashFragment__introducing_pins">Ju paraqesim PIN-et</string>
    <string name="KbsSplashFragment__pins_keep_information_stored_with_signal_encrypted">PIN-et i mbajnë të fshehtëzuara të dhëna e depozituara me Signal, që kështu të mund t\\’i përdorni vetëm ju. Profili, rregullimet dhe kontaktet tuaja do të rikthehen, kur të riinstaloni Signal-in. S\\’do t\\’ju duhet PIN-i për të hapur aplikacionin.</string>
    <string name="KbsSplashFragment__learn_more">Mësoni Më Tepër</string>
  <!-- Removed by excludeNonTranslatables <string name="KbsSplashFragment__learn_more_link" translatable="false">https://support.signal.org/hc/articles/360007059792</string> -->
    <string name="KbsSplashFragment__registration_lock_equals_pin">Kyçje Regjistrimi = PIN</string>
    <string name="KbsSplashFragment__your_registration_lock_is_now_called_a_pin">Kyçi juaj i Regjistrimit tani quhet PIN, dhe bën edhe më tepër se aq. Përditësojeni që tani.</string>
    <string name="KbsSplashFragment__update_pin">Përditësoni PIN-in</string>
    <string name="KbsSplashFragment__create_your_pin">Krijoni PIN-in tuaj</string>
    <string name="KbsSplashFragment__learn_more_about_pins">Mësoni më tepër rreth PIN-ësh</string>
    <string name="KbsSplashFragment__disable_pin">Çaktivizoje PIN-in</string>

    <!-- KBS Reminder Dialog -->
    <string name="KbsReminderDialog__enter_your_signal_pin">Jepni PIN-in tuaj për Signal-in</string>
    <string name="KbsReminderDialog__to_help_you_memorize_your_pin">Për t\\’ju ndihmuar të fiksoni në kujtesë PIN,-in tuaj, do t\\’ju kërkojmë në mënyrë periodike ta jepni. Me kalimin e kohës do t\\’jua kërkojmë më rrallë.</string>
    <string name="KbsReminderDialog__skip">Anashkaloje</string>
    <string name="KbsReminderDialog__submit">Parashtroje</string>
    <string name="KbsReminderDialog__forgot_pin">Harruat PIN-in?</string>
    <string name="KbsReminderDialog__incorrect_pin_try_again">PIN i pasaktë. Riprovoni.</string>

    <!-- AccountLockedFragment -->
    <string name="AccountLockedFragment__account_locked">LLogari e kyçur</string>
    <string name="AccountLockedFragment__your_account_has_been_locked_to_protect_your_privacy">Llogaria juaj është kyçur për të mbrojtur privatësinë dhe sigurinë. Pas %1$d ditësh mosveprimtarie në llogarinë tuaj, do të jeni në gjendje të riregjistroni këtë numër telefoni pa u dashur PIN. Krejt lënda do të fshihet.</string>
    <string name="AccountLockedFragment__next">Pasuesi</string>
    <string name="AccountLockedFragment__learn_more">Mësoni Më Tepër</string>
  <!-- Removed by excludeNonTranslatables <string name="AccountLockedFragment__learn_more_url" translatable="false">https://support.signal.org/hc/articles/360007059792</string> -->

    <!-- KbsLockFragment -->
    <string name="RegistrationLockFragment__enter_your_pin">Jepni PIN-in tuaj</string>
    <string name="RegistrationLockFragment__enter_the_pin_you_created">Jepni PIN-in që krijuar për llogarinë tuaj. Ky është tjetër gjë nga kodi juaj i verifikimit me SMS.</string>
    <string name="RegistrationLockFragment__enter_alphanumeric_pin">Jepni PIN alfanumerik</string>
    <string name="RegistrationLockFragment__enter_numeric_pin">Jepni PIN numerik</string>
    <string name="RegistrationLockFragment__incorrect_pin_try_again">PIN i pasaktë. Riprovoni.</string>
    <string name="RegistrationLockFragment__forgot_pin">Harruat PIN-in?</string>
    <string name="RegistrationLockFragment__incorrect_pin">PIN i pasaktë</string>
    <string name="RegistrationLockFragment__forgot_your_pin">Harruat PIN-in tuaj?</string>
    <string name="RegistrationLockFragment__not_many_tries_left">S\\’ka edhe shumë prova!</string>
    <string name="RegistrationLockFragment__signal_registration_need_help_with_pin_for_android_v2_pin">Regjistrim Signal-i - Duhet Ndihmë me PIN për Android (v2 PIN)</string>

    <plurals name="RegistrationLockFragment__for_your_privacy_and_security_there_is_no_way_to_recover">
        <item quantity="one">Për privatësinë dhe sigurinë tuaj, s\\’ka mënyrë për të rimarrë PIN-in tuaj. Nëse s\\’mbani mend PIN-in tuaj, mund të ribëni verifikimin me SMS pas %1$d dite pa veprimtari. Në këtë rast, llogaria juaj do të spastrohet dhe krejt lënda do të fshihet.</item>
        <item quantity="other">Për privatësinë dhe sigurinë tuaj, s\\’ka mënyrë për të rimarrë PIN-in tuaj. Nëse s\\’mbani mend PIN-in tuaj, mund të ribëni verifikimin me SMS pas %1$d ditësh pa veprimtari. Në këtë rast, llogaria juaj do të spastrohet dhe krejt lënda do të fshihet.</item>
    </plurals>

    <plurals name="RegistrationLockFragment__incorrect_pin_d_attempts_remaining">
        <item quantity="one">PIN i pasaktë. Edhe %1$d provë.</item>
        <item quantity="other">PIN i pasaktë. Edhe %1$d prova.</item>
    </plurals>

    <plurals name="RegistrationLockFragment__if_you_run_out_of_attempts_your_account_will_be_locked_for_d_days">
        <item quantity="one">Nëse ju mbarohen provat, llogaria juaj do të kyçet për %1$d ditë. Pas %1$d dite pa veprimtari, mund ta riregjistroni pa u dashur PIN juaj. Llogaria juaj do të spastrohet dhe krejt lënda do të fshihet.</item>
        <item quantity="other">Nëse ju mbarohen provat, llogaria juaj do të kyçet për %1$d ditë. Pas %1$d ditësh pa veprimtari, mund ta riregjistroni pa u dashur PIN-i juaj. Llogaria juaj do të spastrohet dhe krejt lënda do të fshihet.</item>
    </plurals>

    <plurals name="RegistrationLockFragment__you_have_d_attempts_remaining">
        <item quantity="one">Ju mbetet edhe %1$d provë.</item>
        <item quantity="other">Ju mbeten edhe %1$d prova.</item>
    </plurals>

    <plurals name="RegistrationLockFragment__d_attempts_remaining">
        <item quantity="one">Edhe %1$d provë.</item>
        <item quantity="other">Edhe %1$d prova.</item>
    </plurals>

    <!-- CalleeMustAcceptMessageRequestDialogFragment -->
    <string name="CalleeMustAcceptMessageRequestDialogFragment__s_will_get_a_message_request_from_you">%1$s do të marrë një kërkesë mesazhi nga ju. Mund të bëni thirrje sapo të pranohet kërkesa juaj e mesazhit.</string>

    <!-- KBS Megaphone -->
    <string name="KbsMegaphone__create_a_pin">Krijoni PIN</string>
    <string name="KbsMegaphone__pins_keep_information_thats_stored_with_signal_encrytped">PIN-et i mbajnë të fshehtëzuara të dhënat që depozitohen me Signal-in.</string>
    <string name="KbsMegaphone__create_pin">Krijoni PIN</string>

    <!-- transport_selection_list_item -->
    <string name="transport_selection_list_item__transport_icon">Ikonë bartjesh</string>
    <string name="ConversationListFragment_loading">Po ngarkohet…</string>
    <string name="CallNotificationBuilder_connecting">Po lidhet…</string>
    <string name="Permissions_permission_required">Lyp leje</string>
    <string name="ConversationActivity_signal_needs_sms_permission_in_order_to_send_an_sms">Që të mund të dërgohet një SMS, Signal-i lyp leje SMS-sh, por kjo i është mohuar. Ju lutemi, kaloni te rregullime aplikacioni, përzgjidhni \"Leje\" dhe aktivizoni \"SMS\".</string>
    <string name="Permissions_continue">Vazhdo</string>
    <string name="Permissions_not_now">Jo tani</string>
    <string name="conversation_activity__enable_signal_messages">AKTIVIZO MESAZHE SIGNAL</string>
    <string name="SQLCipherMigrationHelper_migrating_signal_database">Po migrohet baza e të dhënave Signal</string>
    <string name="PushDecryptJob_new_locked_message">Mesazhe të rinj të kyçur</string>
    <string name="PushDecryptJob_unlock_to_view_pending_messages">Shkyçeni që të shihni mesazhet pezull</string>
    <string name="enter_backup_passphrase_dialog__backup_passphrase">Frazëkalim kopjeruajtjesh</string>
    <string name="backup_enable_dialog__backups_will_be_saved_to_external_storage_and_encrypted_with_the_passphrase_below_you_must_have_this_passphrase_in_order_to_restore_a_backup">Kopjeruajtjet do të ruhen te depozitë e jashtme dhe fshehtëzohen me frazëkalimin më poshtë. Duhet të keni këtë frazëkalim, pa të mundeni të riktheni një kopjeruajtje.</string>
    <string name="backup_enable_dialog__you_must_have_this_passphrase">Që të mund të ktheni një kopjeruajtje, duhet të keni këtë frazëkalim.</string>
    <string name="backup_enable_dialog__folder">Dosje</string>
    <string name="backup_enable_dialog__i_have_written_down_this_passphrase">E kam shkruar diku këtë frazëkalim. Pa të, s\\’do të jem në gjendje të rikthej një kopjeruajtje.</string>
    <string name="registration_activity__restore_backup">Riktheje kopjeruajtjen</string>
    <string name="registration_activity__transfer_or_restore_account">Shpërngulni ose riktheni llogari</string>
    <string name="registration_activity__transfer_account">Shpërngulni llogari</string>
    <string name="registration_activity__skip">Anashkaloje</string>
    <string name="preferences_chats__chat_backups">Kopjeruajtje fjalosjesh</string>
    <string name="preferences_chats__transfer_account">Shpërngulni llogari</string>
    <string name="preferences_chats__transfer_account_to_a_new_android_device">Shpërngulni llogari te një pajisje Android e re</string>
    <string name="RegistrationActivity_enter_backup_passphrase">Jepni frazëkalim kopjeruajtjeje</string>
    <string name="RegistrationActivity_restore">Riktheje</string>
    <string name="RegistrationActivity_backup_failure_downgrade">S\\’mund të importohen kopjeruajtje prej versionesh më të rinj të Signal-it</string>
    <string name="RegistrationActivity_incorrect_backup_passphrase">Jepni frazëkalim kopjeruajtjeje</string>
    <string name="RegistrationActivity_checking">Po kontrollohet…</string>
    <string name="RegistrationActivity_d_messages_so_far">%1$d mesazhe deri këtu…</string>
    <string name="RegistrationActivity_restore_from_backup">Të rikthehet prej kopjeruajtjeje?</string>
    <string name="RegistrationActivity_restore_your_messages_and_media_from_a_local_backup">Riktheni mesazhet dhe mediat tuaja që prej një kopjeruajtjeje vendore. Nëse s\\’i riktheni tani, s\\’do të jeni në gjendje t\\’i riktheni më vonë.</string>
    <string name="RegistrationActivity_backup_size_s">Madhësi kopjeruajtjeje: %1$s</string>
    <string name="RegistrationActivity_backup_timestamp_s">Vulë kohore kopjeruajtjeje: %1$s</string>
    <string name="BackupDialog_enable_local_backups">Të aktivizohen kopjeruajtjet vendore?</string>
    <string name="BackupDialog_enable_backups">Aktivizoji kopjeruajtjet</string>
    <string name="BackupDialog_please_acknowledge_your_understanding_by_marking_the_confirmation_check_box">Ju lutemi, na bëni të ditur se e keni kuptuar, duke i vënë shenjë kutizës së ripohimit.</string>
    <string name="BackupDialog_delete_backups">Të fshihen kopjeruajtjet?</string>
    <string name="BackupDialog_disable_and_delete_all_local_backups">Të çaktivizohen dhe fshihen krejt kopjeruajtjet vendore?</string>
    <string name="BackupDialog_delete_backups_statement">Fshiji kopjeruajtjet</string>
    <string name="BackupDialog_to_enable_backups_choose_a_folder">Që të aktivizohen kopjeruajtje, zgjidhni një dosje. Kopjeruajtjet do të ruhen te kjo vendndodhje.</string>
    <string name="BackupDialog_choose_folder">Zgjidhni dosje</string>
    <string name="BackupDialog_copied_to_clipboard">U kopjua në të papastër</string>
    <string name="BackupDialog_no_file_picker_available">S\\’ka zgjedhës kartelash.</string>
    <string name="BackupDialog_enter_backup_passphrase_to_verify">Jepni frazëkalimin tuaj të kopjeruajtjes që duhet verifikuar</string>
    <string name="BackupDialog_verify">Verifikoje</string>
    <string name="BackupDialog_you_successfully_entered_your_backup_passphrase">E dhatë me sukses frazëkalimin tuaj të kopjeruajtjes</string>
    <string name="BackupDialog_passphrase_was_not_correct">Frazëkalimi s\\’qe i saktë</string>
    <string name="LocalBackupJob_creating_signal_backup">Po krijohet kopjeruajtje Molly-i…</string>
    <!-- Title for progress notification shown in a system notification while verifying a recent backup. -->
    <string name="LocalBackupJob_verifying_signal_backup">Duke verifikuar rezervat e Molly…</string>
    <string name="LocalBackupJobApi29_backup_failed">Kopjeruajtja dështoi</string>
    <string name="LocalBackupJobApi29_your_backup_directory_has_been_deleted_or_moved">Drejtoria juaj e kopjeruajtjeve është fshirë ose lëvizur.</string>
    <string name="LocalBackupJobApi29_your_backup_file_is_too_large">Kartela e kopjeruajtjes tuaj është shumë e madhe për t\\’u depozituar në këtë vëllim.</string>
    <string name="LocalBackupJobApi29_there_is_not_enough_space">S\\’ka hapësirë të mjaftueshme për të depozituar kopjeruajtjen tuaj.</string>
    <!-- Error message shown if a newly created backup could not be verified as accurate -->
    <string name="LocalBackupJobApi29_your_backup_could_not_be_verified">Rezerva jote e fundit nuk mundi të krijohej dhe të verifikohej. Të lutem krijo një të re.</string>
    <!-- Error message shown if a very large attachment is encountered during the backup creation and causes the backup to fail -->
    <string name="LocalBackupJobApi29_your_backup_contains_a_very_large_file">Rezerva jote përmban një skedar shumë të madh, që nuk mund të rezervohet. Të lutem, fshije dhe krijo një kopje të re rezervë.</string>
    <string name="LocalBackupJobApi29_tap_to_manage_backups">Prekeni që të administroni kopjeruajtje.</string>
    <string name="RegistrationActivity_wrong_number">Numër i gabuar</string>
    <string name="RegistrationActivity_call_me_instead_available_in">Telefonomëni, më mirë \n (E përdorshme në %1$02d:%2$02d)</string>
    <string name="RegistrationActivity_contact_signal_support">Lidhuni Me Asistencën e Signal-it</string>
    <string name="RegistrationActivity_code_support_subject">Regjistrim Signal-i - Kod Verifikimi për Android</string>
    <string name="RegistrationActivity_incorrect_code">Kod i gabuar</string>
    <string name="BackupUtil_never">Kurrë</string>
    <string name="BackupUtil_unknown">E panjohur</string>
    <string name="preferences_app_protection__see_my_phone_number">Shohë numrin tim të telefonit</string>
    <string name="preferences_app_protection__find_me_by_phone_number">Të më gjejë përmes numrit të telefonit</string>
    <string name="PhoneNumberPrivacy_everyone">Cilido</string>
    <string name="PhoneNumberPrivacy_my_contacts">Kontaktet e mia</string>
    <string name="PhoneNumberPrivacy_nobody">Askush</string>
    <string name="PhoneNumberPrivacy_everyone_see_description">Numri juaj i telefonit do të jetë i dukshëm për krejt personat dhe grupet të cilëve u dërgoni mesazh.</string>
    <string name="PhoneNumberPrivacy_everyone_find_description">Cilido që ka numrin tuaj të telefonit në kontaktet e tij, do t\\’ju shohë si një kontakt në Signal. Të tjerët do të jenë në gjendje t\\’ju gjejnë përmes kërkimi.</string>
    <string name="preferences_app_protection__screen_lock">Kyçje ekrani</string>
    <string name="preferences_app_protection__lock_signal_access_with_android_screen_lock_or_fingerprint">Kyçni hyrjen në Signal përmes kyçjeje ekrani ose shenjash gishtash Android</string>
    <string name="preferences_app_protection__screen_lock_inactivity_timeout">Kohë mbarimi plogështie për kyçje ekrani</string>
    <string name="preferences_app_protection__signal_pin">PIN Signal-i</string>
    <string name="preferences_app_protection__create_a_pin">Krijoni PIN</string>
    <string name="preferences_app_protection__change_your_pin">Ndryshoni PIN-in tuaj</string>
    <string name="preferences_app_protection__pin_reminders">Kujtues PIN-i</string>
    <string name="preferences_app_protection__turn_off">Çaktivizoje</string>
    <string name="preferences_app_protection__confirm_pin">Ripohoni PIN-in</string>
    <string name="preferences_app_protection__confirm_your_signal_pin">Ripohoni PIN-in tuaj për Signal</string>
    <string name="preferences_app_protection__make_sure_you_memorize_or_securely_store_your_pin">Sigurohuni që e mbani mend ose e depozitoni diku në mënyrë të sigurt PIN-in tuaj, ngaqë s\\’mund të rimerret. Nëse harroni PIN-in tuaj, mund të humbni të dhëna, kur riregjistroni llogarinë tuaj Signal.</string>
    <string name="preferences_app_protection__incorrect_pin_try_again">PIN i pasaktë. Riprovoni.</string>
    <string name="preferences_app_protection__failed_to_enable_registration_lock">S\\’u arrit të aktivizohej kyçje regjistrimesh.</string>
    <string name="preferences_app_protection__failed_to_disable_registration_lock">S\\’u arrit të çaktivizohej kyçje regjistrimesh.</string>
    <string name="AppProtectionPreferenceFragment_none">Asnjë</string>
    <string name="preferences_app_protection__registration_lock">Kyçje Regjistrimi</string>
    <string name="RegistrationActivity_you_must_enter_your_registration_lock_PIN">Duhet të jepni PIN-in tuaj të Kyçjes së Regjistrimit</string>
    <string name="RegistrationActivity_your_pin_has_at_least_d_digits_or_characters">PIN-i juaj ka të paktën %1$d shifra ose shenja</string>
    <string name="RegistrationActivity_too_many_attempts">Shumë përpjekje</string>
    <string name="RegistrationActivity_you_have_made_too_many_incorrect_registration_lock_pin_attempts_please_try_again_in_a_day">Keni bërë shumë përpjekje të pasakta dhënieje PIN-i Kyçjeje Regjistrimi. Ju lutemi, riprovoni pas një dite.</string>
    <string name="RegistrationActivity_you_have_made_too_many_attempts_please_try_again_later">Keni bërë shumë përpjekje. Ju lutemi, riprovoni më vonë.</string>
    <string name="RegistrationActivity_error_connecting_to_service">Gabim në lidhjen me shërbimin</string>
    <string name="preferences_chats__backups">Kopjeruajtje</string>
    <string name="prompt_passphrase_activity__signal_is_locked">Molly-i është i kyçur</string>
    <string name="prompt_passphrase_activity__tap_to_unlock">PREKENI QË TË SHKYÇET</string>
    <string name="Recipient_unknown">I panjohur</string>

    <!-- TransferOrRestoreFragment -->
    <string name="TransferOrRestoreFragment__transfer_or_restore_account">Shpërngulni ose riktheni llogari</string>
    <string name="TransferOrRestoreFragment__if_you_have_previously_registered_a_signal_account">Nëse keni regjistruar më herët një llogari Signal, mund të shpërngulni ose riktheni llogarinë dhe mesazhet tuaja</string>
    <string name="TransferOrRestoreFragment__transfer_from_android_device">Shpërngulni prej pajisjeje Android</string>
    <string name="TransferOrRestoreFragment__transfer_your_account_and_messages_from_your_old_android_device">Shpërngulni llogarinë dhe mesazhet tuaj nga pajisja juaj e vjetër Android. Duhet të keni hyrje te pajisja juaj e vjetër.</string>
    <string name="TransferOrRestoreFragment__you_need_access_to_your_old_device">Ju duhet hyrje te pajisja juaj e vjetër.</string>
    <string name="TransferOrRestoreFragment__restore_from_backup">Riktheni prej kopjeruajtje</string>
    <string name="TransferOrRestoreFragment__restore_your_messages_from_a_local_backup">Riktheni mesazhet tuaja që prej një kopjeruajtjeje vendore. Nëse s\\’i riktheni tani, s\\’do të jeni në gjendje t\\’i riktheni më vonë.</string>

    <!-- NewDeviceTransferInstructionsFragment -->
    <string name="NewDeviceTransferInstructions__open_signal_on_your_old_android_phone">Hapni Signal-in në telefonin tuaj të vjetër Android</string>
    <string name="NewDeviceTransferInstructions__continue">Vazhdo</string>
    <string name="NewDeviceTransferInstructions__first_bullet">1.</string>
    <string name="NewDeviceTransferInstructions__tap_on_your_profile_photo_in_the_top_left_to_open_settings">Prekni mbi foton e profilit tuaj në cepin e majtë sipër, që të hapen Rregullimet</string>
    <string name="NewDeviceTransferInstructions__second_bullet">2.</string>
    <string name="NewDeviceTransferInstructions__tap_on_account">"Prekni mbi “Llogari”"</string>
    <string name="NewDeviceTransferInstructions__third_bullet">3.</string>
    <string name="NewDeviceTransferInstructions__tap_transfer_account_and_then_continue_on_both_devices">"Prekni “Shpërngulni Llogari” dhe mandej “Vazhdoni” në të dyjat e pajisjeve"</string>

    <!-- NewDeviceTransferSetupFragment -->
    <string name="NewDeviceTransferSetup__preparing_to_connect_to_old_android_device">Po gatitet të lidhet me një pajisje Android të vjetër…</string>
    <string name="NewDeviceTransferSetup__take_a_moment_should_be_ready_soon">Po ha një çast, duhet të jetë gati së shpejti</string>
    <string name="NewDeviceTransferSetup__waiting_for_old_device_to_connect">Po pritet që të lidhet pajisje e vjetër Android…</string>
    <string name="NewDeviceTransferSetup__signal_needs_the_location_permission_to_discover_and_connect_with_your_old_device">Molly-i lyp leje vendndodhjesh që të pikasë dhe lidhet me pajisjen tuaj të vjetër Android.</string>
    <string name="NewDeviceTransferSetup__signal_needs_location_services_enabled_to_discover_and_connect_with_your_old_device">Molly-i lyp aktivizim shërbimesh vendndodhjesh që të pikasë dhe lidhet me pajisjen tuaj të vjetër Android.</string>
    <string name="NewDeviceTransferSetup__signal_needs_wifi_on_to_discover_and_connect_with_your_old_device">Molly-i lyp Wi-Fi të hapur që të pikasë dhe lidhet me pajisjen tuaj të vjetër Android. Wi-Fi duhet të jetë i hapur, por jo edhe të jetë i lidhur në një rrjet Wi-Fi.</string>
    <string name="NewDeviceTransferSetup__sorry_it_appears_your_device_does_not_support_wifi_direct">Na ndjeni, duket se kjo pajisje s\\’mbulon Wi-Fi Direct. Molly-i e përdor Wi-Fi Direct që të pikasë dhe lidhet me pajisjen tuaj të vjetër Android. Mundeni ende të riktheni një kopjeruajtje, që të riktheni llogarinë tuaj nga pajisja juaj e vjetër Android.</string>
    <string name="NewDeviceTransferSetup__restore_a_backup">Riktheni një kopjeruajtje</string>
    <string name="NewDeviceTransferSetup__an_unexpected_error_occurred_while_attempting_to_connect_to_your_old_device">Ndodhi një gabim i papritur teksa provohej të lidhej me pajisjen tuaj të vjetër Android.</string>

    <!-- OldDeviceTransferSetupFragment -->
    <string name="OldDeviceTransferSetup__searching_for_new_android_device">Po kërkohet për pajisje të re Android…</string>
    <string name="OldDeviceTransferSetup__signal_needs_the_location_permission_to_discover_and_connect_with_your_new_device">Molly-i lyp leje vendndodhjesh që të pikasë dhe lidhet me pajisjen tuaj të re Android.</string>
    <string name="OldDeviceTransferSetup__signal_needs_location_services_enabled_to_discover_and_connect_with_your_new_device">Molly-i lyp aktivizim shërbimesh vendndodhjesh, për të pikasur dhe për t\\’u lidhur me pajisjen tuaj të re Android.</string>
    <string name="OldDeviceTransferSetup__signal_needs_wifi_on_to_discover_and_connect_with_your_new_device">Molly-i lyp Wi-Fi të hapur që të pikasë dhe lidhet me pajisjen tuaj të re Android. Wi-Fi duhet të jetë i hapur, por jo edhe të jetë i lidhur në një rrjet Wi-Fi.</string>
    <string name="OldDeviceTransferSetup__sorry_it_appears_your_device_does_not_support_wifi_direct">Na ndjeni, duket se kjo pajisje s\\’mbulon Wi-Fi Direct. Molly-i e përdor Wi-Fi Direct që të pikasë dhe lidhet me pajisjen tuaj të re Android. Mundeni ende të krijoni një kopjeruajtje, që të riktheni llogarinë tuaj nga pajisja juaj e re Android.</string>
    <string name="OldDeviceTransferSetup__create_a_backup">Krijoni kopjeruajtje</string>
    <string name="OldDeviceTransferSetup__an_unexpected_error_occurred_while_attempting_to_connect_to_your_old_device">Ndodhi një gabim i papritur teksa provohej të lidhej me pajisjen tuaj të re Android.</string>

    <!-- DeviceTransferSetupFragment -->
    <string name="DeviceTransferSetup__unable_to_open_wifi_settings">S\\’arrihet të hapen Rregullime Wi-Fi. Ju lutemi, hapeni dorazi Wi-Fi-n.</string>
    <string name="DeviceTransferSetup__grant_location_permission">Akordoni leje vendndodhjesh</string>
    <string name="DeviceTransferSetup__turn_on_location_services">Aktivizoni shërbime vendndodhjesh</string>
    <string name="DeviceTransferSetup__turn_on_wifi">Hapni Wi-Fi</string>
    <string name="DeviceTransferSetup__error_connecting">Gabim Gjatë Lidhjes</string>
    <string name="DeviceTransferSetup__retry">Riprovo</string>
    <string name="DeviceTransferSetup__submit_debug_logs">Parashtroni regjistra diagnostikimi</string>
    <string name="DeviceTransferSetup__verify_code">Verifikoni kodin</string>
    <string name="DeviceTransferSetup__verify_that_the_code_below_matches_on_both_of_your_devices">Verifikoni se kodi më poshtë përputhet në të dy pajisjet. Mandej prekeni që të vazhdohet.</string>
    <string name="DeviceTransferSetup__the_numbers_do_not_match">Numrat s\\’përputhen</string>
    <string name="DeviceTransferSetup__continue">Vazhdo</string>
    <string name="DeviceTransferSetup__if_the_numbers_on_your_devices_do_not_match_its_possible_you_connected_to_the_wrong_device">Nëse numrat në pajisjet tuaja nuk përputhen, mundet që të keni lidhur pajisje të gabuar. Për ta ndrequr këtë, ndaleni shpërnguljen dhe riprovoni, dhe mbajini të mbyllura të dyja pajisjet tuaja.</string>
    <string name="DeviceTransferSetup__stop_transfer">Ndale shpërnguljen</string>
    <string name="DeviceTransferSetup__unable_to_discover_old_device">S\\’arrihet të pikaset pajisje e vjetër</string>
    <string name="DeviceTransferSetup__unable_to_discover_new_device">S\\’arrihet të pikaset pajisje e re</string>
    <string name="DeviceTransferSetup__make_sure_the_following_permissions_are_enabled">Sigurohuni se janë akorduar lejet vijuese dhe aktivizuar shërbimet vijuese:</string>
    <string name="DeviceTransferSetup__location_permission">Leje vendndodhjesh</string>
    <string name="DeviceTransferSetup__location_services">Shërbime vendndodhjesh</string>
    <string name="DeviceTransferSetup__wifi">Wi-Fi</string>
    <string name="DeviceTransferSetup__on_the_wifi_direct_screen_remove_all_remembered_groups_and_unlink_any_invited_or_connected_devices">Te skena për WiFi Direct, hiqni krejt grupet e mbajtur mend dhe hiqni lidhjet për çfarëdo pajisje të ftua ose të lidhur.</string>
    <string name="DeviceTransferSetup__wifi_direct_screen">Skenë për WiFi Direct</string>
    <string name="DeviceTransferSetup__try_turning_wifi_off_and_on_on_both_devices">Provoni të mbyllni dhe hapni Wi-Fi-n, në të dyja pajisjet.</string>
    <string name="DeviceTransferSetup__make_sure_both_devices_are_in_transfer_mode">Sigurohuni se që të dyja pajisjet janë nën mënyrën shpërngulje.</string>
    <string name="DeviceTransferSetup__go_to_support_page">Kaloni te faqja e asistencës</string>
    <string name="DeviceTransferSetup__try_again">Riprovo</string>
    <string name="DeviceTransferSetup__waiting_for_other_device">Po pritet për pajisjen tjetër</string>
    <string name="DeviceTransferSetup__tap_continue_on_your_other_device_to_start_the_transfer">Prekni Vazhdo, te pajisja tjetër e juaj, që të nisë shpërngulja.</string>
    <string name="DeviceTransferSetup__tap_continue_on_your_other_device">Prekni Vazhdo, te pajisja juaj tjetër…</string>

    <!-- NewDeviceTransferFragment -->
    <string name="NewDeviceTransfer__cannot_transfer_from_a_newer_version_of_signal">S\\’mund të shpërngulet prej një versioni më të ri të Signal-it</string>

    <!-- DeviceTransferFragment -->
    <string name="DeviceTransfer__transferring_data">Shpërngulje të dhënash</string>
    <string name="DeviceTransfer__keep_both_devices_near_each_other">Mbajini të dyja pajisjet afër njëra-tjetrës. Mos fikni pajisjet dhe mbajeni hapur Molly-in. Shpërnguljet janë të fshehtëzuara skaj-më-skaj.</string>
    <string name="DeviceTransfer__d_messages_so_far">%1$d mesazhe deri këtu…</string>
    <!-- Filled in with total percentage of messages transferred -->
    <string name="DeviceTransfer__s_of_messages_so_far">%1$s%% mesazhe deri këtu…</string>
    <string name="DeviceTransfer__cancel">Anuloje</string>
    <string name="DeviceTransfer__try_again">Riprovo</string>
    <string name="DeviceTransfer__stop_transfer">Ndale shpërnguljen</string>
    <string name="DeviceTransfer__all_transfer_progress_will_be_lost">Krejt ecuria e shpërnguljes do të humbë.</string>
    <string name="DeviceTransfer__transfer_failed">Shpërngulja dështoi</string>
    <string name="DeviceTransfer__unable_to_transfer">S\\’arrihet të shpërngulet</string>

    <!-- OldDeviceTransferInstructionsFragment -->
    <string name="OldDeviceTransferInstructions__transfer_account">Shpërngul Llogari</string>
    <string name="OldDeviceTransferInstructions__first_bullet">1.</string>
    <string name="OldDeviceTransferInstructions__download_signal_on_your_new_android_device">Shkarkojeni Molly-in në pajisjen tuaj të re Android</string>
    <string name="OldDeviceTransferInstructions__second_bullet">2.</string>
    <string name="OldDeviceTransferInstructions__tap_on_transfer_or_restore_account">"Prekni mbi “Shpërngulni ose riktheni llogari”"</string>
    <string name="OldDeviceTransferInstructions__third_bullet">3.</string>
    <string name="OldDeviceTransferInstructions__select_transfer_from_android_device_when_prompted_and_then_continue">"Përzgjidhni “Shpërngulni nga pajisje Android” kur të pyeteni dhe mandej “Vazhdoni”. Mbajini pranë dy pajisjet."</string>
    <string name="OldDeviceTransferInstructions__continue">Vazhdo</string>

    <!-- OldDeviceTransferComplete -->
    <string name="OldDeviceTransferComplete__go_to_your_new_device">Kaloni te pajisja juaj e re</string>
    <string name="OldDeviceTransferComplete__your_signal_data_has_Been_transferred_to_your_new_device">Të dhënat tuaja Signal u shpërngulën te pajisja juaj e re. Që të plotësohet procesi i shpërnguljes, duhet të vazhdoni regjistrimin te pajisja juaj e re.</string>
    <string name="OldDeviceTransferComplete__close">Mbylle</string>

    <!-- NewDeviceTransferComplete -->
    <string name="NewDeviceTransferComplete__transfer_successful">Shpërngulje e suksesshme</string>
    <string name="NewDeviceTransferComplete__transfer_complete">Shpërngulje e plotë</string>
    <string name="NewDeviceTransferComplete__to_complete_the_transfer_process_you_must_continue_registration">Që të plotësoni procesin e shpërnguljes, duhet të vazhdoni regjistrimin.</string>
    <string name="NewDeviceTransferComplete__continue_registration">Vazhdoni regjistrimin</string>

    <!-- DeviceToDeviceTransferService -->
    <string name="DeviceToDeviceTransferService_content_title">Shpërngulje llogarie</string>
    <string name="DeviceToDeviceTransferService_status_ready">Po bëhet gati të lidhet me pajisjen tuaj tjetër Android…</string>
    <string name="DeviceToDeviceTransferService_status_starting_up">Po bëhet gati të lidhet me pajisjen tuaj tjetër Android…</string>
    <string name="DeviceToDeviceTransferService_status_discovery">Po kërkohet për pajisjen tuaj tjetër Android…</string>
    <string name="DeviceToDeviceTransferService_status_network_connected">Po lidhet me pajisjen tuaj tjetër Android…</string>
    <string name="DeviceToDeviceTransferService_status_verification_required">Lyp verifikim</string>
    <string name="DeviceToDeviceTransferService_status_service_connected">Po shpërngulet llogari…</string>

    <!-- OldDeviceTransferLockedDialog -->
    <string name="OldDeviceTransferLockedDialog__complete_registration_on_your_new_device">Plotësoni regjistrimin në pajisjen tuaj të re</string>
    <string name="OldDeviceTransferLockedDialog__your_signal_account_has_been_transferred_to_your_new_device">Llogaria juaj Signal u shpërngul te pajisja juaj e re, por duhet të plotësoni regjistrimin, që të vazhdohet. Signal-i do të jetë joaktiv në këtë pajisje.</string>
    <string name="OldDeviceTransferLockedDialog__done">U bë</string>
    <string name="OldDeviceTransferLockedDialog__cancel_and_activate_this_device">Anulojeni dhe aktivizoni këtë pajisje</string>

    <!-- AdvancedPreferenceFragment -->

    <!-- RecipientBottomSheet -->
    <string name="RecipientBottomSheet_block">Bllokoje</string>
    <string name="RecipientBottomSheet_unblock">Zhbllokoje</string>
    <string name="RecipientBottomSheet_add_to_contacts">Shtoje tek kontaktet</string>
    <!-- Error message that displays when a user tries to tap to view system contact details but has no app that supports it -->
    <string name="RecipientBottomSheet_unable_to_open_contacts">S\\’gjendet dot një aplikacion i aftë për hapje kontaktesh.</string>
    <string name="RecipientBottomSheet_add_to_a_group">Shtoje te grup</string>
    <string name="RecipientBottomSheet_add_to_another_group">Shtojeni në grup tjetër</string>
    <string name="RecipientBottomSheet_view_safety_number">Shihni numër sigurie</string>
    <string name="RecipientBottomSheet_make_admin">Bëje përgjegjës</string>
    <string name="RecipientBottomSheet_remove_as_admin">Hiqe nga përgjegjës</string>
    <string name="RecipientBottomSheet_remove_from_group">Hiqe nga grup</string>

    <string name="RecipientBottomSheet_remove_s_as_group_admin">Të hiqet %1$s nga përgjegjës grupi?</string>
    <string name="RecipientBottomSheet_s_will_be_able_to_edit_group">"\"%1$s\" do të jetë në gjendje të përpunojë këtë grup dhe anëtarët e tij."</string>

    <string name="RecipientBottomSheet_remove_s_from_the_group">Të hiqet \"%1$s\" prej grupit?</string>
    <!-- Dialog message shown when removing someone from a group with group link being active to indicate they will not be able to rejoin -->
    <string name="RecipientBottomSheet_remove_s_from_the_group_they_will_not_be_able_to_rejoin">Të hiqet %1$s nga grupi? S’do të jetë në gjendje të rihyjë përmes një lidhjeje grupi.</string>
    <string name="RecipientBottomSheet_remove">Hiqe</string>
    <string name="RecipientBottomSheet_copied_to_clipboard">U kopjua në të papastër</string>

    <string name="GroupRecipientListItem_admin">Përgjegjës</string>
    <string name="GroupRecipientListItem_approve_description">Miratoje</string>
    <string name="GroupRecipientListItem_deny_description">Hidhe poshtë</string>


    <!-- GroupsLearnMoreBottomSheetDialogFragment -->
    <string name="GroupsLearnMore_legacy_vs_new_groups">Grupe të Dikurshëm vs. Grupesh të Rinj</string>
    <string name="GroupsLearnMore_what_are_legacy_groups">Ç\\’janë Grupet e Dikurshëm?</string>
    <string name="GroupsLearnMore_paragraph_1">Grupet e dikurshëm janë grupe që nuk janë të përputhshëm me veçori Grupesh të Rinj, bie fjala, përgjegjës dhe përditësime grupi më përshkruese.</string>
    <string name="GroupsLearnMore_can_i_upgrade_a_legacy_group">A mund të përmirësoj një Grup të Dikurshëm?</string>
    <string name="GroupsLearnMore_paragraph_2">Grupet e Dikurshme s\\’mund të përmirësohen në Grupe të Rinj, por mundeni të krijoni një Grup të Ri me të njëjtët anëtarë, nëse gjenden nën versionin më të ri të Signal-it.</string>
    <string name="GroupsLearnMore_paragraph_3">Në të ardhmen, Signal-i do të ofrojë një rrugë për përmirësim Grupesh të Dikurshëm.</string>

    <!-- GroupLinkBottomSheetDialogFragment -->
    <string name="GroupLinkBottomSheet_share_hint_requiring_approval">Cilido me këtë lidhje mund të shohë emrin dhe foton e këtij grupi dhe mund të kërkojë të bëhet pjesë e tij. Jepuani njerëzve të cilëve u besoni.</string>
    <string name="GroupLinkBottomSheet_share_hint_not_requiring_approval">Cilido me këtë lidhje mund të shohë emrin dhe foton e këtij grupi dhe mund të bëhet pjesë e tij. Jepuani njerëzve të cilëve u besoni.</string>
    <string name="GroupLinkBottomSheet_share_via_signal">Ndajeni përmes Molly-i</string>
    <string name="GroupLinkBottomSheet_copy">Kopjoje</string>
    <string name="GroupLinkBottomSheet_qr_code">Kod QR</string>
    <string name="GroupLinkBottomSheet_share">Ndajeni Me të Tjerë</string>
    <string name="GroupLinkBottomSheet_copied_to_clipboard">U kopjua në të papastër</string>
    <string name="GroupLinkBottomSheet_the_link_is_not_currently_active">Lidhja hëpërhë s\\’është aktive</string>

    <!-- VoiceNotePlaybackPreparer -->
    <string name="VoiceNotePlaybackPreparer__failed_to_play_voice_message">S\\’u arrit të luhej mesazh zanor</string>

    <!-- VoiceNoteMediaDescriptionCompatFactory -->
    <string name="VoiceNoteMediaItemFactory__voice_message">Mesazh zanor · %1$s</string>
    <string name="VoiceNoteMediaItemFactory__s_to_s">%1$s për %2$s</string>

    <!-- StorageUtil -->
    <string name="StorageUtil__s_s">%1$s/%2$s</string>
    <string name="BlockedUsersActivity__s_has_been_blocked">\"%1$s\" u bllokua.</string>
    <string name="BlockedUsersActivity__failed_to_block_s">S\\’u arrit të bllokohej \"%1$s\"</string>
    <string name="BlockedUsersActivity__s_has_been_unblocked">\"%1$s\" u zhbllokua.</string>

    <!-- ReviewCardDialogFragment -->
    <string name="ReviewCardDialogFragment__review_members">Shqyrtoni Anëtarë</string>
    <string name="ReviewCardDialogFragment__review_request">Shqyrtoni Kërkesë</string>
    <string name="ReviewCardDialogFragment__d_group_members_have_the_same_name">%1$d anëtarë grupi kanë të njëjtin emër, shqyrtoni anëtarët më poshtë dhe zgjidhni kryerjen e një veprimi.</string>
    <string name="ReviewCardDialogFragment__if_youre_not_sure">Nëse s\\’jeni i sigurt se prej kujt është kërkesa, shqyrtoni kontaktet më poshtë dhe kryeni një veprim.</string>
    <string name="ReviewCardDialogFragment__no_other_groups_in_common">S\\’ka grupe të tjerë të përbashkët.</string>
    <string name="ReviewCardDialogFragment__no_groups_in_common">S\\’ka grupe të përbashkët.</string>
    <plurals name="ReviewCardDialogFragment__d_other_groups_in_common">
        <item quantity="one">%1$d grup i përbashkët</item>
        <item quantity="other">%1$d grupe të përbashkët</item>
    </plurals>
    <plurals name="ReviewCardDialogFragment__d_groups_in_common">
        <item quantity="one">%1$d grup i përbashkët</item>
        <item quantity="other">%1$d grupe të përbashkët</item>
    </plurals>
    <string name="ReviewCardDialogFragment__remove_s_from_group">Të hiqet %1$s prej grupit?</string>
    <string name="ReviewCardDialogFragment__remove">Hiqe</string>
    <string name="ReviewCardDialogFragment__failed_to_remove_group_member">S\\’u arrit të hiqet anëtar grupi.</string>

    <!-- ReviewCard -->
    <string name="ReviewCard__member">Anëtar</string>
    <string name="ReviewCard__request">Kërkesë</string>
    <string name="ReviewCard__your_contact">Kontakti juaj</string>
    <string name="ReviewCard__remove_from_group">Hiqe nga grup</string>
    <string name="ReviewCard__update_contact">Përditësoni kontaktin</string>
    <string name="ReviewCard__block">Bllokoje</string>
    <string name="ReviewCard__delete">Fshije</string>
    <string name="ReviewCard__recently_changed">Ndryshoi së fundi emrin e vet të profilit nga %1$s në %2$s</string>

    <!-- CallParticipantsListUpdatePopupWindow -->
    <string name="CallParticipantsListUpdatePopupWindow__s_joined">Erdhi %1$s</string>
    <string name="CallParticipantsListUpdatePopupWindow__s_and_s_joined">Erdhën %1$s dhe %2$s</string>
    <string name="CallParticipantsListUpdatePopupWindow__s_s_and_s_joined">Erdhën %1$s, %2$s dhe %3$s</string>
    <string name="CallParticipantsListUpdatePopupWindow__s_s_and_d_others_joined">Erdhën %1$s, %2$s dhe %3$d të tjerë</string>
    <string name="CallParticipantsListUpdatePopupWindow__s_left">%1$s iku</string>
    <string name="CallParticipantsListUpdatePopupWindow__s_and_s_left">%1$s dhe %2$s ikën</string>
    <string name="CallParticipantsListUpdatePopupWindow__s_s_and_s_left">%1$s, %2$s dhe %3$s ikën</string>
    <string name="CallParticipantsListUpdatePopupWindow__s_s_and_d_others_left">%1$s, %2$s dhe %3$d të tjerë ikën</string>

    <string name="CallParticipant__you">Ju</string>
    <string name="CallParticipant__you_on_another_device">Ju (në një tjetër pajisje)</string>
    <string name="CallParticipant__s_on_another_device">%1$s (në tjetër pajisje)</string>

    <!-- WifiToCellularPopupWindow -->
    <!-- Message shown during a call when the WiFi network is unusable, and cellular data starts to be used for the call instead. -->
    <string name="WifiToCellularPopupWindow__weak_wifi_switched_to_cellular">Wi-Fi i dobët. Kalo me internetin e celularit.</string>

    <!-- DeleteAccountFragment -->
    <string name="DeleteAccountFragment__deleting_your_account_will">Fshirja e llogarisë tuaj do të:</string>
    <string name="DeleteAccountFragment__enter_your_phone_number">Jepni numrin e telefonit tuaj</string>
    <string name="DeleteAccountFragment__delete_account">Fshijë llogarinë</string>
    <string name="DeleteAccountFragment__delete_your_account_info_and_profile_photo">Fshijë të dhënat e llogarisë tuaj dhe foton e profilit tuaj</string>
    <string name="DeleteAccountFragment__delete_all_your_messages">Fshijë krejt mesazhet tuaj</string>
    <string name="DeleteAccountFragment__delete_s_in_your_payments_account">Fshini %1$s te llogaria juaj e pagesave</string>
    <string name="DeleteAccountFragment__no_country_code">S\\’u dha kod vendi</string>
    <string name="DeleteAccountFragment__no_number">S\\’u tregua numër</string>
    <string name="DeleteAccountFragment__the_phone_number">Numri i telefonit që dhatë nuk përputhet me atë të llogarisë tuaj.</string>
    <string name="DeleteAccountFragment__are_you_sure">Jeni i sigurt se doni të fshihet llogaria juaj?</string>
    <string name="DeleteAccountFragment__this_will_delete_your_signal_account">Kjo do të fshijë llogarinë tuaj Signal dhe do të kthejë aplikacionin te parazgjedhjet. Aplikacioni do të mbyllet pasi të plotësohet procesi.</string>
    <string name="DeleteAccountFragment__failed_to_delete_local_data">S\\’u arrit të fshihen të dhëna vendore. Mund t\\’i spastroni dorazi, që nga rregullimet e sistemit.</string>
    <string name="DeleteAccountFragment__launch_app_settings">Hap Rregullime Aplikacioni</string>
    <!-- Title of progress dialog shown when a user deletes their account and the process is leaving all groups -->
    <string name="DeleteAccountFragment__leaving_groups">Po braktisen grupe…</string>
    <!-- Title of progress dialog shown when a user deletes their account and the process has left all groups -->
    <string name="DeleteAccountFragment__deleting_account">Po fshihet llogaria…</string>
    <!-- Message of progress dialog shown when a user deletes their account and the process is canceling their subscription -->
    <string name="DeleteAccountFragment__canceling_your_subscription">Abonimi yt po anulohet…</string>
    <!-- Message of progress dialog shown when a user deletes their account and the process is leaving groups -->
    <string name="DeleteAccountFragment__depending_on_the_number_of_groups">Në varësi të numrit të grupeve ku gjendeni, kjo mund të dojë pak minuta</string>
    <!-- Message of progress dialog shown when a user deletes their account and the process has left all groups -->
    <string name="DeleteAccountFragment__deleting_all_user_data_and_resetting">Po fshihet të dhëna përdoruesi dhe po rikthehet aplikacioni te parazgjedhjet</string>
    <!-- Title of error dialog shown when a network error occurs during account deletion -->
    <string name="DeleteAccountFragment__account_not_deleted">Llogari Jo e Fshirë</string>
    <!-- Message of error dialog shown when a network error occurs during account deletion -->
    <string name="DeleteAccountFragment__there_was_a_problem">Pati një problem me plotësimin e procesit të fshirjes. Kontrolloni lidhjen tuaj në rrjet dhe riprovoni.</string>

    <!-- DeleteAccountCountryPickerFragment -->
    <string name="DeleteAccountCountryPickerFragment__search_countries">Kërkoni Te Vendet</string>

    <!-- CreateGroupActivity -->
    <string name="CreateGroupActivity__skip">Anashkaloje</string>
    <plurals name="CreateGroupActivity__d_members">
        <item quantity="one">%1$d anëtar</item>
        <item quantity="other">%1$d anëtarë</item>
    </plurals>

    <!-- ShareActivity -->
    <string name="ShareActivity__share">Ndajeni Me të Tjerë</string>
    <string name="ShareActivity__send">Dërgoje</string>
    <string name="ShareActivity__comma_s">, %1$s</string>
    <!-- Toast when the incoming intent is invalid -->
    <string name="ShareActivity__could_not_get_share_data_from_intent">Nuk mund të merrnim të dhënat e shpërndarjes që dëshiroje.</string>

    <!-- MultiShareDialogs -->
    <string name="MultiShareDialogs__failed_to_send_to_some_users">S\\’u arrit të dërgoheshin ca përdorues</string>
    <string name="MultiShareDialogs__you_can_only_share_with_up_to">Mund të shkëmbeni deri me %1$d fjalosje</string>

    <!-- ChatWallpaperActivity -->

    <!-- ChatWallpaperFragment -->
    <string name="ChatWallpaperFragment__chat_color">Ngjyrë fjalosjeje</string>
    <string name="ChatWallpaperFragment__reset_chat_colors">Riktheji te parazgjedhjet ngjyrat e fjalosjes</string>
    <string name="ChatWallpaperFragment__reset_chat_color">Riktheje te parazgjedhja ngjyrën e fjalosjes</string>
    <string name="ChatWallpaperFragment__reset_chat_color_question">Të rikthehet te parazgjedhja ngjyra e fjalosjes?</string>
    <string name="ChatWallpaperFragment__set_wallpaper">Caktoni sfond</string>
    <string name="ChatWallpaperFragment__dark_mode_dims_wallpaper">Mënyra e errët e ul ndriçimin e sfondit</string>
    <string name="ChatWallpaperFragment__contact_name">Emër kontakti</string>
    <string name="ChatWallpaperFragment__reset">Riktheje</string>
    <string name="ChatWallpaperFragment__wallpaper_preview_description">Paraparje sfondi</string>
    <string name="ChatWallpaperFragment__would_you_like_to_override_all_chat_colors">Do të donit të anashkalohen krejt ngjyrat e fjalosjes?</string>
    <string name="ChatWallpaperFragment__would_you_like_to_override_all_wallpapers">Do të donit të anashkalohen krejt ngjyrat sfondet?</string>
    <string name="ChatWallpaperFragment__reset_default_colors">Riktheji ngjyrat parazgjedhje</string>
    <string name="ChatWallpaperFragment__reset_all_colors">Riktheji te parazgjedhjet krejt ngjyrat</string>
    <string name="ChatWallpaperFragment__reset_default_wallpaper">Riktheje sfondin te parazgjedhja</string>
    <string name="ChatWallpaperFragment__reset_all_wallpapers">Rikthe te parazgjedhjet krejt sfondet</string>
    <string name="ChatWallpaperFragment__reset_wallpapers">Rikthe sfondet te parazgjedhjet</string>
    <string name="ChatWallpaperFragment__reset_wallpaper">Rikthe sfondin te parazgjedhja</string>
    <string name="ChatWallpaperFragment__reset_wallpaper_question">Të rikthehet sfondi te parazgjedhja?</string>

    <!-- ChatWallpaperSelectionFragment -->
    <string name="ChatWallpaperSelectionFragment__choose_from_photos">Zgjidhni prej fotosh</string>
    <string name="ChatWallpaperSelectionFragment__presets">Paracaktime</string>

    <!-- ChatWallpaperPreviewActivity -->
    <string name="ChatWallpaperPreviewActivity__preview">Paraparje</string>
    <string name="ChatWallpaperPreviewActivity__set_wallpaper">Caktoni sfond</string>
    <string name="ChatWallpaperPreviewActivity__swipe_to_preview_more_wallpapers">Fërkojeni që të bëni paraparje për më tepër sfonde</string>
    <string name="ChatWallpaperPreviewActivity__set_wallpaper_for_all_chats">Vini sfond për krejt fjalosjet</string>
    <string name="ChatWallpaperPreviewActivity__set_wallpaper_for_s">Vini sfond përr %1$s</string>
    <string name="ChatWallpaperPreviewActivity__viewing_your_gallery_requires_the_storage_permission">Parja e galerisë suaj lyp lejen për depozitim.</string>

    <!-- WallpaperImageSelectionActivity -->

    <!-- WallpaperCropActivity -->
    <string name="WallpaperCropActivity__pinch_to_zoom_drag_to_adjust">Për zmadhim/zvogëlim, pickojeni, për ta përshtatur, tërhiqeni.</string>
    <string name="WallpaperCropActivity__set_wallpaper_for_all_chats">Caktoni sfond për krejt fjalosjet.</string>
    <string name="WallpaperCropActivity__set_wallpaper_for_s">Caktoni sfond për %1$s.</string>
    <string name="WallpaperCropActivity__error_setting_wallpaper">Gabim në vënie sfondi.</string>
    <string name="WallpaperCropActivity__blur_photo">Turbulloje foton</string>

    <!-- InfoCard -->
    <string name="payment_info_card_about_mobilecoin">Rreth MobileCoin</string>
    <string name="payment_info_card_mobilecoin_is_a_new_privacy_focused_digital_currency">MobileCoin është një monedhë e re digjitale e fokusuar te privatësia.</string>
    <string name="payment_info_card_adding_funds">Shtim fondesh</string>
    <string name="payment_info_card_you_can_add_funds_for_use_in">Mund të shtoni fonde për përdorim në Molly duke dërguar MobileCoin në adresën e portofolit tuaj.</string>
    <string name="payment_info_card_cashing_out">Thyerje çeqesh</string>
    <string name="payment_info_card_you_can_cash_out_mobilecoin">Mund të thyeni MobileCoin në çfarëdo kohe në një platformë që mbulon MobileCoin. Thjesht bëni një shpërngulje te llogaria juaj në atë platformë.</string>
    <string name="payment_info_card_hide_this_card">Të fshihet kjo kartë?</string>
    <string name="payment_info_card_hide">Fshihe</string>
    <!-- Title of save recovery phrase card -->
    <string name="payment_info_card_save_recovery_phrase">Ruaj frazën e rikuperimit</string>
    <string name="payment_info_card_your_recovery_phrase_gives_you">Fraza juaj e rikthimeve ju jep një rrugë tjetër për të rikthyer llogarinë tuaj të pagesave.</string>
    <!-- Button in save recovery phrase card -->
    <string name="payment_info_card_save_your_phrase">Ruaj frazën tënde</string>
    <string name="payment_info_card_update_your_pin">Përditësoni PIN-in tuaj</string>
    <string name="payment_info_card_with_a_high_balance">Me një depozitë të madhe, mund të doni ta përditësoni me një PIN alfanumerik, për të shtuar më tepër mbrojtje te llogaria juaj.</string>
    <string name="payment_info_card_update_pin">Përditësoni PIN-in</string>

  <!-- Removed by excludeNonTranslatables <string name="payment_info_card__learn_more__about_mobilecoin" translatable="false">https://support.signal.org/hc/articles/360057625692#payments_which_ones</string> -->
  <!-- Removed by excludeNonTranslatables <string name="payment_info_card__learn_more__adding_to_your_wallet" translatable="false">https://support.signal.org/hc/articles/360057625692#payments_transfer_from_exchange</string> -->
  <!-- Removed by excludeNonTranslatables <string name="payment_info_card__learn_more__cashing_out" translatable="false">https://support.signal.org/hc/articles/360057625692#payments_transfer_to_exchange</string> -->

    <!-- DeactivateWalletFragment -->
    <string name="DeactivateWalletFragment__deactivate_wallet">Çaktivizoni Portofolin</string>
    <string name="DeactivateWalletFragment__your_balance">Depozita juaj</string>
    <string name="DeactivateWalletFragment__its_recommended_that_you">Rekomandohet që të shpërngulni fondet tuaja në një portofol tjetër, përpara se të çaktivizoni pagesat. Nëse zgjidhni të mos shpërngulen fonte tuaja tani, do të mbeten në portofolin tuaj të lidhur me Molly-in, nëse riaktivizoni pagesat.</string>
    <string name="DeactivateWalletFragment__transfer_remaining_balance">Shpërngulni depozitën e mbetur</string>
    <string name="DeactivateWalletFragment__deactivate_without_transferring">Çaktivizoje pa e shpërngulur</string>
    <string name="DeactivateWalletFragment__deactivate">Çaktivizoje</string>
    <string name="DeactivateWalletFragment__deactivate_without_transferring_question">Të çaktivizohet pa e shpërngulur?</string>
    <string name="DeactivateWalletFragment__your_balance_will_remain">Depozita juaj do të mbetet në portofolin tuaj të lidhur me Molly-in, nëse zgjidhni të riaktivizoni pagesat.</string>
    <string name="DeactivateWalletFragment__error_deactivating_wallet">Gabim gjatë çaktivizimit të portofolit.</string>
  <!-- Removed by excludeNonTranslatables <string name="DeactivateWalletFragment__learn_more__we_recommend_transferring_your_funds" translatable="false">https://support.signal.org/hc/articles/360057625692#payments_deactivate</string> -->

    <!-- PaymentsRecoveryStartFragment -->
    <string name="PaymentsRecoveryStartFragment__recovery_phrase">Frazë rimarrjeje</string>
    <string name="PaymentsRecoveryStartFragment__view_recovery_phrase">Shihni frazë rikthimi</string>
    <!-- Title in save recovery phrase screen -->
    <string name="PaymentsRecoveryStartFragment__save_recovery_phrase">Ruaj frazën e rikuperimit</string>
    <string name="PaymentsRecoveryStartFragment__enter_recovery_phrase">Jepni frazë rikthimi</string>
    <plurals name="PaymentsRecoveryStartFragment__your_balance_will_automatically_restore">
        <item quantity="one">Depozita jote do të rikthehet automatikisht, kur të instalosh sërish Signal, nëse konfirmon PIN-in tënd Signal. Depozitën tënde mund ta rikthesh duke përdorur një frazë rikthimesh, që është një frazë prej %1$d fjalësh unike për ty. Mbaje shënim diku dhe ruaje në një vend të sigurt.</item>
        <item quantity="other">Depozita jote do të rikthehet automatikisht, kur të riinstalosh Signal, nëse ripohon PIN-in tënd Signal. Depozitën tënde mund ta rikthesh edhe duke përdorur një frazë rikthimesh, që është një frazë prej %1$d fjalësh unike për ty. Mbaje shënim diku dhe ruaje në një vend të sigurt.</item>
    </plurals>
    <!-- Description in save recovery phrase screen which shows up when user has non zero balance -->
    <string name="PaymentsRecoveryStartFragment__got_balance">Ti ke ekuilibër! Koha për të ruajtur frazën tënde të rikuperimit—një çelës 24 fjalësh që mund ta përdorësh për të rivendosur ekuilibrin tënd.</string>
    <!-- Description in save recovery phrase screen which shows up when user navigates from info card -->
    <string name="PaymentsRecoveryStartFragment__time_to_save">Koha për të ruajtur frazën tënde të rikuperimit—një çelës 24 fjalësh që mund ta përdorësh për të rivendosur ekuilibrin tënd. Mësoni më tepër</string>
    <string name="PaymentsRecoveryStartFragment__your_recovery_phrase_is_a">Fraza juaj e rikthimeve është një frazë prej %1$d fjalësh, unike për ju. Përdoreni këtë frazë për të rikthyer depozitën tuaj.</string>
    <string name="PaymentsRecoveryStartFragment__start">Fillojeni</string>
    <string name="PaymentsRecoveryStartFragment__enter_manually">Jepeni dorazi</string>
    <string name="PaymentsRecoveryStartFragment__paste_from_clipboard">Ngjite prej së papastrës</string>
    <!-- Alert dialog title which asks before going back if user wants to save recovery phrase -->
    <string name="PaymentsRecoveryStartFragment__continue_without_saving">Të vazhdohet pa e ruajtur?</string>
    <!-- Alert dialog description to let user know why recovery phrase needs to be saved -->
    <string name="PaymentsRecoveryStartFragment__your_recovery_phrase">Fraza jote e rikuperimit të lejon të rivendosësh ekuilibrin tënd në rastin e një skenari më të keq. Ju rekomandojmë fuqimisht ta ruani atë.</string>
    <!-- Alert dialog option to skip recovery phrase -->
    <string name="PaymentsRecoveryStartFragment__skip_recovery_phrase">Kapërce frazën e rikuperimit</string>
    <!-- Alert dialog option to cancel dialog-->
    <string name="PaymentsRecoveryStartFragment__cancel">Anuloje</string>

    <!-- PaymentsRecoveryPasteFragment -->
    <string name="PaymentsRecoveryPasteFragment__paste_recovery_phrase">Ngjit frazë rikthimi</string>
    <string name="PaymentsRecoveryPasteFragment__recovery_phrase">Frazë rimarrjeje</string>
    <string name="PaymentsRecoveryPasteFragment__next">Pasuesi</string>
    <string name="PaymentsRecoveryPasteFragment__invalid_recovery_phrase">Frazë rikthimi e pavlefshme</string>
    <string name="PaymentsRecoveryPasteFragment__make_sure">Sigurohuni se keni dhënë %1$d fjalët dhe riprovoni.</string>

  <!-- Removed by excludeNonTranslatables <string name="PaymentsRecoveryStartFragment__learn_more__view" translatable="false">https://support.signal.org/hc/articles/360057625692#payments_wallet_view_passphrase</string> -->
  <!-- Removed by excludeNonTranslatables <string name="PaymentsRecoveryStartFragment__learn_more__restore" translatable="false">https://support.signal.org/hc/articles/360057625692#payments_wallet_restore_passphrase</string> -->

    <!-- PaymentsRecoveryPhraseFragment -->
    <string name="PaymentsRecoveryPhraseFragment__next">Pasuesi</string>
    <string name="PaymentsRecoveryPhraseFragment__edit">Përpunojeni</string>
    <string name="PaymentsRecoveryPhraseFragment__your_recovery_phrase">Fraza juaj e rikthimit</string>
    <string name="PaymentsRecoveryPhraseFragment__write_down_the_following_d_words">Mbani shënim %1$d fjalët vijuese, sipas radhës. Depozitojeni listën tuaj në një vend të sigurt.</string>
    <string name="PaymentsRecoveryPhraseFragment__make_sure_youve_entered">Sigurohuni se e keni dhënë saktë frazën tuaj.</string>
    <string name="PaymentsRecoveryPhraseFragment__do_not_screenshot_or_send_by_email">Mos i bëni foto ekrani apo ta dërgoni me email.</string>
    <string name="PaymentsRecoveryPhraseFragment__payments_account_restored">Llogaria e pagesa u rikthye.</string>
    <string name="PaymentsRecoveryPhraseFragment__invalid_recovery_phrase">Frazë rikthimi e pavlefshme</string>
    <string name="PaymentsRecoveryPhraseFragment__make_sure_youve_entered_your_phrase_correctly_and_try_again">Sigurohuni se e keni dhënë saktë frazën dhe riprovoni.</string>
    <string name="PaymentsRecoveryPhraseFragment__copy_to_clipboard">Të kopjohet në të papastër?</string>
    <string name="PaymentsRecoveryPhraseFragment__if_you_choose_to_store">Nëse zgjidhni ta depozitoni frazën tuaj të rikthimit si dixhitale, sigurohuni se depozitohet diku ku keni besim.</string>
    <string name="PaymentsRecoveryPhraseFragment__copy">Kopjoje</string>

    <!-- PaymentsRecoveryPhraseConfirmFragment -->
    <string name="PaymentRecoveryPhraseConfirmFragment__confirm_recovery_phrase">Ripohoni frazë rikthimi</string>
    <string name="PaymentRecoveryPhraseConfirmFragment__enter_the_following_words">Jepni fjalët vijuese nga fraza juaj e rikthimit.</string>
    <string name="PaymentRecoveryPhraseConfirmFragment__word_d">Fjalë %1$d</string>
    <string name="PaymentRecoveryPhraseConfirmFragment__see_phrase_again">Rishiheni frazën</string>
    <string name="PaymentRecoveryPhraseConfirmFragment__done">U bë</string>
    <string name="PaymentRecoveryPhraseConfirmFragment__recovery_phrase_confirmed">U ripohua frazë rikthimi</string>

    <!-- PaymentsRecoveryEntryFragment -->
    <string name="PaymentsRecoveryEntryFragment__enter_recovery_phrase">Jepni frazë rikthimi</string>
    <string name="PaymentsRecoveryEntryFragment__enter_word_d">Jepni fjalë %1$d</string>
    <string name="PaymentsRecoveryEntryFragment__word_d">Fjalë %1$d</string>
    <string name="PaymentsRecoveryEntryFragment__next">Pasuesi</string>
    <string name="PaymentsRecoveryEntryFragment__invalid_word">Fjalë e pavlefshme</string>

    <!-- ClearClipboardAlarmReceiver -->

    <!-- PaymentNotificationsView -->
    <string name="PaymentNotificationsView__view">Shihni</string>

    <!-- UnreadPayments -->
    <string name="UnreadPayments__s_sent_you_s">%1$s ju dërgoi %2$s</string>
    <string name="UnreadPayments__d_new_payment_notifications">%1$d njoftime pagesash të reja</string>

    <!-- CanNotSendPaymentDialog -->
    <string name="CanNotSendPaymentDialog__cant_send_payment">S\\’dërgohet dot pagesë</string>
    <string name="CanNotSendPaymentDialog__to_send_a_payment_to_this_user">Për të dërguar një pagesë te ky përdorues, atij i duhet të pranojë një kërkesë mesazhi nga ju. Dërgojini një mesazh që të krijohet kërkesë mesazhi.</string>
    <string name="CanNotSendPaymentDialog__send_a_message">Dërgoni një mesazh</string>

    <!-- GroupsInCommonMessageRequest -->
    <string name="GroupsInCommonMessageRequest__you_have_no_groups_in_common_with_this_person">S\\’keni grupe të përbashkët me këtë person. Për të shmangur mesazhe të padëshiruar, shqyrtojini me kujdes kërkesat, para se t\\’i miratoni.</string>
    <string name="GroupsInCommonMessageRequest__none_of_your_contacts_or_people_you_chat_with_are_in_this_group">Asnjë prej kontakteve tuaj, apo persona me të cilët bisedoni, s\\’gjenden në këtë grup. Për të shmangur mesazhe të padëshiruar, shqyrtojini me kujdes kërkesat, përpara se t\\’i miratoni.</string>
    <string name="GroupsInCommonMessageRequest__about_message_requests">Mbi kërkesa mesazhesh</string>
    <string name="GroupsInCommonMessageRequest__okay">OK</string>
  <!-- Removed by excludeNonTranslatables <string name="GroupsInCommonMessageRequest__support_article" translatable="false">https://support.signal.org/hc/articles/360007459591</string> -->
    <string name="ChatColorSelectionFragment__heres_a_preview_of_the_chat_color">Ja një paraparje e ngjyrës së fjalosjes.</string>
    <string name="ChatColorSelectionFragment__the_color_is_visible_to_only_you">Ngjyra është e dukshme vetëm për ju.</string>

    <!-- GroupDescriptionDialog -->
    <string name="GroupDescriptionDialog__group_description">Përshkrim grupi</string>

    <!-- QualitySelectorBottomSheetDialog -->
    <string name="QualitySelectorBottomSheetDialog__standard">Standard</string>
    <string name="QualitySelectorBottomSheetDialog__faster_less_data">Më i shpejtë, më pak të dhëna</string>
    <string name="QualitySelectorBottomSheetDialog__high">Lartësi</string>
    <string name="QualitySelectorBottomSheetDialog__slower_more_data">Më i ngadaltë, më tepër të dhëna</string>
    <string name="QualitySelectorBottomSheetDialog__photo_quality">Cilësi fotografie</string>

    <!-- AppSettingsFragment -->
    <string name="AppSettingsFragment__invite_your_friends">Ftoni shokët tuaj</string>
    <string name="AppSettingsFragment__copied_subscriber_id_to_clipboard">ID-ja e pajtimtarit u kopjua në të papastër</string>

    <!-- AccountSettingsFragment -->
    <string name="AccountSettingsFragment__account">Llogari</string>
    <string name="AccountSettingsFragment__youll_be_asked_less_frequently">Me kalimin e kohës, do të pyeteni më rrallë</string>
    <string name="AccountSettingsFragment__require_your_signal_pin">Kërko që PIN-i i Signal-it tuaj të riregjistrojë numrin e telefonit tuaj me Signal-in</string>
    <string name="AccountSettingsFragment__change_phone_number">Ndryshoni numër telefoni</string>

    <!-- ChangeNumberFragment -->
    <string name="ChangeNumberFragment__use_this_to_change_your_current_phone_number_to_a_new_phone_number">Përdoreni këtë që të ndryshoni numrin tuaj të tanishëm të telefonit me një numër të ri. Këtë ndryshim s\\’mund ta zhbëni.\n\nPara se të vazhdoni, sigurohuni se numri juaj i ri mund të marrë SMS ose thirrje.</string>
    <string name="ChangeNumberFragment__continue">Vazhdo</string>
    <!-- Message shown on dialog after your number has been changed successfully. -->
    <string name="ChangeNumber__your_phone_number_has_changed_to_s">Numri juaj i telefonit ka është ndryshuar si %1$s</string>
    <!-- Confirmation button to dismiss number changed dialog -->
    <string name="ChangeNumber__okay">OK</string>

    <!-- ChangeNumberEnterPhoneNumberFragment -->
    <string name="ChangeNumberEnterPhoneNumberFragment__change_number">Ndrysho Numrin</string>
    <string name="ChangeNumberEnterPhoneNumberFragment__your_old_number">Numri juaj i vjetër</string>
    <string name="ChangeNumberEnterPhoneNumberFragment__old_phone_number">Numër telefoni i vjetër</string>
    <string name="ChangeNumberEnterPhoneNumberFragment__your_new_number">Numri juaj i ri</string>
    <string name="ChangeNumberEnterPhoneNumberFragment__new_phone_number">Numër telefoni i ri</string>
    <string name="ChangeNumberEnterPhoneNumberFragment__the_phone_number_you_entered_doesnt_match_your_accounts">Numri i telefonit që dhatë nuk përputhet me atë të llogarisë tuaj.</string>
    <string name="ChangeNumberEnterPhoneNumberFragment__you_must_specify_your_old_number_country_code">Duhet të jepni kod vendi të numrit tuaj të vjetër</string>
    <string name="ChangeNumberEnterPhoneNumberFragment__you_must_specify_your_old_phone_number">Duhet të jepni numrin tuaj të vjetër të telefonit</string>
    <string name="ChangeNumberEnterPhoneNumberFragment__you_must_specify_your_new_number_country_code">Duhet të jepni kod vendi të numrit tuaj të ri</string>
    <string name="ChangeNumberEnterPhoneNumberFragment__you_must_specify_your_new_phone_number">Duhet të jepni numrin tuaj të ri të telefonit</string>

    <!-- ChangeNumberVerifyFragment -->
    <string name="ChangeNumberVerifyFragment__change_number">Ndrysho Numrin</string>
    <string name="ChangeNumberVerifyFragment__verifying_s">Po verifikohet %1$s</string>
    <string name="ChangeNumberVerifyFragment__captcha_required">Zgjidhja e captcha-s është e domosdoshme</string>

    <!-- ChangeNumberConfirmFragment -->
    <string name="ChangeNumberConfirmFragment__change_number">Ndryshoje numrin</string>
    <string name="ChangeNumberConfirmFragment__you_are_about_to_change_your_phone_number_from_s_to_s">Ju ndan një hap nga ndryshimi i numrit tuaj të telefonit nga %1$s në %2$s.\n\nPara se të ecet më tej, ju lutemi, verifikoni se numri më poshtë është i saktë.</string>
    <string name="ChangeNumberConfirmFragment__edit_number">Modifiko numrin</string>

    <!-- ChangeNumberRegistrationLockFragment -->
    <string name="ChangeNumberRegistrationLockFragment__signal_change_number_need_help_with_pin_for_android_v2_pin">Ndryshim Numri Signal-i - Duhet Ndihmë me PIN për Android (v2 PIN)</string>

    <!-- ChangeNumberPinDiffersFragment -->
    <string name="ChangeNumberPinDiffersFragment__pins_do_not_match">PIN-et s\\’përputhen</string>
    <string name="ChangeNumberPinDiffersFragment__the_pin_associated_with_your_new_number_is_different_from_the_pin_associated_with_your_old_one">PIN-i i përshoqëruar numrit tuaj të ri është i ndryshëm nga PIN-i përshoqëruar me numrin tuaj të vjetër. Doni të mbani PIN-i tuaj të vjetër, apo ta përditësoni?</string>
    <string name="ChangeNumberPinDiffersFragment__keep_old_pin">Mbaj PIN-in e vjetër</string>
    <string name="ChangeNumberPinDiffersFragment__update_pin">Përditësoni PIN-in</string>
    <string name="ChangeNumberPinDiffersFragment__keep_old_pin_question">Të mbahet PIN-i i vjetër?</string>

    <!-- ChangeNumberLockActivity -->
    <!-- Info message shown to user if something crashed the app during the change number attempt and we were unable to confirm the change so we force them into this screen to check before letting them use the app -->
    <string name="ChangeNumberLockActivity__it_looks_like_you_tried_to_change_your_number_but_we_were_unable_to_determine_if_it_was_successful_rechecking_now">Duket sikur provuat të ndryshonit numrin tuaj, por s\\’qemë në gjendje të përcaktojmë nëse kjo qe e suksesshme.\n\nPo rikontrollohet tani…</string>
    <!-- Dialog title shown if we were able to confirm your change number status (meaning we now know what the server thinks our number is) after a crash during the regular flow -->
    <string name="ChangeNumberLockActivity__change_status_confirmed">Ndryshim gjendjeje i verifikuar</string>
    <!-- Dialog message shown if we were able to confirm your change number status (meaning we now know what the server thinks our number is) after a crash during the regular flow -->
    <string name="ChangeNumberLockActivity__your_number_has_been_confirmed_as_s">Numri juaj është verifikuar si %1$s. Nëse ky s\\’është numri juaj i ri, ju lutemi, rinisni procesin e ndryshimit të numrit.</string>
    <!-- Dialog title shown if we were not able to confirm your phone number with the server and thus cannot let leave the change flow yet after a crash during the regular flow -->
    <string name="ChangeNumberLockActivity__change_status_unconfirmed">Ndryshim gjendjeje i paverifikuar</string>
    <!-- Dialog message shown when we can\'t verify the phone number on the server, only shown if there was a network error communicating with the server after a crash during the regular flow -->
    <string name="ChangeNumberLockActivity__we_could_not_determine_the_status_of_your_change_number_request">S\\’përcaktuam dot gjendjen e kërkesës tuaj për ndryshim numri.\n\n(Gabim: %1$s)</string>
    <!-- Dialog button to retry confirming the number on the server -->
    <string name="ChangeNumberLockActivity__retry">Riprovo</string>
    <!-- Dialog button shown to leave the app when in the unconfirmed change status after a crash in the regular flow -->
    <string name="ChangeNumberLockActivity__leave">Braktise</string>
    <string name="ChangeNumberLockActivity__submit_debug_log">Parashtro regjistër diagnostikimi</string>

    <!-- ChatsSettingsFragment -->
    <string name="ChatsSettingsFragment__keyboard">Tastierë</string>
    <string name="ChatsSettingsFragment__enter_key_sends">Tasti Enter dërgon</string>

    <!--SmsSettingsFragment -->
    <string name="SmsSettingsFragment__use_as_default_sms_app">Përdoresi aplikacionin parazgjedhje për SMS-të</string>
    <!-- Preference title to export sms -->
    <string name="SmsSettingsFragment__export_sms_messages">Eksporto mesazhet SMS</string>
    <!-- Preference title to re-export sms -->
    <string name="SmsSettingsFragment__export_sms_messages_again">Eksporto përsëri mesazhet SMS</string>
    <!-- Preference title to delete sms -->
    <string name="SmsSettingsFragment__remove_sms_messages">Hiq mesazhet SMS</string>
    <!-- Snackbar text to confirm deletion -->
    <string name="SmsSettingsFragment__removing_sms_messages_from_signal">Po hiqen mesazhet SMS nga Signal…</string>
    <!-- Snackbar text to indicate can delete later -->
    <string name="SmsSettingsFragment__you_can_remove_sms_messages_from_signal_in_settings">Ti mund të heqësh mesazhet SMS nga Signal te parametrat në çdo kohë.</string>
    <!-- Description for export sms preference -->
    <string name="SmsSettingsFragment__you_can_export_your_sms_messages_to_your_phones_sms_database">Mund të eksportosh mesazhet e tua SMS në bazën e të dhënave SMS të telefonit tënd</string>
    <!-- Description for re-export sms preference -->
    <string name="SmsSettingsFragment__exporting_again_can_result_in_duplicate_messages">Po t\'i eksportosh sërish mund të kesh mesazhe të dyfishuara.</string>
    <!-- Description for remove sms preference -->
    <string name="SmsSettingsFragment__remove_sms_messages_from_signal_to_clear_up_storage_space">Hiq mesazhet SMS nga Signal për të liruar hapësirën e ruajtjes.</string>
    <!-- Information message shown at the top of sms settings to indicate it is being removed soon. -->
    <string name="SmsSettingsFragment__sms_support_will_be_removed_soon_to_focus_on_encrypted_messaging">Mbështetja për SMS do të hiqet së shpejti për t\'u përqendruar në mesazhet e koduara.</string>

    <!-- NotificationsSettingsFragment -->
    <string name="NotificationsSettingsFragment__messages">Mesazhe</string>
    <string name="NotificationsSettingsFragment__calls">Thirrje</string>
    <string name="NotificationsSettingsFragment__notify_when">Njoftomë kur…</string>
    <string name="NotificationsSettingsFragment__contact_joins_signal">Kontakti vjen në Signal</string>
    <!-- Notification preference header -->
    <string name="NotificationsSettingsFragment__notification_profiles">Profile njoftimesh</string>
    <!-- Notification preference option header -->
    <string name="NotificationsSettingsFragment__profiles">Profile</string>
    <!-- Notification preference summary text -->
    <string name="NotificationsSettingsFragment__create_a_profile_to_receive_notifications_only_from_people_and_groups_you_choose">Krijoni një profil që të merrni njoftime vetëm nga persona dhe grupe që zgjidhni ju.</string>

    <!-- NotificationProfilesFragment -->
    <!-- Title for notification profiles screen that shows all existing profiles; Title with hyphenation. Translation can use soft hyphen - Unicode U+00AD -->
    <string name="NotificationProfilesFragment__notification_profiles">Profile njoftimesh</string>
    <!-- Button text to create a notification profile -->
    <string name="NotificationProfilesFragment__create_profile">Krijoni profil</string>

    <!-- PrivacySettingsFragment -->
    <string name="PrivacySettingsFragment__blocked">E bllokuar</string>
    <string name="PrivacySettingsFragment__d_contacts">%1$d kontakte</string>
    <string name="PrivacySettingsFragment__messaging">Shkëmbim Mesazhesh</string>
    <string name="PrivacySettingsFragment__disappearing_messages">Zhdukje mesazhesh</string>
    <string name="PrivacySettingsFragment__app_security">Siguri aplikacioni</string>
    <string name="PrivacySettingsFragment__block_screenshots_in_the_recents_list_and_inside_the_app">Blloko foto ekrani te lista e të rejave dhe brenda aplikacionit</string>
    <string name="PrivacySettingsFragment__signal_message_and_calls">Mesazhe dhe thirrje Signal, thirrjet kaloji përherë përmes relesh, dhe dërgues të vulosur</string>
    <string name="PrivacySettingsFragment__default_timer_for_new_changes">Kohëmatës parazgjedhje për fjalosje të reja</string>
    <string name="PrivacySettingsFragment__set_a_default_disappearing_message_timer_for_all_new_chats_started_by_you">Ujdisni një kohëmatës tretjeje mesazhesh për krejt fjalosjet e reja të nisura nga ju.</string>
    <!-- Summary for stories preference to launch into story privacy settings -->
    <string name="PrivacySettingsFragment__payment_lock_require_lock">Kërko kyçje të ekranit nga Android ose gjurmën e gishtit për të transferuar fondet</string>
    <!-- Alert dialog title when payment lock cannot be enabled -->
    <string name="PrivacySettingsFragment__cant_enable_title">Kyçja e pagesës nuk mund të aktivizohet</string>
    <!-- Alert dialog description to setup screen lock or fingerprint in phone settings -->
    <string name="PrivacySettingsFragment__cant_enable_description">Për të përdorur kyçjen e pagesës, fillimisht duhet të aktivizosh një kyçje ekrani ose ID të gjurmës së gishtit te parametrat e telefonit.</string>
    <!-- Shown in a toast when we can\'t navigate to the user\'s system fingerprint settings -->
    <string name="PrivacySettingsFragment__failed_to_navigate_to_system_settings">Nuk shkoi te parametrat e sistemit</string>
    <!-- Alert dialog button to go to phone settings -->
    <!-- Alert dialog button to cancel the dialog -->

    <!-- AdvancedPrivacySettingsFragment -->
  <!-- Removed by excludeNonTranslatables <string name="AdvancedPrivacySettingsFragment__sealed_sender_link" translatable="false">https://signal.org/blog/sealed-sender</string> -->
    <string name="AdvancedPrivacySettingsFragment__show_status_icon">Shfaq ikonë gjendjesh</string>
    <string name="AdvancedPrivacySettingsFragment__show_an_icon">Shfaq një ikonë te hollësi mesazhesh, kur këta janë dorëzuar duke përdorur dërgues të vulosur.</string>

    <!-- ExpireTimerSettingsFragment -->
    <string name="ExpireTimerSettingsFragment__when_enabled_new_messages_sent_and_received_in_new_chats_started_by_you_will_disappear_after_they_have_been_seen">Në u aktivizoftë, mesazhet e dërguar dhe të marrë në fjalosje të reja të nisura nga ju do të zhduken, pasi të jenë parë.</string>
    <string name="ExpireTimerSettingsFragment__when_enabled_new_messages_sent_and_received_in_this_chat_will_disappear_after_they_have_been_seen">Kur aktivizohet, mesazhe të rinj të dërguar dhe marrë në këtë fjalosje do të treten, pasi të jenë parë.</string>
    <string name="ExpireTimerSettingsFragment__off">Off</string>
    <string name="ExpireTimerSettingsFragment__4_weeks">4 javë</string>
    <string name="ExpireTimerSettingsFragment__1_week">1 javë</string>
    <string name="ExpireTimerSettingsFragment__1_day">1 ditë</string>
    <string name="ExpireTimerSettingsFragment__8_hours">8 orë</string>
    <string name="ExpireTimerSettingsFragment__1_hour">1 orë</string>
    <string name="ExpireTimerSettingsFragment__5_minutes">5 minuta</string>
    <string name="ExpireTimerSettingsFragment__30_seconds">30 sekonda</string>
    <string name="ExpireTimerSettingsFragment__custom_time">Kohë vetjake</string>
    <string name="ExpireTimerSettingsFragment__set">Vëre</string>
    <string name="ExpireTimerSettingsFragment__save">Ruaje</string>

    <string name="CustomExpireTimerSelectorView__seconds">sekonda</string>
    <string name="CustomExpireTimerSelectorView__minutes">minuta</string>
    <string name="CustomExpireTimerSelectorView__hours">horë</string>
    <string name="CustomExpireTimerSelectorView__days">ditë</string>
    <string name="CustomExpireTimerSelectorView__weeks">javë</string>

    <!-- HelpSettingsFragment -->
    <string name="HelpSettingsFragment__support_center">Qendër asistence</string>
    <string name="HelpSettingsFragment__contact_us">Lidhuni me ne</string>
    <string name="HelpSettingsFragment__version">Version</string>
    <string name="HelpSettingsFragment__debug_log">Regjistër diagnostikimesh</string>
    <string name="HelpSettingsFragment__terms_amp_privacy_policy">Kushte &amp; Rregulla Privatësie</string>
    <string name="HelpFragment__copyright_signal_messenger">Të drejta kopjimi Molly Messenger</string>
    <string name="HelpFragment__licenced_under_the_gplv3">Licencuar nën GPLv3</string>

    <!-- DataAndStorageSettingsFragment -->
    <string name="DataAndStorageSettingsFragment__media_quality">Cilësi media</string>
    <string name="DataAndStorageSettingsFragment__sent_media_quality">Cilësi medie të dërguar</string>
    <string name="DataAndStorageSettingsFragment__sending_high_quality_media_will_use_more_data">Dërgimi i medias në cilësi të lartë do të përdorë më tepër të dhëna.</string>
    <string name="DataAndStorageSettingsFragment__high">Lartësi</string>
    <string name="DataAndStorageSettingsFragment__standard">Standard</string>
    <string name="DataAndStorageSettingsFragment__calls">Thirrje</string>

    <!-- ChatColorSelectionFragment -->
    <string name="ChatColorSelectionFragment__auto">Auto</string>
    <string name="ChatColorSelectionFragment__use_custom_colors">Përdor ngjyra vetjake</string>
    <string name="ChatColorSelectionFragment__chat_color">Ngjyrë fjalosjeje</string>
    <string name="ChatColorSelectionFragment__edit">Përpunojeni</string>
    <string name="ChatColorSelectionFragment__duplicate">E përsëdytur</string>
    <string name="ChatColorSelectionFragment__delete">Fshije</string>
    <string name="ChatColorSelectionFragment__delete_color">Fshije ngjyrën</string>
    <plurals name="ChatColorSelectionFragment__this_custom_color_is_used">
        <item quantity="one">Kjo ngjyrë vetjake përdoret në 1%1$d fjalosje. Doni të fshihet për krejt fjalosjet?</item>
        <item quantity="other">Kjo ngjyrë vetjake përdoret në %1$d fjalosje. Doni të fshihet për krejt fjalosjet?</item>
    </plurals>
    <string name="ChatColorSelectionFragment__delete_chat_color">Të fshihet ngjyrë fjalosjeje?</string>

    <!-- CustomChatColorCreatorFragment -->
    <string name="CustomChatColorCreatorFragment__solid">E plotë</string>
    <string name="CustomChatColorCreatorFragment__gradient">Gradient</string>
    <string name="CustomChatColorCreatorFragment__hue">Ngjyresë</string>
    <string name="CustomChatColorCreatorFragment__saturation">Ngopje</string>

    <!-- CustomChatColorCreatorFragmentPage -->
    <string name="CustomChatColorCreatorFragmentPage__save">Ruaje</string>
    <string name="CustomChatColorCreatorFragmentPage__edit_color">Përpunoni ngjyrë</string>
    <plurals name="CustomChatColorCreatorFragmentPage__this_color_is_used">
        <item quantity="one">Kjo ngjyrë vetjake përdoret në %1$d fjalosje. Doni të ruhen ndryshimet për krejt fjalosjet?</item>
        <item quantity="other">Kjo ngjyrë vetjake përdoret në %1$d fjalosje. Doni të ruhen ndryshimet për krejt fjalosjet?</item>
    </plurals>

    <!-- ChatColorGradientTool -->

    <!-- Title text for prompt to donate. Shown in a popup at the bottom of the chat list. -->
    <string name="Donate2022Q2Megaphone_donate_to_signal">Dhuro për Signal</string>
    <!-- Body text for prompt to donate. Shown in a popup at the bottom of the chat list. -->
    <string name="Donate2022Q2Megaphone_signal_is_powered_by_people_like_you">Signal mundësohet nga njerëz si ti. Bëj dhurim të përmuajshëm dhe merr një distinktiv.</string>
    <!-- Button label that brings a user to the donate screen. Shown in a popup at the bottom of the chat list. -->
    <string name="Donate2022Q2Megaphone_donate">Dhuro</string>
    <!-- Button label that dismissed a prompt to donate. Shown in a popup at the bottom of the chat list. -->
    <string name="Donate2022Q2Megaphone_not_now">Jo tani</string>

    <!-- EditReactionsFragment -->
    <string name="EditReactionsFragment__customize_reactions">Përshtatni reagime</string>
    <string name="EditReactionsFragment__tap_to_replace_an_emoji">Prekeni që të zëvendësoni një emoxhi</string>
    <string name="EditReactionsFragment__reset">Riktheje</string>
    <string name="EditReactionsFragment_save">Ruaje</string>
    <string name="ChatColorSelectionFragment__auto_matches_the_color_to_the_wallpaper">Përputhje e automatizuar e ngjyrës me sfondin</string>
    <string name="CustomChatColorCreatorFragment__drag_to_change_the_direction_of_the_gradient">Tërhiqeni që të ndryshohet drejtimi i gradientit</string>

    <!-- AddAProfilePhotoMegaphone -->
    <string name="AddAProfilePhotoMegaphone__add_a_profile_photo">Shtoni një foto profili</string>
    <string name="AddAProfilePhotoMegaphone__choose_a_look_and_color">Zgjidhni një pamje dhe ngjyrë, ose përshtatni inicialet tuaja.</string>
    <string name="AddAProfilePhotoMegaphone__not_now">Jo tani</string>
    <string name="AddAProfilePhotoMegaphone__add_photo">Shtoni foto</string>

    <!-- BecomeASustainerMegaphone -->
    <string name="BecomeASustainerMegaphone__become_a_sustainer">Bëhuni një Mbështetës</string>
    <!-- Displayed in the Become a Sustainer megaphone -->
    <string name="BecomeASustainerMegaphone__signal_is_powered_by">Signal mundësohet në njerëz si ti. Dhuro dhe merr një distinktiv.</string>
    <string name="BecomeASustainerMegaphone__not_now">Jo tani</string>
    <string name="BecomeASustainerMegaphone__donate">Dhuro</string>

    <!-- KeyboardPagerFragment -->
    <string name="KeyboardPagerFragment_emoji">Emoji</string>
    <string name="KeyboardPagerFragment_open_emoji_search">Hap kërkim emoji-sh</string>
    <string name="KeyboardPagerFragment_open_sticker_search">Hap kërkim ngjitësish</string>
    <string name="KeyboardPagerFragment_open_gif_search">Hap kërkim gif-esh</string>
    <string name="KeyboardPagerFragment_stickers">Ngjitës</string>
    <string name="KeyboardPagerFragment_backspace">Backspace</string>
    <string name="KeyboardPagerFragment_gifs">Gif-e</string>
    <string name="KeyboardPagerFragment_search_emoji">Kërkoni emoji</string>
    <string name="KeyboardPagerfragment_back_to_emoji">Mbrapsht te emoji</string>
    <string name="KeyboardPagerfragment_clear_search_entry">Spastro zë kërkimi</string>
    <string name="KeyboardPagerFragment_search_giphy">Kërkoni GIPHY</string>

    <!-- StickerSearchDialogFragment -->
    <string name="StickerSearchDialogFragment_search_stickers">Kërkoni ngjitës</string>
    <string name="StickerSearchDialogFragment_no_results_found">S\\’u gjet përfundim</string>
    <string name="EmojiSearchFragment__no_results_found">S\\’u gjet përfundim</string>
    <string name="NotificationsSettingsFragment__unknown_ringtone">Zile e panjohur</string>

    <!-- ConversationSettingsFragment -->
    <!-- Dialog title displayed when non-admin tries to add a story to an audience group -->
    <string name="ConversationSettingsFragment__cant_add_to_group_story">Nuk mund të shtohet në postimin e përkohshëm të grupit</string>
    <!-- Dialog message displayed when non-admin tries to add a story to an audience group -->
    <string name="ConversationSettingsFragment__only_admins_of_this_group_can_add_to_its_story">Vetëm administratorët e këtij grupi mund ta shtojnë në postimin e përkohshëm të tij</string>
    <!-- Error toasted when no activity can handle the add contact intent -->
    <string name="ConversationSettingsFragment__contacts_app_not_found">Aplikacioni i kontakteve nuk u gjet</string>
    <string name="ConversationSettingsFragment__start_video_call">Nisni thirrje video</string>
    <string name="ConversationSettingsFragment__start_audio_call">Nisni thirrje audio</string>
    <!-- Button label with hyphenation. Translation can use soft hyphen - Unicode U+00AD -->
    <string name="ConversationSettingsFragment__story">Postim i përkohshëm</string>
    <!-- Button label with hyphenation. Translation can use soft hyphen - Unicode U+00AD -->
    <string name="ConversationSettingsFragment__message">Mesazh</string>
    <!-- Button label with hyphenation. Translation can use soft hyphen - Unicode U+00AD -->
    <string name="ConversationSettingsFragment__video">Video</string>
    <!-- Button label with hyphenation. Translation can use soft hyphen - Unicode U+00AD -->
    <string name="ConversationSettingsFragment__audio">Audio</string>
    <!-- Button label with hyphenation. Translation can use soft hyphen - Unicode U+00AD -->
    <string name="ConversationSettingsFragment__call">Thirrje</string>
    <!-- Button label with hyphenation. Translation can use soft hyphen - Unicode U+00AD -->
    <string name="ConversationSettingsFragment__mute">Heshtoje</string>
    <!-- Button label with hyphenation. Translation can use soft hyphen - Unicode U+00AD -->
    <string name="ConversationSettingsFragment__muted">Pa zë</string>
    <!-- Button label with hyphenation. Translation can use soft hyphen - Unicode U+00AD -->
    <string name="ConversationSettingsFragment__search">Kërko</string>
    <string name="ConversationSettingsFragment__disappearing_messages">Zhdukje mesazhesh</string>
    <string name="ConversationSettingsFragment__sounds_and_notifications">Tinguj &amp; njoftime</string>
  <!-- Removed by excludeNonTranslatables <string name="ConversationSettingsFragment__internal_details" translatable="false">Internal details</string> -->
    <string name="ConversationSettingsFragment__contact_details">Hollësi kontakti</string>
    <string name="ConversationSettingsFragment__view_safety_number">Shihni numër sigurie</string>
    <string name="ConversationSettingsFragment__block">Bllokoje</string>
    <string name="ConversationSettingsFragment__block_group">Blloko grup</string>
    <string name="ConversationSettingsFragment__unblock">Zhbllokoje</string>
    <string name="ConversationSettingsFragment__unblock_group">Zhbllokoje grupin</string>
    <string name="ConversationSettingsFragment__add_to_a_group">Shtoje te grup</string>
    <string name="ConversationSettingsFragment__see_all">Shihini krejt</string>
    <string name="ConversationSettingsFragment__add_members">Shtoni anëtarë</string>
    <string name="ConversationSettingsFragment__permissions">Leje</string>
    <string name="ConversationSettingsFragment__requests_and_invites">Kërkesa &amp; ftesa</string>
    <string name="ConversationSettingsFragment__group_link">Lidhje grupi</string>
    <string name="ConversationSettingsFragment__add_as_a_contact">Shtojeni si kontakt</string>
    <string name="ConversationSettingsFragment__unmute">Çheshtoji</string>
    <string name="ConversationSettingsFragment__conversation_muted_until_s">Bisedë e heshtuar deri më %1$s</string>
    <string name="ConversationSettingsFragment__conversation_muted_forever">Bisedë e heshtuar përgjithmonë</string>
    <string name="ConversationSettingsFragment__copied_phone_number_to_clipboard">Numri i telefonit u kopjua në të papastër.</string>
    <string name="ConversationSettingsFragment__phone_number">Numër telefoni</string>
    <string name="ConversationSettingsFragment__get_badges">Merr distinktivët për profilin tënd, duke përkrahur Signal. Për të mësuar më shumë, kliko mbi një distinktiv.</string>

    <!-- PermissionsSettingsFragment -->
    <string name="PermissionsSettingsFragment__add_members">Shtoni anëtarë</string>
    <string name="PermissionsSettingsFragment__edit_group_info">Përpunoni të dhëna grupi</string>
    <string name="PermissionsSettingsFragment__send_messages">Dërgo mesazhe</string>
    <string name="PermissionsSettingsFragment__all_members">Krejt anëtarët</string>
    <string name="PermissionsSettingsFragment__only_admins">Vetëm përgjegjësit</string>
    <string name="PermissionsSettingsFragment__who_can_add_new_members">Cilët mund të shtojnë anëtarë të rinj?</string>
    <string name="PermissionsSettingsFragment__who_can_edit_this_groups_info">Cilët mund të përpunojnë të dhënat mbi këtë grup?</string>
    <string name="PermissionsSettingsFragment__who_can_send_messages">Cilët mund të dërgojnë mesazhe?</string>

    <!-- SoundsAndNotificationsSettingsFragment -->
    <string name="SoundsAndNotificationsSettingsFragment__mute_notifications">Heshtoji njoftimet</string>
    <string name="SoundsAndNotificationsSettingsFragment__not_muted">S\\’është heshtuar</string>
    <string name="SoundsAndNotificationsSettingsFragment__mentions">Përmendje</string>
    <string name="SoundsAndNotificationsSettingsFragment__always_notify">Njofto përherë</string>
    <string name="SoundsAndNotificationsSettingsFragment__do_not_notify">Mos njofto</string>
    <string name="SoundsAndNotificationsSettingsFragment__custom_notifications">Njoftime vetjake</string>

    <!-- StickerKeyboard -->
    <string name="StickerKeyboard__recently_used">Përdorur së fundi</string>

    <!-- PlaybackSpeedToggleTextView -->
    <string name="PlaybackSpeedToggleTextView__p5x">.5x</string>
    <string name="PlaybackSpeedToggleTextView__1x">1x</string>
    <string name="PlaybackSpeedToggleTextView__1p5x">1.5x</string>
    <string name="PlaybackSpeedToggleTextView__2x">2x</string>

    <!-- PaymentRecipientSelectionFragment -->
    <string name="PaymentRecipientSelectionFragment__new_payment">Pagesë e re</string>

    <!-- NewConversationActivity -->
    <string name="NewConversationActivity__new_message">Mesazh i ri</string>
    <!-- Context menu item message -->
    <string name="NewConversationActivity__message">Mesazh</string>
    <!-- Context menu item audio call -->
    <string name="NewConversationActivity__audio_call">Thirrje Audio</string>
    <!-- Context menu item video call -->
    <string name="NewConversationActivity__video_call">Thirrje video</string>
    <!-- Context menu item remove -->
    <string name="NewConversationActivity__remove">Fshije</string>
    <!-- Context menu item block -->
    <string name="NewConversationActivity__block">Bllokoje</string>
    <!-- Dialog title when removing a contact -->
    <string name="NewConversationActivity__remove_s">Të hiqet %1$s?</string>
    <!-- Dialog message when removing a contact -->
    <string name="NewConversationActivity__you_wont_see_this_person">Kur të kërkosh nuk do ta shohësh më këtë person. Do të marrësh një kërkesë për mesazhe nëse të dërgojnë mesazh në të ardhmen.</string>
    <!-- Snackbar message after removing a contact -->
    <string name="NewConversationActivity__s_has_been_removed">%1$s është hequr</string>
    <!-- Snackbar message after blocking a contact -->
    <string name="NewConversationActivity__s_has_been_blocked">%1$s është bllokuar</string>
    <!-- Dialog title when remove target contact is in system contacts -->
    <string name="NewConversationActivity__unable_to_remove_s">%1$s nuk mund të hiqet</string>
    <!-- Dialog message when remove target contact is in system contacts -->
    <string name="NewConversationActivity__this_person_is_saved_to_your">Ky person është i ruajtur tek kontaktet në pajisjen tënde. Fshiji ato nga kontaktet e tua dhe provo përsëri.</string>
    <!-- Dialog action to view contact when they can\'t be removed otherwise -->
    <string name="NewConversationActivity__view_contact">Shiko kontaktin</string>
    <!-- Error message shown when looking up a person by phone number and that phone number is not associated with a signal account -->
    <string name="NewConversationActivity__s_is_not_a_signal_user">%1$s nuk është përdorues i Signal</string>

    <!-- ContactFilterView -->
    <string name="ContactFilterView__search_name_or_number">Kërkoni emër ose numër</string>

    <!-- VoiceNotePlayerView -->
    <string name="VoiceNotePlayerView__dot_s">· %1$s</string>
    <string name="VoiceNotePlayerView__stop_voice_message">Ndale mesazhin zanor</string>
    <string name="VoiceNotePlayerView__change_voice_message_speed">Ndryshoni shpejtësinë e mesazhit zanor</string>
    <string name="VoiceNotePlayerView__pause_voice_message">Pushoje mesazhin zanor</string>
    <string name="VoiceNotePlayerView__play_voice_message">Luaje mesazhin zanor</string>
    <string name="VoiceNotePlayerView__navigate_to_voice_message">Kalo te mesazh zanor</string>


    <!-- AvatarPickerFragment -->
    <string name="AvatarPickerFragment__avatar_preview">Paraparje avatari</string>
    <string name="AvatarPickerFragment__camera">Kamerë</string>
    <string name="AvatarPickerFragment__take_a_picture">Bëni një foto</string>
    <string name="AvatarPickerFragment__choose_a_photo">Zgjidhni një foto</string>
    <string name="AvatarPickerFragment__photo">Foto</string>
    <string name="AvatarPickerFragment__text">Tekst</string>
    <string name="AvatarPickerFragment__save">Ruaje</string>
    <string name="AvatarPickerFragment__clear_avatar">Spastroje avatarin</string>
    <string name="AvatarPickerRepository__failed_to_save_avatar">S\\’u arrit të ruhej avatari</string>

    <!-- TextAvatarCreationFragment -->
    <string name="TextAvatarCreationFragment__preview">Paraparje</string>
    <string name="TextAvatarCreationFragment__done">U bë</string>
    <string name="TextAvatarCreationFragment__text">Tekst</string>
    <string name="TextAvatarCreationFragment__color">Ngjyrë</string>

    <!-- VectorAvatarCreationFragment -->
    <string name="VectorAvatarCreationFragment__select_a_color">Përzgjidhni një ngjyrë</string>

    <!-- ContactSelectionListItem -->
    <string name="ContactSelectionListItem__sms">SMS</string>
    <string name="ContactSelectionListItem__dot_s">· %1$s</string>

    <!-- Displayed in the toolbar when externally sharing text to multiple recipients -->
    <string name="ShareInterstitialActivity__share">Ndajeni Me të Tjerë</string>

    <!-- DSLSettingsToolbar -->
    <string name="DSLSettingsToolbar__navigate_up">Ngjituni</string>
    <string name="MultiselectForwardFragment__forward_to">Përcillja</string>
    <!-- Displayed when sharing content via the fragment -->
    <string name="MultiselectForwardFragment__share_with">Ndaje me</string>
    <string name="MultiselectForwardFragment__add_a_message">Shtoni një mesazh</string>
    <string name="MultiselectForwardFragment__faster_forwards">Përcjellje më të shpejta</string>
    <!-- Displayed when user selects a video that will be clipped before sharing to a story -->
    <string name="MultiselectForwardFragment__videos_will_be_trimmed">Videot do të shkurtohen në klipe 30 sekondëshe dhe do të dërgohen si postime të shumëfishta të përkohshme.</string>
    <!-- Displayed when user selects a video that cannot be sent as a story -->
    <string name="MultiselectForwardFragment__videos_sent_to_stories_cant">Videot e dërguara te postimet e përkohshme nuk mund të jenë më të gjata se 30 sekonda.</string>
    <string name="MultiselectForwardFragment__forwarded_messages_are_now">Mesazhet e përcjellë tanimë dërgohen menjëherë.</string>
    <plurals name="MultiselectForwardFragment_send_d_messages">
        <item quantity="one">Dërgo %1$d mesazh</item>
        <item quantity="other">Dërgo %1$d mesazhe</item>
    </plurals>
    <plurals name="MultiselectForwardFragment_messages_sent">
        <item quantity="one">Mesazhi u dërgua</item>
        <item quantity="other">Mesazhet u dërguan</item>
    </plurals>
    <plurals name="MultiselectForwardFragment_messages_failed_to_send">
        <item quantity="one">Dështoi dërgimi i mesazhit</item>
        <item quantity="other">Dështoi dërgimi i mesazheve</item>
    </plurals>
    <plurals name="MultiselectForwardFragment__couldnt_forward_messages">
        <item quantity="one">S\\’u përcoll dot mesazhi, ngaqë s\\’është më.</item>
        <item quantity="other">S\\’u përcollën dot mesazhe, ngaqë s\\’janë më.</item>
    </plurals>
    <!-- Error message shown when attempting to select a group to forward/share but it\'s announcement only and you are not an admin -->
    <string name="MultiselectForwardFragment__only_admins_can_send_messages_to_this_group">Në këtë grup mund të dërgojnë mesazhe vetëm administratorët.</string>
    <string name="MultiselectForwardFragment__limit_reached">U mbërrit në kufi</string>

    <!-- Media V2 -->
    <!-- Dialog message when sending a story via an add to group story button -->
    <string name="MediaReviewFragment__add_to_the_group_story">Shto në postimin e përkohshëm të grupit \"%1$s\"</string>
    <!-- Positive dialog action when sending a story via an add to group story button -->
    <string name="MediaReviewFragment__add_to_story">Shto në postimin e përkohshëm</string>
    <string name="MediaReviewFragment__add_a_message">Shtoni një mesazh</string>
    <string name="MediaReviewFragment__add_a_reply">Shtoni një përgjigje</string>
    <string name="MediaReviewFragment__send_to">Dërgoja</string>
    <string name="MediaReviewFragment__view_once_message">Mesazh për parje vetëm një herë</string>
    <string name="MediaReviewFragment__one_or_more_items_were_too_large">Një ose më tepër objekte qenë shumë të mëdhenj</string>
    <string name="MediaReviewFragment__one_or_more_items_were_invalid">Një ose më tepër objekte qenë të pavlefshëm</string>
    <string name="MediaReviewFragment__too_many_items_selected">Shumë objekte të përzgjedhur</string>

    <string name="ImageEditorHud__cancel">Anuloje</string>
    <string name="ImageEditorHud__draw">Vizatoni</string>
    <string name="ImageEditorHud__write_text">Shkruani tekst</string>
    <string name="ImageEditorHud__add_a_sticker">Shtoni një ngjitës</string>
    <string name="ImageEditorHud__blur">Turbulloje</string>
    <string name="ImageEditorHud__done_editing">U mbarua së përpunuari</string>
    <string name="ImageEditorHud__clear_all">Spastroji krejt</string>
    <string name="ImageEditorHud__undo">Zhbëje</string>
    <string name="ImageEditorHud__toggle_between_marker_and_highlighter">Këmbe shënuesin me theksuesin, ose anasjelltas</string>
    <string name="ImageEditorHud__toggle_between_text_styles">Kaloni nga një stil teksti në tjetër</string>

    <string name="MediaCountIndicatorButton__send">Dërgoje</string>

    <string name="MediaReviewSelectedItem__tap_to_remove">Prekeni që të hiqet</string>
    <string name="MediaReviewSelectedItem__tap_to_select">Prekeni që të përzgjidhet</string>

    <string name="MediaReviewImagePageFragment__discard">Hidhe tej</string>
    <string name="MediaReviewImagePageFragment__discard_changes">Të hidhen tej ndryshimet?</string>
    <string name="MediaReviewImagePageFragment__youll_lose_any_changes">Do të humbni çfarëdo ndryshimi që bëtë te kjo foto.</string>


    <string name="BadgesOverviewFragment__my_badges">Distinktivët e mi</string>
    <string name="BadgesOverviewFragment__featured_badge">Distinktiv i zgjedhur</string>
    <string name="BadgesOverviewFragment__display_badges_on_profile">Shfaq distinktivët në profil</string>
    <string name="BadgesOverviewFragment__failed_to_update_profile">S\\’u arrit të përditësohej profili</string>



    <string name="SelectFeaturedBadgeFragment__select_a_badge">Përzgjidh një distinktiv</string>
    <string name="SelectFeaturedBadgeFragment__you_must_select_a_badge">Duhet të përzgjedhësh një distinktiv</string>
    <string name="SelectFeaturedBadgeFragment__failed_to_update_profile">S\\’u arrit të përditësohej profili</string>

    <string name="ViewBadgeBottomSheetDialogFragment__become_a_sustainer">Bëhuni një mbështetës</string>
    <!-- Title of a page in the bottom sheet. Placeholder is a user\'s short-name -->
    <string name="ViewBadgeBottomSheetDialogFragment__s_supports_signal">%1$s mbështesin Signal</string>
    <!-- Description of a page in the bottom sheet of a monthly badge. Placeholder is a user\'s short-name -->
    <string name="ViewBadgeBottomSheetDialogFragment__s_supports_signal_with_a_monthly">%1$s mbështet Signal me një donacion të përmuajshëm. Signal është një ent jofitimprurës pa reklama dhe investues, i përkrahur vetëm nga njerëz si ti.</string>
    <!-- Description of a page in the bottom sheet of a one-time badge. Placeholder is a user\'s short-name -->
    <string name="ViewBadgeBottomSheetDialogFragment__s_supports_signal_with_a_donation">%1$s e mbështeti Signal me një donacion. Signal është një ent jofitimprurës pa reklama dhe investues, i përkrahur vetëm nga njerëz si ti.</string>

    <string name="ImageView__badge">Distinktiv</string>

    <string name="SubscribeFragment__cancel_subscription">Anuloje abonimin</string>
    <string name="SubscribeFragment__confirm_cancellation">E konfirmon anulimin?</string>
    <string name="SubscribeFragment__you_wont_be_charged_again">Nuk do të të mbahet më pagesë. Distinktivi yt do të hiqet nga profili në fund të periudhës së faturimit.</string>
    <string name="SubscribeFragment__not_now">Jo tani</string>
    <string name="SubscribeFragment__confirm">Ripohojeni</string>
    <string name="SubscribeFragment__update_subscription">Përditëso abonimin</string>
    <string name="SubscribeFragment__your_subscription_has_been_cancelled">Abonimi yt është anuluar.</string>
    <string name="SubscribeFragment__update_subscription_question">Ta përditësojmë abonimin?</string>
    <string name="SubscribeFragment__update">Përditësoje</string>
    <string name="SubscribeFragment__you_will_be_charged_the_full_amount_s_of">Sot do të të mbahet shuma e plotë (%1$s) e çmimit të ri të abonimit. Abonimi yt do të rinovohet çdo muaj.</string>

    <string name="Subscription__s_per_month">%1$s/muaj</string>
    <!-- Shown when a subscription is active and isn\'t going to expire at the end of the term -->
    <string name="Subscription__renews_s">Rinovohet më %1$s</string>
    <!-- Shown when a subscription is active and is going to expire at the end of the term -->
    <string name="Subscription__expires_s">Skadon më %1$s</string>

    <!-- Title of learn more sheet -->
    <string name="SubscribeLearnMoreBottomSheetDialogFragment__signal_is_different">Sinjali është ndryshe.</string>
    <!-- First small text blurb on learn more sheet -->
    <string name="SubscribeLearnMoreBottomSheetDialogFragment__private_messaging">Mesazhe private. Pa reklama, pa gjurmues, pa mbikëqyrje.</string>
    <!-- Second small text blurb on learn more sheet -->
    <string name="SubscribeLearnMoreBottomSheetDialogFragment__signal_is_supported_by">Signal mbështetet nga dhurimet, që do të thotë se privatësia është në qendër të gjithçkaje që bëjmë. Signal është ndërtuar për ty; jo për të dhënat e tua dhe jo për përfitim.</string>
    <!-- Third small text blurb on learn more sheet -->
    <string name="SubscribeLearnMoreBottomSheetDialogFragment__if_you_can">Nëse mundesh, të lutem dhuro sot për ta mbajtur Signal argëtues, të besueshëm dhe të disponueshëm për të gjithë.</string>

    <string name="SubscribeThanksForYourSupportBottomSheetDialogFragment__thanks_for_your_support">Faleminderit për Përkrahjen tuaj!</string>
    <!-- Subtext underneath the dialog title on the thanks sheet -->
    <string name="SubscribeThanksForYourSupportBottomSheetDialogFragment__youve_earned_a_donor_badge">Ke fituar një distinktiv dhuruesi nga Signal! Shfaqe atë në profil për të treguar mbështetjen tënde.</string>
    <string name="SubscribeThanksForYourSupportBottomSheetDialogFragment__you_can_also">Mundeni edhe të</string>
    <string name="SubscribeThanksForYourSupportBottomSheetDialogFragment__become_a_montly_sustainer">bëheni një Mbështetës mujor.</string>
    <string name="SubscribeThanksForYourSupportBottomSheetDialogFragment__display_on_profile">Shfaqe në Profil</string>
    <string name="SubscribeThanksForYourSupportBottomSheetDialogFragment__make_featured_badge">Bëj distinktiv të zgjedhur</string>
    <string name="SubscribeThanksForYourSupportBottomSheetDialogFragment__continue">Vazhdo</string>
    <string name="ThanksForYourSupportBottomSheetFragment__when_you_have_more">Kur ke më shumë se një distinktiv, mund të zgjedhësh një, që të tjerët ta shohin në profilin tënd.</string>

    <string name="BecomeASustainerFragment__get_badges">Merr distinktivë për profilin, duke përkrahur Signal.</string>
    <string name="BecomeASustainerFragment__signal_is_a_non_profit">Signal-i është një ent jofitimprurës pa rrjete reklamash dhe investues, i përkrahur vetëm nga njerëz si ju.</string>

    <!-- Button label for creating a donation -->
    <string name="ManageDonationsFragment__donate_to_signal">Dhuro për Signal</string>
    <!-- Heading for more area of manage subscriptions page -->
    <string name="ManageDonationsFragment__more">Më tepër</string>
    <!-- Heading for receipts area of manage subscriptions page -->
    <!-- Heading for my subscription area of manage subscriptions page -->
    <string name="ManageDonationsFragment__my_support">Përkrahja ime</string>
    <string name="ManageDonationsFragment__manage_subscription">Menaxho abonimin</string>
    <!-- Label for Donation Receipts button -->
    <string name="ManageDonationsFragment__donation_receipts">Faturat e dhurimit</string>
    <string name="ManageDonationsFragment__badges">Distinktivët</string>
    <string name="ManageDonationsFragment__subscription_faq">FAQ për abonimin</string>
    <!-- Preference heading for other ways to donate -->
    <string name="ManageDonationsFragment__other_ways_to_give">Rrugë të tjera për të dhuruar</string>
    <!-- Preference label to launch badge gifting -->
    <string name="ManageDonationsFragment__gift_a_badge">Dhuro një distinktiv</string>

    <string name="Boost__enter_custom_amount">Vendos shumën e personalizuar</string>
    <string name="Boost__one_time_contribution">Kontribut një herë</string>
    <!-- Error label when the amount is smaller than what we can accept -->
    <string name="Boost__the_minimum_amount_you_can_donate_is_s">Shuma minimale që mund të dhurosh është %1$s</string>

    <string name="MySupportPreference__s_per_month">%1$s/muaj</string>
    <string name="MySupportPreference__renews_s">Rinovohet më %1$s</string>
    <string name="MySupportPreference__processing_transaction">Po përpunohet transaksioni…</string>
    <!-- Displayed on "My Support" screen when user badge failed to be added to their account -->
    <string name="MySupportPreference__couldnt_add_badge_s">Distinktivi nuk mundi të shtohej. %1$s</string>
    <string name="MySupportPreference__please_contact_support">Ju lutemi, lidhuni me ata të asistencës.</string>

    <!-- Title of expiry sheet when boost badge falls off profile unexpectedly. -->
    <string name="ExpiredBadgeBottomSheetDialogFragment__boost_badge_expired">Distinktivi shtesë ka skaduar</string>
    <!-- Displayed in the bottom sheet if a monthly donation badge unexpectedly falls off the user\'s profile -->
    <string name="ExpiredBadgeBottomSheetDialogFragment__monthly_donation_cancelled">Dhurimi i Përmuajshëm u anulua</string>
    <!-- Displayed in the bottom sheet when a boost badge expires -->
    <string name="ExpiredBadgeBottomSheetDialogFragment__your_boost_badge_has_expired_and">Distinktivi yt shtesë ka skaduar dhe nuk shfaqet më në profilin tënd.</string>
    <string name="ExpiredBadgeBottomSheetDialogFragment__you_can_reactivate">Mund ta riaktivizosh distinktivin tënd shtesë për 30 ditë të tjera me një kontribut të njëherëshëm.</string>
    <!-- Displayed when we do not think the user is a subscriber when their boost expires -->
    <string name="ExpiredBadgeBottomSheetDialogFragment__you_can_keep">Mund të vazhdosh të përdorësh Signal, por që të mbështetësh teknologjinë që është ndërtuar për ty, merr në konsideratë që të bëhesh përkrahës, duke bërë një dhurim mujor.</string>
    <string name="ExpiredBadgeBottomSheetDialogFragment__become_a_sustainer">Bëhuni një Mbështetës</string>
    <string name="ExpiredBadgeBottomSheetDialogFragment__add_a_boost">Shto një Fuqizim</string>
    <string name="ExpiredBadgeBottomSheetDialogFragment__not_now">Jo tani</string>
    <!-- Copy displayed when badge expires after user inactivity -->
    <string name="ExpiredBadgeBottomSheetDialogFragment__your_recurring_monthly_donation_was_automatically">Dhurimi yt mujor periodik u anulua automatikisht, sepse nuk ke qenë aktiv për një kohë të gjatë. Distinktivi yt %1$s nuk është më i dukshëm në profilin tënd.</string>
    <!-- Copy displayed when badge expires after payment failure -->
    <string name="ExpiredBadgeBottomSheetDialogFragment__your_recurring_monthly_donation_was_canceled">Dhurimi yt mujor periodik u anulua, sepse ne nuk mund të përpunonim dot pagesën tënde. Distinktivi yt nuk është më i dukshëm në profilin tënd.</string>
    <!-- Copy displayed when badge expires after a payment failure and we have a displayable charge failure reason -->
    <string name="ExpiredBadgeBottomSheetDialogFragment__your_recurring_monthly_donation_was_canceled_s">Dhurimi yt mujor periodik u anulua. %1$s Distinktivi yt %2$s nuk është më i dukshëm në profilin tënd.</string>
    <string name="ExpiredBadgeBottomSheetDialogFragment__you_can">Mund të vazhdosh të përdorësh Signal, por që të përkrahësh aplikacionin dhe të riaktivizosh distinktivin, rinovoje tani.</string>
    <string name="ExpiredBadgeBottomSheetDialogFragment__renew_subscription">Rinovo abonimin</string>
    <!-- Button label to send user to Google Pay website -->
    <string name="ExpiredBadgeBottomSheetDialogFragment__go_to_google_pay">Kaloni në Google Pay</string>

    <string name="CantProcessSubscriptionPaymentBottomSheetDialogFragment__cant_process_subscription_payment">Nuk mund të përpunohet pagesa e abonimit</string>
    <string name="CantProcessSubscriptionPaymentBottomSheetDialogFragment__were_having_trouble">Po kemi probleme me marrjen e pagesës tuaj si Përkrahës Signal-i. Sigurohuni se metoda juaj e pagesës është e përditësuar. Nëse s’është, përditësojeni në Google Pay. Signal-i do të provojë sërish të bëjë kryerjen e pagesës pas pak ditësh.</string>
    <string name="CantProcessSubscriptionPaymentBottomSheetDialogFragment__dont_show_this_again">Mos e shfaq më këtë</string>

    <string name="Subscription__contact_support">Lidhuni Me Asistencën</string>
    <string name="Subscription__get_a_s_badge">Merr një distinktiv %1$s</string>

    <string name="SubscribeFragment__processing_payment">Po kryhet pagesa…</string>
    <!-- Displayed in notification when user payment fails to process on Stripe -->
    <string name="DonationsErrors__error_processing_payment">Gabim në përpunim pagese</string>
    <!-- Displayed on "My Support" screen when user subscription payment method failed. -->
    <string name="DonationsErrors__error_processing_payment_s">Gabim në përpunim pagese. %1$s</string>
    <string name="DonationsErrors__your_payment">Pagesa jote nuk mundi të përpunohej dhe nuk të është mbajtur. Të lutem, provo përsëri.</string>
    <string name="DonationsErrors__still_processing">Ende në përpunim</string>
    <string name="DonationsErrors__couldnt_add_badge">Distinktivi nuk mundi të shtohej</string>
    <!-- Displayed when badge credential couldn\'t be verified -->
    <string name="DonationsErrors__failed_to_validate_badge">Vërtetimi i distinktivit dështoi</string>
    <!-- Displayed when badge credential couldn\'t be verified -->
    <string name="DonationsErrors__could_not_validate">S\\’u vleftësua dot përgjigja e shërbyesit. Ju lutemi, lidhuni me asistencën.</string>
    <!-- Displayed as title when some generic error happens during gift badge sending -->
    <string name="DonationsErrors__failed_to_send_gift_badge">Dërgimi i distinktivit dhuratë dështoi</string>
    <!-- Displayed as message when some generic error happens during gift badge sending -->
    <string name="DonationsErrors__could_not_send_gift_badge">Distinktivi dhuratë nuk mund të dërgohej. Të lutemi, lidhu me ndihmën.</string>
    <string name="DonationsErrors__your_badge_could_not">Distinktivi nuk mundi të shtohej në llogarinë tënde, por mund të të jetë mbajtur pagesa. Të lutemi, lidhu me ndihmën.</string>
    <string name="DonationsErrors__your_payment_is_still">Pagesa juaj ende po përpunohet. Kjo mund të zërë ca minuta, varet nga lidhja juaj.</string>
    <string name="DonationsErrors__failed_to_cancel_subscription">Anulimi i abonimit dështoi</string>
    <string name="DonationsErrors__subscription_cancellation_requires_an_internet_connection">Anulimi i abonimit kërkon lidhje interneti.</string>
    <string name="ViewBadgeBottomSheetDialogFragment__your_device_doesn_t_support_google_pay_so_you_can_t_subscribe_to_earn_a_badge_you_can_still_support_signal_by_making_a_donation_on_our_website">Pajisja jote nuk e mbështet Google Pay, kështu që nuk mund të abonohesh për të fituar një distinktiv. Ende mund ta mbështesësh Signal duke bërë një dhurim në faqen tonë të internetit.</string>
    <string name="NetworkFailure__network_error_check_your_connection_and_try_again">Gabim rrjeti. Ju lutemi, kontrolloni lidhjen tuaj me rrjetin dhe riprovoni.</string>
    <string name="NetworkFailure__retry">Riprovo</string>
    <!-- Displayed as a dialog title when the selected recipient for a gift doesn\'t support gifting -->
    <string name="DonationsErrors__cant_send_gift">Dhurata nuk mund të dërgohet</string>
    <!-- Displayed as a dialog message when the selected recipient for a gift doesn\'t support gifting -->
    <string name="DonationsErrors__target_does_not_support_gifting">Ky marrës po përdor një version të Signal që nuk mund të marrë distinktivë dhuratë. Dhuratat do të mund të merren, kur të përditësojë aplikacionin në versionin më të ri.</string>
    <!-- Displayed as a dialog title when the user\'s profile could not be fetched, likely due to lack of internet -->
    <string name="DonationsErrors__couldnt_send_gift">Dhurata nuk mundi të dërgohej</string>
    <!-- Displayed as a dialog message when the user\'s profile could not be fetched, likely due to lack of internet -->
    <string name="DonationsErrors__please_check_your_network_connection">Dhurata jote nuk u dërgua dot për shkak të një gabimi në rrjet. Kontrollo internetin dhe provo sërish.</string>

    <!-- Gift message view title -->
    <string name="GiftMessageView__gift_badge">Distinktiv dhuratë</string>
    <!-- Gift badge redeem action label -->
    <string name="GiftMessageView__redeem">Përdor</string>
    <!-- Gift badge view action label -->
    <string name="GiftMessageView__view">Shihni</string>
    <!-- Gift badge redeeming action label -->
    <string name="GiftMessageView__redeeming">Po përdoret…</string>
    <!-- Gift badge redeemed label -->
    <string name="GiftMessageView__redeemed">U përdor</string>


    <!-- Stripe decline code generic_failure -->
    <string name="DeclineCode__try_another_payment_method_or_contact_your_bank">Provoni një metodë tjetër pagese, ose lidhuni me bankën tuaj për më tepër informacion.</string>
    <!-- Stripe decline code verify on Google Pay and try again -->
    <string name="DeclineCode__verify_your_payment_method_is_up_to_date_in_google_pay_and_try_again">Verifikoni në Google Pay se metoda juaj e pagesës është e përditësuar dhe riprovoni.</string>
    <!-- Stripe decline code learn more action label -->
    <string name="DeclineCode__learn_more">Mësoni më tepër</string>
    <!-- Stripe decline code contact issuer -->
    <string name="DeclineCode__verify_your_payment_method_is_up_to_date_in_google_pay_and_try_again_if_the_problem">Verifikoni në Google Pay se metoda juaj e pagesës është e përditësuar dhe riprovoni. Nëse problemi vazhdon, lidhuni me bankën tuaj.</string>
    <!-- Stripe decline code purchase not supported -->
    <string name="DeclineCode__your_card_does_not_support_this_type_of_purchase">Karta juaj nuk e mbulon këtë lloj blerjeje. Provoni tjetër metodë pagese.</string>
    <!-- Stripe decline code your card has expired -->
    <string name="DeclineCode__your_card_has_expired">Karta juaj ka skaduar. Përditësoni metodën tuaj të pagesës në Google Pay dhe riprovoni.</string>
    <!-- Stripe decline code go to google pay action label -->
    <string name="DeclineCode__go_to_google_pay">Kaloni në Google Pay</string>
    <!-- Stripe decline code try credit card again action label -->
    <string name="DeclineCode__try">Riprovo</string>
    <!-- Stripe decline code incorrect card number -->
    <string name="DeclineCode__your_card_number_is_incorrect">Numri i kartës tuaj i pasaktë. Përditësojeni në Google Pay dhe riprovoni.</string>
    <!-- Stripe decline code incorrect cvc -->
    <string name="DeclineCode__your_cards_cvc_number_is_incorrect">Numri CVC i kartës tuaj është i pasaktë. Përditësojeni në Google Pay dhe riprovoni.</string>
    <!-- Stripe decline code insufficient funds -->
    <string name="DeclineCode__your_card_does_not_have_sufficient_funds">Karta juaj nuk ja fonde të mjaftueshme për të plotësuar këtë pagesë. Provoni një metodë tjetër pagese.</string>
    <!-- Stripe decline code incorrect expiration month -->
    <string name="DeclineCode__the_expiration_month">Muaji i skadimit në metodën tuaj të pagesës është i pasaktë. Përditësojeni në Google Pay dhe riprovoni.</string>
    <!-- Stripe decline code incorrect expiration year -->
    <string name="DeclineCode__the_expiration_year">Viti i skadimit në metodën tuaj të pagesës është i pasaktë. Përditësojeni në Google Pay dhe riprovoni.</string>
    <!-- Stripe decline code issuer not available -->
    <string name="DeclineCode__try_completing_the_payment_again">Riprovoni të plotësoni pagesën, ose lidhuni me bankën tuaj për më tepër informacion.</string>
    <!-- Stripe decline code processing error -->
    <string name="DeclineCode__try_again">Riprovoni, ose lidhuni me bankën tuaj për më tepër informacion.</string>

    <!-- Credit Card decline code error strings -->
    <!-- Stripe decline code approve_with_id for credit cards displayed in a notification or dialog -->
    <string name="DeclineCode__verify_your_card_details_are_correct_and_try_again">Kontrollo që të dhënat e kartës janë të sakta dhe provo përsëri.</string>
    <!-- Stripe decline code call_issuer for credit cards displayed in a notification or dialog -->
    <string name="DeclineCode__verify_your_card_details_are_correct_and_try_again_if_the_problem_continues">Kontrollo që të dhënat e kartës janë të sakta dhe provo përsëri. Nëse problemi vazhdon, kontakto bankën.</string>
    <!-- Stripe decline code expired_card for credit cards displayed in a notification or dialog -->
    <string name="DeclineCode__your_card_has_expired_verify_your_card_details">Karta jote ka skaduar. Kontrollo që të dhënat e kartës janë të sakta dhe provo përsëri.</string>
    <!-- Stripe decline code incorrect_cvc and invalid_cvc for credit cards displayed in a notification or dialog -->
    <string name="DeclineCode__your_cards_cvc_number_is_incorrect_verify_your_card_details">Numri CVC i kartës është i pasaktë. Kontrollo që të dhënat e kartës janë të sakta dhe provo përsëri.</string>
    <!-- Stripe decline code invalid_expiry_month for credit cards displayed in a notification or dialog -->
    <string name="DeclineCode__the_expiration_month_on_your_card_is_incorrect">Muaji i skadimit të kartës është i pasaktë. Kontrollo që të dhënat e kartës janë të sakta dhe provo përsëri.</string>
    <!-- Stripe decline code invalid_expiry_year for credit cards displayed in a notification or dialog -->
    <string name="DeclineCode__the_expiration_year_on_your_card_is_incorrect">Viti i skadimit të kartës është i pasaktë. Kontrollo që të dhënat e kartës janë të sakta dhe provo përsëri.</string>
    <!-- Stripe decline code incorrect_number and invalid_number for credit cards displayed in a notification or dialog -->
    <string name="DeclineCode__your_card_number_is_incorrect_verify_your_card_details">Numri i kartës është i pasaktë. Kontrollo që të dhënat e kartës janë të sakta dhe provo përsëri.</string>

    <!-- Title of create notification profile screen -->
    <string name="EditNotificationProfileFragment__name_your_profile">Jepni emër për profilin tuaj</string>
    <!-- Hint text for create/edit notification profile name -->
    <string name="EditNotificationProfileFragment__profile_name">Emër profili</string>
    <!-- Name has a max length, this shows how many characters are used out of the max -->
    <string name="EditNotificationProfileFragment__count">%1$d/%2$d</string>
    <!-- Call to action button to continue to the next step -->
    <string name="EditNotificationProfileFragment__next">Pasuesi</string>
    <!-- Call to action button once the profile is named to create the profile and continue to the customization steps -->
    <string name="EditNotificationProfileFragment__create">Krijoje</string>
    <!-- Call to action button once the profile name is edited -->
    <string name="EditNotificationProfileFragment__save">Ruaji</string>
    <!-- Title of edit notification profile screen -->
    <string name="EditNotificationProfileFragment__edit_this_profile">Përpunoni këtë profil</string>
    <!-- Error message shown when attempting to create or edit a profile name to an existing profile name -->
    <string name="EditNotificationProfileFragment__a_profile_with_this_name_already_exists">Ka tashmë një profil me këtë emër</string>
    <!-- Preset selectable name for a profile name, shown as list in edit/create screen -->
    <string name="EditNotificationProfileFragment__work">Pune</string>
    <!-- Preset selectable name for a profile name, shown as list in edit/create screen -->
    <string name="EditNotificationProfileFragment__sleep">Fjete</string>
    <!-- Preset selectable name for a profile name, shown as list in edit/create screen -->
    <string name="EditNotificationProfileFragment__driving">Në makinë</string>
    <!-- Preset selectable name for a profile name, shown as list in edit/create screen -->
    <string name="EditNotificationProfileFragment__downtime">Ndalesë funksionimi</string>
    <!-- Preset selectable name for a profile name, shown as list in edit/create screen -->
    <string name="EditNotificationProfileFragment__focus">Vëmendje</string>
    <!-- Error message shown when attempting to next/save without a profile name -->
    <string name="EditNotificationProfileFragment__profile_must_have_a_name">Duhet të kenë një emër</string>

    <!-- Title for add recipients to notification profile screen in create flow -->
    <string name="AddAllowedMembers__allowed_notifications">Njoftime të lejuara</string>
    <!-- Description of what the user should be doing with this screen -->
    <string name="AddAllowedMembers__add_people_and_groups_you_want_notifications_and_calls_from_when_this_profile_is_on">Shtoni persona dhe grupe prej të cilëve doni njoftimeve dhe thirrje, kur ky profil është i aktivizuar</string>
    <!-- Button text that launches the contact picker to select from -->
    <string name="AddAllowedMembers__add_people_or_groups">Shtoni njerëz ose grupe</string>

    <!-- Call to action button on contact picker for adding to profile -->
    <string name="SelectRecipientsFragment__add">Shtoje</string>

    <!-- Notification profiles home fragment, shown when no profiles have been created yet -->
    <string name="NotificationProfilesFragment__create_a_profile_to_receive_notifications_and_calls_only_from_the_people_and_groups_you_want_to_hear_from">Krijoni një profil që të merrni njoftime dhe thirrje vetëm prej personash dhe grupesh prej të cilëve doni.</string>
    <!-- Header shown above list of all notification profiles -->
    <string name="NotificationProfilesFragment__profiles">Profile</string>
    <!-- Button that starts the create new notification profile flow -->
    <string name="NotificationProfilesFragment__new_profile">Profil i ri</string>
    <!-- Profile active status, indicating the current profile is on for an unknown amount of time -->
    <string name="NotificationProfilesFragment__on">On</string>

    <!-- Button use to permanently delete a notification profile -->
    <string name="NotificationProfileDetails__delete_profile">Fshije profilin</string>
    <!-- Snakbar message shown when removing a recipient from a profile -->
    <string name="NotificationProfileDetails__s_removed">“%1$s” u hoq.</string>
    <!-- Snackbar button text that will undo the recipient remove -->
    <string name="NotificationProfileDetails__undo">Zhbëje</string>
    <!-- Dialog message shown to confirm deleting a profile -->
    <string name="NotificationProfileDetails__permanently_delete_profile">Të fshihet përgjithmonë profili?</string>
    <!-- Dialog button to delete profile -->
    <string name="NotificationProfileDetails__delete">Fshiji</string>
    <!-- Title/accessibility text for edit icon to edit profile emoji/name -->
    <string name="NotificationProfileDetails__edit_notification_profile">Përpunoni profil njoftimesh</string>
    <!-- Schedule description if all days are selected -->
    <string name="NotificationProfileDetails__everyday">I përditshëm</string>
    <!-- Profile status on if it is the active profile -->
    <string name="NotificationProfileDetails__on">On</string>
    <!-- Profile status on if it is not the active profile -->
    <string name="NotificationProfileDetails__off">Off</string>
    <!-- Description of hours for schedule (start to end) times -->
    <string name="NotificationProfileDetails__s_to_s">%1$s për %2$s</string>
    <!-- Section header for exceptions to the notification profile -->
    <string name="NotificationProfileDetails__exceptions">Përjashtime</string>
    <!-- Profile exception to allow all calls through the profile restrictions -->
    <string name="NotificationProfileDetails__allow_all_calls">Lejoji krejt thirrjet</string>
    <!-- Profile exception to allow all @mentions through the profile restrictions -->
    <string name="NotificationProfileDetails__notify_for_all_mentions">Njofto për krejt përmendjet</string>
    <!-- Section header for showing schedule information -->
    <string name="NotificationProfileDetails__schedule">Planifikojeni</string>
    <!-- If member list is long, will truncate the list and show an option to then see all when tapped -->
    <string name="NotificationProfileDetails__see_all">Shihini krejt</string>

    <!-- Title for add schedule to profile in create flow -->
    <string name="EditNotificationProfileSchedule__add_a_schedule">Shtoni orar</string>
    <!-- Descriptor text indicating what the user can do with this screen -->
    <string name="EditNotificationProfileSchedule__set_up_a_schedule_to_enable_this_notification_profile_automatically">Ujdisni një orar për të aktivizuar automatikisht këtë profil njoftimesh.</string>
    <!-- Text shown next to toggle switch to enable/disable schedule -->
    <string name="EditNotificationProfileSchedule__schedule">Planifikojeni</string>
    <!-- Label for showing the start time for the schedule -->
    <string name="EditNotificationProfileSchedule__start">Filloni</string>
    <!-- Label for showing the end time for the schedule -->
    <string name="EditNotificationProfileSchedule__end">Fund</string>
    <!-- First letter of Sunday -->
    <string name="EditNotificationProfileSchedule__sunday_first_letter">D</string>
    <!-- First letter of Monday -->
    <string name="EditNotificationProfileSchedule__monday_first_letter">H</string>
    <!-- First letter of Tuesday -->
    <string name="EditNotificationProfileSchedule__tuesday_first_letter">M</string>
    <!-- First letter of Wednesday -->
    <string name="EditNotificationProfileSchedule__wednesday_first_letter">M</string>
    <!-- First letter of Thursday -->
    <string name="EditNotificationProfileSchedule__thursday_first_letter">E</string>
    <!-- First letter of Friday -->
    <string name="EditNotificationProfileSchedule__friday_first_letter">P</string>
    <!-- First letter of Saturday -->
    <string name="EditNotificationProfileSchedule__saturday_first_letter">S</string>
    <!-- Title of select time dialog shown when setting start time for schedule -->
    <string name="EditNotificationProfileSchedule__set_start_time">Caktoni kohë fillimi</string>
    <!-- Title of select time dialog shown when setting end time for schedule -->
    <string name="EditNotificationProfileSchedule__set_end_time">Caktoni kohë përfundimi</string>
    <!-- If in edit mode, call to action button text show to save schedule to profile -->
    <string name="EditNotificationProfileSchedule__save">Ruaji</string>
    <!-- If in create mode, call to action button text to show to skip enabling a schedule -->
    <string name="EditNotificationProfileSchedule__skip">Anashkaloje</string>
    <!-- If in create mode, call to action button text to show to use the enabled schedule and move to the next screen -->
    <string name="EditNotificationProfileSchedule__next">Pasuesi</string>
    <!-- Error message shown if trying to save/use a schedule with no days selected -->
    <string name="EditNotificationProfileSchedule__schedule_must_have_at_least_one_day">Orari duhet të ketë të paktën një ditë</string>

    <!-- Title for final screen shown after completing a profile creation -->
    <string name="NotificationProfileCreated__profile_created">Profili u krijua</string>
    <!-- Call to action button to press to close the created screen and move to the profile details screen -->
    <string name="NotificationProfileCreated__done">U bë</string>
    <!-- Descriptor text shown to indicate how to manually turn a profile on/off -->
    <string name="NotificationProfileCreated__you_can_turn_your_profile_on_or_off_manually_via_the_menu_on_the_chat_list">Profilin tuaj mund ta aktivizoni ose çaktivizoni dorazi që nga menuja e lista e fjalosjeve.</string>
    <!-- Descriptor text shown to indicate you can add a schedule later since you did not add one during create flow -->
    <string name="NotificationProfileCreated__add_a_schedule_in_settings_to_automate_your_profile">Shtoni te rregullimet një orar, që të automatizohet profili juaj.</string>
    <!-- Descriptor text shown to indicate your profile will follow the schedule set during create flow -->
    <string name="NotificationProfileCreated__your_profile_will_turn_on_and_off_automatically_according_to_your_schedule">Profili juaj do të aktivizohet dhe çaktivizohet automatikisht sipas orarit tuaj.</string>

    <!-- Button text shown in profile selection bottom sheet to create a new profile -->
    <string name="NotificationProfileSelection__new_profile">Profil i ri</string>
    <!-- Manual enable option to manually enable a profile for 1 hour -->
    <string name="NotificationProfileSelection__for_1_hour">Për 1 orë</string>
    <!-- Manual enable option to manually enable a profile until a set time (currently 6pm or 8am depending on what is next) -->
    <string name="NotificationProfileSelection__until_s">Deri më %1$s</string>
    <!-- Option to view profile details -->
    <string name="NotificationProfileSelection__view_settings">Shihni rregullimet</string>
    <!-- Descriptor text indicating how long a profile will be on when there is a time component associated with it -->
    <string name="NotificationProfileSelection__on_until_s">Aktiv deri më %1$s</string>

    <!-- Displayed in a toast when we fail to open the ringtone picker -->
    <string name="NotificationSettingsFragment__failed_to_open_picker">S\\’u arrit të hapet zgjedhësi.</string>

    <!-- Description shown for the Signal Release Notes channel -->
    <string name="ReleaseNotes__signal_release_notes_and_news">Shënime Hedhjeje Në Qarkullim &amp; Lajme Signal</string>

    <!-- Donation receipts activity title -->
    <string name="DonationReceiptListFragment__all_activity">Krejt veprimtaria</string>
    <!-- Donation receipts all tab label -->
    <string name="DonationReceiptListFragment__all">Krejt</string>
    <!-- Donation receipts recurring tab label -->
    <string name="DonationReceiptListFragment__recurring">E ripërsëritshme</string>
    <!-- Donation receipts one-time tab label -->
    <string name="DonationReceiptListFragment__one_time">Një herë</string>
    <!-- Donation receipts gift tab label -->
    <string name="DonationReceiptListFragment__gift">Dhuratë</string>
    <!-- Donation receipts boost row label -->
    <!-- Donation receipts details title -->
    <!-- Donation receipts donation type heading -->
    <string name="DonationReceiptDetailsFragment__donation_type">Lloji i dhurimit</string>
    <!-- Donation receipts date paid heading -->
    <string name="DonationReceiptDetailsFragment__date_paid">Datë pagese</string>
    <!-- Donation receipts share PNG -->
    <string name="DonationReceiptDetailsFragment__share_receipt">Ndani faturën</string>
    <!-- Donation receipts list end note -->
    <string name="DonationReceiptListFragment__if_you_have">Nëse ke riinstaluar Signal, faturat e dhurimeve të mëparshme nuk do të shfaqen.</string>
    <!-- Donation receipts document title -->
    <string name="DonationReceiptDetailsFragment__donation_receipt">Fatura e dhurimit</string>
    <!-- Donation receipts amount title -->
    <string name="DonationReceiptDetailsFragment__amount">Shuma</string>
    <!-- Donation receipts thanks -->
    <string name="DonationReceiptDetailsFragment__thank_you_for_supporting">Faleminderit për përkrahjen e Signal-it. Kontributi juaj ndihmon të ushqehet misioni i zhvillimit me burim të hapët i teknologjisë së privatësisë që mbron shprehjen e lirë dhe bën të mundur komunikim global për miliona vetë anembanë botës. Nëse jeni një banues në ShBA, ju lutemi, mbajeni këtë dëftesë për deklarimin e taksave. Signal Technology Foundation është një ent jofitimprurës i përjashtuar nga taksat në ShBA, sipas ndarjes 501c3 të Kodit Mbi të Ardhurat e Brendshme. ID-ja jonë Federale e Taksave është 82–4506840.</string>
    <!-- Donation receipt type -->
    <string name="DonationReceiptDetailsFragment__s_dash_s">%1$s - %2$s</string>
    <!-- Donation reciepts screen empty state title -->
    <string name="DonationReceiptListFragment__no_receipts">S’ka dëftesa</string>

    <!-- region "Stories Tab" -->

    <!-- Label for Chats tab in home app screen -->
    <string name="ConversationListTabs__chats">Fjalosje</string>
    <!-- Label for Stories tab in home app screen -->
    <string name="ConversationListTabs__stories">Postime të përkohshme</string>
    <!-- String for counts above 99 in conversation list tabs -->
    <string name="ConversationListTabs__99p">99+</string>
    <!-- Menu item on stories landing page -->
    <string name="StoriesLandingFragment__story_privacy">Privatësia e postimit të përkohshëm</string>
    <!-- Title for "My Stories" row item in Stories landing page -->
    <string name="StoriesLandingFragment__my_stories">Postimet e mia të përkohshme</string>
    <!-- Subtitle for "My Stories" row item when user has not added stories -->
    <string name="StoriesLandingFragment__tap_to_add">Kliko për të shtuar</string>
    <!-- Displayed when there are no stories to display -->
    <string name="StoriesLandingFragment__no_recent_updates_to_show_right_now">S’ka përditësime së fundi për shfaqje tani.</string>
    <!-- Context menu option to hide a story -->
    <string name="StoriesLandingItem__hide_story">Fshihe postimin e përkohshëm</string>
    <!-- Context menu option to unhide a story -->
    <string name="StoriesLandingItem__unhide_story">Shfaq postimin e përkohshëm</string>
    <!-- Context menu option to forward a story -->
    <string name="StoriesLandingItem__forward">Përcjellje</string>
    <!-- Context menu option to share a story -->
    <string name="StoriesLandingItem__share">Ndajeni me të tjerët…</string>
    <!-- Context menu option to go to story chat -->
    <string name="StoriesLandingItem__go_to_chat">Kalo te fjalosja</string>
    <!-- Context menu option to go to story info -->
    <string name="StoriesLandingItem__info">Info</string>
    <!-- Label when a story is pending sending -->
    <string name="StoriesLandingItem__sending">Po dërgohet…</string>
    <!-- Label when multiple stories are pending sending -->
    <string name="StoriesLandingItem__sending_d">Po dërgohen %1$d…</string>
    <!-- Label when a story fails to send due to networking -->
    <string name="StoriesLandingItem__send_failed">Dërgimi dështoi</string>
    <!-- Label when a story fails to send due to identity mismatch -->
    <string name="StoriesLandingItem__partially_sent">Dërguar pjesërisht</string>
    <!-- Status label when a story fails to send indicating user action to retry -->
    <string name="StoriesLandingItem__tap_to_retry">Prekeni që të riprovohet</string>
    <!-- Title of dialog confirming decision to hide a story -->
    <string name="StoriesLandingFragment__hide_story">Të fshihet postimi i përkohshëm?</string>
    <!-- Message of dialog confirming decision to hide a story -->
    <string name="StoriesLandingFragment__new_story_updates">Përditësimet e reja të postimeve të përkohshme nga %1$s nuk do të shfaqen më në krye të listës së postimeve të përkohshme.</string>
    <!-- Positive action of dialog confirming decision to hide a story -->
    <string name="StoriesLandingFragment__hide">Fshihe</string>
    <!-- Displayed in Snackbar after story is hidden -->
    <string name="StoriesLandingFragment__story_hidden">Postim i përkohshëm i fshehur</string>
    <!-- Section header for hidden stories -->
    <string name="StoriesLandingFragment__hidden_stories">Postime të përkohshme të fshehura</string>
    <!-- Displayed on each sent story under My Stories -->
    <plurals name="MyStories__d_views">
        <item quantity="one">%1$d parje</item>
        <item quantity="other">%1$d parje</item>
    </plurals>
    <!-- Forward story label, displayed in My Stories context menu -->
    <string name="MyStories_forward">Përcjellje</string>
    <!-- Label for stories for a single user. Format is {given name}\'s Story -->
    <string name="MyStories__ss_story">Postim i përkohshëm i %1$s</string>
    <!-- Title of dialog to confirm deletion of story -->
    <string name="MyStories__delete_story">Të fshihet postimi i përkohshëm?</string>
    <!-- Message of dialog to confirm deletion of story -->
    <string name="MyStories__this_story_will_be_deleted">Ky postim i përkohshëm do të fshihet për ty dhe për të gjithë ata që e kanë marrë.</string>
    <!-- Toast shown when story media cannot be saved -->
    <string name="MyStories__unable_to_save">Nuk mund të ruhet</string>
    <!-- Displayed at bottom of story viewer when current item has views -->
    <plurals name="StoryViewerFragment__d_views">
        <item quantity="one">%1$d parje</item>
        <item quantity="other">%1$d parje</item>
    </plurals>
    <!-- Displayed at bottom of story viewer when current item has replies -->
    <plurals name="StoryViewerFragment__d_replies">
        <item quantity="one">%1$d përgjigje</item>
        <item quantity="other">%1$d përgjigje</item>
    </plurals>
    <!-- Label on group stories to add a story -->
    <string name="StoryViewerPageFragment__add">Shtoje</string>
    <!-- Used when view receipts are disabled -->
    <string name="StoryViewerPageFragment__views_off">Shikimet u çaktivizuan</string>
    <!-- Used to join views and replies when both exist on a story item -->
    <string name="StoryViewerFragment__s_s">%1$s %2$s</string>
    <!-- Displayed when viewing a post you sent -->
    <string name="StoryViewerPageFragment__you">Ju</string>
    <!-- Displayed when viewing a post displayed to a group -->
    <string name="StoryViewerPageFragment__s_to_s">%1$s për %2$s</string>
    <!-- Displayed when viewing a post from another user with no replies -->
    <string name="StoryViewerPageFragment__reply">Përgjigju</string>
    <!-- Displayed when viewing a post that has failed to send to some users -->
    <string name="StoryViewerPageFragment__partially_sent">Dërguar pjesërisht. Kliko për më shumë detaje</string>
    <!-- Displayed when viewing a post that has failed to send -->
    <string name="StoryViewerPageFragment__send_failed">Dërgimi dështoi. Kliko që të riprovohet</string>
    <!-- Label for the reply button in story viewer, which will launch the group story replies bottom sheet. -->
    <string name="StoryViewerPageFragment__reply_to_group">Përgjigjju grupit</string>
    <!-- Displayed when a story has no views -->
    <string name="StoryViewsFragment__no_views_yet">Ende pa parje</string>
    <!-- Displayed when user has disabled receipts -->
    <string name="StoryViewsFragment__enable_view_receipts_to_see_whos_viewed_your_story">Aktivizo leximin e mesazheve për të parë se kush i ka parë postimet e tua të përkohshme.</string>
    <!-- Button label displayed when user has disabled receipts -->
    <string name="StoryViewsFragment__go_to_settings">Shko te cilësimet</string>
    <!-- Dialog action to remove viewer from a story -->
    <string name="StoryViewsFragment__remove">Fshije</string>
    <!-- Dialog title when removing a viewer from a story -->
    <string name="StoryViewsFragment__remove_viewer">Të hiqet shikuesi?</string>
    <!-- Dialog message when removing a viewer from a story -->
    <string name="StoryViewsFragment__s_will_still_be_able">%1$sdo të mund ta shohë ende këtë postim, por nuk do të mund të shohë asnjë postim të ardhshëm që ndani në %2$s.</string>
    <!-- Story View context menu action to remove them from a story -->
    <string name="StoryViewItem__remove_viewer">Hiqe shikuesin</string>
    <!-- Displayed when a story has no replies yet -->
    <string name="StoryGroupReplyFragment__no_replies_yet">Ende pa përgjigje</string>
    <!-- Displayed when no longer a group member -->
    <string name="StoryGroupReplyFragment__you_cant_reply">Nuk mund t\'i përgjigjesh këtij postimi të përkohshëm, sepse nuk je më anëtar i këtij grupi.</string>
    <!-- Displayed for each user that reacted to a story when viewing replies -->
    <string name="StoryGroupReactionReplyItem__reacted_to_the_story">Reagoi ndaj postimit të përkohshëm</string>
    <!-- Label for story views tab -->
    <string name="StoryViewsAndRepliesDialogFragment__views">Parje</string>
    <!-- Label for story replies tab -->
    <string name="StoryViewsAndRepliesDialogFragment__replies">Përgjigje</string>
    <!-- Description of action for reaction button -->
    <string name="StoryReplyComposer__react_to_this_story">Reago ndaj këtij postimi të përkohshëm</string>
    <!-- Displayed when the user is replying privately to someone who replied to one of their stories -->
    <string name="StoryReplyComposer__replying_privately_to_s">Përgjigje privatisht për %1$s</string>
    <!-- Context menu item to privately reply to a story response -->
    <!-- Context menu item to copy a story response -->
    <string name="StoryGroupReplyItem__copy">Kopjoje</string>
    <!-- Context menu item to delete a story response -->
    <string name="StoryGroupReplyItem__delete">Fshiji</string>
    <!-- Page title for My Story options -->
    <string name="MyStorySettingsFragment__my_story">Postimi im i përkohshëm</string>
    <!-- Number of total signal connections displayed in "All connections" row item -->
    <plurals name="MyStorySettingsFragment__viewers">
        <item quantity="one">%1$d shikues</item>
        <item quantity="other">%1$d shikues</item>
    </plurals>
    <!-- Button on all signal connections row to view all signal connections. Please keep as short as possible. -->
    <string name="MyStorySettingsFragment__view">Shihni</string>
    <!-- Section heading for story visibility -->
    <string name="MyStorySettingsFragment__who_can_view_this_story">Kush mund ta shikojë këtë postim të përkohshëm</string>
    <!-- Clickable option for selecting people to hide your story from -->
    <!-- Privacy setting title for sending stories to all your signal connections -->
    <string name="MyStorySettingsFragment__all_signal_connections">Të gjitha kontaktet e Signal</string>
    <!-- Privacy setting description for sending stories to all your signal connections -->
    <!-- Privacy setting title for sending stories to all except the specified connections -->
    <string name="MyStorySettingsFragment__all_except">Të gjithë përveç…</string>
    <!-- Privacy setting description for sending stories to all except the specified connections -->
    <string name="MyStorySettingsFragment__hide_your_story_from_specific_people">Fshihe postimin e përkohshëm nga persona të caktuar</string>
    <!-- Summary of clickable option displaying how many people you have excluded from your story -->
    <plurals name="MyStorySettingsFragment__d_people_excluded">
        <item quantity="one">%1$d persona të përjashtuar</item>
        <item quantity="other">%1$dpersona të përjashtuar</item>
    </plurals>
    <!-- Privacy setting title for only sharing your story with specified connections -->
    <string name="MyStorySettingsFragment__only_share_with">Shpërndaj vetëm me…</string>
    <!-- Privacy setting description for only sharing your story with specified connections -->
    <string name="MyStorySettingsFragment__only_share_with_selected_people">Shpërndaj vetëm me personat e zgjedhur</string>
    <!-- Summary of clickable option displaying how many people you have included to send to in your story -->
    <plurals name="MyStorySettingsFragment__d_people">
        <item quantity="one">%1$d person</item>
        <item quantity="other">%1$d persona</item>
    </plurals>
    <!-- My story privacy fine print about what the privacy settings are for -->
    <string name="MyStorySettingsFragment__choose_who_can_view_your_story">Zgjidh personat që mund ta shohin postimin e përkohshëm. Ndryshimet nuk zbatohen te postimet e përkohshme që tashmë i ke dërguar.</string>
    <!-- Section header for options related to replies and reactions -->
    <string name="MyStorySettingsFragment__replies_amp_reactions">Përgjigje &amp; reagime</string>
    <!-- Switchable option for allowing replies and reactions on your stories -->
    <string name="MyStorySettingsFragment__allow_replies_amp_reactions">Lejo përgjigje &amp; reagime</string>
    <!-- Summary for switchable option allowing replies and reactions on your story -->
    <string name="MyStorySettingsFragment__let_people_who_can_view_your_story_react_and_reply">Lëri njerëzit që mund të shohin postimin tënd të përkohshëm të reagojnë dhe të përgjigjen</string>
    <!-- Signal connections bolded text in the Signal Connections sheet -->
    <string name="SignalConnectionsBottomSheet___signal_connections">Kontaktet e Signal</string>
    <!-- Displayed at the top of the signal connections sheet. Please remember to insert strong tag as required. -->
    <string name="SignalConnectionsBottomSheet__signal_connections_are_people">Kontaktet e Signal janë persona që ke zgjedhur t\'u besosh, qoftë nga:</string>
    <!-- Signal connections sheet bullet point 1 -->
    <string name="SignalConnectionsBottomSheet__starting_a_conversation">Nisjes së një bisede</string>
    <!-- Signal connections sheet bullet point 2 -->
    <string name="SignalConnectionsBottomSheet__accepting_a_message_request">Pranimit të një ërkesë për mesazh</string>
    <!-- Signal connections sheet bullet point 3 -->
    <string name="SignalConnectionsBottomSheet__having_them_in_your_system_contacts">Pasjen e tyre te kontaktet tuaja të sistemit</string>
    <!-- Note at the bottom of the Signal connections sheet -->
    <string name="SignalConnectionsBottomSheet__your_connections_can_see_your_name">"Kontaktet e tua mund të shohin emrin dhe foton tënde dhe mund të shohin postime te “Postimi im i përkohshëm”, veç nëse e fshihni nga të tjerët."</string>
    <!-- Clickable option to add a viewer to a custom story -->
    <string name="PrivateStorySettingsFragment__add_viewer">Shtoni shikues</string>
    <!-- Clickable option to delete a custom story -->
    <string name="PrivateStorySettingsFragment__delete_custom_story">Fshij postimin e përkohshëm të personalizuar</string>
    <!-- Dialog title when attempting to remove someone from a custom story -->
    <string name="PrivateStorySettingsFragment__remove_s">Të hiqet %1$s?</string>
    <!-- Dialog message when attempting to remove someone from a custom story -->
    <string name="PrivateStorySettingsFragment__this_person_will_no_longer">Ky person nuk do ta shohë më postimin të përkohshëm.</string>
    <!-- Positive action label when attempting to remove someone from a custom story -->
    <string name="PrivateStorySettingsFragment__remove">Hiqe</string>
    <!-- Dialog title when deleting a custom story -->
    <!-- Dialog message when deleting a custom story -->
    <!-- Page title for editing a custom story name -->
    <string name="EditPrivateStoryNameFragment__edit_story_name">Përpuno emrin e postimit të përkohshëm</string>
    <!-- Input field hint when editing a custom story name -->
    <string name="EditPrivateStoryNameFragment__story_name">Emri i postimit të përkohshëm</string>
    <!-- Save button label when editing a custom story name -->
    <!-- Displayed in text post creator before user enters text -->
    <string name="TextStoryPostCreationFragment__tap_to_add_text">Prekeni që të shtoni tekst</string>
    <!-- Button label for changing font when creating a text post -->
    <!-- Displayed in text post creator when prompting user to enter text -->
    <string name="TextStoryPostTextEntryFragment__add_text">Shtoni tekst</string>
    <!-- Content description for \'done\' button when adding text to a story post -->
    <string name="TextStoryPostTextEntryFragment__done_adding_text">Përfundoi shtimi i tekstit</string>
    <!-- Text label for media selection toggle -->
    <string name="MediaSelectionActivity__text">Tekst</string>
    <!-- Camera label for media selection toggle -->
    <string name="MediaSelectionActivity__camera">Kamerë</string>
    <!-- Hint for entering a URL for a text post -->
    <string name="TextStoryPostLinkEntryFragment__type_or_paste_a_url">Shtypni pse hidhni një URL</string>
    <!-- Displayed prior to the user entering a URL for a text post -->
    <string name="TextStoryPostLinkEntryFragment__share_a_link_with_viewers_of_your_story">Shpërndaj një link me shikuesit e postimit tënd të përkohshëm</string>
    <!-- Hint text for searching for a story text post recipient. -->
    <string name="TextStoryPostSendFragment__search">Kërko</string>
    <!-- Toast shown when an unexpected error occurs while sending a text story -->
    <!-- Toast shown when a trying to add a link preview to a text story post and the link/url is not valid (e.g., missing .com at the end) -->
    <string name="TextStoryPostSendFragment__please_enter_a_valid_link">Të lutem, vendos një link të vlefshëm.</string>
    <!-- Title for screen allowing user to exclude "My Story" entries from specific people -->
    <string name="ChangeMyStoryMembershipFragment__all_except">Të gjithë përveç…</string>
    <!-- Title for screen allowing user to only share "My Story" entries with specific people -->
    <string name="ChangeMyStoryMembershipFragment__only_share_with">Shpërndaj vetëm me…</string>
    <!-- Done button label for hide story from screen -->
    <string name="HideStoryFromFragment__done">U bë</string>
    <!-- Dialog title for removing a group story -->
    <string name="StoryDialogs__remove_group_story">Të hiqet postimi i përkohshëm i grupit?</string>
    <!-- Dialog message for removing a group story -->
    <string name="StoryDialogs__s_will_be_removed">\"%1$s\" do të hiqet.</string>
    <!-- Dialog positive action for removing a group story -->
    <string name="StoryDialogs__remove">Fshije</string>
    <!-- Dialog title for deleting a custom story -->
    <string name="StoryDialogs__delete_custom_story">Do ta fshish postimin e përkohshëm të personalizuar?</string>
    <!-- Dialog message for deleting a custom story -->
    <string name="StoryDialogs__s_and_updates_shared">\" %1$s \" dhe përditësimet e ndara në këtë postim të përkohshëm do të fshihen.</string>
    <!-- Dialog positive action for deleting a custom story -->
    <string name="StoryDialogs__delete">Fshije</string>
    <!-- Dialog title for first time sending something to a beta story -->
    <!-- Dialog message for first time sending something to a beta story -->
    <!-- Dialog title for first time adding something to a story -->
    <!-- Dialog message for first time adding something to a story -->
    <!-- First time share to story dialog: Positive action to go ahead and add to story -->
    <!-- First time share to story dialog: Neutral action to edit who can view "My Story" -->
    <!-- Error message shown when a failure occurs during story send -->
    <string name="StoryDialogs__story_could_not_be_sent">Postimi i përkohshëm nuk u dërgua dot. Kontrollo lidhjen e internetit dhe provo sërish.</string>
    <!-- Error message dialog button to resend a previously failed story send -->
    <string name="StoryDialogs__send">Dërgoje</string>
    <!-- Action button for turning off stories when stories are present on the device -->
    <string name="StoryDialogs__turn_off_and_delete">Çaktivizo dhe fshij</string>
    <!-- Privacy Settings toggle title for stories -->
    <!-- Privacy Settings toggle summary for stories -->
    <!-- New story viewer selection screen title -->
    <string name="CreateStoryViewerSelectionFragment__choose_viewers">Zgjidhni shikues</string>
    <!-- New story viewer selection action button label -->
    <string name="CreateStoryViewerSelectionFragment__next">Pasuesi</string>
    <!-- New story viewer selection screen title as recipients are selected -->
    <plurals name="SelectViewersFragment__d_viewers">
        <item quantity="one">%1$d shikues</item>
        <item quantity="other">%1$d shikues</item>
    </plurals>
    <!-- Name story screen title -->
    <string name="CreateStoryWithViewersFragment__name_story">Emërto postimin e përkohshëm</string>
    <!-- Name story screen note under text field -->
    <string name="CreateStoryWithViewersFragment__only_you_can">Vetëm ti mund ta shohësh emrin e këtij postimi të përkohshëm.</string>
    <!-- Name story screen label hint -->
    <string name="CreateStoryWithViewersFragment__story_name_required">Emri i postimit të përkohshëm ( i domosdoshëm)</string>
    <!-- Name story screen viewers subheading -->
    <string name="CreateStoryWithViewersFragment__viewers">Shikues</string>
    <!-- Name story screen create button label -->
    <string name="CreateStoryWithViewersFragment__create">Krijoje</string>
    <!-- Name story screen error when save attempted with no label -->
    <string name="CreateStoryWithViewersFragment__this_field_is_required">Kjo fushë është e domosdoshme.</string>
    <!-- Name story screen error when save attempted but label is duplicate -->
    <string name="CreateStoryWithViewersFragment__there_is_already_a_story_with_this_name">Ka tashmë një postim të përkohshëm me këtë emër.</string>
    <!-- Text for select all action when editing recipients for a story -->
    <string name="BaseStoryRecipientSelectionFragment__select_all">Përzgjidhi krejt</string>
    <!-- Choose story type bottom sheet title -->
    <string name="ChooseStoryTypeBottomSheet__choose_your_story_type">Zgjidh llojin e postimit tënd të përkohshëm</string>
    <!-- Choose story type bottom sheet new story row title -->
    <string name="ChooseStoryTypeBottomSheet__new_custom_story">Postim i ri i përkohshëm i personalizuar</string>
    <!-- Choose story type bottom sheet new story row summary -->
    <string name="ChooseStoryTypeBottomSheet__visible_only_to">E dukshme vetëm për persona specifikë</string>
    <!-- Choose story type bottom sheet group story title -->
    <string name="ChooseStoryTypeBottomSheet__group_story">Postim i përkohshëm grupi</string>
    <!-- Choose story type bottom sheet group story summary -->
    <string name="ChooseStoryTypeBottomSheet__share_to_an_existing_group">Ndajeni me një grup ekzistues</string>
    <!-- Choose groups bottom sheet title -->
    <string name="ChooseGroupStoryBottomSheet__choose_groups">Zgjidhni grupe</string>
    <!-- Displayed when copying group story reply text to clipboard -->
    <string name="StoryGroupReplyFragment__copied_to_clipboard">U kopjua në të papastër</string>
    <!-- Displayed in story caption when content is longer than 5 lines -->
    <string name="StoryViewerPageFragment__see_more">… Shihni Më Tepër</string>
    <!-- Displayed in toast after sending a direct reply -->
    <string name="StoryDirectReplyDialogFragment__sending_reply">Po dërgohet përgjigje…</string>
    <!-- Displayed in the viewer when a story is no longer available -->
    <string name="StorySlateView__this_story_is_no_longer_available">Ky postim i përkohshëm nuk është më i disponueshëm.</string>
    <!-- Displayed in the viewer when a story has permanently failed to download. -->
    <string name="StorySlateView__cant_download_story_s_will_need_to_share_it_again">Postimi i përkohshëm nuk mund të shkarkohet. %1$s do të duhet ta shpërndajë përsëri.</string>
    <!-- Displayed in the viewer when the network is not available -->
    <string name="StorySlateView__no_internet_connection">Nuk ka lidhje interneti</string>
    <!-- Displayed in the viewer when network is available but content could not be downloaded -->
    <string name="StorySlateView__couldnt_load_content">Përmbajtja nuk u ngarkua</string>
    <!-- Toasted when the user externally shares to a text story successfully -->
    <string name="TextStoryPostCreationFragment__sent_story">Postimi i përkohshëm u dërgua</string>
    <!-- Toasted when the user external share to a text story fails -->
    <string name="TextStoryPostCreationFragment__failed_to_send_story">Dërgimi i postimit të përkohshëm dështoi</string>
    <!-- Displayed in a dialog to let the user select a given users story -->
    <string name="StoryDialogs__view_story">Shih postimin e përkohshëm</string>
    <!-- Displayed in a dialog to let the user select a given users profile photo -->
    <string name="StoryDialogs__view_profile_photo">Shihni foton e profilit</string>

    <!-- Title for a notification at the bottom of the chat list suggesting that the user disable censorship circumvention because the service has become reachable -->
    <!-- Body for a notification at the bottom of the chat list suggesting that the user disable censorship circumvention because the service has become reachable -->
    <!-- Label for a button to dismiss a notification at the bottom of the chat list suggesting that the user disable censorship circumvention because the service has become reachable -->
    <!-- Label for a button in a notification at the bottom of the chat list to turn off censorship circumvention -->

    <!-- Conversation Item label for when you react to someone else\'s story -->
    <string name="ConversationItem__you_reacted_to_s_story">Ti reagove ndaj postimit të përkohshëm të %1$s</string>
    <!-- Conversation Item label for reactions to your story -->
    <string name="ConversationItem__reacted_to_your_story">Reagoi ndaj postimit tënd të përkohshëm</string>
    <!-- Conversation Item label for reactions to an unavailable story -->
    <string name="ConversationItem__reacted_to_a_story">Reagoi te një postim i përkohshëm</string>

    <!-- endregion -->
    <!-- Content description for expand contacts chevron -->
    <string name="ExpandModel__view_more">Shihni më tepër</string>
    <string name="StoriesLinkPopup__visit_link">Vizitoni linkun</string>

    <!-- Gift price and duration, formatted as: {price} dot {n} day duration -->
    <plurals name="GiftRowItem_s_dot_d_day_duration">
        <item quantity="one">%1$s · %2$d kohëzgjatja e ditës</item>
        <item quantity="other">%1$s · %2$d kohëzgjatja e ditës</item>
    </plurals>
    <!-- Tagline for gift row items -->
    <string name="GiftRowItem__send_a_gift_badge">Dërgo një distinktiv dhuratë</string>
    <!-- Headline text on start fragment for gifting a badge -->
    <string name="GiftFlowStartFragment__gift_a_badge">Dhuro një distinktiv</string>
    <!-- Description text on start fragment for gifting a badge -->
    <string name="GiftFlowStartFragment__gift_someone_a_badge">Dhuroji dikujt një distinktiv, duke bërë një dhurim për Signal në emër të tyre. Ata do të marrin një distinktiv për ta shfaqur në foton e tyre të profilit.</string>
    <!-- Action button label for start fragment for gifting a badge -->
    <string name="GiftFlowStartFragment__next">Tjetër</string>
    <!-- Title text on choose recipient page for badge gifting -->
    <string name="GiftFlowRecipientSelectionFragment__choose_recipient">Zgjidhni marrës</string>
    <!-- Title text on confirm gift page -->
    <string name="GiftFlowConfirmationFragment__confirm_gift">Konfirmoni dhuratën</string>
    <!-- Heading text specifying who the gift will be sent to -->
    <string name="GiftFlowConfirmationFragment__send_to">Dërguar</string>
    <!-- Text explaining that gift will be sent to the chosen recipient -->
    <string name="GiftFlowConfirmationFragment__your_gift_will_be_sent_in">Dhurata juaj do të dërgohet si një mesazh tek për tek me marrësin. Shtoni më poshtë mesazhin tuaj.</string>
    <!-- Text explaining that this gift is a one time donation -->
    <string name="GiftFlowConfirmationFragment__one_time_donation">Dhurim i vetëm</string>
    <!-- Hint for add message input -->
    <string name="GiftFlowConfirmationFragment__add_a_message">Shtoni një mesazh</string>
    <!-- Displayed in the dialog while verifying the chosen recipient -->
    <string name="GiftFlowConfirmationFragment__verifying_recipient">Po verifikohet marrësi…</string>
    <!-- Title for sheet shown when opening a redeemed gift -->
    <string name="ViewReceivedGiftBottomSheet__s_sent_you_a_gift">%1$s ju dërgoi një dhuratë</string>
    <!-- Title for sheet shown when opening a sent gift -->
    <string name="ViewSentGiftBottomSheet__thanks_for_your_support">Faleminderit për përkrahjen tuaj!</string>
    <!-- Description for sheet shown when opening a redeemed gift -->
    <string name="ViewReceivedGiftBottomSheet__youve_received_a_gift_badge">Ti ke marrë një distinktiv dhuratë nga %1$s! Ndihmo Signal të shtojë ndërgjegjësimin, duke e shfaqur këtë distinktiv në profilin tënd.</string>
    <!-- Description for sheet shown when opening a sent gift -->
    <string name="ViewSentGiftBottomSheet__youve_gifted_a_badge">Ti i ke dhuruar %1$s një distinktiv. Kur ta pranojë, do t’i jepet mundësia për ta shfaqur, ose për ta fshehur.</string>
    <!-- Primary action for pending gift sheet to redeem badge now -->
    <string name="ViewReceivedGiftSheet__redeem">Përdor</string>
    <!-- Primary action for pending gift sheet to redeem badge later -->
    <string name="ViewReceivedGiftSheet__not_now">Jo tani</string>
    <!-- Dialog text while redeeming a gift -->
    <string name="ViewReceivedGiftSheet__redeeming_gift">Po përdor dhuratën…</string>
    <!-- Snackbar text when user presses "not now" on redemption sheet -->
    <string name="ConversationFragment__you_can_redeem_your_badge_later">Ti mund ta përdorësh më vonë distinktivin tënd.</string>
    <!-- Description text in gift thanks sheet -->
    <string name="GiftThanksSheet__youve_gifted_a_badge_to_s">Ti i ke dhuruar %1$s një distinktiv. Kur ta pranojë, do t’i jepet mundësia për ta shfaqur, ose për ta fshehur.</string>
    <!-- Expired gift sheet title -->
    <string name="ExpiredGiftSheetConfiguration__your_gift_badge_has_expired">Distinktivi yt dhuratë ka skaduar</string>
    <!-- Expired gift sheet top description text -->
    <string name="ExpiredGiftSheetConfiguration__your_gift_badge_has_expired_and_is">Distinktivi yt dhuratë ka skaduar dhe nuk është më i dukshëm për të tjerët në profili tënd.</string>
    <!-- Expired gift sheet bottom description text -->
    <string name="ExpiredGiftSheetConfiguration__to_continue">Që të vazhdoni të përkrahni teknologji që është krijuar për ju, ju lutemi, shihni mundësinë e bërjes një Mbështetës mujor.</string>
    <!-- Expired gift sheet make a monthly donation button -->
    <string name="ExpiredGiftSheetConfiguration__make_a_monthly_donation">Bëj një dhurim të përmuajshëm</string>
    <!-- Expired gift sheet not now button -->
    <string name="ExpiredGiftSheetConfiguration__not_now">Jo tani</string>
    <!-- My Story label designating that we will only share with the selected viewers. -->
    <string name="ContactSearchItems__only_share_with">Shpërndaje vetëm me</string>
    <!-- Label under name for custom stories -->
    <plurals name="ContactSearchItems__custom_story_d_viewers">
        <item quantity="one">Postim i përkohshëm i personalizuar · %1$d shikues</item>
        <item quantity="other">Postim i ri i përkohshëm i personalizuar · %1$d shikues</item>
    </plurals>
    <!-- Label under name for group stories -->
    <plurals name="ContactSearchItems__group_story_d_viewers">
        <item quantity="one">Postim i përkohshëm grupi · %1$d shikues</item>
        <item quantity="other">Postim i përkohshëm grupi · %1$d shikuesa</item>
    </plurals>
    <!-- Label under name for groups -->
    <plurals name="ContactSearchItems__group_d_members">
        <item quantity="one">%1$d anëtar</item>
        <item quantity="other">%1$d anëtarë</item>
    </plurals>
    <!-- Label under name for my story -->
    <plurals name="ContactSearchItems__my_story_s_dot_d_viewers">
        <item quantity="one">%1$s %2$d shikues</item>
        <item quantity="other">%1$s %2$d shikues</item>
    </plurals>
    <!-- Label under name for my story -->
    <plurals name="ContactSearchItems__my_story_s_dot_d_excluded">
        <item quantity="one">%1$s · %2$d përjashtuar</item>
        <item quantity="other">%1$s · %2$d të përjashtuar</item>
    </plurals>
    <!-- Label under name for My Story when first sending to my story -->
    <string name="ContactSearchItems__tap_to_choose_your_viewers">Kliko për të zgjedhur shikuesit</string>
    <!-- Label for context menu item to open story settings -->
    <string name="ContactSearchItems__story_settings">Parametrat e postimit të përkohshëm</string>
    <!-- Label for context menu item to remove a group story from contact results -->
    <string name="ContactSearchItems__remove_story">Hiq postimin e përkohshëm</string>
    <!-- Label for context menu item to delete a custom story -->
    <string name="ContactSearchItems__delete_story">Fshij postimin e përkohshëm</string>
    <!-- Dialog title for removing a group story -->
    <string name="ContactSearchMediator__remove_group_story">Të hiqet postimi i përkohshëm i grupit?</string>
    <!-- Dialog message for removing a group story -->
    <string name="ContactSearchMediator__this_will_remove">Kjo do të fshijë postimin e përkohshëm nga lista. Postimet e përkohshme të këtij grupi do të mund t\'i shohësh ende.</string>
    <!-- Dialog action item for removing a group story -->
    <string name="ContactSearchMediator__remove">Fshije</string>
    <!-- Dialog title for deleting a custom story -->
    <string name="ContactSearchMediator__delete_story">Të fshihet postimi i përkohshëm?</string>
    <!-- Dialog message for deleting a custom story -->
    <string name="ContactSearchMediator__delete_the_custom">Do ta fshish postimin e përkohshëm të personalizuar \"%1$s\"?</string>
    <!-- Dialog action item for deleting a custom story -->
    <string name="ContactSearchMediator__delete">Fshiji</string>
    <!-- Gift expiry days remaining -->
    <plurals name="Gifts__d_days_remaining">
        <item quantity="one">%1$d ditë të mbetura</item>
        <item quantity="other">%1$d ditë të mbetura</item>
    </plurals>
    <!-- Gift expiry hours remaining -->
    <plurals name="Gifts__d_hours_remaining">
        <item quantity="one">%1$d orë të mbetura</item>
        <item quantity="other">%1$d orë të mbetura</item>
    </plurals>
    <!-- Gift expiry minutes remaining -->
    <plurals name="Gifts__d_minutes_remaining">
        <item quantity="one">%1$d minuta të mbetura</item>
        <item quantity="other">%1$d minuta të mbetura</item>
    </plurals>
    <!-- Gift expiry expired -->
    <string name="Gifts__expired">Skaduar</string>

    <!-- Label indicating that a user can tap to advance to the next post in a story -->
    <string name="StoryFirstTimeNavigationView__tap_to_advance">Kliko për të avancuar</string>
    <!-- Label indicating swipe direction to skip current story -->
    <string name="StoryFirstTimeNavigationView__swipe_up_to_skip">Shfleto lart për të kapërcyer</string>
    <!-- Label indicating swipe direction to exit story viewer -->
    <string name="StoryFirstTimeNavigationView__swipe_right_to_exit">Shfleto djathtas për të dalë</string>
    <!-- Button label to confirm understanding of story navigation -->
    <string name="StoryFirstTimeNagivationView__got_it">E kuptova</string>
    <!-- Content description for vertical context menu button in safety number sheet rows -->
    <string name="SafetyNumberRecipientRowItem__open_context_menu">Hap menynë e kontekstit</string>
    <!-- Sub-line when a user is verified. -->
    <string name="SafetyNumberRecipientRowItem__s_dot_verified">%1$s · Verifikuar</string>
    <!-- Sub-line when a user is verified. -->
    <string name="SafetyNumberRecipientRowItem__verified">Verifiikuar</string>
    <!-- Title of safety number changes bottom sheet when showing individual records -->
    <string name="SafetyNumberBottomSheetFragment__safety_number_changes">Ndryshimet e numrit të sigurisë</string>
    <!-- Message of safety number changes bottom sheet when showing individual records -->
    <string name="SafetyNumberBottomSheetFragment__the_following_people">Personat e mëposhtëm mund ta kenë riinstaluar Signal ose të kenë ndryshuar pajisje. Kliko një marrës për të konfirmuar numrin e ri të sigurisë. Kjo është opsionale.</string>
    <!-- Title of safety number changes bottom sheet when not showing individual records -->
    <string name="SafetyNumberBottomSheetFragment__safety_number_checkup">Kontrolli i numrit të sigurisë</string>
    <!-- Title of safety number changes bottom sheet when not showing individual records and user has seen review screen -->
    <string name="SafetyNumberBottomSheetFragment__safety_number_checkup_complete">Numri i sigurisë u kontrollua</string>
    <!-- Message of safety number changes bottom sheet when not showing individual records and user has seen review screen -->
    <string name="SafetyNumberBottomSheetFragment__all_connections_have_been_reviewed">Të gjitha kontaktet janë shqyrtuar; kliko dërgo për të vazhduar.</string>
    <!-- Message of safety number changes bottom sheet when not showing individual records -->
    <string name="SafetyNumberBottomSheetFragment__you_have_d_connections">Ke %1$d kontakte që mund të kenë instaluar sërish Signal ose të kenë ndryshuar pajisje. Para se të shpërndash postimin e përkohshëm me ta, rishiko numrat e tyre të sigurisë ose shih mundësinë e heqjes së tyre nga postimi i përkohshëm.</string>
    <!-- Menu action to launch safety number verification screen -->
    <string name="SafetyNumberBottomSheetFragment__verify_safety_number">Verifiko numër siguri</string>
    <!-- Menu action to remove user from story -->
    <string name="SafetyNumberBottomSheetFragment__remove_from_story">Hiq nga postimi i përkohshëm</string>
    <!-- Action button at bottom of SafetyNumberBottomSheetFragment to send anyway -->
    <string name="SafetyNumberBottomSheetFragment__send_anyway">Dërgoje, sido qoftë</string>
    <!-- Action button at bottom of SafetyNumberBottomSheetFragment to review connections -->
    <string name="SafetyNumberBottomSheetFragment__review_connections">Rishiko kontaktet</string>
    <!-- Empty state copy for SafetyNumberBottomSheetFragment -->
    <string name="SafetyNumberBottomSheetFragment__no_more_recipients_to_show">Nuk ka më marrës për të shfaqur</string>
    <!-- Done button on safety number review fragment -->
    <string name="SafetyNumberReviewConnectionsFragment__done">U bë</string>
    <!-- Title of safety number review fragment -->
    <string name="SafetyNumberReviewConnectionsFragment__safety_number_changes">Ndryshimet e numrit të sigurisë</string>
    <!-- Message of safety number review fragment -->
    <plurals name="SafetyNumberReviewConnectionsFragment__d_recipients_may_have">
        <item quantity="one">%1$d marrësit mund të kenë riinstaluar Signal ose mund të kenë ndryshuar pajisje. Kliko mbi një marrës për të konfirmuar numrin e ri të sigurisë. Kjo është opsionale.</item>
        <item quantity="other">%1$dmarrës mund të kenë riinstaluar Signal ose mund të kenë ndryshuar pajisje. Kliko mbi marrësin për të konfirmuar numrin e ri të sigurisë. Kjo është opsionale.</item>
    </plurals>
    <!-- Section header for 1:1 contacts in review fragment -->
    <string name="SafetyNumberBucketRowItem__contacts">Kontaktet</string>
    <!-- Context menu label for distribution list headers in review fragment -->
    <string name="SafetyNumberReviewConnectionsFragment__remove_all">Hiqi të gjithë</string>
    <!-- Context menu label for 1:1 contacts to remove from send -->
    <string name="SafetyNumberReviewConnectionsFragment__remove">Fshije</string>

    <!-- Title of initial My Story settings configuration shown when sending to My Story for the first time -->
    <string name="ChooseInitialMyStoryMembershipFragment__my_story_privacy">Privatësia e postimit tim të përkohshëm</string>
    <!-- Subtitle of initial My Story settings configuration shown when sending to My Story for the first time -->
    <string name="ChooseInitialMyStoryMembershipFragment__choose_who_can_see_posts_to_my_story_you_can_always_make_changes_in_settings">Zgjidh personat që mund t\'i shikojë postimet te \"Postimet e mia të përkohshme\". Ndryshimet mund të bëhen gjithmonë te parametrat.</string>
    <!-- All connections option for initial My Story settings configuration shown when sending to My Story for the first time -->
    <string name="ChooseInitialMyStoryMembershipFragment__all_signal_connections">Të gjitha lidhjet e Signalit</string>
    <!-- All connections except option for initial My Story settings configuration shown when sending to My Story for the first time -->
    <string name="ChooseInitialMyStoryMembershipFragment__all_except">Të gjithë përveç…</string>
    <!-- Only with selected connections option for initial My Story settings configuration shown when sending to My Story for the first time -->
    <string name="ChooseInitialMyStoryMembershipFragment__only_share_with">Shpërndajeni vetëm me…</string>

    <!-- Story info header sent heading -->
    <string name="StoryInfoHeader__sent">Dërguar më</string>
    <!-- Story info header received heading -->
    <string name="StoryInfoHeader__received">Marrë më</string>
    <!-- Story info header file size heading -->
    <string name="StoryInfoHeader__file_size">Madhësia e skedarit</string>
    <!-- Story info "Sent to" header -->
    <!-- Story info "Sent from" header -->
    <!-- Story info "Failed" header -->
    <!-- Story Info context menu label -->

    <!-- StoriesPrivacySettingsFragment -->
    <!-- Explanation about how stories are deleted and managed -->
    <string name="StoriesPrivacySettingsFragment__story_updates_automatically_disappear">Përditësimet e postimit të përkohshëm zhduken automatikisht pas 24 orësh. Zgjidh kush mund të shohë postimet e tua të përkohshme ose krijo postime të reja të përkohshme për shikues ose grupe të veçanta.</string>
    <!-- Preference title to turn off stories -->
    <string name="StoriesPrivacySettingsFragment__turn_off_stories">Çaktivizo postimet e përkohshme</string>
    <!-- Preference summary to turn off stories -->
    <string name="StoriesPrivacySettingsFragment__if_you_opt_out">Nëse heq dorë nga postimet e përkohshme, nuk do të mund të ndash ose të shikosh postime të përkohshme.</string>
    <!-- Preference title to turn on stories -->
    <string name="StoriesPrivacySettingsFragment__turn_on_stories">Aktivizo postimet e përkohshme</string>
    <!-- Preference summary to turn on stories -->
    <string name="StoriesPrivacySettingsFragment__share_and_view">Shpërnda dhe shiko postimet e përkohshme të të tjerëve. Postimet e përkohshme zhduken automatikisht pas 24 orësh.</string>
    <!-- Dialog title to turn off stories -->
    <string name="StoriesPrivacySettingsFragment__turn_off_stories_question">Do t\'i çaktivizosh postimet e përkohshme?</string>
    <!-- Dialog message to turn off stories -->
    <string name="StoriesPrivacySettingsFragment__you_will_no_longer_be_able_to_share">Nuk do të mund të ndash apo shikosh më postime të përkohshme. Përditësimet e postimeve të përkohshme që ke ndarë së fundi do të fshihen gjithashtu.</string>
    <!-- Page title when launched from stories landing screen -->
    <string name="StoriesPrivacySettingsFragment__story_privacy">Privatësia e postimit të përkohshëm</string>
    <!-- Header for section that lists out stories -->
    <string name="StoriesPrivacySettingsFragment__stories">Postime të përkohshme</string>
    <!-- Story views header -->
    <!-- Story view receipts toggle title -->
    <string name="StoriesPrivacySettingsFragment__view_receipts">Shiko kush e ka parë postimin</string>
    <!-- Story view receipts toggle message -->
    <string name="StoriesPrivacySettingsFragment__see_and_share">Shiko dhe shpërndaj kur janë parë postimet e përkohshme. Nëse çaktivizohet, nuk do të mund ta shohësh kur të tjerët të shikojnë postimin tënd të përkohshëm.</string>

    <!-- NewStoryItem -->
    <string name="NewStoryItem__new_story">Postim i përkohshëm i ri</string>

    <!-- GroupStorySettingsFragment -->
    <!-- Section header for who can view a group story -->
    <string name="GroupStorySettingsFragment__who_can_view_this_story">Kush mund ta shikojë këtë postim të përkohshëm</string>
    <!-- Explanation of who can view a group story -->
    <string name="GroupStorySettingsFragment__members_of_the_group_s">"Anëtarët e grupit \"%1$s\" mund ta shikojnë këtë postim të përkohshëm dhe t\'i përgjigjen. Mund të përditësosh anëtarësimin për këtë bisedë në grup."</string>
    <!-- Preference label for removing this group story -->
    <string name="GroupStorySettingsFragment__remove_group_story">Hiq postimin e përkohshëm të grupit</string>

    <!-- Generic title for overflow menus -->
    <string name="OverflowMenu__overflow_menu">Menuja e tejkalimeve</string>

    <!-- SMS Export Service -->
    <!-- Displayed in the notification while export is running -->
    <string name="SignalSmsExportService__exporting_messages">Mesazhet po eksportohen…</string>
    <!-- Displayed in the notification title when export completes -->
    <string name="SignalSmsExportService__signal_sms_export_complete">Eksportimi i SMS-ve të Signal përfundoi</string>
    <!-- Displayed in the notification message when export completes -->
    <string name="SignalSmsExportService__tap_to_return_to_signal">Kliko për t\'u kthyer te Signal</string>

    <!-- ExportYourSmsMessagesFragment -->
    <!-- Title of the screen -->
    <string name="ExportYourSmsMessagesFragment__export_your_sms_messages">Eksporto mesazhet e tua SMS</string>
    <!-- Message of the screen -->
    <string name="ExportYourSmsMessagesFragment__you_can_export_your_sms_messages_to_your_phones_sms_database_and_youll_have_the_option_to_keep_or_remove_them_from_signal">Mund të eksportosh mesazhet SMS në bazën e të dhënave SMS të telefonit tënd dhe do kesh mundësinë që t\'i mbash ose t\'i fshish ato nga Signal. Kjo lejon që aplikacionet e tjera SMS në telefonin tënd t\'i importojnë ato. Kjo nuk krijon një skedar të ndashëm të historikut tënd të SMS-ve.</string>
    <!-- Button label to begin export -->
    <string name="ExportYourSmsMessagesFragment__continue">Vazhdo</string>

    <!-- ExportingSmsMessagesFragment -->
    <!-- Title of the screen -->
    <string name="ExportingSmsMessagesFragment__exporting_sms_messages">Mesazhet SMS po eksportohen</string>
    <!-- Message of the screen when exporting sms messages -->
    <string name="ExportingSmsMessagesFragment__this_may_take_awhile">Kjo mund të dojë pak kohë</string>
    <!-- Progress indicator for export -->
    <plurals name="ExportingSmsMessagesFragment__exporting_d_of_d">
        <item quantity="one">Po eksportohet %1$d nga %2$d…</item>
        <item quantity="other">Po eksportohen %1$d nga %2$d…</item>
    </plurals>
    <!-- Alert dialog title shown when we think a user may not have enough local storage available to export sms messages -->
    <string name="ExportingSmsMessagesFragment__you_may_not_have_enough_disk_space">Mund të mos kesh hapësirë të mjaftueshme në disk</string>
    <!-- Alert dialog message shown when we think a user may not have enough local storage available to export sms messages, placeholder is the file size, e.g., 128kB -->
    <string name="ExportingSmsMessagesFragment__you_need_approximately_s_to_export_your_messages_ensure_you_have_enough_space_before_continuing">Të duhen afërsisht %1$s për të eksportuar mesazhet, sigurohu që të kesh hapësirë të mjaftueshme përpara se të vazhdosh.</string>
    <!-- Alert dialog button to continue with exporting sms after seeing the lack of storage warning -->
    <string name="ExportingSmsMessagesFragment__continue_anyway">Vazhdo gjithsesi</string>
    <!-- Dialog text shown when Signal isn\'t granted the sms permission needed to export messages, different than being selected as the sms app -->
    <string name="ExportingSmsMessagesFragment__signal_needs_the_sms_permission_to_be_able_to_export_your_sms_messages">Signal ka nevojë për autorizimin e SMS-ve, që të mund të eksportojë mesazhet e tua SMS.</string>

    <!-- ChooseANewDefaultSmsAppFragment -->
    <!-- Title of the screen -->
    <string name="ChooseANewDefaultSmsAppFragment__choose_a_new">Parazgjidh një aplikacion të ri për të hapur SMS</string>
    <!-- Button label to launch picker -->
    <string name="ChooseANewDefaultSmsAppFragment__continue">Vazhdo</string>
    <!-- Button label for when done with changing default SMS app -->
    <string name="ChooseANewDefaultSmsAppFragment__done">U bë</string>
    <!-- First step number/bullet for choose new default sms app instructions -->
    <string name="ChooseANewDefaultSmsAppFragment__bullet_1">1</string>
    <!-- Second step number/bullet for choose new default sms app instructions -->
    <string name="ChooseANewDefaultSmsAppFragment__bullet_2">2</string>
    <!-- Third step number/bullet for choose new default sms app instructions -->
    <string name="ChooseANewDefaultSmsAppFragment__bullet_3">3</string>
    <!-- Fourth step number/bullet for choose new default sms app instructions -->
    <string name="ChooseANewDefaultSmsAppFragment__bullet_4">4</string>
    <!-- Instruction step for choosing a new default sms app -->
    <string name="ChooseANewDefaultSmsAppFragment__tap_continue_to_open_the_defaults_apps_screen_in_settings">Kliko Vazhdo për të hapur ekranin e \"Aplikacionet e paracaktuara\" te Parametrat.</string>
    <!-- Instruction step for choosing a new default sms app -->
    <string name="ChooseANewDefaultSmsAppFragment__select_sms_app_from_the_list">Zgjidh aplikacionin SMS nga lista</string>
    <!-- Instruction step for choosing a new default sms app -->
    <string name="ChooseANewDefaultSmsAppFragment__choose_another_app_to_use_for_sms_messaging">Zgjidh një aplikacion tjetër për të përdorur për mesazhet SMS</string>
    <!-- Instruction step for choosing a new default sms app -->
    <string name="ChooseANewDefaultSmsAppFragment__return_to_signal">Kthehu te Signal</string>
    <!-- Instruction step for choosing a new default sms app -->
    <string name="ChooseANewDefaultSmsAppFragment__open_your_phones_settings_app">Hap aplikacionin Parametrat e telefonit tënd</string>
    <!-- Instruction step for choosing a new default sms app -->
    <string name="ChooseANewDefaultSmsAppFragment__navigate_to_apps_default_apps_sms_app">Lundro te \"Aplikacionet\" &gt; \"Aplikacionet e parazgjedhura\" &gt; \"Aplikacioni SMS\"</string>

    <!-- RemoveSmsMessagesDialogFragment -->
    <!-- Action button to keep messages -->
    <string name="RemoveSmsMessagesDialogFragment__keep_messages">Ruaj mesazhet</string>
    <!-- Action button to remove messages -->
    <string name="RemoveSmsMessagesDialogFragment__remove_messages">Hiq mesazhet</string>
    <!-- Title of dialog -->
    <string name="RemoveSmsMessagesDialogFragment__remove_sms_messages">Të hiqen mesazhet SMS nga Signal?</string>
    <!-- Message of dialog -->
    <string name="RemoveSmsMessagesDialogFragment__you_can_now_remove_sms_messages_from_signal">Tani mund të heqësh mesazhet SMS nga Signal për të pastruar hapësirën ruajtëse. Do të jenë ende të disponueshme për aplikacionet e tjera SMS në telefonin tënd edhe nëse i hiqni ato.</string>

    <!-- ReExportSmsMessagesDialogFragment -->
    <!-- Action button to re-export messages -->
    <string name="ReExportSmsMessagesDialogFragment__continue">Vazhdo</string>
    <!-- Action button to cancel re-export process -->
    <string name="ReExportSmsMessagesDialogFragment__cancel">Anuloje</string>
    <!-- Title of dialog -->
    <string name="ReExportSmsMessagesDialogFragment__export_sms_again">Të eksportohen sërish SMS-të?</string>
    <!-- Message of dialog -->
    <string name="ReExportSmsMessagesDialogFragment__you_already_exported_your_sms_messages">Tashmë i ke eksportuar mesazhet e tua SMS.\nPARALAJMËRIM: Nëse vazhdon, mund të përfundosh me mesazhe të dyfishuara.</string>

    <!-- SetSignalAsDefaultSmsAppFragment -->
    <!-- Title of the screen -->
    <string name="SetSignalAsDefaultSmsAppFragment__set_signal_as_the_default_sms_app">Vendos Signal si aplikacionin e parazgjedhur të SMS-ve</string>
    <!-- Message of the screen -->
    <string name="SetSignalAsDefaultSmsAppFragment__to_export_your_sms_messages">Për të eksportuar mesazhet e tua SMS, duhet të vendosësh Signal si aplikacionin e parazgjedhur të SMS-ve.</string>
    <!-- Button label to start export -->
    <string name="SetSignalAsDefaultSmsAppFragment__next">Tjetër</string>

    <!-- BackupSchedulePermission Megaphone -->
    <!-- The title on an alert window that explains to the user that we are unable to backup their messages -->
    <string name="BackupSchedulePermissionMegaphone__cant_back_up_chats">Bisedat nuk mund të rezervohen</string>
    <!-- The body text of an alert window that tells the user that we are unable to backup their messages -->
    <string name="BackupSchedulePermissionMegaphone__your_chats_are_no_longer_being_automatically_backed_up">Bisedat tuaja nuk po rezervohen më automatikisht.</string>
    <!-- The text on a button in an alert window that, when clicked, will take the user to a screen to re-enable backups -->
    <string name="BackupSchedulePermissionMegaphone__back_up_chats">Bisedat e rezervuara</string>
    <!-- The text on a button in an alert window that, when clicked, will take the user to a screen to re-enable backups -->
    <string name="BackupSchedulePermissionMegaphone__not_now">Jo tani</string>
    <!-- Re-enable backup permission bottom sheet title -->
    <string name="BackupSchedulePermissionMegaphone__to_reenable_backups">Për të riaktivizuar kopjet rezervë:</string>
    <!-- Re-enable backups permission bottom sheet instruction 1 text -->
    <string name="BackupSchedulePermissionMegaphone__tap_the_go_to_settings_button_below">Kliko butonin \"Shko te parametrat\"</string>
    <!-- Re-enable backups permission bottom sheet instruction 2 text -->
    <string name="BackupSchedulePermissionMegaphone__turn_on_allow_settings_alarms_and_reminders">Aktivizo \"Lejo alarmet dhe rikujtuesit\".</string>
    <!-- Re-enable backups permission bottom sheet call to action button to open settings -->
    <string name="BackupSchedulePermissionMegaphone__go_to_settings">Shko te cilësimet</string>

    <!-- SmsExportMegaphoneActivity -->
    <!-- Phase 2 title of full screen megaphone indicating sms will no longer be supported in the near future -->
    <string name="SmsExportMegaphoneActivity__signal_will_no_longer_support_sms">Signal nuk do të mbështesë më SMS</string>
    <!-- Phase 3 title of full screen megaphone indicating sms is longer supported  -->
    <string name="SmsExportMegaphoneActivity__signal_no_longer_supports_sms">Signal nuk mbështet më SMS</string>
    <!-- Phase 2 message describing that sms is going away soon -->
    <string name="SmsExportMegaphoneActivity__signal_will_soon_remove_support_for_sending_sms_messages">Signal së shpejti do të heqë mbështetjen për dërgimin e mesazheve SMS, sepse mesazhet e Signalit ofrojnë kodim të plotë dhe privatësi të fortë, që mesazhet SMS nuk e kanë. Kjo do të na lejojë të përmirësojmë edhe përvojën e mesazheve të Signal.</string>
    <!-- Phase 3 message describing that sms has gone away -->
    <string name="SmsExportMegaphoneActivity__signal_has_removed_support_for_sending_sms_messages">Signal ka hequr mbështetjen për dërgimin e mesazheve SMS, sepse mesazhet e Signalit ofrojnë kodim të plotë dhe privatësi të fortë, që mesazhet SMS nuk e kanë. Kjo do të na lejojë të përmirësojmë edhe përvojën e mesazheve të Signal.</string>
    <!-- The text on a button in a popup that, when clicked, will take the user to a screen to export their SMS messages -->
    <string name="SmsExportMegaphoneActivity__export_sms">Eksporto SMS</string>
    <!-- The text on a button in a popup that, when clicked, will dismiss the popup and schedule the prompt to occur at a later time. -->
    <string name="SmsExportMegaphoneActivity__remind_me_later">Kujtomë më vonë</string>
    <!-- The text on a button in a popup that, when clicked, will navigate the user to a web article on SMS removal -->
    <string name="SmsExportMegaphoneActivity__learn_more">Mësoni më tepër</string>

    <!-- Phase 1 Small megaphone title indicating sms is going away -->
    <string name="SmsExportMegaphone__sms_support_going_away">Mbështetja për SMS po largohet</string>
    <!-- Phase 1 small megaphone description indicating sms is going away -->
    <string name="SmsExportMegaphone__sms_support_will_be_removed_soon_to_focus_on_encrypted_messaging">Mbështetja për SMS do të hiqet së shpejti për t\'u përqendruar në mesazhet e koduara.</string>
    <!-- Phase 1 small megaphone button that takes the user to the sms export flow -->
    <string name="SmsExportMegaphone__export_sms">Eksporto SMS</string>
    <!-- Title for screen shown after sms export has completed -->
    <string name="ExportSmsCompleteFragment__export_complete">Eksportimi përfundoi</string>
    <!-- Button to continue to next screen -->
    <string name="ExportSmsCompleteFragment__next">Tjetër</string>
    <!-- Message showing summary of sms export counts -->
    <plurals name="ExportSmsCompleteFragment__d_of_d_messages_exported">
        <item quantity="one">%1$d nga %2$d mesazhe u eksportuan</item>
        <item quantity="other">%1$d nga %2$d mesazhet u eksportuan</item>
    </plurals>

    <!-- Title of screen shown when some sms messages did not export -->
    <string name="ExportSmsPartiallyComplete__export_partially_complete">Eksportimi ka përfunduar pjesërisht</string>
    <!-- Debug step 1 on screen shown when some sms messages did not export -->
    <string name="ExportSmsPartiallyComplete__ensure_you_have_an_additional_s_free_on_your_phone_to_export_your_messages">Sigurohu që të kesh %1$s vend të lirë shtesë në telefon për të eksportuar mesazhet</string>
    <!-- Debug step 2 on screen shown when some sms messages dit not export -->
    <string name="ExportSmsPartiallyComplete__retry_export_which_will_only_retry_messages_that_have_not_yet_been_exported">Riprovo eksportimin, i cili do të riprovojë vetëm mesazhet që nuk janë eksportuar ende</string>
    <!-- Partial sentence for Debug step 3 on screen shown when some sms messages did not export, is combined with \'contact us\' -->
    <string name="ExportSmsPartiallyComplete__if_the_problem_persists">Nëse problemi vazhdon, </string>
    <!-- Partial sentence for deubg step 3 on screen shown when some sms messages did not export, combined with \'If the problem persists\', link text to open contact support view -->
    <string name="ExportSmsPartiallyComplete__contact_us">Lidhuni me ne</string>
    <!-- Button text to retry sms export -->
    <string name="ExportSmsPartiallyComplete__retry">Riprovo</string>
    <!-- Button text to continue sms export flow and not retry failed message exports -->
    <string name="ExportSmsPartiallyComplete__continue_anyway">Vazhdo gjithsesi</string>
    <!-- Title of screen shown when all sms messages failed to export -->
    <string name="ExportSmsFullError__error_exporting_sms_messages">Gabim gjatë eksportimit të mesazheve SMS</string>
    <!-- Helper text shown when all sms messages failed to export -->
    <string name="ExportSmsFullError__please_try_again_if_the_problem_persists">Të lutem, provoje sërish. Nëse problemi vazhdon, </string>


    <!-- DonateToSignalFragment -->
    <!-- Title below avatar -->
    <string name="DonateToSignalFragment__privacy_over_profit">Privatësia mbi fitimet</string>
    <!-- Continue button label -->
    <string name="DonateToSignalFragment__continue">Vazhdo</string>
    <!-- Description below title -->
    <string name="DonateToSignalFragment__private_messaging">Mesazhe private, financuar nga ti. Pa reklama, pa gjurmim, pa kompromise. Dhuro tani për të mbështetur Signal.</string>
    <!-- Donation pill toggle monthly text -->
    <string name="DonationPillToggle__monthly">I përmuajshëm</string>
    <!-- Donation pill toggle one-time text -->
    <string name="DonationPillToggle__one_time">Një herë</string>

    <!-- GatewaySelectorBottomSheet -->
    <!-- Sheet title when subscribing -->
    <string name="GatewaySelectorBottomSheet__donate_s_month_to_signal">Dhuro %1$s/muaj për Signal</string>
    <!-- Sheet summary when subscribing -->
    <string name="GatewaySelectorBottomSheet__get_a_s_badge">Merr një distinktiv %1$s</string>
    <!-- Sheet title when giving a one-time donation -->
    <string name="GatewaySelectorBottomSheet__donate_s_to_signal">Dhuro %1$s te Signal</string>
    <!-- Sheet summary when giving a one-time donation -->
    <plurals name="GatewaySelectorBottomSheet__get_a_s_badge_for_d_days">
        <item quantity="one">Merr një distinktiv %1$s për %2$d ditë</item>
        <item quantity="other">Merr një distinktiv %1$s për %2$d ditë</item>
    </plurals>
    <!-- Button label for paying with a credit card -->
    <string name="GatewaySelectorBottomSheet__credit_or_debit_card">Kartë krediti ose debiti</string>
    <!-- Sheet summary when giving a gift -->
    <string name="GatewaySelectorBottomSheet__send_a_gift_badge">Dërgo një distinktiv dhuratë</string>

    <!-- StripePaymentInProgressFragment -->
    <string name="StripePaymentInProgressFragment__cancelling">Po anulohet…</string>

    <!-- The title of a bottom sheet dialog that tells the user we temporarily can\'t process their contacts. -->
    <string name="CdsTemporaryErrorBottomSheet_title">Janë përpunuar shumë kontakte</string>
    <!-- The first part of the body text in a bottom sheet dialog that tells the user we temporarily can\'t process their contacts. The placeholder represents the number of days the user will have to wait until they can again. -->
    <plurals name="CdsTemporaryErrorBottomSheet_body1">
        <item quantity="one">Një përpjekje tjetër për të përpunuar kontaktet e tua do të bëhet brenda %1$d dite.</item>
        <item quantity="other">Një përpjekje tjetër për të përpunuar kontaktet e tua do të bëhet brenda %1$d ditësh.</item>
    </plurals>
    <!-- The second part of the body text in a bottom sheet dialog that advises the user to remove contacts from their phone to fix the issue. -->
    <string name="CdsTemporaryErrorBottomSheet_body2">Për ta zgjidhur këtë problem më shpejt, mund të marrësh parasysh heqjen e kontakteve ose llogarive në telefon, që sinkronizojnë shumë kontakte.</string>
    <!-- A button label in a bottom sheet that will navigate the user to their contacts settings. -->
    <!-- A toast that will be shown if we are unable to open the user\'s default contacts app. -->

    <!-- The title of a bottom sheet dialog that tells the user we can\'t process their contacts. -->
    <string name="CdsPermanentErrorBottomSheet_title">Kontaktet e tua nuk mund të përpunohen</string>
    <!-- The first part of the body text in a bottom sheet dialog that tells the user we can\'t process their contacts. -->
    <string name="CdsPermanentErrorBottomSheet_body">Numri i kontakteve në telefonin tënd e tejkalon kufirin që mund të përpunojë Signal. Për të gjetur kontakte në Signal, ki parasysh heqjen e kontakteve ose llogarive në telefon, që sinkronizojnë shumë kontakte.</string>
    <!-- The first part of the body text in a bottom sheet dialog that tells the user we can\'t process their contacts. -->
    <string name="CdsPermanentErrorBottomSheet_learn_more">Mëso më tepër</string>
    <!-- A button label in a bottom sheet that will navigate the user to their contacts settings. -->
    <string name="CdsPermanentErrorBottomSheet_contacts_button">Hap kontaktet</string>
    <!-- A toast that will be shown if we are unable to open the user\'s default contacts app. -->
    <string name="CdsPermanentErrorBottomSheet_no_contacts_toast">Nuk u gjet asnjë aplikacion kontaktesh</string>

    <!-- PaymentMessageView -->
    <!-- In-chat conversation message shown when you sent a payment to another person, placeholder is the other person name -->
    <string name="PaymentMessageView_you_sent_s">Ti dërgove %1$s</string>
    <!-- In-chat conversation message shown when another person sent a payment to you, placeholder is the other person name -->
    <string name="PaymentMessageView_s_sent_you">%1$s të dërgoi ty</string>

    <!-- YourInformationIsPrivateBottomSheet -->
    <string name="YourInformationIsPrivateBottomSheet__your_information_is_private">Informacioni yt është privat</string>
    <string name="YourInformationIsPrivateBottomSheet__signal_does_not_collect">Signal nuk mbledh ose nuk ruan asnjë nga informacionet e tua personale, kur bën një donacion.</string>
    <string name="YourInformationIsPrivateBottomSheet__we_use_stripe">Ne përdorim Stripe si procesorin tonë të pagesave për të marrë dhurimet e tua. Ne nuk hyjmë, nuk magazinojmë apo nuk ruajmë asnjë nga informacionet që u jep atyre.</string>
    <string name="YourInformationIsPrivateBottomSheet__signal_does_not_and_cannot">Signal nuk e lidh dhe nuk mund ta lidhë donacionin tënd me llogarinë tënde në Signal.</string>
    <string name="YourInformationIsPrivateBottomSheet__thank_you">Faleminderit për përkrahjen!</string>

    <!-- GroupStoryEducationSheet -->
    <!-- Displayed as the title of the education bottom sheet -->
    <string name="GroupStoryEducationSheet__introducing_group_stories">Paraqesim: Postimet e përkohshme të grupit</string>
    <!-- Line item on the sheet explaining group stories -->
    <string name="GroupStoryEducationSheet__share_story_updates_to">Ndaj përditësimet e postimit të përkohshëm në një bisedë në grup, ku bën pjesë.</string>
    <!-- Line item on the sheet explaining that anyone in the group can share to group stories -->
    <string name="GroupStoryEducationSheet__anyone_in_the_group">Çdokush në bisedën në grup mund të të shtojë në postimin e përkohshëm.</string>
    <!-- Line item on the sheet explaining that anyone in the group can view replies -->
    <string name="GroupStoryEducationSheet__all_group_chat_members">Të gjithë anëtarët e bisedës në grup mund të shikojnë përgjigjet e postimit të përkohshëm.</string>
    <!-- Button label to dismiss sheet -->
    <string name="GroupStoryEducationSheet__next">Tjetër</string>

    <!-- EOF -->

    <!-- PaypalCompleteOrderBottomSheet -->
    <string name="PaypalCompleteOrderBottomSheet__donate">Dhuro</string>
    <string name="PaypalCompleteOrderBottomSheet__payment">Pagesa</string>

</resources><|MERGE_RESOLUTION|>--- conflicted
+++ resolved
@@ -1,22 +1,6 @@
 <?xml version="1.0" encoding="UTF-8"?>
 <!-- smartling.instruction_comments_enabled = on -->
 <resources>
-<<<<<<< HEAD
-    <!-- <string name="app_name" translatable="false">Signal</string> -->
-
-    <string name="install_url" translatable="false">https://signal.org/install</string>
-    <string name="donate_url" translatable="false">https://signal.org/donate</string>
-    <string name="backup_support_url" translatable="false">https://support.signal.org/hc/articles/360007059752</string>
-    <string name="transfer_support_url" translatable="false">https://support.signal.org/hc/articles/360007059752</string>
-    <string name="support_center_url" translatable="false">https://support.signal.org/</string>
-    <string name="terms_and_privacy_policy_url" translatable="false">https://signal.org/legal</string>
-    <string name="sustainer_boost_and_badges" translatable="false">https://support.signal.org/hc/articles/4408365318426</string>
-    <string name="google_pay_url" translatable="false">https://pay.google.com</string>
-    <string name="donation_decline_code_error_url" translatable="false">https://support.signal.org/hc/articles/4408365318426#errors</string>
-    <string name="sms_export_url" translatable="false">https://support.signal.org/hc/articles/360007321171</string>
-    <string name="signal_me_username_url" translatable="false">https://signal.me/#u/%1$s</string>
-    <string name="signal_me_username_url_no_scheme" translatable="false">signal.me/#u/%1$s</string>
-=======
   <!-- Removed by excludeNonTranslatables <string name="app_name" translatable="false">Signal</string> -->
 
   <!-- Removed by excludeNonTranslatables <string name="install_url" translatable="false">https://signal.org/install</string> -->
@@ -30,7 +14,6 @@
   <!-- Removed by excludeNonTranslatables <string name="sms_export_url" translatable="false">https://support.signal.org/hc/articles/360007321171</string> -->
   <!-- Removed by excludeNonTranslatables <string name="signal_me_username_url" translatable="false">https://signal.me/#u/%1$s</string> -->
   <!-- Removed by excludeNonTranslatables <string name="signal_me_username_url_no_scheme" translatable="false">signal.me/#u/%1$s</string> -->
->>>>>>> cb0e7ade
 
     <string name="yes">Po</string>
     <string name="no">Jo</string>
@@ -50,15 +33,8 @@
     <string name="ApplicationPreferencesActivity_disable_passphrase">Të çaktivizohet frazëkalimi?</string>
     <string name="ApplicationPreferencesActivity_this_will_permanently_unlock_signal_and_message_notifications">Kjo do të zhbllokojë përgjithmonë njoftimet e Molly dhe mesazheve.</string>
     <string name="ApplicationPreferencesActivity_disable">Çaktivizoje</string>
-<<<<<<< HEAD
-    <string name="ApplicationPreferencesActivity_unregistering">Po çregjistrohet</string>
-    <string name="ApplicationPreferencesActivity_unregistering_from_signal_messages_and_calls">Po çregjistrohet nga mesazhe dhe thirrje Molly-i…</string>
     <string name="ApplicationPreferencesActivity_disable_signal_messages_and_calls">Dëshironi të çaktivizoni mesazhet dhe thirrjet e Molly-it?</string>
     <string name="ApplicationPreferencesActivity_disable_signal_messages_and_calls_by_unregistering">Çaktivizoni mesazhet dhe thirrjet e Molly-it duke u çregjistruar nga serveri. Do t\'ju duhet të riregjistroni numrin tuaj të telefonit për t\'i përdorur sërisht në të ardhmen.</string>
-=======
-    <string name="ApplicationPreferencesActivity_disable_signal_messages_and_calls">Dëshironi të çaktivizoni mesazhet dhe thirrjet e Signal-it?</string>
-    <string name="ApplicationPreferencesActivity_disable_signal_messages_and_calls_by_unregistering">Çaktivizoni mesazhet dhe thirrjet e Signal-it duke u çregjistruar nga serveri. Do t\'ju duhet të riregjistroni numrin tuaj të telefonit për t\'i përdorur sërisht në të ardhmen.</string>
->>>>>>> cb0e7ade
     <string name="ApplicationPreferencesActivity_error_connecting_to_server">Ka ndodhur një gabim në lidhjen me serverin!</string>
     <string name="ApplicationPreferencesActivity_pins_are_required_for_registration_lock">PIN-et kërkohen për mbylljen e regjistrimit. Për të çaktivizuar PIN-et, së pari çaktivizoni mbylljen e regjistrimit.</string>
     <string name="ApplicationPreferencesActivity_pin_created">PIN-i u krijua.</string>
@@ -1161,20 +1137,6 @@
 
     <!-- MediaSendActivity -->
     <string name="MediaSendActivity_camera_unavailable">Kamera jo gati.</string>
-<<<<<<< HEAD
-    <string name="MediaSendActivity_message_to_s">Mesazh për %1$s</string>
-    <string name="MediaSendActivity_message">Mesazh</string>
-    <string name="MediaSendActivity_select_recipients">Përzgjidhni marrës</string>
-    <string name="MediaSendActivity_signal_needs_access_to_your_contacts">Që të mund t\\’i shfaqë, Molly-i lyp leje përdorimi të kontakteve.</string>
-    <string name="MediaSendActivity_signal_needs_contacts_permission_in_order_to_show_your_contacts_but_it_has_been_permanently_denied">Molly-i lyp leje mbi Kontaktet që të mund të shfaqë kontaktet tuaja, por kjo i është mohuar përgjithmonë. Ju lutemi, kaloni te rregullimet e aplikacionit, përzgjidhni \"Leje\", dhe aktivizoni \"Kontakte\".</string>
-    <plurals name="MediaSendActivity_cant_share_more_than_n_items">
-        <item quantity="one">S\\’mund të ndani me të tjerët më shumë se %1$d objekte.</item>
-        <item quantity="other">S\\’mund të ndani me të tjerët më shumë se %1$d objekte.</item>
-    </plurals>
-    <string name="MediaSendActivity_select_recipients_description">Përzgjidhni marrës</string>
-    <string name="MediaSendActivity_tap_here_to_make_this_message_disappear_after_it_is_viewed">Prekni këtu që të zhduket ky mesazh pasi të jetë parë.</string>
-=======
->>>>>>> cb0e7ade
 
     <!-- MediaRepository -->
     <string name="MediaRepository_all_media">Krejt mediat</string>
@@ -1598,10 +1560,6 @@
     <!-- Valentine\'s Day Megaphone -->
     <!-- Title text for the Valentine\'s Day donation megaphone. The placeholder will always be a heart emoji. Needs to be a placeholder for Android reasons. -->
     <!-- Body text for the Valentine\'s Day donation megaphone. -->
-<<<<<<< HEAD
-    <string name="ValentinesDayMegaphone_show_your_affection">Shpalosni dhembshurinë tuaj duke u bërë një përkrahës i Molly-it.</string>
-=======
->>>>>>> cb0e7ade
 
     <!-- WebRtcCallActivity -->
     <string name="WebRtcCallActivity__tap_here_to_turn_on_your_video">Prekeni këtu që të ktheni te videoja juaj</string>
@@ -1865,11 +1823,7 @@
     <string name="SubmitDebugLogActivity_this_log_will_be_posted_publicly_online_for_contributors">Ky regjistër do të postohet publikisht në internet që ta shohin kontribuesit. Para se ta ngarkoni, mund ta shqyrtoni.</string>
 
     <!-- SupportEmailUtil -->
-<<<<<<< HEAD
-    <string name="SupportEmailUtil_support_email" translatable="false">support@molly.im</string>
-=======
-  <!-- Removed by excludeNonTranslatables <string name="SupportEmailUtil_support_email" translatable="false">support@signal.org</string> -->
->>>>>>> cb0e7ade
+  <!-- Removed by excludeNonTranslatables <string name="SupportEmailUtil_support_email" translatable="false">support@molly.im</string> -->
     <string name="SupportEmailUtil_filter">Filtër:</string>
     <string name="SupportEmailUtil_device_info">Të dhëna pajisjeje:</string>
     <string name="SupportEmailUtil_android_version">Version Android:</string>
@@ -2055,11 +2009,6 @@
     <string name="MessageNotifier_reply">Përgjigju</string>
     <string name="MessageNotifier_signal_message">Mesazhe Signal</string>
     <string name="MessageNotifier_unsecured_sms">SMS e pasiguruar</string>
-<<<<<<< HEAD
-    <string name="MessageNotifier_you_may_have_new_messages">Mund të keni mesazhe të rinj</string>
-    <string name="MessageNotifier_open_signal_to_check_for_recent_notifications">Që të shihni për njoftime së fundi, hapni Molly-in.</string>
-=======
->>>>>>> cb0e7ade
     <string name="MessageNotifier_contact_message">%1$s %2$s</string>
     <string name="MessageNotifier_unknown_contact_message">Kontakt</string>
     <string name="MessageNotifier_reacted_s_to_s">Reagoi me %1$s ndaj: \"%2$s\".</string>
@@ -2178,12 +2127,7 @@
     <string name="change_passphrase_activity__repeat_new_passphrase">Përsëritni frazëkalimin e ri</string>
 
     <!-- contact_selection_activity -->
-<<<<<<< HEAD
-    <string name="contact_selection_activity__enter_name_or_number">Jepni emër ose numër</string>
     <string name="contact_selection_activity__invite_to_signal">Ftojeni në Molly</string>
-=======
-    <string name="contact_selection_activity__invite_to_signal">Ftojeni në Signal</string>
->>>>>>> cb0e7ade
     <string name="contact_selection_activity__new_group">Grup i ri</string>
 
     <!-- contact_filter_toolbar -->
@@ -2869,15 +2813,9 @@
     <string name="PaymentsHomeFragment__payments_deactivated">Pagesa të çaktivizuara.</string>
     <string name="PaymentsHomeFragment__payment_failed">Pagesa dështoi</string>
     <string name="PaymentsHomeFragment__details">Hollësi</string>
-<<<<<<< HEAD
-    <string name="PaymentsHomeFragment__learn_more__activate_payments" translatable="false">https://support.signal.org/hc/articles/360057625692#payments_activate -</string>
-    <string name="PaymentsHomeFragment__you_can_use_signal_to_send">Mund të përdorni Molly-in për të dërguar dhe marrë MobileCoin. Krejt pagesat tuaja janë subjekt i Kushteve të Përdorimit të MobileCoins dhe MobileCoin Wallet. Kjo është një veçori beta, ndaj mundet të hasni probleme dhe pagesat apo depozitat që mund të humbni, s\\’mund të rikthehen. </string>
-=======
   <!-- Removed by excludeNonTranslatables <string name="PaymentsHomeFragment__learn_more__activate_payments" translatable="false">https://support.signal.org/hc/articles/360057625692#payments_activate  </string>
-    <string name="PaymentsHomeFragment__you_can_use_signal_to_send">Mund të përdorni Signal-in për të dërguar dhe marrë MobileCoin. Krejt pagesat tuaja janë subjekt i Kushteve të Përdorimit të MobileCoins dhe MobileCoin Wallet. Kjo është një veçori beta, ndaj mundet të hasni probleme dhe pagesat apo depozitat që mund të humbni, s\\’mund të rikthehen. </string> -->
->>>>>>> cb0e7ade
+    <string name="PaymentsHomeFragment__you_can_use_signal_to_send">Mund të përdorni Molly-in për të dërguar dhe marrë MobileCoin. Krejt pagesat tuaja janë subjekt i Kushteve të Përdorimit të MobileCoins dhe MobileCoin Wallet. Kjo është një veçori beta, ndaj mundet të hasni probleme dhe pagesat apo depozitat që mund të humbni, s\\’mund të rikthehen. </string> -->
     <string name="PaymentsHomeFragment__activate">Aktivizoje</string>
     <string name="PaymentsHomeFragment__view_mobile_coin_terms">Shihni kushte MobileCoin-i</string>
     <string name="PaymentsHomeFragment__payments_not_available">Pagesat në Molly s\\’janë më të përdorshme. Mundeni ende të shpërngulni fonde në një platformë, por s\\’mund të dërgoni apo merrni më pagesa, apo të shtoni fonde.</string>
