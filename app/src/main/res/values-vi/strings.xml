<?xml version='1.0' encoding='UTF-8'?>
<resources>
  <string name="yes">Có</string>
  <string name="no">Không</string>
  <string name="delete">Xóa</string>
  <string name="please_wait">Xin chờ…</string>
  <string name="save">Lưu</string>
  <string name="note_to_self">Ghi chú</string>
  <!--AbstractNotificationBuilder-->
  <string name="AbstractNotificationBuilder_new_message">Tin nhắn mới</string>
  <!--AlbumThumbnailView-->
  <!--ApplicationMigrationActivity-->
  <string name="ApplicationMigrationActivity__signal_is_updating">Molly đang cập nhật…</string>
  <!--ApplicationPreferencesActivity-->
  <string name="ApplicationPreferencesActivity_currently_s">Hiện thời: %s</string>
  <string name="ApplicationPreferenceActivity_you_havent_set_a_passphrase_yet">Bạn chưa thiết lập mật khẩu!</string>
  <string name="ApplicationPreferencesActivity_disable_passphrase">Tắt mật khẩu?</string>
  <string name="ApplicationPreferencesActivity_this_will_permanently_unlock_signal_and_message_notifications">Thao tác này sẽ vĩnh viễn mở khóa Molly và thông báo tin nhắn.</string>
  <string name="ApplicationPreferencesActivity_disable">Tắt</string>
  <string name="ApplicationPreferencesActivity_unregistering">Huỷ đăng ký</string>
  <string name="ApplicationPreferencesActivity_unregistering_from_signal_messages_and_calls">Đang hủy đăng ký khỏi Molly…</string>
  <string name="ApplicationPreferencesActivity_disable_signal_messages_and_calls">Tắt tin nhắn và cuộc gọi Molly?</string>
  <string name="ApplicationPreferencesActivity_disable_signal_messages_and_calls_by_unregistering">Tắt Molly bằng cách hủy đăng ký khỏi máy chủ. Bạn sẽ cần phải đăng ký lại số điện thoại của bạn để sử dụng trong tương lai.</string>
  <string name="ApplicationPreferencesActivity_error_connecting_to_server">Lỗi kết nối đến máy chủ!</string>
  <string name="ApplicationPreferencesActivity_sms_enabled">Đã bật SMS</string>
  <string name="ApplicationPreferencesActivity_touch_to_change_your_default_sms_app">Nhấn để đổi ứng dụng SMS mặc định</string>
  <string name="ApplicationPreferencesActivity_sms_disabled">Đã tắt SMS</string>
  <string name="ApplicationPreferencesActivity_touch_to_make_signal_your_default_sms_app">Nhấn để chọn Signal làm ứng dụng SMS mặc định</string>
  <string name="ApplicationPreferencesActivity_on">bật</string>
  <string name="ApplicationPreferencesActivity_On">Bật</string>
  <string name="ApplicationPreferencesActivity_off">tắt</string>
  <string name="ApplicationPreferencesActivity_Off">Tắt</string>
  <string name="ApplicationPreferencesActivity_sms_mms_summary">SMS %1$s, MMS %2$s</string>
  <string name="ApplicationPreferencesActivity_privacy_summary">Khóa màn hình %1$s, Khóa đăng kí %2$s</string>
  <string name="ApplicationPreferencesActivity_appearance_summary">Chủ đề %1$s, Ngôn ngữ %2$s</string>
  <string name="ApplicationPreferencesActivity_pins_are_required_for_registration_lock">PIN là bắt buộc khi sử dụng Khóa đăng kí. Để tắt PIN, vui lòng tắt Khóa đăng kí trước.</string>
  <string name="ApplicationPreferencesActivity_pin_created">Mã PIN đã được tạo.</string>
  <string name="ApplicationPreferencesActivity_pin_disabled">Đã tắt PIN.</string>
  <string name="ApplicationPreferencesActivity_hide">Ẩn</string>
  <string name="ApplicationPreferencesActivity_hide_reminder">Ẩn nhắc nhở?</string>
  <string name="ApplicationPreferencesActivity_record_payments_recovery_phrase">Lưu lại cụm từ khôi phục thanh toán</string>
  <string name="ApplicationPreferencesActivity_record_phrase">Lưu lại cụm từ</string>
  <string name="ApplicationPreferencesActivity_before_you_can_disable_your_pin">Trước khi bạn có thể tắt mã PIN của mình, bạn phải lưu lại cụm từ khôi phục thanh toán để đảm bảo bạn có thể khôi phục tài khoản thanh toán của bạn.</string>
  <!--AppProtectionPreferenceFragment-->
  <plurals name="AppProtectionPreferenceFragment_minutes">
    <item quantity="other">%d phút</item>
  </plurals>
  <!--DraftDatabase-->
  <string name="DraftDatabase_Draft_image_snippet">(ảnh)</string>
  <string name="DraftDatabase_Draft_audio_snippet">(âm thanh)</string>
  <string name="DraftDatabase_Draft_video_snippet">(video)</string>
  <string name="DraftDatabase_Draft_location_snippet">(vị trí)</string>
  <string name="DraftDatabase_Draft_quote_snippet">(trả lời)</string>
  <string name="DraftDatabase_Draft_voice_note">(Tin nhắn thoại)</string>
  <!--AttachmentKeyboard-->
  <string name="AttachmentKeyboard_gallery">Bộ sưu tập</string>
  <string name="AttachmentKeyboard_file">Tệp</string>
  <string name="AttachmentKeyboard_contact">Liên hệ</string>
  <string name="AttachmentKeyboard_location">Vị trí</string>
  <string name="AttachmentKeyboard_Signal_needs_permission_to_show_your_photos_and_videos">Molly cần quyền truy cập bộ nhớ để hiển thị ảnh và video của bạn.</string>
  <string name="AttachmentKeyboard_give_access">Cấp quyền</string>
  <string name="AttachmentKeyboard_payment">Thanh toán</string>
  <!--AttachmentManager-->
  <string name="AttachmentManager_cant_open_media_selection">Không tìm thấy ứng dụng để chọn tệp đa phương tiện.</string>
  <string name="AttachmentManager_signal_requires_the_external_storage_permission_in_order_to_attach_photos_videos_or_audio">Molly cần quyền truy cập Bộ nhớ để đính kèm ảnh, video hoặc âm thanh, nhưng đã bị từ chối vĩnh viễn. Vui lòng mở cài đặt ứng dụng, chọn \"Quyền\" và bật \"Bộ nhớ\".</string>
  <string name="AttachmentManager_signal_requires_contacts_permission_in_order_to_attach_contact_information">Molly cần quyền truy cập Danh bạ để đính kèm thông tin liên lạc nhưng đã bị từ chối vĩnh viễn. Vui lòng mở cài đặt ứng dụng, chọn \"Quyền\" và bật \"Danh bạ\".</string>
  <string name="AttachmentManager_signal_requires_location_information_in_order_to_attach_a_location">Molly cần quyền truy cập Vị trí để đính kèm vị trí, nhưng đã bị từ chối vĩnh viễn. Vui lòng mở cài đặt ứng dụng, chọn \"Quyền\" và bật \"Vị trí\".</string>
  <!--AttachmentUploadJob-->
  <string name="AttachmentUploadJob_uploading_media">Đang tải tệp lên…</string>
  <string name="AttachmentUploadJob_compressing_video_start">Đang nén video…</string>
  <!--BackgroundMessageRetriever-->
  <string name="BackgroundMessageRetriever_checking_for_messages">Đang kiểm tra tin nhắn…</string>
  <!--BlockedUsersActivity-->
  <string name="BlockedUsersActivity__blocked_users">Người dùng đã chặn</string>
  <string name="BlockedUsersActivity__add_blocked_user">Thêm người dùng vào danh sách chặn</string>
  <string name="BlockedUsersActivity__blocked_users_will">Người dùng bị chặn sẽ không thể nhắn tin hay gọi cho bạn.</string>
  <string name="BlockedUsersActivity__no_blocked_users">Không có người dùng đã chặn</string>
  <string name="BlockedUsersActivity__block_user">Chặn người dùng này?</string>
  <string name="BlockedUserActivity__s_will_not_be_able_to">\"%1$s\" sẽ không thể gọi hay nhắn tin cho bạn.</string>
  <string name="BlockedUsersActivity__block">Chặn</string>
  <string name="BlockedUsersActivity__unblock_user">Bỏ chặn người dùng này?</string>
  <string name="BlockedUsersActivity__do_you_want_to_unblock_s">Bạn có muốn bỏ chặn \"%1$s\"?</string>
  <string name="BlockedUsersActivity__unblock">Bỏ chặn</string>
  <!--BlockUnblockDialog-->
  <string name="BlockUnblockDialog_block_and_leave_s">Chặn và rời khỏi %1$s?</string>
  <string name="BlockUnblockDialog_block_s">Chặn %1$s?</string>
  <string name="BlockUnblockDialog_you_will_no_longer_receive_messages_or_updates">Bạn sẽ không còn nhận tin nhắn hay cập nhật từ nhóm này, và thành viên nhóm sẽ không thể thêm lại bạn vào nhóm.</string>
  <string name="BlockUnblockDialog_group_members_wont_be_able_to_add_you">Thành viên nhóm sẽ không thể thêm lại bạn vào nhóm.</string>
  <string name="BlockUnblockDialog_group_members_will_be_able_to_add_you">Các thành viên trong nhóm có thể thêm lại bạn vào nhóm.</string>
  <string name="BlockUnblockDialog_you_will_be_able_to_call_and_message_each_other">Các bạn sẽ có thể nhắn tin và gọi cho nhau, đồng thời có thể thấy tên và ảnh đại diện của nhau.</string>
  <string name="BlockUnblockDialog_blocked_people_wont_be_able_to_call_you_or_send_you_messages">Người dùng bị chặn sẽ không thể gọi hoặc gửi tin nhắn cho bạn.</string>
  <string name="BlockUnblockDialog_unblock_s">Bỏ chặn %1$s?</string>
  <string name="BlockUnblockDialog_block">Chặn</string>
  <string name="BlockUnblockDialog_block_and_leave">Chặn và rời</string>
  <string name="BlockUnblockDialog_report_spam_and_block">Báo cáo spam và chặn</string>
  <!--BucketedThreadMedia-->
  <string name="BucketedThreadMedia_Today">Hôm nay</string>
  <string name="BucketedThreadMedia_Yesterday">Hôm qua</string>
  <string name="BucketedThreadMedia_This_week">Tuần này</string>
  <string name="BucketedThreadMedia_This_month">Tháng này</string>
  <string name="BucketedThreadMedia_Large">Lớn</string>
  <string name="BucketedThreadMedia_Medium">Vừa</string>
  <string name="BucketedThreadMedia_Small">Nhỏ</string>
  <!--CameraXFragment-->
  <string name="CameraXFragment_tap_for_photo_hold_for_video">Nhấn để chụp ảnh, giữ để quay video</string>
  <string name="CameraXFragment_capture_description">Chụp</string>
  <string name="CameraXFragment_change_camera_description">Chuyển camera</string>
  <string name="CameraXFragment_open_gallery_description">Mở bộ sưu tập</string>
  <!--CameraContacts-->
  <string name="CameraContacts_recent_contacts">Liên hệ gần đây</string>
  <string name="CameraContacts_signal_contacts">Liên hệ Signal</string>
  <string name="CameraContacts_signal_groups">Nhóm Signal</string>
  <string name="CameraContacts_you_can_share_with_a_maximum_of_n_conversations">Bạn có thể chia sẻ với tối đa %d cuộc trò chuyện.</string>
  <string name="CameraContacts_select_signal_recipients">Chọn người nhận Signal</string>
  <string name="CameraContacts_no_signal_contacts">Không có liên hệ Signal</string>
  <string name="CameraContacts_you_can_only_use_the_camera_button">Bạn chỉ có thể dùng nút chụp ảnh để gửi ảnh cho các liên hệ Signal.</string>
  <string name="CameraContacts_cant_find_who_youre_looking_for">Không tìm thấy người bạn cần tìm?</string>
  <string name="CameraContacts_invite_a_contact_to_join_signal">Mời một liên hệ dùng Molly</string>
  <string name="CameraContacts__menu_search">Tìm kiếm</string>
  <!--ClearProfileActivity-->
  <string name="ClearProfileActivity_remove">Xoá</string>
  <string name="ClearProfileActivity_remove_profile_photo">Gỡ ảnh đại diện?</string>
  <string name="ClearProfileActivity_remove_group_photo">Gỡ ảnh nhóm?</string>
  <!--ClientDeprecatedActivity-->
  <string name="ClientDeprecatedActivity_update_signal">Cập nhật Molly</string>
  <string name="ClientDeprecatedActivity_this_version_of_the_app_is_no_longer_supported">Phiên bản ứng dụng này không còn được hỗ trợ. Để tiếp tục gửi và nhận tin nhắn, vui lòng cập nhật lên phiên bản mới nhất.</string>
  <string name="ClientDeprecatedActivity_update">Cập nhật</string>
  <string name="ClientDeprecatedActivity_dont_update">Không cập nhật</string>
  <string name="ClientDeprecatedActivity_warning">Cảnh báo</string>
  <string name="ClientDeprecatedActivity_your_version_of_signal_has_expired_you_can_view_your_message_history">Phiên bản Signal của bạn đã hết hạn. Bạn có thể xem lịch sử tin nhắn nhưng không thể gửi hay nhận tin nhắn cho tới khi bạn cập nhật.</string>
  <!--CommunicationActions-->
  <string name="CommunicationActions_no_browser_found">Không tìm thấy trình duyệt.</string>
  <string name="CommunicationActions_send_email">Gửi email</string>
  <string name="CommunicationActions_a_cellular_call_is_already_in_progress">Một cuộc gọi di động đã được tiến hành.</string>
  <string name="CommunicationActions_start_voice_call">Bắt đầu cuộc gọi thoại?</string>
  <string name="CommunicationActions_cancel">Hủy</string>
  <string name="CommunicationActions_call">Gọi</string>
  <string name="CommunicationActions_insecure_call">Cuộc gọi không bảo mật</string>
  <string name="CommunicationActions_carrier_charges_may_apply">Có thể tốn cước phí. Số điện thoại bạn đang gọi chưa được đăng kí với Signal. Cuộc gọi này sẽ được thực hiện qua nhà cung cấp dịch vụ viễn thông, không qua internet.</string>
  <!--ConfirmIdentityDialog-->
  <string name="ConfirmIdentityDialog_your_safety_number_with_s_has_changed">Mã số an toàn với %1$s đã thay đổi. Điều này có thể là do ai đó đang tìm cách nghe lén cuộc trò chuyện, hoặc %2$s chỉ vừa cài lại Signal.</string>
  <string name="ConfirmIdentityDialog_you_may_wish_to_verify_your_safety_number_with_this_contact">Bạn có thể sẽ muốn xác minh mã số an toàn với liên hệ này.</string>
  <string name="ConfirmIdentityDialog_accept">Chấp nhận</string>
  <!--ContactsCursorLoader-->
  <string name="ContactsCursorLoader_recent_chats">Trò chuyện gần đây</string>
  <string name="ContactsCursorLoader_contacts">Danh bạ</string>
  <string name="ContactsCursorLoader_groups">Nhóm</string>
  <string name="ContactsCursorLoader_phone_number_search">Tìm kiếm số điện thoại</string>
  <string name="ContactsCursorLoader_username_search">Tìm kiếm tên người dùng</string>
  <!--ContactsDatabase-->
  <string name="ContactsDatabase_message_s">Tin nhắn %s</string>
  <string name="ContactsDatabase_signal_call_s">Cuộc gọi Signal %s</string>
  <!--ContactNameEditActivity-->
  <string name="ContactNameEditActivity_given_name">Tên</string>
  <string name="ContactNameEditActivity_family_name">Họ</string>
  <string name="ContactNameEditActivity_prefix">Danh xưng</string>
  <string name="ContactNameEditActivity_suffix">Hậu tố</string>
  <string name="ContactNameEditActivity_middle_name">Tên đệm</string>
  <!--ContactShareEditActivity-->
  <string name="ContactShareEditActivity_type_home">Nhà</string>
  <string name="ContactShareEditActivity_type_mobile">Di động</string>
  <string name="ContactShareEditActivity_type_work">Công việc</string>
  <string name="ContactShareEditActivity_type_missing">Khác</string>
  <string name="ContactShareEditActivity_invalid_contact">Liên lạc đã chọn không hợp lệ</string>
  <!--ConversationItem-->
  <string name="ConversationItem_error_not_sent_tap_for_details">Chưa gửi, nhấn để xem chi tiết</string>
  <string name="ConversationItem_error_partially_not_delivered">Đã gửi một phần, nhấn để xem chi tiết</string>
  <string name="ConversationItem_error_network_not_delivered">Không gửi được</string>
  <string name="ConversationItem_received_key_exchange_message_tap_to_process">Đã nhận được yêu cầu trao đổi mã khoá, nhấn để tiếp tục.</string>
  <string name="ConversationItem_group_action_left">%1$s đã rời nhóm.</string>
  <string name="ConversationItem_send_paused">Tạm dừng nhắn tin</string>
  <string name="ConversationItem_click_to_approve_unencrypted">Không gửi được, nhấn để thử giao thức không bảo mật</string>
  <string name="ConversationItem_click_to_approve_unencrypted_sms_dialog_title">Trở lại SMS không mã hóa?</string>
  <string name="ConversationItem_click_to_approve_unencrypted_mms_dialog_title">Trở lại MMS không mã hóa?</string>
  <string name="ConversationItem_click_to_approve_unencrypted_dialog_message">Tin nhắn này sẽ <b>không</b> được mã hoá do người nhận không còn sử dụng Signal.\n\nGửi tin nhắn không mã hóa?</string>
  <string name="ConversationItem_unable_to_open_media">Không tìm thấy ứng dụng để mở tệp đa phương tiện này.</string>
  <string name="ConversationItem_copied_text">Đã sao chép %s</string>
  <string name="ConversationItem_from_s">từ %s</string>
  <string name="ConversationItem_to_s">tới %s</string>
  <string name="ConversationItem_read_more">Xem thêm</string>
  <string name="ConversationItem_download_more">Tải thêm</string>
  <string name="ConversationItem_pending">Đang chờ</string>
  <string name="ConversationItem_this_message_was_deleted">Tin nhắn này đã bị xóa.</string>
  <string name="ConversationItem_you_deleted_this_message">Bạn đã xóa tin nhắn này.</string>
  <!--ConversationActivity-->
  <string name="ConversationActivity_reset_secure_session_question">Đặt lại phiên bảo mật?</string>
  <string name="ConversationActivity_this_may_help_if_youre_having_encryption_problems">Thao tác này có thể giúp bạn khi đang có vấn đề về mã hoá cuộc trò chuyện. Các tin nhắn sẽ được giữ lại.</string>
  <string name="ConversationActivity_reset">Đặt lại</string>
  <string name="ConversationActivity_add_attachment">Thêm tệp đính kèm</string>
  <string name="ConversationActivity_select_contact_info">Chọn thông tin liên lạc</string>
  <string name="ConversationActivity_compose_message">Soạn tin nhắn</string>
  <string name="ConversationActivity_sorry_there_was_an_error_setting_your_attachment">Xin lỗi, có lỗi thiết đặt tập tin đính kèm của bạn.</string>
  <string name="ConversationActivity_recipient_is_not_a_valid_sms_or_email_address_exclamation">Nơi nhận không phải là địa chỉ SMS hay email hợp lệ!</string>
  <string name="ConversationActivity_message_is_empty_exclamation">Tin nhắn trống!</string>
  <string name="ConversationActivity_group_members">Thành viên trong nhóm</string>
  <string name="ConversationActivity__tap_here_to_start_a_group_call">Nhấn để bắt đầu cuộc gọi nhóm</string>
  <string name="ConversationActivity_invalid_recipient">Người nhận không hợp lệ!</string>
  <string name="ConversationActivity_added_to_home_screen">Thêm vào màn hình chính</string>
  <string name="ConversationActivity_calls_not_supported">Không hỗ trợ gọi điện</string>
  <string name="ConversationActivity_this_device_does_not_appear_to_support_dial_actions">Thiết bị này không hỗ trợ thao tác quay số.</string>
  <string name="ConversationActivity_transport_insecure_sms">SMS không bảo mật</string>
  <string name="ConversationActivity_transport_insecure_mms">MMS không bảo mật</string>
  <string name="ConversationActivity_transport_signal">Signal</string>
  <string name="ConversationActivity_lets_switch_to_signal">Hãy chuyển sang dùng Molly %1$s</string>
  <string name="ConversationActivity_specify_recipient">Vui lòng chọn một liên lạc</string>
  <string name="ConversationActivity_unblock">Bỏ chặn</string>
  <string name="ConversationActivity_attachment_exceeds_size_limits">Tệp đính kèm vượt quá giới hạn kích cỡ cho loại tin nhắn mà bạn đang gửi.</string>
  <string name="ConversationActivity_unable_to_record_audio">Không thể ghi âm!</string>
  <string name="ConversationActivity_you_cant_send_messages_to_this_group">Bạn không thể nhắn tin cho nhóm này vì bạn không còn là thành viên.</string>
  <string name="ConversationActivity_admins">người quản trị</string>
  <string name="ConversationActivity_only_admins_of_this_group_can_start_a_call">Chỉ có người quản trị của nhóm mới có thể bắt đầu cuộc gọi.</string>
  <string name="ConversationActivity_there_is_no_app_available_to_handle_this_link_on_your_device">Không ứng dụng nào trên điện thoại bạn có thể xử lí liên kết này.</string>
  <string name="ConversationActivity_your_request_to_join_has_been_sent_to_the_group_admin">Yêu cầu tham gia nhóm của bạn đã được gửi tới quản trị viên nhóm. Bạn sẽ được thông báo khi họ đưa ra quyết định.</string>
  <string name="ConversationActivity_cancel_request">Hủy yêu cầu</string>
  <string name="ConversationActivity_to_send_audio_messages_allow_signal_access_to_your_microphone">Để gửi tin nhắn âm thanh, hãy cho phép Molly truy cập micro điện thoại.</string>
  <string name="ConversationActivity_signal_requires_the_microphone_permission_in_order_to_send_audio_messages">Molly cần quyền truy cập Micro để gửi tin nhắn âm thanh, nhưng đã bị từ chối vĩnh viễn. Vui lòng mở cài đặt ứng dụng, chọn \"Quyền\" và bật \"Micro\".</string>
  <string name="ConversationActivity_signal_needs_the_microphone_and_camera_permissions_in_order_to_call_s">Molly cần quyền truy cập Micro và Máy ảnh để gọi %s, nhưng đã bị từ chối vĩnh viễn. Vui lòng mở cài đặt ứng dụng, chọn \"Quyền\" và bật \"Micro\" và \"Máy ảnh\"</string>
  <string name="ConversationActivity_to_capture_photos_and_video_allow_signal_access_to_the_camera">Để chụp ảnh, hãy cho phép Molly truy cập máy ảnh.</string>
  <string name="ConversationActivity_signal_needs_the_camera_permission_to_take_photos_or_video">Molly cần quyền truy cập Máy ảnh để chụp ảnh và quay video, nhưng đã bị từ chối vĩnh viễn. Vui lòng mở cài đặt ứng dụng, chọn \"Quyền\" và bật \"Máy ảnh\".</string>
  <string name="ConversationActivity_signal_needs_camera_permissions_to_take_photos_or_video">Molly cần quyền truy cập Máy ảnh để chụp ảnh và quay video</string>
  <string name="ConversationActivity_enable_the_microphone_permission_to_capture_videos_with_sound">Cho phép quyền truy cập micro để ghi âm thanh khi quay video.</string>
  <string name="ConversationActivity_signal_needs_the_recording_permissions_to_capture_video">Molly cần quyền truy cập micro để quay video nhưng đã bị từ chối. Vui lòng mở cài đặt ứng dụng, chọn \"Quyền\" và bật \"Micro\" và \"Máy ảnh\".</string>
  <string name="ConversationActivity_signal_needs_recording_permissions_to_capture_video">Molly cần quyền truy cập micro để quay video.</string>
  <string name="ConversationActivity_quoted_contact_message">%1$s%2$s</string>
  <string name="ConversationActivity_signal_cannot_sent_sms_mms_messages_because_it_is_not_your_default_sms_app">Signal không thể gửi SMS/MMS vì Signal không phải ứng dụng SMS mặc định. Bạn có muốn thay đổi trong cài đặt Android?</string>
  <string name="ConversationActivity_yes">Có</string>
  <string name="ConversationActivity_no">Không</string>
  <string name="ConversationActivity_search_position">%1$d trên tổng số %2$d</string>
  <string name="ConversationActivity_no_results">Không có kết quả</string>
  <string name="ConversationActivity_sticker_pack_installed">Đã cài đặt gói nhãn dán</string>
  <string name="ConversationActivity_new_say_it_with_stickers">Mới! Thể hiện cảm xúc bằng nhãn dán</string>
  <string name="ConversationActivity_cancel">Hủy</string>
  <string name="ConversationActivity_delete_conversation">Xoá cuộc hội thoại?</string>
  <string name="ConversationActivity_delete_and_leave_group">Xóa và rời nhóm?</string>
  <string name="ConversationActivity_this_conversation_will_be_deleted_from_all_of_your_devices">Cuộc trò chuyện này sẽ bị xóa trên tất cả các thiết bị của bạn.</string>
  <string name="ConversationActivity_you_will_leave_this_group_and_it_will_be_deleted_from_all_of_your_devices">Bạn sẽ rời nhóm, và lịch sử trò chuyện sẽ bị xóa trên tất cả các thiết bị của bạn.</string>
  <string name="ConversationActivity_delete">Xóa</string>
  <string name="ConversationActivity_delete_and_leave">Xóa và rời khỏi</string>
  <string name="ConversationActivity__to_call_s_signal_needs_access_to_your_microphone">Để gọi %1$s, Molly cần quyền truy cập micro của bạn</string>
  <string name="ConversationActivity__more_options_now_in_group_settings">Nhiều thiết đặt hơn trong \"Cài đặt nhóm\"</string>
  <string name="ConversationActivity_join">Tham gia</string>
  <string name="ConversationActivity_full">Đầy</string>
  <string name="ConversationActivity_error_sending_media">Lỗi gửi tệp đa phương tiện</string>
  <string name="ConversationActivity__reported_as_spam_and_blocked">Đã chặn và báo cáo spam.</string>
  <!--ConversationAdapter-->
  <plurals name="ConversationAdapter_n_unread_messages">
    <item quantity="other">%d tin nhắn chưa đọc</item>
  </plurals>
  <!--ConversationFragment-->
  <plurals name="ConversationFragment_delete_selected_messages">
    <item quantity="other">Xóa các tin nhắn đã chọn?</item>
  </plurals>
  <string name="ConversationFragment_save_to_sd_card">Lưu vào bộ nhớ?</string>
  <plurals name="ConversationFragment_saving_n_media_to_storage_warning">
    <item quantity="other">Lưu %1$d tệp đa phương tiện vào bộ nhớ sẽ cho phép bất kì ứng dụng khác truy cập chúng.\n\nTiếp tục?</item>
  </plurals>
  <plurals name="ConversationFragment_error_while_saving_attachments_to_sd_card">
    <item quantity="other">Lỗi khi đang lưu tệp đính kèm vào thẻ nhớ!</item>
  </plurals>
  <string name="ConversationFragment_unable_to_write_to_sd_card_exclamation">Không thể ghi vào bộ nhớ!</string>
  <plurals name="ConversationFragment_saving_n_attachments">
    <item quantity="other">Đang lưu %1$d tệp đính kèm</item>
  </plurals>
  <plurals name="ConversationFragment_saving_n_attachments_to_sd_card">
    <item quantity="other">Đang lưu %1$d tệp đính kèm vào bộ nhớ…</item>
  </plurals>
  <string name="ConversationFragment_pending">Đang chờ…</string>
  <string name="ConversationFragment_push">Dữ liệu (Signal)</string>
  <string name="ConversationFragment_mms">MMS</string>
  <string name="ConversationFragment_sms">SMS</string>
  <string name="ConversationFragment_deleting">Đang xóa</string>
  <string name="ConversationFragment_deleting_messages">Đang xóa tin nhắn…</string>
  <string name="ConversationFragment_delete_for_me">Xóa cho tôi</string>
  <string name="ConversationFragment_delete_for_everyone">Xóa cho mọi người</string>
  <string name="ConversationFragment_this_message_will_be_deleted_for_everyone_in_the_conversation">Tin nhắn này sẽ được xóa cho tất cả thành viên nhóm nếu họ đang dùng phiên bản Signal mới. Họ sẽ thấy rằng bạn đã xóa tin nhắn.</string>
  <string name="ConversationFragment_quoted_message_not_found">Không tìm thấy tin nhắn ban đầu</string>
  <string name="ConversationFragment_quoted_message_no_longer_available">Tin nhắn ban đầu không khả dụng</string>
  <string name="ConversationFragment_failed_to_open_message">Không thể mở tin nhắn</string>
  <string name="ConversationFragment_you_can_swipe_to_the_right_reply">Bạn có thể vuốt tin nhắn sang bên phải để trả lời nhanh</string>
  <string name="ConversationFragment_you_can_swipe_to_the_left_reply">Bạn có thể vuốt tin nhắn sang bên trái để trả lời nhanh</string>
  <string name="ConversationFragment_outgoing_view_once_media_files_are_automatically_removed">Tin nhắn đa phương tiện xem một lần sẽ tự động xóa sau khi được gửi</string>
  <string name="ConversationFragment_you_already_viewed_this_message">Bạn đã xem tin nhắn này rồi</string>
  <string name="ConversationFragment__you_can_add_notes_for_yourself_in_this_conversation">Bạn có thể thêm ghi chú trong cuộc trò chuyện này. \nNếu tài khoản của bạn có thiết bị liên kết, ghi chú cũng sẽ được đồng bộ.</string>
  <string name="ConversationFragment__d_group_members_have_the_same_name">%1$d thành viên nhóm có cùng tên.</string>
  <string name="ConversationFragment__tap_to_review">Nhấn để xem lại</string>
  <string name="ConversationFragment__review_requests_carefully">Kiểm tra yêu cầu một cách kĩ lưỡng</string>
  <string name="ConversationFragment__signal_found_another_contact_with_the_same_name">Molly tìm thấy một liên hệ cùng tên.</string>
  <string name="ConversationFragment_contact_us">Liên hệ với chúng tôi</string>
  <string name="ConversationFragment_verify">Xác minh</string>
  <string name="ConversationFragment_not_now">Để sau</string>
  <string name="ConversationFragment_your_safety_number_with_s_changed">Mã số an toàn của bạn với %s đã thay đổi</string>
  <string name="ConversationFragment_your_safety_number_with_s_changed_likey_because_they_reinstalled_signal">Số an toàn của bạn với %s đã thay đổi, khả năng cao là vì họ đã cài lại Signal hoặc đổi thiết bị. Nhấn Xác minh để xác nhận lại số an toàn mới. Việc này là không bắt buộc.</string>
  <plurals name="ConversationListFragment_delete_selected_conversations">
    <item quantity="other">Xoá các cuộc trò chuyện đã chọn?</item>
  </plurals>
  <plurals name="ConversationListFragment_this_will_permanently_delete_all_n_selected_conversations">
    <item quantity="other">Thao tác này sẽ xóa vĩnh viễn %1$d cuộc trò chuyện đã chọn.</item>
  </plurals>
  <string name="ConversationListFragment_deleting">Đang xóa</string>
  <string name="ConversationListFragment_deleting_selected_conversations">Đang xoá các cuộc trò chuyện đã chọn…</string>
  <plurals name="ConversationListFragment_conversations_archived">
    <item quantity="other">Đã lưu trữ %d cuộc trò chuyện</item>
  </plurals>
  <string name="ConversationListFragment_undo">HOÀN TÁC</string>
  <plurals name="ConversationListFragment_moved_conversations_to_inbox">
    <item quantity="other">Đã chuyển %d cuộc trò chuyện vào hộp thư đến</item>
  </plurals>
  <!--ConversationListItem-->
  <string name="ConversationListItem_key_exchange_message">Tin nhắn trao đổi mã khóa</string>
  <!--ConversationListItemAction-->
  <string name="ConversationListItemAction_archived_conversations_d">Các cuộc trò chuyện đã lưu trữ (%d)</string>
  <!--ConversationTitleView-->
  <string name="ConversationTitleView_verified">Đã xác minh</string>
  <string name="ConversationTitleView_you">Bạn</string>
  <!--ConversationTypingView-->
  <string name="ConversationTypingView__plus_d">+ %1$d</string>
  <!--CreateGroupActivity-->
  <string name="CreateGroupActivity_some_contacts_cannot_be_in_legacy_groups">Một vài liên hệ không thể ở trong nhóm cũ.</string>
  <string name="CreateGroupActivity__select_members">Chọn thành viên</string>
  <!--CreateProfileActivity-->
  <string name="CreateProfileActivity__profile">Hồ sơ</string>
  <string name="CreateProfileActivity_error_setting_profile_photo">Lỗi đặt ảnh đại diện</string>
  <string name="CreateProfileActivity_problem_setting_profile">Lỗi thiết lập hồ sơ</string>
  <string name="CreateProfileActivity_set_up_your_profile">Thiết lập hồ sơ</string>
  <string name="CreateProfileActivity_signal_profiles_are_end_to_end_encrypted">Hồ sơ của bạn được mã hóa đầu cuối. Hồ sơ và các thay đổi sẽ hiển thị với liên hệ trong danh bạ của bạn, khi bạn bắt đầu hoặc chấp nhận cuộc trò chuyện mới, hoặc khi bạn tham gia nhóm mới.</string>
  <string name="CreateProfileActivity_set_avatar_description">Đặt ảnh đại diện</string>
  <!--ChooseBackupFragment-->
  <string name="ChooseBackupFragment__restore_from_backup">Khôi phục từ bản sao lưu?</string>
  <string name="ChooseBackupFragment__restore_your_messages_and_media">Khôi phục tin nhắn và tệp từ bản sao lưu. Bạn chỉ có thể khôi phục vào lúc này.</string>
  <string name="ChooseBackupFragment__icon_content_description">Khôi phục từ sao lưu</string>
  <string name="ChooseBackupFragment__choose_backup">Chọn bản sao lưu</string>
  <string name="ChooseBackupFragment__learn_more">Tìm hiểu thêm</string>
  <!--RestoreBackupFragment-->
  <string name="RestoreBackupFragment__restore_complete">Hoàn tất khôi phục</string>
  <string name="RestoreBackupFragment__to_continue_using_backups_please_choose_a_folder">Để tiếp tục sử dụng tính năng sao lưu, vui lòng chọn một thư mục. Các bản sao lưu mới sẽ được lưu vào thư mục này.</string>
  <string name="RestoreBackupFragment__choose_folder">Chọn thư mục</string>
  <string name="RestoreBackupFragment__not_now">Để sau</string>
  <!--BackupsPreferenceFragment-->
  <string name="BackupsPreferenceFragment__chat_backups">Sao lưu tin nhắn</string>
  <string name="BackupsPreferenceFragment__backups_are_encrypted_with_a_passphrase">Các bản sao lưu được mã hóa với mật khẩu và được lưu trên thiết bị của bạn.</string>
  <string name="BackupsPreferenceFragment__create_backup">Tạo bản sao lưu</string>
  <string name="BackupsPreferenceFragment__last_backup">Sao lưu gần đây nhất: %1$s</string>
  <string name="BackupsPreferenceFragment__backup_folder">Thư mục sao lưu</string>
  <string name="BackupsPreferenceFragment__verify_backup_passphrase">Xác minh mật khẩu sao lưu</string>
  <string name="BackupsPreferenceFragment__test_your_backup_passphrase">Kiểm tra mật khẩu sao lưu của bạn xem có khớp không</string>
  <string name="BackupsPreferenceFragment__turn_on">Bật</string>
  <string name="BackupsPreferenceFragment__turn_off">Tắt</string>
  <string name="BackupsPreferenceFragment__to_restore_a_backup">Để khôi phục bản sao lưu, hãy cài đặt phiên bản mới nhất của Molly. Sau đó, mở ứng dụng và nhấn vào \"Khôi phục bản sao lưu\" rồi chọn vị trí bản sao lưu. %1$s</string>
  <string name="BackupsPreferenceFragment__learn_more">Tìm hiểu thêm</string>
  <string name="BackupsPreferenceFragment__in_progress">Đang thực hiện…</string>
  <string name="BackupsPreferenceFragment__d_so_far">Đã được %1$d…</string>
  <string name="BackupsPreferenceFragment_signal_requires_external_storage_permission_in_order_to_create_backups">Molly cần quyền truy cập bộ nhớ để tạo bản sao lưu, nhưng đã bị từ chối vĩnh viễn. Vui lòng mở cài đặt ứng dụng, chọn \"Quyền\" và bật \"Bộ nhớ\".</string>
  <!--CustomDefaultPreference-->
  <string name="CustomDefaultPreference_using_custom">Dùng tùy chỉnh: %s</string>
  <string name="CustomDefaultPreference_using_default">Dùng mặc định: %s</string>
  <string name="CustomDefaultPreference_none">Không</string>
  <!--AvatarSelectionBottomSheetDialogFragment-->
  <string name="AvatarSelectionBottomSheetDialogFragment__choose_photo">Chọn ảnh</string>
  <string name="AvatarSelectionBottomSheetDialogFragment__take_photo">Chụp ảnh</string>
  <string name="AvatarSelectionBottomSheetDialogFragment__choose_from_gallery">Chọn từ bộ sưu tập</string>
  <string name="AvatarSelectionBottomSheetDialogFragment__remove_photo">Gỡ ảnh</string>
  <string name="AvatarSelectionBottomSheetDialogFragment__taking_a_photo_requires_the_camera_permission">Cần quyền truy cập máy ảnh để chụp ảnh.</string>
  <string name="AvatarSelectionBottomSheetDialogFragment__viewing_your_gallery_requires_the_storage_permission">Cần quyền truy cập bộ nhớ để xem bộ sưu tập.</string>
  <!--DateUtils-->
  <string name="DateUtils_just_now">Vừa xong</string>
  <string name="DateUtils_minutes_ago">%dph</string>
  <string name="DateUtils_today">Hôm nay</string>
  <string name="DateUtils_yesterday">Hôm qua</string>
  <!--DecryptionFailedDialog-->
  <string name="DecryptionFailedDialog_chat_session_refreshed">Đã làm mới phiên trò chuyện</string>
  <string name="DecryptionFailedDialog_signal_uses_end_to_end_encryption">Signal sử dụng công nghệ mã hóa đầu cuối vì vậy ứng dụng đôi lúc có thể làm mới lại phiên trò chuyện của bạn. Điều này không ảnh hưởng tới độ bảo mật của cuộc trò chuyện nhưng bạn có thể bỏ lỡ tin nhắn từ người này, và bạn có thể nhờ họ gửi lại tin nhắn đó.</string>
  <!--DeviceListActivity-->
  <string name="DeviceListActivity_unlink_s">Gỡ liên kết \'%s\'?</string>
  <string name="DeviceListActivity_by_unlinking_this_device_it_will_no_longer_be_able_to_send_or_receive">Khi gỡ liên kết thiết bị này, nó sẽ không thể gửi hoặc nhận tin nhắn được nữa.</string>
  <string name="DeviceListActivity_network_connection_failed">Lỗi kết nối mạng</string>
  <string name="DeviceListActivity_try_again">Thử lại</string>
  <string name="DeviceListActivity_unlinking_device">Đang gỡ liên kết thiết bị…</string>
  <string name="DeviceListActivity_unlinking_device_no_ellipsis">Đang gỡ liên kết thiết bị</string>
  <string name="DeviceListActivity_network_failed">Lỗi mạng!</string>
  <!--DeviceListItem-->
  <string name="DeviceListItem_unnamed_device">Thiết bị chưa đặt tên</string>
  <string name="DeviceListItem_linked_s">Đã liên kết %s</string>
  <string name="DeviceListItem_last_active_s">Hoạt động gần đây nhất %s</string>
  <string name="DeviceListItem_today">Hôm nay</string>
  <!--DocumentView-->
  <string name="DocumentView_unnamed_file">Tệp không tên</string>
  <!--DonateMegaphone-->
  <string name="DonateMegaphone_donate_to_signal">Ủng hộ Signal</string>
  <string name="DonateMegaphone_Signal_is_powered_by_people_like_you_show_your_support_today">Signal được hỗ trợ bởi những cá nhân như bạn. Hãy thể hiện sự hỗ trợ của bạn ngay hôm nay!</string>
  <string name="DonateMegaphone_donate">Ủng hộ</string>
  <string name="DonateMegaphone_no_thanks">Không, Cảm ơn</string>
  <!--GroupCallingMegaphone-->
  <string name="GroupCallingMegaphone__introducing_group_calls">Giới thiệu Cuộc gọi Nhóm</string>
  <string name="GroupCallingMegaphone__open_a_new_group_to_start">Mở một Nhóm Mới để bắt đầu một cuộc gọi nhóm bảo mật</string>
  <!--DozeReminder-->
  <string name="DozeReminder_optimize_for_missing_play_services">Tối ưu hóa khi không có dịch vụ Google Play</string>
  <string name="DozeReminder_this_device_does_not_support_play_services_tap_to_disable_system_battery">Thiết bị này không hỗ trợ dịch vụ Google Play. Nhấn để tắt tính năng tối ưu hóa pin khiến Molly không thể nhận tin nhắn duới nền.</string>
  <!--ExpiredBuildReminder-->
  <string name="ExpiredBuildReminder_this_version_of_signal_has_expired">Phiên bản này của Signal đã hết hạn. Cập nhật ngay để gửi và nhận tin nhắn.</string>
  <string name="ExpiredBuildReminder_update_now">Cập nhật ngay</string>
  <!--PendingGroupJoinRequestsReminder-->
  <plurals name="PendingGroupJoinRequestsReminder_d_pending_member_requests">
    <item quantity="other">%dyêu cầu thành viên đang chờ.</item>
  </plurals>
  <string name="PendingGroupJoinRequestsReminder_view">Xem</string>
  <!--ShareActivity-->
  <string name="ShareActivity_share_with">Chia sẻ với</string>
  <string name="ShareActivity_multiple_attachments_are_only_supported">Gửi nhiều tệp đính kèm chỉ áp dụng cho ảnh và video</string>
  <!--GcmRefreshJob-->
  <string name="GcmRefreshJob_Permanent_Signal_communication_failure">Lỗi thường trực khi giao tiếp qua Signal!</string>
  <string name="GcmRefreshJob_Signal_was_unable_to_register_with_Google_Play_Services">Molly không thể kết nối với Dịch vụ Google Play. Cuộc gọi và tin nhắn Molly không khả dụng, hãy thử đăng ký lại từ Cài đặt &gt; Nâng cao.</string>
  <!--GiphyActivity-->
  <string name="GiphyActivity_error_while_retrieving_full_resolution_gif">Lỗi khi tải ảnh GIF độ phân giải đầy đủ</string>
  <!--GiphyFragmentPageAdapter-->
  <string name="GiphyFragmentPagerAdapter_gifs">ảnh GIF</string>
  <string name="GiphyFragmentPagerAdapter_stickers">Nhãn dán</string>
  <!--AddToGroupActivity-->
  <string name="AddToGroupActivity_add_member">Thêm thành viên?</string>
  <string name="AddToGroupActivity_add_s_to_s">Thêm \"%1$s\" vào \"%2$s\"?</string>
  <string name="AddToGroupActivity_s_added_to_s">Đã thêm \"%1$s\" vào \"%2$s\".</string>
  <string name="AddToGroupActivity_add_to_group">Thêm vào nhóm</string>
  <string name="AddToGroupActivity_add_to_groups">Thêm vào các nhóm</string>
  <string name="AddToGroupActivity_this_person_cant_be_added_to_legacy_groups">Người này không thể được thêm vào nhóm cũ.</string>
  <string name="AddToGroupActivity_add">Thêm</string>
  <string name="AddToGroupActivity_add_to_a_group">Thêm vào một nhóm</string>
  <!--ChooseNewAdminActivity-->
  <string name="ChooseNewAdminActivity_choose_new_admin">Chọn quản trị viên mới</string>
  <string name="ChooseNewAdminActivity_done">Xong</string>
  <string name="ChooseNewAdminActivity_you_left">Bạn đã rời khỏi \"%1$s\".</string>
  <!--GroupMembersDialog-->
  <string name="GroupMembersDialog_you">Bạn</string>
  <!--GV2 access levels-->
  <string name="GroupManagement_access_level_anyone">Bất cứ ai</string>
  <string name="GroupManagement_access_level_all_members">Tất cả thành viên</string>
  <string name="GroupManagement_access_level_only_admins">Chỉ quản trị viên</string>
  <string name="GroupManagement_access_level_no_one">Không ai</string>
  <!--GV2 invites sent-->
  <plurals name="GroupManagement_invitation_sent">
    <item quantity="other">Đã gửi %d lời mời</item>
  </plurals>
  <string name="GroupManagement_invite_single_user">\"%1$s\" không thể được tự động thêm vào nhóm bởi bạn.\n\nHọ đã được mời tham gia và sẽ không thấy tin nhắn trong nhóm cho đến khi họ chấp nhận.</string>
  <string name="GroupManagement_invite_multiple_users">Những người dùng này không thể được tự động thêm vào nhóm bởi bạn.\n\nHọ đã được mời tham gia và sẽ không thấy tin nhắn trong nhóm cho đến khi họ chấp nhận.</string>
  <!--GroupsV1MigrationLearnMoreBottomSheetDialogFragment-->
  <string name="GroupsV1MigrationLearnMore_what_are_new_groups">Nhóm Mới là gì?</string>
  <string name="GroupsV1MigrationLearnMore_new_groups_have_features_like_mentions">Nhóm Mới có các tính năng như @nhắc và quản trị viên nhóm, và sẽ hỗ trợ nhiều tính năng trong tương lai.</string>
  <string name="GroupsV1MigrationLearnMore_all_message_history_and_media_has_been_kept">Tất cả lịch sử tin nhắn và đa phương tiện đã được giữ lại từ trước khi nâng cấp.</string>
  <string name="GroupsV1MigrationLearnMore_you_will_need_to_accept_an_invite_to_join_this_group_again">Bạn sẽ cần phải đồng ý lời mời để tham gia nhóm này một lần nữa, và sẽ không nhận tin nhắn nhóm cho tới khi bạn đồng ý.</string>
  <plurals name="GroupsV1MigrationLearnMore_these_members_will_need_to_accept_an_invite">
    <item quantity="other">Những thành viên này sẽ cần đồng ý lời mời để tham gia nhóm này lần nữa và sẽ không nhận được tin nhắn của nhóm cho tới khi họ đồng ý:</item>
  </plurals>
  <plurals name="GroupsV1MigrationLearnMore_these_members_were_removed_from_the_group">
    <item quantity="other">Những thành viên này đã được xóa khỏi nhóm và sẽ không thể tham gia lại cho tới khi họ nâng cấp:</item>
  </plurals>
  <!--GroupsV1MigrationInitiationBottomSheetDialogFragment-->
  <string name="GroupsV1MigrationInitiation_upgrade_to_new_group">Nâng cấp lên Nhóm Mới</string>
  <string name="GroupsV1MigrationInitiation_upgrade_this_group">Nâng cấp nhóm này</string>
  <string name="GroupsV1MigrationInitiation_new_groups_have_features_like_mentions">Nhóm Mới có các tính năng như @nhắc và quản trị viên nhóm, và sẽ hỗ trợ nhiều tính năng trong tương lai.</string>
  <string name="GroupsV1MigrationInitiation_all_message_history_and_media_will_be_kept">Tất cả lịch sử tin nhắn và đa phương tiện sẽ được giữ lại từ trước khi nâng cấp.</string>
  <string name="GroupsV1MigrationInitiation_encountered_a_network_error">Gặp phải lỗi kết nối mạng. Hãy thử lại sau.</string>
  <string name="GroupsV1MigrationInitiation_failed_to_upgrade">Không thể nâng cấp.</string>
  <plurals name="GroupsV1MigrationInitiation_these_members_will_need_to_accept_an_invite">
    <item quantity="other">Những thành viên này sẽ cần đồng ý lời mời để tham gia nhóm lần nữa và sẽ không nhận được tin nhắn nhóm cho tới khi họ đồng ý:</item>
  </plurals>
  <plurals name="GroupsV1MigrationInitiation_these_members_are_not_capable_of_joining_new_groups">
    <item quantity="other">Những thành viên này không có khả năng tham gia Nhóm Mới, và sẽ được xóa khỏi nhóm:</item>
  </plurals>
  <!--GroupsV1MigrationSuggestionsReminder-->
  <plurals name="GroupsV1MigrationSuggestionsReminder_members_couldnt_be_added_to_the_new_group">
    <item quantity="other">%1$d thành viên đã không thể được thêm lại vào Nhóm Mới. Bạn có muốn thêm họ bây giờ không?</item>
  </plurals>
  <plurals name="GroupsV1MigrationSuggestionsReminder_add_members">
    <item quantity="other">Thêm thành viên</item>
  </plurals>
  <string name="GroupsV1MigrationSuggestionsReminder_no_thanks">Không, cảm ơn</string>
  <!--GroupsV1MigrationSuggestionsDialog-->
  <plurals name="GroupsV1MigrationSuggestionsDialog_add_members_question">
    <item quantity="other">Thêm thành viên?</item>
  </plurals>
  <plurals name="GroupsV1MigrationSuggestionsDialog_these_members_couldnt_be_automatically_added">
    <item quantity="other">Những thành viên này đã không thể được tự động thêm vào Nhóm Mới khi nhóm được nâng cấp:</item>
  </plurals>
  <plurals name="GroupsV1MigrationSuggestionsDialog_add_members">
    <item quantity="other">Thêm thành viên</item>
  </plurals>
  <plurals name="GroupsV1MigrationSuggestionsDialog_failed_to_add_members_try_again_later">
    <item quantity="other">Không thể thêm thành viên. Hãy thử lại sau.</item>
  </plurals>
  <plurals name="GroupsV1MigrationSuggestionsDialog_cannot_add_members">
    <item quantity="other">Không thể thêm thành viên.</item>
  </plurals>
  <!--LeaveGroupDialog-->
  <string name="LeaveGroupDialog_leave_group">Rời nhóm?</string>
  <string name="LeaveGroupDialog_you_will_no_longer_be_able_to_send_or_receive_messages_in_this_group">Bạn sẽ không thể gửi hoặc nhận tin nhắn trong nhóm này nữa.</string>
  <string name="LeaveGroupDialog_leave">Rời</string>
  <string name="LeaveGroupDialog_choose_new_admin">Chọn quản trị viên mới</string>
  <string name="LeaveGroupDialog_before_you_leave_you_must_choose_at_least_one_new_admin_for_this_group">Trước khi rời nhóm, bạn phải chọn ít nhất một quản trị viên mới cho nhóm này.</string>
  <string name="LeaveGroupDialog_choose_admin">Chọn quản trị viên</string>
  <!--LinkPreviewsMegaphone-->
  <string name="LinkPreviewsMegaphone_disable">Tắt</string>
  <string name="LinkPreviewsMegaphone_preview_any_link">Xem trước tất cả liên kết</string>
  <string name="LinkPreviewsMegaphone_you_can_now_retrieve_link_previews_directly_from_any_website">Từ giờ bạn có thể thêm xem trước liên kết từ bất cứ trang web nào vào những tin nhắn bạn gửi.</string>
  <!--LinkPreviewView-->
  <string name="LinkPreviewView_no_link_preview_available">Xem trước liên kết không khả dụng</string>
  <string name="LinkPreviewView_this_group_link_is_not_active">Đường dẫn nhóm không khả dụng</string>
  <string name="LinkPreviewView_domain_date">%1$s · %2$s</string>
  <!--LinkPreviewRepository-->
  <plurals name="LinkPreviewRepository_d_members">
    <item quantity="other">%1$d thành viên</item>
  </plurals>
  <!--PendingMembersActivity-->
  <string name="PendingMembersActivity_pending_group_invites">Lời mời vào nhóm đang chờ</string>
  <string name="PendingMembersActivity_requests">Yêu cầu</string>
  <string name="PendingMembersActivity_invites">Lời mời</string>
  <string name="PendingMembersActivity_people_you_invited">Những người mà bạn đã mời</string>
  <string name="PendingMembersActivity_you_have_no_pending_invites">Bạn không có lời mời đang chờ nào.</string>
  <string name="PendingMembersActivity_invites_by_other_group_members">Lời mời từ các thành viên nhóm khác</string>
  <string name="PendingMembersActivity_no_pending_invites_by_other_group_members">Không có lời mời đang chờ nào từ các thành viên nhóm khác.</string>
  <string name="PendingMembersActivity_missing_detail_explanation">Thông tin của những người được mời bởi các thành viên nhóm khác sẽ không được hiển thị. Nếu người được mời chấp nhận tham gia, thông tin của họ sẽ được chia sẻ với nhóm vào lúc đó. Họ sẽ không thấy tin nhắn trong nhóm cho đến khi họ tham gia. </string>
  <string name="PendingMembersActivity_revoke_invite">Thu hồi lời mời</string>
  <string name="PendingMembersActivity_revoke_invites">Thu hồi các lời mời</string>
  <plurals name="PendingMembersActivity_revoke_d_invites">
    <item quantity="other">Thu hồi %1$d lời mời</item>
  </plurals>
  <plurals name="PendingMembersActivity_error_revoking_invite">
    <item quantity="other">Lỗi khi thu hồi lời mời</item>
  </plurals>
  <!--RequestingMembersFragment-->
  <string name="RequestingMembersFragment_pending_member_requests">Yêu cầu tham gia đang chờ</string>
  <string name="RequestingMembersFragment_no_member_requests_to_show">Không có yêu cầu tham gia nhóm.</string>
  <string name="RequestingMembersFragment_explanation">Những người trong danh sách này đã cố gia nhập nhóm bằng đường dẫn nhóm.</string>
  <string name="RequestingMembersFragment_added_s">Đã thêm \"%1$s\"</string>
  <string name="RequestingMembersFragment_denied_s">Đã từ chối \"%1$s\"</string>
  <!--AddMembersActivity-->
  <string name="AddMembersActivity__done">Xong</string>
  <string name="AddMembersActivity__this_person_cant_be_added_to_legacy_groups">Người này không thể được thêm vào nhóm cũ.</string>
  <plurals name="AddMembersActivity__add_d_members_to_s">
    <item quantity="other">Thêm %3$d thành viên vào \"%2$s\"?</item>
  </plurals>
  <string name="AddMembersActivity__add">Thêm</string>
  <string name="AddMembersActivity__add_members">Thêm thành viên</string>
  <!--AddGroupDetailsFragment-->
  <string name="AddGroupDetailsFragment__name_this_group">Đặt tên nhóm này</string>
  <string name="AddGroupDetailsFragment__create_group">Tạo nhóm</string>
  <string name="AddGroupDetailsFragment__create">Tạo</string>
  <string name="AddGroupDetailsFragment__members">Thành viên</string>
  <string name="AddGroupDetailsFragment__you_can_add_or_invite_friends_after_creating_this_group">Bạn có thể thêm hoặc mời bạn bè sau khi tạo nhóm này.</string>
  <string name="AddGroupDetailsFragment__group_name_required">Tên nhóm (bắt buộc)</string>
  <string name="AddGroupDetailsFragment__group_name_optional">Tên nhóm (không bắt buộc)</string>
  <string name="AddGroupDetailsFragment__this_field_is_required">Trường bắt buộc</string>
  <string name="AddGroupDetailsFragment__group_creation_failed">Không thể tạo nhóm.</string>
  <string name="AddGroupDetailsFragment__try_again_later">Hãy thử lại sau.</string>
  <string name="AddGroupDetailsFragment__youve_selected_a_contact_that_doesnt">Bạn đã chọn một liên hệ không hỗ trợ Nhóm Signal, vì vậy đây sẽ là nhóm MMS.</string>
  <string name="AddGroupDetailsFragment_custom_mms_group_names_and_photos_will_only_be_visible_to_you">Tên nhóm MMS và ảnh sẽ chỉ hiển thị với bạn.</string>
  <string name="AddGroupDetailsFragment__remove">Xóa</string>
  <string name="AddGroupDetailsFragment__sms_contact">Liên hệ SMS</string>
  <string name="AddGroupDetailsFragment__remove_s_from_this_group">Xóa %1$s khỏi nhóm này?</string>
  <plurals name="AddGroupDetailsFragment__d_members_do_not_support_new_groups">
    <item quantity="other">%d thành viên không hỗ trợ Nhóm Mới, vì vậy nhóm này sẽ là Nhóm Cũ.</item>
  </plurals>
  <plurals name="AddGroupDetailsFragment__d_members_do_not_support_new_groups_so_this_group_cannot_be_created">
    <item quantity="other">%d thành viên không hỗ trợ Nhóm Mới, vì vậy nhóm này không thể được tạo.</item>
  </plurals>
  <!--NonGv2MemberDialog-->
  <string name="NonGv2MemberDialog_single_users_are_non_gv2_capable">Một Nhóm Cũ sẽ được tạo vì \"%1$s\" đang sử dụng phiên bản cũ của Signal. Bạn có thể tạo Nhóm Mới với họ sau khi họ cập nhật Signal, hoặc xóa họ khỏi danh sách thành viên trước khi tạo nhóm.</string>
  <plurals name="NonGv2MemberDialog_d_users_are_non_gv2_capable">
    <item quantity="other">Một Nhóm Cũ sẽ được tạo vì %1$d thành viên đang sử dụng phiên bản cũ của Signal. Bạn có thể tạo Nhóm Mới với họ sau khi họ cập nhật Signal, hoặc xóa họ khỏi danh sách thành viên trước khi tạo nhóm.</item>
  </plurals>
  <string name="NonGv2MemberDialog_single_users_are_non_gv2_capable_forced_migration">Nhóm này không thể được tạo vì \"%1$s\" đang sử dụng một phiên bản cũ của Signal. Bạn cần phải bỏ chọn họ trước khi tạo nhóm.</string>
  <plurals name="NonGv2MemberDialog_d_users_are_non_gv2_capable_forced_migration">
    <item quantity="other">Nhóm này không thể được tạo vì %1$d thành viên đang dùng phiên bản cũ của Signal. Bạn cần phải bỏ chọn họ trước khi tạo nhóm.</item>
  </plurals>
  <!--ManageGroupActivity-->
  <string name="ManageGroupActivity_member_requests_and_invites">Yêu cầu tham gia &amp; Lời mời</string>
  <string name="ManageGroupActivity_add_members">Thêm thành viên</string>
  <string name="ManageGroupActivity_edit_group_info">Sửa thông tin nhóm</string>
  <string name="ManageGroupActivity_who_can_add_new_members">Ai có thể thêm thành viên mới?</string>
  <string name="ManageGroupActivity_who_can_edit_this_groups_info">Ai có thể chỉnh sửa thông tin nhóm này?</string>
  <string name="ManageGroupActivity_group_link">Đường dẫn nhóm</string>
  <string name="ManageGroupActivity_block_group">Chặn nhóm</string>
  <string name="ManageGroupActivity_unblock_group">Bỏ chặn nhóm</string>
  <string name="ManageGroupActivity_leave_group">Rời nhóm</string>
  <string name="ManageGroupActivity_mute_notifications">Tạm im thông báo</string>
  <string name="ManageGroupActivity_custom_notifications">Thông báo tuỳ chỉnh</string>
  <string name="ManageGroupActivity_mentions">Nhắc tên</string>
  <string name="ManageGroupActivity_chat_color_and_wallpaper">Màu cuộc trò chuyện &amp; hình nền</string>
  <string name="ManageGroupActivity_until_s">Cho đến %1$s</string>
  <string name="ManageGroupActivity_always">Luôn luôn</string>
  <string name="ManageGroupActivity_off">Tắt</string>
  <string name="ManageGroupActivity_on">Bật</string>
  <string name="ManageGroupActivity_view_all_members">Xem tất cả thành viên</string>
  <string name="ManageGroupActivity_see_all">Xem tất cả</string>
  <plurals name="ManageGroupActivity_added">
    <item quantity="other">Đã thêm %d thành viên.</item>
  </plurals>
  <string name="ManageGroupActivity_only_admins_can_enable_or_disable_the_sharable_group_link">Chỉ quản trị viên mới có thể bật hoặc tắt đường dẫn nhóm có thể chia sẻ được.</string>
  <string name="ManageGroupActivity_only_admins_can_enable_or_disable_the_option_to_approve_new_members">Chỉ quản trị viên mới có thể bật hoặc tắt lựa chọn xét duyệt thành viên mới.</string>
  <string name="ManageGroupActivity_only_admins_can_reset_the_sharable_group_link">Chỉ quản trị viên mới có thể thiết lập lại đường dẫn nhóm chia sẻ được.</string>
  <string name="ManageGroupActivity_you_dont_have_the_rights_to_do_this">Bạn không có quyền thực hiện điều này</string>
  <string name="ManageGroupActivity_not_capable">Bạn đã thêm một thành viên không hỗ trợ Nhóm Signal và cần cập nhật ứng dụng Signal.</string>
  <string name="ManageGroupActivity_failed_to_update_the_group">Không thể cập nhật nhóm</string>
  <string name="ManageGroupActivity_youre_not_a_member_of_the_group">Bạn không phải thành viên nhóm này</string>
  <string name="ManageGroupActivity_failed_to_update_the_group_please_retry_later">Không thể cập nhật nhóm, vui lòng thử lại sau</string>
  <string name="ManageGroupActivity_failed_to_update_the_group_due_to_a_network_error_please_retry_later">Không thể cập nhật nhóm vì lỗi mạng, vui lòng thử lại sau</string>
  <string name="ManageGroupActivity_edit_name_and_picture">Sửa tên và ảnh</string>
  <string name="ManageGroupActivity_legacy_group">Nhóm Cũ</string>
  <string name="ManageGroupActivity_legacy_group_learn_more">Đây là Nhóm Cũ. Các tính năng như quản trị viên nhóm chỉ có trong Nhóm Mới.</string>
  <string name="ManageGroupActivity_legacy_group_upgrade">Đây là Nhóm Cũ. Để truy cập các tính năng mới như @nhắc tên và quản trị viên,</string>
  <string name="ManageGroupActivity_legacy_group_too_large">Nhóm Cũ này không thể được nâng cấp thành Nhóm Mới vì nhóm quá lớn. Kích cỡ nhóm tối đa là %1$d.</string>
  <string name="ManageGroupActivity_upgrade_this_group">nâng cấp nhóm này.</string>
  <string name="ManageGroupActivity_this_is_an_insecure_mms_group">Đây là một Nhóm MMS không bảo mật. Để nhắn tin bảo mật, mời các liên hệ của bạn vào Signal.</string>
  <string name="ManageGroupActivity_invite_now">Mời ngay</string>
  <string name="ManageGroupActivity_more">thêm</string>
  <string name="ManageGroupActivity_add_group_description">Thêm mô tả nhóm…</string>
  <!--GroupMentionSettingDialog-->
  <string name="GroupMentionSettingDialog_notify_me_for_mentions">Thông báo khi tôi được nhắc tên</string>
  <string name="GroupMentionSettingDialog_receive_notifications_when_youre_mentioned_in_muted_chats">Nhận thông báo khi bạn được nhắc tên trong cuộc trò chuyện đã im lặng?</string>
  <string name="GroupMentionSettingDialog_always_notify_me">Luôn thông báo tôi</string>
  <string name="GroupMentionSettingDialog_dont_notify_me">Không thông báo tôi</string>
  <!--ManageProfileFragment-->
  <string name="ManageProfileFragment_profile_name">Tên hồ sơ</string>
  <string name="ManageProfileFragment_username">Tên người dùng</string>
  <string name="ManageProfileFragment_about">Thông tin</string>
  <string name="ManageProfileFragment_write_a_few_words_about_yourself">Viết một vài từ về bản thân bạn</string>
  <string name="ManageProfileFragment_your_name">Tên của bạn</string>
  <string name="ManageProfileFragment_your_username">Tên người dùng của bạn</string>
  <string name="ManageProfileFragment_failed_to_set_avatar">Không thể đặt ảnh đại diện</string>
  <!--ManageRecipientActivity-->
  <string name="ManageRecipientActivity_no_groups_in_common">Không có nhóm chung</string>
  <plurals name="ManageRecipientActivity_d_groups_in_common">
    <item quantity="other">Có %d nhóm chung</item>
  </plurals>
  <plurals name="GroupMemberList_invited">
    <item quantity="other">%1$s đã mời %2$d người</item>
  </plurals>
  <!--CustomNotificationsDialogFragment-->
  <string name="CustomNotificationsDialogFragment__custom_notifications">Thông báo tuỳ chỉnh</string>
  <string name="CustomNotificationsDialogFragment__messages">Tin nhắn</string>
  <string name="CustomNotificationsDialogFragment__use_custom_notifications">Sử dụng thông báo tùy chỉnh</string>
  <string name="CustomNotificationsDialogFragment__notification_sound">Âm báo</string>
  <string name="CustomNotificationsDialogFragment__vibrate">Rung</string>
  <string name="CustomNotificationsDialogFragment__call_settings">Cài đặt cuộc gọi</string>
  <string name="CustomNotificationsDialogFragment__ringtone">Nhạc chuông</string>
  <string name="CustomNotificationsDialogFragment__enabled">Đã bật</string>
  <string name="CustomNotificationsDialogFragment__disabled">Tắt</string>
  <string name="CustomNotificationsDialogFragment__default">Mặc định</string>
  <!--ShareableGroupLinkDialogFragment-->
  <string name="ShareableGroupLinkDialogFragment__shareable_group_link">Đường dẫn nhóm có thể chia sẻ</string>
  <string name="ShareableGroupLinkDialogFragment__manage_and_share">Quản lí &amp; chia sẻ</string>
  <string name="ShareableGroupLinkDialogFragment__group_link">Đường dẫn nhóm</string>
  <string name="ShareableGroupLinkDialogFragment__share">Chia sẻ</string>
  <string name="ShareableGroupLinkDialogFragment__reset_link">Cài lại đường dẫn</string>
  <string name="ShareableGroupLinkDialogFragment__member_requests">Yêu cầu tham gia</string>
  <string name="ShareableGroupLinkDialogFragment__approve_new_members">Chấp nhận thành viên mới</string>
  <string name="ShareableGroupLinkDialogFragment__require_an_admin_to_approve_new_members_joining_via_the_group_link">Cần quản trị viên chấp nhận thành viên tham gia qua đường dẫn nhóm.</string>
  <string name="ShareableGroupLinkDialogFragment__are_you_sure_you_want_to_reset_the_group_link">Bạn có muốn cài lại đường dẫn nhóm? Người dùng khác sẽ không thể tham gia nhóm bằng đường dẫn hiện tại.</string>
  <!--GroupLinkShareQrDialogFragment-->
  <string name="GroupLinkShareQrDialogFragment__qr_code">Mã QR</string>
  <string name="GroupLinkShareQrDialogFragment__people_who_scan_this_code_will">Những người quét mã này có thể tham gia nhóm của bạn. Vẫn cần quản trị viên chấp nhận thành viên mới nếu cài đặt này được bật.</string>
  <string name="GroupLinkShareQrDialogFragment__share_code">Chia sẻ mã</string>
  <!--GV2 Invite Revoke confirmation dialog-->
  <string name="InviteRevokeConfirmationDialog_revoke_own_single_invite">Bạn có muốn thu hồi lời mời đã gửi đến %1$s?</string>
  <plurals name="InviteRevokeConfirmationDialog_revoke_others_invites">
    <item quantity="other">Bạn có muốn thu hồi %2$d lời mời gửi bởi %1$s?</item>
  </plurals>
  <!--GroupJoinBottomSheetDialogFragment-->
  <string name="GroupJoinBottomSheetDialogFragment_you_are_already_a_member">Bạn đã là thành viên</string>
  <string name="GroupJoinBottomSheetDialogFragment_join">Tham gia</string>
  <string name="GroupJoinBottomSheetDialogFragment_request_to_join">Yêu cầu tham gia</string>
  <string name="GroupJoinBottomSheetDialogFragment_unable_to_join_group_please_try_again_later">Không thể tham gia nhóm. Vui lòng thử lại sau.</string>
  <string name="GroupJoinBottomSheetDialogFragment_encountered_a_network_error">Lỗi mạng.</string>
  <string name="GroupJoinBottomSheetDialogFragment_this_group_link_is_not_active">Đường dẫn nhóm không khả dụng</string>
  <string name="GroupJoinBottomSheetDialogFragment_unable_to_get_group_information_please_try_again_later">Không thể lấy thông tin nhóm, vui lòng thử lại sau</string>
  <string name="GroupJoinBottomSheetDialogFragment_direct_join">Bạn có muốn tham gia nhóm này và công khai tên và ảnh đại diện với các thành viên trong nhóm?</string>
  <string name="GroupJoinBottomSheetDialogFragment_admin_approval_needed">Cần một quản trị viên chấp nhận yêu cầu trước khi bạn tham gia nhóm này. Khi bạn yêu cầu tham gia, tên và ảnh đại diện của bạn sẽ được công khai với các thành viên nhóm.</string>
  <plurals name="GroupJoinBottomSheetDialogFragment_group_dot_d_members">
    <item quantity="other">Nhóm · %1$d thành viên</item>
  </plurals>
  <!--GroupJoinUpdateRequiredBottomSheetDialogFragment-->
  <string name="GroupJoinUpdateRequiredBottomSheetDialogFragment_update_signal_to_use_group_links">Cập nhật Signal để dùng liên kết nhóm</string>
  <string name="GroupJoinUpdateRequiredBottomSheetDialogFragment_update_message">Phiên bản của Signal bạn đang sử dụng không hỗ trợ đường dẫn nhóm này. Cập nhật lên phiên bản mới nhất để tham gia nhóm này bằng đường dẫn.</string>
  <string name="GroupJoinUpdateRequiredBottomSheetDialogFragment_update_signal">Cập nhật Signal</string>
  <string name="GroupJoinUpdateRequiredBottomSheetDialogFragment_update_linked_device_message">Một hoặc nhiều thiết bị được liên kết của bạn đang sử dụng phiên bản của Signal không hỗ trợ đường dẫn nhóm. Hãy cập nhật Signal trên (các) thiết bị được liên kết của bạn để tham gia nhóm này.</string>
  <string name="GroupJoinUpdateRequiredBottomSheetDialogFragment_group_link_is_not_valid">Đường dẫn nhóm không hợp lệ</string>
  <!--GroupInviteLinkEnableAndShareBottomSheetDialogFragment-->
  <string name="GroupInviteLinkEnableAndShareBottomSheetDialogFragment_invite_friends">Mời bạn bè</string>
  <string name="GroupInviteLinkEnableAndShareBottomSheetDialogFragment_share_a_link_with_friends_to_let_them_quickly_join_this_group">Chia sẻ đường dẫn với bạn bè để họ có thể tham gia nhanh vào nhóm này.</string>
  <string name="GroupInviteLinkEnableAndShareBottomSheetDialogFragment_enable_and_share_link">Bật và chia sẻ đường dẫn</string>
  <string name="GroupInviteLinkEnableAndShareBottomSheetDialogFragment_share_link">Chia sẻ đường dẫn</string>
  <string name="GroupInviteLinkEnableAndShareBottomSheetDialogFragment_unable_to_enable_group_link_please_try_again_later">Không thể bật đường dẫn nhóm. Xin hãy thử lại sau</string>
  <string name="GroupInviteLinkEnableAndShareBottomSheetDialogFragment_encountered_a_network_error">Lỗi mạng.</string>
  <string name="GroupInviteLinkEnableAndShareBottomSheetDialogFragment_you_dont_have_the_right_to_enable_group_link">Bạn không có quyền bật đường dẫn nhóm. Vui lòng hỏi quản trị viên.</string>
  <string name="GroupInviteLinkEnableAndShareBottomSheetDialogFragment_you_are_not_currently_a_member_of_the_group">Bạn hiện không phải là thành viên nhóm này.</string>
  <!--GV2 Request confirmation dialog-->
  <string name="RequestConfirmationDialog_add_s_to_the_group">Thêm \"%1$s\" vào nhóm?</string>
  <string name="RequestConfirmationDialog_deny_request_from_s">Từ chối yêu cầu tham gia của \"%1$s\"?</string>
  <string name="RequestConfirmationDialog_add">Thêm</string>
  <string name="RequestConfirmationDialog_deny">Từ chối</string>
  <!--ImageEditorHud-->
  <string name="ImageEditorHud_blur_faces">Làm mờ mặt</string>
  <string name="ImageEditorHud_new_blur_faces_or_draw_anywhere_to_blur">Mới: Làm mờ mặt hoặc vẽ để làm mờ</string>
  <string name="ImageEditorHud_draw_anywhere_to_blur">Vẽ để làm mờ bất cứ đâu</string>
  <string name="ImageEditorHud_draw_to_blur_additional_faces_or_areas">Vẽ để làm mờ thêm mặt hoặc khu vực</string>
  <!--InputPanel-->
  <string name="InputPanel_tap_and_hold_to_record_a_voice_message_release_to_send">Nhấn và giữ để ghi âm tin nhắn thoại, thả ra để gửi</string>
  <!--InviteActivity-->
  <string name="InviteActivity_share">Chia sẻ</string>
  <string name="InviteActivity_share_with_contacts">Chia sẻ với liên hệ</string>
  <string name="InviteActivity_choose_how_to_share">Chọn cách chia sẻ</string>
  <string name="InviteActivity_cancel">Hủy bỏ</string>
  <string name="InviteActivity_sending">Đang gửi…</string>
  <string name="InviteActivity_invitations_sent">Đã gửi lời mời!</string>
  <string name="InviteActivity_invite_to_signal">Mời dùng Molly</string>
  <plurals name="InviteActivity_send_sms_to_friends">
    <item quantity="other">GỬI SMS ĐẾN %d BẠN</item>
  </plurals>
  <plurals name="InviteActivity_send_sms_invites">
    <item quantity="other">GỬI %d LỜI MỜI QUA SMS?</item>
  </plurals>
  <string name="InviteActivity_lets_switch_to_signal">Hãy chuyển sang dùng Molly: %1$s</string>
  <string name="InviteActivity_no_app_to_share_to">Có vẻ như bạn không có bất kỳ ứng dụng nào để chia sẻ.</string>
  <string name="InviteActivity_friends_dont_let_friends_text_unencrypted">Một người bạn tốt không để bạn mình nhắn tin không mã hoá.</string>
  <!--LearnMoreTextView-->
  <string name="LearnMoreTextView_learn_more">Tìm hiểu thêm</string>
  <!--LongMessageActivity-->
  <string name="LongMessageActivity_unable_to_find_message">Không thể tìm tin nhắn</string>
  <string name="LongMessageActivity_message_from_s">Tin nhắn từ %1$s</string>
  <string name="LongMessageActivity_your_message">Tin nhắn của bạn</string>
  <!--MessageRetrievalService-->
  <string name="MessageRetrievalService_signal">Molly</string>
  <string name="MessageRetrievalService_background_connection_enabled">Kết nối duới nền đã chạy</string>
  <!--MmsDownloader-->
  <string name="MmsDownloader_error_reading_mms_settings">Lỗi xem cài đặt nhà cung cấp MMS không dây</string>
  <!--MediaOverviewActivity-->
  <string name="MediaOverviewActivity_Media">Đa phương tiện</string>
  <string name="MediaOverviewActivity_Files">Tệp</string>
  <string name="MediaOverviewActivity_Audio">Âm thanh</string>
  <string name="MediaOverviewActivity_All">Tất cả</string>
  <plurals name="MediaOverviewActivity_Media_delete_confirm_title">
    <item quantity="other">Xóa các mục đã chọn?</item>
  </plurals>
  <plurals name="MediaOverviewActivity_Media_delete_confirm_message">
    <item quantity="other">Thao tác này sẽ xóa vĩnh viễn %1$d tệp đã chọn. Các tin nhắn có liên kết với tệp này cũng sẽ bị xóa.</item>
  </plurals>
  <string name="MediaOverviewActivity_Media_delete_progress_title">Đang xóa</string>
  <string name="MediaOverviewActivity_Media_delete_progress_message">Đang xóa tin nhắn…</string>
  <string name="MediaOverviewActivity_Select_all">Chọn tất cả</string>
  <string name="MediaOverviewActivity_collecting_attachments">Đang thu thập tệp đính kèm…</string>
  <string name="MediaOverviewActivity_Sort_by">Sắp xếp theo</string>
  <string name="MediaOverviewActivity_Newest">Mới nhất</string>
  <string name="MediaOverviewActivity_Oldest">Cũ nhất</string>
  <string name="MediaOverviewActivity_Storage_used">Bộ nhớ đã sử dung</string>
  <string name="MediaOverviewActivity_All_storage_use">Tất cả dung lượng bộ nhớ</string>
  <string name="MediaOverviewActivity_Grid_view_description">Hiển thị theo ô</string>
  <string name="MediaOverviewActivity_List_view_description">Hiển thị theo danh sách</string>
  <string name="MediaOverviewActivity_Selected_description">Đã chọn</string>
  <plurals name="MediaOverviewActivity_d_items_s">
    <item quantity="other">%1$d mục %2$s</item>
  </plurals>
  <plurals name="MediaOverviewActivity_d_items">
    <item quantity="other">%1$d mục</item>
  </plurals>
  <string name="MediaOverviewActivity_file">Tệp</string>
  <string name="MediaOverviewActivity_audio">Âm thanh</string>
  <string name="MediaOverviewActivity_video">Video</string>
  <string name="MediaOverviewActivity_image">Hình ảnh</string>
  <string name="MediaOverviewActivity_voice_message">Tin nhắn thoại</string>
  <string name="MediaOverviewActivity_sent_by_s">Được gửi từ %1$s</string>
  <string name="MediaOverviewActivity_sent_by_you">Được gửi từ bạn</string>
  <string name="MediaOverviewActivity_sent_by_s_to_s">Được gửi từ %1$s tới %2$s</string>
  <string name="MediaOverviewActivity_sent_by_you_to_s">Được gửi từ bạn tới %1$s</string>
  <!--Megaphones-->
  <string name="Megaphones_introducing_reactions">Xin giới thiệu tính năng Bày tỏ cảm xúc</string>
  <string name="Megaphones_tap_and_hold_any_message_to_quicky_share_how_you_feel">Nhấn giữ một tin nhắn để bày tỏ cảm xúc.</string>
  <string name="Megaphones_remind_me_later">Nhắc tôi sau</string>
  <string name="Megaphones_verify_your_signal_pin">Xác minh mã PIN Signal của bạn</string>
  <string name="Megaphones_well_occasionally_ask_you_to_verify_your_pin">Thỉnh thoảng chúng tôi sẽ yêu cầu bạn nhập lại mã PIN để giúp bạn ghi nhớ.</string>
  <string name="Megaphones_verify_pin">Xác minh mã PIN</string>
  <string name="Megaphones_get_started">Bắt đầu</string>
  <string name="Megaphones_new_group">Tạo nhóm mới</string>
  <string name="Megaphones_invite_friends">Mời bạn bè</string>
  <string name="Megaphones_use_sms">Sử dụng SMS</string>
  <string name="Megaphones_appearance">Diện mạo</string>
  <!--NotificationBarManager-->
  <string name="NotificationBarManager_signal_call_in_progress">Đang tiến hành cuộc gọi Signal </string>
  <string name="NotificationBarManager__establishing_signal_call">Đang thiết lập cuộc gọi Signal</string>
  <string name="NotificationBarManager__incoming_signal_call">Cuộc gọi đến Signal</string>
  <string name="NotificationBarManager__stopping_signal_call_service">Dừng dịch vụ gọi thoại Signal</string>
  <string name="NotificationBarManager__deny_call">Từ chối cuộc gọi</string>
  <string name="NotificationBarManager__answer_call">Trả lời cuộc gọi</string>
  <string name="NotificationBarManager__end_call">Kết thúc cuộc gọi.</string>
  <string name="NotificationBarManager__cancel_call">Huỷ cuộc gọi</string>
  <!--NotificationsMegaphone-->
  <string name="NotificationsMegaphone_turn_on_notifications">Bật thông báo?</string>
  <string name="NotificationsMegaphone_never_miss_a_message">Không bao giờ bỏ lỡ tin nhắn từ liên hệ và nhóm của bạn.</string>
  <string name="NotificationsMegaphone_turn_on">Bật</string>
  <string name="NotificationsMegaphone_not_now">Để sau</string>
  <!--NotificationMmsMessageRecord-->
  <string name="NotificationMmsMessageRecord_multimedia_message">Tin nhắn đa phương tiện</string>
  <string name="NotificationMmsMessageRecord_downloading_mms_message">Đang tải xuống tin nhắn MMS</string>
  <string name="NotificationMmsMessageRecord_error_downloading_mms_message">Lỗi tải tin nhắn MMS, nhấn để thử lại</string>
  <!--MediaPickerActivity-->
  <string name="MediaPickerActivity_send_to">Gửi tới %s</string>
  <string name="MediaPickerActivity__menu_open_camera">Mở camera</string>
  <!--MediaSendActivity-->
  <string name="MediaSendActivity_add_a_caption">Thêm chú thích…</string>
  <string name="MediaSendActivity_an_item_was_removed_because_it_exceeded_the_size_limit">Một mục đã bị bỏ chọn vì quá kích cỡ giới hạn</string>
  <string name="MediaSendActivity_an_item_was_removed_because_it_had_an_unknown_type">Một mục đã được loại bỏ vì không rõ định dạng</string>
  <string name="MediaSendActivity_an_item_was_removed_because_it_exceeded_the_size_limit_or_had_an_unknown_type">Một mục đã được loại bỏ vì quá giới hạn kích cỡ hoặc không rõ định dạng</string>
  <string name="MediaSendActivity_camera_unavailable">Máy ảnh không khả dụng</string>
  <string name="MediaSendActivity_message_to_s">Tin nhắn đến %s</string>
  <string name="MediaSendActivity_message">Tin nhắn</string>
  <string name="MediaSendActivity_select_recipients">Chọn người nhận</string>
  <string name="MediaSendActivity_signal_needs_access_to_your_contacts">Molly cần quyền truy cập danh bạ để hiển thị chúng.</string>
  <string name="MediaSendActivity_signal_needs_contacts_permission_in_order_to_show_your_contacts_but_it_has_been_permanently_denied">Molly cần quyền truy cập Danh bạ để hiển thị các liên hệ của bạn, nhưng đã bị từ chối vĩnh viễn. Vui lòng mở cài đặt ứng dụng, chọn \"Quyền\" và bật \"Danh bạ\".</string>
  <plurals name="MediaSendActivity_cant_share_more_than_n_items">
    <item quantity="other">Bạn không thể chia sẻ quá %d mục.</item>
  </plurals>
  <string name="MediaSendActivity_select_recipients_description">Chọn người nhận</string>
  <string name="MediaSendActivity_tap_here_to_make_this_message_disappear_after_it_is_viewed">Nhấn vào đây để khiến tin nhắn tự hủy sau khi đã được xem.</string>
  <!--MediaRepository-->
  <string name="MediaRepository_all_media">Tất cả tập tin đa phương tiện</string>
  <string name="MediaRepository__camera">Máy ảnh</string>
  <!--MessageDecryptionUtil-->
  <string name="MessageDecryptionUtil_failed_to_decrypt_message">Giải mã tin nhắn không thành công</string>
  <string name="MessageDecryptionUtil_tap_to_send_a_debug_log">Nhấn để gửi ghi chú lỗi</string>
  <!--MessageRecord-->
  <string name="MessageRecord_unknown">Vô danh</string>
  <string name="MessageRecord_message_encrypted_with_a_legacy_protocol_version_that_is_no_longer_supported">Đã nhận một tin nhắn được mã hóa bởi phiên bản Signal cũ và không còn được hỗ trợ. Hãy nhắc người gửi cập nhật phiên bản mới nhất và gửi lại tin nhắn.</string>
  <string name="MessageRecord_left_group">Bạn đã rời nhóm.</string>
  <string name="MessageRecord_you_updated_group">Bạn đã cập nhật nhóm.</string>
  <string name="MessageRecord_the_group_was_updated">Nhóm đã được cập nhật.</string>
  <string name="MessageRecord_you_called_date">Bạn đã gọi · %1$s</string>
  <string name="MessageRecord_missed_audio_call_date">Cuộc gọi âm thanh nhỡ · %1$s</string>
  <string name="MessageRecord_missed_video_call_date">Cuộc gọi video nhỡ · %1$s</string>
  <string name="MessageRecord_s_updated_group">%s đã cập nhật nhóm.</string>
  <string name="MessageRecord_s_called_you_date">%1$s đã gọi cho bạn · %2$s</string>
  <string name="MessageRecord_s_joined_signal">%s đang sử dụng Signal!</string>
  <string name="MessageRecord_you_disabled_disappearing_messages">Bạn đã tắt tính năng tự hủy tin nhắn.</string>
  <string name="MessageRecord_s_disabled_disappearing_messages">%1$s đã tắt tính năng tự hủy tin nhắn.</string>
  <string name="MessageRecord_you_set_disappearing_message_time_to_s">Bạn đã đặt tự hủy tin nhắn sau %1$s.</string>
  <string name="MessageRecord_s_set_disappearing_message_time_to_s">%1$s đã đặt tự hủy tin nhắn sau %2$s.</string>
  <string name="MessageRecord_disappearing_message_time_set_to_s">Tin nhắn sẽ tự hủy sau %1$s.</string>
  <string name="MessageRecord_this_group_was_updated_to_a_new_group">Nhóm này đã được cập nhật thành Nhóm Mới.</string>
  <string name="MessageRecord_you_couldnt_be_added_to_the_new_group_and_have_been_invited_to_join">Bạn không thể được thêm vào Nhóm Mới và đã được mời tham gia.</string>
  <string name="MessageRecord_chat_session_refreshed">Đã làm mới phiên trò chuyện</string>
  <plurals name="MessageRecord_members_couldnt_be_added_to_the_new_group_and_have_been_invited">
    <item quantity="other">%1$s thành viên không thể được thêm vào Nhóm Mới và đã được mời tham gia.</item>
  </plurals>
  <plurals name="MessageRecord_members_couldnt_be_added_to_the_new_group_and_have_been_removed">
    <item quantity="other">%1$s thành viên không thể được thêm vào Nhóm Mới và đã được xóa khỏi nhóm.</item>
  </plurals>
  <!--Profile change updates-->
  <string name="MessageRecord_changed_their_profile_name_to">%1$s đã đổi tên hồ sơ thành %2$s.</string>
  <string name="MessageRecord_changed_their_profile_name_from_to">%1$s đã đổi tên hồ sơ từ %2$s thành %3$s.</string>
  <string name="MessageRecord_changed_their_profile">%1$s đã đổi hồ sơ.</string>
  <!--GV2 specific-->
  <string name="MessageRecord_you_created_the_group">Bạn đã tạo nhóm.</string>
  <string name="MessageRecord_group_updated">Nhóm được cập nhật.</string>
  <string name="MessageRecord_invite_friends_to_this_group">Mời bạn bè vào nhóm này qua một đường dẫn nhóm</string>
  <!--GV2 member additions-->
  <string name="MessageRecord_you_added_s">Bạn đã thêm %1$s</string>
  <string name="MessageRecord_s_added_s">%1$s đã thêm %2$s.</string>
  <string name="MessageRecord_s_added_you">%1$s đã thêm bạn vào nhóm.</string>
  <string name="MessageRecord_you_joined_the_group">Bạn đã tham gia nhóm.</string>
  <string name="MessageRecord_s_joined_the_group">%1$s đã tham gia nhóm.</string>
  <!--GV2 member removals-->
  <string name="MessageRecord_you_removed_s">Bạn đã xóa %1$s.</string>
  <string name="MessageRecord_s_removed_s">%1$s đã xóa %2$s.</string>
  <string name="MessageRecord_s_removed_you_from_the_group">%1$s đã xóa bạn khỏi nhóm.</string>
  <string name="MessageRecord_you_left_the_group">Bạn đã rời nhóm.</string>
  <string name="MessageRecord_s_left_the_group">%1$s đã rời nhóm.</string>
  <string name="MessageRecord_you_are_no_longer_in_the_group">Bạn không còn trong nhóm này.</string>
  <string name="MessageRecord_s_is_no_longer_in_the_group">%1$s không còn trong nhóm này.</string>
  <!--GV2 role change-->
  <string name="MessageRecord_you_made_s_an_admin">Bạn đã chọn %1$s làm quản trị viên.</string>
  <string name="MessageRecord_s_made_s_an_admin">%1$s đã chọn %2$s làm quản trị viên.</string>
  <string name="MessageRecord_s_made_you_an_admin">%1$s đã chọn bạn làm quản trị viên.</string>
  <string name="MessageRecord_you_revoked_admin_privileges_from_s">Bạn đã thu hồi quyền quản trị của %1$s.</string>
  <string name="MessageRecord_s_revoked_your_admin_privileges">%1$s đã thu hồi quyền quản trị của bạn.</string>
  <string name="MessageRecord_s_revoked_admin_privileges_from_s">%1$s đã thu hồi quyền quản trị của %2$s.</string>
  <string name="MessageRecord_s_is_now_an_admin">%1$s đã trở thành quản trị viên.</string>
  <string name="MessageRecord_you_are_now_an_admin">Bạn đang là quản trị viên.</string>
  <string name="MessageRecord_s_is_no_longer_an_admin">%1$s không còn là quản trị viên.</string>
  <string name="MessageRecord_you_are_no_longer_an_admin">Bạn không còn là quản trị viên.</string>
  <!--GV2 invitations-->
  <string name="MessageRecord_you_invited_s_to_the_group">Bạn đã mời %1$s vào nhóm.</string>
  <string name="MessageRecord_s_invited_you_to_the_group">%1$s đã mời bạn vào nhóm.</string>
  <plurals name="MessageRecord_s_invited_members">
    <item quantity="other">%1$s đã mời %2$d người vào nhóm.</item>
  </plurals>
  <string name="MessageRecord_you_were_invited_to_the_group">Bạn đã được mời vào nhóm.</string>
  <plurals name="MessageRecord_d_people_were_invited_to_the_group">
    <item quantity="other">%1$d người đã được mời vào nhóm.</item>
  </plurals>
  <!--GV2 invitation revokes-->
  <plurals name="MessageRecord_you_revoked_invites">
    <item quantity="other">Bạn đã thu hồi %1$d lời mời vào nhóm.</item>
  </plurals>
  <plurals name="MessageRecord_s_revoked_invites">
    <item quantity="other">%1$s đã thu hồi %2$d lời mời vào nhóm.</item>
  </plurals>
  <string name="MessageRecord_someone_declined_an_invitation_to_the_group">Ai đó đã từ chối lời mời vào nhóm.</string>
  <string name="MessageRecord_you_declined_the_invitation_to_the_group">Bạn đã từ chối lời mời vào nhóm.</string>
  <string name="MessageRecord_s_revoked_your_invitation_to_the_group">%1$s đã thu hồi lời mời bạn vào nhóm.</string>
  <string name="MessageRecord_an_admin_revoked_your_invitation_to_the_group">Một quản trị viên đã thu hồi lời mời bạn vào nhóm.</string>
  <plurals name="MessageRecord_d_invitations_were_revoked">
    <item quantity="other">%1$d lời mời vào nhóm đã được thu hồi.</item>
  </plurals>
  <!--GV2 invitation acceptance-->
  <string name="MessageRecord_you_accepted_invite">Bạn đã chấp nhận lời mời vào nhóm.</string>
  <string name="MessageRecord_s_accepted_invite">%1$s đã chấp nhận lời mời vào nhóm.</string>
  <string name="MessageRecord_you_added_invited_member_s">Bạn đã thêm thành viên được mời %1$s.</string>
  <string name="MessageRecord_s_added_invited_member_s">%1$s đã thêm thành viên được mời %2$s.</string>
  <!--GV2 title change-->
  <string name="MessageRecord_you_changed_the_group_name_to_s">Bạn đã đổi tên nhóm thành \"%1$s\".</string>
  <string name="MessageRecord_s_changed_the_group_name_to_s">%1$s đã đổi tên nhóm thành \"%2$s\".</string>
  <string name="MessageRecord_the_group_name_has_changed_to_s">Tên nhóm đã được đổi thành \"%1$s\".</string>
  <!--GV2 description change-->
  <string name="MessageRecord_you_changed_the_group_description">Bạn đã sửa mô tả nhóm</string>
  <string name="MessageRecord_s_changed_the_group_description">%1$s đã sửa mô tả nhóm</string>
  <string name="MessageRecord_the_group_description_has_changed">Mô tả nhóm đã được sửa.</string>
  <!--GV2 avatar change-->
  <string name="MessageRecord_you_changed_the_group_avatar">Bạn đã đổi ảnh nhóm.</string>
  <string name="MessageRecord_s_changed_the_group_avatar">%1$s đã đổi ảnh nhóm.</string>
  <string name="MessageRecord_the_group_group_avatar_has_been_changed">Ảnh nhóm đã được thay đổi.</string>
  <!--GV2 attribute access level change-->
  <string name="MessageRecord_you_changed_who_can_edit_group_info_to_s">Bạn đã đổi những người có quyền sửa thông tin nhóm thành \"%1$s\".</string>
  <string name="MessageRecord_s_changed_who_can_edit_group_info_to_s">%1$s đã đổi những người có quyền sửa thông tin nhóm thành \"%2$s\".</string>
  <string name="MessageRecord_who_can_edit_group_info_has_been_changed_to_s">Những người có quyền thay đổi thông tin nhóm đã được sửa thành \"%1$s\".</string>
  <!--GV2 membership access level change-->
  <string name="MessageRecord_you_changed_who_can_edit_group_membership_to_s">Bạn đã đổi những người có quyền quản lí thành viên thành \"%1$s\".</string>
  <string name="MessageRecord_s_changed_who_can_edit_group_membership_to_s">%1$s đã đổi những người có quyền quản lí thành viên thành \"%2$s\".</string>
  <string name="MessageRecord_who_can_edit_group_membership_has_been_changed_to_s">Những người có quyền quản lí thành viên đã được sửa thành \"%1$s\".</string>
  <!--GV2 announcement group change-->
  <string name="MessageRecord_you_allow_all_members_to_send">Bạn đã thay đổi cài đặt nhóm để cho phép tất cả thành viên gửi tin nhắn.</string>
  <string name="MessageRecord_you_allow_only_admins_to_send">Bạn đã thay đổi cài đặt nhóm để chỉ cho phép người quản trị gửi tin nhắn.</string>
  <string name="MessageRecord_allow_all_members_to_send">Cài đặt nhóm được thay đổi để cho phép tất cả thành viên được gửi tin nhắn.</string>
  <string name="MessageRecord_allow_only_admins_to_send">Cài đặt nhóm đã được thay đổi để chỉ cho phép người quản trị gửi tin nhắn.</string>
  <!--GV2 group link invite access level change-->
  <string name="MessageRecord_you_turned_on_the_group_link_with_admin_approval_off">Bạn đã bật đường dẫn nhóm không yêu cầu quản trị viên xét duyệt.</string>
  <string name="MessageRecord_you_turned_on_the_group_link_with_admin_approval_on">Bạn đã bật đường dẫn nhóm bắt buộc quản trị viên xét duyệt.</string>
  <string name="MessageRecord_you_turned_off_the_group_link">Bạn đã tắt đường dẫn nhóm.</string>
  <string name="MessageRecord_s_turned_on_the_group_link_with_admin_approval_off">%1$s đã bật đường dẫn nhóm không yêu cầu quản trị viên xét duyệt</string>
  <string name="MessageRecord_s_turned_on_the_group_link_with_admin_approval_on">%1$s đã bật đường dẫn nhóm bắt buộc quản trị viên xét duyệt</string>
  <string name="MessageRecord_s_turned_off_the_group_link">%1$s đã tắt đường dẫn nhóm.</string>
  <string name="MessageRecord_the_group_link_has_been_turned_on_with_admin_approval_off">Đường dẫn nhóm đã được bật với cài đặt quản trị viên xét duyệt ở trạng thái Tắt.</string>
  <string name="MessageRecord_the_group_link_has_been_turned_on_with_admin_approval_on">Đường dẫn nhóm đã được bật với cài đặt quản trị viên xét duyệt ở trạng thái Bật</string>
  <string name="MessageRecord_the_group_link_has_been_turned_off">Đường dẫn nhóm đã được tắt.</string>
  <string name="MessageRecord_you_turned_off_admin_approval_for_the_group_link">Bạn đã tắt cài đặt quản trị viên xét duyệt cho đường dẫn nhóm.</string>
  <string name="MessageRecord_s_turned_off_admin_approval_for_the_group_link">%1$s đã tắt cài đặt quản trị viên xét duyệt cho đường dẫn nhóm.</string>
  <string name="MessageRecord_the_admin_approval_for_the_group_link_has_been_turned_off">Cài đặt quản trị viên xét duyệt cho đường dẫn nhóm đã được tắt.</string>
  <string name="MessageRecord_you_turned_on_admin_approval_for_the_group_link">Bạn đã bật cài đặt quản trị viên xét duyệt cho đường dẫn nhóm.</string>
  <string name="MessageRecord_s_turned_on_admin_approval_for_the_group_link">%1$s đã bật cài đặt quản trị viên xét duyệt cho đường dẫn nhóm.</string>
  <string name="MessageRecord_the_admin_approval_for_the_group_link_has_been_turned_on">Cài đặt quản trị viên xét duyệt cho đường dẫn nhóm đã được bật.</string>
  <!--GV2 group link reset-->
  <string name="MessageRecord_you_reset_the_group_link">Bạn đã đặt lại đường dẫn nhóm.</string>
  <string name="MessageRecord_s_reset_the_group_link">%1$s đã đặt lại đường dẫn nhóm.</string>
  <string name="MessageRecord_the_group_link_has_been_reset">Đường dẫn nhóm đã được đặt lại.</string>
  <!--GV2 group link joins-->
  <string name="MessageRecord_you_joined_the_group_via_the_group_link">Bạn đã tham gia nhóm qua đường dẫn nhóm.</string>
  <string name="MessageRecord_s_joined_the_group_via_the_group_link">%1$s đã tham gia nhóm qua đường dẫn nhóm.</string>
  <!--GV2 group link requests-->
  <string name="MessageRecord_you_sent_a_request_to_join_the_group">Bạn đã gửi yêu cầu tham gia nhóm.</string>
  <string name="MessageRecord_s_requested_to_join_via_the_group_link">%1$s đã yêu cầu tham gia nhóm qua đường dẫn nhóm.</string>
  <!--GV2 group link approvals-->
  <string name="MessageRecord_s_approved_your_request_to_join_the_group">%1$s đã chấp nhận yêu cầu tham gia nhóm của bạn.</string>
  <string name="MessageRecord_s_approved_a_request_to_join_the_group_from_s">%1$s đã chấp nhận yêu cầu tham gia nhóm của %2$s.</string>
  <string name="MessageRecord_you_approved_a_request_to_join_the_group_from_s">Bạn đã chấp nhận yêu cầu tham gia nhóm của %1$s.</string>
  <string name="MessageRecord_your_request_to_join_the_group_has_been_approved">Yêu cầu tham gia nhóm của bạn đã được chấp nhận.</string>
  <string name="MessageRecord_a_request_to_join_the_group_from_s_has_been_approved">Yêu cầu tham gia nhóm của %1$s đã được chấp nhận.</string>
  <!--GV2 group link deny-->
  <string name="MessageRecord_your_request_to_join_the_group_has_been_denied_by_an_admin">Yêu cầu tham gia nhóm của bạn đã bị từ chối bởi một quản trị viên.</string>
  <string name="MessageRecord_s_denied_a_request_to_join_the_group_from_s">%1$s đã từ chối yêu cầu tham gia nhóm của %2$s.</string>
  <string name="MessageRecord_a_request_to_join_the_group_from_s_has_been_denied">Yêu cầu tham gia nhóm của %1$s đã bị từ chối.</string>
  <string name="MessageRecord_you_canceled_your_request_to_join_the_group">Bạn đã hủy yêu cầu tham gia nhóm.</string>
  <string name="MessageRecord_s_canceled_their_request_to_join_the_group">%1$s đã hủy yêu cầu tham gia nhóm.</string>
  <!--End of GV2 specific update messages-->
  <string name="MessageRecord_your_safety_number_with_s_has_changed">Mã số an toàn của bạn với %s đã thay đổi.</string>
  <string name="MessageRecord_you_marked_your_safety_number_with_s_verified">Bạn đã xác minh mã số an toàn với %s</string>
  <string name="MessageRecord_you_marked_your_safety_number_with_s_verified_from_another_device">Bạn đã xác minh mã số an toàn với %s từ thiết bị khác</string>
  <string name="MessageRecord_you_marked_your_safety_number_with_s_unverified">Bạn đã hủy xác minh mã số an toàn với %s</string>
  <string name="MessageRecord_you_marked_your_safety_number_with_s_unverified_from_another_device">Bạn đã hủy xác minh mã số an toàn với %s từ thiết bị khác</string>
  <string name="MessageRecord_a_message_from_s_couldnt_be_delivered">Một tin nhắn từ %s không thể được gửi</string>
  <!--Group Calling update messages-->
  <string name="MessageRecord_s_started_a_group_call_s">%1$s đã bắt đầu cuộc gọi nhóm · %2$s</string>
  <string name="MessageRecord_s_is_in_the_group_call_s">%1$s đang trong cuộc gọi nhóm · %2$s</string>
  <string name="MessageRecord_you_are_in_the_group_call_s1">Bạn đang trong cuộc gọi nhóm · %1$s</string>
  <string name="MessageRecord_s_and_s_are_in_the_group_call_s1">%1$s và %2$s đang trong cuộc gọi nhóm · %3$s</string>
  <string name="MessageRecord_group_call_s">Cuộc gọi nhóm · %1$s</string>
  <string name="MessageRecord_s_started_a_group_call">%1$s đã bắt đầu cuộc gọi nhóm</string>
  <string name="MessageRecord_s_is_in_the_group_call">%1$s đang trong cuộc gọi nhóm</string>
  <string name="MessageRecord_you_are_in_the_group_call">Bạn đang trong cuộc gọi nhóm</string>
  <string name="MessageRecord_s_and_s_are_in_the_group_call">%1$s và %2$s đang trong cuộc gọi nhóm</string>
  <string name="MessageRecord_group_call">Cuộc gọi nhóm</string>
  <string name="MessageRecord_you">Bạn</string>
  <plurals name="MessageRecord_s_s_and_d_others_are_in_the_group_call_s">
    <item quantity="other">%1$s, %2$s, và %3$d người khác đang trong cuộc gọi nhóm · %4$s</item>
  </plurals>
  <plurals name="MessageRecord_s_s_and_d_others_are_in_the_group_call">
    <item quantity="other">%1$s, %2$s, và %3$d người khác đang trong cuộc gọi nhóm</item>
  </plurals>
  <!--MessageRequestBottomView-->
  <string name="MessageRequestBottomView_accept">Chấp nhận</string>
  <string name="MessageRequestBottomView_continue">Tiếp tục</string>
  <string name="MessageRequestBottomView_delete">Xóa</string>
  <string name="MessageRequestBottomView_block">Chặn</string>
  <string name="MessageRequestBottomView_unblock">Bỏ chặn</string>
  <string name="MessageRequestBottomView_do_you_want_to_let_s_message_you_they_wont_know_youve_seen_their_messages_until_you_accept">Cho phép %1$s nhắn tin với bạn, đồng thời chia sẻ tên và ảnh đại diện của bạn với họ? Họ sẽ không biết là bạn đã đọc tin nhắn cho tới khi bạn chấp nhận.</string>
  <string name="MessageRequestBottomView_do_you_want_to_let_s_message_you_wont_receive_any_messages_until_you_unblock_them">Cho phép %1$s nhắn tin với bạn, đồng thời chia sẻ tên và ảnh đại diện của bạn với họ? Bạn sẽ không nhận thêm tin nhắn mới nếu bạn cho tới khi bạn bỏ chặn họ.</string>
  <string name="MessageRequestBottomView_continue_your_conversation_with_this_group_and_share_your_name_and_photo">Tiếp tục cuộc trò chuyện với nhóm này và chia sẻ tên và ảnh đại diện của bạn với các thành viên?</string>
  <string name="MessageRequestBottomView_upgrade_this_group_to_activate_new_features">Nâng cấp nhóm này để kích hoạt các tính năng mới như @nhắc tên và quản trị viên. Các thành viên chưa chia sẻ tên hoặc ảnh đại diện trong nhóm này sẽ được mời tham gia. </string>
  <string name="MessageRequestBottomView_this_legacy_group_can_no_longer_be_used">Nhóm Cũ này không thể được sử dụng vì nhóm quá lớn. Kích cỡ tối đa của nhóm là %1$d.</string>
  <string name="MessageRequestBottomView_continue_your_conversation_with_s_and_share_your_name_and_photo">Tiếp tục cuộc trò chuyện với %1$s và chia sẻ tên và ảnh đại diện của bạn với họ?</string>
  <string name="MessageRequestBottomView_do_you_want_to_join_this_group_they_wont_know_youve_seen_their_messages_until_you_accept">Tham gia nhóm này và chia sẻ tên và ảnh đại diện của bạn với các thành viên nhóm? Họ sẽ không biết là bạn đã đọc tin nhắn cho tới khi bạn chấp nhận.</string>
  <string name="MessageRequestBottomView_join_this_group_they_wont_know_youve_seen_their_messages_until_you_accept">Tham gia vào nhóm này? Họ sẽ không biết là bạn đã đọc tin nhắn của họ cho tới khi bạn đồng ý.</string>
  <string name="MessageRequestBottomView_unblock_this_group_and_share_your_name_and_photo_with_its_members">Bỏ chặn nhóm này và chia sẻ tên và ảnh đại diện của bạn với thành viên nhóm? Bạn sẽ không nhận thêm tin nhắn mới cho tới khi bạn bỏ chặn họ.</string>
  <string name="MessageRequestProfileView_view">Xem</string>
  <string name="MessageRequestProfileView_member_of_one_group">Thành viên của %1$s</string>
  <string name="MessageRequestProfileView_member_of_two_groups">Thành viên của %1$s và %2$s</string>
  <string name="MessageRequestProfileView_member_of_many_groups">Thành viên của %1$s, %2$s và %3$s</string>
  <plurals name="MessageRequestProfileView_members">
    <item quantity="other">%1$d thành viên</item>
  </plurals>
  <plurals name="MessageRequestProfileView_members_and_invited">
    <item quantity="other">%1$d thành viên (+%2$d đã được mời)</item>
  </plurals>
  <plurals name="MessageRequestProfileView_member_of_d_additional_groups">
    <item quantity="other">%d nhóm khác</item>
  </plurals>
  <!--PassphraseChangeActivity-->
  <string name="PassphraseChangeActivity_passphrases_dont_match_exclamation">Mật khẩu không khớp!</string>
  <string name="PassphraseChangeActivity_incorrect_old_passphrase_exclamation">Mật khẩu cũ không đúng!</string>
  <string name="PassphraseChangeActivity_enter_new_passphrase_exclamation">Điền mật khẩu mới!</string>
  <!--DeviceProvisioningActivity-->
  <string name="DeviceProvisioningActivity_link_this_device">Liên kết thiết bị này?</string>
  <string name="DeviceProvisioningActivity_continue">TIẾP TỤC</string>
  <string name="DeviceProvisioningActivity_content_intro">Nó sẽ có thể </string>
  <string name="DeviceProvisioningActivity_content_bullets">
• Đọc tất cả tin nhắn
\n• Gửi tin nhắn dưới tên của bạn
</string>
  <string name="DeviceProvisioningActivity_content_progress_title">Đang liên kết thiết bị</string>
  <string name="DeviceProvisioningActivity_content_progress_content">Đang liên kết thiết bị mới…</string>
  <string name="DeviceProvisioningActivity_content_progress_success">Thiết bị đã được chấp nhận!</string>
  <string name="DeviceProvisioningActivity_content_progress_no_device">Không tìm thấy thiết bị nào.</string>
  <string name="DeviceProvisioningActivity_content_progress_network_error">Lỗi mạng.</string>
  <string name="DeviceProvisioningActivity_content_progress_key_error">Mã QR không đúng.</string>
  <string name="DeviceProvisioningActivity_sorry_you_have_too_many_devices_linked_already">Xin lỗi, bạn có quá nhiều thiết bị liên kết, hãy thử gỡ một vài thiết bị</string>
  <string name="DeviceActivity_sorry_this_is_not_a_valid_device_link_qr_code">Xin lỗi, đây không phải mã QR liên kết thiết bị chính xác.</string>
  <string name="DeviceProvisioningActivity_link_a_signal_device">Liên kết một thiết bị dùng Signal?</string>
  <string name="DeviceProvisioningActivity_it_looks_like_youre_trying_to_link_a_signal_device_using_a_3rd_party_scanner">Có vẻ như bạn đang cố liên kết một thiết bị dùng Signal bằng phần mềm quét bên thứ 3. Để bảo vệ mình, hãy quét lại đoạn mã sử dụng Signal.</string>
  <string name="DeviceActivity_signal_needs_the_camera_permission_in_order_to_scan_a_qr_code">Molly cần quyền truy cập Máy ảnh để quét mã QR, nhưng đã bị từ chối vĩnh viễn. Vui lòng mở cài đặt ứng dụng, chọn \"Quyền\" và bật \"Máy ảnh\".</string>
  <string name="DeviceActivity_unable_to_scan_a_qr_code_without_the_camera_permission">Không thể quét mã QR khi không có quyền truy cập Máy ảnh</string>
  <!--OutdatedBuildReminder-->
  <string name="OutdatedBuildReminder_update_now">Cập nhật ngay</string>
  <string name="OutdatedBuildReminder_your_version_of_signal_will_expire_today">Phiên bản này của Signal sẽ hết hạn hôm nay. Hãy cập nhật lên phiên bản mới nhất.</string>
  <plurals name="OutdatedBuildReminder_your_version_of_signal_will_expire_in_n_days">
    <item quantity="other">Phiên bản này của Signal sẽ hết hạn trong vòng %d ngày. Hãy cập nhật phiên bản mới nhất.</item>
  </plurals>
  <!--PassphrasePromptActivity-->
  <string name="PassphrasePromptActivity_enter_passphrase">Điền mật khẩu</string>
  <string name="PassphrasePromptActivity_watermark_content_description">Biểu tượng Molly</string>
  <string name="PassphrasePromptActivity_ok_button_content_description">Gửi mật khẩu</string>
  <string name="PassphrasePromptActivity_invalid_passphrase_exclamation">Mật khẩu không đúng!</string>
  <string name="PassphrasePromptActivity_unlock_signal">Mở khóa Molly</string>
  <string name="PassphrasePromptActivity_signal_android_lock_screen">Signal Android - Màn hình Khoá</string>
  <!--PlacePickerActivity-->
  <string name="PlacePickerActivity_title">Bản đồ</string>
  <string name="PlacePickerActivity_drop_pin">Thả ghim</string>
  <string name="PlacePickerActivity_accept_address">Chấp nhận địa chỉ</string>
  <!--PlayServicesProblemFragment-->
  <string name="PlayServicesProblemFragment_the_version_of_google_play_services_you_have_installed_is_not_functioning">Phiên bản của Dịch vụ Google Play bạn sử dụng không hoạt động đúng. Vui lòng cài lại Dịch vụ Google Play và thử lại.</string>
  <!--PinRestoreEntryFragment-->
  <string name="PinRestoreEntryFragment_incorrect_pin">Mã PIN không chính xác</string>
  <string name="PinRestoreEntryFragment_skip_pin_entry">Bỏ qua điền PIN?</string>
  <string name="PinRestoreEntryFragment_need_help">Cần hỗ trợ?</string>
  <string name="PinRestoreEntryFragment_your_pin_is_a_d_digit_code">PIN của bạn là một mã gồm %1$d hoặc nhiều hơn chữ số hoặc số và chữ cái.\n\nNếu bạn không nhớ mã PIN, bạn có thể tạo một mã mới. Bạn có thể đăng kí và dùng tài khoản này nhưng bạn sẽ mất một số cài đặt ví dụ như thông tin hồ sơ.</string>
  <string name="PinRestoreEntryFragment_if_you_cant_remember_your_pin">Nếu bạn không nhớ mã PIN, bạn có thể tạo PIN mới. Bạn có thể đăng kí và dùng tài khoản của bạn nhưng sẽ mất một số dữ liệu như thông tin hồ sơ.</string>
  <string name="PinRestoreEntryFragment_create_new_pin">Tạo PIN mới</string>
  <string name="PinRestoreEntryFragment_contact_support">Liên lạc Hỗ trợ</string>
  <string name="PinRestoreEntryFragment_cancel">Hủy</string>
  <string name="PinRestoreEntryFragment_skip">Bỏ qua</string>
  <plurals name="PinRestoreEntryFragment_you_have_d_attempt_remaining">
    <item quantity="other">Bạn còn %1$d lần thử. Nếu bạn hết lần thử, bạn có thể tạo PIN mới. Bạn có thể đăng kí và dùng tài khoản của bạn nhưng sẽ mất một số dữ liệu như thông tin hồ sơ.</item>
  </plurals>
  <string name="PinRestoreEntryFragment_signal_registration_need_help_with_pin">Đăng kí Signal - Cần giúp đỡ về PIN trên Android</string>
  <string name="PinRestoreEntryFragment_enter_alphanumeric_pin">Nhập mã PIN gồm chữ và số</string>
  <string name="PinRestoreEntryFragment_enter_numeric_pin">Nhập mã PIN bao gồm số</string>
  <!--PinRestoreLockedFragment-->
  <string name="PinRestoreLockedFragment_create_your_pin">Tạo mã PIN của bạn</string>
  <string name="PinRestoreLockedFragment_youve_run_out_of_pin_guesses">Bạn đã hết số lần thử mã PIN, nhưng bạn vẫn có thể truy cập tài khoản Signal bằng cách tạo PIN mới. Để đảm bảo bảo mật và tính riêng tư, tài khoản mới của bạn sẽ được khôi phục nhưng thông tin hồ sơ và cài đặt thì không.</string>
  <string name="PinRestoreLockedFragment_create_new_pin">Tạo PIN mới</string>
  <!--PinOptOutDialog-->
  <string name="PinOptOutDialog_warning">Cảnh báo</string>
  <string name="PinOptOutDialog_if_you_disable_the_pin_you_will_lose_all_data">Nếu bạn tắt PIN, bạn sẽ mất toàn bộ dữ liệu khi bạn đăng kí lại với Signal trừ khi bạn sao lưu và khôi phục dữ liệu thủ công. Bạn không thể bật Khóa đăng kí khi PIN đang tắt.</string>
  <string name="PinOptOutDialog_disable_pin">Tắt PIN</string>
  <!--RatingManager-->
  <string name="RatingManager_rate_this_app">Đánh giá ứng dụng này</string>
  <string name="RatingManager_if_you_enjoy_using_this_app_please_take_a_moment">Nếu bạn thích ứng dụng này, hãy dành chút thời gian đánh giá nó.</string>
  <string name="RatingManager_rate_now">Đánh giá!</string>
  <string name="RatingManager_no_thanks">Xin miễn</string>
  <string name="RatingManager_later">Lúc khác</string>
  <!--ReactionsBottomSheetDialogFragment-->
  <string name="ReactionsBottomSheetDialogFragment_all">Tất cả · %1$d</string>
  <!--ReactionsConversationView-->
  <string name="ReactionsConversationView_plus">+ %1$d</string>
  <!--ReactionsRecipientAdapter-->
  <string name="ReactionsRecipientAdapter_you">Bạn</string>
  <!--RecaptchaRequiredBottomSheetFragment-->
  <string name="RecaptchaRequiredBottomSheetFragment_verify_to_continue_messaging">Hãy xác minh để tiếp tục nhắn tin.</string>
  <string name="RecaptchaRequiredBottomSheetFragment_to_help_prevent_spam_on_signal">Để giúp hạn chế spam trên Molly, vui lòng thực hiện xác minh.</string>
  <string name="RecaptchaRequiredBottomSheetFragment_after_verifying_you_can_continue_messaging">Sau khi xác minh, bạn có thể tiếp tục nhắn tin. Những tin nhắn đang tạm dừng sẽ được tự động gửi.</string>
  <!--Recipient-->
  <string name="Recipient_you">Bạn</string>
  <!--RecipientPreferencesActivity-->
  <string name="RecipientPreferenceActivity_block">Chặn</string>
  <string name="RecipientPreferenceActivity_unblock">Bỏ chặn</string>
  <!--RecipientProvider-->
  <string name="RecipientProvider_unnamed_group">Nhóm chưa đặt tên</string>
  <!--RedPhone-->
  <string name="RedPhone_answering">Đang trả lời…</string>
  <string name="RedPhone_ending_call">Kết thúc cuộc gọi…</string>
  <string name="RedPhone_ringing">Đang đổ chuông…</string>
  <string name="RedPhone_busy">Bận</string>
  <string name="RedPhone_recipient_unavailable">Người nhận hiện không thể kết nối</string>
  <string name="RedPhone_network_failed">Lỗi mạng!</string>
  <string name="RedPhone_number_not_registered">Số điện thoại chưa đăng ký!</string>
  <string name="RedPhone_the_number_you_dialed_does_not_support_secure_voice">Số điện thoại vừa rồi không hỗ trợ cuộc gọi bảo mật!</string>
  <string name="RedPhone_got_it">Đã rõ</string>
  <!--WebRtcCallActivity-->
  <string name="WebRtcCallActivity__tap_here_to_turn_on_your_video">Nhấn để bật camera</string>
  <string name="WebRtcCallActivity__to_call_s_signal_needs_access_to_your_camera">Để gọi %1$s, Molly cần quyền truy cập máy ảnh của bạn</string>
  <string name="WebRtcCallActivity__signal_s">Molly %1$s</string>
  <string name="WebRtcCallActivity__calling">Đang gọi…</string>
  <!--WebRtcCallView-->
  <string name="WebRtcCallView__signal_voice_call">Đang gọi âm thanh Signal</string>
  <string name="WebRtcCallView__signal_video_call">Đang gọi video Signal…</string>
  <string name="WebRtcCallView__start_call">Bắt đầu Cuộc gọi</string>
  <string name="WebRtcCallView__join_call">Tham gia Cuộc gọi</string>
  <string name="WebRtcCallView__call_is_full">Cuộc gọi đã đầy</string>
  <string name="WebRtcCallView__the_maximum_number_of_d_participants_has_been_Reached_for_this_call">Cuộc gọi này đã đạt số thành viên tham dự tối đa là %1$d người. Vui lòng thử lại sau.</string>
  <string name="WebRtcCallView__s_group_call">\"%1$s\" Cuộc gọi Nhóm</string>
  <string name="WebRtcCallView__view_participants_list">Xem người tham dự</string>
  <string name="WebRtcCallView__your_video_is_off">Video của bạn đang tắt</string>
  <string name="WebRtcCallView__reconnecting">Đang kết nối lại…</string>
  <string name="WebRtcCallView__joining">Đang tham gia…</string>
  <string name="WebRtcCallView__disconnected">Đã ngắt kết nối</string>
  <string name="WebRtcCallView__no_one_else_is_here">Không có ai khác đang ở đây</string>
  <string name="WebRtcCallView__s_is_in_this_call">%1$s đang trong cuộc gọi này</string>
  <string name="WebRtcCallView__s_and_s_are_in_this_call">%1$s và %2$s đang trong cuộc gọi này</string>
  <string name="WebRtcCallView__s_is_presenting">%1$s đang chia sẻ màn hình</string>
  <plurals name="WebRtcCallView__s_s_and_d_others_are_in_this_call">
    <item quantity="other">%1$s, %2$s, và %3$d người khác đang trong cuộc gọi này</item>
  </plurals>
  <!--CallParticipantsListDialog-->
  <plurals name="CallParticipantsListDialog_in_this_call_d_people">
    <item quantity="other">Trong cuộc gọi này · %1$d người</item>
  </plurals>
  <!--CallParticipantView-->
  <string name="CallParticipantView__s_is_blocked">%1$s đã bị chặn</string>
  <string name="CallParticipantView__more_info">Thông tin khác</string>
  <string name="CallParticipantView__you_wont_receive_their_audio_or_video">Bạn sẽ không nhận được âm thanh hay video từ họ và ngược lại.</string>
  <string name="CallParticipantView__cant_receive_audio_video_from_s">Không thể nhận được âm thanh &amp; video từ %1$s</string>
  <string name="CallParticipantView__cant_receive_audio_and_video_from_s">Không thể nhận được âm thanh và video từ %1$s</string>
  <string name="CallParticipantView__this_may_be_Because_they_have_not_verified_your_safety_number_change">Điều này có thể vì họ chưa xác minh việc thay đổi mã số an toàn của bạn, có vấn đề với thiết bị của họ, hoặc họ đã chặn bạn.</string>
  <!--CallToastPopupWindow-->
  <string name="CallToastPopupWindow__swipe_to_view_screen_share">Vuốt để xem chia sẻ màn hình</string>
  <!--ProxyBottomSheetFragment-->
  <string name="ProxyBottomSheetFragment_proxy_server">Máy chủ proxy</string>
  <string name="ProxyBottomSheetFragment_proxy_address">Địa chỉ proxy</string>
  <string name="ProxyBottomSheetFragment_do_you_want_to_use_this_proxy_address">Bạn có muốn dùng địa chỉ proxy này không?</string>
  <string name="ProxyBottomSheetFragment_use_proxy">Sử dụng proxy</string>
  <string name="ProxyBottomSheetFragment_successfully_connected_to_proxy">Đã kết nối thành công với proxy.</string>
  <!--RecaptchaProofActivity-->
  <string name="RecaptchaProofActivity_failed_to_submit">Không thể gửi</string>
  <string name="RecaptchaProofActivity_complete_verification">Hoàn thành xác minh</string>
  <!--RegistrationActivity-->
  <string name="RegistrationActivity_select_your_country">Chọn quốc gia bạn</string>
  <string name="RegistrationActivity_you_must_specify_your_country_code">Bạn phải cho biết
mã quốc gia bạn</string>
  <string name="RegistrationActivity_you_must_specify_your_phone_number">Bạn phải cho biết số
điện thoại của bạn</string>
  <string name="RegistrationActivity_invalid_number">Số không hợp lệ</string>
  <string name="RegistrationActivity_the_number_you_specified_s_is_invalid">Số bạn cung cấp (%s) không hợp lệ.</string>
  <string name="RegistrationActivity_a_verification_code_will_be_sent_to">Một mã xác nhận sẽ được gửi đến:</string>
  <string name="RegistrationActivity_you_will_receive_a_call_to_verify_this_number">Bạn sẽ nhận được một cuộc gọi để xác nhận số điện thoại này.</string>
  <string name="RegistrationActivity_is_your_phone_number_above_correct">Số điện thoại của bạn ở trên đã chính xác chưa?</string>
  <string name="RegistrationActivity_edit_number">Sửa số</string>
  <string name="RegistrationActivity_missing_google_play_services">Thiếu Dịch vụ Google Play</string>
  <string name="RegistrationActivity_this_device_is_missing_google_play_services">Thiết bị này thiếu Dịch vụ Google Play. Bạn vẫn có thể dùng Molly, nhưng thiết đặt này có thể giảm độ tin cậy và hiệu năng ứng dụng.\n\nNếu bạn không phải người dùng nâng cao, hoặc không dùng ROM Android tự chế, hoặc cho rằng đây là lỗi không đáng có, hãy liên lạc support@molly.im để nhờ hỗ trợ.</string>
  <string name="RegistrationActivity_i_understand">Tôi đã hiểu</string>
  <string name="RegistrationActivity_play_services_error">Lỗi Dịch vụ Google Play</string>
  <string name="RegistrationActivity_google_play_services_is_updating_or_unavailable">Dịch vụ Google Play đang cập nhật hoặc tạm thời không khả dụng. Hãy thử lại sau.</string>
  <string name="RegistrationActivity_terms_and_privacy">Điều khoản &amp; Quyền riêng tư</string>
  <string name="RegistrationActivity_signal_needs_access_to_your_contacts_and_media_in_order_to_connect_with_friends">Molly cần quyền truy cập danh bạ và bộ nhớ để kết nối với bạn bè, trao đổi tin nhắn và gọi điện.</string>
  <string name="RegistrationActivity_signal_needs_access_to_your_contacts_in_order_to_connect_with_friends">Molly cần truy cập danh bạ của bạn để kết nối với bạn bè của bạn, trao đổi tin nhắn, và thực hiện cuộc gọi bảo mật</string>
  <string name="RegistrationActivity_rate_limited_to_service">Bạn đã thử đăng kí số điện thoại này quá nhiều lần. Vui lòng thử lại sau.</string>
  <string name="RegistrationActivity_unable_to_connect_to_service">Không thể kết nối với dịch vụ. Vui lòng kiểm tra đuờng truyền mạng và thử lại.</string>
  <plurals name="RegistrationActivity_debug_log_hint">
    <item quantity="other">Còn %d bước nữa để bạn hoàn thành gửi báo cáo lỗi.</item>
  </plurals>
  <string name="RegistrationActivity_we_need_to_verify_that_youre_human">Chúng tôi cần kiểm tra bạn là người hay robot.</string>
  <string name="RegistrationActivity_next">Tiếp</string>
  <string name="RegistrationActivity_continue">Tiếp tục</string>
  <string name="RegistrationActivity_take_privacy_with_you_be_yourself_in_every_message">Mang quyền riêng tư luôn bên bạn.\nHãy là chính mình trong từng tin nhắn.</string>
  <string name="RegistrationActivity_enter_your_phone_number_to_get_started">Điền số điện thoại của bạn để bắt đầu</string>
  <string name="RegistrationActivity_enter_your_phone_number">Nhập số điện thoại của bạn</string>
  <string name="RegistrationActivity_you_will_receive_a_verification_code">Bạn sẽ nhận tin nhắn chứa mã xác minh. Có thể mất phí nhà mạng.</string>
  <string name="RegistrationActivity_enter_the_code_we_sent_to_s">Điền mã xác minh được gửi đến %s</string>
  <string name="RegistrationActivity_make_sure_your_phone_has_a_cellular_signal">Đảm bảo là điện thoại của bạn có tín hiệu di động để nhận tin nhắn SMS hoặc cuộc gọi</string>
  <string name="RegistrationActivity_phone_number_description">Số điện thoại</string>
  <string name="RegistrationActivity_country_code_description">Mã quốc gia</string>
  <string name="RegistrationActivity_call">Gọi</string>
  <!--RegistrationLockV2Dialog-->
  <string name="RegistrationLockV2Dialog_turn_on_registration_lock">Bật Khóa đăng kí?</string>
  <string name="RegistrationLockV2Dialog_turn_off_registration_lock">Tắt Khóa đăng kí?</string>
  <string name="RegistrationLockV2Dialog_if_you_forget_your_signal_pin_when_registering_again">Nếu bạn quên mã PIN Signal khi đăng kí lại với Signal, bạn sẽ không thể truy cập tài khoản trong 7 ngày.</string>
  <string name="RegistrationLockV2Dialog_turn_on">Bật</string>
  <string name="RegistrationLockV2Dialog_turn_off">Tắt</string>
  <!--RevealableMessageView-->
  <string name="RevealableMessageView_view_photo">Xem ảnh</string>
  <string name="RevealableMessageView_view_video">Xem video</string>
  <string name="RevealableMessageView_viewed">Đã xem</string>
  <string name="RevealableMessageView_media">Đa phương tiện</string>
  <!--Search-->
  <string name="SearchFragment_no_results">Không có kết quả cho \'%s\'</string>
  <string name="SearchFragment_header_conversations">Cuộc trò chuyện</string>
  <string name="SearchFragment_header_contacts">Liên hệ</string>
  <string name="SearchFragment_header_messages">Tin nhắn</string>
  <!--ShakeToReport-->
  <!--SharedContactDetailsActivity-->
  <string name="SharedContactDetailsActivity_add_to_contacts">Thêm vào danh bạ</string>
  <string name="SharedContactDetailsActivity_invite_to_signal">Mời dùng Molly</string>
  <string name="SharedContactDetailsActivity_signal_message">Tin nhắn Signal</string>
  <string name="SharedContactDetailsActivity_signal_call">Cuộc gọi Signal</string>
  <!--SharedContactView-->
  <string name="SharedContactView_add_to_contacts">Thêm vào danh bạ</string>
  <string name="SharedContactView_invite_to_signal">Mời dùng Molly</string>
  <string name="SharedContactView_message">Tin nhắn Signal</string>
  <!--SignalPinReminders-->
  <string name="SignalPinReminders_well_remind_you_again_later">Chúng tôi sẽ lại nhắc bạn sau.</string>
  <string name="SignalPinReminders_well_remind_you_again_tomorrow">Chúng tôi sẽ lại nhắc bạn vào ngày mai.</string>
  <string name="SignalPinReminders_well_remind_you_again_in_a_few_days">Chúng tôi sẽ lại nhắc bạn sau vài ngày.</string>
  <string name="SignalPinReminders_well_remind_you_again_in_a_week">Chúng tôi sẽ lại nhắc bạn sau một tuần.</string>
  <string name="SignalPinReminders_well_remind_you_again_in_a_couple_weeks">Chúng tôi sẽ lại nhắc bạn sau vài tuần.</string>
  <string name="SignalPinReminders_well_remind_you_again_in_a_month">Chúng tôi sẽ lại nhắc bạn sau một tháng.</string>
  <!--Slide-->
  <string name="Slide_image">Ảnh</string>
  <string name="Slide_sticker">Nhãn dán</string>
  <string name="Slide_audio">Âm thanh</string>
  <string name="Slide_video">Video</string>
  <!--SmsMessageRecord-->
  <string name="SmsMessageRecord_received_corrupted_key_exchange_message">Nhận được thông tin
trao đổi mã khóa bị hỏng!</string>
  <string name="SmsMessageRecord_received_key_exchange_message_for_invalid_protocol_version">
Nhận thông tin trao đổi mã khóa về phiên bản giao thức không hợp lệ.</string>
  <string name="SmsMessageRecord_received_message_with_new_safety_number_tap_to_process">Đã nhận tin nhắn với mã số an toàn mới. Nhấn để xử lí và hiển thị.</string>
  <string name="SmsMessageRecord_secure_session_reset">Bạn đã tái thiết lập phiên bảo mật.</string>
  <string name="SmsMessageRecord_secure_session_reset_s">%s đã tái thiết lập phiên bảo mật.</string>
  <string name="SmsMessageRecord_duplicate_message">Tin nhắn trùng lặp.</string>
  <string name="SmsMessageRecord_this_message_could_not_be_processed_because_it_was_sent_from_a_newer_version">Không thể xử lí tin nhắn vì nó được gửi từ phiên bản Signal mới hơn. Bạn có thể yêu cầu người gửi nhắn lại sau khi bạn cập nhật Signal.</string>
  <string name="SmsMessageRecord_error_handling_incoming_message">Lỗi khi xử lý tin nhắn đến.</string>
  <!--StickerManagementActivity-->
  <string name="StickerManagementActivity_stickers">Nhãn dán</string>
  <!--StickerManagementAdapter-->
  <string name="StickerManagementAdapter_installed_stickers">Các gói nhãn dán đã cài</string>
  <string name="StickerManagementAdapter_stickers_you_received">Nhãn dán nhận được</string>
  <string name="StickerManagementAdapter_signal_artist_series">Tuyển tập Nghệ sĩ Signal</string>
  <string name="StickerManagementAdapter_no_stickers_installed">Chưa có nhãn dán nào được cài</string>
  <string name="StickerManagementAdapter_stickers_from_incoming_messages_will_appear_here">Nhãn dán từ tin nhắn sẽ được hiển thị ở đây</string>
  <string name="StickerManagementAdapter_untitled">Chưa đặt tên</string>
  <string name="StickerManagementAdapter_unknown">Không rõ</string>
  <!--StickerPackPreviewActivity-->
  <string name="StickerPackPreviewActivity_untitled">Chưa đặt tên</string>
  <string name="StickerPackPreviewActivity_unknown">Không rõ</string>
  <string name="StickerPackPreviewActivity_install">Cài đặt</string>
  <string name="StickerPackPreviewActivity_remove">Gỡ bỏ</string>
  <string name="StickerPackPreviewActivity_stickers">Nhãn dán</string>
  <string name="StickerPackPreviewActivity_failed_to_load_sticker_pack">Không thể tải gói nhãn dán</string>
  <!--SubmitDebugLogActivity-->
  <string name="SubmitDebugLogActivity_edit">Sửa</string>
  <string name="SubmitDebugLogActivity_done">Xong</string>
  <string name="SubmitDebugLogActivity_tap_a_line_to_delete_it">Nhấn vào một dòng để xóa nó</string>
  <string name="SubmitDebugLogActivity_submit">Gửi</string>
  <string name="SubmitDebugLogActivity_failed_to_submit_logs">Không thể gửi nhật kí lỗi</string>
  <string name="SubmitDebugLogActivity_success">Thành công!</string>
  <string name="SubmitDebugLogActivity_copy_this_url_and_add_it_to_your_issue">Sao chép URL này và thêm nó vào báo cáo lỗi hoặc email hỗ trợ:\n\n<b>%1$s</b></string>
  <string name="SubmitDebugLogActivity_share">Chia sẻ</string>
  <!--SupportEmailUtil-->
  <string name="SupportEmailUtil_filter">Bộ lọc:</string>
  <string name="SupportEmailUtil_device_info">Thông tin thiết bị:</string>
  <string name="SupportEmailUtil_android_version">Phiên bản Android:</string>
  <string name="SupportEmailUtil_signal_version">Phiên bản Molly:</string>
  <string name="SupportEmailUtil_signal_package">Gói Molly:</string>
  <string name="SupportEmailUtil_registration_lock">Khóa đăng kí:</string>
  <string name="SupportEmailUtil_locale">Vùng:</string>
  <!--ThreadRecord-->
  <string name="ThreadRecord_group_updated">Đã cập nhật nhóm</string>
  <string name="ThreadRecord_left_the_group">Đã rời nhóm</string>
  <string name="ThreadRecord_secure_session_reset">Đã tái thiết lập phiên bảo mật.</string>
  <string name="ThreadRecord_draft">Nháp:</string>
  <string name="ThreadRecord_called">Bạn đã gọi</string>
  <string name="ThreadRecord_called_you">Đã gọi cho bạn</string>
  <string name="ThreadRecord_missed_audio_call">Cuộc gọi âm thanh bị nhỡ</string>
  <string name="ThreadRecord_missed_video_call">Cuộc gọi video bị nhỡ</string>
  <string name="ThreadRecord_media_message">Tin nhắn đa phương tiện</string>
  <string name="ThreadRecord_sticker">Nhãn dán</string>
  <string name="ThreadRecord_view_once_photo">Ảnh xem một lần</string>
  <string name="ThreadRecord_view_once_video">Video xem một lần</string>
  <string name="ThreadRecord_view_once_media">Đa phương tiện xem một lần</string>
  <string name="ThreadRecord_this_message_was_deleted">Tin nhắn này đã bị xóa.</string>
  <string name="ThreadRecord_you_deleted_this_message">Bạn đã xóa tin nhắn này.</string>
  <string name="ThreadRecord_s_is_on_signal">%s đang sử dụng Signal!</string>
  <string name="ThreadRecord_disappearing_messages_disabled">Tin nhắn tự hủy đã được vô hiệu hóa</string>
  <string name="ThreadRecord_disappearing_message_time_updated_to_s">Tin nhắn sẽ tự hủy sau %s</string>
  <string name="ThreadRecord_safety_number_changed">Mã số an toàn đã thay đổi</string>
  <string name="ThreadRecord_your_safety_number_with_s_has_changed">Mã số an toàn của bạn với %s đã thay đổi.</string>
  <string name="ThreadRecord_you_marked_verified">Bạn đã xác minh</string>
  <string name="ThreadRecord_you_marked_unverified">Bạn đã hủy xác minh</string>
  <string name="ThreadRecord_message_could_not_be_processed">Không thể xử lí tin nhắn</string>
  <string name="ThreadRecord_delivery_issue">Lỗi chuyển tin nhắn</string>
  <string name="ThreadRecord_message_request">Yêu cầu gửi Tin nhắn</string>
  <string name="ThreadRecord_photo">Ảnh</string>
  <string name="ThreadRecord_gif">Ảnh GIF</string>
  <string name="ThreadRecord_voice_message">Tin nhắn Thoại</string>
  <string name="ThreadRecord_file">Tệp</string>
  <string name="ThreadRecord_video">Video</string>
  <string name="ThreadRecord_chat_session_refreshed">Đã làm mới phiên trò chuyện</string>
  <!--UpdateApkReadyListener-->
  <string name="UpdateApkReadyListener_Signal_update">Cập nhật Molly</string>
  <string name="UpdateApkReadyListener_a_new_version_of_signal_is_available_tap_to_update">Đã có phiên bản mới của Molly, nhấn để cập nhật</string>
  <!--UntrustedSendDialog-->
  <string name="UntrustedSendDialog_send_message">Gửi tin nhắn?</string>
  <string name="UntrustedSendDialog_send">Gửi</string>
  <!--UnverifiedSendDialog-->
  <string name="UnverifiedSendDialog_send_message">Gửi tin nhắn?</string>
  <string name="UnverifiedSendDialog_send">Gửi</string>
  <!--UsernameEditFragment-->
  <string name="UsernameEditFragment_username">Tên người dùng</string>
  <string name="UsernameEditFragment_delete">Xóa</string>
  <string name="UsernameEditFragment_successfully_set_username">Đặt tên người dùng thành công</string>
  <string name="UsernameEditFragment_successfully_removed_username">Xóa tên người dùng thành công.</string>
  <string name="UsernameEditFragment_encountered_a_network_error">Lỗi mạng.</string>
  <string name="UsernameEditFragment_this_username_is_taken">Tên người dùng này đã được sử dụng.</string>
  <string name="UsernameEditFragment_this_username_is_available">Tên người dùng này có sẵn.</string>
  <string name="UsernameEditFragment_usernames_can_only_include">Tên người dùng chỉ được chứa kí tự a-Z, 0-9 và dấu gạch dưới.</string>
  <string name="UsernameEditFragment_usernames_cannot_begin_with_a_number">Tên người dùng không thể bắt đầu bằng một số.</string>
  <string name="UsernameEditFragment_username_is_invalid">Tên người dùng không hợp lệ.</string>
  <string name="UsernameEditFragment_usernames_must_be_between_a_and_b_characters">Tên người dùng phải nằm trong khoảng từ %1$d đến %2$d kí tự.</string>
  <string name="UsernameEditFragment_usernames_on_signal_are_optional">Tên người dùng trên Signal là không bắt buộc. Nếu bạn chọn tạo tên người dùng, những người dùng Signal khác có thể tìm thấy và liên lạc với bạn bằng tên người dùng mà không cần biết số điện thoại của bạn.</string>
  <plurals name="UserNotificationMigrationJob_d_contacts_are_on_signal">
    <item quantity="other">%d liên hệ của bạn đang sử dụng Signal!</item>
  </plurals>
  <!--VerifyIdentityActivity-->
  <string name="VerifyIdentityActivity_your_contact_is_running_an_old_version_of_signal">Đối tác của bạn đang sử dụng phiên bản Signal cũ. Hãy nhắc họ cập nhật trước khi xác minh mã số an toàn.</string>
  <string name="VerifyIdentityActivity_your_contact_is_running_a_newer_version_of_Signal">Đối tác của bạn đang sử dụng phiên bản Signal mới hơn với định dạng mã QR khác. Hãy cập nhật Signal để so sánh.</string>
  <string name="VerifyIdentityActivity_the_scanned_qr_code_is_not_a_correctly_formatted_safety_number">Mã QR vừa quét không phải định dạng của mã số an toàn. Hãy thử lại.</string>
  <string name="VerifyIdentityActivity_share_safety_number_via">Chia sẻ mã số an toàn qua…</string>
  <string name="VerifyIdentityActivity_our_signal_safety_number">Mã số an toàn Signal của chúng ta:</string>
  <string name="VerifyIdentityActivity_no_app_to_share_to">Có vẻ như bạn không có bất kỳ ứng dụng nào để chia sẻ.</string>
  <string name="VerifyIdentityActivity_no_safety_number_to_compare_was_found_in_the_clipboard">Không tìm thấy mã số an toàn trong clipboard</string>
  <string name="VerifyIdentityActivity_signal_needs_the_camera_permission_in_order_to_scan_a_qr_code_but_it_has_been_permanently_denied">Molly cần quyền truy cập Máy ảnh để quét mã QR, nhưng đã bị từ chối vĩnh viễn. Vui lòng mở cài đặt ứng dụng, chọn \"Quyền\" và bật \"Máy ảnh\".</string>
  <string name="VerifyIdentityActivity_unable_to_scan_qr_code_without_camera_permission">Không thể quét mã QR khi không có quyền truy cập Máy ảnh</string>
  <string name="VerifyIdentityActivity_you_must_first_exchange_messages_in_order_to_view">Bạn phải trao đổi tin nhắn trước để xem được mã số an toàn của %1$s.</string>
  <!--ViewOnceMessageActivity-->
  <!--AudioView-->
  <!--MessageDisplayHelper-->
  <string name="MessageDisplayHelper_message_encrypted_for_non_existing_session">Tin nhắn mã hoá cho phiên không tồn tại</string>
  <!--MmsMessageRecord-->
  <string name="MmsMessageRecord_bad_encrypted_mms_message">Tin nhắn MMS mã hoá kém</string>
  <string name="MmsMessageRecord_mms_message_encrypted_for_non_existing_session">Tin nhắn MMS mã hoá cho phiên không tồn tại</string>
  <!--MuteDialog-->
  <string name="MuteDialog_mute_notifications">Tạm im thông báo</string>
  <!--ApplicationMigrationService-->
  <string name="ApplicationMigrationService_import_in_progress">Đang nhập…</string>
  <string name="ApplicationMigrationService_importing_text_messages">Đang nhập tin nhắn văn bản</string>
  <string name="ApplicationMigrationService_import_complete">Nhập thành công</string>
  <string name="ApplicationMigrationService_system_database_import_is_complete">Hoàn tất nhập cơ sở dữ liệu hệ thống.</string>
  <!--KeyCachingService-->
  <string name="KeyCachingService_signal_passphrase_cached">Chạm để mở.</string>
  <string name="KeyCachingService_passphrase_cached">Đã mở khóa Molly </string>
  <string name="KeyCachingService_lock">Khoá Molly</string>
  <!--MediaPreviewActivity-->
  <string name="MediaPreviewActivity_you">Bạn</string>
  <string name="MediaPreviewActivity_unssuported_media_type">Không hỗ trợ định dạng đa phương tiện này</string>
  <string name="MediaPreviewActivity_draft">Nháp</string>
  <string name="MediaPreviewActivity_signal_needs_the_storage_permission_in_order_to_write_to_external_storage_but_it_has_been_permanently_denied">Molly cần quyền truy cập Bộ nhớ để lưu tệp vào bộ nhớ, nhưng đã bị từ chối vĩnh viễn. Vui lòng mở cài đặt ứng dụng, chọn \"Quyền\" và bật \"Bộ nhớ\".</string>
  <string name="MediaPreviewActivity_unable_to_write_to_external_storage_without_permission">Không thể lưu tệp vào bộ nhớ khi không có quyền</string>
  <string name="MediaPreviewActivity_media_delete_confirmation_title">Xoá tin nhắn?</string>
  <string name="MediaPreviewActivity_media_delete_confirmation_message">Thao tác này sẽ xóa vĩnh viễn tin nhắn này.</string>
  <string name="MediaPreviewActivity_s_to_s">%1$s đến %2$s</string>
  <string name="MediaPreviewActivity_media_no_longer_available">Tệp đa phương tiện không còn khả dụng.</string>
  <string name="MediaPreviewActivity_cant_find_an_app_able_to_share_this_media">Không thể tìm được ứng dụng có thể chia sẻ tệp đa phương tiện này.</string>
  <!--MessageNotifier-->
  <string name="MessageNotifier_d_new_messages_in_d_conversations">%1$d tin nhắn mới trong %2$d cuộc trò chuyện</string>
  <string name="MessageNotifier_most_recent_from_s">Gần đây nhất từ: %1$s</string>
  <string name="MessageNotifier_locked_message">Tin nhắn đã khoá</string>
  <string name="MessageNotifier_message_delivery_failed">Không thể gửi tin nhắn.</string>
  <string name="MessageNotifier_failed_to_deliver_message">Không thể gửi tin nhắn.</string>
  <string name="MessageNotifier_error_delivering_message">Có lỗi khi gửi tin nhắn.</string>
  <string name="MessageNotifier_message_delivery_paused">Đang tạm dừng nhắn tin.</string>
  <string name="MessageNotifier_verify_to_continue_messaging_on_signal">Hãy xác minh để tiếp tục nhắn tin trên Molly.</string>
  <string name="MessageNotifier_mark_all_as_read">Đánh dấu đã đọc tất cả</string>
  <string name="MessageNotifier_mark_read">Đánh dấu đã đọc</string>
  <string name="MessageNotifier_turn_off_these_notifications">Tắt các thông báo này</string>
  <string name="MessageNotifier_view_once_photo">Ảnh xem một lần</string>
  <string name="MessageNotifier_view_once_video">Video xem một lần</string>
  <string name="MessageNotifier_reply">Trả lời</string>
  <string name="MessageNotifier_signal_message">Tin nhắn Signal</string>
  <string name="MessageNotifier_unsecured_sms">SMS không bảo mật</string>
  <string name="MessageNotifier_you_may_have_new_messages">Bạn có thể có tin nhắn mới</string>
  <string name="MessageNotifier_open_signal_to_check_for_recent_notifications">Mở Molly để xem thông báo gần đây.</string>
  <string name="MessageNotifier_contact_message">%1$s%2$s</string>
  <string name="MessageNotifier_unknown_contact_message">Liên hệ</string>
  <string name="MessageNotifier_reacted_s_to_s">Đã bày tỏ cảm xúc %1$s cho \"%2$s\".</string>
  <string name="MessageNotifier_reacted_s_to_your_video">Đã bày tỏ cảm xúc %1$s cho video của bạn.</string>
  <string name="MessageNotifier_reacted_s_to_your_image">Đã bày tỏ cảm xúc %1$s cho hình ảnh của bạn.</string>
  <string name="MessageNotifier_reacted_s_to_your_file">Đã bày tỏ cảm xúc %1$s cho tệp tin của bạn.</string>
  <string name="MessageNotifier_reacted_s_to_your_audio">Đã bày tỏ cảm xúc %1$s cho tệp âm thanh của bạn.</string>
  <string name="MessageNotifier_reacted_s_to_your_view_once_media">Đã bày tỏ cảm xúc %1$s về tệp đa phương tiện xem một lần của bạn.</string>
  <string name="MessageNotifier_reacted_s_to_your_sticker">Đã bày tỏ cảm xúc %1$s cho nhãn dán của bạn.</string>
  <string name="MessageNotifier_this_message_was_deleted">Tin nhắn này đã bị xóa.</string>
  <string name="TurnOffContactJoinedNotificationsActivity__turn_off_contact_joined_signal">Tắt thông báo khi liên hệ bắt đầu sử dụng Signal? Bạn có thể bật lại ở Signal &gt; Cài đặt &gt; Thông báo.</string>
  <!--Notification Channels-->
  <string name="NotificationChannel_channel_messages">Tin nhắn</string>
  <string name="NotificationChannel_calls">Cuộc gọi</string>
  <string name="NotificationChannel_failures">Thất bại</string>
  <string name="NotificationChannel_backups">Sao lưu</string>
  <string name="NotificationChannel_locked_status">Tình trạng khoá</string>
  <string name="NotificationChannel_app_updates">Cập nhật ứng dụng</string>
  <string name="NotificationChannel_other">Khác</string>
  <string name="NotificationChannel_group_chats">Trò chuyện</string>
  <string name="NotificationChannel_missing_display_name">Vô danh</string>
  <string name="NotificationChannel_voice_notes">Ghi chú Âm thanh</string>
  <string name="NotificationChannel_contact_joined_signal">Liên hệ bắt đầu dùng Signal</string>
  <string name="NotificationChannels__no_activity_available_to_open_notification_channel_settings">Không có hoạt động này để mở cài đặt kênh thông báo.</string>
  <!--ProfileEditNameFragment-->
  <!--QuickResponseService-->
  <string name="QuickResponseService_quick_response_unavailable_when_Signal_is_locked">Trả lời nhanh không khả dụng khi Molly bị khoá!</string>
  <string name="QuickResponseService_problem_sending_message">Có vấn đề khi gửi tin nhắn!</string>
  <!--SaveAttachmentTask-->
  <string name="SaveAttachmentTask_saved_to">Đã lưu vào %s</string>
  <string name="SaveAttachmentTask_saved">Đã lưu</string>
  <!--SearchToolbar-->
  <string name="SearchToolbar_search">Tìm kiếm</string>
  <string name="SearchToolbar_search_for_conversations_contacts_and_messages">Tìm kiếm cuộc trò chuyện, liên hệ và tin nhắn</string>
  <!--ShortcutLauncherActivity-->
  <string name="ShortcutLauncherActivity_invalid_shortcut">Shortcut không hợp lệ</string>
  <!--SingleRecipientNotificationBuilder-->
  <string name="SingleRecipientNotificationBuilder_signal">Molly</string>
  <string name="SingleRecipientNotificationBuilder_new_message">Tin nhắn mới</string>
  <string name="SingleRecipientNotificationBuilder_message_request">Yêu cầu nhắn tin</string>
  <string name="SingleRecipientNotificationBuilder_you">Bạn</string>
  <!--ThumbnailView-->
  <string name="ThumbnailView_Play_video_description">Phát video</string>
  <string name="ThumbnailView_Has_a_caption_description">Có tiêu đề</string>
  <!--TransferControlView-->
  <plurals name="TransferControlView_n_items">
    <item quantity="other">%d mục</item>
  </plurals>
  <!--UnauthorizedReminder-->
  <string name="UnauthorizedReminder_device_no_longer_registered">Thiết bị không còn được đăng kí</string>
  <string name="UnauthorizedReminder_this_is_likely_because_you_registered_your_phone_number_with_Signal_on_a_different_device">Nguyên nhân có thể do bạn đăng kí số điện thoại Signal trên một thiết bị khác. Nhấn để tái đăng kí.</string>
  <!--WebRtcCallActivity-->
  <string name="WebRtcCallActivity_to_answer_the_call_from_s_give_signal_access_to_your_microphone">Để trả lời cuộc gọi từ %s, vui lòng cấp quyền truy cập Micro cho Molly.</string>
  <string name="WebRtcCallActivity_signal_requires_microphone_and_camera_permissions_in_order_to_make_or_receive_calls">Molly cần quyền truy cập Micro và Máy ảnh để nhận cuộc gọi và gọi, nhưng đã bị từ chối vĩnh viễn. Vui lòng mở cài đặt ứng dụng, chọn \"Quyền\" và bật \"Micro\" và \"Máy ảnh\"</string>
  <string name="WebRtcCallActivity__answered_on_a_linked_device">Đã trả lời trên một thiết bị liên kết.</string>
  <string name="WebRtcCallActivity__declined_on_a_linked_device">Đã từ chối trên một thiết bị liên kết.</string>
  <string name="WebRtcCallActivity__busy_on_a_linked_device">Đã để máy bận trên một thiết bị liên kết.</string>
  <string name="GroupCallSafetyNumberChangeNotification__someone_has_joined_this_call_with_a_safety_number_that_has_changed">Có người với mã số an toàn đã thay đổi vừa tham gia cuộc gọi này.</string>
  <!--WebRtcCallScreen-->
  <string name="WebRtcCallScreen_swipe_up_to_change_views">Vuốt lên để thay đổi giao diện</string>
  <!--WebRtcCallScreen V2-->
  <string name="WebRtcCallScreen__decline">Từ chối</string>
  <string name="WebRtcCallScreen__answer">Trả lời</string>
  <string name="WebRtcCallScreen__answer_without_video">Trả lời thoại</string>
  <!--WebRtcAudioOutputToggle-->
  <string name="WebRtcAudioOutputToggle__audio_output">Đầu ra âm thanh</string>
  <string name="WebRtcAudioOutputToggle__phone_earpiece">Tai nghe điện thoại</string>
  <string name="WebRtcAudioOutputToggle__speaker">Loa</string>
  <string name="WebRtcAudioOutputToggle__bluetooth">Bluetooth</string>
  <string name="WebRtcCallControls_answer_call_description">Trả lời cuộc gọi</string>
  <string name="WebRtcCallControls_reject_call_description">Từ chối cuộc gọi</string>
  <!--change_passphrase_activity-->
  <string name="change_passphrase_activity__old_passphrase">Mật khẩu cũ</string>
  <string name="change_passphrase_activity__new_passphrase">Mật khẩu mới</string>
  <string name="change_passphrase_activity__repeat_new_passphrase">Lặp lại mật khẩu mới</string>
  <!--contact_selection_activity-->
  <string name="contact_selection_activity__enter_name_or_number">Điền tên hoặc số</string>
  <string name="contact_selection_activity__invite_to_signal">Mời dùng Molly</string>
  <string name="contact_selection_activity__new_group">Tạo nhóm mới</string>
  <!--contact_filter_toolbar-->
  <string name="contact_filter_toolbar__clear_entered_text_description">Xóa văn bản đã nhập </string>
  <string name="contact_filter_toolbar__show_keyboard_description">Hiện bàn phím</string>
  <string name="contact_filter_toolbar__show_dial_pad_description">HIện bàn phím quay số</string>
  <!--contact_selection_group_activity-->
  <string name="contact_selection_group_activity__no_contacts">Không có liên hệ.</string>
  <string name="contact_selection_group_activity__finding_contacts">Đang tải danh bạ…</string>
  <!--single_contact_selection_activity-->
  <string name="SingleContactSelectionActivity_contact_photo">Ảnh liên hệ</string>
  <!--ContactSelectionListFragment-->
  <string name="ContactSelectionListFragment_signal_requires_the_contacts_permission_in_order_to_display_your_contacts">Molly cần quyền truy cập Danh bạ để hiển thị thông tin liên lạc nhưng đã bị từ chối vĩnh viễn. Vui lòng mở cài đặt ứng dụng, chọn \"Quyền\" và bật \"Danh bạ\".</string>
  <string name="ContactSelectionListFragment_error_retrieving_contacts_check_your_network_connection">Lỗi nhận liên hệ, vui lòng kiểm tra kết nối mạng</string>
  <string name="ContactSelectionListFragment_username_not_found">Không tìm thấy tên người dùng</string>
  <string name="ContactSelectionListFragment_s_is_not_a_signal_user">\"%1$s\" không phải người dùng Signal. Hãy kiểm tra tên người dùng và thử lại.</string>
  <string name="ContactSelectionListFragment_you_do_not_need_to_add_yourself_to_the_group">Bạn không cần tự thêm mình vào nhóm</string>
  <string name="ContactSelectionListFragment_maximum_group_size_reached">Đã đạt kích cỡ nhóm tối đa </string>
  <string name="ContactSelectionListFragment_signal_groups_can_have_a_maximum_of_d_members">Nhóm Signal có thể có tối đa %1$d thành viên.</string>
  <string name="ContactSelectionListFragment_recommended_member_limit_reached">Đã đạt giới hạn thành viên được giới thiệu</string>
  <string name="ContactSelectionListFragment_signal_groups_perform_best_with_d_members_or_fewer">Nhóm Signal hoạt động tốt nhất với %1$d thành viên hoặc ít hơn. Thêm nhiều thành viên hơn có thể trì hoãn việc gửi và nhận tin nhắn.</string>
  <plurals name="ContactSelectionListFragment_d_members">
    <item quantity="other">%1$d thành viên</item>
  </plurals>
  <!--contact_selection_list_fragment-->
  <string name="contact_selection_list_fragment__signal_needs_access_to_your_contacts_in_order_to_display_them">Molly cần quyền truy cập danh bạ để hiển thị chúng.</string>
  <string name="contact_selection_list_fragment__show_contacts">Hiển thị danh bạ</string>
  <!--contact_selection_list_item-->
  <plurals name="contact_selection_list_item__number_of_members">
    <item quantity="other">%1$d thành viên</item>
  </plurals>
  <!--conversation_activity-->
  <string name="conversation_activity__type_message_push">Tin nhắn Signal</string>
  <string name="conversation_activity__type_message_sms_insecure">SMS không bảo mật</string>
  <string name="conversation_activity__type_message_mms_insecure">MMS không bảo mật</string>
  <string name="conversation_activity__from_sim_name">Từ %1$s</string>
  <string name="conversation_activity__sim_n">SIM %1$d</string>
  <string name="conversation_activity__send">Gửi</string>
  <string name="conversation_activity__compose_description">Soạn tin nhắn</string>
  <string name="conversation_activity__emoji_toggle_description">Chuyển bàn phím biểu tượng cảm xúc</string>
  <string name="conversation_activity__attachment_thumbnail">Ảnh nhỏ tập tin đính kèm</string>
  <string name="conversation_activity__quick_attachment_drawer_toggle_camera_description">Mở ngăn kéo chụp ảnh nhanh</string>
  <string name="conversation_activity__quick_attachment_drawer_record_and_send_audio_description">Ghi âm và gửi tệp âm thanh</string>
  <string name="conversation_activity__quick_attachment_drawer_lock_record_description">Khoá ghi âm</string>
  <string name="conversation_activity__enable_signal_for_sms">Sử dụng Signal cho SMS</string>
  <string name="conversation_activity__message_could_not_be_sent">Không thể gửi tin nhắn. Vui lòng kiểm tra kết nối mạng và thừ lại.</string>
  <!--conversation_input_panel-->
  <string name="conversation_input_panel__slide_to_cancel">Kéo để huỷ</string>
  <string name="conversation_input_panel__cancel">Hủy bỏ</string>
  <!--conversation_item-->
  <string name="conversation_item__mms_image_description">Tin nhắn đa phương tiện</string>
  <string name="conversation_item__secure_message_description">Tin nhắn bảo mật</string>
  <!--conversation_item_sent-->
  <string name="conversation_item_sent__send_failed_indicator_description">Gửi thất bại</string>
  <string name="conversation_item_sent__pending_approval_description">Chờ Chấp Thuận</string>
  <string name="conversation_item_sent__delivered_description">Đã nhận</string>
  <string name="conversation_item_sent__message_read">Đã xem tin nhắn</string>
  <!--conversation_item_received-->
  <string name="conversation_item_received__contact_photo_description">Ảnh liên hệ</string>
  <!--ConversationUpdateItem-->
  <string name="ConversationUpdateItem_loading">Đang tải…</string>
  <string name="ConversationUpdateItem_learn_more">Tìm hiểu thêm</string>
  <string name="ConversationUpdateItem_join_call">Tham gia cuộc gọi</string>
  <string name="ConversationUpdateItem_return_to_call">Quay trở lại cuộc gọi</string>
  <string name="ConversationUpdateItem_call_is_full">Cuộc gọi đã đầy</string>
  <string name="ConversationUpdateItem_invite_friends">Mời bạn bè</string>
  <string name="ConversationUpdateItem_enable_call_notifications">Bật thông báo cuộc gọi</string>
  <string name="ConversationUpdateItem_no_groups_in_common_review_requests_carefully">Không có nhóm chung. Hãy xem xét yêu cầu thật kĩ lưỡng.</string>
  <string name="ConversationUpdateItem_no_contacts_in_this_group_review_requests_carefully">Không có liên hệ trong nhóm này. Hãy xem xét yêu cầu thật kĩ lưỡng.</string>
  <string name="ConversationUpdateItem_view">Xem</string>
  <string name="ConversationUpdateItem_the_disappearing_message_time_will_be_set_to_s_when_you_message_them">Hẹn giờ tin nhắn tự huỷ sẽ được đặt thành %1$s khi bạn gửi tin nhắn cho họ.</string>
  <!--audio_view-->
  <string name="audio_view__play_pause_accessibility_description">Phát … Tạm dừng</string>
  <string name="audio_view__download_accessibility_description">Tải xuống</string>
  <!--QuoteView-->
  <string name="QuoteView_audio">Âm thanh</string>
  <string name="QuoteView_video">Video</string>
  <string name="QuoteView_photo">Ảnh</string>
  <string name="QuoteView_view_once_media">Đa phương tiện xem một lần</string>
  <string name="QuoteView_sticker">Nhãn dán</string>
  <string name="QuoteView_you">Bạn</string>
  <string name="QuoteView_original_missing">Không tìm thấy tin nhắn ban đầu</string>
  <!--conversation_fragment-->
  <string name="conversation_fragment__scroll_to_the_bottom_content_description">Kéo xuống dưới cùng</string>
  <!--safety_number_change_dialog-->
  <string name="safety_number_change_dialog__safety_number_changes">Các thay đổi về Mã số an toàn</string>
  <string name="safety_number_change_dialog__accept">Chấp nhận</string>
  <string name="safety_number_change_dialog__send_anyway">Vẫn gửi</string>
  <string name="safety_number_change_dialog__call_anyway">Vẫn gọi</string>
  <string name="safety_number_change_dialog__join_call">Tham gia cuộc gọi</string>
  <string name="safety_number_change_dialog__continue_call">Tiếp tục cuộc gọi</string>
  <string name="safety_number_change_dialog__leave_call">Rời cuộc gọi</string>
  <string name="safety_number_change_dialog__the_following_people_may_have_reinstalled_or_changed_devices">Những người này có thể đã cài lại ứng dụng hoặc thay đổi thiết bị. Vui lòng xác minh lại mã số an toàn để đảm bảo riêng tư.</string>
  <string name="safety_number_change_dialog__view">Xem</string>
  <string name="safety_number_change_dialog__previous_verified">Đã từng được xác minh</string>
  <!--EnableCallNotificationSettingsDialog__call_notifications_checklist-->
  <string name="EnableCallNotificationSettingsDialog__call_notifications_enabled">Đã bật thông báo cuộc gọi.</string>
  <string name="EnableCallNotificationSettingsDialog__enable_call_notifications">Bật thông báo cuộc gọi</string>
  <string name="EnableCallNotificationSettingsDialog__enable_background_activity">Bật hoạt động dưới nền</string>
  <string name="EnableCallNotificationSettingsDialog__everything_looks_good_now">Mọi thứ có vẻ đã ổn!</string>
  <string name="EnableCallNotificationSettingsDialog__to_receive_call_notifications_tap_here_and_turn_on_show_notifications">Để bật thông báo cuộc gọi, hãy nhấn vào đây và bật \"Hiện thông báo.\"</string>
  <string name="EnableCallNotificationSettingsDialog__to_receive_call_notifications_tap_here_and_turn_on_notifications">Để nhận thông báo cuộc gọi, nhấn vào đây và bật thông báo và đảm bảo Âm thanh và Pop-up được bật lên.</string>
  <string name="EnableCallNotificationSettingsDialog__to_receive_call_notifications_tap_here_and_enable_background_activity_in_battery_settings">Để nhận thông báo cuộc gọi, nhấn vào đây và bật hoạt động nền trong cài đặt \"Pin\".</string>
  <string name="EnableCallNotificationSettingsDialog__settings">Cài đặt</string>
  <string name="EnableCallNotificationSettingsDialog__to_receive_call_notifications_tap_settings_and_turn_on_show_notifications">Để nhận thông báo cuộc gọi, hãy vào Cài đặt và bật \"Hiện thông báo.\"</string>
  <string name="EnableCallNotificationSettingsDialog__to_receive_call_notifications_tap_settings_and_turn_on_notifications">Để nhận thông báo cuộc gọi, nhấn Cài đặt và bật thông báo và đảm bảo Âm thanh và Pop-up được bật lên.</string>
  <string name="EnableCallNotificationSettingsDialog__to_receive_call_notifications_tap_settings_and_enable_background_activity_in_battery_settings">Để nhận thông báo cuộc gọi, nhấn vào đây và bật hoạt động nền trong cài đặt \"Pin\".</string>
  <!--country_selection_fragment-->
  <string name="country_selection_fragment__loading_countries">Đang tải các quốc gia…</string>
  <string name="country_selection_fragment__search">Tìm kiếm</string>
  <string name="country_selection_fragment__no_matching_countries">Không tìm thấy quốc gia</string>
  <!--device_add_fragment-->
  <string name="device_add_fragment__scan_the_qr_code_displayed_on_the_device_to_link">Quét mã QR hiển thị trên thiết bị để liên kết</string>
  <!--device_link_fragment-->
  <string name="device_link_fragment__link_device">Liên kết thiết bị</string>
  <!--device_list_fragment-->
  <string name="device_list_fragment__no_devices_linked">Không có thiết bị đã liên kết</string>
  <string name="device_list_fragment__link_new_device">Liên kết thiết bị mới</string>
  <!--expiration-->
  <string name="expiration_off">Tắt</string>
  <plurals name="expiration_seconds">
    <item quantity="other">%d giây</item>
  </plurals>
  <string name="expiration_seconds_abbreviated">%dg</string>
  <plurals name="expiration_minutes">
    <item quantity="other">%d phút</item>
  </plurals>
  <string name="expiration_minutes_abbreviated">%dp</string>
  <plurals name="expiration_hours">
    <item quantity="other">%d giờ</item>
  </plurals>
  <string name="expiration_hours_abbreviated">%dh</string>
  <plurals name="expiration_days">
    <item quantity="other">%d ngày</item>
  </plurals>
  <string name="expiration_days_abbreviated">%dng</string>
  <plurals name="expiration_weeks">
    <item quantity="other">%d tuần</item>
  </plurals>
  <string name="expiration_weeks_abbreviated">%dt</string>
  <string name="expiration_combined">%1$s%2$s</string>
  <!--unverified safety numbers-->
  <string name="IdentityUtil_unverified_banner_one">Mã số an toàn với %s đã thay đổi và không còn hợp lệ</string>
  <string name="IdentityUtil_unverified_banner_two">Mã số an toàn với %1$s và %2$s không còn hợp lệ</string>
  <string name="IdentityUtil_unverified_banner_many">Mã số an toàn  với %1$s, %2$s và %3$s không còn hợp lệ</string>
  <string name="IdentityUtil_unverified_dialog_one">Mã số an toàn với %1$s đã thay đổi và không còn hợp lệ. Điều này có thể là do ai đó đang tìm cách nghe lén cuộc trò chuyện, hoặc %1$s chỉ vừa cài lại Signal.</string>
  <string name="IdentityUtil_unverified_dialog_two">Mã số an toàn với %1$s và %2$s không còn hợp lệ. Điều này có thể do ai đó đang tìm cách nghe lén cuộc trò chuyện, hoặc các đối tác chỉ vừa cài lại Signal.</string>
  <string name="IdentityUtil_unverified_dialog_many">Mã số an toàn với %1$s, %2$s và %3$s không còn hợp lệ. Điều này có thể do ai đó đang tìm cách nghe lén cuộc trò chuyện, hoặc các đối tác chỉ vừa cài lại Signal.</string>
  <string name="IdentityUtil_untrusted_dialog_one">Mã số an toàn của bạn với %s vừa thay đổi.</string>
  <string name="IdentityUtil_untrusted_dialog_two">Mã số an toàn của bạn với %1$s và %2$s vừa thay đổi.</string>
  <string name="IdentityUtil_untrusted_dialog_many">Mã số an toàn  với %1$s, %2$s và %3$s vừa thay đổi.</string>
  <plurals name="identity_others">
    <item quantity="other">%d khác</item>
  </plurals>
  <!--giphy_activity-->
  <string name="giphy_activity_toolbar__search_gifs">Tìm GIF</string>
  <!--giphy_fragment-->
  <string name="giphy_fragment__nothing_found">Không tìm thấy</string>
  <!--database_migration_activity-->
  <string name="database_migration_activity__would_you_like_to_import_your_existing_text_messages">Bạn có muốn nhập các tin nhắn đã có vào cơ sở dữ liệu mã hoá của Signal?</string>
  <string name="database_migration_activity__the_default_system_database_will_not_be_modified">Cơ sở dữ liệu mặc định của hệ thống sẽ không bị sửa hay thay đổi gì cả.</string>
  <string name="database_migration_activity__skip">Bỏ qua</string>
  <string name="database_migration_activity__import">Nhập</string>
  <string name="database_migration_activity__this_could_take_a_moment_please_be_patient">Việc này có thể mất chút thời gian. Vui lòng kiên nhẫn, chúng tôi sẽ thông báo cho bạn khi quá trình nhập hoàn tất.</string>
  <string name="database_migration_activity__importing">ĐANG NHẬP</string>
  <!--load_more_header-->
  <string name="load_more_header__see_full_conversation">Xem toàn bộ cuộc trò chuyện</string>
  <string name="load_more_header__loading">Đang tải…</string>
  <!--media_overview_activity-->
  <string name="media_overview_activity__no_media">Không có đa phương tiện</string>
  <!--message_recipients_list_item-->
  <string name="message_recipients_list_item__view">XEM</string>
  <string name="message_recipients_list_item__resend">GỬI LẠI</string>
  <!--GroupUtil-->
  <plurals name="GroupUtil_joined_the_group">
    <item quantity="other">%1$s đã tham gia nhóm.</item>
  </plurals>
  <string name="GroupUtil_group_name_is_now">Tên nhóm hiện giờ là \'%1$s\'.</string>
  <!--prompt_passphrase_activity-->
  <string name="prompt_passphrase_activity__unlock">Mở khóa</string>
  <!--prompt_mms_activity-->
  <string name="prompt_mms_activity__signal_requires_mms_settings_to_deliver_media_and_group_messages">Signal cần cài đặt MMS để chuyển dữ liệu truyền thông và các tin nhắn nhóm thông qua nhà mạng không dây. Thiết bị của bạn không cung cấp đầy đủ các thông tin này, đôi khi là do thiết bị đã bị khóa và các thiết đặt giới hạn khác.</string>
  <string name="prompt_mms_activity__to_send_media_and_group_messages_tap_ok">Để gửi tin nhắn đa phương tiện hoặc tin nhắn nhóm, bấm \'OK\' và hoàn tất các thiết đặt cần thiết. Thiết đặt MMS cho nhà mạng di động có thể tìm thấy bằng cách tìm \'Điểm truy cập di động\'. Bạn chỉ cần làm bước này một lần.</string>
  <!--BadDecryptLearnMoreDialog-->
  <string name="BadDecryptLearnMoreDialog_delivery_issue">Vấn đề Truyền tải</string>
  <string name="BadDecryptLearnMoreDialog_couldnt_be_delivered_individual">Một tin nhắn, nhãn dán, phản ứng, hoặc nhãn đã đọc không thể được gửi cho bạn từ %s. Họ đã có thể cố gửi cho bạn trực tiếp, hoặc trong một nhóm.</string>
  <string name="BadDecryptLearnMoreDialog_couldnt_be_delivered_group">Một tin nhắn, nhãn dán, phản ứng, hoặc nhãn đã đọc không thể được gửi cho bạn từ %s.</string>
  <!--profile_create_activity-->
  <string name="CreateProfileActivity_first_name_required">Tên (bắt buộc)</string>
  <string name="CreateProfileActivity_last_name_optional">Họ (bắt buộc)</string>
  <string name="CreateProfileActivity_next">Tiếp</string>
  <string name="CreateProfileActivity__username">Tên người dùng</string>
  <string name="CreateProfileActivity__create_a_username">Tạo tên người dùng</string>
  <string name="CreateProfileActivity_custom_mms_group_names_and_photos_will_only_be_visible_to_you">Tên nhóm MMS và ảnh sẽ chỉ hiển thị với bạn.</string>
  <string name="CreateProfileActivity_group_descriptions_will_be_visible_to_members_of_this_group_and_people_who_have_been_invited">Miêu tả nhóm sẽ được nhìn thấy bởi thành viên của nhóm này và những người đã được mời.</string>
  <!--EditAboutFragment-->
  <string name="EditAboutFragment_about">Thông tin</string>
  <string name="EditAboutFragment_write_a_few_words_about_yourself">Viết một vài từ về bản thân mình…</string>
  <string name="EditAboutFragment_count">%1$d/%2$d</string>
  <string name="EditAboutFragment_speak_freely">Nói chuyện tự do</string>
  <string name="EditAboutFragment_encrypted">Đã được mã hóa</string>
  <string name="EditAboutFragment_be_kind">Mở lòng tốt</string>
  <string name="EditAboutFragment_coffee_lover">Nghiện cà phê</string>
  <string name="EditAboutFragment_free_to_chat">Rảnh để trò chuyện</string>
  <string name="EditAboutFragment_taking_a_break">Đang nghỉ ngơi</string>
  <string name="EditAboutFragment_working_on_something_new">Đang làm một dự án mới</string>
  <!--EditProfileFragment-->
  <string name="EditProfileFragment__edit_group">Sửa nhóm</string>
  <string name="EditProfileFragment__group_name">Tên nhóm</string>
  <string name="EditProfileFragment__group_description">Miêu tả nhóm</string>
  <!--EditProfileNameFragment-->
  <string name="EditProfileNameFragment_your_name">Tên của bạn</string>
  <string name="EditProfileNameFragment_first_name">Tên</string>
  <string name="EditProfileNameFragment_last_name_optional">Họ (không bắt buộc)</string>
  <string name="EditProfileNameFragment_save">Lưu</string>
  <string name="EditProfileNameFragment_failed_to_save_due_to_network_issues_try_again_later">Không thể lưu do lỗi mạng. Hãy thử lại sau.</string>
  <!--recipient_preferences_activity-->
  <string name="recipient_preference_activity__shared_media">Tệp đa phương tiện đã chia sẻ</string>
  <!--recipients_panel-->
  <string name="recipients_panel__to"><small>Điền vào tên hoặc số</small></string>
  <!--verify_display_fragment-->
  <string name="verify_display_fragment__if_you_wish_to_verify_the_security_of_your_end_to_end_encryption_with_s"><![CDATA[Nếu bạn muốn xác minh độ bảo mật của mã hoá với %s, so sánh dãy số trên với dãy số trên thiết bị của họ. Hoặc bạn có thể quét mã QR trên thiết bị của họ, hoặc yêu cầu họ quét mã của bạn. <a href="https://signal.org/redirect/safety-numbers">Tìm hiểu thêm.</a>]]></string>
  <string name="verify_display_fragment__tap_to_scan">Nhấn để quét</string>
  <string name="verify_display_fragment__loading">Đang tải…</string>
  <string name="verify_display_fragment__verified">Đã xác minh</string>
  <!--verify_identity-->
  <string name="verify_identity__share_safety_number">Chia sẻ mã số an toàn</string>
  <!--webrtc_answer_decline_button-->
  <string name="webrtc_answer_decline_button__swipe_up_to_answer">Vuốt lên để trả lời</string>
  <string name="webrtc_answer_decline_button__swipe_down_to_reject">Vuốt xuống để từ chối</string>
  <!--message_details_header-->
  <string name="message_details_header__issues_need_your_attention">Một số vấn đề cần bạn chú ý.</string>
  <string name="message_details_header__sent">Đã gửi</string>
  <string name="message_details_header__received">Đã nhận</string>
  <string name="message_details_header__disappears">Tự hủy</string>
  <string name="message_details_header__via">Qua</string>
  <!--message_details_recipient_header-->
  <string name="message_details_recipient_header__pending_send">Đang chờ</string>
  <string name="message_details_recipient_header__sent_to">Gửi từ</string>
  <string name="message_details_recipient_header__sent_from">Gửi tới</string>
  <string name="message_details_recipient_header__delivered_to">Đã chuyển tới</string>
  <string name="message_details_recipient_header__read_by">Đã đọc bởi</string>
  <string name="message_details_recipient_header__not_sent">Chưa gửi</string>
  <string name="message_details_recipient_header__viewed">Được xem bởi</string>
  <!--message_Details_recipient-->
  <string name="message_details_recipient__failed_to_send">Không thể gửi</string>
  <string name="message_details_recipient__new_safety_number">Mã số an toàn mới</string>
  <!--AndroidManifest.xml-->
  <string name="AndroidManifest__create_passphrase">Tạo mật khẩu</string>
  <string name="AndroidManifest__select_contacts">Chọn liên hệ</string>
  <string name="AndroidManifest__change_passphrase">Đổi mật khẩu</string>
  <string name="AndroidManifest__verify_safety_number">Xác minh mã số an toàn</string>
  <string name="AndroidManifest__log_submit">Gửi nhật kí dò lỗi</string>
  <string name="AndroidManifest__media_preview">Xem trước tệp đa phương tiện</string>
  <string name="AndroidManifest__message_details">Chi tiết tin nhắn</string>
  <string name="AndroidManifest__linked_devices">Các thiết bị đã liên kết</string>
  <string name="AndroidManifest__invite_friends">Mời bạn bè</string>
  <string name="AndroidManifest_archived_conversations">Các cuộc trò chuyện đã lưu trữ</string>
  <string name="AndroidManifest_remove_photo">Gỡ ảnh</string>
  <!--Message Requests Megaphone-->
  <string name="MessageRequestsMegaphone__message_requests">Yêu cầu nhắn tin</string>
  <string name="MessageRequestsMegaphone__users_can_now_choose_to_accept">Người dùng có thể lựa chọn chấp nhận cuộc trò chuyện hay không. Tên hồ sơ cho họ biết ai đang nhắn tin cho họ.</string>
  <string name="MessageRequestsMegaphone__add_profile_name">Thêm tên hồ sơ</string>
  <!--HelpFragment-->
  <string name="HelpFragment__have_you_read_our_faq_yet">Bạn đã đọc Các câu hỏi thường gặp chưa?</string>
  <string name="HelpFragment__next">Tiếp</string>
  <string name="HelpFragment__contact_us">Liên hệ với chúng tôi</string>
  <string name="HelpFragment__tell_us_whats_going_on">Kể với chúng tôi chuyện gì đang xảy ra</string>
  <string name="HelpFragment__include_debug_log">Thêm nhật kí lỗi.</string>
  <string name="HelpFragment__whats_this">Đây là gì?</string>
  <string name="HelpFragment__how_do_you_feel">Bạn cảm thấy thế nào? (không bắt buộc)</string>
  <string name="HelpFragment__tell_us_why_youre_reaching_out">Nói cho chúng tôi biết lý do bạn liên lạc.</string>
  <string name="HelpFragment__support_info">Thông tin hỗ trợ</string>
  <string name="HelpFragment__signal_android_support_request">Yêu cầu hỗ trợ về Signal Android</string>
  <string name="HelpFragment__debug_log">Nhật kí lỗi:</string>
  <string name="HelpFragment__could_not_upload_logs">Không thể tải lên nhật kí lỗi</string>
  <string name="HelpFragment__please_be_as_descriptive_as_possible">Vui lòng miêu tả càng chi tiết càng tốt để giúp chúng tôi hiểu về vấn đề.</string>
  <string-array name="HelpFragment__categories">
    <item>-- Xin chọn một lựa chọn --</item>
    <item>Có điều gì đó đang không hoạt động</item>
    <item>Yêu cầu Tính năng</item>
    <item>Câu hỏi</item>
    <item>Góp ý</item>
    <item>Khác</item>
    <item>Thanh toán</item>
  </string-array>
  <!--ReactWithAnyEmojiBottomSheetDialogFragment-->
  <string name="ReactWithAnyEmojiBottomSheetDialogFragment__this_message">Tin nhắn này</string>
  <string name="ReactWithAnyEmojiBottomSheetDialogFragment__recently_used">Sử dụng gần đây</string>
  <string name="ReactWithAnyEmojiBottomSheetDialogFragment__smileys_and_people">Mặt cười và Con người</string>
  <string name="ReactWithAnyEmojiBottomSheetDialogFragment__nature">Thiên nhiên</string>
  <string name="ReactWithAnyEmojiBottomSheetDialogFragment__food">Thức ăn</string>
  <string name="ReactWithAnyEmojiBottomSheetDialogFragment__activities">Hoạt động</string>
  <string name="ReactWithAnyEmojiBottomSheetDialogFragment__places">Địa điểm</string>
  <string name="ReactWithAnyEmojiBottomSheetDialogFragment__objects">Đồ vật</string>
  <string name="ReactWithAnyEmojiBottomSheetDialogFragment__symbols">Kí hiệu</string>
  <string name="ReactWithAnyEmojiBottomSheetDialogFragment__flags">Cờ</string>
  <string name="ReactWithAnyEmojiBottomSheetDialogFragment__emoticons">Emoticons</string>
  <string name="ReactWithAnyEmojiBottomSheetDialogFragment__no_results_found">Không tìm thấy kết quả</string>
  <!--arrays.xml-->
  <string name="arrays__use_default">Dùng mặc định</string>
  <string name="arrays__use_custom">Dùng tùy chỉnh</string>
  <string name="arrays__mute_for_one_hour">Tạm im 1 giờ</string>
  <string name="arrays__mute_for_eight_hours">Tắt tiếng trong 8 tiếng</string>
  <string name="arrays__mute_for_one_day">Tạm im 1 ngày</string>
  <string name="arrays__mute_for_seven_days">Tạm im 7 ngày</string>
  <string name="arrays__always">Luôn luôn</string>
  <string name="arrays__settings_default">Mặc định theo hệ thống</string>
  <string name="arrays__enabled">Bật</string>
  <string name="arrays__disabled">Tắt</string>
  <string name="arrays__name_and_message">Tên và tin nhắn</string>
  <string name="arrays__name_only">Chỉ tên</string>
  <string name="arrays__no_name_or_message">Không tên hay tin nhắn</string>
  <string name="arrays__images">Hình ảnh</string>
  <string name="arrays__audio">Âm thanh</string>
  <string name="arrays__video">Video</string>
  <string name="arrays__documents">Tài liệu</string>
  <string name="arrays__small">Nhỏ</string>
  <string name="arrays__normal">Vừa</string>
  <string name="arrays__large">Lớn</string>
  <string name="arrays__extra_large">Rất lớn</string>
  <string name="arrays__default">Mặc định</string>
  <string name="arrays__high">Cao</string>
  <string name="arrays__max">Cao nhất</string>
  <!--plurals.xml-->
  <plurals name="hours_ago">
    <item quantity="other">%dg</item>
  </plurals>
  <!--preferences.xml-->
  <string name="preferences_beta">Beta</string>
  <string name="preferences__sms_mms">SMS và MMS</string>
  <string name="preferences__pref_all_sms_title">Nhận tất cả SMS</string>
  <string name="preferences__pref_all_mms_title">Nhận tất cả MMS</string>
  <string name="preferences__use_signal_for_viewing_and_storing_all_incoming_text_messages">Dùng Signal cho tất cả tin nhắn đến</string>
  <string name="preferences__use_signal_for_viewing_and_storing_all_incoming_multimedia_messages">Dùng Signal cho tất cả tin nhắn đến đa phương tiện</string>
  <string name="preferences__pref_enter_sends_title">Phím Enter gửi đi</string>
  <string name="preferences__pressing_the_enter_key_will_send_text_messages">Nhấn phím Enter sẽ gửi tin nhắn đi</string>
  <string name="preferences__pref_use_address_book_photos">Sử dụng hình ảnh trong danh bạ</string>
  <string name="preferences__display_contact_photos_from_your_address_book_if_available">Hiển thị hình ảnh của liên lạc từ danh bạ nếu có</string>
  <string name="preferences__generate_link_previews">Tạo xem trước liên kết</string>
  <string name="preferences__retrieve_link_previews_from_websites_for_messages">Thêm xem trước liên kết trang web vào những tin nhắn bạn gửi.</string>
  <string name="preferences__choose_identity">Chọn danh tính</string>
  <string name="preferences__choose_your_contact_entry_from_the_contacts_list">Chọn khoản mục liên lạc của bạn trong danh sách liên lạc.</string>
  <string name="preferences__change_passphrase">Đổi mật khẩu</string>
  <string name="preferences__change_your_passphrase">Đổi mật khẩu</string>
  <string name="preferences__enable_passphrase">Bật khoá màn hình bằng mật khẩu</string>
  <string name="preferences__lock_signal_and_message_notifications_with_a_passphrase">Khoá màn hình và thông báo bằng mật khẩu</string>
  <string name="preferences__screen_security">An ninh màn hình</string>
  <string name="preferences__disable_screen_security_to_allow_screen_shots">Chặn chụp màn hình trong danh sách ứng dụng và bên trong ứng dụng</string>
  <string name="preferences__auto_lock_signal_after_a_specified_time_interval_of_inactivity">Tự động khoá Signal sau một khoảng thời gian không hoạt động định trước</string>
  <string name="preferences__inactivity_timeout_passphrase">Mật khẩu khoá ứng dụng khi không hoạt động</string>
  <string name="preferences__inactivity_timeout_interval">Khoảng thời gian khoá ứng dụng khi không hoạt động</string>
  <string name="preferences__notifications">Thông báo</string>
  <string name="preferences__led_color">Màu LED</string>
  <string name="preferences__led_color_unknown">Không rõ</string>
  <string name="preferences__pref_led_blink_title">Tần suất nháy LED</string>
  <string name="preferences__sound">Âm thanh</string>
  <string name="preferences__silent">Im lặng</string>
  <string name="preferences__default">Mặc định</string>
  <string name="preferences__repeat_alerts">Lặp lại cảnh báo</string>
  <string name="preferences__never">Không bao giờ</string>
  <string name="preferences__one_time">Một lần</string>
  <string name="preferences__two_times">Hai lần</string>
  <string name="preferences__three_times">Ba lần</string>
  <string name="preferences__five_times">Năm lần</string>
  <string name="preferences__ten_times">Mười lần</string>
  <string name="preferences__vibrate">Rung</string>
  <string name="preferences__green">Xanh lục</string>
  <string name="preferences__red">Đỏ</string>
  <string name="preferences__blue">Xanh lam</string>
  <string name="preferences__orange">Cam</string>
  <string name="preferences__cyan">Xanh lơ</string>
  <string name="preferences__magenta">Hồng đậm</string>
  <string name="preferences__white">Trắng</string>
  <string name="preferences__none">Không</string>
  <string name="preferences__fast">Nhanh</string>
  <string name="preferences__normal">Bình thường</string>
  <string name="preferences__slow">Chậm</string>
  <string name="preferences__help">Hỗ trợ</string>
  <string name="preferences__advanced">Nâng cao</string>
  <string name="preferences__donate_to_signal">Ủng hộ Molly</string>
  <string name="preferences__privacy">Riêng tư</string>
  <string name="preferences__mms_user_agent">MMS User Agent</string>
  <string name="preferences__advanced_mms_access_point_names">Thiết đặt MMS bằng tay</string>
  <string name="preferences__mmsc_url">Đường dẫn MMSC</string>
  <string name="preferences__mms_proxy_host">Máy chủ Proxy MMS</string>
  <string name="preferences__mms_proxy_port">Cổng Proxy MMS</string>
  <string name="preferences__mmsc_username">Tên người dùng MMSC</string>
  <string name="preferences__mmsc_password">Mật khẩu MMSC</string>
  <string name="preferences__sms_delivery_reports">Báo cáo đã gửi SMS</string>
  <string name="preferences__request_a_delivery_report_for_each_sms_message_you_send">Yêu cầu báo cáo đã gửi cho từng tin nhắn SMS gửi đi</string>
  <string name="preferences__data_and_storage">Dữ liệu và lưu trữ</string>
  <string name="preferences__storage">Lưu trữ</string>
  <string name="preferences__payments">Thanh toán</string>
  <string name="preferences__payments_beta">Thanh toán (Beta)</string>
  <string name="preferences__conversation_length_limit">Giới hạn độ dài cuộc trò chuyện</string>
  <string name="preferences__keep_messages">Giữ tin nhắn</string>
  <string name="preferences__clear_message_history">Xóa lịch sử tin nhắn</string>
  <string name="preferences__linked_devices">Các thiết bị được liên kết</string>
  <string name="preferences__light_theme">Sáng</string>
  <string name="preferences__dark_theme">Tối</string>
  <string name="preferences__appearance">Diện mạo</string>
  <string name="preferences__theme">Chủ đề</string>
  <string name="preferences__chat_wallpaper">Ảnh nền cuộc trò chuyện</string>
  <string name="preferences__chat_color_and_wallpaper">Màu cuộc trò chuyện &amp; hình nền</string>
  <string name="preferences__disable_pin">Tắt PIN</string>
  <string name="preferences__enable_pin">Bật PIN</string>
  <string name="preferences__if_you_disable_the_pin_you_will_lose_all_data">Nếu bạn tắt PIN, bạn sẽ mất toàn bộ dữ liệu khi bạn đăng kí lại với Signal trừ khi bạn sao lưu và khôi phục dữ liệu thủ công. Bạn không thể bật Khóa đăng kí khi PIN đang tắt.</string>
  <string name="preferences__pins_keep_information_stored_with_signal_encrypted_so_only_you_can_access_it">Mã PIN mã hoá các thông tin được lưu trữ với Signal để chỉ mình bạn có thể truy cập được. Thông tin người dùng, cài đặt, và các liên hệ sẽ được khôi phục khi bạn cài lại Signal. Bạn không cần điền PIN mỗi lần mở ứng dụng.</string>
  <string name="preferences__system_default">Theo hệ điều hành</string>
  <string name="preferences__language">Ngôn ngữ</string>
  <string name="preferences__signal_messages_and_calls">Tin nhắn và cuộc gọi Signal</string>
  <string name="preferences__advanced_pin_settings">Cài đặt PIN nâng cao</string>
  <string name="preferences__free_private_messages_and_calls">Các tin nhắn và cuộc gọi riêng tư miễn phí đến người dùng Signal</string>
  <string name="preferences__submit_debug_log">Gửi nhật kí dò lỗi</string>
  <string name="preferences__delete_account">Xoá tài khoản</string>
  <string name="preferences__support_wifi_calling">Chế độ tương thích với \"Gọi qua WiFi\"</string>
  <string name="preferences__enable_if_your_device_supports_sms_mms_delivery_over_wifi">Bật nếu thiết bị bạn gửi SMS/MMS qua WiFi (chỉ bật khi \'Gọi qua WiFi\' được bật trong thiết bị) </string>
  <string name="preferences__incognito_keyboard">Bàn phím ẩn danh</string>
  <string name="preferences__read_receipts">Thông báo đã xem</string>
  <string name="preferences__if_read_receipts_are_disabled_you_wont_be_able_to_see_read_receipts">Nếu thông báo đã xem bị tắt, bạn sẽ không thể biết người kia đã xem tin nhắn hay chưa.</string>
  <string name="preferences__typing_indicators">Thông báo đang nhập</string>
  <string name="preferences__if_typing_indicators_are_disabled_you_wont_be_able_to_see_typing_indicators">Nếu thông báo đang nhập bị tắt, bạn sẽ không thể biết người kia có đang nhập tin nhắn hay không.</string>
  <string name="preferences__request_keyboard_to_disable">Yêu cầu bàn phím tắt học tập cá nhân hoá.</string>
  <string name="preferences__this_setting_is_not_a_guarantee">Cài đặt này không phải là đảm bảo, và bàn phím của bạn có thể bỏ qua nó.</string>
  <string name="preferences_app_protection__blocked_users">Người dùng đã chặn</string>
  <string name="preferences_chats__when_using_mobile_data">Khi dùng dữ liệu di động</string>
  <string name="preferences_chats__when_using_wifi">Khi dùng Wi-Fi</string>
  <string name="preferences_chats__when_roaming">Khi chuyển vùng quốc tế</string>
  <string name="preferences_chats__media_auto_download">Tự động tải đa phương tiện</string>
  <string name="preferences_chats__message_history">Lịch sử tin nhắn</string>
  <string name="preferences_storage__storage_usage">Quản lí bộ nhớ</string>
  <string name="preferences_storage__photos">Ảnh</string>
  <string name="preferences_storage__videos">Video</string>
  <string name="preferences_storage__files">Tệp</string>
  <string name="preferences_storage__audio">Âm thanh</string>
  <string name="preferences_storage__review_storage">Kiểm tra bộ nhớ</string>
  <string name="preferences_storage__delete_older_messages">Xóa tin nhắn cũ?</string>
  <string name="preferences_storage__clear_message_history">Xóa lịch sử tin nhắn?</string>
  <string name="preferences_storage__this_will_permanently_delete_all_message_history_and_media">Thao tác này sẽ xóa tất cả lịch sử tin nhắn và đa phương tiện quá %1$s trước khỏi máy bạn.</string>
  <string name="preferences_storage__this_will_permanently_trim_all_conversations_to_the_d_most_recent_messages">Thao tác này sẽ xóa lịch sử cuộc trò chuyện đến %1$s tin nhắn gần đây nhất.</string>
  <string name="preferences_storage__this_will_delete_all_message_history_and_media_from_your_device">Thao tác này sẽ xóa vĩnh viễn tất cả lịch sử tin nhắn và đa phương tiện khỏi máy bạn.</string>
  <string name="preferences_storage__are_you_sure_you_want_to_delete_all_message_history">Bạn có muốn xóa tất cả lịch sử tin nhắn?</string>
  <string name="preferences_storage__all_message_history_will_be_permanently_removed_this_action_cannot_be_undone">Tất cả lịch sử tin nhắn sẽ được xóa vĩnh viễn. Thao tác này không thể được hoàn tác.</string>
  <string name="preferences_storage__delete_all_now">Xóa tất cả</string>
  <string name="preferences_storage__forever">Vĩnh viễn</string>
  <string name="preferences_storage__one_year">1 năm</string>
  <string name="preferences_storage__six_months">6 tháng</string>
  <string name="preferences_storage__thirty_days">30 ngày</string>
  <string name="preferences_storage__none">Không</string>
  <string name="preferences_storage__s_messages">%1$s tin nhắn</string>
  <string name="preferences_storage__custom">Tùy chỉnh</string>
  <string name="preferences_advanced__use_system_emoji">Sử dụng biểu tượng cảm xúc hệ thống</string>
  <string name="preferences_advanced__disable_signal_built_in_emoji_support">Tắt hỗ trợ biểu tượng cảm xúc của Signal</string>
  <string name="preferences_advanced__relay_all_calls_through_the_signal_server_to_avoid_revealing_your_ip_address">Chuyển tiếp tất cả cuộc gọi qua máy chủ Signal để tránh lộ địa chỉ IP với đối tác. Bật tính năng này sẽ giảm chất lượng cuộc gọi.</string>
  <string name="preferences_advanced__always_relay_calls">Luôn chuyển tiếp cuộc gọi</string>
  <string name="preferences_app_protection__who_can">Ai có thể…</string>
  <string name="preferences_app_protection__app_access">Truy cập ứng dụng</string>
  <string name="preferences_app_protection__communication">Giao tiếp</string>
  <string name="preferences_chats__chats">Trò chuyện</string>
  <string name="preferences_data_and_storage__manage_storage">Quản lí bộ nhớ</string>
  <string name="preferences_data_and_storage__calls">Cuộc gọi</string>
  <string name="preferences_data_and_storage__use_less_data_for_calls">Sử dụng ít lưu lượng data hơn khi gọi</string>
  <string name="preferences_data_and_storage__never">Không bao giờ</string>
  <string name="preferences_data_and_storage__wifi_and_mobile_data">WiFi và dữ liệu di động</string>
  <string name="preferences_data_and_storage__mobile_data_only">Chỉ dữ liệu di động</string>
  <string name="preference_data_and_storage__using_less_data_may_improve_calls_on_bad_networks">Sử dụng ít lưu lượng data có thể cải thiện chất lượng cuộc gọi trong môi trường mạng kém</string>
  <string name="preferences_notifications__messages">Tin nhắn</string>
  <string name="preferences_notifications__events">Sự kiện</string>
  <string name="preferences_notifications__in_chat_sounds">Âm thanh khi đang trò chuyện</string>
  <string name="preferences_notifications__show">Hiện</string>
  <string name="preferences_notifications__calls">Cuộc gọi</string>
  <string name="preferences_notifications__ringtone">Nhạc chuông</string>
  <string name="preferences_chats__show_invitation_prompts">Hiển thị lời mời</string>
  <string name="preferences_chats__display_invitation_prompts_for_contacts_without_signal">Hiển thị lời mời cho liên hệ không dùng Signal</string>
  <string name="preferences_chats__message_text_size">Cỡ chữ tin nhắn</string>
  <string name="preferences_events__contact_joined_signal">Liên hệ bắt đầu dùng Signal</string>
  <string name="preferences_notifications__priority">Mức ưu tiên</string>
  <string name="preferences_communication__category_sealed_sender">Lá thư không chủ</string>
  <string name="preferences_communication__sealed_sender_display_indicators">Hiện biểu tượng</string>
  <string name="preferences_communication__sealed_sender_display_indicators_description">Hiện một biểu tượng khi bạn xem \"Chi tiết tin nhắn\" trên các tin nhắn được gửi bằng Lá thư không chủ.</string>
  <string name="preferences_communication__sealed_sender_allow_from_anyone">Cho phép từ bất cứ ai</string>
  <string name="preferences_communication__sealed_sender_allow_from_anyone_description">Bật \'Lá thư không chủ\' cho tin nhắn từ người gửi không có trong danh bạ và người bạn chưa chia sẻ hồ sơ.</string>
  <string name="preferences_communication__sealed_sender_learn_more">Tìm hiểu thêm</string>
  <string name="preferences_setup_a_username">Đặt tên người dùng</string>
  <string name="preferences_proxy">Proxy</string>
  <string name="preferences_use_proxy">Sử dụng proxy</string>
  <string name="preferences_off">Tắt</string>
  <string name="preferences_on">Bật</string>
  <string name="preferences_proxy_address">Địa chỉ proxy</string>
  <string name="preferences_only_use_a_proxy_if">Chỉ dùng proxy khi bạn không thể kết nối vào Signal trên dữ liệu di động hoặc Wi-Fi.</string>
  <string name="preferences_share">Chia sẻ</string>
  <string name="preferences_save">Lưu</string>
  <string name="preferences_connecting_to_proxy">Đang kết nối tới proxy…</string>
  <string name="preferences_connected_to_proxy">Đã kết tới vào proxy</string>
  <string name="preferences_connection_failed">Không thể kết nối</string>
  <string name="preferences_couldnt_connect_to_the_proxy">Không thể kết nối tới proxy. Kiểm tra địa chỉ proxy và thử lại.</string>
  <string name="preferences_you_are_connected_to_the_proxy">Bạn đã kết nối tớ proxy. Bạn có thể tắt proxy bất kì lúc nào trong Cài đặt.</string>
  <string name="preferences_success">Thành công</string>
  <string name="preferences_failed_to_connect">Không thể kết nối</string>
  <string name="preferences_enter_proxy_address">Nhập địa chỉ proxy</string>
  <string name="configurable_single_select__customize_option">Sửa cài đặt</string>
  <!--Internal only preferences-->
  <!--Payments-->
  <string name="PaymentsActivityFragment__all_activity">Tất cả hoạt động</string>
  <string name="PaymentsAllActivityFragment__all">Tất cả</string>
  <string name="PaymentsAllActivityFragment__sent">Đã gửi</string>
  <string name="PaymentsAllActivityFragment__received">Đã nhận</string>
  <string name="PaymentsHomeFragment__introducing_payments">Giới thiệu thanh toán (Beta)</string>
  <string name="PaymentsHomeFragment__use_signal_to_send_and_receive">Sử dụng Signal để nhận và gửi MobileCoin, một loại tiền điện tử mới tập trung vào sự riêng tư. Kích hoạt để bắt đầu.</string>
  <string name="PaymentsHomeFragment__activate_payments">Kích hoạt Thanh toán</string>
  <string name="PaymentsHomeFragment__activating_payments">Đang kích hoạt thanh toán…</string>
  <string name="PaymentsHomeFragment__restore_payments_account">Khôi phục tài khoản thanh toán</string>
  <string name="PaymentsHomeFragment__no_recent_activity_yet">Không có hoạt động gần đây</string>
  <string name="PaymentsHomeFragment__pending_requests">Yêu cầu đang chờ</string>
  <string name="PaymentsHomeFragment__recent_activity">Hoạt động gần đây</string>
  <string name="PaymentsHomeFragment__see_all">Xem tất cả</string>
  <string name="PaymentsHomeFragment__add_funds">Thêm quỹ</string>
  <string name="PaymentsHomeFragment__send">Gửi</string>
  <string name="PaymentsHomeFragment__sent_s">Đã gửi %1$s</string>
  <string name="PaymentsHomeFragment__received_s">Đã nhận %1$s</string>
  <string name="PaymentsHomeFragment__transfer_to_exchange">Chuyển để trao đổi</string>
  <string name="PaymentsHomeFragment__currency_conversion">Chuyển đổi tỉ giá</string>
  <string name="PaymentsHomeFragment__deactivate_payments">Huỷ kích hoạt thanh toán</string>
  <string name="PaymentsHomeFragment__recovery_phrase">Cụm từ khôi phục</string>
  <string name="PaymentsHomeFragment__help">Hỗ trợ</string>
  <string name="PaymentsHomeFragment__coin_cleanup_fee">Phí dọn dẹp đồng xu</string>
  <string name="PaymentsHomeFragment__sent_payment">Thanh toán đã gửi</string>
  <string name="PaymentsHomeFragment__received_payment">Thanh toán đã nhận</string>
  <string name="PaymentsHomeFragment__processing_payment">Thanh toán đang xử lý</string>
  <string name="PaymentsHomeFragment__unknown_amount">---</string>
  <string name="PaymentsHomeFragment__currency_conversion_not_available">Chuyển đổi tỉ giá không có</string>
  <string name="PaymentsHomeFragment__cant_display_currency_conversion">Không thể hiện chuyển đổi tỉ giá. Kiểm tra kết nối của điện thoại của bạn và thử lại.</string>
  <string name="PaymentsHomeFragment__payments_is_not_available_in_your_region">Thanh toán không có sẵn trong khu vực của bạn.</string>
  <string name="PaymentsHomeFragment__could_not_enable_payments">Không thể bật thanh toán. Thử lại sau.</string>
  <string name="PaymentsHomeFragment__deactivate_payments_question">Huỷ kích hoạt Thanh toán?</string>
  <string name="PaymentsHomeFragment__you_will_not_be_able_to_send">Bạn sẽ không thể gửi hoặc nhận MobileCoin trong Signal nếu bạn huỷ kích hoạt thanh toán.</string>
  <string name="PaymentsHomeFragment__deactivate">Huỷ kích hoạt</string>
  <string name="PaymentsHomeFragment__continue">Tiếp tục</string>
  <string name="PaymentsHomeFragment__balance_is_not_currently_available">Số dư hiện không có.</string>
  <string name="PaymentsHomeFragment__payments_deactivated">Thanh toán đã huỷ kích hoạt.</string>
  <string name="PaymentsHomeFragment__payment_failed">Thanh toán không thành công</string>
  <string name="PaymentsHomeFragment__details">Chi tiết</string>
  <string name="PaymentsHomeFragment__you_can_use_signal_to_send">Bạn có thể dùng Signal để gửi và nhận MobileCoin. Tất cả thanh toán đều chịu Điều khoản Sử dụng cho MobileCoins và Ví MobileCoin. Đây là một tính năng beta nên bạn có thể sẽ gặp một số vấn đề và các thanh toán hoặc số dư bạn có thể mất sẽ không thể được khôi phục.</string>
  <string name="PaymentsHomeFragment__activate">Kích hoạt</string>
  <string name="PaymentsHomeFragment__view_mobile_coin_terms">Xem điều khoản MobileCoin</string>
  <string name="PaymentsHomeFragment__payments_not_available">Thanh toán trong Signal không còn nữa. Bạn vẫn có thể chuyển quỹ vào một sàn trao đổi nhưng bạn không thể gửi và nhận thanh toán hoặc thêm quỹ.</string>
  <!--PaymentsAddMoneyFragment-->
  <string name="PaymentsAddMoneyFragment__add_funds">Thêm quỹ</string>
  <string name="PaymentsAddMoneyFragment__your_wallet_address">Địa chỉ Ví của bạn</string>
  <string name="PaymentsAddMoneyFragment__copy">Sao chép</string>
  <string name="PaymentsAddMoneyFragment__copied_to_clipboard">Đã sao chép vào clipboard</string>
  <string name="PaymentsAddMoneyFragment__to_add_funds">Để thêm quỹ, gửi MobileCoin vào địa chỉ ví của bạn. Bắt đầu một giao dịch từ tài khoản của bạn trên một sàn trao đổi có hỗ trợ MobileCoin, sau đó quét mã QR hoặc sao chép địa chỉ ví của bạn.</string>
  <!--PaymentsDetailsFragment-->
  <string name="PaymentsDetailsFragment__details">Chi tiết</string>
  <string name="PaymentsDetailsFragment__status">Trạng thái</string>
  <string name="PaymentsDetailsFragment__submitting_payment">Đang gửi thanh toán…</string>
  <string name="PaymentsDetailsFragment__processing_payment">Đang xử lý thanh toán…</string>
  <string name="PaymentsDetailsFragment__payment_complete">Thanh toán hoàn tất</string>
  <string name="PaymentsDetailsFragment__payment_failed">Thanh toán không thành công</string>
  <string name="PaymentsDetailsFragment__network_fee">Phía mạng lưới</string>
  <string name="PaymentsDetailsFragment__sent_by">Được gửi bởi</string>
  <string name="PaymentsDetailsFragment__sent_to_s">Được gửi tới %1$s</string>
  <string name="PaymentsDetailsFragment__you_on_s_at_s">Bạn ở %1$s tại %2$s</string>
  <string name="PaymentsDetailsFragment__s_on_s_at_s">%1$s ở %2$s tại %3$s</string>
  <string name="PaymentsDetailsFragment__to">Đến</string>
  <string name="PaymentsDetailsFragment__from">Từ</string>
  <string name="PaymentsDetailsFragment__information">Chi tiết giao dịch bao gồm số tiền thanh toán và thời gian giao dịch là một phần của Sổ cái MobileCoin.</string>
  <string name="PaymentsDetailsFragment__coin_cleanup_fee">Phí dọn dẹp đồng xu</string>
  <string name="PaymentsDetailsFragment__coin_cleanup_information">\"Phí dọn dẹp đồng xu\" được tính khi những đồng xu bạn sở hữu không thể được gộp để hoàn tất một giao dịch. Việc dọn dẹp sẽ cho phép bạn tiếp tục gửi thanh toán.</string>
  <string name="PaymentsDetailsFragment__no_details_available">Không có chi tiết thêm cho giao dịch này</string>
  <string name="PaymentsDetailsFragment__sent_payment">Thanh toán đã gửi</string>
  <string name="PaymentsDetailsFragment__received_payment">Thanh toán đã nhận</string>
  <string name="PaymentsDeatilsFragment__payment_completed_s">Thanh toán đã hoàn tất %1$s</string>
  <string name="PaymentsDetailsFragment__block_number">Chặn số</string>
  <!--PaymentsTransferFragment-->
  <string name="PaymentsTransferFragment__transfer">Chuyển</string>
  <string name="PaymentsTransferFragment__scan_qr_code">Quét Mã QR</string>
  <string name="PaymentsTransferFragment__to_scan_or_enter_wallet_address">Đến: Quét hoặc nhập địa chỉ ví</string>
  <string name="PaymentsTransferFragment__you_can_transfer">Bạn có thể chuyển MobileCoin bằng cách hoàn tất một lần chuyển từ địa chỉ ví được cung cấp bởi sàn trao đổi. Địa chỉ ví là chuỗi số và kí tự thường hay nằm dưới mã QR.</string>
  <string name="PaymentsTransferFragment__next">Tiếp</string>
  <string name="PaymentsTransferFragment__invalid_address">Địa chỉ không hợp lệ</string>
  <string name="PaymentsTransferFragment__check_the_wallet_address">Kiểm tra địa chỉ ví bạn đang thử chuyển đến và thử lại.</string>
  <string name="PaymentsTransferFragment__you_cant_transfer_to_your_own_signal_wallet_address">Bạn không thể chuyển đến địa chỉ ví Signal của chính mình. Nhập địa chỉ ví từ tài khoản của bạn ở một sàn trao đổi có hỗ trợ.</string>
  <string name="PaymentsTransferFragment__to_scan_a_qr_code_signal_needs">Để quét một mã QR, Signal cần truy cập vào camera.</string>
  <string name="PaymentsTransferFragment__signal_needs_the_camera_permission_to_capture_qr_code_go_to_settings">Signal cần sự cho phép Camera để nhận mã QR. Đi đến cài đặt, chọn \"Cho phép\", và bật \"Camera\".</string>
  <string name="PaymentsTransferFragment__to_scan_a_qr_code_signal_needs_access_to_the_camera">Để quét một mã QR, Signal cần truy cập vào camera.</string>
  <string name="PaymentsTransferFragment__settings">Cài đặt</string>
  <!--PaymentsTransferQrScanFragment-->
  <string name="PaymentsTransferQrScanFragment__scan_address_qr_code">Quét mã QR Địa chỉ</string>
  <string name="PaymentsTransferQrScanFragment__scan_the_address_qr_code_of_the_payee">Quét mã QR địa chỉ của người được thanh toán</string>
  <!--CreatePaymentFragment-->
  <string name="CreatePaymentFragment__request">Yêu cầu</string>
  <string name="CreatePaymentFragment__pay">Thanh toán</string>
  <string name="CreatePaymentFragment__available_balance_s">Số dư có sẵn: %1$s</string>
  <string name="CreatePaymentFragment__toggle_content_description">Bật tắt</string>
  <string name="CreatePaymentFragment__1">1</string>
  <string name="CreatePaymentFragment__2">2</string>
  <string name="CreatePaymentFragment__3">3</string>
  <string name="CreatePaymentFragment__4">4</string>
  <string name="CreatePaymentFragment__5">5</string>
  <string name="CreatePaymentFragment__6">6</string>
  <string name="CreatePaymentFragment__7">7</string>
  <string name="CreatePaymentFragment__8">8</string>
  <string name="CreatePaymentFragment__9">9</string>
  <string name="CreatePaymentFragment__decimal">.</string>
  <string name="CreatePaymentFragment__0">0</string>
  <string name="CreatePaymentFragment__lt">&lt;</string>
  <string name="CreatePaymentFragment__backspace">Xoá lùi</string>
  <string name="CreatePaymentFragment__add_note">Thêm ghi chú</string>
  <string name="CreatePaymentFragment__conversions_are_just_estimates">Chuyển đổi chỉ là ước tính và có thể không chính xác.</string>
  <!--EditNoteFragment-->
  <string name="EditNoteFragment_note">Ghi chú</string>
  <!--ConfirmPaymentFragment-->
  <string name="ConfirmPayment__confirm_payment">Xác nhận thanh toán</string>
  <string name="ConfirmPayment__network_fee">Phía mạng lưới</string>
  <string name="ConfirmPayment__error_getting_fee">Lỗi trong việc thu phí</string>
  <string name="ConfirmPayment__estimated_s">Ước tính %1$s</string>
  <string name="ConfirmPayment__to">Đến</string>
  <string name="ConfirmPayment__total_amount">Tổng cộng</string>
  <string name="ConfirmPayment__balance_s">Số dư: %1$s</string>
  <string name="ConfirmPayment__submitting_payment">Đang gửi thanh toán…</string>
  <string name="ConfirmPayment__processing_payment">Đang xử lý thanh toán…</string>
  <string name="ConfirmPayment__payment_complete">Thanh toán hoàn tất</string>
  <string name="ConfirmPayment__payment_failed">Thanh toán không thành công</string>
  <string name="ConfirmPayment__payment_will_continue_processing">Thanh toán sẽ tiếp tục xử lý</string>
  <string name="ConfirmPaymentFragment__invalid_recipient">Người nhận không hợp lệ</string>
  <string name="ConfirmPaymentFragment__this_person_has_not_activated_payments">Người này chưa kích hoạt thanh toán</string>
  <string name="ConfirmPaymentFragment__unable_to_request_a_network_fee">Không thể yêu cầu phí mạng lưới. Để tiếp tục với thanh toán này nhấn okay để thử lại.</string>
  <!--CurrencyAmountFormatter_s_at_s-->
  <string name="CurrencyAmountFormatter_s_at_s">%1$s tại %2$s</string>
  <!--SetCurrencyFragment-->
  <string name="SetCurrencyFragment__set_currency">Đặt Tiền tệ</string>
  <string name="SetCurrencyFragment__all_currencies">Tất cả Tiền tệ</string>
  <!--****************************************-->
  <!--menus-->
  <!--****************************************-->
  <!--contact_selection_list-->
  <string name="contact_selection_list__unknown_contact">Tin nhắn mới cho…</string>
  <string name="contact_selection_list__unknown_contact_block">Chặn người dùng</string>
  <string name="contact_selection_list__unknown_contact_add_to_group">Thêm vào nhóm</string>
  <!--conversation_callable_insecure-->
  <string name="conversation_callable_insecure__menu_call">Gọi</string>
  <!--conversation_callable_secure-->
  <string name="conversation_callable_secure__menu_call">Cuộc gọi Signal</string>
  <string name="conversation_callable_secure__menu_video">Cuộc gọi video Signal</string>
  <!--conversation_context-->
  <string name="conversation_context__menu_message_details">Chi tiết tin nhắn</string>
  <string name="conversation_context__menu_copy_text">Sao chép văn bản</string>
  <string name="conversation_context__menu_delete_message">Xóa tin nhắn</string>
  <string name="conversation_context__menu_forward_message">Chuyển tiếp tin nhắn</string>
  <string name="conversation_context__menu_resend_message">Gửi lại tin nhắn</string>
  <string name="conversation_context__menu_reply_to_message">Trả lời tin nhắn</string>
  <!--conversation_context_reacction-->
  <string name="conversation_context__reaction_multi_select">Chọn nhiều</string>
  <!--conversation_context_image-->
  <string name="conversation_context_image__save_attachment">Lưu tệp đính kèm</string>
  <!--conversation_expiring_off-->
  <string name="conversation_expiring_off__disappearing_messages">Tin nhắn tự hủy</string>
  <!--conversation_expiring_on-->
  <!--conversation_insecure-->
  <string name="conversation_insecure__invite">Mời</string>
  <!--conversation_list_batch-->
  <string name="conversation_list_batch__menu_delete_selected">Xóa mục đã chọn</string>
  <string name="conversation_list_batch__menu_pin_selected">Ghim mục đã chọn</string>
  <string name="conversation_list_batch__menu_unpin_selected">Bỏ ghim mục đã chọn</string>
  <string name="conversation_list_batch__menu_select_all">Chọn tất cả</string>
  <string name="conversation_list_batch_archive__menu_archive_selected">Lưu trữ mục đã chọn</string>
  <string name="conversation_list_batch_unarchive__menu_unarchive_selected">Bỏ lưu trữ mục đã chọn</string>
  <string name="conversation_list_batch__menu_mark_as_read">Đánh dấu đã đọc</string>
  <string name="conversation_list_batch__menu_mark_as_unread">Đánh dấu chưa đọc</string>
  <!--conversation_list-->
  <string name="conversation_list_settings_shortcut">Phím tắt cài đặt</string>
  <string name="conversation_list_search_description">Tìm kiếm</string>
  <string name="conversation_list__pinned">Đã ghim</string>
  <string name="conversation_list__chats">Trò chuyện</string>
  <string name="conversation_list__you_can_only_pin_up_to_d_chats">Bạn chỉ có thể ghim tối đa %1$d cuộc trò chuyện</string>
  <!--conversation_list_item_view-->
  <string name="conversation_list_item_view__contact_photo_image">Ảnh Chân Dung Liên Hệ</string>
  <string name="conversation_list_item_view__archived">Đã lưu trữ</string>
  <!--conversation_list_fragment-->
  <string name="conversation_list_fragment__fab_content_description">Cuộc trò chuyện mới</string>
  <string name="conversation_list_fragment__open_camera_description">Mở Camera</string>
  <string name="conversation_list_fragment__no_chats_yet_get_started_by_messaging_a_friend">Chưa có tin nhắn.\nBắt đầu bằng việc nhắn tin cho một người bạn.</string>
  <!--conversation_secure_verified-->
  <string name="conversation_secure_verified__menu_reset_secure_session">Tái thiết lập phiên bảo mật</string>
  <!--conversation_muted-->
  <string name="conversation_muted__unmute">Tắt tạm im</string>
  <!--conversation_unmuted-->
  <string name="conversation_unmuted__mute_notifications">Tạm im thông báo</string>
  <!--conversation-->
  <string name="conversation__menu_group_settings">Cài đặt nhóm</string>
  <string name="conversation__menu_leave_group">Rời nhóm</string>
  <string name="conversation__menu_view_all_media">Tất cả tệp đa phương tiện</string>
  <string name="conversation__menu_conversation_settings">Cài đặt cuộc trò chuyện</string>
  <string name="conversation__menu_add_shortcut">Thêm vào màn hình chính</string>
  <string name="conversation__menu_create_bubble">Tạo bong bóng</string>
  <!--conversation_popup-->
  <string name="conversation_popup__menu_expand_popup">Nới rộng khung popup</string>
  <!--conversation_callable_insecure-->
  <string name="conversation_add_to_contacts__menu_add_to_contacts">Thêm vào danh bạ</string>
  <!--conversation_group_options-->
  <string name="convesation_group_options__recipients_list">Danh sách người nhận</string>
  <string name="conversation_group_options__delivery">Cách chuyển tin</string>
  <string name="conversation_group_options__conversation">Trò chuyện</string>
  <string name="conversation_group_options__broadcast">Phát rộng</string>
  <!--text_secure_normal-->
  <string name="text_secure_normal__menu_new_group">Tạo nhóm mới</string>
  <string name="text_secure_normal__menu_settings">Cài đặt</string>
  <string name="text_secure_normal__menu_clear_passphrase">Khóa</string>
  <string name="text_secure_normal__mark_all_as_read">Đánh dấu tất cả đã đọc</string>
  <string name="text_secure_normal__invite_friends">Mời bạn bè</string>
  <!--verify_display_fragment-->
  <string name="verify_display_fragment_context_menu__copy_to_clipboard">Sao chép vào clipboard</string>
  <string name="verify_display_fragment_context_menu__compare_with_clipboard">So sánh với clipboard</string>
  <!--reminder_header-->
  <string name="reminder_header_sms_import_title">Nhập SMS hệ thống</string>
  <string name="reminder_header_sms_import_text">Nhấn để sao chép tin nhắn SMS trên điện thoại vào kho lưu trữ mã hoá của Signal</string>
  <string name="reminder_header_push_title">Bật tin nhắn và cuộc gọi Signal</string>
  <string name="reminder_header_push_text">Nâng cấp trải nghiệm giao tiếp.</string>
  <string name="reminder_header_service_outage_text">Signal đang gặp trục trặc kĩ thuật. Chúng thôi đang cố hết sức để khôi phục dịch vụ càng sớm càng tốt.</string>
  <string name="reminder_header_progress">%1$d%%</string>
  <!--media_preview-->
  <string name="media_preview__save_title">Lưu</string>
  <string name="media_preview__forward_title">Chuyển tiếp</string>
  <string name="media_preview__share_title">Chia sẻ</string>
  <string name="media_preview__all_media_title">Tất cả tập tin đa phương tiện</string>
  <!--media_preview_activity-->
  <string name="media_preview_activity__media_content_description">Xem trước tệp đa phương tiện</string>
  <!--new_conversation_activity-->
  <string name="new_conversation_activity__refresh">Làm mới</string>
  <!--redphone_audio_popup_menu-->
  <!--Insights-->
  <string name="Insights__percent">%</string>
  <string name="Insights__title">Phân tích</string>
  <string name="InsightsDashboardFragment__title">Phân tích</string>
  <string name="InsightsDashboardFragment__signal_protocol_automatically_protected">Giao thức Signal đã tự động bảo vệ %1$d%% số tin nhắn bạn gửi đi trong %2$d ngày trước. Cuộc trò chuyện giữa những người dùng Signal luôn được mã hóa hai chiều.</string>
  <string name="InsightsDashboardFragment__boost_your_signal">Tăng tỉ lệ Signal</string>
  <string name="InsightsDashboardFragment__not_enough_data">Không đủ dữ liệu</string>
  <string name="InsightsDashboardFragment__your_insights_percentage_is_calculated_based_on">Số phần trăm Dữ liệu Phân tích của bạn được tính dựa vào số tin nhắn gửi đi trong %1$d ngày trước mà không bị xóa hay tự hủy.</string>
  <string name="InsightsDashboardFragment__start_a_conversation">Bắt đầu cuộc trò chuyện</string>
  <string name="InsightsDashboardFragment__invite_your_contacts">Hãy trò chuyện riêng tư và kích hoạt những tính năng mới vượt trên giới hạn của SMS không được bảo mật bằng cách mời liên hệ của bạn sử dụng Signal.</string>
  <string name="InsightsDashboardFragment__this_stat_was_generated_locally">Những số liệu này được tạo cục bộ trên thiết bị của bạn và chỉ được truy cập bởi bạn. Nó không được gửi đi bất cứ đâu.</string>
  <string name="InsightsDashboardFragment__encrypted_messages">Tin nhắn mã hóa</string>
  <string name="InsightsDashboardFragment__cancel">Hủy</string>
  <string name="InsightsDashboardFragment__send">Gửi</string>
  <string name="InsightsModalFragment__title">Giới thiệu tính năng Phân tích</string>
  <string name="InsightsModalFragment__description">Tìm hiểu xem bao nhiêu tin nhắn của bạn được gửi đi một cách bảo mật và mời liên hệ để tăng tỉ lệ sử dụng Signal.</string>
  <string name="InsightsModalFragment__view_insights">Xem Phân tích</string>
  <string name="FirstInviteReminder__title">Mời dùng Signal</string>
  <string name="FirstInviteReminder__description">Bạn có thể tăng %1$d%% số lượng tin nhắn mã hóa gửi đi.</string>
  <string name="SecondInviteReminder__title">Tăng tỉ lệ Signal</string>
  <string name="SecondInviteReminder__description">Mời %1$s</string>
  <string name="InsightsReminder__view_insights">Xem Phân tích</string>
  <string name="InsightsReminder__invite">Mời</string>
  <!--Edit KBS Pin-->
  <!--BaseKbsPinFragment-->
  <string name="BaseKbsPinFragment__next">Tiếp</string>
  <string name="BaseKbsPinFragment__create_alphanumeric_pin">Tạo mã PIN bao gồm chữ và số</string>
  <string name="BaseKbsPinFragment__create_numeric_pin">Tạo mã PIN bao gồm số</string>
  <!--CreateKbsPinFragment-->
  <plurals name="CreateKbsPinFragment__pin_must_be_at_least_characters">
    <item quantity="other">PIN phải có tối thiểu %1$d kí tự</item>
  </plurals>
  <plurals name="CreateKbsPinFragment__pin_must_be_at_least_digits">
    <item quantity="other">PIN phải có tối thiểu %1$d chữ số</item>
  </plurals>
  <string name="CreateKbsPinFragment__create_a_new_pin">Tạo mã PIN mới</string>
  <string name="CreateKbsPinFragment__you_can_choose_a_new_pin_as_long_as_this_device_is_registered">Bạn có thể thay đổi mã PIN của bạn với điều kiện thiết bị được đăng ký.</string>
  <string name="CreateKbsPinFragment__create_your_pin">Tạo mã PIN của bạn</string>
  <string name="CreateKbsPinFragment__pins_keep_information_stored_with_signal_encrypted">Mã PIN mã hoá các thông tin được lưu trữ với Signal để chỉ mình bạn có thể truy cập được. Thông tin người dùng, cài đặt, và các liên hệ sẽ được khôi phục khi bạn cài lại Signal. Bạn không cần điền PIN mỗi lần mở ứng dụng.</string>
  <string name="CreateKbsPinFragment__choose_a_stronger_pin">Chọn mã PIN mạnh hơn</string>
  <!--ConfirmKbsPinFragment-->
  <string name="ConfirmKbsPinFragment__pins_dont_match">Mã PIN không khớp. Vui lòng thử lại.</string>
  <string name="ConfirmKbsPinFragment__confirm_your_pin">Xác nhận mã PIN của bạn.</string>
  <string name="ConfirmKbsPinFragment__pin_creation_failed">Không thể tạo mã PIN</string>
  <string name="ConfirmKbsPinFragment__your_pin_was_not_saved">Mã PIN của bạn chưa được lưu. Chúng tôi sẽ nhắc bạn tạo mã PIN sau.</string>
  <string name="ConfirmKbsPinFragment__pin_created">Mã PIN đã được tạo.</string>
  <string name="ConfirmKbsPinFragment__re_enter_your_pin">Điền lại mã PIN của bạn</string>
  <string name="ConfirmKbsPinFragment__creating_pin">Đang tạo mã PIN…</string>
  <!--KbsSplashFragment-->
  <string name="KbsSplashFragment__introducing_pins">Giới thiệu mã PIN</string>
  <string name="KbsSplashFragment__pins_keep_information_stored_with_signal_encrypted">Mã PIN mã hoá các thông tin được lưu trữ với Signal để chỉ mình bạn có thể truy cập được. Thông tin người dùng, cài đặt, và các liên hệ sẽ được khôi phục khi bạn cài lại Signal. Bạn không cần điền PIN mỗi lần mở ứng dụng.</string>
  <string name="KbsSplashFragment__learn_more">Tìm hiểu thêm</string>
  <string name="KbsSplashFragment__registration_lock_equals_pin">Khóa Đăng ký = PIN</string>
  <string name="KbsSplashFragment__your_registration_lock_is_now_called_a_pin">Khóa đăng kí giờ trở thành mã PIN hữu dụng hơn. Cập nhật mã PIN ngay.</string>
  <string name="KbsSplashFragment__update_pin">Cập nhật mã PIN</string>
  <string name="KbsSplashFragment__create_your_pin">Tạo mã PIN của bạn</string>
  <string name="KbsSplashFragment__learn_more_about_pins">Tìm hiểu thêm về mã PIN</string>
  <string name="KbsSplashFragment__disable_pin">Tắt PIN</string>
  <!--KBS Reminder Dialog-->
  <string name="KbsReminderDialog__enter_your_signal_pin">Nhập mã PIN Signal của bạn</string>
  <string name="KbsReminderDialog__to_help_you_memorize_your_pin">Để giúp bạn nhớ mã PIN của mình, chúng tôi sẽ yêu cầu bạn nhập lại mã định kỳ. Chúng tôi sẽ dần hỏi ít hơn.</string>
  <string name="KbsReminderDialog__skip">Bỏ qua</string>
  <string name="KbsReminderDialog__submit">Gửi</string>
  <string name="KbsReminderDialog__forgot_pin">Quên mã PIN?</string>
  <string name="KbsReminderDialog__incorrect_pin_try_again">PIN không đúng. Hãy thử lại.</string>
  <!--AccountLockedFragment-->
  <string name="AccountLockedFragment__account_locked">Tài khoản bị khoá.</string>
  <string name="AccountLockedFragment__your_account_has_been_locked_to_protect_your_privacy">Tài khoản của bạn đã bị khóa để đảm bảo sự riêng tư và bảo mật. Sau %1$d ngày không sử dụng bạn có thể đăng kí lại số điện thoại mà không cần mã PIN nhưng toàn bộ dữ liệu sẽ bị xóa.</string>
  <string name="AccountLockedFragment__next">Tiếp</string>
  <string name="AccountLockedFragment__learn_more">Tìm hiểu thêm</string>
  <!--KbsLockFragment-->
  <string name="RegistrationLockFragment__enter_your_pin">Nhập mã PIN của bạn</string>
  <string name="RegistrationLockFragment__enter_the_pin_you_created">Nhập mã PIN bạn đã tạo cho tài khoản. Mã này khác với mã xác minh SMS của bạn.</string>
  <string name="RegistrationLockFragment__enter_alphanumeric_pin">Nhập mã PIN gồm chữ và số</string>
  <string name="RegistrationLockFragment__enter_numeric_pin">Nhập mã PIN bao gồm số</string>
  <string name="RegistrationLockFragment__incorrect_pin_try_again">PIN không đúng. Hãy thử lại.</string>
  <string name="RegistrationLockFragment__forgot_pin">Quên mã PIN?</string>
  <string name="RegistrationLockFragment__incorrect_pin">Mã PIN không chính xác</string>
  <string name="RegistrationLockFragment__forgot_your_pin">Quên mã PIN của bạn?</string>
  <string name="RegistrationLockFragment__not_many_tries_left">Không còn nhiều lần thử đâu!</string>
  <string name="RegistrationLockFragment__signal_registration_need_help_with_pin_for_android_v1_pin">Signal Registration - Need Help with PIN for Android (v1 PIN)</string>
  <string name="RegistrationLockFragment__signal_registration_need_help_with_pin_for_android_v2_pin">Signal Registration - Need Help with PIN for Android (v2 PIN)</string>
  <plurals name="RegistrationLockFragment__for_your_privacy_and_security_there_is_no_way_to_recover">
    <item quantity="other">Để đảm bảo quyền riêng tư và bảo mật của bạn, không có cách nào khôi phục mã PIN. Nếu bạn không nhớ mã PIN, bạn có thể đăng kí lại số điện thoại này sau %1$d ngày không sử dụng. Trong trường hợp này, dữ liệu tài khoản của bạn sẽ bị xóa.</item>
  </plurals>
  <plurals name="RegistrationLockFragment__incorrect_pin_d_attempts_remaining">
    <item quantity="other">Sai mã PIN. Còn %1$d lần thử.</item>
  </plurals>
  <plurals name="RegistrationLockFragment__if_you_run_out_of_attempts_your_account_will_be_locked_for_d_days">
    <item quantity="other">Nếu bạn dùng hết số lần thử, tài khoản của bạn sẽ bị khóa %1$d ngày. Sau %1$d ngày không sử dụng, bạn có thể đăng kí lại mà không cần mã PIN nhưng toàn bộ dữ liệu tài khoản của bạn sẽ bị xóa.</item>
  </plurals>
  <plurals name="RegistrationLockFragment__you_have_d_attempts_remaining">
    <item quantity="other">Bạn còn %1$d lần thử.</item>
  </plurals>
  <plurals name="RegistrationLockFragment__d_attempts_remaining">
    <item quantity="other">Còn %1$d lần thử.</item>
  </plurals>
  <!--CalleeMustAcceptMessageRequestDialogFragment-->
  <string name="CalleeMustAcceptMessageRequestDialogFragment__s_will_get_a_message_request_from_you">%1$s sẽ nhận được yêu cầu nhắn tin từ bạn. Bạn chỉ có thể gọi sau khi yêu cầu nhắn tin được chấp nhận.</string>
  <!--KBS Megaphone-->
  <string name="KbsMegaphone__create_a_pin">Tạo mã PIN</string>
  <string name="KbsMegaphone__pins_keep_information_thats_stored_with_signal_encrytped">Mã PIN giúp dữ liệu lưu trữ với Signal được bảo mật.</string>
  <string name="KbsMegaphone__create_pin">Tạo mã PIN</string>
  <!--Research Megaphone-->
  <string name="ResearchMegaphone_tell_signal_what_you_think">Nói với Signal cảm nghĩ của bạn</string>
  <string name="ResearchMegaphone_to_make_signal_the_best_messaging_app_on_the_planet">Để biến Signal thành ứng dụng nhắn tin tốt nhất hành tinh, chúng tôi rất muốn nghe phản hồi của bạn.</string>
  <string name="ResearchMegaphone_learn_more">Tìm hiểu thêm</string>
  <string name="ResearchMegaphone_dismiss">Bỏ qua</string>
  <string name="ResearchMegaphoneDialog_signal_research">Nghiên cứu Signal</string>
  <string name="ResearchMegaphoneDialog_we_believe_in_privacy"><![CDATA[<p><b>Chúng tôi tin vào sự riêng tư.</b></p><p>Signal không theo dõi bạn hoặc thu thập dữ liệu của bạn. Để cải thiện Signal cho mọi người, chúng tôi dựa trên phản hồi người dùng, <b>và chúng tôi rất muốn nghe phản hồi của bạn.</b></p><p>Chúng tôi đang thu thập khảo sát để hiểu cách bạn sử dụng Signal. Khảo sát của chúng tôi không thu thập bất kì dữ liệu nào mà sẽ xác định danh tính của bạn. Nếu bạn muốn chia sẻ thêm phản hồi, bạn sẽ có lựa chọn để cung cấp thông tin liên lạc.</p><p>Nếu bạn có một vài phút và có phản hồi, chúng tôi rất mong sẽ được nghe từ bạn.</p>]]></string>
  <string name="ResearchMegaphoneDialog_take_the_survey">Thực hiện khảo sát</string>
  <string name="ResearchMegaphoneDialog_no_thanks">Xin miễn</string>
  <string name="ResearchMegaphoneDialog_the_survey_is_hosted_by_alchemer_at_the_secure_domain">Khảo sát được tổ chức bởi Alchemer ở tên miền bảo mật surveys.signalusers.org</string>
  <!--transport_selection_list_item-->
  <string name="transport_selection_list_item__transport_icon">Biểu tượng chuyển tải</string>
  <string name="ConversationListFragment_loading">Đang tải…</string>
  <string name="CallNotificationBuilder_connecting">Đang kết nối…</string>
  <string name="Permissions_permission_required">Cần quyền</string>
  <string name="ConversationActivity_signal_needs_sms_permission_in_order_to_send_an_sms">Signal cần quyền SMS để gửi SMS, nhưng đã bị từ chối vĩnh viễn. Vui lòng mở cài đặt ứng dụng, chọn \"Qiuyền\" và bật \"SMS\".</string>
  <string name="Permissions_continue">Tiếp tục</string>
  <string name="Permissions_not_now">Để sau</string>
  <string name="conversation_activity__enable_signal_messages">Bật tin nhắn Signal</string>
  <string name="SQLCipherMigrationHelper_migrating_signal_database">Đang di dời cơ sở dữ liệu Signal</string>
  <string name="PushDecryptJob_new_locked_message">Tin nhắn đã khoá mới</string>
  <string name="PushDecryptJob_unlock_to_view_pending_messages">Mở khoá để xem tin nhắn đang chờ</string>
  <string name="enter_backup_passphrase_dialog__backup_passphrase">Mật khẩu sao lưu</string>
  <string name="backup_enable_dialog__backups_will_be_saved_to_external_storage_and_encrypted_with_the_passphrase_below_you_must_have_this_passphrase_in_order_to_restore_a_backup">Sao lưu sẽ được lưu trong bộ nhớ và được mã hóa với mật khẩu bên dưới. Bạn phải có mật khẩu này để khôi phục bản sao lưu.</string>
  <string name="backup_enable_dialog__you_must_have_this_passphrase">Bạn phải có mật khẩu này để khôi phục lại một bản sao lưu.</string>
  <string name="backup_enable_dialog__folder">Thư mục</string>
  <string name="backup_enable_dialog__i_have_written_down_this_passphrase">Tôi đã ghi lại mật khẩu này. Không có nó, tôi sẽ không thể khôi phục bản sao lưu.</string>
  <string name="registration_activity__restore_backup">Khôi phục từ bản sao lưu</string>
  <string name="registration_activity__transfer_or_restore_account">Chuyển hoặc khôi phục tài khoản</string>
  <string name="registration_activity__transfer_account">Chuyển tài khoản</string>
  <string name="registration_activity__skip">Bỏ qua</string>
  <string name="preferences_chats__chat_backups">Sao lưu tin nhắn</string>
  <string name="preferences_chats__backup_chats_to_external_storage">Sao lưu tin nhắn vào bộ nhớ trong</string>
  <string name="preferences_chats__transfer_account">Chuyển tài khoản</string>
  <string name="preferences_chats__transfer_account_to_a_new_android_device">Chuyển tài khoản sang một thiết bị Android mới</string>
  <string name="RegistrationActivity_enter_backup_passphrase">Điền mật khẩu sao lưu</string>
  <string name="RegistrationActivity_restore">Khôi phục</string>
  <string name="RegistrationActivity_backup_failure_downgrade">Không thể khôi phục bản sao lưu tạo từ phiên bản Signal mới hơn</string>
  <string name="RegistrationActivity_incorrect_backup_passphrase">Mật khẩu sao lưu không đúng</string>
  <string name="RegistrationActivity_checking">Đang kiểm tra…</string>
  <string name="RegistrationActivity_d_messages_so_far">Đã được %d tin nhắn…</string>
  <string name="RegistrationActivity_restore_from_backup">Khôi phục từ bản sao lưu?</string>
  <string name="RegistrationActivity_restore_your_messages_and_media_from_a_local_backup">Khôi phục tin nhắn và tệp từ bản sao lưu. Bạn chỉ có thể khôi phục vào lúc này.</string>
  <string name="RegistrationActivity_backup_size_s">Kích thước bản sao lưu: %s</string>
  <string name="RegistrationActivity_backup_timestamp_s">Thời điểm sao lưu: %s</string>
  <string name="BackupDialog_enable_local_backups">Bật sao lưu vào bộ nhớ?</string>
  <string name="BackupDialog_enable_backups">Bật sao lưu</string>
  <string name="BackupDialog_please_acknowledge_your_understanding_by_marking_the_confirmation_check_box">Hãy khẳng định rằng bạn đã hiểu bằng cách đánh dấu vào ô vuông.</string>
  <string name="BackupDialog_delete_backups">Xoá bản sao lưu?</string>
  <string name="BackupDialog_disable_and_delete_all_local_backups">Tắt và xoá tất cả sao lưu trên thiết bị?</string>
  <string name="BackupDialog_delete_backups_statement">Xoá bản sao lưu</string>
  <string name="BackupDialog_to_enable_backups_choose_a_folder">Để bật sao lưu, chọn một thư mục. Các bản sao lưu sẽ được lưu vào địa điểm này.</string>
  <string name="BackupDialog_choose_folder">Chọn thư mục</string>
  <string name="BackupDialog_copied_to_clipboard">Đã chép vào bảng ghi tạm</string>
  <string name="BackupDialog_no_file_picker_available">Không có sẵn bộ chọn tập tin.</string>
  <string name="BackupDialog_enter_backup_passphrase_to_verify">Điền mật khẩu sao lưu của bạn để xác minh</string>
  <string name="BackupDialog_verify">Kiểm chứng</string>
  <string name="BackupDialog_you_successfully_entered_your_backup_passphrase">Bạn đã điền mật khẩu sao lưu thành công</string>
  <string name="BackupDialog_passphrase_was_not_correct">Mật khẩu không chính xác</string>
  <string name="LocalBackupJob_creating_backup">Đang sao lưu…</string>
  <string name="LocalBackupJobApi29_backup_failed">Sao lưu thất bại.</string>
  <string name="LocalBackupJobApi29_your_backup_directory_has_been_deleted_or_moved">Thư mục sao lưu của bạn đã bị xoá hoặc dời đi.</string>
  <string name="LocalBackupJobApi29_your_backup_file_is_too_large">Tập tin sao lưu của bạn quá lớn để có thể được lưu trữ trên ổ này.</string>
  <string name="LocalBackupJobApi29_there_is_not_enough_space">Không có đủ dung lượng để lưu trữ sao lưu của bạn.</string>
  <string name="LocalBackupJobApi29_tap_to_manage_backups">Nhấn để quản lý các bản sao lưu.</string>
  <string name="ProgressPreference_d_messages_so_far">Đã được %d tin nhắn</string>
  <string name="RegistrationActivity_wrong_number">Sai số điện thoại</string>
  <string name="RegistrationActivity_call_me_instead_available_in">Hãy gọi tôi \n  (Khả dụng sau %1$02d:%2$02d)</string>
  <string name="RegistrationActivity_contact_signal_support">Liên lạc Bộ phận hỗ trợ Signal</string>
  <string name="RegistrationActivity_code_support_subject">Đăng ký Signal - Mã Xác minh cho Android</string>
  <string name="BackupUtil_never">Không bao giờ</string>
  <string name="BackupUtil_unknown">Không rõ</string>
  <string name="preferences_app_protection__see_my_phone_number">Thấy số điện thoại của tôi</string>
  <string name="preferences_app_protection__find_me_by_phone_number">Tìm tôi bằng số điện thoại</string>
  <string name="PhoneNumberPrivacy_everyone">Bất cứ ai</string>
  <string name="PhoneNumberPrivacy_my_contacts">Liên hệ trong danh bạ</string>
  <string name="PhoneNumberPrivacy_nobody">Không ai</string>
  <string name="PhoneNumberPrivacy_everyone_see_description">Số điện thoại của bạn sẽ được hiển thị tới tất cả người dùng và nhóm mà bạn nhắn tin.</string>
  <string name="PhoneNumberPrivacy_everyone_find_description">Người dùng nào có số điện thoại của bạn trong danh bạ sẽ thấy bạn trên Signal. Những người khác có thể tìm thấy bạn qua mục tìm kiếm.</string>
  <string name="preferences_app_protection__screen_lock">Khoá màn hình</string>
  <string name="preferences_app_protection__lock_signal_access_with_android_screen_lock_or_fingerprint">Khoá truy cập Signal bằng mật khẩu Android hoặc vân tay</string>
  <string name="preferences_app_protection__screen_lock_inactivity_timeout">Thời gian chờ trước khi tự động khoá</string>
  <string name="preferences_app_protection__signal_pin">Mã PIN Signal</string>
  <string name="preferences_app_protection__create_a_pin">Tạo mã PIN</string>
  <string name="preferences_app_protection__change_your_pin">Thay đổi mã PIN của bạn.</string>
  <string name="preferences_app_protection__pin_reminders">Nhắc nhở PIN</string>
  <string name="preferences_app_protection__pins_keep_information_stored_with_signal_encrypted">Mã PIN mã hoá các thông tin được lưu trữ với Signal để chỉ mình bạn có thể truy cập được. Thông tin người dùng, cài đặt, và các liên hệ sẽ được khôi phục khi bạn cài đặt lại Signal.</string>
  <string name="preferences_app_protection__add_extra_security_by_requiring_your_signal_pin_to_register">Thêm một lớp bảo mật bằng cách yêu cầu điền mã PIN Signal khi ai đó đăng kí lại số điện thoại của bạn với Signal.</string>
  <string name="preferences_app_protection__reminders_help_you_remember_your_pin">Nhắc nhở giúp bạn ghi nhớ PIN vì PIN không thể được khôi phục. Bạn sẽ được hỏi với tần suất ít hơn theo thời gian.</string>
  <string name="preferences_app_protection__turn_off">Tắt</string>
  <string name="preferences_app_protection__confirm_pin">Xác nhận mã PIN</string>
  <string name="preferences_app_protection__confirm_your_signal_pin">Xác nhận mã PIN Signal</string>
  <string name="preferences_app_protection__make_sure_you_memorize_or_securely_store_your_pin">Hãy chắc rằng bạn nhớ hoặc lưu trữ bảo mật mã PIN vì PIN không thể được khôi phục. Nếu bạn quên mã PIN, bạn có thể mất dữ liệu khi đăng kí lại tài khoản Signal.</string>
  <string name="preferences_app_protection__incorrect_pin_try_again">PIN không đúng. Hãy thử lại.</string>
  <string name="preferences_app_protection__failed_to_enable_registration_lock">Không thể bật khóa đăng kí.</string>
  <string name="preferences_app_protection__failed_to_disable_registration_lock">Không thể tắt khóa đăng kí.</string>
  <string name="AppProtectionPreferenceFragment_none">Không</string>
  <string name="preferences_app_protection__registration_lock">Khóa Đăng ký</string>
  <string name="RegistrationActivity_you_must_enter_your_registration_lock_PIN">Bạn phải điền mã PIN Khóa Đăng ký của bạn</string>
  <string name="RegistrationActivity_your_pin_has_at_least_d_digits_or_characters">Mã PIN phải có tối thiểu %d chữ số hoặc kí tự</string>
  <string name="RegistrationActivity_too_many_attempts">Đã thử quá nhiều lần</string>
  <string name="RegistrationActivity_you_have_made_too_many_incorrect_registration_lock_pin_attempts_please_try_again_in_a_day">Bạn đã điền sai mã PIN Khóa Đăng ký quá nhiều lần. Vui lòng thử lại vào hôm sau.</string>
  <string name="RegistrationActivity_you_have_made_too_many_attempts_please_try_again_later">Bạn đã thử quá nhiều lần. Vui lòng thử lại sau.</string>
  <string name="RegistrationActivity_error_connecting_to_service">Lỗi kết nối tới dịch vụ</string>
  <string name="preferences_chats__backups">Sao lưu</string>
  <string name="prompt_passphrase_activity__signal_is_locked">Molly đã khoá</string>
  <string name="prompt_passphrase_activity__tap_to_unlock">NHẤN ĐỂ MỞ KHOÁ</string>
  <string name="Recipient_unknown">Vô danh</string>
  <!--TransferOrRestoreFragment-->
  <string name="TransferOrRestoreFragment__transfer_or_restore_account">Chuyển hoặc khôi phục tài khoản</string>
  <string name="TransferOrRestoreFragment__if_you_have_previously_registered_a_signal_account">Nếu trước đây bạn đã đăng kí tài khoản Signal, bạn có thể chuyển hoặc khôi phục tài khoản và các tin nhắn của bạn</string>
  <string name="TransferOrRestoreFragment__transfer_from_android_device">Chuyển từ thiết bị Android</string>
  <string name="TransferOrRestoreFragment__transfer_your_account_and_messages_from_your_old_android_device">Chuyển tài khoản và tin nhắn của bạn từ thiết bị Android cũ của bạn. Bạn cần tiếp cận được thiết bị cũ của mình.</string>
  <string name="TransferOrRestoreFragment__you_need_access_to_your_old_device">Bạn cần truy cập thiết bị cũ của mình.</string>
  <string name="TransferOrRestoreFragment__restore_from_backup">Khôi phục từ bản sao lưu</string>
  <string name="TransferOrRestoreFragment__restore_your_messages_from_a_local_backup">Khôi phục tin nhắn của bạn từ bản sao lưu cục bộ. Nếu bạn không khôi phục bây giờ, bạn sẽ không khôi phục được sau này.</string>
  <!--NewDeviceTransferInstructionsFragment-->
  <string name="NewDeviceTransferInstructions__open_signal_on_your_old_android_phone">Mở Signal trên thiết bị Android cũ của bạn</string>
  <string name="NewDeviceTransferInstructions__continue">Tiếp tục</string>
  <string name="NewDeviceTransferInstructions__first_bullet">1.</string>
  <string name="NewDeviceTransferInstructions__tap_on_your_profile_photo_in_the_top_left_to_open_settings">Nhấn vào ảnh đại diện của bạn ở góc trên bên trái để mở Cài đặt</string>
  <string name="NewDeviceTransferInstructions__second_bullet">2.</string>
  <string name="NewDeviceTransferInstructions__tap_on_account">Nhấn vào \"Tài khoản\"</string>
  <string name="NewDeviceTransferInstructions__third_bullet">3.</string>
  <string name="NewDeviceTransferInstructions__tap_transfer_account_and_then_continue_on_both_devices">Nhấn \"Chuyển tài khoản\" và \"Tiếp tục\" trên cả hai thiết bị</string>
  <!--NewDeviceTransferSetupFragment-->
  <string name="NewDeviceTransferSetup__preparing_to_connect_to_old_android_device">Đang chuẩn bị kết nối với thiết bị Android cũ…</string>
  <string name="NewDeviceTransferSetup__take_a_moment_should_be_ready_soon">Chỉ mất một lúc, sẽ hoàn thành sớm thôi</string>
  <string name="NewDeviceTransferSetup__waiting_for_old_device_to_connect">Đang chờ kết nối với thiết bị Android cũ…</string>
  <string name="NewDeviceTransferSetup__signal_needs_the_location_permission_to_discover_and_connect_with_your_old_device">Molly cần quyền truy cập vị trí để kết nối và ngắt kết nối với thiết bị Android cũ của bạn.</string>
  <string name="NewDeviceTransferSetup__signal_needs_location_services_enabled_to_discover_and_connect_with_your_old_device">Molly cần dịch vụ Vị trí được bật để kết nối và ngắt kết nối với thiết bị Android cũ của bạn.</string>
  <string name="NewDeviceTransferSetup__signal_needs_wifi_on_to_discover_and_connect_with_your_old_device">Molly cần Wi-Fi được bật để phát hiện và kết nối với thiết bị Android cũ của bạn. Wi-Fi cần được bật nhưng không bắt buộc phải kết nối với một mạng Wi-Fi nào đó.</string>
  <string name="NewDeviceTransferSetup__sorry_it_appears_your_device_does_not_support_wifi_direct">Xin lỗi, có vẻ như thiết bị này không hỗ trợ Wi-Fi Direct. Molly sử dụng Wi-Fi Direct để phát hiện và kết nối với thiết bị Android cũ của bạn. Bạn vẫn có thể khôi phục sao lưu hoặc khôi phục tài khoản trên thiết bị Android cũ của bạn.</string>
  <string name="NewDeviceTransferSetup__restore_a_backup">Khôi phục bản sao lưu</string>
  <string name="NewDeviceTransferSetup__an_unexpected_error_occurred_while_attempting_to_connect_to_your_old_device">Lỗi không xác định khi đang cố gắng kết nối với thiết bị Android cũ của bạn.</string>
  <!--OldDeviceTransferSetupFragment-->
<<<<<<< HEAD
  <string name="OldDeviceTransferSetup__signal_needs_the_location_permission_to_discover_and_connect_with_your_new_device">Molly cần quyền truy cập vị trí để kết nối và ngắt kết nối với thiết bị Android mới của bạn.</string>
  <string name="OldDeviceTransferSetup__signal_needs_location_services_enabled_to_discover_and_connect_with_your_new_device">Molly cần dịch vụ Vị trí được bật để kết nối và ngắt kết nối với thiết bị Android mới của bạn.</string>
  <string name="OldDeviceTransferSetup__signal_needs_wifi_on_to_discover_and_connect_with_your_new_device">Molly cần Wi-Fi được bật để phát hiện và kết nối với thiết bị Android mới của bạn. Wi-Fi cần được bật nhưng không bắt buộc phải kết nối với một mạng Wi-Fi nào đó.</string>
  <string name="OldDeviceTransferSetup__sorry_it_appears_your_device_does_not_support_wifi_direct">Xin lỗi, có vẻ như thiết bị này không hỗ trợ Wi-Fi Direct. Molly sử dụng Wi-Fi Direct để phát hiện và kết nối với thiết bị Android mới của bạn. Bạn vẫn có thể tạo bản sao lưu để khôi phục tài khoản trên thiết bị Android mới của bạn.</string>
=======
  <string name="OldDeviceTransferSetup__searching_for_new_android_device">Đang tìm thiết bị Android mới…</string>
  <string name="OldDeviceTransferSetup__signal_needs_the_location_permission_to_discover_and_connect_with_your_new_device">Signal cần quyền truy cập vị trí để kết nối và ngắt kết nối với thiết bị Android mới của bạn.</string>
  <string name="OldDeviceTransferSetup__signal_needs_location_services_enabled_to_discover_and_connect_with_your_new_device">Signal cần dịch vụ Vị trí được bật để kết nối và ngắt kết nối với thiết bị Android mới của bạn.</string>
  <string name="OldDeviceTransferSetup__signal_needs_wifi_on_to_discover_and_connect_with_your_new_device">Signal cần Wi-Fi được bật để phát hiện và kết nối với thiết bị Android mới của bạn. Wi-Fi cần được bật nhưng không bắt buộc phải kết nối với một mạng Wi-Fi nào đó.</string>
  <string name="OldDeviceTransferSetup__sorry_it_appears_your_device_does_not_support_wifi_direct">Xin lỗi, có vẻ như thiết bị này không hỗ trợ Wi-Fi Direct. Signal sử dụng Wi-Fi Direct để phát hiện và kết nối với thiết bị Android mới của bạn. Bạn vẫn có thể tạo bản sao lưu để khôi phục tài khoản trên thiết bị Android mới của bạn.</string>
>>>>>>> e374f3af
  <string name="OldDeviceTransferSetup__create_a_backup">Tạo bản sao lưu</string>
  <string name="OldDeviceTransferSetup__an_unexpected_error_occurred_while_attempting_to_connect_to_your_old_device">Lỗi không xác định khi đang cố gắng kết nối với thiết bị Android mới của bạn.</string>
  <!--DeviceTransferSetupFragment-->
  <string name="DeviceTransferSetup__unable_to_open_wifi_settings">Không thể mở Cài đặt Wi-Fi. Vui lòng bật Wi-Fi thủ công.</string>
  <string name="DeviceTransferSetup__grant_location_permission">Cấp quyền truy cập vị trí</string>
  <string name="DeviceTransferSetup__turn_on_location_services">Bật dịch vụ Vị trí</string>
  <string name="DeviceTransferSetup__unable_to_open_location_settings">Không thể mở Cài đặt Vị trí</string>
  <string name="DeviceTransferSetup__turn_on_wifi">Bật Wi-Fi</string>
  <string name="DeviceTransferSetup__error_connecting">Lỗi kết nối</string>
  <string name="DeviceTransferSetup__retry">Thử lại</string>
  <string name="DeviceTransferSetup__submit_debug_logs">Gửi nhật kí lỗi</string>
  <string name="DeviceTransferSetup__verify_code">Xác minh mã</string>
  <string name="DeviceTransferSetup__verify_that_the_code_below_matches_on_both_of_your_devices">Hãy xác nhận rằng mã bên dưới trùng khớp nhau trên hai thiết bị của bạn. Sau đó nhấn Tiếp tục.</string>
  <string name="DeviceTransferSetup__the_numbers_do_not_match">Hai mã số không khớp nhau</string>
  <string name="DeviceTransferSetup__continue">Tiếp tục</string>
  <string name="DeviceTransferSetup__number_is_not_the_same">Mã số không khớp nhau</string>
  <string name="DeviceTransferSetup__if_the_numbers_on_your_devices_do_not_match_its_possible_you_connected_to_the_wrong_device">Nếu mã số trên hai thiết bị không khớp nhau, có thể bạn đã kết nối nhầm với thiết bị khác. Để xử lí, hãy dừng quá trình chuyển và thử lại, đồng thời hãy giữ hai thiết bị ở gần nhau.</string>
  <string name="DeviceTransferSetup__stop_transfer">Dừng chuyển</string>
  <string name="DeviceTransferSetup__unable_to_discover_old_device">Không thể tìm thấy thiết bị cũ</string>
  <string name="DeviceTransferSetup__unable_to_discover_new_device">Không thể tìm thấy thiết bị mới</string>
  <string name="DeviceTransferSetup__make_sure_the_following_permissions_are_enabled">Đảm bảo các sự cho phép và dịch vụ sau đây được bật:</string>
  <string name="DeviceTransferSetup__location_permission">Truy cập địa điểm</string>
  <string name="DeviceTransferSetup__location_services">Dịch vụ địa điểm</string>
  <string name="DeviceTransferSetup__wifi">Wi-Fi</string>
  <string name="DeviceTransferSetup__on_the_wifi_direct_screen_remove_all_remembered_groups_and_unlink_any_invited_or_connected_devices">Trên màn hình WiFi Direct, loại bỏ tất cả các nhóm được nhớ và huỷ liên kết bất vì thiết bị được kết nối hoặc được mời.</string>
  <string name="DeviceTransferSetup__wifi_direct_screen">Màn hình WiFi Direct</string>
  <string name="DeviceTransferSetup__try_turning_wifi_off_and_on_on_both_devices">Thử tắt và bật lại Wi-Fi, trên cả hai thiết bị.</string>
  <string name="DeviceTransferSetup__make_sure_both_devices_are_in_transfer_mode">Đảm bảo cả hai thiết bị đều đang ở chế độ truyền tải.</string>
  <string name="DeviceTransferSetup__go_to_support_page">Đi đến trang hỗ trợ</string>
  <string name="DeviceTransferSetup__try_again">Thử lại</string>
  <string name="DeviceTransferSetup__waiting_for_other_device">Đang chờ thiết bị còn lại </string>
  <string name="DeviceTransferSetup__tap_continue_on_your_other_device_to_start_the_transfer">Nhấn Tiếp tục trên thiết bị còn lại của bạn để bắt đầu việc truyền tải.</string>
  <string name="DeviceTransferSetup__tap_continue_on_your_other_device">Nhấn Tiếp tục trên thiết bị còn lại của bạn…</string>
  <!--NewDeviceTransferFragment-->
  <string name="NewDeviceTransfer__cannot_transfer_from_a_newer_version_of_signal">Không thể truyền tải từ các phiên bản mới hơn của Signal</string>
  <!--DeviceTransferFragment-->
  <string name="DeviceTransfer__transferring_data">Đang truyền tải dữ liệu</string>
  <string name="DeviceTransfer__keep_both_devices_near_each_other">Giữ cả hai thiết bị gần nhau. Không tắt các thiết bị và để mở Signal. Việc truyền tải được bảo mật hai chiều.</string>
  <string name="DeviceTransfer__d_messages_so_far">Đã được %1$d tin nhắn…</string>
  <string name="DeviceTransfer__cancel">Hủy</string>
  <string name="DeviceTransfer__try_again">Thử lại</string>
  <string name="DeviceTransfer__stop_transfer_question">Ngưng truyền tải?</string>
  <string name="DeviceTransfer__stop_transfer">Dừng chuyển</string>
  <string name="DeviceTransfer__all_transfer_progress_will_be_lost">Tất cả tiến trình truyền tải sẽ bị mất.</string>
  <string name="DeviceTransfer__transfer_failed">Truyền tải không thành công</string>
  <string name="DeviceTransfer__unable_to_transfer">Không thể truyền tải</string>
  <!--OldDeviceTransferInstructionsFragment-->
  <string name="OldDeviceTransferInstructions__transfer_account">Chuyển Tài khoản</string>
  <string name="OldDeviceTransferInstructions__you_can_transfer_your_signal_account_when_setting_up_signal_on_a_new_android_device">Bạn có thể truyền tải tài khoản Signal của bạn khi thiết lập Signal trên một thiết bị Android mới. Trước khi tiếp tục:</string>
  <string name="OldDeviceTransferInstructions__first_bullet">1.</string>
  <string name="OldDeviceTransferInstructions__download_signal_on_your_new_android_device">Tải Signal trên thiết bị Android mới của bạn</string>
  <string name="OldDeviceTransferInstructions__second_bullet">2.</string>
  <string name="OldDeviceTransferInstructions__tap_on_transfer_or_restore_account">Nhấn vào \"Truyền tải hoặc khôi phục tài khoản\"</string>
  <string name="OldDeviceTransferInstructions__third_bullet">3.</string>
  <string name="OldDeviceTransferInstructions__select_transfer_from_android_device_when_prompted_and_then_continue">Chọn \"Truyền tải từ thiết bị Android\" khi được hỏi và sau đó \"Tiếp tục\". Giữ cả hai thiết bị gần nhau.</string>
  <string name="OldDeviceTransferInstructions__continue">Tiếp tục</string>
  <!--OldDeviceTransferComplete-->
  <string name="OldDeviceTransferComplete__transfer_complete">Truyền tải hoàn tất</string>
  <string name="OldDeviceTransferComplete__go_to_your_new_device">Đi đến thiết bị mới của bạn</string>
  <string name="OldDeviceTransferComplete__your_signal_data_has_Been_transferred_to_your_new_device">Dữ liệu Signal của bạn đã được truyền tải vào thiết bị mới của bạn. Để hoàn tất quá trình truyền tải, bạn phải tiếp tục việc đăng ký trên thiết bị mới của bạn. </string>
  <string name="OldDeviceTransferComplete__close">Đóng</string>
  <!--NewDeviceTransferComplete-->
  <string name="NewDeviceTransferComplete__transfer_successful">Truyền tải thành công</string>
  <string name="NewDeviceTransferComplete__transfer_complete">Truyền tải hoàn tất</string>
  <string name="NewDeviceTransferComplete__to_complete_the_transfer_process_you_must_continue_registration">Để hoàn tất quá trình truyền tải, bạn phải tiếp tục đăng ký.</string>
  <string name="NewDeviceTransferComplete__continue_registration">Tiếp tục đăng ký</string>
  <!--DeviceToDeviceTransferService-->
  <string name="DeviceToDeviceTransferService_content_title">Truyền tải tài khoản</string>
  <string name="DeviceToDeviceTransferService_status_ready">Đang chuẩn bị để kết nối với thiết bị Android còn lại của bạn…</string>
  <string name="DeviceToDeviceTransferService_status_starting_up">Đang chuẩn bị để kết nối cho thiết bị Android còn lại của bạn…</string>
  <string name="DeviceToDeviceTransferService_status_discovery">Đang tìm kiếm thiết bị Android còn lại của bạn…</string>
  <string name="DeviceToDeviceTransferService_status_network_connected">Đang kết nối với thiết bị Android còn lại của bạn…</string>
  <string name="DeviceToDeviceTransferService_status_verification_required">Yêu cầu xác minh</string>
  <string name="DeviceToDeviceTransferService_status_service_connected">Đang truyền tải tài khoản…</string>
  <!--OldDeviceTransferLockedDialog-->
  <string name="OldDeviceTransferLockedDialog__complete_registration_on_your_new_device">Hoàn tất việc đăng ký trên thiết bị mới của bạn</string>
  <string name="OldDeviceTransferLockedDialog__your_signal_account_has_been_transferred_to_your_new_device">Tài khoản Signal của bạn đã được truyền tải vào thiết bị mới của bạn, nhưng bạn phải tiếp tục việc đăng ký trên đó để tiếp tục. Signal sẽ ngưng hoạt động trên thiết bị này. </string>
  <string name="OldDeviceTransferLockedDialog__done">Xong</string>
  <string name="OldDeviceTransferLockedDialog__cancel_and_activate_this_device">Huỷ và kích hoạt thiết bị này</string>
  <!--AdvancedPreferenceFragment-->
  <string name="AdvancedPreferenceFragment__transfer_mob_balance">Truyền tải số dư MOB?</string>
  <string name="AdvancedPreferenceFragment__you_have_a_balance_of_s">Bạn có số dư là %1$s. Nếu bạn không truyền tải quỹ của mình vào một địa chỉ ví khác trước khi xoá tài khoản, bạn sẽ vĩnh viễn mất nó.</string>
  <string name="AdvancedPreferenceFragment__dont_transfer">Không truyền tải</string>
  <string name="AdvancedPreferenceFragment__transfer">Truyền tải</string>
  <!--RecipientBottomSheet-->
  <string name="RecipientBottomSheet_block">Chặn</string>
  <string name="RecipientBottomSheet_unblock">Bỏ chặn</string>
  <string name="RecipientBottomSheet_add_to_contacts">Thêm vào danh bạ</string>
  <string name="RecipientBottomSheet_add_to_a_group">Thêm vào một nhóm</string>
  <string name="RecipientBottomSheet_add_to_another_group">Thêm vào một nhóm khác</string>
  <string name="RecipientBottomSheet_view_safety_number">Xem số an toàn</string>
  <string name="RecipientBottomSheet_make_admin">Đặt admin</string>
  <string name="RecipientBottomSheet_remove_as_admin">Bỏ quyền quản trị</string>
  <string name="RecipientBottomSheet_remove_from_group">Xóa khỏi nhóm</string>
  <string name="RecipientBottomSheet_message_description">Tin nhắn</string>
  <string name="RecipientBottomSheet_voice_call_description">Gọi thoại</string>
  <string name="RecipientBottomSheet_insecure_voice_call_description">Gọi thoại không bảo mật</string>
  <string name="RecipientBottomSheet_video_call_description">Gọi video</string>
  <string name="RecipientBottomSheet_remove_s_as_group_admin">Loại bỏ quyền quản trị của %1$s?</string>
  <string name="RecipientBottomSheet_s_will_be_able_to_edit_group">\"%1$s\" sẽ có thể chỉnh sửa được nhóm này và các thành viên nhóm.</string>
  <string name="RecipientBottomSheet_remove_s_from_the_group">Xóa %1$s khỏi nhóm?</string>
  <string name="RecipientBottomSheet_remove">Xóa</string>
  <string name="RecipientBottomSheet_copied_to_clipboard">Đã sao chép vào clipboard</string>
  <string name="GroupRecipientListItem_admin">Quản trị viên</string>
  <string name="GroupRecipientListItem_approve_description">Đồng ý</string>
  <string name="GroupRecipientListItem_deny_description">Từ chôi</string>
  <!--GroupsLearnMoreBottomSheetDialogFragment-->
  <string name="GroupsLearnMore_legacy_vs_new_groups">Nhóm Mới và Nhóm Cũ</string>
  <string name="GroupsLearnMore_what_are_legacy_groups">Nhóm Cũ là gì?</string>
  <string name="GroupsLearnMore_paragraph_1">Nhóm Cũ là nhóm không tương thích với các tính năng mới như quản trị viên hay cập nhật cụ thể thông tin nhóm.</string>
  <string name="GroupsLearnMore_can_i_upgrade_a_legacy_group">Tôi có thể nâng cấp Nhóm Cũ được không?</string>
  <string name="GroupsLearnMore_paragraph_2">Nhóm Cũ chưa thể được nâng cấp thành Nhóm Mới, nhưng bạn có thể tạo Nhóm Mới với các thành viên như cũ nếu như họ đang dùng phiên bản mới nhất của Signal.</string>
  <string name="GroupsLearnMore_paragraph_3">Signal sẽ cung cấp cách để nâng cấp Nhóm Cũ trong tương lai.</string>
  <!--GroupLinkBottomSheetDialogFragment-->
  <string name="GroupLinkBottomSheet_share_hint_requiring_approval">Bất cứ ai với đường dẫn này có thể xem tên và ảnh nhóm và gửi yêu cầu tham gia. Chỉ chia sẻ với những người mà bạn tin tưởng.</string>
  <string name="GroupLinkBottomSheet_share_hint_not_requiring_approval">Bất cứ ai với đường dẫn này có thể xem tên và ảnh nhóm và tham gia nhóm. Chỉ chia sẻ với những người mà bạn tin tưởng.</string>
  <string name="GroupLinkBottomSheet_share_via_signal">Chia sẻ qua Molly</string>
  <string name="GroupLinkBottomSheet_copy">Sao chép</string>
  <string name="GroupLinkBottomSheet_qr_code">Mã QR</string>
  <string name="GroupLinkBottomSheet_share">Chia sẻ</string>
  <string name="GroupLinkBottomSheet_copied_to_clipboard">Đã sao chép vào clipboard</string>
  <string name="GroupLinkBottomSheet_the_link_is_not_currently_active">Đường dẫn không hoạt động</string>
  <!--VoiceNotePlaybackPreparer-->
  <string name="VoiceNotePlaybackPreparer__failed_to_play_voice_message">Không thể phát tin nhắn thoại</string>
  <!--VoiceNoteMediaDescriptionCompatFactory-->
  <string name="VoiceNoteMediaDescriptionCompatFactory__voice_message">Tin nhắn thoại · %1$s</string>
  <string name="VoiceNoteMediaDescriptionCompatFactory__s_to_s">%1$s đến %2$s</string>
  <!--StorageUtil-->
  <string name="StorageUtil__s_s">%1$s/%2$s</string>
  <string name="BlockedUsersActivity__s_has_been_blocked">\"%1$s\" đã bị chặn.</string>
  <string name="BlockedUsersActivity__failed_to_block_s">Không thể chặn \"%1$s\"</string>
  <string name="BlockedUsersActivity__s_has_been_unblocked">\"%1$s\" đã được bỏ chặn.</string>
  <!--ReviewCardDialogFragment-->
  <string name="ReviewCardDialogFragment__review_members">Xét duyệt Thành viên</string>
  <string name="ReviewCardDialogFragment__review_request">Xét duyệt Yêu cầu</string>
  <string name="ReviewCardDialogFragment__d_group_members_have_the_same_name">%1$d thành viên nhóm có cùng tên, hãy xem các thành viên dưới đây và chọn hành động.</string>
  <string name="ReviewCardDialogFragment__if_youre_not_sure">Nếu bạn không chắc yêu cầu từ người nào, xem các liên hệ bên dưới và chọn hành động.</string>
  <string name="ReviewCardDialogFragment__no_other_groups_in_common">Không có nhóm chung nào khác.</string>
  <string name="ReviewCardDialogFragment__no_groups_in_common">Không có nhóm chung.</string>
  <plurals name="ReviewCardDialogFragment__d_other_groups_in_common">
    <item quantity="other">%d nhóm chung</item>
  </plurals>
  <plurals name="ReviewCardDialogFragment__d_groups_in_common">
    <item quantity="other">%d nhóm chung</item>
  </plurals>
  <string name="ReviewCardDialogFragment__remove_s_from_group">Xóa %1$s khỏi nhóm?</string>
  <string name="ReviewCardDialogFragment__remove">Xóa</string>
  <string name="ReviewCardDialogFragment__failed_to_remove_group_member">Không thể xóa thành viên nhóm.</string>
  <!--ReviewCard-->
  <string name="ReviewCard__member">Thành viên</string>
  <string name="ReviewCard__request">Yêu cầu</string>
  <string name="ReviewCard__your_contact">Liên hệ của bạn</string>
  <string name="ReviewCard__remove_from_group">Xóa khỏi nhóm</string>
  <string name="ReviewCard__update_contact">Cập nhật liên hệ</string>
  <string name="ReviewCard__block">Chặn</string>
  <string name="ReviewCard__delete">Xóa</string>
  <string name="ReviewCard__recently_changed">Vừa thay đổi tên trên hồ sơ cá nhân từ %1$s sang %2$s</string>
  <!--CallParticipantsListUpdatePopupWindow-->
  <string name="CallParticipantsListUpdatePopupWindow__s_joined">%1$s đã tham gia</string>
  <string name="CallParticipantsListUpdatePopupWindow__s_and_s_joined">%1$s và %2$s đã tham gia</string>
  <string name="CallParticipantsListUpdatePopupWindow__s_s_and_s_joined">%1$s, %2$s và %3$s đã tham gia</string>
  <string name="CallParticipantsListUpdatePopupWindow__s_s_and_d_others_joined">%1$s, %2$s và %3$d người khác đã tham gia</string>
  <string name="CallParticipantsListUpdatePopupWindow__s_left">Còn lại %1$s</string>
  <string name="CallParticipantsListUpdatePopupWindow__s_and_s_left">Còn lại %1$s và %2$s</string>
  <string name="CallParticipantsListUpdatePopupWindow__s_s_and_s_left">Còn lại %1$s, %2$s và %3$s</string>
  <string name="CallParticipantsListUpdatePopupWindow__s_s_and_d_others_left">Còn lại %1$s, %2$s và %3$d người khác</string>
  <string name="CallParticipant__you">Bạn</string>
  <string name="CallParticipant__you_on_another_device">Bạn (trên một thiết bị khác)</string>
  <string name="CallParticipant__s_on_another_device">%1$s (trên một thiết bị khác)</string>
  <!--DeleteAccountFragment-->
  <string name="DeleteAccountFragment__deleting_your_account_will">Xoá tài khoản của bạn sẽ:</string>
  <string name="DeleteAccountFragment__enter_your_phone_number">Nhập số điện thoại của bạn</string>
  <string name="DeleteAccountFragment__delete_account">Xoá tài khoản</string>
  <string name="DeleteAccountFragment__delete_your_account_info_and_profile_photo">Xoá thông tin tài khoản của bạn và ảnh đại diện</string>
  <string name="DeleteAccountFragment__delete_all_your_messages">Xoá tất cả tin nhắn của bạn</string>
  <string name="DeleteAccountFragment__delete_s_in_your_payments_account">Xoá %1$s trong tài khoản thanh toán của bạn</string>
  <string name="DeleteAccountFragment__no_country_code">Mã quốc gia không xác định</string>
  <string name="DeleteAccountFragment__no_number">Số không xác định</string>
  <string name="DeleteAccountFragment__the_phone_number">Số điện thoại bạn nhập vào không khớp với số của tài khoản của bạn.</string>
  <string name="DeleteAccountFragment__are_you_sure">Bạn có chắc muốn xoá tài khoản?</string>
  <string name="DeleteAccountFragment__this_will_delete_your_signal_account">Việc này sẽ xoá tài khoản Signal của bạn và cài đặt lại ứng dụng. Ứng dụng sẽ đóng sau khi quá trình hoàn tất.</string>
  <string name="DeleteAccountFragment__failed_to_delete_account">Không thể xoá tài khoản. Bạn có kết nối mạng không?</string>
  <string name="DeleteAccountFragment__failed_to_delete_local_data">Không thể xoá dữ liệu cục bộ. Bạn có thể tự xoá trong cài đặt hệ thống ứng dụng.</string>
  <string name="DeleteAccountFragment__launch_app_settings">Mở Cài đặt Ứng dụng</string>
  <!--DeleteAccountCountryPickerFragment-->
  <string name="DeleteAccountCountryPickerFragment__search_countries">Tìm Quốc gia</string>
  <!--CreateGroupActivity-->
  <string name="CreateGroupActivity__skip">Bỏ qua</string>
  <plurals name="CreateGroupActivity__d_members">
    <item quantity="other">%1$d thành viên</item>
  </plurals>
  <!--ShareActivity-->
  <string name="ShareActivity__share">Chia sẻ</string>
  <string name="ShareActivity__send">Gửi</string>
  <string name="ShareActivity__comma_s">, %1$s</string>
  <string name="ShareActivity__sharing_to_multiple_chats_is">Chia sẻ cho nhiều cuộc trò chuyện chỉ được hỗ trợ cho tin nhắn Signal</string>
  <!--MultiShareDialogs-->
  <string name="MultiShareDialogs__failed_to_send_to_some_users">Không thể gửi cho một số người dùng</string>
  <string name="MultiShareDialogs__you_can_only_share_with_up_to">Bạn chỉ có thể chia sẻ tới tối đa %1$d cuộc trò chuyện</string>
  <!--ShareInterstitialActivity-->
  <string name="ShareInterstitialActivity__forward_message">Chuyển tiếp tin nhắn</string>
  <!--ChatWallpaperActivity-->
  <string name="ChatWallpaperActivity__chat_wallpaper">Ảnh nền cuộc trò chuyện</string>
  <!--ChatWallpaperFragment-->
  <string name="ChatWallpaperFragment__chat_color">Màu cuộc trò chuyện</string>
  <string name="ChatWallpaperFragment__reset_chat_colors">Cài lại màu cuộc trò chuyện</string>
  <string name="ChatWallpaperFragment__reset_chat_color">Cài lại màu cuộc trò chuyện</string>
  <string name="ChatWallpaperFragment__reset_chat_color_question">Cài lại màu cuộc trò chuyện?</string>
  <string name="ChatWallpaperFragment__set_wallpaper">Chọn ảnh nền</string>
  <string name="ChatWallpaperFragment__dark_mode_dims_wallpaper">Chế độ tối làm mờ màn hình nền</string>
  <string name="ChatWallpaperFragment__contact_name">Tên liên hệ</string>
  <string name="ChatWallpaperFragment__reset">Đặt lại</string>
  <string name="ChatWallpaperFragment__clear">Xoá</string>
  <string name="ChatWallpaperFragment__wallpaper_preview_description">Xem trước ảnh nền</string>
  <string name="ChatWallpaperFragment__would_you_like_to_override_all_chat_colors">Bạn có muốn ghi đè tất cả các màu cuộc trò chuyện?</string>
  <string name="ChatWallpaperFragment__would_you_like_to_override_all_wallpapers">Bạn có muốn ghi đè tất cả các màu cuộc trò chuyện?</string>
  <string name="ChatWallpaperFragment__reset_default_colors">Cài lại màu mặc định</string>
  <string name="ChatWallpaperFragment__reset_all_colors">Cài lại tất cả màu</string>
  <string name="ChatWallpaperFragment__reset_default_wallpaper">Cài lại màn hình nền mặc định</string>
  <string name="ChatWallpaperFragment__reset_all_wallpapers">Đặt lại tất cả ảnh nền</string>
  <string name="ChatWallpaperFragment__reset_wallpapers">Cài lại các màn hình nền</string>
  <string name="ChatWallpaperFragment__reset_wallpaper">Cài lại màn hình nền</string>
  <string name="ChatWallpaperFragment__reset_wallpaper_question">Cài lại màn hình nền?</string>
  <!--ChatWallpaperSelectionFragment-->
  <string name="ChatWallpaperSelectionFragment__choose_from_photos">Chọn từ bộ sưu tập</string>
  <string name="ChatWallpaperSelectionFragment__presets">Bộ cài sẵn</string>
  <!--ChatWallpaperPreviewActivity-->
  <string name="ChatWallpaperPreviewActivity__preview">Xem trước</string>
  <string name="ChatWallpaperPreviewActivity__set_wallpaper">Cài ảnh nền</string>
  <string name="ChatWallpaperPreviewActivity__swipe_to_preview_more_wallpapers">Vuốt để xem trước thêm ảnh nền</string>
  <string name="ChatWallpaperPreviewActivity__set_wallpaper_for_all_chats">Cài ảnh nền cho tất cả cuộc trò chuyện</string>
  <string name="ChatWallpaperPreviewActivity__set_wallpaper_for_s">Cài ảnh nền cho %1$s</string>
  <string name="ChatWallpaperPreviewActivity__viewing_your_gallery_requires_the_storage_permission">Cần quyền truy cập bộ nhớ để xem bộ sưu tập.</string>
  <!--WallpaperImageSelectionActivity-->
  <string name="WallpaperImageSelectionActivity__choose_wallpaper_image">Chọn ảnh nền</string>
  <!--WallpaperCropActivity-->
  <string name="WallpaperCropActivity__pinch_to_zoom_drag_to_adjust">Dùng hai ngón để phóng to, kéo để tuỳ chỉnh.</string>
  <string name="WallpaperCropActivity__set_wallpaper_for_all_chats">Cài ảnh nền cho tất cả cuộc trò chuyện.</string>
  <string name="WallpaperCropActivity__set_wallpaper_for_s">Cài ảnh nền cho %s.</string>
  <string name="WallpaperCropActivity__error_setting_wallpaper">Lỗi cài ảnh nền.</string>
  <string name="WallpaperCropActivity__blur_photo">Mờ ảnh</string>
  <!--InfoCard-->
  <string name="payment_info_card_about_mobilecoin">Về MobileCoin</string>
  <string name="payment_info_card_mobilecoin_is_a_new_privacy_focused_digital_currency">MobileCoin là một tiền tệ điện tử mới tập trung vào sự riêng tư.</string>
  <string name="payment_info_card_adding_funds">Thêm quỹ</string>
  <string name="payment_info_card_you_can_add_funds_for_use_in">Bạn có thể thêm quỹ để sử dụng trong Signal bằng cách gửi MobileCoin vào địa chỉ ví của mình.</string>
  <string name="payment_info_card_cashing_out">Rút tiền</string>
  <string name="payment_info_card_you_can_cash_out_mobilecoin">Bạn có thể rút tiền mặt MobileCoin bất kì lúc nào trên một sàn trao đổi có hỗ trợ MobileCoin. Chỉ cần thực hiện một chuyển khoản vào tài khoản của bạn ở sàn trao đổi đó.</string>
  <string name="payment_info_card_hide_this_card">Ẩn thẻ này?</string>
  <string name="payment_info_card_hide">Ẩn</string>
  <string name="payment_info_card_record_recovery_phrase">Lưu lại cụm từ khôi phục</string>
  <string name="payment_info_card_your_recovery_phrase_gives_you">Cụm từ khôi phục cho bạn một cách khác để khôi phục tài khoản thanh toán của bạn.</string>
  <string name="payment_info_card_record_your_phrase">Thu lại cụm từ của bạn</string>
  <string name="payment_info_card_update_your_pin">Cập nhật mã PIN của bạn</string>
  <string name="payment_info_card_with_a_high_balance">Với số dư cao, bạn có thể sẽ muốn cập nhật thành một mã PIN gồm cả chữ và số để thêm bảo vệ cho tài khoản của bạn.</string>
  <string name="payment_info_card_update_pin">Cập nhật mã PIN</string>
  <!--DeactivateWalletFragment-->
  <string name="DeactivateWalletFragment__deactivate_wallet">Ngưng kích hoạt ví</string>
  <string name="DeactivateWalletFragment__your_balance">Số dư của bạn</string>
  <string name="DeactivateWalletFragment__its_recommended_that_you">Nó được khuyến khích rằng bạn chuyển khoản quỹ của mình sang một địa chỉ ví khác trước khi ngưng kích hoạt thanh toán. Nếu bạn chọn để không chuyển khoản quỹ của mình bây giờ, chúng sẽ nằm trong ví của bạn mà đã được liên kết với Signal khi bạn kích hoạt lại thanh toán.</string>
  <string name="DeactivateWalletFragment__transfer_remaining_balance">Chuyển khoản số dư còn lại</string>
  <string name="DeactivateWalletFragment__deactivate_without_transferring">Ngưng kích hoạt mà không chuyển khoản</string>
  <string name="DeactivateWalletFragment__deactivate">Ngưng kích hoạt</string>
  <string name="DeactivateWalletFragment__deactivate_without_transferring_question">Ngưng kích hoạt mà không chuyển khoản?</string>
  <string name="DeactivateWalletFragment__your_balance_will_remain">Số dư của bạn sẽ nằm trong ví của bạn mà đã được liên kết với Signal nếu như bạn chọn để kích hoạt lại thanh toán.</string>
  <string name="DeactivateWalletFragment__error_deactivating_wallet">Gặp lỗi khi ngưng kích hoạt ví.</string>
  <!--PaymentsRecoveryStartFragment-->
  <string name="PaymentsRecoveryStartFragment__recovery_phrase">Cụm từ khôi phục</string>
  <string name="PaymentsRecoveryStartFragment__view_recovery_phrase">Xem cụm từ khôi phục</string>
  <string name="PaymentsRecoveryStartFragment__enter_recovery_phrase">Nhập vào cụm từ khôi phục</string>
  <string name="PaymentsRecoveryStartFragment__your_balance_will_automatically_restore">Số dư của bạn sẽ tự động khôi phục khi bạn cài đặt lại Signal nếu như bạn xác minh mã PIN Signal của mình. Bạn cũng có thể khôi phục số dư của bạn qua sử dụng một cụm từ khôi phục, và đây là một cụm từ gồm %1$d-từ chỉ riêng cho bạn. Ghi nó lại và lưu giữ nó ở một nơi an toàn.</string>
  <string name="PaymentsRecoveryStartFragment__your_recovery_phrase_is_a">Cụm từ khôi phục của bạn là một cụm từ gồm %1$d-từ chỉ riêng cho bạn. Sử dụng cụm từ này để khôi phục số dư của bạn.</string>
  <string name="PaymentsRecoveryStartFragment__start">Bắt đầu</string>
  <string name="PaymentsRecoveryStartFragment__enter_manually">Nhập vào bằng tay</string>
  <string name="PaymentsRecoveryStartFragment__paste_from_clipboard">Dán từ bảng kẹp </string>
  <!--PaymentsRecoveryPasteFragment-->
  <string name="PaymentsRecoveryPasteFragment__paste_recovery_phrase">Dán cụm từ khôi phục</string>
  <string name="PaymentsRecoveryPasteFragment__recovery_phrase">Cụm từ khôi phục</string>
  <string name="PaymentsRecoveryPasteFragment__next">Tiếp</string>
  <string name="PaymentsRecoveryPasteFragment__invalid_recovery_phrase">Cụm từ khôi phục không hợp lệ</string>
  <string name="PaymentsRecoveryPasteFragment__make_sure">Đảm bảo bạn đã nhập %1$d từ và thử lại.</string>
  <!--PaymentsRecoveryPhraseFragment-->
  <string name="PaymentsRecoveryPhraseFragment__next">Tiếp</string>
  <string name="PaymentsRecoveryPhraseFragment__edit">Sửa</string>
  <string name="PaymentsRecoveryPhraseFragment__previous">Trước</string>
  <string name="PaymentsRecoveryPhraseFragment__your_recovery_phrase">Cụm từ khôi phục của bạn</string>
  <string name="PaymentsRecoveryPhraseFragment__write_down_the_following_d_words">Ghi lại %1$d từ sau theo thứ tự. Lưu trữ danh sách của bạn ở một nơi bảo mật.</string>
  <string name="PaymentsRecoveryPhraseFragment__make_sure_youve_entered">Đảm bảo bạn đã nhập cụm từ của mình chính xác.</string>
  <string name="PaymentsRecoveryPhraseFragment__do_not_screenshot_or_send_by_email">Không chụp màn hình lại hoặc gửi qua email.</string>
  <string name="PaymentsRecoveryPhraseFragment__payments_account_restored">Tài khoản thanh toán đã được khôi phục.</string>
  <string name="PaymentsRecoveryPhraseFragment__invalid_recovery_phrase">Cụm từ khôi phục không hợp lệ</string>
  <string name="PaymentsRecoveryPhraseFragment__make_sure_youve_entered_your_phrase_correctly_and_try_again">Đảm bảo bạn đã nhập cụm từ của mình chính xác và thử lại.</string>
  <string name="PaymentsRecoveryPhraseFragment__copy_to_clipboard">Sao chép vào bảng kẹp?</string>
  <string name="PaymentsRecoveryPhraseFragment__if_you_choose_to_store">Nếu bạn chọn để lưu trữ điện tử cụm từ khôi phục của mình, đảm bảo nó được lưu giữ bảo mật ở nơi nào đó bạn tin tưởng.</string>
  <string name="PaymentsRecoveryPhraseFragment__copy">Sao chép</string>
  <!--PaymentsRecoveryPhraseConfirmFragment-->
  <string name="PaymentRecoveryPhraseConfirmFragment__confirm_recovery_phrase">Xác minh cụm từ khôi phục</string>
  <string name="PaymentRecoveryPhraseConfirmFragment__enter_the_following_words">Nhập vào những từ sau từ cụm từ khôi phục của bạn.</string>
  <string name="PaymentRecoveryPhraseConfirmFragment__word_d">Từ %1$d</string>
  <string name="PaymentRecoveryPhraseConfirmFragment__see_phrase_again">Xem cụm từ một lần nữa</string>
  <string name="PaymentRecoveryPhraseConfirmFragment__done">Xong</string>
  <string name="PaymentRecoveryPhraseConfirmFragment__recovery_phrase_confirmed">Đã xác nhận cụm từ khôi phục</string>
  <!--PaymentsRecoveryEntryFragment-->
  <string name="PaymentsRecoveryEntryFragment__enter_recovery_phrase">Nhập vào cụm từ khôi phục</string>
  <string name="PaymentsRecoveryEntryFragment__enter_word_d">Nhập từ %1$d</string>
  <string name="PaymentsRecoveryEntryFragment__word_d">Từ %1$d</string>
  <string name="PaymentsRecoveryEntryFragment__next">Tiếp</string>
  <string name="PaymentsRecoveryEntryFragment__invalid_word">Từ không hợp lệ</string>
  <!--ClearClipboardAlarmReceiver-->
  <string name="ClearClipboardAlarmReceiver__clipboard_cleared">Bảng kẹp đã được xoá.</string>
  <!--PaymentNotificationsView-->
  <string name="PaymentNotificationsView__view">Xem</string>
  <!--UnreadPayments-->
  <string name="UnreadPayments__s_sent_you_s">%1$s đã gửi bạn %2$s</string>
  <string name="UnreadPayments__d_new_payment_notifications">%1$d thông báo thanh toán mới</string>
  <!--CanNotSendPaymentDialog-->
  <string name="CanNotSendPaymentDialog__cant_send_payment">Không thể gửi thanh toán</string>
  <string name="CanNotSendPaymentDialog__to_send_a_payment_to_this_user">Để gửi thanh toán cho người dùng này họ cần đồng ý một yêu cầu nhắn tin từ bạn. Gửi cho họ một tin nhắn để tạo một yêu cầu nhắn tin.</string>
  <string name="CanNotSendPaymentDialog__send_a_message">Gửi tin nhắn</string>
  <!--GroupsInCommonMessageRequest-->
  <string name="GroupsInCommonMessageRequest__you_have_no_groups_in_common_with_this_person">Bạn không có chung nhóm nào với người này. Xem qua các yêu cầu cẩn thận trước khi đồng ý để tránh các tin nhắn không muốn.</string>
  <string name="GroupsInCommonMessageRequest__none_of_your_contacts_or_people_you_chat_with_are_in_this_group">Không có liên hệ hoặc người nào bạn có trò chuyện đang ở trong nhóm này. Xem qua các yêu cầu cẩn thận trước khi đồng ý để tránh các tin nhắn không mong muốn.</string>
  <string name="GroupsInCommonMessageRequest__about_message_requests">Về yêu cầu nhắn tin</string>
  <string name="GroupsInCommonMessageRequest__okay">OK</string>
  <string name="ChatColorSelectionFragment__heres_a_preview_of_the_chat_color">Đây là mẫu xem trước của màu cuộc trò chuyện.</string>
  <string name="ChatColorSelectionFragment__the_color_is_visible_to_only_you">Màu này chỉ có bạn thấy được.</string>
  <!--GroupDescriptionDialog-->
  <string name="GroupDescriptionDialog__group_description">Miêu tả nhóm</string>
  <!--QualitySelectorBottomSheetDialog-->
  <string name="QualitySelectorBottomSheetDialog__standard">Tiêu chuẩn</string>
  <string name="QualitySelectorBottomSheetDialog__faster_less_data">Nhanh hơn, ít dữ liệu</string>
  <string name="QualitySelectorBottomSheetDialog__high">Cao</string>
  <string name="QualitySelectorBottomSheetDialog__slower_more_data">Chậm hơn, nhiều dữ liệu</string>
  <string name="QualitySelectorBottomSheetDialog__photo_quality">Chất lượng ảnh</string>
  <!--AppSettingsFragment-->
  <string name="AppSettingsFragment__invite_your_friends">Mời bạn bè của mình</string>
  <!--AccountSettingsFragment-->
  <string name="AccountSettingsFragment__account">Tài khoản</string>
  <string name="AccountSettingsFragment__youll_be_asked_less_frequently">Bạn sẽ dần được hỏi ít thường xuyên hơn qua thời gian</string>
  <string name="AccountSettingsFragment__require_your_signal_pin">Yêu cầu mã PIN Signal của bạn để đăng ký lại số điện thoại của bạn với Signal</string>
  <!--ChatsSettingsFragment-->
  <string name="ChatsSettingsFragment__keyboard">Bàn phím</string>
  <string name="ChatsSettingsFragment__enter_key_sends">Phím Enter gửi đi</string>
  <!--SmsSettingsFragment-->
  <string name="SmsSettingsFragment__use_as_default_sms_app">Đặt làm ứng dụng SMS mặc định</string>
  <!--NotificationsSettingsFragment-->
  <string name="NotificationsSettingsFragment__messages">Tin nhắn</string>
  <string name="NotificationsSettingsFragment__calls">Cuộc gọi</string>
  <string name="NotificationsSettingsFragment__notify_when">Thông báo khi…</string>
  <string name="NotificationsSettingsFragment__contact_joins_signal">Liên hệ tham gia Signal</string>
  <!--PrivacySettingsFragment-->
  <string name="PrivacySettingsFragment__blocked">Đã chặn</string>
  <string name="PrivacySettingsFragment__d_contacts">%1$d liên hệ</string>
  <string name="PrivacySettingsFragment__messaging">Nhắn tin</string>
  <string name="PrivacySettingsFragment__disappearing_messages">Tin nhắn tự hủy</string>
  <string name="PrivacySettingsFragment__app_security">Bảo mật ứng dụng</string>
  <string name="PrivacySettingsFragment__block_screenshots_in_the_recents_list_and_inside_the_app">Chặn chụp màn hình trong danh sách ứng dụng và bên trong ứng dụng</string>
  <string name="PrivacySettingsFragment__signal_message_and_calls">Tin nhắn và cuộc gọi Signal, luôn luôn chuyển tiếp cuộc gọi, và người gửi được niêm phong</string>
  <string name="PrivacySettingsFragment__default_timer_for_new_changes">Đồng hồ mặc định cho tất cả cuộc trò chuyện mới</string>
  <string name="PrivacySettingsFragment__set_a_default_disappearing_message_timer_for_all_new_chats_started_by_you">Đặt đồng hồ tin nhắn biến mất mặc định cho tất cả các cuộc trò chuyện mới bắt đầu bởi bạn.</string>
  <!--AdvancedPrivacySettingsFragment-->
  <string name="AdvancedPrivacySettingsFragment__show_status_icon">Hiện biểu tượng trạng thái</string>
  <string name="AdvancedPrivacySettingsFragment__show_an_icon">Hiện biểu tượng trong chi tiết tin nhắn khi chúng được gửi qua người gửi được niêm phong.</string>
  <!--ExpireTimerSettingsFragment-->
  <string name="ExpireTimerSettingsFragment__when_enabled_new_messages_sent_and_received_in_new_chats_started_by_you_will_disappear_after_they_have_been_seen">Khi được bật, tin nhắn mới được gửi và nhận trong cuộc trò chuyện mới mà bạn bắt đầu sẽ biến mất sau khi chúng được đọc.</string>
  <string name="ExpireTimerSettingsFragment__when_enabled_new_messages_sent_and_received_in_this_chat_will_disappear_after_they_have_been_seen">Khi được bật, tin nhắn mới được nhận và gửi trong cuộc trò chuyện này sẽ biến mất sau khi chúng được đọc.</string>
  <string name="ExpireTimerSettingsFragment__off">Tắt</string>
  <string name="ExpireTimerSettingsFragment__4_weeks">4 tuần</string>
  <string name="ExpireTimerSettingsFragment__1_week">1 tuần</string>
  <string name="ExpireTimerSettingsFragment__1_day">1 ngày</string>
  <string name="ExpireTimerSettingsFragment__8_hours">8 tiếng</string>
  <string name="ExpireTimerSettingsFragment__1_hour">1 giờ</string>
  <string name="ExpireTimerSettingsFragment__5_minutes">5 phút</string>
  <string name="ExpireTimerSettingsFragment__30_seconds">30 giây</string>
  <string name="ExpireTimerSettingsFragment__custom_time">Thời gian tuỳ chỉnh</string>
  <string name="ExpireTimerSettingsFragment__set">Đặt</string>
  <string name="ExpireTimerSettingsFragment__save">Lưu</string>
  <string name="CustomExpireTimerSelectorView__seconds">giây</string>
  <string name="CustomExpireTimerSelectorView__minutes">phút</string>
  <string name="CustomExpireTimerSelectorView__hours">giờ</string>
  <string name="CustomExpireTimerSelectorView__days">ngày</string>
  <string name="CustomExpireTimerSelectorView__weeks">tuần</string>
  <!--HelpSettingsFragment-->
  <string name="HelpSettingsFragment__support_center">Trung tâm hỗ trợ</string>
  <string name="HelpSettingsFragment__contact_us">Liên hệ với chúng tôi</string>
  <string name="HelpSettingsFragment__version">Phiên bản</string>
  <string name="HelpSettingsFragment__debug_log">Nhật ký gỡ lỗi</string>
  <string name="HelpSettingsFragment__terms_amp_privacy_policy">Điều khoản &amp; Quyền riêng tư</string>
  <string name="HelpFragment__copyright_signal_messenger">Bản quyền Signal Messenger</string>
  <string name="HelpFragment__licenced_under_the_gplv3">Cấp phép dưới GPLv3</string>
  <!--DataAndStorageSettingsFragment-->
  <string name="DataAndStorageSettingsFragment__calls">Cuộc gọi</string>
  <!--ChatColorSelectionFragment-->
  <string name="ChatColorSelectionFragment__auto">Tự động</string>
  <string name="ChatColorSelectionFragment__use_custom_colors">Sử dụng màu tuỳ chỉnh</string>
  <string name="ChatColorSelectionFragment__chat_color">Màu cuộc trò chuyện</string>
  <string name="ChatColorSelectionFragment__edit">Sửa</string>
  <string name="ChatColorSelectionFragment__duplicate">Sao chép</string>
  <string name="ChatColorSelectionFragment__delete">Xóa</string>
  <string name="ChatColorSelectionFragment__delete_color">Xoá màu</string>
  <plurals name="ChatColorSelectionFragment__this_custom_color_is_used">
    <item quantity="other">Màu tuỳ chỉnh này được dùng trong %1$d cuộc trò chuyện. Bạn có muốn xoá nó cho tất cả các cuộc trò chuyện?</item>
  </plurals>
  <string name="ChatColorSelectionFragment__delete_chat_color">Xoá màu cuộc trò chuyện?</string>
  <!--CustomChatColorCreatorFragment-->
  <string name="CustomChatColorCreatorFragment__solid">Đặc</string>
  <string name="CustomChatColorCreatorFragment__gradient">Theo nhiệt độ</string>
  <string name="CustomChatColorCreatorFragment__hue">Sắc</string>
  <string name="CustomChatColorCreatorFragment__saturation">Bão hoà</string>
  <!--CustomChatColorCreatorFragmentPage-->
  <string name="CustomChatColorCreatorFragmentPage__save">Lưu</string>
  <string name="CustomChatColorCreatorFragmentPage__edit_color">Tuỳ chỉnh màu</string>
  <plurals name="CustomChatColorCreatorFragmentPage__this_color_is_used">
    <item quantity="other">Màu này được dùng trong %1$d cuộc trò chuyện. Bạn có muốn lưu thay đổi cho tất cả các cuộc trò chuyện?</item>
  </plurals>
  <!--ChatColorGradientTool-->
  <string name="ChatColorGradientTool_top_edge_selector">Bảng chọn cạnh trên cùng</string>
  <string name="ChatColorGradientTool_bottom_edge_selector">Bảng chọn cạnh dưới cùng</string>
  <!--EditReactionsFragment-->
  <string name="EditReactionsFragment__customize_reactions">Tuỳ chỉnh phản ứng</string>
  <string name="EditReactionsFragment__tap_to_replace_an_emoji">Nhấn để thay thế emoji</string>
  <string name="EditReactionsFragment__reset">Đặt lại</string>
  <string name="EditReactionsFragment_save">Lưu</string>
  <string name="ChatColorSelectionFragment__auto_matches_the_color_to_the_wallpaper">Tự động tương thích màu với màn hình nền</string>
  <string name="CustomChatColorCreatorFragment__drag_to_change_the_direction_of_the_gradient">Kéo để thay đổi chiều hướng của nhiệt độ màu</string>
  <!--ChatColorsMegaphone-->
  <string name="ChatColorsMegaphone__new_chat_colors">Màu Cuộc trò chuyện Mới</string>
  <string name="ChatColorsMegaphone__we_switched_up_chat_colors">Chúng tôi đã thay đổi màu cuộc trò chuyện để cho bạn nhiều lựa chọn hơn và giúp tin nhắn dễ đọc hơn.</string>
  <string name="ChatColorsMegaphone__appearance">Diện mạo</string>
  <string name="ChatColorsMegaphone__not_now">Để sau</string>
  <!--AddAProfilePhotoMegaphone-->
  <string name="AddAProfilePhotoMegaphone__not_now">Để sau</string>
  <!--KeyboardPagerFragment-->
  <string name="KeyboardPagerFragment_emoji">Emoji</string>
  <string name="KeyboardPagerFragment_open_emoji_search">Mở tìm kiếm emoji</string>
  <string name="KeyboardPagerFragment_open_sticker_search">Mở tìm kiếm nhãn dán</string>
  <string name="KeyboardPagerFragment_open_gif_search">Mở tìm kiếm ảnh động</string>
  <string name="KeyboardPagerFragment_stickers">Nhãn dán</string>
  <string name="KeyboardPagerFragment_backspace">Xoá lùi</string>
  <string name="KeyboardPagerFragment_gifs">Ảnh động</string>
  <string name="KeyboardPagerFragment_search_emoji">Tìm kiếm emoji</string>
  <string name="KeyboardPagerfragment_back_to_emoji">Quay về emoji</string>
  <string name="KeyboardPagerfragment_clear_search_entry">Xoá cụm tìm kiếm</string>
  <string name="KeyboardPagerFragment_search_giphy">Tìm kiếm GIPHY</string>
  <!--StickerSearchDialogFragment-->
  <string name="StickerSearchDialogFragment_search_stickers">Tìm kiếm nhãn dán</string>
  <string name="StickerSearchDialogFragment_no_results_found">Không tìm thấy kết quả</string>
  <string name="EmojiSearchFragment__no_results_found">Không tìm thấy kết quả</string>
  <string name="NotificationsSettingsFragment__unknown_ringtone">Không rõ nhạc chuông</string>
  <!--ConversationSettingsFragment-->
  <string name="ConversationSettingsFragment__send_message">Gửi tin nhắn</string>
  <string name="ConversationSettingsFragment__start_video_call">Bắt đầu cuộc gọi video</string>
  <string name="ConversationSettingsFragment__start_audio_call">Bắt đầu cuộc gọi âm thanh</string>
  <string name="ConversationSettingsFragment__message">Tin nhắn</string>
  <string name="ConversationSettingsFragment__video">Video</string>
  <string name="ConversationSettingsFragment__audio">Âm thanh</string>
  <string name="ConversationSettingsFragment__call">Gọi</string>
  <string name="ConversationSettingsFragment__mute">Im lặng</string>
  <string name="ConversationSettingsFragment__muted">Đã tắt tiếng</string>
  <string name="ConversationSettingsFragment__search">Tìm kiếm</string>
  <string name="ConversationSettingsFragment__disappearing_messages">Tin nhắn tự hủy</string>
  <string name="ConversationSettingsFragment__sounds_and_notifications">Âm thanh &amp; thông báo</string>
  <string name="ConversationSettingsFragment__contact_details">Chi tiết liên hệ</string>
  <string name="ConversationSettingsFragment__view_safety_number">Xem mã số an toàn</string>
  <string name="ConversationSettingsFragment__block">Chặn</string>
  <string name="ConversationSettingsFragment__block_group">Chặn nhóm</string>
  <string name="ConversationSettingsFragment__unblock">Bỏ chặn</string>
  <string name="ConversationSettingsFragment__unblock_group">Bỏ chặn nhóm</string>
  <string name="ConversationSettingsFragment__add_to_a_group">Thêm vào một nhóm</string>
  <string name="ConversationSettingsFragment__see_all">Xem tất cả</string>
  <string name="ConversationSettingsFragment__add_members">Thêm thành viên</string>
  <string name="ConversationSettingsFragment__permissions">Quyền</string>
  <string name="ConversationSettingsFragment__requests_and_invites">Yêu cầu &amp; lời mời</string>
  <string name="ConversationSettingsFragment__group_link">Đường dẫn nhóm</string>
  <string name="ConversationSettingsFragment__add_as_a_contact">Thêm làm liên hệ</string>
  <string name="ConversationSettingsFragment__unmute">Tắt tạm im</string>
  <string name="ConversationSettingsFragment__conversation_muted_until_s">Cuộc trò chuyện được tắt tiếng cho đến %1$s</string>
  <string name="ConversationSettingsFragment__conversation_muted_forever">Cuộc trò chuyện tắt tiếng vĩnh viễn</string>
  <string name="ConversationSettingsFragment__copied_phone_number_to_clipboard">Đã sao chép số điện thoại vào bảng kẹp.</string>
  <string name="ConversationSettingsFragment__phone_number">Số điện thoại</string>
  <!--PermissionsSettingsFragment-->
  <string name="PermissionsSettingsFragment__add_members">Thêm thành viên</string>
  <string name="PermissionsSettingsFragment__edit_group_info">Sửa thông tin nhóm</string>
  <string name="PermissionsSettingsFragment__all_members">Tất cả thành viên</string>
  <string name="PermissionsSettingsFragment__only_admins">Chỉ quản trị viên</string>
  <string name="PermissionsSettingsFragment__who_can_add_new_members">Ai có thể thêm thành viên mới?</string>
  <string name="PermissionsSettingsFragment__who_can_edit_this_groups_info">Ai có thể chỉnh sửa thông tin nhóm này?</string>
  <!--SoundsAndNotificationsSettingsFragment-->
  <string name="SoundsAndNotificationsSettingsFragment__mute_notifications">Tạm im thông báo</string>
  <string name="SoundsAndNotificationsSettingsFragment__not_muted">Không tắt thông báo</string>
  <string name="SoundsAndNotificationsSettingsFragment__muted_until_s">Đã tắt tiếng cho đến khi %1$s</string>
  <string name="SoundsAndNotificationsSettingsFragment__mentions">Nhắc tên</string>
  <string name="SoundsAndNotificationsSettingsFragment__always_notify">Luôn luôn thông báo</string>
  <string name="SoundsAndNotificationsSettingsFragment__do_not_notify">Không thông báo</string>
  <string name="SoundsAndNotificationsSettingsFragment__custom_notifications">Thông báo tuỳ chỉnh</string>
  <!--StickerKeyboard-->
  <string name="StickerKeyboard__recently_used">Gần đây sử dụng</string>
  <!--PlaybackSpeedToggleTextView-->
  <string name="PlaybackSpeedToggleTextView__p5x">.5x</string>
  <string name="PlaybackSpeedToggleTextView__1x">1x</string>
  <string name="PlaybackSpeedToggleTextView__2x">2x</string>
  <!--PaymentRecipientSelectionFragment-->
  <string name="PaymentRecipientSelectionFragment__new_payment">Thanh toán mới</string>
  <!--NewConversationActivity-->
  <string name="NewConversationActivity__new_message">Tin nhắn mới</string>
  <!--ContactFilterView-->
  <string name="ContactFilterView__search_name_or_number">Tìm kiếm tên hoặc số điện thoại</string>
  <!--VoiceNotePlayerView-->
  <string name="VoiceNotePlayerView__s_dot_s">%1$s · %2$s</string>
  <!--AvatarPickerFragment-->
  <string name="AvatarPickerFragment__camera">Máy ảnh</string>
  <string name="AvatarPickerFragment__photo">Ảnh</string>
  <string name="AvatarPickerFragment__text">Tin nhắn</string>
  <string name="AvatarPickerFragment__save">Lưu</string>
  <string name="AvatarPickerFragment__edit">Sửa</string>
  <!--TextAvatarCreationFragment-->
  <string name="TextAvatarCreationFragment__preview">Xem trước</string>
  <string name="TextAvatarCreationFragment__done">Xong</string>
  <string name="TextAvatarCreationFragment__text">Tin nhắn</string>
  <string name="TextAvatarCreationFragment__color">Màu</string>
  <!--VectorAvatarCreationFragment-->
  <!--ContactSelectionListItem-->
  <string name="ContactSelectionListItem__sms">SMS</string>
  <string name="ContactSelectionListItem__dot_s">. %1$s</string>
  <!--DSLSettingsToolbar-->
  <!--EOF-->
</resources><|MERGE_RESOLUTION|>--- conflicted
+++ resolved
@@ -1996,7 +1996,7 @@
   <string name="PaymentsAllActivityFragment__sent">Đã gửi</string>
   <string name="PaymentsAllActivityFragment__received">Đã nhận</string>
   <string name="PaymentsHomeFragment__introducing_payments">Giới thiệu thanh toán (Beta)</string>
-  <string name="PaymentsHomeFragment__use_signal_to_send_and_receive">Sử dụng Signal để nhận và gửi MobileCoin, một loại tiền điện tử mới tập trung vào sự riêng tư. Kích hoạt để bắt đầu.</string>
+  <string name="PaymentsHomeFragment__use_signal_to_send_and_receive">Sử dụng Molly để nhận và gửi MobileCoin, một loại tiền điện tử mới tập trung vào sự riêng tư. Kích hoạt để bắt đầu.</string>
   <string name="PaymentsHomeFragment__activate_payments">Kích hoạt Thanh toán</string>
   <string name="PaymentsHomeFragment__activating_payments">Đang kích hoạt thanh toán…</string>
   <string name="PaymentsHomeFragment__restore_payments_account">Khôi phục tài khoản thanh toán</string>
@@ -2023,17 +2023,17 @@
   <string name="PaymentsHomeFragment__payments_is_not_available_in_your_region">Thanh toán không có sẵn trong khu vực của bạn.</string>
   <string name="PaymentsHomeFragment__could_not_enable_payments">Không thể bật thanh toán. Thử lại sau.</string>
   <string name="PaymentsHomeFragment__deactivate_payments_question">Huỷ kích hoạt Thanh toán?</string>
-  <string name="PaymentsHomeFragment__you_will_not_be_able_to_send">Bạn sẽ không thể gửi hoặc nhận MobileCoin trong Signal nếu bạn huỷ kích hoạt thanh toán.</string>
+  <string name="PaymentsHomeFragment__you_will_not_be_able_to_send">Bạn sẽ không thể gửi hoặc nhận MobileCoin trong Molly nếu bạn huỷ kích hoạt thanh toán.</string>
   <string name="PaymentsHomeFragment__deactivate">Huỷ kích hoạt</string>
   <string name="PaymentsHomeFragment__continue">Tiếp tục</string>
   <string name="PaymentsHomeFragment__balance_is_not_currently_available">Số dư hiện không có.</string>
   <string name="PaymentsHomeFragment__payments_deactivated">Thanh toán đã huỷ kích hoạt.</string>
   <string name="PaymentsHomeFragment__payment_failed">Thanh toán không thành công</string>
   <string name="PaymentsHomeFragment__details">Chi tiết</string>
-  <string name="PaymentsHomeFragment__you_can_use_signal_to_send">Bạn có thể dùng Signal để gửi và nhận MobileCoin. Tất cả thanh toán đều chịu Điều khoản Sử dụng cho MobileCoins và Ví MobileCoin. Đây là một tính năng beta nên bạn có thể sẽ gặp một số vấn đề và các thanh toán hoặc số dư bạn có thể mất sẽ không thể được khôi phục.</string>
+  <string name="PaymentsHomeFragment__you_can_use_signal_to_send">Bạn có thể dùng Molly để gửi và nhận MobileCoin. Tất cả thanh toán đều chịu Điều khoản Sử dụng cho MobileCoins và Ví MobileCoin. Đây là một tính năng beta nên bạn có thể sẽ gặp một số vấn đề và các thanh toán hoặc số dư bạn có thể mất sẽ không thể được khôi phục.</string>
   <string name="PaymentsHomeFragment__activate">Kích hoạt</string>
   <string name="PaymentsHomeFragment__view_mobile_coin_terms">Xem điều khoản MobileCoin</string>
-  <string name="PaymentsHomeFragment__payments_not_available">Thanh toán trong Signal không còn nữa. Bạn vẫn có thể chuyển quỹ vào một sàn trao đổi nhưng bạn không thể gửi và nhận thanh toán hoặc thêm quỹ.</string>
+  <string name="PaymentsHomeFragment__payments_not_available">Thanh toán trong Molly không còn nữa. Bạn vẫn có thể chuyển quỹ vào một sàn trao đổi nhưng bạn không thể gửi và nhận thanh toán hoặc thêm quỹ.</string>
   <!--PaymentsAddMoneyFragment-->
   <string name="PaymentsAddMoneyFragment__add_funds">Thêm quỹ</string>
   <string name="PaymentsAddMoneyFragment__your_wallet_address">Địa chỉ Ví của bạn</string>
@@ -2070,10 +2070,10 @@
   <string name="PaymentsTransferFragment__next">Tiếp</string>
   <string name="PaymentsTransferFragment__invalid_address">Địa chỉ không hợp lệ</string>
   <string name="PaymentsTransferFragment__check_the_wallet_address">Kiểm tra địa chỉ ví bạn đang thử chuyển đến và thử lại.</string>
-  <string name="PaymentsTransferFragment__you_cant_transfer_to_your_own_signal_wallet_address">Bạn không thể chuyển đến địa chỉ ví Signal của chính mình. Nhập địa chỉ ví từ tài khoản của bạn ở một sàn trao đổi có hỗ trợ.</string>
-  <string name="PaymentsTransferFragment__to_scan_a_qr_code_signal_needs">Để quét một mã QR, Signal cần truy cập vào camera.</string>
-  <string name="PaymentsTransferFragment__signal_needs_the_camera_permission_to_capture_qr_code_go_to_settings">Signal cần sự cho phép Camera để nhận mã QR. Đi đến cài đặt, chọn \"Cho phép\", và bật \"Camera\".</string>
-  <string name="PaymentsTransferFragment__to_scan_a_qr_code_signal_needs_access_to_the_camera">Để quét một mã QR, Signal cần truy cập vào camera.</string>
+  <string name="PaymentsTransferFragment__you_cant_transfer_to_your_own_signal_wallet_address">Bạn không thể chuyển đến địa chỉ ví Molly của chính mình. Nhập địa chỉ ví từ tài khoản của bạn ở một sàn trao đổi có hỗ trợ.</string>
+  <string name="PaymentsTransferFragment__to_scan_a_qr_code_signal_needs">Để quét một mã QR, Molly cần truy cập vào camera.</string>
+  <string name="PaymentsTransferFragment__signal_needs_the_camera_permission_to_capture_qr_code_go_to_settings">Molly cần sự cho phép Camera để nhận mã QR. Đi đến cài đặt, chọn \"Cho phép\", và bật \"Camera\".</string>
+  <string name="PaymentsTransferFragment__to_scan_a_qr_code_signal_needs_access_to_the_camera">Để quét một mã QR, Molly cần truy cập vào camera.</string>
   <string name="PaymentsTransferFragment__settings">Cài đặt</string>
   <!--PaymentsTransferQrScanFragment-->
   <string name="PaymentsTransferQrScanFragment__scan_address_qr_code">Quét mã QR Địa chỉ</string>
@@ -2458,18 +2458,11 @@
   <string name="NewDeviceTransferSetup__restore_a_backup">Khôi phục bản sao lưu</string>
   <string name="NewDeviceTransferSetup__an_unexpected_error_occurred_while_attempting_to_connect_to_your_old_device">Lỗi không xác định khi đang cố gắng kết nối với thiết bị Android cũ của bạn.</string>
   <!--OldDeviceTransferSetupFragment-->
-<<<<<<< HEAD
+  <string name="OldDeviceTransferSetup__searching_for_new_android_device">Đang tìm thiết bị Android mới…</string>
   <string name="OldDeviceTransferSetup__signal_needs_the_location_permission_to_discover_and_connect_with_your_new_device">Molly cần quyền truy cập vị trí để kết nối và ngắt kết nối với thiết bị Android mới của bạn.</string>
   <string name="OldDeviceTransferSetup__signal_needs_location_services_enabled_to_discover_and_connect_with_your_new_device">Molly cần dịch vụ Vị trí được bật để kết nối và ngắt kết nối với thiết bị Android mới của bạn.</string>
   <string name="OldDeviceTransferSetup__signal_needs_wifi_on_to_discover_and_connect_with_your_new_device">Molly cần Wi-Fi được bật để phát hiện và kết nối với thiết bị Android mới của bạn. Wi-Fi cần được bật nhưng không bắt buộc phải kết nối với một mạng Wi-Fi nào đó.</string>
   <string name="OldDeviceTransferSetup__sorry_it_appears_your_device_does_not_support_wifi_direct">Xin lỗi, có vẻ như thiết bị này không hỗ trợ Wi-Fi Direct. Molly sử dụng Wi-Fi Direct để phát hiện và kết nối với thiết bị Android mới của bạn. Bạn vẫn có thể tạo bản sao lưu để khôi phục tài khoản trên thiết bị Android mới của bạn.</string>
-=======
-  <string name="OldDeviceTransferSetup__searching_for_new_android_device">Đang tìm thiết bị Android mới…</string>
-  <string name="OldDeviceTransferSetup__signal_needs_the_location_permission_to_discover_and_connect_with_your_new_device">Signal cần quyền truy cập vị trí để kết nối và ngắt kết nối với thiết bị Android mới của bạn.</string>
-  <string name="OldDeviceTransferSetup__signal_needs_location_services_enabled_to_discover_and_connect_with_your_new_device">Signal cần dịch vụ Vị trí được bật để kết nối và ngắt kết nối với thiết bị Android mới của bạn.</string>
-  <string name="OldDeviceTransferSetup__signal_needs_wifi_on_to_discover_and_connect_with_your_new_device">Signal cần Wi-Fi được bật để phát hiện và kết nối với thiết bị Android mới của bạn. Wi-Fi cần được bật nhưng không bắt buộc phải kết nối với một mạng Wi-Fi nào đó.</string>
-  <string name="OldDeviceTransferSetup__sorry_it_appears_your_device_does_not_support_wifi_direct">Xin lỗi, có vẻ như thiết bị này không hỗ trợ Wi-Fi Direct. Signal sử dụng Wi-Fi Direct để phát hiện và kết nối với thiết bị Android mới của bạn. Bạn vẫn có thể tạo bản sao lưu để khôi phục tài khoản trên thiết bị Android mới của bạn.</string>
->>>>>>> e374f3af
   <string name="OldDeviceTransferSetup__create_a_backup">Tạo bản sao lưu</string>
   <string name="OldDeviceTransferSetup__an_unexpected_error_occurred_while_attempting_to_connect_to_your_old_device">Lỗi không xác định khi đang cố gắng kết nối với thiết bị Android mới của bạn.</string>
   <!--DeviceTransferSetupFragment-->
@@ -2507,7 +2500,7 @@
   <string name="NewDeviceTransfer__cannot_transfer_from_a_newer_version_of_signal">Không thể truyền tải từ các phiên bản mới hơn của Signal</string>
   <!--DeviceTransferFragment-->
   <string name="DeviceTransfer__transferring_data">Đang truyền tải dữ liệu</string>
-  <string name="DeviceTransfer__keep_both_devices_near_each_other">Giữ cả hai thiết bị gần nhau. Không tắt các thiết bị và để mở Signal. Việc truyền tải được bảo mật hai chiều.</string>
+  <string name="DeviceTransfer__keep_both_devices_near_each_other">Giữ cả hai thiết bị gần nhau. Không tắt các thiết bị và để mở Molly. Việc truyền tải được bảo mật hai chiều.</string>
   <string name="DeviceTransfer__d_messages_so_far">Đã được %1$d tin nhắn…</string>
   <string name="DeviceTransfer__cancel">Hủy</string>
   <string name="DeviceTransfer__try_again">Thử lại</string>
@@ -2520,7 +2513,7 @@
   <string name="OldDeviceTransferInstructions__transfer_account">Chuyển Tài khoản</string>
   <string name="OldDeviceTransferInstructions__you_can_transfer_your_signal_account_when_setting_up_signal_on_a_new_android_device">Bạn có thể truyền tải tài khoản Signal của bạn khi thiết lập Signal trên một thiết bị Android mới. Trước khi tiếp tục:</string>
   <string name="OldDeviceTransferInstructions__first_bullet">1.</string>
-  <string name="OldDeviceTransferInstructions__download_signal_on_your_new_android_device">Tải Signal trên thiết bị Android mới của bạn</string>
+  <string name="OldDeviceTransferInstructions__download_signal_on_your_new_android_device">Tải Molly trên thiết bị Android mới của bạn</string>
   <string name="OldDeviceTransferInstructions__second_bullet">2.</string>
   <string name="OldDeviceTransferInstructions__tap_on_transfer_or_restore_account">Nhấn vào \"Truyền tải hoặc khôi phục tài khoản\"</string>
   <string name="OldDeviceTransferInstructions__third_bullet">3.</string>
@@ -2715,7 +2708,7 @@
   <string name="payment_info_card_about_mobilecoin">Về MobileCoin</string>
   <string name="payment_info_card_mobilecoin_is_a_new_privacy_focused_digital_currency">MobileCoin là một tiền tệ điện tử mới tập trung vào sự riêng tư.</string>
   <string name="payment_info_card_adding_funds">Thêm quỹ</string>
-  <string name="payment_info_card_you_can_add_funds_for_use_in">Bạn có thể thêm quỹ để sử dụng trong Signal bằng cách gửi MobileCoin vào địa chỉ ví của mình.</string>
+  <string name="payment_info_card_you_can_add_funds_for_use_in">Bạn có thể thêm quỹ để sử dụng trong Molly bằng cách gửi MobileCoin vào địa chỉ ví của mình.</string>
   <string name="payment_info_card_cashing_out">Rút tiền</string>
   <string name="payment_info_card_you_can_cash_out_mobilecoin">Bạn có thể rút tiền mặt MobileCoin bất kì lúc nào trên một sàn trao đổi có hỗ trợ MobileCoin. Chỉ cần thực hiện một chuyển khoản vào tài khoản của bạn ở sàn trao đổi đó.</string>
   <string name="payment_info_card_hide_this_card">Ẩn thẻ này?</string>
@@ -2729,12 +2722,12 @@
   <!--DeactivateWalletFragment-->
   <string name="DeactivateWalletFragment__deactivate_wallet">Ngưng kích hoạt ví</string>
   <string name="DeactivateWalletFragment__your_balance">Số dư của bạn</string>
-  <string name="DeactivateWalletFragment__its_recommended_that_you">Nó được khuyến khích rằng bạn chuyển khoản quỹ của mình sang một địa chỉ ví khác trước khi ngưng kích hoạt thanh toán. Nếu bạn chọn để không chuyển khoản quỹ của mình bây giờ, chúng sẽ nằm trong ví của bạn mà đã được liên kết với Signal khi bạn kích hoạt lại thanh toán.</string>
+  <string name="DeactivateWalletFragment__its_recommended_that_you">Nó được khuyến khích rằng bạn chuyển khoản quỹ của mình sang một địa chỉ ví khác trước khi ngưng kích hoạt thanh toán. Nếu bạn chọn để không chuyển khoản quỹ của mình bây giờ, chúng sẽ nằm trong ví của bạn mà đã được liên kết với Molly khi bạn kích hoạt lại thanh toán.</string>
   <string name="DeactivateWalletFragment__transfer_remaining_balance">Chuyển khoản số dư còn lại</string>
   <string name="DeactivateWalletFragment__deactivate_without_transferring">Ngưng kích hoạt mà không chuyển khoản</string>
   <string name="DeactivateWalletFragment__deactivate">Ngưng kích hoạt</string>
   <string name="DeactivateWalletFragment__deactivate_without_transferring_question">Ngưng kích hoạt mà không chuyển khoản?</string>
-  <string name="DeactivateWalletFragment__your_balance_will_remain">Số dư của bạn sẽ nằm trong ví của bạn mà đã được liên kết với Signal nếu như bạn chọn để kích hoạt lại thanh toán.</string>
+  <string name="DeactivateWalletFragment__your_balance_will_remain">Số dư của bạn sẽ nằm trong ví của bạn mà đã được liên kết với Molly nếu như bạn chọn để kích hoạt lại thanh toán.</string>
   <string name="DeactivateWalletFragment__error_deactivating_wallet">Gặp lỗi khi ngưng kích hoạt ví.</string>
   <!--PaymentsRecoveryStartFragment-->
   <string name="PaymentsRecoveryStartFragment__recovery_phrase">Cụm từ khôi phục</string>
@@ -2858,7 +2851,7 @@
   <string name="HelpSettingsFragment__version">Phiên bản</string>
   <string name="HelpSettingsFragment__debug_log">Nhật ký gỡ lỗi</string>
   <string name="HelpSettingsFragment__terms_amp_privacy_policy">Điều khoản &amp; Quyền riêng tư</string>
-  <string name="HelpFragment__copyright_signal_messenger">Bản quyền Signal Messenger</string>
+  <string name="HelpFragment__copyright_signal_messenger">Bản quyền Molly Messenger</string>
   <string name="HelpFragment__licenced_under_the_gplv3">Cấp phép dưới GPLv3</string>
   <!--DataAndStorageSettingsFragment-->
   <string name="DataAndStorageSettingsFragment__calls">Cuộc gọi</string>
