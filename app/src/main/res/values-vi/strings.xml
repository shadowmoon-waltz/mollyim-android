<?xml version="1.0" encoding="UTF-8"?>
<!-- smartling.instruction_comments_enabled = on -->
<resources>
  <!-- Removed by excludeNonTranslatables <string name="app_name" translatable="false">Signal</string> -->

  <!-- Removed by excludeNonTranslatables <string name="install_url" translatable="false">https://signal.org/install</string> -->
  <!-- Removed by excludeNonTranslatables <string name="donate_url" translatable="false">https://signal.org/donate</string> -->
  <!-- Removed by excludeNonTranslatables <string name="backup_support_url" translatable="false">https://support.signal.org/hc/articles/360007059752</string> -->
  <!-- Removed by excludeNonTranslatables <string name="transfer_support_url" translatable="false">https://support.signal.org/hc/articles/360007059752</string> -->
  <!-- Removed by excludeNonTranslatables <string name="support_center_url" translatable="false">https://support.signal.org/</string> -->
  <!-- Removed by excludeNonTranslatables <string name="terms_and_privacy_policy_url" translatable="false">https://signal.org/legal</string> -->
  <!-- Removed by excludeNonTranslatables <string name="google_pay_url" translatable="false">https://pay.google.com</string> -->
  <!-- Removed by excludeNonTranslatables <string name="donation_decline_code_error_url" translatable="false">https://support.signal.org/hc/articles/4408365318426#errors</string> -->
  <!-- Removed by excludeNonTranslatables <string name="sms_export_url" translatable="false">https://support.signal.org/hc/articles/360007321171</string> -->
  <!-- Removed by excludeNonTranslatables <string name="signal_me_username_url" translatable="false">https://signal.me/#u/%1$s</string> -->
  <!-- Removed by excludeNonTranslatables <string name="signal_me_username_url_no_scheme" translatable="false">signal.me/#u/%1$s</string> -->
  <!-- Removed by excludeNonTranslatables <string name="username_support_url" translatable="false">https://support.signal.org/hc/articles/5389476324250</string> -->

    <string name="yes">Có</string>
    <string name="no">Không</string>
    <string name="delete">Xóa</string>
    <string name="please_wait">Xin chờ…</string>
    <string name="save">Lưu</string>
    <string name="note_to_self">Ghi chú</string>

    <!-- AlbumThumbnailView -->
  <!-- Removed by excludeNonTranslatables <string name="AlbumThumbnailView_plus" translatable="false">\+%d</string> -->

    <!-- ApplicationMigrationActivity -->
    <string name="ApplicationMigrationActivity__signal_is_updating">Molly đang cập nhật…</string>

    <!-- ApplicationPreferencesActivity -->
    <string name="ApplicationPreferenceActivity_you_havent_set_a_passphrase_yet">Bạn chưa thiết lập mật khẩu!</string>
    <string name="ApplicationPreferencesActivity_disable_passphrase">Tắt mật khẩu?</string>
    <string name="ApplicationPreferencesActivity_this_will_permanently_unlock_signal_and_message_notifications">Thao tác này sẽ vĩnh viễn mở khóa Molly và thông báo tin nhắn.</string>
    <string name="ApplicationPreferencesActivity_disable">Tắt</string>
    <string name="ApplicationPreferencesActivity_disable_signal_messages_and_calls">Tắt tin nhắn và cuộc gọi Molly?</string>
    <string name="ApplicationPreferencesActivity_disable_signal_messages_and_calls_by_unregistering">Tắt Molly bằng cách hủy đăng ký khỏi máy chủ. Bạn sẽ cần phải đăng ký lại số điện thoại của bạn để sử dụng trong tương lai.</string>
    <string name="ApplicationPreferencesActivity_error_connecting_to_server">Lỗi kết nối đến máy chủ!</string>
    <string name="ApplicationPreferencesActivity_pins_are_required_for_registration_lock">PIN là bắt buộc khi sử dụng Khóa đăng kí. Để tắt PIN, vui lòng tắt Khóa đăng kí trước.</string>
    <string name="ApplicationPreferencesActivity_pin_created">Mã PIN đã được tạo.</string>
    <string name="ApplicationPreferencesActivity_pin_disabled">Đã tắt PIN.</string>
    <string name="ApplicationPreferencesActivity_record_payments_recovery_phrase">Lưu lại cụm từ khôi phục thanh toán</string>
    <string name="ApplicationPreferencesActivity_record_phrase">Lưu lại cụm từ</string>
    <string name="ApplicationPreferencesActivity_before_you_can_disable_your_pin">Trước khi bạn có thể tắt mã PIN của mình, bạn phải lưu lại cụm từ khôi phục thanh toán để đảm bảo bạn có thể khôi phục tài khoản thanh toán của bạn.</string>

    <!-- NumericKeyboardView -->
  <!-- Removed by excludeNonTranslatables <string name="NumericKeyboardView__1" translatable="false">1</string> -->
  <!-- Removed by excludeNonTranslatables <string name="NumericKeyboardView__2" translatable="false">2</string> -->
  <!-- Removed by excludeNonTranslatables <string name="NumericKeyboardView__3" translatable="false">3</string> -->
  <!-- Removed by excludeNonTranslatables <string name="NumericKeyboardView__4" translatable="false">4</string> -->
  <!-- Removed by excludeNonTranslatables <string name="NumericKeyboardView__5" translatable="false">5</string> -->
  <!-- Removed by excludeNonTranslatables <string name="NumericKeyboardView__6" translatable="false">6</string> -->
  <!-- Removed by excludeNonTranslatables <string name="NumericKeyboardView__7" translatable="false">7</string> -->
  <!-- Removed by excludeNonTranslatables <string name="NumericKeyboardView__8" translatable="false">8</string> -->
  <!-- Removed by excludeNonTranslatables <string name="NumericKeyboardView__9" translatable="false">9</string> -->
  <!-- Removed by excludeNonTranslatables <string name="NumericKeyboardView__0" translatable="false">0</string> -->
    <!-- Back button on numeric keyboard -->
    <string name="NumericKeyboardView__backspace">Xoá lùi</string>

    <!-- DraftDatabase -->
    <string name="DraftDatabase_Draft_image_snippet">(ảnh)</string>
    <string name="DraftDatabase_Draft_audio_snippet">(âm thanh)</string>
    <string name="DraftDatabase_Draft_video_snippet">(video)</string>
    <string name="DraftDatabase_Draft_location_snippet">(vị trí)</string>
    <string name="DraftDatabase_Draft_quote_snippet">(trả lời)</string>
    <string name="DraftDatabase_Draft_voice_note">(Tin nhắn thoại)</string>

    <!-- AttachmentKeyboard -->
    <string name="AttachmentKeyboard_gallery">Bộ sưu tập</string>
    <string name="AttachmentKeyboard_file">Tệp</string>
    <string name="AttachmentKeyboard_contact">Liên hệ</string>
    <string name="AttachmentKeyboard_location">Vị trí</string>
    <string name="AttachmentKeyboard_Signal_needs_permission_to_show_your_photos_and_videos">Molly cần quyền truy cập bộ nhớ để hiển thị ảnh và video của bạn.</string>
    <string name="AttachmentKeyboard_give_access">Cấp quyền</string>
    <string name="AttachmentKeyboard_payment">Thanh toán</string>

    <!-- AttachmentManager -->
    <string name="AttachmentManager_cant_open_media_selection">Không tìm thấy ứng dụng để chọn tệp đa phương tiện.</string>
    <string name="AttachmentManager_signal_requires_the_external_storage_permission_in_order_to_attach_photos_videos_or_audio">Molly cần quyền truy cập Bộ nhớ để đính kèm ảnh, video hoặc âm thanh, nhưng đã bị từ chối vĩnh viễn. Vui lòng mở cài đặt ứng dụng, chọn \"Quyền\" và bật \"Bộ nhớ\".</string>
    <string name="AttachmentManager_signal_requires_contacts_permission_in_order_to_attach_contact_information">Molly cần quyền truy cập Danh bạ để đính kèm thông tin liên lạc nhưng đã bị từ chối vĩnh viễn. Vui lòng mở cài đặt ứng dụng, chọn \"Quyền\" và bật \"Danh bạ\".</string>
    <string name="AttachmentManager_signal_requires_location_information_in_order_to_attach_a_location">Molly cần quyền truy cập Vị trí để đính kèm vị trí, nhưng đã bị từ chối vĩnh viễn. Vui lòng mở cài đặt ứng dụng, chọn \"Quyền\" và bật \"Vị trí\".</string>
    <!-- Alert dialog title to show the recipient has not activated payments -->
    <string name="AttachmentManager__not_activated_payments">%1$s chưa bật tính năng Thanh toán </string>
    <!-- Alert dialog description to send the recipient a request to activate payments -->
    <string name="AttachmentManager__request_to_activate_payments">Bạn có muốn gửi yêu cầu bật tính năng Thanh toán?</string>
    <!-- Alert dialog button to send request -->
    <string name="AttachmentManager__send_request">Gửi yêu cầu</string>
    <!-- Alert dialog button to cancel dialog -->
    <string name="AttachmentManager__cancel">Hủy</string>

    <!-- AttachmentUploadJob -->
    <string name="AttachmentUploadJob_uploading_media">Đang tải tệp lên…</string>
    <string name="AttachmentUploadJob_compressing_video_start">Đang nén video…</string>

    <!-- BackgroundMessageRetriever -->
    <string name="BackgroundMessageRetriever_checking_for_messages">Đang kiểm tra tin nhắn…</string>

    <!-- BlockedUsersActivity -->
    <string name="BlockedUsersActivity__blocked_users">Người dùng đã chặn</string>
    <string name="BlockedUsersActivity__add_blocked_user">Thêm người dùng vào danh sách chặn</string>
    <string name="BlockedUsersActivity__blocked_users_will">Người dùng bị chặn sẽ không thể gửi tin nhắn hay gọi cho bạn.</string>
    <string name="BlockedUsersActivity__no_blocked_users">Không có người dùng đã chặn</string>
    <string name="BlockedUsersActivity__block_user">Chặn người dùng này?</string>
    <string name="BlockedUserActivity__s_will_not_be_able_to">\"%1$s\" sẽ không thể gọi hay nhắn tin cho bạn.</string>
    <string name="BlockedUsersActivity__block">Chặn</string>

    <!-- CreditCardFragment -->
    <!-- Title of fragment detailing the donation amount for one-time donation, displayed above the credit card text fields -->
    <string name="CreditCardFragment__donation_amount_s">Số tiền ủng hộ: %1$s</string>
    <!-- Title of fragment detailing the donation amount for monthly donation, displayed above the credit card text fields -->
    <string name="CreditCardFragment__donation_amount_s_per_month">Số tiền ủng hộ: %1$s/tháng</string>
    <!-- Explanation of how to fill in the form, displayed above the credit card text fields -->
    <!-- Explanation of how to fill in the form and a note about pii, displayed above the credit card text fields -->
    <string name="CreditCardFragment__enter_your_card_details">Nhập thông tin thẻ của bạn. Signal không thu thập hay lưu trữ thông tin cá nhân của bạn.</string>
    <!-- Displayed as a hint in the card number text field -->
    <string name="CreditCardFragment__card_number">Số thẻ</string>
    <!-- Displayed as a hint in the card expiry text field -->
    <string name="CreditCardFragment__mm_yy">MM/YY</string>
    <!-- Displayed as a hint in the card cvv text field -->
    <string name="CreditCardFragment__cvv">CVV</string>
    <!-- Error displayed under the card number text field when there is an invalid card number entered -->
    <string name="CreditCardFragment__invalid_card_number">Số thẻ không hợp lệ</string>
    <!-- Error displayed under the card expiry text field when the card is expired -->
    <string name="CreditCardFragment__card_has_expired">Thẻ đã hết hạn</string>
    <!-- Error displayed under the card cvv text field when the cvv is too short -->
    <string name="CreditCardFragment__code_is_too_short">Mã quá ngắn</string>
    <!-- Error displayed under the card cvv text field when the cvv is too long -->
    <string name="CreditCardFragment__code_is_too_long">Mã quá dài</string>
    <!-- Error displayed under the card cvv text field when the cvv is invalid -->
    <string name="CreditCardFragment__invalid_code">Mã không hợp lệ</string>
    <!-- Error displayed under the card expiry text field when the expiry month is invalid -->
    <string name="CreditCardFragment__invalid_month">Thông tin tháng không đúng</string>
    <!-- Error displayed under the card expiry text field when the expiry is missing the year -->
    <string name="CreditCardFragment__year_required">Cần có thông tin năm</string>
    <!-- Error displayed under the card expiry text field when the expiry year is invalid -->
    <string name="CreditCardFragment__invalid_year">Thông tin năm không hợp lệ</string>
    <!-- Button label to confirm credit card input and proceed with payment -->
    <string name="CreditCardFragment__continue">Tiếp tục</string>

    <!-- BlockUnblockDialog -->
    <string name="BlockUnblockDialog_block_and_leave_s">Chặn và rời %1$s?</string>
    <string name="BlockUnblockDialog_block_s">Chặn %1$s?</string>
    <string name="BlockUnblockDialog_you_will_no_longer_receive_messages_or_updates">Bạn sẽ không còn nhận tin nhắn hay cập nhật từ nhóm này, và thành viên nhóm sẽ không thể thêm lại bạn vào nhóm.</string>
    <string name="BlockUnblockDialog_group_members_wont_be_able_to_add_you">Thành viên nhóm sẽ không thể thêm lại bạn vào nhóm.</string>
    <string name="BlockUnblockDialog_group_members_will_be_able_to_add_you">Các thành viên trong nhóm có thể thêm lại bạn vào nhóm.</string>
    <!-- Text that is shown when unblocking a Signal contact -->
    <string name="BlockUnblockDialog_you_will_be_able_to_call_and_message_each_other">Các bạn sẽ có thể nhắn tin và gọi cho nhau, đồng thời có thể thấy tên và ảnh đại diện của nhau.</string>
    <!-- Text that is shown when unblocking an SMS contact -->
    <string name="BlockUnblockDialog_you_will_be_able_to_message_each_other">Các bạn sẽ có thể nhắn tin cho nhau.</string>
    <string name="BlockUnblockDialog_blocked_people_wont_be_able_to_call_you_or_send_you_messages">Người dùng bị chặn sẽ không thể gửi tin nhắn hay gọi cho bạn.</string>
    <string name="BlockUnblockDialog_blocked_people_wont_be_able_to_send_you_messages">Người dùng bị chặn sẽ không thể gửi tin nhắn cho bạn.</string>
    <!-- Message shown on block dialog when blocking the Signal release notes recipient -->
    <string name="BlockUnblockDialog_block_getting_signal_updates_and_news">Ngừng nhận cập nhật và tin tức của Signal.</string>
    <!-- Message shown on unblock dialog when unblocking the Signal release notes recipient -->
    <string name="BlockUnblockDialog_resume_getting_signal_updates_and_news">Tiếp tục nhận cập nhật và tin tức của Signal.</string>
    <string name="BlockUnblockDialog_unblock_s">Bỏ chặn %1$s?</string>
    <string name="BlockUnblockDialog_block">Chặn</string>
    <string name="BlockUnblockDialog_block_and_leave">Chặn và rời</string>
    <string name="BlockUnblockDialog_report_spam_and_block">Báo cáo spam và chặn</string>

    <!-- BucketedThreadMedia -->
    <string name="BucketedThreadMedia_Today">Hôm nay</string>
    <string name="BucketedThreadMedia_Yesterday">Hôm qua</string>
    <string name="BucketedThreadMedia_This_week">Tuần này</string>
    <string name="BucketedThreadMedia_This_month">Tháng này</string>
    <string name="BucketedThreadMedia_Large">Lớn</string>
    <string name="BucketedThreadMedia_Medium">Vừa</string>
    <string name="BucketedThreadMedia_Small">Nhỏ</string>

    <!-- CameraXFragment -->
    <string name="CameraXFragment_tap_for_photo_hold_for_video">Nhấn để chụp ảnh, giữ để quay video</string>
    <string name="CameraXFragment_capture_description">Chụp</string>
    <string name="CameraXFragment_change_camera_description">Chuyển camera</string>
    <string name="CameraXFragment_open_gallery_description">Mở bộ sưu tập</string>

    <!-- CameraContacts -->
    <string name="CameraContacts_recent_contacts">Liên hệ gần đây</string>
    <string name="CameraContacts_signal_contacts">Liên hệ Signal</string>
    <string name="CameraContacts_signal_groups">Nhóm Signal</string>
    <string name="CameraContacts_you_can_share_with_a_maximum_of_n_conversations">Bạn có thể chia sẻ với tối đa %1$d cuộc trò chuyện.</string>
    <string name="CameraContacts_select_signal_recipients">Chọn người nhận Signal</string>
    <string name="CameraContacts_no_signal_contacts">Không có liên hệ Signal</string>
    <string name="CameraContacts_you_can_only_use_the_camera_button">Bạn chỉ có thể dùng nút chụp ảnh để gửi ảnh cho các liên hệ Signal. </string>
    <string name="CameraContacts_cant_find_who_youre_looking_for">Không tìm thấy người bạn cần tìm?</string>
    <string name="CameraContacts_invite_a_contact_to_join_signal">Mời một liên hệ dùng Molly</string>
    <string name="CameraContacts__menu_search">Tìm kiếm</string>

    <!-- Censorship Circumvention Megaphone -->
    <!-- Title for an alert that shows at the bottom of the chat list letting people know that circumvention is no longer needed -->
    <string name="CensorshipCircumventionMegaphone_turn_off_censorship_circumvention">Tắt tính năng tránh kiểm duyệt?</string>
    <!-- Body for an alert that shows at the bottom of the chat list letting people know that circumvention is no longer needed -->
    <string name="CensorshipCircumventionMegaphone_you_can_now_connect_to_the_signal_service">Giờ đây bạn có thể kết nối trực tiếp đến dịch vụ của Signal để có trải nghiệm tốt hơn.</string>
    <!-- Action to prompt the user to disable circumvention since it is no longer needed -->
    <string name="CensorshipCircumventionMegaphone_turn_off">Tắt</string>
    <!-- Action to prompt the user to dismiss the alert at the bottom of the chat list -->
    <string name="CensorshipCircumventionMegaphone_no_thanks">Không, cảm ơn</string>

    <!-- ClearProfileActivity -->
    <string name="ClearProfileActivity_remove">Xóa</string>
    <string name="ClearProfileActivity_remove_profile_photo">Gỡ ảnh đại diện?</string>
    <string name="ClearProfileActivity_remove_group_photo">Gỡ ảnh nhóm?</string>

    <!-- ClientDeprecatedActivity -->
    <string name="ClientDeprecatedActivity_update_signal">Cập nhật Molly</string>
    <string name="ClientDeprecatedActivity_this_version_of_the_app_is_no_longer_supported">Phiên bản ứng dụng này không còn được hỗ trợ. Để tiếp tục gửi và nhận tin nhắn, vui lòng cập nhật lên phiên bản mới nhất.</string>
    <string name="ClientDeprecatedActivity_update">Cập nhật</string>
    <string name="ClientDeprecatedActivity_dont_update">Không cập nhật</string>
    <string name="ClientDeprecatedActivity_warning">Cảnh báo</string>
    <string name="ClientDeprecatedActivity_your_version_of_signal_has_expired_you_can_view_your_message_history">Phiên bản Signal của bạn đã hết hạn. Bạn có thể xem lịch sử tin nhắn nhưng không thể gửi hay nhận tin nhắn cho tới khi bạn cập nhật.</string>

    <!-- CommunicationActions -->
    <string name="CommunicationActions_no_browser_found">Không tìm thấy trình duyệt.</string>
    <string name="CommunicationActions_send_email">Gửi email</string>
    <string name="CommunicationActions_a_cellular_call_is_already_in_progress">Một cuộc gọi di động đã được tiến hành.</string>
    <string name="CommunicationActions_start_voice_call">Bắt đầu cuộc gọi thoại?</string>
    <string name="CommunicationActions_cancel">Hủy</string>
    <string name="CommunicationActions_call">Gọi</string>
    <string name="CommunicationActions_insecure_call">Cuộc gọi không bảo mật</string>
    <string name="CommunicationActions_carrier_charges_may_apply">Có thể tốn cước phí. Số điện thoại bạn đang gọi chưa được đăng kí với Signal. Cuộc gọi này sẽ được thực hiện qua nhà cung cấp dịch vụ viễn thông, không qua internet.</string>

    <!-- ConfirmIdentityDialog -->

    <!-- ContactsCursorLoader -->
    <string name="ContactsCursorLoader_recent_chats">Trò chuyện gần đây</string>
    <string name="ContactsCursorLoader_contacts">Danh bạ</string>
    <string name="ContactsCursorLoader_groups">Nhóm</string>
    <!-- Contact search header for individuals who the user has not started a conversation with but is in a group with -->
    <string name="ContactsCursorLoader_group_members">Thành viên nhóm</string>
    <string name="ContactsCursorLoader_phone_number_search">Tìm kiếm số điện thoại</string>
    <!-- Header for username search -->
    <string name="ContactsCursorLoader_find_by_username">Tìm theo tên người dùng</string>
    <!-- Label for my stories when selecting who to send media to -->
    <string name="ContactsCursorLoader_my_stories">Các Story của tôi</string>
    <!-- Text for a button that brings up a bottom sheet to create a new story. -->
    <string name="ContactsCursorLoader_new">Mới</string>
    <!-- Header for conversation search section labeled "Chats" -->
    <string name="ContactsCursorLoader__chats">Trò chuyện</string>
    <!-- Header for conversation search section labeled "Messages" -->
    <string name="ContactsCursorLoader__messages">Tin nhắn</string>

    <!-- ContactsDatabase -->
    <string name="ContactsDatabase_message_s">Tin nhắn %1$s</string>
    <string name="ContactsDatabase_signal_call_s">Cuộc gọi Signal %1$s</string>

    <!-- ContactNameEditActivity -->
    <!-- Toolbar title for contact name edit activity -->
    <string name="ContactNameEditActivity_given_name">Tên</string>
    <string name="ContactNameEditActivity_family_name">Họ</string>
    <string name="ContactNameEditActivity_prefix">Danh xưng</string>
    <string name="ContactNameEditActivity_suffix">Hậu tố</string>
    <string name="ContactNameEditActivity_middle_name">Tên đệm</string>

    <!-- ContactShareEditActivity -->
    <!-- ContactShareEditActivity toolbar title -->
    <string name="ContactShareEditActivity__send_contact">Gửi liên hệ</string>
    <string name="ContactShareEditActivity_type_home">Nhà</string>
    <string name="ContactShareEditActivity_type_mobile">Di động</string>
    <string name="ContactShareEditActivity_type_work">Công việc</string>
    <string name="ContactShareEditActivity_type_missing">Khác</string>
    <string name="ContactShareEditActivity_invalid_contact">Liên lạc đã chọn không hợp lệ</string>
    <!-- Content descrption for name edit button on contact share edit activity -->
    <string name="ContactShareEditActivity__edit_name">Sửa tên</string>
    <!-- Content description for user avatar in edit activity -->
    <string name="ContactShareEditActivity__avatar">Ảnh đại diện</string>

    <!-- ConversationItem -->
    <string name="ConversationItem_error_not_sent_tap_for_details">Chưa gửi, nhấn để xem chi tiết</string>
    <string name="ConversationItem_error_partially_not_delivered">Đã gửi một phần, nhấn để xem chi tiết</string>
    <string name="ConversationItem_error_network_not_delivered">Không gửi được</string>
    <string name="ConversationItem_received_key_exchange_message_tap_to_process">Đã nhận được yêu cầu trao đổi mã khoá, nhấn để tiếp tục.</string>
    <string name="ConversationItem_group_action_left">%1$s đã rời nhóm.</string>
    <string name="ConversationItem_send_paused">Tạm dừng nhắn tin</string>
    <string name="ConversationItem_click_to_approve_unencrypted">Không gửi được, nhấn để thử giao thức không bảo mật</string>
    <string name="ConversationItem_click_to_approve_unencrypted_sms_dialog_title">Trở lại SMS không mã hóa?</string>
    <string name="ConversationItem_click_to_approve_unencrypted_mms_dialog_title">Trở lại MMS không mã hóa?</string>
    <string name="ConversationItem_click_to_approve_unencrypted_dialog_message">Tin nhắn này sẽ <b>không</b> được mã hoá do người nhận không còn sử dụng Signal.\n\nGửi tin nhắn không mã hóa?</string>
    <string name="ConversationItem_unable_to_open_media">Không tìm thấy ứng dụng để mở tệp đa phương tiện này.</string>
    <string name="ConversationItem_copied_text">Đã sao chép %1$s</string>
    <string name="ConversationItem_from_s">từ %1$s</string>
    <string name="ConversationItem_to_s">tới %1$s</string>
    <string name="ConversationItem_read_more">Xem thêm</string>
    <string name="ConversationItem_download_more">Tải thêm</string>
    <string name="ConversationItem_pending">Đang chờ</string>
    <string name="ConversationItem_this_message_was_deleted">Tin nhắn này đã bị xóa.</string>
    <string name="ConversationItem_you_deleted_this_message">Bạn đã xóa tin nhắn này.</string>
    <!-- Dialog error message shown when user can\'t download a message from someone else due to a permanent failure (e.g., unable to decrypt), placeholder is other\'s name -->
    <string name="ConversationItem_cant_download_message_s_will_need_to_send_it_again">Không thể tải tin nhắn xuống. %1$s cần gửi lại.</string>
    <!-- Dialog error message shown when user can\'t download an image message from someone else due to a permanent failure (e.g., unable to decrypt), placeholder is other\'s name -->
    <string name="ConversationItem_cant_download_image_s_will_need_to_send_it_again">Không thể tải ảnh xuống. %1$s cần gửi lại.</string>
    <!-- Dialog error message shown when user can\'t download a video message from someone else due to a permanent failure (e.g., unable to decrypt), placeholder is other\'s name -->
    <string name="ConversationItem_cant_download_video_s_will_need_to_send_it_again">Không thể tải video xuống. %1$s cần gửi lại.</string>
    <!-- Dialog error message shown when user can\'t download a their own message via a linked device due to a permanent failure (e.g., unable to decrypt) -->
    <string name="ConversationItem_cant_download_message_you_will_need_to_send_it_again">Không thể tải tin nhắn xuống. Bạn cần gửi lại.</string>
    <!-- Dialog error message shown when user can\'t download a their own image message via a linked device due to a permanent failure (e.g., unable to decrypt) -->
    <string name="ConversationItem_cant_download_image_you_will_need_to_send_it_again">Không thể tải ảnh xuống. Bạn cần gửi lại.</string>
    <!-- Dialog error message shown when user can\'t download a their own video message via a linked device due to a permanent failure (e.g., unable to decrypt) -->
    <string name="ConversationItem_cant_download_video_you_will_need_to_send_it_again">Không thể tải video xuống. Bạn cần gửi lại.</string>

    <!-- ConversationActivity -->
    <string name="ConversationActivity_add_attachment">Thêm tệp đính kèm</string>
    <string name="ConversationActivity_select_contact_info">Chọn thông tin liên lạc</string>
    <string name="ConversationActivity_compose_message">Soạn tin nhắn</string>
    <string name="ConversationActivity_sorry_there_was_an_error_setting_your_attachment">Xin lỗi, có lỗi thiết đặt tập tin đính kèm của bạn.</string>
    <string name="ConversationActivity_recipient_is_not_a_valid_sms_or_email_address_exclamation">Nơi nhận không phải là địa chỉ SMS hay email hợp lệ!</string>
    <string name="ConversationActivity_message_is_empty_exclamation">Tin nhắn trống!</string>
    <string name="ConversationActivity_group_members">Thành viên trong nhóm</string>
    <string name="ConversationActivity__tap_here_to_start_a_group_call">Nhấn để bắt đầu cuộc gọi nhóm</string>

    <string name="ConversationActivity_invalid_recipient">Người nhận không hợp lệ!</string>
    <string name="ConversationActivity_added_to_home_screen">Thêm vào màn hình chính</string>
    <string name="ConversationActivity_calls_not_supported">Không hỗ trợ gọi điện</string>
    <string name="ConversationActivity_this_device_does_not_appear_to_support_dial_actions">Thiết bị này không hỗ trợ thao tác quay số.</string>
    <string name="ConversationActivity_transport_insecure_sms">SMS không bảo mật</string>
    <!-- A title for the option to send an SMS with a placeholder to put the name of their SIM card -->
    <string name="ConversationActivity_transport_insecure_sms_with_sim">SMS không bảo mật (%1$s)</string>
    <string name="ConversationActivity_transport_insecure_mms">MMS không bảo mật</string>
    <!-- A title for the option to send an SMS with a placeholder to put the name of their SIM card -->
    <string name="ConversationActivity_transport_signal">Tin nhắn Signal</string>
    <string name="ConversationActivity_lets_switch_to_signal">Hãy chuyển sang dùng Molly %1$s</string>
    <string name="ConversationActivity_specify_recipient">Vui lòng chọn một liên lạc</string>
    <string name="ConversationActivity_unblock">Bỏ chặn</string>
    <string name="ConversationActivity_attachment_exceeds_size_limits">Tệp đính kèm vượt quá giới hạn kích cỡ cho loại tin nhắn mà bạn đang gửi.</string>
    <string name="ConversationActivity_unable_to_record_audio">Không thể ghi âm!</string>
    <string name="ConversationActivity_you_cant_send_messages_to_this_group">Bạn không thể nhắn tin cho nhóm này vì bạn không còn là thành viên.</string>
    <string name="ConversationActivity_only_s_can_send_messages">Chỉ có %1$smới có thể gửi được tin nhắn.</string>
    <string name="ConversationActivity_admins">người quản trị</string>
    <string name="ConversationActivity_message_an_admin">Nhắn tin cho quản trị viên</string>
    <string name="ConversationActivity_cant_start_group_call">Không thể bắt đầu cuộc gọi nhóm</string>
    <string name="ConversationActivity_only_admins_of_this_group_can_start_a_call">Chỉ có người quản trị của nhóm mới có thể bắt đầu cuộc gọi.</string>
    <string name="ConversationActivity_there_is_no_app_available_to_handle_this_link_on_your_device">Không ứng dụng nào trên điện thoại bạn có thể xử lí liên kết này.</string>
    <string name="ConversationActivity_your_request_to_join_has_been_sent_to_the_group_admin">Yêu cầu tham gia nhóm của bạn đã được gửi tới quản trị viên nhóm. Bạn sẽ được thông báo khi họ đưa ra quyết định.</string>
    <string name="ConversationActivity_cancel_request">Hủy yêu cầu</string>

    <string name="ConversationActivity_to_send_audio_messages_allow_signal_access_to_your_microphone">Để gửi tin nhắn âm thanh, hãy cho phép Molly truy cập micro điện thoại.</string>
    <string name="ConversationActivity_signal_requires_the_microphone_permission_in_order_to_send_audio_messages">Molly cần quyền truy cập Micro để gửi tin nhắn âm thanh, nhưng đã bị từ chối vĩnh viễn. Vui lòng mở cài đặt ứng dụng, chọn \"Quyền\" và bật \"Micro\".</string>
    <string name="ConversationActivity_signal_needs_the_microphone_and_camera_permissions_in_order_to_call_s">Molly cần quyền truy cập Micro và Máy ảnh để gọi %1$s, nhưng đã bị từ chối vĩnh viễn. Vui lòng mở cài đặt ứng dụng, chọn \"Quyền\" và bật \"Micro\" và \"Máy ảnh\"</string>
    <string name="ConversationActivity_to_capture_photos_and_video_allow_signal_access_to_the_camera">Để chụp ảnh, hãy cho phép Molly truy cập máy ảnh.</string>
    <string name="ConversationActivity_signal_needs_the_camera_permission_to_take_photos_or_video">Molly cần quyền truy cập Máy ảnh để chụp ảnh và quay video, nhưng đã bị từ chối vĩnh viễn. Vui lòng mở cài đặt ứng dụng, chọn \"Quyền\" và bật \"Máy ảnh\".</string>
    <string name="ConversationActivity_signal_needs_camera_permissions_to_take_photos_or_video">Molly cần quyền truy cập Máy ảnh để chụp ảnh và quay video</string>
    <string name="ConversationActivity_enable_the_microphone_permission_to_capture_videos_with_sound">Cho phép quyền truy cập micro để ghi âm thanh khi quay video.</string>
    <string name="ConversationActivity_signal_needs_the_recording_permissions_to_capture_video">Molly cần quyền truy cập micro để quay video nhưng đã bị từ chối. Vui lòng mở cài đặt ứng dụng, chọn \"Quyền\" và bật \"Micro\" và \"Máy ảnh\".</string>
    <string name="ConversationActivity_signal_needs_recording_permissions_to_capture_video">Molly cần quyền truy cập micro để quay video.</string>

    <string name="ConversationActivity_quoted_contact_message">%1$s%2$s</string>
    <string name="ConversationActivity_signal_cannot_sent_sms_mms_messages_because_it_is_not_your_default_sms_app">Signal không thể gửi SMS/MMS vì Signal không phải ứng dụng SMS mặc định. Bạn có muốn thay đổi trong cài đặt Android?</string>
    <string name="ConversationActivity_yes">Có</string>
    <string name="ConversationActivity_no">Không</string>
    <string name="ConversationActivity_search_position">%1$d trên tổng số %2$d</string>
    <string name="ConversationActivity_no_results">Không có kết quả</string>

    <string name="ConversationActivity_sticker_pack_installed">Đã cài đặt gói nhãn dán</string>
    <string name="ConversationActivity_new_say_it_with_stickers">Mới! Thể hiện cảm xúc bằng nhãn dán</string>

    <string name="ConversationActivity_cancel">Hủy</string>
    <string name="ConversationActivity_delete_conversation">Xóa cuộc hội thoại?</string>
    <string name="ConversationActivity_delete_and_leave_group">Xóa và rời nhóm?</string>
    <string name="ConversationActivity_this_conversation_will_be_deleted_from_all_of_your_devices">Cuộc trò chuyện này sẽ bị xóa trên tất cả các thiết bị của bạn.</string>
    <string name="ConversationActivity_you_will_leave_this_group_and_it_will_be_deleted_from_all_of_your_devices">Bạn sẽ rời nhóm, và lịch sử trò chuyện sẽ bị xóa trên tất cả các thiết bị của bạn.</string>
    <string name="ConversationActivity_delete">Xóa</string>
    <string name="ConversationActivity_delete_and_leave">Xóa và rời khỏi</string>
    <string name="ConversationActivity__to_call_s_signal_needs_access_to_your_microphone">Để gọi %1$s, Molly cần quyền truy cập micro của bạn</string>


    <string name="ConversationActivity_join">Tham gia</string>
    <string name="ConversationActivity_full">Đầy</string>

    <string name="ConversationActivity_error_sending_media">Lỗi gửi tệp đa phương tiện</string>

    <string name="ConversationActivity__reported_as_spam_and_blocked">Đã chặn và báo cáo spam.</string>

    <!-- Message shown when opening an SMS conversation with SMS disabled and they have unexported sms messages -->
    <string name="ConversationActivity__sms_messaging_is_currently_disabled_you_can_export_your_messages_to_another_app_on_your_phone">Tính năng nhắn tin SMS hiện đã khóa. Bạn có thể xuất tin nhắn sang một ứng dụng khác trên điện thoại của bạn.</string>
    <!-- Message shown when opening an SMS conversation with SMS disabled and they have unexported sms messages -->
    <string name="ConversationActivity__sms_messaging_is_no_longer_supported_in_signal_you_can_export_your_messages_to_another_app_on_your_phone">Việc nhắn tin SMS không còn được hỗ trợ trên Signal. Bạn có thể xuất tin nhắn sang một ứng dụng khác trên điện thoại của bạn.</string>
    <!-- Action button shown when in sms conversation, sms is disabled, and unexported sms messages are present -->
    <string name="ConversationActivity__export_sms_messages">Xuất tin nhắn SMS</string>
    <!-- Message shown when opening an SMS conversation with SMS disabled and there are no exported messages -->
    <string name="ConversationActivity__sms_messaging_is_currently_disabled_invite_s_to_to_signal_to_keep_the_conversation_here">Tính năng nhắn tin SMS hiện đã khóa. Mời %1$s sử dụng Signal để tiếp tục cuộc trò chuyện ở đây.</string>
    <!-- Message shown when opening an SMS conversation with SMS disabled and there are no exported messages -->
    <string name="ConversationActivity__sms_messaging_is_no_longer_supported_in_signal_invite_s_to_to_signal_to_keep_the_conversation_here">Việc nhắn tin SMS không còn được hỗ trợ trên Signal. Mời %1$s sử dụng Signal để tiếp tục cuộc trò chuyện ở đây.</string>
    <!-- Action button shown when opening an SMS conversation with SMS disabled and there are no exported messages -->
    <string name="ConversationActivity__invite_to_signal">Mời dùng Signal</string>
    <!-- Snackbar message shown after dismissing the full screen sms export megaphone indicating we\'ll do it again soon -->
    <string name="ConversationActivity__you_will_be_reminded_again_soon">Bạn sẽ được nhắc lại sớm.</string>

    <!-- ConversationAdapter -->
    <plurals name="ConversationAdapter_n_unread_messages">
        <item quantity="other">%1$d tin nhắn chưa đọc</item>
    </plurals>

    <!-- ConversationFragment -->
    <!-- Toast text when contacts activity is not found -->
    <string name="ConversationFragment__contacts_app_not_found">Không tìm thấy ứng dụng Danh bạ.</string>
    <plurals name="ConversationFragment_delete_selected_messages">
        <item quantity="other">Xóa các tin nhắn đã chọn?</item>
    </plurals>
    <string name="ConversationFragment_save_to_sd_card">Lưu vào bộ nhớ?</string>
    <plurals name="ConversationFragment_saving_n_media_to_storage_warning">
        <item quantity="other">Lưu %1$d tệp đa phương tiện vào bộ nhớ sẽ cho phép bất kì ứng dụng khác truy cập chúng.\n\nTiếp tục?</item>
    </plurals>
    <plurals name="ConversationFragment_error_while_saving_attachments_to_sd_card">
        <item quantity="other">Lỗi khi đang lưu tệp đính kèm vào thẻ nhớ!</item>
    </plurals>
    <string name="ConversationFragment_unable_to_write_to_sd_card_exclamation">Không thể ghi vào bộ nhớ!</string>
    <plurals name="ConversationFragment_saving_n_attachments">
        <item quantity="other">Đang lưu %1$d tệp đính kèm</item>
    </plurals>
    <plurals name="ConversationFragment_saving_n_attachments_to_sd_card">
        <item quantity="other">Đang lưu %1$d tệp đính kèm vào bộ nhớ…</item>
    </plurals>
    <string name="ConversationFragment_pending">Đang chờ…</string>
    <string name="ConversationFragment_push">Dữ liệu (Signal)</string>
    <string name="ConversationFragment_mms">MMS</string>
    <string name="ConversationFragment_sms">SMS</string>
    <string name="ConversationFragment_deleting">Đang xóa</string>
    <string name="ConversationFragment_deleting_messages">Đang xóa tin nhắn…</string>
    <string name="ConversationFragment_delete_for_me">Xóa cho tôi</string>
    <string name="ConversationFragment_delete_for_everyone">Xóa cho mọi người</string>
    <!-- Dialog button for deleting one or more note-to-self messages only on this device, leaving that same message intact on other devices. -->
    <string name="ConversationFragment_delete_on_this_device">Xóa trên thiết bị này</string>
    <!-- Dialog button for deleting one or more note-to-self messages on all linked devices. -->
    <string name="ConversationFragment_delete_everywhere">Xóa trên tất cả</string>
    <string name="ConversationFragment_this_message_will_be_deleted_for_everyone_in_the_conversation">Tin nhắn này sẽ được xóa cho tất cả thành viên nhóm nếu họ đang dùng phiên bản Signal mới. Họ sẽ thấy rằng bạn đã xóa tin nhắn.</string>
    <string name="ConversationFragment_quoted_message_not_found">Không tìm thấy tin nhắn ban đầu</string>
    <string name="ConversationFragment_quoted_message_no_longer_available">Tin nhắn ban đầu không khả dụng</string>
    <string name="ConversationFragment_failed_to_open_message">Không thể mở tin nhắn</string>
    <string name="ConversationFragment_you_can_swipe_to_the_right_reply">Bạn có thể vuốt tin nhắn sang bên phải để trả lời nhanh</string>
    <string name="ConversationFragment_you_can_swipe_to_the_left_reply">Bạn có thể vuốt tin nhắn sang bên trái để trả lời nhanh</string>
    <string name="ConversationFragment_outgoing_view_once_media_files_are_automatically_removed">Tin nhắn đa phương tiện xem một lần sẽ tự động xóa sau khi được gửi</string>
    <string name="ConversationFragment_you_already_viewed_this_message">Bạn đã xem tin nhắn này rồi</string>
    <string name="ConversationFragment__you_can_add_notes_for_yourself_in_this_conversation">Bạn có thể thêm ghi chú trong cuộc trò chuyện này. \nNếu tài khoản của bạn có thiết bị liên kết, ghi chú cũng sẽ được đồng bộ.</string>
    <string name="ConversationFragment__d_group_members_have_the_same_name">%1$d thành viên nhóm có cùng tên.</string>
    <string name="ConversationFragment__tap_to_review">Nhấn để xem lại</string>
    <string name="ConversationFragment__review_requests_carefully">Kiểm tra yêu cầu một cách kĩ lưỡng</string>
    <string name="ConversationFragment__signal_found_another_contact_with_the_same_name">Molly tìm thấy một liên hệ cùng tên.</string>
    <string name="ConversationFragment_contact_us">Liên hệ với chúng tôi</string>
    <string name="ConversationFragment_verify">Xác minh</string>
    <string name="ConversationFragment_not_now">Để sau</string>
    <string name="ConversationFragment_your_safety_number_with_s_changed">Mã số an toàn của bạn với %1$s đã thay đổi</string>
    <string name="ConversationFragment_your_safety_number_with_s_changed_likey_because_they_reinstalled_signal">Số an toàn của bạn với %1$s đã thay đổi, khả năng cao là vì họ đã cài lại Signal hoặc đổi thiết bị. Nhấn Xác minh để xác nhận lại số an toàn mới. Việc này là không bắt buộc.</string>
    <!-- Message shown to indicate which notification profile is on/active -->
    <string name="ConversationFragment__s_on">%1$s mở</string>
    <!-- Dialog title for block group link join requests -->
    <string name="ConversationFragment__block_request">Chặn yêu cầu?</string>
    <!-- Dialog message for block group link join requests -->
    <string name="ConversationFragment__s_will_not_be_able_to_join_or_request_to_join_this_group_via_the_group_link">%1$s sẽ không thể tham gia hoặc yêu cầu tham gia nhóm này qua đường dẫn nhóm. Người này vẫn có thể được thêm vào nhóm bằng cách thủ công.</string>
    <!-- Dialog confirm block request button -->
    <string name="ConversationFragment__block_request_button">Chặn yêu cầu</string>
    <!-- Dialog cancel block request button -->
    <string name="ConversationFragment__cancel">Hủy</string>
    <!-- Message shown after successfully blocking join requests for a user -->
    <string name="ConversationFragment__blocked">Đã chặn</string>
    <!-- Label for a button displayed in conversation list to clear the chat filter -->
    <string name="ConversationListFragment__clear_filter">Bỏ lọc</string>
    <!-- Notice on chat list when no unread chats are available, centered on display -->
    <string name="ConversationListFragment__no_unread_chats">Không có cuộc trò chuyện chưa đọc</string>
    <plurals name="ConversationListFragment_delete_selected_conversations">
        <item quantity="other">Xóa các cuộc trò chuyện đã chọn?</item>
    </plurals>
    <plurals name="ConversationListFragment_this_will_permanently_delete_all_n_selected_conversations">
        <item quantity="other">Thao tác này sẽ xóa vĩnh viễn %1$d cuộc trò chuyện đã chọn.</item>
    </plurals>
    <string name="ConversationListFragment_deleting">Đang xóa</string>
    <string name="ConversationListFragment_deleting_selected_conversations">Đang xoá các cuộc trò chuyện đã chọn…</string>
    <plurals name="ConversationListFragment_conversations_archived">
        <item quantity="other">Đã lưu trữ %1$d cuộc trò chuyện</item>
    </plurals>
    <string name="ConversationListFragment_undo">Hoàn tác</string>
    <plurals name="ConversationListFragment_moved_conversations_to_inbox">
        <item quantity="other">Đã chuyển %1$d cuộc trò chuyện vào hộp thư đến</item>
    </plurals>
    <plurals name="ConversationListFragment_read_plural">
        <item quantity="other">Đọc</item>
    </plurals>
    <plurals name="ConversationListFragment_unread_plural">
        <item quantity="other">Chưa đọc</item>
    </plurals>
    <plurals name="ConversationListFragment_pin_plural">
        <item quantity="other">Ghim</item>
    </plurals>
    <plurals name="ConversationListFragment_unpin_plural">
        <item quantity="other">Bỏ ghim</item>
    </plurals>
    <plurals name="ConversationListFragment_mute_plural">
        <item quantity="other">Tắt tiếng</item>
    </plurals>
    <plurals name="ConversationListFragment_unmute_plural">
        <item quantity="other">Bỏ tắt tiếng</item>
    </plurals>
    <string name="ConversationListFragment_select">Chọn</string>
    <plurals name="ConversationListFragment_archive_plural">
        <item quantity="other">Lưu trữ</item>
    </plurals>
    <plurals name="ConversationListFragment_unarchive_plural">
        <item quantity="other">Lấy ra</item>
    </plurals>
    <plurals name="ConversationListFragment_delete_plural">
        <item quantity="other">Xóa</item>
    </plurals>
    <string name="ConversationListFragment_select_all">Chọn tất cả</string>
    <plurals name="ConversationListFragment_s_selected">
        <item quantity="other">%1$d đã chọn</item>
    </plurals>

    <!-- Show in conversation list overflow menu to open selection bottom sheet -->
    <string name="ConversationListFragment__notification_profile">Cấu hình thông báo</string>
    <!-- Tooltip shown after you have created your first notification profile -->
    <string name="ConversationListFragment__turn_your_notification_profile_on_or_off_here">Bật hoặc tắt cấu hình thông báo của bạn tại đây</string>
    <!-- Message shown in top toast to indicate the named profile is on -->
    <string name="ConversationListFragment__s_on">%1$s mở</string>

    <!-- ConversationListItem -->
    <string name="ConversationListItem_key_exchange_message">Tin nhắn trao đổi mã khóa</string>

    <!-- ConversationListItemAction -->
    <string name="ConversationListItemAction_archived_conversations_d">Các cuộc trò chuyện đã lưu trữ (%1$d)</string>

    <!-- ConversationTitleView -->
    <string name="ConversationTitleView_verified">Đã xác minh</string>
    <string name="ConversationTitleView_you">Bạn</string>

    <!-- ConversationTypingView -->
    <string name="ConversationTypingView__plus_d">+ %1$d</string>

    <!-- Title for a reminder bottom sheet to users who have re-registered that they need to go back to re-link their devices. -->
    <string name="RelinkDevicesReminderFragment__relink_your_devices">Liên kết lại các thiết bị của bạn</string>
    <!-- Description for a reminder bottom sheet to users who have re-registered that they need to go back to re-link their devices. -->
    <string name="RelinkDevicesReminderFragment__the_devices_you_added_were_unlinked">Các thiết bị bạn thêm đã bị hủy liên kết khi thiết bị được ngưng đăng ký. Vào mục Cài đặt để liên kết lại bất kỳ thiết bị nào.</string>
    <!-- Button label for the re-link devices bottom sheet reminder to navigate to the Devices page in the settings. -->
    <string name="RelinkDevicesReminderFragment__open_settings">Mở cài đặt</string>
    <!-- Button label for the re-link devices bottom sheet reminder to dismiss the pop up. -->
    <string name="RelinkDevicesReminderFragment__later">Lúc khác</string>

    <!-- CreateGroupActivity -->
    <string name="CreateGroupActivity__select_members">Chọn thành viên</string>

    <!-- ConversationListFilterPullView -->
    <!-- Note in revealable view before fully revealed -->
    <string name="ConversationListFilterPullView__pull_down_to_filter">Kéo xuống để lọc</string>
    <!-- Note in revealable view after fully revealed -->
    <string name="ConversationListFilterPullView__release_to_filter">Thả để lọc</string>

    <!-- CreateProfileActivity -->
    <string name="CreateProfileActivity__profile">Hồ sơ</string>
    <string name="CreateProfileActivity_error_setting_profile_photo">Lỗi đặt ảnh đại diện</string>
    <string name="CreateProfileActivity_problem_setting_profile">Lỗi thiết lập hồ sơ</string>
    <string name="CreateProfileActivity_set_up_your_profile">Thiết lập hồ sơ</string>
    <string name="CreateProfileActivity_signal_profiles_are_end_to_end_encrypted">Hồ sơ và các thay đổi trên hồ sơ của bạn sẽ chỉ hiển thị với những người bạn nhắn tin, với các liên hệ, và các nhóm.</string>
    <string name="CreateProfileActivity_set_avatar_description">Đặt ảnh đại diện</string>

    <!-- ProfileCreateFragment -->
    <!-- Displayed at the top of the screen and explains how profiles can be viewed. -->
    <string name="ProfileCreateFragment__profiles_are_visible_to_contacts_and_people_you_message">Các hồ sơ sẽ hiển thị với những người bạn nhắn tin, với các liên hệ, và các nhóm.</string>
    <!-- Title of clickable row to select phone number privacy settings -->
    <string name="ProfileCreateFragment__who_can_find_me">Ai có thể tìm tôi bằng số điện thoại?</string>

    <!-- WhoCanSeeMyPhoneNumberFragment -->
    <!-- Toolbar title for this screen -->
    <string name="WhoCanSeeMyPhoneNumberFragment__who_can_find_me_by_number">Ai có thể tìm tôi bằng số điện thoại?</string>
    <!-- Description for radio item stating anyone can see your phone number -->
    <string name="WhoCanSeeMyPhoneNumberFragment__anyone_who_has">Người dùng nào có số điện thoại của bạn trong danh bạ sẽ thấy bạn trên Signal. Những người khác có thể tìm thấy bạn với số điện thoại của bạn qua mục tìm kiếm.</string>
    <!-- Description for radio item stating no one will be able to see your phone number -->
    <string name="WhoCanSeeMyPhoneNumberFragment__nobody_on_signal">Không có ai trên Signal có thể tìm thấy bạn với số điện thoại của bạn.</string>

    <!-- ChooseBackupFragment -->
    <string name="ChooseBackupFragment__restore_from_backup">Khôi phục từ bản sao lưu?</string>
    <string name="ChooseBackupFragment__restore_your_messages_and_media">Khôi phục tin nhắn và tệp từ bản sao lưu. Bạn chỉ có thể khôi phục vào lúc này.</string>
    <string name="ChooseBackupFragment__icon_content_description">Khôi phục từ sao lưu</string>
    <string name="ChooseBackupFragment__choose_backup">Chọn bản sao lưu</string>
    <string name="ChooseBackupFragment__learn_more">Tìm hiểu thêm</string>
    <string name="ChooseBackupFragment__no_file_browser_available">Không có trình duyệt tệp khả dụng</string>

    <!-- RestoreBackupFragment -->
    <string name="RestoreBackupFragment__restore_complete">Hoàn tất khôi phục</string>
    <string name="RestoreBackupFragment__to_continue_using_backups_please_choose_a_folder">Để tiếp tục sử dụng tính năng sao lưu, vui lòng chọn một thư mục. Các bản sao lưu mới sẽ được lưu vào thư mục này.</string>
    <string name="RestoreBackupFragment__choose_folder">Chọn thư mục</string>
    <string name="RestoreBackupFragment__not_now">Để sau</string>
    <!-- Couldn\'t find the selected backup -->
    <string name="RestoreBackupFragment__backup_not_found">Không tìm thấy tệp sao lưu.</string>
    <!-- Couldn\'t read the selected backup -->
    <string name="RestoreBackupFragment__backup_could_not_be_read">Không thể đọc tệp sao lưu.</string>
    <!-- Backup has an unsupported file extension -->
    <string name="RestoreBackupFragment__backup_has_a_bad_extension">Tệp sao lưu có phần mở rộng không đúng.</string>

    <!-- BackupsPreferenceFragment -->
    <string name="BackupsPreferenceFragment__chat_backups">Sao lưu tin nhắn</string>
    <string name="BackupsPreferenceFragment__backups_are_encrypted_with_a_passphrase">Các bản sao lưu được mã hóa với mật khẩu và được lưu trên thiết bị của bạn.</string>
    <string name="BackupsPreferenceFragment__create_backup">Tạo bản sao lưu</string>
    <string name="BackupsPreferenceFragment__last_backup">Sao lưu gần đây nhất: %1$s</string>
    <string name="BackupsPreferenceFragment__backup_folder">Thư mục sao lưu</string>
    <!-- Title for a preference item allowing the user to selected the hour of the day when their chats are backed up. -->
    <string name="BackupsPreferenceFragment__backup_time">Thời gian sao lưu</string>
    <string name="BackupsPreferenceFragment__verify_backup_passphrase">Xác minh mật khẩu sao lưu</string>
    <string name="BackupsPreferenceFragment__test_your_backup_passphrase">Kiểm tra mật khẩu sao lưu của bạn xem có khớp không</string>
    <string name="BackupsPreferenceFragment__turn_on">Bật</string>
    <string name="BackupsPreferenceFragment__turn_off">Tắt</string>
    <string name="BackupsPreferenceFragment__to_restore_a_backup">"Để khôi phục bản sao lưu, hãy cài đặt phiên bản mới nhất của Molly. Sau đó, mở ứng dụng và nhấn vào \"Khôi phục bản sao lưu\" rồi chọn vị trí bản sao lưu. %1$s"</string>
    <string name="BackupsPreferenceFragment__learn_more">Tìm hiểu thêm</string>
    <string name="BackupsPreferenceFragment__in_progress">Đang thực hiện…</string>
    <!-- Status text shown in backup preferences when verifying a backup -->
    <string name="BackupsPreferenceFragment__verifying_backup">Đang xác minh bản lưu dự phòng…</string>
    <string name="BackupsPreferenceFragment__d_so_far">Đã được %1$d…</string>
    <!-- Show percentage of completion of backup -->
    <string name="BackupsPreferenceFragment__s_so_far">%1$s%% đến giờ…</string>
    <string name="BackupsPreferenceFragment_signal_requires_external_storage_permission_in_order_to_create_backups">Molly cần quyền truy cập bộ nhớ để tạo bản sao lưu, nhưng đã bị từ chối vĩnh viễn. Vui lòng mở cài đặt ứng dụng, chọn \"Quyền\" và bật \"Bộ nhớ\".</string>


    <!-- CustomDefaultPreference -->
    <string name="CustomDefaultPreference_using_custom">Dùng tùy chỉnh: %1$s</string>
    <string name="CustomDefaultPreference_using_default">Dùng mặc định: %1$s</string>
    <string name="CustomDefaultPreference_none">Không</string>

    <!-- AvatarSelectionBottomSheetDialogFragment -->
    <string name="AvatarSelectionBottomSheetDialogFragment__taking_a_photo_requires_the_camera_permission">Cần quyền truy cập máy ảnh để chụp ảnh.</string>
    <string name="AvatarSelectionBottomSheetDialogFragment__viewing_your_gallery_requires_the_storage_permission">Cần quyền truy cập bộ nhớ để xem bộ sưu tập.</string>

    <!-- DateUtils -->
    <string name="DateUtils_just_now">Vừa xong</string>
    <string name="DateUtils_minutes_ago">%1$dph</string>
    <string name="DateUtils_today">Hôm nay</string>
    <string name="DateUtils_yesterday">Hôm qua</string>
    <!-- When scheduling a message, %1$s replaced with either today, tonight, or tomorrow. %2$s replaced with the time. e.g. Tonight at 9:00pm -->
    <string name="DateUtils_schedule_at">%1$s vào lúc %2$s</string>
    <!-- Used when getting a time in the future. For example, Tomorrow at 9:00pm -->
    <string name="DateUtils_tomorrow">Ngày mai</string>
    <!-- Used in the context: Tonight at 9:00pm for example. Specifically this is after 7pm -->
    <string name="DateUtils_tonight">Tối nay</string>

    <!-- Scheduled Messages -->
    <!-- Title for dialog that shows all the users scheduled messages for a chat -->
    <string name="ScheduledMessagesBottomSheet__schedules_messages">Tin nhắn đã lên lịch</string>
    <!-- Option when scheduling a message to select a specific date and time to send a message -->
    <string name="ScheduledMessages_pick_time">Chọn Ngày &amp; Giờ</string>
    <!-- Title for dialog explaining to users how the scheduled messages work -->
    <string name="ScheduleMessageFTUXBottomSheet__title">Tin nhắn đã lên lịch</string>
    <!-- Disclaimer text for scheduled messages explaining to users that the scheduled messages will only send if connected to the internet -->
    <string name="ScheduleMessageFTUXBottomSheet__disclaimer">Khi bạn muốn gửi tin nhắn được lên lịch, đảm bảo rằng thiết bị của bạn được kết nối internet ở thời điểm bạn muốn tin nhắn được gửi đi. Nếu không, tin nhắn sẽ gửi đi khi thiết bị có kết nối trở lại.</string>
    <!-- Confirmation button text acknowledging the user understands the disclaimer -->
    <string name="ScheduleMessageFTUXBottomSheet__okay">OK</string>
    <!-- Title for section asking users to allow alarm permissions for scheduled messages -->
    <string name="ScheduleMessageFTUXBottomSheet_enable_title">Để bật tính năng lên lịch gửi tin nhắn:</string>
    <!-- Title for dialog asking users to allow alarm permissions for scheduled messages -->
    <string name="ReenableScheduleMessagesDialogFragment_reenable_title">Để bật lại tính năng lên lịch gửi tin nhắn:</string>
    <!-- Title of dialog with a calendar to select the date the user wants to schedule a message. -->
    <string name="ScheduleMessageTimePickerBottomSheet__select_date_title">Chọn ngày</string>
    <!-- Title of dialog with a clock to select the time at which the user wants to schedule a message. -->
    <string name="ScheduleMessageTimePickerBottomSheet__select_time_title">Chọn giờ</string>
    <!-- Title of dialog that allows user to set the time and day that their message will be sent -->
    <string name="ScheduleMessageTimePickerBottomSheet__dialog_title">Lên lịch tin nhắn</string>
    <!-- Text for confirmation button when scheduling messages that allows the user to confirm and schedule the sending time -->
    <string name="ScheduleMessageTimePickerBottomSheet__schedule_send">Lên lịch gửi</string>
    <!-- Disclaimer in message scheduling dialog. %1$s replaced with a GMT offset (e.g. GMT-05:00), and %2$s is replaced with the time zone name (e.g. Eastern Standard Time) -->
    <string name="ScheduleMessageTimePickerBottomSheet__timezone_disclaimer">Thời gian hiển thị là (%1$s) %2$s</string>
    <!-- Warning dialog message text shown when select time for scheduled send is in the past resulting in an immediate send if scheduled. -->
    <string name="ScheduleMessageTimePickerBottomSheet__select_time_in_past_dialog_warning">Thời điểm bạn chọn đã qua. Nếu chọn, tin nhắn sẽ được gửi đi ngay lập tức.</string>
    <!-- Positive button text for warning dialog shown when scheduled send is in the past -->
    <string name="ScheduleMessageTimePickerBottomSheet__select_time_in_past_dialog_positive_button">Gửi ngay</string>

    <!-- Context menu option to send a scheduled message now -->
    <string name="ScheduledMessagesBottomSheet_menu_send_now">Gửi ngay</string>
    <!-- Context menu option to reschedule a selected message -->
    <string name="ScheduledMessagesBottomSheet_menu_reschedule">Lên lịch lại</string>
    <!-- Button in dialog asking user if they are sure they want to delete the selected scheduled message -->
    <string name="ScheduledMessagesBottomSheet_delete_dialog_action">Xóa</string>
    <!-- Button in dialog asking user if they are sure they want to delete the selected scheduled message -->
    <string name="ScheduledMessagesBottomSheet_delete_dialog_message">Xóa tin nhắn đã lên lịch được chọn?</string>
    <!-- Progress message shown while deleting selected scheduled message -->
    <string name="ScheduledMessagesBottomSheet_deleting_progress_message">Xóa tin nhắn đã lên lịch…</string>

    <!-- DecryptionFailedDialog -->
    <string name="DecryptionFailedDialog_chat_session_refreshed">Đã làm mới phiên trò chuyện</string>
    <string name="DecryptionFailedDialog_signal_uses_end_to_end_encryption">Signal sử dụng công nghệ mã hóa đầu cuối vì vậy ứng dụng đôi lúc có thể làm mới lại phiên trò chuyện của bạn. Điều này không ảnh hưởng tới độ bảo mật của cuộc trò chuyện nhưng bạn có thể bỏ lỡ tin nhắn từ người này, và bạn có thể nhờ họ gửi lại tin nhắn đó.</string>

    <!-- DeviceListActivity -->
    <string name="DeviceListActivity_unlink_s">Gỡ liên kết \'%1$s\'?</string>
    <string name="DeviceListActivity_by_unlinking_this_device_it_will_no_longer_be_able_to_send_or_receive">Khi gỡ liên kết thiết bị này, nó sẽ không thể gửi hoặc nhận tin nhắn được nữa.</string>
    <string name="DeviceListActivity_network_connection_failed">Lỗi kết nối mạng</string>
    <string name="DeviceListActivity_try_again">Thử lại</string>
    <string name="DeviceListActivity_unlinking_device">Đang gỡ liên kết thiết bị…</string>
    <string name="DeviceListActivity_unlinking_device_no_ellipsis">Đang gỡ liên kết thiết bị</string>
    <string name="DeviceListActivity_network_failed">Lỗi mạng!</string>

    <!-- DeviceListItem -->
    <string name="DeviceListItem_unnamed_device">Thiết bị chưa đặt tên</string>
    <string name="DeviceListItem_linked_s">Đã liên kết %1$s</string>
    <string name="DeviceListItem_last_active_s">Hoạt động gần đây nhất %1$s</string>
    <string name="DeviceListItem_today">Hôm nay</string>

    <!-- DocumentView -->
    <string name="DocumentView_unnamed_file">Tệp không tên</string>

    <!-- DozeReminder -->
    <string name="DozeReminder_optimize_for_missing_play_services">Tối ưu hóa khi không có dịch vụ Google Play</string>
    <string name="DozeReminder_this_device_does_not_support_play_services_tap_to_disable_system_battery">Thiết bị này không hỗ trợ dịch vụ Google Play. Nhấn để tắt tính năng tối ưu hóa pin khiến Molly không thể nhận tin nhắn duới nền.</string>

    <!-- ExpiredBuildReminder -->
    <string name="ExpiredBuildReminder_this_version_of_signal_has_expired">Phiên bản này của Signal đã hết hạn. Cập nhật ngay để gửi và nhận tin nhắn.</string>
    <string name="ExpiredBuildReminder_update_now">Cập nhật ngay</string>

    <!-- PendingGroupJoinRequestsReminder -->
    <plurals name="PendingGroupJoinRequestsReminder_d_pending_member_requests">
        <item quantity="other">%1$dyêu cầu thành viên đang chờ.</item>
    </plurals>
    <string name="PendingGroupJoinRequestsReminder_view">Xem</string>

    <!-- GcmRefreshJob -->
    <string name="GcmRefreshJob_Permanent_Signal_communication_failure">Lỗi thường trực khi giao tiếp qua Signal!</string>
    <string name="GcmRefreshJob_Signal_was_unable_to_register_with_Google_Play_Services">Molly không thể kết nối với Dịch vụ Google Play. Cuộc gọi và tin nhắn Molly không khả dụng, hãy thử đăng ký lại từ Cài đặt &gt; Nâng cao.</string>


    <!-- GiphyActivity -->
    <string name="GiphyActivity_error_while_retrieving_full_resolution_gif">Lỗi khi tải ảnh GIF độ phân giải đầy đủ</string>

    <!-- GiphyFragmentPageAdapter -->

    <!-- AddToGroupActivity -->
    <string name="AddToGroupActivity_add_member">Thêm thành viên?</string>
    <string name="AddToGroupActivity_add_s_to_s">Thêm \"%1$s\" vào \"%2$s\"?</string>
    <string name="AddToGroupActivity_s_added_to_s">Đã thêm \"%1$s\" vào \"%2$s\".</string>
    <string name="AddToGroupActivity_add_to_group">Thêm vào nhóm</string>
    <string name="AddToGroupActivity_add_to_groups">Thêm vào các nhóm</string>
    <string name="AddToGroupActivity_this_person_cant_be_added_to_legacy_groups">Người này không thể được thêm vào nhóm cũ.</string>
    <string name="AddToGroupActivity_add">Thêm</string>
    <string name="AddToGroupActivity_add_to_a_group">Thêm vào một nhóm</string>

    <!-- ChooseNewAdminActivity -->
    <string name="ChooseNewAdminActivity_choose_new_admin">Chọn quản trị viên mới</string>
    <string name="ChooseNewAdminActivity_done">Xong</string>
    <string name="ChooseNewAdminActivity_you_left">Bạn đã rời khỏi \"%1$s\".</string>

    <!-- GroupMembersDialog -->
    <string name="GroupMembersDialog_you">Bạn</string>

    <!-- GV2 access levels -->
    <string name="GroupManagement_access_level_anyone">Bất cứ ai</string>
    <string name="GroupManagement_access_level_all_members">Tất cả thành viên</string>
    <string name="GroupManagement_access_level_only_admins">Chỉ quản trị viên</string>
    <string name="GroupManagement_access_level_no_one">Không ai</string>
  <!-- Removed by excludeNonTranslatables <string name="GroupManagement_access_level_unknown" translatable="false">Unknown</string> -->
    <array name="GroupManagement_edit_group_membership_choices">
        <item>@string/GroupManagement_access_level_all_members</item>
        <item>@string/GroupManagement_access_level_only_admins</item>
    </array>
    <array name="GroupManagement_edit_group_info_choices">
        <item>@string/GroupManagement_access_level_all_members</item>
        <item>@string/GroupManagement_access_level_only_admins</item>
    </array>

    <!-- GV2 invites sent -->
    <plurals name="GroupManagement_invitation_sent">
        <item quantity="other">Đã gửi %1$d lời mời</item>
    </plurals>
    <string name="GroupManagement_invite_single_user">\"%1$s\" không thể được tự động thêm vào nhóm bởi bạn.\n\nHọ đã được mời tham gia và sẽ không thấy tin nhắn trong nhóm cho đến khi họ chấp nhận.</string>
    <string name="GroupManagement_invite_multiple_users">Những người dùng này không thể được tự động thêm vào nhóm bởi bạn.\n\nHọ đã được mời tham gia và sẽ không thấy tin nhắn trong nhóm cho đến khi họ chấp nhận.</string>

    <!-- GroupsV1MigrationLearnMoreBottomSheetDialogFragment -->
    <string name="GroupsV1MigrationLearnMore_what_are_new_groups">Nhóm Mới là gì?</string>
    <string name="GroupsV1MigrationLearnMore_new_groups_have_features_like_mentions">Nhóm Mới có các tính năng như @nhắc và quản trị viên nhóm, và sẽ hỗ trợ nhiều tính năng trong tương lai.</string>
    <string name="GroupsV1MigrationLearnMore_all_message_history_and_media_has_been_kept">Tất cả lịch sử tin nhắn và đa phương tiện đã được giữ lại từ trước khi nâng cấp.</string>
    <string name="GroupsV1MigrationLearnMore_you_will_need_to_accept_an_invite_to_join_this_group_again">Bạn sẽ cần phải đồng ý lời mời để tham gia nhóm này một lần nữa, và sẽ không nhận tin nhắn nhóm cho tới khi bạn đồng ý.</string>
    <plurals name="GroupsV1MigrationLearnMore_these_members_will_need_to_accept_an_invite">
        <item quantity="other">Những thành viên này sẽ cần đồng ý lời mời để tham gia nhóm này lần nữa và sẽ không nhận được tin nhắn của nhóm cho tới khi họ đồng ý:</item>
    </plurals>
    <plurals name="GroupsV1MigrationLearnMore_these_members_were_removed_from_the_group">
        <item quantity="other">Những thành viên này đã được xóa khỏi nhóm và sẽ không thể tham gia lại cho tới khi họ nâng cấp:</item>
    </plurals>

    <!-- GroupsV1MigrationInitiationBottomSheetDialogFragment -->
    <string name="GroupsV1MigrationInitiation_upgrade_to_new_group">Nâng cấp lên Nhóm Mới</string>
    <string name="GroupsV1MigrationInitiation_upgrade_this_group">Nâng cấp nhóm này</string>
    <string name="GroupsV1MigrationInitiation_new_groups_have_features_like_mentions">Nhóm Mới có các tính năng như @nhắc và quản trị viên nhóm, và sẽ hỗ trợ nhiều tính năng trong tương lai.</string>
    <string name="GroupsV1MigrationInitiation_all_message_history_and_media_will_be_kept">Tất cả lịch sử tin nhắn và đa phương tiện sẽ được giữ lại từ trước khi nâng cấp.</string>
    <string name="GroupsV1MigrationInitiation_encountered_a_network_error">Gặp phải lỗi kết nối mạng. Hãy thử lại sau.</string>
    <string name="GroupsV1MigrationInitiation_failed_to_upgrade">Không thể nâng cấp.</string>
    <plurals name="GroupsV1MigrationInitiation_these_members_will_need_to_accept_an_invite">
        <item quantity="other">Những thành viên này sẽ cần đồng ý lời mời để tham gia nhóm lần nữa và sẽ không nhận được tin nhắn nhóm cho tới khi họ đồng ý:</item>
    </plurals>
    <plurals name="GroupsV1MigrationInitiation_these_members_are_not_capable_of_joining_new_groups">
        <item quantity="other">Những thành viên này không có khả năng tham gia Nhóm Mới, và sẽ được xóa khỏi nhóm:</item>
    </plurals>

    <!-- GroupsV1MigrationSuggestionsReminder -->
    <plurals name="GroupsV1MigrationSuggestionsReminder_members_couldnt_be_added_to_the_new_group">
        <item quantity="other">%1$d thành viên đã không thể được thêm lại vào Nhóm Mới. Bạn có muốn thêm họ bây giờ không?</item>
    </plurals>
    <plurals name="GroupsV1MigrationSuggestionsReminder_add_members">
        <item quantity="other">Thêm thành viên</item>
    </plurals>
    <string name="GroupsV1MigrationSuggestionsReminder_no_thanks">Không, cảm ơn</string>

    <!-- GroupsV1MigrationSuggestionsDialog -->
    <plurals name="GroupsV1MigrationSuggestionsDialog_add_members_question">
        <item quantity="other">Thêm thành viên?</item>
    </plurals>
    <plurals name="GroupsV1MigrationSuggestionsDialog_these_members_couldnt_be_automatically_added">
        <item quantity="other">Những thành viên này đã không thể được tự động thêm vào Nhóm Mới khi nhóm được nâng cấp:</item>
    </plurals>
    <plurals name="GroupsV1MigrationSuggestionsDialog_add_members">
        <item quantity="other">Thêm thành viên</item>
    </plurals>
    <plurals name="GroupsV1MigrationSuggestionsDialog_failed_to_add_members_try_again_later">
        <item quantity="other">Không thể thêm thành viên. Hãy thử lại sau.</item>
    </plurals>
    <plurals name="GroupsV1MigrationSuggestionsDialog_cannot_add_members">
        <item quantity="other">Không thể thêm thành viên.</item>
    </plurals>

    <!-- LeaveGroupDialog -->
    <string name="LeaveGroupDialog_leave_group">Rời nhóm?</string>
    <string name="LeaveGroupDialog_you_will_no_longer_be_able_to_send_or_receive_messages_in_this_group">Bạn sẽ không thể gửi hoặc nhận tin nhắn trong nhóm này nữa.</string>
    <string name="LeaveGroupDialog_leave">Rời</string>
    <string name="LeaveGroupDialog_choose_new_admin">Chọn quản trị viên mới</string>
    <string name="LeaveGroupDialog_before_you_leave_you_must_choose_at_least_one_new_admin_for_this_group">Trước khi rời nhóm, bạn phải chọn ít nhất một quản trị viên mới cho nhóm này.</string>
    <string name="LeaveGroupDialog_choose_admin">Chọn quản trị viên</string>

    <!-- LinkPreviewView -->
    <string name="LinkPreviewView_no_link_preview_available">Xem trước liên kết không khả dụng</string>
    <string name="LinkPreviewView_this_group_link_is_not_active">Đường dẫn nhóm không khả dụng</string>
    <string name="LinkPreviewView_domain_date">%1$s · %2$s</string>

    <!-- LinkPreviewRepository -->
    <plurals name="LinkPreviewRepository_d_members">
        <item quantity="other">%1$d thành viên</item>
    </plurals>

    <!-- PendingMembersActivity -->
    <string name="PendingMembersActivity_pending_group_invites">Lời mời vào nhóm đang chờ</string>
    <string name="PendingMembersActivity_requests">Yêu cầu</string>
    <string name="PendingMembersActivity_invites">Lời mời</string>
    <string name="PendingMembersActivity_people_you_invited">Những người mà bạn đã mời</string>
    <string name="PendingMembersActivity_you_have_no_pending_invites">Bạn không có lời mời đang chờ nào.</string>
    <string name="PendingMembersActivity_invites_by_other_group_members">Lời mời từ các thành viên nhóm khác</string>
    <string name="PendingMembersActivity_no_pending_invites_by_other_group_members">Không có lời mời đang chờ nào từ các thành viên nhóm khác.</string>
    <string name="PendingMembersActivity_missing_detail_explanation">Thông tin của những người được mời bởi các thành viên nhóm khác sẽ không được hiển thị. Nếu người được mời chấp nhận tham gia, thông tin của họ sẽ được chia sẻ với nhóm vào lúc đó. Họ sẽ không thấy tin nhắn trong nhóm cho đến khi họ tham gia.</string>

    <string name="PendingMembersActivity_revoke_invite">Thu hồi lời mời</string>
    <string name="PendingMembersActivity_revoke_invites">Thu hồi các lời mời</string>
    <plurals name="PendingMembersActivity_revoke_d_invites">
        <item quantity="other">Thu hồi %1$d lời mời</item>
    </plurals>
    <plurals name="PendingMembersActivity_error_revoking_invite">
        <item quantity="other">Lỗi khi thu hồi lời mời</item>
    </plurals>

    <!-- RequestingMembersFragment -->
    <string name="RequestingMembersFragment_pending_member_requests">Yêu cầu tham gia đang chờ</string>
    <string name="RequestingMembersFragment_no_member_requests_to_show">Không có yêu cầu tham gia nhóm.</string>
    <string name="RequestingMembersFragment_explanation">Những người trong danh sách này đã cố gia nhập nhóm bằng đường dẫn nhóm.</string>
    <string name="RequestingMembersFragment_added_s">"Đã thêm \"%1$s\""</string>
    <string name="RequestingMembersFragment_denied_s">"Đã từ chối \"%1$s\""</string>

    <!-- AddMembersActivity -->
    <string name="AddMembersActivity__done">Xong</string>
    <string name="AddMembersActivity__this_person_cant_be_added_to_legacy_groups">Người này không thể được thêm vào nhóm cũ.</string>
    <plurals name="AddMembersActivity__add_d_members_to_s">
        <item quantity="other">Thêm %3$d thành viên vào \"%2$s\"?</item>
    </plurals>
    <string name="AddMembersActivity__add">Thêm</string>
    <string name="AddMembersActivity__add_members">Thêm thành viên</string>

    <!-- AddGroupDetailsFragment -->
    <string name="AddGroupDetailsFragment__name_this_group">Đặt tên nhóm này</string>
    <string name="AddGroupDetailsFragment__create_group">Tạo nhóm</string>
    <string name="AddGroupDetailsFragment__create">Tạo</string>
    <string name="AddGroupDetailsFragment__members">Thành viên</string>
    <string name="AddGroupDetailsFragment__you_can_add_or_invite_friends_after_creating_this_group">Bạn có thể thêm hoặc mời bạn bè sau khi tạo nhóm này.</string>
    <string name="AddGroupDetailsFragment__group_name_required">Tên nhóm (bắt buộc)</string>
    <string name="AddGroupDetailsFragment__group_name_optional">Tên nhóm (không bắt buộc)</string>
    <string name="AddGroupDetailsFragment__this_field_is_required">Trường bắt buộc</string>
    <string name="AddGroupDetailsFragment__group_creation_failed">Không thể tạo nhóm.</string>
    <string name="AddGroupDetailsFragment__try_again_later">Hãy thử lại sau.</string>
    <string name="AddGroupDetailsFragment__remove">Xóa</string>
    <string name="AddGroupDetailsFragment__sms_contact">Liên hệ SMS</string>
    <string name="AddGroupDetailsFragment__remove_s_from_this_group">Xóa %1$s khỏi nhóm này?</string>
    <!-- Info message shown in the middle of the screen, displayed when adding group details to an MMS Group -->
    <string name="AddGroupDetailsFragment__youve_selected_a_contact_that_doesnt_support">Bạn đã chọn một liên hệ không thể tham gia nhóm Signal, vì vậy nhóm này sẽ là nhóm MMS. Tên và ảnh tùy chỉnh của nhóm MMS sẽ chỉ hiển thị cho bạn.</string>
    <!-- Info message shown in the middle of the screen, displayed when adding group details to an MMS Group after SMS Phase 0 -->
    <string name="AddGroupDetailsFragment__youve_selected_a_contact_that_doesnt_support_signal_groups_mms_removal">Bạn đã chọn một liên hệ không hỗ trợ nhóm Signal, vì vậy đây sẽ là nhóm MMS. Tên nhóm MMS và ảnh sẽ chỉ hiển thị với bạn. Việc hỗ trợ nhóm MMS sẽ sớm được lược bỏ để tập trung vào tính năng nhắn tin được mã hóa.</string>

    <!-- ManageGroupActivity -->
    <string name="ManageGroupActivity_who_can_add_new_members">Ai có thể thêm thành viên mới?</string>
    <string name="ManageGroupActivity_who_can_edit_this_groups_info">Ai có thể chỉnh sửa thông tin nhóm này?</string>

    <plurals name="ManageGroupActivity_added">
        <item quantity="other">Đã thêm %1$d thành viên.</item>
    </plurals>

    <string name="ManageGroupActivity_you_dont_have_the_rights_to_do_this">Bạn không có quyền thực hiện điều này</string>
    <string name="ManageGroupActivity_not_capable">Bạn đã thêm một thành viên không hỗ trợ Nhóm Signal và cần cập nhật ứng dụng Signal.</string>
    <string name="ManageGroupActivity_not_announcement_capable">Bạn đã thêm một thành viên không hổ trợ nhóm quảng cáo và cần phải cấp nhật Signal</string>
    <string name="ManageGroupActivity_failed_to_update_the_group">Không thể cập nhật nhóm</string>
    <string name="ManageGroupActivity_youre_not_a_member_of_the_group">Bạn không phải thành viên nhóm này</string>
    <string name="ManageGroupActivity_failed_to_update_the_group_please_retry_later">Không thể cập nhật nhóm, vui lòng thử lại sau</string>
    <string name="ManageGroupActivity_failed_to_update_the_group_due_to_a_network_error_please_retry_later">Không thể cập nhật nhóm vì lỗi mạng, vui lòng thử lại sau</string>

    <string name="ManageGroupActivity_edit_name_and_picture">Sửa tên và ảnh</string>
    <string name="ManageGroupActivity_legacy_group">Nhóm Cũ</string>
    <string name="ManageGroupActivity_legacy_group_learn_more">Đây là Nhóm Cũ. Các tính năng như quản trị viên nhóm chỉ có trong Nhóm Mới.</string>
    <string name="ManageGroupActivity_legacy_group_upgrade">Đây là Nhóm Cũ. Để truy cập các tính năng mới như @nhắc tên và quản trị viên,</string>
    <string name="ManageGroupActivity_legacy_group_too_large">Nhóm Cũ này không thể được nâng cấp thành Nhóm Mới vì nhóm quá lớn. Kích cỡ nhóm tối đa là %1$d.</string>
    <string name="ManageGroupActivity_upgrade_this_group">nâng cấp nhóm này.</string>
    <string name="ManageGroupActivity_this_is_an_insecure_mms_group">Đây là một Nhóm MMS không bảo mật. Để nhắn tin bảo mật, mời các liên hệ của bạn vào Signal.</string>
    <string name="ManageGroupActivity_invite_now">Mời ngay</string>
    <string name="ManageGroupActivity_more">thêm</string>
    <string name="ManageGroupActivity_add_group_description">Thêm mô tả nhóm…</string>

    <!-- GroupMentionSettingDialog -->
    <string name="GroupMentionSettingDialog_notify_me_for_mentions">Thông báo khi tôi được nhắc tên</string>
    <string name="GroupMentionSettingDialog_receive_notifications_when_youre_mentioned_in_muted_chats">Nhận thông báo khi bạn được nhắc tên trong cuộc trò chuyện đã tắt tiếng?</string>
    <string name="GroupMentionSettingDialog_always_notify_me">Luôn thông báo tôi</string>
    <string name="GroupMentionSettingDialog_dont_notify_me">Không thông báo tôi</string>

    <!-- ManageProfileFragment -->
    <string name="ManageProfileFragment_profile_name">Tên hồ sơ</string>
    <string name="ManageProfileFragment_username">Tên người dùng</string>
    <string name="ManageProfileFragment_about">Thông tin</string>
    <string name="ManageProfileFragment_write_a_few_words_about_yourself">Viết một vài từ về bản thân bạn</string>
    <string name="ManageProfileFragment_your_name">Tên của bạn</string>
    <string name="ManageProfileFragment_your_username">Tên người dùng của bạn</string>
    <string name="ManageProfileFragment_failed_to_set_avatar">Không thể đặt ảnh đại diện</string>
    <string name="ManageProfileFragment_badges">Huy hiệu</string>
    <string name="ManageProfileFragment__edit_photo">Tùy chỉnh ảnh</string>
    <!-- Snackbar message after creating username -->
    <string name="ManageProfileFragment__username_created">Đã tạo tên người dùng</string>
    <!-- Snackbar message after copying username -->
    <string name="ManageProfileFragment__username_copied">Đã sao chép tên người dùng</string>
    <!-- Snackbar message after network failure while trying to delete username -->
    <string name="ManageProfileFragment__couldnt_delete_username">Không thể xóa tên người dùng. Thử lại sau.</string>
    <!-- Snackbar message after successful deletion of username -->
    <string name="ManageProfileFragment__username_deleted">Tên người dùng đã xóa</string>

    <!-- UsernameOutOfSyncReminder -->
    <!-- Displayed above the conversation list when a user needs to address an issue with their username -->
    <string name="UsernameOutOfSyncReminder__something_went_wrong">Có vấn đề với tên người dùng của bạn, tên này không còn gắn liền với tài khoản của bạn. Bạn có thể thử và đặt lại hoặc chọn một tên mới.</string>
    <!-- Action text to navigate user to manually fix the issue with their username -->
    <string name="UsernameOutOfSyncReminder__fix_now">Sửa ngay</string>


    <!-- ManageRecipientActivity -->
    <string name="ManageRecipientActivity_no_groups_in_common">Không có nhóm chung</string>
    <plurals name="ManageRecipientActivity_d_groups_in_common">
        <item quantity="other">Có %1$d nhóm chung</item>
    </plurals>

    <plurals name="GroupMemberList_invited">
        <item quantity="other">%1$s đã mời %2$d người</item>
    </plurals>

    <!-- CustomNotificationsDialogFragment -->
    <string name="CustomNotificationsDialogFragment__custom_notifications">Thông báo tuỳ chỉnh</string>
    <string name="CustomNotificationsDialogFragment__messages">Tin nhắn</string>
    <string name="CustomNotificationsDialogFragment__use_custom_notifications">Sử dụng thông báo tùy chỉnh</string>
    <string name="CustomNotificationsDialogFragment__notification_sound">Âm báo</string>
    <string name="CustomNotificationsDialogFragment__vibrate">Rung</string>
    <!-- Button text for customizing notification options -->
    <string name="CustomNotificationsDialogFragment__customize">Tùy chỉnh</string>
    <string name="CustomNotificationsDialogFragment__change_sound_and_vibration">Thay đổi âm thanh và rung</string>
    <string name="CustomNotificationsDialogFragment__call_settings">Cài đặt cuộc gọi</string>
    <string name="CustomNotificationsDialogFragment__ringtone">Nhạc chuông</string>
    <string name="CustomNotificationsDialogFragment__default">Mặc định</string>
    <string name="CustomNotificationsDialogFragment__unknown">Vô danh</string>

    <!-- ShareableGroupLinkDialogFragment -->
    <string name="ShareableGroupLinkDialogFragment__group_link">Đường dẫn nhóm</string>
    <string name="ShareableGroupLinkDialogFragment__share">Chia sẻ</string>
    <string name="ShareableGroupLinkDialogFragment__reset_link">Cài lại đường dẫn</string>
    <string name="ShareableGroupLinkDialogFragment__approve_new_members">Chấp nhận thành viên mới</string>
    <string name="ShareableGroupLinkDialogFragment__require_an_admin_to_approve_new_members_joining_via_the_group_link">Cần quản trị viên chấp nhận thành viên tham gia qua đường dẫn nhóm.</string>
    <string name="ShareableGroupLinkDialogFragment__are_you_sure_you_want_to_reset_the_group_link">Bạn có muốn cài lại đường dẫn nhóm? Người dùng khác sẽ không thể tham gia nhóm bằng đường dẫn hiện tại.</string>

    <!-- GroupLinkShareQrDialogFragment -->
    <string name="GroupLinkShareQrDialogFragment__qr_code">Mã QR</string>
    <string name="GroupLinkShareQrDialogFragment__people_who_scan_this_code_will">Những người quét mã này có thể tham gia nhóm của bạn. Vẫn cần quản trị viên chấp nhận thành viên mới nếu cài đặt này được bật.</string>
    <string name="GroupLinkShareQrDialogFragment__share_code">Chia sẻ mã</string>

    <!-- GV2 Invite Revoke confirmation dialog -->
    <string name="InviteRevokeConfirmationDialog_revoke_own_single_invite">Bạn có muốn thu hồi lời mời đã gửi đến %1$s?</string>
    <plurals name="InviteRevokeConfirmationDialog_revoke_others_invites">
        <item quantity="other">Bạn có muốn thu hồi %2$d lời mời gửi bởi %1$s?</item>
    </plurals>

    <!-- GroupJoinBottomSheetDialogFragment -->
    <string name="GroupJoinBottomSheetDialogFragment_you_are_already_a_member">Bạn đã là thành viên</string>
    <string name="GroupJoinBottomSheetDialogFragment_join">Tham gia</string>
    <string name="GroupJoinBottomSheetDialogFragment_request_to_join">Yêu cầu tham gia</string>
    <string name="GroupJoinBottomSheetDialogFragment_unable_to_join_group_please_try_again_later">Không thể tham gia nhóm. Vui lòng thử lại sau.</string>
    <string name="GroupJoinBottomSheetDialogFragment_encountered_a_network_error">Lỗi mạng.</string>
    <string name="GroupJoinBottomSheetDialogFragment_this_group_link_is_not_active">Đường dẫn nhóm không khả dụng</string>
    <!-- Title shown when there was an known issue getting group information from a group link -->
    <string name="GroupJoinBottomSheetDialogFragment_cant_join_group">Không thể tham gia nhóm</string>
    <!-- Message shown when you try to get information for a group via link but an admin has removed you -->
    <string name="GroupJoinBottomSheetDialogFragment_you_cant_join_this_group_via_the_group_link_because_an_admin_removed_you">Bạn không thể tham gia nhóm này qua đường dẫn nhóm vì một quản trị viên đã xóa bạn khỏi nhóm.</string>
    <!-- Message shown when you try to get information for a group via link but the link is no longer valid -->
    <string name="GroupJoinBottomSheetDialogFragment_this_group_link_is_no_longer_valid">Đường dẫn nhóm không còn hiệu lực.</string>
    <!-- Title shown when there was an unknown issue getting group information from a group link -->
    <string name="GroupJoinBottomSheetDialogFragment_link_error">Lỗi đường dẫn</string>
    <!-- Message shown when you try to get information for a group via link but an unknown issue occurred -->
    <string name="GroupJoinBottomSheetDialogFragment_joining_via_this_link_failed_try_joining_again_later">Không thể tham gia qua đường dẫn này. Hãy thử tham gia lại sau.</string>

    <string name="GroupJoinBottomSheetDialogFragment_direct_join">Bạn có muốn tham gia nhóm này và công khai tên và ảnh đại diện với các thành viên trong nhóm?</string>
    <string name="GroupJoinBottomSheetDialogFragment_admin_approval_needed">Cần một quản trị viên chấp nhận yêu cầu trước khi bạn tham gia nhóm này. Khi bạn yêu cầu tham gia, tên và ảnh đại diện của bạn sẽ được công khai với các thành viên nhóm.</string>
    <plurals name="GroupJoinBottomSheetDialogFragment_group_dot_d_members">
        <item quantity="other">Nhóm · %1$d thành viên</item>
    </plurals>

    <!-- GroupJoinUpdateRequiredBottomSheetDialogFragment -->
    <string name="GroupJoinUpdateRequiredBottomSheetDialogFragment_update_signal_to_use_group_links">Cập nhật Signal để dùng liên kết nhóm</string>
    <string name="GroupJoinUpdateRequiredBottomSheetDialogFragment_update_message">Phiên bản của Signal bạn đang sử dụng không hỗ trợ đường dẫn nhóm này. Cập nhật lên phiên bản mới nhất để tham gia nhóm này bằng đường dẫn.</string>
    <string name="GroupJoinUpdateRequiredBottomSheetDialogFragment_update_signal">Cập nhật Signal</string>
    <string name="GroupJoinUpdateRequiredBottomSheetDialogFragment_group_link_is_not_valid">Đường dẫn nhóm không hợp lệ</string>

    <!-- GroupInviteLinkEnableAndShareBottomSheetDialogFragment -->
    <string name="GroupInviteLinkEnableAndShareBottomSheetDialogFragment_invite_friends">Mời bạn bè</string>
    <string name="GroupInviteLinkEnableAndShareBottomSheetDialogFragment_share_a_link_with_friends_to_let_them_quickly_join_this_group">Chia sẻ đường dẫn với bạn bè để họ có thể tham gia nhanh vào nhóm này.</string>

    <string name="GroupInviteLinkEnableAndShareBottomSheetDialogFragment_enable_and_share_link">Bật và chia sẻ đường dẫn</string>
    <string name="GroupInviteLinkEnableAndShareBottomSheetDialogFragment_share_link">Chia sẻ đường dẫn</string>

    <string name="GroupInviteLinkEnableAndShareBottomSheetDialogFragment_unable_to_enable_group_link_please_try_again_later">Không thể bật đường dẫn nhóm. Xin hãy thử lại sau</string>
    <string name="GroupInviteLinkEnableAndShareBottomSheetDialogFragment_encountered_a_network_error">Lỗi mạng.</string>
    <string name="GroupInviteLinkEnableAndShareBottomSheetDialogFragment_you_dont_have_the_right_to_enable_group_link">Bạn không có quyền bật đường dẫn nhóm. Vui lòng hỏi quản trị viên.</string>
    <string name="GroupInviteLinkEnableAndShareBottomSheetDialogFragment_you_are_not_currently_a_member_of_the_group">Bạn hiện không phải là thành viên nhóm này.</string>

    <!-- GV2 Request confirmation dialog -->
    <string name="RequestConfirmationDialog_add_s_to_the_group">Thêm \"%1$s\" vào nhóm?</string>
    <string name="RequestConfirmationDialog_deny_request_from_s">Từ chối yêu cầu tham gia của \"%1$s\"?</string>
    <!-- Confirm dialog message shown when deny a group link join request and group link is enabled. -->
    <string name="RequestConfirmationDialog_deny_request_from_s_they_will_not_be_able_to_request">Từ chối yêu cầu từ \"%1$s\"? Người này sẽ không thể yêu cầu tham gia lại qua đường dẫn nhóm.</string>
    <string name="RequestConfirmationDialog_add">Thêm</string>
    <string name="RequestConfirmationDialog_deny">Từ chối</string>

    <!-- ImageEditorHud -->
    <string name="ImageEditorHud_blur_faces">Làm mờ mặt</string>
    <string name="ImageEditorHud_new_blur_faces_or_draw_anywhere_to_blur">Mới: Làm mờ mặt hoặc vẽ để làm mờ</string>
    <string name="ImageEditorHud_draw_anywhere_to_blur">Vẽ để làm mờ bất cứ đâu</string>
    <string name="ImageEditorHud_draw_to_blur_additional_faces_or_areas">Vẽ để làm mờ thêm mặt hoặc khu vực</string>

    <!-- InputPanel -->
    <string name="InputPanel_tap_and_hold_to_record_a_voice_message_release_to_send">Nhấn và giữ để ghi âm tin nhắn thoại, thả ra để gửi</string>
    <!-- Message shown if the user tries to switch a conversation from Signal to SMS -->
    <string name="InputPanel__sms_messaging_is_no_longer_supported_in_signal">Việc nhắn tin SMS không còn được hỗ trợ trên Signal.</string>

    <!-- InviteActivity -->
    <string name="InviteActivity_share">Chia sẻ</string>
    <string name="InviteActivity_share_with_contacts">Chia sẻ với liên hệ</string>
    <string name="InviteActivity_share_via">Chia sẻ qua…</string>

    <string name="InviteActivity_cancel">Hủy bỏ</string>
    <string name="InviteActivity_sending">Đang gửi…</string>
    <string name="InviteActivity_invitations_sent">Đã gửi lời mời!</string>
    <string name="InviteActivity_invite_to_signal">Mời dùng Molly</string>
    <string name="InviteActivity_send_sms">Gửi SMS (%1$d)</string>
    <plurals name="InviteActivity_send_sms_invites">
        <item quantity="other">GỬI %1$d LỜI MỜI QUA SMS?</item>
    </plurals>
    <string name="InviteActivity_lets_switch_to_signal">Hãy chuyển sang dùng Molly: %1$s</string>
    <string name="InviteActivity_no_app_to_share_to">Có vẻ như bạn không có bất kỳ ứng dụng nào để chia sẻ.</string>

    <!-- LearnMoreTextView -->
    <string name="LearnMoreTextView_learn_more">Tìm hiểu thêm</string>

    <string name="SpanUtil__read_more">Đọc thêm</string>

    <!-- LongMessageActivity -->
    <string name="LongMessageActivity_unable_to_find_message">Không thể tìm tin nhắn</string>
    <string name="LongMessageActivity_message_from_s">Tin nhắn từ %1$s</string>
    <string name="LongMessageActivity_your_message">Tin nhắn của bạn</string>

    <!-- MessageRetrievalService -->
    <string name="MessageRetrievalService_signal">Molly</string>
    <string name="MessageRetrievalService_background_connection_enabled">Kết nối duới nền đã chạy</string>

    <!-- MmsDownloader -->
    <string name="MmsDownloader_error_reading_mms_settings">Lỗi xem cài đặt nhà cung cấp MMS không dây</string>

    <!-- MediaOverviewActivity -->
    <string name="MediaOverviewActivity_Media">Đa phương tiện</string>
    <string name="MediaOverviewActivity_Files">Tệp</string>
    <string name="MediaOverviewActivity_Audio">Âm thanh</string>
    <string name="MediaOverviewActivity_All">Tất cả</string>
    <plurals name="MediaOverviewActivity_Media_delete_confirm_title">
        <item quantity="other">Xóa các mục đã chọn?</item>
    </plurals>
    <plurals name="MediaOverviewActivity_Media_delete_confirm_message">
        <item quantity="other">Thao tác này sẽ xóa vĩnh viễn %1$d tệp đã chọn. Các tin nhắn có liên kết với tệp này cũng sẽ bị xóa.</item>
    </plurals>
    <string name="MediaOverviewActivity_Media_delete_progress_title">Đang xóa</string>
    <string name="MediaOverviewActivity_Media_delete_progress_message">Đang xóa tin nhắn…</string>
    <string name="MediaOverviewActivity_collecting_attachments">Đang thu thập tệp đính kèm…</string>
    <string name="MediaOverviewActivity_Sort_by">Sắp xếp theo</string>
    <string name="MediaOverviewActivity_Newest">Mới nhất</string>
    <string name="MediaOverviewActivity_Oldest">Cũ nhất</string>
    <string name="MediaOverviewActivity_Storage_used">Bộ nhớ đã sử dung</string>
    <string name="MediaOverviewActivity_All_storage_use">Tất cả dung lượng bộ nhớ</string>
    <string name="MediaOverviewActivity_Grid_view_description">Hiển thị theo ô</string>
    <string name="MediaOverviewActivity_List_view_description">Hiển thị theo danh sách</string>
    <string name="MediaOverviewActivity_Selected_description">Đã chọn</string>
    <string name="MediaOverviewActivity_select_all">Chọn tất cả</string>
    <plurals name="MediaOverviewActivity_save_plural">
        <item quantity="other">Lưu</item>
    </plurals>
    <plurals name="MediaOverviewActivity_delete_plural">
        <item quantity="other">Xóa</item>
    </plurals>

    <plurals name="MediaOverviewActivity_d_selected_s">
        <item quantity="other">%1$dđã chọn (%2$s)</item>
    </plurals>
    <string name="MediaOverviewActivity_file">Tệp</string>
    <string name="MediaOverviewActivity_audio">Âm thanh</string>
    <string name="MediaOverviewActivity_video">Video</string>
    <string name="MediaOverviewActivity_image">Hình ảnh</string>
  <!-- Removed by excludeNonTranslatables <string name="MediaOverviewActivity_detail_line_2_part" translatable="false">%1$s · %2$s</string> -->
  <!-- Removed by excludeNonTranslatables <string name="MediaOverviewActivity_detail_line_3_part" translatable="false">%1$s · %2$s · %3$s</string> -->

    <string name="MediaOverviewActivity_sent_by_s">Được gửi từ %1$s</string>
    <string name="MediaOverviewActivity_sent_by_you">Được gửi từ bạn</string>
    <string name="MediaOverviewActivity_sent_by_s_to_s">Được gửi từ %1$s tới %2$s</string>
    <string name="MediaOverviewActivity_sent_by_you_to_s">Được gửi từ bạn tới %1$s</string>

    <!-- Megaphones -->
    <string name="Megaphones_remind_me_later">Nhắc tôi sau</string>
    <string name="Megaphones_verify_your_signal_pin">Xác minh mã PIN Signal của bạn</string>
    <string name="Megaphones_well_occasionally_ask_you_to_verify_your_pin">Thỉnh thoảng chúng tôi sẽ yêu cầu bạn nhập lại mã PIN để giúp bạn ghi nhớ.</string>
    <string name="Megaphones_verify_pin">Xác minh mã PIN</string>
    <string name="Megaphones_get_started">Bắt đầu</string>
    <string name="Megaphones_new_group">Tạo nhóm mới</string>
    <string name="Megaphones_invite_friends">Mời bạn bè</string>
    <string name="Megaphones_use_sms">Sử dụng SMS</string>
    <string name="Megaphones_chat_colors">Màu trò chuyện</string>
    <string name="Megaphones_add_a_profile_photo">Thêm ảnh đại diện</string>

    <!-- Title of a bottom sheet to render messages that all quote a specific message -->
    <string name="MessageQuotesBottomSheet_replies">Câu trả lời</string>

    <!-- NotificationBarManager -->
    <string name="NotificationBarManager_signal_call_in_progress">Đang tiến hành cuộc gọi Signal</string>
    <string name="NotificationBarManager__establishing_signal_call">Đang thiết lập cuộc gọi Signal</string>
    <string name="NotificationBarManager__incoming_signal_call">Cuộc gọi đến Signal</string>
    <string name="NotificationBarManager__incoming_signal_group_call">Đang có cuộc gọi nhóm Signal đến</string>
    <!-- Temporary notification shown when starting the calling service -->
    <string name="NotificationBarManager__starting_signal_call_service">Đang khởi động dịch vụ gọi thoại Molly</string>
    <string name="NotificationBarManager__stopping_signal_call_service">Dừng dịch vụ gọi thoại Molly</string>
    <string name="NotificationBarManager__decline_call">Từ chối cuộc gọi</string>
    <string name="NotificationBarManager__answer_call">Trả lời cuộc gọi</string>
    <string name="NotificationBarManager__end_call">Kết thúc cuộc gọi.</string>
    <string name="NotificationBarManager__cancel_call">Huỷ cuộc gọi</string>
    <string name="NotificationBarManager__join_call">Tham gia cuộc gọi</string>

    <!-- NotificationsMegaphone -->
    <string name="NotificationsMegaphone_turn_on_notifications">Bật thông báo?</string>
    <string name="NotificationsMegaphone_never_miss_a_message">Không bao giờ bỏ lỡ tin nhắn từ liên hệ và nhóm của bạn.</string>
    <string name="NotificationsMegaphone_turn_on">Bật</string>
    <string name="NotificationsMegaphone_not_now">Để sau</string>

    <!-- NotificationMmsMessageRecord -->
    <string name="NotificationMmsMessageRecord_multimedia_message">Tin nhắn đa phương tiện</string>
    <string name="NotificationMmsMessageRecord_downloading_mms_message">Đang tải xuống tin nhắn MMS</string>
    <string name="NotificationMmsMessageRecord_error_downloading_mms_message">Lỗi tải tin nhắn MMS, nhấn để thử lại</string>

    <!-- MediaPickerActivity -->
    <string name="MediaPickerActivity__menu_open_camera">Mở camera</string>

    <!-- MediaSendActivity -->
    <string name="MediaSendActivity_camera_unavailable">Máy ảnh không khả dụng</string>

    <!-- MediaRepository -->
    <string name="MediaRepository_all_media">Tất cả tập tin đa phương tiện</string>
    <string name="MediaRepository__camera">Máy ảnh</string>

    <!-- MessageDecryptionUtil -->
    <string name="MessageDecryptionUtil_failed_to_decrypt_message">Giải mã tin nhắn không thành công</string>
    <string name="MessageDecryptionUtil_tap_to_send_a_debug_log">Nhấn để gửi ghi chú lỗi</string>

    <!-- MessageRecord -->
    <string name="MessageRecord_unknown">Vô danh</string>
    <string name="MessageRecord_message_encrypted_with_a_legacy_protocol_version_that_is_no_longer_supported">Đã nhận một tin nhắn được mã hóa bởi phiên bản Signal cũ và không còn được hỗ trợ. Hãy nhắc người gửi cập nhật phiên bản mới nhất và gửi lại tin nhắn.</string>
    <string name="MessageRecord_left_group">Bạn đã rời nhóm.</string>
    <string name="MessageRecord_you_updated_group">Bạn đã cập nhật nhóm.</string>
    <string name="MessageRecord_the_group_was_updated">Nhóm đã được cập nhật.</string>
    <!-- Update message shown when placing an outgoing 1:1 voice/audio call and it\'s answered by the other party -->
    <string name="MessageRecord_outgoing_voice_call">Cuộc gọi thoại đi</string>
    <!-- Update message shown when placing an outgoing 1:1 video call and it\'s answered by the other party -->
    <string name="MessageRecord_outgoing_video_call">Cuộc gọi video đi</string>
    <!-- Update message shown when placing an outgoing 1:1 voice/audio call and it\'s not answered by the other party -->
    <string name="MessageRecord_unanswered_voice_call">Cuộc gọi thoại không được trả lời</string>
    <!-- Update message shown when placing an outgoing 1:1 video call and it\'s not answered by the other party -->
    <string name="MessageRecord_unanswered_video_call">Cuộc gọi video không được trả lời</string>
    <!-- Update message shown when receiving an incoming 1:1 voice/audio call and it\'s answered -->
    <string name="MessageRecord_incoming_voice_call">Cuộc gọi thoại đến</string>
    <!-- Update message shown when receiving an incoming 1:1 video call and answered -->
    <string name="MessageRecord_incoming_video_call">Cuộc gọi video đến</string>
    <!-- Update message shown when receiving an incoming 1:1 voice/audio call and not answered -->
    <string name="MessageRecord_missed_voice_call">Cuộc gọi thoại bị nhỡ</string>
    <!-- Update message shown when receiving an incoming 1:1 video call and not answered -->
    <string name="MessageRecord_missed_video_call">Cuộc gọi video bị nhỡ</string>
    <!-- Update message shown when receiving an incoming 1:1 voice/audio call and explicitly declined -->
    <string name="MessageRecord_you_declined_a_voice_call">Bạn đã từ chối cuộc gọi thoại</string>
    <!-- Update message shown when receiving an incoming 1:1 video call and explicitly declined -->
    <string name="MessageRecord_you_declined_a_video_call">Bạn đã từ chối cuộc gọi video</string>
    <!-- Call update formatter string to place the update message next to a time stamp. e.g., \'Incoming voice call · 11:11am\' -->
    <string name="MessageRecord_call_message_with_date">%1$s · %2$s</string>
    <string name="MessageRecord_s_updated_group">%1$s đã cập nhật nhóm.</string>
    <string name="MessageRecord_s_joined_signal">%1$s đang sử dụng Signal!</string>
    <string name="MessageRecord_you_disabled_disappearing_messages">Bạn đã tắt tính năng tự hủy tin nhắn.</string>
    <string name="MessageRecord_s_disabled_disappearing_messages">%1$s đã tắt tính năng tự hủy tin nhắn.</string>
    <string name="MessageRecord_you_set_disappearing_message_time_to_s">Bạn đã đặt tự hủy tin nhắn sau %1$s.</string>
    <string name="MessageRecord_s_set_disappearing_message_time_to_s">%1$s đã đặt tự hủy tin nhắn sau %2$s.</string>
    <string name="MessageRecord_disappearing_message_time_set_to_s">Tin nhắn sẽ tự hủy sau %1$s.</string>
    <string name="MessageRecord_this_group_was_updated_to_a_new_group">Nhóm này đã được cập nhật thành Nhóm Mới.</string>
    <string name="MessageRecord_you_couldnt_be_added_to_the_new_group_and_have_been_invited_to_join">Bạn không thể được thêm vào Nhóm Mới và đã được mời tham gia.</string>
    <string name="MessageRecord_chat_session_refreshed">Đã làm mới phiên trò chuyện</string>
    <plurals name="MessageRecord_members_couldnt_be_added_to_the_new_group_and_have_been_invited">
        <item quantity="other">%1$s thành viên không thể được thêm vào Nhóm Mới và đã được mời tham gia.</item>
    </plurals>

    <plurals name="MessageRecord_members_couldnt_be_added_to_the_new_group_and_have_been_removed">
        <item quantity="other">%1$s thành viên không thể được thêm vào Nhóm Mới và đã được xóa khỏi nhóm.</item>
    </plurals>

    <!-- Profile change updates -->
    <string name="MessageRecord_changed_their_profile_name_to">%1$s đã đổi tên hồ sơ thành %2$s.</string>
    <string name="MessageRecord_changed_their_profile_name_from_to">%1$s đã đổi tên hồ sơ từ %2$s thành %3$s.</string>
    <string name="MessageRecord_changed_their_profile">%1$s đã đổi hồ sơ.</string>

    <!-- GV2 specific -->
    <string name="MessageRecord_you_created_the_group">Bạn đã tạo nhóm.</string>
    <string name="MessageRecord_group_updated">Nhóm được cập nhật.</string>
    <string name="MessageRecord_invite_friends_to_this_group">Mời bạn bè vào nhóm này qua một đường dẫn nhóm</string>

    <!-- GV2 member additions -->
    <string name="MessageRecord_you_added_s">Bạn đã thêm %1$s</string>
    <string name="MessageRecord_s_added_s">%1$s đã thêm %2$s.</string>
    <string name="MessageRecord_s_added_you">%1$s đã thêm bạn vào nhóm.</string>
    <string name="MessageRecord_you_joined_the_group">Bạn đã tham gia nhóm.</string>
    <string name="MessageRecord_s_joined_the_group">%1$s đã tham gia nhóm.</string>

    <!-- GV2 member removals -->
    <string name="MessageRecord_you_removed_s">Bạn đã xóa %1$s.</string>
    <string name="MessageRecord_s_removed_s">%1$s đã xóa %2$s.</string>
    <string name="MessageRecord_s_removed_you_from_the_group">%1$s đã xóa bạn khỏi nhóm.</string>
    <string name="MessageRecord_you_left_the_group">Bạn đã rời nhóm.</string>
    <string name="MessageRecord_s_left_the_group">%1$s đã rời nhóm.</string>
    <string name="MessageRecord_you_are_no_longer_in_the_group">Bạn không còn trong nhóm này.</string>
    <string name="MessageRecord_s_is_no_longer_in_the_group">%1$s không còn trong nhóm này.</string>

    <!-- GV2 role change -->
    <string name="MessageRecord_you_made_s_an_admin">Bạn đã chọn %1$s làm quản trị viên.</string>
    <string name="MessageRecord_s_made_s_an_admin">%1$s đã chọn %2$s làm quản trị viên.</string>
    <string name="MessageRecord_s_made_you_an_admin">%1$s đã chọn bạn làm quản trị viên.</string>
    <string name="MessageRecord_you_revoked_admin_privileges_from_s">Bạn đã thu hồi quyền quản trị của %1$s.</string>
    <string name="MessageRecord_s_revoked_your_admin_privileges">%1$sđã thu hồi quyền quản trị viên của bạn.</string>
    <string name="MessageRecord_s_revoked_admin_privileges_from_s">%1$s đã thu hồi quyền quản trị của %2$s.</string>
    <string name="MessageRecord_s_is_now_an_admin">%1$s đã trở thành quản trị viên.</string>
    <string name="MessageRecord_you_are_now_an_admin">Bạn đang là quản trị viên.</string>
    <string name="MessageRecord_s_is_no_longer_an_admin">%1$s không còn là quản trị viên.</string>
    <string name="MessageRecord_you_are_no_longer_an_admin">Bạn không còn là quản trị viên.</string>

    <!-- GV2 invitations -->
    <string name="MessageRecord_you_invited_s_to_the_group">Bạn đã mời %1$s vào nhóm.</string>
    <string name="MessageRecord_s_invited_you_to_the_group">%1$s đã mời bạn vào nhóm.</string>
    <plurals name="MessageRecord_s_invited_members">
        <item quantity="other">%1$s đã mời %2$d người vào nhóm.</item>
    </plurals>
    <string name="MessageRecord_you_were_invited_to_the_group">Bạn đã được mời vào nhóm.</string>
    <plurals name="MessageRecord_d_people_were_invited_to_the_group">
        <item quantity="other">%1$d người đã được mời vào nhóm.</item>
    </plurals>

    <!-- GV2 invitation revokes -->
    <plurals name="MessageRecord_you_revoked_invites">
        <item quantity="other">Bạn đã thu hồi %1$d lời mời vào nhóm.</item>
    </plurals>
    <plurals name="MessageRecord_s_revoked_invites">
        <item quantity="other">%1$s đã thu hồi %2$d lời mời vào nhóm.</item>
    </plurals>
    <string name="MessageRecord_someone_declined_an_invitation_to_the_group">Ai đó đã từ chối lời mời vào nhóm.</string>
    <string name="MessageRecord_you_declined_the_invitation_to_the_group">Bạn đã từ chối lời mời vào nhóm.</string>
    <string name="MessageRecord_s_revoked_your_invitation_to_the_group">%1$s đã thu hồi lời mời bạn vào nhóm.</string>
    <string name="MessageRecord_an_admin_revoked_your_invitation_to_the_group">Một quản trị viên đã thu hồi lời mời bạn vào nhóm.</string>
    <plurals name="MessageRecord_d_invitations_were_revoked">
        <item quantity="other">%1$d lời mời vào nhóm đã được thu hồi.</item>
    </plurals>

    <!-- GV2 invitation acceptance -->
    <string name="MessageRecord_you_accepted_invite">Bạn đã chấp nhận lời mời vào nhóm.</string>
    <string name="MessageRecord_s_accepted_invite">%1$s đã chấp nhận lời mời vào nhóm.</string>
    <string name="MessageRecord_you_added_invited_member_s">Bạn đã thêm thành viên được mời %1$s.</string>
    <string name="MessageRecord_s_added_invited_member_s">%1$s đã thêm thành viên được mời %2$s.</string>

    <!-- GV2 title change -->
    <string name="MessageRecord_you_changed_the_group_name_to_s">Bạn đã đổi tên nhóm thành \"%1$s\".</string>
    <string name="MessageRecord_s_changed_the_group_name_to_s">%1$s đã đổi tên nhóm thành \"%2$s\".</string>
    <string name="MessageRecord_the_group_name_has_changed_to_s">Tên nhóm đã được đổi thành \"%1$s\".</string>

    <!-- GV2 description change -->
    <string name="MessageRecord_you_changed_the_group_description">Bạn đã sửa mô tả nhóm</string>
    <string name="MessageRecord_s_changed_the_group_description">%1$s đã sửa mô tả nhóm</string>
    <string name="MessageRecord_the_group_description_has_changed">Mô tả nhóm đã được sửa.</string>

    <!-- GV2 avatar change -->
    <string name="MessageRecord_you_changed_the_group_avatar">Bạn đã đổi ảnh nhóm.</string>
    <string name="MessageRecord_s_changed_the_group_avatar">%1$s đã đổi ảnh nhóm.</string>
    <string name="MessageRecord_the_group_group_avatar_has_been_changed">Ảnh nhóm đã được thay đổi.</string>

    <!-- GV2 attribute access level change -->
    <string name="MessageRecord_you_changed_who_can_edit_group_info_to_s">Bạn đã đổi những người có quyền sửa thông tin nhóm thành \"%1$s\".</string>
    <string name="MessageRecord_s_changed_who_can_edit_group_info_to_s">%1$s đã đổi những người có quyền sửa thông tin nhóm thành \"%2$s\".</string>
    <string name="MessageRecord_who_can_edit_group_info_has_been_changed_to_s">Những người có quyền thay đổi thông tin nhóm đã được sửa thành \"%1$s\".</string>

    <!-- GV2 membership access level change -->
    <string name="MessageRecord_you_changed_who_can_edit_group_membership_to_s">Bạn đã đổi những người có quyền quản lí thành viên thành \"%1$s\".</string>
    <string name="MessageRecord_s_changed_who_can_edit_group_membership_to_s">%1$s đã đổi những người có quyền quản lí thành viên thành \"%2$s\".</string>
    <string name="MessageRecord_who_can_edit_group_membership_has_been_changed_to_s">Những người có quyền quản lí thành viên đã được sửa thành \"%1$s\".</string>

    <!-- GV2 announcement group change -->
    <string name="MessageRecord_you_allow_all_members_to_send">Bạn đã thay đổi cài đặt nhóm để cho phép tất cả thành viên gửi tin nhắn.</string>
    <string name="MessageRecord_you_allow_only_admins_to_send">Bạn đã thay đổi cài đặt nhóm để chỉ cho phép người quản trị gửi tin nhắn.</string>
    <string name="MessageRecord_s_allow_all_members_to_send">%1$sđã thay đổi cài đặt nhóm để cho phép tất cả thành viên được gửi tin nhắn.</string>
    <string name="MessageRecord_s_allow_only_admins_to_send">%1$sđã thay đổi cài đặt nhóm để cho phép quản trị viên được gửi tin nhắn.</string>
    <string name="MessageRecord_allow_all_members_to_send">Cài đặt nhóm được thay đổi để cho phép tất cả thành viên được gửi tin nhắn.</string>
    <string name="MessageRecord_allow_only_admins_to_send">Cài đặt nhóm đã được thay đổi để chỉ cho phép người quản trị gửi tin nhắn.</string>

    <!-- GV2 group link invite access level change -->
    <string name="MessageRecord_you_turned_on_the_group_link_with_admin_approval_off">Bạn đã bật đường dẫn nhóm không yêu cầu quản trị viên xét duyệt.</string>
    <string name="MessageRecord_you_turned_on_the_group_link_with_admin_approval_on">Bạn đã bật đường dẫn nhóm bắt buộc quản trị viên xét duyệt.</string>
    <string name="MessageRecord_you_turned_off_the_group_link">Bạn đã tắt đường dẫn nhóm.</string>
    <string name="MessageRecord_s_turned_on_the_group_link_with_admin_approval_off">%1$s đã bật đường dẫn nhóm không yêu cầu quản trị viên xét duyệt</string>
    <string name="MessageRecord_s_turned_on_the_group_link_with_admin_approval_on">%1$s đã bật đường dẫn nhóm bắt buộc quản trị viên xét duyệt</string>
    <string name="MessageRecord_s_turned_off_the_group_link">%1$s đã tắt đường dẫn nhóm.</string>
    <string name="MessageRecord_the_group_link_has_been_turned_on_with_admin_approval_off">Đường dẫn nhóm đã được bật với cài đặt quản trị viên xét duyệt ở trạng thái Tắt.</string>
    <string name="MessageRecord_the_group_link_has_been_turned_on_with_admin_approval_on">Đường dẫn nhóm đã được bật với cài đặt quản trị viên xét duyệt ở trạng thái Bật</string>
    <string name="MessageRecord_the_group_link_has_been_turned_off">Đường dẫn nhóm đã được tắt.</string>
    <string name="MessageRecord_you_turned_off_admin_approval_for_the_group_link">Bạn đã tắt cài đặt quản trị viên xét duyệt cho đường dẫn nhóm.</string>
    <string name="MessageRecord_s_turned_off_admin_approval_for_the_group_link">%1$s đã tắt cài đặt quản trị viên xét duyệt cho đường dẫn nhóm.</string>
    <string name="MessageRecord_the_admin_approval_for_the_group_link_has_been_turned_off">Cài đặt quản trị viên xét duyệt cho đường dẫn nhóm đã được tắt.</string>
    <string name="MessageRecord_you_turned_on_admin_approval_for_the_group_link">Bạn đã bật cài đặt quản trị viên xét duyệt cho đường dẫn nhóm.</string>
    <string name="MessageRecord_s_turned_on_admin_approval_for_the_group_link">%1$s đã bật cài đặt quản trị viên xét duyệt cho đường dẫn nhóm.</string>
    <string name="MessageRecord_the_admin_approval_for_the_group_link_has_been_turned_on">Cài đặt quản trị viên xét duyệt cho đường dẫn nhóm đã được bật.</string>

    <!-- GV2 group link reset -->
    <string name="MessageRecord_you_reset_the_group_link">Bạn đã đặt lại đường dẫn nhóm.</string>
    <string name="MessageRecord_s_reset_the_group_link">%1$s đã đặt lại đường dẫn nhóm.</string>
    <string name="MessageRecord_the_group_link_has_been_reset">Đường dẫn nhóm đã được đặt lại.</string>

    <!-- GV2 group link joins -->
    <string name="MessageRecord_you_joined_the_group_via_the_group_link">Bạn đã tham gia nhóm qua đường dẫn nhóm.</string>
    <string name="MessageRecord_s_joined_the_group_via_the_group_link">%1$s đã tham gia nhóm qua đường dẫn nhóm.</string>

    <!-- GV2 group link requests -->
    <string name="MessageRecord_you_sent_a_request_to_join_the_group">Bạn đã gửi yêu cầu tham gia nhóm.</string>
    <string name="MessageRecord_s_requested_to_join_via_the_group_link">%1$s đã yêu cầu tham gia nhóm qua đường dẫn nhóm.</string>
    <!-- Update message shown when someone requests to join via group link and cancels the request back to back -->
    <plurals name="MessageRecord_s_requested_and_cancelled_their_request_to_join_via_the_group_link">
        <item quantity="other">%1$s đã yêu cầu và hủy %2$d yêu cầu tham gia qua đường dẫn nhóm.</item>
    </plurals>

    <!-- GV2 group link approvals -->
    <string name="MessageRecord_s_approved_your_request_to_join_the_group">%1$s đã chấp nhận yêu cầu tham gia nhóm của bạn.</string>
    <string name="MessageRecord_s_approved_a_request_to_join_the_group_from_s">%1$s đã chấp nhận yêu cầu tham gia nhóm của %2$s.</string>
    <string name="MessageRecord_you_approved_a_request_to_join_the_group_from_s">Bạn đã chấp nhận yêu cầu tham gia nhóm của %1$s.</string>
    <string name="MessageRecord_your_request_to_join_the_group_has_been_approved">Yêu cầu tham gia nhóm của bạn đã được chấp nhận.</string>
    <string name="MessageRecord_a_request_to_join_the_group_from_s_has_been_approved">Yêu cầu tham gia nhóm của %1$s đã được chấp nhận.</string>

    <!-- GV2 group link deny -->
    <string name="MessageRecord_your_request_to_join_the_group_has_been_denied_by_an_admin">Yêu cầu tham gia nhóm của bạn đã bị từ chối bởi một quản trị viên.</string>
    <string name="MessageRecord_s_denied_a_request_to_join_the_group_from_s">%1$s đã từ chối yêu cầu tham gia nhóm của %2$s.</string>
    <string name="MessageRecord_a_request_to_join_the_group_from_s_has_been_denied">Yêu cầu tham gia nhóm của %1$s đã bị từ chối.</string>
    <string name="MessageRecord_you_canceled_your_request_to_join_the_group">Bạn đã hủy yêu cầu tham gia nhóm.</string>
    <string name="MessageRecord_s_canceled_their_request_to_join_the_group">%1$s đã hủy yêu cầu tham gia nhóm.</string>

    <!-- End of GV2 specific update messages -->

    <string name="MessageRecord_your_safety_number_with_s_has_changed">Mã số an toàn của bạn với %1$s đã thay đổi.</string>
    <string name="MessageRecord_you_marked_your_safety_number_with_s_verified">Bạn đã xác minh mã số an toàn với %1$s</string>
    <string name="MessageRecord_you_marked_your_safety_number_with_s_verified_from_another_device">Bạn đã xác minh mã số an toàn với %1$s từ thiết bị khác</string>
    <string name="MessageRecord_you_marked_your_safety_number_with_s_unverified">Bạn đã hủy xác minh mã số an toàn với %1$s</string>
    <string name="MessageRecord_you_marked_your_safety_number_with_s_unverified_from_another_device">Bạn đã hủy xác minh mã số an toàn với %1$s từ thiết bị khác</string>
    <string name="MessageRecord_a_message_from_s_couldnt_be_delivered">Một tin nhắn từ %1$s không thể được gửi</string>
    <string name="MessageRecord_s_changed_their_phone_number">%1$s đã đổi số điện thoại của mình.</string>
    <!-- Update item message shown in the release channel when someone is already a sustainer so we ask them if they want to boost. -->
    <string name="MessageRecord_like_this_new_feature_help_support_signal_with_a_one_time_donation">Bạn thích tính năng mới này? Hãy hỗ trợ Signal với khoản ủng hộ một lần.</string>
    <!-- Update item message shown when we merge two threads together. First placeholder is a name, second placeholder is a phone number. -->
    <string name="MessageRecord_your_message_history_with_s_and_their_number_s_has_been_merged">Lịch sử tin nhắn của bạn với %1$s và số điện thoại %2$s của liên hệ này đã được hợp nhất.</string>
    <!-- Update item message shown when we merge two threads together and we don\'t know the phone number of the other thread. The placeholder is a person\'s name. -->
    <string name="MessageRecord_your_message_history_with_s_and_another_chat_has_been_merged">Lịch sử tin nhắn của bạn với %1$s và một cuộc trò chuyện khác của liên hệ này đã được hợp nhất.</string>
    <!-- Update item message shown when you find out a phone number belongs to a person you had a conversation with. First placeholder is a phone number, second placeholder is a name. -->
    <string name="MessageRecord_s_belongs_to_s">%1$s thuộc về %2$s</string>
    <!-- Message to notify sender that activate payments request has been sent to the recipient -->
    <string name="MessageRecord_you_sent_request">Bạn đã gửi cho %1$s một yêu cầu bật tính năng Thanh toán</string>
    <!-- Request message from recipient to activate payments -->
    <string name="MessageRecord_wants_you_to_activate_payments">%1$s muốn bạn bật tính năng Thanh toán. Chỉ gửi khoản thanh toán đến những người bạn tin tưởng.</string>
    <!-- Message to inform user that payments was activated-->
    <string name="MessageRecord_you_activated_payments">Bạn đã bật tính năng Thanh toán</string>
    <!-- Message to inform sender that recipient can now accept payments -->
    <string name="MessageRecord_can_accept_payments">%1$s giờ đã có thể nhận Thanh toán</string>

    <!-- Group Calling update messages -->
    <string name="MessageRecord_s_started_a_group_call_s">%1$s đã bắt đầu cuộc gọi nhóm · %2$s</string>
    <string name="MessageRecord_s_is_in_the_group_call_s">%1$s đang trong cuộc gọi nhóm · %2$s</string>
    <string name="MessageRecord_you_are_in_the_group_call_s1">Bạn đang trong cuộc gọi nhóm · %1$s</string>
    <string name="MessageRecord_s_and_s_are_in_the_group_call_s1">%1$s và %2$s đang trong cuộc gọi nhóm · %3$s</string>
    <string name="MessageRecord_group_call_s">Cuộc gọi nhóm · %1$s</string>

    <string name="MessageRecord_s_started_a_group_call">%1$s đã bắt đầu cuộc gọi nhóm</string>
    <string name="MessageRecord_s_is_in_the_group_call">%1$s đang trong cuộc gọi nhóm</string>
    <string name="MessageRecord_you_are_in_the_group_call">Bạn đang trong cuộc gọi nhóm</string>
    <string name="MessageRecord_s_and_s_are_in_the_group_call">%1$s và %2$s đang trong cuộc gọi nhóm</string>
    <string name="MessageRecord_group_call">Cuộc gọi nhóm</string>

    <string name="MessageRecord_you">Bạn</string>

    <plurals name="MessageRecord_s_s_and_d_others_are_in_the_group_call_s">
        <item quantity="other">%1$s, %2$s, và %3$d người khác đang trong cuộc gọi nhóm · %4$s</item>
    </plurals>

    <plurals name="MessageRecord_s_s_and_d_others_are_in_the_group_call">
        <item quantity="other">%1$s, %2$s, và %3$d người khác đang trong cuộc gọi nhóm</item>
    </plurals>

    <!-- In-conversation update message to indicate that the current contact is sms only and will need to migrate to signal to continue the conversation in signal. -->
    <string name="MessageRecord__you_will_no_longer_be_able_to_send_sms_messages_from_signal_soon">Sắp tới bạn sẽ không thể gửi tin nhắn SMS từ Signal được nữa. Mời %1$s sử dụng Signal để tiếp tục cuộc trò chuyện ở đây.</string>
    <!-- In-conversation update message to indicate that the current contact is sms only and will need to migrate to signal to continue the conversation in signal. -->
    <string name="MessageRecord__you_can_no_longer_send_sms_messages_in_signal">Bạn không thể gửi tin nhắn SMS từ Molly được nữa. Mời %1$s sử dụng Molly để tiếp tục cuộc trò chuyện ở đây.</string>
    <!-- Body for quote when message being quoted is an in-app payment message -->
    <string name="MessageRecord__payment_s">Thanh toán: %1$s</string>

    <!-- MessageRequestBottomView -->
    <string name="MessageRequestBottomView_accept">Chấp nhận</string>
    <string name="MessageRequestBottomView_continue">Tiếp tục</string>
    <string name="MessageRequestBottomView_delete">Xóa</string>
    <string name="MessageRequestBottomView_block">Chặn</string>
    <string name="MessageRequestBottomView_unblock">Bỏ chặn</string>
    <string name="MessageRequestBottomView_do_you_want_to_let_s_message_you_they_wont_know_youve_seen_their_messages_until_you_accept">Cho phép %1$s nhắn tin với bạn, đồng thời chia sẻ tên và ảnh đại diện của bạn với họ? Họ sẽ không biết là bạn đã đọc tin nhắn cho tới khi bạn chấp nhận.</string>
    <!-- Shown in message request flow. Describes what will happen if you unblock a Signal user -->
    <string name="MessageRequestBottomView_do_you_want_to_let_s_message_you_wont_receive_any_messages_until_you_unblock_them">Cho phép %1$s nhắn tin cho bạn và chia sẻ tên và ảnh của bạn với họ? Bạn sẽ không nhận được tin nhắn nào cho tới khi bạn ngưng chặn họ.</string>
    <!-- Shown in message request flow. Describes what will happen if you unblock an SMS user -->
    <string name="MessageRequestBottomView_do_you_want_to_let_s_message_you_wont_receive_any_messages_until_you_unblock_them_SMS">Cho phép %1$s nhắn tin cho bạn? Bạn sẽ không nhận thêm tin nhắn mới cho tới khi bạn bỏ chặn họ.</string>
    <string name="MessageRequestBottomView_get_updates_and_news_from_s_you_wont_receive_any_updates_until_you_unblock_them">Nhận cập nhật và tin tức từ %1$s? Bạn sẽ không nhận được cập nhật nào cho tới khi bạn bỏ chặn họ.</string>
    <string name="MessageRequestBottomView_continue_your_conversation_with_this_group_and_share_your_name_and_photo">Tiếp tục cuộc trò chuyện với nhóm này và chia sẻ tên và ảnh đại diện của bạn với các thành viên?</string>
    <string name="MessageRequestBottomView_upgrade_this_group_to_activate_new_features">Nâng cấp nhóm này để kích hoạt các tính năng mới như @nhắc tên và quản trị viên. Các thành viên chưa chia sẻ tên hoặc ảnh đại diện trong nhóm này sẽ được mời tham gia.</string>
    <string name="MessageRequestBottomView_this_legacy_group_can_no_longer_be_used">Nhóm Cũ này không thể được sử dụng vì nhóm quá lớn. Kích cỡ tối đa của nhóm là %1$d.</string>
    <string name="MessageRequestBottomView_continue_your_conversation_with_s_and_share_your_name_and_photo">Tiếp tục cuộc trò chuyện với %1$s và chia sẻ tên và ảnh đại diện của bạn với họ?</string>
    <string name="MessageRequestBottomView_do_you_want_to_join_this_group_they_wont_know_youve_seen_their_messages_until_you_accept">Tham gia nhóm này và chia sẻ tên và ảnh đại diện của bạn với các thành viên nhóm? Họ sẽ không biết là bạn đã đọc tin nhắn cho tới khi bạn chấp nhận.</string>
    <string name="MessageRequestBottomView_do_you_want_to_join_this_group_you_wont_see_their_messages">Bạn muốn tham gia nhóm này và chia sẻ tên, ảnh với các thành viên nhóm? Bạn sẽ không thấy tin nhắn của họ cho đến khi được chấp nhận vào nhóm.</string>
    <string name="MessageRequestBottomView_join_this_group_they_wont_know_youve_seen_their_messages_until_you_accept">Tham gia vào nhóm này? Họ sẽ không biết là bạn đã đọc tin nhắn của họ cho tới khi bạn đồng ý.</string>
    <string name="MessageRequestBottomView_unblock_this_group_and_share_your_name_and_photo_with_its_members">Bỏ chặn nhóm này và chia sẻ tên và ảnh đại diện của bạn với thành viên nhóm? Bạn sẽ không nhận thêm tin nhắn mới cho tới khi bạn bỏ chặn họ.</string>
  <!-- Removed by excludeNonTranslatables <string name="MessageRequestBottomView_legacy_learn_more_url" translatable="false">https://support.signal.org/hc/articles/360007459591</string> -->
    <string name="MessageRequestProfileView_view">Xem</string>
    <string name="MessageRequestProfileView_member_of_one_group">Thành viên của %1$s</string>
    <string name="MessageRequestProfileView_member_of_two_groups">Thành viên của %1$s và %2$s</string>
    <string name="MessageRequestProfileView_member_of_many_groups">Thành viên của %1$s, %2$s và %3$s</string>
    <plurals name="MessageRequestProfileView_members">
        <item quantity="other">%1$d thành viên</item>
    </plurals>
    <!-- Describes the number of members in a group. The string MessageRequestProfileView_invited is nested in the parentheses. -->
    <plurals name="MessageRequestProfileView_members_and_invited">
        <item quantity="other">%1$d thành viên (%2$s)</item>
    </plurals>
    <!-- Describes the number of people invited to a group. Nested inside of the string MessageRequestProfileView_members_and_invited -->
    <plurals name="MessageRequestProfileView_invited">
        <item quantity="other">+%1$d được mời</item>
    </plurals>
    <plurals name="MessageRequestProfileView_member_of_d_additional_groups">
        <item quantity="other">%1$d nhóm khác</item>
    </plurals>

    <!-- PassphraseChangeActivity -->
    <string name="PassphraseChangeActivity_passphrases_dont_match_exclamation">Mật khẩu không khớp!</string>
    <string name="PassphraseChangeActivity_incorrect_old_passphrase_exclamation">Mật khẩu cũ không đúng!</string>
    <string name="PassphraseChangeActivity_enter_new_passphrase_exclamation">Điền mật khẩu mới!</string>

    <!-- DeviceProvisioningActivity -->
    <string name="DeviceProvisioningActivity_link_this_device">Liên kết thiết bị này?</string>
    <string name="DeviceProvisioningActivity_continue">TIẾP TỤC</string>

    <string name="DeviceProvisioningActivity_content_intro">Nó sẽ có thể</string>
    <string name="DeviceProvisioningActivity_content_bullets">
        • Đọc tất cả tin nhắn \n• Gửi tin nhắn dưới tên của bạn
    </string>
    <string name="DeviceProvisioningActivity_content_progress_title">Đang liên kết thiết bị</string>
    <string name="DeviceProvisioningActivity_content_progress_content">Đang liên kết thiết bị mới…</string>
    <string name="DeviceProvisioningActivity_content_progress_success">Thiết bị đã được chấp nhận!</string>
    <string name="DeviceProvisioningActivity_content_progress_no_device">Không tìm thấy thiết bị nào.</string>
    <string name="DeviceProvisioningActivity_content_progress_network_error">Lỗi mạng.</string>
    <string name="DeviceProvisioningActivity_content_progress_key_error">Mã QR không đúng.</string>
    <string name="DeviceProvisioningActivity_sorry_you_have_too_many_devices_linked_already">Xin lỗi, bạn có quá nhiều thiết bị liên kết, hãy thử gỡ một vài thiết bị</string>
    <string name="DeviceActivity_sorry_this_is_not_a_valid_device_link_qr_code">Xin lỗi, đây không phải mã QR liên kết thiết bị chính xác.</string>
    <string name="DeviceProvisioningActivity_link_a_signal_device">Liên kết một thiết bị dùng Signal?</string>
    <string name="DeviceProvisioningActivity_it_looks_like_youre_trying_to_link_a_signal_device_using_a_3rd_party_scanner">Có vẻ như bạn đang cố liên kết một thiết bị dùng Signal bằng phần mềm quét bên thứ 3. Để bảo vệ mình, hãy quét lại đoạn mã sử dụng Signal.</string>

    <string name="DeviceActivity_signal_needs_the_camera_permission_in_order_to_scan_a_qr_code">Molly cần quyền truy cập Máy ảnh để quét mã QR, nhưng đã bị từ chối vĩnh viễn. Vui lòng mở cài đặt ứng dụng, chọn \"Quyền\" và bật \"Máy ảnh\".</string>
    <string name="DeviceActivity_unable_to_scan_a_qr_code_without_the_camera_permission">Không thể quét mã QR khi không có quyền truy cập Máy ảnh</string>

    <!-- OutdatedBuildReminder -->
    <string name="OutdatedBuildReminder_update_now">Cập nhật ngay</string>
    <string name="OutdatedBuildReminder_your_version_of_signal_will_expire_today">Phiên bản này của Signal sẽ hết hạn hôm nay. Hãy cập nhật lên phiên bản mới nhất.</string>
    <plurals name="OutdatedBuildReminder_your_version_of_signal_will_expire_in_n_days">
        <item quantity="other">Phiên bản này của Signal sẽ hết hạn trong vòng %1$d ngày. Hãy cập nhật phiên bản mới nhất.</item>
    </plurals>

    <!-- PassphrasePromptActivity -->
    <string name="PassphrasePromptActivity_enter_passphrase">Điền mật khẩu</string>
    <string name="PassphrasePromptActivity_watermark_content_description">Biểu tượng Molly</string>
    <string name="PassphrasePromptActivity_ok_button_content_description">Gửi mật khẩu</string>
    <string name="PassphrasePromptActivity_invalid_passphrase_exclamation">Mật khẩu không đúng!</string>
    <string name="PassphrasePromptActivity_unlock_signal">Mở khóa Molly</string>
    <string name="PassphrasePromptActivity_signal_android_lock_screen">Molly Android - Màn hình Khoá</string>

    <!-- PlacePickerActivity -->
    <string name="PlacePickerActivity_title">Bản đồ</string>

    <string name="PlacePickerActivity_drop_pin">Thả ghim</string>
    <string name="PlacePickerActivity_accept_address">Chấp nhận địa chỉ</string>

    <!-- PlayServicesProblemFragment -->
    <string name="PlayServicesProblemFragment_the_version_of_google_play_services_you_have_installed_is_not_functioning">Phiên bản của Dịch vụ Google Play bạn sử dụng không hoạt động đúng. Vui lòng cài lại Dịch vụ Google Play và thử lại.</string>

    <!-- PinRestoreEntryFragment -->
    <string name="PinRestoreEntryFragment_incorrect_pin">Mã PIN không chính xác</string>
    <string name="PinRestoreEntryFragment_skip_pin_entry">Bỏ qua điền PIN?</string>
    <string name="PinRestoreEntryFragment_need_help">Cần hỗ trợ?</string>
    <string name="PinRestoreEntryFragment_your_pin_is_a_d_digit_code">PIN của bạn là một mã gồm %1$d hoặc nhiều hơn chữ số hoặc số và chữ cái.\n\nNếu bạn không nhớ mã PIN, bạn có thể tạo một mã mới. Bạn có thể đăng kí và dùng tài khoản này nhưng bạn sẽ mất một số cài đặt ví dụ như thông tin hồ sơ.</string>
    <string name="PinRestoreEntryFragment_if_you_cant_remember_your_pin">Nếu bạn không nhớ mã PIN, bạn có thể tạo PIN mới. Bạn có thể đăng kí và dùng tài khoản của bạn nhưng sẽ mất một số dữ liệu như thông tin hồ sơ.</string>
    <string name="PinRestoreEntryFragment_create_new_pin">Tạo PIN mới</string>
    <string name="PinRestoreEntryFragment_contact_support">Liên lạc Hỗ trợ</string>
    <string name="PinRestoreEntryFragment_cancel">Hủy</string>
    <string name="PinRestoreEntryFragment_skip">Bỏ qua</string>
    <plurals name="PinRestoreEntryFragment_you_have_d_attempt_remaining">
        <item quantity="other">Bạn còn %1$d lần thử. Nếu bạn hết lần thử, bạn có thể tạo PIN mới. Bạn có thể đăng kí và dùng tài khoản của bạn nhưng sẽ mất một số dữ liệu như thông tin hồ sơ.</item>
    </plurals>
    <string name="PinRestoreEntryFragment_signal_registration_need_help_with_pin">Đăng kí Signal - Cần giúp đỡ về PIN trên Android</string>
    <string name="PinRestoreEntryFragment_enter_alphanumeric_pin">Nhập mã PIN gồm chữ và số</string>
    <string name="PinRestoreEntryFragment_enter_numeric_pin">Nhập mã PIN bao gồm số</string>

    <!-- PinRestoreLockedFragment -->
    <string name="PinRestoreLockedFragment_create_your_pin">Tạo mã PIN của bạn</string>
    <string name="PinRestoreLockedFragment_youve_run_out_of_pin_guesses">Bạn đã hết số lần thử mã PIN, nhưng bạn vẫn có thể truy cập tài khoản Signal bằng cách tạo PIN mới. Để đảm bảo bảo mật và tính riêng tư, tài khoản mới của bạn sẽ được khôi phục nhưng thông tin hồ sơ và cài đặt thì không.</string>
    <string name="PinRestoreLockedFragment_create_new_pin">Tạo PIN mới</string>
  <!-- Removed by excludeNonTranslatables <string name="PinRestoreLockedFragment_learn_more_url" translatable="false">https://support.signal.org/hc/articles/360007059792</string> -->

    <!-- Dialog button text indicating user wishes to send an sms code isntead of skipping it -->
    <string name="ReRegisterWithPinFragment_send_sms_code">Gửi mã SMS</string>
    <!-- Email subject used when user contacts support about an issue with the reregister flow. -->
    <string name="ReRegisterWithPinFragment_support_email_subject">Đăng ký Signal - Cần Hỗ trợ để đăng ký lại mã PIN cho thiết bị Android</string>
    <!-- Dialog message shown in reregister flow when tapping a informational button to to learn about pins or contact support for help -->
    <string name="ReRegisterWithPinFragment_need_help_local">Mã pin của bạn là một mã có %1$d+ ký tự bạn đã tạo, có thể là dãy số hoặc có cả số và chữ cái.\n\nNếu bạn không nhớ mã PIN của mình, bạn có thể tạo một mã mới.</string>
    <!-- Dialog message shown in reregister flow when user requests to skip this flow and return to the normal flow -->
    <string name="ReRegisterWithPinFragment_skip_local">Nếu bạn không nhớ mã PIN của mình, bạn có thể tạo một mã mới.</string>
    <!-- Dialog message shown in reregister flow when user uses up all of their guesses for their pin and we are going to move on -->
    <string name="ReRegisterWithPinFragment_out_of_guesses_local">Bạn đã hết số lần đoán mã PIN, nhưng bạn vẫn có thể truy cập tài khoản Signal của mình bằng cách tạo một mã PIN mới.</string>

    <!-- PinOptOutDialog -->
    <string name="PinOptOutDialog_warning">Cảnh báo</string>
    <string name="PinOptOutDialog_if_you_disable_the_pin_you_will_lose_all_data">Nếu bạn tắt PIN, bạn sẽ mất toàn bộ dữ liệu khi bạn đăng kí lại với Signal trừ khi bạn sao lưu và khôi phục dữ liệu thủ công. Bạn không thể bật Khóa đăng kí khi PIN đang tắt.</string>
    <string name="PinOptOutDialog_disable_pin">Tắt PIN</string>

    <!-- RatingManager -->
    <string name="RatingManager_rate_this_app">Đánh giá ứng dụng này</string>
    <string name="RatingManager_if_you_enjoy_using_this_app_please_take_a_moment">Nếu bạn thích ứng dụng này, hãy dành chút thời gian đánh giá nó.</string>
    <string name="RatingManager_rate_now">Đánh giá!</string>
    <string name="RatingManager_no_thanks">Xin miễn</string>
    <string name="RatingManager_later">Lúc khác</string>

    <!-- ReactionsBottomSheetDialogFragment -->
    <string name="ReactionsBottomSheetDialogFragment_all">Tất cả · %1$d</string>

    <!-- ReactionsConversationView -->
    <string name="ReactionsConversationView_plus">+ %1$d</string>

    <!-- ReactionsRecipientAdapter -->
    <string name="ReactionsRecipientAdapter_you">Bạn</string>

    <!-- RecaptchaRequiredBottomSheetFragment -->
    <string name="RecaptchaRequiredBottomSheetFragment_verify_to_continue_messaging">Hãy xác minh để tiếp tục nhắn tin.</string>
    <string name="RecaptchaRequiredBottomSheetFragment_to_help_prevent_spam_on_signal">Để giúp hạn chế spam trên Molly, vui lòng thực hiện xác minh.</string>
    <string name="RecaptchaRequiredBottomSheetFragment_after_verifying_you_can_continue_messaging">Sau khi xác minh, bạn có thể tiếp tục nhắn tin. Những tin nhắn đang tạm dừng sẽ được tự động gửi.</string>

    <!-- Recipient -->
    <string name="Recipient_you">Bạn</string>
    <!-- Name of recipient representing user\'s \'My Story\' -->
    <string name="Recipient_my_story">Story của tôi</string>

    <!-- RecipientPreferencesActivity -->
    <string name="RecipientPreferenceActivity_block">Chặn</string>
    <string name="RecipientPreferenceActivity_unblock">Bỏ chặn</string>

    <!-- RecipientProvider -->

    <!-- RedPhone -->
    <string name="RedPhone_answering">Đang trả lời…</string>
    <string name="RedPhone_ending_call">Kết thúc cuộc gọi…</string>
    <string name="RedPhone_ringing">Đang đổ chuông…</string>
    <string name="RedPhone_busy">Bận</string>
    <string name="RedPhone_recipient_unavailable">Người nhận hiện không thể kết nối</string>
    <string name="RedPhone_network_failed">Lỗi mạng!</string>
    <string name="RedPhone_number_not_registered">Số điện thoại chưa đăng ký!</string>
    <string name="RedPhone_the_number_you_dialed_does_not_support_secure_voice">Số điện thoại vừa rồi không hỗ trợ cuộc gọi bảo mật!</string>
    <string name="RedPhone_got_it">Đã hiểu</string>

    <!-- Valentine\'s Day Megaphone -->
    <!-- Title text for the Valentine\'s Day donation megaphone. The placeholder will always be a heart emoji. Needs to be a placeholder for Android reasons. -->
    <!-- Body text for the Valentine\'s Day donation megaphone. -->

    <!-- WebRtcCallActivity -->
    <string name="WebRtcCallActivity__tap_here_to_turn_on_your_video">Nhấn để bật camera</string>
    <string name="WebRtcCallActivity__to_call_s_signal_needs_access_to_your_camera">Để gọi %1$s, Molly cần quyền truy cập máy ảnh của bạn</string>
    <string name="WebRtcCallActivity__signal_s">Molly %1$s</string>
    <string name="WebRtcCallActivity__calling">Đang gọi…</string>
    <string name="WebRtcCallActivity__group_is_too_large_to_ring_the_participants">Nhóm quá lớn để rung chuông các thành viên</string>
    <!-- Call status shown when an active call was disconnected (e.g., network hiccup) and is trying to reconnect -->
    <string name="WebRtcCallActivity__reconnecting">Đang kết nối lại…</string>
    <!-- Title for dialog warning about lacking bluetooth permissions during a call -->
    <string name="WebRtcCallActivity__bluetooth_permission_denied">Quyền sử dụng Bluetooth bị từ chối</string>
    <!-- Message for dialog warning about lacking bluetooth permissions during a call and references the permission needed by name -->
    <string name="WebRtcCallActivity__please_enable_the_nearby_devices_permission_to_use_bluetooth_during_a_call">Vui lòng cấp quyền để \"Các thiết bị lân cận\" có thể kết nối bluetooth trong một cuộc gọi.</string>
    <!-- Positive action for bluetooth warning dialog to open settings -->
    <string name="WebRtcCallActivity__open_settings">Mở cài đặt</string>
    <!-- Negative aciton for bluetooth warning dialog to dismiss dialog -->
    <string name="WebRtcCallActivity__not_now">Để sau</string>

    <!-- WebRtcCallView -->
    <string name="WebRtcCallView__signal_call">Cuộc gọi Signal</string>
    <string name="WebRtcCallView__signal_video_call">Cuộc gọi hình ảnh qua Signal</string>
    <string name="WebRtcCallView__start_call">Bắt đầu Cuộc gọi</string>
    <string name="WebRtcCallView__join_call">Tham gia Cuộc gọi</string>
    <string name="WebRtcCallView__call_is_full">Cuộc gọi đã đầy</string>
    <string name="WebRtcCallView__the_maximum_number_of_d_participants_has_been_Reached_for_this_call">Cuộc gọi này đã đạt số thành viên tham dự tối đa là %1$d người. Vui lòng thử lại sau.</string>
    <string name="WebRtcCallView__your_video_is_off">Video của bạn đang tắt</string>
    <string name="WebRtcCallView__reconnecting">Đang kết nối lại…</string>
    <string name="WebRtcCallView__joining">Đang tham gia…</string>
    <string name="WebRtcCallView__disconnected">Đã ngắt kết nối</string>

    <string name="WebRtcCallView__signal_will_ring_s">Signal sẽ rung chuông %1$s</string>
    <string name="WebRtcCallView__signal_will_ring_s_and_s">Signal sẽ đổ chuông %1$svà %2$s</string>
    <plurals name="WebRtcCallView__signal_will_ring_s_s_and_d_others">
        <item quantity="other">Signal sẽ đổ chuông %1$s, %2$s, và %3$d người khác</item>
    </plurals>

    <string name="WebRtcCallView__s_will_be_notified">%1$s sẽ được thông báo</string>
    <string name="WebRtcCallView__s_and_s_will_be_notified">%1$s và %2$s sẽ được thông báo</string>
    <plurals name="WebRtcCallView__s_s_and_d_others_will_be_notified">
        <item quantity="other">%1$s, %2$s, và %3$d người khác sẽ được thông báo</item>
    </plurals>

    <string name="WebRtcCallView__ringing_s">Đang rung chuông %1$s</string>
    <string name="WebRtcCallView__ringing_s_and_s">Đang rung chuông %1$s và %2$s</string>
    <plurals name="WebRtcCallView__ringing_s_s_and_d_others">
        <item quantity="other">Đang đổ chuông %1$s, %2$s, và %3$dngười khác</item>
    </plurals>

    <string name="WebRtcCallView__s_is_calling_you">%1$s đang gọi bạn</string>
    <string name="WebRtcCallView__s_is_calling_you_and_s">%1$s đang gọi bạn và %2$s</string>
    <string name="WebRtcCallView__s_is_calling_you_s_and_s">%1$s đang gọi bạn, %2$s, và %3$s</string>
    <plurals name="WebRtcCallView__s_is_calling_you_s_s_and_d_others">
        <item quantity="other">%1$s đang gọi bạn, %2$s, %3$s, và %4$dngười khác</item>
    </plurals>

    <string name="WebRtcCallView__no_one_else_is_here">Không có ai khác đang ở đây</string>
    <string name="WebRtcCallView__s_is_in_this_call">%1$s đang trong cuộc gọi này</string>
    <string name="WebRtcCallView__s_are_in_this_call">%1$s đang trong cuộc gọi này</string>
    <string name="WebRtcCallView__s_and_s_are_in_this_call">%1$s và %2$s đang trong cuộc gọi này</string>

    <plurals name="WebRtcCallView__s_s_and_d_others_are_in_this_call">
        <item quantity="other">%1$s, %2$s, và %3$d người khác đang trong cuộc gọi này</item>
    </plurals>

    <!-- Toggle label with hyphenation. Translation can use soft hyphen - Unicode U+00AD -->
    <string name="WebRtcCallView__flip">Ghim</string>
    <!-- Toggle label with hyphenation. Translation can use soft hyphen - Unicode U+00AD -->
    <string name="WebRtcCallView__speaker">Loa</string>
    <!-- Toggle label with hyphenation. Translation can use soft hyphen - Unicode U+00AD -->
    <string name="WebRtcCallView__camera">Máy ảnh</string>
    <!-- Toggle label with hyphenation. Translation can use soft hyphen - Unicode U+00AD -->
    <string name="WebRtcCallView__unmute">Bỏ tắt tiếng</string>
    <!-- Toggle label with hyphenation. Translation can use soft hyphen - Unicode U+00AD -->
    <string name="WebRtcCallView__mute">Tắt tiếng</string>
    <!-- Toggle label with hyphenation. Translation can use soft hyphen - Unicode U+00AD -->
    <string name="WebRtcCallView__ring">Rung chuông</string>
    <!-- Label with hyphenation. Translation can use soft hyphen - Unicode U+00AD -->
    <string name="WebRtcCallView__end_call">Kết thúc cuộc gọi</string>

    <!-- CallParticipantsListDialog -->
    <plurals name="CallParticipantsListDialog_in_this_call_d_people">
        <item quantity="other">Trong cuộc gọi này · %1$d người</item>
    </plurals>

    <!-- CallParticipantView -->
    <string name="CallParticipantView__s_is_blocked">%1$s đã bị chặn</string>
    <string name="CallParticipantView__more_info">Thông tin khác</string>
    <string name="CallParticipantView__you_wont_receive_their_audio_or_video">Bạn sẽ không nhận được âm thanh hay video từ họ và ngược lại.</string>
    <string name="CallParticipantView__cant_receive_audio_video_from_s">Không thể nhận được âm thanh &amp; video từ %1$s</string>
    <string name="CallParticipantView__cant_receive_audio_and_video_from_s">Không thể nhận được âm thanh và video từ %1$s</string>
    <string name="CallParticipantView__this_may_be_Because_they_have_not_verified_your_safety_number_change">Điều này có thể vì họ chưa xác minh việc thay đổi mã số an toàn của bạn, có vấn đề với thiết bị của họ, hoặc họ đã chặn bạn.</string>

    <!-- CallToastPopupWindow -->
    <string name="CallToastPopupWindow__swipe_to_view_screen_share">Vuốt để xem chia sẻ màn hình</string>

    <!-- ProxyBottomSheetFragment -->
    <string name="ProxyBottomSheetFragment_proxy_server">Máy chủ proxy</string>
    <string name="ProxyBottomSheetFragment_proxy_address">Địa chỉ proxy</string>
    <string name="ProxyBottomSheetFragment_do_you_want_to_use_this_proxy_address">Bạn có muốn dùng địa chỉ proxy này không?</string>
    <string name="ProxyBottomSheetFragment_use_proxy">Sử dụng proxy</string>
    <string name="ProxyBottomSheetFragment_successfully_connected_to_proxy">Đã kết nối thành công với proxy.</string>

    <!-- RecaptchaProofActivity -->
    <string name="RecaptchaProofActivity_failed_to_submit">Không thể gửi</string>
    <string name="RecaptchaProofActivity_complete_verification">Hoàn thành xác minh</string>

    <!-- RegistrationActivity -->
    <string name="RegistrationActivity_select_your_country">Chọn quốc gia bạn</string>
    <string name="RegistrationActivity_you_must_specify_your_country_code">Bạn phải cho biết mã quốc gia bạn
    </string>
    <string name="RegistrationActivity_please_enter_a_valid_phone_number_to_register">Vui lòng nhập số điện thoại hợp lệ để đăng ký.</string>
    <string name="RegistrationActivity_invalid_number">Số không hợp lệ</string>
    <string name="RegistrationActivity_the_number_you_specified_s_is_invalid">Số bạn cung cấp (%1$s) không hợp lệ.
    </string>
    <string name="RegistrationActivity_a_verification_code_will_be_sent_to">Một mã xác nhận sẽ được gửi đến:</string>
    <string name="RegistrationActivity_you_will_receive_a_call_to_verify_this_number">Bạn sẽ nhận được một cuộc gọi để xác nhận số điện thoại này.</string>
    <string name="RegistrationActivity_is_your_phone_number_above_correct">Số điện thoại của bạn ở trên đã chính xác chưa?</string>
    <string name="RegistrationActivity_edit_number">Sửa số</string>
    <string name="RegistrationActivity_missing_google_play_services">Thiếu Dịch vụ Google Play</string>
    <string name="RegistrationActivity_this_device_is_missing_google_play_services">Thiết bị này thiếu Dịch vụ Google Play. Bạn vẫn có thể dùng Molly, nhưng thiết đặt này có thể giảm độ tin cậy và hiệu năng ứng dụng.\n\nNếu bạn không phải người dùng nâng cao, hoặc không dùng ROM Android tự chế, hoặc cho rằng đây là lỗi không đáng có, hãy liên lạc support@molly.im để nhờ hỗ trợ.</string>
    <string name="RegistrationActivity_i_understand">Tôi đã hiểu</string>
    <string name="RegistrationActivity_play_services_error">Lỗi Dịch vụ Google Play</string>
    <string name="RegistrationActivity_google_play_services_is_updating_or_unavailable">Dịch vụ Google Play đang cập nhật hoặc tạm thời không khả dụng. Hãy thử lại sau.</string>
    <string name="RegistrationActivity_terms_and_privacy">Điều khoản &amp; Quyền riêng tư</string>
    <string name="RegistrationActivity_signal_needs_access_to_your_contacts_and_media_in_order_to_connect_with_friends">Signal cần được cấp quyền truy cập vào liên hệ và thư viện của bạn để giúp bạn kết nối và nhắn tin đến bạn bè. Mọi thông tin liên hệ của bạn được tải lên đều sử dụng trình bảo mật thông tin liên hệ của Signal, nghĩa là chúng sẽ được mã hóa đầu cuối và cũng không được hiển thì trên chính dịch vụ Signal.</string>
    <string name="RegistrationActivity_signal_needs_access_to_your_contacts_in_order_to_connect_with_friends">Signal cần được cấp quyền truy cập vào liên hệ của bạn để giúp bạn kết nối đến bạn bè. Mọi thông tin liên hệ của bạn được tải lên đều sử dụng trình bảo mật thông tin liên hệ của Signal, nghĩa là chúng sẽ được mã hóa đầu cuối và cũng không được hiển thì trên chính dịch vụ Signal.</string>
    <string name="RegistrationActivity_rate_limited_to_service">Bạn đã thử đăng kí số điện thoại này quá nhiều lần. Vui lòng thử lại sau.</string>
    <!--    During registration, if the user attempts (and fails) to register, we display this error message with a number of minutes timer they are allowed to try again.-->
    <string name="RegistrationActivity_rate_limited_to_try_again">Bạn đã thử đăng ký số này quá nhiều lần. Vui lòng thử lại trong %1$s.</string>
    <string name="RegistrationActivity_unable_to_connect_to_service">Không thể kết nối với dịch vụ. Vui lòng kiểm tra đuờng truyền mạng và thử lại.</string>
    <string name="RegistrationActivity_non_standard_number_format">Định dạng số không chuẩn</string>
    <string name="RegistrationActivity_the_number_you_entered_appears_to_be_a_non_standard">Số mà bạn nhập vào (%1$s) không đúng. /n/n có phải ý bạn là %2$s?</string>
<<<<<<< HEAD
    <string name="RegistrationActivity_signal_android_phone_number_format">Molly Android - Định dạng số điện thoại</string>
=======
    <string name="RegistrationActivity_signal_android_phone_number_format">Signal Android - Định dạng số điện thoại</string>
    <!--    Small "toast" notification to the user confirming that they have requested a new code via voice call.-->
>>>>>>> f3c6f2e3
    <string name="RegistrationActivity_call_requested">Cuộc gọi được yêu cầu</string>
    <!--    Small "toast" notification to the user confirming that they have requested a new code via SMS.-->
    <string name="RegistrationActivity_sms_requested">Đã yêu cầu SMS</string>
    <!--    Small "toast" notification to the user confirming that they have requested a new code (through an unspecified channel).-->
    <string name="RegistrationActivity_code_requested">Đã yêu cầu mã xác minh</string>
    <plurals name="RegistrationActivity_debug_log_hint">
        <item quantity="other">Còn %1$d bước nữa để bạn hoàn thành gửi báo cáo lỗi.</item>
    </plurals>
    <string name="RegistrationActivity_we_need_to_verify_that_youre_human">Chúng tôi cần kiểm tra bạn là người hay robot.</string>
    <string name="RegistrationActivity_next">Tiếp</string>
    <string name="RegistrationActivity_continue">Tiếp tục</string>
    <string name="RegistrationActivity_take_privacy_with_you_be_yourself_in_every_message">Mang quyền riêng tư luôn bên bạn.\nHãy là chính mình trong từng tin nhắn.</string>
    <string name="RegistrationActivity_enter_your_phone_number">Nhập số điện thoại của bạn</string>
    <string name="RegistrationActivity_you_will_receive_a_verification_code">Bạn sẽ nhận tin nhắn chứa mã xác minh.\nCó thể mất phí nhà mạng.</string>
    <string name="RegistrationActivity_enter_the_code_we_sent_to_s">Điền mã xác minh được gửi đến %1$s</string>
    <string name="RegistrationActivity_make_sure_your_phone_has_a_cellular_signal">Đảm bảo là điện thoại của bạn có tín hiệu di động để nhận tin nhắn SMS hoặc cuộc gọi</string>

    <string name="RegistrationActivity_phone_number_description">Số điện thoại</string>
    <string name="RegistrationActivity_country_code_description">Mã quốc gia</string>
    <string name="RegistrationActivity_country_code_hint">Quốc gia</string>
    <string name="RegistrationActivity_call">Gọi</string>
    <string name="RegistrationActivity_verification_code">Mã Xác minh</string>
    <string name="RegistrationActivity_resend_code">Gửi lại Mã</string>
    <!--    A title for a bottom sheet dialog offering to help a user having trouble entering their verification code.-->
    <string name="RegistrationActivity_support_bottom_sheet_title">Bạn gặp vấn đề khi đăng ký?</string>
    <!--    A list of suggestions to try for a user having trouble entering their verification code.-->
    <string name="RegistrationActivity_support_bottom_sheet_body_suggestions">• Đảm bảo rằng điện thoại của bạn có tín hiệu dữ liệu di động để nhận tin nhắn SMS hoặc cuộc gọi\n • Đảm bảo rằng bạn có thể nhận cuộc gọi đến số\n • Kiểm tra xem bạn đã nhập đúng số điện thoại của mình.</string>
    <!--    A call to action for a user having trouble entering the verification to seek further help. -->
    <string name="RegistrationActivity_support_bottom_sheet_body_call_to_action">Để biết thêm thông tin, vui lòng làm theo các bước giải quyết vấn đề sau hoặc Liên hệ Hỗ trợ</string>
    <!--    A clickable piece of text that will take the user to our website with additional suggestions.-->
    <string name="RegistrationActivity_support_bottom_sheet_cta_troubleshooting_steps_substring">các bước giải quyết vấn đề sau</string>
    <!--    A clickable piece of text that will pre-fill a request for support email in the user\'s email app.-->
    <string name="RegistrationActivity_support_bottom_sheet_cta_contact_support_substring">Liên hệ Hỗ trợ</string>

    <!-- RegistrationLockV2Dialog -->
    <string name="RegistrationLockV2Dialog_turn_on_registration_lock">Bật Khóa đăng kí?</string>
    <string name="RegistrationLockV2Dialog_turn_off_registration_lock">Tắt Khóa đăng kí?</string>
    <string name="RegistrationLockV2Dialog_if_you_forget_your_signal_pin_when_registering_again">Nếu bạn quên mã PIN Signal khi đăng kí lại với Signal, bạn sẽ không thể truy cập tài khoản trong 7 ngày.</string>
    <string name="RegistrationLockV2Dialog_turn_on">Bật</string>
    <string name="RegistrationLockV2Dialog_turn_off">Tắt</string>

    <!-- RevealableMessageView -->
    <string name="RevealableMessageView_view_photo">Xem ảnh</string>
    <string name="RevealableMessageView_view_video">Xem video</string>
    <string name="RevealableMessageView_viewed">Đã xem</string>
    <string name="RevealableMessageView_media">Đa phương tiện</string>

    <!-- Search -->
    <string name="SearchFragment_no_results">Không có kết quả cho \'%1$s\'</string>
    <string name="SearchFragment_header_conversations">Cuộc trò chuyện</string>
    <string name="SearchFragment_header_contacts">Liên hệ</string>
    <string name="SearchFragment_header_messages">Tin nhắn</string>

    <!-- ShakeToReport -->
  <!-- Removed by excludeNonTranslatables <string name="ShakeToReport_shake_detected" translatable="false">Shake detected</string> -->
  <!-- Removed by excludeNonTranslatables <string name="ShakeToReport_submit_debug_log" translatable="false">Submit debug log?</string> -->
  <!-- Removed by excludeNonTranslatables <string name="ShakeToReport_submit" translatable="false">Submit</string> -->
  <!-- Removed by excludeNonTranslatables <string name="ShakeToReport_failed_to_submit" translatable="false">Failed to submit :(</string> -->
  <!-- Removed by excludeNonTranslatables <string name="ShakeToReport_success" translatable="false">Success!</string> -->
  <!-- Removed by excludeNonTranslatables <string name="ShakeToReport_share" translatable="false">Share</string> -->

    <!-- SharedContactDetailsActivity -->
    <string name="SharedContactDetailsActivity_add_to_contacts">Thêm vào danh bạ</string>
    <string name="SharedContactDetailsActivity_invite_to_signal">Mời dùng Molly</string>
    <string name="SharedContactDetailsActivity_signal_message">Tin nhắn Signal</string>
    <string name="SharedContactDetailsActivity_signal_call">Cuộc gọi Signal</string>

    <!-- SharedContactView -->
    <string name="SharedContactView_add_to_contacts">Thêm vào danh bạ</string>
    <string name="SharedContactView_invite_to_signal">Mời dùng Molly</string>
    <string name="SharedContactView_message">Tin nhắn Signal</string>

    <!-- SignalBottomActionBar -->
    <string name="SignalBottomActionBar_more">Thêm</string>

    <!-- SignalPinReminders -->
    <string name="SignalPinReminders_well_remind_you_again_later">Xác minh mã PIN thành công. Chúng tôi sẽ nhắc bạn lại sau.</string>
    <string name="SignalPinReminders_well_remind_you_again_tomorrow">Xác minh mã PIN thành công. Chúng tôi sẽ nhắc bạn lại vào ngày mai.</string>
    <string name="SignalPinReminders_well_remind_you_again_in_a_few_days">Xác minh mã PIN thành công. Chúng tôi sẽ nhắc bạn lại trong vài ngày nữa.</string>
    <string name="SignalPinReminders_well_remind_you_again_in_a_week">Xác minh mã PIN thành công. Chúng tôi sẽ nhắc bạn lại sau một tuần nữa.</string>
    <string name="SignalPinReminders_well_remind_you_again_in_a_couple_weeks">Xác minh mã PIN thành công. Chúng tôi sẽ nhắc bạn lại sau vài tuần nữa.</string>
    <string name="SignalPinReminders_well_remind_you_again_in_a_month">Xác minh mã PIN thành công. Chúng tôi sẽ nhắc bạn lại sau một tháng nữa.</string>

    <!-- Slide -->
    <string name="Slide_image">Ảnh</string>
    <string name="Slide_sticker">Nhãn dán</string>
    <string name="Slide_audio">Âm thanh</string>
    <string name="Slide_video">Video</string>

    <!-- SmsMessageRecord -->
    <string name="SmsMessageRecord_received_corrupted_key_exchange_message">Nhận được thông tin trao đổi mã khóa bị hỏng!
    </string>
    <string name="SmsMessageRecord_received_key_exchange_message_for_invalid_protocol_version">
        Nhận thông tin trao đổi mã khóa về phiên bản giao thức không hợp lệ.
    </string>
    <string name="SmsMessageRecord_received_message_with_new_safety_number_tap_to_process">Đã nhận tin nhắn với mã số an toàn mới. Nhấn để xử lí và hiển thị.</string>
    <string name="SmsMessageRecord_secure_session_reset">Bạn đã tái thiết lập phiên bảo mật.</string>
    <string name="SmsMessageRecord_secure_session_reset_s">%1$s đã tái thiết lập phiên bảo mật.</string>
    <string name="SmsMessageRecord_duplicate_message">Tin nhắn trùng lặp.</string>
    <string name="SmsMessageRecord_this_message_could_not_be_processed_because_it_was_sent_from_a_newer_version">Không thể xử lí tin nhắn vì nó được gửi từ phiên bản Signal mới hơn. Bạn có thể yêu cầu người gửi nhắn lại sau khi bạn cập nhật Signal.</string>
    <string name="SmsMessageRecord_error_handling_incoming_message">Lỗi khi xử lý tin nhắn đến.</string>

    <!-- StickerManagementActivity -->
    <string name="StickerManagementActivity_stickers">Nhãn dán</string>

    <!-- StickerManagementAdapter -->
    <string name="StickerManagementAdapter_installed_stickers">Các gói nhãn dán đã cài</string>
    <string name="StickerManagementAdapter_stickers_you_received">Nhãn dán nhận được</string>
    <string name="StickerManagementAdapter_signal_artist_series">Tuyển tập Nghệ sĩ Signal</string>
    <string name="StickerManagementAdapter_no_stickers_installed">Chưa có nhãn dán nào được cài</string>
    <string name="StickerManagementAdapter_stickers_from_incoming_messages_will_appear_here">Nhãn dán từ tin nhắn sẽ được hiển thị ở đây</string>
    <string name="StickerManagementAdapter_untitled">Chưa đặt tên</string>
    <string name="StickerManagementAdapter_unknown">Không rõ</string>

    <!-- StickerPackPreviewActivity -->
    <string name="StickerPackPreviewActivity_untitled">Chưa đặt tên</string>
    <string name="StickerPackPreviewActivity_unknown">Không rõ</string>
    <string name="StickerPackPreviewActivity_install">Cài đặt</string>
    <string name="StickerPackPreviewActivity_remove">Gỡ bỏ</string>
    <string name="StickerPackPreviewActivity_stickers">Nhãn dán</string>
    <string name="StickerPackPreviewActivity_failed_to_load_sticker_pack">Không thể tải gói nhãn dán</string>

    <!-- SubmitDebugLogActivity -->
    <string name="SubmitDebugLogActivity_edit">Sửa</string>
    <string name="SubmitDebugLogActivity_done">Xong</string>
    <!-- Menu option to save a debug log file to disk. -->
    <string name="SubmitDebugLogActivity_save">Lưu</string>
    <!-- Error that is show in a toast when we fail to save a debug log file to disk. -->
    <string name="SubmitDebugLogActivity_failed_to_save">Lưu không thành công</string>
    <!-- Toast that is show to notify that we have saved the debug log file to disk. -->
    <string name="SubmitDebugLogActivity_save_complete">Lưu hoàn tất</string>
    <string name="SubmitDebugLogActivity_tap_a_line_to_delete_it">Nhấn vào một dòng để xóa nó</string>
    <string name="SubmitDebugLogActivity_submit">Gửi</string>
    <string name="SubmitDebugLogActivity_failed_to_submit_logs">Không thể gửi nhật kí lỗi</string>
    <string name="SubmitDebugLogActivity_success">Thành công!</string>
    <string name="SubmitDebugLogActivity_copy_this_url_and_add_it_to_your_issue">Sao chép URL này và thêm nó vào báo cáo lỗi hoặc email hỗ trợ:\n\n<b>%1$s</b></string>
    <string name="SubmitDebugLogActivity_share">Chia sẻ</string>
    <string name="SubmitDebugLogActivity_this_log_will_be_posted_publicly_online_for_contributors">Nhật kí này sẽ được đăng trực tuyến công khai cho những người đóng góp theo dõi. Bạn có thể kiểm tra nó trước khi gửi đi.</string>

    <!-- SupportEmailUtil -->
  <!-- Removed by excludeNonTranslatables <string name="SupportEmailUtil_support_email" translatable="false">support@molly.im</string> -->
    <string name="SupportEmailUtil_filter">Bộ lọc:</string>
    <string name="SupportEmailUtil_device_info">Thông tin thiết bị:</string>
    <string name="SupportEmailUtil_android_version">Phiên bản Android:</string>
    <string name="SupportEmailUtil_signal_version">Phiên bản Molly:</string>
    <string name="SupportEmailUtil_signal_package">Gói Molly:</string>
    <string name="SupportEmailUtil_registration_lock">Khóa đăng kí:</string>
    <string name="SupportEmailUtil_locale">Vùng:</string>

    <!-- ThreadRecord -->
    <string name="ThreadRecord_group_updated">Đã cập nhật nhóm</string>
    <string name="ThreadRecord_left_the_group">Đã rời nhóm</string>
    <string name="ThreadRecord_secure_session_reset">Đã tái thiết lập phiên bảo mật.</string>
    <string name="ThreadRecord_draft">Nháp:</string>
    <string name="ThreadRecord_media_message">Tin nhắn đa phương tiện</string>
    <string name="ThreadRecord_sticker">Nhãn dán</string>
    <string name="ThreadRecord_view_once_photo">Ảnh xem một lần</string>
    <string name="ThreadRecord_view_once_video">Video xem một lần</string>
    <string name="ThreadRecord_view_once_media">Đa phương tiện xem một lần</string>
    <string name="ThreadRecord_this_message_was_deleted">Tin nhắn này đã bị xóa.</string>
    <string name="ThreadRecord_you_deleted_this_message">Bạn đã xóa tin nhắn này.</string>
    <!-- Displayed in the notification when the user sends a request to activate payments -->
    <string name="ThreadRecord_you_sent_request">Bạn đã gửi một yêu cầu bật tính năng Thanh toán</string>
    <!-- Displayed in the notification when the recipient wants to activate payments -->
    <string name="ThreadRecord_wants_you_to_activate_payments">%1$s muốn bạn bật tính năng Thanh toán</string>
    <!-- Displayed in the notification when the user activates payments -->
    <string name="ThreadRecord_you_activated_payments">Bạn đã bật tính năng Thanh toán</string>
    <!-- Displayed in the notification when the recipient can accept payments -->
    <string name="ThreadRecord_can_accept_payments">%1$s giờ đã có thể nhận Thanh toán</string>
    <string name="ThreadRecord_s_is_on_signal">%1$s đang sử dụng Signal!</string>
    <string name="ThreadRecord_disappearing_messages_disabled">Tin nhắn tự hủy đã được vô hiệu hóa</string>
    <string name="ThreadRecord_disappearing_message_time_updated_to_s">Tin nhắn sẽ tự hủy sau %1$s</string>
    <string name="ThreadRecord_safety_number_changed">Mã số an toàn đã thay đổi</string>
    <string name="ThreadRecord_your_safety_number_with_s_has_changed">Mã số an toàn của bạn với %1$s đã thay đổi.</string>
    <string name="ThreadRecord_you_marked_verified">Bạn đã xác minh</string>
    <string name="ThreadRecord_you_marked_unverified">Bạn đã hủy xác minh</string>
    <string name="ThreadRecord_message_could_not_be_processed">Không thể xử lí tin nhắn</string>
    <string name="ThreadRecord_delivery_issue">Lỗi chuyển tin nhắn</string>
    <string name="ThreadRecord_message_request">Yêu cầu gửi Tin nhắn</string>
    <string name="ThreadRecord_photo">Ảnh</string>
    <string name="ThreadRecord_gif">Ảnh GIF</string>
    <string name="ThreadRecord_voice_message">Tin nhắn Thoại</string>
    <string name="ThreadRecord_file">Tệp</string>
    <string name="ThreadRecord_video">Video</string>
    <string name="ThreadRecord_chat_session_refreshed">Đã làm mới phiên trò chuyện</string>
    <!-- Displayed in the notification when the user is sent a gift -->
    <string name="ThreadRecord__s_donated_for_you">%1$s đã ủng hộ thay cho bạn</string>
    <!-- Displayed in the notification when the user sends a gift -->
    <string name="ThreadRecord__you_donated_for_s">Bạn đã ủng hộ thay cho %1$s</string>
    <!-- Displayed in the notification when the user has opened a received gift -->
    <string name="ThreadRecord__you_redeemed_a_badge">Bạn đã nhận một huy hiệu</string>
    <!-- Displayed in the conversation list when someone reacted to your story -->
    <string name="ThreadRecord__reacted_s_to_your_story">Đã bày tỏ cảm xúc %1$s với story của bạn</string>
    <!-- Displayed in the conversation list when you reacted to someone\'s story -->
    <string name="ThreadRecord__reacted_s_to_their_story">Đã bày tỏ cảm xúc %1$s với story của họ</string>
    <!-- Displayed in the conversation list when your most recent message is a payment to or from the person the conversation is with -->
    <string name="ThreadRecord_payment">Thanh toán</string>
    <!-- Displayed in the conversation list when your only message in a conversation is a scheduled send. -->
    <string name="ThreadRecord_scheduled_message">Tin nhắn đã lên lịch</string>
    <!--  Displayed in the conversation list when your message history has been merged -->
    <string name="ThreadRecord_message_history_has_been_merged">Lịch sử tin nhắn của bạn đã được hợp nhất</string>
    <!--  Displayed in the conversation list when identities have been merged. The first placeholder is a phone number, and the second is a person\'s name -->
    <string name="ThreadRecord_s_belongs_to_s">%1$s thuộc về %2$s</string>

    <!-- UpdateApkReadyListener -->
    <string name="UpdateApkReadyListener_Signal_update">Cập nhật Molly</string>
    <string name="UpdateApkReadyListener_a_new_version_of_signal_is_available_tap_to_update">Đã có phiên bản mới của Molly, nhấn để cập nhật</string>

    <!-- UntrustedSendDialog -->
    <string name="UntrustedSendDialog_send_message">Gửi tin nhắn?</string>
    <string name="UntrustedSendDialog_send">Gửi</string>

    <!-- UnverifiedSendDialog -->
    <string name="UnverifiedSendDialog_send_message">Gửi tin nhắn?</string>
    <string name="UnverifiedSendDialog_send">Gửi</string>

    <!-- UsernameEditFragment -->
    <!-- Toolbar title when entering from registration -->
    <string name="UsernameEditFragment__add_a_username">Thêm tên người dùng</string>
    <!-- Instructional text at the top of the username edit screen -->
    <string name="UsernameEditFragment__choose_your_username">Chọn tên người dùng của bạn</string>
    <string name="UsernameEditFragment_username">Tên người dùng</string>
    <string name="UsernameEditFragment_delete">Xóa</string>
    <string name="UsernameEditFragment_successfully_removed_username">Xóa tên người dùng thành công.</string>
    <string name="UsernameEditFragment_encountered_a_network_error">Lỗi mạng.</string>
    <string name="UsernameEditFragment_this_username_is_taken">Tên người dùng này đã được sử dụng.</string>
    <string name="UsernameEditFragment_usernames_can_only_include">Tên người dùng chỉ được chứa kí tự a-Z, 0-9 và dấu gạch dưới.</string>
    <string name="UsernameEditFragment_usernames_cannot_begin_with_a_number">Tên người dùng không thể bắt đầu bằng một số.</string>
    <string name="UsernameEditFragment_username_is_invalid">Tên người dùng không hợp lệ.</string>
    <string name="UsernameEditFragment_usernames_must_be_between_a_and_b_characters">Tên người dùng phải nằm trong khoảng từ %1$d đến %2$d kí tự.</string>
    <!-- Explanation about what usernames provide -->
    <string name="UsernameEditFragment__usernames_let_others_message">Tên người dùng giúp các thành viên khác nhắn tin cho bạn mà không cần có số điện thoại của bạn. Tên người dùng được ghép với một dãy ký tự để giúp giữ bí mật thông tin của bạn.</string>
    <!-- Dialog title for explanation about numbers at the end of the username -->
    <string name="UsernameEditFragment__what_is_this_number">Số này là gì?</string>
    <string name="UsernameEditFragment__these_digits_help_keep">Các ký tự này giúp giữ bí mật tên người dùng của bạn giúp bạn tránh các tin nhắn ngoài ý muốn. Chỉ chia sẻ tên người dùng của bạn với những người hoặc nhóm bạn muốn trò chuyện. Nếu bạn đổi tên người dùng, bạn sẽ nhận được một dãy ký tự mới.</string>
    <!-- Button to allow user to skip -->
    <string name="UsernameEditFragment__skip">Bỏ qua</string>
    <!-- Content description for done button -->
    <string name="UsernameEditFragment__done">Xong</string>

    <plurals name="UserNotificationMigrationJob_d_contacts_are_on_signal">
        <item quantity="other">%1$d liên hệ của bạn đang sử dụng Signal!</item>
    </plurals>

    <!-- UsernameShareBottomSheet -->
    <!-- Explanation of what the sheet enables the user to do -->
    <string name="UsernameShareBottomSheet__copy_or_share_a_username_link">Sao chép hoặc chia sẻ liên kết tên người dùng</string>

    <!-- VerifyIdentityActivity -->
    <string name="VerifyIdentityActivity_your_contact_is_running_an_old_version_of_signal">Đối tác của bạn đang sử dụng phiên bản Signal cũ. Hãy nhắc họ cập nhật trước khi xác minh mã số an toàn.</string>
    <string name="VerifyIdentityActivity_your_contact_is_running_a_newer_version_of_Signal">Đối tác của bạn đang sử dụng phiên bản Signal mới hơn với định dạng mã QR khác. Hãy cập nhật Signal để so sánh.</string>
    <string name="VerifyIdentityActivity_the_scanned_qr_code_is_not_a_correctly_formatted_safety_number">Mã QR vừa quét không phải định dạng của mã số an toàn. Hãy thử lại.</string>
    <string name="VerifyIdentityActivity_share_safety_number_via">Chia sẻ mã số an toàn qua…</string>
    <string name="VerifyIdentityActivity_our_signal_safety_number">Mã số an toàn Signal của chúng ta:</string>
    <string name="VerifyIdentityActivity_no_app_to_share_to">Có vẻ như bạn không có bất kỳ ứng dụng nào để chia sẻ.</string>
    <string name="VerifyIdentityActivity_no_safety_number_to_compare_was_found_in_the_clipboard">Không tìm thấy mã số an toàn trong clipboard</string>
    <string name="VerifyIdentityActivity_signal_needs_the_camera_permission_in_order_to_scan_a_qr_code_but_it_has_been_permanently_denied">Molly cần quyền truy cập Máy ảnh để quét mã QR, nhưng đã bị từ chối vĩnh viễn. Vui lòng mở cài đặt ứng dụng, chọn \"Quyền\" và bật \"Máy ảnh\".</string>
    <string name="VerifyIdentityActivity_unable_to_scan_qr_code_without_camera_permission">Không thể quét mã QR khi không có quyền truy cập Máy ảnh</string>
    <string name="VerifyIdentityActivity_you_must_first_exchange_messages_in_order_to_view">Bạn phải trao đổi tin nhắn trước để xem được mã số an toàn của %1$s.</string>

    <!-- ViewOnceMessageActivity -->
  <!-- Removed by excludeNonTranslatables <string name="ViewOnceMessageActivity_video_duration" translatable="false">%1$02d:%2$02d</string> -->

    <!-- AudioView -->
  <!-- Removed by excludeNonTranslatables <string name="AudioView_duration" translatable="false">%1$d:%2$02d</string> -->

    <!-- MessageDisplayHelper -->
    <string name="MessageDisplayHelper_message_encrypted_for_non_existing_session">Tin nhắn mã hoá cho phiên không tồn tại</string>

    <!-- MmsMessageRecord -->
    <string name="MmsMessageRecord_bad_encrypted_mms_message">Tin nhắn MMS mã hoá kém</string>
    <string name="MmsMessageRecord_mms_message_encrypted_for_non_existing_session">Tin nhắn MMS mã hoá cho phiên không tồn tại</string>

    <!-- MuteDialog -->
    <string name="MuteDialog_mute_notifications">Tắt tiếng thông báo</string>

    <!-- ApplicationMigrationService -->
    <string name="ApplicationMigrationService_import_in_progress">Đang nhập…</string>
    <string name="ApplicationMigrationService_importing_text_messages">Đang nhập tin nhắn văn bản</string>
    <string name="ApplicationMigrationService_import_complete">Nhập thành công</string>
    <string name="ApplicationMigrationService_system_database_import_is_complete">Hoàn tất nhập cơ sở dữ liệu hệ thống.</string>

    <!-- KeyCachingService -->
    <string name="KeyCachingService_signal_passphrase_cached">Chạm để mở.</string>
    <string name="KeyCachingService_passphrase_cached">Đã mở khóa Molly </string>
    <string name="KeyCachingService_lock">Khoá Molly</string>

    <!-- MediaPreviewActivity -->
    <string name="MediaPreviewActivity_you">Bạn</string>
    <string name="MediaPreviewActivity_unssuported_media_type">Không hỗ trợ định dạng đa phương tiện này</string>
    <string name="MediaPreviewActivity_draft">Nháp</string>
    <string name="MediaPreviewActivity_signal_needs_the_storage_permission_in_order_to_write_to_external_storage_but_it_has_been_permanently_denied">Molly cần quyền truy cập Bộ nhớ để lưu tệp vào bộ nhớ, nhưng đã bị từ chối vĩnh viễn. Vui lòng mở cài đặt ứng dụng, chọn \"Quyền\" và bật \"Bộ nhớ\".</string>
    <string name="MediaPreviewActivity_unable_to_write_to_external_storage_without_permission">Không thể lưu tệp vào bộ nhớ khi không có quyền</string>
    <string name="MediaPreviewActivity_media_delete_confirmation_title">Xóa tin nhắn?</string>
    <string name="MediaPreviewActivity_media_delete_confirmation_message">Thao tác này sẽ xóa vĩnh viễn tin nhắn này.</string>
    <string name="MediaPreviewActivity_s_to_s">%1$s đến %2$s</string>
    <!-- All media preview title when viewing media send by you to another recipient (allows changing of \'You\' based on context) -->
    <string name="MediaPreviewActivity_you_to_s">Bạn gửi đến %1$s</string>
    <!-- All media preview title when viewing media sent by another recipient to you (allows changing of \'You\' based on context) -->
    <string name="MediaPreviewActivity_s_to_you">%1$s gửi đến bạn</string>
    <string name="MediaPreviewActivity_media_no_longer_available">Tệp đa phương tiện không còn khả dụng.</string>
    <!-- Notifying the user that the device has encountered a technical issue and is unable to render a video. -->
    <string name="MediaPreviewActivity_unable_to_play_media">Không thể phát tập tin đa phương tiện.</string>
    <string name="MediaPreviewActivity_error_finding_message">Có lỗi khi tìm tin nhắn.</string>
    <string name="MediaPreviewActivity_cant_find_an_app_able_to_share_this_media">Không thể tìm được ứng dụng có thể chia sẻ tệp đa phương tiện này.</string>
    <string name="MediaPreviewActivity_dismiss_due_to_error">Đóng</string>
    <string name="MediaPreviewFragment_edit_media_error">Lỗi tệp Đa phương tiện</string>
    <!-- This is displayed as a toast notification when we encounter an error deleting a message, including potentially on other people\'s devices -->
    <string name="MediaPreviewFragment_media_delete_error">Có lỗi khi xóa tin nhắn, tin nhắn có thể vẫn còn</string>
    <!-- A suffix to be attached to truncated captions that the user may tap onto to view the entire text caption -->
    <string name="MediaPreviewFragment_see_more">%1$s… <b>Đọc Thêm</b></string>

    <!-- MessageNotifier -->
    <string name="MessageNotifier_d_new_messages_in_d_conversations">%1$d tin nhắn mới trong %2$d cuộc trò chuyện</string>
    <string name="MessageNotifier_most_recent_from_s">Gần đây nhất từ: %1$s</string>
    <string name="MessageNotifier_locked_message">Tin nhắn đã khoá</string>
    <string name="MessageNotifier_message_delivery_failed">Không thể gửi tin nhắn.</string>
    <string name="MessageNotifier_failed_to_deliver_message">Không thể gửi tin nhắn.</string>
    <string name="MessageNotifier_error_delivering_message">Có lỗi khi gửi tin nhắn.</string>
    <string name="MessageNotifier_message_delivery_paused">Đang tạm dừng nhắn tin.</string>
    <string name="MessageNotifier_verify_to_continue_messaging_on_signal">Hãy xác minh để tiếp tục nhắn tin trên Molly.</string>
    <string name="MessageNotifier_mark_all_as_read">Đánh dấu đã đọc tất cả</string>
    <string name="MessageNotifier_mark_read">Đánh dấu đã đọc</string>
    <string name="MessageNotifier_turn_off_these_notifications">Tắt các thông báo này</string>
    <string name="MessageNotifier_view_once_photo">Ảnh xem một lần</string>
    <string name="MessageNotifier_view_once_video">Video xem một lần</string>
    <string name="MessageNotifier_reply">Trả lời</string>
    <string name="MessageNotifier_signal_message">Tin nhắn Signal</string>
    <string name="MessageNotifier_unsecured_sms">SMS không bảo mật</string>
    <string name="MessageNotifier_contact_message">%1$s%2$s</string>
    <string name="MessageNotifier_unknown_contact_message">Liên hệ</string>
    <string name="MessageNotifier_reacted_s_to_s">Đã bày tỏ cảm xúc %1$s với \"%2$s\".</string>
    <string name="MessageNotifier_reacted_s_to_your_video">Đã bày tỏ cảm xúc %1$s với video của bạn.</string>
    <string name="MessageNotifier_reacted_s_to_your_image">Đã bày tỏ cảm xúc %1$s với hình ảnh của bạn.</string>
    <string name="MessageNotifier_reacted_s_to_your_gif">Đã bày tỏ cảm xúc %1$s với hình GIF của bạn.</string>
    <string name="MessageNotifier_reacted_s_to_your_file">Đã bày tỏ cảm xúc %1$s với tệp của bạn.</string>
    <string name="MessageNotifier_reacted_s_to_your_audio">Đã bày tỏ cảm xúc %1$s với tệp âm thanh của bạn.</string>
    <string name="MessageNotifier_reacted_s_to_your_view_once_media">Đã bày tỏ cảm xúc %1$s với tệp đa phương tiện xem một lần của bạn.</string>
    <!-- Body of notification shown to user when someone they sent a payment to reacts to it. Placeholder is the emoji used in the reaction. -->
    <string name="MessageNotifier_reacted_s_to_your_payment">Reacted %1$s to your payment.</string>
    <string name="MessageNotifier_reacted_s_to_your_sticker">Đã bày tỏ cảm xúc %1$s với nhãn dán của bạn.</string>
    <string name="MessageNotifier_this_message_was_deleted">Tin nhắn này đã bị xóa.</string>

    <string name="TurnOffContactJoinedNotificationsActivity__turn_off_contact_joined_signal">Tắt thông báo khi liên hệ bắt đầu sử dụng Signal? Bạn có thể bật lại ở Signal &gt; Cài đặt &gt; Thông báo.</string>

    <!-- Notification Channels -->
    <string name="NotificationChannel_channel_messages">Tin nhắn</string>
    <string name="NotificationChannel_calls">Cuộc gọi</string>
    <string name="NotificationChannel_failures">Thất bại</string>
    <string name="NotificationChannel_backups">Sao lưu</string>
    <string name="NotificationChannel_locked_status">Tình trạng khoá</string>
    <string name="NotificationChannel_app_updates">Cập nhật ứng dụng</string>
    <string name="NotificationChannel_other">Khác</string>
    <string name="NotificationChannel_group_chats">Trò chuyện</string>
    <string name="NotificationChannel_missing_display_name">Vô danh</string>
    <string name="NotificationChannel_voice_notes">Ghi chú Âm thanh</string>
    <string name="NotificationChannel_contact_joined_signal">Liên hệ bắt đầu dùng Signal</string>
    <string name="NotificationChannels__no_activity_available_to_open_notification_channel_settings">Không có hoạt động này để mở cài đặt kênh thông báo.</string>
    <!-- Notification channel name for showing persistent background connection on devices without push notifications -->
    <string name="NotificationChannel_background_connection">Kết nối chạy nền</string>
    <!-- Notification channel name for showing call status information (like connection, ongoing, etc.) Not ringing. -->
    <string name="NotificationChannel_call_status">Tình trạng cuộc gọi</string>
    <!-- Notification channel name for occasional alerts to the user. Will appear in the system notification settings as the title of this notification channel. -->
    <string name="NotificationChannel_critical_app_alerts">Thông báo quan trọng của ứng dụng</string>

    <!-- ProfileEditNameFragment -->

    <!-- QuickResponseService -->
    <string name="QuickResponseService_quick_response_unavailable_when_Signal_is_locked">Trả lời nhanh không khả dụng khi Molly bị khoá!</string>
    <string name="QuickResponseService_problem_sending_message">Có vấn đề khi gửi tin nhắn!</string>

    <!-- SaveAttachmentTask -->
    <string name="SaveAttachmentTask_saved_to">Đã lưu vào %1$s</string>
    <string name="SaveAttachmentTask_saved">Đã lưu</string>

    <!-- SearchToolbar -->
    <string name="SearchToolbar_search">Tìm kiếm</string>
    <!-- Hint when searching filtered chat content -->
    <string name="SearchToolbar_search_unread_chats">Tìm cuộc trò chuyện chưa đọc</string>
    <string name="SearchToolbar_search_for_conversations_contacts_and_messages">Tìm kiếm cuộc trò chuyện, liên hệ và tin nhắn</string>

    <!-- Material3 Search Toolbar -->
    <string name="Material3SearchToolbar__close">Đóng</string>
    <string name="Material3SearchToolbar__clear">Xoá</string>

    <!-- ShortcutLauncherActivity -->
    <string name="ShortcutLauncherActivity_invalid_shortcut">Shortcut không hợp lệ</string>

    <!-- SingleRecipientNotificationBuilder -->
    <string name="SingleRecipientNotificationBuilder_signal">Molly</string>
    <string name="SingleRecipientNotificationBuilder_new_message">Tin nhắn mới</string>
    <string name="SingleRecipientNotificationBuilder_message_request">Yêu cầu nhắn tin</string>
    <string name="SingleRecipientNotificationBuilder_you">Bạn</string>
    <!-- Notification subtext for group stories -->
    <string name="SingleRecipientNotificationBuilder__s_dot_story">%1$s • Story</string>

    <!-- ThumbnailView -->
    <string name="ThumbnailView_Play_video_description">Phát video</string>
    <string name="ThumbnailView_Has_a_caption_description">Có tiêu đề</string>

    <!-- TransferControlView -->
    <plurals name="TransferControlView_n_items">
        <item quantity="other">%1$d mục</item>
    </plurals>

    <!-- UnauthorizedReminder -->
    <string name="UnauthorizedReminder_device_no_longer_registered">Thiết bị không còn được đăng kí</string>
    <string name="UnauthorizedReminder_this_is_likely_because_you_registered_your_phone_number_with_Signal_on_a_different_device">Nguyên nhân có thể do bạn đăng kí số điện thoại Signal trên một thiết bị khác. Nhấn để tái đăng kí.</string>

    <!-- Push notification when the app is forcibly logged out by the server. -->
    <string name="LoggedOutNotification_you_have_been_logged_out">Bạn đã đăng xuất khỏi Signal trên thiết bị này.</string>

    <!-- EnclaveFailureReminder -->
    <!-- Banner message to update app to use payments -->
    <string name="EnclaveFailureReminder_update_signal">Cập nhật Signal để tiếp tục sử dụng các hình thức thanh toán. Số dư tài khoản của bạn có thể không phải là mới nhất.</string>
    <!-- Banner button to update now -->

    <!-- WebRtcCallActivity -->
    <string name="WebRtcCallActivity_to_answer_the_call_give_signal_access_to_your_microphone">Để trả lời cuộc gọi, hãy cho phép Molly truy cập microphone.</string>
    <string name="WebRtcCallActivity_to_answer_the_call_from_s_give_signal_access_to_your_microphone">Để trả lời cuộc gọi từ %1$s, vui lòng cấp quyền truy cập Micro cho Molly.</string>
    <string name="WebRtcCallActivity_signal_requires_microphone_and_camera_permissions_in_order_to_make_or_receive_calls">Molly cần quyền truy cập Micro và Máy ảnh để nhận cuộc gọi và gọi, nhưng đã bị từ chối vĩnh viễn. Vui lòng mở cài đặt ứng dụng, chọn \"Quyền\" và bật \"Micro\" và \"Máy ảnh\"</string>
    <string name="WebRtcCallActivity__answered_on_a_linked_device">Đã trả lời trên một thiết bị liên kết.</string>
    <string name="WebRtcCallActivity__declined_on_a_linked_device">Đã từ chối trên một thiết bị liên kết.</string>
    <string name="WebRtcCallActivity__busy_on_a_linked_device">Đã để máy bận trên một thiết bị liên kết.</string>

    <string name="GroupCallSafetyNumberChangeNotification__someone_has_joined_this_call_with_a_safety_number_that_has_changed">Có người với mã số an toàn đã thay đổi vừa tham gia cuộc gọi này.</string>

    <!-- WebRtcCallScreen -->
    <string name="WebRtcCallScreen_swipe_up_to_change_views">Vuốt lên để thay đổi giao diện</string>

    <!-- WebRtcCallScreen V2 -->
    <!-- Label with hyphenation. Translation can use soft hyphen - Unicode U+00AD -->
    <string name="WebRtcCallScreen__decline">Từ chối</string>
    <!-- Label with hyphenation. Translation can use soft hyphen - Unicode U+00AD -->
    <string name="WebRtcCallScreen__answer">Trả lời</string>
    <!-- Label with hyphenation. Translation can use soft hyphen - Unicode U+00AD -->
    <string name="WebRtcCallScreen__answer_without_video">Trả lời thoại</string>

    <!-- WebRtcAudioOutputToggle -->
    <string name="WebRtcAudioOutputToggle__audio_output">Đầu ra âm thanh</string>
    <string name="WebRtcAudioOutputToggle__phone_earpiece">Tai nghe điện thoại</string>
    <string name="WebRtcAudioOutputToggle__speaker">Loa</string>
    <string name="WebRtcAudioOutputToggle__bluetooth">Bluetooth</string>

    <string name="WebRtcCallControls_answer_call_description">Trả lời cuộc gọi</string>
    <string name="WebRtcCallControls_reject_call_description">Từ chối cuộc gọi</string>

    <!-- change_passphrase_activity -->
    <string name="change_passphrase_activity__old_passphrase">Mật khẩu cũ</string>
    <string name="change_passphrase_activity__new_passphrase">Mật khẩu mới</string>
    <string name="change_passphrase_activity__repeat_new_passphrase">Lặp lại mật khẩu mới</string>

    <!-- contact_selection_activity -->
    <string name="contact_selection_activity__invite_to_signal">Mời dùng Molly</string>
    <string name="contact_selection_activity__new_group">Tạo nhóm mới</string>

    <!-- contact_filter_toolbar -->
    <string name="contact_filter_toolbar__clear_entered_text_description">Xóa văn bản đã nhập</string>
    <string name="contact_filter_toolbar__show_keyboard_description">Hiện bàn phím</string>
    <string name="contact_filter_toolbar__show_dial_pad_description">HIện bàn phím quay số</string>

    <!-- contact_selection_group_activity -->
    <string name="contact_selection_group_activity__no_contacts">Không có liên hệ.</string>
    <string name="contact_selection_group_activity__finding_contacts">Đang tải danh bạ…</string>

    <!-- single_contact_selection_activity -->
    <string name="SingleContactSelectionActivity_contact_photo">Ảnh liên hệ</string>

    <!-- ContactSelectionListFragment-->
    <string name="ContactSelectionListFragment_signal_requires_the_contacts_permission_in_order_to_display_your_contacts">Molly cần quyền truy cập Danh bạ để hiển thị thông tin liên lạc nhưng đã bị từ chối vĩnh viễn. Vui lòng mở cài đặt ứng dụng, chọn \"Quyền\" và bật \"Danh bạ\".</string>
    <string name="ContactSelectionListFragment_error_retrieving_contacts_check_your_network_connection">Lỗi nhận liên hệ, vui lòng kiểm tra kết nối mạng</string>
    <string name="ContactSelectionListFragment_username_not_found">Không tìm thấy tên người dùng</string>
    <string name="ContactSelectionListFragment_s_is_not_a_signal_user">"\"%1$s\" không phải người dùng Signal. Hãy kiểm tra tên người dùng và thử lại."</string>
    <string name="ContactSelectionListFragment_you_do_not_need_to_add_yourself_to_the_group">Bạn không cần tự thêm mình vào nhóm</string>
    <string name="ContactSelectionListFragment_maximum_group_size_reached">Đã đạt kích cỡ nhóm tối đa</string>
    <string name="ContactSelectionListFragment_signal_groups_can_have_a_maximum_of_d_members">Nhóm Signal có thể có tối đa %1$d thành viên.</string>
    <string name="ContactSelectionListFragment_recommended_member_limit_reached">Đã đạt giới hạn thành viên được giới thiệu</string>
    <string name="ContactSelectionListFragment_signal_groups_perform_best_with_d_members_or_fewer">Nhóm Signal hoạt động tốt nhất với %1$d thành viên hoặc ít hơn. Thêm nhiều thành viên hơn có thể trì hoãn việc gửi và nhận tin nhắn.</string>
    <plurals name="ContactSelectionListFragment_d_members">
        <item quantity="other">%1$d thành viên</item>
    </plurals>

    <!-- contact_selection_list_fragment -->
    <string name="contact_selection_list_fragment__signal_needs_access_to_your_contacts_in_order_to_display_them">Molly cần quyền truy cập danh bạ để hiển thị chúng.</string>
    <string name="contact_selection_list_fragment__show_contacts">Hiển thị danh bạ</string>

    <!-- contact_selection_list_item -->
    <plurals name="contact_selection_list_item__number_of_members">
        <item quantity="other">%1$d thành viên</item>
    </plurals>
    <!-- Displays number of viewers for a story -->
    <plurals name="contact_selection_list_item__number_of_viewers">
        <item quantity="other">%1$d người xem</item>
    </plurals>

    <!-- conversation_activity -->
    <string name="conversation_activity__type_message_push">Tin nhắn Signal</string>
    <string name="conversation_activity__type_message_sms_insecure">SMS không bảo mật</string>
    <string name="conversation_activity__type_message_mms_insecure">MMS không bảo mật</string>
    <!-- Option in send button context menu to schedule the message instead of sending it directly -->
    <string name="conversation_activity__option_schedule_message">Lên lịch tin nhắn</string>
    <string name="conversation_activity__from_sim_name">Từ %1$s</string>
    <string name="conversation_activity__sim_n">SIM %1$d</string>
    <string name="conversation_activity__send">Gửi</string>
    <string name="conversation_activity__compose_description">Soạn tin nhắn</string>
    <string name="conversation_activity__emoji_toggle_description">Chuyển bàn phím biểu tượng cảm xúc</string>
    <string name="conversation_activity__attachment_thumbnail">Ảnh nhỏ tập tin đính kèm</string>
    <string name="conversation_activity__quick_attachment_drawer_toggle_camera_description">Mở ngăn kéo chụp ảnh nhanh</string>
    <string name="conversation_activity__quick_attachment_drawer_record_and_send_audio_description">Ghi âm và gửi tệp âm thanh</string>
    <string name="conversation_activity__quick_attachment_drawer_lock_record_description">Khoá ghi âm</string>
    <string name="conversation_activity__enable_signal_for_sms">Sử dụng Signal cho SMS</string>
    <string name="conversation_activity__message_could_not_be_sent">Không thể gửi tin nhắn. Vui lòng kiểm tra kết nối mạng và thừ lại.</string>

    <!-- conversation_input_panel -->
    <string name="conversation_input_panel__slide_to_cancel">Kéo để huỷ</string>
    <string name="conversation_input_panel__cancel">Hủy bỏ</string>

    <!-- conversation_item -->
    <string name="conversation_item__mms_image_description">Tin nhắn đa phương tiện</string>
    <string name="conversation_item__secure_message_description">Tin nhắn bảo mật</string>

    <!-- conversation_item_sent -->
    <string name="conversation_item_sent__send_failed_indicator_description">Gửi thất bại</string>
    <string name="conversation_item_sent__pending_approval_description">Chờ Chấp Thuận</string>
    <string name="conversation_item_sent__delivered_description">Đã nhận</string>
    <string name="conversation_item_sent__message_read">Đã xem tin nhắn</string>

    <!-- conversation_item_received -->
    <string name="conversation_item_received__contact_photo_description">Ảnh liên hệ</string>

    <!-- ConversationUpdateItem -->
    <string name="ConversationUpdateItem_loading">Đang tải…</string>
    <string name="ConversationUpdateItem_learn_more">Tìm hiểu thêm</string>
    <string name="ConversationUpdateItem_join_call">Tham gia cuộc gọi</string>
    <string name="ConversationUpdateItem_return_to_call">Quay trở lại cuộc gọi</string>
    <string name="ConversationUpdateItem_call_is_full">Cuộc gọi đã đầy</string>
    <string name="ConversationUpdateItem_invite_friends">Mời bạn bè</string>
    <string name="ConversationUpdateItem_enable_call_notifications">Bật thông báo cuộc gọi</string>
    <string name="ConversationUpdateItem_update_contact">Cập nhật liên hệ</string>
    <!-- Update item button text to show to block a recipient from requesting to join via group link -->
    <string name="ConversationUpdateItem_block_request">Chặn yêu cầu</string>
    <string name="ConversationUpdateItem_no_groups_in_common_review_requests_carefully">Không có nhóm chung. Hãy xem xét yêu cầu thật kĩ lưỡng.</string>
    <string name="ConversationUpdateItem_no_contacts_in_this_group_review_requests_carefully">Không có liên hệ trong nhóm này. Hãy xem xét yêu cầu thật kĩ lưỡng.</string>
    <string name="ConversationUpdateItem_view">Xem</string>
    <string name="ConversationUpdateItem_the_disappearing_message_time_will_be_set_to_s_when_you_message_them">Hẹn giờ tin nhắn tự huỷ sẽ được đặt thành %1$s khi bạn gửi tin nhắn cho họ.</string>
    <!-- Update item button text to show to boost a feature -->
    <string name="ConversationUpdateItem_donate">Ủng hộ</string>
    <!-- Update item button text to send payment -->
    <string name="ConversationUpdateItem_send_payment">Gửi Thanh toán</string>
    <!-- Update item button text to activate payments -->
    <string name="ConversationUpdateItem_activate_payments">Kích hoạt Thanh toán</string>


    <!-- audio_view -->
    <string name="audio_view__play_pause_accessibility_description">Phát … Tạm dừng</string>
    <string name="audio_view__download_accessibility_description">Tải xuống</string>

    <!-- QuoteView -->
    <string name="QuoteView_audio">Âm thanh</string>
    <string name="QuoteView_video">Video</string>
    <string name="QuoteView_photo">Ảnh</string>
    <string name="QuoteView_gif">Ảnh GIF</string>
    <string name="QuoteView_view_once_media">Đa phương tiện xem một lần</string>
    <string name="QuoteView_sticker">Nhãn dán</string>
    <string name="QuoteView_you">Bạn</string>
    <string name="QuoteView_original_missing">Không tìm thấy tin nhắn ban đầu</string>
    <!-- Author formatting for group stories -->
    <string name="QuoteView_s_story">%1$s · Story</string>
    <!-- Label indicating that a quote is for a reply to a story you created -->
    <string name="QuoteView_your_story">Bạn · Story</string>
    <!-- Label indicating that the story being replied to no longer exists -->
    <string name="QuoteView_no_longer_available">Không thể xem được nữa</string>
    <!-- Label for quoted gift -->
    <string name="QuoteView__donation_for_a_friend">Khoản ủng hộ thay cho một người bạn</string>

    <!-- conversation_fragment -->
    <string name="conversation_fragment__scroll_to_the_bottom_content_description">Kéo xuống dưới cùng</string>

    <!-- BubbleOptOutTooltip -->
    <!-- Message to inform the user of what Android chat bubbles are -->
    <string name="BubbleOptOutTooltip__description">Bong bóng là một tính năng của Android mà bạn có thể tắt cho các cuộc trò chuyện Molly.</string>
    <!-- Button to dismiss the tooltip for opting out of using Android bubbles -->
    <string name="BubbleOptOutTooltip__not_now">Để sau</string>
    <!-- Button to move to the system settings to control the use of Android bubbles -->
    <string name="BubbleOptOutTooltip__turn_off">Tắt</string>

    <!-- safety_number_change_dialog -->
    <string name="safety_number_change_dialog__safety_number_changes">Các thay đổi về Mã số an toàn</string>
    <string name="safety_number_change_dialog__accept">Chấp nhận</string>
    <string name="safety_number_change_dialog__call_anyway">Vẫn gọi</string>
    <string name="safety_number_change_dialog__join_call">Tham gia cuộc gọi</string>
    <string name="safety_number_change_dialog__continue_call">Tiếp tục cuộc gọi</string>
    <string name="safety_number_change_dialog__leave_call">Rời cuộc gọi</string>
    <string name="safety_number_change_dialog__the_following_people_may_have_reinstalled_or_changed_devices">Những người này có thể đã cài lại ứng dụng hoặc thay đổi thiết bị. Vui lòng xác minh lại mã số an toàn để đảm bảo riêng tư.</string>
    <string name="safety_number_change_dialog__view">Xem</string>
    <string name="safety_number_change_dialog__previous_verified">Đã từng được xác minh</string>

    <!-- EnableCallNotificationSettingsDialog__call_notifications_checklist -->
    <string name="EnableCallNotificationSettingsDialog__call_notifications_enabled">Đã bật thông báo cuộc gọi.</string>
    <string name="EnableCallNotificationSettingsDialog__enable_call_notifications">Bật thông báo cuộc gọi</string>
    <string name="EnableCallNotificationSettingsDialog__enable_background_activity">Bật hoạt động dưới nền</string>
    <string name="EnableCallNotificationSettingsDialog__everything_looks_good_now">Mọi thứ có vẻ đã ổn!</string>
    <string name="EnableCallNotificationSettingsDialog__to_receive_call_notifications_tap_here_and_turn_on_show_notifications">Để bật thông báo cuộc gọi, hãy nhấn vào đây và bật \"Hiện thông báo.\"</string>
    <string name="EnableCallNotificationSettingsDialog__to_receive_call_notifications_tap_here_and_turn_on_notifications">Để nhận thông báo cuộc gọi, nhấn vào đây và bật thông báo và đảm bảo Âm thanh và Pop-up được bật lên.</string>
    <string name="EnableCallNotificationSettingsDialog__to_receive_call_notifications_tap_here_and_enable_background_activity_in_battery_settings">Để nhận thông báo cuộc gọi, nhấn vào đây và bật hoạt động nền trong cài đặt \"Pin\". </string>
    <string name="EnableCallNotificationSettingsDialog__settings">Cài đặt</string>
    <string name="EnableCallNotificationSettingsDialog__to_receive_call_notifications_tap_settings_and_turn_on_show_notifications">Để nhận thông báo cuộc gọi, hãy vào Cài đặt và bật \"Hiện thông báo.\"</string>
    <string name="EnableCallNotificationSettingsDialog__to_receive_call_notifications_tap_settings_and_turn_on_notifications">Để nhận thông báo cuộc gọi, nhấn Cài đặt và bật thông báo và đảm bảo Âm thanh và Pop-up được bật lên.</string>
    <string name="EnableCallNotificationSettingsDialog__to_receive_call_notifications_tap_settings_and_enable_background_activity_in_battery_settings">Để nhận thông báo cuộc gọi, nhấn vào đây và bật hoạt động nền trong cài đặt \"Pin\".</string>

    <!-- country_selection_fragment -->
    <string name="country_selection_fragment__loading_countries">Đang tải các quốc gia…</string>
    <string name="country_selection_fragment__search">Tìm kiếm</string>
    <string name="country_selection_fragment__no_matching_countries">Không tìm thấy quốc gia</string>

    <!-- device_add_fragment -->
    <string name="device_add_fragment__scan_the_qr_code_displayed_on_the_device_to_link">Quét mã QR hiển thị trên thiết bị để liên kết</string>

    <!-- device_link_fragment -->
    <string name="device_link_fragment__link_device">Liên kết thiết bị</string>

    <!-- device_list_fragment -->
    <string name="device_list_fragment__no_devices_linked">Không có thiết bị đã liên kết</string>
    <string name="device_list_fragment__link_new_device">Liên kết thiết bị mới</string>

    <!-- expiration -->
    <string name="expiration_off">Tắt</string>

    <plurals name="expiration_seconds">
        <item quantity="other">%1$d giây</item>
    </plurals>

    <string name="expiration_seconds_abbreviated">%1$dg</string>

    <plurals name="expiration_minutes">
        <item quantity="other">%1$d phút</item>
    </plurals>

    <string name="expiration_minutes_abbreviated">%1$dp</string>

    <plurals name="expiration_hours">
        <item quantity="other">%1$d giờ</item>
    </plurals>

    <string name="expiration_hours_abbreviated">%1$dh</string>

    <plurals name="expiration_days">
        <item quantity="other">%1$d ngày</item>
    </plurals>

    <string name="expiration_days_abbreviated">%1$dng</string>

    <plurals name="expiration_weeks">
        <item quantity="other">%1$d tuần</item>
    </plurals>

    <string name="expiration_weeks_abbreviated">%1$dt</string>
    <string name="expiration_combined">%1$s%2$s</string>

    <!-- unverified safety numbers -->
    <string name="IdentityUtil_unverified_banner_one">Mã số an toàn với %1$s đã thay đổi và không còn hợp lệ</string>
    <string name="IdentityUtil_unverified_banner_two">Mã số an toàn với %1$s và %2$s không còn hợp lệ</string>
    <string name="IdentityUtil_unverified_banner_many">Mã số an toàn với %1$s, %2$s và %3$s không còn hợp lệ</string>

    <string name="IdentityUtil_unverified_dialog_one">Mã số an toàn với %1$s đã thay đổi và không còn hợp lệ. Điều này có thể là do ai đó đang tìm cách nghe lén cuộc trò chuyện, hoặc %1$s chỉ vừa cài lại Signal.</string>
    <string name="IdentityUtil_unverified_dialog_two">Mã số an toàn với %1$s và %2$s không còn hợp lệ. Điều này có thể do ai đó đang tìm cách nghe lén cuộc trò chuyện, hoặc các đối tác chỉ vừa cài lại Signal.</string>
    <string name="IdentityUtil_unverified_dialog_many">Mã số an toàn với %1$s, %2$s và %3$s không còn hợp lệ. Điều này có thể do ai đó đang tìm cách nghe lén cuộc trò chuyện, hoặc các đối tác chỉ vừa cài lại Signal.</string>

    <string name="IdentityUtil_untrusted_dialog_one">Mã số an toàn của bạn với %1$s vừa thay đổi.</string>
    <string name="IdentityUtil_untrusted_dialog_two">Mã số an toàn của bạn với %1$s và %2$s vừa thay đổi.</string>
    <string name="IdentityUtil_untrusted_dialog_many">Mã số an toàn với %1$s, %2$s và %3$s vừa thay đổi.</string>

    <plurals name="identity_others">
        <item quantity="other">%1$d khác</item>
    </plurals>

    <!-- giphy_activity -->
    <string name="giphy_activity_toolbar__search_gifs">Tìm GIF</string>

    <!-- giphy_fragment -->
    <string name="giphy_fragment__nothing_found">Không tìm thấy</string>

    <!-- database_migration_activity -->
    <string name="database_migration_activity__would_you_like_to_import_your_existing_text_messages">Bạn có muốn nhập các tin nhắn đã có vào cơ sở dữ liệu mã hoá của Signal?</string>
    <string name="database_migration_activity__the_default_system_database_will_not_be_modified">Cơ sở dữ liệu mặc định của hệ thống sẽ không bị sửa hay thay đổi gì cả.</string>
    <string name="database_migration_activity__skip">Bỏ qua</string>
    <string name="database_migration_activity__import">Nhập</string>
    <string name="database_migration_activity__this_could_take_a_moment_please_be_patient">Việc này có thể mất chút thời gian. Vui lòng kiên nhẫn, chúng tôi sẽ thông báo cho bạn khi quá trình nhập hoàn tất.</string>
    <string name="database_migration_activity__importing">ĐANG NHẬP</string>


    <!-- load_more_header -->
    <string name="load_more_header__see_full_conversation">Xem toàn bộ cuộc trò chuyện</string>
    <string name="load_more_header__loading">Đang tải…</string>

    <!-- media_overview_activity -->
    <string name="media_overview_activity__no_media">Không có đa phương tiện</string>

    <!-- message_recipients_list_item -->
    <string name="message_recipients_list_item__view">Xem</string>
    <string name="message_recipients_list_item__resend">Gửi lại</string>

    <!-- Displayed in a toast when user long presses an item in MyStories -->
    <string name="MyStoriesFragment__copied_sent_timestamp_to_clipboard">Đã sao chép dấu thời gian vào clipboard.</string>
    <!-- Displayed when there are no outgoing stories -->
    <string name="MyStoriesFragment__updates_to_your_story_will_show_up_here">Các cập nhật cho story của bạn sẽ hiển thị ở đây.</string>

    <!-- GroupUtil -->
    <plurals name="GroupUtil_joined_the_group">
        <item quantity="other">%1$s đã tham gia nhóm.</item>
    </plurals>
    <string name="GroupUtil_group_name_is_now">Tên nhóm hiện giờ là \'%1$s\'.</string>

    <!-- prompt_passphrase_activity -->
    <string name="prompt_passphrase_activity__unlock">Mở khóa</string>

    <!-- prompt_mms_activity -->
    <string name="prompt_mms_activity__signal_requires_mms_settings_to_deliver_media_and_group_messages">Signal cần cài đặt MMS để chuyển dữ liệu truyền thông và các tin nhắn nhóm thông qua nhà mạng không dây. Thiết bị của bạn không cung cấp đầy đủ các thông tin này, đôi khi là do thiết bị đã bị khóa và các thiết đặt giới hạn khác.</string>
    <string name="prompt_mms_activity__to_send_media_and_group_messages_tap_ok">Để gửi tin nhắn đa phương tiện hoặc tin nhắn nhóm, bấm \'OK\' và hoàn tất các thiết đặt cần thiết. Thiết đặt MMS cho nhà mạng di động có thể tìm thấy bằng cách tìm \'Điểm truy cập di động\'. Bạn chỉ cần làm bước này một lần.</string>

    <!-- BadDecryptLearnMoreDialog -->
    <string name="BadDecryptLearnMoreDialog_delivery_issue">Vấn đề Truyền tải</string>
    <string name="BadDecryptLearnMoreDialog_couldnt_be_delivered_individual">Một tin nhắn, nhãn dán, phản ứng, hoặc nhãn đã đọc không thể được gửi cho bạn từ %1$s. Họ đã có thể cố gửi cho bạn trực tiếp, hoặc trong một nhóm.</string>
    <string name="BadDecryptLearnMoreDialog_couldnt_be_delivered_group">Một tin nhắn, nhãn dán, phản ứng, hoặc nhãn đã đọc không thể được gửi cho bạn từ %1$s.</string>

    <!-- profile_create_activity -->
    <string name="CreateProfileActivity_first_name_required">Tên (bắt buộc)</string>
    <string name="CreateProfileActivity_last_name_optional">Họ (bắt buộc)</string>
    <string name="CreateProfileActivity_next">Tiếp</string>
    <string name="CreateProfileActivity_custom_mms_group_names_and_photos_will_only_be_visible_to_you">Tên nhóm MMS và ảnh sẽ chỉ hiển thị với bạn.</string>
    <string name="CreateProfileActivity_group_descriptions_will_be_visible_to_members_of_this_group_and_people_who_have_been_invited">Miêu tả nhóm sẽ được nhìn thấy bởi thành viên của nhóm này và những người đã được mời.</string>

    <!-- EditAboutFragment -->
    <string name="EditAboutFragment_about">Thông tin</string>
    <string name="EditAboutFragment_write_a_few_words_about_yourself">Viết một vài từ về bản thân mình…</string>
    <string name="EditAboutFragment_count">%1$d/%2$d</string>
    <string name="EditAboutFragment_speak_freely">Nói chuyện tự do</string>
    <string name="EditAboutFragment_encrypted">Đã được mã hóa</string>
    <string name="EditAboutFragment_be_kind">Mở lòng tốt</string>
    <string name="EditAboutFragment_coffee_lover">Nghiện cà phê</string>
    <string name="EditAboutFragment_free_to_chat">Rảnh để trò chuyện</string>
    <string name="EditAboutFragment_taking_a_break">Đang nghỉ ngơi</string>
    <string name="EditAboutFragment_working_on_something_new">Đang làm một dự án mới</string>

    <!-- EditProfileFragment -->
    <string name="EditProfileFragment__edit_group">Sửa nhóm</string>
    <string name="EditProfileFragment__group_name">Tên nhóm</string>
    <string name="EditProfileFragment__group_description">Miêu tả nhóm</string>
  <!-- Removed by excludeNonTranslatables <string name="EditProfileFragment__support_link" translatable="false">https://support.signal.org/hc/articles/360007459591</string> -->

    <!-- EditProfileNameFragment -->
    <string name="EditProfileNameFragment_your_name">Tên của bạn</string>
    <string name="EditProfileNameFragment_first_name">Tên</string>
    <string name="EditProfileNameFragment_last_name_optional">Họ (không bắt buộc)</string>
    <string name="EditProfileNameFragment_save">Lưu</string>
    <string name="EditProfileNameFragment_failed_to_save_due_to_network_issues_try_again_later">Không thể lưu do lỗi mạng. Hãy thử lại sau.</string>

    <!-- recipient_preferences_activity -->
    <string name="recipient_preference_activity__shared_media">Tệp đa phương tiện đã chia sẻ</string>

    <!-- recipients_panel -->

    <!-- verify_display_fragment -->
    <string name="verify_display_fragment__to_verify_the_security_of_your_end_to_end_encryption_with_s"><![CDATA[ Để xác mình bảo mật thiết bị đầu cuối của bạn với %1$s, hãy so sánh dảy số này với số hiện trên thiết bị của họ. Hoặc bạn có thể quét mã QR trên thiết bị của họ. <a href=\"https://signal.org/redirect/safety-numbers\"> Tìm hiểu thêm.</a>]]></string>
    <string name="verify_display_fragment__tap_to_scan">Nhấn để quét</string>
    <string name="verify_display_fragment__successful_match">Kết nối thành công</string>
    <string name="verify_display_fragment__failed_to_verify_safety_number">Xác thực số an toàn thất bại</string>
    <string name="verify_display_fragment__loading">Đang tải…</string>
    <string name="verify_display_fragment__mark_as_verified">Đánh dấu đã xác minh</string>
    <string name="verify_display_fragment__clear_verification">Xóa xác nhận</string>

    <!-- verify_identity -->
    <string name="verify_identity__share_safety_number">Chia sẻ mã số an toàn</string>

    <!-- verity_scan_fragment -->
    <string name="verify_scan_fragment__scan_the_qr_code_on_your_contact">Quét Mã QR trên thiết bị của người liên hệ của bạn.</string>

    <!-- webrtc_answer_decline_button -->
    <string name="webrtc_answer_decline_button__swipe_up_to_answer">Vuốt lên để trả lời</string>
    <string name="webrtc_answer_decline_button__swipe_down_to_reject">Vuốt xuống để từ chối</string>

    <!-- message_details_header -->
    <string name="message_details_header__issues_need_your_attention">Một số vấn đề cần bạn chú ý.</string>
    <string name="message_details_header_sent">Đã gửi</string>
    <string name="message_details_header_received">Đã nhận</string>
    <string name="message_details_header_disappears">Tự hủy</string>
    <string name="message_details_header_via">Qua</string>

    <!-- message_details_recipient_header -->
    <string name="message_details_recipient_header__pending_send">Đang chờ</string>
    <string name="message_details_recipient_header__sent_to">Gửi đến</string>
    <string name="message_details_recipient_header__sent_from">Gửi tới</string>
    <string name="message_details_recipient_header__delivered_to">Đã chuyển tới</string>
    <string name="message_details_recipient_header__read_by">Đã đọc bởi</string>
    <string name="message_details_recipient_header__not_sent">Chưa gửi</string>
    <string name="message_details_recipient_header__viewed">Được xem bởi</string>
    <string name="message_details_recipient_header__skipped">Đã bỏ qua</string>

    <!-- message_Details_recipient -->
    <string name="message_details_recipient__failed_to_send">Không thể gửi</string>
    <string name="message_details_recipient__new_safety_number">Mã số an toàn mới</string>

    <!-- AndroidManifest.xml -->
    <string name="AndroidManifest__create_passphrase">Tạo mật khẩu</string>
    <string name="AndroidManifest__select_contacts">Chọn liên hệ</string>
    <string name="AndroidManifest__change_passphrase">Đổi mật khẩu</string>
    <string name="AndroidManifest__verify_safety_number">Xác minh mã số an toàn</string>
    <string name="AndroidManifest__media_preview">Xem trước tệp đa phương tiện</string>
    <string name="AndroidManifest__message_details">Chi tiết tin nhắn</string>
    <string name="AndroidManifest__linked_devices">Các thiết bị đã liên kết</string>
    <string name="AndroidManifest__invite_friends">Mời bạn bè</string>
    <string name="AndroidManifest_archived_conversations">Các cuộc trò chuyện đã lưu trữ</string>
    <string name="AndroidManifest_remove_photo">Gỡ ảnh</string>

    <!-- Message Requests Megaphone -->
    <string name="MessageRequestsMegaphone__message_requests">Yêu cầu nhắn tin</string>
    <string name="MessageRequestsMegaphone__users_can_now_choose_to_accept">Người dùng có thể lựa chọn chấp nhận cuộc trò chuyện hay không. Tên hồ sơ cho họ biết ai đang nhắn tin cho họ.</string>
    <string name="MessageRequestsMegaphone__add_profile_name">Thêm tên hồ sơ</string>

    <!-- HelpFragment -->
    <string name="HelpFragment__have_you_read_our_faq_yet">Bạn đã đọc Các câu hỏi thường gặp chưa?</string>
    <string name="HelpFragment__next">Tiếp</string>
    <string name="HelpFragment__contact_us">Liên hệ với chúng tôi</string>
    <string name="HelpFragment__tell_us_whats_going_on">Kể với chúng tôi chuyện gì đang xảy ra</string>
    <string name="HelpFragment__include_debug_log">Thêm nhật kí lỗi.</string>
    <string name="HelpFragment__whats_this">Đây là gì?</string>
    <string name="HelpFragment__how_do_you_feel">Bạn cảm thấy thế nào? (không bắt buộc)</string>
    <string name="HelpFragment__tell_us_why_youre_reaching_out">Nói cho chúng tôi biết lý do bạn liên lạc.</string>
  <!-- Removed by excludeNonTranslatables <string name="HelpFragment__emoji_5" translatable="false">emoji_5</string> -->
  <!-- Removed by excludeNonTranslatables <string name="HelpFragment__emoji_4" translatable="false">emoji_4</string> -->
  <!-- Removed by excludeNonTranslatables <string name="HelpFragment__emoji_3" translatable="false">emoji_3</string> -->
  <!-- Removed by excludeNonTranslatables <string name="HelpFragment__emoji_2" translatable="false">emoji_2</string> -->
  <!-- Removed by excludeNonTranslatables <string name="HelpFragment__emoji_1" translatable="false">emoji_1</string> -->
  <!-- Removed by excludeNonTranslatables <string name="HelpFragment__link__debug_info" translatable="false">https://support.signal.org/hc/articles/360007318591</string> -->
  <!-- Removed by excludeNonTranslatables <string name="HelpFragment__link__faq" translatable="false">https://support.signal.org</string> -->
    <string name="HelpFragment__support_info">Thông tin hỗ trợ</string>
    <string name="HelpFragment__signal_android_support_request">Yêu cầu hỗ trợ về Signal Android</string>
    <string name="HelpFragment__debug_log">Nhật kí lỗi:</string>
    <string name="HelpFragment__could_not_upload_logs">Không thể tải lên nhật kí lỗi</string>
    <string name="HelpFragment__please_be_as_descriptive_as_possible">Vui lòng miêu tả càng chi tiết càng tốt để giúp chúng tôi hiểu về vấn đề.</string>
    <string-array name="HelpFragment__categories_5">
        <item>\\-\\- Vui lòng chọn một tùy chọn \\-\\-</item>
        <item>Đã có lỗi</item>
        <item>Yêu cầu Tính năng</item>
        <item>Câu hỏi</item>
        <item>Góp ý</item>
        <item>Khác</item>
        <item>Lựa chọn Thanh toán (MobileCoin)</item>
        <item>Khoản ủng hộ &amp; Huy hiệu</item>
        <item>Xuất SMS</item>
    </string-array>

    <!-- ReactWithAnyEmojiBottomSheetDialogFragment -->
    <string name="ReactWithAnyEmojiBottomSheetDialogFragment__this_message">Tin nhắn này</string>
    <string name="ReactWithAnyEmojiBottomSheetDialogFragment__recently_used">Sử dụng gần đây</string>
    <string name="ReactWithAnyEmojiBottomSheetDialogFragment__smileys_and_people">Mặt cười và Con người</string>
    <string name="ReactWithAnyEmojiBottomSheetDialogFragment__nature">Thiên nhiên</string>
    <string name="ReactWithAnyEmojiBottomSheetDialogFragment__food">Thức ăn</string>
    <string name="ReactWithAnyEmojiBottomSheetDialogFragment__activities">Hoạt động</string>
    <string name="ReactWithAnyEmojiBottomSheetDialogFragment__places">Địa điểm</string>
    <string name="ReactWithAnyEmojiBottomSheetDialogFragment__objects">Đồ vật</string>
    <string name="ReactWithAnyEmojiBottomSheetDialogFragment__symbols">Kí hiệu</string>
    <string name="ReactWithAnyEmojiBottomSheetDialogFragment__flags">Cờ</string>
    <string name="ReactWithAnyEmojiBottomSheetDialogFragment__emoticons">Emoticons</string>
    <string name="ReactWithAnyEmojiBottomSheetDialogFragment__no_results_found">Không tìm thấy kết quả</string>

    <!-- arrays.xml -->
    <string name="arrays__use_default">Dùng mặc định</string>
    <string name="arrays__use_custom">Dùng tùy chỉnh</string>

    <string name="arrays__mute_for_one_hour">Tắt tiếng 1 giờ</string>
    <string name="arrays__mute_for_eight_hours">Tắt tiếng 8 giờ</string>
    <string name="arrays__mute_for_one_day">Tắt tiếng 1 ngày</string>
    <string name="arrays__mute_for_seven_days">Tắt tiếng 7 ngày</string>
    <string name="arrays__always">Luôn luôn</string>

    <string name="arrays__settings_default">Mặc định theo hệ thống</string>
    <string name="arrays__enabled">Bật</string>
    <string name="arrays__disabled">Tắt</string>

    <string name="arrays__name_and_message">Tên và tin nhắn</string>
    <string name="arrays__name_only">Chỉ tên</string>
    <string name="arrays__no_name_or_message">Không tên hay tin nhắn</string>

    <string name="arrays__images">Hình ảnh</string>
    <string name="arrays__audio">Âm thanh</string>
    <string name="arrays__video">Video</string>
    <string name="arrays__documents">Tài liệu</string>

    <string name="arrays__small">Nhỏ</string>
    <string name="arrays__normal">Vừa</string>
    <string name="arrays__large">Lớn</string>
    <string name="arrays__extra_large">Rất lớn</string>

    <string name="arrays__default">Mặc định</string>
    <string name="arrays__high">Cao</string>
    <string name="arrays__max">Cao nhất</string>

    <!-- plurals.xml -->
    <plurals name="hours_ago">
        <item quantity="other">%1$dg</item>
    </plurals>

    <!-- preferences.xml -->
    <string name="preferences_beta">Beta</string>
    <string name="preferences__sms_mms">SMS và MMS</string>
    <string name="preferences__pref_use_address_book_photos">Sử dụng hình ảnh trong danh bạ</string>
    <string name="preferences__display_contact_photos_from_your_address_book_if_available">Hiển thị hình ảnh của liên lạc từ danh bạ nếu có</string>
    <!-- Preference menu item title for a toggle switch for preserving the archived state of muted chats. -->
    <string name="preferences__pref_keep_muted_chats_archived">Giữ cuộc trò chuyện đã tắt tiếng trong mục lưu trữ</string>
    <!-- Preference menu item description for a toggle switch for preserving the archived state of muted chats. -->
    <string name="preferences__muted_chats_that_are_archived_will_remain_archived">Các cuộc trò chuyện đã tắt tiếng vẫn sẽ ở trong mục lưu trữ khi có tin nhắn mới được gửi đến.</string>
    <string name="preferences__generate_link_previews">Tạo xem trước liên kết</string>
    <string name="preferences__retrieve_link_previews_from_websites_for_messages">Thêm xem trước liên kết trang web vào những tin nhắn bạn gửi.</string>
    <string name="preferences__change_passphrase">Đổi mật khẩu</string>
    <string name="preferences__change_your_passphrase">Đổi mật khẩu</string>
    <string name="preferences__enable_passphrase">Bật khoá màn hình bằng mật khẩu</string>
    <string name="preferences__lock_signal_and_message_notifications_with_a_passphrase">Khoá màn hình và thông báo bằng mật khẩu</string>
    <string name="preferences__screen_security">An ninh màn hình</string>
    <string name="preferences__auto_lock_signal_after_a_specified_time_interval_of_inactivity">Tự động khoá Signal sau một khoảng thời gian không hoạt động định trước</string>
    <string name="preferences__inactivity_timeout_passphrase">Mật khẩu khoá ứng dụng khi không hoạt động</string>
    <string name="preferences__inactivity_timeout_interval">Khoảng thời gian khoá ứng dụng khi không hoạt động</string>
    <string name="preferences__notifications">Thông báo</string>
    <string name="preferences__led_color">Màu LED</string>
    <string name="preferences__led_color_unknown">Không rõ</string>
    <string name="preferences__pref_led_blink_title">Tần suất nháy LED</string>
    <string name="preferences__customize">Tùy chỉnh</string>
    <string name="preferences__change_sound_and_vibration">Thay đổi âm thanh và rung</string>
    <string name="preferences__sound">Âm thanh</string>
    <string name="preferences__silent">Im lặng</string>
    <string name="preferences__default">Mặc định</string>
    <string name="preferences__repeat_alerts">Lặp lại cảnh báo</string>
    <string name="preferences__never">Không bao giờ</string>
    <string name="preferences__one_time">Một lần</string>
    <string name="preferences__two_times">Hai lần</string>
    <string name="preferences__three_times">Ba lần</string>
    <string name="preferences__five_times">Năm lần</string>
    <string name="preferences__ten_times">Mười lần</string>
    <string name="preferences__vibrate">Rung</string>
    <string name="preferences__green">Xanh lục</string>
    <string name="preferences__red">Đỏ</string>
    <string name="preferences__blue">Xanh lam</string>
    <string name="preferences__orange">Cam</string>
    <string name="preferences__cyan">Xanh lơ</string>
    <string name="preferences__magenta">Hồng đậm</string>
    <string name="preferences__white">Trắng</string>
    <string name="preferences__none">Không</string>
    <string name="preferences__fast">Nhanh</string>
    <string name="preferences__normal">Bình thường</string>
    <string name="preferences__slow">Chậm</string>
    <string name="preferences__help">Hỗ trợ</string>
    <string name="preferences__advanced">Nâng cao</string>
    <string name="preferences__donate_to_signal">Ủng hộ Molly</string>
    <!-- Preference label for making one-time donations to Signal -->
    <string name="preferences__privacy">Riêng tư</string>
    <!-- Preference label for stories -->
    <string name="preferences__stories">Các Story</string>
    <string name="preferences__mms_user_agent">MMS User Agent</string>
    <string name="preferences__advanced_mms_access_point_names">Thiết đặt MMS bằng tay</string>
    <string name="preferences__mmsc_url">Đường dẫn MMSC</string>
    <string name="preferences__mms_proxy_host">Máy chủ Proxy MMS</string>
    <string name="preferences__mms_proxy_port">Cổng Proxy MMS</string>
    <string name="preferences__mmsc_username">Tên người dùng MMSC</string>
    <string name="preferences__mmsc_password">Mật khẩu MMSC</string>
    <string name="preferences__sms_delivery_reports">Báo cáo đã gửi SMS</string>
    <string name="preferences__request_a_delivery_report_for_each_sms_message_you_send">Yêu cầu báo cáo đã gửi cho từng tin nhắn SMS gửi đi</string>
    <string name="preferences__data_and_storage">Dữ liệu và lưu trữ</string>
    <string name="preferences__storage">Lưu trữ</string>
    <string name="preferences__payments">Thanh toán</string>
    <!-- Privacy settings payments section description -->
    <string name="preferences__payment_lock">Khóa thanh toán</string>
    <string name="preferences__payments_beta">Thanh toán (Beta)</string>
    <string name="preferences__conversation_length_limit">Giới hạn độ dài cuộc trò chuyện</string>
    <string name="preferences__keep_messages">Giữ tin nhắn</string>
    <string name="preferences__clear_message_history">Xóa lịch sử tin nhắn</string>
    <string name="preferences__linked_devices">Các thiết bị được liên kết</string>
    <string name="preferences__light_theme">Sáng</string>
    <string name="preferences__dark_theme">Tối</string>
    <string name="preferences__appearance">Diện mạo</string>
    <string name="preferences__theme">Chủ đề</string>
    <string name="preferences__chat_color_and_wallpaper">Màu cuộc trò chuyện &amp; hình nền</string>
    <string name="preferences__disable_pin">Tắt PIN</string>
    <string name="preferences__enable_pin">Bật PIN</string>
    <string name="preferences__if_you_disable_the_pin_you_will_lose_all_data">Nếu bạn tắt PIN, bạn sẽ mất toàn bộ dữ liệu khi bạn đăng kí lại với Signal trừ khi bạn sao lưu và khôi phục dữ liệu thủ công. Bạn không thể bật Khóa đăng kí khi PIN đang tắt.</string>
    <string name="preferences__pins_keep_information_stored_with_signal_encrypted_so_only_you_can_access_it">Mã PIN mã hoá các thông tin được lưu trữ với Signal để chỉ mình bạn có thể truy cập được. Thông tin người dùng, cài đặt, và các liên hệ sẽ được khôi phục khi bạn cài lại Signal. Bạn không cần điền PIN mỗi lần mở ứng dụng.</string>
    <string name="preferences__system_default">Theo hệ điều hành</string>
    <string name="preferences__language">Ngôn ngữ</string>
    <string name="preferences__signal_messages_and_calls">Tin nhắn và cuộc gọi Signal</string>
    <string name="preferences__advanced_pin_settings">Cài đặt PIN nâng cao</string>
    <string name="preferences__free_private_messages_and_calls">Các tin nhắn và cuộc gọi riêng tư miễn phí đến người dùng Signal</string>
    <string name="preferences__submit_debug_log">Gửi nhật kí dò lỗi</string>
    <string name="preferences__delete_account">Xóa tài khoản</string>
    <string name="preferences__support_wifi_calling">Chế độ tương thích với \"Gọi qua WiFi\"</string>
    <string name="preferences__enable_if_your_device_supports_sms_mms_delivery_over_wifi">Bật nếu thiết bị bạn gửi SMS/MMS qua WiFi (chỉ bật khi \'Gọi qua WiFi\' được bật trong thiết bị)</string>
    <string name="preferences__incognito_keyboard">Bàn phím ẩn danh</string>
    <string name="preferences__read_receipts">Thông báo đã xem</string>
    <string name="preferences__if_read_receipts_are_disabled_you_wont_be_able_to_see_read_receipts">Nếu thông báo đã xem bị tắt, bạn sẽ không thể biết người kia đã xem tin nhắn hay chưa.</string>
    <string name="preferences__typing_indicators">Thông báo đang nhập</string>
    <string name="preferences__if_typing_indicators_are_disabled_you_wont_be_able_to_see_typing_indicators">Nếu thông báo đang nhập bị tắt, bạn sẽ không thể biết người kia có đang nhập tin nhắn hay không.</string>
    <string name="preferences__request_keyboard_to_disable">Yêu cầu bàn phím tắt học tập cá nhân hoá.</string>
    <string name="preferences__this_setting_is_not_a_guarantee">Cài đặt này không phải là đảm bảo, và bàn phím của bạn có thể bỏ qua nó.</string>
  <!-- Removed by excludeNonTranslatables <string name="preferences__incognito_keyboard_learn_more" translatable="false">https://support.signal.org/hc/articles/360055276112</string> -->
    <string name="preferences_chats__when_using_mobile_data">Khi dùng dữ liệu di động</string>
    <string name="preferences_chats__when_using_wifi">Khi dùng Wi-Fi</string>
    <string name="preferences_chats__when_roaming">Khi chuyển vùng quốc tế</string>
    <string name="preferences_chats__media_auto_download">Tự động tải đa phương tiện</string>
    <string name="preferences_chats__message_history">Lịch sử tin nhắn</string>
    <string name="preferences_storage__storage_usage">Quản lí bộ nhớ</string>
    <string name="preferences_storage__photos">Ảnh</string>
    <string name="preferences_storage__videos">Video</string>
    <string name="preferences_storage__files">Tệp</string>
    <string name="preferences_storage__audio">Âm thanh</string>
    <string name="preferences_storage__review_storage">Kiểm tra bộ nhớ</string>
    <string name="preferences_storage__delete_older_messages">Xóa tin nhắn cũ?</string>
    <string name="preferences_storage__clear_message_history">Xóa lịch sử tin nhắn?</string>
    <string name="preferences_storage__this_will_permanently_delete_all_message_history_and_media">Thao tác này sẽ xóa tất cả lịch sử tin nhắn và đa phương tiện quá %1$s trước khỏi máy bạn.</string>
    <string name="preferences_storage__this_will_permanently_trim_all_conversations_to_the_d_most_recent_messages">Thao tác này sẽ xóa lịch sử cuộc trò chuyện đến %1$s tin nhắn gần đây nhất.</string>
    <string name="preferences_storage__this_will_delete_all_message_history_and_media_from_your_device">Thao tác này sẽ xóa vĩnh viễn tất cả lịch sử tin nhắn và đa phương tiện khỏi máy bạn.</string>
    <string name="preferences_storage__are_you_sure_you_want_to_delete_all_message_history">Bạn có muốn xóa tất cả lịch sử tin nhắn?</string>
    <string name="preferences_storage__all_message_history_will_be_permanently_removed_this_action_cannot_be_undone">Tất cả lịch sử tin nhắn sẽ được xóa vĩnh viễn. Thao tác này không thể được hoàn tác.</string>
    <string name="preferences_storage__delete_all_now">Xóa tất cả</string>
    <string name="preferences_storage__forever">Vĩnh viễn</string>
    <string name="preferences_storage__one_year">1 năm</string>
    <string name="preferences_storage__six_months">6 tháng</string>
    <string name="preferences_storage__thirty_days">30 ngày</string>
    <string name="preferences_storage__none">Không</string>
    <string name="preferences_storage__s_messages">%1$s tin nhắn</string>
    <string name="preferences_storage__custom">Tùy chỉnh</string>
    <string name="preferences_advanced__use_system_emoji">Sử dụng biểu tượng cảm xúc hệ thống</string>
    <string name="preferences_advanced__relay_all_calls_through_the_signal_server_to_avoid_revealing_your_ip_address">Chuyển tiếp tất cả cuộc gọi qua máy chủ Signal để tránh lộ địa chỉ IP với đối tác. Bật tính năng này sẽ giảm chất lượng cuộc gọi.</string>
    <string name="preferences_advanced__always_relay_calls">Luôn chuyển tiếp cuộc gọi</string>
    <string name="preferences_app_protection__who_can">Ai có thể…</string>
    <!-- Privacy settings payments section title -->
    <string name="preferences_app_protection__payments">Thanh toán</string>
    <string name="preferences_chats__chats">Trò chuyện</string>
    <string name="preferences_data_and_storage__manage_storage">Quản lí bộ nhớ</string>
    <string name="preferences_data_and_storage__use_less_data_for_calls">Sử dụng ít lưu lượng data hơn khi gọi</string>
    <string name="preferences_data_and_storage__never">Không bao giờ</string>
    <string name="preferences_data_and_storage__wifi_and_mobile_data">WiFi và dữ liệu di động</string>
    <string name="preferences_data_and_storage__mobile_data_only">Chỉ dữ liệu di động</string>
    <string name="preference_data_and_storage__using_less_data_may_improve_calls_on_bad_networks">Sử dụng ít lưu lượng data có thể cải thiện chất lượng cuộc gọi trong môi trường mạng kém</string>
    <string name="preferences_notifications__in_chat_sounds">Âm thanh khi đang trò chuyện</string>
    <string name="preferences_notifications__show">Hiện</string>
    <string name="preferences_notifications__ringtone">Nhạc chuông</string>
    <string name="preferences_chats__message_text_size">Cỡ chữ tin nhắn</string>
    <string name="preferences_notifications__priority">Mức ưu tiên</string>
    <!-- Heading for the \'censorship circumvention\' section of privacy preferences -->
    <string name="preferences_communication__category_censorship_circumvention">Tránh kiểm duyệt</string>
    <!-- Title of the \'censorship circumvention\' toggle switch -->
    <string name="preferences_communication__censorship_circumvention">Tránh kiểm duyệt</string>
    <string name="preferences_communication__censorship_circumvention_if_enabled_signal_will_attempt_to_circumvent_censorship">Nếu được bật, Molly sẽ thử tránh kiểm duyệt. Không bật tính năng này trừ khi bạn đang ở một nơi đang chặn Molly.</string>
    <!-- Summary text for \'censorship circumvention\' toggle. Indicates that we automatically enabled it because we believe you\'re in a censored country -->
    <string name="preferences_communication__censorship_circumvention_has_been_activated_based_on_your_accounts_phone_number">Tránh Kiểm duyệt đã được bật dựa trên số điện thoại trong tài khoản của bạn.</string>
    <!-- Summary text for \'censorship circumvention\' toggle. Indicates that you disabled it even though we believe you\'re in a censored country -->
    <string name="preferences_communication__censorship_circumvention_you_have_manually_disabled">Bạn vừa tắt tính năng tránh kiểm duyệt theo cách thủ công.</string>
    <!-- Summary text for \'censorship circumvention\' toggle. Indicates that you cannot use it because you\'re already connected to the Signal service -->
    <string name="preferences_communication__censorship_circumvention_is_not_necessary_you_are_already_connected">Tránh kiểm duyệt là không cần thiết; bạn đã được kết nối với dịch vụ của Signal.</string>
    <!-- Summary text for \'censorship circumvention\' toggle. Indicates that you cannot use it because you\'re not connected to the internet -->
    <string name="preferences_communication__censorship_circumvention_can_only_be_activated_when_connected_to_the_internet">Chỉ có thể bật Tránh Kiểm duyệt khi bạn đang được kết nối internet.</string>
    <string name="preferences_communication__category_sealed_sender">Lá thư không chủ</string>
    <string name="preferences_communication__sealed_sender_allow_from_anyone">Cho phép từ bất cứ ai</string>
    <string name="preferences_communication__sealed_sender_allow_from_anyone_description">Bật \'Lá thư không chủ\' cho tin nhắn từ người gửi không có trong danh bạ và người bạn chưa chia sẻ hồ sơ.</string>
    <string name="preferences_communication__sealed_sender_learn_more">Tìm hiểu thêm</string>
    <string name="preferences_setup_a_username">Đặt tên người dùng</string>
    <string name="preferences_proxy">Proxy</string>
    <string name="preferences_use_proxy">Sử dụng proxy</string>
    <string name="preferences_off">Tắt</string>
    <string name="preferences_on">Bật</string>
    <string name="preferences_proxy_address">Địa chỉ proxy</string>
    <string name="preferences_only_use_a_proxy_if">Chỉ dùng proxy khi bạn không thể kết nối vào Signal trên dữ liệu di động hoặc Wi-Fi.</string>
    <string name="preferences_share">Chia sẻ</string>
    <string name="preferences_save">Lưu</string>
    <string name="preferences_connecting_to_proxy">Đang kết nối tới proxy…</string>
    <string name="preferences_connected_to_proxy">Đã kết tới vào proxy</string>
    <string name="preferences_connection_failed">Không thể kết nối</string>
    <string name="preferences_couldnt_connect_to_the_proxy">Không thể kết nối tới proxy. Kiểm tra địa chỉ proxy và thử lại.</string>
    <string name="preferences_you_are_connected_to_the_proxy">Bạn đã kết nối tớ proxy. Bạn có thể tắt proxy bất kì lúc nào trong Cài đặt.</string>
    <string name="preferences_success">Thành công</string>
    <string name="preferences_failed_to_connect">Không thể kết nối</string>
    <string name="preferences_enter_proxy_address">Nhập địa chỉ proxy</string>


    <string name="configurable_single_select__customize_option">Sửa cài đặt</string>

    <!-- Internal only preferences -->
  <!-- Removed by excludeNonTranslatables <string name="preferences__internal_preferences" translatable="false">Internal Preferences</string> -->
  <!-- Removed by excludeNonTranslatables <string name="preferences__internal_details" translatable="false">Internal Details</string> -->
  <!-- Removed by excludeNonTranslatables <string name="preferences__internal_stories_dialog_launcher" translatable="false">Stories dialog launcher</string> -->


    <!-- Payments -->
    <string name="PaymentsActivityFragment__all_activity">Tất cả hoạt động</string>
    <string name="PaymentsAllActivityFragment__all">Tất cả</string>
    <string name="PaymentsAllActivityFragment__sent">Đã gửi</string>
    <string name="PaymentsAllActivityFragment__received">Đã nhận</string>

    <string name="PaymentsHomeFragment__introducing_payments">Giới thiệu thanh toán (Beta)</string>
    <string name="PaymentsHomeFragment__use_signal_to_send_and_receive">Sử dụng Molly để nhận và gửi MobileCoin, một loại tiền điện tử mới tập trung vào sự riêng tư. Kích hoạt để bắt đầu.</string>
    <string name="PaymentsHomeFragment__activate_payments">Kích hoạt Thanh toán</string>
    <string name="PaymentsHomeFragment__activating_payments">Đang kích hoạt thanh toán…</string>
    <string name="PaymentsHomeFragment__restore_payments_account">Khôi phục tài khoản thanh toán</string>
    <string name="PaymentsHomeFragment__no_recent_activity_yet">Không có hoạt động gần đây</string>
    <string name="PaymentsHomeFragment__recent_activity">Hoạt động gần đây</string>
    <string name="PaymentsHomeFragment__see_all">Xem tất cả</string>
    <string name="PaymentsHomeFragment__add_funds">Thêm quỹ</string>
    <string name="PaymentsHomeFragment__send">Gửi</string>
    <string name="PaymentsHomeFragment__sent_s">Đã gửi %1$s</string>
    <string name="PaymentsHomeFragment__received_s">Đã nhận %1$s</string>
    <string name="PaymentsHomeFragment__transfer_to_exchange">Chuyển để trao đổi</string>
    <string name="PaymentsHomeFragment__currency_conversion">Chuyển đổi tiền tệ</string>
    <string name="PaymentsHomeFragment__deactivate_payments">Huỷ kích hoạt thanh toán</string>
    <string name="PaymentsHomeFragment__recovery_phrase">Cụm từ khôi phục</string>
    <string name="PaymentsHomeFragment__help">Hỗ trợ</string>
    <string name="PaymentsHomeFragment__coin_cleanup_fee">Phí dọn dẹp đồng xu</string>
    <string name="PaymentsHomeFragment__sent_payment">Thanh toán đã gửi</string>
    <string name="PaymentsHomeFragment__received_payment">Thanh toán đã nhận</string>
    <string name="PaymentsHomeFragment__processing_payment">Thanh toán đang xử lý</string>
    <string name="PaymentsHomeFragment__unknown_amount">---</string>
    <string name="PaymentsHomeFragment__currency_conversion_not_available">Chuyển đổi tiền tệ không có</string>
    <string name="PaymentsHomeFragment__cant_display_currency_conversion">Không thể hiện chuyển đổi tiền tệ. Kiểm tra kết nối của điện thoại của bạn và thử lại.</string>
    <string name="PaymentsHomeFragment__payments_is_not_available_in_your_region">Thanh toán không có sẵn trong khu vực của bạn.</string>
    <string name="PaymentsHomeFragment__could_not_enable_payments">Không thể bật thanh toán. Thử lại sau.</string>
    <string name="PaymentsHomeFragment__deactivate_payments_question">Huỷ kích hoạt Thanh toán?</string>
    <string name="PaymentsHomeFragment__you_will_not_be_able_to_send">Bạn sẽ không thể gửi hoặc nhận MobileCoin trong Molly nếu bạn huỷ kích hoạt thanh toán.</string>
    <string name="PaymentsHomeFragment__deactivate">Huỷ kích hoạt</string>
    <string name="PaymentsHomeFragment__continue">Tiếp tục</string>
    <string name="PaymentsHomeFragment__balance_is_not_currently_available">Số dư hiện không có.</string>
    <string name="PaymentsHomeFragment__payments_deactivated">Thanh toán đã huỷ kích hoạt.</string>
    <string name="PaymentsHomeFragment__payment_failed">Thanh toán không thành công</string>
    <string name="PaymentsHomeFragment__details">Chi tiết</string>
  <!-- Removed by excludeNonTranslatables <string name="PaymentsHomeFragment__learn_more__activate_payments" translatable="false">https://support.signal.org/hc/articles/360057625692#payments_activate </string>
    <string name="PaymentsHomeFragment__you_can_use_signal_to_send">Bạn có thể dùng Molly để gửi và nhận MobileCoin. Tất cả thanh toán đều chịu Điều khoản Sử dụng cho MobileCoins và Ví MobileCoin. Đây là một tính năng beta nên bạn có thể sẽ gặp một số vấn đề và các thanh toán hoặc số dư bạn có thể mất sẽ không thể được khôi phục. </string> -->
    <string name="PaymentsHomeFragment__activate">Kích hoạt</string>
    <string name="PaymentsHomeFragment__view_mobile_coin_terms">Xem điều khoản MobileCoin</string>
    <string name="PaymentsHomeFragment__payments_not_available">Thanh toán trong Molly không còn nữa. Bạn vẫn có thể chuyển quỹ vào một sàn trao đổi nhưng bạn không thể gửi và nhận thanh toán hoặc thêm quỹ.</string>

  <!-- Removed by excludeNonTranslatables <string name="PaymentsHomeFragment__mobile_coin_terms_url" translatable="false">https://www.mobilecoin.com/terms-of-use.html</string> -->
    <!-- Alert dialog title which shows up after a payment to turn on payment lock -->
    <string name="PaymentsHomeFragment__turn_on">Bật tính năng Khóa Thanh toán cho các lần gửi sau?</string>
    <!-- Alert dialog description for why payment lock should be enabled before sending payments -->
    <string name="PaymentsHomeFragment__add_an_additional_layer">Bổ sung một lớp bảo mật và yêu cầu có khóa màn hình hoặc vân tay trên Android để chuyển khoản thanh toán.</string>
    <!-- Alert dialog button to enable payment lock -->
    <string name="PaymentsHomeFragment__enable">Bật</string>
    <!-- Alert dialog button to not enable payment lock for now -->
    <string name="PaymentsHomeFragment__not_now">Để sau</string>
    <!-- Alert dialog title which shows up to update app to send payments -->
    <string name="PaymentsHomeFragment__update_required">Yêu cầu Cập nhật</string>
    <!-- Alert dialog description that app update is required to send payments-->
    <string name="PaymentsHomeFragment__an_update_is_required">Bạn cần cập nhật để tiếp tục gửi và nhận thanh toán, và để xem số dư tài khoản mới nhất.</string>
    <!-- Alert dialog button to cancel -->
    <string name="PaymentsHomeFragment__cancel">Hủy</string>
    <!-- Alert dialog button to update now -->
    <string name="PaymentsHomeFragment__update_now">Cập nhật ngay</string>

    <!-- PaymentsSecuritySetupFragment -->
    <!-- Toolbar title -->
    <string name="PaymentsSecuritySetupFragment__security_setup">Thiết lập bảo mật</string>
    <!-- Title to enable payment lock -->
    <string name="PaymentsSecuritySetupFragment__protect_your_funds">Bảo vệ tài khoản thanh toán của bạn</string>
    <!-- Description as to why payment lock is required -->
    <string name="PaymentsSecuritySetupFragment__help_prevent">Giúp ngăn việc người khác sử dụng điện thoại của bạn và truy cập tài khoản thanh toán bằng cách thêm một lớp bảo mật. Bạn có thể tắt tùy chọn này trong mục Cài đặt.</string>
    <!-- Option to enable payment lock -->
    <string name="PaymentsSecuritySetupFragment__enable_payment_lock">Bật khóa thanh toán</string>
    <!-- Option to cancel -->
    <string name="PaymentsSecuritySetupFragment__not_now">Để sau</string>
    <!-- Dialog title to confirm skipping the step -->
    <string name="PaymentsSecuritySetupFragment__skip_this_step">Bỏ qua bước này?</string>
    <!-- Dialog description to let users know why payment lock is required -->
    <string name="PaymentsSecuritySetupFragment__skipping_this_step">Nếu bạn bỏ qua bước này, bất kỳ ai sử dụng điện thoại của bạn cũng có thể thực hiện việc thanh toán hoặc xem cụm từ khôi phục của bạn.</string>
    <!-- Dialog option to cancel -->
    <string name="PaymentsSecuritySetupFragment__cancel">Hủy</string>
    <!-- Dialog option to skip -->
    <string name="PaymentsSecuritySetupFragment__skip">Bỏ qua</string>

    <!-- PaymentsAddMoneyFragment -->
    <string name="PaymentsAddMoneyFragment__add_funds">Thêm quỹ</string>
    <string name="PaymentsAddMoneyFragment__your_wallet_address">Địa chỉ Ví của bạn</string>
    <string name="PaymentsAddMoneyFragment__copy">Sao chép</string>
    <string name="PaymentsAddMoneyFragment__copied_to_clipboard">Đã sao chép vào clipboard</string>
    <string name="PaymentsAddMoneyFragment__to_add_funds">Để thêm quỹ, gửi MobileCoin vào địa chỉ ví của bạn. Bắt đầu một giao dịch từ tài khoản của bạn trên một sàn trao đổi có hỗ trợ MobileCoin, sau đó quét mã QR hoặc sao chép địa chỉ ví của bạn.</string>
  <!-- Removed by excludeNonTranslatables <string name="PaymentsAddMoneyFragment__learn_more__information" translatable="false">https://support.signal.org/hc/articles/360057625692#payments_transfer_from_exchange</string> -->

    <!-- PaymentsDetailsFragment -->
    <string name="PaymentsDetailsFragment__details">Chi tiết</string>
    <string name="PaymentsDetailsFragment__status">Trạng thái</string>
    <string name="PaymentsDetailsFragment__submitting_payment">Đang gửi thanh toán…</string>
    <string name="PaymentsDetailsFragment__processing_payment">Đang xử lý thanh toán…</string>
    <string name="PaymentsDetailsFragment__payment_complete">Thanh toán hoàn tất</string>
    <string name="PaymentsDetailsFragment__payment_failed">Thanh toán không thành công</string>
    <string name="PaymentsDetailsFragment__network_fee">Phía mạng lưới</string>
    <string name="PaymentsDetailsFragment__sent_by">Được gửi bởi</string>
    <string name="PaymentsDetailsFragment__sent_to_s">Được gửi tới %1$s</string>
    <string name="PaymentsDetailsFragment__you_on_s_at_s">Bạn ở %1$s tại %2$s</string>
    <string name="PaymentsDetailsFragment__s_on_s_at_s">%1$s ở %2$s tại %3$s</string>
    <string name="PaymentsDetailsFragment__to">Đến</string>
    <string name="PaymentsDetailsFragment__from">Từ</string>
    <string name="PaymentsDetailsFragment__information">Chi tiết giao dịch bao gồm số tiền thanh toán và thời gian giao dịch là một phần của Sổ cái MobileCoin.</string>
    <string name="PaymentsDetailsFragment__coin_cleanup_fee">Phí dọn dẹp đồng xu</string>
    <string name="PaymentsDetailsFragment__coin_cleanup_information">\"Phí dọn dẹp đồng xu\" được tính khi những đồng xu bạn sở hữu không thể được gộp để hoàn tất một giao dịch. Việc dọn dẹp sẽ cho phép bạn tiếp tục gửi thanh toán.</string>
    <string name="PaymentsDetailsFragment__no_details_available">Không có chi tiết thêm cho giao dịch này</string>
  <!-- Removed by excludeNonTranslatables <string name="PaymentsDetailsFragment__learn_more__information" translatable="false">https://support.signal.org/hc/articles/360057625692#payments_details</string> -->
  <!-- Removed by excludeNonTranslatables <string name="PaymentsDetailsFragment__learn_more__cleanup_fee" translatable="false">https://support.signal.org/hc/articles/360057625692#payments_details_fees</string> -->
    <string name="PaymentsDetailsFragment__sent_payment">Thanh toán đã gửi</string>
    <string name="PaymentsDetailsFragment__received_payment">Thanh toán đã nhận</string>
    <string name="PaymentsDeatilsFragment__payment_completed_s">Thanh toán đã hoàn tất %1$s</string>
    <string name="PaymentsDetailsFragment__block_number">Chặn số</string>

    <!-- PaymentsTransferFragment -->
    <string name="PaymentsTransferFragment__transfer">Chuyển</string>
    <string name="PaymentsTransferFragment__scan_qr_code">Quét Mã QR</string>
    <string name="PaymentsTransferFragment__to_scan_or_enter_wallet_address">Đến: Quét hoặc nhập địa chỉ ví</string>
    <string name="PaymentsTransferFragment__you_can_transfer">Bạn có thể chuyển MobileCoin bằng cách hoàn tất một lần chuyển từ địa chỉ ví được cung cấp bởi sàn trao đổi. Địa chỉ ví là chuỗi số và kí tự thường hay nằm dưới mã QR.</string>
    <string name="PaymentsTransferFragment__next">Tiếp</string>
    <string name="PaymentsTransferFragment__invalid_address">Địa chỉ không hợp lệ</string>
    <string name="PaymentsTransferFragment__check_the_wallet_address">Kiểm tra địa chỉ ví bạn đang thử chuyển đến và thử lại.</string>
    <string name="PaymentsTransferFragment__you_cant_transfer_to_your_own_signal_wallet_address">Bạn không thể chuyển đến địa chỉ ví Molly của chính mình. Nhập địa chỉ ví từ tài khoản của bạn ở một sàn trao đổi có hỗ trợ.</string>
    <string name="PaymentsTransferFragment__to_scan_a_qr_code_signal_needs">Để quét một mã QR, Molly cần truy cập vào camera.</string>
    <string name="PaymentsTransferFragment__signal_needs_the_camera_permission_to_capture_qr_code_go_to_settings">Molly cần sự cho phép Camera để nhận mã QR. Đi đến cài đặt, chọn \"Cho phép\", và bật \"Camera\".</string>
    <string name="PaymentsTransferFragment__to_scan_a_qr_code_signal_needs_access_to_the_camera">Để quét một mã QR, Molly cần truy cập vào camera.</string>
    <string name="PaymentsTransferFragment__settings">Cài đặt</string>

    <!-- PaymentsTransferQrScanFragment -->
    <string name="PaymentsTransferQrScanFragment__scan_address_qr_code">Quét mã QR Địa chỉ</string>
    <string name="PaymentsTransferQrScanFragment__scan_the_address_qr_code_of_the_payee">Quét mã QR địa chỉ của người được thanh toán</string>

    <!-- CreatePaymentFragment -->
    <string name="CreatePaymentFragment__request">Yêu cầu</string>
    <string name="CreatePaymentFragment__pay">Thanh toán</string>
    <string name="CreatePaymentFragment__available_balance_s">Số dư có sẵn: %1$s</string>
    <string name="CreatePaymentFragment__toggle_content_description">Bật tắt</string>
    <string name="CreatePaymentFragment__1">1</string>
    <string name="CreatePaymentFragment__2">2</string>
    <string name="CreatePaymentFragment__3">3</string>
    <string name="CreatePaymentFragment__4">4</string>
    <string name="CreatePaymentFragment__5">5</string>
    <string name="CreatePaymentFragment__6">6</string>
    <string name="CreatePaymentFragment__7">7</string>
    <string name="CreatePaymentFragment__8">8</string>
    <string name="CreatePaymentFragment__9">9</string>
    <string name="CreatePaymentFragment__decimal">.</string>
    <string name="CreatePaymentFragment__0">0</string>
    <string name="CreatePaymentFragment__lt">&lt;</string>
    <string name="CreatePaymentFragment__backspace">Xoá lùi</string>
    <string name="CreatePaymentFragment__add_note">Thêm ghi chú</string>
    <string name="CreatePaymentFragment__conversions_are_just_estimates">Chuyển đổi chỉ là ước tính và có thể không chính xác.</string>
  <!-- Removed by excludeNonTranslatables <string name="CreatePaymentFragment__learn_more__conversions" translatable="false">https://support.signal.org/hc/articles/360057625692#payments_currency_conversion</string> -->

    <!-- EditNoteFragment -->
    <string name="EditNoteFragment_note">Ghi chú</string>

    <!-- ConfirmPaymentFragment -->
    <string name="ConfirmPayment__confirm_payment">Xác nhận thanh toán</string>
    <string name="ConfirmPayment__network_fee">Phía mạng lưới</string>
    <string name="ConfirmPayment__estimated_s">Ước tính %1$s</string>
    <string name="ConfirmPayment__to">Đến</string>
    <string name="ConfirmPayment__total_amount">Tổng cộng</string>
    <string name="ConfirmPayment__balance_s">Số dư: %1$s</string>
    <string name="ConfirmPayment__submitting_payment">Đang gửi thanh toán…</string>
    <string name="ConfirmPayment__processing_payment">Đang xử lý thanh toán…</string>
    <string name="ConfirmPayment__payment_complete">Thanh toán hoàn tất</string>
    <string name="ConfirmPayment__payment_failed">Thanh toán không thành công</string>
    <string name="ConfirmPayment__payment_will_continue_processing">Thanh toán sẽ tiếp tục xử lý</string>
    <string name="ConfirmPaymentFragment__invalid_recipient">Người nhận không hợp lệ</string>
    <!-- Title of a dialog show when we were unable to present the user\'s screenlock before sending a payment -->
    <string name="ConfirmPaymentFragment__failed_to_show_payment_lock">Hiển thị khóa thanh toán không thành công</string>
    <!-- Body of a dialog show when we were unable to present the user\'s screenlock before sending a payment -->
    <string name="ConfirmPaymentFragment__you_enabled_payment_lock_in_the_settings">Bạn đã bật khóa thanh toán trong cài đặt, nhưng khóa không thể hiển thị.</string>
    <!-- Button in a dialog that will take the user to the privacy settings -->
    <string name="ConfirmPaymentFragment__go_to_settings">Đến mục cài đặt</string>
    <string name="ConfirmPaymentFragment__this_person_has_not_activated_payments">Người này chưa kích hoạt thanh toán</string>
    <string name="ConfirmPaymentFragment__unable_to_request_a_network_fee">Không thể yêu cầu phí mạng lưới. Để tiếp tục với thanh toán này nhấn okay để thử lại.</string>

    <!-- BiometricDeviceAuthentication -->
    <!-- Biometric/Device authentication prompt title -->
    <string name="BiometricDeviceAuthentication__signal">Signal</string>


    <!-- CurrencyAmountFormatter_s_at_s -->
    <string name="CurrencyAmountFormatter_s_at_s">%1$s tại %2$s</string>

    <!-- SetCurrencyFragment -->
    <string name="SetCurrencyFragment__set_currency">Đặt Tiền tệ</string>
    <string name="SetCurrencyFragment__all_currencies">Tất cả Tiền tệ</string>

    <!-- **************************************** -->
    <!-- menus -->
    <!-- **************************************** -->

    <!-- contact_selection_list -->
    <string name="contact_selection_list__unknown_contact">Tin nhắn mới cho…</string>
    <string name="contact_selection_list__unknown_contact_block">Chặn người dùng</string>
    <string name="contact_selection_list__unknown_contact_add_to_group">Thêm vào nhóm</string>

    <!-- conversation_callable_insecure -->
    <string name="conversation_callable_insecure__menu_call">Gọi</string>

    <!-- conversation_callable_secure -->
    <string name="conversation_callable_secure__menu_call">Cuộc gọi Signal</string>
    <string name="conversation_callable_secure__menu_video">Cuộc gọi video Signal</string>

    <!-- conversation_context -->

    <!-- Heading which shows how many messages are currently selected -->
    <plurals name="conversation_context__s_selected">
        <item quantity="other">Đã chọn %1$d</item>
    </plurals>

    <!-- conversation_context_image -->
    <!-- Button to save a message attachment (image, file etc.) -->

    <!-- conversation_expiring_off -->
    <string name="conversation_expiring_off__disappearing_messages">Tin nhắn tự hủy</string>

    <!-- conversation_selection -->
    <!-- Button to view detailed information for a message; Action item with hyphenation. Translation can use soft hyphen - Unicode U+00AD  -->
    <string name="conversation_selection__menu_message_details">Thông tin</string>
    <!-- Button to copy a message\'s text to the clipboard; Action item with hyphenation. Translation can use soft hyphen - Unicode U+00AD  -->
    <string name="conversation_selection__menu_copy">Sao chép</string>
    <!-- Button to delete a message; Action item with hyphenation. Translation can use soft hyphen - Unicode U+00AD  -->
    <string name="conversation_selection__menu_delete">Xóa</string>
    <!-- Button to forward a message to another person or group chat; Action item with hyphenation. Translation can use soft hyphen - Unicode U+00AD  -->
    <string name="conversation_selection__menu_forward">Chuyển tiếp</string>
    <!-- Button to reply to a message; Action item with hyphenation. Translation can use soft hyphen - Unicode U+00AD -->
    <string name="conversation_selection__menu_reply">Trả lời</string>
    <!-- Button to save a message attachment (image, file etc.); Action item with hyphenation. Translation can use soft hyphen - Unicode U+00AD  -->
    <string name="conversation_selection__menu_save">Lưu</string>
    <!-- Button to retry sending a message; Action item with hyphenation. Translation can use soft hyphen - Unicode U+00AD  -->
    <string name="conversation_selection__menu_resend_message">Gửi lại</string>
    <!-- Button to select a message and enter selection mode; Action item with hyphenation. Translation can use soft hyphen - Unicode U+00AD  -->
    <string name="conversation_selection__menu_multi_select">Chọn</string>
    <!-- Button to view a in-chat payment message\'s full payment details; Action item with hyphenation. Translation can use soft hyphen - Unicode U+00AD  -->
    <string name="conversation_selection__menu_payment_details">Chi tiết Thanh toán</string>

    <!-- conversation_expiring_on -->

    <!-- conversation_insecure -->
    <string name="conversation_insecure__invite">Mời</string>

    <!-- conversation_list_batch -->

    <!-- conversation_list -->
    <string name="conversation_list_settings_shortcut">Phím tắt cài đặt</string>
    <string name="conversation_list_search_description">Tìm kiếm</string>
    <string name="conversation_list__pinned">Đã ghim</string>
    <string name="conversation_list__chats">Trò chuyện</string>
    <string name="conversation_list__you_can_only_pin_up_to_d_chats">Bạn chỉ có thể ghim tối đa %1$d cuộc trò chuyện</string>

    <!-- conversation_list_item_view -->
    <string name="conversation_list_item_view__contact_photo_image">Ảnh Chân Dung Liên Hệ</string>
    <string name="conversation_list_item_view__archived">Đã lưu trữ</string>


    <!-- conversation_list_fragment -->
    <string name="conversation_list_fragment__fab_content_description">Cuộc trò chuyện mới</string>
    <string name="conversation_list_fragment__open_camera_description">Mở Camera</string>
    <string name="conversation_list_fragment__no_chats_yet_get_started_by_messaging_a_friend">Chưa có tin nhắn.\nBắt đầu bằng việc nhắn tin cho một người bạn.</string>


    <!-- conversation_secure_verified -->

    <!-- conversation_muted -->
    <string name="conversation_muted__unmute">Bỏ tắt tiếng</string>

    <!-- conversation_unmuted -->
    <string name="conversation_unmuted__mute_notifications">Tắt tiếng thông báo</string>

    <!-- conversation -->
    <string name="conversation__menu_group_settings">Cài đặt nhóm</string>
    <string name="conversation__menu_leave_group">Rời nhóm</string>
    <string name="conversation__menu_view_all_media">Tất cả tệp đa phương tiện</string>
    <string name="conversation__menu_conversation_settings">Cài đặt cuộc trò chuyện</string>
    <string name="conversation__menu_add_shortcut">Thêm vào màn hình chính</string>
    <string name="conversation__menu_create_bubble">Tạo bong bóng</string>

    <!-- conversation_popup -->
    <string name="conversation_popup__menu_expand_popup">Nới rộng khung popup</string>

    <!-- conversation_callable_insecure -->
    <string name="conversation_add_to_contacts__menu_add_to_contacts">Thêm vào danh bạ</string>

    <!-- conversation scheduled messages bar -->

    <!-- Label for button in a banner to show all messages currently scheduled -->
    <string name="conversation_scheduled_messages_bar__see_all">Xem tất cả</string>
    <!-- Body text for banner to show all scheduled messages for the chat that tells the user how many scheduled messages there are -->
    <plurals name="conversation_scheduled_messages_bar__number_of_messages">
        <item quantity="other">%1$d tin nhắn đã lên lịch</item>
    </plurals>

    <!-- conversation_group_options -->
    <string name="convesation_group_options__recipients_list">Danh sách người nhận</string>
    <string name="conversation_group_options__delivery">Cách chuyển tin</string>
    <string name="conversation_group_options__conversation">Trò chuyện</string>
    <string name="conversation_group_options__broadcast">Phát rộng</string>

    <!-- text_secure_normal -->
    <string name="text_secure_normal__menu_new_group">Tạo nhóm mới</string>
    <string name="text_secure_normal__menu_settings">Cài đặt</string>
    <string name="text_secure_normal__menu_clear_passphrase">Khóa</string>
    <string name="text_secure_normal__mark_all_as_read">Đánh dấu tất cả đã đọc</string>
    <string name="text_secure_normal__invite_friends">Mời bạn bè</string>
    <!-- Overflow menu entry to filter unread chats -->
    <string name="text_secure_normal__filter_unread_chats">Lọc cuộc trò chuyện chưa đọc</string>
    <!-- Overflow menu entry to disable unread chats filter -->
    <string name="text_secure_normal__clear_unread_filter">Bỏ lọc tin chưa đọc</string>

    <!-- verify_display_fragment -->
    <string name="verify_display_fragment_context_menu__copy_to_clipboard">Sao chép vào clipboard</string>
    <string name="verify_display_fragment_context_menu__compare_with_clipboard">So sánh với clipboard</string>

    <!-- reminder_header -->
    <string name="reminder_header_sms_import_title">Nhập SMS hệ thống</string>
    <string name="reminder_header_sms_import_text">Nhấn để sao chép tin nhắn SMS trên điện thoại vào kho lưu trữ mã hoá của Signal</string>
    <string name="reminder_header_push_title">Bật tin nhắn và cuộc gọi Signal</string>
    <string name="reminder_header_push_text">Nâng cấp trải nghiệm giao tiếp.</string>
    <string name="reminder_header_service_outage_text">Signal đang gặp trục trặc kĩ thuật. Chúng thôi đang cố hết sức để khôi phục dịch vụ càng sớm càng tốt.</string>
    <string name="reminder_header_progress">%1$d%%</string>
    <!-- Body text of a banner that will show at the top of the chat list when we temporarily cannot process the user\'s contacts -->
    <string name="reminder_cds_warning_body">Tính năng tìm liên hệ riêng tư của Signal tạm thời không thể xử lý danh bạ trên điện thoại của bạn.</string>
    <!-- Label for a button in a banner to learn more about why we temporarily can\'t process the user\'s contacts -->
    <string name="reminder_cds_warning_learn_more">Tìm hiểu thêm</string>
    <!-- Body text of a banner that will show at the top of the chat list when the user has so many contacts that we cannot ever process them -->
    <string name="reminder_cds_permanent_error_body">Tính năng tìm liên hệ riêng tư của Signal không thể xử lý danh bạ trên điện thoại của bạn.</string>
    <!-- Label for a button in a banner to learn more about why we cannot process the user\'s contacts -->
    <string name="reminder_cds_permanent_error_learn_more">Tìm hiểu thêm</string>

    <!-- media_preview -->
    <string name="media_preview__save_title">Lưu</string>
    <string name="media_preview__edit_title">Sửa</string>


    <!-- media_preview_activity -->
    <string name="media_preview_activity__media_content_description">Xem trước tệp đa phương tiện</string>

    <!-- new_conversation_activity -->
    <string name="new_conversation_activity__refresh">Làm mới</string>
    <!-- redphone_audio_popup_menu -->

    <!-- Insights -->
    <string name="Insights__percent">%</string>
    <string name="Insights__title">Phân tích</string>
    <string name="InsightsDashboardFragment__title">Phân tích</string>
    <string name="InsightsDashboardFragment__signal_protocol_automatically_protected">Giao thức Signal đã tự động bảo vệ %1$d%% số tin nhắn bạn gửi đi trong %2$d ngày trước. Cuộc trò chuyện giữa những người dùng Signal luôn được mã hóa hai chiều.</string>
    <string name="InsightsDashboardFragment__spread_the_word">Dàng trải từ</string>
    <string name="InsightsDashboardFragment__not_enough_data">Không đủ dữ liệu</string>
    <string name="InsightsDashboardFragment__your_insights_percentage_is_calculated_based_on">Số phần trăm Dữ liệu Phân tích của bạn được tính dựa vào số tin nhắn gửi đi trong %1$d ngày trước mà không bị xóa hay tự hủy.</string>
    <string name="InsightsDashboardFragment__start_a_conversation">Bắt đầu cuộc trò chuyện</string>
    <string name="InsightsDashboardFragment__invite_your_contacts">Hãy trò chuyện riêng tư và kích hoạt những tính năng mới vượt trên giới hạn của SMS không được bảo mật bằng cách mời liên hệ của bạn sử dụng Signal.</string>
    <string name="InsightsDashboardFragment__this_stat_was_generated_locally">Những số liệu này được tạo cục bộ trên thiết bị của bạn và chỉ được truy cập bởi bạn. Nó không được gửi đi bất cứ đâu.</string>
    <string name="InsightsDashboardFragment__encrypted_messages">Tin nhắn mã hóa</string>
    <string name="InsightsDashboardFragment__cancel">Hủy</string>
    <string name="InsightsDashboardFragment__send">Gửi</string>
    <string name="InsightsModalFragment__title">Giới thiệu tính năng Phân tích</string>
    <string name="InsightsModalFragment__description">Tìm hiểu xem bao nhiêu tin nhắn của bạn được gửi đi một cách bảo mật và mời liên hệ để tăng tỉ lệ sử dụng Signal.</string>
    <string name="InsightsModalFragment__view_insights">Xem Phân tích</string>

    <string name="FirstInviteReminder__title">Mời dùng Signal</string>
    <string name="FirstInviteReminder__description">Bạn có thể tăng %1$d%% số lượng tin nhắn mã hóa gửi đi.</string>
    <string name="SecondInviteReminder__title">Ủng hộ cho Signal</string>
    <string name="SecondInviteReminder__description">Mời %1$s</string>
    <string name="InsightsReminder__view_insights">Xem Phân tích</string>
    <string name="InsightsReminder__invite">Mời</string>

    <!-- Edit KBS Pin -->

    <!-- BaseKbsPinFragment -->
    <string name="BaseKbsPinFragment__next">Tiếp</string>
    <string name="BaseKbsPinFragment__create_alphanumeric_pin">Tạo mã PIN bao gồm chữ và số</string>
    <string name="BaseKbsPinFragment__create_numeric_pin">Tạo mã PIN bao gồm số</string>
  <!-- Removed by excludeNonTranslatables <string name="BaseKbsPinFragment__learn_more_url" translatable="false">https://support.signal.org/hc/articles/360007059792</string> -->

    <!-- CreateKbsPinFragment -->
    <plurals name="CreateKbsPinFragment__pin_must_be_at_least_characters">
        <item quantity="other">PIN phải có tối thiểu %1$d kí tự</item>
    </plurals>
    <plurals name="CreateKbsPinFragment__pin_must_be_at_least_digits">
        <item quantity="other">PIN phải có tối thiểu %1$d chữ số</item>
    </plurals>
    <string name="CreateKbsPinFragment__create_a_new_pin">Tạo mã PIN mới</string>
    <string name="CreateKbsPinFragment__you_can_choose_a_new_pin_as_long_as_this_device_is_registered">Bạn có thể thay đổi mã PIN của bạn với điều kiện thiết bị được đăng ký.</string>
    <string name="CreateKbsPinFragment__create_your_pin">Tạo mã PIN của bạn</string>
    <string name="CreateKbsPinFragment__pins_can_help_you_restore_your_account">Mã PIN có thể giúp bạn khôi phục tài khoản và giúp mã hóa thông tin của bạn với Signal. </string>
    <string name="CreateKbsPinFragment__choose_a_stronger_pin">Chọn mã PIN mạnh hơn</string>

    <!-- ConfirmKbsPinFragment -->
    <string name="ConfirmKbsPinFragment__pins_dont_match">Mã PIN không khớp. Vui lòng thử lại.</string>
    <!-- Prompt for the user to repeat entering the PIN in order to help them remember it correctly.   -->
    <string name="ConfirmKbsPinFragment__re_enter_the_pin_you_just_created">Nhập lại mã PIN bạn vừa tạo.</string>
    <string name="ConfirmKbsPinFragment__confirm_your_pin">Xác nhận mã PIN của bạn.</string>
    <string name="ConfirmKbsPinFragment__pin_creation_failed">Không thể tạo mã PIN</string>
    <string name="ConfirmKbsPinFragment__your_pin_was_not_saved">Mã PIN của bạn chưa được lưu. Chúng tôi sẽ nhắc bạn tạo mã PIN sau.</string>
    <string name="ConfirmKbsPinFragment__pin_created">Mã PIN đã được tạo.</string>
    <string name="ConfirmKbsPinFragment__re_enter_your_pin">Điền lại mã PIN của bạn</string>
    <string name="ConfirmKbsPinFragment__creating_pin">Đang tạo mã PIN…</string>

    <!-- KbsSplashFragment -->
    <string name="KbsSplashFragment__introducing_pins">Giới thiệu mã PIN</string>
    <string name="KbsSplashFragment__pins_keep_information_stored_with_signal_encrypted">Mã PIN mã hoá các thông tin được lưu trữ với Signal để chỉ mình bạn có thể truy cập được. Thông tin người dùng, cài đặt, và các liên hệ sẽ được khôi phục khi bạn cài lại Signal. Bạn không cần điền PIN mỗi lần mở ứng dụng.</string>
    <string name="KbsSplashFragment__learn_more">Tìm hiểu thêm</string>
  <!-- Removed by excludeNonTranslatables <string name="KbsSplashFragment__learn_more_link" translatable="false">https://support.signal.org/hc/articles/360007059792</string> -->
    <string name="KbsSplashFragment__registration_lock_equals_pin">Khóa Đăng ký = PIN</string>
    <string name="KbsSplashFragment__your_registration_lock_is_now_called_a_pin">Khóa đăng kí giờ trở thành mã PIN hữu dụng hơn. Cập nhật mã PIN ngay.</string>
    <string name="KbsSplashFragment__update_pin">Cập nhật mã PIN</string>
    <string name="KbsSplashFragment__create_your_pin">Tạo mã PIN của bạn</string>
    <string name="KbsSplashFragment__learn_more_about_pins">Tìm hiểu thêm về mã PIN</string>
    <string name="KbsSplashFragment__disable_pin">Tắt PIN</string>

    <!-- KBS Reminder Dialog -->
    <string name="KbsReminderDialog__enter_your_signal_pin">Nhập mã PIN Signal của bạn</string>
    <string name="KbsReminderDialog__to_help_you_memorize_your_pin">Để giúp bạn nhớ mã PIN của mình, chúng tôi sẽ yêu cầu bạn nhập lại mã định kỳ. Chúng tôi sẽ dần hỏi ít hơn.</string>
    <string name="KbsReminderDialog__skip">Bỏ qua</string>
    <string name="KbsReminderDialog__submit">Gửi</string>
    <string name="KbsReminderDialog__forgot_pin">Quên mã PIN?</string>
    <string name="KbsReminderDialog__incorrect_pin_try_again">PIN không đúng. Hãy thử lại.</string>

    <!-- AccountLockedFragment -->
    <string name="AccountLockedFragment__account_locked">Tài khoản bị khoá.</string>
    <string name="AccountLockedFragment__your_account_has_been_locked_to_protect_your_privacy">Tài khoản của bạn đã bị khóa để đảm bảo sự riêng tư và bảo mật. Sau %1$d ngày không sử dụng bạn có thể đăng ký lại số điện thoại mà không cần mã PIN nhưng toàn bộ dữ liệu sẽ bị xóa.</string>
    <string name="AccountLockedFragment__next">Tiếp</string>
    <string name="AccountLockedFragment__learn_more">Tìm hiểu thêm</string>
  <!-- Removed by excludeNonTranslatables <string name="AccountLockedFragment__learn_more_url" translatable="false">https://support.signal.org/hc/articles/360007059792</string> -->

    <!-- KbsLockFragment -->
    <string name="RegistrationLockFragment__enter_your_pin">Nhập mã PIN của bạn</string>
    <string name="RegistrationLockFragment__enter_the_pin_you_created">Nhập mã PIN bạn đã tạo cho tài khoản. Mã này khác với mã xác minh SMS của bạn.</string>
    <!-- Info text shown above a pin entry text box describing what pin they should be entering. -->
    <string name="RegistrationLockFragment__enter_the_pin_you_created_for_your_account">Nhập mã PIN bạn đã tạo cho tài khoản của mình.</string>
    <string name="RegistrationLockFragment__enter_alphanumeric_pin">Nhập mã PIN gồm chữ và số</string>
    <string name="RegistrationLockFragment__enter_numeric_pin">Nhập mã PIN bao gồm số</string>
    <string name="RegistrationLockFragment__incorrect_pin_try_again">PIN không đúng. Hãy thử lại.</string>
    <string name="RegistrationLockFragment__forgot_pin">Quên mã PIN?</string>
    <string name="RegistrationLockFragment__incorrect_pin">Mã PIN không chính xác</string>
    <string name="RegistrationLockFragment__forgot_your_pin">Quên mã PIN của bạn?</string>
    <string name="RegistrationLockFragment__not_many_tries_left">Không còn nhiều lần thử đâu!</string>
    <string name="RegistrationLockFragment__signal_registration_need_help_with_pin_for_android_v2_pin">Signal Registration - Need Help with PIN for Android (v2 PIN)</string>

    <plurals name="RegistrationLockFragment__for_your_privacy_and_security_there_is_no_way_to_recover">
        <item quantity="other">Để đảm bảo quyền riêng tư và bảo mật của bạn, không có cách nào khôi phục mã PIN. Nếu bạn không nhớ mã PIN, bạn có thể đăng ký lại số điện thoại này sau %1$d ngày không sử dụng. Trong trường hợp này, dữ liệu tài khoản của bạn sẽ bị xóa.</item>
    </plurals>

    <plurals name="RegistrationLockFragment__incorrect_pin_d_attempts_remaining">
        <item quantity="other">Sai mã PIN. Còn %1$d lần thử.</item>
    </plurals>

    <plurals name="RegistrationLockFragment__if_you_run_out_of_attempts_your_account_will_be_locked_for_d_days">
        <item quantity="other">Nếu bạn dùng hết số lần thử, tài khoản của bạn sẽ bị khóa %1$d ngày. Sau %1$d ngày không sử dụng, bạn có thể đăng ký lại mà không cần mã PIN nhưng toàn bộ dữ liệu tài khoản của bạn sẽ bị xóa.</item>
    </plurals>

    <plurals name="RegistrationLockFragment__you_have_d_attempts_remaining">
        <item quantity="other">Bạn còn %1$d lần thử.</item>
    </plurals>

    <plurals name="RegistrationLockFragment__d_attempts_remaining">
        <item quantity="other">Còn %1$d lần thử.</item>
    </plurals>

    <!-- CalleeMustAcceptMessageRequestDialogFragment -->
    <string name="CalleeMustAcceptMessageRequestDialogFragment__s_will_get_a_message_request_from_you">%1$s sẽ nhận được yêu cầu nhắn tin từ bạn. Bạn chỉ có thể gọi sau khi yêu cầu nhắn tin được chấp nhận.</string>

    <!-- KBS Megaphone -->
    <string name="KbsMegaphone__create_a_pin">Tạo mã PIN</string>
    <string name="KbsMegaphone__pins_keep_information_thats_stored_with_signal_encrytped">Mã PIN giúp dữ liệu lưu trữ với Signal được bảo mật.</string>
    <string name="KbsMegaphone__create_pin">Tạo mã PIN</string>

    <!-- transport_selection_list_item -->
    <string name="transport_selection_list_item__transport_icon">Biểu tượng chuyển tải</string>
    <string name="ConversationListFragment_loading">Đang tải…</string>
    <string name="CallNotificationBuilder_connecting">Đang kết nối…</string>
    <string name="Permissions_permission_required">Cần quyền</string>
    <string name="ConversationActivity_signal_needs_sms_permission_in_order_to_send_an_sms">Signal cần quyền SMS để gửi SMS, nhưng đã bị từ chối vĩnh viễn. Vui lòng mở cài đặt ứng dụng, chọn \"Qiuyền\" và bật \"SMS\".</string>
    <string name="Permissions_continue">Tiếp tục</string>
    <string name="Permissions_not_now">Để sau</string>
    <string name="conversation_activity__enable_signal_messages">Bật tin nhắn Signal</string>
    <string name="SQLCipherMigrationHelper_migrating_signal_database">Đang di dời cơ sở dữ liệu Signal</string>
    <string name="PushDecryptJob_new_locked_message">Tin nhắn đã khoá mới</string>
    <string name="PushDecryptJob_unlock_to_view_pending_messages">Mở khoá để xem tin nhắn đang chờ</string>
    <string name="enter_backup_passphrase_dialog__backup_passphrase">Mật khẩu sao lưu</string>
    <string name="backup_enable_dialog__backups_will_be_saved_to_external_storage_and_encrypted_with_the_passphrase_below_you_must_have_this_passphrase_in_order_to_restore_a_backup">Sao lưu sẽ được lưu trong bộ nhớ và được mã hóa với mật khẩu bên dưới. Bạn phải có mật khẩu này để khôi phục bản sao lưu.</string>
    <string name="backup_enable_dialog__you_must_have_this_passphrase">Bạn phải có mật khẩu này để khôi phục lại một bản sao lưu.</string>
    <string name="backup_enable_dialog__folder">Thư mục</string>
    <string name="backup_enable_dialog__i_have_written_down_this_passphrase">Tôi đã ghi lại mật khẩu này. Không có nó, tôi sẽ không thể khôi phục bản sao lưu.</string>
    <string name="registration_activity__restore_backup">Khôi phục từ bản sao lưu</string>
    <string name="registration_activity__transfer_or_restore_account">Chuyển hoặc khôi phục tài khoản</string>
    <string name="registration_activity__transfer_account">Chuyển tài khoản</string>
    <string name="registration_activity__skip">Bỏ qua</string>
    <string name="preferences_chats__chat_backups">Sao lưu tin nhắn</string>
    <string name="preferences_chats__transfer_account">Chuyển tài khoản</string>
    <string name="preferences_chats__transfer_account_to_a_new_android_device">Chuyển tài khoản sang một thiết bị Android mới</string>
    <string name="RegistrationActivity_enter_backup_passphrase">Điền mật khẩu sao lưu</string>
    <string name="RegistrationActivity_restore">Khôi phục</string>
    <string name="RegistrationActivity_backup_failure_downgrade">Không thể khôi phục bản sao lưu tạo từ phiên bản Signal mới hơn</string>
    <string name="RegistrationActivity_incorrect_backup_passphrase">Mật khẩu sao lưu không đúng</string>
    <string name="RegistrationActivity_checking">Đang kiểm tra…</string>
    <string name="RegistrationActivity_d_messages_so_far">Đã được %1$d tin nhắn…</string>
    <string name="RegistrationActivity_restore_from_backup">Khôi phục từ bản sao lưu?</string>
    <string name="RegistrationActivity_restore_your_messages_and_media_from_a_local_backup">Khôi phục tin nhắn và tệp từ bản sao lưu. Bạn chỉ có thể khôi phục vào lúc này.</string>
    <string name="RegistrationActivity_backup_size_s">Kích thước bản sao lưu: %1$s</string>
    <string name="RegistrationActivity_backup_timestamp_s">Thời điểm sao lưu: %1$s</string>
    <string name="BackupDialog_enable_local_backups">Bật sao lưu vào bộ nhớ?</string>
    <string name="BackupDialog_enable_backups">Bật sao lưu</string>
    <string name="BackupDialog_please_acknowledge_your_understanding_by_marking_the_confirmation_check_box">Hãy khẳng định rằng bạn đã hiểu bằng cách đánh dấu vào ô vuông.</string>
    <string name="BackupDialog_delete_backups">Xóa bản sao lưu?</string>
    <string name="BackupDialog_disable_and_delete_all_local_backups">Tắt và Xóa tất cả sao lưu trên thiết bị?</string>
    <string name="BackupDialog_delete_backups_statement">Xóa bản sao lưu</string>
    <string name="BackupDialog_to_enable_backups_choose_a_folder">Để bật sao lưu, chọn một thư mục. Các bản sao lưu sẽ được lưu vào địa điểm này.</string>
    <string name="BackupDialog_choose_folder">Chọn thư mục</string>
    <string name="BackupDialog_copied_to_clipboard">Đã chép vào bảng ghi tạm</string>
    <string name="BackupDialog_no_file_picker_available">Không có sẵn bộ chọn tập tin.</string>
    <string name="BackupDialog_enter_backup_passphrase_to_verify">Điền mật khẩu sao lưu của bạn để xác minh</string>
    <string name="BackupDialog_verify">Kiểm chứng</string>
    <string name="BackupDialog_you_successfully_entered_your_backup_passphrase">Bạn đã điền mật khẩu sao lưu thành công</string>
    <string name="BackupDialog_passphrase_was_not_correct">Mật khẩu không chính xác</string>
    <string name="LocalBackupJob_creating_signal_backup">Đang tạo bản sao lưu Molly…</string>
    <!-- Title for progress notification shown in a system notification while verifying a recent backup. -->
    <string name="LocalBackupJob_verifying_signal_backup">Đang xác minh bản lưu dự phòng của Molly…</string>
    <string name="LocalBackupJobApi29_backup_failed">Sao lưu thất bại.</string>
    <string name="LocalBackupJobApi29_your_backup_directory_has_been_deleted_or_moved">Thư mục sao lưu của bạn đã bị Xóa hoặc dời đi.</string>
    <string name="LocalBackupJobApi29_your_backup_file_is_too_large">Tập tin sao lưu của bạn quá lớn để có thể được lưu trữ trên ổ này.</string>
    <string name="LocalBackupJobApi29_there_is_not_enough_space">Không có đủ dung lượng để lưu trữ sao lưu của bạn.</string>
    <!-- Error message shown if a newly created backup could not be verified as accurate -->
    <string name="LocalBackupJobApi29_your_backup_could_not_be_verified">Bản lưu dự phòng gần đây của bạn không thể được tạo và xác minh. Vui lòng tạo một bản mới.</string>
    <!-- Error message shown if a very large attachment is encountered during the backup creation and causes the backup to fail -->
    <string name="LocalBackupJobApi29_your_backup_contains_a_very_large_file">Bản lưu dự phòng của bạn chứa một tập tin rất lớn và không thể được sao lưu. Vui lòng xóa tập tin đó và tạo một bản lưu dự phòng mới.</string>
    <string name="LocalBackupJobApi29_tap_to_manage_backups">Nhấn để quản lý các bản sao lưu.</string>
    <string name="RegistrationActivity_wrong_number">Sai số điện thoại?</string>
    <!--    Countdown to when the user can request a new code via phone call during registration.-->
    <string name="RegistrationActivity_call_me_instead_available_in">Gọi tôi (%1$02d:%2$02d)</string>
    <!--    Countdown to when the user can request a new SMS code during registration.-->
    <string name="RegistrationActivity_resend_sms_available_in">Gửi lại Mã (%1$02d:%2$02d)</string>
    <string name="RegistrationActivity_contact_signal_support">Liên lạc Bộ phận hỗ trợ Signal</string>
    <string name="RegistrationActivity_code_support_subject">Đăng ký Signal - Mã Xác minh cho Android</string>
    <string name="RegistrationActivity_incorrect_code">Mã không đúng</string>
    <string name="BackupUtil_never">Không bao giờ</string>
    <string name="BackupUtil_unknown">Không rõ</string>
    <string name="preferences_app_protection__see_my_phone_number">Thấy số điện thoại của tôi</string>
    <string name="preferences_app_protection__find_me_by_phone_number">Tìm tôi bằng số điện thoại</string>
    <!-- Phone number heading displayed as a screen title -->
    <string name="preferences_app_protection__phone_number">Số điện thoại</string>
    <!-- Subtext below option to launch into phone number privacy settings screen -->
    <string name="preferences_app_protection__choose_who_can_see">Chọn người có thể thấy số điện thoại của bạn và người có thể liên hệ với bạn trên Signal với số đó.</string>
    <!-- Section title above two radio buttons for enabling and disabling phone number display -->
    <string name="PhoneNumberPrivacySettingsFragment__who_can_see_my_number">Ai Có Thể Thấy Số Điện Thoại Của Tôi</string>
    <!-- Subtext below radio buttons when who can see my number is set to nobody -->
    <string name="PhoneNumberPrivacySettingsFragment__nobody_will_see">Sẽ không có ai có thể thấy số điện thoại của bạn trên Signal</string>
    <!-- Section title above two radio buttons for enabling and disabling whether users can find me by my phone number  -->
    <string name="PhoneNumberPrivacySettingsFragment__who_can_find_me_by_number">Ai Có Thể Tìm Tôi Bằng Số Điện Thoại</string>
    <!-- Subtext below radio buttons when who can see my number is set to everyone -->
    <string name="PhoneNumberPrivacySettingsFragment__your_phone_number">Số điện thoại của bạn sẽ hiện lên cho những người và nhóm bạn nhắn tin. Những người có số điện thoại của bạn trong danh bạ điện thoại của họ cũng sẽ thấy nó trên Signal.</string>
    <string name="PhoneNumberPrivacy_everyone">Bất cứ ai</string>
    <string name="PhoneNumberPrivacy_my_contacts">Liên hệ trong danh bạ</string>
    <string name="PhoneNumberPrivacy_nobody">Không ai</string>
    <string name="PhoneNumberPrivacy_everyone_see_description">Số điện thoại của bạn sẽ được hiển thị tới tất cả người dùng và nhóm mà bạn nhắn tin.</string>
    <string name="PhoneNumberPrivacy_everyone_find_description">Người dùng nào có số điện thoại của bạn trong danh bạ sẽ thấy bạn trên Signal. Những người khác có thể tìm thấy bạn qua mục tìm kiếm.</string>
    <string name="preferences_app_protection__screen_lock">Khoá màn hình</string>
    <string name="preferences_app_protection__lock_signal_access_with_android_screen_lock_or_fingerprint">Khoá truy cập Signal bằng mật khẩu Android hoặc vân tay</string>
    <string name="preferences_app_protection__screen_lock_inactivity_timeout">Thời gian chờ trước khi tự động khoá</string>
    <string name="preferences_app_protection__signal_pin">Mã PIN Signal</string>
    <string name="preferences_app_protection__create_a_pin">Tạo mã PIN</string>
    <string name="preferences_app_protection__change_your_pin">Thay đổi mã PIN của bạn.</string>
    <string name="preferences_app_protection__pin_reminders">Nhắc nhở PIN</string>
    <string name="preferences_app_protection__turn_off">Tắt</string>
    <string name="preferences_app_protection__confirm_pin">Xác nhận mã PIN</string>
    <string name="preferences_app_protection__confirm_your_signal_pin">Xác nhận mã PIN Signal</string>
    <string name="preferences_app_protection__make_sure_you_memorize_or_securely_store_your_pin">Hãy chắc rằng bạn nhớ hoặc lưu trữ bảo mật mã PIN vì PIN không thể được khôi phục. Nếu bạn quên mã PIN, bạn có thể mất dữ liệu khi đăng kí lại tài khoản Signal.</string>
    <string name="preferences_app_protection__incorrect_pin_try_again">PIN không đúng. Hãy thử lại.</string>
    <string name="preferences_app_protection__failed_to_enable_registration_lock">Không thể bật khóa đăng kí.</string>
    <string name="preferences_app_protection__failed_to_disable_registration_lock">Không thể tắt khóa đăng kí.</string>
    <string name="AppProtectionPreferenceFragment_none">Không</string>
    <string name="preferences_app_protection__registration_lock">Khóa Đăng ký</string>
    <string name="RegistrationActivity_you_must_enter_your_registration_lock_PIN">Bạn phải điền mã PIN Khóa Đăng ký của bạn</string>
    <string name="RegistrationActivity_your_pin_has_at_least_d_digits_or_characters">Mã PIN phải có tối thiểu %1$d chữ số hoặc kí tự</string>
    <string name="RegistrationActivity_too_many_attempts">Đã thử quá nhiều lần</string>
    <string name="RegistrationActivity_you_have_made_too_many_incorrect_registration_lock_pin_attempts_please_try_again_in_a_day">Bạn đã điền sai mã PIN Khóa Đăng ký quá nhiều lần. Vui lòng thử lại vào hôm sau.</string>
    <string name="RegistrationActivity_you_have_made_too_many_attempts_please_try_again_later">Bạn đã thử quá nhiều lần. Vui lòng thử lại sau.</string>
    <string name="RegistrationActivity_error_connecting_to_service">Lỗi kết nối tới dịch vụ</string>
    <string name="preferences_chats__backups">Sao lưu</string>
    <string name="prompt_passphrase_activity__signal_is_locked">Molly đã khoá</string>
    <string name="prompt_passphrase_activity__tap_to_unlock">NHẤN ĐỂ MỞ KHOÁ</string>
    <string name="Recipient_unknown">Vô danh</string>

    <!-- TransferOrRestoreFragment -->
    <string name="TransferOrRestoreFragment__transfer_or_restore_account">Chuyển hoặc khôi phục tài khoản</string>
    <string name="TransferOrRestoreFragment__if_you_have_previously_registered_a_signal_account">Nếu trước đây bạn đã đăng kí tài khoản Signal, bạn có thể chuyển hoặc khôi phục tài khoản và các tin nhắn của bạn</string>
    <string name="TransferOrRestoreFragment__transfer_from_android_device">Chuyển từ thiết bị Android</string>
    <string name="TransferOrRestoreFragment__transfer_your_account_and_messages_from_your_old_android_device">Chuyển tài khoản và tin nhắn của bạn từ thiết bị Android cũ của bạn. Bạn cần tiếp cận được thiết bị cũ của mình.</string>
    <string name="TransferOrRestoreFragment__you_need_access_to_your_old_device">Bạn cần truy cập thiết bị cũ của mình.</string>
    <string name="TransferOrRestoreFragment__restore_from_backup">Khôi phục từ bản sao lưu</string>
    <string name="TransferOrRestoreFragment__restore_your_messages_from_a_local_backup">Khôi phục tin nhắn của bạn từ bản sao lưu cục bộ. Nếu bạn không khôi phục bây giờ, bạn sẽ không khôi phục được sau này.</string>

    <!-- NewDeviceTransferInstructionsFragment -->
    <string name="NewDeviceTransferInstructions__open_signal_on_your_old_android_phone">Mở Signal trên thiết bị Android cũ của bạn</string>
    <string name="NewDeviceTransferInstructions__continue">Tiếp tục</string>
    <string name="NewDeviceTransferInstructions__first_bullet">1.</string>
    <string name="NewDeviceTransferInstructions__tap_on_your_profile_photo_in_the_top_left_to_open_settings">Nhấn vào ảnh đại diện của bạn ở góc trên bên trái để mở Cài đặt</string>
    <string name="NewDeviceTransferInstructions__second_bullet">2.</string>
    <string name="NewDeviceTransferInstructions__tap_on_account">"Nhấn vào \"Tài khoản\""</string>
    <string name="NewDeviceTransferInstructions__third_bullet">3.</string>
    <string name="NewDeviceTransferInstructions__tap_transfer_account_and_then_continue_on_both_devices">"Nhấn \"Chuyển tài khoản\" và \"Tiếp tục\" trên cả hai thiết bị"</string>

    <!-- NewDeviceTransferSetupFragment -->
    <string name="NewDeviceTransferSetup__preparing_to_connect_to_old_android_device">Đang chuẩn bị kết nối với thiết bị Android cũ…</string>
    <string name="NewDeviceTransferSetup__take_a_moment_should_be_ready_soon">Chỉ mất một lúc, sẽ hoàn thành sớm thôi</string>
    <string name="NewDeviceTransferSetup__waiting_for_old_device_to_connect">Đang chờ kết nối với thiết bị Android cũ…</string>
    <string name="NewDeviceTransferSetup__signal_needs_the_location_permission_to_discover_and_connect_with_your_old_device">Molly cần quyền truy cập vị trí để kết nối và ngắt kết nối với thiết bị Android cũ của bạn.</string>
    <string name="NewDeviceTransferSetup__signal_needs_location_services_enabled_to_discover_and_connect_with_your_old_device">Molly cần dịch vụ Vị trí được bật để kết nối và ngắt kết nối với thiết bị Android cũ của bạn.</string>
    <string name="NewDeviceTransferSetup__signal_needs_wifi_on_to_discover_and_connect_with_your_old_device">Molly cần Wi-Fi được bật để phát hiện và kết nối với thiết bị Android cũ của bạn. Wi-Fi cần được bật nhưng không bắt buộc phải kết nối với một mạng Wi-Fi nào đó.</string>
    <string name="NewDeviceTransferSetup__sorry_it_appears_your_device_does_not_support_wifi_direct">Xin lỗi, có vẻ như thiết bị này không hỗ trợ Wi-Fi Direct. Molly sử dụng Wi-Fi Direct để phát hiện và kết nối với thiết bị Android cũ của bạn. Bạn vẫn có thể khôi phục sao lưu hoặc khôi phục tài khoản trên thiết bị Android cũ của bạn.</string>
    <string name="NewDeviceTransferSetup__restore_a_backup">Khôi phục bản sao lưu</string>
    <string name="NewDeviceTransferSetup__an_unexpected_error_occurred_while_attempting_to_connect_to_your_old_device">Lỗi không xác định khi đang cố gắng kết nối với thiết bị Android cũ của bạn.</string>

    <!-- OldDeviceTransferSetupFragment -->
    <string name="OldDeviceTransferSetup__searching_for_new_android_device">Đang tìm thiết bị Android mới…</string>
    <string name="OldDeviceTransferSetup__signal_needs_the_location_permission_to_discover_and_connect_with_your_new_device">Molly cần quyền truy cập vị trí để kết nối và ngắt kết nối với thiết bị Android mới của bạn.</string>
    <string name="OldDeviceTransferSetup__signal_needs_location_services_enabled_to_discover_and_connect_with_your_new_device">Molly cần dịch vụ Vị trí được bật để kết nối và ngắt kết nối với thiết bị Android mới của bạn.</string>
    <string name="OldDeviceTransferSetup__signal_needs_wifi_on_to_discover_and_connect_with_your_new_device">Molly cần Wi-Fi được bật để phát hiện và kết nối với thiết bị Android mới của bạn. Wi-Fi cần được bật nhưng không bắt buộc phải kết nối với một mạng Wi-Fi nào đó.</string>
    <string name="OldDeviceTransferSetup__sorry_it_appears_your_device_does_not_support_wifi_direct">Xin lỗi, có vẻ như thiết bị này không hỗ trợ Wi-Fi Direct. Molly sử dụng Wi-Fi Direct để phát hiện và kết nối với thiết bị Android mới của bạn. Bạn vẫn có thể tạo bản sao lưu để khôi phục tài khoản trên thiết bị Android mới của bạn.</string>
    <string name="OldDeviceTransferSetup__create_a_backup">Tạo bản sao lưu</string>
    <string name="OldDeviceTransferSetup__an_unexpected_error_occurred_while_attempting_to_connect_to_your_old_device">Lỗi không xác định khi đang cố gắng kết nối với thiết bị Android mới của bạn.</string>

    <!-- DeviceTransferSetupFragment -->
    <string name="DeviceTransferSetup__unable_to_open_wifi_settings">Không thể mở Cài đặt Wi-Fi. Vui lòng bật Wi-Fi thủ công.</string>
    <string name="DeviceTransferSetup__grant_location_permission">Cấp quyền truy cập vị trí</string>
    <string name="DeviceTransferSetup__turn_on_location_services">Bật dịch vụ Vị trí</string>
    <string name="DeviceTransferSetup__turn_on_wifi">Bật Wi-Fi</string>
    <string name="DeviceTransferSetup__error_connecting">Lỗi kết nối</string>
    <string name="DeviceTransferSetup__retry">Thử lại</string>
    <string name="DeviceTransferSetup__submit_debug_logs">Gửi nhật kí lỗi</string>
    <string name="DeviceTransferSetup__verify_code">Xác minh mã</string>
    <string name="DeviceTransferSetup__verify_that_the_code_below_matches_on_both_of_your_devices">Hãy xác nhận rằng mã bên dưới trùng khớp nhau trên hai thiết bị của bạn. Sau đó nhấn Tiếp tục.</string>
    <string name="DeviceTransferSetup__the_numbers_do_not_match">Hai mã số không khớp nhau</string>
    <string name="DeviceTransferSetup__continue">Tiếp tục</string>
    <string name="DeviceTransferSetup__if_the_numbers_on_your_devices_do_not_match_its_possible_you_connected_to_the_wrong_device">Nếu mã số trên hai thiết bị không khớp nhau, có thể bạn đã kết nối nhầm với thiết bị khác. Để xử lí, hãy dừng quá trình chuyển và thử lại, đồng thời hãy giữ hai thiết bị ở gần nhau.</string>
    <string name="DeviceTransferSetup__stop_transfer">Dừng chuyển</string>
    <string name="DeviceTransferSetup__unable_to_discover_old_device">Không thể tìm thấy thiết bị cũ</string>
    <string name="DeviceTransferSetup__unable_to_discover_new_device">Không thể tìm thấy thiết bị mới</string>
    <string name="DeviceTransferSetup__make_sure_the_following_permissions_are_enabled">Đảm bảo các sự cho phép và dịch vụ sau đây được bật:</string>
    <string name="DeviceTransferSetup__location_permission">Truy cập địa điểm</string>
    <string name="DeviceTransferSetup__location_services">Dịch vụ địa điểm</string>
    <string name="DeviceTransferSetup__wifi">Wi-Fi</string>
    <string name="DeviceTransferSetup__on_the_wifi_direct_screen_remove_all_remembered_groups_and_unlink_any_invited_or_connected_devices">Trên màn hình WiFi Direct, loại bỏ tất cả các nhóm được nhớ và huỷ liên kết bất vì thiết bị được kết nối hoặc được mời.</string>
    <string name="DeviceTransferSetup__wifi_direct_screen">Màn hình WiFi Direct</string>
    <string name="DeviceTransferSetup__try_turning_wifi_off_and_on_on_both_devices">Thử tắt và bật lại Wi-Fi, trên cả hai thiết bị.</string>
    <string name="DeviceTransferSetup__make_sure_both_devices_are_in_transfer_mode">Đảm bảo cả hai thiết bị đều đang ở chế độ truyền tải.</string>
    <string name="DeviceTransferSetup__go_to_support_page">Đi đến trang hỗ trợ</string>
    <string name="DeviceTransferSetup__try_again">Thử lại</string>
    <string name="DeviceTransferSetup__waiting_for_other_device">Đang chờ thiết bị còn lại</string>
    <string name="DeviceTransferSetup__tap_continue_on_your_other_device_to_start_the_transfer">Nhấn Tiếp tục trên thiết bị còn lại của bạn để bắt đầu việc truyền tải.</string>
    <string name="DeviceTransferSetup__tap_continue_on_your_other_device">Nhấn Tiếp tục trên thiết bị còn lại của bạn…</string>

    <!-- NewDeviceTransferFragment -->
    <string name="NewDeviceTransfer__cannot_transfer_from_a_newer_version_of_signal">Không thể truyền tải từ các phiên bản mới hơn của Signal</string>

    <!-- DeviceTransferFragment -->
    <string name="DeviceTransfer__transferring_data">Đang truyền tải dữ liệu</string>
    <string name="DeviceTransfer__keep_both_devices_near_each_other">Giữ cả hai thiết bị gần nhau. Không tắt các thiết bị và để mở Molly. Việc truyền tải được bảo mật hai chiều.</string>
    <string name="DeviceTransfer__d_messages_so_far">Đã được %1$d tin nhắn…</string>
    <!-- Filled in with total percentage of messages transferred -->
    <string name="DeviceTransfer__s_of_messages_so_far">%1$s%% trong tổng số tin nhắn cho đến nay…</string>
    <string name="DeviceTransfer__cancel">Hủy</string>
    <string name="DeviceTransfer__try_again">Thử lại</string>
    <string name="DeviceTransfer__stop_transfer">Dừng chuyển</string>
    <string name="DeviceTransfer__all_transfer_progress_will_be_lost">Tất cả tiến trình truyền tải sẽ bị mất.</string>
    <string name="DeviceTransfer__transfer_failed">Truyền tải không thành công</string>
    <string name="DeviceTransfer__unable_to_transfer">Không thể truyền tải</string>

    <!-- OldDeviceTransferInstructionsFragment -->
    <string name="OldDeviceTransferInstructions__transfer_account">Chuyển Tài khoản</string>
    <string name="OldDeviceTransferInstructions__first_bullet">1.</string>
    <string name="OldDeviceTransferInstructions__download_signal_on_your_new_android_device">Tải Molly trên thiết bị Android mới của bạn</string>
    <string name="OldDeviceTransferInstructions__second_bullet">2.</string>
    <string name="OldDeviceTransferInstructions__tap_on_transfer_or_restore_account">"Nhấn vào \"Truyền tải hoặc khôi phục tài khoản\""</string>
    <string name="OldDeviceTransferInstructions__third_bullet">3.</string>
    <string name="OldDeviceTransferInstructions__select_transfer_from_android_device_when_prompted_and_then_continue">"Chọn \"Truyền tải từ thiết bị Android\" khi được hỏi và sau đó \"Tiếp tục\". Giữ cả hai thiết bị gần nhau."</string>
    <string name="OldDeviceTransferInstructions__continue">Tiếp tục</string>

    <!-- OldDeviceTransferComplete -->
    <string name="OldDeviceTransferComplete__go_to_your_new_device">Đi đến thiết bị mới của bạn</string>
    <string name="OldDeviceTransferComplete__your_signal_data_has_Been_transferred_to_your_new_device">Dữ liệu Signal của bạn đã được truyền tải vào thiết bị mới của bạn. Để hoàn tất quá trình truyền tải, bạn phải tiếp tục việc đăng ký trên thiết bị mới của bạn.</string>
    <string name="OldDeviceTransferComplete__close">Đóng</string>

    <!-- NewDeviceTransferComplete -->
    <string name="NewDeviceTransferComplete__transfer_successful">Truyền tải thành công</string>
    <string name="NewDeviceTransferComplete__transfer_complete">Truyền tải hoàn tất</string>
    <string name="NewDeviceTransferComplete__to_complete_the_transfer_process_you_must_continue_registration">Để hoàn tất quá trình truyền tải, bạn phải tiếp tục đăng ký.</string>
    <string name="NewDeviceTransferComplete__continue_registration">Tiếp tục đăng ký</string>

    <!-- DeviceToDeviceTransferService -->
    <string name="DeviceToDeviceTransferService_content_title">Truyền tải tài khoản</string>
    <string name="DeviceToDeviceTransferService_status_ready">Đang chuẩn bị để kết nối với thiết bị Android còn lại của bạn…</string>
    <string name="DeviceToDeviceTransferService_status_starting_up">Đang chuẩn bị để kết nối cho thiết bị Android còn lại của bạn…</string>
    <string name="DeviceToDeviceTransferService_status_discovery">Đang tìm kiếm thiết bị Android còn lại của bạn…</string>
    <string name="DeviceToDeviceTransferService_status_network_connected">Đang kết nối với thiết bị Android còn lại của bạn…</string>
    <string name="DeviceToDeviceTransferService_status_verification_required">Yêu cầu xác minh</string>
    <string name="DeviceToDeviceTransferService_status_service_connected">Đang truyền tải tài khoản…</string>

    <!-- OldDeviceTransferLockedDialog -->
    <string name="OldDeviceTransferLockedDialog__complete_registration_on_your_new_device">Hoàn tất việc đăng ký trên thiết bị mới của bạn</string>
    <string name="OldDeviceTransferLockedDialog__your_signal_account_has_been_transferred_to_your_new_device">Tài khoản Signal của bạn đã được truyền tải vào thiết bị mới của bạn, nhưng bạn phải tiếp tục việc đăng ký trên đó để tiếp tục. Signal sẽ ngưng hoạt động trên thiết bị này.</string>
    <string name="OldDeviceTransferLockedDialog__done">Xong</string>
    <string name="OldDeviceTransferLockedDialog__cancel_and_activate_this_device">Huỷ và kích hoạt thiết bị này</string>

    <!-- AdvancedPreferenceFragment -->

    <!-- RecipientBottomSheet -->
    <string name="RecipientBottomSheet_block">Chặn</string>
    <string name="RecipientBottomSheet_unblock">Bỏ chặn</string>
    <string name="RecipientBottomSheet_add_to_contacts">Thêm vào danh bạ</string>
    <!-- Error message that displays when a user tries to tap to view system contact details but has no app that supports it -->
    <string name="RecipientBottomSheet_unable_to_open_contacts">Không thể tìm thấy một ứng dụng có thể mở danh bạ.</string>
    <string name="RecipientBottomSheet_add_to_a_group">Thêm vào một nhóm</string>
    <string name="RecipientBottomSheet_add_to_another_group">Thêm vào một nhóm khác</string>
    <string name="RecipientBottomSheet_view_safety_number">Xem số an toàn</string>
    <string name="RecipientBottomSheet_make_admin">Đặt admin</string>
    <string name="RecipientBottomSheet_remove_as_admin">Gỡ bỏ quyền quản trị</string>
    <string name="RecipientBottomSheet_remove_from_group">Xóa khỏi nhóm</string>

    <string name="RecipientBottomSheet_remove_s_as_group_admin">Gỡ bỏ quyền quản trị của %1$s?</string>
    <string name="RecipientBottomSheet_s_will_be_able_to_edit_group">"\"%1$s\" sẽ có thể chỉnh sửa được nhóm này và các thành viên nhóm."</string>

    <string name="RecipientBottomSheet_remove_s_from_the_group">Xóa %1$s khỏi nhóm?</string>
    <!-- Dialog message shown when removing someone from a group with group link being active to indicate they will not be able to rejoin -->
    <string name="RecipientBottomSheet_remove_s_from_the_group_they_will_not_be_able_to_rejoin">Xóa %1$s khỏi nhóm? Người này sẽ không thể tham gia lại qua đường dẫn nhóm.</string>
    <string name="RecipientBottomSheet_remove">Xóa</string>
    <string name="RecipientBottomSheet_copied_to_clipboard">Đã sao chép vào clipboard</string>

    <string name="GroupRecipientListItem_admin">Quản trị viên</string>
    <string name="GroupRecipientListItem_approve_description">Đồng ý</string>
    <string name="GroupRecipientListItem_deny_description">Từ chôi</string>


    <!-- GroupsLearnMoreBottomSheetDialogFragment -->
    <string name="GroupsLearnMore_legacy_vs_new_groups">Nhóm Mới và Nhóm Cũ</string>
    <string name="GroupsLearnMore_what_are_legacy_groups">Nhóm Cũ là gì?</string>
    <string name="GroupsLearnMore_paragraph_1">Nhóm Cũ là nhóm không tương thích với các tính năng mới như quản trị viên hay cập nhật cụ thể thông tin nhóm.</string>
    <string name="GroupsLearnMore_can_i_upgrade_a_legacy_group">Tôi có thể nâng cấp Nhóm Cũ được không?</string>
    <string name="GroupsLearnMore_paragraph_2">Nhóm Cũ chưa thể được nâng cấp thành Nhóm Mới, nhưng bạn có thể tạo Nhóm Mới với các thành viên như cũ nếu như họ đang dùng phiên bản mới nhất của Signal.</string>
    <string name="GroupsLearnMore_paragraph_3">Signal sẽ cung cấp cách để nâng cấp Nhóm Cũ trong tương lai.</string>

    <!-- GroupLinkBottomSheetDialogFragment -->
    <string name="GroupLinkBottomSheet_share_hint_requiring_approval">Bất cứ ai với đường dẫn này có thể xem tên và ảnh nhóm và gửi yêu cầu tham gia. Chỉ chia sẻ với những người mà bạn tin tưởng.</string>
    <string name="GroupLinkBottomSheet_share_hint_not_requiring_approval">Bất cứ ai với đường dẫn này có thể xem tên và ảnh nhóm và tham gia nhóm. Chỉ chia sẻ với những người mà bạn tin tưởng.</string>
    <string name="GroupLinkBottomSheet_share_via_signal">Chia sẻ qua Molly</string>
    <string name="GroupLinkBottomSheet_copy">Sao chép</string>
    <string name="GroupLinkBottomSheet_qr_code">Mã QR</string>
    <string name="GroupLinkBottomSheet_share">Chia sẻ</string>
    <string name="GroupLinkBottomSheet_copied_to_clipboard">Đã sao chép vào clipboard</string>
    <string name="GroupLinkBottomSheet_the_link_is_not_currently_active">Đường dẫn không hoạt động</string>

    <!-- VoiceNotePlaybackPreparer -->
    <string name="VoiceNotePlaybackPreparer__failed_to_play_voice_message">Không thể phát tin nhắn thoại</string>

    <!-- VoiceNoteMediaDescriptionCompatFactory -->
    <string name="VoiceNoteMediaItemFactory__voice_message">Tin nhắn thoại · %1$s</string>
    <string name="VoiceNoteMediaItemFactory__s_to_s">%1$s đến %2$s</string>

    <!-- StorageUtil -->
    <string name="StorageUtil__s_s">%1$s/%2$s</string>
    <string name="BlockedUsersActivity__s_has_been_blocked">\"%1$s\" đã bị chặn.</string>
    <string name="BlockedUsersActivity__failed_to_block_s">Không thể chặn \"%1$s\"</string>
    <string name="BlockedUsersActivity__s_has_been_unblocked">\"%1$s\" đã được bỏ chặn.</string>

    <!-- ReviewCardDialogFragment -->
    <string name="ReviewCardDialogFragment__review_members">Xét duyệt Thành viên</string>
    <string name="ReviewCardDialogFragment__review_request">Xét duyệt Yêu cầu</string>
    <string name="ReviewCardDialogFragment__d_group_members_have_the_same_name">%1$d thành viên nhóm có cùng tên, hãy xem các thành viên dưới đây và chọn hành động.</string>
    <string name="ReviewCardDialogFragment__if_youre_not_sure">Nếu bạn không chắc yêu cầu từ người nào, xem các liên hệ bên dưới và chọn hành động.</string>
    <string name="ReviewCardDialogFragment__no_other_groups_in_common">Không có nhóm chung nào khác.</string>
    <string name="ReviewCardDialogFragment__no_groups_in_common">Không có nhóm chung.</string>
    <plurals name="ReviewCardDialogFragment__d_other_groups_in_common">
        <item quantity="other">%1$d nhóm chung</item>
    </plurals>
    <plurals name="ReviewCardDialogFragment__d_groups_in_common">
        <item quantity="other">%1$d nhóm chung</item>
    </plurals>
    <string name="ReviewCardDialogFragment__remove_s_from_group">Xóa %1$s khỏi nhóm?</string>
    <string name="ReviewCardDialogFragment__remove">Xóa</string>
    <string name="ReviewCardDialogFragment__failed_to_remove_group_member">Không thể xóa thành viên nhóm.</string>

    <!-- ReviewCard -->
    <string name="ReviewCard__member">Thành viên</string>
    <string name="ReviewCard__request">Yêu cầu</string>
    <string name="ReviewCard__your_contact">Liên hệ của bạn</string>
    <string name="ReviewCard__remove_from_group">Xóa khỏi nhóm</string>
    <string name="ReviewCard__update_contact">Cập nhật liên hệ</string>
    <string name="ReviewCard__block">Chặn</string>
    <string name="ReviewCard__delete">Xóa</string>
    <string name="ReviewCard__recently_changed">Vừa thay đổi tên trên hồ sơ cá nhân từ %1$s sang %2$s</string>

    <!-- CallParticipantsListUpdatePopupWindow -->
    <string name="CallParticipantsListUpdatePopupWindow__s_joined">%1$s đã tham gia</string>
    <string name="CallParticipantsListUpdatePopupWindow__s_and_s_joined">%1$s và %2$s đã tham gia</string>
    <string name="CallParticipantsListUpdatePopupWindow__s_s_and_s_joined">%1$s, %2$s và %3$s đã tham gia</string>
    <string name="CallParticipantsListUpdatePopupWindow__s_s_and_d_others_joined">%1$s, %2$s và %3$d người khác đã tham gia</string>
    <string name="CallParticipantsListUpdatePopupWindow__s_left">Còn lại %1$s</string>
    <string name="CallParticipantsListUpdatePopupWindow__s_and_s_left">Còn lại %1$s và %2$s</string>
    <string name="CallParticipantsListUpdatePopupWindow__s_s_and_s_left">Còn lại %1$s, %2$s và %3$s</string>
    <string name="CallParticipantsListUpdatePopupWindow__s_s_and_d_others_left">Còn lại %1$s, %2$s và %3$d người khác</string>

    <string name="CallParticipant__you">Bạn</string>
    <string name="CallParticipant__you_on_another_device">Bạn (trên một thiết bị khác)</string>
    <string name="CallParticipant__s_on_another_device">%1$s (trên một thiết bị khác)</string>

    <!-- WifiToCellularPopupWindow -->
    <!-- Message shown during a call when the WiFi network is unusable, and cellular data starts to be used for the call instead. -->
    <string name="WifiToCellularPopupWindow__weak_wifi_switched_to_cellular">Wi-Fi yếu. Đã chuyển qua mạng di động.</string>

    <!-- DeleteAccountFragment -->
    <string name="DeleteAccountFragment__deleting_your_account_will">Việc xóa tài khoản của bạn sẽ:</string>
    <string name="DeleteAccountFragment__enter_your_phone_number">Nhập số điện thoại của bạn</string>
    <string name="DeleteAccountFragment__delete_account">Xóa tài khoản</string>
    <string name="DeleteAccountFragment__delete_your_account_info_and_profile_photo">Xóa thông tin tài khoản của bạn và ảnh đại diện</string>
    <string name="DeleteAccountFragment__delete_all_your_messages">Xóa tất cả tin nhắn của bạn</string>
    <string name="DeleteAccountFragment__delete_s_in_your_payments_account">Xóa %1$s trong tài khoản thanh toán của bạn</string>
    <string name="DeleteAccountFragment__no_country_code">Mã quốc gia không xác định</string>
    <string name="DeleteAccountFragment__no_number">Số không xác định</string>
    <string name="DeleteAccountFragment__the_phone_number">Số điện thoại bạn nhập vào không khớp với số của tài khoản của bạn.</string>
    <string name="DeleteAccountFragment__are_you_sure">Bạn có chắc muốn Xóa tài khoản?</string>
    <string name="DeleteAccountFragment__this_will_delete_your_signal_account">Thao tác này sẽ xóa tài khoản Signal của bạn và cài đặt lại ứng dụng. Ứng dụng sẽ đóng sau khi quá trình hoàn tất.</string>
    <string name="DeleteAccountFragment__failed_to_delete_local_data">Không thể Xóa dữ liệu cục bộ. Bạn có thể tự Xóa trong cài đặt hệ thống ứng dụng.</string>
    <string name="DeleteAccountFragment__launch_app_settings">Mở Cài đặt Ứng dụng</string>
    <!-- Title of progress dialog shown when a user deletes their account and the process is leaving all groups -->
    <string name="DeleteAccountFragment__leaving_groups">Đang rời nhóm…</string>
    <!-- Title of progress dialog shown when a user deletes their account and the process has left all groups -->
    <string name="DeleteAccountFragment__deleting_account">Đang xóa tài khoản…</string>
    <!-- Message of progress dialog shown when a user deletes their account and the process is canceling their subscription -->
    <string name="DeleteAccountFragment__canceling_your_subscription">Đang hủy gói ủng hộ…</string>
    <!-- Message of progress dialog shown when a user deletes their account and the process is leaving groups -->
    <string name="DeleteAccountFragment__depending_on_the_number_of_groups">Tùy thuộc vào số lượng nhóm bạn tham gia, quá trình này có thể mất vài phút</string>
    <!-- Message of progress dialog shown when a user deletes their account and the process has left all groups -->
    <string name="DeleteAccountFragment__deleting_all_user_data_and_resetting">Xóa dữ liệu người dùng và đặt lại ứng dụng</string>
    <!-- Title of error dialog shown when a network error occurs during account deletion -->
    <string name="DeleteAccountFragment__account_not_deleted">Tài khoản Không Bị xóa</string>
    <!-- Message of error dialog shown when a network error occurs during account deletion -->
    <string name="DeleteAccountFragment__there_was_a_problem">Đã xảy ra sự cố khi hoàn tất quá trình xóa. Kiểm tra kết nối mạng của bạn và thử lại.</string>

    <!-- DeleteAccountCountryPickerFragment -->
    <string name="DeleteAccountCountryPickerFragment__search_countries">Tìm Quốc gia</string>

    <!-- CreateGroupActivity -->
    <string name="CreateGroupActivity__skip">Bỏ qua</string>
    <plurals name="CreateGroupActivity__d_members">
        <item quantity="other">%1$d thành viên</item>
    </plurals>

    <!-- ShareActivity -->
    <string name="ShareActivity__share">Chia sẻ</string>
    <string name="ShareActivity__send">Gửi</string>
    <string name="ShareActivity__comma_s">, %1$s</string>
    <!-- Toast when the incoming intent is invalid -->
    <string name="ShareActivity__could_not_get_share_data_from_intent">Không thể thu được dữ liệu chia sẻ từ ý định.</string>

    <!-- MultiShareDialogs -->
    <string name="MultiShareDialogs__failed_to_send_to_some_users">Không thể gửi cho một số người dùng</string>
    <string name="MultiShareDialogs__you_can_only_share_with_up_to">Bạn chỉ có thể chia sẻ tới tối đa %1$d cuộc trò chuyện</string>

    <!-- ChatWallpaperActivity -->

    <!-- ChatWallpaperFragment -->
    <string name="ChatWallpaperFragment__chat_color">Màu cuộc trò chuyện</string>
    <string name="ChatWallpaperFragment__reset_chat_colors">Cài lại màu cuộc trò chuyện</string>
    <string name="ChatWallpaperFragment__reset_chat_color">Cài lại màu cuộc trò chuyện</string>
    <string name="ChatWallpaperFragment__reset_chat_color_question">Cài lại màu cuộc trò chuyện?</string>
    <string name="ChatWallpaperFragment__set_wallpaper">Chọn ảnh nền</string>
    <string name="ChatWallpaperFragment__dark_mode_dims_wallpaper">Chế độ tối làm mờ màn hình nền</string>
    <string name="ChatWallpaperFragment__contact_name">Tên liên hệ</string>
    <string name="ChatWallpaperFragment__reset">Đặt lại</string>
    <string name="ChatWallpaperFragment__wallpaper_preview_description">Xem trước ảnh nền</string>
    <string name="ChatWallpaperFragment__would_you_like_to_override_all_chat_colors">Bạn có muốn ghi đè tất cả các màu cuộc trò chuyện?</string>
    <string name="ChatWallpaperFragment__would_you_like_to_override_all_wallpapers">Bạn có muốn ghi đè tất cả các màu cuộc trò chuyện?</string>
    <string name="ChatWallpaperFragment__reset_default_colors">Cài lại màu mặc định</string>
    <string name="ChatWallpaperFragment__reset_all_colors">Cài lại tất cả màu</string>
    <string name="ChatWallpaperFragment__reset_default_wallpaper">Cài lại màn hình nền mặc định</string>
    <string name="ChatWallpaperFragment__reset_all_wallpapers">Đặt lại tất cả ảnh nền</string>
    <string name="ChatWallpaperFragment__reset_wallpapers">Cài lại các màn hình nền</string>
    <string name="ChatWallpaperFragment__reset_wallpaper">Cài lại màn hình nền</string>
    <string name="ChatWallpaperFragment__reset_wallpaper_question">Cài lại màn hình nền?</string>

    <!-- ChatWallpaperSelectionFragment -->
    <string name="ChatWallpaperSelectionFragment__choose_from_photos">Chọn từ bộ sưu tập</string>
    <string name="ChatWallpaperSelectionFragment__presets">Bộ cài sẵn</string>

    <!-- ChatWallpaperPreviewActivity -->
    <string name="ChatWallpaperPreviewActivity__preview">Xem trước</string>
    <string name="ChatWallpaperPreviewActivity__set_wallpaper">Cài ảnh nền</string>
    <string name="ChatWallpaperPreviewActivity__swipe_to_preview_more_wallpapers">Vuốt để xem trước thêm ảnh nền</string>
    <string name="ChatWallpaperPreviewActivity__set_wallpaper_for_all_chats">Cài ảnh nền cho tất cả cuộc trò chuyện</string>
    <string name="ChatWallpaperPreviewActivity__set_wallpaper_for_s">Cài ảnh nền cho %1$s</string>
    <string name="ChatWallpaperPreviewActivity__viewing_your_gallery_requires_the_storage_permission">Cần quyền truy cập bộ nhớ để xem bộ sưu tập.</string>

    <!-- WallpaperImageSelectionActivity -->

    <!-- WallpaperCropActivity -->
    <string name="WallpaperCropActivity__pinch_to_zoom_drag_to_adjust">Dùng hai ngón để phóng to, kéo để tuỳ chỉnh.</string>
    <string name="WallpaperCropActivity__set_wallpaper_for_all_chats">Cài ảnh nền cho tất cả cuộc trò chuyện.</string>
    <string name="WallpaperCropActivity__set_wallpaper_for_s">Cài ảnh nền cho %1$s.</string>
    <string name="WallpaperCropActivity__error_setting_wallpaper">Lỗi cài ảnh nền.</string>
    <string name="WallpaperCropActivity__blur_photo">Mờ ảnh</string>

    <!-- InfoCard -->
    <string name="payment_info_card_about_mobilecoin">Về MobileCoin</string>
    <string name="payment_info_card_mobilecoin_is_a_new_privacy_focused_digital_currency">MobileCoin là một tiền tệ điện tử mới tập trung vào sự riêng tư.</string>
    <string name="payment_info_card_adding_funds">Thêm quỹ</string>
    <string name="payment_info_card_you_can_add_funds_for_use_in">Bạn có thể thêm quỹ để sử dụng trong Molly bằng cách gửi MobileCoin vào địa chỉ ví của mình.</string>
    <string name="payment_info_card_cashing_out">Rút tiền</string>
    <string name="payment_info_card_you_can_cash_out_mobilecoin">Bạn có thể rút tiền mặt MobileCoin bất kì lúc nào trên một sàn trao đổi có hỗ trợ MobileCoin. Chỉ cần thực hiện một chuyển khoản vào tài khoản của bạn ở sàn trao đổi đó.</string>
    <string name="payment_info_card_hide_this_card">Ẩn thẻ này?</string>
    <string name="payment_info_card_hide">Ẩn</string>
    <!-- Title of save recovery phrase card -->
    <string name="payment_info_card_save_recovery_phrase">Lưu cụm từ khôi phục</string>
    <string name="payment_info_card_your_recovery_phrase_gives_you">Cụm từ khôi phục cho bạn một cách khác để khôi phục tài khoản thanh toán của bạn.</string>
    <!-- Button in save recovery phrase card -->
    <string name="payment_info_card_save_your_phrase">Lưu cụm từ của bạn</string>
    <string name="payment_info_card_update_your_pin">Cập nhật mã PIN của bạn</string>
    <string name="payment_info_card_with_a_high_balance">Với số dư cao, bạn có thể sẽ muốn cập nhật thành một mã PIN gồm cả chữ và số để thêm bảo vệ cho tài khoản của bạn.</string>
    <string name="payment_info_card_update_pin">Cập nhật mã PIN</string>

  <!-- Removed by excludeNonTranslatables <string name="payment_info_card__learn_more__about_mobilecoin" translatable="false">https://support.signal.org/hc/articles/360057625692#payments_which_ones</string> -->
  <!-- Removed by excludeNonTranslatables <string name="payment_info_card__learn_more__adding_to_your_wallet" translatable="false">https://support.signal.org/hc/articles/360057625692#payments_transfer_from_exchange</string> -->
  <!-- Removed by excludeNonTranslatables <string name="payment_info_card__learn_more__cashing_out" translatable="false">https://support.signal.org/hc/articles/360057625692#payments_transfer_to_exchange</string> -->

    <!-- DeactivateWalletFragment -->
    <string name="DeactivateWalletFragment__deactivate_wallet">Ngưng kích hoạt ví</string>
    <string name="DeactivateWalletFragment__your_balance">Số dư của bạn</string>
<<<<<<< HEAD
    <string name="DeactivateWalletFragment__its_recommended_that_you">Nó được khuyến khích rằng bạn chuyển khoản quỹ của mình sang một địa chỉ ví khác trước khi ngưng kích hoạt thanh toán. Nếu bạn chọn để không chuyển khoản quỹ của mình bây giờ, chúng sẽ nằm trong ví của bạn mà đã được liên kết với Molly khi bạn kích hoạt lại thanh toán.</string>
=======
    <string name="DeactivateWalletFragment__its_recommended_that_you">Bạn được khuyến khích chuyển khoản quỹ của mình sang một địa chỉ ví khác trước khi ngưng kích hoạt thanh toán. Nếu bạn chọn không chuyển khoản quỹ của mình bây giờ, chúng sẽ nằm trong ví của bạn mà đã được liên kết với Signal khi bạn kích hoạt lại thanh toán.</string>
>>>>>>> f3c6f2e3
    <string name="DeactivateWalletFragment__transfer_remaining_balance">Chuyển khoản số dư còn lại</string>
    <string name="DeactivateWalletFragment__deactivate_without_transferring">Ngưng kích hoạt mà không chuyển khoản</string>
    <string name="DeactivateWalletFragment__deactivate">Ngưng kích hoạt</string>
    <string name="DeactivateWalletFragment__deactivate_without_transferring_question">Ngưng kích hoạt mà không chuyển khoản?</string>
<<<<<<< HEAD
    <string name="DeactivateWalletFragment__your_balance_will_remain">Số dư của bạn sẽ nằm trong ví của bạn mà đã được liên kết với Molly nếu như bạn chọn để kích hoạt lại thanh toán.</string>
=======
    <string name="DeactivateWalletFragment__your_balance_will_remain">Số dư của bạn sẽ giữ nguyên trong ví mà đã được liên kết với Signal nếu như bạn chọn để kích hoạt lại thanh toán.</string>
>>>>>>> f3c6f2e3
    <string name="DeactivateWalletFragment__error_deactivating_wallet">Gặp lỗi khi ngưng kích hoạt ví.</string>
  <!-- Removed by excludeNonTranslatables <string name="DeactivateWalletFragment__learn_more__we_recommend_transferring_your_funds" translatable="false">https://support.signal.org/hc/articles/360057625692#payments_deactivate</string> -->

    <!-- PaymentsRecoveryStartFragment -->
    <string name="PaymentsRecoveryStartFragment__recovery_phrase">Cụm từ khôi phục</string>
    <string name="PaymentsRecoveryStartFragment__view_recovery_phrase">Xem cụm từ khôi phục</string>
    <!-- Title in save recovery phrase screen -->
    <string name="PaymentsRecoveryStartFragment__save_recovery_phrase">Lưu cụm từ khôi phục</string>
    <string name="PaymentsRecoveryStartFragment__enter_recovery_phrase">Nhập vào cụm từ khôi phục</string>
    <plurals name="PaymentsRecoveryStartFragment__your_balance_will_automatically_restore">
        <item quantity="other">Số dư của bạn sẽ tự động khôi phục khi bạn cài đặt lại Signal nếu như bạn xác minh mã PIN Signal của mình. Bạn cũng có thể khôi phục số dư của bạn qua sử dụng một cụm từ khôi phục, và đây là một cụm từ gồm %1$d từ chỉ riêng cho bạn. Ghi nó lại và lưu giữ nó ở một nơi an toàn.</item>
    </plurals>
    <!-- Description in save recovery phrase screen which shows up when user has non zero balance -->
    <string name="PaymentsRecoveryStartFragment__got_balance">Bạn đã nhận được số dư! Đã đến lúc lưu cụm từ khôi phục—cụm 24 từ này giống như chìa khóa giúp bạn khôi phục số dư của mình.</string>
    <!-- Description in save recovery phrase screen which shows up when user navigates from info card -->
    <string name="PaymentsRecoveryStartFragment__time_to_save">Đã đến lúc lưu cụm từ khôi phục—cụm 24 từ này giống như chìa khóa giúp bạn khôi phục số dư của mình. Tìm hiểu thêm</string>
    <string name="PaymentsRecoveryStartFragment__your_recovery_phrase_is_a">Cụm từ khôi phục của bạn là một cụm từ gồm %1$d-từ chỉ riêng cho bạn. Sử dụng cụm từ này để khôi phục số dư của bạn.</string>
    <string name="PaymentsRecoveryStartFragment__start">Bắt đầu</string>
    <string name="PaymentsRecoveryStartFragment__enter_manually">Nhập vào bằng tay</string>
    <string name="PaymentsRecoveryStartFragment__paste_from_clipboard">Dán từ bảng kẹp</string>
    <!-- Alert dialog title which asks before going back if user wants to save recovery phrase -->
    <string name="PaymentsRecoveryStartFragment__continue_without_saving">Tiếp tục và không lưu?</string>
    <!-- Alert dialog description to let user know why recovery phrase needs to be saved -->
    <string name="PaymentsRecoveryStartFragment__your_recovery_phrase">Cụm từ khôi phục này giúp bạn khôi phục số dư tài khoản của mình trong trường hợp xấu nhất. Chúng tôi khuyến khích bạn lưu lại.</string>
    <!-- Alert dialog option to skip recovery phrase -->
    <string name="PaymentsRecoveryStartFragment__skip_recovery_phrase">Bỏ qua Cụm từ Khôi phục</string>
    <!-- Alert dialog option to cancel dialog-->
    <string name="PaymentsRecoveryStartFragment__cancel">Hủy</string>

    <!-- PaymentsRecoveryPasteFragment -->
    <string name="PaymentsRecoveryPasteFragment__paste_recovery_phrase">Dán cụm từ khôi phục</string>
    <string name="PaymentsRecoveryPasteFragment__recovery_phrase">Cụm từ khôi phục</string>
    <string name="PaymentsRecoveryPasteFragment__next">Tiếp</string>
    <string name="PaymentsRecoveryPasteFragment__invalid_recovery_phrase">Cụm từ khôi phục không hợp lệ</string>
    <string name="PaymentsRecoveryPasteFragment__make_sure">Đảm bảo bạn đã nhập %1$d từ và thử lại.</string>

  <!-- Removed by excludeNonTranslatables <string name="PaymentsRecoveryStartFragment__learn_more__view" translatable="false">https://support.signal.org/hc/articles/360057625692#payments_wallet_view_passphrase</string> -->
  <!-- Removed by excludeNonTranslatables <string name="PaymentsRecoveryStartFragment__learn_more__restore" translatable="false">https://support.signal.org/hc/articles/360057625692#payments_wallet_restore_passphrase</string> -->

    <!-- PaymentsRecoveryPhraseFragment -->
    <string name="PaymentsRecoveryPhraseFragment__next">Tiếp</string>
    <string name="PaymentsRecoveryPhraseFragment__edit">Sửa</string>
    <string name="PaymentsRecoveryPhraseFragment__your_recovery_phrase">Cụm từ khôi phục của bạn</string>
    <string name="PaymentsRecoveryPhraseFragment__write_down_the_following_d_words">Ghi lại %1$d từ sau theo thứ tự. Lưu trữ danh sách của bạn ở một nơi bảo mật.</string>
    <string name="PaymentsRecoveryPhraseFragment__make_sure_youve_entered">Đảm bảo bạn đã nhập cụm từ của mình chính xác.</string>
    <string name="PaymentsRecoveryPhraseFragment__do_not_screenshot_or_send_by_email">Không chụp màn hình lại hoặc gửi qua email.</string>
    <string name="PaymentsRecoveryPhraseFragment__payments_account_restored">Tài khoản thanh toán đã được khôi phục.</string>
    <string name="PaymentsRecoveryPhraseFragment__invalid_recovery_phrase">Cụm từ khôi phục không hợp lệ</string>
    <string name="PaymentsRecoveryPhraseFragment__make_sure_youve_entered_your_phrase_correctly_and_try_again">Đảm bảo bạn đã nhập cụm từ của mình chính xác và thử lại.</string>
    <string name="PaymentsRecoveryPhraseFragment__copy_to_clipboard">Sao chép vào bảng kẹp?</string>
    <string name="PaymentsRecoveryPhraseFragment__if_you_choose_to_store">Nếu bạn chọn để lưu trữ điện tử cụm từ khôi phục của mình, đảm bảo nó được lưu giữ bảo mật ở nơi nào đó bạn tin tưởng.</string>
    <string name="PaymentsRecoveryPhraseFragment__copy">Sao chép</string>

    <!-- PaymentsRecoveryPhraseConfirmFragment -->
    <string name="PaymentRecoveryPhraseConfirmFragment__confirm_recovery_phrase">Xác minh cụm từ khôi phục</string>
    <string name="PaymentRecoveryPhraseConfirmFragment__enter_the_following_words">Nhập vào những từ sau từ cụm từ khôi phục của bạn.</string>
    <string name="PaymentRecoveryPhraseConfirmFragment__word_d">Từ %1$d</string>
    <string name="PaymentRecoveryPhraseConfirmFragment__see_phrase_again">Xem cụm từ một lần nữa</string>
    <string name="PaymentRecoveryPhraseConfirmFragment__done">Xong</string>
    <string name="PaymentRecoveryPhraseConfirmFragment__recovery_phrase_confirmed">Đã xác nhận cụm từ khôi phục</string>

    <!-- PaymentsRecoveryEntryFragment -->
    <string name="PaymentsRecoveryEntryFragment__enter_recovery_phrase">Nhập vào cụm từ khôi phục</string>
    <string name="PaymentsRecoveryEntryFragment__enter_word_d">Nhập từ %1$d</string>
    <string name="PaymentsRecoveryEntryFragment__word_d">Từ %1$d</string>
    <string name="PaymentsRecoveryEntryFragment__next">Tiếp</string>
    <string name="PaymentsRecoveryEntryFragment__invalid_word">Từ không hợp lệ</string>

    <!-- ClearClipboardAlarmReceiver -->

    <!-- PaymentNotificationsView -->
    <string name="PaymentNotificationsView__view">Xem</string>

    <!-- UnreadPayments -->
    <string name="UnreadPayments__s_sent_you_s">%1$s đã gửi bạn %2$s</string>
    <string name="UnreadPayments__d_new_payment_notifications">%1$d thông báo thanh toán mới</string>

    <!-- CanNotSendPaymentDialog -->
    <string name="CanNotSendPaymentDialog__cant_send_payment">Không thể gửi thanh toán</string>
    <string name="CanNotSendPaymentDialog__to_send_a_payment_to_this_user">Để gửi thanh toán cho người dùng này họ cần đồng ý một yêu cầu nhắn tin từ bạn. Gửi cho họ một tin nhắn để tạo một yêu cầu nhắn tin.</string>
    <string name="CanNotSendPaymentDialog__send_a_message">Gửi tin nhắn</string>

    <!-- GroupsInCommonMessageRequest -->
    <string name="GroupsInCommonMessageRequest__you_have_no_groups_in_common_with_this_person">Bạn không có chung nhóm nào với người này. Xem qua các yêu cầu cẩn thận trước khi đồng ý để tránh các tin nhắn không muốn.</string>
    <string name="GroupsInCommonMessageRequest__none_of_your_contacts_or_people_you_chat_with_are_in_this_group">Không có liên hệ hoặc người nào bạn có trò chuyện đang ở trong nhóm này. Xem qua các yêu cầu cẩn thận trước khi đồng ý để tránh các tin nhắn không mong muốn.</string>
    <string name="GroupsInCommonMessageRequest__about_message_requests">Về yêu cầu nhắn tin</string>
    <string name="GroupsInCommonMessageRequest__okay">OK</string>
  <!-- Removed by excludeNonTranslatables <string name="GroupsInCommonMessageRequest__support_article" translatable="false">https://support.signal.org/hc/articles/360007459591</string> -->
    <string name="ChatColorSelectionFragment__heres_a_preview_of_the_chat_color">Đây là mẫu xem trước của màu cuộc trò chuyện.</string>
    <string name="ChatColorSelectionFragment__the_color_is_visible_to_only_you">Màu này chỉ có bạn thấy được.</string>

    <!-- GroupDescriptionDialog -->
    <string name="GroupDescriptionDialog__group_description">Miêu tả nhóm</string>

    <!-- QualitySelectorBottomSheetDialog -->
    <string name="QualitySelectorBottomSheetDialog__standard">Tiêu chuẩn</string>
    <string name="QualitySelectorBottomSheetDialog__faster_less_data">Nhanh hơn, ít dữ liệu</string>
    <string name="QualitySelectorBottomSheetDialog__high">Cao</string>
    <string name="QualitySelectorBottomSheetDialog__slower_more_data">Chậm hơn, nhiều dữ liệu</string>
    <string name="QualitySelectorBottomSheetDialog__photo_quality">Chất lượng ảnh</string>

    <!-- AppSettingsFragment -->
    <string name="AppSettingsFragment__invite_your_friends">Mời bạn bè của mình</string>
    <string name="AppSettingsFragment__copied_subscriber_id_to_clipboard">Đã sao chép mã người ủng hộ vào clipboard.</string>

    <!-- AccountSettingsFragment -->
    <string name="AccountSettingsFragment__account">Tài khoản</string>
    <string name="AccountSettingsFragment__youll_be_asked_less_frequently">Bạn sẽ dần được hỏi ít thường xuyên hơn qua thời gian</string>
    <string name="AccountSettingsFragment__require_your_signal_pin">Yêu cầu mã PIN Signal của bạn để đăng ký lại số điện thoại của bạn với Signal</string>
    <string name="AccountSettingsFragment__change_phone_number">Thay đổi số điện thoại</string>

    <!-- ChangeNumberFragment -->
    <string name="ChangeNumberFragment__use_this_to_change_your_current_phone_number_to_a_new_phone_number">Dùng để thay đổi số điện thoại hiện tại của bạn sang một số khác. Bạn không thể khôi phục thay đổi này. /n/n Trước khi tiếp tục, hãy chắc chắn rằng số điện thoại mới của bạn đang hoạt động bình thường.</string>
    <string name="ChangeNumberFragment__continue">Tiếp tục</string>
    <!-- Message shown on dialog after your number has been changed successfully. -->
    <string name="ChangeNumber__your_phone_number_has_changed_to_s">Số điện thoại của bạn đã được đổi thành %1$s</string>
    <!-- Confirmation button to dismiss number changed dialog -->
    <string name="ChangeNumber__okay">OK</string>

    <!-- ChangeNumberEnterPhoneNumberFragment -->
    <string name="ChangeNumberEnterPhoneNumberFragment__change_number">Thay đổi số</string>
    <string name="ChangeNumberEnterPhoneNumberFragment__your_old_number">Số cũ của bạn</string>
    <string name="ChangeNumberEnterPhoneNumberFragment__old_phone_number">Số điện thoại cũ</string>
    <string name="ChangeNumberEnterPhoneNumberFragment__your_new_number">Số mới của bạn</string>
    <string name="ChangeNumberEnterPhoneNumberFragment__new_phone_number">Số điện thoại mới</string>
    <string name="ChangeNumberEnterPhoneNumberFragment__the_phone_number_you_entered_doesnt_match_your_accounts">Số điện thoại bạn nhập vào không khớp với số của tài khoản của bạn.</string>
    <string name="ChangeNumberEnterPhoneNumberFragment__you_must_specify_your_old_number_country_code">Bạn phải khai báo mã quốc già của số điện thoại cũ của bạn</string>
    <string name="ChangeNumberEnterPhoneNumberFragment__you_must_specify_your_old_phone_number">Bạn phải khai báo số điện thoại cũ của bạn</string>
    <string name="ChangeNumberEnterPhoneNumberFragment__you_must_specify_your_new_number_country_code">Bạn phải khai báo mã quốc già của số điện thoại mới của bạn</string>
    <string name="ChangeNumberEnterPhoneNumberFragment__you_must_specify_your_new_phone_number">Bạn phải khai báo số điện thoại mới của bạn</string>

    <!-- ChangeNumberVerifyFragment -->
    <string name="ChangeNumberVerifyFragment__change_number">Thay đổi số</string>
    <string name="ChangeNumberVerifyFragment__verifying_s">Đang xác thực %1$s</string>
    <string name="ChangeNumberVerifyFragment__captcha_required">Yêu cầu Captcha</string>

    <!-- ChangeNumberConfirmFragment -->
    <string name="ChangeNumberConfirmFragment__change_number">Thay đổi số</string>
    <string name="ChangeNumberConfirmFragment__you_are_about_to_change_your_phone_number_from_s_to_s">Số điện thoại của bạn sẽ thay đổi từ số %1$ssang số %2$s. /n/n Trước khi bắt đầu thay đổi, vui lòng xác nhấn số của bạn bên dưới là chính xác.</string>
    <string name="ChangeNumberConfirmFragment__edit_number">Sửa số</string>

    <!-- ChangeNumberRegistrationLockFragment -->
    <string name="ChangeNumberRegistrationLockFragment__signal_change_number_need_help_with_pin_for_android_v2_pin">Đổi số điện thoại trong Signal - Cần xác nhận mã PIN cho điện thoại Android (v2 PIN)</string>

    <!-- ChangeNumberPinDiffersFragment -->
    <string name="ChangeNumberPinDiffersFragment__pins_do_not_match">Mã PIN không đúng</string>
    <string name="ChangeNumberPinDiffersFragment__the_pin_associated_with_your_new_number_is_different_from_the_pin_associated_with_your_old_one">Mã PIN của số điện thoại mới của bạn không giống với mã PIN của số điện thoại cũ. Bạn có muốn giữ nguyên mã PIN cũ hay thay thế bằng mã PIN mới?</string>
    <string name="ChangeNumberPinDiffersFragment__keep_old_pin">Giữ nguyên mã PIN cũ</string>
    <string name="ChangeNumberPinDiffersFragment__update_pin">Cập nhật mã PIN</string>
    <string name="ChangeNumberPinDiffersFragment__keep_old_pin_question">Bạn có chắc muôn giữ mã PIN?</string>

    <!-- ChangeNumberLockActivity -->
    <!-- Info message shown to user if something crashed the app during the change number attempt and we were unable to confirm the change so we force them into this screen to check before letting them use the app -->
    <string name="ChangeNumberLockActivity__it_looks_like_you_tried_to_change_your_number_but_we_were_unable_to_determine_if_it_was_successful_rechecking_now">Có vẻ như bạn đã thay đổi số điện thoại nhưng chúng tôi chưa thể xác nhận thao tác của bạn đã thành công hay chưa.n/n/ kiểm tra lại ngay…</string>
    <!-- Dialog title shown if we were able to confirm your change number status (meaning we now know what the server thinks our number is) after a crash during the regular flow -->
    <string name="ChangeNumberLockActivity__change_status_confirmed">Xác nhận thay đổi trạng thái</string>
    <!-- Dialog message shown if we were able to confirm your change number status (meaning we now know what the server thinks our number is) after a crash during the regular flow -->
    <string name="ChangeNumberLockActivity__your_number_has_been_confirmed_as_s">Số điện thoại đã được xác nhận của bạn là %1$s. Nếu đây không phải là số mới của bạn, xin hãy làm lại quy trình đổi số.</string>
    <!-- Dialog title shown if we were not able to confirm your phone number with the server and thus cannot let leave the change flow yet after a crash during the regular flow -->
    <string name="ChangeNumberLockActivity__change_status_unconfirmed">Thay đổi trạng thái vẫn chưa được xác nhận</string>
    <!-- Dialog message shown when we can\'t verify the phone number on the server, only shown if there was a network error communicating with the server after a crash during the regular flow -->
    <string name="ChangeNumberLockActivity__we_could_not_determine_the_status_of_your_change_number_request">Chúng tôi không xác định được trạng thái yêu cầu đổi số của bạn./n/n (Lỗi:: %1$s)</string>
    <!-- Dialog button to retry confirming the number on the server -->
    <string name="ChangeNumberLockActivity__retry">Thử lại</string>
    <!-- Dialog button shown to leave the app when in the unconfirmed change status after a crash in the regular flow -->
    <string name="ChangeNumberLockActivity__leave">Rời</string>
    <string name="ChangeNumberLockActivity__submit_debug_log">Gửi nhật ký gỡ lỗi</string>

    <!-- ChatsSettingsFragment -->
    <string name="ChatsSettingsFragment__keyboard">Bàn phím</string>
    <string name="ChatsSettingsFragment__enter_key_sends">Phím Enter gửi đi</string>

    <!--SmsSettingsFragment -->
    <string name="SmsSettingsFragment__use_as_default_sms_app">Đặt làm ứng dụng SMS mặc định</string>
    <!-- Preference title to export sms -->
    <string name="SmsSettingsFragment__export_sms_messages">Xuất tin nhắn SMS</string>
    <!-- Preference title to re-export sms -->
    <string name="SmsSettingsFragment__export_sms_messages_again">Xuất lại tin nhắn SMS</string>
    <!-- Preference title to delete sms -->
    <string name="SmsSettingsFragment__remove_sms_messages">Xóa tin nhắn SMS</string>
    <!-- Snackbar text to confirm deletion -->
    <string name="SmsSettingsFragment__removing_sms_messages_from_signal">Xóa tin nhắn SMS khỏi Signal…</string>
    <!-- Snackbar text to indicate can delete later -->
    <string name="SmsSettingsFragment__you_can_remove_sms_messages_from_signal_in_settings">Bạn có thể xóa tin nhắn SMS khỏi Signal trong mục Cài đặt bất cứ lúc nào.</string>
    <!-- Description for export sms preference -->
    <string name="SmsSettingsFragment__you_can_export_your_sms_messages_to_your_phones_sms_database">Bạn có thể xuất các tin nhắn SMS cho cơ sở dữ liệu SMS của điện thoại</string>
    <!-- Description for re-export sms preference -->
    <string name="SmsSettingsFragment__exporting_again_can_result_in_duplicate_messages">Việc xuất lại có thể dẫn đến trùng lặp tin nhắn.</string>
    <!-- Description for remove sms preference -->
    <string name="SmsSettingsFragment__remove_sms_messages_from_signal_to_clear_up_storage_space">Xóa tin nhắn SMS khỏi Signal để giải phóng dung lượng lưu trữ.</string>
    <!-- Information message shown at the top of sms settings to indicate it is being removed soon. -->
    <string name="SmsSettingsFragment__sms_support_will_be_removed_soon_to_focus_on_encrypted_messaging">Việc hỗ trợ nhắn tin SMS sẽ sớm được lược bỏ để tập trung vào tính năng nhắn tin được mã hóa.</string>

    <!-- NotificationsSettingsFragment -->
    <string name="NotificationsSettingsFragment__messages">Tin nhắn</string>
    <string name="NotificationsSettingsFragment__calls">Cuộc gọi</string>
    <string name="NotificationsSettingsFragment__notify_when">Thông báo khi…</string>
    <string name="NotificationsSettingsFragment__contact_joins_signal">Liên hệ tham gia Signal</string>
    <!-- Notification preference header -->
    <string name="NotificationsSettingsFragment__notification_profiles">Cấu hình thông báo</string>
    <!-- Notification preference option header -->
    <string name="NotificationsSettingsFragment__profiles">Cấu hình</string>
    <!-- Notification preference summary text -->
    <string name="NotificationsSettingsFragment__create_a_profile_to_receive_notifications_only_from_people_and_groups_you_choose">Tạo cấu hình để chỉ nhận thông báo từ những người và nhóm bạn chọn.</string>

    <!-- NotificationProfilesFragment -->
    <!-- Title for notification profiles screen that shows all existing profiles; Title with hyphenation. Translation can use soft hyphen - Unicode U+00AD -->
    <string name="NotificationProfilesFragment__notification_profiles">Cấu hình thông báo</string>
    <!-- Button text to create a notification profile -->
    <string name="NotificationProfilesFragment__create_profile">Tạo cấu hình</string>

    <!-- PrivacySettingsFragment -->
    <string name="PrivacySettingsFragment__blocked">Đã chặn</string>
    <string name="PrivacySettingsFragment__d_contacts">%1$d liên hệ</string>
    <string name="PrivacySettingsFragment__messaging">Nhắn tin</string>
    <string name="PrivacySettingsFragment__disappearing_messages">Tin nhắn tự hủy</string>
    <string name="PrivacySettingsFragment__app_security">Bảo mật ứng dụng</string>
    <string name="PrivacySettingsFragment__block_screenshots_in_the_recents_list_and_inside_the_app">Chặn chụp màn hình trong danh sách gần đây và bên trong ứng dụng</string>
    <string name="PrivacySettingsFragment__signal_message_and_calls">Tin nhắn và cuộc gọi Signal, luôn luôn chuyển tiếp cuộc gọi, và người gửi được niêm phong</string>
    <string name="PrivacySettingsFragment__default_timer_for_new_changes">Đồng hồ mặc định cho tất cả cuộc trò chuyện mới</string>
    <string name="PrivacySettingsFragment__set_a_default_disappearing_message_timer_for_all_new_chats_started_by_you">Đặt đồng hồ tin nhắn biến mất mặc định cho tất cả các cuộc trò chuyện mới bắt đầu bởi bạn.</string>
    <!-- Summary for stories preference to launch into story privacy settings -->
    <string name="PrivacySettingsFragment__payment_lock_require_lock">Yêu cầu có khóa màn hình hoặc vân tay trên Android để chuyển khoản thanh toán</string>
    <!-- Alert dialog title when payment lock cannot be enabled -->
    <string name="PrivacySettingsFragment__cant_enable_title">Không thể bật khóa thanh toán</string>
    <!-- Alert dialog description to setup screen lock or fingerprint in phone settings -->
    <string name="PrivacySettingsFragment__cant_enable_description">Để sử dụng Khóa Thanh toán, trước tiên bạn cần bật khóa màn hình hoặc tạo vân tay xác minh người dùng trong phần cài đặt của điện thoại.</string>
    <!-- Shown in a toast when we can\'t navigate to the user\'s system fingerprint settings -->
    <string name="PrivacySettingsFragment__failed_to_navigate_to_system_settings">Điều hướng đến phần cài đặt hệ thống không thành công</string>
    <!-- Alert dialog button to go to phone settings -->
    <!-- Alert dialog button to cancel the dialog -->

    <!-- AdvancedPrivacySettingsFragment -->
  <!-- Removed by excludeNonTranslatables <string name="AdvancedPrivacySettingsFragment__sealed_sender_link" translatable="false">https://signal.org/blog/sealed-sender</string> -->
    <string name="AdvancedPrivacySettingsFragment__show_status_icon">Hiện biểu tượng trạng thái</string>
    <string name="AdvancedPrivacySettingsFragment__show_an_icon">Hiện biểu tượng trong chi tiết tin nhắn khi chúng được gửi qua người gửi được niêm phong.</string>

    <!-- ExpireTimerSettingsFragment -->
    <string name="ExpireTimerSettingsFragment__when_enabled_new_messages_sent_and_received_in_new_chats_started_by_you_will_disappear_after_they_have_been_seen">Khi được bật, tin nhắn mới được gửi và nhận trong cuộc trò chuyện mới mà bạn bắt đầu sẽ biến mất sau khi chúng được đọc.</string>
    <string name="ExpireTimerSettingsFragment__when_enabled_new_messages_sent_and_received_in_this_chat_will_disappear_after_they_have_been_seen">Khi được bật, tin nhắn mới được nhận và gửi trong cuộc trò chuyện này sẽ biến mất sau khi chúng được đọc.</string>
    <string name="ExpireTimerSettingsFragment__off">Tắt</string>
    <string name="ExpireTimerSettingsFragment__4_weeks">4 tuần</string>
    <string name="ExpireTimerSettingsFragment__1_week">1 tuần</string>
    <string name="ExpireTimerSettingsFragment__1_day">1 ngày</string>
    <string name="ExpireTimerSettingsFragment__8_hours">8 tiếng</string>
    <string name="ExpireTimerSettingsFragment__1_hour">1 giờ</string>
    <string name="ExpireTimerSettingsFragment__5_minutes">5 phút</string>
    <string name="ExpireTimerSettingsFragment__30_seconds">30 giây</string>
    <string name="ExpireTimerSettingsFragment__custom_time">Thời gian tuỳ chỉnh</string>
    <string name="ExpireTimerSettingsFragment__set">Đặt</string>
    <string name="ExpireTimerSettingsFragment__save">Lưu</string>

    <string name="CustomExpireTimerSelectorView__seconds">giây</string>
    <string name="CustomExpireTimerSelectorView__minutes">phút</string>
    <string name="CustomExpireTimerSelectorView__hours">giờ</string>
    <string name="CustomExpireTimerSelectorView__days">ngày</string>
    <string name="CustomExpireTimerSelectorView__weeks">tuần</string>

    <!-- HelpSettingsFragment -->
    <string name="HelpSettingsFragment__support_center">Trung tâm hỗ trợ</string>
    <string name="HelpSettingsFragment__contact_us">Liên hệ với chúng tôi</string>
    <string name="HelpSettingsFragment__version">Phiên bản</string>
    <string name="HelpSettingsFragment__debug_log">Nhật ký gỡ lỗi</string>
    <string name="HelpSettingsFragment__terms_amp_privacy_policy">Điều khoản &amp; Quyền riêng tư</string>
    <string name="HelpFragment__copyright_signal_messenger">Bản quyền Molly Messenger</string>
    <string name="HelpFragment__licenced_under_the_gplv3">Cấp phép dưới GPLv3</string>

    <!-- DataAndStorageSettingsFragment -->
    <string name="DataAndStorageSettingsFragment__media_quality">Chất lượng tập tin đa phương tiện</string>
    <string name="DataAndStorageSettingsFragment__sent_media_quality">Chất lượng tập tin đa phương tiện đã gửi</string>
    <string name="DataAndStorageSettingsFragment__sending_high_quality_media_will_use_more_data">Việc gửi tập tin đa phương tiện chất lượng cao sẽ tốn nhiều lưu lượng hơn.</string>
    <string name="DataAndStorageSettingsFragment__high">Cao</string>
    <string name="DataAndStorageSettingsFragment__standard">Tiêu chuẩn</string>
    <string name="DataAndStorageSettingsFragment__calls">Cuộc gọi</string>

    <!-- ChatColorSelectionFragment -->
    <string name="ChatColorSelectionFragment__auto">Tự động</string>
    <string name="ChatColorSelectionFragment__use_custom_colors">Sử dụng màu tuỳ chỉnh</string>
    <string name="ChatColorSelectionFragment__chat_color">Màu cuộc trò chuyện</string>
    <string name="ChatColorSelectionFragment__edit">Sửa</string>
    <string name="ChatColorSelectionFragment__duplicate">Sao chép</string>
    <string name="ChatColorSelectionFragment__delete">Xóa</string>
    <string name="ChatColorSelectionFragment__delete_color">Xóa màu</string>
    <plurals name="ChatColorSelectionFragment__this_custom_color_is_used">
        <item quantity="other">Màu tuỳ chỉnh này được dùng trong %1$d cuộc trò chuyện. Bạn có muốn Xóa nó cho tất cả các cuộc trò chuyện?</item>
    </plurals>
    <string name="ChatColorSelectionFragment__delete_chat_color">Xóa màu cuộc trò chuyện?</string>

    <!-- CustomChatColorCreatorFragment -->
    <string name="CustomChatColorCreatorFragment__solid">Đặc</string>
    <string name="CustomChatColorCreatorFragment__gradient">Theo nhiệt độ</string>
    <string name="CustomChatColorCreatorFragment__hue">Sắc</string>
    <string name="CustomChatColorCreatorFragment__saturation">Bão hoà</string>

    <!-- CustomChatColorCreatorFragmentPage -->
    <string name="CustomChatColorCreatorFragmentPage__save">Lưu</string>
    <string name="CustomChatColorCreatorFragmentPage__edit_color">Tuỳ chỉnh màu</string>
    <plurals name="CustomChatColorCreatorFragmentPage__this_color_is_used">
        <item quantity="other">Màu này được dùng trong %1$d cuộc trò chuyện. Bạn có muốn lưu thay đổi cho tất cả các cuộc trò chuyện?</item>
    </plurals>

    <!-- ChatColorGradientTool -->

    <!-- Title text for prompt to donate. Shown in a popup at the bottom of the chat list. -->
    <string name="Donate2022Q2Megaphone_donate_to_signal">Ủng hộ Signal</string>
    <!-- Body text for prompt to donate. Shown in a popup at the bottom of the chat list. -->
    <string name="Donate2022Q2Megaphone_signal_is_powered_by_people_like_you">Signal được thúc đẩy nhờ vào những cá nhân như bạn. Ủng hộ hàng tháng và nhận một huy hiệu.</string>
    <!-- Button label that brings a user to the donate screen. Shown in a popup at the bottom of the chat list. -->
    <string name="Donate2022Q2Megaphone_donate">Ủng hộ</string>
    <!-- Button label that dismissed a prompt to donate. Shown in a popup at the bottom of the chat list. -->
    <string name="Donate2022Q2Megaphone_not_now">Để sau</string>

    <!-- EditReactionsFragment -->
    <string name="EditReactionsFragment__customize_reactions">Tuỳ chỉnh phản ứng</string>
    <string name="EditReactionsFragment__tap_to_replace_an_emoji">Nhấn để thay thế emoji</string>
    <string name="EditReactionsFragment__reset">Đặt lại</string>
    <string name="EditReactionsFragment_save">Lưu</string>
    <string name="ChatColorSelectionFragment__auto_matches_the_color_to_the_wallpaper">Tự động tương thích màu với màn hình nền</string>
    <string name="CustomChatColorCreatorFragment__drag_to_change_the_direction_of_the_gradient">Kéo để thay đổi chiều hướng của nhiệt độ màu</string>

    <!-- AddAProfilePhotoMegaphone -->
    <string name="AddAProfilePhotoMegaphone__add_a_profile_photo">Thêm ảnh đại diện</string>
    <string name="AddAProfilePhotoMegaphone__choose_a_look_and_color">Chọn định dạng và màu sắc hoặc tùy chỉnh chữ ký của bạn.</string>
    <string name="AddAProfilePhotoMegaphone__not_now">Để sau</string>
    <string name="AddAProfilePhotoMegaphone__add_photo">Thêm ảnh</string>

    <!-- BecomeASustainerMegaphone -->
    <string name="BecomeASustainerMegaphone__become_a_sustainer">Trở thành người quyên góp</string>
    <!-- Displayed in the Become a Sustainer megaphone -->
    <string name="BecomeASustainerMegaphone__signal_is_powered_by">Signal được hỗ trợ bởi những thành viên giống bạn. Hãy ủng hộ và nhận một huy hiệu.</string>
    <string name="BecomeASustainerMegaphone__not_now">Để sau</string>
    <string name="BecomeASustainerMegaphone__donate">Ủng hộ</string>

    <!-- KeyboardPagerFragment -->
    <string name="KeyboardPagerFragment_emoji">Emoji</string>
    <string name="KeyboardPagerFragment_open_emoji_search">Mở tìm kiếm emoji</string>
    <string name="KeyboardPagerFragment_open_sticker_search">Mở tìm kiếm nhãn dán</string>
    <string name="KeyboardPagerFragment_open_gif_search">Mở tìm kiếm ảnh động</string>
    <string name="KeyboardPagerFragment_stickers">Nhãn dán</string>
    <string name="KeyboardPagerFragment_backspace">Xoá lùi</string>
    <string name="KeyboardPagerFragment_gifs">Ảnh động</string>
    <string name="KeyboardPagerFragment_search_emoji">Tìm kiếm emoji</string>
    <string name="KeyboardPagerfragment_back_to_emoji">Quay về emoji</string>
    <string name="KeyboardPagerfragment_clear_search_entry">Xoá cụm tìm kiếm</string>
    <string name="KeyboardPagerFragment_search_giphy">Tìm kiếm GIPHY</string>

    <!-- StickerSearchDialogFragment -->
    <string name="StickerSearchDialogFragment_search_stickers">Tìm kiếm nhãn dán</string>
    <string name="StickerSearchDialogFragment_no_results_found">Không tìm thấy kết quả</string>
    <string name="EmojiSearchFragment__no_results_found">Không tìm thấy kết quả</string>
    <string name="NotificationsSettingsFragment__unknown_ringtone">Không rõ nhạc chuông</string>

    <!-- ConversationSettingsFragment -->
    <!-- Dialog title displayed when non-admin tries to add a story to an audience group -->
    <string name="ConversationSettingsFragment__cant_add_to_group_story">Không thể thêm vào story nhóm</string>
    <!-- Dialog message displayed when non-admin tries to add a story to an audience group -->
    <string name="ConversationSettingsFragment__only_admins_of_this_group_can_add_to_its_story">Chỉ có quản trị viên nhóm có thể thêm story nhóm</string>
    <!-- Error toasted when no activity can handle the add contact intent -->
    <string name="ConversationSettingsFragment__contacts_app_not_found">Không tìm thấy ứng dụng Danh bạ</string>
    <string name="ConversationSettingsFragment__start_video_call">Bắt đầu cuộc gọi video</string>
    <string name="ConversationSettingsFragment__start_audio_call">Bắt đầu cuộc gọi âm thanh</string>
    <!-- Button label with hyphenation. Translation can use soft hyphen - Unicode U+00AD -->
    <string name="ConversationSettingsFragment__story">Story</string>
    <!-- Button label with hyphenation. Translation can use soft hyphen - Unicode U+00AD -->
    <string name="ConversationSettingsFragment__message">Tin nhắn</string>
    <!-- Button label with hyphenation. Translation can use soft hyphen - Unicode U+00AD -->
    <string name="ConversationSettingsFragment__video">Video</string>
    <!-- Button label with hyphenation. Translation can use soft hyphen - Unicode U+00AD -->
    <string name="ConversationSettingsFragment__audio">Âm thanh</string>
    <!-- Button label with hyphenation. Translation can use soft hyphen - Unicode U+00AD -->
    <string name="ConversationSettingsFragment__call">Gọi</string>
    <!-- Button label with hyphenation. Translation can use soft hyphen - Unicode U+00AD -->
    <string name="ConversationSettingsFragment__mute">Tắt tiếng</string>
    <!-- Button label with hyphenation. Translation can use soft hyphen - Unicode U+00AD -->
    <string name="ConversationSettingsFragment__muted">Đã tắt tiếng</string>
    <!-- Button label with hyphenation. Translation can use soft hyphen - Unicode U+00AD -->
    <string name="ConversationSettingsFragment__search">Tìm kiếm</string>
    <string name="ConversationSettingsFragment__disappearing_messages">Tin nhắn tự hủy</string>
    <string name="ConversationSettingsFragment__sounds_and_notifications">Âm thanh &amp; thông báo</string>
  <!-- Removed by excludeNonTranslatables <string name="ConversationSettingsFragment__internal_details" translatable="false">Internal details</string> -->
    <string name="ConversationSettingsFragment__contact_details">Chi tiết liên hệ</string>
    <string name="ConversationSettingsFragment__view_safety_number">Xem mã số an toàn</string>
    <string name="ConversationSettingsFragment__block">Chặn</string>
    <string name="ConversationSettingsFragment__block_group">Chặn nhóm</string>
    <string name="ConversationSettingsFragment__unblock">Bỏ chặn</string>
    <string name="ConversationSettingsFragment__unblock_group">Bỏ chặn nhóm</string>
    <string name="ConversationSettingsFragment__add_to_a_group">Thêm vào một nhóm</string>
    <string name="ConversationSettingsFragment__see_all">Xem tất cả</string>
    <string name="ConversationSettingsFragment__add_members">Thêm thành viên</string>
    <string name="ConversationSettingsFragment__permissions">Quyền</string>
    <string name="ConversationSettingsFragment__requests_and_invites">Yêu cầu &amp; lời mời</string>
    <string name="ConversationSettingsFragment__group_link">Đường dẫn nhóm</string>
    <string name="ConversationSettingsFragment__add_as_a_contact">Thêm làm liên hệ</string>
    <string name="ConversationSettingsFragment__unmute">Bỏ tắt tiếng</string>
    <string name="ConversationSettingsFragment__conversation_muted_until_s">Cuộc trò chuyện được tắt tiếng cho tới %1$s</string>
    <string name="ConversationSettingsFragment__conversation_muted_forever">Cuộc trò chuyện tắt tiếng mãi mãi</string>
    <string name="ConversationSettingsFragment__copied_phone_number_to_clipboard">Đã sao chép số điện thoại vào bảng kẹp.</string>
    <string name="ConversationSettingsFragment__phone_number">Số điện thoại</string>
    <string name="ConversationSettingsFragment__get_badges">Hãy thu thập nhiều huy hiệu đính trên hồ sơ của bạn bằng cách hỗ trợ cho Signal. Bấm vào huy hiệu để biết thêm chi tiết.</string>

    <!-- PermissionsSettingsFragment -->
    <string name="PermissionsSettingsFragment__add_members">Thêm thành viên</string>
    <string name="PermissionsSettingsFragment__edit_group_info">Sửa thông tin nhóm</string>
    <string name="PermissionsSettingsFragment__send_messages">Gửi tin nhắn</string>
    <string name="PermissionsSettingsFragment__all_members">Tất cả thành viên</string>
    <string name="PermissionsSettingsFragment__only_admins">Chỉ quản trị viên</string>
    <string name="PermissionsSettingsFragment__who_can_add_new_members">Ai có thể thêm thành viên mới?</string>
    <string name="PermissionsSettingsFragment__who_can_edit_this_groups_info">Ai có thể chỉnh sửa thông tin nhóm này?</string>
    <string name="PermissionsSettingsFragment__who_can_send_messages">Ai có thể gửi tin nhắn trong hộp chat này?</string>

    <!-- SoundsAndNotificationsSettingsFragment -->
    <string name="SoundsAndNotificationsSettingsFragment__mute_notifications">Tắt tiếng thông báo</string>
    <string name="SoundsAndNotificationsSettingsFragment__not_muted">Bỏ tắt tiếng thông báo</string>
    <string name="SoundsAndNotificationsSettingsFragment__mentions">Nhắc tên</string>
    <string name="SoundsAndNotificationsSettingsFragment__always_notify">Luôn luôn thông báo</string>
    <string name="SoundsAndNotificationsSettingsFragment__do_not_notify">Không thông báo</string>
    <string name="SoundsAndNotificationsSettingsFragment__custom_notifications">Thông báo tuỳ chỉnh</string>

    <!-- StickerKeyboard -->
    <string name="StickerKeyboard__recently_used">Gần đây sử dụng</string>

    <!-- PlaybackSpeedToggleTextView -->
    <string name="PlaybackSpeedToggleTextView__p5x">.5x</string>
    <string name="PlaybackSpeedToggleTextView__1x">1x</string>
    <string name="PlaybackSpeedToggleTextView__1p5x">1.5x</string>
    <string name="PlaybackSpeedToggleTextView__2x">2x</string>

    <!-- PaymentRecipientSelectionFragment -->
    <string name="PaymentRecipientSelectionFragment__new_payment">Thanh toán mới</string>

    <!-- NewConversationActivity -->
    <string name="NewConversationActivity__new_message">Tin nhắn mới</string>
    <!-- Context menu item message -->
    <string name="NewConversationActivity__message">Tin nhắn</string>
    <!-- Context menu item audio call -->
    <string name="NewConversationActivity__audio_call">Cuộc gọi Âm thanh</string>
    <!-- Context menu item video call -->
    <string name="NewConversationActivity__video_call">Gọi video</string>
    <!-- Context menu item remove -->
    <string name="NewConversationActivity__remove">Xóa</string>
    <!-- Context menu item block -->
    <string name="NewConversationActivity__block">Chặn</string>
    <!-- Dialog title when removing a contact -->
    <string name="NewConversationActivity__remove_s">Xóa %1$s?</string>
    <!-- Dialog message when removing a contact -->
    <string name="NewConversationActivity__you_wont_see_this_person">Bạn sẽ không nhìn thấy người này khi tìm kiếm. Bạn sẽ nhận được một yêu cầu gửi tin nhắn nếu người này nhắn tin cho bạn trong tương lai.</string>
    <!-- Snackbar message after removing a contact -->
    <string name="NewConversationActivity__s_has_been_removed">%1$s đã được xóa</string>
    <!-- Snackbar message after blocking a contact -->
    <string name="NewConversationActivity__s_has_been_blocked">%1$s đã bị chặn</string>
    <!-- Dialog title when remove target contact is in system contacts -->
    <string name="NewConversationActivity__unable_to_remove_s">Không thể xóa %1$s</string>
    <!-- Dialog message when remove target contact is in system contacts -->
    <string name="NewConversationActivity__this_person_is_saved_to_your">Người này được lưu trong Danh bạ trên thiết bị của bạn. Xóa liên hệ của người này trên Danh bạ và thử lại.</string>
    <!-- Dialog action to view contact when they can\'t be removed otherwise -->
    <string name="NewConversationActivity__view_contact">Xem liên hệ</string>
    <!-- Error message shown when looking up a person by phone number and that phone number is not associated with a signal account -->
    <string name="NewConversationActivity__s_is_not_a_signal_user">%1$s không phải là người dùng Signal</string>

    <!-- ContactFilterView -->
    <string name="ContactFilterView__search_name_or_number">Tìm kiếm tên hoặc số điện thoại</string>

    <!-- VoiceNotePlayerView -->
    <string name="VoiceNotePlayerView__dot_s">. %1$s</string>
    <string name="VoiceNotePlayerView__stop_voice_message">Dừng tin nhắn thoại</string>
    <string name="VoiceNotePlayerView__change_voice_message_speed">Thay đổi tốc độ của tin nhắn thoại</string>
    <string name="VoiceNotePlayerView__pause_voice_message">Tạm dừng tin nhắn thoại</string>
    <string name="VoiceNotePlayerView__play_voice_message">Phát tin nhắn thoại</string>
    <string name="VoiceNotePlayerView__navigate_to_voice_message">Điều hướng tin nhắn thoại</string>


    <!-- AvatarPickerFragment -->
    <string name="AvatarPickerFragment__avatar_preview">Xem trước ảnh đại diện</string>
    <string name="AvatarPickerFragment__camera">Máy ảnh</string>
    <string name="AvatarPickerFragment__take_a_picture">Chụp hình</string>
    <string name="AvatarPickerFragment__choose_a_photo">Chọn hình</string>
    <string name="AvatarPickerFragment__photo">Ảnh</string>
    <string name="AvatarPickerFragment__text">Tin nhắn</string>
    <string name="AvatarPickerFragment__save">Lưu</string>
    <string name="AvatarPickerFragment__clear_avatar">Xóa ảnh đại diện</string>
    <string name="AvatarPickerRepository__failed_to_save_avatar">Không lưu được ảnh đại diện</string>

    <!-- TextAvatarCreationFragment -->
    <string name="TextAvatarCreationFragment__preview">Xem trước</string>
    <string name="TextAvatarCreationFragment__done">Xong</string>
    <string name="TextAvatarCreationFragment__text">Tin nhắn</string>
    <string name="TextAvatarCreationFragment__color">Màu</string>

    <!-- VectorAvatarCreationFragment -->
    <string name="VectorAvatarCreationFragment__select_a_color">Chọn màu</string>

    <!-- ContactSelectionListItem -->
    <string name="ContactSelectionListItem__sms">SMS</string>
    <string name="ContactSelectionListItem__dot_s">. %1$s</string>

    <!-- Displayed in the toolbar when externally sharing text to multiple recipients -->
    <string name="ShareInterstitialActivity__share">Chia sẻ</string>

    <!-- DSLSettingsToolbar -->
    <string name="DSLSettingsToolbar__navigate_up">Hướng lên trên</string>
    <string name="MultiselectForwardFragment__forward_to">Chuyển tiếp đến</string>
    <!-- Displayed when sharing content via the fragment -->
    <string name="MultiselectForwardFragment__share_with">Chia sẻ với</string>
    <string name="MultiselectForwardFragment__add_a_message">Thêm vào một tin nhắn</string>
    <string name="MultiselectForwardFragment__faster_forwards">Chuyển tiếp nhanh</string>
    <!-- Displayed when user selects a video that will be clipped before sharing to a story -->
    <string name="MultiselectForwardFragment__videos_will_be_trimmed">Các video sẽ được cắt còn các đoạn 30 giây và đăng thành nhiều Story.</string>
    <!-- Displayed when user selects a video that cannot be sent as a story -->
    <string name="MultiselectForwardFragment__videos_sent_to_stories_cant">Video đăng trên Story không thể dài hơn 30 giây.</string>
    <string name="MultiselectForwardFragment__forwarded_messages_are_now">Tin nhắn được chuyển tiếp sẽ được gửi ngay bây giờ.</string>
    <plurals name="MultiselectForwardFragment_send_d_messages">
        <item quantity="other">Gửi %1$d tin nhắn</item>
    </plurals>
    <plurals name="MultiselectForwardFragment_messages_sent">
        <item quantity="other">Tin nhắn đã gửi</item>
    </plurals>
    <plurals name="MultiselectForwardFragment_messages_failed_to_send">
        <item quantity="other">Tin nhắn không gửi được</item>
    </plurals>
    <plurals name="MultiselectForwardFragment__couldnt_forward_messages">
        <item quantity="other">Không thể chuyển tiếp tin nhắn vì chúng đã bị xóa.</item>
    </plurals>
    <!-- Error message shown when attempting to select a group to forward/share but it\'s announcement only and you are not an admin -->
    <string name="MultiselectForwardFragment__only_admins_can_send_messages_to_this_group">Chỉ có quản trị viên mới có thể gửi tin nhắn vào nhóm này.</string>
    <string name="MultiselectForwardFragment__limit_reached">Giới hạn</string>

    <!-- Media V2 -->
    <!-- Dialog message when sending a story via an add to group story button -->
    <string name="MediaReviewFragment__add_to_the_group_story">Thêm vào story nhóm \"%1$s\"</string>
    <!-- Positive dialog action when sending a story via an add to group story button -->
    <string name="MediaReviewFragment__add_to_story">Thêm vào story</string>
    <string name="MediaReviewFragment__add_a_message">Thêm vào một tin nhắn</string>
    <string name="MediaReviewFragment__add_a_reply">Thêm trả lời</string>
    <string name="MediaReviewFragment__send_to">Gửi đến</string>
    <string name="MediaReviewFragment__view_once_message">Hiển thị tin nhắn xem một lần</string>
    <string name="MediaReviewFragment__one_or_more_items_were_too_large">Có một hoặc nhiều tập tin quá nặng</string>
    <string name="MediaReviewFragment__one_or_more_items_were_invalid">Có một hoặc nhiều tập tin bị lỗi</string>
    <string name="MediaReviewFragment__too_many_items_selected">Bạn chọn quá nhiều tập tin</string>

    <string name="ImageEditorHud__cancel">Hủy</string>
    <string name="ImageEditorHud__draw">Kéo</string>
    <string name="ImageEditorHud__write_text">Viết tin nhắn</string>
    <string name="ImageEditorHud__add_a_sticker">Thêm một Sticker</string>
    <string name="ImageEditorHud__blur">Làm mờ</string>
    <string name="ImageEditorHud__done_editing">Hoàn tất chỉnh sửa</string>
    <string name="ImageEditorHud__clear_all">Xóa hết</string>
    <string name="ImageEditorHud__undo">Hoàn tác</string>
    <string name="ImageEditorHud__toggle_between_marker_and_highlighter">Chuyển đổi giửa đánh dấu và gạch chân</string>
    <string name="ImageEditorHud__toggle_between_text_styles">Chuyển đổi các kiểu chữ</string>

    <string name="MediaCountIndicatorButton__send">Gửi</string>

    <string name="MediaReviewSelectedItem__tap_to_remove">Nhấn để xóa</string>
    <string name="MediaReviewSelectedItem__tap_to_select">Nhấn để chọn</string>

    <string name="MediaReviewImagePageFragment__discard">Bỏ</string>
    <string name="MediaReviewImagePageFragment__discard_changes">Bạn có muốn hủy bỏ các thay đổi không?</string>
    <string name="MediaReviewImagePageFragment__youll_lose_any_changes">Bạn sẽ mất tất cả những thay đổi bạn đã làm trên bức ảnh này.</string>


    <string name="BadgesOverviewFragment__my_badges">Huy hiệu của tôi</string>
    <string name="BadgesOverviewFragment__featured_badge">Huy hiệu mặc định</string>
    <string name="BadgesOverviewFragment__display_badges_on_profile">Hiển thị huy hiệu trên hồ sơ cá nhân</string>
    <string name="BadgesOverviewFragment__failed_to_update_profile">Không thể cập nhật hồ sơ cá nhân</string>



    <string name="SelectFeaturedBadgeFragment__select_a_badge">Chọn một huy hiệu</string>
    <string name="SelectFeaturedBadgeFragment__you_must_select_a_badge">Bạn phải chọn một huy hiệu</string>
    <string name="SelectFeaturedBadgeFragment__failed_to_update_profile">Không thể cập nhật hồ sơ cá nhân</string>

    <!-- Displayed on primary button in the bottom sheet as a call-to-action to launch into the donation flow -->
    <string name="ViewBadgeBottomSheetDialogFragment__donate_now">Ủng hộ ngay</string>
    <!-- Title of a page in the bottom sheet. Placeholder is a user\'s short-name -->
    <string name="ViewBadgeBottomSheetDialogFragment__s_supports_signal">%1$s ủng hộ Signal</string>
    <!-- Description of a page in the bottom sheet of a monthly badge. Placeholder is a user\'s short-name -->
    <string name="ViewBadgeBottomSheetDialogFragment__s_supports_signal_with_a_monthly">%1$s ủng hộ Signal với một khoản ủng hộ hàng tháng. Signal là một tổ chức phi lợi nhuận không có nhà quảng cáo hoặc nhà đầu tư, chỉ được hỗ trợ bởi những người như bạn.</string>
    <!-- Description of a page in the bottom sheet of a one-time badge. Placeholder is a user\'s short-name -->
    <string name="ViewBadgeBottomSheetDialogFragment__s_supports_signal_with_a_donation">%1$s ủng hộ Signal với một khoản ủng hộ hàng tháng. Signal là một tổ chức phi lợi nhuận không có nhà quảng cáo hoặc nhà đầu tư, chỉ được hỗ trợ bởi những người như bạn.</string>

    <string name="ImageView__badge">Huy hiệu</string>

    <string name="SubscribeFragment__cancel_subscription">Hủy Gói Ủng hộ</string>
    <string name="SubscribeFragment__confirm_cancellation">Xác nhận hủy?</string>
    <string name="SubscribeFragment__you_wont_be_charged_again">Bạn sẽ không thể thay đổi quyết định này. Huy hiệu của bạn sẽ được gỡ bỏ khỏi hồ sơ cá nhân khi hết thời hạn.</string>
    <string name="SubscribeFragment__not_now">Để sau</string>
    <string name="SubscribeFragment__confirm">Xác nhận</string>
    <string name="SubscribeFragment__update_subscription">Cập nhật Gói Ủng hộ</string>
    <string name="SubscribeFragment__your_subscription_has_been_cancelled">Gói ủng hộ của bạn đã được hủy bỏ.</string>
    <string name="SubscribeFragment__update_subscription_question">Cập nhật gói ủng hộ?</string>
    <string name="SubscribeFragment__update">Cập nhật</string>
    <string name="SubscribeFragment__you_will_be_charged_the_full_amount_s_of">Bạn sẽ được tính toàn bộ giá (%1$s) của giá gói ủng hộ hôm nay. Gói ủng hộ của bạn sẽ được gia hạn mỗi tháng.</string>

    <string name="Subscription__s_per_month">%1$s/tháng</string>
    <!-- Shown when a subscription is active and isn\'t going to expire at the end of the term -->
    <string name="Subscription__renews_s">Gia hạn %1$s</string>
    <!-- Shown when a subscription is active and is going to expire at the end of the term -->
    <string name="Subscription__expires_s">Hết hạn vào ngày %1$s</string>

    <!-- Title of learn more sheet -->
    <string name="SubscribeLearnMoreBottomSheetDialogFragment__signal_is_different">Signal là một ứng dụng khác biệt.</string>
    <!-- First small text blurb on learn more sheet -->
    <string name="SubscribeLearnMoreBottomSheetDialogFragment__private_messaging">Nền tảng nhắn tin riêng tư. Không quảng cáo, không trình theo dấu, không theo dõi.</string>
    <!-- Second small text blurb on learn more sheet -->
    <string name="SubscribeLearnMoreBottomSheetDialogFragment__signal_is_supported_by">Signal được hỗ trợ bởi các khoản ủng hộ, đồng nghĩa với việc quyền riêng tư của bạn chính là yếu tố được chúng tôi chú trọng nhất. Signal được phát triển dành cho bạn; không hướng đến dữ liệu của bạn, hay lợi nhuận.</string>
    <!-- Third small text blurb on learn more sheet -->
    <string name="SubscribeLearnMoreBottomSheetDialogFragment__if_you_can">Nếu có thể, hãy cân nhắc ủng hộ cho Signal ngay hôm nay để duy trì một nền tảng ứng dụng thú vị, đáng tin cậy, và dành cho tất cả mọi người.</string>

    <string name="SubscribeThanksForYourSupportBottomSheetDialogFragment__thanks_for_your_support">Cảm ơn bạn đã đóng góp!</string>
    <!-- Subtext underneath the dialog title on the thanks sheet -->
    <string name="SubscribeThanksForYourSupportBottomSheetDialogFragment__youve_earned_a_donor_badge">Bạn nhận được một huy hiệu nhà ủng hộ từ Signal! Hãy hiển thị huy hiệu trên hồ sơ của bạn để thể hiện sự ủng hộ.</string>
    <string name="SubscribeThanksForYourSupportBottomSheetDialogFragment__you_can_also">Bạn cũng có thể</string>
    <string name="SubscribeThanksForYourSupportBottomSheetDialogFragment__become_a_montly_sustainer">trở thành người ủng hộ thường xuyên hàng tháng của chúng tôi.</string>
    <string name="SubscribeThanksForYourSupportBottomSheetDialogFragment__display_on_profile">Hiển thị trên thông tin cá nhân</string>
    <string name="SubscribeThanksForYourSupportBottomSheetDialogFragment__make_featured_badge">Chọn huy hiệu mặc định</string>
    <string name="SubscribeThanksForYourSupportBottomSheetDialogFragment__continue">Tiếp tục</string>
    <string name="ThanksForYourSupportBottomSheetFragment__when_you_have_more">Khi bạn có nhiều hơn một huy hiệu. bạn có thể chọn huy hiệu mặc định mà mọi người sẽ nhìn thấy trên hồ sơ của bạn.</string>

    <string name="BecomeASustainerFragment__get_badges">Hãy thu thập nhiều huy hiệu đính trên hồ sơ của bạn bằng cách hỗ trợ cho Signal.</string>
    <string name="BecomeASustainerFragment__signal_is_a_non_profit">Signal là một ứng dụng phi lợi nhuận, không có quảng cao cũng như nhà đầu tư nào. Nó chỉ được duy trì và phát triển bỡi hàng triệu người dùng như bạn mà thôi.</string>

    <!-- Button label for creating a donation -->
    <string name="ManageDonationsFragment__donate_to_signal">Ủng hộ Signal</string>
    <!-- Heading for more area of manage subscriptions page -->
    <string name="ManageDonationsFragment__more">Thêm</string>
    <!-- Heading for receipts area of manage subscriptions page -->
    <!-- Heading for my subscription area of manage subscriptions page -->
    <string name="ManageDonationsFragment__my_support">Hổ trợ của tôi</string>
    <string name="ManageDonationsFragment__manage_subscription">Quản lý Gói Ủng hộ</string>
    <!-- Label for Donation Receipts button -->
    <string name="ManageDonationsFragment__donation_receipts">Biên lai các khoản ủng hộ</string>
    <string name="ManageDonationsFragment__badges">Huy hiệu</string>
    <string name="ManageDonationsFragment__subscription_faq">Câu hỏi thường gặp về Gói Ủng hộ</string>
    <!-- Preference heading for other ways to donate -->
    <string name="ManageDonationsFragment__other_ways_to_give">Các cách ủng hộ khác</string>
    <!-- Preference label to launch badge gifting -->
    <string name="ManageDonationsFragment__donate_for_a_friend">Ủng hộ thay cho một người bạn</string>

    <string name="Boost__enter_custom_amount">Nhập vào Số tiền Tuỳ chọn</string>
    <string name="Boost__one_time_contribution">Quyên góp một lần</string>
    <!-- Error label when the amount is smaller than what we can accept -->
    <string name="Boost__the_minimum_amount_you_can_donate_is_s">Khoản ủng hộ tối thiểu là %1$s</string>

    <string name="MySupportPreference__s_per_month">%1$s/tháng</string>
    <string name="MySupportPreference__renews_s">Gia hạn %1$s</string>
    <string name="MySupportPreference__processing_transaction">Đang xử lý giao dịch…</string>
    <!-- Displayed on "My Support" screen when user badge failed to be added to their account -->
    <string name="MySupportPreference__couldnt_add_badge_s">Không thể thêm huy hiệu. %1$s</string>
    <string name="MySupportPreference__please_contact_support">Xin vui lòng liên hệ với chúng tôi để được hổ trợ.</string>

    <!-- Title of expiry sheet when boost badge falls off profile unexpectedly. -->
    <string name="ExpiredBadgeBottomSheetDialogFragment__boost_badge_expired">Huy hiệu Nhà Ủng hộ đã hết hạn</string>
    <!-- Displayed in the bottom sheet if a monthly donation badge unexpectedly falls off the user\'s profile -->
    <string name="ExpiredBadgeBottomSheetDialogFragment__monthly_donation_cancelled">Khoản Ủng hộ hàng tháng đã hủy</string>
    <!-- Displayed in the bottom sheet when a boost badge expires -->
    <string name="ExpiredBadgeBottomSheetDialogFragment__your_boost_badge_has_expired_and">Huy hiệu Nhà Ủng hộ của bạn đã hết hạn và không còn hiển thị trên hồ sơ.</string>
    <string name="ExpiredBadgeBottomSheetDialogFragment__you_can_reactivate">Bạn có thể tái kích hoạt huy hiệu Nhà Ủng hộ của mình trong 30 ngày chỉ với một lần ủng hộ.</string>
    <!-- Displayed when we do not think the user is a subscriber when their boost expires -->
    <string name="ExpiredBadgeBottomSheetDialogFragment__you_can_keep">Bạn có thể tiếp tục sử dụng Signal nhưng để hỗ trợ cho nền tảng công nghệ được xây dựng cho bạn, hãy cân nhắc việc trở thành một nhà ủng hộ bằng việc ủng hộ hàng tháng.</string>
    <string name="ExpiredBadgeBottomSheetDialogFragment__become_a_sustainer">Trở thành người quyên góp</string>
    <string name="ExpiredBadgeBottomSheetDialogFragment__add_a_boost">Thêm khoản Ủng hộ</string>
    <string name="ExpiredBadgeBottomSheetDialogFragment__not_now">Để sau</string>
    <!-- Copy displayed when badge expires after user inactivity -->
    <string name="ExpiredBadgeBottomSheetDialogFragment__your_recurring_monthly_donation_was_automatically">Khoản ủng hộ hàng tháng của bạn đã được tự động hủy vì bạn đã không hoạt động trong thời gian quá dài. Huy hiệu %1$s của bạn không còn hiển thị trên hồ sơ.</string>
    <!-- Copy displayed when badge expires after payment failure -->
    <string name="ExpiredBadgeBottomSheetDialogFragment__your_recurring_monthly_donation_was_canceled">Khoản ủng hộ hàng tháng của bạn đã được tự động hủy vì chúng tôi không thể xử lý được khoản thanh toán. Huy hiệu của bạn không còn hiển thị trên hồ sơ.</string>
    <!-- Copy displayed when badge expires after a payment failure and we have a displayable charge failure reason -->
    <string name="ExpiredBadgeBottomSheetDialogFragment__your_recurring_monthly_donation_was_canceled_s">Khoản ủng hộ hàng tháng của bạn đã được tự động hủy. %1$s Huy hiệu %2$s của bạn không còn hiển thị trên hồ sơ.</string>
    <string name="ExpiredBadgeBottomSheetDialogFragment__you_can">Bạn vẫn có thể tiếp tục dùng Signal, nhưng nếu bạn muốn tiếp tục hỗ trợ ứng dụng và nhận lại huy hiệu, bạn cần gia hạn.</string>
    <string name="ExpiredBadgeBottomSheetDialogFragment__renew_subscription">Gia hạn Gói Ủng hộ</string>
    <!-- Button label to send user to Google Pay website -->
    <string name="ExpiredBadgeBottomSheetDialogFragment__go_to_google_pay">Truy cập Google Pay</string>

    <string name="CantProcessSubscriptionPaymentBottomSheetDialogFragment__cant_process_subscription_payment">Không thể xử lý khoản thanh toán cho gói ủng hộ</string>
    <string name="CantProcessSubscriptionPaymentBottomSheetDialogFragment__were_having_trouble">Chúng tôi gặp vấn đề khi xử lý khoản thanh toán cho khoản ủng hộ Signal của bạn. Hãy đảm bảo rằng phương thức thanh toán của bạn đã được cập nhật thông tin mới nhất. Nếu chưa, hãy cập nhật trên Google Pay. Signal sẽ thử xử lý lại khoản thanh toán trong vài ngày nữa.</string>
    <string name="CantProcessSubscriptionPaymentBottomSheetDialogFragment__dont_show_this_again">Đừng hiện lại thông báo này</string>

    <string name="Subscription__contact_support">Liên lạc Hỗ trợ</string>
    <string name="Subscription__get_a_s_badge">Nhận một huy hiệu %1$s</string>

    <string name="SubscribeFragment__processing_payment">Đang xử lý thanh toán…</string>
    <!-- Displayed in notification when user payment fails to process on Stripe -->
    <string name="DonationsErrors__error_processing_payment">Lỗi xữ lý thanh toán</string>
    <!-- Displayed on "My Support" screen when user subscription payment method failed. -->
    <string name="DonationsErrors__error_processing_payment_s">Lỗi xữ lý thanh toán. %1$s</string>
    <string name="DonationsErrors__your_payment">Thanh toán của bạn đã không thành công và bạn vẫn chưa bị tính phí. Vui lòng thử lại.</string>
    <string name="DonationsErrors__still_processing">Vẫn đang xữ lý</string>
    <string name="DonationsErrors__couldnt_add_badge">Không thể thêm huy hiệu</string>
    <!-- Displayed when badge credential couldn\'t be verified -->
    <string name="DonationsErrors__failed_to_validate_badge">Xác nhận huy hiệu không thành công</string>
    <!-- Displayed when badge credential couldn\'t be verified -->
    <string name="DonationsErrors__could_not_validate">Không thể xác nhận phản hồi của máy chủ. Vui lòng liên hệ bộ phận hỗ trợ.</string>
    <!-- Displayed as title when some generic error happens during sending donation on behalf of another user -->
    <string name="DonationsErrors__donation_failed">Ủng hộ thất bại</string>
    <!-- Displayed as message when some generic error happens during sending donation on behalf of another user -->
    <string name="DonationsErrors__your_payment_was_processed_but">Khoản ủng hộ của bạn đã được xử lý nhưng Signal không thể gửi tin nhắn kèm khoản ủng hộ của bạn. Vui lòng liên hệ bộ phận hỗ trợ.</string>
    <string name="DonationsErrors__your_badge_could_not">Huy hiệu của bạn không thể thêm vào tài khoản, nhưng bạn vẫn có thể bị tính phí. Xin vui lòng liên hệ với chúng tôi để được hỗ trợ.</string>
    <string name="DonationsErrors__your_payment_is_still">Thanh toán của bán đang được xử lý. Việc này có thể mất vài phút tùy vào kết nối của bạn.</string>
    <string name="DonationsErrors__failed_to_cancel_subscription">Hủy gói ủng hộ không thành công</string>
    <string name="DonationsErrors__subscription_cancellation_requires_an_internet_connection">Để hủy gói ủng hộ, thiết bị cần kết nối internet.</string>
    <string name="ViewBadgeBottomSheetDialogFragment__your_device_doesn_t_support_google_pay_so_you_can_t_subscribe_to_earn_a_badge_you_can_still_support_signal_by_making_a_donation_on_our_website">Thiết bị của bạn không hỗ trợ Google Pay, vì vậy bạn không thể đăng ký ủng hộ để nhận huy hiệu. Bạn vẫn có thể gửi khoản ủng hộ cho Signal trên trang Web của chúng tôi.</string>
    <string name="NetworkFailure__network_error_check_your_connection_and_try_again">Lỗi kết nối: Hãy kiểm tra kết nối của bạn và thử lại.</string>
    <string name="NetworkFailure__retry">Thử lại</string>
    <!-- Displayed as a dialog title when the selected recipient for a gift doesn\'t support gifting -->
    <string name="DonationsErrors__cannot_send_donation">Không thể gửi khoản ủng hộ</string>
    <!-- Displayed as a dialog message when the selected recipient for a gift doesn\'t support gifting -->
    <string name="DonationsErrors__this_user_cant_receive_donations_until">Người dùng này không thể nhận ủng hộ cho đến khi họ nâng cấp Signal.</string>
    <!-- Displayed as a dialog message when the user\'s profile could not be fetched, likely due to lack of internet -->
    <string name="DonationsErrors__your_donation_could_not_be_sent">Khoản ủng hộ của bạn không thể gửi đi được vì lỗi mạng. Kiểm tra kết nối của bạn và thử lại.</string>

    <!-- Gift message view title -->
    <string name="GiftMessageView__donation_on_behalf_of_s">Khoản ủng hộ thay cho %1$s</string>
    <!-- Gift message view title for incoming donations -->
    <string name="GiftMessageView__s_donated_to_signal_on">%1$s đã thay mặt bạn ủng hộ Signal</string>
    <!-- Gift badge redeem action label -->
    <string name="GiftMessageView__redeem">Nhận</string>
    <!-- Gift badge view action label -->
    <string name="GiftMessageView__view">Xem</string>
    <!-- Gift badge redeeming action label -->
    <string name="GiftMessageView__redeeming">Đang nhận…</string>
    <!-- Gift badge redeemed label -->
    <string name="GiftMessageView__redeemed">Đã nhận</string>


    <!-- Stripe decline code generic_failure -->
    <string name="DeclineCode__try_another_payment_method_or_contact_your_bank">Hãy thử một phương thức thanh toán khác hoặc liên hệ với ngân hàng của bạn để biết thêm thông tin.</string>
    <!-- Stripe decline code verify on Google Pay and try again -->
    <string name="DeclineCode__verify_your_payment_method_is_up_to_date_in_google_pay_and_try_again">Kiểm tra xem phương thức thanh toán của bạn đã được cập nhật trên Google Pay chưa và thử lại.</string>
    <!-- Stripe decline code learn more action label -->
    <string name="DeclineCode__learn_more">Tìm hiểu thêm</string>
    <!-- Stripe decline code contact issuer -->
    <string name="DeclineCode__verify_your_payment_method_is_up_to_date_in_google_pay_and_try_again_if_the_problem">Kiểm tra xem phương thức thanh toán của bạn đã được cập nhật trên Google Pay chưa và thử lại. Nếu vẫn gặp vấn đề, hãy liên hệ với ngân hàng của bạn.</string>
    <!-- Stripe decline code purchase not supported -->
    <string name="DeclineCode__your_card_does_not_support_this_type_of_purchase">Thẻ của bạn không hỗ trợ loại giao dịch này. Hãy thử một phương thức thanh toán khác.</string>
    <!-- Stripe decline code your card has expired -->
    <string name="DeclineCode__your_card_has_expired">Thẻ của bạn đã hết hạn. Hãy cập nhật phương thức thanh toán của bạn trên Google Pay và thử lại.</string>
    <!-- Stripe decline code go to google pay action label -->
    <string name="DeclineCode__go_to_google_pay">Truy cập Google Pay</string>
    <!-- Stripe decline code try credit card again action label -->
    <string name="DeclineCode__try">Thử lại</string>
    <!-- Stripe decline code incorrect card number -->
    <string name="DeclineCode__your_card_number_is_incorrect">Số thẻ của bạn không đúng. Hãy cập nhật trên Google Pay và thử lại.</string>
    <!-- Stripe decline code incorrect cvc -->
    <string name="DeclineCode__your_cards_cvc_number_is_incorrect">Số CVC của thẻ bạn không đúng. Hãy cập nhật trên Google Pay và thử lại.</string>
    <!-- Stripe decline code insufficient funds -->
    <string name="DeclineCode__your_card_does_not_have_sufficient_funds">Thẻ của bạn không đủ số dư để hoàn thành giao dịch này. Hãy thử một phương thức thanh toán khác.</string>
    <!-- Stripe decline code incorrect expiration month -->
    <string name="DeclineCode__the_expiration_month">Tháng hết hạn của phương thức thanh toán không đúng. Hãy cập nhật trên Google Pay và thử lại.</string>
    <!-- Stripe decline code incorrect expiration year -->
    <string name="DeclineCode__the_expiration_year">Năm hết hạn của phương thức thanh toán không đúng. Hãy cập nhật trên Google Pay và thử lại.</string>
    <!-- Stripe decline code issuer not available -->
    <string name="DeclineCode__try_completing_the_payment_again">Hãy thử hoàn thành giao dịch một lần nữa hoặc liên hệ với ngân hàng của bạn để biết thêm thông tin.</string>
    <!-- Stripe decline code processing error -->
    <string name="DeclineCode__try_again">Thử lại hoặc liên hệ ngân hàng của bạn để biết thêm thông tin.</string>

    <!-- Credit Card decline code error strings -->
    <!-- Stripe decline code approve_with_id for credit cards displayed in a notification or dialog -->
    <string name="DeclineCode__verify_your_card_details_are_correct_and_try_again">Đảm bảo thông tin thẻ của bạn đúng và thử lại.</string>
    <!-- Stripe decline code call_issuer for credit cards displayed in a notification or dialog -->
    <string name="DeclineCode__verify_your_card_details_are_correct_and_try_again_if_the_problem_continues">Đảm bảo thông tin thẻ của bạn đúng và thử lại. Nếu vẫn gặp vấn đề, hãy liên hệ với ngân hàng của bạn.</string>
    <!-- Stripe decline code expired_card for credit cards displayed in a notification or dialog -->
    <string name="DeclineCode__your_card_has_expired_verify_your_card_details">Thẻ của bạn đã hết hạn. Đảm bảo thông tin thẻ của bạn đúng và thử lại.</string>
    <!-- Stripe decline code incorrect_cvc and invalid_cvc for credit cards displayed in a notification or dialog -->
    <string name="DeclineCode__your_cards_cvc_number_is_incorrect_verify_your_card_details">Số CVC của thẻ bạn không đúng. Đảm bảo thông tin thẻ của bạn đúng và thử lại.</string>
    <!-- Stripe decline code invalid_expiry_month for credit cards displayed in a notification or dialog -->
    <string name="DeclineCode__the_expiration_month_on_your_card_is_incorrect">Tháng hết hạn của thẻ bạn không đúng. Đảm bảo thông tin thẻ của bạn đúng và thử lại.</string>
    <!-- Stripe decline code invalid_expiry_year for credit cards displayed in a notification or dialog -->
    <string name="DeclineCode__the_expiration_year_on_your_card_is_incorrect">Năm hết hạn của thẻ bạn không đúng. Đảm bảo thông tin thẻ của bạn đúng và thử lại.</string>
    <!-- Stripe decline code incorrect_number and invalid_number for credit cards displayed in a notification or dialog -->
    <string name="DeclineCode__your_card_number_is_incorrect_verify_your_card_details">Số thẻ của bạn không đúng. Đảm bảo thông tin thẻ của bạn đúng và thử lại.</string>

    <!-- Title of create notification profile screen -->
    <string name="EditNotificationProfileFragment__name_your_profile">Tên cấu hình của bạn</string>
    <!-- Hint text for create/edit notification profile name -->
    <string name="EditNotificationProfileFragment__profile_name">Tên hồ sơ</string>
    <!-- Name has a max length, this shows how many characters are used out of the max -->
    <string name="EditNotificationProfileFragment__count">%1$d/%2$d</string>
    <!-- Call to action button to continue to the next step -->
    <string name="EditNotificationProfileFragment__next">Tiếp</string>
    <!-- Call to action button once the profile is named to create the profile and continue to the customization steps -->
    <string name="EditNotificationProfileFragment__create">Tạo</string>
    <!-- Call to action button once the profile name is edited -->
    <string name="EditNotificationProfileFragment__save">Lưu</string>
    <!-- Title of edit notification profile screen -->
    <string name="EditNotificationProfileFragment__edit_this_profile">Chỉnh sửa cấu hình này</string>
    <!-- Error message shown when attempting to create or edit a profile name to an existing profile name -->
    <string name="EditNotificationProfileFragment__a_profile_with_this_name_already_exists">Tên cấu hình đã tồn tại</string>
    <!-- Preset selectable name for a profile name, shown as list in edit/create screen -->
    <string name="EditNotificationProfileFragment__work">Công việc</string>
    <!-- Preset selectable name for a profile name, shown as list in edit/create screen -->
    <string name="EditNotificationProfileFragment__sleep">Ngủ</string>
    <!-- Preset selectable name for a profile name, shown as list in edit/create screen -->
    <string name="EditNotificationProfileFragment__driving">Lái xe</string>
    <!-- Preset selectable name for a profile name, shown as list in edit/create screen -->
    <string name="EditNotificationProfileFragment__downtime">Ngừng hoạt động</string>
    <!-- Preset selectable name for a profile name, shown as list in edit/create screen -->
    <string name="EditNotificationProfileFragment__focus">Tập trung</string>
    <!-- Error message shown when attempting to next/save without a profile name -->
    <string name="EditNotificationProfileFragment__profile_must_have_a_name">Phải có một cái tên</string>

    <!-- Title for add recipients to notification profile screen in create flow -->
    <string name="AddAllowedMembers__allowed_notifications">Các thông báo được phép</string>
    <!-- Description of what the user should be doing with this screen -->
    <string name="AddAllowedMembers__add_people_and_groups_you_want_notifications_and_calls_from_when_this_profile_is_on">Thêm người và nhóm bạn muốn nhận thông báo và cuộc gọi khi cấu hình này được bật</string>
    <!-- Button text that launches the contact picker to select from -->
    <string name="AddAllowedMembers__add_people_or_groups">Thêm người hoặc nhóm</string>

    <!-- Call to action button on contact picker for adding to profile -->
    <string name="SelectRecipientsFragment__add">Thêm</string>

    <!-- Notification profiles home fragment, shown when no profiles have been created yet -->
    <string name="NotificationProfilesFragment__create_a_profile_to_receive_notifications_and_calls_only_from_the_people_and_groups_you_want_to_hear_from">Tạo cấu hình để chỉ nhận thông báo và cuộc gọi từ những người và nhóm mà bạn muốn nghe.</string>
    <!-- Header shown above list of all notification profiles -->
    <string name="NotificationProfilesFragment__profiles">Cấu hình</string>
    <!-- Button that starts the create new notification profile flow -->
    <string name="NotificationProfilesFragment__new_profile">Cấu hình mới</string>
    <!-- Profile active status, indicating the current profile is on for an unknown amount of time -->
    <string name="NotificationProfilesFragment__on">Bật</string>

    <!-- Button use to permanently delete a notification profile -->
    <string name="NotificationProfileDetails__delete_profile">Xóa cấu hình</string>
    <!-- Snakbar message shown when removing a recipient from a profile -->
    <string name="NotificationProfileDetails__s_removed">%1$s đã bị xóa.</string>
    <!-- Snackbar button text that will undo the recipient remove -->
    <string name="NotificationProfileDetails__undo">Hoàn tác</string>
    <!-- Dialog message shown to confirm deleting a profile -->
    <string name="NotificationProfileDetails__permanently_delete_profile">Xóa vĩnh viễn cấu hình?</string>
    <!-- Dialog button to delete profile -->
    <string name="NotificationProfileDetails__delete">Xóa</string>
    <!-- Title/accessibility text for edit icon to edit profile emoji/name -->
    <string name="NotificationProfileDetails__edit_notification_profile">Chỉnh sửa cấu hình thông báo</string>
    <!-- Schedule description if all days are selected -->
    <string name="NotificationProfileDetails__everyday">Mỗi ngày</string>
    <!-- Profile status on if it is the active profile -->
    <string name="NotificationProfileDetails__on">Bật</string>
    <!-- Profile status on if it is not the active profile -->
    <string name="NotificationProfileDetails__off">Tắt</string>
    <!-- Description of hours for schedule (start to end) times -->
    <string name="NotificationProfileDetails__s_to_s">%1$s đến %2$s</string>
    <!-- Section header for exceptions to the notification profile -->
    <string name="NotificationProfileDetails__exceptions">Ngoại trừ</string>
    <!-- Profile exception to allow all calls through the profile restrictions -->
    <string name="NotificationProfileDetails__allow_all_calls">Đồng ý tất cả cuộc gọi</string>
    <!-- Profile exception to allow all @mentions through the profile restrictions -->
    <string name="NotificationProfileDetails__notify_for_all_mentions">Thông báo cho tất cả đề cập</string>
    <!-- Section header for showing schedule information -->
    <string name="NotificationProfileDetails__schedule">Lịch trình</string>
    <!-- If member list is long, will truncate the list and show an option to then see all when tapped -->
    <string name="NotificationProfileDetails__see_all">Xem tất cả</string>

    <!-- Title for add schedule to profile in create flow -->
    <string name="EditNotificationProfileSchedule__add_a_schedule">Thêm lịch trình</string>
    <!-- Descriptor text indicating what the user can do with this screen -->
    <string name="EditNotificationProfileSchedule__set_up_a_schedule_to_enable_this_notification_profile_automatically">Thiết lập lịch trình để bật cấu hình thông báo này tự động.</string>
    <!-- Text shown next to toggle switch to enable/disable schedule -->
    <string name="EditNotificationProfileSchedule__schedule">Lịch trình</string>
    <!-- Label for showing the start time for the schedule -->
    <string name="EditNotificationProfileSchedule__start">Bắt đầu</string>
    <!-- Label for showing the end time for the schedule -->
    <string name="EditNotificationProfileSchedule__end">Kết thúc</string>
    <!-- First letter of Sunday -->
    <string name="EditNotificationProfileSchedule__sunday_first_letter">S</string>
    <!-- First letter of Monday -->
    <string name="EditNotificationProfileSchedule__monday_first_letter">M</string>
    <!-- First letter of Tuesday -->
    <string name="EditNotificationProfileSchedule__tuesday_first_letter">T</string>
    <!-- First letter of Wednesday -->
    <string name="EditNotificationProfileSchedule__wednesday_first_letter">W</string>
    <!-- First letter of Thursday -->
    <string name="EditNotificationProfileSchedule__thursday_first_letter">T</string>
    <!-- First letter of Friday -->
    <string name="EditNotificationProfileSchedule__friday_first_letter">F</string>
    <!-- First letter of Saturday -->
    <string name="EditNotificationProfileSchedule__saturday_first_letter">S</string>
    <!-- Title of select time dialog shown when setting start time for schedule -->
    <string name="EditNotificationProfileSchedule__set_start_time">Đặt thời gian bắt đầu</string>
    <!-- Title of select time dialog shown when setting end time for schedule -->
    <string name="EditNotificationProfileSchedule__set_end_time">Đặt thời gian kết thúc</string>
    <!-- If in edit mode, call to action button text show to save schedule to profile -->
    <string name="EditNotificationProfileSchedule__save">Lưu</string>
    <!-- If in create mode, call to action button text to show to skip enabling a schedule -->
    <string name="EditNotificationProfileSchedule__skip">Bỏ qua</string>
    <!-- If in create mode, call to action button text to show to use the enabled schedule and move to the next screen -->
    <string name="EditNotificationProfileSchedule__next">Tiếp</string>
    <!-- Error message shown if trying to save/use a schedule with no days selected -->
    <string name="EditNotificationProfileSchedule__schedule_must_have_at_least_one_day">Lịch trình phải có ít nhất một ngày</string>

    <!-- Title for final screen shown after completing a profile creation -->
    <string name="NotificationProfileCreated__profile_created">Cấu hình đã tạo</string>
    <!-- Call to action button to press to close the created screen and move to the profile details screen -->
    <string name="NotificationProfileCreated__done">Xong</string>
    <!-- Descriptor text shown to indicate how to manually turn a profile on/off -->
    <string name="NotificationProfileCreated__you_can_turn_your_profile_on_or_off_manually_via_the_menu_on_the_chat_list">Bạn có thể bật hoặc tắt cấu hình của mình theo cách thủ công thông qua menu trên danh sách trò chuyện.</string>
    <!-- Descriptor text shown to indicate you can add a schedule later since you did not add one during create flow -->
    <string name="NotificationProfileCreated__add_a_schedule_in_settings_to_automate_your_profile">Thêm lịch trình trong cài đặt để tự động hóa cấu hình của bạn.</string>
    <!-- Descriptor text shown to indicate your profile will follow the schedule set during create flow -->
    <string name="NotificationProfileCreated__your_profile_will_turn_on_and_off_automatically_according_to_your_schedule">Hồ sơ của bạn sẽ tự động bật và tắt theo lịch trình của bạn.</string>

    <!-- Button text shown in profile selection bottom sheet to create a new profile -->
    <string name="NotificationProfileSelection__new_profile">Cấu hình mới</string>
    <!-- Manual enable option to manually enable a profile for 1 hour -->
    <string name="NotificationProfileSelection__for_1_hour">Trong 1 giờ</string>
    <!-- Manual enable option to manually enable a profile until a set time (currently 6pm or 8am depending on what is next) -->
    <string name="NotificationProfileSelection__until_s">Cho đến %1$s</string>
    <!-- Option to view profile details -->
    <string name="NotificationProfileSelection__view_settings">Hiển thị các cài đặt</string>
    <!-- Descriptor text indicating how long a profile will be on when there is a time component associated with it -->
    <string name="NotificationProfileSelection__on_until_s">Bật cho đến khi %1$s</string>

    <!-- Displayed in a toast when we fail to open the ringtone picker -->
    <string name="NotificationSettingsFragment__failed_to_open_picker">Không mở được bộ chọn.</string>

    <!-- Description shown for the Signal Release Notes channel -->
    <string name="ReleaseNotes__signal_release_notes_and_news">Ghi chú Phát hành &amp; Tin tức của Signal</string>

    <!-- Donation receipts activity title -->
    <string name="DonationReceiptListFragment__all_activity">Tất cả hoạt động</string>
    <!-- Donation receipts all tab label -->
    <string name="DonationReceiptListFragment__all">Tất cả</string>
    <!-- Donation receipts recurring tab label -->
    <string name="DonationReceiptListFragment__recurring">Lặp lại</string>
    <!-- Donation receipts one-time tab label -->
    <string name="DonationReceiptListFragment__one_time">Một lần</string>
    <!-- Donation receipts gift tab label -->
    <string name="DonationReceiptListFragment__donation_for_a_friend">Khoản ủng hộ thay cho một người bạn</string>
    <!-- Donation receipts boost row label -->
    <!-- Donation receipts details title -->
    <!-- Donation receipts donation type heading -->
    <string name="DonationReceiptDetailsFragment__donation_type">Hình thức ủng hộ</string>
    <!-- Donation receipts date paid heading -->
    <string name="DonationReceiptDetailsFragment__date_paid">Ngày chi trả</string>
    <!-- Donation receipts share PNG -->
    <string name="DonationReceiptDetailsFragment__share_receipt">Chia sẻ biên lai</string>
    <!-- Donation receipts list end note -->
    <string name="DonationReceiptListFragment__if_you_have">Nếu bạn đã cài đặt lại Signal, các biên lai của các lần ủng hộ trước sẽ không còn nữa.</string>
    <!-- Donation receipts document title -->
    <string name="DonationReceiptDetailsFragment__donation_receipt">Biên lai ủng hộ</string>
    <!-- Donation receipts amount title -->
    <string name="DonationReceiptDetailsFragment__amount">Khoản chi</string>
    <!-- Donation receipts thanks -->
    <string name="DonationReceiptDetailsFragment__thank_you_for_supporting">Cảm ơn bạn đã ủng hộ cho Signal. Đóng góp của bạn giúp duy trì sứ mệnh phát triển công nghệ mã nguồn mở hướng tới quyền riêng tư nhằm bảo vệ sự tự do biểu đạt và làm nền tảng cho môi trường giao tiếp bảo mật cho hàng triệu người trên thế giới. Nếu bạn là một cư dân của Hoa Kỳ, vui lòng giữ biên lai này cho hồ sơ thuế. Signal Technology Foundation là một tổ chức phi lợi nhuận được miễn trừ nghĩa vụ thuế ở Hoa Kỳ theo mục 501c3 của Internal Revenue Code. Mã số thuế Liên Bang của chúng tôi là 82–4506840.</string>
    <!-- Donation receipt type -->
    <string name="DonationReceiptDetailsFragment__s_dash_s">%1$s - %2$s</string>
    <!-- Donation reciepts screen empty state title -->
    <string name="DonationReceiptListFragment__no_receipts">Không có biên lai</string>

    <!-- region "Stories Tab" -->

    <!-- Label for Chats tab in home app screen -->
    <string name="ConversationListTabs__chats">Trò chuyện</string>
    <!-- Label for Stories tab in home app screen -->
    <string name="ConversationListTabs__stories">Các Story</string>
    <!-- String for counts above 99 in conversation list tabs -->
    <string name="ConversationListTabs__99p">99+</string>
    <!-- Menu item on stories landing page -->
    <string name="StoriesLandingFragment__story_privacy">Sự Riêng tư của Story</string>
    <!-- Title for "My Stories" row item in Stories landing page -->
    <string name="StoriesLandingFragment__my_stories">Các Story của tôi</string>
    <!-- Subtitle for "My Stories" row item when user has not added stories -->
    <string name="StoriesLandingFragment__tap_to_add">Nhấn để thêm</string>
    <!-- Displayed when there are no stories to display -->
    <string name="StoriesLandingFragment__no_recent_updates_to_show_right_now">Không có cập nhật nào gần đây để hiển thị.</string>
    <!-- Context menu option to hide a story -->
    <string name="StoriesLandingItem__hide_story">Ẩn story</string>
    <!-- Context menu option to unhide a story -->
    <string name="StoriesLandingItem__unhide_story">Bỏ ẩn story</string>
    <!-- Context menu option to forward a story -->
    <string name="StoriesLandingItem__forward">Chuyển tiếp</string>
    <!-- Context menu option to share a story -->
    <string name="StoriesLandingItem__share">Chia sẻ…</string>
    <!-- Context menu option to go to story chat -->
    <string name="StoriesLandingItem__go_to_chat">Đến cuộc trò chuyện</string>
    <!-- Context menu option to go to story info -->
    <string name="StoriesLandingItem__info">Thông tin</string>
    <!-- Label when a story is pending sending -->
    <string name="StoriesLandingItem__sending">Đang gửi…</string>
    <!-- Label when multiple stories are pending sending -->
    <string name="StoriesLandingItem__sending_d">Đang gửi %1$d…</string>
    <!-- Label when a story fails to send due to networking -->
    <string name="StoriesLandingItem__send_failed">Không gửi được</string>
    <!-- Label when a story fails to send due to identity mismatch -->
    <string name="StoriesLandingItem__partially_sent">Đã gửi một phần</string>
    <!-- Status label when a story fails to send indicating user action to retry -->
    <string name="StoriesLandingItem__tap_to_retry">Nhấn để thử lại</string>
    <!-- Title of dialog confirming decision to hide a story -->
    <string name="StoriesLandingFragment__hide_story">Ẩn story?</string>
    <!-- Message of dialog confirming decision to hide a story -->
    <string name="StoriesLandingFragment__new_story_updates">Cập nhật story mới từ %1$s sẽ không còn hiện ở đầu danh sách story.</string>
    <!-- Positive action of dialog confirming decision to hide a story -->
    <string name="StoriesLandingFragment__hide">Ẩn</string>
    <!-- Displayed in Snackbar after story is hidden -->
    <string name="StoriesLandingFragment__story_hidden">Story đã ẩn</string>
    <!-- Section header for hidden stories -->
    <string name="StoriesLandingFragment__hidden_stories">Các story đã ẩn</string>
    <!-- Displayed on each sent story under My Stories -->
    <plurals name="MyStories__d_views">
        <item quantity="other">%1$d lượt xem</item>
    </plurals>
    <!-- Forward story label, displayed in My Stories context menu -->
    <string name="MyStories_forward">Chuyển tiếp</string>
    <!-- Label for stories for a single user. Format is {given name}\'s Story -->
    <string name="MyStories__ss_story">Story của %1$s</string>
    <!-- Title of dialog to confirm deletion of story -->
    <string name="MyStories__delete_story">Xóa story?</string>
    <!-- Message of dialog to confirm deletion of story -->
    <string name="MyStories__this_story_will_be_deleted">Story này sẽ được xóa ở phía bạn và tất cả những người đã nhận nó.</string>
    <!-- Toast shown when story media cannot be saved -->
    <string name="MyStories__unable_to_save">Không thể lưu</string>
    <!-- Displayed at bottom of story viewer when current item has views -->
    <plurals name="StoryViewerFragment__d_views">
        <item quantity="other">%1$d lượt xem</item>
    </plurals>
    <!-- Displayed at bottom of story viewer when current item has replies -->
    <plurals name="StoryViewerFragment__d_replies">
        <item quantity="other">%1$d câu trả lời</item>
    </plurals>
    <!-- Label on group stories to add a story -->
    <string name="StoryViewerPageFragment__add">Thêm</string>
    <!-- Used when view receipts are disabled -->
    <string name="StoryViewerPageFragment__views_off">Đã tắt thông báo đã xem</string>
    <!-- Used to join views and replies when both exist on a story item -->
    <string name="StoryViewerFragment__s_s">%1$s%2$s</string>
    <!-- Displayed when viewing a post you sent -->
    <string name="StoryViewerPageFragment__you">Bạn</string>
    <!-- Displayed when viewing a post displayed to a group -->
    <string name="StoryViewerPageFragment__s_to_s">%1$s đến %2$s</string>
    <!-- Displayed when viewing a post from another user with no replies -->
    <string name="StoryViewerPageFragment__reply">Trả lời</string>
    <!-- Displayed when viewing a post that has failed to send to some users -->
    <string name="StoryViewerPageFragment__partially_sent">Đã gửi một phần. Nhấn để biết chi tiết</string>
    <!-- Displayed when viewing a post that has failed to send -->
    <string name="StoryViewerPageFragment__send_failed">Không gửi được. Nhấn để thử lại</string>
    <!-- Label for the reply button in story viewer, which will launch the group story replies bottom sheet. -->
    <string name="StoryViewerPageFragment__reply_to_group">Trả lời cho nhóm</string>
    <!-- Displayed when a story has no views -->
    <string name="StoryViewsFragment__no_views_yet">Chưa có lượt xem</string>
    <!-- Displayed when user has disabled receipts -->
    <string name="StoryViewsFragment__enable_view_receipts_to_see_whos_viewed_your_story">Bật thông báo đã xem để biết ai đã xem story của bạn.</string>
    <!-- Button label displayed when user has disabled receipts -->
    <string name="StoryViewsFragment__go_to_settings">Đến mục cài đặt</string>
    <!-- Dialog action to remove viewer from a story -->
    <string name="StoryViewsFragment__remove">Xóa</string>
    <!-- Dialog title when removing a viewer from a story -->
    <string name="StoryViewsFragment__remove_viewer">Gỡ người xem?</string>
    <!-- Dialog message when removing a viewer from a story -->
    <string name="StoryViewsFragment__s_will_still_be_able">%1$s sẽ vẫn xem được bài đăng này, nhưng sẽ không còn xem được bất kỳ bài đăng nào bạn chia sẻ vào %2$s.</string>
    <!-- Story View context menu action to remove them from a story -->
    <string name="StoryViewItem__remove_viewer">Gỡ người xem</string>
    <!-- Displayed when a story has no replies yet -->
    <string name="StoryGroupReplyFragment__no_replies_yet">Chưa có phản hồi</string>
    <!-- Displayed when no longer a group member -->
    <string name="StoryGroupReplyFragment__you_cant_reply">Bạn không thể trả lời story này vì bạn không còn là thành viên của nhóm này.</string>
    <!-- Displayed for each user that reacted to a story when viewing replies -->
    <string name="StoryGroupReactionReplyItem__reacted_to_the_story">Đã bày tỏ cảm xúc với story</string>
    <!-- Label for story views tab -->
    <string name="StoryViewsAndRepliesDialogFragment__views">Lượt xem</string>
    <!-- Label for story replies tab -->
    <string name="StoryViewsAndRepliesDialogFragment__replies">Câu trả lời</string>
    <!-- Description of action for reaction button -->
    <string name="StoryReplyComposer__react_to_this_story">Bày tỏ cảm xúc với story này</string>
    <!-- Displayed when the user is replying privately to someone who replied to one of their stories -->
    <string name="StoryReplyComposer__replying_privately_to_s">Đang trả lời riêng cho %1$s</string>
    <!-- Displayed when the user is replying privately to someone who replied to one of their stories -->
    <string name="StoryReplyComposer__reply_to_s">Trả lời %1$s</string>
    <!-- Context menu item to privately reply to a story response -->
    <!-- Context menu item to copy a story response -->
    <string name="StoryGroupReplyItem__copy">Sao chép</string>
    <!-- Context menu item to delete a story response -->
    <string name="StoryGroupReplyItem__delete">Xóa</string>
    <!-- Page title for My Story options -->
    <string name="MyStorySettingsFragment__my_story">Story của tôi</string>
    <!-- Number of total signal connections displayed in "All connections" row item -->
    <plurals name="MyStorySettingsFragment__viewers">
        <item quantity="other">%1$d người xem</item>
    </plurals>
    <!-- Button on all signal connections row to view all signal connections. Please keep as short as possible. -->
    <string name="MyStorySettingsFragment__view">Xem</string>
    <!-- Section heading for story visibility -->
    <string name="MyStorySettingsFragment__who_can_view_this_story">Ai có thể xem story này</string>
    <!-- Clickable option for selecting people to hide your story from -->
    <!-- Privacy setting title for sending stories to all your signal connections -->
    <string name="MyStorySettingsFragment__all_signal_connections">Tất cả liên hệ Signal</string>
    <!-- Privacy setting description for sending stories to all your signal connections -->
    <!-- Privacy setting title for sending stories to all except the specified connections -->
    <string name="MyStorySettingsFragment__all_except">Tất cả trừ…</string>
    <!-- Privacy setting description for sending stories to all except the specified connections -->
    <string name="MyStorySettingsFragment__hide_your_story_from_specific_people">Ẩn story của bạn với một số người nhất định</string>
    <!-- Summary of clickable option displaying how many people you have excluded from your story -->
    <plurals name="MyStorySettingsFragment__d_people_excluded">
        <item quantity="other">%1$d người được loại trừ</item>
    </plurals>
    <!-- Privacy setting title for only sharing your story with specified connections -->
    <string name="MyStorySettingsFragment__only_share_with">Chỉ chia sẻ với…</string>
    <!-- Privacy setting description for only sharing your story with specified connections -->
    <string name="MyStorySettingsFragment__only_share_with_selected_people">Chỉ chia sẻ với người được chọn</string>
    <!-- Summary of clickable option displaying how many people you have included to send to in your story -->
    <plurals name="MyStorySettingsFragment__d_people">
        <item quantity="other">%1$d người</item>
    </plurals>
    <!-- My story privacy fine print about what the privacy settings are for -->
    <string name="MyStorySettingsFragment__choose_who_can_view_your_story">Chọn người có thể xem story của bạn. Thay đổi không có hiệu lực với các story bạn đã gửi.</string>
    <!-- Section header for options related to replies and reactions -->
    <string name="MyStorySettingsFragment__replies_amp_reactions">Câu trả lời &amp; bày tỏ cảm xúc</string>
    <!-- Switchable option for allowing replies and reactions on your stories -->
    <string name="MyStorySettingsFragment__allow_replies_amp_reactions">Cho phép trả lời &amp; bày tỏ cảm xúc</string>
    <!-- Summary for switchable option allowing replies and reactions on your story -->
    <string name="MyStorySettingsFragment__let_people_who_can_view_your_story_react_and_reply">Cho phép những người có thể xem story của bạn bày tỏ cảm xúc và trả lời</string>
    <!-- Signal connections bolded text in the Signal Connections sheet -->
    <string name="SignalConnectionsBottomSheet___signal_connections">Các Liên hệ Signal</string>
    <!-- Displayed at the top of the signal connections sheet. Please remember to insert strong tag as required. -->
    <string name="SignalConnectionsBottomSheet__signal_connections_are_people">Các Liên hệ Signal là những người bạn chọn để tin tưởng, bằng việc:</string>
    <!-- Signal connections sheet bullet point 1 -->
    <string name="SignalConnectionsBottomSheet__starting_a_conversation">Bắt đầu cuộc trò chuyện</string>
    <!-- Signal connections sheet bullet point 2 -->
    <string name="SignalConnectionsBottomSheet__accepting_a_message_request">Chấp nhận yêu cầu gửi tin nhắn</string>
    <!-- Signal connections sheet bullet point 3 -->
    <string name="SignalConnectionsBottomSheet__having_them_in_your_system_contacts">Có những người này trong danh bạ trên hệ thống</string>
    <!-- Note at the bottom of the Signal connections sheet -->
    <string name="SignalConnectionsBottomSheet__your_connections_can_see_your_name">"Các liên hệ của bạn có thể thấy tên và ảnh của bạn, và có thể thấy các bài đăng lên \"Story của tôi\" trừ khi bạn ẩn story với các liên hệ."</string>
    <!-- Clickable option to add a viewer to a custom story -->
    <string name="PrivateStorySettingsFragment__add_viewer">Thêm người xem</string>
    <!-- Clickable option to delete a custom story -->
    <string name="PrivateStorySettingsFragment__delete_custom_story">Xóa story tùy chỉnh</string>
    <!-- Dialog title when attempting to remove someone from a custom story -->
    <string name="PrivateStorySettingsFragment__remove_s">Xóa %1$s?</string>
    <!-- Dialog message when attempting to remove someone from a custom story -->
    <string name="PrivateStorySettingsFragment__this_person_will_no_longer">Người này sẽ không còn xem được story của bạn.</string>
    <!-- Positive action label when attempting to remove someone from a custom story -->
    <string name="PrivateStorySettingsFragment__remove">Xóa</string>
    <!-- Dialog title when deleting a custom story -->
    <!-- Dialog message when deleting a custom story -->
    <!-- Page title for editing a custom story name -->
    <string name="EditPrivateStoryNameFragment__edit_story_name">Sửa tên story</string>
    <!-- Input field hint when editing a custom story name -->
    <string name="EditPrivateStoryNameFragment__story_name">Tên của story</string>
    <!-- Save button label when editing a custom story name -->
    <!-- Displayed in text post creator before user enters text -->
    <string name="TextStoryPostCreationFragment__tap_to_add_text">Nhấn để thêm nội dung</string>
    <!-- Button label for changing font when creating a text post -->
    <!-- Displayed in text post creator when prompting user to enter text -->
    <string name="TextStoryPostTextEntryFragment__add_text">Thêm ký tự</string>
    <!-- Content description for \'done\' button when adding text to a story post -->
    <string name="TextStoryPostTextEntryFragment__done_adding_text">Thêm nội dung hoàn tất</string>
    <!-- Text label for media selection toggle -->
    <string name="MediaSelectionActivity__text">Văn bản</string>
    <!-- Camera label for media selection toggle -->
    <string name="MediaSelectionActivity__camera">Máy ảnh</string>
    <!-- Hint for entering a URL for a text post -->
    <string name="TextStoryPostLinkEntryFragment__type_or_paste_a_url">Gõ hoặc dán một URL</string>
    <!-- Displayed prior to the user entering a URL for a text post -->
    <string name="TextStoryPostLinkEntryFragment__share_a_link_with_viewers_of_your_story">Chia sẻ một đường dẫn với người xem story của bạn</string>
    <!-- Hint text for searching for a story text post recipient. -->
    <string name="TextStoryPostSendFragment__search">Tìm kiếm</string>
    <!-- Toast shown when an unexpected error occurs while sending a text story -->
    <!-- Toast shown when a trying to add a link preview to a text story post and the link/url is not valid (e.g., missing .com at the end) -->
    <string name="TextStoryPostSendFragment__please_enter_a_valid_link">Vui lòng nhập đường dẫn hợp lệ.</string>
    <!-- Title for screen allowing user to exclude "My Story" entries from specific people -->
    <string name="ChangeMyStoryMembershipFragment__all_except">Tất cả trừ…</string>
    <!-- Title for screen allowing user to only share "My Story" entries with specific people -->
    <string name="ChangeMyStoryMembershipFragment__only_share_with">Chỉ chia sẻ với…</string>
    <!-- Done button label for hide story from screen -->
    <string name="HideStoryFromFragment__done">Xong</string>
    <!-- Dialog title for removing a group story -->
    <string name="StoryDialogs__remove_group_story">Gỡ story nhóm?</string>
    <!-- Dialog message for removing a group story -->
    <string name="StoryDialogs__s_will_be_removed">\"%1$s\" sẽ được xóa.</string>
    <!-- Dialog positive action for removing a group story -->
    <string name="StoryDialogs__remove">Xóa</string>
    <!-- Dialog title for deleting a custom story -->
    <string name="StoryDialogs__delete_custom_story">Xóa story tùy chỉnh?</string>
    <!-- Dialog message for deleting a custom story -->
    <string name="StoryDialogs__s_and_updates_shared">\"%1$s\" và các cập nhật cho story này sẽ được xóa.</string>
    <!-- Dialog positive action for deleting a custom story -->
    <string name="StoryDialogs__delete">Xóa</string>
    <!-- Dialog title for first time sending something to a beta story -->
    <!-- Dialog message for first time sending something to a beta story -->
    <!-- Dialog title for first time adding something to a story -->
    <!-- Dialog message for first time adding something to a story -->
    <!-- First time share to story dialog: Positive action to go ahead and add to story -->
    <!-- First time share to story dialog: Neutral action to edit who can view "My Story" -->
    <!-- Error message shown when a failure occurs during story send -->
    <string name="StoryDialogs__story_could_not_be_sent">Không thể gửi story. Kiểm tra kết nối và thử lại.</string>
    <!-- Error message dialog button to resend a previously failed story send -->
    <string name="StoryDialogs__send">Gửi</string>
    <!-- Action button for turning off stories when stories are present on the device -->
    <string name="StoryDialogs__turn_off_and_delete">Tắt và xóa</string>
    <!-- Privacy Settings toggle title for stories -->
    <!-- Privacy Settings toggle summary for stories -->
    <!-- New story viewer selection screen title -->
    <string name="CreateStoryViewerSelectionFragment__choose_viewers">Chọn người xem</string>
    <!-- New story viewer selection action button label -->
    <string name="CreateStoryViewerSelectionFragment__next">Tiếp</string>
    <!-- New story viewer selection screen title as recipients are selected -->
    <plurals name="SelectViewersFragment__d_viewers">
        <item quantity="other">%1$d người xem</item>
    </plurals>
    <!-- Name story screen title -->
    <string name="CreateStoryWithViewersFragment__name_story">Đặt tên cho story</string>
    <!-- Name story screen note under text field -->
    <string name="CreateStoryWithViewersFragment__only_you_can">Chỉ bạn có thể thấy tên của story này.</string>
    <!-- Name story screen label hint -->
    <string name="CreateStoryWithViewersFragment__story_name_required">Tên của story (bắt buộc)</string>
    <!-- Name story screen viewers subheading -->
    <string name="CreateStoryWithViewersFragment__viewers">Người xem</string>
    <!-- Name story screen create button label -->
    <string name="CreateStoryWithViewersFragment__create">Tạo</string>
    <!-- Name story screen error when save attempted with no label -->
    <string name="CreateStoryWithViewersFragment__this_field_is_required">Trường bắt buộc</string>
    <!-- Name story screen error when save attempted but label is duplicate -->
    <string name="CreateStoryWithViewersFragment__there_is_already_a_story_with_this_name">Hiện đã có story với tên này.</string>
    <!-- Text for select all action when editing recipients for a story -->
    <string name="BaseStoryRecipientSelectionFragment__select_all">Chọn tất cả</string>
    <!-- Choose story type bottom sheet title -->
    <string name="ChooseStoryTypeBottomSheet__choose_your_story_type">Chọn loại story của bạn</string>
    <!-- Choose story type bottom sheet new story row title -->
    <string name="ChooseStoryTypeBottomSheet__new_custom_story">Story tùy chỉnh mới</string>
    <!-- Choose story type bottom sheet new story row summary -->
    <string name="ChooseStoryTypeBottomSheet__visible_only_to">Chỉ hiện thị với một số người nhất định</string>
    <!-- Choose story type bottom sheet group story title -->
    <string name="ChooseStoryTypeBottomSheet__group_story">Story nhóm</string>
    <!-- Choose story type bottom sheet group story summary -->
    <string name="ChooseStoryTypeBottomSheet__share_to_an_existing_group">Chia sẻ với một nhóm sẵn có</string>
    <!-- Choose groups bottom sheet title -->
    <string name="ChooseGroupStoryBottomSheet__choose_groups">Chọn nhóm</string>
    <!-- Displayed when copying group story reply text to clipboard -->
    <string name="StoryGroupReplyFragment__copied_to_clipboard">Đã sao chép vào clipboard</string>
    <!-- Displayed in story caption when content is longer than 5 lines -->
    <string name="StoryViewerPageFragment__see_more">… Xem Thêm</string>
    <!-- Displayed in toast after sending a direct reply -->
    <string name="StoryDirectReplyDialogFragment__sending_reply">Đang gửi câu trả lời…</string>
    <!-- Displayed in the viewer when a story is no longer available -->
    <string name="StorySlateView__this_story_is_no_longer_available">Story này không còn tồn tại.</string>
    <!-- Displayed in the viewer when a story has permanently failed to download. -->
    <string name="StorySlateView__cant_download_story_s_will_need_to_share_it_again">Không thể tải story xuống. %1$s cần chia sẻ lại.</string>
    <!-- Displayed in the viewer when the network is not available -->
    <string name="StorySlateView__no_internet_connection">Không có kết nối mạng</string>
    <!-- Displayed in the viewer when network is available but content could not be downloaded -->
    <string name="StorySlateView__couldnt_load_content">Không thể tải nội dung</string>
    <!-- Toasted when the user externally shares to a text story successfully -->
    <string name="TextStoryPostCreationFragment__sent_story">Đã gửi câu chuyện</string>
    <!-- Toasted when the user external share to a text story fails -->
    <string name="TextStoryPostCreationFragment__failed_to_send_story">Gửi story không thành công</string>
    <!-- Displayed in a dialog to let the user select a given users story -->
    <string name="StoryDialogs__view_story">Xem story</string>
    <!-- Displayed in a dialog to let the user select a given users profile photo -->
    <string name="StoryDialogs__view_profile_photo">Xem ảnh đại diện</string>

    <!-- Title for a notification at the bottom of the chat list suggesting that the user disable censorship circumvention because the service has become reachable -->
    <!-- Body for a notification at the bottom of the chat list suggesting that the user disable censorship circumvention because the service has become reachable -->
    <!-- Label for a button to dismiss a notification at the bottom of the chat list suggesting that the user disable censorship circumvention because the service has become reachable -->
    <!-- Label for a button in a notification at the bottom of the chat list to turn off censorship circumvention -->

    <!-- Conversation Item label for when you react to someone else\'s story -->
    <string name="ConversationItem__you_reacted_to_s_story">Bạn đã bày tỏ cảm xúc với story của %1$s</string>
    <!-- Conversation Item label for reactions to your story -->
    <string name="ConversationItem__reacted_to_your_story">Đã bày tỏ cảm xúc với story của bạn</string>
    <!-- Conversation Item label for reactions to an unavailable story -->
    <string name="ConversationItem__reacted_to_a_story">Đã bày tỏ cảm xúc với một story</string>

    <!-- endregion -->
    <!-- Content description for expand contacts chevron -->
    <string name="ExpandModel__view_more">Xem thêm</string>
    <string name="StoriesLinkPopup__visit_link">Truy cập đường dẫn</string>

    <!-- Gift price and duration, formatted as: {price} dot {n} day duration -->
    <plurals name="GiftRowItem_s_dot_d_day_duration">
        <item quantity="other">%1$s · Hạn sử dụng %2$d ngày</item>
    </plurals>
    <!-- Headline text on start fragment for gifting a badge -->
    <string name="GiftFlowStartFragment__donate_for_a_friend">Ủng hộ thay cho một người bạn</string>
    <!-- Description text on start fragment for gifting a badge -->
    <plurals name="GiftFlowStartFragment__support_signal_by">
        <item quantity="other">Hỗ trợ Signal bằng cách gửi ủng hộ thay cho một người bạn hoặc thành viên gia đình cũng sử dụng Signal. Họ sẽ nhận được một huy hiệu để hiển thị trên hồ sơ trong %1$d ngày</item>
    </plurals>
    <!-- Action button label for start fragment for gifting a badge -->
    <string name="GiftFlowStartFragment__next">Tiếp</string>
    <!-- Title text on choose recipient page for badge gifting -->
    <string name="GiftFlowRecipientSelectionFragment__choose_recipient">Chọn người nhận</string>
    <!-- Title text on confirm gift page -->
    <string name="GiftFlowConfirmationFragment__confirm_donation">Xác nhận khoản ủng hộ</string>
    <!-- Heading text specifying who the gift will be sent to -->
    <string name="GiftFlowConfirmationFragment__send_to">Gửi đến</string>
    <!-- Text explaining that gift will be sent to the chosen recipient -->
    <string name="GiftFlowConfirmationFragment__the_recipient_will_be_notified">Người nhận sẽ được thông báo về khoản ủng hộ trong một tin nhắn trực tiếp. Thêm tin nhắn của bạn vào dưới đây.</string>
    <!-- Text explaining that this gift is a one time donation -->
    <string name="GiftFlowConfirmationFragment__one_time_donation">Ủng hộ một lần</string>
    <!-- Hint for add message input -->
    <string name="GiftFlowConfirmationFragment__add_a_message">Thêm vào một tin nhắn</string>
    <!-- Displayed in the dialog while verifying the chosen recipient -->
    <string name="GiftFlowConfirmationFragment__verifying_recipient">Đang xác minh người nhận…</string>
    <!-- Title for sheet shown when opening a redeemed gift -->
    <string name="ViewReceivedGiftBottomSheet__s_made_a_donation_for_you">%1$s đã gửi khoản ủng hộ thay cho bạn</string>
    <!-- Title for sheet shown when opening a sent gift -->
    <string name="ViewSentGiftBottomSheet__thanks_for_your_support">Cảm ơn bạn đã đống góp!</string>
    <!-- Description for sheet shown when opening a redeemed gift -->
    <string name="ViewReceivedGiftBottomSheet__s_made_a_donation_to_signal">%1$s đã gửi khoản ủng hộ cho Signal thay cho bạn! Thể hiện sự ủng hộ của bạn cho Signal trên hồ sơ của mình.</string>
    <!-- Description for sheet shown when opening a sent gift -->
    <string name="ViewSentGiftBottomSheet__youve_made_a_donation_to_signal">Bạn đã gửi một khoản ủng hộ cho Signal thay cho %1$s. Họ sẽ có tuỳ chọn để thể hiện sự ủng hộ của mình trên hồ sơ.</string>
    <!-- Primary action for pending gift sheet to redeem badge now -->
    <string name="ViewReceivedGiftSheet__redeem">Nhận</string>
    <!-- Primary action for pending gift sheet to redeem badge later -->
    <string name="ViewReceivedGiftSheet__not_now">Để sau</string>
    <!-- Dialog text while redeeming a gift -->
    <string name="ViewReceivedGiftSheet__redeeming_badge">Đang nhận huy hiệu…</string>
    <!-- Snackbar text when user presses "not now" on redemption sheet -->
    <string name="ConversationFragment__you_can_redeem_your_badge_later">Bạn có thể nhận huy hiệu của mình sau.</string>
    <!-- Description text in gift thanks sheet -->
    <string name="GiftThanksSheet__youve_made_a_donation">Bạn đã gửi một khoản ủng hộ cho Signal thay cho %1$s. Họ sẽ có tuỳ chọn để thể hiện sự ủng hộ của mình trên hồ sơ.</string>
    <!-- Expired gift sheet title -->
    <string name="ExpiredGiftSheetConfiguration__your_badge_has_expired">Huy hiệu của bạn đã hết hạn</string>
    <!-- Expired gift sheet top description text -->
    <string name="ExpiredGiftSheetConfiguration__your_badge_has_expired_and_is">Huy hiệu quả tặng của bạn đã hết hạn và không còn hiển thị trên hồ sơ.</string>
    <!-- Expired gift sheet bottom description text -->
    <string name="ExpiredGiftSheetConfiguration__to_continue">Để tiếp tục ủng hộ chúng tôi, ứng dụng sinh ra để dành cho bạn, hãy trở thành người ủng hộ thường xuyên hàng tháng của chúng tôi.</string>
    <!-- Expired gift sheet make a monthly donation button -->
    <string name="ExpiredGiftSheetConfiguration__make_a_monthly_donation">Ủng hộ hàng tháng</string>
    <!-- Expired gift sheet not now button -->
    <string name="ExpiredGiftSheetConfiguration__not_now">Để sau</string>
    <!-- My Story label designating that we will only share with the selected viewers. -->
    <string name="ContactSearchItems__only_share_with">Chỉ chia sẻ với</string>
    <!-- Label under name for custom stories -->
    <plurals name="ContactSearchItems__custom_story_d_viewers">
        <item quantity="other">Story Tùy chỉnh · %1$d Người xem</item>
    </plurals>
    <!-- Label under name for group stories -->
    <plurals name="ContactSearchItems__group_story_d_viewers">
        <item quantity="other">Story nhóm · %1$d người xem</item>
    </plurals>
    <!-- Label under name for groups -->
    <plurals name="ContactSearchItems__group_d_members">
        <item quantity="other">%1$d thành viên</item>
    </plurals>
    <!-- Label under name for my story -->
    <plurals name="ContactSearchItems__my_story_s_dot_d_viewers">
        <item quantity="other">%1$s · %2$d người xem</item>
    </plurals>
    <!-- Label under name for my story -->
    <plurals name="ContactSearchItems__my_story_s_dot_d_excluded">
        <item quantity="other">%1$s · %2$d được loại trừ</item>
    </plurals>
    <!-- Label under name for My Story when first sending to my story -->
    <string name="ContactSearchItems__tap_to_choose_your_viewers">Nhấn để chọn người xem của bạn</string>
    <!-- Label for context menu item to open story settings -->
    <string name="ContactSearchItems__story_settings">Cài đặt story</string>
    <!-- Label for context menu item to remove a group story from contact results -->
    <string name="ContactSearchItems__remove_story">Gỡ story</string>
    <!-- Label for context menu item to delete a custom story -->
    <string name="ContactSearchItems__delete_story">Xóa story</string>
    <!-- Dialog title for removing a group story -->
    <string name="ContactSearchMediator__remove_group_story">Gỡ story nhóm?</string>
    <!-- Dialog message for removing a group story -->
    <string name="ContactSearchMediator__this_will_remove">Thao tác này sẽ gỡ story khỏi danh sách này. Bạn sẽ vẫn có thể xem các story từ nhóm này.</string>
    <!-- Dialog action item for removing a group story -->
    <string name="ContactSearchMediator__remove">Xóa</string>
    <!-- Dialog title for deleting a custom story -->
    <string name="ContactSearchMediator__delete_story">Xóa story?</string>
    <!-- Dialog message for deleting a custom story -->
    <string name="ContactSearchMediator__delete_the_custom">Xóa story tùy chỉnh \"%1$s\"?</string>
    <!-- Dialog action item for deleting a custom story -->
    <string name="ContactSearchMediator__delete">Xóa</string>
    <!-- Donation for a friend expiry days remaining -->
    <plurals name="Gifts__d_days_remaining">
        <item quantity="other">Còn %1$d ngày</item>
    </plurals>
    <!-- Donation for a friend expiry hours remaining -->
    <plurals name="Gifts__d_hours_remaining">
        <item quantity="other">Còn %1$d giờ</item>
    </plurals>
    <!-- Gift expiry minutes remaining -->
    <plurals name="Gifts__d_minutes_remaining">
        <item quantity="other">Còn %1$d phút</item>
    </plurals>
    <!-- Donation for a friend expiry expired -->
    <string name="Gifts__expired">Đã hết hạn</string>

    <!-- Label indicating that a user can tap to advance to the next post in a story -->
    <string name="StoryFirstTimeNavigationView__tap_to_advance">Nhấn để tiếp tục</string>
    <!-- Label indicating swipe direction to skip current story -->
    <string name="StoryFirstTimeNavigationView__swipe_up_to_skip">Vuốt lên để bỏ qua</string>
    <!-- Label indicating swipe direction to exit story viewer -->
    <string name="StoryFirstTimeNavigationView__swipe_right_to_exit">Vuốt phải để thoát</string>
    <!-- Button label to confirm understanding of story navigation -->
    <string name="StoryFirstTimeNagivationView__got_it">Đã hiểu</string>
    <!-- Content description for vertical context menu button in safety number sheet rows -->
    <string name="SafetyNumberRecipientRowItem__open_context_menu">Mở menu chuột phải</string>
    <!-- Sub-line when a user is verified. -->
    <string name="SafetyNumberRecipientRowItem__s_dot_verified">%1$s · Đã xác minh</string>
    <!-- Sub-line when a user is verified. -->
    <string name="SafetyNumberRecipientRowItem__verified">Đã xác minh</string>
    <!-- Title of safety number changes bottom sheet when showing individual records -->
    <string name="SafetyNumberBottomSheetFragment__safety_number_changes">Các thay đổi của mã số an toàn</string>
    <!-- Message of safety number changes bottom sheet when showing individual records -->
    <string name="SafetyNumberBottomSheetFragment__the_following_people">Những người sau có thể đã cài đặt lại Signal hoặc đổi thiết bị. Nhấn vào một người nhận để xác nhận mã số an toàn mới. Thao tác này không bắt buộc.</string>
    <!-- Title of safety number changes bottom sheet when not showing individual records -->
    <string name="SafetyNumberBottomSheetFragment__safety_number_checkup">Kiểm tra Mã số an toàn</string>
    <!-- Title of safety number changes bottom sheet when not showing individual records and user has seen review screen -->
    <string name="SafetyNumberBottomSheetFragment__safety_number_checkup_complete">Kiểm tra mã số an toàn hoàn tất</string>
    <!-- Message of safety number changes bottom sheet when not showing individual records and user has seen review screen -->
    <string name="SafetyNumberBottomSheetFragment__all_connections_have_been_reviewed">Tất cả liên hệ đã được xem xét, nhấn gửi để tiếp tục.</string>
    <!-- Message of safety number changes bottom sheet when not showing individual records -->
    <string name="SafetyNumberBottomSheetFragment__you_have_d_connections">Bạn có %1$d liên hệ có thể đã cài đặt lại Signal hoặc đã đổi thiết bị. Trước khi chia sẻ story của bạn với họ, hãy xem xét mã số an toàn của họ và cân nhắc gỡ họ khỏi story của bạn.</string>
    <!-- Menu action to launch safety number verification screen -->
    <string name="SafetyNumberBottomSheetFragment__verify_safety_number">Xác minh mã số an toàn</string>
    <!-- Menu action to remove user from story -->
    <string name="SafetyNumberBottomSheetFragment__remove_from_story">Gỡ khỏi story</string>
    <!-- Action button at bottom of SafetyNumberBottomSheetFragment to send anyway -->
    <string name="SafetyNumberBottomSheetFragment__send_anyway">Vẫn gửi</string>
    <!-- Action button at bottom of SafetyNumberBottomSheetFragment to review connections -->
    <string name="SafetyNumberBottomSheetFragment__review_connections">Xem xét liên hệ</string>
    <!-- Empty state copy for SafetyNumberBottomSheetFragment -->
    <string name="SafetyNumberBottomSheetFragment__no_more_recipients_to_show">Không còn người nhận để hiển thị</string>
    <!-- Done button on safety number review fragment -->
    <string name="SafetyNumberReviewConnectionsFragment__done">Xong</string>
    <!-- Title of safety number review fragment -->
    <string name="SafetyNumberReviewConnectionsFragment__safety_number_changes">Các thay đổi của Mã số an toàn</string>
    <!-- Message of safety number review fragment -->
    <plurals name="SafetyNumberReviewConnectionsFragment__d_recipients_may_have">
        <item quantity="other">%1$d người nhận có thể đã cài đặt lại Signal hoặc đổi thiết bị. Nhấn vào một người nhận để xác nhận mã số an toàn mới. Thao tác này không bắt buộc.</item>
    </plurals>
    <!-- Section header for 1:1 contacts in review fragment -->
    <string name="SafetyNumberBucketRowItem__contacts">Danh bạ</string>
    <!-- Context menu label for distribution list headers in review fragment -->
    <string name="SafetyNumberReviewConnectionsFragment__remove_all">Gỡ tất cả</string>
    <!-- Context menu label for 1:1 contacts to remove from send -->
    <string name="SafetyNumberReviewConnectionsFragment__remove">Xóa</string>

    <!-- Title of initial My Story settings configuration shown when sending to My Story for the first time -->
    <string name="ChooseInitialMyStoryMembershipFragment__my_story_privacy">Sự Riêng tư của Story của tôi</string>
    <!-- Subtitle of initial My Story settings configuration shown when sending to My Story for the first time -->
    <string name="ChooseInitialMyStoryMembershipFragment__choose_who_can_see_posts_to_my_story_you_can_always_make_changes_in_settings">Chọn người có thể xem bài đăng trong mục Story của tôi. Bạn luôn có thể thay đổi trong mục cài đặt.</string>
    <!-- All connections option for initial My Story settings configuration shown when sending to My Story for the first time -->
    <string name="ChooseInitialMyStoryMembershipFragment__all_signal_connections">Tất cả liên hệ Signal</string>
    <!-- All connections except option for initial My Story settings configuration shown when sending to My Story for the first time -->
    <string name="ChooseInitialMyStoryMembershipFragment__all_except">Tất cả trừ…</string>
    <!-- Only with selected connections option for initial My Story settings configuration shown when sending to My Story for the first time -->
    <string name="ChooseInitialMyStoryMembershipFragment__only_share_with">Chỉ chia sẻ với…</string>

    <!-- Story info header sent heading -->
    <string name="StoryInfoHeader__sent">Đã gửi</string>
    <!-- Story info header received heading -->
    <string name="StoryInfoHeader__received">Đã nhận</string>
    <!-- Story info header file size heading -->
    <string name="StoryInfoHeader__file_size">Kích thước tập tin</string>
    <!-- Story info "Sent to" header -->
    <!-- Story info "Sent from" header -->
    <!-- Story info "Failed" header -->
    <!-- Story Info context menu label -->

    <!-- StoriesPrivacySettingsFragment -->
    <!-- Explanation about how stories are deleted and managed -->
    <string name="StoriesPrivacySettingsFragment__story_updates_automatically_disappear">Các story tự động biến mất sau 24 giờ. Chọn người có thể xem story của bạn hoặc tạo các story mới cho các nhóm và người xem nhất định.</string>
    <!-- Preference title to turn off stories -->
    <string name="StoriesPrivacySettingsFragment__turn_off_stories">Tắt story</string>
    <!-- Preference summary to turn off stories -->
    <string name="StoriesPrivacySettingsFragment__if_you_opt_out">Nếu bạn tắt tính năng story, bạn sẽ không thể tiếp tục chia sẻ hoặc xem story.</string>
    <!-- Preference title to turn on stories -->
    <string name="StoriesPrivacySettingsFragment__turn_on_stories">Bật story</string>
    <!-- Preference summary to turn on stories -->
    <string name="StoriesPrivacySettingsFragment__share_and_view">Chia sẻ và xem story của thành viên khác. Các story tự động biến mất sau 24 giờ.</string>
    <!-- Dialog title to turn off stories -->
    <string name="StoriesPrivacySettingsFragment__turn_off_stories_question">Tắt story?</string>
    <!-- Dialog message to turn off stories -->
    <string name="StoriesPrivacySettingsFragment__you_will_no_longer_be_able_to_share">Bạn sẽ không thể tiếp tục chia sẻ hoặc xem story. Các cập nhật story gần đây của bạn cũng sẽ được xóa.</string>
    <!-- Page title when launched from stories landing screen -->
    <string name="StoriesPrivacySettingsFragment__story_privacy">Sự Riêng tư của Story</string>
    <!-- Header for section that lists out stories -->
    <string name="StoriesPrivacySettingsFragment__stories">Các Story</string>
    <!-- Story views header -->
    <!-- Story view receipts toggle title -->
    <string name="StoriesPrivacySettingsFragment__view_receipts">Thông báo Đã xem</string>
    <!-- Story view receipts toggle message -->
    <string name="StoriesPrivacySettingsFragment__see_and_share">Cho bạn biết khi story được xem. Khi tắt, bạn sẽ không biết khi người khác xem story của bạn.</string>

    <!-- NewStoryItem -->
    <string name="NewStoryItem__new_story">Story mới</string>

    <!-- GroupStorySettingsFragment -->
    <!-- Section header for who can view a group story -->
    <string name="GroupStorySettingsFragment__who_can_view_this_story">Ai có thể xem story này</string>
    <!-- Explanation of who can view a group story -->
    <string name="GroupStorySettingsFragment__members_of_the_group_s">"Các thành viên của nhóm \"%1$s\" có thể xem và trả lời story này. Bạn có thể cập nhật quyền thành viên của cuộc trò chuyện này trong nhóm."</string>
    <!-- Preference label for removing this group story -->
    <string name="GroupStorySettingsFragment__remove_group_story">Gỡ story nhóm</string>

    <!-- Generic title for overflow menus -->
    <string name="OverflowMenu__overflow_menu">Menu tràn</string>

    <!-- SMS Export Service -->
    <!-- Displayed in the notification while export is running -->
    <string name="SignalSmsExportService__exporting_messages">Đang xuất tin nhắn…</string>
    <!-- Displayed in the notification title when export completes -->
    <string name="SignalSmsExportService__signal_sms_export_complete">Xuất Tin nhắn SMS trên Signal thành công</string>
    <!-- Displayed in the notification message when export completes -->
    <string name="SignalSmsExportService__tap_to_return_to_signal">Nhấn để quay lại Signal</string>

    <!-- ExportYourSmsMessagesFragment -->
    <!-- Title of the screen -->
    <string name="ExportYourSmsMessagesFragment__export_your_sms_messages">Xuất tin nhắn SMS của bạn</string>
    <!-- Message of the screen -->
    <string name="ExportYourSmsMessagesFragment__you_can_export_your_sms_messages_to_your_phones_sms_database_and_youll_have_the_option_to_keep_or_remove_them_from_signal">Bạn có thể xuất các tin nhắn SMS cho cơ sở dữ liệu SMS của điện thoại và bạn sẽ có thể lựa chọn giữ hoặc xóa các tin nhắn đó khỏi Signal. Điều này cho phép các ứng dụng tin nhắn SMS khác trên điện thoại của bạn có thể nhập tin nhắn vào. Quá trình không tạo ra một tập tin có thể chia sẻ của lịch sử tin nhắn SMS.</string>
    <!-- Button label to begin export -->
    <string name="ExportYourSmsMessagesFragment__continue">Tiếp tục</string>

    <!-- ExportingSmsMessagesFragment -->
    <!-- Title of the screen -->
    <string name="ExportingSmsMessagesFragment__exporting_sms_messages">Đang xuất tin nhắn SMS</string>
    <!-- Message of the screen when exporting sms messages -->
    <string name="ExportingSmsMessagesFragment__this_may_take_awhile">Quá trình có thể mất một lúc</string>
    <!-- Progress indicator for export -->
    <plurals name="ExportingSmsMessagesFragment__exporting_d_of_d">
        <item quantity="other">Đang xuất %1$d trong tổng số %2$d…</item>
    </plurals>
    <!-- Alert dialog title shown when we think a user may not have enough local storage available to export sms messages -->
    <string name="ExportingSmsMessagesFragment__you_may_not_have_enough_disk_space">Bạn có thể không có đủ dung lượng lưu trữ</string>
    <!-- Alert dialog message shown when we think a user may not have enough local storage available to export sms messages, placeholder is the file size, e.g., 128kB -->
    <string name="ExportingSmsMessagesFragment__you_need_approximately_s_to_export_your_messages_ensure_you_have_enough_space_before_continuing">Bạn cần khoảng %1$s để xuất tin nhắn của mình, đảm bảo rằng bạn có đủ dung lượng lưu trữ trước khi tiếp tục.</string>
    <!-- Alert dialog button to continue with exporting sms after seeing the lack of storage warning -->
    <string name="ExportingSmsMessagesFragment__continue_anyway">Tiếp tục</string>
    <!-- Dialog text shown when Signal isn\'t granted the sms permission needed to export messages, different than being selected as the sms app -->
    <string name="ExportingSmsMessagesFragment__signal_needs_the_sms_permission_to_be_able_to_export_your_sms_messages">Signal cần có quyền với SMS để xuất tin nhắn SMS.</string>

    <!-- ChooseANewDefaultSmsAppFragment -->
    <!-- Title of the screen -->
    <string name="ChooseANewDefaultSmsAppFragment__choose_a_new">Chọn ứng dụng tin nhắn SMS mặc định mới</string>
    <!-- Button label to launch picker -->
    <string name="ChooseANewDefaultSmsAppFragment__continue">Tiếp tục</string>
    <!-- Button label for when done with changing default SMS app -->
    <string name="ChooseANewDefaultSmsAppFragment__done">Xong</string>
    <!-- First step number/bullet for choose new default sms app instructions -->
    <string name="ChooseANewDefaultSmsAppFragment__bullet_1">1</string>
    <!-- Second step number/bullet for choose new default sms app instructions -->
    <string name="ChooseANewDefaultSmsAppFragment__bullet_2">2</string>
    <!-- Third step number/bullet for choose new default sms app instructions -->
    <string name="ChooseANewDefaultSmsAppFragment__bullet_3">3</string>
    <!-- Fourth step number/bullet for choose new default sms app instructions -->
    <string name="ChooseANewDefaultSmsAppFragment__bullet_4">4</string>
    <!-- Instruction step for choosing a new default sms app -->
    <string name="ChooseANewDefaultSmsAppFragment__tap_continue_to_open_the_defaults_apps_screen_in_settings">Nhấn \"Tiếp tục\" để mở giao diện \"Ứng dụng mặc định\" trong mục Cài đặt</string>
    <!-- Instruction step for choosing a new default sms app -->
    <string name="ChooseANewDefaultSmsAppFragment__select_sms_app_from_the_list">Chọn \"Ứng dụng SMS\" từ danh sách</string>
    <!-- Instruction step for choosing a new default sms app -->
    <string name="ChooseANewDefaultSmsAppFragment__choose_another_app_to_use_for_sms_messaging">Chọn một ứng dụng khác cho việc nhắn tin SMS</string>
    <!-- Instruction step for choosing a new default sms app -->
    <string name="ChooseANewDefaultSmsAppFragment__return_to_signal">Quay lại Signal</string>
    <!-- Instruction step for choosing a new default sms app -->
    <string name="ChooseANewDefaultSmsAppFragment__open_your_phones_settings_app">Mở mục Cài đặt Ứng dụng trên điện thoại của bạn</string>
    <!-- Instruction step for choosing a new default sms app -->
    <string name="ChooseANewDefaultSmsAppFragment__navigate_to_apps_default_apps_sms_app">Điều hướng đến \"Ứng dụng\" &gt; \"Ứng dụng mặc định\" &gt; \"Ứng dụng SMS\"</string>

    <!-- RemoveSmsMessagesDialogFragment -->
    <!-- Action button to keep messages -->
    <string name="RemoveSmsMessagesDialogFragment__keep_messages">Giữ tin nhắn</string>
    <!-- Action button to remove messages -->
    <string name="RemoveSmsMessagesDialogFragment__remove_messages">Xóa tin nhắn</string>
    <!-- Title of dialog -->
    <string name="RemoveSmsMessagesDialogFragment__remove_sms_messages">Xóa tin nhắn SMS khỏi Signal?</string>
    <!-- Message of dialog -->
    <string name="RemoveSmsMessagesDialogFragment__you_can_now_remove_sms_messages_from_signal">Từ giờ bạn có thể xóa các tin nhắn SMS khỏi Signal để giải phóng dung lượng lưu trữ. Các tin nhắn SMS vẫn sẽ còn trong các ứng dụng SMS khác trên điện thoại khi bạn xóa khỏi Signal.</string>

    <!-- ReExportSmsMessagesDialogFragment -->
    <!-- Action button to re-export messages -->
    <string name="ReExportSmsMessagesDialogFragment__continue">Tiếp tục</string>
    <!-- Action button to cancel re-export process -->
    <string name="ReExportSmsMessagesDialogFragment__cancel">Hủy</string>
    <!-- Title of dialog -->
    <string name="ReExportSmsMessagesDialogFragment__export_sms_again">Xuất lại tin nhắn SMS?</string>
    <!-- Message of dialog -->
    <string name="ReExportSmsMessagesDialogFragment__you_already_exported_your_sms_messages">Bạn đã xuất tin nhắn SMS của mình.\nCẢNH BÁO: Nếu bạn tiếp tục, có thể xuất hiện tin nhắn trùng lặp.</string>

    <!-- SetSignalAsDefaultSmsAppFragment -->
    <!-- Title of the screen -->
    <string name="SetSignalAsDefaultSmsAppFragment__set_signal_as_the_default_sms_app">Đặt Signal làm ứng dụng SMS mặc định</string>
    <!-- Message of the screen -->
    <string name="SetSignalAsDefaultSmsAppFragment__to_export_your_sms_messages">Để xuất các tin nhắn SMS của bạn, bạn cần đặt Signal làm ứng dụng SMS mặc định.</string>
    <!-- Button label to start export -->
    <string name="SetSignalAsDefaultSmsAppFragment__next">Tiếp</string>

    <!-- BackupSchedulePermission Megaphone -->
    <!-- The title on an alert window that explains to the user that we are unable to backup their messages -->
    <string name="BackupSchedulePermissionMegaphone__cant_back_up_chats">Không thể sao lưu các cuộc trò chuyện</string>
    <!-- The body text of an alert window that tells the user that we are unable to backup their messages -->
    <string name="BackupSchedulePermissionMegaphone__your_chats_are_no_longer_being_automatically_backed_up">Các cuộc trò chuyện của bạn không còn được sao lưu tự động nữa.</string>
    <!-- The text on a button in an alert window that, when clicked, will take the user to a screen to re-enable backups -->
    <string name="BackupSchedulePermissionMegaphone__back_up_chats">Sao lưu cuộc trò chuyện</string>
    <!-- The text on a button in an alert window that, when clicked, will take the user to a screen to re-enable backups -->
    <string name="BackupSchedulePermissionMegaphone__not_now">Để sau</string>
    <!-- Re-enable backup permission bottom sheet title -->
    <string name="BackupSchedulePermissionMegaphone__to_reenable_backups">Để bật lại tính năng sao lưu:</string>
    <!-- Re-enable backups permission bottom sheet instruction 1 text -->
    <string name="BackupSchedulePermissionMegaphone__tap_the_go_to_settings_button_below">Nhấn nút \"Vào Cài đặt\" bên dưới</string>
    <!-- Re-enable backups permission bottom sheet instruction 2 text -->
    <string name="BackupSchedulePermissionMegaphone__turn_on_allow_settings_alarms_and_reminders">Bật \"Cho phép Thông báo và Nhắc nhở.\"</string>
    <!-- Re-enable backups permission bottom sheet call to action button to open settings -->
    <string name="BackupSchedulePermissionMegaphone__go_to_settings">Đến mục cài đặt</string>

    <!-- SmsExportMegaphoneActivity -->
    <!-- Phase 2 title of full screen megaphone indicating sms will no longer be supported in the near future -->
    <string name="SmsExportMegaphoneActivity__signal_will_no_longer_support_sms">Signal sẽ không hỗ trợ SMS nữa</string>
    <!-- Phase 3 title of full screen megaphone indicating sms is longer supported  -->
    <string name="SmsExportMegaphoneActivity__signal_no_longer_supports_sms">Signal không còn hỗ trợ SMS nữa</string>
    <!-- Phase 2 message describing that sms is going away soon -->
    <string name="SmsExportMegaphoneActivity__signal_will_soon_remove_support_for_sending_sms_messages">Signal sẽ sớm không hỗ trợ việc gửi tin nhắn SMS nữa vì tin nhắn Signal được mã hóa hai chiều và độ riêng tư cao, những điều mà tin nhắn SMS không đảm bảo được. Điều này cũng cho phép chúng tôi cải thiện trải nghiệm nhắn tin của Signal.</string>
    <!-- Phase 3 message describing that sms has gone away -->
    <string name="SmsExportMegaphoneActivity__signal_has_removed_support_for_sending_sms_messages">Signal đã lược bỏ việc hỗ trợ gửi tin nhắn SMS vì tin nhắn Signal được mã hóa hai chiều và độ riêng tư cao, những điều mà tin nhắn SMS không đảm bảo được. Điều này cũng cho phép chúng tôi cải thiện trải nghiệm nhắn tin của Signal.</string>
    <!-- The text on a button in a popup that, when clicked, will take the user to a screen to export their SMS messages -->
    <string name="SmsExportMegaphoneActivity__export_sms">Xuất SMS</string>
    <!-- The text on a button in a popup that, when clicked, will dismiss the popup and schedule the prompt to occur at a later time. -->
    <string name="SmsExportMegaphoneActivity__remind_me_later">Nhắc tôi sau</string>
    <!-- The text on a button in a popup that, when clicked, will navigate the user to a web article on SMS removal -->
    <string name="SmsExportMegaphoneActivity__learn_more">Tìm hiểu thêm</string>

    <!-- Phase 1 Small megaphone title indicating sms is going away -->
    <string name="SmsExportMegaphone__sms_support_going_away">SMS sẽ sớm không còn được hỗ trợ</string>
    <!-- Phase 1 small megaphone description indicating sms is going away -->
    <string name="SmsExportMegaphone__dont_worry_encrypted_signal_messages_will_continue_to_work">Đừng lo lắng, tin nhắn được mã hóa của Signal sẽ vẫn tiếp tục hoạt động.</string>
    <!-- Phase 1 small megaphone button that takes the user to the sms export flow -->
    <string name="SmsExportMegaphone__continue">Tiếp tục</string>
    <!-- Title for screen shown after sms export has completed -->
    <string name="ExportSmsCompleteFragment__export_complete">Xuất thành công</string>
    <!-- Button to continue to next screen -->
    <string name="ExportSmsCompleteFragment__next">Tiếp</string>
    <!-- Message showing summary of sms export counts -->
    <plurals name="ExportSmsCompleteFragment__d_of_d_messages_exported">
        <item quantity="other">%1$d trong tổng số %2$d đã được xuất</item>
    </plurals>

    <!-- Title of screen shown when some sms messages did not export -->
    <string name="ExportSmsPartiallyComplete__export_partially_complete">Xuất hoàn tất một phần</string>
    <!-- Debug step 1 on screen shown when some sms messages did not export -->
    <string name="ExportSmsPartiallyComplete__ensure_you_have_an_additional_s_free_on_your_phone_to_export_your_messages">Đảm bảo rằng bạn trống %1$s dung lượng lưu trữ trên điện thoại để xuất tin nhắn</string>
    <!-- Debug step 2 on screen shown when some sms messages dit not export -->
    <string name="ExportSmsPartiallyComplete__retry_export_which_will_only_retry_messages_that_have_not_yet_been_exported">Thử xuất lại, quá trình sẽ chỉ xuất các tin nhắn chưa được xuất</string>
    <!-- Partial sentence for Debug step 3 on screen shown when some sms messages did not export, is combined with \'contact us\' -->
    <string name="ExportSmsPartiallyComplete__if_the_problem_persists">Nếu vẫn gặp lỗi, </string>
    <!-- Partial sentence for deubg step 3 on screen shown when some sms messages did not export, combined with \'If the problem persists\', link text to open contact support view -->
    <string name="ExportSmsPartiallyComplete__contact_us">Liên hệ với chúng tôi</string>
    <!-- Button text to retry sms export -->
    <string name="ExportSmsPartiallyComplete__retry">Thử lại</string>
    <!-- Button text to continue sms export flow and not retry failed message exports -->
    <string name="ExportSmsPartiallyComplete__continue_anyway">Tiếp tục</string>
    <!-- Title of screen shown when all sms messages failed to export -->
    <string name="ExportSmsFullError__error_exporting_sms_messages">Lỗi khi xuất tin nhắn SMS</string>
    <!-- Helper text shown when all sms messages failed to export -->
    <string name="ExportSmsFullError__please_try_again_if_the_problem_persists">Vui lòng thử lại. Nếu vẫn gặp lỗi, </string>


    <!-- DonateToSignalFragment -->
    <!-- Title below avatar -->
    <string name="DonateToSignalFragment__privacy_over_profit">Quyền riêng tư được đặt trên lợi nhuận.</string>
    <!-- Continue button label -->
    <string name="DonateToSignalFragment__continue">Tiếp tục</string>
    <!-- Description below title -->
    <string name="DonateToSignalFragment__private_messaging">Nền tảng nhắn tin riêng tư, được tài trợ bởi chính bạn. Không quảng cáo, không trình theo dấu, không theo dõi. Ủng hộ ngay để hỗ trợ Signal.</string>
    <!-- Donation pill toggle monthly text -->
    <string name="DonationPillToggle__monthly">Hàng tháng</string>
    <!-- Donation pill toggle one-time text -->
    <string name="DonationPillToggle__one_time">Một lần</string>

    <!-- GatewaySelectorBottomSheet -->
    <!-- Sheet title when subscribing -->
    <string name="GatewaySelectorBottomSheet__donate_s_month_to_signal">Ủng hộ %1$s/tháng cho Signal</string>
    <!-- Sheet summary when subscribing -->
    <string name="GatewaySelectorBottomSheet__get_a_s_badge">Nhận một huy hiệu %1$s</string>
    <!-- Sheet title when giving a one-time donation -->
    <string name="GatewaySelectorBottomSheet__donate_s_to_signal">Ủng hộ %1$s cho Signal</string>
    <!-- Sheet summary when giving a one-time donation -->
    <plurals name="GatewaySelectorBottomSheet__get_a_s_badge_for_d_days">
        <item quantity="other">Nhận huy hiệu %1$s có thời hạn %2$d ngày</item>
    </plurals>
    <!-- Button label for paying with a credit card -->
    <string name="GatewaySelectorBottomSheet__credit_or_debit_card">Thẻ tín dụng hoặc ghi nợ</string>
    <!-- Sheet summary when giving donating for a friend -->
    <string name="GatewaySelectorBottomSheet__donate_for_a_friend">Ủng hộ thay cho một người bạn</string>

    <!-- StripePaymentInProgressFragment -->
    <string name="StripePaymentInProgressFragment__cancelling">Đang hủy…</string>

    <!-- The title of a bottom sheet dialog that tells the user we temporarily can\'t process their contacts. -->
    <string name="CdsTemporaryErrorBottomSheet_title">Quá nhiều danh bạ đã được xử lý</string>
    <!-- The first part of the body text in a bottom sheet dialog that tells the user we temporarily can\'t process their contacts. The placeholder represents the number of days the user will have to wait until they can again. -->
    <plurals name="CdsTemporaryErrorBottomSheet_body1">
        <item quantity="other">Lần xử lý danh bạ tiếp theo sẽ được thực hiện trong vòng %1$d ngày.</item>
    </plurals>
    <!-- The second part of the body text in a bottom sheet dialog that advises the user to remove contacts from their phone to fix the issue. -->
    <string name="CdsTemporaryErrorBottomSheet_body2">Để xử lý vấn đề này sớm hơn, bạn có thể cân nhắc xóa các danh bạ hoặc tài khoản trên điện thoại của mình hiện đang đồng bộ nhiều liên hệ.</string>
    <!-- A button label in a bottom sheet that will navigate the user to their contacts settings. -->
    <!-- A toast that will be shown if we are unable to open the user\'s default contacts app. -->

    <!-- The title of a bottom sheet dialog that tells the user we can\'t process their contacts. -->
    <string name="CdsPermanentErrorBottomSheet_title">Không thể xử lý danh bạ của bạn</string>
    <!-- The first part of the body text in a bottom sheet dialog that tells the user we can\'t process their contacts. -->
    <string name="CdsPermanentErrorBottomSheet_body">Số danh bạ trên điện thoại của bạn vượt quá số Signal có thể xử lý. Để tìm liên hệ trên Signal, hãy cân nhắc xóa các danh bạ hoặc tài khoản trên điện thoại của bạn hiện đang đồng bộ nhiều liên hệ.</string>
    <!-- The first part of the body text in a bottom sheet dialog that tells the user we can\'t process their contacts. -->
    <string name="CdsPermanentErrorBottomSheet_learn_more">Tìm hiểu thêm</string>
    <!-- A button label in a bottom sheet that will navigate the user to their contacts settings. -->
    <string name="CdsPermanentErrorBottomSheet_contacts_button">Mở danh bạ</string>
    <!-- A toast that will be shown if we are unable to open the user\'s default contacts app. -->
    <string name="CdsPermanentErrorBottomSheet_no_contacts_toast">Không tìm thấy ứng dụng danh bạ</string>

    <!-- PaymentMessageView -->
    <!-- In-chat conversation message shown when you sent a payment to another person, placeholder is the other person name -->
    <string name="PaymentMessageView_you_sent_s">Bạn đã gửi đến %1$s</string>
    <!-- In-chat conversation message shown when another person sent a payment to you, placeholder is the other person name -->
    <string name="PaymentMessageView_s_sent_you">%1$s đã gửi đến bạn</string>

    <!-- YourInformationIsPrivateBottomSheet -->
    <string name="YourInformationIsPrivateBottomSheet__your_information_is_private">Thông tin của bạn là riêng tư</string>
    <string name="YourInformationIsPrivateBottomSheet__signal_does_not_collect">Signal không thu thập hay lưu trữ thông tin cá nhân của bạn khi bạn gửi khoản ủng hộ.</string>
    <string name="YourInformationIsPrivateBottomSheet__we_use_stripe">Chúng tôi sử dụng Stripe làm hệ thống xử lý thanh toán để nhận các khoản ủng hộ. Chúng tôi không truy cập, lưu trữ, hoặc lưu bất kỳ thông tin nào bạn cung cấp cho phía hệ thống.</string>
    <string name="YourInformationIsPrivateBottomSheet__signal_does_not_and_cannot">Signal không và không thể liên kết thông tin thanh toán với tài khoản Signal của bạn.</string>
    <string name="YourInformationIsPrivateBottomSheet__thank_you">Cảm ơn sự đóng góp của bạn!</string>

    <!-- GroupStoryEducationSheet -->
    <!-- Displayed as the title of the education bottom sheet -->
    <string name="GroupStoryEducationSheet__introducing_group_stories">Giới thiệu: Story Nhóm</string>
    <!-- Line item on the sheet explaining group stories -->
    <string name="GroupStoryEducationSheet__share_story_updates_to">Chia sẻ cập nhật story vào một cuộc trò chuyện nhóm có bạn.</string>
    <!-- Line item on the sheet explaining that anyone in the group can share to group stories -->
    <string name="GroupStoryEducationSheet__anyone_in_the_group">Bất kỳ ai trong cuộc trò chuyện nhóm cũng có thể thêm nội dung vào story nhóm.</string>
    <!-- Line item on the sheet explaining that anyone in the group can view replies -->
    <string name="GroupStoryEducationSheet__all_group_chat_members">Tất cả thành viên của cuộc trò chuyện nhóm có thể xem các câu trả lời của story.</string>
    <!-- Button label to dismiss sheet -->
    <string name="GroupStoryEducationSheet__next">Tiếp</string>
    <string name="Registration_country_code_entry_hint">+0</string>

    <!-- PaypalCompleteOrderBottomSheet -->
    <string name="PaypalCompleteOrderBottomSheet__donate">Ủng hộ</string>
    <string name="PaypalCompleteOrderBottomSheet__payment">Thanh toán</string>

    <!-- ChatFilter -->
    <!-- Displayed in a pill at the top of the chat list when it is filtered by unread messages -->
    <string name="ChatFilter__filtered_by_unread">Đã lọc theo trạng thái chưa đọc</string>
    <!-- Displayed underneath the filter circle at the top of the chat list when the user pulls at a very low velocity -->
    <string name="ChatFilter__pull_to_filter">Kéo xuống để lọc</string>
    <!-- Displayed in the "clear filter" item in the chat feed if the user opened the filter from the overflow menu -->
    <string name="ChatFilter__tip_pull_down">Mẹo: Kéo danh sách cuộc trò chuyện xuống để lọc</string>

    <!-- Title for screen describing that sms support is going to be removed soon -->
    <string name="SmsRemoval_title_going_away">SMS sẽ sớm không còn được hỗ trợ</string>
    <!-- Bullet point message shown on describing screen as first bullet why sms is being removed, placeholder with be date of removal (e.g., March 21st) -->
    <string name="SmsRemoval_info_bullet_1_s">Tin nhắn SMS trong ứng dụng Signal sẽ không còn được hỗ trợ từ ngày %1$s.</string>
    <!-- Bullet point message shown on describing screen as second bullet why sms is being removed -->
    <string name="SmsRemoval_info_bullet_2">Tin nhắn SMS khác với tin nhắn Signal. <b>Điều này không ảnh hưởng đến hoạt động nhắn tin được mã hóa của Signal.</b></string>
    <!-- Bullet point message shown on describing screen as third bullet why sms is being removed -->
    <string name="SmsRemoval_info_bullet_3">Bạn có thể xuất các tin nhắn SMS và lựa chọn ứng dụng nhắn tin SMS mới.</string>
    <!-- Bullet point message shown on describing screen as first bullet variant why sms is being removed when user is locked out of sms -->
    <string name="SmsRemoval_info_bullet_1_phase_3">Signal đã ngừng hỗ trợ việc gửi tin nhắn SMS.</string>
    <!-- Button label on sms removal info/megaphone to start the export SMS flow -->
    <string name="SmsRemoval_export_sms">Xuất SMS</string>

    <!-- Set up your username megaphone -->
    <!-- Displayed as a title on a megaphone which prompts user to set up a username -->
    <string name="SetUpYourUsername__set_up_your_signal_username">Đặt tên người dùng Signal của bạn</string>
    <!-- Displayed as a description on a megaphone which prompts user to set up a username -->
    <string name="SetUpYourUsername__usernames_let_others">Tên người dùng giúp các thành viên khác nhắn tin cho bạn mà không cần có số điện thoại của bạn</string>
    <!-- Displayed as an action on a megaphone which prompts user to set up a username -->
    <string name="SetUpYourUsername__not_now">Để sau</string>
    <!-- Displayed as an action on a megaphone which prompts user to set up a username -->
    <string name="SetUpYourUsername__continue">Tiếp tục</string>

    <!-- Text Formatting -->
    <!-- Popup menu label for applying bold style -->
    <string name="TextFormatting_bold">Đậm</string>
    <!-- Popup menu label for applying italic style -->
    <string name="TextFormatting_italic">Nghiêng</string>
    <!-- Popup menu label for applying strikethrough style -->
    <string name="TextFormatting_strikethrough">Có gạch ngang</string>
    <!-- Popup menu label for applying monospace font style -->
    <string name="TextFormatting_monospace">Đơn cách</string>

    <!-- UsernameEducationFragment -->
    <!-- Continue button which takes the user to the add a username screen -->
    <string name="UsernameEducationFragment__continue">Tiếp tục</string>
    <!-- Displayed as a title on the username education screen -->
    <string name="UsernameEducationFragment__set_up_your_signal_username">Đặt tên người dùng Signal của bạn</string>

    <!-- Username edit dialog -->
    <!-- Option to open username editor displayed as a list item in a dialog -->
    <string name="UsernameEditDialog__edit_username">Sửa tên người dùng</string>
    <!-- Option to delete username displayed as a list item in a dialog -->
    <string name="UsernameEditDialog__delete_username">Xóa tên người dùng</string>

    <!-- Time duration picker -->
    <!-- Shown in a time duration picker for selecting duration in hours and minutes, label shown after the user input value for hour, e.g., 12h -->
    <string name="TimeDurationPickerDialog_single_letter_hour_abbreviation">g</string>
    <!-- Shown in a time duration picker for selecting duration in hours and minutes, label shown after the user input value for minute, e.g., 24m -->
    <string name="TimeDurationPickerDialog_single_letter_minute_abbreviation">p</string>
    <!-- Shown in a time duration picker for selecting duration in hours and minutes, label for button that will apply the setting -->
    <string name="TimeDurationPickerDialog_positive_button">Đặt</string>
    <!-- Shown in a time duration picker for selecting duration in hours and minutes, helper text indicating minimum allowable duration -->
    <string name="TimeDurationPickerDialog_minimum_duration_warning">Thời gian tối thiểu trước khi khóa màn hình có hiệu lực là 1 phút.</string>

    <!-- EOF -->
</resources><|MERGE_RESOLUTION|>--- conflicted
+++ resolved
@@ -1734,12 +1734,8 @@
     <string name="RegistrationActivity_unable_to_connect_to_service">Không thể kết nối với dịch vụ. Vui lòng kiểm tra đuờng truyền mạng và thử lại.</string>
     <string name="RegistrationActivity_non_standard_number_format">Định dạng số không chuẩn</string>
     <string name="RegistrationActivity_the_number_you_entered_appears_to_be_a_non_standard">Số mà bạn nhập vào (%1$s) không đúng. /n/n có phải ý bạn là %2$s?</string>
-<<<<<<< HEAD
     <string name="RegistrationActivity_signal_android_phone_number_format">Molly Android - Định dạng số điện thoại</string>
-=======
-    <string name="RegistrationActivity_signal_android_phone_number_format">Signal Android - Định dạng số điện thoại</string>
     <!--    Small "toast" notification to the user confirming that they have requested a new code via voice call.-->
->>>>>>> f3c6f2e3
     <string name="RegistrationActivity_call_requested">Cuộc gọi được yêu cầu</string>
     <!--    Small "toast" notification to the user confirming that they have requested a new code via SMS.-->
     <string name="RegistrationActivity_sms_requested">Đã yêu cầu SMS</string>
@@ -3380,15 +3376,15 @@
     <!-- Phone number heading displayed as a screen title -->
     <string name="preferences_app_protection__phone_number">Số điện thoại</string>
     <!-- Subtext below option to launch into phone number privacy settings screen -->
-    <string name="preferences_app_protection__choose_who_can_see">Chọn người có thể thấy số điện thoại của bạn và người có thể liên hệ với bạn trên Signal với số đó.</string>
+    <string name="preferences_app_protection__choose_who_can_see">Chọn người có thể thấy số điện thoại của bạn và người có thể liên hệ với bạn trên Molly với số đó.</string>
     <!-- Section title above two radio buttons for enabling and disabling phone number display -->
     <string name="PhoneNumberPrivacySettingsFragment__who_can_see_my_number">Ai Có Thể Thấy Số Điện Thoại Của Tôi</string>
     <!-- Subtext below radio buttons when who can see my number is set to nobody -->
-    <string name="PhoneNumberPrivacySettingsFragment__nobody_will_see">Sẽ không có ai có thể thấy số điện thoại của bạn trên Signal</string>
+    <string name="PhoneNumberPrivacySettingsFragment__nobody_will_see">Sẽ không có ai có thể thấy số điện thoại của bạn trên Molly</string>
     <!-- Section title above two radio buttons for enabling and disabling whether users can find me by my phone number  -->
     <string name="PhoneNumberPrivacySettingsFragment__who_can_find_me_by_number">Ai Có Thể Tìm Tôi Bằng Số Điện Thoại</string>
     <!-- Subtext below radio buttons when who can see my number is set to everyone -->
-    <string name="PhoneNumberPrivacySettingsFragment__your_phone_number">Số điện thoại của bạn sẽ hiện lên cho những người và nhóm bạn nhắn tin. Những người có số điện thoại của bạn trong danh bạ điện thoại của họ cũng sẽ thấy nó trên Signal.</string>
+    <string name="PhoneNumberPrivacySettingsFragment__your_phone_number">Số điện thoại của bạn sẽ hiện lên cho những người và nhóm bạn nhắn tin. Những người có số điện thoại của bạn trong danh bạ điện thoại của họ cũng sẽ thấy nó trên Molly.</string>
     <string name="PhoneNumberPrivacy_everyone">Bất cứ ai</string>
     <string name="PhoneNumberPrivacy_my_contacts">Liên hệ trong danh bạ</string>
     <string name="PhoneNumberPrivacy_nobody">Không ai</string>
@@ -3764,20 +3760,12 @@
     <!-- DeactivateWalletFragment -->
     <string name="DeactivateWalletFragment__deactivate_wallet">Ngưng kích hoạt ví</string>
     <string name="DeactivateWalletFragment__your_balance">Số dư của bạn</string>
-<<<<<<< HEAD
-    <string name="DeactivateWalletFragment__its_recommended_that_you">Nó được khuyến khích rằng bạn chuyển khoản quỹ của mình sang một địa chỉ ví khác trước khi ngưng kích hoạt thanh toán. Nếu bạn chọn để không chuyển khoản quỹ của mình bây giờ, chúng sẽ nằm trong ví của bạn mà đã được liên kết với Molly khi bạn kích hoạt lại thanh toán.</string>
-=======
-    <string name="DeactivateWalletFragment__its_recommended_that_you">Bạn được khuyến khích chuyển khoản quỹ của mình sang một địa chỉ ví khác trước khi ngưng kích hoạt thanh toán. Nếu bạn chọn không chuyển khoản quỹ của mình bây giờ, chúng sẽ nằm trong ví của bạn mà đã được liên kết với Signal khi bạn kích hoạt lại thanh toán.</string>
->>>>>>> f3c6f2e3
+    <string name="DeactivateWalletFragment__its_recommended_that_you">Bạn được khuyến khích chuyển khoản quỹ của mình sang một địa chỉ ví khác trước khi ngưng kích hoạt thanh toán. Nếu bạn chọn không chuyển khoản quỹ của mình bây giờ, chúng sẽ nằm trong ví của bạn mà đã được liên kết với Molly khi bạn kích hoạt lại thanh toán.</string>
     <string name="DeactivateWalletFragment__transfer_remaining_balance">Chuyển khoản số dư còn lại</string>
     <string name="DeactivateWalletFragment__deactivate_without_transferring">Ngưng kích hoạt mà không chuyển khoản</string>
     <string name="DeactivateWalletFragment__deactivate">Ngưng kích hoạt</string>
     <string name="DeactivateWalletFragment__deactivate_without_transferring_question">Ngưng kích hoạt mà không chuyển khoản?</string>
-<<<<<<< HEAD
-    <string name="DeactivateWalletFragment__your_balance_will_remain">Số dư của bạn sẽ nằm trong ví của bạn mà đã được liên kết với Molly nếu như bạn chọn để kích hoạt lại thanh toán.</string>
-=======
-    <string name="DeactivateWalletFragment__your_balance_will_remain">Số dư của bạn sẽ giữ nguyên trong ví mà đã được liên kết với Signal nếu như bạn chọn để kích hoạt lại thanh toán.</string>
->>>>>>> f3c6f2e3
+    <string name="DeactivateWalletFragment__your_balance_will_remain">Số dư của bạn sẽ giữ nguyên trong ví mà đã được liên kết với Molly nếu như bạn chọn để kích hoạt lại thanh toán.</string>
     <string name="DeactivateWalletFragment__error_deactivating_wallet">Gặp lỗi khi ngưng kích hoạt ví.</string>
   <!-- Removed by excludeNonTranslatables <string name="DeactivateWalletFragment__learn_more__we_recommend_transferring_your_funds" translatable="false">https://support.signal.org/hc/articles/360057625692#payments_deactivate</string> -->
 
