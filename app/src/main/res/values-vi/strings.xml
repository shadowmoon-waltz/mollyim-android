--- conflicted
+++ resolved
@@ -1,22 +1,6 @@
 <?xml version="1.0" encoding="UTF-8"?>
 <!-- smartling.instruction_comments_enabled = on -->
 <resources>
-<<<<<<< HEAD
-    <!-- <string name="app_name" translatable="false">Signal</string> -->
-
-    <string name="install_url" translatable="false">https://signal.org/install</string>
-    <string name="donate_url" translatable="false">https://signal.org/donate</string>
-    <string name="backup_support_url" translatable="false">https://support.signal.org/hc/articles/360007059752</string>
-    <string name="transfer_support_url" translatable="false">https://support.signal.org/hc/articles/360007059752</string>
-    <string name="support_center_url" translatable="false">https://support.signal.org/</string>
-    <string name="terms_and_privacy_policy_url" translatable="false">https://signal.org/legal</string>
-    <string name="sustainer_boost_and_badges" translatable="false">https://support.signal.org/hc/articles/4408365318426</string>
-    <string name="google_pay_url" translatable="false">https://pay.google.com</string>
-    <string name="donation_decline_code_error_url" translatable="false">https://support.signal.org/hc/articles/4408365318426#errors</string>
-    <string name="sms_export_url" translatable="false">https://support.signal.org/hc/articles/360007321171</string>
-    <string name="signal_me_username_url" translatable="false">https://signal.me/#u/%1$s</string>
-    <string name="signal_me_username_url_no_scheme" translatable="false">signal.me/#u/%1$s</string>
-=======
   <!-- Removed by excludeNonTranslatables <string name="app_name" translatable="false">Signal</string> -->
 
   <!-- Removed by excludeNonTranslatables <string name="install_url" translatable="false">https://signal.org/install</string> -->
@@ -30,7 +14,6 @@
   <!-- Removed by excludeNonTranslatables <string name="sms_export_url" translatable="false">https://support.signal.org/hc/articles/360007321171</string> -->
   <!-- Removed by excludeNonTranslatables <string name="signal_me_username_url" translatable="false">https://signal.me/#u/%1$s</string> -->
   <!-- Removed by excludeNonTranslatables <string name="signal_me_username_url_no_scheme" translatable="false">signal.me/#u/%1$s</string> -->
->>>>>>> cb0e7ade
 
     <string name="yes">Có</string>
     <string name="no">Không</string>
@@ -50,15 +33,8 @@
     <string name="ApplicationPreferencesActivity_disable_passphrase">Tắt mật khẩu?</string>
     <string name="ApplicationPreferencesActivity_this_will_permanently_unlock_signal_and_message_notifications">Thao tác này sẽ vĩnh viễn mở khóa Molly và thông báo tin nhắn.</string>
     <string name="ApplicationPreferencesActivity_disable">Tắt</string>
-<<<<<<< HEAD
-    <string name="ApplicationPreferencesActivity_unregistering">Huỷ đăng ký</string>
-    <string name="ApplicationPreferencesActivity_unregistering_from_signal_messages_and_calls">Đang hủy đăng ký khỏi Molly…</string>
     <string name="ApplicationPreferencesActivity_disable_signal_messages_and_calls">Tắt tin nhắn và cuộc gọi Molly?</string>
     <string name="ApplicationPreferencesActivity_disable_signal_messages_and_calls_by_unregistering">Tắt Molly bằng cách hủy đăng ký khỏi máy chủ. Bạn sẽ cần phải đăng ký lại số điện thoại của bạn để sử dụng trong tương lai.</string>
-=======
-    <string name="ApplicationPreferencesActivity_disable_signal_messages_and_calls">Tắt tin nhắn và cuộc gọi Signal?</string>
-    <string name="ApplicationPreferencesActivity_disable_signal_messages_and_calls_by_unregistering">Tắt Signal bằng cách hủy đăng ký khỏi máy chủ. Bạn sẽ cần phải đăng ký lại số điện thoại của bạn để sử dụng trong tương lai.</string>
->>>>>>> cb0e7ade
     <string name="ApplicationPreferencesActivity_error_connecting_to_server">Lỗi kết nối đến máy chủ!</string>
     <string name="ApplicationPreferencesActivity_pins_are_required_for_registration_lock">PIN là bắt buộc khi sử dụng Khóa đăng kí. Để tắt PIN, vui lòng tắt Khóa đăng kí trước.</string>
     <string name="ApplicationPreferencesActivity_pin_created">Mã PIN đã được tạo.</string>
@@ -1113,19 +1089,6 @@
 
     <!-- MediaSendActivity -->
     <string name="MediaSendActivity_camera_unavailable">Máy ảnh không khả dụng</string>
-<<<<<<< HEAD
-    <string name="MediaSendActivity_message_to_s">Tin nhắn đến %1$s</string>
-    <string name="MediaSendActivity_message">Tin nhắn</string>
-    <string name="MediaSendActivity_select_recipients">Chọn người nhận</string>
-    <string name="MediaSendActivity_signal_needs_access_to_your_contacts">Molly cần quyền truy cập danh bạ để hiển thị chúng.</string>
-    <string name="MediaSendActivity_signal_needs_contacts_permission_in_order_to_show_your_contacts_but_it_has_been_permanently_denied">Molly cần quyền truy cập Danh bạ để hiển thị các liên hệ của bạn, nhưng đã bị từ chối vĩnh viễn. Vui lòng mở cài đặt ứng dụng, chọn \"Quyền\" và bật \"Danh bạ\".</string>
-    <plurals name="MediaSendActivity_cant_share_more_than_n_items">
-        <item quantity="other">Bạn không thể chia sẻ quá %1$d mục.</item>
-    </plurals>
-    <string name="MediaSendActivity_select_recipients_description">Chọn người nhận</string>
-    <string name="MediaSendActivity_tap_here_to_make_this_message_disappear_after_it_is_viewed">Nhấn vào đây để khiến tin nhắn tự hủy sau khi đã được xem.</string>
-=======
->>>>>>> cb0e7ade
 
     <!-- MediaRepository -->
     <string name="MediaRepository_all_media">Tất cả tập tin đa phương tiện</string>
@@ -1533,10 +1496,6 @@
     <!-- Valentine\'s Day Megaphone -->
     <!-- Title text for the Valentine\'s Day donation megaphone. The placeholder will always be a heart emoji. Needs to be a placeholder for Android reasons. -->
     <!-- Body text for the Valentine\'s Day donation megaphone. -->
-<<<<<<< HEAD
-    <string name="ValentinesDayMegaphone_show_your_affection">Hãy thể hiện tình cảm của bạn bằng cách trở thành một nhà ủng hộ của Molly.</string>
-=======
->>>>>>> cb0e7ade
 
     <!-- WebRtcCallActivity -->
     <string name="WebRtcCallActivity__tap_here_to_turn_on_your_video">Nhấn để bật camera</string>
@@ -1793,11 +1752,7 @@
     <string name="SubmitDebugLogActivity_this_log_will_be_posted_publicly_online_for_contributors">Nhật kí này sẽ được đăng trực tuyến công khai cho những người đóng góp theo dõi. Bạn có thể kiểm tra nó trước khi gửi đi.</string>
 
     <!-- SupportEmailUtil -->
-<<<<<<< HEAD
-    <string name="SupportEmailUtil_support_email" translatable="false">support@molly.im</string>
-=======
-  <!-- Removed by excludeNonTranslatables <string name="SupportEmailUtil_support_email" translatable="false">support@signal.org</string> -->
->>>>>>> cb0e7ade
+  <!-- Removed by excludeNonTranslatables <string name="SupportEmailUtil_support_email" translatable="false">support@molly.im</string> -->
     <string name="SupportEmailUtil_filter">Bộ lọc:</string>
     <string name="SupportEmailUtil_device_info">Thông tin thiết bị:</string>
     <string name="SupportEmailUtil_android_version">Phiên bản Android:</string>
@@ -1982,11 +1937,6 @@
     <string name="MessageNotifier_reply">Trả lời</string>
     <string name="MessageNotifier_signal_message">Tin nhắn Signal</string>
     <string name="MessageNotifier_unsecured_sms">SMS không bảo mật</string>
-<<<<<<< HEAD
-    <string name="MessageNotifier_you_may_have_new_messages">Bạn có thể có tin nhắn mới</string>
-    <string name="MessageNotifier_open_signal_to_check_for_recent_notifications">Mở Molly để xem thông báo gần đây.</string>
-=======
->>>>>>> cb0e7ade
     <string name="MessageNotifier_contact_message">%1$s%2$s</string>
     <string name="MessageNotifier_unknown_contact_message">Liên hệ</string>
     <string name="MessageNotifier_reacted_s_to_s">Đã bày tỏ cảm xúc %1$s cho \"%2$s\".</string>
@@ -2104,12 +2054,7 @@
     <string name="change_passphrase_activity__repeat_new_passphrase">Lặp lại mật khẩu mới</string>
 
     <!-- contact_selection_activity -->
-<<<<<<< HEAD
-    <string name="contact_selection_activity__enter_name_or_number">Điền tên hoặc số</string>
     <string name="contact_selection_activity__invite_to_signal">Mời dùng Molly</string>
-=======
-    <string name="contact_selection_activity__invite_to_signal">Mời dùng Signal</string>
->>>>>>> cb0e7ade
     <string name="contact_selection_activity__new_group">Tạo nhóm mới</string>
 
     <!-- contact_filter_toolbar -->
@@ -2784,15 +2729,9 @@
     <string name="PaymentsHomeFragment__payments_deactivated">Thanh toán đã huỷ kích hoạt.</string>
     <string name="PaymentsHomeFragment__payment_failed">Thanh toán không thành công</string>
     <string name="PaymentsHomeFragment__details">Chi tiết</string>
-<<<<<<< HEAD
-    <string name="PaymentsHomeFragment__learn_more__activate_payments" translatable="false">https://support.signal.org/hc/articles/360057625692#payments_activate -</string>
-    <string name="PaymentsHomeFragment__you_can_use_signal_to_send">Bạn có thể dùng Molly để gửi và nhận MobileCoin. Tất cả thanh toán đều chịu Điều khoản Sử dụng cho MobileCoins và Ví MobileCoin. Đây là một tính năng beta nên bạn có thể sẽ gặp một số vấn đề và các thanh toán hoặc số dư bạn có thể mất sẽ không thể được khôi phục. </string>
-=======
   <!-- Removed by excludeNonTranslatables <string name="PaymentsHomeFragment__learn_more__activate_payments" translatable="false">https://support.signal.org/hc/articles/360057625692#payments_activate  </string>
-    <string name="PaymentsHomeFragment__you_can_use_signal_to_send">Bạn có thể dùng Signal để gửi và nhận MobileCoin. Tất cả thanh toán đều chịu Điều khoản Sử dụng cho MobileCoins và Ví MobileCoin. Đây là một tính năng beta nên bạn có thể sẽ gặp một số vấn đề và các thanh toán hoặc số dư bạn có thể mất sẽ không thể được khôi phục. </string> -->
->>>>>>> cb0e7ade
+    <string name="PaymentsHomeFragment__you_can_use_signal_to_send">Bạn có thể dùng Molly để gửi và nhận MobileCoin. Tất cả thanh toán đều chịu Điều khoản Sử dụng cho MobileCoins và Ví MobileCoin. Đây là một tính năng beta nên bạn có thể sẽ gặp một số vấn đề và các thanh toán hoặc số dư bạn có thể mất sẽ không thể được khôi phục. </string> -->
     <string name="PaymentsHomeFragment__activate">Kích hoạt</string>
     <string name="PaymentsHomeFragment__view_mobile_coin_terms">Xem điều khoản MobileCoin</string>
     <string name="PaymentsHomeFragment__payments_not_available">Thanh toán trong Molly không còn nữa. Bạn vẫn có thể chuyển quỹ vào một sàn trao đổi nhưng bạn không thể gửi và nhận thanh toán hoặc thêm quỹ.</string>
