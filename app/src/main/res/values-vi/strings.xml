--- conflicted
+++ resolved
@@ -1266,13 +1266,8 @@
   <string name="RegistrationActivity_play_services_error">Lỗi Dịch vụ Google Play</string>
   <string name="RegistrationActivity_google_play_services_is_updating_or_unavailable">Dịch vụ Google Play đang cập nhật hoặc tạm thời không khả dụng. Hãy thử lại sau.</string>
   <string name="RegistrationActivity_terms_and_privacy">Điều khoản &amp; Quyền riêng tư</string>
-<<<<<<< HEAD
-  <string name="RegistrationActivity_signal_needs_access_to_your_contacts_and_media_in_order_to_connect_with_friends">Molly cần quyền truy cập danh bạ và bộ nhớ để kết nối với bạn bè, trao đổi tin nhắn và gọi điện.</string>
-  <string name="RegistrationActivity_signal_needs_access_to_your_contacts_in_order_to_connect_with_friends">Molly cần truy cập danh bạ của bạn để kết nối với bạn bè của bạn, trao đổi tin nhắn, và thực hiện cuộc gọi bảo mật</string>
-=======
   <string name="RegistrationActivity_signal_needs_access_to_your_contacts_and_media_in_order_to_connect_with_friends">Signal cần được cấp quyền truy cập vào liên hệ và thư viện của bạn để giúp bạn kết nối và nhắn tin đến bạn bè. Mọi thông tin liên hệ của bạn được tải lên đều sử dụng trình bảo mật thông tin liên hệ của Signal, nghĩa là chúng sẽ được mã hóa đầu cuối và cũng không được hiển thì trên chính dịch vụ Signal.</string>
   <string name="RegistrationActivity_signal_needs_access_to_your_contacts_in_order_to_connect_with_friends">Signal cần được cấp quyền truy cập vào liên hệ của bạn để giúp bạn kết nối đến bạn bè. Mọi thông tin liên hệ của bạn được tải lên đều sử dụng trình bảo mật thông tin liên hệ của Signal, nghĩa là chúng sẽ được mã hóa đầu cuối và cũng không được hiển thì trên chính dịch vụ Signal.</string>
->>>>>>> a0235cbc
   <string name="RegistrationActivity_rate_limited_to_service">Bạn đã thử đăng kí số điện thoại này quá nhiều lần. Vui lòng thử lại sau.</string>
   <string name="RegistrationActivity_unable_to_connect_to_service">Không thể kết nối với dịch vụ. Vui lòng kiểm tra đuờng truyền mạng và thử lại.</string>
   <string name="RegistrationActivity_non_standard_number_format">Định dạng số không chuẩn</string>
