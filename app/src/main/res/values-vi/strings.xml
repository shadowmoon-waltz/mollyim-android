--- conflicted
+++ resolved
@@ -215,14 +215,9 @@
   <string name="ConversationActivity_transport_insecure_sms">SMS không bảo mật</string>
   <!--A title for the option to send an SMS with a placeholder to put the name of their SIM card-->
   <string name="ConversationActivity_transport_insecure_mms">MMS không bảo mật</string>
-<<<<<<< HEAD
-  <string name="ConversationActivity_transport_signal">Signal</string>
-  <string name="ConversationActivity_lets_switch_to_signal">Hãy chuyển sang dùng Molly %1$s</string>
-=======
   <!--A title for the option to send an SMS with a placeholder to put the name of their SIM card-->
   <string name="ConversationActivity_transport_signal">Tin nhắn Signal</string>
-  <string name="ConversationActivity_lets_switch_to_signal">Hãy chuyển sang dùng Signal %1$s</string>
->>>>>>> 9d8e9a3a
+  <string name="ConversationActivity_lets_switch_to_signal">Hãy chuyển sang dùng Molly %1$s</string>
   <string name="ConversationActivity_specify_recipient">Vui lòng chọn một liên lạc</string>
   <string name="ConversationActivity_unblock">Bỏ chặn</string>
   <string name="ConversationActivity_attachment_exceeds_size_limits">Tệp đính kèm vượt quá giới hạn kích cỡ cho loại tin nhắn mà bạn đang gửi.</string>
@@ -854,12 +849,8 @@
   <string name="NotificationBarManager__establishing_signal_call">Đang thiết lập cuộc gọi Signal</string>
   <string name="NotificationBarManager__incoming_signal_call">Cuộc gọi đến Signal</string>
   <string name="NotificationBarManager__incoming_signal_group_call">Đang có cuộc gọi nhóm Signal đến</string>
-<<<<<<< HEAD
+  <!--Temporary notification shown when starting the calling service-->
   <string name="NotificationBarManager__stopping_signal_call_service">Dừng dịch vụ gọi thoại Molly</string>
-=======
-  <!--Temporary notification shown when starting the calling service-->
-  <string name="NotificationBarManager__stopping_signal_call_service">Dừng dịch vụ gọi thoại Signal</string>
->>>>>>> 9d8e9a3a
   <string name="NotificationBarManager__decline_call">Từ chối cuộc gọi</string>
   <string name="NotificationBarManager__answer_call">Trả lời cuộc gọi</string>
   <string name="NotificationBarManager__end_call">Kết thúc cuộc gọi.</string>
