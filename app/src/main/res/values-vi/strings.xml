<?xml version="1.0" encoding="UTF-8"?>
<!-- smartling.instruction_comments_enabled = on -->
<resources>
  <!-- Removed by excludeNonTranslatables <string name="app_name" translatable="false">Signal</string> -->

  <!-- Removed by excludeNonTranslatables <string name="install_url" translatable="false">https://signal.org/install</string> -->
  <!-- Removed by excludeNonTranslatables <string name="donate_url" translatable="false">https://signal.org/donate</string> -->
  <!-- Removed by excludeNonTranslatables <string name="backup_support_url" translatable="false">https://support.signal.org/hc/articles/360007059752</string> -->
  <!-- Removed by excludeNonTranslatables <string name="transfer_support_url" translatable="false">https://support.signal.org/hc/articles/360007059752</string> -->
  <!-- Removed by excludeNonTranslatables <string name="support_center_url" translatable="false">https://support.signal.org/</string> -->
  <!-- Removed by excludeNonTranslatables <string name="terms_and_privacy_policy_url" translatable="false">https://signal.org/legal</string> -->
  <!-- Removed by excludeNonTranslatables <string name="google_pay_url" translatable="false">https://pay.google.com</string> -->
  <!-- Removed by excludeNonTranslatables <string name="donation_decline_code_error_url" translatable="false">https://support.signal.org/hc/articles/4408365318426#errors</string> -->
  <!-- Removed by excludeNonTranslatables <string name="sms_export_url" translatable="false">https://support.signal.org/hc/articles/360007321171</string> -->
  <!-- Removed by excludeNonTranslatables <string name="signal_me_username_url" translatable="false">https://signal.me/#u/%1$s</string> -->
  <!-- Removed by excludeNonTranslatables <string name="signal_me_username_url_no_scheme" translatable="false">signal.me/#u/%1$s</string> -->
  <!-- Removed by excludeNonTranslatables <string name="username_support_url" translatable="false">https://support.signal.org/hc/articles/5389476324250</string> -->
  <!-- Removed by excludeNonTranslatables <string name="export_account_data_url" translatable="false">https://support.signal.org/hc/articles/5538911756954</string> -->

    <string name="yes">Có</string>
    <string name="no">Không</string>
    <string name="delete">Xóa</string>
    <string name="please_wait">Xin chờ…</string>
    <string name="save">Lưu</string>
    <string name="note_to_self">Ghi chú</string>

    <!-- Alternate label for the Signal Application in the device\'s home screen launcher, as in a weather/climate application. -->
    <string name="app_icon_label_weather">Thời tiết</string>
    <!-- Alternate label for the Signal Application in the device\'s home screen launcher, as in a note-taking application.-->
    <string name="app_icon_label_notes">Ghi chú</string>
    <!-- Alternate label for the Signal Application in the device\'s home screen launcher, as in a news/journalism application. -->
    <string name="app_icon_label_news">Tin tức</string>
    <!-- Alternate label for the Signal Application in the device\'s home screen launcher, as in waves of the ocean. -->
    <string name="app_icon_label_waves">Ngọn sóng</string>

    <!-- AlbumThumbnailView -->
  <!-- Removed by excludeNonTranslatables <string name="AlbumThumbnailView_plus" translatable="false">\+%d</string> -->

    <!-- ApplicationMigrationActivity -->
    <string name="ApplicationMigrationActivity__signal_is_updating">Molly đang cập nhật…</string>

    <!-- ApplicationPreferencesActivity -->
    <string name="ApplicationPreferenceActivity_you_havent_set_a_passphrase_yet">Bạn chưa thiết lập mật khẩu!</string>
    <string name="ApplicationPreferencesActivity_disable_passphrase">Tắt mật khẩu?</string>
    <string name="ApplicationPreferencesActivity_this_will_permanently_unlock_signal_and_message_notifications">Thao tác này sẽ vĩnh viễn mở khóa Molly và thông báo tin nhắn.</string>
    <string name="ApplicationPreferencesActivity_disable">Tắt</string>
    <string name="ApplicationPreferencesActivity_disable_signal_messages_and_calls">Tắt tin nhắn và cuộc gọi Molly?</string>
    <string name="ApplicationPreferencesActivity_disable_signal_messages_and_calls_by_unregistering">Tắt Molly bằng cách hủy đăng ký khỏi máy chủ. Bạn sẽ cần phải đăng ký lại số điện thoại của bạn để sử dụng trong tương lai.</string>
    <string name="ApplicationPreferencesActivity_error_connecting_to_server">Lỗi kết nối đến máy chủ!</string>
    <string name="ApplicationPreferencesActivity_pins_are_required_for_registration_lock">PIN là bắt buộc khi sử dụng Khóa đăng kí. Để tắt PIN, vui lòng tắt Khóa đăng kí trước.</string>
    <string name="ApplicationPreferencesActivity_pin_created">Mã PIN đã được tạo.</string>
    <string name="ApplicationPreferencesActivity_pin_disabled">Đã tắt PIN.</string>
    <string name="ApplicationPreferencesActivity_record_payments_recovery_phrase">Lưu lại cụm từ khôi phục thanh toán</string>
    <string name="ApplicationPreferencesActivity_record_phrase">Lưu lại cụm từ</string>
    <string name="ApplicationPreferencesActivity_before_you_can_disable_your_pin">Trước khi bạn có thể tắt mã PIN của mình, bạn phải lưu lại cụm từ khôi phục thanh toán để đảm bảo bạn có thể khôi phục tài khoản thanh toán của bạn.</string>

    <!-- NumericKeyboardView -->
  <!-- Removed by excludeNonTranslatables <string name="NumericKeyboardView__1" translatable="false">1</string> -->
  <!-- Removed by excludeNonTranslatables <string name="NumericKeyboardView__2" translatable="false">2</string> -->
  <!-- Removed by excludeNonTranslatables <string name="NumericKeyboardView__3" translatable="false">3</string> -->
  <!-- Removed by excludeNonTranslatables <string name="NumericKeyboardView__4" translatable="false">4</string> -->
  <!-- Removed by excludeNonTranslatables <string name="NumericKeyboardView__5" translatable="false">5</string> -->
  <!-- Removed by excludeNonTranslatables <string name="NumericKeyboardView__6" translatable="false">6</string> -->
  <!-- Removed by excludeNonTranslatables <string name="NumericKeyboardView__7" translatable="false">7</string> -->
  <!-- Removed by excludeNonTranslatables <string name="NumericKeyboardView__8" translatable="false">8</string> -->
  <!-- Removed by excludeNonTranslatables <string name="NumericKeyboardView__9" translatable="false">9</string> -->
  <!-- Removed by excludeNonTranslatables <string name="NumericKeyboardView__0" translatable="false">0</string> -->
    <!-- Back button on numeric keyboard -->
    <string name="NumericKeyboardView__backspace">Xoá lùi</string>

    <!-- DraftDatabase -->
    <string name="DraftDatabase_Draft_image_snippet">(ảnh)</string>
    <string name="DraftDatabase_Draft_audio_snippet">(âm thanh)</string>
    <string name="DraftDatabase_Draft_video_snippet">(video)</string>
    <string name="DraftDatabase_Draft_location_snippet">(vị trí)</string>
    <string name="DraftDatabase_Draft_quote_snippet">(trả lời)</string>
    <string name="DraftDatabase_Draft_voice_note">(Tin nhắn thoại)</string>

    <!-- AttachmentKeyboard -->
    <string name="AttachmentKeyboard_gallery">Bộ sưu tập</string>
    <string name="AttachmentKeyboard_file">Tệp</string>
    <string name="AttachmentKeyboard_contact">Liên hệ</string>
    <string name="AttachmentKeyboard_location">Vị trí</string>
    <string name="AttachmentKeyboard_Signal_needs_permission_to_show_your_photos_and_videos">Molly cần quyền truy cập bộ nhớ để hiển thị ảnh và video của bạn.</string>
    <string name="AttachmentKeyboard_give_access">Cấp quyền</string>
    <string name="AttachmentKeyboard_payment">Thanh toán</string>

    <!-- AttachmentManager -->
    <string name="AttachmentManager_cant_open_media_selection">Không tìm thấy ứng dụng để chọn tệp đa phương tiện.</string>
    <string name="AttachmentManager_signal_requires_the_external_storage_permission_in_order_to_attach_photos_videos_or_audio">Molly cần quyền truy cập Bộ nhớ để đính kèm ảnh, video hoặc âm thanh, nhưng đã bị từ chối vĩnh viễn. Vui lòng mở cài đặt ứng dụng, chọn \"Quyền\" và bật \"Bộ nhớ\".</string>
    <string name="AttachmentManager_signal_requires_contacts_permission_in_order_to_attach_contact_information">Molly cần quyền truy cập Danh bạ để đính kèm thông tin liên lạc nhưng đã bị từ chối vĩnh viễn. Vui lòng mở cài đặt ứng dụng, chọn \"Quyền\" và bật \"Danh bạ\".</string>
    <string name="AttachmentManager_signal_requires_location_information_in_order_to_attach_a_location">Molly cần quyền truy cập Vị trí để đính kèm vị trí, nhưng đã bị từ chối vĩnh viễn. Vui lòng mở cài đặt ứng dụng, chọn \"Quyền\" và bật \"Vị trí\".</string>
    <!-- Alert dialog title to show the recipient has not activated payments -->
    <string name="AttachmentManager__not_activated_payments">%1$s chưa bật tính năng Thanh toán </string>
    <!-- Alert dialog description to send the recipient a request to activate payments -->
    <string name="AttachmentManager__request_to_activate_payments">Bạn có muốn gửi yêu cầu bật tính năng Thanh toán?</string>
    <!-- Alert dialog button to send request -->
    <string name="AttachmentManager__send_request">Gửi yêu cầu</string>
    <!-- Alert dialog button to cancel dialog -->
    <string name="AttachmentManager__cancel">Hủy</string>

    <!-- AttachmentUploadJob -->
    <string name="AttachmentUploadJob_uploading_media">Đang tải tệp lên…</string>
    <string name="AttachmentUploadJob_compressing_video_start">Đang nén video…</string>

    <!-- BackgroundMessageRetriever -->
    <string name="BackgroundMessageRetriever_checking_for_messages">Đang kiểm tra tin nhắn…</string>

    <!-- BlockedUsersActivity -->
    <string name="BlockedUsersActivity__blocked_users">Người dùng đã chặn</string>
    <string name="BlockedUsersActivity__add_blocked_user">Thêm người dùng vào danh sách chặn</string>
    <string name="BlockedUsersActivity__blocked_users_will">Người dùng bị chặn sẽ không thể gửi tin nhắn hay gọi cho bạn.</string>
    <string name="BlockedUsersActivity__no_blocked_users">Không có người dùng đã chặn</string>
    <string name="BlockedUsersActivity__block_user">Chặn người dùng này?</string>
    <string name="BlockedUserActivity__s_will_not_be_able_to">\"%1$s\" sẽ không thể gọi hay nhắn tin cho bạn.</string>
    <string name="BlockedUsersActivity__block">Chặn</string>

    <!-- CreditCardFragment -->
    <!-- Title of fragment detailing the donation amount for one-time donation, displayed above the credit card text fields -->
    <string name="CreditCardFragment__donation_amount_s">Số tiền ủng hộ: %1$s</string>
    <!-- Title of fragment detailing the donation amount for monthly donation, displayed above the credit card text fields -->
    <string name="CreditCardFragment__donation_amount_s_per_month">Số tiền ủng hộ: %1$s/tháng</string>
    <!-- Explanation of how to fill in the form, displayed above the credit card text fields -->
    <!-- Explanation of how to fill in the form and a note about pii, displayed above the credit card text fields -->
    <string name="CreditCardFragment__enter_your_card_details">Nhập thông tin thẻ của bạn. Signal không thu thập hay lưu trữ thông tin cá nhân của bạn.</string>
    <!-- Displayed as a hint in the card number text field -->
    <string name="CreditCardFragment__card_number">Số thẻ</string>
    <!-- Displayed as a hint in the card expiry text field -->
    <string name="CreditCardFragment__mm_yy">MM/YY</string>
    <!-- Displayed as a hint in the card cvv text field -->
    <string name="CreditCardFragment__cvv">CVV</string>
    <!-- Error displayed under the card number text field when there is an invalid card number entered -->
    <string name="CreditCardFragment__invalid_card_number">Số thẻ không hợp lệ</string>
    <!-- Error displayed under the card expiry text field when the card is expired -->
    <string name="CreditCardFragment__card_has_expired">Thẻ đã hết hạn</string>
    <!-- Error displayed under the card cvv text field when the cvv is too short -->
    <string name="CreditCardFragment__code_is_too_short">Mã quá ngắn</string>
    <!-- Error displayed under the card cvv text field when the cvv is too long -->
    <string name="CreditCardFragment__code_is_too_long">Mã quá dài</string>
    <!-- Error displayed under the card cvv text field when the cvv is invalid -->
    <string name="CreditCardFragment__invalid_code">Mã không hợp lệ</string>
    <!-- Error displayed under the card expiry text field when the expiry month is invalid -->
    <string name="CreditCardFragment__invalid_month">Thông tin tháng không đúng</string>
    <!-- Error displayed under the card expiry text field when the expiry is missing the year -->
    <string name="CreditCardFragment__year_required">Cần có thông tin năm</string>
    <!-- Error displayed under the card expiry text field when the expiry year is invalid -->
    <string name="CreditCardFragment__invalid_year">Thông tin năm không hợp lệ</string>
    <!-- Button label to confirm credit card input and proceed with payment -->
    <string name="CreditCardFragment__continue">Tiếp tục</string>

    <!-- BlockUnblockDialog -->
    <string name="BlockUnblockDialog_block_and_leave_s">Chặn và rời %1$s?</string>
    <string name="BlockUnblockDialog_block_s">Chặn %1$s?</string>
    <string name="BlockUnblockDialog_you_will_no_longer_receive_messages_or_updates">Bạn sẽ không còn nhận tin nhắn hay cập nhật từ nhóm này, và thành viên nhóm sẽ không thể thêm lại bạn vào nhóm.</string>
    <string name="BlockUnblockDialog_group_members_wont_be_able_to_add_you">Thành viên nhóm sẽ không thể thêm lại bạn vào nhóm.</string>
    <string name="BlockUnblockDialog_group_members_will_be_able_to_add_you">Các thành viên trong nhóm có thể thêm lại bạn vào nhóm.</string>
    <!-- Text that is shown when unblocking a Signal contact -->
    <string name="BlockUnblockDialog_you_will_be_able_to_call_and_message_each_other">Các bạn sẽ có thể nhắn tin và gọi cho nhau, đồng thời có thể thấy tên và ảnh đại diện của nhau.</string>
    <!-- Text that is shown when unblocking an SMS contact -->
    <string name="BlockUnblockDialog_you_will_be_able_to_message_each_other">Các bạn sẽ có thể nhắn tin cho nhau.</string>
    <string name="BlockUnblockDialog_blocked_people_wont_be_able_to_call_you_or_send_you_messages">Người dùng bị chặn sẽ không thể gửi tin nhắn hay gọi cho bạn.</string>
    <string name="BlockUnblockDialog_blocked_people_wont_be_able_to_send_you_messages">Người dùng bị chặn sẽ không thể gửi tin nhắn cho bạn.</string>
    <!-- Message shown on block dialog when blocking the Signal release notes recipient -->
    <string name="BlockUnblockDialog_block_getting_signal_updates_and_news">Ngừng nhận cập nhật và tin tức của Signal.</string>
    <!-- Message shown on unblock dialog when unblocking the Signal release notes recipient -->
    <string name="BlockUnblockDialog_resume_getting_signal_updates_and_news">Tiếp tục nhận cập nhật và tin tức của Signal.</string>
    <string name="BlockUnblockDialog_unblock_s">Bỏ chặn %1$s?</string>
    <string name="BlockUnblockDialog_block">Chặn</string>
    <string name="BlockUnblockDialog_block_and_leave">Chặn và rời</string>
    <string name="BlockUnblockDialog_report_spam_and_block">Báo cáo spam và chặn</string>

    <!-- BucketedThreadMedia -->
    <string name="BucketedThreadMedia_Today">Hôm nay</string>
    <string name="BucketedThreadMedia_Yesterday">Hôm qua</string>
    <string name="BucketedThreadMedia_This_week">Tuần này</string>
    <string name="BucketedThreadMedia_This_month">Tháng này</string>
    <string name="BucketedThreadMedia_Large">Lớn</string>
    <string name="BucketedThreadMedia_Medium">Vừa</string>
    <string name="BucketedThreadMedia_Small">Nhỏ</string>

    <!-- CameraFragment -->
    <!-- Toasted when user device does not support video recording -->
    <string name="CameraFragment__video_recording_is_not_supported_on_your_device">Quay video không được hỗ trợ trên thiết bị của bạn</string>

    <!-- CameraXFragment -->
    <string name="CameraXFragment_tap_for_photo_hold_for_video">Nhấn để chụp ảnh, giữ để quay video</string>
    <string name="CameraXFragment_capture_description">Chụp</string>
    <string name="CameraXFragment_change_camera_description">Chuyển camera</string>
    <string name="CameraXFragment_open_gallery_description">Mở bộ sưu tập</string>

    <!-- CameraContacts -->
    <string name="CameraContacts_recent_contacts">Liên hệ gần đây</string>
    <string name="CameraContacts_signal_contacts">Liên hệ Signal</string>
    <string name="CameraContacts_signal_groups">Nhóm Signal</string>
    <!-- A warning shown in a toast when  -->
    <plurals name="CameraContacts_you_can_share_with_a_maximum_of_n_conversations">
        <item quantity="other">Bạn có thể chia sẻ với tối đa %1$d cuộc trò chuyện.</item>
    </plurals>
    <string name="CameraContacts_select_signal_recipients">Chọn người nhận Signal</string>
    <string name="CameraContacts_no_signal_contacts">Không có liên hệ Signal</string>
    <string name="CameraContacts_you_can_only_use_the_camera_button">Bạn chỉ có thể dùng nút chụp ảnh để gửi ảnh cho các liên hệ Signal. </string>
    <string name="CameraContacts_cant_find_who_youre_looking_for">Không tìm thấy người bạn cần tìm?</string>
    <string name="CameraContacts_invite_a_contact_to_join_signal">Mời một liên hệ dùng Molly</string>
    <string name="CameraContacts__menu_search">Tìm kiếm</string>

    <!-- Censorship Circumvention Megaphone -->
    <!-- Title for an alert that shows at the bottom of the chat list letting people know that circumvention is no longer needed -->
    <string name="CensorshipCircumventionMegaphone_turn_off_censorship_circumvention">Tắt tính năng tránh kiểm duyệt?</string>
    <!-- Body for an alert that shows at the bottom of the chat list letting people know that circumvention is no longer needed -->
    <string name="CensorshipCircumventionMegaphone_you_can_now_connect_to_the_signal_service">Giờ đây bạn có thể kết nối trực tiếp đến dịch vụ của Signal để có trải nghiệm tốt hơn.</string>
    <!-- Action to prompt the user to disable circumvention since it is no longer needed -->
    <string name="CensorshipCircumventionMegaphone_turn_off">Tắt</string>
    <!-- Action to prompt the user to dismiss the alert at the bottom of the chat list -->
    <string name="CensorshipCircumventionMegaphone_no_thanks">Không, cảm ơn</string>

    <!-- ClearProfileActivity -->
    <string name="ClearProfileActivity_remove">Xóa</string>
    <string name="ClearProfileActivity_remove_profile_photo">Gỡ ảnh đại diện?</string>
    <string name="ClearProfileActivity_remove_group_photo">Gỡ ảnh nhóm?</string>

    <!-- ClientDeprecatedActivity -->
    <string name="ClientDeprecatedActivity_update_signal">Cập nhật Molly</string>
    <string name="ClientDeprecatedActivity_this_version_of_the_app_is_no_longer_supported">Phiên bản ứng dụng này không còn được hỗ trợ. Để tiếp tục gửi và nhận tin nhắn, vui lòng cập nhật lên phiên bản mới nhất.</string>
    <string name="ClientDeprecatedActivity_update">Cập nhật</string>
    <string name="ClientDeprecatedActivity_dont_update">Không cập nhật</string>
    <string name="ClientDeprecatedActivity_warning">Cảnh báo</string>
    <string name="ClientDeprecatedActivity_your_version_of_signal_has_expired_you_can_view_your_message_history">Phiên bản Signal của bạn đã hết hạn. Bạn có thể xem lịch sử tin nhắn nhưng không thể gửi hay nhận tin nhắn cho tới khi bạn cập nhật.</string>

    <!-- CommunicationActions -->
    <string name="CommunicationActions_no_browser_found">Không tìm thấy trình duyệt.</string>
    <string name="CommunicationActions_send_email">Gửi email</string>
    <string name="CommunicationActions_a_cellular_call_is_already_in_progress">Một cuộc gọi di động đã được tiến hành.</string>
    <string name="CommunicationActions_start_voice_call">Bắt đầu cuộc gọi thoại?</string>
    <string name="CommunicationActions_cancel">Hủy</string>
    <string name="CommunicationActions_call">Gọi</string>
    <string name="CommunicationActions_insecure_call">Cuộc gọi không bảo mật</string>
    <string name="CommunicationActions_carrier_charges_may_apply">Có thể tốn cước phí. Số điện thoại bạn đang gọi chưa được đăng kí với Signal. Cuộc gọi này sẽ được thực hiện qua nhà cung cấp dịch vụ viễn thông, không qua internet.</string>

    <!-- ConfirmIdentityDialog -->

    <!-- ContactsCursorLoader -->
    <string name="ContactsCursorLoader_recent_chats">Cuộc trò chuyện gần đây</string>
    <string name="ContactsCursorLoader_contacts">Danh bạ</string>
    <string name="ContactsCursorLoader_groups">Nhóm</string>
    <!-- Contact search header for individuals who the user has not started a conversation with but is in a group with -->
    <string name="ContactsCursorLoader_group_members">Thành viên nhóm</string>
    <string name="ContactsCursorLoader_phone_number_search">Tìm kiếm số điện thoại</string>
    <!-- Header for username search -->
    <string name="ContactsCursorLoader_find_by_username">Tìm theo tên người dùng</string>
    <!-- Label for my stories when selecting who to send media to -->
    <string name="ContactsCursorLoader_my_stories">Các Story của tôi</string>
    <!-- Text for a button that brings up a bottom sheet to create a new story. -->
    <string name="ContactsCursorLoader_new">Mới</string>
    <!-- Header for conversation search section labeled "Chats" -->
    <string name="ContactsCursorLoader__chats">Trò chuyện</string>
    <!-- Header for conversation search section labeled "Messages" -->
    <string name="ContactsCursorLoader__messages">Tin nhắn</string>

    <!-- ContactsDatabase -->
    <string name="ContactsDatabase_message_s">Tin nhắn %1$s</string>
    <string name="ContactsDatabase_signal_call_s">Cuộc gọi Signal %1$s</string>

    <!-- ContactNameEditActivity -->
    <!-- Toolbar title for contact name edit activity -->
    <string name="ContactNameEditActivity_given_name">Tên</string>
    <string name="ContactNameEditActivity_family_name">Họ</string>
    <string name="ContactNameEditActivity_prefix">Danh xưng</string>
    <string name="ContactNameEditActivity_suffix">Hậu tố</string>
    <string name="ContactNameEditActivity_middle_name">Tên đệm</string>

    <!-- ContactShareEditActivity -->
    <!-- ContactShareEditActivity toolbar title -->
    <string name="ContactShareEditActivity__send_contact">Gửi liên hệ</string>
    <string name="ContactShareEditActivity_type_home">Nhà</string>
    <string name="ContactShareEditActivity_type_mobile">Di động</string>
    <string name="ContactShareEditActivity_type_work">Công việc</string>
    <string name="ContactShareEditActivity_type_missing">Khác</string>
    <string name="ContactShareEditActivity_invalid_contact">Liên lạc đã chọn không hợp lệ</string>
    <!-- Content descrption for name edit button on contact share edit activity -->
    <string name="ContactShareEditActivity__edit_name">Sửa tên</string>
    <!-- Content description for user avatar in edit activity -->
    <string name="ContactShareEditActivity__avatar">Ảnh đại diện</string>

    <!-- ConversationItem -->
    <string name="ConversationItem_error_not_sent_tap_for_details">Chưa gửi, nhấn để xem chi tiết</string>
    <string name="ConversationItem_error_partially_not_delivered">Đã gửi một phần, nhấn để xem chi tiết</string>
    <string name="ConversationItem_error_network_not_delivered">Không gửi được</string>
    <string name="ConversationItem_received_key_exchange_message_tap_to_process">Đã nhận được yêu cầu trao đổi mã khoá, nhấn để tiếp tục.</string>
    <string name="ConversationItem_group_action_left">%1$s đã rời nhóm.</string>
    <string name="ConversationItem_send_paused">Tạm dừng nhắn tin</string>
    <string name="ConversationItem_click_to_approve_unencrypted">Không gửi được, nhấn để thử giao thức không bảo mật</string>
    <string name="ConversationItem_click_to_approve_unencrypted_sms_dialog_title">Trở lại SMS không mã hóa?</string>
    <string name="ConversationItem_click_to_approve_unencrypted_mms_dialog_title">Trở lại MMS không mã hóa?</string>
    <string name="ConversationItem_click_to_approve_unencrypted_dialog_message">Tin nhắn này sẽ <b>không</b> được mã hoá do người nhận không còn sử dụng Signal.\n\nGửi tin nhắn không mã hóa?</string>
    <string name="ConversationItem_unable_to_open_media">Không tìm thấy ứng dụng để mở tệp đa phương tiện này.</string>
    <string name="ConversationItem_copied_text">Đã sao chép %1$s</string>
    <string name="ConversationItem_from_s">từ %1$s</string>
    <string name="ConversationItem_to_s">tới %1$s</string>
    <string name="ConversationItem_read_more">Xem thêm</string>
    <string name="ConversationItem_download_more">Tải thêm</string>
    <string name="ConversationItem_pending">Đang chờ</string>
    <string name="ConversationItem_this_message_was_deleted">Tin nhắn này đã bị xóa.</string>
    <string name="ConversationItem_you_deleted_this_message">Bạn đã xóa tin nhắn này.</string>
    <!-- Dialog error message shown when user can\'t download a message from someone else due to a permanent failure (e.g., unable to decrypt), placeholder is other\'s name -->
    <string name="ConversationItem_cant_download_message_s_will_need_to_send_it_again">Không thể tải tin nhắn xuống. %1$s cần gửi lại.</string>
    <!-- Dialog error message shown when user can\'t download an image message from someone else due to a permanent failure (e.g., unable to decrypt), placeholder is other\'s name -->
    <string name="ConversationItem_cant_download_image_s_will_need_to_send_it_again">Không thể tải ảnh xuống. %1$s cần gửi lại.</string>
    <!-- Dialog error message shown when user can\'t download a video message from someone else due to a permanent failure (e.g., unable to decrypt), placeholder is other\'s name -->
    <string name="ConversationItem_cant_download_video_s_will_need_to_send_it_again">Không thể tải video xuống. %1$s cần gửi lại.</string>
    <!-- Dialog error message shown when user can\'t download a their own message via a linked device due to a permanent failure (e.g., unable to decrypt) -->
    <string name="ConversationItem_cant_download_message_you_will_need_to_send_it_again">Không thể tải tin nhắn xuống. Bạn cần gửi lại.</string>
    <!-- Dialog error message shown when user can\'t download a their own image message via a linked device due to a permanent failure (e.g., unable to decrypt) -->
    <string name="ConversationItem_cant_download_image_you_will_need_to_send_it_again">Không thể tải ảnh xuống. Bạn cần gửi lại.</string>
    <!-- Dialog error message shown when user can\'t download a their own video message via a linked device due to a permanent failure (e.g., unable to decrypt) -->
    <string name="ConversationItem_cant_download_video_you_will_need_to_send_it_again">Không thể tải video xuống. Bạn cần gửi lại.</string>
    <!-- Display as the timestamp footer in a message bubble in a conversation when a message has been edited. The timestamp will go from \'11m\' to \'edited 11m\' -->
    <string name="ConversationItem_edited_timestamp_footer">đã chỉnh sửa %1$s</string>

    <!-- ConversationActivity -->
    <string name="ConversationActivity_add_attachment">Thêm tệp đính kèm</string>
    <!-- Accessibility text associated with image button to send an edited message. -->
    <string name="ConversationActivity_send_edit">Gửi chỉnh sửa</string>
    <string name="ConversationActivity_select_contact_info">Chọn thông tin liên lạc</string>
    <string name="ConversationActivity_compose_message">Soạn tin nhắn</string>
    <string name="ConversationActivity_sorry_there_was_an_error_setting_your_attachment">Xin lỗi, có lỗi thiết đặt tập tin đính kèm của bạn.</string>
    <string name="ConversationActivity_recipient_is_not_a_valid_sms_or_email_address_exclamation">Nơi nhận không phải là địa chỉ SMS hay email hợp lệ!</string>
    <string name="ConversationActivity_message_is_empty_exclamation">Tin nhắn trống!</string>
    <string name="ConversationActivity_group_members">Thành viên trong nhóm</string>
    <string name="ConversationActivity__tap_here_to_start_a_group_call">Nhấn để bắt đầu cuộc gọi nhóm</string>
    <!-- Warning toast shown to user if they somehow try to edit an sms/mms message -->
    <string name="ConversationActivity_edit_sms_message_error">Không thể chỉnh sửa tin nhắn SMS</string>
    <!-- Warning dialog text shown to user if they try to send a message edit that is too old where %1$d is replaced with the amount of hours, e.g. 3 -->
    <plurals name="ConversationActivity_edit_message_too_old">
        <item quantity="other">Các chỉnh sửa chỉ có thể được thực hiện trong vòng %1$d giờ kể từ lúc bạn gửi tin nhắn này.</item>
    </plurals>

    <string name="ConversationActivity_invalid_recipient">Người nhận không hợp lệ!</string>
    <string name="ConversationActivity_added_to_home_screen">Thêm vào màn hình chính</string>
    <string name="ConversationActivity_calls_not_supported">Không hỗ trợ gọi điện</string>
    <string name="ConversationActivity_this_device_does_not_appear_to_support_dial_actions">Thiết bị này không hỗ trợ thao tác quay số.</string>
    <string name="ConversationActivity_transport_insecure_sms">SMS không bảo mật</string>
    <!-- A title for the option to send an SMS with a placeholder to put the name of their SIM card -->
    <string name="ConversationActivity_transport_insecure_sms_with_sim">SMS không bảo mật (%1$s)</string>
    <string name="ConversationActivity_transport_insecure_mms">MMS không bảo mật</string>
    <!-- A title for the option to send an SMS with a placeholder to put the name of their SIM card -->
    <string name="ConversationActivity_transport_signal">Tin nhắn Signal</string>
    <string name="ConversationActivity_lets_switch_to_signal">Hãy chuyển sang dùng Molly %1$s</string>
    <string name="ConversationActivity_specify_recipient">Vui lòng chọn một liên lạc</string>
    <string name="ConversationActivity_unblock">Bỏ chặn</string>
    <string name="ConversationActivity_attachment_exceeds_size_limits">Tệp đính kèm vượt quá giới hạn kích cỡ cho loại tin nhắn mà bạn đang gửi.</string>
    <string name="ConversationActivity_unable_to_record_audio">Không thể ghi âm!</string>
    <string name="ConversationActivity_you_cant_send_messages_to_this_group">Bạn không thể nhắn tin cho nhóm này vì bạn không còn là thành viên.</string>
    <string name="ConversationActivity_only_s_can_send_messages">Chỉ có %1$smới có thể gửi được tin nhắn.</string>
    <string name="ConversationActivity_admins">người quản trị</string>
    <string name="ConversationActivity_message_an_admin">Nhắn tin cho quản trị viên</string>
    <string name="ConversationActivity_cant_start_group_call">Không thể bắt đầu cuộc gọi nhóm</string>
    <string name="ConversationActivity_only_admins_of_this_group_can_start_a_call">Chỉ có người quản trị của nhóm mới có thể bắt đầu cuộc gọi.</string>
    <string name="ConversationActivity_there_is_no_app_available_to_handle_this_link_on_your_device">Không ứng dụng nào trên điện thoại bạn có thể xử lí liên kết này.</string>
    <string name="ConversationActivity_your_request_to_join_has_been_sent_to_the_group_admin">Yêu cầu tham gia nhóm của bạn đã được gửi tới quản trị viên nhóm. Bạn sẽ được thông báo khi họ đưa ra quyết định.</string>
    <string name="ConversationActivity_cancel_request">Hủy yêu cầu</string>

    <string name="ConversationActivity_to_send_audio_messages_allow_signal_access_to_your_microphone">Để gửi tin nhắn âm thanh, hãy cho phép Molly truy cập micro điện thoại.</string>
    <string name="ConversationActivity_signal_requires_the_microphone_permission_in_order_to_send_audio_messages">Molly cần quyền truy cập Micro để gửi tin nhắn âm thanh, nhưng đã bị từ chối vĩnh viễn. Vui lòng mở cài đặt ứng dụng, chọn \"Quyền\" và bật \"Micro\".</string>
    <string name="ConversationActivity_signal_needs_the_microphone_and_camera_permissions_in_order_to_call_s">Molly cần quyền truy cập Micro và Máy ảnh để gọi %1$s, nhưng đã bị từ chối vĩnh viễn. Vui lòng mở cài đặt ứng dụng, chọn \"Quyền\" và bật \"Micro\" và \"Máy ảnh\"</string>
    <string name="ConversationActivity_to_capture_photos_and_video_allow_signal_access_to_the_camera">Để chụp ảnh, hãy cho phép Molly truy cập máy ảnh.</string>
    <string name="ConversationActivity_signal_needs_the_camera_permission_to_take_photos_or_video">Molly cần quyền truy cập Máy ảnh để chụp ảnh và quay video, nhưng đã bị từ chối vĩnh viễn. Vui lòng mở cài đặt ứng dụng, chọn \"Quyền\" và bật \"Máy ảnh\".</string>
    <string name="ConversationActivity_signal_needs_camera_permissions_to_take_photos_or_video">Molly cần quyền truy cập Máy ảnh để chụp ảnh và quay video</string>
    <string name="ConversationActivity_enable_the_microphone_permission_to_capture_videos_with_sound">Cho phép quyền truy cập micro để ghi âm thanh khi quay video.</string>
    <string name="ConversationActivity_signal_needs_the_recording_permissions_to_capture_video">Molly cần quyền truy cập micro để quay video nhưng đã bị từ chối. Vui lòng mở cài đặt ứng dụng, chọn \"Quyền\" và bật \"Micro\" và \"Máy ảnh\".</string>
    <string name="ConversationActivity_signal_needs_recording_permissions_to_capture_video">Molly cần quyền truy cập micro để quay video.</string>

    <string name="ConversationActivity_quoted_contact_message">%1$s%2$s</string>
    <string name="ConversationActivity_signal_cannot_sent_sms_mms_messages_because_it_is_not_your_default_sms_app">Signal không thể gửi SMS/MMS vì Signal không phải ứng dụng SMS mặc định. Bạn có muốn thay đổi trong cài đặt Android?</string>
    <string name="ConversationActivity_yes">Có</string>
    <string name="ConversationActivity_no">Không</string>
    <string name="ConversationActivity_search_position">%1$d trên tổng số %2$d</string>
    <string name="ConversationActivity_no_results">Không có kết quả</string>

    <string name="ConversationActivity_sticker_pack_installed">Đã cài đặt gói nhãn dán</string>
    <string name="ConversationActivity_new_say_it_with_stickers">Mới! Thể hiện cảm xúc bằng nhãn dán</string>

    <string name="ConversationActivity_cancel">Hủy</string>
    <string name="ConversationActivity_delete_conversation">Xóa cuộc trò chuyện?</string>
    <string name="ConversationActivity_delete_and_leave_group">Xóa và rời nhóm?</string>
    <string name="ConversationActivity_this_conversation_will_be_deleted_from_all_of_your_devices">Cuộc trò chuyện này sẽ được xóa khỏi tất cả thiết bị của bạn.</string>
    <string name="ConversationActivity_you_will_leave_this_group_and_it_will_be_deleted_from_all_of_your_devices">Bạn sẽ rời nhóm, và lịch sử trò chuyện sẽ bị xóa trên tất cả các thiết bị của bạn.</string>
    <string name="ConversationActivity_delete">Xóa</string>
    <string name="ConversationActivity_delete_and_leave">Xóa và rời khỏi</string>
    <string name="ConversationActivity__to_call_s_signal_needs_access_to_your_microphone">Để gọi %1$s, Molly cần quyền truy cập micro của bạn</string>


    <string name="ConversationActivity_join">Tham gia</string>
    <string name="ConversationActivity_full">Đầy</string>

    <string name="ConversationActivity_error_sending_media">Lỗi gửi tệp đa phương tiện</string>

    <string name="ConversationActivity__reported_as_spam_and_blocked">Đã chặn và báo cáo spam.</string>

    <!-- Message shown when opening an SMS conversation with SMS disabled and they have unexported sms messages -->
    <string name="ConversationActivity__sms_messaging_is_currently_disabled_you_can_export_your_messages_to_another_app_on_your_phone">Tính năng nhắn tin SMS hiện đã khóa. Bạn có thể xuất tin nhắn sang một ứng dụng khác trên điện thoại của bạn.</string>
    <!-- Message shown when opening an SMS conversation with SMS disabled and they have unexported sms messages -->
    <string name="ConversationActivity__sms_messaging_is_no_longer_supported_in_signal_you_can_export_your_messages_to_another_app_on_your_phone">Việc nhắn tin SMS không còn được hỗ trợ trên Signal. Bạn có thể xuất tin nhắn sang một ứng dụng khác trên điện thoại của bạn.</string>
    <!-- Action button shown when in sms conversation, sms is disabled, and unexported sms messages are present -->
    <string name="ConversationActivity__export_sms_messages">Xuất tin nhắn SMS</string>
    <!-- Message shown when opening an SMS conversation with SMS disabled and there are no exported messages -->
    <string name="ConversationActivity__sms_messaging_is_currently_disabled_invite_s_to_to_signal_to_keep_the_conversation_here">Tính năng nhắn tin SMS hiện đã khóa. Mời %1$s sử dụng Signal để tiếp tục cuộc trò chuyện ở đây.</string>
    <!-- Message shown when opening an SMS conversation with SMS disabled and there are no exported messages -->
    <string name="ConversationActivity__sms_messaging_is_no_longer_supported_in_signal_invite_s_to_to_signal_to_keep_the_conversation_here">Việc nhắn tin SMS không còn được hỗ trợ trên Signal. Mời %1$s sử dụng Signal để tiếp tục cuộc trò chuyện ở đây.</string>
    <!-- Action button shown when opening an SMS conversation with SMS disabled and there are no exported messages -->
    <string name="ConversationActivity__invite_to_signal">Mời dùng Signal</string>
    <!-- Snackbar message shown after dismissing the full screen sms export megaphone indicating we\'ll do it again soon -->
    <string name="ConversationActivity__you_will_be_reminded_again_soon">Bạn sẽ được nhắc lại sớm.</string>

    <!-- Title for dialog shown when first sending formatted text -->
    <string name="SendingFormattingTextDialog_title">Đang gửi văn bản được định dạng</string>
    <!-- Message for dialog shown when first sending formatted text -->
    <string name="SendingFormattingTextDialog_message">Một số người có thể đang sử dụng phiên bản Signal không hỗ trợ văn bản được định dạng. Họ sẽ không thể thấy các thay đổi về định dạng bạn đã thực hiện trong tin nhắn.</string>
    <!-- Button text for confirming they\'d like to send the message with formatting after seeing warning. -->
    <string name="SendingFormattingTextDialog_send_anyway_button">Vẫn gửi</string>
    <!-- Button text for canceling sending the message with formatting after seeing warning. -->
    <string name="SendingFormattingTextDialog_cancel_send_button">Hủy</string>

    <!-- ConversationAdapter -->
    <plurals name="ConversationAdapter_n_unread_messages">
        <item quantity="other">%1$d tin nhắn chưa đọc</item>
    </plurals>

    <!-- ConversationFragment -->
    <!-- Toast text when contacts activity is not found -->
    <string name="ConversationFragment__contacts_app_not_found">Không tìm thấy ứng dụng Danh bạ.</string>
    <plurals name="ConversationFragment_delete_selected_messages">
        <item quantity="other">Xóa các tin nhắn đã chọn?</item>
    </plurals>
    <string name="ConversationFragment_save_to_sd_card">Lưu vào bộ nhớ?</string>
    <plurals name="ConversationFragment_saving_n_media_to_storage_warning">
        <item quantity="other">Lưu %1$d tệp đa phương tiện vào bộ nhớ sẽ cho phép bất kì ứng dụng khác truy cập chúng.\n\nTiếp tục?</item>
    </plurals>
    <plurals name="ConversationFragment_error_while_saving_attachments_to_sd_card">
        <item quantity="other">Lỗi khi đang lưu tệp đính kèm vào thẻ nhớ!</item>
    </plurals>
    <string name="ConversationFragment_unable_to_write_to_sd_card_exclamation">Không thể ghi vào bộ nhớ!</string>
    <plurals name="ConversationFragment_saving_n_attachments">
        <item quantity="other">Đang lưu %1$d tệp đính kèm</item>
    </plurals>
    <plurals name="ConversationFragment_saving_n_attachments_to_sd_card">
        <item quantity="other">Đang lưu %1$d tệp đính kèm vào bộ nhớ…</item>
    </plurals>
    <string name="ConversationFragment_pending">Đang chờ…</string>
    <string name="ConversationFragment_push">Dữ liệu (Signal)</string>
    <string name="ConversationFragment_mms">MMS</string>
    <string name="ConversationFragment_sms">SMS</string>
    <string name="ConversationFragment_deleting">Đang xóa</string>
    <string name="ConversationFragment_deleting_messages">Đang xóa tin nhắn…</string>
    <string name="ConversationFragment_delete_for_me">Xóa cho tôi</string>
    <string name="ConversationFragment_delete_for_everyone">Xóa cho mọi người</string>
    <!-- Dialog button for deleting one or more note-to-self messages only on this device, leaving that same message intact on other devices. -->
    <string name="ConversationFragment_delete_on_this_device">Xóa trên thiết bị này</string>
    <!-- Dialog button for deleting one or more note-to-self messages on all linked devices. -->
    <string name="ConversationFragment_delete_everywhere">Xóa trên tất cả</string>
    <string name="ConversationFragment_this_message_will_be_deleted_for_everyone_in_the_conversation">Tin nhắn này sẽ được xóa cho tất cả mọi người trong cuộc trò chuyện nếu họ sử dụng phiên bản mới của Signal. Họ sẽ có thể thấy rằng bạn đã xoá tin nhắn.</string>
    <string name="ConversationFragment_quoted_message_not_found">Không tìm thấy tin nhắn ban đầu</string>
    <string name="ConversationFragment_quoted_message_no_longer_available">Tin nhắn ban đầu không khả dụng</string>
    <string name="ConversationFragment_failed_to_open_message">Không thể mở tin nhắn</string>
    <string name="ConversationFragment_you_can_swipe_to_the_right_reply">Bạn có thể vuốt tin nhắn sang bên phải để trả lời nhanh</string>
    <string name="ConversationFragment_you_can_swipe_to_the_left_reply">Bạn có thể vuốt tin nhắn sang bên trái để trả lời nhanh</string>
    <string name="ConversationFragment_outgoing_view_once_media_files_are_automatically_removed">Tin nhắn đa phương tiện xem một lần sẽ tự động xóa sau khi được gửi</string>
    <string name="ConversationFragment_you_already_viewed_this_message">Bạn đã xem tin nhắn này rồi</string>
    <string name="ConversationFragment__you_can_add_notes_for_yourself_in_this_conversation">Bạn có thể thêm ghi chú cho mình trong cuộc trò chuyện này.\nNếu tài khoản của bạn có các thiết bị được liên kết, các ghi chú mới sẽ được đồng bộ.</string>
    <string name="ConversationFragment__d_group_members_have_the_same_name">%1$d thành viên nhóm có cùng tên.</string>
    <string name="ConversationFragment__tap_to_review">Nhấn để xem lại</string>
    <string name="ConversationFragment__review_requests_carefully">Kiểm tra yêu cầu một cách kĩ lưỡng</string>
    <string name="ConversationFragment__signal_found_another_contact_with_the_same_name">Molly tìm thấy một liên hệ cùng tên.</string>
    <string name="ConversationFragment_contact_us">Liên hệ với chúng tôi</string>
    <string name="ConversationFragment_verify">Xác minh</string>
    <string name="ConversationFragment_not_now">Để sau</string>
    <string name="ConversationFragment_your_safety_number_with_s_changed">Mã số an toàn của bạn với %1$s đã thay đổi</string>
    <string name="ConversationFragment_your_safety_number_with_s_changed_likey_because_they_reinstalled_signal">Số an toàn của bạn với %1$s đã thay đổi, khả năng cao là vì họ đã cài lại Signal hoặc đổi thiết bị. Nhấn Xác minh để xác nhận lại số an toàn mới. Việc này là không bắt buộc.</string>
    <!-- Message shown to indicate which notification profile is on/active -->
    <string name="ConversationFragment__s_on">%1$s mở</string>
    <!-- Dialog title for block group link join requests -->
    <string name="ConversationFragment__block_request">Chặn yêu cầu?</string>
    <!-- Dialog message for block group link join requests -->
    <string name="ConversationFragment__s_will_not_be_able_to_join_or_request_to_join_this_group_via_the_group_link">%1$s sẽ không thể tham gia hoặc yêu cầu tham gia nhóm này qua đường dẫn nhóm. Người này vẫn có thể được thêm vào nhóm bằng cách thủ công.</string>
    <!-- Dialog confirm block request button -->
    <string name="ConversationFragment__block_request_button">Chặn yêu cầu</string>
    <!-- Dialog cancel block request button -->
    <string name="ConversationFragment__cancel">Hủy</string>
    <!-- Message shown after successfully blocking join requests for a user -->
    <string name="ConversationFragment__blocked">Đã chặn</string>
    <!-- Action shown to allow a user to update their application because it has expired -->
    <string name="ConversationFragment__update_build">Cập nhật Molly</string>
    <!-- Action shown to allow a user to re-register as they are no longer registered -->
    <string name="ConversationFragment__reregister_signal">Đăng ký lại Molly</string>
    <!-- Label for a button displayed in conversation list to clear the chat filter -->
    <string name="ConversationListFragment__clear_filter">Bỏ lọc</string>
    <!-- Notice on chat list when no unread chats are available, centered on display -->
    <string name="ConversationListFragment__no_unread_chats">Không có cuộc trò chuyện chưa đọc</string>
    <plurals name="ConversationListFragment_delete_selected_conversations">
        <item quantity="other">Xóa cuộc trò chuyện đã chọn?</item>
    </plurals>
    <plurals name="ConversationListFragment_this_will_permanently_delete_all_n_selected_conversations">
        <item quantity="other">Thao tác này sẽ xóa vĩnh viễn %1$d cuộc trò chuyện đã chọn.</item>
    </plurals>
    <string name="ConversationListFragment_deleting">Đang xóa</string>
    <string name="ConversationListFragment_deleting_selected_conversations">Đang xóa các cuộc trò chuyện đã chọn…</string>
    <plurals name="ConversationListFragment_conversations_archived">
        <item quantity="other">Đã lưu trữ %1$d cuộc trò chuyện</item>
    </plurals>
    <string name="ConversationListFragment_undo">Hoàn tác</string>
    <plurals name="ConversationListFragment_moved_conversations_to_inbox">
        <item quantity="other">Đã chuyển %1$d cuộc trò chuyện vào hộp thư đến</item>
    </plurals>
    <plurals name="ConversationListFragment_read_plural">
        <item quantity="other">Đã đọc</item>
    </plurals>
    <plurals name="ConversationListFragment_unread_plural">
        <item quantity="other">Chưa đọc</item>
    </plurals>
    <string name="ConversationListFragment_pin">Ghim</string>
    <string name="ConversationListFragment_unpin">Bỏ ghim</string>
    <string name="ConversationListFragment_mute">Tắt tiếng</string>
    <string name="ConversationListFragment_unmute">Bỏ tắt tiếng</string>
    <string name="ConversationListFragment_select">Chọn</string>
    <string name="ConversationListFragment_archive">Lưu trữ</string>
    <string name="ConversationListFragment_unarchive">Bỏ lưu trữ</string>
    <string name="ConversationListFragment_delete">Xóa</string>
    <string name="ConversationListFragment_select_all">Chọn tất cả</string>
    <plurals name="ConversationListFragment_s_selected">
        <item quantity="other">%1$d đã chọn</item>
    </plurals>

    <!-- Show in conversation list overflow menu to open selection bottom sheet -->
    <string name="ConversationListFragment__notification_profile">Cấu hình thông báo</string>
    <!-- Tooltip shown after you have created your first notification profile -->
    <string name="ConversationListFragment__turn_your_notification_profile_on_or_off_here">Bật hoặc tắt cấu hình thông báo của bạn tại đây</string>
    <!-- Message shown in top toast to indicate the named profile is on -->
    <string name="ConversationListFragment__s_on">%1$s mở</string>

    <!-- ConversationListItem -->
    <string name="ConversationListItem_key_exchange_message">Tin nhắn trao đổi mã khóa</string>

    <!-- ConversationListItemAction -->
    <string name="ConversationListItemAction_archived_conversations_d">Cuộc trò chuyện đã lưu trữ (%1$d)</string>

    <!-- ConversationTitleView -->
    <string name="ConversationTitleView_verified">Đã xác minh</string>
    <string name="ConversationTitleView_you">Bạn</string>

    <!-- ConversationTypingView -->
    <string name="ConversationTypingView__plus_d">+ %1$d</string>

    <!-- Title for a reminder bottom sheet to users who have re-registered that they need to go back to re-link their devices. -->
    <string name="RelinkDevicesReminderFragment__relink_your_devices">Liên kết lại các thiết bị của bạn</string>
    <!-- Description for a reminder bottom sheet to users who have re-registered that they need to go back to re-link their devices. -->
    <string name="RelinkDevicesReminderFragment__the_devices_you_added_were_unlinked">Các thiết bị bạn thêm đã bị hủy liên kết khi thiết bị được ngưng đăng ký. Vào mục Cài đặt để liên kết lại bất kỳ thiết bị nào.</string>
    <!-- Button label for the re-link devices bottom sheet reminder to navigate to the Devices page in the settings. -->
    <string name="RelinkDevicesReminderFragment__open_settings">Mở cài đặt</string>
    <!-- Button label for the re-link devices bottom sheet reminder to dismiss the pop up. -->
    <string name="RelinkDevicesReminderFragment__later">Lúc khác</string>

    <!-- CreateGroupActivity -->
    <string name="CreateGroupActivity__select_members">Chọn thành viên</string>

    <!-- ConversationListFilterPullView -->
    <!-- Note in revealable view before fully revealed -->
    <string name="ConversationListFilterPullView__pull_down_to_filter">Kéo xuống để lọc</string>
    <!-- Note in revealable view after fully revealed -->
    <string name="ConversationListFilterPullView__release_to_filter">Thả để lọc</string>

    <!-- CreateProfileActivity -->
    <string name="CreateProfileActivity__profile">Hồ sơ</string>
    <string name="CreateProfileActivity_error_setting_profile_photo">Lỗi đặt ảnh đại diện</string>
    <string name="CreateProfileActivity_problem_setting_profile">Lỗi thiết lập hồ sơ</string>
    <string name="CreateProfileActivity_set_up_your_profile">Thiết lập hồ sơ</string>
    <string name="CreateProfileActivity_signal_profiles_are_end_to_end_encrypted">Hồ sơ và các thay đổi trên hồ sơ của bạn sẽ chỉ hiển thị với những người bạn nhắn tin, với các liên hệ, và các nhóm.</string>
    <string name="CreateProfileActivity_set_avatar_description">Đặt ảnh đại diện</string>

    <!-- ProfileCreateFragment -->
    <!-- Displayed at the top of the screen and explains how profiles can be viewed. -->
    <string name="ProfileCreateFragment__profiles_are_visible_to_contacts_and_people_you_message">Các hồ sơ sẽ hiển thị với những người bạn nhắn tin, với các liên hệ, và các nhóm.</string>
    <!-- Title of clickable row to select phone number privacy settings -->
    <string name="ProfileCreateFragment__who_can_find_me">Ai có thể tìm tôi bằng số điện thoại?</string>

    <!-- WhoCanSeeMyPhoneNumberFragment -->
    <!-- Toolbar title for this screen -->
    <string name="WhoCanSeeMyPhoneNumberFragment__who_can_find_me_by_number">Ai có thể tìm tôi bằng số điện thoại?</string>
    <!-- Description for radio item stating anyone can see your phone number -->
    <string name="WhoCanSeeMyPhoneNumberFragment__anyone_who_has">Người dùng nào có số điện thoại của bạn trong danh bạ sẽ thấy bạn trên Signal. Những người khác có thể tìm thấy bạn với số điện thoại của bạn qua mục tìm kiếm.</string>
    <!-- Description for radio item stating no one will be able to see your phone number -->
    <string name="WhoCanSeeMyPhoneNumberFragment__nobody_on_signal">Không có ai trên Signal có thể tìm thấy bạn với số điện thoại của bạn.</string>

    <!-- ChooseBackupFragment -->
    <string name="ChooseBackupFragment__restore_from_backup">Khôi phục từ bản sao lưu?</string>
    <string name="ChooseBackupFragment__restore_your_messages_and_media">Khôi phục tin nhắn và tệp từ bản sao lưu. Bạn chỉ có thể khôi phục vào lúc này.</string>
    <string name="ChooseBackupFragment__icon_content_description">Khôi phục từ sao lưu</string>
    <string name="ChooseBackupFragment__choose_backup">Chọn bản sao lưu</string>
    <string name="ChooseBackupFragment__learn_more">Tìm hiểu thêm</string>
    <string name="ChooseBackupFragment__no_file_browser_available">Không có trình duyệt tệp khả dụng</string>

    <!-- RestoreBackupFragment -->
    <string name="RestoreBackupFragment__restore_complete">Hoàn tất khôi phục</string>
    <string name="RestoreBackupFragment__to_continue_using_backups_please_choose_a_folder">Để tiếp tục sử dụng tính năng sao lưu, vui lòng chọn một thư mục. Các bản sao lưu mới sẽ được lưu vào thư mục này.</string>
    <string name="RestoreBackupFragment__choose_folder">Chọn thư mục</string>
    <string name="RestoreBackupFragment__not_now">Để sau</string>
    <!-- Couldn\'t find the selected backup -->
    <string name="RestoreBackupFragment__backup_not_found">Không tìm thấy tệp sao lưu.</string>
    <!-- Couldn\'t read the selected backup -->
    <string name="RestoreBackupFragment__backup_could_not_be_read">Không thể đọc tệp sao lưu.</string>
    <!-- Backup has an unsupported file extension -->
    <string name="RestoreBackupFragment__backup_has_a_bad_extension">Tệp sao lưu có phần mở rộng không đúng.</string>

    <!-- BackupsPreferenceFragment -->
    <string name="BackupsPreferenceFragment__chat_backups">Sao lưu cuộc trò chuyện</string>
    <string name="BackupsPreferenceFragment__backups_are_encrypted_with_a_passphrase">Các bản sao lưu được mã hóa với mật khẩu và được lưu trên thiết bị của bạn.</string>
    <string name="BackupsPreferenceFragment__create_backup">Tạo bản sao lưu</string>
    <string name="BackupsPreferenceFragment__last_backup">Sao lưu gần đây nhất: %1$s</string>
    <string name="BackupsPreferenceFragment__backup_folder">Thư mục sao lưu</string>
    <!-- Title for a preference item allowing the user to selected the hour of the day when their chats are backed up. -->
    <string name="BackupsPreferenceFragment__backup_time">Thời gian sao lưu</string>
    <string name="BackupsPreferenceFragment__verify_backup_passphrase">Xác minh mật khẩu sao lưu</string>
    <string name="BackupsPreferenceFragment__test_your_backup_passphrase">Kiểm tra mật khẩu sao lưu của bạn xem có khớp không</string>
    <string name="BackupsPreferenceFragment__turn_on">Bật</string>
    <string name="BackupsPreferenceFragment__turn_off">Tắt</string>
    <string name="BackupsPreferenceFragment__to_restore_a_backup">"Để khôi phục bản sao lưu, hãy cài đặt phiên bản mới nhất của Molly. Sau đó, mở ứng dụng và nhấn vào \"Khôi phục bản sao lưu\" rồi chọn vị trí bản sao lưu. %1$s"</string>
    <string name="BackupsPreferenceFragment__learn_more">Tìm hiểu thêm</string>
    <string name="BackupsPreferenceFragment__in_progress">Đang thực hiện…</string>
    <!-- Status text shown in backup preferences when verifying a backup -->
    <string name="BackupsPreferenceFragment__verifying_backup">Đang xác minh bản lưu dự phòng…</string>
    <string name="BackupsPreferenceFragment__d_so_far">Đã được %1$d…</string>
    <!-- Show percentage of completion of backup -->
    <string name="BackupsPreferenceFragment__s_so_far">%1$s%% đến giờ…</string>
    <string name="BackupsPreferenceFragment_signal_requires_external_storage_permission_in_order_to_create_backups">Molly cần quyền truy cập bộ nhớ để tạo bản sao lưu, nhưng đã bị từ chối vĩnh viễn. Vui lòng mở cài đặt ứng dụng, chọn \"Quyền\" và bật \"Bộ nhớ\".</string>


    <!-- CustomDefaultPreference -->
    <string name="CustomDefaultPreference_using_custom">Dùng tùy chỉnh: %1$s</string>
    <string name="CustomDefaultPreference_using_default">Dùng mặc định: %1$s</string>
    <string name="CustomDefaultPreference_none">Không</string>

    <!-- AvatarSelectionBottomSheetDialogFragment -->
    <string name="AvatarSelectionBottomSheetDialogFragment__taking_a_photo_requires_the_camera_permission">Cần quyền truy cập máy ảnh để chụp ảnh.</string>
    <string name="AvatarSelectionBottomSheetDialogFragment__viewing_your_gallery_requires_the_storage_permission">Cần quyền truy cập bộ nhớ để xem bộ sưu tập.</string>

    <!-- DateUtils -->
    <string name="DateUtils_just_now">Vừa xong</string>
    <string name="DateUtils_minutes_ago">%1$dph</string>
    <string name="DateUtils_today">Hôm nay</string>
    <string name="DateUtils_yesterday">Hôm qua</string>
    <!-- When scheduling a message, %1$s replaced with either today, tonight, or tomorrow. %2$s replaced with the time. e.g. Tonight at 9:00pm -->
    <string name="DateUtils_schedule_at">%1$s vào lúc %2$s</string>
    <!-- Used when getting a time in the future. For example, Tomorrow at 9:00pm -->
    <string name="DateUtils_tomorrow">Ngày mai</string>
    <!-- Used in the context: Tonight at 9:00pm for example. Specifically this is after 7pm -->
    <string name="DateUtils_tonight">Tối nay</string>

    <!-- Scheduled Messages -->
    <!-- Title for dialog that shows all the users scheduled messages for a chat -->
    <string name="ScheduledMessagesBottomSheet__schedules_messages">Tin nhắn đã lên lịch</string>
    <!-- Option when scheduling a message to select a specific date and time to send a message -->
    <string name="ScheduledMessages_pick_time">Chọn Ngày &amp; Giờ</string>
    <!-- Title for dialog explaining to users how the scheduled messages work -->
    <string name="ScheduleMessageFTUXBottomSheet__title">Tin nhắn đã lên lịch</string>
    <!-- Disclaimer text for scheduled messages explaining to users that the scheduled messages will only send if connected to the internet -->
    <string name="ScheduleMessageFTUXBottomSheet__disclaimer">Khi bạn muốn gửi tin nhắn được lên lịch, đảm bảo rằng thiết bị của bạn được kết nối internet ở thời điểm bạn muốn tin nhắn được gửi đi. Nếu không, tin nhắn sẽ gửi đi khi thiết bị có kết nối trở lại.</string>
    <!-- Confirmation button text acknowledging the user understands the disclaimer -->
    <string name="ScheduleMessageFTUXBottomSheet__okay">OK</string>
    <!-- Title for section asking users to allow alarm permissions for scheduled messages -->
    <string name="ScheduleMessageFTUXBottomSheet_enable_title">Để bật tính năng lên lịch gửi tin nhắn:</string>
    <!-- Title for dialog asking users to allow alarm permissions for scheduled messages -->
    <string name="ReenableScheduleMessagesDialogFragment_reenable_title">Để bật lại tính năng lên lịch gửi tin nhắn:</string>
    <!-- Title of dialog with a calendar to select the date the user wants to schedule a message. -->
    <string name="ScheduleMessageTimePickerBottomSheet__select_date_title">Chọn ngày</string>
    <!-- Title of dialog with a clock to select the time at which the user wants to schedule a message. -->
    <string name="ScheduleMessageTimePickerBottomSheet__select_time_title">Chọn giờ</string>
    <!-- Title of dialog that allows user to set the time and day that their message will be sent -->
    <string name="ScheduleMessageTimePickerBottomSheet__dialog_title">Lên lịch tin nhắn</string>
    <!-- Text for confirmation button when scheduling messages that allows the user to confirm and schedule the sending time -->
    <string name="ScheduleMessageTimePickerBottomSheet__schedule_send">Lên lịch gửi</string>
    <!-- Disclaimer in message scheduling dialog. %1$s replaced with a GMT offset (e.g. GMT-05:00), and %2$s is replaced with the time zone name (e.g. Eastern Standard Time) -->
    <string name="ScheduleMessageTimePickerBottomSheet__timezone_disclaimer">Thời gian hiển thị là (%1$s) %2$s</string>
    <!-- Warning dialog message text shown when select time for scheduled send is in the past resulting in an immediate send if scheduled. -->
    <string name="ScheduleMessageTimePickerBottomSheet__select_time_in_past_dialog_warning">Thời điểm bạn chọn đã qua. Nếu chọn, tin nhắn sẽ được gửi đi ngay lập tức.</string>
    <!-- Positive button text for warning dialog shown when scheduled send is in the past -->
    <string name="ScheduleMessageTimePickerBottomSheet__select_time_in_past_dialog_positive_button">Gửi ngay</string>

    <!-- Context menu option to send a scheduled message now -->
    <string name="ScheduledMessagesBottomSheet_menu_send_now">Gửi ngay</string>
    <!-- Context menu option to reschedule a selected message -->
    <string name="ScheduledMessagesBottomSheet_menu_reschedule">Lên lịch lại</string>
    <!-- Button in dialog asking user if they are sure they want to delete the selected scheduled message -->
    <string name="ScheduledMessagesBottomSheet_delete_dialog_action">Xóa</string>
    <!-- Button in dialog asking user if they are sure they want to delete the selected scheduled message -->
    <string name="ScheduledMessagesBottomSheet_delete_dialog_message">Xóa tin nhắn đã lên lịch được chọn?</string>
    <!-- Progress message shown while deleting selected scheduled message -->
    <string name="ScheduledMessagesBottomSheet_deleting_progress_message">Xóa tin nhắn đã lên lịch…</string>

    <!-- DecryptionFailedDialog -->
    <string name="DecryptionFailedDialog_chat_session_refreshed">Đã làm mới phiên trò chuyện</string>
    <string name="DecryptionFailedDialog_signal_uses_end_to_end_encryption">Signal sử dụng công nghệ mã hóa đầu cuối vì vậy ứng dụng đôi lúc có thể làm mới lại phiên trò chuyện của bạn. Điều này không ảnh hưởng tới độ bảo mật của cuộc trò chuyện nhưng bạn có thể bỏ lỡ tin nhắn từ người này, và bạn có thể nhờ họ gửi lại tin nhắn đó.</string>

    <!-- DeviceListActivity -->
    <string name="DeviceListActivity_unlink_s">Gỡ liên kết \'%1$s\'?</string>
    <string name="DeviceListActivity_by_unlinking_this_device_it_will_no_longer_be_able_to_send_or_receive">Khi gỡ liên kết thiết bị này, nó sẽ không thể gửi hoặc nhận tin nhắn được nữa.</string>
    <string name="DeviceListActivity_network_connection_failed">Lỗi kết nối mạng</string>
    <string name="DeviceListActivity_try_again">Thử lại</string>
    <string name="DeviceListActivity_unlinking_device">Đang gỡ liên kết thiết bị…</string>
    <string name="DeviceListActivity_unlinking_device_no_ellipsis">Đang gỡ liên kết thiết bị</string>
    <string name="DeviceListActivity_network_failed">Lỗi mạng!</string>

    <!-- DeviceListItem -->
    <string name="DeviceListItem_unnamed_device">Thiết bị chưa đặt tên</string>
    <string name="DeviceListItem_linked_s">Đã liên kết %1$s</string>
    <string name="DeviceListItem_last_active_s">Hoạt động gần đây nhất %1$s</string>
    <string name="DeviceListItem_today">Hôm nay</string>

    <!-- DocumentView -->
    <string name="DocumentView_unnamed_file">Tệp không tên</string>

    <!-- DozeReminder -->
    <string name="DozeReminder_optimize_for_missing_play_services">Tối ưu hóa khi không có dịch vụ Google Play</string>
    <string name="DozeReminder_this_device_does_not_support_play_services_tap_to_disable_system_battery">Thiết bị này không hỗ trợ dịch vụ Google Play. Nhấn để tắt tính năng tối ưu hóa pin khiến Molly không thể nhận tin nhắn duới nền.</string>

    <!-- ExpiredBuildReminder -->
    <string name="ExpiredBuildReminder_this_version_of_signal_has_expired">Phiên bản này của Signal đã hết hạn. Cập nhật ngay để gửi và nhận tin nhắn.</string>
    <string name="ExpiredBuildReminder_update_now">Cập nhật ngay</string>

    <!-- PendingGroupJoinRequestsReminder -->
    <plurals name="PendingGroupJoinRequestsReminder_d_pending_member_requests">
        <item quantity="other">%1$dyêu cầu thành viên đang chờ.</item>
    </plurals>
    <string name="PendingGroupJoinRequestsReminder_view">Xem</string>

    <!-- GcmRefreshJob -->
    <string name="GcmRefreshJob_Permanent_Signal_communication_failure">Lỗi thường trực khi giao tiếp qua Signal!</string>
    <string name="GcmRefreshJob_Signal_was_unable_to_register_with_Google_Play_Services">Molly không thể kết nối với Dịch vụ Google Play. Cuộc gọi và tin nhắn Molly không khả dụng, hãy thử đăng ký lại từ Cài đặt &gt; Nâng cao.</string>


    <!-- GiphyActivity -->
    <string name="GiphyActivity_error_while_retrieving_full_resolution_gif">Lỗi khi tải ảnh GIF độ phân giải đầy đủ</string>

    <!-- GiphyFragmentPageAdapter -->

    <!-- AddToGroupActivity -->
    <string name="AddToGroupActivity_add_member">Thêm thành viên?</string>
    <string name="AddToGroupActivity_add_s_to_s">Thêm \"%1$s\" vào \"%2$s\"?</string>
    <string name="AddToGroupActivity_s_added_to_s">Đã thêm \"%1$s\" vào \"%2$s\".</string>
    <string name="AddToGroupActivity_add_to_group">Thêm vào nhóm</string>
    <string name="AddToGroupActivity_add_to_groups">Thêm vào các nhóm</string>
    <string name="AddToGroupActivity_this_person_cant_be_added_to_legacy_groups">Người này không thể được thêm vào nhóm cũ.</string>
    <string name="AddToGroupActivity_add">Thêm</string>
    <string name="AddToGroupActivity_add_to_a_group">Thêm vào một nhóm</string>

    <!-- ChooseNewAdminActivity -->
    <string name="ChooseNewAdminActivity_choose_new_admin">Chọn quản trị viên mới</string>
    <string name="ChooseNewAdminActivity_done">Xong</string>
    <string name="ChooseNewAdminActivity_you_left">Bạn đã rời khỏi \"%1$s\".</string>

    <!-- GroupMembersDialog -->
    <string name="GroupMembersDialog_you">Bạn</string>

    <!-- GV2 access levels -->
    <string name="GroupManagement_access_level_anyone">Bất cứ ai</string>
    <string name="GroupManagement_access_level_all_members">Tất cả thành viên</string>
    <string name="GroupManagement_access_level_only_admins">Chỉ quản trị viên</string>
    <string name="GroupManagement_access_level_no_one">Không ai</string>
  <!-- Removed by excludeNonTranslatables <string name="GroupManagement_access_level_unknown" translatable="false">Unknown</string> -->
    <array name="GroupManagement_edit_group_membership_choices">
        <item>@string/GroupManagement_access_level_all_members</item>
        <item>@string/GroupManagement_access_level_only_admins</item>
    </array>
    <array name="GroupManagement_edit_group_info_choices">
        <item>@string/GroupManagement_access_level_all_members</item>
        <item>@string/GroupManagement_access_level_only_admins</item>
    </array>

    <!-- GV2 invites sent -->
    <plurals name="GroupManagement_invitation_sent">
        <item quantity="other">Đã gửi %1$d lời mời</item>
    </plurals>
    <string name="GroupManagement_invite_single_user">\"%1$s\" không thể được tự động thêm vào nhóm bởi bạn.\n\nHọ đã được mời tham gia và sẽ không thấy tin nhắn trong nhóm cho đến khi họ chấp nhận.</string>
    <string name="GroupManagement_invite_multiple_users">Những người dùng này không thể được tự động thêm vào nhóm bởi bạn.\n\nHọ đã được mời tham gia và sẽ không thấy tin nhắn trong nhóm cho đến khi họ chấp nhận.</string>

    <!-- GroupsV1MigrationLearnMoreBottomSheetDialogFragment -->
    <string name="GroupsV1MigrationLearnMore_what_are_new_groups">Nhóm Mới là gì?</string>
    <string name="GroupsV1MigrationLearnMore_new_groups_have_features_like_mentions">Nhóm Mới có các tính năng như @nhắc và quản trị viên nhóm, và sẽ hỗ trợ nhiều tính năng trong tương lai.</string>
    <string name="GroupsV1MigrationLearnMore_all_message_history_and_media_has_been_kept">Tất cả lịch sử tin nhắn và đa phương tiện đã được giữ lại từ trước khi nâng cấp.</string>
    <string name="GroupsV1MigrationLearnMore_you_will_need_to_accept_an_invite_to_join_this_group_again">Bạn sẽ cần phải đồng ý lời mời để tham gia nhóm này một lần nữa, và sẽ không nhận tin nhắn nhóm cho tới khi bạn đồng ý.</string>
    <plurals name="GroupsV1MigrationLearnMore_these_members_will_need_to_accept_an_invite">
        <item quantity="other">Những thành viên này sẽ cần đồng ý lời mời để tham gia nhóm này lần nữa và sẽ không nhận được tin nhắn của nhóm cho tới khi họ đồng ý:</item>
    </plurals>
    <plurals name="GroupsV1MigrationLearnMore_these_members_were_removed_from_the_group">
        <item quantity="other">Những thành viên này đã được xóa khỏi nhóm và sẽ không thể tham gia lại cho tới khi họ nâng cấp:</item>
    </plurals>

    <!-- GroupsV1MigrationInitiationBottomSheetDialogFragment -->
    <string name="GroupsV1MigrationInitiation_upgrade_to_new_group">Nâng cấp lên Nhóm Mới</string>
    <string name="GroupsV1MigrationInitiation_upgrade_this_group">Nâng cấp nhóm này</string>
    <string name="GroupsV1MigrationInitiation_new_groups_have_features_like_mentions">Nhóm Mới có các tính năng như @nhắc và quản trị viên nhóm, và sẽ hỗ trợ nhiều tính năng trong tương lai.</string>
    <string name="GroupsV1MigrationInitiation_all_message_history_and_media_will_be_kept">Tất cả lịch sử tin nhắn và đa phương tiện sẽ được giữ lại từ trước khi nâng cấp.</string>
    <string name="GroupsV1MigrationInitiation_encountered_a_network_error">Gặp phải lỗi kết nối mạng. Hãy thử lại sau.</string>
    <string name="GroupsV1MigrationInitiation_failed_to_upgrade">Không thể nâng cấp.</string>
    <plurals name="GroupsV1MigrationInitiation_these_members_will_need_to_accept_an_invite">
        <item quantity="other">Những thành viên này sẽ cần đồng ý lời mời để tham gia nhóm lần nữa và sẽ không nhận được tin nhắn nhóm cho tới khi họ đồng ý:</item>
    </plurals>
    <plurals name="GroupsV1MigrationInitiation_these_members_are_not_capable_of_joining_new_groups">
        <item quantity="other">Những thành viên này không có khả năng tham gia Nhóm Mới, và sẽ được xóa khỏi nhóm:</item>
    </plurals>

    <!-- GroupsV1MigrationSuggestionsReminder -->
    <plurals name="GroupsV1MigrationSuggestionsReminder_members_couldnt_be_added_to_the_new_group">
        <item quantity="other">%1$d thành viên đã không thể được thêm lại vào Nhóm Mới. Bạn có muốn thêm họ bây giờ không?</item>
    </plurals>
    <plurals name="GroupsV1MigrationSuggestionsReminder_add_members">
        <item quantity="other">Thêm thành viên</item>
    </plurals>
    <string name="GroupsV1MigrationSuggestionsReminder_no_thanks">Không, cảm ơn</string>

    <!-- GroupsV1MigrationSuggestionsDialog -->
    <plurals name="GroupsV1MigrationSuggestionsDialog_add_members_question">
        <item quantity="other">Thêm thành viên?</item>
    </plurals>
    <plurals name="GroupsV1MigrationSuggestionsDialog_these_members_couldnt_be_automatically_added">
        <item quantity="other">Những thành viên này đã không thể được tự động thêm vào Nhóm Mới khi nhóm được nâng cấp:</item>
    </plurals>
    <plurals name="GroupsV1MigrationSuggestionsDialog_add_members">
        <item quantity="other">Thêm thành viên</item>
    </plurals>
    <plurals name="GroupsV1MigrationSuggestionsDialog_failed_to_add_members_try_again_later">
        <item quantity="other">Không thể thêm thành viên. Hãy thử lại sau.</item>
    </plurals>
    <plurals name="GroupsV1MigrationSuggestionsDialog_cannot_add_members">
        <item quantity="other">Không thể thêm thành viên.</item>
    </plurals>

    <!-- LeaveGroupDialog -->
    <string name="LeaveGroupDialog_leave_group">Rời nhóm?</string>
    <string name="LeaveGroupDialog_you_will_no_longer_be_able_to_send_or_receive_messages_in_this_group">Bạn sẽ không thể gửi hoặc nhận tin nhắn trong nhóm này nữa.</string>
    <string name="LeaveGroupDialog_leave">Rời</string>
    <string name="LeaveGroupDialog_choose_new_admin">Chọn quản trị viên mới</string>
    <string name="LeaveGroupDialog_before_you_leave_you_must_choose_at_least_one_new_admin_for_this_group">Trước khi rời nhóm, bạn phải chọn ít nhất một quản trị viên mới cho nhóm này.</string>
    <string name="LeaveGroupDialog_choose_admin">Chọn quản trị viên</string>

    <!-- LinkPreviewView -->
    <string name="LinkPreviewView_no_link_preview_available">Xem trước liên kết không khả dụng</string>
    <string name="LinkPreviewView_this_group_link_is_not_active">Đường dẫn nhóm không khả dụng</string>
    <string name="LinkPreviewView_domain_date">%1$s · %2$s</string>

    <!-- LinkPreviewRepository -->
    <plurals name="LinkPreviewRepository_d_members">
        <item quantity="other">%1$d thành viên</item>
    </plurals>

    <!-- PendingMembersActivity -->
    <string name="PendingMembersActivity_pending_group_invites">Lời mời vào nhóm đang chờ</string>
    <string name="PendingMembersActivity_requests">Yêu cầu</string>
    <string name="PendingMembersActivity_invites">Lời mời</string>
    <string name="PendingMembersActivity_people_you_invited">Những người mà bạn đã mời</string>
    <string name="PendingMembersActivity_you_have_no_pending_invites">Bạn không có lời mời đang chờ nào.</string>
    <string name="PendingMembersActivity_invites_by_other_group_members">Lời mời từ các thành viên nhóm khác</string>
    <string name="PendingMembersActivity_no_pending_invites_by_other_group_members">Không có lời mời đang chờ nào từ các thành viên nhóm khác.</string>
    <string name="PendingMembersActivity_missing_detail_explanation">Thông tin của những người được mời bởi các thành viên nhóm khác sẽ không được hiển thị. Nếu người được mời chấp nhận tham gia, thông tin của họ sẽ được chia sẻ với nhóm vào lúc đó. Họ sẽ không thấy tin nhắn trong nhóm cho đến khi họ tham gia.</string>

    <string name="PendingMembersActivity_revoke_invite">Thu hồi lời mời</string>
    <string name="PendingMembersActivity_revoke_invites">Thu hồi các lời mời</string>
    <plurals name="PendingMembersActivity_revoke_d_invites">
        <item quantity="other">Thu hồi %1$d lời mời</item>
    </plurals>
    <plurals name="PendingMembersActivity_error_revoking_invite">
        <item quantity="other">Lỗi khi thu hồi lời mời</item>
    </plurals>

    <!-- RequestingMembersFragment -->
    <string name="RequestingMembersFragment_pending_member_requests">Yêu cầu tham gia đang chờ</string>
    <string name="RequestingMembersFragment_no_member_requests_to_show">Không có yêu cầu tham gia nhóm.</string>
    <string name="RequestingMembersFragment_explanation">Những người trong danh sách này đã cố gia nhập nhóm bằng đường dẫn nhóm.</string>
    <string name="RequestingMembersFragment_added_s">"Đã thêm \"%1$s\""</string>
    <string name="RequestingMembersFragment_denied_s">"Đã từ chối \"%1$s\""</string>

    <!-- AddMembersActivity -->
    <string name="AddMembersActivity__done">Xong</string>
    <string name="AddMembersActivity__this_person_cant_be_added_to_legacy_groups">Người này không thể được thêm vào nhóm cũ.</string>
    <plurals name="AddMembersActivity__add_d_members_to_s">
        <item quantity="other">Thêm %3$d thành viên vào \"%2$s\"?</item>
    </plurals>
    <string name="AddMembersActivity__add">Thêm</string>
    <string name="AddMembersActivity__add_members">Thêm thành viên</string>

    <!-- AddGroupDetailsFragment -->
    <string name="AddGroupDetailsFragment__name_this_group">Đặt tên nhóm này</string>
    <string name="AddGroupDetailsFragment__create_group">Tạo nhóm</string>
    <string name="AddGroupDetailsFragment__create">Tạo</string>
    <string name="AddGroupDetailsFragment__members">Thành viên</string>
    <string name="AddGroupDetailsFragment__you_can_add_or_invite_friends_after_creating_this_group">Bạn có thể thêm hoặc mời bạn bè sau khi tạo nhóm này.</string>
    <string name="AddGroupDetailsFragment__group_name_required">Tên nhóm (bắt buộc)</string>
    <string name="AddGroupDetailsFragment__group_name_optional">Tên nhóm (không bắt buộc)</string>
    <string name="AddGroupDetailsFragment__this_field_is_required">Trường bắt buộc</string>
    <string name="AddGroupDetailsFragment__group_creation_failed">Không thể tạo nhóm.</string>
    <string name="AddGroupDetailsFragment__try_again_later">Hãy thử lại sau.</string>
    <string name="AddGroupDetailsFragment__remove">Xóa</string>
    <string name="AddGroupDetailsFragment__sms_contact">Liên hệ SMS</string>
    <string name="AddGroupDetailsFragment__remove_s_from_this_group">Xóa %1$s khỏi nhóm này?</string>
    <!-- Info message shown in the middle of the screen, displayed when adding group details to an MMS Group -->
    <string name="AddGroupDetailsFragment__youve_selected_a_contact_that_doesnt_support">Bạn đã chọn một liên hệ không thể tham gia nhóm Signal, vì vậy nhóm này sẽ là nhóm MMS. Tên và ảnh tùy chỉnh của nhóm MMS sẽ chỉ hiển thị cho bạn.</string>
    <!-- Info message shown in the middle of the screen, displayed when adding group details to an MMS Group after SMS Phase 0 -->
    <string name="AddGroupDetailsFragment__youve_selected_a_contact_that_doesnt_support_signal_groups_mms_removal">Bạn đã chọn một liên hệ không hỗ trợ nhóm Signal, vì vậy đây sẽ là nhóm MMS. Tên nhóm MMS và ảnh sẽ chỉ hiển thị với bạn. Việc hỗ trợ nhóm MMS sẽ sớm được lược bỏ để tập trung vào tính năng nhắn tin được mã hóa.</string>

    <!-- ManageGroupActivity -->
    <string name="ManageGroupActivity_who_can_add_new_members">Ai có thể thêm thành viên mới?</string>
    <string name="ManageGroupActivity_who_can_edit_this_groups_info">Ai có thể chỉnh sửa thông tin nhóm này?</string>

    <plurals name="ManageGroupActivity_added">
        <item quantity="other">Đã thêm %1$d thành viên.</item>
    </plurals>

    <string name="ManageGroupActivity_you_dont_have_the_rights_to_do_this">Bạn không có quyền thực hiện điều này</string>
    <string name="ManageGroupActivity_not_capable">Bạn đã thêm một thành viên không hỗ trợ Nhóm Signal và cần cập nhật ứng dụng Signal.</string>
    <string name="ManageGroupActivity_not_announcement_capable">Bạn đã thêm một thành viên không hổ trợ nhóm quảng cáo và cần phải cấp nhật Signal</string>
    <string name="ManageGroupActivity_failed_to_update_the_group">Không thể cập nhật nhóm</string>
    <string name="ManageGroupActivity_youre_not_a_member_of_the_group">Bạn không phải thành viên nhóm này</string>
    <string name="ManageGroupActivity_failed_to_update_the_group_please_retry_later">Không thể cập nhật nhóm, vui lòng thử lại sau</string>
    <string name="ManageGroupActivity_failed_to_update_the_group_due_to_a_network_error_please_retry_later">Không thể cập nhật nhóm vì lỗi mạng, vui lòng thử lại sau</string>

    <string name="ManageGroupActivity_edit_name_and_picture">Sửa tên và ảnh</string>
    <string name="ManageGroupActivity_legacy_group">Nhóm Cũ</string>
    <string name="ManageGroupActivity_legacy_group_learn_more">Đây là Nhóm Cũ. Các tính năng như quản trị viên nhóm chỉ có trong Nhóm Mới.</string>
    <string name="ManageGroupActivity_legacy_group_upgrade">Đây là Nhóm Cũ. Để truy cập các tính năng mới như @nhắc tên và quản trị viên,</string>
    <string name="ManageGroupActivity_legacy_group_too_large">Nhóm Cũ này không thể được nâng cấp thành Nhóm Mới vì nhóm quá lớn. Kích cỡ nhóm tối đa là %1$d.</string>
    <string name="ManageGroupActivity_upgrade_this_group">nâng cấp nhóm này.</string>
    <string name="ManageGroupActivity_this_is_an_insecure_mms_group">Đây là một Nhóm MMS không bảo mật. Để nhắn tin bảo mật, mời các liên hệ của bạn sử dụng Signal.</string>
    <string name="ManageGroupActivity_invite_now">Mời ngay</string>
    <string name="ManageGroupActivity_more">thêm</string>
    <string name="ManageGroupActivity_add_group_description">Thêm mô tả nhóm…</string>

    <!-- GroupMentionSettingDialog -->
    <string name="GroupMentionSettingDialog_notify_me_for_mentions">Thông báo khi tôi được nhắc tên</string>
    <string name="GroupMentionSettingDialog_receive_notifications_when_youre_mentioned_in_muted_chats">Nhận thông báo khi bạn được nhắc tên trong cuộc trò chuyện đã tắt tiếng?</string>
    <string name="GroupMentionSettingDialog_always_notify_me">Luôn thông báo tôi</string>
    <string name="GroupMentionSettingDialog_dont_notify_me">Không thông báo tôi</string>

    <!-- ManageProfileFragment -->
    <string name="ManageProfileFragment_profile_name">Tên hồ sơ</string>
    <string name="ManageProfileFragment_username">Tên người dùng</string>
    <string name="ManageProfileFragment_about">Thông tin</string>
    <string name="ManageProfileFragment_write_a_few_words_about_yourself">Viết một vài từ về bản thân bạn</string>
    <string name="ManageProfileFragment_your_name">Tên của bạn</string>
    <string name="ManageProfileFragment_your_username">Tên người dùng của bạn</string>
    <string name="ManageProfileFragment_failed_to_set_avatar">Không thể đặt ảnh đại diện</string>
    <string name="ManageProfileFragment_badges">Huy hiệu</string>
    <string name="ManageProfileFragment__edit_photo">Tùy chỉnh ảnh</string>
    <!-- Snackbar message after creating username -->
    <string name="ManageProfileFragment__username_created">Đã tạo tên người dùng</string>
    <!-- Snackbar message after copying username -->
    <string name="ManageProfileFragment__username_copied">Đã sao chép tên người dùng</string>
    <!-- Snackbar message after network failure while trying to delete username -->
    <string name="ManageProfileFragment__couldnt_delete_username">Không thể xóa tên người dùng. Thử lại sau.</string>
    <!-- Snackbar message after successful deletion of username -->
    <string name="ManageProfileFragment__username_deleted">Tên người dùng đã xóa</string>

    <!-- UsernameOutOfSyncReminder -->
    <!-- Displayed above the conversation list when a user needs to address an issue with their username -->
    <string name="UsernameOutOfSyncReminder__something_went_wrong">Có vấn đề với tên người dùng của bạn, tên này không còn gắn liền với tài khoản của bạn. Bạn có thể thử và đặt lại hoặc chọn một tên mới.</string>
    <!-- Action text to navigate user to manually fix the issue with their username -->
    <string name="UsernameOutOfSyncReminder__fix_now">Sửa ngay</string>


    <!-- ManageRecipientActivity -->
    <string name="ManageRecipientActivity_no_groups_in_common">Không có nhóm chung</string>
    <plurals name="ManageRecipientActivity_d_groups_in_common">
        <item quantity="other">Có %1$d nhóm chung</item>
    </plurals>

    <plurals name="GroupMemberList_invited">
        <item quantity="other">%1$s đã mời %2$d người</item>
    </plurals>

    <!-- CustomNotificationsDialogFragment -->
    <string name="CustomNotificationsDialogFragment__custom_notifications">Thông báo tuỳ chỉnh</string>
    <string name="CustomNotificationsDialogFragment__messages">Tin nhắn</string>
    <string name="CustomNotificationsDialogFragment__use_custom_notifications">Sử dụng thông báo tùy chỉnh</string>
    <string name="CustomNotificationsDialogFragment__notification_sound">Âm báo</string>
    <string name="CustomNotificationsDialogFragment__vibrate">Rung</string>
    <!-- Button text for customizing notification options -->
    <string name="CustomNotificationsDialogFragment__customize">Tùy chỉnh</string>
    <string name="CustomNotificationsDialogFragment__change_sound_and_vibration">Thay đổi âm thanh và rung</string>
    <string name="CustomNotificationsDialogFragment__call_settings">Cài đặt cuộc gọi</string>
    <string name="CustomNotificationsDialogFragment__ringtone">Nhạc chuông</string>
    <string name="CustomNotificationsDialogFragment__default">Mặc định</string>
    <string name="CustomNotificationsDialogFragment__unknown">Vô danh</string>

    <!-- ShareableGroupLinkDialogFragment -->
    <string name="ShareableGroupLinkDialogFragment__group_link">Đường dẫn nhóm</string>
    <string name="ShareableGroupLinkDialogFragment__share">Chia sẻ</string>
    <string name="ShareableGroupLinkDialogFragment__reset_link">Cài lại đường dẫn</string>
    <string name="ShareableGroupLinkDialogFragment__approve_new_members">Chấp nhận thành viên mới</string>
    <string name="ShareableGroupLinkDialogFragment__require_an_admin_to_approve_new_members_joining_via_the_group_link">Cần quản trị viên chấp nhận thành viên tham gia qua đường dẫn nhóm.</string>
    <string name="ShareableGroupLinkDialogFragment__are_you_sure_you_want_to_reset_the_group_link">Bạn có muốn cài lại đường dẫn nhóm? Người dùng khác sẽ không thể tham gia nhóm bằng đường dẫn hiện tại.</string>

    <!-- GroupLinkShareQrDialogFragment -->
    <string name="GroupLinkShareQrDialogFragment__qr_code">Mã QR</string>
    <string name="GroupLinkShareQrDialogFragment__people_who_scan_this_code_will">Những người quét mã này có thể tham gia nhóm của bạn. Vẫn cần quản trị viên chấp nhận thành viên mới nếu cài đặt này được bật.</string>
    <string name="GroupLinkShareQrDialogFragment__share_code">Chia sẻ mã</string>

    <!-- GV2 Invite Revoke confirmation dialog -->
    <string name="InviteRevokeConfirmationDialog_revoke_own_single_invite">Bạn có muốn thu hồi lời mời đã gửi đến %1$s?</string>
    <plurals name="InviteRevokeConfirmationDialog_revoke_others_invites">
        <item quantity="other">Bạn có muốn thu hồi %2$d lời mời gửi bởi %1$s?</item>
    </plurals>

    <!-- GroupJoinBottomSheetDialogFragment -->
    <string name="GroupJoinBottomSheetDialogFragment_you_are_already_a_member">Bạn đã là thành viên</string>
    <string name="GroupJoinBottomSheetDialogFragment_join">Tham gia</string>
    <string name="GroupJoinBottomSheetDialogFragment_request_to_join">Yêu cầu tham gia</string>
    <string name="GroupJoinBottomSheetDialogFragment_unable_to_join_group_please_try_again_later">Không thể tham gia nhóm. Vui lòng thử lại sau.</string>
    <string name="GroupJoinBottomSheetDialogFragment_encountered_a_network_error">Lỗi mạng.</string>
    <string name="GroupJoinBottomSheetDialogFragment_this_group_link_is_not_active">Đường dẫn nhóm không khả dụng</string>
    <!-- Title shown when there was an known issue getting group information from a group link -->
    <string name="GroupJoinBottomSheetDialogFragment_cant_join_group">Không thể tham gia nhóm</string>
    <!-- Message shown when you try to get information for a group via link but an admin has removed you -->
    <string name="GroupJoinBottomSheetDialogFragment_you_cant_join_this_group_via_the_group_link_because_an_admin_removed_you">Bạn không thể tham gia nhóm này qua đường dẫn nhóm vì một quản trị viên đã xóa bạn khỏi nhóm.</string>
    <!-- Message shown when you try to get information for a group via link but the link is no longer valid -->
    <string name="GroupJoinBottomSheetDialogFragment_this_group_link_is_no_longer_valid">Đường dẫn nhóm không còn hiệu lực.</string>
    <!-- Title shown when there was an unknown issue getting group information from a group link -->
    <string name="GroupJoinBottomSheetDialogFragment_link_error">Lỗi đường dẫn</string>
    <!-- Message shown when you try to get information for a group via link but an unknown issue occurred -->
    <string name="GroupJoinBottomSheetDialogFragment_joining_via_this_link_failed_try_joining_again_later">Không thể tham gia qua đường dẫn này. Hãy thử tham gia lại sau.</string>

    <string name="GroupJoinBottomSheetDialogFragment_direct_join">Bạn có muốn tham gia nhóm này và công khai tên và ảnh đại diện với các thành viên trong nhóm?</string>
    <string name="GroupJoinBottomSheetDialogFragment_admin_approval_needed">Cần một quản trị viên chấp nhận yêu cầu trước khi bạn tham gia nhóm này. Khi bạn yêu cầu tham gia, tên và ảnh đại diện của bạn sẽ được công khai với các thành viên nhóm.</string>
    <plurals name="GroupJoinBottomSheetDialogFragment_group_dot_d_members">
        <item quantity="other">Nhóm · %1$d thành viên</item>
    </plurals>

    <!-- GroupJoinUpdateRequiredBottomSheetDialogFragment -->
    <string name="GroupJoinUpdateRequiredBottomSheetDialogFragment_update_signal_to_use_group_links">Cập nhật Signal để dùng liên kết nhóm</string>
    <string name="GroupJoinUpdateRequiredBottomSheetDialogFragment_update_message">Phiên bản của Signal bạn đang sử dụng không hỗ trợ đường dẫn nhóm này. Cập nhật lên phiên bản mới nhất để tham gia nhóm này bằng đường dẫn.</string>
    <string name="GroupJoinUpdateRequiredBottomSheetDialogFragment_update_signal">Cập nhật Signal</string>
    <string name="GroupJoinUpdateRequiredBottomSheetDialogFragment_group_link_is_not_valid">Đường dẫn nhóm không hợp lệ</string>

    <!-- GroupInviteLinkEnableAndShareBottomSheetDialogFragment -->
    <string name="GroupInviteLinkEnableAndShareBottomSheetDialogFragment_invite_friends">Mời bạn bè</string>
    <string name="GroupInviteLinkEnableAndShareBottomSheetDialogFragment_share_a_link_with_friends_to_let_them_quickly_join_this_group">Chia sẻ đường dẫn với bạn bè để họ có thể tham gia nhanh vào nhóm này.</string>

    <string name="GroupInviteLinkEnableAndShareBottomSheetDialogFragment_enable_and_share_link">Bật và chia sẻ đường dẫn</string>
    <string name="GroupInviteLinkEnableAndShareBottomSheetDialogFragment_share_link">Chia sẻ đường dẫn</string>

    <string name="GroupInviteLinkEnableAndShareBottomSheetDialogFragment_unable_to_enable_group_link_please_try_again_later">Không thể bật đường dẫn nhóm. Xin hãy thử lại sau</string>
    <string name="GroupInviteLinkEnableAndShareBottomSheetDialogFragment_encountered_a_network_error">Lỗi mạng.</string>
    <string name="GroupInviteLinkEnableAndShareBottomSheetDialogFragment_you_dont_have_the_right_to_enable_group_link">Bạn không có quyền bật đường dẫn nhóm. Vui lòng hỏi quản trị viên.</string>
    <string name="GroupInviteLinkEnableAndShareBottomSheetDialogFragment_you_are_not_currently_a_member_of_the_group">Bạn hiện không phải là thành viên nhóm này.</string>

    <!-- GV2 Request confirmation dialog -->
    <string name="RequestConfirmationDialog_add_s_to_the_group">Thêm \"%1$s\" vào nhóm?</string>
    <string name="RequestConfirmationDialog_deny_request_from_s">Từ chối yêu cầu tham gia của \"%1$s\"?</string>
    <!-- Confirm dialog message shown when deny a group link join request and group link is enabled. -->
    <string name="RequestConfirmationDialog_deny_request_from_s_they_will_not_be_able_to_request">Từ chối yêu cầu từ \"%1$s\"? Người này sẽ không thể yêu cầu tham gia lại qua đường dẫn nhóm.</string>
    <string name="RequestConfirmationDialog_add">Thêm</string>
    <string name="RequestConfirmationDialog_deny">Từ chối</string>

    <!-- ImageEditorHud -->
    <string name="ImageEditorHud_blur_faces">Làm mờ mặt</string>
    <string name="ImageEditorHud_new_blur_faces_or_draw_anywhere_to_blur">Mới: Làm mờ mặt hoặc vẽ để làm mờ</string>
    <string name="ImageEditorHud_draw_anywhere_to_blur">Vẽ để làm mờ bất cứ đâu</string>
    <string name="ImageEditorHud_draw_to_blur_additional_faces_or_areas">Vẽ để làm mờ thêm mặt hoặc khu vực</string>

    <!-- InputPanel -->
    <string name="InputPanel_tap_and_hold_to_record_a_voice_message_release_to_send">Nhấn và giữ để ghi âm tin nhắn thoại, thả ra để gửi</string>
    <!-- Message shown if the user tries to switch a conversation from Signal to SMS -->
    <string name="InputPanel__sms_messaging_is_no_longer_supported_in_signal">Việc nhắn tin SMS không còn được hỗ trợ trên Signal.</string>
    <!-- When editing a message, label shown above the text input field in the composer -->
    <string name="InputPanel_edit_message">Chỉnh sửa tin nhắn</string>

    <!-- InviteActivity -->
    <string name="InviteActivity_share">Chia sẻ</string>
    <string name="InviteActivity_share_with_contacts">Chia sẻ với liên hệ</string>
    <string name="InviteActivity_share_via">Chia sẻ qua…</string>

    <string name="InviteActivity_cancel">Hủy bỏ</string>
    <string name="InviteActivity_sending">Đang gửi…</string>
    <string name="InviteActivity_invitations_sent">Đã gửi lời mời!</string>
    <string name="InviteActivity_invite_to_signal">Mời dùng Molly</string>
    <string name="InviteActivity_send_sms">Gửi SMS (%1$d)</string>
    <plurals name="InviteActivity_send_sms_invites">
        <item quantity="other">GỬI %1$d LỜI MỜI QUA SMS?</item>
    </plurals>
    <string name="InviteActivity_lets_switch_to_signal">Hãy chuyển sang dùng Molly: %1$s</string>
    <string name="InviteActivity_no_app_to_share_to">Có vẻ như bạn không có bất kỳ ứng dụng nào để chia sẻ.</string>

    <!-- LearnMoreTextView -->
    <string name="LearnMoreTextView_learn_more">Tìm hiểu thêm</string>

    <string name="SpanUtil__read_more">Đọc thêm</string>

    <!-- LongMessageActivity -->
    <string name="LongMessageActivity_unable_to_find_message">Không thể tìm tin nhắn</string>
    <string name="LongMessageActivity_message_from_s">Tin nhắn từ %1$s</string>
    <string name="LongMessageActivity_your_message">Tin nhắn của bạn</string>

    <!-- MessageRetrievalService -->
    <string name="MessageRetrievalService_signal">Molly</string>
    <string name="MessageRetrievalService_background_connection_enabled">Kết nối duới nền đã chạy</string>

    <!-- MmsDownloader -->
    <string name="MmsDownloader_error_reading_mms_settings">Lỗi xem cài đặt nhà cung cấp MMS không dây</string>

    <!-- MediaOverviewActivity -->
    <string name="MediaOverviewActivity_Media">Đa phương tiện</string>
    <string name="MediaOverviewActivity_Files">Tệp</string>
    <string name="MediaOverviewActivity_Audio">Âm thanh</string>
    <string name="MediaOverviewActivity_All">Tất cả</string>
    <plurals name="MediaOverviewActivity_Media_delete_confirm_title">
        <item quantity="other">Xóa các mục đã chọn?</item>
    </plurals>
    <plurals name="MediaOverviewActivity_Media_delete_confirm_message">
        <item quantity="other">Thao tác này sẽ xóa vĩnh viễn %1$d tệp đã chọn. Các tin nhắn có liên kết với tệp này cũng sẽ bị xóa.</item>
    </plurals>
    <string name="MediaOverviewActivity_Media_delete_progress_title">Đang xóa</string>
    <string name="MediaOverviewActivity_Media_delete_progress_message">Đang xóa tin nhắn…</string>
    <string name="MediaOverviewActivity_collecting_attachments">Đang thu thập tệp đính kèm…</string>
    <string name="MediaOverviewActivity_Sort_by">Sắp xếp theo</string>
    <string name="MediaOverviewActivity_Newest">Mới nhất</string>
    <string name="MediaOverviewActivity_Oldest">Cũ nhất</string>
    <string name="MediaOverviewActivity_Storage_used">Bộ nhớ đã sử dung</string>
    <string name="MediaOverviewActivity_All_storage_use">Tất cả dung lượng bộ nhớ</string>
    <string name="MediaOverviewActivity_Grid_view_description">Hiển thị theo ô</string>
    <string name="MediaOverviewActivity_List_view_description">Hiển thị theo danh sách</string>
    <string name="MediaOverviewActivity_Selected_description">Đã chọn</string>
    <string name="MediaOverviewActivity_select_all">Chọn tất cả</string>
    <plurals name="MediaOverviewActivity_save_plural">
        <item quantity="other">Lưu</item>
    </plurals>
    <plurals name="MediaOverviewActivity_delete_plural">
        <item quantity="other">Xóa</item>
    </plurals>

    <plurals name="MediaOverviewActivity_d_selected_s">
        <item quantity="other">%1$dđã chọn (%2$s)</item>
    </plurals>
    <string name="MediaOverviewActivity_file">Tệp</string>
    <string name="MediaOverviewActivity_audio">Âm thanh</string>
    <string name="MediaOverviewActivity_video">Video</string>
    <string name="MediaOverviewActivity_image">Hình ảnh</string>
  <!-- Removed by excludeNonTranslatables <string name="MediaOverviewActivity_detail_line_2_part" translatable="false">%1$s · %2$s</string> -->
  <!-- Removed by excludeNonTranslatables <string name="MediaOverviewActivity_detail_line_3_part" translatable="false">%1$s · %2$s · %3$s</string> -->

    <string name="MediaOverviewActivity_sent_by_s">Được gửi từ %1$s</string>
    <string name="MediaOverviewActivity_sent_by_you">Được gửi từ bạn</string>
    <string name="MediaOverviewActivity_sent_by_s_to_s">Được gửi từ %1$s tới %2$s</string>
    <string name="MediaOverviewActivity_sent_by_you_to_s">Được gửi từ bạn tới %1$s</string>

    <!-- Megaphones -->
    <string name="Megaphones_remind_me_later">Nhắc tôi sau</string>
    <string name="Megaphones_verify_your_signal_pin">Xác minh mã PIN Signal của bạn</string>
    <string name="Megaphones_well_occasionally_ask_you_to_verify_your_pin">Thỉnh thoảng chúng tôi sẽ yêu cầu bạn nhập lại mã PIN để giúp bạn ghi nhớ.</string>
    <string name="Megaphones_verify_pin">Xác minh mã PIN</string>
    <string name="Megaphones_get_started">Bắt đầu</string>
    <string name="Megaphones_new_group">Tạo nhóm mới</string>
    <string name="Megaphones_invite_friends">Mời bạn bè</string>
    <string name="Megaphones_use_sms">Sử dụng SMS</string>
    <string name="Megaphones_chat_colors">Màu cuộc trò chuyện</string>
    <string name="Megaphones_add_a_profile_photo">Thêm ảnh đại diện</string>

    <!-- Title of a bottom sheet to render messages that all quote a specific message -->
    <string name="MessageQuotesBottomSheet_replies">Câu trả lời</string>

    <!-- NotificationBarManager -->
    <string name="NotificationBarManager_signal_call_in_progress">Đang tiến hành cuộc gọi Signal</string>
    <string name="NotificationBarManager__establishing_signal_call">Đang thiết lập cuộc gọi Signal</string>
    <string name="NotificationBarManager__incoming_signal_call">Cuộc gọi đến Signal</string>
    <string name="NotificationBarManager__incoming_signal_group_call">Đang có cuộc gọi nhóm Signal đến</string>
    <!-- Temporary notification shown when starting the calling service -->
    <string name="NotificationBarManager__starting_signal_call_service">Đang khởi động dịch vụ gọi thoại Molly</string>
    <string name="NotificationBarManager__stopping_signal_call_service">Dừng dịch vụ gọi thoại Molly</string>
    <string name="NotificationBarManager__decline_call">Từ chối cuộc gọi</string>
    <string name="NotificationBarManager__answer_call">Trả lời cuộc gọi</string>
    <string name="NotificationBarManager__end_call">Kết thúc cuộc gọi.</string>
    <string name="NotificationBarManager__cancel_call">Huỷ cuộc gọi</string>
    <string name="NotificationBarManager__join_call">Tham gia cuộc gọi</string>

    <!-- NotificationsMegaphone -->
    <string name="NotificationsMegaphone_turn_on_notifications">Bật thông báo?</string>
    <string name="NotificationsMegaphone_never_miss_a_message">Không bao giờ bỏ lỡ tin nhắn từ liên hệ và nhóm của bạn.</string>
    <string name="NotificationsMegaphone_turn_on">Bật</string>
    <string name="NotificationsMegaphone_not_now">Để sau</string>

    <!-- NotificationMmsMessageRecord -->
    <string name="NotificationMmsMessageRecord_multimedia_message">Tin nhắn đa phương tiện</string>
    <string name="NotificationMmsMessageRecord_downloading_mms_message">Đang tải xuống tin nhắn MMS</string>
    <string name="NotificationMmsMessageRecord_error_downloading_mms_message">Lỗi tải tin nhắn MMS, nhấn để thử lại</string>

    <!-- MediaPickerActivity -->
    <string name="MediaPickerActivity__menu_open_camera">Mở camera</string>

    <!-- MediaSendActivity -->
    <string name="MediaSendActivity_camera_unavailable">Máy ảnh không khả dụng</string>

    <!-- MediaRepository -->
    <string name="MediaRepository_all_media">Tất cả tập tin đa phương tiện</string>
    <string name="MediaRepository__camera">Máy ảnh</string>

    <!-- MessageRecord -->
    <string name="MessageRecord_unknown">Vô danh</string>
    <string name="MessageRecord_message_encrypted_with_a_legacy_protocol_version_that_is_no_longer_supported">Đã nhận một tin nhắn được mã hóa bởi phiên bản Signal cũ và không còn được hỗ trợ. Hãy nhắc người gửi cập nhật phiên bản mới nhất và gửi lại tin nhắn.</string>
    <string name="MessageRecord_left_group">Bạn đã rời nhóm.</string>
    <string name="MessageRecord_you_updated_group">Bạn đã cập nhật nhóm.</string>
    <string name="MessageRecord_the_group_was_updated">Nhóm đã được cập nhật.</string>
    <!-- Update message shown when placing an outgoing 1:1 voice/audio call and it\'s answered by the other party -->
    <string name="MessageRecord_outgoing_voice_call">Cuộc gọi thoại đi</string>
    <!-- Update message shown when placing an outgoing 1:1 video call and it\'s answered by the other party -->
    <string name="MessageRecord_outgoing_video_call">Cuộc gọi video đi</string>
    <!-- Update message shown when placing an outgoing 1:1 voice/audio call and it\'s not answered by the other party -->
    <string name="MessageRecord_unanswered_voice_call">Cuộc gọi thoại không được trả lời</string>
    <!-- Update message shown when placing an outgoing 1:1 video call and it\'s not answered by the other party -->
    <string name="MessageRecord_unanswered_video_call">Cuộc gọi video không được trả lời</string>
    <!-- Update message shown when receiving an incoming 1:1 voice/audio call and it\'s answered -->
    <string name="MessageRecord_incoming_voice_call">Cuộc gọi thoại đến</string>
    <!-- Update message shown when receiving an incoming 1:1 video call and answered -->
    <string name="MessageRecord_incoming_video_call">Cuộc gọi video đến</string>
    <!-- Update message shown when receiving an incoming 1:1 voice/audio call and not answered -->
    <string name="MessageRecord_missed_voice_call">Cuộc gọi thoại bị nhỡ</string>
    <!-- Update message shown when receiving an incoming 1:1 video call and not answered -->
    <string name="MessageRecord_missed_video_call">Cuộc gọi video bị nhỡ</string>
    <!-- Update message shown when receiving an incoming 1:1 voice/audio call and explicitly declined -->
    <string name="MessageRecord_you_declined_a_voice_call">Bạn đã từ chối cuộc gọi thoại</string>
    <!-- Update message shown when receiving an incoming 1:1 video call and explicitly declined -->
    <string name="MessageRecord_you_declined_a_video_call">Bạn đã từ chối cuộc gọi video</string>
    <!-- Call update formatter string to place the update message next to a time stamp. e.g., \'Incoming voice call · 11:11am\' -->
    <string name="MessageRecord_call_message_with_date">%1$s · %2$s</string>
    <string name="MessageRecord_s_updated_group">%1$s đã cập nhật nhóm.</string>
    <string name="MessageRecord_s_joined_signal">%1$s đang sử dụng Signal!</string>
    <string name="MessageRecord_you_disabled_disappearing_messages">Bạn đã tắt tính năng tự hủy tin nhắn.</string>
    <string name="MessageRecord_s_disabled_disappearing_messages">%1$s đã tắt tính năng tự hủy tin nhắn.</string>
    <string name="MessageRecord_you_set_disappearing_message_time_to_s">Bạn đã đặt tự hủy tin nhắn sau %1$s.</string>
    <string name="MessageRecord_s_set_disappearing_message_time_to_s">%1$s đã đặt tự hủy tin nhắn sau %2$s.</string>
    <string name="MessageRecord_disappearing_message_time_set_to_s">Tin nhắn sẽ tự hủy sau %1$s.</string>
    <string name="MessageRecord_this_group_was_updated_to_a_new_group">Nhóm này đã được cập nhật thành Nhóm Mới.</string>
    <string name="MessageRecord_you_couldnt_be_added_to_the_new_group_and_have_been_invited_to_join">Bạn không thể được thêm vào Nhóm Mới và đã được mời tham gia.</string>
    <string name="MessageRecord_chat_session_refreshed">Đã làm mới phiên trò chuyện</string>
    <plurals name="MessageRecord_members_couldnt_be_added_to_the_new_group_and_have_been_invited">
        <item quantity="other">%1$s thành viên không thể được thêm vào Nhóm Mới và đã được mời tham gia.</item>
    </plurals>

    <plurals name="MessageRecord_members_couldnt_be_added_to_the_new_group_and_have_been_removed">
        <item quantity="other">%1$s thành viên không thể được thêm vào Nhóm Mới và đã được xóa khỏi nhóm.</item>
    </plurals>

    <!-- Profile change updates -->
    <string name="MessageRecord_changed_their_profile_name_to">%1$s đã đổi tên hồ sơ thành %2$s.</string>
    <string name="MessageRecord_changed_their_profile_name_from_to">%1$s đã đổi tên hồ sơ từ %2$s thành %3$s.</string>
    <string name="MessageRecord_changed_their_profile">%1$s đã đổi hồ sơ.</string>

    <!-- GV2 specific -->
    <string name="MessageRecord_you_created_the_group">Bạn đã tạo nhóm.</string>
    <string name="MessageRecord_group_updated">Nhóm được cập nhật.</string>
    <string name="MessageRecord_invite_friends_to_this_group">Mời bạn bè vào nhóm này qua một đường dẫn nhóm</string>

    <!-- GV2 member additions -->
    <string name="MessageRecord_you_added_s">Bạn đã thêm %1$s</string>
    <string name="MessageRecord_s_added_s">%1$s đã thêm %2$s.</string>
    <string name="MessageRecord_s_added_you">%1$s đã thêm bạn vào nhóm.</string>
    <string name="MessageRecord_you_joined_the_group">Bạn đã tham gia nhóm.</string>
    <string name="MessageRecord_s_joined_the_group">%1$s đã tham gia nhóm.</string>

    <!-- GV2 member removals -->
    <string name="MessageRecord_you_removed_s">Bạn đã xóa %1$s.</string>
    <string name="MessageRecord_s_removed_s">%1$s đã xóa %2$s.</string>
    <string name="MessageRecord_s_removed_you_from_the_group">%1$s đã xóa bạn khỏi nhóm.</string>
    <string name="MessageRecord_you_left_the_group">Bạn đã rời nhóm.</string>
    <string name="MessageRecord_s_left_the_group">%1$s đã rời nhóm.</string>
    <string name="MessageRecord_you_are_no_longer_in_the_group">Bạn không còn trong nhóm này.</string>
    <string name="MessageRecord_s_is_no_longer_in_the_group">%1$s không còn trong nhóm này.</string>

    <!-- GV2 role change -->
    <string name="MessageRecord_you_made_s_an_admin">Bạn đã chọn %1$s làm quản trị viên.</string>
    <string name="MessageRecord_s_made_s_an_admin">%1$s đã chọn %2$s làm quản trị viên.</string>
    <string name="MessageRecord_s_made_you_an_admin">%1$s đã chọn bạn làm quản trị viên.</string>
    <string name="MessageRecord_you_revoked_admin_privileges_from_s">Bạn đã thu hồi quyền quản trị của %1$s.</string>
    <string name="MessageRecord_s_revoked_your_admin_privileges">%1$sđã thu hồi quyền quản trị viên của bạn.</string>
    <string name="MessageRecord_s_revoked_admin_privileges_from_s">%1$s đã thu hồi quyền quản trị của %2$s.</string>
    <string name="MessageRecord_s_is_now_an_admin">%1$s đã trở thành quản trị viên.</string>
    <string name="MessageRecord_you_are_now_an_admin">Bạn đang là quản trị viên.</string>
    <string name="MessageRecord_s_is_no_longer_an_admin">%1$s không còn là quản trị viên.</string>
    <string name="MessageRecord_you_are_no_longer_an_admin">Bạn không còn là quản trị viên.</string>

    <!-- GV2 invitations -->
    <string name="MessageRecord_you_invited_s_to_the_group">Bạn đã mời %1$s vào nhóm.</string>
    <string name="MessageRecord_s_invited_you_to_the_group">%1$s đã mời bạn vào nhóm.</string>
    <plurals name="MessageRecord_s_invited_members">
        <item quantity="other">%1$s đã mời %2$d người vào nhóm.</item>
    </plurals>
    <string name="MessageRecord_you_were_invited_to_the_group">Bạn đã được mời vào nhóm.</string>
    <plurals name="MessageRecord_d_people_were_invited_to_the_group">
        <item quantity="other">%1$d người đã được mời vào nhóm.</item>
    </plurals>

    <!-- GV2 invitation revokes -->
    <plurals name="MessageRecord_you_revoked_invites">
        <item quantity="other">Bạn đã thu hồi %1$d lời mời vào nhóm.</item>
    </plurals>
    <plurals name="MessageRecord_s_revoked_invites">
        <item quantity="other">%1$s đã thu hồi %2$d lời mời vào nhóm.</item>
    </plurals>
    <string name="MessageRecord_someone_declined_an_invitation_to_the_group">Ai đó đã từ chối lời mời vào nhóm.</string>
    <string name="MessageRecord_you_declined_the_invitation_to_the_group">Bạn đã từ chối lời mời vào nhóm.</string>
    <string name="MessageRecord_s_revoked_your_invitation_to_the_group">%1$s đã thu hồi lời mời bạn vào nhóm.</string>
    <string name="MessageRecord_an_admin_revoked_your_invitation_to_the_group">Một quản trị viên đã thu hồi lời mời bạn vào nhóm.</string>
    <plurals name="MessageRecord_d_invitations_were_revoked">
        <item quantity="other">%1$d lời mời vào nhóm đã được thu hồi.</item>
    </plurals>

    <!-- GV2 invitation acceptance -->
    <string name="MessageRecord_you_accepted_invite">Bạn đã chấp nhận lời mời vào nhóm.</string>
    <string name="MessageRecord_s_accepted_invite">%1$s đã chấp nhận lời mời vào nhóm.</string>
    <string name="MessageRecord_you_added_invited_member_s">Bạn đã thêm thành viên được mời %1$s.</string>
    <string name="MessageRecord_s_added_invited_member_s">%1$s đã thêm thành viên được mời %2$s.</string>

    <!-- GV2 title change -->
    <string name="MessageRecord_you_changed_the_group_name_to_s">Bạn đã đổi tên nhóm thành \"%1$s\".</string>
    <string name="MessageRecord_s_changed_the_group_name_to_s">%1$s đã đổi tên nhóm thành \"%2$s\".</string>
    <string name="MessageRecord_the_group_name_has_changed_to_s">Tên nhóm đã được đổi thành \"%1$s\".</string>

    <!-- GV2 description change -->
    <string name="MessageRecord_you_changed_the_group_description">Bạn đã sửa mô tả nhóm</string>
    <string name="MessageRecord_s_changed_the_group_description">%1$s đã sửa mô tả nhóm</string>
    <string name="MessageRecord_the_group_description_has_changed">Mô tả nhóm đã được sửa.</string>

    <!-- GV2 avatar change -->
    <string name="MessageRecord_you_changed_the_group_avatar">Bạn đã đổi ảnh nhóm.</string>
    <string name="MessageRecord_s_changed_the_group_avatar">%1$s đã đổi ảnh nhóm.</string>
    <string name="MessageRecord_the_group_group_avatar_has_been_changed">Ảnh nhóm đã được thay đổi.</string>

    <!-- GV2 attribute access level change -->
    <string name="MessageRecord_you_changed_who_can_edit_group_info_to_s">Bạn đã đổi những người có quyền sửa thông tin nhóm thành \"%1$s\".</string>
    <string name="MessageRecord_s_changed_who_can_edit_group_info_to_s">%1$s đã đổi những người có quyền sửa thông tin nhóm thành \"%2$s\".</string>
    <string name="MessageRecord_who_can_edit_group_info_has_been_changed_to_s">Những người có quyền thay đổi thông tin nhóm đã được sửa thành \"%1$s\".</string>

    <!-- GV2 membership access level change -->
    <string name="MessageRecord_you_changed_who_can_edit_group_membership_to_s">Bạn đã đổi những người có quyền quản lí thành viên thành \"%1$s\".</string>
    <string name="MessageRecord_s_changed_who_can_edit_group_membership_to_s">%1$s đã đổi những người có quyền quản lí thành viên thành \"%2$s\".</string>
    <string name="MessageRecord_who_can_edit_group_membership_has_been_changed_to_s">Những người có quyền quản lí thành viên đã được sửa thành \"%1$s\".</string>

    <!-- GV2 announcement group change -->
    <string name="MessageRecord_you_allow_all_members_to_send">Bạn đã thay đổi cài đặt nhóm để cho phép tất cả thành viên gửi tin nhắn.</string>
    <string name="MessageRecord_you_allow_only_admins_to_send">Bạn đã thay đổi cài đặt nhóm để chỉ cho phép người quản trị gửi tin nhắn.</string>
    <string name="MessageRecord_s_allow_all_members_to_send">%1$sđã thay đổi cài đặt nhóm để cho phép tất cả thành viên được gửi tin nhắn.</string>
    <string name="MessageRecord_s_allow_only_admins_to_send">%1$sđã thay đổi cài đặt nhóm để cho phép quản trị viên được gửi tin nhắn.</string>
    <string name="MessageRecord_allow_all_members_to_send">Cài đặt nhóm được thay đổi để cho phép tất cả thành viên được gửi tin nhắn.</string>
    <string name="MessageRecord_allow_only_admins_to_send">Cài đặt nhóm đã được thay đổi để chỉ cho phép người quản trị gửi tin nhắn.</string>

    <!-- GV2 group link invite access level change -->
    <string name="MessageRecord_you_turned_on_the_group_link_with_admin_approval_off">Bạn đã bật đường dẫn nhóm không yêu cầu quản trị viên xét duyệt.</string>
    <string name="MessageRecord_you_turned_on_the_group_link_with_admin_approval_on">Bạn đã bật đường dẫn nhóm bắt buộc quản trị viên xét duyệt.</string>
    <string name="MessageRecord_you_turned_off_the_group_link">Bạn đã tắt đường dẫn nhóm.</string>
    <string name="MessageRecord_s_turned_on_the_group_link_with_admin_approval_off">%1$s đã bật đường dẫn nhóm không yêu cầu quản trị viên xét duyệt</string>
    <string name="MessageRecord_s_turned_on_the_group_link_with_admin_approval_on">%1$s đã bật đường dẫn nhóm bắt buộc quản trị viên xét duyệt</string>
    <string name="MessageRecord_s_turned_off_the_group_link">%1$s đã tắt đường dẫn nhóm.</string>
    <string name="MessageRecord_the_group_link_has_been_turned_on_with_admin_approval_off">Đường dẫn nhóm đã được bật với cài đặt quản trị viên xét duyệt ở trạng thái Tắt.</string>
    <string name="MessageRecord_the_group_link_has_been_turned_on_with_admin_approval_on">Đường dẫn nhóm đã được bật với cài đặt quản trị viên xét duyệt ở trạng thái Bật</string>
    <string name="MessageRecord_the_group_link_has_been_turned_off">Đường dẫn nhóm đã được tắt.</string>
    <string name="MessageRecord_you_turned_off_admin_approval_for_the_group_link">Bạn đã tắt cài đặt quản trị viên xét duyệt cho đường dẫn nhóm.</string>
    <string name="MessageRecord_s_turned_off_admin_approval_for_the_group_link">%1$s đã tắt cài đặt quản trị viên xét duyệt cho đường dẫn nhóm.</string>
    <string name="MessageRecord_the_admin_approval_for_the_group_link_has_been_turned_off">Cài đặt quản trị viên xét duyệt cho đường dẫn nhóm đã được tắt.</string>
    <string name="MessageRecord_you_turned_on_admin_approval_for_the_group_link">Bạn đã bật cài đặt quản trị viên xét duyệt cho đường dẫn nhóm.</string>
    <string name="MessageRecord_s_turned_on_admin_approval_for_the_group_link">%1$s đã bật cài đặt quản trị viên xét duyệt cho đường dẫn nhóm.</string>
    <string name="MessageRecord_the_admin_approval_for_the_group_link_has_been_turned_on">Cài đặt quản trị viên xét duyệt cho đường dẫn nhóm đã được bật.</string>

    <!-- GV2 group link reset -->
    <string name="MessageRecord_you_reset_the_group_link">Bạn đã đặt lại đường dẫn nhóm.</string>
    <string name="MessageRecord_s_reset_the_group_link">%1$s đã đặt lại đường dẫn nhóm.</string>
    <string name="MessageRecord_the_group_link_has_been_reset">Đường dẫn nhóm đã được đặt lại.</string>

    <!-- GV2 group link joins -->
    <string name="MessageRecord_you_joined_the_group_via_the_group_link">Bạn đã tham gia nhóm qua đường dẫn nhóm.</string>
    <string name="MessageRecord_s_joined_the_group_via_the_group_link">%1$s đã tham gia nhóm qua đường dẫn nhóm.</string>

    <!-- GV2 group link requests -->
    <string name="MessageRecord_you_sent_a_request_to_join_the_group">Bạn đã gửi yêu cầu tham gia nhóm.</string>
    <string name="MessageRecord_s_requested_to_join_via_the_group_link">%1$s đã yêu cầu tham gia nhóm qua đường dẫn nhóm.</string>
    <!-- Update message shown when someone requests to join via group link and cancels the request back to back -->
    <plurals name="MessageRecord_s_requested_and_cancelled_their_request_to_join_via_the_group_link">
        <item quantity="other">%1$s đã yêu cầu và hủy %2$d yêu cầu tham gia qua đường dẫn nhóm.</item>
    </plurals>

    <!-- GV2 group link approvals -->
    <string name="MessageRecord_s_approved_your_request_to_join_the_group">%1$s đã chấp nhận yêu cầu tham gia nhóm của bạn.</string>
    <string name="MessageRecord_s_approved_a_request_to_join_the_group_from_s">%1$s đã chấp nhận yêu cầu tham gia nhóm của %2$s.</string>
    <string name="MessageRecord_you_approved_a_request_to_join_the_group_from_s">Bạn đã chấp nhận yêu cầu tham gia nhóm của %1$s.</string>
    <string name="MessageRecord_your_request_to_join_the_group_has_been_approved">Yêu cầu tham gia nhóm của bạn đã được chấp nhận.</string>
    <string name="MessageRecord_a_request_to_join_the_group_from_s_has_been_approved">Yêu cầu tham gia nhóm của %1$s đã được chấp nhận.</string>

    <!-- GV2 group link deny -->
    <string name="MessageRecord_your_request_to_join_the_group_has_been_denied_by_an_admin">Yêu cầu tham gia nhóm của bạn đã bị từ chối bởi một quản trị viên.</string>
    <string name="MessageRecord_s_denied_a_request_to_join_the_group_from_s">%1$s đã từ chối yêu cầu tham gia nhóm của %2$s.</string>
    <string name="MessageRecord_a_request_to_join_the_group_from_s_has_been_denied">Yêu cầu tham gia nhóm của %1$s đã bị từ chối.</string>
    <string name="MessageRecord_you_canceled_your_request_to_join_the_group">Bạn đã hủy yêu cầu tham gia nhóm.</string>
    <string name="MessageRecord_s_canceled_their_request_to_join_the_group">%1$s đã hủy yêu cầu tham gia nhóm.</string>

    <!-- End of GV2 specific update messages -->

    <string name="MessageRecord_your_safety_number_with_s_has_changed">Mã số an toàn của bạn với %1$s đã thay đổi.</string>
    <string name="MessageRecord_you_marked_your_safety_number_with_s_verified">Bạn đã xác minh mã số an toàn với %1$s</string>
    <string name="MessageRecord_you_marked_your_safety_number_with_s_verified_from_another_device">Bạn đã xác minh mã số an toàn với %1$s từ thiết bị khác</string>
    <string name="MessageRecord_you_marked_your_safety_number_with_s_unverified">Bạn đã hủy xác minh mã số an toàn với %1$s</string>
    <string name="MessageRecord_you_marked_your_safety_number_with_s_unverified_from_another_device">Bạn đã hủy xác minh mã số an toàn với %1$s từ thiết bị khác</string>
    <string name="MessageRecord_a_message_from_s_couldnt_be_delivered">Một tin nhắn từ %1$s không thể được gửi</string>
    <string name="MessageRecord_s_changed_their_phone_number">%1$s đã đổi số điện thoại của mình.</string>
    <!-- Update item message shown in the release channel when someone is already a sustainer so we ask them if they want to boost. -->
    <string name="MessageRecord_like_this_new_feature_help_support_signal_with_a_one_time_donation">Bạn thích tính năng mới này? Hãy hỗ trợ Signal với khoản ủng hộ một lần.</string>
    <!-- Update item message shown when we merge two threads together. First placeholder is a name, second placeholder is a phone number. -->
    <string name="MessageRecord_your_message_history_with_s_and_their_number_s_has_been_merged">Lịch sử tin nhắn của bạn với %1$s và số điện thoại %2$s của liên hệ này đã được hợp nhất.</string>
    <!-- Update item message shown when we merge two threads together and we don\'t know the phone number of the other thread. The placeholder is a person\'s name. -->
    <string name="MessageRecord_your_message_history_with_s_and_another_chat_has_been_merged">Lịch sử tin nhắn của bạn với %1$s và một cuộc trò chuyện khác của liên hệ này đã được hợp nhất.</string>
    <!-- Update item message shown when you find out a phone number belongs to a person you had a conversation with. First placeholder is a phone number, second placeholder is a name. -->
    <string name="MessageRecord_s_belongs_to_s">%1$s thuộc về %2$s</string>
    <!-- Message to notify sender that activate payments request has been sent to the recipient -->
    <string name="MessageRecord_you_sent_request">Bạn đã gửi cho %1$s một yêu cầu bật tính năng Thanh toán</string>
    <!-- Request message from recipient to activate payments -->
    <string name="MessageRecord_wants_you_to_activate_payments">%1$s muốn bạn bật tính năng Thanh toán. Chỉ gửi khoản thanh toán đến những người bạn tin tưởng.</string>
    <!-- Message to inform user that payments was activated-->
    <string name="MessageRecord_you_activated_payments">Bạn đã bật tính năng Thanh toán</string>
    <!-- Message to inform sender that recipient can now accept payments -->
    <string name="MessageRecord_can_accept_payments">%1$s giờ đã có thể nhận Thanh toán</string>

    <!-- Group Calling update messages -->
    <string name="MessageRecord_s_started_a_group_call_s">%1$s đã bắt đầu cuộc gọi nhóm · %2$s</string>
    <string name="MessageRecord_s_is_in_the_group_call_s">%1$s đang trong cuộc gọi nhóm · %2$s</string>
    <string name="MessageRecord_you_are_in_the_group_call_s1">Bạn đang trong cuộc gọi nhóm · %1$s</string>
    <string name="MessageRecord_s_and_s_are_in_the_group_call_s1">%1$s và %2$s đang trong cuộc gọi nhóm · %3$s</string>
    <string name="MessageRecord_group_call_s">Cuộc gọi nhóm · %1$s</string>

    <string name="MessageRecord_s_started_a_group_call">%1$s đã bắt đầu cuộc gọi nhóm</string>
    <string name="MessageRecord_s_is_in_the_group_call">%1$s đang trong cuộc gọi nhóm</string>
    <string name="MessageRecord_you_are_in_the_group_call">Bạn đang trong cuộc gọi nhóm</string>
    <string name="MessageRecord_s_and_s_are_in_the_group_call">%1$s và %2$s đang trong cuộc gọi nhóm</string>
    <string name="MessageRecord_group_call">Cuộc gọi nhóm</string>

    <string name="MessageRecord_you">Bạn</string>

    <plurals name="MessageRecord_s_s_and_d_others_are_in_the_group_call_s">
        <item quantity="other">%1$s, %2$s, và %3$d người khác đang trong cuộc gọi nhóm · %4$s</item>
    </plurals>

    <plurals name="MessageRecord_s_s_and_d_others_are_in_the_group_call">
        <item quantity="other">%1$s, %2$s, và %3$d người khác đang trong cuộc gọi nhóm</item>
    </plurals>

    <!-- In-conversation update message to indicate that the current contact is sms only and will need to migrate to signal to continue the conversation in signal. -->
    <string name="MessageRecord__you_will_no_longer_be_able_to_send_sms_messages_from_signal_soon">Sắp tới bạn sẽ không thể gửi tin nhắn SMS từ Signal được nữa. Mời %1$s sử dụng Signal để tiếp tục cuộc trò chuyện ở đây.</string>
    <!-- In-conversation update message to indicate that the current contact is sms only and will need to migrate to signal to continue the conversation in signal. -->
    <string name="MessageRecord__you_can_no_longer_send_sms_messages_in_signal">Bạn không thể gửi tin nhắn SMS từ Molly được nữa. Mời %1$s sử dụng Molly để tiếp tục cuộc trò chuyện ở đây.</string>
    <!-- Body for quote when message being quoted is an in-app payment message -->
    <string name="MessageRecord__payment_s">Thanh toán: %1$s</string>

    <!-- MessageRequestBottomView -->
    <string name="MessageRequestBottomView_accept">Chấp nhận</string>
    <string name="MessageRequestBottomView_continue">Tiếp tục</string>
    <string name="MessageRequestBottomView_delete">Xóa</string>
    <string name="MessageRequestBottomView_block">Chặn</string>
    <string name="MessageRequestBottomView_unblock">Bỏ chặn</string>
    <!-- Text explaining a message request from someone you\'ve removed before -->
    <string name="MessageRequestBottomView_do_you_want_to_let_s_message_you_you_removed_them_before">Cho phép %1$s nhắn tin cho bạn và chia sẻ tên và ảnh của bạn với họ? Bạn đã xóa người này trước đây.</string>
    <string name="MessageRequestBottomView_do_you_want_to_let_s_message_you_they_wont_know_youve_seen_their_messages_until_you_accept">Cho phép %1$s nhắn tin với bạn, đồng thời chia sẻ tên và ảnh đại diện của bạn với họ? Họ sẽ không biết là bạn đã đọc tin nhắn cho tới khi bạn chấp nhận.</string>
    <!-- Shown in message request flow. Describes what will happen if you unblock a Signal user -->
    <string name="MessageRequestBottomView_do_you_want_to_let_s_message_you_wont_receive_any_messages_until_you_unblock_them">Cho phép %1$s nhắn tin cho bạn và chia sẻ tên và ảnh của bạn với họ? Bạn sẽ không nhận được tin nhắn nào cho tới khi bạn ngưng chặn họ.</string>
    <!-- Shown in message request flow. Describes what will happen if you unblock an SMS user -->
    <string name="MessageRequestBottomView_do_you_want_to_let_s_message_you_wont_receive_any_messages_until_you_unblock_them_SMS">Cho phép %1$s nhắn tin cho bạn? Bạn sẽ không nhận thêm tin nhắn mới cho tới khi bạn bỏ chặn họ.</string>
    <string name="MessageRequestBottomView_get_updates_and_news_from_s_you_wont_receive_any_updates_until_you_unblock_them">Nhận cập nhật và tin tức từ %1$s? Bạn sẽ không nhận được cập nhật nào cho tới khi bạn bỏ chặn họ.</string>
    <string name="MessageRequestBottomView_continue_your_conversation_with_this_group_and_share_your_name_and_photo">Tiếp tục cuộc trò chuyện của bạn với nhóm này và chia sẻ tên và ảnh của bạn với các thành viên nhóm?</string>
    <string name="MessageRequestBottomView_upgrade_this_group_to_activate_new_features">Nâng cấp nhóm này để kích hoạt các tính năng mới như @nhắc tên và quản trị viên. Các thành viên chưa chia sẻ tên hoặc ảnh đại diện trong nhóm này sẽ được mời tham gia.</string>
    <string name="MessageRequestBottomView_this_legacy_group_can_no_longer_be_used">Nhóm Cũ này không thể được sử dụng vì nhóm quá lớn. Kích cỡ tối đa của nhóm là %1$d.</string>
    <string name="MessageRequestBottomView_continue_your_conversation_with_s_and_share_your_name_and_photo">Tiếp tục cuộc trò chuyện này với %1$s và chia sẻ tên và ảnh của bạn với người này?</string>
    <string name="MessageRequestBottomView_do_you_want_to_join_this_group_they_wont_know_youve_seen_their_messages_until_you_accept">Tham gia nhóm này và chia sẻ tên và ảnh đại diện của bạn với các thành viên nhóm? Họ sẽ không biết là bạn đã đọc tin nhắn cho tới khi bạn chấp nhận.</string>
    <string name="MessageRequestBottomView_do_you_want_to_join_this_group_you_wont_see_their_messages">Bạn muốn tham gia nhóm này và chia sẻ tên, ảnh với các thành viên nhóm? Bạn sẽ không thấy tin nhắn của họ cho đến khi được chấp nhận vào nhóm.</string>
    <string name="MessageRequestBottomView_join_this_group_they_wont_know_youve_seen_their_messages_until_you_accept">Tham gia vào nhóm này? Họ sẽ không biết là bạn đã đọc tin nhắn của họ cho tới khi bạn đồng ý.</string>
    <string name="MessageRequestBottomView_unblock_this_group_and_share_your_name_and_photo_with_its_members">Bỏ chặn nhóm này và chia sẻ tên và ảnh đại diện của bạn với thành viên nhóm? Bạn sẽ không nhận thêm tin nhắn mới cho tới khi bạn bỏ chặn họ.</string>
  <!-- Removed by excludeNonTranslatables <string name="MessageRequestBottomView_legacy_learn_more_url" translatable="false">https://support.signal.org/hc/articles/360007459591</string> -->
    <string name="MessageRequestProfileView_view">Xem</string>
    <string name="MessageRequestProfileView_member_of_one_group">Thành viên của %1$s</string>
    <string name="MessageRequestProfileView_member_of_two_groups">Thành viên của %1$s và %2$s</string>
    <string name="MessageRequestProfileView_member_of_many_groups">Thành viên của %1$s, %2$s và %3$s</string>
    <plurals name="MessageRequestProfileView_members">
        <item quantity="other">%1$d thành viên</item>
    </plurals>
    <!-- Describes the number of members in a group. The string MessageRequestProfileView_invited is nested in the parentheses. -->
    <plurals name="MessageRequestProfileView_members_and_invited">
        <item quantity="other">%1$d thành viên (%2$s)</item>
    </plurals>
    <!-- Describes the number of people invited to a group. Nested inside of the string MessageRequestProfileView_members_and_invited -->
    <plurals name="MessageRequestProfileView_invited">
        <item quantity="other">+%1$d được mời</item>
    </plurals>
    <plurals name="MessageRequestProfileView_member_of_d_additional_groups">
        <item quantity="other">%1$d nhóm khác</item>
    </plurals>

    <!-- PassphraseChangeActivity -->
    <string name="PassphraseChangeActivity_passphrases_dont_match_exclamation">Mật khẩu không khớp!</string>
    <string name="PassphraseChangeActivity_incorrect_old_passphrase_exclamation">Mật khẩu cũ không đúng!</string>
    <string name="PassphraseChangeActivity_enter_new_passphrase_exclamation">Điền mật khẩu mới!</string>

    <!-- DeviceProvisioningActivity -->
    <string name="DeviceProvisioningActivity_link_this_device">Liên kết thiết bị này?</string>
    <string name="DeviceProvisioningActivity_continue">TIẾP TỤC</string>

    <string name="DeviceProvisioningActivity_content_intro">Nó sẽ có thể</string>
    <string name="DeviceProvisioningActivity_content_bullets">
        • Đọc tất cả tin nhắn \n• Gửi tin nhắn dưới tên của bạn
    </string>
    <string name="DeviceProvisioningActivity_content_progress_title">Đang liên kết thiết bị</string>
    <string name="DeviceProvisioningActivity_content_progress_content">Đang liên kết thiết bị mới…</string>
    <string name="DeviceProvisioningActivity_content_progress_success">Thiết bị đã được chấp nhận!</string>
    <string name="DeviceProvisioningActivity_content_progress_no_device">Không tìm thấy thiết bị nào.</string>
    <string name="DeviceProvisioningActivity_content_progress_network_error">Lỗi mạng.</string>
    <string name="DeviceProvisioningActivity_content_progress_key_error">Mã QR không đúng.</string>
    <string name="DeviceProvisioningActivity_sorry_you_have_too_many_devices_linked_already">Xin lỗi, bạn có quá nhiều thiết bị liên kết, hãy thử gỡ một vài thiết bị</string>
    <string name="DeviceActivity_sorry_this_is_not_a_valid_device_link_qr_code">Xin lỗi, đây không phải mã QR liên kết thiết bị chính xác.</string>
    <string name="DeviceProvisioningActivity_link_a_signal_device">Liên kết một thiết bị dùng Signal?</string>
    <string name="DeviceProvisioningActivity_it_looks_like_youre_trying_to_link_a_signal_device_using_a_3rd_party_scanner">Có vẻ như bạn đang cố liên kết một thiết bị dùng Signal bằng phần mềm quét bên thứ 3. Để bảo vệ mình, hãy quét lại đoạn mã sử dụng Signal.</string>

    <string name="DeviceActivity_signal_needs_the_camera_permission_in_order_to_scan_a_qr_code">Molly cần quyền truy cập Máy ảnh để quét mã QR, nhưng đã bị từ chối vĩnh viễn. Vui lòng mở cài đặt ứng dụng, chọn \"Quyền\" và bật \"Máy ảnh\".</string>
    <string name="DeviceActivity_unable_to_scan_a_qr_code_without_the_camera_permission">Không thể quét mã QR khi không có quyền truy cập Máy ảnh</string>

    <!-- OutdatedBuildReminder -->
    <string name="OutdatedBuildReminder_update_now">Cập nhật ngay</string>
    <string name="OutdatedBuildReminder_your_version_of_signal_will_expire_today">Phiên bản này của Signal sẽ hết hạn hôm nay. Hãy cập nhật lên phiên bản mới nhất.</string>
    <plurals name="OutdatedBuildReminder_your_version_of_signal_will_expire_in_n_days">
        <item quantity="other">Phiên bản này của Signal sẽ hết hạn trong vòng %1$d ngày. Hãy cập nhật phiên bản mới nhất.</item>
    </plurals>

    <!-- PassphrasePromptActivity -->
    <string name="PassphrasePromptActivity_enter_passphrase">Điền mật khẩu</string>
    <string name="PassphrasePromptActivity_watermark_content_description">Biểu tượng Molly</string>
    <string name="PassphrasePromptActivity_ok_button_content_description">Gửi mật khẩu</string>
    <string name="PassphrasePromptActivity_invalid_passphrase_exclamation">Mật khẩu không đúng!</string>
    <string name="PassphrasePromptActivity_unlock_signal">Mở khóa Molly</string>
    <string name="PassphrasePromptActivity_signal_android_lock_screen">Molly Android - Màn hình Khoá</string>

    <!-- PlacePickerActivity -->
    <string name="PlacePickerActivity_title">Bản đồ</string>

    <string name="PlacePickerActivity_drop_pin">Thả ghim</string>
    <string name="PlacePickerActivity_accept_address">Chấp nhận địa chỉ</string>

    <!-- PlayServicesProblemFragment -->
    <string name="PlayServicesProblemFragment_the_version_of_google_play_services_you_have_installed_is_not_functioning">Phiên bản của Dịch vụ Google Play bạn sử dụng không hoạt động đúng. Vui lòng cài lại Dịch vụ Google Play và thử lại.</string>

    <!-- PinRestoreEntryFragment -->
    <string name="PinRestoreEntryFragment_incorrect_pin">Mã PIN không chính xác</string>
    <string name="PinRestoreEntryFragment_skip_pin_entry">Bỏ qua điền PIN?</string>
    <string name="PinRestoreEntryFragment_need_help">Cần hỗ trợ?</string>
    <string name="PinRestoreEntryFragment_your_pin_is_a_d_digit_code">PIN của bạn là một mã gồm %1$d hoặc nhiều hơn chữ số hoặc số và chữ cái.\n\nNếu bạn không nhớ mã PIN, bạn có thể tạo một mã mới. Bạn có thể đăng kí và dùng tài khoản này nhưng bạn sẽ mất một số cài đặt ví dụ như thông tin hồ sơ.</string>
    <string name="PinRestoreEntryFragment_if_you_cant_remember_your_pin">Nếu bạn không nhớ mã PIN, bạn có thể tạo PIN mới. Bạn có thể đăng kí và dùng tài khoản của bạn nhưng sẽ mất một số dữ liệu như thông tin hồ sơ.</string>
    <string name="PinRestoreEntryFragment_create_new_pin">Tạo PIN mới</string>
    <string name="PinRestoreEntryFragment_contact_support">Liên lạc Hỗ trợ</string>
    <string name="PinRestoreEntryFragment_cancel">Hủy</string>
    <string name="PinRestoreEntryFragment_skip">Bỏ qua</string>
    <plurals name="PinRestoreEntryFragment_you_have_d_attempt_remaining">
        <item quantity="other">Bạn còn %1$d lần thử. Nếu bạn hết lần thử, bạn có thể tạo PIN mới. Bạn có thể đăng kí và dùng tài khoản của bạn nhưng sẽ mất một số dữ liệu như thông tin hồ sơ.</item>
    </plurals>
    <string name="PinRestoreEntryFragment_signal_registration_need_help_with_pin">Đăng kí Signal - Cần giúp đỡ về PIN trên Android</string>
    <string name="PinRestoreEntryFragment_enter_alphanumeric_pin">Nhập mã PIN gồm chữ và số</string>
    <string name="PinRestoreEntryFragment_enter_numeric_pin">Nhập mã PIN bao gồm số</string>

    <!-- PinRestoreLockedFragment -->
    <string name="PinRestoreLockedFragment_create_your_pin">Tạo mã PIN của bạn</string>
    <string name="PinRestoreLockedFragment_youve_run_out_of_pin_guesses">Bạn đã hết số lần thử mã PIN, nhưng bạn vẫn có thể truy cập tài khoản Signal bằng cách tạo PIN mới. Để đảm bảo bảo mật và tính riêng tư, tài khoản mới của bạn sẽ được khôi phục nhưng thông tin hồ sơ và cài đặt thì không.</string>
    <string name="PinRestoreLockedFragment_create_new_pin">Tạo PIN mới</string>
  <!-- Removed by excludeNonTranslatables <string name="PinRestoreLockedFragment_learn_more_url" translatable="false">https://support.signal.org/hc/articles/360007059792</string> -->

    <!-- Dialog button text indicating user wishes to send an sms code isntead of skipping it -->
    <string name="ReRegisterWithPinFragment_send_sms_code">Gửi mã SMS</string>
    <!-- Email subject used when user contacts support about an issue with the reregister flow. -->
    <string name="ReRegisterWithPinFragment_support_email_subject">Đăng ký Signal - Cần Hỗ trợ để đăng ký lại mã PIN cho thiết bị Android</string>
    <!-- Dialog message shown in reregister flow when tapping a informational button to to learn about pins or contact support for help -->
    <string name="ReRegisterWithPinFragment_need_help_local">Mã pin của bạn là một mã có %1$d+ ký tự bạn đã tạo, có thể là dãy số hoặc có cả số và chữ cái.\n\nNếu bạn không nhớ mã PIN của mình, bạn có thể tạo một mã mới.</string>
    <!-- Dialog message shown in reregister flow when user requests to skip this flow and return to the normal flow -->
    <string name="ReRegisterWithPinFragment_skip_local">Nếu bạn không nhớ mã PIN của mình, bạn có thể tạo một mã mới.</string>
    <!-- Dialog message shown in reregister flow when user uses up all of their guesses for their pin and we are going to move on -->
    <string name="ReRegisterWithPinFragment_out_of_guesses_local">Bạn đã hết số lần đoán mã PIN, nhưng bạn vẫn có thể truy cập tài khoản Signal của mình bằng cách tạo một mã PIN mới.</string>

    <!-- PinOptOutDialog -->
    <string name="PinOptOutDialog_warning">Cảnh báo</string>
    <string name="PinOptOutDialog_if_you_disable_the_pin_you_will_lose_all_data">Nếu bạn tắt PIN, bạn sẽ mất toàn bộ dữ liệu khi bạn đăng kí lại với Signal trừ khi bạn sao lưu và khôi phục dữ liệu thủ công. Bạn không thể bật Khóa đăng kí khi PIN đang tắt.</string>
    <string name="PinOptOutDialog_disable_pin">Tắt PIN</string>

    <!-- RatingManager -->
    <string name="RatingManager_rate_this_app">Đánh giá ứng dụng này</string>
    <string name="RatingManager_if_you_enjoy_using_this_app_please_take_a_moment">Nếu bạn thích ứng dụng này, hãy dành chút thời gian đánh giá nó.</string>
    <string name="RatingManager_rate_now">Đánh giá!</string>
    <string name="RatingManager_no_thanks">Xin miễn</string>
    <string name="RatingManager_later">Lúc khác</string>

    <!-- ReactionsBottomSheetDialogFragment -->
    <string name="ReactionsBottomSheetDialogFragment_all">Tất cả · %1$d</string>

    <!-- ReactionsConversationView -->
    <string name="ReactionsConversationView_plus">+ %1$d</string>

    <!-- ReactionsRecipientAdapter -->
    <string name="ReactionsRecipientAdapter_you">Bạn</string>

    <!-- RecaptchaRequiredBottomSheetFragment -->
    <string name="RecaptchaRequiredBottomSheetFragment_verify_to_continue_messaging">Hãy xác minh để tiếp tục nhắn tin.</string>
    <string name="RecaptchaRequiredBottomSheetFragment_to_help_prevent_spam_on_signal">Để giúp hạn chế spam trên Molly, vui lòng thực hiện xác minh.</string>
    <string name="RecaptchaRequiredBottomSheetFragment_after_verifying_you_can_continue_messaging">Sau khi xác minh, bạn có thể tiếp tục nhắn tin. Những tin nhắn đang tạm dừng sẽ được tự động gửi.</string>

    <!-- Recipient -->
    <string name="Recipient_you">Bạn</string>
    <!-- Name of recipient representing user\'s \'My Story\' -->
    <string name="Recipient_my_story">Story của tôi</string>

    <!-- RecipientPreferencesActivity -->
    <string name="RecipientPreferenceActivity_block">Chặn</string>
    <string name="RecipientPreferenceActivity_unblock">Bỏ chặn</string>

    <!-- RecipientProvider -->

    <!-- RedPhone -->
    <string name="RedPhone_answering">Đang trả lời…</string>
    <string name="RedPhone_ending_call">Kết thúc cuộc gọi…</string>
    <string name="RedPhone_ringing">Đang đổ chuông…</string>
    <string name="RedPhone_busy">Bận</string>
    <string name="RedPhone_recipient_unavailable">Người nhận hiện không thể kết nối</string>
    <string name="RedPhone_network_failed">Lỗi mạng!</string>
    <string name="RedPhone_number_not_registered">Số điện thoại chưa đăng ký!</string>
    <string name="RedPhone_the_number_you_dialed_does_not_support_secure_voice">Số điện thoại vừa rồi không hỗ trợ cuộc gọi bảo mật!</string>
    <string name="RedPhone_got_it">Đã hiểu</string>

    <!-- Valentine\'s Day Megaphone -->
    <!-- Title text for the Valentine\'s Day donation megaphone. The placeholder will always be a heart emoji. Needs to be a placeholder for Android reasons. -->
    <!-- Body text for the Valentine\'s Day donation megaphone. -->

    <!-- WebRtcCallActivity -->
    <string name="WebRtcCallActivity__tap_here_to_turn_on_your_video">Nhấn để bật camera</string>
    <string name="WebRtcCallActivity__to_call_s_signal_needs_access_to_your_camera">Để gọi %1$s, Molly cần quyền truy cập máy ảnh của bạn</string>
    <string name="WebRtcCallActivity__signal_s">Molly %1$s</string>
    <string name="WebRtcCallActivity__calling">Đang gọi…</string>
    <string name="WebRtcCallActivity__group_is_too_large_to_ring_the_participants">Nhóm quá lớn để rung chuông các thành viên</string>
    <!-- Call status shown when an active call was disconnected (e.g., network hiccup) and is trying to reconnect -->
    <string name="WebRtcCallActivity__reconnecting">Đang kết nối lại…</string>
    <!-- Title for dialog warning about lacking bluetooth permissions during a call -->
    <string name="WebRtcCallActivity__bluetooth_permission_denied">Quyền sử dụng Bluetooth bị từ chối</string>
    <!-- Message for dialog warning about lacking bluetooth permissions during a call and references the permission needed by name -->
    <string name="WebRtcCallActivity__please_enable_the_nearby_devices_permission_to_use_bluetooth_during_a_call">Vui lòng cấp quyền để \"Các thiết bị lân cận\" có thể kết nối bluetooth trong một cuộc gọi.</string>
    <!-- Positive action for bluetooth warning dialog to open settings -->
    <string name="WebRtcCallActivity__open_settings">Mở cài đặt</string>
    <!-- Negative action for bluetooth warning dialog to dismiss dialog -->
    <string name="WebRtcCallActivity__not_now">Để sau</string>

    <!-- WebRtcCallView -->
    <string name="WebRtcCallView__signal_call">Cuộc gọi Signal</string>
    <string name="WebRtcCallView__signal_video_call">Cuộc gọi hình ảnh qua Signal</string>
    <string name="WebRtcCallView__start_call">Bắt đầu Cuộc gọi</string>
    <string name="WebRtcCallView__join_call">Tham gia Cuộc gọi</string>
    <string name="WebRtcCallView__call_is_full">Cuộc gọi đã đầy</string>
    <string name="WebRtcCallView__the_maximum_number_of_d_participants_has_been_Reached_for_this_call">Cuộc gọi này đã đạt số thành viên tham dự tối đa là %1$d người. Vui lòng thử lại sau.</string>
    <string name="WebRtcCallView__your_video_is_off">Video của bạn đang tắt</string>
    <string name="WebRtcCallView__reconnecting">Đang kết nối lại…</string>
    <string name="WebRtcCallView__joining">Đang tham gia…</string>
    <string name="WebRtcCallView__disconnected">Đã ngắt kết nối</string>

    <string name="WebRtcCallView__signal_will_ring_s">Signal sẽ rung chuông %1$s</string>
    <string name="WebRtcCallView__signal_will_ring_s_and_s">Signal sẽ đổ chuông %1$svà %2$s</string>
    <plurals name="WebRtcCallView__signal_will_ring_s_s_and_d_others">
        <item quantity="other">Signal sẽ đổ chuông %1$s, %2$s, và %3$d người khác</item>
    </plurals>

    <string name="WebRtcCallView__s_will_be_notified">%1$s sẽ được thông báo</string>
    <string name="WebRtcCallView__s_and_s_will_be_notified">%1$s và %2$s sẽ được thông báo</string>
    <plurals name="WebRtcCallView__s_s_and_d_others_will_be_notified">
        <item quantity="other">%1$s, %2$s, và %3$d người khác sẽ được thông báo</item>
    </plurals>

    <string name="WebRtcCallView__ringing_s">Đang rung chuông %1$s</string>
    <string name="WebRtcCallView__ringing_s_and_s">Đang rung chuông %1$s và %2$s</string>
    <plurals name="WebRtcCallView__ringing_s_s_and_d_others">
        <item quantity="other">Đang đổ chuông %1$s, %2$s, và %3$dngười khác</item>
    </plurals>

    <string name="WebRtcCallView__s_is_calling_you">%1$s đang gọi bạn</string>
    <string name="WebRtcCallView__s_is_calling_you_and_s">%1$s đang gọi bạn và %2$s</string>
    <string name="WebRtcCallView__s_is_calling_you_s_and_s">%1$s đang gọi bạn, %2$s, và %3$s</string>
    <plurals name="WebRtcCallView__s_is_calling_you_s_s_and_d_others">
        <item quantity="other">%1$s đang gọi bạn, %2$s, %3$s, và %4$dngười khác</item>
    </plurals>

    <string name="WebRtcCallView__no_one_else_is_here">Không có ai khác đang ở đây</string>
    <string name="WebRtcCallView__s_is_in_this_call">%1$s đang trong cuộc gọi này</string>
    <string name="WebRtcCallView__s_are_in_this_call">%1$s đang trong cuộc gọi này</string>
    <string name="WebRtcCallView__s_and_s_are_in_this_call">%1$s và %2$s đang trong cuộc gọi này</string>

    <plurals name="WebRtcCallView__s_s_and_d_others_are_in_this_call">
        <item quantity="other">%1$s, %2$s, và %3$d người khác đang trong cuộc gọi này</item>
    </plurals>

    <!-- Toggle content description for toggling camera direction  -->
    <string name="WebRtcCallView__toggle_camera_direction">Bật hướng camera</string>
    <!-- Toggle content description for toggling audio output  -->
    <string name="WebRtcCallView__toggle_speaker">Bật loa</string>
    <!-- Toggle content description for toggling camera state  -->
    <string name="WebRtcCallView__toggle_camera">Bật camera</string>
    <!-- Toggle content description for toggling mute state  -->
    <string name="WebRtcCallView__toggle_mute">Bật tắt tiếng</string>
    <!-- Toggle content description for toggling group ring state  -->
    <string name="WebRtcCallView__toggle_ring">Bật đổ chuông</string>
    <!-- Content description for end-call button -->
    <string name="WebRtcCallView__end_call">Kết thúc cuộc gọi</string>

    <!-- Error message when the developer added a button in the wrong place. -->
    <string name="WebRtcAudioOutputToggleButton_fragment_activity_error">Đã xảy ra lỗi giao diện người dùng. Vui lòng báo cáo lỗi này với nhà phát triển.</string>
    <!-- Error message when the user is trying to change audio outputs but none are present. -->
    <string name="WebRtcAudioOutputToggleButton_no_eligible_audio_i_o_detected">Không có thiết bị âm thanh đầu ra/đầu vào phù hợp.</string>
    <!-- A text description of the bluetooth icon, used for accessibility. -->
    <string name="WebRtcAudioOutputBottomSheet__bluetooth_icon_content_description">Biểu tượng thể hiện một thiết bị Bluetooth.</string>
    <!-- A text description of the headset icon, used for accessibility. -->
    <string name="WebRtcAudioOutputBottomSheet__headset_icon_content_description">Biểu tượng thể hiện một thiết bị tai nghe có dây.</string>
    <!-- A text description of the speaker icon, used for accessibility. -->
    <string name="WebRtcAudioOutputBottomSheet__speaker_icon_content_description">Biểu tượng thể hiện một thiết bị speakerphone.</string>
    <!-- A text description of the earpiece icon, used for accessibility. -->
    <string name="WebRtcAudioOutputBottomSheet__earpiece_icon_content_description">Biểu tượng thể hiện phần tai nghe của một thiết bị.</string>

    <!-- CallParticipantsListDialog -->
    <plurals name="CallParticipantsListDialog_in_this_call_d_people">
        <item quantity="other">Trong cuộc gọi này · %1$d người</item>
    </plurals>

    <!-- CallParticipantView -->
    <string name="CallParticipantView__s_is_blocked">%1$s đã bị chặn</string>
    <string name="CallParticipantView__more_info">Thông tin khác</string>
    <string name="CallParticipantView__you_wont_receive_their_audio_or_video">Bạn sẽ không nhận được âm thanh hay video từ họ và ngược lại.</string>
    <string name="CallParticipantView__cant_receive_audio_video_from_s">Không thể nhận được âm thanh &amp; video từ %1$s</string>
    <string name="CallParticipantView__cant_receive_audio_and_video_from_s">Không thể nhận được âm thanh và video từ %1$s</string>
    <string name="CallParticipantView__this_may_be_Because_they_have_not_verified_your_safety_number_change">Điều này có thể vì họ chưa xác minh việc thay đổi mã số an toàn của bạn, có vấn đề với thiết bị của họ, hoặc họ đã chặn bạn.</string>

    <!-- CallToastPopupWindow -->
    <string name="CallToastPopupWindow__swipe_to_view_screen_share">Vuốt để xem chia sẻ màn hình</string>

    <!-- ProxyBottomSheetFragment -->
    <string name="ProxyBottomSheetFragment_proxy_server">Máy chủ proxy</string>
    <string name="ProxyBottomSheetFragment_proxy_address">Địa chỉ proxy</string>
    <string name="ProxyBottomSheetFragment_do_you_want_to_use_this_proxy_address">Bạn có muốn dùng địa chỉ proxy này không?</string>
    <string name="ProxyBottomSheetFragment_use_proxy">Sử dụng proxy</string>
    <string name="ProxyBottomSheetFragment_successfully_connected_to_proxy">Đã kết nối thành công với proxy.</string>

    <!-- RecaptchaProofActivity -->
    <string name="RecaptchaProofActivity_failed_to_submit">Không thể gửi</string>
    <string name="RecaptchaProofActivity_complete_verification">Hoàn thành xác minh</string>

    <!-- RegistrationActivity -->
    <string name="RegistrationActivity_select_your_country">Chọn quốc gia bạn</string>
    <string name="RegistrationActivity_you_must_specify_your_country_code">Bạn phải cho biết mã quốc gia bạn
    </string>
    <string name="RegistrationActivity_please_enter_a_valid_phone_number_to_register">Vui lòng nhập số điện thoại hợp lệ để đăng ký.</string>
    <string name="RegistrationActivity_invalid_number">Số không hợp lệ</string>
    <string name="RegistrationActivity_the_number_you_specified_s_is_invalid">Số bạn cung cấp (%1$s) không hợp lệ.
    </string>

    <!-- Dialog title shown when registering and we want to verify they entered the correct number before proceeding. -->
    <string name="RegistrationActivity_phone_number_verification_dialog_title">Số điện thoại dưới đây có chính xác không?</string>
    <!-- Dialog title shown when re-registering and skip sms flow failed or was aborted and now need perform additional verification via sms and warn about carrier charges -->
    <string name="RegistrationActivity_additional_verification_required">Cần thêm bước xác minh</string>
    <!-- Dialog message shown when we need to verify sms and carrier rates may apply. -->
    <string name="RegistrationActivity_a_verification_code_will_be_sent_to_this_number">Mã xác minh sẽ được gửi đến số này. Có thể có cước của nhà mạng.</string>
    <string name="RegistrationActivity_you_will_receive_a_call_to_verify_this_number">Bạn sẽ nhận được một cuộc gọi để xác nhận số điện thoại này.</string>
    <string name="RegistrationActivity_is_your_phone_number_above_correct">Số điện thoại của bạn ở trên đã chính xác chưa?</string>
    <string name="RegistrationActivity_edit_number">Sửa số</string>
    <string name="RegistrationActivity_missing_google_play_services">Thiếu Dịch vụ Google Play</string>
    <string name="RegistrationActivity_this_device_is_missing_google_play_services">Thiết bị này thiếu Dịch vụ Google Play. Bạn vẫn có thể dùng Molly, nhưng thiết đặt này có thể giảm độ tin cậy và hiệu năng ứng dụng.\n\nNếu bạn không phải người dùng nâng cao, hoặc không dùng ROM Android tự chế, hoặc cho rằng đây là lỗi không đáng có, hãy liên lạc support@molly.im để nhờ hỗ trợ.</string>
    <string name="RegistrationActivity_i_understand">Tôi đã hiểu</string>
    <string name="RegistrationActivity_play_services_error">Lỗi Dịch vụ Google Play</string>
    <string name="RegistrationActivity_google_play_services_is_updating_or_unavailable">Dịch vụ Google Play đang cập nhật hoặc tạm thời không khả dụng. Hãy thử lại sau.</string>
    <string name="RegistrationActivity_terms_and_privacy">Điều khoản &amp; Quyền riêng tư</string>
    <string name="RegistrationActivity_signal_needs_access_to_your_contacts_and_media_in_order_to_connect_with_friends">Signal cần được cấp quyền truy cập vào liên hệ và thư viện của bạn để giúp bạn kết nối và nhắn tin đến bạn bè. Mọi thông tin liên hệ của bạn được tải lên đều sử dụng trình bảo mật thông tin liên hệ của Signal, nghĩa là chúng sẽ được mã hóa đầu cuối và cũng không được hiển thì trên chính dịch vụ Signal.</string>
    <string name="RegistrationActivity_signal_needs_access_to_your_contacts_in_order_to_connect_with_friends">Signal cần được cấp quyền truy cập vào liên hệ của bạn để giúp bạn kết nối đến bạn bè. Mọi thông tin liên hệ của bạn được tải lên đều sử dụng trình bảo mật thông tin liên hệ của Signal, nghĩa là chúng sẽ được mã hóa đầu cuối và cũng không được hiển thì trên chính dịch vụ Signal.</string>
    <string name="RegistrationActivity_rate_limited_to_service">Bạn đã thử đăng kí số điện thoại này quá nhiều lần. Vui lòng thử lại sau.</string>
    <!--    During registration, if the user attempts (and fails) to register, we display this error message with a number of minutes timer they are allowed to try again.-->
    <string name="RegistrationActivity_rate_limited_to_try_again">Bạn đã thử đăng ký số này quá nhiều lần. Vui lòng thử lại trong %1$s.</string>
    <string name="RegistrationActivity_unable_to_connect_to_service">Không thể kết nối với dịch vụ. Vui lòng kiểm tra đuờng truyền mạng và thử lại.</string>
    <!-- Generic error when the app is unable to request an SMS code for an unknown reason. -->
    <string name="RegistrationActivity_unable_to_request_verification_code">Không thể yêu cầu mã xác minh. Vui lòng kiểm tra kết nối mạng của bạn và thử lại.</string>
    <string name="RegistrationActivity_non_standard_number_format">Định dạng số không chuẩn</string>
    <string name="RegistrationActivity_the_number_you_entered_appears_to_be_a_non_standard">Số mà bạn nhập vào (%1$s) không đúng. /n/n có phải ý bạn là %2$s?</string>
    <string name="RegistrationActivity_signal_android_phone_number_format">Molly Android - Định dạng số điện thoại</string>
    <!--    Small "toast" notification to the user confirming that they have requested a new code via voice call.-->
    <string name="RegistrationActivity_call_requested">Cuộc gọi được yêu cầu</string>
    <!--    Small "toast" notification to the user confirming that they have requested a new code via SMS.-->
    <string name="RegistrationActivity_sms_requested">Đã yêu cầu SMS</string>
    <!--    Small "toast" notification to the user confirming that they have requested a new code (through an unspecified channel).-->
    <string name="RegistrationActivity_code_requested">Đã yêu cầu mã xác minh</string>
    <plurals name="RegistrationActivity_debug_log_hint">
        <item quantity="other">Còn %1$d bước nữa để bạn hoàn thành gửi báo cáo lỗi.</item>
    </plurals>
    <string name="RegistrationActivity_we_need_to_verify_that_youre_human">Chúng tôi cần kiểm tra bạn là người hay robot.</string>
    <!-- An error shown when the request was valid, but due to an issue with a partner vendor, the server is unable to send an SMS code -->
    <string name="RegistrationActivity_external_service_error">Signal không thể gửi mã SMS vì một lỗi từ bên ngoài.</string>
    <string name="RegistrationActivity_next">Tiếp</string>
    <string name="RegistrationActivity_continue">Tiếp tục</string>
    <string name="RegistrationActivity_take_privacy_with_you_be_yourself_in_every_message">Mang quyền riêng tư luôn bên bạn.\nHãy là chính mình trong từng tin nhắn.</string>
    <!-- Title of registration screen when asking for the users phone number -->
    <string name="RegistrationActivity_phone_number">Số điện thoại</string>
    <!-- Subtitle of registration screen when asking for the users phone number -->
    <string name="RegistrationActivity_enter_your_phone_number_to_get_started">Nhập số điện thoại của bạn để bắt đầu.</string>
    <string name="RegistrationActivity_enter_the_code_we_sent_to_s">Điền mã xác minh được gửi đến %1$s</string>
    <string name="RegistrationActivity_make_sure_your_phone_has_a_cellular_signal">Đảm bảo là điện thoại của bạn có tín hiệu di động để nhận tin nhắn SMS hoặc cuộc gọi</string>

    <string name="RegistrationActivity_phone_number_description">Số điện thoại</string>
    <string name="RegistrationActivity_country_code_description">Mã quốc gia</string>
    <string name="RegistrationActivity_country_code_hint">Quốc gia</string>
    <string name="RegistrationActivity_call">Gọi</string>
    <string name="RegistrationActivity_verification_code">Mã Xác minh</string>
    <string name="RegistrationActivity_resend_code">Gửi lại Mã</string>
    <!--    A title for a bottom sheet dialog offering to help a user having trouble entering their verification code.-->
    <string name="RegistrationActivity_support_bottom_sheet_title">Bạn gặp vấn đề khi đăng ký?</string>
    <!--    A list of suggestions to try for a user having trouble entering their verification code.-->
    <string name="RegistrationActivity_support_bottom_sheet_body_suggestions">• Đảm bảo rằng điện thoại của bạn có tín hiệu dữ liệu di động để nhận tin nhắn SMS hoặc cuộc gọi\n • Đảm bảo rằng bạn có thể nhận cuộc gọi đến số\n • Kiểm tra xem bạn đã nhập đúng số điện thoại của mình.</string>
    <!--    A call to action for a user having trouble entering the verification to seek further help. -->
    <string name="RegistrationActivity_support_bottom_sheet_body_call_to_action">Để biết thêm thông tin, vui lòng làm theo các bước giải quyết vấn đề sau hoặc Liên hệ Hỗ trợ</string>
    <!--    A clickable piece of text that will take the user to our website with additional suggestions.-->
    <string name="RegistrationActivity_support_bottom_sheet_cta_troubleshooting_steps_substring">các bước giải quyết vấn đề sau</string>
    <!--    A clickable piece of text that will pre-fill a request for support email in the user\'s email app.-->
    <string name="RegistrationActivity_support_bottom_sheet_cta_contact_support_substring">Liên hệ Hỗ trợ</string>

    <!-- RegistrationLockV2Dialog -->
    <string name="RegistrationLockV2Dialog_turn_on_registration_lock">Bật Khóa đăng kí?</string>
    <string name="RegistrationLockV2Dialog_turn_off_registration_lock">Tắt Khóa đăng kí?</string>
    <string name="RegistrationLockV2Dialog_if_you_forget_your_signal_pin_when_registering_again">Nếu bạn quên mã PIN Signal khi đăng kí lại với Signal, bạn sẽ không thể truy cập tài khoản trong 7 ngày.</string>
    <string name="RegistrationLockV2Dialog_turn_on">Bật</string>
    <string name="RegistrationLockV2Dialog_turn_off">Tắt</string>

    <!-- RevealableMessageView -->
    <string name="RevealableMessageView_view_photo">Xem ảnh</string>
    <string name="RevealableMessageView_view_video">Xem video</string>
    <string name="RevealableMessageView_viewed">Đã xem</string>
    <string name="RevealableMessageView_media">Đa phương tiện</string>

    <!-- Search -->
    <string name="SearchFragment_no_results">Không có kết quả cho \'%1$s\'</string>
    <string name="SearchFragment_header_conversations">Trò chuyện</string>
    <string name="SearchFragment_header_contacts">Liên hệ</string>
    <string name="SearchFragment_header_messages">Tin nhắn</string>

    <!-- ShakeToReport -->
  <!-- Removed by excludeNonTranslatables <string name="ShakeToReport_shake_detected" translatable="false">Shake detected</string> -->
  <!-- Removed by excludeNonTranslatables <string name="ShakeToReport_submit_debug_log" translatable="false">Submit debug log?</string> -->
  <!-- Removed by excludeNonTranslatables <string name="ShakeToReport_submit" translatable="false">Submit</string> -->
  <!-- Removed by excludeNonTranslatables <string name="ShakeToReport_failed_to_submit" translatable="false">Failed to submit :(</string> -->
  <!-- Removed by excludeNonTranslatables <string name="ShakeToReport_success" translatable="false">Success!</string> -->
  <!-- Removed by excludeNonTranslatables <string name="ShakeToReport_share" translatable="false">Share</string> -->

    <!-- SharedContactDetailsActivity -->
    <string name="SharedContactDetailsActivity_add_to_contacts">Thêm vào danh bạ</string>
    <string name="SharedContactDetailsActivity_invite_to_signal">Mời dùng Molly</string>
    <string name="SharedContactDetailsActivity_signal_message">Tin nhắn Signal</string>
    <string name="SharedContactDetailsActivity_signal_call">Cuộc gọi Signal</string>

    <!-- SharedContactView -->
    <string name="SharedContactView_add_to_contacts">Thêm vào danh bạ</string>
    <string name="SharedContactView_invite_to_signal">Mời dùng Molly</string>
    <string name="SharedContactView_message">Tin nhắn Signal</string>

    <!-- SignalBottomActionBar -->
    <string name="SignalBottomActionBar_more">Thêm</string>

    <!-- SignalPinReminders -->
    <string name="SignalPinReminders_well_remind_you_again_later">Xác minh mã PIN thành công. Chúng tôi sẽ nhắc bạn lại sau.</string>
    <string name="SignalPinReminders_well_remind_you_again_tomorrow">Xác minh mã PIN thành công. Chúng tôi sẽ nhắc bạn lại vào ngày mai.</string>
    <string name="SignalPinReminders_well_remind_you_again_in_a_few_days">Xác minh mã PIN thành công. Chúng tôi sẽ nhắc bạn lại trong vài ngày nữa.</string>
    <string name="SignalPinReminders_well_remind_you_again_in_a_week">Xác minh mã PIN thành công. Chúng tôi sẽ nhắc bạn lại sau một tuần nữa.</string>
    <string name="SignalPinReminders_well_remind_you_again_in_a_couple_weeks">Xác minh mã PIN thành công. Chúng tôi sẽ nhắc bạn lại sau vài tuần nữa.</string>
    <string name="SignalPinReminders_well_remind_you_again_in_a_month">Xác minh mã PIN thành công. Chúng tôi sẽ nhắc bạn lại sau một tháng nữa.</string>

    <!-- Slide -->
    <string name="Slide_image">Ảnh</string>
    <string name="Slide_sticker">Nhãn dán</string>
    <string name="Slide_audio">Âm thanh</string>
    <string name="Slide_video">Video</string>

    <!-- SmsMessageRecord -->
    <string name="SmsMessageRecord_received_corrupted_key_exchange_message">Nhận được thông tin trao đổi mã khóa bị hỏng!
    </string>
    <string name="SmsMessageRecord_received_key_exchange_message_for_invalid_protocol_version">
        Nhận thông tin trao đổi mã khóa về phiên bản giao thức không hợp lệ.
    </string>
    <string name="SmsMessageRecord_received_message_with_new_safety_number_tap_to_process">Đã nhận tin nhắn với mã số an toàn mới. Nhấn để xử lí và hiển thị.</string>
    <string name="SmsMessageRecord_secure_session_reset">Bạn đã tái thiết lập phiên bảo mật.</string>
    <string name="SmsMessageRecord_secure_session_reset_s">%1$s đã tái thiết lập phiên bảo mật.</string>
    <string name="SmsMessageRecord_duplicate_message">Tin nhắn trùng lặp.</string>
    <string name="SmsMessageRecord_this_message_could_not_be_processed_because_it_was_sent_from_a_newer_version">Không thể xử lí tin nhắn vì nó được gửi từ phiên bản Signal mới hơn. Bạn có thể yêu cầu người gửi nhắn lại sau khi bạn cập nhật Signal.</string>
    <string name="SmsMessageRecord_error_handling_incoming_message">Lỗi khi xử lý tin nhắn đến.</string>

    <!-- StickerManagementActivity -->
    <string name="StickerManagementActivity_stickers">Nhãn dán</string>

    <!-- StickerManagementAdapter -->
    <string name="StickerManagementAdapter_installed_stickers">Các gói nhãn dán đã cài</string>
    <string name="StickerManagementAdapter_stickers_you_received">Nhãn dán nhận được</string>
    <string name="StickerManagementAdapter_signal_artist_series">Tuyển tập Nghệ sĩ Signal</string>
    <string name="StickerManagementAdapter_no_stickers_installed">Chưa có nhãn dán nào được cài</string>
    <string name="StickerManagementAdapter_stickers_from_incoming_messages_will_appear_here">Nhãn dán từ tin nhắn sẽ được hiển thị ở đây</string>
    <string name="StickerManagementAdapter_untitled">Chưa đặt tên</string>
    <string name="StickerManagementAdapter_unknown">Không rõ</string>

    <!-- StickerPackPreviewActivity -->
    <string name="StickerPackPreviewActivity_untitled">Chưa đặt tên</string>
    <string name="StickerPackPreviewActivity_unknown">Không rõ</string>
    <string name="StickerPackPreviewActivity_install">Cài đặt</string>
    <!-- Label for a button that, if pressed, will uninstall the sticker pack that is currently being previewed. -->
    <string name="StickerPackPreviewActivity_remove">Gỡ cài đặt</string>
    <string name="StickerPackPreviewActivity_stickers">Nhãn dán</string>
    <string name="StickerPackPreviewActivity_failed_to_load_sticker_pack">Không thể tải gói nhãn dán</string>

    <!-- SubmitDebugLogActivity -->
    <string name="SubmitDebugLogActivity_edit">Sửa</string>
    <string name="SubmitDebugLogActivity_done">Xong</string>
    <!-- Menu option to save a debug log file to disk. -->
    <string name="SubmitDebugLogActivity_save">Lưu</string>
    <!-- Error that is show in a toast when we fail to save a debug log file to disk. -->
    <string name="SubmitDebugLogActivity_failed_to_save">Lưu không thành công</string>
    <!-- Toast that is show to notify that we have saved the debug log file to disk. -->
    <string name="SubmitDebugLogActivity_save_complete">Lưu hoàn tất</string>
    <string name="SubmitDebugLogActivity_tap_a_line_to_delete_it">Nhấn vào một dòng để xóa nó</string>
    <string name="SubmitDebugLogActivity_submit">Gửi</string>
    <string name="SubmitDebugLogActivity_failed_to_submit_logs">Không thể gửi nhật kí lỗi</string>
    <string name="SubmitDebugLogActivity_success">Thành công!</string>
    <string name="SubmitDebugLogActivity_copy_this_url_and_add_it_to_your_issue">Sao chép URL này và thêm nó vào báo cáo lỗi hoặc email hỗ trợ:\n\n<b>%1$s</b></string>
    <string name="SubmitDebugLogActivity_share">Chia sẻ</string>
    <string name="SubmitDebugLogActivity_this_log_will_be_posted_publicly_online_for_contributors">Nhật kí này sẽ được đăng trực tuyến công khai cho những người đóng góp theo dõi. Bạn có thể kiểm tra nó trước khi gửi đi.</string>

    <!-- SupportEmailUtil -->
  <!-- Removed by excludeNonTranslatables <string name="SupportEmailUtil_support_email" translatable="false">support@molly.im</string> -->
    <string name="SupportEmailUtil_filter">Bộ lọc:</string>
    <string name="SupportEmailUtil_device_info">Thông tin thiết bị:</string>
    <string name="SupportEmailUtil_android_version">Phiên bản Android:</string>
    <string name="SupportEmailUtil_signal_version">Phiên bản Molly:</string>
    <string name="SupportEmailUtil_signal_package">Gói Molly:</string>
    <string name="SupportEmailUtil_registration_lock">Khóa đăng kí:</string>
    <string name="SupportEmailUtil_locale">Vùng:</string>

    <!-- ThreadRecord -->
    <string name="ThreadRecord_group_updated">Đã cập nhật nhóm</string>
    <string name="ThreadRecord_left_the_group">Đã rời nhóm</string>
    <string name="ThreadRecord_secure_session_reset">Đã tái thiết lập phiên bảo mật.</string>
    <string name="ThreadRecord_draft">Nháp:</string>
    <string name="ThreadRecord_media_message">Tin nhắn đa phương tiện</string>
    <string name="ThreadRecord_sticker">Nhãn dán</string>
    <string name="ThreadRecord_view_once_photo">Ảnh xem một lần</string>
    <string name="ThreadRecord_view_once_video">Video xem một lần</string>
    <string name="ThreadRecord_view_once_media">Đa phương tiện xem một lần</string>
    <string name="ThreadRecord_this_message_was_deleted">Tin nhắn này đã bị xóa.</string>
    <string name="ThreadRecord_you_deleted_this_message">Bạn đã xóa tin nhắn này.</string>
    <!-- Displayed in the notification when the user sends a request to activate payments -->
    <string name="ThreadRecord_you_sent_request">Bạn đã gửi một yêu cầu bật tính năng Thanh toán</string>
    <!-- Displayed in the notification when the recipient wants to activate payments -->
    <string name="ThreadRecord_wants_you_to_activate_payments">%1$s muốn bạn bật tính năng Thanh toán</string>
    <!-- Displayed in the notification when the user activates payments -->
    <string name="ThreadRecord_you_activated_payments">Bạn đã bật tính năng Thanh toán</string>
    <!-- Displayed in the notification when the recipient can accept payments -->
    <string name="ThreadRecord_can_accept_payments">%1$s giờ đã có thể nhận Thanh toán</string>
    <string name="ThreadRecord_s_is_on_signal">%1$s đang sử dụng Signal!</string>
    <string name="ThreadRecord_disappearing_messages_disabled">Tin nhắn tự hủy đã được vô hiệu hóa</string>
    <string name="ThreadRecord_disappearing_message_time_updated_to_s">Tin nhắn sẽ tự hủy sau %1$s</string>
    <string name="ThreadRecord_safety_number_changed">Mã số an toàn đã thay đổi</string>
    <string name="ThreadRecord_your_safety_number_with_s_has_changed">Mã số an toàn của bạn với %1$s đã thay đổi.</string>
    <string name="ThreadRecord_you_marked_verified">Bạn đã xác minh</string>
    <string name="ThreadRecord_you_marked_unverified">Bạn đã hủy xác minh</string>
    <string name="ThreadRecord_message_could_not_be_processed">Không thể xử lí tin nhắn</string>
    <string name="ThreadRecord_delivery_issue">Lỗi chuyển tin nhắn</string>
    <string name="ThreadRecord_message_request">Yêu cầu gửi Tin nhắn</string>
    <!-- Thread preview for a recipient that has been hidden -->
    <string name="ThreadRecord_hidden_recipient">Bạn đã ẩn người này, nhắn tin lại để thêm lại người này vào danh sách của bạn.</string>
    <string name="ThreadRecord_photo">Ảnh</string>
    <string name="ThreadRecord_gif">Ảnh GIF</string>
    <string name="ThreadRecord_voice_message">Tin nhắn Thoại</string>
    <string name="ThreadRecord_file">Tệp</string>
    <string name="ThreadRecord_video">Video</string>
    <string name="ThreadRecord_chat_session_refreshed">Đã làm mới phiên trò chuyện</string>
    <!-- Displayed in the notification when the user is sent a gift -->
    <string name="ThreadRecord__s_donated_for_you">%1$s đã ủng hộ thay cho bạn</string>
    <!-- Displayed in the notification when the user sends a gift -->
    <string name="ThreadRecord__you_donated_for_s">Bạn đã ủng hộ thay cho %1$s</string>
    <!-- Displayed in the notification when the user has opened a received gift -->
    <string name="ThreadRecord__you_redeemed_a_badge">Bạn đã nhận một huy hiệu</string>
    <!-- Displayed in the conversation list when someone reacted to your story -->
    <string name="ThreadRecord__reacted_s_to_your_story">Đã bày tỏ cảm xúc %1$s với story của bạn</string>
    <!-- Displayed in the conversation list when you reacted to someone\'s story -->
    <string name="ThreadRecord__reacted_s_to_their_story">Đã bày tỏ cảm xúc %1$s với story của họ</string>
    <!-- Displayed in the conversation list when your most recent message is a payment to or from the person the conversation is with -->
    <string name="ThreadRecord_payment">Thanh toán</string>
    <!-- Displayed in the conversation list when your only message in a conversation is a scheduled send. -->
    <string name="ThreadRecord_scheduled_message">Tin nhắn đã lên lịch</string>
    <!--  Displayed in the conversation list when your message history has been merged -->
    <string name="ThreadRecord_message_history_has_been_merged">Lịch sử tin nhắn của bạn đã được hợp nhất</string>
    <!--  Displayed in the conversation list when identities have been merged. The first placeholder is a phone number, and the second is a person\'s name -->
    <string name="ThreadRecord_s_belongs_to_s">%1$s thuộc về %2$s</string>

    <!-- UpdateApkReadyListener -->
    <string name="UpdateApkReadyListener_Signal_update">Cập nhật Molly</string>
    <string name="UpdateApkReadyListener_a_new_version_of_signal_is_available_tap_to_update">Đã có phiên bản mới của Molly, nhấn để cập nhật</string>

    <!-- UntrustedSendDialog -->
    <string name="UntrustedSendDialog_send_message">Gửi tin nhắn?</string>
    <string name="UntrustedSendDialog_send">Gửi</string>

    <!-- UnverifiedSendDialog -->
    <string name="UnverifiedSendDialog_send_message">Gửi tin nhắn?</string>
    <string name="UnverifiedSendDialog_send">Gửi</string>

    <!-- UsernameEditFragment -->
    <!-- Toolbar title when entering from registration -->
    <string name="UsernameEditFragment__add_a_username">Thêm tên người dùng</string>
    <!-- Instructional text at the top of the username edit screen -->
    <string name="UsernameEditFragment__choose_your_username">Chọn tên người dùng của bạn</string>
    <string name="UsernameEditFragment_username">Tên người dùng</string>
    <string name="UsernameEditFragment_delete">Xóa</string>
    <string name="UsernameEditFragment_successfully_removed_username">Xóa tên người dùng thành công.</string>
    <string name="UsernameEditFragment_encountered_a_network_error">Lỗi mạng.</string>
    <string name="UsernameEditFragment_this_username_is_taken">Tên người dùng này đã được sử dụng.</string>
    <string name="UsernameEditFragment_usernames_can_only_include">Tên người dùng chỉ được chứa kí tự a-Z, 0-9 và dấu gạch dưới.</string>
    <string name="UsernameEditFragment_usernames_cannot_begin_with_a_number">Tên người dùng không thể bắt đầu bằng một số.</string>
    <string name="UsernameEditFragment_username_is_invalid">Tên người dùng không hợp lệ.</string>
    <string name="UsernameEditFragment_usernames_must_be_between_a_and_b_characters">Tên người dùng phải nằm trong khoảng từ %1$d đến %2$d kí tự.</string>
    <!-- Explanation about what usernames provide -->
    <string name="UsernameEditFragment__usernames_let_others_message">Tên người dùng giúp các thành viên khác nhắn tin cho bạn mà không cần có số điện thoại của bạn. Tên người dùng được ghép với một dãy ký tự để giúp giữ bí mật thông tin của bạn.</string>
    <!-- Dialog title for explanation about numbers at the end of the username -->
    <string name="UsernameEditFragment__what_is_this_number">Số này là gì?</string>
    <string name="UsernameEditFragment__these_digits_help_keep">Các ký tự này giúp giữ bí mật tên người dùng của bạn giúp bạn tránh các tin nhắn ngoài ý muốn. Chỉ chia sẻ tên người dùng của bạn với những người hoặc nhóm bạn muốn trò chuyện. Nếu bạn đổi tên người dùng, bạn sẽ nhận được một dãy ký tự mới.</string>
    <!-- Button to allow user to skip -->
    <string name="UsernameEditFragment__skip">Bỏ qua</string>
    <!-- Content description for done button -->
    <string name="UsernameEditFragment__done">Xong</string>

    <plurals name="UserNotificationMigrationJob_d_contacts_are_on_signal">
        <item quantity="other">%1$d liên hệ của bạn đang sử dụng Signal!</item>
    </plurals>

    <!-- UsernameShareBottomSheet -->
    <!-- Explanation of what the sheet enables the user to do -->
    <string name="UsernameShareBottomSheet__copy_or_share_a_username_link">Sao chép hoặc chia sẻ liên kết tên người dùng</string>

    <!-- VerifyIdentityActivity -->
    <string name="VerifyIdentityActivity_your_contact_is_running_an_old_version_of_signal">Đối tác của bạn đang sử dụng phiên bản Signal cũ. Hãy nhắc họ cập nhật trước khi xác minh mã số an toàn.</string>
    <string name="VerifyIdentityActivity_your_contact_is_running_a_newer_version_of_Signal">Đối tác của bạn đang sử dụng phiên bản Signal mới hơn với định dạng mã QR khác. Hãy cập nhật Signal để so sánh.</string>
    <string name="VerifyIdentityActivity_the_scanned_qr_code_is_not_a_correctly_formatted_safety_number">Mã QR vừa quét không phải định dạng của mã số an toàn. Hãy thử lại.</string>
    <string name="VerifyIdentityActivity_share_safety_number_via">Chia sẻ mã số an toàn qua…</string>
    <string name="VerifyIdentityActivity_our_signal_safety_number">Mã số an toàn Signal của chúng ta:</string>
    <string name="VerifyIdentityActivity_no_app_to_share_to">Có vẻ như bạn không có bất kỳ ứng dụng nào để chia sẻ.</string>
    <string name="VerifyIdentityActivity_no_safety_number_to_compare_was_found_in_the_clipboard">Không tìm thấy mã số an toàn trong clipboard</string>
    <string name="VerifyIdentityActivity_signal_needs_the_camera_permission_in_order_to_scan_a_qr_code_but_it_has_been_permanently_denied">Molly cần quyền truy cập Máy ảnh để quét mã QR, nhưng đã bị từ chối vĩnh viễn. Vui lòng mở cài đặt ứng dụng, chọn \"Quyền\" và bật \"Máy ảnh\".</string>
    <string name="VerifyIdentityActivity_unable_to_scan_qr_code_without_camera_permission">Không thể quét mã QR khi không có quyền truy cập Máy ảnh</string>
    <string name="VerifyIdentityActivity_you_must_first_exchange_messages_in_order_to_view">Bạn phải trao đổi tin nhắn trước để xem được mã số an toàn của %1$s.</string>

    <!-- ViewOnceMessageActivity -->
  <!-- Removed by excludeNonTranslatables <string name="ViewOnceMessageActivity_video_duration" translatable="false">%1$02d:%2$02d</string> -->

    <!-- AudioView -->
  <!-- Removed by excludeNonTranslatables <string name="AudioView_duration" translatable="false">%1$d:%2$02d</string> -->

    <!-- MessageDisplayHelper -->
    <string name="MessageDisplayHelper_message_encrypted_for_non_existing_session">Tin nhắn mã hoá cho phiên không tồn tại</string>

    <!-- MmsMessageRecord -->
    <string name="MmsMessageRecord_bad_encrypted_mms_message">Tin nhắn MMS mã hoá kém</string>
    <string name="MmsMessageRecord_mms_message_encrypted_for_non_existing_session">Tin nhắn MMS mã hoá cho phiên không tồn tại</string>

    <!-- MuteDialog -->
    <string name="MuteDialog_mute_notifications">Tắt tiếng thông báo</string>

    <!-- ApplicationMigrationService -->
    <string name="ApplicationMigrationService_import_in_progress">Đang nhập…</string>
    <string name="ApplicationMigrationService_importing_text_messages">Đang nhập tin nhắn văn bản</string>
    <string name="ApplicationMigrationService_import_complete">Nhập thành công</string>
    <string name="ApplicationMigrationService_system_database_import_is_complete">Hoàn tất nhập cơ sở dữ liệu hệ thống.</string>

    <!-- KeyCachingService -->
    <string name="KeyCachingService_signal_passphrase_cached">Chạm để mở.</string>
    <string name="KeyCachingService_passphrase_cached">Đã mở khóa Molly </string>
    <string name="KeyCachingService_lock">Khoá Molly</string>

    <!-- MediaPreviewActivity -->
    <string name="MediaPreviewActivity_you">Bạn</string>
    <string name="MediaPreviewActivity_unssuported_media_type">Không hỗ trợ định dạng đa phương tiện này</string>
    <string name="MediaPreviewActivity_draft">Nháp</string>
    <string name="MediaPreviewActivity_signal_needs_the_storage_permission_in_order_to_write_to_external_storage_but_it_has_been_permanently_denied">Molly cần quyền truy cập Bộ nhớ để lưu tệp vào bộ nhớ, nhưng đã bị từ chối vĩnh viễn. Vui lòng mở cài đặt ứng dụng, chọn \"Quyền\" và bật \"Bộ nhớ\".</string>
    <string name="MediaPreviewActivity_unable_to_write_to_external_storage_without_permission">Không thể lưu tệp vào bộ nhớ khi không có quyền</string>
    <string name="MediaPreviewActivity_media_delete_confirmation_title">Xóa tin nhắn?</string>
    <string name="MediaPreviewActivity_media_delete_confirmation_message">Thao tác này sẽ xóa vĩnh viễn tin nhắn này.</string>
    <string name="MediaPreviewActivity_s_to_s">%1$s đến %2$s</string>
    <!-- All media preview title when viewing media send by you to another recipient (allows changing of \'You\' based on context) -->
    <string name="MediaPreviewActivity_you_to_s">Bạn gửi đến %1$s</string>
    <!-- All media preview title when viewing media sent by another recipient to you (allows changing of \'You\' based on context) -->
    <string name="MediaPreviewActivity_s_to_you">%1$s gửi đến bạn</string>
    <string name="MediaPreviewActivity_media_no_longer_available">Tệp đa phương tiện không còn khả dụng.</string>
    <!-- Notifying the user that the device has encountered a technical issue and is unable to render a video. -->
    <string name="MediaPreviewActivity_unable_to_play_media">Không thể phát tập tin đa phương tiện.</string>
    <string name="MediaPreviewActivity_error_finding_message">Có lỗi khi tìm tin nhắn.</string>
    <string name="MediaPreviewActivity_cant_find_an_app_able_to_share_this_media">Không thể tìm được ứng dụng có thể chia sẻ tệp đa phương tiện này.</string>
    <string name="MediaPreviewActivity_dismiss_due_to_error">Đóng</string>
    <string name="MediaPreviewFragment_edit_media_error">Lỗi tệp Đa phương tiện</string>
    <!-- This is displayed as a toast notification when we encounter an error deleting a message, including potentially on other people\'s devices -->
    <string name="MediaPreviewFragment_media_delete_error">Có lỗi khi xóa tin nhắn, tin nhắn có thể vẫn còn</string>
    <!-- A suffix to be attached to truncated captions that the user may tap onto to view the entire text caption -->
    <string name="MediaPreviewFragment_read_more_overflow_text">Đọc Thêm</string>

    <!-- MessageNotifier -->
    <!-- Text shown in a system notification that is used to summarize your notification. The first placeholder is a pluralized string that describes how many messages (e.g. "3 messages"), and the second placeholder is a pluralized string that describes the number of unique chats those message appear in (e.g. "2 chats"). -->
    <string name="MessageNotifier_s_in_s">%1$s trong %2$s</string>
    <!-- Text shown in a system notification that is used to summary how many messages you received. -->
    <plurals name="MessageNotifier_d_messages">
        <item quantity="other">%1$d tin nhắn</item>
    </plurals>
    <!-- Text shown in a system notification that is used to summary how many chats have new messages. -->
    <plurals name="MessageNotifier_d_chats">
        <item quantity="other">%1$d cuộc trò chuyện</item>
    </plurals>
    <string name="MessageNotifier_d_new_messages_in_d_conversations">%1$d tin nhắn mới trong %2$d cuộc trò chuyện</string>
    <string name="MessageNotifier_most_recent_from_s">Gần đây nhất từ: %1$s</string>
    <string name="MessageNotifier_locked_message">Tin nhắn đã khoá</string>
    <string name="MessageNotifier_message_delivery_failed">Không thể gửi tin nhắn.</string>
    <!-- Shown in a notification when a story the user tries to send fails to be sent -->
    <string name="MessageNotifier_story_delivery_failed">Không gửi được story</string>
    <!-- Shown as notification title for when a notification about a story sent to a group story %1$s replaced with the group name -->
    <string name="MessageNotifier_group_story_title">Bạn gửi đến %1$s</string>
    <string name="MessageNotifier_failed_to_deliver_message">Không thể gửi tin nhắn.</string>
    <string name="MessageNotifier_error_delivering_message">Có lỗi khi gửi tin nhắn.</string>
    <string name="MessageNotifier_message_delivery_paused">Đang tạm dừng nhắn tin.</string>
    <string name="MessageNotifier_verify_to_continue_messaging_on_signal">Hãy xác minh để tiếp tục nhắn tin trên Molly.</string>
    <string name="MessageNotifier_mark_all_as_read">Đánh dấu đã đọc tất cả</string>
    <string name="MessageNotifier_mark_read">Đánh dấu đã đọc</string>
    <string name="MessageNotifier_turn_off_these_notifications">Tắt các thông báo này</string>
    <string name="MessageNotifier_view_once_photo">Ảnh xem một lần</string>
    <string name="MessageNotifier_view_once_video">Video xem một lần</string>
    <string name="MessageNotifier_reply">Trả lời</string>
    <string name="MessageNotifier_signal_message">Tin nhắn Signal</string>
    <string name="MessageNotifier_unsecured_sms">SMS không bảo mật</string>
    <string name="MessageNotifier_contact_message">%1$s%2$s</string>
    <string name="MessageNotifier_unknown_contact_message">Liên hệ</string>
    <string name="MessageNotifier_reacted_s_to_s">Đã bày tỏ cảm xúc %1$s với \"%2$s\".</string>
    <string name="MessageNotifier_reacted_s_to_your_video">Đã bày tỏ cảm xúc %1$s với video của bạn.</string>
    <string name="MessageNotifier_reacted_s_to_your_image">Đã bày tỏ cảm xúc %1$s với hình ảnh của bạn.</string>
    <string name="MessageNotifier_reacted_s_to_your_gif">Đã bày tỏ cảm xúc %1$s với hình GIF của bạn.</string>
    <string name="MessageNotifier_reacted_s_to_your_file">Đã bày tỏ cảm xúc %1$s với tệp của bạn.</string>
    <string name="MessageNotifier_reacted_s_to_your_audio">Đã bày tỏ cảm xúc %1$s với tệp âm thanh của bạn.</string>
    <string name="MessageNotifier_reacted_s_to_your_view_once_media">Đã bày tỏ cảm xúc %1$s với tệp đa phương tiện xem một lần của bạn.</string>
    <!-- Body of notification shown to user when someone they sent a payment to reacts to it. Placeholder is the emoji used in the reaction. -->
    <string name="MessageNotifier_reacted_s_to_your_payment">Đã bày tỏ cảm xúc %1$s với khoản thanh toán của bạn.</string>
    <string name="MessageNotifier_reacted_s_to_your_sticker">Đã bày tỏ cảm xúc %1$s với nhãn dán của bạn.</string>
    <string name="MessageNotifier_this_message_was_deleted">Tin nhắn này đã bị xóa.</string>

    <string name="TurnOffContactJoinedNotificationsActivity__turn_off_contact_joined_signal">Tắt thông báo khi liên hệ bắt đầu sử dụng Signal? Bạn có thể bật lại ở Signal &gt; Cài đặt &gt; Thông báo.</string>

    <!-- Notification Channels -->
    <string name="NotificationChannel_channel_messages">Tin nhắn</string>
    <string name="NotificationChannel_calls">Cuộc gọi</string>
    <string name="NotificationChannel_failures">Thất bại</string>
    <string name="NotificationChannel_backups">Sao lưu</string>
    <string name="NotificationChannel_locked_status">Tình trạng khoá</string>
    <string name="NotificationChannel_app_updates">Cập nhật ứng dụng</string>
    <string name="NotificationChannel_other">Khác</string>
    <string name="NotificationChannel_group_chats">Trò chuyện</string>
    <string name="NotificationChannel_missing_display_name">Vô danh</string>
    <string name="NotificationChannel_voice_notes">Ghi chú Âm thanh</string>
    <string name="NotificationChannel_contact_joined_signal">Liên hệ bắt đầu dùng Signal</string>
    <string name="NotificationChannels__no_activity_available_to_open_notification_channel_settings">Không có hoạt động này để mở cài đặt kênh thông báo.</string>
    <!-- Notification channel name for showing persistent background connection on devices without push notifications -->
    <string name="NotificationChannel_background_connection">Kết nối chạy nền</string>
    <!-- Notification channel name for showing call status information (like connection, ongoing, etc.) Not ringing. -->
    <string name="NotificationChannel_call_status">Tình trạng cuộc gọi</string>
    <!-- Notification channel name for occasional alerts to the user. Will appear in the system notification settings as the title of this notification channel. -->
    <string name="NotificationChannel_critical_app_alerts">Thông báo quan trọng của ứng dụng</string>

    <!-- ProfileEditNameFragment -->

    <!-- QuickResponseService -->
    <string name="QuickResponseService_quick_response_unavailable_when_Signal_is_locked">Trả lời nhanh không khả dụng khi Molly bị khoá!</string>
    <string name="QuickResponseService_problem_sending_message">Có vấn đề khi gửi tin nhắn!</string>

    <!-- SaveAttachmentTask -->
    <string name="SaveAttachmentTask_saved_to">Đã lưu vào %1$s</string>
    <string name="SaveAttachmentTask_saved">Đã lưu</string>

    <!-- SearchToolbar -->
    <string name="SearchToolbar_search">Tìm kiếm</string>
    <!-- Hint when searching filtered chat content -->
    <string name="SearchToolbar_search_unread_chats">Tìm cuộc trò chuyện chưa đọc</string>
    <string name="SearchToolbar_search_for_conversations_contacts_and_messages">Tìm kiếm cuộc trò chuyện, liên hệ và tin nhắn</string>

    <!-- Material3 Search Toolbar -->
    <string name="Material3SearchToolbar__close">Đóng</string>
    <string name="Material3SearchToolbar__clear">Xoá</string>

    <!-- ShortcutLauncherActivity -->
    <string name="ShortcutLauncherActivity_invalid_shortcut">Shortcut không hợp lệ</string>

    <!-- SingleRecipientNotificationBuilder -->
    <string name="SingleRecipientNotificationBuilder_signal">Molly</string>
    <string name="SingleRecipientNotificationBuilder_new_message">Tin nhắn mới</string>
    <string name="SingleRecipientNotificationBuilder_message_request">Yêu cầu nhắn tin</string>
    <string name="SingleRecipientNotificationBuilder_you">Bạn</string>
    <!-- Notification subtext for group stories -->
    <string name="SingleRecipientNotificationBuilder__s_dot_story">%1$s • Story</string>

    <!-- ThumbnailView -->
    <string name="ThumbnailView_Play_video_description">Phát video</string>
    <string name="ThumbnailView_Has_a_caption_description">Có tiêu đề</string>

    <!-- TransferControlView -->
    <plurals name="TransferControlView_n_items">
        <item quantity="other">%1$d mục</item>
    </plurals>

    <!-- UnauthorizedReminder -->
    <string name="UnauthorizedReminder_device_no_longer_registered">Thiết bị không còn được đăng kí</string>
    <!-- Message shown in a reminder banner when the user\'s device is no longer registered -->
    <string name="UnauthorizedReminder_this_is_likely_because_you_registered_your_phone_number_with_Signal_on_a_different_device">Thiết bị này không còn được đăng ký. Nguyên nhân có thể là do bạn đăng ký số điện thoại của bạn với Signal trên một thiết bị khác.</string>
    <!-- Action in reminder banner that will take user to re-register -->
    <string name="UnauthorizedReminder_reregister_action">Đăng ký lại Thiết bị</string>

    <!-- Push notification when the app is forcibly logged out by the server. -->
    <string name="LoggedOutNotification_you_have_been_logged_out">Bạn đã đăng xuất khỏi Signal trên thiết bị này.</string>

    <!-- EnclaveFailureReminder -->
    <!-- Banner message to update app to use payments -->
    <string name="EnclaveFailureReminder_update_signal">Cập nhật Signal để tiếp tục sử dụng các hình thức thanh toán. Số dư tài khoản của bạn có thể không phải là mới nhất.</string>
    <!-- Banner button to update now -->

    <!-- WebRtcCallActivity -->
    <string name="WebRtcCallActivity_to_answer_the_call_give_signal_access_to_your_microphone">Để trả lời cuộc gọi, hãy cho phép Molly truy cập microphone.</string>
    <string name="WebRtcCallActivity_to_answer_the_call_from_s_give_signal_access_to_your_microphone">Để trả lời cuộc gọi từ %1$s, vui lòng cấp quyền truy cập Micro cho Molly.</string>
    <string name="WebRtcCallActivity_signal_requires_microphone_and_camera_permissions_in_order_to_make_or_receive_calls">Molly cần quyền truy cập Micro và Máy ảnh để nhận cuộc gọi và gọi, nhưng đã bị từ chối vĩnh viễn. Vui lòng mở cài đặt ứng dụng, chọn \"Quyền\" và bật \"Micro\" và \"Máy ảnh\"</string>
    <string name="WebRtcCallActivity__answered_on_a_linked_device">Đã trả lời trên một thiết bị liên kết.</string>
    <string name="WebRtcCallActivity__declined_on_a_linked_device">Đã từ chối trên một thiết bị liên kết.</string>
    <string name="WebRtcCallActivity__busy_on_a_linked_device">Đã để máy bận trên một thiết bị liên kết.</string>

    <string name="GroupCallSafetyNumberChangeNotification__someone_has_joined_this_call_with_a_safety_number_that_has_changed">Có người với mã số an toàn đã thay đổi vừa tham gia cuộc gọi này.</string>

    <!-- WebRtcCallScreen -->
    <string name="WebRtcCallScreen_swipe_up_to_change_views">Vuốt lên để thay đổi giao diện</string>

    <!-- WebRtcCallScreen V2 -->
    <!-- Label with hyphenation. Translation can use soft hyphen - Unicode U+00AD -->
    <string name="WebRtcCallScreen__decline">Từ chối</string>
    <!-- Label with hyphenation. Translation can use soft hyphen - Unicode U+00AD -->
    <string name="WebRtcCallScreen__answer">Trả lời</string>
    <!-- Label with hyphenation. Translation can use soft hyphen - Unicode U+00AD -->
    <string name="WebRtcCallScreen__answer_without_video">Trả lời thoại</string>

    <!-- WebRtcAudioOutputToggle -->
    <!-- Label for a dialog asking the user to switch the audio output device during a call -->
    <string name="WebRtcAudioOutputToggle__audio_output">Đầu ra âm thanh</string>
    <!-- Audio output option referring to the earpiece built into the phone -->
    <string name="WebRtcAudioOutputToggle__phone_earpiece">Tai nghe điện thoại</string>
    <!-- Audio output option referring to the louder speaker built into the phone -->
    <string name="WebRtcAudioOutputToggle__speaker">Loa</string>
    <!-- Audio output option referring to an external audio device connected via wireless Bluetooth -->
    <string name="WebRtcAudioOutputToggle__bluetooth">Bluetooth</string>
    <!-- Audio output option referring to an external headset connected via a 3.5mm headphone jack -->
    <string name="WebRtcAudioOutputToggle__wired_headset">Tai nghe có dây</string>
    <!-- Audio output option referring to an external headset connected via a USB-C data cable -->
    <string name="WebRtcAudioOutputToggle__wired_headset_usb">Tai nghe có dây (USB)</string>

    <string name="WebRtcCallControls_answer_call_description">Trả lời cuộc gọi</string>
    <string name="WebRtcCallControls_reject_call_description">Từ chối cuộc gọi</string>

    <!-- change_passphrase_activity -->
    <string name="change_passphrase_activity__old_passphrase">Mật khẩu cũ</string>
    <string name="change_passphrase_activity__new_passphrase">Mật khẩu mới</string>
    <string name="change_passphrase_activity__repeat_new_passphrase">Lặp lại mật khẩu mới</string>

    <!-- contact_selection_activity -->
    <string name="contact_selection_activity__invite_to_signal">Mời dùng Molly</string>
    <string name="contact_selection_activity__new_group">Tạo nhóm mới</string>
    <!-- Row item title for refreshing contacts -->
    <string name="contact_selection_activity__refresh_contacts">Làm mới danh bạ</string>
    <!-- Row item description for refreshing contacts -->
    <string name="contact_selection_activity__missing_someone">Thiếu ai đó? Hãy thử làm mới</string>
    <!-- Row header title for more section -->
    <string name="contact_selection_activity__more">Thêm</string>

    <!-- contact_filter_toolbar -->
    <string name="contact_filter_toolbar__clear_entered_text_description">Xóa văn bản đã nhập</string>
    <string name="contact_filter_toolbar__show_keyboard_description">Hiện bàn phím</string>
    <string name="contact_filter_toolbar__show_dial_pad_description">HIện bàn phím quay số</string>

    <!-- contact_selection_group_activity -->
    <string name="contact_selection_group_activity__no_contacts">Không có liên hệ.</string>
    <string name="contact_selection_group_activity__finding_contacts">Đang tải danh bạ…</string>

    <!-- single_contact_selection_activity -->
    <string name="SingleContactSelectionActivity_contact_photo">Ảnh liên hệ</string>

    <!-- ContactSelectionListFragment-->
    <string name="ContactSelectionListFragment_signal_requires_the_contacts_permission_in_order_to_display_your_contacts">Molly cần quyền truy cập Danh bạ để hiển thị thông tin liên lạc nhưng đã bị từ chối vĩnh viễn. Vui lòng mở cài đặt ứng dụng, chọn \"Quyền\" và bật \"Danh bạ\".</string>
    <string name="ContactSelectionListFragment_error_retrieving_contacts_check_your_network_connection">Lỗi nhận liên hệ, vui lòng kiểm tra kết nối mạng</string>
    <string name="ContactSelectionListFragment_username_not_found">Không tìm thấy tên người dùng</string>
    <string name="ContactSelectionListFragment_s_is_not_a_signal_user">"\"%1$s\" không phải người dùng Signal. Hãy kiểm tra tên người dùng và thử lại."</string>
    <string name="ContactSelectionListFragment_you_do_not_need_to_add_yourself_to_the_group">Bạn không cần tự thêm mình vào nhóm</string>
    <string name="ContactSelectionListFragment_maximum_group_size_reached">Đã đạt kích cỡ nhóm tối đa</string>
    <string name="ContactSelectionListFragment_signal_groups_can_have_a_maximum_of_d_members">Nhóm Signal có thể có tối đa %1$d thành viên.</string>
    <string name="ContactSelectionListFragment_recommended_member_limit_reached">Đã đạt giới hạn thành viên được giới thiệu</string>
    <string name="ContactSelectionListFragment_signal_groups_perform_best_with_d_members_or_fewer">Nhóm Signal hoạt động tốt nhất với %1$d thành viên hoặc ít hơn. Thêm nhiều thành viên hơn có thể trì hoãn việc gửi và nhận tin nhắn.</string>
    <plurals name="ContactSelectionListFragment_d_members">
        <item quantity="other">%1$d thành viên</item>
    </plurals>

    <!-- contact_selection_list_fragment -->
    <string name="contact_selection_list_fragment__signal_needs_access_to_your_contacts_in_order_to_display_them">Molly cần quyền truy cập danh bạ để hiển thị chúng.</string>
    <string name="contact_selection_list_fragment__show_contacts">Hiển thị danh bạ</string>

    <!-- contact_selection_list_item -->
    <plurals name="contact_selection_list_item__number_of_members">
        <item quantity="other">%1$d thành viên</item>
    </plurals>
    <!-- Displays number of viewers for a story -->
    <plurals name="contact_selection_list_item__number_of_viewers">
        <item quantity="other">%1$d người xem</item>
    </plurals>

    <!-- conversation_activity -->
    <string name="conversation_activity__type_message_push">Tin nhắn Signal</string>
    <string name="conversation_activity__type_message_sms_insecure">SMS không bảo mật</string>
    <string name="conversation_activity__type_message_mms_insecure">MMS không bảo mật</string>
    <!-- Option in send button context menu to schedule the message instead of sending it directly -->
    <string name="conversation_activity__option_schedule_message">Lên lịch tin nhắn</string>
    <string name="conversation_activity__from_sim_name">Từ %1$s</string>
    <string name="conversation_activity__sim_n">SIM %1$d</string>
    <string name="conversation_activity__send">Gửi</string>
    <string name="conversation_activity__compose_description">Soạn tin nhắn</string>
    <string name="conversation_activity__emoji_toggle_description">Chuyển bàn phím biểu tượng cảm xúc</string>
    <string name="conversation_activity__attachment_thumbnail">Ảnh nhỏ tập tin đính kèm</string>
    <string name="conversation_activity__quick_attachment_drawer_toggle_camera_description">Mở ngăn kéo chụp ảnh nhanh</string>
    <string name="conversation_activity__quick_attachment_drawer_record_and_send_audio_description">Ghi âm và gửi tệp âm thanh</string>
    <string name="conversation_activity__quick_attachment_drawer_lock_record_description">Khoá ghi âm</string>
    <string name="conversation_activity__enable_signal_for_sms">Sử dụng Signal cho SMS</string>
    <string name="conversation_activity__message_could_not_be_sent">Không thể gửi tin nhắn. Vui lòng kiểm tra kết nối mạng và thừ lại.</string>

    <!-- conversation_input_panel -->
    <string name="conversation_input_panel__slide_to_cancel">Kéo để huỷ</string>
    <string name="conversation_input_panel__cancel">Hủy bỏ</string>

    <!-- conversation_item -->
    <string name="conversation_item__mms_image_description">Tin nhắn đa phương tiện</string>
    <string name="conversation_item__secure_message_description">Tin nhắn bảo mật</string>

    <!-- conversation_item_sent -->
    <string name="conversation_item_sent__send_failed_indicator_description">Gửi thất bại</string>
    <string name="conversation_item_sent__pending_approval_description">Chờ Chấp Thuận</string>
    <string name="conversation_item_sent__delivered_description">Đã nhận</string>
    <string name="conversation_item_sent__message_read">Đã xem tin nhắn</string>

    <!-- conversation_item_received -->
    <string name="conversation_item_received__contact_photo_description">Ảnh liên hệ</string>

    <!-- ConversationUpdateItem -->
    <string name="ConversationUpdateItem_loading">Đang tải…</string>
    <string name="ConversationUpdateItem_learn_more">Tìm hiểu thêm</string>
    <string name="ConversationUpdateItem_join_call">Tham gia cuộc gọi</string>
    <string name="ConversationUpdateItem_return_to_call">Quay trở lại cuộc gọi</string>
    <string name="ConversationUpdateItem_call_is_full">Cuộc gọi đã đầy</string>
    <string name="ConversationUpdateItem_invite_friends">Mời bạn bè</string>
    <string name="ConversationUpdateItem_enable_call_notifications">Bật thông báo cuộc gọi</string>
    <string name="ConversationUpdateItem_update_contact">Cập nhật liên hệ</string>
    <!-- Update item button text to show to block a recipient from requesting to join via group link -->
    <string name="ConversationUpdateItem_block_request">Chặn yêu cầu</string>
    <string name="ConversationUpdateItem_no_groups_in_common_review_requests_carefully">Không có nhóm chung. Hãy xem xét yêu cầu thật kĩ lưỡng.</string>
    <string name="ConversationUpdateItem_no_contacts_in_this_group_review_requests_carefully">Không có liên hệ trong nhóm này. Hãy xem xét yêu cầu thật kĩ lưỡng.</string>
    <string name="ConversationUpdateItem_view">Xem</string>
    <string name="ConversationUpdateItem_the_disappearing_message_time_will_be_set_to_s_when_you_message_them">Hẹn giờ tin nhắn tự huỷ sẽ được đặt thành %1$s khi bạn gửi tin nhắn cho họ.</string>
    <!-- Update item button text to show to boost a feature -->
    <string name="ConversationUpdateItem_donate">Ủng hộ</string>
    <!-- Update item button text to send payment -->
    <string name="ConversationUpdateItem_send_payment">Gửi Thanh toán</string>
    <!-- Update item button text to activate payments -->
    <string name="ConversationUpdateItem_activate_payments">Kích hoạt Thanh toán</string>
    <!-- Update item alerting the user they hid this person and that they can message them to unhide them -->
    <string name="ConversationUpdateItem_hidden_contact_message_to_add_back">Bạn đã xóa người này, nếu nhắn tin lại thì người này sẽ được thêm lại vào danh sách của bạn.</string>

    <!-- audio_view -->
    <string name="audio_view__play_pause_accessibility_description">Phát … Tạm dừng</string>
    <string name="audio_view__download_accessibility_description">Tải xuống</string>

    <!-- QuoteView -->
    <string name="QuoteView_audio">Âm thanh</string>
    <string name="QuoteView_video">Video</string>
    <string name="QuoteView_photo">Ảnh</string>
    <string name="QuoteView_gif">Ảnh GIF</string>
    <string name="QuoteView_view_once_media">Đa phương tiện xem một lần</string>
    <string name="QuoteView_sticker">Nhãn dán</string>
    <string name="QuoteView_you">Bạn</string>
    <string name="QuoteView_original_missing">Không tìm thấy tin nhắn ban đầu</string>
    <!-- Author formatting for group stories -->
    <string name="QuoteView_s_story">%1$s · Story</string>
    <!-- Label indicating that a quote is for a reply to a story you created -->
    <string name="QuoteView_your_story">Bạn · Story</string>
    <!-- Label indicating that the story being replied to no longer exists -->
    <string name="QuoteView_no_longer_available">Không thể xem được nữa</string>
    <!-- Label for quoted gift -->
    <string name="QuoteView__donation_for_a_friend">Khoản ủng hộ thay cho một người bạn</string>

    <!-- ConversationParentFragment -->
    <!-- Title for dialog warning about lacking bluetooth permissions during a voice message -->
    <string name="ConversationParentFragment__bluetooth_permission_denied">Quyền sử dụng Bluetooth bị từ chối</string>
    <!-- Message for dialog warning about lacking bluetooth permissions during a voice message and references the permission needed by name -->
    <string name="ConversationParentFragment__please_enable_the_nearby_devices_permission_to_use_bluetooth_during_a_call">Vui lòng cấp quyền để \"Các thiết bị lân cận\" để sử dụng bluetooth ghi âm tin nhắn thoại.</string>
    <!-- Positive action for bluetooth warning dialog to open settings -->
    <string name="ConversationParentFragment__open_settings">Mở cài đặt</string>
    <!-- Negative action for bluetooth warning dialog to dismiss dialog -->
    <string name="ConversationParentFragment__not_now">Để sau</string>

    <!-- conversation_fragment -->
    <string name="conversation_fragment__scroll_to_the_bottom_content_description">Kéo xuống dưới cùng</string>

    <!-- BubbleOptOutTooltip -->
    <!-- Message to inform the user of what Android chat bubbles are -->
    <string name="BubbleOptOutTooltip__description">Bong bóng là một tính năng của Android mà bạn có thể tắt cho các cuộc trò chuyện Molly.</string>
    <!-- Button to dismiss the tooltip for opting out of using Android bubbles -->
    <string name="BubbleOptOutTooltip__not_now">Để sau</string>
    <!-- Button to move to the system settings to control the use of Android bubbles -->
    <string name="BubbleOptOutTooltip__turn_off">Tắt</string>

    <!-- safety_number_change_dialog -->
    <string name="safety_number_change_dialog__safety_number_changes">Các thay đổi về Mã số an toàn</string>
    <string name="safety_number_change_dialog__accept">Chấp nhận</string>
    <string name="safety_number_change_dialog__call_anyway">Vẫn gọi</string>
    <string name="safety_number_change_dialog__join_call">Tham gia cuộc gọi</string>
    <string name="safety_number_change_dialog__continue_call">Tiếp tục cuộc gọi</string>
    <string name="safety_number_change_dialog__leave_call">Rời cuộc gọi</string>
    <string name="safety_number_change_dialog__the_following_people_may_have_reinstalled_or_changed_devices">Những người này có thể đã cài lại ứng dụng hoặc thay đổi thiết bị. Vui lòng xác minh lại mã số an toàn để đảm bảo riêng tư.</string>
    <string name="safety_number_change_dialog__view">Xem</string>
    <string name="safety_number_change_dialog__previous_verified">Đã từng được xác minh</string>

    <!-- EnableCallNotificationSettingsDialog__call_notifications_checklist -->
    <string name="EnableCallNotificationSettingsDialog__call_notifications_enabled">Đã bật thông báo cuộc gọi.</string>
    <string name="EnableCallNotificationSettingsDialog__enable_call_notifications">Bật thông báo cuộc gọi</string>
    <string name="EnableCallNotificationSettingsDialog__enable_background_activity">Bật hoạt động dưới nền</string>
    <string name="EnableCallNotificationSettingsDialog__everything_looks_good_now">Mọi thứ có vẻ đã ổn!</string>
    <string name="EnableCallNotificationSettingsDialog__to_receive_call_notifications_tap_here_and_turn_on_show_notifications">Để bật thông báo cuộc gọi, hãy nhấn vào đây và bật \"Hiện thông báo.\"</string>
    <string name="EnableCallNotificationSettingsDialog__to_receive_call_notifications_tap_here_and_turn_on_notifications">Để nhận thông báo cuộc gọi, nhấn vào đây và bật thông báo và đảm bảo Âm thanh và Pop-up được bật lên.</string>
    <string name="EnableCallNotificationSettingsDialog__to_receive_call_notifications_tap_here_and_enable_background_activity_in_battery_settings">Để nhận thông báo cuộc gọi, nhấn vào đây và bật hoạt động nền trong cài đặt \"Pin\". </string>
    <string name="EnableCallNotificationSettingsDialog__settings">Cài đặt</string>
    <string name="EnableCallNotificationSettingsDialog__to_receive_call_notifications_tap_settings_and_turn_on_show_notifications">Để nhận thông báo cuộc gọi, hãy vào Cài đặt và bật \"Hiện thông báo.\"</string>
    <string name="EnableCallNotificationSettingsDialog__to_receive_call_notifications_tap_settings_and_turn_on_notifications">Để nhận thông báo cuộc gọi, nhấn Cài đặt và bật thông báo và đảm bảo Âm thanh và Pop-up được bật lên.</string>
    <string name="EnableCallNotificationSettingsDialog__to_receive_call_notifications_tap_settings_and_enable_background_activity_in_battery_settings">Để nhận thông báo cuộc gọi, nhấn vào đây và bật hoạt động nền trong cài đặt \"Pin\".</string>

    <!-- country_selection_fragment -->
    <string name="country_selection_fragment__loading_countries">Đang tải các quốc gia…</string>
    <string name="country_selection_fragment__search">Tìm kiếm</string>
    <string name="country_selection_fragment__no_matching_countries">Không tìm thấy quốc gia</string>

    <!-- device_add_fragment -->
    <string name="device_add_fragment__scan_the_qr_code_displayed_on_the_device_to_link">Quét mã QR hiển thị trên thiết bị để liên kết</string>

    <!-- device_link_fragment -->
    <string name="device_link_fragment__link_device">Liên kết thiết bị</string>

    <!-- device_list_fragment -->
    <string name="device_list_fragment__no_devices_linked">Không có thiết bị đã liên kết</string>
    <string name="device_list_fragment__link_new_device">Liên kết thiết bị mới</string>

    <!-- expiration -->
    <string name="expiration_off">Tắt</string>

    <plurals name="expiration_seconds">
        <item quantity="other">%1$d giây</item>
    </plurals>

    <string name="expiration_seconds_abbreviated">%1$dg</string>

    <plurals name="expiration_minutes">
        <item quantity="other">%1$d phút</item>
    </plurals>

    <string name="expiration_minutes_abbreviated">%1$dp</string>

    <plurals name="expiration_hours">
        <item quantity="other">%1$d giờ</item>
    </plurals>

    <string name="expiration_hours_abbreviated">%1$dh</string>

    <plurals name="expiration_days">
        <item quantity="other">%1$d ngày</item>
    </plurals>

    <string name="expiration_days_abbreviated">%1$dng</string>

    <plurals name="expiration_weeks">
        <item quantity="other">%1$d tuần</item>
    </plurals>

    <string name="expiration_weeks_abbreviated">%1$dt</string>
    <string name="expiration_combined">%1$s%2$s</string>

    <!-- unverified safety numbers -->
    <string name="IdentityUtil_unverified_banner_one">Mã số an toàn với %1$s đã thay đổi và không còn hợp lệ</string>
    <string name="IdentityUtil_unverified_banner_two">Mã số an toàn với %1$s và %2$s không còn hợp lệ</string>
    <string name="IdentityUtil_unverified_banner_many">Mã số an toàn với %1$s, %2$s và %3$s không còn hợp lệ</string>

    <string name="IdentityUtil_unverified_dialog_one">Mã số an toàn với %1$s đã thay đổi và không còn hợp lệ. Điều này có thể là do ai đó đang tìm cách nghe lén cuộc trò chuyện, hoặc %1$s chỉ vừa cài lại Signal.</string>
    <string name="IdentityUtil_unverified_dialog_two">Mã số an toàn với %1$s và %2$s không còn hợp lệ. Điều này có thể do ai đó đang tìm cách nghe lén cuộc trò chuyện, hoặc các đối tác chỉ vừa cài lại Signal.</string>
    <string name="IdentityUtil_unverified_dialog_many">Mã số an toàn với %1$s, %2$s và %3$s không còn hợp lệ. Điều này có thể do ai đó đang tìm cách nghe lén cuộc trò chuyện, hoặc các đối tác chỉ vừa cài lại Signal.</string>

    <string name="IdentityUtil_untrusted_dialog_one">Mã số an toàn của bạn với %1$s vừa thay đổi.</string>
    <string name="IdentityUtil_untrusted_dialog_two">Mã số an toàn của bạn với %1$s và %2$s vừa thay đổi.</string>
    <string name="IdentityUtil_untrusted_dialog_many">Mã số an toàn với %1$s, %2$s và %3$s vừa thay đổi.</string>

    <plurals name="identity_others">
        <item quantity="other">%1$d khác</item>
    </plurals>

    <!-- giphy_activity -->
    <string name="giphy_activity_toolbar__search_gifs">Tìm GIF</string>

    <!-- giphy_fragment -->
    <string name="giphy_fragment__nothing_found">Không tìm thấy</string>

    <!-- database_migration_activity -->
    <string name="database_migration_activity__would_you_like_to_import_your_existing_text_messages">Bạn có muốn nhập các tin nhắn đã có vào cơ sở dữ liệu mã hoá của Signal?</string>
    <string name="database_migration_activity__the_default_system_database_will_not_be_modified">Cơ sở dữ liệu mặc định của hệ thống sẽ không bị sửa hay thay đổi gì cả.</string>
    <string name="database_migration_activity__skip">Bỏ qua</string>
    <string name="database_migration_activity__import">Nhập</string>
    <string name="database_migration_activity__this_could_take_a_moment_please_be_patient">Việc này có thể mất chút thời gian. Vui lòng kiên nhẫn, chúng tôi sẽ thông báo cho bạn khi quá trình nhập hoàn tất.</string>
    <string name="database_migration_activity__importing">ĐANG NHẬP</string>


    <!-- load_more_header -->
    <string name="load_more_header__see_full_conversation">Xem toàn bộ cuộc trò chuyện</string>
    <string name="load_more_header__loading">Đang tải…</string>

    <!-- media_overview_activity -->
    <string name="media_overview_activity__no_media">Không có đa phương tiện</string>

    <!-- message_recipients_list_item -->
    <string name="message_recipients_list_item__view">Xem</string>
    <string name="message_recipients_list_item__resend">Gửi lại</string>

    <!-- Displayed in a toast when user long presses an item in MyStories -->
    <string name="MyStoriesFragment__copied_sent_timestamp_to_clipboard">Đã sao chép dấu thời gian vào clipboard.</string>
    <!-- Displayed when there are no outgoing stories -->
    <string name="MyStoriesFragment__updates_to_your_story_will_show_up_here">Các cập nhật cho story của bạn sẽ hiển thị ở đây.</string>

    <!-- GroupUtil -->
    <plurals name="GroupUtil_joined_the_group">
        <item quantity="other">%1$s đã tham gia nhóm.</item>
    </plurals>
    <string name="GroupUtil_group_name_is_now">Tên nhóm hiện giờ là \'%1$s\'.</string>

    <!-- prompt_passphrase_activity -->
    <string name="prompt_passphrase_activity__unlock">Mở khóa</string>

    <!-- prompt_mms_activity -->
    <string name="prompt_mms_activity__signal_requires_mms_settings_to_deliver_media_and_group_messages">Signal cần cài đặt MMS để chuyển dữ liệu truyền thông và các tin nhắn nhóm thông qua nhà mạng không dây. Thiết bị của bạn không cung cấp đầy đủ các thông tin này, đôi khi là do thiết bị đã bị khóa và các thiết đặt giới hạn khác.</string>
    <string name="prompt_mms_activity__to_send_media_and_group_messages_tap_ok">Để gửi tin nhắn đa phương tiện hoặc tin nhắn nhóm, bấm \'OK\' và hoàn tất các thiết đặt cần thiết. Thiết đặt MMS cho nhà mạng di động có thể tìm thấy bằng cách tìm \'Điểm truy cập di động\'. Bạn chỉ cần làm bước này một lần.</string>

    <!-- BadDecryptLearnMoreDialog -->
    <string name="BadDecryptLearnMoreDialog_delivery_issue">Vấn đề Truyền tải</string>
    <string name="BadDecryptLearnMoreDialog_couldnt_be_delivered_individual">Một tin nhắn, nhãn dán, phản ứng, hoặc nhãn đã đọc không thể được gửi cho bạn từ %1$s. Họ đã có thể cố gửi cho bạn trực tiếp, hoặc trong một nhóm.</string>
    <string name="BadDecryptLearnMoreDialog_couldnt_be_delivered_group">Một tin nhắn, nhãn dán, phản ứng, hoặc nhãn đã đọc không thể được gửi cho bạn từ %1$s.</string>

    <!-- profile_create_activity -->
    <string name="CreateProfileActivity_first_name_required">Tên (bắt buộc)</string>
    <string name="CreateProfileActivity_last_name_optional">Họ (bắt buộc)</string>
    <string name="CreateProfileActivity_next">Tiếp</string>
    <string name="CreateProfileActivity_custom_mms_group_names_and_photos_will_only_be_visible_to_you">Tên nhóm MMS và ảnh sẽ chỉ hiển thị với bạn.</string>
    <string name="CreateProfileActivity_group_descriptions_will_be_visible_to_members_of_this_group_and_people_who_have_been_invited">Miêu tả nhóm sẽ được nhìn thấy bởi thành viên của nhóm này và những người đã được mời.</string>

    <!-- EditAboutFragment -->
    <string name="EditAboutFragment_about">Thông tin</string>
    <string name="EditAboutFragment_write_a_few_words_about_yourself">Viết một vài từ về bản thân mình…</string>
    <string name="EditAboutFragment_count">%1$d/%2$d</string>
    <string name="EditAboutFragment_speak_freely">Nói chuyện tự do</string>
    <string name="EditAboutFragment_encrypted">Đã được mã hóa</string>
    <string name="EditAboutFragment_be_kind">Mở lòng tốt</string>
    <string name="EditAboutFragment_coffee_lover">Nghiện cà phê</string>
    <string name="EditAboutFragment_free_to_chat">Rảnh để trò chuyện</string>
    <string name="EditAboutFragment_taking_a_break">Đang nghỉ ngơi</string>
    <string name="EditAboutFragment_working_on_something_new">Đang làm một dự án mới</string>

    <!-- EditProfileFragment -->
    <string name="EditProfileFragment__edit_group">Sửa nhóm</string>
    <string name="EditProfileFragment__group_name">Tên nhóm</string>
    <string name="EditProfileFragment__group_description">Miêu tả nhóm</string>
  <!-- Removed by excludeNonTranslatables <string name="EditProfileFragment__support_link" translatable="false">https://support.signal.org/hc/articles/360007459591</string> -->

    <!-- EditProfileNameFragment -->
    <string name="EditProfileNameFragment_your_name">Tên của bạn</string>
    <string name="EditProfileNameFragment_first_name">Tên</string>
    <string name="EditProfileNameFragment_last_name_optional">Họ (không bắt buộc)</string>
    <string name="EditProfileNameFragment_save">Lưu</string>
    <string name="EditProfileNameFragment_failed_to_save_due_to_network_issues_try_again_later">Không thể lưu do lỗi mạng. Hãy thử lại sau.</string>

    <!-- recipient_preferences_activity -->
    <string name="recipient_preference_activity__shared_media">Tệp đa phương tiện đã chia sẻ</string>

    <!-- recipients_panel -->

    <!-- verify_display_fragment -->
    <string name="verify_display_fragment__to_verify_the_security_of_your_end_to_end_encryption_with_s"><![CDATA[ Để xác mình bảo mật thiết bị đầu cuối của bạn với %1$s, hãy so sánh dảy số này với số hiện trên thiết bị của họ. Hoặc bạn có thể quét mã QR trên thiết bị của họ. <a href=\"https://signal.org/redirect/safety-numbers\"> Tìm hiểu thêm.</a>]]></string>
    <string name="verify_display_fragment__tap_to_scan">Nhấn để quét</string>
    <string name="verify_display_fragment__successful_match">Kết nối thành công</string>
    <string name="verify_display_fragment__failed_to_verify_safety_number">Xác thực số an toàn thất bại</string>
    <string name="verify_display_fragment__loading">Đang tải…</string>
    <string name="verify_display_fragment__mark_as_verified">Đánh dấu đã xác minh</string>
    <string name="verify_display_fragment__clear_verification">Xóa xác nhận</string>

    <!-- verify_identity -->
    <string name="verify_identity__share_safety_number">Chia sẻ mã số an toàn</string>

    <!-- verity_scan_fragment -->
    <string name="verify_scan_fragment__scan_the_qr_code_on_your_contact">Quét Mã QR trên thiết bị của người liên hệ của bạn.</string>

    <!-- webrtc_answer_decline_button -->
    <string name="webrtc_answer_decline_button__swipe_up_to_answer">Vuốt lên để trả lời</string>
    <string name="webrtc_answer_decline_button__swipe_down_to_reject">Vuốt xuống để từ chối</string>

    <!-- message_details_header -->
    <string name="message_details_header__issues_need_your_attention">Một số vấn đề cần bạn chú ý.</string>
    <string name="message_details_header_sent">Đã gửi</string>
    <string name="message_details_header_received">Đã nhận</string>
    <string name="message_details_header_disappears">Tự hủy</string>
    <string name="message_details_header_via">Qua</string>

    <!-- message_details_recipient_header -->
    <string name="message_details_recipient_header__pending_send">Đang chờ</string>
    <string name="message_details_recipient_header__sent_to">Gửi đến</string>
    <string name="message_details_recipient_header__sent_from">Gửi tới</string>
    <string name="message_details_recipient_header__delivered_to">Đã chuyển tới</string>
    <string name="message_details_recipient_header__read_by">Đã đọc bởi</string>
    <string name="message_details_recipient_header__not_sent">Chưa gửi</string>
    <string name="message_details_recipient_header__viewed">Được xem bởi</string>
    <string name="message_details_recipient_header__skipped">Đã bỏ qua</string>

    <!-- message_Details_recipient -->
    <string name="message_details_recipient__failed_to_send">Không thể gửi</string>
    <string name="message_details_recipient__new_safety_number">Mã số an toàn mới</string>
    <!-- Button text shown in message details when the message has an edit history and this will let them view the history -->
    <string name="MessageDetails__view_edit_history">Xem lịch sử chỉnh sửa</string>

    <!-- AndroidManifest.xml -->
    <string name="AndroidManifest__create_passphrase">Tạo mật khẩu</string>
    <string name="AndroidManifest__select_contacts">Chọn liên hệ</string>
    <string name="AndroidManifest__change_passphrase">Đổi mật khẩu</string>
    <string name="AndroidManifest__verify_safety_number">Xác minh mã số an toàn</string>
    <string name="AndroidManifest__media_preview">Xem trước tệp đa phương tiện</string>
    <string name="AndroidManifest__message_details">Chi tiết tin nhắn</string>
    <string name="AndroidManifest__linked_devices">Các thiết bị đã liên kết</string>
    <string name="AndroidManifest__invite_friends">Mời bạn bè</string>
    <string name="AndroidManifest_archived_conversations">Cuộc trò chuyện đã lưu trữ</string>
    <string name="AndroidManifest_remove_photo">Gỡ ảnh</string>

    <!-- HelpFragment -->
    <string name="HelpFragment__have_you_read_our_faq_yet">Bạn đã đọc Các câu hỏi thường gặp chưa?</string>
    <string name="HelpFragment__next">Tiếp</string>
    <string name="HelpFragment__contact_us">Liên hệ với chúng tôi</string>
    <string name="HelpFragment__tell_us_whats_going_on">Kể với chúng tôi chuyện gì đang xảy ra</string>
    <string name="HelpFragment__include_debug_log">Thêm nhật kí lỗi.</string>
    <string name="HelpFragment__whats_this">Đây là gì?</string>
    <string name="HelpFragment__how_do_you_feel">Bạn cảm thấy thế nào? (không bắt buộc)</string>
    <string name="HelpFragment__tell_us_why_youre_reaching_out">Nói cho chúng tôi biết lý do bạn liên lạc.</string>
  <!-- Removed by excludeNonTranslatables <string name="HelpFragment__emoji_5" translatable="false">emoji_5</string> -->
  <!-- Removed by excludeNonTranslatables <string name="HelpFragment__emoji_4" translatable="false">emoji_4</string> -->
  <!-- Removed by excludeNonTranslatables <string name="HelpFragment__emoji_3" translatable="false">emoji_3</string> -->
  <!-- Removed by excludeNonTranslatables <string name="HelpFragment__emoji_2" translatable="false">emoji_2</string> -->
  <!-- Removed by excludeNonTranslatables <string name="HelpFragment__emoji_1" translatable="false">emoji_1</string> -->
  <!-- Removed by excludeNonTranslatables <string name="HelpFragment__link__debug_info" translatable="false">https://support.signal.org/hc/articles/360007318591</string> -->
  <!-- Removed by excludeNonTranslatables <string name="HelpFragment__link__faq" translatable="false">https://support.signal.org</string> -->
    <string name="HelpFragment__support_info">Thông tin hỗ trợ</string>
    <string name="HelpFragment__signal_android_support_request">Yêu cầu hỗ trợ về Signal Android</string>
    <string name="HelpFragment__debug_log">Nhật kí lỗi:</string>
    <string name="HelpFragment__could_not_upload_logs">Không thể tải lên nhật kí lỗi</string>
    <string name="HelpFragment__please_be_as_descriptive_as_possible">Vui lòng miêu tả càng chi tiết càng tốt để giúp chúng tôi hiểu về vấn đề.</string>
    <string-array name="HelpFragment__categories_5">
        <item>\\-\\- Vui lòng chọn một tùy chọn \\-\\-</item>
        <item>Đã có lỗi</item>
        <item>Yêu cầu Tính năng</item>
        <item>Câu hỏi</item>
        <item>Góp ý</item>
        <item>Khác</item>
        <item>Lựa chọn Thanh toán (MobileCoin)</item>
        <item>Khoản ủng hộ &amp; Huy hiệu</item>
        <item>Xuất SMS</item>
    </string-array>

    <!-- ReactWithAnyEmojiBottomSheetDialogFragment -->
    <string name="ReactWithAnyEmojiBottomSheetDialogFragment__this_message">Tin nhắn này</string>
    <string name="ReactWithAnyEmojiBottomSheetDialogFragment__recently_used">Sử dụng gần đây</string>
    <string name="ReactWithAnyEmojiBottomSheetDialogFragment__smileys_and_people">Mặt cười và Con người</string>
    <string name="ReactWithAnyEmojiBottomSheetDialogFragment__nature">Thiên nhiên</string>
    <string name="ReactWithAnyEmojiBottomSheetDialogFragment__food">Thức ăn</string>
    <string name="ReactWithAnyEmojiBottomSheetDialogFragment__activities">Hoạt động</string>
    <string name="ReactWithAnyEmojiBottomSheetDialogFragment__places">Địa điểm</string>
    <string name="ReactWithAnyEmojiBottomSheetDialogFragment__objects">Đồ vật</string>
    <string name="ReactWithAnyEmojiBottomSheetDialogFragment__symbols">Kí hiệu</string>
    <string name="ReactWithAnyEmojiBottomSheetDialogFragment__flags">Cờ</string>
    <string name="ReactWithAnyEmojiBottomSheetDialogFragment__emoticons">Emoticons</string>
    <string name="ReactWithAnyEmojiBottomSheetDialogFragment__no_results_found">Không tìm thấy kết quả</string>

    <!-- arrays.xml -->
    <string name="arrays__use_default">Dùng mặc định</string>
    <string name="arrays__use_custom">Dùng tùy chỉnh</string>

    <string name="arrays__mute_for_one_hour">Tắt tiếng 1 giờ</string>
    <string name="arrays__mute_for_eight_hours">Tắt tiếng 8 giờ</string>
    <string name="arrays__mute_for_one_day">Tắt tiếng 1 ngày</string>
    <string name="arrays__mute_for_seven_days">Tắt tiếng 7 ngày</string>
    <string name="arrays__always">Luôn luôn</string>

    <string name="arrays__settings_default">Mặc định theo hệ thống</string>
    <string name="arrays__enabled">Bật</string>
    <string name="arrays__disabled">Tắt</string>

    <string name="arrays__name_and_message">Tên và tin nhắn</string>
    <string name="arrays__name_only">Chỉ tên</string>
    <string name="arrays__no_name_or_message">Không tên hay tin nhắn</string>

    <string name="arrays__images">Hình ảnh</string>
    <string name="arrays__audio">Âm thanh</string>
    <string name="arrays__video">Video</string>
    <string name="arrays__documents">Tài liệu</string>

    <string name="arrays__small">Nhỏ</string>
    <string name="arrays__normal">Vừa</string>
    <string name="arrays__large">Lớn</string>
    <string name="arrays__extra_large">Rất lớn</string>

    <string name="arrays__default">Mặc định</string>
    <string name="arrays__high">Cao</string>
    <string name="arrays__max">Cao nhất</string>

    <!-- plurals.xml -->
    <plurals name="hours_ago">
        <item quantity="other">%1$dg</item>
    </plurals>

    <!-- preferences.xml -->
    <string name="preferences_beta">Beta</string>
    <string name="preferences__sms_mms">SMS và MMS</string>
    <string name="preferences__pref_use_address_book_photos">Sử dụng hình ảnh trong danh bạ</string>
    <string name="preferences__display_contact_photos_from_your_address_book_if_available">Hiển thị hình ảnh của liên lạc từ danh bạ nếu có</string>
    <!-- Preference menu item title for a toggle switch for preserving the archived state of muted chats. -->
    <string name="preferences__pref_keep_muted_chats_archived">Giữ cuộc trò chuyện đã tắt tiếng trong mục lưu trữ</string>
    <!-- Preference menu item description for a toggle switch for preserving the archived state of muted chats. -->
    <string name="preferences__muted_chats_that_are_archived_will_remain_archived">Các cuộc trò chuyện đã tắt tiếng vẫn sẽ ở trong mục lưu trữ khi có tin nhắn mới được gửi đến.</string>
    <string name="preferences__generate_link_previews">Tạo xem trước liên kết</string>
    <string name="preferences__retrieve_link_previews_from_websites_for_messages">Thêm xem trước liên kết trang web vào những tin nhắn bạn gửi.</string>
    <string name="preferences__change_passphrase">Đổi mật khẩu</string>
    <string name="preferences__change_your_passphrase">Đổi mật khẩu</string>
    <string name="preferences__enable_passphrase">Bật khoá màn hình bằng mật khẩu</string>
    <string name="preferences__lock_signal_and_message_notifications_with_a_passphrase">Khoá màn hình và thông báo bằng mật khẩu</string>
    <string name="preferences__screen_security">An ninh màn hình</string>
    <string name="preferences__auto_lock_signal_after_a_specified_time_interval_of_inactivity">Tự động khoá Signal sau một khoảng thời gian không hoạt động định trước</string>
    <string name="preferences__inactivity_timeout_passphrase">Mật khẩu khoá ứng dụng khi không hoạt động</string>
    <string name="preferences__inactivity_timeout_interval">Khoảng thời gian khoá ứng dụng khi không hoạt động</string>
    <string name="preferences__notifications">Thông báo</string>
    <string name="preferences__led_color">Màu LED</string>
    <string name="preferences__led_color_unknown">Không rõ</string>
    <string name="preferences__pref_led_blink_title">Tần suất nháy LED</string>
    <string name="preferences__customize">Tùy chỉnh</string>
    <string name="preferences__change_sound_and_vibration">Thay đổi âm thanh và rung</string>
    <string name="preferences__sound">Âm thanh</string>
    <string name="preferences__silent">Im lặng</string>
    <string name="preferences__default">Mặc định</string>
    <string name="preferences__repeat_alerts">Lặp lại cảnh báo</string>
    <string name="preferences__never">Không bao giờ</string>
    <string name="preferences__one_time">Một lần</string>
    <string name="preferences__two_times">Hai lần</string>
    <string name="preferences__three_times">Ba lần</string>
    <string name="preferences__five_times">Năm lần</string>
    <string name="preferences__ten_times">Mười lần</string>
    <string name="preferences__vibrate">Rung</string>
    <string name="preferences__green">Xanh lục</string>
    <string name="preferences__red">Đỏ</string>
    <string name="preferences__blue">Xanh lam</string>
    <string name="preferences__orange">Cam</string>
    <string name="preferences__cyan">Xanh lơ</string>
    <string name="preferences__magenta">Hồng đậm</string>
    <string name="preferences__white">Trắng</string>
    <string name="preferences__none">Không</string>
    <string name="preferences__fast">Nhanh</string>
    <string name="preferences__normal">Bình thường</string>
    <string name="preferences__slow">Chậm</string>
    <string name="preferences__help">Hỗ trợ</string>
    <string name="preferences__advanced">Nâng cao</string>
    <string name="preferences__donate_to_signal">Ủng hộ Molly</string>
    <!-- Preference label for making one-time donations to Signal -->
    <string name="preferences__privacy">Riêng tư</string>
    <!-- Preference label for stories -->
    <string name="preferences__stories">Các Story</string>
    <string name="preferences__mms_user_agent">MMS User Agent</string>
    <string name="preferences__advanced_mms_access_point_names">Thiết đặt MMS bằng tay</string>
    <string name="preferences__mmsc_url">Đường dẫn MMSC</string>
    <string name="preferences__mms_proxy_host">Máy chủ Proxy MMS</string>
    <string name="preferences__mms_proxy_port">Cổng Proxy MMS</string>
    <string name="preferences__mmsc_username">Tên người dùng MMSC</string>
    <string name="preferences__mmsc_password">Mật khẩu MMSC</string>
    <string name="preferences__sms_delivery_reports">Báo cáo đã gửi SMS</string>
    <string name="preferences__request_a_delivery_report_for_each_sms_message_you_send">Yêu cầu báo cáo đã gửi cho từng tin nhắn SMS gửi đi</string>
    <string name="preferences__data_and_storage">Dữ liệu và lưu trữ</string>
    <string name="preferences__storage">Lưu trữ</string>
    <string name="preferences__payments">Thanh toán</string>
    <!-- Privacy settings payments section description -->
    <string name="preferences__payment_lock">Khóa thanh toán</string>
    <string name="preferences__payments_beta">Thanh toán (Beta)</string>
    <string name="preferences__conversation_length_limit">Giới hạn độ dài cuộc trò chuyện</string>
    <string name="preferences__keep_messages">Giữ tin nhắn</string>
    <string name="preferences__clear_message_history">Xóa lịch sử tin nhắn</string>
    <string name="preferences__linked_devices">Các thiết bị được liên kết</string>
    <string name="preferences__light_theme">Sáng</string>
    <string name="preferences__dark_theme">Tối</string>
    <string name="preferences__appearance">Diện mạo</string>
    <string name="preferences__theme">Chủ đề</string>
    <string name="preferences__chat_color_and_wallpaper">Màu cuộc trò chuyện &amp; hình nền</string>
    <!-- Clickable settings text allowing the user to change the icon visible on their phone\'s home screen. -->
    <string name="preferences__app_icon">Biểu tượng ứng dụng</string>
    <!-- Approval for changing the app icon. -->
    <string name="preferences__app_icon_dialog_ok">OK</string>
    <!-- Cancelling the operation of changing the app icon. -->
    <string name="preferences__app_icon_dialog_cancel">Hủy</string>
    <!-- Title for the confirmation dialog of changing the app icon. -->
    <string name="preferences__app_icon_dialog_title">Thay đổi tên và biểu tượng ứng dụng thành \"%1$s\"</string>
    <!-- Description for the confirmation dialog of changing the app icon. -->
    <string name="preferences__app_icon_dialog_description">Cần phải đóng Signal để thay đổi tên và biểu tượng ứng dụng. Thông báo sẽ luôn hiển thị tên và biểu tượng Signal mặc định.</string>
    <!-- Visible warning label for the limitations of changing the app icon with learn more call to action. -->
    <string name="preferences__app_icon_warning_learn_more">Chọn một biểu tượng và tên ứng dụng, chúng sẽ được hiển thị trên màn hình chính và ngăn ứng dụng của điện thoại. Thông báo sẽ luôn hiển thị tên và biểu tượng Signal mặc định. Tìm hiểu thêm</string>
    <!-- Visible warning label for the limitations of changing the app icon. -->
    <string name="preferences__app_icon_warning">Các biểu tượng và tên ứng dụng được hiển thị trên màn hình chính và ngăn ứng dụng.</string>
    <!-- Visible warning label explaining that changing the app icon and name does not affect notifications. -->
    <string name="preferences__app_icon_notification_warning">Thông báo sẽ luôn hiển thị tên và biểu tượng Signal mặc định.</string>
    <!--Call to action to get more information about the limitations of the change app icon functionality. -->
    <string name="preferences__app_icon_learn_more">Tìm hiểu thêm</string>
    <!--Text description of the app icon option for visually impaired users. -->
    <string name="preferences__app_icon_content_description">Biểu tượng cho %1$s</string>
    <!--Text description of a graphic illustrating the limitations of the app icon change. -->
    <string name="preferences__graphic_illustrating_where_the_replacement_app_icon_will_be_visible">Đồ họa minh họa nơi hiển thị biểu tượng ứng dụng thay thế.</string>
    <string name="preferences__disable_pin">Tắt PIN</string>
    <string name="preferences__enable_pin">Bật PIN</string>
    <string name="preferences__if_you_disable_the_pin_you_will_lose_all_data">Nếu bạn tắt PIN, bạn sẽ mất toàn bộ dữ liệu khi bạn đăng kí lại với Signal trừ khi bạn sao lưu và khôi phục dữ liệu thủ công. Bạn không thể bật Khóa đăng kí khi PIN đang tắt.</string>
    <string name="preferences__pins_keep_information_stored_with_signal_encrypted_so_only_you_can_access_it">Mã PIN mã hoá các thông tin được lưu trữ với Signal để chỉ mình bạn có thể truy cập được. Thông tin người dùng, cài đặt, và các liên hệ sẽ được khôi phục khi bạn cài lại Signal. Bạn không cần điền PIN mỗi lần mở ứng dụng.</string>
    <string name="preferences__system_default">Theo hệ điều hành</string>
    <string name="preferences__language">Ngôn ngữ</string>
    <string name="preferences__signal_messages_and_calls">Tin nhắn và cuộc gọi Signal</string>
    <string name="preferences__advanced_pin_settings">Cài đặt PIN nâng cao</string>
    <string name="preferences__free_private_messages_and_calls">Các tin nhắn và cuộc gọi riêng tư miễn phí đến người dùng Signal</string>
    <string name="preferences__submit_debug_log">Gửi nhật kí dò lỗi</string>
    <string name="preferences__delete_account">Xóa tài khoản</string>
    <string name="preferences__support_wifi_calling">Chế độ tương thích với \"Gọi qua WiFi\"</string>
    <string name="preferences__enable_if_your_device_supports_sms_mms_delivery_over_wifi">Bật nếu thiết bị bạn gửi SMS/MMS qua WiFi (chỉ bật khi \'Gọi qua WiFi\' được bật trong thiết bị)</string>
    <string name="preferences__incognito_keyboard">Bàn phím ẩn danh</string>
    <string name="preferences__read_receipts">Thông báo đã xem</string>
    <string name="preferences__if_read_receipts_are_disabled_you_wont_be_able_to_see_read_receipts">Nếu thông báo đã xem bị tắt, bạn sẽ không thể biết người kia đã xem tin nhắn hay chưa.</string>
    <string name="preferences__typing_indicators">Thông báo đang nhập</string>
    <string name="preferences__if_typing_indicators_are_disabled_you_wont_be_able_to_see_typing_indicators">Nếu thông báo đang nhập bị tắt, bạn sẽ không thể biết người kia có đang nhập tin nhắn hay không.</string>
    <string name="preferences__request_keyboard_to_disable">Yêu cầu bàn phím tắt học tập cá nhân hoá.</string>
    <string name="preferences__this_setting_is_not_a_guarantee">Cài đặt này không phải là đảm bảo, và bàn phím của bạn có thể bỏ qua nó.</string>
  <!-- Removed by excludeNonTranslatables <string name="preferences__incognito_keyboard_learn_more" translatable="false">https://support.signal.org/hc/articles/360055276112</string> -->
    <string name="preferences_chats__when_using_mobile_data">Khi dùng dữ liệu di động</string>
    <string name="preferences_chats__when_using_wifi">Khi dùng Wi-Fi</string>
    <string name="preferences_chats__when_roaming">Khi chuyển vùng quốc tế</string>
    <string name="preferences_chats__media_auto_download">Tự động tải đa phương tiện</string>
    <string name="preferences_chats__message_history">Lịch sử tin nhắn</string>
    <string name="preferences_storage__storage_usage">Quản lí bộ nhớ</string>
    <string name="preferences_storage__photos">Ảnh</string>
    <string name="preferences_storage__videos">Video</string>
    <string name="preferences_storage__files">Tệp</string>
    <string name="preferences_storage__audio">Âm thanh</string>
    <string name="preferences_storage__review_storage">Kiểm tra bộ nhớ</string>
    <string name="preferences_storage__delete_older_messages">Xóa tin nhắn cũ?</string>
    <string name="preferences_storage__clear_message_history">Xóa lịch sử tin nhắn?</string>
    <string name="preferences_storage__this_will_permanently_delete_all_message_history_and_media">Thao tác này sẽ xóa tất cả lịch sử tin nhắn và đa phương tiện quá %1$s trước khỏi máy bạn.</string>
    <!-- The body of an alert dialog that is shown when confirming a trim operation. Trimming will delete all but the most recent messages in a chat. The placeholder represents how many messages are kept in each chat. All older messages are deleted. -->
    <plurals name="preferences_storage__this_will_permanently_trim_all_conversations_to_the_d_most_recent_messages">
        <item quantity="other">Thao tác này sẽ xóa vĩnh viễn lịch sử cuộc trò chuyện đến %1$s tin nhắn gần đây nhất.</item>
    </plurals>
    <string name="preferences_storage__this_will_delete_all_message_history_and_media_from_your_device">Thao tác này sẽ xóa vĩnh viễn tất cả lịch sử tin nhắn và đa phương tiện khỏi máy bạn.</string>
    <string name="preferences_storage__are_you_sure_you_want_to_delete_all_message_history">Bạn có muốn xóa tất cả lịch sử tin nhắn?</string>
    <string name="preferences_storage__all_message_history_will_be_permanently_removed_this_action_cannot_be_undone">Tất cả lịch sử tin nhắn sẽ được xóa vĩnh viễn. Thao tác này không thể được hoàn tác.</string>
    <string name="preferences_storage__delete_all_now">Xóa tất cả</string>
    <string name="preferences_storage__forever">Vĩnh viễn</string>
    <string name="preferences_storage__one_year">1 năm</string>
    <string name="preferences_storage__six_months">6 tháng</string>
    <string name="preferences_storage__thirty_days">30 ngày</string>
    <string name="preferences_storage__none">Không</string>
    <string name="preferences_storage__s_messages">%1$s tin nhắn</string>
    <string name="preferences_storage__custom">Tùy chỉnh</string>
    <string name="preferences_advanced__use_system_emoji">Sử dụng biểu tượng cảm xúc hệ thống</string>
    <string name="preferences_advanced__relay_all_calls_through_the_signal_server_to_avoid_revealing_your_ip_address">Chuyển tiếp tất cả cuộc gọi qua máy chủ Signal để tránh lộ địa chỉ IP với đối tác. Bật tính năng này sẽ giảm chất lượng cuộc gọi.</string>
    <string name="preferences_advanced__always_relay_calls">Luôn chuyển tiếp cuộc gọi</string>
    <string name="preferences_app_protection__who_can">Ai có thể…</string>
    <!-- Privacy settings payments section title -->
    <string name="preferences_app_protection__payments">Thanh toán</string>
    <string name="preferences_chats__chats">Trò chuyện</string>
    <string name="preferences_data_and_storage__manage_storage">Quản lí bộ nhớ</string>
    <string name="preferences_data_and_storage__use_less_data_for_calls">Sử dụng ít lưu lượng data hơn khi gọi</string>
    <string name="preferences_data_and_storage__never">Không bao giờ</string>
    <string name="preferences_data_and_storage__wifi_and_mobile_data">WiFi và dữ liệu di động</string>
    <string name="preferences_data_and_storage__mobile_data_only">Chỉ dữ liệu di động</string>
    <string name="preference_data_and_storage__using_less_data_may_improve_calls_on_bad_networks">Sử dụng ít lưu lượng data có thể cải thiện chất lượng cuộc gọi trong môi trường mạng kém</string>
    <string name="preferences_notifications__in_chat_sounds">Âm thanh khi đang trò chuyện</string>
    <string name="preferences_notifications__show">Hiện</string>
    <string name="preferences_notifications__ringtone">Nhạc chuông</string>
    <string name="preferences_chats__message_text_size">Cỡ chữ tin nhắn</string>
    <string name="preferences_notifications__priority">Mức ưu tiên</string>
    <!-- Heading for the \'censorship circumvention\' section of privacy preferences -->
    <string name="preferences_communication__category_censorship_circumvention">Tránh kiểm duyệt</string>
    <!-- Title of the \'censorship circumvention\' toggle switch -->
    <string name="preferences_communication__censorship_circumvention">Tránh kiểm duyệt</string>
    <string name="preferences_communication__censorship_circumvention_if_enabled_signal_will_attempt_to_circumvent_censorship">Nếu được bật, Molly sẽ thử tránh kiểm duyệt. Không bật tính năng này trừ khi bạn đang ở một nơi đang chặn Molly.</string>
    <!-- Summary text for \'censorship circumvention\' toggle. Indicates that we automatically enabled it because we believe you\'re in a censored country -->
    <string name="preferences_communication__censorship_circumvention_has_been_activated_based_on_your_accounts_phone_number">Tránh Kiểm duyệt đã được bật dựa trên số điện thoại trong tài khoản của bạn.</string>
    <!-- Summary text for \'censorship circumvention\' toggle. Indicates that you disabled it even though we believe you\'re in a censored country -->
    <string name="preferences_communication__censorship_circumvention_you_have_manually_disabled">Bạn vừa tắt tính năng tránh kiểm duyệt theo cách thủ công.</string>
    <!-- Summary text for \'censorship circumvention\' toggle. Indicates that you cannot use it because you\'re already connected to the Signal service -->
    <string name="preferences_communication__censorship_circumvention_is_not_necessary_you_are_already_connected">Tránh kiểm duyệt là không cần thiết; bạn đã được kết nối với dịch vụ của Signal.</string>
    <!-- Summary text for \'censorship circumvention\' toggle. Indicates that you cannot use it because you\'re not connected to the internet -->
    <string name="preferences_communication__censorship_circumvention_can_only_be_activated_when_connected_to_the_internet">Chỉ có thể bật Tránh Kiểm duyệt khi bạn đang được kết nối internet.</string>
    <string name="preferences_communication__category_sealed_sender">Lá thư không chủ</string>
    <string name="preferences_communication__sealed_sender_allow_from_anyone">Cho phép từ bất cứ ai</string>
    <string name="preferences_communication__sealed_sender_allow_from_anyone_description">Bật \'Lá thư không chủ\' cho tin nhắn từ người gửi không có trong danh bạ và người bạn chưa chia sẻ hồ sơ.</string>
    <string name="preferences_communication__sealed_sender_learn_more">Tìm hiểu thêm</string>
    <string name="preferences_setup_a_username">Đặt tên người dùng</string>
    <string name="preferences_proxy">Proxy</string>
    <string name="preferences_use_proxy">Sử dụng proxy</string>
    <string name="preferences_off">Tắt</string>
    <string name="preferences_on">Bật</string>
    <string name="preferences_proxy_address">Địa chỉ proxy</string>
    <string name="preferences_only_use_a_proxy_if">Chỉ dùng proxy khi bạn không thể kết nối vào Signal trên dữ liệu di động hoặc Wi-Fi.</string>
    <string name="preferences_share">Chia sẻ</string>
    <string name="preferences_save">Lưu</string>
    <string name="preferences_connecting_to_proxy">Đang kết nối tới proxy…</string>
    <string name="preferences_connected_to_proxy">Đã kết tới vào proxy</string>
    <string name="preferences_connection_failed">Không thể kết nối</string>
    <string name="preferences_couldnt_connect_to_the_proxy">Không thể kết nối tới proxy. Kiểm tra địa chỉ proxy và thử lại.</string>
    <string name="preferences_you_are_connected_to_the_proxy">Bạn đã kết nối tớ proxy. Bạn có thể tắt proxy bất kì lúc nào trong Cài đặt.</string>
    <string name="preferences_success">Thành công</string>
    <string name="preferences_failed_to_connect">Không thể kết nối</string>
    <string name="preferences_enter_proxy_address">Nhập địa chỉ proxy</string>
    <!-- Preference title for changing navigation (bottom) bar size -->
    <string name="preferences_navigation_bar_size">Kích cỡ thanh điều hướng</string>
    <!-- Preference summary for normal navigation bar size -->
    <string name="preferences_normal">Bình thường</string>
    <!-- Preference summary for compact navigation bar size -->
    <string name="preferences_compact">Gọn</string>


    <string name="configurable_single_select__customize_option">Sửa cài đặt</string>

    <!-- Internal only preferences -->
  <!-- Removed by excludeNonTranslatables <string name="preferences__internal_preferences" translatable="false">Internal Preferences</string> -->
  <!-- Removed by excludeNonTranslatables <string name="preferences__internal_details" translatable="false">Internal Details</string> -->
  <!-- Removed by excludeNonTranslatables <string name="preferences__internal_stories_dialog_launcher" translatable="false">Stories dialog launcher</string> -->


    <!-- Payments -->
    <string name="PaymentsActivityFragment__all_activity">Tất cả hoạt động</string>
    <string name="PaymentsAllActivityFragment__all">Tất cả</string>
    <string name="PaymentsAllActivityFragment__sent">Đã gửi</string>
    <string name="PaymentsAllActivityFragment__received">Đã nhận</string>

    <string name="PaymentsHomeFragment__introducing_payments">Giới thiệu thanh toán (Beta)</string>
    <string name="PaymentsHomeFragment__use_signal_to_send_and_receive">Sử dụng Molly để nhận và gửi MobileCoin, một loại tiền điện tử mới tập trung vào sự riêng tư. Kích hoạt để bắt đầu.</string>
    <string name="PaymentsHomeFragment__activate_payments">Kích hoạt Thanh toán</string>
    <string name="PaymentsHomeFragment__activating_payments">Đang kích hoạt thanh toán…</string>
    <string name="PaymentsHomeFragment__restore_payments_account">Khôi phục tài khoản thanh toán</string>
    <string name="PaymentsHomeFragment__no_recent_activity_yet">Không có hoạt động gần đây</string>
    <string name="PaymentsHomeFragment__recent_activity">Hoạt động gần đây</string>
    <string name="PaymentsHomeFragment__see_all">Xem tất cả</string>
    <string name="PaymentsHomeFragment__add_funds">Thêm quỹ</string>
    <string name="PaymentsHomeFragment__send">Gửi</string>
    <string name="PaymentsHomeFragment__sent_s">Đã gửi %1$s</string>
    <string name="PaymentsHomeFragment__received_s">Đã nhận %1$s</string>
    <string name="PaymentsHomeFragment__transfer_to_exchange">Chuyển để trao đổi</string>
    <string name="PaymentsHomeFragment__currency_conversion">Chuyển đổi tiền tệ</string>
    <string name="PaymentsHomeFragment__deactivate_payments">Huỷ kích hoạt thanh toán</string>
    <string name="PaymentsHomeFragment__recovery_phrase">Cụm từ khôi phục</string>
    <string name="PaymentsHomeFragment__help">Hỗ trợ</string>
    <string name="PaymentsHomeFragment__coin_cleanup_fee">Phí dọn dẹp đồng xu</string>
    <string name="PaymentsHomeFragment__sent_payment">Thanh toán đã gửi</string>
    <string name="PaymentsHomeFragment__received_payment">Thanh toán đã nhận</string>
    <string name="PaymentsHomeFragment__processing_payment">Thanh toán đang xử lý</string>
    <string name="PaymentsHomeFragment__unknown_amount">---</string>
    <string name="PaymentsHomeFragment__currency_conversion_not_available">Chuyển đổi tiền tệ không có</string>
    <string name="PaymentsHomeFragment__cant_display_currency_conversion">Không thể hiện chuyển đổi tiền tệ. Kiểm tra kết nối của điện thoại của bạn và thử lại.</string>
    <string name="PaymentsHomeFragment__payments_is_not_available_in_your_region">Thanh toán không có sẵn trong khu vực của bạn.</string>
    <string name="PaymentsHomeFragment__could_not_enable_payments">Không thể bật thanh toán. Thử lại sau.</string>
    <string name="PaymentsHomeFragment__deactivate_payments_question">Huỷ kích hoạt Thanh toán?</string>
    <string name="PaymentsHomeFragment__you_will_not_be_able_to_send">Bạn sẽ không thể gửi hoặc nhận MobileCoin trong Molly nếu bạn huỷ kích hoạt thanh toán.</string>
    <string name="PaymentsHomeFragment__deactivate">Huỷ kích hoạt</string>
    <string name="PaymentsHomeFragment__continue">Tiếp tục</string>
    <string name="PaymentsHomeFragment__balance_is_not_currently_available">Số dư hiện không có.</string>
    <string name="PaymentsHomeFragment__payments_deactivated">Thanh toán đã huỷ kích hoạt.</string>
    <string name="PaymentsHomeFragment__payment_failed">Thanh toán không thành công</string>
    <string name="PaymentsHomeFragment__details">Chi tiết</string>
  <!-- Removed by excludeNonTranslatables <string name="PaymentsHomeFragment__learn_more__activate_payments" translatable="false">https://support.signal.org/hc/articles/360057625692#payments_activate </string>
    <string name="PaymentsHomeFragment__you_can_use_signal_to_send">Bạn có thể dùng Molly để gửi và nhận MobileCoin. Tất cả thanh toán đều chịu Điều khoản Sử dụng cho MobileCoins và Ví MobileCoin. Đây là một tính năng beta nên bạn có thể sẽ gặp một số vấn đề và các thanh toán hoặc số dư bạn có thể mất sẽ không thể được khôi phục. </string> -->
    <string name="PaymentsHomeFragment__activate">Kích hoạt</string>
    <string name="PaymentsHomeFragment__view_mobile_coin_terms">Xem điều khoản MobileCoin</string>
    <string name="PaymentsHomeFragment__payments_not_available">Thanh toán trong Molly không còn nữa. Bạn vẫn có thể chuyển quỹ vào một sàn trao đổi nhưng bạn không thể gửi và nhận thanh toán hoặc thêm quỹ.</string>

  <!-- Removed by excludeNonTranslatables <string name="PaymentsHomeFragment__mobile_coin_terms_url" translatable="false">https://www.mobilecoin.com/terms-of-use.html</string> -->
    <!-- Alert dialog title which shows up after a payment to turn on payment lock -->
    <string name="PaymentsHomeFragment__turn_on">Bật tính năng Khóa Thanh toán cho các lần gửi sau?</string>
    <!-- Alert dialog description for why payment lock should be enabled before sending payments -->
    <string name="PaymentsHomeFragment__add_an_additional_layer">Bổ sung một lớp bảo mật và yêu cầu có khóa màn hình hoặc vân tay trên Android để chuyển khoản thanh toán.</string>
    <!-- Alert dialog button to enable payment lock -->
    <string name="PaymentsHomeFragment__enable">Bật</string>
    <!-- Alert dialog button to not enable payment lock for now -->
    <string name="PaymentsHomeFragment__not_now">Để sau</string>
    <!-- Alert dialog title which shows up to update app to send payments -->
    <string name="PaymentsHomeFragment__update_required">Yêu cầu Cập nhật</string>
    <!-- Alert dialog description that app update is required to send payments-->
    <string name="PaymentsHomeFragment__an_update_is_required">Bạn cần cập nhật để tiếp tục gửi và nhận thanh toán, và để xem số dư tài khoản mới nhất.</string>
    <!-- Alert dialog button to cancel -->
    <string name="PaymentsHomeFragment__cancel">Hủy</string>
    <!-- Alert dialog button to update now -->
    <string name="PaymentsHomeFragment__update_now">Cập nhật ngay</string>

    <!-- PaymentsSecuritySetupFragment -->
    <!-- Toolbar title -->
    <string name="PaymentsSecuritySetupFragment__security_setup">Thiết lập bảo mật</string>
    <!-- Title to enable payment lock -->
    <string name="PaymentsSecuritySetupFragment__protect_your_funds">Bảo vệ tài khoản thanh toán của bạn</string>
    <!-- Description as to why payment lock is required -->
    <string name="PaymentsSecuritySetupFragment__help_prevent">Giúp ngăn việc người khác sử dụng điện thoại của bạn và truy cập tài khoản thanh toán bằng cách thêm một lớp bảo mật. Bạn có thể tắt tùy chọn này trong mục Cài đặt.</string>
    <!-- Option to enable payment lock -->
    <string name="PaymentsSecuritySetupFragment__enable_payment_lock">Bật khóa thanh toán</string>
    <!-- Option to cancel -->
    <string name="PaymentsSecuritySetupFragment__not_now">Để sau</string>
    <!-- Dialog title to confirm skipping the step -->
    <string name="PaymentsSecuritySetupFragment__skip_this_step">Bỏ qua bước này?</string>
    <!-- Dialog description to let users know why payment lock is required -->
    <string name="PaymentsSecuritySetupFragment__skipping_this_step">Nếu bạn bỏ qua bước này, bất kỳ ai sử dụng điện thoại của bạn cũng có thể thực hiện việc thanh toán hoặc xem cụm từ khôi phục của bạn.</string>
    <!-- Dialog option to cancel -->
    <string name="PaymentsSecuritySetupFragment__cancel">Hủy</string>
    <!-- Dialog option to skip -->
    <string name="PaymentsSecuritySetupFragment__skip">Bỏ qua</string>

    <!-- PaymentsAddMoneyFragment -->
    <string name="PaymentsAddMoneyFragment__add_funds">Thêm quỹ</string>
    <string name="PaymentsAddMoneyFragment__your_wallet_address">Địa chỉ Ví của bạn</string>
    <string name="PaymentsAddMoneyFragment__copy">Sao chép</string>
    <string name="PaymentsAddMoneyFragment__copied_to_clipboard">Đã sao chép vào clipboard</string>
    <string name="PaymentsAddMoneyFragment__to_add_funds">Để thêm quỹ, gửi MobileCoin vào địa chỉ ví của bạn. Bắt đầu một giao dịch từ tài khoản của bạn trên một sàn trao đổi có hỗ trợ MobileCoin, sau đó quét mã QR hoặc sao chép địa chỉ ví của bạn.</string>
  <!-- Removed by excludeNonTranslatables <string name="PaymentsAddMoneyFragment__learn_more__information" translatable="false">https://support.signal.org/hc/articles/360057625692#payments_transfer_from_exchange</string> -->

    <!-- PaymentsDetailsFragment -->
    <string name="PaymentsDetailsFragment__details">Chi tiết</string>
    <string name="PaymentsDetailsFragment__status">Trạng thái</string>
    <string name="PaymentsDetailsFragment__submitting_payment">Đang gửi thanh toán…</string>
    <string name="PaymentsDetailsFragment__processing_payment">Đang xử lý thanh toán…</string>
    <string name="PaymentsDetailsFragment__payment_complete">Thanh toán hoàn tất</string>
    <string name="PaymentsDetailsFragment__payment_failed">Thanh toán không thành công</string>
    <string name="PaymentsDetailsFragment__network_fee">Phía mạng lưới</string>
    <string name="PaymentsDetailsFragment__sent_by">Được gửi bởi</string>
    <string name="PaymentsDetailsFragment__sent_to_s">Được gửi tới %1$s</string>
    <string name="PaymentsDetailsFragment__you_on_s_at_s">Bạn ở %1$s tại %2$s</string>
    <string name="PaymentsDetailsFragment__s_on_s_at_s">%1$s ở %2$s tại %3$s</string>
    <string name="PaymentsDetailsFragment__to">Đến</string>
    <string name="PaymentsDetailsFragment__from">Từ</string>
    <string name="PaymentsDetailsFragment__information">Chi tiết giao dịch bao gồm số tiền thanh toán và thời gian giao dịch là một phần của Sổ cái MobileCoin.</string>
    <string name="PaymentsDetailsFragment__coin_cleanup_fee">Phí dọn dẹp đồng xu</string>
    <string name="PaymentsDetailsFragment__coin_cleanup_information">\"Phí dọn dẹp đồng xu\" được tính khi những đồng xu bạn sở hữu không thể được gộp để hoàn tất một giao dịch. Việc dọn dẹp sẽ cho phép bạn tiếp tục gửi thanh toán.</string>
    <string name="PaymentsDetailsFragment__no_details_available">Không có chi tiết thêm cho giao dịch này</string>
  <!-- Removed by excludeNonTranslatables <string name="PaymentsDetailsFragment__learn_more__information" translatable="false">https://support.signal.org/hc/articles/360057625692#payments_details</string> -->
  <!-- Removed by excludeNonTranslatables <string name="PaymentsDetailsFragment__learn_more__cleanup_fee" translatable="false">https://support.signal.org/hc/articles/360057625692#payments_details_fees</string> -->
    <string name="PaymentsDetailsFragment__sent_payment">Thanh toán đã gửi</string>
    <string name="PaymentsDetailsFragment__received_payment">Thanh toán đã nhận</string>
    <string name="PaymentsDeatilsFragment__payment_completed_s">Thanh toán đã hoàn tất %1$s</string>
    <string name="PaymentsDetailsFragment__block_number">Chặn số</string>

    <!-- PaymentsTransferFragment -->
    <string name="PaymentsTransferFragment__transfer">Chuyển</string>
    <string name="PaymentsTransferFragment__scan_qr_code">Quét Mã QR</string>
    <string name="PaymentsTransferFragment__to_scan_or_enter_wallet_address">Đến: Quét hoặc nhập địa chỉ ví</string>
    <string name="PaymentsTransferFragment__you_can_transfer">Bạn có thể chuyển MobileCoin bằng cách hoàn tất một lần chuyển từ địa chỉ ví được cung cấp bởi sàn trao đổi. Địa chỉ ví là chuỗi số và kí tự thường hay nằm dưới mã QR.</string>
    <string name="PaymentsTransferFragment__next">Tiếp</string>
    <string name="PaymentsTransferFragment__invalid_address">Địa chỉ không hợp lệ</string>
    <string name="PaymentsTransferFragment__check_the_wallet_address">Kiểm tra địa chỉ ví bạn đang thử chuyển đến và thử lại.</string>
    <string name="PaymentsTransferFragment__you_cant_transfer_to_your_own_signal_wallet_address">Bạn không thể chuyển đến địa chỉ ví Molly của chính mình. Nhập địa chỉ ví từ tài khoản của bạn ở một sàn trao đổi có hỗ trợ.</string>
    <string name="PaymentsTransferFragment__to_scan_a_qr_code_signal_needs">Để quét một mã QR, Molly cần truy cập vào camera.</string>
    <string name="PaymentsTransferFragment__signal_needs_the_camera_permission_to_capture_qr_code_go_to_settings">Molly cần sự cho phép Camera để nhận mã QR. Đi đến cài đặt, chọn \"Cho phép\", và bật \"Camera\".</string>
    <string name="PaymentsTransferFragment__to_scan_a_qr_code_signal_needs_access_to_the_camera">Để quét một mã QR, Molly cần truy cập vào camera.</string>
    <string name="PaymentsTransferFragment__settings">Cài đặt</string>

    <!-- PaymentsTransferQrScanFragment -->
    <string name="PaymentsTransferQrScanFragment__scan_address_qr_code">Quét mã QR Địa chỉ</string>
    <string name="PaymentsTransferQrScanFragment__scan_the_address_qr_code_of_the_payee">Quét mã QR địa chỉ của người được thanh toán</string>

    <!-- CreatePaymentFragment -->
    <string name="CreatePaymentFragment__request">Yêu cầu</string>
    <string name="CreatePaymentFragment__pay">Thanh toán</string>
    <string name="CreatePaymentFragment__available_balance_s">Số dư có sẵn: %1$s</string>
    <string name="CreatePaymentFragment__toggle_content_description">Bật tắt</string>
    <string name="CreatePaymentFragment__1">1</string>
    <string name="CreatePaymentFragment__2">2</string>
    <string name="CreatePaymentFragment__3">3</string>
    <string name="CreatePaymentFragment__4">4</string>
    <string name="CreatePaymentFragment__5">5</string>
    <string name="CreatePaymentFragment__6">6</string>
    <string name="CreatePaymentFragment__7">7</string>
    <string name="CreatePaymentFragment__8">8</string>
    <string name="CreatePaymentFragment__9">9</string>
    <string name="CreatePaymentFragment__decimal">.</string>
    <string name="CreatePaymentFragment__0">0</string>
    <string name="CreatePaymentFragment__lt">&lt;</string>
    <string name="CreatePaymentFragment__backspace">Xoá lùi</string>
    <string name="CreatePaymentFragment__add_note">Thêm ghi chú</string>
    <string name="CreatePaymentFragment__conversions_are_just_estimates">Chuyển đổi chỉ là ước tính và có thể không chính xác.</string>
  <!-- Removed by excludeNonTranslatables <string name="CreatePaymentFragment__learn_more__conversions" translatable="false">https://support.signal.org/hc/articles/360057625692#payments_currency_conversion</string> -->

    <!-- EditNoteFragment -->
    <string name="EditNoteFragment_note">Ghi chú</string>
    <!-- Content descriptor explaining the use of the save note FAB for Android accessibility settings-->
    <string name="EditNoteFragment__content_description_save_note">Lưu ghi chú</string>

    <!-- ConfirmPaymentFragment -->
    <string name="ConfirmPayment__confirm_payment">Xác nhận thanh toán</string>
    <string name="ConfirmPayment__network_fee">Phía mạng lưới</string>
    <string name="ConfirmPayment__estimated_s">Ước tính %1$s</string>
    <string name="ConfirmPayment__to">Đến</string>
    <string name="ConfirmPayment__total_amount">Tổng cộng</string>
    <string name="ConfirmPayment__balance_s">Số dư: %1$s</string>
    <string name="ConfirmPayment__submitting_payment">Đang gửi thanh toán…</string>
    <string name="ConfirmPayment__processing_payment">Đang xử lý thanh toán…</string>
    <string name="ConfirmPayment__payment_complete">Thanh toán hoàn tất</string>
    <string name="ConfirmPayment__payment_failed">Thanh toán không thành công</string>
    <string name="ConfirmPayment__payment_will_continue_processing">Thanh toán sẽ tiếp tục xử lý</string>
    <string name="ConfirmPaymentFragment__invalid_recipient">Người nhận không hợp lệ</string>
    <!-- Title of a dialog show when we were unable to present the user\'s screenlock before sending a payment -->
    <string name="ConfirmPaymentFragment__failed_to_show_payment_lock">Hiển thị khóa thanh toán không thành công</string>
    <!-- Body of a dialog show when we were unable to present the user\'s screenlock before sending a payment -->
    <string name="ConfirmPaymentFragment__you_enabled_payment_lock_in_the_settings">Bạn đã bật khóa thanh toán trong cài đặt, nhưng khóa không thể hiển thị.</string>
    <!-- Button in a dialog that will take the user to the privacy settings -->
    <string name="ConfirmPaymentFragment__go_to_settings">Đến mục cài đặt</string>
    <string name="ConfirmPaymentFragment__this_person_has_not_activated_payments">Người này chưa kích hoạt thanh toán</string>
    <string name="ConfirmPaymentFragment__unable_to_request_a_network_fee">Không thể yêu cầu phí mạng lưới. Để tiếp tục với thanh toán này nhấn okay để thử lại.</string>

    <!-- BiometricDeviceAuthentication -->
    <!-- Biometric/Device authentication prompt title -->
    <string name="BiometricDeviceAuthentication__signal">Signal</string>


    <!-- CurrencyAmountFormatter_s_at_s -->
    <string name="CurrencyAmountFormatter_s_at_s">%1$s tại %2$s</string>

    <!-- SetCurrencyFragment -->
    <string name="SetCurrencyFragment__set_currency">Đặt Tiền tệ</string>
    <string name="SetCurrencyFragment__all_currencies">Tất cả Tiền tệ</string>

    <!-- **************************************** -->
    <!-- menus -->
    <!-- **************************************** -->

    <!-- contact_selection_list -->
    <!-- Displayed in a row on the new call screen when searching by phone number. -->
    <string name="contact_selection_list__new_call">Cuộc gọi mới cho…</string>
    <string name="contact_selection_list__unknown_contact">Tin nhắn mới cho…</string>
    <string name="contact_selection_list__unknown_contact_block">Chặn người dùng</string>
    <string name="contact_selection_list__unknown_contact_add_to_group">Thêm vào nhóm</string>

    <!-- conversation_callable_insecure -->
    <string name="conversation_callable_insecure__menu_call">Gọi</string>

    <!-- conversation_callable_secure -->
    <string name="conversation_callable_secure__menu_call">Cuộc gọi Signal</string>
    <string name="conversation_callable_secure__menu_video">Cuộc gọi video Signal</string>

    <!-- conversation_context -->

    <!-- Heading which shows how many messages are currently selected -->
    <plurals name="conversation_context__s_selected">
        <item quantity="other">Đã chọn %1$d</item>
    </plurals>

    <!-- conversation_context_image -->
    <!-- Button to save a message attachment (image, file etc.) -->

    <!-- conversation_expiring_off -->
    <string name="conversation_expiring_off__disappearing_messages">Tin nhắn tự hủy</string>

    <!-- conversation_selection -->
    <!-- Button to view detailed information for a message; Action item with hyphenation. Translation can use soft hyphen - Unicode U+00AD  -->
    <string name="conversation_selection__menu_message_details">Thông tin</string>
    <!-- Button to copy a message\'s text to the clipboard; Action item with hyphenation. Translation can use soft hyphen - Unicode U+00AD  -->
    <string name="conversation_selection__menu_copy">Sao chép</string>
    <!-- Button to delete a message; Action item with hyphenation. Translation can use soft hyphen - Unicode U+00AD  -->
    <string name="conversation_selection__menu_delete">Xóa</string>
    <!-- Button to forward a message to another person or group chat; Action item with hyphenation. Translation can use soft hyphen - Unicode U+00AD  -->
    <string name="conversation_selection__menu_forward">Chuyển tiếp</string>
    <!-- Button to reply to a message; Action item with hyphenation. Translation can use soft hyphen - Unicode U+00AD -->
    <string name="conversation_selection__menu_reply">Trả lời</string>
    <!-- Button to edit a message; Action item with hyphenation. Translation can use soft hyphen - Unicode U+00AD -->
    <string name="conversation_selection__menu_edit">Sửa</string>
    <!-- Button to save a message attachment (image, file etc.); Action item with hyphenation. Translation can use soft hyphen - Unicode U+00AD  -->
    <string name="conversation_selection__menu_save">Lưu</string>
    <!-- Button to retry sending a message; Action item with hyphenation. Translation can use soft hyphen - Unicode U+00AD  -->
    <string name="conversation_selection__menu_resend_message">Gửi lại</string>
    <!-- Button to select a message and enter selection mode; Action item with hyphenation. Translation can use soft hyphen - Unicode U+00AD  -->
    <string name="conversation_selection__menu_multi_select">Chọn</string>
    <!-- Button to view a in-chat payment message\'s full payment details; Action item with hyphenation. Translation can use soft hyphen - Unicode U+00AD  -->
    <string name="conversation_selection__menu_payment_details">Chi tiết Thanh toán</string>

    <!-- conversation_expiring_on -->

    <!-- conversation_insecure -->
    <string name="conversation_insecure__invite">Mời</string>

    <!-- conversation_list_batch -->

    <!-- conversation_list -->
    <string name="conversation_list_settings_shortcut">Phím tắt cài đặt</string>
    <string name="conversation_list_search_description">Tìm kiếm</string>
    <string name="conversation_list__pinned">Đã ghim</string>
    <string name="conversation_list__chats">Trò chuyện</string>
    <!-- A warning shown in a toast that tells you that you can\'t pin any more chats. Pinning a chat means keeping the chat at the top of your chat list. The placeholder represents how many chats you\'re allowed to pin. -->
    <string name="conversation_list__you_can_only_pin_up_to_d_chats">Bạn chỉ có thể ghim tối đa %1$d cuộc trò chuyện</string>

    <!-- conversation_list_item_view -->
    <string name="conversation_list_item_view__contact_photo_image">Ảnh Chân Dung Liên Hệ</string>
    <string name="conversation_list_item_view__archived">Đã lưu trữ</string>


    <!-- conversation_list_fragment -->
    <string name="conversation_list_fragment__fab_content_description">Cuộc trò chuyện mới</string>
    <string name="conversation_list_fragment__open_camera_description">Mở Camera</string>
    <string name="conversation_list_fragment__no_chats_yet_get_started_by_messaging_a_friend">Chưa có tin nhắn.\nBắt đầu bằng việc nhắn tin cho một người bạn.</string>


    <!-- conversation_secure_verified -->

    <!-- conversation_muted -->
    <string name="conversation_muted__unmute">Bỏ tắt tiếng</string>

    <!-- conversation_unmuted -->
    <string name="conversation_unmuted__mute_notifications">Tắt tiếng thông báo</string>

    <!-- conversation -->
    <string name="conversation__menu_group_settings">Cài đặt nhóm</string>
    <string name="conversation__menu_leave_group">Rời nhóm</string>
    <string name="conversation__menu_view_all_media">Tất cả tệp đa phương tiện</string>
    <string name="conversation__menu_conversation_settings">Cài đặt cuộc trò chuyện</string>
    <string name="conversation__menu_add_shortcut">Thêm vào màn hình chính</string>
    <string name="conversation__menu_create_bubble">Tạo bong bóng</string>

    <!-- conversation_popup -->
    <string name="conversation_popup__menu_expand_popup">Nới rộng khung popup</string>

    <!-- conversation_callable_insecure -->
    <string name="conversation_add_to_contacts__menu_add_to_contacts">Thêm vào danh bạ</string>

    <!-- conversation scheduled messages bar -->

    <!-- Label for button in a banner to show all messages currently scheduled -->
    <string name="conversation_scheduled_messages_bar__see_all">Xem tất cả</string>
    <!-- Body text for banner to show all scheduled messages for the chat that tells the user how many scheduled messages there are -->
    <plurals name="conversation_scheduled_messages_bar__number_of_messages">
        <item quantity="other">%1$d tin nhắn đã lên lịch</item>
    </plurals>

    <!-- conversation_group_options -->
    <string name="convesation_group_options__recipients_list">Danh sách người nhận</string>
    <string name="conversation_group_options__delivery">Cách chuyển tin</string>
    <!-- Label for a menu item that appears after pressing the three-dot icon in a  -->
    <string name="conversation_group_options__conversation">Trò chuyện</string>
    <string name="conversation_group_options__broadcast">Phát rộng</string>

    <!-- text_secure_normal -->
    <string name="text_secure_normal__menu_new_group">Tạo nhóm mới</string>
    <string name="text_secure_normal__menu_settings">Cài đặt</string>
    <string name="text_secure_normal__menu_clear_passphrase">Khóa</string>
    <string name="text_secure_normal__mark_all_as_read">Đánh dấu tất cả đã đọc</string>
    <string name="text_secure_normal__invite_friends">Mời bạn bè</string>
    <!-- Overflow menu entry to filter unread chats -->
    <string name="text_secure_normal__filter_unread_chats">Lọc cuộc trò chuyện chưa đọc</string>
    <!-- Overflow menu entry to disable unread chats filter -->
    <string name="text_secure_normal__clear_unread_filter">Bỏ lọc tin chưa đọc</string>

    <!-- verify_display_fragment -->
    <string name="verify_display_fragment_context_menu__copy_to_clipboard">Sao chép vào clipboard</string>
    <string name="verify_display_fragment_context_menu__compare_with_clipboard">So sánh với clipboard</string>

    <!-- reminder_header -->
    <string name="reminder_header_sms_import_title">Nhập SMS hệ thống</string>
    <string name="reminder_header_sms_import_text">Nhấn để sao chép tin nhắn SMS trên điện thoại vào kho lưu trữ mã hoá của Signal</string>
    <string name="reminder_header_push_title">Bật tin nhắn và cuộc gọi Signal</string>
    <string name="reminder_header_push_text">Nâng cấp trải nghiệm giao tiếp.</string>
    <string name="reminder_header_service_outage_text">Signal đang gặp trục trặc kĩ thuật. Chúng thôi đang cố hết sức để khôi phục dịch vụ càng sớm càng tốt.</string>
    <string name="reminder_header_progress">%1$d%%</string>
    <!-- Body text of a banner that will show at the top of the chat list when we temporarily cannot process the user\'s contacts -->
    <string name="reminder_cds_warning_body">Tính năng tìm liên hệ riêng tư của Signal tạm thời không thể xử lý danh bạ trên điện thoại của bạn.</string>
    <!-- Label for a button in a banner to learn more about why we temporarily can\'t process the user\'s contacts -->
    <string name="reminder_cds_warning_learn_more">Tìm hiểu thêm</string>
    <!-- Body text of a banner that will show at the top of the chat list when the user has so many contacts that we cannot ever process them -->
    <string name="reminder_cds_permanent_error_body">Tính năng tìm liên hệ riêng tư của Signal không thể xử lý danh bạ trên điện thoại của bạn.</string>
    <!-- Label for a button in a banner to learn more about why we cannot process the user\'s contacts -->
    <string name="reminder_cds_permanent_error_learn_more">Tìm hiểu thêm</string>

    <!-- media_preview -->
    <string name="media_preview__save_title">Lưu</string>
    <string name="media_preview__edit_title">Sửa</string>


    <!-- media_preview_activity -->
    <string name="media_preview_activity__media_content_description">Xem trước tệp đa phương tiện</string>

    <!-- new_conversation_activity -->
    <string name="new_conversation_activity__refresh">Làm mới</string>
    <!-- redphone_audio_popup_menu -->

    <!-- Insights -->
    <string name="Insights__percent">%</string>
    <string name="Insights__title">Phân tích</string>
    <string name="InsightsDashboardFragment__title">Phân tích</string>
    <!-- Body text for a page describing how many signal messages you\'ve sent. The first placeholder represents the number of signal messages sent, and the second placeholder represents how many days have passed. -->
    <string name="InsightsDashboardFragment__signal_protocol_automatically_protected">Giao thức Signal đã tự động bảo vệ %1$d%% số tin nhắn bạn gửi đi trong %2$d ngày qua. Cuộc trò chuyện giữa những người dùng Signal luôn được mã hóa đầu cuối.</string>
    <string name="InsightsDashboardFragment__spread_the_word">Dàng trải từ</string>
    <string name="InsightsDashboardFragment__not_enough_data">Không đủ dữ liệu</string>
    <string name="InsightsDashboardFragment__your_insights_percentage_is_calculated_based_on">Số phần trăm Dữ liệu Phân tích của bạn được tính dựa vào số tin nhắn gửi đi trong %1$d ngày trước mà không bị xóa hay tự hủy.</string>
    <!-- Label for a button that, when pressed, will begin a chat with a person whose name is showed on the screen. -->
    <string name="InsightsDashboardFragment__start_a_conversation">Bắt đầu cuộc trò chuyện</string>
    <string name="InsightsDashboardFragment__invite_your_contacts">Hãy trò chuyện riêng tư và kích hoạt những tính năng mới vượt trên giới hạn của SMS không được bảo mật bằng cách mời liên hệ của bạn sử dụng Signal.</string>
    <string name="InsightsDashboardFragment__this_stat_was_generated_locally">Những số liệu này được tạo cục bộ trên thiết bị của bạn và chỉ được truy cập bởi bạn. Nó không được gửi đi bất cứ đâu.</string>
    <string name="InsightsDashboardFragment__encrypted_messages">Tin nhắn mã hóa</string>
    <string name="InsightsDashboardFragment__cancel">Hủy</string>
    <string name="InsightsDashboardFragment__send">Gửi</string>
    <string name="InsightsModalFragment__title">Giới thiệu tính năng Phân tích</string>
    <string name="InsightsModalFragment__description">Tìm hiểu xem bao nhiêu tin nhắn của bạn được gửi đi một cách bảo mật và mời liên hệ để tăng tỉ lệ sử dụng Signal.</string>
    <string name="InsightsModalFragment__view_insights">Xem Phân tích</string>

    <string name="FirstInviteReminder__title">Mời dùng Signal</string>
    <string name="FirstInviteReminder__description">Bạn có thể tăng %1$d%% số lượng tin nhắn mã hóa gửi đi.</string>
    <string name="SecondInviteReminder__title">Ủng hộ cho Signal</string>
    <string name="SecondInviteReminder__description">Mời %1$s</string>
    <string name="InsightsReminder__view_insights">Xem Phân tích</string>
    <string name="InsightsReminder__invite">Mời</string>

    <!-- Edit KBS Pin -->

    <!-- BaseKbsPinFragment -->
    <string name="BaseKbsPinFragment__next">Tiếp</string>
    <string name="BaseKbsPinFragment__create_alphanumeric_pin">Tạo mã PIN bao gồm chữ và số</string>
    <string name="BaseKbsPinFragment__create_numeric_pin">Tạo mã PIN bao gồm số</string>
  <!-- Removed by excludeNonTranslatables <string name="BaseKbsPinFragment__learn_more_url" translatable="false">https://support.signal.org/hc/articles/360007059792</string> -->

    <!-- CreateKbsPinFragment -->
    <plurals name="CreateKbsPinFragment__pin_must_be_at_least_characters">
        <item quantity="other">PIN phải có tối thiểu %1$d kí tự</item>
    </plurals>
    <plurals name="CreateKbsPinFragment__pin_must_be_at_least_digits">
        <item quantity="other">PIN phải có tối thiểu %1$d chữ số</item>
    </plurals>
    <string name="CreateKbsPinFragment__create_a_new_pin">Tạo mã PIN mới</string>
    <string name="CreateKbsPinFragment__you_can_choose_a_new_pin_as_long_as_this_device_is_registered">Bạn có thể thay đổi mã PIN của bạn với điều kiện thiết bị được đăng ký.</string>
    <string name="CreateKbsPinFragment__create_your_pin">Tạo mã PIN của bạn</string>
    <string name="CreateKbsPinFragment__pins_can_help_you_restore_your_account">Mã PIN có thể giúp bạn khôi phục tài khoản và giúp mã hóa thông tin của bạn với Signal. </string>
    <string name="CreateKbsPinFragment__choose_a_stronger_pin">Chọn mã PIN mạnh hơn</string>

    <!-- ConfirmKbsPinFragment -->
    <string name="ConfirmKbsPinFragment__pins_dont_match">Mã PIN không khớp. Vui lòng thử lại.</string>
    <!-- Prompt for the user to repeat entering the PIN in order to help them remember it correctly.   -->
    <string name="ConfirmKbsPinFragment__re_enter_the_pin_you_just_created">Nhập lại mã PIN bạn vừa tạo.</string>
    <string name="ConfirmKbsPinFragment__confirm_your_pin">Xác nhận mã PIN của bạn.</string>
    <string name="ConfirmKbsPinFragment__pin_creation_failed">Không thể tạo mã PIN</string>
    <string name="ConfirmKbsPinFragment__your_pin_was_not_saved">Mã PIN của bạn chưa được lưu. Chúng tôi sẽ nhắc bạn tạo mã PIN sau.</string>
    <string name="ConfirmKbsPinFragment__pin_created">Mã PIN đã được tạo.</string>
    <string name="ConfirmKbsPinFragment__re_enter_your_pin">Điền lại mã PIN của bạn</string>
    <string name="ConfirmKbsPinFragment__creating_pin">Đang tạo mã PIN…</string>

    <!-- KbsSplashFragment -->
    <string name="KbsSplashFragment__introducing_pins">Giới thiệu mã PIN</string>
    <string name="KbsSplashFragment__pins_keep_information_stored_with_signal_encrypted">Mã PIN mã hoá các thông tin được lưu trữ với Signal để chỉ mình bạn có thể truy cập được. Thông tin người dùng, cài đặt, và các liên hệ sẽ được khôi phục khi bạn cài lại Signal. Bạn không cần điền PIN mỗi lần mở ứng dụng.</string>
    <string name="KbsSplashFragment__learn_more">Tìm hiểu thêm</string>
  <!-- Removed by excludeNonTranslatables <string name="KbsSplashFragment__learn_more_link" translatable="false">https://support.signal.org/hc/articles/360007059792</string> -->
    <string name="KbsSplashFragment__registration_lock_equals_pin">Khóa Đăng ký = PIN</string>
    <string name="KbsSplashFragment__your_registration_lock_is_now_called_a_pin">Khóa đăng kí giờ trở thành mã PIN hữu dụng hơn. Cập nhật mã PIN ngay.</string>
    <string name="KbsSplashFragment__update_pin">Cập nhật mã PIN</string>
    <string name="KbsSplashFragment__create_your_pin">Tạo mã PIN của bạn</string>
    <string name="KbsSplashFragment__learn_more_about_pins">Tìm hiểu thêm về mã PIN</string>
    <string name="KbsSplashFragment__disable_pin">Tắt PIN</string>

    <!-- KBS Reminder Dialog -->
    <string name="KbsReminderDialog__enter_your_signal_pin">Nhập mã PIN Signal của bạn</string>
    <string name="KbsReminderDialog__to_help_you_memorize_your_pin">Để giúp bạn nhớ mã PIN của mình, chúng tôi sẽ yêu cầu bạn nhập lại mã định kỳ. Chúng tôi sẽ dần hỏi ít hơn.</string>
    <string name="KbsReminderDialog__skip">Bỏ qua</string>
    <string name="KbsReminderDialog__submit">Gửi</string>
    <string name="KbsReminderDialog__forgot_pin">Quên mã PIN?</string>
    <string name="KbsReminderDialog__incorrect_pin_try_again">PIN không đúng. Hãy thử lại.</string>

    <!-- AccountLockedFragment -->
    <string name="AccountLockedFragment__account_locked">Tài khoản bị khoá.</string>
    <string name="AccountLockedFragment__your_account_has_been_locked_to_protect_your_privacy">Tài khoản của bạn đã bị khóa để đảm bảo sự riêng tư và bảo mật. Sau %1$d ngày không sử dụng bạn có thể đăng ký lại số điện thoại mà không cần mã PIN nhưng toàn bộ dữ liệu sẽ bị xóa.</string>
    <string name="AccountLockedFragment__next">Tiếp</string>
    <string name="AccountLockedFragment__learn_more">Tìm hiểu thêm</string>
  <!-- Removed by excludeNonTranslatables <string name="AccountLockedFragment__learn_more_url" translatable="false">https://support.signal.org/hc/articles/360007059792</string> -->

    <!-- KbsLockFragment -->
    <string name="RegistrationLockFragment__enter_your_pin">Nhập mã PIN của bạn</string>
    <string name="RegistrationLockFragment__enter_the_pin_you_created">Nhập mã PIN bạn đã tạo cho tài khoản. Mã này khác với mã xác minh SMS của bạn.</string>
    <!-- Info text shown above a pin entry text box describing what pin they should be entering. -->
    <string name="RegistrationLockFragment__enter_the_pin_you_created_for_your_account">Nhập mã PIN bạn đã tạo cho tài khoản của mình.</string>
    <string name="RegistrationLockFragment__enter_alphanumeric_pin">Nhập mã PIN gồm chữ và số</string>
    <string name="RegistrationLockFragment__enter_numeric_pin">Nhập mã PIN bao gồm số</string>
    <string name="RegistrationLockFragment__incorrect_pin_try_again">PIN không đúng. Hãy thử lại.</string>
    <string name="RegistrationLockFragment__forgot_pin">Quên mã PIN?</string>
    <string name="RegistrationLockFragment__incorrect_pin">Mã PIN không chính xác</string>
    <string name="RegistrationLockFragment__forgot_your_pin">Quên mã PIN của bạn?</string>
    <string name="RegistrationLockFragment__not_many_tries_left">Không còn nhiều lần thử đâu!</string>
    <string name="RegistrationLockFragment__signal_registration_need_help_with_pin_for_android_v2_pin">Signal Registration - Need Help with PIN for Android (v2 PIN)</string>

    <plurals name="RegistrationLockFragment__for_your_privacy_and_security_there_is_no_way_to_recover">
        <item quantity="other">Để đảm bảo quyền riêng tư và bảo mật của bạn, không có cách nào khôi phục mã PIN. Nếu bạn không nhớ mã PIN, bạn có thể đăng ký lại số điện thoại này sau %1$d ngày không sử dụng. Trong trường hợp này, dữ liệu tài khoản của bạn sẽ bị xóa.</item>
    </plurals>

    <plurals name="RegistrationLockFragment__incorrect_pin_d_attempts_remaining">
        <item quantity="other">Sai mã PIN. Còn %1$d lần thử.</item>
    </plurals>

    <plurals name="RegistrationLockFragment__if_you_run_out_of_attempts_your_account_will_be_locked_for_d_days">
        <item quantity="other">Nếu bạn dùng hết số lần thử, tài khoản của bạn sẽ bị khóa %1$d ngày. Sau %1$d ngày không sử dụng, bạn có thể đăng ký lại mà không cần mã PIN nhưng toàn bộ dữ liệu tài khoản của bạn sẽ bị xóa.</item>
    </plurals>

    <plurals name="RegistrationLockFragment__you_have_d_attempts_remaining">
        <item quantity="other">Bạn còn %1$d lần thử.</item>
    </plurals>

    <plurals name="RegistrationLockFragment__d_attempts_remaining">
        <item quantity="other">Còn %1$d lần thử.</item>
    </plurals>

    <!-- CalleeMustAcceptMessageRequestDialogFragment -->
    <string name="CalleeMustAcceptMessageRequestDialogFragment__s_will_get_a_message_request_from_you">%1$s sẽ nhận được yêu cầu nhắn tin từ bạn. Bạn chỉ có thể gọi sau khi yêu cầu nhắn tin được chấp nhận.</string>

    <!-- KBS Megaphone -->
    <string name="KbsMegaphone__create_a_pin">Tạo mã PIN</string>
    <string name="KbsMegaphone__pins_keep_information_thats_stored_with_signal_encrytped">Mã PIN giúp dữ liệu lưu trữ với Signal được bảo mật.</string>
    <string name="KbsMegaphone__create_pin">Tạo mã PIN</string>

    <!-- transport_selection_list_item -->
    <string name="transport_selection_list_item__transport_icon">Biểu tượng chuyển tải</string>
    <string name="ConversationListFragment_loading">Đang tải…</string>
    <string name="CallNotificationBuilder_connecting">Đang kết nối…</string>
    <string name="Permissions_permission_required">Cần quyền</string>
    <string name="ConversationActivity_signal_needs_sms_permission_in_order_to_send_an_sms">Signal cần quyền SMS để gửi SMS, nhưng đã bị từ chối vĩnh viễn. Vui lòng mở cài đặt ứng dụng, chọn \"Qiuyền\" và bật \"SMS\".</string>
    <string name="Permissions_continue">Tiếp tục</string>
    <string name="Permissions_not_now">Để sau</string>
    <string name="conversation_activity__enable_signal_messages">Bật tin nhắn Signal</string>
    <string name="SQLCipherMigrationHelper_migrating_signal_database">Đang di dời cơ sở dữ liệu Signal</string>
    <string name="PushDecryptJob_new_locked_message">Tin nhắn đã khoá mới</string>
    <string name="PushDecryptJob_unlock_to_view_pending_messages">Mở khoá để xem tin nhắn đang chờ</string>
    <string name="enter_backup_passphrase_dialog__backup_passphrase">Mật khẩu sao lưu</string>
    <string name="backup_enable_dialog__backups_will_be_saved_to_external_storage_and_encrypted_with_the_passphrase_below_you_must_have_this_passphrase_in_order_to_restore_a_backup">Sao lưu sẽ được lưu trong bộ nhớ và được mã hóa với mật khẩu bên dưới. Bạn phải có mật khẩu này để khôi phục bản sao lưu.</string>
    <string name="backup_enable_dialog__you_must_have_this_passphrase">Bạn phải có mật khẩu này để khôi phục lại một bản sao lưu.</string>
    <string name="backup_enable_dialog__folder">Thư mục</string>
    <string name="backup_enable_dialog__i_have_written_down_this_passphrase">Tôi đã ghi lại mật khẩu này. Không có nó, tôi sẽ không thể khôi phục bản sao lưu.</string>
    <string name="registration_activity__restore_backup">Khôi phục từ bản sao lưu</string>
    <string name="registration_activity__transfer_or_restore_account">Chuyển hoặc khôi phục tài khoản</string>
    <string name="registration_activity__transfer_account">Chuyển tài khoản</string>
    <string name="registration_activity__skip">Bỏ qua</string>
    <string name="preferences_chats__chat_backups">Sao lưu tin nhắn</string>
    <string name="preferences_chats__transfer_account">Chuyển tài khoản</string>
    <string name="preferences_chats__transfer_account_to_a_new_android_device">Chuyển tài khoản sang một thiết bị Android mới</string>
    <string name="RegistrationActivity_enter_backup_passphrase">Điền mật khẩu sao lưu</string>
    <string name="RegistrationActivity_restore">Khôi phục</string>
    <string name="RegistrationActivity_backup_failure_downgrade">Không thể nhập bản sao lưu tạo từ bản Signal mới hơn</string>
    <!-- Error message indicating that we could not restore the user\'s backup. Displayed in a toast at the bottom of the screen. -->
    <string name="RegistrationActivity_backup_failure_foreign_key">Bản sao lưu có chứa dữ liệu không đọc được</string>
    <string name="RegistrationActivity_incorrect_backup_passphrase">Mật khẩu sao lưu không đúng</string>
    <string name="RegistrationActivity_checking">Đang kiểm tra…</string>
    <string name="RegistrationActivity_d_messages_so_far">Đã được %1$d tin nhắn…</string>
    <string name="RegistrationActivity_restore_from_backup">Khôi phục từ bản sao lưu?</string>
    <string name="RegistrationActivity_restore_your_messages_and_media_from_a_local_backup">Khôi phục tin nhắn và tệp từ bản sao lưu. Bạn chỉ có thể khôi phục vào lúc này.</string>
    <string name="RegistrationActivity_backup_size_s">Kích thước bản sao lưu: %1$s</string>
    <string name="RegistrationActivity_backup_timestamp_s">Thời điểm sao lưu: %1$s</string>
    <string name="BackupDialog_enable_local_backups">Bật sao lưu vào bộ nhớ?</string>
    <string name="BackupDialog_enable_backups">Bật sao lưu</string>
    <string name="BackupDialog_please_acknowledge_your_understanding_by_marking_the_confirmation_check_box">Hãy khẳng định rằng bạn đã hiểu bằng cách đánh dấu vào ô vuông.</string>
    <string name="BackupDialog_delete_backups">Xóa bản sao lưu?</string>
    <string name="BackupDialog_disable_and_delete_all_local_backups">Tắt và Xóa tất cả sao lưu trên thiết bị?</string>
    <string name="BackupDialog_delete_backups_statement">Xóa bản sao lưu</string>
    <string name="BackupDialog_to_enable_backups_choose_a_folder">Để bật sao lưu, chọn một thư mục. Các bản sao lưu sẽ được lưu vào địa điểm này.</string>
    <string name="BackupDialog_choose_folder">Chọn thư mục</string>
    <string name="BackupDialog_copied_to_clipboard">Đã chép vào bảng ghi tạm</string>
    <string name="BackupDialog_no_file_picker_available">Không có sẵn bộ chọn tập tin.</string>
    <string name="BackupDialog_enter_backup_passphrase_to_verify">Điền mật khẩu sao lưu của bạn để xác minh</string>
    <string name="BackupDialog_verify">Kiểm chứng</string>
    <string name="BackupDialog_you_successfully_entered_your_backup_passphrase">Bạn đã điền mật khẩu sao lưu thành công</string>
    <string name="BackupDialog_passphrase_was_not_correct">Mật khẩu không chính xác</string>
    <string name="LocalBackupJob_creating_signal_backup">Đang tạo bản sao lưu Molly…</string>
    <!-- Title for progress notification shown in a system notification while verifying a recent backup. -->
    <string name="LocalBackupJob_verifying_signal_backup">Đang xác minh bản lưu dự phòng của Molly…</string>
    <string name="LocalBackupJobApi29_backup_failed">Sao lưu thất bại.</string>
    <string name="LocalBackupJobApi29_your_backup_directory_has_been_deleted_or_moved">Thư mục sao lưu của bạn đã bị Xóa hoặc dời đi.</string>
    <string name="LocalBackupJobApi29_your_backup_file_is_too_large">Tập tin sao lưu của bạn quá lớn để có thể được lưu trữ trên ổ này.</string>
    <string name="LocalBackupJobApi29_there_is_not_enough_space">Không có đủ dung lượng để lưu trữ sao lưu của bạn.</string>
    <!-- Error message shown if a newly created backup could not be verified as accurate -->
    <string name="LocalBackupJobApi29_your_backup_could_not_be_verified">Bản lưu dự phòng gần đây của bạn không thể được tạo và xác minh. Vui lòng tạo một bản mới.</string>
    <!-- Error message shown if a very large attachment is encountered during the backup creation and causes the backup to fail -->
    <string name="LocalBackupJobApi29_your_backup_contains_a_very_large_file">Bản lưu dự phòng của bạn chứa một tập tin rất lớn và không thể được sao lưu. Vui lòng xóa tập tin đó và tạo một bản lưu dự phòng mới.</string>
    <string name="LocalBackupJobApi29_tap_to_manage_backups">Nhấn để quản lý các bản sao lưu.</string>
    <string name="RegistrationActivity_wrong_number">Sai số điện thoại?</string>
    <!--    Countdown to when the user can request a new code via phone call during registration.-->
    <string name="RegistrationActivity_call_me_instead_available_in">Gọi tôi (%1$02d:%2$02d)</string>
    <!--    Countdown to when the user can request a new SMS code during registration.-->
    <string name="RegistrationActivity_resend_sms_available_in">Gửi lại Mã (%1$02d:%2$02d)</string>
    <string name="RegistrationActivity_contact_signal_support">Liên lạc Bộ phận hỗ trợ Signal</string>
    <string name="RegistrationActivity_code_support_subject">Đăng ký Signal - Mã Xác minh cho Android</string>
    <string name="RegistrationActivity_incorrect_code">Mã không đúng</string>
    <string name="BackupUtil_never">Không bao giờ</string>
    <string name="BackupUtil_unknown">Không rõ</string>
    <string name="preferences_app_protection__see_my_phone_number">Thấy số điện thoại của tôi</string>
    <string name="preferences_app_protection__find_me_by_phone_number">Tìm tôi bằng số điện thoại</string>
    <!-- Phone number heading displayed as a screen title -->
    <string name="preferences_app_protection__phone_number">Số điện thoại</string>
    <!-- Subtext below option to launch into phone number privacy settings screen -->
    <string name="preferences_app_protection__choose_who_can_see">Chọn người có thể thấy số điện thoại của bạn và người có thể liên hệ với bạn trên Molly với số đó.</string>
    <!-- Section title above two radio buttons for enabling and disabling phone number display -->
    <string name="PhoneNumberPrivacySettingsFragment__who_can_see_my_number">Ai Có Thể Thấy Số Điện Thoại Của Tôi</string>
    <!-- Subtext below radio buttons when who can see my number is set to nobody -->
    <string name="PhoneNumberPrivacySettingsFragment__nobody_will_see">Sẽ không có ai có thể thấy số điện thoại của bạn trên Molly</string>
    <!-- Section title above two radio buttons for enabling and disabling whether users can find me by my phone number  -->
    <string name="PhoneNumberPrivacySettingsFragment__who_can_find_me_by_number">Ai Có Thể Tìm Tôi Bằng Số Điện Thoại</string>
    <!-- Subtext below radio buttons when who can see my number is set to everyone -->
    <string name="PhoneNumberPrivacySettingsFragment__your_phone_number">Số điện thoại của bạn sẽ hiện lên cho những người và nhóm bạn nhắn tin. Những người có số điện thoại của bạn trong danh bạ điện thoại của họ cũng sẽ thấy nó trên Molly.</string>
    <string name="PhoneNumberPrivacy_everyone">Bất cứ ai</string>
    <string name="PhoneNumberPrivacy_my_contacts">Liên hệ trong danh bạ</string>
    <string name="PhoneNumberPrivacy_nobody">Không ai</string>
    <string name="PhoneNumberPrivacy_everyone_see_description">Số điện thoại của bạn sẽ được hiển thị tới tất cả người dùng và nhóm mà bạn nhắn tin.</string>
    <string name="PhoneNumberPrivacy_everyone_find_description">Người dùng nào có số điện thoại của bạn trong danh bạ sẽ thấy bạn trên Signal. Những người khác có thể tìm thấy bạn qua mục tìm kiếm.</string>
    <string name="preferences_app_protection__screen_lock">Khoá màn hình</string>
    <string name="preferences_app_protection__lock_signal_access_with_android_screen_lock_or_fingerprint">Khoá truy cập Signal bằng mật khẩu Android hoặc vân tay</string>
    <string name="preferences_app_protection__screen_lock_inactivity_timeout">Thời gian chờ trước khi tự động khoá</string>
    <string name="preferences_app_protection__signal_pin">Mã PIN Signal</string>
    <string name="preferences_app_protection__create_a_pin">Tạo mã PIN</string>
    <string name="preferences_app_protection__change_your_pin">Thay đổi mã PIN của bạn.</string>
    <string name="preferences_app_protection__pin_reminders">Nhắc nhở PIN</string>
    <string name="preferences_app_protection__turn_off">Tắt</string>
    <string name="preferences_app_protection__confirm_pin">Xác nhận mã PIN</string>
    <string name="preferences_app_protection__confirm_your_signal_pin">Xác nhận mã PIN Signal</string>
    <string name="preferences_app_protection__make_sure_you_memorize_or_securely_store_your_pin">Hãy chắc rằng bạn nhớ hoặc lưu trữ bảo mật mã PIN vì PIN không thể được khôi phục. Nếu bạn quên mã PIN, bạn có thể mất dữ liệu khi đăng kí lại tài khoản Signal.</string>
    <string name="preferences_app_protection__incorrect_pin_try_again">PIN không đúng. Hãy thử lại.</string>
    <string name="preferences_app_protection__failed_to_enable_registration_lock">Không thể bật khóa đăng kí.</string>
    <string name="preferences_app_protection__failed_to_disable_registration_lock">Không thể tắt khóa đăng kí.</string>
    <string name="AppProtectionPreferenceFragment_none">Không</string>
    <string name="preferences_app_protection__registration_lock">Khóa Đăng ký</string>
    <string name="RegistrationActivity_you_must_enter_your_registration_lock_PIN">Bạn phải điền mã PIN Khóa Đăng ký của bạn</string>
    <string name="RegistrationActivity_your_pin_has_at_least_d_digits_or_characters">Mã PIN phải có tối thiểu %1$d chữ số hoặc kí tự</string>
    <string name="RegistrationActivity_too_many_attempts">Đã thử quá nhiều lần</string>
    <string name="RegistrationActivity_you_have_made_too_many_incorrect_registration_lock_pin_attempts_please_try_again_in_a_day">Bạn đã điền sai mã PIN Khóa Đăng ký quá nhiều lần. Vui lòng thử lại vào hôm sau.</string>
    <string name="RegistrationActivity_you_have_made_too_many_attempts_please_try_again_later">Bạn đã thử quá nhiều lần. Vui lòng thử lại sau.</string>
    <string name="RegistrationActivity_error_connecting_to_service">Lỗi kết nối tới dịch vụ</string>
    <string name="preferences_chats__backups">Sao lưu</string>
    <string name="prompt_passphrase_activity__signal_is_locked">Molly đã khoá</string>
    <string name="prompt_passphrase_activity__tap_to_unlock">NHẤN ĐỂ MỞ KHOÁ</string>
    <string name="Recipient_unknown">Vô danh</string>

    <!-- Option in settings that will take use to re-register if they are no longer registered -->
    <string name="preferences_account_reregister">Đăng ký lại tài khoản</string>
    <!-- Option in settings that will take user to our website or playstore to update their expired build -->
    <string name="preferences_account_update_signal">Cập nhật Signal</string>
    <!-- Option in settings shown when user is no longer registered or expired client that will WIPE ALL THEIR DATA -->
    <string name="preferences_account_delete_all_data">Xóa tất cả dữ liệu</string>
    <!-- Title for confirmation dialog confirming user wants to delete all their data -->
    <string name="preferences_account_delete_all_data_confirmation_title">Xóa tất cả dữ liệu ?</string>
    <!-- Message in confirmation dialog to delete all data explaining how it works, and that the app will be closed after deletion -->
    <string name="preferences_account_delete_all_data_confirmation_message">Thao tác này sẽ thiết lập lại ứng dụng và xóa tất cả tin nhắn. Ứng dụng sẽ đóng sau khi quá trình này hoàn tất.</string>
    <!-- Confirmation action to proceed with application data deletion -->
    <string name="preferences_account_delete_all_data_confirmation_proceed">Tiến hành</string>
    <!-- Confirmation action to cancel application data deletion -->
    <string name="preferences_account_delete_all_data_confirmation_cancel">Hủy</string>
    <!-- Error message shown when we fail to delete the data for some unknown reason -->
    <string name="preferences_account_delete_all_data_failed">Xóa dữ liệu không thành công</string>

    <!-- TransferOrRestoreFragment -->
    <string name="TransferOrRestoreFragment__transfer_or_restore_account">Chuyển hoặc khôi phục tài khoản</string>
    <string name="TransferOrRestoreFragment__if_you_have_previously_registered_a_signal_account">Nếu trước đây bạn đã đăng kí tài khoản Signal, bạn có thể chuyển hoặc khôi phục tài khoản và các tin nhắn của bạn</string>
    <string name="TransferOrRestoreFragment__transfer_from_android_device">Chuyển từ thiết bị Android</string>
    <string name="TransferOrRestoreFragment__transfer_your_account_and_messages_from_your_old_android_device">Chuyển tài khoản và tin nhắn của bạn từ thiết bị Android cũ của bạn. Bạn cần tiếp cận được thiết bị cũ của mình.</string>
    <string name="TransferOrRestoreFragment__you_need_access_to_your_old_device">Bạn cần truy cập thiết bị cũ của mình.</string>
    <string name="TransferOrRestoreFragment__restore_from_backup">Khôi phục từ bản sao lưu</string>
    <string name="TransferOrRestoreFragment__restore_your_messages_from_a_local_backup">Khôi phục tin nhắn của bạn từ bản sao lưu cục bộ. Nếu bạn không khôi phục bây giờ, bạn sẽ không khôi phục được sau này.</string>

    <!-- NewDeviceTransferInstructionsFragment -->
    <string name="NewDeviceTransferInstructions__open_signal_on_your_old_android_phone">Mở Signal trên thiết bị Android cũ của bạn</string>
    <string name="NewDeviceTransferInstructions__continue">Tiếp tục</string>
    <string name="NewDeviceTransferInstructions__first_bullet">1.</string>
    <string name="NewDeviceTransferInstructions__tap_on_your_profile_photo_in_the_top_left_to_open_settings">Nhấn vào ảnh đại diện của bạn ở góc trên bên trái để mở Cài đặt</string>
    <string name="NewDeviceTransferInstructions__second_bullet">2.</string>
    <string name="NewDeviceTransferInstructions__tap_on_account">"Nhấn vào \"Tài khoản\""</string>
    <string name="NewDeviceTransferInstructions__third_bullet">3.</string>
    <string name="NewDeviceTransferInstructions__tap_transfer_account_and_then_continue_on_both_devices">"Nhấn \"Chuyển tài khoản\" và \"Tiếp tục\" trên cả hai thiết bị"</string>

    <!-- NewDeviceTransferSetupFragment -->
    <string name="NewDeviceTransferSetup__preparing_to_connect_to_old_android_device">Đang chuẩn bị kết nối với thiết bị Android cũ…</string>
    <string name="NewDeviceTransferSetup__take_a_moment_should_be_ready_soon">Chỉ mất một lúc, sẽ hoàn thành sớm thôi</string>
    <string name="NewDeviceTransferSetup__waiting_for_old_device_to_connect">Đang chờ kết nối với thiết bị Android cũ…</string>
    <string name="NewDeviceTransferSetup__signal_needs_the_location_permission_to_discover_and_connect_with_your_old_device">Molly cần quyền truy cập vị trí để kết nối và ngắt kết nối với thiết bị Android cũ của bạn.</string>
    <string name="NewDeviceTransferSetup__signal_needs_location_services_enabled_to_discover_and_connect_with_your_old_device">Molly cần dịch vụ Vị trí được bật để kết nối và ngắt kết nối với thiết bị Android cũ của bạn.</string>
    <string name="NewDeviceTransferSetup__signal_needs_wifi_on_to_discover_and_connect_with_your_old_device">Molly cần Wi-Fi được bật để phát hiện và kết nối với thiết bị Android cũ của bạn. Wi-Fi cần được bật nhưng không bắt buộc phải kết nối với một mạng Wi-Fi nào đó.</string>
    <string name="NewDeviceTransferSetup__sorry_it_appears_your_device_does_not_support_wifi_direct">Xin lỗi, có vẻ như thiết bị này không hỗ trợ Wi-Fi Direct. Molly sử dụng Wi-Fi Direct để phát hiện và kết nối với thiết bị Android cũ của bạn. Bạn vẫn có thể khôi phục sao lưu hoặc khôi phục tài khoản trên thiết bị Android cũ của bạn.</string>
    <string name="NewDeviceTransferSetup__restore_a_backup">Khôi phục bản sao lưu</string>
    <string name="NewDeviceTransferSetup__an_unexpected_error_occurred_while_attempting_to_connect_to_your_old_device">Lỗi không xác định khi đang cố gắng kết nối với thiết bị Android cũ của bạn.</string>

    <!-- OldDeviceTransferSetupFragment -->
    <string name="OldDeviceTransferSetup__searching_for_new_android_device">Đang tìm thiết bị Android mới…</string>
    <string name="OldDeviceTransferSetup__signal_needs_the_location_permission_to_discover_and_connect_with_your_new_device">Molly cần quyền truy cập vị trí để kết nối và ngắt kết nối với thiết bị Android mới của bạn.</string>
    <string name="OldDeviceTransferSetup__signal_needs_location_services_enabled_to_discover_and_connect_with_your_new_device">Molly cần dịch vụ Vị trí được bật để kết nối và ngắt kết nối với thiết bị Android mới của bạn.</string>
    <string name="OldDeviceTransferSetup__signal_needs_wifi_on_to_discover_and_connect_with_your_new_device">Molly cần Wi-Fi được bật để phát hiện và kết nối với thiết bị Android mới của bạn. Wi-Fi cần được bật nhưng không bắt buộc phải kết nối với một mạng Wi-Fi nào đó.</string>
    <string name="OldDeviceTransferSetup__sorry_it_appears_your_device_does_not_support_wifi_direct">Xin lỗi, có vẻ như thiết bị này không hỗ trợ Wi-Fi Direct. Molly sử dụng Wi-Fi Direct để phát hiện và kết nối với thiết bị Android mới của bạn. Bạn vẫn có thể tạo bản sao lưu để khôi phục tài khoản trên thiết bị Android mới của bạn.</string>
    <string name="OldDeviceTransferSetup__create_a_backup">Tạo bản sao lưu</string>
    <string name="OldDeviceTransferSetup__an_unexpected_error_occurred_while_attempting_to_connect_to_your_old_device">Lỗi không xác định khi đang cố gắng kết nối với thiết bị Android mới của bạn.</string>

    <!-- DeviceTransferSetupFragment -->
    <string name="DeviceTransferSetup__unable_to_open_wifi_settings">Không thể mở Cài đặt Wi-Fi. Vui lòng bật Wi-Fi thủ công.</string>
    <string name="DeviceTransferSetup__grant_location_permission">Cấp quyền truy cập vị trí</string>
    <string name="DeviceTransferSetup__turn_on_location_services">Bật dịch vụ Vị trí</string>
    <string name="DeviceTransferSetup__turn_on_wifi">Bật Wi-Fi</string>
    <string name="DeviceTransferSetup__error_connecting">Lỗi kết nối</string>
    <string name="DeviceTransferSetup__retry">Thử lại</string>
    <string name="DeviceTransferSetup__submit_debug_logs">Gửi nhật kí lỗi</string>
    <string name="DeviceTransferSetup__verify_code">Xác minh mã</string>
    <string name="DeviceTransferSetup__verify_that_the_code_below_matches_on_both_of_your_devices">Hãy xác nhận rằng mã bên dưới trùng khớp nhau trên hai thiết bị của bạn. Sau đó nhấn Tiếp tục.</string>
    <string name="DeviceTransferSetup__the_numbers_do_not_match">Hai mã số không khớp nhau</string>
    <string name="DeviceTransferSetup__continue">Tiếp tục</string>
    <string name="DeviceTransferSetup__if_the_numbers_on_your_devices_do_not_match_its_possible_you_connected_to_the_wrong_device">Nếu mã số trên hai thiết bị không khớp nhau, có thể bạn đã kết nối nhầm với thiết bị khác. Để xử lí, hãy dừng quá trình chuyển và thử lại, đồng thời hãy giữ hai thiết bị ở gần nhau.</string>
    <string name="DeviceTransferSetup__stop_transfer">Dừng chuyển</string>
    <string name="DeviceTransferSetup__unable_to_discover_old_device">Không thể tìm thấy thiết bị cũ</string>
    <string name="DeviceTransferSetup__unable_to_discover_new_device">Không thể tìm thấy thiết bị mới</string>
    <string name="DeviceTransferSetup__make_sure_the_following_permissions_are_enabled">Đảm bảo các sự cho phép và dịch vụ sau đây được bật:</string>
    <string name="DeviceTransferSetup__location_permission">Truy cập địa điểm</string>
    <string name="DeviceTransferSetup__location_services">Dịch vụ địa điểm</string>
    <string name="DeviceTransferSetup__wifi">Wi-Fi</string>
    <string name="DeviceTransferSetup__on_the_wifi_direct_screen_remove_all_remembered_groups_and_unlink_any_invited_or_connected_devices">Trên màn hình WiFi Direct, loại bỏ tất cả các nhóm được nhớ và huỷ liên kết bất vì thiết bị được kết nối hoặc được mời.</string>
    <string name="DeviceTransferSetup__wifi_direct_screen">Màn hình WiFi Direct</string>
    <string name="DeviceTransferSetup__try_turning_wifi_off_and_on_on_both_devices">Thử tắt và bật lại Wi-Fi, trên cả hai thiết bị.</string>
    <string name="DeviceTransferSetup__make_sure_both_devices_are_in_transfer_mode">Đảm bảo cả hai thiết bị đều đang ở chế độ truyền tải.</string>
    <string name="DeviceTransferSetup__go_to_support_page">Đi đến trang hỗ trợ</string>
    <string name="DeviceTransferSetup__try_again">Thử lại</string>
    <string name="DeviceTransferSetup__waiting_for_other_device">Đang chờ thiết bị còn lại</string>
    <string name="DeviceTransferSetup__tap_continue_on_your_other_device_to_start_the_transfer">Nhấn Tiếp tục trên thiết bị còn lại của bạn để bắt đầu việc truyền tải.</string>
    <string name="DeviceTransferSetup__tap_continue_on_your_other_device">Nhấn Tiếp tục trên thiết bị còn lại của bạn…</string>

    <!-- NewDeviceTransferFragment -->
    <string name="NewDeviceTransfer__cannot_transfer_from_a_newer_version_of_signal">Không thể truyền tải từ các phiên bản mới hơn của Signal</string>
    <!-- Error message indicating that we could not finish the user\'s device transfer. Displayed in a toast at the bottom of the screen. -->
    <string name="NewDeviceTransfer__failure_foreign_key">Không đọc được dữ liệu được truyền</string>

    <!-- DeviceTransferFragment -->
    <string name="DeviceTransfer__transferring_data">Đang truyền tải dữ liệu</string>
    <string name="DeviceTransfer__keep_both_devices_near_each_other">Giữ cả hai thiết bị gần nhau. Không tắt các thiết bị và để mở Molly. Việc truyền tải được bảo mật hai chiều.</string>
    <string name="DeviceTransfer__d_messages_so_far">Đã được %1$d tin nhắn…</string>
    <!-- Filled in with total percentage of messages transferred -->
    <string name="DeviceTransfer__s_of_messages_so_far">%1$s%% trong tổng số tin nhắn cho đến nay…</string>
    <string name="DeviceTransfer__cancel">Hủy</string>
    <string name="DeviceTransfer__try_again">Thử lại</string>
    <string name="DeviceTransfer__stop_transfer">Dừng chuyển</string>
    <string name="DeviceTransfer__all_transfer_progress_will_be_lost">Tất cả tiến trình truyền tải sẽ bị mất.</string>
    <string name="DeviceTransfer__transfer_failed">Truyền tải không thành công</string>
    <string name="DeviceTransfer__unable_to_transfer">Không thể truyền tải</string>

    <!-- OldDeviceTransferInstructionsFragment -->
    <string name="OldDeviceTransferInstructions__transfer_account">Chuyển Tài khoản</string>
    <string name="OldDeviceTransferInstructions__first_bullet">1.</string>
    <string name="OldDeviceTransferInstructions__download_signal_on_your_new_android_device">Tải Molly trên thiết bị Android mới của bạn</string>
    <string name="OldDeviceTransferInstructions__second_bullet">2.</string>
    <string name="OldDeviceTransferInstructions__tap_on_transfer_or_restore_account">"Nhấn vào \"Truyền tải hoặc khôi phục tài khoản\""</string>
    <string name="OldDeviceTransferInstructions__third_bullet">3.</string>
    <string name="OldDeviceTransferInstructions__select_transfer_from_android_device_when_prompted_and_then_continue">"Chọn \"Truyền tải từ thiết bị Android\" khi được hỏi và sau đó \"Tiếp tục\". Giữ cả hai thiết bị gần nhau."</string>
    <string name="OldDeviceTransferInstructions__continue">Tiếp tục</string>

    <!-- OldDeviceTransferComplete -->
    <string name="OldDeviceTransferComplete__go_to_your_new_device">Đi đến thiết bị mới của bạn</string>
    <string name="OldDeviceTransferComplete__your_signal_data_has_Been_transferred_to_your_new_device">Dữ liệu Signal của bạn đã được truyền tải vào thiết bị mới của bạn. Để hoàn tất quá trình truyền tải, bạn phải tiếp tục việc đăng ký trên thiết bị mới của bạn.</string>
    <string name="OldDeviceTransferComplete__close">Đóng</string>

    <!-- NewDeviceTransferComplete -->
    <string name="NewDeviceTransferComplete__transfer_successful">Truyền tải thành công</string>
    <string name="NewDeviceTransferComplete__transfer_complete">Truyền tải hoàn tất</string>
    <string name="NewDeviceTransferComplete__to_complete_the_transfer_process_you_must_continue_registration">Để hoàn tất quá trình truyền tải, bạn phải tiếp tục đăng ký.</string>
    <string name="NewDeviceTransferComplete__continue_registration">Tiếp tục đăng ký</string>

    <!-- DeviceToDeviceTransferService -->
    <string name="DeviceToDeviceTransferService_content_title">Truyền tải tài khoản</string>
    <string name="DeviceToDeviceTransferService_status_ready">Đang chuẩn bị để kết nối với thiết bị Android còn lại của bạn…</string>
    <string name="DeviceToDeviceTransferService_status_starting_up">Đang chuẩn bị để kết nối cho thiết bị Android còn lại của bạn…</string>
    <string name="DeviceToDeviceTransferService_status_discovery">Đang tìm kiếm thiết bị Android còn lại của bạn…</string>
    <string name="DeviceToDeviceTransferService_status_network_connected">Đang kết nối với thiết bị Android còn lại của bạn…</string>
    <string name="DeviceToDeviceTransferService_status_verification_required">Yêu cầu xác minh</string>
    <string name="DeviceToDeviceTransferService_status_service_connected">Đang truyền tải tài khoản…</string>

    <!-- OldDeviceTransferLockedDialog -->
    <string name="OldDeviceTransferLockedDialog__complete_registration_on_your_new_device">Hoàn tất việc đăng ký trên thiết bị mới của bạn</string>
    <string name="OldDeviceTransferLockedDialog__your_signal_account_has_been_transferred_to_your_new_device">Tài khoản Signal của bạn đã được truyền tải vào thiết bị mới của bạn, nhưng bạn phải tiếp tục việc đăng ký trên đó để tiếp tục. Signal sẽ ngưng hoạt động trên thiết bị này.</string>
    <string name="OldDeviceTransferLockedDialog__done">Xong</string>
    <string name="OldDeviceTransferLockedDialog__cancel_and_activate_this_device">Huỷ và kích hoạt thiết bị này</string>

    <!-- AdvancedPreferenceFragment -->

    <!-- RecipientBottomSheet -->
    <string name="RecipientBottomSheet_block">Chặn</string>
    <string name="RecipientBottomSheet_unblock">Bỏ chặn</string>
    <string name="RecipientBottomSheet_add_to_contacts">Thêm vào danh bạ</string>
    <!-- Error message that displays when a user tries to tap to view system contact details but has no app that supports it -->
    <string name="RecipientBottomSheet_unable_to_open_contacts">Không thể tìm thấy một ứng dụng có thể mở danh bạ.</string>
    <string name="RecipientBottomSheet_add_to_a_group">Thêm vào một nhóm</string>
    <string name="RecipientBottomSheet_add_to_another_group">Thêm vào một nhóm khác</string>
    <string name="RecipientBottomSheet_view_safety_number">Xem số an toàn</string>
    <string name="RecipientBottomSheet_make_admin">Đặt admin</string>
    <string name="RecipientBottomSheet_remove_as_admin">Gỡ bỏ quyền quản trị</string>
    <string name="RecipientBottomSheet_remove_from_group">Xóa khỏi nhóm</string>

    <string name="RecipientBottomSheet_remove_s_as_group_admin">Gỡ bỏ quyền quản trị của %1$s?</string>
    <string name="RecipientBottomSheet_s_will_be_able_to_edit_group">"\"%1$s\" sẽ có thể chỉnh sửa được nhóm này và các thành viên nhóm."</string>

    <string name="RecipientBottomSheet_remove_s_from_the_group">Xóa %1$s khỏi nhóm?</string>
    <!-- Dialog message shown when removing someone from a group with group link being active to indicate they will not be able to rejoin -->
    <string name="RecipientBottomSheet_remove_s_from_the_group_they_will_not_be_able_to_rejoin">Xóa %1$s khỏi nhóm? Người này sẽ không thể tham gia lại qua đường dẫn nhóm.</string>
    <string name="RecipientBottomSheet_remove">Xóa</string>
    <string name="RecipientBottomSheet_copied_to_clipboard">Đã sao chép vào clipboard</string>

    <string name="GroupRecipientListItem_admin">Quản trị viên</string>
    <string name="GroupRecipientListItem_approve_description">Đồng ý</string>
    <string name="GroupRecipientListItem_deny_description">Từ chôi</string>


    <!-- GroupsLearnMoreBottomSheetDialogFragment -->
    <string name="GroupsLearnMore_legacy_vs_new_groups">Nhóm Mới và Nhóm Cũ</string>
    <string name="GroupsLearnMore_what_are_legacy_groups">Nhóm Cũ là gì?</string>
    <string name="GroupsLearnMore_paragraph_1">Nhóm Cũ là nhóm không tương thích với các tính năng mới như quản trị viên hay cập nhật cụ thể thông tin nhóm.</string>
    <string name="GroupsLearnMore_can_i_upgrade_a_legacy_group">Tôi có thể nâng cấp Nhóm Cũ được không?</string>
    <string name="GroupsLearnMore_paragraph_2">Nhóm Cũ chưa thể được nâng cấp thành Nhóm Mới, nhưng bạn có thể tạo Nhóm Mới với các thành viên như cũ nếu như họ đang dùng phiên bản mới nhất của Signal.</string>
    <string name="GroupsLearnMore_paragraph_3">Signal sẽ cung cấp cách để nâng cấp Nhóm Cũ trong tương lai.</string>

    <!-- GroupLinkBottomSheetDialogFragment -->
    <string name="GroupLinkBottomSheet_share_hint_requiring_approval">Bất cứ ai với đường dẫn này có thể xem tên và ảnh nhóm và gửi yêu cầu tham gia. Chỉ chia sẻ với những người mà bạn tin tưởng.</string>
    <string name="GroupLinkBottomSheet_share_hint_not_requiring_approval">Bất cứ ai với đường dẫn này có thể xem tên và ảnh nhóm và tham gia nhóm. Chỉ chia sẻ với những người mà bạn tin tưởng.</string>
    <string name="GroupLinkBottomSheet_share_via_signal">Chia sẻ qua Molly</string>
    <string name="GroupLinkBottomSheet_copy">Sao chép</string>
    <string name="GroupLinkBottomSheet_qr_code">Mã QR</string>
    <string name="GroupLinkBottomSheet_share">Chia sẻ</string>
    <string name="GroupLinkBottomSheet_copied_to_clipboard">Đã sao chép vào clipboard</string>
    <string name="GroupLinkBottomSheet_the_link_is_not_currently_active">Đường dẫn không hoạt động</string>

    <!-- VoiceNotePlaybackPreparer -->
    <string name="VoiceNotePlaybackPreparer__failed_to_play_voice_message">Không thể phát tin nhắn thoại</string>

    <!-- VoiceNoteMediaDescriptionCompatFactory -->
    <string name="VoiceNoteMediaItemFactory__voice_message">Tin nhắn thoại · %1$s</string>
    <string name="VoiceNoteMediaItemFactory__s_to_s">%1$s đến %2$s</string>

    <!-- StorageUtil -->
    <string name="StorageUtil__s_s">%1$s/%2$s</string>
    <string name="BlockedUsersActivity__s_has_been_blocked">\"%1$s\" đã bị chặn.</string>
    <string name="BlockedUsersActivity__failed_to_block_s">Không thể chặn \"%1$s\"</string>
    <string name="BlockedUsersActivity__s_has_been_unblocked">\"%1$s\" đã được bỏ chặn.</string>

    <!-- ReviewCardDialogFragment -->
    <string name="ReviewCardDialogFragment__review_members">Xét duyệt Thành viên</string>
    <string name="ReviewCardDialogFragment__review_request">Xét duyệt Yêu cầu</string>
    <string name="ReviewCardDialogFragment__d_group_members_have_the_same_name">%1$d thành viên nhóm có cùng tên, hãy xem các thành viên dưới đây và chọn hành động.</string>
    <string name="ReviewCardDialogFragment__if_youre_not_sure">Nếu bạn không chắc yêu cầu từ người nào, xem các liên hệ bên dưới và chọn hành động.</string>
    <string name="ReviewCardDialogFragment__no_other_groups_in_common">Không có nhóm chung nào khác.</string>
    <string name="ReviewCardDialogFragment__no_groups_in_common">Không có nhóm chung.</string>
    <plurals name="ReviewCardDialogFragment__d_other_groups_in_common">
        <item quantity="other">%1$d nhóm chung</item>
    </plurals>
    <plurals name="ReviewCardDialogFragment__d_groups_in_common">
        <item quantity="other">%1$d nhóm chung</item>
    </plurals>
    <string name="ReviewCardDialogFragment__remove_s_from_group">Xóa %1$s khỏi nhóm?</string>
    <string name="ReviewCardDialogFragment__remove">Xóa</string>
    <string name="ReviewCardDialogFragment__failed_to_remove_group_member">Không thể xóa thành viên nhóm.</string>

    <!-- ReviewCard -->
    <string name="ReviewCard__member">Thành viên</string>
    <string name="ReviewCard__request">Yêu cầu</string>
    <string name="ReviewCard__your_contact">Liên hệ của bạn</string>
    <string name="ReviewCard__remove_from_group">Xóa khỏi nhóm</string>
    <string name="ReviewCard__update_contact">Cập nhật liên hệ</string>
    <string name="ReviewCard__block">Chặn</string>
    <string name="ReviewCard__delete">Xóa</string>
    <string name="ReviewCard__recently_changed">Vừa thay đổi tên trên hồ sơ cá nhân từ %1$s sang %2$s</string>

    <!-- CallParticipantsListUpdatePopupWindow -->
    <string name="CallParticipantsListUpdatePopupWindow__s_joined">%1$s đã tham gia</string>
    <string name="CallParticipantsListUpdatePopupWindow__s_and_s_joined">%1$s và %2$s đã tham gia</string>
    <string name="CallParticipantsListUpdatePopupWindow__s_s_and_s_joined">%1$s, %2$s và %3$s đã tham gia</string>
    <string name="CallParticipantsListUpdatePopupWindow__s_s_and_d_others_joined">%1$s, %2$s và %3$d người khác đã tham gia</string>
    <string name="CallParticipantsListUpdatePopupWindow__s_left">Còn lại %1$s</string>
    <string name="CallParticipantsListUpdatePopupWindow__s_and_s_left">Còn lại %1$s và %2$s</string>
    <string name="CallParticipantsListUpdatePopupWindow__s_s_and_s_left">Còn lại %1$s, %2$s và %3$s</string>
    <string name="CallParticipantsListUpdatePopupWindow__s_s_and_d_others_left">Còn lại %1$s, %2$s và %3$d người khác</string>

    <string name="CallParticipant__you">Bạn</string>
    <string name="CallParticipant__you_on_another_device">Bạn (trên một thiết bị khác)</string>
    <string name="CallParticipant__s_on_another_device">%1$s (trên một thiết bị khác)</string>

    <!-- WifiToCellularPopupWindow -->
    <!-- Message shown during a call when the WiFi network is unusable, and cellular data starts to be used for the call instead. -->
    <string name="WifiToCellularPopupWindow__weak_wifi_switched_to_cellular">Wi-Fi yếu. Đã chuyển qua mạng di động.</string>

    <!-- DeleteAccountFragment -->
    <string name="DeleteAccountFragment__deleting_your_account_will">Việc xóa tài khoản của bạn sẽ:</string>
    <string name="DeleteAccountFragment__enter_your_phone_number">Nhập số điện thoại của bạn</string>
    <string name="DeleteAccountFragment__delete_account">Xóa tài khoản</string>
    <string name="DeleteAccountFragment__delete_your_account_info_and_profile_photo">Xóa thông tin tài khoản của bạn và ảnh đại diện</string>
    <string name="DeleteAccountFragment__delete_all_your_messages">Xóa tất cả tin nhắn của bạn</string>
    <string name="DeleteAccountFragment__delete_s_in_your_payments_account">Xóa %1$s trong tài khoản thanh toán của bạn</string>
    <string name="DeleteAccountFragment__no_country_code">Mã quốc gia không xác định</string>
    <string name="DeleteAccountFragment__no_number">Số không xác định</string>
    <string name="DeleteAccountFragment__the_phone_number">Số điện thoại bạn nhập vào không khớp với số của tài khoản của bạn.</string>
    <string name="DeleteAccountFragment__are_you_sure">Bạn có chắc muốn Xóa tài khoản?</string>
    <string name="DeleteAccountFragment__this_will_delete_your_signal_account">Thao tác này sẽ xóa tài khoản Signal của bạn và cài đặt lại ứng dụng. Ứng dụng sẽ đóng sau khi quá trình hoàn tất.</string>
    <string name="DeleteAccountFragment__failed_to_delete_local_data">Không thể Xóa dữ liệu cục bộ. Bạn có thể tự Xóa trong cài đặt hệ thống ứng dụng.</string>
    <string name="DeleteAccountFragment__launch_app_settings">Mở Cài đặt Ứng dụng</string>
    <!-- Title of progress dialog shown when a user deletes their account and the process is leaving all groups -->
    <string name="DeleteAccountFragment__leaving_groups">Đang rời nhóm…</string>
    <!-- Title of progress dialog shown when a user deletes their account and the process has left all groups -->
    <string name="DeleteAccountFragment__deleting_account">Đang xóa tài khoản…</string>
    <!-- Message of progress dialog shown when a user deletes their account and the process is canceling their subscription -->
    <string name="DeleteAccountFragment__canceling_your_subscription">Đang hủy gói ủng hộ…</string>
    <!-- Message of progress dialog shown when a user deletes their account and the process is leaving groups -->
    <string name="DeleteAccountFragment__depending_on_the_number_of_groups">Tùy thuộc vào số lượng nhóm bạn tham gia, quá trình này có thể mất vài phút</string>
    <!-- Message of progress dialog shown when a user deletes their account and the process has left all groups -->
    <string name="DeleteAccountFragment__deleting_all_user_data_and_resetting">Xóa dữ liệu người dùng và đặt lại ứng dụng</string>
    <!-- Title of error dialog shown when a network error occurs during account deletion -->
    <string name="DeleteAccountFragment__account_not_deleted">Tài khoản Không Bị xóa</string>
    <!-- Message of error dialog shown when a network error occurs during account deletion -->
    <string name="DeleteAccountFragment__there_was_a_problem">Đã xảy ra sự cố khi hoàn tất quá trình xóa. Kiểm tra kết nối mạng của bạn và thử lại.</string>

    <!-- DeleteAccountCountryPickerFragment -->
    <string name="DeleteAccountCountryPickerFragment__search_countries">Tìm Quốc gia</string>

    <!-- CreateGroupActivity -->
    <string name="CreateGroupActivity__skip">Bỏ qua</string>
    <plurals name="CreateGroupActivity__d_members">
        <item quantity="other">%1$d thành viên</item>
    </plurals>

    <!-- ShareActivity -->
    <string name="ShareActivity__share">Chia sẻ</string>
    <string name="ShareActivity__send">Gửi</string>
    <string name="ShareActivity__comma_s">, %1$s</string>
    <!-- Toast when the incoming intent is invalid -->
    <string name="ShareActivity__could_not_get_share_data_from_intent">Không thể thu được dữ liệu chia sẻ từ ý định.</string>

    <!-- MultiShareDialogs -->
    <string name="MultiShareDialogs__failed_to_send_to_some_users">Không thể gửi cho một số người dùng</string>
    <string name="MultiShareDialogs__you_can_only_share_with_up_to">Bạn chỉ có thể chia sẻ tới tối đa %1$d cuộc trò chuyện</string>

    <!-- ChatWallpaperActivity -->

    <!-- ChatWallpaperFragment -->
    <string name="ChatWallpaperFragment__chat_color">Màu cuộc trò chuyện</string>
    <string name="ChatWallpaperFragment__reset_chat_colors">Đặt lại màu cuộc trò chuyện</string>
    <string name="ChatWallpaperFragment__reset_chat_color">Đặt lại màu cuộc trò chuyện</string>
    <string name="ChatWallpaperFragment__reset_chat_color_question">Đặt lại màu cuộc trò chuyện?</string>
    <string name="ChatWallpaperFragment__set_wallpaper">Chọn ảnh nền</string>
    <string name="ChatWallpaperFragment__dark_mode_dims_wallpaper">Chế độ tối làm mờ màn hình nền</string>
    <string name="ChatWallpaperFragment__contact_name">Tên liên hệ</string>
    <string name="ChatWallpaperFragment__reset">Đặt lại</string>
    <string name="ChatWallpaperFragment__wallpaper_preview_description">Xem trước ảnh nền</string>
    <string name="ChatWallpaperFragment__would_you_like_to_override_all_chat_colors">Bạn có muốn ghi đè tất cả các màu cuộc trò chuyện?</string>
    <string name="ChatWallpaperFragment__would_you_like_to_override_all_wallpapers">Bạn có muốn ghi đè tất cả các màu cuộc trò chuyện?</string>
    <string name="ChatWallpaperFragment__reset_default_colors">Cài lại màu mặc định</string>
    <string name="ChatWallpaperFragment__reset_all_colors">Cài lại tất cả màu</string>
    <string name="ChatWallpaperFragment__reset_default_wallpaper">Cài lại màn hình nền mặc định</string>
    <string name="ChatWallpaperFragment__reset_all_wallpapers">Đặt lại tất cả ảnh nền</string>
    <string name="ChatWallpaperFragment__reset_wallpapers">Cài lại các màn hình nền</string>
    <string name="ChatWallpaperFragment__reset_wallpaper">Cài lại màn hình nền</string>
    <string name="ChatWallpaperFragment__reset_wallpaper_question">Cài lại màn hình nền?</string>

    <!-- ChatWallpaperSelectionFragment -->
    <string name="ChatWallpaperSelectionFragment__choose_from_photos">Chọn từ bộ sưu tập</string>
    <string name="ChatWallpaperSelectionFragment__presets">Bộ cài sẵn</string>

    <!-- ChatWallpaperPreviewActivity -->
    <string name="ChatWallpaperPreviewActivity__preview">Xem trước</string>
    <string name="ChatWallpaperPreviewActivity__set_wallpaper">Cài ảnh nền</string>
    <string name="ChatWallpaperPreviewActivity__swipe_to_preview_more_wallpapers">Vuốt để xem trước thêm ảnh nền</string>
    <string name="ChatWallpaperPreviewActivity__set_wallpaper_for_all_chats">Cài ảnh nền cho tất cả cuộc trò chuyện</string>
    <string name="ChatWallpaperPreviewActivity__set_wallpaper_for_s">Cài ảnh nền cho %1$s</string>
    <string name="ChatWallpaperPreviewActivity__viewing_your_gallery_requires_the_storage_permission">Cần quyền truy cập bộ nhớ để xem bộ sưu tập.</string>

    <!-- WallpaperImageSelectionActivity -->

    <!-- WallpaperCropActivity -->
    <string name="WallpaperCropActivity__pinch_to_zoom_drag_to_adjust">Dùng hai ngón để phóng to, kéo để tuỳ chỉnh.</string>
    <string name="WallpaperCropActivity__set_wallpaper_for_all_chats">Cài ảnh nền cho tất cả cuộc trò chuyện.</string>
    <string name="WallpaperCropActivity__set_wallpaper_for_s">Cài ảnh nền cho %1$s.</string>
    <string name="WallpaperCropActivity__error_setting_wallpaper">Lỗi cài ảnh nền.</string>
    <string name="WallpaperCropActivity__blur_photo">Mờ ảnh</string>

    <!-- InfoCard -->
    <string name="payment_info_card_about_mobilecoin">Về MobileCoin</string>
    <string name="payment_info_card_mobilecoin_is_a_new_privacy_focused_digital_currency">MobileCoin là một tiền tệ điện tử mới tập trung vào sự riêng tư.</string>
    <string name="payment_info_card_adding_funds">Thêm quỹ</string>
    <string name="payment_info_card_you_can_add_funds_for_use_in">Bạn có thể thêm quỹ để sử dụng trong Molly bằng cách gửi MobileCoin vào địa chỉ ví của mình.</string>
    <string name="payment_info_card_cashing_out">Rút tiền</string>
    <string name="payment_info_card_you_can_cash_out_mobilecoin">Bạn có thể rút tiền mặt MobileCoin bất kì lúc nào trên một sàn trao đổi có hỗ trợ MobileCoin. Chỉ cần thực hiện một chuyển khoản vào tài khoản của bạn ở sàn trao đổi đó.</string>
    <string name="payment_info_card_hide_this_card">Ẩn thẻ này?</string>
    <string name="payment_info_card_hide">Ẩn</string>
    <!-- Title of save recovery phrase card -->
    <string name="payment_info_card_save_recovery_phrase">Lưu cụm từ khôi phục</string>
    <string name="payment_info_card_your_recovery_phrase_gives_you">Cụm từ khôi phục cho bạn một cách khác để khôi phục tài khoản thanh toán của bạn.</string>
    <!-- Button in save recovery phrase card -->
    <string name="payment_info_card_save_your_phrase">Lưu cụm từ của bạn</string>
    <string name="payment_info_card_update_your_pin">Cập nhật mã PIN của bạn</string>
    <string name="payment_info_card_with_a_high_balance">Với số dư cao, bạn có thể sẽ muốn cập nhật thành một mã PIN gồm cả chữ và số để thêm bảo vệ cho tài khoản của bạn.</string>
    <string name="payment_info_card_update_pin">Cập nhật mã PIN</string>

  <!-- Removed by excludeNonTranslatables <string name="payment_info_card__learn_more__about_mobilecoin" translatable="false">https://support.signal.org/hc/articles/360057625692#payments_which_ones</string> -->
  <!-- Removed by excludeNonTranslatables <string name="payment_info_card__learn_more__adding_to_your_wallet" translatable="false">https://support.signal.org/hc/articles/360057625692#payments_transfer_from_exchange</string> -->
  <!-- Removed by excludeNonTranslatables <string name="payment_info_card__learn_more__cashing_out" translatable="false">https://support.signal.org/hc/articles/360057625692#payments_transfer_to_exchange</string> -->

    <!-- DeactivateWalletFragment -->
    <string name="DeactivateWalletFragment__deactivate_wallet">Ngưng kích hoạt ví</string>
    <string name="DeactivateWalletFragment__your_balance">Số dư của bạn</string>
    <string name="DeactivateWalletFragment__its_recommended_that_you">Bạn được khuyến khích chuyển khoản quỹ của mình sang một địa chỉ ví khác trước khi ngưng kích hoạt thanh toán. Nếu bạn chọn không chuyển khoản quỹ của mình bây giờ, chúng sẽ nằm trong ví của bạn mà đã được liên kết với Molly khi bạn kích hoạt lại thanh toán.</string>
    <string name="DeactivateWalletFragment__transfer_remaining_balance">Chuyển khoản số dư còn lại</string>
    <string name="DeactivateWalletFragment__deactivate_without_transferring">Ngưng kích hoạt mà không chuyển khoản</string>
    <string name="DeactivateWalletFragment__deactivate">Ngưng kích hoạt</string>
    <string name="DeactivateWalletFragment__deactivate_without_transferring_question">Ngưng kích hoạt mà không chuyển khoản?</string>
    <string name="DeactivateWalletFragment__your_balance_will_remain">Số dư của bạn sẽ giữ nguyên trong ví mà đã được liên kết với Molly nếu như bạn chọn để kích hoạt lại thanh toán.</string>
    <string name="DeactivateWalletFragment__error_deactivating_wallet">Gặp lỗi khi ngưng kích hoạt ví.</string>
  <!-- Removed by excludeNonTranslatables <string name="DeactivateWalletFragment__learn_more__we_recommend_transferring_your_funds" translatable="false">https://support.signal.org/hc/articles/360057625692#payments_deactivate</string> -->

    <!-- PaymentsRecoveryStartFragment -->
    <string name="PaymentsRecoveryStartFragment__recovery_phrase">Cụm từ khôi phục</string>
    <string name="PaymentsRecoveryStartFragment__view_recovery_phrase">Xem cụm từ khôi phục</string>
    <!-- Title in save recovery phrase screen -->
    <string name="PaymentsRecoveryStartFragment__save_recovery_phrase">Lưu cụm từ khôi phục</string>
    <string name="PaymentsRecoveryStartFragment__enter_recovery_phrase">Nhập vào cụm từ khôi phục</string>
    <plurals name="PaymentsRecoveryStartFragment__your_balance_will_automatically_restore">
        <item quantity="other">Số dư của bạn sẽ tự động khôi phục khi bạn cài đặt lại Signal nếu như bạn xác minh mã PIN Signal của mình. Bạn cũng có thể khôi phục số dư của bạn qua sử dụng một cụm từ khôi phục, và đây là một cụm từ gồm %1$d từ chỉ riêng cho bạn. Ghi nó lại và lưu giữ nó ở một nơi an toàn.</item>
    </plurals>
    <!-- Description in save recovery phrase screen which shows up when user has non zero balance -->
    <string name="PaymentsRecoveryStartFragment__got_balance">Bạn đã nhận được số dư! Đã đến lúc lưu cụm từ khôi phục—cụm 24 từ này giống như chìa khóa giúp bạn khôi phục số dư của mình.</string>
    <!-- Description in save recovery phrase screen which shows up when user navigates from info card -->
    <string name="PaymentsRecoveryStartFragment__time_to_save">Đã đến lúc lưu cụm từ khôi phục—cụm 24 từ này giống như chìa khóa giúp bạn khôi phục số dư của mình. Tìm hiểu thêm</string>
    <string name="PaymentsRecoveryStartFragment__your_recovery_phrase_is_a">Cụm từ khôi phục của bạn là một cụm từ gồm %1$d-từ chỉ riêng cho bạn. Sử dụng cụm từ này để khôi phục số dư của bạn.</string>
    <string name="PaymentsRecoveryStartFragment__start">Bắt đầu</string>
    <string name="PaymentsRecoveryStartFragment__enter_manually">Nhập vào bằng tay</string>
    <string name="PaymentsRecoveryStartFragment__paste_from_clipboard">Dán từ bảng kẹp</string>
    <!-- Alert dialog title which asks before going back if user wants to save recovery phrase -->
    <string name="PaymentsRecoveryStartFragment__continue_without_saving">Tiếp tục và không lưu?</string>
    <!-- Alert dialog description to let user know why recovery phrase needs to be saved -->
    <string name="PaymentsRecoveryStartFragment__your_recovery_phrase">Cụm từ khôi phục này giúp bạn khôi phục số dư tài khoản của mình trong trường hợp xấu nhất. Chúng tôi khuyến khích bạn lưu lại.</string>
    <!-- Alert dialog option to skip recovery phrase -->
    <string name="PaymentsRecoveryStartFragment__skip_recovery_phrase">Bỏ qua Cụm từ Khôi phục</string>
    <!-- Alert dialog option to cancel dialog-->
    <string name="PaymentsRecoveryStartFragment__cancel">Hủy</string>

    <!-- PaymentsRecoveryPasteFragment -->
    <string name="PaymentsRecoveryPasteFragment__paste_recovery_phrase">Dán cụm từ khôi phục</string>
    <string name="PaymentsRecoveryPasteFragment__recovery_phrase">Cụm từ khôi phục</string>
    <string name="PaymentsRecoveryPasteFragment__next">Tiếp</string>
    <string name="PaymentsRecoveryPasteFragment__invalid_recovery_phrase">Cụm từ khôi phục không hợp lệ</string>
    <string name="PaymentsRecoveryPasteFragment__make_sure">Đảm bảo bạn đã nhập %1$d từ và thử lại.</string>

  <!-- Removed by excludeNonTranslatables <string name="PaymentsRecoveryStartFragment__learn_more__view" translatable="false">https://support.signal.org/hc/articles/360057625692#payments_wallet_view_passphrase</string> -->
  <!-- Removed by excludeNonTranslatables <string name="PaymentsRecoveryStartFragment__learn_more__restore" translatable="false">https://support.signal.org/hc/articles/360057625692#payments_wallet_restore_passphrase</string> -->

    <!-- PaymentsRecoveryPhraseFragment -->
    <string name="PaymentsRecoveryPhraseFragment__next">Tiếp</string>
    <string name="PaymentsRecoveryPhraseFragment__edit">Sửa</string>
    <string name="PaymentsRecoveryPhraseFragment__your_recovery_phrase">Cụm từ khôi phục của bạn</string>
    <string name="PaymentsRecoveryPhraseFragment__write_down_the_following_d_words">Ghi lại %1$d từ sau theo thứ tự. Lưu trữ danh sách của bạn ở một nơi bảo mật.</string>
    <string name="PaymentsRecoveryPhraseFragment__make_sure_youve_entered">Đảm bảo bạn đã nhập cụm từ của mình chính xác.</string>
    <string name="PaymentsRecoveryPhraseFragment__do_not_screenshot_or_send_by_email">Không chụp màn hình lại hoặc gửi qua email.</string>
    <string name="PaymentsRecoveryPhraseFragment__payments_account_restored">Tài khoản thanh toán đã được khôi phục.</string>
    <string name="PaymentsRecoveryPhraseFragment__invalid_recovery_phrase">Cụm từ khôi phục không hợp lệ</string>
    <string name="PaymentsRecoveryPhraseFragment__make_sure_youve_entered_your_phrase_correctly_and_try_again">Đảm bảo bạn đã nhập cụm từ của mình chính xác và thử lại.</string>
    <string name="PaymentsRecoveryPhraseFragment__copy_to_clipboard">Sao chép vào bảng kẹp?</string>
    <string name="PaymentsRecoveryPhraseFragment__if_you_choose_to_store">Nếu bạn chọn để lưu trữ điện tử cụm từ khôi phục của mình, đảm bảo nó được lưu giữ bảo mật ở nơi nào đó bạn tin tưởng.</string>
    <string name="PaymentsRecoveryPhraseFragment__copy">Sao chép</string>

    <!-- PaymentsRecoveryPhraseConfirmFragment -->
    <string name="PaymentRecoveryPhraseConfirmFragment__confirm_recovery_phrase">Xác minh cụm từ khôi phục</string>
    <string name="PaymentRecoveryPhraseConfirmFragment__enter_the_following_words">Nhập vào những từ sau từ cụm từ khôi phục của bạn.</string>
    <string name="PaymentRecoveryPhraseConfirmFragment__word_d">Từ %1$d</string>
    <string name="PaymentRecoveryPhraseConfirmFragment__see_phrase_again">Xem cụm từ một lần nữa</string>
    <string name="PaymentRecoveryPhraseConfirmFragment__done">Xong</string>
    <string name="PaymentRecoveryPhraseConfirmFragment__recovery_phrase_confirmed">Đã xác nhận cụm từ khôi phục</string>

    <!-- PaymentsRecoveryEntryFragment -->
    <string name="PaymentsRecoveryEntryFragment__enter_recovery_phrase">Nhập vào cụm từ khôi phục</string>
    <string name="PaymentsRecoveryEntryFragment__enter_word_d">Nhập từ %1$d</string>
    <string name="PaymentsRecoveryEntryFragment__word_d">Từ %1$d</string>
    <string name="PaymentsRecoveryEntryFragment__next">Tiếp</string>
    <string name="PaymentsRecoveryEntryFragment__invalid_word">Từ không hợp lệ</string>

    <!-- ClearClipboardAlarmReceiver -->

    <!-- PaymentNotificationsView -->
    <string name="PaymentNotificationsView__view">Xem</string>

    <!-- UnreadPayments -->
    <string name="UnreadPayments__s_sent_you_s">%1$s đã gửi bạn %2$s</string>
    <string name="UnreadPayments__d_new_payment_notifications">%1$d thông báo thanh toán mới</string>

    <!-- CanNotSendPaymentDialog -->
    <string name="CanNotSendPaymentDialog__cant_send_payment">Không thể gửi thanh toán</string>
    <string name="CanNotSendPaymentDialog__to_send_a_payment_to_this_user">Để gửi thanh toán cho người dùng này họ cần đồng ý một yêu cầu nhắn tin từ bạn. Gửi cho họ một tin nhắn để tạo một yêu cầu nhắn tin.</string>
    <string name="CanNotSendPaymentDialog__send_a_message">Gửi tin nhắn</string>

    <!-- GroupsInCommonMessageRequest -->
    <string name="GroupsInCommonMessageRequest__you_have_no_groups_in_common_with_this_person">Bạn không có chung nhóm nào với người này. Xem qua các yêu cầu cẩn thận trước khi đồng ý để tránh các tin nhắn không muốn.</string>
    <string name="GroupsInCommonMessageRequest__none_of_your_contacts_or_people_you_chat_with_are_in_this_group">Không có liên hệ hoặc người nào bạn có trò chuyện đang ở trong nhóm này. Kiểm tra các yêu cầu cẩn thận trước khi đồng ý để tránh các tin nhắn không mong muốn.</string>
    <string name="GroupsInCommonMessageRequest__about_message_requests">Về yêu cầu nhắn tin</string>
    <string name="GroupsInCommonMessageRequest__okay">OK</string>
  <!-- Removed by excludeNonTranslatables <string name="GroupsInCommonMessageRequest__support_article" translatable="false">https://support.signal.org/hc/articles/360007459591</string> -->
    <string name="ChatColorSelectionFragment__heres_a_preview_of_the_chat_color">Đây là mẫu xem trước của màu cuộc trò chuyện.</string>
    <string name="ChatColorSelectionFragment__the_color_is_visible_to_only_you">Màu này chỉ có bạn thấy được.</string>

    <!-- GroupDescriptionDialog -->
    <string name="GroupDescriptionDialog__group_description">Miêu tả nhóm</string>

    <!-- QualitySelectorBottomSheetDialog -->
    <string name="QualitySelectorBottomSheetDialog__standard">Tiêu chuẩn</string>
    <string name="QualitySelectorBottomSheetDialog__faster_less_data">Nhanh hơn, ít dữ liệu</string>
    <string name="QualitySelectorBottomSheetDialog__high">Cao</string>
    <string name="QualitySelectorBottomSheetDialog__slower_more_data">Chậm hơn, nhiều dữ liệu</string>
    <string name="QualitySelectorBottomSheetDialog__photo_quality">Chất lượng ảnh</string>

    <!-- AppSettingsFragment -->
    <string name="AppSettingsFragment__invite_your_friends">Mời bạn bè của mình</string>
    <string name="AppSettingsFragment__copied_subscriber_id_to_clipboard">Đã sao chép mã người ủng hộ vào clipboard.</string>

    <!-- AccountSettingsFragment -->
    <string name="AccountSettingsFragment__account">Tài khoản</string>
    <string name="AccountSettingsFragment__youll_be_asked_less_frequently">Bạn sẽ dần được hỏi ít thường xuyên hơn qua thời gian</string>
    <string name="AccountSettingsFragment__require_your_signal_pin">Yêu cầu mã PIN Signal của bạn để đăng ký lại số điện thoại của bạn với Signal</string>
    <string name="AccountSettingsFragment__change_phone_number">Thay đổi số điện thoại</string>
    <!-- Account setting that allows user to request and export their signal account data -->
    <string name="AccountSettingsFragment__request_account_data">Dữ liệu tài khoản của bạn</string>

    <!-- ExportAccountDataFragment -->
    <!-- Part of requesting account data flow, this is the section title for requesting that account data -->
    <string name="ExportAccountDataFragment__your_account_data">Dữ liệu tài khoản của bạn</string>
    <!-- Explanation of account data the user can request. %1$s is replaced with Learn more with a link -->
    <string name="ExportAccountDataFragment__export_explanation">Xuất một báo cáo về dữ liệu tài khoản Signal của bạn. Báo cáo này không bao gồm nội dung tin nhắn hay tệp đa phương tiện nào. %1$s</string>
    <!-- Learn more link to more information about requesting account data -->
    <string name="ExportAccountDataFragment__learn_more">Tìm hiểu thêm</string>
    <!-- Button action to export the report data to another app (e.g. email) -->
    <string name="ExportAccountDataFragment__export_report">Xuất báo cáo</string>

    <!-- Radio option to export the data as a text file .txt -->
    <string name="ExportAccountDataFragment__export_as_txt">Xuất định dạng TXT</string>
    <!-- Label for the text file option -->
    <string name="ExportAccountDataFragment__export_as_txt_label">Tệp văn bản dễ đọc</string>
    <!-- Radio option to export the data as a json (java script object notation) file .json -->
    <string name="ExportAccountDataFragment__export_as_json">Xuất định dạng JSON</string>
    <!-- Label for the json file option, the account data in a machine readable file format -->
    <string name="ExportAccountDataFragment__export_as_json_label">Tệp dành cho thiết bị</string>

    <!-- Action to cancel (in a dialog) -->
    <string name="ExportAccountDataFragment__cancel_action">Hủy</string>

    <!-- Acknowledgement for download failure -->
    <string name="ExportAccountDataFragment__ok_action">OK</string>
    <!-- Title of dialog shown when report fails to generate -->
    <string name="ExportAccountDataFragment__report_generation_failed">Không thể tạo báo cáo</string>
    <!-- Message of dialog shown when report fails to generate asking user to check network connection -->
    <string name="ExportAccountDataFragment__check_network">Kiểm tra kết nối của bạn và thử lại.</string>

    <!-- Title for export confirmation dialog -->
    <string name="ExportAccountDataFragment__export_report_confirmation">Bạn muốn xuất dữ liệu?</string>
    <!-- Message for export confirmation dialog -->
    <string name="ExportAccountDataFragment__export_report_confirmation_message">Chỉ chia sẻ dữ liệu tài khoản Signal của bạn với người hoặc ứng dụng bạn tin tưởng.</string>
    <!-- Action to export in for export confirmation dialog -->
    <string name="ExportAccountDataFragment__export_report_action">Xuất</string>

    <!-- Shown in a dialog with a spinner while the report is downloading -->
    <string name="ExportAccountDataFragment__download_progress">Đang tạo báo cáo…</string>
    <!-- Explanation that the report is only generated on export and is not saved on the device -->
    <string name="ExportAccountDataFragment__report_not_stored_disclaimer">Báo cáo của bạn chỉ được tạo ra tại thời điểm bạn chọn xuất báo cáo và không được lưu bởi Signal trên thiết bị của bạn.</string>

    <!-- ChangeNumberFragment -->
    <string name="ChangeNumberFragment__use_this_to_change_your_current_phone_number_to_a_new_phone_number">Dùng để thay đổi số điện thoại hiện tại của bạn sang một số khác. Bạn không thể khôi phục thay đổi này. /n/n Trước khi tiếp tục, hãy chắc chắn rằng số điện thoại mới của bạn đang hoạt động bình thường.</string>
    <string name="ChangeNumberFragment__continue">Tiếp tục</string>
    <!-- Message shown on dialog after your number has been changed successfully. -->
    <string name="ChangeNumber__your_phone_number_has_changed_to_s">Số điện thoại của bạn đã được đổi thành %1$s</string>
    <!-- Confirmation button to dismiss number changed dialog -->
    <string name="ChangeNumber__okay">OK</string>

    <!-- ChangeNumberEnterPhoneNumberFragment -->
    <string name="ChangeNumberEnterPhoneNumberFragment__change_number">Thay đổi số</string>
    <string name="ChangeNumberEnterPhoneNumberFragment__your_old_number">Số cũ của bạn</string>
    <string name="ChangeNumberEnterPhoneNumberFragment__old_phone_number">Số điện thoại cũ</string>
    <string name="ChangeNumberEnterPhoneNumberFragment__your_new_number">Số mới của bạn</string>
    <string name="ChangeNumberEnterPhoneNumberFragment__new_phone_number">Số điện thoại mới</string>
    <string name="ChangeNumberEnterPhoneNumberFragment__the_phone_number_you_entered_doesnt_match_your_accounts">Số điện thoại bạn nhập vào không khớp với số của tài khoản của bạn.</string>
    <string name="ChangeNumberEnterPhoneNumberFragment__you_must_specify_your_old_number_country_code">Bạn phải khai báo mã quốc già của số điện thoại cũ của bạn</string>
    <string name="ChangeNumberEnterPhoneNumberFragment__you_must_specify_your_old_phone_number">Bạn phải khai báo số điện thoại cũ của bạn</string>
    <string name="ChangeNumberEnterPhoneNumberFragment__you_must_specify_your_new_number_country_code">Bạn phải khai báo mã quốc già của số điện thoại mới của bạn</string>
    <string name="ChangeNumberEnterPhoneNumberFragment__you_must_specify_your_new_phone_number">Bạn phải khai báo số điện thoại mới của bạn</string>

    <!-- ChangeNumberVerifyFragment -->
    <string name="ChangeNumberVerifyFragment__change_number">Thay đổi số</string>
    <string name="ChangeNumberVerifyFragment__verifying_s">Đang xác thực %1$s</string>
    <string name="ChangeNumberVerifyFragment__captcha_required">Yêu cầu Captcha</string>

    <!-- ChangeNumberConfirmFragment -->
    <string name="ChangeNumberConfirmFragment__change_number">Thay đổi số</string>
    <string name="ChangeNumberConfirmFragment__you_are_about_to_change_your_phone_number_from_s_to_s">Số điện thoại của bạn sẽ thay đổi từ số %1$ssang số %2$s. /n/n Trước khi bắt đầu thay đổi, vui lòng xác nhấn số của bạn bên dưới là chính xác.</string>
    <string name="ChangeNumberConfirmFragment__edit_number">Sửa số</string>

    <!-- ChangeNumberRegistrationLockFragment -->
    <string name="ChangeNumberRegistrationLockFragment__signal_change_number_need_help_with_pin_for_android_v2_pin">Đổi số điện thoại trong Signal - Cần xác nhận mã PIN cho điện thoại Android (v2 PIN)</string>

    <!-- ChangeNumberPinDiffersFragment -->
    <string name="ChangeNumberPinDiffersFragment__pins_do_not_match">Mã PIN không đúng</string>
    <string name="ChangeNumberPinDiffersFragment__the_pin_associated_with_your_new_number_is_different_from_the_pin_associated_with_your_old_one">Mã PIN của số điện thoại mới của bạn không giống với mã PIN của số điện thoại cũ. Bạn có muốn giữ nguyên mã PIN cũ hay thay thế bằng mã PIN mới?</string>
    <string name="ChangeNumberPinDiffersFragment__keep_old_pin">Giữ nguyên mã PIN cũ</string>
    <string name="ChangeNumberPinDiffersFragment__update_pin">Cập nhật mã PIN</string>
    <string name="ChangeNumberPinDiffersFragment__keep_old_pin_question">Bạn có chắc muôn giữ mã PIN?</string>

    <!-- ChangeNumberLockActivity -->
    <!-- Info message shown to user if something crashed the app during the change number attempt and we were unable to confirm the change so we force them into this screen to check before letting them use the app -->
    <string name="ChangeNumberLockActivity__it_looks_like_you_tried_to_change_your_number_but_we_were_unable_to_determine_if_it_was_successful_rechecking_now">Có vẻ như bạn đã thay đổi số điện thoại nhưng chúng tôi chưa thể xác nhận thao tác của bạn đã thành công hay chưa.n/n/ kiểm tra lại ngay…</string>
    <!-- Dialog title shown if we were able to confirm your change number status (meaning we now know what the server thinks our number is) after a crash during the regular flow -->
    <string name="ChangeNumberLockActivity__change_status_confirmed">Xác nhận thay đổi trạng thái</string>
    <!-- Dialog message shown if we were able to confirm your change number status (meaning we now know what the server thinks our number is) after a crash during the regular flow -->
    <string name="ChangeNumberLockActivity__your_number_has_been_confirmed_as_s">Số điện thoại đã được xác nhận của bạn là %1$s. Nếu đây không phải là số mới của bạn, xin hãy làm lại quy trình đổi số.</string>
    <!-- Dialog title shown if we were not able to confirm your phone number with the server and thus cannot let leave the change flow yet after a crash during the regular flow -->
    <string name="ChangeNumberLockActivity__change_status_unconfirmed">Thay đổi trạng thái vẫn chưa được xác nhận</string>
    <!-- Dialog message shown when we can\'t verify the phone number on the server, only shown if there was a network error communicating with the server after a crash during the regular flow -->
    <string name="ChangeNumberLockActivity__we_could_not_determine_the_status_of_your_change_number_request">Chúng tôi không xác định được trạng thái yêu cầu đổi số của bạn./n/n (Lỗi:: %1$s)</string>
    <!-- Dialog button to retry confirming the number on the server -->
    <string name="ChangeNumberLockActivity__retry">Thử lại</string>
    <!-- Dialog button shown to leave the app when in the unconfirmed change status after a crash in the regular flow -->
    <string name="ChangeNumberLockActivity__leave">Rời</string>
    <string name="ChangeNumberLockActivity__submit_debug_log">Gửi nhật ký gỡ lỗi</string>

    <!-- ChatsSettingsFragment -->
    <string name="ChatsSettingsFragment__keyboard">Bàn phím</string>
    <string name="ChatsSettingsFragment__enter_key_sends">Phím Enter gửi đi</string>

    <!--SmsSettingsFragment -->
    <string name="SmsSettingsFragment__use_as_default_sms_app">Đặt làm ứng dụng SMS mặc định</string>
    <!-- Preference title to export sms -->
    <string name="SmsSettingsFragment__export_sms_messages">Xuất tin nhắn SMS</string>
    <!-- Preference title to re-export sms -->
    <string name="SmsSettingsFragment__export_sms_messages_again">Xuất lại tin nhắn SMS</string>
    <!-- Preference title to delete sms -->
    <string name="SmsSettingsFragment__remove_sms_messages">Xóa tin nhắn SMS</string>
    <!-- Snackbar text to confirm deletion -->
    <string name="SmsSettingsFragment__removing_sms_messages_from_signal">Xóa tin nhắn SMS khỏi Signal…</string>
    <!-- Snackbar text to indicate can delete later -->
    <string name="SmsSettingsFragment__you_can_remove_sms_messages_from_signal_in_settings">Bạn có thể xóa tin nhắn SMS khỏi Signal trong mục Cài đặt bất cứ lúc nào.</string>
    <!-- Description for export sms preference -->
    <string name="SmsSettingsFragment__you_can_export_your_sms_messages_to_your_phones_sms_database">Bạn có thể xuất các tin nhắn SMS cho cơ sở dữ liệu SMS của điện thoại</string>
    <!-- Description for re-export sms preference -->
    <string name="SmsSettingsFragment__exporting_again_can_result_in_duplicate_messages">Việc xuất lại có thể dẫn đến trùng lặp tin nhắn.</string>
    <!-- Description for remove sms preference -->
    <string name="SmsSettingsFragment__remove_sms_messages_from_signal_to_clear_up_storage_space">Xóa tin nhắn SMS khỏi Signal để giải phóng dung lượng lưu trữ.</string>
    <!-- Information message shown at the top of sms settings to indicate it is being removed soon. -->
    <string name="SmsSettingsFragment__sms_support_will_be_removed_soon_to_focus_on_encrypted_messaging">Việc hỗ trợ nhắn tin SMS sẽ sớm được lược bỏ để tập trung vào tính năng nhắn tin được mã hóa.</string>

    <!-- NotificationsSettingsFragment -->
    <string name="NotificationsSettingsFragment__messages">Tin nhắn</string>
    <string name="NotificationsSettingsFragment__calls">Cuộc gọi</string>
    <string name="NotificationsSettingsFragment__notify_when">Thông báo khi…</string>
    <string name="NotificationsSettingsFragment__contact_joins_signal">Liên hệ tham gia Signal</string>
    <!-- Notification preference header -->
    <string name="NotificationsSettingsFragment__notification_profiles">Cấu hình thông báo</string>
    <!-- Notification preference option header -->
    <string name="NotificationsSettingsFragment__profiles">Cấu hình</string>
    <!-- Notification preference summary text -->
    <string name="NotificationsSettingsFragment__create_a_profile_to_receive_notifications_only_from_people_and_groups_you_choose">Tạo cấu hình để chỉ nhận thông báo từ những người và nhóm bạn chọn.</string>

    <!-- NotificationProfilesFragment -->
    <!-- Title for notification profiles screen that shows all existing profiles; Title with hyphenation. Translation can use soft hyphen - Unicode U+00AD -->
    <string name="NotificationProfilesFragment__notification_profiles">Cấu hình thông báo</string>
    <!-- Button text to create a notification profile -->
    <string name="NotificationProfilesFragment__create_profile">Tạo cấu hình</string>

    <!-- PrivacySettingsFragment -->
    <string name="PrivacySettingsFragment__blocked">Đã chặn</string>
    <string name="PrivacySettingsFragment__d_contacts">%1$d liên hệ</string>
    <string name="PrivacySettingsFragment__messaging">Nhắn tin</string>
    <string name="PrivacySettingsFragment__disappearing_messages">Tin nhắn tự hủy</string>
    <string name="PrivacySettingsFragment__app_security">Bảo mật ứng dụng</string>
    <string name="PrivacySettingsFragment__block_screenshots_in_the_recents_list_and_inside_the_app">Chặn chụp màn hình trong danh sách gần đây và bên trong ứng dụng</string>
    <string name="PrivacySettingsFragment__signal_message_and_calls">Tin nhắn và cuộc gọi Signal, luôn luôn chuyển tiếp cuộc gọi, và người gửi được niêm phong</string>
    <string name="PrivacySettingsFragment__default_timer_for_new_changes">Đồng hồ mặc định cho tất cả cuộc trò chuyện mới</string>
    <string name="PrivacySettingsFragment__set_a_default_disappearing_message_timer_for_all_new_chats_started_by_you">Đặt đồng hồ tin nhắn biến mất mặc định cho tất cả các cuộc trò chuyện mới bắt đầu bởi bạn.</string>
    <!-- Summary for stories preference to launch into story privacy settings -->
    <string name="PrivacySettingsFragment__payment_lock_require_lock">Yêu cầu có khóa màn hình hoặc vân tay trên Android để chuyển khoản thanh toán</string>
    <!-- Alert dialog title when payment lock cannot be enabled -->
    <string name="PrivacySettingsFragment__cant_enable_title">Không thể bật khóa thanh toán</string>
    <!-- Alert dialog description to setup screen lock or fingerprint in phone settings -->
    <string name="PrivacySettingsFragment__cant_enable_description">Để sử dụng Khóa Thanh toán, trước tiên bạn cần bật khóa màn hình hoặc tạo vân tay xác minh người dùng trong phần cài đặt của điện thoại.</string>
    <!-- Shown in a toast when we can\'t navigate to the user\'s system fingerprint settings -->
    <string name="PrivacySettingsFragment__failed_to_navigate_to_system_settings">Điều hướng đến phần cài đặt hệ thống không thành công</string>
    <!-- Alert dialog button to go to phone settings -->
    <!-- Alert dialog button to cancel the dialog -->

    <!-- AdvancedPrivacySettingsFragment -->
  <!-- Removed by excludeNonTranslatables <string name="AdvancedPrivacySettingsFragment__sealed_sender_link" translatable="false">https://signal.org/blog/sealed-sender</string> -->
    <string name="AdvancedPrivacySettingsFragment__show_status_icon">Hiện biểu tượng trạng thái</string>
    <string name="AdvancedPrivacySettingsFragment__show_an_icon">Hiện biểu tượng trong chi tiết tin nhắn khi chúng được gửi qua người gửi được niêm phong.</string>

    <!-- ExpireTimerSettingsFragment -->
    <string name="ExpireTimerSettingsFragment__when_enabled_new_messages_sent_and_received_in_new_chats_started_by_you_will_disappear_after_they_have_been_seen">Khi được bật, tin nhắn mới được gửi và nhận trong cuộc trò chuyện mới mà bạn bắt đầu sẽ biến mất sau khi chúng được đọc.</string>
    <string name="ExpireTimerSettingsFragment__when_enabled_new_messages_sent_and_received_in_this_chat_will_disappear_after_they_have_been_seen">Khi được bật, tin nhắn mới được nhận và gửi trong cuộc trò chuyện này sẽ biến mất sau khi chúng được đọc.</string>
    <string name="ExpireTimerSettingsFragment__off">Tắt</string>
    <string name="ExpireTimerSettingsFragment__4_weeks">4 tuần</string>
    <string name="ExpireTimerSettingsFragment__1_week">1 tuần</string>
    <string name="ExpireTimerSettingsFragment__1_day">1 ngày</string>
    <string name="ExpireTimerSettingsFragment__8_hours">8 tiếng</string>
    <string name="ExpireTimerSettingsFragment__1_hour">1 giờ</string>
    <string name="ExpireTimerSettingsFragment__5_minutes">5 phút</string>
    <string name="ExpireTimerSettingsFragment__30_seconds">30 giây</string>
    <string name="ExpireTimerSettingsFragment__custom_time">Thời gian tuỳ chỉnh</string>
    <string name="ExpireTimerSettingsFragment__set">Đặt</string>
    <string name="ExpireTimerSettingsFragment__save">Lưu</string>

    <string name="CustomExpireTimerSelectorView__seconds">giây</string>
    <string name="CustomExpireTimerSelectorView__minutes">phút</string>
    <string name="CustomExpireTimerSelectorView__hours">giờ</string>
    <string name="CustomExpireTimerSelectorView__days">ngày</string>
    <string name="CustomExpireTimerSelectorView__weeks">tuần</string>

    <!-- HelpSettingsFragment -->
    <string name="HelpSettingsFragment__support_center">Trung tâm hỗ trợ</string>
    <string name="HelpSettingsFragment__contact_us">Liên hệ với chúng tôi</string>
    <string name="HelpSettingsFragment__version">Phiên bản</string>
    <string name="HelpSettingsFragment__debug_log">Nhật ký gỡ lỗi</string>
    <string name="HelpSettingsFragment__terms_amp_privacy_policy">Điều khoản &amp; Quyền riêng tư</string>
<<<<<<< HEAD
    <string name="HelpFragment__copyright_signal_messenger">Bản quyền Molly Messenger</string>
  <!-- Removed by excludeNonTranslatables <string name="HelpFragment__licenced_under_the_gplv3">Cấp phép dưới GPLv3</string> -->
=======
    <string name="HelpFragment__copyright_signal_messenger">Bản quyền Signal Messenger</string>
    <string name="HelpFragment__licenced_under_the_agplv3">Được cấp phép GNU AGPLv3</string>
>>>>>>> 29ffed21

    <!-- DataAndStorageSettingsFragment -->
    <string name="DataAndStorageSettingsFragment__media_quality">Chất lượng tập tin đa phương tiện</string>
    <string name="DataAndStorageSettingsFragment__sent_media_quality">Chất lượng tập tin đa phương tiện đã gửi</string>
    <string name="DataAndStorageSettingsFragment__sending_high_quality_media_will_use_more_data">Việc gửi tập tin đa phương tiện chất lượng cao sẽ tốn nhiều lưu lượng hơn.</string>
    <string name="DataAndStorageSettingsFragment__high">Cao</string>
    <string name="DataAndStorageSettingsFragment__standard">Tiêu chuẩn</string>
    <string name="DataAndStorageSettingsFragment__calls">Cuộc gọi</string>

    <!-- ChatColorSelectionFragment -->
    <string name="ChatColorSelectionFragment__auto">Tự động</string>
    <string name="ChatColorSelectionFragment__use_custom_colors">Sử dụng màu tuỳ chỉnh</string>
    <string name="ChatColorSelectionFragment__chat_color">Màu cuộc trò chuyện</string>
    <string name="ChatColorSelectionFragment__edit">Sửa</string>
    <string name="ChatColorSelectionFragment__duplicate">Sao chép</string>
    <string name="ChatColorSelectionFragment__delete">Xóa</string>
    <string name="ChatColorSelectionFragment__delete_color">Xóa màu</string>
    <plurals name="ChatColorSelectionFragment__this_custom_color_is_used">
        <item quantity="other">Màu tuỳ chỉnh này được dùng trong %1$d cuộc trò chuyện. Bạn có muốn Xóa nó cho tất cả các cuộc trò chuyện?</item>
    </plurals>
    <string name="ChatColorSelectionFragment__delete_chat_color">Xóa màu cuộc trò chuyện?</string>

    <!-- CustomChatColorCreatorFragment -->
    <string name="CustomChatColorCreatorFragment__solid">Đặc</string>
    <string name="CustomChatColorCreatorFragment__gradient">Theo nhiệt độ</string>
    <string name="CustomChatColorCreatorFragment__hue">Sắc</string>
    <string name="CustomChatColorCreatorFragment__saturation">Bão hoà</string>

    <!-- CustomChatColorCreatorFragmentPage -->
    <string name="CustomChatColorCreatorFragmentPage__save">Lưu</string>
    <string name="CustomChatColorCreatorFragmentPage__edit_color">Tuỳ chỉnh màu</string>
    <plurals name="CustomChatColorCreatorFragmentPage__this_color_is_used">
        <item quantity="other">Màu này được dùng trong %1$d cuộc trò chuyện. Bạn có muốn lưu thay đổi cho tất cả các cuộc trò chuyện?</item>
    </plurals>

    <!-- ChatColorGradientTool -->

    <!-- Title text for prompt to donate. Shown in a popup at the bottom of the chat list. -->
    <string name="Donate2022Q2Megaphone_donate_to_signal">Ủng hộ Signal</string>
    <!-- Body text for prompt to donate. Shown in a popup at the bottom of the chat list. -->
    <string name="Donate2022Q2Megaphone_signal_is_powered_by_people_like_you">Signal được thúc đẩy nhờ vào những cá nhân như bạn. Ủng hộ hàng tháng và nhận một huy hiệu.</string>
    <!-- Button label that brings a user to the donate screen. Shown in a popup at the bottom of the chat list. -->
    <string name="Donate2022Q2Megaphone_donate">Ủng hộ</string>
    <!-- Button label that dismissed a prompt to donate. Shown in a popup at the bottom of the chat list. -->
    <string name="Donate2022Q2Megaphone_not_now">Để sau</string>

    <!-- EditReactionsFragment -->
    <string name="EditReactionsFragment__customize_reactions">Tuỳ chỉnh phản ứng</string>
    <string name="EditReactionsFragment__tap_to_replace_an_emoji">Nhấn để thay thế emoji</string>
    <string name="EditReactionsFragment__reset">Đặt lại</string>
    <string name="EditReactionsFragment_save">Lưu</string>
    <string name="ChatColorSelectionFragment__auto_matches_the_color_to_the_wallpaper">Tự động tương thích màu với màn hình nền</string>
    <string name="CustomChatColorCreatorFragment__drag_to_change_the_direction_of_the_gradient">Kéo để thay đổi chiều hướng của nhiệt độ màu</string>

    <!-- AddAProfilePhotoMegaphone -->
    <string name="AddAProfilePhotoMegaphone__add_a_profile_photo">Thêm ảnh đại diện</string>
    <string name="AddAProfilePhotoMegaphone__choose_a_look_and_color">Chọn định dạng và màu sắc hoặc tùy chỉnh chữ ký của bạn.</string>
    <string name="AddAProfilePhotoMegaphone__not_now">Để sau</string>
    <string name="AddAProfilePhotoMegaphone__add_photo">Thêm ảnh</string>

    <!-- BecomeASustainerMegaphone -->
    <string name="BecomeASustainerMegaphone__become_a_sustainer">Trở thành người quyên góp</string>
    <!-- Displayed in the Become a Sustainer megaphone -->
    <string name="BecomeASustainerMegaphone__signal_is_powered_by">Signal được hỗ trợ bởi những thành viên giống bạn. Hãy ủng hộ và nhận một huy hiệu.</string>
    <string name="BecomeASustainerMegaphone__not_now">Để sau</string>
    <string name="BecomeASustainerMegaphone__donate">Ủng hộ</string>

    <!-- KeyboardPagerFragment -->
    <string name="KeyboardPagerFragment_emoji">Emoji</string>
    <string name="KeyboardPagerFragment_open_emoji_search">Mở tìm kiếm emoji</string>
    <string name="KeyboardPagerFragment_open_sticker_search">Mở tìm kiếm nhãn dán</string>
    <string name="KeyboardPagerFragment_open_gif_search">Mở tìm kiếm ảnh động</string>
    <string name="KeyboardPagerFragment_stickers">Nhãn dán</string>
    <string name="KeyboardPagerFragment_backspace">Xoá lùi</string>
    <string name="KeyboardPagerFragment_gifs">Ảnh động</string>
    <string name="KeyboardPagerFragment_search_emoji">Tìm kiếm emoji</string>
    <string name="KeyboardPagerfragment_back_to_emoji">Quay về emoji</string>
    <string name="KeyboardPagerfragment_clear_search_entry">Xoá cụm tìm kiếm</string>
    <string name="KeyboardPagerFragment_search_giphy">Tìm kiếm GIPHY</string>

    <!-- StickerSearchDialogFragment -->
    <string name="StickerSearchDialogFragment_search_stickers">Tìm kiếm nhãn dán</string>
    <string name="StickerSearchDialogFragment_no_results_found">Không tìm thấy kết quả</string>
    <string name="EmojiSearchFragment__no_results_found">Không tìm thấy kết quả</string>
    <string name="NotificationsSettingsFragment__unknown_ringtone">Không rõ nhạc chuông</string>

    <!-- ConversationSettingsFragment -->
    <!-- Dialog title displayed when non-admin tries to add a story to an audience group -->
    <string name="ConversationSettingsFragment__cant_add_to_group_story">Không thể thêm vào story nhóm</string>
    <!-- Dialog message displayed when non-admin tries to add a story to an audience group -->
    <string name="ConversationSettingsFragment__only_admins_of_this_group_can_add_to_its_story">Chỉ có quản trị viên nhóm có thể thêm story nhóm</string>
    <!-- Error toasted when no activity can handle the add contact intent -->
    <string name="ConversationSettingsFragment__contacts_app_not_found">Không tìm thấy ứng dụng Danh bạ</string>
    <string name="ConversationSettingsFragment__start_video_call">Bắt đầu cuộc gọi video</string>
    <string name="ConversationSettingsFragment__start_audio_call">Bắt đầu cuộc gọi thoại</string>
    <!-- Button label with hyphenation. Translation can use soft hyphen - Unicode U+00AD -->
    <string name="ConversationSettingsFragment__story">Story</string>
    <!-- Button label with hyphenation. Translation can use soft hyphen - Unicode U+00AD -->
    <string name="ConversationSettingsFragment__message">Tin nhắn</string>
    <!-- Button label with hyphenation. Translation can use soft hyphen - Unicode U+00AD -->
    <string name="ConversationSettingsFragment__video">Video</string>
    <!-- Button label with hyphenation. Translation can use soft hyphen - Unicode U+00AD -->
    <string name="ConversationSettingsFragment__audio">Âm thanh</string>
    <!-- Button label with hyphenation. Translation can use soft hyphen - Unicode U+00AD -->
    <string name="ConversationSettingsFragment__call">Gọi</string>
    <!-- Button label with hyphenation. Translation can use soft hyphen - Unicode U+00AD -->
    <string name="ConversationSettingsFragment__mute">Tắt tiếng</string>
    <!-- Button label with hyphenation. Translation can use soft hyphen - Unicode U+00AD -->
    <string name="ConversationSettingsFragment__muted">Đã tắt tiếng</string>
    <!-- Button label with hyphenation. Translation can use soft hyphen - Unicode U+00AD -->
    <string name="ConversationSettingsFragment__search">Tìm kiếm</string>
    <string name="ConversationSettingsFragment__disappearing_messages">Tin nhắn tự hủy</string>
    <string name="ConversationSettingsFragment__sounds_and_notifications">Âm thanh &amp; thông báo</string>
  <!-- Removed by excludeNonTranslatables <string name="ConversationSettingsFragment__internal_details" translatable="false">Internal details</string> -->
    <string name="ConversationSettingsFragment__contact_details">Chi tiết liên hệ</string>
    <string name="ConversationSettingsFragment__view_safety_number">Xem mã số an toàn</string>
    <string name="ConversationSettingsFragment__block">Chặn</string>
    <string name="ConversationSettingsFragment__block_group">Chặn nhóm</string>
    <string name="ConversationSettingsFragment__unblock">Bỏ chặn</string>
    <string name="ConversationSettingsFragment__unblock_group">Bỏ chặn nhóm</string>
    <string name="ConversationSettingsFragment__add_to_a_group">Thêm vào một nhóm</string>
    <string name="ConversationSettingsFragment__see_all">Xem tất cả</string>
    <string name="ConversationSettingsFragment__add_members">Thêm thành viên</string>
    <string name="ConversationSettingsFragment__permissions">Quyền</string>
    <string name="ConversationSettingsFragment__requests_and_invites">Yêu cầu &amp; lời mời</string>
    <string name="ConversationSettingsFragment__group_link">Đường dẫn nhóm</string>
    <string name="ConversationSettingsFragment__add_as_a_contact">Thêm làm liên hệ</string>
    <string name="ConversationSettingsFragment__unmute">Bỏ tắt tiếng</string>
    <!-- The subtitle for a settings item that describes how long the user\'s chat is muted. If a chat is muted, you will not receive notifications unless @mentioned. The placeholder represents a time (e.g. 10pm, March 4, etc). -->
    <string name="ConversationSettingsFragment__conversation_muted_until_s">Cuộc trò chuyện đã tắt tiếng đến %1$s</string>
    <string name="ConversationSettingsFragment__conversation_muted_forever">Cuộc trò chuyện đã tắt tiếng vĩnh viễn</string>
    <string name="ConversationSettingsFragment__copied_phone_number_to_clipboard">Đã sao chép số điện thoại vào bảng kẹp.</string>
    <string name="ConversationSettingsFragment__phone_number">Số điện thoại</string>
    <string name="ConversationSettingsFragment__get_badges">Hãy thu thập nhiều huy hiệu đính trên hồ sơ của bạn bằng cách hỗ trợ cho Signal. Bấm vào huy hiệu để biết thêm chi tiết.</string>

    <!-- PermissionsSettingsFragment -->
    <string name="PermissionsSettingsFragment__add_members">Thêm thành viên</string>
    <string name="PermissionsSettingsFragment__edit_group_info">Sửa thông tin nhóm</string>
    <string name="PermissionsSettingsFragment__send_messages">Gửi tin nhắn</string>
    <string name="PermissionsSettingsFragment__all_members">Tất cả thành viên</string>
    <string name="PermissionsSettingsFragment__only_admins">Chỉ quản trị viên</string>
    <string name="PermissionsSettingsFragment__who_can_add_new_members">Ai có thể thêm thành viên mới?</string>
    <string name="PermissionsSettingsFragment__who_can_edit_this_groups_info">Ai có thể chỉnh sửa thông tin nhóm này?</string>
    <string name="PermissionsSettingsFragment__who_can_send_messages">Ai có thể gửi tin nhắn trong hộp chat này?</string>

    <!-- SoundsAndNotificationsSettingsFragment -->
    <string name="SoundsAndNotificationsSettingsFragment__mute_notifications">Tắt tiếng thông báo</string>
    <string name="SoundsAndNotificationsSettingsFragment__not_muted">Bỏ tắt tiếng thông báo</string>
    <string name="SoundsAndNotificationsSettingsFragment__mentions">Nhắc tên</string>
    <string name="SoundsAndNotificationsSettingsFragment__always_notify">Luôn luôn thông báo</string>
    <string name="SoundsAndNotificationsSettingsFragment__do_not_notify">Không thông báo</string>
    <string name="SoundsAndNotificationsSettingsFragment__custom_notifications">Thông báo tuỳ chỉnh</string>

    <!-- StickerKeyboard -->
    <string name="StickerKeyboard__recently_used">Gần đây sử dụng</string>

    <!-- PlaybackSpeedToggleTextView -->
    <string name="PlaybackSpeedToggleTextView__p5x">.5x</string>
    <string name="PlaybackSpeedToggleTextView__1x">1x</string>
    <string name="PlaybackSpeedToggleTextView__1p5x">1.5x</string>
    <string name="PlaybackSpeedToggleTextView__2x">2x</string>

    <!-- PaymentRecipientSelectionFragment -->
    <string name="PaymentRecipientSelectionFragment__new_payment">Thanh toán mới</string>

    <!-- NewConversationActivity -->
    <string name="NewConversationActivity__new_message">Tin nhắn mới</string>
    <!-- Context menu item message -->
    <string name="NewConversationActivity__message">Tin nhắn</string>
    <!-- Context menu item audio call -->
    <string name="NewConversationActivity__audio_call">Gọi thoại</string>
    <!-- Context menu item video call -->
    <string name="NewConversationActivity__video_call">Gọi video</string>
    <!-- Context menu item remove -->
    <string name="NewConversationActivity__remove">Xóa</string>
    <!-- Context menu item block -->
    <string name="NewConversationActivity__block">Chặn</string>
    <!-- Dialog title when removing a contact -->
    <string name="NewConversationActivity__remove_s">Xóa %1$s?</string>
    <!-- Dialog message when removing a contact -->
    <string name="NewConversationActivity__you_wont_see_this_person">Bạn sẽ không nhìn thấy người này khi tìm kiếm. Bạn sẽ nhận được một yêu cầu gửi tin nhắn nếu người này nhắn tin cho bạn trong tương lai.</string>
    <!-- Snackbar message after removing a contact -->
    <string name="NewConversationActivity__s_has_been_removed">%1$s đã được xóa</string>
    <!-- Snackbar message after blocking a contact -->
    <string name="NewConversationActivity__s_has_been_blocked">%1$s đã bị chặn</string>
    <!-- Dialog title when remove target contact is in system contacts -->
    <string name="NewConversationActivity__unable_to_remove_s">Không thể xóa %1$s</string>
    <!-- Dialog message when remove target contact is in system contacts -->
    <string name="NewConversationActivity__this_person_is_saved_to_your">Người này được lưu trong Danh bạ trên thiết bị của bạn. Xóa liên hệ của người này trên Danh bạ và thử lại.</string>
    <!-- Dialog action to view contact when they can\'t be removed otherwise -->
    <string name="NewConversationActivity__view_contact">Xem liên hệ</string>
    <!-- Error message shown when looking up a person by phone number and that phone number is not associated with a signal account -->
    <string name="NewConversationActivity__s_is_not_a_signal_user">%1$s không phải là người dùng Signal</string>

    <!-- ContactFilterView -->
    <string name="ContactFilterView__search_name_or_number">Tìm kiếm tên hoặc số điện thoại</string>

    <!-- VoiceNotePlayerView -->
    <string name="VoiceNotePlayerView__dot_s">. %1$s</string>
    <string name="VoiceNotePlayerView__stop_voice_message">Dừng tin nhắn thoại</string>
    <string name="VoiceNotePlayerView__change_voice_message_speed">Thay đổi tốc độ của tin nhắn thoại</string>
    <string name="VoiceNotePlayerView__pause_voice_message">Tạm dừng tin nhắn thoại</string>
    <string name="VoiceNotePlayerView__play_voice_message">Phát tin nhắn thoại</string>
    <string name="VoiceNotePlayerView__navigate_to_voice_message">Điều hướng tin nhắn thoại</string>


    <!-- AvatarPickerFragment -->
    <string name="AvatarPickerFragment__avatar_preview">Xem trước ảnh đại diện</string>
    <string name="AvatarPickerFragment__camera">Máy ảnh</string>
    <string name="AvatarPickerFragment__take_a_picture">Chụp hình</string>
    <string name="AvatarPickerFragment__choose_a_photo">Chọn hình</string>
    <string name="AvatarPickerFragment__photo">Ảnh</string>
    <string name="AvatarPickerFragment__text">Tin nhắn</string>
    <string name="AvatarPickerFragment__save">Lưu</string>
    <string name="AvatarPickerFragment__clear_avatar">Xóa ảnh đại diện</string>
    <string name="AvatarPickerRepository__failed_to_save_avatar">Không lưu được ảnh đại diện</string>

    <!-- TextAvatarCreationFragment -->
    <string name="TextAvatarCreationFragment__preview">Xem trước</string>
    <string name="TextAvatarCreationFragment__done">Xong</string>
    <string name="TextAvatarCreationFragment__text">Tin nhắn</string>
    <string name="TextAvatarCreationFragment__color">Màu</string>

    <!-- VectorAvatarCreationFragment -->
    <string name="VectorAvatarCreationFragment__select_a_color">Chọn màu</string>

    <!-- ContactSelectionListItem -->
    <string name="ContactSelectionListItem__sms">SMS</string>
    <string name="ContactSelectionListItem__dot_s">. %1$s</string>

    <!-- Displayed in the toolbar when externally sharing text to multiple recipients -->
    <string name="ShareInterstitialActivity__share">Chia sẻ</string>

    <!-- DSLSettingsToolbar -->
    <string name="DSLSettingsToolbar__navigate_up">Hướng lên trên</string>
    <string name="MultiselectForwardFragment__forward_to">Chuyển tiếp đến</string>
    <!-- Displayed when sharing content via the fragment -->
    <string name="MultiselectForwardFragment__share_with">Chia sẻ với</string>
    <string name="MultiselectForwardFragment__add_a_message">Thêm vào một tin nhắn</string>
    <string name="MultiselectForwardFragment__faster_forwards">Chuyển tiếp nhanh</string>
    <!-- Displayed when user selects a video that will be clipped before sharing to a story -->
    <string name="MultiselectForwardFragment__videos_will_be_trimmed">Các video sẽ được cắt còn các đoạn 30 giây và đăng thành nhiều Story.</string>
    <!-- Displayed when user selects a video that cannot be sent as a story -->
    <string name="MultiselectForwardFragment__videos_sent_to_stories_cant">Video đăng trên Story không thể dài hơn 30 giây.</string>
    <string name="MultiselectForwardFragment__forwarded_messages_are_now">Tin nhắn được chuyển tiếp sẽ được gửi ngay bây giờ.</string>
    <plurals name="MultiselectForwardFragment_send_d_messages">
        <item quantity="other">Gửi %1$d tin nhắn</item>
    </plurals>
    <plurals name="MultiselectForwardFragment_messages_sent">
        <item quantity="other">Tin nhắn đã gửi</item>
    </plurals>
    <plurals name="MultiselectForwardFragment_messages_failed_to_send">
        <item quantity="other">Tin nhắn không gửi được</item>
    </plurals>
    <plurals name="MultiselectForwardFragment__couldnt_forward_messages">
        <item quantity="other">Không thể chuyển tiếp tin nhắn vì chúng đã bị xóa.</item>
    </plurals>
    <!-- Error message shown when attempting to select a group to forward/share but it\'s announcement only and you are not an admin -->
    <string name="MultiselectForwardFragment__only_admins_can_send_messages_to_this_group">Chỉ có quản trị viên mới có thể gửi tin nhắn vào nhóm này.</string>
    <string name="MultiselectForwardFragment__limit_reached">Giới hạn</string>

    <!-- Media V2 -->
    <!-- Dialog message when sending a story via an add to group story button -->
    <string name="MediaReviewFragment__add_to_the_group_story">Thêm vào story nhóm \"%1$s\"</string>
    <!-- Positive dialog action when sending a story via an add to group story button -->
    <string name="MediaReviewFragment__add_to_story">Thêm vào story</string>
    <string name="MediaReviewFragment__add_a_message">Thêm vào một tin nhắn</string>
    <string name="MediaReviewFragment__add_a_reply">Thêm trả lời</string>
    <string name="MediaReviewFragment__send_to">Gửi đến</string>
    <string name="MediaReviewFragment__view_once_message">Hiển thị tin nhắn xem một lần</string>
    <string name="MediaReviewFragment__one_or_more_items_were_too_large">Có một hoặc nhiều tập tin quá nặng</string>
    <string name="MediaReviewFragment__one_or_more_items_were_invalid">Có một hoặc nhiều tập tin bị lỗi</string>
    <string name="MediaReviewFragment__too_many_items_selected">Bạn chọn quá nhiều tập tin</string>

    <string name="ImageEditorHud__cancel">Hủy</string>
    <string name="ImageEditorHud__draw">Kéo</string>
    <string name="ImageEditorHud__write_text">Viết tin nhắn</string>
    <string name="ImageEditorHud__add_a_sticker">Thêm một Sticker</string>
    <string name="ImageEditorHud__blur">Làm mờ</string>
    <string name="ImageEditorHud__done_editing">Hoàn tất chỉnh sửa</string>
    <string name="ImageEditorHud__clear_all">Xóa hết</string>
    <string name="ImageEditorHud__undo">Hoàn tác</string>
    <string name="ImageEditorHud__toggle_between_marker_and_highlighter">Chuyển đổi giửa đánh dấu và gạch chân</string>
    <string name="ImageEditorHud__toggle_between_text_styles">Chuyển đổi các kiểu chữ</string>

    <!-- Header for section of featured stickers (location/time stickers) -->
    <string name="ScribbleStickersFragment__featured_stickers">Nổi bật</string>

    <string name="MediaCountIndicatorButton__send">Gửi</string>

    <string name="MediaReviewSelectedItem__tap_to_remove">Nhấn để xóa</string>
    <string name="MediaReviewSelectedItem__tap_to_select">Nhấn để chọn</string>

    <string name="MediaReviewImagePageFragment__discard">Bỏ</string>
    <string name="MediaReviewImagePageFragment__discard_changes">Bạn có muốn hủy bỏ các thay đổi không?</string>
    <string name="MediaReviewImagePageFragment__youll_lose_any_changes">Bạn sẽ mất tất cả những thay đổi bạn đã làm trên bức ảnh này.</string>


    <string name="BadgesOverviewFragment__my_badges">Huy hiệu của tôi</string>
    <string name="BadgesOverviewFragment__featured_badge">Huy hiệu mặc định</string>
    <string name="BadgesOverviewFragment__display_badges_on_profile">Hiển thị huy hiệu trên hồ sơ cá nhân</string>
    <string name="BadgesOverviewFragment__failed_to_update_profile">Không thể cập nhật hồ sơ cá nhân</string>



    <string name="SelectFeaturedBadgeFragment__select_a_badge">Chọn một huy hiệu</string>
    <string name="SelectFeaturedBadgeFragment__you_must_select_a_badge">Bạn phải chọn một huy hiệu</string>
    <string name="SelectFeaturedBadgeFragment__failed_to_update_profile">Không thể cập nhật hồ sơ cá nhân</string>

    <!-- Displayed on primary button in the bottom sheet as a call-to-action to launch into the donation flow -->
    <string name="ViewBadgeBottomSheetDialogFragment__donate_now">Ủng hộ ngay</string>
    <!-- Title of a page in the bottom sheet. Placeholder is a user\'s short-name -->
    <string name="ViewBadgeBottomSheetDialogFragment__s_supports_signal">%1$s ủng hộ Signal</string>
    <!-- Description of a page in the bottom sheet of a monthly badge. Placeholder is a user\'s short-name -->
    <string name="ViewBadgeBottomSheetDialogFragment__s_supports_signal_with_a_monthly">%1$s ủng hộ Signal với một khoản ủng hộ hàng tháng. Signal là một tổ chức phi lợi nhuận không có nhà quảng cáo hoặc nhà đầu tư, chỉ được hỗ trợ bởi những người như bạn.</string>
    <!-- Description of a page in the bottom sheet of a one-time badge. Placeholder is a user\'s short-name -->
    <string name="ViewBadgeBottomSheetDialogFragment__s_supports_signal_with_a_donation">%1$s ủng hộ Signal với một khoản ủng hộ hàng tháng. Signal là một tổ chức phi lợi nhuận không có nhà quảng cáo hoặc nhà đầu tư, chỉ được hỗ trợ bởi những người như bạn.</string>

    <string name="ImageView__badge">Huy hiệu</string>

    <string name="SubscribeFragment__cancel_subscription">Hủy Gói Ủng hộ</string>
    <string name="SubscribeFragment__confirm_cancellation">Xác nhận hủy?</string>
    <string name="SubscribeFragment__you_wont_be_charged_again">Bạn sẽ không thể thay đổi quyết định này. Huy hiệu của bạn sẽ được gỡ bỏ khỏi hồ sơ cá nhân khi hết thời hạn.</string>
    <string name="SubscribeFragment__not_now">Để sau</string>
    <string name="SubscribeFragment__confirm">Xác nhận</string>
    <string name="SubscribeFragment__update_subscription">Cập nhật Gói Ủng hộ</string>
    <string name="SubscribeFragment__your_subscription_has_been_cancelled">Gói ủng hộ của bạn đã được hủy bỏ.</string>
    <string name="SubscribeFragment__update_subscription_question">Cập nhật gói ủng hộ?</string>
    <string name="SubscribeFragment__update">Cập nhật</string>
    <string name="SubscribeFragment__you_will_be_charged_the_full_amount_s_of">Bạn sẽ được tính toàn bộ giá (%1$s) của giá gói ủng hộ hôm nay. Gói ủng hộ của bạn sẽ được gia hạn mỗi tháng.</string>

    <string name="Subscription__s_per_month">%1$s/tháng</string>
    <!-- Shown when a subscription is active and isn\'t going to expire at the end of the term -->
    <string name="Subscription__renews_s">Gia hạn %1$s</string>
    <!-- Shown when a subscription is active and is going to expire at the end of the term -->
    <string name="Subscription__expires_s">Hết hạn vào ngày %1$s</string>

    <!-- Title of learn more sheet -->
    <string name="SubscribeLearnMoreBottomSheetDialogFragment__signal_is_different">Signal là một ứng dụng khác biệt.</string>
    <!-- First small text blurb on learn more sheet -->
    <string name="SubscribeLearnMoreBottomSheetDialogFragment__private_messaging">Nền tảng nhắn tin riêng tư. Không quảng cáo, không trình theo dấu, không theo dõi.</string>
    <!-- Second small text blurb on learn more sheet -->
    <string name="SubscribeLearnMoreBottomSheetDialogFragment__signal_is_supported_by">Signal được hỗ trợ bởi các khoản ủng hộ, đồng nghĩa với việc quyền riêng tư của bạn chính là yếu tố được chúng tôi chú trọng nhất. Signal được phát triển dành cho bạn; không hướng đến dữ liệu của bạn, hay lợi nhuận.</string>
    <!-- Third small text blurb on learn more sheet -->
    <string name="SubscribeLearnMoreBottomSheetDialogFragment__if_you_can">Nếu có thể, hãy cân nhắc ủng hộ cho Signal ngay hôm nay để duy trì một nền tảng ứng dụng thú vị, đáng tin cậy, và dành cho tất cả mọi người.</string>

    <string name="SubscribeThanksForYourSupportBottomSheetDialogFragment__thanks_for_your_support">Cảm ơn bạn đã đóng góp!</string>
    <!-- Subtext underneath the dialog title on the thanks sheet -->
    <string name="SubscribeThanksForYourSupportBottomSheetDialogFragment__youve_earned_a_donor_badge">Bạn nhận được một huy hiệu nhà ủng hộ từ Signal! Hãy hiển thị huy hiệu trên hồ sơ của bạn để thể hiện sự ủng hộ.</string>
    <string name="SubscribeThanksForYourSupportBottomSheetDialogFragment__you_can_also">Bạn cũng có thể</string>
    <string name="SubscribeThanksForYourSupportBottomSheetDialogFragment__become_a_montly_sustainer">trở thành người ủng hộ thường xuyên hàng tháng của chúng tôi.</string>
    <string name="SubscribeThanksForYourSupportBottomSheetDialogFragment__display_on_profile">Hiển thị trên thông tin cá nhân</string>
    <string name="SubscribeThanksForYourSupportBottomSheetDialogFragment__make_featured_badge">Chọn huy hiệu mặc định</string>
    <string name="SubscribeThanksForYourSupportBottomSheetDialogFragment__continue">Tiếp tục</string>
    <string name="ThanksForYourSupportBottomSheetFragment__when_you_have_more">Khi bạn có nhiều hơn một huy hiệu. bạn có thể chọn huy hiệu mặc định mà mọi người sẽ nhìn thấy trên hồ sơ của bạn.</string>

    <string name="BecomeASustainerFragment__get_badges">Hãy thu thập nhiều huy hiệu đính trên hồ sơ của bạn bằng cách hỗ trợ cho Signal.</string>
    <string name="BecomeASustainerFragment__signal_is_a_non_profit">Signal là một ứng dụng phi lợi nhuận, không có quảng cao cũng như nhà đầu tư nào. Nó chỉ được duy trì và phát triển bỡi hàng triệu người dùng như bạn mà thôi.</string>

    <!-- Button label for creating a donation -->
    <string name="ManageDonationsFragment__donate_to_signal">Ủng hộ Signal</string>
    <!-- Heading for more area of manage subscriptions page -->
    <string name="ManageDonationsFragment__more">Thêm</string>
    <!-- Heading for receipts area of manage subscriptions page -->
    <!-- Heading for my subscription area of manage subscriptions page -->
    <string name="ManageDonationsFragment__my_support">Hổ trợ của tôi</string>
    <string name="ManageDonationsFragment__manage_subscription">Quản lý Gói Ủng hộ</string>
    <!-- Label for Donation Receipts button -->
    <string name="ManageDonationsFragment__donation_receipts">Biên lai các khoản ủng hộ</string>
    <string name="ManageDonationsFragment__badges">Huy hiệu</string>
    <string name="ManageDonationsFragment__subscription_faq">Câu hỏi thường gặp về Gói Ủng hộ</string>
    <!-- Preference heading for other ways to donate -->
    <string name="ManageDonationsFragment__other_ways_to_give">Các cách ủng hộ khác</string>
    <!-- Preference label to launch badge gifting -->
    <string name="ManageDonationsFragment__donate_for_a_friend">Ủng hộ thay cho một người bạn</string>

    <string name="Boost__enter_custom_amount">Nhập vào Số tiền Tuỳ chọn</string>
    <string name="Boost__one_time_contribution">Quyên góp một lần</string>
    <!-- Error label when the amount is smaller than what we can accept -->
    <string name="Boost__the_minimum_amount_you_can_donate_is_s">Khoản ủng hộ tối thiểu là %1$s</string>

    <string name="MySupportPreference__s_per_month">%1$s/tháng</string>
    <string name="MySupportPreference__renews_s">Gia hạn %1$s</string>
    <string name="MySupportPreference__processing_transaction">Đang xử lý giao dịch…</string>
    <!-- Displayed on "My Support" screen when user badge failed to be added to their account -->
    <string name="MySupportPreference__couldnt_add_badge_s">Không thể thêm huy hiệu. %1$s</string>
    <string name="MySupportPreference__please_contact_support">Xin vui lòng liên hệ với chúng tôi để được hổ trợ.</string>

    <!-- Title of dialog telling user they need to update signal as it expired -->
    <string name="UpdateSignalExpiredDialog__title">Cập nhật Molly</string>
    <!-- Message of dialog telling user they need to update signal as it expired -->
    <string name="UpdateSignalExpiredDialog__message">Phiên bản này của Molly đã hết hạn. Cập nhật ngay để tiếp tục sử dụng Molly.</string>
    <!-- Button text of expiration dialog, will take user to update the app -->
    <string name="UpdateSignalExpiredDialog__update_action">Cập nhật</string>
    <!-- Button text of expiration dialog to cancel the dialog.  -->
    <string name="UpdateSignalExpiredDialog__cancel_action">Hủy</string>

    <!-- Title of dialog telling user they need to re-register signal -->
    <string name="ReregisterSignalDialog__title">Thiết bị không được đăng ký</string>
    <!-- Message of dialog telling user they need to re-register signal as it is no longer registered -->
    <string name="ReregisterSignalDialog__message">Thiết bị này không còn được đăng ký. Đăng ký lại để tiếp tục sử dụng Molly trên thiết bị này.</string>
    <!-- Button text of re-registration dialog to re-register the device.  -->
    <string name="ReregisterSignalDialog__reregister_action">Đăng ký lại</string>
    <!-- Button text of re-registration dialog to cancel the dialog.  -->
    <string name="ReregisterSignalDialog__cancel_action">Hủy</string>

    <!-- Title of expiry sheet when boost badge falls off profile unexpectedly. -->
    <string name="ExpiredBadgeBottomSheetDialogFragment__boost_badge_expired">Huy hiệu Nhà Ủng hộ đã hết hạn</string>
    <!-- Displayed in the bottom sheet if a monthly donation badge unexpectedly falls off the user\'s profile -->
    <string name="ExpiredBadgeBottomSheetDialogFragment__monthly_donation_cancelled">Khoản Ủng hộ hàng tháng đã hủy</string>
    <!-- Displayed in the bottom sheet when a boost badge expires -->
    <string name="ExpiredBadgeBottomSheetDialogFragment__your_boost_badge_has_expired_and">Huy hiệu Nhà Ủng hộ của bạn đã hết hạn và không còn hiển thị trên hồ sơ.</string>
    <string name="ExpiredBadgeBottomSheetDialogFragment__you_can_reactivate">Bạn có thể tái kích hoạt huy hiệu Nhà Ủng hộ của mình trong 30 ngày chỉ với một lần ủng hộ.</string>
    <!-- Displayed when we do not think the user is a subscriber when their boost expires -->
    <string name="ExpiredBadgeBottomSheetDialogFragment__you_can_keep">Bạn có thể tiếp tục sử dụng Signal nhưng để hỗ trợ cho nền tảng công nghệ được xây dựng cho bạn, hãy cân nhắc việc trở thành một nhà ủng hộ bằng việc ủng hộ hàng tháng.</string>
    <string name="ExpiredBadgeBottomSheetDialogFragment__become_a_sustainer">Trở thành người quyên góp</string>
    <string name="ExpiredBadgeBottomSheetDialogFragment__add_a_boost">Thêm khoản Ủng hộ</string>
    <string name="ExpiredBadgeBottomSheetDialogFragment__not_now">Để sau</string>
    <!-- Copy displayed when badge expires after user inactivity -->
    <string name="ExpiredBadgeBottomSheetDialogFragment__your_recurring_monthly_donation_was_automatically">Khoản ủng hộ hàng tháng của bạn đã được tự động hủy vì bạn đã không hoạt động trong thời gian quá dài. Huy hiệu %1$s của bạn không còn hiển thị trên hồ sơ.</string>
    <!-- Copy displayed when badge expires after payment failure -->
    <string name="ExpiredBadgeBottomSheetDialogFragment__your_recurring_monthly_donation_was_canceled">Khoản ủng hộ hàng tháng của bạn đã được tự động hủy vì chúng tôi không thể xử lý được khoản thanh toán. Huy hiệu của bạn không còn hiển thị trên hồ sơ.</string>
    <!-- Copy displayed when badge expires after a payment failure and we have a displayable charge failure reason -->
    <string name="ExpiredBadgeBottomSheetDialogFragment__your_recurring_monthly_donation_was_canceled_s">Khoản ủng hộ hàng tháng của bạn đã được tự động hủy. %1$s Huy hiệu %2$s của bạn không còn hiển thị trên hồ sơ.</string>
    <string name="ExpiredBadgeBottomSheetDialogFragment__you_can">Bạn vẫn có thể tiếp tục dùng Signal, nhưng nếu bạn muốn tiếp tục hỗ trợ ứng dụng và nhận lại huy hiệu, bạn cần gia hạn.</string>
    <string name="ExpiredBadgeBottomSheetDialogFragment__renew_subscription">Gia hạn Gói Ủng hộ</string>
    <!-- Button label to send user to Google Pay website -->
    <string name="ExpiredBadgeBottomSheetDialogFragment__go_to_google_pay">Truy cập Google Pay</string>

    <string name="CantProcessSubscriptionPaymentBottomSheetDialogFragment__cant_process_subscription_payment">Không thể xử lý khoản thanh toán cho gói ủng hộ</string>
    <string name="CantProcessSubscriptionPaymentBottomSheetDialogFragment__were_having_trouble">Chúng tôi gặp vấn đề khi xử lý khoản thanh toán cho khoản ủng hộ Signal của bạn. Hãy đảm bảo rằng phương thức thanh toán của bạn đã được cập nhật thông tin mới nhất. Nếu chưa, hãy cập nhật trên Google Pay. Signal sẽ thử xử lý lại khoản thanh toán trong vài ngày nữa.</string>
    <string name="CantProcessSubscriptionPaymentBottomSheetDialogFragment__dont_show_this_again">Đừng hiện lại thông báo này</string>

    <string name="Subscription__contact_support">Liên lạc Hỗ trợ</string>
    <string name="Subscription__get_a_s_badge">Nhận một huy hiệu %1$s</string>

    <string name="SubscribeFragment__processing_payment">Đang xử lý thanh toán…</string>
    <!-- Displayed in notification when user payment fails to process on Stripe -->
    <string name="DonationsErrors__error_processing_payment">Lỗi xữ lý thanh toán</string>
    <!-- Displayed on "My Support" screen when user subscription payment method failed. -->
    <string name="DonationsErrors__error_processing_payment_s">Lỗi xữ lý thanh toán. %1$s</string>
    <string name="DonationsErrors__your_payment">Thanh toán của bạn đã không thành công và bạn vẫn chưa bị tính phí. Vui lòng thử lại.</string>
    <string name="DonationsErrors__still_processing">Vẫn đang xữ lý</string>
    <string name="DonationsErrors__couldnt_add_badge">Không thể thêm huy hiệu</string>
    <!-- Displayed when badge credential couldn\'t be verified -->
    <string name="DonationsErrors__failed_to_validate_badge">Xác nhận huy hiệu không thành công</string>
    <!-- Displayed when badge credential couldn\'t be verified -->
    <string name="DonationsErrors__could_not_validate">Không thể xác nhận phản hồi của máy chủ. Vui lòng liên hệ bộ phận hỗ trợ.</string>
    <!-- Displayed as title when some generic error happens during sending donation on behalf of another user -->
    <string name="DonationsErrors__donation_failed">Ủng hộ thất bại</string>
    <!-- Displayed as message when some generic error happens during sending donation on behalf of another user -->
    <string name="DonationsErrors__your_payment_was_processed_but">Khoản ủng hộ của bạn đã được xử lý nhưng Signal không thể gửi tin nhắn kèm khoản ủng hộ của bạn. Vui lòng liên hệ bộ phận hỗ trợ.</string>
    <string name="DonationsErrors__your_badge_could_not">Huy hiệu của bạn không thể thêm vào tài khoản, nhưng bạn vẫn có thể bị tính phí. Xin vui lòng liên hệ với chúng tôi để được hỗ trợ.</string>
    <string name="DonationsErrors__your_payment_is_still">Thanh toán của bán đang được xử lý. Việc này có thể mất vài phút tùy vào kết nối của bạn.</string>
    <string name="DonationsErrors__failed_to_cancel_subscription">Hủy gói ủng hộ không thành công</string>
    <string name="DonationsErrors__subscription_cancellation_requires_an_internet_connection">Để hủy gói ủng hộ, thiết bị cần kết nối internet.</string>
    <string name="ViewBadgeBottomSheetDialogFragment__your_device_doesn_t_support_google_pay_so_you_can_t_subscribe_to_earn_a_badge_you_can_still_support_signal_by_making_a_donation_on_our_website">Thiết bị của bạn không hỗ trợ Google Pay, vì vậy bạn không thể đăng ký ủng hộ để nhận huy hiệu. Bạn vẫn có thể gửi khoản ủng hộ cho Signal trên trang Web của chúng tôi.</string>
    <string name="NetworkFailure__network_error_check_your_connection_and_try_again">Lỗi kết nối: Hãy kiểm tra kết nối của bạn và thử lại.</string>
    <string name="NetworkFailure__retry">Thử lại</string>
    <!-- Displayed as a dialog title when the selected recipient for a gift doesn\'t support gifting -->
    <string name="DonationsErrors__cannot_send_donation">Không thể gửi khoản ủng hộ</string>
    <!-- Displayed as a dialog message when the selected recipient for a gift doesn\'t support gifting -->
    <string name="DonationsErrors__this_user_cant_receive_donations_until">Người dùng này không thể nhận ủng hộ cho đến khi họ nâng cấp Signal.</string>
    <!-- Displayed as a dialog message when the user\'s profile could not be fetched, likely due to lack of internet -->
    <string name="DonationsErrors__your_donation_could_not_be_sent">Khoản ủng hộ của bạn không thể gửi đi được vì lỗi mạng. Kiểm tra kết nối của bạn và thử lại.</string>

    <!-- Gift message view title -->
    <string name="GiftMessageView__donation_on_behalf_of_s">Khoản ủng hộ thay cho %1$s</string>
    <!-- Gift message view title for incoming donations -->
    <string name="GiftMessageView__s_donated_to_signal_on">%1$s đã thay mặt bạn ủng hộ Signal</string>
    <!-- Gift badge redeem action label -->
    <string name="GiftMessageView__redeem">Nhận</string>
    <!-- Gift badge view action label -->
    <string name="GiftMessageView__view">Xem</string>
    <!-- Gift badge redeeming action label -->
    <string name="GiftMessageView__redeeming">Đang nhận…</string>
    <!-- Gift badge redeemed label -->
    <string name="GiftMessageView__redeemed">Đã nhận</string>


    <!-- Stripe decline code generic_failure -->
    <string name="DeclineCode__try_another_payment_method_or_contact_your_bank">Hãy thử một phương thức thanh toán khác hoặc liên hệ với ngân hàng của bạn để biết thêm thông tin.</string>
    <!-- Stripe decline code verify on Google Pay and try again -->
    <string name="DeclineCode__verify_your_payment_method_is_up_to_date_in_google_pay_and_try_again">Kiểm tra xem phương thức thanh toán của bạn đã được cập nhật trên Google Pay chưa và thử lại.</string>
    <!-- Stripe decline code learn more action label -->
    <string name="DeclineCode__learn_more">Tìm hiểu thêm</string>
    <!-- Stripe decline code contact issuer -->
    <string name="DeclineCode__verify_your_payment_method_is_up_to_date_in_google_pay_and_try_again_if_the_problem">Kiểm tra xem phương thức thanh toán của bạn đã được cập nhật trên Google Pay chưa và thử lại. Nếu vẫn gặp vấn đề, hãy liên hệ với ngân hàng của bạn.</string>
    <!-- Stripe decline code purchase not supported -->
    <string name="DeclineCode__your_card_does_not_support_this_type_of_purchase">Thẻ của bạn không hỗ trợ loại giao dịch này. Hãy thử một phương thức thanh toán khác.</string>
    <!-- Stripe decline code your card has expired -->
    <string name="DeclineCode__your_card_has_expired">Thẻ của bạn đã hết hạn. Hãy cập nhật phương thức thanh toán của bạn trên Google Pay và thử lại.</string>
    <!-- Stripe decline code go to google pay action label -->
    <string name="DeclineCode__go_to_google_pay">Truy cập Google Pay</string>
    <!-- Stripe decline code try credit card again action label -->
    <string name="DeclineCode__try">Thử lại</string>
    <!-- Stripe decline code incorrect card number -->
    <string name="DeclineCode__your_card_number_is_incorrect">Số thẻ của bạn không đúng. Hãy cập nhật trên Google Pay và thử lại.</string>
    <!-- Stripe decline code incorrect cvc -->
    <string name="DeclineCode__your_cards_cvc_number_is_incorrect">Số CVC của thẻ bạn không đúng. Hãy cập nhật trên Google Pay và thử lại.</string>
    <!-- Stripe decline code insufficient funds -->
    <string name="DeclineCode__your_card_does_not_have_sufficient_funds">Thẻ của bạn không đủ số dư để hoàn thành giao dịch này. Hãy thử một phương thức thanh toán khác.</string>
    <!-- Stripe decline code incorrect expiration month -->
    <string name="DeclineCode__the_expiration_month">Tháng hết hạn của phương thức thanh toán không đúng. Hãy cập nhật trên Google Pay và thử lại.</string>
    <!-- Stripe decline code incorrect expiration year -->
    <string name="DeclineCode__the_expiration_year">Năm hết hạn của phương thức thanh toán không đúng. Hãy cập nhật trên Google Pay và thử lại.</string>
    <!-- Stripe decline code issuer not available -->
    <string name="DeclineCode__try_completing_the_payment_again">Hãy thử hoàn thành giao dịch một lần nữa hoặc liên hệ với ngân hàng của bạn để biết thêm thông tin.</string>
    <!-- Stripe decline code processing error -->
    <string name="DeclineCode__try_again">Thử lại hoặc liên hệ ngân hàng của bạn để biết thêm thông tin.</string>

    <!-- Credit Card decline code error strings -->
    <!-- Stripe decline code approve_with_id for credit cards displayed in a notification or dialog -->
    <string name="DeclineCode__verify_your_card_details_are_correct_and_try_again">Đảm bảo thông tin thẻ của bạn đúng và thử lại.</string>
    <!-- Stripe decline code call_issuer for credit cards displayed in a notification or dialog -->
    <string name="DeclineCode__verify_your_card_details_are_correct_and_try_again_if_the_problem_continues">Đảm bảo thông tin thẻ của bạn đúng và thử lại. Nếu vẫn gặp vấn đề, hãy liên hệ với ngân hàng của bạn.</string>
    <!-- Stripe decline code expired_card for credit cards displayed in a notification or dialog -->
    <string name="DeclineCode__your_card_has_expired_verify_your_card_details">Thẻ của bạn đã hết hạn. Đảm bảo thông tin thẻ của bạn đúng và thử lại.</string>
    <!-- Stripe decline code incorrect_cvc and invalid_cvc for credit cards displayed in a notification or dialog -->
    <string name="DeclineCode__your_cards_cvc_number_is_incorrect_verify_your_card_details">Số CVC của thẻ bạn không đúng. Đảm bảo thông tin thẻ của bạn đúng và thử lại.</string>
    <!-- Stripe decline code invalid_expiry_month for credit cards displayed in a notification or dialog -->
    <string name="DeclineCode__the_expiration_month_on_your_card_is_incorrect">Tháng hết hạn của thẻ bạn không đúng. Đảm bảo thông tin thẻ của bạn đúng và thử lại.</string>
    <!-- Stripe decline code invalid_expiry_year for credit cards displayed in a notification or dialog -->
    <string name="DeclineCode__the_expiration_year_on_your_card_is_incorrect">Năm hết hạn của thẻ bạn không đúng. Đảm bảo thông tin thẻ của bạn đúng và thử lại.</string>
    <!-- Stripe decline code incorrect_number and invalid_number for credit cards displayed in a notification or dialog -->
    <string name="DeclineCode__your_card_number_is_incorrect_verify_your_card_details">Số thẻ của bạn không đúng. Đảm bảo thông tin thẻ của bạn đúng và thử lại.</string>

    <!-- Title of create notification profile screen -->
    <string name="EditNotificationProfileFragment__name_your_profile">Tên cấu hình của bạn</string>
    <!-- Hint text for create/edit notification profile name -->
    <string name="EditNotificationProfileFragment__profile_name">Tên hồ sơ</string>
    <!-- Name has a max length, this shows how many characters are used out of the max -->
    <string name="EditNotificationProfileFragment__count">%1$d/%2$d</string>
    <!-- Call to action button to continue to the next step -->
    <string name="EditNotificationProfileFragment__next">Tiếp</string>
    <!-- Call to action button once the profile is named to create the profile and continue to the customization steps -->
    <string name="EditNotificationProfileFragment__create">Tạo</string>
    <!-- Call to action button once the profile name is edited -->
    <string name="EditNotificationProfileFragment__save">Lưu</string>
    <!-- Title of edit notification profile screen -->
    <string name="EditNotificationProfileFragment__edit_this_profile">Chỉnh sửa cấu hình này</string>
    <!-- Error message shown when attempting to create or edit a profile name to an existing profile name -->
    <string name="EditNotificationProfileFragment__a_profile_with_this_name_already_exists">Tên cấu hình đã tồn tại</string>
    <!-- Preset selectable name for a profile name, shown as list in edit/create screen -->
    <string name="EditNotificationProfileFragment__work">Công việc</string>
    <!-- Preset selectable name for a profile name, shown as list in edit/create screen -->
    <string name="EditNotificationProfileFragment__sleep">Ngủ</string>
    <!-- Preset selectable name for a profile name, shown as list in edit/create screen -->
    <string name="EditNotificationProfileFragment__driving">Lái xe</string>
    <!-- Preset selectable name for a profile name, shown as list in edit/create screen -->
    <string name="EditNotificationProfileFragment__downtime">Ngừng hoạt động</string>
    <!-- Preset selectable name for a profile name, shown as list in edit/create screen -->
    <string name="EditNotificationProfileFragment__focus">Tập trung</string>
    <!-- Error message shown when attempting to next/save without a profile name -->
    <string name="EditNotificationProfileFragment__profile_must_have_a_name">Phải có một cái tên</string>

    <!-- Title for add recipients to notification profile screen in create flow -->
    <string name="AddAllowedMembers__allowed_notifications">Các thông báo được phép</string>
    <!-- Description of what the user should be doing with this screen -->
    <string name="AddAllowedMembers__add_people_and_groups_you_want_notifications_and_calls_from_when_this_profile_is_on">Thêm người và nhóm bạn muốn nhận thông báo và cuộc gọi khi cấu hình này được bật</string>
    <!-- Button text that launches the contact picker to select from -->
    <string name="AddAllowedMembers__add_people_or_groups">Thêm người hoặc nhóm</string>

    <!-- Call to action button on contact picker for adding to profile -->
    <string name="SelectRecipientsFragment__add">Thêm</string>

    <!-- Notification profiles home fragment, shown when no profiles have been created yet -->
    <string name="NotificationProfilesFragment__create_a_profile_to_receive_notifications_and_calls_only_from_the_people_and_groups_you_want_to_hear_from">Tạo cấu hình để chỉ nhận thông báo và cuộc gọi từ những người và nhóm mà bạn muốn nghe.</string>
    <!-- Header shown above list of all notification profiles -->
    <string name="NotificationProfilesFragment__profiles">Cấu hình</string>
    <!-- Button that starts the create new notification profile flow -->
    <string name="NotificationProfilesFragment__new_profile">Cấu hình mới</string>
    <!-- Profile active status, indicating the current profile is on for an unknown amount of time -->
    <string name="NotificationProfilesFragment__on">Bật</string>

    <!-- Button use to permanently delete a notification profile -->
    <string name="NotificationProfileDetails__delete_profile">Xóa cấu hình</string>
    <!-- Snakbar message shown when removing a recipient from a profile -->
    <string name="NotificationProfileDetails__s_removed">%1$s đã bị xóa.</string>
    <!-- Snackbar button text that will undo the recipient remove -->
    <string name="NotificationProfileDetails__undo">Hoàn tác</string>
    <!-- Dialog message shown to confirm deleting a profile -->
    <string name="NotificationProfileDetails__permanently_delete_profile">Xóa vĩnh viễn cấu hình?</string>
    <!-- Dialog button to delete profile -->
    <string name="NotificationProfileDetails__delete">Xóa</string>
    <!-- Title/accessibility text for edit icon to edit profile emoji/name -->
    <string name="NotificationProfileDetails__edit_notification_profile">Chỉnh sửa cấu hình thông báo</string>
    <!-- Schedule description if all days are selected -->
    <string name="NotificationProfileDetails__everyday">Mỗi ngày</string>
    <!-- Profile status on if it is the active profile -->
    <string name="NotificationProfileDetails__on">Bật</string>
    <!-- Profile status on if it is not the active profile -->
    <string name="NotificationProfileDetails__off">Tắt</string>
    <!-- Description of hours for schedule (start to end) times -->
    <string name="NotificationProfileDetails__s_to_s">%1$s đến %2$s</string>
    <!-- Section header for exceptions to the notification profile -->
    <string name="NotificationProfileDetails__exceptions">Ngoại trừ</string>
    <!-- Profile exception to allow all calls through the profile restrictions -->
    <string name="NotificationProfileDetails__allow_all_calls">Đồng ý tất cả cuộc gọi</string>
    <!-- Profile exception to allow all @mentions through the profile restrictions -->
    <string name="NotificationProfileDetails__notify_for_all_mentions">Thông báo cho tất cả đề cập</string>
    <!-- Section header for showing schedule information -->
    <string name="NotificationProfileDetails__schedule">Lịch trình</string>
    <!-- If member list is long, will truncate the list and show an option to then see all when tapped -->
    <string name="NotificationProfileDetails__see_all">Xem tất cả</string>

    <!-- Title for add schedule to profile in create flow -->
    <string name="EditNotificationProfileSchedule__add_a_schedule">Thêm lịch trình</string>
    <!-- Descriptor text indicating what the user can do with this screen -->
    <string name="EditNotificationProfileSchedule__set_up_a_schedule_to_enable_this_notification_profile_automatically">Thiết lập lịch trình để bật cấu hình thông báo này tự động.</string>
    <!-- Text shown next to toggle switch to enable/disable schedule -->
    <string name="EditNotificationProfileSchedule__schedule">Lịch trình</string>
    <!-- Label for showing the start time for the schedule -->
    <string name="EditNotificationProfileSchedule__start">Bắt đầu</string>
    <!-- Label for showing the end time for the schedule -->
    <string name="EditNotificationProfileSchedule__end">Kết thúc</string>
    <!-- First letter of Sunday -->
    <string name="EditNotificationProfileSchedule__sunday_first_letter">S</string>
    <!-- First letter of Monday -->
    <string name="EditNotificationProfileSchedule__monday_first_letter">M</string>
    <!-- First letter of Tuesday -->
    <string name="EditNotificationProfileSchedule__tuesday_first_letter">T</string>
    <!-- First letter of Wednesday -->
    <string name="EditNotificationProfileSchedule__wednesday_first_letter">W</string>
    <!-- First letter of Thursday -->
    <string name="EditNotificationProfileSchedule__thursday_first_letter">T</string>
    <!-- First letter of Friday -->
    <string name="EditNotificationProfileSchedule__friday_first_letter">F</string>
    <!-- First letter of Saturday -->
    <string name="EditNotificationProfileSchedule__saturday_first_letter">S</string>
    <!-- Title of select time dialog shown when setting start time for schedule -->
    <string name="EditNotificationProfileSchedule__set_start_time">Đặt thời gian bắt đầu</string>
    <!-- Title of select time dialog shown when setting end time for schedule -->
    <string name="EditNotificationProfileSchedule__set_end_time">Đặt thời gian kết thúc</string>
    <!-- If in edit mode, call to action button text show to save schedule to profile -->
    <string name="EditNotificationProfileSchedule__save">Lưu</string>
    <!-- If in create mode, call to action button text to show to skip enabling a schedule -->
    <string name="EditNotificationProfileSchedule__skip">Bỏ qua</string>
    <!-- If in create mode, call to action button text to show to use the enabled schedule and move to the next screen -->
    <string name="EditNotificationProfileSchedule__next">Tiếp</string>
    <!-- Error message shown if trying to save/use a schedule with no days selected -->
    <string name="EditNotificationProfileSchedule__schedule_must_have_at_least_one_day">Lịch trình phải có ít nhất một ngày</string>

    <!-- Title for final screen shown after completing a profile creation -->
    <string name="NotificationProfileCreated__profile_created">Cấu hình đã tạo</string>
    <!-- Call to action button to press to close the created screen and move to the profile details screen -->
    <string name="NotificationProfileCreated__done">Xong</string>
    <!-- Descriptor text shown to indicate how to manually turn a profile on/off -->
    <string name="NotificationProfileCreated__you_can_turn_your_profile_on_or_off_manually_via_the_menu_on_the_chat_list">Bạn có thể bật hoặc tắt cấu hình của mình theo cách thủ công thông qua menu trên danh sách trò chuyện.</string>
    <!-- Descriptor text shown to indicate you can add a schedule later since you did not add one during create flow -->
    <string name="NotificationProfileCreated__add_a_schedule_in_settings_to_automate_your_profile">Thêm lịch trình trong cài đặt để tự động hóa cấu hình của bạn.</string>
    <!-- Descriptor text shown to indicate your profile will follow the schedule set during create flow -->
    <string name="NotificationProfileCreated__your_profile_will_turn_on_and_off_automatically_according_to_your_schedule">Hồ sơ của bạn sẽ tự động bật và tắt theo lịch trình của bạn.</string>

    <!-- Button text shown in profile selection bottom sheet to create a new profile -->
    <string name="NotificationProfileSelection__new_profile">Cấu hình mới</string>
    <!-- Manual enable option to manually enable a profile for 1 hour -->
    <string name="NotificationProfileSelection__for_1_hour">Trong 1 giờ</string>
    <!-- Manual enable option to manually enable a profile until a set time (currently 6pm or 8am depending on what is next) -->
    <string name="NotificationProfileSelection__until_s">Cho đến %1$s</string>
    <!-- Option to view profile details -->
    <string name="NotificationProfileSelection__view_settings">Hiển thị các cài đặt</string>
    <!-- Descriptor text indicating how long a profile will be on when there is a time component associated with it -->
    <string name="NotificationProfileSelection__on_until_s">Bật cho đến khi %1$s</string>

    <!-- Displayed in a toast when we fail to open the ringtone picker -->
    <string name="NotificationSettingsFragment__failed_to_open_picker">Không mở được bộ chọn.</string>

    <!-- Description shown for the Signal Release Notes channel -->
    <string name="ReleaseNotes__signal_release_notes_and_news">Ghi chú Phát hành &amp; Tin tức của Signal</string>

    <!-- Donation receipts activity title -->
    <string name="DonationReceiptListFragment__all_activity">Tất cả hoạt động</string>
    <!-- Donation receipts all tab label -->
    <string name="DonationReceiptListFragment__all">Tất cả</string>
    <!-- Donation receipts recurring tab label -->
    <string name="DonationReceiptListFragment__recurring">Lặp lại</string>
    <!-- Donation receipts one-time tab label -->
    <string name="DonationReceiptListFragment__one_time">Một lần</string>
    <!-- Donation receipts gift tab label -->
    <string name="DonationReceiptListFragment__donation_for_a_friend">Khoản ủng hộ thay cho một người bạn</string>
    <!-- Donation receipts boost row label -->
    <!-- Donation receipts details title -->
    <!-- Donation receipts donation type heading -->
    <string name="DonationReceiptDetailsFragment__donation_type">Hình thức ủng hộ</string>
    <!-- Donation receipts date paid heading -->
    <string name="DonationReceiptDetailsFragment__date_paid">Ngày chi trả</string>
    <!-- Donation receipts share PNG -->
    <string name="DonationReceiptDetailsFragment__share_receipt">Chia sẻ biên lai</string>
    <!-- Donation receipts list end note -->
    <string name="DonationReceiptListFragment__if_you_have">Nếu bạn đã cài đặt lại Signal, các biên lai của các lần ủng hộ trước sẽ không còn nữa.</string>
    <!-- Donation receipts document title -->
    <string name="DonationReceiptDetailsFragment__donation_receipt">Biên lai ủng hộ</string>
    <!-- Donation receipts amount title -->
    <string name="DonationReceiptDetailsFragment__amount">Khoản chi</string>
    <!-- Donation receipts thanks -->
    <string name="DonationReceiptDetailsFragment__thank_you_for_supporting">Cảm ơn bạn đã ủng hộ cho Signal. Đóng góp của bạn giúp duy trì sứ mệnh phát triển công nghệ mã nguồn mở hướng tới quyền riêng tư nhằm bảo vệ sự tự do biểu đạt và làm nền tảng cho môi trường giao tiếp bảo mật cho hàng triệu người trên thế giới. Nếu bạn là một cư dân của Hoa Kỳ, vui lòng giữ biên lai này cho hồ sơ thuế. Signal Technology Foundation là một tổ chức phi lợi nhuận được miễn trừ nghĩa vụ thuế ở Hoa Kỳ theo mục 501c3 của Internal Revenue Code. Mã số thuế Liên Bang của chúng tôi là 82–4506840.</string>
    <!-- Donation receipt type -->
    <string name="DonationReceiptDetailsFragment__s_dash_s">%1$s - %2$s</string>
    <!-- Donation reciepts screen empty state title -->
    <string name="DonationReceiptListFragment__no_receipts">Không có biên lai</string>

    <!-- region "Stories Tab" -->

    <!-- Label for Chats tab in home app screen -->
    <string name="ConversationListTabs__chats">Trò chuyện</string>
    <!-- Label for Calls tab in home app screen -->
    <string name="ConversationListTabs__calls">Cuộc gọi</string>
    <!-- Label for Stories tab in home app screen -->
    <string name="ConversationListTabs__stories">Các Story</string>
    <!-- String for counts above 99 in conversation list tabs -->
    <string name="ConversationListTabs__99p">99+</string>
    <!-- Menu item on stories landing page -->
    <string name="StoriesLandingFragment__story_privacy">Sự Riêng tư của Story</string>
    <!-- Title for "My Stories" row item in Stories landing page -->
    <string name="StoriesLandingFragment__my_stories">Các Story của tôi</string>
    <!-- Subtitle for "My Stories" row item when user has not added stories -->
    <string name="StoriesLandingFragment__tap_to_add">Nhấn để thêm</string>
    <!-- Displayed when there are no stories to display -->
    <string name="StoriesLandingFragment__no_recent_updates_to_show_right_now">Không có cập nhật nào gần đây để hiển thị.</string>
    <!-- Context menu option to hide a story -->
    <string name="StoriesLandingItem__hide_story">Ẩn story</string>
    <!-- Context menu option to unhide a story -->
    <string name="StoriesLandingItem__unhide_story">Bỏ ẩn story</string>
    <!-- Context menu option to forward a story -->
    <string name="StoriesLandingItem__forward">Chuyển tiếp</string>
    <!-- Context menu option to share a story -->
    <string name="StoriesLandingItem__share">Chia sẻ…</string>
    <!-- Context menu option to go to story chat -->
    <string name="StoriesLandingItem__go_to_chat">Đến cuộc trò chuyện</string>
    <!-- Context menu option to go to story info -->
    <string name="StoriesLandingItem__info">Thông tin</string>
    <!-- Label when a story is pending sending -->
    <string name="StoriesLandingItem__sending">Đang gửi…</string>
    <!-- Label when multiple stories are pending sending -->
    <string name="StoriesLandingItem__sending_d">Đang gửi %1$d…</string>
    <!-- Label when a story fails to send due to networking -->
    <string name="StoriesLandingItem__send_failed">Không gửi được</string>
    <!-- Label when a story fails to send due to identity mismatch -->
    <string name="StoriesLandingItem__partially_sent">Đã gửi một phần</string>
    <!-- Status label when a story fails to send indicating user action to retry -->
    <string name="StoriesLandingItem__tap_to_retry">Nhấn để thử lại</string>
    <!-- Title of dialog confirming decision to hide a story -->
    <string name="StoriesLandingFragment__hide_story">Ẩn story?</string>
    <!-- Message of dialog confirming decision to hide a story -->
    <string name="StoriesLandingFragment__new_story_updates">Cập nhật story mới từ %1$s sẽ không còn hiện ở đầu danh sách story.</string>
    <!-- Positive action of dialog confirming decision to hide a story -->
    <string name="StoriesLandingFragment__hide">Ẩn</string>
    <!-- Displayed in Snackbar after story is hidden -->
    <string name="StoriesLandingFragment__story_hidden">Story đã ẩn</string>
    <!-- Section header for hidden stories -->
    <string name="StoriesLandingFragment__hidden_stories">Các story đã ẩn</string>
    <!-- Displayed on each sent story under My Stories -->
    <plurals name="MyStories__d_views">
        <item quantity="other">%1$d lượt xem</item>
    </plurals>
    <!-- Forward story label, displayed in My Stories context menu -->
    <string name="MyStories_forward">Chuyển tiếp</string>
    <!-- Label for stories for a single user. Format is {given name}\'s Story -->
    <string name="MyStories__ss_story">Story của %1$s</string>
    <!-- Title of dialog to confirm deletion of story -->
    <string name="MyStories__delete_story">Xóa story?</string>
    <!-- Message of dialog to confirm deletion of story -->
    <string name="MyStories__this_story_will_be_deleted">Story này sẽ được xóa ở phía bạn và tất cả những người đã nhận nó.</string>
    <!-- Toast shown when story media cannot be saved -->
    <string name="MyStories__unable_to_save">Không thể lưu</string>
    <!-- Displayed at bottom of story viewer when current item has views -->
    <plurals name="StoryViewerFragment__d_views">
        <item quantity="other">%1$d lượt xem</item>
    </plurals>
    <!-- Displayed at bottom of story viewer when current item has replies -->
    <plurals name="StoryViewerFragment__d_replies">
        <item quantity="other">%1$d câu trả lời</item>
    </plurals>
    <!-- Label on group stories to add a story -->
    <string name="StoryViewerPageFragment__add">Thêm</string>
    <!-- Used when view receipts are disabled -->
    <string name="StoryViewerPageFragment__views_off">Đã tắt thông báo đã xem</string>
    <!-- Used to join views and replies when both exist on a story item -->
    <string name="StoryViewerFragment__s_s">%1$s%2$s</string>
    <!-- Displayed when viewing a post you sent -->
    <string name="StoryViewerPageFragment__you">Bạn</string>
    <!-- Displayed when viewing a post displayed to a group -->
    <string name="StoryViewerPageFragment__s_to_s">%1$s đến %2$s</string>
    <!-- Displayed when viewing a post from another user with no replies -->
    <string name="StoryViewerPageFragment__reply">Trả lời</string>
    <!-- Displayed when viewing a post that has failed to send to some users -->
    <string name="StoryViewerPageFragment__partially_sent">Đã gửi một phần. Nhấn để biết chi tiết</string>
    <!-- Displayed when viewing a post that has failed to send -->
    <string name="StoryViewerPageFragment__send_failed">Không gửi được. Nhấn để thử lại</string>
    <!-- Label for the reply button in story viewer, which will launch the group story replies bottom sheet. -->
    <string name="StoryViewerPageFragment__reply_to_group">Trả lời cho nhóm</string>
    <!-- Displayed when a story has no views -->
    <string name="StoryViewsFragment__no_views_yet">Chưa có lượt xem</string>
    <!-- Displayed when user has disabled receipts -->
    <string name="StoryViewsFragment__enable_view_receipts_to_see_whos_viewed_your_story">Bật thông báo đã xem để biết ai đã xem story của bạn.</string>
    <!-- Button label displayed when user has disabled receipts -->
    <string name="StoryViewsFragment__go_to_settings">Đến mục cài đặt</string>
    <!-- Dialog action to remove viewer from a story -->
    <string name="StoryViewsFragment__remove">Xóa</string>
    <!-- Dialog title when removing a viewer from a story -->
    <string name="StoryViewsFragment__remove_viewer">Gỡ người xem?</string>
    <!-- Dialog message when removing a viewer from a story -->
    <string name="StoryViewsFragment__s_will_still_be_able">%1$s sẽ vẫn xem được bài đăng này, nhưng sẽ không còn xem được bất kỳ bài đăng nào bạn chia sẻ vào %2$s.</string>
    <!-- Story View context menu action to remove them from a story -->
    <string name="StoryViewItem__remove_viewer">Gỡ người xem</string>
    <!-- Displayed when a story has no replies yet -->
    <string name="StoryGroupReplyFragment__no_replies_yet">Chưa có phản hồi</string>
    <!-- Displayed when no longer a group member -->
    <string name="StoryGroupReplyFragment__you_cant_reply">Bạn không thể trả lời story này vì bạn không còn là thành viên của nhóm này.</string>
    <!-- Displayed for each user that reacted to a story when viewing replies -->
    <string name="StoryGroupReactionReplyItem__reacted_to_the_story">Đã bày tỏ cảm xúc với story</string>
    <!-- Label for story views tab -->
    <string name="StoryViewsAndRepliesDialogFragment__views">Lượt xem</string>
    <!-- Label for story replies tab -->
    <string name="StoryViewsAndRepliesDialogFragment__replies">Câu trả lời</string>
    <!-- Description of action for reaction button -->
    <string name="StoryReplyComposer__react_to_this_story">Bày tỏ cảm xúc với story này</string>
    <!-- Displayed when the user is replying privately to someone who replied to one of their stories -->
    <string name="StoryReplyComposer__replying_privately_to_s">Đang trả lời riêng cho %1$s</string>
    <!-- Displayed when the user is replying privately to someone who replied to one of their stories -->
    <string name="StoryReplyComposer__reply_to_s">Trả lời %1$s</string>
    <!-- Context menu item to privately reply to a story response -->
    <!-- Context menu item to copy a story response -->
    <string name="StoryGroupReplyItem__copy">Sao chép</string>
    <!-- Context menu item to delete a story response -->
    <string name="StoryGroupReplyItem__delete">Xóa</string>
    <!-- Page title for My Story options -->
    <string name="MyStorySettingsFragment__my_story">Story của tôi</string>
    <!-- Number of total signal connections displayed in "All connections" row item -->
    <plurals name="MyStorySettingsFragment__viewers">
        <item quantity="other">%1$d người xem</item>
    </plurals>
    <!-- Button on all signal connections row to view all signal connections. Please keep as short as possible. -->
    <string name="MyStorySettingsFragment__view">Xem</string>
    <!-- Section heading for story visibility -->
    <string name="MyStorySettingsFragment__who_can_view_this_story">Ai có thể xem story này</string>
    <!-- Clickable option for selecting people to hide your story from -->
    <!-- Privacy setting title for sending stories to all your signal connections -->
    <string name="MyStorySettingsFragment__all_signal_connections">Tất cả liên hệ Signal</string>
    <!-- Privacy setting description for sending stories to all your signal connections -->
    <!-- Privacy setting title for sending stories to all except the specified connections -->
    <string name="MyStorySettingsFragment__all_except">Tất cả trừ…</string>
    <!-- Privacy setting description for sending stories to all except the specified connections -->
    <string name="MyStorySettingsFragment__hide_your_story_from_specific_people">Ẩn story của bạn với một số người nhất định</string>
    <!-- Summary of clickable option displaying how many people you have excluded from your story -->
    <plurals name="MyStorySettingsFragment__d_people_excluded">
        <item quantity="other">%1$d người được loại trừ</item>
    </plurals>
    <!-- Privacy setting title for only sharing your story with specified connections -->
    <string name="MyStorySettingsFragment__only_share_with">Chỉ chia sẻ với…</string>
    <!-- Privacy setting description for only sharing your story with specified connections -->
    <string name="MyStorySettingsFragment__only_share_with_selected_people">Chỉ chia sẻ với người được chọn</string>
    <!-- Summary of clickable option displaying how many people you have included to send to in your story -->
    <plurals name="MyStorySettingsFragment__d_people">
        <item quantity="other">%1$d người</item>
    </plurals>
    <!-- My story privacy fine print about what the privacy settings are for -->
    <string name="MyStorySettingsFragment__choose_who_can_view_your_story">Chọn người có thể xem story của bạn. Thay đổi không có hiệu lực với các story bạn đã gửi.</string>
    <!-- Section header for options related to replies and reactions -->
    <string name="MyStorySettingsFragment__replies_amp_reactions">Câu trả lời &amp; bày tỏ cảm xúc</string>
    <!-- Switchable option for allowing replies and reactions on your stories -->
    <string name="MyStorySettingsFragment__allow_replies_amp_reactions">Cho phép trả lời &amp; bày tỏ cảm xúc</string>
    <!-- Summary for switchable option allowing replies and reactions on your story -->
    <string name="MyStorySettingsFragment__let_people_who_can_view_your_story_react_and_reply">Cho phép những người có thể xem story của bạn bày tỏ cảm xúc và trả lời</string>
    <!-- Signal connections bolded text in the Signal Connections sheet -->
    <string name="SignalConnectionsBottomSheet___signal_connections">Các Liên hệ Signal</string>
    <!-- Displayed at the top of the signal connections sheet. Please remember to insert strong tag as required. -->
    <string name="SignalConnectionsBottomSheet__signal_connections_are_people">Các Liên hệ Signal là những người bạn chọn để tin tưởng, bằng việc:</string>
    <!-- Signal connections sheet bullet point 1 -->
    <string name="SignalConnectionsBottomSheet__starting_a_conversation">Đang bắt đầu cuộc trò chuyện</string>
    <!-- Signal connections sheet bullet point 2 -->
    <string name="SignalConnectionsBottomSheet__accepting_a_message_request">Chấp nhận yêu cầu gửi tin nhắn</string>
    <!-- Signal connections sheet bullet point 3 -->
    <string name="SignalConnectionsBottomSheet__having_them_in_your_system_contacts">Có những người này trong danh bạ trên hệ thống</string>
    <!-- Note at the bottom of the Signal connections sheet -->
    <string name="SignalConnectionsBottomSheet__your_connections_can_see_your_name">"Các liên hệ của bạn có thể thấy tên và ảnh của bạn, và có thể thấy các bài đăng lên \"Story của tôi\" trừ khi bạn ẩn story với các liên hệ."</string>
    <!-- Clickable option to add a viewer to a custom story -->
    <string name="PrivateStorySettingsFragment__add_viewer">Thêm người xem</string>
    <!-- Clickable option to delete a custom story -->
    <string name="PrivateStorySettingsFragment__delete_custom_story">Xóa story tùy chỉnh</string>
    <!-- Dialog title when attempting to remove someone from a custom story -->
    <string name="PrivateStorySettingsFragment__remove_s">Xóa %1$s?</string>
    <!-- Dialog message when attempting to remove someone from a custom story -->
    <string name="PrivateStorySettingsFragment__this_person_will_no_longer">Người này sẽ không còn xem được story của bạn.</string>
    <!-- Positive action label when attempting to remove someone from a custom story -->
    <string name="PrivateStorySettingsFragment__remove">Xóa</string>
    <!-- Dialog title when deleting a custom story -->
    <!-- Dialog message when deleting a custom story -->
    <!-- Page title for editing a custom story name -->
    <string name="EditPrivateStoryNameFragment__edit_story_name">Sửa tên story</string>
    <!-- Input field hint when editing a custom story name -->
    <string name="EditPrivateStoryNameFragment__story_name">Tên của story</string>
    <!-- Save button label when editing a custom story name -->
    <!-- Displayed in text post creator before user enters text -->
    <string name="TextStoryPostCreationFragment__tap_to_add_text">Nhấn để thêm nội dung</string>
    <!-- Button label for changing font when creating a text post -->
    <!-- Displayed in text post creator when prompting user to enter text -->
    <string name="TextStoryPostTextEntryFragment__add_text">Thêm ký tự</string>
    <!-- Content description for \'done\' button when adding text to a story post -->
    <string name="TextStoryPostTextEntryFragment__done_adding_text">Thêm nội dung hoàn tất</string>
    <!-- Text label for media selection toggle -->
    <string name="MediaSelectionActivity__text">Văn bản</string>
    <!-- Camera label for media selection toggle -->
    <string name="MediaSelectionActivity__camera">Máy ảnh</string>
    <!-- Hint for entering a URL for a text post -->
    <string name="TextStoryPostLinkEntryFragment__type_or_paste_a_url">Gõ hoặc dán một URL</string>
    <!-- Displayed prior to the user entering a URL for a text post -->
    <string name="TextStoryPostLinkEntryFragment__share_a_link_with_viewers_of_your_story">Chia sẻ một đường dẫn với người xem story của bạn</string>
    <!-- Hint text for searching for a story text post recipient. -->
    <string name="TextStoryPostSendFragment__search">Tìm kiếm</string>
    <!-- Toast shown when an unexpected error occurs while sending a text story -->
    <!-- Toast shown when a trying to add a link preview to a text story post and the link/url is not valid (e.g., missing .com at the end) -->
    <string name="TextStoryPostSendFragment__please_enter_a_valid_link">Vui lòng nhập đường dẫn hợp lệ.</string>
    <!-- Title for screen allowing user to exclude "My Story" entries from specific people -->
    <string name="ChangeMyStoryMembershipFragment__all_except">Tất cả trừ…</string>
    <!-- Title for screen allowing user to only share "My Story" entries with specific people -->
    <string name="ChangeMyStoryMembershipFragment__only_share_with">Chỉ chia sẻ với…</string>
    <!-- Done button label for hide story from screen -->
    <string name="HideStoryFromFragment__done">Xong</string>
    <!-- Dialog title for removing a group story -->
    <string name="StoryDialogs__remove_group_story">Gỡ story nhóm?</string>
    <!-- Dialog message for removing a group story -->
    <string name="StoryDialogs__s_will_be_removed">\"%1$s\" sẽ được xóa.</string>
    <!-- Dialog positive action for removing a group story -->
    <string name="StoryDialogs__remove">Xóa</string>
    <!-- Dialog title for deleting a custom story -->
    <string name="StoryDialogs__delete_custom_story">Xóa story tùy chỉnh?</string>
    <!-- Dialog message for deleting a custom story -->
    <string name="StoryDialogs__s_and_updates_shared">\"%1$s\" và các cập nhật cho story này sẽ được xóa.</string>
    <!-- Dialog positive action for deleting a custom story -->
    <string name="StoryDialogs__delete">Xóa</string>
    <!-- Dialog title for first time sending something to a beta story -->
    <!-- Dialog message for first time sending something to a beta story -->
    <!-- Dialog title for first time adding something to a story -->
    <!-- Dialog message for first time adding something to a story -->
    <!-- First time share to story dialog: Positive action to go ahead and add to story -->
    <!-- First time share to story dialog: Neutral action to edit who can view "My Story" -->
    <!-- Error message shown when a failure occurs during story send -->
    <string name="StoryDialogs__story_could_not_be_sent">Không thể gửi story. Kiểm tra kết nối và thử lại.</string>
    <!-- Error message dialog button to resend a previously failed story send -->
    <string name="StoryDialogs__send">Gửi</string>
    <!-- Action button for turning off stories when stories are present on the device -->
    <string name="StoryDialogs__turn_off_and_delete">Tắt và xóa</string>
    <!-- Privacy Settings toggle title for stories -->
    <!-- Privacy Settings toggle summary for stories -->
    <!-- New story viewer selection screen title -->
    <string name="CreateStoryViewerSelectionFragment__choose_viewers">Chọn người xem</string>
    <!-- New story viewer selection action button label -->
    <string name="CreateStoryViewerSelectionFragment__next">Tiếp</string>
    <!-- New story viewer selection screen title as recipients are selected -->
    <plurals name="SelectViewersFragment__d_viewers">
        <item quantity="other">%1$d người xem</item>
    </plurals>
    <!-- Name story screen title -->
    <string name="CreateStoryWithViewersFragment__name_story">Đặt tên cho story</string>
    <!-- Name story screen note under text field -->
    <string name="CreateStoryWithViewersFragment__only_you_can">Chỉ bạn có thể thấy tên của story này.</string>
    <!-- Name story screen label hint -->
    <string name="CreateStoryWithViewersFragment__story_name_required">Tên của story (bắt buộc)</string>
    <!-- Name story screen viewers subheading -->
    <string name="CreateStoryWithViewersFragment__viewers">Người xem</string>
    <!-- Name story screen create button label -->
    <string name="CreateStoryWithViewersFragment__create">Tạo</string>
    <!-- Name story screen error when save attempted with no label -->
    <string name="CreateStoryWithViewersFragment__this_field_is_required">Trường bắt buộc</string>
    <!-- Name story screen error when save attempted but label is duplicate -->
    <string name="CreateStoryWithViewersFragment__there_is_already_a_story_with_this_name">Hiện đã có story với tên này.</string>
    <!-- Text for select all action when editing recipients for a story -->
    <string name="BaseStoryRecipientSelectionFragment__select_all">Chọn tất cả</string>
    <!-- Choose story type bottom sheet title -->
    <string name="ChooseStoryTypeBottomSheet__choose_your_story_type">Chọn loại story của bạn</string>
    <!-- Choose story type bottom sheet new story row title -->
    <string name="ChooseStoryTypeBottomSheet__new_custom_story">Story tùy chỉnh mới</string>
    <!-- Choose story type bottom sheet new story row summary -->
    <string name="ChooseStoryTypeBottomSheet__visible_only_to">Chỉ hiện thị với một số người nhất định</string>
    <!-- Choose story type bottom sheet group story title -->
    <string name="ChooseStoryTypeBottomSheet__group_story">Story nhóm</string>
    <!-- Choose story type bottom sheet group story summary -->
    <string name="ChooseStoryTypeBottomSheet__share_to_an_existing_group">Chia sẻ với một nhóm sẵn có</string>
    <!-- Choose groups bottom sheet title -->
    <string name="ChooseGroupStoryBottomSheet__choose_groups">Chọn nhóm</string>
    <!-- Displayed when copying group story reply text to clipboard -->
    <string name="StoryGroupReplyFragment__copied_to_clipboard">Đã sao chép vào clipboard</string>
    <!-- Displayed in story caption when content is longer than 5 lines -->
    <string name="StoryViewerPageFragment__see_more">Xem thêm</string>
    <!-- Displayed in toast after sending a direct reply -->
    <string name="StoryDirectReplyDialogFragment__sending_reply">Đang gửi câu trả lời…</string>
    <!-- Displayed in the viewer when a story is no longer available -->
    <string name="StorySlateView__this_story_is_no_longer_available">Story này không còn tồn tại.</string>
    <!-- Displayed in the viewer when a story has permanently failed to download. -->
    <string name="StorySlateView__cant_download_story_s_will_need_to_share_it_again">Không thể tải story xuống. %1$s cần chia sẻ lại.</string>
    <!-- Displayed in the viewer when the network is not available -->
    <string name="StorySlateView__no_internet_connection">Không có kết nối mạng</string>
    <!-- Displayed in the viewer when network is available but content could not be downloaded -->
    <string name="StorySlateView__couldnt_load_content">Không thể tải nội dung</string>
    <!-- Toasted when the user externally shares to a text story successfully -->
    <string name="TextStoryPostCreationFragment__sent_story">Đã gửi câu chuyện</string>
    <!-- Toasted when the user external share to a text story fails -->
    <string name="TextStoryPostCreationFragment__failed_to_send_story">Gửi story không thành công</string>
    <!-- Displayed in a dialog to let the user select a given users story -->
    <string name="StoryDialogs__view_story">Xem story</string>
    <!-- Displayed in a dialog to let the user select a given users profile photo -->
    <string name="StoryDialogs__view_profile_photo">Xem ảnh đại diện</string>

    <!-- Title for a notification at the bottom of the chat list suggesting that the user disable censorship circumvention because the service has become reachable -->
    <!-- Body for a notification at the bottom of the chat list suggesting that the user disable censorship circumvention because the service has become reachable -->
    <!-- Label for a button to dismiss a notification at the bottom of the chat list suggesting that the user disable censorship circumvention because the service has become reachable -->
    <!-- Label for a button in a notification at the bottom of the chat list to turn off censorship circumvention -->

    <!-- Conversation Item label for when you react to someone else\'s story -->
    <string name="ConversationItem__you_reacted_to_s_story">Bạn đã bày tỏ cảm xúc với story của %1$s</string>
    <!-- Conversation Item label for reactions to your story -->
    <string name="ConversationItem__reacted_to_your_story">Đã bày tỏ cảm xúc với story của bạn</string>
    <!-- Conversation Item label for reactions to an unavailable story -->
    <string name="ConversationItem__reacted_to_a_story">Đã bày tỏ cảm xúc với một story</string>

    <!-- endregion -->
    <!-- Content description for expand contacts chevron -->
    <string name="ExpandModel__view_more">Xem thêm</string>
    <string name="StoriesLinkPopup__visit_link">Truy cập đường dẫn</string>

    <!-- Gift price and duration, formatted as: {price} dot {n} day duration -->
    <plurals name="GiftRowItem_s_dot_d_day_duration">
        <item quantity="other">%1$s · Hạn sử dụng %2$d ngày</item>
    </plurals>
    <!-- Headline text on start fragment for gifting a badge -->
    <string name="GiftFlowStartFragment__donate_for_a_friend">Ủng hộ thay cho một người bạn</string>
    <!-- Description text on start fragment for gifting a badge -->
    <plurals name="GiftFlowStartFragment__support_signal_by">
        <item quantity="other">Hỗ trợ Signal bằng cách gửi ủng hộ thay cho một người bạn hoặc thành viên gia đình cũng sử dụng Signal. Họ sẽ nhận được một huy hiệu để hiển thị trên hồ sơ trong %1$d ngày</item>
    </plurals>
    <!-- Action button label for start fragment for gifting a badge -->
    <string name="GiftFlowStartFragment__next">Tiếp</string>
    <!-- Title text on choose recipient page for badge gifting -->
    <string name="GiftFlowRecipientSelectionFragment__choose_recipient">Chọn người nhận</string>
    <!-- Title text on confirm gift page -->
    <string name="GiftFlowConfirmationFragment__confirm_donation">Xác nhận khoản ủng hộ</string>
    <!-- Heading text specifying who the gift will be sent to -->
    <string name="GiftFlowConfirmationFragment__send_to">Gửi đến</string>
    <!-- Text explaining that gift will be sent to the chosen recipient -->
    <string name="GiftFlowConfirmationFragment__the_recipient_will_be_notified">Người nhận sẽ được thông báo về khoản ủng hộ trong một tin nhắn trực tiếp. Thêm tin nhắn của bạn vào dưới đây.</string>
    <!-- Text explaining that this gift is a one time donation -->
    <string name="GiftFlowConfirmationFragment__one_time_donation">Ủng hộ một lần</string>
    <!-- Hint for add message input -->
    <string name="GiftFlowConfirmationFragment__add_a_message">Thêm vào một tin nhắn</string>
    <!-- Displayed in the dialog while verifying the chosen recipient -->
    <string name="GiftFlowConfirmationFragment__verifying_recipient">Đang xác minh người nhận…</string>
    <!-- Title for sheet shown when opening a redeemed gift -->
    <string name="ViewReceivedGiftBottomSheet__s_made_a_donation_for_you">%1$s đã gửi khoản ủng hộ thay cho bạn</string>
    <!-- Title for sheet shown when opening a sent gift -->
    <string name="ViewSentGiftBottomSheet__thanks_for_your_support">Cảm ơn bạn đã đống góp!</string>
    <!-- Description for sheet shown when opening a redeemed gift -->
    <string name="ViewReceivedGiftBottomSheet__s_made_a_donation_to_signal">%1$s đã gửi khoản ủng hộ cho Signal thay cho bạn! Thể hiện sự ủng hộ của bạn cho Signal trên hồ sơ của mình.</string>
    <!-- Description for sheet shown when opening a sent gift -->
    <string name="ViewSentGiftBottomSheet__youve_made_a_donation_to_signal">Bạn đã gửi một khoản ủng hộ cho Signal thay cho %1$s. Họ sẽ có tuỳ chọn để thể hiện sự ủng hộ của mình trên hồ sơ.</string>
    <!-- Primary action for pending gift sheet to redeem badge now -->
    <string name="ViewReceivedGiftSheet__redeem">Nhận</string>
    <!-- Primary action for pending gift sheet to redeem badge later -->
    <string name="ViewReceivedGiftSheet__not_now">Để sau</string>
    <!-- Dialog text while redeeming a gift -->
    <string name="ViewReceivedGiftSheet__redeeming_badge">Đang nhận huy hiệu…</string>
    <!-- Snackbar text when user presses "not now" on redemption sheet -->
    <string name="ConversationFragment__you_can_redeem_your_badge_later">Bạn có thể nhận huy hiệu của mình sau.</string>
    <!-- Description text in gift thanks sheet -->
    <string name="GiftThanksSheet__youve_made_a_donation">Bạn đã gửi một khoản ủng hộ cho Signal thay cho %1$s. Họ sẽ có tuỳ chọn để thể hiện sự ủng hộ của mình trên hồ sơ.</string>
    <!-- Expired gift sheet title -->
    <string name="ExpiredGiftSheetConfiguration__your_badge_has_expired">Huy hiệu của bạn đã hết hạn</string>
    <!-- Expired gift sheet top description text -->
    <string name="ExpiredGiftSheetConfiguration__your_badge_has_expired_and_is">Huy hiệu quả tặng của bạn đã hết hạn và không còn hiển thị trên hồ sơ.</string>
    <!-- Expired gift sheet bottom description text -->
    <string name="ExpiredGiftSheetConfiguration__to_continue">Để tiếp tục ủng hộ chúng tôi, ứng dụng sinh ra để dành cho bạn, hãy trở thành người ủng hộ thường xuyên hàng tháng của chúng tôi.</string>
    <!-- Expired gift sheet make a monthly donation button -->
    <string name="ExpiredGiftSheetConfiguration__make_a_monthly_donation">Ủng hộ hàng tháng</string>
    <!-- Expired gift sheet not now button -->
    <string name="ExpiredGiftSheetConfiguration__not_now">Để sau</string>
    <!-- My Story label designating that we will only share with the selected viewers. -->
    <string name="ContactSearchItems__only_share_with">Chỉ chia sẻ với</string>
    <!-- Label under name for custom stories -->
    <plurals name="ContactSearchItems__custom_story_d_viewers">
        <item quantity="other">Story Tùy chỉnh · %1$d Người xem</item>
    </plurals>
    <!-- Label under name for group stories -->
    <plurals name="ContactSearchItems__group_story_d_viewers">
        <item quantity="other">Story nhóm · %1$d người xem</item>
    </plurals>
    <!-- Label under name for groups -->
    <plurals name="ContactSearchItems__group_d_members">
        <item quantity="other">%1$d thành viên</item>
    </plurals>
    <!-- Label under name for my story -->
    <plurals name="ContactSearchItems__my_story_s_dot_d_viewers">
        <item quantity="other">%1$s · %2$d người xem</item>
    </plurals>
    <!-- Label under name for my story -->
    <plurals name="ContactSearchItems__my_story_s_dot_d_excluded">
        <item quantity="other">%1$s · %2$d được loại trừ</item>
    </plurals>
    <!-- Label under name for My Story when first sending to my story -->
    <string name="ContactSearchItems__tap_to_choose_your_viewers">Nhấn để chọn người xem của bạn</string>
    <!-- Label for context menu item to open story settings -->
    <string name="ContactSearchItems__story_settings">Cài đặt story</string>
    <!-- Label for context menu item to remove a group story from contact results -->
    <string name="ContactSearchItems__remove_story">Gỡ story</string>
    <!-- Label for context menu item to delete a custom story -->
    <string name="ContactSearchItems__delete_story">Xóa story</string>
    <!-- Dialog title for removing a group story -->
    <string name="ContactSearchMediator__remove_group_story">Gỡ story nhóm?</string>
    <!-- Dialog message for removing a group story -->
    <string name="ContactSearchMediator__this_will_remove">Thao tác này sẽ gỡ story khỏi danh sách này. Bạn sẽ vẫn có thể xem các story từ nhóm này.</string>
    <!-- Dialog action item for removing a group story -->
    <string name="ContactSearchMediator__remove">Xóa</string>
    <!-- Dialog title for deleting a custom story -->
    <string name="ContactSearchMediator__delete_story">Xóa story?</string>
    <!-- Dialog message for deleting a custom story -->
    <string name="ContactSearchMediator__delete_the_custom">Xóa story tùy chỉnh \"%1$s\"?</string>
    <!-- Dialog action item for deleting a custom story -->
    <string name="ContactSearchMediator__delete">Xóa</string>
    <!-- Donation for a friend expiry days remaining -->
    <plurals name="Gifts__d_days_remaining">
        <item quantity="other">Còn %1$d ngày</item>
    </plurals>
    <!-- Donation for a friend expiry hours remaining -->
    <plurals name="Gifts__d_hours_remaining">
        <item quantity="other">Còn %1$d giờ</item>
    </plurals>
    <!-- Gift expiry minutes remaining -->
    <plurals name="Gifts__d_minutes_remaining">
        <item quantity="other">Còn %1$d phút</item>
    </plurals>
    <!-- Donation for a friend expiry expired -->
    <string name="Gifts__expired">Đã hết hạn</string>

    <!-- Label indicating that a user can tap to advance to the next post in a story -->
    <string name="StoryFirstTimeNavigationView__tap_to_advance">Nhấn để tiếp tục</string>
    <!-- Label indicating swipe direction to skip current story -->
    <string name="StoryFirstTimeNavigationView__swipe_up_to_skip">Vuốt lên để bỏ qua</string>
    <!-- Label indicating swipe direction to exit story viewer -->
    <string name="StoryFirstTimeNavigationView__swipe_right_to_exit">Vuốt phải để thoát</string>
    <!-- Button label to confirm understanding of story navigation -->
    <string name="StoryFirstTimeNagivationView__got_it">Đã hiểu</string>
    <!-- Content description for vertical context menu button in safety number sheet rows -->
    <string name="SafetyNumberRecipientRowItem__open_context_menu">Mở menu chuột phải</string>
    <!-- Sub-line when a user is verified. -->
    <string name="SafetyNumberRecipientRowItem__s_dot_verified">%1$s · Đã xác minh</string>
    <!-- Sub-line when a user is verified. -->
    <string name="SafetyNumberRecipientRowItem__verified">Đã xác minh</string>
    <!-- Title of safety number changes bottom sheet when showing individual records -->
    <string name="SafetyNumberBottomSheetFragment__safety_number_changes">Các thay đổi của mã số an toàn</string>
    <!-- Message of safety number changes bottom sheet when showing individual records -->
    <string name="SafetyNumberBottomSheetFragment__the_following_people">Những người sau có thể đã cài đặt lại Signal hoặc đổi thiết bị. Nhấn vào một người nhận để xác nhận mã số an toàn mới. Thao tác này không bắt buộc.</string>
    <!-- Title of safety number changes bottom sheet when not showing individual records -->
    <string name="SafetyNumberBottomSheetFragment__safety_number_checkup">Kiểm tra Mã số an toàn</string>
    <!-- Title of safety number changes bottom sheet when not showing individual records and user has seen review screen -->
    <string name="SafetyNumberBottomSheetFragment__safety_number_checkup_complete">Kiểm tra mã số an toàn hoàn tất</string>
    <!-- Message of safety number changes bottom sheet when not showing individual records and user has seen review screen -->
    <string name="SafetyNumberBottomSheetFragment__all_connections_have_been_reviewed">Tất cả liên hệ đã được xem xét, nhấn gửi để tiếp tục.</string>
    <!-- Message of safety number changes bottom sheet when not showing individual records -->
    <string name="SafetyNumberBottomSheetFragment__you_have_d_connections">Bạn có %1$d liên hệ có thể đã cài đặt lại Signal hoặc đã đổi thiết bị. Trước khi chia sẻ story của bạn với họ, hãy xem xét mã số an toàn của họ và cân nhắc gỡ họ khỏi story của bạn.</string>
    <!-- Menu action to launch safety number verification screen -->
    <string name="SafetyNumberBottomSheetFragment__verify_safety_number">Xác minh mã số an toàn</string>
    <!-- Menu action to remove user from story -->
    <string name="SafetyNumberBottomSheetFragment__remove_from_story">Gỡ khỏi story</string>
    <!-- Action button at bottom of SafetyNumberBottomSheetFragment to send anyway -->
    <string name="SafetyNumberBottomSheetFragment__send_anyway">Vẫn gửi</string>
    <!-- Action button at bottom of SafetyNumberBottomSheetFragment to review connections -->
    <string name="SafetyNumberBottomSheetFragment__review_connections">Xem xét liên hệ</string>
    <!-- Empty state copy for SafetyNumberBottomSheetFragment -->
    <string name="SafetyNumberBottomSheetFragment__no_more_recipients_to_show">Không còn người nhận để hiển thị</string>
    <!-- Done button on safety number review fragment -->
    <string name="SafetyNumberReviewConnectionsFragment__done">Xong</string>
    <!-- Title of safety number review fragment -->
    <string name="SafetyNumberReviewConnectionsFragment__safety_number_changes">Các thay đổi của Mã số an toàn</string>
    <!-- Message of safety number review fragment -->
    <plurals name="SafetyNumberReviewConnectionsFragment__d_recipients_may_have">
        <item quantity="other">%1$d người nhận có thể đã cài đặt lại Signal hoặc đổi thiết bị. Nhấn vào một người nhận để xác nhận mã số an toàn mới. Thao tác này không bắt buộc.</item>
    </plurals>
    <!-- Section header for 1:1 contacts in review fragment -->
    <string name="SafetyNumberBucketRowItem__contacts">Danh bạ</string>
    <!-- Context menu label for distribution list headers in review fragment -->
    <string name="SafetyNumberReviewConnectionsFragment__remove_all">Gỡ tất cả</string>
    <!-- Context menu label for 1:1 contacts to remove from send -->
    <string name="SafetyNumberReviewConnectionsFragment__remove">Xóa</string>

    <!-- Title of initial My Story settings configuration shown when sending to My Story for the first time -->
    <string name="ChooseInitialMyStoryMembershipFragment__my_story_privacy">Sự Riêng tư của Story của tôi</string>
    <!-- Subtitle of initial My Story settings configuration shown when sending to My Story for the first time -->
    <string name="ChooseInitialMyStoryMembershipFragment__choose_who_can_see_posts_to_my_story_you_can_always_make_changes_in_settings">Chọn người có thể xem bài đăng trong mục Story của tôi. Bạn luôn có thể thay đổi trong mục cài đặt.</string>
    <!-- All connections option for initial My Story settings configuration shown when sending to My Story for the first time -->
    <string name="ChooseInitialMyStoryMembershipFragment__all_signal_connections">Tất cả liên hệ Signal</string>
    <!-- All connections except option for initial My Story settings configuration shown when sending to My Story for the first time -->
    <string name="ChooseInitialMyStoryMembershipFragment__all_except">Tất cả trừ…</string>
    <!-- Only with selected connections option for initial My Story settings configuration shown when sending to My Story for the first time -->
    <string name="ChooseInitialMyStoryMembershipFragment__only_share_with">Chỉ chia sẻ với…</string>

    <!-- Story info header sent heading -->
    <string name="StoryInfoHeader__sent">Đã gửi</string>
    <!-- Story info header received heading -->
    <string name="StoryInfoHeader__received">Đã nhận</string>
    <!-- Story info header file size heading -->
    <string name="StoryInfoHeader__file_size">Kích thước tập tin</string>
    <!-- Story info "Sent to" header -->
    <!-- Story info "Sent from" header -->
    <!-- Story info "Failed" header -->
    <!-- Story Info context menu label -->

    <!-- StoriesPrivacySettingsFragment -->
    <!-- Explanation about how stories are deleted and managed -->
    <string name="StoriesPrivacySettingsFragment__story_updates_automatically_disappear">Các story tự động biến mất sau 24 giờ. Chọn người có thể xem story của bạn hoặc tạo các story mới cho các nhóm và người xem nhất định.</string>
    <!-- Preference title to turn off stories -->
    <string name="StoriesPrivacySettingsFragment__turn_off_stories">Tắt story</string>
    <!-- Preference summary to turn off stories -->
    <string name="StoriesPrivacySettingsFragment__if_you_opt_out">Nếu bạn tắt tính năng story, bạn sẽ không thể tiếp tục chia sẻ hoặc xem story.</string>
    <!-- Preference title to turn on stories -->
    <string name="StoriesPrivacySettingsFragment__turn_on_stories">Bật story</string>
    <!-- Preference summary to turn on stories -->
    <string name="StoriesPrivacySettingsFragment__share_and_view">Chia sẻ và xem story của thành viên khác. Các story tự động biến mất sau 24 giờ.</string>
    <!-- Dialog title to turn off stories -->
    <string name="StoriesPrivacySettingsFragment__turn_off_stories_question">Tắt story?</string>
    <!-- Dialog message to turn off stories -->
    <string name="StoriesPrivacySettingsFragment__you_will_no_longer_be_able_to_share">Bạn sẽ không thể tiếp tục chia sẻ hoặc xem story. Các cập nhật story gần đây của bạn cũng sẽ được xóa.</string>
    <!-- Page title when launched from stories landing screen -->
    <string name="StoriesPrivacySettingsFragment__story_privacy">Sự Riêng tư của Story</string>
    <!-- Header for section that lists out stories -->
    <string name="StoriesPrivacySettingsFragment__stories">Các Story</string>
    <!-- Story views header -->
    <!-- Story view receipts toggle title -->
    <string name="StoriesPrivacySettingsFragment__view_receipts">Thông báo Đã xem</string>
    <!-- Story view receipts toggle message -->
    <string name="StoriesPrivacySettingsFragment__see_and_share">Cho bạn biết khi story được xem. Khi tắt, bạn sẽ không biết khi người khác xem story của bạn.</string>

    <!-- NewStoryItem -->
    <string name="NewStoryItem__new_story">Story mới</string>

    <!-- GroupStorySettingsFragment -->
    <!-- Section header for who can view a group story -->
    <string name="GroupStorySettingsFragment__who_can_view_this_story">Ai có thể xem story này</string>
    <!-- Explanation of who can view a group story -->
    <string name="GroupStorySettingsFragment__members_of_the_group_s">"Các thành viên của nhóm %1$s có thể xem và trả lời story này. Bạn có thể cập nhật quyền thành viên của cuộc trò chuyện này trong nhóm."</string>
    <!-- Preference label for removing this group story -->
    <string name="GroupStorySettingsFragment__remove_group_story">Gỡ story nhóm</string>

    <!-- Generic title for overflow menus -->
    <string name="OverflowMenu__overflow_menu">Menu tràn</string>

    <!-- SMS Export Service -->
    <!-- Displayed in the notification while export is running -->
    <string name="SignalSmsExportService__exporting_messages">Đang xuất tin nhắn…</string>
    <!-- Displayed in the notification title when export completes -->
    <string name="SignalSmsExportService__signal_sms_export_complete">Xuất Tin nhắn SMS trên Signal thành công</string>
    <!-- Displayed in the notification message when export completes -->
    <string name="SignalSmsExportService__tap_to_return_to_signal">Nhấn để quay lại Signal</string>

    <!-- ExportYourSmsMessagesFragment -->
    <!-- Title of the screen -->
    <string name="ExportYourSmsMessagesFragment__export_your_sms_messages">Xuất tin nhắn SMS của bạn</string>
    <!-- Message of the screen -->
    <string name="ExportYourSmsMessagesFragment__you_can_export_your_sms_messages_to_your_phones_sms_database_and_youll_have_the_option_to_keep_or_remove_them_from_signal">Bạn có thể xuất các tin nhắn SMS cho cơ sở dữ liệu SMS của điện thoại và bạn sẽ có thể lựa chọn giữ hoặc xóa các tin nhắn đó khỏi Signal. Điều này cho phép các ứng dụng tin nhắn SMS khác trên điện thoại của bạn có thể nhập tin nhắn vào. Quá trình không tạo ra một tập tin có thể chia sẻ của lịch sử tin nhắn SMS.</string>
    <!-- Button label to begin export -->
    <string name="ExportYourSmsMessagesFragment__continue">Tiếp tục</string>

    <!-- ExportingSmsMessagesFragment -->
    <!-- Title of the screen -->
    <string name="ExportingSmsMessagesFragment__exporting_sms_messages">Đang xuất tin nhắn SMS</string>
    <!-- Message of the screen when exporting sms messages -->
    <string name="ExportingSmsMessagesFragment__this_may_take_awhile">Quá trình có thể mất một lúc</string>
    <!-- Progress indicator for export -->
    <plurals name="ExportingSmsMessagesFragment__exporting_d_of_d">
        <item quantity="other">Đang xuất %1$d trong tổng số %2$d…</item>
    </plurals>
    <!-- Alert dialog title shown when we think a user may not have enough local storage available to export sms messages -->
    <string name="ExportingSmsMessagesFragment__you_may_not_have_enough_disk_space">Bạn có thể không có đủ dung lượng lưu trữ</string>
    <!-- Alert dialog message shown when we think a user may not have enough local storage available to export sms messages, placeholder is the file size, e.g., 128kB -->
    <string name="ExportingSmsMessagesFragment__you_need_approximately_s_to_export_your_messages_ensure_you_have_enough_space_before_continuing">Bạn cần khoảng %1$s để xuất tin nhắn của mình, đảm bảo rằng bạn có đủ dung lượng lưu trữ trước khi tiếp tục.</string>
    <!-- Alert dialog button to continue with exporting sms after seeing the lack of storage warning -->
    <string name="ExportingSmsMessagesFragment__continue_anyway">Tiếp tục</string>
    <!-- Dialog text shown when Signal isn\'t granted the sms permission needed to export messages, different than being selected as the sms app -->
    <string name="ExportingSmsMessagesFragment__signal_needs_the_sms_permission_to_be_able_to_export_your_sms_messages">Signal cần có quyền với SMS để xuất tin nhắn SMS.</string>

    <!-- ChooseANewDefaultSmsAppFragment -->
    <!-- Title of the screen -->
    <string name="ChooseANewDefaultSmsAppFragment__choose_a_new">Chọn ứng dụng tin nhắn SMS mặc định mới</string>
    <!-- Button label to launch picker -->
    <string name="ChooseANewDefaultSmsAppFragment__continue">Tiếp tục</string>
    <!-- Button label for when done with changing default SMS app -->
    <string name="ChooseANewDefaultSmsAppFragment__done">Xong</string>
    <!-- First step number/bullet for choose new default sms app instructions -->
    <string name="ChooseANewDefaultSmsAppFragment__bullet_1">1</string>
    <!-- Second step number/bullet for choose new default sms app instructions -->
    <string name="ChooseANewDefaultSmsAppFragment__bullet_2">2</string>
    <!-- Third step number/bullet for choose new default sms app instructions -->
    <string name="ChooseANewDefaultSmsAppFragment__bullet_3">3</string>
    <!-- Fourth step number/bullet for choose new default sms app instructions -->
    <string name="ChooseANewDefaultSmsAppFragment__bullet_4">4</string>
    <!-- Instruction step for choosing a new default sms app -->
    <string name="ChooseANewDefaultSmsAppFragment__tap_continue_to_open_the_defaults_apps_screen_in_settings">Nhấn \"Tiếp tục\" để mở giao diện \"Ứng dụng mặc định\" trong mục Cài đặt</string>
    <!-- Instruction step for choosing a new default sms app -->
    <string name="ChooseANewDefaultSmsAppFragment__select_sms_app_from_the_list">Chọn \"Ứng dụng SMS\" từ danh sách</string>
    <!-- Instruction step for choosing a new default sms app -->
    <string name="ChooseANewDefaultSmsAppFragment__choose_another_app_to_use_for_sms_messaging">Chọn một ứng dụng khác cho việc nhắn tin SMS</string>
    <!-- Instruction step for choosing a new default sms app -->
    <string name="ChooseANewDefaultSmsAppFragment__return_to_signal">Quay lại Signal</string>
    <!-- Instruction step for choosing a new default sms app -->
    <string name="ChooseANewDefaultSmsAppFragment__open_your_phones_settings_app">Mở mục Cài đặt Ứng dụng trên điện thoại của bạn</string>
    <!-- Instruction step for choosing a new default sms app -->
    <string name="ChooseANewDefaultSmsAppFragment__navigate_to_apps_default_apps_sms_app">Điều hướng đến \"Ứng dụng\" &gt; \"Ứng dụng mặc định\" &gt; \"Ứng dụng SMS\"</string>

    <!-- RemoveSmsMessagesDialogFragment -->
    <!-- Action button to keep messages -->
    <string name="RemoveSmsMessagesDialogFragment__keep_messages">Giữ tin nhắn</string>
    <!-- Action button to remove messages -->
    <string name="RemoveSmsMessagesDialogFragment__remove_messages">Xóa tin nhắn</string>
    <!-- Title of dialog -->
    <string name="RemoveSmsMessagesDialogFragment__remove_sms_messages">Xóa tin nhắn SMS khỏi Signal?</string>
    <!-- Message of dialog -->
    <string name="RemoveSmsMessagesDialogFragment__you_can_now_remove_sms_messages_from_signal">Từ giờ bạn có thể xóa các tin nhắn SMS khỏi Signal để giải phóng dung lượng lưu trữ. Các tin nhắn SMS vẫn sẽ còn trong các ứng dụng SMS khác trên điện thoại khi bạn xóa khỏi Signal.</string>

    <!-- ReExportSmsMessagesDialogFragment -->
    <!-- Action button to re-export messages -->
    <string name="ReExportSmsMessagesDialogFragment__continue">Tiếp tục</string>
    <!-- Action button to cancel re-export process -->
    <string name="ReExportSmsMessagesDialogFragment__cancel">Hủy</string>
    <!-- Title of dialog -->
    <string name="ReExportSmsMessagesDialogFragment__export_sms_again">Xuất lại tin nhắn SMS?</string>
    <!-- Message of dialog -->
    <string name="ReExportSmsMessagesDialogFragment__you_already_exported_your_sms_messages">Bạn đã xuất tin nhắn SMS của mình.\nCẢNH BÁO: Nếu bạn tiếp tục, có thể xuất hiện tin nhắn trùng lặp.</string>

    <!-- SetSignalAsDefaultSmsAppFragment -->
    <!-- Title of the screen -->
    <string name="SetSignalAsDefaultSmsAppFragment__set_signal_as_the_default_sms_app">Đặt Signal làm ứng dụng SMS mặc định</string>
    <!-- Message of the screen -->
    <string name="SetSignalAsDefaultSmsAppFragment__to_export_your_sms_messages">Để xuất các tin nhắn SMS của bạn, bạn cần đặt Signal làm ứng dụng SMS mặc định.</string>
    <!-- Button label to start export -->
    <string name="SetSignalAsDefaultSmsAppFragment__next">Tiếp</string>

    <!-- BackupSchedulePermission Megaphone -->
    <!-- The title on an alert window that explains to the user that we are unable to backup their messages -->
    <string name="BackupSchedulePermissionMegaphone__cant_back_up_chats">Không thể sao lưu các cuộc trò chuyện</string>
    <!-- The body text of an alert window that tells the user that we are unable to backup their messages -->
    <string name="BackupSchedulePermissionMegaphone__your_chats_are_no_longer_being_automatically_backed_up">Các cuộc trò chuyện của bạn không còn được sao lưu tự động nữa.</string>
    <!-- The text on a button in an alert window that, when clicked, will take the user to a screen to re-enable backups -->
    <string name="BackupSchedulePermissionMegaphone__back_up_chats">Sao lưu cuộc trò chuyện</string>
    <!-- The text on a button in an alert window that, when clicked, will take the user to a screen to re-enable backups -->
    <string name="BackupSchedulePermissionMegaphone__not_now">Để sau</string>
    <!-- Re-enable backup permission bottom sheet title -->
    <string name="BackupSchedulePermissionMegaphone__to_reenable_backups">Để bật lại tính năng sao lưu:</string>
    <!-- Re-enable backups permission bottom sheet instruction 1 text -->
    <string name="BackupSchedulePermissionMegaphone__tap_the_go_to_settings_button_below">Nhấn nút \"Vào Cài đặt\" bên dưới</string>
    <!-- Re-enable backups permission bottom sheet instruction 2 text -->
    <string name="BackupSchedulePermissionMegaphone__turn_on_allow_settings_alarms_and_reminders">Bật \"Cho phép Thông báo và Nhắc nhở.\"</string>
    <!-- Re-enable backups permission bottom sheet call to action button to open settings -->
    <string name="BackupSchedulePermissionMegaphone__go_to_settings">Đến mục cài đặt</string>

    <!-- SmsExportMegaphoneActivity -->
    <!-- Phase 2 title of full screen megaphone indicating sms will no longer be supported in the near future -->
    <string name="SmsExportMegaphoneActivity__signal_will_no_longer_support_sms">Signal sẽ không hỗ trợ SMS nữa</string>
    <!-- Phase 3 title of full screen megaphone indicating sms is longer supported  -->
    <string name="SmsExportMegaphoneActivity__signal_no_longer_supports_sms">Signal không còn hỗ trợ SMS nữa</string>
    <!-- Phase 2 message describing that sms is going away soon -->
    <string name="SmsExportMegaphoneActivity__signal_will_soon_remove_support_for_sending_sms_messages">Signal sẽ sớm không hỗ trợ việc gửi tin nhắn SMS nữa vì tin nhắn Signal được mã hóa hai chiều và độ riêng tư cao, những điều mà tin nhắn SMS không đảm bảo được. Điều này cũng cho phép chúng tôi cải thiện trải nghiệm nhắn tin của Signal.</string>
    <!-- Phase 3 message describing that sms has gone away -->
    <string name="SmsExportMegaphoneActivity__signal_has_removed_support_for_sending_sms_messages">Signal đã lược bỏ việc hỗ trợ gửi tin nhắn SMS vì tin nhắn Signal được mã hóa hai chiều và độ riêng tư cao, những điều mà tin nhắn SMS không đảm bảo được. Điều này cũng cho phép chúng tôi cải thiện trải nghiệm nhắn tin của Signal.</string>
    <!-- The text on a button in a popup that, when clicked, will take the user to a screen to export their SMS messages -->
    <string name="SmsExportMegaphoneActivity__export_sms">Xuất SMS</string>
    <!-- The text on a button in a popup that, when clicked, will dismiss the popup and schedule the prompt to occur at a later time. -->
    <string name="SmsExportMegaphoneActivity__remind_me_later">Nhắc tôi sau</string>
    <!-- The text on a button in a popup that, when clicked, will navigate the user to a web article on SMS removal -->
    <string name="SmsExportMegaphoneActivity__learn_more">Tìm hiểu thêm</string>

    <!-- Phase 1 Small megaphone title indicating sms is going away -->
    <string name="SmsExportMegaphone__sms_support_going_away">SMS sẽ sớm không còn được hỗ trợ</string>
    <!-- Phase 1 small megaphone description indicating sms is going away -->
    <string name="SmsExportMegaphone__dont_worry_encrypted_signal_messages_will_continue_to_work">Đừng lo lắng, tin nhắn được mã hóa của Signal sẽ vẫn tiếp tục hoạt động.</string>
    <!-- Phase 1 small megaphone button that takes the user to the sms export flow -->
    <string name="SmsExportMegaphone__continue">Tiếp tục</string>
    <!-- Title for screen shown after sms export has completed -->
    <string name="ExportSmsCompleteFragment__export_complete">Xuất thành công</string>
    <!-- Button to continue to next screen -->
    <string name="ExportSmsCompleteFragment__next">Tiếp</string>
    <!-- Message showing summary of sms export counts -->
    <plurals name="ExportSmsCompleteFragment__d_of_d_messages_exported">
        <item quantity="other">%1$d trong tổng số %2$d đã được xuất</item>
    </plurals>

    <!-- Title of screen shown when some sms messages did not export -->
    <string name="ExportSmsPartiallyComplete__export_partially_complete">Xuất hoàn tất một phần</string>
    <!-- Debug step 1 on screen shown when some sms messages did not export -->
    <string name="ExportSmsPartiallyComplete__ensure_you_have_an_additional_s_free_on_your_phone_to_export_your_messages">Đảm bảo rằng bạn trống %1$s dung lượng lưu trữ trên điện thoại để xuất tin nhắn</string>
    <!-- Debug step 2 on screen shown when some sms messages dit not export -->
    <string name="ExportSmsPartiallyComplete__retry_export_which_will_only_retry_messages_that_have_not_yet_been_exported">Thử xuất lại, quá trình sẽ chỉ xuất các tin nhắn chưa được xuất</string>
    <!-- Partial sentence for Debug step 3 on screen shown when some sms messages did not export, is combined with \'contact us\' -->
    <string name="ExportSmsPartiallyComplete__if_the_problem_persists">Nếu vẫn gặp lỗi, </string>
    <!-- Partial sentence for deubg step 3 on screen shown when some sms messages did not export, combined with \'If the problem persists\', link text to open contact support view -->
    <string name="ExportSmsPartiallyComplete__contact_us">Liên hệ với chúng tôi</string>
    <!-- Button text to retry sms export -->
    <string name="ExportSmsPartiallyComplete__retry">Thử lại</string>
    <!-- Button text to continue sms export flow and not retry failed message exports -->
    <string name="ExportSmsPartiallyComplete__continue_anyway">Tiếp tục</string>
    <!-- Title of screen shown when all sms messages failed to export -->
    <string name="ExportSmsFullError__error_exporting_sms_messages">Lỗi khi xuất tin nhắn SMS</string>
    <!-- Helper text shown when all sms messages failed to export -->
    <string name="ExportSmsFullError__please_try_again_if_the_problem_persists">Vui lòng thử lại. Nếu vẫn gặp lỗi, </string>


    <!-- DonateToSignalFragment -->
    <!-- Title below avatar -->
    <string name="DonateToSignalFragment__privacy_over_profit">Quyền riêng tư được đặt trên lợi nhuận.</string>
    <!-- Continue button label -->
    <string name="DonateToSignalFragment__continue">Tiếp tục</string>
    <!-- Description below title -->
    <string name="DonateToSignalFragment__private_messaging">Nền tảng nhắn tin riêng tư, được tài trợ bởi chính bạn. Không quảng cáo, không trình theo dấu, không theo dõi. Ủng hộ ngay để hỗ trợ Signal.</string>
    <!-- Donation pill toggle monthly text -->
    <string name="DonationPillToggle__monthly">Hàng tháng</string>
    <!-- Donation pill toggle one-time text -->
    <string name="DonationPillToggle__one_time">Một lần</string>

    <!-- GatewaySelectorBottomSheet -->
    <!-- Sheet title when subscribing -->
    <string name="GatewaySelectorBottomSheet__donate_s_month_to_signal">Ủng hộ %1$s/tháng cho Signal</string>
    <!-- Sheet summary when subscribing -->
    <string name="GatewaySelectorBottomSheet__get_a_s_badge">Nhận một huy hiệu %1$s</string>
    <!-- Sheet title when giving a one-time donation -->
    <string name="GatewaySelectorBottomSheet__donate_s_to_signal">Ủng hộ %1$s cho Signal</string>
    <!-- Sheet summary when giving a one-time donation -->
    <plurals name="GatewaySelectorBottomSheet__get_a_s_badge_for_d_days">
        <item quantity="other">Nhận huy hiệu %1$s có thời hạn %2$d ngày</item>
    </plurals>
    <!-- Button label for paying with a credit card -->
    <string name="GatewaySelectorBottomSheet__credit_or_debit_card">Thẻ tín dụng hoặc ghi nợ</string>
    <!-- Sheet summary when giving donating for a friend -->
    <string name="GatewaySelectorBottomSheet__donate_for_a_friend">Ủng hộ thay cho một người bạn</string>

    <!-- StripePaymentInProgressFragment -->
    <string name="StripePaymentInProgressFragment__cancelling">Đang hủy…</string>

    <!-- The title of a bottom sheet dialog that tells the user we temporarily can\'t process their contacts. -->
    <string name="CdsTemporaryErrorBottomSheet_title">Quá nhiều danh bạ đã được xử lý</string>
    <!-- The first part of the body text in a bottom sheet dialog that tells the user we temporarily can\'t process their contacts. The placeholder represents the number of days the user will have to wait until they can again. -->
    <plurals name="CdsTemporaryErrorBottomSheet_body1">
        <item quantity="other">Lần xử lý danh bạ tiếp theo sẽ được thực hiện trong vòng %1$d ngày.</item>
    </plurals>
    <!-- The second part of the body text in a bottom sheet dialog that advises the user to remove contacts from their phone to fix the issue. -->
    <string name="CdsTemporaryErrorBottomSheet_body2">Để xử lý vấn đề này sớm hơn, bạn có thể cân nhắc xóa các danh bạ hoặc tài khoản trên điện thoại của mình hiện đang đồng bộ nhiều liên hệ.</string>
    <!-- A button label in a bottom sheet that will navigate the user to their contacts settings. -->
    <!-- A toast that will be shown if we are unable to open the user\'s default contacts app. -->

    <!-- The title of a bottom sheet dialog that tells the user we can\'t process their contacts. -->
    <string name="CdsPermanentErrorBottomSheet_title">Không thể xử lý danh bạ của bạn</string>
    <!-- The first part of the body text in a bottom sheet dialog that tells the user we can\'t process their contacts. -->
    <string name="CdsPermanentErrorBottomSheet_body">Số danh bạ trên điện thoại của bạn vượt quá số Signal có thể xử lý. Để tìm liên hệ trên Signal, hãy cân nhắc xóa các danh bạ hoặc tài khoản trên điện thoại của bạn hiện đang đồng bộ nhiều liên hệ.</string>
    <!-- The first part of the body text in a bottom sheet dialog that tells the user we can\'t process their contacts. -->
    <string name="CdsPermanentErrorBottomSheet_learn_more">Tìm hiểu thêm</string>
    <!-- A button label in a bottom sheet that will navigate the user to their contacts settings. -->
    <string name="CdsPermanentErrorBottomSheet_contacts_button">Mở danh bạ</string>
    <!-- A toast that will be shown if we are unable to open the user\'s default contacts app. -->
    <string name="CdsPermanentErrorBottomSheet_no_contacts_toast">Không tìm thấy ứng dụng danh bạ</string>

    <!-- PaymentMessageView -->
    <!-- In-chat conversation message shown when you sent a payment to another person, placeholder is the other person name -->
    <string name="PaymentMessageView_you_sent_s">Bạn đã gửi đến %1$s</string>
    <!-- In-chat conversation message shown when another person sent a payment to you, placeholder is the other person name -->
    <string name="PaymentMessageView_s_sent_you">%1$s đã gửi đến bạn</string>

    <!-- YourInformationIsPrivateBottomSheet -->
    <string name="YourInformationIsPrivateBottomSheet__your_information_is_private">Thông tin của bạn là riêng tư</string>
    <string name="YourInformationIsPrivateBottomSheet__signal_does_not_collect">Signal không thu thập hay lưu trữ thông tin cá nhân của bạn khi bạn gửi khoản ủng hộ.</string>
    <string name="YourInformationIsPrivateBottomSheet__we_use_stripe">Chúng tôi sử dụng Stripe làm hệ thống xử lý thanh toán để nhận các khoản ủng hộ. Chúng tôi không truy cập, lưu trữ, hoặc lưu bất kỳ thông tin nào bạn cung cấp cho phía hệ thống.</string>
    <string name="YourInformationIsPrivateBottomSheet__signal_does_not_and_cannot">Signal không và không thể liên kết thông tin thanh toán với tài khoản Signal của bạn.</string>
    <string name="YourInformationIsPrivateBottomSheet__thank_you">Cảm ơn sự đóng góp của bạn!</string>

    <!-- GroupStoryEducationSheet -->
    <!-- Displayed as the title of the education bottom sheet -->
    <string name="GroupStoryEducationSheet__introducing_group_stories">Giới thiệu: Story Nhóm</string>
    <!-- Line item on the sheet explaining group stories -->
    <string name="GroupStoryEducationSheet__share_story_updates_to">Chia sẻ cập nhật story vào một cuộc trò chuyện nhóm có bạn.</string>
    <!-- Line item on the sheet explaining that anyone in the group can share to group stories -->
    <string name="GroupStoryEducationSheet__anyone_in_the_group">Bất kỳ ai trong cuộc trò chuyện nhóm cũng có thể thêm nội dung vào story nhóm.</string>
    <!-- Line item on the sheet explaining that anyone in the group can view replies -->
    <string name="GroupStoryEducationSheet__all_group_chat_members">Tất cả thành viên của cuộc trò chuyện nhóm có thể xem các câu trả lời của story.</string>
    <!-- Button label to dismiss sheet -->
    <string name="GroupStoryEducationSheet__next">Tiếp</string>
    <string name="Registration_country_code_entry_hint">+0</string>

    <!-- PaypalCompleteOrderBottomSheet -->
    <string name="PaypalCompleteOrderBottomSheet__donate">Ủng hộ</string>
    <string name="PaypalCompleteOrderBottomSheet__payment">Thanh toán</string>

    <!-- ChatFilter -->
    <!-- Displayed in a pill at the top of the chat list when it is filtered by unread messages -->
    <string name="ChatFilter__filtered_by_unread">Đã lọc theo trạng thái chưa đọc</string>
    <!-- Displayed underneath the filter circle at the top of the chat list when the user pulls at a very low velocity -->
    <string name="ChatFilter__pull_to_filter">Kéo xuống để lọc</string>
    <!-- Displayed in the "clear filter" item in the chat feed if the user opened the filter from the overflow menu -->
    <string name="ChatFilter__tip_pull_down">Gợi ý: Kéo danh sách cuộc trò chuyện xuống để lọc</string>

    <!-- Title for screen describing that sms support is going to be removed soon -->
    <string name="SmsRemoval_title_going_away">SMS sẽ sớm không còn được hỗ trợ</string>
    <!-- Bullet point message shown on describing screen as first bullet why sms is being removed, placeholder with be date of removal (e.g., March 21st) -->
    <string name="SmsRemoval_info_bullet_1_s">Tin nhắn SMS trong ứng dụng Signal sẽ không còn được hỗ trợ từ ngày %1$s.</string>
    <!-- Bullet point message shown on describing screen as second bullet why sms is being removed -->
    <string name="SmsRemoval_info_bullet_2">Tin nhắn SMS khác với tin nhắn Signal. <b>Điều này không ảnh hưởng đến hoạt động nhắn tin được mã hóa của Signal.</b></string>
    <!-- Bullet point message shown on describing screen as third bullet why sms is being removed -->
    <string name="SmsRemoval_info_bullet_3">Bạn có thể xuất các tin nhắn SMS và lựa chọn ứng dụng nhắn tin SMS mới.</string>
    <!-- Bullet point message shown on describing screen as first bullet variant why sms is being removed when user is locked out of sms -->
    <string name="SmsRemoval_info_bullet_1_phase_3">Signal đã ngừng hỗ trợ việc gửi tin nhắn SMS.</string>
    <!-- Button label on sms removal info/megaphone to start the export SMS flow -->
    <string name="SmsRemoval_export_sms">Xuất SMS</string>

    <!-- Set up your username megaphone -->
    <!-- Displayed as a title on a megaphone which prompts user to set up a username -->
    <string name="SetUpYourUsername__set_up_your_signal_username">Đặt tên người dùng Signal của bạn</string>
    <!-- Displayed as a description on a megaphone which prompts user to set up a username -->
    <string name="SetUpYourUsername__usernames_let_others">Tên người dùng giúp các thành viên khác nhắn tin cho bạn mà không cần có số điện thoại của bạn</string>
    <!-- Displayed as an action on a megaphone which prompts user to set up a username -->
    <string name="SetUpYourUsername__not_now">Để sau</string>
    <!-- Displayed as an action on a megaphone which prompts user to set up a username -->
    <string name="SetUpYourUsername__continue">Tiếp tục</string>

    <!-- Text Formatting -->
    <!-- Popup menu label for applying bold style -->
    <string name="TextFormatting_bold">Đậm</string>
    <!-- Popup menu label for applying italic style -->
    <string name="TextFormatting_italic">Nghiêng</string>
    <!-- Popup menu label for applying strikethrough style -->
    <string name="TextFormatting_strikethrough">Có gạch ngang</string>
    <!-- Popup menu label for applying monospace font style -->
    <string name="TextFormatting_monospace">Đơn cách</string>
    <!-- Popup menu label for applying spoiler style -->
    <string name="TextFormatting_spoiler">Spoiler</string>

    <!-- UsernameEducationFragment -->
    <!-- Continue button which takes the user to the add a username screen -->
    <string name="UsernameEducationFragment__continue">Tiếp tục</string>
    <!-- Displayed as a title on the username education screen -->
    <string name="UsernameEducationFragment__set_up_your_signal_username">Đặt tên người dùng Signal của bạn</string>
    <!-- Displayed as body text in the username education screen -->
    <string name="UsernameEducationFragment__usernames_are_paired_with_a_set_of_digits">Tên người dùng được ghép với một dãy số và không được chia sẻ trên hồ sơ của bạn</string>
    <!-- Displayed as body text in the username education screen -->
    <string name="UsernameEducationFragment__each_username_has_a_unique_qr_code">Mỗi tên người dùng có một mã QR độc nhất cùng đường dẫn bạn có thể chia sẻ để bạn bè có thể bắt đầu trò chuyện với bạn</string>
    <!-- Displayed as body text in the username education screen. The string references the names of settings, so they should match our translations for those settings. -->
    <string name="UsernameEducationFragment__turn_off_phone_number_discovery">Không để người khác tìm thấy bạn qua số điện thoại bằng cách vào Cài đặt &gt; Riêng tư &gt; Số điện thoại &gt; Ai có thể tìm số điện thoại của tôi, để sử dụng tên người dùng làm phương tiện để người khác liên hệ bạn</string>

    <!-- Username edit dialog -->
    <!-- Option to open username editor displayed as a list item in a dialog -->
    <string name="UsernameEditDialog__edit_username">Sửa tên người dùng</string>
    <!-- Option to delete username displayed as a list item in a dialog -->
    <string name="UsernameEditDialog__delete_username">Xóa tên người dùng</string>

    <!-- Time duration picker -->
    <!-- Shown in a time duration picker for selecting duration in hours and minutes, label shown after the user input value for hour, e.g., 12h -->
    <string name="TimeDurationPickerDialog_single_letter_hour_abbreviation">g</string>
    <!-- Shown in a time duration picker for selecting duration in hours and minutes, label shown after the user input value for minute, e.g., 24m -->
    <string name="TimeDurationPickerDialog_single_letter_minute_abbreviation">p</string>
    <!-- Shown in a time duration picker for selecting duration in hours and minutes, label for button that will apply the setting -->
    <string name="TimeDurationPickerDialog_positive_button">Đặt</string>
    <!-- Shown in a time duration picker for selecting duration in hours and minutes, helper text indicating minimum allowable duration -->
    <string name="TimeDurationPickerDialog_minimum_duration_warning">Thời gian tối thiểu trước khi khóa màn hình có hiệu lực là 1 phút.</string>

    <!-- Call Log -->
    <!-- Displayed below the user\'s name in row items on the call log. First placeholder is the call status, second is when it occurred -->
    <string name="CallLogAdapter__s_dot_s">%1$s · %2$s</string>
    <!-- Displayed for incoming calls -->
    <string name="CallLogAdapter__incoming">Cuộc gọi đến</string>
    <!-- Displayed for outgoing calls -->
    <string name="CallLogAdapter__outgoing">Cuộc gọi đi</string>
    <!-- Displayed for missed calls -->
    <string name="CallLogAdapter__missed">Cuộc gọi nhỡ</string>
    <!-- Displayed on Group Call button if user is not in the call -->
    <string name="CallLogAdapter__join">Tham gia</string>
    <!-- Displayed on Group Call button if user is in the call -->
    <string name="CallLogAdapter__return">Quay về</string>
    <!-- Call state template when there is more than one call collapsed into a single row. D is a number > 1 and S is a call info string (like Missed) -->
    <string name="CallLogAdapter__d_s">(%1$d) %2$s</string>

    <!-- Call Log context menu -->
    <!-- Displayed as a context menu item to start a video call -->
    <string name="CallContextMenu__video_call">Gọi video</string>
    <!-- Displayed as a context menu item to join an ongoing group call -->
    <string name="CallContextMenu__join_call">Tham gia cuộc gọi</string>
    <!-- Displayed as a context menu item to return to active call -->
    <string name="CallContextMenu__return_to_call">Quay trở lại cuộc gọi</string>
    <!-- Displayed as a context menu item to start an audio call -->
    <string name="CallContextMenu__audio_call">Gọi thoại</string>
    <!-- Displayed as a context menu item to go to chat -->
    <string name="CallContextMenu__go_to_chat">Đến cuộc trò chuyện</string>
    <!-- Displayed as a context menu item to see call info -->
    <string name="CallContextMenu__info">Thông tin</string>
    <!-- Displayed as a context menu item to select multiple calls -->
    <string name="CallContextMenu__select">Chọn</string>
    <!-- Displayed as a context menu item to delete this call -->
    <string name="CallContextMenu__delete">Xóa</string>

    <!-- Call Log Fragment -->
    <!-- Action bar menu item to only display missed calls -->
    <string name="CallLogFragment__filter_missed_calls">Lọc cuộc gọi nhỡ</string>
    <!-- Action bar menu item to clear missed call filter -->
    <string name="CallLogFragment__clear_filter">Bỏ lọc</string>
    <!-- Action bar menu item to open settings -->
    <string name="CallLogFragment__settings">Cài đặt</string>
    <!-- Action bar menu item to open notification profile settings -->
    <string name="CallLogFragment__notification_profile">Cấu hình Thông báo</string>
    <!-- Call log new call content description -->
    <string name="CallLogFragment__start_a_new_call">Bắt đầu cuộc gọi mới</string>
    <!-- Filter pull text when pulled -->
    <string name="CallLogFragment__filtered_by_missed">Đã lọc cuộc gọi nhỡ</string>
    <!-- Bottom bar option to select all call entries -->
    <string name="CallLogFragment__select_all">Chọn tất cả</string>
    <!-- Bottom bar option to delete all selected call entries -->
    <string name="CallLogFragment__delete">Xóa</string>
    <plurals name="CallLogFragment__delete_d_calls">
        <item quantity="other">Xóa %1$d cuộc gọi?</item>
    </plurals>
    <!-- Positive action on multi-delete protection dialog -->
    <string name="CallLogFragment__delete_for_me">Xóa cho tôi</string>
    <!-- Snackbar label after deleting call logs -->
    <plurals name="CallLogFragment__d_calls_deleted">
        <item quantity="other">Đã xóa %1$d cuộc gọi</item>
    </plurals>
    <!-- Undo action for deletion snackbar -->
    <string name="CallLogFragment__undo">Hoàn tác</string>
    <!-- Shown during empty state -->
    <string name="CallLogFragment__no_calls">Không có cuộc gọi.</string>
    <!-- Shown during empty state -->
    <string name="CallLogFragment__get_started_by_calling_a_friend">Bắt đầu với việc gọi cho một người bạn.</string>

    <!-- New call activity -->
    <!-- Activity title in title bar -->
    <string name="NewCallActivity__new_call">Cuộc gọi mới</string>

    <!-- Call state update popups -->
    <!-- Displayed when the user enables group call ringing -->
    <string name="CallStateUpdatePopupWindow__ringing_on">Bật đổ chuông</string>
    <!-- Displayed when the user disables group call ringing -->
    <string name="CallStateUpdatePopupWindow__ringing_off">Tắt đổ chuông</string>
    <!-- Displayed when the user cannot enable group call ringing -->
    <string name="CallStateUpdatePopupWindow__group_is_too_large">Nhóm quá lớn để đổ chuông các thành viên</string>
    <!-- Displayed when the user turns on their mic -->
    <string name="CallStateUpdatePopupWindow__mic_on">Bật micro</string>
    <!-- Displayed when the user turns off their mic -->
    <string name="CallStateUpdatePopupWindow__mic_off">Tắt micro</string>

    <!-- Accessibility label describing the capture button on the camera screen -->
    <string name="CameraControls_capture_button_accessibility_label">Nút Chụp</string>
    <!-- Accessibility label describing the continue button on the camera screen -->
    <string name="CameraControls_continue_button_accessibility_label">Nút Tiếp tục</string>

    <!-- CallPreference -->
    <!-- Generic group call in call info -->
    <string name="CallPreference__group_call">Cuộc gọi nhóm</string>
    <!-- Missed group call in call info -->
    <string name="CallPreference__missed_group_call">Cuộc gọi nhóm bị nhỡ</string>
    <!-- Incoming group call in call info -->
    <string name="CallPreference__incoming_group_call">Cuộc gọi nhóm đến</string>
    <!-- Outgoing group call in call info -->
    <string name="CallPreference__outgoing_group_call">Cuộc gọi nhóm đi</string>

    <!-- CreateCallLink -->
    <!-- Call link creation item title on calls tab -->
    <string name="CreateCallLink__create_a_call_link">Tạo Đường dẫn Cuộc gọi</string>
    <!-- Call link creation item description on calls tab -->
    <string name="CreateCallLink__share_a_link_for">Chia sẻ một đường dẫn cho cuộc gọi Signal</string>

    <!-- CreateCallLinkBottomSheetDialogFragment -->
    <!-- Fragment title -->
    <string name="CreateCallLinkBottomSheetDialogFragment__create_call_link">Tạo đường dẫn cuộc gọi</string>
    <!-- Displayed as a default name for the signal call -->
    <string name="CreateCallLinkBottomSheetDialogFragment__signal_call">Cuộc gọi Signal</string>
    <!-- Displayed on a small button to allow user to instantly join call -->
    <string name="CreateCallLinkBottomSheetDialogFragment__join">Tham gia</string>
    <!-- Option to open a full screen dialog to enter a call name -->
    <string name="CreateCallLinkBottomSheetDialogFragment__add_call_name">Thêm tên cuộc gọi</string>
    <!-- Toggle to require approval for all members before joining -->
    <string name="CreateCallLinkBottomSheetDialogFragment__approve_all_members">Chấp nhận tất cả thành viên</string>
    <!-- Row label to share the link via Signal -->
    <string name="CreateCallLinkBottomSheetDialogFragment__share_link_via_signal">Chia sẻ đường dẫn qua Signal</string>
    <!-- Row label to copy the link to the clipboard -->
    <string name="CreateCallLinkBottomSheetDialogFragment__copy_link">Sao chép đường dẫn</string>
    <!-- Row label to share the link with the external share sheet -->
    <string name="CreateCallLinkBottomSheetDialogFragment__share_link">Chia sẻ đường dẫn</string>
    <!-- Button text to dismiss the sheet and add it as an upcoming call -->
    <string name="CreateCallLinkBottomSheetDialogFragment__done">Xong</string>
    <!-- Displayed when we can\'t find a suitable way to open the system share picker -->
    <string name="CreateCallLinkBottomSheetDialogFragment__failed_to_open_share_sheet">Không thể chia sẻ đường dẫn của cuộc gọi.</string>
    <!-- Displayed when we copy the call link to the clipboard -->
    <string name="CreateCallLinkBottomSheetDialogFragment__copied_to_clipboard">Đã sao chép vào clipboard</string>

    <!-- EditCallLinkNameDialogFragment -->
    <!-- App bar title for editing a call name -->
    <string name="EditCallLinkNameDialogFragment__edit_call_name">Sửa tên cuộc gọi</string>
    <!-- Text on button to confirm edit -->
    <string name="EditCallLinkNameDialogFragment__save">Lưu</string>
    <!-- Placeholder text on input field when editing call name -->
    <string name="EditCallLinkNameDialogFragment__call_name">Tên cuộc gọi</string>

    <!-- ChooseNavigationBarStyleFragment -->
    <!-- Dialog title, displayed below the header image -->
    <string name="ChooseNavigationBarStyleFragment__navigation_bar_size">Kích cỡ thanh điều hướng</string>
    <!-- Toggle button label for normal size -->
    <string name="ChooseNavigationBarStyleFragment__normal">Bình thường</string>
    <!-- Toggle button label for compact size -->
    <string name="ChooseNavigationBarStyleFragment__compact">Gọn</string>

    <!-- Title shown at top of bottom sheet dialog for displaying a message\'s edit history -->
    <string name="EditMessageHistoryDialog_title">Lịch sử chỉnh sửa</string>

    <!-- CallLinkDetailsFragment -->
    <!-- Displayed in action bar at the top of the fragment -->
    <string name="CallLinkDetailsFragment__call_details">Chi tiết cuộc gọi</string>
    <!-- Displayed in a text row, allowing the user to click and add a call name -->
    <string name="CallLinkDetailsFragment__add_call_name">Thêm tên cuộc gọi</string>
    <!-- Displayed in a toggle row, allowing the user to click to enable or disable member approval -->
    <string name="CallLinkDetailsFragment__approve_all_members">Chấp nhận tất cả thành viên</string>
    <!-- Displayed in a text row, allowing the user to share the call link -->
    <string name="CallLinkDetailsFragment__share_link">Chia sẻ đường dẫn</string>
    <!-- Displayed in a text row, allowing the user to delete the call link -->
    <string name="CallLinkDetailsFragment__delete_call_link">Xóa đường dẫn cuộc gọi</string>

    <!-- Button label for the share button in the username link settings -->
    <string name="UsernameLinkSettings_share_button_label">Chia sẻ</string>
    <!-- Button label for the color selector button in the username link settings -->
    <string name="UsernameLinkSettings_color_button_label">Màu</string>
    <!-- Description text for QR code and links in the username link settings -->
    <string name="UsernameLinkSettings_qr_description">Chỉ chia sẻ mã QR và đường dẫn của bạn với người bạn tin tưởng. Khi được chia sẻ, mọi người sẽ có thể thấy tên người dùng và bắt đầu cuộc trò chuyện với bạn.</string>
    <!-- Content of a toast that will show after the username is copied to the clipboard -->
    <string name="UsernameLinkSettings_username_copied_toast">Đã sao chép tên người dùng</string>
    <!-- Content of a toast that will show after the username link is copied to the clipboard -->
    <string name="UsernameLinkSettings_link_copied_toast">Đã sao chép liên kết</string>
    <!-- Button label for a button that will reset your username and give you a new link -->
    <string name="UsernameLinkSettings_reset_button_label">Đặt lại</string>
    <!-- Button label for a button that indicates that the user is done changing the current setting -->
    <string name="UsernameLinkSettings_done_button_label">Xong</string>
    <!-- Label for a tab that shows a screen to view your username QR code -->
    <string name="UsernameLinkSettings_code_tab_name">Mã</string>
    <!-- Label for a tab that shows a screen to scan a QR code -->
    <string name="UsernameLinkSettings_scan_tab_name">Quét</string>
    <!-- Description text shown underneath the username QR code scanner -->
    <string name="UsernameLinkSettings_qr_scan_description">Quét Mã QR trên thiết bị của liên hệ của bạn.</string>
    <!-- App bar title for the username QR code color picker screen -->
    <string name="UsernameLinkSettings_color_picker_app_bar_title">Màu</string>

    <!-- EOF -->
</resources><|MERGE_RESOLUTION|>--- conflicted
+++ resolved
@@ -2817,13 +2817,13 @@
     <!-- Title for the confirmation dialog of changing the app icon. -->
     <string name="preferences__app_icon_dialog_title">Thay đổi tên và biểu tượng ứng dụng thành \"%1$s\"</string>
     <!-- Description for the confirmation dialog of changing the app icon. -->
-    <string name="preferences__app_icon_dialog_description">Cần phải đóng Signal để thay đổi tên và biểu tượng ứng dụng. Thông báo sẽ luôn hiển thị tên và biểu tượng Signal mặc định.</string>
+    <string name="preferences__app_icon_dialog_description">Cần phải đóng Molly để thay đổi tên và biểu tượng ứng dụng. Thông báo sẽ luôn hiển thị tên và biểu tượng Molly mặc định.</string>
     <!-- Visible warning label for the limitations of changing the app icon with learn more call to action. -->
-    <string name="preferences__app_icon_warning_learn_more">Chọn một biểu tượng và tên ứng dụng, chúng sẽ được hiển thị trên màn hình chính và ngăn ứng dụng của điện thoại. Thông báo sẽ luôn hiển thị tên và biểu tượng Signal mặc định. Tìm hiểu thêm</string>
+    <string name="preferences__app_icon_warning_learn_more">Chọn một biểu tượng và tên ứng dụng, chúng sẽ được hiển thị trên màn hình chính và ngăn ứng dụng của điện thoại. Thông báo sẽ luôn hiển thị tên và biểu tượng Molly mặc định. Tìm hiểu thêm</string>
     <!-- Visible warning label for the limitations of changing the app icon. -->
     <string name="preferences__app_icon_warning">Các biểu tượng và tên ứng dụng được hiển thị trên màn hình chính và ngăn ứng dụng.</string>
     <!-- Visible warning label explaining that changing the app icon and name does not affect notifications. -->
-    <string name="preferences__app_icon_notification_warning">Thông báo sẽ luôn hiển thị tên và biểu tượng Signal mặc định.</string>
+    <string name="preferences__app_icon_notification_warning">Thông báo sẽ luôn hiển thị tên và biểu tượng Molly mặc định.</string>
     <!--Call to action to get more information about the limitations of the change app icon functionality. -->
     <string name="preferences__app_icon_learn_more">Tìm hiểu thêm</string>
     <!--Text description of the app icon option for visually impaired users. -->
@@ -4226,13 +4226,8 @@
     <string name="HelpSettingsFragment__version">Phiên bản</string>
     <string name="HelpSettingsFragment__debug_log">Nhật ký gỡ lỗi</string>
     <string name="HelpSettingsFragment__terms_amp_privacy_policy">Điều khoản &amp; Quyền riêng tư</string>
-<<<<<<< HEAD
     <string name="HelpFragment__copyright_signal_messenger">Bản quyền Molly Messenger</string>
-  <!-- Removed by excludeNonTranslatables <string name="HelpFragment__licenced_under_the_gplv3">Cấp phép dưới GPLv3</string> -->
-=======
-    <string name="HelpFragment__copyright_signal_messenger">Bản quyền Signal Messenger</string>
     <string name="HelpFragment__licenced_under_the_agplv3">Được cấp phép GNU AGPLv3</string>
->>>>>>> 29ffed21
 
     <!-- DataAndStorageSettingsFragment -->
     <string name="DataAndStorageSettingsFragment__media_quality">Chất lượng tập tin đa phương tiện</string>
