--- conflicted
+++ resolved
@@ -101,14 +101,9 @@
 
     <!-- AttachmentManager -->
     <string name="AttachmentManager_cant_open_media_selection">Không tìm thấy ứng dụng để chọn tệp đa phương tiện.</string>
-<<<<<<< HEAD
     <string name="AttachmentManager_signal_requires_the_external_storage_permission_in_order_to_attach_photos_videos_or_audio">Molly cần quyền truy cập Bộ nhớ để đính kèm ảnh, video hoặc âm thanh, nhưng đã bị từ chối vĩnh viễn. Vui lòng mở cài đặt ứng dụng, chọn \"Quyền\" và bật \"Bộ nhớ\".</string>
     <string name="AttachmentManager_signal_requires_contacts_permission_in_order_to_attach_contact_information">Molly cần quyền truy cập Danh bạ để đính kèm thông tin liên lạc nhưng đã bị từ chối vĩnh viễn. Vui lòng mở cài đặt ứng dụng, chọn \"Quyền\" và bật \"Danh bạ\".</string>
     <string name="AttachmentManager_signal_requires_location_information_in_order_to_attach_a_location">Molly cần quyền truy cập Vị trí để đính kèm vị trí, nhưng đã bị từ chối vĩnh viễn. Vui lòng mở cài đặt ứng dụng, chọn \"Quyền\" và bật \"Vị trí\".</string>
-=======
-    <string name="AttachmentManager_signal_requires_the_external_storage_permission_in_order_to_attach_photos_videos_or_audio">Signal cần quyền truy cập Bộ nhớ để đính kèm ảnh, video hoặc âm thanh, nhưng đã bị từ chối vĩnh viễn. Vui lòng mở cài đặt ứng dụng, chọn \"Quyền\" và bật \"Bộ nhớ\".</string>
-    <string name="AttachmentManager_signal_requires_contacts_permission_in_order_to_attach_contact_information">Signal cần quyền truy cập Danh bạ để đính kèm thông tin liên lạc nhưng đã bị từ chối vĩnh viễn. Vui lòng mở cài đặt ứng dụng, chọn \"Quyền\" và bật \"Danh bạ\".</string>
-    <string name="AttachmentManager_signal_requires_location_information_in_order_to_attach_a_location">Signal cần quyền truy cập Vị trí để đính kèm vị trí, nhưng đã bị từ chối vĩnh viễn. Vui lòng mở cài đặt ứng dụng, chọn \"Quyền\" và bật \"Vị trí\".</string>
     <!-- Alert dialog title to show the recipient has not activated payments -->
     <string name="AttachmentManager__not_activated_payments">%1$s hasn\'t activated Payments </string>
     <!-- Alert dialog description to send the recipient a request to activate payments -->
@@ -117,7 +112,6 @@
     <string name="AttachmentManager__send_request">Send request</string>
     <!-- Alert dialog button to cancel dialog -->
     <string name="AttachmentManager__cancel">Hủy</string>
->>>>>>> fc3db538
 
     <!-- AttachmentUploadJob -->
     <string name="AttachmentUploadJob_uploading_media">Đang tải tệp lên…</string>
@@ -1402,7 +1396,7 @@
     <!-- In-conversation update message to indicate that the current contact is sms only and will need to migrate to signal to continue the conversation in signal. -->
     <string name="MessageRecord__you_will_no_longer_be_able_to_send_sms_messages_from_signal_soon">Sắp tới bạn sẽ không thể gửi tin nhắn SMS từ Signal được nữa. Mời %1$s sử dụng Signal để tiếp tục cuộc trò chuyện ở đây.</string>
     <!-- In-conversation update message to indicate that the current contact is sms only and will need to migrate to signal to continue the conversation in signal. -->
-    <string name="MessageRecord__you_can_no_longer_send_sms_messages_in_signal">Bạn không thể gửi tin nhắn SMS từ Signal được nữa. Mời %1$s sử dụng Signal để tiếp tục cuộc trò chuyện ở đây.</string>
+    <string name="MessageRecord__you_can_no_longer_send_sms_messages_in_signal">Bạn không thể gửi tin nhắn SMS từ Molly được nữa. Mời %1$s sử dụng Molly để tiếp tục cuộc trò chuyện ở đây.</string>
 
     <!-- MessageRequestBottomView -->
     <string name="MessageRequestBottomView_accept">Chấp nhận</string>
