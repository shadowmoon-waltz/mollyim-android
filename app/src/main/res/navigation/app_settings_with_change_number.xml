--- conflicted
+++ resolved
@@ -500,7 +500,7 @@
 
     <fragment
         android:id="@+id/networkPreferenceFragment"
-        android:name="org.thoughtcrime.securesms.components.settings.app.wrapped.WrappedNetworkPreferenceFragment"
+        android:name="org.thoughtcrime.securesms.preferences.NetworkPreferenceFragment"
         android:label="network_preference_fragment" />
 
     <!-- region Data and Storage -->
@@ -523,14 +523,6 @@
         android:name="org.thoughtcrime.securesms.components.settings.app.storage.ManageStorageSettingsFragment"
         android:label="storage_preference_fragment" />
 
-<<<<<<< HEAD
-=======
-    <fragment
-        android:id="@+id/editProxyFragment"
-        android:name="org.thoughtcrime.securesms.preferences.EditProxyFragment"
-        android:label="edit_proxy_fragment" />
-
->>>>>>> d66a0f61
     <!-- endregion -->
 
     <!-- region Help -->
