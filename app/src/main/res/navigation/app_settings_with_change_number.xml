<?xml version="1.0" encoding="utf-8"?>
<navigation xmlns:android="http://schemas.android.com/apk/res/android"
    xmlns:app="http://schemas.android.com/apk/res-auto"
    xmlns:tools="http://schemas.android.com/tools"
    android:id="@+id/app_settings"
    app:startDestination="@id/appSettingsFragment">

    <fragment
        android:id="@+id/appSettingsFragment"
        android:name="org.thoughtcrime.securesms.components.settings.app.AppSettingsFragment"
        android:label="app_settings_fragment"
        tools:layout="@layout/dsl_settings_fragment">
        <action
            android:id="@+id/action_appSettingsFragment_to_backupsSettingsFragment"
            app:destination="@id/backupsSettingsFragment"
            app:enterAnim="@anim/fragment_open_enter"
            app:exitAnim="@anim/fragment_open_exit"
            app:popEnterAnim="@anim/fragment_close_enter"
            app:popExitAnim="@anim/fragment_close_exit" />
        <action
            android:id="@+id/action_appSettingsFragment_to_usernameLinkSettingsFragment"
            app:destination="@id/username_link_settings"
            app:enterAnim="@anim/fragment_open_enter"
            app:exitAnim="@anim/fragment_open_exit"
            app:popEnterAnim="@anim/fragment_close_enter"
            app:popExitAnim="@anim/fragment_close_exit" />
        <action
            android:id="@+id/action_appSettingsFragment_to_usernameEducationFragment"
            app:destination="@id/manageProfileActivity"
            app:enterAnim="@anim/fragment_open_enter"
            app:exitAnim="@anim/fragment_open_exit"
            app:popEnterAnim="@anim/fragment_close_enter"
            app:popExitAnim="@anim/fragment_close_exit">
            <argument
                android:name="start_at_username"
                android:defaultValue="true"
                app:argType="boolean" />
        </action>
        <action
            android:id="@+id/action_appSettingsFragment_to_accountSettingsFragment"
            app:destination="@id/accountSettingsFragment"
            app:enterAnim="@anim/fragment_open_enter"
            app:exitAnim="@anim/fragment_open_exit"
            app:popEnterAnim="@anim/fragment_close_enter"
            app:popExitAnim="@anim/fragment_close_exit" />
        <action
            android:id="@+id/action_appSettingsFragment_to_remoteBackupsSettingsFragment"
            app:destination="@id/remoteBackupsSettingsFragment"
            app:enterAnim="@anim/fragment_open_enter"
            app:exitAnim="@anim/fragment_open_exit"
            app:popEnterAnim="@anim/fragment_close_enter"
            app:popExitAnim="@anim/fragment_close_exit" />
        <action
            android:id="@+id/action_appSettingsFragment_to_linkDeviceFragment"
            app:destination="@id/linkDeviceFragment"
            app:enterAnim="@anim/fragment_open_enter"
            app:exitAnim="@anim/fragment_open_exit"
            app:popEnterAnim="@anim/fragment_close_enter"
            app:popExitAnim="@anim/fragment_close_exit" />
        <action
            android:id="@+id/action_appSettingsFragment_to_paymentsActivity"
            app:destination="@id/paymentsActivity"
            app:enterAnim="@anim/fragment_open_enter"
            app:exitAnim="@anim/fragment_open_exit"
            app:popEnterAnim="@anim/fragment_close_enter"
            app:popExitAnim="@anim/fragment_close_exit" />
        <action
            android:id="@+id/action_appSettingsFragment_to_appearanceSettingsFragment"
            app:destination="@id/appearanceSettingsFragment"
            app:enterAnim="@anim/fragment_open_enter"
            app:exitAnim="@anim/fragment_open_exit"
            app:popEnterAnim="@anim/fragment_close_enter"
            app:popExitAnim="@anim/fragment_close_exit" />
        <action
            android:id="@+id/action_appSettingsFragment_to_chatsSettingsFragment"
            app:destination="@id/chatsSettingsFragment"
            app:enterAnim="@anim/fragment_open_enter"
            app:exitAnim="@anim/fragment_open_exit"
            app:popEnterAnim="@anim/fragment_close_enter"
            app:popExitAnim="@anim/fragment_close_exit" />
        <action
            android:id="@+id/action_appSettingsFragment_to_notificationsSettingsFragment"
            app:destination="@id/notificationsSettingsFragment"
            app:enterAnim="@anim/fragment_open_enter"
            app:exitAnim="@anim/fragment_open_exit"
            app:popEnterAnim="@anim/fragment_close_enter"
            app:popExitAnim="@anim/fragment_close_exit" />
        <action
            android:id="@+id/action_appSettingsFragment_to_privacySettingsFragment"
            app:destination="@id/privacy_settings"
            app:enterAnim="@anim/fragment_open_enter"
            app:exitAnim="@anim/fragment_open_exit"
            app:popEnterAnim="@anim/fragment_close_enter"
            app:popExitAnim="@anim/fragment_close_exit" />
        <action
            android:id="@+id/action_appSettingsFragment_to_networkPreferenceFragment"
            app:destination="@id/networkPreferenceFragment"
            app:enterAnim="@anim/fragment_open_enter"
            app:exitAnim="@anim/fragment_open_exit"
            app:popEnterAnim="@anim/fragment_close_enter"
            app:popExitAnim="@anim/fragment_close_exit"  />
        <action
            android:id="@+id/action_appSettingsFragment_to_dataAndStorageSettingsFragment"
            app:destination="@id/dataAndStorageSettingsFragment"
            app:enterAnim="@anim/fragment_open_enter"
            app:exitAnim="@anim/fragment_open_exit"
            app:popEnterAnim="@anim/fragment_close_enter"
            app:popExitAnim="@anim/fragment_close_exit" />
        <action
            android:id="@+id/action_appSettingsFragment_to_manageProfileActivity"
            app:destination="@id/manageProfileActivity"
            app:enterAnim="@anim/fragment_open_enter"
            app:exitAnim="@anim/fragment_open_exit"
            app:popEnterAnim="@anim/fragment_close_enter"
            app:popExitAnim="@anim/fragment_close_exit" />
        <action
            android:id="@+id/action_appSettingsFragment_to_helpSettingsFragment"
            app:destination="@id/helpSettingsFragment"
            app:enterAnim="@anim/fragment_open_enter"
            app:exitAnim="@anim/fragment_open_exit"
            app:popEnterAnim="@anim/fragment_close_enter"
            app:popExitAnim="@anim/fragment_close_exit" />
        <action
            android:id="@+id/action_appSettingsFragment_to_inviteActivity"
            app:destination="@id/inviteActivity"
            app:enterAnim="@anim/fragment_open_enter"
            app:exitAnim="@anim/fragment_open_exit"
            app:popEnterAnim="@anim/fragment_close_enter"
            app:popExitAnim="@anim/fragment_close_exit" />
        <action
            android:id="@+id/action_appSettingsFragment_to_appUpdatesSettingsFragment"
            app:destination="@id/appUpdatesFragment"
            app:enterAnim="@anim/fragment_open_enter"
            app:exitAnim="@anim/fragment_open_exit"
            app:popEnterAnim="@anim/fragment_close_enter"
            app:popExitAnim="@anim/fragment_close_exit" />
        <action
            android:id="@+id/action_appSettingsFragment_to_internalSettingsFragment"
            app:destination="@id/internalSettingsFragment"
            app:enterAnim="@anim/fragment_open_enter"
            app:exitAnim="@anim/fragment_open_exit"
            app:popEnterAnim="@anim/fragment_close_enter"
            app:popExitAnim="@anim/fragment_close_exit" />
        <action
            android:id="@+id/action_appSettingsFragment_to_manageDonationsFragment"
            app:destination="@id/manageDonationsFragment"
            app:enterAnim="@anim/fragment_open_enter"
            app:exitAnim="@anim/fragment_open_exit"
            app:popEnterAnim="@anim/fragment_close_enter"
            app:popExitAnim="@anim/fragment_close_exit" />
        <action
            android:id="@+id/action_appSettingsFragment_to_storyPrivacySettings"
            app:destination="@+id/story_privacy_settings"
            app:enterAnim="@anim/fragment_open_enter"
            app:exitAnim="@anim/fragment_open_exit"
            app:popEnterAnim="@anim/fragment_close_enter"
            app:popExitAnim="@anim/fragment_close_exit">

            <argument
                android:name="title_id"
                app:argType="integer"
                app:nullable="false" />
        </action>
    </fragment>

    <activity
        android:id="@+id/manageProfileActivity"
        android:name="org.thoughtcrime.securesms.profiles.manage.EditProfileActivity"
        android:label="manage_profile_activity" />

    <!-- region Account Settings and subpages -->
    <fragment
        android:id="@+id/accountSettingsFragment"
        android:name="org.thoughtcrime.securesms.components.settings.app.account.AccountSettingsFragment"
        android:label="account_settings_fragment"
        tools:layout="@layout/dsl_settings_fragment">
        <action
            android:id="@+id/action_accountSettingsFragment_to_changePhoneNumberFragment"
            app:destination="@id/app_settings_change_number"
            app:enterAnim="@anim/fragment_open_enter"
            app:exitAnim="@anim/fragment_open_exit"
            app:popEnterAnim="@anim/fragment_close_enter"
            app:popExitAnim="@anim/fragment_close_exit" />
        <action
            android:id="@+id/action_accountSettingsFragment_to_deleteAccountFragment"
            app:destination="@id/deleteAccountFragment"
            app:enterAnim="@anim/fragment_open_enter"
            app:exitAnim="@anim/fragment_open_exit"
            app:popEnterAnim="@anim/fragment_close_enter"
            app:popExitAnim="@anim/fragment_close_exit" />
        <action
            android:id="@+id/action_accountSettingsFragment_to_advancedPinSettingsActivity"
            app:destination="@id/advancedPinSettingsFragment"
            app:enterAnim="@anim/fragment_open_enter"
            app:exitAnim="@anim/fragment_open_exit"
            app:popEnterAnim="@anim/fragment_close_enter"
            app:popExitAnim="@anim/fragment_close_exit" />
        <action
            android:id="@+id/action_accountSettingsFragment_to_oldDeviceTransferActivity"
            app:destination="@id/oldDeviceTransferActivity"
            app:enterAnim="@anim/fragment_open_enter"
            app:exitAnim="@anim/fragment_open_exit"
            app:popEnterAnim="@anim/fragment_close_enter"
            app:popExitAnim="@anim/fragment_close_exit" />
        <action
            android:id="@+id/action_accountSettingsFragment_to_exportAccountFragment"
            app:destination="@id/exportAccountDataFragment"
            app:enterAnim="@anim/fragment_open_enter"
            app:exitAnim="@anim/fragment_open_exit"
            app:popEnterAnim="@anim/fragment_close_enter"
            app:popExitAnim="@anim/fragment_close_exit" />
    </fragment>

    <include app:graph="@navigation/app_settings_change_number" />

    <fragment
        android:id="@+id/advancedPinSettingsFragment"
        android:name="org.thoughtcrime.securesms.components.settings.app.wrapped.WrappedAdvancedPinPreferenceFragment"
        android:label="advanced_pin_settings_fragment" />

    <fragment
        android:id="@+id/deleteAccountFragment"
        android:name="org.thoughtcrime.securesms.components.settings.app.wrapped.WrappedDeleteAccountFragment"
        android:label="delete_account_fragment"
        tools:layout="@layout/delete_account_fragment" />

    <fragment
        android:id="@+id/exportAccountDataFragment"
        android:name="org.thoughtcrime.securesms.components.settings.app.account.export.ExportAccountDataFragment"
        android:label="export_account_data_fragment" />

    <activity
        android:id="@+id/oldDeviceTransferActivity"
        android:name="org.thoughtcrime.securesms.devicetransfer.olddevice.OldDeviceTransferActivity"
        android:label="old_device_transfer_Activity"
        tools:layout="@layout/old_device_transfer_activity" />

    <!-- CreateKbsPinActivity -->

    <!-- endregion -->

    <!-- Linked Devices -->
    <fragment
        android:id="@+id/linkDeviceFragment"
        android:name="org.thoughtcrime.securesms.linkdevice.LinkDeviceFragment"
        android:label="link_device_fragment">
        <action
            android:id="@+id/action_linkDeviceFragment_to_linkDeviceIntroBottomSheet"
            app:destination="@id/linkDeviceIntroBottomSheet" />
        <action
            android:id="@+id/action_linkDeviceFragment_to_linkDeviceFinishedSheet"
            app:destination="@id/linkDeviceFinishedSheet" />
        <action
            android:id="@+id/action_linkDeviceFragment_to_linkDeviceLearnMoreBottomSheet"
            app:destination="@id/linkDeviceLearnMoreBottomSheet" />
        <action
            android:id="@+id/action_linkDeviceFragment_to_linkDeviceEducationSheet"
            app:destination="@id/linkDeviceEducationSheet" />
    </fragment>
    <dialog
        android:id="@+id/linkDeviceFinishedSheet"
        android:name="org.thoughtcrime.securesms.linkdevice.LinkDeviceFinishedSheet" />
    <dialog
        android:id="@+id/linkDeviceLearnMoreBottomSheet"
        android:name="org.thoughtcrime.securesms.linkdevice.LinkDeviceLearnMoreBottomSheetFragment" />
    <dialog
        android:id="@+id/linkDeviceEducationSheet"
        android:name="org.thoughtcrime.securesms.linkdevice.LinkDeviceEducationSheet" />

    <fragment
        android:id="@+id/addLinkDeviceFragment"
        android:name="org.thoughtcrime.securesms.linkdevice.AddLinkDeviceFragment"
        android:label="link_device_add_fragment">
<<<<<<< HEAD
    </fragment>
    <dialog
        android:id="@+id/linkDeviceIntroBottomSheet"
        android:name="org.thoughtcrime.securesms.linkdevice.LinkDeviceIntroBottomSheet">
        <action
            android:id="@+id/action_linkDeviceIntroBottomSheet_to_addLinkDeviceFragment"
            app:destination="@id/addLinkDeviceFragment"
            app:enterAnim="@anim/fragment_open_enter"
            app:exitAnim="@anim/fragment_open_exit"
            app:popEnterAnim="@anim/fragment_close_enter"
            app:popExitAnim="@anim/fragment_close_exit" />
    </dialog>
=======
        <action
            android:id="@+id/action_addLinkDeviceFragment_to_linkDeviceIntroBottomSheet"
            app:destination="@id/linkDeviceIntroBottomSheet" />
        <action
            android:id="@+id/action_addLinkDeviceFragment_to_linkDeviceSyncBottomSheet"
            app:destination="@id/linkDeviceSyncBottomSheet" />
    </fragment>
    <dialog
        android:id="@+id/linkDeviceIntroBottomSheet"
        android:name="org.thoughtcrime.securesms.linkdevice.LinkDeviceIntroBottomSheet" />
    <dialog
        android:id="@+id/linkDeviceSyncBottomSheet"
        android:name="org.thoughtcrime.securesms.linkdevice.LinkDeviceSyncBottomSheet" />
>>>>>>> f5a68aa7

    <!-- Payments -->
    <activity
        android:id="@+id/paymentsActivity"
        android:name="org.thoughtcrime.securesms.payments.preferences.PaymentsActivity"
        android:label="payments_activity" />

    <!-- region Appearance settings and Subpages -->
    <fragment
        android:id="@+id/appearanceSettingsFragment"
        android:name="org.thoughtcrime.securesms.components.settings.app.appearance.AppearanceSettingsFragment"
        android:label="appearance_settings_fragment"
        tools:layout="@layout/dsl_settings_fragment">
        <action
            android:id="@+id/action_appearanceSettings_to_wallpaperActivity"
            app:destination="@id/wallpaperActivity"
            app:enterAnim="@anim/fragment_open_enter"
            app:exitAnim="@anim/fragment_open_exit"
            app:popEnterAnim="@anim/fragment_close_enter"
            app:popExitAnim="@anim/fragment_close_exit" />

        <action
            android:id="@+id/action_appearanceSettings_to_appIconActivity"
            app:destination="@id/appIconSelectionFragment"
            app:enterAnim="@anim/fragment_open_enter"
            app:exitAnim="@anim/fragment_open_exit"
            app:popEnterAnim="@anim/fragment_close_enter"
            app:popExitAnim="@anim/fragment_close_exit" />
    </fragment>

    <activity
        android:id="@+id/wallpaperActivity"
        android:name="org.thoughtcrime.securesms.wallpaper.ChatWallpaperActivity"
        android:label="wallpaper_activity" />

    <!-- App Icon settings and Subpages -->

    <fragment
        android:id="@+id/appIconSelectionFragment"
        android:name="org.thoughtcrime.securesms.components.settings.app.appearance.appicon.AppIconSelectionFragment"
        android:label="@string/preferences__app_icon">
        <action
            android:id="@+id/action_appIconSelectionFragment_to_appIconTutorialFragment"
            app:destination="@id/appIconTutorialFragment"
            app:enterAnim="@anim/fragment_open_enter"
            app:exitAnim="@anim/fragment_open_exit"
            app:popEnterAnim="@anim/fragment_close_enter"
            app:popExitAnim="@anim/fragment_close_exit" />
    </fragment>
    <fragment
        android:id="@+id/appIconTutorialFragment"
        android:name="org.thoughtcrime.securesms.components.settings.app.appearance.appicon.AppIconTutorialFragment"
        android:label="@string/preferences__app_icon" />

    <!-- endregion -->

    <!-- region Chats settings and subpages -->

    <fragment
        android:id="@+id/chatsSettingsFragment"
        android:name="org.thoughtcrime.securesms.components.settings.app.chats.ChatsSettingsFragment"
        android:label="chats_settings_fragment"
        tools:layout="@layout/dsl_settings_fragment">
        <action
            android:id="@+id/action_chatsSettingsFragment_to_backupsPreferenceFragment"
            app:destination="@id/backupsPreferenceFragment"
            app:enterAnim="@anim/fragment_open_enter"
            app:exitAnim="@anim/fragment_open_exit"
            app:popEnterAnim="@anim/fragment_close_enter"
            app:popExitAnim="@anim/fragment_close_exit" />
        <action
            android:id="@+id/action_chatsSettingsFragment_to_editReactionsFragment"
            app:destination="@id/editReactionsFragment"
            app:enterAnim="@anim/fragment_open_enter"
            app:exitAnim="@anim/fragment_open_exit"
            app:popEnterAnim="@anim/fragment_close_enter"
            app:popExitAnim="@anim/fragment_close_exit" />
        <action
            android:id="@+id/action_chatsSettingsFragment_to_chatFoldersFragment"
            app:destination="@id/chatFoldersFragment"
            app:enterAnim="@anim/fragment_open_enter"
            app:exitAnim="@anim/fragment_open_exit"
            app:popEnterAnim="@anim/fragment_close_enter"
            app:popExitAnim="@anim/fragment_close_exit" />
        <action
            android:id="@+id/action_chatsSettingsFragment_to_remoteBackupsSettingsFragment"
            app:destination="@id/remoteBackupsSettingsFragment"
            app:enterAnim="@anim/fragment_open_enter"
            app:exitAnim="@anim/fragment_open_exit"
            app:popEnterAnim="@anim/fragment_close_enter"
            app:popExitAnim="@anim/fragment_close_exit" />
    </fragment>

    <fragment
        android:id="@+id/backupsPreferenceFragment"
        android:name="org.thoughtcrime.securesms.components.settings.app.wrapped.WrappedBackupsPreferenceFragment"
        android:label="backups_preference_fragment"
        tools:layout="@layout/fragment_backups" />

    <fragment
        android:id="@+id/editReactionsFragment"
        android:name="org.thoughtcrime.securesms.reactions.edit.EditReactionsFragment"
        android:label="edit_reactions_fragment"
        tools:layout="@layout/edit_reactions_fragment" />

    <fragment
        android:id="@+id/chatFoldersFragment"
        android:name="org.thoughtcrime.securesms.components.settings.app.chats.folders.ChatFoldersFragment"
        android:label="chat_folders_fragment">
        <action
            android:id="@+id/action_chatFoldersFragment_to_createFoldersFragment"
            app:destination="@id/createFoldersFragment"
            app:enterAnim="@anim/fragment_open_enter"
            app:exitAnim="@anim/fragment_open_exit"
            app:popEnterAnim="@anim/fragment_close_enter"
            app:popExitAnim="@anim/fragment_close_exit" />
        <action
            android:id="@+id/action_chatFoldersFragment_to_chatFoldersEducationSheet"
            app:destination="@id/chatFoldersEducationSheet" />
    </fragment>

    <dialog
        android:id="@+id/chatFoldersEducationSheet"
        android:name="org.thoughtcrime.securesms.components.settings.app.chats.folders.ChatFoldersEducationSheet"/>

    <fragment
        android:id="@+id/createFoldersFragment"
        android:name="org.thoughtcrime.securesms.components.settings.app.chats.folders.CreateFoldersFragment"
        android:label="create_folders_fragment">

        <argument
            android:name="folder_id"
            app:argType="long" />

        <argument
            android:name="thread_id"
            app:argType="long" />

        <action
            android:id="@+id/action_createFoldersFragment_to_chooseChatsFragment"
            app:destination="@id/chooseChatsFragment"
            app:enterAnim="@anim/fragment_open_enter"
            app:exitAnim="@anim/fragment_open_exit"
            app:popEnterAnim="@anim/fragment_close_enter"
            app:popExitAnim="@anim/fragment_close_exit">
            <argument
                android:name="include_chats"
                app:argType="boolean" />
        </action>

        <action
            android:id="@+id/action_createFoldersFragment_to_chatFoldersEducationSheet"
            app:destination="@id/chatFoldersEducationSheet" />
    </fragment>

    <fragment
        android:id="@+id/chooseChatsFragment"
        android:name="org.thoughtcrime.securesms.components.settings.app.chats.folders.ChooseChatsFragment"
        android:label="choose_chats_fragment" />

    <!-- endregion -->

    <!-- Notifications -->
    <fragment
        android:id="@+id/notificationsSettingsFragment"
        android:name="org.thoughtcrime.securesms.components.settings.app.notifications.NotificationsSettingsFragment"
        android:label="notifications_settings_fragment">

        <action
            android:id="@+id/action_notificationsSettingsFragment_to_notificationProfilesFragment"
            app:destination="@id/notificationProfilesFragment"
            app:enterAnim="@anim/fragment_open_enter"
            app:exitAnim="@anim/fragment_open_exit"
            app:popEnterAnim="@anim/fragment_close_enter"
            app:popExitAnim="@anim/fragment_close_exit" />

        <action
            android:id="@+id/action_notificationsSettingsFragment_to_unifiedPushFragment"
            app:destination="@id/notificationUnifiedPushFragment"
            app:enterAnim="@anim/fragment_open_enter"
            app:exitAnim="@anim/fragment_open_exit"
            app:popEnterAnim="@anim/fragment_close_enter"
            app:popExitAnim="@anim/fragment_close_exit" />

        <argument
            android:name="play_services_error_code"
            android:defaultValue="0"
            app:argType="integer" />

    </fragment>

    <!-- region Privacy -->

    <include app:graph="@navigation/privacy_settings" />

    <!-- region Network -->

    <fragment
        android:id="@+id/networkPreferenceFragment"
        android:name="org.thoughtcrime.securesms.components.settings.app.wrapped.WrappedNetworkPreferenceFragment"
        android:label="network_preference_fragment" />

    <!-- region Data and Storage -->

    <fragment
        android:id="@+id/dataAndStorageSettingsFragment"
        android:name="org.thoughtcrime.securesms.components.settings.app.data.DataAndStorageSettingsFragment"
        android:label="data_and_storage_settings_fragment">
        <action
            android:id="@+id/action_dataAndStorageSettingsFragment_to_storagePreferenceFragment"
            app:destination="@id/storagePreferenceFragment"
            app:enterAnim="@anim/fragment_open_enter"
            app:exitAnim="@anim/fragment_open_exit"
            app:popEnterAnim="@anim/fragment_close_enter"
            app:popExitAnim="@anim/fragment_close_exit" />
    </fragment>

    <fragment
        android:id="@+id/storagePreferenceFragment"
        android:name="org.thoughtcrime.securesms.components.settings.app.storage.ManageStorageSettingsFragment"
        android:label="storage_preference_fragment" />

    <!-- endregion -->

    <!-- region Help -->
    <fragment
        android:id="@+id/helpSettingsFragment"
        android:name="org.thoughtcrime.securesms.components.settings.app.help.HelpSettingsFragment"
        android:label="help_settings_fragment">
        <action
            android:id="@+id/action_helpSettingsFragment_to_helpFragment"
            app:destination="@id/helpFragment"
            app:enterAnim="@anim/fragment_open_enter"
            app:exitAnim="@anim/fragment_open_exit"
            app:popEnterAnim="@anim/fragment_close_enter"
            app:popExitAnim="@anim/fragment_close_exit" />
        <action
            android:id="@+id/action_helpSettingsFragment_to_submitDebugLogActivity"
            app:destination="@id/submitDebugLogActivity"
            app:enterAnim="@anim/fragment_open_enter"
            app:exitAnim="@anim/fragment_open_exit"
            app:popEnterAnim="@anim/fragment_close_enter"
            app:popExitAnim="@anim/fragment_close_exit" />
        <action
            android:id="@+id/action_helpSettingsFragment_to_licenseFragment"
            app:destination="@id/licenseFragment"
            app:enterAnim="@anim/fragment_open_enter"
            app:exitAnim="@anim/fragment_open_exit"
            app:popEnterAnim="@anim/fragment_close_enter"
            app:popExitAnim="@anim/fragment_close_exit" />
        <action
            android:id="@+id/action_helpSettingsFragment_to_appUpdatesFragment"
            app:destination="@id/appUpdatesFragment"
            app:enterAnim="@anim/fragment_open_enter"
            app:exitAnim="@anim/fragment_open_exit"
            app:popEnterAnim="@anim/fragment_close_enter"
            app:popExitAnim="@anim/fragment_close_exit" />
    </fragment>

    <fragment
        android:id="@+id/helpFragment"
        android:name="org.thoughtcrime.securesms.components.settings.app.wrapped.WrappedHelpFragment"
        android:label="help_fragment">

        <argument
            android:name="start_category_index"
            android:defaultValue="0"
            app:argType="integer"
            app:nullable="false" />
    </fragment>

    <fragment
        android:id="@+id/licenseFragment"
        android:name="org.thoughtcrime.securesms.components.settings.app.help.LicenseFragment"
        android:label="license_fragment" />

    <activity
        android:id="@+id/submitDebugLogActivity"
        android:name="org.thoughtcrime.securesms.logsubmit.SubmitDebugLogActivity"
        android:label="submit_debug_log_activity" />
    <!-- endregion -->

    <activity
        android:id="@+id/inviteActivity"
        android:name="org.thoughtcrime.securesms.InviteActivity"
        android:label="invite_activity"
        tools:layout="@layout/invite_activity" />

    <!-- region Direct-To-Page actions -->


    <action
        android:id="@+id/action_direct_to_backupsPreferenceFragment"
        app:destination="@id/backupsPreferenceFragment"
        app:enterAnim="@anim/fragment_open_enter"
        app:exitAnim="@anim/fragment_open_exit"
        app:popEnterAnim="@anim/fragment_close_enter"
        app:popExitAnim="@anim/fragment_close_exit" />

    <action
        android:id="@+id/action_direct_to_helpFragment"
        app:destination="@id/helpFragment"
        app:enterAnim="@anim/fragment_open_enter"
        app:exitAnim="@anim/fragment_open_exit"
        app:popEnterAnim="@anim/fragment_close_enter"
        app:popExitAnim="@anim/fragment_close_exit"
        app:popUpTo="@id/app_settings"
        app:popUpToInclusive="true" />

    <action
        android:id="@+id/action_direct_to_networkPreferenceFragment"
        app:destination="@id/networkPreferenceFragment"
        app:popUpTo="@id/appSettingsFragment"
        app:popUpToInclusive="true"
        app:enterAnim="@anim/fragment_open_enter"
        app:exitAnim="@anim/fragment_open_exit"
        app:popEnterAnim="@anim/fragment_close_enter"
        app:popExitAnim="@anim/fragment_close_exit" />

    <action
        android:id="@+id/action_direct_to_notificationsSettingsFragment"
        app:destination="@id/notificationsSettingsFragment"
        app:enterAnim="@anim/fragment_open_enter"
        app:exitAnim="@anim/fragment_open_exit"
        app:popEnterAnim="@anim/fragment_close_enter"
        app:popExitAnim="@anim/fragment_close_exit" />

    <action
        android:id="@+id/action_direct_to_changeNumberFragment"
        app:destination="@id/app_settings_change_number"
        app:enterAnim="@anim/fragment_open_enter"
        app:exitAnim="@anim/fragment_open_exit"
        app:popEnterAnim="@anim/fragment_close_enter"
        app:popExitAnim="@anim/fragment_close_exit" />

    <action
        android:id="@+id/action_direct_to_manageDonations"
        app:destination="@id/manageDonationsFragment"
        app:enterAnim="@anim/fragment_open_enter"
        app:exitAnim="@anim/fragment_open_exit"
        app:popEnterAnim="@anim/fragment_close_enter"
        app:popExitAnim="@anim/fragment_close_exit"
        app:popUpTo="@id/app_settings"
        app:popUpToInclusive="true">

        <argument
            android:name="direct_to_checkout_type"
            android:defaultValue="UNKNOWN"
            app:argType="org.signal.donations.InAppPaymentType" />
    </action>

    <action
        android:id="@+id/action_direct_to_notificationProfiles"
        app:destination="@id/notificationProfilesFragment"
        app:enterAnim="@anim/fragment_open_enter"
        app:exitAnim="@anim/fragment_open_exit"
        app:popEnterAnim="@anim/fragment_close_enter"
        app:popExitAnim="@anim/fragment_close_exit" />

    <action
        android:id="@+id/action_direct_to_createNotificationProfiles"
        app:destination="@id/editNotificationProfileFragment"
        app:enterAnim="@anim/fragment_open_enter"
        app:exitAnim="@anim/fragment_open_exit"
        app:popEnterAnim="@anim/fragment_close_enter"
        app:popExitAnim="@anim/fragment_close_exit"
        app:popUpTo="@id/app_settings"
        app:popUpToInclusive="true" />

    <action
        android:id="@+id/action_direct_to_notificationProfileDetails"
        app:destination="@id/notificationProfileDetailsFragment"
        app:enterAnim="@anim/fragment_open_enter"
        app:exitAnim="@anim/fragment_open_exit"
        app:popEnterAnim="@anim/fragment_close_enter"
        app:popExitAnim="@anim/fragment_close_exit"
        app:popUpTo="@id/app_settings"
        app:popUpToInclusive="true" />

    <action
        android:id="@+id/action_direct_to_privacy"
        app:destination="@id/privacy_settings"
        app:enterAnim="@anim/fragment_open_enter"
        app:exitAnim="@anim/fragment_open_exit"
        app:popEnterAnim="@anim/fragment_close_enter"
        app:popExitAnim="@anim/fragment_close_exit"
        app:popUpTo="@id/app_settings"
        app:popUpToInclusive="true" />

    <action
        android:id="@+id/action_direct_to_devices"
        app:destination="@id/linkDeviceFragment"
        app:enterAnim="@anim/fragment_open_enter"
        app:exitAnim="@anim/fragment_open_exit"
        app:popEnterAnim="@anim/fragment_close_enter"
        app:popExitAnim="@anim/fragment_close_exit"
        app:popUpTo="@id/app_settings"
        app:popUpToInclusive="true" />

    <action
        android:id="@+id/action_direct_to_usernameLinkSettings"
        app:destination="@id/username_link_settings"
        app:enterAnim="@anim/fragment_open_enter"
        app:exitAnim="@anim/fragment_open_exit"
        app:popEnterAnim="@anim/fragment_close_enter"
        app:popExitAnim="@anim/fragment_close_exit"
        app:popUpTo="@id/app_settings"
        app:popUpToInclusive="true" />

    <action
        android:id="@+id/action_direct_to_usernameRecovery"
        app:destination="@id/createUsernameFragment"
        app:enterAnim="@anim/fragment_open_enter"
        app:exitAnim="@anim/fragment_open_exit"
        app:popEnterAnim="@anim/fragment_close_enter"
        app:popExitAnim="@anim/fragment_close_exit"
        app:popUpTo="@id/app_settings"
        app:popUpToInclusive="true">
        <argument
            android:name="mode"
            android:defaultValue="RECOVERY"
            app:argType="org.thoughtcrime.securesms.profiles.manage.UsernameEditMode" />
    </action>

    <action
        android:id="@+id/action_direct_to_remoteBackupsSettingsFragment"
        app:destination="@id/remoteBackupsSettingsFragment"
        app:enterAnim="@anim/fragment_open_enter"
        app:exitAnim="@anim/fragment_open_exit"
        app:popEnterAnim="@anim/fragment_close_enter"
        app:popExitAnim="@anim/fragment_close_exit" />

    <action
        android:id="@+id/action_direct_to_chatFoldersFragment"
        app:destination="@id/chatFoldersFragment"
        app:enterAnim="@anim/fragment_open_enter"
        app:exitAnim="@anim/fragment_open_exit"
        app:popEnterAnim="@anim/fragment_close_enter"
        app:popExitAnim="@anim/fragment_close_exit"
        app:popUpTo="@id/app_settings"
        app:popUpToInclusive="true" />

    <action
        android:id="@+id/action_direct_to_createFoldersFragment"
        app:destination="@id/createFoldersFragment"
        app:enterAnim="@anim/fragment_open_enter"
        app:exitAnim="@anim/fragment_open_exit"
        app:popEnterAnim="@anim/fragment_close_enter"
        app:popExitAnim="@anim/fragment_close_exit"
        app:popUpTo="@id/app_settings"
        app:popUpToInclusive="true" />

    <!-- endregion -->

    <!-- Internal Settings -->

    <fragment
        android:id="@+id/internalSettingsFragment"
        android:name="org.thoughtcrime.securesms.components.settings.app.internal.InternalSettingsFragment"
        android:label="internal_settings_fragment">
        <action
            android:id="@+id/action_internalSettingsFragment_to_donorErrorConfigurationFragment"
            app:destination="@id/donorErrorConfigurationFragment" />
        <action
            android:id="@+id/action_internalSettingsFragment_to_storyDialogsLauncherFragment"
            app:destination="@id/storyDialogsLauncherFragment" />
        <action
            android:id="@+id/action_internalSettingsFragment_to_internalSearchFragment"
            app:destination="@id/internalSearchFragment" />
        <action
            android:id="@+id/action_internalSettingsFragment_to_internalSvrPlaygroundFragment"
            app:destination="@id/internalSvrPlaygroundFragment" />
        <action
            android:id="@+id/action_internalSettingsFragment_to_internalConversationSpringboardFragment"
            app:destination="@id/internalConversationSpringboardFragment" />
        <action
            android:id="@+id/action_internalSettingsFragment_to_oneTimeDonationConfigurationFragment"
            app:destination="@id/oneTimeDonationConfigurationFragment" />
        <action
            android:id="@+id/action_internalSettingsFragment_to_terminalDonationConfigurationFragment"
            app:destination="@id/terminalDonationConfigurationFragment" />
        <action
            android:id="@+id/action_internalSettingsFragment_to_internalBackupPlaygroundFragment"
            app:destination="@id/internalBackupPlaygroundFragment" />
        <action
            android:id="@+id/action_internalSettingsFragment_to_internalStorageServicePlaygroundFragment"
            app:destination="@id/internalStorageServicePlaygroundFragment" />
    </fragment>

    <fragment
        android:id="@+id/terminalDonationConfigurationFragment"
        android:name="org.thoughtcrime.securesms.components.settings.app.internal.InternalTerminalDonationConfigurationFragment"
        android:label="terminal_donation_configuration_fragment" />

    <fragment
        android:id="@+id/oneTimeDonationConfigurationFragment"
        android:name="org.thoughtcrime.securesms.components.settings.app.internal.InternalPendingOneTimeDonationConfigurationFragment"
        android:label="one_time_donation_configuration_fragment" />

    <fragment
        android:id="@+id/donorErrorConfigurationFragment"
        android:name="org.thoughtcrime.securesms.components.settings.app.internal.donor.InternalDonorErrorConfigurationFragment"
        android:label="donor_error_configuration_fragment" />

    <fragment
        android:id="@+id/storyDialogsLauncherFragment"
        android:name="org.thoughtcrime.securesms.components.settings.app.internal.InternalStoryDialogLauncherFragment"
        android:label="story_dialogs_launcher_fragment" />

    <fragment
        android:id="@+id/internalSearchFragment"
        android:name="org.thoughtcrime.securesms.components.settings.app.internal.search.InternalSearchFragment"
        android:label="internal_search_fragment" />

    <fragment
        android:id="@+id/internalSvrPlaygroundFragment"
        android:name="org.thoughtcrime.securesms.components.settings.app.internal.svr.InternalSvrPlaygroundFragment"
        android:label="internal_svr_playground_fragment" />

    <fragment
        android:id="@+id/internalConversationSpringboardFragment"
        android:name="org.thoughtcrime.securesms.components.settings.app.internal.conversation.springboard.InternalConversationSpringboardFragment"
        android:label="internal_conversation_springboard_fragment">

        <action
            android:id="@+id/action_internalConversationSpringboardFragment_to_internalConversationTestFragment"
            app:destination="@id/internalConversationTestFragment" />
    </fragment>

    <fragment
        android:id="@+id/internalConversationTestFragment"
        android:name="org.thoughtcrime.securesms.components.settings.app.internal.conversation.test.InternalConversationTestFragment"
        android:label="internal_conversation_test_fragment" />

    <fragment
        android:id="@+id/internalBackupPlaygroundFragment"
        android:name="org.thoughtcrime.securesms.components.settings.app.internal.backup.InternalBackupPlaygroundFragment"
        android:label="internal_backup_playground_fragment" />

    <fragment
        android:id="@+id/internalStorageServicePlaygroundFragment"
        android:name="org.thoughtcrime.securesms.components.settings.app.internal.storage.InternalStorageServicePlaygroundFragment"
        android:label="internal_storage_service_playground_fragment" />

    <!-- endregion -->

    <!-- App updates -->

    <fragment
        android:id="@+id/appUpdatesFragment"
        android:name="org.thoughtcrime.securesms.components.settings.app.updates.AppUpdatesSettingsFragment"
        android:label="app_update_fragment" />

    <!-- Subscriptions -->
    <fragment
        android:id="@+id/manageDonationsFragment"
        android:name="org.thoughtcrime.securesms.components.settings.app.subscription.manage.ManageDonationsFragment"
        android:label="manage_donations_fragment"
        tools:layout="@layout/dsl_settings_fragment">
        <action
            android:id="@+id/action_manageDonationsFragment_to_donationReceiptListFragment"
            app:destination="@id/donationReceiptListFragment"
            app:enterAnim="@anim/fragment_open_enter"
            app:exitAnim="@anim/fragment_open_exit"
            app:popEnterAnim="@anim/fragment_close_enter"
            app:popExitAnim="@anim/fragment_close_exit" />
        <action
            android:id="@+id/action_manageDonationsFragment_to_subscribeLearnMoreBottomSheetDialog"
            app:destination="@id/subscribeLearnMoreBottomSheetDialog" />
        <argument
            android:name="direct_to_checkout_type"
            android:defaultValue="UNKNOWN"
            app:argType="org.signal.donations.InAppPaymentType" />
    </fragment>

    <fragment
        android:id="@+id/donationReceiptListFragment"
        android:name="org.thoughtcrime.securesms.components.settings.app.subscription.receipts.list.DonationReceiptListFragment"
        android:label="donation_receipt_list_fragment"
        tools:layout="@layout/donation_receipt_list_fragment">
        <action
            android:id="@+id/action_donationReceiptListFragment_to_donationReceiptDetailFragment"
            app:destination="@id/donationReceiptDetailFragment"
            app:enterAnim="@anim/fragment_open_enter"
            app:exitAnim="@anim/fragment_open_exit"
            app:popEnterAnim="@anim/fragment_close_enter"
            app:popExitAnim="@anim/fragment_close_exit" />
    </fragment>

    <fragment
        android:id="@+id/donationReceiptDetailFragment"
        android:name="org.thoughtcrime.securesms.components.settings.app.subscription.receipts.detail.DonationReceiptDetailFragment"
        android:label="donation_receipt_detail_fragment"
        tools:layout="@layout/donation_receipt_detail_fragment">

        <argument
            android:name="id"
            app:argType="long" />
    </fragment>

    <dialog
        android:id="@+id/subscribeLearnMoreBottomSheetDialog"
        android:name="org.thoughtcrime.securesms.components.settings.app.subscription.subscribe.SubscribeLearnMoreBottomSheetDialogFragment"
        android:label="subscribe_learn_more_bottom_sheet_dialog"
        tools:layout="@layout/subscribe_learn_more_bottom_sheet_dialog_fragment" />

    <!-- endregion -->

    <!-- Notification Profiles -->
    <fragment
        android:id="@+id/notificationProfilesFragment"
        android:name="org.thoughtcrime.securesms.components.settings.app.notifications.profiles.NotificationProfilesFragment"
        tools:layout="@layout/notification_profiles_empty">

        <action
            android:id="@+id/action_notificationProfilesFragment_to_editNotificationProfileFragment"
            app:destination="@id/editNotificationProfileFragment"
            app:enterAnim="@anim/fragment_open_enter"
            app:exitAnim="@anim/fragment_open_exit"
            app:popEnterAnim="@anim/fragment_close_enter"
            app:popExitAnim="@anim/fragment_close_exit" />

        <action
            android:id="@+id/action_notificationProfilesFragment_to_notificationProfileDetailsFragment"
            app:destination="@id/notificationProfileDetailsFragment"
            app:enterAnim="@anim/fragment_open_enter"
            app:exitAnim="@anim/fragment_open_exit"
            app:popEnterAnim="@anim/fragment_close_enter"
            app:popExitAnim="@anim/fragment_close_exit" />
    </fragment>

    <!-- UnifiedPush -->
    <fragment
        android:id="@+id/notificationUnifiedPushFragment"
        android:name="im.molly.unifiedpush.components.settings.app.notifications.UnifiedPushSettingsFragment" />

    <fragment
        android:id="@+id/editNotificationProfileFragment"
        android:name="org.thoughtcrime.securesms.components.settings.app.notifications.profiles.EditNotificationProfileFragment"
        tools:layout="@layout/fragment_edit_notification_profile">

        <argument
            android:name="profileId"
            android:defaultValue="-1L"
            app:argType="long" />

        <action
            android:id="@+id/action_editNotificationProfileFragment_to_addAllowedMembersFragment"
            app:destination="@id/addAllowedMembersFragment"
            app:enterAnim="@anim/fragment_open_enter"
            app:exitAnim="@anim/fragment_open_exit"
            app:popEnterAnim="@anim/fragment_close_enter"
            app:popExitAnim="@anim/fragment_close_exit"
            app:popUpTo="@id/editNotificationProfileFragment"
            app:popUpToInclusive="true" />

    </fragment>

    <fragment
        android:id="@+id/addAllowedMembersFragment"
        android:name="org.thoughtcrime.securesms.components.settings.app.notifications.profiles.AddAllowedMembersFragment"
        tools:layout="@layout/fragment_add_allowed_members">

        <argument
            android:name="profileId"
            app:argType="long" />

        <action
            android:id="@+id/action_addAllowedMembersFragment_to_selectRecipientsFragment"
            app:destination="@id/selectRecipientsFragment"
            app:enterAnim="@anim/fragment_open_enter"
            app:exitAnim="@anim/fragment_open_exit"
            app:popEnterAnim="@anim/fragment_close_enter"
            app:popExitAnim="@anim/fragment_close_exit" />

        <action
            android:id="@+id/action_addAllowedMembersFragment_to_editNotificationProfileScheduleFragment"
            app:destination="@id/editNotificationProfileScheduleFragment"
            app:enterAnim="@anim/fragment_open_enter"
            app:exitAnim="@anim/fragment_open_exit"
            app:popEnterAnim="@anim/fragment_close_enter"
            app:popExitAnim="@anim/fragment_close_exit" />

    </fragment>

    <fragment
        android:id="@+id/selectRecipientsFragment"
        android:name="org.thoughtcrime.securesms.components.settings.app.notifications.profiles.SelectRecipientsFragment"
        tools:layout="@layout/fragment_select_recipients_fragment">

        <argument
            android:name="profileId"
            app:argType="long" />

        <argument
            android:name="currentSelection"
            android:defaultValue="@null"
            app:argType="org.thoughtcrime.securesms.recipients.RecipientId[]"
            app:nullable="true" />

    </fragment>

    <fragment
        android:id="@+id/notificationProfileDetailsFragment"
        android:name="org.thoughtcrime.securesms.components.settings.app.notifications.profiles.NotificationProfileDetailsFragment"
        tools:layout="@layout/dsl_settings_fragment">

        <argument
            android:name="profileId"
            app:argType="long" />

        <action
            android:id="@+id/action_notificationProfileDetailsFragment_to_selectRecipientsFragment"
            app:destination="@id/selectRecipientsFragment"
            app:enterAnim="@anim/fragment_open_enter"
            app:exitAnim="@anim/fragment_open_exit"
            app:popEnterAnim="@anim/fragment_close_enter"
            app:popExitAnim="@anim/fragment_close_exit" />

        <action
            android:id="@+id/action_notificationProfileDetailsFragment_to_editNotificationProfileFragment"
            app:destination="@id/editNotificationProfileFragment"
            app:enterAnim="@anim/fragment_open_enter"
            app:exitAnim="@anim/fragment_open_exit"
            app:popEnterAnim="@anim/fragment_close_enter"
            app:popExitAnim="@anim/fragment_close_exit" />

        <action
            android:id="@+id/action_notificationProfileDetailsFragment_to_editNotificationProfileScheduleFragment"
            app:destination="@id/editNotificationProfileScheduleFragment"
            app:enterAnim="@anim/fragment_open_enter"
            app:exitAnim="@anim/fragment_open_exit"
            app:popEnterAnim="@anim/fragment_close_enter"
            app:popExitAnim="@anim/fragment_close_exit" />

    </fragment>

    <fragment
        android:id="@+id/editNotificationProfileScheduleFragment"
        android:name="org.thoughtcrime.securesms.components.settings.app.notifications.profiles.EditNotificationProfileScheduleFragment"
        tools:layout="@layout/fragment_edit_notification_profile_schedule">

        <argument
            android:name="profileId"
            app:argType="long" />

        <argument
            android:name="createMode"
            app:argType="boolean" />

        <action
            android:id="@+id/action_editNotificationProfileScheduleFragment_to_notificationProfileCreatedFragment"
            app:destination="@id/notificationProfileCreatedFragment"
            app:enterAnim="@anim/fragment_open_enter"
            app:exitAnim="@anim/fragment_open_exit"
            app:popEnterAnim="@anim/fragment_close_enter"
            app:popExitAnim="@anim/fragment_close_exit"
            app:popUpTo="@id/addAllowedMembersFragment"
            app:popUpToInclusive="true" />

    </fragment>

    <fragment
        android:id="@+id/notificationProfileCreatedFragment"
        android:name="org.thoughtcrime.securesms.components.settings.app.notifications.profiles.NotificationProfileCreatedFragment"
        tools:layout="@layout/fragment_notification_profile_created">

        <argument
            android:name="profileId"
            app:argType="long" />

        <action
            android:id="@+id/action_notificationProfileCreatedFragment_to_notificationProfileDetailsFragment"
            app:destination="@id/notificationProfileDetailsFragment"
            app:enterAnim="@anim/fragment_open_enter"
            app:exitAnim="@anim/fragment_open_exit"
            app:popEnterAnim="@anim/fragment_close_enter"
            app:popExitAnim="@anim/fragment_close_exit"
            app:popUpTo="@id/notificationProfileCreatedFragment"
            app:popUpToInclusive="true" />

    </fragment>

    <fragment
        android:id="@+id/createUsernameFragment"
        android:name="org.thoughtcrime.securesms.profiles.manage.UsernameEditFragment"
        tools:layout="@layout/username_edit_fragment">

        <argument
            android:name="mode"
            android:defaultValue="NORMAL"
            app:argType="org.thoughtcrime.securesms.profiles.manage.UsernameEditMode" />
    </fragment>

    <fragment
        android:id="@+id/backupsSettingsFragment"
        android:name="org.thoughtcrime.securesms.components.settings.app.backups.BackupsSettingsFragment">

        <action
            android:id="@+id/action_backupsSettingsFragment_to_backupsPreferenceFragment"
            app:destination="@id/backupsPreferenceFragment"
            app:enterAnim="@anim/fragment_open_enter"
            app:exitAnim="@anim/fragment_open_exit"
            app:popEnterAnim="@anim/fragment_close_enter"
            app:popExitAnim="@anim/fragment_close_exit" />

        <action
            android:id="@+id/action_backupsSettingsFragment_to_remoteBackupsSettingsFragment"
            app:destination="@id/remoteBackupsSettingsFragment"
            app:enterAnim="@anim/fragment_open_enter"
            app:exitAnim="@anim/fragment_open_exit"
            app:popEnterAnim="@anim/fragment_close_enter"
            app:popExitAnim="@anim/fragment_close_exit" />

    </fragment>

    <fragment
        android:id="@+id/remoteBackupsSettingsFragment"
        android:name="org.thoughtcrime.securesms.components.settings.app.backups.remote.RemoteBackupsSettingsFragment">

        <action
            android:id="@+id/action_remoteBackupsSettingsFragment_to_backupKeyDisplayFragment"
            app:destination="@id/backupKeyDisplayFragment"
            app:enterAnim="@anim/fragment_open_enter"
            app:exitAnim="@anim/fragment_open_exit"
            app:popEnterAnim="@anim/fragment_close_enter"
            app:popExitAnim="@anim/fragment_close_exit" />

        <argument
            android:name="backup_later_selected"
            app:argType="boolean"
            android:defaultValue="false" />
    </fragment>

    <fragment
        android:id="@+id/backupKeyDisplayFragment"
        android:name="org.thoughtcrime.securesms.components.settings.app.backups.remote.BackupKeyDisplayFragment" />

    <include app:graph="@navigation/username_link_settings" />
    <include app:graph="@navigation/story_privacy_settings" />

</navigation><|MERGE_RESOLUTION|>--- conflicted
+++ resolved
@@ -271,7 +271,9 @@
         android:id="@+id/addLinkDeviceFragment"
         android:name="org.thoughtcrime.securesms.linkdevice.AddLinkDeviceFragment"
         android:label="link_device_add_fragment">
-<<<<<<< HEAD
+        <action
+            android:id="@+id/action_addLinkDeviceFragment_to_linkDeviceSyncBottomSheet"
+            app:destination="@id/linkDeviceSyncBottomSheet" />
     </fragment>
     <dialog
         android:id="@+id/linkDeviceIntroBottomSheet"
@@ -284,21 +286,9 @@
             app:popEnterAnim="@anim/fragment_close_enter"
             app:popExitAnim="@anim/fragment_close_exit" />
     </dialog>
-=======
-        <action
-            android:id="@+id/action_addLinkDeviceFragment_to_linkDeviceIntroBottomSheet"
-            app:destination="@id/linkDeviceIntroBottomSheet" />
-        <action
-            android:id="@+id/action_addLinkDeviceFragment_to_linkDeviceSyncBottomSheet"
-            app:destination="@id/linkDeviceSyncBottomSheet" />
-    </fragment>
-    <dialog
-        android:id="@+id/linkDeviceIntroBottomSheet"
-        android:name="org.thoughtcrime.securesms.linkdevice.LinkDeviceIntroBottomSheet" />
     <dialog
         android:id="@+id/linkDeviceSyncBottomSheet"
         android:name="org.thoughtcrime.securesms.linkdevice.LinkDeviceSyncBottomSheet" />
->>>>>>> f5a68aa7
 
     <!-- Payments -->
     <activity
