--- conflicted
+++ resolved
@@ -446,14 +446,6 @@
     </fragment>
 
     <fragment
-<<<<<<< HEAD
-=======
-        android:id="@+id/donorErrorConfigurationFragment"
-        android:name="org.thoughtcrime.securesms.components.settings.app.internal.donor.InternalDonorErrorConfigurationFragment"
-        android:label="donor_error_configuration_fragment" />
-
-    <fragment
->>>>>>> 09afb1be
         android:id="@+id/storyDialogsLauncherFragment"
         android:name="org.thoughtcrime.securesms.components.settings.app.internal.InternalStoryDialogLauncherFragment"
         android:label="story_dialogs_launcher_fragment" />
