<?xml version="1.0" encoding="utf-8"?>
<navigation xmlns:android="http://schemas.android.com/apk/res/android"
    xmlns:app="http://schemas.android.com/apk/res-auto"
    xmlns:tools="http://schemas.android.com/tools"
    android:id="@+id/app_settings"
    app:startDestination="@id/appSettingsFragment">

    <fragment
        android:id="@+id/appSettingsFragment"
        android:name="org.thoughtcrime.securesms.components.settings.app.AppSettingsFragment"
        android:label="app_settings_fragment"
        tools:layout="@layout/dsl_settings_fragment">
        <action
            android:id="@+id/action_appSettingsFragment_to_accountSettingsFragment"
            app:destination="@id/accountSettingsFragment"
            app:enterAnim="@anim/fragment_open_enter"
            app:exitAnim="@anim/fragment_open_exit"
            app:popEnterAnim="@anim/fragment_close_enter"
            app:popExitAnim="@anim/fragment_close_exit" />
        <action
            android:id="@+id/action_appSettingsFragment_to_deviceActivity"
            app:destination="@id/deviceActivity"
            app:enterAnim="@anim/fragment_open_enter"
            app:exitAnim="@anim/fragment_open_exit"
            app:popEnterAnim="@anim/fragment_close_enter"
            app:popExitAnim="@anim/fragment_close_exit" />
        <action
            android:id="@+id/action_appSettingsFragment_to_paymentsActivity"
            app:destination="@id/paymentsActivity"
            app:enterAnim="@anim/fragment_open_enter"
            app:exitAnim="@anim/fragment_open_exit"
            app:popEnterAnim="@anim/fragment_close_enter"
            app:popExitAnim="@anim/fragment_close_exit" />
        <action
            android:id="@+id/action_appSettingsFragment_to_appearanceSettingsFragment"
            app:destination="@id/appearanceSettingsFragment"
            app:enterAnim="@anim/fragment_open_enter"
            app:exitAnim="@anim/fragment_open_exit"
            app:popEnterAnim="@anim/fragment_close_enter"
            app:popExitAnim="@anim/fragment_close_exit" />
        <action
            android:id="@+id/action_appSettingsFragment_to_chatsSettingsFragment"
            app:destination="@id/chatsSettingsFragment"
            app:enterAnim="@anim/fragment_open_enter"
            app:exitAnim="@anim/fragment_open_exit"
            app:popEnterAnim="@anim/fragment_close_enter"
            app:popExitAnim="@anim/fragment_close_exit" />
        <action
            android:id="@+id/action_appSettingsFragment_to_notificationsSettingsFragment"
            app:destination="@id/notificationsSettingsFragment"
            app:enterAnim="@anim/fragment_open_enter"
            app:exitAnim="@anim/fragment_open_exit"
            app:popEnterAnim="@anim/fragment_close_enter"
            app:popExitAnim="@anim/fragment_close_exit" />
        <action
            android:id="@+id/action_appSettingsFragment_to_privacySettingsFragment"
            app:destination="@id/privacy_settings"
            app:enterAnim="@anim/fragment_open_enter"
            app:exitAnim="@anim/fragment_open_exit"
            app:popEnterAnim="@anim/fragment_close_enter"
            app:popExitAnim="@anim/fragment_close_exit" />
        <action
            android:id="@+id/action_appSettingsFragment_to_networkPreferenceFragment"
            app:destination="@id/networkPreferenceFragment"
            app:enterAnim="@anim/fragment_open_enter"
            app:exitAnim="@anim/fragment_open_exit"
            app:popEnterAnim="@anim/fragment_close_enter"
            app:popExitAnim="@anim/fragment_close_exit"  />
        <action
            android:id="@+id/action_appSettingsFragment_to_dataAndStorageSettingsFragment"
            app:destination="@id/dataAndStorageSettingsFragment"
            app:enterAnim="@anim/fragment_open_enter"
            app:exitAnim="@anim/fragment_open_exit"
            app:popEnterAnim="@anim/fragment_close_enter"
            app:popExitAnim="@anim/fragment_close_exit" />
        <action
            android:id="@+id/action_appSettingsFragment_to_manageProfileActivity"
            app:destination="@id/manageProfileActivity"
            app:enterAnim="@anim/fragment_open_enter"
            app:exitAnim="@anim/fragment_open_exit"
            app:popEnterAnim="@anim/fragment_close_enter"
            app:popExitAnim="@anim/fragment_close_exit" />
        <action
            android:id="@+id/action_appSettingsFragment_to_helpSettingsFragment"
            app:destination="@id/helpSettingsFragment"
            app:enterAnim="@anim/fragment_open_enter"
            app:exitAnim="@anim/fragment_open_exit"
            app:popEnterAnim="@anim/fragment_close_enter"
            app:popExitAnim="@anim/fragment_close_exit" />
        <action
            android:id="@+id/action_appSettingsFragment_to_inviteActivity"
            app:destination="@id/inviteActivity"
            app:enterAnim="@anim/fragment_open_enter"
            app:exitAnim="@anim/fragment_open_exit"
            app:popEnterAnim="@anim/fragment_close_enter"
            app:popExitAnim="@anim/fragment_close_exit" />
        <action
            android:id="@+id/action_appSettingsFragment_to_internalSettingsFragment"
            app:destination="@id/internalSettingsFragment"
            app:enterAnim="@anim/fragment_open_enter"
            app:exitAnim="@anim/fragment_open_exit"
            app:popEnterAnim="@anim/fragment_close_enter"
            app:popExitAnim="@anim/fragment_close_exit" />
<<<<<<< HEAD
=======
        <action
            android:id="@+id/action_appSettingsFragment_to_manageDonationsFragment"
            app:destination="@id/manageDonationsFragment"
            app:enterAnim="@anim/fragment_open_enter"
            app:exitAnim="@anim/fragment_open_exit"
            app:popEnterAnim="@anim/fragment_close_enter"
            app:popExitAnim="@anim/fragment_close_exit" />
        <action
            android:id="@+id/action_appSettingsFragment_to_storyPrivacySettings"
            app:destination="@+id/story_privacy_settings"
            app:enterAnim="@anim/fragment_open_enter"
            app:exitAnim="@anim/fragment_open_exit"
            app:popEnterAnim="@anim/fragment_close_enter"
            app:popExitAnim="@anim/fragment_close_exit">

            <argument
                android:name="title_id"
                app:argType="integer"
                app:nullable="false" />
        </action>
>>>>>>> fc3db538
    </fragment>

    <activity
        android:id="@+id/manageProfileActivity"
        android:name="org.thoughtcrime.securesms.profiles.manage.ManageProfileActivity"
        android:label="manage_profile_activity" />

    <!-- region Account Settings and subpages -->
    <fragment
        android:id="@+id/accountSettingsFragment"
        android:name="org.thoughtcrime.securesms.components.settings.app.account.AccountSettingsFragment"
        android:label="account_settings_fragment"
        tools:layout="@layout/dsl_settings_fragment">
        <action
            android:id="@+id/action_accountSettingsFragment_to_changePhoneNumberFragment"
            app:destination="@id/app_settings_change_number"
            app:enterAnim="@anim/fragment_open_enter"
            app:exitAnim="@anim/fragment_open_exit"
            app:popEnterAnim="@anim/fragment_close_enter"
            app:popExitAnim="@anim/fragment_close_exit" />
        <action
            android:id="@+id/action_accountSettingsFragment_to_deleteAccountFragment"
            app:destination="@id/deleteAccountFragment"
            app:enterAnim="@anim/fragment_open_enter"
            app:exitAnim="@anim/fragment_open_exit"
            app:popEnterAnim="@anim/fragment_close_enter"
            app:popExitAnim="@anim/fragment_close_exit" />
        <action
            android:id="@+id/action_accountSettingsFragment_to_advancedPinSettingsActivity"
            app:destination="@id/advancedPinSettingsFragment"
            app:enterAnim="@anim/fragment_open_enter"
            app:exitAnim="@anim/fragment_open_exit"
            app:popEnterAnim="@anim/fragment_close_enter"
            app:popExitAnim="@anim/fragment_close_exit" />
        <action
            android:id="@+id/action_accountSettingsFragment_to_oldDeviceTransferActivity"
            app:destination="@id/oldDeviceTransferActivity"
            app:enterAnim="@anim/fragment_open_enter"
            app:exitAnim="@anim/fragment_open_exit"
            app:popEnterAnim="@anim/fragment_close_enter"
            app:popExitAnim="@anim/fragment_close_exit" />
    </fragment>

    <include app:graph="@navigation/app_settings_change_number" />

    <fragment
        android:id="@+id/advancedPinSettingsFragment"
        android:name="org.thoughtcrime.securesms.components.settings.app.wrapped.WrappedAdvancedPinPreferenceFragment"
        android:label="advanced_pin_settings_fragment" />

    <fragment
        android:id="@+id/deleteAccountFragment"
        android:name="org.thoughtcrime.securesms.components.settings.app.wrapped.WrappedDeleteAccountFragment"
        android:label="delete_account_fragment"
        tools:layout="@layout/delete_account_fragment" />

    <activity
        android:id="@+id/oldDeviceTransferActivity"
        android:name="org.thoughtcrime.securesms.devicetransfer.olddevice.OldDeviceTransferActivity"
        android:label="old_device_transfer_Activity"
        tools:layout="@layout/old_device_transfer_activity" />

    <!-- CreateKbsPinActivity -->

    <!-- endregion -->

    <!-- Linked Devices -->
    <activity
        android:id="@+id/deviceActivity"
        android:name="org.thoughtcrime.securesms.DeviceActivity"
        android:label="device_activity" />

    <!-- Payments -->
    <activity
        android:id="@+id/paymentsActivity"
        android:name="org.thoughtcrime.securesms.payments.preferences.PaymentsActivity"
        android:label="payments_activity" />

    <!-- region Appearance settings and Subpages -->
    <fragment
        android:id="@+id/appearanceSettingsFragment"
        android:name="org.thoughtcrime.securesms.components.settings.app.appearance.AppearanceSettingsFragment"
        android:label="appearance_settings_fragment"
        tools:layout="@layout/dsl_settings_fragment">
        <action
            android:id="@+id/action_appearanceSettings_to_wallpaperActivity"
            app:destination="@id/wallpaperActivity"
            app:enterAnim="@anim/fragment_open_enter"
            app:exitAnim="@anim/fragment_open_exit"
            app:popEnterAnim="@anim/fragment_close_enter"
            app:popExitAnim="@anim/fragment_close_exit" />
    </fragment>

    <activity
        android:id="@+id/wallpaperActivity"
        android:name="org.thoughtcrime.securesms.wallpaper.ChatWallpaperActivity"
        android:label="wallpaper_activity" />

    <!-- endregion -->

    <!-- region Chats settings and subpages -->

    <fragment
        android:id="@+id/chatsSettingsFragment"
        android:name="org.thoughtcrime.securesms.components.settings.app.chats.ChatsSettingsFragment"
        android:label="chats_settings_fragment"
        tools:layout="@layout/dsl_settings_fragment">
        <action
            android:id="@+id/action_chatsSettingsFragment_to_backupsPreferenceFragment"
            app:destination="@id/backupsPreferenceFragment"
            app:enterAnim="@anim/fragment_open_enter"
            app:exitAnim="@anim/fragment_open_exit"
            app:popEnterAnim="@anim/fragment_close_enter"
            app:popExitAnim="@anim/fragment_close_exit" />
        <action
            android:id="@+id/action_chatsSettingsFragment_to_editReactionsFragment"
            app:destination="@id/editReactionsFragment"
            app:enterAnim="@anim/fragment_open_enter"
            app:exitAnim="@anim/fragment_open_exit"
            app:popEnterAnim="@anim/fragment_close_enter"
            app:popExitAnim="@anim/fragment_close_exit" />
    </fragment>

    <fragment
        android:id="@+id/backupsPreferenceFragment"
        android:name="org.thoughtcrime.securesms.components.settings.app.wrapped.WrappedBackupsPreferenceFragment"
        android:label="backups_preference_fragment"
        tools:layout="@layout/fragment_backups" />

    <fragment
        android:id="@+id/editReactionsFragment"
        android:name="org.thoughtcrime.securesms.reactions.edit.EditReactionsFragment"
        android:label="edit_reactions_fragment"
        tools:layout="@layout/edit_reactions_fragment" />

    <!-- endregion -->

    <!-- Notifications -->
    <fragment
        android:id="@+id/notificationsSettingsFragment"
        android:name="org.thoughtcrime.securesms.components.settings.app.notifications.NotificationsSettingsFragment"
        android:label="notifications_settings_fragment">

        <action
            android:id="@+id/action_notificationsSettingsFragment_to_notificationProfilesFragment"
            app:destination="@id/notificationProfilesFragment"
            app:enterAnim="@anim/fragment_open_enter"
            app:exitAnim="@anim/fragment_open_exit"
            app:popEnterAnim="@anim/fragment_close_enter"
            app:popExitAnim="@anim/fragment_close_exit" />

    </fragment>

    <!-- region Privacy -->

    <include app:graph="@navigation/privacy_settings" />

    <!-- region Network -->

    <fragment
        android:id="@+id/networkPreferenceFragment"
        android:name="org.thoughtcrime.securesms.components.settings.app.wrapped.WrappedNetworkPreferenceFragment"
        android:label="network_preference_fragment" />

    <!-- endregion -->

    <!-- region Data and Storage -->

    <fragment
        android:id="@+id/dataAndStorageSettingsFragment"
        android:name="org.thoughtcrime.securesms.components.settings.app.data.DataAndStorageSettingsFragment"
        android:label="data_and_storage_settings_fragment">
        <action
            android:id="@+id/action_dataAndStorageSettingsFragment_to_storagePreferenceFragment"
            app:destination="@id/storagePreferenceFragment"
            app:enterAnim="@anim/fragment_open_enter"
            app:exitAnim="@anim/fragment_open_exit"
            app:popEnterAnim="@anim/fragment_close_enter"
            app:popExitAnim="@anim/fragment_close_exit" />
    </fragment>

    <fragment
        android:id="@+id/storagePreferenceFragment"
        android:name="org.thoughtcrime.securesms.components.settings.app.wrapped.WrappedStoragePreferenceFragment"
        android:label="storage_preference_fragment" />

    <!-- endregion -->

    <!-- region Help -->
    <fragment
        android:id="@+id/helpSettingsFragment"
        android:name="org.thoughtcrime.securesms.components.settings.app.help.HelpSettingsFragment"
        android:label="help_settings_fragment">
        <action
            android:id="@+id/action_helpSettingsFragment_to_helpFragment"
            app:destination="@id/helpFragment"
            app:enterAnim="@anim/fragment_open_enter"
            app:exitAnim="@anim/fragment_open_exit"
            app:popEnterAnim="@anim/fragment_close_enter"
            app:popExitAnim="@anim/fragment_close_exit" />
        <action
            android:id="@+id/action_helpSettingsFragment_to_submitDebugLogActivity"
            app:destination="@id/submitDebugLogActivity"
            app:enterAnim="@anim/fragment_open_enter"
            app:exitAnim="@anim/fragment_open_exit"
            app:popEnterAnim="@anim/fragment_close_enter"
            app:popExitAnim="@anim/fragment_close_exit" />
    </fragment>

    <fragment
        android:id="@+id/helpFragment"
        android:name="org.thoughtcrime.securesms.components.settings.app.wrapped.WrappedHelpFragment"
        android:label="help_fragment">

        <argument
            android:name="start_category_index"
            android:defaultValue="0"
            app:argType="integer"
            app:nullable="false" />
    </fragment>

    <activity
        android:id="@+id/submitDebugLogActivity"
        android:name="org.thoughtcrime.securesms.logsubmit.SubmitDebugLogActivity"
        android:label="submit_debug_log_activity" />
    <!-- endregion -->

    <activity
        android:id="@+id/inviteActivity"
        android:name="org.thoughtcrime.securesms.InviteActivity"
        android:label="invite_activity"
        tools:layout="@layout/invite_activity" />

    <!-- region Direct-To-Page actions -->


    <action
        android:id="@+id/action_direct_to_backupsPreferenceFragment"
        app:destination="@id/backupsPreferenceFragment"
        app:enterAnim="@anim/fragment_open_enter"
        app:exitAnim="@anim/fragment_open_exit"
        app:popEnterAnim="@anim/fragment_close_enter"
        app:popExitAnim="@anim/fragment_close_exit" />

    <action
        android:id="@+id/action_direct_to_helpFragment"
        app:destination="@id/helpFragment"
        app:enterAnim="@anim/fragment_open_enter"
        app:exitAnim="@anim/fragment_open_exit"
        app:popEnterAnim="@anim/fragment_close_enter"
        app:popExitAnim="@anim/fragment_close_exit"
        app:popUpTo="@id/app_settings"
        app:popUpToInclusive="true" />

    <action
        android:id="@+id/action_direct_to_networkPreferenceFragment"
        app:destination="@id/networkPreferenceFragment"
        app:popUpTo="@id/appSettingsFragment"
        app:popUpToInclusive="true"
        app:enterAnim="@anim/fragment_open_enter"
        app:exitAnim="@anim/fragment_open_exit"
        app:popEnterAnim="@anim/fragment_close_enter"
        app:popExitAnim="@anim/fragment_close_exit" />

    <action
        android:id="@+id/action_direct_to_notificationsSettingsFragment"
        app:destination="@id/notificationsSettingsFragment"
        app:enterAnim="@anim/fragment_open_enter"
        app:exitAnim="@anim/fragment_open_exit"
        app:popEnterAnim="@anim/fragment_close_enter"
        app:popExitAnim="@anim/fragment_close_exit" />

    <action
        android:id="@+id/action_direct_to_changeNumberFragment"
        app:destination="@id/app_settings_change_number"
        app:enterAnim="@anim/fragment_open_enter"
        app:exitAnim="@anim/fragment_open_exit"
        app:popEnterAnim="@anim/fragment_close_enter"
        app:popExitAnim="@anim/fragment_close_exit" />

    <action
<<<<<<< HEAD
=======
        android:id="@+id/action_direct_to_manageDonations"
        app:destination="@id/manageDonationsFragment"
        app:enterAnim="@anim/fragment_open_enter"
        app:exitAnim="@anim/fragment_open_exit"
        app:popEnterAnim="@anim/fragment_close_enter"
        app:popExitAnim="@anim/fragment_close_exit"
        app:popUpTo="@id/app_settings"
        app:popUpToInclusive="true" />

    <action
        android:id="@+id/action_direct_to_donateToSignal"
        app:destination="@id/donate_to_signal"
        app:enterAnim="@anim/fragment_open_enter"
        app:exitAnim="@anim/fragment_open_exit"
        app:popEnterAnim="@anim/fragment_close_enter"
        app:popExitAnim="@anim/fragment_close_exit"
        app:popUpTo="@id/app_settings"
        app:popUpToInclusive="true">

        <argument
            android:name="start_type"
            app:argType="org.thoughtcrime.securesms.components.settings.app.subscription.donate.DonateToSignalType"
            app:nullable="false" />

    </action>

    <action
>>>>>>> fc3db538
        android:id="@+id/action_direct_to_notificationProfiles"
        app:destination="@id/notificationProfilesFragment"
        app:enterAnim="@anim/fragment_open_enter"
        app:exitAnim="@anim/fragment_open_exit"
        app:popEnterAnim="@anim/fragment_close_enter"
        app:popExitAnim="@anim/fragment_close_exit" />

    <action
        android:id="@+id/action_direct_to_createNotificationProfiles"
        app:destination="@id/editNotificationProfileFragment"
        app:enterAnim="@anim/fragment_open_enter"
        app:exitAnim="@anim/fragment_open_exit"
        app:popEnterAnim="@anim/fragment_close_enter"
        app:popExitAnim="@anim/fragment_close_exit"
        app:popUpTo="@id/app_settings"
        app:popUpToInclusive="true" />

    <action
        android:id="@+id/action_direct_to_notificationProfileDetails"
        app:destination="@id/notificationProfileDetailsFragment"
        app:enterAnim="@anim/fragment_open_enter"
        app:exitAnim="@anim/fragment_open_exit"
        app:popEnterAnim="@anim/fragment_close_enter"
        app:popExitAnim="@anim/fragment_close_exit"
        app:popUpTo="@id/app_settings"
        app:popUpToInclusive="true" />

    <action
        android:id="@+id/action_direct_to_privacy"
        app:destination="@id/privacy_settings"
        app:enterAnim="@anim/fragment_open_enter"
        app:exitAnim="@anim/fragment_open_exit"
        app:popEnterAnim="@anim/fragment_close_enter"
        app:popExitAnim="@anim/fragment_close_exit"
        app:popUpTo="@id/app_settings"
        app:popUpToInclusive="true" />

    <!-- endregion -->

    <!-- Internal Settings -->

    <fragment
        android:id="@+id/internalSettingsFragment"
        android:name="org.thoughtcrime.securesms.components.settings.app.internal.InternalSettingsFragment"
        android:label="internal_settings_fragment">
        <action
            android:id="@+id/action_internalSettingsFragment_to_storyDialogsLauncherFragment"
            app:destination="@id/storyDialogsLauncherFragment" />
    </fragment>

    <fragment
        android:id="@+id/storyDialogsLauncherFragment"
        android:name="org.thoughtcrime.securesms.components.settings.app.internal.StoryDialogLauncherFragment"
        android:label="story_dialogs_launcher_fragment" />

    <!-- endregion -->

    <!-- Subscriptions -->
<<<<<<< HEAD
=======
    <fragment
        android:id="@+id/manageDonationsFragment"
        android:name="org.thoughtcrime.securesms.components.settings.app.subscription.manage.ManageDonationsFragment"
        android:label="manage_donations_fragment"
        tools:layout="@layout/dsl_settings_fragment">
        <action
            android:id="@+id/action_manageDonationsFragment_to_manage_badges"
            app:destination="@id/manage_badges"
            app:enterAnim="@anim/fragment_open_enter"
            app:exitAnim="@anim/fragment_open_exit"
            app:popEnterAnim="@anim/fragment_close_enter"
            app:popExitAnim="@anim/fragment_close_exit" />
        <action
            android:id="@+id/action_manageDonationsFragment_to_donationReceiptListFragment"
            app:destination="@id/donationReceiptListFragment"
            app:enterAnim="@anim/fragment_open_enter"
            app:exitAnim="@anim/fragment_open_exit"
            app:popEnterAnim="@anim/fragment_close_enter"
            app:popExitAnim="@anim/fragment_close_exit" />
        <action
            android:id="@+id/action_manageDonationsFragment_to_subscribeLearnMoreBottomSheetDialog"
            app:destination="@id/subscribeLearnMoreBottomSheetDialog" />
        <action
            android:id="@+id/action_manageDonationsFragment_to_donateToSignalFragment"
            app:destination="@id/donate_to_signal"
            app:enterAnim="@anim/fragment_open_enter"
            app:exitAnim="@anim/fragment_open_exit"
            app:popEnterAnim="@anim/fragment_close_enter"
            app:popExitAnim="@anim/fragment_close_exit">

            <argument
                android:name="start_type"
                app:argType="org.thoughtcrime.securesms.components.settings.app.subscription.donate.DonateToSignalType"
                app:nullable="false" />
        </action>
    </fragment>

    <fragment
        android:id="@+id/donationReceiptListFragment"
        android:name="org.thoughtcrime.securesms.components.settings.app.subscription.receipts.list.DonationReceiptListFragment"
        android:label="donation_receipt_list_fragment"
        tools:layout="@layout/donation_receipt_list_fragment">
        <action
            android:id="@+id/action_donationReceiptListFragment_to_donationReceiptDetailFragment"
            app:destination="@id/donationReceiptDetailFragment"
            app:enterAnim="@anim/fragment_open_enter"
            app:exitAnim="@anim/fragment_open_exit"
            app:popEnterAnim="@anim/fragment_close_enter"
            app:popExitAnim="@anim/fragment_close_exit" />
    </fragment>

    <fragment
        android:id="@+id/donationReceiptDetailFragment"
        android:name="org.thoughtcrime.securesms.components.settings.app.subscription.receipts.detail.DonationReceiptDetailFragment"
        android:label="donation_receipt_detail_fragment"
        tools:layout="@layout/donation_receipt_detail_fragment">

        <argument
            android:name="id"
            app:argType="long" />
    </fragment>

    <include app:graph="@navigation/donate_to_signal" />

    <dialog
        android:id="@+id/subscribeLearnMoreBottomSheetDialog"
        android:name="org.thoughtcrime.securesms.components.settings.app.subscription.subscribe.SubscribeLearnMoreBottomSheetDialogFragment"
        android:label="subscribe_learn_more_bottom_sheet_dialog"
        tools:layout="@layout/subscribe_learn_more_bottom_sheet_dialog_fragment" />

    <include app:graph="@navigation/manage_badges" />

>>>>>>> fc3db538
    <!-- endregion -->

    <!-- Notification Profiles -->
    <fragment
        android:id="@+id/notificationProfilesFragment"
        android:name="org.thoughtcrime.securesms.components.settings.app.notifications.profiles.NotificationProfilesFragment"
        tools:layout="@layout/notification_profiles_empty">

        <action
            android:id="@+id/action_notificationProfilesFragment_to_editNotificationProfileFragment"
            app:destination="@id/editNotificationProfileFragment"
            app:enterAnim="@anim/fragment_open_enter"
            app:exitAnim="@anim/fragment_open_exit"
            app:popEnterAnim="@anim/fragment_close_enter"
            app:popExitAnim="@anim/fragment_close_exit" />

        <action
            android:id="@+id/action_notificationProfilesFragment_to_notificationProfileDetailsFragment"
            app:destination="@id/notificationProfileDetailsFragment"
            app:enterAnim="@anim/fragment_open_enter"
            app:exitAnim="@anim/fragment_open_exit"
            app:popEnterAnim="@anim/fragment_close_enter"
            app:popExitAnim="@anim/fragment_close_exit" />
    </fragment>

    <fragment
        android:id="@+id/editNotificationProfileFragment"
        android:name="org.thoughtcrime.securesms.components.settings.app.notifications.profiles.EditNotificationProfileFragment"
        tools:layout="@layout/fragment_edit_notification_profile">

        <argument
            android:name="profileId"
            android:defaultValue="-1L"
            app:argType="long" />

        <action
            android:id="@+id/action_editNotificationProfileFragment_to_addAllowedMembersFragment"
            app:destination="@id/addAllowedMembersFragment"
            app:enterAnim="@anim/fragment_open_enter"
            app:exitAnim="@anim/fragment_open_exit"
            app:popEnterAnim="@anim/fragment_close_enter"
            app:popExitAnim="@anim/fragment_close_exit"
            app:popUpTo="@id/editNotificationProfileFragment"
            app:popUpToInclusive="true" />

    </fragment>

    <fragment
        android:id="@+id/addAllowedMembersFragment"
        android:name="org.thoughtcrime.securesms.components.settings.app.notifications.profiles.AddAllowedMembersFragment"
        tools:layout="@layout/fragment_add_allowed_members">

        <argument
            android:name="profileId"
            app:argType="long" />

        <action
            android:id="@+id/action_addAllowedMembersFragment_to_selectRecipientsFragment"
            app:destination="@id/selectRecipientsFragment"
            app:enterAnim="@anim/fragment_open_enter"
            app:exitAnim="@anim/fragment_open_exit"
            app:popEnterAnim="@anim/fragment_close_enter"
            app:popExitAnim="@anim/fragment_close_exit" />

        <action
            android:id="@+id/action_addAllowedMembersFragment_to_editNotificationProfileScheduleFragment"
            app:destination="@id/editNotificationProfileScheduleFragment"
            app:enterAnim="@anim/fragment_open_enter"
            app:exitAnim="@anim/fragment_open_exit"
            app:popEnterAnim="@anim/fragment_close_enter"
            app:popExitAnim="@anim/fragment_close_exit" />

    </fragment>

    <fragment
        android:id="@+id/selectRecipientsFragment"
        android:name="org.thoughtcrime.securesms.components.settings.app.notifications.profiles.SelectRecipientsFragment"
        tools:layout="@layout/fragment_select_recipients_fragment">

        <argument
            android:name="profileId"
            app:argType="long" />

        <argument
            android:name="currentSelection"
            android:defaultValue="@null"
            app:argType="org.thoughtcrime.securesms.recipients.RecipientId[]"
            app:nullable="true" />

    </fragment>

    <fragment
        android:id="@+id/notificationProfileDetailsFragment"
        android:name="org.thoughtcrime.securesms.components.settings.app.notifications.profiles.NotificationProfileDetailsFragment"
        tools:layout="@layout/dsl_settings_fragment">

        <argument
            android:name="profileId"
            app:argType="long" />

        <action
            android:id="@+id/action_notificationProfileDetailsFragment_to_selectRecipientsFragment"
            app:destination="@id/selectRecipientsFragment"
            app:enterAnim="@anim/fragment_open_enter"
            app:exitAnim="@anim/fragment_open_exit"
            app:popEnterAnim="@anim/fragment_close_enter"
            app:popExitAnim="@anim/fragment_close_exit" />

        <action
            android:id="@+id/action_notificationProfileDetailsFragment_to_editNotificationProfileFragment"
            app:destination="@id/editNotificationProfileFragment"
            app:enterAnim="@anim/fragment_open_enter"
            app:exitAnim="@anim/fragment_open_exit"
            app:popEnterAnim="@anim/fragment_close_enter"
            app:popExitAnim="@anim/fragment_close_exit" />

        <action
            android:id="@+id/action_notificationProfileDetailsFragment_to_editNotificationProfileScheduleFragment"
            app:destination="@id/editNotificationProfileScheduleFragment"
            app:enterAnim="@anim/fragment_open_enter"
            app:exitAnim="@anim/fragment_open_exit"
            app:popEnterAnim="@anim/fragment_close_enter"
            app:popExitAnim="@anim/fragment_close_exit" />

    </fragment>

    <fragment
        android:id="@+id/editNotificationProfileScheduleFragment"
        android:name="org.thoughtcrime.securesms.components.settings.app.notifications.profiles.EditNotificationProfileScheduleFragment"
        tools:layout="@layout/fragment_edit_notification_profile_schedule">

        <argument
            android:name="profileId"
            app:argType="long" />

        <argument
            android:name="createMode"
            app:argType="boolean" />

        <action
            android:id="@+id/action_editNotificationProfileScheduleFragment_to_notificationProfileCreatedFragment"
            app:destination="@id/notificationProfileCreatedFragment"
            app:enterAnim="@anim/fragment_open_enter"
            app:exitAnim="@anim/fragment_open_exit"
            app:popEnterAnim="@anim/fragment_close_enter"
            app:popExitAnim="@anim/fragment_close_exit"
            app:popUpTo="@id/addAllowedMembersFragment"
            app:popUpToInclusive="true" />

    </fragment>

    <fragment
        android:id="@+id/notificationProfileCreatedFragment"
        android:name="org.thoughtcrime.securesms.components.settings.app.notifications.profiles.NotificationProfileCreatedFragment"
        tools:layout="@layout/fragment_notification_profile_created">

        <argument
            android:name="profileId"
            app:argType="long" />

        <action
            android:id="@+id/action_notificationProfileCreatedFragment_to_notificationProfileDetailsFragment"
            app:destination="@id/notificationProfileDetailsFragment"
            app:enterAnim="@anim/fragment_open_enter"
            app:exitAnim="@anim/fragment_open_exit"
            app:popEnterAnim="@anim/fragment_close_enter"
            app:popExitAnim="@anim/fragment_close_exit"
            app:popUpTo="@id/notificationProfileCreatedFragment"
            app:popUpToInclusive="true" />

    </fragment>

    <include app:graph="@navigation/story_privacy_settings" />

</navigation><|MERGE_RESOLUTION|>--- conflicted
+++ resolved
@@ -101,15 +101,6 @@
             app:exitAnim="@anim/fragment_open_exit"
             app:popEnterAnim="@anim/fragment_close_enter"
             app:popExitAnim="@anim/fragment_close_exit" />
-<<<<<<< HEAD
-=======
-        <action
-            android:id="@+id/action_appSettingsFragment_to_manageDonationsFragment"
-            app:destination="@id/manageDonationsFragment"
-            app:enterAnim="@anim/fragment_open_enter"
-            app:exitAnim="@anim/fragment_open_exit"
-            app:popEnterAnim="@anim/fragment_close_enter"
-            app:popExitAnim="@anim/fragment_close_exit" />
         <action
             android:id="@+id/action_appSettingsFragment_to_storyPrivacySettings"
             app:destination="@+id/story_privacy_settings"
@@ -123,7 +114,6 @@
                 app:argType="integer"
                 app:nullable="false" />
         </action>
->>>>>>> fc3db538
     </fragment>
 
     <activity
@@ -405,10 +395,16 @@
         app:popExitAnim="@anim/fragment_close_exit" />
 
     <action
-<<<<<<< HEAD
-=======
-        android:id="@+id/action_direct_to_manageDonations"
-        app:destination="@id/manageDonationsFragment"
+        android:id="@+id/action_direct_to_notificationProfiles"
+        app:destination="@id/notificationProfilesFragment"
+        app:enterAnim="@anim/fragment_open_enter"
+        app:exitAnim="@anim/fragment_open_exit"
+        app:popEnterAnim="@anim/fragment_close_enter"
+        app:popExitAnim="@anim/fragment_close_exit" />
+
+    <action
+        android:id="@+id/action_direct_to_createNotificationProfiles"
+        app:destination="@id/editNotificationProfileFragment"
         app:enterAnim="@anim/fragment_open_enter"
         app:exitAnim="@anim/fragment_open_exit"
         app:popEnterAnim="@anim/fragment_close_enter"
@@ -417,34 +413,8 @@
         app:popUpToInclusive="true" />
 
     <action
-        android:id="@+id/action_direct_to_donateToSignal"
-        app:destination="@id/donate_to_signal"
-        app:enterAnim="@anim/fragment_open_enter"
-        app:exitAnim="@anim/fragment_open_exit"
-        app:popEnterAnim="@anim/fragment_close_enter"
-        app:popExitAnim="@anim/fragment_close_exit"
-        app:popUpTo="@id/app_settings"
-        app:popUpToInclusive="true">
-
-        <argument
-            android:name="start_type"
-            app:argType="org.thoughtcrime.securesms.components.settings.app.subscription.donate.DonateToSignalType"
-            app:nullable="false" />
-
-    </action>
-
-    <action
->>>>>>> fc3db538
-        android:id="@+id/action_direct_to_notificationProfiles"
-        app:destination="@id/notificationProfilesFragment"
-        app:enterAnim="@anim/fragment_open_enter"
-        app:exitAnim="@anim/fragment_open_exit"
-        app:popEnterAnim="@anim/fragment_close_enter"
-        app:popExitAnim="@anim/fragment_close_exit" />
-
-    <action
-        android:id="@+id/action_direct_to_createNotificationProfiles"
-        app:destination="@id/editNotificationProfileFragment"
+        android:id="@+id/action_direct_to_notificationProfileDetails"
+        app:destination="@id/notificationProfileDetailsFragment"
         app:enterAnim="@anim/fragment_open_enter"
         app:exitAnim="@anim/fragment_open_exit"
         app:popEnterAnim="@anim/fragment_close_enter"
@@ -453,8 +423,8 @@
         app:popUpToInclusive="true" />
 
     <action
-        android:id="@+id/action_direct_to_notificationProfileDetails"
-        app:destination="@id/notificationProfileDetailsFragment"
+        android:id="@+id/action_direct_to_privacy"
+        app:destination="@id/privacy_settings"
         app:enterAnim="@anim/fragment_open_enter"
         app:exitAnim="@anim/fragment_open_exit"
         app:popEnterAnim="@anim/fragment_close_enter"
@@ -462,16 +432,6 @@
         app:popUpTo="@id/app_settings"
         app:popUpToInclusive="true" />
 
-    <action
-        android:id="@+id/action_direct_to_privacy"
-        app:destination="@id/privacy_settings"
-        app:enterAnim="@anim/fragment_open_enter"
-        app:exitAnim="@anim/fragment_open_exit"
-        app:popEnterAnim="@anim/fragment_close_enter"
-        app:popExitAnim="@anim/fragment_close_exit"
-        app:popUpTo="@id/app_settings"
-        app:popUpToInclusive="true" />
-
     <!-- endregion -->
 
     <!-- Internal Settings -->
@@ -493,81 +453,6 @@
     <!-- endregion -->
 
     <!-- Subscriptions -->
-<<<<<<< HEAD
-=======
-    <fragment
-        android:id="@+id/manageDonationsFragment"
-        android:name="org.thoughtcrime.securesms.components.settings.app.subscription.manage.ManageDonationsFragment"
-        android:label="manage_donations_fragment"
-        tools:layout="@layout/dsl_settings_fragment">
-        <action
-            android:id="@+id/action_manageDonationsFragment_to_manage_badges"
-            app:destination="@id/manage_badges"
-            app:enterAnim="@anim/fragment_open_enter"
-            app:exitAnim="@anim/fragment_open_exit"
-            app:popEnterAnim="@anim/fragment_close_enter"
-            app:popExitAnim="@anim/fragment_close_exit" />
-        <action
-            android:id="@+id/action_manageDonationsFragment_to_donationReceiptListFragment"
-            app:destination="@id/donationReceiptListFragment"
-            app:enterAnim="@anim/fragment_open_enter"
-            app:exitAnim="@anim/fragment_open_exit"
-            app:popEnterAnim="@anim/fragment_close_enter"
-            app:popExitAnim="@anim/fragment_close_exit" />
-        <action
-            android:id="@+id/action_manageDonationsFragment_to_subscribeLearnMoreBottomSheetDialog"
-            app:destination="@id/subscribeLearnMoreBottomSheetDialog" />
-        <action
-            android:id="@+id/action_manageDonationsFragment_to_donateToSignalFragment"
-            app:destination="@id/donate_to_signal"
-            app:enterAnim="@anim/fragment_open_enter"
-            app:exitAnim="@anim/fragment_open_exit"
-            app:popEnterAnim="@anim/fragment_close_enter"
-            app:popExitAnim="@anim/fragment_close_exit">
-
-            <argument
-                android:name="start_type"
-                app:argType="org.thoughtcrime.securesms.components.settings.app.subscription.donate.DonateToSignalType"
-                app:nullable="false" />
-        </action>
-    </fragment>
-
-    <fragment
-        android:id="@+id/donationReceiptListFragment"
-        android:name="org.thoughtcrime.securesms.components.settings.app.subscription.receipts.list.DonationReceiptListFragment"
-        android:label="donation_receipt_list_fragment"
-        tools:layout="@layout/donation_receipt_list_fragment">
-        <action
-            android:id="@+id/action_donationReceiptListFragment_to_donationReceiptDetailFragment"
-            app:destination="@id/donationReceiptDetailFragment"
-            app:enterAnim="@anim/fragment_open_enter"
-            app:exitAnim="@anim/fragment_open_exit"
-            app:popEnterAnim="@anim/fragment_close_enter"
-            app:popExitAnim="@anim/fragment_close_exit" />
-    </fragment>
-
-    <fragment
-        android:id="@+id/donationReceiptDetailFragment"
-        android:name="org.thoughtcrime.securesms.components.settings.app.subscription.receipts.detail.DonationReceiptDetailFragment"
-        android:label="donation_receipt_detail_fragment"
-        tools:layout="@layout/donation_receipt_detail_fragment">
-
-        <argument
-            android:name="id"
-            app:argType="long" />
-    </fragment>
-
-    <include app:graph="@navigation/donate_to_signal" />
-
-    <dialog
-        android:id="@+id/subscribeLearnMoreBottomSheetDialog"
-        android:name="org.thoughtcrime.securesms.components.settings.app.subscription.subscribe.SubscribeLearnMoreBottomSheetDialogFragment"
-        android:label="subscribe_learn_more_bottom_sheet_dialog"
-        tools:layout="@layout/subscribe_learn_more_bottom_sheet_dialog_fragment" />
-
-    <include app:graph="@navigation/manage_badges" />
-
->>>>>>> fc3db538
     <!-- endregion -->
 
     <!-- Notification Profiles -->
