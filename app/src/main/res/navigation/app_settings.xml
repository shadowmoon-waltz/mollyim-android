--- conflicted
+++ resolved
@@ -417,24 +417,6 @@
         app:popEnterAnim="@anim/fragment_close_enter"
         app:popExitAnim="@anim/fragment_close_exit" />
 
-<<<<<<< HEAD
-=======
-    <action
-        android:id="@+id/action_direct_to_subscriptions"
-        app:destination="@id/subscribeFragment"
-        app:enterAnim="@anim/fragment_open_enter"
-        app:exitAnim="@anim/fragment_open_exit"
-        app:popEnterAnim="@anim/fragment_close_enter"
-        app:popExitAnim="@anim/fragment_close_exit" />
-
-    <action
-        android:id="@+id/action_direct_to_manageDonations"
-        app:destination="@id/manageDonationsFragment"
-        app:enterAnim="@anim/fragment_open_enter"
-        app:exitAnim="@anim/fragment_open_exit"
-        app:popEnterAnim="@anim/fragment_close_enter"
-        app:popExitAnim="@anim/fragment_close_exit" />
-
     <action
         android:id="@+id/action_direct_to_notificationProfiles"
         app:destination="@id/notificationProfilesFragment"
@@ -463,7 +445,6 @@
         app:popUpTo="@id/app_settings"
         app:popUpToInclusive="true" />
 
->>>>>>> a0235cbc
     <!-- endregion -->
 
     <!-- Internal Settings -->
@@ -472,104 +453,6 @@
         android:id="@+id/internalSettingsFragment"
         android:name="org.thoughtcrime.securesms.components.settings.app.internal.InternalSettingsFragment"
         android:label="internal_settings_fragment" />
-
-    <!-- endregion -->
-
-<<<<<<< HEAD
-=======
-    <!-- Subscriptions -->
-    <fragment
-        android:id="@+id/manageDonationsFragment"
-        android:name="org.thoughtcrime.securesms.components.settings.app.subscription.manage.ManageDonationsFragment"
-        android:label="manage_donations_fragment"
-        tools:layout="@layout/dsl_settings_fragment">
-
-        <action
-            android:id="@+id/action_manageDonationsFragment_to_subscribeFragment"
-            app:destination="@id/subscribeFragment"
-            app:enterAnim="@anim/fragment_open_enter"
-            app:exitAnim="@anim/fragment_open_exit"
-            app:popEnterAnim="@anim/fragment_close_enter"
-            app:popExitAnim="@anim/fragment_close_exit" />
-
-        <action
-            android:id="@+id/action_manageDonationsFragment_to_manage_badges"
-            app:destination="@id/manage_badges"
-            app:enterAnim="@anim/fragment_open_enter"
-            app:exitAnim="@anim/fragment_open_exit"
-            app:popEnterAnim="@anim/fragment_close_enter"
-            app:popExitAnim="@anim/fragment_close_exit" />
-
-        <action
-            android:id="@+id/action_manageDonationsFragment_to_boosts"
-            app:destination="@id/boosts"
-            app:enterAnim="@anim/fragment_open_enter"
-            app:exitAnim="@anim/fragment_open_exit"
-            app:popEnterAnim="@anim/fragment_close_enter"
-            app:popExitAnim="@anim/fragment_close_exit" />
-    </fragment>
-
-    <fragment
-        android:id="@+id/subscribeFragment"
-        android:name="org.thoughtcrime.securesms.components.settings.app.subscription.subscribe.SubscribeFragment"
-        android:label="subscribe_fragment"
-        tools:layout="@layout/dsl_settings_fragment">
-        <action
-            android:id="@+id/action_subscribeFragment_to_setDonationCurrencyFragment"
-            app:destination="@id/setDonationCurrencyFragment"
-            app:enterAnim="@anim/fragment_open_enter"
-            app:exitAnim="@anim/fragment_open_exit"
-            app:popEnterAnim="@anim/fragment_close_enter"
-            app:popExitAnim="@anim/fragment_close_exit" />
-
-        <action
-            android:id="@+id/action_subscribeFragment_to_subscribeLearnMoreBottomSheetDialog"
-            app:destination="@id/subscribeLearnMoreBottomSheetDialog" />
-
-        <action
-            android:id="@+id/action_subscribeFragment_to_subscribeThanksForYourSupportBottomSheetDialog"
-            app:destination="@id/subscribeThanksForYourSupportBottomSheetDialog" />
-    </fragment>
-
-    <dialog
-        android:id="@+id/setDonationCurrencyFragment"
-        android:name="org.thoughtcrime.securesms.components.settings.app.subscription.currency.SetCurrencyFragment"
-        android:label="set_currency_fragment"
-        tools:layout="@layout/dsl_settings_fragment">
-
-        <argument
-            android:name="isBoost"
-            app:argType="boolean" />
-
-        <argument
-            android:name="supportedCurrencyCodes"
-            app:argType="string[]" />
-    </dialog>
-
-    <dialog
-        android:id="@+id/subscribeLearnMoreBottomSheetDialog"
-        android:name="org.thoughtcrime.securesms.components.settings.app.subscription.subscribe.SubscribeLearnMoreBottomSheetDialogFragment"
-        android:label="subscribe_learn_more_bottom_sheet_dialog"
-        tools:layout="@layout/subscribe_learn_more_bottom_sheet_dialog_fragment" />
-
-    <dialog
-        android:id="@+id/subscribeThanksForYourSupportBottomSheetDialog"
-        android:name="org.thoughtcrime.securesms.components.settings.app.subscription.thanks.ThanksForYourSupportBottomSheetDialogFragment"
-        android:label="subscribe_thanks_for_your_support_bottom_sheet_dialog"
-        tools:layout="@layout/thanks_for_your_support_bottom_sheet_dialog_fragment">
-
-        <argument
-            android:name="badge"
-            app:argType="org.thoughtcrime.securesms.badges.models.Badge"
-            app:nullable="false" />
-
-        <argument
-            android:name="isBoost"
-            android:defaultValue="false"
-            app:argType="boolean" />
-    </dialog>
-
-    <include app:graph="@navigation/manage_badges" />
 
     <!-- endregion -->
 
@@ -743,5 +626,4 @@
 
     </fragment>
 
->>>>>>> a0235cbc
 </navigation>