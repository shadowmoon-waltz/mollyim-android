<?xml version="1.0" encoding="UTF-8"?><!-- smartling.instruction_comments_enabled = on --><resources>
  <!-- Removed by excludeNonTranslatables <string name="app_name" translatable="false">Signal</string> -->

  <!-- Removed by excludeNonTranslatables <string name="install_url" translatable="false">https://signal.org/install</string> -->
  <!-- Removed by excludeNonTranslatables <string name="donate_url" translatable="false">https://signal.org/donate</string> -->
  <!-- Removed by excludeNonTranslatables <string name="backup_support_url" translatable="false">https://support.signal.org/hc/articles/360007059752</string> -->
  <!-- Removed by excludeNonTranslatables <string name="transfer_support_url" translatable="false">https://support.signal.org/hc/articles/360007059752</string> -->
  <!-- Removed by excludeNonTranslatables <string name="support_center_url" translatable="false">https://support.signal.org/</string> -->
  <!-- Removed by excludeNonTranslatables <string name="terms_and_privacy_policy_url" translatable="false">https://signal.org/legal</string> -->
  <!-- Removed by excludeNonTranslatables <string name="google_pay_url" translatable="false">https://pay.google.com</string> -->
  <!-- Removed by excludeNonTranslatables <string name="donation_decline_code_error_url" translatable="false">https://support.signal.org/hc/articles/4408365318426#errors</string> -->
  <!-- Removed by excludeNonTranslatables <string name="sms_export_url" translatable="false">https://support.signal.org/hc/articles/360007321171</string> -->
  <!-- Removed by excludeNonTranslatables <string name="signal_me_username_url" translatable="false">https://signal.me/#u/%1$s</string> -->
  <!-- Removed by excludeNonTranslatables <string name="username_support_url" translatable="false">https://support.signal.org/hc/articles/5389476324250</string> -->
  <!-- Removed by excludeNonTranslatables <string name="export_account_data_url" translatable="false">https://support.signal.org/hc/articles/5538911756954</string> -->
  <!-- Removed by excludeNonTranslatables <string name="pending_transfer_url" translatable="false">https://support.signal.org/hc/articles/360031949872#pending</string> -->
  <!-- Removed by excludeNonTranslatables <string name="donate_faq_url" translatable="false">https://support.signal.org/hc/articles/360031949872#donate</string> -->

    <string name="yes">是</string>
    <string name="no">否</string>
    <string name="delete">刪除</string>
    <string name="please_wait">請稍候…</string>
    <string name="save">儲存</string>
    <string name="note_to_self">給自己的筆記</string>

    <!-- Alternate label for the Signal Application in the device\'s home screen launcher, as in a weather/climate application. -->
    <string name="app_icon_label_weather">天氣</string>
    <!-- Alternate label for the Signal Application in the device\'s home screen launcher, as in a note-taking application.-->
    <string name="app_icon_label_notes">筆記</string>
    <!-- Alternate label for the Signal Application in the device\'s home screen launcher, as in a news/journalism application. -->
    <string name="app_icon_label_news">新聞</string>
    <!-- Alternate label for the Signal Application in the device\'s home screen launcher, as in waves of the ocean. -->
    <string name="app_icon_label_waves">波浪</string>

    <!-- AlbumThumbnailView -->
  <!-- Removed by excludeNonTranslatables <string name="AlbumThumbnailView_plus" translatable="false">\+%d</string> -->

    <!-- ApplicationMigrationActivity -->
    <string name="ApplicationMigrationActivity__signal_is_updating">Molly 正在更新中…</string>

    <!-- ApplicationPreferencesActivity -->
    <string name="ApplicationPreferenceActivity_you_havent_set_a_passphrase_yet">你還沒有建立密碼！</string>
    <string name="ApplicationPreferencesActivity_disable_passphrase">停用密碼嗎？</string>
    <string name="ApplicationPreferencesActivity_this_will_permanently_unlock_signal_and_message_notifications">這將會永久性地解鎖 Molly 與訊息通知。</string>
    <string name="ApplicationPreferencesActivity_disable">停用</string>
    <string name="ApplicationPreferencesActivity_error_connecting_to_server">與伺服器的連線發生錯誤！</string>
    <string name="ApplicationPreferencesActivity_pins_are_required_for_registration_lock">PIN 碼是註冊鎖定所必需的。如要停用 PIN 碼，請先關閉註冊鎖定功能。</string>
    <string name="ApplicationPreferencesActivity_pin_created">PIN 碼已建立。</string>
    <string name="ApplicationPreferencesActivity_pin_disabled">PIN 碼已停用。</string>
    <string name="ApplicationPreferencesActivity_record_payments_recovery_phrase">記錄付款回復短語</string>
    <string name="ApplicationPreferencesActivity_record_phrase">紀錄短語</string>
    <string name="ApplicationPreferencesActivity_before_you_can_disable_your_pin">在停用PIN碼之前，你必須記錄你的付款回復詞語以確保可以回復你的付款帳戶。</string>

    <!-- NumericKeyboardView -->
  <!-- Removed by excludeNonTranslatables <string name="NumericKeyboardView__1" translatable="false">1</string> -->
  <!-- Removed by excludeNonTranslatables <string name="NumericKeyboardView__2" translatable="false">2</string> -->
  <!-- Removed by excludeNonTranslatables <string name="NumericKeyboardView__3" translatable="false">3</string> -->
  <!-- Removed by excludeNonTranslatables <string name="NumericKeyboardView__4" translatable="false">4</string> -->
  <!-- Removed by excludeNonTranslatables <string name="NumericKeyboardView__5" translatable="false">5</string> -->
  <!-- Removed by excludeNonTranslatables <string name="NumericKeyboardView__6" translatable="false">6</string> -->
  <!-- Removed by excludeNonTranslatables <string name="NumericKeyboardView__7" translatable="false">7</string> -->
  <!-- Removed by excludeNonTranslatables <string name="NumericKeyboardView__8" translatable="false">8</string> -->
  <!-- Removed by excludeNonTranslatables <string name="NumericKeyboardView__9" translatable="false">9</string> -->
  <!-- Removed by excludeNonTranslatables <string name="NumericKeyboardView__0" translatable="false">0</string> -->
    <!-- Back button on numeric keyboard -->
    <string name="NumericKeyboardView__backspace">退格鍵</string>

    <!-- DraftDatabase -->
    <string name="DraftDatabase_Draft_image_snippet">（圖片）</string>
    <string name="DraftDatabase_Draft_audio_snippet">（音訊）</string>
    <string name="DraftDatabase_Draft_video_snippet">（影片）</string>
    <string name="DraftDatabase_Draft_location_snippet">（位置）</string>
    <string name="DraftDatabase_Draft_quote_snippet">（回覆）</string>
    <string name="DraftDatabase_Draft_voice_note">（語音留言）</string>

    <!-- AttachmentKeyboard -->
    <string name="AttachmentKeyboard_gallery">圖片庫</string>
    <string name="AttachmentKeyboard_file">檔案</string>
    <string name="AttachmentKeyboard_contact">聯絡人</string>
    <string name="AttachmentKeyboard_location">位置</string>
<<<<<<< HEAD
    <string name="AttachmentKeyboard_Signal_needs_permission_to_show_your_photos_and_videos">Molly 需要權限以顯示你的照片及影片。</string>
    <string name="AttachmentKeyboard_give_access">允許存取</string>
=======
    <string name="AttachmentKeyboard_Signal_needs_permission_to_show_your_photos_and_videos">Signal 需要獲取權限以顯示你的相片和影片</string>
    <!-- Text for a button prompting users to allow Signal access to their gallery storage -->
    <string name="AttachmentKeyboard_allow_access">允許存取</string>
>>>>>>> 46638a19
    <string name="AttachmentKeyboard_payment">付款</string>

    <!-- AttachmentManager -->
    <string name="AttachmentManager_cant_open_media_selection">找不到合適的應用程式來選擇媒體檔案。</string>
    <string name="AttachmentManager_signal_requires_the_external_storage_permission_in_order_to_attach_photos_videos_or_audio">Molly 需要儲存的權限，以存取照片、影片或聲音檔。但是現在被設定為永久拒絕存取。請到應用程式設定中，選擇「權限」及開啟「儲存」。</string>
    <string name="AttachmentManager_signal_requires_contacts_permission_in_order_to_attach_contact_information">Molly 需要聯絡人的權限以存取聯絡人資訊，但是現在被設定為永久拒絕存取。請到應用程式設定中，選取「權限」，並啟用「聯絡人」的權限。</string>
    <string name="AttachmentManager_signal_requires_location_information_in_order_to_attach_a_location">Molly 需要位置的權限以存取位置資訊，但是現在被設定為永久拒絕存取。請到應用程式設定中，選取「權限」，並啟用「位置」的權限。</string>

    <!-- Dialog title asking users for location permission -->
    <string name="AttachmentManager_signal_allow_access_location">允許存取你的位置</string>
    <!-- Dialog description that will explain the steps needed to give location permission -->
    <string name="AttachmentManager_signal_to_send_location">要傳送你的位置：</string>
    <!-- Alert dialog description asking for location permission -->
<<<<<<< HEAD
    <string name="AttachmentManager_signal_allow_signal_access_location">Allow Molly access to send your location.</string>
    <!-- Toast text explaining Signal\'s need for location access -->
    <string name="AttachmentManager_signal_needs_location_access">Molly needs location access to send your location.</string>
=======
    <string name="AttachmentManager_signal_allow_signal_access_location">允許 Signal 存取權以發送你的位置。</string>
    <!-- Toast text explaining Signal\'s need for location access -->
    <string name="AttachmentManager_signal_needs_location_access">Signal 需要位置存取權以傳送你的位置。</string>
    <!-- Dialog title asking users for gallery storage permission -->
    <string name="AttachmentManager_signal_allow_storage">允許存取儲存空間</string>
    <!-- Dialog description that will explain the steps needed to give gallery storage permission -->
    <string name="AttachmentManager_signal_to_show_photos">顯示相片和影片：</string>
    <!-- Toast text explaining Signal\'s need for storage access -->
    <string name="AttachmentManager_signal_needs_storage_access">Signal 需要獲取儲存空間的存取權以顯示你的相片和影片。</string>
>>>>>>> 46638a19

    <!-- Alert dialog title to show the recipient has not activated payments -->
    <string name="AttachmentManager__not_activated_payments">%1$s 尚未啟動付款 </string>
    <!-- Alert dialog description to send the recipient a request to activate payments -->
    <string name="AttachmentManager__request_to_activate_payments">你想向他們傳送啟動付款的請求嗎？</string>
    <!-- Alert dialog button to send request -->
    <string name="AttachmentManager__send_request">傳送請求</string>
    <!-- Alert dialog button to cancel dialog -->
    <string name="AttachmentManager__cancel">取消</string>

    <!-- AttachmentUploadJob -->
    <string name="AttachmentUploadJob_uploading_media">上傳多媒體檔案中…</string>
    <string name="AttachmentUploadJob_compressing_video_start">壓縮影片中…</string>

    <!-- BackgroundMessageRetriever -->
    <string name="BackgroundMessageRetriever_checking_for_messages">正在檢查訊息…</string>

    <!-- Fcm notifications -->
    <!-- Notification we show when there may be messages for you, but we cannot connect to the server to check -->
    <string name="FcmFetchManager__you_may_have_messages">你有新訊息</string>

    <!-- BlockedUsersActivity -->
    <string name="BlockedUsersActivity__blocked_users">被封鎖的使用者</string>
    <string name="BlockedUsersActivity__add_blocked_user">新增被封鎖的使用者</string>
    <string name="BlockedUsersActivity__blocked_users_will">已封鎖的聯絡人將無法撥電話或傳訊息給你。</string>
    <string name="BlockedUsersActivity__no_blocked_users">沒有被封鎖的使用者</string>
    <string name="BlockedUsersActivity__block_user">要封鎖使用者嗎？</string>
    <string name="BlockedUserActivity__s_will_not_be_able_to">\"%1$s\" 將無法給你打電話或向你傳送訊息。</string>
    <string name="BlockedUsersActivity__block">封鎖</string>

    <!-- CreditCardFragment -->
    <!-- Title of fragment -->
    <string name="CreditCardFragment__credit_or_debit_card">信用卡或簽帳金融卡</string>
    <!-- Explanation of how to fill in the form and a note about pii, displayed above the credit card text fields -->
    <string name="CreditCardFragment__enter_your_card_details">請輸入付款卡詳情。Signal 不會收集或保存你的個人資料。</string>
    <!-- Displayed as a hint in the card number text field -->
    <string name="CreditCardFragment__card_number">付款卡號碼</string>
    <!-- Displayed as a hint in the card expiry text field -->
    <string name="CreditCardFragment__mm_yy">MM/YY</string>
    <!-- Displayed as a hint in the card cvv text field -->
    <string name="CreditCardFragment__cvv">CVV</string>
    <!-- Error displayed under the card number text field when there is an invalid card number entered -->
    <string name="CreditCardFragment__invalid_card_number">付款卡號碼無效</string>
    <!-- Error displayed under the card expiry text field when the card is expired -->
    <string name="CreditCardFragment__card_has_expired">付款卡已過期</string>
    <!-- Error displayed under the card cvv text field when the cvv is too short -->
    <string name="CreditCardFragment__code_is_too_short">代碼太短</string>
    <!-- Error displayed under the card cvv text field when the cvv is too long -->
    <string name="CreditCardFragment__code_is_too_long">代碼太長</string>
    <!-- Error displayed under the card cvv text field when the cvv is invalid -->
    <string name="CreditCardFragment__invalid_code">代碼無效</string>
    <!-- Error displayed under the card expiry text field when the expiry month is invalid -->
    <string name="CreditCardFragment__invalid_month">月份無效</string>
    <!-- Error displayed under the card expiry text field when the expiry is missing the year -->
    <string name="CreditCardFragment__year_required">必須填寫年份</string>
    <!-- Error displayed under the card expiry text field when the expiry year is invalid -->
    <string name="CreditCardFragment__invalid_year">年份無效</string>
    <!-- Button label to confirm credit card input and proceed with one-time payment -->
    <string name="CreditCardFragment__donate_s">捐款 %1$s</string>
    <!-- Button label to confirm credit card input and proceed with subscription payment -->
    <string name="CreditCardFragment__donate_s_month">每月捐款 %1$s</string>

    <!-- OneTimeDonationPreference -->
    <!-- Preference title with placeholder for amount. -->
    <string name="OneTimeDonationPreference__one_time_s">單次 %1$s</string>
    <!-- Preference subtitle when donation is pending -->
    <string name="OneTimeDonationPreference__donation_pending">捐款正待處理</string>
    <!-- Preference subtitle when donation is processing -->
    <string name="OneTimeDonationPreference__donation_processing">捐款正在處理中</string>

    <!-- BlockUnblockDialog -->
    <string name="BlockUnblockDialog_block_and_leave_s">封鎖並離開%1$s嗎？</string>
    <string name="BlockUnblockDialog_block_s">要封鎖%1$s嗎？</string>
    <string name="BlockUnblockDialog_you_will_no_longer_receive_messages_or_updates">你將不再收到來自該群組的訊息或更新，並且成員將無法再次將你新增到該群組。</string>
    <string name="BlockUnblockDialog_group_members_wont_be_able_to_add_you">群組成員將無法再次將你新增到該群組中。</string>
    <string name="BlockUnblockDialog_group_members_will_be_able_to_add_you">群組成員將能夠再次將你新增到該群組。</string>
    <!-- Text that is shown when unblocking a Signal contact -->
    <string name="BlockUnblockDialog_you_will_be_able_to_call_and_message_each_other">你將能夠互相發訊息和打電話，並且你的姓名和照片將與他們共享。</string>
    <!-- Text that is shown when unblocking an SMS contact -->
    <string name="BlockUnblockDialog_you_will_be_able_to_message_each_other">你們將可以互相傳送訊息。</string>
    <string name="BlockUnblockDialog_blocked_people_wont_be_able_to_call_you_or_send_you_messages">被封鎖的人將無法給你打電話或向你傳送訊息。</string>
    <string name="BlockUnblockDialog_blocked_people_wont_be_able_to_send_you_messages">被封鎖的人將無法向你傳送訊息。</string>
    <!-- Message shown on block dialog when blocking the Signal release notes recipient -->
    <string name="BlockUnblockDialog_block_getting_signal_updates_and_news">封鎖取得 Signal 更新和新聞的通知。</string>
    <!-- Message shown on unblock dialog when unblocking the Signal release notes recipient -->
    <string name="BlockUnblockDialog_resume_getting_signal_updates_and_news">繼續取得 Signal 更新和新聞的通知。</string>
    <string name="BlockUnblockDialog_unblock_s">解除封鎖%1$s嗎？</string>
    <string name="BlockUnblockDialog_block">封鎖</string>
    <string name="BlockUnblockDialog_block_and_leave">封鎖並離開</string>
    <!-- Dialog button label to report as spam and block the person -->
    <string name="BlockUnblockDialog_report_spam_and_block">舉報垃圾訊息並封鎖</string>
    <!-- Dialog title for reporting spam -->
    <string name="BlockUnblockDialog_report_spam_title">是否舉報垃圾訊息？</string>
    <!-- Dialog button to report as spam only -->
    <string name="BlockUnblockDialog_report_spam">舉報垃圾訊息</string>
    <!-- Dialog message when reporting spam of an individual (1:1 conversation) -->
    <string name="BlockUnblockDialog_report_spam_description">Signal 將收到通知，此人可能正在發送垃圾訊息。Signal 不能看到任何聊天內容。</string>
    <!-- Dialog message when reporting spam of a group and we can determine the group member that invited you, placeholder is a name -->
    <string name="BlockUnblockDialog_report_spam_group_named_adder">Signal 將收到通知，邀請你加入此群組的 %1$s 可能正在發送垃圾訊息。Signal 不能看到任何聊天內容。</string>
    <!-- Dialog message when reporting spam of a group and we cannot determine the group member that invited you -->
    <string name="BlockUnblockDialog_report_spam_group_unknown_adder">Signal 將收到通知，邀請你加入此群組的人可能正在發送垃圾訊息。Signal 不能看到任何聊天內容。</string>

    <!-- BucketedThreadMedia -->
    <string name="BucketedThreadMedia_Today">今天</string>
    <string name="BucketedThreadMedia_Yesterday">昨天</string>
    <string name="BucketedThreadMedia_This_week">本週</string>
    <string name="BucketedThreadMedia_This_month">本月</string>
    <string name="BucketedThreadMedia_Large">大</string>
    <string name="BucketedThreadMedia_Medium">中</string>
    <string name="BucketedThreadMedia_Small">小</string>

    <!-- CameraFragment -->
    <!-- Toasted when user device does not support video recording -->
    <string name="CameraFragment__video_recording_is_not_supported_on_your_device">你的裝置不支援錄製影片</string>

    <!-- CameraXFragment -->
    <string name="CameraXFragment_tap_for_photo_hold_for_video">輕觸一下拍照，長按錄製影片</string>
    <string name="CameraXFragment_capture_description">擷取</string>
    <string name="CameraXFragment_change_camera_description">切換相機</string>
    <string name="CameraXFragment_open_gallery_description">開啟相簿</string>

    <!-- CameraContacts -->
    <string name="CameraContacts_recent_contacts">最近的聯絡人</string>
    <string name="CameraContacts_signal_contacts">Signal 聯絡人</string>
    <string name="CameraContacts_signal_groups">Signal 群組</string>
    <!-- A warning shown in a toast when  -->
    <plurals name="CameraContacts_you_can_share_with_a_maximum_of_n_conversations">
        <item quantity="other">你可以分享最多 %1$d 個聊天。</item>
    </plurals>
    <string name="CameraContacts_select_signal_recipients">選擇 Signal 收件人</string>
    <string name="CameraContacts_no_signal_contacts">沒有 Signal 聯絡人</string>
    <string name="CameraContacts_you_can_only_use_the_camera_button">你只能使用相機按鈕將照片傳送到 Signal 聯絡人。 </string>
    <string name="CameraContacts_cant_find_who_youre_looking_for">找不到你要找的人？</string>
    <string name="CameraContacts_invite_a_contact_to_join_signal">邀請一個聯絡人來使用 Molly</string>
    <string name="CameraContacts__menu_search">搜尋</string>

    <!-- Censorship Circumvention Megaphone -->
    <!-- Title for an alert that shows at the bottom of the chat list letting people know that circumvention is no longer needed -->
    <string name="CensorshipCircumventionMegaphone_turn_off_censorship_circumvention">要關閉審查規避嗎？</string>
    <!-- Body for an alert that shows at the bottom of the chat list letting people know that circumvention is no longer needed -->
    <string name="CensorshipCircumventionMegaphone_you_can_now_connect_to_the_signal_service">你現可直接連線到 Signal 服務以享有更佳體驗。</string>
    <!-- Action to prompt the user to disable circumvention since it is no longer needed -->
    <string name="CensorshipCircumventionMegaphone_turn_off">關閉</string>
    <!-- Action to prompt the user to dismiss the alert at the bottom of the chat list -->
    <string name="CensorshipCircumventionMegaphone_no_thanks">不用了，謝謝</string>

    <!-- ClientDeprecatedActivity -->
    <string name="ClientDeprecatedActivity_update_signal">更新 Molly</string>
    <string name="ClientDeprecatedActivity_this_version_of_the_app_is_no_longer_supported">不再支援此版本的應用程式。 要繼續傳送和接收訊息，請更新到最新版本。</string>
    <string name="ClientDeprecatedActivity_update">更新</string>
    <string name="ClientDeprecatedActivity_dont_update">不更新</string>
    <string name="ClientDeprecatedActivity_warning">警告</string>
    <string name="ClientDeprecatedActivity_your_version_of_signal_has_expired_you_can_view_your_message_history">你的Molly版本已過期。你可以查看訊息歷史記錄，但是只有在更新後才能傳送或接收訊息。</string>

    <!-- CommunicationActions -->
    <string name="CommunicationActions_no_browser_found">找不到網路瀏覽器。</string>
    <string name="CommunicationActions_send_email">傳送電子郵件</string>
    <string name="CommunicationActions_a_cellular_call_is_already_in_progress">手機通話正在進行中。</string>
    <string name="CommunicationActions_start_voice_call">開始語音通話嗎？</string>
    <string name="CommunicationActions_cancel">取消</string>
    <string name="CommunicationActions_call">撥打</string>
    <string name="CommunicationActions_insecure_call">不安全的電話</string>
    <string name="CommunicationActions_carrier_charges_may_apply">電信商可能會收取額外的費用。你撥出的號碼未在Signal中註冊。 該電話將通過你的電信商撥出，而不是通過網際網路撥出。</string>
    <string name="CommunicationActions_cant_join_call">無法加入通話</string>
    <string name="CommunicationActions_this_call_link_is_no_longer_valid">此通話連結已失效。</string>
    <!-- Title on dialog when call link url cannot be parsed -->
    <string name="CommunicationActions_invalid_link">無效的連結</string>
    <!-- Message on dialog when call link url cannot be parsed -->
    <string name="CommunicationActions_this_is_not_a_valid_call_link">這不是有效的通話連結。在嘗試加入之前，請確保整個連結是完整且正確的。</string>

    <!-- ConfirmIdentityDialog -->

    <!-- ContactsCursorLoader -->
    <string name="ContactsCursorLoader_recent_chats">最近的聊天</string>
    <string name="ContactsCursorLoader_contacts">聯絡人</string>
    <string name="ContactsCursorLoader_groups">群組</string>
    <!-- Contact search header for individuals who the user has not started a conversation with but is in a group with -->
    <string name="ContactsCursorLoader_group_members">群組成員</string>
    <!-- Label for my stories when selecting who to send media to -->
    <string name="ContactsCursorLoader_my_stories">我的限時動態</string>
    <!-- Text for a button that brings up a bottom sheet to create a new story. -->
    <string name="ContactsCursorLoader_new">新增</string>
    <!-- Header for conversation search section labeled "Chats" -->
    <string name="ContactsCursorLoader__chats">聊天</string>
    <!-- Header for conversation search section labeled "Messages" -->
    <string name="ContactsCursorLoader__messages">訊息</string>

    <!-- ContactsDatabase -->
    <string name="ContactsDatabase_message_s">傳送訊息給 %1$s</string>
    <string name="ContactsDatabase_signal_call_s">與 %1$s 進行 Signal 通話</string>

    <!-- ContactNameEditActivity -->
    <!-- Toolbar title for contact name edit activity -->
    <string name="ContactNameEditActivity_given_name">名字</string>
    <string name="ContactNameEditActivity_family_name">姓</string>
    <string name="ContactNameEditActivity_prefix">前綴名</string>
    <string name="ContactNameEditActivity_suffix">後綴名</string>
    <string name="ContactNameEditActivity_middle_name">中間名</string>

    <!-- ContactShareEditActivity -->
    <!-- ContactShareEditActivity toolbar title -->
    <string name="ContactShareEditActivity__send_contact">傳送聯絡人</string>
    <string name="ContactShareEditActivity_type_home">住家</string>
    <string name="ContactShareEditActivity_type_mobile">行動電話</string>
    <string name="ContactShareEditActivity_type_work">工作電話</string>
    <string name="ContactShareEditActivity_type_missing">其他</string>
    <string name="ContactShareEditActivity_invalid_contact">選擇的聯絡人無效</string>
    <!-- Content descrption for name edit button on contact share edit activity -->
    <string name="ContactShareEditActivity__edit_name">編輯名稱</string>
    <!-- Content description for user avatar in edit activity -->
    <string name="ContactShareEditActivity__avatar">頭像</string>

    <!-- ConversationItem -->
    <string name="ConversationItem_error_not_sent_tap_for_details">未傳送，請點擊以獲得詳細資訊</string>
    <string name="ConversationItem_error_partially_not_delivered">部分發送，請點擊以了解細節。</string>
    <string name="ConversationItem_error_network_not_delivered">傳送失敗</string>
    <string name="ConversationItem_group_action_left">%1$s 已經離開群組。</string>
    <string name="ConversationItem_send_paused">傳送已暫停</string>
    <string name="ConversationItem_click_to_approve_unencrypted_sms_dialog_title">改用未加密的簡訊作為遞補方式？</string>
    <string name="ConversationItem_click_to_approve_unencrypted_mms_dialog_title">改用未加密的多媒體訊息作為遞補方式？</string>
    <string name="ConversationItem_click_to_approve_unencrypted_dialog_message">由於對方已經不再是 Signal 的使用者，當前訊息<b>不會</b>被加密。\n\n傳送不加密的訊息？</string>
    <string name="ConversationItem_unable_to_open_media">找不到合適的應用程式來開啟媒體檔案。</string>
    <string name="ConversationItem_copied_text">已複製 %1$s</string>
    <string name="ConversationItem_from_s">來自 %1$s</string>
    <string name="ConversationItem_to_s">至 %1$s</string>
    <string name="ConversationItem_read_more">讀取更多</string>
    <string name="ConversationItem_download_more">下載更多</string>
    <string name="ConversationItem_pending">等待中</string>
    <string name="ConversationItem_this_message_was_deleted">此訊息已被刪除。</string>
    <string name="ConversationItem_you_deleted_this_message">你已刪除此訊息。</string>
    <!-- Dialog error message shown when user can\'t download a message from someone else due to a permanent failure (e.g., unable to decrypt), placeholder is other\'s name -->
    <string name="ConversationItem_cant_download_message_s_will_need_to_send_it_again">無法下載訊息。%1$s 需要再次傳送。</string>
    <!-- Dialog error message shown when user can\'t download an image message from someone else due to a permanent failure (e.g., unable to decrypt), placeholder is other\'s name -->
    <string name="ConversationItem_cant_download_image_s_will_need_to_send_it_again">無法下載圖像。%1$s 需要再次傳送。</string>
    <!-- Dialog error message shown when user can\'t download a video message from someone else due to a permanent failure (e.g., unable to decrypt), placeholder is other\'s name -->
    <string name="ConversationItem_cant_download_video_s_will_need_to_send_it_again">無法下載影片。%1$s 需要再次傳送。</string>
    <!-- Dialog error message shown when user can\'t download a their own message via a linked device due to a permanent failure (e.g., unable to decrypt) -->
    <string name="ConversationItem_cant_download_message_you_will_need_to_send_it_again">無法下載訊息。你需要再次傳送。</string>
    <!-- Dialog error message shown when user can\'t download a their own image message via a linked device due to a permanent failure (e.g., unable to decrypt) -->
    <string name="ConversationItem_cant_download_image_you_will_need_to_send_it_again">無法下載圖像。你需要再次傳送。</string>
    <!-- Dialog error message shown when user can\'t download a their own video message via a linked device due to a permanent failure (e.g., unable to decrypt) -->
    <string name="ConversationItem_cant_download_video_you_will_need_to_send_it_again">無法下載影片。你需要再次傳送。</string>
    <!-- Display as the timestamp footer in a message bubble in a conversation when a message has been edited. The timestamp represents a message that has been edited within the last minute. -->
    <string name="ConversationItem_edited_now_timestamp_footer">已編輯 現在</string>
    <!-- Display as the timestamp footer in a message bubble in a conversation when a message has been edited. This is displayed when the edit has occurred between 1-59 minutes ago. -->
    <string name="ConversationItem_edited_relative_timestamp_footer">%1$s 前已編輯</string>
    <!-- Display as the timestamp footer in a message bubble in a conversation when a message has been edited. This is displayed when the edit occurred at least 1 hour ago. -->
    <string name="ConversationItem_edited_absolute_timestamp_footer">%1$s 前已編輯</string>
    <!-- Displayed if the link preview in the conversation item is for a call link call -->
    <string name="ConversationItem__join_call">加入通話</string>

    <!-- ConversationActivity -->
    <string name="ConversationActivity_add_attachment">新增附檔</string>
    <!-- Accessibility text associated with image button to send an edited message. -->
    <string name="ConversationActivity_send_edit">發送已編輯訊息</string>
    <string name="ConversationActivity_compose_message">撰寫訊息</string>
    <string name="ConversationActivity_sorry_there_was_an_error_setting_your_attachment">抱歉，無法成功設定你指定的附檔。</string>
    <string name="ConversationActivity_recipient_is_not_a_valid_sms_or_email_address_exclamation">收件人並不是一個有效的簡訊或電子郵件地址！</string>
    <string name="ConversationActivity_message_is_empty_exclamation">訊息內容是空的！</string>
    <string name="ConversationActivity_group_members">群組成員</string>
    <!-- Warning dialog text shown to user if they try to send a message edit that is too old where %1$d is replaced with the amount of hours, e.g. 3 -->
    <plurals name="ConversationActivity_edit_message_too_old">
        <item quantity="other">編輯只能在你傳送此訊息後的 %1$d 小時內應用。</item>
    </plurals>
    <!-- Warning dialog text shown to user if they try to edit a message too many times. Where %1$d is replaced with the number of edits -->
    <plurals name="ConversationActivity_edit_message_too_many_edits">
        <item quantity="other">只有 %1$d 項編輯能套用到此訊息。</item>
    </plurals>

    <string name="ConversationActivity_invalid_recipient">無效的收件人！</string>
    <string name="ConversationActivity_added_to_home_screen">新增到主畫面</string>
    <string name="ConversationActivity_calls_not_supported">不支援的通話</string>
    <string name="ConversationActivity_this_device_does_not_appear_to_support_dial_actions">您使用的裝置看來不支援撥號通話功能。</string>
    <string name="ConversationActivity_transport_insecure_sms">不安全的簡訊</string>
    <!-- A title for the option to send an SMS with a placeholder to put the name of their SIM card -->
    <string name="ConversationActivity_transport_insecure_sms_with_sim">不安全的簡訊 (%1$s)</string>
    <string name="ConversationActivity_transport_insecure_mms">不安全的多媒體訊息</string>
    <!-- A title for the option to send an SMS with a placeholder to put the name of their SIM card -->
    <string name="ConversationActivity_transport_signal">Signal 訊息</string>
    <!-- The content description for button to send a message in a conversation -->
    <string name="ConversationActivity_send_message_content_description">傳送訊息</string>
    <string name="ConversationActivity_lets_switch_to_signal">我們要不要切換到 Molly %1$s</string>
    <string name="ConversationActivity_specify_recipient">請選擇聯絡人</string>
    <string name="ConversationActivity_attachment_exceeds_size_limits">當前訊息的附檔類型已經超越大小限制。</string>
    <string name="ConversationActivity_unable_to_record_audio">無法錄製音訊！</string>
    <string name="ConversationActivity_you_cant_send_messages_to_this_group">你不再是該成員，因此無法向該群組傳送訊息。</string>
    <string name="ConversationActivity_only_s_can_send_messages">只有%1$s能傳送訊息。</string>
    <string name="ConversationActivity_admins">管理員</string>
    <string name="ConversationActivity_message_an_admin">給管理員留言</string>
    <string name="ConversationActivity_cant_start_group_call">無法發起群組通話</string>
    <string name="ConversationActivity_only_admins_of_this_group_can_start_a_call">只有該群組的管理員才能通話。</string>
    <string name="ConversationActivity_there_is_no_app_available_to_handle_this_link_on_your_device">您的裝置上沒有應用程式可以處理這個連結</string>
    <string name="ConversationActivity_your_request_to_join_has_been_sent_to_the_group_admin">你的加入要求已傳送到群組管理員。 他們採取行動時會通知你。</string>
    <string name="ConversationActivity_cancel_request">取消要求</string>

    <!-- Dialog title asking users for microphone permission -->
    <string name="ConversationActivity_allow_access_microphone">允許連接你的麥克風</string>
    <!-- Dialog description that will explain the steps needed to give microphone permissions -->
    <string name="ConversationActivity_signal_to_send_audio_messages">要傳送語音訊息：</string>
    <!-- Alert dialog description asking for microphone permission in order to send voice messages -->
    <string name="ConversationActivity_to_send_voice_messages_allow_signal_access_to_your_microphone">如要傳送語音訊息，請允許 Signal 存取你的麥克風。</string>
    <!-- Toast text explaining Signal\'s need for microphone access -->
<<<<<<< HEAD
    <string name="ConversationActivity_signal_needs_microphone_access_voice_message">Molly needs microphone access to record a voice message.</string>
    <string name="ConversationActivity_signal_requires_the_microphone_permission_in_order_to_send_audio_messages">Molly 需要麥克風的權限來傳送語音訊息，但是現在系統設定為總是拒絕 Molly。請到 Molly 的應用程式設定中，點選「權限」，並啟用「麥克風」的權限。</string>
=======
    <string name="ConversationActivity_signal_needs_microphone_access_voice_message">Signal 需要麥克風存取權限以錄製語音訊息。</string>
    <string name="ConversationActivity_signal_requires_the_microphone_permission_in_order_to_send_audio_messages">Signal 需要麥克風的權限來傳送語音訊息，但是現在系統設定為總是拒絕 Signal。請到 Signal 的應用程式設定中，點選「權限」，並啟用「麥克風」的權限。</string>
>>>>>>> 46638a19

    <string name="ConversationActivity_signal_needs_the_microphone_and_camera_permissions_in_order_to_call_s">Molly 需要麥克風和相機的權限來打電話給 %1$s，但是現在系統設定為總是拒絕 Molly。請到 Molly 的應用程式設定中，點選「權限」，並啟用麥克風和相機的權限。</string>
    <string name="ConversationActivity_to_capture_photos_and_video_allow_signal_access_to_the_camera">請授予 Molly 使用相機的權限，才能拍攝照片和影片</string>
    <string name="ConversationActivity_signal_needs_the_camera_permission_to_take_photos_or_video">Molly 需要相機的權限來拍攝照片或是影片 ，但是現在系統設定為總是拒絕 Molly。請到 Molly 的應用程式設定中，點選「權限」，並啟用相機的權限。</string>
    <string name="ConversationActivity_signal_needs_camera_permissions_to_take_photos_or_video">Molly 需要使用相機的權限來拍攝照片和影片</string>
    <string name="ConversationActivity_enable_the_microphone_permission_to_capture_videos_with_sound">開啟麥克風權限以擷取帶有音效的影片。</string>
    <string name="ConversationActivity_signal_needs_the_recording_permissions_to_capture_video">Molly需要麥克風權限才能錄製影片，但已被拒絕。 請繼續進行應用程式設定，選擇“權限”，然後啟用“麥克風”和“相機”。</string>
    <string name="ConversationActivity_signal_needs_recording_permissions_to_capture_video">Molly 需要麥克風權限以錄製影片。</string>

    <string name="ConversationActivity_quoted_contact_message">%1$s %2$s</string>
    <string name="ConversationActivity_no">否</string>
    <string name="ConversationActivity_search_position">第 %1$d 個，共 %2$d 個</string>
    <string name="ConversationActivity_no_results">查無結果</string>

    <string name="ConversationActivity_sticker_pack_installed">貼圖包已安裝</string>
    <string name="ConversationActivity_new_say_it_with_stickers">新！ 用貼圖說出來</string>

    <string name="ConversationActivity_cancel">取消</string>
    <string name="ConversationActivity_delete_conversation">刪除聊天？</string>
    <string name="ConversationActivity_delete_and_leave_group">刪除並離開群組嗎？</string>
    <string name="ConversationActivity_this_conversation_will_be_deleted_from_all_of_your_devices">此聊天將從你的所有裝置上刪除。</string>
    <string name="ConversationActivity_you_will_leave_this_group_and_it_will_be_deleted_from_all_of_your_devices">你將離開此群組，及它將從你所有的裝置上被刪除。</string>
    <string name="ConversationActivity_delete">刪除</string>
    <string name="ConversationActivity_delete_and_leave">刪除並離開</string>

    <!-- Dialog description that will explain the steps needed to give microphone permissions for a voice call -->
    <string name="ConversationActivity__to_start_call">要開始通話：</string>
    <!-- Alert dialog description asking for microphone permission in order to start a voice call -->
<<<<<<< HEAD
    <string name="ConversationActivity__to_call_signal_needs_access_to_your_microphone">To start a call, allow Molly access to your microphone.</string>
    <!-- Toast text explaining Signal\'s need for microphone access for a voice call -->
    <string name="ConversationActivity_signal_needs_microphone_access_voice_call">Molly needs microphone access to start a call.</string>
=======
    <string name="ConversationActivity__to_call_signal_needs_access_to_your_microphone">若要開始通話，請允許 Signal 存取你的麥克風。</string>
    <!-- Toast text explaining Signal\'s need for microphone access for a voice call -->
    <string name="ConversationActivity_signal_needs_microphone_access_voice_call">Signal 需要麥克風存取權限才能發起通話。</string>
>>>>>>> 46638a19


    <string name="ConversationActivity_join">加入</string>
    <!-- Button text for an active group call but the call is currently full and unjoinable -->
    <string name="ConversationActivity_full">已滿</string>

    <string name="ConversationActivity_error_sending_media">傳送媒體檔時出錯</string>

    <!-- Message shown when opening an MMS group conversation with SMS disabled and there are no exported messages -->
    <string name="ConversationActivity__sms_messaging_is_no_longer_supported">Signal 不再支援短訊功能。</string>
    <!-- Message shown when opening an SMS conversation with SMS disabled and there are no exported messages -->
    <string name="ConversationActivity__sms_messaging_is_no_longer_supported_in_signal_invite_s_to_to_signal_to_keep_the_conversation_here">Signal 不再支援短訊功能。邀請 %1$s 加入 Signal 以繼續對話。</string>
    <!-- Message shown when opening a conversation with an unregistered user who used to be on Signal -->
    <string name="ConversationActivity__this_person_is_no_longer_using_signal">此人不再使用 Molly。邀請他們加入 Molly 以繼續對話。</string>
    <!-- Action button shown when opening an SMS conversation with SMS disabled and there are no exported messages -->
    <string name="ConversationActivity__invite_to_signal">邀請至 Molly</string>
    <!-- Snackbar message shown after dismissing the full screen sms export megaphone indicating we\'ll do it again soon -->
    <string name="ConversationActivity__you_will_be_reminded_again_soon">我們稍後會再次提醒你。</string>

    <!-- Title for dialog shown when first sending formatted text -->
    <string name="SendingFormattingTextDialog_title">傳送格式化文字</string>
    <!-- Message for dialog shown when first sending formatted text -->
    <string name="SendingFormattingTextDialog_message">有些人可能正在使用不支援格式化文字的 Signal 版本，他們將無法看到你對訊息作出的格式變更。</string>
    <!-- Button text for confirming they\'d like to send the message with formatting after seeing warning. -->
    <string name="SendingFormattingTextDialog_send_anyway_button">仍然傳送</string>
    <!-- Button text for canceling sending the message with formatting after seeing warning. -->
    <string name="SendingFormattingTextDialog_cancel_send_button">取消</string>

    <!-- ConversationAdapter -->
    <plurals name="ConversationAdapter_n_unread_messages">
        <item quantity="other">%1$d 則未讀訊息</item>
    </plurals>

    <!-- ConversationFragment -->
    <!-- Toast text when contacts activity is not found -->
    <string name="ConversationFragment__contacts_app_not_found">找不到聯絡人 App。</string>
    <plurals name="ConversationFragment_delete_selected_messages">
        <item quantity="other">刪除已選訊息？</item>
    </plurals>
    <string name="ConversationFragment_save_to_sd_card">儲存？</string>
    <plurals name="ConversationFragment_saving_n_media_to_storage_warning">
        <item quantity="other">保存所有的 %1$d 媒體至存儲將會允許您設備上的其它軟體開啓它們。\n\n繼續嗎？</item>
    </plurals>
    <plurals name="ConversationFragment_error_while_saving_attachments_to_sd_card">
        <item quantity="other">保存附檔至儲存時出現錯誤！</item>
    </plurals>
    <string name="ConversationFragment_unable_to_write_to_sd_card_exclamation">無法寫入儲存裝置！</string>
    <plurals name="ConversationFragment_saving_n_attachments">
        <item quantity="other">正在保存 %1$d 個附檔</item>
    </plurals>
    <plurals name="ConversationFragment_saving_n_attachments_to_sd_card">
        <item quantity="other">儲存%1$d附檔到儲存空間中…</item>
    </plurals>
    <string name="ConversationFragment_pending">暫待等候中…</string>
    <string name="ConversationFragment_push">數據 (Signal)</string>
    <string name="ConversationFragment_mms">多媒體訊息</string>
    <string name="ConversationFragment_sms">簡訊</string>
    <string name="ConversationFragment_deleting">正在刪除</string>
    <string name="ConversationFragment_deleting_messages">刪除訊息中…</string>
    <string name="ConversationFragment_delete_for_me">為我刪除</string>
    <string name="ConversationFragment_delete_for_everyone">為大家刪除</string>
    <!-- Dialog button for deleting one or more note-to-self messages only on this device, leaving that same message intact on other devices. -->
    <string name="ConversationFragment_delete_on_this_device">刪除此裝置</string>
    <!-- Dialog button for deleting one or more note-to-self messages on all linked devices. -->
    <string name="ConversationFragment_delete_everywhere">從所有裝置中刪除</string>
    <string name="ConversationFragment_this_message_will_be_deleted_for_everyone_in_the_conversation">如果聊天中的每個人都使用最新版本的Signal，則該訊息將被刪除。 他們將能夠看到你刪除了一則訊息。</string>
    <string name="ConversationFragment_quoted_message_not_found">無法找到原始訊息</string>
    <string name="ConversationFragment_quoted_message_no_longer_available">原始訊息已不存在</string>
    <string name="ConversationFragment_failed_to_open_message">開啟訊息失敗</string>
    <string name="ConversationFragment_you_can_swipe_to_the_right_reply">你可以在任何訊息上向右滑動以快速回覆</string>
    <string name="ConversationFragment_you_can_swipe_to_the_left_reply">你可以在任何訊息上向左滑動以快速回覆</string>
    <string name="ConversationFragment_view_once_media_is_deleted_after_sending">閱後即焚媒體在發送後被刪除</string>
    <string name="ConversationFragment_you_already_viewed_this_message">你已經看過這個訊息</string>
    <string name="ConversationFragment__you_can_add_notes_for_yourself_in_this_conversation">你可在此聊天中為自己新增筆記。若你的帳戶有任何已連結裝置，新的筆記將會進行同步處理。</string>
    <string name="ConversationFragment__d_group_members_have_the_same_name">%1$d個群組成員有相同的名稱。</string>
    <string name="ConversationFragment__tap_to_review">點按以查看</string>
    <!-- The body of a banner that can show up at the top of a chat, letting the user know that you have two contacts with the same name -->
    <string name="ConversationFragment__review_banner_body">此人與另一聯絡人同名</string>
    <string name="ConversationFragment_contact_us">與我們聯繫</string>
    <string name="ConversationFragment_verify">驗證</string>
    <string name="ConversationFragment_not_now">稍後</string>
    <string name="ConversationFragment_your_safety_number_with_s_changed">你與 %1$s 的安全碼已變更</string>
    <string name="ConversationFragment_your_safety_number_with_s_changed_likey_because_they_reinstalled_signal">你與 %1$s 的安全碼已變更，可能是因為對方重新安裝了 Signal 或更換了裝置。輕觸「驗證」以確認新的安全碼。這是可選的。</string>
    <!-- Dialog title for block group link join requests -->
    <string name="ConversationFragment__block_request">要封鎖請求嗎？</string>
    <!-- Dialog message for block group link join requests -->
    <string name="ConversationFragment__s_will_not_be_able_to_join_or_request_to_join_this_group_via_the_group_link">%1$s 將無法透過群組連結加入或請求加入此群組。不過仍可手動新增對方至此群組中。</string>
    <!-- Dialog confirm block request button -->
    <string name="ConversationFragment__block_request_button">封鎖請求</string>
    <!-- Dialog cancel block request button -->
    <string name="ConversationFragment__cancel">取消</string>
    <!-- Message shown after successfully blocking join requests for a user -->
    <string name="ConversationFragment__blocked">已封鎖</string>
    <!-- Action shown to allow a user to update their application because it has expired -->
    <string name="ConversationFragment__update_build">更新 Molly</string>
    <!-- Action shown to allow a user to re-register as they are no longer registered -->
    <string name="ConversationFragment__reregister_signal">重新註冊 Molly</string>
    <!-- Label for a button displayed in the conversation toolbar to return to the previous screen. -->
    <string name="ConversationFragment__content_description_back_button">導向返回。</string>
    <!-- Label for a button displayed in the conversation toolbar to open the main screen of the app. -->
    <string name="ConversationFragment__content_description_launch_signal_button">開啟 Molly</string>
    <!-- Dialog title shown when more than one contact in a group conversation is no longer verified -->
    <string name="ConversationFragment__no_longer_verified">已無驗證</string>
    <!-- Button shown in conversation header when in a message request state and no groups in common to show new message safety tips -->
    <string name="ConversationFragment_safety_tips">安全提示</string>
    <!-- Menu option to report spam in a conversation -->
    <string name="ConversationFragment_report_spam">舉報垃圾訊息</string>
    <!-- Menu option to block in a conversation -->
    <string name="ConversationFragment_block">封鎖</string>
    <!-- Menu otpion to accept a message request in a conversation -->
    <string name="ConversationFragment_accept">接受</string>
    <!-- Menu option to delete an entire chat in a conversation -->
    <string name="ConversationFragment_delete_chat">刪除聊天</string>
    <!-- Menu option to unblock in a conversation -->
    <string name="ConversationFragment_unblock">解除封鎖</string>
    <!-- Dialog title shown after reporting spam and tapping the conversation item -->
    <string name="ConversationFragment_reported_spam">已舉報垃圾訊息</string>
    <!-- Dialog message shown after reporting spam and tapping the conversation item -->
    <string name="ConversationFragment_reported_spam_message">Signal 剛收到通知，此人可能正在發送垃圾訊息。Signal 不能看到任何聊天內容。</string>
    <!-- Toast shown after reporting spam and tapping the conversation item -->
    <string name="ConversationFragment_reported_as_spam">已舉報垃圾訊息</string>
    <!-- Toast shown after reporting and blocking a conversation -->
    <string name="ConversationFragment_reported_as_spam_and_blocked">已舉報垃圾訊息並封鎖</string>
    <!-- Dialog message shown after accepting a message request and tapping on options from the conversation event -->
    <string name="ConversationFragment_you_accepted_a_message_request_from_s">你已接受來自 %1$s 的訊息請求。如果這是個錯誤，你可以選擇以下操作。</string>

    <!-- Title of Safety Tips bottom sheet dialog -->
    <string name="SafetyTips_title">安全提示</string>
    <!-- Dialog subtitle when showign tips for a 1:1 conversation -->
    <string name="SafetyTips_subtitle_individual">接受陌生人的訊息請求時要小心。注意：</string>
    <!-- Dialog subtitle when showing tips for a group conversation -->
    <string name="SafetyTips_subtitle_group">請仔細檢視請求。你的聯絡人或與你聊天的人都不在此群組中。以下是一些需要注意的事項：</string>
    <!-- Button text to move to the previous tip-->
    <string name="SafetyTips_previous_tip">上一個提示</string>
    <!-- Button text to move to the next tip -->
    <string name="SafetyTips_next_tip">下一個提示</string>
    <!-- Title of tip 1 -->
    <string name="SafetyTips_tip1_title">加密貨幣或金錢詐騙</string>
    <!-- Message of tip 1 -->
    <string name="SafetyTips_tip1_message">如果陌生人發送了有關加密貨幣（如比特幣）或提供賺錢機會的訊息，請小心— 這可能是垃圾訊息。</string>
    <!-- Title of tip 2 -->
    <string name="SafetyTips_tip2_title">模糊或不相關的訊息</string>
    <!-- Message of tip 2 -->
    <string name="SafetyTips_tip2_message">垃圾訊息發送者通常會以「你好」等簡單訊息開始吸引你。如你作出回應，他們便可能會進一步與你互動。</string>
    <!-- Title of tip 3 -->
    <string name="SafetyTips_tip3_title">帶有連結的訊息</string>
    <!-- Message of tip 3 -->
    <string name="SafetyTips_tip3_message">請小心來自陌生人帶有網站連結的訊息。切勿點按來自你不信任之人的連結。</string>
    <!-- Title of tip 4 -->
    <string name="SafetyTips_tip4_title">虛假企業和機構</string>
    <!-- Message of tip 4 -->
    <string name="SafetyTips_tip4_message">請小心與你聯絡的企業或政府機構。涉及稅務機關、快遞公司等訊息可能是垃圾訊息。</string>

    <!-- Label for a button displayed in conversation list to clear the chat filter -->
    <string name="ConversationListFragment__clear_filter">清除篩選器</string>
    <!-- Notice on chat list when no unread chats are available, centered on display -->
    <string name="ConversationListFragment__no_unread_chats">沒有未讀聊天訊息</string>
    <plurals name="ConversationListFragment_delete_selected_conversations">
        <item quantity="other">要刪除已選取的聊天嗎？</item>
    </plurals>
    <plurals name="ConversationListFragment_this_will_permanently_delete_all_n_selected_conversations">
        <item quantity="other">這將永久刪除共 %1$d 個選取的聊天。</item>
    </plurals>
    <string name="ConversationListFragment_deleting">正在刪除</string>
    <plurals name="ConversationListFragment_deleting_selected_conversations">
        <item quantity="other">刪除已選取的聊天…</item>
    </plurals>
    <plurals name="ConversationListFragment_conversations_archived">
        <item quantity="other">%1$d 個聊天已封存</item>
    </plurals>
    <string name="ConversationListFragment_undo">復原</string>
    <plurals name="ConversationListFragment_moved_conversations_to_inbox">
        <item quantity="other">%1$d 個聊天已移動到收件匣</item>
    </plurals>
    <plurals name="ConversationListFragment_read_plural">
        <item quantity="other">已讀</item>
    </plurals>
    <plurals name="ConversationListFragment_unread_plural">
        <item quantity="other">未讀</item>
    </plurals>
    <string name="ConversationListFragment_pin">釘選</string>
    <string name="ConversationListFragment_unpin">取消釘選</string>
    <string name="ConversationListFragment_mute">靜音對話</string>
    <string name="ConversationListFragment_unmute">取消靜音</string>
    <string name="ConversationListFragment_select">選擇</string>
    <string name="ConversationListFragment_archive">封存</string>
    <string name="ConversationListFragment_unarchive">解除封存</string>
    <string name="ConversationListFragment_delete">刪除</string>
    <string name="ConversationListFragment_select_all">全選</string>
    <!-- Screen title shown when selecting multiple items from a list like conversation threads or call logs. -->
    <plurals name="ConversationListFragment_s_selected">
        <item quantity="other">%1$d 已選擇</item>
    </plurals>

    <!-- Show in conversation list overflow menu to open selection bottom sheet -->
    <string name="ConversationListFragment__notification_profile">通知描述</string>
    <!-- Tooltip shown after you have created your first notification profile -->
    <string name="ConversationListFragment__turn_your_notification_profile_on_or_off_here">在此處開啟或關閉你的通知描述。</string>
    <!-- Message shown in top toast to indicate the named profile is on -->
    <string name="ConversationListFragment__s_on">%1$s 開啟了</string>
    <!-- -->
    <string name="ConversationListFragment_username_recovered_toast">你的二維碼和連結已重設，你的用戶名稱為 %1$s</string>

    <!-- ConversationListItem -->
    <string name="ConversationListItem_key_exchange_message">金鑰交換訊息</string>

    <!-- ConversationListItemAction -->
    <string name="ConversationListItemAction_archived_conversations_d">已封存聊天 (%1$d)</string>

    <!-- ConversationTitleView -->
    <string name="ConversationTitleView_verified">已驗證</string>
    <string name="ConversationTitleView_you">你</string>

    <!-- ConversationTypingView -->
    <string name="ConversationTypingView__plus_d">+%1$d</string>

    <!-- Title for a reminder bottom sheet to users who have re-registered that they need to go back to re-link their devices. -->
    <string name="RelinkDevicesReminderFragment__relink_your_devices">重新連結裝置</string>
    <!-- Description for a reminder bottom sheet to users who have re-registered that they need to go back to re-link their devices. -->
    <string name="RelinkDevicesReminderFragment__the_devices_you_added_were_unlinked">取消註冊裝置時，你新增的裝置已解除連結。請前往「設定」重新連結裝置。</string>
    <!-- Button label for the re-link devices bottom sheet reminder to navigate to the Devices page in the settings. -->
    <string name="RelinkDevicesReminderFragment__open_settings">開啟設定</string>
    <!-- Button label for the re-link devices bottom sheet reminder to dismiss the pop up. -->
    <string name="RelinkDevicesReminderFragment__later">稍後</string>

    <!-- CreateGroupActivity -->
    <string name="CreateGroupActivity__select_members">選擇成員</string>

    <!-- CreateProfileActivity -->
    <string name="CreateProfileActivity__profile">個人資訊</string>
    <string name="CreateProfileActivity_error_setting_profile_photo">頭像照片設定出現錯誤</string>
    <string name="CreateProfileActivity_problem_setting_profile">個人資訊設定出現問題</string>
    <string name="CreateProfileActivity_set_up_your_profile">設定你的資訊</string>
    <string name="CreateProfileActivity_signal_profiles_are_end_to_end_encrypted">與你收發訊息的使用者、聯絡人和群組將會看到你的個人檔案及相關的變更內容。</string>
    <string name="CreateProfileActivity_set_avatar_description">設定頭像</string>

    <!-- ProfileCreateFragment -->
    <!-- Displayed at the top of the screen and explains how profiles can be viewed. -->
    <string name="ProfileCreateFragment__profiles_are_visible_to_contacts_and_people_you_message">與你收發訊息的使用者、聯絡人和群組將會看到你的個人檔案。</string>
    <!-- Title of clickable row to select phone number privacy settings -->
    <string name="ProfileCreateFragment__who_can_find_me">誰能用手機號碼找到我？</string>

    <!-- WhoCanSeeMyPhoneNumberFragment -->
    <!-- Toolbar title for this screen -->
    <string name="WhoCanSeeMyPhoneNumberFragment__who_can_find_me_by_number">誰能用手機號碼找到我？</string>
    <!-- Description for radio item stating anyone can see your phone number -->
    <string name="WhoCanSeeMyPhoneNumberFragment__anyone_who_has_your">任何擁有你電話號碼的人都會看到你在使用 Signal，並可以開始與你聊天。</string>
    <!-- Description for radio item stating no one will be able to see your phone number -->
    <string name="WhoCanSeeMyPhoneNumberFragment__nobody_will_be_able">除非你向對方傳送訊息或與對方已有聊天記錄，否則沒有人能看到你使用 Signal。</string>

    <!-- ChooseBackupFragment -->
    <string name="ChooseBackupFragment__restore_from_backup">從備份來還原？</string>
    <string name="ChooseBackupFragment__restore_your_messages_and_media">從本機備份還原你的訊息及媒體，如果現在不還原，你將無法在之後進行還原。</string>
    <string name="ChooseBackupFragment__icon_content_description">從備份還原圖示</string>
    <string name="ChooseBackupFragment__choose_backup">選擇備份</string>
    <string name="ChooseBackupFragment__learn_more">了解更多</string>
    <string name="ChooseBackupFragment__no_file_browser_available">沒有可用的檔案瀏覽器</string>

    <!-- RestoreBackupFragment -->
    <string name="RestoreBackupFragment__restore_complete">回復完成</string>
    <string name="RestoreBackupFragment__to_continue_using_backups_please_choose_a_folder">要繼續使用備份，請選擇一個資料夾。 新備份將保存到該位置。</string>
    <string name="RestoreBackupFragment__choose_folder">選擇資料夾</string>
    <string name="RestoreBackupFragment__not_now">稍後</string>
    <!-- Couldn\'t find the selected backup -->
    <string name="RestoreBackupFragment__backup_not_found">找不到備份。</string>
    <!-- Couldn\'t read the selected backup -->
    <string name="RestoreBackupFragment__backup_could_not_be_read">無法讀取備份。</string>
    <!-- Backup has an unsupported file extension -->
    <string name="RestoreBackupFragment__backup_has_a_bad_extension">備份的副檔名不良。</string>

    <!-- BackupsPreferenceFragment -->
    <string name="BackupsPreferenceFragment__chat_backups">聊天備份</string>
    <string name="BackupsPreferenceFragment__backups_are_encrypted_with_a_passphrase">備份使用密碼加密並儲存在你的裝置上。</string>
    <string name="BackupsPreferenceFragment__create_backup">建立備份</string>
    <string name="BackupsPreferenceFragment__last_backup">上次備份：%1$s</string>
    <string name="BackupsPreferenceFragment__backup_folder">備份資料夾</string>
    <!-- Title for a preference item allowing the user to selected the hour of the day when their chats are backed up. -->
    <string name="BackupsPreferenceFragment__backup_time">備份時間</string>
    <string name="BackupsPreferenceFragment__verify_backup_passphrase">驗證備份碼</string>
    <string name="BackupsPreferenceFragment__test_your_backup_passphrase">測試你的備份碼，並驗證其是否相符</string>
    <string name="BackupsPreferenceFragment__turn_on">開啟</string>
    <string name="BackupsPreferenceFragment__turn_off">關閉</string>
    <string name="BackupsPreferenceFragment__to_restore_a_backup">"要回復備份，請安裝新的Molly。 打開應用程式，然後點擊“還原備份”，然後找到一個備份檔案。%1$s"</string>
    <string name="BackupsPreferenceFragment__learn_more">了解更多</string>
    <string name="BackupsPreferenceFragment__in_progress">正在進行中…</string>
    <!-- Status text shown in backup preferences when verifying a backup -->
    <string name="BackupsPreferenceFragment__verifying_backup">正在驗證備份內容…</string>
    <string name="BackupsPreferenceFragment__d_so_far">%1$d到目前為止…</string>
    <!-- Show percentage of completion of backup -->
    <string name="BackupsPreferenceFragment__s_so_far">目前進度%1$s%%…</string>
    <string name="BackupsPreferenceFragment_signal_requires_external_storage_permission_in_order_to_create_backups">為了要建立備份，Molly 需要外部空間的權限，但是已被永久拒絕。請到應用程式設定，選擇「權限」及開啟「儲存」。</string>
    <!-- Title of dialog shown when picking the time to perform a chat backup -->
    <string name="BackupsPreferenceFragment__set_backup_time">設定備份時間</string>


    <!-- CustomDefaultPreference -->
    <string name="CustomDefaultPreference_using_custom">使用自訂：%1$s</string>
    <string name="CustomDefaultPreference_using_default">使用預設：%1$s</string>
    <string name="CustomDefaultPreference_none">無</string>

    <!-- AvatarSelectionBottomSheetDialogFragment -->
    <string name="AvatarSelectionBottomSheetDialogFragment__taking_a_photo_requires_the_camera_permission">拍照需要相機權限。</string>
    <string name="AvatarSelectionBottomSheetDialogFragment__viewing_your_gallery_requires_the_storage_permission">查看你的照片庫需要儲存權限。</string>

    <!-- DateUtils -->
    <string name="DateUtils_just_now">現在</string>
    <string name="DateUtils_minutes_ago">%1$d 分鐘前</string>
    <string name="DateUtils_today">今天</string>
    <string name="DateUtils_yesterday">昨天</string>
    <!-- When scheduling a message, %1$s replaced with either today, tonight, or tomorrow. %2$s replaced with the time. e.g. Tonight at 9:00pm -->
    <string name="DateUtils_schedule_at">%1$s 在 %2$s</string>
    <!-- Used when getting a time in the future. For example, Tomorrow at 9:00pm -->
    <string name="DateUtils_tomorrow">明天</string>
    <!-- Used in the context: Tonight at 9:00pm for example. Specifically this is after 7pm -->
    <string name="DateUtils_tonight">今晚</string>

    <!-- Scheduled Messages -->
    <!-- Title for dialog that shows all the users scheduled messages for a chat -->
    <string name="ScheduledMessagesBottomSheet__schedules_messages">已排程訊息</string>
    <!-- Option when scheduling a message to select a specific date and time to send a message -->
    <string name="ScheduledMessages_pick_time">選擇日期及時間</string>
    <!-- Title for dialog explaining to users how the scheduled messages work -->
    <string name="ScheduleMessageFTUXBottomSheet__title">已排程訊息</string>
    <!-- Disclaimer text for scheduled messages explaining to users that the scheduled messages will only send if connected to the internet -->
    <string name="ScheduleMessageFTUXBottomSheet__disclaimer">當你傳送已排程訊息時，請確保裝置在傳送時開啟並連線至互聯網。否則，你的訊息將在裝置重新連線時才會傳送。</string>
    <!-- Confirmation button text acknowledging the user understands the disclaimer -->
    <string name="ScheduleMessageFTUXBottomSheet__okay">好的</string>
    <!-- Title for dialog asking users to allow alarm permissions for scheduled messages -->
    <string name="ReenableScheduleMessagesDialogFragment_reenable_title">重新啟動訊息排程：</string>
    <!-- Title of dialog with a calendar to select the date the user wants to schedule a message. -->
    <string name="ScheduleMessageTimePickerBottomSheet__select_date_title">選擇日期</string>
    <!-- Title of dialog with a clock to select the time at which the user wants to schedule a message. -->
    <string name="ScheduleMessageTimePickerBottomSheet__select_time_title">選擇時間</string>
    <!-- Title of dialog that allows user to set the time and day that their message will be sent -->
    <string name="ScheduleMessageTimePickerBottomSheet__dialog_title">設定傳送時間</string>
    <!-- Text for confirmation button when scheduling messages that allows the user to confirm and schedule the sending time -->
    <string name="ScheduleMessageTimePickerBottomSheet__schedule_send">排定傳送時間</string>
    <!-- Disclaimer in message scheduling dialog. %1$s replaced with a GMT offset (e.g. GMT-05:00), and %2$s is replaced with the time zone name (e.g. Eastern Standard Time) -->
    <string name="ScheduleMessageTimePickerBottomSheet__timezone_disclaimer">所有時間均為%2$s (%1$s)</string>
    <!-- Warning dialog message text shown when select time for scheduled send is in the past resulting in an immediate send if scheduled. -->
    <string name="ScheduleMessageTimePickerBottomSheet__select_time_in_past_dialog_warning">所選的時間已經過去。系統將立即傳送訊息。</string>
    <!-- Positive button text for warning dialog shown when scheduled send is in the past -->
    <string name="ScheduleMessageTimePickerBottomSheet__select_time_in_past_dialog_positive_button">立即傳送</string>

    <!-- Context menu option to send a scheduled message now -->
    <string name="ScheduledMessagesBottomSheet_menu_send_now">立即傳送</string>
    <!-- Context menu option to reschedule a selected message -->
    <string name="ScheduledMessagesBottomSheet_menu_reschedule">重新排程</string>
    <!-- Button in dialog asking user if they are sure they want to delete the selected scheduled message -->
    <string name="ScheduledMessagesBottomSheet_delete_dialog_action">刪除</string>
    <!-- Button in dialog asking user if they are sure they want to delete the selected scheduled message -->
    <string name="ScheduledMessagesBottomSheet_delete_dialog_message">要刪除所選的已排程訊息嗎？</string>
    <!-- Progress message shown while deleting selected scheduled message -->
    <string name="ScheduledMessagesBottomSheet_deleting_progress_message">正在刪除已排程訊息…</string>

    <!-- DecryptionFailedDialog -->
    <string name="DecryptionFailedDialog_chat_session_refreshed">聊天會話已刷新</string>
    <string name="DecryptionFailedDialog_signal_uses_end_to_end_encryption">Signal使用點對點加密，有時可能需要刷新你的聊天對話。 這不會影響你聊天的安全性，但是你可能錯過了此聯絡人的訊息，可以要求他們重新傳送。</string>

    <!-- DeviceListActivity -->
    <string name="DeviceListActivity_unlink_s">取消連結 \'%1$s\'？</string>
    <string name="DeviceListActivity_by_unlinking_this_device_it_will_no_longer_be_able_to_send_or_receive">如果取消連結此裝置，它將不能再接受或傳送訊息。</string>
    <string name="DeviceListActivity_network_connection_failed">網路連線失敗</string>
    <string name="DeviceListActivity_try_again">再試一次</string>
    <string name="DeviceListActivity_unlinking_device">取消連結裝置中…</string>
    <string name="DeviceListActivity_unlinking_device_no_ellipsis">取消連結裝置</string>
    <string name="DeviceListActivity_network_failed">網路失敗！</string>

    <!-- DeviceListItem -->
    <string name="DeviceListItem_unnamed_device">未命名的裝置</string>
    <string name="DeviceListItem_linked_s">已連結 %1$s</string>
    <string name="DeviceListItem_last_active_s">最後活躍 %1$s</string>
    <string name="DeviceListItem_today">今天</string>

    <!-- DocumentView -->
    <string name="DocumentView_unnamed_file">無名稱的檔案</string>

    <!-- DozeReminder -->
    <string name="DozeReminder_optimize_for_missing_play_services">為缺少的 Play 服務優化</string>
    <string name="DozeReminder_this_device_does_not_support_play_services_tap_to_disable_system_battery">這個裝置不支援 Play 服務。輕觸關閉，因為系統電池效能最佳化會防止 Molly 在閒置時取得訊息。</string>

    <!-- ExpiredBuildReminder -->
    <string name="ExpiredBuildReminder_this_version_of_signal_has_expired">此版本的 Signal 已過期。立即更新以傳送和接收訊息。</string>
    <string name="ExpiredBuildReminder_update_now">立即更新</string>

    <!-- PendingGroupJoinRequestsReminder -->
    <plurals name="PendingGroupJoinRequestsReminder_d_pending_member_requests">
        <item quantity="other">%1$d 個待處理的成員要求。</item>
    </plurals>
    <string name="PendingGroupJoinRequestsReminder_view">檢視</string>

    <!-- GcmRefreshJob -->
    <string name="GcmRefreshJob_Permanent_Signal_communication_failure">Molly 持續發生傳輸異常！</string>
    <string name="GcmRefreshJob_Signal_was_unable_to_register_with_Google_Play_Services">Molly 無法順利與 Google Play Services 註冊，Molly 訊息與通話已經停用，請嘗試在設定 &gt; 進階中重新註冊。</string>


    <!-- GiphyActivity -->
    <string name="GiphyActivity_error_while_retrieving_full_resolution_gif">在下載完整解析度的 GIF 時發生錯誤</string>

    <!-- GiphyFragmentPageAdapter -->

    <!-- AddToGroupActivity -->
    <string name="AddToGroupActivity_add_member">新增成員嗎？</string>
    <string name="AddToGroupActivity_add_s_to_s">新增「%1$s」到「%2$s」嗎？</string>
    <string name="AddToGroupActivity_s_added_to_s">「%1$s」已加入「%2$s」。</string>
    <string name="AddToGroupActivity_add_to_group">新增到群組</string>
    <string name="AddToGroupActivity_add_to_groups">新增到群組</string>
    <string name="AddToGroupActivity_this_person_cant_be_added_to_legacy_groups">無法將此人新增到舊群組中。</string>
    <string name="AddToGroupActivity_add">新增</string>
    <string name="AddToGroupActivity_add_to_a_group">新增到群組</string>

    <!-- ChooseNewAdminActivity -->
    <string name="ChooseNewAdminActivity_choose_new_admin">選擇新的管理員</string>
    <string name="ChooseNewAdminActivity_done">完成</string>
    <string name="ChooseNewAdminActivity_you_left">你離開了「%1$s」。</string>

    <!-- GroupMembersDialog -->
    <string name="GroupMembersDialog_you">你</string>

    <!-- GV2 access levels -->
    <string name="GroupManagement_access_level_anyone">任何人</string>
    <string name="GroupManagement_access_level_all_members">所有成員</string>
    <string name="GroupManagement_access_level_only_admins">僅限管理員</string>
    <string name="GroupManagement_access_level_no_one">沒有人</string>
  <!-- Removed by excludeNonTranslatables <string name="GroupManagement_access_level_unknown" translatable="false">Unknown</string> -->
    <array name="GroupManagement_edit_group_membership_choices">
        <item>@string/GroupManagement_access_level_all_members</item>
        <item>@string/GroupManagement_access_level_only_admins</item>
    </array>
    <array name="GroupManagement_edit_group_info_choices">
        <item>@string/GroupManagement_access_level_all_members</item>
        <item>@string/GroupManagement_access_level_only_admins</item>
    </array>

    <!-- GV2 invites sent -->
    <plurals name="GroupManagement_invitation_sent">
        <item quantity="other">%1$d 個邀請已送出</item>
    </plurals>
    <!-- Dialog message shown when you are attempting to add a single contact to a group and you don\'t have enough information about them to do it automatically, so must do it via an invite instead. Placeholder is name/username/phone number. -->
    <string name="GroupManagement_invite_single_user">「%1$s」不能由你自動新增到此群組中。\n\n他們已獲邀請加入，並且在他們接受之前不會看到任何群組訊息。</string>
    <string name="GroupManagement_invite_multiple_users">你無法將這些使用者自動新增到此群組。\n\n他們已被邀請加入群組，並且在他們接受之前不會看到任何群組訊息。</string>

    <!-- GroupsV1MigrationLearnMoreBottomSheetDialogFragment -->
    <string name="GroupsV1MigrationLearnMore_what_are_new_groups">什麼是新群組？</string>
    <string name="GroupsV1MigrationLearnMore_new_groups_have_features_like_mentions">新群組具有@提及和群組管理員等功能，並且將來會支援更多功能。</string>
    <string name="GroupsV1MigrationLearnMore_all_message_history_and_media_has_been_kept">升級之前，所有訊息歷史記錄和媒體均已保留。</string>
    <string name="GroupsV1MigrationLearnMore_you_will_need_to_accept_an_invite_to_join_this_group_again">你將需要接受邀請才能再次加入該群組，並且在你接受之前，你將不會收到群組訊息。</string>
    <plurals name="GroupsV1MigrationLearnMore_these_members_will_need_to_accept_an_invite">
        <item quantity="other">這些成員將需要接受邀請才能再次加入該群組，並且在他們接受之前不會收到群組訊息：</item>
    </plurals>
    <plurals name="GroupsV1MigrationLearnMore_these_members_were_removed_from_the_group">
        <item quantity="other">這些成員已從群組中刪除，並且只有在升級後才能重新加入：</item>
    </plurals>

    <!-- GroupsV1MigrationInitiationBottomSheetDialogFragment -->
    <string name="GroupsV1MigrationInitiation_upgrade_to_new_group">升級為新版群組</string>
    <string name="GroupsV1MigrationInitiation_upgrade_this_group">升級此群組</string>
    <string name="GroupsV1MigrationInitiation_new_groups_have_features_like_mentions">新群組具有@提及和群組管理員等功能，並且將來會支援更多功能。</string>
    <string name="GroupsV1MigrationInitiation_all_message_history_and_media_will_be_kept">升級之前，所有訊息歷史記錄和媒體檔案都將保留。</string>
    <string name="GroupsV1MigrationInitiation_encountered_a_network_error">網路錯誤。請稍後再試。</string>
    <string name="GroupsV1MigrationInitiation_failed_to_upgrade">升級失敗。</string>
    <plurals name="GroupsV1MigrationInitiation_these_members_will_need_to_accept_an_invite">
        <item quantity="other">這些成員將須要接受邀請才能再次加入該群組，並且在他們接受之前不會收到群組訊息：</item>
    </plurals>
    <plurals name="GroupsV1MigrationInitiation_these_members_are_not_capable_of_joining_new_groups">
        <item quantity="other">這些成員無法加入新版群組，因此將從該群組中刪除：</item>
    </plurals>

    <!-- GroupsV1MigrationSuggestionsReminder -->
    <plurals name="GroupsV1MigrationSuggestionsReminder_members_couldnt_be_added_to_the_new_group">
        <item quantity="other">%1$d 個成員無法將重新新增到新群組中。你要立即新增他們嗎？</item>
    </plurals>
    <plurals name="GroupsV1MigrationSuggestionsReminder_add_members">
        <item quantity="other">新增成員</item>
    </plurals>
    <string name="GroupsV1MigrationSuggestionsReminder_no_thanks">不用了，謝謝</string>

    <!-- GroupsV1MigrationSuggestionsDialog -->
    <plurals name="GroupsV1MigrationSuggestionsDialog_add_members_question">
        <item quantity="other">要新增成員嗎?</item>
    </plurals>
    <plurals name="GroupsV1MigrationSuggestionsDialog_these_members_couldnt_be_automatically_added">
        <item quantity="other">這些成員在升級後無法自動新增到新版群組中：</item>
    </plurals>
    <plurals name="GroupsV1MigrationSuggestionsDialog_add_members">
        <item quantity="other">新增成員</item>
    </plurals>
    <plurals name="GroupsV1MigrationSuggestionsDialog_failed_to_add_members_try_again_later">
        <item quantity="other">新增成員失敗。請稍後再試。</item>
    </plurals>
    <plurals name="GroupsV1MigrationSuggestionsDialog_cannot_add_members">
        <item quantity="other">無法新增成員。</item>
    </plurals>

    <!-- LeaveGroupDialog -->
    <string name="LeaveGroupDialog_leave_group">離開群組？</string>
    <string name="LeaveGroupDialog_you_will_no_longer_be_able_to_send_or_receive_messages_in_this_group">你將無法在此群組中寄出或收到訊息。</string>
    <string name="LeaveGroupDialog_leave">離開</string>
    <string name="LeaveGroupDialog_choose_new_admin">選擇新的管理員</string>
    <string name="LeaveGroupDialog_before_you_leave_you_must_choose_at_least_one_new_admin_for_this_group">在你離開之前，你必須為此群組至少選擇一個新管理員。</string>
    <string name="LeaveGroupDialog_choose_admin">選擇管理員</string>

    <!-- LinkPreviewView -->
    <string name="LinkPreviewView_no_link_preview_available">沒有可用的連結預覽</string>
    <string name="LinkPreviewView_this_group_link_is_not_active">此群組連結無效</string>
    <string name="LinkPreviewView_domain_date">%1$s · %2$s</string>
    <!-- Description for Call Link url previews -->
    <string name="LinkPreviewView__use_this_link_to_join_a_signal_call">使用此連結以加入 Signal 通話</string>

    <!-- LinkPreviewRepository -->
    <plurals name="LinkPreviewRepository_d_members">
        <item quantity="other">%1$d 個成員</item>
    </plurals>

    <!-- Title for dialog asking user to submit logs for debugging slow notification issues -->
    <string name="PromptLogsSlowNotificationsDialog__title">我們注意到通知延遲了。要提交除錯日誌嗎？</string>
    <!-- Message for dialog asking user to submit logs for debugging a crash -->
    <string name="PromptLogsSlowNotificationsDialog__message">除錯日誌可協助我們診斷並修正問題，而且不包含識別資料。</string>
    <!-- Title for dialog asking user to submit logs for debugging slow notification issues -->
    <string name="PromptLogsSlowNotificationsDialog__title_crash">Molly 遇到了問題。要提交除錯日誌嗎？</string>

    <!-- Title for dialog asking user to submit logs for debugging slow notification issues -->
    <string name="PromptBatterySaverBottomSheet__title">由於電池效能最佳化，通知可能會延遲</string>
    <!-- Message explaining that battery saver may delay notifications -->
    <string name="PromptBatterySaverBottomSheet__message">你可以停用 Molly 的電池效能最佳化設定，以確保訊息通知不會延遲。</string>

    <!-- Button to continue to try and disable battery saver -->
    <string name="PromptBatterySaverBottomSheet__continue">繼續</string>
    <!-- Button to dismiss battery saver dialog prompt-->
    <string name="PromptBatterySaverBottomSheet__dismiss">忽略</string>

    <!-- PendingMembersActivity -->
    <string name="PendingMembersActivity_pending_group_invites">待處理的群組邀請</string>
    <string name="PendingMembersActivity_requests">要求</string>
    <string name="PendingMembersActivity_invites">邀請</string>
    <string name="PendingMembersActivity_people_you_invited">你所邀請的成員們</string>
    <string name="PendingMembersActivity_you_have_no_pending_invites">你沒有待處理的邀請</string>
    <string name="PendingMembersActivity_invites_by_other_group_members">被其他群組成員邀請</string>
    <string name="PendingMembersActivity_no_pending_invites_by_other_group_members">沒有其他群組成員的待處理的邀請。</string>
    <string name="PendingMembersActivity_missing_detail_explanation">未顯示其他群組成員邀請的人的詳細資訊。如果被邀請者選擇加入，其個人資訊屆時將與群組共享。他們在加入之前，不會看到群組中的任何訊息。</string>

    <string name="PendingMembersActivity_revoke_invite">撤銷邀請</string>
    <string name="PendingMembersActivity_revoke_invites">撤銷多個邀請</string>
    <plurals name="PendingMembersActivity_revoke_d_invites">
        <item quantity="other">撤銷 %1$d 個邀請</item>
    </plurals>
    <plurals name="PendingMembersActivity_error_revoking_invite">
        <item quantity="other">撤銷邀請時發生錯誤</item>
    </plurals>

    <!-- RequestingMembersFragment -->
    <string name="RequestingMembersFragment_pending_member_requests">待處理的成員要求</string>
    <string name="RequestingMembersFragment_no_member_requests_to_show">沒有成員要求顯示。</string>
    <string name="RequestingMembersFragment_explanation">此清單中的人員正在嘗試透過群組連結加入此群組。</string>
    <string name="RequestingMembersFragment_added_s">"已新增「%1$s」"</string>
    <string name="RequestingMembersFragment_denied_s">"已拒絕「%1$s」"</string>

    <!-- AddMembersActivity -->
    <string name="AddMembersActivity__done">完成</string>
    <string name="AddMembersActivity__this_person_cant_be_added_to_legacy_groups">無法將此人新增到舊群組中。</string>
    <plurals name="AddMembersActivity__add_d_members_to_s">
        <item quantity="other">新增 %3$d 個成員到「%2$s」嗎？</item>
    </plurals>
    <string name="AddMembersActivity__add">新增</string>
    <string name="AddMembersActivity__add_members">新增成員</string>

    <!-- AddGroupDetailsFragment -->
    <string name="AddGroupDetailsFragment__name_this_group">為群組取一個名稱</string>
    <string name="AddGroupDetailsFragment__create_group">建立群組</string>
    <string name="AddGroupDetailsFragment__create">建立</string>
    <string name="AddGroupDetailsFragment__members">成員</string>
    <string name="AddGroupDetailsFragment__you_can_add_or_invite_friends_after_creating_this_group">建立此群組後，你可以新增或邀請朋友。</string>
    <string name="AddGroupDetailsFragment__group_name_required">群組名稱 (必填)</string>
    <string name="AddGroupDetailsFragment__group_name_optional">群組名(可選)</string>
    <string name="AddGroupDetailsFragment__this_field_is_required">此欄位是必須的</string>
    <string name="AddGroupDetailsFragment__group_creation_failed">群組建立失敗。</string>
    <string name="AddGroupDetailsFragment__try_again_later">請稍後再試一次。</string>
    <string name="AddGroupDetailsFragment__remove">移除</string>
    <string name="AddGroupDetailsFragment__sms_contact">短訊聯絡人</string>
    <string name="AddGroupDetailsFragment__remove_s_from_this_group">從此群組移除%1$s嗎？</string>
    <!-- Info message shown in the middle of the screen, displayed when adding group details to an MMS Group -->
    <string name="AddGroupDetailsFragment__youve_selected_a_contact_that_doesnt_support">你選取的聯絡人無法使用 Signal 群組，因此本群組將採用多媒體訊息模式。只有你能查看自訂多媒體訊息的群組名稱及相片。</string>
    <!-- Info message shown in the middle of the screen, displayed when adding group details to an MMS Group after SMS Phase 0 -->
    <string name="AddGroupDetailsFragment__youve_selected_a_contact_that_doesnt_support_signal_groups_mms_removal">你選取的聯絡人無法使用 Signal 群組，因此群組將使用多媒體訊息。只有你可以看到自訂的多媒體訊息群組名稱和相片。系統即將停止支援多媒體訊息群組，專注提供加密通訊服務。</string>

    <!-- ManageGroupActivity -->
    <string name="ManageGroupActivity_who_can_add_new_members">誰可以新增新成員？</string>
    <string name="ManageGroupActivity_who_can_edit_this_groups_info">誰可以編輯此群組資訊?</string>

    <plurals name="ManageGroupActivity_added">
        <item quantity="other">%1$d 個成員已新增。</item>
    </plurals>

    <string name="ManageGroupActivity_you_dont_have_the_rights_to_do_this">你沒有權限來做此事</string>
    <string name="ManageGroupActivity_not_capable">你新增的人不支援新群組，需要更新Signal</string>
    <string name="ManageGroupActivity_not_announcement_capable">你新增的人不支援公告群組，其須要更新 Signal</string>
    <string name="ManageGroupActivity_failed_to_update_the_group">更新群組失敗</string>
    <string name="ManageGroupActivity_youre_not_a_member_of_the_group">你不是群組組員</string>
    <string name="ManageGroupActivity_failed_to_update_the_group_please_retry_later">無法更新群組，請稍後重試</string>
    <string name="ManageGroupActivity_failed_to_update_the_group_due_to_a_network_error_please_retry_later">由於網絡錯誤，無法更新群組，請稍後重試</string>

    <string name="ManageGroupActivity_edit_name_and_picture">編輯名稱及圖片</string>
    <string name="ManageGroupActivity_legacy_group">舊版群組</string>
    <!-- This is placed inside a "Learn More" text view, which automatically appends LearnMoreTextView_learn_more in code -->
    <string name="ManageGroupActivity_legacy_group_learn_more">這是一個舊版群組。群組管理員之類的功能僅適用於新群組。</string>
    <!-- This is placed inside a "Learn More" text view, which automatically appends LearnMoreTextView_learn_more in code to the end of the string -->
    <string name="ManageGroupActivity_legacy_group_upgrade">這是一個舊版群組。 要連結@提及和管理員等新功能，</string>
    <string name="ManageGroupActivity_legacy_group_too_large">這個舊版群組太大，因此無法升級為新版群組。 最大群組大小為%1$d。</string>
    <string name="ManageGroupActivity_upgrade_this_group">升級此群組。</string>
    <string name="ManageGroupActivity_this_is_an_insecure_mms_group">這是一個不安全的MMS群組。 要私下聊天，請邀請你的聯絡人加入Signal。</string>
    <string name="ManageGroupActivity_invite_now">立即邀請</string>
    <string name="ManageGroupActivity_more">更多</string>
    <string name="ManageGroupActivity_add_group_description">新增群組描述…</string>

    <!-- GroupMentionSettingDialog -->
    <string name="GroupMentionSettingDialog_notify_me_for_mentions">通知我提及。</string>
    <string name="GroupMentionSettingDialog_receive_notifications_when_youre_mentioned_in_muted_chats">在靜音聊天中提及你時收到通知嗎？</string>
    <string name="GroupMentionSettingDialog_always_notify_me">總是通知我</string>
    <string name="GroupMentionSettingDialog_dont_notify_me">不要通知我</string>

    <!-- ManageProfileFragment -->
    <!-- Explanation text about usernames etc displayed underneath buttons to view and edit username etc -->
    <string name="ManageProfileFragment__your_username">你的個人資料不會顯示用戶名稱、二維碼及連結。僅與你信任的人分享你的用戶名稱。</string>
    <!-- Explanation text about usernames etc displayed underneath buttons to view and edit username etc, shown when you have no username -->
    <string name="ManageProfileFragment__username_footer_no_username">其他人現在可以使用你的自選用戶名稱向你發送訊息，因此你不需提供你的電話號碼。 </string>
    <string name="ManageProfileFragment_profile_name">個人資料名稱</string>
    <string name="ManageProfileFragment_username">使用者名稱</string>
    <string name="ManageProfileFragment_about">關於</string>
    <string name="ManageProfileFragment_failed_to_set_avatar">設定頭像失敗</string>
    <string name="ManageProfileFragment_badges">徽章</string>
    <!-- Text for a button that will take the user to the screen to manage their username link and QR code -->
    <string name="ManageProfileFragment_link_setting_text">二維碼或連結</string>
    <string name="ManageProfileFragment__edit_photo">編輯照片</string>
    <!-- Title of a tooltip educating the user about a button on the screen that will take them to the username share screen -->
    <string name="ManageProfileFragment__link_tooltip_title">分享你的用戶名稱</string>
    <!-- Body of a tooltip educating the user about a button on the screen that will take them to the username share screen -->
    <string name="ManageProfileFragment__link_tooltip_body">分享你專屬的二維碼或連結，讓其他人能開始與你聊天。</string>
    <!-- Snackbar message after creating username -->
    <string name="ManageProfileFragment__username_created">已建立使用者名稱</string>
    <!-- Snackbar message after copying username -->
    <string name="ManageProfileFragment__username_copied">已複製使用者名稱</string>
    <!-- Snackbar message after network failure while trying to delete username -->
    <string name="ManageProfileFragment__couldnt_delete_username">無法刪除用戶名稱。請稍後再試。</string>
    <!-- Snackbar message after successful deletion of username -->
    <string name="ManageProfileFragment__username_deleted">已刪除用戶名稱</string>
    <!-- The title of a pop-up dialog asking the user to confirm deleting their username -->
    <string name="ManageProfileFragment__delete_username_dialog_title">要刪除用戶名稱？</string>
    <!-- The body of a pop-up dialog asking the user to confirm deleting their username -->
    <string name="ManageProfileFragment__delete_username_dialog_body">"這將刪除你的用戶名稱並停用你的二維碼和連結。 「%1$s」將會供其他人使用。 你確定嗎？"</string>

    <!-- UsernameOutOfSyncReminder -->
    <!-- Displayed above the conversation list when a user needs to address an issue with their username -->
    <string name="UsernameOutOfSyncReminder__username_and_link_corrupt">你的用戶名稱發生問題，不再被分派至你的帳戶。你可以嘗試重設或選擇一個新的。</string>
    <!-- Displayed above the conversation list when a user needs to address an issue with their username link -->
    <string name="UsernameOutOfSyncReminder__link_corrupt">你的二維碼及用戶名稱連結發生問題，已不再有效。 建立新連結以與他人分享。</string>
    <!-- Action text to navigate user to manually fix the issue with their username -->
    <string name="UsernameOutOfSyncReminder__fix_now">立即修復</string>


    <!-- ManageRecipientActivity -->
    <string name="ManageRecipientActivity_no_groups_in_common">沒有共同的群組</string>
    <plurals name="ManageRecipientActivity_d_groups_in_common">
        <item quantity="other">%1$d 個共同的群組</item>
    </plurals>

    <plurals name="GroupMemberList_invited">
        <item quantity="other">%1$s 邀請了 %2$d 人</item>
    </plurals>

    <!-- CustomNotificationsDialogFragment -->
    <string name="CustomNotificationsDialogFragment__custom_notifications">自訂通知</string>
    <string name="CustomNotificationsDialogFragment__messages">訊息</string>
    <string name="CustomNotificationsDialogFragment__use_custom_notifications">使用自定義通知</string>
    <string name="CustomNotificationsDialogFragment__notification_sound">通知提示音</string>
    <string name="CustomNotificationsDialogFragment__vibrate">震動</string>
    <!-- Button text for customizing notification options -->
    <string name="CustomNotificationsDialogFragment__customize">客製化</string>
    <string name="CustomNotificationsDialogFragment__change_sound_and_vibration">變更音效及震動</string>
    <string name="CustomNotificationsDialogFragment__call_settings">通話設定</string>
    <string name="CustomNotificationsDialogFragment__ringtone">鈴聲</string>
    <string name="CustomNotificationsDialogFragment__default">預設</string>
    <string name="CustomNotificationsDialogFragment__unknown">未知</string>

    <!-- ShareableGroupLinkDialogFragment -->
    <string name="ShareableGroupLinkDialogFragment__group_link">群組連結</string>
    <string name="ShareableGroupLinkDialogFragment__share">分享</string>
    <string name="ShareableGroupLinkDialogFragment__reset_link">重設連結</string>
    <string name="ShareableGroupLinkDialogFragment__approve_new_members">批准新成員</string>
    <string name="ShareableGroupLinkDialogFragment__require_an_admin_to_approve_new_members_joining_via_the_group_link">需要管理員批准通過群組連結加入新成員。</string>
    <string name="ShareableGroupLinkDialogFragment__are_you_sure_you_want_to_reset_the_group_link">你確定要重置群組連結嗎？ 人們將無法再使用當前連結加入該群組。</string>

    <!-- GroupLinkShareQrDialogFragment -->
    <string name="GroupLinkShareQrDialogFragment__qr_code">QR 碼</string>
    <string name="GroupLinkShareQrDialogFragment__people_who_scan_this_code_will">掃描此代碼的人將可以加入你的群組。 如果你啟用了該裝置，則管理員仍需要批准新成員。</string>
    <string name="GroupLinkShareQrDialogFragment__share_code">分享代碼</string>

    <!-- GV2 Invite Revoke confirmation dialog -->
    <string name="InviteRevokeConfirmationDialog_revoke_own_single_invite">你要撤銷由你傳送給%1$s的邀請嗎？</string>
    <plurals name="InviteRevokeConfirmationDialog_revoke_others_invites">
        <item quantity="other">你要撤銷由%1$s傳送給%2$d的邀請嗎？</item>
    </plurals>

    <!-- GroupJoinBottomSheetDialogFragment -->
    <string name="GroupJoinBottomSheetDialogFragment_you_are_already_a_member">你已經是成員</string>
    <string name="GroupJoinBottomSheetDialogFragment_join">加入</string>
    <string name="GroupJoinBottomSheetDialogFragment_request_to_join">要求加入</string>
    <string name="GroupJoinBottomSheetDialogFragment_unable_to_join_group_please_try_again_later">無法加入群組。 請稍後再試</string>
    <string name="GroupJoinBottomSheetDialogFragment_encountered_a_network_error">網路連接錯誤。</string>
    <string name="GroupJoinBottomSheetDialogFragment_this_group_link_is_not_active">此群組連結無效</string>
    <!-- Title shown when there was an known issue getting group information from a group link -->
    <string name="GroupJoinBottomSheetDialogFragment_cant_join_group">無法加入群組</string>
    <!-- Message shown when you try to get information for a group via link but an admin has removed you -->
    <string name="GroupJoinBottomSheetDialogFragment_you_cant_join_this_group_via_the_group_link_because_an_admin_removed_you">你無法透過群組連結加入此群組，因為管理員將你刪除了。</string>
    <!-- Message shown when you try to get information for a group via link but the link is no longer valid -->
    <string name="GroupJoinBottomSheetDialogFragment_this_group_link_is_no_longer_valid">該群組連結不再有效。</string>
    <!-- Title shown when there was an unknown issue getting group information from a group link -->
    <string name="GroupJoinBottomSheetDialogFragment_link_error">連結錯誤</string>
    <!-- Message shown when you try to get information for a group via link but an unknown issue occurred -->
    <string name="GroupJoinBottomSheetDialogFragment_joining_via_this_link_failed_try_joining_again_later">通過此連結的加入失敗。 稍後再嘗試加入。</string>

    <string name="GroupJoinBottomSheetDialogFragment_direct_join">你是否想加入該群組並與其成員分享你的名字和照片嗎？</string>
    <string name="GroupJoinBottomSheetDialogFragment_admin_approval_needed">該群組的管理員必須批准你的請求，然後才能加入該群組。 當你要求加入時，你的姓名和照片將與其成員分享。</string>
    <plurals name="GroupJoinBottomSheetDialogFragment_group_dot_d_members">
        <item quantity="other">群組 · %1$d 個成員</item>
    </plurals>

    <!-- GroupJoinUpdateRequiredBottomSheetDialogFragment -->
    <string name="GroupJoinUpdateRequiredBottomSheetDialogFragment_update_signal_to_use_group_links">更新 Signal 以使用群組連結</string>
    <string name="GroupJoinUpdateRequiredBottomSheetDialogFragment_update_message">你使用的Signal版本不支援此群組連結。透過連結更新到最新版本以加入該群組。</string>
    <string name="GroupJoinUpdateRequiredBottomSheetDialogFragment_update_signal">更新 Signal</string>
    <string name="GroupJoinUpdateRequiredBottomSheetDialogFragment_group_link_is_not_valid">群組連結無效</string>

    <!-- GroupInviteLinkEnableAndShareBottomSheetDialogFragment -->
    <string name="GroupInviteLinkEnableAndShareBottomSheetDialogFragment_invite_friends">邀請好友</string>
    <string name="GroupInviteLinkEnableAndShareBottomSheetDialogFragment_share_a_link_with_friends_to_let_them_quickly_join_this_group">與朋友分享連結，以使他們快速地加入該群組。</string>

    <string name="GroupInviteLinkEnableAndShareBottomSheetDialogFragment_enable_and_share_link">啟用並分享連結</string>
    <string name="GroupInviteLinkEnableAndShareBottomSheetDialogFragment_share_link">分享連結</string>

    <string name="GroupInviteLinkEnableAndShareBottomSheetDialogFragment_unable_to_enable_group_link_please_try_again_later">無法啟用群組連結。 請稍後再試</string>
    <string name="GroupInviteLinkEnableAndShareBottomSheetDialogFragment_encountered_a_network_error">網路連接錯誤。</string>
    <string name="GroupInviteLinkEnableAndShareBottomSheetDialogFragment_you_dont_have_the_right_to_enable_group_link">你無權啟用群組連結。 請詢問管理員。</string>
    <string name="GroupInviteLinkEnableAndShareBottomSheetDialogFragment_you_are_not_currently_a_member_of_the_group">你目前不是該群組的成員。</string>

    <!-- GV2 Request confirmation dialog -->
    <string name="RequestConfirmationDialog_add_s_to_the_group">要新增 \"%1$s\" 到群組中嗎?</string>
    <string name="RequestConfirmationDialog_deny_request_from_s">拒絕來自 \"%1$s\"的要求嗎?</string>
    <!-- Confirm dialog message shown when deny a group link join request and group link is enabled. -->
    <string name="RequestConfirmationDialog_deny_request_from_s_they_will_not_be_able_to_request">要拒絕來自 \"%1$s\" 的請求嗎？對方將無法透過群組連結再次請求加入。</string>
    <string name="RequestConfirmationDialog_add">新增</string>
    <string name="RequestConfirmationDialog_deny">拒絕</string>

    <!-- ImageEditorHud -->
    <string name="ImageEditorHud_blur_faces">模糊臉部</string>
    <string name="ImageEditorHud_new_blur_faces_or_draw_anywhere_to_blur">新功能：模糊臉孔或畫任何地方使之模糊</string>
    <string name="ImageEditorHud_draw_anywhere_to_blur">繪製任何地方使之模糊</string>
    <string name="ImageEditorHud_draw_to_blur_additional_faces_or_areas">繪製以模糊其他臉孔或區域</string>

    <!-- InputPanel -->
    <string name="InputPanel_tap_and_hold_to_record_a_voice_message_release_to_send">按住並保持以錄製語音訊息，鬆開即傳送</string>
    <!-- When editing a message, label shown above the text input field in the composer -->
    <string name="InputPanel_edit_message">編輯訊息</string>

    <!-- InviteActivity -->
    <string name="InviteActivity_share">分享</string>
    <string name="InviteActivity_share_with_contacts">與聯絡人分享</string>
    <string name="InviteActivity_share_via">透過…分享</string>

    <string name="InviteActivity_cancel">取消</string>
    <string name="InviteActivity_sending">傳送中…</string>
    <string name="InviteActivity_invitations_sent">邀請已傳送！</string>
    <string name="InviteActivity_invite_to_signal">邀請加入 Molly</string>
    <string name="InviteActivity_send_sms">傳送 SMS(%1$d)</string>
    <plurals name="InviteActivity_send_sms_invites">
        <item quantity="other">傳送 %1$d 則簡訊邀請？</item>
    </plurals>
    <string name="InviteActivity_lets_switch_to_signal">讓我們切換到 Molly：%1$s</string>
    <string name="InviteActivity_no_app_to_share_to">看起來您沒有任何可以分享的應用。</string>

    <!-- LearnMoreTextView -->
    <string name="LearnMoreTextView_learn_more">了解更多</string>

    <string name="SpanUtil__read_more">閱讀更多</string>

    <!-- LongMessageActivity -->
    <string name="LongMessageActivity_unable_to_find_message">無法找到該訊息</string>
    <string name="LongMessageActivity_message_from_s">從 %1$s 傳送的訊息</string>
    <string name="LongMessageActivity_your_message">你的訊息</string>

    <!-- MessageRetrievalService -->
    <string name="MessageRetrievalService_signal">Molly</string>
    <string name="MessageRetrievalService_background_connection_enabled">背景連線已經啟用</string>

    <!-- MediaOverviewActivity -->
    <string name="MediaOverviewActivity_Media">媒體</string>
    <string name="MediaOverviewActivity_Files">檔案</string>
    <string name="MediaOverviewActivity_Audio">音訊</string>
    <string name="MediaOverviewActivity_All">全部</string>
    <plurals name="MediaOverviewActivity_Media_delete_confirm_title">
        <item quantity="other">刪除選擇的項目嗎？</item>
    </plurals>
    <plurals name="MediaOverviewActivity_Media_delete_confirm_message">
        <item quantity="other">這將永久刪除所有 %1$d 個所選檔案。與這些項目相關的任何訊息文字也將被刪除。</item>
    </plurals>
    <string name="MediaOverviewActivity_Media_delete_progress_title">正在刪除</string>
    <string name="MediaOverviewActivity_Media_delete_progress_message">刪除訊息中…</string>
    <string name="MediaOverviewActivity_collecting_attachments">搜集附檔中…</string>
    <string name="MediaOverviewActivity_Sort_by">排列方式</string>
    <string name="MediaOverviewActivity_Newest">最新到最舊</string>
    <string name="MediaOverviewActivity_Oldest">最舊到最新</string>
    <string name="MediaOverviewActivity_Storage_used">已使用的儲存空間</string>
    <string name="MediaOverviewActivity_All_storage_use">所有儲存空間使用</string>
    <string name="MediaOverviewActivity_Grid_view_description">網格檢視</string>
    <string name="MediaOverviewActivity_List_view_description">清單檢視</string>
    <string name="MediaOverviewActivity_Selected_description">已選取</string>
    <string name="MediaOverviewActivity_select_all">全選</string>
    <plurals name="MediaOverviewActivity_save_plural">
        <item quantity="other">儲存</item>
    </plurals>
    <plurals name="MediaOverviewActivity_delete_plural">
        <item quantity="other">刪除</item>
    </plurals>

    <!-- Screen title shown when selecting multiple items in the media overview screen. The first placeholder is the number of items, the second number is the cumulative file size in bytes. -->
    <plurals name="MediaOverviewActivity_d_selected_s">
        <item quantity="other">%1$d 已選擇 (%2$s)</item>
    </plurals>
    <string name="MediaOverviewActivity_file">檔案</string>
    <string name="MediaOverviewActivity_audio">音訊</string>
    <string name="MediaOverviewActivity_video">影片</string>
    <string name="MediaOverviewActivity_image">圖片</string>
  <!-- Removed by excludeNonTranslatables <string name="MediaOverviewActivity_detail_line_2_part" translatable="false">%1$s · %2$s</string> -->
  <!-- Removed by excludeNonTranslatables <string name="MediaOverviewActivity_detail_line_3_part" translatable="false">%1$s · %2$s · %3$s</string> -->

    <string name="MediaOverviewActivity_sent_by_s">由 %1$s 傳送</string>
    <string name="MediaOverviewActivity_sent_by_you">由你傳送</string>
    <string name="MediaOverviewActivity_sent_by_s_to_s">由 %1$s 傳送給 %2$s</string>
    <string name="MediaOverviewActivity_sent_by_you_to_s">由你傳送給 %1$s</string>

    <!-- Megaphones -->
    <string name="Megaphones_remind_me_later">稍後提醒我</string>
    <string name="Megaphones_verify_your_signal_pin">驗證你的 Signal PIN 碼</string>
    <string name="Megaphones_well_occasionally_ask_you_to_verify_your_pin">我們偶爾會要求你驗證你的 PIN 碼，以便你能記住它。</string>
    <string name="Megaphones_verify_pin">驗證 PIN 碼</string>
    <string name="Megaphones_get_started">開始使用</string>
    <string name="Megaphones_new_group">新增群組</string>
    <string name="Megaphones_invite_friends">邀請好友</string>
    <string name="Megaphones_chat_colors">聊天顏色</string>
    <string name="Megaphones_add_a_profile_photo">新增個人資料照片</string>

    <!-- Title of a bottom sheet to render messages that all quote a specific message -->
    <string name="MessageQuotesBottomSheet_replies">回覆</string>

    <!-- NotificationBarManager -->
    <string name="NotificationBarManager__establishing_signal_call">Signal 通話連線中</string>
    <!-- Temporary notification shown when starting the calling service -->
    <string name="NotificationBarManager__starting_signal_call_service">展開 Molly 通話服務</string>
    <string name="NotificationBarManager__stopping_signal_call_service">Molly 來電服務停止中</string>
    <string name="NotificationBarManager__cancel_call">取消通話</string>

    <!-- NotificationsMegaphone -->
    <string name="NotificationsMegaphone_turn_on_notifications">要開啟通知嗎？</string>
    <string name="NotificationsMegaphone_never_miss_a_message">永遠不會錯過來自你的聯絡人和群組的訊息。</string>
    <string name="NotificationsMegaphone_turn_on">開啟</string>
    <string name="NotificationsMegaphone_not_now">稍後</string>

    <!-- NotificationMmsMessageRecord -->
    <string name="NotificationMmsMessageRecord_multimedia_message">多媒體訊息</string>
    <string name="NotificationMmsMessageRecord_downloading_mms_message">正在下載多媒體訊息</string>
    <string name="NotificationMmsMessageRecord_error_downloading_mms_message">下載多媒體訊息時發生錯誤，輕觸以重試</string>

    <!-- MediaPickerActivity -->
    <string name="MediaPickerActivity__menu_open_camera">開啟相機</string>

    <!-- MediaSendActivity -->
    <string name="MediaSendActivity_camera_unavailable">相機無法使用。</string>

    <!-- MediaRepository -->
    <string name="MediaRepository_all_media">全部媒體</string>
    <string name="MediaRepository__camera">相機</string>

    <!-- MessageRecord -->
    <string name="MessageRecord_unknown">未知</string>
    <string name="MessageRecord_message_encrypted_with_a_legacy_protocol_version_that_is_no_longer_supported">收到一則使用舊版本並已經不再支援的 Signal 加密訊息。請尋求傳送人將 Signal 升級到最新的版本並再次傳送該訊息。</string>
    <string name="MessageRecord_left_group">您已經離開了此群組。</string>
    <string name="MessageRecord_you_updated_group">你已更新群組。</string>
    <string name="MessageRecord_the_group_was_updated">該群組已更新。</string>
    <!-- Update message shown when placing an outgoing 1:1 voice/audio call -->
    <string name="MessageRecord_outgoing_voice_call">撥打語音通話</string>
    <!-- Update message shown when placing an outgoing 1:1 video call -->
    <string name="MessageRecord_outgoing_video_call">撥出視訊電話</string>
    <!-- Update message shown when receiving an incoming 1:1 voice/audio call and it\'s answered or ringing -->
    <string name="MessageRecord_incoming_voice_call">語音通話來電</string>
    <!-- Update message shown when receiving an incoming 1:1 video call and answered or ringing -->
    <string name="MessageRecord_incoming_video_call">視訊電話來電</string>
    <!-- Update message shown when receiving an incoming 1:1 voice/audio call and not answered -->
    <string name="MessageRecord_missed_voice_call">未接的語音通話</string>
    <!-- Update message shown when receiving an incoming 1:1 video call and not answered -->
    <string name="MessageRecord_missed_video_call">錯過視訊電話</string>
    <!-- Update message shown when receiving an incoming voice call and declined due to notification profile -->
    <string name="MessageRecord_missed_voice_call_notification_profile">通知設定檔開啟時有未接語音通話</string>
    <!-- Update message shown when receiving an incoming video call and declined due to notification profile -->
    <string name="MessageRecord_missed_video_call_notification_profile">通知設定檔開啟時未接視訊通話</string>
    <!-- Call update formatter string to place the update message next to a time stamp. e.g., \'Incoming voice call · 11:11am\' -->
    <string name="MessageRecord_call_message_with_date">%1$s · %2$s</string>
    <string name="MessageRecord_s_updated_group">%1$s 更新了群組。</string>
    <string name="MessageRecord_s_joined_signal">%1$s 在 Signal 了！</string>
    <string name="MessageRecord_you_disabled_disappearing_messages">你關閉了自動銷毀訊息的功能。</string>
    <string name="MessageRecord_s_disabled_disappearing_messages">%1$s 關閉了自動銷毀訊息的功能。</string>
    <string name="MessageRecord_you_set_disappearing_message_time_to_s">你已將訊息銷毀時間設定為 %1$s。</string>
    <string name="MessageRecord_s_set_disappearing_message_time_to_s">%1$s 已將訊息銷毀時間設為 %2$s。</string>
    <string name="MessageRecord_disappearing_message_time_set_to_s">自動銷毀訊息時間已經被設為%1$s。</string>
    <string name="MessageRecord_this_group_was_updated_to_a_new_group">該群組已更新為新群組。</string>
    <string name="MessageRecord_you_couldnt_be_added_to_the_new_group_and_have_been_invited_to_join">你無法新增到新版群組中，但已被邀請加入。</string>
    <string name="MessageRecord_chat_session_refreshed">聊天會話已刷新</string>
    <plurals name="MessageRecord_members_couldnt_be_added_to_the_new_group_and_have_been_invited">
        <item quantity="other">%1$s 個成員無法被新增到新版群組中，但已被邀請加入。</item>
    </plurals>

    <plurals name="MessageRecord_members_couldnt_be_added_to_the_new_group_and_have_been_removed">
        <item quantity="other">%1$s 個成員無法被新增到新版群組中，並且已被刪除。</item>
    </plurals>

    <!-- Profile change updates -->
    <string name="MessageRecord_changed_their_profile_name_to">%1$s變更他們的個人資訊名稱為%2$s。</string>
    <string name="MessageRecord_changed_their_profile_name_from_to">%1$s變更他們的個人資訊名稱從%2$s改為%3$s。</string>
    <string name="MessageRecord_changed_their_profile">%1$s已變更他們個人資訊。</string>
    <!-- Conversation update event message shown when you\'ve started a conversation by phone number or username and then learn their profile name. placeholder is username or phone number -->
    <string name="MessageRecord_started_this_chat">你已開始與 %1$s 聊天。</string>

    <!-- GV2 specific -->
    <string name="MessageRecord_you_created_the_group">你建立了一個群組。</string>
    <string name="MessageRecord_group_updated">群組已更新。</string>
    <string name="MessageRecord_invite_friends_to_this_group">透過群組連結邀請朋友加入群組</string>

    <!-- GV2 member additions -->
    <string name="MessageRecord_you_added_s">你新增了%1$s。</string>
    <string name="MessageRecord_s_added_s">%1$s新增了%2$s。</string>
    <string name="MessageRecord_s_added_you">%1$s新增你到這個群組。</string>
    <string name="MessageRecord_you_joined_the_group">你已加入了此群組。</string>
    <string name="MessageRecord_s_joined_the_group">%1$s 加入了群組。</string>

    <!-- GV2 member removals -->
    <string name="MessageRecord_you_removed_s">你移除了%1$s。</string>
    <string name="MessageRecord_s_removed_s">%1$s 已移除 %2$s。</string>
    <string name="MessageRecord_s_removed_you_from_the_group">%1$s從此群組將你移除了。</string>
    <string name="MessageRecord_you_left_the_group">你已離開群組。</string>
    <string name="MessageRecord_s_left_the_group">%1$s離開了群組。</string>
    <string name="MessageRecord_you_are_no_longer_in_the_group">你已不在這個群組中。</string>
    <string name="MessageRecord_s_is_no_longer_in_the_group">%1$s已不在群組中。</string>

    <!-- GV2 role change -->
    <string name="MessageRecord_you_made_s_an_admin">你將%1$s設為管理員。</string>
    <string name="MessageRecord_s_made_s_an_admin">%1$s將%2$s設為管理員。</string>
    <string name="MessageRecord_s_made_you_an_admin">%1$s將你設為管理員。</string>
    <string name="MessageRecord_you_revoked_admin_privileges_from_s">你撤銷了%1$s的管理員權限。</string>
    <string name="MessageRecord_s_revoked_your_admin_privileges">%1$s 撤銷了你的管理員權限。</string>
    <string name="MessageRecord_s_revoked_admin_privileges_from_s">%1$s 撤銷了 %2$s 的管理員權限。</string>
    <string name="MessageRecord_s_is_now_an_admin">%1$s 現在是管理員。</string>
    <string name="MessageRecord_you_are_now_an_admin">你現在是管理員。</string>
    <string name="MessageRecord_s_is_no_longer_an_admin">%1$s 不再是管理員。</string>
    <string name="MessageRecord_you_are_no_longer_an_admin">你已不再是管理員。</string>

    <!-- GV2 invitations -->
    <string name="MessageRecord_you_invited_s_to_the_group">你邀請了%1$s到此群組。</string>
    <string name="MessageRecord_s_invited_you_to_the_group">%1$s邀請你到此群組。</string>
    <plurals name="MessageRecord_s_invited_members">
        <item quantity="other">%1$s邀請了%2$d個人們到此群組。</item>
    </plurals>
    <string name="MessageRecord_you_were_invited_to_the_group">你被邀請到此群組。</string>
    <plurals name="MessageRecord_d_people_were_invited_to_the_group">
        <item quantity="other">%1$d個人已經被邀請到此群組。</item>
    </plurals>

    <!-- GV2 invitation revokes -->
    <plurals name="MessageRecord_you_revoked_invites">
        <item quantity="other">你撤銷了%1$d到此群組的邀請。</item>
    </plurals>
    <plurals name="MessageRecord_s_revoked_invites">
        <item quantity="other">%1$s撤銷了%2$d到此群組的邀請。</item>
    </plurals>
    <string name="MessageRecord_someone_declined_an_invitation_to_the_group">有人拒絕了到此群組的邀請。</string>
    <string name="MessageRecord_you_declined_the_invitation_to_the_group">你拒絕了到此群組的邀請。</string>
    <string name="MessageRecord_s_revoked_your_invitation_to_the_group">%1$s撤銷你到此群組的邀請。</string>
    <string name="MessageRecord_an_admin_revoked_your_invitation_to_the_group">管理員撤消了你加入此群組的邀請。</string>
    <plurals name="MessageRecord_d_invitations_were_revoked">
        <item quantity="other">%1$d的邀請到此群組已被取消。</item>
    </plurals>

    <!-- GV2 invitation acceptance -->
    <string name="MessageRecord_you_accepted_invite">你接受了到此群組的邀請。</string>
    <string name="MessageRecord_s_accepted_invite">%1$s接受了到此群組的邀請。</string>
    <string name="MessageRecord_you_added_invited_member_s">你新增了邀請成員%1$s。</string>
    <string name="MessageRecord_s_added_invited_member_s">%1$s新增了邀請成員%2$s。</string>

    <!-- GV2 title change -->
    <string name="MessageRecord_you_changed_the_group_name_to_s">你變更了群組名稱為\"%1$s\"。</string>
    <string name="MessageRecord_s_changed_the_group_name_to_s">%1$s變更了群組名稱為\"%2$s\"。</string>
    <string name="MessageRecord_the_group_name_has_changed_to_s">此群組的名稱已經被改為\"%1$s\"。</string>

    <!-- GV2 description change -->
    <string name="MessageRecord_you_changed_the_group_description">你變更了群組描述。</string>
    <string name="MessageRecord_s_changed_the_group_description">%1$s 變更了群組描述。</string>
    <string name="MessageRecord_the_group_description_has_changed">群組描述已變更。</string>

    <!-- GV2 avatar change -->
    <string name="MessageRecord_you_changed_the_group_avatar">你變更了群組頭像。</string>
    <string name="MessageRecord_s_changed_the_group_avatar">%1$s變更了群組頭像。</string>
    <string name="MessageRecord_the_group_group_avatar_has_been_changed">此群組的頭像已被改變。</string>

    <!-- GV2 attribute access level change -->
    <string name="MessageRecord_you_changed_who_can_edit_group_info_to_s">你變更了誰可以編輯群組資訊為\"%1$s\"。</string>
    <string name="MessageRecord_s_changed_who_can_edit_group_info_to_s">%1$s變更了誰可以編輯群組資訊為\"%2$s\"。</string>
    <string name="MessageRecord_who_can_edit_group_info_has_been_changed_to_s">誰可以編輯群組資訊已變更為\"%1$s\"。</string>

    <!-- GV2 membership access level change -->
    <string name="MessageRecord_you_changed_who_can_edit_group_membership_to_s">你變更了誰可以編輯群組成員資格為\"%1$s\"。</string>
    <string name="MessageRecord_s_changed_who_can_edit_group_membership_to_s">%1$s變更了誰可以編輯群駔成員資格為\"%2$s\"。</string>
    <string name="MessageRecord_who_can_edit_group_membership_has_been_changed_to_s">誰可以編輯群成員已變更為\"%1$s\"。</string>

    <!-- GV2 announcement group change -->
    <string name="MessageRecord_you_allow_all_members_to_send">你變更了群組設定以允許所有成員傳送訊息。</string>
    <string name="MessageRecord_you_allow_only_admins_to_send">你將群組設定變更為僅允許管理員傳送訊息。</string>
    <string name="MessageRecord_s_allow_all_members_to_send">%1$s 變更群組設定以允許所有成員傳送訊息。</string>
    <string name="MessageRecord_s_allow_only_admins_to_send">%1$s 將群組設定更改為僅允許管理員傳送訊息。</string>
    <string name="MessageRecord_allow_all_members_to_send">群組設定已更改為允許所有成員傳送訊息。</string>
    <string name="MessageRecord_allow_only_admins_to_send">群組設定已變更為僅允許管理員傳送訊息。</string>

    <!-- GV2 group link invite access level change -->
    <string name="MessageRecord_you_turned_on_the_group_link_with_admin_approval_off">你已啟用群組連結（毋需管理員批准）。</string>
    <string name="MessageRecord_you_turned_on_the_group_link_with_admin_approval_on">你已啟用群組連結（需經管理員批准）。</string>
    <string name="MessageRecord_you_turned_off_the_group_link">你關閉了群組連結。</string>
    <string name="MessageRecord_s_turned_on_the_group_link_with_admin_approval_off">%1$s 開啟了群組連結（毋需管理員批准）。</string>
    <string name="MessageRecord_s_turned_on_the_group_link_with_admin_approval_on">%1$s 開啟了群組連結（需經管理員批准）。</string>
    <string name="MessageRecord_s_turned_off_the_group_link">%1$s 關閉了群組連結。</string>
    <string name="MessageRecord_the_group_link_has_been_turned_on_with_admin_approval_off">群組連結已開啟，而管理員的批准已關閉。</string>
    <string name="MessageRecord_the_group_link_has_been_turned_on_with_admin_approval_on">群組連結已在管理員批准下開啟。</string>
    <string name="MessageRecord_the_group_link_has_been_turned_off">群組連結已關閉。</string>
    <string name="MessageRecord_you_turned_off_admin_approval_for_the_group_link">你關閉了管理員批准的群組連結。</string>
    <string name="MessageRecord_s_turned_off_admin_approval_for_the_group_link">%1$s 關閉了管理員批准的群組連結。</string>
    <string name="MessageRecord_the_admin_approval_for_the_group_link_has_been_turned_off">管理員批准的群組連結已關閉。</string>
    <string name="MessageRecord_you_turned_on_admin_approval_for_the_group_link">你開啟了管理員批准的群組連結。</string>
    <string name="MessageRecord_s_turned_on_admin_approval_for_the_group_link">%1$s 開啟了管理員批准的群組連結。</string>
    <string name="MessageRecord_the_admin_approval_for_the_group_link_has_been_turned_on">管理員批准的群組連結的已開啟。</string>

    <!-- GV2 group link reset -->
    <string name="MessageRecord_you_reset_the_group_link">你重設了群組連結。</string>
    <string name="MessageRecord_s_reset_the_group_link">%1$s 重設了群組連結。</string>
    <string name="MessageRecord_the_group_link_has_been_reset">群組連結已重設。</string>

    <!-- GV2 group link joins -->
    <string name="MessageRecord_you_joined_the_group_via_the_group_link">你透過群組連結加入了群組。</string>
    <string name="MessageRecord_s_joined_the_group_via_the_group_link">%1$s 透過群組連結加入了群組。</string>

    <!-- GV2 group link requests -->
    <string name="MessageRecord_you_sent_a_request_to_join_the_group">你傳送了加入該群組的請求。</string>
    <string name="MessageRecord_s_requested_to_join_via_the_group_link">%1$s 透過群組連結要求加入。</string>
    <!-- Update message shown when someone requests to join via group link and cancels the request back to back -->
    <plurals name="MessageRecord_s_requested_and_cancelled_their_request_to_join_via_the_group_link">
        <item quantity="other">%1$s已憑群組連結請求又取消請求加入 %2$d次。</item>
    </plurals>

    <!-- GV2 group link approvals -->
    <string name="MessageRecord_s_approved_your_request_to_join_the_group">%1$s批准了你加入群組的請求。</string>
    <string name="MessageRecord_s_approved_a_request_to_join_the_group_from_s">%1$s從%2$s批准了加入的請求。</string>
    <string name="MessageRecord_you_approved_a_request_to_join_the_group_from_s">您已批准%1$s加入的要求。</string>
    <string name="MessageRecord_your_request_to_join_the_group_has_been_approved">你加入群組的請求已被批准。</string>
    <string name="MessageRecord_a_request_to_join_the_group_from_s_has_been_approved">加入的請求已獲得 %1$s 的批准。</string>

    <!-- GV2 group link deny -->
    <string name="MessageRecord_your_request_to_join_the_group_has_been_denied_by_an_admin">你加入群組的請求已被管理員拒絕。</string>
    <string name="MessageRecord_s_denied_a_request_to_join_the_group_from_s">%1$s拒絕了來自%2$s的加入群組的請求。</string>
    <string name="MessageRecord_a_request_to_join_the_group_from_s_has_been_denied">來自%1$s的加入群組的請求已被拒絕。</string>
    <string name="MessageRecord_you_canceled_your_request_to_join_the_group">你已取消加入該群組的要求。</string>
    <string name="MessageRecord_s_canceled_their_request_to_join_the_group">%1$s 取消了他們加入群組的要求。</string>

    <!-- End of GV2 specific update messages -->

    <string name="MessageRecord_your_safety_number_with_s_has_changed">您與 %1$s 的安全碼已改變。</string>
    <string name="MessageRecord_you_marked_your_safety_number_with_s_verified">你標記與 %1$s 的安全碼為已驗證</string>
    <string name="MessageRecord_you_marked_your_safety_number_with_s_verified_from_another_device">你從另一個裝置標記與 %1$s 的安全碼為已驗證</string>
    <string name="MessageRecord_you_marked_your_safety_number_with_s_unverified">你已標記與 %1$s 的安全碼為未驗證</string>
    <string name="MessageRecord_you_marked_your_safety_number_with_s_unverified_from_another_device">你已從另一個裝置標記與 %1$s 的安全碼為未驗證</string>
    <string name="MessageRecord_a_message_from_s_couldnt_be_delivered">來自 %1$s 的一則訊息無法送達</string>
    <string name="MessageRecord_s_changed_their_phone_number">%1$s 變更了他們的電話號碼。</string>
    <!-- Update item message shown in the release channel when someone is already a sustainer so we ask them if they want to boost. -->
    <string name="MessageRecord_like_this_new_feature_help_support_signal_with_a_one_time_donation">喜歡這項新功能？不妨透過單次捐款，支持 Signal 未來的發展。</string>
    <!-- Update item message shown when we merge two threads together. First placeholder is a name, second placeholder is a phone number. -->
    <string name="MessageRecord_your_message_history_with_s_and_their_number_s_has_been_merged">你與 %1$s 的訊息紀錄及其號碼 %2$s 已經合併。</string>
    <!-- Update item message shown when we merge two threads together and we don\'t know the phone number of the other thread. The placeholder is a person\'s name. -->
    <string name="MessageRecord_your_message_history_with_s_and_another_chat_has_been_merged">你與 %1$s 的訊息紀錄和屬於他們的另一個聊天已經合併。</string>
    <!-- Update item message shown when you find out a phone number belongs to a person you had a conversation with. First placeholder is a phone number, second placeholder is a name. -->
    <string name="MessageRecord_s_belongs_to_s">%1$s 是屬於 %2$s</string>
    <!-- Message to notify sender that activate payments request has been sent to the recipient -->
    <string name="MessageRecord_you_sent_request">你向 %1$s 傳送了啟動付款的請求</string>
    <!-- Request message from recipient to activate payments -->
    <string name="MessageRecord_wants_you_to_activate_payments">%1$s 希望你啟動付款。僅向你信任的人傳送付款。</string>
    <!-- Message to inform user that payments was activated-->
    <string name="MessageRecord_you_activated_payments">你啟動了付款</string>
    <!-- Message to inform sender that recipient can now accept payments -->
    <string name="MessageRecord_can_accept_payments">%1$s 現在可以接受付款</string>

    <!-- Group Calling update messages -->
    <!-- Chat log text for an ongoing group call that has one participant with a placeholder for the short display name of the user that joined and a placeholder for formatted time -->
    <string name="MessageRecord_s_is_in_the_call_s">%1$s 現已在通話中 · %2$s</string>
    <!-- Chat log text for an ongoing group call only the local user has joined with a placeholder for formatted time -->
    <string name="MessageRecord_you_are_in_the_call_s1">你現已在通話中 · %1$s</string>
    <!-- Chat log text for an ongoing group call with two participants with two placeholders for the short display name of the users that joined and a placeholder for formatted time -->
    <string name="MessageRecord_s_and_s_are_in_the_call_s1">%1$s 和 %2$s 現已在通話中 · %3$s</string>
    <!-- Chat log text for an ongoing group call that has one participant -->
    <string name="MessageRecord_s_is_in_the_call">%1$s 現已在通話中</string>
    <!-- Chat log text for an ongoing group call only the local user has joined -->
    <string name="MessageRecord_you_are_in_the_call">你現已在通話中</string>
    <!-- Chat log text for an ongoing group call with two participants with two placeholders, each for the short display name of the users that joined -->
    <string name="MessageRecord_s_and_s_are_in_the_call">%1$s 和 %2$s 現已在通話中</string>
    <!-- Chat log text for a group call that ended within the last 5 minutes -->
    <string name="MessageRecord__the_video_call_has_ended">視訊通話已結束</string>
    <!-- Chat log text for a group call that ended within the last 5 minutes with a placeholder for formatted time -->
    <string name="MessageRecord__the_video_call_has_ended_s">視訊通話已結束 · %1$s</string>
    <!-- Chat log text for a group call that ended more than 5 minutes ago and was missed -->
    <string name="MessageRecord__missed_video_call">錯過視訊電話</string>
    <!-- Chat log text for a group call that ended more than 5 minutes ago and was missed with a placeholder for formatted time -->
    <string name="MessageRecord__missed_video_call_s">錯過的視訊電話· %1$s</string>
    <!-- Chat log text for a group call that ended that the local user did not start -->
    <string name="MessageRecord__incoming_video_call">視訊電話來電</string>
    <!-- Chat log text for a group call that ended that the local user did not start with a placeholder for formatted time -->
    <string name="MessageRecord__incoming_video_call_s">視訊通話來電 · %1$s</string>
    <!-- Chat log text for a group call that ended that the local user started -->
    <string name="MessageRecord__outgoing_video_call">撥出視訊電話</string>
    <!-- Chat log text for a group call that ended that the local user started with a placeholder for formatted time -->
    <string name="MessageRecord__outgoing_video_call_s">撥打視訊通話 · %1$s</string>
    <!-- Chat log text for an ongoing group call that the local user started -->
    <string name="MessageRecord__you_started_a_video_call">你開始了視訊通話</string>
    <!-- Chat log text for an ongoing group call that the local user started with a placeholder for formatted time -->
    <string name="MessageRecord__you_started_a_video_call_s">你開始了視訊通話 · %1$s</string>
    <!-- Chat log text for an ongoing group call that the local user has not joined with a placeholder for user\'s short display name -->
    <string name="MessageRecord__s_started_a_video_call">%1$s 開始了視訊通話</string>
    <!-- Chat log text for an ongoing group call that the local user has not joined with a placeholder for user\'s short display name and a placeholder for formatted time -->
    <string name="MessageRecord__s_started_a_video_call_s">%1$s 開始了視訊通話 · %2$s</string>

    <string name="MessageRecord_you">你</string>

    <!-- Chat log text for an ongoing group call with more than two participants with placeholders for the first two joined users, a placeholder for the number of users in the call, and a placeholder for formatted time -->
    <plurals name="MessageRecord_s_s_and_d_others_are_in_the_call_s">
        <item quantity="other">%1$s、%2$s 和另外 %3$d 人在群組通話中 · %4$s</item>
    </plurals>

    <!-- Chat log text for an ongoing group call with more than two participants with placeholders for the first two joined users and a placeholder for the number of users in the call -->
    <plurals name="MessageRecord_s_s_and_d_others_are_in_the_call">
        <item quantity="other">%1$s, %2$s, 及 %3$d 及其他人在群組通話中</item>
    </plurals>

    <!-- In-conversation update message to indicate that the current contact is sms only and will need to migrate to signal to continue the conversation in signal. -->
    <string name="MessageRecord__you_will_no_longer_be_able_to_send_sms_messages_from_signal_soon">你很快將無法再於 Signal 傳送短訊。邀請 %1$s 加入 Signal 以繼續對話。</string>
    <!-- In-conversation update message to indicate that the current contact is sms only and will need to migrate to signal to continue the conversation in signal. -->
    <string name="MessageRecord__you_can_no_longer_send_sms_messages_in_signal">你無法再於 Molly 傳送短訊。邀請 %1$s 加入 Molly 以繼續對話。</string>
    <!-- Body for quote when message being quoted is an in-app payment message -->
    <string name="MessageRecord__payment_s">付款：%1$s</string>
    <!-- Update message shown in chat after reporting it as spam -->
    <string name="MessageRecord_reported_as_spam">已舉報垃圾訊息</string>
    <!-- Update message shown in chat after accept a message request -->
    <string name="MessageRecord_you_accepted_the_message_request">你已接受訊息請求</string>

    <!-- MessageRequestBottomView -->
    <string name="MessageRequestBottomView_accept">接受</string>
    <string name="MessageRequestBottomView_continue">繼續</string>
    <string name="MessageRequestBottomView_delete">刪除</string>
    <string name="MessageRequestBottomView_block">封鎖</string>
    <string name="MessageRequestBottomView_unblock">解除封鎖</string>
    <!-- Text explaining a message request from someone you\'ve removed before -->
    <string name="MessageRequestBottomView_do_you_want_to_let_s_message_you_you_removed_them_before">你是否允許 %1$s 與你通訊，並分享你的名字及照片？你之前曾移除此人。</string>
    <string name="MessageRequestBottomView_do_you_want_to_let_s_message_you_they_wont_know_youve_seen_their_messages_until_you_accept">讓%1$s傳訊息給你並與他們分享你的名字和照片嗎？ 在你接受之前，他們不會知道你已看到他們的訊息。</string>
    <!-- Shown in message request flow. Describes what will happen if you unblock a Signal user -->
    <string name="MessageRequestBottomView_do_you_want_to_let_s_message_you_wont_receive_any_messages_until_you_unblock_them">讓%1$s傳訊息給你並與他們分享你的名字和照片嗎？ 除非你解鎖他們，否則你將不會收到任何訊息。</string>
    <!-- Shown in message request flow. Describes what will happen if you unblock an SMS user -->
    <string name="MessageRequestBottomView_do_you_want_to_let_s_message_you_wont_receive_any_messages_until_you_unblock_them_SMS">要讓 %1$s 傳訊息給你嗎？在解封鎖他們之前，你不會收到任何訊息。</string>
    <string name="MessageRequestBottomView_get_updates_and_news_from_s_you_wont_receive_any_updates_until_you_unblock_them">要從 %1$s取得更新和新聞的通知嗎？ 在你取消封鎖它們之前，你不會收到任何更新通知。</string>
    <string name="MessageRequestBottomView_continue_your_conversation_with_this_group_and_share_your_name_and_photo">繼續與該群群組聊天，並與其成員分享你的名字和照片嗎？</string>
    <string name="MessageRequestBottomView_upgrade_this_group_to_activate_new_features">此舊版群組無法再使用。建立新群組以啟用「@提及」和管理員等新功能。</string>
    <string name="MessageRequestBottomView_this_legacy_group_can_no_longer_be_used">此舊版群組太大，因此無法再使用。 最大組大小為%1$d。</string>
    <string name="MessageRequestBottomView_continue_your_conversation_with_s_and_share_your_name_and_photo">要繼續與 %1$s 聊天，並與其分享你的名稱和照片嗎？</string>
    <string name="MessageRequestBottomView_do_you_want_to_join_this_group_they_wont_know_youve_seen_their_messages_until_you_accept">加入該群組並與其成員分享你的名字和照片嗎？ 在你接受之前，他們不會知道你已看到他們的訊息。</string>
    <string name="MessageRequestBottomView_do_you_want_to_join_this_group_you_wont_see_their_messages">加入此群組並與成員分享你的姓名和照片嗎？ 在你接受之前，你不會看到他們的訊息。</string>
    <string name="MessageRequestBottomView_join_this_group_they_wont_know_youve_seen_their_messages_until_you_accept">要加入這個群組？ 在你接受之前，他們不會知道你已看過他們的訊息。</string>
    <string name="MessageRequestBottomView_unblock_this_group_and_share_your_name_and_photo_with_its_members">取消封鎖此群組並與其成員分享你的名字和照片？ 除非你取消阻止它們，否則你將不會收到任何訊息。</string>
  <!-- Removed by excludeNonTranslatables <string name="MessageRequestBottomView_legacy_learn_more_url" translatable="false">https://support.signal.org/hc/articles/360007459591</string> -->
    <string name="MessageRequestProfileView_view">檢視</string>
    <string name="MessageRequestProfileView_member_of_one_group">%1$s的成員</string>
    <string name="MessageRequestProfileView_member_of_two_groups">%1$s及%2$s的成員</string>
    <string name="MessageRequestProfileView_member_of_many_groups">%1$s、%2$s、及%3$s的成員</string>
    <plurals name="MessageRequestProfileView_members">
        <item quantity="other">%1$d 個成員</item>
    </plurals>
    <!-- Describes the number of members in a group. The string MessageRequestProfileView_invited is nested in the parentheses. -->
    <plurals name="MessageRequestProfileView_members_and_invited">
        <item quantity="other">%1$d 成員 (%2$s)</item>
    </plurals>
    <!-- Describes the number of people invited to a group. Nested inside of the string MessageRequestProfileView_members_and_invited -->
    <plurals name="MessageRequestProfileView_invited">
        <item quantity="other">+%1$d 已邀請</item>
    </plurals>
    <plurals name="MessageRequestProfileView_member_of_d_additional_groups">
        <item quantity="other">另外 %1$d 個群組</item>
    </plurals>
    <!-- Button label to report spam for a conversation when in a message request state -->
    <string name="MessageRequestBottomView_report">舉報…</string>

    <!-- PassphraseChangeActivity -->
    <string name="PassphraseChangeActivity_passphrases_dont_match_exclamation">輸入的自訂密碼不相符！</string>
    <string name="PassphraseChangeActivity_incorrect_old_passphrase_exclamation">輸入的是舊的自訂密碼！</string>
    <string name="PassphraseChangeActivity_enter_new_passphrase_exclamation">輸入新的自訂密碼</string>

    <!-- DeviceProvisioningActivity -->
    <string name="DeviceProvisioningActivity_link_this_device">連結此裝置？</string>
    <string name="DeviceProvisioningActivity_continue">繼續</string>

    <string name="DeviceProvisioningActivity_content_intro">它將能夠</string>
    <string name="DeviceProvisioningActivity_content_bullets">
        • 閱讀您的所有訊息 \n• 以您的名義傳送訊息
    </string>
    <string name="DeviceProvisioningActivity_content_progress_title">正在連結裝置</string>
    <string name="DeviceProvisioningActivity_content_progress_content">連結新裝置中…</string>
    <string name="DeviceProvisioningActivity_content_progress_success">裝置已認可！</string>
    <string name="DeviceProvisioningActivity_content_progress_no_device">未找到裝置。</string>
    <string name="DeviceProvisioningActivity_content_progress_network_error">網路錯誤。</string>
    <string name="DeviceProvisioningActivity_content_progress_key_error">QR 碼無效。</string>
    <string name="DeviceProvisioningActivity_sorry_you_have_too_many_devices_linked_already">抱歉，您已連結太多裝置，請試試先移除部分</string>
    <string name="DeviceActivity_sorry_this_is_not_a_valid_device_link_qr_code">抱歉，這不是有效的裝置連結 QR 碼。</string>
    <string name="DeviceProvisioningActivity_link_a_signal_device">連結 Signal 裝置？</string>
    <string name="DeviceProvisioningActivity_it_looks_like_youre_trying_to_link_a_signal_device_using_a_3rd_party_scanner">看起來您正在嘗試使用第 3 方掃描器連結 Signal 裝置。為了安全著想，請使用 Signal 重新掃描代碼一次。</string>

    <string name="DeviceActivity_signal_needs_the_camera_permission_in_order_to_scan_a_qr_code">Molly 需要相機的權限以掃描 QR 碼，但是現在被設定為永久拒絕使用。請到應用程式設定中，選取「權限」，並啟用「相機」的權限。</string>
    <string name="DeviceActivity_unable_to_scan_a_qr_code_without_the_camera_permission">因為沒有相機的使用權限，所以無法掃描 QR 碼。</string>

    <!-- OutdatedBuildReminder -->
    <string name="OutdatedBuildReminder_update_now">立即更新</string>
    <string name="OutdatedBuildReminder_your_version_of_signal_will_expire_today">此版本的Signal將於今天到期。請更新到最新版本。</string>
    <plurals name="OutdatedBuildReminder_your_version_of_signal_will_expire_in_n_days">
        <item quantity="other">此版本的Signal將在%1$d天內過期。請更新到最新版本。</item>
    </plurals>

    <!-- PassphrasePromptActivity -->
    <string name="PassphrasePromptActivity_enter_passphrase">輸入自訂密碼</string>
    <string name="PassphrasePromptActivity_watermark_content_description">Molly 圖示</string>
    <string name="PassphrasePromptActivity_ok_button_content_description">送出密碼</string>
    <string name="PassphrasePromptActivity_invalid_passphrase_exclamation">無效的密碼！</string>
    <string name="PassphrasePromptActivity_unlock_signal">解鎖 Molly</string>
    <string name="PassphrasePromptActivity_signal_android_lock_screen">Molly Android-螢幕鎖定</string>

    <!-- PlacePickerActivity -->
    <string name="PlacePickerActivity_title">地圖</string>

    <string name="PlacePickerActivity_drop_pin">標註地圖</string>
    <string name="PlacePickerActivity_accept_address">接受地址</string>

    <!-- PlayServicesProblemFragment -->
    <string name="PlayServicesProblemFragment_the_version_of_google_play_services_you_have_installed_is_not_functioning">您目前安裝的 Google Play 服務版本無法正常運作。請重新安裝 Google Play 服務然後重試。</string>

    <!-- PinRestoreEntryFragment -->
    <string name="PinRestoreEntryFragment_incorrect_pin">錯誤的 PIN 碼</string>
    <string name="PinRestoreEntryFragment_skip_pin_entry">略過 PIN 碼輸入嗎？</string>
    <string name="PinRestoreEntryFragment_need_help">需要幫助嗎？</string>
    <string name="PinRestoreEntryFragment_your_pin_is_a_d_digit_code">你的 PIN 碼是先前由你建立的 %1$d+ 位代碼，不論是數字或字母數字混合。\n\n假如你記不起你的 PIN 碼，可建立一個新的 PIN 碼。註冊和使用帳號將不成問題，惟你會遺失一些已儲存的設定，例如你的個人資料訊息。</string>
    <string name="PinRestoreEntryFragment_if_you_cant_remember_your_pin">假如你記不起你的 PIN 碼，可建立一個新的 PIN 碼。註冊和使用帳號將不成問題，惟你會遺失一些已儲存的設定，例如你的個人資料訊息。</string>
    <string name="PinRestoreEntryFragment_create_new_pin">建立新的 PIN 碼</string>
    <string name="PinRestoreEntryFragment_contact_support">聯絡支援</string>
    <string name="PinRestoreEntryFragment_cancel">取消</string>
    <string name="PinRestoreEntryFragment_skip">略過</string>
    <plurals name="PinRestoreEntryFragment_you_have_d_attempt_remaining">
        <item quantity="other">你還有 %1$d 次嘗試的機會。機會耗盡後，你可建立一個新的 PIN 碼。註冊和使用帳號將不成問題，惟你會遺失一些已儲存的設定，例如你的個人資料訊息。</item>
    </plurals>
    <string name="PinRestoreEntryFragment_signal_registration_need_help_with_pin">Signal 註冊 - 在 Android 上需要 PIN 碼協助</string>

    <!-- PinRestoreLockedFragment -->
    <string name="PinRestoreLockedFragment_create_your_pin">建立你的 PIN 碼</string>
    <string name="PinRestoreLockedFragment_youve_run_out_of_pin_guesses">你已耗盡猜測 PIN 碼的嘗試機會了，但你仍可建立一個新的 PIN 碼，以便存取你的 Signal 帳號。為確保你的隱私和安全，將會恢復您的帳號，惟不會還原任何已儲存的個人資料訊息或設定。</string>
    <string name="PinRestoreLockedFragment_create_new_pin">建立新的 PIN 碼</string>
  <!-- Removed by excludeNonTranslatables <string name="PinRestoreLockedFragment_learn_more_url" translatable="false">https://support.signal.org/hc/articles/360007059792</string> -->

    <!-- Dialog button text indicating user wishes to send an sms code isntead of skipping it -->
    <string name="ReRegisterWithPinFragment_send_sms_code">傳送 SMS 驗證碼</string>
    <!-- Email subject used when user contacts support about an issue with the reregister flow. -->
    <string name="ReRegisterWithPinFragment_support_email_subject">Signal 註冊 — Android 用戶需要重新註冊 PIN 碼的協助</string>
    <!-- Dialog message shown in reregister flow when tapping a informational button to to learn about pins or contact support for help -->
    <string name="ReRegisterWithPinFragment_need_help_local">PIN 碼是由你建立的 %1$d 位數以上密碼，可以由數字或字母數字混合。如果你忘記 PIN 碼，可以建立一個新的 PIN 碼。</string>
    <!-- Dialog message shown in reregister flow when user requests to skip this flow and return to the normal flow -->
    <string name="ReRegisterWithPinFragment_skip_local">如果你忘記 PIN 碼，可以建立一個新的 PIN 碼。</string>
    <!-- Dialog message shown in reregister flow when user uses up all of their guesses for their pin and we are going to move on -->
    <string name="ReRegisterWithPinFragment_out_of_guesses_local">你已經用完 PIN 碼猜測次數，但是你仍然可以透過建立新的 PIN 碼來使用你的 Signal 帳戶。</string>

    <!-- PinOptOutDialog -->
    <string name="PinOptOutDialog_warning">警告</string>
    <string name="PinOptOutDialog_if_you_disable_the_pin_you_will_lose_all_data">如果你停用 PIN 碼，則除非你進行手動備份和還原，否則當你重新註冊 Signal 時，將會遺失所有資料。停用 PIN 碼時無法開啟註冊鎖定。</string>
    <string name="PinOptOutDialog_disable_pin">停用 PIN 碼</string>

    <!-- RatingManager -->
    <string name="RatingManager_rate_this_app">評分這個應用程式</string>
    <string name="RatingManager_if_you_enjoy_using_this_app_please_take_a_moment">如果您喜歡使用此應用程式，請使用片刻時間幫我們對其進行評分。</string>
    <string name="RatingManager_rate_now">立即評分！</string>
    <string name="RatingManager_no_thanks">不用了，謝謝</string>
    <string name="RatingManager_later">稍後</string>

    <!-- ReactionsBottomSheetDialogFragment -->
    <string name="ReactionsBottomSheetDialogFragment_all">全部 · %1$d</string>

    <!-- ReactionsConversationView -->
    <string name="ReactionsConversationView_plus">+%1$d</string>

    <!-- ReactionsRecipientAdapter -->
    <string name="ReactionsRecipientAdapter_you">你</string>

    <!-- RecaptchaRequiredBottomSheetFragment -->
    <string name="RecaptchaRequiredBottomSheetFragment_verify_to_continue_messaging">驗證以繼續傳送訊息</string>
    <string name="RecaptchaRequiredBottomSheetFragment_to_help_prevent_spam_on_signal">為了協助防止Molly上的垃圾訊息，請完成驗證。</string>
    <string name="RecaptchaRequiredBottomSheetFragment_after_verifying_you_can_continue_messaging">驗證後，你可以繼續進行訊息傳送。 任何暫停的訊息將自動傳送。</string>

    <!-- Recipient -->
    <string name="Recipient_you">你</string>
    <!-- Name of recipient representing user\'s \'My Story\' -->
    <string name="Recipient_my_story">我的限時動態</string>
    <!-- Name of recipient for a call link without a name -->
    <string name="Recipient_signal_call">Molly 通話</string>

    <!-- RecipientPreferencesActivity -->
    <string name="RecipientPreferenceActivity_block">封鎖</string>
    <string name="RecipientPreferenceActivity_unblock">解除封鎖</string>

    <!-- RecipientProvider -->

    <!-- RedPhone -->
    <string name="RedPhone_answering">接聽中…</string>
    <string name="RedPhone_ending_call">結束通話…</string>
    <string name="RedPhone_ringing">響鈴中…</string>
    <string name="RedPhone_busy">忙碌</string>
    <string name="RedPhone_recipient_unavailable">無此接收人</string>
    <string name="RedPhone_network_failed">網路失敗！</string>
    <string name="RedPhone_number_not_registered">號碼尚未註冊</string>
    <string name="RedPhone_the_number_you_dialed_does_not_support_secure_voice">您撥通的號碼不支援加密語音！</string>
    <string name="RedPhone_got_it">收到</string>

    <!-- Valentine\'s Day Megaphone -->
    <!-- Title text for the Valentine\'s Day donation megaphone. The placeholder will always be a heart emoji. Needs to be a placeholder for Android reasons. -->
    <!-- Body text for the Valentine\'s Day donation megaphone. -->

    <!-- WebRtcCallActivity -->
    <string name="WebRtcCallActivity__tap_here_to_turn_on_your_video">輕觸此處以開啟你的視訊</string>
    <string name="WebRtcCallActivity__to_call_s_signal_needs_access_to_your_camera">如要撥電話給 %1$s，Molly 需要存取你的相機</string>
    <string name="WebRtcCallActivity__signal_s">Molly %1$s</string>
    <string name="WebRtcCallActivity__calling">撥號中…</string>
    <!-- Call status shown when an active call was disconnected (e.g., network hiccup) and is trying to reconnect -->
    <string name="WebRtcCallActivity__reconnecting">重新連接中…</string>
    <!-- Title for dialog warning about lacking bluetooth permissions during a call -->
    <string name="WebRtcCallActivity__bluetooth_permission_denied">藍牙權限被拒絕</string>
    <!-- Message for dialog warning about lacking bluetooth permissions during a call and references the permission needed by name -->
    <string name="WebRtcCallActivity__please_enable_the_nearby_devices_permission_to_use_bluetooth_during_a_call">請啟用“鄰近分享”權限以在通話時時候使用藍牙。</string>
    <!-- Positive action for bluetooth warning dialog to open settings -->
    <string name="WebRtcCallActivity__open_settings">開啟設定</string>
    <!-- Negative action for bluetooth warning dialog to dismiss dialog -->
    <string name="WebRtcCallActivity__not_now">稍後</string>
    <!-- Title for dialog to approve all requests -->
    <plurals name="WebRtcCallActivity__approve_d_requests">
        <item quantity="other">批准 %1$d 個請求？</item>
    </plurals>
    <!-- Positive action for call link approve all dialog -->
    <string name="WebRtcCallActivity__approve_all">全部批准</string>
    <!-- Message for dialog to approve all requests -->
    <plurals name="WebRtcCallActivity__d_people_will_be_added_to_the_call">
        <item quantity="other">新增 %1$d 個人到通話中。</item>
    </plurals>
    <!-- Title for dialog to deny all requests -->
    <plurals name="WebRtcCallActivity__deny_d_requests">
        <item quantity="other">拒絕 %1$d 個請求？</item>
    </plurals>
    <!-- Message for dialog to deny all requests -->
    <plurals name="WebRtcCallActivity__d_people_will_not_be_added_to_the_call">
        <item quantity="other">不會新增 %1$d 個人到通話中。</item>
    </plurals>
    <!-- Positive action for call link deny all dialog -->
    <string name="WebRtcCallActivity__deny_all">全部拒絕</string>
    <!-- Displayed in call status when users are pending -->
    <plurals name="WebRtcCallActivity__d_people_waiting">
        <item quantity="other">%1$d 個人正在等候</item>
    </plurals>
    <!-- Displayed in call status during call link when no users are pending -->
    <plurals name="WebRtcCallActivity__d_people">
        <item quantity="other">%1$d 人</item>
    </plurals>
    <!-- Title of dialog displayed when a user\'s join request is denied for call link entry -->
    <string name="WebRtcCallActivity__join_request_denied">加入請求遭拒</string>
    <!-- Message of dialog displayed when a user\'s join request is denied for call link entry -->
    <string name="WebRtcCallActivity__your_request_to_join_this_call_has_been_denied">你加入通話的請求已被拒絕。</string>
    <!-- Title of dialog displayed when a user is removed from a call link -->
    <string name="WebRtcCallActivity__removed_from_call">已從通話中移除</string>
    <!-- Message of dialog displayed when a user is removed from a call link -->
    <string name="WebRtcCallActivity__someone_has_removed_you_from_the_call">有人將你從通話中移除。</string>

    <!-- WebRtcCallView -->
    <string name="WebRtcCallView__signal_call">Signal 語音通話</string>
    <string name="WebRtcCallView__signal_video_call">Signal 視訊電話</string>
    <string name="WebRtcCallView__start_call">開始通話</string>
    <string name="WebRtcCallView__join_call">加入通話</string>
    <string name="WebRtcCallView__call_is_full">通話人數已滿</string>
    <string name="WebRtcCallView__the_maximum_number_of_d_participants_has_been_Reached_for_this_call">此通話已達到最大參加人數%1$d 人。 稍後再試。</string>
    <string name="WebRtcCallView__your_video_is_off">你的視訊已關閉</string>
    <string name="WebRtcCallView__reconnecting">重新連接中…</string>
    <string name="WebRtcCallView__joining">加入中…</string>
    <string name="WebRtcCallView__disconnected">已斷線</string>
    <!-- Utilized in the lobby before joining a call link -->
    <string name="WebRtcCallView__signal_call_link">Signal 通話連結</string>
    <!-- Warning displayed when entering a call via a link and you have Phone Number Privacy disabled-->
    <string name="WebRtcCallView__anyone_who_joins_pnp_disabled">透過連結加入此通話的人都會看到你的姓名、相片和電話號碼。</string>
    <!-- Warning displayed when entering a call via a link and you have Phone Number Privacy enabled-->
    <string name="WebRtcCallView__anyone_who_joins_pnp_enabled">透過連結加入此通話的人都會看到你的姓名及相片。</string>
    <!-- Displayed on the call screen as the status when waiting to be let into a call link by an admin -->
    <string name="WebRtcCallView__waiting_to_be_let_in">正在等待獲准加入…</string>

    <string name="WebRtcCallView__signal_will_ring_s">Signal 將去電給 %1$s</string>
    <string name="WebRtcCallView__signal_will_ring_s_and_s">Signal 將去電給 %1$s 及 %2$s</string>
    <plurals name="WebRtcCallView__signal_will_ring_s_s_and_d_others">
        <item quantity="other">Signal 將去電給 %1$s、%2$s，和 %3$d 及其他人</item>
    </plurals>

    <string name="WebRtcCallView__s_will_be_notified">%1$s 將被通知</string>
    <string name="WebRtcCallView__s_and_s_will_be_notified">%1$s 和 %2$s 將被通知</string>
    <plurals name="WebRtcCallView__s_s_and_d_others_will_be_notified">
        <item quantity="other">%1$s、%2$s，和%3$d 及其他人將被通知</item>
    </plurals>

    <string name="WebRtcCallView__ringing_s">去電給 %1$s</string>
    <string name="WebRtcCallView__ringing_s_and_s">去電給 %1$s 及 %2$s</string>
    <plurals name="WebRtcCallView__ringing_s_s_and_d_others">
        <item quantity="other">去電給 %1$s、%2$s，和 %3$d及其他人</item>
    </plurals>

    <string name="WebRtcCallView__s_is_calling_you">%1$s 正撥電話給你</string>
    <string name="WebRtcCallView__s_is_calling_you_and_s">%1$s 正撥電話給你和 %2$s</string>
    <string name="WebRtcCallView__s_is_calling_you_s_and_s">%1$s 正撥電話給你、%2$s，及 %3$s</string>
    <plurals name="WebRtcCallView__s_is_calling_you_s_s_and_d_others">
        <item quantity="other">%1$s 正撥電話給你、%2$s、%3$s，和 %4$d 及其他人</item>
    </plurals>

    <string name="WebRtcCallView__no_one_else_is_here">沒有人在這裡</string>
    <string name="WebRtcCallView__s_is_in_this_call">%1$s正在此通話中</string>
    <string name="WebRtcCallView__s_are_in_this_call">%1$s 正在通話中</string>
    <string name="WebRtcCallView__s_and_s_are_in_this_call">%1$s 及 %2$s 正在此通話中</string>

    <plurals name="WebRtcCallView__s_s_and_d_others_are_in_this_call">
        <item quantity="other">%1$s, %2$s, 及 %3$d 其他人正在通話中</item>
    </plurals>

    <!-- Toggle content description for toggling camera direction  -->
    <string name="WebRtcCallView__toggle_camera_direction">切換鏡頭方向</string>
    <!-- Toggle content description for toggling audio output  -->
    <string name="WebRtcCallView__toggle_speaker">切換揚聲器</string>
    <!-- Toggle content description for toggling camera state  -->
    <string name="WebRtcCallView__toggle_camera">切換攝影機</string>
    <!-- Toggle content description for toggling mute state  -->
    <string name="WebRtcCallView__toggle_mute">切換靜音</string>
    <!-- Content description for additional actions menu button -->
    <string name="WebRtcCallView__additional_actions">其他操作</string>
    <!-- Content description for end-call button -->
    <string name="WebRtcCallView__end_call">掛斷</string>

    <!-- Error message when the developer added a button in the wrong place. -->
    <string name="WebRtcAudioOutputToggleButton_fragment_activity_error">發生用戶介面錯誤。請向開發人員報告此錯誤。</string>
    <!-- Error message when the user is trying to change audio outputs but none are present. -->
    <string name="WebRtcAudioOutputToggleButton_no_eligible_audio_i_o_detected">未偵測到合格的音訊輸入/輸出。</string>
    <!-- A text description of the bluetooth icon, used for accessibility. -->
    <string name="WebRtcAudioOutputBottomSheet__bluetooth_icon_content_description">代表藍牙裝置的圖示。</string>
    <!-- A text description of the headset icon, used for accessibility. -->
    <string name="WebRtcAudioOutputBottomSheet__headset_icon_content_description">代表有線耳機的圖示。</string>
    <!-- A text description of the speaker icon, used for accessibility. -->
    <string name="WebRtcAudioOutputBottomSheet__speaker_icon_content_description">代表擴音通話的圖示。</string>
    <!-- A text description of the earpiece icon, used for accessibility. -->
    <string name="WebRtcAudioOutputBottomSheet__earpiece_icon_content_description">代表裝置耳機的圖示。</string>

    <!-- A clickable button to "raise your hand" in a group call to signify you have something to say -->
    <string name="CallOverflowPopupWindow__raise_hand">舉手</string>
    <!-- A description of a clickable image representing a raised hand -->
    <string name="CallOverflowPopupWindow__raise_hand_illustration_content_description">舉手</string>
    <!-- A dialog prompt to confirm you want to lower your hand -->
    <string name="CallOverflowPopupWindow__lower_your_hand">要放下手？</string>
    <!-- A dialog button to confirm you would like to lower your hand -->
    <string name="CallOverflowPopupWindow__lower_hand">放下手</string>
    <!-- A negative button for a dialog confirming the user wants to lower their hand (withdraw a raised hand) -->
    <string name="CallOverflowPopupWindow__cancel">取消</string>
    <!-- A notification to the user that they successfully raised their hand -->
    <string name="CallOverflowPopupWindow__you_raised_your_hand">你舉了手</string>
    <!-- A button to take you to a list of participants with raised hands -->
    <string name="CallOverflowPopupWindow__view">檢視</string>

    <!-- A notification to the user that one or more participants in the call successfully raised their hand. In the singular case, it is a name. In the plural case, it is a name or "You" -->
    <plurals name="CallOverflowPopupWindow__raised_a_hand">
        <item quantity="other">%1$s + %2$d 舉了手</item>
    </plurals>

    <!-- A badge to show how many hands are raised. The first string may be a name or "You" -->
    <plurals name="CallRaiseHandSnackbar_raised_hands">
        <item quantity="other">%1$s + %2$d</item>
    </plurals>

    <!-- An accessibility label for screen readers on a view that can be expanded -->
    <string name="CallOverflowPopupWindow__expand_snackbar_accessibility_label">展開已舉手畫面</string>

    <!-- AboutSheet -->
    <!-- Displayed in a sheet row and allows user to open signal connection explanation on tap -->
    <string name="AboutSheet__signal_connection">Signal 人脈</string>
    <!-- Displayed in a sheet row describing that the user has marked this contact as \'verified\' from within the app -->
    <string name="AboutSheet__verified">已驗證</string>
    <!-- Displayed in bottom sheet describing that the user has no direct messages with this person. The placeholder is a person\'s name. -->
    <string name="AboutSheet__no_direct_message">沒有與 %1$s 的直接訊息</string>
    <!-- Explains that the given user (placeholder is short name) is in the users system contact -->
    <string name="AboutSheet__s_is_in_your_system_contacts">%1$s 在你的手機通訊錄中</string>
    <!-- Notice in a row when user has no groups in common -->
    <string name="AboutSheet__you_have_no_groups_in_common">你沒有共同的群組</string>
    <!-- Notice when a user is not a connection to review requests carefully -->
    <string name="AboutSheet__review_requests_carefully">仔細審核請求</string>
    <!-- Text used when user has groups in common. Placeholder is the count -->
    <plurals name="AboutSheet__d_groups_in">
        <item quantity="other">%1$d 個共同群組</item>
    </plurals>
    <!-- Text displayed in title for external recipients -->
    <string name="AboutSheet__about">關於</string>
    <!-- Text displayed in title for you -->
    <string name="AboutSheet__you">你</string>
    <!-- Displays the name of a contact. The first placeholder is the name the user has assigned to that contact, the second name is the name the contact assigned to themselves -->
    <string name="AboutSheet__user_set_display_name_and_profile_name">%1$s  (%2$s)</string>

    <!-- CallParticipantsListDialog -->
    <plurals name="CallParticipantsListDialog_in_this_call">
        <item quantity="other">在此通話中 (%1$d)</item>
    </plurals>
    <plurals name="CallParticipantsListDialog__signal_will_ring">
        <item quantity="other">Signal 會打電話給 (%1$d)</item>
    </plurals>
    <plurals name="CallParticipantsListDialog__signal_will_notify">
        <item quantity="other">Signal 會通知 (%1$d)</item>
    </plurals>
    <plurals name="CallParticipantsListDialog__raised_hands">
        <item quantity="other">舉了手 (%1$d)</item>
    </plurals>

    <!-- CallParticipantView -->
    <string name="CallParticipantView__s_is_blocked">%1$s 已經被封鎖</string>
    <string name="CallParticipantView__more_info">更多資訊</string>
    <string name="CallParticipantView__you_wont_receive_their_audio_or_video">你將不會收到他們的語音或影片，他們也不會收到你的聲音或影片。</string>
    <string name="CallParticipantView__cant_receive_audio_video_from_s">無法從 %1$s收到語音 &amp; 影片</string>
    <string name="CallParticipantView__cant_receive_audio_and_video_from_s">無法從 %1$s 收到語音或影片</string>
    <string name="CallParticipantView__this_may_be_Because_they_have_not_verified_your_safety_number_change">這可能是因為他們尚未驗證你的變更的安全號碼，他們的裝置有問題或已封鎖了你。</string>

    <!-- CallToastPopupWindow -->
    <string name="CallToastPopupWindow__swipe_to_view_screen_share">滑動即可查看螢幕畫面共享</string>

    <!-- ProxyBottomSheetFragment -->
    <string name="ProxyBottomSheetFragment_proxy_server">代理伺服器</string>
    <string name="ProxyBottomSheetFragment_proxy_address">代理伺服器位址</string>
    <string name="ProxyBottomSheetFragment_do_you_want_to_use_this_proxy_address">你要使用此代理伺服器位址嗎？</string>
    <string name="ProxyBottomSheetFragment_use_proxy">使用代理伺服器</string>
    <string name="ProxyBottomSheetFragment_successfully_connected_to_proxy">成功連接到代理伺服器。</string>

    <!-- RecaptchaProofActivity -->
    <string name="RecaptchaProofActivity_failed_to_submit">提交失敗</string>
    <string name="RecaptchaProofActivity_complete_verification">完成驗證</string>

    <!-- RegistrationActivity -->
    <string name="RegistrationActivity_select_your_country">選擇您的國家</string>
    <string name="RegistrationActivity_you_must_specify_your_country_code">您必須輸入 您的國碼
    </string>
    <string name="RegistrationActivity_please_enter_a_valid_phone_number_to_register">註冊時需提供有效的電話號碼</string>
    <string name="RegistrationActivity_invalid_number">無效的手機號碼</string>
    <string name="RegistrationActivity_the_number_you_specified_s_is_invalid">您輸入的 號碼 (%1$s) 是無效的
    </string>

    <!-- Dialog title shown when registering and we want to verify they entered the correct number before proceeding. -->
    <string name="RegistrationActivity_phone_number_verification_dialog_title">以下電話號碼是否正確？</string>
    <!-- Dialog title shown when re-registering and skip sms flow failed or was aborted and now need perform additional verification via sms and warn about carrier charges -->
    <string name="RegistrationActivity_additional_verification_required">需要額外驗證</string>
    <!-- Dialog message shown when we need to verify sms and carrier rates may apply. -->
    <string name="RegistrationActivity_a_verification_code_will_be_sent_to_this_number">驗證碼將傳送至此號碼。電訊商可能收取費用。</string>
    <string name="RegistrationActivity_you_will_receive_a_call_to_verify_this_number">你會接到電話驗證此號碼。</string>
    <string name="RegistrationActivity_edit_number">輸入號碼</string>
    <string name="RegistrationActivity_missing_google_play_services">找不到 Google Play 服務</string>
    <string name="RegistrationActivity_this_device_is_missing_google_play_services">此裝置缺少 Google Play 服務。你仍然可以使用 Molly，但是此設定可能會降低可靠性或效能。\n\n如果你不是個進階使用者，不是正在執行原廠的 Android ROM，或是你認為你看到的可能是一個錯誤，請聯絡 support@molly.im 來協助你排除故障。</string>
    <string name="RegistrationActivity_i_understand">我了解</string>
    <string name="RegistrationActivity_play_services_error">Play 服務錯誤</string>
    <string name="RegistrationActivity_google_play_services_is_updating_or_unavailable">Google Play 服務正在更新或暫時無法使用。請再重試。</string>
    <string name="RegistrationActivity_terms_and_privacy">條款與條件；隱私權政策</string>
    <string name="RegistrationActivity_signal_needs_access_to_your_contacts_and_media_in_order_to_connect_with_friends">Signal 需要聯絡人和媒體權限來幫助你與朋友聯繫和傳送訊息。你的聯絡人是使用 Signal 的私密聯絡人搜尋上傳的，這意味著它們是點對點加密的，並且也永遠不會被 Signal 的服務讀取。</string>
    <string name="RegistrationActivity_signal_needs_access_to_your_contacts_in_order_to_connect_with_friends">Signal 需要獲得聯絡人權限才能幫助你與朋友聯絡。妳的聯絡人是使用 Signal 的私密聯絡人搜尋上傳的，這意味著它們是點對點加密的，並且永遠不會被 Signal 的服務讀取。</string>
    <string name="RegistrationActivity_rate_limited_to_service">你已嘗試過多註冊此號碼。 請稍後再試。</string>
    <!--    During registration, if the user attempts (and fails) to register, we display this error message with a number of minutes timer they are allowed to try again.-->
    <string name="RegistrationActivity_rate_limited_to_try_again">你已多次嘗試註冊此電話號碼。請在 %1$s後再試。</string>
    <string name="RegistrationActivity_unable_to_connect_to_service">無法連接服務。請檢查網路連線並再試一次。</string>
    <!-- A description text for an alert dialog when the entered phone number is not eligible for a verification SMS. -->
    <string name="RegistrationActivity_we_couldnt_send_you_a_verification_code">我們無法透過 SMS 短訊傳送驗證碼給你。請嘗試透過語音通話接收驗證碼。</string>
    <!-- Generic error when the app is unable to request an SMS code for an unknown reason. -->
    <string name="RegistrationActivity_unable_to_request_verification_code">無法要求驗證碼。請檢查你的網路連線，然後再試一次。</string>
    <string name="RegistrationActivity_non_standard_number_format">非標準數字格式</string>
    <!-- Dialog message shown to confirm when entering phone number (first placeholder) is normalized and formatted differently by the app (second placeholder). -->
    <string name="RegistrationActivity_the_number_you_entered_appears_to_be_a_non_standard">你輸入的數字 (%1$s) 似乎是非標準格式。\n\n你的意思是 %2$s嗎 ?</string>
    <string name="RegistrationActivity_signal_android_phone_number_format">Molly Android - 電話號碼格式</string>
    <!--    Small "toast" notification to the user confirming that they have requested a new code via voice call.-->
    <string name="RegistrationActivity_call_requested">請求通話</string>
    <!--    Small "toast" notification to the user confirming that they have requested a new code via SMS.-->
    <string name="RegistrationActivity_sms_requested">已要求 SMS 短訊</string>
    <!--    Small "toast" notification to the user confirming that they have requested a new code (through an unspecified channel).-->
    <string name="RegistrationActivity_code_requested">已要求驗證碼</string>
    <plurals name="RegistrationActivity_debug_log_hint">
        <item quantity="other">你現在距離提交偵錯日誌只有%1$d步之遙。</item>
    </plurals>
    <string name="RegistrationActivity_we_need_to_verify_that_youre_human">我們必須驗證你是人類。</string>
    <!-- Button label to trigger a phone call to provide the registration code, in lieu of an SMS code -->
    <string name="RegistrationActivity_voice_call">語音電話</string>
    <!-- Dialog button to cancel the pending action and return to the previous state. -->
    <string name="RegistrationActivity_cancel">取消</string>
    <string name="RegistrationActivity_next">下一步</string>
    <string name="RegistrationActivity_continue">繼續</string>
    <string name="RegistrationActivity_take_privacy_with_you_be_yourself_in_every_message">保護你的隱私權。\n在每個訊息中做你自己。</string>
    <!-- Title of registration screen when asking for the users phone number -->
    <string name="RegistrationActivity_phone_number">電話號碼</string>
    <!-- Subtitle of registration screen when asking for the users phone number -->
    <string name="RegistrationActivity_enter_your_phone_number_to_get_started">輸入你的電話號碼以便開始使用。</string>
    <string name="RegistrationActivity_enter_the_code_we_sent_to_s">輸入我們傳送給 %1$s 的驗證碼</string>

    <string name="RegistrationActivity_phone_number_description">電話號碼</string>
    <string name="RegistrationActivity_country_code_description">國碼</string>
    <string name="RegistrationActivity_call">撥打</string>
    <string name="RegistrationActivity_verification_code">驗證碼</string>
    <string name="RegistrationActivity_resend_code">重新傳送認證碼</string>
    <!--    A title for a bottom sheet dialog offering to help a user having trouble entering their verification code.-->
    <string name="RegistrationActivity_support_bottom_sheet_title">註冊時遇到困難？</string>
    <!--    A list of suggestions to try for a user having trouble entering their verification code.-->
    <string name="RegistrationActivity_support_bottom_sheet_body_suggestions">• 確保你的手機有行動網路訊號以接收你的 SMS 短訊或電話\n • 確認你可以接到該號碼的電話\n • 檢查你輸入的電話號碼是否正確。</string>
    <!--    A call to action for a user having trouble entering the verification to seek further help. -->
    <string name="RegistrationActivity_support_bottom_sheet_body_call_to_action">如需詳細資訊，請依照這些疑難排解步驟進行，或聯絡支援團隊</string>
    <!--    A clickable piece of text that will take the user to our website with additional suggestions.-->
    <string name="RegistrationActivity_support_bottom_sheet_cta_troubleshooting_steps_substring">這些疑難排解步驟</string>
    <!--    A clickable piece of text that will pre-fill a request for support email in the user\'s email app.-->
    <string name="RegistrationActivity_support_bottom_sheet_cta_contact_support_substring">聯絡支援</string>

    <!-- RegistrationLockV2Dialog -->
    <string name="RegistrationLockV2Dialog_turn_on_registration_lock">開啟註冊鎖？</string>
    <string name="RegistrationLockV2Dialog_turn_off_registration_lock">關閉註冊鎖？</string>
    <string name="RegistrationLockV2Dialog_if_you_forget_your_signal_pin_when_registering_again">如果你再次註冊 Signal 時忘記了你的 Signal PIN 碼，你的帳號將會被暫時鎖定 7 天。</string>
    <string name="RegistrationLockV2Dialog_turn_on">開啟</string>
    <string name="RegistrationLockV2Dialog_turn_off">關閉</string>

    <!-- RevealableMessageView -->
    <string name="RevealableMessageView_view_photo">查看照片</string>
    <string name="RevealableMessageView_view_video">觀賞影片</string>
    <string name="RevealableMessageView_viewed">已查看</string>
    <string name="RevealableMessageView_media">媒體</string>

    <!-- ReviewBannerView -->
    <!-- ReviewBannerView text when a name conflict has been found -->
    <string name="ReviewBannerView__name_conflict_found">發現名稱衝突</string>
    <!-- Button label to view name conflicts -->
    <string name="ReviewBannerView__view">檢視</string>

    <!-- Search -->
    <string name="SearchFragment_no_results">沒有找到「%1$s」的結果</string>

    <!-- ShakeToReport -->
  <!-- Removed by excludeNonTranslatables <string name="ShakeToReport_shake_detected" translatable="false">Shake detected</string> -->
  <!-- Removed by excludeNonTranslatables <string name="ShakeToReport_submit_debug_log" translatable="false">Submit debug log?</string> -->
  <!-- Removed by excludeNonTranslatables <string name="ShakeToReport_submit" translatable="false">Submit</string> -->
  <!-- Removed by excludeNonTranslatables <string name="ShakeToReport_failed_to_submit" translatable="false">Failed to submit :(</string> -->
  <!-- Removed by excludeNonTranslatables <string name="ShakeToReport_success" translatable="false">Success!</string> -->
  <!-- Removed by excludeNonTranslatables <string name="ShakeToReport_share" translatable="false">Share</string> -->

    <!-- SharedContactDetailsActivity -->
    <string name="SharedContactDetailsActivity_add_to_contacts">新增至連絡人</string>
    <string name="SharedContactDetailsActivity_invite_to_signal">邀請至 Molly</string>
    <string name="SharedContactDetailsActivity_signal_message">Signal 訊息</string>
    <string name="SharedContactDetailsActivity_signal_call">Signal 通話</string>

    <!-- SharedContactView -->
    <string name="SharedContactView_add_to_contacts">新增至連絡人</string>
    <string name="SharedContactView_invite_to_signal">邀請至 Molly</string>
    <string name="SharedContactView_message">Signal 訊息</string>

    <!-- SignalBottomActionBar -->
    <string name="SignalBottomActionBar_more">更多</string>

    <!-- SignalPinReminders -->
    <string name="SignalPinReminders_well_remind_you_again_later">PIN碼已成功驗證。我們稍後會再次提醒你。</string>
    <string name="SignalPinReminders_well_remind_you_again_tomorrow">PIN 碼驗證成功。明天我們會再次提醒你。</string>
    <string name="SignalPinReminders_well_remind_you_again_in_a_few_days">PIN 碼驗證成功。幾天後我們將會再提醒您。</string>
    <string name="SignalPinReminders_well_remind_you_again_in_a_week">PIN 碼驗證成功。我們會在一周內再次提醒你。</string>
    <string name="SignalPinReminders_well_remind_you_again_in_a_couple_weeks">PIN 碼驗證成功。我們會在幾週後再次提醒你。</string>
    <string name="SignalPinReminders_well_remind_you_again_in_a_month">PIN 碼驗證成功。我們會在一個月後再次提醒你。</string>

    <!-- Slide -->
    <string name="Slide_image">圖片</string>
    <string name="Slide_sticker">貼圖</string>
    <string name="Slide_audio">音訊</string>
    <string name="Slide_video">影片</string>

    <!-- SmsMessageRecord -->
    <string name="SmsMessageRecord_secure_session_reset">您已重設安全對話。</string>
    <string name="SmsMessageRecord_secure_session_reset_s">%1$s 重設安全對話。</string>
    <string name="SmsMessageRecord_duplicate_message">複製訊息</string>

    <!-- StickerManagementActivity -->
    <string name="StickerManagementActivity_stickers">貼圖</string>

    <!-- StickerManagementAdapter -->
    <string name="StickerManagementAdapter_installed_stickers">已安裝的貼圖</string>
    <string name="StickerManagementAdapter_stickers_you_received">你收到的貼圖</string>
    <string name="StickerManagementAdapter_signal_artist_series">Signal 藝術家系列</string>
    <string name="StickerManagementAdapter_no_stickers_installed">沒有貼圖被安裝</string>
    <string name="StickerManagementAdapter_stickers_from_incoming_messages_will_appear_here">你收到的貼圖訊息將顯示在這裡</string>
    <string name="StickerManagementAdapter_untitled">無標題</string>
    <string name="StickerManagementAdapter_unknown">未知</string>

    <!-- StickerPackPreviewActivity -->
    <string name="StickerPackPreviewActivity_untitled">無標題</string>
    <string name="StickerPackPreviewActivity_unknown">未知</string>
    <string name="StickerPackPreviewActivity_install">安裝</string>
    <!-- Label for a button that, if pressed, will uninstall the sticker pack that is currently being previewed. -->
    <string name="StickerPackPreviewActivity_remove">解除安裝</string>
    <string name="StickerPackPreviewActivity_stickers">貼圖</string>
    <string name="StickerPackPreviewActivity_failed_to_load_sticker_pack">讀取貼圖包失敗</string>

    <!-- SubmitDebugLogActivity -->
    <string name="SubmitDebugLogActivity_edit">編輯</string>
    <string name="SubmitDebugLogActivity_done">完成</string>
    <!-- Menu option to save a debug log file to disk. -->
    <string name="SubmitDebugLogActivity_save">儲存</string>
    <!-- Error that is show in a toast when we fail to save a debug log file to disk. -->
    <string name="SubmitDebugLogActivity_failed_to_save">無法儲存</string>
    <!-- Toast that is show to notify that we have saved the debug log file to disk. -->
    <string name="SubmitDebugLogActivity_save_complete">已成功儲存</string>
    <string name="SubmitDebugLogActivity_tap_a_line_to_delete_it">點擊一行以將其刪除</string>
    <string name="SubmitDebugLogActivity_submit">上傳</string>
    <string name="SubmitDebugLogActivity_failed_to_submit_logs">傳送紀錄失敗</string>
    <string name="SubmitDebugLogActivity_success">成功！</string>
    <string name="SubmitDebugLogActivity_copy_this_url_and_add_it_to_your_issue">複製網址及將之加入你的錯誤報告或支援email:\n\n<b>%1$s</b></string>
    <string name="SubmitDebugLogActivity_share">分享</string>
    <string name="SubmitDebugLogActivity_this_log_will_be_posted_publicly_online_for_contributors">此日誌將在網上公開發布，供貢獻者查看。 你可以在上傳前檢查它。</string>

    <!-- SupportEmailUtil -->
  <!-- Removed by excludeNonTranslatables <string name="SupportEmailUtil_support_email" translatable="false">support@signal.org</string> -->
    <string name="SupportEmailUtil_filter">過濾:</string>
    <string name="SupportEmailUtil_device_info">裝置資訊:</string>
    <string name="SupportEmailUtil_android_version">Android 版本:</string>
<<<<<<< HEAD
    <string name="SupportEmailUtil_signal_version">Molly 版本:</string>
    <string name="SupportEmailUtil_signal_package">Molly 封包:</string>
=======
  <!-- Removed by excludeNonTranslatables <string name="SupportEmailUtil_signal_version" translatable="false">Signal version:</string> -->
  <!-- Removed by excludeNonTranslatables <string name="SupportEmailUtil_signal_package" translatable="false">Signal package:</string> -->
>>>>>>> 46638a19
    <string name="SupportEmailUtil_registration_lock">註冊鎖：</string>
  <!-- Removed by excludeNonTranslatables <string name="SupportEmailUtil_locale" translatable="false">Locale:</string> -->

    <!-- ThreadRecord -->
    <string name="ThreadRecord_group_updated">群組已更新</string>
    <string name="ThreadRecord_left_the_group">已離開群組</string>
    <string name="ThreadRecord_secure_session_reset">安全對話已重設</string>
    <string name="ThreadRecord_draft">草稿：</string>
    <string name="ThreadRecord_media_message">媒體訊息</string>
    <string name="ThreadRecord_sticker">貼圖</string>
    <string name="ThreadRecord_view_once_photo">一次性照片</string>
    <string name="ThreadRecord_view_once_video">一次性影片</string>
    <string name="ThreadRecord_view_once_media">一次性多媒體檔案</string>
    <string name="ThreadRecord_this_message_was_deleted">此訊息已被刪除。</string>
    <string name="ThreadRecord_you_deleted_this_message">你已刪除此訊息。</string>
    <!-- Displayed in the notification when the user sends a request to activate payments -->
    <string name="ThreadRecord_you_sent_request">你傳送了啟動付款的請求</string>
    <!-- Displayed in the notification when the recipient wants to activate payments -->
    <string name="ThreadRecord_wants_you_to_activate_payments">%1$s 希望你啟動付款</string>
    <!-- Displayed in the notification when the user activates payments -->
    <string name="ThreadRecord_you_activated_payments">你啟動了付款</string>
    <!-- Displayed in the notification when the recipient can accept payments -->
    <string name="ThreadRecord_can_accept_payments">%1$s 現在可以接受付款</string>
    <string name="ThreadRecord_s_is_on_signal">%1$s 在 Signal 了！</string>
    <string name="ThreadRecord_disappearing_messages_disabled">自動銷毀訊息功能已被關閉。</string>
    <string name="ThreadRecord_disappearing_message_time_updated_to_s">訊息銷毀時間設定為 %1$s</string>
    <string name="ThreadRecord_safety_number_changed">安全碼已改變</string>
    <string name="ThreadRecord_your_safety_number_with_s_has_changed">您與 %1$s 的安全碼已改變</string>
    <string name="ThreadRecord_you_marked_verified">您標記為已驗證</string>
    <string name="ThreadRecord_you_marked_unverified">您標記為未驗證</string>
    <string name="ThreadRecord_message_could_not_be_processed">訊息無法被處理</string>
    <string name="ThreadRecord_delivery_issue">傳送問題</string>
    <string name="ThreadRecord_message_request">訊息要求</string>
    <!-- Thread preview for a recipient that has been hidden -->
    <string name="ThreadRecord_hidden_recipient">你已隱藏此人，再次傳送訊息給他們會將對方加回你的清單。</string>
    <string name="ThreadRecord_photo">照片</string>
    <string name="ThreadRecord_gif">動態圖檔</string>
    <string name="ThreadRecord_voice_message">語音訊息</string>
    <string name="ThreadRecord_file">檔案</string>
    <string name="ThreadRecord_video">影片</string>
    <string name="ThreadRecord_chat_session_refreshed">聊天會話已刷新</string>
    <!-- Displayed in the notification when the user is sent a gift -->
    <string name="ThreadRecord__s_donated_for_you">%1$s 已為你捐款</string>
    <!-- Displayed in the notification when the user sends a gift -->
    <string name="ThreadRecord__you_donated_for_s">你已為 %1$s 捐款</string>
    <!-- Displayed in the notification when the user has opened a received gift -->
    <string name="ThreadRecord__you_redeemed_a_badge">你已兌換一枚徽章</string>
    <!-- Displayed in the conversation list when someone reacted to your story -->
    <string name="ThreadRecord__reacted_s_to_your_story">已向你的限動送出 %1$s</string>
    <!-- Displayed in the conversation list when you reacted to someone\'s story -->
    <string name="ThreadRecord__reacted_s_to_their_story">已向對方的限動送出 %1$s</string>
    <!-- Displayed in the conversation list when your most recent message is a payment to or from the person the conversation is with -->
    <string name="ThreadRecord_payment">付款</string>
    <!-- Displayed in the conversation list when your only message in a conversation is a scheduled send. -->
    <string name="ThreadRecord_scheduled_message">已排程訊息</string>
    <!--  Displayed in the conversation list when your message history has been merged -->
    <string name="ThreadRecord_message_history_has_been_merged">你的訊息紀錄已經合併</string>
    <!--  Displayed in the conversation list when identities have been merged. The first placeholder is a phone number, and the second is a person\'s name -->
    <string name="ThreadRecord_s_belongs_to_s">%1$s 是屬於 %2$s</string>

    <!-- ApkUpdateNotifications -->
    <string name="ApkUpdateNotifications_prompt_install_title">Molly 更新</string>
    <string name="ApkUpdateNotifications_prompt_install_body">新版本的 Molly 現已提供。 輕觸以更新。</string>
    <string name="ApkUpdateNotifications_failed_general_title">Molly 無法更新</string>
    <string name="ApkUpdateNotifications_failed_general_body">我們將稍後再試。</string>
    <string name="ApkUpdateNotifications_auto_update_success_title">Molly 已成功更新</string>
    <string name="ApkUpdateNotifications_auto_update_success_body">已自動更新到版本 %1$s。</string>

    <!-- UntrustedSendDialog -->
    <string name="UntrustedSendDialog_send_message">傳送訊息？</string>
    <string name="UntrustedSendDialog_send">傳送</string>

    <!-- UnverifiedSendDialog -->
    <string name="UnverifiedSendDialog_send_message">傳送訊息？</string>
    <string name="UnverifiedSendDialog_send">傳送</string>

    <!-- UsernameEditFragment -->
    <!-- Placeholder text for custom discriminator -->
    <string name="UsernameEditFragment__00">00</string>
    <!-- Toolbar title when entering from registration -->
    <string name="UsernameEditFragment__add_a_username">Add a username</string>
    <!-- Instructional text at the top of the username edit screen -->
    <string name="UsernameEditFragment__choose_your_username">選擇你的使用者名稱</string>
    <string name="UsernameEditFragment_username">使用者名稱</string>
    <string name="UsernameEditFragment_delete">刪除</string>
    <string name="UsernameEditFragment_successfully_removed_username">成功移除使用者名稱。</string>
    <string name="UsernameEditFragment_encountered_a_network_error">網路連接錯誤。</string>
    <!-- Toast message shown if user exceeds the rate limit for reserving usernames -->
    <string name="UsernameEditFragment_rate_limit_exceeded_error">嘗試次數過多，請稍後再試。</string>
    <string name="UsernameEditFragment_this_username_is_taken">這個使用者名稱已經被使用。</string>
    <string name="UsernameEditFragment_usernames_can_only_include">使用者名稱只能包含a–Z，0–9和底線。</string>
    <string name="UsernameEditFragment_usernames_cannot_begin_with_a_number">使用者名稱不可以以數字開頭。</string>
    <string name="UsernameEditFragment_username_is_invalid">使用者名稱無效。</string>
    <string name="UsernameEditFragment_usernames_must_be_between_a_and_b_characters">使用者名稱長度必須介乎 %1$d 和 %2$d個字元。</string>
    <!-- Explanation about what usernames provide -->
    <string name="UsernameEditFragment__usernames_let_others_message">用戶名稱都會與一組數字配對。</string>
    <!-- Dialog title for explanation about numbers at the end of the username -->
    <string name="UsernameEditFragment__what_is_this_number">這組號碼是什麼？</string>
    <string name="UsernameEditFragment__these_digits_help_keep">這組號碼能保障使用者名稱的隱私，以避免你收到不必要的訊息。建議你僅將使用者名稱分享給你想聯繫的對象和群組。若變更使用者名稱，則會再收到一組新的數字。</string>
    <!-- Button to allow user to skip -->
    <string name="UsernameEditFragment__skip">略過</string>
    <!-- Content description for done button -->
    <string name="UsernameEditFragment__done">完成</string>
    <!-- Displayed when the chosen discriminator is not available for the given nickname -->
    <string name="UsernameEditFragment__this_username_is_not_available_try_another_number">此用戶名稱無法使用，請嘗試其他號碼。</string>
    <!-- Displayed when the chosen discriminator is too short -->
    <string name="UsernameEditFragment__invalid_username_enter_a_minimum_of_d_digits">無效的用戶名稱，輸入至少 %1$d 位數。</string>
    <!-- Displayed when the chosen discriminator is too long -->
    <string name="UsernameEditFragment__invalid_username_enter_a_maximum_of_d_digits">無效的用戶名稱，輸入最多 %1$d 位數。</string>
    <!-- Displayed when the chosen discriminator is 00 -->
    <string name="UsernameEditFragment__this_number_cant_be_00">此數字不能為 00。請輸入 1–9 之間的數字</string>
    <!-- Displayed when the chosen discriminator starts with 0 and has a length > 2 -->
    <string name="UsernameEditFragment__this_number_cant_start_with_0">超過 2 位數的數字不能以 0 為首</string>
    <!-- The body of an alert dialog asking the user to confirm that they want to recover their username -->
    <string name="UsernameEditFragment_recovery_dialog_confirmation">恢復用戶名稱將重設你現有的二維碼和連結。你確定嗎？</string>
    <!-- The body of an alert dialog asking the user to confirm that they want to change their username, even if it resets their link -->
    <string name="UsernameEditFragment_change_confirmation_message">更改用戶名稱將重設你現有的二維碼和連結。你確定嗎？</string>
    <!-- Text for a button in a dialog asking if the user would like to continue the operation of changing their username -->
    <string name="UsernameEditFragment_continue">繼續</string>

    <plurals name="UserNotificationMigrationJob_d_contacts_are_on_signal">
        <item quantity="other">有%1$d個聯絡人使用Signal</item>
    </plurals>

    <!-- UsernameShareBottomSheet -->
    <!-- Explanation of what the sheet enables the user to do -->
    <string name="UsernameShareBottomSheet__copy_or_share_a_username_link">複製或分享使用者名稱連結</string>

    <!-- VerifyIdentityActivity -->
    <string name="VerifyIdentityActivity_your_contact_is_running_a_newer_version_of_Signal">您的聯絡人正使用較新版本的 Signal，QR 碼格式並不相容。請升級以作比對。</string>
    <string name="VerifyIdentityActivity_the_scanned_qr_code_is_not_a_correctly_formatted_safety_number">已掃描的二維碼並非正確格式的安全碼驗證碼。請嘗試再次掃描。</string>
    <string name="VerifyIdentityActivity_share_safety_number_via">分享安全碼到…</string>
    <string name="VerifyIdentityActivity_our_signal_safety_number">我方 Signal 安全碼：</string>
    <string name="VerifyIdentityActivity_no_app_to_share_to">看起來您沒有任何可以分享的應用。</string>
    <string name="VerifyIdentityActivity_no_safety_number_to_compare_was_found_in_the_clipboard">沒有在剪貼簿中發現安全碼，因此無法進行比較</string>
    <string name="VerifyIdentityActivity_signal_needs_the_camera_permission_in_order_to_scan_a_qr_code_but_it_has_been_permanently_denied">Molly 需要相機的權限以掃描 QR 碼，但是現在被設定為永久拒絕使用。請到應用程式設定中，選取「權限」，並啟用「相機」的權限。</string>
    <string name="VerifyIdentityActivity_unable_to_scan_qr_code_without_camera_permission">因為沒有「相機」的權限，無法掃描 QR 碼</string>
    <string name="VerifyIdentityActivity_you_must_first_exchange_messages_in_order_to_view">你必須先交換訊息才能查看 %1$s 的安全碼。</string>
    <!-- Dialog message explaining to user they must exchange messages first to create a safety number -->
    <string name="VerifyIdentityActivity_dialog_exchange_messages_to_create_safety_number_message">此人與你交換訊息後，會為其建立一個安全碼。</string>
    <!-- Confirmation option for dialog explaining to user they must exchange messages first to create a safety number  -->
    <string name="VerifyIdentityActivity_dialog_exchange_messages_to_create_safety_number_ok">確定</string>
    <!-- Learn more option for dialog explaining to user they must exchange messages first to create a safety number  -->
    <string name="VerifyIdentityActivity_dialog_exchange_messages_to_create_safety_number_learn_more">了解更多</string>
    <!-- Confirmation button on scan result dialogs -->
    <string name="VerifyDisplayFragment__scan_result_dialog_ok">確定</string>

    <!-- ViewOnceMessageActivity -->
  <!-- Removed by excludeNonTranslatables <string name="ViewOnceMessageActivity_video_duration" translatable="false">%1$02d:%2$02d</string> -->

    <!-- AudioView -->
  <!-- Removed by excludeNonTranslatables <string name="AudioView_duration" translatable="false">%1$d:%2$02d</string> -->

    <!-- MessageDisplayHelper -->
    <string name="MessageDisplayHelper_message_encrypted_for_non_existing_session">此加密訊息的對話已不存在</string>

    <!-- MmsMessageRecord -->
    <string name="MmsMessageRecord_bad_encrypted_mms_message">損毀的加密多媒體訊息</string>
    <string name="MmsMessageRecord_mms_message_encrypted_for_non_existing_session">此加密多媒體訊息的對話已不存在</string>

    <!-- MuteDialog -->
    <string name="MuteDialog_mute_notifications">靜音通知</string>

    <!-- KeyCachingService -->
    <string name="KeyCachingService_signal_passphrase_cached">按一下開啟。</string>
    <string name="KeyCachingService_passphrase_cached">Molly 已經解鎖</string>
    <string name="KeyCachingService_lock">鎖定 Molly</string>

    <!-- MediaPreviewActivity -->
    <string name="MediaPreviewActivity_you">你</string>
    <string name="MediaPreviewActivity_unssuported_media_type">不支援的媒體類型</string>
    <string name="MediaPreviewActivity_draft">草稿</string>
    <string name="MediaPreviewActivity_signal_needs_the_storage_permission_in_order_to_write_to_external_storage_but_it_has_been_permanently_denied">Molly 需要儲存的權限以儲存外接儲存空間，但是現在被設定為永久拒絕存取。請到應用程式設定中，選取「權限」，並啟用「儲存空間」的權限。</string>
    <string name="MediaPreviewActivity_unable_to_write_to_external_storage_without_permission">因為沒有儲存的權限，無法儲存到外部儲存空間</string>
    <string name="MediaPreviewActivity_media_delete_confirmation_title">刪除訊息？</string>
    <string name="MediaPreviewActivity_media_delete_confirmation_message">這將永久刪除此訊息。</string>
    <string name="MediaPreviewActivity_s_to_s">%1$s到%2$s</string>
    <!-- All media preview title when viewing media send by you to another recipient (allows changing of \'You\' based on context) -->
    <string name="MediaPreviewActivity_you_to_s">你給 %1$s</string>
    <!-- All media preview title when viewing media sent by another recipient to you (allows changing of \'You\' based on context) -->
    <string name="MediaPreviewActivity_s_to_you">%1$s 給你</string>
    <string name="MediaPreviewActivity_media_no_longer_available">媒體已不存在。</string>
    <!-- Notifying the user that the device has encountered a technical issue and is unable to render a video. -->
    <string name="MediaPreviewActivity_unable_to_play_media">無法播放多媒體。</string>
    <string name="MediaPreviewActivity_error_finding_message">查找訊息時發生錯誤。</string>
    <string name="MediaPreviewActivity_cant_find_an_app_able_to_share_this_media">找不到能夠分享此媒體檔案的應用程式。</string>
    <string name="MediaPreviewActivity_dismiss_due_to_error">關閉</string>
    <string name="MediaPreviewFragment_edit_media_error">多媒體錯誤</string>
    <!-- This is displayed as a toast notification when we encounter an error deleting a message, including potentially on other people\'s devices -->
    <string name="MediaPreviewFragment_media_delete_error">刪除訊息時發生錯誤，訊息可能仍然存在</string>
    <!-- A suffix to be attached to truncated captions that the user may tap onto to view the entire text caption -->
    <string name="MediaPreviewFragment_read_more_overflow_text">閱讀更多</string>

    <!-- MessageNotifier -->
    <!-- Text shown in a system notification that is used to summarize your notification. The first placeholder is a pluralized string that describes how many messages (e.g. "3 messages"), and the second placeholder is a pluralized string that describes the number of unique chats those message appear in (e.g. "2 chats"). -->
    <string name="MessageNotifier_s_in_s">%1$s在%2$s</string>
    <!-- Text shown in a system notification that is used to summary how many messages you received. -->
    <plurals name="MessageNotifier_d_messages">
        <item quantity="other">%1$d 則訊息</item>
    </plurals>
    <!-- Text shown in a system notification that is used to summary how many chats have new messages. -->
    <plurals name="MessageNotifier_d_chats">
        <item quantity="other">%1$d 個聊天</item>
    </plurals>
    <string name="MessageNotifier_most_recent_from_s">最新來自：%1$s</string>
    <string name="MessageNotifier_locked_message">訊息已鎖</string>
    <string name="MessageNotifier_message_delivery_failed">訊息送達失敗。</string>
    <!-- Shown in a notification when a story the user tries to send fails to be sent -->
    <string name="MessageNotifier_story_delivery_failed">限時動態發送失敗</string>
    <!-- Shown as notification title for when a notification about a story sent to a group story %1$s replaced with the group name -->
    <string name="MessageNotifier_group_story_title">你給 %1$s</string>
    <string name="MessageNotifier_failed_to_deliver_message">無法送達訊息。</string>
    <string name="MessageNotifier_error_delivering_message">送達訊息時發生錯誤。</string>
    <string name="MessageNotifier_message_delivery_paused">訊息傳送已暫停。</string>
    <string name="MessageNotifier_verify_to_continue_messaging_on_signal">驗證以繼續在Molly上進行訊息傳送。</string>
    <string name="MessageNotifier_mark_all_as_read">全部標示為已讀</string>
    <string name="MessageNotifier_mark_read">標示已讀</string>
    <string name="MessageNotifier_turn_off_these_notifications">關閉這些通知</string>
    <string name="MessageNotifier_view_once_photo">一次性照片</string>
    <string name="MessageNotifier_view_once_video">一次性影片</string>
    <string name="MessageNotifier_reply">回覆</string>
    <string name="MessageNotifier_signal_message">Signal 訊息</string>
    <string name="MessageNotifier_contact_message">%1$s %2$s</string>
    <string name="MessageNotifier_unknown_contact_message">聯絡人</string>
    <string name="MessageNotifier_reacted_s_to_s">對「%2$s」作出了 %1$s 反應。</string>
    <string name="MessageNotifier_reacted_s_to_your_video">對你的影片作出了 %1$s 反應。</string>
    <string name="MessageNotifier_reacted_s_to_your_image">對你的影像作出了 %1$s 反應。</string>
    <string name="MessageNotifier_reacted_s_to_your_gif">對你的 GIF 做出 %1$s 的反應。</string>
    <string name="MessageNotifier_reacted_s_to_your_file">對你的檔案作出了 %1$s 反應。</string>
    <string name="MessageNotifier_reacted_s_to_your_audio">對你的語音作出了 %1$s 反應。</string>
    <string name="MessageNotifier_reacted_s_to_your_view_once_media">對你的一次觀看的媒體做出%1$s反應。</string>
    <!-- Body of notification shown to user when someone they sent a payment to reacts to it. Placeholder is the emoji used in the reaction. -->
    <string name="MessageNotifier_reacted_s_to_your_payment">對你的付款傳送了 %1$s 回應。</string>
    <string name="MessageNotifier_reacted_s_to_your_sticker">對你的貼圖作出了 %1$s 反應。</string>
    <string name="MessageNotifier_this_message_was_deleted">此訊息已被刪除。</string>

    <string name="TurnOffContactJoinedNotificationsActivity__turn_off_contact_joined_signal">關閉聯絡人上線 Signal 的通知嗎？你可以在 Signal &gt; 設定 &gt; 通知中再次啟用。</string>

    <!-- TurnOnNotificationsBottomSheet -->
    <!-- Title for sheet explaining how to turn on app notifications -->
    <string name="TurnOnNotificationsBottomSheet__turn_on_notifications">開啟通知</string>
    <!-- Subtitle  for sheet explaining how to turn on app notifications -->
    <string name="TurnOnNotificationsBottomSheet__to_receive_notifications">接收新訊息的通知：</string>
    <!-- Sheet step 1  for sheet explaining how to turn on app notifications-->
    <string name="TurnOnNotificationsBottomSheet__1_tap_settings_below">1. 點按下面的「設定」</string>
    <!-- Sheet step 2 with placeholder which will be replaced with an image of a toggle  for sheet explaining how to turn on app notifications -->
    <string name="TurnOnNotificationsBottomSheet__2_s_turn_on_notifications">2. %1$s 開啟「通知」</string>
    <!-- Label for button at the bottom of the sheet which opens system app notification settings for sheet explaining how to turn on app notifications -->
    <string name="TurnOnNotificationsBottomSheet__settings">設定</string>

    <!-- Notification Channels -->
    <string name="NotificationChannel_channel_messages">訊息</string>
    <string name="NotificationChannel_calls">通話</string>
    <string name="NotificationChannel_failures">失敗</string>
    <string name="NotificationChannel_backups">備份</string>
    <string name="NotificationChannel_locked_status">鎖定狀態</string>
    <string name="NotificationChannel_app_updates">應用程式更新</string>
    <string name="NotificationChannel_other">其他</string>
    <string name="NotificationChannel_group_chats">聊天</string>
    <string name="NotificationChannel_missing_display_name">未知</string>
    <string name="NotificationChannel_voice_notes">語音筆記</string>
    <string name="NotificationChannel_contact_joined_signal">聯絡人上線 Signal 通知</string>
    <string name="NotificationChannels__no_activity_available_to_open_notification_channel_settings">無可用的活動以開啟通知類別設定。</string>
    <!-- Notification channel name for showing persistent background connection on devices without push notifications -->
    <string name="NotificationChannel_background_connection">背景連線</string>
    <!-- Notification channel name for showing call status information (like connection, ongoing, etc.) Not ringing. -->
    <string name="NotificationChannel_call_status">通話狀態</string>
    <!-- Notification channel name for occasional alerts to the user. Will appear in the system notification settings as the title of this notification channel. -->
    <string name="NotificationChannel_critical_app_alerts">重要應用程式提示</string>
    <!-- Notification channel name for other notifications related to messages. Will appear in the system notification settings as the title of this notification channel. -->
    <string name="NotificationChannel_additional_message_notifications">其他訊息通知</string>

    <!-- ProfileEditNameFragment -->

    <!-- QuickResponseService -->
    <string name="QuickResponseService_quick_response_unavailable_when_Signal_is_locked">當 Molly 鎖定時無法使用快速回覆！</string>
    <string name="QuickResponseService_problem_sending_message">傳送訊息出現問題！</string>

    <!-- A small toast notification to let the user know their image/video/audio was downloaded and saved to their device, accessible in other apps. -->
    <string name="SaveAttachmentTask_saved">多媒體已儲存</string>

    <!-- SearchToolbar -->
    <string name="SearchToolbar_search">搜尋</string>
    <!-- Hint when searching filtered chat content -->
    <string name="SearchToolbar_search_unread_chats">搜尋未讀聊天訊息</string>
    <string name="SearchToolbar_search_for_conversations_contacts_and_messages">搜尋聊天、聯絡人和訊息</string>

    <!-- Material3 Search Toolbar -->
    <string name="Material3SearchToolbar__close">關閉</string>
    <string name="Material3SearchToolbar__clear">清除</string>

    <!-- ShortcutLauncherActivity -->
    <string name="ShortcutLauncherActivity_invalid_shortcut">無效的捷徑</string>

    <!-- SingleRecipientNotificationBuilder -->
    <string name="SingleRecipientNotificationBuilder_signal">Molly</string>
    <string name="SingleRecipientNotificationBuilder_new_message">新訊息</string>
    <string name="SingleRecipientNotificationBuilder_message_request">訊息要求</string>
    <string name="SingleRecipientNotificationBuilder_you">你</string>
    <!-- Notification subtext for group stories -->
    <string name="SingleRecipientNotificationBuilder__s_dot_story">%1$s • 限時動態</string>

    <!-- NewWaysToConnectDialogFragment -->
    <!-- Fragment title, displayed at the top of the content -->
    <string name="NewWaysToConnectDialogFragment__new_ways_to_connect">新的連結方式</string>
    <!-- Row item title for phone number privacy explainer -->
    <string name="NewWaysToConnectDialogFragment__phone_number_privacy">電話號碼隱私</string>
    <!-- Row item description for phone number privacy explainer -->
    <string name="NewWaysToConnectDialogFragment__your_phone_number_is_no_longer_shared">你的電話號碼不再在聊天中共享。如果你的號碼儲存在朋友的聯絡人中，他們仍會看到。</string>
    <!-- Row item title for usernames explainer -->
    <string name="NewWaysToConnectDialogFragment__usernames">用戶名稱</string>
    <!-- Row item description for usernames explainer -->
    <string name="NewWaysToConnectDialogFragment__people_can_now_message_you_using_your_optional_username">其他人現在可以使用你的自選用戶名稱向你發送訊息，因此你不需提供你的電話號碼。你的個人資料不會顯示用戶名稱。</string>
    <!-- Row item title for qr code and links explainer -->
    <string name="NewWaysToConnectDialogFragment__qr_codes_and_links">二維碼及連結</string>
    <!-- Row item description for qr code and links explainer -->
    <string name="NewWaysToConnectDialogFragment__usernames_have_a_unique_qr_code">用戶名稱會有獨一無二的二維碼和連結，讓你可以與好友分享並快速開始聊天。</string>
    <!-- Button label for not right now -->
    <string name="NewWaysToConnectDialogFragment__not_now">現在不要</string>
    <!-- Button label for continue -->
    <string name="NewWaysToConnectDialogFragment__set_up_your_username">設定用戶名稱</string>

    <!-- ThumbnailView -->
    <string name="ThumbnailView_Play_video_description">播放影片</string>
    <string name="ThumbnailView_Has_a_caption_description">有一個標題</string>

    <!-- TransferControlView -->
    <plurals name="TransferControlView_n_items">
        <item quantity="other">%1$d 個項目</item>
    </plurals>
    <!-- Status update label used while the device is transcoding video as a prerequisite to uploading -->
    <string name="TransferControlView__processing">正在處理…</string>
    <!-- Status update label used while the device is transmitting data over the network. Will take the form of "1.0 MB/2.0 MB" -->
    <string name="TransferControlView__download_progress">%1$1.1f MB/%2$2.1f MB</string>
    <!-- Attachment file size label for not-yet-downloaded images and video. Will take the form of "1.0 MB" -->
    <string name="TransferControlView__filesize">%1$1.1f MB</string>


    <!-- UnauthorizedReminder -->
    <!-- Message shown in a reminder banner when the user\'s device is no longer registered -->
    <string name="UnauthorizedReminder_this_is_likely_because_you_registered_your_phone_number_with_Signal_on_a_different_device">此裝置已不再註冊。通常是因為你已在另一部裝置上使用你的電話號碼註冊 Molly。</string>
    <!-- Action in reminder banner that will take user to re-register -->
    <string name="UnauthorizedReminder_reregister_action">重新註冊裝置</string>

    <!-- Push notification when the app is forcibly logged out by the server. -->
    <string name="LoggedOutNotification_you_have_been_logged_out">你已登出此裝置的 Signal 應用程式。</string>

    <!-- EnclaveFailureReminder -->
    <!-- Banner message to update app to use payments -->
    <string name="EnclaveFailureReminder_update_signal">請更新 Signal 以繼續使用付款功能。你的餘額可能沒有更新。</string>
    <!-- Banner button to update now -->

    <!-- WebRtcCallActivity -->
    <string name="WebRtcCallActivity_to_answer_the_call_give_signal_access_to_your_microphone">若要接聽通話，請允許 Molly 存取你的麥克風。</string>
    <!-- Message shown in permission dialog when attempting to answer a video call without camera or microphone permissions already granted. -->
    <string name="WebRtcCallActivity_to_answer_the_call_give_signal_access_to_your_microphone_and_camera">若要接聽視訊通話，請允許 Molly 存取你的麥克風和相機。</string>
    <string name="WebRtcCallActivity_signal_requires_microphone_and_camera_permissions_in_order_to_make_or_receive_calls">Molly 需要\"麥克風\"及\"相機\"的權限以接聽來電，但是現在被設定為永久拒絕使用。請到應用程式設定中，選取\"權限\"，並啟用\"麥克風\"及\"相機\"的權限。</string>
    <string name="WebRtcCallActivity__answered_on_a_linked_device">在已連結的裝置回答。</string>
    <string name="WebRtcCallActivity__declined_on_a_linked_device">拒絕在已連結的裝置。</string>
    <string name="WebRtcCallActivity__busy_on_a_linked_device">已連結的裝置忙線。</string>
    <!-- Tooltip message shown first time user is in a video call after switch camera button moved -->
    <string name="WebRtcCallActivity__flip_camera_tooltip">「切換鏡頭」已移動到此處，點一下你的影片來嘗試</string>

    <string name="GroupCallSafetyNumberChangeNotification__someone_has_joined_this_call_with_a_safety_number_that_has_changed">有人加入了此通話，並更改了一個安全碼。</string>

    <!-- WebRtcCallScreen -->
    <string name="WebRtcCallScreen_swipe_up_to_change_views">向上滑動即可變更顯示</string>

    <!-- WebRtcCallScreen V2 -->
    <!-- Label with hyphenation. Translation can use soft hyphen - Unicode U+00AD -->
    <string name="WebRtcCallScreen__decline">拒絕</string>
    <!-- Label with hyphenation. Translation can use soft hyphen - Unicode U+00AD -->
    <string name="WebRtcCallScreen__answer">接聽</string>
    <!-- Label with hyphenation. Translation can use soft hyphen - Unicode U+00AD -->
    <string name="WebRtcCallScreen__answer_without_video">接聽但不開啟視訊</string>

    <!-- WebRtcAudioOutputToggle -->
    <!-- Label for a dialog asking the user to switch the audio output device during a call -->
    <string name="WebRtcAudioOutputToggle__audio_output">聲音輸出</string>
    <!-- Audio output option referring to the earpiece built into the phone -->
    <string name="WebRtcAudioOutputToggle__phone_earpiece">手機聽筒</string>
    <!-- Audio output option referring to the louder speaker built into the phone -->
    <string name="WebRtcAudioOutputToggle__speaker">揚聲器</string>
    <!-- Audio output option referring to an external audio device connected via wireless Bluetooth -->
    <string name="WebRtcAudioOutputToggle__bluetooth">藍牙</string>
    <!-- Audio output option referring to a pair of headphones that do not contain a microphone connected via a 3.5mm headphone jack -->
    <string name="WebRtcAudioOutputToggle__wired_headphones">有線耳機</string>
    <!-- Audio output option referring to an external headset that contains a microphone connected via a 3.5mm headphone jack -->
    <string name="WebRtcAudioOutputToggle__wired_headset">有線耳機</string>
    <!-- Audio output option referring to an external headset connected via a USB-C data cable -->
    <string name="WebRtcAudioOutputToggle__wired_headset_usb">有線耳機 (USB)</string>

    <string name="WebRtcCallControls_answer_call_description">接聽通話</string>
    <string name="WebRtcCallControls_reject_call_description">拒絕來電</string>

    <!-- change_passphrase_activity -->
    <string name="change_passphrase_activity__old_passphrase">舊密碼</string>
    <string name="change_passphrase_activity__new_passphrase">新密碼</string>
    <string name="change_passphrase_activity__repeat_new_passphrase">重複新密碼</string>

    <!-- contact_selection_activity -->
    <string name="contact_selection_activity__invite_to_signal">邀請至 Molly</string>
    <string name="contact_selection_activity__new_group">新增群組</string>
    <!-- Row item title for refreshing contacts -->
    <string name="contact_selection_activity__refresh_contacts">重新整理聯絡人</string>
    <!-- Row item description for refreshing contacts -->
    <string name="contact_selection_activity__missing_someone">找不到某人？嘗試重新整理</string>
    <!-- Row header title for more section -->
    <string name="contact_selection_activity__more">更多</string>

    <!-- contact_filter_toolbar -->
    <string name="contact_filter_toolbar__clear_entered_text_description">清除已輸入的文字</string>
    <string name="contact_filter_toolbar__show_keyboard_description">顯示鍵盤</string>
    <string name="contact_filter_toolbar__show_dial_pad_description">顯示撥號鍵</string>

    <!-- contact_selection_group_activity -->
    <string name="contact_selection_group_activity__no_contacts">無聯絡人</string>
    <string name="contact_selection_group_activity__finding_contacts">載入聯絡人中…</string>

    <!-- single_contact_selection_activity -->
    <string name="SingleContactSelectionActivity_contact_photo">聯絡人相片</string>

    <!-- ContactSelectionListFragment-->
    <string name="ContactSelectionListFragment_signal_requires_the_contacts_permission_in_order_to_display_your_contacts">Molly 需要聯絡人的權限以顯示聯絡人資訊，但是現在被設定為永久拒絕存取。請到應用程式設定中，選取「權限」，並啟用「聯絡人」的權限。</string>
    <string name="ContactSelectionListFragment_error_retrieving_contacts_check_your_network_connection">取回聯絡人名單錯誤，請檢查網路連線</string>
    <string name="ContactSelectionListFragment_username_not_found">找不到使用者名稱</string>
    <string name="ContactSelectionListFragment_s_is_not_a_signal_user">"\"%1$s\"不是 Signal 使用者。請檢查使用者名稱並再試一次。"</string>
    <string name="ContactSelectionListFragment_you_do_not_need_to_add_yourself_to_the_group">你無需將自己新增到群組中</string>
    <string name="ContactSelectionListFragment_maximum_group_size_reached">已達群組人數上限</string>
    <string name="ContactSelectionListFragment_signal_groups_can_have_a_maximum_of_d_members">Signal 群組最多可以有%1$d個成員。</string>
    <string name="ContactSelectionListFragment_recommended_member_limit_reached">已達到推薦成員數上限</string>
    <string name="ContactSelectionListFragment_signal_groups_perform_best_with_d_members_or_fewer">Signal 群組在%1$d個成員數或更少的情況下表現最佳。 新增更多成員將導致傳送和接收訊息的延遲。</string>
    <plurals name="ContactSelectionListFragment_d_members">
        <item quantity="other">%1$d 個成員</item>
    </plurals>
    <!-- Text on row item to find user by phone number -->
    <string name="ContactSelectionListFragment__find_by_phone_number">以電話號碼搜尋</string>
    <!-- Text on row item to find user by username -->
    <string name="ContactSelectionListFragment__find_by_username">以使用者名稱搜尋</string>

    <!-- contact_selection_list_fragment -->
    <string name="contact_selection_list_fragment__signal_needs_access_to_your_contacts_in_order_to_display_them">Molly 需要存取你的\"聯絡人\"以顯示聯絡人資訊。</string>
    <string name="contact_selection_list_fragment__show_contacts">顯示聯絡人</string>

    <!-- contact_selection_list_item -->
    <plurals name="contact_selection_list_item__number_of_members">
        <item quantity="other">%1$d 個成員</item>
    </plurals>
    <!-- Displays number of viewers for a story -->
    <plurals name="contact_selection_list_item__number_of_viewers">
        <item quantity="other">%1$d 個觀看者</item>
    </plurals>

    <!-- conversation_activity -->
    <string name="conversation_activity__type_message_push">Signal 訊息</string>
    <string name="conversation_activity__type_message_sms_insecure">不安全的簡訊</string>
    <string name="conversation_activity__type_message_mms_insecure">不安全的多媒體訊息</string>
    <!-- Option in send button context menu to schedule the message instead of sending it directly -->
    <string name="conversation_activity__sim_n">SIM %1$d</string>
    <string name="conversation_activity__send">送出</string>
    <string name="conversation_activity__compose_description">編輯簡訊</string>
    <string name="conversation_activity__emoji_toggle_description">切換表情符號鍵盤</string>
    <string name="conversation_activity__attachment_thumbnail">附檔縮圖</string>
    <string name="conversation_activity__quick_attachment_drawer_toggle_camera_description">切換快速相機附件隱藏式選單</string>
    <string name="conversation_activity__quick_attachment_drawer_record_and_send_audio_description">錄製並傳送語音附檔</string>
    <string name="conversation_activity__quick_attachment_drawer_lock_record_description">鎖定語音錄製附檔</string>
    <string name="conversation_activity__message_could_not_be_sent">無法傳送訊息。 檢查你的連線，然後重試。</string>

    <!-- conversation_input_panel -->
    <string name="conversation_input_panel__slide_to_cancel">滑動以取消</string>
    <string name="conversation_input_panel__cancel">取消</string>

    <!-- conversation_item -->
    <string name="conversation_item__mms_image_description">媒體訊息</string>
    <string name="conversation_item__secure_message_description">安全的訊息</string>

    <!-- conversation_item_sent -->
    <string name="conversation_item_sent__send_failed_indicator_description">傳送失敗</string>
    <string name="conversation_item_sent__pending_approval_description">等待核准</string>
    <string name="conversation_item_sent__delivered_description">已送達</string>
    <string name="conversation_item_sent__message_read">訊息已讀</string>

    <!-- conversation_item_received -->
    <string name="conversation_item_received__contact_photo_description">聯絡人的相片</string>

    <!-- ConversationUpdateItem -->
    <string name="ConversationUpdateItem_loading">載入中</string>
    <string name="ConversationUpdateItem_learn_more">了解更多</string>
    <string name="ConversationUpdateItem_join_call">加入通話</string>
    <!-- Action button label for starting a new call in the current conversation -->
    <string name="ConversationUpdateItem_call_back">回撥</string>
    <string name="ConversationUpdateItem_return_to_call">返回通話</string>
    <string name="ConversationUpdateItem_call_is_full">通話人數已滿</string>
    <string name="ConversationUpdateItem_invite_friends">邀請好友</string>
    <string name="ConversationUpdateItem_enable_call_notifications">啟用通話通知</string>
    <string name="ConversationUpdateItem_update_contact">更新聯絡人</string>
    <!-- Update item button text to show to block a recipient from requesting to join via group link -->
    <string name="ConversationUpdateItem_block_request">封鎖請求</string>
    <string name="ConversationUpdateItem_no_groups_in_common_review_requests_carefully">沒有共同的群組。 請仔細檢查請求。</string>
    <string name="ConversationUpdateItem_no_contacts_in_this_group_review_requests_carefully">這個群組中沒有聯絡人。請仔細檢查請求。</string>
    <string name="ConversationUpdateItem_view">檢視</string>
    <string name="ConversationUpdateItem_the_disappearing_message_time_will_be_set_to_s_when_you_message_them">銷毀的訊息時間將設定為%1$s 當你要傳送訊息給他人。</string>
    <!-- Update item button text to show to boost a feature -->
    <string name="ConversationUpdateItem_donate">贊助</string>
    <!-- Update item button text to send payment -->
    <string name="ConversationUpdateItem_send_payment">傳送付款</string>
    <!-- Update item button text to activate payments -->
    <string name="ConversationUpdateItem_activate_payments">啟用付款功能</string>
    <!-- Update item alerting the user they hid this person and that they can message them to unhide them -->
    <string name="ConversationUpdateItem_hidden_contact_message_to_add_back">你已移除此人，再次傳送訊息給他們會將對方加回你的清單。</string>
    <!-- Update item button text shown for the accepted message request update message -->
    <string name="ConversationUpdateItem_options">選項</string>

    <!-- audio_view -->
    <string name="audio_view__play_pause_accessibility_description">播放 … 暫停</string>
    <string name="audio_view__download_accessibility_description">下載</string>

    <!-- QuoteView -->
    <string name="QuoteView_audio">音訊</string>
    <string name="QuoteView_video">影片</string>
    <string name="QuoteView_photo">照片</string>
    <string name="QuoteView_gif">動態圖檔</string>
    <string name="QuoteView_view_once_media">一次性多媒體檔案</string>
    <string name="QuoteView_sticker">貼圖</string>
    <string name="QuoteView_you">你</string>
    <string name="QuoteView_original_missing">無法找到原始訊息</string>
    <!-- Author formatting for group stories -->
    <string name="QuoteView_s_story">%1$s · 限時動態</string>
    <!-- Label indicating that a quote is for a reply to a story you created -->
    <string name="QuoteView_your_story">你 · 限時動態</string>
    <!-- Label indicating that the story being replied to no longer exists -->
    <string name="QuoteView_no_longer_available">不再提供</string>
    <!-- Label for quoted gift -->
    <string name="QuoteView__donation_for_a_friend">為朋友捐款</string>

    <!-- conversation_fragment -->
    <string name="conversation_fragment__scroll_to_the_bottom_content_description">向下滑動至底部</string>

    <!-- BubbleOptOutTooltip -->
    <!-- Message to inform the user of what Android chat bubbles are -->
    <string name="BubbleOptOutTooltip__description">泡泡是一項 Android 功能，你可以為 Molly 聊天關閉該功能。</string>
    <!-- Button to dismiss the tooltip for opting out of using Android bubbles -->
    <string name="BubbleOptOutTooltip__not_now">稍後</string>
    <!-- Button to move to the system settings to control the use of Android bubbles -->
    <string name="BubbleOptOutTooltip__turn_off">關閉</string>

    <!-- safety_number_change_dialog -->
    <string name="safety_number_change_dialog__safety_number_changes">安全碼變更</string>
    <string name="safety_number_change_dialog__accept">接受</string>
    <string name="safety_number_change_dialog__call_anyway">仍要通話</string>
    <string name="safety_number_change_dialog__join_call">加入通話</string>
    <string name="safety_number_change_dialog__continue_call">繼續通話</string>
    <string name="safety_number_change_dialog__leave_call">離開通話</string>
    <string name="safety_number_change_dialog__the_following_people_may_have_reinstalled_or_changed_devices">下列的人可能已重新安裝或更換了裝置。請驗證你與他們的安全碼，以確保隱私。</string>
    <string name="safety_number_change_dialog__view">檢視</string>
    <!-- Subtitle shown for a single contact and that their safety number was previously verified and is now no longer verified. -->
    <string name="safety_number_change_dialog__previous_verified">先前已驗證</string>

    <!-- EnableCallNotificationSettingsDialog__call_notifications_checklist -->
    <string name="EnableCallNotificationSettingsDialog__call_notifications_enabled">通話通知已啟用。</string>
    <string name="EnableCallNotificationSettingsDialog__enable_call_notifications">啟用通話通知</string>
    <string name="EnableCallNotificationSettingsDialog__enable_background_activity">啟用背景活動</string>
    <string name="EnableCallNotificationSettingsDialog__everything_looks_good_now">似乎一切就緒！</string>
    <string name="EnableCallNotificationSettingsDialog__to_receive_call_notifications_tap_here_and_turn_on_show_notifications">若要接收通話通知，請輕觸此處並開啟「顯示通知」。</string>
    <string name="EnableCallNotificationSettingsDialog__to_receive_call_notifications_tap_here_and_turn_on_notifications">若要接收通話通知，請輕觸此處並開啟通知，並確保已啟用「聲音與彈出式視窗」。</string>
    <string name="EnableCallNotificationSettingsDialog__to_receive_call_notifications_tap_here_and_enable_background_activity_in_battery_settings">若要接收通話通知，請輕觸此處並在「電量」設定中啟用背景活動。 </string>
    <string name="EnableCallNotificationSettingsDialog__settings">設定</string>
    <string name="EnableCallNotificationSettingsDialog__to_receive_call_notifications_tap_settings_and_turn_on_show_notifications">若要接收通話通知，請輕觸一下「設定」並啟用「顯示通知」。</string>
    <string name="EnableCallNotificationSettingsDialog__to_receive_call_notifications_tap_settings_and_turn_on_notifications">若要接收通話通知，請輕觸一下「設定」並開啟通知，同時確保已啟用「聲音與彈出式視窗」。</string>
    <string name="EnableCallNotificationSettingsDialog__to_receive_call_notifications_tap_settings_and_enable_background_activity_in_battery_settings">若要接收通話通知，請輕觸一下「設定」並在「電量」設定中啟用背景活動。</string>

    <!-- country_selection_fragment -->
    <string name="country_selection_fragment__loading_countries">讀取國家列表中…</string>
    <string name="country_selection_fragment__search">搜尋</string>
    <string name="country_selection_fragment__no_matching_countries">沒有符合的國家</string>

    <!-- device_add_fragment -->
    <string name="device_add_fragment__scan_the_qr_code_displayed_on_the_device_to_link">掃描裝置上顯示的 QR 碼以便連結</string>

    <!-- device_link_fragment -->
    <string name="device_link_fragment__link_device">連結裝置</string>

    <!-- device_list_fragment -->
    <string name="device_list_fragment__no_devices_linked">無連結的裝置</string>
    <string name="device_list_fragment__link_new_device">連結新的裝置</string>

    <!-- expiration -->
    <string name="expiration_off">關</string>

    <plurals name="expiration_seconds">
        <item quantity="other">%1$d 秒</item>
    </plurals>

    <string name="expiration_seconds_abbreviated">%1$d 秒</string>

    <plurals name="expiration_minutes">
        <item quantity="other">%1$d 分鐘</item>
    </plurals>

    <string name="expiration_minutes_abbreviated">%1$d 分</string>

    <plurals name="expiration_hours">
        <item quantity="other">%1$d 小時</item>
    </plurals>

    <string name="expiration_hours_abbreviated">%1$d 小時</string>

    <plurals name="expiration_days">
        <item quantity="other">%1$d 天</item>
    </plurals>

    <string name="expiration_days_abbreviated">%1$d 天</string>

    <plurals name="expiration_weeks">
        <item quantity="other">%1$d 星期</item>
    </plurals>

    <string name="expiration_weeks_abbreviated">%1$d 週</string>
    <string name="expiration_combined">%1$s %2$s</string>

    <!-- unverified safety numbers -->
    <string name="IdentityUtil_unverified_banner_one">您與 %1$s 的安全碼已經改變，需要重新驗證</string>
    <string name="IdentityUtil_unverified_banner_two">您與 %1$s 及 %2$s 的安全碼需要重新驗證</string>
    <string name="IdentityUtil_unverified_banner_many">您與 %1$s、%2$s 及 %3$s 的安全碼需要重新驗證</string>

    <string name="IdentityUtil_unverified_dialog_one">你與 %1$s 的安全碼已改變，而且不再是已驗證。這有可能是有不明人士試圖攔截您的通訊，或是因為 %1$s 重新安裝 Signal。</string>
    <string name="IdentityUtil_unverified_dialog_two">你與 %1$s 及 %2$s 的安全碼不再是已驗證。這有可能是有不明人士試圖攔截您的通訊，或是因為他們重新安裝 Signal。</string>
    <string name="IdentityUtil_unverified_dialog_many">你與 %1$s、%2$s 及 %3$s 的安全碼不再是已驗證。這有可能是有不明人士試圖攔截您的通訊，或是因為他們重新安裝 Signal。</string>

    <string name="IdentityUtil_untrusted_dialog_one">你與 %1$s 的安全碼剛剛已改變。</string>
    <string name="IdentityUtil_untrusted_dialog_two">你與 %1$s 及 %2$s 的安全碼剛剛已改變。</string>
    <string name="IdentityUtil_untrusted_dialog_many">你與 %1$s、%2$s 及 %3$s 的安全碼剛剛已改變。</string>

    <plurals name="identity_others">
        <item quantity="other">另 %1$d 人</item>
    </plurals>

    <!-- giphy_activity -->
    <string name="giphy_activity_toolbar__search_gifs">搜尋 GIF</string>

    <!-- giphy_fragment -->
    <string name="giphy_fragment__nothing_found">未找到任何東西</string>

    <!-- load_more_header -->
    <string name="load_more_header__loading">載入中</string>

    <!-- media_overview_activity -->
    <string name="media_overview_activity__no_media">無媒體</string>

    <!-- message_recipients_list_item -->
    <string name="message_recipients_list_item__view">檢視</string>
    <string name="message_recipients_list_item__resend">重送</string>

    <!-- Displayed in a toast when user long presses an item in MyStories -->
    <string name="MyStoriesFragment__copied_sent_timestamp_to_clipboard">傳送時間戳記已複製至剪貼簿。</string>
    <!-- Displayed when there are no outgoing stories -->
    <string name="MyStoriesFragment__updates_to_your_story_will_show_up_here">你的限時動態更新將顯示於此。</string>

    <!-- GroupUtil -->
    <plurals name="GroupUtil_joined_the_group">
        <item quantity="other">%1$s 已加入此群組。</item>
    </plurals>
    <string name="GroupUtil_group_name_is_now">群組現在名為「%1$s」。</string>

    <!-- prompt_passphrase_activity -->
    <string name="prompt_passphrase_activity__unlock">解鎖</string>

    <!-- prompt_mms_activity -->
    <string name="prompt_mms_activity__signal_requires_mms_settings_to_deliver_media_and_group_messages">Signal 需要多媒體訊息設定以透過業者傳輸媒體與群組訊息。您的裝置沒有所需的資訊，有可能是由於裝置被鎖定或者其他限制設定。</string>
    <string name="prompt_mms_activity__to_send_media_and_group_messages_tap_ok">傳送媒體檔案或群組訊息，請按下 \"OK\" 並完成必要的設定。您所使用電信業者相關的MMS多媒體簡訊設定可能羅列在 \'無線與網路／行動網路\'的設定項目內。且您只需設定一次。</string>

    <!-- BadDecryptLearnMoreDialog -->
    <string name="BadDecryptLearnMoreDialog_delivery_issue">傳送問題</string>
    <string name="BadDecryptLearnMoreDialog_couldnt_be_delivered_individual">來自 %1$s 的一則訊息、貼圖、回應或已讀回執無法向你送達。不清楚是直接傳送給你，又或是來自某個群組中。</string>
    <string name="BadDecryptLearnMoreDialog_couldnt_be_delivered_group">來自 %1$s 的一則訊息、貼圖、回應或已讀回執無法向你送達。</string>

    <!-- profile_create_activity -->
    <string name="CreateProfileActivity_first_name_required">名字 (必填)</string>
    <string name="CreateProfileActivity_last_name_optional">姓氏 (選用)</string>
    <string name="CreateProfileActivity_next">下一步</string>
    <string name="CreateProfileActivity_custom_mms_group_names_and_photos_will_only_be_visible_to_you">自定義MMS群組名稱和照片僅有你可看見。</string>
    <string name="CreateProfileActivity_group_descriptions_will_be_visible_to_members_of_this_group_and_people_who_have_been_invited">該群組的成員和被邀請的人都可以看到群組的描述。</string>

    <!-- EditAboutFragment -->
    <string name="EditAboutFragment_about">關於</string>
    <string name="EditAboutFragment_write_a_few_words_about_yourself">寫一些關於你自己的話……</string>
    <string name="EditAboutFragment_count">%1$d/%2$d</string>
    <string name="EditAboutFragment_speak_freely">暢所欲言</string>
    <string name="EditAboutFragment_encrypted">已加密</string>
    <string name="EditAboutFragment_be_kind">友善點</string>
    <string name="EditAboutFragment_coffee_lover">咖啡愛好者</string>
    <string name="EditAboutFragment_free_to_chat">有空聊天</string>
    <string name="EditAboutFragment_taking_a_break">正在休息中</string>
    <string name="EditAboutFragment_working_on_something_new">從事新事物</string>

    <!-- EditProfileFragment -->
    <string name="EditProfileFragment__edit_group">編輯群組</string>
    <string name="EditProfileFragment__group_name">群組名稱</string>
    <string name="EditProfileFragment__group_description">群組描述</string>
  <!-- Removed by excludeNonTranslatables <string name="EditProfileFragment__support_link" translatable="false">https://support.signal.org/hc/articles/360007459591</string> -->
    <!-- The title of a dialog prompting user to update to the latest version of Signal. -->
    <string name="EditProfileFragment_deprecated_dialog_title">更新 Molly</string>
    <!-- The body of a dialog prompting user to update to the latest version of Signal. -->
    <string name="EditProfileFragment_deprecated_dialog_body">此版本的 Molly 已過期。請立即更新以繼續使用 Molly。</string>
    <!-- The button on a dialog prompting user to update to the latest version of Signal. When clicked, the user will be taken to the store to update their app. -->
    <string name="EditProfileFragment_deprecated_dialog_update_button">更新</string>
    <!-- The title of a dialog informing the user that they cannot use this app feature when they are unregistered. -->
    <string name="EditProfileFragment_unregistered_dialog_title">裝置未註冊</string>
    <!-- The body of a dialog informing the user that they cannot use this app feature when they are unregistered. -->
    <string name="EditProfileFragment_unregistered_dialog_body">此裝置已不再註冊。重新註冊以更改你的帳戶。</string>
    <!-- The button on a dialog informing the user that they cannot use this app feature when they are unregistered. When clicked, the user will be taken to a screen to help them re-register. -->
    <string name="EditProfileFragment_unregistered_dialog_reregister_button">重新註冊</string>

    <!-- EditProfileNameFragment -->
    <string name="EditProfileNameFragment_your_name">你的名字</string>
    <string name="EditProfileNameFragment_first_name">名</string>
    <string name="EditProfileNameFragment_last_name_optional">姓氏 (選用)</string>
    <string name="EditProfileNameFragment_save">儲存</string>
    <string name="EditProfileNameFragment_failed_to_save_due_to_network_issues_try_again_later">由於網路問題，儲存失敗。請稍後再試。</string>

    <!-- recipient_preferences_activity -->
    <string name="recipient_preference_activity__shared_media">分享的媒體</string>

    <!-- recipients_panel -->

    <!-- verify_display_fragment -->
    <!-- Explanation of how to verify the safety numbers. %s is replaced with the name of the other recipient -->
    <string name="verify_display_fragment__pnp_verify_safety_numbers_explanation_with_s">若要驗證你與 %1$s 之間的端對端加密，請比較上方數字與對方裝置上的數字是否一樣。 你亦可掃瞄對方裝置上的二維碼。</string>
    <string name="verify_display_fragment__tap_to_scan">點擊掃描</string>
    <string name="verify_display_fragment__successful_match">成功匹配</string>
    <string name="verify_display_fragment__failed_to_verify_safety_number">驗證安全碼失敗</string>
    <string name="verify_display_fragment__loading">載入中…</string>
    <string name="verify_display_fragment__mark_as_verified">標記為已驗證</string>
    <string name="verify_display_fragment__clear_verification">清除驗證碼</string>

    <!-- verity_scan_fragment -->
    <string name="verify_scan_fragment__scan_the_qr_code_on_your_contact">掃描聯絡人裝置上的 QR code</string>

    <!-- webrtc_answer_decline_button -->
    <string name="webrtc_answer_decline_button__swipe_up_to_answer">往上滑動來接聽</string>
    <string name="webrtc_answer_decline_button__swipe_down_to_reject">往下滑動來拒接</string>

    <!-- message_details_header -->
    <string name="message_details_header__issues_need_your_attention">一些問題需要您的注意。</string>
    <string name="message_details_header_sent">傳送時間</string>
    <string name="message_details_header_received">接收時間</string>
    <string name="message_details_header_disappears">銷毀期限</string>
    <string name="message_details_header_via">經由</string>

    <!-- message_details_recipient_header -->
    <string name="message_details_recipient_header__pending_send">等候中</string>
    <string name="message_details_recipient_header__sent_to">傳送給</string>
    <string name="message_details_recipient_header__sent_from">傳送自</string>
    <string name="message_details_recipient_header__delivered_to">已送達</string>
    <string name="message_details_recipient_header__read_by">已讀取</string>
    <string name="message_details_recipient_header__not_sent">未傳送</string>
    <string name="message_details_recipient_header__viewed">查看者</string>
    <string name="message_details_recipient_header__skipped">略過</string>

    <!-- message_Details_recipient -->
    <string name="message_details_recipient__failed_to_send">傳送失敗</string>
    <string name="message_details_recipient__new_safety_number">新的安全碼</string>
    <!-- Button text shown in message details when the message has an edit history and this will let them view the history -->
    <string name="MessageDetails__view_edit_history">瀏覽編輯歷史紀錄</string>

    <!-- AndroidManifest.xml -->
    <string name="AndroidManifest__create_passphrase">新增自訂密碼</string>
    <string name="AndroidManifest__select_contacts">選擇多位聯絡人</string>
    <string name="AndroidManifest__change_passphrase">變更自訂密碼</string>
    <string name="AndroidManifest__verify_safety_number">驗證安全碼</string>
    <string name="AndroidManifest__media_preview">媒體預覽</string>
    <string name="AndroidManifest__message_details">訊息詳情</string>
    <string name="AndroidManifest__linked_devices">已連結裝置</string>
    <string name="AndroidManifest__invite_friends">邀請好友</string>
    <string name="AndroidManifest_archived_conversations">已封存的聊天</string>

    <!-- HelpFragment -->
    <string name="HelpFragment__have_you_read_our_faq_yet">你閱讀過我們的問與答嗎?</string>
    <string name="HelpFragment__next">下一步</string>
    <string name="HelpFragment__contact_us">與我們聯繫</string>
    <string name="HelpFragment__tell_us_whats_going_on">告訴我們發生什麼問題</string>
    <string name="HelpFragment__include_debug_log">包括偵錯紀錄。</string>
    <string name="HelpFragment__whats_this">這是什麼？</string>
    <string name="HelpFragment__how_do_you_feel">你覺得如何?(可選項目)</string>
    <string name="HelpFragment__tell_us_why_youre_reaching_out">所為何事？</string>
  <!-- Removed by excludeNonTranslatables <string name="HelpFragment__emoji_5" translatable="false">emoji_5</string> -->
  <!-- Removed by excludeNonTranslatables <string name="HelpFragment__emoji_4" translatable="false">emoji_4</string> -->
  <!-- Removed by excludeNonTranslatables <string name="HelpFragment__emoji_3" translatable="false">emoji_3</string> -->
  <!-- Removed by excludeNonTranslatables <string name="HelpFragment__emoji_2" translatable="false">emoji_2</string> -->
  <!-- Removed by excludeNonTranslatables <string name="HelpFragment__emoji_1" translatable="false">emoji_1</string> -->
  <!-- Removed by excludeNonTranslatables <string name="HelpFragment__link__debug_info" translatable="false">https://support.signal.org/hc/articles/360007318591</string> -->
  <!-- Removed by excludeNonTranslatables <string name="HelpFragment__link__faq" translatable="false">https://support.signal.org</string> -->
    <string name="HelpFragment__support_info">支援訊息</string>
    <string name="HelpFragment__signal_android_support_request">Signal Android 支援請求</string>
  <!-- Removed by excludeNonTranslatables <string name="HelpFragment__debug_log" translatable="false">Debug Log:</string> -->
    <string name="HelpFragment__could_not_upload_logs">無法上傳記錄檔</string>
    <string name="HelpFragment__please_be_as_descriptive_as_possible">請盡可能描述一下，以幫助我們理解該問題。</string>
    <string-array name="HelpFragment__categories_5">
        <item>請選擇一個選項</item>
        <item>某項功能無法運作</item>
        <item>功能請求</item>
        <item>問題</item>
        <item>意見回饋</item>
        <item>其他</item>
        <item>付款 (MobileCoin)</item>
        <item>捐款及徽章</item>
    </string-array>
    <!-- Subject of email when submitting debug logs to help debug slow notifications -->
    <string name="DebugLogsPromptDialogFragment__signal_android_support_request">Signal Android 除錯日誌提交</string>
    <!-- Category to organize the support email sent -->
    <string name="DebugLogsPromptDialogFragment__slow_notifications_category">通知緩慢</string>
    <!-- Category to organize the support email sent -->
    <string name="DebugLogsPromptDialogFragment__crash_category">故障</string>
    <!-- Action to submit logs and take user to send an e-mail -->
    <string name="DebugLogsPromptDialogFragment__submit">提交</string>
    <!-- Action to decline to submit logs -->
    <string name="DebugLogsPromptDialogFragment__no_thanks">不必了</string>

    <!-- ReactWithAnyEmojiBottomSheetDialogFragment -->
    <string name="ReactWithAnyEmojiBottomSheetDialogFragment__this_message">這個訊息</string>
    <string name="ReactWithAnyEmojiBottomSheetDialogFragment__recently_used">最近使用的</string>
    <string name="ReactWithAnyEmojiBottomSheetDialogFragment__smileys_and_people">笑臉 &amp; 人們</string>
    <string name="ReactWithAnyEmojiBottomSheetDialogFragment__nature">自然</string>
    <string name="ReactWithAnyEmojiBottomSheetDialogFragment__food">食物</string>
    <string name="ReactWithAnyEmojiBottomSheetDialogFragment__activities">活動</string>
    <string name="ReactWithAnyEmojiBottomSheetDialogFragment__places">地方</string>
    <string name="ReactWithAnyEmojiBottomSheetDialogFragment__objects">物品</string>
    <string name="ReactWithAnyEmojiBottomSheetDialogFragment__symbols">符號</string>
    <string name="ReactWithAnyEmojiBottomSheetDialogFragment__flags">旗幟</string>
    <string name="ReactWithAnyEmojiBottomSheetDialogFragment__emoticons">表情符號</string>
    <string name="ReactWithAnyEmojiBottomSheetDialogFragment__no_results_found">未找到結果</string>

    <!-- arrays.xml -->
    <string name="arrays__use_default">使用預設</string>
    <string name="arrays__use_custom">使用自訂</string>

    <string name="arrays__mute_for_one_hour">靜音 1 小時</string>
    <string name="arrays__mute_for_eight_hours">靜音 8 小時</string>
    <string name="arrays__mute_for_one_day">靜音 1 天</string>
    <string name="arrays__mute_for_seven_days">靜音 7 天</string>
    <string name="arrays__always">永遠</string>

    <string name="arrays__settings_default">預設設定</string>
    <string name="arrays__enabled">啟用</string>
    <string name="arrays__disabled">停用</string>

    <string name="arrays__name_and_message">名字與訊息</string>
    <string name="arrays__name_only">僅名字</string>
    <string name="arrays__no_name_or_message">不顯示名字或訊息</string>

    <string name="arrays__images">圖片</string>
    <string name="arrays__audio">音訊</string>
    <string name="arrays__video">影片</string>
    <string name="arrays__documents">文件</string>

    <string name="arrays__small">小</string>
    <string name="arrays__normal">正常</string>
    <string name="arrays__large">大</string>
    <string name="arrays__extra_large">特大</string>

    <string name="arrays__default">預設</string>
    <string name="arrays__high">高</string>
    <!-- Setting title that represent an abstract priority to assign to notifications as the max/highest priority a notification can be within the system. -->
    <string name="arrays__max">最高</string>

    <!-- plurals.xml -->
    <plurals name="hours_ago">
        <item quantity="other">%1$d 小時前</item>
    </plurals>

    <!-- preferences.xml -->
    <string name="preferences_beta">測試版</string>
    <string name="preferences__sms_mms">簡訊與多媒體訊息</string>
    <string name="preferences__pref_use_address_book_photos">使用通訊錄照片</string>
    <string name="preferences__display_contact_photos_from_your_address_book_if_available">可用時顯示通訊錄中的聯絡人照片</string>
    <!-- Preference menu item title for a toggle switch for preserving the archived state of muted chats. -->
    <string name="preferences__pref_keep_muted_chats_archived">將靜音聊天存檔</string>
    <!-- Preference menu item description for a toggle switch for preserving the archived state of muted chats. -->
    <string name="preferences__muted_chats_that_are_archived_will_remain_archived">當新訊息抵達時，已存檔的靜音聊天將保持存檔狀態。</string>
    <string name="preferences__generate_link_previews">建立連結預覽</string>
    <string name="preferences__retrieve_link_previews_from_websites_for_messages">為你傳送的訊息中所包含的連結直接從網站檢索預覽。</string>
    <string name="preferences__change_passphrase">變更自訂密碼</string>
    <string name="preferences__change_your_passphrase">變更您的自訂密碼</string>
    <string name="preferences__enable_passphrase">啟用螢幕鎖定的自訂密碼</string>
    <string name="preferences__lock_signal_and_message_notifications_with_a_passphrase">使用鎖定螢幕及通知密碼</string>
    <string name="preferences__screen_security">螢幕安全設定</string>
    <string name="preferences__auto_lock_signal_after_a_specified_time_interval_of_inactivity">在特定時間內不活躍會自動鎖定 Signal</string>
    <string name="preferences__inactivity_timeout_passphrase">不活躍鎖定密碼</string>
    <string name="preferences__inactivity_timeout_interval">不活躍時間間隔</string>
    <string name="preferences__notifications">通知</string>
    <string name="preferences__led_color">LED 色彩</string>
    <string name="preferences__led_color_unknown">未知</string>
    <string name="preferences__pref_led_blink_title">LED 閃爍模式</string>
    <string name="preferences__customize">客製化</string>
    <string name="preferences__change_sound_and_vibration">變更音效及震動</string>
    <string name="preferences__sound">提示音效</string>
    <string name="preferences__silent">靜音</string>
    <string name="preferences__default">預設</string>
    <string name="preferences__repeat_alerts">重複通知</string>
    <string name="preferences__never">永不</string>
    <string name="preferences__one_time">一次</string>
    <string name="preferences__two_times">兩次</string>
    <string name="preferences__three_times">三次</string>
    <string name="preferences__five_times">五次</string>
    <string name="preferences__ten_times">十次</string>
    <string name="preferences__vibrate">震動</string>
    <string name="preferences__green">綠色</string>
    <string name="preferences__red">紅色</string>
    <string name="preferences__blue">藍色</string>
    <string name="preferences__orange">橘色</string>
    <string name="preferences__cyan">青色</string>
    <string name="preferences__magenta">洋紅色</string>
    <string name="preferences__white">白色</string>
    <string name="preferences__none">無</string>
    <string name="preferences__fast">快速</string>
    <string name="preferences__normal">正常</string>
    <string name="preferences__slow">緩慢</string>
    <string name="preferences__help">幫助</string>
    <string name="preferences__advanced">進階</string>
    <string name="preferences__donate_to_signal">贊助 Molly</string>
    <!-- Preference label for making one-time donations to Signal -->
    <string name="preferences__privacy">隱私權</string>
    <!-- Preference label for stories -->
    <string name="preferences__stories">動態</string>
    <string name="preferences__mms_user_agent">MMS User Agent</string>
    <string name="preferences__advanced_mms_access_point_names">手動多媒體設定</string>
    <string name="preferences__mmsc_url">MMSC URL</string>
    <string name="preferences__mms_proxy_host">MMS Proxy 主機</string>
    <string name="preferences__mms_proxy_port">MMS Proxy 埠</string>
    <string name="preferences__mmsc_username">MMSC 使用者名稱</string>
    <string name="preferences__mmsc_password">MMSC 密碼</string>
    <string name="preferences__sms_delivery_reports">手機簡訊傳送狀態報告</string>
    <string name="preferences__request_a_delivery_report_for_each_sms_message_you_send">針對每則手機簡訊都要求回覆傳送報告</string>
    <string name="preferences__data_and_storage">數據與儲存空間</string>
    <string name="preferences__storage">儲存空間</string>
    <string name="preferences__payments">付款</string>
    <!-- Privacy settings payments section description -->
    <string name="preferences__payment_lock">付款鎖定</string>
    <string name="preferences__conversation_length_limit">聊天長度上限</string>
    <string name="preferences__keep_messages">保留訊息</string>
    <string name="preferences__clear_message_history">清除訊息歷史記錄</string>
    <string name="preferences__linked_devices">已連結裝置</string>
    <string name="preferences__light_theme">明亮</string>
    <string name="preferences__dark_theme">深色</string>
    <string name="preferences__appearance">介面設定</string>
    <string name="preferences__theme">主題</string>
    <string name="preferences__chat_color_and_wallpaper">聊天顏色與壁紙</string>
    <!-- Clickable settings text allowing the user to change the icon visible on their phone\'s home screen. -->
    <string name="preferences__app_icon">應用程式圖示</string>
    <!-- Approval for changing the app icon. -->
    <string name="preferences__app_icon_dialog_ok">確定</string>
    <!-- Cancelling the operation of changing the app icon. -->
    <string name="preferences__app_icon_dialog_cancel">取消</string>
    <!-- Title for the confirmation dialog of changing the app icon. -->
    <string name="preferences__app_icon_dialog_title">將應用程式圖示和名稱更改為「%1$s」</string>
    <!-- Description for the confirmation dialog of changing the app icon. -->
    <string name="preferences__app_icon_dialog_description">Molly 需要關閉才能更改應用程式圖示和名稱。通知依然會以預設的 Molly 圖示和名稱來顯示。</string>
    <!-- Visible warning label for the limitations of changing the app icon with learn more call to action. -->
    <string name="preferences__app_icon_warning_learn_more">選擇應用程式圖示和名稱，這將顯示在手機的主螢幕和應用抽屜中。通知依然會以預設的 Molly 圖示和名稱來顯示。了解 更多</string>
    <!-- Visible warning label for the limitations of changing the app icon. -->
    <string name="preferences__app_icon_warning">應用程式圖示和名稱可在手機的主螢幕和應用抽屜中見到。</string>
    <!-- Visible warning label explaining that changing the app icon and name does not affect notifications. -->
    <string name="preferences__app_icon_notification_warning">通知依然會以預設的 Molly 圖示和名稱來顯示。</string>
    <!--Call to action to get more information about the limitations of the change app icon functionality. -->
    <string name="preferences__app_icon_learn_more">了解 更多</string>
    <!--Text description of a graphic illustrating the limitations of the app icon change. -->
    <string name="preferences__graphic_illustrating_where_the_replacement_app_icon_will_be_visible">圖解說明了替代應用程式圖示可見的位置。</string>
    <string name="preferences__disable_pin">停用 PIN 碼</string>
    <string name="preferences__enable_pin">啟用 PIN 碼</string>
    <string name="preferences__if_you_disable_the_pin_you_will_lose_all_data">如果你停用 PIN 碼，則除非你進行手動備份和還原，否則當你重新註冊 Signal 時，將會遺失所有資料。停用 PIN 碼時無法開啟註冊鎖定。</string>
    <string name="preferences__pins_keep_information_stored_with_signal_encrypted_so_only_you_can_access_it">PIN 碼用於加密在 Signal 中儲存的資訊，以確保只得你可以存取。當你重新安裝應用程式後，你的個人資料、設定和聯絡人將會還原。開啟應用程式不需要你的 PIN 碼。</string>
    <string name="preferences__system_default">系統預設</string>
    <string name="preferences__language">語言選項</string>
    <string name="preferences__signal_messages_and_calls">Signal 訊息與通話</string>
    <string name="preferences__advanced_pin_settings">進階 PIN 碼設定</string>
    <string name="preferences__free_private_messages_and_calls">免費加密訊息與通話至 Signal 使用者</string>
    <string name="preferences__submit_debug_log">送出偵錯日誌</string>
    <string name="preferences__delete_account">刪除帳號</string>
    <string name="preferences__support_wifi_calling">\"WiFi 呼叫\"相容模式</string>
    <string name="preferences__enable_if_your_device_supports_sms_mms_delivery_over_wifi">如果您的裝置使用 WiFi 傳送簡訊或多媒體訊息，請啟用此選項 (僅當\"WiFi 語音呼叫\"在您的裝置上啟用的時候才可用)</string>
    <string name="preferences__incognito_keyboard">隱私鍵盤</string>
    <string name="preferences__read_receipts">已讀標記</string>
    <string name="preferences__if_read_receipts_are_disabled_you_wont_be_able_to_see_read_receipts">如果關閉已讀標記，你將無法看到其他人的已讀標記。</string>
    <string name="preferences__typing_indicators">打字狀態</string>
    <string name="preferences__if_typing_indicators_are_disabled_you_wont_be_able_to_see_typing_indicators">如果打字狀態被關閉，你將無法看見其他人的打字狀態。</string>
    <string name="preferences__request_keyboard_to_disable">要求鍵盤以停用個人化學習。</string>
    <string name="preferences__this_setting_is_not_a_guarantee">此設定不能保證，你的鍵盤可能會忽略它。</string>
  <!-- Removed by excludeNonTranslatables <string name="preferences__incognito_keyboard_learn_more" translatable="false">https://support.signal.org/hc/articles/360055276112</string> -->
    <string name="preferences_chats__when_using_mobile_data">當使用行動數據時</string>
    <string name="preferences_chats__when_using_wifi">當使用 Wi-Fi 時</string>
    <string name="preferences_chats__when_roaming">當漫遊時</string>
    <string name="preferences_chats__media_auto_download">媒體自動下載</string>
    <string name="preferences_chats__message_history">訊息歷史紀錄</string>
    <string name="preferences_storage__storage_usage">已使用的儲存容量</string>
    <string name="preferences_storage__photos">照片</string>
    <string name="preferences_storage__videos">影片</string>
    <string name="preferences_storage__files">檔案</string>
    <string name="preferences_storage__audio">音訊</string>
    <string name="preferences_storage__review_storage">檢視儲存空間</string>
    <string name="preferences_storage__delete_older_messages">刪除舊訊息?</string>
    <!-- Dialog title shown when selecting delete message history from manage storage -->
    <string name="preferences_storage__delete_message_history">要刪除訊息紀錄嗎？</string>
    <string name="preferences_storage__this_will_permanently_delete_all_message_history_and_media">這將從裝置中永久刪除所有早於%1$s時間的訊息歷史記錄和媒體檔案。</string>
    <!-- The body of an alert dialog that is shown when confirming a trim operation. Trimming will delete all but the most recent messages in a chat. The placeholder represents how many messages are kept in each chat. All older messages are deleted. -->
    <plurals name="preferences_storage__this_will_permanently_trim_all_conversations_to_the_d_most_recent_messages">
        <item quantity="other">這將會永久刪減所有聊天至最近 %1$s 則訊息。</item>
    </plurals>
    <string name="preferences_storage__this_will_delete_all_message_history_and_media_from_your_device">這將從你的裝置中永久刪除所有訊息歷史記錄和媒體檔案。</string>
    <string name="preferences_storage__are_you_sure_you_want_to_delete_all_message_history">你確定要刪除所有訊息歷史記錄嗎?</string>
    <string name="preferences_storage__all_message_history_will_be_permanently_removed_this_action_cannot_be_undone">所有訊息歷史記錄將被永久刪除。 此操作無法取消。</string>
    <string name="preferences_storage__delete_all_now">立即刪除全部</string>
    <string name="preferences_storage__forever">永久</string>
    <string name="preferences_storage__one_year">1年</string>
    <string name="preferences_storage__six_months">6個月</string>
    <string name="preferences_storage__thirty_days">30天</string>
    <string name="preferences_storage__none">無</string>
    <plurals name="preferences_storage__s_messages_plural">
        <item quantity="other">%1$s 則訊息</item>
    </plurals>

    <string name="preferences_storage__custom">自訂</string>
    <string name="preferences_advanced__use_system_emoji">使用系統表情符號</string>
    <string name="preferences_advanced__relay_all_calls_through_the_signal_server_to_avoid_revealing_your_ip_address">透過 Signal 伺服器轉發通話，來避免透露你的 IP 位址給你的聯絡人。啟用時，會降低通話品質。</string>
    <string name="preferences_advanced__always_relay_calls">永遠轉發通話</string>
    <!-- Privacy settings payments section title -->
    <string name="preferences_app_protection__payments">付款</string>
    <string name="preferences_chats__chats">聊天</string>
    <string name="preferences_app_updates__title">應用程式更新</string>
    <string name="preferences_data_and_storage__manage_storage">管理儲存空間</string>
    <string name="preferences_data_and_storage__use_less_data_for_calls">使用更少的數據進行通話</string>
    <string name="preferences_data_and_storage__never">永不</string>
    <string name="preferences_data_and_storage__wifi_and_mobile_data">WiFi 與行動網路</string>
    <string name="preferences_data_and_storage__mobile_data_only">僅限行動網路</string>
    <string name="preference_data_and_storage__using_less_data_may_improve_calls_on_bad_networks">使用較少的數據可能改善不良網路上的通話</string>
    <string name="preferences_notifications__in_chat_sounds">聊天音效</string>
    <string name="preferences_notifications__show">顯示</string>
    <string name="preferences_notifications__ringtone">鈴聲</string>
    <string name="preferences_chats__message_text_size">訊息字體大小</string>
    <string name="preferences_notifications__priority">優先順序</string>
    <!-- Option in settings to trouble shoot delayed notifications -->
    <string name="preferences_notifications__troubleshoot">疑難排解通知</string>
    <!-- Heading for the \'censorship circumvention\' section of privacy preferences -->
    <string name="preferences_communication__category_censorship_circumvention">審查規避</string>
    <!-- Title of the \'censorship circumvention\' toggle switch -->
    <string name="preferences_communication__censorship_circumvention">審查規避</string>
    <string name="preferences_communication__censorship_circumvention_if_enabled_signal_will_attempt_to_circumvent_censorship">若啟用，Molly 將嘗試繞過網路審查，除非您所在的區域會封鎖 Molly，否則不要使用這項功能</string>
    <!-- Summary text for \'censorship circumvention\' toggle. Indicates that we automatically enabled it because we believe you\'re in a censored country -->
    <string name="preferences_communication__censorship_circumvention_has_been_activated_based_on_your_accounts_phone_number">根據您的電話號碼，我們已自動啟用網路審查規避</string>
    <!-- Summary text for \'censorship circumvention\' toggle. Indicates that you disabled it even though we believe you\'re in a censored country -->
    <string name="preferences_communication__censorship_circumvention_you_have_manually_disabled">你已經手動關閉規避審查。</string>
    <!-- Summary text for \'censorship circumvention\' toggle. Indicates that you cannot use it because you\'re already connected to the Signal service -->
    <string name="preferences_communication__censorship_circumvention_is_not_necessary_you_are_already_connected">你已經連接上 Signal服務，所以不需要啟動審查規避功能。</string>
    <!-- Summary text for \'censorship circumvention\' toggle. Indicates that you cannot use it because you\'re not connected to the internet -->
    <string name="preferences_communication__censorship_circumvention_can_only_be_activated_when_connected_to_the_internet">審查規避只能在連上網路時啟動。</string>
    <string name="preferences_communication__category_sealed_sender">密封發件人</string>
    <string name="preferences_communication__sealed_sender_allow_from_anyone">允許任何人</string>
    <string name="preferences_communication__sealed_sender_allow_from_anyone_description">啟用密封發件人對來自非聯絡人及其他你未分享過個人資料的人傳來的訊息。</string>
    <string name="preferences_proxy">代理伺服器</string>
    <string name="preferences_use_proxy">使用代理伺服器</string>
    <string name="preferences_off">關</string>
    <string name="preferences_on">開</string>
    <string name="preferences_proxy_address">代理伺服器位址</string>
    <string name="preferences_only_use_a_proxy_if">僅當你無法透過行動數據或 Wi-Fi 連接到 Signal 時才使用代理。</string>
    <string name="preferences_share">分享</string>
    <string name="preferences_save">儲存</string>
    <string name="preferences_connecting_to_proxy">連接代理伺服器中…</string>
    <string name="preferences_connected_to_proxy">代理伺服器已連接</string>
    <string name="preferences_connection_failed">連接失敗</string>
    <string name="preferences_couldnt_connect_to_the_proxy">無法連接到代理伺服器。請檢查代理伺服器位址，然後重試。</string>
    <string name="preferences_you_are_connected_to_the_proxy">你已連接到代理伺服器。你可以隨時透過“設定”關閉代理伺服器。</string>
    <string name="preferences_success">成功</string>
    <string name="preferences_failed_to_connect">連接失敗</string>
    <string name="preferences_enter_proxy_address">輸入代理伺服器位址</string>
    <!-- Preference title for changing navigation (bottom) bar size -->
    <string name="preferences_navigation_bar_size">導航欄大小</string>
    <!-- Preference summary for normal navigation bar size -->
    <string name="preferences_normal">正常</string>
    <!-- Preference summary for compact navigation bar size -->
    <string name="preferences_compact">簡潔</string>


    <string name="configurable_single_select__customize_option">自定義選項</string>

    <!-- Internal only preferences -->
  <!-- Removed by excludeNonTranslatables <string name="preferences__internal_preferences" translatable="false">Internal Preferences</string> -->
  <!-- Removed by excludeNonTranslatables <string name="preferences__internal_details" translatable="false">Internal Details</string> -->
  <!-- Removed by excludeNonTranslatables <string name="preferences__internal_stories_dialog_launcher" translatable="false">Stories dialog launcher</string> -->


    <!-- Payments -->
    <string name="PaymentsActivityFragment__all_activity">所有活動</string>
    <string name="PaymentsAllActivityFragment__all">全部</string>
    <string name="PaymentsAllActivityFragment__sent">傳送時間</string>
    <string name="PaymentsAllActivityFragment__received">接收時間</string>

    <!-- Displayed on a welcome screen for payments -->
    <string name="PaymentsHomeFragment_introducing_payments">付款功能登場</string>
    <string name="PaymentsHomeFragment__use_signal_to_send_and_receive">使用 Molly 以傳送和接收 MobileCoin：一種新的著重私隱的數碼貨幣。啟用以開始使用。</string>
    <string name="PaymentsHomeFragment__activate_payments">啟用付款功能</string>
    <string name="PaymentsHomeFragment__activating_payments">正在啟動付款功能…</string>
    <string name="PaymentsHomeFragment__restore_payments_account">回復付款帳戶</string>
    <string name="PaymentsHomeFragment__no_recent_activity_yet">暫無近期活動</string>
    <string name="PaymentsHomeFragment__recent_activity">近期活動</string>
    <string name="PaymentsHomeFragment__see_all">查看全部</string>
    <string name="PaymentsHomeFragment__add_funds">增加資金</string>
    <string name="PaymentsHomeFragment__send">傳送</string>
    <string name="PaymentsHomeFragment__sent_s">已傳送 %1$s</string>
    <string name="PaymentsHomeFragment__received_s">已接收 %1$s</string>
    <string name="PaymentsHomeFragment__transfer_to_exchange">轉帳到交換所</string>
    <string name="PaymentsHomeFragment__currency_conversion">貨幣轉換</string>
    <string name="PaymentsHomeFragment__deactivate_payments">停用付款功能</string>
    <string name="PaymentsHomeFragment__recovery_phrase">回復短語</string>
    <string name="PaymentsHomeFragment__help">幫助</string>
    <string name="PaymentsHomeFragment__coin_cleanup_fee">貨幣清理費</string>
    <string name="PaymentsHomeFragment__sent_payment">已付款</string>
    <string name="PaymentsHomeFragment__received_payment">收到付款</string>
    <string name="PaymentsHomeFragment__processing_payment">處理付款</string>
    <string name="PaymentsHomeFragment__unknown_amount">---</string>
    <string name="PaymentsHomeFragment__currency_conversion_not_available">無法使用貨幣換算</string>
    <string name="PaymentsHomeFragment__cant_display_currency_conversion">無法顯示貨幣換算。 檢查手機的網路連接，然後重試。</string>
    <string name="PaymentsHomeFragment__payments_is_not_available_in_your_region">你所在的地區無法付款。</string>
    <string name="PaymentsHomeFragment__could_not_enable_payments">無法啟用付款功能。請稍後再試。</string>
    <string name="PaymentsHomeFragment__deactivate_payments_question">要停用付款功能?</string>
    <string name="PaymentsHomeFragment__you_will_not_be_able_to_send">如果你停用付款功能，則將無法在Molly中傳送或接收MobileCoin。</string>
    <string name="PaymentsHomeFragment__deactivate">停用</string>
    <string name="PaymentsHomeFragment__continue">繼續</string>
    <string name="PaymentsHomeFragment__balance_is_not_currently_available">餘額目前不可用。</string>
    <string name="PaymentsHomeFragment__payments_deactivated">付款功能已停用。</string>
    <string name="PaymentsHomeFragment__payment_failed">付款失敗</string>
    <string name="PaymentsHomeFragment__details">細節</string>
  <!-- Removed by excludeNonTranslatables <string name="PaymentsHomeFragment__learn_more__activate_payments" translatable="false">https://support.signal.org/hc/articles/360057625692#payments_activate</string> -->
    <!-- Displayed as a description in a dialog when the user tries to activate payments -->
    <string name="PaymentsHomeFragment__you_can_use_signal_to_send_and">你可使用 Molly 收發 MobileCoin。所有付款均受 MobileCoin 和 MobileCoin Wallet 的使用條款約束。你或許會遇到一些問題，以及你可能遺失付款或餘額而無法還原。 </string>
    <string name="PaymentsHomeFragment__activate">啟動</string>
    <string name="PaymentsHomeFragment__view_mobile_coin_terms">檢視 MobileCoin 條款</string>
    <string name="PaymentsHomeFragment__payments_not_available">Molly中的付款不再可用。 你仍然可以將資金轉帳到交易所，但不能再傳送和接收付款或增加資金。</string>

  <!-- Removed by excludeNonTranslatables <string name="PaymentsHomeFragment__mobile_coin_terms_url" translatable="false">https://www.mobilecoin.com/terms-of-use.html</string> -->
    <!-- Alert dialog title which shows up after a payment to turn on payment lock -->
    <string name="PaymentsHomeFragment__turn_on">要為未來的付款開啟「付款鎖定」嗎？</string>
    <!-- Alert dialog description for why payment lock should be enabled before sending payments -->
    <string name="PaymentsHomeFragment__add_an_additional_layer">增添多一層安全防護，並在付款時需要解開 Android 畫面鎖定或使用指紋解鎖。</string>
    <!-- Alert dialog button to enable payment lock -->
    <string name="PaymentsHomeFragment__enable">開啟</string>
    <!-- Alert dialog button to not enable payment lock for now -->
    <string name="PaymentsHomeFragment__not_now">暫時不要</string>
    <!-- Alert dialog title which shows up to update app to send payments -->
    <string name="PaymentsHomeFragment__update_required">必須更新</string>
    <!-- Alert dialog description that app update is required to send payments-->
    <string name="PaymentsHomeFragment__an_update_is_required">你必須進行更新方可繼續傳送及接收付款，並查看最新的付款餘額。</string>
    <!-- Alert dialog button to cancel -->
    <string name="PaymentsHomeFragment__cancel">取消</string>
    <!-- Alert dialog button to update now -->
    <string name="PaymentsHomeFragment__update_now">立即更新</string>

    <!-- GrantPermissionsFragment -->
    <!-- Displayed as a text-only action button at the bottom start of the screen -->
    <string name="GrantPermissionsFragment__not_now">現在不要</string>
    <!-- Displayed as an action button at the bottom end of the screen -->
    <string name="GrantPermissionsFragment__next">下一步</string>
    <!-- Displayed as a title at the top of the screen -->
    <string name="GrantPermissionsFragment__allow_permissions">允許權限</string>
    <!-- Displayed as a subtitle at the top of the screen -->
    <string name="GrantPermissionsFragment__to_help_you_message_people_you_know">為協助你向認識的人發送訊息，Molly 將請求此等權限。 </string>
    <!-- Notifications permission row title -->
    <string name="GrantPermissionsFragment__notifications">通知</string>
    <!-- Notifications permission row description -->
    <string name="GrantPermissionsFragment__get_notified_when">當新訊息到達時收到通知。</string>
    <!-- Contacts permission row title -->
    <string name="GrantPermissionsFragment__contacts">聯絡人</string>
    <!-- Contacts permission row description -->
    <string name="GrantPermissionsFragment__find_people_you_know">找到你認識的人。你的聯絡人名單已加密，Signal 服務無法看到。</string>
    <!-- Phone calls permission row title -->
    <string name="GrantPermissionsFragment__phone_calls">電話通話</string>
    <!-- Phone calls permission row description -->
    <string name="GrantPermissionsFragment__make_registering_easier">使註冊電話號碼更容易，並啟用其他通話功能。</string>
    <!-- Storage permission row title -->
    <string name="GrantPermissionsFragment__storage">儲存空間</string>
    <!-- Storage permission row description -->
    <string name="GrantPermissionsFragment__send_photos_videos_and_files">從你的裝置發送照片、影片和檔案。</string>

    <!-- PermissionDeniedBottomSheet -->
    <!-- Sheet describing step 1 on how to give permissions by opening settings -->
    <string name="PermissionDeniedBottomSheet__1_tap_settings_below">1. 點按下面的「設定」</string>
    <!-- Sheet describing step 2 on how to give permissions by checking the permissions button in settings where %s will be replaced with an image of a checked button -->
    <string name="PermissionDeniedBottomSheet__2_allow_permission">2. %1$s 允許存取權限</string>
    <!-- Label for button at the bottom of the sheet which opens the system permission settings -->
    <string name="PermissionDeniedBottomSheet__settings">設定</string>

    <!-- PaymentsSecuritySetupFragment -->
    <!-- Toolbar title -->
    <string name="PaymentsSecuritySetupFragment__security_setup">安全設定</string>
    <!-- Title to enable payment lock -->
    <string name="PaymentsSecuritySetupFragment__protect_your_funds">保護你的資金</string>
    <!-- Description as to why payment lock is required -->
    <string name="PaymentsSecuritySetupFragment__help_prevent">多加一重安全保障，防止有人使用你的手機存取你的資金。你可以在「設定」中停用此選項。</string>
    <!-- Option to enable payment lock -->
    <string name="PaymentsSecuritySetupFragment__enable_payment_lock">啟用付款鎖定</string>
    <!-- Option to cancel -->
    <string name="PaymentsSecuritySetupFragment__not_now">稍後</string>
    <!-- Dialog title to confirm skipping the step -->
    <string name="PaymentsSecuritySetupFragment__skip_this_step">要跳過此步驟嗎？</string>
    <!-- Dialog description to let users know why payment lock is required -->
    <string name="PaymentsSecuritySetupFragment__skipping_this_step">跳過此步驟會讓實際使用你手機的任何人轉移資金或查看你的恢復片語。</string>
    <!-- Dialog option to cancel -->
    <string name="PaymentsSecuritySetupFragment__cancel">取消</string>
    <!-- Dialog option to skip -->
    <string name="PaymentsSecuritySetupFragment__skip">略過</string>

    <!-- PaymentsAddMoneyFragment -->
    <string name="PaymentsAddMoneyFragment__add_funds">增加資金</string>
    <string name="PaymentsAddMoneyFragment__your_wallet_address">你的錢包位址</string>
    <string name="PaymentsAddMoneyFragment__copy">複製</string>
    <string name="PaymentsAddMoneyFragment__copied_to_clipboard">已複製到剪貼簿</string>
    <string name="PaymentsAddMoneyFragment__to_add_funds">要增加資金，請將MobileCoin傳送到你的錢包位址。 在支援MobileCoin的交易所上從你的帳戶開始交易，然後掃描QR碼或複製你的錢包位址。</string>
  <!-- Removed by excludeNonTranslatables <string name="PaymentsAddMoneyFragment__learn_more__information" translatable="false">https://support.signal.org/hc/articles/360057625692#payments_transfer_from_exchange</string> -->

    <!-- PaymentsDetailsFragment -->
    <string name="PaymentsDetailsFragment__details">細節</string>
    <string name="PaymentsDetailsFragment__status">狀態</string>
    <string name="PaymentsDetailsFragment__submitting_payment">提交付款中…</string>
    <string name="PaymentsDetailsFragment__processing_payment">正在處理付款…</string>
    <string name="PaymentsDetailsFragment__payment_complete">付款完成</string>
    <string name="PaymentsDetailsFragment__payment_failed">付款失敗</string>
    <string name="PaymentsDetailsFragment__network_fee">網路費</string>
    <string name="PaymentsDetailsFragment__sent_by">送出自</string>
    <string name="PaymentsDetailsFragment__sent_to_s">傳送給 %1$s</string>
    <string name="PaymentsDetailsFragment__you_on_s_at_s">你在%1$s 在 %2$s</string>
    <string name="PaymentsDetailsFragment__s_on_s_at_s">%1$s 在 %2$s 在 %3$s</string>
    <!-- Prefix to a name to indicate who a payment was sent to -->
    <string name="PaymentsDetailsFragment__to">至</string>
    <string name="PaymentsDetailsFragment__from">來自</string>
    <string name="PaymentsDetailsFragment__information">包括付款金額和交易時間在內的交易詳細資訊是MobileCoin Ledger的一部分。</string>
    <string name="PaymentsDetailsFragment__coin_cleanup_fee">貨幣清理費</string>
    <string name="PaymentsDetailsFragment__coin_cleanup_information">當你擁有的貨幣無法合併以完成交易時，將收取“貨幣結算費”。 結算將使你能夠繼續傳送付款。</string>
    <string name="PaymentsDetailsFragment__no_details_available">沒有可用於此交易的更多詳細資訊</string>
  <!-- Removed by excludeNonTranslatables <string name="PaymentsDetailsFragment__learn_more__information" translatable="false">https://support.signal.org/hc/articles/360057625692#payments_details</string> -->
  <!-- Removed by excludeNonTranslatables <string name="PaymentsDetailsFragment__learn_more__cleanup_fee" translatable="false">https://support.signal.org/hc/articles/360057625692#payments_details_fees</string> -->
    <string name="PaymentsDetailsFragment__sent_payment">已付款</string>
    <string name="PaymentsDetailsFragment__received_payment">收到付款</string>
    <string name="PaymentsDeatilsFragment__payment_completed_s">付款完成 %1$s</string>
    <string name="PaymentsDetailsFragment__block_number">封鎖號碼</string>

    <!-- PaymentsTransferFragment -->
    <string name="PaymentsTransferFragment__transfer">轉帳</string>
    <string name="PaymentsTransferFragment__scan_qr_code">掃描 QR code</string>
    <string name="PaymentsTransferFragment__to_scan_or_enter_wallet_address">給：掃描或輸入錢包位址</string>
    <string name="PaymentsTransferFragment__you_can_transfer">你可以透過完成到交易所提供的錢包位址的轉移功能來轉帳到MobileCoin。 錢包位址是QR碼下方最常見的數字和字母字符串。</string>
    <string name="PaymentsTransferFragment__next">下一步</string>
    <string name="PaymentsTransferFragment__invalid_address">無效位址</string>
    <string name="PaymentsTransferFragment__check_the_wallet_address">檢查你要轉帳到的錢包位址，然後重試。</string>
    <string name="PaymentsTransferFragment__you_cant_transfer_to_your_own_signal_wallet_address">你無法轉帳到自己的Molly錢包位址。 在支援的交易所中從你的帳戶輸入錢包位址。</string>
    <string name="PaymentsTransferFragment__to_scan_a_qr_code_signal_needs">要掃描QR碼，Molly須要開啟相機權限。</string>
    <string name="PaymentsTransferFragment__signal_needs_the_camera_permission_to_capture_qr_code_go_to_settings">Molly需要攝像機權限才能擷取QR碼。 到設定，選擇“權限”，然後啟用“相機”。</string>
    <string name="PaymentsTransferFragment__to_scan_a_qr_code_signal_needs_access_to_the_camera">要掃描QR碼，Molly須要開啟相機權限。</string>
    <string name="PaymentsTransferFragment__settings">設定</string>

    <!-- PaymentsTransferQrScanFragment -->
    <string name="PaymentsTransferQrScanFragment__scan_address_qr_code">掃描位址的QR碼</string>
    <string name="PaymentsTransferQrScanFragment__scan_the_address_qr_code_of_the_payee">掃描收款人的位址的QR碼</string>

    <!-- CreatePaymentFragment -->
    <string name="CreatePaymentFragment__request">要求</string>
    <string name="CreatePaymentFragment__pay">支付</string>
    <string name="CreatePaymentFragment__available_balance_s">可用餘額：%1$s</string>
    <string name="CreatePaymentFragment__toggle_content_description">切換</string>
    <string name="CreatePaymentFragment__1">1</string>
    <string name="CreatePaymentFragment__2">2</string>
    <string name="CreatePaymentFragment__3">3</string>
    <string name="CreatePaymentFragment__4">4</string>
    <string name="CreatePaymentFragment__5">5</string>
    <string name="CreatePaymentFragment__6">6</string>
    <string name="CreatePaymentFragment__7">7</string>
    <string name="CreatePaymentFragment__8">8</string>
    <string name="CreatePaymentFragment__9">9</string>
    <string name="CreatePaymentFragment__decimal">.</string>
    <string name="CreatePaymentFragment__0">0</string>
    <string name="CreatePaymentFragment__lt">&lt;</string>
    <string name="CreatePaymentFragment__backspace">退格鍵</string>
    <string name="CreatePaymentFragment__add_note">加註</string>
    <string name="CreatePaymentFragment__conversions_are_just_estimates">轉換只是估算，可能不準確。</string>
  <!-- Removed by excludeNonTranslatables <string name="CreatePaymentFragment__learn_more__conversions" translatable="false">https://support.signal.org/hc/articles/360057625692#payments_currency_conversion</string> -->

    <!-- EditNoteFragment -->
    <string name="EditNoteFragment_note">註記</string>
    <!-- Content descriptor explaining the use of the save note FAB for Android accessibility settings-->
    <string name="EditNoteFragment__content_description_save_note">儲存筆記</string>

    <!-- ConfirmPaymentFragment -->
    <string name="ConfirmPayment__confirm_payment">確認付款</string>
    <string name="ConfirmPayment__network_fee">網路費</string>
    <string name="ConfirmPayment__estimated_s">估計 %1$s</string>
    <!-- Prefix to a name to indicate who a payment will be sent to -->
    <string name="ConfirmPayment__to">至</string>
    <string name="ConfirmPayment__total_amount">總金額</string>
    <string name="ConfirmPayment__balance_s">餘額: %1$s</string>
    <string name="ConfirmPayment__submitting_payment">提交付款中…</string>
    <string name="ConfirmPayment__processing_payment">正在處理付款…</string>
    <string name="ConfirmPayment__payment_complete">付款完成</string>
    <string name="ConfirmPayment__payment_failed">付款失敗</string>
    <string name="ConfirmPayment__payment_will_continue_processing">付款將繼續處理</string>
    <string name="ConfirmPaymentFragment__invalid_recipient">無效的收件者</string>
    <!-- Title of a dialog show when we were unable to present the user\'s screenlock before sending a payment -->
    <string name="ConfirmPaymentFragment__failed_to_show_payment_lock">無法顯示付款鎖定</string>
    <!-- Body of a dialog show when we were unable to present the user\'s screenlock before sending a payment -->
    <string name="ConfirmPaymentFragment__you_enabled_payment_lock_in_the_settings">你已在設定中啟用付款鎖定，但系統目前無法顯示。</string>
    <!-- Button in a dialog that will take the user to the privacy settings -->
    <string name="ConfirmPaymentFragment__go_to_settings">前往「設定」</string>
    <string name="ConfirmPaymentFragment__this_person_has_not_activated_payments">此人尚未啟用付款功能</string>
    <string name="ConfirmPaymentFragment__unable_to_request_a_network_fee">無法要求網路費。 要繼續此付款，請點擊確定，然後重試。</string>

    <!-- BiometricDeviceAuthentication -->
    <!-- Biometric/Device authentication prompt title -->
    <string name="BiometricDeviceAuthentication__signal">Signal</string>


    <!-- CurrencyAmountFormatter_s_at_s -->
    <string name="CurrencyAmountFormatter_s_at_s">%1$s 在 %2$s</string>

    <!-- SetCurrencyFragment -->
    <string name="SetCurrencyFragment__set_currency">設定貨幣</string>
    <string name="SetCurrencyFragment__all_currencies">所有貨幣</string>

    <!-- **************************************** -->
    <!-- menus -->
    <!-- **************************************** -->

    <!-- contact_selection_list -->
    <!-- Displayed in a row on the new call screen when searching by phone number. -->
    <string name="contact_selection_list__new_call">撥打新通話給…</string>
    <string name="contact_selection_list__unknown_contact">給…新訊息</string>
    <string name="contact_selection_list__unknown_contact_block">封鎖使用者</string>
    <string name="contact_selection_list__unknown_contact_add_to_group">新增到群組</string>

    <!-- conversation_callable_insecure -->
    <string name="conversation_callable_insecure__menu_call">撥出</string>

    <!-- conversation_callable_secure -->
    <string name="conversation_callable_secure__menu_call">Signal 通話</string>
    <string name="conversation_callable_secure__menu_video">Signal 視訊電話</string>

    <!-- conversation_context -->

    <!-- Heading which shows how many messages are currently selected -->
    <plurals name="conversation_context__s_selected">
        <item quantity="other">%1$d 已選擇</item>
    </plurals>

    <!-- conversation_context_image -->
    <!-- Button to save a message attachment (image, file etc.) -->

    <!-- conversation_expiring_off -->
    <string name="conversation_expiring_off__disappearing_messages">自動銷毀訊息</string>

    <!-- conversation_selection -->
    <!-- Button to view detailed information for a message; Action item with hyphenation. Translation can use soft hyphen - Unicode U+00AD  -->
    <string name="conversation_selection__menu_message_details">資訊</string>
    <!-- Button to copy a message\'s text to the clipboard; Action item with hyphenation. Translation can use soft hyphen - Unicode U+00AD  -->
    <string name="conversation_selection__menu_copy">複製</string>
    <!-- Button to delete a message; Action item with hyphenation. Translation can use soft hyphen - Unicode U+00AD  -->
    <string name="conversation_selection__menu_delete">刪除</string>
    <!-- Button to forward a message to another person or group chat; Action item with hyphenation. Translation can use soft hyphen - Unicode U+00AD  -->
    <string name="conversation_selection__menu_forward">轉寄</string>
    <!-- Button to reply to a message; Action item with hyphenation. Translation can use soft hyphen - Unicode U+00AD -->
    <string name="conversation_selection__menu_reply">回覆</string>
    <!-- Button to edit a message; Action item with hyphenation. Translation can use soft hyphen - Unicode U+00AD -->
    <string name="conversation_selection__menu_edit">編輯</string>
    <!-- Button to save a message attachment (image, file etc.); Action item with hyphenation. Translation can use soft hyphen - Unicode U+00AD  -->
    <string name="conversation_selection__menu_save">儲存</string>
    <!-- Button to retry sending a message; Action item with hyphenation. Translation can use soft hyphen - Unicode U+00AD  -->
    <string name="conversation_selection__menu_resend_message">重送</string>
    <!-- Button to select a message and enter selection mode; Action item with hyphenation. Translation can use soft hyphen - Unicode U+00AD  -->
    <string name="conversation_selection__menu_multi_select">選擇</string>
    <!-- Button to view a in-chat payment message\'s full payment details; Action item with hyphenation. Translation can use soft hyphen - Unicode U+00AD  -->
    <string name="conversation_selection__menu_payment_details">付款詳情</string>

    <!-- conversation_expiring_on -->

    <!-- conversation_insecure -->
    <string name="conversation_insecure__invite">邀請</string>

    <!-- conversation_list_batch -->

    <!-- conversation_list -->
    <string name="conversation_list_settings_shortcut">設定捷徑</string>
    <string name="conversation_list_search_description">搜尋</string>
    <string name="conversation_list__pinned">已釘選</string>
    <string name="conversation_list__chats">聊天</string>
    <!-- A warning shown in a toast that tells you that you can\'t pin any more chats. Pinning a chat means keeping the chat at the top of your chat list. The placeholder represents how many chats you\'re allowed to pin. -->
    <string name="conversation_list__you_can_only_pin_up_to_d_chats">你最多只能釘選 %1$d 個聊天</string>

    <!-- conversation_list_item_view -->
    <string name="conversation_list_item_view__contact_photo_image">聯絡人相片</string>
    <string name="conversation_list_item_view__archived">存檔</string>


    <!-- conversation_list_fragment -->
    <string name="conversation_list_fragment__fab_content_description">新聊天</string>
    <string name="conversation_list_fragment__open_camera_description">開啟相機</string>
    <string name="conversation_list_fragment__no_chats_yet_get_started_by_messaging_a_friend">尚無聊天。\n透過與朋友聊天開始。</string>


    <!-- conversation_secure_verified -->

    <!-- conversation_muted -->
    <string name="conversation_muted__unmute">取消靜音</string>

    <!-- conversation_unmuted -->
    <string name="conversation_unmuted__mute_notifications">將通知調整為靜音</string>

    <!-- conversation -->
    <string name="conversation__menu_group_settings">群組設定</string>
    <string name="conversation__menu_leave_group">離開對話群組</string>
    <string name="conversation__menu_view_all_media">全部媒體</string>
    <string name="conversation__menu_conversation_settings">聊天設定</string>
    <string name="conversation__menu_add_shortcut">新增到主畫面</string>
    <string name="conversation__menu_create_bubble">建立對話泡泡</string>
    <!-- Overflow menu option that allows formatting of text -->
    <string name="conversation__menu_format_text">格式化文字</string>

    <!-- conversation_popup -->

    <!-- conversation_callable_insecure -->
    <string name="conversation_add_to_contacts__menu_add_to_contacts">新增至聯絡人</string>

    <!-- conversation scheduled messages bar -->

    <!-- Label for button in a banner to show all messages currently scheduled -->
    <string name="conversation_scheduled_messages_bar__see_all">查看全部</string>
    <!-- Body text for banner to show all scheduled messages for the chat that tells the user how many scheduled messages there are -->
    <plurals name="conversation_scheduled_messages_bar__number_of_messages">
        <item quantity="other">已排程 %1$d 個訊息</item>
    </plurals>

    <!-- conversation_group_options -->
    <string name="convesation_group_options__recipients_list">收件人清單</string>
    <string name="conversation_group_options__delivery">傳送</string>
    <!-- Label for a menu item that appears after pressing the three-dot icon in a  -->
    <string name="conversation_group_options__conversation">聊天</string>
    <string name="conversation_group_options__broadcast">訊息廣播</string>

    <!-- DoubleTapEditEducationSheet -->
    <!-- Displayed as the title of the education bottom sheet -->
    <string name="DoubleTapEditEducationSheet__double_tap_edit_title">連按兩下即可編輯</string>
    <!-- Text on the sheet explaining how double tapping on a message will let them edit it -->
    <string name="DoubleTapEditEducationSheet__quickly_tap_twice">快速連按訊息兩下即可進行編輯。你可以在訊息發送後 24 小時內編輯訊息。</string>
    <!-- Button label to dismiss sheet -->
    <string name="DoubleTapEditEducationSheet__got_it">我知道了</string>

    <!-- text_secure_normal -->
    <string name="text_secure_normal__menu_new_group">新增群組</string>
    <string name="text_secure_normal__menu_settings">設定</string>
    <string name="text_secure_normal__menu_clear_passphrase">鎖定</string>
    <string name="text_secure_normal__mark_all_as_read">全部標示為已讀</string>
    <string name="text_secure_normal__invite_friends">邀請好友</string>
    <!-- Overflow menu entry to filter unread chats -->
    <string name="text_secure_normal__filter_unread_chats">篩選未讀聊天訊息</string>
    <!-- Overflow menu entry to disable unread chats filter -->
    <string name="text_secure_normal__clear_unread_filter">清除未讀篩選條件</string>

    <!-- verify_display_fragment -->
    <string name="verify_display_fragment_context_menu__copy_to_clipboard">複製到剪貼簿</string>
    <string name="verify_display_fragment_context_menu__compare_with_clipboard">與剪貼簿中的內容進行比較</string>

    <!-- reminder_header -->
    <string name="reminder_header_service_outage_text">Signal 正遇到技術性的問題。我們正在處理，將盡速的修正並恢復服務。</string>
    <string name="reminder_header_progress">%1$d%%</string>
    <!-- Body text of a banner that will show at the top of the chat list when we temporarily cannot process the user\'s contacts -->
    <string name="reminder_cds_warning_body">Signal 的個人聯絡人搜尋服務暫時無法處理你手機中的聯絡人。</string>
    <!-- Label for a button in a banner to learn more about why we temporarily can\'t process the user\'s contacts -->
    <string name="reminder_cds_warning_learn_more">了解更多</string>
    <!-- Body text of a banner that will show at the top of the chat list when the user has so many contacts that we cannot ever process them -->
    <string name="reminder_cds_permanent_error_body">Signal 的個人聯絡人搜尋服務無法處理你手機中的聯絡人。</string>
    <!-- Label for a button in a banner to learn more about why we cannot process the user\'s contacts -->
    <string name="reminder_cds_permanent_error_learn_more">了解更多</string>

    <!-- media_preview -->
    <string name="media_preview__save_title">儲存</string>
    <string name="media_preview__edit_title">編輯</string>


    <!-- media_preview_activity -->
    <string name="media_preview_activity__media_content_description">媒體預覽</string>

    <!-- new_conversation_activity -->
    <string name="new_conversation_activity__refresh">重新整理</string>
    <!-- redphone_audio_popup_menu -->

    <!-- Edit KBS Pin -->

    <!-- BaseKbsPinFragment -->
    <string name="BaseKbsPinFragment__next">下一步</string>
    <!-- Button label to prompt them to create a password ("PIN") using numbers and letters rather than only numbers. -->
    <string name="BaseKbsPinFragment__create_alphanumeric_pin">建立字母數字 PIN 碼</string>
    <!-- Button label to prompt them to return to creating a numbers-only password ("PIN") -->
    <string name="BaseKbsPinFragment__create_numeric_pin">建立數字 PIN 碼</string>
  <!-- Removed by excludeNonTranslatables <string name="BaseKbsPinFragment__learn_more_url" translatable="false">https://support.signal.org/hc/articles/360007059792</string> -->

    <!-- CreateKbsPinFragment -->
    <plurals name="CreateKbsPinFragment__pin_must_be_at_least_characters">
        <item quantity="other">PIN 碼至少須有 %1$d 個字元</item>
    </plurals>
    <plurals name="CreateKbsPinFragment__pin_must_be_at_least_digits">
        <item quantity="other">PIN 碼至少須有 %1$d 個數字</item>
    </plurals>
    <string name="CreateKbsPinFragment__create_a_new_pin">建立一個新 PIN 碼</string>
    <string name="CreateKbsPinFragment__you_can_choose_a_new_pin_as_long_as_this_device_is_registered">只要此裝置仍保持註冊，你隨時可變更 PIN 碼。</string>
    <string name="CreateKbsPinFragment__create_your_pin">建立你的 PIN 碼</string>
    <string name="CreateKbsPinFragment__pins_can_help_you_restore_your_account">PIN 碼可協助你還原帳戶，並確保 Signal 內的資料安全加密。 </string>
    <string name="CreateKbsPinFragment__choose_a_stronger_pin">請選擇一個強度較高的 PIN 碼</string>

    <!-- ConfirmKbsPinFragment -->
    <string name="ConfirmKbsPinFragment__pins_dont_match">PIN 碼不相符。請再試一次。</string>
    <!-- Prompt for the user to repeat entering the PIN in order to help them remember it correctly.   -->
    <string name="ConfirmKbsPinFragment__re_enter_the_pin_you_just_created">請重新輸入你剛建立的 PIN 碼。</string>
    <string name="ConfirmKbsPinFragment__confirm_your_pin">確認你的 PIN 碼。</string>
    <string name="ConfirmKbsPinFragment__pin_creation_failed">PIN 碼建立失敗</string>
    <string name="ConfirmKbsPinFragment__your_pin_was_not_saved">你的 PIN 碼未儲存。我們稍後會提示你建立 PIN 碼。</string>
    <string name="ConfirmKbsPinFragment__pin_created">PIN 碼已建立。</string>
    <string name="ConfirmKbsPinFragment__re_enter_your_pin">重新輸入你的 PIN 碼</string>
    <string name="ConfirmKbsPinFragment__creating_pin">建立PIN碼中…</string>

    <!-- KbsSplashFragment -->
    <string name="KbsSplashFragment__introducing_pins">介紹 PIN 碼</string>
    <string name="KbsSplashFragment__pins_keep_information_stored_with_signal_encrypted">PIN 碼用於加密在 Signal 中儲存的資訊，以確保只得你可以存取。當你重新安裝應用程式後，你的個人資料、設定和聯絡人將會還原。開啟應用程式不需要你的 PIN 碼。</string>
    <string name="KbsSplashFragment__learn_more">了解更多</string>
  <!-- Removed by excludeNonTranslatables <string name="KbsSplashFragment__learn_more_link" translatable="false">https://support.signal.org/hc/articles/360007059792</string> -->
    <string name="KbsSplashFragment__registration_lock_equals_pin">註冊鎖 = PIN 碼</string>
    <string name="KbsSplashFragment__your_registration_lock_is_now_called_a_pin">你的註冊鎖現在稱為PIN碼，並且功能更多。 請立即更新。</string>
    <string name="KbsSplashFragment__update_pin">更新 PIN 碼</string>
    <string name="KbsSplashFragment__create_your_pin">建立你的 PIN 碼</string>
    <string name="KbsSplashFragment__learn_more_about_pins">了解更多有關 PIN 碼</string>
    <string name="KbsSplashFragment__disable_pin">停用 PIN 碼</string>

    <!-- KBS Reminder Dialog -->
    <string name="KbsReminderDialog__enter_your_signal_pin">輸入你的 Signal PIN 碼</string>
    <string name="KbsReminderDialog__to_help_you_memorize_your_pin">為了幫助你記住PIN碼，我們會要求你定期輸入。 我們會漸漸地減少要求。</string>
    <string name="KbsReminderDialog__skip">略過</string>
    <string name="KbsReminderDialog__submit">確定</string>
    <string name="KbsReminderDialog__forgot_pin">忘記 PIN 碼？</string>
    <string name="KbsReminderDialog__incorrect_pin_try_again">PIN 碼不正確。請再試一次。</string>

    <!-- AccountLockedFragment -->
    <string name="AccountLockedFragment__account_locked">帳號已被鎖定</string>
    <string name="AccountLockedFragment__your_account_has_been_locked_to_protect_your_privacy">你的帳號已被鎖定，以保護你的隱私和安全。 帳號停用%1$d天後，你無需密碼即可重新註冊該電話號碼。 所有內容將被刪除。</string>
    <string name="AccountLockedFragment__next">下一步</string>
    <string name="AccountLockedFragment__learn_more">了解更多</string>
  <!-- Removed by excludeNonTranslatables <string name="AccountLockedFragment__learn_more_url" translatable="false">https://support.signal.org/hc/articles/360007059792</string> -->

    <!-- KbsLockFragment -->
    <string name="RegistrationLockFragment__enter_your_pin">輸入你的 PIN 碼</string>
    <string name="RegistrationLockFragment__enter_the_pin_you_created">輸入你為帳戶建立的 PIN 碼。 這與你的簡訊驗證碼不同。</string>
    <!-- Info text shown above a pin entry text box describing what pin they should be entering. -->
    <string name="RegistrationLockFragment__enter_the_pin_you_created_for_your_account">輸入你為帳戶建立的 PIN 碼。</string>
    <!-- Button label to prompt the user to switch between an alphanumeric and numeric-only keyboards -->
    <string name="RegistrationLockFragment__switch_keyboard">切換鍵盤</string>
    <string name="RegistrationLockFragment__incorrect_pin_try_again">不正確的PIN碼。請再試一次。</string>
    <string name="RegistrationLockFragment__forgot_pin">忘記 PIN 碼？</string>
    <string name="RegistrationLockFragment__incorrect_pin">錯誤的 PIN 碼</string>
    <string name="RegistrationLockFragment__forgot_your_pin">忘記你的 PIN 碼？</string>
    <string name="RegistrationLockFragment__not_many_tries_left">沒剩幾次嘗試次數!</string>
    <string name="RegistrationLockFragment__signal_registration_need_help_with_pin_for_android_v2_pin">Signal 註冊-需要針對Android的PIN碼設定的協助(v2 PIN碼)</string>

    <plurals name="RegistrationLockFragment__for_your_privacy_and_security_there_is_no_way_to_recover">
        <item quantity="other">為了你的隱私和安全，無法恢復你的PIN碼。 如果你忘記了PIN碼，可以在停用%1$d天後透過SMS重新進行驗證。 在這種情況下，你的帳號將被刪除，所有內容都將被刪除。</item>
    </plurals>

    <plurals name="RegistrationLockFragment__incorrect_pin_d_attempts_remaining">
        <item quantity="other">PIN碼錯誤。剩下%1$d次嘗試次數。</item>
    </plurals>

    <plurals name="RegistrationLockFragment__if_you_run_out_of_attempts_your_account_will_be_locked_for_d_days">
        <item quantity="other">如果嘗試次數用完，你的帳戶將被鎖定%1$d天。 停用%1$d天後，你無需輸入PIN碼即可重新註冊。 你的帳戶將被刪除，所有內容都將被刪除。</item>
    </plurals>

    <plurals name="RegistrationLockFragment__you_have_d_attempts_remaining">
        <item quantity="other">你只剩%1$d次的嘗試次數。</item>
    </plurals>

    <plurals name="RegistrationLockFragment__d_attempts_remaining">
        <item quantity="other">只剩%1$d次的嘗試次數。</item>
    </plurals>

    <!-- CalleeMustAcceptMessageRequestDialogFragment -->
    <string name="CalleeMustAcceptMessageRequestDialogFragment__s_will_get_a_message_request_from_you">%1$s將從你這邊收到訊息要求。你的留言請求被接受後，您可以撥電話。</string>

    <!-- KBS Megaphone -->
    <string name="KbsMegaphone__create_a_pin">建立一個 PIN 碼</string>
    <string name="KbsMegaphone__pins_keep_information_thats_stored_with_signal_encrytped">PIN 碼用於加密在 Signal 中儲存的資訊。</string>
    <string name="KbsMegaphone__create_pin">建立 PIN 碼</string>

    <!-- CallNotificationBuilder -->
    <!-- Displayed in a notification when a Signal voice call is ringing -->
    <string name="CallNotificationBuilder__incoming_signal_voice_call">Molly 語音通話來電</string>
    <!-- Displayed in a notification when a Signal video call is ringing -->
    <string name="CallNotificationBuilder__incoming_signal_video_call">Molly 視訊通話來電</string>
    <!-- Displayed in a notification when a Signal group call is ringing -->
    <string name="CallNotificationBuilder__incoming_signal_group_call">Molly 群組來電</string>
    <!-- Displayed in a notification when a Signal voice call is in progress -->
    <string name="CallNotificationBuilder__ongoing_signal_voice_call">Molly 語音通話進行中</string>
    <!-- Displayed in a notification when a Signal video call is in progress -->
    <string name="CallNotificationBuilder__ongoing_signal_video_call">Molly 視訊通話進行中</string>
    <!-- Displayed in a notification when a Signal group call is in progress -->
    <string name="CallNotificationBuilder__ongoing_signal_group_call">Molly 群組通話進行中</string>

    <!-- transport_selection_list_item -->
    <string name="ConversationListFragment_loading">讀取中…</string>
    <string name="CallNotificationBuilder_connecting">連接中…</string>
    <string name="Permissions_permission_required">需要權限</string>
    <string name="Permissions_continue">繼續</string>
    <string name="Permissions_not_now">稍後</string>
    <string name="SQLCipherMigrationHelper_migrating_signal_database">遷移 Signal 資料庫</string>
    <string name="enter_backup_passphrase_dialog__backup_passphrase">備份密碼</string>
    <string name="backup_enable_dialog__backups_will_be_saved_to_external_storage_and_encrypted_with_the_passphrase_below_you_must_have_this_passphrase_in_order_to_restore_a_backup">備份將會儲存到外部儲存空間，並以下方的密碼加密。你必須擁有這個密碼來還原此備份。</string>
    <string name="backup_enable_dialog__you_must_have_this_passphrase">你必須具有此密碼才能還原備份。</string>
    <string name="backup_enable_dialog__folder">資料夾</string>
    <string name="backup_enable_dialog__i_have_written_down_this_passphrase">我已經寫下密碼。沒有密碼，我將無法還原此備份。</string>
    <string name="registration_activity__restore_backup">還原備份</string>
    <string name="registration_activity__transfer_or_restore_account">移轉或還原帳號</string>
    <string name="registration_activity__transfer_account">轉移帳號</string>
    <string name="registration_activity__skip">略過</string>
    <string name="preferences_chats__chat_backups">聊天備份</string>
    <string name="preferences_chats__transfer_account">轉移帳號</string>
    <string name="preferences_chats__transfer_account_to_a_new_android_device">將帳號轉移到新的Android裝置</string>
    <string name="RegistrationActivity_enter_backup_passphrase">輸入備份密碼</string>
    <string name="RegistrationActivity_restore">還原</string>
    <string name="RegistrationActivity_backup_failure_downgrade">無法從較新版本的 Signal 匯入備份檔</string>
    <!-- Error message indicating that we could not restore the user\'s backup. Displayed in a toast at the bottom of the screen. -->
    <string name="RegistrationActivity_backup_failure_foreign_key">備份包含格式錯誤的資料</string>
    <string name="RegistrationActivity_incorrect_backup_passphrase">不正確的備份密碼</string>
    <string name="RegistrationActivity_checking">檢查中…</string>
    <string name="RegistrationActivity_d_messages_so_far">%1$d到目前為止的訊息…</string>
    <string name="RegistrationActivity_restore_from_backup">從備份來還原？</string>
    <string name="RegistrationActivity_restore_your_messages_and_media_from_a_local_backup">從本機備份還原你的訊息及媒體，如果現在不還原，你將無法在之後進行還原。</string>
    <string name="RegistrationActivity_backup_size_s">備份大小： %1$s</string>
    <string name="RegistrationActivity_backup_timestamp_s">備份時間戳記：%1$s</string>
    <string name="BackupDialog_enable_local_backups">啟用本機備份？</string>
    <string name="BackupDialog_enable_backups">啟用備份</string>
    <string name="BackupDialog_please_acknowledge_your_understanding_by_marking_the_confirmation_check_box">確保你已了解，請標記確認檢查框。</string>
    <string name="BackupDialog_delete_backups">刪除備份？</string>
    <string name="BackupDialog_disable_and_delete_all_local_backups">關閉及刪除所有本機備份？</string>
    <string name="BackupDialog_delete_backups_statement">刪除備份</string>
    <string name="BackupDialog_to_enable_backups_choose_a_folder">要啟用備份，請選擇一個資料夾。 備份將儲存到該位置。</string>
    <string name="BackupDialog_choose_folder">選擇資料夾</string>
    <string name="BackupDialog_copied_to_clipboard">已複製到剪貼簿</string>
    <string name="BackupDialog_no_file_picker_available">無可用的檔案選擇器。</string>
    <string name="BackupDialog_enter_backup_passphrase_to_verify">輸入你的備份碼以確認</string>
    <string name="BackupDialog_verify">驗證</string>
    <string name="BackupDialog_you_successfully_entered_your_backup_passphrase">你已成功的輸入你的備份碼</string>
    <string name="BackupDialog_passphrase_was_not_correct">備份碼錯誤</string>
    <string name="LocalBackupJob_creating_signal_backup">建立 Molly 備份…</string>
    <!-- Title for progress notification shown in a system notification while verifying a recent backup. -->
    <string name="LocalBackupJob_verifying_signal_backup">正在驗證 Molly 備份內容…</string>
    <string name="LocalBackupJobApi29_backup_failed">備份失敗</string>
    <string name="LocalBackupJobApi29_your_backup_directory_has_been_deleted_or_moved">你的備份目錄已被刪除或移動。</string>
    <string name="LocalBackupJobApi29_your_backup_file_is_too_large">你的備份檔案太大，無法儲存在該空間上。</string>
    <string name="LocalBackupJobApi29_there_is_not_enough_space">沒有足夠的空間來儲存備份。</string>
    <!-- Error message shown if a newly created backup could not be verified as accurate -->
    <string name="LocalBackupJobApi29_your_backup_could_not_be_verified">無法建立並驗證近期的備份內容。請建立新的備份內容。</string>
    <!-- Error message shown if a very large attachment is encountered during the backup creation and causes the backup to fail -->
    <string name="LocalBackupJobApi29_your_backup_contains_a_very_large_file">你的備份內容包含一個大型檔案，因此無法成功備份。請刪除該檔案，並建立新的備份內容。</string>
    <string name="LocalBackupJobApi29_tap_to_manage_backups">點擊以管理備份。</string>
    <string name="RegistrationActivity_wrong_number">錯誤的號碼？</string>
    <!--    Countdown to when the user can request a new code via phone call during registration.-->
    <string name="RegistrationActivity_call_me_instead_available_in">致電給我 (%1$02d:%2$02d)</string>
    <!--    Countdown to when the user can request a new SMS code during registration.-->
    <string name="RegistrationActivity_resend_sms_available_in">重新傳送驗證碼 (%1$02d:%2$02d)</string>
    <string name="RegistrationActivity_contact_signal_support">聯絡 Molly 支援</string>
    <string name="RegistrationActivity_code_support_subject">Molly 註冊 - Android驗證碼</string>
    <string name="RegistrationActivity_incorrect_code">錯誤編號</string>
    <string name="BackupUtil_never">永不</string>
    <string name="BackupUtil_unknown">未知</string>
    <!-- Phone number heading displayed as a screen title -->
    <string name="preferences_app_protection__phone_number">電話號碼</string>
    <!-- Subtext below option to launch into phone number privacy settings screen -->
    <string name="preferences_app_protection__choose_who_can_see">選擇誰可以看到你的電話號碼，以及誰可以透過它在 Molly 上與你聯絡。</string>
    <!-- Section title above two radio buttons for enabling and disabling phone number display -->
    <string name="PhoneNumberPrivacySettingsFragment_who_can_see_my_number_heading">誰可以看到我的號碼</string>
    <!-- Subtext below radio buttons when who can see my number is set to everybody -->
    <string name="PhoneNumberPrivacySettingsFragment_sharing_on_description">所有你傳送訊息的人和群組都能看見你的電話號碼。</string>
    <!-- Subtext below radio buttons when who can see my number is set to nobody and who can find me by number is set to everybody -->
    <string name="PhoneNumberPrivacySettingsFragment_sharing_off_discovery_on_description">你的電話號碼不會被任何人看到，除非他們將其儲存在手機通訊錄中。</string>
    <!-- Subtext below radio buttons when who can see my number is set to nobody and who can find me by number is set to nobody -->
    <string name="PhoneNumberPrivacySettingsFragment_sharing_off_discovery_off_description">你的電話號碼不會被任何人看到。</string>
    <!-- Section title above two radio buttons for enabling and disabling whether users can find me by my phone number  -->
    <string name="PhoneNumberPrivacySettingsFragment_who_can_find_me_by_number_heading">誰可以透過電話號碼找到我</string>
    <!-- Subtext below radio buttons when who can find me by number is set to everyone -->
    <string name="PhoneNumberPrivacySettingsFragment_discovery_on_description">任何擁有你電話號碼的人都會看到你在使用 Signal，並可以開始與你聊天。</string>
    <!-- Subtext below radio buttons when who can find me by number is set to nobody -->
    <string name="PhoneNumberPrivacySettingsFragment_discovery_off_description">除非你向對方傳送訊息或與對方已有聊天記錄，否則沒有人能看到你使用 Signal。</string>
    <!-- Snackbar text when pressing invalid radio item -->
    <string name="PhoneNumberPrivacySettingsFragment__to_change_this_setting">"若要變更此設定，請將「誰可以看到我的號碼」設定為「沒有人」。"</string>
    <!-- Dialog title shown when selecting "Nobody" in phone number privacy settings for who can find me by number -->
    <string name="PhoneNumberPrivacySettingsFragment__nobody_can_find_me_warning_title">你確定嗎？</string>
    <!-- Dialog warning message shown when selecting "Nobody" in phone number privacy settings for who can find me by number -->
    <string name="PhoneNumberPrivacySettingsFragment__nobody_can_find_me_warning_message">將「誰可以透過電話號碼找到我」設定為「沒有人」，會讓別人更難在 Signal上找到你。</string>
    <!-- Dialog button text for canceling change action -->
    <string name="PhoneNumberPrivacySettingsFragment__cancel">取消</string>
    <string name="PhoneNumberPrivacy_everyone">所有人</string>
    <string name="PhoneNumberPrivacy_nobody">沒有人</string>
    <string name="preferences_app_protection__screen_lock">螢幕鎖定</string>
    <string name="preferences_app_protection__lock_signal_access_with_android_screen_lock_or_fingerprint">以 Android 螢幕鎖定或指紋來鎖定 Signal 存取</string>
    <string name="preferences_app_protection__screen_lock_inactivity_timeout">螢幕鎖定閒置逾時</string>
    <string name="preferences_app_protection__signal_pin">Signal PIN 碼</string>
    <string name="preferences_app_protection__create_a_pin">建立 PIN 碼</string>
    <string name="preferences_app_protection__change_your_pin">變更你的 PIN 碼</string>
    <string name="preferences_app_protection__pin_reminders">PIN 碼提示器</string>
    <string name="preferences_app_protection__turn_off">關閉</string>
    <string name="preferences_app_protection__confirm_pin">確認 PIN 碼</string>
    <string name="preferences_app_protection__confirm_your_signal_pin">確認你的 Signal PIN 碼</string>
    <string name="preferences_app_protection__make_sure_you_memorize_or_securely_store_your_pin">確保你記住或安全地儲存了PIN碼，因為它無法回復。 如果你忘記了PIN碼，則在重新註冊Signal帳號時可能會遺失資料。</string>
    <string name="preferences_app_protection__incorrect_pin_try_again">PIN 碼不正確。請再試一次。</string>
    <string name="preferences_app_protection__failed_to_enable_registration_lock">無法啟用註冊鎖。</string>
    <string name="preferences_app_protection__failed_to_disable_registration_lock">無法停用註冊鎖。</string>
    <string name="AppProtectionPreferenceFragment_none">無</string>
    <string name="preferences_app_protection__registration_lock">註冊鎖定</string>
    <string name="RegistrationActivity_you_must_enter_your_registration_lock_PIN">你必須輸入你的註冊鎖定 PIN 碼</string>
    <string name="RegistrationActivity_your_pin_has_at_least_d_digits_or_characters">你的PIN碼至少要%1$d個字元或字母</string>
    <string name="RegistrationActivity_too_many_attempts">您已重複嘗試太多次</string>
    <string name="RegistrationActivity_you_have_made_too_many_incorrect_registration_lock_pin_attempts_please_try_again_in_a_day">你已經嘗試太多不正確的註冊鎖定 PIN 碼。請一天後再重試。</string>
    <string name="RegistrationActivity_you_have_made_too_many_attempts_please_try_again_later">您進行了太多次嘗試。 請稍後再試。</string>
    <string name="RegistrationActivity_error_connecting_to_service">連線到服務錯誤</string>
    <string name="preferences_chats__backups">備份</string>
    <string name="prompt_passphrase_activity__signal_is_locked">Molly 已被鎖定</string>
    <string name="prompt_passphrase_activity__tap_to_unlock">輕觸以解鎖</string>
    <string name="Recipient_unknown">未知</string>
    <!-- Name to use for a user across the UI when they are unregistered and have no other name available -->
    <string name="Recipient_deleted_account">刪除帳戶</string>

    <!-- Option in settings that will take use to re-register if they are no longer registered -->
    <string name="preferences_account_reregister">重新註冊帳戶</string>
    <!-- Option in settings that will take user to our website or playstore to update their expired build -->
    <string name="preferences_account_update_signal">更新 Signal</string>
    <!-- Option in settings shown when user is no longer registered or expired client that will WIPE ALL THEIR DATA -->
    <string name="preferences_account_delete_all_data">刪除所有資料</string>
    <!-- Title for confirmation dialog confirming user wants to delete all their data -->
    <string name="preferences_account_delete_all_data_confirmation_title">刪除所有資料？</string>
    <!-- Message in confirmation dialog to delete all data explaining how it works, and that the app will be closed after deletion -->
    <string name="preferences_account_delete_all_data_confirmation_message">這將會重設應用程式並刪除所有訊息。完成處理後，應用程式將會關閉。</string>
    <!-- Confirmation action to proceed with application data deletion -->
    <string name="preferences_account_delete_all_data_confirmation_proceed">繼續</string>
    <!-- Confirmation action to cancel application data deletion -->
    <string name="preferences_account_delete_all_data_confirmation_cancel">取消</string>
    <!-- Error message shown when we fail to delete the data for some unknown reason -->
    <string name="preferences_account_delete_all_data_failed">刪除資料失敗</string>

    <!-- TransferOrRestoreFragment -->
    <string name="TransferOrRestoreFragment__transfer_or_restore_account">轉移或還原帳戶</string>
    <string name="TransferOrRestoreFragment__if_you_have_previously_registered_a_signal_account">如果你以前註冊過Signal帳號，則可以轉移或還原你的帳號和訊息</string>
    <string name="TransferOrRestoreFragment__transfer_from_android_device">從Android裝置移轉</string>
    <string name="TransferOrRestoreFragment__transfer_your_account_and_messages_from_your_old_android_device">從舊的Android裝置轉移你的帳號和訊息。你需要連結舊裝置。</string>
    <string name="TransferOrRestoreFragment__you_need_access_to_your_old_device">你需要連結舊裝置。</string>
    <string name="TransferOrRestoreFragment__restore_from_backup">從備份還原</string>
    <string name="TransferOrRestoreFragment__restore_your_messages_from_a_local_backup">從本地備份還原你的訊息。 如果你現在不還原，則以後將無法還原。</string>
    <!-- Button label for more options -->
    <string name="TransferOrRestoreFragment__more_options">更多選項</string>

    <!-- NewDeviceTransferInstructionsFragment -->
    <string name="NewDeviceTransferInstructions__open_signal_on_your_old_android_phone">在舊的Android手機上開啟Signal</string>
    <string name="NewDeviceTransferInstructions__continue">繼續</string>
    <string name="NewDeviceTransferInstructions__first_bullet">1.</string>
    <string name="NewDeviceTransferInstructions__tap_on_your_profile_photo_in_the_top_left_to_open_settings">點按左上角的個人資料照片以打開“設定”</string>
    <string name="NewDeviceTransferInstructions__second_bullet">2.</string>
    <string name="NewDeviceTransferInstructions__tap_on_account">"點擊“帳號”"</string>
    <string name="NewDeviceTransferInstructions__third_bullet">3.</string>
    <string name="NewDeviceTransferInstructions__tap_transfer_account_and_then_continue_on_both_devices">"在兩個裝置上點擊“轉移帳號”，然後點擊“繼續”"</string>

    <!-- NewDeviceTransferSetupFragment -->
    <string name="NewDeviceTransferSetup__preparing_to_connect_to_old_android_device">正在準備連結到舊的Android裝置…</string>
    <string name="NewDeviceTransferSetup__take_a_moment_should_be_ready_soon">稍等片刻，應快準備好了</string>
    <string name="NewDeviceTransferSetup__waiting_for_old_device_to_connect">正在等待舊的Android裝置連接…</string>
    <string name="NewDeviceTransferSetup__signal_needs_the_location_permission_to_discover_and_connect_with_your_old_device">Molly需要位置權限才能發現並連接到舊的Android裝置。</string>
    <string name="NewDeviceTransferSetup__signal_needs_location_services_enabled_to_discover_and_connect_with_your_old_device">Molly需要啟用位置服務才能發現你的舊Android裝置並與之連接。</string>
    <string name="NewDeviceTransferSetup__signal_needs_wifi_on_to_discover_and_connect_with_your_old_device">Molly需要啟用Wi-Fi才能發現你的舊Android裝置並與之連接。 Wi-Fi需要開啟，但不必連接到Wi-Fi網路。</string>
    <string name="NewDeviceTransferSetup__sorry_it_appears_your_device_does_not_support_wifi_direct">抱歉，該裝置似乎不支援Wi-Fi Direct。 Molly使用Wi-Fi Direct來發現你的舊Android裝置並與之連接。你仍然可以還原備份，以從舊的Android裝置還原帳號。</string>
    <string name="NewDeviceTransferSetup__restore_a_backup">還原備份</string>
    <string name="NewDeviceTransferSetup__an_unexpected_error_occurred_while_attempting_to_connect_to_your_old_device">嘗試連接到舊的Android裝置時發生未預期的錯誤。</string>

    <!-- OldDeviceTransferSetupFragment -->
    <string name="OldDeviceTransferSetup__searching_for_new_android_device">正在搜尋新的Android裝置…</string>
    <string name="OldDeviceTransferSetup__signal_needs_the_location_permission_to_discover_and_connect_with_your_new_device">Molly需要位置權限才能發現並連接到新的Android裝置。</string>
    <string name="OldDeviceTransferSetup__signal_needs_location_services_enabled_to_discover_and_connect_with_your_new_device">Molly須要開啟定位服務才能發現新的Android裝置並與之連接。</string>
    <string name="OldDeviceTransferSetup__signal_needs_wifi_on_to_discover_and_connect_with_your_new_device">Molly需要開啟Wi-Fi才能發現新的Android裝置並與之連接。 Wi-Fi需要開啟，但不必連接到Wi-Fi網路。</string>
    <string name="OldDeviceTransferSetup__sorry_it_appears_your_device_does_not_support_wifi_direct">抱歉，該裝置似乎不支援Wi-Fi Direct。 Molly使用Wi-Fi Direct搜尋並連接新的Android裝置。你仍然可以建立備份以在新的Android裝置上還原帳號。</string>
    <string name="OldDeviceTransferSetup__create_a_backup">建立備份</string>
    <string name="OldDeviceTransferSetup__an_unexpected_error_occurred_while_attempting_to_connect_to_your_old_device">嘗試連接到新的Android裝置時發生未預期的錯誤。</string>

    <!-- DeviceTransferSetupFragment -->
    <string name="DeviceTransferSetup__unable_to_open_wifi_settings">無法開啟“ Wifi設定”。 請手動開啟Wifi。</string>
    <string name="DeviceTransferSetup__grant_location_permission">給予位置權限</string>
    <string name="DeviceTransferSetup__turn_on_location_services">開啟定位服務</string>
    <string name="DeviceTransferSetup__turn_on_wifi">開啟Wifi</string>
    <string name="DeviceTransferSetup__error_connecting">連接錯誤</string>
    <string name="DeviceTransferSetup__retry">重試</string>
    <string name="DeviceTransferSetup__submit_debug_logs">提交偵錯日誌</string>
    <string name="DeviceTransferSetup__verify_code">驗證碼</string>
    <string name="DeviceTransferSetup__verify_that_the_code_below_matches_on_both_of_your_devices">驗證以下代碼在兩個裝置上是否匹配。 然後點擊繼續。</string>
    <string name="DeviceTransferSetup__the_numbers_do_not_match">號碼不匹配</string>
    <string name="DeviceTransferSetup__continue">繼續</string>
    <string name="DeviceTransferSetup__if_the_numbers_on_your_devices_do_not_match_its_possible_you_connected_to_the_wrong_device">如果你的裝置上的號碼不相符，則可能是你連結了錯誤的裝置。 要解決此問題，請停止傳輸，然後重試，並保持兩個裝置都處於關閉狀態。</string>
    <string name="DeviceTransferSetup__stop_transfer">停止傳輸</string>
    <string name="DeviceTransferSetup__unable_to_discover_old_device">無法發現舊裝置</string>
    <string name="DeviceTransferSetup__unable_to_discover_new_device">無法發現新裝置</string>
    <string name="DeviceTransferSetup__make_sure_the_following_permissions_are_enabled">確保開啟以下權限和服務：</string>
    <string name="DeviceTransferSetup__location_permission">定位權限</string>
    <string name="DeviceTransferSetup__location_services">定位服務</string>
    <string name="DeviceTransferSetup__wifi">Wi-Fi</string>
    <string name="DeviceTransferSetup__on_the_wifi_direct_screen_remove_all_remembered_groups_and_unlink_any_invited_or_connected_devices">在“ WiFi Direct”螢幕上，刪除所有已記住的群組並取消任何受邀或已連結的裝置。</string>
    <string name="DeviceTransferSetup__wifi_direct_screen">WiFi Direct螢幕</string>
    <string name="DeviceTransferSetup__try_turning_wifi_off_and_on_on_both_devices">嘗試在兩個裝置上都關閉和開啟Wi-Fi。</string>
    <string name="DeviceTransferSetup__make_sure_both_devices_are_in_transfer_mode">確保兩個裝置都處於移轉模式。</string>
    <string name="DeviceTransferSetup__go_to_support_page">轉到支援網頁</string>
    <string name="DeviceTransferSetup__try_again">再試一次</string>
    <string name="DeviceTransferSetup__waiting_for_other_device">等待其他裝置</string>
    <string name="DeviceTransferSetup__tap_continue_on_your_other_device_to_start_the_transfer">在其他裝置上點擊繼續以開始傳輸。</string>
    <string name="DeviceTransferSetup__tap_continue_on_your_other_device">在其他裝置上點擊繼續…</string>

    <!-- NewDeviceTransferFragment -->
    <string name="NewDeviceTransfer__cannot_transfer_from_a_newer_version_of_signal">無法從較新版本的Signal進行移轉</string>
    <!-- Error message indicating that we could not finish the user\'s device transfer. Displayed in a toast at the bottom of the screen. -->
    <string name="NewDeviceTransfer__failure_foreign_key">傳送的資料格式錯誤</string>

    <!-- DeviceTransferFragment -->
    <string name="DeviceTransfer__transferring_data">移轉資料</string>
    <string name="DeviceTransfer__keep_both_devices_near_each_other">使兩個裝置彼此靠近。 請勿關閉裝置並保持Molly開啟。 傳輸是點對點加密的。</string>
    <string name="DeviceTransfer__d_messages_so_far">到目前為止 %1$d 則訊息…</string>
    <!-- Filled in with total percentage of messages transferred -->
    <string name="DeviceTransfer__s_of_messages_so_far">訊息目前進度 %1$s%%…</string>
    <string name="DeviceTransfer__cancel">取消</string>
    <string name="DeviceTransfer__try_again">再試一次</string>
    <string name="DeviceTransfer__stop_transfer">停止轉移</string>
    <string name="DeviceTransfer__all_transfer_progress_will_be_lost">所有轉移進度都將遺失。</string>
    <string name="DeviceTransfer__transfer_failed">移轉失敗</string>
    <string name="DeviceTransfer__unable_to_transfer">無法轉移</string>

    <!-- OldDeviceTransferInstructionsFragment -->
    <string name="OldDeviceTransferInstructions__transfer_account">轉移帳號</string>
    <string name="OldDeviceTransferInstructions__first_bullet">1.</string>
    <string name="OldDeviceTransferInstructions__download_signal_on_your_new_android_device">在新的Android裝置上下載Molly</string>
    <string name="OldDeviceTransferInstructions__second_bullet">2.</string>
    <string name="OldDeviceTransferInstructions__tap_on_transfer_or_restore_account">"點擊“轉移或還原帳號”"</string>
    <string name="OldDeviceTransferInstructions__third_bullet">3.</string>
    <string name="OldDeviceTransferInstructions__select_transfer_from_android_device_when_prompted_and_then_continue">"出現提示時，選擇“從Android裝置轉移”，然後選擇“繼續”。 將兩個裝置都放在附近。"</string>
    <string name="OldDeviceTransferInstructions__continue">繼續</string>

    <!-- OldDeviceTransferComplete -->
    <string name="OldDeviceTransferComplete__go_to_your_new_device">轉到新裝置</string>
    <string name="OldDeviceTransferComplete__your_signal_data_has_Been_transferred_to_your_new_device">你的Signal資料已轉移到新裝置。 要完成轉移過程，你必須繼續在新裝置上註冊。</string>
    <string name="OldDeviceTransferComplete__close">關閉</string>

    <!-- NewDeviceTransferComplete -->
    <string name="NewDeviceTransferComplete__transfer_successful">轉移成功</string>
    <string name="NewDeviceTransferComplete__transfer_complete">轉移完成</string>
    <string name="NewDeviceTransferComplete__to_complete_the_transfer_process_you_must_continue_registration">要完成轉移過程，你必須繼續註冊。</string>
    <string name="NewDeviceTransferComplete__continue_registration">繼續註冊</string>

    <!-- DeviceToDeviceTransferService -->
    <string name="DeviceToDeviceTransferService_content_title">帳號轉移</string>
    <string name="DeviceToDeviceTransferService_status_ready">正在準備連接到你的其他Android裝置…</string>
    <string name="DeviceToDeviceTransferService_status_starting_up">正在準備連接到你的其他Android裝置…</string>
    <string name="DeviceToDeviceTransferService_status_discovery">正在搜尋你的其他Android裝置…</string>
    <string name="DeviceToDeviceTransferService_status_network_connected">正在連接到你的其他Android裝置…</string>
    <string name="DeviceToDeviceTransferService_status_verification_required">需要驗證</string>
    <string name="DeviceToDeviceTransferService_status_service_connected">正在轉移帳號…</string>

    <!-- OldDeviceTransferLockedDialog -->
    <string name="OldDeviceTransferLockedDialog__complete_registration_on_your_new_device">在新裝置上完成註冊</string>
    <string name="OldDeviceTransferLockedDialog__your_signal_account_has_been_transferred_to_your_new_device">你的 Signal 帳號已轉移到你的新裝置，惟你必須在該裝置上完成註冊才能繼續。此裝置上的 Signal 亦隨之停用。</string>
    <string name="OldDeviceTransferLockedDialog__done">完成</string>
    <string name="OldDeviceTransferLockedDialog__cancel_and_activate_this_device">取消並啟動此裝置</string>

    <!-- AdvancedPreferenceFragment -->

    <!-- RecipientBottomSheet -->
    <string name="RecipientBottomSheet_block">封鎖</string>
    <string name="RecipientBottomSheet_unblock">解除封鎖</string>
    <string name="RecipientBottomSheet_add_to_contacts">新增至聯絡人</string>
    <!-- Error message that displays when a user tries to tap to view system contact details but has no app that supports it -->
    <string name="RecipientBottomSheet_unable_to_open_contacts">找不到可以開啟通訊錄的程式。</string>
    <string name="RecipientBottomSheet_add_to_a_group">新增到群組</string>
    <string name="RecipientBottomSheet_add_to_another_group">新增到另一個群組</string>
    <string name="RecipientBottomSheet_view_safety_number">檢視安全碼</string>
    <string name="RecipientBottomSheet_make_admin">設為管理員</string>
    <string name="RecipientBottomSheet_remove_as_admin">移除管理員身份</string>
    <string name="RecipientBottomSheet_remove_from_group">從群組中移除</string>

    <string name="RecipientBottomSheet_remove_s_as_group_admin">移除%1$s的群組管理員身份嗎？</string>
    <string name="RecipientBottomSheet_s_will_be_able_to_edit_group">"\"%1$s\"將能夠編輯該群組及其使用者。"</string>

    <string name="RecipientBottomSheet_remove_s_from_the_group">從群組中移除%1$s嗎?</string>
    <!-- Dialog message shown when removing someone from a group with group link being active to indicate they will not be able to rejoin -->
    <string name="RecipientBottomSheet_remove_s_from_the_group_they_will_not_be_able_to_rejoin">要從群組中移除 %1$s嗎？對方將無法透過群組連結重新加入。</string>
    <string name="RecipientBottomSheet_remove">移除</string>
    <string name="RecipientBottomSheet_copied_to_clipboard">已複製到剪貼簿</string>

    <string name="GroupRecipientListItem_admin">管理員</string>
    <!-- Button text to approve a user that has requested to join a group -->
    <string name="GroupRecipientListItem_approve_description">批准</string>
    <string name="GroupRecipientListItem_deny_description">拒絕</string>


    <!-- GroupsLearnMoreBottomSheetDialogFragment -->
    <string name="GroupsLearnMore_legacy_vs_new_groups">舊版 vs. 新群組</string>
    <string name="GroupsLearnMore_what_are_legacy_groups">什麼是舊版的群組?</string>
    <string name="GroupsLearnMore_paragraph_1">舊版群組是與新群組功能，例如管理員和更具描述性的群組更新，不相容的群組。</string>
    <string name="GroupsLearnMore_can_i_upgrade_a_legacy_group">我可以升級舊版群組嗎？</string>
    <string name="GroupsLearnMore_paragraph_2">舊版群組尚不能升級到新群組，但是如果最新版本的Signal上有相同的成員，則可以創建一個新群組。</string>
    <string name="GroupsLearnMore_paragraph_3">Signal將來將提供一種升級舊版群組的方法。</string>

    <!-- GroupLinkBottomSheetDialogFragment -->
    <string name="GroupLinkBottomSheet_share_hint_requiring_approval">知道此連結的任何人都可以查看群組的名稱和圖片，並請求加入。 與你信任的人分享。</string>
    <string name="GroupLinkBottomSheet_share_hint_not_requiring_approval">知道此連結的任何人都可以查看該群組的名稱和圖片，然後加入該群組。 與你信任的人分享。</string>
    <string name="GroupLinkBottomSheet_share_via_signal">透過 Molly 分享</string>
    <string name="GroupLinkBottomSheet_copy">複製</string>
    <string name="GroupLinkBottomSheet_qr_code">QR 碼</string>
    <string name="GroupLinkBottomSheet_share">分享</string>
    <string name="GroupLinkBottomSheet_copied_to_clipboard">已複製到剪貼簿</string>
    <string name="GroupLinkBottomSheet_the_link_is_not_currently_active">連結目前無效</string>

    <!-- VoiceNotePlaybackPreparer -->
    <string name="VoiceNotePlaybackPreparer__failed_to_play_voice_message">無法播放語音留言</string>

    <!-- VoiceNoteMediaDescriptionCompatFactory -->
    <string name="VoiceNoteMediaItemFactory__voice_message">語音訊息 · %1$s</string>
    <!-- This is a title in a banner describing the conversation sender to receiver placeholders of the currently playing voice memo. -->
    <string name="VoiceNoteMediaItemFactory__s_to_s">%1$s 傳送給 %2$s</string>

    <!-- StorageUtil -->
    <string name="StorageUtil__s_s">%1$s/%2$s</string>
    <string name="BlockedUsersActivity__s_has_been_blocked">\"%1$s\"已經被封鎖。</string>
    <string name="BlockedUsersActivity__failed_to_block_s">封鎖\"%1$s\"失敗</string>
    <string name="BlockedUsersActivity__s_has_been_unblocked">\"%1$s\"已經被解封鎖。</string>

    <!-- ReviewCardDialogFragment -->
    <!-- Title of a screen where the user will be prompted to review group members with the same name -->
    <string name="ReviewCardDialogFragment__review_members">審查成員</string>
    <!-- Title of a screen where the user will be prompted to review a message request matching the name of someone they already know -->
    <string name="ReviewCardDialogFragment__review_request">檢查要求</string>
    <!-- Message of a screen where the user will be prompted to review a message request matching the name of someone they already know -->
    <plurals name="ReviewCardDialogFragment__d_group_members_have_the_same_name">
        <item quantity="other">%1$d 位群組成員的名稱相同，請檢視下列成員並選擇要採取的動作。</item>
    </plurals>
    <!-- Message of a screen where the user will be prompted to review a message request matching the name of someone they already know -->
    <plurals name="ReviewCardDialogFragment__if_youre_not_sure">
        <item quantity="other">如果你不確定請求來自誰，請查看下面的聯絡人並採取措施。</item>
    </plurals>
    <string name="ReviewCardDialogFragment__no_other_groups_in_common">沒有其他共同的群組。</string>
    <string name="ReviewCardDialogFragment__no_groups_in_common">沒有共同的群組。</string>
    <plurals name="ReviewCardDialogFragment__d_other_groups_in_common">
        <item quantity="other">%1$d 個共同的群組</item>
    </plurals>
    <plurals name="ReviewCardDialogFragment__d_groups_in_common">
        <item quantity="other">%1$d 個共同的群組</item>
    </plurals>
    <string name="ReviewCardDialogFragment__remove_s_from_group">要從群組中移除%1$s嗎？</string>
    <string name="ReviewCardDialogFragment__remove">移除</string>
    <string name="ReviewCardDialogFragment__failed_to_remove_group_member">移除群組成員失敗。</string>

    <!-- ReviewCard -->
    <string name="ReviewCard__request">要求</string>
    <string name="ReviewCard__your_contact">你的聯絡人</string>
    <string name="ReviewCard__remove_from_group">從群組中移除</string>
    <string name="ReviewCard__update_contact">更新聯絡人</string>
    <string name="ReviewCard__block">封鎖</string>
    <string name="ReviewCard__delete">刪除</string>
    <!-- Displayed when a recent name change has occurred. First placeholder is new short name, second is previous name, third is new name. -->
    <string name="ReviewCard__s_recently_changed">%1$s 最近將個人資料名稱從 %2$s 更改為 %3$s</string>
    <!-- Displayed when a review user is in your system contacts. Placeholder is short name. -->
    <string name="ReviewCard__s_is_in_your_system_contacts">%1$s 在你的手機通訊錄中</string>

    <!-- CallParticipantsListUpdatePopupWindow -->
    <string name="CallParticipantsListUpdatePopupWindow__s_joined">%1$s 已加入</string>
    <string name="CallParticipantsListUpdatePopupWindow__s_and_s_joined">%1$s 和 %2$s 已加入</string>
    <string name="CallParticipantsListUpdatePopupWindow__s_s_and_s_joined">%1$s, %2$s 和 %3$s已加入</string>
    <!-- Toast message shown in group call when 3 or more people join -->
    <plurals name="CallParticipantsListUpdatePopupWindow__s_s_and_d_others_joined">
        <item quantity="other">%1$s、%2$s 和另外 %3$d 人已加入</item>
    </plurals>
    <!-- Toast/popup text shown when someone leaves a group call -->
    <string name="CallParticipantsListUpdatePopupWindow__s_left">%1$s 離開了</string>
    <string name="CallParticipantsListUpdatePopupWindow__s_and_s_left">%1$s 和 %2$s 已離開</string>
    <string name="CallParticipantsListUpdatePopupWindow__s_s_and_s_left">%1$s, %2$s 和 %3$s 已離開</string>
    <!-- Toast message shown in group call when 3 or more people leave -->
    <plurals name="CallParticipantsListUpdatePopupWindow__s_s_and_d_others_left">
        <item quantity="other">%1$s、%2$s 和另外 %3$d 人已離開</item>
    </plurals>

    <string name="CallParticipant__you">你</string>
    <string name="CallParticipant__you_on_another_device">你 (在其他的裝置上)</string>
    <string name="CallParticipant__s_on_another_device">%1$s (在另一台裝置上)</string>

    <!-- WifiToCellularPopupWindow -->
    <!-- Message shown during a call when the WiFi network is unusable, and cellular data starts to be used for the call instead. -->
    <string name="WifiToCellularPopupWindow__weak_wifi_switched_to_cellular">Wi-Fi 訊號微弱，已切換至行動數據。</string>

    <!-- DeleteAccountFragment -->
    <string name="DeleteAccountFragment__deleting_your_account_will">刪除你的帳戶將：</string>
    <string name="DeleteAccountFragment__enter_your_phone_number">輸入你的電話號碼</string>
    <string name="DeleteAccountFragment__delete_account">刪除帳號</string>
    <string name="DeleteAccountFragment__delete_your_account_info_and_profile_photo">刪除你的帳號資訊和個人資料照片</string>
    <string name="DeleteAccountFragment__delete_all_your_messages">刪除所有訊息</string>
    <string name="DeleteAccountFragment__delete_s_in_your_payments_account">在你的付款帳戶中刪除%1$s</string>
    <string name="DeleteAccountFragment__no_country_code">未指定國家/地區代碼</string>
    <string name="DeleteAccountFragment__no_number">未指定號碼</string>
    <string name="DeleteAccountFragment__the_phone_number">你輸入的電話號碼與你的帳號不符合。</string>
    <string name="DeleteAccountFragment__are_you_sure">你確定要刪除你的帳號嗎？</string>
    <string name="DeleteAccountFragment__this_will_delete_your_signal_account">這將刪除你的Signal帳號並重置應用程式。 該過程完成後，該應用程式將關閉。</string>
    <string name="DeleteAccountFragment__failed_to_delete_local_data">刪除資料失敗。你可以在系統應用程式設定中手動清除。</string>
    <string name="DeleteAccountFragment__launch_app_settings">啟動應用程式設定</string>
    <!-- Title of progress dialog shown when a user deletes their account and the process is leaving all groups -->
    <string name="DeleteAccountFragment__leaving_groups">離開群組…</string>
    <!-- Title of progress dialog shown when a user deletes their account and the process has left all groups -->
    <string name="DeleteAccountFragment__deleting_account">刪除帳號…</string>
    <!-- Message of progress dialog shown when a user deletes their account and the process is canceling their subscription -->
    <string name="DeleteAccountFragment__canceling_your_subscription">正在取消你的訂閱…</string>
    <!-- Message of progress dialog shown when a user deletes their account and the process is leaving groups -->
    <string name="DeleteAccountFragment__depending_on_the_number_of_groups">根據你所在群組的數量，這可能需要幾分鐘時間</string>
    <!-- Message of progress dialog shown when a user deletes their account and the process has left all groups -->
    <string name="DeleteAccountFragment__deleting_all_user_data_and_resetting">刪除用戶資料並重置應用程式</string>
    <!-- Title of error dialog shown when a network error occurs during account deletion -->
    <string name="DeleteAccountFragment__account_not_deleted">帳號未被刪除</string>
    <!-- Message of error dialog shown when a network error occurs during account deletion -->
    <string name="DeleteAccountFragment__there_was_a_problem">完成刪除過程時出現問題。 檢查你的網路，然後重試。</string>

    <!-- DeleteAccountCountryPickerFragment -->
    <string name="DeleteAccountCountryPickerFragment__search_countries">搜索國家</string>

    <!-- CreateGroupActivity -->
    <string name="CreateGroupActivity__skip">略過</string>
    <plurals name="CreateGroupActivity__d_members">
        <item quantity="other">%1$d 個成員</item>
    </plurals>

    <!-- ShareActivity -->
    <string name="ShareActivity__share">分享</string>
    <string name="ShareActivity__send">傳送</string>
    <string name="ShareActivity__comma_s">、%1$s</string>
    <!-- Toast when the incoming intent is invalid -->
    <string name="ShareActivity__could_not_get_share_data_from_intent">無法從意圖中取得共用資料。</string>

    <!-- MultiShareDialogs -->
    <string name="MultiShareDialogs__failed_to_send_to_some_users">無法傳送給某些使用者</string>
    <string name="MultiShareDialogs__you_can_only_share_with_up_to">您最多只能共享 %1$d 個聊天</string>

    <!-- ChatWallpaperActivity -->

    <!-- ChatWallpaperFragment -->
    <string name="ChatWallpaperFragment__chat_color">聊天的顏色</string>
    <string name="ChatWallpaperFragment__reset_chat_colors">重設聊天顏色</string>
    <string name="ChatWallpaperFragment__reset_chat_color">重設聊天顏色</string>
    <string name="ChatWallpaperFragment__reset_chat_color_question">重設聊天顏色嗎?</string>
    <string name="ChatWallpaperFragment__set_wallpaper">設定壁紙</string>
    <string name="ChatWallpaperFragment__dark_mode_dims_wallpaper">暗黑模式暗淡壁紙</string>
    <string name="ChatWallpaperFragment__contact_name">聯絡人名稱</string>
    <string name="ChatWallpaperFragment__reset">重設</string>
    <string name="ChatWallpaperFragment__wallpaper_preview_description">壁紙預覽</string>
    <string name="ChatWallpaperFragment__would_you_like_to_override_all_chat_colors">你要覆蓋所有聊天顏色嗎？</string>
    <string name="ChatWallpaperFragment__would_you_like_to_override_all_wallpapers">你要覆蓋所有壁紙嗎？</string>
    <string name="ChatWallpaperFragment__reset_default_colors">重設預設顏色</string>
    <string name="ChatWallpaperFragment__reset_all_colors">重設所有顏色</string>
    <string name="ChatWallpaperFragment__reset_default_wallpaper">重設預設壁紙</string>
    <string name="ChatWallpaperFragment__reset_all_wallpapers">重設所有壁紙</string>
    <string name="ChatWallpaperFragment__reset_wallpapers">重設壁紙</string>
    <string name="ChatWallpaperFragment__reset_wallpaper">重設壁紙</string>
    <string name="ChatWallpaperFragment__reset_wallpaper_question">要重設壁紙嗎？</string>

    <!-- ChatWallpaperSelectionFragment -->
    <string name="ChatWallpaperSelectionFragment__choose_from_photos">從照片中選擇</string>
    <string name="ChatWallpaperSelectionFragment__presets">預設值</string>

    <!-- ChatWallpaperPreviewActivity -->
    <string name="ChatWallpaperPreviewActivity__preview">預覽</string>
    <string name="ChatWallpaperPreviewActivity__set_wallpaper">設定壁紙</string>
    <string name="ChatWallpaperPreviewActivity__swipe_to_preview_more_wallpapers">滑動以預覽更多壁紙</string>
    <string name="ChatWallpaperPreviewActivity__set_wallpaper_for_all_chats">為所有聊天設定壁紙</string>
    <string name="ChatWallpaperPreviewActivity__set_wallpaper_for_s">為 %1$s 設定壁紙</string>
    <string name="ChatWallpaperPreviewActivity__viewing_your_gallery_requires_the_storage_permission">查看你的照片庫需要儲存權限。</string>

    <!-- WallpaperImageSelectionActivity -->

    <!-- WallpaperCropActivity -->
    <string name="WallpaperCropActivity__pinch_to_zoom_drag_to_adjust">雙指滑動放大，拖動以調整。</string>
    <string name="WallpaperCropActivity__set_wallpaper_for_all_chats">為所有聊天設定壁紙。</string>
    <string name="WallpaperCropActivity__set_wallpaper_for_s">為 %1$s 設定壁紙。</string>
    <string name="WallpaperCropActivity__error_setting_wallpaper">設定壁紙錯誤。</string>
    <string name="WallpaperCropActivity__blur_photo">模糊照片</string>

    <!-- InfoCard -->
    <string name="payment_info_card_about_mobilecoin">有關MobileCoin</string>
    <string name="payment_info_card_mobilecoin_is_a_new_privacy_focused_digital_currency">MobileCoin是一種新的注重隱私的數位貨幣。</string>
    <string name="payment_info_card_adding_funds">加值資金</string>
    <string name="payment_info_card_you_can_add_funds_for_use_in">你可以通過將MobileCoin傳送到你的錢包位址來增加在Molly中使用的資金。</string>
    <string name="payment_info_card_cashing_out">兌現</string>
    <string name="payment_info_card_you_can_cash_out_mobilecoin">你可以隨時在支援MobileCoin的交易所兌現MobileCoin。 只需在該交易所轉帳到你的帳戶即可。</string>
    <string name="payment_info_card_hide_this_card">隱藏這張卡？</string>
    <string name="payment_info_card_hide">隱藏</string>
    <!-- Title of save recovery phrase card -->
    <string name="payment_info_card_save_recovery_phrase">儲存恢復片語</string>
    <string name="payment_info_card_your_recovery_phrase_gives_you">你的回復用詞語為你提供了另一種回復付款帳戶的方式。</string>
    <!-- Button in save recovery phrase card -->
    <string name="payment_info_card_save_your_phrase">儲存你的片語</string>
    <string name="payment_info_card_update_your_pin">更新你的PIN碼</string>
    <string name="payment_info_card_with_a_high_balance">餘額較高時，你可能需要更新為字母數字PIN碼，以為你的帳戶提供更多保護。</string>
    <string name="payment_info_card_update_pin">更新 PIN 碼</string>

  <!-- Removed by excludeNonTranslatables <string name="payment_info_card__learn_more__about_mobilecoin" translatable="false">https://support.signal.org/hc/articles/360057625692#payments_which_ones</string> -->
  <!-- Removed by excludeNonTranslatables <string name="payment_info_card__learn_more__adding_to_your_wallet" translatable="false">https://support.signal.org/hc/articles/360057625692#payments_transfer_from_exchange</string> -->
  <!-- Removed by excludeNonTranslatables <string name="payment_info_card__learn_more__cashing_out" translatable="false">https://support.signal.org/hc/articles/360057625692#payments_transfer_to_exchange</string> -->

    <!-- DeactivateWalletFragment -->
    <string name="DeactivateWalletFragment__deactivate_wallet">停用電子錢包</string>
    <string name="DeactivateWalletFragment__your_balance">你的餘額</string>
    <string name="DeactivateWalletFragment__its_recommended_that_you">建議你在停用付款之前將資金轉移到另一個錢包位址。 如果你選擇現在不轉移資金，那麼如果你重新啟用付款功能，這些資金將保留在與Molly關聯的錢包中。</string>
    <string name="DeactivateWalletFragment__transfer_remaining_balance">轉帳餘額</string>
    <string name="DeactivateWalletFragment__deactivate_without_transferring">停用而不轉移</string>
    <string name="DeactivateWalletFragment__deactivate">停用</string>
    <string name="DeactivateWalletFragment__deactivate_without_transferring_question">停用而不轉移嗎?</string>
    <string name="DeactivateWalletFragment__your_balance_will_remain">如果你選擇重新啟動付款功能，妳的餘額將保留在與Molly關聯的錢包中。</string>
    <string name="DeactivateWalletFragment__error_deactivating_wallet">停用錢包時錯誤。</string>
  <!-- Removed by excludeNonTranslatables <string name="DeactivateWalletFragment__learn_more__we_recommend_transferring_your_funds" translatable="false">https://support.signal.org/hc/articles/360057625692#payments_deactivate</string> -->

    <!-- PaymentsRecoveryStartFragment -->
    <string name="PaymentsRecoveryStartFragment__recovery_phrase">回復短語</string>
    <string name="PaymentsRecoveryStartFragment__view_recovery_phrase">查看回復短語</string>
    <!-- Title in save recovery phrase screen -->
    <string name="PaymentsRecoveryStartFragment__save_recovery_phrase">儲存恢復片語</string>
    <string name="PaymentsRecoveryStartFragment__enter_recovery_phrase">輸入回復短語</string>
    <plurals name="PaymentsRecoveryStartFragment__your_balance_will_automatically_restore">
        <item quantity="other">當你在重新安裝 Signal 時確認你的 Signal PIN 碼，餘額就會自動還原。你也可使用恢復片語還原你的餘額。恢復片語是一組獨一無二的片語，包含 %1$d 個字詞。請牢記恢復片語，並妥善保存於安全的地方。</item>
    </plurals>
    <!-- Description in save recovery phrase screen which shows up when user has non zero balance -->
    <string name="PaymentsRecoveryStartFragment__got_balance">你尚有餘額！是時候儲存你的恢復片語了—你可使用一組 24 個字的密鑰，以恢復你的餘額。</string>
    <!-- Description in save recovery phrase screen which shows up when user navigates from info card -->
    <string name="PaymentsRecoveryStartFragment__time_to_save">是時候儲存你的恢復片語了—你可使用一組 24 個字的密鑰，以恢復你的餘額。</string>
    <string name="PaymentsRecoveryStartFragment__your_recovery_phrase_is_a">你的回復短語是你獨有的%1$d-word短語。 使用此短語可以回復你的餘額。</string>
    <string name="PaymentsRecoveryStartFragment__start">開始</string>
    <string name="PaymentsRecoveryStartFragment__enter_manually">手動輸入</string>
    <string name="PaymentsRecoveryStartFragment__paste_from_clipboard">從剪貼簿貼上</string>
    <!-- Alert dialog title which asks before going back if user wants to save recovery phrase -->
    <string name="PaymentsRecoveryStartFragment__continue_without_saving">要略過儲存並繼續操作嗎？</string>
    <!-- Alert dialog description to let user know why recovery phrase needs to be saved -->
    <string name="PaymentsRecoveryStartFragment__your_recovery_phrase">恢復片語能讓你在最壞情況下恢復你的餘額。我們強力建議你儲存恢復片語。</string>
    <!-- Alert dialog option to skip recovery phrase -->
    <string name="PaymentsRecoveryStartFragment__skip_recovery_phrase">略過恢復片語</string>
    <!-- Alert dialog option to cancel dialog-->
    <string name="PaymentsRecoveryStartFragment__cancel">取消</string>

    <!-- PaymentsRecoveryPasteFragment -->
    <string name="PaymentsRecoveryPasteFragment__paste_recovery_phrase">貼上回復短語</string>
    <string name="PaymentsRecoveryPasteFragment__recovery_phrase">回復短語</string>
    <string name="PaymentsRecoveryPasteFragment__next">下一步</string>
    <string name="PaymentsRecoveryPasteFragment__invalid_recovery_phrase">無效的回復短語</string>
    <string name="PaymentsRecoveryPasteFragment__make_sure">確認你輸入了%1$d單字，然後重試。</string>

  <!-- Removed by excludeNonTranslatables <string name="PaymentsRecoveryStartFragment__learn_more__view" translatable="false">https://support.signal.org/hc/articles/360057625692#payments_wallet_view_passphrase</string> -->
  <!-- Removed by excludeNonTranslatables <string name="PaymentsRecoveryStartFragment__learn_more__restore" translatable="false">https://support.signal.org/hc/articles/360057625692#payments_wallet_restore_passphrase</string> -->

    <!-- PaymentsRecoveryPhraseFragment -->
    <string name="PaymentsRecoveryPhraseFragment__next">下一步</string>
    <string name="PaymentsRecoveryPhraseFragment__edit">編輯</string>
    <string name="PaymentsRecoveryPhraseFragment__your_recovery_phrase">你的回復短語</string>
    <string name="PaymentsRecoveryPhraseFragment__write_down_the_following_d_words">依次寫下以下%1$d單字。 將你的清單儲存在安全的地方。</string>
    <string name="PaymentsRecoveryPhraseFragment__make_sure_youve_entered">確認你輸入的短語正確。</string>
    <string name="PaymentsRecoveryPhraseFragment__do_not_screenshot_or_send_by_email">不要截圖或透過電子郵件傳送。</string>
    <string name="PaymentsRecoveryPhraseFragment__payments_account_restored">付款帳戶已回復。</string>
    <string name="PaymentsRecoveryPhraseFragment__invalid_recovery_phrase">無效的回復短語</string>
    <string name="PaymentsRecoveryPhraseFragment__make_sure_youve_entered_your_phrase_correctly_and_try_again">確保你輸入的短語正確無誤，然後重試。</string>
    <string name="PaymentsRecoveryPhraseFragment__copy_to_clipboard">複製到剪貼簿？</string>
    <string name="PaymentsRecoveryPhraseFragment__if_you_choose_to_store">如果你選擇以數字方式儲存回復短語，請確保將其安全地儲存在你信任的地方。</string>
    <string name="PaymentsRecoveryPhraseFragment__copy">複製</string>

    <!-- PaymentsRecoveryPhraseConfirmFragment -->
    <string name="PaymentRecoveryPhraseConfirmFragment__confirm_recovery_phrase">確認回復短語</string>
    <string name="PaymentRecoveryPhraseConfirmFragment__enter_the_following_words">在你的回復短語中輸入以下單字。</string>
    <string name="PaymentRecoveryPhraseConfirmFragment__word_d">單字 %1$d</string>
    <string name="PaymentRecoveryPhraseConfirmFragment__see_phrase_again">再次查看短語</string>
    <string name="PaymentRecoveryPhraseConfirmFragment__done">完成</string>
    <string name="PaymentRecoveryPhraseConfirmFragment__recovery_phrase_confirmed">回復短語已確認</string>

    <!-- PaymentsRecoveryEntryFragment -->
    <string name="PaymentsRecoveryEntryFragment__enter_recovery_phrase">輸入回復短語</string>
    <string name="PaymentsRecoveryEntryFragment__enter_word_d">輸入單字 %1$d</string>
    <string name="PaymentsRecoveryEntryFragment__word_d">單字 %1$d</string>
    <string name="PaymentsRecoveryEntryFragment__next">下一步</string>
    <string name="PaymentsRecoveryEntryFragment__invalid_word">無效的單字</string>

    <!-- UnreadPayments -->
    <string name="UnreadPayments__s_sent_you_s">%1$s 傳給你 %2$s</string>
    <string name="UnreadPayments__d_new_payment_notifications">%1$d 新的付款通知</string>

    <!-- CanNotSendPaymentDialog -->
    <string name="CanNotSendPaymentDialog__cant_send_payment">無法傳送付款</string>
    <string name="CanNotSendPaymentDialog__to_send_a_payment_to_this_user">要向該使用者付款，他們需要接受你的訊息要求。 向他們傳送訊息以建立訊息要求。</string>
    <string name="CanNotSendPaymentDialog__send_a_message">傳送一則訊息</string>

    <!-- GroupsInCommonMessageRequest -->
    <string name="GroupsInCommonMessageRequest__you_have_no_groups_in_common_with_this_person">你沒有與此人在相同的群組。 接受之前，請仔細檢查請求，以避免出現不必要的訊息。</string>
    <string name="GroupsInCommonMessageRequest__none_of_your_contacts_or_people_you_chat_with_are_in_this_group">你的聯絡人或與之聊天的人均不在此群組中。 接受之前，請仔細檢查請求，以避免出現不必要的訊息。</string>
    <string name="GroupsInCommonMessageRequest__about_message_requests">關於訊息請求</string>
    <string name="GroupsInCommonMessageRequest__okay">好的</string>
  <!-- Removed by excludeNonTranslatables <string name="GroupsInCommonMessageRequest__support_article" translatable="false">https://support.signal.org/hc/articles/360007459591</string> -->
    <string name="ChatColorSelectionFragment__heres_a_preview_of_the_chat_color">這是聊天顏色的預覽。</string>
    <string name="ChatColorSelectionFragment__the_color_is_visible_to_only_you">該顏色只有你可以看見。</string>

    <!-- GroupDescriptionDialog -->
    <string name="GroupDescriptionDialog__group_description">群組描述</string>

    <!-- QualitySelectorBottomSheetDialog -->
    <!-- Label for our standard quality media conversion. -->
    <string name="QualitySelectorBottomSheetDialog__standard">標準</string>
    <!-- Description for our standard quality media conversion. -->
    <string name="QualitySelectorBottomSheetDialog__faster_less_data">更快，更少數據</string>
    <!-- Label for our high quality media conversion. This has better quality than standard. -->
    <string name="QualitySelectorBottomSheetDialog__high">高</string>
    <!-- Label for our high quality media conversion. This has better quality than standard. -->
    <string name="QualitySelectorBottomSheetDialog__slower_more_data">較慢，數據更多</string>
    <!-- Title heading for our media conversion quality selector. -->
    <string name="QualitySelectorBottomSheetDialog__media_quality">媒體檔品質</string>

    <!-- AppSettingsFragment -->
    <string name="AppSettingsFragment__invite_your_friends">邀請你的朋友</string>
    <string name="AppSettingsFragment__copied_subscriber_id_to_clipboard">複製訂閱者ID到剪貼簿</string>

    <!-- AccountSettingsFragment -->
    <string name="AccountSettingsFragment__account">帳號</string>
    <string name="AccountSettingsFragment__youll_be_asked_less_frequently">詢問您的次數將會隨著時間減少</string>
    <string name="AccountSettingsFragment__require_your_signal_pin">要求你的 Signal PIN 碼才能在 Signal 再次註冊你的電話號碼</string>
    <string name="AccountSettingsFragment__change_phone_number">變更電話號碼</string>
    <!-- Account setting that allows user to request and export their signal account data -->
    <string name="AccountSettingsFragment__request_account_data">你的帳戶資料</string>

    <!-- ExportAccountDataFragment -->
    <!-- Part of requesting account data flow, this is the section title for requesting that account data -->
    <string name="ExportAccountDataFragment__your_account_data">你的帳戶資料</string>
    <!-- Explanation of account data the user can request. %1$s is replaced with Learn more with a link -->
    <string name="ExportAccountDataFragment__export_explanation">匯出你的 Signal 帳戶資料報告。此報告不包含任何訊息或多媒體。%1$s</string>
    <!-- Learn more link to more information about requesting account data -->
    <string name="ExportAccountDataFragment__learn_more">了解更多</string>
    <!-- Button action to export the report data to another app (e.g. email) -->
    <string name="ExportAccountDataFragment__export_report">匯出報告</string>

    <!-- Radio option to export the data as a text file .txt -->
    <string name="ExportAccountDataFragment__export_as_txt">匯出為 TXT 格式</string>
    <!-- Label for the text file option -->
    <string name="ExportAccountDataFragment__export_as_txt_label">易於閱讀的文字檔</string>
    <!-- Radio option to export the data as a json (java script object notation) file .json -->
    <string name="ExportAccountDataFragment__export_as_json">匯出為 JSON 格式</string>
    <!-- Label for the json file option, the account data in a machine readable file format -->
    <string name="ExportAccountDataFragment__export_as_json_label">機器可讀檔案</string>

    <!-- Action to cancel (in a dialog) -->
    <string name="ExportAccountDataFragment__cancel_action">取消</string>

    <!-- Acknowledgement for download failure -->
    <string name="ExportAccountDataFragment__ok_action">好</string>
    <!-- Title of dialog shown when report fails to generate -->
    <string name="ExportAccountDataFragment__report_generation_failed">無法建立報告</string>
    <!-- Message of dialog shown when report fails to generate asking user to check network connection -->
    <string name="ExportAccountDataFragment__check_network">請檢查你的網路連接並再試一次。</string>

    <!-- Title for export confirmation dialog -->
    <string name="ExportAccountDataFragment__export_report_confirmation">要匯出資料嗎？</string>
    <!-- Message for export confirmation dialog -->
    <string name="ExportAccountDataFragment__export_report_confirmation_message">僅與你信任的人或應用程式分享你的 Signal 帳戶資料。</string>
    <!-- Action to export in for export confirmation dialog -->
    <string name="ExportAccountDataFragment__export_report_action">匯出</string>

    <!-- Shown in a dialog with a spinner while the report is downloading -->
    <string name="ExportAccountDataFragment__download_progress">正在建立報告…</string>
    <!-- Explanation that the report is only generated on export and is not saved on the device -->
    <string name="ExportAccountDataFragment__report_not_stored_disclaimer">你的報告僅在匯出時建立，並不會由 Signal 儲存在你的裝置上。</string>

    <!-- ChangeNumberFragment -->
    <string name="ChangeNumberFragment__use_this_to_change_your_current_phone_number_to_a_new_phone_number">使用此可將你現在的電話號碼變更為新的電話號碼。你無法取消此變更。\n\n在繼續之前，請確保你的新電話號碼可以接收簡訊或電話。</string>
    <string name="ChangeNumberFragment__continue">繼續</string>
    <!-- Message shown on dialog after your number has been changed successfully. -->
    <string name="ChangeNumber__your_phone_number_has_changed_to_s">你的電話號碼已被變更為 %1$s</string>
    <!-- Confirmation button to dismiss number changed dialog -->
    <string name="ChangeNumber__okay">好的</string>

    <!-- ChangeNumberEnterPhoneNumberFragment -->
    <string name="ChangeNumberEnterPhoneNumberFragment__change_number">更改號碼</string>
    <string name="ChangeNumberEnterPhoneNumberFragment__your_old_number">你的舊電話號碼</string>
    <string name="ChangeNumberEnterPhoneNumberFragment__old_phone_number">舊電話號碼</string>
    <string name="ChangeNumberEnterPhoneNumberFragment__your_new_number">你的新電話號碼</string>
    <string name="ChangeNumberEnterPhoneNumberFragment__new_phone_number">新電話號碼</string>
    <string name="ChangeNumberEnterPhoneNumberFragment__the_phone_number_you_entered_doesnt_match_your_accounts">你輸入的電話號碼與你的帳號不符合。</string>
    <string name="ChangeNumberEnterPhoneNumberFragment__you_must_specify_your_old_number_country_code">你必須指定舊電話號碼的國碼</string>
    <string name="ChangeNumberEnterPhoneNumberFragment__you_must_specify_your_old_phone_number">你必須指定你的舊電話號碼</string>
    <string name="ChangeNumberEnterPhoneNumberFragment__you_must_specify_your_new_number_country_code">你必須指定你新電話號碼的國碼</string>
    <string name="ChangeNumberEnterPhoneNumberFragment__you_must_specify_your_new_phone_number">你必須指定你新的電話號碼</string>

    <!-- ChangeNumberVerifyFragment -->
    <string name="ChangeNumberVerifyFragment__change_number">更改號碼</string>
    <string name="ChangeNumberVerifyFragment__verifying_s">驗證 %1$s</string>
    <string name="ChangeNumberVerifyFragment__captcha_required">需要驗證圖</string>

    <!-- ChangeNumberConfirmFragment -->
    <string name="ChangeNumberConfirmFragment__change_number">變更電話號碼</string>
    <string name="ChangeNumberConfirmFragment__you_are_about_to_change_your_phone_number_from_s_to_s">你即將把你的電話號碼從 %1$s 更改為 %2$s。\\in\\在繼續之前，請驗證以下電話號碼是否正確。</string>
    <string name="ChangeNumberConfirmFragment__edit_number">輸入號碼</string>

    <!-- ChangeNumberRegistrationLockFragment -->
    <string name="ChangeNumberRegistrationLockFragment__signal_change_number_need_help_with_pin_for_android_v2_pin">Signal變更電話號碼 - 需要 Android PIN碼(v2 PIN)的協助</string>

    <!-- ChangeNumberPinDiffersFragment -->
    <string name="ChangeNumberPinDiffersFragment__pins_do_not_match">PIN碼不相符</string>
    <string name="ChangeNumberPinDiffersFragment__the_pin_associated_with_your_new_number_is_different_from_the_pin_associated_with_your_old_one">與新電話號碼有關的 PIN碼和舊電話號碼的 PIN碼不同。你想保留舊 PIN 碼還是要更新PIN碼？</string>
    <string name="ChangeNumberPinDiffersFragment__keep_old_pin">保留舊PIN碼</string>
    <string name="ChangeNumberPinDiffersFragment__update_pin">更新 PIN 碼</string>
    <string name="ChangeNumberPinDiffersFragment__keep_old_pin_question">要保留舊PIN碼嗎？</string>

    <!-- ChangeNumberLockActivity -->
    <!-- Info message shown to user if something crashed the app during the change number attempt and we were unable to confirm the change so we force them into this screen to check before letting them use the app -->
    <string name="ChangeNumberLockActivity__it_looks_like_you_tried_to_change_your_number_but_we_were_unable_to_determine_if_it_was_successful_rechecking_now">你似乎試著變更你的電話號碼，但我們無法確定是否成功。\n\n正在重新檢查…</string>
    <!-- Dialog title shown if we were able to confirm your change number status (meaning we now know what the server thinks our number is) after a crash during the regular flow -->
    <string name="ChangeNumberLockActivity__change_status_confirmed">更改狀態已確認</string>
    <!-- Dialog message shown if we were able to confirm your change number status (meaning we now know what the server thinks our number is) after a crash during the regular flow -->
    <string name="ChangeNumberLockActivity__your_number_has_been_confirmed_as_s">你的電話號碼已確認為 %1$s。 如果這不是你的新電話號碼，請重新開始變更電話號碼的流程。</string>
    <!-- Dialog title shown if we were not able to confirm your phone number with the server and thus cannot let leave the change flow yet after a crash during the regular flow -->
    <string name="ChangeNumberLockActivity__change_status_unconfirmed">更改狀態未確認</string>
    <!-- Dialog message shown when we can\'t verify the phone number on the server, only shown if there was a network error communicating with the server after a crash during the regular flow -->
    <string name="ChangeNumberLockActivity__we_could_not_determine_the_status_of_your_change_number_request">我們無法確定你的變更電話號碼要求的狀態。\n\n（錯誤：%1$s）</string>
    <!-- Dialog button to retry confirming the number on the server -->
    <string name="ChangeNumberLockActivity__retry">重試</string>
    <!-- Dialog button shown to leave the app when in the unconfirmed change status after a crash in the regular flow -->
    <string name="ChangeNumberLockActivity__leave">離開</string>
    <string name="ChangeNumberLockActivity__submit_debug_log">送出偵錯日誌</string>

    <!-- ChatsSettingsFragment -->
    <string name="ChatsSettingsFragment__keyboard">鍵盤</string>
    <string name="ChatsSettingsFragment__enter_key_sends">按下輸入鍵發送</string>

    <!-- NotificationsSettingsFragment -->
    <string name="NotificationsSettingsFragment__messages">訊息</string>
    <string name="NotificationsSettingsFragment__calls">通話</string>
    <string name="NotificationsSettingsFragment__notify_when">發生以下事件時通知你</string>
    <string name="NotificationsSettingsFragment__contact_joins_signal">聯絡人加入 Signal</string>
    <!-- Notification preference header -->
    <string name="NotificationsSettingsFragment__notification_profiles">通知描述</string>
    <!-- Notification preference option header -->
    <string name="NotificationsSettingsFragment__profiles">描述</string>
    <!-- Notification preference summary text -->
    <string name="NotificationsSettingsFragment__create_a_profile_to_receive_notifications_only_from_people_and_groups_you_choose">建立描述以僅接收來自你選擇的人和群組的通知。</string>

    <!-- NotificationProfilesFragment -->
    <!-- Title for notification profiles screen that shows all existing profiles; Title with hyphenation. Translation can use soft hyphen - Unicode U+00AD -->
    <string name="NotificationProfilesFragment__notification_profiles">通知描述</string>
    <!-- Button text to create a notification profile -->
    <string name="NotificationProfilesFragment__create_profile">建立描述</string>

    <!-- PrivacySettingsFragment -->
    <string name="PrivacySettingsFragment__blocked">已封鎖</string>
    <!-- Settings label that shows the number blocked contacts -->
    <plurals name="PrivacySettingsFragment__d_contacts">
        <item quantity="other">%1$d 位聯絡人</item>
    </plurals>
    <string name="PrivacySettingsFragment__messaging">傳訊</string>
    <string name="PrivacySettingsFragment__disappearing_messages">自動銷毀訊息</string>
    <string name="PrivacySettingsFragment__app_security">應用程式安全性</string>
    <!-- This refers to the multi-tasking overview (recent apps) from the Android operating system.-->
    <string name="PrivacySettingsFragment__block_screenshots_in_the_recents_list_and_inside_the_app">在對話清單或應用程式內停用畫面擷取功能</string>
    <string name="PrivacySettingsFragment__signal_message_and_calls">Signal 訊息和電話，永遠轉發通話和密封發件人</string>
    <string name="PrivacySettingsFragment__default_timer_for_new_changes">新聊天的預設計時器</string>
    <string name="PrivacySettingsFragment__set_a_default_disappearing_message_timer_for_all_new_chats_started_by_you">為你發起的所有新聊天設定預設的訊息銷毀計時器。</string>
    <!-- Summary for stories preference to launch into story privacy settings -->
    <string name="PrivacySettingsFragment__payment_lock_require_lock">付款時需要解開 Android 畫面鎖定或使用指紋解鎖</string>
    <!-- Alert dialog title when payment lock cannot be enabled -->
    <string name="PrivacySettingsFragment__cant_enable_title">無法啟用付款鎖定</string>
    <!-- Alert dialog description to setup screen lock or fingerprint in phone settings -->
    <string name="PrivacySettingsFragment__cant_enable_description">如要使用「付款鎖定」，你必須先在手機的設定中啟用螢幕鎖定或指紋 ID 功能。</string>
    <!-- Shown in a toast when we can\'t navigate to the user\'s system fingerprint settings -->
    <string name="PrivacySettingsFragment__failed_to_navigate_to_system_settings">無法前往系統設定</string>
    <!-- Alert dialog button to go to phone settings -->
    <!-- Alert dialog button to cancel the dialog -->

    <!-- AdvancedPrivacySettingsFragment -->
  <!-- Removed by excludeNonTranslatables <string name="AdvancedPrivacySettingsFragment__sealed_sender_link" translatable="false">https://signal.org/blog/sealed-sender</string> -->
    <string name="AdvancedPrivacySettingsFragment__show_status_icon">顯示狀態圖示</string>
    <string name="AdvancedPrivacySettingsFragment__show_an_icon">使用密封發件人傳送訊息時，在訊息詳細資訊中顯示一個圖示</string>

    <!-- ExpireTimerSettingsFragment -->
    <string name="ExpireTimerSettingsFragment__when_enabled_new_messages_sent_and_received_in_new_chats_started_by_you_will_disappear_after_they_have_been_seen">啟用後，在你發起的新聊天中傳送和接收的新訊息將在看到後消失。</string>
    <string name="ExpireTimerSettingsFragment__when_enabled_new_messages_sent_and_received_in_this_chat_will_disappear_after_they_have_been_seen">啟用後，在此聊天中傳送和接收的新訊息將在看完後消失。</string>
    <string name="ExpireTimerSettingsFragment__off">關</string>
    <string name="ExpireTimerSettingsFragment__4_weeks">4 週</string>
    <string name="ExpireTimerSettingsFragment__1_week">1 週</string>
    <string name="ExpireTimerSettingsFragment__1_day">1 天</string>
    <string name="ExpireTimerSettingsFragment__8_hours">8 小時</string>
    <string name="ExpireTimerSettingsFragment__1_hour">1 小時</string>
    <string name="ExpireTimerSettingsFragment__5_minutes">5 分鐘</string>
    <string name="ExpireTimerSettingsFragment__30_seconds">30 秒</string>
    <string name="ExpireTimerSettingsFragment__custom_time">自定義時間</string>
    <string name="ExpireTimerSettingsFragment__set">設定</string>
    <string name="ExpireTimerSettingsFragment__save">儲存</string>

    <string name="CustomExpireTimerSelectorView__seconds">秒</string>
    <string name="CustomExpireTimerSelectorView__minutes">分</string>
    <string name="CustomExpireTimerSelectorView__hours">小時</string>
    <string name="CustomExpireTimerSelectorView__days">日</string>
    <string name="CustomExpireTimerSelectorView__weeks">週</string>

    <!-- HelpSettingsFragment -->
    <string name="HelpSettingsFragment__support_center">支援中心</string>
    <string name="HelpSettingsFragment__contact_us">與我們聯繫</string>
    <string name="HelpSettingsFragment__version">版本</string>
    <string name="HelpSettingsFragment__debug_log">除錯紀錄</string>
    <!--    Header for the screen that displays the licenses of the open-source software dependencies of the Signal app-->
    <string name="HelpSettingsFragment__licenses">許可證</string>
    <string name="HelpSettingsFragment__terms_amp_privacy_policy">服務條款與隱私權政策</string>
    <string name="HelpFragment__copyright_signal_messenger">Molly Messenger 版權所有</string>
    <string name="HelpFragment__licenced_under_the_agplv3">依據 GNU AGPLv3 的條款授權</string>

    <!-- DataAndStorageSettingsFragment -->
    <string name="DataAndStorageSettingsFragment__media_quality">媒體檔品質</string>
    <string name="DataAndStorageSettingsFragment__sent_media_quality">已傳送媒體檔品質</string>
    <string name="DataAndStorageSettingsFragment__sending_high_quality_media_will_use_more_data">傳送高畫質的媒體檔將會使用較多數據。</string>
    <!-- Setting option that can be selected to default media to be sent as high quality by default -->
    <string name="DataAndStorageSettingsFragment__high">高</string>
    <!-- Setting option that can be selected to default media to be sent as standard quality by default -->
    <string name="DataAndStorageSettingsFragment__standard">標準</string>
    <string name="DataAndStorageSettingsFragment__calls">通話</string>

    <!-- ChatColorSelectionFragment -->
    <!-- Text shown on a circle button to indicate the app will automatically select a color for conversation bubbles for this chat. -->
    <string name="ChatColorSelectionFragment__auto">自動</string>
    <string name="ChatColorSelectionFragment__use_custom_colors">使用自定義顏色</string>
    <string name="ChatColorSelectionFragment__chat_color">聊天的顏色</string>
    <string name="ChatColorSelectionFragment__edit">編輯</string>
    <string name="ChatColorSelectionFragment__duplicate">重複的</string>
    <string name="ChatColorSelectionFragment__delete">刪除</string>
    <string name="ChatColorSelectionFragment__delete_color">刪除顏色</string>
    <plurals name="ChatColorSelectionFragment__this_custom_color_is_used">
        <item quantity="other">此自定義顏色用於%1$d的聊天中。 你要刪除所有聊天記錄嗎？</item>
    </plurals>
    <string name="ChatColorSelectionFragment__delete_chat_color">刪除聊天顏色？</string>

    <!-- CustomChatColorCreatorFragment -->
    <string name="CustomChatColorCreatorFragment__solid">實色</string>
    <string name="CustomChatColorCreatorFragment__gradient">漸層</string>
    <string name="CustomChatColorCreatorFragment__hue">色調</string>
    <string name="CustomChatColorCreatorFragment__saturation">飽和度</string>

    <!-- CustomChatColorCreatorFragmentPage -->
    <string name="CustomChatColorCreatorFragmentPage__save">儲存</string>
    <string name="CustomChatColorCreatorFragmentPage__edit_color">編輯顏色</string>
    <plurals name="CustomChatColorCreatorFragmentPage__this_color_is_used">
        <item quantity="other">此顏色用於%1$d的聊天中。 你要保存所有聊天的變更嗎？</item>
    </plurals>

    <!-- ChatColorGradientTool -->

    <!-- Title text for prompt to donate. Shown in a popup at the bottom of the chat list. -->
    <string name="Donate2022Q2Megaphone_donate_to_signal">贊助 Signal</string>
    <!-- Body text for prompt to donate. Shown in a popup at the bottom of the chat list. -->
    <string name="Donate2022Q2Megaphone_signal_is_powered_by_people_like_you">各位都是 Signal 的強大支柱。每月捐款，即可獲得徽章。</string>
    <!-- Button label that brings a user to the donate screen. Shown in a popup at the bottom of the chat list. -->
    <string name="Donate2022Q2Megaphone_donate">贊助</string>
    <!-- Button label that dismissed a prompt to donate. Shown in a popup at the bottom of the chat list. -->
    <string name="Donate2022Q2Megaphone_not_now">稍後</string>

    <!-- EditReactionsFragment -->
    <string name="EditReactionsFragment__customize_reactions">自定義回應</string>
    <string name="EditReactionsFragment__tap_to_replace_an_emoji">點擊即可替換表情符號</string>
    <string name="EditReactionsFragment__reset">重設</string>
    <string name="EditReactionsFragment_save">儲存</string>
    <string name="ChatColorSelectionFragment__auto_matches_the_color_to_the_wallpaper">自動將顏色與壁紙相配</string>
    <string name="CustomChatColorCreatorFragment__drag_to_change_the_direction_of_the_gradient">拖動以更改傾斜的方向</string>

    <!-- AddAProfilePhotoMegaphone -->
    <string name="AddAProfilePhotoMegaphone__add_a_profile_photo">新增個人資料照片</string>
    <string name="AddAProfilePhotoMegaphone__choose_a_look_and_color">選擇外觀與色彩，或自訂您的縮寫。</string>
    <string name="AddAProfilePhotoMegaphone__not_now">稍後</string>
    <string name="AddAProfilePhotoMegaphone__add_photo">新增照片</string>

    <!-- BecomeASustainerMegaphone -->
    <string name="BecomeASustainerMegaphone__become_a_sustainer">成為贊助人</string>
    <!-- Displayed in the Become a Sustainer megaphone -->
    <string name="BecomeASustainerMegaphone__signal_is_powered_by">Signal 由像你這樣的人提供支持。 捐贈並獲得徽章。</string>
    <string name="BecomeASustainerMegaphone__not_now">稍後</string>
    <string name="BecomeASustainerMegaphone__donate">贊助</string>

    <!-- KeyboardPagerFragment -->
    <string name="KeyboardPagerFragment_emoji">表情</string>
    <string name="KeyboardPagerFragment_open_emoji_search">開啟表情符號搜尋</string>
    <string name="KeyboardPagerFragment_open_sticker_search">開啟貼圖搜尋</string>
    <string name="KeyboardPagerFragment_open_gif_search">開啟 gif 搜尋</string>
    <string name="KeyboardPagerFragment_stickers">貼圖</string>
    <string name="KeyboardPagerFragment_backspace">退格鍵</string>
    <string name="KeyboardPagerFragment_gifs">Gifs</string>
    <string name="KeyboardPagerFragment_search_emoji">搜尋表情符號</string>
    <string name="KeyboardPagerfragment_back_to_emoji">回到表情符號</string>
    <string name="KeyboardPagerfragment_clear_search_entry">清除搜尋輸入</string>
    <string name="KeyboardPagerFragment_search_giphy">搜尋 GIPHY(GIF搜尋引擎)</string>

    <!-- StickerSearchDialogFragment -->
    <string name="StickerSearchDialogFragment_search_stickers">搜尋貼圖</string>
    <string name="StickerSearchDialogFragment_no_results_found">未找到結果</string>
    <string name="EmojiSearchFragment__no_results_found">未找到結果</string>
    <string name="NotificationsSettingsFragment__unknown_ringtone">未知的鈴聲</string>

    <!-- ConversationSettingsFragment -->
    <!-- Dialog title displayed when non-admin tries to add a story to an audience group -->
    <string name="ConversationSettingsFragment__cant_add_to_group_story">無法新增至群組限時動態</string>
    <!-- Dialog message displayed when non-admin tries to add a story to an audience group -->
    <string name="ConversationSettingsFragment__only_admins_of_this_group_can_add_to_its_story">只有此群組的管理員可以新增至其限時動態</string>
    <!-- Error toasted when no activity can handle the add contact intent -->
    <string name="ConversationSettingsFragment__contacts_app_not_found">找不到聯絡人 App</string>
    <string name="ConversationSettingsFragment__start_video_call">開始視訊通話</string>
    <string name="ConversationSettingsFragment__start_audio_call">開始語音通話</string>
    <!-- Button label with hyphenation. Translation can use soft hyphen - Unicode U+00AD -->
    <string name="ConversationSettingsFragment__story">報導</string>
    <!-- Button label with hyphenation. Translation can use soft hyphen - Unicode U+00AD -->
    <string name="ConversationSettingsFragment__message">訊息</string>
    <!-- Button label with hyphenation. Translation can use soft hyphen - Unicode U+00AD -->
    <string name="ConversationSettingsFragment__video">影片</string>
    <!-- Button label with hyphenation. Translation can use soft hyphen - Unicode U+00AD -->
    <string name="ConversationSettingsFragment__audio">音訊</string>
    <!-- Button label with hyphenation. Translation can use soft hyphen - Unicode U+00AD -->
    <string name="ConversationSettingsFragment__call">通話</string>
    <!-- Button label with hyphenation. Translation can use soft hyphen - Unicode U+00AD -->
    <string name="ConversationSettingsFragment__mute">靜音對話</string>
    <!-- Button label with hyphenation. Translation can use soft hyphen - Unicode U+00AD -->
    <string name="ConversationSettingsFragment__muted">已靜音</string>
    <!-- Button label with hyphenation. Translation can use soft hyphen - Unicode U+00AD -->
    <string name="ConversationSettingsFragment__search">搜尋</string>
    <string name="ConversationSettingsFragment__disappearing_messages">自動銷毀訊息</string>
    <string name="ConversationSettingsFragment__sounds_and_notifications">聲音 &amp; 通知</string>
  <!-- Removed by excludeNonTranslatables <string name="ConversationSettingsFragment__internal_details" translatable="false">Internal details</string> -->
    <string name="ConversationSettingsFragment__contact_details">電話聯絡人資訊</string>
    <string name="ConversationSettingsFragment__view_safety_number">檢視安全碼</string>
    <string name="ConversationSettingsFragment__block">封鎖</string>
    <string name="ConversationSettingsFragment__block_group">封鎖群組</string>
    <string name="ConversationSettingsFragment__unblock">解除封鎖</string>
    <string name="ConversationSettingsFragment__unblock_group">解除封鎖群組</string>
    <string name="ConversationSettingsFragment__add_to_a_group">新增到群組</string>
    <string name="ConversationSettingsFragment__see_all">查看全部</string>
    <string name="ConversationSettingsFragment__add_members">新增成員</string>
    <string name="ConversationSettingsFragment__permissions">權限</string>
    <string name="ConversationSettingsFragment__requests_and_invites">要求 &amp; 邀請</string>
    <string name="ConversationSettingsFragment__group_link">群組連結</string>
    <string name="ConversationSettingsFragment__add_as_a_contact">新增為聯絡人</string>
    <string name="ConversationSettingsFragment__unmute">取消靜音</string>
    <!-- The subtitle for a settings item that describes how long the user\'s chat is muted. If a chat is muted, you will not receive notifications unless @mentioned. The placeholder represents a time (e.g. 10pm, March 4, etc). -->
    <string name="ConversationSettingsFragment__conversation_muted_until_s">聊天已設為靜音直至 %1$s</string>
    <string name="ConversationSettingsFragment__conversation_muted_forever">聊天已永久設為靜音</string>
    <string name="ConversationSettingsFragment__copied_phone_number_to_clipboard">已將電話號碼複製到剪貼簿。</string>
    <string name="ConversationSettingsFragment__phone_number">電話號碼</string>
    <string name="ConversationSettingsFragment__get_badges">透過贊助 Signal 為你的個人資料中得到徽章。 點擊徽章以了解更多資訊。</string>

    <!-- PermissionsSettingsFragment -->
    <string name="PermissionsSettingsFragment__add_members">新增成員</string>
    <string name="PermissionsSettingsFragment__edit_group_info">編輯群組資訊</string>
    <string name="PermissionsSettingsFragment__send_messages">傳送訊息</string>
    <string name="PermissionsSettingsFragment__all_members">所有成員</string>
    <string name="PermissionsSettingsFragment__only_admins">僅限管理員</string>
    <string name="PermissionsSettingsFragment__who_can_add_new_members">誰可以新增新成員？</string>
    <string name="PermissionsSettingsFragment__who_can_edit_this_groups_info">誰可以編輯此群組資訊?</string>
    <string name="PermissionsSettingsFragment__who_can_send_messages">誰能傳送訊息？</string>

    <!-- SoundsAndNotificationsSettingsFragment -->
    <string name="SoundsAndNotificationsSettingsFragment__mute_notifications">將通知調整為靜音</string>
    <string name="SoundsAndNotificationsSettingsFragment__not_muted">對話未靜音</string>
    <string name="SoundsAndNotificationsSettingsFragment__mentions">提及</string>
    <string name="SoundsAndNotificationsSettingsFragment__always_notify">總是通知</string>
    <string name="SoundsAndNotificationsSettingsFragment__do_not_notify">不要通知</string>
    <string name="SoundsAndNotificationsSettingsFragment__custom_notifications">自訂通知</string>

    <!-- StickerKeyboard -->
    <string name="StickerKeyboard__recently_used">最近使用的</string>

    <!-- PlaybackSpeedToggleTextView -->
    <string name="PlaybackSpeedToggleTextView__p5x">.5x</string>
    <string name="PlaybackSpeedToggleTextView__1x">1x</string>
    <string name="PlaybackSpeedToggleTextView__1p5x">1.5x</string>
    <string name="PlaybackSpeedToggleTextView__2x">2x</string>

    <!-- PaymentRecipientSelectionFragment -->
    <string name="PaymentRecipientSelectionFragment__new_payment">新的付款</string>

    <!-- NewConversationActivity -->
    <string name="NewConversationActivity__new_message">新訊息</string>
    <!-- Context menu item message -->
    <string name="NewConversationActivity__message">訊息</string>
    <!-- Context menu item audio call -->
    <string name="NewConversationActivity__audio_call">語音電話</string>
    <!-- Context menu item video call -->
    <string name="NewConversationActivity__video_call">視訊電話</string>
    <!-- Context menu item remove -->
    <string name="NewConversationActivity__remove">移除</string>
    <!-- Context menu item block -->
    <string name="NewConversationActivity__block">封鎖</string>
    <!-- Dialog title when removing a contact -->
    <string name="NewConversationActivity__remove_s">要移除 %1$s嗎？</string>
    <!-- Dialog message when removing a contact -->
    <string name="NewConversationActivity__you_wont_see_this_person">你不會在搜尋中看到此人。如他們日後向你傳送訊息，你會收到訊息請求。</string>
    <!-- Snackbar message after removing a contact -->
    <string name="NewConversationActivity__s_has_been_removed">%1$s 已被移除</string>
    <!-- Snackbar message after blocking a contact -->
    <string name="NewConversationActivity__s_has_been_blocked">%1$s 已被封鎖</string>
    <!-- Dialog title when remove target contact is in system contacts -->
    <string name="NewConversationActivity__unable_to_remove_s">無法移除 %1$s</string>
    <!-- Dialog message when remove target contact is in system contacts -->
    <string name="NewConversationActivity__this_person_is_saved_to_your">已將此人儲存到你裝置的聯絡人中。從你的聯絡人中刪除他們，然後再試一次。</string>
    <!-- Dialog action to view contact when they can\'t be removed otherwise -->
    <string name="NewConversationActivity__view_contact">檢視聯絡人</string>
    <!-- Error message shown when looking up a person by phone number and that phone number is not associated with a signal account -->
    <string name="NewConversationActivity__s_is_not_a_signal_user">%1$s 不是 Signal 用戶</string>
    <!-- Error message shown when we could not get a user from the username link -->
    <string name="NewConversationActivity__">%1$s 不是 Signal 用戶</string>
    <!-- Error message shown in a dialog when trying to create a new group with non-signal users (e.g., unregistered or phone number only contacts) -->
    <plurals name="CreateGroupActivity_not_signal_users">
        <item quantity="other">%1$s 不是 Signal 用戶</item>
    </plurals>

    <!-- ContactFilterView -->
    <string name="ContactFilterView__search_name_or_number">搜尋姓名或電話號碼</string>

    <!-- VoiceNotePlayerView -->
    <string name="VoiceNotePlayerView__dot_s">· %1$s</string>
    <string name="VoiceNotePlayerView__stop_voice_message">停止語音訊息</string>
    <string name="VoiceNotePlayerView__change_voice_message_speed">變更語音訊息速度</string>
    <string name="VoiceNotePlayerView__pause_voice_message">暫停語音訊息</string>
    <string name="VoiceNotePlayerView__play_voice_message">播放語音訊息</string>
    <string name="VoiceNotePlayerView__navigate_to_voice_message">導覽至語音訊息</string>


    <!-- AvatarPickerFragment -->
    <string name="AvatarPickerFragment__avatar_preview">頭像預覽</string>
    <string name="AvatarPickerFragment__camera">相機</string>
    <string name="AvatarPickerFragment__take_a_picture">拍照</string>
    <string name="AvatarPickerFragment__choose_a_photo">選取照片</string>
    <string name="AvatarPickerFragment__photo">照片</string>
    <!-- Button label during avatar selection/creation that when tapped lets you generate an avatar from typed in text. -->
    <string name="AvatarPickerFragment__text">文字</string>
    <string name="AvatarPickerFragment__save">儲存</string>
    <string name="AvatarPickerFragment__clear_avatar">清除頭像</string>
    <string name="AvatarPickerRepository__failed_to_save_avatar">儲存頭像失敗</string>

    <!-- TextAvatarCreationFragment -->
    <string name="TextAvatarCreationFragment__preview">預覽</string>
    <string name="TextAvatarCreationFragment__done">完成</string>
    <string name="TextAvatarCreationFragment__text">文字</string>
    <string name="TextAvatarCreationFragment__color">顏色</string>

    <!-- VectorAvatarCreationFragment -->
    <string name="VectorAvatarCreationFragment__select_a_color">選擇一種顏色</string>

    <!-- ContactSelectionListItem -->
    <string name="ContactSelectionListItem__sms">簡訊</string>

    <!-- Displayed in the toolbar when externally sharing text to multiple recipients -->
    <string name="ShareInterstitialActivity__share">分享</string>

    <!-- DSLSettingsToolbar -->
    <string name="DSLSettingsToolbar__navigate_up">向上導覽</string>
    <string name="MultiselectForwardFragment__forward_to">轉寄給</string>
    <!-- Displayed when sharing content via the fragment -->
    <string name="MultiselectForwardFragment__share_with">分享給</string>
    <string name="MultiselectForwardFragment__add_a_message">新增訊息</string>
    <string name="MultiselectForwardFragment__faster_forwards">快速轉寄</string>
    <!-- Displayed when user selects a video that will be clipped before sharing to a story -->
    <string name="MultiselectForwardFragment__videos_will_be_trimmed">影片將剪輯成 30 秒短片，並以多則限動發送。</string>
    <!-- Displayed when user selects a video that cannot be sent as a story -->
    <string name="MultiselectForwardFragment__videos_sent_to_stories_cant">發送至限動的影片不得超過 30 秒。</string>
    <string name="MultiselectForwardFragment__forwarded_messages_are_now">轉寄的訊息現在會立即傳送。</string>
    <plurals name="MultiselectForwardFragment_send_d_messages">
        <item quantity="other">傳訊息給 %1$d</item>
    </plurals>
    <plurals name="MultiselectForwardFragment_messages_sent">
        <item quantity="other">訊息已傳送</item>
    </plurals>
    <plurals name="MultiselectForwardFragment_messages_failed_to_send">
        <item quantity="other">訊息傳送失敗</item>
    </plurals>
    <plurals name="MultiselectForwardFragment__couldnt_forward_messages">
        <item quantity="other">無法轉寄訊息，因為它們不可再使用。</item>
    </plurals>
    <!-- Error message shown when attempting to select a group to forward/share but it\'s announcement only and you are not an admin -->
    <string name="MultiselectForwardFragment__only_admins_can_send_messages_to_this_group">只有管理員可以向此群組傳送訊息。</string>
    <string name="MultiselectForwardFragment__limit_reached">已達上限</string>

    <!-- Media V2 -->
    <!-- Dialog message when sending a story via an add to group story button -->
    <string name="MediaReviewFragment__add_to_the_group_story">新增至群組限時動態「%1$s」</string>
    <!-- Positive dialog action when sending a story via an add to group story button -->
    <string name="MediaReviewFragment__add_to_story">新增至限時動態</string>
    <string name="MediaReviewFragment__add_a_message">新增訊息</string>
    <string name="MediaReviewFragment__add_a_reply">新增回覆</string>
    <string name="MediaReviewFragment__send_to">傳送給</string>
    <string name="MediaReviewFragment__view_once_message">一次性多媒體內容</string>
    <string name="MediaReviewFragment__one_or_more_items_were_too_large">一件或多件項目容量太大</string>
    <string name="MediaReviewFragment__one_or_more_items_were_invalid">一項或多項無效</string>
    <string name="MediaReviewFragment__too_many_items_selected">選擇的項目太多</string>
    <!-- Small notification presented to the user when they set their video to view-once mode -->
    <string name="MediaReviewFragment__video_set_to_view_once">影片設定為閱後即毀</string>
    <!-- Small notification presented to the user when they set their photo to view-once mode -->
    <string name="MediaReviewFragment__photo_set_to_view_once">相片設定為閱後即毁</string>
    <!-- Small notification presented to the user when they set their video to be sent in high visual quality. -->
    <string name="MediaReviewFragment__video_set_to_high_quality">影片設定為高品質</string>
    <!-- Small notification presented to the user when they set their video to be sent in standard (lower than high) visual quality. -->
    <string name="MediaReviewFragment__video_set_to_standard_quality">影片設定為標準品質</string>
    <!-- Small notification presented to the user when they set their still image to be sent in high visual quality. -->
    <string name="MediaReviewFragment__photo_set_to_high_quality">相片設定為高品質</string>
    <!-- Small notification presented to the user when they set their still image to be sent in standard (lower than high) visual quality. -->
    <string name="MediaReviewFragment__photo_set_to_standard_quality">相片設定為標準品質</string>
    <!-- Small notification presented to the user when they set multiple media items to be sent in high visual quality. -->
    <plurals name="MediaReviewFragment__items_set_to_high_quality">
        <item quantity="other">%1$d 個項目設定為高品質</item>
    </plurals>
    <!-- Small notification presented to the user when they set multiple media items to be sent in standard (lower than high) visual quality. -->
    <plurals name="MediaReviewFragment__items_set_to_standard_quality">
        <item quantity="other">%1$d 個項目設定為標準品質</item>
    </plurals>

    <string name="ImageEditorHud__cancel">取消</string>
    <string name="ImageEditorHud__draw">繪圖</string>
    <string name="ImageEditorHud__write_text">書寫文字</string>
    <string name="ImageEditorHud__add_a_sticker">新增貼圖</string>
    <string name="ImageEditorHud__blur">模糊</string>
    <string name="ImageEditorHud__done_editing">完成編輯</string>
    <string name="ImageEditorHud__clear_all">清除全部</string>
    <string name="ImageEditorHud__undo">復原</string>
    <string name="ImageEditorHud__toggle_between_marker_and_highlighter">在標記和馬克筆之間切換</string>
    <string name="ImageEditorHud__toggle_between_text_styles">在文字樣式之間切換</string>

    <!-- Header for section of featured stickers (location/time stickers) -->
    <string name="ScribbleStickersFragment__featured_stickers">精選</string>

    <string name="MediaCountIndicatorButton__send">傳送</string>

    <string name="MediaReviewSelectedItem__tap_to_remove">點擊以移除</string>
    <string name="MediaReviewSelectedItem__tap_to_select">點取以選擇</string>

    <string name="MediaReviewImagePageFragment__discard">放棄</string>
    <string name="MediaReviewImagePageFragment__discard_changes">放棄更改？</string>
    <string name="MediaReviewImagePageFragment__youll_lose_any_changes">你將遺失對此照片所做的任何更改。</string>

    <!-- The title of a dialog notifying that a user was found matching a scanned QR code. The placeholder is a username. Usernames are always latin characters. -->
    <string name="MediaCaptureFragment_username_dialog_title">找到 %1$s</string>
    <!-- The body of a dialog notifying that a user was found matching a scanned QR code, prompting the user to start a chat with them. The placeholder is a username. Usernames are always latin characters. -->
    <string name="MediaCaptureFragment_username_dialog_body">開始與「 %1$s 」聊天</string>
    <!-- The label of a dialog asking the user if they would like to start a chat with a specific user. -->
    <string name="MediaCaptureFragment_username_dialog_go_to_chat_button">到聊天</string>

    <!-- The title of a dialog notifying that the user scanned a QR code that could be used to link a Signal device. -->
    <string name="MediaCaptureFragment_device_link_dialog_title">要連結裝置嗎？</string>
    <!-- The body of a dialog notifying that the user scanned a QR code that could be used to link a Signal device. -->
    <string name="MediaCaptureFragment_device_link_dialog_body">你似乎正嘗試連結 Signal 裝置。點按繼續並再掃描二維碼以作連結。</string>
    <!-- The label of a dialog asking the user if they would like to continue to the linked device settings screen. -->
    <string name="MediaCaptureFragment_device_link_dialog_continue">繼續</string>


    <string name="BadgesOverviewFragment__my_badges">我的徽章</string>
    <string name="BadgesOverviewFragment__featured_badge">特色徽章</string>
    <string name="BadgesOverviewFragment__display_badges_on_profile">在個人資料上顯示徽章</string>
    <string name="BadgesOverviewFragment__failed_to_update_profile">無法更新個人資料</string>



    <string name="SelectFeaturedBadgeFragment__select_a_badge">選擇徽章</string>
    <string name="SelectFeaturedBadgeFragment__you_must_select_a_badge">你必須選擇一個徽章</string>
    <string name="SelectFeaturedBadgeFragment__failed_to_update_profile">無法更新個人資料</string>

    <!-- Displayed on primary button in the bottom sheet as a call-to-action to launch into the donation flow -->
    <string name="ViewBadgeBottomSheetDialogFragment__donate_now">立即捐款</string>
    <!-- Title of a page in the bottom sheet. Placeholder is a user\'s short-name -->
    <string name="ViewBadgeBottomSheetDialogFragment__s_supports_signal">%1$s 支持 Signal</string>
    <!-- Description of a page in the bottom sheet of a monthly badge. Placeholder is a user\'s short-name -->
    <string name="ViewBadgeBottomSheetDialogFragment__s_supports_signal_with_a_monthly">%1$s 透過每月捐款支持 Signal。Signal 是非牟利機構，背後並無廣告商或投資者，全靠你的支持推動。</string>
    <!-- Description of a page in the bottom sheet of a one-time badge. Placeholder is a user\'s short-name -->
    <string name="ViewBadgeBottomSheetDialogFragment__s_supports_signal_with_a_donation">%1$s 透過捐款支持 Signal。Signal 是非營利機構，背後並無廣告商或投資者，全靠你的支持推動。</string>

    <string name="ImageView__badge">徽章</string>

    <string name="SubscribeFragment__cancel_subscription">取消定期贊助</string>
    <string name="SubscribeFragment__confirm_cancellation">確認取消?</string>
    <string name="SubscribeFragment__you_wont_be_charged_again">不會再向你收費。 在結算週期結束時，你的徽章將從你的個人資料中刪除。</string>
    <string name="SubscribeFragment__not_now">稍後</string>
    <string name="SubscribeFragment__confirm">確認</string>
    <string name="SubscribeFragment__update_subscription">更新定期贊助</string>
    <string name="SubscribeFragment__your_subscription_has_been_cancelled">你的贊助已取消。</string>
    <string name="SubscribeFragment__update_subscription_question">要更新定期贊助嗎？</string>
    <string name="SubscribeFragment__update">更新</string>
    <string name="SubscribeFragment__you_will_be_charged_the_full_amount_s_of">今天將向你收取新贊助價格的全額 (%1$s)。 你的訂閱將每月更新。</string>

    <string name="Subscription__s_per_month">%1$s/月</string>
    <!-- Shown when a subscription is active and isn\'t going to expire at the end of the term -->
    <string name="Subscription__renews_s">續約 %1$s</string>
    <!-- Shown when a subscription is active and is going to expire at the end of the term -->
    <string name="Subscription__expires_s">到期日為 %1$s</string>

    <!-- Title of learn more sheet -->
    <string name="SubscribeLearnMoreBottomSheetDialogFragment__signal_is_different">Signal 有別於其他通訊軟件。</string>
    <!-- First small text blurb on learn more sheet -->
    <string name="SubscribeLearnMoreBottomSheetDialogFragment__private_messaging">私密通訊。無廣告、無追蹤、無監控。</string>
    <!-- Second small text blurb on learn more sheet -->
    <string name="SubscribeLearnMoreBottomSheetDialogFragment__signal_is_supported_by">Signal 全靠捐款支持運作，這意味著保護你的私隱就是我們的主要工作。Signal 是為你而打造的，不是為了你的資料，也不是為了盈利。</string>
    <!-- Third small text blurb on learn more sheet -->
    <string name="SubscribeLearnMoreBottomSheetDialogFragment__if_you_can">如果你願意的話，請即捐款支持，讓 Signal 繼續為大家帶來有趣且可靠的應用程式。</string>

    <string name="SubscribeThanksForYourSupportBottomSheetDialogFragment__thanks_for_your_support">謝謝你的支援!</string>
    <!-- Subtext underneath the dialog title on the thanks sheet -->
    <string name="SubscribeThanksForYourSupportBottomSheetDialogFragment__youve_earned_a_donor_badge">你已獲得 Signal 的捐款者徽章！在你的個人檔案中展示徽章，表現你對我們的支持。</string>
    <string name="SubscribeThanksForYourSupportBottomSheetDialogFragment__you_can_also">你也可以做到</string>
    <string name="SubscribeThanksForYourSupportBottomSheetDialogFragment__become_a_montly_sustainer">成為每月定期的贊助人。</string>
    <string name="SubscribeThanksForYourSupportBottomSheetDialogFragment__display_on_profile">在個人資訊中展示</string>
    <string name="SubscribeThanksForYourSupportBottomSheetDialogFragment__make_featured_badge">設為特色徽章</string>
    <string name="SubscribeThanksForYourSupportBottomSheetDialogFragment__continue">繼續</string>
    <string name="ThanksForYourSupportBottomSheetFragment__when_you_have_more">當你擁有多個徽章時，你可以選擇一個讓其他人在你的個人資料中看到。</string>

    <string name="BecomeASustainerFragment__get_badges">透過贊助 Signal 可為你的個人資料欄中得到徽章。</string>
    <string name="BecomeASustainerFragment__signal_is_a_non_profit">Signal 是一個沒有廣告商或投資者的非營利組織，只有像你這樣的人支持。</string>

    <!-- Button label for creating a donation -->
    <string name="ManageDonationsFragment__donate_to_signal">贊助 Signal</string>
    <!-- Heading for more area of manage subscriptions page -->
    <string name="ManageDonationsFragment__more">更多</string>
    <!-- Heading for receipts area of manage subscriptions page -->
    <!-- Heading for my subscription area of manage subscriptions page -->
    <string name="ManageDonationsFragment__my_support">我的支援</string>
    <string name="ManageDonationsFragment__manage_subscription">管理定期贊助</string>
    <!-- Label for Donation Receipts button -->
    <string name="ManageDonationsFragment__donation_receipts">捐款收據</string>
    <string name="ManageDonationsFragment__badges">徽章</string>
    <string name="ManageDonationsFragment__subscription_faq">定期贊助 問與答</string>
    <!-- Preference heading for other ways to donate -->
    <string name="ManageDonationsFragment__other_ways_to_give">其他方式提供</string>
    <!-- Preference label to launch badge gifting -->
    <string name="ManageDonationsFragment__donate_for_a_friend">為朋友捐款</string>
    <!-- Dialog title shown when a donation requires verifying/confirmation outside of the app and the user hasn\'t done that yet -->
    <string name="ManageDonationsFragment__couldnt_confirm_donation">無法確認捐款</string>
    <!-- Dialog message shown when a monthly donation requires verifying/confirmation outside of the app and the user hasn\'t done that yet, placeholder is money amount -->
    <string name="ManageDonationsFragment__your_monthly_s_donation_couldnt_be_confirmed">無法確認你每月 %1$s 的捐款。 請檢查銀行應用程式以核准你的 iDEAL 付款。</string>
    <!-- Dialog message shown when a one-time donation requires verifying/confirmation outside of the app and the user hasn\'t done that yet, placeholder is money amount -->
    <string name="ManageDonationsFragment__your_one_time_s_donation_couldnt_be_confirmed">無法確認你的 %1$s 單次捐款。請檢查銀行應用程式以核准你的 iDEAL 付款。</string>

    <string name="Boost__enter_custom_amount">輸入自定義金額</string>
    <!-- Error label when the amount is smaller than what we can accept -->
    <string name="Boost__the_minimum_amount_you_can_donate_is_s">你可以捐款的最低金額為 %1$s</string>

    <string name="MySupportPreference__s_per_month">%1$s/月</string>
    <string name="MySupportPreference__renews_s">續約 %1$s</string>
    <string name="MySupportPreference__processing_transaction">處理交易中…</string>
    <!-- Displayed on "My Support" screen when user badge failed to be added to their account -->
    <string name="MySupportPreference__couldnt_add_badge_s">無法新增徽章。%1$s</string>
    <string name="MySupportPreference__please_contact_support">請聯絡支援部門。</string>
    <!-- Displayed as a subtitle on a row in the Manage Donations screen when payment for a donation is pending -->
    <string name="MySupportPreference__payment_pending">付款正待處理</string>
    <!-- Displayed as a dialog message when clicking on a donation row that is pending. Placeholder is a formatted fiat amount -->
    <string name="MySupportPreference__your_bank_transfer_of_s">你 %1$s 的銀行轉帳正待處理。銀行轉帳需要 1 至 14 個工作天才能完成。  </string>
    <!-- Displayed in the pending help dialog, used to launch user to more details about bank transfers -->
    <string name="MySupportPreference__learn_more">了解更多</string>

    <!-- Title of dialog telling user they need to update signal as it expired -->
    <string name="UpdateSignalExpiredDialog__title">更新 Molly</string>
    <!-- Message of dialog telling user they need to update signal as it expired -->
    <string name="UpdateSignalExpiredDialog__message">此版本的 Molly 已過期。請立即更新以繼續使用 Molly。</string>
    <!-- Button text of expiration dialog, will take user to update the app -->
    <string name="UpdateSignalExpiredDialog__update_action">更新</string>
    <!-- Button text of expiration dialog to cancel the dialog.  -->
    <string name="UpdateSignalExpiredDialog__cancel_action">取消</string>

    <!-- Title of dialog telling user they need to re-register signal -->
    <string name="ReregisterSignalDialog__title">裝置未註冊</string>
    <!-- Message of dialog telling user they need to re-register signal as it is no longer registered -->
    <string name="ReregisterSignalDialog__message">此裝置已不再註冊。重新註冊以在此裝置繼續使用 Molly。</string>
    <!-- Button text of re-registration dialog to re-register the device.  -->
    <string name="ReregisterSignalDialog__reregister_action">重新註冊</string>
    <!-- Button text of re-registration dialog to cancel the dialog.  -->
    <string name="ReregisterSignalDialog__cancel_action">取消</string>

    <!-- Title of expiry sheet when boost badge falls off profile unexpectedly. -->
    <string name="ExpiredBadgeBottomSheetDialogFragment__boost_badge_expired">單次捐贈徽章已過期</string>
    <!-- Displayed in the bottom sheet if a monthly donation badge unexpectedly falls off the user\'s profile -->
    <string name="ExpiredBadgeBottomSheetDialogFragment__monthly_donation_cancelled">每月定期捐贈已取消</string>
    <!-- Displayed in the bottom sheet when a boost badge expires -->
    <string name="ExpiredBadgeBottomSheetDialogFragment__your_boost_badge_has_expired_and">你的單是捐贈徽章已過期，不再顯示在你的個人資料中。</string>
    <string name="ExpiredBadgeBottomSheetDialogFragment__you_can_reactivate">你可以透過一次性捐款將你的\"贊助\"徽章再展示 30 天。</string>
    <!-- Displayed when we do not think the user is a subscriber when their boost expires -->
    <string name="ExpiredBadgeBottomSheetDialogFragment__you_can_keep">你可以繼續使用 Signal，但要支持為你構建的技術，請考慮透過每月捐款成為支持者。</string>
    <string name="ExpiredBadgeBottomSheetDialogFragment__become_a_sustainer">成為定期贊助人</string>
    <string name="ExpiredBadgeBottomSheetDialogFragment__add_a_boost">增加一次贊助</string>
    <string name="ExpiredBadgeBottomSheetDialogFragment__not_now">稍後</string>
    <!-- Copy displayed when badge expires after user inactivity -->
    <string name="ExpiredBadgeBottomSheetDialogFragment__your_recurring_monthly_donation_was_automatically">你的每月定期捐款被自動取消，因為你太久沒有活動。你的個人資料上不再顯示你的%1$s徽章。</string>
    <!-- Copy displayed when badge expires after payment failure -->
    <string name="ExpiredBadgeBottomSheetDialogFragment__your_recurring_monthly_donation_was_canceled">由於我們無法處理你的付款，妳的每月定期捐款將被取消。 你的個人資料上不再顯示你的徽章。</string>
    <!-- Copy displayed when badge expires after a payment failure and we have a displayable charge failure reason -->
    <string name="ExpiredBadgeBottomSheetDialogFragment__your_recurring_monthly_donation_was_canceled_s">你的每月定期捐款已經取消。%1$s你的 %2$s 徽章已不再顯示於你的檔案上。</string>
    <string name="ExpiredBadgeBottomSheetDialogFragment__you_can">你可以繼續使用 Signal，但要支援該應用程式並重新啟動你的徽章，請立即續約。</string>
    <string name="ExpiredBadgeBottomSheetDialogFragment__renew_subscription">更新定期贊助</string>
    <!-- Button label to send user to Google Pay website -->
    <string name="ExpiredBadgeBottomSheetDialogFragment__go_to_google_pay">前往Google Pay</string>

    <string name="CantProcessSubscriptionPaymentBottomSheetDialogFragment__cant_process_subscription_payment">無法處理訂閱付款</string>
    <string name="CantProcessSubscriptionPaymentBottomSheetDialogFragment__were_having_trouble">我們在收取您的 Signal 長期贊助付款時遇到問題。 請確保你的付款方式是有效的。 如果不是，請在 Google Pay 中更新付款資訊。 Signal 將在幾天後再次嘗試處理付款。</string>
    <string name="CantProcessSubscriptionPaymentBottomSheetDialogFragment__dont_show_this_again">不再顯示</string>

    <string name="Subscription__contact_support">聯絡支援</string>
    <string name="Subscription__get_a_s_badge">得到一個 %1$s 徽章</string>

    <string name="SubscribeFragment__processing_payment">正在處理捐款…</string>
    <!-- Displayed in notification when user payment fails to process on Stripe -->
    <string name="DonationsErrors__error_processing_payment">處理捐款時發生錯誤</string>
    <!-- Displayed on manage donations screen as a dialog message when payment method failed -->
    <string name="DonationsErrors__try_another_payment_method">試試換另一個付款方法，又或者聯絡您的銀行取得更多資訊。</string>
    <!-- Displayed on manage donations screen error dialogs as an action label -->
    <string name="DonationsErrors__learn_more">了解更多</string>
    <!-- Displayed on "My Support" screen when user subscription payment method failed. -->
    <string name="DonationsErrors__error_processing_payment_s">處理捐款時發生錯誤。 %1$s</string>
    <string name="DonationsErrors__your_payment">無法處理你的付款，且並未向你收取費用。 請重試。</string>
    <string name="DonationsErrors__still_processing">仍在處理中</string>
    <string name="DonationsErrors__couldnt_add_badge">無法新增徽章</string>
    <!-- Displayed when badge credential couldn\'t be verified -->
    <string name="DonationsErrors__failed_to_validate_badge">驗證徽章失敗</string>
    <!-- Displayed when badge credential couldn\'t be verified -->
    <string name="DonationsErrors__could_not_validate">無法驗證伺服器回應。 請聯絡繫支援部門。</string>
    <!-- Displayed as title when some generic error happens during sending donation on behalf of another user -->
    <string name="DonationsErrors__donation_failed">捐款失敗</string>
    <!-- Displayed as message when some generic error happens during sending donation on behalf of another user -->
    <string name="DonationsErrors__your_payment_was_processed_but">系統已經處理你的捐款，但 Signal 無法傳送你的捐款訊息。 請聯絡支援團隊。</string>
    <string name="DonationsErrors__your_badge_could_not">你的徽章無法新增到你的帳號，但你可能已被收費。 請聯絡支援部門。</string>
    <string name="DonationsErrors__your_payment_is_still">你的捐款仍在處理中。 可能需時幾分鐘，視乎你的連線而定。</string>
    <string name="DonationsErrors__failed_to_cancel_subscription">取消定期訂閱失敗</string>
    <string name="DonationsErrors__subscription_cancellation_requires_an_internet_connection">取消定期贊助需要連接網路。</string>
    <string name="ViewBadgeBottomSheetDialogFragment__your_device_doesn_t_support_google_pay_so_you_can_t_subscribe_to_earn_a_badge_you_can_still_support_signal_by_making_a_donation_on_our_website">你的裝置不支援 Google Pay，因此你無法訂閱以獲得徽章。 你仍然可以透過在我們的網站上捐款來支持 Signal。</string>
    <string name="NetworkFailure__network_error_check_your_connection_and_try_again">網路錯誤。 檢查你的網路連接並重試。</string>
    <string name="NetworkFailure__retry">重試</string>
    <!-- Displayed as a dialog title when the selected recipient for a gift doesn\'t support gifting -->
    <string name="DonationsErrors__cannot_send_donation">無法發送捐款</string>
    <!-- Displayed as a dialog message when the selected recipient for a gift doesn\'t support gifting -->
    <string name="DonationsErrors__this_user_cant_receive_donations_until">此用戶必須先升級 Signal 才能接收捐款。</string>
    <!-- Displayed as a dialog message when the user\'s profile could not be fetched, likely due to lack of internet -->
    <string name="DonationsErrors__your_donation_could_not_be_sent">由於發生網路錯誤，系統無法發送你的捐款。請檢查你的網路連線，然後再試一次。</string>
    <!-- Displayed as a dialog message when the user encounters an error during an iDEAL donation -->
    <string name="DonationsErrors__your_ideal_couldnt_be_processed">無法處理你的 iDEAL 捐款。 請嘗試其他付款方式，或聯絡你的銀行取得更多資訊。</string>

    <!-- Gift message view title -->
    <string name="GiftMessageView__donation_on_behalf_of_s">代表 %1$s 捐款</string>
    <!-- Gift message view title for incoming donations -->
    <string name="GiftMessageView__s_donated_to_signal_on">%1$s 已代表你捐款給 Signal</string>
    <!-- Gift badge redeem action label -->
    <string name="GiftMessageView__redeem">加值</string>
    <!-- Gift badge view action label -->
    <string name="GiftMessageView__view">檢視</string>
    <!-- Gift badge redeeming action label -->
    <string name="GiftMessageView__redeeming">正在加值中…</string>
    <!-- Gift badge redeemed label -->
    <string name="GiftMessageView__redeemed">已加值</string>


    <!-- Stripe decline code generic_failure -->
    <string name="DeclineCode__try_another_payment_method_or_contact_your_bank">嘗試其他付款方式或聯繫你的銀行以獲得更多訊息。</string>
    <!-- PayPal decline code for payment declined -->
    <string name="DeclineCode__try_another_payment_method_or_contact_your_bank_for_more_information_if_this_was_a_paypal">試試另一個付款方法，或聯絡您的銀行取得更多資訊。如果這是 PayPal 交易，請聯絡 PayPal。</string>
    <!-- Stripe decline code verify on Google Pay and try again -->
    <string name="DeclineCode__verify_your_payment_method_is_up_to_date_in_google_pay_and_try_again">驗證你在 Google Pay 中的付款方式是有效的，然後重試。</string>
    <!-- Stripe decline code learn more action label -->
    <string name="DeclineCode__learn_more">了解更多</string>
    <!-- Stripe decline code contact issuer -->
    <string name="DeclineCode__verify_your_payment_method_is_up_to_date_in_google_pay_and_try_again_if_the_problem">驗證你在 Google Pay 中的付款方式是有效的，然後重試。 如果問題仍然存在，請聯繫你的銀行。</string>
    <!-- Stripe decline code purchase not supported -->
    <string name="DeclineCode__your_card_does_not_support_this_type_of_purchase">你的卡不支援此類消費。 嘗試其他付款方式。</string>
    <!-- Stripe decline code your card has expired -->
    <string name="DeclineCode__your_card_has_expired">你的卡已過期。請更新你在 Google Pay 中的付款方式，然後重試。</string>
    <!-- Stripe decline code go to google pay action label -->
    <string name="DeclineCode__go_to_google_pay">前往Google Pay</string>
    <!-- Stripe decline code try credit card again action label -->
    <string name="DeclineCode__try">再試一次</string>
    <!-- Stripe decline code incorrect card number -->
    <string name="DeclineCode__your_card_number_is_incorrect">你的卡號不正確。 請在 Google Pay 中更新並重試。</string>
    <!-- Stripe decline code incorrect cvc -->
    <string name="DeclineCode__your_cards_cvc_number_is_incorrect">你卡的 CVC 號碼不正確。請在 Google Pay 中更新並重試。</string>
    <!-- Stripe decline code insufficient funds -->
    <string name="DeclineCode__your_card_does_not_have_sufficient_funds">你的卡沒有足夠的額度來完成此次消費。 嘗試其他付款方式。</string>
    <!-- Stripe decline code incorrect expiration month -->
    <string name="DeclineCode__the_expiration_month">你的付款方式的到期月份不正確。請在 Google Pay 中更新並重試。</string>
    <!-- Stripe decline code incorrect expiration year -->
    <string name="DeclineCode__the_expiration_year">你的付款方式的到期年份不正確。請在 Google Pay 中更新並重試。</string>
    <!-- Stripe decline code issuer not available -->
    <string name="DeclineCode__try_completing_the_payment_again">再次嘗試完成捐款，又或者聯絡你的銀行取得更多資訊。</string>
    <!-- Stripe decline code processing error -->
    <string name="DeclineCode__try_again">請重試或聯繫你的銀行以取得更多資訊。</string>

    <!-- Credit Card decline code error strings -->
    <!-- Stripe decline code approve_with_id for credit cards displayed in a notification or dialog -->
    <string name="DeclineCode__verify_your_card_details_are_correct_and_try_again">驗證您的信用卡資料是否正確，然後重試。</string>
    <!-- Stripe decline code call_issuer for credit cards displayed in a notification or dialog -->
    <string name="DeclineCode__verify_your_card_details_are_correct_and_try_again_if_the_problem_continues">驗證您的信用卡資料是否正確，然後重試。如果問題仍然存在，請與您的銀行聯絡。</string>
    <!-- Stripe decline code expired_card for credit cards displayed in a notification or dialog -->
    <string name="DeclineCode__your_card_has_expired_verify_your_card_details">您的信用卡已過期。驗證您的信用卡資料是否正確，然後重試。</string>
    <!-- Stripe decline code incorrect_cvc and invalid_cvc for credit cards displayed in a notification or dialog -->
    <string name="DeclineCode__your_cards_cvc_number_is_incorrect_verify_your_card_details">您的信用卡驗證碼 (CVC) 不正確。驗證您的信用卡資料是否正確，然後重試。</string>
    <!-- Stripe decline code invalid_expiry_month for credit cards displayed in a notification or dialog -->
    <string name="DeclineCode__the_expiration_month_on_your_card_is_incorrect">您信用卡上的有效日期不正確。驗證您的信用卡資料是否正確，然後重試。</string>
    <!-- Stripe decline code invalid_expiry_year for credit cards displayed in a notification or dialog -->
    <string name="DeclineCode__the_expiration_year_on_your_card_is_incorrect">您信用卡上的有效日期不正確。驗證您的信用卡資料是否正確，然後重試。</string>
    <!-- Stripe decline code incorrect_number and invalid_number for credit cards displayed in a notification or dialog -->
    <string name="DeclineCode__your_card_number_is_incorrect_verify_your_card_details">您的信用卡號碼不正確。驗證您的信用卡資料是否正確，然後重試。</string>

    <!-- Stripe Failure Codes for failed bank transfers -->
    <!-- Failure code text for insufficient funds, displayed in a dialog or notification -->
    <string name="StripeFailureCode__the_bank_account_provided">你所提供的銀行帳戶資金不足以完成此次購買，請重新嘗試，或者聯絡你的銀行了解詳情。</string>
    <!-- Failure code text for revoked authorization of payment, displayed in a dialog or notification -->
    <string name="StripeFailureCode__this_payment_was_revoked">帳戶持有人撤銷此捐款而無法處理。系統並未向你收取費用。</string>
    <!-- Failure code text for a payment lacking an authorized mandate or incorrect mandate, displayed in a dialog or notification -->
    <string name="StripeFailureCode__an_error_occurred_while_processing_this_payment">處理此捐款時發生錯誤，請重新嘗試。</string>
    <!-- Failure code text for a closed account, deceased recipient, or one with blocked direct debits, displayed in a dialog or notification -->
    <string name="StripeFailureCode__the_bank_details_provided_could_not_be_processed">無法處理所提供的銀行資料，請聯絡你的銀行了解詳情。</string>
    <!-- Failure code text for a non-existent bank branch, invalid account holder, invalid iban, generic failure, or unknown bank failure, displayed in a dialog or notification -->
    <string name="StripeFailureCode__verify_your_bank_details_are_correct">驗證你的銀行資料是否正確，然後重試。如果問題仍然存在，請與你的銀行聯絡。</string>

    <!-- Title of create notification profile screen -->
    <string name="EditNotificationProfileFragment__name_your_profile">為你的描述取名</string>
    <!-- Hint text for create/edit notification profile name -->
    <string name="EditNotificationProfileFragment__profile_name">個人資料名稱</string>
    <!-- Name has a max length, this shows how many characters are used out of the max -->
    <string name="EditNotificationProfileFragment__count">%1$d/%2$d</string>
    <!-- Call to action button to continue to the next step -->
    <string name="EditNotificationProfileFragment__next">下一步</string>
    <!-- Call to action button once the profile is named to create the profile and continue to the customization steps -->
    <string name="EditNotificationProfileFragment__create">建立</string>
    <!-- Call to action button once the profile name is edited -->
    <string name="EditNotificationProfileFragment__save">儲存</string>
    <!-- Title of edit notification profile screen -->
    <string name="EditNotificationProfileFragment__edit_this_profile">編輯描述</string>
    <!-- Error message shown when attempting to create or edit a profile name to an existing profile name -->
    <string name="EditNotificationProfileFragment__a_profile_with_this_name_already_exists">已有重複相同名稱的描述</string>
    <!-- Preset selectable name for a profile name, shown as list in edit/create screen -->
    <string name="EditNotificationProfileFragment__work">工作電話</string>
    <!-- Preset selectable name for a profile name, shown as list in edit/create screen -->
    <string name="EditNotificationProfileFragment__sleep">睡眠</string>
    <!-- Preset selectable name for a profile name, shown as list in edit/create screen -->
    <string name="EditNotificationProfileFragment__driving">開車</string>
    <!-- Preset selectable name for a profile name, shown as list in edit/create screen -->
    <string name="EditNotificationProfileFragment__downtime">休息時間</string>
    <!-- Preset selectable name for a profile name, shown as list in edit/create screen -->
    <string name="EditNotificationProfileFragment__focus">專注</string>
    <!-- Error message shown when attempting to next/save without a profile name -->
    <string name="EditNotificationProfileFragment__profile_must_have_a_name">必需有個名稱</string>

    <!-- Title for add recipients to notification profile screen in create flow -->
    <string name="AddAllowedMembers__allowed_notifications">允許通知</string>
    <!-- Description of what the user should be doing with this screen -->
    <string name="AddAllowedMembers__add_people_and_groups_you_want_notifications_and_calls_from_when_this_profile_is_on">新增你希望在此描述開啟時收到通知和來電的人和群組</string>
    <!-- Button text that launches the contact picker to select from -->
    <string name="AddAllowedMembers__add_people_or_groups">新增組員或群組</string>
    <!-- Title for exceptions section of add people to notification profile screen in create flow -->
    <string name="AddAllowedMembers__exceptions">例外</string>
    <!-- List preference to toggle that allows calls through the notification profile during create flow -->
    <string name="AddAllowedMembers__allow_all_calls">允許所有來電</string>
    <!-- List preference to toggle that allows mentions through the notification profile during create flow -->
    <string name="AddAllowedMembers__notify_for_all_mentions">通知所有提及</string>

    <!-- Call to action button on contact picker for adding to profile -->
    <string name="SelectRecipientsFragment__add">新增</string>

    <!-- Notification profiles home fragment, shown when no profiles have been created yet -->
    <string name="NotificationProfilesFragment__create_a_profile_to_receive_notifications_and_calls_only_from_the_people_and_groups_you_want_to_hear_from">建立描述以僅接收來自你想接受的人和群組的通知和來電。</string>
    <!-- Header shown above list of all notification profiles -->
    <string name="NotificationProfilesFragment__profiles">描述</string>
    <!-- Button that starts the create new notification profile flow -->
    <string name="NotificationProfilesFragment__new_profile">新描述</string>
    <!-- Profile active status, indicating the current profile is on for an unknown amount of time -->
    <string name="NotificationProfilesFragment__on">開</string>

    <!-- Button use to permanently delete a notification profile -->
    <string name="NotificationProfileDetails__delete_profile">刪除描述</string>
    <!-- Snakbar message shown when removing a recipient from a profile -->
    <string name="NotificationProfileDetails__s_removed">\"%1$s\" 已被移除。</string>
    <!-- Snackbar button text that will undo the recipient remove -->
    <string name="NotificationProfileDetails__undo">復原</string>
    <!-- Dialog message shown to confirm deleting a profile -->
    <string name="NotificationProfileDetails__permanently_delete_profile">永久刪除描述?</string>
    <!-- Dialog button to delete profile -->
    <string name="NotificationProfileDetails__delete">刪除</string>
    <!-- Title/accessibility text for edit icon to edit profile emoji/name -->
    <string name="NotificationProfileDetails__edit_notification_profile">編輯通知描述</string>
    <!-- Schedule description if all days are selected -->
    <string name="NotificationProfileDetails__everyday">每日</string>
    <!-- Profile status on if it is the active profile -->
    <string name="NotificationProfileDetails__on">開</string>
    <!-- Profile status on if it is not the active profile -->
    <string name="NotificationProfileDetails__off">關</string>
    <!-- Description of hours for schedule (start to end) times -->
    <string name="NotificationProfileDetails__s_to_s">%1$s 傳送給 %2$s</string>
    <!-- Section header for exceptions to the notification profile -->
    <string name="NotificationProfileDetails__exceptions">例外</string>
    <!-- Profile exception to allow all calls through the profile restrictions -->
    <string name="NotificationProfileDetails__allow_all_calls">允許所有來電</string>
    <!-- Profile exception to allow all @mentions through the profile restrictions -->
    <string name="NotificationProfileDetails__notify_for_all_mentions">通知所有提及</string>
    <!-- Section header for showing schedule information -->
    <string name="NotificationProfileDetails__schedule">行程</string>
    <!-- If member list is long, will truncate the list and show an option to then see all when tapped -->
    <string name="NotificationProfileDetails__see_all">查看全部</string>

    <!-- Title for add schedule to profile in create flow -->
    <string name="EditNotificationProfileSchedule__add_a_schedule">新增行程</string>
    <!-- Descriptor text indicating what the user can do with this screen -->
    <string name="EditNotificationProfileSchedule__set_up_a_schedule_to_enable_this_notification_profile_automatically">設定行程以自動啟用此通知描述。</string>
    <!-- Text shown next to toggle switch to enable/disable schedule -->
    <string name="EditNotificationProfileSchedule__schedule">行程</string>
    <!-- Label for showing the start time for the schedule -->
    <string name="EditNotificationProfileSchedule__start">開始</string>
    <!-- Label for showing the end time for the schedule -->
    <string name="EditNotificationProfileSchedule__end">結束</string>
    <!-- First letter of Sunday -->
    <string name="EditNotificationProfileSchedule__sunday_first_letter">星期日</string>
    <!-- First letter of Monday -->
    <string name="EditNotificationProfileSchedule__monday_first_letter">星期一</string>
    <!-- First letter of Tuesday -->
    <string name="EditNotificationProfileSchedule__tuesday_first_letter">星期二</string>
    <!-- First letter of Wednesday -->
    <string name="EditNotificationProfileSchedule__wednesday_first_letter">星期三</string>
    <!-- First letter of Thursday -->
    <string name="EditNotificationProfileSchedule__thursday_first_letter">星期四</string>
    <!-- First letter of Friday -->
    <string name="EditNotificationProfileSchedule__friday_first_letter">星期五</string>
    <!-- First letter of Saturday -->
    <string name="EditNotificationProfileSchedule__saturday_first_letter">星期六</string>
    <!-- Title of select time dialog shown when setting start time for schedule -->
    <string name="EditNotificationProfileSchedule__set_start_time">設定開始時間</string>
    <!-- Title of select time dialog shown when setting end time for schedule -->
    <string name="EditNotificationProfileSchedule__set_end_time">設定結束時間</string>
    <!-- If in edit mode, call to action button text show to save schedule to profile -->
    <string name="EditNotificationProfileSchedule__save">儲存</string>
    <!-- If in create mode, call to action button text to show to skip enabling a schedule -->
    <string name="EditNotificationProfileSchedule__skip">略過</string>
    <!-- If in create mode, call to action button text to show to use the enabled schedule and move to the next screen -->
    <string name="EditNotificationProfileSchedule__next">下一步</string>
    <!-- Error message shown if trying to save/use a schedule with no days selected -->
    <string name="EditNotificationProfileSchedule__schedule_must_have_at_least_one_day">行程至少要設定一天</string>

    <!-- Title for final screen shown after completing a profile creation -->
    <string name="NotificationProfileCreated__profile_created">描述已建立</string>
    <!-- Call to action button to press to close the created screen and move to the profile details screen -->
    <string name="NotificationProfileCreated__done">完成</string>
    <!-- Descriptor text shown to indicate how to manually turn a profile on/off -->
    <string name="NotificationProfileCreated__you_can_turn_your_profile_on_or_off_manually_via_the_menu_on_the_chat_list">你可以在聊天清單上的選單手動開啟或關閉你的個人資料。</string>
    <!-- Descriptor text shown to indicate you can add a schedule later since you did not add one during create flow -->
    <string name="NotificationProfileCreated__add_a_schedule_in_settings_to_automate_your_profile">在設定中新增行程以自動化你的個人資料。</string>
    <!-- Descriptor text shown to indicate your profile will follow the schedule set during create flow -->
    <string name="NotificationProfileCreated__your_profile_will_turn_on_and_off_automatically_according_to_your_schedule">你的個人資料將根據你的行程安排自動開啟和關閉。</string>

    <!-- Button text shown in profile selection bottom sheet to create a new profile -->
    <string name="NotificationProfileSelection__new_profile">新描述</string>
    <!-- Manual enable option to manually enable a profile for 1 hour -->
    <string name="NotificationProfileSelection__for_1_hour">1小時</string>
    <!-- Manual enable option to manually enable a profile until a set time (currently 6pm or 8am depending on what is next) -->
    <string name="NotificationProfileSelection__until_s">直到 %1$s</string>
    <!-- Option to view profile details -->
    <string name="NotificationProfileSelection__view_settings">檢視設定</string>
    <!-- Descriptor text indicating how long a profile will be on when there is a time component associated with it -->
    <string name="NotificationProfileSelection__on_until_s">開啟直到 %1$s</string>

    <!-- Displayed in a toast when we fail to open the ringtone picker -->
    <string name="NotificationSettingsFragment__failed_to_open_picker">無法開啟選擇器。</string>
    <!-- Banner title when notification permission is disabled -->
    <string name="NotificationSettingsFragment__to_enable_notifications">要啟用通知，Molly 需要顯示通知的權限。</string>
    <!-- Banner action when notification permission is disabled -->
    <string name="NotificationSettingsFragment__turn_on">開啟</string>

    <!-- Description shown for the Signal Release Notes channel -->
    <string name="ReleaseNotes__signal_release_notes_and_news">Signal 發行說明 &amp; 消息</string>

    <!-- Donation receipts activity title -->
    <string name="DonationReceiptListFragment__all_activity">所有活動</string>
    <!-- Donation receipts all tab label -->
    <string name="DonationReceiptListFragment__all">全部</string>
    <!-- Donation receipts recurring tab label -->
    <string name="DonationReceiptListFragment__recurring">週期</string>
    <!-- Donation receipts one-time tab label -->
    <string name="DonationReceiptListFragment__one_time">一次性</string>
    <!-- Donation receipts gift tab -->
    <string name="DonationReceiptListFragment__for_a_friend">為朋友</string>
    <!-- Donation receipts gift tab label -->
    <string name="DonationReceiptListFragment__donation_for_a_friend">為朋友捐款</string>
    <!-- Donation receipts donation type heading -->
    <string name="DonationReceiptDetailsFragment__donation_type">贊助類型</string>
    <!-- Donation receipts date paid heading -->
    <string name="DonationReceiptDetailsFragment__date_paid">付款日期</string>
    <!-- Donation receipts share PNG -->
    <string name="DonationReceiptDetailsFragment__share_receipt">分享收據</string>
    <!-- Donation receipts list end note -->
    <string name="DonationReceiptListFragment__if_you_have">若你已重新安裝 Signal，先前捐款的收據恕無法提供。</string>
    <!-- Donation receipts document title -->
    <string name="DonationReceiptDetailsFragment__donation_receipt">捐款收據</string>
    <!-- Donation receipts amount title -->
    <string name="DonationReceiptDetailsFragment__amount">金額</string>
    <!-- Donation receipts thanks -->
    <string name="DonationReceiptDetailsFragment__thank_you_for_supporting">感謝你支持 Signal。你的捐款驅動我們的使命，致力開發開放原始碼的私隱技術，讓世界各地數以百萬計的使用者，能夠保護自由表達並讓全球通訊變得更安全。若你是美國公民，請保留此收據作為你的稅務紀錄。Signal Technology Foundation 是在美國依據《國稅法規》第 501c3 條的免稅非盈利組織。我們的聯邦稅識別號碼為 82–4506840。</string>
    <!-- Donation receipt type -->
    <string name="DonationReceiptDetailsFragment__s_dash_s">%1$s - %2$s</string>
    <!-- Donation reciepts screen empty state title -->
    <string name="DonationReceiptListFragment__no_receipts">沒有收據</string>

    <!-- region "Stories Tab" -->

    <!-- Label for Chats tab in home app screen -->
    <string name="ConversationListTabs__chats">聊天</string>
    <!-- Label for Calls tab in home app screen -->
    <string name="ConversationListTabs__calls">通話</string>
    <!-- Label for Stories tab in home app screen -->
    <string name="ConversationListTabs__stories">動態</string>
    <!-- String for counts above 99 in conversation list tabs -->
    <string name="ConversationListTabs__99p">99+</string>
    <!-- Menu item on stories landing page -->
    <string name="StoriesLandingFragment__story_privacy">限動隱私</string>
    <!-- Title for "My Stories" row item in Stories landing page -->
    <string name="StoriesLandingFragment__my_stories">我的限時動態</string>
    <!-- Subtitle for "My Stories" row item when user has not added stories -->
    <string name="StoriesLandingFragment__tap_to_add">輕觸以新增</string>
    <!-- Displayed when there are no stories to display -->
    <string name="StoriesLandingFragment__no_recent_updates_to_show_right_now">目前沒有可顯示的近況更新。</string>
    <!-- Context menu option to hide a story -->
    <string name="StoriesLandingItem__hide_story">隱藏限時動態</string>
    <!-- Context menu option to unhide a story -->
    <string name="StoriesLandingItem__unhide_story">取消隱藏限時動態</string>
    <!-- Context menu option to forward a story -->
    <string name="StoriesLandingItem__forward">轉寄</string>
    <!-- Context menu option to share a story -->
    <string name="StoriesLandingItem__share">分享…</string>
    <!-- Context menu option to go to story chat -->
    <string name="StoriesLandingItem__go_to_chat">到聊天</string>
    <!-- Context menu option to go to story info -->
    <string name="StoriesLandingItem__info">資訊</string>
    <!-- Label when a story is pending sending -->
    <string name="StoriesLandingItem__sending">傳送中…</string>
    <!-- Label when multiple stories are pending sending -->
    <string name="StoriesLandingItem__sending_d">傳送 %1$d …</string>
    <!-- Label when a story fails to send due to networking -->
    <string name="StoriesLandingItem__send_failed">傳送失敗</string>
    <!-- Label when a story fails to send due to identity mismatch -->
    <string name="StoriesLandingItem__partially_sent">未完全送出</string>
    <!-- Status label when a story fails to send indicating user action to retry -->
    <string name="StoriesLandingItem__tap_to_retry">點擊已重試</string>
    <!-- Title of dialog confirming decision to hide a story -->
    <string name="StoriesLandingFragment__hide_story">要隱藏限時動態嗎？</string>
    <!-- Message of dialog confirming decision to hide a story -->
    <string name="StoriesLandingFragment__new_story_updates">來自 %1$s 新的限時動態更新將不再出現於限時動態清單之頂。</string>
    <!-- Positive action of dialog confirming decision to hide a story -->
    <string name="StoriesLandingFragment__hide">隱藏</string>
    <!-- Displayed in Snackbar after story is hidden -->
    <string name="StoriesLandingFragment__story_hidden">限時動態已隱藏</string>
    <!-- Section header for hidden stories -->
    <string name="StoriesLandingFragment__hidden_stories">已隱藏的限時動態</string>
    <!-- Displayed on each sent story under My Stories -->
    <plurals name="MyStories__d_views">
        <item quantity="other">%1$d次觀看</item>
    </plurals>
    <!-- Forward story label, displayed in My Stories context menu -->
    <string name="MyStories_forward">轉寄</string>
    <!-- Label for stories for a single user. Format is {given name}\'s Story -->
    <string name="MyStories__ss_story">%1$s的限時動態</string>
    <!-- Title of dialog to confirm deletion of story -->
    <string name="MyStories__delete_story">要刪除限時動態嗎？</string>
    <!-- Message of dialog to confirm deletion of story -->
    <string name="MyStories__this_story_will_be_deleted">此限時動態將為你以及已接收的所有人刪除。</string>
    <!-- Toast shown when story media cannot be saved -->
    <string name="MyStories__unable_to_save">無法儲存</string>
    <!-- Displayed at bottom of story viewer when current item has views -->
    <plurals name="StoryViewerFragment__d_views">
        <item quantity="other">%1$d次觀看</item>
    </plurals>
    <!-- Displayed at bottom of story viewer when current item has replies -->
    <plurals name="StoryViewerFragment__d_replies">
        <item quantity="other">%1$d 則回覆</item>
    </plurals>
    <!-- Label on group stories to add a story -->
    <string name="StoryViewerPageFragment__add">新增</string>
    <!-- Used when view receipts are disabled -->
    <string name="StoryViewerPageFragment__views_off">已讀標記關閉</string>
    <!-- Used to join views and replies when both exist on a story item -->
    <string name="StoryViewerFragment__s_s">%1$s %2$s</string>
    <!-- Displayed when viewing a post you sent -->
    <string name="StoryViewerPageFragment__you">你</string>
    <!-- Displayed when viewing a story sent to a group, placeholders are person who sent the story and the group name -->
    <string name="StoryViewerPageFragment__s_to_s">%1$s 傳送給 %2$s</string>
    <!-- Displayed when viewing a post from another user with no replies -->
    <string name="StoryViewerPageFragment__reply">回覆</string>
    <!-- Displayed when viewing a post that has failed to send to some users -->
    <string name="StoryViewerPageFragment__partially_sent">已部分傳送。點按以查看詳情</string>
    <!-- Displayed when viewing a post that has failed to send -->
    <string name="StoryViewerPageFragment__send_failed">傳送失敗。點按以重試</string>
    <!-- Label for the reply button in story viewer, which will launch the group story replies bottom sheet. -->
    <string name="StoryViewerPageFragment__reply_to_group">回覆給群組</string>
    <!-- Displayed when a story has no views -->
    <string name="StoryViewsFragment__no_views_yet">尚未觀看</string>
    <!-- Displayed when user has disabled receipts -->
    <string name="StoryViewsFragment__enable_view_receipts_to_see_whos_viewed_your_story">啟用已讀標記，看看誰瀏覽了你的限時動態。</string>
    <!-- Button label displayed when user has disabled receipts -->
    <string name="StoryViewsFragment__go_to_settings">前往「設定」</string>
    <!-- Dialog action to remove viewer from a story -->
    <string name="StoryViewsFragment__remove">移除</string>
    <!-- Dialog title when removing a viewer from a story -->
    <string name="StoryViewsFragment__remove_viewer">要移除瀏覽者嗎？</string>
    <!-- Dialog message when removing a viewer from a story -->
    <string name="StoryViewsFragment__s_will_still_be_able">%1$s 仍可瀏覽這則貼文，但無法瀏覽未來你分享至「%2$s」的任何貼文。</string>
    <!-- Story View context menu action to remove them from a story -->
    <string name="StoryViewItem__remove_viewer">移除瀏覽者</string>
    <!-- Displayed when a story has no replies yet -->
    <string name="StoryGroupReplyFragment__no_replies_yet">未有回覆</string>
    <!-- Displayed when no longer a group member -->
    <string name="StoryGroupReplyFragment__you_cant_reply">由於你不再是這群組的成員，因此你無法回覆此限時動態。</string>
    <!-- Displayed for each user that reacted to a story when viewing replies -->
    <string name="StoryGroupReactionReplyItem__reacted_to_the_story">以對此限時動態做出回應</string>
    <!-- Label for story views tab -->
    <string name="StoryViewsAndRepliesDialogFragment__views">檢視</string>
    <!-- Label for story replies tab -->
    <string name="StoryViewsAndRepliesDialogFragment__replies">回覆</string>
    <!-- Description of action for reaction button -->
    <string name="StoryReplyComposer__react_to_this_story">對此限時動態表達心情</string>
    <!-- Displayed when the user is replying privately to someone who replied to one of their stories -->
    <string name="StoryReplyComposer__reply_to_s">回覆 %1$s</string>
    <!-- Context menu item to privately reply to a story response -->
    <!-- Context menu item to copy a story response -->
    <string name="StoryGroupReplyItem__copy">複製</string>
    <!-- Context menu item to delete a story response -->
    <string name="StoryGroupReplyItem__delete">刪除</string>
    <!-- Page title for My Story options -->
    <string name="MyStorySettingsFragment__my_story">我的限時動態</string>
    <!-- Number of total signal connections displayed in "All connections" row item -->
    <plurals name="MyStorySettingsFragment__viewers">
        <item quantity="other">%1$d 個觀看者</item>
    </plurals>
    <!-- Button on all signal connections row to view all signal connections. Please keep as short as possible. -->
    <string name="MyStorySettingsFragment__view">檢視</string>
    <!-- Section heading for story visibility -->
    <string name="MyStorySettingsFragment__who_can_view_this_story">誰能瀏覽此限動</string>
    <!-- Clickable option for selecting people to hide your story from -->
    <!-- Privacy setting title for sending stories to all your signal connections -->
    <string name="MyStorySettingsFragment__all_signal_connections">所有 Signal 聯絡人</string>
    <!-- Privacy setting description for sending stories to all your signal connections -->
    <!-- Privacy setting title for sending stories to all except the specified connections -->
    <string name="MyStorySettingsFragment__all_except">所有人，除了…</string>
    <!-- Privacy setting description for sending stories to all except the specified connections -->
    <string name="MyStorySettingsFragment__hide_your_story_from_specific_people">隱藏限動不讓特定人士瀏覽</string>
    <!-- Summary of clickable option displaying how many people you have excluded from your story -->
    <plurals name="MyStorySettingsFragment__d_people_excluded">
        <item quantity="other">已排除 %1$d 人</item>
    </plurals>
    <!-- Privacy setting title for only sharing your story with specified connections -->
    <string name="MyStorySettingsFragment__only_share_with">僅分享給…</string>
    <!-- Privacy setting description for only sharing your story with specified connections -->
    <string name="MyStorySettingsFragment__only_share_with_selected_people">僅分享給所選的使用者</string>
    <!-- Summary of clickable option displaying how many people you have included to send to in your story -->
    <plurals name="MyStorySettingsFragment__d_people">
        <item quantity="other">%1$d 人</item>
    </plurals>
    <!-- My story privacy fine print about what the privacy settings are for -->
    <string name="MyStorySettingsFragment__choose_who_can_view_your_story">選擇誰能瀏覽你的限動。變更內容將不會影響你已送出的限動。</string>
    <!-- Section header for options related to replies and reactions -->
    <string name="MyStorySettingsFragment__replies_amp_reactions">回覆&amp; 回應</string>
    <!-- Switchable option for allowing replies and reactions on your stories -->
    <string name="MyStorySettingsFragment__allow_replies_amp_reactions">允許回覆&amp; 回應</string>
    <!-- Summary for switchable option allowing replies and reactions on your story -->
    <string name="MyStorySettingsFragment__let_people_who_can_view_your_story_react_and_reply">誰可檢視你的限時動態也可表達心情和回覆</string>
    <!-- Signal connections bolded text in the Signal Connections sheet -->
    <string name="SignalConnectionsBottomSheet___signal_connections">Signal 聯絡人</string>
    <!-- Displayed at the top of the signal connections sheet. Please remember to insert strong tag as required. -->
    <string name="SignalConnectionsBottomSheet__signal_connections_are_people">Signal 聯絡人是你信任的使用者，這些使用者可能是：</string>
    <!-- Signal connections sheet bullet point 1 -->
    <string name="SignalConnectionsBottomSheet__starting_a_conversation">開始聊天</string>
    <!-- Signal connections sheet bullet point 2 -->
    <string name="SignalConnectionsBottomSheet__accepting_a_message_request">接受一則訊息要求</string>
    <!-- Signal connections sheet bullet point 3 -->
    <string name="SignalConnectionsBottomSheet__having_them_in_your_system_contacts">你的手機通訊錄中有對方的聯絡資料</string>
    <!-- Note at the bottom of the Signal connections sheet -->
    <string name="SignalConnectionsBottomSheet__your_connections_can_see_your_name">"你的相識可以看見你的名稱和照片。除非你對他們隱藏，否則亦可看見「我的限時動態」中的貼文。"</string>
    <!-- Clickable option to add a viewer to a custom story -->
    <string name="PrivateStorySettingsFragment__add_viewer">新增觀看者</string>
    <!-- Clickable option to delete a custom story -->
    <string name="PrivateStorySettingsFragment__delete_custom_story">刪除自訂限時動態</string>
    <!-- Dialog title when attempting to remove someone from a custom story -->
    <string name="PrivateStorySettingsFragment__remove_s">要移除 %1$s嗎？</string>
    <!-- Dialog message when attempting to remove someone from a custom story -->
    <string name="PrivateStorySettingsFragment__this_person_will_no_longer">此人將不再看見你的限時動態。</string>
    <!-- Positive action label when attempting to remove someone from a custom story -->
    <string name="PrivateStorySettingsFragment__remove">移除</string>
    <!-- Dialog title when deleting a custom story -->
    <!-- Dialog message when deleting a custom story -->
    <!-- Page title for editing a custom story name -->
    <string name="EditPrivateStoryNameFragment__edit_story_name">編輯限時動態名稱</string>
    <!-- Input field hint when editing a custom story name -->
    <string name="EditPrivateStoryNameFragment__story_name">限時動態名稱</string>
    <!-- Save button label when editing a custom story name -->
    <!-- Displayed in text post creator before user enters text -->
    <string name="TextStoryPostCreationFragment__tap_to_add_text">點擊以新增文字</string>
    <!-- Button label for changing font when creating a text post -->
    <!-- Displayed in text post creator when prompting user to enter text -->
    <string name="TextStoryPostTextEntryFragment__add_text">新增文字</string>
    <!-- Content description for \'done\' button when adding text to a story post -->
    <string name="TextStoryPostTextEntryFragment__done_adding_text">完成新增文字</string>
    <!-- Text label for media selection toggle -->
    <string name="MediaSelectionActivity__text">文字</string>
    <!-- Camera label for media selection toggle -->
    <string name="MediaSelectionActivity__camera">相機</string>
    <!-- Hint for entering a URL for a text post -->
    <string name="TextStoryPostLinkEntryFragment__type_or_paste_a_url">輸入或貼上 URL</string>
    <!-- Displayed prior to the user entering a URL for a text post -->
    <string name="TextStoryPostLinkEntryFragment__share_a_link_with_viewers_of_your_story">與你的限時動態觀看者分享連結</string>
    <!-- Hint text for searching for a story text post recipient. -->
    <string name="TextStoryPostSendFragment__search">搜尋</string>
    <!-- Toast shown when an unexpected error occurs while sending a text story -->
    <!-- Toast shown when a trying to add a link preview to a text story post and the link/url is not valid (e.g., missing .com at the end) -->
    <string name="TextStoryPostSendFragment__please_enter_a_valid_link">請輸入有效的連結。</string>
    <!-- Title for screen allowing user to exclude "My Story" entries from specific people -->
    <string name="ChangeMyStoryMembershipFragment__all_except">所有人，除了…</string>
    <!-- Title for screen allowing user to only share "My Story" entries with specific people -->
    <string name="ChangeMyStoryMembershipFragment__only_share_with">僅分享給…</string>
    <!-- Done button label for hide story from screen -->
    <string name="HideStoryFromFragment__done">完成</string>
    <!-- Dialog title for removing a group story -->
    <string name="StoryDialogs__remove_group_story">要移除群組限動嗎？</string>
    <!-- Dialog message for removing a group story -->
    <string name="StoryDialogs__s_will_be_removed">「%1$s」將會被移除。</string>
    <!-- Dialog positive action for removing a group story -->
    <string name="StoryDialogs__remove">移除</string>
    <!-- Dialog title for deleting a custom story -->
    <string name="StoryDialogs__delete_custom_story">要刪除自訂限時動態嗎？</string>
    <!-- Dialog message for deleting a custom story -->
    <string name="StoryDialogs__s_and_updates_shared">「%1$s」和分享到此限時動態的更新將會被刪除。</string>
    <!-- Dialog positive action for deleting a custom story -->
    <string name="StoryDialogs__delete">刪除</string>
    <!-- Dialog title for first time sending something to a beta story -->
    <!-- Dialog message for first time sending something to a beta story -->
    <!-- Dialog title for first time adding something to a story -->
    <!-- Dialog message for first time adding something to a story -->
    <!-- First time share to story dialog: Positive action to go ahead and add to story -->
    <!-- First time share to story dialog: Neutral action to edit who can view "My Story" -->
    <!-- Error message shown when a failure occurs during story send -->
    <string name="StoryDialogs__story_could_not_be_sent">限時動態無法傳送。 檢查你的連接，然後重試。</string>
    <!-- Error message dialog button to resend a previously failed story send -->
    <string name="StoryDialogs__send">傳送</string>
    <!-- Action button for turning off stories when stories are present on the device -->
    <string name="StoryDialogs__turn_off_and_delete">關閉並刪除</string>
    <!-- Privacy Settings toggle title for stories -->
    <!-- Privacy Settings toggle summary for stories -->
    <!-- New story viewer selection screen title -->
    <string name="CreateStoryViewerSelectionFragment__choose_viewers">選擇觀看者</string>
    <!-- New story viewer selection action button label -->
    <string name="CreateStoryViewerSelectionFragment__next">下一步</string>
    <!-- New story viewer selection screen title as recipients are selected -->
    <plurals name="SelectViewersFragment__d_viewers">
        <item quantity="other">%1$d 個觀看者</item>
    </plurals>
    <!-- Name story screen title -->
    <string name="CreateStoryWithViewersFragment__name_story">為限時動態命名</string>
    <!-- Name story screen note under text field -->
    <string name="CreateStoryWithViewersFragment__only_you_can">只有你可看到此限時動態的名稱。</string>
    <!-- Name story screen label hint -->
    <string name="CreateStoryWithViewersFragment__story_name_required">限時動態名稱 (必填)</string>
    <!-- Name story screen viewers subheading -->
    <string name="CreateStoryWithViewersFragment__viewers">觀看者</string>
    <!-- Name story screen create button label -->
    <string name="CreateStoryWithViewersFragment__create">建立</string>
    <!-- Name story screen error when save attempted with no label -->
    <string name="CreateStoryWithViewersFragment__this_field_is_required">此欄位是必須的</string>
    <!-- Name story screen error when save attempted but label is duplicate -->
    <string name="CreateStoryWithViewersFragment__there_is_already_a_story_with_this_name">已有以此為名的限時動態。</string>
    <!-- Text for select all action when editing recipients for a story -->
    <string name="BaseStoryRecipientSelectionFragment__select_all">全選</string>
    <!-- Choose story type bottom sheet title -->
    <string name="ChooseStoryTypeBottomSheet__choose_your_story_type">選擇你的限時動態類型</string>
    <!-- Choose story type bottom sheet new story row title -->
    <string name="ChooseStoryTypeBottomSheet__new_custom_story">新自訂限時動態</string>
    <!-- Choose story type bottom sheet new story row summary -->
    <string name="ChooseStoryTypeBottomSheet__visible_only_to">新增個人限時動態</string>
    <!-- Choose story type bottom sheet group story title -->
    <string name="ChooseStoryTypeBottomSheet__group_story">群組限時動態</string>
    <!-- Choose story type bottom sheet group story summary -->
    <string name="ChooseStoryTypeBottomSheet__share_to_an_existing_group">分享至現有的群組</string>
    <!-- Choose groups bottom sheet title -->
    <string name="ChooseGroupStoryBottomSheet__choose_groups">選擇群組</string>
    <!-- Displayed when copying group story reply text to clipboard -->
    <string name="StoryGroupReplyFragment__copied_to_clipboard">已複製到剪貼簿</string>
    <!-- Displayed in story caption when content is longer than 5 lines -->
    <string name="StoryViewerPageFragment__see_more">查看更多</string>
    <!-- Displayed in toast after sending a direct reply -->
    <string name="StoryDirectReplyDialogFragment__sending_reply">傳送回覆中…</string>
    <!-- Displayed in the viewer when a story is no longer available -->
    <string name="StorySlateView__this_story_is_no_longer_available">限時動態不再可用。</string>
    <!-- Displayed in the viewer when a story has permanently failed to download. -->
    <string name="StorySlateView__cant_download_story_s_will_need_to_share_it_again">無法下載限時動態。%1$s 需要再次分享。</string>
    <!-- Displayed in the viewer when the network is not available -->
    <string name="StorySlateView__no_internet_connection">無網路連線</string>
    <!-- Displayed in the viewer when network is available but content could not be downloaded -->
    <string name="StorySlateView__couldnt_load_content">無法載入內容</string>
    <!-- Toasted when the user externally shares to a text story successfully -->
    <string name="TextStoryPostCreationFragment__sent_story">已傳送限時動態</string>
    <!-- Toasted when the user external share to a text story fails -->
    <string name="TextStoryPostCreationFragment__failed_to_send_story">傳送限時動態失敗</string>
    <!-- Displayed in a dialog to let the user select a given users story -->
    <string name="StoryDialogs__view_story">查看限時動態</string>
    <!-- Displayed in a dialog to let the user select a given users profile photo -->
    <string name="StoryDialogs__view_profile_photo">查看個人資訊照片</string>

    <!-- Title for a notification at the bottom of the chat list suggesting that the user disable censorship circumvention because the service has become reachable -->
    <!-- Body for a notification at the bottom of the chat list suggesting that the user disable censorship circumvention because the service has become reachable -->
    <!-- Label for a button to dismiss a notification at the bottom of the chat list suggesting that the user disable censorship circumvention because the service has become reachable -->
    <!-- Label for a button in a notification at the bottom of the chat list to turn off censorship circumvention -->

    <!-- Conversation Item label for when you react to someone else\'s story -->
    <string name="ConversationItem__you_reacted_to_s_story">您對 %1$s 的限時動態表達了心情</string>
    <!-- Conversation Item label for reactions to your story -->
    <string name="ConversationItem__reacted_to_your_story">對你的限時動態表達了心情</string>
    <!-- Conversation Item label for reactions to an unavailable story -->
    <string name="ConversationItem__reacted_to_a_story">對一則限時動態回應</string>

    <!-- endregion -->
    <!-- Content description for expand contacts chevron -->
    <string name="ExpandModel__view_more">檢視更多</string>
    <string name="StoriesLinkPopup__visit_link">訪問連結</string>

    <!-- Gift price and duration, formatted as: {price} dot {n} day duration -->
    <plurals name="GiftRowItem_s_dot_d_day_duration">
        <item quantity="other">%1$s · 持續 %2$d 天</item>
    </plurals>
    <!-- Headline text on start fragment for gifting a badge -->
    <string name="GiftFlowStartFragment__donate_for_a_friend">為朋友捐款</string>
    <!-- Description text on start fragment for gifting a badge -->
    <plurals name="GiftFlowStartFragment__support_signal_by">
        <item quantity="other">透過為使用 Signal 的朋友或家人捐款來支持 Signal。對方還可以在個人檔案上展示徽章 %1$d 天。</item>
    </plurals>
    <!-- Action button label for start fragment for gifting a badge -->
    <string name="GiftFlowStartFragment__next">下一步</string>
    <!-- Title text on choose recipient page for badge gifting -->
    <string name="GiftFlowRecipientSelectionFragment__choose_recipient">選擇收件人</string>
    <!-- Title text on confirm gift page -->
    <string name="GiftFlowConfirmationFragment__confirm_donation">確認捐款</string>
    <!-- Heading text specifying who the gift will be sent to -->
    <string name="GiftFlowConfirmationFragment__send_to">傳送給</string>
    <!-- Text explaining that gift will be sent to the chosen recipient -->
    <string name="GiftFlowConfirmationFragment__the_recipient_will_be_notified">接收者將收到有關捐款的一對一訊息通知。在下方加入你的訊息。</string>
    <!-- Text explaining that this gift is a one time donation -->
    <string name="GiftFlowConfirmationFragment__one_time_donation">一次性捐款</string>
    <!-- Hint for add message input -->
    <string name="GiftFlowConfirmationFragment__add_a_message">新增訊息</string>
    <!-- Displayed in the dialog while verifying the chosen recipient -->
    <string name="GiftFlowConfirmationFragment__verifying_recipient">正在驗證收件人…</string>
    <!-- Title for sheet shown when opening a redeemed gift -->
    <string name="ViewReceivedGiftBottomSheet__s_made_a_donation_for_you">%1$s 已為你捐款</string>
    <!-- Title for sheet shown when opening a sent gift -->
    <string name="ViewSentGiftBottomSheet__thanks_for_your_support">謝謝您的支持！</string>
    <!-- Description for sheet shown when opening a redeemed gift -->
    <string name="ViewReceivedGiftBottomSheet__s_made_a_donation_to_signal">%1$s 已代表你向 Signal 捐款！在你的個人檔案上展現你對 Signal 的支持。</string>
    <!-- Description for sheet shown when opening a sent gift -->
    <string name="ViewSentGiftBottomSheet__youve_made_a_donation_to_signal">你已代表 %1$s 向 Signal 捐款。他們可以選擇在個人檔案上展現支持。</string>
    <!-- Primary action for pending gift sheet to redeem badge now -->
    <string name="ViewReceivedGiftSheet__redeem">加值</string>
    <!-- Primary action for pending gift sheet to redeem badge later -->
    <string name="ViewReceivedGiftSheet__not_now">稍後</string>
    <!-- Dialog text while redeeming a gift -->
    <string name="ViewReceivedGiftSheet__redeeming_badge">兌換徽章…</string>
    <!-- Description text in gift thanks sheet -->
    <string name="GiftThanksSheet__youve_made_a_donation">你已代表 %1$s 向 Signal 捐款。他們可以選擇在個人檔案上展現支持。</string>
    <!-- Expired gift sheet title -->
    <string name="ExpiredGiftSheetConfiguration__your_badge_has_expired">你的徽章已過期</string>
    <!-- Expired gift sheet top description text -->
    <string name="ExpiredGiftSheetConfiguration__your_badge_has_expired_and_is">你的徽章已過期，其他人不會再在你的個人檔案上看到徽章。</string>
    <!-- Expired gift sheet bottom description text -->
    <string name="ExpiredGiftSheetConfiguration__to_continue">要繼續支援專為你打造的技術，請考慮成為每月贊助人。</string>
    <!-- Expired gift sheet make a monthly donation button -->
    <string name="ExpiredGiftSheetConfiguration__make_a_monthly_donation">每月捐款</string>
    <!-- Expired gift sheet not now button -->
    <string name="ExpiredGiftSheetConfiguration__not_now">稍後</string>
    <!-- My Story label designating that we will only share with the selected viewers. -->
    <string name="ContactSearchItems__only_share_with">僅分享給</string>
    <!-- Label under name for custom stories -->
    <plurals name="ContactSearchItems__custom_story_d_viewers">
        <item quantity="other">自訂限時動態 · %1$d 位瀏覽者</item>
    </plurals>
    <!-- Label under name for group stories -->
    <plurals name="ContactSearchItems__group_story_d_viewers">
        <item quantity="other">群組限動 · %1$d 位瀏覽者</item>
    </plurals>
    <!-- Label under name for groups -->
    <plurals name="ContactSearchItems__group_d_members">
        <item quantity="other">%1$d 個成員</item>
    </plurals>
    <!-- Label under name for my story -->
    <plurals name="ContactSearchItems__my_story_s_dot_d_viewers">
        <item quantity="other">%1$s · %2$d 位瀏覽者</item>
    </plurals>
    <!-- Label under name for my story -->
    <plurals name="ContactSearchItems__my_story_s_dot_d_excluded">
        <item quantity="other">%1$s · %2$d 除外</item>
    </plurals>
    <!-- Label under name for My Story when first sending to my story -->
    <string name="ContactSearchItems__tap_to_choose_your_viewers">點選以選擇瀏覽的對象</string>
    <!-- Label for context menu item to open story settings -->
    <string name="ContactSearchItems__story_settings">限時動態設定</string>
    <!-- Label for context menu item to remove a group story from contact results -->
    <string name="ContactSearchItems__remove_story">移除限動</string>
    <!-- Label for context menu item to delete a custom story -->
    <string name="ContactSearchItems__delete_story">刪除限動</string>
    <!-- Dialog title for removing a group story -->
    <string name="ContactSearchMediator__remove_group_story">要移除群組限動嗎？</string>
    <!-- Dialog message for removing a group story -->
    <string name="ContactSearchMediator__this_will_remove">這樣將會從此清單移除限動；你仍然可在此群組中瀏覽限動。</string>
    <!-- Dialog action item for removing a group story -->
    <string name="ContactSearchMediator__remove">移除</string>
    <!-- Dialog title for deleting a custom story -->
    <string name="ContactSearchMediator__delete_story">要刪除限時動態嗎？</string>
    <!-- Dialog message for deleting a custom story -->
    <string name="ContactSearchMediator__delete_the_custom">要刪除自訂限時動態「%1$s」嗎？</string>
    <!-- Dialog action item for deleting a custom story -->
    <string name="ContactSearchMediator__delete">刪除</string>
    <!-- Donation for a friend expiry days remaining -->
    <plurals name="Gifts__d_days_remaining">
        <item quantity="other">剩下 %1$d 天</item>
    </plurals>
    <!-- Donation for a friend expiry hours remaining -->
    <plurals name="Gifts__d_hours_remaining">
        <item quantity="other">剩下 %1$d 小時</item>
    </plurals>
    <!-- Gift expiry minutes remaining -->
    <plurals name="Gifts__d_minutes_remaining">
        <item quantity="other">剩下 %1$d 分鐘</item>
    </plurals>
    <!-- Donation for a friend expiry expired -->
    <string name="Gifts__expired">已過期</string>

    <!-- Label indicating that a user can tap to advance to the next post in a story -->
    <string name="StoryFirstTimeNavigationView__tap_to_advance">點選以便繼續</string>
    <!-- Label indicating swipe direction to skip current story -->
    <string name="StoryFirstTimeNavigationView__swipe_up_to_skip">向上滑即可跳過</string>
    <!-- Label indicating swipe direction to exit story viewer -->
    <string name="StoryFirstTimeNavigationView__swipe_right_to_exit">向右滑即可退出</string>
    <!-- Button label to confirm understanding of story navigation -->
    <string name="StoryFirstTimeNagivationView__got_it">收到</string>
    <!-- Content description for vertical context menu button in safety number sheet rows -->
    <string name="SafetyNumberRecipientRowItem__open_context_menu">開啟快顯選單</string>
    <!-- Sub-line when a user is verified. -->
    <string name="SafetyNumberRecipientRowItem__s_dot_verified">%1$s · 已驗證</string>
    <!-- Sub-line when a user is verified. -->
    <string name="SafetyNumberRecipientRowItem__verified">已驗證</string>
    <!-- Title of safety number changes bottom sheet when showing individual records -->
    <string name="SafetyNumberBottomSheetFragment__safety_number_changes">安全碼變更詳情</string>
    <!-- Message of safety number changes bottom sheet when showing individual records -->
    <string name="SafetyNumberBottomSheetFragment__the_following_people">下列使用者可能已重新安裝 Signal 或更換裝置。點選任一位收件人，以便確認新的安全碼。這道程序並非強制要求。</string>
    <!-- Title of safety number changes bottom sheet when not showing individual records -->
    <string name="SafetyNumberBottomSheetFragment__safety_number_checkup">安全碼檢查</string>
    <!-- Title of safety number changes bottom sheet when not showing individual records and user has seen review screen -->
    <string name="SafetyNumberBottomSheetFragment__safety_number_checkup_complete">安全碼檢查已完成</string>
    <!-- Message of safety number changes bottom sheet when not showing individual records and user has seen review screen -->
    <string name="SafetyNumberBottomSheetFragment__all_connections_have_been_reviewed">所有聯絡人已審核完畢，點選「傳送」即可繼續。</string>
    <!-- Message of safety number changes bottom sheet when not showing individual records -->
    <plurals name="SafetyNumberBottomSheetFragment__you_have_d_connections_plural">
        <item quantity="other">%1$d 位聯絡人可能已重新安裝 Signal 或更換裝置。你可以檢查他們的安全碼或繼續傳送訊息。</item>
    </plurals>
    <!-- Menu action to launch safety number verification screen -->
    <string name="SafetyNumberBottomSheetFragment__verify_safety_number">驗證安全碼</string>
    <!-- Menu action to remove user from story -->
    <string name="SafetyNumberBottomSheetFragment__remove_from_story">從限動中移除</string>
    <!-- Action button at bottom of SafetyNumberBottomSheetFragment to send anyway -->
    <string name="SafetyNumberBottomSheetFragment__send_anyway">仍然傳送</string>
    <!-- Action button at bottom of SafetyNumberBottomSheetFragment to review connections -->
    <string name="SafetyNumberBottomSheetFragment__review_connections">審核聯絡人</string>
    <!-- Empty state copy for SafetyNumberBottomSheetFragment -->
    <string name="SafetyNumberBottomSheetFragment__no_more_recipients_to_show">沒有其他要顯示的收件人了</string>
    <!-- Done button on safety number review fragment -->
    <string name="SafetyNumberReviewConnectionsFragment__done">完成</string>
    <!-- Title of safety number review fragment -->
    <string name="SafetyNumberReviewConnectionsFragment__safety_number_changes">安全碼變更詳情</string>
    <!-- Message of safety number review fragment -->
    <plurals name="SafetyNumberReviewConnectionsFragment__d_recipients_may_have">
        <item quantity="other">%1$d 位收件人可能已重新安裝 Signal 或更換裝置。點選任一位收件人即可確認安全碼；這道程序並非強制要求。</item>
    </plurals>
    <!-- Section header for 1:1 contacts in review fragment -->
    <string name="SafetyNumberBucketRowItem__contacts">聯絡人</string>
    <!-- Context menu label for distribution list headers in review fragment -->
    <string name="SafetyNumberReviewConnectionsFragment__remove_all">全部移除</string>
    <!-- Context menu label for 1:1 contacts to remove from send -->
    <string name="SafetyNumberReviewConnectionsFragment__remove">移除</string>

    <!-- Title of initial My Story settings configuration shown when sending to My Story for the first time -->
    <string name="ChooseInitialMyStoryMembershipFragment__my_story_privacy">我的限動隱私設定</string>
    <!-- Subtitle of initial My Story settings configuration shown when sending to My Story for the first time -->
    <string name="ChooseInitialMyStoryMembershipFragment__choose_who_can_see_posts_to_my_story_you_can_always_make_changes_in_settings">選擇誰可以看到「我的限時動態」的貼文。你可以隨時在設定中作出變更。</string>
    <!-- All connections option for initial My Story settings configuration shown when sending to My Story for the first time -->
    <string name="ChooseInitialMyStoryMembershipFragment__all_signal_connections">所有 Signal 聯絡人</string>
    <!-- All connections except option for initial My Story settings configuration shown when sending to My Story for the first time -->
    <string name="ChooseInitialMyStoryMembershipFragment__all_except">所有人，除了…</string>
    <!-- Only with selected connections option for initial My Story settings configuration shown when sending to My Story for the first time -->
    <string name="ChooseInitialMyStoryMembershipFragment__only_share_with">僅分享給…</string>

    <!-- Story info header sent heading -->
    <string name="StoryInfoHeader__sent">傳送時間</string>
    <!-- Story info header received heading -->
    <string name="StoryInfoHeader__received">接收時間</string>
    <!-- Story info header file size heading -->
    <string name="StoryInfoHeader__file_size">檔案大小</string>
    <!-- Story info "Sent to" header -->
    <!-- Story info "Sent from" header -->
    <!-- Story info "Failed" header -->
    <!-- Story Info context menu label -->

    <!-- StoriesPrivacySettingsFragment -->
    <!-- Explanation about how stories are deleted and managed -->
    <string name="StoriesPrivacySettingsFragment__story_updates_automatically_disappear">限時動態更新會在 24 小時後自動消失。你可以選擇限時動態的分享對象，亦可為特定對象或群組建立新的限時動態。</string>
    <!-- Preference title to turn off stories -->
    <string name="StoriesPrivacySettingsFragment__turn_off_stories">關閉限動</string>
    <!-- Preference summary to turn off stories -->
    <string name="StoriesPrivacySettingsFragment__if_you_opt_out">若選擇退出限動，你將無法再分享或瀏覽限動。</string>
    <!-- Preference title to turn on stories -->
    <string name="StoriesPrivacySettingsFragment__turn_on_stories">開啟限動</string>
    <!-- Preference summary to turn on stories -->
    <string name="StoriesPrivacySettingsFragment__share_and_view">分享並瀏覽其他人的限動。限動會在 24 小時後自動消失。</string>
    <!-- Dialog title to turn off stories -->
    <string name="StoriesPrivacySettingsFragment__turn_off_stories_question">要關閉限動嗎？</string>
    <!-- Dialog message to turn off stories -->
    <string name="StoriesPrivacySettingsFragment__you_will_no_longer_be_able_to_share">你將無法再分享或瀏覽限時動態。你最近分享的限時動態更新也將會被刪除。</string>
    <!-- Page title when launched from stories landing screen -->
    <string name="StoriesPrivacySettingsFragment__story_privacy">限動隱私</string>
    <!-- Header for section that lists out stories -->
    <string name="StoriesPrivacySettingsFragment__stories">動態</string>
    <!-- Story views header -->
    <!-- Story view receipts toggle title -->
    <string name="StoriesPrivacySettingsFragment__view_receipts">已瀏覽標記</string>
    <!-- Story view receipts toggle message -->
    <string name="StoriesPrivacySettingsFragment__see_and_share">對方瀏覽限時動態時可以觀看和分享。如果停用，你就無法看到其他人瀏覽你的限時動態。</string>

    <!-- NewStoryItem -->
    <string name="NewStoryItem__new_story">新的限動</string>

    <!-- GroupStorySettingsFragment -->
    <!-- Section header for who can view a group story -->
    <string name="GroupStorySettingsFragment__who_can_view_this_story">誰能瀏覽此限動</string>
    <!-- Explanation of who can view a group story -->
    <string name="GroupStorySettingsFragment__members_of_the_group_s">"「%1$s」群組成員可以瀏覽並回覆此限動。你可以調整群組中此聊天的成員設定。"</string>
    <!-- Preference label for removing this group story -->
    <string name="GroupStorySettingsFragment__remove_group_story">移除群組限動</string>

    <!-- Generic title for overflow menus -->
    <string name="OverflowMenu__overflow_menu">溢出選單</string>

    <!-- First step number/bullet for choose new default sms app instructions -->
    <string name="ChooseANewDefaultSmsAppFragment__bullet_1">1</string>
    <!-- Second step number/bullet for choose new default sms app instructions -->
    <string name="ChooseANewDefaultSmsAppFragment__bullet_2">2</string>
    <!-- Third step number/bullet for choose new default sms app instructions -->
    <string name="ChooseANewDefaultSmsAppFragment__bullet_3">3</string>
    <!-- Fourth step number/bullet for choose new default sms app instructions -->
    <string name="ChooseANewDefaultSmsAppFragment__bullet_4">4</string>
    <!-- BackupSchedulePermission Megaphone -->
    <!-- The title on an alert window that explains to the user that we are unable to backup their messages -->
    <string name="BackupSchedulePermissionMegaphone__cant_back_up_chats">無法備份對話</string>
    <!-- The body text of an alert window that tells the user that we are unable to backup their messages -->
    <string name="BackupSchedulePermissionMegaphone__your_chats_are_no_longer_being_automatically_backed_up">你的對話不再自動備份。</string>
    <!-- The text on a button in an alert window that, when clicked, will take the user to a screen to re-enable backups -->
    <string name="BackupSchedulePermissionMegaphone__back_up_chats">備份對話</string>
    <!-- The text on a button in an alert window that, when clicked, will take the user to a screen to re-enable backups -->
    <string name="BackupSchedulePermissionMegaphone__not_now">現在不要</string>
    <!-- Re-enable backup permission bottom sheet title -->
    <string name="BackupSchedulePermissionMegaphone__to_reenable_backups">重啟備份功能：</string>
    <!-- Re-enable backups permission bottom sheet instruction 1 text -->
    <string name="BackupSchedulePermissionMegaphone__tap_the_go_to_settings_button_below">點按下方的「前往設定」按鈕</string>
    <!-- Re-enable backups permission bottom sheet instruction 2 text -->
    <string name="BackupSchedulePermissionMegaphone__turn_on_allow_settings_alarms_and_reminders">開啟「允許設定鬧鐘及提醒」</string>
    <!-- Re-enable backups permission bottom sheet call to action button to open settings -->
    <string name="BackupSchedulePermissionMegaphone__go_to_settings">前往「設定」</string>

    <!-- DonateToSignalFragment -->
    <!-- Title below avatar -->
    <string name="DonateToSignalFragment__privacy_over_profit">私隱比盈利更為重要</string>
    <!-- Continue button label -->
    <string name="DonateToSignalFragment__continue">繼續</string>
    <!-- Description below title -->
    <string name="DonateToSignalFragment__private_messaging">我們是由你贊助的私密通訊軟件。無廣告、無追蹤、而且絕不妥協。請即捐款支持 Signal。</string>
    <!-- Dialog title when a user tries to donate while they already have a pending donation. -->
    <string name="DonateToSignalFragment__you_have_a_donation_pending">你有捐款正待處理</string>
    <!-- Dialog body when a user tries to donate while they already have a pending monthly donation. -->
    <string name="DonateToSignalFragment__bank_transfers_usually_take_1_business_day_to_process_monthly">銀行轉帳需要 1 至 14 個工作天才能處理。請等待付款完成後，才更新你的定期贊助。</string>
    <!-- Dialog body when a user tries to donate while they already have a pending one time donation. -->
    <string name="DonateToSignalFragment__bank_transfers_usually_take_1_business_day_to_process_onetime">銀行轉帳需要 1 至 14 個工作天才能處理。請等待付款完成後，才進行另一次捐款。</string>
    <!-- Dialog body when a user tries to donate while they already have a pending monthly donation. -->
    <string name="DonateToSignalFragment__your_payment_is_still_being_processed_monthly">你的捐款仍在處理中。 可能需時幾分鐘，視乎你的連線而定。請等待付款完成後，才更新你的定期贊助。</string>
    <!-- Dialog body when a user tries to donate while they already have a pending one time donation. -->
    <string name="DonateToSignalFragment__your_payment_is_still_being_processed_onetime">你的捐款仍在處理中。 可能需時幾分鐘，視乎你的連線而定。請等待付款完成後，才進行另一次捐款。</string>
    <!-- Dialog body when a user opens the manage donations main screen and they have a pending iDEAL donation -->
    <string name="DonateToSignalFragment__your_ideal_payment_is_still_processing">你的 iDEAL 捐款仍在處理中。 請檢查銀行應用程式以核准你的付款，然後才進行另一次捐款。</string>
    <!-- Dialog title shown when a user tries to donate an amount higher than is allowed for a given payment method. -->
    <string name="DonateToSignal__donation_amount_too_high">捐款金額太高</string>
    <!-- Dialog body shown when a user tries to donate an amount higher than is allowed for a given payment method, place holder is the maximum -->
    <string name="DonateToSignalFragment__you_can_send_up_to_s_via_bank_transfer">你可以透過銀行轉帳寄送最多 %1$s 。嘗試不同金額或不同付款方式。</string>

    <!-- Donation pill toggle monthly text -->
    <string name="DonationPillToggle__monthly">每個月</string>
    <!-- Donation pill toggle one-time text -->
    <string name="DonationPillToggle__one_time">一次性</string>

    <!-- GatewaySelectorBottomSheet -->
    <!-- Sheet title when subscribing -->
    <string name="GatewaySelectorBottomSheet__donate_s_month_to_signal">每月向 Signal 捐款 %1$s</string>
    <!-- Sheet summary when subscribing -->
    <string name="GatewaySelectorBottomSheet__get_a_s_badge">得到一個 %1$s 徽章</string>
    <!-- Sheet title when giving a one-time donation -->
    <string name="GatewaySelectorBottomSheet__donate_s_to_signal">捐款 %1$s 給 Signal</string>
    <!-- Sheet summary when giving a one-time donation -->
    <plurals name="GatewaySelectorBottomSheet__get_a_s_badge_for_d_days">
        <item quantity="other">獲取為期 %2$d 天的 %1$s 徽章</item>
    </plurals>
    <!-- Button label for paying with a bank transfer -->
    <string name="GatewaySelectorBottomSheet__bank_transfer">銀行轉帳</string>
    <!-- Button label for paying with a credit card -->
    <string name="GatewaySelectorBottomSheet__credit_or_debit_card">信用卡或簽帳金融卡</string>
    <!-- Sheet summary when giving donating for a friend -->
    <string name="GatewaySelectorBottomSheet__donate_for_a_friend">為朋友捐款</string>
    <!-- Button label for paying with iDEAL -->
    <string name="GatewaySelectorBottomSheet__ideal">iDEAL</string>

    <!-- Dialog title for launching external intent -->
    <string name="ExternalNavigationHelper__leave_signal_to_confirm_payment">要離開 Signal 以確認捐款？</string>
    <string name="ExternalNavigationHelper__once_this_payment_is_confirmed">確認後，請返回 Signal 以完成你的捐款處理。</string>

    <!-- IdealBank -->
    <!-- iDEAL bank name -->
    <string name="IdealBank__abn_amro">ABN AMRO</string>
    <!-- iDEAL bank name -->
    <string name="IdealBank__asn_bank">ASN Bank</string>
    <!-- iDEAL bank name -->
    <string name="IdealBank__bunq">bunq</string>
    <!-- iDEAL bank name -->
    <string name="IdealBank__ing">ING</string>
    <!-- iDEAL bank name -->
    <string name="IdealBank__knab">Knab</string>
    <!-- iDEAL bank name -->
    <string name="IdealBank__n26">N26</string>
    <!-- iDEAL bank name -->
    <string name="IdealBank__rabobank">Rabobank</string>
    <!-- iDEAL bank name -->
    <string name="IdealBank__regiobank">RegioBank</string>
    <!-- iDEAL bank name -->
    <string name="IdealBank__revolut">Revolut</string>
    <!-- iDEAL bank name -->
    <string name="IdealBank__sns_bank">SNS Bank</string>
    <!-- iDEAL bank name -->
    <string name="IdealBank__triodos_bank">Triodos Bank</string>
    <!-- iDEAL bank name -->
    <string name="IdealBank__van_lanschot">Van Lanschot Kempen</string>
    <!-- iDEAL bank name -->
    <string name="IdealBank__yoursafe">Yoursafe</string>

    <!-- BankTransferMandateFragment -->
    <!-- Title of screen displaying the bank transfer mandate -->
    <string name="BankTransferMandateFragment__bank_transfer">銀行轉帳</string>
    <!-- Subtitle of screen displaying the bank transfer mandate, placeholder is \'Learn more\' -->
    <string name="BankTransferMandateFragment__stripe_processes_donations">Stripe 會處理給 Signal 的捐款。Signal 不會收集或儲存你的個人資料。%1$s</string>
    <!-- Subtitle learn more of screen displaying bank transfer mandate -->
    <string name="BankTransferMandateFragment__learn_more">了解更多</string>
    <!-- Button label to continue with transfer -->
    <string name="BankTransferMandateFragment__agree">同意</string>
    <!-- Button label to read more of the bank mandate that is currently off screen -->
    <string name="BankTransferMandateFragment__read_more">閱讀更多</string>
    <!-- Text displayed when mandate load fails -->
    <string name="BankTransferMandateFragment__failed_to_load_mandate">無法載入授權</string>

    <!-- BankTransferDetailsFragment -->
    <!-- Subtext explaining how email is used. Placeholder is \'Learn more\' -->
    <string name="BankTransferDetailsFragment__enter_your_bank_details">請輸入你的銀行資料和電郵地址。 Stripe 會使用此電郵向你發送有關捐款的最新訊息。 %1$s</string>
    <!-- Subtext learn more link text -->
    <string name="BankTransferDetailsFragment__learn_more">了解更多</string>
    <!-- Text field label for name on bank account -->
    <string name="BankTransferDetailsFragment__name_on_bank_account">銀行帳戶上的姓名</string>
    <!-- Text field label for IBAN -->
    <string name="BankTransferDetailsFragment__iban">IBAN</string>
    <!-- Text field label for email -->
    <string name="BankTransferDetailsFragment__email">電郵</string>
    <!-- Text label for button to show user how to find their IBAN -->
    <string name="BankTransferDetailsFragment__find_account_info">搜尋帳戶資料</string>
    <!-- Donate button label for monthly subscription -->
    <string name="BankTransferDetailsFragment__donate_s_month">每月捐款 %1$s</string>
    <!-- Donate button label for one-time -->
    <string name="BankTransferDetailsFragment__donate_s">捐款 %1$s</string>
    <!-- Error label for IBAN field when number is too short -->
    <string name="BankTransferDetailsFragment__iban_is_too_short">IBAN 太短</string>
    <!-- Error label for IBAN field when number is too long -->
    <string name="BankTransferDetailsFragment__iban_is_too_long">IBAN 太長</string>
    <!-- Error label for IBAN field when country is not supported -->
    <string name="BankTransferDetailsFragment__iban_country_code_is_not_supported">未支援 IBAN 國家代碼</string>
    <!-- Error label for IBAN field when number is invalid -->
    <string name="BankTransferDetailsFragment__invalid_iban">IBAN 無效</string>
    <!-- Error label for name field when name is not at least two characters long -->
    <string name="BankTransferDetailsFragment__minimum_2_characters">最少 2 個字元</string>
    <!-- Error label for email field when email is not valid -->
    <string name="BankTransferDetailsFragment__invalid_email_address">電郵地址無效</string>

    <!-- IdealTransferDetailsFragment -->
    <!-- Title of the screen, displayed in the toolbar -->
    <string name="IdealTransferDetailsFragment__ideal">iDEAL</string>
    <!-- Subtitle of the screen, displayed below the toolbar. Placeholder is for \'learn more\' -->
    <string name="IdealTransferDetailsFragment__enter_your_bank">請輸入你的銀行、名稱和電郵地址。 Stripe 會使用此電郵向你發送有關捐款的最新訊息。 %1$s</string>
    <!-- Subtitle of the screen, displayed below the toolbar. Placeholder is for \'learn more\' -->
    <string name="IdealTransferDetailsFragment__enter_your_bank_details_one_time">請輸入你的銀行資料。 Signal 不會收集或儲存你的個人資料。%1$s</string>
    <!-- Subtitle learn-more button displayed inline with the subtitle text -->
    <string name="IdealTransferDetailsFragment__learn_more">了解更多</string>
    <!-- Hint label for text entry box for name on bank account -->
    <string name="IdealTransferDetailsFragment__name_on_bank_account">銀行帳戶上的姓名</string>
    <!-- Hint label for text entry box for email -->
    <string name="IdealTransferDetailsFragment__email">電郵</string>
    <!-- Default label for bank selection -->
    <string name="IdealTransferDetailsFragment__choose_your_bank">選擇你的銀行</string>
    <!-- Dialog title shown when using iDEAL payment for setting up a monthly donation -->
    <string name="IdealTransferDetailsFragment__confirm_your_donation_with_s">與 %1$s 確認你的捐款</string>
    <!-- Dialog warning shown when using iDEAL payment for setting up a monthly donation -->
    <string name="IdealTransferDetailsFragment__monthly_ideal_warning">要設定你的定期捐款，請點選「繼續」以向銀行確認 €0.01 的費用。這筆款項將自動退還，並允許從你的帳戶中扣除每月 €5 的捐款。</string>
    <!-- Dialog button shown when using iDEAL payment for setting up a monthly donation to continue with the donation -->
    <string name="IdealTransferDetailsFragment__continue">繼續</string>

    <!-- IdealTransferDetailsBankSelectionDialogFragment -->
    <!-- Title of the screen, displayed in the toolbar -->
    <string name="IdealTransferDetailsBankSelectionDialogFragment__choose_your_bank">選擇你的銀行</string>

    <!-- Title of bottom sheet for finding account information -->
    <string name="FindAccountInfoSheet__find_your_account_information">搜尋你的帳戶資料</string>
    <!-- Body of bottom sheet for finding account information -->
    <string name="FindAccountInfoSheet__look_for_your_iban_at">在銀行結帳單頂端查找你的 IBAN。IBAN 包含最多 34 個字元。你輸入的姓名應與你銀行帳戶上的全名相符。請聯絡你的銀行了解詳情。</string>

    <!-- Title of donation pending sheet displayed after making a bank transfer -->
    <string name="DonationPendingBottomSheet__donation_pending">捐款正待處理</string>
    <!-- Top text block of donation pending sheet displayed after subscribing via a bank transfer. Placeholder is the badge name. -->
    <string name="DonationPendingBottomSheet__your_monthly_donation_is_pending">你的每月捐款正待處理。 收到捐款後，你便能在個人資料中顯示 %1$s 徽章。</string>
    <!-- Top text block of donation pending sheet displayed after one-time donation via a bank transfer. Placeholder is the badge name. -->
    <string name="DonationPendingBottomSheet__your_one_time_donation_is_pending">你的單次捐款正待處理。 收到捐款後，你便能在個人資料中顯示 %1$s 徽章。</string>
    <!-- Bottom text block of donation pending sheet displayed after donating via a bank transfer. Placeholder is for learn more. -->
    <string name="DonationPendingBottomSheet__bank_transfers_usually_take">銀行轉帳需要 1 至 14 個工作天才能處理。%1$s</string>
    <!-- Learn more text for donation pending sheet displayed after donating via a bank transfer. -->
    <string name="DonationPendingBottomSheet__learn_more">了解更多</string>
    <!-- Confirmation button for donation pending sheet displayed after donating via a bank transfer. -->
    <string name="DonationPendingBottomSheet__done">完成</string>

    <!-- Title of donation error sheet displayed after making a bank transfer that fails -->
    <string name="DonationErrorBottomSheet__donation_couldnt_be_processed">捐款無法處理</string>
    <!-- Text block of donation error sheet displayed after making a bank transfer that fails -->
    <string name="DonationErrorBottomSheet__were_having_trouble">我們在處理你的銀行轉帳時遇到問題。 你尚未被扣款。 請嘗試其他付款方式，或聯絡你的銀行取得更多資訊。</string>
    <!-- Button label for retry button of donation error sheet displayed after making a bank transfer that fails -->
    <string name="DonationErrorBottomSheet__try_again">再試一次</string>
    <!-- Button label for not now button of donation error sheet displayed after making a bank transfer that fails -->
    <string name="DonationErrorBottomSheet__not_now">現在不要</string>

    <!-- Title of \'Donation Complete\' sheet displayed after a bank transfer completes and the badge is redeemed -->
    <string name="DonationCompletedBottomSheet__donation_complete">捐款完成</string>
    <!-- Text block of \'Donation Complete\' sheet displayed after a bank transfer completes and the badge is redeemed -->
    <string name="DonationCompleteBottomSheet__your_bank_transfer_was_received">已收到你的銀行轉帳。你可選擇在個人資料中顯示此徽章，以展現你對我們的支持。</string>
    <!-- Button text of \'Donation Complete\' sheet displayed after a bank transfer completes and the badge is redeemed to dismiss sheet -->
    <string name="DonationCompleteBottomSheet__done">完成</string>

    <!-- StripePaymentInProgressFragment -->
    <string name="StripePaymentInProgressFragment__cancelling">正在取消…</string>

    <!-- The title of a bottom sheet dialog that tells the user we temporarily can\'t process their contacts. -->
    <string name="CdsTemporaryErrorBottomSheet_title">系統已處理太多聯絡人</string>
    <!-- The first part of the body text in a bottom sheet dialog that tells the user we temporarily can\'t process their contacts. The placeholder represents the number of days the user will have to wait until they can again. -->
    <plurals name="CdsTemporaryErrorBottomSheet_body1">
        <item quantity="other">系統會在 %1$d 天內再次嘗試處理你的聯絡人。</item>
    </plurals>
    <!-- The second part of the body text in a bottom sheet dialog that advises the user to remove contacts from their phone to fix the issue. -->
    <string name="CdsTemporaryErrorBottomSheet_body2">要盡速解決此問題，你可以考慮從同步大量聯絡人的手機中刪除聯絡人或帳戶。</string>
    <!-- A button label in a bottom sheet that will navigate the user to their contacts settings. -->
    <!-- A toast that will be shown if we are unable to open the user\'s default contacts app. -->

    <!-- The title of a bottom sheet dialog that tells the user we can\'t process their contacts. -->
    <string name="CdsPermanentErrorBottomSheet_title">系統無法處理聯絡人</string>
    <!-- The first part of the body text in a bottom sheet dialog that tells the user we can\'t process their contacts. -->
    <string name="CdsPermanentErrorBottomSheet_body">你手機的聯絡人超出 Signal 可以處理的數量。如要在 Signal 上尋找聯絡人，請考慮從同步大量聯絡人的手機中刪除聯絡人或帳戶。</string>
    <!-- The first part of the body text in a bottom sheet dialog that tells the user we can\'t process their contacts. -->
    <string name="CdsPermanentErrorBottomSheet_learn_more">了解更多</string>
    <!-- A button label in a bottom sheet that will navigate the user to their contacts settings. -->
    <string name="CdsPermanentErrorBottomSheet_contacts_button">開啟聯絡人</string>
    <!-- A toast that will be shown if we are unable to open the user\'s default contacts app. -->
    <string name="CdsPermanentErrorBottomSheet_no_contacts_toast">找不到聯絡人應用程式</string>

    <!-- PaymentMessageView -->
    <!-- In-chat conversation message shown when you sent a payment to another person, placeholder is the other person name -->
    <string name="PaymentMessageView_you_sent_s">你向 %1$s 發送了付款</string>
    <!-- In-chat conversation message shown when another person sent a payment to you, placeholder is the other person name -->
    <string name="PaymentMessageView_s_sent_you">%1$s 向你發送了付款</string>

    <!-- YourInformationIsPrivateBottomSheet -->
    <string name="YourInformationIsPrivateBottomSheet__your_information_is_private">你的資料已保密</string>
    <string name="YourInformationIsPrivateBottomSheet__signal_does_not_collect">當你捐款時，Signal 不會收集或儲存任何個人資料。</string>
    <string name="YourInformationIsPrivateBottomSheet__we_use_stripe">我們使用 Stripe 作為接收捐款的付款處理商。我們不會存取、保存或儲存你向他們提供的任何資料。</string>
    <string name="YourInformationIsPrivateBottomSheet__signal_does_not_and_cannot">Signal 不會也無法將你的捐款連接到你的 Signal 帳戶。</string>
    <string name="YourInformationIsPrivateBottomSheet__thank_you">謝謝你的支持！</string>

    <!-- GroupStoryEducationSheet -->
    <!-- Displayed as the title of the education bottom sheet -->
    <string name="GroupStoryEducationSheet__introducing_group_stories">隆重推出：群組限時動態</string>
    <!-- Line item on the sheet explaining group stories -->
    <string name="GroupStoryEducationSheet__share_story_updates_to">在你加入的群組聊天分享限時動態更新。</string>
    <!-- Line item on the sheet explaining that anyone in the group can share to group stories -->
    <string name="GroupStoryEducationSheet__anyone_in_the_group">群組聊天的所有成員都可以新增限時動態。</string>
    <!-- Line item on the sheet explaining that anyone in the group can view replies -->
    <string name="GroupStoryEducationSheet__all_group_chat_members">群組聊天的所有成員都可以瀏覽限時動態回覆。</string>
    <!-- Button label to dismiss sheet -->
    <string name="GroupStoryEducationSheet__next">下一步</string>
    <string name="Registration_country_code_entry_hint">+0</string>

    <!-- PaypalCompleteOrderBottomSheet -->
    <string name="PaypalCompleteOrderBottomSheet__donate">贊助</string>
    <string name="PaypalCompleteOrderBottomSheet__payment">付款</string>

    <!-- ChatFilter -->
    <!-- Displayed in a pill at the top of the chat list when it is filtered by unread messages -->
    <string name="ChatFilter__filtered_by_unread">依據未讀訊息篩選</string>
    <!-- Displayed underneath the filter circle at the top of the chat list when the user pulls at a very low velocity -->
    <string name="ChatFilter__pull_to_filter">下拉進行篩選</string>
    <!-- Displayed in the "clear filter" item in the chat feed if the user opened the filter from the overflow menu -->
    <string name="ChatFilter__tip_pull_down">提示：下拉聊天清單以進行篩選</string>

    <!-- Set up your username megaphone -->
    <!-- Displayed as a title on a megaphone which prompts user to set up a username -->
    <string name="SetUpYourUsername__set_up_your_signal_username">設定你的 Signal 用戶名稱</string>
    <!-- Displayed as a description on a megaphone which prompts user to set up a username -->
    <string name="SetUpYourUsername__introducing_phone_number_privacy">引入電話號碼隱私、自選用戶名稱和連結。</string>
    <!-- Displayed as an action on a megaphone which prompts user to set up a username -->
    <string name="SetUpYourUsername__dismiss">忽略</string>
    <!-- Displayed as an action on a megaphone which prompts user to set up a username -->
    <string name="SetUpYourUsername__learn_more">了解更多</string>

    <!-- Displayed as a title on a megaphone which prompts user to set up a username -->
    <string name="PnpLaunchMegaphone_title">新的連結方式</string>
    <!-- Displayed as a description on a megaphone which prompts user to set up a username -->
    <string name="PnpLaunchMegaphone_body">引入電話號碼隱私、自選用戶名稱和連結。</string>
    <!-- Displayed as an action on a megaphone which prompts user to set up a username. Clicking it will dismiss the megaphone. -->
    <string name="PnpLaunchMegaphone_dismiss">忽略</string>
    <!-- Displayed as an action on a megaphone which prompts user to set up a username. Clicking it will open a link. -->
    <string name="PnpLaunchMegaphone_learn_more">了解更多</string>

    <!-- Text Formatting -->
    <!-- Popup menu label for applying bold style -->
    <string name="TextFormatting_bold">粗體</string>
    <!-- Popup menu label for applying italic style -->
    <string name="TextFormatting_italic">斜體</string>
    <!-- Popup menu label for applying strikethrough style -->
    <string name="TextFormatting_strikethrough">刪除線</string>
    <!-- Popup menu label for applying monospace font style -->
    <string name="TextFormatting_monospace">等寬</string>
    <!-- Popup menu label for applying spoiler style -->
    <string name="TextFormatting_spoiler">劇透</string>
    <!-- Popup menu label for clearing applied formatting -->
    <string name="TextFormatting_clear_formatting">清除格式</string>

    <!-- Username edit dialog -->
    <!-- Option to open username editor displayed as a list item in a dialog -->
    <string name="UsernameEditDialog__edit_username">編輯用戶名稱</string>
    <!-- Option to delete username displayed as a list item in a dialog -->
    <string name="UsernameEditDialog__delete_username">刪除使用者名稱</string>

    <!-- Time duration picker -->
    <!-- Shown in a time duration picker for selecting duration in hours and minutes, label shown after the user input value for hour, e.g., 12h -->
    <string name="TimeDurationPickerDialog_single_letter_hour_abbreviation">小時</string>
    <!-- Shown in a time duration picker for selecting duration in hours and minutes, label shown after the user input value for minute, e.g., 24m -->
    <string name="TimeDurationPickerDialog_single_letter_minute_abbreviation">星期一</string>
    <!-- Shown in a time duration picker for selecting duration in hours and minutes, label for button that will apply the setting -->
    <string name="TimeDurationPickerDialog_positive_button">設定</string>
    <!-- Shown in a time duration picker for selecting duration in hours and minutes, helper text indicating minimum allowable duration -->
    <string name="TimeDurationPickerDialog_minimum_duration_warning">啟用螢幕鎖定前設定的最短時間為 1 分鐘。</string>

    <!-- Call Log -->
    <!-- Displayed below the user\'s name in row items on the call log. First placeholder is the call status, second is when it occurred -->
    <string name="CallLogAdapter__s_dot_s">%1$s · %2$s</string>
    <!-- Displayed for incoming calls -->
    <string name="CallLogAdapter__incoming">來電</string>
    <!-- Displayed for outgoing calls -->
    <string name="CallLogAdapter__outgoing">撥出</string>
    <!-- Displayed for missed calls -->
    <string name="CallLogAdapter__missed">未接來電</string>
    <!-- Displayed for missed calls declined by notification profile -->
    <string name="CallLogAdapter__missed_notification_profile">通知設定檔開啟時未接通話</string>
    <!-- Displayed on Group Call button if user is not in the call -->
    <string name="CallLogAdapter__join">加入</string>
    <!-- Displayed on Group Call button if user is in the call -->
    <string name="CallLogAdapter__return">返回</string>
    <!-- Call state template when there is more than one call collapsed into a single row. D is a number > 1 and S is a call info string (like Missed) -->
    <string name="CallLogAdapter__d_s">(%1$d) %2$s</string>
    <!-- Status text on call links -->
    <string name="CallLogAdapter__call_link">通話連結</string>
    <!-- Accessibility description for the video call button -->
    <string name="CallLogAdapter__start_a_video_call">開始視訊電話</string>
    <!-- Accessibility description for the voice call button -->
    <string name="CallLogAdapter__start_a_voice_call">開始語音通話</string>

    <!-- Call Log context menu -->
    <!-- Displayed as a context menu item to start a video call -->
    <string name="CallContextMenu__video_call">視訊電話</string>
    <!-- Displayed as a context menu item to start an audio call -->
    <string name="CallContextMenu__audio_call">語音電話</string>
    <!-- Displayed as a context menu item to go to chat -->
    <string name="CallContextMenu__go_to_chat">到聊天</string>
    <!-- Displayed as a context menu item to see call info -->
    <string name="CallContextMenu__info">資訊</string>
    <!-- Displayed as a context menu item to select multiple calls -->
    <string name="CallContextMenu__select">選擇</string>
    <!-- Displayed as a context menu item to delete this call -->
    <string name="CallContextMenu__delete">刪除</string>

    <!-- Call Log Fragment -->
    <!-- Displayed when deleting call history items -->
    <string name="CallLogFragment__deleting">正在刪除…</string>
    <!-- Displayed in a toast when a deletion fails for an unknown reason -->
    <string name="CallLogFragment__deletion_failed">刪除失敗。</string>
    <!-- Displayed as message in error dialog when can\'t delete links -->
    <plurals name="CallLogFragment__cant_delete_call_link">
        <item quantity="other">未能刪除所有通話連結。請檢查你的連線，然後再試一次。</item>
    </plurals>
    <!-- Snackbar text after clearing the call history -->
    <string name="CallLogFragment__cleared_call_history">清除通話紀錄</string>
    <!-- Dialog title to clear all call events -->
    <string name="CallLogFragment__clear_call_history_question">要清除通話紀錄嗎？</string>
    <!-- Dialog body to clear all call events -->
    <string name="CallLogFragment__this_will_permanently_delete_all_call_history">這將永久刪除所有通話記錄</string>
    <!-- Action bar menu item to delete all call events -->
    <string name="CallLogFragment__clear_call_history">清除通話紀錄</string>
    <!-- Action bar menu item to only display missed calls -->
    <string name="CallLogFragment__filter_missed_calls">篩選未接通話</string>
    <!-- Action bar menu item to clear missed call filter -->
    <string name="CallLogFragment__clear_filter">清除篩選器</string>
    <!-- Action bar menu item to open settings -->
    <string name="CallLogFragment__settings">設定</string>
    <!-- Action bar menu item to open notification profile settings -->
    <string name="CallLogFragment__notification_profile">通知描述</string>
    <!-- Call log new call content description -->
    <string name="CallLogFragment__start_a_new_call">開始新的通話</string>
    <!-- Filter pull text when pulled -->
    <string name="CallLogFragment__filtered_by_missed">依據未接通話篩選</string>
    <!-- Bottom bar option to select all call entries -->
    <string name="CallLogFragment__select_all">全選</string>
    <!-- Bottom bar option to delete all selected call entries and dialog action to confirm deletion -->
    <string name="CallLogFragment__delete">刪除</string>
    <plurals name="CallLogFragment__delete_d_calls">
        <item quantity="other">要刪除 %1$d 個通話嗎？</item>
    </plurals>
    <!-- Snackbar label after deleting call logs -->
    <plurals name="CallLogFragment__d_calls_deleted">
        <item quantity="other">已刪除 %1$d 通話</item>
    </plurals>
    <!-- Shown during empty state -->
    <string name="CallLogFragment__no_calls">沒有任何通話。</string>
    <!-- Shown during empty state -->
    <string name="CallLogFragment__get_started_by_calling_a_friend">找個好友聊天，開始使用吧。</string>
    <!-- Displayed as a message in a dialog when deleting multiple items -->
    <string name="CallLogFragment__call_links_youve_created">擁有你所建立通話連結的人將無法再使用這些連結。</string>

    <!-- New call activity -->
    <!-- Activity title in title bar -->
    <string name="NewCallActivity__new_call">新通話</string>

    <!-- Call state update popups -->
    <!-- Displayed when the user enables group call ringing -->
    <string name="CallStateUpdatePopupWindow__ringing_on">開啟響鈴</string>
    <!-- Displayed when the user disables group call ringing -->
    <string name="CallStateUpdatePopupWindow__ringing_off">關閉響鈴</string>
    <!-- Displayed when the user cannot enable group call ringing -->
    <string name="CallStateUpdatePopupWindow__group_is_too_large">群組太大，無法使用響鈴</string>
    <!-- Displayed when the user turns on their mic -->
    <string name="CallStateUpdatePopupWindow__mic_on">開啟麥克風</string>
    <!-- Displayed when the user turns off their mic -->
    <string name="CallStateUpdatePopupWindow__mic_off">關閉麥克風</string>
    <!-- Displayed when the user turns on their speakerphone -->
    <string name="CallStateUpdatePopupWindow__speaker_on">揚聲器開啟</string>
    <!-- Displayed when the user turns off their speakerphone -->
    <string name="CallStateUpdatePopupWindow__speaker_off">揚聲器關閉</string>

    <!-- Accessibility label describing the capture button on the camera screen -->
    <string name="CameraControls_capture_button_accessibility_label">「擷取」按鈕</string>
    <!-- Accessibility label describing the continue button on the camera screen -->
    <string name="CameraControls_continue_button_accessibility_label">「繼續」按鈕</string>

    <!-- CallPreference -->
    <!-- Generic group call in call info -->
    <string name="CallPreference__group_call">群組通話</string>
    <!-- Missed group call in call info -->
    <string name="CallPreference__missed_group_call">未接群組的通話</string>
    <!-- Missed group call while notification profile on in call info -->
    <string name="CallPreference__missed_group_call_notification_profile">通知設定檔開啟時未接群組通話</string>
    <!-- Incoming group call in call info -->
    <string name="CallPreference__incoming_group_call">群組通話來電</string>
    <!-- Outgoing group call in call info -->
    <string name="CallPreference__outgoing_group_call">撥出群組通話</string>

    <!-- CreateCallLink -->
    <!-- Call link creation item title on calls tab -->
    <string name="CreateCallLink__create_a_call_link">建立通話連結</string>
    <!-- Call link creation item description on calls tab -->
    <string name="CreateCallLink__share_a_link_for">分享 Signal 通話的連結</string>
    <!-- Text inserted when sharing a call link within Signal. Placeholder is a call link url. -->
    <string name="CreateCallLink__use_this_link_to_join_a_signal_call">使用此連結加入 Signal 通話：%1$s</string>

    <!-- CallLinkInfoSheet -->
    <!-- Sheet title -->
    <string name="CallLinkInfoSheet__call_info">通話資訊</string>
    <!-- Dialog title for removing or blocking participants -->
    <string name="CallLinkInfoSheet__remove_s_from_the_call">要將%1$s從通話中移除嗎？</string>
    <!-- Dialog action to remove participant from the call -->
    <string name="CallLinkInfoSheet__remove">移除</string>
    <!-- Dialog action to block participant from the call -->
    <string name="CallLinkInfoSheet__block_from_call">從通話中封鎖</string>

    <!-- CreateCallLinkBottomSheetDialogFragment -->
    <!-- Fragment title -->
    <string name="CreateCallLinkBottomSheetDialogFragment__create_call_link">建立通話連結</string>
    <!-- Displayed as a default name for the signal call -->
    <string name="CreateCallLinkBottomSheetDialogFragment__signal_call">Signal 通話</string>
    <!-- Displayed on a small button to allow user to instantly join call -->
    <string name="CreateCallLinkBottomSheetDialogFragment__join">加入</string>
    <!-- Option to open a full screen dialog to add a call name -->
    <string name="CreateCallLinkBottomSheetDialogFragment__add_call_name">新增通話名稱</string>
    <!-- Option to open a full screen dialog to edit a call name -->
    <string name="CreateCallLinkBottomSheetDialogFragment__edit_call_name">編輯通話名稱</string>
    <!-- Toggle to require approval for all members before joining -->
    <string name="CreateCallLinkBottomSheetDialogFragment__approve_all_members">批准全部成員</string>
    <!-- Row label to share the link via Signal -->
    <string name="CreateCallLinkBottomSheetDialogFragment__share_link_via_signal">透過 Signal 分享連結</string>
    <!-- Row label to copy the link to the clipboard -->
    <string name="CreateCallLinkBottomSheetDialogFragment__copy_link">複製連結</string>
    <!-- Row label to share the link with the external share sheet -->
    <string name="CreateCallLinkBottomSheetDialogFragment__share_link">分享連結</string>
    <!-- Button text to dismiss the sheet and add it as an upcoming call -->
    <string name="CreateCallLinkBottomSheetDialogFragment__done">完成</string>
    <!-- Displayed when we can\'t find a suitable way to open the system share picker -->
    <string name="CreateCallLinkBottomSheetDialogFragment__failed_to_open_share_sheet">無法分享通話連結。</string>
    <!-- Displayed when we copy the call link to the clipboard -->
    <string name="CreateCallLinkBottomSheetDialogFragment__copied_to_clipboard">已複製到剪貼簿</string>

    <!-- CallLinkIncomingRequestSheet -->
    <!-- Displayed as line item in sheet for approving or denying a single user -->
    <string name="CallLinkIncomingRequestSheet__approve_entry">批准加入</string>
    <!-- Displayed as line item in sheet for approving or denying a single user -->
    <string name="CallLinkIncomingRequestSheet__deny_entry">拒絕加入</string>

    <!-- EditCallLinkNameDialogFragment -->
    <!-- App bar title for editing a call name -->
    <string name="EditCallLinkNameDialogFragment__edit_call_name">編輯通話名稱</string>
    <!-- Text on button to confirm edit -->
    <string name="EditCallLinkNameDialogFragment__save">儲存</string>
    <!-- Placeholder text on input field when editing call name -->
    <string name="EditCallLinkNameDialogFragment__call_name">通話名稱</string>

    <!-- ChooseNavigationBarStyleFragment -->
    <!-- Dialog title, displayed below the header image -->
    <string name="ChooseNavigationBarStyleFragment__navigation_bar_size">導航欄大小</string>
    <!-- Toggle button label for normal size -->
    <string name="ChooseNavigationBarStyleFragment__normal">正常</string>
    <!-- Toggle button label for compact size -->
    <string name="ChooseNavigationBarStyleFragment__compact">簡潔</string>

    <!-- Title shown at top of bottom sheet dialog for displaying a message\'s edit history -->
    <string name="EditMessageHistoryDialog_title">編輯歷史記錄</string>
    <!-- Title of dialog shown alerting user that edit message is in beta only -->
    <string name="SendingEditMessageBetaOnlyDialog_title">編輯訊息</string>
    <!-- Body of dialog shown alerting user that edit message is in beta only and only sent to beta users. -->
    <string name="SendingEditMessageBetaOnlyDialog_body">只有使用最新 Signal 版本的用戶才能看到你的編輯訊息。他們將能看到你編輯了訊息。</string>
    <!-- Button to cancel sending edit message as it is beta only -->
    <string name="SendingEditMessageBetaOnlyDialog_cancel">取消</string>
    <!-- Button to continue sending edit message despite it being beta only -->
    <string name="SendingEditMessageBetaOnlyDialog_send">傳送</string>


    <!-- CallLinkDetailsFragment -->
    <!-- Displayed in action bar at the top of the fragment -->
    <string name="CallLinkDetailsFragment__call_details">通話詳情</string>
    <!-- Displayed in a text row, allowing the user to click and edit a call name -->
    <string name="CallLinkDetailsFragment__edit_call_name">編輯通話名稱</string>
    <!-- Displayed in a text row, allowing the user to click and add a call name -->
    <string name="CallLinkDetailsFragment__add_call_name">新增通話名稱</string>
    <!-- Displayed in a toggle row, allowing the user to click to enable or disable member approval -->
    <string name="CallLinkDetailsFragment__approve_all_members">批准全部成員</string>
    <!-- Displayed in a text row, allowing the user to share the call link -->
    <string name="CallLinkDetailsFragment__share_link">分享連結</string>
    <!-- Displayed in a text row, allowing the user to delete the call link -->
    <string name="CallLinkDetailsFragment__delete_call_link">刪除通話連結</string>
    <!-- Displayed whenever a name change, revocation, etc, fails. -->
    <string name="CallLinkDetailsFragment__couldnt_save_changes">無法儲存變更。請檢查你的網路連線，然後再試一次。</string>
    <!-- Displayed as title in dialog when user attempts to delete the link -->
    <string name="CallLinkDetailsFragment__delete_link">要刪除連結嗎？</string>
    <!-- Displayed as body in dialog when user attempts to delete the link -->
    <string name="CallLinkDetailsFragment__this_link_will_no_longer_work">此連結將不再適用於任何人。</string>

    <!-- Button label for the link button in the username link settings -->
    <string name="UsernameLinkSettings_link_button_label">連結</string>
    <!-- Button label for the share button in the username link settings -->
    <string name="UsernameLinkSettings_share_button_label">分享</string>
    <!-- Button label for the color selector button in the username link settings -->
    <string name="UsernameLinkSettings_color_button_label">顏色</string>
    <!-- Description text for QR code and links in the username link settings -->
    <string name="UsernameLinkSettings_qr_description">僅與你信任的人分享你的二維碼。當分享時其他人將能夠看到你的用戶名稱並與你開始聊天。</string>
    <!-- Content of a toast that will show after the username is copied to the clipboard -->
    <string name="UsernameLinkSettings_username_copied_toast">已複製使用者名稱</string>
    <!-- Content of a toast that will show after the username link is copied to the clipboard -->
    <string name="UsernameLinkSettings_link_copied_toast">已複製連結</string>
    <!-- Content of a text field that is shown when the user has not yet set a username link -->
    <string name="UsernameLinkSettings_link_not_set_label">未設定連結</string>
    <!-- Content of a text field that is shown when the user is actively resetting the username link and waiting for the operation to finish -->
    <string name="UsernameLinkSettings_resetting_link_label">正在重設連結…</string>
    <!-- Title of a dialog prompting the user to confirm whether they would like to reset their username link and QR code -->
    <string name="UsernameLinkSettings_reset_link_dialog_title">要重設二維碼嗎？</string>
    <!-- Body of a dialog prompting the user to confirm whether they would like to reset their username link and QR code -->
    <string name="UsernameLinkSettings_reset_link_dialog_body">如果你重設二維碼，你現有的二維碼和連結將會無效。</string>
    <!-- Label for the confirmation button on a dialog prompting the user to confirm whether they would like to reset their username link and QR code -->
    <string name="UsernameLinkSettings_reset_link_dialog_confirm_button">重設</string>
    <!-- Button label for a button that will reset your username and give you a new link -->
    <string name="UsernameLinkSettings_reset_button_label">重設</string>
    <!-- Button label for a button that indicates that the user is done changing the current setting -->
    <string name="UsernameLinkSettings_done_button_label">完成</string>
    <!-- Label for a tab that shows a screen to view your username QR code -->
    <string name="UsernameLinkSettings_code_tab_name">二維碼</string>
    <!-- Label for a tab that shows a screen to scan a QR code -->
    <string name="UsernameLinkSettings_scan_tab_name">掃描</string>
    <!-- Description text shown underneath the username QR code scanner -->
    <string name="UsernameLinkSettings_qr_scan_description">請掃描你聯絡人裝置上的二維碼。</string>
    <!-- App bar title for the username QR code color picker screen -->
    <string name="UsernameLinkSettings_color_picker_app_bar_title">顏色</string>
    <!-- Body of a dialog that is displayed when we failed to read a username QR code. -->
    <string name="UsernameLinkSettings_qr_result_invalid">二維碼無效。</string>
    <!-- Body of a dialog that is displayed when the username we looked up could not be found. -->
    <string name="UsernameLinkSettings_qr_result_not_found">找不到使用 %1$s 用戶名稱的用戶。</string>
    <!-- Body of a dialog that is displayed when the username we looked up could not be found and we also could not parse the username. -->
    <string name="UsernameLinkSettings_qr_result_not_found_no_username">找不到此用戶。</string>
    <!-- Body of a dialog that is displayed when we experienced a network error when looking up a username. -->
    <string name="UsernameLinkSettings_qr_result_network_error">遇到網路問題。請重試。</string>
    <!-- Body of a dialog that is displayed when we failed to reset your username link because you had no internet. -->
    <string name="UsernameLinkSettings_reset_link_result_network_unavailable">你沒有使用網路連線。你的連結未能重設，請稍後再試。</string>
    <!-- Body of a dialog that is displayed when we failed to reset your username link because of a transient network issue. -->
    <string name="UsernameLinkSettings_reset_link_result_network_error">嘗試重設連結時發生網路錯誤。請稍後再試。</string>
    <!-- Body of a dialog that is displayed when we failed to reset your username link because of an unknown error. -->
    <string name="UsernameLinkSettings_reset_link_result_unknown_error">嘗試重設連結時發生未預期錯誤。請稍後再試。</string>
    <!-- Body of a dialog that is displayed when we successfully reset you username link. -->
    <string name="UsernameLinkSettings_reset_link_result_success">你的二維碼和連結已重設，並且已建立一個新的二維碼及連結。</string>
    <!-- Shown on the generated username qr code image to explain how to use it. -->
    <string name="UsernameLinkSettings_scan_this_qr_code">用你的手機掃描此二維碼，開始與我在 Signal 上聊天。</string>
    <!-- Dialog title shown when scanning an image from the gallery for a username QR code and there is no qr code in the image. -->
    <string name="UsernameLinkSettings_qr_code_not_found">找不到二維碼</string>
    <!-- Dialog message shown when scanning an image from the gallery for a username QR code and there is no qr code in the image. -->
    <string name="UsernameLinkSettings_try_scanning_another_image_containing_a_signal_qr_code">嘗試掃描另一張含有 Signal 二維碼的圖片。</string>

    <!-- Explanatory text at the top of a bottom sheet describing how username links work -->
    <string name="UsernameLinkShareBottomSheet_title">任何人憑此連結將可檢視你的用戶名稱，並開始與你聊天。請只與你信任的人分享此連結。</string>
    <!-- A button label for a button that, when pressed, will copy your username link to the clipboard -->
    <string name="UsernameLinkShareBottomSheet_copy_link">複製連結</string>
    <!-- A button label for a button that, when pressed, will open a share sheet for sharing your username link -->
    <string name="UsernameLinkShareBottomSheet_share">分享</string>

    <!-- PendingParticipantsView -->
    <!-- Displayed in the popup card when a remote user attempts to join a call link -->
    <string name="PendingParticipantsView__would_like_to_join">想加入…</string>
    <!-- Displayed in a button on the popup card denoting that there are other pending requests to join a call link -->
    <plurals name="PendingParticipantsView__plus_d_requests">
        <item quantity="other">+%1$d 個請求</item>
    </plurals>

    <!-- PendingParticipantsBottomSheet -->
    <!-- Title of the bottom sheet displaying requests to join the call link -->
    <string name="PendingParticipantsBottomSheet__requests_to_join_this_call">請求加入此通話</string>
    <!-- Subtitle of the bottom sheet denoting the total number of people waiting -->
    <plurals name="PendingParticipantsBottomSheet__d_people_waiting">
        <item quantity="other">%1$d 個人正在等候</item>
    </plurals>
    <!-- Content description for rejecting a user -->
    <string name="PendingParticipantsBottomSheet__reject">拒絕</string>
    <!-- Content description for confirming a user -->
    <string name="PendingParticipantsBottomSheet__approve">核准</string>

    <!-- Title of a megaphone shown at the bottom of the chat list when a user has disable the system setting for showing full screen notifications used showing incoming calls -->
    <string name="GrantFullScreenIntentPermission_megaphone_title">要開啟全螢幕通知？</string>
    <!-- Body of a megaphone shown at the bottom of the chat list when a user has disable the system setting for showing full screen notifications used showing incoming calls -->
    <string name="GrantFullScreenIntentPermission_megaphone_body">不再錯過任何來自你聯絡人或群組中的來電。</string>
    <!-- Button on the megaphone megaphone shown at the bottom of the chat list when a user has disable the system setting for showing full screen notifications used showing incoming calls that starts the fix process -->
    <string name="GrantFullScreenIntentPermission_megaphone_turn_on">開啟</string>
    <!-- Button on the megaphone shown at the bottom of the chatlist when a user has disabled the system setting for showing full screen notifications used showing incoming calls that dismisses the megaphone -->
    <string name="GrantFullScreenIntentPermission_megaphone_not_now">現在不要</string>
    <!-- Title of bottom sheet shown after tapping "Turn on" from the megaphone to re-enable full screen notifications for incoming call notifications -->
    <string name="GrantFullScreenIntentPermission_bottomsheet_title">開啟全螢幕通知</string>
    <!-- Subtitle of bottom sheet shown after tapping "Turn on" from the megaphone to re-enable full screen notifications for incoming call notifications -->
    <string name="GrantFullScreenIntentPermission_bottomsheet_subtitle">如要接收來自聯絡人和群組的來電通知：</string>
    <!-- Step 2 of bottom sheet shown after tapping "Turn on" from the megaphone to re-enable full screen notifications for incoming call notifications, it indicates the name of the setting that needs to be re-enabled -->
    <string name="GrantFullScreenIntentPermission_bottomsheet_step2">2. %1$s 允許全螢幕通知</string>

    <!-- Bottom sheet dialog shown when a monthly donation fails to renew, title for dialog -->
    <string name="MonthlyDonationCanceled__title">已取消每月捐款</string>
    <!-- Bottom sheet dialog shown when a monthly donation fails to renew, body for dialog. First placeholder is a payment related error message. Second placeholder is \'learn more\' -->
    <string name="MonthlyDonationCanceled__message">你的每月定期捐款已經取消。%1$s\n\n你的徽章不會再顯示在你的個人資料中。%2$s</string>
    <!-- Bottom sheet dialog shown when a monthly donation fails to renew, learn more used in placeholder for body for dialog. -->
    <string name="MonthlyDonationCanceled__learn_more">了解更多</string>
    <!-- Bottom sheet dialog shown when a monthly donation fails to renew, primary button to renew subscription with new data -->
    <string name="MonthlyDonationCanceled__renew_button">更新定期贊助</string>
    <!-- Bottom sheet dialog shown when a monthly donation fails to renew, second button to dismiss the dialog entirely -->
    <string name="MonthlyDonationCanceled__not_now_button">現在不要</string>

    <!-- FindByActivity -->
    <!-- Title of activity when finding by username -->
    <string name="FindByActivity__find_by_username">以使用者名稱搜尋</string>
    <!-- Title of activity when finding by phone number -->
    <string name="FindByActivity__find_by_phone_number">以電話號碼搜尋</string>
    <!-- Title of screen to select a country code -->
    <string name="FindByActivity__select_country_code">選擇國碼</string>
    <!-- Entry placeholder for find by username -->
    <string name="FindByActivity__username">使用者名稱</string>
    <!-- Entry placeholder for find by phone number -->
    <string name="FindByActivity__phone_number">電話號碼</string>
    <!-- Help text under user entry for find by username -->
    <string name="FindByActivity__enter_username_description">輸入用戶名稱，後面跟著一個點及其配對數字。</string>
    <!-- Content description for next action button -->
    <string name="FindByActivity__next">下一步</string>
    <!-- Placeholder text for search input for selecting country code -->
    <string name="FindByActivity__search">搜尋</string>
    <!-- Dialog title for invalid username -->
    <string name="FindByActivity__invalid_username">用戶名稱無效</string>
    <!-- Dialog title for invalid phone number -->
    <string name="FindByActivity__invalid_phone_number">無效的電話號碼</string>
    <!-- Dialog title when phone number is not a registered signal user -->
    <string name="FindByActivity__invite_to_signal">邀請至 Signal</string>
    <!-- Dialog title when username is not found -->
    <string name="FindByActivity__username_not_found">找不到使用者名稱</string>
    <!-- Dialog body for invalid username. Placeholder is the entered username. -->
    <string name="FindByActivity__s_is_not_a_valid_username">%1$s 不是有效的用戶名稱。請確保你已輸入完整的用戶名稱，以及隨後的一組數字。</string>
    <!-- Dialog body for an invalid phone number. Placeholder is the entered phone number. -->
    <string name="FindByActivity__s_is_not_a_valid_phone_number">%1$s 不是有效的用戶名稱。請使用有效的電話號碼重試</string>
    <!-- Dialog body for not found username -->
    <string name="FindByActivity__s_is_not_a_signal_user">\"%1$s\"不是 Signal 使用者。請檢查使用者名稱並再試一次。</string>
    <!-- Dialog body for not found phone number -->
    <string name="FindByActivity__s_is_not_a_signal_user_would">%1$s 不是 Signal 用戶。你想向此號碼發出邀請嗎？</string>
    <!-- Dialog action to invite the phone number to Signal -->
    <string name="FindByActivity__invite">邀請</string>
    <!-- Button label for a button that will launch a camera to scan a username QR code -->
    <string name="FindByActivity__qr_scan_button">掃描 QR code</string>
    <!-- Content of a dialog indicating that we could not perform the requested action because we encountered a network error. -->
    <string name="FindByActivity__network_error_dialog">網路錯誤。請稍後再試。</string>

    <!-- Title for an alert letting someone know that one of their linked devices is inactive. -->
    <string name="LinkedDeviceInactiveMegaphone_title">不活躍的已連結裝置</string>
    <!-- Body for an alert letting someone know that one of their linked devices is inactive. The string placeholder is the name of the device, and the number placeholder is the number of days before device is unlinked. -->
    <plurals name="LinkedDeviceInactiveMegaphone_body">
        <item quantity="other">若要保留「 %1$s 」的連結，請於 %2$d 天內在該裝置開啟 Signal。</item>
    </plurals>
    <!-- Button label for an alert letting someone know that one of their linked devices is inactive. When clicked, the user will opt out of all future alerts. -->
    <string name="LinkedDeviceInactiveMegaphone_dont_remind_button_label">不用提醒我</string>
    <!-- Button label for an alert letting someone know that one of their linked devices is inactive. When clicked, the alert will be dismissed. -->
    <string name="LinkedDeviceInactiveMegaphone_got_it_button_label">收到</string>

    <!-- NicknameFragment -->
    <!-- Title displayed at the top of the screen -->
    <string name="NicknameActivity__nickname">暱稱</string>
    <!-- Subtitle displayed under title -->
    <string name="NicknameActivity__nicknames_amp_notes">暱稱和備註均以 Signal 的端對端加密儲存。只有你可以看見它們。</string>
    <!-- Field label for given name -->
    <string name="NicknameActivity__first_name">名</string>
    <!-- Content description for first name clear button -->
    <string name="NicknameActivity__clear_first_name">清除名字</string>
    <!-- Field label for family name -->
    <string name="NicknameActivity__last_name">姓</string>
    <!-- Content description for last name clear button -->
    <string name="NicknameActivity__clear_last_name">清除姓氏</string>
    <!-- Field label for note -->
    <string name="NicknameActivity__note">備註</string>
    <!-- Button label to save -->
    <string name="NicknameActivity__save">儲存</string>
    <!-- Dialog title for note and name deletion -->
    <string name="NicknameActivity__delete_nickname">要刪除嗎？</string>
    <!-- Dialog message for note and name deletion -->
    <string name="NicknameActivity__this_will_permanently_delete_this_nickname_and_note">這將會永久刪除你設定的任何暱稱和備註。</string>

    <!-- ViewNoteBottomSheetDialogFragment -->
    <!-- Sheet title -->
    <string name="ViewNoteSheet__note">備註</string>
    <!-- Content description for opening the note editor -->
    <string name="ViewNoteSheet__edit_note">編輯備註</string>

    <!-- BackupProgressService -->
    <!-- Notification title shown while backup restore job is running -->
    <string name="BackupProgressService_title">正在還原備份…</string>
    <!-- Notification title shown while downloading backup restore data -->
    <string name="BackupProgressService_title_downloading">正在下載備份資料…</string>

    <!-- BackupsTypeSettingsFragment -->
    <!-- Displayed as the user\'s payment method as a label in a preference row -->
    <string name="BackupsTypeSettingsFragment__credit_or_debit_card">信用卡或簽帳金融卡</string>
    <!-- Displayed as the user\'s payment method as a label in a preference row -->
    <string name="BackupsTypeSettingsFragment__iDEAL">iDEAL</string>
    <!-- Displayed as the user\'s payment method as a label in a preference row -->
    <string name="BackupsTypeSettingsFragment__google_pay">Google Pay</string>
    <!-- Displayed as the user\'s payment method as a label in a preference row -->
    <string name="BackupsTypeSettingsFragment__bank_transfer">銀行轉帳</string>
    <!-- Displayed as the user\'s payment method as a label in a preference row -->
    <string name="BackupsTypeSettingsFragment__paypal">PayPal</string>
    <!-- Displayed as the user\'s payment method as a label in a preference row -->
    <string name="BackupsTypeSettingsFragment__unknown">未知</string>

    <!-- ManageStorageSettingsFragment -->
    <!-- Settings section title header show above manage settings options for automatic chat history management (deleting) -->
    <string name="ManageStorageSettingsFragment_chat_limit">聊天訊息量上限</string>
    <!-- Settings row title text that can be clicked to delete all messages and associated data from the device -->
    <string name="ManageStorageSettingsFragment_delete_message_history">刪除訊息紀錄</string>
    <!-- Warning message at the bottom of a settings screen indicating how messages will be deleted based on user\'s selection (time is a range like 30 days or 1 year etc) -->
    <string name="ManageStorageSettingsFragment_keep_messages_duration_warning">訊息早於所選時間將被永久刪除。</string>
    <!-- Warning message at the bottom of a settings screen indicating how messages will be deleted based on user\'s selection (limit is a number like 500 or 5,000) -->
    <string name="ManageStorageSettingsFragment_chat_length_limit_warning">訊息超過所選數量將被永久刪除。</string>

    <!-- EOF -->
</resources><|MERGE_RESOLUTION|>--- conflicted
+++ resolved
@@ -78,14 +78,9 @@
     <string name="AttachmentKeyboard_file">檔案</string>
     <string name="AttachmentKeyboard_contact">聯絡人</string>
     <string name="AttachmentKeyboard_location">位置</string>
-<<<<<<< HEAD
-    <string name="AttachmentKeyboard_Signal_needs_permission_to_show_your_photos_and_videos">Molly 需要權限以顯示你的照片及影片。</string>
-    <string name="AttachmentKeyboard_give_access">允許存取</string>
-=======
-    <string name="AttachmentKeyboard_Signal_needs_permission_to_show_your_photos_and_videos">Signal 需要獲取權限以顯示你的相片和影片</string>
+    <string name="AttachmentKeyboard_Signal_needs_permission_to_show_your_photos_and_videos">Molly 需要獲取權限以顯示你的相片和影片</string>
     <!-- Text for a button prompting users to allow Signal access to their gallery storage -->
     <string name="AttachmentKeyboard_allow_access">允許存取</string>
->>>>>>> 46638a19
     <string name="AttachmentKeyboard_payment">付款</string>
 
     <!-- AttachmentManager -->
@@ -99,21 +94,15 @@
     <!-- Dialog description that will explain the steps needed to give location permission -->
     <string name="AttachmentManager_signal_to_send_location">要傳送你的位置：</string>
     <!-- Alert dialog description asking for location permission -->
-<<<<<<< HEAD
-    <string name="AttachmentManager_signal_allow_signal_access_location">Allow Molly access to send your location.</string>
+    <string name="AttachmentManager_signal_allow_signal_access_location">允許 Molly 存取權以發送你的位置。</string>
     <!-- Toast text explaining Signal\'s need for location access -->
-    <string name="AttachmentManager_signal_needs_location_access">Molly needs location access to send your location.</string>
-=======
-    <string name="AttachmentManager_signal_allow_signal_access_location">允許 Signal 存取權以發送你的位置。</string>
-    <!-- Toast text explaining Signal\'s need for location access -->
-    <string name="AttachmentManager_signal_needs_location_access">Signal 需要位置存取權以傳送你的位置。</string>
+    <string name="AttachmentManager_signal_needs_location_access">Molly 需要位置存取權以傳送你的位置。</string>
     <!-- Dialog title asking users for gallery storage permission -->
     <string name="AttachmentManager_signal_allow_storage">允許存取儲存空間</string>
     <!-- Dialog description that will explain the steps needed to give gallery storage permission -->
     <string name="AttachmentManager_signal_to_show_photos">顯示相片和影片：</string>
     <!-- Toast text explaining Signal\'s need for storage access -->
-    <string name="AttachmentManager_signal_needs_storage_access">Signal 需要獲取儲存空間的存取權以顯示你的相片和影片。</string>
->>>>>>> 46638a19
+    <string name="AttachmentManager_signal_needs_storage_access">Molly 需要獲取儲存空間的存取權以顯示你的相片和影片。</string>
 
     <!-- Alert dialog title to show the recipient has not activated payments -->
     <string name="AttachmentManager__not_activated_payments">%1$s 尚未啟動付款 </string>
@@ -416,13 +405,8 @@
     <!-- Alert dialog description asking for microphone permission in order to send voice messages -->
     <string name="ConversationActivity_to_send_voice_messages_allow_signal_access_to_your_microphone">如要傳送語音訊息，請允許 Signal 存取你的麥克風。</string>
     <!-- Toast text explaining Signal\'s need for microphone access -->
-<<<<<<< HEAD
-    <string name="ConversationActivity_signal_needs_microphone_access_voice_message">Molly needs microphone access to record a voice message.</string>
+    <string name="ConversationActivity_signal_needs_microphone_access_voice_message">Molly 需要麥克風存取權限以錄製語音訊息。</string>
     <string name="ConversationActivity_signal_requires_the_microphone_permission_in_order_to_send_audio_messages">Molly 需要麥克風的權限來傳送語音訊息，但是現在系統設定為總是拒絕 Molly。請到 Molly 的應用程式設定中，點選「權限」，並啟用「麥克風」的權限。</string>
-=======
-    <string name="ConversationActivity_signal_needs_microphone_access_voice_message">Signal 需要麥克風存取權限以錄製語音訊息。</string>
-    <string name="ConversationActivity_signal_requires_the_microphone_permission_in_order_to_send_audio_messages">Signal 需要麥克風的權限來傳送語音訊息，但是現在系統設定為總是拒絕 Signal。請到 Signal 的應用程式設定中，點選「權限」，並啟用「麥克風」的權限。</string>
->>>>>>> 46638a19
 
     <string name="ConversationActivity_signal_needs_the_microphone_and_camera_permissions_in_order_to_call_s">Molly 需要麥克風和相機的權限來打電話給 %1$s，但是現在系統設定為總是拒絕 Molly。請到 Molly 的應用程式設定中，點選「權限」，並啟用麥克風和相機的權限。</string>
     <string name="ConversationActivity_to_capture_photos_and_video_allow_signal_access_to_the_camera">請授予 Molly 使用相機的權限，才能拍攝照片和影片</string>
@@ -451,15 +435,9 @@
     <!-- Dialog description that will explain the steps needed to give microphone permissions for a voice call -->
     <string name="ConversationActivity__to_start_call">要開始通話：</string>
     <!-- Alert dialog description asking for microphone permission in order to start a voice call -->
-<<<<<<< HEAD
-    <string name="ConversationActivity__to_call_signal_needs_access_to_your_microphone">To start a call, allow Molly access to your microphone.</string>
+    <string name="ConversationActivity__to_call_signal_needs_access_to_your_microphone">若要開始通話，請允許 Molly 存取你的麥克風。</string>
     <!-- Toast text explaining Signal\'s need for microphone access for a voice call -->
-    <string name="ConversationActivity_signal_needs_microphone_access_voice_call">Molly needs microphone access to start a call.</string>
-=======
-    <string name="ConversationActivity__to_call_signal_needs_access_to_your_microphone">若要開始通話，請允許 Signal 存取你的麥克風。</string>
-    <!-- Toast text explaining Signal\'s need for microphone access for a voice call -->
-    <string name="ConversationActivity_signal_needs_microphone_access_voice_call">Signal 需要麥克風存取權限才能發起通話。</string>
->>>>>>> 46638a19
+    <string name="ConversationActivity_signal_needs_microphone_access_voice_call">Molly 需要麥克風存取權限才能發起通話。</string>
 
 
     <string name="ConversationActivity_join">加入</string>
@@ -2206,13 +2184,8 @@
     <string name="SupportEmailUtil_filter">過濾:</string>
     <string name="SupportEmailUtil_device_info">裝置資訊:</string>
     <string name="SupportEmailUtil_android_version">Android 版本:</string>
-<<<<<<< HEAD
-    <string name="SupportEmailUtil_signal_version">Molly 版本:</string>
-    <string name="SupportEmailUtil_signal_package">Molly 封包:</string>
-=======
   <!-- Removed by excludeNonTranslatables <string name="SupportEmailUtil_signal_version" translatable="false">Signal version:</string> -->
   <!-- Removed by excludeNonTranslatables <string name="SupportEmailUtil_signal_package" translatable="false">Signal package:</string> -->
->>>>>>> 46638a19
     <string name="SupportEmailUtil_registration_lock">註冊鎖：</string>
   <!-- Removed by excludeNonTranslatables <string name="SupportEmailUtil_locale" translatable="false">Locale:</string> -->
 
