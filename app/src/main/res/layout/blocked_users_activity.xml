--- conflicted
+++ resolved
@@ -9,36 +9,11 @@
     <org.thoughtcrime.securesms.util.views.DarkOverflowToolbar
         android:id="@+id/toolbar"
         android:layout_width="match_parent"
-<<<<<<< HEAD
-        android:layout_height="wrap_content"
-        android:inAnimation="@anim/fade_in"
-        android:outAnimation="@anim/fade_out">
-
-        <androidx.appcompat.widget.Toolbar
-            android:id="@+id/toolbar"
-            android:layout_width="match_parent"
-            android:layout_height="?attr/actionBarSize"
-            android:theme="?attr/actionBarStyle"
-            app:navigationIcon="@drawable/ic_arrow_left_24"
-            app:titleTextAppearance="@style/TextAppearance.Signal.Body1.Bold"
-            app:title="@string/BlockedUsersActivity__blocked_users" />
-
-        <org.thoughtcrime.securesms.components.ContactFilterToolbar
-            android:id="@+id/filter_toolbar"
-            android:layout_width="match_parent"
-            android:layout_height="?attr/actionBarSize"
-            android:elevation="4dp"
-            android:minHeight="?attr/actionBarSize"
-            android:theme="?attr/actionBarStyle"
-            app:contentInsetStartWithNavigation="0dp"
-            app:navigationIcon="@drawable/ic_arrow_left_24" />
-=======
         android:layout_height="56dp"
         android:theme="?attr/settingsToolbarStyle"
         app:navigationIcon="@drawable/ic_arrow_left_24"
         app:titleTextAppearance="@style/Signal.Text.Title"
         app:title="@string/BlockedUsersActivity__blocked_users" />
->>>>>>> e374f3af
 
     <org.thoughtcrime.securesms.components.ContactFilterView
         android:id="@+id/contact_filter_edit_text"
