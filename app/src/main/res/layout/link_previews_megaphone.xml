--- conflicted
+++ resolved
@@ -55,19 +55,6 @@
           app:layout_constraintStart_toEndOf="@id/linkpreview_megaphone_image"
           app:layout_constraintTop_toTopOf="@id/linkpreview_megaphone_image" />
 
-<<<<<<< HEAD
-    <Button
-        android:id="@+id/linkpreview_megaphone_ok"
-        android:layout_width="0dp"
-        android:layout_height="wrap_content"
-        android:layout_marginTop="4dp"
-        style="@style/Button.Borderless"
-        android:text="@android:string/ok"
-        app:layout_constraintStart_toEndOf="@id/linkpreview_megaphone_disable"
-        app:layout_constraintTop_toBottomOf="@id/linkpreview_megaphone_content_barrier"
-        app:layout_constraintEnd_toEndOf="parent"
-        tools:visibility="visible"/>
-=======
       <org.thoughtcrime.securesms.components.emoji.EmojiTextView
           android:id="@+id/linkpreview_megaphone_body"
           style="@style/Signal.Text.Preview"
@@ -79,7 +66,6 @@
           app:layout_constraintEnd_toEndOf="parent"
           app:layout_constraintStart_toStartOf="@id/linkpreview_megaphone_title"
           app:layout_constraintTop_toBottomOf="@id/linkpreview_megaphone_title" />
->>>>>>> 796eb504
 
       <androidx.constraintlayout.widget.Barrier
           android:id="@+id/linkpreview_megaphone_content_barrier"
@@ -94,7 +80,7 @@
           android:layout_width="0dp"
           android:layout_height="wrap_content"
           android:layout_marginTop="4dp"
-          android:text="@string/ok"
+          android:text="@android:string/ok"
           app:layout_constraintEnd_toEndOf="parent"
           app:layout_constraintStart_toEndOf="@id/linkpreview_megaphone_disable"
           app:layout_constraintTop_toBottomOf="@id/linkpreview_megaphone_content_barrier"
