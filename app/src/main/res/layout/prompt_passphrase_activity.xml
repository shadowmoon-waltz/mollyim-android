<?xml version="1.0" encoding="utf-8"?>

<<<<<<< HEAD
<LinearLayout xmlns:android="http://schemas.android.com/apk/res/android"
    xmlns:app="http://schemas.android.com/apk/res-auto"
    xmlns:tools="http://schemas.android.com/tools"
    tools:viewBindingIgnore="true"
    android:id="@+id/password_auth_container"
    android:layout_width="match_parent"
    android:layout_height="wrap_content"
    android:layout_margin="8dp"
    android:orientation="vertical">

    <TextView
        android:id="@+id/header_text"
        style="@style/Signal.Text.Headline"
        android:layout_width="match_parent"
        android:layout_height="wrap_content"
        android:layout_marginTop="32dp"
        android:layout_marginBottom="36dp"
        android:gravity="center_horizontal"
        android:text="@string/prompt_passphrase_activity__signal_is_locked"
        android:textStyle="bold" />

    <com.google.android.material.textfield.TextInputLayout
        android:id="@+id/passphrase_layout"
        android:layout_width="match_parent"
        android:layout_height="wrap_content"
        android:layout_marginStart="32dp"
        android:layout_marginEnd="32dp"
        android:layout_marginBottom="16dp"
        app:errorEnabled="false"
        app:hintEnabled="false"
        app:passwordToggleEnabled="true">

        <com.google.android.material.textfield.TextInputEditText
            android:id="@+id/passphrase_input"
            android:layout_width="match_parent"
            android:layout_height="wrap_content"
            android:imeOptions="actionGo"
            android:inputType="textPassword"
            android:textAppearance="?android:attr/textAppearanceMedium" />

    </com.google.android.material.textfield.TextInputLayout>

    <FrameLayout
        android:layout_width="match_parent"
        android:layout_height="wrap_content">

        <org.thoughtcrime.securesms.util.views.CircularProgressMaterialButton
            android:id="@+id/ok_button"
            android:layout_width="match_parent"
            android:layout_height="wrap_content"
            android:layout_marginStart="32dp"
            android:layout_marginEnd="32dp"
            android:layout_marginBottom="16dp"
            app:materialThemeOverlay="@style/ThemeOverlay.Signal.CircularProgressIndicator.Primary.Fixed"
            app:circularProgressMaterialButton__label="@string/prompt_passphrase_activity__unlock"
            app:layout_constraintBottom_toBottomOf="parent"
            app:layout_constraintEnd_toEndOf="parent"
            app:layout_constraintStart_toStartOf="parent" />

        <androidx.appcompat.widget.AppCompatImageView
            android:id="@+id/success"
            android:layout_width="48dp"
            android:layout_height="48dp"
            android:layout_gravity="center_horizontal"
            android:tint="@color/signal_colorPrimary"
            android:visibility="gone"
            app:srcCompat="@drawable/ic_check_outline_22" />

    </FrameLayout>

</LinearLayout>
=======
<androidx.constraintlayout.widget.ConstraintLayout xmlns:android="http://schemas.android.com/apk/res/android"
                xmlns:tools="http://schemas.android.com/tools"
                tools:viewBindingIgnore="true"
                xmlns:app="http://schemas.android.com/apk/res-auto"
                android:id="@+id/prompt_layout"
                android:layout_width="match_parent"
                android:layout_height="match_parent"
                android:background="@color/signal_colorSurface"
                android:orientation="vertical"
                android:fitsSystemWindows="true">

    <androidx.appcompat.widget.Toolbar
            android:id="@+id/toolbar"
            android:layout_width="match_parent"
            android:layout_height="?attr/actionBarSize"
            app:layout_constraintTop_toTopOf="parent"
            android:theme="@style/TextSecure.LightActionBar.DarkText"
            android:layout_marginTop="20dp" />

    <LinearLayout
            android:id="@+id/unlock_container"
            android:layout_width="match_parent"
            android:layout_height="wrap_content"
            app:layout_constraintStart_toStartOf="parent"
            app:layout_constraintEnd_toEndOf="parent"
            app:layout_constraintTop_toTopOf="parent"
            app:layout_constraintBottom_toBottomOf="parent"
            android:paddingBottom="36dp"
            android:orientation="vertical"
            android:gravity="center">

        <com.airbnb.lottie.LottieAnimationView
            android:id="@+id/unlock_view"
            android:layout_width="72dp"
            android:layout_height="72dp"
            android:layout_marginBottom="4dp"
            app:lottie_rawRes="@raw/lottie_unlock" />

        <TextView
            android:layout_width="wrap_content"
            android:layout_height="wrap_content"
            android:text="@string/prompt_passphrase_activity__unlock_signal"
            style="@style/Signal.Text.HeadlineMedium" />

        <RelativeLayout android:id="@+id/password_auth_container"
                        android:layout_width="match_parent"
                        android:layout_height="wrap_content"
                        android:layout_marginTop="60dp"
                        tools:visibility="gone">

            <EditText android:id="@+id/passphrase_edit"
                      android:layout_width="match_parent"
                      android:layout_height="45sp"
                      android:inputType="textPassword"
                      android:layout_marginStart="50dp"
                      android:layout_marginEnd="50dp"
                      android:singleLine="true"
                      android:paddingStart="10dp"
                      android:paddingEnd="40dp"/>

            <org.thoughtcrime.securesms.components.AnimatingToggle
                    android:id="@+id/button_toggle"
                    android:layout_width="wrap_content"
                    android:layout_height="wrap_content"
                    android:layout_alignRight="@+id/passphrase_edit"
                    android:layout_centerVertical="true"
                    android:layout_gravity="center"
                    android:gravity="center">

                <ImageButton android:id="@+id/passphrase_visibility"
                             android:src="@drawable/ic_visibility_24dp"
                             android:background="@drawable/touch_highlight_background"
                             android:layout_width="wrap_content"
                             android:layout_height="wrap_content"
                             android:paddingStart="8dp"
                             android:paddingEnd="8dp"
                             android:paddingTop="3dp"
                             android:paddingBottom="3dp"
                             android:layout_centerVertical="true" />

                <ImageButton android:id="@+id/passphrase_visibility_off"
                             android:src="@drawable/ic_visibility_off_24dp"
                             android:background="@drawable/touch_highlight_background"
                             android:layout_width="wrap_content"
                             android:layout_height="wrap_content"
                             android:paddingStart="8dp"
                             android:paddingEnd="8dp"
                             android:paddingTop="3dp"
                             android:paddingBottom="3dp"
                             android:layout_centerVertical="true" />

            </org.thoughtcrime.securesms.components.AnimatingToggle>

            <ImageButton android:id="@+id/ok_button"
                         android:src="@drawable/symbol_arrow_right_24"
                         android:contentDescription="@string/PassphrasePromptActivity_ok_button_content_description"
                         android:background="@null"
                         android:text="@string/prompt_passphrase_activity__unlock"
                         android:layout_width="wrap_content"
                         android:layout_height="wrap_content"
                         android:layout_alignParentEnd="true"
                         android:layout_centerVertical="true"
                         android:textAppearance="?android:attr/textAppearanceMedium"
                         android:paddingStart="5dp"
                         android:paddingTop="5dp"
                         android:paddingEnd="10dp"
                         android:paddingBottom="5dp"
                         app:tint="@color/signal_icon_tint_primary"/>
        </RelativeLayout>

    </LinearLayout>

    <org.thoughtcrime.securesms.util.views.LearnMoreTextView
        android:id="@+id/learn_more_text"
        style="@style/Signal.Text.BodyMedium"
        android:layout_width="wrap_content"
        android:layout_height="wrap_content"
        app:layout_constraintTop_toBottomOf="@id/unlock_container"
        app:layout_constraintVertical_chainStyle="packed"
        app:layout_constraintVertical_bias=".65"
        app:layout_constraintBottom_toTopOf="@id/lock_screen_button"
        app:layout_constraintEnd_toEndOf="parent"
        app:layout_constraintStart_toStartOf="parent"
        android:layout_marginBottom="32dp"
        android:paddingHorizontal="72dp"
        android:text="@string/prompt_passphrase_activity__use_your_android_device"
        android:textAlignment="center"
        android:textColor="@color/signal_colorOnSurfaceVariant"
        android:visibility="gone" />

    <com.google.android.material.button.MaterialButton
        android:id="@+id/lock_screen_button"
        android:layout_width="wrap_content"
        android:layout_height="wrap_content"
        style="@style/Signal.Widget.Button.Medium.Tonal"
        android:text="@string/prompt_passphrase_activity__unlock"
        app:layout_constraintStart_toStartOf="parent"
        app:layout_constraintEnd_toEndOf="parent"
        app:layout_constraintTop_toBottomOf="@id/learn_more_text"
        app:layout_constraintBottom_toBottomOf="parent"
        android:layout_marginBottom="16dp"
        tools:visibility="visible"/>

</androidx.constraintlayout.widget.ConstraintLayout>
>>>>>>> 204fcc28
<|MERGE_RESOLUTION|>--- conflicted
+++ resolved
@@ -1,6 +1,5 @@
 <?xml version="1.0" encoding="utf-8"?>
 
-<<<<<<< HEAD
 <LinearLayout xmlns:android="http://schemas.android.com/apk/res/android"
     xmlns:app="http://schemas.android.com/apk/res-auto"
     xmlns:tools="http://schemas.android.com/tools"
@@ -19,7 +18,7 @@
         android:layout_marginTop="32dp"
         android:layout_marginBottom="36dp"
         android:gravity="center_horizontal"
-        android:text="@string/prompt_passphrase_activity__signal_is_locked"
+        android:text="@string/prompt_passphrase_activity__molly_is_locked"
         android:textStyle="bold" />
 
     <com.google.android.material.textfield.TextInputLayout
@@ -71,150 +70,4 @@
 
     </FrameLayout>
 
-</LinearLayout>
-=======
-<androidx.constraintlayout.widget.ConstraintLayout xmlns:android="http://schemas.android.com/apk/res/android"
-                xmlns:tools="http://schemas.android.com/tools"
-                tools:viewBindingIgnore="true"
-                xmlns:app="http://schemas.android.com/apk/res-auto"
-                android:id="@+id/prompt_layout"
-                android:layout_width="match_parent"
-                android:layout_height="match_parent"
-                android:background="@color/signal_colorSurface"
-                android:orientation="vertical"
-                android:fitsSystemWindows="true">
-
-    <androidx.appcompat.widget.Toolbar
-            android:id="@+id/toolbar"
-            android:layout_width="match_parent"
-            android:layout_height="?attr/actionBarSize"
-            app:layout_constraintTop_toTopOf="parent"
-            android:theme="@style/TextSecure.LightActionBar.DarkText"
-            android:layout_marginTop="20dp" />
-
-    <LinearLayout
-            android:id="@+id/unlock_container"
-            android:layout_width="match_parent"
-            android:layout_height="wrap_content"
-            app:layout_constraintStart_toStartOf="parent"
-            app:layout_constraintEnd_toEndOf="parent"
-            app:layout_constraintTop_toTopOf="parent"
-            app:layout_constraintBottom_toBottomOf="parent"
-            android:paddingBottom="36dp"
-            android:orientation="vertical"
-            android:gravity="center">
-
-        <com.airbnb.lottie.LottieAnimationView
-            android:id="@+id/unlock_view"
-            android:layout_width="72dp"
-            android:layout_height="72dp"
-            android:layout_marginBottom="4dp"
-            app:lottie_rawRes="@raw/lottie_unlock" />
-
-        <TextView
-            android:layout_width="wrap_content"
-            android:layout_height="wrap_content"
-            android:text="@string/prompt_passphrase_activity__unlock_signal"
-            style="@style/Signal.Text.HeadlineMedium" />
-
-        <RelativeLayout android:id="@+id/password_auth_container"
-                        android:layout_width="match_parent"
-                        android:layout_height="wrap_content"
-                        android:layout_marginTop="60dp"
-                        tools:visibility="gone">
-
-            <EditText android:id="@+id/passphrase_edit"
-                      android:layout_width="match_parent"
-                      android:layout_height="45sp"
-                      android:inputType="textPassword"
-                      android:layout_marginStart="50dp"
-                      android:layout_marginEnd="50dp"
-                      android:singleLine="true"
-                      android:paddingStart="10dp"
-                      android:paddingEnd="40dp"/>
-
-            <org.thoughtcrime.securesms.components.AnimatingToggle
-                    android:id="@+id/button_toggle"
-                    android:layout_width="wrap_content"
-                    android:layout_height="wrap_content"
-                    android:layout_alignRight="@+id/passphrase_edit"
-                    android:layout_centerVertical="true"
-                    android:layout_gravity="center"
-                    android:gravity="center">
-
-                <ImageButton android:id="@+id/passphrase_visibility"
-                             android:src="@drawable/ic_visibility_24dp"
-                             android:background="@drawable/touch_highlight_background"
-                             android:layout_width="wrap_content"
-                             android:layout_height="wrap_content"
-                             android:paddingStart="8dp"
-                             android:paddingEnd="8dp"
-                             android:paddingTop="3dp"
-                             android:paddingBottom="3dp"
-                             android:layout_centerVertical="true" />
-
-                <ImageButton android:id="@+id/passphrase_visibility_off"
-                             android:src="@drawable/ic_visibility_off_24dp"
-                             android:background="@drawable/touch_highlight_background"
-                             android:layout_width="wrap_content"
-                             android:layout_height="wrap_content"
-                             android:paddingStart="8dp"
-                             android:paddingEnd="8dp"
-                             android:paddingTop="3dp"
-                             android:paddingBottom="3dp"
-                             android:layout_centerVertical="true" />
-
-            </org.thoughtcrime.securesms.components.AnimatingToggle>
-
-            <ImageButton android:id="@+id/ok_button"
-                         android:src="@drawable/symbol_arrow_right_24"
-                         android:contentDescription="@string/PassphrasePromptActivity_ok_button_content_description"
-                         android:background="@null"
-                         android:text="@string/prompt_passphrase_activity__unlock"
-                         android:layout_width="wrap_content"
-                         android:layout_height="wrap_content"
-                         android:layout_alignParentEnd="true"
-                         android:layout_centerVertical="true"
-                         android:textAppearance="?android:attr/textAppearanceMedium"
-                         android:paddingStart="5dp"
-                         android:paddingTop="5dp"
-                         android:paddingEnd="10dp"
-                         android:paddingBottom="5dp"
-                         app:tint="@color/signal_icon_tint_primary"/>
-        </RelativeLayout>
-
-    </LinearLayout>
-
-    <org.thoughtcrime.securesms.util.views.LearnMoreTextView
-        android:id="@+id/learn_more_text"
-        style="@style/Signal.Text.BodyMedium"
-        android:layout_width="wrap_content"
-        android:layout_height="wrap_content"
-        app:layout_constraintTop_toBottomOf="@id/unlock_container"
-        app:layout_constraintVertical_chainStyle="packed"
-        app:layout_constraintVertical_bias=".65"
-        app:layout_constraintBottom_toTopOf="@id/lock_screen_button"
-        app:layout_constraintEnd_toEndOf="parent"
-        app:layout_constraintStart_toStartOf="parent"
-        android:layout_marginBottom="32dp"
-        android:paddingHorizontal="72dp"
-        android:text="@string/prompt_passphrase_activity__use_your_android_device"
-        android:textAlignment="center"
-        android:textColor="@color/signal_colorOnSurfaceVariant"
-        android:visibility="gone" />
-
-    <com.google.android.material.button.MaterialButton
-        android:id="@+id/lock_screen_button"
-        android:layout_width="wrap_content"
-        android:layout_height="wrap_content"
-        style="@style/Signal.Widget.Button.Medium.Tonal"
-        android:text="@string/prompt_passphrase_activity__unlock"
-        app:layout_constraintStart_toStartOf="parent"
-        app:layout_constraintEnd_toEndOf="parent"
-        app:layout_constraintTop_toBottomOf="@id/learn_more_text"
-        app:layout_constraintBottom_toBottomOf="parent"
-        android:layout_marginBottom="16dp"
-        tools:visibility="visible"/>
-
-</androidx.constraintlayout.widget.ConstraintLayout>
->>>>>>> 204fcc28
+</LinearLayout>