--- conflicted
+++ resolved
@@ -36,7 +36,6 @@
                   android:gravity="center_horizontal"
                   android:textSize="28sp"/>
 
-<<<<<<< HEAD
         <com.google.android.material.textfield.TextInputLayout
             android:id="@+id/passphrase_layout"
             android:layout_width="match_parent"
@@ -51,70 +50,12 @@
             <com.google.android.material.textfield.TextInputEditText
                 android:id="@+id/passphrase_input"
                 android:layout_width="match_parent"
-=======
-        <ImageView android:id="@+id/fingerprint_auth_container"
-                android:src="@drawable/ic_fingerprint_white_48dp"
-                android:background="@drawable/circle_tintable"
-                android:backgroundTint="@color/core_ultramarine"
-                android:padding="20dp"
-                android:layout_width="wrap_content"
->>>>>>> e38aec22
                 android:layout_height="wrap_content"
                 android:textAppearance="?android:attr/textAppearanceMedium"
                 android:imeOptions="actionGo"
                 android:inputType="textPassword"/>
 
-<<<<<<< HEAD
         </com.google.android.material.textfield.TextInputLayout>
-=======
-        <TextView android:id="@+id/lock_screen_auth_container"
-                  android:layout_width="match_parent"
-                  android:layout_height="wrap_content"
-                  android:background="@drawable/rounded_rectangle_dark"
-                  android:backgroundTint="@color/core_ultramarine"
-                  android:textColor="@color/white"
-                  android:gravity="center_horizontal"
-                  android:elevation="3dp"
-                  android:padding="10dp"
-                  android:text="@string/prompt_passphrase_activity__tap_to_unlock"
-                  tools:visibility="gone"/>
-
-        <RelativeLayout android:id="@+id/password_auth_container"
-                        android:layout_width="match_parent"
-                        android:layout_height="wrap_content"
-                        android:layout_marginBottom="60dp"
-                        tools:visibility="gone">
-
-            <EditText android:id="@+id/passphrase_edit"
-                      android:layout_width="match_parent"
-                      android:layout_height="45sp"
-                      android:inputType="textPassword"
-                      android:layout_marginStart="50dp"
-                      android:layout_marginEnd="50dp"
-                      android:singleLine="true"
-                      android:paddingStart="10dp"
-                      android:paddingEnd="40dp"/>
-
-            <org.thoughtcrime.securesms.components.AnimatingToggle
-                    android:id="@+id/button_toggle"
-                    android:layout_width="wrap_content"
-                    android:layout_height="wrap_content"
-                    android:layout_alignRight="@+id/passphrase_edit"
-                    android:layout_centerVertical="true"
-                    android:layout_gravity="center"
-                    android:gravity="center">
-
-                <ImageButton android:id="@+id/passphrase_visibility"
-                             android:src="?ic_visibility"
-                             android:background="@drawable/touch_highlight_background"
-                             android:layout_width="wrap_content"
-                             android:layout_height="wrap_content"
-                             android:paddingStart="8dp"
-                             android:paddingEnd="8dp"
-                             android:paddingTop="3dp"
-                             android:paddingBottom="3dp"
-                             android:layout_centerVertical="true" />
->>>>>>> e38aec22
 
         <FrameLayout
             android:layout_width="match_parent"
