--- conflicted
+++ resolved
@@ -9,15 +9,9 @@
         android:id="@+id/add_blocked_user"
         android:layout_width="0dp"
         android:layout_height="wrap_content"
-<<<<<<< HEAD
-        android:paddingTop="16dp"
-        android:paddingStart="16dp"
-        android:paddingEnd="16dp"
-=======
         android:layout_marginStart="@dimen/dsl_settings_gutter"
         android:layout_marginEnd="@dimen/dsl_settings_gutter"
         android:paddingTop="8dp"
->>>>>>> 2029ea37
         android:text="@string/BlockedUsersActivity__add_blocked_user"
         android:textAppearance="@style/Signal.Text.Body"
         app:layout_constraintEnd_toEndOf="parent"
@@ -28,17 +22,10 @@
         android:id="@+id/add_blocked_user_description"
         android:layout_width="0dp"
         android:layout_height="wrap_content"
-<<<<<<< HEAD
-        android:paddingBottom="16dp"
-        android:paddingStart="16dp"
-        android:paddingEnd="16dp"
-        android:textColor="@color/signal_text_secondary"
-=======
         android:layout_marginStart="@dimen/dsl_settings_gutter"
         android:layout_marginEnd="@dimen/dsl_settings_gutter"
         android:lineSpacingExtra="4sp"
         android:paddingBottom="8dp"
->>>>>>> 2029ea37
         android:text="@string/BlockedUsersActivity__blocked_users_will"
         android:textAppearance="@style/TextAppearance.Signal.Body2"
         android:textColor="@color/signal_text_secondary"
@@ -57,59 +44,9 @@
         app:layout_constraintTop_toTopOf="@id/add_blocked_user" />
 
     <TextView
-        android:id="@+id/block_unknown_switch_title"
+        android:id="@+id/blocked_users_header"
         android:layout_width="0dp"
         android:layout_height="wrap_content"
-<<<<<<< HEAD
-        android:paddingTop="16dp"
-        android:paddingStart="16dp"
-        android:paddingEnd="16dp"
-        android:text="@string/preferences__block_unknown"
-        style="@style/Signal.Text.Body"
-        app:layout_constraintStart_toStartOf="parent"
-        app:layout_constraintTop_toBottomOf="@id/add_blocked_user_touch_target"
-        app:layout_constraintEnd_toStartOf="@id/block_unknown_switch" />
-
-    <TextView
-        android:id="@+id/block_unknown_switch_title_description"
-        android:layout_width="0dp"
-        android:layout_height="wrap_content"
-        android:paddingBottom="16dp"
-        android:paddingStart="16dp"
-        android:paddingEnd="16dp"
-        android:textColor="@color/signal_text_secondary"
-        android:text="@string/preferences__block_users_youve_never_been_in_contact_with_and_who_are_not_saved_in_your_contacts"
-        android:textAppearance="@style/TextAppearance.Signal.Body2"
-        app:layout_constraintTop_toBottomOf="@id/block_unknown_switch_title"
-        app:layout_constraintStart_toStartOf="parent"
-        app:layout_constraintEnd_toStartOf="@id/block_unknown_switch" />
-
-    <androidx.appcompat.widget.SwitchCompat
-        android:id="@+id/block_unknown_switch"
-        android:layout_width="wrap_content"
-        android:layout_height="wrap_content"
-        android:paddingStart="16dp"
-        android:paddingEnd="16dp"
-        app:layout_constraintEnd_toEndOf="parent"
-        app:layout_constraintTop_toTopOf="@id/block_unknown_switch_title"
-        app:layout_constraintBottom_toBottomOf="@id/block_unknown_switch_title_description" />
-
-    <View
-        android:id="@+id/block_unknown_switch_touch_target"
-        android:layout_width="0dp"
-        android:layout_height="0dp"
-        android:background="?selectableItemBackground"
-        app:layout_constraintBottom_toBottomOf="@id/block_unknown_switch_title_description"
-        app:layout_constraintEnd_toEndOf="parent"
-        app:layout_constraintStart_toStartOf="parent"
-        app:layout_constraintTop_toTopOf="@id/block_unknown_switch_title" />
-
-    <View
-        android:id="@+id/blocked_users_divider"
-        android:layout_width="0dp"
-        android:layout_height="12dp"
-        android:background="@drawable/preference_divider"
-=======
         android:minHeight="48dp"
         android:paddingStart="@dimen/dsl_settings_gutter"
         android:paddingTop="16dp"
@@ -118,29 +55,15 @@
         android:text="@string/BlockedUsersActivity__blocked_users"
         android:textAppearance="@style/TextAppearance.Signal.Body1.Bold"
         android:textStyle="bold"
->>>>>>> 2029ea37
         app:layout_constraintEnd_toEndOf="parent"
         app:layout_constraintStart_toStartOf="parent"
-        app:layout_constraintTop_toBottomOf="@id/block_unknown_switch_touch_target" />
-
-    <TextView
-        android:id="@+id/blocked_users_header"
-        android:layout_width="match_parent"
-        android:layout_height="wrap_content"
-        android:layout_marginTop="25dp"
-        android:paddingStart="16dp"
-        android:paddingEnd="16dp"
-        android:fontFamily="sans-serif-medium"
-        android:textColor="@color/signal_accent_primary"
-        android:text="@string/BlockedUsersActivity__blocked_users"
-        android:textAppearance="@style/TextAppearance.Signal.Body2"
-        app:layout_constraintTop_toBottomOf="@id/blocked_users_divider" />
+        app:layout_constraintTop_toBottomOf="@id/add_blocked_user_touch_target" />
 
     <TextView
         android:id="@+id/no_blocked_users"
         android:layout_width="wrap_content"
         android:layout_height="wrap_content"
-        android:layout_marginTop="30dp"
+        android:layout_marginTop="20dp"
         android:text="@string/BlockedUsersActivity__no_blocked_users"
         android:textAppearance="@style/TextAppearance.Signal.Body2"
         app:layout_constraintEnd_toEndOf="parent"
@@ -151,7 +74,6 @@
         android:id="@+id/blocked_users_recycler"
         android:layout_width="match_parent"
         android:layout_height="0dp"
-        android:layout_marginTop="25dp"
         app:layoutManager="androidx.recyclerview.widget.LinearLayoutManager"
         app:layout_constraintBottom_toBottomOf="parent"
         app:layout_constraintEnd_toEndOf="parent"
