<?xml version="1.0" encoding="utf-8"?>
<org.thoughtcrime.securesms.components.InsetAwareConstraintLayout xmlns:android="http://schemas.android.com/apk/res/android"
    xmlns:app="http://schemas.android.com/apk/res-auto"
    tools:viewBindingIgnore="true"
    xmlns:tools="http://schemas.android.com/tools"
    android:layout_width="match_parent"
    android:layout_height="match_parent">

    <include layout="@layout/system_ui_guidelines" />

    <ImageView
        android:id="@+id/conversation_wallpaper"
        android:layout_width="0dp"
        android:layout_height="match_parent"
        android:importantForAccessibility="no"
        android:scaleType="centerCrop"
        app:layout_constraintEnd_toEndOf="@id/parent_end_guideline"
        app:layout_constraintStart_toStartOf="@id/parent_start_guideline" />

    <View
        android:id="@+id/conversation_wallpaper_dim"
        android:layout_width="match_parent"
        android:layout_height="match_parent"
        android:background="@color/black"
        android:visibility="gone"
        tools:alpha="0.2f"
        tools:visibility="visible" />

    <org.thoughtcrime.securesms.components.InputAwareLayout
        android:id="@+id/layout_container"
        android:layout_width="0dp"
        android:layout_height="0dp"
        app:layout_constraintBottom_toBottomOf="@id/navigation_bar_guideline"
        app:layout_constraintEnd_toEndOf="@id/parent_end_guideline"
        app:layout_constraintStart_toStartOf="@id/parent_start_guideline"
        app:layout_constraintTop_toTopOf="parent">

        <LinearLayout
            android:id="@+id/conversation_container"
            android:layout_width="match_parent"
            android:layout_height="match_parent"
            android:clipChildren="false"
            android:clipToPadding="false"
            android:gravity="bottom"
            android:orientation="vertical">

            <FrameLayout
                android:layout_width="match_parent"
                android:layout_height="0dp"
                android:layout_weight="1">

                <androidx.coordinatorlayout.widget.CoordinatorLayout
                    android:id="@+id/fragment_content"
                    android:layout_width="match_parent"
                    android:layout_height="match_parent" />

                <ViewStub
                    android:id="@+id/conversation_mention_suggestions_stub"
                    android:layout_width="match_parent"
                    android:layout_height="match_parent"
                    android:layout="@layout/conversation_mention_suggestions_stub" />

            </FrameLayout>

            <ViewStub
                android:id="@+id/attachment_editor_stub"
                android:layout_width="match_parent"
                android:layout_height="wrap_content"
                android:inflatedId="@+id/attachment_editor"
                android:layout="@layout/conversation_activity_attachment_editor_stub" />

            <LinearLayout
                android:id="@+id/conversation_activity_panel_parent"
                android:layout_width="match_parent"
                android:layout_height="wrap_content"
                android:orientation="vertical"
                android:clipChildren="false"
                android:clipToPadding="false">

                <include layout="@layout/conversation_search_nav" />

                <FrameLayout
                    android:layout_width="match_parent"
                    android:layout_height="wrap_content"
                    android:clipChildren="false"
                    android:clipToPadding="false">

                    <include
                        layout="@layout/conversation_no_longer_a_member"
                        android:visibility="gone" />

                    <include
                        layout="@layout/conversation_requesting_bottom_banner"
                        android:visibility="gone" />

                    <include layout="@layout/conversation_input_panel" />

                    <ViewStub
                        android:id="@+id/conversation_cannot_send_announcement_stub"
                        android:layout_width="match_parent"
                        android:layout_height="wrap_content"
                        android:layout="@layout/conversation_cannot_send_announcement_group" />

                    <org.thoughtcrime.securesms.messagerequests.MessageRequestsBottomView
                        android:id="@+id/conversation_activity_message_request_bottom_bar"
                        android:layout_width="match_parent"
                        android:layout_height="wrap_content"
                        android:clickable="true"
                        android:visibility="gone" />

                    <ViewStub
                        android:id="@+id/conversation_release_notes_unmute_stub"
                        android:layout_width="match_parent"
                        android:layout_height="wrap_content"
                        android:layout="@layout/conversation_activity_unmute" />

                </FrameLayout>

            </LinearLayout>

            <Button
                android:id="@+id/register_button"
                android:layout_width="fill_parent"
                android:layout_height="wrap_content"
                android:padding="20dp"
                android:text="@string/conversation_activity__enable_signal_messages"
                android:visibility="gone" />

            <Button
                android:id="@+id/unblock_button"
                android:layout_width="fill_parent"
                android:layout_height="wrap_content"
                android:padding="20dp"
                android:text="@string/ConversationActivity_unblock"
                android:visibility="gone" />

<<<<<<< HEAD
            <Button
                android:id="@+id/invite_button"
                android:layout_width="fill_parent"
                android:layout_height="wrap_content"
                android:padding="20dp"
                android:text="@string/InviteActivity_invite_to_signal"
                android:visibility="gone" />
=======
            <ViewStub
                android:id="@+id/sms_export_stub"
                android:layout_width="match_parent"
                android:layout_height="wrap_content"
                android:inflatedId="@+id/sms_export_view"
                android:layout="@layout/conversation_activity_sms_export_stub" />
>>>>>>> fc3db538

            <TextView
                android:id="@+id/space_left"
                android:layout_width="fill_parent"
                android:layout_height="wrap_content"
                android:background="?android:windowBackground"
                android:paddingStart="5dp"
                android:visibility="gone"
                tools:text="160/160 (1)"
                tools:visibility="visible" />

            <ViewStub
                android:id="@+id/emoji_drawer_stub"
                android:layout_width="match_parent"
                android:layout_height="wrap_content"
                android:inflatedId="@+id/emoji_drawer"
                android:layout="@layout/conversation_activity_emojidrawer_stub" />

            <ViewStub
                android:id="@+id/attachment_keyboard_stub"
                android:layout_width="match_parent"
                android:layout_height="wrap_content"
                android:inflatedId="@+id/attachment_keyboard"
                android:layout="@layout/conversation_activity_attachment_keyboard_stub" />

        </LinearLayout>

    </org.thoughtcrime.securesms.components.InputAwareLayout>

    <View
        android:id="@+id/navbar_background"
        android:layout_width="match_parent"
        android:layout_height="0dp"
        android:background="@color/wallpaper_compose_background"
        android:visibility="gone"
        app:layout_constraintBottom_toBottomOf="parent"
        app:layout_constraintTop_toBottomOf="@id/navigation_bar_guideline" />

    <View
        android:id="@+id/toolbar_background"
        android:layout_width="match_parent"
        android:layout_height="@dimen/signal_m3_toolbar_height"
        android:background="@color/signal_colorBackground"
        app:layout_constraintEnd_toEndOf="@id/parent_end_guideline"
        app:layout_constraintStart_toStartOf="@id/parent_start_guideline"
        app:layout_constraintTop_toTopOf="@id/status_bar_guideline" />

    <org.thoughtcrime.securesms.util.views.DarkOverflowToolbar
        android:id="@+id/toolbar"
        android:layout_width="0dp"
        android:layout_height="@dimen/signal_m3_toolbar_height"
        android:background="@color/transparent"
        android:clipChildren="false"
        android:clipToPadding="false"
        android:minHeight="@dimen/signal_m3_toolbar_height"
        android:theme="?attr/actionBarStyle"
        app:contentInsetStart="46dp"
        app:contentInsetStartWithNavigation="0dp"
        app:layout_constraintEnd_toEndOf="@id/parent_end_guideline"
        app:layout_constraintStart_toStartOf="@id/parent_start_guideline"
        app:layout_constraintTop_toTopOf="@id/status_bar_guideline">

        <LinearLayout
            android:layout_width="match_parent"
            android:layout_height="match_parent"
            android:clipChildren="false"
            android:clipToPadding="false"
            android:orientation="horizontal">

            <include
                layout="@layout/conversation_title_view"
                android:layout_width="0dp"
                android:layout_height="match_parent"
                android:layout_weight="1" />

            <com.google.android.material.button.MaterialButton
                android:id="@+id/conversation_group_call_join"
                android:layout_width="wrap_content"
                android:layout_height="wrap_content"
                android:fontFamily="sans-serif-medium"
                android:text="@string/ConversationActivity_join"
                android:textAllCaps="false"
                android:textColor="@color/core_white"
                android:visibility="gone"
                app:backgroundTint="@color/core_ultramarine"
                app:cornerRadius="@dimen/material_button_full_round_corner_radius"
                app:icon="@drawable/ic_video_solid_18"
                app:iconGravity="textStart"
                app:iconTint="@color/core_white"
                tools:visibility="visible" />

        </LinearLayout>

    </org.thoughtcrime.securesms.util.views.DarkOverflowToolbar>

    <LinearLayout
        android:id="@+id/conversation_banner_container"
        android:layout_width="0dp"
        android:layout_height="wrap_content"
        android:orientation="vertical"
        app:layout_constraintEnd_toEndOf="@id/parent_end_guideline"
        app:layout_constraintStart_toStartOf="@id/parent_start_guideline"
        app:layout_constraintTop_toBottomOf="@id/toolbar">

        <ViewStub
            android:id="@+id/voice_note_player_stub"
            android:layout_width="match_parent"
            android:layout_height="wrap_content"
            android:inflatedId="@+id/voice_note_player"
            android:layout="@layout/voice_note_player_stub" />

        <ViewStub
            android:id="@+id/unverified_banner_stub"
            android:layout_width="match_parent"
            android:layout_height="wrap_content"
            android:inflatedId="@+id/unverified_banner"
            android:layout="@layout/conversation_activity_unverified_banner_stub" />

        <ViewStub
            android:id="@+id/reminder_stub"
            android:layout_width="match_parent"
            android:layout_height="wrap_content"
            android:inflatedId="@+id/reminder"
            android:layout="@layout/conversation_activity_reminderview_stub" />

        <ViewStub
            android:id="@+id/review_banner_stub"
            android:layout_width="match_parent"
            android:layout_height="wrap_content"
            android:inflatedId="@+id/review_banner"
            android:layout="@layout/review_banner_view" />

    </LinearLayout>

    <ViewStub
        android:id="@+id/conversation_reaction_scrubber_stub"
        android:layout_width="0dp"
        android:layout_height="0dp"
        android:inflatedId="@+id/conversation_reaction_scrubber"
        android:layout="@layout/conversation_reaction_scrubber"
        app:layout_constraintBottom_toBottomOf="parent"
        app:layout_constraintEnd_toEndOf="@+id/parent_end_guideline"
        app:layout_constraintStart_toStartOf="@+id/parent_start_guideline"
        app:layout_constraintTop_toTopOf="@+id/status_bar_guideline" />

</org.thoughtcrime.securesms.components.InsetAwareConstraintLayout><|MERGE_RESOLUTION|>--- conflicted
+++ resolved
@@ -134,22 +134,12 @@
                 android:text="@string/ConversationActivity_unblock"
                 android:visibility="gone" />
 
-<<<<<<< HEAD
-            <Button
-                android:id="@+id/invite_button"
-                android:layout_width="fill_parent"
-                android:layout_height="wrap_content"
-                android:padding="20dp"
-                android:text="@string/InviteActivity_invite_to_signal"
-                android:visibility="gone" />
-=======
             <ViewStub
                 android:id="@+id/sms_export_stub"
                 android:layout_width="match_parent"
                 android:layout_height="wrap_content"
                 android:inflatedId="@+id/sms_export_view"
                 android:layout="@layout/conversation_activity_sms_export_stub" />
->>>>>>> fc3db538
 
             <TextView
                 android:id="@+id/space_left"
