--- conflicted
+++ resolved
@@ -789,16 +789,7 @@
   <string name="InviteActivity_cancel">Poništi</string>
   <string name="InviteActivity_sending">Slanje…</string>
   <string name="InviteActivity_invitations_sent">Pozivnice su poslane!</string>
-<<<<<<< HEAD
   <string name="InviteActivity_invite_to_signal">Pozovi u Molly</string>
-  <plurals name="InviteActivity_send_sms_to_friends">
-    <item quantity="one">POŠALJI SMS ZA %d PRIJATELJA</item>
-    <item quantity="few">POŠALJI SMS ZA %d PRIJATELJA</item>
-    <item quantity="other">POŠALJI SMS ZA %d PRIJATELJA</item>
-  </plurals>
-=======
-  <string name="InviteActivity_invite_to_signal">Pozovi u Signal</string>
->>>>>>> 520fe481
   <plurals name="InviteActivity_send_sms_invites">
     <item quantity="one">Pošalji %d SMS pozivnicu?</item>
     <item quantity="few">Pošalji %d SMS pozivnice?</item>
