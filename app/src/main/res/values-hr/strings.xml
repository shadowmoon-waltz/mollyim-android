--- conflicted
+++ resolved
@@ -2023,12 +2023,8 @@
   <string name="preferences__slow">Sporo</string>
   <string name="preferences__help">Pomoć</string>
   <string name="preferences__advanced">Napredno</string>
-<<<<<<< HEAD
   <string name="preferences__donate_to_signal">Donirajte Mollyu</string>
-=======
-  <string name="preferences__donate_to_signal">Donirajte Signalu</string>
   <!--Preference label when someone is already a subscriber-->
->>>>>>> c4bc2162
   <string name="preferences__subscription">Pretplata</string>
   <!--Preference label for making a monthly donation to Signal-->
   <!--Preference label for making one-time donations to Signal-->
