<?xml version="1.0" encoding="UTF-8"?>
<!-- smartling.instruction_comments_enabled = on -->
<resources>
<<<<<<< HEAD
    <!-- <string name="app_name" translatable="false">Signal</string> -->

    <string name="install_url" translatable="false">https://signal.org/install</string>
    <string name="donate_url" translatable="false">https://signal.org/donate</string>
    <string name="backup_support_url" translatable="false">https://support.signal.org/hc/articles/360007059752</string>
    <string name="transfer_support_url" translatable="false">https://support.signal.org/hc/articles/360007059752</string>
    <string name="support_center_url" translatable="false">https://support.signal.org/</string>
    <string name="terms_and_privacy_policy_url" translatable="false">https://signal.org/legal</string>
    <string name="sustainer_boost_and_badges" translatable="false">https://support.signal.org/hc/articles/4408365318426</string>
    <string name="google_pay_url" translatable="false">https://pay.google.com</string>
    <string name="donation_decline_code_error_url" translatable="false">https://support.signal.org/hc/articles/4408365318426#errors</string>
    <string name="sms_export_url" translatable="false">https://support.signal.org/hc/articles/360007321171</string>
    <string name="signal_me_username_url" translatable="false">https://signal.me/#u/%1$s</string>
    <string name="signal_me_username_url_no_scheme" translatable="false">signal.me/#u/%1$s</string>
=======
  <!-- Removed by excludeNonTranslatables <string name="app_name" translatable="false">Signal</string> -->

  <!-- Removed by excludeNonTranslatables <string name="install_url" translatable="false">https://signal.org/install</string> -->
  <!-- Removed by excludeNonTranslatables <string name="donate_url" translatable="false">https://signal.org/donate</string> -->
  <!-- Removed by excludeNonTranslatables <string name="backup_support_url" translatable="false">https://support.signal.org/hc/articles/360007059752</string> -->
  <!-- Removed by excludeNonTranslatables <string name="transfer_support_url" translatable="false">https://support.signal.org/hc/articles/360007059752</string> -->
  <!-- Removed by excludeNonTranslatables <string name="support_center_url" translatable="false">https://support.signal.org/</string> -->
  <!-- Removed by excludeNonTranslatables <string name="terms_and_privacy_policy_url" translatable="false">https://signal.org/legal</string> -->
  <!-- Removed by excludeNonTranslatables <string name="google_pay_url" translatable="false">https://pay.google.com</string> -->
  <!-- Removed by excludeNonTranslatables <string name="donation_decline_code_error_url" translatable="false">https://support.signal.org/hc/articles/4408365318426#errors</string> -->
  <!-- Removed by excludeNonTranslatables <string name="sms_export_url" translatable="false">https://support.signal.org/hc/articles/360007321171</string> -->
  <!-- Removed by excludeNonTranslatables <string name="signal_me_username_url" translatable="false">https://signal.me/#u/%1$s</string> -->
  <!-- Removed by excludeNonTranslatables <string name="signal_me_username_url_no_scheme" translatable="false">signal.me/#u/%1$s</string> -->
>>>>>>> cb0e7ade

    <string name="yes">Da</string>
    <string name="no">Ne</string>
    <string name="delete">Izbriši</string>
    <string name="please_wait">Prosimo, počakajte …</string>
    <string name="save">Shrani</string>
    <string name="note_to_self">Osebna zabeležka</string>

    <!-- AlbumThumbnailView -->
  <!-- Removed by excludeNonTranslatables <string name="AlbumThumbnailView_plus" translatable="false">\+%d</string> -->

    <!-- ApplicationMigrationActivity -->
    <string name="ApplicationMigrationActivity__signal_is_updating">Aplikacija Molly se posodablja …</string>

    <!-- ApplicationPreferencesActivity -->
    <string name="ApplicationPreferenceActivity_you_havent_set_a_passphrase_yet">Niste še nastavili gesla!</string>
    <string name="ApplicationPreferencesActivity_disable_passphrase">Izključim geslo?</string>
    <string name="ApplicationPreferencesActivity_this_will_permanently_unlock_signal_and_message_notifications">S tem boste odklenili aplikacijo Molly in obvestila o sporočilih.</string>
    <string name="ApplicationPreferencesActivity_disable">Onemogoči</string>
<<<<<<< HEAD
    <string name="ApplicationPreferencesActivity_unregistering">Odjava poteka</string>
    <string name="ApplicationPreferencesActivity_unregistering_from_signal_messages_and_calls">Odjavljanje aplikacije Molly od sporočil in klicev …</string>
    <string name="ApplicationPreferencesActivity_disable_signal_messages_and_calls">Res želite izklopiti sporočila in klice Molly?</string>
    <string name="ApplicationPreferencesActivity_disable_signal_messages_and_calls_by_unregistering">S tem boste izklopili sporočila in klice Molly ter se odjavili s strežnika. Za ponovno uporabo se boste morali zopet prijaviti s svojo telefonsko številko.</string>
=======
    <string name="ApplicationPreferencesActivity_disable_signal_messages_and_calls">Res želite izklopiti sporočila in klice Signal?</string>
    <string name="ApplicationPreferencesActivity_disable_signal_messages_and_calls_by_unregistering">S tem boste izklopili sporočila in klice Signal ter se odjavili s strežnika. Za ponovno uporabo se boste morali zopet prijaviti s svojo telefonsko številko.</string>
>>>>>>> cb0e7ade
    <string name="ApplicationPreferencesActivity_error_connecting_to_server">Napaka pri povezavi s strežnikom!</string>
    <string name="ApplicationPreferencesActivity_pins_are_required_for_registration_lock">PIN je potreben za zaklep registracije. Če ga želite odstraniti, morate najprej izklopiti zaklep registracije.</string>
    <string name="ApplicationPreferencesActivity_pin_created">PIN je bil ustvarjen.</string>
    <string name="ApplicationPreferencesActivity_pin_disabled">PIN je bil izklopljen.</string>
    <string name="ApplicationPreferencesActivity_record_payments_recovery_phrase">Shrani obnovitveno frazo za plačila</string>
    <string name="ApplicationPreferencesActivity_record_phrase">Shrani frazo</string>
    <string name="ApplicationPreferencesActivity_before_you_can_disable_your_pin">Preden onemogočite svoj PIN, morate shraniti obnovitveno frazo za plačila, da jih boste lahko kasneje obnovili.</string>

    <!-- NumericKeyboardView -->
  <!-- Removed by excludeNonTranslatables <string name="NumericKeyboardView__1" translatable="false">1</string> -->
  <!-- Removed by excludeNonTranslatables <string name="NumericKeyboardView__2" translatable="false">2</string> -->
  <!-- Removed by excludeNonTranslatables <string name="NumericKeyboardView__3" translatable="false">3</string> -->
  <!-- Removed by excludeNonTranslatables <string name="NumericKeyboardView__4" translatable="false">4</string> -->
  <!-- Removed by excludeNonTranslatables <string name="NumericKeyboardView__5" translatable="false">5</string> -->
  <!-- Removed by excludeNonTranslatables <string name="NumericKeyboardView__6" translatable="false">6</string> -->
  <!-- Removed by excludeNonTranslatables <string name="NumericKeyboardView__7" translatable="false">7</string> -->
  <!-- Removed by excludeNonTranslatables <string name="NumericKeyboardView__8" translatable="false">8</string> -->
  <!-- Removed by excludeNonTranslatables <string name="NumericKeyboardView__9" translatable="false">9</string> -->
  <!-- Removed by excludeNonTranslatables <string name="NumericKeyboardView__0" translatable="false">0</string> -->
    <!-- Back button on numeric keyboard -->
    <string name="NumericKeyboardView__backspace">Nazaj</string>

    <!-- DraftDatabase -->
    <string name="DraftDatabase_Draft_image_snippet">(slika)</string>
    <string name="DraftDatabase_Draft_audio_snippet">(zvok)</string>
    <string name="DraftDatabase_Draft_video_snippet">(video)</string>
    <string name="DraftDatabase_Draft_location_snippet">(lokacija)</string>
    <string name="DraftDatabase_Draft_quote_snippet">(odgovor)</string>
    <string name="DraftDatabase_Draft_voice_note">(Glasovno sporočilo)</string>

    <!-- AttachmentKeyboard -->
    <string name="AttachmentKeyboard_gallery">Galerija</string>
    <string name="AttachmentKeyboard_file">Datoteka</string>
    <string name="AttachmentKeyboard_contact">Stik</string>
    <string name="AttachmentKeyboard_location">Lokacija</string>
    <string name="AttachmentKeyboard_Signal_needs_permission_to_show_your_photos_and_videos">Aplikacija Molly rabi dovoljenje za prikaz vaših fotografij in videov.</string>
    <string name="AttachmentKeyboard_give_access">Dodeli dostop</string>
    <string name="AttachmentKeyboard_payment">Plačilo</string>

    <!-- AttachmentManager -->
    <string name="AttachmentManager_cant_open_media_selection">Ne najdem aplikacije za izbor datotek.</string>
    <string name="AttachmentManager_signal_requires_the_external_storage_permission_in_order_to_attach_photos_videos_or_audio">Dostop do shrambe je bil trajno onemogočen. Aplikacija Molly potrebuje dovoljenje za dostop do sistemskega pomnilnika za pripenjanje fotografij, videa in zvoka k sporočilom. Prosimo, pojdite v meni Nastavitve aplikacij, izberite \"Dovoljenja\" in omogočite dovoljenje pod postavko \"Shramba\".</string>
    <string name="AttachmentManager_signal_requires_contacts_permission_in_order_to_attach_contact_information">Dostop do stikov je bil trajno onemogočen. Aplikacija Molly potrebuje dovoljenje za dostop do stikov, kadar želite sporočilom pripeti podatke oseb iz svojega imenika. Prosimo, pojdite v meni Nastavitve aplikacij, izberite \"Dovoljenja\" in omogočite dovoljenje pod postavko \"Stiki\".</string>
    <string name="AttachmentManager_signal_requires_location_information_in_order_to_attach_a_location">Dostop do lokacije je bil trajno onemogočen. Aplikacija Molly potrebuje dovoljenje za dostop do lokacije, kadar želite k sporočilom dodati podatek o svoji trenutni lokaciji. Prosimo, pojdite v meni Nastavitve aplikacij, izberite \"Dovoljenja\" in omogočite dovoljenje pod postavko \"Lokacija\".</string>
    <!-- Alert dialog title to show the recipient has not activated payments -->
    <string name="AttachmentManager__not_activated_payments">%1$s ni aktiviral/-a plačil </string>
    <!-- Alert dialog description to send the recipient a request to activate payments -->
    <string name="AttachmentManager__request_to_activate_payments">Ali mu/ji želite poslati zahtevo za aktivacijo Plačil?</string>
    <!-- Alert dialog button to send request -->
    <string name="AttachmentManager__send_request">Pošlji zahtevo</string>
    <!-- Alert dialog button to cancel dialog -->
    <string name="AttachmentManager__cancel">Prekliči</string>

    <!-- AttachmentUploadJob -->
    <string name="AttachmentUploadJob_uploading_media">Prenos multimedijske datoteke …</string>
    <string name="AttachmentUploadJob_compressing_video_start">Kompresija videa …</string>

    <!-- BackgroundMessageRetriever -->
    <string name="BackgroundMessageRetriever_checking_for_messages">Pregled sporočil …</string>

    <!-- BlockedUsersActivity -->
    <string name="BlockedUsersActivity__blocked_users">Blokirani_e uporabniki_ce</string>
    <string name="BlockedUsersActivity__add_blocked_user">Dodaj blokiranega uporabnika_co</string>
    <string name="BlockedUsersActivity__blocked_users_will">Blokirani_e uporabniki_ce vas ne bodo mogli_e klicati ali vam pošiljati sporočila.</string>
    <string name="BlockedUsersActivity__no_blocked_users">Ni blokiranih uporabnikov_ic</string>
    <string name="BlockedUsersActivity__block_user">Želite blokirati uporabnika_co?</string>
    <string name="BlockedUserActivity__s_will_not_be_able_to">\"%1$s\" vas ne bo mogel_la klicati ali vam pošiljati sporočil.</string>
    <string name="BlockedUsersActivity__block">Blokiraj</string>

    <!-- CreditCardFragment -->
    <!-- Title of fragment detailing the donation amount for one-time donation, displayed above the credit card text fields -->
    <string name="CreditCardFragment__donation_amount_s">Donirani znesek: %1$s</string>
    <!-- Title of fragment detailing the donation amount for monthly donation, displayed above the credit card text fields -->
    <string name="CreditCardFragment__donation_amount_s_per_month">Znesek donacije: %1$s/mesec</string>
    <!-- Explanation of how to fill in the form, displayed above the credit card text fields -->
    <!-- Explanation of how to fill in the form and a note about pii, displayed above the credit card text fields -->
    <string name="CreditCardFragment__enter_your_card_details">Vnesite podatke o kartici. Signal ne zbira in ne hrani vaših osebnih podatkov.</string>
    <!-- Displayed as a hint in the card number text field -->
    <string name="CreditCardFragment__card_number">Številka kartice</string>
    <!-- Displayed as a hint in the card expiry text field -->
    <string name="CreditCardFragment__mm_yy">MM/LL</string>
    <!-- Displayed as a hint in the card cvv text field -->
    <string name="CreditCardFragment__cvv">CVV</string>
    <!-- Error displayed under the card number text field when there is an invalid card number entered -->
    <string name="CreditCardFragment__invalid_card_number">Neveljavna številka kartice</string>
    <!-- Error displayed under the card expiry text field when the card is expired -->
    <string name="CreditCardFragment__card_has_expired">Kartica je potekla</string>
    <!-- Error displayed under the card cvv text field when the cvv is too short -->
    <string name="CreditCardFragment__code_is_too_short">Koda je prekratka</string>
    <!-- Error displayed under the card cvv text field when the cvv is too long -->
    <string name="CreditCardFragment__code_is_too_long">Koda je predolga</string>
    <!-- Error displayed under the card cvv text field when the cvv is invalid -->
    <string name="CreditCardFragment__invalid_code">Napačna koda</string>
    <!-- Error displayed under the card expiry text field when the expiry month is invalid -->
    <string name="CreditCardFragment__invalid_month">Neveljaven mesec</string>
    <!-- Error displayed under the card expiry text field when the expiry is missing the year -->
    <string name="CreditCardFragment__year_required">Zahtevano je leto</string>
    <!-- Error displayed under the card expiry text field when the expiry year is invalid -->
    <string name="CreditCardFragment__invalid_year">Neveljavno leto</string>
    <!-- Button label to confirm credit card input and proceed with payment -->
    <string name="CreditCardFragment__continue">Nadaljuj</string>

    <!-- BlockUnblockDialog -->
    <string name="BlockUnblockDialog_block_and_leave_s">Blokiram in zapustim skupino %1$s?</string>
    <string name="BlockUnblockDialog_block_s">Blokiram uporabnika_co %1$s?</string>
    <string name="BlockUnblockDialog_you_will_no_longer_receive_messages_or_updates">Od skupine ne boste več prejemali sporočil in posodobitev. Člani_ce skupine vas ne bodo več mogli_e dodati nazaj v skupino.</string>
    <string name="BlockUnblockDialog_group_members_wont_be_able_to_add_you">Člani_ce skupine vas ne bodo mogli_e dodati nazaj v skupino.</string>
    <string name="BlockUnblockDialog_group_members_will_be_able_to_add_you">Drugi_e člani_ce vas bodo lahko ponovno dodali_e v skupino.</string>
    <!-- Text that is shown when unblocking a Signal contact -->
    <string name="BlockUnblockDialog_you_will_be_able_to_call_and_message_each_other">Lahko si bosta pošiljala sporočila, se klicala in si delila ime in fotografijo.</string>
    <!-- Text that is shown when unblocking an SMS contact -->
    <string name="BlockUnblockDialog_you_will_be_able_to_message_each_other">Lahko si bosta pošiljala sporočila.</string>
    <string name="BlockUnblockDialog_blocked_people_wont_be_able_to_call_you_or_send_you_messages">Blokirani uporabniki_ce vas ne bodo mogli klicati ali vam pošiljati sporočil.</string>
    <string name="BlockUnblockDialog_blocked_people_wont_be_able_to_send_you_messages">Blokirani ljudje vam ne bodo mogli pošiljati sporočil.</string>
    <!-- Message shown on block dialog when blocking the Signal release notes recipient -->
    <string name="BlockUnblockDialog_block_getting_signal_updates_and_news">Blokiraj prejem Signalovih novic in novosti.</string>
    <!-- Message shown on unblock dialog when unblocking the Signal release notes recipient -->
    <string name="BlockUnblockDialog_resume_getting_signal_updates_and_news">Ponovno dovoli prejem Signalovih novic in novosti.</string>
    <string name="BlockUnblockDialog_unblock_s">Želite odblokirati uporabnika_co %1$s?</string>
    <string name="BlockUnblockDialog_block">Blokiraj</string>
    <string name="BlockUnblockDialog_block_and_leave">Blokiraj in zapusti</string>
    <string name="BlockUnblockDialog_report_spam_and_block">Označi kot neželeno in blokiraj</string>

    <!-- BucketedThreadMedia -->
    <string name="BucketedThreadMedia_Today">Danes</string>
    <string name="BucketedThreadMedia_Yesterday">Včeraj</string>
    <string name="BucketedThreadMedia_This_week">Ta teden</string>
    <string name="BucketedThreadMedia_This_month">Ta mesec</string>
    <string name="BucketedThreadMedia_Large">Velike</string>
    <string name="BucketedThreadMedia_Medium">Srednje</string>
    <string name="BucketedThreadMedia_Small">Majhne</string>

    <!-- CameraXFragment -->
    <string name="CameraXFragment_tap_for_photo_hold_for_video">Tapnite za fotografijo, zadržite za video</string>
    <string name="CameraXFragment_capture_description">Zajemi</string>
    <string name="CameraXFragment_change_camera_description">Zamenjaj kamero</string>
    <string name="CameraXFragment_open_gallery_description">Odpri galerijo</string>

    <!-- CameraContacts -->
    <string name="CameraContacts_recent_contacts">Nedavni stiki</string>
    <string name="CameraContacts_signal_contacts">Uporabniki_ce Signala</string>
    <string name="CameraContacts_signal_groups">Skupine Signal</string>
    <string name="CameraContacts_you_can_share_with_a_maximum_of_n_conversations">Delite lahko z največ %1$d pogovori.</string>
    <string name="CameraContacts_select_signal_recipients">Izberite prejemnike Signal</string>
    <string name="CameraContacts_no_signal_contacts">Ni uporabnikov_ic Signala</string>
    <string name="CameraContacts_you_can_only_use_the_camera_button">Za pošiljanje fotografij uporabnikom_cam storitve Signal morate uporabiti gumb za kamero. </string>
    <string name="CameraContacts_cant_find_who_youre_looking_for">Ne najdete uporabnika_ce, ki ga_jo iščete?</string>
    <string name="CameraContacts_invite_a_contact_to_join_signal">Povabite prijatelja_ico k uporabi aplikacije Molly</string>
    <string name="CameraContacts__menu_search">Iskanje</string>

    <!-- Censorship Circumvention Megaphone -->
    <!-- Title for an alert that shows at the bottom of the chat list letting people know that circumvention is no longer needed -->
    <string name="CensorshipCircumventionMegaphone_turn_off_censorship_circumvention">Želite izklopiti zaščito pred cenzuro?</string>
    <!-- Body for an alert that shows at the bottom of the chat list letting people know that circumvention is no longer needed -->
    <string name="CensorshipCircumventionMegaphone_you_can_now_connect_to_the_signal_service">Za boljšo izkušnjo se lahko odslej priklopite direktno na storitev Signal.</string>
    <!-- Action to prompt the user to disable circumvention since it is no longer needed -->
    <string name="CensorshipCircumventionMegaphone_turn_off">Izklopi</string>
    <!-- Action to prompt the user to dismiss the alert at the bottom of the chat list -->
    <string name="CensorshipCircumventionMegaphone_no_thanks">Ne, hvala!</string>

    <!-- ClearProfileActivity -->
    <string name="ClearProfileActivity_remove">Odstrani</string>
    <string name="ClearProfileActivity_remove_profile_photo">Želite odstraniti predstavitveno fotografijo?</string>
    <string name="ClearProfileActivity_remove_group_photo">Želite odstraniti fotografijo skupine?</string>

    <!-- ClientDeprecatedActivity -->
    <string name="ClientDeprecatedActivity_update_signal">Posodobite aplikacijo Molly</string>
    <string name="ClientDeprecatedActivity_this_version_of_the_app_is_no_longer_supported">Ta različica aplikacije Signal ni več podprta. Za nadaljnje pošiljanje in prejemanje sporočil jo morate nadgraditi.</string>
    <string name="ClientDeprecatedActivity_update">Posodobitev</string>
    <string name="ClientDeprecatedActivity_dont_update">Ne nadgradi</string>
    <string name="ClientDeprecatedActivity_warning">Opozorilo</string>
    <string name="ClientDeprecatedActivity_your_version_of_signal_has_expired_you_can_view_your_message_history">Različica aplikacije Signal na vaši napravi je potekla. Še vedno lahko pregledujete zgodovino svojih sporočil, ne morete pa jih pošiljati ali prejemati dokler je ne posodobite.</string>

    <!-- CommunicationActions -->
    <string name="CommunicationActions_no_browser_found">Spletnega brskalnika ni bilo mogoče najti.</string>
    <string name="CommunicationActions_send_email">Pošlji e-pošto</string>
    <string name="CommunicationActions_a_cellular_call_is_already_in_progress">Telefonski klic je že v teku.</string>
    <string name="CommunicationActions_start_voice_call">Začni glasovni klic?</string>
    <string name="CommunicationActions_cancel">Prekliči</string>
    <string name="CommunicationActions_call">Pokliči</string>
    <string name="CommunicationActions_insecure_call">Nezavarovan klic</string>
    <string name="CommunicationActions_carrier_charges_may_apply">Pozor, možni dodatni stroški za klic! Številka, ki jo kličete ni prijavljena v storitev Signal. Klic bo opravljen preko vašega ponudnika mobilne telefonije, ne prek interneta.</string>

    <!-- ConfirmIdentityDialog -->

    <!-- ContactsCursorLoader -->
    <string name="ContactsCursorLoader_recent_chats">Nedavni pogovori</string>
    <string name="ContactsCursorLoader_contacts">Stiki</string>
    <string name="ContactsCursorLoader_groups">Skupine</string>
    <string name="ContactsCursorLoader_phone_number_search">Iskanje po telefonskih številkah</string>
    <!-- Header for username search -->
    <string name="ContactsCursorLoader_find_by_username">Iskanje po uporabniškem imenu</string>
    <!-- Label for my stories when selecting who to send media to -->
    <string name="ContactsCursorLoader_my_stories">Moje zgodbe</string>
    <!-- Text for a button that brings up a bottom sheet to create a new story. -->
    <string name="ContactsCursorLoader_new">Novo</string>

    <!-- ContactsDatabase -->
    <string name="ContactsDatabase_message_s">Sporočilo %1$s</string>
    <string name="ContactsDatabase_signal_call_s">Klic Signal: %1$s</string>

    <!-- ContactNameEditActivity -->
    <!-- Toolbar title for contact name edit activity -->
    <string name="ContactNameEditActivity_given_name">Ime</string>
    <string name="ContactNameEditActivity_family_name">Priimek</string>
    <string name="ContactNameEditActivity_prefix">Predpona</string>
    <string name="ContactNameEditActivity_suffix">Pripona</string>
    <string name="ContactNameEditActivity_middle_name">Srednje ime</string>

    <!-- ContactShareEditActivity -->
    <!-- ContactShareEditActivity toolbar title -->
    <string name="ContactShareEditActivity__send_contact">Pošlji stik</string>
    <string name="ContactShareEditActivity_type_home">Doma</string>
    <string name="ContactShareEditActivity_type_mobile">Mobilno</string>
    <string name="ContactShareEditActivity_type_work">Služba</string>
    <string name="ContactShareEditActivity_type_missing">Drugo</string>
    <string name="ContactShareEditActivity_invalid_contact">Izbrani kontakt ni veljaven</string>
    <!-- Content descrption for name edit button on contact share edit activity -->
    <string name="ContactShareEditActivity__edit_name">Uredi ime</string>
    <!-- Content description for user avatar in edit activity -->
    <string name="ContactShareEditActivity__avatar">Avatar</string>

    <!-- ConversationItem -->
    <string name="ConversationItem_error_not_sent_tap_for_details">Ni poslano. Tapnite za več informacij</string>
    <string name="ConversationItem_error_partially_not_delivered">Delno poslano. Tapnite za več informacij</string>
    <string name="ConversationItem_error_network_not_delivered">Pošiljanje ni uspelo</string>
    <string name="ConversationItem_received_key_exchange_message_tap_to_process">Prejeta informacija o izmenjavi ključev. Kliknite za obdelavo.</string>
    <string name="ConversationItem_group_action_left">%1$s je zapustil_a skupino.</string>
    <string name="ConversationItem_send_paused">Pošiljanje ustavljeno</string>
    <string name="ConversationItem_click_to_approve_unencrypted">Pošiljanje ni uspelo, tapnite za nezavarovan SMS</string>
    <string name="ConversationItem_click_to_approve_unencrypted_sms_dialog_title">Preklopim na nešifriran SMS?</string>
    <string name="ConversationItem_click_to_approve_unencrypted_mms_dialog_title">Preklopim na nešifriran MMS?</string>
    <string name="ConversationItem_click_to_approve_unencrypted_dialog_message">To sporočilo <b>ne bo</b> šifrirano, ker prejemnik_ca ni več uporabnik_ca aplikacije Signal.\n\nŽelite poslati nešifrirano?</string>
    <string name="ConversationItem_unable_to_open_media">Ne najdem aplikacije za odpiranje te vrste datotek.</string>
    <string name="ConversationItem_copied_text">Kopirano %1$s</string>
    <string name="ConversationItem_from_s">od %1$s</string>
    <string name="ConversationItem_to_s">za %1$s</string>
    <string name="ConversationItem_read_more">  Več …</string>
    <string name="ConversationItem_download_more">Naloži več</string>
    <string name="ConversationItem_pending">V teku</string>
    <string name="ConversationItem_this_message_was_deleted">Sporočilo je bilo izbrisano</string>
    <string name="ConversationItem_you_deleted_this_message">Izbrisali ste to sporočilo.</string>
    <!-- Dialog error message shown when user can\'t download a message from someone else due to a permanent failure (e.g., unable to decrypt), placeholder is other\'s name -->
    <string name="ConversationItem_cant_download_message_s_will_need_to_send_it_again">Sporočila ni mogoče prenesti. %1$s ga bo moral/-a znova poslati.</string>
    <!-- Dialog error message shown when user can\'t download an image message from someone else due to a permanent failure (e.g., unable to decrypt), placeholder is other\'s name -->
    <string name="ConversationItem_cant_download_image_s_will_need_to_send_it_again">Slike ni mogoče prenesti. %1$s jo bo moral/-a znova poslati.</string>
    <!-- Dialog error message shown when user can\'t download a video message from someone else due to a permanent failure (e.g., unable to decrypt), placeholder is other\'s name -->
    <string name="ConversationItem_cant_download_video_s_will_need_to_send_it_again">Videoposnetka ni mogoče prenesti. %1$s ga bo moral/-a znova poslati.</string>
    <!-- Dialog error message shown when user can\'t download a their own message via a linked device due to a permanent failure (e.g., unable to decrypt) -->
    <string name="ConversationItem_cant_download_message_you_will_need_to_send_it_again">Sporočila ni mogoče prenesti. Ponovno ga boste morali poslati.</string>
    <!-- Dialog error message shown when user can\'t download a their own image message via a linked device due to a permanent failure (e.g., unable to decrypt) -->
    <string name="ConversationItem_cant_download_image_you_will_need_to_send_it_again">Slike ni mogoče prenesti. Ponovno jo boste morali poslati.</string>
    <!-- Dialog error message shown when user can\'t download a their own video message via a linked device due to a permanent failure (e.g., unable to decrypt) -->
    <string name="ConversationItem_cant_download_video_you_will_need_to_send_it_again">Videoposnetka ni mogoče prenesti. Ponovno ga boste morali poslati.</string>

    <!-- ConversationActivity -->
    <string name="ConversationActivity_add_attachment">Dodaj priponko</string>
    <string name="ConversationActivity_select_contact_info">Izberi podatke o uporabniku_ci</string>
    <string name="ConversationActivity_compose_message">Sestavi sporočilo</string>
    <string name="ConversationActivity_sorry_there_was_an_error_setting_your_attachment">Oprostite, pri nastavljanju priponke je prišlo do napake.</string>
    <string name="ConversationActivity_recipient_is_not_a_valid_sms_or_email_address_exclamation">Naslov prejemnika ni veljaven SMS oz. email naslov!</string>
    <string name="ConversationActivity_message_is_empty_exclamation">Sporočilo je prazno!</string>
    <string name="ConversationActivity_group_members">Člani_ce skupine</string>
    <string name="ConversationActivity__tap_here_to_start_a_group_call">Za začetek skupinskega klica tapnite tukaj</string>

    <string name="ConversationActivity_invalid_recipient">Neveljaven prejemnik!</string>
    <string name="ConversationActivity_added_to_home_screen">Dodano na domači zaslon</string>
    <string name="ConversationActivity_calls_not_supported">Klici niso podprti</string>
    <string name="ConversationActivity_this_device_does_not_appear_to_support_dial_actions">Izgleda, da naprava ne podpira klicanja.</string>
    <string name="ConversationActivity_transport_insecure_sms">Nezavarovan SMS</string>
    <!-- A title for the option to send an SMS with a placeholder to put the name of their SIM card -->
    <string name="ConversationActivity_transport_insecure_sms_with_sim">Nezavarovan SMS (%1$s)</string>
    <string name="ConversationActivity_transport_insecure_mms">Nezavarovan MMS</string>
    <!-- A title for the option to send an SMS with a placeholder to put the name of their SIM card -->
    <string name="ConversationActivity_transport_signal">Sporočilo Signal</string>
    <string name="ConversationActivity_lets_switch_to_signal">Začni uporabljati aplikacijo Molly %1$s</string>
    <string name="ConversationActivity_specify_recipient">Prosimo, izberite uporabnika_co</string>
    <string name="ConversationActivity_unblock">Odblokiraj</string>
    <string name="ConversationActivity_attachment_exceeds_size_limits">Velikost priponke presega omejitev velikosti za ta tip sporočil.</string>
    <string name="ConversationActivity_unable_to_record_audio">Snemanje zvoka ni mogoče!</string>
    <string name="ConversationActivity_you_cant_send_messages_to_this_group">Niste več član_ica te skupine, zato ji tudi ne morete več pošiljati sporočil.</string>
    <string name="ConversationActivity_only_s_can_send_messages">Samo %1$s lahko pošilja sporočila.</string>
    <string name="ConversationActivity_admins">skrbniki_ce</string>
    <string name="ConversationActivity_message_an_admin">Sporočilo skrbniku_ci skupine</string>
    <string name="ConversationActivity_cant_start_group_call">Zagon skupinskega klica ni mogoč.</string>
    <string name="ConversationActivity_only_admins_of_this_group_can_start_a_call">Samo skrbniki_ce skupine lahko začnejo klic.</string>
    <string name="ConversationActivity_there_is_no_app_available_to_handle_this_link_on_your_device">Na svoji napravi nimate nameščene aplikacije, ki bi odpirala to povezavo.</string>
    <string name="ConversationActivity_your_request_to_join_has_been_sent_to_the_group_admin">Vaša prošnja za pridružitev je bila posredovana skrbniku_ci skupine. Ob njegovem_njenem odzivu boste obveščeni.</string>
    <string name="ConversationActivity_cancel_request">Preklic prošnje</string>

    <string name="ConversationActivity_to_send_audio_messages_allow_signal_access_to_your_microphone">Za pošiljanje zvočnih sporočil dovolite aplikaciji Molly dostop do mikrofona naprave.</string>
    <string name="ConversationActivity_signal_requires_the_microphone_permission_in_order_to_send_audio_messages">Dostop do mikrofona je bil trajno onemogočen. Aplikacija Molly potrebuje dovoljenje za dostop do mikrofona naprave za pošiljanje zvokovnih sporočil. Prosimo, pojdite v meni Nastavitve aplikacij, izberite \"Dovoljenja\" in omogočite dovoljenje pod postavko \"Mikrofon\".</string>
    <string name="ConversationActivity_signal_needs_the_microphone_and_camera_permissions_in_order_to_call_s">Dostop do mikrofona in kamere je bil trajno onemogočen. Za klic uporabnika_ce %1$spotrebuje Aplikacija Molly dovoljenje za dostop do mikrofona in kamere naprave. Prosimo, pojdite v meni Nastavitve aplikacij, izberite \"Dovoljenja\" in omogočite dovoljenji pod postavkama \"Mikrofon\" in \"Kamera\".</string>
    <string name="ConversationActivity_to_capture_photos_and_video_allow_signal_access_to_the_camera">Za zajemanje videa in fotografij dovolite aplikaciji Molly dostop do kamere naprave.</string>
    <string name="ConversationActivity_signal_needs_the_camera_permission_to_take_photos_or_video">Dostop do kamere je bil trajno onemogočen. Aplikacija Molly potrebuje dovoljenje za dostop do kamere za zajemanje videa in fotografij. Prosimo, pojdite v meni Nastavitve aplikacij, izberite \"Dovoljenja\" in omogočite dovoljenje pod postavko \"Kamera\".</string>
    <string name="ConversationActivity_signal_needs_camera_permissions_to_take_photos_or_video">Za zajemanje videa in fotografij potrebuje aplikacija Molly dostop do kamere.</string>
    <string name="ConversationActivity_enable_the_microphone_permission_to_capture_videos_with_sound">Omogoči dostop do mikrofona za zajemanje zvoka in videa.</string>
    <string name="ConversationActivity_signal_needs_the_recording_permissions_to_capture_video">Dostop do mikrofona je bil onemogočen. Za snemanje videa potrebuje aplikacija Molly dovoljenje za dostop do mikrofona. Prosimo, nadaljujte v nastavitve aplikacij, izberite \"Dovoljenja\" in omogočite dovoljenje pod postavko \"Mikrofon\".</string>
    <string name="ConversationActivity_signal_needs_recording_permissions_to_capture_video">Za snemanje videa potrebuje Molly dostop do mikrofona.</string>

    <string name="ConversationActivity_quoted_contact_message">%1$s %2$s</string>
    <string name="ConversationActivity_signal_cannot_sent_sms_mms_messages_because_it_is_not_your_default_sms_app">Signal ne more pošiljati sporočil SMS/MMS, ker ni nastavljen kot privzeta aplikacija SMS. Bi želeli to spremeniti v nastavitvah Android?</string>
    <string name="ConversationActivity_yes">Da</string>
    <string name="ConversationActivity_no">Ne</string>
    <string name="ConversationActivity_search_position">%1$d od %2$d</string>
    <string name="ConversationActivity_no_results">Brez rezultata.</string>

    <string name="ConversationActivity_sticker_pack_installed">Nameščen je bil paket nalepk</string>
    <string name="ConversationActivity_new_say_it_with_stickers">Novo! Povejte z nalepkami!</string>

    <string name="ConversationActivity_cancel">Prekliči</string>
    <string name="ConversationActivity_delete_conversation">Izbrišem pogovor?</string>
    <string name="ConversationActivity_delete_and_leave_group">Blokiram in zapustim skupino?</string>
    <string name="ConversationActivity_this_conversation_will_be_deleted_from_all_of_your_devices">Pogovor bo izbrisan na vseh vaših napravah.</string>
    <string name="ConversationActivity_you_will_leave_this_group_and_it_will_be_deleted_from_all_of_your_devices">Zapustili boste skupino in ta bo izbrisana na vseh vaših napravah.</string>
    <string name="ConversationActivity_delete">Izbriši</string>
    <string name="ConversationActivity_delete_and_leave">Izbriši in zapusti</string>
    <string name="ConversationActivity__to_call_s_signal_needs_access_to_your_microphone">Za klic uporabnika_ce %1$s, Molly potrebuje dostop do mikrofona</string>


    <string name="ConversationActivity_join">Pridruži se</string>
    <string name="ConversationActivity_full">Polno</string>

    <string name="ConversationActivity_error_sending_media">Napaka pri pošiljanju medijske datoteke</string>

    <string name="ConversationActivity__reported_as_spam_and_blocked">Označeno kot neželeno in blokirano.</string>

    <!-- Message shown when opening an SMS conversation with SMS disabled and they have unexported sms messages -->
    <string name="ConversationActivity__sms_messaging_is_currently_disabled_you_can_export_your_messages_to_another_app_on_your_phone">SMS sporočila so trenutno onemogočena. Svoja sporočila lahko izvozite v drugo aplikacijo v telefonu.</string>
    <!-- Message shown when opening an SMS conversation with SMS disabled and they have unexported sms messages -->
    <string name="ConversationActivity__sms_messaging_is_no_longer_supported_in_signal_you_can_export_your_messages_to_another_app_on_your_phone">SMS sporočila niso več podprta v Signalu. Svoja sporočila lahko izvozite v drugo aplikacijo v telefonu.</string>
    <!-- Action button shown when in sms conversation, sms is disabled, and unexported sms messages are present -->
    <string name="ConversationActivity__export_sms_messages">Izvoz SMS sporočil</string>
    <!-- Message shown when opening an SMS conversation with SMS disabled and there are no exported messages -->
    <string name="ConversationActivity__sms_messaging_is_currently_disabled_invite_s_to_to_signal_to_keep_the_conversation_here">SMS sporočila so trenutno onemogočena. Povabite stik %1$s v Signal, da ohranite pogovor tukaj.</string>
    <!-- Message shown when opening an SMS conversation with SMS disabled and there are no exported messages -->
    <string name="ConversationActivity__sms_messaging_is_no_longer_supported_in_signal_invite_s_to_to_signal_to_keep_the_conversation_here">SMS sporočila niso več podprta v Signalu. Povabite stik %1$s v Signal, da ohranite pogovor tukaj.</string>
    <!-- Action button shown when opening an SMS conversation with SMS disabled and there are no exported messages -->
    <string name="ConversationActivity__invite_to_signal">Povabi na Signal</string>
    <!-- Snackbar message shown after dismissing the full screen sms export megaphone indicating we\'ll do it again soon -->
    <string name="ConversationActivity__you_will_be_reminded_again_soon">Kmalu vas znova opozorimo.</string>

    <!-- ConversationAdapter -->
    <plurals name="ConversationAdapter_n_unread_messages">
        <item quantity="one">%1$d neprebrano sporočilo</item>
        <item quantity="two">%1$d neprebrani sporočili</item>
        <item quantity="few">%1$d neprebrana sporočila</item>
        <item quantity="other">%1$d neprebranih sporočil</item>
    </plurals>

    <!-- ConversationFragment -->
    <!-- Toast text when contacts activity is not found -->
    <string name="ConversationFragment__contacts_app_not_found">Aplikacija za stike ni bila najdena.</string>
    <plurals name="ConversationFragment_delete_selected_messages">
        <item quantity="one">Izbrišem izbrano sporočilo?</item>
        <item quantity="two">Izbrišem izbrani sporočili?</item>
        <item quantity="few">Izbrišem izbrana sporočila?</item>
        <item quantity="other">Izbrišem izbrana sporočila?</item>
    </plurals>
    <string name="ConversationFragment_save_to_sd_card">Shranim v sistemsko shrambo?</string>
    <plurals name="ConversationFragment_saving_n_media_to_storage_warning">
        <item quantity="one">Shranitev datoteke v sistemsko shrambo bo omogočila dostop do nje vsaki aplikaciji na vaši napravi.\n\nŽelite nadaljevati?</item>
        <item quantity="two">Shranitev obeh datotek v sistemsko shrambo bo omogočila dostop do njiju vsaki aplikaciji na vaši napravi.\n\nŽelite nadaljevati?</item>
        <item quantity="few">Shranitev vseh %1$d datotek v sistemsko shrambo bo omogočila dostop do njih vsaki aplikaciji na vaši napravi.\n\nŽelite nadaljevati?</item>
        <item quantity="other">Shranitev vseh %1$d datotek v sistemsko shrambo bo omogočila dostop do njih vsaki aplikaciji na vaši napravi.\n\nŽelite nadaljevati?</item>
    </plurals>
    <plurals name="ConversationFragment_error_while_saving_attachments_to_sd_card">
        <item quantity="one">Napaka pri shranjevanju priponke v shrambo!</item>
        <item quantity="two">Napaka pri shranjevanju priponk v shrambo!</item>
        <item quantity="few">Napaka pri shranjevanju priponk v shrambo!</item>
        <item quantity="other">Napaka pri shranjevanju priponk v shrambo!</item>
    </plurals>
    <string name="ConversationFragment_unable_to_write_to_sd_card_exclamation">Ne morem shranjevati v sistemsko shrambo!</string>
    <plurals name="ConversationFragment_saving_n_attachments">
        <item quantity="one">Shranjujem priponko</item>
        <item quantity="two">Shranjujem %1$d priponki</item>
        <item quantity="few">Shranjujem %1$d priponke</item>
        <item quantity="other">Shranjujem %1$d priponk</item>
    </plurals>
    <plurals name="ConversationFragment_saving_n_attachments_to_sd_card">
        <item quantity="one">Shranjevanje priloge v shrambo …</item>
        <item quantity="two">Shranjevanje %1$d prilog v shrambo …</item>
        <item quantity="few">Shranjevanje %1$d prilog v shrambo …</item>
        <item quantity="other">Shranjevanje %1$d prilog v shrambo …</item>
    </plurals>
    <string name="ConversationFragment_pending">V teku …</string>
    <string name="ConversationFragment_push">Podatkovno (Signal)</string>
    <string name="ConversationFragment_mms">MMS</string>
    <string name="ConversationFragment_sms">SMS</string>
    <string name="ConversationFragment_deleting">Brišem</string>
    <string name="ConversationFragment_deleting_messages">Izbris sporočil …</string>
    <string name="ConversationFragment_delete_for_me">Izbriši zame</string>
    <string name="ConversationFragment_delete_for_everyone">Izbriši za vse</string>
    <!-- Dialog button for deleting one or more note-to-self messages only on this device, leaving that same message intact on other devices. -->
    <string name="ConversationFragment_delete_on_this_device">Izbriši v tej napravi</string>
    <!-- Dialog button for deleting one or more note-to-self messages on all linked devices. -->
    <string name="ConversationFragment_delete_everywhere">Izbriši povsod</string>
    <string name="ConversationFragment_this_message_will_be_deleted_for_everyone_in_the_conversation">To sporočilo bo izbrisano za vse udeležene v pogovoru, če imajo nameščeno zadnjo različico aplikacije Signal. Člani_ce skupine bodo lahko videli_e, da ste izbrisali sporočilo.</string>
    <string name="ConversationFragment_quoted_message_not_found">Izvorno sporočilo ni bilo najdeno</string>
    <string name="ConversationFragment_quoted_message_no_longer_available">Izvorno sporočilo ni več na voljo</string>
    <string name="ConversationFragment_failed_to_open_message">Odpiranje sporočila ni uspelo</string>
    <string name="ConversationFragment_you_can_swipe_to_the_right_reply">Za hiter odgovor na sporočilo podrsajte na desno</string>
    <string name="ConversationFragment_you_can_swipe_to_the_left_reply">Za hiter odgovor na sporočilo podrsajte na levo</string>
    <string name="ConversationFragment_outgoing_view_once_media_files_are_automatically_removed">Poslane medijske datoteke za enkraten ogled so avtomatično odstranjene s seznama</string>
    <string name="ConversationFragment_you_already_viewed_this_message">To sporočilo ste že videli</string>
    <string name="ConversationFragment__you_can_add_notes_for_yourself_in_this_conversation">V tem pogovoru lahko shranjujete lastne zabeležke.\nČe je vaš račun povezan s še kakšno napravo, se bodo zabeležke prenesle tudi tja.</string>
    <string name="ConversationFragment__d_group_members_have_the_same_name">%1$d članov_ic skupine ima enako ime.</string>
    <string name="ConversationFragment__tap_to_review">Tapnite za pregled</string>
    <string name="ConversationFragment__review_requests_carefully">Pazljivo preglejte prošnje</string>
    <string name="ConversationFragment__signal_found_another_contact_with_the_same_name">Molly je našel drug stik z enakim imenom.</string>
    <string name="ConversationFragment_contact_us">Kontaktirajte nas</string>
    <string name="ConversationFragment_verify">Potrdi</string>
    <string name="ConversationFragment_not_now">Ne zdaj</string>
    <string name="ConversationFragment_your_safety_number_with_s_changed">Vaše varnostno število z uporabnikom_co %1$s je bilo spremenjeno</string>
    <string name="ConversationFragment_your_safety_number_with_s_changed_likey_because_they_reinstalled_signal">Vaše varnostno število z uporabnikom_co %1$s je bilo spremenjeno, najverjetneje zato, ker si je ponovno namestil_a Signal ali pa je zamenjal_a telefon. Za potrditev varnostnega števila tapnite \'potrdi\'. Potrditev ni obvezna.</string>
    <!-- Message shown to indicate which notification profile is on/active -->
    <string name="ConversationFragment__s_on">%1$s vklopljeno</string>
    <!-- Dialog title for block group link join requests -->
    <string name="ConversationFragment__block_request">Želite blokirati prošnjo?</string>
    <!-- Dialog message for block group link join requests -->
    <string name="ConversationFragment__s_will_not_be_able_to_join_or_request_to_join_this_group_via_the_group_link">%1$s se ne bo več mogel_la pridružiti skupini ali zaprositi za sprejem preko povezave. Lahko pa ga_jo v skupino dodate ročno.</string>
    <!-- Dialog confirm block request button -->
    <string name="ConversationFragment__block_request_button">Blokiraj prošnjo</string>
    <!-- Dialog cancel block request button -->
    <string name="ConversationFragment__cancel">Prekliči</string>
    <!-- Message shown after successfully blocking join requests for a user -->
    <string name="ConversationFragment__blocked">Blokirano</string>
    <!-- Label for a button displayed in conversation list to clear the chat filter -->
    <string name="ConversationListFragment__clear_filter">Počisti filter</string>
    <!-- Notice on chat list when no unread chats are available, centered on display -->
    <string name="ConversationListFragment__no_unread_chats">Ni neprebranih klepetov</string>
    <plurals name="ConversationListFragment_delete_selected_conversations">
        <item quantity="one">Izbrišem izbrani pogovor?</item>
        <item quantity="two">Izbrišem izbrana pogovora?</item>
        <item quantity="few">Izbrišem izbrane pogovore?</item>
        <item quantity="other">Izbrišem izbrane pogovore?</item>
    </plurals>
    <plurals name="ConversationListFragment_this_will_permanently_delete_all_n_selected_conversations">
        <item quantity="one">S tem boste nepovratno izbrisali izbran pogovor.</item>
        <item quantity="two">S tem boste nepovratno izbrisali oba izbrana pogovora.</item>
        <item quantity="few">S tem boste nepovratno izbrisali vse %1$d izbrane pogovore.</item>
        <item quantity="other">S tem boste nepovratno izbrisali vseh %1$d izbranih pogovorov.</item>
    </plurals>
    <string name="ConversationListFragment_deleting">Brisanje</string>
    <string name="ConversationListFragment_deleting_selected_conversations">Izbris izbranih pogovorov …</string>
    <plurals name="ConversationListFragment_conversations_archived">
        <item quantity="one">Pogovor je premaknjen v arhiv</item>
        <item quantity="two">Pogovora sta premaknjena v arhiv</item>
        <item quantity="few">%1$d pogovori so premaknjeni v arhiv</item>
        <item quantity="other">%1$d pogovorov je premaknjenih v arhiv</item>
    </plurals>
    <string name="ConversationListFragment_undo">Razveljavi</string>
    <plurals name="ConversationListFragment_moved_conversations_to_inbox">
        <item quantity="one">Pogovor je premaknjen v nabiralnik</item>
        <item quantity="two">Pogovora sta premaknjena v nabiralnik</item>
        <item quantity="few">%1$d pogovori so premaknjeni v nabiralnik</item>
        <item quantity="other">%1$d pogovorov je premaknjenih v nabiralnik</item>
    </plurals>
    <plurals name="ConversationListFragment_read_plural">
        <item quantity="one">Prebrano</item>
        <item quantity="two">Prebrano</item>
        <item quantity="few">Prebrano</item>
        <item quantity="other">Prebrano</item>
    </plurals>
    <plurals name="ConversationListFragment_unread_plural">
        <item quantity="one">Neprebrano</item>
        <item quantity="two">Neprebrano</item>
        <item quantity="few">Neprebrano</item>
        <item quantity="other">Neprebrano</item>
    </plurals>
    <plurals name="ConversationListFragment_pin_plural">
        <item quantity="one">Pripni</item>
        <item quantity="two">Pripni</item>
        <item quantity="few">Pripni</item>
        <item quantity="other">Pripni</item>
    </plurals>
    <plurals name="ConversationListFragment_unpin_plural">
        <item quantity="one">Odpni</item>
        <item quantity="two">Odpni</item>
        <item quantity="few">Odpni</item>
        <item quantity="other">Odpni</item>
    </plurals>
    <plurals name="ConversationListFragment_mute_plural">
        <item quantity="one">Utišaj</item>
        <item quantity="two">Utišaj</item>
        <item quantity="few">Utišaj</item>
        <item quantity="other">Utišaj</item>
    </plurals>
    <plurals name="ConversationListFragment_unmute_plural">
        <item quantity="one">Prekini utišanje</item>
        <item quantity="two">Prekini utišanje</item>
        <item quantity="few">Prekini utišanje</item>
        <item quantity="other">Prekini utišanje</item>
    </plurals>
    <string name="ConversationListFragment_select">Izberi</string>
    <plurals name="ConversationListFragment_archive_plural">
        <item quantity="one">Premakni v arhiv</item>
        <item quantity="two">Premakni v arhiv</item>
        <item quantity="few">Premakni v arhiv</item>
        <item quantity="other">Premakni v arhiv</item>
    </plurals>
    <plurals name="ConversationListFragment_unarchive_plural">
        <item quantity="one">Premakni v nabiralnik</item>
        <item quantity="two">Premakni v nabiralnik</item>
        <item quantity="few">Od-arhiviraj</item>
        <item quantity="other">Premakni v nabiralnik</item>
    </plurals>
    <plurals name="ConversationListFragment_delete_plural">
        <item quantity="one">Izbriši</item>
        <item quantity="two">Izbriši</item>
        <item quantity="few">Izbriši</item>
        <item quantity="other">Izbriši</item>
    </plurals>
    <string name="ConversationListFragment_select_all">Označi vse</string>
    <plurals name="ConversationListFragment_s_selected">
        <item quantity="one">%1$d izbran</item>
        <item quantity="two">%1$d izbrana</item>
        <item quantity="few">%1$d izbrani</item>
        <item quantity="other">%1$d izbranih</item>
    </plurals>

    <!-- Show in conversation list overflow menu to open selection bottom sheet -->
    <string name="ConversationListFragment__notification_profile">Profili za obvestila</string>
    <!-- Tooltip shown after you have created your first notification profile -->
    <string name="ConversationListFragment__turn_your_notification_profile_on_or_off_here">Tukaj vklopite ali izklopite profile za obvsetila.</string>
    <!-- Message shown in top toast to indicate the named profile is on -->
    <string name="ConversationListFragment__s_on">%1$s vklopljeno</string>

    <!-- ConversationListItem -->
    <string name="ConversationListItem_key_exchange_message">Sporočilo za izmenjavo ključev</string>

    <!-- ConversationListItemAction -->
    <string name="ConversationListItemAction_archived_conversations_d">Arhivirani pogovori (%1$d)</string>

    <!-- ConversationTitleView -->
    <string name="ConversationTitleView_verified">Potrjeno</string>
    <string name="ConversationTitleView_you">Vi</string>

    <!-- ConversationTypingView -->
    <string name="ConversationTypingView__plus_d">+%1$d</string>

    <!-- CreateGroupActivity -->
    <string name="CreateGroupActivity__select_members">Izbira članov_ic</string>

    <!-- ConversationListFilterPullView -->
    <!-- Note in revealable view before fully revealed -->
    <string name="ConversationListFilterPullView__pull_down_to_filter">Pull down to filter</string>
    <!-- Note in revealable view after fully revealed -->
    <string name="ConversationListFilterPullView__release_to_filter">Release to filter</string>

    <!-- CreateProfileActivity -->
    <string name="CreateProfileActivity__profile">Profil</string>
    <string name="CreateProfileActivity_error_setting_profile_photo">Napaka pri pošiljanju predstavitvene fotografije</string>
    <string name="CreateProfileActivity_problem_setting_profile">Napaka pri nastavljanju profila</string>
    <string name="CreateProfileActivity_set_up_your_profile">Nastavite svoj profil</string>
    <string name="CreateProfileActivity_signal_profiles_are_end_to_end_encrypted">Vaš profil in spremembe na njem bodo vidne osebam, ki jim pošiljate sporočila, stikom in skupinam.</string>
    <string name="CreateProfileActivity_set_avatar_description">Določi avatar</string>

    <!-- ProfileCreateFragment -->
    <!-- Displayed at the top of the screen and explains how profiles can be viewed. -->
    <string name="ProfileCreateFragment__profiles_are_visible_to_contacts_and_people_you_message">Profili so vidni osebam, ki jim pošiljate sporočila, stikom in skupinam.</string>
    <!-- Title of clickable row to select phone number privacy settings -->
    <string name="ProfileCreateFragment__who_can_find_me">Kdo me lahko najde preko telefonske številke?</string>

    <!-- WhoCanSeeMyPhoneNumberFragment -->
    <!-- Toolbar title for this screen -->
    <string name="WhoCanSeeMyPhoneNumberFragment__who_can_find_me_by_number">Kdo me lahko najde preko telefonske številke?</string>
    <!-- Description for radio item stating anyone can see your phone number -->
    <string name="WhoCanSeeMyPhoneNumberFragment__anyone_who_has">Kdorkoli ima vašo telefonsko številko med svojimi stiki, vas bo videl_a kot stik na Signalu. Drugi_e vas bodo z vašo telefonsko številko lahko našli_le v Iskanju.</string>
    <!-- Description for radio item stating no one will be able to see your phone number -->
    <string name="WhoCanSeeMyPhoneNumberFragment__nobody_on_signal">Nihče v Signalu vas ne bo mogel najti z vašo telefonsko številko.</string>

    <!-- ChooseBackupFragment -->
    <string name="ChooseBackupFragment__restore_from_backup">Obnovim iz varnostne kopije?</string>
    <string name="ChooseBackupFragment__restore_your_messages_and_media">Obnovite svoja sporočila in multimedijske datoteke, shranjene na lokalni varnostni kopiji. Če tega ne boste storili zdaj, kasneje ne bo več mogoče.</string>
    <string name="ChooseBackupFragment__icon_content_description">Obnovi iz ikone varnostne kopije</string>
    <string name="ChooseBackupFragment__choose_backup">Izberi varnostno kopijo</string>
    <string name="ChooseBackupFragment__learn_more">Izvedite več</string>
    <string name="ChooseBackupFragment__no_file_browser_available">Ni nameščene aplikacije za upravljanje datotek</string>

    <!-- RestoreBackupFragment -->
    <string name="RestoreBackupFragment__restore_complete">Obnovitev uspešna</string>
    <string name="RestoreBackupFragment__to_continue_using_backups_please_choose_a_folder">Če želite nadaljevati z varnostnim kopiranjem, izberite željeno mapo. Nove varnostne kopije bodo shranjene na to mesto.</string>
    <string name="RestoreBackupFragment__choose_folder">Izberite mapo</string>
    <string name="RestoreBackupFragment__not_now">Ne zdaj</string>
    <!-- Couldn\'t find the selected backup -->
    <string name="RestoreBackupFragment__backup_not_found">Varnostna kopija ni bila najdena.</string>
    <!-- Couldn\'t read the selected backup -->
    <string name="RestoreBackupFragment__backup_could_not_be_read">Varnostna kopija ni berljiva.</string>
    <!-- Backup has an unsupported file extension -->
    <string name="RestoreBackupFragment__backup_has_a_bad_extension">Varnostna kopija ima napačno končnico.</string>

    <!-- BackupsPreferenceFragment -->
    <string name="BackupsPreferenceFragment__chat_backups">Varnostno kopiranje pogovorov</string>
    <string name="BackupsPreferenceFragment__backups_are_encrypted_with_a_passphrase">Varnostne kopije so zaklenjene z geslom in shranjene na vaši napravi.</string>
    <string name="BackupsPreferenceFragment__create_backup">Ustvari varnostno kopijo</string>
    <string name="BackupsPreferenceFragment__last_backup">Zadnja varnostna kopija: %1$s</string>
    <string name="BackupsPreferenceFragment__backup_folder">Mesto za varnostne kopije</string>
    <string name="BackupsPreferenceFragment__verify_backup_passphrase">Potrdi geslo za varnostno kopijo</string>
    <string name="BackupsPreferenceFragment__test_your_backup_passphrase">Preizkusite geslo svoje varnostne kopije, da vidite, če se ujema</string>
    <string name="BackupsPreferenceFragment__turn_on">Vklopi</string>
    <string name="BackupsPreferenceFragment__turn_off">Izklopi</string>
    <string name="BackupsPreferenceFragment__to_restore_a_backup">"Za obnovo iz varnostne kopije morate najprej namestiti novo kopijo aplikacije Molly. Nato odprite aplikacijo in tapnite \"Obnovi iz varnostne kopije\", ter poiščite svojo varnostno kopijo. %1$s"</string>
    <string name="BackupsPreferenceFragment__learn_more">Izvedite več</string>
    <string name="BackupsPreferenceFragment__in_progress">V teku …</string>
    <!-- Status text shown in backup preferences when verifying a backup -->
    <string name="BackupsPreferenceFragment__verifying_backup">Preverjanje varnostne kopije …</string>
    <string name="BackupsPreferenceFragment__d_so_far">%1$d do zdaj …</string>
    <!-- Show percentage of completion of backup -->
    <string name="BackupsPreferenceFragment__s_so_far">%1$s%% do zdaj …</string>
    <string name="BackupsPreferenceFragment_signal_requires_external_storage_permission_in_order_to_create_backups">Dovoljenja za dostop do zunanjega pomnilnika, ki ga aplikacija Molly potrebuje za varnostno kopiranje, je bilo trajno odvzeto. Prosimo, pojdite v sistemski meni z nastavitvami za aplikacije, izberite \"Dovoljenja\" in označite polje \"Zunanja shramba\".</string>


    <!-- CustomDefaultPreference -->
    <string name="CustomDefaultPreference_using_custom">Uporabljam izbirno: %1$s</string>
    <string name="CustomDefaultPreference_using_default">Prednastavljeno: %1$s</string>
    <string name="CustomDefaultPreference_none">Brez</string>

    <!-- AvatarSelectionBottomSheetDialogFragment -->
    <string name="AvatarSelectionBottomSheetDialogFragment__taking_a_photo_requires_the_camera_permission">Za zajem fotografije morate aplikaciji dovoliti dostop do kamere.</string>
    <string name="AvatarSelectionBottomSheetDialogFragment__viewing_your_gallery_requires_the_storage_permission">Ogled galerije zahteva dovoljenje aplikaciji za dostop do sistemske shrambe.</string>

    <!-- DateUtils -->
    <string name="DateUtils_just_now">Ravnokar</string>
    <string name="DateUtils_minutes_ago">%1$d min</string>
    <string name="DateUtils_today">Danes</string>
    <string name="DateUtils_yesterday">Včeraj</string>

    <!-- DecryptionFailedDialog -->
    <string name="DecryptionFailedDialog_chat_session_refreshed">Seja pogovora je bila osvežena</string>
    <string name="DecryptionFailedDialog_signal_uses_end_to_end_encryption">Signal uporablja šifriranje od-pošiljetalja-do-naslovnika, zato je včasih potrebna osvežitev seje klepeta. To ne bo vplivalo na varnost, lahko pa se bo izgubilo kakšno sporočilo s tem stikom in ga_jo boste morali prositi, da ga pošlje znova.</string>

    <!-- DeviceListActivity -->
    <string name="DeviceListActivity_unlink_s">Odstranim \'%1$s\'?</string>
    <string name="DeviceListActivity_by_unlinking_this_device_it_will_no_longer_be_able_to_send_or_receive">Z odstranitvijo naprave ta ne bo več mogla pošiljati ali prejemati sporočil.</string>
    <string name="DeviceListActivity_network_connection_failed">Povezovanje z omrežjem neuspešno</string>
    <string name="DeviceListActivity_try_again">Poskusite znova</string>
    <string name="DeviceListActivity_unlinking_device">Odstranjevanje naprave …</string>
    <string name="DeviceListActivity_unlinking_device_no_ellipsis">Odstranjujem napravo</string>
    <string name="DeviceListActivity_network_failed">Povezovanje ni uspelo!</string>

    <!-- DeviceListItem -->
    <string name="DeviceListItem_unnamed_device">Nepoimenovana naprava</string>
    <string name="DeviceListItem_linked_s">Povezano: %1$s</string>
    <string name="DeviceListItem_last_active_s">Zadnjič aktivna: %1$s</string>
    <string name="DeviceListItem_today">Danes</string>

    <!-- DocumentView -->
    <string name="DocumentView_unnamed_file">Datoteka brez imena</string>

    <!-- DozeReminder -->
    <string name="DozeReminder_optimize_for_missing_play_services">Optimiziraj za manjkajočo aplikacijo Play Services</string>
    <string name="DozeReminder_this_device_does_not_support_play_services_tap_to_disable_system_battery">Naprava ne podpira storitev Play Services. Tapnite za izklop optimizacije baterije, ki aplikaciji Molly preprečuje povezavo v času neaktivnosti naprave.</string>

    <!-- ExpiredBuildReminder -->
    <string name="ExpiredBuildReminder_this_version_of_signal_has_expired">Ta različica aplikacije Signal je potekla. Posodobite jo, da boste lahko spet pošiljali in prejemali sporočila.</string>
    <string name="ExpiredBuildReminder_update_now">Posodobi zdaj</string>

    <!-- PendingGroupJoinRequestsReminder -->
    <plurals name="PendingGroupJoinRequestsReminder_d_pending_member_requests">
        <item quantity="one">%1$d čakajoče vabilo za članstvo.</item>
        <item quantity="two">%1$d čakajoči vabili za članstvo.</item>
        <item quantity="few">%1$d čakajoča vabila za članstvo.</item>
        <item quantity="other">%1$d čakajočih vabil za članstvo.</item>
    </plurals>
    <string name="PendingGroupJoinRequestsReminder_view">Ogled</string>

    <!-- GcmRefreshJob -->
    <string name="GcmRefreshJob_Permanent_Signal_communication_failure">Trajna okvara pri komunikaciji aplikacije Signal!</string>
    <string name="GcmRefreshJob_Signal_was_unable_to_register_with_Google_Play_Services">Registracija z Google Play Services ni bila uspešna. Podatkovna komunikacija je izklopljena, prosimo, poskusite s ponovno registracijo v meniju Nastavive &gt; Napredno.</string>


    <!-- GiphyActivity -->
    <string name="GiphyActivity_error_while_retrieving_full_resolution_gif">Napaka pri pridobivanju GIF-a v polni ločljivosti</string>

    <!-- GiphyFragmentPageAdapter -->

    <!-- AddToGroupActivity -->
    <string name="AddToGroupActivity_add_member">Želite dodati člana_ico?</string>
    <string name="AddToGroupActivity_add_s_to_s">Želite dodati uporabnika_co \"%1$s\" v skupino \"%2$s\"?</string>
    <string name="AddToGroupActivity_s_added_to_s">\"%1$s\" dodan_a v skupino \"%2$s\".</string>
    <string name="AddToGroupActivity_add_to_group">Dodaj v skupino</string>
    <string name="AddToGroupActivity_add_to_groups">Dodaj v skupine</string>
    <string name="AddToGroupActivity_this_person_cant_be_added_to_legacy_groups">Uporabnik_ca ne more biti dodan_a v staro skupino.</string>
    <string name="AddToGroupActivity_add">Dodaj</string>
    <string name="AddToGroupActivity_add_to_a_group">Dodaj v skupino</string>

    <!-- ChooseNewAdminActivity -->
    <string name="ChooseNewAdminActivity_choose_new_admin">Določi novega skrbnika_co</string>
    <string name="ChooseNewAdminActivity_done">OK</string>
    <string name="ChooseNewAdminActivity_you_left">Zapustili ste skupino \"%1$s.\"</string>

    <!-- GroupMembersDialog -->
    <string name="GroupMembersDialog_you">Vi</string>

    <!-- GV2 access levels -->
    <string name="GroupManagement_access_level_anyone">Kdorkoli</string>
    <string name="GroupManagement_access_level_all_members">Vsi člani</string>
    <string name="GroupManagement_access_level_only_admins">Samo skrbniki_ce</string>
    <string name="GroupManagement_access_level_no_one">Nihče</string>
  <!-- Removed by excludeNonTranslatables <string name="GroupManagement_access_level_unknown" translatable="false">Unknown</string> -->
    <array name="GroupManagement_edit_group_membership_choices">
        <item>@string/GroupManagement_access_level_all_members</item>
        <item>@string/GroupManagement_access_level_only_admins</item>
    </array>
    <array name="GroupManagement_edit_group_info_choices">
        <item>@string/GroupManagement_access_level_all_members</item>
        <item>@string/GroupManagement_access_level_only_admins</item>
    </array>

    <!-- GV2 invites sent -->
    <plurals name="GroupManagement_invitation_sent">
        <item quantity="one">Vabilo je poslano</item>
        <item quantity="two">Vabili sta poslani</item>
        <item quantity="few">%1$d vabila so poslana</item>
        <item quantity="other">%1$d vabil je poslanih</item>
    </plurals>
    <string name="GroupManagement_invite_single_user">Uporabnika_ce “%1$s” ne morete avtomatično dodati k skupini.\n\nPoslano mu_ji je bilo vabilo in dokler ga ne potrdi, ne bo videl_a sporočil skupine.</string>
    <string name="GroupManagement_invite_multiple_users">Teh uporabnikov_ic ne morete avtomatično dodati v skupino.\n\nPoslano jim je bilo vabilo in dokler ga ne potrdijo, ne bodo videli_e sporočil skupine.</string>

    <!-- GroupsV1MigrationLearnMoreBottomSheetDialogFragment -->
    <string name="GroupsV1MigrationLearnMore_what_are_new_groups">Kaj so Nove skupine?</string>
    <string name="GroupsV1MigrationLearnMore_new_groups_have_features_like_mentions">Nove skupine omogočajo napredne funkcije kot so @omembe in skrbniki_ce skupin, ter v prihodnosti še veliko novih funkcij.</string>
    <string name="GroupsV1MigrationLearnMore_all_message_history_and_media_has_been_kept">Zgodovina pogovorov in medijskih datotek je bila ohranjena pred nadgradnjo.</string>
    <string name="GroupsV1MigrationLearnMore_you_will_need_to_accept_an_invite_to_join_this_group_again">Za ponovno pridružitev skupini morate najprej potrditi vabilo. Do takrat ne boste mogli prejemati sporočil skupine.</string>
    <plurals name="GroupsV1MigrationLearnMore_these_members_will_need_to_accept_an_invite">
        <item quantity="one">Ta član_ica bo moral_a potrditi vabilo za ponovno pridružitev skupini in do takrat ne bo mogel_la prejemati novih sporočil skupine:</item>
        <item quantity="two">Ta_ti dva_e člana_ici bosta morala_i potrditi vabilo za ponovno pridružitev skupini in do takrat ne bosta mogla_i prejemati novih sporočil skupine:</item>
        <item quantity="few">Ti_te člani_ce bodo morali_e potrditi vabilo za ponovno pridružitev skupini in do takrat ne bodo mogli_e prejemati novih sporočil skupine:</item>
        <item quantity="other">Ti_te člani_ce bodo morali_e potrditi vabilo za ponovno pridružitev skupini in do takrat ne bodo mogli_e prejemati novih sporočil skupine:</item>
    </plurals>
    <plurals name="GroupsV1MigrationLearnMore_these_members_were_removed_from_the_group">
        <item quantity="one">Ta član_ica je bil_a odstranjen_a iz skupine in bo moral_a, preden se lahko ponovno pridruži, nadgraditi aplikacijo Signal:</item>
        <item quantity="two">Ta_ti člana_ici sta bila_i odstranjena_i iz skupine in bosta morala_i, preden se lahko ponovno pridružita, nadgraditi aplikacijo Signal:</item>
        <item quantity="few">Ti_te člani_ce so bili_e odstranjeni_e iz skupine in bodo morali_e, preden se lahko ponovno pridružijo, nadgraditi aplikacijo Signal:</item>
        <item quantity="other">Ti_te člani_ce so bili_e odstranjeni_e iz skupine in bodo morali_e, preden se lahko ponovno pridružijo, nadgraditi aplikacijo Signal:</item>
    </plurals>

    <!-- GroupsV1MigrationInitiationBottomSheetDialogFragment -->
    <string name="GroupsV1MigrationInitiation_upgrade_to_new_group">Nadgradi v Novo skupino</string>
    <string name="GroupsV1MigrationInitiation_upgrade_this_group">Nadgradi to skupino</string>
    <string name="GroupsV1MigrationInitiation_new_groups_have_features_like_mentions">Nove skupine omogočajo napredne funkcije kot so @omembe in skrbniki_ce skupin, ter v prihodnosti še veliko novih funkcij.</string>
    <string name="GroupsV1MigrationInitiation_all_message_history_and_media_will_be_kept">Zgodovina pogovorov in medijskih datotek bo ohranjena pred nadgradnjo.</string>
    <string name="GroupsV1MigrationInitiation_encountered_a_network_error">Prišlo je do napake na omrežju. Poskusite spet kasneje.</string>
    <string name="GroupsV1MigrationInitiation_failed_to_upgrade">Nadgradnja ni bila uspešna.</string>
    <plurals name="GroupsV1MigrationInitiation_these_members_will_need_to_accept_an_invite">
        <item quantity="one">Ta član_ica bo morala_a potrditi vabilo za ponovno pridružitev skupini in do takrat ne bo mogel_la prejemati novih sporočil skupine:</item>
        <item quantity="two">Ta_ti člana_ici bosta morala_i potrditi vabilo za ponovno pridružitev skupini in do takrat ne bosta mogla_i prejemati novih sporočil skupine:</item>
        <item quantity="few">Ti_te člani_ce bodo morali_e potrditi vabilo za ponovno pridružitev skupini in do takrat ne bodo mogli_e prejemati novih sporočil skupine:</item>
        <item quantity="other">Ti_te člani_ce bodo morali_e potrditi vabilo za ponovno pridružitev skupini in do takrat ne bodo mogli_e prejemati novih sporočil skupine:</item>
    </plurals>
    <plurals name="GroupsV1MigrationInitiation_these_members_are_not_capable_of_joining_new_groups">
        <item quantity="one">Ta član_ica se ne more pridružiti Novim skupinam, zato je bil_a odstranjen_a iz skupine:</item>
        <item quantity="two">Ta_ti člana_ici se ne moreta pridružiti Novim skupinam, zato sta bila_i odstranjena_i iz skupine:</item>
        <item quantity="few">Ti_te člani_ce se ne morejo pridružiti Novim skupinam, zato so bili_e odstranjeni_e iz skupine:</item>
        <item quantity="other">Ti_te člani_ce se ne morejo pridružiti Novim skupinam, zato so bili_e odstranjeni_e iz skupine:</item>
    </plurals>

    <!-- GroupsV1MigrationSuggestionsReminder -->
    <plurals name="GroupsV1MigrationSuggestionsReminder_members_couldnt_be_added_to_the_new_group">
        <item quantity="one">%1$d član_ica ni mogel_la biti ponovno dodan_a v Novo skupino. Ga_jo želite dodati zdaj?</item>
        <item quantity="two">%1$d člana_ici nista mogla_i biti ponovno dodana_i v Novo skupino. Ju želite dodati zdaj?</item>
        <item quantity="few">%1$d člani_ice niso mogli_e biti ponovno dodani_e v Novo skupino. Jih želite dodati zdaj?</item>
        <item quantity="other">%1$d članov_ic ni moglo biti ponovno dodanih v Novo skupino. Jih želite dodati zdaj?</item>
    </plurals>
    <plurals name="GroupsV1MigrationSuggestionsReminder_add_members">
        <item quantity="one">Dodaj člana_ico</item>
        <item quantity="two">Dodaj člana_ici</item>
        <item quantity="few">Dodaj člane_ice</item>
        <item quantity="other">Dodaj člane_ice</item>
    </plurals>
    <string name="GroupsV1MigrationSuggestionsReminder_no_thanks">Ne, hvala!</string>

    <!-- GroupsV1MigrationSuggestionsDialog -->
    <plurals name="GroupsV1MigrationSuggestionsDialog_add_members_question">
        <item quantity="one">Želite dodati člana_ico?</item>
        <item quantity="two">Želite dodati člana_ici?</item>
        <item quantity="few">Želite dodati člane_ice?</item>
        <item quantity="other">Želite dodati člane_ice?</item>
    </plurals>
    <plurals name="GroupsV1MigrationSuggestionsDialog_these_members_couldnt_be_automatically_added">
        <item quantity="one">Ta član_ica ni mogel_la biti avtomatično dodan_a, ko je bila skupina nadgrajena v Novo skupino:</item>
        <item quantity="two">Ta_ti člana_ici nista mogla_i biti avtomatično dodana_i, ko je bila skupina nadgrajena v Novo skupino:</item>
        <item quantity="few">Ti_te člani_ce niso mogli_e biti avtomatično dodani_e, ko je bila skupina nadgrajena v Novo skupino:</item>
        <item quantity="other">Ti_e člani_ce niso mogli_e biti avtomatično dodani_e, ko je bila skupina nadgrajena v Novo skupino:</item>
    </plurals>
    <plurals name="GroupsV1MigrationSuggestionsDialog_add_members">
        <item quantity="one">Dodaj člana_ico</item>
        <item quantity="two">Dodaj člana_ici</item>
        <item quantity="few">Dodaj člane_ice</item>
        <item quantity="other">Dodaj člane_ice</item>
    </plurals>
    <plurals name="GroupsV1MigrationSuggestionsDialog_failed_to_add_members_try_again_later">
        <item quantity="one">Dodajanje člana_ice ni bilo uspešno. Poskusite znova kasneje.</item>
        <item quantity="two">Dodajanje članov_ic ni bilo uspešno. Poskusite znova kasneje.</item>
        <item quantity="few">Dodajanje članov_ic ni bilo uspešno. Poskusite znova kasneje.</item>
        <item quantity="other">Dodajanje članov_ic ni bilo uspešno. Poskusite znova kasneje.</item>
    </plurals>
    <plurals name="GroupsV1MigrationSuggestionsDialog_cannot_add_members">
        <item quantity="one">Dodajanje člana_ice ni mogoče.</item>
        <item quantity="two">Dodajanje članov_ic ni mogoče.</item>
        <item quantity="few">Dodajanje članov_ic ni mogoče.</item>
        <item quantity="other">Dodajanje članov_ic ni mogoče.</item>
    </plurals>

    <!-- LeaveGroupDialog -->
    <string name="LeaveGroupDialog_leave_group">Želite zapustiti skupino?</string>
    <string name="LeaveGroupDialog_you_will_no_longer_be_able_to_send_or_receive_messages_in_this_group">Po tem ne boste več mogli pošiljati in prejemati sporočil v tej skupini.</string>
    <string name="LeaveGroupDialog_leave">Zapusti</string>
    <string name="LeaveGroupDialog_choose_new_admin">Določi novega skrbnika_co</string>
    <string name="LeaveGroupDialog_before_you_leave_you_must_choose_at_least_one_new_admin_for_this_group">Pred odhodom iz skupine morate določiti vsaj enega skrbnika_co skupine.</string>
    <string name="LeaveGroupDialog_choose_admin">Določi skrbnika_co</string>

    <!-- LinkPreviewView -->
    <string name="LinkPreviewView_no_link_preview_available">Predogled ni na voljo</string>
    <string name="LinkPreviewView_this_group_link_is_not_active">Povezava do skupine ni aktivna</string>
    <string name="LinkPreviewView_domain_date">%1$s · %2$s</string>

    <!-- LinkPreviewRepository -->
    <plurals name="LinkPreviewRepository_d_members">
        <item quantity="one">%1$d član</item>
        <item quantity="two">%1$d člana</item>
        <item quantity="few">%1$d člani</item>
        <item quantity="other">%1$d članov</item>
    </plurals>

    <!-- PendingMembersActivity -->
    <string name="PendingMembersActivity_pending_group_invites">Čakajoča vabila v skupino</string>
    <string name="PendingMembersActivity_requests">Prošnje</string>
    <string name="PendingMembersActivity_invites">Vabila</string>
    <string name="PendingMembersActivity_people_you_invited">Ljudje, ki ste jih povabili</string>
    <string name="PendingMembersActivity_you_have_no_pending_invites">Nimate čakajočih vabil.</string>
    <string name="PendingMembersActivity_invites_by_other_group_members">Vabila drugih članov skupine</string>
    <string name="PendingMembersActivity_no_pending_invites_by_other_group_members">Ni čakajočih vabil drugih članov skupine.</string>
    <string name="PendingMembersActivity_missing_detail_explanation">Podrobosti o uporabnikih_cah povabljenih s strani drugih članov_ic skupine so zakrite. Če bodo povabljeni_e sprejeli_e vabilo v skupino, bodo njihove informacije postale vidne tudi drugim članom_icam skupine. Dokler se ne pridružijo, ne bodo mogli_e spremljati sporočil v skupini.</string>

    <string name="PendingMembersActivity_revoke_invite">Prekliči vabilo</string>
    <string name="PendingMembersActivity_revoke_invites">Prekliči vabila</string>
    <plurals name="PendingMembersActivity_revoke_d_invites">
        <item quantity="one">Prekliči vabilo</item>
        <item quantity="two">Prekliči vabili</item>
        <item quantity="few">Prekliči %1$d vabila</item>
        <item quantity="other">Prekliči %1$d vabil</item>
    </plurals>
    <plurals name="PendingMembersActivity_error_revoking_invite">
        <item quantity="one">Napaka pri preklicu vabila</item>
        <item quantity="two">Napaka pri preklicu vabil</item>
        <item quantity="few">Napaka pri preklicu vabil</item>
        <item quantity="other">Napaka pri preklicu vabil</item>
    </plurals>

    <!-- RequestingMembersFragment -->
    <string name="RequestingMembersFragment_pending_member_requests">Čakajoče prošnje za članstvo</string>
    <string name="RequestingMembersFragment_no_member_requests_to_show">Ni prošenj za članstvo.</string>
    <string name="RequestingMembersFragment_explanation">Uporabniki_ce na tem seznamu bi se radi_e pridružili_le skupini preko povezave do skupine.</string>
    <string name="RequestingMembersFragment_added_s">"Dodan_a uporabnik_ca \"%1$s\""</string>
    <string name="RequestingMembersFragment_denied_s">"Zavrnjen_a uporabnik_ca \"%1$s\""</string>

    <!-- AddMembersActivity -->
    <string name="AddMembersActivity__done">OK</string>
    <string name="AddMembersActivity__this_person_cant_be_added_to_legacy_groups">Uporabnik_ca ne more biti dodan_a v staro skupino.</string>
    <plurals name="AddMembersActivity__add_d_members_to_s">
        <item quantity="one">Želite dodati uporabnika_co \"%1$s\" v skupino \"%2$s\"?</item>
        <item quantity="two">Želite dodati %3$d uporabnika_ci v skupino \"%2$s\"?</item>
        <item quantity="few">Želite dodati %3$d uporabnike_ce v skupino \"%2$s\"?</item>
        <item quantity="other">Želite dodati %3$d uporabnikov_ic v skupino \"%2$s\"?</item>
    </plurals>
    <string name="AddMembersActivity__add">Dodaj</string>
    <string name="AddMembersActivity__add_members">Dodaj člane_ice</string>

    <!-- AddGroupDetailsFragment -->
    <string name="AddGroupDetailsFragment__name_this_group">Poimenuj skupino</string>
    <string name="AddGroupDetailsFragment__create_group">Ustvari skupino</string>
    <string name="AddGroupDetailsFragment__create">Ustvari</string>
    <string name="AddGroupDetailsFragment__members">Člani_ce</string>
    <string name="AddGroupDetailsFragment__you_can_add_or_invite_friends_after_creating_this_group">Prijatelje_ice lahko dodajate ali vabite tudi potem, ko ste ustvarili skupino.</string>
    <string name="AddGroupDetailsFragment__group_name_required">Ime skupine (zahtevano)</string>
    <string name="AddGroupDetailsFragment__group_name_optional">Ime skupine (neobvezno)</string>
    <string name="AddGroupDetailsFragment__this_field_is_required">To polje je obvezno.</string>
    <string name="AddGroupDetailsFragment__group_creation_failed">Kreiranje skupine ni uspelo.</string>
    <string name="AddGroupDetailsFragment__try_again_later">Poskusite znova kasneje.</string>
    <string name="AddGroupDetailsFragment__remove">Odstrani</string>
    <string name="AddGroupDetailsFragment__sms_contact">Stik SMS</string>
    <string name="AddGroupDetailsFragment__remove_s_from_this_group">Želite odstraniti uporabnika_co %1$s iz skupine?</string>
    <!-- Info message shown in the middle of the screen, displayed when adding group details to an MMS Group -->
    <string name="AddGroupDetailsFragment__youve_selected_a_contact_that_doesnt_support">Izbrali ste stik, ki ne podpira skupin Signal, zato bo to skupina MMS. Po meri poimenovane MMS skupine in fotografije bodo vidne le vam.</string>
    <!-- Info message shown in the middle of the screen, displayed when adding group details to an MMS Group after SMS Phase 0 -->
    <string name="AddGroupDetailsFragment__youve_selected_a_contact_that_doesnt_support_signal_groups_mms_removal">Izbrali ste stik, ki ne uporablja skupin Signal, zato bo to skupina MMS. Imena in fotografije skupin MMS po meri bodo vidna le vam. Podpora za skupine MMS bo kmalu odstranjena, zato da se bomo osredotočili na šifrirana sporočila.</string>

    <!-- ManageGroupActivity -->
    <string name="ManageGroupActivity_who_can_add_new_members">Kdo lahko dodaja nove člane?</string>
    <string name="ManageGroupActivity_who_can_edit_this_groups_info">Kdo lahko ureja informacije o skupini</string>

    <plurals name="ManageGroupActivity_added">
        <item quantity="one">Dodan_a je bil_a %1$d član_ica.</item>
        <item quantity="two">Dodana_ni sta bila_li %1$d člana_ici.</item>
        <item quantity="few">Dodani_ne so bili_le %1$d člani_ce.</item>
        <item quantity="other">Dodanih je bilo toliko članov_ic: %1$d.</item>
    </plurals>

    <string name="ManageGroupActivity_you_dont_have_the_rights_to_do_this">Nimate pooblastil za to</string>
    <string name="ManageGroupActivity_not_capable">Nekdo, ki ste ga dodali, uporablja zastarelo različico aplikacije Signal, ki ne podpira novih skupin, in jo mora nadgraditi</string>
    <string name="ManageGroupActivity_not_announcement_capable">Nekdo izmed dodanih ne podpira skupin za obveščanje in mora najprej posodobiti Signal</string>
    <string name="ManageGroupActivity_failed_to_update_the_group">Posodobitev skupine ni uspela</string>
    <string name="ManageGroupActivity_youre_not_a_member_of_the_group">Niste član_ica skupine</string>
    <string name="ManageGroupActivity_failed_to_update_the_group_please_retry_later">Posodobitev skupine ni uspela, poskusite znova kasneje</string>
    <string name="ManageGroupActivity_failed_to_update_the_group_due_to_a_network_error_please_retry_later">Posodobitev skupine ni uspela zaradi omrežne napake, poskusite znova kasneje</string>

    <string name="ManageGroupActivity_edit_name_and_picture">Uredi ime in sliko</string>
    <string name="ManageGroupActivity_legacy_group">Stara oblika skupine</string>
    <string name="ManageGroupActivity_legacy_group_learn_more">To je Stara skupina. Funkcije, kot so skrbniki_ce skupin, so na voljo le pri Novih skupinah.</string>
    <string name="ManageGroupActivity_legacy_group_upgrade">To je Stara skupina. Za dostop do naprednih funkcij, kot so @omembe in skrbniki_ce skupin,</string>
    <string name="ManageGroupActivity_legacy_group_too_large">Ta Stara skupina je prevelika, da bi bila lahko nadgrajena v Novo skupino. Največja velikost skupine je %1$d.</string>
    <string name="ManageGroupActivity_upgrade_this_group">nadgradite to skupino.</string>
    <string name="ManageGroupActivity_this_is_an_insecure_mms_group">To je nezavarovana skupina MMS. Za bolj zasebno komunikacijo povabite svoje stike na Signal.</string>
    <string name="ManageGroupActivity_invite_now">Povabi zdaj</string>
    <string name="ManageGroupActivity_more">več</string>
    <string name="ManageGroupActivity_add_group_description">Dodaj opis skupine …</string>

    <!-- GroupMentionSettingDialog -->
    <string name="GroupMentionSettingDialog_notify_me_for_mentions">Obveščaj me o omembah</string>
    <string name="GroupMentionSettingDialog_receive_notifications_when_youre_mentioned_in_muted_chats">Želite prejemati obvestila, kadar bo vaše ime omenjeno v pogovorih, ki ste jih utišali?</string>
    <string name="GroupMentionSettingDialog_always_notify_me">Vedno me obveščaj</string>
    <string name="GroupMentionSettingDialog_dont_notify_me">Ne obveščaj me</string>

    <!-- ManageProfileFragment -->
    <string name="ManageProfileFragment_profile_name">Naziv profila</string>
    <string name="ManageProfileFragment_username">Uporabniško ime</string>
    <string name="ManageProfileFragment_about">Več</string>
    <string name="ManageProfileFragment_write_a_few_words_about_yourself">Napišite nekaj besed o sebi</string>
    <string name="ManageProfileFragment_your_name">Vaše ime</string>
    <string name="ManageProfileFragment_your_username">Vaše uporabniško ime</string>
    <string name="ManageProfileFragment_failed_to_set_avatar">Nastavitev avatarja ni uspela</string>
    <string name="ManageProfileFragment_badges">Značke</string>
    <string name="ManageProfileFragment__edit_photo">Uredi fotografijo</string>
    <!-- Snackbar message after creating username -->
    <string name="ManageProfileFragment__username_created">Uporabniško ime je ustvarjeno</string>
    <!-- Snackbar message after copying username -->
    <string name="ManageProfileFragment__username_copied">Uporabniško ime je kopirano</string>


    <!-- ManageRecipientActivity -->
    <string name="ManageRecipientActivity_no_groups_in_common">Nobene skupne skupine</string>
    <plurals name="ManageRecipientActivity_d_groups_in_common">
        <item quantity="one">%1$d skupna skupina</item>
        <item quantity="two">%1$d skupni skupini</item>
        <item quantity="few">%1$d skupne skupine</item>
        <item quantity="other">%1$d skupnih skupin</item>
    </plurals>

    <plurals name="GroupMemberList_invited">
        <item quantity="one">%1$s je povabil_a 1 osebo</item>
        <item quantity="two">%1$s je povabil_a %2$d osebi</item>
        <item quantity="few">%1$s je povabil_a %2$d osebe</item>
        <item quantity="other">%1$s je povabil_a %2$d oseb</item>
    </plurals>

    <!-- CustomNotificationsDialogFragment -->
    <string name="CustomNotificationsDialogFragment__custom_notifications">Obvestila po meri</string>
    <string name="CustomNotificationsDialogFragment__messages">Sporočila</string>
    <string name="CustomNotificationsDialogFragment__use_custom_notifications">Uporabi obvestila po meri</string>
    <string name="CustomNotificationsDialogFragment__notification_sound">Zvok obvestila</string>
    <string name="CustomNotificationsDialogFragment__vibrate">Vibriranje</string>
    <!-- Button text for customizing notification options -->
    <string name="CustomNotificationsDialogFragment__customize">Prilagodi</string>
    <string name="CustomNotificationsDialogFragment__change_sound_and_vibration">Spremenite zvok in vibriranje</string>
    <string name="CustomNotificationsDialogFragment__call_settings">Nastavitve klicev</string>
    <string name="CustomNotificationsDialogFragment__ringtone">Zvonjenje</string>
    <string name="CustomNotificationsDialogFragment__default">Privzeto</string>
    <string name="CustomNotificationsDialogFragment__unknown">Neznano</string>

    <!-- ShareableGroupLinkDialogFragment -->
    <string name="ShareableGroupLinkDialogFragment__group_link">Povezava do skupine</string>
    <string name="ShareableGroupLinkDialogFragment__share">Deli</string>
    <string name="ShareableGroupLinkDialogFragment__reset_link">Ponastavi povezavo</string>
    <string name="ShareableGroupLinkDialogFragment__approve_new_members">Odobritev novih članov_ic</string>
    <string name="ShareableGroupLinkDialogFragment__require_an_admin_to_approve_new_members_joining_via_the_group_link">Za pridružitev tej skupini preko deljene povezave je zahtevana odobritev skrbnika_ce.</string>
    <string name="ShareableGroupLinkDialogFragment__are_you_sure_you_want_to_reset_the_group_link">Ste prepričani, da želite ponastaviti povezavo do skupine? Uporabiki_ce se več ne bodo mogli_le pridružiti skupini preko sedanje povezave.</string>

    <!-- GroupLinkShareQrDialogFragment -->
    <string name="GroupLinkShareQrDialogFragment__qr_code">Koda QR</string>
    <string name="GroupLinkShareQrDialogFragment__people_who_scan_this_code_will">Uporabniki_ce, ki bodo skenirali_le to kodo, se bodo lahko pridružili_le vaši skupini. Odobritev skrbnika_ce skupine bo vseeno potrebna, če imate vklopljeno takšno nastavitev.</string>
    <string name="GroupLinkShareQrDialogFragment__share_code">Deli kodo</string>

    <!-- GV2 Invite Revoke confirmation dialog -->
    <string name="InviteRevokeConfirmationDialog_revoke_own_single_invite">Želite preklicati vabilo, ki ste ga poslali uporabniku_ci %1$s?</string>
    <plurals name="InviteRevokeConfirmationDialog_revoke_others_invites">
        <item quantity="one">Želite preklicati vabilo uporabnika_ce %1$s?</item>
        <item quantity="two">Želite preklicati vabili uporabnika_ce %1$s?</item>
        <item quantity="few">Želite preklicati %2$d vabila uporabnika_ce %1$s?</item>
        <item quantity="other">Želite preklicati %2$d vabil uporabnika_ce %1$s?</item>
    </plurals>

    <!-- GroupJoinBottomSheetDialogFragment -->
    <string name="GroupJoinBottomSheetDialogFragment_you_are_already_a_member">Ste že član_ica</string>
    <string name="GroupJoinBottomSheetDialogFragment_join">Pridruži se</string>
    <string name="GroupJoinBottomSheetDialogFragment_request_to_join">Prošnja za priključitev</string>
    <string name="GroupJoinBottomSheetDialogFragment_unable_to_join_group_please_try_again_later">Skupini se ni bilo mogoče pridružiti. Poskusite spet kasneje.</string>
    <string name="GroupJoinBottomSheetDialogFragment_encountered_a_network_error">Prišlo je do napake na omrežju.</string>
    <string name="GroupJoinBottomSheetDialogFragment_this_group_link_is_not_active">Povezava do skupine ni aktivna</string>
    <!-- Title shown when there was an known issue getting group information from a group link -->
    <string name="GroupJoinBottomSheetDialogFragment_cant_join_group">Pridružitev skupini ni mogoča</string>
    <!-- Message shown when you try to get information for a group via link but an admin has removed you -->
    <string name="GroupJoinBottomSheetDialogFragment_you_cant_join_this_group_via_the_group_link_because_an_admin_removed_you">Skrbnik_ca vas je odstranil_a iz skupine, zato se ji ne morete več pridružiti.</string>
    <!-- Message shown when you try to get information for a group via link but the link is no longer valid -->
    <string name="GroupJoinBottomSheetDialogFragment_this_group_link_is_no_longer_valid">Povezava do skupine ni več veljavna.</string>
    <!-- Title shown when there was an unknown issue getting group information from a group link -->
    <string name="GroupJoinBottomSheetDialogFragment_link_error">Napaka pri povezavi</string>
    <!-- Message shown when you try to get information for a group via link but an unknown issue occurred -->
    <string name="GroupJoinBottomSheetDialogFragment_joining_via_this_link_failed_try_joining_again_later">Pridružitev skupini preko te povezave ni uspela. Poskusite znova kasneje.</string>

    <string name="GroupJoinBottomSheetDialogFragment_direct_join">Se želite pridružiti skupini in z njenimi člani_cami deliti svoje ime in fotografijo?</string>
    <string name="GroupJoinBottomSheetDialogFragment_admin_approval_needed">Preden se lahko pridružite, mora vašo prošnjo potrditi skrbnik_ca skupine. Ko pošljete prošnjo za pridružitev, s člani_cami skupine delite svoje ime in fotografijo.</string>
    <plurals name="GroupJoinBottomSheetDialogFragment_group_dot_d_members">
        <item quantity="one">Skupina · %1$d član</item>
        <item quantity="two">Skupina · %1$d člana</item>
        <item quantity="few">Skupina · %1$d člani</item>
        <item quantity="other">Skupina · %1$d članov</item>
    </plurals>

    <!-- GroupJoinUpdateRequiredBottomSheetDialogFragment -->
    <string name="GroupJoinUpdateRequiredBottomSheetDialogFragment_update_signal_to_use_group_links">Za povezave do skupine nadgradite Signal</string>
    <string name="GroupJoinUpdateRequiredBottomSheetDialogFragment_update_message">Različica aplikacije Signal, ki jo uporabljate, ne podpira te povezave do skupine. Za priključitev skupini preko povezave jo morate nadgraditi.</string>
    <string name="GroupJoinUpdateRequiredBottomSheetDialogFragment_update_signal">Posodobite aplikacijo Signal</string>
    <string name="GroupJoinUpdateRequiredBottomSheetDialogFragment_group_link_is_not_valid">Povezava do skupine ni veljavna</string>

    <!-- GroupInviteLinkEnableAndShareBottomSheetDialogFragment -->
    <string name="GroupInviteLinkEnableAndShareBottomSheetDialogFragment_invite_friends">Vabilo prijateljem_icam</string>
    <string name="GroupInviteLinkEnableAndShareBottomSheetDialogFragment_share_a_link_with_friends_to_let_them_quickly_join_this_group">Delite povezavo s prijatelji_cami, da se bodo lahko hitreje pridružili_e skupini.</string>

    <string name="GroupInviteLinkEnableAndShareBottomSheetDialogFragment_enable_and_share_link">Vklopi in deli povezavo</string>
    <string name="GroupInviteLinkEnableAndShareBottomSheetDialogFragment_share_link">Deli povezavo</string>

    <string name="GroupInviteLinkEnableAndShareBottomSheetDialogFragment_unable_to_enable_group_link_please_try_again_later">Vklop povazave do skupine ni uspel. Poskusite kasneje.</string>
    <string name="GroupInviteLinkEnableAndShareBottomSheetDialogFragment_encountered_a_network_error">Prišlo je do napake na omrežju.</string>
    <string name="GroupInviteLinkEnableAndShareBottomSheetDialogFragment_you_dont_have_the_right_to_enable_group_link">Nimate pravice vklopa povezave do skupine. Posvetujte se s skrbnikom_co skupine.</string>
    <string name="GroupInviteLinkEnableAndShareBottomSheetDialogFragment_you_are_not_currently_a_member_of_the_group">Trenutno niste član_ica skupine.</string>

    <!-- GV2 Request confirmation dialog -->
    <string name="RequestConfirmationDialog_add_s_to_the_group">Želite dodati uporabnika_co “%1$s” v skupino?</string>
    <string name="RequestConfirmationDialog_deny_request_from_s">Želite zavrniti prošnjo uporabnika_ce “%1$s”?</string>
    <!-- Confirm dialog message shown when deny a group link join request and group link is enabled. -->
    <string name="RequestConfirmationDialog_deny_request_from_s_they_will_not_be_able_to_request">Želite zavrniti prošnjo uporabnika_ce “%1$s”? Ta oseba ne bo več mogla zaprositi za članstvo preko povezave.</string>
    <string name="RequestConfirmationDialog_add">Dodaj</string>
    <string name="RequestConfirmationDialog_deny">Zavrni</string>

    <!-- ImageEditorHud -->
    <string name="ImageEditorHud_blur_faces">Zabris obrazov</string>
    <string name="ImageEditorHud_new_blur_faces_or_draw_anywhere_to_blur">Novo: zabrišite obraze ali s potegom prsta zabrišite katerikoli del slike</string>
    <string name="ImageEditorHud_draw_anywhere_to_blur">Za zabris potegnite s prstom kjerkoli</string>
    <string name="ImageEditorHud_draw_to_blur_additional_faces_or_areas">Za zabris drugih delov slike potegnite s prstom</string>

    <!-- InputPanel -->
    <string name="InputPanel_tap_and_hold_to_record_a_voice_message_release_to_send">Za snemanje glasovnega sporočila se dotaknite in držite, za pošiljanje spustite</string>
    <!-- Message shown if the user tries to switch a conversation from Signal to SMS -->
    <string name="InputPanel__sms_messaging_is_no_longer_supported_in_signal">SMS sporočila niso več podprta v Signalu.</string>

    <!-- InviteActivity -->
    <string name="InviteActivity_share">Deli</string>
    <string name="InviteActivity_share_with_contacts">Deli s stiki</string>
    <string name="InviteActivity_share_via">Deli preko …</string>

    <string name="InviteActivity_cancel">Prekliči</string>
    <string name="InviteActivity_sending">Pošiljanje …</string>
    <string name="InviteActivity_invitations_sent">Vabila so bila poslana!</string>
    <string name="InviteActivity_invite_to_signal">Povabi k uporabi</string>
    <string name="InviteActivity_send_sms">Pošlji SMS (%1$d)</string>
    <plurals name="InviteActivity_send_sms_invites">
        <item quantity="one">Send %1$d vabilo SMS?</item>
        <item quantity="two">Pošljem %1$d vabili SMS?</item>
        <item quantity="few">Pošljem %1$d vabila SMS?</item>
        <item quantity="other">Pošljem %1$d vabil SMS?</item>
    </plurals>
    <string name="InviteActivity_lets_switch_to_signal">Preklopi na Molly: %1$s</string>
    <string name="InviteActivity_no_app_to_share_to">Kaže, da nimate nameščene nobene primerne aplikacije.</string>

    <!-- LearnMoreTextView -->
    <string name="LearnMoreTextView_learn_more">Več informacij</string>

    <string name="SpanUtil__read_more">Preberite več</string>

    <!-- LongMessageActivity -->
    <string name="LongMessageActivity_unable_to_find_message">Sporočilo ni bilo najdeno</string>
    <string name="LongMessageActivity_message_from_s">Sporočilo uporabnika_ce %1$s</string>
    <string name="LongMessageActivity_your_message">Vaše sporočilo</string>

    <!-- MessageRetrievalService -->
    <string name="MessageRetrievalService_signal">Molly</string>
    <string name="MessageRetrievalService_background_connection_enabled">Povezava v ozadju je omogočena</string>

    <!-- MmsDownloader -->
    <string name="MmsDownloader_error_reading_mms_settings">Napaka pri branju nastavitev MMS brezžičnega ponudnika</string>

    <!-- MediaOverviewActivity -->
    <string name="MediaOverviewActivity_Media">Multimedija</string>
    <string name="MediaOverviewActivity_Files">Datoteke</string>
    <string name="MediaOverviewActivity_Audio">Zvok</string>
    <string name="MediaOverviewActivity_All">Vse</string>
    <plurals name="MediaOverviewActivity_Media_delete_confirm_title">
        <item quantity="one">Izbris izbranega predmeta?</item>
        <item quantity="two">Izbris izbranih predmetov?</item>
        <item quantity="few">Izbris izbranih predmetov?</item>
        <item quantity="other">Izbris izbranih predmetov?</item>
    </plurals>
    <plurals name="MediaOverviewActivity_Media_delete_confirm_message">
        <item quantity="one">S tem boste nepovratno izbrisali izbrano datoteko. Vsak tekst, povezan s to datoteko, bo prav tako izbrisan.</item>
        <item quantity="two">S tem boste nepovratno izbrisali izbrani datoteki. Vsak tekst, povezan s tema datotekama, bo prav tako izbrisan.</item>
        <item quantity="few">S tem boste nepovratno izbrisali %1$d izbrane datoteke. Vsak tekst, povezan s temi datotekami, bo prav tako izbrisan.</item>
        <item quantity="other">S tem boste nepovratno izbrisali %1$d izbranih datotek. Vsak tekst, povezan s temi datotekami, bo prav tako izbrisan.</item>
    </plurals>
    <string name="MediaOverviewActivity_Media_delete_progress_title">Brišem</string>
    <string name="MediaOverviewActivity_Media_delete_progress_message">Izbris sporočil …</string>
    <string name="MediaOverviewActivity_collecting_attachments">Nabiranje prilog …</string>
    <string name="MediaOverviewActivity_Sort_by">Razvrščanje</string>
    <string name="MediaOverviewActivity_Newest">Najnovejše</string>
    <string name="MediaOverviewActivity_Oldest">Najstarejše</string>
    <string name="MediaOverviewActivity_Storage_used">Porabljen pomnilnik</string>
    <string name="MediaOverviewActivity_All_storage_use">Ves porabljen pomnilnik</string>
    <string name="MediaOverviewActivity_Grid_view_description">Mrežni pogled</string>
    <string name="MediaOverviewActivity_List_view_description">Seznam</string>
    <string name="MediaOverviewActivity_Selected_description">Izbrano</string>
    <string name="MediaOverviewActivity_select_all">Označi vse</string>
    <plurals name="MediaOverviewActivity_save_plural">
        <item quantity="one">Shrani</item>
        <item quantity="two">Shrani</item>
        <item quantity="few">Shrani</item>
        <item quantity="other">Shrani</item>
    </plurals>
    <plurals name="MediaOverviewActivity_delete_plural">
        <item quantity="one">Izbriši</item>
        <item quantity="two">Izbriši</item>
        <item quantity="few">Izbriši</item>
        <item quantity="other">Izbriši</item>
    </plurals>

    <plurals name="MediaOverviewActivity_d_selected_s">
        <item quantity="one">%1$d izbran (%2$s)</item>
        <item quantity="two">%1$d izbrana (%2$s)</item>
        <item quantity="few">%1$d izbrani (%2$s)</item>
        <item quantity="other">%1$d izbranih (%2$s)</item>
    </plurals>
    <string name="MediaOverviewActivity_file">Datoteka</string>
    <string name="MediaOverviewActivity_audio">Zvok</string>
    <string name="MediaOverviewActivity_video">Video</string>
    <string name="MediaOverviewActivity_image">Slika</string>
  <!-- Removed by excludeNonTranslatables <string name="MediaOverviewActivity_detail_line_2_part" translatable="false">%1$s · %2$s</string> -->
  <!-- Removed by excludeNonTranslatables <string name="MediaOverviewActivity_detail_line_3_part" translatable="false">%1$s · %2$s · %3$s</string> -->

    <string name="MediaOverviewActivity_sent_by_s">Poslano od uporabnika_ce %1$s</string>
    <string name="MediaOverviewActivity_sent_by_you">Poslano od vas</string>
    <string name="MediaOverviewActivity_sent_by_s_to_s">Poslano od uporabnika_ce %1$s za uporabnika_co %2$s</string>
    <string name="MediaOverviewActivity_sent_by_you_to_s">Poslano od vas za uporabnika_co %1$s</string>

    <!-- Megaphones -->
    <string name="Megaphones_remind_me_later">Spomni me kasneje</string>
    <string name="Megaphones_verify_your_signal_pin">Potrdite svoj Signal PIN</string>
    <string name="Megaphones_well_occasionally_ask_you_to_verify_your_pin">Občasno vas bomo opozorili na vnos PINa, da si ga boste lažje zapomnili.</string>
    <string name="Megaphones_verify_pin">Potrdi PIN</string>
    <string name="Megaphones_get_started">Začnimo</string>
    <string name="Megaphones_new_group">Nova skupina</string>
    <string name="Megaphones_invite_friends">Vabilo prijateljem_icam</string>
    <string name="Megaphones_use_sms">Uporabi SMS</string>
    <string name="Megaphones_appearance">Izgled</string>
    <string name="Megaphones_add_photo">Dodaj fotografijo</string>

    <!-- Title of a bottom sheet to render messages that all quote a specific message -->
    <string name="MessageQuotesBottomSheet_replies">Odgovori</string>

    <!-- NotificationBarManager -->
    <string name="NotificationBarManager_signal_call_in_progress">Klic Signal poteka</string>
    <string name="NotificationBarManager__establishing_signal_call">Vzpostavljam klic Signal</string>
    <string name="NotificationBarManager__incoming_signal_call">Dohodni klic Signal</string>
    <string name="NotificationBarManager__incoming_signal_group_call">Dohodni skupinski klic Signal</string>
    <!-- Temporary notification shown when starting the calling service -->
    <string name="NotificationBarManager__starting_signal_call_service">Začetek klicanja Molly</string>
    <string name="NotificationBarManager__stopping_signal_call_service">Ustavljanje klicanja Molly</string>
    <string name="NotificationBarManager__decline_call">Zavrni klic</string>
    <string name="NotificationBarManager__answer_call">Sprejmi klic</string>
    <string name="NotificationBarManager__end_call">Zaključi klic</string>
    <string name="NotificationBarManager__cancel_call">Prekini klic</string>
    <string name="NotificationBarManager__join_call">Pridruži se klicu</string>

    <!-- NotificationsMegaphone -->
    <string name="NotificationsMegaphone_turn_on_notifications">Želite vklopiti obvestila?</string>
    <string name="NotificationsMegaphone_never_miss_a_message">Nikdar ne spreglejte sporočila vaših prijateljev in skupin.</string>
    <string name="NotificationsMegaphone_turn_on">Vklopi</string>
    <string name="NotificationsMegaphone_not_now">Ne zdaj</string>

    <!-- NotificationMmsMessageRecord -->
    <string name="NotificationMmsMessageRecord_multimedia_message">Večpredstavno sporočilo</string>
    <string name="NotificationMmsMessageRecord_downloading_mms_message">Nalagam sporočilo MMS</string>
    <string name="NotificationMmsMessageRecord_error_downloading_mms_message">Napaka pri prenosu sporočila MMS. Tapni za ponovitev.</string>

    <!-- MediaPickerActivity -->
    <string name="MediaPickerActivity__menu_open_camera">Odpri kamero</string>

    <!-- MediaSendActivity -->
    <string name="MediaSendActivity_camera_unavailable">Kamera ni dostopna.</string>
<<<<<<< HEAD
    <string name="MediaSendActivity_message_to_s">Sporočilo za uporabnika_co %1$s</string>
    <string name="MediaSendActivity_message">Sporočilo</string>
    <string name="MediaSendActivity_select_recipients">Izberite prejemnike</string>
    <string name="MediaSendActivity_signal_needs_access_to_your_contacts">Za prikaz imen iz vašega imenika potrebuje aplikacija Molly dostop do stikov.</string>
    <string name="MediaSendActivity_signal_needs_contacts_permission_in_order_to_show_your_contacts_but_it_has_been_permanently_denied">Dostop do stikov je bil trajno onemogočen. Aplikacija Molly potrebuje dovoljenje za dostop do stikov za iskanje med osebami iz vašega imenika. Prosimo, pojdite v meni Nastavitve aplikacij, izberite \"Dovoljenja\" in omogočite dovoljenje pod postavko \"Stiki\".</string>
    <plurals name="MediaSendActivity_cant_share_more_than_n_items">
        <item quantity="one">Ne morete deliti več kot %1$d priponko.</item>
        <item quantity="two">Ne morete deliti več kot %1$d priponki.</item>
        <item quantity="few">Ne morete deliti več kot %1$d priponke.</item>
        <item quantity="other">Ne morete deliti več kot %1$d priponk.</item>
    </plurals>
    <string name="MediaSendActivity_select_recipients_description">Izberite prejemnike</string>
    <string name="MediaSendActivity_tap_here_to_make_this_message_disappear_after_it_is_viewed">Tapnite tu in vaše sporočilo bo po ogledu prejemnika izginilo.</string>
=======
>>>>>>> cb0e7ade

    <!-- MediaRepository -->
    <string name="MediaRepository_all_media">Vsa večpredstavnostna sporočila</string>
    <string name="MediaRepository__camera">Kamera</string>

    <!-- MessageDecryptionUtil -->
    <string name="MessageDecryptionUtil_failed_to_decrypt_message">Dešifriranje sporočila ni bilo uspešno</string>
    <string name="MessageDecryptionUtil_tap_to_send_a_debug_log">Tapnite za oddajo zabeležke za razhroščevanje</string>

    <!-- MessageRecord -->
    <string name="MessageRecord_unknown">Neznano</string>
    <string name="MessageRecord_message_encrypted_with_a_legacy_protocol_version_that_is_no_longer_supported">Prejeli ste sporočilo, šifrirano z različico aplikacije Signal, ki ni več podprta. Prosite pošiljatelja, naj posodobi Signal na najnovejšo različico.</string>
    <string name="MessageRecord_left_group">Zapustili ste skupino.</string>
    <string name="MessageRecord_you_updated_group">Posodobili ste skupino.</string>
    <string name="MessageRecord_the_group_was_updated">Skupina je bila posodobljena</string>
    <string name="MessageRecord_you_called_date">Klicali ste · %1$s</string>
    <string name="MessageRecord_missed_audio_call_date">Zamujen zvočni klic · %1$s</string>
    <string name="MessageRecord_missed_video_call_date">Zamujen video klic · %1$s</string>
    <string name="MessageRecord_s_updated_group">%1$s je posodobil_a skupino.</string>
    <string name="MessageRecord_s_called_you_date">%1$s vas je klical_a · %2$s</string>
    <string name="MessageRecord_s_joined_signal">%1$s uporablja Signal!</string>
    <string name="MessageRecord_you_disabled_disappearing_messages">Izklopili ste izginjajoča sporočila</string>
    <string name="MessageRecord_s_disabled_disappearing_messages">%1$s je izklopil_a izginjajoča sporočila.</string>
    <string name="MessageRecord_you_set_disappearing_message_time_to_s">Čas poteka sporočil ste nastavili na %1$s.</string>
    <string name="MessageRecord_s_set_disappearing_message_time_to_s">%1$s je nastavil_a čas poteka sporočil na %2$s.</string>
    <string name="MessageRecord_disappearing_message_time_set_to_s">Čas poteka sporočila je nastavljen na %1$s.</string>
    <string name="MessageRecord_this_group_was_updated_to_a_new_group">Skupina je bila nadgrajena v Novo skupino.</string>
    <string name="MessageRecord_you_couldnt_be_added_to_the_new_group_and_have_been_invited_to_join">Niste mogli biti dodani Novi skupini, zato ste bili povabljeni, da se ponovno pridružite.</string>
    <string name="MessageRecord_chat_session_refreshed">Seja pogovora je bila osvežena</string>
    <plurals name="MessageRecord_members_couldnt_be_added_to_the_new_group_and_have_been_invited">
        <item quantity="one">Član_ica ni mogel_la biti dodan_a v Novo skupino, zato je bil_a povabljen_a, da se pridruži.</item>
        <item quantity="two">Člana_ici nista mogla_i biti dodana_i v Novo skupino, zato sta bila_i povabljena_i, da se pridružita.</item>
        <item quantity="few">%1$s člani_ce niso mogli_e biti dodani_e v Novo skupino, zato so bili_e povabljeni_e, da se pridružijo.</item>
        <item quantity="other">%1$s članov_ic ni moglo biti dodanih v Novo skupino, zato so bili_e povabljeni_e, da se pridružijo.</item>
    </plurals>

    <plurals name="MessageRecord_members_couldnt_be_added_to_the_new_group_and_have_been_removed">
        <item quantity="one">Član_ica ni mogel_la biti dodan_a v Novo skupino, zato je bil_a odstranjen_a.</item>
        <item quantity="two">%1$s člana_ici nista mogla_i biti dodana_i v Novo skupino, zato sta bila_i odstranjena_i.</item>
        <item quantity="few">%1$s člani_ce niso mogli_e biti dodani_e v Novo skupino, zato so bili_e odstranjeni_e.</item>
        <item quantity="other">%1$s članov_ic ni moglo biti dodanih v Novo skupino, zato so bili_e odstranjeni_e.</item>
    </plurals>

    <!-- Profile change updates -->
    <string name="MessageRecord_changed_their_profile_name_to">%1$s je preimenoval_a svoj profil v \"%2$s\".</string>
    <string name="MessageRecord_changed_their_profile_name_from_to">%1$s je preimenoval_a svoj profil iz %2$s v %3$s.</string>
    <string name="MessageRecord_changed_their_profile">%1$s je spremenil_a svoj profil.</string>

    <!-- GV2 specific -->
    <string name="MessageRecord_you_created_the_group">Ustvarili ste skupino.</string>
    <string name="MessageRecord_group_updated">Skupina posodobljena.</string>
    <string name="MessageRecord_invite_friends_to_this_group">Povabite prijatelje_ice z deljenjem povezave do skupine</string>

    <!-- GV2 member additions -->
    <string name="MessageRecord_you_added_s">Dodali ste uporabnika_co %1$s.</string>
    <string name="MessageRecord_s_added_s">%1$s je dodal_a uporabnika_co %2$s.</string>
    <string name="MessageRecord_s_added_you">%1$s vas je dodal_a v skupino.</string>
    <string name="MessageRecord_you_joined_the_group">Pridružili ste se skupini.</string>
    <string name="MessageRecord_s_joined_the_group">%1$s stikov se je priključilo skupini.</string>

    <!-- GV2 member removals -->
    <string name="MessageRecord_you_removed_s">Odstranili ste uporabnika_co %1$s.</string>
    <string name="MessageRecord_s_removed_s">%1$s je odstranil_a uporabnika_co %2$s.</string>
    <string name="MessageRecord_s_removed_you_from_the_group">%1$s vas je odstranil_a iz skupine.</string>
    <string name="MessageRecord_you_left_the_group">Zapustili ste skupino.</string>
    <string name="MessageRecord_s_left_the_group">%1$s je zapustil_a skupino.</string>
    <string name="MessageRecord_you_are_no_longer_in_the_group">Niste več v skupini.</string>
    <string name="MessageRecord_s_is_no_longer_in_the_group">%1$s ni več v skupini.</string>

    <!-- GV2 role change -->
    <string name="MessageRecord_you_made_s_an_admin">Osebo %1$s ste določili za skrbnika_co.</string>
    <string name="MessageRecord_s_made_s_an_admin">%1$s je določil_a uporabnika_co %2$s za skrbnika_co.</string>
    <string name="MessageRecord_s_made_you_an_admin">%1$s vas je določil_a za skrbnika_co.</string>
    <string name="MessageRecord_you_revoked_admin_privileges_from_s">Uporabniku_ci %1$s ste odvzeli skrbniška pooblastila.</string>
    <string name="MessageRecord_s_revoked_your_admin_privileges">%1$s je preklical_a vaše skrbniške pravice.</string>
    <string name="MessageRecord_s_revoked_admin_privileges_from_s">%1$s je odvzela skrbniška pooblastila uporabniku_ci %2$s.</string>
    <string name="MessageRecord_s_is_now_an_admin">%1$s je zdaj skrbnik_ca skupine.</string>
    <string name="MessageRecord_you_are_now_an_admin">Odslej ste skrbnik_ca skupine.</string>
    <string name="MessageRecord_s_is_no_longer_an_admin">%1$s ni več skrbnik_ca skupine.</string>
    <string name="MessageRecord_you_are_no_longer_an_admin">Niste več skrbnik_ca skupine.</string>

    <!-- GV2 invitations -->
    <string name="MessageRecord_you_invited_s_to_the_group">Uporabnika_co %1$s ste povabili v skupino.</string>
    <string name="MessageRecord_s_invited_you_to_the_group">%1$s vas je povabil_a v skupino.</string>
    <plurals name="MessageRecord_s_invited_members">
        <item quantity="one">Član_ica %1$s je povabil_a 1 osebo v skupino.</item>
        <item quantity="two">Član_ica %1$s je povabil_a %2$d osebi v skupino.</item>
        <item quantity="few">Član_ica %1$s je povabil_a %2$d osebe v skupino.</item>
        <item quantity="other">Član_ica %1$s je povabil_a %2$d oseb v skupino.</item>
    </plurals>
    <string name="MessageRecord_you_were_invited_to_the_group">Bili ste povabljeni v skupino.</string>
    <plurals name="MessageRecord_d_people_were_invited_to_the_group">
        <item quantity="one">%1$d oseba je bila povabljena v to skupino</item>
        <item quantity="two">%1$d uporabnika_ci sta bila_li povabljena_ni v skupino.</item>
        <item quantity="few">%1$d uporabniki_ce so bili_e povabljeni_ne v skupino.</item>
        <item quantity="other">%1$d uporabnikov_ic je bilo povabljenih v skupino.</item>
    </plurals>

    <!-- GV2 invitation revokes -->
    <plurals name="MessageRecord_you_revoked_invites">
        <item quantity="one">Preklicali ste vabilo v skupino.</item>
        <item quantity="two">Preklicali ste %1$d vabili v skupino.</item>
        <item quantity="few">Preklicali ste %1$d vabila v skupino.</item>
        <item quantity="other">Preklicali ste %1$d vabil v skupino.</item>
    </plurals>
    <plurals name="MessageRecord_s_revoked_invites">
        <item quantity="one">%1$s je preklical_a vabilo v skupino.</item>
        <item quantity="two">%1$s je preklical_a %2$d vabili v skupino.</item>
        <item quantity="few">%1$s je preklical_a %2$d vabila v skupino.</item>
        <item quantity="other">%1$s je preklical_a %2$d vabil v skupino.</item>
    </plurals>
    <string name="MessageRecord_someone_declined_an_invitation_to_the_group">Nekdo je zavrnil vabilo v skupino.</string>
    <string name="MessageRecord_you_declined_the_invitation_to_the_group">Zavrnili ste vabilo v skupino.</string>
    <string name="MessageRecord_s_revoked_your_invitation_to_the_group">%1$s je preklical_a vaše vabilo v skupino.</string>
    <string name="MessageRecord_an_admin_revoked_your_invitation_to_the_group">Skrbnik_ca je preklical_a vaše vabilo v skupino.</string>
    <plurals name="MessageRecord_d_invitations_were_revoked">
        <item quantity="one">Vabilo v skupino je bilo preklicano.</item>
        <item quantity="two">Vabili v skupino sta bili preklicani.</item>
        <item quantity="few">%1$d vabila v skupino so bila preklicana.</item>
        <item quantity="other">%1$d vabil v skupino je bilo preklicanih.</item>
    </plurals>

    <!-- GV2 invitation acceptance -->
    <string name="MessageRecord_you_accepted_invite">Sprejeli ste vabilo v skupino.</string>
    <string name="MessageRecord_s_accepted_invite">%1$s je sprejel_a vabilo v skupino.</string>
    <string name="MessageRecord_you_added_invited_member_s">Dodali ste povabljenega_no uporabnika_co %1$s.</string>
    <string name="MessageRecord_s_added_invited_member_s">%1$s je dodal_a povabljenega_no uporabnika_co %2$s.</string>

    <!-- GV2 title change -->
    <string name="MessageRecord_you_changed_the_group_name_to_s">Ime skupine ste spremenili v \"%1$s\".</string>
    <string name="MessageRecord_s_changed_the_group_name_to_s">%1$s je spremenil_a ime skupine v \"%2$s\".</string>
    <string name="MessageRecord_the_group_name_has_changed_to_s">Ime skupine je bilo spremenjeno v \"%1$s\".</string>

    <!-- GV2 description change -->
    <string name="MessageRecord_you_changed_the_group_description">Spremenili ste opis skupine.</string>
    <string name="MessageRecord_s_changed_the_group_description">%1$s je spremenil_a opis skupine.</string>
    <string name="MessageRecord_the_group_description_has_changed">Opis skupine je bil spremenjen.</string>

    <!-- GV2 avatar change -->
    <string name="MessageRecord_you_changed_the_group_avatar">Spremenili ste skupinin avatar.</string>
    <string name="MessageRecord_s_changed_the_group_avatar">%1$s je spremenil_a avatar skupine.</string>
    <string name="MessageRecord_the_group_group_avatar_has_been_changed">Avatar skupine je bil spremenjen.</string>

    <!-- GV2 attribute access level change -->
    <string name="MessageRecord_you_changed_who_can_edit_group_info_to_s">Spremenili ste, kdo lahko ureja informacije o skupini: \"%1$s\".</string>
    <string name="MessageRecord_s_changed_who_can_edit_group_info_to_s">%1$s je spremenil_a, kdo lahko ureja informacije o skupini: \"%2$s\".</string>
    <string name="MessageRecord_who_can_edit_group_info_has_been_changed_to_s">Sprememba: podatke o skupini lahko odslej ureja uporabnik_ca \"%1$s\".</string>

    <!-- GV2 membership access level change -->
    <string name="MessageRecord_you_changed_who_can_edit_group_membership_to_s">Spremenili ste, kdo lahko ureja članstvo v skupini: \"%1$s\".</string>
    <string name="MessageRecord_s_changed_who_can_edit_group_membership_to_s">%1$s je spremenil_a, kdo lahko ureja članstvo v skupini: \"%2$s\".</string>
    <string name="MessageRecord_who_can_edit_group_membership_has_been_changed_to_s">Sprememba: članstvo v skupini lahko odslej ureja uporabnik_ca \"%1$s\".</string>

    <!-- GV2 announcement group change -->
    <string name="MessageRecord_you_allow_all_members_to_send">Nastavitve skupine ste spremenili tako, da lahko vsi uporabniki_ce pošiljajo sporočila.</string>
    <string name="MessageRecord_you_allow_only_admins_to_send">Nastavitve skupine ste spremenili tako, da lahko le skrbniki_ce pošiljajo sporočila.</string>
    <string name="MessageRecord_s_allow_all_members_to_send">%1$s je spremenil_a nastavitve skupine tako, da lahko vsi uporabniki_ce pošiljajo sporočila.</string>
    <string name="MessageRecord_s_allow_only_admins_to_send">%1$s je spremenil_a nastavitve skupine tako, da lahko le skrbniki_ce pošiljajo sporočila..</string>
    <string name="MessageRecord_allow_all_members_to_send">Skupinske nastavitve so bile spremenjene tako, da lahko vsi uporaniki_ce pošiljajo sporočila.</string>
    <string name="MessageRecord_allow_only_admins_to_send">Skupinske nastavitve so bile spremenjene tako, da lahko le skrbniki_ce pošiljajo sporočila.</string>

    <!-- GV2 group link invite access level change -->
    <string name="MessageRecord_you_turned_on_the_group_link_with_admin_approval_off">Vklopili ste povezavo do skupine brez zahtevanega skrbniškega privoljenja.</string>
    <string name="MessageRecord_you_turned_on_the_group_link_with_admin_approval_on">Vklopili ste povezavo do skupine z obveznim skrbniškim potrjevanjem novih članov_ic.</string>
    <string name="MessageRecord_you_turned_off_the_group_link">Izklopili ste povezavo do skupine.</string>
    <string name="MessageRecord_s_turned_on_the_group_link_with_admin_approval_off">%1$s je vklopil_a povezavo do skupine brez zahtevanega skrbniškega privoljenja.</string>
    <string name="MessageRecord_s_turned_on_the_group_link_with_admin_approval_on">%1$s je vklopil_a povezavo do skupine z obveznim skrbniškim potrjevanjem novih članov_ic.</string>
    <string name="MessageRecord_s_turned_off_the_group_link">%1$s je izklopil_a povezavo do skupine.</string>
    <string name="MessageRecord_the_group_link_has_been_turned_on_with_admin_approval_off">Vklopljena je bila povezava do skupine brez zahtevanega skrbniškega privoljenja.</string>
    <string name="MessageRecord_the_group_link_has_been_turned_on_with_admin_approval_on">Vklopljena je bila povezava do skupine z obveznim skrbniškim potrjevanjem novih članov_ic.</string>
    <string name="MessageRecord_the_group_link_has_been_turned_off">Povezava do skupine je bila izklopljena.</string>
    <string name="MessageRecord_you_turned_off_admin_approval_for_the_group_link">Izklopili ste potrjevanje povezave do skupine s strani skrbnika_ce.</string>
    <string name="MessageRecord_s_turned_off_admin_approval_for_the_group_link">%1$s je izklopil_a potrjevanje povezave do skupine s strani skrbnika_ce.</string>
    <string name="MessageRecord_the_admin_approval_for_the_group_link_has_been_turned_off">Potrjevanje povezave do skupine s strani skrbnika_ce je bilo izklopljeno.</string>
    <string name="MessageRecord_you_turned_on_admin_approval_for_the_group_link">Vklopili ste potrjevanje povezave do skupine s strani skrbnika_ce.</string>
    <string name="MessageRecord_s_turned_on_admin_approval_for_the_group_link">%1$s je vklopil_a potrjevanje povezave do skupine s strani skrbnika_ce.</string>
    <string name="MessageRecord_the_admin_approval_for_the_group_link_has_been_turned_on">Vklopljeno je bilo potrjevanje povezave do skupine s strani skrbnika_ce.</string>

    <!-- GV2 group link reset -->
    <string name="MessageRecord_you_reset_the_group_link">Ponastavili ste povezavo do skupine.</string>
    <string name="MessageRecord_s_reset_the_group_link">%1$s je ponastavil_a povezavo do skupine.</string>
    <string name="MessageRecord_the_group_link_has_been_reset">Povezava do skupine je bila ponastavljena.</string>

    <!-- GV2 group link joins -->
    <string name="MessageRecord_you_joined_the_group_via_the_group_link">Preko deljene povezave ste se pridružili skupini.</string>
    <string name="MessageRecord_s_joined_the_group_via_the_group_link">%1$s se je pridružil_a skupini preko deljene povezave.</string>

    <!-- GV2 group link requests -->
    <string name="MessageRecord_you_sent_a_request_to_join_the_group">Poslali ste prošnjo za pridružitev skupini.</string>
    <string name="MessageRecord_s_requested_to_join_via_the_group_link">%1$s je preko deljene povezave zaprosil_a za pridružitev skupini.</string>
    <!-- Update message shown when someone requests to join via group link and cancels the request back to back -->
    <plurals name="MessageRecord_s_requested_and_cancelled_their_request_to_join_via_the_group_link">
        <item quantity="one">%1$s je zaprosil_a in nato preklical_a svojo prošnjo za pridružitev preko povezave skupine.</item>
        <item quantity="two">%1$s je zaprosil_a in nato preklical_a svoji prošnji za pridružitev preko povezave skupine.</item>
        <item quantity="few">%1$s je zaprosil_a in nato preklical_a %2$d prošnje za pridružitev preko povezave skupine.</item>
        <item quantity="other">%1$s je zaprosil_a in nato preklical_a %2$d prošenj za pridružitev preko povezave skupine.</item>
    </plurals>

    <!-- GV2 group link approvals -->
    <string name="MessageRecord_s_approved_your_request_to_join_the_group">%1$s je odobril_a vašo prošnjo za pridružitev skupini.</string>
    <string name="MessageRecord_s_approved_a_request_to_join_the_group_from_s">%1$s je odobril_a prošnjo uporabnika_ce %2$s za pridružitev skupini.</string>
    <string name="MessageRecord_you_approved_a_request_to_join_the_group_from_s">Odobrili ste prošnjo uporabnika_ce %1$s za pridružitev skupini.</string>
    <string name="MessageRecord_your_request_to_join_the_group_has_been_approved">Vaša prošnja za pridružitev skupini je bila odobrena.</string>
    <string name="MessageRecord_a_request_to_join_the_group_from_s_has_been_approved">Prošnja uporabnika_ce %1$s za pridružitev skupini je bila odobrena.</string>

    <!-- GV2 group link deny -->
    <string name="MessageRecord_your_request_to_join_the_group_has_been_denied_by_an_admin">Vaša prošnja za pridružitev skupini je bila zavrnjena s strani skrbnika_ce.</string>
    <string name="MessageRecord_s_denied_a_request_to_join_the_group_from_s">%1$sje zavrnil_a prošnjo uporabnika_ce %2$s za pridružitev skupini.</string>
    <string name="MessageRecord_a_request_to_join_the_group_from_s_has_been_denied">Prošnja uporabnika_ce %1$s za pridružitev skupini je bila zavrnjena.</string>
    <string name="MessageRecord_you_canceled_your_request_to_join_the_group">Preklicali ste svojo prošnjo za pridružitev skupini.</string>
    <string name="MessageRecord_s_canceled_their_request_to_join_the_group">%1$s je preklical_a svojo prošnjo za pridružitev skupini.</string>

    <!-- End of GV2 specific update messages -->

    <string name="MessageRecord_your_safety_number_with_s_has_changed">Varnostno število z uporabnikom_co %1$s je bilo spremenjeno.</string>
    <string name="MessageRecord_you_marked_your_safety_number_with_s_verified">Potrdili ste varnostno število z uporabnikom_co %1$s</string>
    <string name="MessageRecord_you_marked_your_safety_number_with_s_verified_from_another_device">Varnostno število z uporabnikom_co %1$s ste potrdili na drugi napravi</string>
    <string name="MessageRecord_you_marked_your_safety_number_with_s_unverified">Varnostno število z uporabnikom_co %1$s ste označili kot nepotrjeno</string>
    <string name="MessageRecord_you_marked_your_safety_number_with_s_unverified_from_another_device">Varnostno število z uporabnikom_co %1$s ste na drugi napravi označili kot nepotrjeno</string>
    <string name="MessageRecord_a_message_from_s_couldnt_be_delivered">Sporočilo uporabnika_ce %1$s ni moglo biti dostavljeno</string>
    <string name="MessageRecord_s_changed_their_phone_number">%1$s je spremenil_a svojo telefonsko številko.</string>
    <!-- Update item message shown in the release channel when someone is already a sustainer so we ask them if they want to boost. -->
    <string name="MessageRecord_like_this_new_feature_help_support_signal_with_a_one_time_donation">Ali vam je ta nova funkcija všeč? Pomagajte podpreti Signal z enkratno donacijo.</string>
    <!-- Update item message shown when we merge two threads together -->
    <string name="MessageRecord_your_message_history_with_s_and_their_number_s_has_been_merged">Vaša zgodovina sporočil z uporabnikom_co %1$s in njegova_na telefonska številka %2$s sta bili združeni.</string>
    <!-- Update item message shown when we merge two threads together and we don\'t know the phone number of the other thread -->
    <string name="MessageRecord_your_message_history_with_s_and_another_chat_has_been_merged">Vaša zgodovina sporočil z uporabnikom_co %1$s in še en njen_gov klepet sta bila združena.</string>
    <!-- Message to notify sender that activate payments request has been sent to the recipient -->
    <string name="MessageRecord_you_sent_request">Osebi %1$s ste poslali zahtevo za aktiviranje Plačil</string>
    <!-- Request message from recipient to activate payments -->
    <string name="MessageRecord_wants_you_to_activate_payments">%1$s želi, da aktivirate Plačila. Plačila pošiljajte le osebam, ki jim zaupate.</string>
    <!-- Message to inform user that payments was activated-->
    <string name="MessageRecord_you_activated_payments">Aktivirali ste Plačila</string>
    <!-- Message to inform sender that recipient can now accept payments -->
    <string name="MessageRecord_can_accept_payments">%1$s lahko zdaj sprejema plačila</string>

    <!-- Group Calling update messages -->
    <string name="MessageRecord_s_started_a_group_call_s">%1$s je začel_a skupinski klic. · %2$s</string>
    <string name="MessageRecord_s_is_in_the_group_call_s">%1$s je v skupinskem klicu. · %2$s</string>
    <string name="MessageRecord_you_are_in_the_group_call_s1">Ste v skupinskem klicu · %1$s</string>
    <string name="MessageRecord_s_and_s_are_in_the_group_call_s1">%1$s in %2$s sta v skupinskem klicu · %3$s</string>
    <string name="MessageRecord_group_call_s">Skupinski klic · %1$s</string>

    <string name="MessageRecord_s_started_a_group_call">%1$s je začel_a skupinski klic</string>
    <string name="MessageRecord_s_is_in_the_group_call">%1$s je v skupinskem klicu.</string>
    <string name="MessageRecord_you_are_in_the_group_call">Ste v skupinskem klicu</string>
    <string name="MessageRecord_s_and_s_are_in_the_group_call">%1$s in %2$s sta v skupinskem klicu</string>
    <string name="MessageRecord_group_call">Skupinski klic</string>

    <string name="MessageRecord_you">Vi</string>

    <plurals name="MessageRecord_s_s_and_d_others_are_in_the_group_call_s">
        <item quantity="one">%1$s, %2$s, in še %3$d drug_a so v skupinskem klicu · %4$s</item>
        <item quantity="two">%1$s, %2$s, in še %3$d druga_i so v skupinskem klicu · %4$s</item>
        <item quantity="few">%1$s, %2$s, in še %3$d drugi_e so v skupinskem klicu · %4$s</item>
        <item quantity="other">%1$s, %2$s in še %3$d drugih je v skupinskem klicu · %4$s</item>
    </plurals>

    <plurals name="MessageRecord_s_s_and_d_others_are_in_the_group_call">
        <item quantity="one">%1$s, %2$s, in še %3$d drug_a so v skupinskem klicu</item>
        <item quantity="two">%1$s, %2$s, in še %3$d druga_i so v skupinskem klicu</item>
        <item quantity="few">%1$s, %2$s in še %3$d drugi_e so v skupinskem klicu</item>
        <item quantity="other">%1$s, %2$s in še %3$d drugih je v skupinskem klicu</item>
    </plurals>

    <!-- In-conversation update message to indicate that the current contact is sms only and will need to migrate to signal to continue the conversation in signal. -->
    <string name="MessageRecord__you_will_no_longer_be_able_to_send_sms_messages_from_signal_soon">Kmalu ne boste več mogli pošiljati sporočil SMS iz Signala. Povabite stik %1$s v Signal, da ohranite pogovor tukaj.</string>
    <!-- In-conversation update message to indicate that the current contact is sms only and will need to migrate to signal to continue the conversation in signal. -->
    <string name="MessageRecord__you_can_no_longer_send_sms_messages_in_signal">V Mollyu ne morete več pošiljati SMS sporočil. Povabite stik %1$s v Molly, da ohranite pogovor tukaj.</string>
    <!-- Body for quote when message being quoted is an in-app payment message -->
    <string name="MessageRecord__payment_s">Plačilo: %1$s</string>

    <!-- MessageRequestBottomView -->
    <string name="MessageRequestBottomView_accept">Sprejmi</string>
    <string name="MessageRequestBottomView_continue">Nadaljuj</string>
    <string name="MessageRequestBottomView_delete">Izbriši</string>
    <string name="MessageRequestBottomView_block">Blokiraj</string>
    <string name="MessageRequestBottomView_unblock">Odblokiraj</string>
    <string name="MessageRequestBottomView_do_you_want_to_let_s_message_you_they_wont_know_youve_seen_their_messages_until_you_accept">Želite omogočiti uporabniku_ci %1$s, da vam pošilja sporočila in z njim_njo deliti svoje ime in fotografijo? Dokler ne sprejmete vabila, pošiljatelj_ica ne bo vedel_a, da ste prejeli njegovo_njeno sporočilo.</string>
    <!-- Shown in message request flow. Describes what will happen if you unblock a Signal user -->
    <string name="MessageRequestBottomView_do_you_want_to_let_s_message_you_wont_receive_any_messages_until_you_unblock_them">Želite omogočiti uporabniku_ci %1$s da vam pošilja sporočila in z njim_njo deliti svoje ime in fotografijo? Dokler ga_je ne odblokirate, od njega_nje ne boste prejemali sporočil.</string>
    <!-- Shown in message request flow. Describes what will happen if you unblock an SMS user -->
    <string name="MessageRequestBottomView_do_you_want_to_let_s_message_you_wont_receive_any_messages_until_you_unblock_them_SMS">Bi želeli omogočiti uporabniku_ci %1$s, da vam pošilja sporočila? Dokler ga/je ne odblokirate, ne boste prejemali njegovih/njenih sporočil.</string>
    <string name="MessageRequestBottomView_get_updates_and_news_from_s_you_wont_receive_any_updates_until_you_unblock_them">Prejemate novice in novosti od %1$s? Dokler jih ponovno ne dovolite, ne boste prejemali nobenih novosti.</string>
    <string name="MessageRequestBottomView_continue_your_conversation_with_this_group_and_share_your_name_and_photo">Želite še naprej sodelovati v pogovoru s to skupino in z njenimi člani_cami deliti svoje ime in fotografijo?</string>
    <string name="MessageRequestBottomView_upgrade_this_group_to_activate_new_features">Nadgradite to skupino, da boste lahko uporabljali napredne funkcije, kot so @omembe in skrbniki_ce skupine. Člani_ce, ki s skupino niso delili_e svojega imena in fotografije, bodo povabljeni_e, da se pridružijo.</string>
    <string name="MessageRequestBottomView_this_legacy_group_can_no_longer_be_used">Te Stare skupine ne morete več uporabljati, ker je prevelika. Največja velikost skupine je %1$d.</string>
    <string name="MessageRequestBottomView_continue_your_conversation_with_s_and_share_your_name_and_photo">Želite še naprej sodelovati v pogovoru s skupino %1$s in z njenimi člani_cami deliti svoje ime in fotografijo?</string>
    <string name="MessageRequestBottomView_do_you_want_to_join_this_group_they_wont_know_youve_seen_their_messages_until_you_accept">Se želite pridružiti skupini in z njenimi člani_cami deliti svoje ime in fotografijo? Dokler se ne pridružite, ne bodo vedeli_le, da ste videli njihova sporočila.</string>
    <string name="MessageRequestBottomView_do_you_want_to_join_this_group_you_wont_see_their_messages">Se želite pridružiti skupini in z njenimi člani_cami deliti svoje ime in fotografijo? Dokler se ne pridružite, ne boste videli njihovih sporočil.</string>
    <string name="MessageRequestBottomView_join_this_group_they_wont_know_youve_seen_their_messages_until_you_accept">Se želite pridružiti skupini? Dokler se ne pridružite, skupina ne bo vedela, da ste videli njena sporočila.</string>
    <string name="MessageRequestBottomView_unblock_this_group_and_share_your_name_and_photo_with_its_members">Želite omogočiti članom_icam skupine, da vam pošiljajo sporočila in z njimi deliti svoje ime in fotografijo? Dokler jih ne odblokirate, od njih ne boste prejemali sporočil.</string>
  <!-- Removed by excludeNonTranslatables <string name="MessageRequestBottomView_legacy_learn_more_url" translatable="false">https://support.signal.org/hc/articles/360007459591</string> -->
    <string name="MessageRequestProfileView_view">Preglej</string>
    <string name="MessageRequestProfileView_member_of_one_group">Član_ica skupine %1$s</string>
    <string name="MessageRequestProfileView_member_of_two_groups">Član_ica skupin %1$s in %2$s</string>
    <string name="MessageRequestProfileView_member_of_many_groups">Član_ica skupin %1$s, %2$s in %3$s</string>
    <plurals name="MessageRequestProfileView_members">
        <item quantity="one">%1$d član_ica</item>
        <item quantity="two">%1$d člana_ici</item>
        <item quantity="few">%1$d člani_ce</item>
        <item quantity="other">%1$d članov_ic</item>
    </plurals>
    <!-- Describes the number of members in a group. The string MessageRequestProfileView_invited is nested in the parentheses. -->
    <plurals name="MessageRequestProfileView_members_and_invited">
        <item quantity="one">%1$d član (%2$s)</item>
        <item quantity="two">%1$d člana (%2$s)</item>
        <item quantity="few">%1$d člani (%2$s)</item>
        <item quantity="other">%1$d članov (%2$s)</item>
    </plurals>
    <!-- Describes the number of people invited to a group. Nested inside of the string MessageRequestProfileView_members_and_invited -->
    <plurals name="MessageRequestProfileView_invited">
        <item quantity="one">+%1$d povabljen</item>
        <item quantity="two">+%1$d povabljena</item>
        <item quantity="few">+%1$d povabljeni</item>
        <item quantity="other">+%1$d povabljenih</item>
    </plurals>
    <plurals name="MessageRequestProfileView_member_of_d_additional_groups">
        <item quantity="one">%1$d dodatna skupina</item>
        <item quantity="two">%1$d dodatni skupini</item>
        <item quantity="few">%1$d dodatne skupine</item>
        <item quantity="other">%1$d dodatnih skupin</item>
    </plurals>

    <!-- PassphraseChangeActivity -->
    <string name="PassphraseChangeActivity_passphrases_dont_match_exclamation">Gesli se ne ujemata</string>
    <string name="PassphraseChangeActivity_incorrect_old_passphrase_exclamation">Napačno staro geslo!</string>
    <string name="PassphraseChangeActivity_enter_new_passphrase_exclamation">Vnesite novo geslo!</string>

    <!-- DeviceProvisioningActivity -->
    <string name="DeviceProvisioningActivity_link_this_device">Povežem napravo?</string>
    <string name="DeviceProvisioningActivity_continue">NADALJUJ</string>

    <string name="DeviceProvisioningActivity_content_intro">Lahko bo:</string>
    <string name="DeviceProvisioningActivity_content_bullets">
        • brala vsa vaša sporočila, \n• pošiljala sporočila v vašem imenu.
    </string>
    <string name="DeviceProvisioningActivity_content_progress_title">Povezujem napravo</string>
    <string name="DeviceProvisioningActivity_content_progress_content">Povezovanje z novo napravo …</string>
    <string name="DeviceProvisioningActivity_content_progress_success">Naprava je potrjena!</string>
    <string name="DeviceProvisioningActivity_content_progress_no_device">Nobena naprava ni bila najdena.</string>
    <string name="DeviceProvisioningActivity_content_progress_network_error">Napaka omrežja.</string>
    <string name="DeviceProvisioningActivity_content_progress_key_error">Neveljavna koda QR.</string>
    <string name="DeviceProvisioningActivity_sorry_you_have_too_many_devices_linked_already">Imate preveč registriranih naprav. Za povezavo nove najprej kakšno odstranite.</string>
    <string name="DeviceActivity_sorry_this_is_not_a_valid_device_link_qr_code">Koda QR za povezavo naprav ni veljavna.</string>
    <string name="DeviceProvisioningActivity_link_a_signal_device">Povežem z napravo Signal?</string>
    <string name="DeviceProvisioningActivity_it_looks_like_youre_trying_to_link_a_signal_device_using_a_3rd_party_scanner">Izgleda, da želite za povezavo z napravo Signal uporabiti zunanji optični čitalnik. Prosimo, da to storite znotraj aplikacije Signal, saj je tako najvarneje.</string>

    <string name="DeviceActivity_signal_needs_the_camera_permission_in_order_to_scan_a_qr_code">Dostop do kamere je bil trajno onemogočen. Aplikacija Molly potrebuje dovoljenje za dostop do kamere, da bi lahko skenirali kode QR. Prosimo, pojdite v Nastavitve aplikacij, izberite \"Dovoljenja\" in omogočite dovoljenje pod postavko \"Kamera\".</string>
    <string name="DeviceActivity_unable_to_scan_a_qr_code_without_the_camera_permission">Brez dovoljenja za dostop do kamere ne morem skenirati kode QR.</string>

    <!-- OutdatedBuildReminder -->
    <string name="OutdatedBuildReminder_update_now">Posodobi zdaj</string>
    <string name="OutdatedBuildReminder_your_version_of_signal_will_expire_today">Ta različica aplikacije Signal poteče danes. Nadgradite je na najnovejšo različico.</string>
    <plurals name="OutdatedBuildReminder_your_version_of_signal_will_expire_in_n_days">
        <item quantity="one">Ta različica aplikacije Signal poteče jutri. Nadgradite na najnovejšo različico.</item>
        <item quantity="two">Ta različica aplikacije Signal poteče čez %1$d dni. Nadgradite na najnovejšo različico.</item>
        <item quantity="few">Ta različica aplikacije Signal poteče čez %1$d dni. Nadgradite na najnovejšo različico.</item>
        <item quantity="other">Ta različica aplikacije Signal poteče čez %1$d dni. Nadgradite na najnovejšo različico.</item>
    </plurals>

    <!-- PassphrasePromptActivity -->
    <string name="PassphrasePromptActivity_enter_passphrase">Vnesite geslo</string>
    <string name="PassphrasePromptActivity_watermark_content_description">Ikona Molly</string>
    <string name="PassphrasePromptActivity_ok_button_content_description">Vnesite geslo</string>
    <string name="PassphrasePromptActivity_invalid_passphrase_exclamation">Napačno geslo!</string>
    <string name="PassphrasePromptActivity_unlock_signal">Odkleni Molly</string>
    <string name="PassphrasePromptActivity_signal_android_lock_screen">Molly Android - Zaklenjen zaslon</string>

    <!-- PlacePickerActivity -->
    <string name="PlacePickerActivity_title">Zemljevid</string>

    <string name="PlacePickerActivity_drop_pin">Izpusti</string>
    <string name="PlacePickerActivity_accept_address">Sprejmi naslov</string>

    <!-- PlayServicesProblemFragment -->
    <string name="PlayServicesProblemFragment_the_version_of_google_play_services_you_have_installed_is_not_functioning">Različica programa Google Play Services, ki jo imate nameščeno, ne deluje, kot bi morala. Prosimo, ponovno namestite Google Play Services in poskusite znova.</string>

    <!-- PinRestoreEntryFragment -->
    <string name="PinRestoreEntryFragment_incorrect_pin">Napačen PIN</string>
    <string name="PinRestoreEntryFragment_skip_pin_entry">Želite preskočiti vnos PINa?</string>
    <string name="PinRestoreEntryFragment_need_help">Potrebujete pomoč?</string>
    <string name="PinRestoreEntryFragment_your_pin_is_a_d_digit_code">Vaš PIN je koda %1$d+ znakov, ki je lahko sestavljena zgolj iz številk ali iz kombinacije črk in številk.\n\nČe se ne morete spomniti svojega PINa, lahko ustvarite novega. Z njim se lahko ponovno registrirate in uporabljate svoj račun Signal, izgubili pa boste nekatere shranjene nastavitve, kot so npr. podatki iz vašega profila.</string>
    <string name="PinRestoreEntryFragment_if_you_cant_remember_your_pin">Če se ne morete spomniti svojega PINa, lahko ustvarite novega. Z njim se lahko ponovno registrirate in uporabljate svoj račun Signal, izgubili pa boste nekatere nastavitve, kot so npr. podatki iz vašega profila.</string>
    <string name="PinRestoreEntryFragment_create_new_pin">Ustvari nov PIN</string>
    <string name="PinRestoreEntryFragment_contact_support">Pomoč uporabnikom_cam</string>
    <string name="PinRestoreEntryFragment_cancel">Prekliči</string>
    <string name="PinRestoreEntryFragment_skip">Preskoči</string>
    <plurals name="PinRestoreEntryFragment_you_have_d_attempt_remaining">
        <item quantity="one">Na voljo imate še %1$d poskus. Če boste ostali brez, lahko ustvarite novi PIN. Z njim se lahko ponovno registrirate in uporabljate svoj račun, izgubili pa boste nekatere nastavitve shranjene v vašem profilu.</item>
        <item quantity="two">Na voljo imate še %1$d poskusa. Če boste ostali brez, lahko ustvarite novi PIN. Z njim se lahko ponovno registrirate in uporabljate svoj račun, izgubili pa boste nekatere nastavitve shranjene v vašem profilu.</item>
        <item quantity="few">Na voljo imate še %1$d poskuse. Če boste ostali brez, lahko ustvarite novi PIN. Z njim se lahko ponovno registrirate in uporabljate svoj račun, izgubili pa boste nekatere nastavitve shranjene v vašem profilu.</item>
        <item quantity="other">Na voljo imate še %1$d poskusov. Če boste ostali brez, lahko ustvarite novi PIN. Z njim se lahko ponovno registrirate in uporabljate svoj račun, izgubili pa boste nekatere nastavitve, kot so npr. informacije iz vašega profila.</item>
    </plurals>
    <string name="PinRestoreEntryFragment_signal_registration_need_help_with_pin">Registracija storitve Signal - Potrebujem pomoč pri vnosu PINa za Android</string>
    <string name="PinRestoreEntryFragment_enter_alphanumeric_pin">Vnesite alfanumerični PIN</string>
    <string name="PinRestoreEntryFragment_enter_numeric_pin">Vnesite številčni PIN</string>

    <!-- PinRestoreLockedFragment -->
    <string name="PinRestoreLockedFragment_create_your_pin">Ustvarite svoj PIN</string>
    <string name="PinRestoreLockedFragment_youve_run_out_of_pin_guesses">Ostali ste brez poskusov za vnos PINa. Za dostop do računa Signal morate ustvariti nov PIN. Zaradi varnosti in zasebnosti bo vaš račun obnovljen brez podatkov shranjenih v vašem profilu.</string>
    <string name="PinRestoreLockedFragment_create_new_pin">Ustvari nov PIN</string>
  <!-- Removed by excludeNonTranslatables <string name="PinRestoreLockedFragment_learn_more_url" translatable="false">https://support.signal.org/hc/articles/360007059792</string> -->

    <!-- PinOptOutDialog -->
    <string name="PinOptOutDialog_warning">Opozorilo</string>
    <string name="PinOptOutDialog_if_you_disable_the_pin_you_will_lose_all_data">Z izklopom PINa boste ob ponovni prijavi v svoj račun Signal izgubili vse tam shranjene podatke, razen če prej sami ne ustvarite varnostne kopije. Brez PINa tudi ne morete vklopiti zaklepa registracije.</string>
    <string name="PinOptOutDialog_disable_pin">Izklopi PIN</string>

    <!-- RatingManager -->
    <string name="RatingManager_rate_this_app">Oceni to aplikacijo</string>
    <string name="RatingManager_if_you_enjoy_using_this_app_please_take_a_moment">Če se vam zdi aplikacija Signal koristna in uporabna, vas prosimo, da si vzamete nekaj trenutkov in jo ocenite.</string>
    <string name="RatingManager_rate_now">Oceni zdaj!</string>
    <string name="RatingManager_no_thanks">Ne, hvala!</string>
    <string name="RatingManager_later">Kasneje</string>

    <!-- ReactionsBottomSheetDialogFragment -->
    <string name="ReactionsBottomSheetDialogFragment_all">Vsi · %1$d</string>

    <!-- ReactionsConversationView -->
    <string name="ReactionsConversationView_plus">+%1$d</string>

    <!-- ReactionsRecipientAdapter -->
    <string name="ReactionsRecipientAdapter_you">Vi</string>

    <!-- RecaptchaRequiredBottomSheetFragment -->
    <string name="RecaptchaRequiredBottomSheetFragment_verify_to_continue_messaging">Za nadaljevanje sporočanja se verificirajte</string>
    <string name="RecaptchaRequiredBottomSheetFragment_to_help_prevent_spam_on_signal">Da bi preprečili nezaželeno pošto, dokončajte postopek verifikacije.</string>
    <string name="RecaptchaRequiredBottomSheetFragment_after_verifying_you_can_continue_messaging">Po dokončanem postopku verifikacije lahko nadaljujete s sporočanjem. Vsa ustavljena sporočila bodo avtomatično poslana.</string>

    <!-- Recipient -->
    <string name="Recipient_you">Vi</string>
    <!-- Name of recipient representing user\'s \'My Story\' -->
    <string name="Recipient_my_story">Moja zgodba</string>

    <!-- RecipientPreferencesActivity -->
    <string name="RecipientPreferenceActivity_block">Blokiraj</string>
    <string name="RecipientPreferenceActivity_unblock">Odblokiraj</string>

    <!-- RecipientProvider -->

    <!-- RedPhone -->
    <string name="RedPhone_answering">Sprejemanje …</string>
    <string name="RedPhone_ending_call">Zaključevanje klica …</string>
    <string name="RedPhone_ringing">Zvoni…</string>
    <string name="RedPhone_busy">Zasedeno</string>
    <string name="RedPhone_recipient_unavailable">Klicani_a ni dosegljiv_a</string>
    <string name="RedPhone_network_failed">Napaka omrežja!</string>
    <string name="RedPhone_number_not_registered">Številka ni registrirana!</string>
    <string name="RedPhone_the_number_you_dialed_does_not_support_secure_voice">Številka, ki ste jo klicali, ne podpira varnih klicev!</string>
    <string name="RedPhone_got_it">Razumem</string>

    <!-- Valentine\'s Day Megaphone -->
    <!-- Title text for the Valentine\'s Day donation megaphone. The placeholder will always be a heart emoji. Needs to be a placeholder for Android reasons. -->
    <!-- Body text for the Valentine\'s Day donation megaphone. -->
<<<<<<< HEAD
    <string name="ValentinesDayMegaphone_show_your_affection">Pokažite svojo naklonjenost in postanite podpornik_ca Mollya.</string>
=======
>>>>>>> cb0e7ade

    <!-- WebRtcCallActivity -->
    <string name="WebRtcCallActivity__tap_here_to_turn_on_your_video">Tapnite tukaj za vklop videa</string>
    <string name="WebRtcCallActivity__to_call_s_signal_needs_access_to_your_camera">Za klic uporabnika_ce %1$s, Molly potrebuje dostop do kamere</string>
    <string name="WebRtcCallActivity__signal_s">Molly %1$s</string>
    <string name="WebRtcCallActivity__calling">Klicanje …</string>
    <string name="WebRtcCallActivity__group_is_too_large_to_ring_the_participants">Skupina je prevelika za zvonjenje vsem udeležencem.</string>
    <!-- Call status shown when an active call was disconnected (e.g., network hiccup) and is trying to reconnect -->
    <string name="WebRtcCallActivity__reconnecting">Ponovno povezovanje …</string>
    <!-- Title for dialog warning about lacking bluetooth permissions during a call -->
    <string name="WebRtcCallActivity__bluetooth_permission_denied">Dovoljenje uporabe Bluetootha zavrnjeno</string>
    <!-- Message for dialog warning about lacking bluetooth permissions during a call and references the permission needed by name -->
    <string name="WebRtcCallActivity__please_enable_the_nearby_devices_permission_to_use_bluetooth_during_a_call">Za uporabo bluetootha med klicom dajte dovoljenje za \"Bližnje naprave\".</string>
    <!-- Positive action for bluetooth warning dialog to open settings -->
    <string name="WebRtcCallActivity__open_settings">Odpri nastavitve</string>
    <!-- Negative aciton for bluetooth warning dialog to dismiss dialog -->
    <string name="WebRtcCallActivity__not_now">Ne zdaj</string>

    <!-- WebRtcCallView -->
    <string name="WebRtcCallView__signal_call">Signal klic</string>
    <string name="WebRtcCallView__signal_video_call">Video klic Signal</string>
    <string name="WebRtcCallView__start_call">Začni klic</string>
    <string name="WebRtcCallView__join_call">Pridruži se klicu</string>
    <string name="WebRtcCallView__call_is_full">Klic je polno zaseden</string>
    <string name="WebRtcCallView__the_maximum_number_of_d_participants_has_been_Reached_for_this_call">Doseženo je bilo maksimalno število %1$d udeležencev v pogovoru. Poskusite znova kasneje.</string>
    <string name="WebRtcCallView__your_video_is_off">Vaš video je izključen</string>
    <string name="WebRtcCallView__reconnecting">Ponovno povezovanje …</string>
    <string name="WebRtcCallView__joining">Pridruževanje …</string>
    <string name="WebRtcCallView__disconnected">Povezava je prekinjena</string>

    <string name="WebRtcCallView__signal_will_ring_s">Signal bo zvonil uporabniku_ci %1$s</string>
    <string name="WebRtcCallView__signal_will_ring_s_and_s">Signal bo zvonil uporabnikoma_cama %1$s in %2$s</string>
    <plurals name="WebRtcCallView__signal_will_ring_s_s_and_d_others">
        <item quantity="one">Signal bo zvonil uporabnikoma_cama %1$s, %2$s in še %3$d drugemu_gi</item>
        <item quantity="two">Signal bo zvonil uporabnikoma_cama %1$s, %2$s in še %3$d drugima</item>
        <item quantity="few">Signal bo zvonil uporabnikoma_cama %1$s, %2$s in še %3$d drugim</item>
        <item quantity="other">Signal bo zvonil uporabnikoma_cama %1$s, %2$s in še %3$d drugim</item>
    </plurals>

    <string name="WebRtcCallView__s_will_be_notified">%1$s bo obveščen_a</string>
    <string name="WebRtcCallView__s_and_s_will_be_notified">%1$s in %2$s bosta obveščena_ni</string>
    <plurals name="WebRtcCallView__s_s_and_d_others_will_be_notified">
        <item quantity="one">%1$s, %2$s in še %3$d drug_a bodo obveščeni</item>
        <item quantity="two">%1$s, %2$s in še %3$d druga_gi bodo obveščeni</item>
        <item quantity="few">%1$s, %2$s in še %3$d drugi_ge bodo obveščeni</item>
        <item quantity="other">%1$s, %2$s in še %3$d drugih bodo obveščeni</item>
    </plurals>

    <string name="WebRtcCallView__ringing_s">Zvoni uporabniku_ci %1$s</string>
    <string name="WebRtcCallView__ringing_s_and_s">Zvoni uporabnikoma_cama %1$s in %2$s</string>
    <plurals name="WebRtcCallView__ringing_s_s_and_d_others">
        <item quantity="one">Zvoni uporabnikoma_cama %1$s, %2$s in še %3$d drugemu_gi</item>
        <item quantity="two">Zvoni uporabnikoma_cama %1$s, %2$s in še %3$d drugima</item>
        <item quantity="few">Zvoni uporabnikoma_cama %1$s, %2$s in še %3$d drugim</item>
        <item quantity="other">Zvoni uporabnikoma_cama %1$s, %2$s in še %3$d drugim</item>
    </plurals>

    <string name="WebRtcCallView__s_is_calling_you">%1$s vas kliče</string>
    <string name="WebRtcCallView__s_is_calling_you_and_s">%1$s kliče vas in uporabnika_co %2$s</string>
    <string name="WebRtcCallView__s_is_calling_you_s_and_s">%1$s kliče vas, uporabnika_co %2$s in %3$s</string>
    <plurals name="WebRtcCallView__s_is_calling_you_s_s_and_d_others">
        <item quantity="one">%1$s kliče vas, uporabnika_ci %2$s, %3$s in še %4$d drugega_go</item>
        <item quantity="two">%1$s kliče vas, uporabnika_ci %2$s, %3$s in še %4$d druga_gi</item>
        <item quantity="few">%1$s kliče vas, uporabnika_ci %2$s, %3$s in še %4$d druge</item>
        <item quantity="other">%1$s kliče vas, uporabnika_ci %2$s, %3$s in še %4$d drugih</item>
    </plurals>

    <string name="WebRtcCallView__no_one_else_is_here">Tu ni nikogar drugega</string>
    <string name="WebRtcCallView__s_is_in_this_call">%1$s je v tem klicu</string>
    <string name="WebRtcCallView__s_are_in_this_call">%1$s so na tem klicu</string>
    <string name="WebRtcCallView__s_and_s_are_in_this_call">%1$s in %2$s sta v tem klicu</string>

    <plurals name="WebRtcCallView__s_s_and_d_others_are_in_this_call">
        <item quantity="one">%1$s, %2$s, in še %3$d drug_ga so v tem klicu</item>
        <item quantity="two">%1$s, %2$s, in še %3$d druga_gi so v tem klicu</item>
        <item quantity="few">%1$s, %2$s, in še %3$d drugi_ge so v tem klicu</item>
        <item quantity="other">%1$s, %2$s in še %3$d drugih so v tem klicu</item>
    </plurals>

    <!-- Toggle label with hyphenation. Translation can use soft hyphen - Unicode U+00AD -->
    <string name="WebRtcCallView__flip">Obrni</string>
    <!-- Toggle label with hyphenation. Translation can use soft hyphen - Unicode U+00AD -->
    <string name="WebRtcCallView__speaker">Zvočnik</string>
    <!-- Toggle label with hyphenation. Translation can use soft hyphen - Unicode U+00AD -->
    <string name="WebRtcCallView__camera">Kamera</string>
    <!-- Toggle label with hyphenation. Translation can use soft hyphen - Unicode U+00AD -->
    <string name="WebRtcCallView__unmute">Prekini utišanje</string>
    <!-- Toggle label with hyphenation. Translation can use soft hyphen - Unicode U+00AD -->
    <string name="WebRtcCallView__mute">Utišaj</string>
    <!-- Toggle label with hyphenation. Translation can use soft hyphen - Unicode U+00AD -->
    <string name="WebRtcCallView__ring">Zvonjenje</string>
    <!-- Label with hyphenation. Translation can use soft hyphen - Unicode U+00AD -->
    <string name="WebRtcCallView__end_call">Zaključi klic</string>

    <!-- CallParticipantsListDialog -->
    <plurals name="CallParticipantsListDialog_in_this_call_d_people">
        <item quantity="one">Na tem klicu · %1$d oseba</item>
        <item quantity="two">Na tem klicu · %1$d osebi</item>
        <item quantity="few">Na tem klicu · %1$d osebe</item>
        <item quantity="other">Na tem klicu · %1$d ljudi</item>
    </plurals>

    <!-- CallParticipantView -->
    <string name="CallParticipantView__s_is_blocked">%1$s je blokiran_a</string>
    <string name="CallParticipantView__more_info">Več informacij</string>
    <string name="CallParticipantView__you_wont_receive_their_audio_or_video">Njihovega zvoka in slike ne boste prejemali in oni ne vaših.</string>
    <string name="CallParticipantView__cant_receive_audio_video_from_s">Ne morete prejemati zvoka &amp; videa od uporabnika_ce %1$s</string>
    <string name="CallParticipantView__cant_receive_audio_and_video_from_s">Ne morete prejemati zvoka in videa od uporabnika_ce %1$s</string>
    <string name="CallParticipantView__this_may_be_Because_they_have_not_verified_your_safety_number_change">To je zato, ker niso overili vašega spremenjenega varnostnega števila, ker je nek problem na njihovi napravi ali pa so vas blokirali.</string>

    <!-- CallToastPopupWindow -->
    <string name="CallToastPopupWindow__swipe_to_view_screen_share">Za ogled delitve zaslona podrsajte</string>

    <!-- ProxyBottomSheetFragment -->
    <string name="ProxyBottomSheetFragment_proxy_server">Proksi strežnik</string>
    <string name="ProxyBottomSheetFragment_proxy_address">Naslov proksi</string>
    <string name="ProxyBottomSheetFragment_do_you_want_to_use_this_proxy_address">Želite uporabljati ta naslov proksi?</string>
    <string name="ProxyBottomSheetFragment_use_proxy">Uporabi proksi</string>
    <string name="ProxyBottomSheetFragment_successfully_connected_to_proxy">Uspešno povezani s strežnikom proksi.</string>

    <!-- RecaptchaProofActivity -->
    <string name="RecaptchaProofActivity_failed_to_submit">Neuspešna oddaja</string>
    <string name="RecaptchaProofActivity_complete_verification">Dokončajte verifikacijo</string>

    <!-- RegistrationActivity -->
    <string name="RegistrationActivity_select_your_country">Izberite svojo državo</string>
    <string name="RegistrationActivity_you_must_specify_your_country_code">Navesti morate mednarodno kodo svoje države
    </string>
    <string name="RegistrationActivity_you_must_specify_your_phone_number">Navesti morate svojo telefonsko številko
    </string>
    <string name="RegistrationActivity_invalid_number">Napačna številka</string>
    <string name="RegistrationActivity_the_number_you_specified_s_is_invalid">Številka, ki ste jo navedli (%1$s) je neveljavna.
    </string>
    <string name="RegistrationActivity_a_verification_code_will_be_sent_to">Potrditvena koda bo poslana na:</string>
    <string name="RegistrationActivity_you_will_receive_a_call_to_verify_this_number">Prejeli boste klic za potrditev te številke.</string>
    <string name="RegistrationActivity_is_your_phone_number_above_correct">Je gornja telefonska številka prava?</string>
    <string name="RegistrationActivity_edit_number">Uredi številko</string>
    <string name="RegistrationActivity_missing_google_play_services">Manjkajoča aplikacija Google Play Services</string>
    <string name="RegistrationActivity_this_device_is_missing_google_play_services">Naprava nima nameščene aplikacije Google Play Services. To pomeni, da še vedno lahko uporabljate Molly, vendar bo zanesljivost delovanja aplikacije okrnjena.\n\nče niste napredni_na uporabnik_ca, če ne uporabljate alternativnega ROM-a Android, ali če mislite, da je prišlo do napake, nam to sporočite na support@molly.im, da vam lahko pomagamo pri odpravljanju težav.</string>
    <string name="RegistrationActivity_i_understand">Razumem</string>
    <string name="RegistrationActivity_play_services_error">Napaka Play Services</string>
    <string name="RegistrationActivity_google_play_services_is_updating_or_unavailable">Aplikacija Google Play Services se posodablja ali pa je začasno nedosegljiva. Poskusite znova.</string>
    <string name="RegistrationActivity_terms_and_privacy">Pogoji &amp; politika zasebnosti</string>
    <string name="RegistrationActivity_signal_needs_access_to_your_contacts_and_media_in_order_to_connect_with_friends">Signal potrebuje dovoljenje za dostop do vaših stikov in medijskih datotek, da lahko komunicirate s svojimi prijatelji_cami in pošiljate sporočila. Vaši stiki so prenešeni na strežnik preko Signalovga zasebnega odkrivanja stikov, kar pomeni, da so šifrirani od-konca-do-konca in niso nikdar vidni storitvi Signal.</string>
    <string name="RegistrationActivity_signal_needs_access_to_your_contacts_in_order_to_connect_with_friends">Signal potrebuje dovoljenje za dostop do vaših stikov, da lahko komunicirate s svojimi prijatelji_cami. Vaši stiki so prenešeni na strežnik preko Signalovga zasebnega odkrivanja stikov, kar pomeni, da so šifrirani od-konca-do-konca in niso nikdar vidni storitvi Signal.</string>
    <string name="RegistrationActivity_rate_limited_to_service">Preveč neuspešnih poskusov registracije te telefonske številke. Prosimo poskusite znova kasneje.</string>
    <string name="RegistrationActivity_unable_to_connect_to_service">Povezava s storitvijo ni mogoča. Preverite omrežje in poskusite znova.</string>
    <string name="RegistrationActivity_non_standard_number_format">Nestandardni format številk</string>
    <string name="RegistrationActivity_the_number_you_entered_appears_to_be_a_non_standard">Številka, ki ste jo vpisali (%1$s) je v nestandardnem formatu.\n\nSte morda mislili %2$s?</string>
    <string name="RegistrationActivity_signal_android_phone_number_format">Molly Android - Format telefonskih številk</string>
    <string name="RegistrationActivity_call_requested">Zahtevek za klic</string>
    <plurals name="RegistrationActivity_debug_log_hint">
        <item quantity="one">Ste %1$d korak pred oddajo sistemske zabeležbe.</item>
        <item quantity="two">Ste %1$d koraka pred oddajo sistemske zabeležbe.</item>
        <item quantity="few">Ste %1$d korake pred oddajo sistemske zabeležbe.</item>
        <item quantity="other">Ste %1$d korakov pred oddajo sistemske zabeležbe.</item>
    </plurals>
    <string name="RegistrationActivity_we_need_to_verify_that_youre_human">Preveriti moramo, če ste človek.</string>
    <string name="RegistrationActivity_next">Naprej</string>
    <string name="RegistrationActivity_continue">Nadaljuj</string>
    <string name="RegistrationActivity_take_privacy_with_you_be_yourself_in_every_message">Vzemite svojo zasebnost v lastne roke!\nDa boste v sporočilih lahko to kar ste.</string>
    <string name="RegistrationActivity_enter_your_phone_number_to_get_started">Za začetek vpišite svojo telefonsko številko.</string>
    <string name="RegistrationActivity_enter_your_phone_number">Vnesite svojo telefonsko številko</string>
    <string name="RegistrationActivity_you_will_receive_a_verification_code">Prejeli boste potrditveno kodo. Sporočilo SMS je lahko plačljivo.</string>
    <string name="RegistrationActivity_enter_the_code_we_sent_to_s">Vpišite kodo poslano na %1$s</string>
    <string name="RegistrationActivity_make_sure_your_phone_has_a_cellular_signal">Prepričajte se, če ima vaš telefon dostop do mobilnega signala, da lahko prejmete naš SMS ali klic</string>

    <string name="RegistrationActivity_phone_number_description">Telefonska številka</string>
    <string name="RegistrationActivity_country_code_description">Koda države</string>
    <string name="RegistrationActivity_call">Kliči</string>

    <!-- RegistrationLockV2Dialog -->
    <string name="RegistrationLockV2Dialog_turn_on_registration_lock">Želite vklopiti zaklep registracije?</string>
    <string name="RegistrationLockV2Dialog_turn_off_registration_lock">Želite izklopiti zaklep registracije?</string>
    <string name="RegistrationLockV2Dialog_if_you_forget_your_signal_pin_when_registering_again">Če se ob ponovni registraciji na Signal ne boste spomnili svojega PINa, se bo vaš račun zaklenil za 7 dni.</string>
    <string name="RegistrationLockV2Dialog_turn_on">Vklopi</string>
    <string name="RegistrationLockV2Dialog_turn_off">Izklopi</string>

    <!-- RevealableMessageView -->
    <string name="RevealableMessageView_view_photo">Ogled fotografije</string>
    <string name="RevealableMessageView_view_video">Ogled videa</string>
    <string name="RevealableMessageView_viewed">Ogledano</string>
    <string name="RevealableMessageView_media">Medijske datoteke</string>

    <!-- Search -->
    <string name="SearchFragment_no_results">Iskanje po \'%1$s\' ni vrnilo nobenega rezultata.</string>
    <string name="SearchFragment_header_conversations">Pogovori</string>
    <string name="SearchFragment_header_contacts">Stiki</string>
    <string name="SearchFragment_header_messages">Sporočila</string>

    <!-- ShakeToReport -->
  <!-- Removed by excludeNonTranslatables <string name="ShakeToReport_shake_detected" translatable="false">Shake detected</string> -->
  <!-- Removed by excludeNonTranslatables <string name="ShakeToReport_submit_debug_log" translatable="false">Submit debug log?</string> -->
  <!-- Removed by excludeNonTranslatables <string name="ShakeToReport_submit" translatable="false">Submit</string> -->
  <!-- Removed by excludeNonTranslatables <string name="ShakeToReport_failed_to_submit" translatable="false">Failed to submit :(</string> -->
  <!-- Removed by excludeNonTranslatables <string name="ShakeToReport_success" translatable="false">Success!</string> -->
  <!-- Removed by excludeNonTranslatables <string name="ShakeToReport_share" translatable="false">Share</string> -->

    <!-- SharedContactDetailsActivity -->
    <string name="SharedContactDetailsActivity_add_to_contacts">Dodaj med stike</string>
    <string name="SharedContactDetailsActivity_invite_to_signal">Povabi na Molly</string>
    <string name="SharedContactDetailsActivity_signal_message">Sporočilo Signal</string>
    <string name="SharedContactDetailsActivity_signal_call">Klic Signal</string>

    <!-- SharedContactView -->
    <string name="SharedContactView_add_to_contacts">Dodaj med stike</string>
    <string name="SharedContactView_invite_to_signal">Povabi k uporabi</string>
    <string name="SharedContactView_message">Sporočilo Signal</string>

    <!-- SignalBottomActionBar -->
    <string name="SignalBottomActionBar_more">Več</string>

    <!-- SignalPinReminders -->
    <string name="SignalPinReminders_well_remind_you_again_later">PIN je bil potrjen. Kasneje vas bomo znova opomnili.</string>
    <string name="SignalPinReminders_well_remind_you_again_tomorrow">PIN je bil potrjen. Jutri vas bomo znova opomnili.</string>
    <string name="SignalPinReminders_well_remind_you_again_in_a_few_days">PIN je bil potrjen. Čez nekaj dni vas bomo znova opomnili.</string>
    <string name="SignalPinReminders_well_remind_you_again_in_a_week">PIN je bil potrjen. Čez teden vas bomo znova opomnili.</string>
    <string name="SignalPinReminders_well_remind_you_again_in_a_couple_weeks">PIN je bil potrjen. Čez nekaj tednov vas bomo znova opomnili.</string>
    <string name="SignalPinReminders_well_remind_you_again_in_a_month">PIN je bil potrjen. Čez mesec vas bomo znova opomnili.</string>

    <!-- Slide -->
    <string name="Slide_image">Slika</string>
    <string name="Slide_sticker">Nalepka</string>
    <string name="Slide_audio">Zvok</string>
    <string name="Slide_video">Video</string>

    <!-- SmsMessageRecord -->
    <string name="SmsMessageRecord_received_corrupted_key_exchange_message">Prejeto poškodovano sporočilo za izmenjavo ključev!
    </string>
    <string name="SmsMessageRecord_received_key_exchange_message_for_invalid_protocol_version">
        Prejeto sporočilo za izmenjavo ključev za napačno različico protokola.
    </string>
    <string name="SmsMessageRecord_received_message_with_new_safety_number_tap_to_process">Prejeto je bilo sporočilo z novim varnostnim številom. Tapnite za vpogled in potrditev.</string>
    <string name="SmsMessageRecord_secure_session_reset">Ponastavili ste varno sejo.</string>
    <string name="SmsMessageRecord_secure_session_reset_s">%1$s je ponastavil_a varno sejo.</string>
    <string name="SmsMessageRecord_duplicate_message">Podvojeno sporočilo.</string>
    <string name="SmsMessageRecord_this_message_could_not_be_processed_because_it_was_sent_from_a_newer_version">Sporočilo ni moglo biti obdelano, ker je bilo poslano iz novejše različice aplikacije Signal. Po posodobitvi aplikacije lahko prosite osebo na drugi strani naj vam ga ponovno pošlje.</string>
    <string name="SmsMessageRecord_error_handling_incoming_message">Napaka pri obdelavi dohodnega sporočila.</string>

    <!-- StickerManagementActivity -->
    <string name="StickerManagementActivity_stickers">Nalepke</string>

    <!-- StickerManagementAdapter -->
    <string name="StickerManagementAdapter_installed_stickers">Nameščene nalepke</string>
    <string name="StickerManagementAdapter_stickers_you_received">Prejete nalepke</string>
    <string name="StickerManagementAdapter_signal_artist_series">Serija Signalovi umetniki</string>
    <string name="StickerManagementAdapter_no_stickers_installed">Brez nameščenih nalepk</string>
    <string name="StickerManagementAdapter_stickers_from_incoming_messages_will_appear_here">Tu bodo prikazane nalepke iz dohodnih sporočil.</string>
    <string name="StickerManagementAdapter_untitled">Brez naslova</string>
    <string name="StickerManagementAdapter_unknown">Neznano</string>

    <!-- StickerPackPreviewActivity -->
    <string name="StickerPackPreviewActivity_untitled">Brez imena</string>
    <string name="StickerPackPreviewActivity_unknown">Neznano</string>
    <string name="StickerPackPreviewActivity_install">Namesti</string>
    <string name="StickerPackPreviewActivity_remove">Odstrani</string>
    <string name="StickerPackPreviewActivity_stickers">Nalepke</string>
    <string name="StickerPackPreviewActivity_failed_to_load_sticker_pack">Nalaganje paketa nalepk ni uspelo</string>

    <!-- SubmitDebugLogActivity -->
    <string name="SubmitDebugLogActivity_edit">Uredi</string>
    <string name="SubmitDebugLogActivity_done">OK</string>
    <!-- Menu option to save a debug log file to disk. -->
    <string name="SubmitDebugLogActivity_save">Shrani</string>
    <!-- Error that is show in a toast when we fail to save a debug log file to disk. -->
    <string name="SubmitDebugLogActivity_failed_to_save">Shranjevanje ni uspelo</string>
    <!-- Toast that is show to notify that we have saved the debug log file to disk. -->
    <string name="SubmitDebugLogActivity_save_complete">Shranjevanje je zaključeno</string>
    <string name="SubmitDebugLogActivity_tap_a_line_to_delete_it">Za izbris tapnite črto</string>
    <string name="SubmitDebugLogActivity_submit">Oddaj</string>
    <string name="SubmitDebugLogActivity_failed_to_submit_logs">Oddaja sistemske zabeležke ni uspela</string>
    <string name="SubmitDebugLogActivity_success">Uspešno opravljeno!</string>
    <string name="SubmitDebugLogActivity_copy_this_url_and_add_it_to_your_issue">Prekopirajte naslov URL in ga dodajte k prijavi napake ali v elektronsko sporočilo za tehnično podporo:\n\n<b>%1$s</b></string>
    <string name="SubmitDebugLogActivity_share">Deli</string>
    <string name="SubmitDebugLogActivity_this_log_will_be_posted_publicly_online_for_contributors">Sistemska zabeležba bo javno objavljena na spletu za razvijalce aplikacije. Pred objavo jo lahko pregledate.</string>

    <!-- SupportEmailUtil -->
<<<<<<< HEAD
    <string name="SupportEmailUtil_support_email" translatable="false">support@molly.im</string>
=======
  <!-- Removed by excludeNonTranslatables <string name="SupportEmailUtil_support_email" translatable="false">support@signal.org</string> -->
>>>>>>> cb0e7ade
    <string name="SupportEmailUtil_filter">Filter:</string>
    <string name="SupportEmailUtil_device_info">Podatki o napravi:</string>
    <string name="SupportEmailUtil_android_version">Različica Android:</string>
    <string name="SupportEmailUtil_signal_version">Različica Molly:</string>
    <string name="SupportEmailUtil_signal_package">Paket Molly:</string>
    <string name="SupportEmailUtil_registration_lock">Zaklep registracije:</string>
    <string name="SupportEmailUtil_locale">Jezik:</string>

    <!-- ThreadRecord -->
    <string name="ThreadRecord_group_updated">Skupina je posodobljena</string>
    <string name="ThreadRecord_left_the_group">Zapustili ste skupino.</string>
    <string name="ThreadRecord_secure_session_reset">Varna seja ponastavljena.</string>
    <string name="ThreadRecord_draft">Osnutek:</string>
    <string name="ThreadRecord_called">Klicali ste</string>
    <string name="ThreadRecord_called_you">Dohodni klic</string>
    <string name="ThreadRecord_missed_audio_call">Zgrešen zvočni klic</string>
    <string name="ThreadRecord_missed_video_call">Zgrešen video klic</string>
    <string name="ThreadRecord_media_message">Večpredstavno sporočilo</string>
    <string name="ThreadRecord_sticker">Nalepka</string>
    <string name="ThreadRecord_view_once_photo">Slika za enkraten ogled</string>
    <string name="ThreadRecord_view_once_video">Video za enkraten ogled</string>
    <string name="ThreadRecord_view_once_media">Medijska datoteka za enkraten ogled</string>
    <string name="ThreadRecord_this_message_was_deleted">Sporočilo je bilo izbrisano</string>
    <string name="ThreadRecord_you_deleted_this_message">Izbrisali ste to sporočilo.</string>
    <!-- Displayed in the notification when the user sends a request to activate payments -->
    <string name="ThreadRecord_you_sent_request">Poslali ste zahtevo za aktiviranje Plačil</string>
    <!-- Displayed in the notification when the recipient wants to activate payments -->
    <string name="ThreadRecord_wants_you_to_activate_payments">%1$s želi, da aktivirate Plačila</string>
    <!-- Displayed in the notification when the user activates payments -->
    <string name="ThreadRecord_you_activated_payments">Aktivirali ste Plačila</string>
    <!-- Displayed in the notification when the recipient can accept payments -->
    <string name="ThreadRecord_can_accept_payments">%1$s lahko zdaj sprejema plačila</string>
    <string name="ThreadRecord_s_is_on_signal">%1$s uporablja Signal!</string>
    <string name="ThreadRecord_disappearing_messages_disabled">Izginjajoča sporočila so izklopljena</string>
    <string name="ThreadRecord_disappearing_message_time_updated_to_s">Čas poteka sporočila je nastavljen na %1$s</string>
    <string name="ThreadRecord_safety_number_changed">Varnostna številka je bila spremenjena</string>
    <string name="ThreadRecord_your_safety_number_with_s_has_changed">Varnostna številka z uporabnikom_co %1$s je bila spremenjena.</string>
    <string name="ThreadRecord_you_marked_verified">Potrdili ste</string>
    <string name="ThreadRecord_you_marked_unverified">Označili ste kot nepotrjeno</string>
    <string name="ThreadRecord_message_could_not_be_processed">Sporočilo ni moglo biti obdelano</string>
    <string name="ThreadRecord_delivery_issue">Problem pri dostavi</string>
    <string name="ThreadRecord_message_request">Prošnja za pogovor</string>
    <string name="ThreadRecord_photo">Slika</string>
    <string name="ThreadRecord_gif">GIF</string>
    <string name="ThreadRecord_voice_message">Glasovno sporočilo</string>
    <string name="ThreadRecord_file">Datoteka</string>
    <string name="ThreadRecord_video">Video</string>
    <string name="ThreadRecord_chat_session_refreshed">Seja pogovora je bila osvežena</string>
    <!-- Displayed in the notification when the user is sent a gift -->
    <string name="ThreadRecord__you_received_a_gift">Prejeli ste darilo</string>
    <!-- Displayed in the notification when the user sends a gift -->
    <string name="ThreadRecord__you_sent_a_gift">Poslali ste darilo</string>
    <!-- Displayed in the notification when the user has opened a received gift -->
    <string name="ThreadRecord__you_redeemed_a_gift_badge">Vnovčili ste darilno značko</string>
    <!-- Displayed in the conversation list when someone reacted to your story -->
    <string name="ThreadRecord__reacted_s_to_your_story">Na vašo zgodbo se je odzval_a: %1$s</string>
    <!-- Displayed in the conversation list when you reacted to someone\'s story -->
    <string name="ThreadRecord__reacted_s_to_their_story">Vaš odziv na zgodbo: %1$s</string>
    <!-- Displayed in the conversation list when your most recent message is a payment to or from the person the conversation is with -->
    <string name="ThreadRecord_payment">Plačilo</string>

    <!-- UpdateApkReadyListener -->
    <string name="UpdateApkReadyListener_Signal_update">Nadgradnja aplikacije Molly</string>
    <string name="UpdateApkReadyListener_a_new_version_of_signal_is_available_tap_to_update">Na voljo je nova različica aplikacije Molly. Tapnite za nadgradnjo.</string>

    <!-- UntrustedSendDialog -->
    <string name="UntrustedSendDialog_send_message">Pošljem sporočilo?</string>
    <string name="UntrustedSendDialog_send">Pošlji</string>

    <!-- UnverifiedSendDialog -->
    <string name="UnverifiedSendDialog_send_message">Pošljem sporočilo?</string>
    <string name="UnverifiedSendDialog_send">Pošlji</string>

    <!-- UsernameEditFragment -->
    <!-- Toolbar title when entering from registration -->
    <string name="UsernameEditFragment__add_a_username">Dodajte uporabniško ime</string>
    <!-- Instructional text at the top of the username edit screen -->
    <string name="UsernameEditFragment__choose_your_username">Izberite uporabniško ime</string>
    <string name="UsernameEditFragment_username">Uporabniško ime</string>
    <string name="UsernameEditFragment_delete">Izbriši</string>
    <string name="UsernameEditFragment_successfully_removed_username">Uspešno ste izbrisali uporabniško ime.</string>
    <string name="UsernameEditFragment_encountered_a_network_error">Prišlo je do napake na omrežju.</string>
    <string name="UsernameEditFragment_this_username_is_taken">Uporabniško ime je že zasedeno.</string>
    <string name="UsernameEditFragment_usernames_can_only_include">Uporabniška imena lahko vsebujejo samo znake a-Z, 0-9 in podčrtaje.</string>
    <string name="UsernameEditFragment_usernames_cannot_begin_with_a_number">Uporabniška imena se ne smejo začeti s števikami.</string>
    <string name="UsernameEditFragment_username_is_invalid">Uporabniško ime je neveljavno.</string>
    <string name="UsernameEditFragment_usernames_must_be_between_a_and_b_characters">Uporabniška imena morajo vsebovati od %1$d in%2$d znakov.</string>
    <!-- Explanation about what usernames provide -->
    <string name="UsernameEditFragment__usernames_let_others_message">S pomočjo uporabniških imen vam lahko drugi pošljejo sporočilo, brez da bi potrebovali vašo telefonsko številko. Seznanjeni so z nizom številk, ki pomagajo ohranjati zasebnost vašega naslova.</string>
    <!-- Dialog title for explanation about numbers at the end of the username -->
    <string name="UsernameEditFragment__what_is_this_number">Kaj je ta številka?</string>
    <string name="UsernameEditFragment__these_digits_help_keep">Te številke pomagajo ohranjati zasebnost vašega uporabniškega imena, da se lahko izognete neželenim sporočilom. Svoje uporabniško ime delite samo z osebami in skupinami, s katerimi želite klepetati. Če spremenite uporabniška imena, boste prejeli nov nabor številk.</string>
    <!-- Button to allow user to skip -->
    <string name="UsernameEditFragment__skip">Preskoči</string>
    <!-- Content description for done button -->
    <string name="UsernameEditFragment__done">OK</string>

    <plurals name="UserNotificationMigrationJob_d_contacts_are_on_signal">
        <item quantity="one">%1$d stik je na Signalu!</item>
        <item quantity="two">%1$d stika sta na Signalu!</item>
        <item quantity="few">%1$d stiki so na Signalu!</item>
        <item quantity="other">%1$d stikov je na Signalu!</item>
    </plurals>

    <!-- UsernameShareBottomSheet -->
    <!-- Explanation of what the sheet enables the user to do -->
    <string name="UsernameShareBottomSheet__copy_or_share_a_username_link">Kopirajte ali delite povezavo uporabniškega imena</string>

    <!-- VerifyIdentityActivity -->
    <string name="VerifyIdentityActivity_your_contact_is_running_an_old_version_of_signal">Vaš_a partner_ka uporablja zastarelo različico aplikacije Signal. Za pregled in potrditev varnostnega števila jo bo moral_a nadgraditi.</string>
    <string name="VerifyIdentityActivity_your_contact_is_running_a_newer_version_of_Signal">Vaš_a partner_ka uporablja novejšo različico aplikacije Signal z nekompatibilnimi kodami QR. Prosimo, nadgradite svojo aplikacijo.</string>
    <string name="VerifyIdentityActivity_the_scanned_qr_code_is_not_a_correctly_formatted_safety_number">Skenirana koda QR ne vsebuje pravilno formatirane informacije z varnostnim številom. Poskusite znova.</string>
    <string name="VerifyIdentityActivity_share_safety_number_via">Deli varnostno število preko …</string>
    <string name="VerifyIdentityActivity_our_signal_safety_number">Skupno varnostno število:</string>
    <string name="VerifyIdentityActivity_no_app_to_share_to">Kaže, da nimate nameščene nobene primerne aplikacije.</string>
    <string name="VerifyIdentityActivity_no_safety_number_to_compare_was_found_in_the_clipboard">Iz odložišča ni bilo mogoče pridobiti nobenega varnostnega števila za primerjavo</string>
    <string name="VerifyIdentityActivity_signal_needs_the_camera_permission_in_order_to_scan_a_qr_code_but_it_has_been_permanently_denied">Dostop do kamere je bil trajno onemogočen. Aplikacija Molly potrebuje dovoljenje za dostop do kamere, da bi lahko skenirali kode QR. Prosimo, pojdite v meni Nastavitve aplikacij, izberite \"Dovoljenja\" in omogočite dovoljenje pod postavko \"Kamera\".</string>
    <string name="VerifyIdentityActivity_unable_to_scan_qr_code_without_camera_permission">Brez dovoljenja za dostop do kamere ne morem skenirati kode QR.</string>
    <string name="VerifyIdentityActivity_you_must_first_exchange_messages_in_order_to_view">Za ogled varnostnih števil člana_ice %1$s morate z njim_njo najprej izmenjati sporočili.</string>

    <!-- ViewOnceMessageActivity -->
  <!-- Removed by excludeNonTranslatables <string name="ViewOnceMessageActivity_video_duration" translatable="false">%1$02d:%2$02d</string> -->

    <!-- AudioView -->
  <!-- Removed by excludeNonTranslatables <string name="AudioView_duration" translatable="false">%1$d:%2$02d</string> -->

    <!-- MessageDisplayHelper -->
    <string name="MessageDisplayHelper_message_encrypted_for_non_existing_session">Sporočilo je bilo šifrirano za neobstoječo sejo</string>

    <!-- MmsMessageRecord -->
    <string name="MmsMessageRecord_bad_encrypted_mms_message">Napačno šifrirano sporočilo MMS</string>
    <string name="MmsMessageRecord_mms_message_encrypted_for_non_existing_session">Sporočilo MMS je bilo šifrirano za neobstoječo sejo</string>

    <!-- MuteDialog -->
    <string name="MuteDialog_mute_notifications">Izklop obvestil</string>

    <!-- ApplicationMigrationService -->
    <string name="ApplicationMigrationService_import_in_progress">Uvoz v teku</string>
    <string name="ApplicationMigrationService_importing_text_messages">Uvažam kratka sporočila</string>
    <string name="ApplicationMigrationService_import_complete">Uvažanje dokončano</string>
    <string name="ApplicationMigrationService_system_database_import_is_complete">Uvoz iz sistemske zbirke je končan.</string>

    <!-- KeyCachingService -->
    <string name="KeyCachingService_signal_passphrase_cached">Tapnite za vstop.</string>
    <string name="KeyCachingService_passphrase_cached">Molly je odklenjen</string>
    <string name="KeyCachingService_lock">Zakleni Molly</string>

    <!-- MediaPreviewActivity -->
    <string name="MediaPreviewActivity_you">Vi</string>
    <string name="MediaPreviewActivity_unssuported_media_type">Nepodprt medij</string>
    <string name="MediaPreviewActivity_draft">Osnutek</string>
    <string name="MediaPreviewActivity_signal_needs_the_storage_permission_in_order_to_write_to_external_storage_but_it_has_been_permanently_denied">Dostop do shrambe je bil trajno onemogočen. Aplikacija Molly potrebuje dovoljenje za dostop do sistemske shrambe za shranjevanje na zunanji pomnilnik naprave. Prosimo, pojdite v meni Nastavitve aplikacij, izberite \"Dovoljenja\" in omogočite dovoljenje pod postavko \"Shramba\".</string>
    <string name="MediaPreviewActivity_unable_to_write_to_external_storage_without_permission">Brez dovoljenja za dostop do shrambe ne morem shranjevati na zunanji pomnilnik naprave.</string>
    <string name="MediaPreviewActivity_media_delete_confirmation_title">Izbrišem sporočilo?</string>
    <string name="MediaPreviewActivity_media_delete_confirmation_message">Sporočilo bo nepovratno izbrisano.</string>
    <string name="MediaPreviewActivity_s_to_s">%1$s do %2$s</string>
    <!-- All media preview title when viewing media send by you to another recipient (allows changing of \'You\' based on context) -->
    <string name="MediaPreviewActivity_you_to_s">Vi za uporabnika_co %1$s</string>
    <!-- All media preview title when viewing media sent by another recipient to you (allows changing of \'You\' based on context) -->
    <string name="MediaPreviewActivity_s_to_you">%1$s za vas</string>
    <string name="MediaPreviewActivity_media_no_longer_available">Medijsko sporočilo ni več na voljo.</string>
    <!-- Notifying the user that the device has encountered a technical issue and is unable to render a video. -->
    <string name="MediaPreviewActivity_unable_to_play_media">Unable to play media.</string>
    <string name="MediaPreviewActivity_error_finding_message">Napaka pri iskanju sporočila.</string>
    <string name="MediaPreviewActivity_cant_find_an_app_able_to_share_this_media">Ne najdem ustrezne aplikacije za delitev tega medija.</string>
    <string name="MediaPreviewActivity_dismiss_due_to_error">Zapri</string>
    <string name="MediaPreviewFragment_edit_media_error">Medijska napaka</string>
    <!-- This is displayed as a toast notification when we encounter an error deleting a message, including potentially on other people\'s devices -->
    <string name="MediaPreviewFragment_media_delete_error">Napaka pri brisanju sporočila, sporočilo morda še obstaja</string>

    <!-- MessageNotifier -->
    <string name="MessageNotifier_d_new_messages_in_d_conversations">Novih sporočil: %1$d, pogovorov: %2$d</string>
    <string name="MessageNotifier_most_recent_from_s">Zadnje sporočilo od: %1$s</string>
    <string name="MessageNotifier_locked_message">Zaklenjeno sporočilo</string>
    <string name="MessageNotifier_message_delivery_failed">Dostava sporočila ni uspela.</string>
    <string name="MessageNotifier_failed_to_deliver_message">Neuspešna dostava sporočila.</string>
    <string name="MessageNotifier_error_delivering_message">Napaka pri dostavi sporočila.</string>
    <string name="MessageNotifier_message_delivery_paused">Dostava sporočil je ustavljena.</string>
    <string name="MessageNotifier_verify_to_continue_messaging_on_signal">Za nadaljevanje sporočanja na Mollyu se verificirajte.</string>
    <string name="MessageNotifier_mark_all_as_read">Označi vse kot prebrano</string>
    <string name="MessageNotifier_mark_read">Označi kot prebrano</string>
    <string name="MessageNotifier_turn_off_these_notifications">Izklopi ta obvestila</string>
    <string name="MessageNotifier_view_once_photo">Slika za enkraten ogled</string>
    <string name="MessageNotifier_view_once_video">Video za enkraten ogled</string>
    <string name="MessageNotifier_reply">Odgovor</string>
    <string name="MessageNotifier_signal_message">Sporočilo Signal</string>
    <string name="MessageNotifier_unsecured_sms">Nezavarovan SMS</string>
<<<<<<< HEAD
    <string name="MessageNotifier_you_may_have_new_messages">Lahko da imate nova sporočila Signal</string>
    <string name="MessageNotifier_open_signal_to_check_for_recent_notifications">Odprite Molly in preverite nova sporočila.</string>
=======
>>>>>>> cb0e7ade
    <string name="MessageNotifier_contact_message">%1$s %2$s</string>
    <string name="MessageNotifier_unknown_contact_message">Stik</string>
    <string name="MessageNotifier_reacted_s_to_s">%1$s spremenjeno v: \"%2$s\".</string>
    <string name="MessageNotifier_reacted_s_to_your_video">%1$s spremenjeno v vaš video.</string>
    <string name="MessageNotifier_reacted_s_to_your_image">%1$s spremenjeno v vašo sliko.</string>
    <string name="MessageNotifier_reacted_s_to_your_gif">Reagiral_a z %1$s na vaš GIF.</string>
    <string name="MessageNotifier_reacted_s_to_your_file">%1$s spremenjeno v vašo datoteko.</string>
    <string name="MessageNotifier_reacted_s_to_your_audio">%1$s spremenjeno v vaš zvok.</string>
    <string name="MessageNotifier_reacted_s_to_your_view_once_media">Reakcija %1$s na vaše medijsko sporočilo za enkraten ogled.</string>
    <string name="MessageNotifier_reacted_s_to_your_sticker">%1$s spremenjeno v vašo nalepko.</string>
    <string name="MessageNotifier_this_message_was_deleted">Sporočilo je bilo izbrisano</string>

    <string name="TurnOffContactJoinedNotificationsActivity__turn_off_contact_joined_signal">Želite izklopiti obvestila o novih članih Signalove skupine? Kasneje jih lahko spet vklopite v Signal &gt; Nastavitve &gt; Obvestila.</string>

    <!-- Notification Channels -->
    <string name="NotificationChannel_channel_messages">Sporočila</string>
    <string name="NotificationChannel_calls">Klici</string>
    <string name="NotificationChannel_failures">Napake</string>
    <string name="NotificationChannel_backups">Varnostne kopije</string>
    <string name="NotificationChannel_locked_status">Stanje zaklepa</string>
    <string name="NotificationChannel_app_updates">Posodobitve aplikacije</string>
    <string name="NotificationChannel_other">Drugo</string>
    <string name="NotificationChannel_group_chats">Pogovori</string>
    <string name="NotificationChannel_missing_display_name">Neznano</string>
    <string name="NotificationChannel_voice_notes">Glasovna sporočila</string>
    <string name="NotificationChannel_contact_joined_signal">Oseba iz imenika se je pridružila Signalu</string>
    <string name="NotificationChannels__no_activity_available_to_open_notification_channel_settings">Na voljo ni nobene aktivnosti povezane z obvestili.</string>
    <!-- Notification channel name for showing persistent background connection on devices without push notifications -->
    <string name="NotificationChannel_background_connection">Povezava v ozadju</string>
    <!-- Notification channel name for showing call status information (like connection, ongoing, etc.) Not ringing. -->
    <string name="NotificationChannel_call_status">Stanje klica</string>
    <!-- Notification channel name for occasional alerts to the user. Will appear in the system notification settings as the title of this notification channel. -->
    <string name="NotificationChannel_critical_app_alerts">Kritična opozorila aplikacije</string>

    <!-- ProfileEditNameFragment -->

    <!-- QuickResponseService -->
    <string name="QuickResponseService_quick_response_unavailable_when_Signal_is_locked">Hitri odziv ni mogoč, kadar je aplikacija Molly zaklenjena!</string>
    <string name="QuickResponseService_problem_sending_message">Težava pri pošiljanju sporočila</string>

    <!-- SaveAttachmentTask -->
    <string name="SaveAttachmentTask_saved_to">Shranjeno na %1$s</string>
    <string name="SaveAttachmentTask_saved">Shranjeno</string>

    <!-- SearchToolbar -->
    <string name="SearchToolbar_search">Iskanje</string>
    <string name="SearchToolbar_search_for_conversations_contacts_and_messages">Iskanje po pogovorih, stikih in sporočilih</string>

    <!-- Material3 Search Toolbar -->
    <string name="Material3SearchToolbar__close">Zapri</string>
    <string name="Material3SearchToolbar__clear">Izbriši</string>

    <!-- ShortcutLauncherActivity -->
    <string name="ShortcutLauncherActivity_invalid_shortcut">Neveljavna bližnjica</string>

    <!-- SingleRecipientNotificationBuilder -->
    <string name="SingleRecipientNotificationBuilder_signal">Molly</string>
    <string name="SingleRecipientNotificationBuilder_new_message">Novo sporočilo</string>
    <string name="SingleRecipientNotificationBuilder_message_request">Prošnja za pogovor</string>
    <string name="SingleRecipientNotificationBuilder_you">Vi</string>
    <!-- Notification subtext for group stories -->
    <string name="SingleRecipientNotificationBuilder__s_dot_story">%1$s • zgodba</string>

    <!-- ThumbnailView -->
    <string name="ThumbnailView_Play_video_description">Predvajaj video</string>
    <string name="ThumbnailView_Has_a_caption_description">Ima besedilo</string>

    <!-- TransferControlView -->
    <plurals name="TransferControlView_n_items">
        <item quantity="one">%1$d predmet</item>
        <item quantity="two">%1$d predmeta</item>
        <item quantity="few">%1$d predmeti</item>
        <item quantity="other">%1$d predmetov</item>
    </plurals>

    <!-- UnauthorizedReminder -->
    <string name="UnauthorizedReminder_device_no_longer_registered">Naprava ni več registrirana</string>
    <string name="UnauthorizedReminder_this_is_likely_because_you_registered_your_phone_number_with_Signal_on_a_different_device">Najbrž ste registrirali vašo telefonsko številko na drugi napravi. Tapnite za ponovno registracijo.</string>

    <!-- EnclaveFailureReminder -->
    <!-- Banner message to update app to use payments -->
    <string name="EnclaveFailureReminder_update_signal">Posodobite Signal, če želite še naprej uporabljati Plačila. Vaše stanje morda ni posodobljeno.</string>
    <!-- Banner button to update now -->

    <!-- WebRtcCallActivity -->
    <string name="WebRtcCallActivity_to_answer_the_call_give_signal_access_to_your_microphone">Za prevzem klica omogočite aplikaciji Molly dostop do mikrofona naprave.</string>
    <string name="WebRtcCallActivity_to_answer_the_call_from_s_give_signal_access_to_your_microphone">Za prevzem klica uporabnika_ce %1$s omogočite aplikaciji Molly dostop do mikrofona naprave.</string>
    <string name="WebRtcCallActivity_signal_requires_microphone_and_camera_permissions_in_order_to_make_or_receive_calls">Dostop do mikrofona in kamere je bil trajno onemogočen. Aplikacija Molly potrebuje dovoljenje za dostop do mikrofona in kamere za klicanje. Prosimo, pojdite v meni Nastavitve aplikacij, izberite \"Dovoljenja\" in omogočite dovoljenji pod postavkama \"Mikrofon\" in \"Kamera\".</string>
    <string name="WebRtcCallActivity__answered_on_a_linked_device">Odgovorjeno na povezani napravi.</string>
    <string name="WebRtcCallActivity__declined_on_a_linked_device">Zavrnjeno na povezani napravi.</string>
    <string name="WebRtcCallActivity__busy_on_a_linked_device">Zasedeno na povezani napravi.</string>

    <string name="GroupCallSafetyNumberChangeNotification__someone_has_joined_this_call_with_a_safety_number_that_has_changed">Klicu se je pridružil nekdo s spremenjenim varnostnim številom.</string>

    <!-- WebRtcCallScreen -->
    <string name="WebRtcCallScreen_swipe_up_to_change_views">Za spremembo pogleda podrsajte navzgor</string>

    <!-- WebRtcCallScreen V2 -->
    <!-- Label with hyphenation. Translation can use soft hyphen - Unicode U+00AD -->
    <string name="WebRtcCallScreen__decline">Zavrni</string>
    <!-- Label with hyphenation. Translation can use soft hyphen - Unicode U+00AD -->
    <string name="WebRtcCallScreen__answer">Sprejmi</string>
    <!-- Label with hyphenation. Translation can use soft hyphen - Unicode U+00AD -->
    <string name="WebRtcCallScreen__answer_without_video">Odgovori brez videa</string>

    <!-- WebRtcAudioOutputToggle -->
    <string name="WebRtcAudioOutputToggle__audio_output">Zvončni izhod</string>
    <string name="WebRtcAudioOutputToggle__phone_earpiece">Ušesna slušalka</string>
    <string name="WebRtcAudioOutputToggle__speaker">Zvočnik</string>
    <string name="WebRtcAudioOutputToggle__bluetooth">Bluetooth</string>

    <string name="WebRtcCallControls_answer_call_description">Sprejmi klic</string>
    <string name="WebRtcCallControls_reject_call_description">Zavrni klic</string>

    <!-- change_passphrase_activity -->
    <string name="change_passphrase_activity__old_passphrase">Staro geslo</string>
    <string name="change_passphrase_activity__new_passphrase">Novo geslo</string>
    <string name="change_passphrase_activity__repeat_new_passphrase">Ponovno vnesite novo geslo</string>

    <!-- contact_selection_activity -->
<<<<<<< HEAD
    <string name="contact_selection_activity__enter_name_or_number">Vnesite ime ali številko …</string>
    <string name="contact_selection_activity__invite_to_signal">Povabi na Molly</string>
=======
    <string name="contact_selection_activity__invite_to_signal">Povabi na Signal</string>
>>>>>>> cb0e7ade
    <string name="contact_selection_activity__new_group">Nova skupina</string>

    <!-- contact_filter_toolbar -->
    <string name="contact_filter_toolbar__clear_entered_text_description">Izbriši vneseni tekst</string>
    <string name="contact_filter_toolbar__show_keyboard_description">Prikaži tipkovnico</string>
    <string name="contact_filter_toolbar__show_dial_pad_description">Prikaži številčno tipkovnico</string>

    <!-- contact_selection_group_activity -->
    <string name="contact_selection_group_activity__no_contacts">Ni stikov.</string>
    <string name="contact_selection_group_activity__finding_contacts">Nalagam stike …</string>

    <!-- single_contact_selection_activity -->
    <string name="SingleContactSelectionActivity_contact_photo">Fotografija stika</string>

    <!-- ContactSelectionListFragment-->
    <string name="ContactSelectionListFragment_signal_requires_the_contacts_permission_in_order_to_display_your_contacts">Dostop do stikov je bil trajno onemogočen. Aplikacija Molly potrebuje dovoljenje za dostop do stikov, da lahko prikazuje imena stikov iz vašega imenika. Prosimo, pojdite v meni Nastavitve aplikacij, izberite \"Dovoljenja\" in omogočite dovoljenje pod postavko \"Stiki\".</string>
    <string name="ContactSelectionListFragment_error_retrieving_contacts_check_your_network_connection">Napaka pri preverjanju uporabnikov_ic. Preverite dostop do omrežja.</string>
    <string name="ContactSelectionListFragment_username_not_found">Uporabniško ime ni bilo najdeno</string>
    <string name="ContactSelectionListFragment_s_is_not_a_signal_user">"\"%1$s\" ni uporabnik_ca storitve Signal. Preverite uporabniško ime in poskusite znova."</string>
    <string name="ContactSelectionListFragment_you_do_not_need_to_add_yourself_to_the_group">Sebe ne rabite dodajati v skupino.</string>
    <string name="ContactSelectionListFragment_maximum_group_size_reached">Doseženo je bilo največje dovoljeno število članov skupine</string>
    <string name="ContactSelectionListFragment_signal_groups_can_have_a_maximum_of_d_members">Skupine Signal imajo lahko največ po %1$d članov_ic.</string>
    <string name="ContactSelectionListFragment_recommended_member_limit_reached">Priporočeno število članov_ic je bilo preseženo</string>
    <string name="ContactSelectionListFragment_signal_groups_perform_best_with_d_members_or_fewer">Skupine Signal najbolje delujejo z %1$d ali manj člani_cami. Dodajanje novih članov_ic bo povzročalo zamude pri pošiljanju in dostavi sporočil.</string>
    <plurals name="ContactSelectionListFragment_d_members">
        <item quantity="one">%1$d član_ica</item>
        <item quantity="two">%1$d člana_ici</item>
        <item quantity="few">%1$d člani_ce</item>
        <item quantity="other">%1$d članov_ic</item>
    </plurals>

    <!-- contact_selection_list_fragment -->
    <string name="contact_selection_list_fragment__signal_needs_access_to_your_contacts_in_order_to_display_them">Za prikaz imen iz vašega imenika potrebuje aplikacija Molly dostop do stikov.</string>
    <string name="contact_selection_list_fragment__show_contacts">Prikaži stike</string>

    <!-- contact_selection_list_item -->
    <plurals name="contact_selection_list_item__number_of_members">
        <item quantity="one">%1$d član_ica</item>
        <item quantity="two">%1$d člana_ici</item>
        <item quantity="few">%1$d člani_ce</item>
        <item quantity="other">%1$d članov_ic</item>
    </plurals>
    <!-- Displays number of viewers for a story -->
    <plurals name="contact_selection_list_item__number_of_viewers">
        <item quantity="one">%1$d gledalec</item>
        <item quantity="two">%1$d gledalca</item>
        <item quantity="few">%1$d gledalci</item>
        <item quantity="other">%1$d gledalcev</item>
    </plurals>

    <!-- conversation_activity -->
    <string name="conversation_activity__type_message_push">Sporočilo Signal</string>
    <string name="conversation_activity__type_message_sms_insecure">Nezavarovan SMS</string>
    <string name="conversation_activity__type_message_mms_insecure">Nezavarovan MMS</string>
    <string name="conversation_activity__from_sim_name">Od %1$s</string>
    <string name="conversation_activity__sim_n">SIM %1$d</string>
    <string name="conversation_activity__send">Pošlji</string>
    <string name="conversation_activity__compose_description">Sestavljanje sporočila</string>
    <string name="conversation_activity__emoji_toggle_description">Vklop tipkovnice emoji</string>
    <string name="conversation_activity__attachment_thumbnail">Predogledna sličica priponke</string>
    <string name="conversation_activity__quick_attachment_drawer_toggle_camera_description">Vklopi hitri poteznik za video priponke</string>
    <string name="conversation_activity__quick_attachment_drawer_record_and_send_audio_description">Posnemi in pošlji glasovno priponko</string>
    <string name="conversation_activity__quick_attachment_drawer_lock_record_description">Zakleni snemanje zvočne priponke</string>
    <string name="conversation_activity__enable_signal_for_sms">Omogoči uporabo sporočil SMS</string>
    <string name="conversation_activity__message_could_not_be_sent">Sporočilo ni moglo biti poslano. Preverite internetno povezavo in poskusite znova.</string>

    <!-- conversation_input_panel -->
    <string name="conversation_input_panel__slide_to_cancel">Za prekinitev podrsajte v levo</string>
    <string name="conversation_input_panel__cancel">Prekliči</string>

    <!-- conversation_item -->
    <string name="conversation_item__mms_image_description">Večpredstavno sporočilo</string>
    <string name="conversation_item__secure_message_description">Zavarovano sporočilo</string>

    <!-- conversation_item_sent -->
    <string name="conversation_item_sent__send_failed_indicator_description">Pošiljanje ni uspelo</string>
    <string name="conversation_item_sent__pending_approval_description">Potrdilo o oddaji</string>
    <string name="conversation_item_sent__delivered_description">Dostavljeno</string>
    <string name="conversation_item_sent__message_read">Sporočilo prebrano</string>

    <!-- conversation_item_received -->
    <string name="conversation_item_received__contact_photo_description">Fotografija stika</string>

    <!-- ConversationUpdateItem -->
    <string name="ConversationUpdateItem_loading">Nalagam</string>
    <string name="ConversationUpdateItem_learn_more">Izvedite več</string>
    <string name="ConversationUpdateItem_join_call">Pridruži se klicu</string>
    <string name="ConversationUpdateItem_return_to_call">Zopet se pridruži klicu</string>
    <string name="ConversationUpdateItem_call_is_full">Klic je polno zaseden</string>
    <string name="ConversationUpdateItem_invite_friends">Vabilo prijateljem_icam</string>
    <string name="ConversationUpdateItem_enable_call_notifications">Vklopi obvestila o klicih</string>
    <string name="ConversationUpdateItem_update_contact">Posodobite stik</string>
    <!-- Update item button text to show to block a recipient from requesting to join via group link -->
    <string name="ConversationUpdateItem_block_request">Blokiraj prošnjo</string>
    <string name="ConversationUpdateItem_no_groups_in_common_review_requests_carefully">Nimate skupnih skupin. Dobro preverite prošnje.</string>
    <string name="ConversationUpdateItem_no_contacts_in_this_group_review_requests_carefully">V tej skupini ni nikogar iz vašega imenika. Dobro preverite prošnje.</string>
    <string name="ConversationUpdateItem_view">Preglej</string>
    <string name="ConversationUpdateItem_the_disappearing_message_time_will_be_set_to_s_when_you_message_them">Čas poteka sporočil bo nastavljen na %1$s.</string>
    <!-- Update item button text to show to boost a feature -->
    <string name="ConversationUpdateItem_donate">Doniraj</string>
    <!-- Update item button text to send payment -->
    <string name="ConversationUpdateItem_send_payment">Pošlji plačilo</string>
    <!-- Update item button text to activate payments -->
    <string name="ConversationUpdateItem_activate_payments">Vklopi Plačila</string>


    <!-- audio_view -->
    <string name="audio_view__play_pause_accessibility_description">Predvajanje … pavza</string>
    <string name="audio_view__download_accessibility_description">Prenesi</string>

    <!-- QuoteView -->
    <string name="QuoteView_audio">Zvok</string>
    <string name="QuoteView_video">Video</string>
    <string name="QuoteView_photo">Fotografija</string>
    <string name="QuoteView_gif">GIF</string>
    <string name="QuoteView_view_once_media">Medijska datoteka za enkraten ogled</string>
    <string name="QuoteView_sticker">Nalepka</string>
    <string name="QuoteView_you">Vi</string>
    <string name="QuoteView_original_missing">Izvorno sporočilo ni bilo najdeno</string>
    <!-- Author formatting for group stories -->
    <string name="QuoteView_s_story">%1$s · zgodba</string>
    <!-- Label indicating that a quote is for a reply to a story you created -->
    <string name="QuoteView_your_story">Vi · zgodba</string>
    <!-- Label indicating that the story being replied to no longer exists -->
    <string name="QuoteView_no_longer_available">Ni več na voljo</string>
    <!-- Label for quoted gift -->
    <string name="QuoteView__gift">Darilo</string>

    <!-- conversation_fragment -->
    <string name="conversation_fragment__scroll_to_the_bottom_content_description">Na dno</string>

    <!-- BubbleOptOutTooltip -->
    <!-- Message to inform the user of what Android chat bubbles are -->
    <string name="BubbleOptOutTooltip__description">Bubbles je funkcija androidnih telefonov, ki jo lahko izklopite za Molly.</string>
    <!-- Button to dismiss the tooltip for opting out of using Android bubbles -->
    <string name="BubbleOptOutTooltip__not_now">Ne zdaj</string>
    <!-- Button to move to the system settings to control the use of Android bubbles -->
    <string name="BubbleOptOutTooltip__turn_off">Izklopi</string>

    <!-- safety_number_change_dialog -->
    <string name="safety_number_change_dialog__safety_number_changes">Spremembe varnostnega števila</string>
    <string name="safety_number_change_dialog__accept">Sprejmi</string>
    <string name="safety_number_change_dialog__call_anyway">Vseeno kliči</string>
    <string name="safety_number_change_dialog__join_call">Pridruži se klicu</string>
    <string name="safety_number_change_dialog__continue_call">Nadaljuj s klicem</string>
    <string name="safety_number_change_dialog__leave_call">Zapusti klic</string>
    <string name="safety_number_change_dialog__the_following_people_may_have_reinstalled_or_changed_devices">Našteti uporabniki_ce so najbrž ponovno namestili Signal ali zamenjali napravo. Za potrditev istovetnosti ponovno preverite varnostno število z njimi.</string>
    <string name="safety_number_change_dialog__view">Preglej</string>
    <string name="safety_number_change_dialog__previous_verified">Prej potrjeno</string>

    <!-- EnableCallNotificationSettingsDialog__call_notifications_checklist -->
    <string name="EnableCallNotificationSettingsDialog__call_notifications_enabled">Obvestila o klicih so vklopljena.</string>
    <string name="EnableCallNotificationSettingsDialog__enable_call_notifications">Vklopi obvestila o klicih</string>
    <string name="EnableCallNotificationSettingsDialog__enable_background_activity">Vklopi delovanje v ozadju</string>
    <string name="EnableCallNotificationSettingsDialog__everything_looks_good_now">Vse izgleda OK!</string>
    <string name="EnableCallNotificationSettingsDialog__to_receive_call_notifications_tap_here_and_turn_on_show_notifications">Za prejemanje obvestil o klicih tapnite tu in vklopite \"Prikazuj obvestila.\"</string>
    <string name="EnableCallNotificationSettingsDialog__to_receive_call_notifications_tap_here_and_turn_on_notifications">Za prejemanje obvestil o klicih tapnite tu in vklopite obvetila. Prepričajte se, da so zvok in pojavna okna vklopljeni.</string>
    <string name="EnableCallNotificationSettingsDialog__to_receive_call_notifications_tap_here_and_enable_background_activity_in_battery_settings">Za prejemanje obvestil o klicih tapnite tu in vklopite delovanje v ozadju v nastavitvah baterije. </string>
    <string name="EnableCallNotificationSettingsDialog__settings">Nastavitve</string>
    <string name="EnableCallNotificationSettingsDialog__to_receive_call_notifications_tap_settings_and_turn_on_show_notifications">Za prejemanje obvestil o klicih tapnite Nastavitve in vklopite \"Prikazuj obvestila.\"</string>
    <string name="EnableCallNotificationSettingsDialog__to_receive_call_notifications_tap_settings_and_turn_on_notifications">Za prejemanje obvestil o klicih tapnite Nastavitve in vklopite prikaz obvestil. Prepričajte se, da so zvok in pojavna okna vklopljeni.</string>
    <string name="EnableCallNotificationSettingsDialog__to_receive_call_notifications_tap_settings_and_enable_background_activity_in_battery_settings">Za prejemanje obvestil o klicih tapnite Nastavitve in vklopite delovanje v ozadju v nastavitvah baterije.</string>

    <!-- country_selection_fragment -->
    <string name="country_selection_fragment__loading_countries">Nalaganje držav …</string>
    <string name="country_selection_fragment__search">Iskanje</string>
    <string name="country_selection_fragment__no_matching_countries">Ni ujemajoče države</string>

    <!-- device_add_fragment -->
    <string name="device_add_fragment__scan_the_qr_code_displayed_on_the_device_to_link">Za povezavo skenirajte kodo QR na napravi</string>

    <!-- device_link_fragment -->
    <string name="device_link_fragment__link_device">Poveži z napravo</string>

    <!-- device_list_fragment -->
    <string name="device_list_fragment__no_devices_linked">Ni povezanih naprav</string>
    <string name="device_list_fragment__link_new_device">Poveži z novo napravo</string>

    <!-- expiration -->
    <string name="expiration_off">Izklopljena</string>

    <plurals name="expiration_seconds">
        <item quantity="one">%1$d sekunda</item>
        <item quantity="two">%1$d sekundi</item>
        <item quantity="few">%1$d sekunde</item>
        <item quantity="other">%1$d sekund</item>
    </plurals>

    <string name="expiration_seconds_abbreviated">%1$d s</string>

    <plurals name="expiration_minutes">
        <item quantity="one">%1$d minuta</item>
        <item quantity="two">%1$d minuti</item>
        <item quantity="few">%1$d minute</item>
        <item quantity="other">%1$d minut</item>
    </plurals>

    <string name="expiration_minutes_abbreviated">%1$d min</string>

    <plurals name="expiration_hours">
        <item quantity="one">%1$d ura</item>
        <item quantity="two">%1$d uri</item>
        <item quantity="few">%1$d ure</item>
        <item quantity="other">%1$d ur</item>
    </plurals>

    <string name="expiration_hours_abbreviated">%1$d h</string>

    <plurals name="expiration_days">
        <item quantity="one">%1$d dan</item>
        <item quantity="two">%1$d dneva</item>
        <item quantity="few">%1$d dnevi</item>
        <item quantity="other">%1$d dni</item>
    </plurals>

    <string name="expiration_days_abbreviated">%1$d d</string>

    <plurals name="expiration_weeks">
        <item quantity="one">%1$d teden</item>
        <item quantity="two">%1$d tedna</item>
        <item quantity="few">%1$d tedne</item>
        <item quantity="other">%1$d tednov</item>
    </plurals>

    <string name="expiration_weeks_abbreviated">%1$d t</string>
    <string name="expiration_combined">%1$s %2$s</string>

    <!-- unverified safety numbers -->
    <string name="IdentityUtil_unverified_banner_one">Varnostno število z uporabnikom_co %1$s je bilo spremenjeno in ni več potrjeno.</string>
    <string name="IdentityUtil_unverified_banner_two">Varnostni števili z uporabnikoma %1$s in %2$s nista več potrjeni.</string>
    <string name="IdentityUtil_unverified_banner_many">Varnostna števila z uporabniki_cami %1$s, %2$s in %3$s niso več potrjena.</string>

    <string name="IdentityUtil_unverified_dialog_one">Varnostno število z uporabnikom_co %1$s je bilo spremenjeno in ni več potrjeno. To lahko pomeni, da poskuša nekdo prestrezati vajino komunikacijo ali pa je uporabnik_ca %1$s le ponovno namestili_a aplikacijo Signal.</string>
    <string name="IdentityUtil_unverified_dialog_two">Varnostni števili z uporabnikoma_cama %1$s in %2$s sta bili spremenjeni. To lahko pomeni, da poskuša nekdo prestrezati vašo komunikacijo ali pa sta uporabnika_ci le ponovno namestila_li aplikacijo Signal.</string>
    <string name="IdentityUtil_unverified_dialog_many">Varnostna števila z uporabniki_cami %1$s, %2$s in %3$s so bila spremenjena. To lahko pomeni, da poskuša nekdo prestrezati vašo komunikacijo ali pa so ti uporabniki_ce le ponovno namestili_le aplikacijo Signal.</string>

    <string name="IdentityUtil_untrusted_dialog_one">Varnostno število z uporabnikom_co %1$s je bilo spremenjeno.</string>
    <string name="IdentityUtil_untrusted_dialog_two">Varnostni števili z uporabnikoma_cama %1$s in %2$s sta bili spremenjeni.</string>
    <string name="IdentityUtil_untrusted_dialog_many">Varnostna števila z uporabniki_cami %1$s, %2$s in %3$s so bila spremenjena.</string>

    <plurals name="identity_others">
        <item quantity="one">%1$d drug</item>
        <item quantity="two">%1$d druga</item>
        <item quantity="few">%1$d drugi</item>
        <item quantity="other">%1$d drugih</item>
    </plurals>

    <!-- giphy_activity -->
    <string name="giphy_activity_toolbar__search_gifs">Iskanje po GIFih</string>

    <!-- giphy_fragment -->
    <string name="giphy_fragment__nothing_found">Nič ni bilo najdeno</string>

    <!-- database_migration_activity -->
    <string name="database_migration_activity__would_you_like_to_import_your_existing_text_messages">Želite uvoziti obstoječa sporočila SMS v šifrirano zbirko aplikacije Signal?</string>
    <string name="database_migration_activity__the_default_system_database_will_not_be_modified">Osnovna SMS podatkovna zbirka bo ostala nespremenjena.</string>
    <string name="database_migration_activity__skip">Preskoči</string>
    <string name="database_migration_activity__import">Uvoz</string>
    <string name="database_migration_activity__this_could_take_a_moment_please_be_patient">To utegne trajati trenutek ali dva. Bodite potrpežljivi; ko bo uvoz končan, boste o tem obveščeni.</string>
    <string name="database_migration_activity__importing">UVAŽANJE</string>


    <!-- load_more_header -->
    <string name="load_more_header__see_full_conversation">Celoten pogovor</string>
    <string name="load_more_header__loading">Nalagam</string>

    <!-- media_overview_activity -->
    <string name="media_overview_activity__no_media">Ni multimedijskih sporočil</string>

    <!-- message_recipients_list_item -->
    <string name="message_recipients_list_item__view">Prikaz</string>
    <string name="message_recipients_list_item__resend">Ponovno pošlji</string>

    <!-- Displayed in a toast when user long presses an item in MyStories -->
    <string name="MyStoriesFragment__copied_sent_timestamp_to_clipboard">Časovni žig je bil prekopiran v odložišče.</string>
    <!-- Displayed when there are no outgoing stories -->
    <string name="MyStoriesFragment__updates_to_your_story_will_show_up_here">Tu bodo prikazane posodobitve vaše zgodbe.</string>

    <!-- GroupUtil -->
    <plurals name="GroupUtil_joined_the_group">
        <item quantity="one">%1$s stik se je priključil skupini.</item>
        <item quantity="two">%1$s stika sta se priključila skupini.</item>
        <item quantity="few">%1$s stiki so se priključili skupini.</item>
        <item quantity="other">%1$s stikov se je priključilo skupini.</item>
    </plurals>
    <string name="GroupUtil_group_name_is_now">Novo ime skupine je \'%1$s\'.</string>

    <!-- prompt_passphrase_activity -->
    <string name="prompt_passphrase_activity__unlock">Odkleni</string>

    <!-- prompt_mms_activity -->
    <string name="prompt_mms_activity__signal_requires_mms_settings_to_deliver_media_and_group_messages">Za pošiljanje vešpredsatvnostnih in skupinskih sporočil potrebuje aplikacija Signal nastavitve MMS vašega mobilnega operaterja. Teh podatkov ni mogoče pridobiti iz vaše naprave, kar je značilno za zaklenjene naprave in druge omejene konfiguracije.</string>
    <string name="prompt_mms_activity__to_send_media_and_group_messages_tap_ok">Za pošiljanje večpredstavnostnih in skupinskih sporočil tapnite \'OK\' in vnesite potrebne podatke. Nastavitve MMS za vašega operaterja lahko najverjetneje najdete z iskanjem po spletu. Podatke morate vnesti samo enkrat.</string>

    <!-- BadDecryptLearnMoreDialog -->
    <string name="BadDecryptLearnMoreDialog_delivery_issue">Problem pri dostavi</string>
    <string name="BadDecryptLearnMoreDialog_couldnt_be_delivered_individual">Sporočilo, nalepka, odziv ali potrdilo o branju uporabnika_ce %1$s. vam ni bilo mogoče dostaviti. Lahko so bili poslani osebno ali prek skupine.</string>
    <string name="BadDecryptLearnMoreDialog_couldnt_be_delivered_group">Sporočilo, nalepka, odziv ali potrdilo o branju uporabnika_ce %1$s vam ni bilo mogoče dostaviti.</string>

    <!-- profile_create_activity -->
    <string name="CreateProfileActivity_first_name_required">Ime (zahtevano)</string>
    <string name="CreateProfileActivity_last_name_optional">Priimek (neobvezno)</string>
    <string name="CreateProfileActivity_next">Naprej</string>
    <string name="CreateProfileActivity_custom_mms_group_names_and_photos_will_only_be_visible_to_you">Imena in fotografije MMS skupin po meri bodo vidna le vam.</string>
    <string name="CreateProfileActivity_group_descriptions_will_be_visible_to_members_of_this_group_and_people_who_have_been_invited">Opisi skupine bodo vidni članom_icam skupine in ljudem, ki so bili povabljeni.</string>

    <!-- EditAboutFragment -->
    <string name="EditAboutFragment_about">Več</string>
    <string name="EditAboutFragment_write_a_few_words_about_yourself">Napišite nekaj besed o sebi …</string>
    <string name="EditAboutFragment_count">%1$d/%2$d</string>
    <string name="EditAboutFragment_speak_freely">No povej!</string>
    <string name="EditAboutFragment_encrypted">Nimam besed.</string>
    <string name="EditAboutFragment_be_kind">Prijaznost, pliz!</string>
    <string name="EditAboutFragment_coffee_lover">Za kofetek!</string>
    <string name="EditAboutFragment_free_to_chat">Za debato!</string>
    <string name="EditAboutFragment_taking_a_break">Možgani na off</string>
    <string name="EditAboutFragment_working_on_something_new">Delam na nečem …</string>

    <!-- EditProfileFragment -->
    <string name="EditProfileFragment__edit_group">Uredi skupino</string>
    <string name="EditProfileFragment__group_name">Ime skupine</string>
    <string name="EditProfileFragment__group_description">Opis skupine</string>
  <!-- Removed by excludeNonTranslatables <string name="EditProfileFragment__support_link" translatable="false">https://support.signal.org/hc/articles/360007459591</string> -->

    <!-- EditProfileNameFragment -->
    <string name="EditProfileNameFragment_your_name">Vaše ime</string>
    <string name="EditProfileNameFragment_first_name">Ime</string>
    <string name="EditProfileNameFragment_last_name_optional">Priimek (neobvezno)</string>
    <string name="EditProfileNameFragment_save">Shrani</string>
    <string name="EditProfileNameFragment_failed_to_save_due_to_network_issues_try_again_later">Zaradi težav s povezljivostjo shranjevanje ni uspelo. Poskusite kasneje.</string>

    <!-- recipient_preferences_activity -->
    <string name="recipient_preference_activity__shared_media">Deljene datoteke</string>

    <!-- recipients_panel -->

    <!-- verify_display_fragment -->
    <string name="verify_display_fragment__to_verify_the_security_of_your_end_to_end_encryption_with_s"><![CDATA[Za varnostno potrditev šifriranja od-pošiljatelja-do-prejemnika z uporabnikom_co %1$s, primerjajte zgornja števila s števili na njegovi/njeni napravi. Lahko tudi skenirate kodo QR na njegovem/njenem telefonu. <a href=\"https://signal.org/redirect/safety-numbers\">Več o tem.</a>]]></string>
    <string name="verify_display_fragment__tap_to_scan">Tapnite za skeniranje</string>
    <string name="verify_display_fragment__successful_match">Ujemanje potrjeno</string>
    <string name="verify_display_fragment__failed_to_verify_safety_number">Varnostnega števila ni bilo mogoče preveriti</string>
    <string name="verify_display_fragment__loading">Nalaganje …</string>
    <string name="verify_display_fragment__mark_as_verified">Označi kot potrjeno.</string>
    <string name="verify_display_fragment__clear_verification">Izbris potrditeve</string>

    <!-- verify_identity -->
    <string name="verify_identity__share_safety_number">Deli varnostno število</string>

    <!-- verity_scan_fragment -->
    <string name="verify_scan_fragment__scan_the_qr_code_on_your_contact">Skenirajte kodo QR na napravi vašega stika.</string>

    <!-- webrtc_answer_decline_button -->
    <string name="webrtc_answer_decline_button__swipe_up_to_answer">Za sprejem klica podrsajte navzgor</string>
    <string name="webrtc_answer_decline_button__swipe_down_to_reject">Za zavrnitev klica podrsajte navzdol</string>

    <!-- message_details_header -->
    <string name="message_details_header__issues_need_your_attention">Prišlo je do težav, ki zahtevajo vašo pozornost.</string>
    <string name="message_details_header_sent">Poslano:</string>
    <string name="message_details_header_received">Prejeto</string>
    <string name="message_details_header_disappears">Izgine</string>
    <string name="message_details_header_via">Preko</string>

    <!-- message_details_recipient_header -->
    <string name="message_details_recipient_header__pending_send">V teku</string>
    <string name="message_details_recipient_header__sent_to">Poslano uporabniku_ci</string>
    <string name="message_details_recipient_header__sent_from">Poslal_a uporabnik_ca</string>
    <string name="message_details_recipient_header__delivered_to">Dostavljeno uporabniku_ci</string>
    <string name="message_details_recipient_header__read_by">Prebral_a uporabnik_ca</string>
    <string name="message_details_recipient_header__not_sent">Neposlano</string>
    <string name="message_details_recipient_header__viewed">Videli:</string>
    <string name="message_details_recipient_header__skipped">Izpuščeno</string>

    <!-- message_Details_recipient -->
    <string name="message_details_recipient__failed_to_send">Pošiljanje ni uspelo</string>
    <string name="message_details_recipient__new_safety_number">Novo varnostno število</string>

    <!-- AndroidManifest.xml -->
    <string name="AndroidManifest__create_passphrase">Ustvari geslo</string>
    <string name="AndroidManifest__select_contacts">Izberite naslovnike</string>
    <string name="AndroidManifest__change_passphrase">Zamenjava gesla</string>
    <string name="AndroidManifest__verify_safety_number">Preverjanje istovetnosti</string>
    <string name="AndroidManifest__media_preview">Ogled medija</string>
    <string name="AndroidManifest__message_details">Podrobnosti sporočila</string>
    <string name="AndroidManifest__linked_devices">Povezane naprave</string>
    <string name="AndroidManifest__invite_friends">Povabite prijatelje_ice</string>
    <string name="AndroidManifest_archived_conversations">Arhivirani pogovori</string>
    <string name="AndroidManifest_remove_photo">Odstrani fotografijo</string>

    <!-- Message Requests Megaphone -->
    <string name="MessageRequestsMegaphone__message_requests">Prošnje za pogovor</string>
    <string name="MessageRequestsMegaphone__users_can_now_choose_to_accept">Uporabniki_ce lahko odslej izbirajo ali želijo sodelovati v pogovoru ali ne. Profilna imena so tu zato, da prejemnik_ca ve, kdo mu/ji pošilja sporočilo.</string>
    <string name="MessageRequestsMegaphone__add_profile_name">Dodaj ime profila</string>

    <!-- HelpFragment -->
    <string name="HelpFragment__have_you_read_our_faq_yet">Ste že prebrali pogosta vprašanja in odgovore?</string>
    <string name="HelpFragment__next">Naprej</string>
    <string name="HelpFragment__contact_us">Kontaktirajte nas</string>
    <string name="HelpFragment__tell_us_whats_going_on">Sporočite nam, kaj se dogaja</string>
    <string name="HelpFragment__include_debug_log">Dodajte sistemsko zabeležbo</string>
    <string name="HelpFragment__whats_this">Kaj je to?</string>
    <string name="HelpFragment__how_do_you_feel">Kako se počutite? (neobvezno)</string>
    <string name="HelpFragment__tell_us_why_youre_reaching_out">Povejte nam, zakaj ste se obrnili na nas.</string>
  <!-- Removed by excludeNonTranslatables <string name="HelpFragment__emoji_5" translatable="false">emoji_5</string> -->
  <!-- Removed by excludeNonTranslatables <string name="HelpFragment__emoji_4" translatable="false">emoji_4</string> -->
  <!-- Removed by excludeNonTranslatables <string name="HelpFragment__emoji_3" translatable="false">emoji_3</string> -->
  <!-- Removed by excludeNonTranslatables <string name="HelpFragment__emoji_2" translatable="false">emoji_2</string> -->
  <!-- Removed by excludeNonTranslatables <string name="HelpFragment__emoji_1" translatable="false">emoji_1</string> -->
  <!-- Removed by excludeNonTranslatables <string name="HelpFragment__link__debug_info" translatable="false">https://support.signal.org/hc/articles/360007318591</string> -->
  <!-- Removed by excludeNonTranslatables <string name="HelpFragment__link__faq" translatable="false">https://support.signal.org</string> -->
    <string name="HelpFragment__support_info">Podporne informacije</string>
    <string name="HelpFragment__signal_android_support_request">Zahteva za podporo Signal Android</string>
    <string name="HelpFragment__debug_log">Sistemska zabeležba:</string>
    <string name="HelpFragment__could_not_upload_logs">Sistemska zabeležba ni bila prenešena</string>
    <string name="HelpFragment__please_be_as_descriptive_as_possible">Pri opisu napake bodite čim bolj natančni, da bomo lažje razumeli za kaj gre.</string>
    <string-array name="HelpFragment__categories_5">
        <item>\\-\\- Prosimo izberite opcijo \\-\\-</item>
        <item>Nekaj ne deluje</item>
        <item>Predlog za novo funkcijo</item>
        <item>Vprašanje</item>
        <item>Odziv</item>
        <item>Drugo</item>
        <item>Plačila (MobileCoin)</item>
        <item>Donacije in značke</item>
        <item>Izvoz SMS-ov</item>
    </string-array>

    <!-- ReactWithAnyEmojiBottomSheetDialogFragment -->
    <string name="ReactWithAnyEmojiBottomSheetDialogFragment__this_message">To sporočilo</string>
    <string name="ReactWithAnyEmojiBottomSheetDialogFragment__recently_used">Nedavno uporabljeno</string>
    <string name="ReactWithAnyEmojiBottomSheetDialogFragment__smileys_and_people">Smeški &amp; Ljudje</string>
    <string name="ReactWithAnyEmojiBottomSheetDialogFragment__nature">Narava</string>
    <string name="ReactWithAnyEmojiBottomSheetDialogFragment__food">Hrana</string>
    <string name="ReactWithAnyEmojiBottomSheetDialogFragment__activities">Dejavnosti</string>
    <string name="ReactWithAnyEmojiBottomSheetDialogFragment__places">Kraji</string>
    <string name="ReactWithAnyEmojiBottomSheetDialogFragment__objects">Objekti</string>
    <string name="ReactWithAnyEmojiBottomSheetDialogFragment__symbols">Simboli</string>
    <string name="ReactWithAnyEmojiBottomSheetDialogFragment__flags">Zastave</string>
    <string name="ReactWithAnyEmojiBottomSheetDialogFragment__emoticons">Emotikoni</string>
    <string name="ReactWithAnyEmojiBottomSheetDialogFragment__no_results_found">Ni rezultatov</string>

    <!-- arrays.xml -->
    <string name="arrays__use_default">Uporabi prednastavljeno</string>
    <string name="arrays__use_custom">Uporabi po meri</string>

    <string name="arrays__mute_for_one_hour">Izklopi za 1 uro</string>
    <string name="arrays__mute_for_eight_hours">Utišaj za 8 ur</string>
    <string name="arrays__mute_for_one_day">Izklopi za 1 dan</string>
    <string name="arrays__mute_for_seven_days">Izklopi za 7 dni</string>
    <string name="arrays__always">Za vedno</string>

    <string name="arrays__settings_default">Sistemsko privzeto</string>
    <string name="arrays__enabled">Vklopljeno</string>
    <string name="arrays__disabled">Izklopljeno</string>

    <string name="arrays__name_and_message">Pošiljatelja in sporočilo</string>
    <string name="arrays__name_only">Samo pošiljatelja</string>
    <string name="arrays__no_name_or_message">Ne pošiljatelja ne sporočila</string>

    <string name="arrays__images">Slike</string>
    <string name="arrays__audio">Zvok</string>
    <string name="arrays__video">Video</string>
    <string name="arrays__documents">Dokumenti</string>

    <string name="arrays__small">Majhne</string>
    <string name="arrays__normal">Običajne</string>
    <string name="arrays__large">Velike</string>
    <string name="arrays__extra_large">Zelo velike</string>

    <string name="arrays__default">Privzeto</string>
    <string name="arrays__high">Visoka</string>
    <string name="arrays__max">Najvišja</string>

    <!-- plurals.xml -->
    <plurals name="hours_ago">
        <item quantity="one">%1$dura</item>
        <item quantity="two">%1$duri</item>
        <item quantity="few">%1$dure</item>
        <item quantity="other">%1$dur</item>
    </plurals>

    <!-- preferences.xml -->
    <string name="preferences_beta">Beta</string>
    <string name="preferences__sms_mms">Sporočila SMS in MMS</string>
    <string name="preferences__pref_use_address_book_photos">Uporabi fotografije iz imenika</string>
    <string name="preferences__display_contact_photos_from_your_address_book_if_available">Če je mogoče, prikazuj fotografije stikov iz imenika naprave</string>
    <!-- Preference menu item title for a toggle switch for preserving the archived state of muted chats. -->
    <string name="preferences__pref_keep_muted_chats_archived">Ohrani utišane klepete arhivirane</string>
    <!-- Preference menu item description for a toggle switch for preserving the archived state of muted chats. -->
    <string name="preferences__muted_chats_that_are_archived_will_remain_archived">Utišani klepeti, ki so arhivirani, bodo ostali arhivirani, ko prispe novo sporočilo.</string>
    <string name="preferences__generate_link_previews">Ustvari predoglede</string>
    <string name="preferences__retrieve_link_previews_from_websites_for_messages">Za vse spletne strani, ki jih delite, bodo v sporočilu ustvarjene predogledne sličice.</string>
    <string name="preferences__change_passphrase">Zamenjaj geslo</string>
    <string name="preferences__change_your_passphrase">Zamenjava gesla</string>
    <string name="preferences__enable_passphrase">Vklop zaklepanja zaslona z geslom</string>
    <string name="preferences__lock_signal_and_message_notifications_with_a_passphrase">Zaklep zaslona in obvestil z geslom</string>
    <string name="preferences__screen_security">Zaščita zaslona</string>
    <string name="preferences__auto_lock_signal_after_a_specified_time_interval_of_inactivity">Samodejno zakleni Signal po nastavljenem času neaktivnosti</string>
    <string name="preferences__inactivity_timeout_passphrase">Geslo za zaklep aplikacije</string>
    <string name="preferences__inactivity_timeout_interval">Časovni interval za zaklep aplikacije</string>
    <string name="preferences__notifications">Obvestila</string>
    <string name="preferences__led_color">Barva LED</string>
    <string name="preferences__led_color_unknown">Neznano</string>
    <string name="preferences__pref_led_blink_title">Utripanje LED</string>
    <string name="preferences__customize">Prilagodi</string>
    <string name="preferences__change_sound_and_vibration">Spremenite zvok in vibriranje</string>
    <string name="preferences__sound">Zvok</string>
    <string name="preferences__silent">Tiho</string>
    <string name="preferences__default">Privzeto</string>
    <string name="preferences__repeat_alerts">Ponavljanje alarma</string>
    <string name="preferences__never">Nikoli</string>
    <string name="preferences__one_time">Enkrat</string>
    <string name="preferences__two_times">Dvakrat</string>
    <string name="preferences__three_times">Trikrat</string>
    <string name="preferences__five_times">Petkrat</string>
    <string name="preferences__ten_times">Desetkrat</string>
    <string name="preferences__vibrate">Vibriranje</string>
    <string name="preferences__green">Zelena</string>
    <string name="preferences__red">Rdeča</string>
    <string name="preferences__blue">Modra</string>
    <string name="preferences__orange">Oranžna</string>
    <string name="preferences__cyan">Svetlo modra</string>
    <string name="preferences__magenta">Vijolična</string>
    <string name="preferences__white">Bela</string>
    <string name="preferences__none">Brez</string>
    <string name="preferences__fast">Hitro</string>
    <string name="preferences__normal">Normalno</string>
    <string name="preferences__slow">Počasi</string>
    <string name="preferences__help">Pomoč</string>
    <string name="preferences__advanced">Napredno</string>
    <string name="preferences__donate_to_signal">Podprite Molly</string>
    <!-- Preference label for making one-time donations to Signal -->
    <string name="preferences__privacy">Zasebnost</string>
    <!-- Preference label for stories -->
    <string name="preferences__stories">Zgodbe</string>
    <string name="preferences__mms_user_agent">Uporabniški posrednik MMS</string>
    <string name="preferences__advanced_mms_access_point_names">Ročne nastavitve MMS</string>
    <string name="preferences__mmsc_url">URL MMSC</string>
    <string name="preferences__mms_proxy_host">Posredniški strežnik za MMS</string>
    <string name="preferences__mms_proxy_port">Vrata posredniškega strežnika MMS</string>
    <string name="preferences__mmsc_username">Uporabniško ime MMSC</string>
    <string name="preferences__mmsc_password">Geslo MMSC</string>
    <string name="preferences__sms_delivery_reports">Potrdila o prejemu SMS</string>
    <string name="preferences__request_a_delivery_report_for_each_sms_message_you_send">Za vsako poslano sporočilo SMS zahtevaj potrdilo o prejemu</string>
    <string name="preferences__data_and_storage">Podatki in pomnilnik</string>
    <string name="preferences__storage">Pomnilnik</string>
    <string name="preferences__payments">Plačila</string>
    <!-- Privacy settings payments section description -->
    <string name="preferences__payment_lock">Potrjevanje plačila</string>
    <string name="preferences__payments_beta">Plačila (Beta)</string>
    <string name="preferences__conversation_length_limit">Omejitev dolžine pogovorov</string>
    <string name="preferences__keep_messages">Hramba sporočil</string>
    <string name="preferences__clear_message_history">Izbriši zgodovino pogovorov</string>
    <string name="preferences__linked_devices">Povezane naprave</string>
    <string name="preferences__light_theme">Svetla</string>
    <string name="preferences__dark_theme">Temna</string>
    <string name="preferences__appearance">Izgled</string>
    <string name="preferences__theme">Tema</string>
    <string name="preferences__chat_color_and_wallpaper">Barva pogovora in ozadja</string>
    <string name="preferences__disable_pin">Izklop PINa</string>
    <string name="preferences__enable_pin">Vklopi PIN</string>
    <string name="preferences__if_you_disable_the_pin_you_will_lose_all_data">Z izklopom PINa boste ob ponovni prijavi v svoj račun Signal izgubili vse tam shranjene podatke, razen če prej sami ne ustvarite varnostne kopije. Brez PINa tudi ne morete vklopiti zaklepa registracije.</string>
    <string name="preferences__pins_keep_information_stored_with_signal_encrypted_so_only_you_can_access_it">S kodo PIN zavarujete podatke shranjene na Signalu s šifriranjem, tako da so dostopni le vam. Vaš profil, nastavitve in stiki bodo ob ponovni namestitvi aplikacije Signal obnovljeni. Vnos PINa ob vsakokratnem zagonu aplikacije ne bo potreben.</string>
    <string name="preferences__system_default">Privzeta sistemska</string>
    <string name="preferences__language">Jezik</string>
    <string name="preferences__signal_messages_and_calls">Sporočila in klici Signal</string>
    <string name="preferences__advanced_pin_settings">Napredne nastavite PIN</string>
    <string name="preferences__free_private_messages_and_calls">Brezplačna zasebna sporočila in klici uporabnikom_cam aplikacije Signal</string>
    <string name="preferences__submit_debug_log">Oddaj sistemsko zabeležbo</string>
    <string name="preferences__delete_account">Izbris računa</string>
    <string name="preferences__support_wifi_calling">\'WiFi calling\' združljivostni način</string>
    <string name="preferences__enable_if_your_device_supports_sms_mms_delivery_over_wifi">Aktivirajte, če dostava SMS/MMS sporočil na vaši napravi poteka preko povezave WiFi (samo, če imate vklopljeno WiFi klicanje/WiFi Calling)</string>
    <string name="preferences__incognito_keyboard">Inkognito tipkovnica</string>
    <string name="preferences__read_receipts">Potrdila o ogledu</string>
    <string name="preferences__if_read_receipts_are_disabled_you_wont_be_able_to_see_read_receipts">Če izklopite poročila o ogledu, tudi sami ne boste obveščeni, ko bo prejemnik_ca prebral_a vaše sporočilo.</string>
    <string name="preferences__typing_indicators">Kazalniki tipkanja</string>
    <string name="preferences__if_typing_indicators_are_disabled_you_wont_be_able_to_see_typing_indicators">Če nimate vklopljenih kazalnikov tipkanja zase, tudi ne morete videti, kdaj vaš_a partner_ka tipka svoje sporočilo.</string>
    <string name="preferences__request_keyboard_to_disable">Zahteva tipkovnici za izklop personaliziranega učenja.</string>
    <string name="preferences__this_setting_is_not_a_guarantee">Ta nastavitev ne zagotavlja, da bo tipkovnica tudi upoštevala zahtevo.</string>
  <!-- Removed by excludeNonTranslatables <string name="preferences__incognito_keyboard_learn_more" translatable="false">https://support.signal.org/hc/articles/360055276112</string> -->
    <string name="preferences_chats__when_using_mobile_data">Ob uporabi mobilnega omrežja</string>
    <string name="preferences_chats__when_using_wifi">Ob uporabi omrežja Wi-Fi</string>
    <string name="preferences_chats__when_roaming">Med gostovanjem</string>
    <string name="preferences_chats__media_auto_download">Samodejen prenos priponk</string>
    <string name="preferences_chats__message_history">Zgodovina pogovorov</string>
    <string name="preferences_storage__storage_usage">Poraba pomnilnika</string>
    <string name="preferences_storage__photos">Fotografije</string>
    <string name="preferences_storage__videos">Video</string>
    <string name="preferences_storage__files">Datoteke</string>
    <string name="preferences_storage__audio">Zvok</string>
    <string name="preferences_storage__review_storage">Pregled porabe pomnilnika</string>
    <string name="preferences_storage__delete_older_messages">Želite izbrisati starejša sporočila?</string>
    <string name="preferences_storage__clear_message_history">Želite izbrisati zgodovino pogovorov?</string>
    <string name="preferences_storage__this_will_permanently_delete_all_message_history_and_media">S tem boste nepovratno izbrisali celotno zgodovino pogovorov in medijskih datotek, starejših od %1$s, z vaše naprave.</string>
    <string name="preferences_storage__this_will_permanently_trim_all_conversations_to_the_d_most_recent_messages">S temo boste nepovratno obrezali vse vaše pogovore na %1$s zadnjih sporočil.</string>
    <string name="preferences_storage__this_will_delete_all_message_history_and_media_from_your_device">S tem boste nepovratno izbrisali celotno zgodovino pogovorov in medijskih datotek z vaše naprave.</string>
    <string name="preferences_storage__are_you_sure_you_want_to_delete_all_message_history">Ali ste prepričani, da želite izbrisati celotno zgodovino pogovorov?</string>
    <string name="preferences_storage__all_message_history_will_be_permanently_removed_this_action_cannot_be_undone">Celotna zgodovina vaših pogovorov bo za vedno izbrisana. Ta korak je nepovraten.</string>
    <string name="preferences_storage__delete_all_now">Izbriši vse zdaj!</string>
    <string name="preferences_storage__forever">Za vedno</string>
    <string name="preferences_storage__one_year">1 leto</string>
    <string name="preferences_storage__six_months">6 mesecev</string>
    <string name="preferences_storage__thirty_days">30 dni</string>
    <string name="preferences_storage__none">Brez</string>
    <string name="preferences_storage__s_messages">%1$s sporočil</string>
    <string name="preferences_storage__custom">Po meri</string>
    <string name="preferences_advanced__use_system_emoji">Sistemski znaki emoji</string>
    <string name="preferences_advanced__relay_all_calls_through_the_signal_server_to_avoid_revealing_your_ip_address">Vsi klici bodo posredovani preko strežnika Signal. S tem boste klicani strani onemogočili, da bi odkrila vaš naslov IP. Kvaliteta klica bo zaradi tega slabša.</string>
    <string name="preferences_advanced__always_relay_calls">Posredovanje klicev</string>
    <string name="preferences_app_protection__who_can">Uporabniki_ce, ki lahko …</string>
    <!-- Privacy settings payments section title -->
    <string name="preferences_app_protection__payments">Plačila</string>
    <string name="preferences_chats__chats">Pogovori</string>
    <string name="preferences_data_and_storage__manage_storage">Upravljanje s pomnilnikom</string>
    <string name="preferences_data_and_storage__use_less_data_for_calls">Porabi manj podatkov za klice</string>
    <string name="preferences_data_and_storage__never">Nikoli</string>
    <string name="preferences_data_and_storage__wifi_and_mobile_data">WiFi in mobilni podatki</string>
    <string name="preferences_data_and_storage__mobile_data_only">Samo mobilni podatki</string>
    <string name="preference_data_and_storage__using_less_data_may_improve_calls_on_bad_networks">Poraba manj podatkov pri klicih lahko izboljša zanesljivost klicov v slabih omrežjih</string>
    <string name="preferences_notifications__in_chat_sounds">Zvoki znotraj pogovora</string>
    <string name="preferences_notifications__show">Prikaži</string>
    <string name="preferences_notifications__ringtone">Zvonjenje</string>
    <string name="preferences_chats__message_text_size">Velikost črk v sporočilu</string>
    <string name="preferences_notifications__priority">Pomembnost</string>
    <!-- Heading for the \'censorship circumvention\' section of privacy preferences -->
    <string name="preferences_communication__category_censorship_circumvention">Zaščita pred cenzuro</string>
    <!-- Title of the \'censorship circumvention\' toggle switch -->
    <string name="preferences_communication__censorship_circumvention">Zaščita pred cenzuro</string>
    <string name="preferences_communication__censorship_circumvention_if_enabled_signal_will_attempt_to_circumvent_censorship">Ob vklopu bo aplikacija Signal skušala zaobiti cenzuro. Ne vklapljajte, če niste na lokaciji, kjer je aplikacija Signal blokirana.</string>
    <!-- Summary text for \'censorship circumvention\' toggle. Indicates that we automatically enabled it because we believe you\'re in a censored country -->
    <string name="preferences_communication__censorship_circumvention_has_been_activated_based_on_your_accounts_phone_number">Zaščita pred cenzuro je bila vklopljena v povezavi s telefonsko številko vašega računa.</string>
    <!-- Summary text for \'censorship circumvention\' toggle. Indicates that you disabled it even though we believe you\'re in a censored country -->
    <string name="preferences_communication__censorship_circumvention_you_have_manually_disabled">Izkopili ste zaščito pred cenzuro.</string>
    <!-- Summary text for \'censorship circumvention\' toggle. Indicates that you cannot use it because you\'re already connected to the Signal service -->
    <string name="preferences_communication__censorship_circumvention_is_not_necessary_you_are_already_connected">Zaščita pred cenzuro ni potrebna, saj je naprava že uspešno povezana s strežniki Signal</string>
    <!-- Summary text for \'censorship circumvention\' toggle. Indicates that you cannot use it because you\'re not connected to the internet -->
    <string name="preferences_communication__censorship_circumvention_can_only_be_activated_when_connected_to_the_internet">Zaščito pred cenzuro je mogoče vklopiti le, kadar ste povezani z internetom.</string>
    <string name="preferences_communication__category_sealed_sender">Zakriti pošiljatelj</string>
    <string name="preferences_communication__sealed_sender_allow_from_anyone">Dovoli za vse pošiljatelje</string>
    <string name="preferences_communication__sealed_sender_allow_from_anyone_description">Vklop zakritega pošiljatelja za dohodna sporočila uporabnikov_ic, ki niso v imeniku in tistih, s katerimi ne delite svojega profila.</string>
    <string name="preferences_communication__sealed_sender_learn_more">Izvedite več</string>
    <string name="preferences_setup_a_username">Določite uporabniško ime</string>
    <string name="preferences_proxy">Proksi</string>
    <string name="preferences_use_proxy">Uporabi proksi</string>
    <string name="preferences_off">Izklopljeno</string>
    <string name="preferences_on">Vklopljeno</string>
    <string name="preferences_proxy_address">Naslov proksi</string>
    <string name="preferences_only_use_a_proxy_if">Proksi uporabite samo, če se ne morete povezati na Signal preko mobilnega omrežja ali Wi-Fija.</string>
    <string name="preferences_share">Deli</string>
    <string name="preferences_save">Shrani</string>
    <string name="preferences_connecting_to_proxy">Povezovanje s proksijem …</string>
    <string name="preferences_connected_to_proxy">Povezani s proksijem</string>
    <string name="preferences_connection_failed">Povezovanje ni uspelo</string>
    <string name="preferences_couldnt_connect_to_the_proxy">Povezovanje s proksijem ni uspelo. Preverite proksi naslov in poskusite znova.</string>
    <string name="preferences_you_are_connected_to_the_proxy">Povezani ste s proksijem. Povezavo lahko kadarkoli prekinete v Nastavitvah.</string>
    <string name="preferences_success">Uspeh</string>
    <string name="preferences_failed_to_connect">Povezovanje ni uspelo</string>
    <string name="preferences_enter_proxy_address">Vnesite naslov proksi</string>


    <string name="configurable_single_select__customize_option">Nastavitve po meri</string>

    <!-- Internal only preferences -->
  <!-- Removed by excludeNonTranslatables <string name="preferences__internal_preferences" translatable="false">Internal Preferences</string> -->
  <!-- Removed by excludeNonTranslatables <string name="preferences__internal_details" translatable="false">Internal Details</string> -->
  <!-- Removed by excludeNonTranslatables <string name="preferences__internal_stories_dialog_launcher" translatable="false">Stories dialog launcher</string> -->


    <!-- Payments -->
    <string name="PaymentsActivityFragment__all_activity">Vse dejavnosti</string>
    <string name="PaymentsAllActivityFragment__all">Vse</string>
    <string name="PaymentsAllActivityFragment__sent">Poslano:</string>
    <string name="PaymentsAllActivityFragment__received">Prejeto</string>

    <string name="PaymentsHomeFragment__introducing_payments">Predstavljamo vam Plačila (Beta)</string>
    <string name="PaymentsHomeFragment__use_signal_to_send_and_receive">Uporabljajte Molly za pošiljanje in prejemanje nove digitalne valute MobileCoin, ki daje poudarek zasebnosti. Vklopite in začnite.</string>
    <string name="PaymentsHomeFragment__activate_payments">Vklopi Plačila</string>
    <string name="PaymentsHomeFragment__activating_payments">Vklapljanje Plačil …</string>
    <string name="PaymentsHomeFragment__restore_payments_account">Obnovitev računa za plačila</string>
    <string name="PaymentsHomeFragment__no_recent_activity_yet">Brez nedavnih dejavnosti</string>
    <string name="PaymentsHomeFragment__recent_activity">Nedavne dejavnosti</string>
    <string name="PaymentsHomeFragment__see_all">Prikaz vseh</string>
    <string name="PaymentsHomeFragment__add_funds">Dodaj sredstva</string>
    <string name="PaymentsHomeFragment__send">Pošlji</string>
    <string name="PaymentsHomeFragment__sent_s">Poslano: %1$s</string>
    <string name="PaymentsHomeFragment__received_s">Prejeto: %1$s</string>
    <string name="PaymentsHomeFragment__transfer_to_exchange">Prenesi v menjalnico</string>
    <string name="PaymentsHomeFragment__currency_conversion">Pretvorba valut</string>
    <string name="PaymentsHomeFragment__deactivate_payments">Izklop Plačil</string>
    <string name="PaymentsHomeFragment__recovery_phrase">Obnovitvena fraza</string>
    <string name="PaymentsHomeFragment__help">Pomoč</string>
    <string name="PaymentsHomeFragment__coin_cleanup_fee">Stroški čiščenja</string>
    <string name="PaymentsHomeFragment__sent_payment">Poslano plačilo</string>
    <string name="PaymentsHomeFragment__received_payment">Prejeto plačilo</string>
    <string name="PaymentsHomeFragment__processing_payment">Obdelovanje plačila</string>
    <string name="PaymentsHomeFragment__unknown_amount">---</string>
    <string name="PaymentsHomeFragment__currency_conversion_not_available">Preračun valut ni na voljo</string>
    <string name="PaymentsHomeFragment__cant_display_currency_conversion">Preračuna valut ni mogoče pokazati. Preverite svojo internetno povezavo in poskusite znova.</string>
    <string name="PaymentsHomeFragment__payments_is_not_available_in_your_region">Plačila v vaši regiji niso na voljo.</string>
    <string name="PaymentsHomeFragment__could_not_enable_payments">Plačil ni bilo mogoče vključiti. Poskusite znova kasneje.</string>
    <string name="PaymentsHomeFragment__deactivate_payments_question">Ali res želite deaktivirati plačila?</string>
    <string name="PaymentsHomeFragment__you_will_not_be_able_to_send">Če boste deaktivirali plačila, ne boste več mogli pošiljati ali prejemati MobileCoinov preko Mollya.</string>
    <string name="PaymentsHomeFragment__deactivate">Deaktiviraj</string>
    <string name="PaymentsHomeFragment__continue">Nadaljuj</string>
    <string name="PaymentsHomeFragment__balance_is_not_currently_available">Stanje trenutno ni na voljo.</string>
    <string name="PaymentsHomeFragment__payments_deactivated">Plačila so deaktivirana.</string>
    <string name="PaymentsHomeFragment__payment_failed">Plačilo ni uspelo</string>
    <string name="PaymentsHomeFragment__details">Podrobnosti</string>
<<<<<<< HEAD
    <string name="PaymentsHomeFragment__learn_more__activate_payments" translatable="false">https://support.signal.org/hc/articles/360057625692#payments_activate </string>
    <string name="PaymentsHomeFragment__you_can_use_signal_to_send">Molly lahko uporabljate za pošiljanje in prejem MobileCoinov. Vsa plačila so izvedena v skladu s Pogoji uporabe za MobileCoin in MobileCoin Wallet. Storitev v okviru Mollya je trenutno v fazi \'beta\', zato lahko občasno prihaja do težav, izgubljena plačila in stanja na računu pa ne bodo mogla biti obnovljena. </string>
=======
  <!-- Removed by excludeNonTranslatables <string name="PaymentsHomeFragment__learn_more__activate_payments" translatable="false">https://support.signal.org/hc/articles/360057625692#payments_activate </string>
    <string name="PaymentsHomeFragment__you_can_use_signal_to_send">Signal lahko uporabljate za pošiljanje in prejem MobileCoinov. Vsa plačila so izvedena v skladu s Pogoji uporabe za MobileCoin in MobileCoin Wallet. Storitev v okviru Signala je trenutno v fazi \'beta\', zato lahko občasno prihaja do težav, izgubljena plačila in stanja na računu pa ne bodo mogla biti obnovljena. </string> -->
>>>>>>> cb0e7ade
    <string name="PaymentsHomeFragment__activate">Aktiviraj</string>
    <string name="PaymentsHomeFragment__view_mobile_coin_terms">Pogoji MobileCoin</string>
    <string name="PaymentsHomeFragment__payments_not_available">Plačila v Mollyu niso več na voljo. Še vedno lahko prenesete sredstva v menjalnico, ne morete pa več pošiljati in prejemati plačil ali dodajati sredstev.</string>

  <!-- Removed by excludeNonTranslatables <string name="PaymentsHomeFragment__mobile_coin_terms_url" translatable="false">https://www.mobilecoin.com/terms-of-use.html</string> -->
    <!-- Alert dialog title which shows up after a payment to turn on payment lock -->
    <string name="PaymentsHomeFragment__turn_on">Želite vklopiti potrjevanje plačila?</string>
    <!-- Alert dialog description for why payment lock should be enabled before sending payments -->
    <string name="PaymentsHomeFragment__add_an_additional_layer">Dodajte dodatno raven varnosti in za prenos sredstev zahtevajte zaklepanje zaslona Android ali prstni odtis.</string>
    <!-- Alert dialog button to enable payment lock -->
    <string name="PaymentsHomeFragment__enable">Vklopi</string>
    <!-- Alert dialog button to not enable payment lock for now -->
    <string name="PaymentsHomeFragment__not_now">Ne zdaj</string>
    <!-- Alert dialog title which shows up to update app to send payments -->
    <string name="PaymentsHomeFragment__update_required">Potrebna je posodobitev</string>
    <!-- Alert dialog description that app update is required to send payments-->
    <string name="PaymentsHomeFragment__an_update_is_required">Za nadaljevanje pošiljanja in prejemanja plačil ter za ogled vašega posodobljenega plačilnega stanja je potrebna posodobitev.</string>
    <!-- Alert dialog button to cancel -->
    <string name="PaymentsHomeFragment__cancel">Prekliči</string>
    <!-- Alert dialog button to update now -->
    <string name="PaymentsHomeFragment__update_now">Posodobi zdaj</string>

    <!-- PaymentsSecuritySetupFragment -->
    <!-- Toolbar title -->
    <string name="PaymentsSecuritySetupFragment__security_setup">Nastavitev varnosti</string>
    <!-- Title to enable payment lock -->
    <string name="PaymentsSecuritySetupFragment__protect_your_funds">Zaščitite svoja sredstva</string>
    <!-- Description as to why payment lock is required -->
    <string name="PaymentsSecuritySetupFragment__help_prevent">Pomagajte osebi z vašim telefonom preprečiti dostop do vaših sredstev, tako da dodate še eno raven varnosti. To možnost lahko onemogočite v nastavitvah.</string>
    <!-- Option to enable payment lock -->
    <string name="PaymentsSecuritySetupFragment__enable_payment_lock">Omogoči zaklepanje plačil</string>
    <!-- Option to cancel -->
    <string name="PaymentsSecuritySetupFragment__not_now">Ne zdaj</string>
    <!-- Dialog title to confirm skipping the step -->
    <string name="PaymentsSecuritySetupFragment__skip_this_step">Želite preskočiti ta korak?</string>
    <!-- Dialog description to let users know why payment lock is required -->
    <string name="PaymentsSecuritySetupFragment__skipping_this_step">Če preskočite ta korak, lahko vsakomur, ki ima fizični dostop do vašega telefona, omogočite prenos sredstev ali ogled vaše obnovitvene fraze.</string>
    <!-- Dialog option to cancel -->
    <string name="PaymentsSecuritySetupFragment__cancel">Prekliči</string>
    <!-- Dialog option to skip -->
    <string name="PaymentsSecuritySetupFragment__skip">Preskoči</string>

    <!-- PaymentsAddMoneyFragment -->
    <string name="PaymentsAddMoneyFragment__add_funds">Dodaj sredstva</string>
    <string name="PaymentsAddMoneyFragment__your_wallet_address">Naslov vaše denarnice</string>
    <string name="PaymentsAddMoneyFragment__copy">Kopiraj</string>
    <string name="PaymentsAddMoneyFragment__copied_to_clipboard">Kopirano v odložišče</string>
    <string name="PaymentsAddMoneyFragment__to_add_funds">Za dodajanje sredstev pošljite svoje MobileCoine na naslov svoje denarnice. S transakcijo začnete v svojem računu v menjalnici, ki podpira MobileCoin, nato skenirate kodo QR ali prekopirate naslov denarnice.</string>
  <!-- Removed by excludeNonTranslatables <string name="PaymentsAddMoneyFragment__learn_more__information" translatable="false">https://support.signal.org/hc/articles/360057625692#payments_transfer_from_exchange</string> -->

    <!-- PaymentsDetailsFragment -->
    <string name="PaymentsDetailsFragment__details">Podrobnosti</string>
    <string name="PaymentsDetailsFragment__status">Status</string>
    <string name="PaymentsDetailsFragment__submitting_payment">Plačevanje …</string>
    <string name="PaymentsDetailsFragment__processing_payment">Obdelava plačila …</string>
    <string name="PaymentsDetailsFragment__payment_complete">Plačilo je zaključeno</string>
    <string name="PaymentsDetailsFragment__payment_failed">Plačilo ni uspelo</string>
    <string name="PaymentsDetailsFragment__network_fee">Omrežni stroški</string>
    <string name="PaymentsDetailsFragment__sent_by">Poslano od</string>
    <string name="PaymentsDetailsFragment__sent_to_s">Poslano %1$s</string>
    <string name="PaymentsDetailsFragment__you_on_s_at_s">Vi na %1$s za %2$s</string>
    <string name="PaymentsDetailsFragment__s_on_s_at_s">%1$s na %2$s za %3$s</string>
    <string name="PaymentsDetailsFragment__to">Naslovnik</string>
    <string name="PaymentsDetailsFragment__from">Pošiljatelj</string>
    <string name="PaymentsDetailsFragment__information">Podatki o transakcijah, vključno z zneskom plačil in časom transakcij, so del MobileCoinove knjige transakcij MobileCoin Ledger.</string>
    <string name="PaymentsDetailsFragment__coin_cleanup_fee">Stroški čiščenja</string>
    <string name="PaymentsDetailsFragment__coin_cleanup_information">\'Stroški čiščenja\' se zaračunajo, kadar se novcev v vaši lasti ne da uporabiti za dokončanje transakcije. Čiščenje bo zagotovilo, da boste lahko še naprej pošiljali plačila.</string>
    <string name="PaymentsDetailsFragment__no_details_available">Več podatkov o transakciji ni na voljo</string>
  <!-- Removed by excludeNonTranslatables <string name="PaymentsDetailsFragment__learn_more__information" translatable="false">https://support.signal.org/hc/articles/360057625692#payments_details</string> -->
  <!-- Removed by excludeNonTranslatables <string name="PaymentsDetailsFragment__learn_more__cleanup_fee" translatable="false">https://support.signal.org/hc/articles/360057625692#payments_details_fees</string> -->
    <string name="PaymentsDetailsFragment__sent_payment">Poslano plačilo</string>
    <string name="PaymentsDetailsFragment__received_payment">Prejeto plačilo</string>
    <string name="PaymentsDeatilsFragment__payment_completed_s">Plačilo je zaključeno %1$s</string>
    <string name="PaymentsDetailsFragment__block_number">Blokiraj številko</string>

    <!-- PaymentsTransferFragment -->
    <string name="PaymentsTransferFragment__transfer">Prenos</string>
    <string name="PaymentsTransferFragment__scan_qr_code">Skeniraj kodo QR</string>
    <string name="PaymentsTransferFragment__to_scan_or_enter_wallet_address">Za: skenirajte ali vpišite naslov denarnice</string>
    <string name="PaymentsTransferFragment__you_can_transfer">Svoje MobileCoine lahko prenesete z nakazilom v denarnico izbrane MobileCoin menjalnice. Naslov denarnice je zaporedje številk in črk, ki se večinoma nahaja pod kodo QR.</string>
    <string name="PaymentsTransferFragment__next">Naprej</string>
    <string name="PaymentsTransferFragment__invalid_address">Neveljaven naslov</string>
    <string name="PaymentsTransferFragment__check_the_wallet_address">Preverite naslov denarnice, v katero želite nakazati sredstva, in poskusite znova.</string>
    <string name="PaymentsTransferFragment__you_cant_transfer_to_your_own_signal_wallet_address">Ne morete nakazovati sredstev na naslov svoje lastne denarnice Molly. Vnesite naslov denarnice svojega računa v podprti menjalnici.</string>
    <string name="PaymentsTransferFragment__to_scan_a_qr_code_signal_needs">Za skeniranje kode QR potrebuje Molly dostop do kamere.</string>
    <string name="PaymentsTransferFragment__signal_needs_the_camera_permission_to_capture_qr_code_go_to_settings">Molly potrebuje dovoljenje za zajem kode QR. Prosimo, pojdite v meni Nastavitve, izberite \"Dovoljenja\" in omogočite dovoljenje pod postavko \"Kamera\".</string>
    <string name="PaymentsTransferFragment__to_scan_a_qr_code_signal_needs_access_to_the_camera">Za skeniranje kode QR potrebuje Molly dostop do kamere.</string>
    <string name="PaymentsTransferFragment__settings">Nastavitve</string>

    <!-- PaymentsTransferQrScanFragment -->
    <string name="PaymentsTransferQrScanFragment__scan_address_qr_code">Skeniraj kodo QR naslova</string>
    <string name="PaymentsTransferQrScanFragment__scan_the_address_qr_code_of_the_payee">Skeniraj kodo QR naslova prejemnika</string>

    <!-- CreatePaymentFragment -->
    <string name="CreatePaymentFragment__request">Prošnja</string>
    <string name="CreatePaymentFragment__pay">Plačaj</string>
    <string name="CreatePaymentFragment__available_balance_s">Stanje: %1$s</string>
    <string name="CreatePaymentFragment__toggle_content_description">Vklop</string>
    <string name="CreatePaymentFragment__1">1</string>
    <string name="CreatePaymentFragment__2">2</string>
    <string name="CreatePaymentFragment__3">3</string>
    <string name="CreatePaymentFragment__4">4</string>
    <string name="CreatePaymentFragment__5">5</string>
    <string name="CreatePaymentFragment__6">6</string>
    <string name="CreatePaymentFragment__7">7</string>
    <string name="CreatePaymentFragment__8">8</string>
    <string name="CreatePaymentFragment__9">9</string>
    <string name="CreatePaymentFragment__decimal">.</string>
    <string name="CreatePaymentFragment__0">0</string>
    <string name="CreatePaymentFragment__lt">&lt;</string>
    <string name="CreatePaymentFragment__backspace">Nazaj</string>
    <string name="CreatePaymentFragment__add_note">Dodaj zaznamek</string>
    <string name="CreatePaymentFragment__conversions_are_just_estimates">Pretvorbe so zgolj informativne narave in niso nujno točne.</string>
  <!-- Removed by excludeNonTranslatables <string name="CreatePaymentFragment__learn_more__conversions" translatable="false">https://support.signal.org/hc/articles/360057625692#payments_currency_conversion</string> -->

    <!-- EditNoteFragment -->
    <string name="EditNoteFragment_note">Zaznamek</string>

    <!-- ConfirmPaymentFragment -->
    <string name="ConfirmPayment__confirm_payment">Potrditev plačila</string>
    <string name="ConfirmPayment__network_fee">Omrežna pristojbina</string>
    <string name="ConfirmPayment__estimated_s">Predviden znesek %1$s</string>
    <string name="ConfirmPayment__to">Naslovnik</string>
    <string name="ConfirmPayment__total_amount">Skupni znesek</string>
    <string name="ConfirmPayment__balance_s">Stanje: %1$s</string>
    <string name="ConfirmPayment__submitting_payment">Plačevanje …</string>
    <string name="ConfirmPayment__processing_payment">Obdelava plačila …</string>
    <string name="ConfirmPayment__payment_complete">Plačilo je zaključeno</string>
    <string name="ConfirmPayment__payment_failed">Plačilo ni uspelo</string>
    <string name="ConfirmPayment__payment_will_continue_processing">Plačilo bo še naprej v obdelavi</string>
    <string name="ConfirmPaymentFragment__invalid_recipient">Neveljaven prejemnik</string>
    <!-- Title of a dialog show when we were unable to present the user\'s screenlock before sending a payment -->
    <string name="ConfirmPaymentFragment__failed_to_show_payment_lock">Prikaz potrjevanja plačila ni uspel</string>
    <!-- Body of a dialog show when we were unable to present the user\'s screenlock before sending a payment -->
    <string name="ConfirmPaymentFragment__you_enabled_payment_lock_in_the_settings">V nastavitvah ste omogočili potrjevanje plačila, vendar ga ni mogoče prikazati.</string>
    <!-- Button in a dialog that will take the user to the privacy settings -->
    <string name="ConfirmPaymentFragment__go_to_settings">Pojdite v nastavitve</string>
    <string name="ConfirmPaymentFragment__this_person_has_not_activated_payments">Uporabnik nima aktiviranih plačil</string>
    <string name="ConfirmPaymentFragment__unable_to_request_a_network_fee">Neuspela zahteva za pridobitev omrežne pristojbine. Za nadaljevanje plačila tapnite okej in poskusite znova.</string>

    <!-- BiometricDeviceAuthentication -->
    <!-- Biometric/Device authentication prompt title -->
    <string name="BiometricDeviceAuthentication__signal">Signal</string>


    <!-- CurrencyAmountFormatter_s_at_s -->
    <string name="CurrencyAmountFormatter_s_at_s">%1$s ob %2$s</string>

    <!-- SetCurrencyFragment -->
    <string name="SetCurrencyFragment__set_currency">Določi valuto</string>
    <string name="SetCurrencyFragment__all_currencies">Vse valute</string>

    <!-- **************************************** -->
    <!-- menus -->
    <!-- **************************************** -->

    <!-- contact_selection_list -->
    <string name="contact_selection_list__unknown_contact">Novo sporočilo za …</string>
    <string name="contact_selection_list__unknown_contact_block">Blokiraj uporabnika_co</string>
    <string name="contact_selection_list__unknown_contact_add_to_group">Dodaj v skupino</string>

    <!-- conversation_callable_insecure -->
    <string name="conversation_callable_insecure__menu_call">Kliči</string>

    <!-- conversation_callable_secure -->
    <string name="conversation_callable_secure__menu_call">Klic Signal</string>
    <string name="conversation_callable_secure__menu_video">Video klic Signal</string>

    <!-- conversation_context -->

    <!-- Heading which shows how many messages are currently selected -->
    <plurals name="conversation_context__s_selected">
        <item quantity="one">%1$d izbran</item>
        <item quantity="two">%1$d izbrana</item>
        <item quantity="few">%1$d izbrani</item>
        <item quantity="other">%1$d izbranih</item>
    </plurals>

    <!-- conversation_context_image -->
    <!-- Button to save a message attachment (image, file etc.) -->

    <!-- conversation_expiring_off -->
    <string name="conversation_expiring_off__disappearing_messages">Izginjajoča sporočila</string>

    <!-- conversation_selection -->
    <!-- Button to view detailed information for a message; Action item with hyphenation. Translation can use soft hyphen - Unicode U+00AD  -->
    <string name="conversation_selection__menu_message_details">Info</string>
    <!-- Button to copy a message\'s text to the clipboard; Action item with hyphenation. Translation can use soft hyphen - Unicode U+00AD  -->
    <string name="conversation_selection__menu_copy">Kopiraj</string>
    <!-- Button to delete a message; Action item with hyphenation. Translation can use soft hyphen - Unicode U+00AD  -->
    <string name="conversation_selection__menu_delete">Izbriši</string>
    <!-- Button to forward a message to another person or group chat; Action item with hyphenation. Translation can use soft hyphen - Unicode U+00AD  -->
    <string name="conversation_selection__menu_forward">Posreduj</string>
    <!-- Button to reply to a message; Action item with hyphenation. Translation can use soft hyphen - Unicode U+00AD -->
    <string name="conversation_selection__menu_reply">Odgovori</string>
    <!-- Button to save a message attachment (image, file etc.); Action item with hyphenation. Translation can use soft hyphen - Unicode U+00AD  -->
    <string name="conversation_selection__menu_save">Shrani</string>
    <!-- Button to retry sending a message; Action item with hyphenation. Translation can use soft hyphen - Unicode U+00AD  -->
    <string name="conversation_selection__menu_resend_message">Ponovno pošlji</string>
    <!-- Button to select a message and enter selection mode; Action item with hyphenation. Translation can use soft hyphen - Unicode U+00AD  -->
    <string name="conversation_selection__menu_multi_select">Izberi</string>
    <!-- Button to view a in-chat payment message\'s full payment details; Action item with hyphenation. Translation can use soft hyphen - Unicode U+00AD  -->
    <string name="conversation_selection__menu_payment_details">Podatki o plačilu</string>

    <!-- conversation_expiring_on -->

    <!-- conversation_insecure -->
    <string name="conversation_insecure__invite">Povabi</string>

    <!-- conversation_list_batch -->

    <!-- conversation_list -->
    <string name="conversation_list_settings_shortcut">Bližnjica k nastavitvam</string>
    <string name="conversation_list_search_description">Iskanje</string>
    <string name="conversation_list__pinned">Pripeto</string>
    <string name="conversation_list__chats">Pogovori</string>
    <string name="conversation_list__you_can_only_pin_up_to_d_chats">Pripnete lahko do %1$d pogovore</string>

    <!-- conversation_list_item_view -->
    <string name="conversation_list_item_view__contact_photo_image">Slika stika</string>
    <string name="conversation_list_item_view__archived">Arhivirano</string>


    <!-- conversation_list_fragment -->
    <string name="conversation_list_fragment__fab_content_description">Nov pogovor</string>
    <string name="conversation_list_fragment__open_camera_description">Odpri kamero</string>
    <string name="conversation_list_fragment__no_chats_yet_get_started_by_messaging_a_friend">Nobenih pogovorov zaenkrat.\nZačnite s sporočilom prijatelju_ici.</string>


    <!-- conversation_secure_verified -->

    <!-- conversation_muted -->
    <string name="conversation_muted__unmute">Prekliči utišanje</string>

    <!-- conversation_unmuted -->
    <string name="conversation_unmuted__mute_notifications">Izklop obvestil</string>

    <!-- conversation -->
    <string name="conversation__menu_group_settings">Nastavitve skupine</string>
    <string name="conversation__menu_leave_group">Zapusti skupino</string>
    <string name="conversation__menu_view_all_media">Vsa multimedijska sporočila</string>
    <string name="conversation__menu_conversation_settings">Nastavitve pogovora</string>
    <string name="conversation__menu_add_shortcut">Dodaj na domači zaslon</string>
    <string name="conversation__menu_create_bubble">Ustvari mehurček</string>

    <!-- conversation_popup -->
    <string name="conversation_popup__menu_expand_popup">Razširi pojavno okno</string>

    <!-- conversation_callable_insecure -->
    <string name="conversation_add_to_contacts__menu_add_to_contacts">Dodaj k stikom</string>

    <!-- conversation_group_options -->
    <string name="convesation_group_options__recipients_list">Seznam prejemnikov</string>
    <string name="conversation_group_options__delivery">Dostava</string>
    <string name="conversation_group_options__conversation">Pogovor</string>
    <string name="conversation_group_options__broadcast">Oddaja</string>

    <!-- text_secure_normal -->
    <string name="text_secure_normal__menu_new_group">Nova skupina</string>
    <string name="text_secure_normal__menu_settings">Nastavitve</string>
    <string name="text_secure_normal__menu_clear_passphrase">Zakleni</string>
    <string name="text_secure_normal__mark_all_as_read">Označi vse kot prebrano</string>
    <string name="text_secure_normal__invite_friends">Vabilo prijateljem_icam</string>
    <!-- Overflow menu entry to filter unread chats -->
    <string name="text_secure_normal__filter_unread_chats">Filtriraj neprebrane klepete</string>

    <!-- verify_display_fragment -->
    <string name="verify_display_fragment_context_menu__copy_to_clipboard">Kopiraj v odložišče</string>
    <string name="verify_display_fragment_context_menu__compare_with_clipboard">Primerjaj preko odložišča</string>

    <!-- reminder_header -->
    <string name="reminder_header_sms_import_title">Uvoz iz sistemske zbirke sporočil SMS</string>
    <string name="reminder_header_sms_import_text">Tapnite za kopiranje sporočil SMS iz telefona v kriptirano zbirko aplikacije Signal.</string>
    <string name="reminder_header_push_title">Vklopite sporočila in klice Signal</string>
    <string name="reminder_header_push_text">Izboljšajte kvaliteto svoje komunikacije!</string>
    <string name="reminder_header_service_outage_text">Prihaja do tehničnih težav v omrežju Signal. Ekipa vzdrževalcev se trudi, da bodo čimprej odpravljene.</string>
    <string name="reminder_header_progress">%1$d%%</string>
    <!-- Body text of a banner that will show at the top of the chat list when we temporarily cannot process the user\'s contacts -->
    <string name="reminder_cds_warning_body">Signalovo odkrivanje zasebnih stikov začasno ne more obdelati stikov v vašem telefonu.</string>
    <!-- Label for a button in a banner to learn more about why we temporarily can\'t process the user\'s contacts -->
    <string name="reminder_cds_warning_learn_more">Preberite več</string>
    <!-- Body text of a banner that will show at the top of the chat list when the user has so many contacts that we cannot ever process them -->
    <string name="reminder_cds_permanent_error_body">Signalovo odkrivanje zasebnih stikov ne more obdelati stikov v vašem telefonu.</string>
    <!-- Label for a button in a banner to learn more about why we cannot process the user\'s contacts -->
    <string name="reminder_cds_permanent_error_learn_more">Preberite več</string>

    <!-- media_preview -->
    <string name="media_preview__save_title">Shrani</string>
    <string name="media_preview__edit_title">Uredi</string>


    <!-- media_preview_activity -->
    <string name="media_preview_activity__media_content_description">Ogled medija</string>

    <!-- new_conversation_activity -->
    <string name="new_conversation_activity__refresh">Osveži</string>
    <!-- redphone_audio_popup_menu -->

    <!-- Insights -->
    <string name="Insights__percent">%</string>
    <string name="Insights__title">Pregled</string>
    <string name="InsightsDashboardFragment__title">Pregled</string>
    <string name="InsightsDashboardFragment__signal_protocol_automatically_protected">S protokolom Signal ste avtomatično zaščitili %1$d%% vaših odhodnih sporočil v preteklih %2$d dneh. Pogovori med uporabniki_cami Signala so zmerom zaščiteni \"od-konca-do-konca\".</string>
    <string name="InsightsDashboardFragment__spread_the_word">Povej naprej!</string>
    <string name="InsightsDashboardFragment__not_enough_data">Ni dovolj podatkov</string>
    <string name="InsightsDashboardFragment__your_insights_percentage_is_calculated_based_on">Pregled je narejen na podlagi vaših odhodnih sporočil v zadnjih %1$d dneh, z izjemo izginjajočih in izbrisanih.</string>
    <string name="InsightsDashboardFragment__start_a_conversation">Začni s pogovorom</string>
    <string name="InsightsDashboardFragment__invite_your_contacts">Začnite komunicirati varno in vklopite zasebnosti prijazne funkcije, ki sežejo prek omejitev nešifriranih sporočil SMS. Povabite še več svojih stikov k uporabi aplikacije Signal.</string>
    <string name="InsightsDashboardFragment__this_stat_was_generated_locally">Ta analiza je bila ustvarjena lokalno na vaši napravi. Vidite jo lahko le vi in nikoli ne bo posredovana nikamor.</string>
    <string name="InsightsDashboardFragment__encrypted_messages">Šifrirana sporočila</string>
    <string name="InsightsDashboardFragment__cancel">Prekliči</string>
    <string name="InsightsDashboardFragment__send">Pošlji</string>
    <string name="InsightsModalFragment__title">Predstavljamo vam Pregled</string>
    <string name="InsightsModalFragment__description">Preverite koliko vaših sporočil je bilo poslanih na varen način, nato k varni uporabi povabite še druge uporabnike_ce in izboljšajte svoj Signal.</string>
    <string name="InsightsModalFragment__view_insights">Odpri Pregled</string>

    <string name="FirstInviteReminder__title">Povabi na Signal</string>
    <string name="FirstInviteReminder__description">Število svojih šifriranih sporočil čahko izboljšate za %1$d%%</string>
    <string name="SecondInviteReminder__title">Spodbudite svoj Signal</string>
    <string name="SecondInviteReminder__description">Povabi uporabnika_co %1$s</string>
    <string name="InsightsReminder__view_insights">Odpri Pregled</string>
    <string name="InsightsReminder__invite">Povabi</string>

    <!-- Edit KBS Pin -->

    <!-- BaseKbsPinFragment -->
    <string name="BaseKbsPinFragment__next">Naprej</string>
    <string name="BaseKbsPinFragment__create_alphanumeric_pin">Ustvari alfanumerični PIN</string>
    <string name="BaseKbsPinFragment__create_numeric_pin">Ustvari številčni PIN</string>
  <!-- Removed by excludeNonTranslatables <string name="BaseKbsPinFragment__learn_more_url" translatable="false">https://support.signal.org/hc/articles/360007059792</string> -->

    <!-- CreateKbsPinFragment -->
    <plurals name="CreateKbsPinFragment__pin_must_be_at_least_characters">
        <item quantity="one">PIN mora vsebovati vsaj %1$d znak</item>
        <item quantity="two">PIN mora vsebovati vsaj %1$d znaka</item>
        <item quantity="few">PIN mora vsebovati vsaj %1$d znake</item>
        <item quantity="other">PIN mora vsebovati vsaj %1$d znakov</item>
    </plurals>
    <plurals name="CreateKbsPinFragment__pin_must_be_at_least_digits">
        <item quantity="one">PIN mora vsebovati vsaj %1$d številko</item>
        <item quantity="two">PIN mora vsebovati vsaj %1$d številki</item>
        <item quantity="few">PIN mora vsebovati vsaj %1$d številke</item>
        <item quantity="other">PIN mora vsebovati vsaj %1$d številk</item>
    </plurals>
    <string name="CreateKbsPinFragment__create_a_new_pin">Ustvari nov PIN</string>
    <string name="CreateKbsPinFragment__you_can_choose_a_new_pin_as_long_as_this_device_is_registered">PIN lahko spreminjate dokler je naprava registrirana.</string>
    <string name="CreateKbsPinFragment__create_your_pin">Ustvarite svoj PIN</string>
    <string name="CreateKbsPinFragment__pins_keep_information_stored_with_signal_encrypted">S kodo PIN zavarujete podatke shranjene na Signalu s šifriranjem, tako da so dostopni le vam. Vaš profil, nastavitve in stiki bodo ob ponovni namestitvi aplikacije Signal obnovljeni. Vnos PINa ob vsakokratnem zagonu aplikacije ne bo potreben.</string>
    <string name="CreateKbsPinFragment__choose_a_stronger_pin">Izberite močnejši PIN</string>

    <!-- ConfirmKbsPinFragment -->
    <string name="ConfirmKbsPinFragment__pins_dont_match">PIN se ne ujema. Poskusite znova.</string>
    <string name="ConfirmKbsPinFragment__confirm_your_pin">Potrdite svoj PIN.</string>
    <string name="ConfirmKbsPinFragment__pin_creation_failed">Kreiranje PINa ni uspelo</string>
    <string name="ConfirmKbsPinFragment__your_pin_was_not_saved">Vaš PIN ni bil shranjen. Kasneje vas bomo spomnili, da ustvarite novega.</string>
    <string name="ConfirmKbsPinFragment__pin_created">PIN je bil ustvarjen.</string>
    <string name="ConfirmKbsPinFragment__re_enter_your_pin">Ponovno vnesite svoj PIN</string>
    <string name="ConfirmKbsPinFragment__creating_pin">Ustvarjam PIN …</string>

    <!-- KbsSplashFragment -->
    <string name="KbsSplashFragment__introducing_pins">Predstavljamo vam PIN!</string>
    <string name="KbsSplashFragment__pins_keep_information_stored_with_signal_encrypted">S kodo PIN zavarujete podatke shranjene na Signalu s šifriranjem, tako da so dostopni le vam. Vaš profil, nastavitve in stiki bodo ob ponovni namestitvi aplikacije Signal obnovljeni. Vnos PINa ob vsakokratnem zagonu aplikacije ne bo potreben.</string>
    <string name="KbsSplashFragment__learn_more">Več o tem…</string>
  <!-- Removed by excludeNonTranslatables <string name="KbsSplashFragment__learn_more_link" translatable="false">https://support.signal.org/hc/articles/360007059792</string> -->
    <string name="KbsSplashFragment__registration_lock_equals_pin">PIN = koda za zaklep registracije</string>
    <string name="KbsSplashFragment__your_registration_lock_is_now_called_a_pin">PIN za prijavo v omrežje je izboljšan in odslej ponuja več možnosti. Posodobite ga zdaj!</string>
    <string name="KbsSplashFragment__update_pin">Posodobite PIN</string>
    <string name="KbsSplashFragment__create_your_pin">Ustvarite svoj PIN</string>
    <string name="KbsSplashFragment__learn_more_about_pins">Izvedite več o kodi PIN.</string>
    <string name="KbsSplashFragment__disable_pin">Izklop PINa</string>

    <!-- KBS Reminder Dialog -->
    <string name="KbsReminderDialog__enter_your_signal_pin">Vnesite svoj Signal PIN</string>
    <string name="KbsReminderDialog__to_help_you_memorize_your_pin">Da si boste lažje zapomnili svoj PIN, vas bomo večkrat vprašali po njem. Sčasoma se bo frekvenca prošenj za vnos zmanjšala.</string>
    <string name="KbsReminderDialog__skip">Preskoči</string>
    <string name="KbsReminderDialog__submit">Oddaj</string>
    <string name="KbsReminderDialog__forgot_pin">Ste pozabili PIN?</string>
    <string name="KbsReminderDialog__incorrect_pin_try_again">Napačen PIN. Poskusite znova.</string>

    <!-- AccountLockedFragment -->
    <string name="AccountLockedFragment__account_locked">Račun je zaklenjen</string>
    <string name="AccountLockedFragment__your_account_has_been_locked_to_protect_your_privacy">Zaradi zaščite vaše varnosti in zasebnosti je bil vaš račun zaklenjen. Po %1$d dneh neaktivnosti računa se boste zopet lahko prijavili s to telefonsko številko brez vnosa PINa. Vsa vsebina bo izbrisana.</string>
    <string name="AccountLockedFragment__next">Naprej</string>
    <string name="AccountLockedFragment__learn_more">Več o tem…</string>
  <!-- Removed by excludeNonTranslatables <string name="AccountLockedFragment__learn_more_url" translatable="false">https://support.signal.org/hc/articles/360007059792</string> -->

    <!-- KbsLockFragment -->
    <string name="RegistrationLockFragment__enter_your_pin">Vnesite svoj PIN</string>
    <string name="RegistrationLockFragment__enter_the_pin_you_created">Vnesite PIN, ki ste ga ustvarili za zaklep svojega računa. Tu ne gre za SMS potrditveno kodo.</string>
    <string name="RegistrationLockFragment__enter_alphanumeric_pin">Vnesite alfanumerični PIN</string>
    <string name="RegistrationLockFragment__enter_numeric_pin">Vnesite številčni PIN</string>
    <string name="RegistrationLockFragment__incorrect_pin_try_again">Napačen PIN. Poskusite znova.</string>
    <string name="RegistrationLockFragment__forgot_pin">Ste pozabili PIN?</string>
    <string name="RegistrationLockFragment__incorrect_pin">Napačen PIN</string>
    <string name="RegistrationLockFragment__forgot_your_pin">Ste pozabili svoj PIN?</string>
    <string name="RegistrationLockFragment__not_many_tries_left">Na voljo le še nekaj poskusov!</string>
    <string name="RegistrationLockFragment__signal_registration_need_help_with_pin_for_android_v2_pin">Prijava v Signal - Potrebujem pomoč pri vnosu kode PIN za Android (v2 PIN)</string>

    <plurals name="RegistrationLockFragment__for_your_privacy_and_security_there_is_no_way_to_recover">
        <item quantity="one">Koda PIN zaradi vaše varnosti in zasebnosti ni obnovljiva. Če ste jo pozabili, se lahko znova prijavite s potrditvenim sporočilom SMS po %1$d dnevu neaktivnosti. V tem primeru bosta vaš račun in vsa vsebina izbrisana.</item>
        <item quantity="two">Koda PIN zaradi vaše varnosti in zasebnosti ni obnovljiva. Če ste jo pozabili, se lahko znova prijavite s potrditvenim sporočilom SMS po %1$d dneh neaktivnosti. V tem primeru bosta vaš račun in vsa vsebina izbrisana.</item>
        <item quantity="few">Koda PIN zaradi vaše varnosti in zasebnosti ni obnovljiva. Če ste jo pozabili, se lahko znova prijavite s potrditvenim sporočilom SMS po %1$d dneh neaktivnosti. V tem primeru bosta vaš račun in vsa vsebina izbrisana.</item>
        <item quantity="other">PIN zaradi vaše varnosti in zasebnosti ni obnovljiv. Če ste ga pozabili, se lahko znova prijavite s potrditvenim sporočilom SMS po %1$d dneh neaktivnosti. V tem primeru bosta vaš račun in vsa vsebina izbrisana.</item>
    </plurals>

    <plurals name="RegistrationLockFragment__incorrect_pin_d_attempts_remaining">
        <item quantity="one">Napačen PIN. Še %1$d poskus.</item>
        <item quantity="two">Napačen PIN. Še %1$d poskusa.</item>
        <item quantity="few">Napačen PIN. Še %1$d poskusi.</item>
        <item quantity="other">Napačen PIN. Še %1$d poskusov.</item>
    </plurals>

    <plurals name="RegistrationLockFragment__if_you_run_out_of_attempts_your_account_will_be_locked_for_d_days">
        <item quantity="one">Po neuspešno izkoriščenih vseh poskusih se bo vaš račun zaklenil za %1$d dan. Po %1$d dneh neaktivnosti se boste zopet lahko prijavili s to številko brez vnosa PINa. Vaš račun in vsa vsebina bosta izbrisana.</item>
        <item quantity="two">Po neuspešno izkoriščenih vseh poskusih se bo vaš račun zaklenil za %1$d dni. Po %1$d dneh neaktivnosti se boste zopet lahko prijavili s to številko brez vnosa PINa. Vaš račun in vsa vsebina bosta izbrisana.</item>
        <item quantity="few">Po neuspešno izkoriščenih vseh poskusih se bo vaš račun zaklenil za %1$d dni. Po %1$d dneh neaktivnosti se boste zopet lahko prijavili s to številko brez vnosa PINa. Vaš račun in vsa vsebina bosta izbrisana.</item>
        <item quantity="other">Po neuspešno izkoriščenih vseh poskusih se bo vaš račun zaklenil za %1$d dni. Po %1$d dneh neaktivnosti se boste zopet lahko prijavili s to številko brez vnosa PINa. Vaš račun in vsa vsebina bosta izbrisana.</item>
    </plurals>

    <plurals name="RegistrationLockFragment__you_have_d_attempts_remaining">
        <item quantity="one">Na voljo še %1$d poskus.</item>
        <item quantity="two">Na voljo še %1$d poskusa.</item>
        <item quantity="few">Na voljo še %1$d poskusi.</item>
        <item quantity="other">Na voljo še %1$d poskusov.</item>
    </plurals>

    <plurals name="RegistrationLockFragment__d_attempts_remaining">
        <item quantity="one">Še %1$d poskus.</item>
        <item quantity="two">Še %1$d poskusa.</item>
        <item quantity="few">Še %1$d poskusi.</item>
        <item quantity="other">Še %1$d poskusov.</item>
    </plurals>

    <!-- CalleeMustAcceptMessageRequestDialogFragment -->
    <string name="CalleeMustAcceptMessageRequestDialogFragment__s_will_get_a_message_request_from_you">%1$s bo prejel_a vaše vabilo. Ko ga bo potrdil_a, ga/jo lahko pokličete.</string>

    <!-- KBS Megaphone -->
    <string name="KbsMegaphone__create_a_pin">Ustvari PIN</string>
    <string name="KbsMegaphone__pins_keep_information_thats_stored_with_signal_encrytped">PIN zavaruje informacije shranjene na Signalu z uporabo šifriranja.</string>
    <string name="KbsMegaphone__create_pin">Ustvari PIN</string>

    <!-- transport_selection_list_item -->
    <string name="transport_selection_list_item__transport_icon">Ikona transporta</string>
    <string name="ConversationListFragment_loading">Nalaganje …</string>
    <string name="CallNotificationBuilder_connecting">Povezujem…</string>
    <string name="Permissions_permission_required">Zahtevano dovoljenje</string>
    <string name="ConversationActivity_signal_needs_sms_permission_in_order_to_send_an_sms">Dovoljenje za dostop do sporočil SMS je bilo trajno odvzeto. Aplikacija Signal potrebuje dovoljenje za dostop do sporočil SMS za pošiljanje sporočil SMS. Prosimo, pojdite v meni Nastavitve aplikacij, izberite \"Dovoljenja\" in omogočite dovoljenje pod postavko \"SMS\".</string>
    <string name="Permissions_continue">Nadaljuj</string>
    <string name="Permissions_not_now">Ne zdaj</string>
    <string name="conversation_activity__enable_signal_messages">VKLOPI SPOROČILA SIGNAL</string>
    <string name="SQLCipherMigrationHelper_migrating_signal_database">Prenašam podatkovno bazo Signal</string>
    <string name="PushDecryptJob_new_locked_message">Novo zaklenjeno sporočilo</string>
    <string name="PushDecryptJob_unlock_to_view_pending_messages">Za ogled čakajočih sporočil odklenite</string>
    <string name="enter_backup_passphrase_dialog__backup_passphrase">Geslo varnostne kopije</string>
    <string name="backup_enable_dialog__backups_will_be_saved_to_external_storage_and_encrypted_with_the_passphrase_below_you_must_have_this_passphrase_in_order_to_restore_a_backup">Varnostne kopije bodo shranjene na zunanji pomnilnik in šifrirane s spodnjim geslom. Za obnovitev varnostne kopije morate poznati to geslo.</string>
    <string name="backup_enable_dialog__you_must_have_this_passphrase">Za obnovo iz varnostne kopije morate poznati to geslo.</string>
    <string name="backup_enable_dialog__folder">Mapa</string>
    <string name="backup_enable_dialog__i_have_written_down_this_passphrase">Zapisal sem si geslo. Brez njega ne bom mogel obnoviti varnostne kopije.</string>
    <string name="registration_activity__restore_backup">Obnovi iz varnostne kopije</string>
    <string name="registration_activity__transfer_or_restore_account">Prenesi ali obnovi račun</string>
    <string name="registration_activity__transfer_account">Prenos računa</string>
    <string name="registration_activity__skip">Preskoči</string>
    <string name="preferences_chats__chat_backups">Varnostno kopiranje pogovorov</string>
    <string name="preferences_chats__transfer_account">Prenos računa</string>
    <string name="preferences_chats__transfer_account_to_a_new_android_device">Prenos računa na novo androidno napravo</string>
    <string name="RegistrationActivity_enter_backup_passphrase">Vnesite geslo varnostne kopije</string>
    <string name="RegistrationActivity_restore">Obnovi</string>
    <string name="RegistrationActivity_backup_failure_downgrade">Uvoz varnostnih kopij iz novejših različic aplikacije Signal ni mogoč</string>
    <string name="RegistrationActivity_incorrect_backup_passphrase">Napačno geslo varnostne kopije</string>
    <string name="RegistrationActivity_checking">Preverjanje …</string>
    <string name="RegistrationActivity_d_messages_so_far">%1$d sporočil zaenkrat …</string>
    <string name="RegistrationActivity_restore_from_backup">Obnovim iz varnostne kopije?</string>
    <string name="RegistrationActivity_restore_your_messages_and_media_from_a_local_backup">Obnovite svoja sporočila in multimedijske datoteke, shranjene na lokalni varnostni kopiji. Če tega ne boste storili zdaj, kasneje ne bo več mogoče.</string>
    <string name="RegistrationActivity_backup_size_s">Velikost varnostne kopije: %1$s</string>
    <string name="RegistrationActivity_backup_timestamp_s">Čas nastanka varnostne kopije: %1$s</string>
    <string name="BackupDialog_enable_local_backups">Dovolite izdelavo lokalnih varnostnih kopij?</string>
    <string name="BackupDialog_enable_backups">Dovoli varnostno kopiranje</string>
    <string name="BackupDialog_please_acknowledge_your_understanding_by_marking_the_confirmation_check_box">Prosimo, potrdite svoje razumevanje z označbo v potrditvenem prostoru.</string>
    <string name="BackupDialog_delete_backups">Izbrišem varnostne kopije?</string>
    <string name="BackupDialog_disable_and_delete_all_local_backups">Izklop in izbris vseh varnostnih kopij?</string>
    <string name="BackupDialog_delete_backups_statement">Izbriši varnostne kopije</string>
    <string name="BackupDialog_to_enable_backups_choose_a_folder">Če želite omogočiti varnostno kopiranje, izberite željeno mapo. Varnostne kopije bodo shranjene na to mesto.</string>
    <string name="BackupDialog_choose_folder">Izberite mapo</string>
    <string name="BackupDialog_copied_to_clipboard">Kopirano v odložišče</string>
    <string name="BackupDialog_no_file_picker_available">Ni nameščene aplikacije za upravljanje datotek.</string>
    <string name="BackupDialog_enter_backup_passphrase_to_verify">Vnesite geslo svoje varnostne kopije</string>
    <string name="BackupDialog_verify">Potrdi</string>
    <string name="BackupDialog_you_successfully_entered_your_backup_passphrase">Uspešno ste vnesli geslo svoje varnostne kopije</string>
    <string name="BackupDialog_passphrase_was_not_correct">Geslo ni bilo pravilno</string>
    <string name="LocalBackupJob_creating_signal_backup">Ustvarjanje varnostne kopije Molly …</string>
    <!-- Title for progress notification shown in a system notification while verifying a recent backup. -->
    <string name="LocalBackupJob_verifying_signal_backup">Preverjanje Mollyove varnostne kopije …</string>
    <string name="LocalBackupJobApi29_backup_failed">Izdelava varnostne kopije ni uspela</string>
    <string name="LocalBackupJobApi29_your_backup_directory_has_been_deleted_or_moved">Mapa za varnostne kopije je bila izbrisana ali premaknjena.</string>
    <string name="LocalBackupJobApi29_your_backup_file_is_too_large">Vaša varnostna kopija je prevelika za to shrambo.</string>
    <string name="LocalBackupJobApi29_there_is_not_enough_space">Za hrambo varnostne kopije ni dovolj prostora.</string>
    <!-- Error message shown if a newly created backup could not be verified as accurate -->
    <string name="LocalBackupJobApi29_your_backup_could_not_be_verified">Vaše nedavne varnostne kopije ni bilo mogoče ustvariti in preveriti. Prosimo, ustvarite novo.</string>
    <!-- Error message shown if a very large attachment is encountered during the backup creation and causes the backup to fail -->
    <string name="LocalBackupJobApi29_your_backup_contains_a_very_large_file">Vaša varnostna kopija vsebuje zelo veliko datoteko, ki je ni mogoče varnostno kopirati. Izbrišite jo in ustvarite novo varnostno kopijo.</string>
    <string name="LocalBackupJobApi29_tap_to_manage_backups">Tapnite za urejanje varnostnih kopij.</string>
    <string name="RegistrationActivity_wrong_number">Napačna številka</string>
    <string name="RegistrationActivity_call_me_instead_available_in">Raje me pokličite \n (Dostopno čez %1$02d:%2$02d)</string>
    <string name="RegistrationActivity_contact_signal_support">Kontaktiraj center za podporo Signal</string>
    <string name="RegistrationActivity_code_support_subject">Registracija za storitev Signal - verifikacijska koda za Android</string>
    <string name="RegistrationActivity_incorrect_code">Napačna koda</string>
    <string name="BackupUtil_never">Nikoli</string>
    <string name="BackupUtil_unknown">Neznano</string>
    <string name="preferences_app_protection__see_my_phone_number">vidijo mojo telefonsko številko</string>
    <string name="preferences_app_protection__find_me_by_phone_number">me poiščejo, če poznajo mojo številko</string>
    <string name="PhoneNumberPrivacy_everyone">Kdorkoli</string>
    <string name="PhoneNumberPrivacy_my_contacts">Moji stiki</string>
    <string name="PhoneNumberPrivacy_nobody">Nikogar</string>
    <string name="PhoneNumberPrivacy_everyone_see_description">Vaša telefonska številka bo vidna vsem uporabnikom_cam in skupinam, ki jim boste pošiljali sporočila.</string>
    <string name="PhoneNumberPrivacy_everyone_find_description">Vsak_a uporabnik_ca, ki ima vašo telefonsko številko med svojimi stiki, vas bo lahko kontaktiral_a preko Signala. Drugi_e vas bodo lahko našli_le z iskanjem.</string>
    <string name="preferences_app_protection__screen_lock">Zaklep zaslona</string>
    <string name="preferences_app_protection__lock_signal_access_with_android_screen_lock_or_fingerprint">Uporaba sistemskega zaklepanja in prstnih odtisov za zaklep aplikacije</string>
    <string name="preferences_app_protection__screen_lock_inactivity_timeout">Časovni interval pred zaklepom aplikacije</string>
    <string name="preferences_app_protection__signal_pin">Signal PIN</string>
    <string name="preferences_app_protection__create_a_pin">Ustvari PIN</string>
    <string name="preferences_app_protection__change_your_pin">Sprememba PINa</string>
    <string name="preferences_app_protection__pin_reminders">Opomniki za PIN</string>
    <string name="preferences_app_protection__turn_off">Izklopi</string>
    <string name="preferences_app_protection__confirm_pin">Potrdite PIN</string>
    <string name="preferences_app_protection__confirm_your_signal_pin">Potrdite svoj PIN Signal</string>
    <string name="preferences_app_protection__make_sure_you_memorize_or_securely_store_your_pin">Prosimo, dobro si zapomnite ali zapišite svoj PIN, saj ni obnovljiv. Če ga boste pozabili, lahko izgubite svoje podatke ob ponovni registraciji v račun Signal.</string>
    <string name="preferences_app_protection__incorrect_pin_try_again">Napačen PIN. Poskusite znova.</string>
    <string name="preferences_app_protection__failed_to_enable_registration_lock">Neuspešen vklop zaklepa registracije.</string>
    <string name="preferences_app_protection__failed_to_disable_registration_lock">Neuspešen izklop zaklepa registracije.</string>
    <string name="AppProtectionPreferenceFragment_none">Brez</string>
    <string name="preferences_app_protection__registration_lock">Zaklep registracije</string>
    <string name="RegistrationActivity_you_must_enter_your_registration_lock_PIN">Vnesti morate kodo PIN za prijavo v omrežje</string>
    <string name="RegistrationActivity_your_pin_has_at_least_d_digits_or_characters">Vaš PIN vsebuje vsaj %1$d številk ali znakov</string>
    <string name="RegistrationActivity_too_many_attempts">Preveč poskusov</string>
    <string name="RegistrationActivity_you_have_made_too_many_incorrect_registration_lock_pin_attempts_please_try_again_in_a_day">Prevečkrat ste vnesli napačen PIN za prijavo v omrežje Signal. Poskusite znova jutri.</string>
    <string name="RegistrationActivity_you_have_made_too_many_attempts_please_try_again_later">Preveč neuspešnih poskusov. Prosimo poskusite znova kasneje.</string>
    <string name="RegistrationActivity_error_connecting_to_service">Napaka pri povezavi do storitve</string>
    <string name="preferences_chats__backups">Varnostne kopije</string>
    <string name="prompt_passphrase_activity__signal_is_locked">Molly je zaklenjen</string>
    <string name="prompt_passphrase_activity__tap_to_unlock">TAPNITE ZA ODKLEPANJE</string>
    <string name="Recipient_unknown">Neznano</string>

    <!-- TransferOrRestoreFragment -->
    <string name="TransferOrRestoreFragment__transfer_or_restore_account">Prenesi ali obnovi račun</string>
    <string name="TransferOrRestoreFragment__if_you_have_previously_registered_a_signal_account">Če ste predhodno registrirali svoj račun Signal, ga lahko lahko prenesete na novo napravo ali obnovite svoja sporočila.</string>
    <string name="TransferOrRestoreFragment__transfer_from_android_device">Prenos iz druge androidne naprave</string>
    <string name="TransferOrRestoreFragment__transfer_your_account_and_messages_from_your_old_android_device">Prenesite svoj račun in sporočila iz stare androidne naprave. Za to potrebujete fizični dostop do nje.</string>
    <string name="TransferOrRestoreFragment__you_need_access_to_your_old_device">Potrebujete dostop do vaše stare naprave.</string>
    <string name="TransferOrRestoreFragment__restore_from_backup">Obnovi iz varnostne kopije</string>
    <string name="TransferOrRestoreFragment__restore_your_messages_from_a_local_backup">Obnovite svoja sporočila iz lokalne varnostne kopije. Če tega ne storite zdaj, kasneje ne bo več mogoče.</string>

    <!-- NewDeviceTransferInstructionsFragment -->
    <string name="NewDeviceTransferInstructions__open_signal_on_your_old_android_phone">Odprite Signal na vaši stari androidni napravi</string>
    <string name="NewDeviceTransferInstructions__continue">Nadaljuj</string>
    <string name="NewDeviceTransferInstructions__first_bullet">1.</string>
    <string name="NewDeviceTransferInstructions__tap_on_your_profile_photo_in_the_top_left_to_open_settings">Za dostop do Nastavitev tapnite na svojo profilno fotografijo, zgoraj levo</string>
    <string name="NewDeviceTransferInstructions__second_bullet">2.</string>
    <string name="NewDeviceTransferInstructions__tap_on_account">"Tapnite na \"Račun\""</string>
    <string name="NewDeviceTransferInstructions__third_bullet">3.</string>
    <string name="NewDeviceTransferInstructions__tap_transfer_account_and_then_continue_on_both_devices">"Tapnite na \"Prenesi račun\" in nato \"Dalje\" na obeh napravah"</string>

    <!-- NewDeviceTransferSetupFragment -->
    <string name="NewDeviceTransferSetup__preparing_to_connect_to_old_android_device">Priprava za povezavo s staro androidno napravo …</string>
    <string name="NewDeviceTransferSetup__take_a_moment_should_be_ready_soon">Samo trenutek …</string>
    <string name="NewDeviceTransferSetup__waiting_for_old_device_to_connect">Čakanje na povezavo s staro andoidno napravo …</string>
    <string name="NewDeviceTransferSetup__signal_needs_the_location_permission_to_discover_and_connect_with_your_old_device">Za zaznavo in povezavo z vašo staro androidno napravo potrebuje Molly dovoljenje za dostop do lokacije.</string>
    <string name="NewDeviceTransferSetup__signal_needs_location_services_enabled_to_discover_and_connect_with_your_old_device">Za zaznavo in povezavo z vašo staro androidno napravo morajo biti na vaši napravi vklopljene lokacijske storitve.</string>
    <string name="NewDeviceTransferSetup__signal_needs_wifi_on_to_discover_and_connect_with_your_old_device">Za zaznavo in povezavo z vašo staro androidno napravo, mora biti vklopljen Wi-Fi, a ni nujno, da je naprava povezana na Wi-Fi omrežje.</string>
    <string name="NewDeviceTransferSetup__sorry_it_appears_your_device_does_not_support_wifi_direct">Vaša naprava žal ne omogoča funkcije Wi-Fi Direct. Molly uporablja Wi-Fi Direct za zaznavo in povezavo s staro androidno napravo. Še vedno pa lahko obnovite svoj račun Molly z uvozom podatkov iz varnostne kopije s stare naprave.</string>
    <string name="NewDeviceTransferSetup__restore_a_backup">Obnovi iz varnostne kopije</string>
    <string name="NewDeviceTransferSetup__an_unexpected_error_occurred_while_attempting_to_connect_to_your_old_device">Pri poskusu povezave z vašo staro androidno napravo je prišlo do nepričakovane napake.</string>

    <!-- OldDeviceTransferSetupFragment -->
    <string name="OldDeviceTransferSetup__searching_for_new_android_device">Iskanje vaše nove androidne naprave …</string>
    <string name="OldDeviceTransferSetup__signal_needs_the_location_permission_to_discover_and_connect_with_your_new_device">Za zaznavo in povezavo z vašo novo androidno napravo potrebuje Molly dovoljenje za dostop do lokacije.</string>
    <string name="OldDeviceTransferSetup__signal_needs_location_services_enabled_to_discover_and_connect_with_your_new_device">Za zaznavo in povezavo z vašo novo androidno napravo morate imeti vklopljene lokacijske storitve.</string>
    <string name="OldDeviceTransferSetup__signal_needs_wifi_on_to_discover_and_connect_with_your_new_device">Za zaznavo in povezavo z vašo novo androidno napravo morate imeti vklopjen Wi-Fi, a ni nujno, da je naprava povezana na Wi-Fi omrežje.</string>
    <string name="OldDeviceTransferSetup__sorry_it_appears_your_device_does_not_support_wifi_direct">Vaša naprava žal ne omogoča funkcije Wi-Fi Direct. Molly uporablja Wi-Fi Direct za zaznavo in povezavo z vašo novo androidno napravo. Še vedno pa lahko ustvarite lokalno varnostno kopijo in jo prenesete na novo napravo.</string>
    <string name="OldDeviceTransferSetup__create_a_backup">Ustvari varnostno kopijo</string>
    <string name="OldDeviceTransferSetup__an_unexpected_error_occurred_while_attempting_to_connect_to_your_old_device">Pri poskusu povezave z vašo novo androidno napravo je prišlo do nepričakovane napake.</string>

    <!-- DeviceTransferSetupFragment -->
    <string name="DeviceTransferSetup__unable_to_open_wifi_settings">Dostop do nastavitev Wi-Fi ni bil mogoč. Poskusite ročno vklopiti Wi-Fi.</string>
    <string name="DeviceTransferSetup__grant_location_permission">Dovoli dostop do lokacije</string>
    <string name="DeviceTransferSetup__turn_on_location_services">Vklopi lokacijske storitve</string>
    <string name="DeviceTransferSetup__turn_on_wifi">Vklopi Wi-Fi</string>
    <string name="DeviceTransferSetup__error_connecting">Napaka pri povezavi</string>
    <string name="DeviceTransferSetup__retry">Ponovno</string>
    <string name="DeviceTransferSetup__submit_debug_logs">Oddaj sistemsko zabeležbo</string>
    <string name="DeviceTransferSetup__verify_code">Potrdi kodo</string>
    <string name="DeviceTransferSetup__verify_that_the_code_below_matches_on_both_of_your_devices">Preverite, če se spodnja koda ujema s kodo na drugi napravi. Nato tapnite za nadaljevanje.</string>
    <string name="DeviceTransferSetup__the_numbers_do_not_match">Številki se ne ujemata</string>
    <string name="DeviceTransferSetup__continue">Nadaljuj</string>
    <string name="DeviceTransferSetup__if_the_numbers_on_your_devices_do_not_match_its_possible_you_connected_to_the_wrong_device">Če se številki na obeh napravah ne ujemata, je mogoče, da ste se povezali z napačno napravo. Prekinite začeti proces in poskusite znova. Napravi naj bosta v neposredni bližini.</string>
    <string name="DeviceTransferSetup__stop_transfer">Prekini proces</string>
    <string name="DeviceTransferSetup__unable_to_discover_old_device">Stare naprave ni bilo mogoče zaznati</string>
    <string name="DeviceTransferSetup__unable_to_discover_new_device">Nove naprave ni bilo mogoče zaznati</string>
    <string name="DeviceTransferSetup__make_sure_the_following_permissions_are_enabled">Poskrbite, da bodo vklopljene naslednje storitve in podana dovoljenja:</string>
    <string name="DeviceTransferSetup__location_permission">dostop do lokacije</string>
    <string name="DeviceTransferSetup__location_services">lokacijske storitve</string>
    <string name="DeviceTransferSetup__wifi">Wi-Fi</string>
    <string name="DeviceTransferSetup__on_the_wifi_direct_screen_remove_all_remembered_groups_and_unlink_any_invited_or_connected_devices">V nastavitvah za WI-Fi Direct odstranite vse shranjene skupine in povabljene ali povezane naprave.</string>
    <string name="DeviceTransferSetup__wifi_direct_screen">Nastavitve Wi-Fi Direct</string>
    <string name="DeviceTransferSetup__try_turning_wifi_off_and_on_on_both_devices">Poskusite izklopiti in ponovno vklopiti Wi-Fi na obeh napravah.</string>
    <string name="DeviceTransferSetup__make_sure_both_devices_are_in_transfer_mode">Na obeh napravah v Signalu vklopite prenos računa.</string>
    <string name="DeviceTransferSetup__go_to_support_page">Podporna stran za Signal</string>
    <string name="DeviceTransferSetup__try_again">Poskusi znova</string>
    <string name="DeviceTransferSetup__waiting_for_other_device">Čakanje na drugo napravo</string>
    <string name="DeviceTransferSetup__tap_continue_on_your_other_device_to_start_the_transfer">Za začetek prenosa tapnite \"Naprej\" na drugi napravi.</string>
    <string name="DeviceTransferSetup__tap_continue_on_your_other_device">Tapnite \"Naprej\" na drugi napravi …</string>

    <!-- NewDeviceTransferFragment -->
    <string name="NewDeviceTransfer__cannot_transfer_from_a_newer_version_of_signal">Prenos iz novejše različice Signala ni mogoč</string>

    <!-- DeviceTransferFragment -->
    <string name="DeviceTransfer__transferring_data">Poteka prenos podatkov</string>
    <string name="DeviceTransfer__keep_both_devices_near_each_other">Napravi naj bosta v neposredni bližini. Ne izklapljajte naprav in pustite Molly odprt. Prenos je med obema napravama je šifriran od-konca-do-konca.</string>
    <string name="DeviceTransfer__d_messages_so_far">Prenešenih %1$d sporočil …</string>
    <!-- Filled in with total percentage of messages transferred -->
    <string name="DeviceTransfer__s_of_messages_so_far">%1$s%% sporočil do zdaj …</string>
    <string name="DeviceTransfer__cancel">Prekliči</string>
    <string name="DeviceTransfer__try_again">Poskusi znova</string>
    <string name="DeviceTransfer__stop_transfer">Prekini proces</string>
    <string name="DeviceTransfer__all_transfer_progress_will_be_lost">Vsi do zdaj prenešeni podatki bodo izgubljeni.</string>
    <string name="DeviceTransfer__transfer_failed">Prenos ni uspel</string>
    <string name="DeviceTransfer__unable_to_transfer">Prenos ni bil mogoč</string>

    <!-- OldDeviceTransferInstructionsFragment -->
    <string name="OldDeviceTransferInstructions__transfer_account">Prenesi račun</string>
    <string name="OldDeviceTransferInstructions__first_bullet">1.</string>
    <string name="OldDeviceTransferInstructions__download_signal_on_your_new_android_device">namestite Molly na novi androidni napravi</string>
    <string name="OldDeviceTransferInstructions__second_bullet">2.</string>
    <string name="OldDeviceTransferInstructions__tap_on_transfer_or_restore_account">"tapnite na \"Prenos ali obnovitev računa\""</string>
    <string name="OldDeviceTransferInstructions__third_bullet">3.</string>
    <string name="OldDeviceTransferInstructions__select_transfer_from_android_device_when_prompted_and_then_continue">"ob pozivu izberite \"Prenos iz androidne naprave\" in nato \"Naprej\". Napravi naj bosta v neposredni bližini."</string>
    <string name="OldDeviceTransferInstructions__continue">Nadaljuj</string>

    <!-- OldDeviceTransferComplete -->
    <string name="OldDeviceTransferComplete__go_to_your_new_device">Pojdite na vašo novo napravo</string>
    <string name="OldDeviceTransferComplete__your_signal_data_has_Been_transferred_to_your_new_device">Vaši podatki iz so bili uspešno prenešeni na novo napravo. Za zaključek prenosa je potrebno dokončati proces registracije nove naprave.</string>
    <string name="OldDeviceTransferComplete__close">Zapri</string>

    <!-- NewDeviceTransferComplete -->
    <string name="NewDeviceTransferComplete__transfer_successful">Prenos uspešno končan</string>
    <string name="NewDeviceTransferComplete__transfer_complete">Prenos je zaključen</string>
    <string name="NewDeviceTransferComplete__to_complete_the_transfer_process_you_must_continue_registration">Za zaključek prenosa je potrebno dokončati proces registracije.</string>
    <string name="NewDeviceTransferComplete__continue_registration">Nadaljuj z registracijo</string>

    <!-- DeviceToDeviceTransferService -->
    <string name="DeviceToDeviceTransferService_content_title">Prenos računa</string>
    <string name="DeviceToDeviceTransferService_status_ready">Priprava za povezavo z vašo drugo androidno napravo …</string>
    <string name="DeviceToDeviceTransferService_status_starting_up">Priprava za povezavo z vašo drugo androidno napravo …</string>
    <string name="DeviceToDeviceTransferService_status_discovery">Iskanje vaše druge androidne naprave …</string>
    <string name="DeviceToDeviceTransferService_status_network_connected">Povezovanje z drugo androidno napravo …</string>
    <string name="DeviceToDeviceTransferService_status_verification_required">Potrebna je verifikacija</string>
    <string name="DeviceToDeviceTransferService_status_service_connected">Prenos računa poteka …</string>

    <!-- OldDeviceTransferLockedDialog -->
    <string name="OldDeviceTransferLockedDialog__complete_registration_on_your_new_device">Dokončajte registracijo na vaši novi napravi</string>
    <string name="OldDeviceTransferLockedDialog__your_signal_account_has_been_transferred_to_your_new_device">Vaš račun Signal je bil uspešno prenešen na novo napravo, vendar morate na njej dokončati proces registracije. Na tej napravi Signal ne bo aktiven.</string>
    <string name="OldDeviceTransferLockedDialog__done">OK</string>
    <string name="OldDeviceTransferLockedDialog__cancel_and_activate_this_device">Prekini in aktiviraj to napravo</string>

    <!-- AdvancedPreferenceFragment -->

    <!-- RecipientBottomSheet -->
    <string name="RecipientBottomSheet_block">Blokiraj</string>
    <string name="RecipientBottomSheet_unblock">Odblokiraj</string>
    <string name="RecipientBottomSheet_add_to_contacts">Dodaj k stikom</string>
    <!-- Error message that displays when a user tries to tap to view system contact details but has no app that supports it -->
    <string name="RecipientBottomSheet_unable_to_open_contacts">Ne najdem aplikacije za odpiranje stikov.</string>
    <string name="RecipientBottomSheet_add_to_a_group">Dodaj v skupino</string>
    <string name="RecipientBottomSheet_add_to_another_group">Dodaj v drugo skupino</string>
    <string name="RecipientBottomSheet_view_safety_number">Pregled varnostnega števila</string>
    <string name="RecipientBottomSheet_make_admin">Določi za skrbnika skupine</string>
    <string name="RecipientBottomSheet_remove_as_admin">Odstrani kot skrbnika_co</string>
    <string name="RecipientBottomSheet_remove_from_group">Odstrani iz skupine</string>

    <string name="RecipientBottomSheet_remove_s_as_group_admin">Želite odstraniti uporabnika_co %1$s kot skrbnika_co skupine?</string>
    <string name="RecipientBottomSheet_s_will_be_able_to_edit_group">"\"%1$s\" bo lahko urejal_a skupino in njeno članstvo."</string>

    <string name="RecipientBottomSheet_remove_s_from_the_group">Želite odstraniti uporabnika_co %1$s iz skupine?</string>
    <!-- Dialog message shown when removing someone from a group with group link being active to indicate they will not be able to rejoin -->
    <string name="RecipientBottomSheet_remove_s_from_the_group_they_will_not_be_able_to_rejoin">Želite odstraniti uporabnika_co %1$s iz skupine? To pomeni, da se ji ne bo več mogel_la pridružiti preko povezave.</string>
    <string name="RecipientBottomSheet_remove">Odstrani</string>
    <string name="RecipientBottomSheet_copied_to_clipboard">Kopirano v odložišče</string>

    <string name="GroupRecipientListItem_admin">Skrbnik_ca</string>
    <string name="GroupRecipientListItem_approve_description">Potrdi</string>
    <string name="GroupRecipientListItem_deny_description">Zavrni</string>


    <!-- GroupsLearnMoreBottomSheetDialogFragment -->
    <string name="GroupsLearnMore_legacy_vs_new_groups">Stare in Nove skupine</string>
    <string name="GroupsLearnMore_what_are_legacy_groups">Kaj so stare skupine?</string>
    <string name="GroupsLearnMore_paragraph_1">Stare skupine so skupine, ki niso združljive z naprednimi funkcijami Novih skupin, kot so skrbniki_ce in bolj natančno upravljanje.</string>
    <string name="GroupsLearnMore_can_i_upgrade_a_legacy_group">Ali lahko nadgradim Staro skupino v Novo?</string>
    <string name="GroupsLearnMore_paragraph_2">Stare skupine zaenkrat ne morejo biti pretvorjene v Nove, lahko pa ustvarite Novo skupino z identičnim članstvom, če vaši sogovorniki uporabljajo najnovejšo različico aplikacije Signal.</string>
    <string name="GroupsLearnMore_paragraph_3">V prihodnosti bo ponujena tudi možnost nadgradnje Starih v Nove skupine Signal.</string>

    <!-- GroupLinkBottomSheetDialogFragment -->
    <string name="GroupLinkBottomSheet_share_hint_requiring_approval">Kdorkoli s to povezavo lahko vidi ime in profilno sliko skupine ter zaprosi za pridružitev. Delite povezavo z ljudmi, ki jim zaupate.</string>
    <string name="GroupLinkBottomSheet_share_hint_not_requiring_approval">Kdorkoli s to povezavo lahko vidi ime in profilno sliko skupine ter se ji pridruži. Delite povezavo z ljudmi, ki jim zaupate.</string>
    <string name="GroupLinkBottomSheet_share_via_signal">Deli preko Mollya</string>
    <string name="GroupLinkBottomSheet_copy">Kopiraj</string>
    <string name="GroupLinkBottomSheet_qr_code">Koda QR</string>
    <string name="GroupLinkBottomSheet_share">Deli</string>
    <string name="GroupLinkBottomSheet_copied_to_clipboard">Kopirano v odložišče</string>
    <string name="GroupLinkBottomSheet_the_link_is_not_currently_active">Povezava trenutno ni aktivna</string>

    <!-- VoiceNotePlaybackPreparer -->
    <string name="VoiceNotePlaybackPreparer__failed_to_play_voice_message">Glasovnega sporočila ni bilo mogoče predvajati</string>

    <!-- VoiceNoteMediaDescriptionCompatFactory -->
    <string name="VoiceNoteMediaItemFactory__voice_message">Glasovno sporočilo · %1$s</string>
    <string name="VoiceNoteMediaItemFactory__s_to_s">%1$s do %2$s</string>

    <!-- StorageUtil -->
    <string name="StorageUtil__s_s">%1$s/%2$s</string>
    <string name="BlockedUsersActivity__s_has_been_blocked">\"%1$s\" je bil_a blokiran_a.</string>
    <string name="BlockedUsersActivity__failed_to_block_s">Blokada člana_ice \"%1$s\" ni uspela</string>
    <string name="BlockedUsersActivity__s_has_been_unblocked">\"%1$s\" je bil_a odblokiran_a.</string>

    <!-- ReviewCardDialogFragment -->
    <string name="ReviewCardDialogFragment__review_members">Pregled članov_ic</string>
    <string name="ReviewCardDialogFragment__review_request">Pregled prošenj</string>
    <string name="ReviewCardDialogFragment__d_group_members_have_the_same_name">%1$d članov_ic skupine ima enako ime. Preglejte člane_ice spodaj in ustrezno ukrepajte.</string>
    <string name="ReviewCardDialogFragment__if_youre_not_sure">Če niste prepričani, čigava je prošnja, preglejte stike spodaj in ustrezno ukrepajte.</string>
    <string name="ReviewCardDialogFragment__no_other_groups_in_common">Ni drugih skupnih skupin.</string>
    <string name="ReviewCardDialogFragment__no_groups_in_common">Ni skupnih skupin.</string>
    <plurals name="ReviewCardDialogFragment__d_other_groups_in_common">
        <item quantity="one">%1$d skupna skupina</item>
        <item quantity="two">%1$d skupni skupini</item>
        <item quantity="few">%1$d skupne skupine</item>
        <item quantity="other">%1$d skupnih skupin</item>
    </plurals>
    <plurals name="ReviewCardDialogFragment__d_groups_in_common">
        <item quantity="one">%1$d skupna skupina</item>
        <item quantity="two">%1$d skupni skupini</item>
        <item quantity="few">%1$d skupne skupine</item>
        <item quantity="other">%1$d skupnih skupin</item>
    </plurals>
    <string name="ReviewCardDialogFragment__remove_s_from_group">Želite odstraniti uporabika_co %1$s iz skupine?</string>
    <string name="ReviewCardDialogFragment__remove">Odstrani</string>
    <string name="ReviewCardDialogFragment__failed_to_remove_group_member">Odstranitev člana_ice ni uspela.</string>

    <!-- ReviewCard -->
    <string name="ReviewCard__member">Član</string>
    <string name="ReviewCard__request">Prošnja</string>
    <string name="ReviewCard__your_contact">Vaš stik</string>
    <string name="ReviewCard__remove_from_group">Odstrani iz skupine</string>
    <string name="ReviewCard__update_contact">Posodobite stik</string>
    <string name="ReviewCard__block">Blokiraj</string>
    <string name="ReviewCard__delete">Izbriši</string>
    <string name="ReviewCard__recently_changed">Uporabnik_ca je pred kratkim spremenil_a ime profila iz %1$s v %2$s</string>

    <!-- CallParticipantsListUpdatePopupWindow -->
    <string name="CallParticipantsListUpdatePopupWindow__s_joined">Pridružil_a se je %1$s</string>
    <string name="CallParticipantsListUpdatePopupWindow__s_and_s_joined">Pridružila_li sta se %1$s in %2$s</string>
    <string name="CallParticipantsListUpdatePopupWindow__s_s_and_s_joined">Pridružili_le so se %1$s, %2$s in %3$s</string>
    <string name="CallParticipantsListUpdatePopupWindow__s_s_and_d_others_joined">Pridružila_li sta se %1$s, %2$s in še %3$d drugih</string>
    <string name="CallParticipantsListUpdatePopupWindow__s_left">%1$s je odšel_la</string>
    <string name="CallParticipantsListUpdatePopupWindow__s_and_s_left">%1$s in %2$s sta odšla_li</string>
    <string name="CallParticipantsListUpdatePopupWindow__s_s_and_s_left">%1$s, %2$s in %3$s so odšli_le</string>
    <string name="CallParticipantsListUpdatePopupWindow__s_s_and_d_others_left">%1$s, %2$s in še %3$d drugih je odšlo</string>

    <string name="CallParticipant__you">Vi</string>
    <string name="CallParticipant__you_on_another_device">Vi (na drugi napravi)</string>
    <string name="CallParticipant__s_on_another_device">%1$s (na drugi napravi)</string>

    <!-- WifiToCellularPopupWindow -->
    <!-- Message shown during a call when the WiFi network is unusable, and cellular data starts to be used for the call instead. -->
    <string name="WifiToCellularPopupWindow__weak_wifi_switched_to_cellular">Šibka Wi-Fi povezava. Preklopljeno na mobilno omrežje.</string>

    <!-- DeleteAccountFragment -->
    <string name="DeleteAccountFragment__deleting_your_account_will">Z izbrisom vašega računa boste:</string>
    <string name="DeleteAccountFragment__enter_your_phone_number">Vnesite svojo telefonsko številko</string>
    <string name="DeleteAccountFragment__delete_account">Izbriši račun Signal</string>
    <string name="DeleteAccountFragment__delete_your_account_info_and_profile_photo">izbrisali podatke in profilno fotografijo računa</string>
    <string name="DeleteAccountFragment__delete_all_your_messages">izbrisali vsa svoja sporočila</string>
    <string name="DeleteAccountFragment__delete_s_in_your_payments_account">Izbriši %1$s v računu plačil</string>
    <string name="DeleteAccountFragment__no_country_code">Ni vnesene kode države</string>
    <string name="DeleteAccountFragment__no_number">Ni vnesene telefonske številke</string>
    <string name="DeleteAccountFragment__the_phone_number">Vnesena številka se ne ujema s telefonsko številko vašega računa.</string>
    <string name="DeleteAccountFragment__are_you_sure">Ste prepričani, da želite izbrisati svoj račun?</string>
    <string name="DeleteAccountFragment__this_will_delete_your_signal_account">S tem boste izbrisali svoj račun Signal in ponastavili aplikacijo. Ko bo proces končan se bo aplikacija zaprla.</string>
    <string name="DeleteAccountFragment__failed_to_delete_local_data">Lokalnih podatkov ni bilo mogoče izbrisati. To lahko storite ročno v sistemskih nastavitvah aplikacije.</string>
    <string name="DeleteAccountFragment__launch_app_settings">Zaženi nastavitve aplikacije</string>
    <!-- Title of progress dialog shown when a user deletes their account and the process is leaving all groups -->
    <string name="DeleteAccountFragment__leaving_groups">Zapuščanje skupin …</string>
    <!-- Title of progress dialog shown when a user deletes their account and the process has left all groups -->
    <string name="DeleteAccountFragment__deleting_account">Brisanje računa …</string>
    <!-- Message of progress dialog shown when a user deletes their account and the process is canceling their subscription -->
    <string name="DeleteAccountFragment__canceling_your_subscription">Prekinjanje naročnine …</string>
    <!-- Message of progress dialog shown when a user deletes their account and the process is leaving groups -->
    <string name="DeleteAccountFragment__depending_on_the_number_of_groups">To lahko traja nekaj časa, odvisno od tega, v koliko skupinah ste</string>
    <!-- Message of progress dialog shown when a user deletes their account and the process has left all groups -->
    <string name="DeleteAccountFragment__deleting_all_user_data_and_resetting">Brisanje uporabniških podatkov in ponastavljanje aplikacije</string>
    <!-- Title of error dialog shown when a network error occurs during account deletion -->
    <string name="DeleteAccountFragment__account_not_deleted">Račun ni izbrisan</string>
    <!-- Message of error dialog shown when a network error occurs during account deletion -->
    <string name="DeleteAccountFragment__there_was_a_problem">Med procesom brisanja je prišlo do težav. Preverite svoje omrežje in poskusite znova.</string>

    <!-- DeleteAccountCountryPickerFragment -->
    <string name="DeleteAccountCountryPickerFragment__search_countries">Išči po državah</string>

    <!-- CreateGroupActivity -->
    <string name="CreateGroupActivity__skip">Preskoči</string>
    <plurals name="CreateGroupActivity__d_members">
        <item quantity="one">%1$d član</item>
        <item quantity="two">%1$d člana</item>
        <item quantity="few">%1$d člani</item>
        <item quantity="other">%1$d članov</item>
    </plurals>

    <!-- ShareActivity -->
    <string name="ShareActivity__share">Deli</string>
    <string name="ShareActivity__send">Pošlji</string>
    <string name="ShareActivity__comma_s">, %1$s</string>
    <!-- Toast when the incoming intent is invalid -->
    <string name="ShareActivity__could_not_get_share_data_from_intent">Podatkov o skupni rabi ni bilo mogoče pridobiti iz namena.</string>

    <!-- MultiShareDialogs -->
    <string name="MultiShareDialogs__failed_to_send_to_some_users">Pošiljanje nekaterim uporabnikom_cam ni uspelo</string>
    <string name="MultiShareDialogs__you_can_only_share_with_up_to">Pošljete lahko največ %1$d pogovorom</string>

    <!-- ChatWallpaperActivity -->

    <!-- ChatWallpaperFragment -->
    <string name="ChatWallpaperFragment__chat_color">Barva pogovora</string>
    <string name="ChatWallpaperFragment__reset_chat_colors">Ponastavi barve pogovorov</string>
    <string name="ChatWallpaperFragment__reset_chat_color">Ponastavi barvo pogovora</string>
    <string name="ChatWallpaperFragment__reset_chat_color_question">Želite ponastaviti barvo pogovora?</string>
    <string name="ChatWallpaperFragment__set_wallpaper">Določi ozadje</string>
    <string name="ChatWallpaperFragment__dark_mode_dims_wallpaper">Temna téma zatemni ozadje</string>
    <string name="ChatWallpaperFragment__contact_name">Ime stika</string>
    <string name="ChatWallpaperFragment__reset">Ponastavi</string>
    <string name="ChatWallpaperFragment__wallpaper_preview_description">Predogled ozadja</string>
    <string name="ChatWallpaperFragment__would_you_like_to_override_all_chat_colors">Želite povoziti vse barve pogovorov?</string>
    <string name="ChatWallpaperFragment__would_you_like_to_override_all_wallpapers">Želite povoziti vsa ozadja?</string>
    <string name="ChatWallpaperFragment__reset_default_colors">Ponastavi privzete barve</string>
    <string name="ChatWallpaperFragment__reset_all_colors">Ponastavi vse barve</string>
    <string name="ChatWallpaperFragment__reset_default_wallpaper">Ponastavi privzeto ozadje</string>
    <string name="ChatWallpaperFragment__reset_all_wallpapers">Ponastavi vsa ozadja</string>
    <string name="ChatWallpaperFragment__reset_wallpapers">Ponastavi ozadja</string>
    <string name="ChatWallpaperFragment__reset_wallpaper">Ponastavi ozadje</string>
    <string name="ChatWallpaperFragment__reset_wallpaper_question">Ponastavim ozadje?</string>

    <!-- ChatWallpaperSelectionFragment -->
    <string name="ChatWallpaperSelectionFragment__choose_from_photos">Izberi izmed fotografij</string>
    <string name="ChatWallpaperSelectionFragment__presets">Prednastavljeni</string>

    <!-- ChatWallpaperPreviewActivity -->
    <string name="ChatWallpaperPreviewActivity__preview">Predogled</string>
    <string name="ChatWallpaperPreviewActivity__set_wallpaper">Določi ozadje</string>
    <string name="ChatWallpaperPreviewActivity__swipe_to_preview_more_wallpapers">Podrsajte po zaslonu za več ozadij</string>
    <string name="ChatWallpaperPreviewActivity__set_wallpaper_for_all_chats">Določi ozadje za vse pogovore</string>
    <string name="ChatWallpaperPreviewActivity__set_wallpaper_for_s">Določi ozadje za uporabnika_co %1$s</string>
    <string name="ChatWallpaperPreviewActivity__viewing_your_gallery_requires_the_storage_permission">Ogled galerije zahteva dovoljenje aplikaciji za dostop do sistemske shrambe.</string>

    <!-- WallpaperImageSelectionActivity -->

    <!-- WallpaperCropActivity -->
    <string name="WallpaperCropActivity__pinch_to_zoom_drag_to_adjust">Ščip za približanje, povlek za naravnavo.</string>
    <string name="WallpaperCropActivity__set_wallpaper_for_all_chats">Določi ozadje za vse pogovore.</string>
    <string name="WallpaperCropActivity__set_wallpaper_for_s">Določi ozadje za uporabnika_co %1$s.</string>
    <string name="WallpaperCropActivity__error_setting_wallpaper">Napaka pri nastavitvi ozadja.</string>
    <string name="WallpaperCropActivity__blur_photo">Zabriši fotografijo</string>

    <!-- InfoCard -->
    <string name="payment_info_card_about_mobilecoin">Več o MobileCoin</string>
    <string name="payment_info_card_mobilecoin_is_a_new_privacy_focused_digital_currency">MobileCoin je nova digitalna valuta s poudarkom na zasebnosti.</string>
    <string name="payment_info_card_adding_funds">Dodaj sredstva</string>
    <string name="payment_info_card_you_can_add_funds_for_use_in">Sredstva za uporabo v Mollyu lahko dodate z nakazilom MobileCoinov na naslov vaše denarnice.</string>
    <string name="payment_info_card_cashing_out">Izplačilo</string>
    <string name="payment_info_card_you_can_cash_out_mobilecoin">Vaše MobileCoine si lahko kadarkoli izplačate v menjalnici, ki podpira MobileCoin, tako da naredite prenos sredstev na vaš račun v menjalnici.</string>
    <string name="payment_info_card_hide_this_card">Želite skriti to kartico?</string>
    <string name="payment_info_card_hide">Skrij</string>
    <!-- Title of save recovery phrase card -->
    <string name="payment_info_card_save_recovery_phrase">Shranite obnovitveno frazo</string>
    <string name="payment_info_card_your_recovery_phrase_gives_you">Obnovitvena fraza je še ena možnost za obnovitev vašega plačilnega računa.</string>
    <!-- Button in save recovery phrase card -->
    <string name="payment_info_card_save_your_phrase">Shranite svojo frazo</string>
    <string name="payment_info_card_update_your_pin">Posodobite svoj PIN</string>
    <string name="payment_info_card_with_a_high_balance">Zaradi višine zneskov bi morda želeli spremeniti svoj PIN v alfanumeričnega in tako zagotoviti večjo varnost računa.</string>
    <string name="payment_info_card_update_pin">Posodobite PIN</string>

  <!-- Removed by excludeNonTranslatables <string name="payment_info_card__learn_more__about_mobilecoin" translatable="false">https://support.signal.org/hc/articles/360057625692#payments_which_ones</string> -->
  <!-- Removed by excludeNonTranslatables <string name="payment_info_card__learn_more__adding_to_your_wallet" translatable="false">https://support.signal.org/hc/articles/360057625692#payments_transfer_from_exchange</string> -->
  <!-- Removed by excludeNonTranslatables <string name="payment_info_card__learn_more__cashing_out" translatable="false">https://support.signal.org/hc/articles/360057625692#payments_transfer_to_exchange</string> -->

    <!-- DeactivateWalletFragment -->
    <string name="DeactivateWalletFragment__deactivate_wallet">Deaktiviraj denarnico</string>
    <string name="DeactivateWalletFragment__your_balance">Vaše stanje</string>
    <string name="DeactivateWalletFragment__its_recommended_that_you">Pred deaktivacijo plačilnega računa je zaželeno, da prenesete svoja sredstva v drugo denarnico. Če jih ne boste prenesli zdaj, bodo ostala v vaši denarnici, ki je povezana s Mollyom, za primer, da boste kdaj ponovno aktivirali plačila.</string>
    <string name="DeactivateWalletFragment__transfer_remaining_balance">Prenesi preostala sredstva</string>
    <string name="DeactivateWalletFragment__deactivate_without_transferring">Deaktiviraj brez prenosa</string>
    <string name="DeactivateWalletFragment__deactivate">Deaktiviraj</string>
    <string name="DeactivateWalletFragment__deactivate_without_transferring_question">Ali res želite deaktivacijo brez prenosa sredstev?</string>
    <string name="DeactivateWalletFragment__your_balance_will_remain">Vaše stanje bo ostalo zabeleženo v vaši denarnici, povezani s Mollyom, če bi se odločili ponovno aktivirati plačila.</string>
    <string name="DeactivateWalletFragment__error_deactivating_wallet">Napaka pri deaktivaciji denarnice.</string>
  <!-- Removed by excludeNonTranslatables <string name="DeactivateWalletFragment__learn_more__we_recommend_transferring_your_funds" translatable="false">https://support.signal.org/hc/articles/360057625692#payments_deactivate</string> -->

    <!-- PaymentsRecoveryStartFragment -->
    <string name="PaymentsRecoveryStartFragment__recovery_phrase">Obnovitvena fraza</string>
    <string name="PaymentsRecoveryStartFragment__view_recovery_phrase">Prikaži obnovitveno frazo</string>
    <!-- Title in save recovery phrase screen -->
    <string name="PaymentsRecoveryStartFragment__save_recovery_phrase">Shranite obnovitveno frazo</string>
    <string name="PaymentsRecoveryStartFragment__enter_recovery_phrase">Vnesi obnovitveno frazo</string>
    <plurals name="PaymentsRecoveryStartFragment__your_balance_will_automatically_restore">
        <item quantity="one">Če boste ponovno namestili Signal in potrdili svoj PIN, bo vaše stanje na računu samodejno obnovljeno. Lahko pa ga obnovite tudi z vnosom obnovitvene fraze, fraze z %1$d besedami, ki je zgolj vaša. Zapišite si jo in jo hranite na varnem mestu.</item>
        <item quantity="two">Če boste ponovno namestili Signal in potrdili svoj PIN, bo vaše stanje na računu samodejno obnovljeno. Lahko pa ga obnovite tudi z vnosom obnovitvene fraze, fraze z %1$d besedami, ki je zgolj vaša. Zapišite si jo in jo hranite na varnem mestu.</item>
        <item quantity="few">Če boste ponovno namestili Signal in potrdili svoj PIN, bo vaše stanje na računu samodejno obnovljeno. Lahko pa ga obnovite tudi z vnosom obnovitvene fraze, fraze z %1$d besedam, ki je zgolj vaša. Zapišite si jo in jo hranite na varnem mestu.</item>
        <item quantity="other">Če boste ponovno namestili Signal in potrdili svoj PIN, bo vaše stanje na računu samodejno obnovljeno. Lahko pa ga obnovite tudi z vnosom obnovitvene fraze, fraze z %1$d besedami, ki je zgolj vaša. Zapišite si jo in jo hranite na varnem mestu.</item>
    </plurals>
    <!-- Description in save recovery phrase screen which shows up when user has non zero balance -->
    <string name="PaymentsRecoveryStartFragment__got_balance">Imate ravnotežje! Čas je, da shranite obnovitveno frazo — 24-besedni ključ, s katerim lahko obnovite ravnovesje.</string>
    <!-- Description in save recovery phrase screen which shows up when user navigates from info card -->
    <string name="PaymentsRecoveryStartFragment__time_to_save">Čas je, da shranite obnovitveno frazo — 24-besedni ključ, s katerim lahko obnovite ravnovesje. Preberite več</string>
    <string name="PaymentsRecoveryStartFragment__your_recovery_phrase_is_a">Vaša obnovitvena fraza je %1$d-besedna fraza, ki je zgolj vaša. Uporabite jo za obnovitev stanja na računu.</string>
    <string name="PaymentsRecoveryStartFragment__start">Začni</string>
    <string name="PaymentsRecoveryStartFragment__enter_manually">Ročen vnos</string>
    <string name="PaymentsRecoveryStartFragment__paste_from_clipboard">Prilepi iz odložišča</string>
    <!-- Alert dialog title which asks before going back if user wants to save recovery phrase -->
    <string name="PaymentsRecoveryStartFragment__continue_without_saving">Želite nadaljevati brez shranjevanja?</string>
    <!-- Alert dialog description to let user know why recovery phrase needs to be saved -->
    <string name="PaymentsRecoveryStartFragment__your_recovery_phrase">Vaša obnovitvena fraza vam omogoča, da v najslabšem primeru obnovite ravnovesje. Toplo priporočamo, da jo shranite.</string>
    <!-- Alert dialog option to skip recovery phrase -->
    <string name="PaymentsRecoveryStartFragment__skip_recovery_phrase">Preskoči obnovitveno frazo</string>
    <!-- Alert dialog option to cancel dialog-->
    <string name="PaymentsRecoveryStartFragment__cancel">Prekliči</string>

    <!-- PaymentsRecoveryPasteFragment -->
    <string name="PaymentsRecoveryPasteFragment__paste_recovery_phrase">Prilepi obnovitveno frazo</string>
    <string name="PaymentsRecoveryPasteFragment__recovery_phrase">Obnovitvena fraza</string>
    <string name="PaymentsRecoveryPasteFragment__next">Naprej</string>
    <string name="PaymentsRecoveryPasteFragment__invalid_recovery_phrase">Neveljavna obnovitvena fraza</string>
    <string name="PaymentsRecoveryPasteFragment__make_sure">Prepričajte se, da ste vnesli %1$d besed in poskusite znova.</string>

  <!-- Removed by excludeNonTranslatables <string name="PaymentsRecoveryStartFragment__learn_more__view" translatable="false">https://support.signal.org/hc/articles/360057625692#payments_wallet_view_passphrase</string> -->
  <!-- Removed by excludeNonTranslatables <string name="PaymentsRecoveryStartFragment__learn_more__restore" translatable="false">https://support.signal.org/hc/articles/360057625692#payments_wallet_restore_passphrase</string> -->

    <!-- PaymentsRecoveryPhraseFragment -->
    <string name="PaymentsRecoveryPhraseFragment__next">Naprej</string>
    <string name="PaymentsRecoveryPhraseFragment__edit">Uredi</string>
    <string name="PaymentsRecoveryPhraseFragment__your_recovery_phrase">Vaša obnovitvena fraza</string>
    <string name="PaymentsRecoveryPhraseFragment__write_down_the_following_d_words">Zapišite si naslednjih %1$d besed po vrstnem redu. Zapis shranite na varnem mestu.</string>
    <string name="PaymentsRecoveryPhraseFragment__make_sure_youve_entered">Prepričajte se, če ste vnesli pravo obnovitveno frazo</string>
    <string name="PaymentsRecoveryPhraseFragment__do_not_screenshot_or_send_by_email">Ne ustvarite zajema zaslona ali pošiljajte po e-pošti!</string>
    <string name="PaymentsRecoveryPhraseFragment__payments_account_restored">Račun plačil je bil obnovljen.</string>
    <string name="PaymentsRecoveryPhraseFragment__invalid_recovery_phrase">Neveljavna obnovitvena fraza</string>
    <string name="PaymentsRecoveryPhraseFragment__make_sure_youve_entered_your_phrase_correctly_and_try_again">Prepričajte se, da ste vnesli pravilno obnovitveno frazo in poskusite znova.</string>
    <string name="PaymentsRecoveryPhraseFragment__copy_to_clipboard">Kopiraj v odložišče?</string>
    <string name="PaymentsRecoveryPhraseFragment__if_you_choose_to_store">Če ste se odločili za digitalno hranjenje obnovitvene fraze, poskrbite da bo ta varno shranjena v sistemu, ki mu zaupate.</string>
    <string name="PaymentsRecoveryPhraseFragment__copy">Kopiraj</string>

    <!-- PaymentsRecoveryPhraseConfirmFragment -->
    <string name="PaymentRecoveryPhraseConfirmFragment__confirm_recovery_phrase">Potrdi obnovitveno frazo</string>
    <string name="PaymentRecoveryPhraseConfirmFragment__enter_the_following_words">Vnesite naslednje besede iz svoje obnovitvene fraze.</string>
    <string name="PaymentRecoveryPhraseConfirmFragment__word_d">Beseda %1$d</string>
    <string name="PaymentRecoveryPhraseConfirmFragment__see_phrase_again">Ponovno prikaži frazo</string>
    <string name="PaymentRecoveryPhraseConfirmFragment__done">OK</string>
    <string name="PaymentRecoveryPhraseConfirmFragment__recovery_phrase_confirmed">Obnovitvena fraza je bila potrjena.</string>

    <!-- PaymentsRecoveryEntryFragment -->
    <string name="PaymentsRecoveryEntryFragment__enter_recovery_phrase">Vnesi obnovitveno frazo</string>
    <string name="PaymentsRecoveryEntryFragment__enter_word_d">Vnesite besedo %1$d</string>
    <string name="PaymentsRecoveryEntryFragment__word_d">Beseda %1$d</string>
    <string name="PaymentsRecoveryEntryFragment__next">Naprej</string>
    <string name="PaymentsRecoveryEntryFragment__invalid_word">Neveljavna beseda</string>

    <!-- ClearClipboardAlarmReceiver -->

    <!-- PaymentNotificationsView -->
    <string name="PaymentNotificationsView__view">Preglej</string>

    <!-- UnreadPayments -->
    <string name="UnreadPayments__s_sent_you_s">%1$s vam je poslal_a %2$s</string>
    <string name="UnreadPayments__d_new_payment_notifications">%1$d novih obvestil o plačilih</string>

    <!-- CanNotSendPaymentDialog -->
    <string name="CanNotSendPaymentDialog__cant_send_payment">Plačilo ne more biti izvedeno</string>
    <string name="CanNotSendPaymentDialog__to_send_a_payment_to_this_user">Da bi poslali plačilo tej uporabnici_ku, mora ta najprej sprejeti vašo prošnjo. S sporočilom boste ustvarili prošnjo.</string>
    <string name="CanNotSendPaymentDialog__send_a_message">Pošlji sporočilo</string>

    <!-- GroupsInCommonMessageRequest -->
    <string name="GroupsInCommonMessageRequest__you_have_no_groups_in_common_with_this_person">S to osebo nimate nobene skupne skupine. Preverite zahtevke, da se izognete nezaželjenim spoločilom.</string>
    <string name="GroupsInCommonMessageRequest__none_of_your_contacts_or_people_you_chat_with_are_in_this_group">V tej skupini ni nikogar iz vašega imenika ali ljudi s katerimi si pošiljate sporočila. Pred potrditvijo dobro preverite prošnje, da se izognete neželeni pošti.</string>
    <string name="GroupsInCommonMessageRequest__about_message_requests">O prošnjah za pogovor</string>
    <string name="GroupsInCommonMessageRequest__okay">Okej</string>
  <!-- Removed by excludeNonTranslatables <string name="GroupsInCommonMessageRequest__support_article" translatable="false">https://support.signal.org/hc/articles/360007459591</string> -->
    <string name="ChatColorSelectionFragment__heres_a_preview_of_the_chat_color">Tu je predogled barve pogovora.</string>
    <string name="ChatColorSelectionFragment__the_color_is_visible_to_only_you">Barva je vidna samo vam.</string>

    <!-- GroupDescriptionDialog -->
    <string name="GroupDescriptionDialog__group_description">Opis skupine</string>

    <!-- QualitySelectorBottomSheetDialog -->
    <string name="QualitySelectorBottomSheetDialog__standard">Standardna</string>
    <string name="QualitySelectorBottomSheetDialog__faster_less_data">Hitreje, manj podatkov</string>
    <string name="QualitySelectorBottomSheetDialog__high">Visoka</string>
    <string name="QualitySelectorBottomSheetDialog__slower_more_data">Počasneje, več podatkov</string>
    <string name="QualitySelectorBottomSheetDialog__photo_quality">Kvaliteta fotografije</string>

    <!-- AppSettingsFragment -->
    <string name="AppSettingsFragment__invite_your_friends">Povabite svoje prijatelje_ice</string>
    <string name="AppSettingsFragment__copied_subscriber_id_to_clipboard">Številka naročnika je bila prekopirana v odložišče.</string>

    <!-- AccountSettingsFragment -->
    <string name="AccountSettingsFragment__account">Račun</string>
    <string name="AccountSettingsFragment__youll_be_asked_less_frequently">Sčasoma boste opozorjeni manjkrat</string>
    <string name="AccountSettingsFragment__require_your_signal_pin">Zahteva za vnos PIN kode Signal za ponovno prijavo vaše telefonske številke v sistem Signal.</string>
    <string name="AccountSettingsFragment__change_phone_number">Sprememba telefonske številke</string>

    <!-- ChangeNumberFragment -->
    <string name="ChangeNumberFragment__use_this_to_change_your_current_phone_number_to_a_new_phone_number">Tu lahko zamenjate trenutno telefonsko številko z drugo. Spremembe ne morete preklicati. \n\nPreden nadaljujete, preverite, če vaša nova telefonska številka lahko prejema sporočila SMS ali klice.</string>
    <string name="ChangeNumberFragment__continue">Nadaljuj</string>
    <!-- Message shown on dialog after your number has been changed successfully. -->
    <string name="ChangeNumber__your_phone_number_has_changed_to_s">Vaša telefonska številka je bila spremenjena v %1$s</string>
    <!-- Confirmation button to dismiss number changed dialog -->
    <string name="ChangeNumber__okay">Okej</string>

    <!-- ChangeNumberEnterPhoneNumberFragment -->
    <string name="ChangeNumberEnterPhoneNumberFragment__change_number">Sprememba številke</string>
    <string name="ChangeNumberEnterPhoneNumberFragment__your_old_number">Vaša stara številka</string>
    <string name="ChangeNumberEnterPhoneNumberFragment__old_phone_number">Stara telefonska številka</string>
    <string name="ChangeNumberEnterPhoneNumberFragment__your_new_number">Vaša nova številka</string>
    <string name="ChangeNumberEnterPhoneNumberFragment__new_phone_number">Nova telefonska številka</string>
    <string name="ChangeNumberEnterPhoneNumberFragment__the_phone_number_you_entered_doesnt_match_your_accounts">Vnesena številka se ne ujema s telefonsko številko vašega računa.</string>
    <string name="ChangeNumberEnterPhoneNumberFragment__you_must_specify_your_old_number_country_code">Za vašo staro številko morate navesti mednarodno kodo vaše države</string>
    <string name="ChangeNumberEnterPhoneNumberFragment__you_must_specify_your_old_phone_number">Navesti morate svojo staro telefonsko številko</string>
    <string name="ChangeNumberEnterPhoneNumberFragment__you_must_specify_your_new_number_country_code">Za vašo novo številko morate navesti mednarodno kodo vaše države</string>
    <string name="ChangeNumberEnterPhoneNumberFragment__you_must_specify_your_new_phone_number">Navesti morate svojo novo številko</string>

    <!-- ChangeNumberVerifyFragment -->
    <string name="ChangeNumberVerifyFragment__change_number">Sprememba številke</string>
    <string name="ChangeNumberVerifyFragment__verifying_s">Preverjam %1$s</string>
    <string name="ChangeNumberVerifyFragment__captcha_required">Zahtevana potrditev, da niste robot</string>

    <!-- ChangeNumberConfirmFragment -->
    <string name="ChangeNumberConfirmFragment__change_number">Sprememba številke</string>
    <string name="ChangeNumberConfirmFragment__you_are_about_to_change_your_phone_number_from_s_to_s">Zamenjali boste svojo telefonsko številko iz %1$s v %2$s.\n\nPreden nadaljujete, preverite, če je spodnja telefonska številka prava.</string>
    <string name="ChangeNumberConfirmFragment__edit_number">Uredi številko</string>

    <!-- ChangeNumberRegistrationLockFragment -->
    <string name="ChangeNumberRegistrationLockFragment__signal_change_number_need_help_with_pin_for_android_v2_pin">Sprememba telefonske številke Signal - Potrebujem pomoč za PIN kodo za Android (v2 PIN)</string>

    <!-- ChangeNumberPinDiffersFragment -->
    <string name="ChangeNumberPinDiffersFragment__pins_do_not_match">Kodi PIN se ne ujemata</string>
    <string name="ChangeNumberPinDiffersFragment__the_pin_associated_with_your_new_number_is_different_from_the_pin_associated_with_your_old_one">Koda PIN, povezana z vašo novo številko se razlikuje od kode PIN, povezane s staro. Bi želeli obdržati staro kodo PIN, ali jo zamenjati z novo?</string>
    <string name="ChangeNumberPinDiffersFragment__keep_old_pin">Obdrži stari PIN</string>
    <string name="ChangeNumberPinDiffersFragment__update_pin">Posodobite PIN</string>
    <string name="ChangeNumberPinDiffersFragment__keep_old_pin_question">Želite obdržati stari PIN?</string>

    <!-- ChangeNumberLockActivity -->
    <!-- Info message shown to user if something crashed the app during the change number attempt and we were unable to confirm the change so we force them into this screen to check before letting them use the app -->
    <string name="ChangeNumberLockActivity__it_looks_like_you_tried_to_change_your_number_but_we_were_unable_to_determine_if_it_was_successful_rechecking_now">Izgleda, da ste poskusili zamenjati svojo telefonsko številko, a nam ni uspelo preveriti, če je bila zamenjava uspešna.\n\nPoskušamo ponovno …</string>
    <!-- Dialog title shown if we were able to confirm your change number status (meaning we now know what the server thinks our number is) after a crash during the regular flow -->
    <string name="ChangeNumberLockActivity__change_status_confirmed">Zamenjave številke potrjena</string>
    <!-- Dialog message shown if we were able to confirm your change number status (meaning we now know what the server thinks our number is) after a crash during the regular flow -->
    <string name="ChangeNumberLockActivity__your_number_has_been_confirmed_as_s">Vaša nova telefonska številka je %1$s. Če to ne drži, prosimo ponovite proces zamenjave številke.</string>
    <!-- Dialog title shown if we were not able to confirm your phone number with the server and thus cannot let leave the change flow yet after a crash during the regular flow -->
    <string name="ChangeNumberLockActivity__change_status_unconfirmed">Zamenjava številke ni potrjena</string>
    <!-- Dialog message shown when we can\'t verify the phone number on the server, only shown if there was a network error communicating with the server after a crash during the regular flow -->
    <string name="ChangeNumberLockActivity__we_could_not_determine_the_status_of_your_change_number_request">Ni nam uspelo preveriti statusa vaše zahteve za menjavo stare telefonske številke z novo.\n\n(Napaka: %1$s)</string>
    <!-- Dialog button to retry confirming the number on the server -->
    <string name="ChangeNumberLockActivity__retry">Ponovno</string>
    <!-- Dialog button shown to leave the app when in the unconfirmed change status after a crash in the regular flow -->
    <string name="ChangeNumberLockActivity__leave">Zapusti</string>
    <string name="ChangeNumberLockActivity__submit_debug_log">Pošlji sistemsko zabeležbo</string>

    <!-- ChatsSettingsFragment -->
    <string name="ChatsSettingsFragment__keyboard">Tipkovnica</string>
    <string name="ChatsSettingsFragment__enter_key_sends">Tipka \'Naprej\' pošlje</string>

    <!--SmsSettingsFragment -->
    <string name="SmsSettingsFragment__use_as_default_sms_app">Uporabljaj kot privzeto aplikacijo SMS</string>
    <!-- Preference title to export sms -->
    <string name="SmsSettingsFragment__export_sms_messages">Izvoz SMS sporočil</string>
    <!-- Preference title to re-export sms -->
    <string name="SmsSettingsFragment__export_sms_messages_again">Ponovno izvozi SMS sporočila</string>
    <!-- Preference title to delete sms -->
    <string name="SmsSettingsFragment__remove_sms_messages">Odstrani SMS sporočila</string>
    <!-- Snackbar text to confirm deletion -->
    <string name="SmsSettingsFragment__removing_sms_messages_from_signal">Odstranjevanje SMS sporočil iz Signala …</string>
    <!-- Snackbar text to indicate can delete later -->
    <string name="SmsSettingsFragment__you_can_remove_sms_messages_from_signal_in_settings">SMS sporočila lahko kadarkoli odstranite iz Signala v Nastavitvah.</string>
    <!-- Description for export sms preference -->
    <string name="SmsSettingsFragment__you_can_export_your_sms_messages_to_your_phones_sms_database">Svoja SMS sporočila lahko izvozite v zbirko SMS sporočil v svojem telefonu</string>
    <!-- Description for re-export sms preference -->
    <string name="SmsSettingsFragment__exporting_again_can_result_in_duplicate_messages">Ponovni izvoz lahko povzroči podvojena sporočila.</string>
    <!-- Description for remove sms preference -->
    <string name="SmsSettingsFragment__remove_sms_messages_from_signal_to_clear_up_storage_space">Odstranite SMS sporočila iz Signala, da sprostite prostor za shranjevanje.</string>
    <!-- Information message shown at the top of sms settings to indicate it is being removed soon. -->
    <string name="SmsSettingsFragment__sms_support_will_be_removed_soon_to_focus_on_encrypted_messaging">Podpora za SMS-e bo kmalu odstranjena, da bi se osredotočili na šifrirana sporočila.</string>

    <!-- NotificationsSettingsFragment -->
    <string name="NotificationsSettingsFragment__messages">Sporočila</string>
    <string name="NotificationsSettingsFragment__calls">Klici</string>
    <string name="NotificationsSettingsFragment__notify_when">Obvesti me ko …</string>
    <string name="NotificationsSettingsFragment__contact_joins_signal">Oseba iz imenika se pridruži Signalu</string>
    <!-- Notification preference header -->
    <string name="NotificationsSettingsFragment__notification_profiles">Profili za obvestila</string>
    <!-- Notification preference option header -->
    <string name="NotificationsSettingsFragment__profiles">Profili</string>
    <!-- Notification preference summary text -->
    <string name="NotificationsSettingsFragment__create_a_profile_to_receive_notifications_only_from_people_and_groups_you_choose">Ustvarite profil za prejemanje obvestil le od uporabnikov_ic in skupin po vaši izbiri.</string>

    <!-- NotificationProfilesFragment -->
    <!-- Title for notification profiles screen that shows all existing profiles; Title with hyphenation. Translation can use soft hyphen - Unicode U+00AD -->
    <string name="NotificationProfilesFragment__notification_profiles">Profili za obvestila</string>
    <!-- Button text to create a notification profile -->
    <string name="NotificationProfilesFragment__create_profile">Ustvari profil</string>

    <!-- PrivacySettingsFragment -->
    <string name="PrivacySettingsFragment__blocked">Blokirano</string>
    <string name="PrivacySettingsFragment__d_contacts">%1$d stikov</string>
    <string name="PrivacySettingsFragment__messaging">Sporočanje</string>
    <string name="PrivacySettingsFragment__disappearing_messages">Izginjajoča sporočila</string>
    <string name="PrivacySettingsFragment__app_security">Varnost aplikacije</string>
    <string name="PrivacySettingsFragment__block_screenshots_in_the_recents_list_and_inside_the_app">Prepreči zajem slike zaslona</string>
    <string name="PrivacySettingsFragment__signal_message_and_calls">Sporočila in klici Signal, posredovanje klicev in zakriti pošiljatelj</string>
    <string name="PrivacySettingsFragment__default_timer_for_new_changes">Privzet odštevalnik za nove pogovore</string>
    <string name="PrivacySettingsFragment__set_a_default_disappearing_message_timer_for_all_new_chats_started_by_you">Nastavite privzet čas poteka sporočil za vse nove pogovore, ki jih začnete sami.</string>
    <!-- Summary for stories preference to launch into story privacy settings -->
    <string name="PrivacySettingsFragment__payment_lock_require_lock">Za prenos sredstev zahtevajte zaklepanje zaslona Android ali prstni odtis</string>
    <!-- Alert dialog title when payment lock cannot be enabled -->
    <string name="PrivacySettingsFragment__cant_enable_title">Omogočanje potrjevanja plačila ni uspelo</string>
    <!-- Alert dialog description to setup screen lock or fingerprint in phone settings -->
    <string name="PrivacySettingsFragment__cant_enable_description">Če želite uporabljati potrjevanje plačila, morate najprej omogočiti zaklepanje zaslona ali ID prstnega odtisa v nastavitvah telefona.</string>
    <!-- Shown in a toast when we can\'t navigate to the user\'s system fingerprint settings -->
    <string name="PrivacySettingsFragment__failed_to_navigate_to_system_settings">Navigacija do sistemskih nastavitev ni uspela</string>
    <!-- Alert dialog button to go to phone settings -->
    <!-- Alert dialog button to cancel the dialog -->

    <!-- AdvancedPrivacySettingsFragment -->
  <!-- Removed by excludeNonTranslatables <string name="AdvancedPrivacySettingsFragment__sealed_sender_link" translatable="false">https://signal.org/blog/sealed-sender</string> -->
    <string name="AdvancedPrivacySettingsFragment__show_status_icon">Prikaži statusno ikono</string>
    <string name="AdvancedPrivacySettingsFragment__show_an_icon">Prikaz ikone v detajlih sporočil, kadar so ta dostavljena s pomočjo zakritega pošiljatelja.</string>

    <!-- ExpireTimerSettingsFragment -->
    <string name="ExpireTimerSettingsFragment__when_enabled_new_messages_sent_and_received_in_new_chats_started_by_you_will_disappear_after_they_have_been_seen">Nova sporočila, poslana in prejeta v novih pogovorih, ki ste jih pričeli sami, bodo izginila, ko bodo videna s strani prejemnika_ce.</string>
    <string name="ExpireTimerSettingsFragment__when_enabled_new_messages_sent_and_received_in_this_chat_will_disappear_after_they_have_been_seen">Nova sporočila, poslana in prejeta v tem pogovoru bodo izginila, ko bodo videna s strani prejemnika_ce.</string>
    <string name="ExpireTimerSettingsFragment__off">Izklopljen</string>
    <string name="ExpireTimerSettingsFragment__4_weeks">4 tedne</string>
    <string name="ExpireTimerSettingsFragment__1_week">1 teden</string>
    <string name="ExpireTimerSettingsFragment__1_day">1 dan</string>
    <string name="ExpireTimerSettingsFragment__8_hours">8 ur</string>
    <string name="ExpireTimerSettingsFragment__1_hour">1 ura</string>
    <string name="ExpireTimerSettingsFragment__5_minutes">5 minut</string>
    <string name="ExpireTimerSettingsFragment__30_seconds">30 sekund</string>
    <string name="ExpireTimerSettingsFragment__custom_time">Čas po meri</string>
    <string name="ExpireTimerSettingsFragment__set">Nastavi</string>
    <string name="ExpireTimerSettingsFragment__save">Shrani</string>

    <string name="CustomExpireTimerSelectorView__seconds">sekunde</string>
    <string name="CustomExpireTimerSelectorView__minutes">minut</string>
    <string name="CustomExpireTimerSelectorView__hours">ur</string>
    <string name="CustomExpireTimerSelectorView__days">dnevi</string>
    <string name="CustomExpireTimerSelectorView__weeks">tedni</string>

    <!-- HelpSettingsFragment -->
    <string name="HelpSettingsFragment__support_center">Center za podporo</string>
    <string name="HelpSettingsFragment__contact_us">Kontaktirajte nas</string>
    <string name="HelpSettingsFragment__version">Različica</string>
    <string name="HelpSettingsFragment__debug_log">Sistemska zabeležba</string>
    <string name="HelpSettingsFragment__terms_amp_privacy_policy">Pogoji &amp; politika zasebnosti</string>
    <string name="HelpFragment__copyright_signal_messenger">Vse pravice Molly Messenger</string>
    <string name="HelpFragment__licenced_under_the_gplv3">Pod licenco GPLv3</string>

    <!-- DataAndStorageSettingsFragment -->
    <string name="DataAndStorageSettingsFragment__media_quality">Kvaliteta medisjkih datotek</string>
    <string name="DataAndStorageSettingsFragment__sent_media_quality">Kvaliteta poslanih medijskih datotek</string>
    <string name="DataAndStorageSettingsFragment__sending_high_quality_media_will_use_more_data">Pošiljanje medijskih datotek boljše kvalitete porabi več podatkov.</string>
    <string name="DataAndStorageSettingsFragment__high">Visoka</string>
    <string name="DataAndStorageSettingsFragment__standard">Standardna</string>
    <string name="DataAndStorageSettingsFragment__calls">Klici</string>

    <!-- ChatColorSelectionFragment -->
    <string name="ChatColorSelectionFragment__auto">Avtomatično</string>
    <string name="ChatColorSelectionFragment__use_custom_colors">Uporabi barve po meri</string>
    <string name="ChatColorSelectionFragment__chat_color">Barva pogovora</string>
    <string name="ChatColorSelectionFragment__edit">Uredi</string>
    <string name="ChatColorSelectionFragment__duplicate">Podvoji</string>
    <string name="ChatColorSelectionFragment__delete">Izbriši</string>
    <string name="ChatColorSelectionFragment__delete_color">Izbriši barvo</string>
    <plurals name="ChatColorSelectionFragment__this_custom_color_is_used">
        <item quantity="one">Ta barva po meri je uporabljena v %1$d pogovoru. Jo želite izbrisati?</item>
        <item quantity="two">Ta barva po meri je uporabljena v %1$d pogovorih. Jo želite izbrisati za oba pogovora?</item>
        <item quantity="few">Ta barva po meri je uporabljena v %1$d pogovorih. Jo želite izbrisati za vse pogovore?</item>
        <item quantity="other">Ta barva po meri je uporabljena v %1$d pogovorih. Jo želite izbrisati za vse pogovore?</item>
    </plurals>
    <string name="ChatColorSelectionFragment__delete_chat_color">Želite izbrisati barvo pogovora?</string>

    <!-- CustomChatColorCreatorFragment -->
    <string name="CustomChatColorCreatorFragment__solid">Enotna</string>
    <string name="CustomChatColorCreatorFragment__gradient">Prelivajoča</string>
    <string name="CustomChatColorCreatorFragment__hue">Odtenek</string>
    <string name="CustomChatColorCreatorFragment__saturation">Barvna nasičenost</string>

    <!-- CustomChatColorCreatorFragmentPage -->
    <string name="CustomChatColorCreatorFragmentPage__save">Shrani</string>
    <string name="CustomChatColorCreatorFragmentPage__edit_color">Uredi barvo</string>
    <plurals name="CustomChatColorCreatorFragmentPage__this_color_is_used">
        <item quantity="one">Ta barva po meri je uporabljena v %1$d pogovoru. Ali želite shraniti spremembe?</item>
        <item quantity="two">Ta barva po meri je uporabljena v %1$d pogovorih. Ali želite shraniti spremembe za oba pogovora?</item>
        <item quantity="few">Ta barva po meri je uporabljena v %1$d pogovorih. Ali želite shraniti spremembe za vse pogovore?</item>
        <item quantity="other">Ta barva po meri je uporabljena v %1$d pogovorih. Ali želite shraniti spremembe za vse pogovore?</item>
    </plurals>

    <!-- ChatColorGradientTool -->

    <!-- Title text for prompt to donate. Shown in a popup at the bottom of the chat list. -->
    <string name="Donate2022Q2Megaphone_donate_to_signal">Podprite Signal</string>
    <!-- Body text for prompt to donate. Shown in a popup at the bottom of the chat list. -->
    <string name="Donate2022Q2Megaphone_signal_is_powered_by_people_like_you">Signal podpirajo ljudje, kot ste vi. Prispevajte vsak mesec in prejmite značko podpornika.</string>
    <!-- Button label that brings a user to the donate screen. Shown in a popup at the bottom of the chat list. -->
    <string name="Donate2022Q2Megaphone_donate">Donirajte</string>
    <!-- Button label that dismissed a prompt to donate. Shown in a popup at the bottom of the chat list. -->
    <string name="Donate2022Q2Megaphone_not_now">Ne zdaj</string>

    <!-- EditReactionsFragment -->
    <string name="EditReactionsFragment__customize_reactions">Prilagodi odzive</string>
    <string name="EditReactionsFragment__tap_to_replace_an_emoji">Tapnite za zamenjavo emojija</string>
    <string name="EditReactionsFragment__reset">Ponastavi</string>
    <string name="EditReactionsFragment_save">Shrani</string>
    <string name="ChatColorSelectionFragment__auto_matches_the_color_to_the_wallpaper">Barva se prilagaja ozadju</string>
    <string name="CustomChatColorCreatorFragment__drag_to_change_the_direction_of_the_gradient">Potegnite za spremembo smeri preliva</string>

    <!-- AddAProfilePhotoMegaphone -->
    <string name="AddAProfilePhotoMegaphone__add_a_profile_photo">Dodaj profilno fotografijo</string>
    <string name="AddAProfilePhotoMegaphone__choose_a_look_and_color">Izberite izgled in barvo ali pa si prilagodite inicijalke.</string>
    <string name="AddAProfilePhotoMegaphone__not_now">Ne zdaj</string>
    <string name="AddAProfilePhotoMegaphone__add_photo">Dodaj fotografijo</string>

    <!-- BecomeASustainerMegaphone -->
    <string name="BecomeASustainerMegaphone__become_a_sustainer">Postanite podpornik_ca</string>
    <!-- Displayed in the Become a Sustainer megaphone -->
    <string name="BecomeASustainerMegaphone__signal_is_powered_by">Signal podpirajo ljudje, kot ste vi. Prispevajte in prejmite značko podpornika.</string>
    <string name="BecomeASustainerMegaphone__not_now">Ne zdaj</string>
    <string name="BecomeASustainerMegaphone__donate">Donirajte</string>

    <!-- KeyboardPagerFragment -->
    <string name="KeyboardPagerFragment_emoji">Emoji</string>
    <string name="KeyboardPagerFragment_open_emoji_search">Odpri iskanje po emojijih</string>
    <string name="KeyboardPagerFragment_open_sticker_search">Odpri iskanje po nalepkah</string>
    <string name="KeyboardPagerFragment_open_gif_search">Odpri iskanje po GIF-ih</string>
    <string name="KeyboardPagerFragment_stickers">Nalepke</string>
    <string name="KeyboardPagerFragment_backspace">Nazaj</string>
    <string name="KeyboardPagerFragment_gifs">GIF-i</string>
    <string name="KeyboardPagerFragment_search_emoji">Iskanje po emojijih</string>
    <string name="KeyboardPagerfragment_back_to_emoji">Nazaj k emojijem</string>
    <string name="KeyboardPagerfragment_clear_search_entry">Počisti iskalno polje</string>
    <string name="KeyboardPagerFragment_search_giphy">Iskanje po GIPHY-ju</string>

    <!-- StickerSearchDialogFragment -->
    <string name="StickerSearchDialogFragment_search_stickers">Iskanje med nalepkami</string>
    <string name="StickerSearchDialogFragment_no_results_found">Ni rezultatov</string>
    <string name="EmojiSearchFragment__no_results_found">Ni rezultatov</string>
    <string name="NotificationsSettingsFragment__unknown_ringtone">Neznano zvonenje</string>

    <!-- ConversationSettingsFragment -->
    <!-- Dialog title displayed when non-admin tries to add a story to an audience group -->
    <string name="ConversationSettingsFragment__cant_add_to_group_story">Dodajanje v Skupinsko zgodbo ni mogoče</string>
    <!-- Dialog message displayed when non-admin tries to add a story to an audience group -->
    <string name="ConversationSettingsFragment__only_admins_of_this_group_can_add_to_its_story">Vanjo lahko dodajajo samo skrbniki_ce skupine</string>
    <!-- Error toasted when no activity can handle the add contact intent -->
    <string name="ConversationSettingsFragment__contacts_app_not_found">Aplikacije za stike ni mogoče najti</string>
    <string name="ConversationSettingsFragment__start_video_call">Začni video klic</string>
    <string name="ConversationSettingsFragment__start_audio_call">Začni zvočni klic</string>
    <!-- Button label with hyphenation. Translation can use soft hyphen - Unicode U+00AD -->
    <string name="ConversationSettingsFragment__story">Zgodba</string>
    <!-- Button label with hyphenation. Translation can use soft hyphen - Unicode U+00AD -->
    <string name="ConversationSettingsFragment__message">Sporočilo</string>
    <!-- Button label with hyphenation. Translation can use soft hyphen - Unicode U+00AD -->
    <string name="ConversationSettingsFragment__video">Video</string>
    <!-- Button label with hyphenation. Translation can use soft hyphen - Unicode U+00AD -->
    <string name="ConversationSettingsFragment__audio">Zvok</string>
    <!-- Button label with hyphenation. Translation can use soft hyphen - Unicode U+00AD -->
    <string name="ConversationSettingsFragment__call">Kliči</string>
    <!-- Button label with hyphenation. Translation can use soft hyphen - Unicode U+00AD -->
    <string name="ConversationSettingsFragment__mute">Utišaj</string>
    <!-- Button label with hyphenation. Translation can use soft hyphen - Unicode U+00AD -->
    <string name="ConversationSettingsFragment__muted">Utišan</string>
    <!-- Button label with hyphenation. Translation can use soft hyphen - Unicode U+00AD -->
    <string name="ConversationSettingsFragment__search">Iskanje</string>
    <string name="ConversationSettingsFragment__disappearing_messages">Izginjajoča sporočila</string>
    <string name="ConversationSettingsFragment__sounds_and_notifications">Zvoki &amp; obvestila</string>
  <!-- Removed by excludeNonTranslatables <string name="ConversationSettingsFragment__internal_details" translatable="false">Internal details</string> -->
    <string name="ConversationSettingsFragment__contact_details">Podrobnosti o stiku</string>
    <string name="ConversationSettingsFragment__view_safety_number">Pregled varnostnega števila</string>
    <string name="ConversationSettingsFragment__block">Blokiraj</string>
    <string name="ConversationSettingsFragment__block_group">Blokiraj skupino</string>
    <string name="ConversationSettingsFragment__unblock">Odblokiraj</string>
    <string name="ConversationSettingsFragment__unblock_group">Odblokiraj skupino</string>
    <string name="ConversationSettingsFragment__add_to_a_group">Dodaj v skupino</string>
    <string name="ConversationSettingsFragment__see_all">Prikaz vseh</string>
    <string name="ConversationSettingsFragment__add_members">Dodaj člane_ice</string>
    <string name="ConversationSettingsFragment__permissions">Dovoljenja</string>
    <string name="ConversationSettingsFragment__requests_and_invites">Prošnje &amp; vabila</string>
    <string name="ConversationSettingsFragment__group_link">Povezava do skupine</string>
    <string name="ConversationSettingsFragment__add_as_a_contact">Dodaj kot stik</string>
    <string name="ConversationSettingsFragment__unmute">Prekini utišanje</string>
    <string name="ConversationSettingsFragment__conversation_muted_until_s">Pogovor utišan do %1$s</string>
    <string name="ConversationSettingsFragment__conversation_muted_forever">Pogovor utišan za vedno</string>
    <string name="ConversationSettingsFragment__copied_phone_number_to_clipboard">Telefonska številka je bila prekopirana v odložišče.</string>
    <string name="ConversationSettingsFragment__phone_number">Telefonska številka</string>
    <string name="ConversationSettingsFragment__get_badges">S podporo Signalu si pridobite značke za svoj profil. Za več tapnite na značko.</string>

    <!-- PermissionsSettingsFragment -->
    <string name="PermissionsSettingsFragment__add_members">Dodaj člane_ice</string>
    <string name="PermissionsSettingsFragment__edit_group_info">Urejanje podatkov o skupini</string>
    <string name="PermissionsSettingsFragment__send_messages">Pošilja sporočila</string>
    <string name="PermissionsSettingsFragment__all_members">Vsi člani</string>
    <string name="PermissionsSettingsFragment__only_admins">Samo skrbniki_ce</string>
    <string name="PermissionsSettingsFragment__who_can_add_new_members">Kdo lahko dodaja nove člane?</string>
    <string name="PermissionsSettingsFragment__who_can_edit_this_groups_info">Kdo lahko ureja informacije o skupini</string>
    <string name="PermissionsSettingsFragment__who_can_send_messages">Kdo lahko pošilja sporočila?</string>

    <!-- SoundsAndNotificationsSettingsFragment -->
    <string name="SoundsAndNotificationsSettingsFragment__mute_notifications">Izklopi obvestila</string>
    <string name="SoundsAndNotificationsSettingsFragment__not_muted">Neutišan</string>
    <string name="SoundsAndNotificationsSettingsFragment__mentions">Omembe</string>
    <string name="SoundsAndNotificationsSettingsFragment__always_notify">Vedno obveščaj</string>
    <string name="SoundsAndNotificationsSettingsFragment__do_not_notify">Ne obveščaj</string>
    <string name="SoundsAndNotificationsSettingsFragment__custom_notifications">Obvestila po meri</string>

    <!-- StickerKeyboard -->
    <string name="StickerKeyboard__recently_used">Nedavno uporabljeno</string>

    <!-- PlaybackSpeedToggleTextView -->
    <string name="PlaybackSpeedToggleTextView__p5x">.5x</string>
    <string name="PlaybackSpeedToggleTextView__1x">1x</string>
    <string name="PlaybackSpeedToggleTextView__1p5x">1.5x</string>
    <string name="PlaybackSpeedToggleTextView__2x">2x</string>

    <!-- PaymentRecipientSelectionFragment -->
    <string name="PaymentRecipientSelectionFragment__new_payment">Novo plačilo</string>

    <!-- NewConversationActivity -->
    <string name="NewConversationActivity__new_message">Novo sporočilo</string>
    <!-- Context menu item message -->
    <string name="NewConversationActivity__message">Sporočilo</string>
    <!-- Context menu item audio call -->
    <string name="NewConversationActivity__audio_call">Zvočni klic</string>
    <!-- Context menu item video call -->
    <string name="NewConversationActivity__video_call">Video klic</string>
    <!-- Context menu item remove -->
    <string name="NewConversationActivity__remove">Odstrani</string>
    <!-- Context menu item block -->
    <string name="NewConversationActivity__block">Blokiraj</string>
    <!-- Dialog title when removing a contact -->
    <string name="NewConversationActivity__remove_s">Želite izbrisati %1$s?</string>
    <!-- Dialog message when removing a contact -->
    <string name="NewConversationActivity__you_wont_see_this_person">Med iskanjem te osebe ne boste videli. Če vam bo v prihodnje poslala sporočilo, boste prejeli zahtevo za sporočilo.</string>
    <!-- Snackbar message after removing a contact -->
    <string name="NewConversationActivity__s_has_been_removed">%1$s je bil_a odstranjen_a</string>
    <!-- Snackbar message after blocking a contact -->
    <string name="NewConversationActivity__s_has_been_blocked">%1$s je bil_a blokiran_a</string>
    <!-- Dialog title when remove target contact is in system contacts -->
    <string name="NewConversationActivity__unable_to_remove_s">%1$s ni mogoče odstraniti</string>
    <!-- Dialog message when remove target contact is in system contacts -->
    <string name="NewConversationActivity__this_person_is_saved_to_your">Ta oseba je shranjena v imeniku vaše naprave. Izbrišite jo iz svojih stikov in poskusite znova.</string>
    <!-- Dialog action to view contact when they can\'t be removed otherwise -->
    <string name="NewConversationActivity__view_contact">Ogled stika</string>
    <!-- Error message shown when looking up a person by phone number and that phone number is not associated with a signal account -->
    <string name="NewConversationActivity__s_is_not_a_signal_user">%1$s ni uporabnik_ca Signala</string>

    <!-- ContactFilterView -->
    <string name="ContactFilterView__search_name_or_number">Iskanje po imenu ali številki</string>

    <!-- VoiceNotePlayerView -->
    <string name="VoiceNotePlayerView__dot_s">· %1$s</string>
    <string name="VoiceNotePlayerView__stop_voice_message">Zaustavi glasovno sporočilo</string>
    <string name="VoiceNotePlayerView__change_voice_message_speed">Spremeni hitrost predvajanja</string>
    <string name="VoiceNotePlayerView__pause_voice_message">Prekini glasovno sporočilo</string>
    <string name="VoiceNotePlayerView__play_voice_message">Predvajaj glasovno sporočilo</string>
    <string name="VoiceNotePlayerView__navigate_to_voice_message">Pojdi na glasovno sporočilo</string>


    <!-- AvatarPickerFragment -->
    <string name="AvatarPickerFragment__avatar_preview">Predogled avatarja</string>
    <string name="AvatarPickerFragment__camera">Kamera</string>
    <string name="AvatarPickerFragment__take_a_picture">Ustvari fotografijo</string>
    <string name="AvatarPickerFragment__choose_a_photo">Izberi fotografijo</string>
    <string name="AvatarPickerFragment__photo">Slika</string>
    <string name="AvatarPickerFragment__text">Besedilo</string>
    <string name="AvatarPickerFragment__save">Shrani</string>
    <string name="AvatarPickerFragment__clear_avatar">Izbriši avatar</string>
    <string name="AvatarPickerRepository__failed_to_save_avatar">Shranjevanje avatarja ni uspelo</string>

    <!-- TextAvatarCreationFragment -->
    <string name="TextAvatarCreationFragment__preview">Predogled</string>
    <string name="TextAvatarCreationFragment__done">OK</string>
    <string name="TextAvatarCreationFragment__text">Besedilo</string>
    <string name="TextAvatarCreationFragment__color">Barva</string>

    <!-- VectorAvatarCreationFragment -->
    <string name="VectorAvatarCreationFragment__select_a_color">Izberi barvo</string>

    <!-- ContactSelectionListItem -->
    <string name="ContactSelectionListItem__sms">SMS</string>
    <string name="ContactSelectionListItem__dot_s">· %1$s</string>

    <!-- Displayed in the toolbar when externally sharing text to multiple recipients -->
    <string name="ShareInterstitialActivity__share">Deli</string>

    <!-- DSLSettingsToolbar -->
    <string name="DSLSettingsToolbar__navigate_up">Premik navzgor</string>
    <string name="MultiselectForwardFragment__forward_to">Posreduj</string>
    <!-- Displayed when sharing content via the fragment -->
    <string name="MultiselectForwardFragment__share_with">Deli z</string>
    <string name="MultiselectForwardFragment__add_a_message">Dodaj sporočilo</string>
    <string name="MultiselectForwardFragment__faster_forwards">Hitrejše posredovanje</string>
    <!-- Displayed when user selects a video that will be clipped before sharing to a story -->
    <string name="MultiselectForwardFragment__videos_will_be_trimmed">Videoposnetki bodo obrezani na 30-sekundne posnetke in poslani kot več zgodb.</string>
    <!-- Displayed when user selects a video that cannot be sent as a story -->
    <string name="MultiselectForwardFragment__videos_sent_to_stories_cant">Videoposnetki, poslani v zgodbe, ne smejo biti daljši od 30 s.</string>
    <string name="MultiselectForwardFragment__forwarded_messages_are_now">Posredovana sporočila so zdaj poslana v trenutku.</string>
    <plurals name="MultiselectForwardFragment_send_d_messages">
        <item quantity="one">Pošlji %1$d sporočilo</item>
        <item quantity="two">Pošlji %1$d sporočili</item>
        <item quantity="few">Pošlji %1$d sporočila</item>
        <item quantity="other">Pošlji %1$d sporočil</item>
    </plurals>
    <plurals name="MultiselectForwardFragment_messages_sent">
        <item quantity="one">Poslano sporočilo</item>
        <item quantity="two">Poslani sporočili</item>
        <item quantity="few">Poslana sporočila</item>
        <item quantity="other">Poslanih sporočil</item>
    </plurals>
    <plurals name="MultiselectForwardFragment_messages_failed_to_send">
        <item quantity="one">Neuspešno poslano sporočilo</item>
        <item quantity="two">Neuspešno poslani sporočili</item>
        <item quantity="few">Neuspešno poslana sporočila</item>
        <item quantity="other">Neuspešno poslanih sporočil</item>
    </plurals>
    <plurals name="MultiselectForwardFragment__couldnt_forward_messages">
        <item quantity="one">Sporočila ni bilo mogoče posredovati, ker ni več na voljo.</item>
        <item quantity="two">Sporočil ni bilo mogoče posredovati, ker nista več na voljo.</item>
        <item quantity="few">Sporočil ni bilo mogoče posredovati, ker niso več na voljo.</item>
        <item quantity="other">Sporočil ni bilo mogoče posredovati, ker niso več na voljo.</item>
    </plurals>
    <!-- Error message shown when attempting to select a group to forward/share but it\'s announcement only and you are not an admin -->
    <string name="MultiselectForwardFragment__only_admins_can_send_messages_to_this_group">Tej skupini lahko sporočila pošiljajo zgolj skrbniki.</string>
    <string name="MultiselectForwardFragment__limit_reached">Dosežen je bil limit</string>

    <!-- Media V2 -->
    <!-- Dialog message when sending a story via an add to group story button -->
    <string name="MediaReviewFragment__add_to_the_group_story">Dodaj v Skupinsko zgodbo »%1$s«</string>
    <!-- Positive dialog action when sending a story via an add to group story button -->
    <string name="MediaReviewFragment__add_to_story">Dodaj k zgodbi</string>
    <string name="MediaReviewFragment__add_a_message">Dodaj sporočilo</string>
    <string name="MediaReviewFragment__add_a_reply">Dodaj odgovor</string>
    <string name="MediaReviewFragment__send_to">Poslano uporabniku_ci</string>
    <string name="MediaReviewFragment__view_once_message">Enkratni ogled sporočila</string>
    <string name="MediaReviewFragment__one_or_more_items_were_too_large">En ali več predmetov je bilo prevelikih</string>
    <string name="MediaReviewFragment__one_or_more_items_were_invalid">En ali več predmetov je bilo neveljavnih</string>
    <string name="MediaReviewFragment__too_many_items_selected">Preveč izbranih predmetov</string>

    <string name="ImageEditorHud__cancel">Prekliči</string>
    <string name="ImageEditorHud__draw">Riši</string>
    <string name="ImageEditorHud__write_text">Dodaj tekst</string>
    <string name="ImageEditorHud__add_a_sticker">Dodaj nalepko</string>
    <string name="ImageEditorHud__blur">Zabriši</string>
    <string name="ImageEditorHud__done_editing">Zaključi urejanje</string>
    <string name="ImageEditorHud__clear_all">Izbriši vse</string>
    <string name="ImageEditorHud__undo">Razveljavi</string>
    <string name="ImageEditorHud__toggle_between_marker_and_highlighter">Izbira označevalnika</string>
    <string name="ImageEditorHud__toggle_between_text_styles">Zamenjava stilov pisave</string>

    <string name="MediaCountIndicatorButton__send">Pošlji</string>

    <string name="MediaReviewSelectedItem__tap_to_remove">Tapni za odstranitev</string>
    <string name="MediaReviewSelectedItem__tap_to_select">Tapnite za izbor</string>

    <string name="MediaReviewImagePageFragment__discard">Zavrzi</string>
    <string name="MediaReviewImagePageFragment__discard_changes">Želite zavreči spremembe?</string>
    <string name="MediaReviewImagePageFragment__youll_lose_any_changes">Vse spremembe, narejene na tej fotografiji, bodo izgubljene.</string>


    <string name="BadgesOverviewFragment__my_badges">Moje značke</string>
    <string name="BadgesOverviewFragment__featured_badge">Izpostavljene značke</string>
    <string name="BadgesOverviewFragment__display_badges_on_profile">Prikaži značke na profilu</string>
    <string name="BadgesOverviewFragment__failed_to_update_profile">Posodobitev profila ni uspela</string>



    <string name="SelectFeaturedBadgeFragment__select_a_badge">Izberi značko</string>
    <string name="SelectFeaturedBadgeFragment__you_must_select_a_badge">Morate izbrati značko</string>
    <string name="SelectFeaturedBadgeFragment__failed_to_update_profile">Posodobitev profila ni uspela</string>

    <string name="ViewBadgeBottomSheetDialogFragment__become_a_sustainer">Postani podpornik_ca</string>
    <!-- Title of a page in the bottom sheet. Placeholder is a user\'s short-name -->
    <string name="ViewBadgeBottomSheetDialogFragment__s_supports_signal">%1$s podpira Signal</string>
    <!-- Description of a page in the bottom sheet of a monthly badge. Placeholder is a user\'s short-name -->
    <string name="ViewBadgeBottomSheetDialogFragment__s_supports_signal_with_a_monthly">%1$s podpira Signal z mesečno donacijo. Signal je neprofitna organizacija brez oglaševalcev in investitorjev, podpirajo pa jo ljudje, kot ste vi.</string>
    <!-- Description of a page in the bottom sheet of a one-time badge. Placeholder is a user\'s short-name -->
    <string name="ViewBadgeBottomSheetDialogFragment__s_supports_signal_with_a_donation">%1$s je podprl_a Signal z mesečno donacijo. Signal je neprofitna organizacija brez oglaševalcev in investitorjev, podpirajo pa jo ljudje, kot ste vi.</string>

    <string name="ImageView__badge">Značka</string>

    <string name="SubscribeFragment__cancel_subscription">Prekini naročnino</string>
    <string name="SubscribeFragment__confirm_cancellation">Res želite prekiniti svojo naročnino?</string>
    <string name="SubscribeFragment__you_wont_be_charged_again">Nova naročnina vam ne bo zaračunana. Značka bo izginila z vašega profila ob koncu naročniškega obdobja.</string>
    <string name="SubscribeFragment__not_now">Ne zdaj</string>
    <string name="SubscribeFragment__confirm">Potrdi</string>
    <string name="SubscribeFragment__update_subscription">Posodobitev naročnine</string>
    <string name="SubscribeFragment__your_subscription_has_been_cancelled">Vaša naročnina je bila prekinjena.</string>
    <string name="SubscribeFragment__update_subscription_question">Želite posodobiti naročnino?</string>
    <string name="SubscribeFragment__update">Posodobitev</string>
    <string name="SubscribeFragment__you_will_be_charged_the_full_amount_s_of">Zaračunan vam bo celoten znesek (%1$s) nove naročnine. Naročnina se bo obnavljala mesečno.</string>

    <string name="Subscription__s_per_month">%1$s/mesec</string>
    <!-- Shown when a subscription is active and isn\'t going to expire at the end of the term -->
    <string name="Subscription__renews_s">Obnovitev naročnine: %1$s</string>
    <!-- Shown when a subscription is active and is going to expire at the end of the term -->
    <string name="Subscription__expires_s">Poteče %1$s</string>

    <!-- Title of learn more sheet -->
    <string name="SubscribeLearnMoreBottomSheetDialogFragment__signal_is_different">Signal je drugačen.</string>
    <!-- First small text blurb on learn more sheet -->
    <string name="SubscribeLearnMoreBottomSheetDialogFragment__private_messaging">Zasebna sporočila. Brez oglasov, brez sledilnikov, brez nadzora.</string>
    <!-- Second small text blurb on learn more sheet -->
    <string name="SubscribeLearnMoreBottomSheetDialogFragment__signal_is_supported_by">Signal je podprt z donacijami, kar pomeni, da je vaša zasebnost v središču vsega, kar počnemo. Signal je narejen za vas; ne za zbiranje vaših podatkov in ne zaradi dobička.</string>
    <!-- Third small text blurb on learn more sheet -->
    <string name="SubscribeLearnMoreBottomSheetDialogFragment__if_you_can">Če lahko, prispevajte danes, da bo Signal ostal zabaven, zanesljiv in na voljo vsem.</string>

    <string name="SubscribeThanksForYourSupportBottomSheetDialogFragment__thanks_for_your_support">Hvala za vašo podporo!</string>
    <!-- Subtext underneath the dialog title on the thanks sheet -->
    <string name="SubscribeThanksForYourSupportBottomSheetDialogFragment__youve_earned_a_donor_badge">Prislužili ste si značko podpornika Signala! Prikažite jo na svojem profilu, da izrazite svojo podporo.</string>
    <string name="SubscribeThanksForYourSupportBottomSheetDialogFragment__you_can_also">Lahko tudi</string>
    <string name="SubscribeThanksForYourSupportBottomSheetDialogFragment__become_a_montly_sustainer">postanete mesečni podpornik_ca.</string>
    <string name="SubscribeThanksForYourSupportBottomSheetDialogFragment__display_on_profile">Prikazuj na profilu</string>
    <string name="SubscribeThanksForYourSupportBottomSheetDialogFragment__make_featured_badge">Izpostavi</string>
    <string name="SubscribeThanksForYourSupportBottomSheetDialogFragment__continue">Nadaljuj</string>
    <string name="ThanksForYourSupportBottomSheetFragment__when_you_have_more">Če imate več kot eno značko, lahko izberete eno za prikaz na svojem profilu.</string>

    <string name="BecomeASustainerFragment__get_badges">S podporo Signalu si pridobite značke za svoj profil.</string>
    <string name="BecomeASustainerFragment__signal_is_a_non_profit">Signal je neprofitna organizacija brez oglaševalcev in investitorjev, podpirajo pa jo ljudje, kot ste vi.</string>

    <!-- Button label for creating a donation -->
    <string name="ManageDonationsFragment__donate_to_signal">Podprite Signal</string>
    <!-- Heading for more area of manage subscriptions page -->
    <string name="ManageDonationsFragment__more">Več</string>
    <!-- Heading for receipts area of manage subscriptions page -->
    <!-- Heading for my subscription area of manage subscriptions page -->
    <string name="ManageDonationsFragment__my_support">Moja podpora</string>
    <string name="ManageDonationsFragment__manage_subscription">Upravljanje naročnine</string>
    <!-- Label for Donation Receipts button -->
    <string name="ManageDonationsFragment__donation_receipts">Računi donacij</string>
    <string name="ManageDonationsFragment__badges">Značke</string>
    <string name="ManageDonationsFragment__subscription_faq">Pogosta vprašanja o naročnini</string>
    <!-- Preference heading for other ways to donate -->
    <string name="ManageDonationsFragment__other_ways_to_give">Drugi načini podpore</string>
    <!-- Preference label to launch badge gifting -->
    <string name="ManageDonationsFragment__gift_a_badge">Podari značko</string>

    <string name="Boost__enter_custom_amount">Vnesite znesek po vašem izboru</string>
    <string name="Boost__one_time_contribution">Enkratna podpora</string>
    <!-- Error label when the amount is smaller than what we can accept -->
    <string name="Boost__the_minimum_amount_you_can_donate_is_s">Najmanjši znesek, ki ga lahko donirate, je %1$s</string>

    <string name="MySupportPreference__s_per_month">%1$s/mesec</string>
    <string name="MySupportPreference__renews_s">Obnovitev naročnine: %1$s</string>
    <string name="MySupportPreference__processing_transaction">Obdelava transakcije …</string>
    <!-- Displayed on "My Support" screen when user badge failed to be added to their account -->
    <string name="MySupportPreference__couldnt_add_badge_s">Nismo mogli dodati značke. %1$s</string>
    <string name="MySupportPreference__please_contact_support">Prosimo obrnite se na podporo uporabnikom.</string>

    <!-- Title of expiry sheet when boost badge falls off profile unexpectedly. -->
    <string name="ExpiredBadgeBottomSheetDialogFragment__boost_badge_expired">Značka podpore je potekla</string>
    <!-- Displayed in the bottom sheet if a monthly donation badge unexpectedly falls off the user\'s profile -->
    <string name="ExpiredBadgeBottomSheetDialogFragment__monthly_donation_cancelled">Mesečne donacije so bile preklicane.</string>
    <!-- Displayed in the bottom sheet when a boost badge expires -->
    <string name="ExpiredBadgeBottomSheetDialogFragment__your_boost_badge_has_expired_and">Vaša Značka podpore je potekla in zato ni več vidna na vašem profilu.</string>
    <string name="ExpiredBadgeBottomSheetDialogFragment__you_can_reactivate">Značko podpore lahko aktivirate za nadaljnjih 30 dni z novim enkratnim prispevkom.</string>
    <!-- Displayed when we do not think the user is a subscriber when their boost expires -->
    <string name="ExpiredBadgeBottomSheetDialogFragment__you_can_keep">Še naprej lahko uporabljate Signal, lahko pa se odločite tudi za podporo tehnologiji, ki je bila ustvarjena za vas, in prispevate mesečno donacijo.</string>
    <string name="ExpiredBadgeBottomSheetDialogFragment__become_a_sustainer">Postanite podpornik_ca</string>
    <string name="ExpiredBadgeBottomSheetDialogFragment__add_a_boost">Dodaj Spodbudo</string>
    <string name="ExpiredBadgeBottomSheetDialogFragment__not_now">Ne zdaj</string>
    <!-- Copy displayed when badge expires after user inactivity -->
    <string name="ExpiredBadgeBottomSheetDialogFragment__your_recurring_monthly_donation_was_automatically">Vaše mesečne donacije so bile preklicane, ker ste bili predolgo neaktivni. Vaša značka %1$s ni več vidna na vašem profilu.</string>
    <!-- Copy displayed when badge expires after payment failure -->
    <string name="ExpiredBadgeBottomSheetDialogFragment__your_recurring_monthly_donation_was_canceled">Vaše mesečne donacije so bile preklicane, ker nismo mogli procesirati plačila. Značka ni več vidna na vašem profilu.</string>
    <!-- Copy displayed when badge expires after a payment failure and we have a displayable charge failure reason -->
    <string name="ExpiredBadgeBottomSheetDialogFragment__your_recurring_monthly_donation_was_canceled_s">Vaša tekoča mesečna donacija je bila preklicana. %1$s Vaša značka %2$s ni več vidna na vašem profilu.</string>
    <string name="ExpiredBadgeBottomSheetDialogFragment__you_can">Še naprej lahko uporabljate Signal, za nadaljevanje podpore in reaktiviranje vaše značke pa obnovite naročnino.</string>
    <string name="ExpiredBadgeBottomSheetDialogFragment__renew_subscription">Obnovitev naročnine</string>
    <!-- Button label to send user to Google Pay website -->
    <string name="ExpiredBadgeBottomSheetDialogFragment__go_to_google_pay">Pojdi na Google Pay</string>

    <string name="CantProcessSubscriptionPaymentBottomSheetDialogFragment__cant_process_subscription_payment">Plačila naročnine ni mogoče izvesti</string>
    <string name="CantProcessSubscriptionPaymentBottomSheetDialogFragment__were_having_trouble">Težave imamo z izvedbo vašega plačila za podpornika_co Signala. Prepričajte se, če je vaša plačilna metoda posodobljena. Če ni, jo posodobite v računu Google Pay. V nekaj dneh bomo poskusili znova.</string>
    <string name="CantProcessSubscriptionPaymentBottomSheetDialogFragment__dont_show_this_again">Ne prikazuj več tega</string>

    <string name="Subscription__contact_support">Kontaktiraj center za podporo</string>
    <string name="Subscription__get_a_s_badge">Podari značko uporabniku_ci %1$s</string>

    <string name="SubscribeFragment__processing_payment">Obdelava plačila …</string>
    <!-- Displayed in notification when user payment fails to process on Stripe -->
    <string name="DonationsErrors__error_processing_payment">Napaka pri obdelavi plačila.</string>
    <!-- Displayed on "My Support" screen when user subscription payment method failed. -->
    <string name="DonationsErrors__error_processing_payment_s">Napaka pri obdelavi plačila. %1$s</string>
    <string name="DonationsErrors__your_payment">Vaše plačilo ni moglo biti obdelano, zato vam znesek ni bil zaračunan. Prosimo, poskusite znova.</string>
    <string name="DonationsErrors__still_processing">Obdelava še vedno poteka</string>
    <string name="DonationsErrors__couldnt_add_badge">Nismo mogli dodati značke.</string>
    <!-- Displayed when badge credential couldn\'t be verified -->
    <string name="DonationsErrors__failed_to_validate_badge">Značke ni bilo mogoče potrditi</string>
    <!-- Displayed when badge credential couldn\'t be verified -->
    <string name="DonationsErrors__could_not_validate">Problem pri komunikaciji s strežnikom. Prosimo obrnite se na podporo.</string>
    <!-- Displayed as title when some generic error happens during gift badge sending -->
    <string name="DonationsErrors__failed_to_send_gift_badge">Napaka pri pošiljanju darilne značke</string>
    <!-- Displayed as message when some generic error happens during gift badge sending -->
    <string name="DonationsErrors__could_not_send_gift_badge">Darilne značke ni bilo mogoče poslati. Prosimo, obrnite se na podporo.</string>
    <string name="DonationsErrors__your_badge_could_not">Značke nismo mogli dodati k vašemu računu, vendar je možno, da je bilo plačilo uspešno. Prosimo, obrnite se na podporo.</string>
    <string name="DonationsErrors__your_payment_is_still">Plačilo je še vedno v obdelavi. To lahko traja nekaj minut, odvisno od vaše povezave.</string>
    <string name="DonationsErrors__failed_to_cancel_subscription">Prekinitev naročnine ni bila uspešna</string>
    <string name="DonationsErrors__subscription_cancellation_requires_an_internet_connection">Prekinitev naročnine zahteva povezavo z internetom.</string>
    <string name="ViewBadgeBottomSheetDialogFragment__your_device_doesn_t_support_google_pay_so_you_can_t_subscribe_to_earn_a_badge_you_can_still_support_signal_by_making_a_donation_on_our_website">Vaša naprava ne podpira sistema Google Pay, zato se ne morete naročiti in si pridobiti značke. Lahko pa podprete Signal na naši spletni strani.</string>
    <string name="NetworkFailure__network_error_check_your_connection_and_try_again">Napaka omrežja. Preverite svojo internetno povezavo in poskusite znova.</string>
    <string name="NetworkFailure__retry">Ponovno</string>
    <!-- Displayed as a dialog title when the selected recipient for a gift doesn\'t support gifting -->
    <string name="DonationsErrors__cant_send_gift">Pošiljanje darila ni mogoče</string>
    <!-- Displayed as a dialog message when the selected recipient for a gift doesn\'t support gifting -->
    <string name="DonationsErrors__target_does_not_support_gifting">Ta prejemnik_ca uporablja različico Signala, ki ne more prejeti darilnih značk. Ko bo posodobil_a na najnovejšo različico, bo lahko prejel_a darila.</string>
    <!-- Displayed as a dialog title when the user\'s profile could not be fetched, likely due to lack of internet -->
    <string name="DonationsErrors__couldnt_send_gift">Darila ni bilo mogoče poslati</string>
    <!-- Displayed as a dialog message when the user\'s profile could not be fetched, likely due to lack of internet -->
    <string name="DonationsErrors__please_check_your_network_connection">Vašega darila ni bilo mogoče poslati zaradi napake v omrežju. Preverite povezavo in poskusite znova.</string>

    <!-- Gift message view title -->
    <string name="GiftMessageView__gift_badge">Darilna značka</string>
    <!-- Gift badge redeem action label -->
    <string name="GiftMessageView__redeem">Vnovči</string>
    <!-- Gift badge view action label -->
    <string name="GiftMessageView__view">Prikaz</string>
    <!-- Gift badge redeeming action label -->
    <string name="GiftMessageView__redeeming">Vnovčevanje …</string>
    <!-- Gift badge redeemed label -->
    <string name="GiftMessageView__redeemed">Vnovčeno</string>


    <!-- Stripe decline code generic_failure -->
    <string name="DeclineCode__try_another_payment_method_or_contact_your_bank">Poskusite z drugo plačilno metodo ali preverite pri vaši banki.</string>
    <!-- Stripe decline code verify on Google Pay and try again -->
    <string name="DeclineCode__verify_your_payment_method_is_up_to_date_in_google_pay_and_try_again">Preverite na Google Pay, če je vaša plačilna metoda posodobljena in poskusite znova.</string>
    <!-- Stripe decline code learn more action label -->
    <string name="DeclineCode__learn_more">Izvedite več</string>
    <!-- Stripe decline code contact issuer -->
    <string name="DeclineCode__verify_your_payment_method_is_up_to_date_in_google_pay_and_try_again_if_the_problem">Preverite na Google Pay, če je vaša plačilna metoda posodobljena in poskusite znova. Če se težave nadaljujejo, se obrnite na svojo banko.</string>
    <!-- Stripe decline code purchase not supported -->
    <string name="DeclineCode__your_card_does_not_support_this_type_of_purchase">Vaša kartica ne omogoča te vrste nakupa. Poskusite z drugo plačilno metodo.</string>
    <!-- Stripe decline code your card has expired -->
    <string name="DeclineCode__your_card_has_expired">Vaša kartica je potekla. Posodobite vaše plačilno sredstvo na Google Pay in poskusite znova.</string>
    <!-- Stripe decline code go to google pay action label -->
    <string name="DeclineCode__go_to_google_pay">Pojdi na Google Pay</string>
    <!-- Stripe decline code try credit card again action label -->
    <string name="DeclineCode__try">Poskusite znova</string>
    <!-- Stripe decline code incorrect card number -->
    <string name="DeclineCode__your_card_number_is_incorrect">Številka vaše kartice je napačna. Posodobite jo na Google Pay in poskusite znova.</string>
    <!-- Stripe decline code incorrect cvc -->
    <string name="DeclineCode__your_cards_cvc_number_is_incorrect">Koda CVC na vaši kartici je napačna. Posodobite jo na Google Pay in poskusite znova.</string>
    <!-- Stripe decline code insufficient funds -->
    <string name="DeclineCode__your_card_does_not_have_sufficient_funds">Na vaši kartici ni dovolj sredstev za izvedbo transakcije. Poskusite z drugo plačilno metodo.</string>
    <!-- Stripe decline code incorrect expiration month -->
    <string name="DeclineCode__the_expiration_month">Mesec poteka vaše kartice je napačen. Posodobite ga na Google Pay in poskusite znova.</string>
    <!-- Stripe decline code incorrect expiration year -->
    <string name="DeclineCode__the_expiration_year">Leto poteka vaše kartice je napačno. Posodobite ga na Google Pay in poskusite znova.</string>
    <!-- Stripe decline code issuer not available -->
    <string name="DeclineCode__try_completing_the_payment_again">Ponovno poskusite z izvedbo plačila ali pa se obrnite na svojo banko.</string>
    <!-- Stripe decline code processing error -->
    <string name="DeclineCode__try_again">Poskusite znova ali pa se obrnite na svojo banko.</string>

    <!-- Credit Card decline code error strings -->
    <!-- Stripe decline code approve_with_id for credit cards displayed in a notification or dialog -->
    <string name="DeclineCode__verify_your_card_details_are_correct_and_try_again">Preverite, ali so podatki vaše kartice pravilni in poskusite znova.</string>
    <!-- Stripe decline code call_issuer for credit cards displayed in a notification or dialog -->
    <string name="DeclineCode__verify_your_card_details_are_correct_and_try_again_if_the_problem_continues">Preverite, ali so podatki vaše kartice pravilni in poskusite znova. Če se težava nadaljuje, se obrnite na svojo banko.</string>
    <!-- Stripe decline code expired_card for credit cards displayed in a notification or dialog -->
    <string name="DeclineCode__your_card_has_expired_verify_your_card_details">Vaša kartica je potekla. Preverite, ali so podatki vaše kartice pravilni in poskusite znova.</string>
    <!-- Stripe decline code incorrect_cvc and invalid_cvc for credit cards displayed in a notification or dialog -->
    <string name="DeclineCode__your_cards_cvc_number_is_incorrect_verify_your_card_details">Številka CVC vaše kartice ni pravilna. Preverite, ali so podatki vaše kartice pravilni in poskusite znova.</string>
    <!-- Stripe decline code invalid_expiry_month for credit cards displayed in a notification or dialog -->
    <string name="DeclineCode__the_expiration_month_on_your_card_is_incorrect">Mesec veljavnosti vaše kartice ni pravilen. Preverite, ali so podatki vaše kartice pravilni in poskusite znova.</string>
    <!-- Stripe decline code invalid_expiry_year for credit cards displayed in a notification or dialog -->
    <string name="DeclineCode__the_expiration_year_on_your_card_is_incorrect">Leto poteka vaše kartice ni pravilno. Preverite, ali so podatki vaše kartice pravilni in poskusite znova.</string>
    <!-- Stripe decline code incorrect_number and invalid_number for credit cards displayed in a notification or dialog -->
    <string name="DeclineCode__your_card_number_is_incorrect_verify_your_card_details">Številka vaše kartice ni pravilna. Preverite, ali so podatki vaše kartice pravilni in poskusite znova.</string>

    <!-- Title of create notification profile screen -->
    <string name="EditNotificationProfileFragment__name_your_profile">Poimenuj svoj profil</string>
    <!-- Hint text for create/edit notification profile name -->
    <string name="EditNotificationProfileFragment__profile_name">Naziv profila</string>
    <!-- Name has a max length, this shows how many characters are used out of the max -->
    <string name="EditNotificationProfileFragment__count">%1$d/%2$d</string>
    <!-- Call to action button to continue to the next step -->
    <string name="EditNotificationProfileFragment__next">Naprej</string>
    <!-- Call to action button once the profile is named to create the profile and continue to the customization steps -->
    <string name="EditNotificationProfileFragment__create">Ustvari</string>
    <!-- Call to action button once the profile name is edited -->
    <string name="EditNotificationProfileFragment__save">Shrani</string>
    <!-- Title of edit notification profile screen -->
    <string name="EditNotificationProfileFragment__edit_this_profile">Uredi ta profil</string>
    <!-- Error message shown when attempting to create or edit a profile name to an existing profile name -->
    <string name="EditNotificationProfileFragment__a_profile_with_this_name_already_exists">Profil s tem imenom že obstaja</string>
    <!-- Preset selectable name for a profile name, shown as list in edit/create screen -->
    <string name="EditNotificationProfileFragment__work">Služba</string>
    <!-- Preset selectable name for a profile name, shown as list in edit/create screen -->
    <string name="EditNotificationProfileFragment__sleep">Spanje</string>
    <!-- Preset selectable name for a profile name, shown as list in edit/create screen -->
    <string name="EditNotificationProfileFragment__driving">Vožnja</string>
    <!-- Preset selectable name for a profile name, shown as list in edit/create screen -->
    <string name="EditNotificationProfileFragment__downtime">Žur</string>
    <!-- Preset selectable name for a profile name, shown as list in edit/create screen -->
    <string name="EditNotificationProfileFragment__focus">Fokus</string>
    <!-- Error message shown when attempting to next/save without a profile name -->
    <string name="EditNotificationProfileFragment__profile_must_have_a_name">Mora imeti ime</string>

    <!-- Title for add recipients to notification profile screen in create flow -->
    <string name="AddAllowedMembers__allowed_notifications">Dovoljena obvestila</string>
    <!-- Description of what the user should be doing with this screen -->
    <string name="AddAllowedMembers__add_people_and_groups_you_want_notifications_and_calls_from_when_this_profile_is_on">Dodajte uporabnike_ce in skupine od katerih želite prejemati obvestila in klice, kadar je ta profil vklučen.</string>
    <!-- Button text that launches the contact picker to select from -->
    <string name="AddAllowedMembers__add_people_or_groups">Dodaj uporabnike_ce ali skupine</string>

    <!-- Call to action button on contact picker for adding to profile -->
    <string name="SelectRecipientsFragment__add">Dodaj</string>

    <!-- Notification profiles home fragment, shown when no profiles have been created yet -->
    <string name="NotificationProfilesFragment__create_a_profile_to_receive_notifications_and_calls_only_from_the_people_and_groups_you_want_to_hear_from">Ustvarite profil za prejemanje obvestil in klicev le od uporabnikov ali skupin, ki so v njem.</string>
    <!-- Header shown above list of all notification profiles -->
    <string name="NotificationProfilesFragment__profiles">Profili</string>
    <!-- Button that starts the create new notification profile flow -->
    <string name="NotificationProfilesFragment__new_profile">Nov profil</string>
    <!-- Profile active status, indicating the current profile is on for an unknown amount of time -->
    <string name="NotificationProfilesFragment__on">Vklopljen</string>

    <!-- Button use to permanently delete a notification profile -->
    <string name="NotificationProfileDetails__delete_profile">Izbriši profil</string>
    <!-- Snakbar message shown when removing a recipient from a profile -->
    <string name="NotificationProfileDetails__s_removed">Profil \"%1$s\" odstranjen.</string>
    <!-- Snackbar button text that will undo the recipient remove -->
    <string name="NotificationProfileDetails__undo">Razveljavi</string>
    <!-- Dialog message shown to confirm deleting a profile -->
    <string name="NotificationProfileDetails__permanently_delete_profile">Želite dokončno izbrisati ta profil?</string>
    <!-- Dialog button to delete profile -->
    <string name="NotificationProfileDetails__delete">Izbriši</string>
    <!-- Title/accessibility text for edit icon to edit profile emoji/name -->
    <string name="NotificationProfileDetails__edit_notification_profile">Urejanje profila</string>
    <!-- Schedule description if all days are selected -->
    <string name="NotificationProfileDetails__everyday">Vsak dan</string>
    <!-- Profile status on if it is the active profile -->
    <string name="NotificationProfileDetails__on">Vklopljen</string>
    <!-- Profile status on if it is not the active profile -->
    <string name="NotificationProfileDetails__off">Izklopljen</string>
    <!-- Description of hours for schedule (start to end) times -->
    <string name="NotificationProfileDetails__s_to_s">%1$s do %2$s</string>
    <!-- Section header for exceptions to the notification profile -->
    <string name="NotificationProfileDetails__exceptions">Izjeme</string>
    <!-- Profile exception to allow all calls through the profile restrictions -->
    <string name="NotificationProfileDetails__allow_all_calls">Dovoli klice</string>
    <!-- Profile exception to allow all @mentions through the profile restrictions -->
    <string name="NotificationProfileDetails__notify_for_all_mentions">Obveščanje ob omembah</string>
    <!-- Section header for showing schedule information -->
    <string name="NotificationProfileDetails__schedule">Urnik</string>
    <!-- If member list is long, will truncate the list and show an option to then see all when tapped -->
    <string name="NotificationProfileDetails__see_all">Prikaz vseh</string>

    <!-- Title for add schedule to profile in create flow -->
    <string name="EditNotificationProfileSchedule__add_a_schedule">Dodajanje urnika</string>
    <!-- Descriptor text indicating what the user can do with this screen -->
    <string name="EditNotificationProfileSchedule__set_up_a_schedule_to_enable_this_notification_profile_automatically">Nastavite si urnik za avtomatski vklop tega profila obvestil.</string>
    <!-- Text shown next to toggle switch to enable/disable schedule -->
    <string name="EditNotificationProfileSchedule__schedule">Urnik</string>
    <!-- Label for showing the start time for the schedule -->
    <string name="EditNotificationProfileSchedule__start">Začni</string>
    <!-- Label for showing the end time for the schedule -->
    <string name="EditNotificationProfileSchedule__end">Končaj</string>
    <!-- First letter of Sunday -->
    <string name="EditNotificationProfileSchedule__sunday_first_letter">N</string>
    <!-- First letter of Monday -->
    <string name="EditNotificationProfileSchedule__monday_first_letter">P</string>
    <!-- First letter of Tuesday -->
    <string name="EditNotificationProfileSchedule__tuesday_first_letter">T</string>
    <!-- First letter of Wednesday -->
    <string name="EditNotificationProfileSchedule__wednesday_first_letter">S</string>
    <!-- First letter of Thursday -->
    <string name="EditNotificationProfileSchedule__thursday_first_letter">Č</string>
    <!-- First letter of Friday -->
    <string name="EditNotificationProfileSchedule__friday_first_letter">P</string>
    <!-- First letter of Saturday -->
    <string name="EditNotificationProfileSchedule__saturday_first_letter">S</string>
    <!-- Title of select time dialog shown when setting start time for schedule -->
    <string name="EditNotificationProfileSchedule__set_start_time">Določi začetek</string>
    <!-- Title of select time dialog shown when setting end time for schedule -->
    <string name="EditNotificationProfileSchedule__set_end_time">Določi konec</string>
    <!-- If in edit mode, call to action button text show to save schedule to profile -->
    <string name="EditNotificationProfileSchedule__save">Shrani</string>
    <!-- If in create mode, call to action button text to show to skip enabling a schedule -->
    <string name="EditNotificationProfileSchedule__skip">Preskoči</string>
    <!-- If in create mode, call to action button text to show to use the enabled schedule and move to the next screen -->
    <string name="EditNotificationProfileSchedule__next">Naprej</string>
    <!-- Error message shown if trying to save/use a schedule with no days selected -->
    <string name="EditNotificationProfileSchedule__schedule_must_have_at_least_one_day">Urnik mora vsebovati vsaj en dan</string>

    <!-- Title for final screen shown after completing a profile creation -->
    <string name="NotificationProfileCreated__profile_created">Profil ustvarjen</string>
    <!-- Call to action button to press to close the created screen and move to the profile details screen -->
    <string name="NotificationProfileCreated__done">OK</string>
    <!-- Descriptor text shown to indicate how to manually turn a profile on/off -->
    <string name="NotificationProfileCreated__you_can_turn_your_profile_on_or_off_manually_via_the_menu_on_the_chat_list">Profil lahko ročno vklapljate in izklapljate preko menija na listi pogovorov.</string>
    <!-- Descriptor text shown to indicate you can add a schedule later since you did not add one during create flow -->
    <string name="NotificationProfileCreated__add_a_schedule_in_settings_to_automate_your_profile">Za avtomatizacijo profila dodaj urnik v nastavitvah.</string>
    <!-- Descriptor text shown to indicate your profile will follow the schedule set during create flow -->
    <string name="NotificationProfileCreated__your_profile_will_turn_on_and_off_automatically_according_to_your_schedule">Vaš profil bo avtomatsko vključen oz. izključen, glede na nastavitve.</string>

    <!-- Button text shown in profile selection bottom sheet to create a new profile -->
    <string name="NotificationProfileSelection__new_profile">Nov profil</string>
    <!-- Manual enable option to manually enable a profile for 1 hour -->
    <string name="NotificationProfileSelection__for_1_hour">Za 1 uro</string>
    <!-- Manual enable option to manually enable a profile until a set time (currently 6pm or 8am depending on what is next) -->
    <string name="NotificationProfileSelection__until_s">Do %1$s</string>
    <!-- Option to view profile details -->
    <string name="NotificationProfileSelection__view_settings">Glej nastavitve</string>
    <!-- Descriptor text indicating how long a profile will be on when there is a time component associated with it -->
    <string name="NotificationProfileSelection__on_until_s">Vklopljeno do %1$s</string>

    <!-- Displayed in a toast when we fail to open the ringtone picker -->
    <string name="NotificationSettingsFragment__failed_to_open_picker">Odpiranje izbirnika ni uspelo.</string>

    <!-- Description shown for the Signal Release Notes channel -->
    <string name="ReleaseNotes__signal_release_notes_and_news">Signalove novosti &amp; novice</string>

    <!-- Donation receipts activity title -->
    <string name="DonationReceiptListFragment__all_activity">Vse dejavnosti</string>
    <!-- Donation receipts all tab label -->
    <string name="DonationReceiptListFragment__all">Vse</string>
    <!-- Donation receipts recurring tab label -->
    <string name="DonationReceiptListFragment__recurring">Ponavljajoča</string>
    <!-- Donation receipts one-time tab label -->
    <string name="DonationReceiptListFragment__one_time">Enkraten</string>
    <!-- Donation receipts gift tab label -->
    <string name="DonationReceiptListFragment__gift">Darilo</string>
    <!-- Donation receipts boost row label -->
    <!-- Donation receipts details title -->
    <!-- Donation receipts donation type heading -->
    <string name="DonationReceiptDetailsFragment__donation_type">Vrsta donacije</string>
    <!-- Donation receipts date paid heading -->
    <string name="DonationReceiptDetailsFragment__date_paid">Datum plačila</string>
    <!-- Donation receipts share PNG -->
    <string name="DonationReceiptDetailsFragment__share_receipt">Deli račun</string>
    <!-- Donation receipts list end note -->
    <string name="DonationReceiptListFragment__if_you_have">Če ste ponovno namestili Signal, računi vaših prejšnjih donacij niso več na voljo.</string>
    <!-- Donation receipts document title -->
    <string name="DonationReceiptDetailsFragment__donation_receipt">Račun za donacijo</string>
    <!-- Donation receipts amount title -->
    <string name="DonationReceiptDetailsFragment__amount">Količina</string>
    <!-- Donation receipts thanks -->
    <string name="DonationReceiptDetailsFragment__thank_you_for_supporting">Thank you for supporting Signal. Your contribution helps fuel the mission of developing open source privacy technology that protects free expression and enables secure global communication for millions around the world. If you’re a resident of the United States, please retain this receipt for your tax records. Signal Technology Foundation is a tax–exempt nonprofit organization in the United States under section 501c3 of the Internal Revenue Code. Our Federal Tax ID is 82–4506840.</string>
    <!-- Donation receipt type -->
    <string name="DonationReceiptDetailsFragment__s_dash_s">%1$s - %2$s</string>
    <!-- Donation reciepts screen empty state title -->
    <string name="DonationReceiptListFragment__no_receipts">Ni prejemnikov</string>

    <!-- region "Stories Tab" -->

    <!-- Label for Chats tab in home app screen -->
    <string name="ConversationListTabs__chats">Pogovori</string>
    <!-- Label for Stories tab in home app screen -->
    <string name="ConversationListTabs__stories">Zgodbe</string>
    <!-- String for counts above 99 in conversation list tabs -->
    <string name="ConversationListTabs__99p">99+</string>
    <!-- Menu item on stories landing page -->
    <string name="StoriesLandingFragment__story_privacy">Zasebnost zgodb</string>
    <!-- Title for "My Stories" row item in Stories landing page -->
    <string name="StoriesLandingFragment__my_stories">Moje zgodbe</string>
    <!-- Subtitle for "My Stories" row item when user has not added stories -->
    <string name="StoriesLandingFragment__tap_to_add">Tapnite za dodajanje</string>
    <!-- Displayed when there are no stories to display -->
    <string name="StoriesLandingFragment__no_recent_updates_to_show_right_now">Trenutno ni nobenih posodobitev.</string>
    <!-- Context menu option to hide a story -->
    <string name="StoriesLandingItem__hide_story">Skrij zgodbo</string>
    <!-- Context menu option to unhide a story -->
    <string name="StoriesLandingItem__unhide_story">Ponovno prikaži zgodbo</string>
    <!-- Context menu option to forward a story -->
    <string name="StoriesLandingItem__forward">Posreduj</string>
    <!-- Context menu option to share a story -->
    <string name="StoriesLandingItem__share">Deli …</string>
    <!-- Context menu option to go to story chat -->
    <string name="StoriesLandingItem__go_to_chat">Pojdi na pogovor</string>
    <!-- Context menu option to go to story info -->
    <string name="StoriesLandingItem__info">Info</string>
    <!-- Label when a story is pending sending -->
    <string name="StoriesLandingItem__sending">Pošiljanje …</string>
    <!-- Label when multiple stories are pending sending -->
    <string name="StoriesLandingItem__sending_d">Pošiljanje %1$d…</string>
    <!-- Label when a story fails to send due to networking -->
    <string name="StoriesLandingItem__send_failed">Pošiljanje ni uspelo</string>
    <!-- Label when a story fails to send due to identity mismatch -->
    <string name="StoriesLandingItem__partially_sent">Delno poslano</string>
    <!-- Status label when a story fails to send indicating user action to retry -->
    <string name="StoriesLandingItem__tap_to_retry">Tapnite za ponoven poskus</string>
    <!-- Title of dialog confirming decision to hide a story -->
    <string name="StoriesLandingFragment__hide_story">Želite skriti zgodbo?</string>
    <!-- Message of dialog confirming decision to hide a story -->
    <string name="StoriesLandingFragment__new_story_updates">Nove posodobitve uporabnika_ce %1$s ne bodo več vidne na vrhu seznama zgodb.</string>
    <!-- Positive action of dialog confirming decision to hide a story -->
    <string name="StoriesLandingFragment__hide">Skrij</string>
    <!-- Displayed in Snackbar after story is hidden -->
    <string name="StoriesLandingFragment__story_hidden">Zgodba je skrita</string>
    <!-- Section header for hidden stories -->
    <string name="StoriesLandingFragment__hidden_stories">Skrite zgodbe</string>
    <!-- Displayed on each sent story under My Stories -->
    <plurals name="MyStories__d_views">
        <item quantity="one">%1$d ogled</item>
        <item quantity="two">%1$d ogleda</item>
        <item quantity="few">%1$d ogledi</item>
        <item quantity="other">%1$d ogledov</item>
    </plurals>
    <!-- Forward story label, displayed in My Stories context menu -->
    <string name="MyStories_forward">Posreduj</string>
    <!-- Label for stories for a single user. Format is {given name}\'s Story -->
    <string name="MyStories__ss_story">Zgodba uporabnika_ce %1$s</string>
    <!-- Title of dialog to confirm deletion of story -->
    <string name="MyStories__delete_story">Želite izbrisati zgodbo?</string>
    <!-- Message of dialog to confirm deletion of story -->
    <string name="MyStories__this_story_will_be_deleted">Zgodba bo izbrisana za vas in za vse, ki so jo prejeli.</string>
    <!-- Toast shown when story media cannot be saved -->
    <string name="MyStories__unable_to_save">Shranjevanje ni bilo mogoče</string>
    <!-- Displayed at bottom of story viewer when current item has views -->
    <plurals name="StoryViewerFragment__d_views">
        <item quantity="one">%1$d ogled</item>
        <item quantity="two">%1$d ogleda</item>
        <item quantity="few">%1$d ogledi</item>
        <item quantity="other">%1$d ogledov</item>
    </plurals>
    <!-- Displayed at bottom of story viewer when current item has replies -->
    <plurals name="StoryViewerFragment__d_replies">
        <item quantity="one">%1$d odgovor</item>
        <item quantity="two">%1$d odgovora</item>
        <item quantity="few">%1$d odgovori</item>
        <item quantity="other">%1$d odgovorov</item>
    </plurals>
    <!-- Label on group stories to add a story -->
    <string name="StoryViewerPageFragment__add">Dodaj</string>
    <!-- Used when view receipts are disabled -->
    <string name="StoryViewerPageFragment__views_off">Ogled izklopljen</string>
    <!-- Used to join views and replies when both exist on a story item -->
    <string name="StoryViewerFragment__s_s">%1$s %2$s</string>
    <!-- Displayed when viewing a post you sent -->
    <string name="StoryViewerPageFragment__you">Vi</string>
    <!-- Displayed when viewing a post displayed to a group -->
    <string name="StoryViewerPageFragment__s_to_s">%1$s do %2$s</string>
    <!-- Displayed when viewing a post from another user with no replies -->
    <string name="StoryViewerPageFragment__reply">Odgovori</string>
    <!-- Displayed when viewing a post that has failed to send to some users -->
    <string name="StoryViewerPageFragment__partially_sent">Delno poslano. Tapnite za več informacij</string>
    <!-- Displayed when viewing a post that has failed to send -->
    <string name="StoryViewerPageFragment__send_failed">Pošiljanje ni uspelo. Tapnite za ponoven poskus</string>
    <!-- Label for the reply button in story viewer, which will launch the group story replies bottom sheet. -->
    <string name="StoryViewerPageFragment__reply_to_group">Odgovori skupini</string>
    <!-- Displayed when a story has no views -->
    <string name="StoryViewsFragment__no_views_yet">Brez ogledov</string>
    <!-- Displayed when user has disabled receipts -->
    <string name="StoryViewsFragment__enable_view_receipts_to_see_whos_viewed_your_story">Omogočite potrdila o ogledu, da vidite, kdo si je ogledal vaše Zgodbe.</string>
    <!-- Button label displayed when user has disabled receipts -->
    <string name="StoryViewsFragment__go_to_settings">Pojdite v nastavitve</string>
    <!-- Dialog action to remove viewer from a story -->
    <string name="StoryViewsFragment__remove">Odstrani</string>
    <!-- Dialog title when removing a viewer from a story -->
    <string name="StoryViewsFragment__remove_viewer">Želite odstraniti gledalca_ko?</string>
    <!-- Dialog message when removing a viewer from a story -->
    <string name="StoryViewsFragment__s_will_still_be_able">%1$s bo še zmeraj lahko videl_a to objavo, ne bo pa si mogel_a ogledati prihodnjih objav, ki jih boste delili na %2$s.</string>
    <!-- Story View context menu action to remove them from a story -->
    <string name="StoryViewItem__remove_viewer">Odstrani gledalca_ko</string>
    <!-- Displayed when a story has no replies yet -->
    <string name="StoryGroupReplyFragment__no_replies_yet">Brez odgovorov</string>
    <!-- Displayed when no longer a group member -->
    <string name="StoryGroupReplyFragment__you_cant_reply">Na to zgodbo ne morete odgovoriti, ker niste več član_ica te skupine.</string>
    <!-- Displayed for each user that reacted to a story when viewing replies -->
    <string name="StoryGroupReactionReplyItem__reacted_to_the_story">Odzivi na zgodbo</string>
    <!-- Label for story views tab -->
    <string name="StoryViewsAndRepliesDialogFragment__views">Ogledi</string>
    <!-- Label for story replies tab -->
    <string name="StoryViewsAndRepliesDialogFragment__replies">Odgovori</string>
    <!-- Description of action for reaction button -->
    <string name="StoryReplyComposer__react_to_this_story">Odzovite se na zgodbo</string>
    <!-- Displayed when the user is replying privately to someone who replied to one of their stories -->
    <string name="StoryReplyComposer__replying_privately_to_s">Zaseben odgovor za %1$s</string>
    <!-- Context menu item to privately reply to a story response -->
    <!-- Context menu item to copy a story response -->
    <string name="StoryGroupReplyItem__copy">Kopiraj</string>
    <!-- Context menu item to delete a story response -->
    <string name="StoryGroupReplyItem__delete">Izbriši</string>
    <!-- Page title for My Story options -->
    <string name="MyStorySettingsFragment__my_story">Moja zgodba</string>
    <!-- Number of total signal connections displayed in "All connections" row item -->
    <plurals name="MyStorySettingsFragment__viewers">
        <item quantity="one">%1$d gledalec</item>
        <item quantity="two">%1$d gledalca</item>
        <item quantity="few">%1$d gledalci</item>
        <item quantity="other">%1$d gledalcev</item>
    </plurals>
    <!-- Button on all signal connections row to view all signal connections. Please keep as short as possible. -->
    <string name="MyStorySettingsFragment__view">Ogled</string>
    <!-- Section heading for story visibility -->
    <string name="MyStorySettingsFragment__who_can_view_this_story">Kdo si lahko ogleda to zgodbo</string>
    <!-- Clickable option for selecting people to hide your story from -->
    <!-- Privacy setting title for sending stories to all your signal connections -->
    <string name="MyStorySettingsFragment__all_signal_connections">Vse Signal povezave</string>
    <!-- Privacy setting description for sending stories to all your signal connections -->
    <!-- Privacy setting title for sending stories to all except the specified connections -->
    <string name="MyStorySettingsFragment__all_except">Vsi, razen …</string>
    <!-- Privacy setting description for sending stories to all except the specified connections -->
    <string name="MyStorySettingsFragment__hide_your_story_from_specific_people">Skrijte svojo zgodbo pred določenimi ljudmi</string>
    <!-- Summary of clickable option displaying how many people you have excluded from your story -->
    <plurals name="MyStorySettingsFragment__d_people_excluded">
        <item quantity="one">%1$d oseba izključena</item>
        <item quantity="two">%1$dosebi izključeni</item>
        <item quantity="few">%1$d osebe izključene</item>
        <item quantity="other">%1$d ljudi izključenih</item>
    </plurals>
    <!-- Privacy setting title for only sharing your story with specified connections -->
    <string name="MyStorySettingsFragment__only_share_with">Deli le s/z …</string>
    <!-- Privacy setting description for only sharing your story with specified connections -->
    <string name="MyStorySettingsFragment__only_share_with_selected_people">Deli le z izbranimi ljudmi</string>
    <!-- Summary of clickable option displaying how many people you have included to send to in your story -->
    <plurals name="MyStorySettingsFragment__d_people">
        <item quantity="one">%1$d oseba</item>
        <item quantity="two">%1$d osebi</item>
        <item quantity="few">%1$d osebe</item>
        <item quantity="other">%1$d ljudi</item>
    </plurals>
    <!-- My story privacy fine print about what the privacy settings are for -->
    <string name="MyStorySettingsFragment__choose_who_can_view_your_story">Izberite, kdo lahko vidi vašo zgodbo. Spremembe ne bodo vplivale na že poslane zgodbe.</string>
    <!-- Section header for options related to replies and reactions -->
    <string name="MyStorySettingsFragment__replies_amp_reactions">Odgovori &amp; odzivi</string>
    <!-- Switchable option for allowing replies and reactions on your stories -->
    <string name="MyStorySettingsFragment__allow_replies_amp_reactions">Dovoli odgovore &amp; odzive</string>
    <!-- Summary for switchable option allowing replies and reactions on your story -->
    <string name="MyStorySettingsFragment__let_people_who_can_view_your_story_react_and_reply">Dovolite ljudem, ki lahko vidijo vašo zgodbo, odgovore in odzive</string>
    <!-- Signal connections bolded text in the Signal Connections sheet -->
    <string name="SignalConnectionsBottomSheet___signal_connections">Signal povezave</string>
    <!-- Displayed at the top of the signal connections sheet. Please remember to insert strong tag as required. -->
    <string name="SignalConnectionsBottomSheet__signal_connections_are_people">Signal povezave so ljudje, ki ste se jim odločili zaupati, s tem, da ste:</string>
    <!-- Signal connections sheet bullet point 1 -->
    <string name="SignalConnectionsBottomSheet__starting_a_conversation">začeli pogovor z njimi</string>
    <!-- Signal connections sheet bullet point 2 -->
    <string name="SignalConnectionsBottomSheet__accepting_a_message_request">sprejeli njihovo prošnjo za pogovor</string>
    <!-- Signal connections sheet bullet point 3 -->
    <string name="SignalConnectionsBottomSheet__having_them_in_your_system_contacts">jih imeli med svojimi stiki</string>
    <!-- Note at the bottom of the Signal connections sheet -->
    <string name="SignalConnectionsBottomSheet__your_connections_can_see_your_name">"Vaše povezave lahko vidijo vaše ime in fotografijo ter objave pod \"Moja zgodba\", razen če jih skrijete pred njimi."</string>
    <!-- Clickable option to add a viewer to a custom story -->
    <string name="PrivateStorySettingsFragment__add_viewer">Dodaj gledalca_ko</string>
    <!-- Clickable option to delete a custom story -->
    <string name="PrivateStorySettingsFragment__delete_custom_story">Izbriši zgodbo po meri</string>
    <!-- Dialog title when attempting to remove someone from a custom story -->
    <string name="PrivateStorySettingsFragment__remove_s">Želite izbrisati %1$s?</string>
    <!-- Dialog message when attempting to remove someone from a custom story -->
    <string name="PrivateStorySettingsFragment__this_person_will_no_longer">Ta oseba ne bo več videla vaše zgodbe.</string>
    <!-- Positive action label when attempting to remove someone from a custom story -->
    <string name="PrivateStorySettingsFragment__remove">Odstrani</string>
    <!-- Dialog title when deleting a custom story -->
    <!-- Dialog message when deleting a custom story -->
    <!-- Page title for editing a custom story name -->
    <string name="EditPrivateStoryNameFragment__edit_story_name">Uredi ime zgodbe</string>
    <!-- Input field hint when editing a custom story name -->
    <string name="EditPrivateStoryNameFragment__story_name">Ime zgodbe</string>
    <!-- Save button label when editing a custom story name -->
    <!-- Displayed in text post creator before user enters text -->
    <string name="TextStoryPostCreationFragment__tap_to_add_text">Tapni za dodajanje teksta</string>
    <!-- Button label for changing font when creating a text post -->
    <!-- Displayed in text post creator when prompting user to enter text -->
    <string name="TextStoryPostTextEntryFragment__add_text">Dodaj tekst</string>
    <!-- Content description for \'done\' button when adding text to a story post -->
    <string name="TextStoryPostTextEntryFragment__done_adding_text">Zaključi dodajanja teksta</string>
    <!-- Text label for media selection toggle -->
    <string name="MediaSelectionActivity__text">Besedilo</string>
    <!-- Camera label for media selection toggle -->
    <string name="MediaSelectionActivity__camera">Kamera</string>
    <!-- Hint for entering a URL for a text post -->
    <string name="TextStoryPostLinkEntryFragment__type_or_paste_a_url">Tipkajte ali prilepite URL</string>
    <!-- Displayed prior to the user entering a URL for a text post -->
    <string name="TextStoryPostLinkEntryFragment__share_a_link_with_viewers_of_your_story">Delite povezavo z gledalci vaše zgodbe</string>
    <!-- Hint text for searching for a story text post recipient. -->
    <string name="TextStoryPostSendFragment__search">Iskanje</string>
    <!-- Toast shown when an unexpected error occurs while sending a text story -->
    <!-- Toast shown when a trying to add a link preview to a text story post and the link/url is not valid (e.g., missing .com at the end) -->
    <string name="TextStoryPostSendFragment__please_enter_a_valid_link">Vnesite veljavno povezavo.</string>
    <!-- Title for screen allowing user to exclude "My Story" entries from specific people -->
    <string name="ChangeMyStoryMembershipFragment__all_except">Vsi, razen …</string>
    <!-- Title for screen allowing user to only share "My Story" entries with specific people -->
    <string name="ChangeMyStoryMembershipFragment__only_share_with">Deli le s/z …</string>
    <!-- Done button label for hide story from screen -->
    <string name="HideStoryFromFragment__done">OK</string>
    <!-- Dialog title for removing a group story -->
    <string name="StoryDialogs__remove_group_story">Želite odstraniti skupinsko zgodbo?</string>
    <!-- Dialog message for removing a group story -->
    <string name="StoryDialogs__s_will_be_removed">»%1$s« bo odstranjena.</string>
    <!-- Dialog positive action for removing a group story -->
    <string name="StoryDialogs__remove">Odstrani</string>
    <!-- Dialog title for deleting a custom story -->
    <string name="StoryDialogs__delete_custom_story">Želite izbrisati zgodbo po meri?</string>
    <!-- Dialog message for deleting a custom story -->
    <string name="StoryDialogs__s_and_updates_shared">»%1$s« in posodobitve v skupni rabi te zgodbe bodo izbrisane.</string>
    <!-- Dialog positive action for deleting a custom story -->
    <string name="StoryDialogs__delete">Izbriši</string>
    <!-- Dialog title for first time sending something to a beta story -->
    <!-- Dialog message for first time sending something to a beta story -->
    <!-- Dialog title for first time adding something to a story -->
    <!-- Dialog message for first time adding something to a story -->
    <!-- First time share to story dialog: Positive action to go ahead and add to story -->
    <!-- First time share to story dialog: Neutral action to edit who can view "My Story" -->
    <!-- Error message shown when a failure occurs during story send -->
    <string name="StoryDialogs__story_could_not_be_sent">Zgodba ni mogla biti poslana. Preverite svojo povezavo in poskusite znova.</string>
    <!-- Error message dialog button to resend a previously failed story send -->
    <string name="StoryDialogs__send">Pošlji</string>
    <!-- Action button for turning off stories when stories are present on the device -->
    <string name="StoryDialogs__turn_off_and_delete">Izklopi in izbriši</string>
    <!-- Privacy Settings toggle title for stories -->
    <!-- Privacy Settings toggle summary for stories -->
    <!-- New story viewer selection screen title -->
    <string name="CreateStoryViewerSelectionFragment__choose_viewers">Izberi gledalce</string>
    <!-- New story viewer selection action button label -->
    <string name="CreateStoryViewerSelectionFragment__next">Naprej</string>
    <!-- New story viewer selection screen title as recipients are selected -->
    <plurals name="SelectViewersFragment__d_viewers">
        <item quantity="one">%1$d gledalec</item>
        <item quantity="two">%1$d gledalca</item>
        <item quantity="few">%1$d gledalci</item>
        <item quantity="other">%1$d gledalcev</item>
    </plurals>
    <!-- Name story screen title -->
    <string name="CreateStoryWithViewersFragment__name_story">Poimenujte zgodbo</string>
    <!-- Name story screen note under text field -->
    <string name="CreateStoryWithViewersFragment__only_you_can">Samo vi lahko vidite ime te zgodbe.</string>
    <!-- Name story screen label hint -->
    <string name="CreateStoryWithViewersFragment__story_name_required">Ime zgodbe (zahtevano)</string>
    <!-- Name story screen viewers subheading -->
    <string name="CreateStoryWithViewersFragment__viewers">Gledalci</string>
    <!-- Name story screen create button label -->
    <string name="CreateStoryWithViewersFragment__create">Ustvari</string>
    <!-- Name story screen error when save attempted with no label -->
    <string name="CreateStoryWithViewersFragment__this_field_is_required">To polje je obvezno.</string>
    <!-- Name story screen error when save attempted but label is duplicate -->
    <string name="CreateStoryWithViewersFragment__there_is_already_a_story_with_this_name">Zgodba s tem imenom že obstaja.</string>
    <!-- Text for select all action when editing recipients for a story -->
    <string name="BaseStoryRecipientSelectionFragment__select_all">Označi vse</string>
    <!-- Choose story type bottom sheet title -->
    <string name="ChooseStoryTypeBottomSheet__choose_your_story_type">Izberite tip svoje zgodbe</string>
    <!-- Choose story type bottom sheet new story row title -->
    <string name="ChooseStoryTypeBottomSheet__new_custom_story">Nova zgodba po meri</string>
    <!-- Choose story type bottom sheet new story row summary -->
    <string name="ChooseStoryTypeBottomSheet__visible_only_to">Vidna le določenim ljudem</string>
    <!-- Choose story type bottom sheet group story title -->
    <string name="ChooseStoryTypeBottomSheet__group_story">Skupinska zgodba</string>
    <!-- Choose story type bottom sheet group story summary -->
    <string name="ChooseStoryTypeBottomSheet__share_to_an_existing_group">Deli z obstoječo skupino</string>
    <!-- Choose groups bottom sheet title -->
    <string name="ChooseGroupStoryBottomSheet__choose_groups">Izberi skupine</string>
    <!-- Displayed when copying group story reply text to clipboard -->
    <string name="StoryGroupReplyFragment__copied_to_clipboard">Kopirano v odložišče</string>
    <!-- Displayed in story caption when content is longer than 5 lines -->
    <string name="StoryViewerPageFragment__see_more">… Več</string>
    <!-- Displayed in toast after sending a direct reply -->
    <string name="StoryDirectReplyDialogFragment__sending_reply">Pošiljanje odgovora …</string>
    <!-- Displayed in the viewer when a story is no longer available -->
    <string name="StorySlateView__this_story_is_no_longer_available">Ta zgodba ni več na voljo.</string>
    <!-- Displayed in the viewer when a story has permanently failed to download. -->
    <string name="StorySlateView__cant_download_story_s_will_need_to_share_it_again">Zgodbe ni mogoče prenesti. %1$s jo bo moral/-a znova dati v skupno rabo.</string>
    <!-- Displayed in the viewer when the network is not available -->
    <string name="StorySlateView__no_internet_connection">Ni internetne povezave</string>
    <!-- Displayed in the viewer when network is available but content could not be downloaded -->
    <string name="StorySlateView__couldnt_load_content">Vsebine ni bilo mogoče naložiti</string>
    <!-- Toasted when the user externally shares to a text story successfully -->
    <string name="TextStoryPostCreationFragment__sent_story">Poslana zgodba</string>
    <!-- Toasted when the user external share to a text story fails -->
    <string name="TextStoryPostCreationFragment__failed_to_send_story">Pošiljanje zgodbe ni uspelo</string>
    <!-- Displayed in a dialog to let the user select a given users story -->
    <string name="StoryDialogs__view_story">Ogled zgodbe</string>
    <!-- Displayed in a dialog to let the user select a given users profile photo -->
    <string name="StoryDialogs__view_profile_photo">Ogled profilne fotografije</string>

    <!-- Title for a notification at the bottom of the chat list suggesting that the user disable censorship circumvention because the service has become reachable -->
    <!-- Body for a notification at the bottom of the chat list suggesting that the user disable censorship circumvention because the service has become reachable -->
    <!-- Label for a button to dismiss a notification at the bottom of the chat list suggesting that the user disable censorship circumvention because the service has become reachable -->
    <!-- Label for a button in a notification at the bottom of the chat list to turn off censorship circumvention -->

    <!-- Conversation Item label for when you react to someone else\'s story -->
    <string name="ConversationItem__you_reacted_to_s_story">Reagirali ste na zgodbo uporabnika_ce %1$s</string>
    <!-- Conversation Item label for reactions to your story -->
    <string name="ConversationItem__reacted_to_your_story">Reakcije na vašo zgodbo</string>
    <!-- Conversation Item label for reactions to an unavailable story -->
    <string name="ConversationItem__reacted_to_a_story">Reakcije na zgodbo</string>

    <!-- endregion -->
    <!-- Content description for expand contacts chevron -->
    <string name="ExpandModel__view_more">Več</string>
    <string name="StoriesLinkPopup__visit_link">Obišči povezavo</string>

    <!-- Gift price and duration, formatted as: {price} dot {n} day duration -->
    <plurals name="GiftRowItem_s_dot_d_day_duration">
        <item quantity="one">%1$s · %2$d dan trajanja</item>
        <item quantity="two">%1$s · %2$d dneva trajanja</item>
        <item quantity="few">%1$s · %2$d dnevi trajanja</item>
        <item quantity="other">%1$s · %2$d dni trajanja</item>
    </plurals>
    <!-- Tagline for gift row items -->
    <string name="GiftRowItem__send_a_gift_badge">Pošlji darilno značko</string>
    <!-- Headline text on start fragment for gifting a badge -->
    <string name="GiftFlowStartFragment__gift_a_badge">Podari značko</string>
    <!-- Description text on start fragment for gifting a badge -->
    <string name="GiftFlowStartFragment__gift_someone_a_badge">Podarite nekomu značko z donacijo Signalu v njihovem imenu. Značka bo prikazana na profilni fotografiji obdarovanca.</string>
    <!-- Action button label for start fragment for gifting a badge -->
    <string name="GiftFlowStartFragment__next">Naprej</string>
    <!-- Title text on choose recipient page for badge gifting -->
    <string name="GiftFlowRecipientSelectionFragment__choose_recipient">Izberite prejemnika</string>
    <!-- Title text on confirm gift page -->
    <string name="GiftFlowConfirmationFragment__confirm_gift">Potrdite darilo</string>
    <!-- Heading text specifying who the gift will be sent to -->
    <string name="GiftFlowConfirmationFragment__send_to">Poslano uporabniku_ci</string>
    <!-- Text explaining that gift will be sent to the chosen recipient -->
    <string name="GiftFlowConfirmationFragment__your_gift_will_be_sent_in">Vaše darilo bo poslano v sporočilu naslovniku. Spodaj lahko dodate tudi tekst.</string>
    <!-- Text explaining that this gift is a one time donation -->
    <string name="GiftFlowConfirmationFragment__one_time_donation">Enkratna donacija</string>
    <!-- Hint for add message input -->
    <string name="GiftFlowConfirmationFragment__add_a_message">Dodaj sporočilo</string>
    <!-- Displayed in the dialog while verifying the chosen recipient -->
    <string name="GiftFlowConfirmationFragment__verifying_recipient">Preverjanje prejemnika …</string>
    <!-- Title for sheet shown when opening a redeemed gift -->
    <string name="ViewReceivedGiftBottomSheet__s_sent_you_a_gift">%1$s vam je poslal_a darilo</string>
    <!-- Title for sheet shown when opening a sent gift -->
    <string name="ViewSentGiftBottomSheet__thanks_for_your_support">Hvala za vašo podporo!</string>
    <!-- Description for sheet shown when opening a redeemed gift -->
    <string name="ViewReceivedGiftBottomSheet__youve_received_a_gift_badge">Prejeli ste značko od uporabnika_ce %1$s! S prikazovanjem te značke na svoji profilni fotografiji lahko pomagate ozaveščati ljudi o Signalu.</string>
    <!-- Description for sheet shown when opening a sent gift -->
    <string name="ViewSentGiftBottomSheet__youve_gifted_a_badge">Podarili ste značko uporabniku_ci %1$s. Ko potrdi prejem, bo lahko značko prikazovali_a ali skrili_a.</string>
    <!-- Primary action for pending gift sheet to redeem badge now -->
    <string name="ViewReceivedGiftSheet__redeem">Vnovči</string>
    <!-- Primary action for pending gift sheet to redeem badge later -->
    <string name="ViewReceivedGiftSheet__not_now">Ne zdaj</string>
    <!-- Dialog text while redeeming a gift -->
    <string name="ViewReceivedGiftSheet__redeeming_gift">Vnovčevanje darila …</string>
    <!-- Snackbar text when user presses "not now" on redemption sheet -->
    <string name="ConversationFragment__you_can_redeem_your_badge_later">Svojo značko lahko pridobite tudi kasneje.</string>
    <!-- Description text in gift thanks sheet -->
    <string name="GiftThanksSheet__youve_gifted_a_badge_to_s">Podarili ste značko uporabniku_ci %1$s. Ko potrdi prejem, bo lahko značko prikazovali_a ali skrili_a.</string>
    <!-- Expired gift sheet title -->
    <string name="ExpiredGiftSheetConfiguration__your_gift_badge_has_expired">Vaša darilna značka je potekla</string>
    <!-- Expired gift sheet top description text -->
    <string name="ExpiredGiftSheetConfiguration__your_gift_badge_has_expired_and_is">Vaša darilna značka je potekla in ni več vidna drugim na vašem profilu.</string>
    <!-- Expired gift sheet bottom description text -->
    <string name="ExpiredGiftSheetConfiguration__to_continue">Razmislite, če želite postati naš mesečni podpornik_ca in tako še naprej prispevati k tehnologiji, ki je bila narejena zaradi vas.</string>
    <!-- Expired gift sheet make a monthly donation button -->
    <string name="ExpiredGiftSheetConfiguration__make_a_monthly_donation">Mesečna donacija</string>
    <!-- Expired gift sheet not now button -->
    <string name="ExpiredGiftSheetConfiguration__not_now">Ne zdaj</string>
    <!-- My Story label designating that we will only share with the selected viewers. -->
    <string name="ContactSearchItems__only_share_with">Deli le s/z</string>
    <!-- Label under name for custom stories -->
    <plurals name="ContactSearchItems__custom_story_d_viewers">
        <item quantity="one">Zgodba po meri · %1$d gledalec</item>
        <item quantity="two">Zgodba po meri · %1$d gledalca</item>
        <item quantity="few">Zgodba po meri · %1$d gledalci</item>
        <item quantity="other">Zgodba po meri · %1$d gledalcev</item>
    </plurals>
    <!-- Label under name for group stories -->
    <plurals name="ContactSearchItems__group_story_d_viewers">
        <item quantity="one">Skupinska zgodba · %1$d gledalec_ka</item>
        <item quantity="two">Skupinska zgodba · %1$d gledalca_ki</item>
        <item quantity="few">Skupinska zgodba · %1$d gledalci_ke</item>
        <item quantity="other">Skupinska zgodba · %1$d gledalcev_k</item>
    </plurals>
    <!-- Label under name for groups -->
    <plurals name="ContactSearchItems__group_d_members">
        <item quantity="one">%1$d član_ica</item>
        <item quantity="two">%1$d člana_ici</item>
        <item quantity="few">%1$d člani_ce</item>
        <item quantity="other">%1$d članov_ic</item>
    </plurals>
    <!-- Label under name for my story -->
    <plurals name="ContactSearchItems__my_story_s_dot_d_viewers">
        <item quantity="one">%1$s · %2$d gledalec</item>
        <item quantity="two">%1$s · %2$d gledalca</item>
        <item quantity="few">%1$s · %2$d gledalci</item>
        <item quantity="other">%1$s · %2$d gledalcev</item>
    </plurals>
    <!-- Label under name for my story -->
    <plurals name="ContactSearchItems__my_story_s_dot_d_excluded">
        <item quantity="one">%1$s · %2$d izključen_a</item>
        <item quantity="two">%1$s · %2$d izključena_i</item>
        <item quantity="few">%1$s · %2$d izključeni_e</item>
        <item quantity="other">%1$s · %2$d izključenih</item>
    </plurals>
    <!-- Label under name for My Story when first sending to my story -->
    <string name="ContactSearchItems__tap_to_choose_your_viewers">Tapnite za izbiro gledalcev</string>
    <!-- Label for context menu item to open story settings -->
    <string name="ContactSearchItems__story_settings">Nastavitve zgodb</string>
    <!-- Label for context menu item to remove a group story from contact results -->
    <string name="ContactSearchItems__remove_story">Odstrani zgodbo</string>
    <!-- Label for context menu item to delete a custom story -->
    <string name="ContactSearchItems__delete_story">Izbriši zgodbo</string>
    <!-- Dialog title for removing a group story -->
    <string name="ContactSearchMediator__remove_group_story">Želite odstraniti skupinsko zgodbo?</string>
    <!-- Dialog message for removing a group story -->
    <string name="ContactSearchMediator__this_will_remove">To bo odstranilo zgodbo iz tega seznama. Še vedno boste lahko videli zgodbe iz te skupine.</string>
    <!-- Dialog action item for removing a group story -->
    <string name="ContactSearchMediator__remove">Odstrani</string>
    <!-- Dialog title for deleting a custom story -->
    <string name="ContactSearchMediator__delete_story">Želite izbrisati zgodbo?</string>
    <!-- Dialog message for deleting a custom story -->
    <string name="ContactSearchMediator__delete_the_custom">Želite izbrisati zgodbo po meri »%1$s«?</string>
    <!-- Dialog action item for deleting a custom story -->
    <string name="ContactSearchMediator__delete">Izbriši</string>
    <!-- Gift expiry days remaining -->
    <plurals name="Gifts__d_days_remaining">
        <item quantity="one">še %1$d dan</item>
        <item quantity="two">še %1$d dneva</item>
        <item quantity="few">še %1$d dni</item>
        <item quantity="other">še %1$d dni</item>
    </plurals>
    <!-- Gift expiry hours remaining -->
    <plurals name="Gifts__d_hours_remaining">
        <item quantity="one">še %1$d uro</item>
        <item quantity="two">še %1$d uri</item>
        <item quantity="few">še %1$d ure</item>
        <item quantity="other">še %1$d ur</item>
    </plurals>
    <!-- Gift expiry minutes remaining -->
    <plurals name="Gifts__d_minutes_remaining">
        <item quantity="one">še %1$d minuto</item>
        <item quantity="two">še %1$d minuti</item>
        <item quantity="few">še %1$d minute</item>
        <item quantity="other">še %1$d minut</item>
    </plurals>
    <!-- Gift expiry expired -->
    <string name="Gifts__expired">Poteklo</string>

    <!-- Label indicating that a user can tap to advance to the next post in a story -->
    <string name="StoryFirstTimeNavigationView__tap_to_advance">Tapnite za napredovanje</string>
    <!-- Label indicating swipe direction to skip current story -->
    <string name="StoryFirstTimeNavigationView__swipe_up_to_skip">Podrsajte navzgor, da preskočite</string>
    <!-- Label indicating swipe direction to exit story viewer -->
    <string name="StoryFirstTimeNavigationView__swipe_right_to_exit">Podrsajte desno, da izstopite</string>
    <!-- Button label to confirm understanding of story navigation -->
    <string name="StoryFirstTimeNagivationView__got_it">Razumem</string>
    <!-- Content description for vertical context menu button in safety number sheet rows -->
    <string name="SafetyNumberRecipientRowItem__open_context_menu">Odprite meni bližnjic</string>
    <!-- Sub-line when a user is verified. -->
    <string name="SafetyNumberRecipientRowItem__s_dot_verified">%1$s · Potrjeno</string>
    <!-- Sub-line when a user is verified. -->
    <string name="SafetyNumberRecipientRowItem__verified">Potrjeno</string>
    <!-- Title of safety number changes bottom sheet when showing individual records -->
    <string name="SafetyNumberBottomSheetFragment__safety_number_changes">Spremembe varnostne številke</string>
    <!-- Message of safety number changes bottom sheet when showing individual records -->
    <string name="SafetyNumberBottomSheetFragment__the_following_people">Te osebe so morda znova namestile Signal ali zamenjale napravo. Tapnite na prejemnika, da potrdite novo varnostno številko. Potrditev ni obvezna.</string>
    <!-- Title of safety number changes bottom sheet when not showing individual records -->
    <string name="SafetyNumberBottomSheetFragment__safety_number_checkup">Pregled varnostne številke</string>
    <!-- Title of safety number changes bottom sheet when not showing individual records and user has seen review screen -->
    <string name="SafetyNumberBottomSheetFragment__safety_number_checkup_complete">Pregled varnostne številke zaključen</string>
    <!-- Message of safety number changes bottom sheet when not showing individual records and user has seen review screen -->
    <string name="SafetyNumberBottomSheetFragment__all_connections_have_been_reviewed">Vse povezave so bile pregledane, tapnite pošlji za nadaljevanje.</string>
    <!-- Message of safety number changes bottom sheet when not showing individual records -->
    <string name="SafetyNumberBottomSheetFragment__you_have_d_connections">Imate %1$d povezav_e, ki so morda znova namestile Signal ali zamenjale napravo. Preden z njimi delite svojo zgodbo, preglejte njihove varnostne številke ali razmislite o njihovi odstranitvi iz ogleda zgodbe.</string>
    <!-- Menu action to launch safety number verification screen -->
    <string name="SafetyNumberBottomSheetFragment__verify_safety_number">Preglej varnostno število</string>
    <!-- Menu action to remove user from story -->
    <string name="SafetyNumberBottomSheetFragment__remove_from_story">Odstrani iz zgodbe</string>
    <!-- Action button at bottom of SafetyNumberBottomSheetFragment to send anyway -->
    <string name="SafetyNumberBottomSheetFragment__send_anyway">Vseeno pošlji</string>
    <!-- Action button at bottom of SafetyNumberBottomSheetFragment to review connections -->
    <string name="SafetyNumberBottomSheetFragment__review_connections">Pregled povezav</string>
    <!-- Empty state copy for SafetyNumberBottomSheetFragment -->
    <string name="SafetyNumberBottomSheetFragment__no_more_recipients_to_show">Ni več prejemnikov za prikaz</string>
    <!-- Done button on safety number review fragment -->
    <string name="SafetyNumberReviewConnectionsFragment__done">OK</string>
    <!-- Title of safety number review fragment -->
    <string name="SafetyNumberReviewConnectionsFragment__safety_number_changes">Spremembe varnostne številke</string>
    <!-- Message of safety number review fragment -->
    <plurals name="SafetyNumberReviewConnectionsFragment__d_recipients_may_have">
        <item quantity="one">%1$d prejemnik_ca je morda znova namestil_a Signal ali zamenjal_a napravo. Tapnite na prejemnika_co, da potrdite novo varnostno številko. Potrditev ni obvezna.</item>
        <item quantity="two">%1$d prejemnika_ci sta morda znova namestila_i Signal ali zamenjala_i napravo. Tapnite na prejemnika_co, da potrdite novo varnostno številko. Potrditev ni obvezna.</item>
        <item quantity="few">%1$d prejemniki_ce so morda znova namestili_e Signal ali zamenjali_e napravo. Tapnite na prejemnika_co, da potrdite novo varnostno številko. Potrditev ni obvezna.</item>
        <item quantity="other">%1$d prejemnikov_c je morda znova namestilo Signal ali zamenjalo napravo. Tapnite na prejemnika_co, da potrdite novo varnostno številko. Potrditev ni obvezna.</item>
    </plurals>
    <!-- Section header for 1:1 contacts in review fragment -->
    <string name="SafetyNumberBucketRowItem__contacts">Stiki</string>
    <!-- Context menu label for distribution list headers in review fragment -->
    <string name="SafetyNumberReviewConnectionsFragment__remove_all">Odstrani vse</string>
    <!-- Context menu label for 1:1 contacts to remove from send -->
    <string name="SafetyNumberReviewConnectionsFragment__remove">Odstrani</string>

    <!-- Title of initial My Story settings configuration shown when sending to My Story for the first time -->
    <string name="ChooseInitialMyStoryMembershipFragment__my_story_privacy">Zasebnost Moje zgodbe</string>
    <!-- Subtitle of initial My Story settings configuration shown when sending to My Story for the first time -->
    <string name="ChooseInitialMyStoryMembershipFragment__choose_who_can_see_posts_to_my_story_you_can_always_make_changes_in_settings">Izberite, kdo lahko vidi objave na Moja zgodba. V nastavitvah lahko to zmeraj spremenite.</string>
    <!-- All connections option for initial My Story settings configuration shown when sending to My Story for the first time -->
    <string name="ChooseInitialMyStoryMembershipFragment__all_signal_connections">Vse Signal povezave</string>
    <!-- All connections except option for initial My Story settings configuration shown when sending to My Story for the first time -->
    <string name="ChooseInitialMyStoryMembershipFragment__all_except">Vsi, razen …</string>
    <!-- Only with selected connections option for initial My Story settings configuration shown when sending to My Story for the first time -->
    <string name="ChooseInitialMyStoryMembershipFragment__only_share_with">Deli le s/z …</string>

    <!-- Story info header sent heading -->
    <string name="StoryInfoHeader__sent">Poslano:</string>
    <!-- Story info header received heading -->
    <string name="StoryInfoHeader__received">Prejeto</string>
    <!-- Story info header file size heading -->
    <string name="StoryInfoHeader__file_size">Velikost datoteke</string>
    <!-- Story info "Sent to" header -->
    <!-- Story info "Sent from" header -->
    <!-- Story info "Failed" header -->
    <!-- Story Info context menu label -->

    <!-- StoriesPrivacySettingsFragment -->
    <!-- Explanation about how stories are deleted and managed -->
    <string name="StoriesPrivacySettingsFragment__story_updates_automatically_disappear">Posodobitve zgodb samodejno izginejo po 24 urah. Izberite, kdo si lahko ogleda vašo zgodbo, ali ustvarite nove zgodbe z določenimi gledalci ali skupinami.</string>
    <!-- Preference title to turn off stories -->
    <string name="StoriesPrivacySettingsFragment__turn_off_stories">Izklopite zgodbe</string>
    <!-- Preference summary to turn off stories -->
    <string name="StoriesPrivacySettingsFragment__if_you_opt_out">Če se odjavite od zgodb, jih ne boste mogli več deliti ali gledati.</string>
    <!-- Preference title to turn on stories -->
    <string name="StoriesPrivacySettingsFragment__turn_on_stories">Vklopite zgodbe</string>
    <!-- Preference summary to turn on stories -->
    <string name="StoriesPrivacySettingsFragment__share_and_view">Delite in si oglejte zgodbe drugih. Zgodbe samodejno izginejo po 24 urah.</string>
    <!-- Dialog title to turn off stories -->
    <string name="StoriesPrivacySettingsFragment__turn_off_stories_question">Želite izklopiti zgodbe?</string>
    <!-- Dialog message to turn off stories -->
    <string name="StoriesPrivacySettingsFragment__you_will_no_longer_be_able_to_share">Zgodb ne boste mogli več deliti ali si jih ogledovati. Izbrisane bodo tudi posodobitve zgodb, ki ste jih nedavno delili.</string>
    <!-- Page title when launched from stories landing screen -->
    <string name="StoriesPrivacySettingsFragment__story_privacy">Zasebnost zgodb</string>
    <!-- Header for section that lists out stories -->
    <string name="StoriesPrivacySettingsFragment__stories">Zgodbe</string>
    <!-- Story views header -->
    <!-- Story view receipts toggle title -->
    <string name="StoriesPrivacySettingsFragment__view_receipts">Kdo gleda zgodbe</string>
    <!-- Story view receipts toggle message -->
    <string name="StoriesPrivacySettingsFragment__see_and_share">Oglejte si in delite, ko si kdo ogleda vaše zgodbe. Če je onemogočeno, ne boste videli, ko si drugi ogledajo vašo zgodbo.</string>

    <!-- NewStoryItem -->
    <string name="NewStoryItem__new_story">Nova zgodba</string>

    <!-- GroupStorySettingsFragment -->
    <!-- Section header for who can view a group story -->
    <string name="GroupStorySettingsFragment__who_can_view_this_story">Kdo lahko vidi to zgodbo</string>
    <!-- Explanation of who can view a group story -->
    <string name="GroupStorySettingsFragment__members_of_the_group_s">"Člani skupine »%1$s« si lahko ogledajo to zgodbo in odgovorijo nanjo. Članstvo za ta klepet lahko posodobite v skupini."</string>
    <!-- Preference label for removing this group story -->
    <string name="GroupStorySettingsFragment__remove_group_story">Odstrani skupinsko zgodbo</string>

    <!-- Generic title for overflow menus -->
    <string name="OverflowMenu__overflow_menu">Prelivni meni</string>

    <!-- SMS Export Service -->
    <!-- Displayed in the notification while export is running -->
    <string name="SignalSmsExportService__exporting_messages">Izvažanje sporočil …</string>
    <!-- Displayed in the notification title when export completes -->
    <string name="SignalSmsExportService__signal_sms_export_complete">Signalov SMS izvoz je končan</string>
    <!-- Displayed in the notification message when export completes -->
    <string name="SignalSmsExportService__tap_to_return_to_signal">Tapnite za vrnitev v Signal</string>

    <!-- ExportYourSmsMessagesFragment -->
    <!-- Title of the screen -->
    <string name="ExportYourSmsMessagesFragment__export_your_sms_messages">Izvozi SMS sporočila</string>
    <!-- Message of the screen -->
    <string name="ExportYourSmsMessagesFragment__you_can_export_your_sms_messages_to_your_phones_sms_database_and_youll_have_the_option_to_keep_or_remove_them_from_signal">Svoja SMS sporočila lahko izvozite v zbirko podatkov SMS v telefonu in tako imeli boste možnost, da jih obdržite ali odstranite iz Signala. To omogoča drugim aplikacijam za SMS-e v vašem telefonu, da jih uvozijo. S tem ne ustvarite datoteke zgodovine SMS sporočil, ki jo je mogoče deliti.</string>
    <!-- Button label to begin export -->
    <string name="ExportYourSmsMessagesFragment__continue">Nadaljuj</string>

    <!-- ExportingSmsMessagesFragment -->
    <!-- Title of the screen -->
    <string name="ExportingSmsMessagesFragment__exporting_sms_messages">Izvažanje SMS sporočil</string>
    <!-- Message of the screen when exporting sms messages -->
    <string name="ExportingSmsMessagesFragment__this_may_take_awhile">To lahko traja nekaj časa</string>
    <!-- Progress indicator for export -->
    <plurals name="ExportingSmsMessagesFragment__exporting_d_of_d">
        <item quantity="one">Izvažanje %1$d od %2$d …</item>
        <item quantity="two">Izvažanje %1$d od %2$d …</item>
        <item quantity="few">Izvažanje %1$d od %2$d …</item>
        <item quantity="other">Izvažanje %1$d od %2$d …</item>
    </plurals>
    <!-- Alert dialog title shown when we think a user may not have enough local storage available to export sms messages -->
    <string name="ExportingSmsMessagesFragment__you_may_not_have_enough_disk_space">Morda nimate dovolj prostora na disku</string>
    <!-- Alert dialog message shown when we think a user may not have enough local storage available to export sms messages, placeholder is the file size, e.g., 128kB -->
    <string name="ExportingSmsMessagesFragment__you_need_approximately_s_to_export_your_messages_ensure_you_have_enough_space_before_continuing">Za izvoz sporočil potrebujete približno %1$s. Preden nadaljujete, se prepričajte, da imate dovolj prostora.</string>
    <!-- Alert dialog button to continue with exporting sms after seeing the lack of storage warning -->
    <string name="ExportingSmsMessagesFragment__continue_anyway">Vseeno nadaljuj</string>
    <!-- Dialog text shown when Signal isn\'t granted the sms permission needed to export messages, different than being selected as the sms app -->
    <string name="ExportingSmsMessagesFragment__signal_needs_the_sms_permission_to_be_able_to_export_your_sms_messages">Signal potrebuje dovoljenje za SMS-e, da lahko izvozi vaša SMS sporočila.</string>

    <!-- ChooseANewDefaultSmsAppFragment -->
    <!-- Title of the screen -->
    <string name="ChooseANewDefaultSmsAppFragment__choose_a_new">Izberite novo privzeto aplikacijo za SMS-e</string>
    <!-- Button label to launch picker -->
    <string name="ChooseANewDefaultSmsAppFragment__continue">Nadaljuj</string>
    <!-- Button label for when done with changing default SMS app -->
    <string name="ChooseANewDefaultSmsAppFragment__done">OK</string>
    <!-- First step number/bullet for choose new default sms app instructions -->
    <string name="ChooseANewDefaultSmsAppFragment__bullet_1">1</string>
    <!-- Second step number/bullet for choose new default sms app instructions -->
    <string name="ChooseANewDefaultSmsAppFragment__bullet_2">2</string>
    <!-- Third step number/bullet for choose new default sms app instructions -->
    <string name="ChooseANewDefaultSmsAppFragment__bullet_3">3</string>
    <!-- Fourth step number/bullet for choose new default sms app instructions -->
    <string name="ChooseANewDefaultSmsAppFragment__bullet_4">4</string>
    <!-- Instruction step for choosing a new default sms app -->
    <string name="ChooseANewDefaultSmsAppFragment__tap_continue_to_open_the_defaults_apps_screen_in_settings">Tapnite »Nadaljuj«, da odprete zaslon »Privzete aplikacije« v Nastavitvah</string>
    <!-- Instruction step for choosing a new default sms app -->
    <string name="ChooseANewDefaultSmsAppFragment__select_sms_app_from_the_list">Na seznamu izberite »Aplikacija za SMS-e«</string>
    <!-- Instruction step for choosing a new default sms app -->
    <string name="ChooseANewDefaultSmsAppFragment__choose_another_app_to_use_for_sms_messaging">Izberite drugo aplikacijo za pošiljanje SMS sporočil</string>
    <!-- Instruction step for choosing a new default sms app -->
    <string name="ChooseANewDefaultSmsAppFragment__return_to_signal">Nazaj na Signal</string>
    <!-- Instruction step for choosing a new default sms app -->
    <string name="ChooseANewDefaultSmsAppFragment__open_your_phones_settings_app">V telefonu odprite aplikacijo Nastavitve</string>
    <!-- Instruction step for choosing a new default sms app -->
    <string name="ChooseANewDefaultSmsAppFragment__navigate_to_apps_default_apps_sms_app">Pojdite na »Aplikacije« &gt; »Privzete aplikacije« &gt; »Aplikacija za SMS-e«</string>

    <!-- RemoveSmsMessagesDialogFragment -->
    <!-- Action button to keep messages -->
    <string name="RemoveSmsMessagesDialogFragment__keep_messages">Ohrani sporočila</string>
    <!-- Action button to remove messages -->
    <string name="RemoveSmsMessagesDialogFragment__remove_messages">Odstrani sporočila</string>
    <!-- Title of dialog -->
    <string name="RemoveSmsMessagesDialogFragment__remove_sms_messages">Odstrani SMS sporočila iz Signala?</string>
    <!-- Message of dialog -->
    <string name="RemoveSmsMessagesDialogFragment__you_can_now_remove_sms_messages_from_signal">Zdaj lahko odstranite SMS sporočila iz Signala, da sprostite prostor za shranjevanje. Še vedno bodo na voljo drugim aplikacijam za SMS-e v vašem telefonu, tudi če jih odstranite.</string>

    <!-- ReExportSmsMessagesDialogFragment -->
    <!-- Action button to re-export messages -->
    <string name="ReExportSmsMessagesDialogFragment__continue">Nadaljuj</string>
    <!-- Action button to cancel re-export process -->
    <string name="ReExportSmsMessagesDialogFragment__cancel">Prekliči</string>
    <!-- Title of dialog -->
    <string name="ReExportSmsMessagesDialogFragment__export_sms_again">Želite ponovno izvoziti SMS sporočila?</string>
    <!-- Message of dialog -->
    <string name="ReExportSmsMessagesDialogFragment__you_already_exported_your_sms_messages">Svoja SMS sporočila ste že izvozili.\nOPOZORILO: Če nadaljujete, se lahko vaša sporočila podvojijo.</string>

    <!-- SetSignalAsDefaultSmsAppFragment -->
    <!-- Title of the screen -->
    <string name="SetSignalAsDefaultSmsAppFragment__set_signal_as_the_default_sms_app">Nastavite Signal za privzeto aplikacijo za SMS-e</string>
    <!-- Message of the screen -->
    <string name="SetSignalAsDefaultSmsAppFragment__to_export_your_sms_messages">Če želite izvoziti svoja SMS sporočila, morate nastaviti Signal kot privzeto aplikacijo za SMS sporočila.</string>
    <!-- Button label to start export -->
    <string name="SetSignalAsDefaultSmsAppFragment__next">Naprej</string>

    <!-- BackupSchedulePermission Megaphone -->
    <!-- The title on an alert window that explains to the user that we are unable to backup their messages -->
    <string name="BackupSchedulePermissionMegaphone__cant_back_up_chats">Klepetov ni mogoče varnostno kopirati</string>
    <!-- The body text of an alert window that tells the user that we are unable to backup their messages -->
    <string name="BackupSchedulePermissionMegaphone__your_chats_are_no_longer_being_automatically_backed_up">Varnostno kopiranje vaših klepetov več ni samodejno.</string>
    <!-- The text on a button in an alert window that, when clicked, will take the user to a screen to re-enable backups -->
    <string name="BackupSchedulePermissionMegaphone__back_up_chats">Varnostno kopirajte klepete</string>
    <!-- The text on a button in an alert window that, when clicked, will take the user to a screen to re-enable backups -->
    <string name="BackupSchedulePermissionMegaphone__not_now">Ne zdaj</string>
    <!-- Re-enable backup permission bottom sheet title -->
    <string name="BackupSchedulePermissionMegaphone__to_reenable_backups">Če želite znova omogočiti varnostne kopije:</string>
    <!-- Re-enable backups permission bottom sheet instruction 1 text -->
    <string name="BackupSchedulePermissionMegaphone__tap_the_go_to_settings_button_below">Tapnite na gumb »Pojdi na nastavitve« spodaj.</string>
    <!-- Re-enable backups permission bottom sheet instruction 2 text -->
    <string name="BackupSchedulePermissionMegaphone__turn_on_allow_settings_alarms_and_reminders">Vklopite »Dovoli nastavitve alarmov in opomnikov«.</string>
    <!-- Re-enable backups permission bottom sheet call to action button to open settings -->
    <string name="BackupSchedulePermissionMegaphone__go_to_settings">Pojdite v nastavitve</string>

    <!-- SmsExportMegaphoneActivity -->
    <!-- Phase 2 title of full screen megaphone indicating sms will no longer be supported in the near future -->
    <string name="SmsExportMegaphoneActivity__signal_will_no_longer_support_sms">Signal ne bo več podpiral SMS sporočil</string>
    <!-- Phase 3 title of full screen megaphone indicating sms is longer supported  -->
    <string name="SmsExportMegaphoneActivity__signal_no_longer_supports_sms">Signal ne podpira več SMS sporočil</string>
    <!-- Phase 2 message describing that sms is going away soon -->
    <string name="SmsExportMegaphoneActivity__signal_will_soon_remove_support_for_sending_sms_messages">Signal bo kmalu odstranil podporo za pošiljanje SMS sporočil, ker sporočila Signal zagotavljajo celovito šifriranje in visoko stopnjo zasebnosti, ki je SMS sporočila ne. To nam bo tudi omogočilo izboljšati izkušnjo sporočanja Signal.</string>
    <!-- Phase 3 message describing that sms has gone away -->
    <string name="SmsExportMegaphoneActivity__signal_has_removed_support_for_sending_sms_messages">Signal je odstranil podporo za pošiljanje SMS sporočil, ker sporočila Signal zagotavljajo celovito šifriranje in visoko stopnjo zasebnosti, ki je SMS sporočila ne. To nam bo tudi omogočilo izboljšati izkušnjo sporočanja Signal.</string>
    <!-- The text on a button in a popup that, when clicked, will take the user to a screen to export their SMS messages -->
    <string name="SmsExportMegaphoneActivity__export_sms">Izvozi SMS-e</string>
    <!-- The text on a button in a popup that, when clicked, will dismiss the popup and schedule the prompt to occur at a later time. -->
    <string name="SmsExportMegaphoneActivity__remind_me_later">Spomni me kasneje</string>
    <!-- The text on a button in a popup that, when clicked, will navigate the user to a web article on SMS removal -->
    <string name="SmsExportMegaphoneActivity__learn_more">Preberite več</string>

    <!-- Phase 1 Small megaphone title indicating sms is going away -->
    <string name="SmsExportMegaphone__sms_support_going_away">Podpora za SMS-e se ukinja</string>
    <!-- Phase 1 small megaphone description indicating sms is going away -->
    <string name="SmsExportMegaphone__sms_support_will_be_removed_soon_to_focus_on_encrypted_messaging">Podpora za SMS-e bo kmalu odstranjena, da bi se osredotočili na šifrirana sporočila.</string>
    <!-- Phase 1 small megaphone button that takes the user to the sms export flow -->
    <string name="SmsExportMegaphone__export_sms">Izvozi SMS-e</string>
    <!-- Title for screen shown after sms export has completed -->
    <string name="ExportSmsCompleteFragment__export_complete">Izvoz končan</string>
    <!-- Button to continue to next screen -->
    <string name="ExportSmsCompleteFragment__next">Naprej</string>
    <!-- Message showing summary of sms export counts -->
    <plurals name="ExportSmsCompleteFragment__d_of_d_messages_exported">
        <item quantity="one">Izvožena sporočila: %1$d od %2$d</item>
        <item quantity="two">Izvožena sporočila: %1$d od %2$d</item>
        <item quantity="few">Izvožena sporočila: %1$d od %2$d</item>
        <item quantity="other">Izvožena sporočila: %1$d od %2$d</item>
    </plurals>

    <!-- Title of screen shown when some sms messages did not export -->
    <string name="ExportSmsPartiallyComplete__export_partially_complete">Izvoz delno končan</string>
    <!-- Debug step 1 on screen shown when some sms messages did not export -->
    <string name="ExportSmsPartiallyComplete__ensure_you_have_an_additional_s_free_on_your_phone_to_export_your_messages">Prepričajte se, da imate v telefonu še dodatnih %1$s za izvoz sporočil</string>
    <!-- Debug step 2 on screen shown when some sms messages dit not export -->
    <string name="ExportSmsPartiallyComplete__retry_export_which_will_only_retry_messages_that_have_not_yet_been_exported">Ponovni poskus izvoza sporočil, ki še niso bila izvožena</string>
    <!-- Partial sentence for Debug step 3 on screen shown when some sms messages did not export, is combined with \'contact us\' -->
    <string name="ExportSmsPartiallyComplete__if_the_problem_persists">Če se težava nadaljuje, </string>
    <!-- Partial sentence for deubg step 3 on screen shown when some sms messages did not export, combined with \'If the problem persists\', link text to open contact support view -->
    <string name="ExportSmsPartiallyComplete__contact_us">Kontaktirajte nas</string>
    <!-- Button text to retry sms export -->
    <string name="ExportSmsPartiallyComplete__retry">Ponovno</string>
    <!-- Button text to continue sms export flow and not retry failed message exports -->
    <string name="ExportSmsPartiallyComplete__continue_anyway">Vseeno nadaljuj</string>
    <!-- Title of screen shown when all sms messages failed to export -->
    <string name="ExportSmsFullError__error_exporting_sms_messages">Napaka pri izvozu SMS sporočil</string>
    <!-- Helper text shown when all sms messages failed to export -->
    <string name="ExportSmsFullError__please_try_again_if_the_problem_persists">Prosimo poskusite znova. Če se težava nadaljuje, </string>


    <!-- DonateToSignalFragment -->
    <!-- Title below avatar -->
    <string name="DonateToSignalFragment__privacy_over_profit">Zasebnost pred dobičkom</string>
    <!-- Continue button label -->
    <string name="DonateToSignalFragment__continue">Nadaljuj</string>
    <!-- Description below title -->
    <string name="DonateToSignalFragment__private_messaging">Zasebna sporočila, ki jih financirate vi. Brez oglasov, brez sledenja, brez kompromisov. Donirajte in podprite Signal.</string>
    <!-- Donation pill toggle monthly text -->
    <string name="DonationPillToggle__monthly">Mesečno</string>
    <!-- Donation pill toggle one-time text -->
    <string name="DonationPillToggle__one_time">Enkraten</string>

    <!-- GatewaySelectorBottomSheet -->
    <!-- Sheet title when subscribing -->
    <string name="GatewaySelectorBottomSheet__donate_s_month_to_signal">Donirajte %1$s/mesec za Signal</string>
    <!-- Sheet summary when subscribing -->
    <string name="GatewaySelectorBottomSheet__get_a_s_badge">Podari značko uporabniku_ci %1$s</string>
    <!-- Sheet title when giving a one-time donation -->
    <string name="GatewaySelectorBottomSheet__donate_s_to_signal">Donirajte %1$s Signalu</string>
    <!-- Sheet summary when giving a one-time donation -->
    <plurals name="GatewaySelectorBottomSheet__get_a_s_badge_for_d_days">
        <item quantity="one">Pridobite značko %1$s za %2$d dan</item>
        <item quantity="two">Pridobite značko %1$s za %2$d dni</item>
        <item quantity="few">Pridobite značko %1$s za %2$d dni</item>
        <item quantity="other">Pridobite značko %1$s za %2$d dni</item>
    </plurals>
    <!-- Button label for paying with a credit card -->
    <string name="GatewaySelectorBottomSheet__credit_or_debit_card">Kreditna ali debetna kartica</string>
    <!-- Sheet summary when giving a gift -->
    <string name="GatewaySelectorBottomSheet__send_a_gift_badge">Pošlji darilno značko</string>

    <!-- StripePaymentInProgressFragment -->
    <string name="StripePaymentInProgressFragment__cancelling">Preklic …</string>

    <!-- The title of a bottom sheet dialog that tells the user we temporarily can\'t process their contacts. -->
    <string name="CdsTemporaryErrorBottomSheet_title">Obdelanih je bilo preveč stikov</string>
    <!-- The first part of the body text in a bottom sheet dialog that tells the user we temporarily can\'t process their contacts. The placeholder represents the number of days the user will have to wait until they can again. -->
    <plurals name="CdsTemporaryErrorBottomSheet_body1">
        <item quantity="one">Ponovni poskus obdelave vaših stikov bo izveden v %1$d dnevu.</item>
        <item quantity="two">Ponovni poskus obdelave vaših stikov bo izveden v %1$d dneh.</item>
        <item quantity="few">Ponovni poskus obdelave vaših stikov bo izveden v %1$d dneh.</item>
        <item quantity="other">Ponovni poskus obdelave vaših stikov bo izveden v %1$d dneh.</item>
    </plurals>
    <!-- The second part of the body text in a bottom sheet dialog that advises the user to remove contacts from their phone to fix the issue. -->
    <string name="CdsTemporaryErrorBottomSheet_body2">Če želite to težavo odpraviti prej, razmislite o odstranitvi stikov ali računov v telefonu, ki sinhronizirajo veliko stikov.</string>
    <!-- A button label in a bottom sheet that will navigate the user to their contacts settings. -->
    <!-- A toast that will be shown if we are unable to open the user\'s default contacts app. -->

    <!-- The title of a bottom sheet dialog that tells the user we can\'t process their contacts. -->
    <string name="CdsPermanentErrorBottomSheet_title">Vaših stikov ni mogoče obdelati</string>
    <!-- The first part of the body text in a bottom sheet dialog that tells the user we can\'t process their contacts. -->
    <string name="CdsPermanentErrorBottomSheet_body">Število stikov v vašem telefonu presega omejitev, ki jo Signal lahko obdela. Če želite najti stike v Signalu, razmislite o odstranitvi stikov ali računov v telefonu, ki sinhronizirajo veliko stikov.</string>
    <!-- The first part of the body text in a bottom sheet dialog that tells the user we can\'t process their contacts. -->
    <string name="CdsPermanentErrorBottomSheet_learn_more">Preberite več</string>
    <!-- A button label in a bottom sheet that will navigate the user to their contacts settings. -->
    <string name="CdsPermanentErrorBottomSheet_contacts_button">Odprite stike</string>
    <!-- A toast that will be shown if we are unable to open the user\'s default contacts app. -->
    <string name="CdsPermanentErrorBottomSheet_no_contacts_toast">Najdena ni bila nobena aplikacija za stike</string>

    <!-- PaymentMessageView -->
    <!-- In-chat conversation message shown when you sent a payment to another person, placeholder is the other person name -->
    <string name="PaymentMessageView_you_sent_s">Plačilo ste poslali uporabniku_ci %1$s</string>
    <!-- In-chat conversation message shown when another person sent a payment to you, placeholder is the other person name -->
    <string name="PaymentMessageView_s_sent_you">%1$s vam je poslal_a plačilo</string>

    <!-- YourInformationIsPrivateBottomSheet -->
    <string name="YourInformationIsPrivateBottomSheet__your_information_is_private">Vaši podatki so zasebni</string>
    <string name="YourInformationIsPrivateBottomSheet__signal_does_not_collect">Ob donaciji Signal ne zbira ali hrani nobenih vaših osebnih podatkov.</string>
    <string name="YourInformationIsPrivateBottomSheet__we_use_stripe">Za prejemanje vaših donacij uporabljamo ponudnika plačil Stripe. Do podatkov, ki jih posredujete njim, ne dostopamo, jih ne hranimo ali shranjujemo.</string>
    <string name="YourInformationIsPrivateBottomSheet__signal_does_not_and_cannot">Signal vaše donacije ne poveže in ne more povezati z vašim računom Signal.</string>
    <string name="YourInformationIsPrivateBottomSheet__thank_you">Hvala za vašo podporo!</string>

    <!-- GroupStoryEducationSheet -->
    <!-- Displayed as the title of the education bottom sheet -->
    <string name="GroupStoryEducationSheet__introducing_group_stories">Predstavljamo: Skupinske zgodbe</string>
    <!-- Line item on the sheet explaining group stories -->
    <string name="GroupStoryEducationSheet__share_story_updates_to">Delite posodobitve Zgodb v skupinskem klepetu, v katerem že sodelujete.</string>
    <!-- Line item on the sheet explaining that anyone in the group can share to group stories -->
    <string name="GroupStoryEducationSheet__anyone_in_the_group">Kdorkoli v skupinskem klepetu lahko doda Zgodbo.</string>
    <!-- Line item on the sheet explaining that anyone in the group can view replies -->
    <string name="GroupStoryEducationSheet__all_group_chat_members">Vsi člani skupinskega klepeta si lahko ogledajo odgovore na Zgodbe.</string>
    <!-- Button label to dismiss sheet -->
    <string name="GroupStoryEducationSheet__next">Naprej</string>

    <!-- EOF -->

    <!-- PaypalCompleteOrderBottomSheet -->
    <string name="PaypalCompleteOrderBottomSheet__donate">Donirajte</string>
    <string name="PaypalCompleteOrderBottomSheet__payment">Plačilo</string>

</resources><|MERGE_RESOLUTION|>--- conflicted
+++ resolved
@@ -1,22 +1,6 @@
 <?xml version="1.0" encoding="UTF-8"?>
 <!-- smartling.instruction_comments_enabled = on -->
 <resources>
-<<<<<<< HEAD
-    <!-- <string name="app_name" translatable="false">Signal</string> -->
-
-    <string name="install_url" translatable="false">https://signal.org/install</string>
-    <string name="donate_url" translatable="false">https://signal.org/donate</string>
-    <string name="backup_support_url" translatable="false">https://support.signal.org/hc/articles/360007059752</string>
-    <string name="transfer_support_url" translatable="false">https://support.signal.org/hc/articles/360007059752</string>
-    <string name="support_center_url" translatable="false">https://support.signal.org/</string>
-    <string name="terms_and_privacy_policy_url" translatable="false">https://signal.org/legal</string>
-    <string name="sustainer_boost_and_badges" translatable="false">https://support.signal.org/hc/articles/4408365318426</string>
-    <string name="google_pay_url" translatable="false">https://pay.google.com</string>
-    <string name="donation_decline_code_error_url" translatable="false">https://support.signal.org/hc/articles/4408365318426#errors</string>
-    <string name="sms_export_url" translatable="false">https://support.signal.org/hc/articles/360007321171</string>
-    <string name="signal_me_username_url" translatable="false">https://signal.me/#u/%1$s</string>
-    <string name="signal_me_username_url_no_scheme" translatable="false">signal.me/#u/%1$s</string>
-=======
   <!-- Removed by excludeNonTranslatables <string name="app_name" translatable="false">Signal</string> -->
 
   <!-- Removed by excludeNonTranslatables <string name="install_url" translatable="false">https://signal.org/install</string> -->
@@ -30,7 +14,6 @@
   <!-- Removed by excludeNonTranslatables <string name="sms_export_url" translatable="false">https://support.signal.org/hc/articles/360007321171</string> -->
   <!-- Removed by excludeNonTranslatables <string name="signal_me_username_url" translatable="false">https://signal.me/#u/%1$s</string> -->
   <!-- Removed by excludeNonTranslatables <string name="signal_me_username_url_no_scheme" translatable="false">signal.me/#u/%1$s</string> -->
->>>>>>> cb0e7ade
 
     <string name="yes">Da</string>
     <string name="no">Ne</string>
@@ -50,15 +33,8 @@
     <string name="ApplicationPreferencesActivity_disable_passphrase">Izključim geslo?</string>
     <string name="ApplicationPreferencesActivity_this_will_permanently_unlock_signal_and_message_notifications">S tem boste odklenili aplikacijo Molly in obvestila o sporočilih.</string>
     <string name="ApplicationPreferencesActivity_disable">Onemogoči</string>
-<<<<<<< HEAD
-    <string name="ApplicationPreferencesActivity_unregistering">Odjava poteka</string>
-    <string name="ApplicationPreferencesActivity_unregistering_from_signal_messages_and_calls">Odjavljanje aplikacije Molly od sporočil in klicev …</string>
     <string name="ApplicationPreferencesActivity_disable_signal_messages_and_calls">Res želite izklopiti sporočila in klice Molly?</string>
     <string name="ApplicationPreferencesActivity_disable_signal_messages_and_calls_by_unregistering">S tem boste izklopili sporočila in klice Molly ter se odjavili s strežnika. Za ponovno uporabo se boste morali zopet prijaviti s svojo telefonsko številko.</string>
-=======
-    <string name="ApplicationPreferencesActivity_disable_signal_messages_and_calls">Res želite izklopiti sporočila in klice Signal?</string>
-    <string name="ApplicationPreferencesActivity_disable_signal_messages_and_calls_by_unregistering">S tem boste izklopili sporočila in klice Signal ter se odjavili s strežnika. Za ponovno uporabo se boste morali zopet prijaviti s svojo telefonsko številko.</string>
->>>>>>> cb0e7ade
     <string name="ApplicationPreferencesActivity_error_connecting_to_server">Napaka pri povezavi s strežnikom!</string>
     <string name="ApplicationPreferencesActivity_pins_are_required_for_registration_lock">PIN je potreben za zaklep registracije. Če ga želite odstraniti, morate najprej izklopiti zaklep registracije.</string>
     <string name="ApplicationPreferencesActivity_pin_created">PIN je bil ustvarjen.</string>
@@ -1257,22 +1233,6 @@
 
     <!-- MediaSendActivity -->
     <string name="MediaSendActivity_camera_unavailable">Kamera ni dostopna.</string>
-<<<<<<< HEAD
-    <string name="MediaSendActivity_message_to_s">Sporočilo za uporabnika_co %1$s</string>
-    <string name="MediaSendActivity_message">Sporočilo</string>
-    <string name="MediaSendActivity_select_recipients">Izberite prejemnike</string>
-    <string name="MediaSendActivity_signal_needs_access_to_your_contacts">Za prikaz imen iz vašega imenika potrebuje aplikacija Molly dostop do stikov.</string>
-    <string name="MediaSendActivity_signal_needs_contacts_permission_in_order_to_show_your_contacts_but_it_has_been_permanently_denied">Dostop do stikov je bil trajno onemogočen. Aplikacija Molly potrebuje dovoljenje za dostop do stikov za iskanje med osebami iz vašega imenika. Prosimo, pojdite v meni Nastavitve aplikacij, izberite \"Dovoljenja\" in omogočite dovoljenje pod postavko \"Stiki\".</string>
-    <plurals name="MediaSendActivity_cant_share_more_than_n_items">
-        <item quantity="one">Ne morete deliti več kot %1$d priponko.</item>
-        <item quantity="two">Ne morete deliti več kot %1$d priponki.</item>
-        <item quantity="few">Ne morete deliti več kot %1$d priponke.</item>
-        <item quantity="other">Ne morete deliti več kot %1$d priponk.</item>
-    </plurals>
-    <string name="MediaSendActivity_select_recipients_description">Izberite prejemnike</string>
-    <string name="MediaSendActivity_tap_here_to_make_this_message_disappear_after_it_is_viewed">Tapnite tu in vaše sporočilo bo po ogledu prejemnika izginilo.</string>
-=======
->>>>>>> cb0e7ade
 
     <!-- MediaRepository -->
     <string name="MediaRepository_all_media">Vsa večpredstavnostna sporočila</string>
@@ -1728,10 +1688,6 @@
     <!-- Valentine\'s Day Megaphone -->
     <!-- Title text for the Valentine\'s Day donation megaphone. The placeholder will always be a heart emoji. Needs to be a placeholder for Android reasons. -->
     <!-- Body text for the Valentine\'s Day donation megaphone. -->
-<<<<<<< HEAD
-    <string name="ValentinesDayMegaphone_show_your_affection">Pokažite svojo naklonjenost in postanite podpornik_ca Mollya.</string>
-=======
->>>>>>> cb0e7ade
 
     <!-- WebRtcCallActivity -->
     <string name="WebRtcCallActivity__tap_here_to_turn_on_your_video">Tapnite tukaj za vklop videa</string>
@@ -2009,11 +1965,7 @@
     <string name="SubmitDebugLogActivity_this_log_will_be_posted_publicly_online_for_contributors">Sistemska zabeležba bo javno objavljena na spletu za razvijalce aplikacije. Pred objavo jo lahko pregledate.</string>
 
     <!-- SupportEmailUtil -->
-<<<<<<< HEAD
-    <string name="SupportEmailUtil_support_email" translatable="false">support@molly.im</string>
-=======
-  <!-- Removed by excludeNonTranslatables <string name="SupportEmailUtil_support_email" translatable="false">support@signal.org</string> -->
->>>>>>> cb0e7ade
+  <!-- Removed by excludeNonTranslatables <string name="SupportEmailUtil_support_email" translatable="false">support@molly.im</string> -->
     <string name="SupportEmailUtil_filter">Filter:</string>
     <string name="SupportEmailUtil_device_info">Podatki o napravi:</string>
     <string name="SupportEmailUtil_android_version">Različica Android:</string>
@@ -2201,11 +2153,6 @@
     <string name="MessageNotifier_reply">Odgovor</string>
     <string name="MessageNotifier_signal_message">Sporočilo Signal</string>
     <string name="MessageNotifier_unsecured_sms">Nezavarovan SMS</string>
-<<<<<<< HEAD
-    <string name="MessageNotifier_you_may_have_new_messages">Lahko da imate nova sporočila Signal</string>
-    <string name="MessageNotifier_open_signal_to_check_for_recent_notifications">Odprite Molly in preverite nova sporočila.</string>
-=======
->>>>>>> cb0e7ade
     <string name="MessageNotifier_contact_message">%1$s %2$s</string>
     <string name="MessageNotifier_unknown_contact_message">Stik</string>
     <string name="MessageNotifier_reacted_s_to_s">%1$s spremenjeno v: \"%2$s\".</string>
@@ -2326,12 +2273,7 @@
     <string name="change_passphrase_activity__repeat_new_passphrase">Ponovno vnesite novo geslo</string>
 
     <!-- contact_selection_activity -->
-<<<<<<< HEAD
-    <string name="contact_selection_activity__enter_name_or_number">Vnesite ime ali številko …</string>
     <string name="contact_selection_activity__invite_to_signal">Povabi na Molly</string>
-=======
-    <string name="contact_selection_activity__invite_to_signal">Povabi na Signal</string>
->>>>>>> cb0e7ade
     <string name="contact_selection_activity__new_group">Nova skupina</string>
 
     <!-- contact_filter_toolbar -->
@@ -3039,15 +2981,9 @@
     <string name="PaymentsHomeFragment__payments_deactivated">Plačila so deaktivirana.</string>
     <string name="PaymentsHomeFragment__payment_failed">Plačilo ni uspelo</string>
     <string name="PaymentsHomeFragment__details">Podrobnosti</string>
-<<<<<<< HEAD
-    <string name="PaymentsHomeFragment__learn_more__activate_payments" translatable="false">https://support.signal.org/hc/articles/360057625692#payments_activate -</string>
-    <string name="PaymentsHomeFragment__you_can_use_signal_to_send">Molly lahko uporabljate za pošiljanje in prejem MobileCoinov. Vsa plačila so izvedena v skladu s Pogoji uporabe za MobileCoin in MobileCoin Wallet. Storitev v okviru Mollya je trenutno v fazi \'beta\', zato lahko občasno prihaja do težav, izgubljena plačila in stanja na računu pa ne bodo mogla biti obnovljena. </string>
-=======
   <!-- Removed by excludeNonTranslatables <string name="PaymentsHomeFragment__learn_more__activate_payments" translatable="false">https://support.signal.org/hc/articles/360057625692#payments_activate  </string>
-    <string name="PaymentsHomeFragment__you_can_use_signal_to_send">Signal lahko uporabljate za pošiljanje in prejem MobileCoinov. Vsa plačila so izvedena v skladu s Pogoji uporabe za MobileCoin in MobileCoin Wallet. Storitev v okviru Signala je trenutno v fazi \'beta\', zato lahko občasno prihaja do težav, izgubljena plačila in stanja na računu pa ne bodo mogla biti obnovljena. </string> -->
->>>>>>> cb0e7ade
+    <string name="PaymentsHomeFragment__you_can_use_signal_to_send">Molly lahko uporabljate za pošiljanje in prejem MobileCoinov. Vsa plačila so izvedena v skladu s Pogoji uporabe za MobileCoin in MobileCoin Wallet. Storitev v okviru Mollya je trenutno v fazi \'beta\', zato lahko občasno prihaja do težav, izgubljena plačila in stanja na računu pa ne bodo mogla biti obnovljena. </string> -->
     <string name="PaymentsHomeFragment__activate">Aktiviraj</string>
     <string name="PaymentsHomeFragment__view_mobile_coin_terms">Pogoji MobileCoin</string>
     <string name="PaymentsHomeFragment__payments_not_available">Plačila v Mollyu niso več na voljo. Še vedno lahko prenesete sredstva v menjalnico, ne morete pa več pošiljati in prejemati plačil ali dodajati sredstev.</string>
