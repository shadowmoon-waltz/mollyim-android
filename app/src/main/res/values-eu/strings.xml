--- conflicted
+++ resolved
@@ -1464,13 +1464,9 @@
     <!-- In-conversation update message to indicate that the current contact is sms only and will need to migrate to signal to continue the conversation in signal. -->
     <string name="MessageRecord__you_will_no_longer_be_able_to_send_sms_messages_from_signal_soon">Laster, ezin izango duzu SMS mezurik bidali Signal-etik. %1$s(r)ekin duzun elkarrizketa mantentzeko, gonbida ezazu Signal-era.</string>
     <!-- In-conversation update message to indicate that the current contact is sms only and will need to migrate to signal to continue the conversation in signal. -->
-<<<<<<< HEAD
     <string name="MessageRecord__you_can_no_longer_send_sms_messages_in_signal">Jada ezin duzu SMS mezurik bidali Molly-en. %1$s(r)ekin duzun elkarrizketa mantentzeko, gonbida ezazu Molly-era.</string>
-=======
-    <string name="MessageRecord__you_can_no_longer_send_sms_messages_in_signal">Jada ezin duzu SMS mezurik bidali Signal-en. %1$s(r)ekin duzun elkarrizketa mantentzeko, gonbida ezazu Signal-era.</string>
     <!-- Body for quote when message being quoted is an in-app payment message -->
     <string name="MessageRecord__payment_s">Ordainketa: %1$s</string>
->>>>>>> 09afb1be
 
     <!-- MessageRequestBottomView -->
     <string name="MessageRequestBottomView_accept">Onartu</string>
@@ -2728,11 +2724,7 @@
     <string name="preferences__slow">Motela</string>
     <string name="preferences__help">Laguntza</string>
     <string name="preferences__advanced">Aurreratua</string>
-<<<<<<< HEAD
-    <string name="preferences__donate_to_signal">Molly-i dohaintza eman</string>
-=======
-    <string name="preferences__donate_to_signal">Egin dohaintza bat Signal-i</string>
->>>>>>> 09afb1be
+    <string name="preferences__donate_to_signal">Egin dohaintza bat Molly-i</string>
     <!-- Preference label for making one-time donations to Signal -->
     <string name="preferences__one_time_donation">Dohaintza puntuala</string>
     <string name="preferences__privacy">Pribatutasuna</string>
