--- conflicted
+++ resolved
@@ -411,11 +411,7 @@
   <string name="BackupsPreferenceFragment__test_your_backup_passphrase">Test je back-upwachtwoord om na te gaan of je het juiste wachtwoord hebt onthouden</string>
   <string name="BackupsPreferenceFragment__turn_on">Inschakelen</string>
   <string name="BackupsPreferenceFragment__turn_off">Uitschakelen</string>
-<<<<<<< HEAD
-  <string name="BackupsPreferenceFragment__to_restore_a_backup">Om je gegevens uit een bestaand back-upbestand terug te plaatsen moet je Molly opnieuw installeren. Open dan de net geïnstalleerde Molly app en tik op “Back-upgegevens terugzetten”. %1$s</string>
-=======
-  <string name="BackupsPreferenceFragment__to_restore_a_backup">Om je gegevens uit een bestaand back-upbestand terug te plaatsen moet je Signal opnieuw installeren. Open dan de net geïnstalleerde Signal-app en tik op “Back-upgegevens terugzetten”. %1$s</string>
->>>>>>> d80722db
+  <string name="BackupsPreferenceFragment__to_restore_a_backup">Om je gegevens uit een bestaand back-upbestand terug te plaatsen moet je Molly opnieuw installeren. Open dan de net geïnstalleerde Molly-app en tik op “Back-upgegevens terugzetten”. %1$s</string>
   <string name="BackupsPreferenceFragment__learn_more">Meer leren hierover</string>
   <string name="BackupsPreferenceFragment__in_progress">Wordt nu uitgevoerd …</string>
   <string name="BackupsPreferenceFragment__d_so_far">Tot nu toe %1$d …</string>
@@ -1253,15 +1249,9 @@
   <string name="RedPhone_got_it">Begrepen</string>
   <!--Valentine\'s Day Megaphone-->
   <!--Title text for the Valentine\'s Day donation megaphone. The placeholder will always be a heart emoji. Needs to be a placeholder for Android reasons.-->
-<<<<<<< HEAD
-  <string name="ValentinesDayMegaphone_happy_heart_day">Fijne 💜-dag!</string>
+  <string name="ValentinesDayMegaphone_happy_heart_day">Fijne 💜 valentijnsdag!</string>
   <!--Body text for the Valentine\'s Day donation megaphone.-->
   <string name="ValentinesDayMegaphone_show_your_affection">Geef Molly ook wat liefde door te helpen Molly mogelijk te maken.</string>
-=======
-  <string name="ValentinesDayMegaphone_happy_heart_day">Fijne 💜 valentijnsdag!</string>
-  <!--Body text for the Valentine\'s Day donation megaphone.-->
-  <string name="ValentinesDayMegaphone_show_your_affection">Geef Signal ook wat liefde door te helpen Signal mogelijk te maken.</string>
->>>>>>> d80722db
   <!--WebRtcCallActivity-->
   <string name="WebRtcCallActivity__tap_here_to_turn_on_your_video">Tik hier om je camera aan te zetten</string>
   <string name="WebRtcCallActivity__to_call_s_signal_needs_access_to_your_camera">Molly heeft toegang nodig tot je camera om %1$s te bellen</string>
@@ -2686,34 +2676,19 @@
   <!--NewDeviceTransferSetupFragment-->
   <string name="NewDeviceTransferSetup__preparing_to_connect_to_old_android_device">Aan het voorbereiden om verbinding te maken met je oude Android-apparaat …</string>
   <string name="NewDeviceTransferSetup__take_a_moment_should_be_ready_soon">Een moment, dit duurt niet lang</string>
-<<<<<<< HEAD
-  <string name="NewDeviceTransferSetup__waiting_for_old_device_to_connect">Aan het wachten tot je oude oude Android-apparaat verbinding maakt …</string>
-  <string name="NewDeviceTransferSetup__signal_needs_the_location_permission_to_discover_and_connect_with_your_old_device">Om je oude Android apparaat te kunnen detecteren en om er verbinding mee te maken heeft de Molly-app een machtiging nodig om je locatie te lezen.</string>
-  <string name="NewDeviceTransferSetup__signal_needs_location_services_enabled_to_discover_and_connect_with_your_old_device">Om je oude Android apparaat te kunnen detecteren en om er verbinding mee te maken is het nodig dat locatiebepaling op dit apparaat is ingeschakeld.</string>
+  <string name="NewDeviceTransferSetup__waiting_for_old_device_to_connect">Aan het wachten tot je oude Android-apparaat verbinding maakt …</string>
+  <string name="NewDeviceTransferSetup__signal_needs_the_location_permission_to_discover_and_connect_with_your_old_device">Om je oude Android-apparaat te kunnen detecteren en om er verbinding mee te maken, heeft de Molly-app een machtiging nodig om je locatie te lezen.</string>
+  <string name="NewDeviceTransferSetup__signal_needs_location_services_enabled_to_discover_and_connect_with_your_old_device">Om je oude Android-apparaat te kunnen detecteren en om er verbinding mee te maken, is het nodig dat locatiebepaling op dit apparaat is ingeschakeld.</string>
   <string name="NewDeviceTransferSetup__signal_needs_wifi_on_to_discover_and_connect_with_your_old_device">Molly heeft wifi op je apparaat nodig om verbinding te maken met je oude Android apparaat. Wifi moet zijn ingeschakeld, maar je hoeft niet verbonden te zijn met een wifi-netwerk.</string>
   <string name="NewDeviceTransferSetup__sorry_it_appears_your_device_does_not_support_wifi_direct">Sorry, het lijkt er op dat dit apparaat geen ondersteuning biedt voor wifi-direct. Molly heeft wifi-direct nodig om je oude Android-apparaat te detecteren en om er verbinding mee te maken. Je kunt nog wel je gegevens overzetten door op je oude Android-apparaat in Molly een back-upbestand te maken en vervolgens vanuit dat back-upbestand te herstellen op je nieuwe Android-apparaat.</string>
-=======
-  <string name="NewDeviceTransferSetup__waiting_for_old_device_to_connect">Aan het wachten tot je oude Android-apparaat verbinding maakt …</string>
-  <string name="NewDeviceTransferSetup__signal_needs_the_location_permission_to_discover_and_connect_with_your_old_device">Om je oude Android-apparaat te kunnen detecteren en om er verbinding mee te maken, heeft de Signal-app een machtiging nodig om je locatie te lezen.</string>
-  <string name="NewDeviceTransferSetup__signal_needs_location_services_enabled_to_discover_and_connect_with_your_old_device">Om je oude Android-apparaat te kunnen detecteren en om er verbinding mee te maken, is het nodig dat locatiebepaling op dit apparaat is ingeschakeld.</string>
-  <string name="NewDeviceTransferSetup__signal_needs_wifi_on_to_discover_and_connect_with_your_old_device">Signal heeft wifi op je apparaat nodig om verbinding te maken met je oude Android apparaat. Wifi moet zijn ingeschakeld, maar je hoeft niet verbonden te zijn met een wifi-netwerk.</string>
-  <string name="NewDeviceTransferSetup__sorry_it_appears_your_device_does_not_support_wifi_direct">Sorry, het lijkt er op dat dit apparaat geen ondersteuning biedt voor wifi-direct. Signal heeft wifi-direct nodig om je oude Android-apparaat te detecteren en om er verbinding mee te maken. Je kunt nog wel je gegevens overzetten door op je oude Android-apparaat in Signal een back-upbestand te maken en vervolgens vanuit dat back-upbestand te herstellen op je nieuwe Android-apparaat.</string>
->>>>>>> d80722db
   <string name="NewDeviceTransferSetup__restore_a_backup">Back-upgegevens terugzetten</string>
   <string name="NewDeviceTransferSetup__an_unexpected_error_occurred_while_attempting_to_connect_to_your_old_device">Er is een onverwachte fout opgetreden bij het proberen verbinding te maken met je oude Android-apparaat.</string>
   <!--OldDeviceTransferSetupFragment-->
   <string name="OldDeviceTransferSetup__searching_for_new_android_device">Er wordt gezocht naar je nieuwe Android-apparaat …</string>
-<<<<<<< HEAD
-  <string name="OldDeviceTransferSetup__signal_needs_the_location_permission_to_discover_and_connect_with_your_new_device">Om je nieuwe Android apparaat te kunnen detecteren en om er verbinding mee te maken heeft de Molly-app een machtiging nodig om je locatie te lezen.</string>
-  <string name="OldDeviceTransferSetup__signal_needs_location_services_enabled_to_discover_and_connect_with_your_new_device">Om je nieuwe Android apparaat te kunnen detecteren en om er verbinding mee te maken is het nodig dat locatiebepaling op dit apparaat is ingeschakeld.</string>
+  <string name="OldDeviceTransferSetup__signal_needs_the_location_permission_to_discover_and_connect_with_your_new_device">Om je nieuwe Android-apparaat te kunnen detecteren en om er verbinding mee te maken, heeft de Molly-app een machtiging nodig om je locatie te lezen.</string>
+  <string name="OldDeviceTransferSetup__signal_needs_location_services_enabled_to_discover_and_connect_with_your_new_device">Om je nieuwe Android-apparaat te kunnen detecteren en om er verbinding mee te maken, is het nodig dat locatiebepaling op dit apparaat is ingeschakeld.</string>
   <string name="OldDeviceTransferSetup__signal_needs_wifi_on_to_discover_and_connect_with_your_new_device">Molly heeft wifi op je apparaat nodig om verbinding te maken met je nieuwe Android apparaat. Wifi moet zijn ingeschakeld, maar je hoeft niet verbonden te zijn met een wifi-netwerk.</string>
   <string name="OldDeviceTransferSetup__sorry_it_appears_your_device_does_not_support_wifi_direct">Sorry, het lijkt er op dat dit apparaat geen ondersteuning biedt voor wifi-direct. Molly heeft wifi-direct nodig om je nieuwe Android-apparaat te detecteren en om er verbinding mee te maken. Je kunt nog wel je gegevens overzetten door op je oude Android-apparaat in Molly een back-upbestand te maken en vervolgens vanuit dat back-upbestand te herstellen op je nieuwe Android-apparaat.</string>
-=======
-  <string name="OldDeviceTransferSetup__signal_needs_the_location_permission_to_discover_and_connect_with_your_new_device">Om je nieuwe Android-apparaat te kunnen detecteren en om er verbinding mee te maken, heeft de Signal-app een machtiging nodig om je locatie te lezen.</string>
-  <string name="OldDeviceTransferSetup__signal_needs_location_services_enabled_to_discover_and_connect_with_your_new_device">Om je nieuwe Android-apparaat te kunnen detecteren en om er verbinding mee te maken, is het nodig dat locatiebepaling op dit apparaat is ingeschakeld.</string>
-  <string name="OldDeviceTransferSetup__signal_needs_wifi_on_to_discover_and_connect_with_your_new_device">Signal heeft wifi op je apparaat nodig om verbinding te maken met je nieuwe Android apparaat. Wifi moet zijn ingeschakeld, maar je hoeft niet verbonden te zijn met een wifi-netwerk.</string>
-  <string name="OldDeviceTransferSetup__sorry_it_appears_your_device_does_not_support_wifi_direct">Sorry, het lijkt er op dat dit apparaat geen ondersteuning biedt voor wifi-direct. Signal heeft wifi-direct nodig om je nieuwe Android-apparaat te detecteren en om er verbinding mee te maken. Je kunt nog wel je gegevens overzetten door op je oude Android-apparaat in Signal een back-upbestand te maken en vervolgens vanuit dat back-upbestand te herstellen op je nieuwe Android-apparaat.</string>
->>>>>>> d80722db
   <string name="OldDeviceTransferSetup__create_a_backup">Een back-upbestand maken</string>
   <string name="OldDeviceTransferSetup__an_unexpected_error_occurred_while_attempting_to_connect_to_your_old_device">Er is een onverwachte fout opgetreden bij het proberen verbinding te maken met je nieuwe Android-apparaat.</string>
   <!--DeviceTransferSetupFragment-->
