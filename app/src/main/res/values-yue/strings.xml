<?xml version="1.0" encoding="UTF-8"?>
<!-- smartling.instruction_comments_enabled = on -->
<resources>
  <!-- Removed by excludeNonTranslatables <string name="app_name" translatable="false">Signal</string> -->

  <!-- Removed by excludeNonTranslatables <string name="install_url" translatable="false">https://signal.org/install</string> -->
  <!-- Removed by excludeNonTranslatables <string name="donate_url" translatable="false">https://signal.org/donate</string> -->
  <!-- Removed by excludeNonTranslatables <string name="backup_support_url" translatable="false">https://support.signal.org/hc/articles/360007059752</string> -->
  <!-- Removed by excludeNonTranslatables <string name="transfer_support_url" translatable="false">https://support.signal.org/hc/articles/360007059752</string> -->
  <!-- Removed by excludeNonTranslatables <string name="support_center_url" translatable="false">https://support.signal.org/</string> -->
  <!-- Removed by excludeNonTranslatables <string name="terms_and_privacy_policy_url" translatable="false">https://signal.org/legal</string> -->
  <!-- Removed by excludeNonTranslatables <string name="google_pay_url" translatable="false">https://pay.google.com</string> -->
  <!-- Removed by excludeNonTranslatables <string name="donation_decline_code_error_url" translatable="false">https://support.signal.org/hc/articles/4408365318426#errors</string> -->
  <!-- Removed by excludeNonTranslatables <string name="sms_export_url" translatable="false">https://support.signal.org/hc/articles/360007321171</string> -->
  <!-- Removed by excludeNonTranslatables <string name="signal_me_username_url" translatable="false">https://signal.me/#u/%1$s</string> -->
  <!-- Removed by excludeNonTranslatables <string name="username_support_url" translatable="false">https://support.signal.org/hc/articles/5389476324250</string> -->
  <!-- Removed by excludeNonTranslatables <string name="export_account_data_url" translatable="false">https://support.signal.org/hc/articles/5538911756954</string> -->
  <!-- Removed by excludeNonTranslatables <string name="pending_transfer_url" translatable="false">https://support.signal.org/hc/articles/360031949872#pending</string> -->
  <!-- Removed by excludeNonTranslatables <string name="donate_faq_url" translatable="false">https://support.signal.org/hc/articles/360031949872#donate</string> -->

    <string name="yes">係</string>
    <string name="no">唔係</string>
    <string name="delete">刪除</string>
    <string name="please_wait">請等等…</string>
    <string name="save">儲存</string>
    <string name="note_to_self">俾自己嘅筆記</string>

    <!-- Alternate label for the Signal Application in the device\'s home screen launcher, as in a weather/climate application. -->
    <string name="app_icon_label_weather">天氣</string>
    <!-- Alternate label for the Signal Application in the device\'s home screen launcher, as in a note-taking application.-->
    <string name="app_icon_label_notes">筆記</string>
    <!-- Alternate label for the Signal Application in the device\'s home screen launcher, as in a news/journalism application. -->
    <string name="app_icon_label_news">新聞</string>
    <!-- Alternate label for the Signal Application in the device\'s home screen launcher, as in waves of the ocean. -->
    <string name="app_icon_label_waves">波浪</string>

    <!-- AlbumThumbnailView -->
  <!-- Removed by excludeNonTranslatables <string name="AlbumThumbnailView_plus" translatable="false">\+%d</string> -->

    <!-- ApplicationMigrationActivity -->
    <string name="ApplicationMigrationActivity__signal_is_updating">Molly 做緊更新…</string>

    <!-- ApplicationPreferencesActivity -->
    <string name="ApplicationPreferenceActivity_you_havent_set_a_passphrase_yet">您仲未設定一個密碼喎！</string>
    <string name="ApplicationPreferencesActivity_disable_passphrase">係咪要停用密碼？</string>
    <string name="ApplicationPreferencesActivity_this_will_permanently_unlock_signal_and_message_notifications">之後 Molly 同埋所有訊息通知就唔會再上鎖。</string>
    <string name="ApplicationPreferencesActivity_disable">停用</string>
    <string name="ApplicationPreferencesActivity_disable_signal_messages_and_calls">係咪要停用 Molly 訊息同通話？</string>
    <string name="ApplicationPreferencesActivity_disable_signal_messages_and_calls_by_unregistering">停用 Molly 訊息同通話，會喺伺服器度同您取消個註冊。之後要用返嘅話，就要重新註冊返您個電話冧把㗎喇。</string>
    <string name="ApplicationPreferencesActivity_error_connecting_to_server">伺服器連唔到線！</string>
    <string name="ApplicationPreferencesActivity_pins_are_required_for_registration_lock">註冊鎖需要用到 PIN 碼。停用 PIN 碼嘅話，就要先停用註冊鎖。</string>
    <string name="ApplicationPreferencesActivity_pin_created">整好咗 PIN 碼。</string>
    <string name="ApplicationPreferencesActivity_pin_disabled">停用咗 PIN 碼。</string>
    <string name="ApplicationPreferencesActivity_record_payments_recovery_phrase">記低付款恢復口訣</string>
    <string name="ApplicationPreferencesActivity_record_phrase">記低口訣</string>
    <string name="ApplicationPreferencesActivity_before_you_can_disable_your_pin">喺您可以停用您嘅 PIN 碼之前，您必須先記低您嘅付款恢復口訣，以確保您可以恢復您嘅付款帳戶。</string>

    <!-- NumericKeyboardView -->
  <!-- Removed by excludeNonTranslatables <string name="NumericKeyboardView__1" translatable="false">1</string> -->
  <!-- Removed by excludeNonTranslatables <string name="NumericKeyboardView__2" translatable="false">2</string> -->
  <!-- Removed by excludeNonTranslatables <string name="NumericKeyboardView__3" translatable="false">3</string> -->
  <!-- Removed by excludeNonTranslatables <string name="NumericKeyboardView__4" translatable="false">4</string> -->
  <!-- Removed by excludeNonTranslatables <string name="NumericKeyboardView__5" translatable="false">5</string> -->
  <!-- Removed by excludeNonTranslatables <string name="NumericKeyboardView__6" translatable="false">6</string> -->
  <!-- Removed by excludeNonTranslatables <string name="NumericKeyboardView__7" translatable="false">7</string> -->
  <!-- Removed by excludeNonTranslatables <string name="NumericKeyboardView__8" translatable="false">8</string> -->
  <!-- Removed by excludeNonTranslatables <string name="NumericKeyboardView__9" translatable="false">9</string> -->
  <!-- Removed by excludeNonTranslatables <string name="NumericKeyboardView__0" translatable="false">0</string> -->
    <!-- Back button on numeric keyboard -->
    <string name="NumericKeyboardView__backspace">褪後一格</string>

    <!-- DraftDatabase -->
    <string name="DraftDatabase_Draft_image_snippet">(相)</string>
    <string name="DraftDatabase_Draft_audio_snippet">(聲)</string>
    <string name="DraftDatabase_Draft_video_snippet">(片)</string>
    <string name="DraftDatabase_Draft_location_snippet">(位置)</string>
    <string name="DraftDatabase_Draft_quote_snippet">(回覆)</string>
    <string name="DraftDatabase_Draft_voice_note">(語音訊息)</string>

    <!-- AttachmentKeyboard -->
    <string name="AttachmentKeyboard_gallery">圖片庫</string>
    <string name="AttachmentKeyboard_file">檔案</string>
    <string name="AttachmentKeyboard_contact">聯絡人</string>
    <string name="AttachmentKeyboard_location">位置</string>
    <string name="AttachmentKeyboard_Signal_needs_permission_to_show_your_photos_and_videos">Molly 要攞權限去顯示您啲相同埋片。</string>
    <string name="AttachmentKeyboard_give_access">畀權限</string>
    <string name="AttachmentKeyboard_payment">付款</string>

    <!-- AttachmentManager -->
    <string name="AttachmentManager_cant_open_media_selection">搵唔到俾您揀多媒體嘅 app。</string>
    <string name="AttachmentManager_signal_requires_the_external_storage_permission_in_order_to_attach_photos_videos_or_audio">Molly 要攞「儲存裝置」權限，先可以加入相片、影片或者聲音做附件，但權限已被永久拒絕。請到呢個 app 嘅設定功能表，揀選「權限」，然後啟用「儲存裝置」。</string>
    <string name="AttachmentManager_signal_requires_contacts_permission_in_order_to_attach_contact_information">Molly 要攞「聯絡人」權限，先可以加入聯絡人資訊做附件，但權限已被永久拒絕。請到呢個 app 嘅設定功能表，揀選「權限」，然後啟用「聯絡人」。</string>
    <string name="AttachmentManager_signal_requires_location_information_in_order_to_attach_a_location">Molly 要攞「位置」權限，先可以加入位置，但權限已被永久拒絕。請到呢個 app 嘅設定功能表，揀選「權限」，然後啟用「位置」。</string>
    <!-- Alert dialog title to show the recipient has not activated payments -->
    <string name="AttachmentManager__not_activated_payments">%1$s 未啟動付款 </string>
    <!-- Alert dialog description to send the recipient a request to activate payments -->
    <string name="AttachmentManager__request_to_activate_payments">你想唔想向佢傳送啟動付款嘅請求？</string>
    <!-- Alert dialog button to send request -->
    <string name="AttachmentManager__send_request">傳送請求</string>
    <!-- Alert dialog button to cancel dialog -->
    <string name="AttachmentManager__cancel">取消</string>

    <!-- AttachmentUploadJob -->
    <string name="AttachmentUploadJob_uploading_media">上載緊多媒體…</string>
    <string name="AttachmentUploadJob_compressing_video_start">壓縮緊條片…</string>

    <!-- BackgroundMessageRetriever -->
    <string name="BackgroundMessageRetriever_checking_for_messages">睇緊有無新訊息…</string>

    <!-- Fcm notifications -->
    <!-- Notification we show when there may be messages for you, but we cannot connect to the server to check -->
    <string name="FcmFetchManager__you_may_have_messages">你可能有新訊息</string>

    <!-- BlockedUsersActivity -->
    <string name="BlockedUsersActivity__blocked_users">被封鎖嘅用戶</string>
    <string name="BlockedUsersActivity__add_blocked_user">新增被封鎖嘅用戶</string>
    <string name="BlockedUsersActivity__blocked_users_will">被封鎖嘅用戶唔可以打俾你或者傳送訊息俾你。</string>
    <string name="BlockedUsersActivity__no_blocked_users">冇用戶被封鎖</string>
    <string name="BlockedUsersActivity__block_user">係咪要封鎖用戶？</string>
    <string name="BlockedUserActivity__s_will_not_be_able_to">「%1$s」之後就無得再同您通話或者寫訊息畀您。</string>
    <string name="BlockedUsersActivity__block">封鎖</string>

    <!-- CreditCardFragment -->
    <!-- Title of fragment -->
    <string name="CreditCardFragment__credit_or_debit_card">信用卡或扣帳卡</string>
    <!-- Explanation of how to fill in the form and a note about pii, displayed above the credit card text fields -->
    <string name="CreditCardFragment__enter_your_card_details">請輸入你嘅付款卡資料。Signal 唔會收集或者保存你嘅個人資料。</string>
    <!-- Displayed as a hint in the card number text field -->
    <string name="CreditCardFragment__card_number">付款卡號碼</string>
    <!-- Displayed as a hint in the card expiry text field -->
    <string name="CreditCardFragment__mm_yy">MM/YY</string>
    <!-- Displayed as a hint in the card cvv text field -->
    <string name="CreditCardFragment__cvv">CVV</string>
    <!-- Error displayed under the card number text field when there is an invalid card number entered -->
    <string name="CreditCardFragment__invalid_card_number">付款卡號碼無效</string>
    <!-- Error displayed under the card expiry text field when the card is expired -->
    <string name="CreditCardFragment__card_has_expired">付款卡已經過咗期</string>
    <!-- Error displayed under the card cvv text field when the cvv is too short -->
    <string name="CreditCardFragment__code_is_too_short">代碼太短</string>
    <!-- Error displayed under the card cvv text field when the cvv is too long -->
    <string name="CreditCardFragment__code_is_too_long">代碼太長</string>
    <!-- Error displayed under the card cvv text field when the cvv is invalid -->
    <string name="CreditCardFragment__invalid_code">代碼無效</string>
    <!-- Error displayed under the card expiry text field when the expiry month is invalid -->
    <string name="CreditCardFragment__invalid_month">月份無效</string>
    <!-- Error displayed under the card expiry text field when the expiry is missing the year -->
    <string name="CreditCardFragment__year_required">請輸入年份</string>
    <!-- Error displayed under the card expiry text field when the expiry year is invalid -->
    <string name="CreditCardFragment__invalid_year">年份無效</string>
    <!-- Button label to confirm credit card input and proceed with one-time payment -->
    <string name="CreditCardFragment__donate_s">捐款 %1$s</string>
    <!-- Button label to confirm credit card input and proceed with subscription payment -->
    <string name="CreditCardFragment__donate_s_month">每月捐款 %1$s</string>

    <!-- OneTimeDonationPreference -->
    <!-- Preference title with placeholder for amount. -->
    <string name="OneTimeDonationPreference__one_time_s">單次 %1$s</string>
    <!-- Preference subtitle when donation is pending -->
    <string name="OneTimeDonationPreference__donation_pending">捐款待處理</string>
    <!-- Preference subtitle when donation is processing -->
    <string name="OneTimeDonationPreference__donation_processing">捐款處理緊</string>

    <!-- BlockUnblockDialog -->
    <string name="BlockUnblockDialog_block_and_leave_s">係咪要封鎖同退出 %1$s？</string>
    <string name="BlockUnblockDialog_block_s">係咪要封鎖 %1$s？</string>
    <string name="BlockUnblockDialog_you_will_no_longer_receive_messages_or_updates">您無得再接收呢個谷嘅訊息或者任何新消息，而且呢個谷嘅成員亦都無得再摻返您入個谷度個囉喎。</string>
    <string name="BlockUnblockDialog_group_members_wont_be_able_to_add_you">呢個谷嘅成員無得再摻返您入個谷度㗎喇。</string>
    <string name="BlockUnblockDialog_group_members_will_be_able_to_add_you">呢個谷嘅成員可以再摻返您入個谷度㗎喇。</string>
    <!-- Text that is shown when unblocking a Signal contact -->
    <string name="BlockUnblockDialog_you_will_be_able_to_call_and_message_each_other">您哋可以再寫訊息或者通話，您個名同幅相亦都會分享畀佢。</string>
    <!-- Text that is shown when unblocking an SMS contact -->
    <string name="BlockUnblockDialog_you_will_be_able_to_message_each_other">您將能夠同佢互傳訊息。</string>
    <string name="BlockUnblockDialog_blocked_people_wont_be_able_to_call_you_or_send_you_messages">被封鎖嘅人唔可以打俾你或者傳送訊息俾你。</string>
    <string name="BlockUnblockDialog_blocked_people_wont_be_able_to_send_you_messages">被封鎖嘅人唔可以傳送訊息俾你。</string>
    <!-- Message shown on block dialog when blocking the Signal release notes recipient -->
    <string name="BlockUnblockDialog_block_getting_signal_updates_and_news">封鎖接收 Signal 嘅更新資訊同最新消息。</string>
    <!-- Message shown on unblock dialog when unblocking the Signal release notes recipient -->
    <string name="BlockUnblockDialog_resume_getting_signal_updates_and_news">恢復接收 Signal 出爐線報。</string>
    <string name="BlockUnblockDialog_unblock_s">係咪要解除封鎖 %1$s？</string>
    <string name="BlockUnblockDialog_block">封鎖</string>
    <string name="BlockUnblockDialog_block_and_leave">封鎖同退出</string>
    <!-- Dialog button label to report as spam and block the person -->
    <string name="BlockUnblockDialog_report_spam_and_block">Report and block</string>
    <!-- Dialog title for reporting spam -->
    <string name="BlockUnblockDialog_report_spam_title">Report spam?</string>
    <!-- Dialog button to report as spam only -->
    <string name="BlockUnblockDialog_report_spam">Report spam</string>
    <!-- Dialog message when reporting spam of an individual (1:1 conversation) -->
    <string name="BlockUnblockDialog_report_spam_description">Signal will be notified that this person may be sending spam. Signal can’t see the content of any chats.</string>
    <!-- Dialog message when reporting spam of a group and we can determine the group member that invited you, placeholder is a name -->
    <string name="BlockUnblockDialog_report_spam_group_named_adder">Signal will be notified that %1$s, who invited you to this group, may be sending spam. Signal can’t see the content of any chats.</string>
    <!-- Dialog message when reporting spam of a group and we cannot determine the group member that invited you -->
    <string name="BlockUnblockDialog_report_spam_group_unknown_adder">Signal will be notified that the person who invited you to this group may be sending spam. Signal can’t see the content of any chats.</string>

    <!-- BucketedThreadMedia -->
    <string name="BucketedThreadMedia_Today">今日</string>
    <string name="BucketedThreadMedia_Yesterday">琴日</string>
    <string name="BucketedThreadMedia_This_week">今個禮拜</string>
    <string name="BucketedThreadMedia_This_month">今個月</string>
    <string name="BucketedThreadMedia_Large">大份</string>
    <string name="BucketedThreadMedia_Medium">中挺</string>
    <string name="BucketedThreadMedia_Small">細件</string>

    <!-- CameraFragment -->
    <!-- Toasted when user device does not support video recording -->
    <string name="CameraFragment__video_recording_is_not_supported_on_your_device">你部機唔支援錄影功能</string>

    <!-- CameraXFragment -->
    <string name="CameraXFragment_tap_for_photo_hold_for_video">撳一下影相，撳住就拍片</string>
    <string name="CameraXFragment_capture_description">撳掣</string>
    <string name="CameraXFragment_change_camera_description">轉相機</string>
    <string name="CameraXFragment_open_gallery_description">打開圖片庫</string>

    <!-- CameraContacts -->
    <string name="CameraContacts_recent_contacts">最近嘅聯絡人</string>
    <string name="CameraContacts_signal_contacts">Signal 聯絡人</string>
    <string name="CameraContacts_signal_groups">Signal 谷</string>
    <!-- A warning shown in a toast when  -->
    <plurals name="CameraContacts_you_can_share_with_a_maximum_of_n_conversations">
        <item quantity="other">你可以分享至最多 %1$d 個聊天。</item>
    </plurals>
    <string name="CameraContacts_select_signal_recipients">揀選 Signal 收件人</string>
    <string name="CameraContacts_no_signal_contacts">無 Signal 聯絡人</string>
    <string name="CameraContacts_you_can_only_use_the_camera_button">個影相掣淨係可以用嚟影相畀 Signal 聯絡人睇。 </string>
    <string name="CameraContacts_cant_find_who_youre_looking_for">搵唔到邊個個人名？</string>
    <string name="CameraContacts_invite_a_contact_to_join_signal">誠邀聯絡人轉用 Molly</string>
    <string name="CameraContacts__menu_search">搜尋</string>

    <!-- Censorship Circumvention Megaphone -->
    <!-- Title for an alert that shows at the bottom of the chat list letting people know that circumvention is no longer needed -->
    <string name="CensorshipCircumventionMegaphone_turn_off_censorship_circumvention">封網迴避使唔使閂咗佢？</string>
    <!-- Body for an alert that shows at the bottom of the chat list letting people know that circumvention is no longer needed -->
    <string name="CensorshipCircumventionMegaphone_you_can_now_connect_to_the_signal_service">您而家可以同 Signal 服務直接連線，可能會更加暢順。</string>
    <!-- Action to prompt the user to disable circumvention since it is no longer needed -->
    <string name="CensorshipCircumventionMegaphone_turn_off">閂咗佢</string>
    <!-- Action to prompt the user to dismiss the alert at the bottom of the chat list -->
    <string name="CensorshipCircumventionMegaphone_no_thanks">唔使喇，唔該晒</string>

    <!-- ClientDeprecatedActivity -->
    <string name="ClientDeprecatedActivity_update_signal">更新 Molly</string>
    <string name="ClientDeprecatedActivity_this_version_of_the_app_is_no_longer_supported">呢個版本嘅 app 已經唔支援喇。麻煩您升級到最新版本吖，咁先可以繼續收發訊息。</string>
    <string name="ClientDeprecatedActivity_update">更新</string>
    <string name="ClientDeprecatedActivity_dont_update">唔更新</string>
    <string name="ClientDeprecatedActivity_warning">警告</string>
    <string name="ClientDeprecatedActivity_your_version_of_signal_has_expired_you_can_view_your_message_history">呢個版本嘅 Signal 已經 out 咗喇。您可以睇返先前嘅訊息記錄，但係要升咗級先至可以收發訊息。</string>

    <!-- CommunicationActions -->
    <string name="CommunicationActions_no_browser_found">搵唔到網頁瀏覽器。</string>
    <string name="CommunicationActions_send_email">發送電郵</string>
    <string name="CommunicationActions_a_cellular_call_is_already_in_progress">手機已經打緊電話。</string>
    <string name="CommunicationActions_start_voice_call">係咪要開始語音通話？</string>
    <string name="CommunicationActions_cancel">取消</string>
    <string name="CommunicationActions_call">通話</string>
    <string name="CommunicationActions_insecure_call">唔安全嘅通話</string>
    <string name="CommunicationActions_carrier_charges_may_apply">電訊商可能會收費。因為呢個冧把未有喺 Signal 註冊，呢則通話會係由您嘅流動網絡打出嘅電話，唔會用到上網。</string>
    <string name="CommunicationActions_cant_join_call">加入唔到通話</string>
    <string name="CommunicationActions_this_call_link_is_no_longer_valid">呢條通話連結已經失效。</string>
    <!-- Title on dialog when call link url cannot be parsed -->
    <string name="CommunicationActions_invalid_link">連結無效</string>
    <!-- Message on dialog when call link url cannot be parsed -->
    <string name="CommunicationActions_this_is_not_a_valid_call_link">通話連結無效。請檢查連結係咪完整同正確，然後再嘗試加入。</string>

    <!-- ConfirmIdentityDialog -->

    <!-- ContactsCursorLoader -->
    <string name="ContactsCursorLoader_recent_chats">最近傾過嘅偈</string>
    <string name="ContactsCursorLoader_contacts">聯絡人</string>
    <string name="ContactsCursorLoader_groups">谷</string>
    <!-- Contact search header for individuals who the user has not started a conversation with but is in a group with -->
    <string name="ContactsCursorLoader_group_members">群組成員</string>
    <!-- Label for my stories when selecting who to send media to -->
    <string name="ContactsCursorLoader_my_stories">我嘅是日花生</string>
    <!-- Text for a button that brings up a bottom sheet to create a new story. -->
    <string name="ContactsCursorLoader_new">新增</string>
    <!-- Header for conversation search section labeled "Chats" -->
    <string name="ContactsCursorLoader__chats">聊天</string>
    <!-- Header for conversation search section labeled "Messages" -->
    <string name="ContactsCursorLoader__messages">訊息</string>

    <!-- ContactsDatabase -->
    <string name="ContactsDatabase_message_s">寫個訊息畀 %1$s</string>
    <string name="ContactsDatabase_signal_call_s">同 %1$s 用 Signal 通話</string>

    <!-- ContactNameEditActivity -->
    <!-- Toolbar title for contact name edit activity -->
    <string name="ContactNameEditActivity_given_name">名</string>
    <string name="ContactNameEditActivity_family_name">姓</string>
    <string name="ContactNameEditActivity_prefix">銜頭 (人名前)</string>
    <string name="ContactNameEditActivity_suffix">銜頭 (人名後)</string>
    <string name="ContactNameEditActivity_middle_name">中間名</string>

    <!-- ContactShareEditActivity -->
    <!-- ContactShareEditActivity toolbar title -->
    <string name="ContactShareEditActivity__send_contact">傳送俾聯絡人</string>
    <string name="ContactShareEditActivity_type_home">屋企</string>
    <string name="ContactShareEditActivity_type_mobile">手提</string>
    <string name="ContactShareEditActivity_type_work">公司</string>
    <string name="ContactShareEditActivity_type_missing">其他</string>
    <string name="ContactShareEditActivity_invalid_contact">揀選嘅聯絡人無效</string>
    <!-- Content descrption for name edit button on contact share edit activity -->
    <string name="ContactShareEditActivity__edit_name">編輯名稱</string>
    <!-- Content description for user avatar in edit activity -->
    <string name="ContactShareEditActivity__avatar">頭像</string>

    <!-- ConversationItem -->
    <string name="ConversationItem_error_not_sent_tap_for_details">出唔到街，撳一下再話您知</string>
    <string name="ConversationItem_error_partially_not_delivered">出街出咗一半，撳一下再話您知</string>
    <string name="ConversationItem_error_network_not_delivered">傳送失敗</string>
    <string name="ConversationItem_group_action_left">%1$s 已退谷。</string>
    <string name="ConversationItem_send_paused">傳送已暫停</string>
    <string name="ConversationItem_click_to_approve_unencrypted">傳送失敗，撳一下轉用唔安全嘅屈就方式</string>
    <string name="ConversationItem_click_to_approve_unencrypted_sms_dialog_title">係咪要屈就轉用未經加密嘅短訊？</string>
    <string name="ConversationItem_click_to_approve_unencrypted_mms_dialog_title">係咪要屈就轉用未經加密嘅多媒體短訊？</string>
    <string name="ConversationItem_click_to_approve_unencrypted_dialog_message">呢個訊息<b>唔會</b>經過加密，因為收件人已經唔係 Signal 使用者喇。\n\n係咪要傳送未經加密嘅訊息？</string>
    <string name="ConversationItem_unable_to_open_media">搵唔到個 app 可以開到呢個多媒體。</string>
    <string name="ConversationItem_copied_text">複製咗 %1$s</string>
    <string name="ConversationItem_from_s">由 %1$s</string>
    <string name="ConversationItem_to_s">到 %1$s</string>
    <string name="ConversationItem_read_more">  睇埋佢</string>
    <string name="ConversationItem_download_more">  下載埋佢</string>
    <string name="ConversationItem_pending">  仲要等等</string>
    <string name="ConversationItem_this_message_was_deleted">呢個訊息已被刪除。</string>
    <string name="ConversationItem_you_deleted_this_message">你刪除咗呢個訊息。</string>
    <!-- Dialog error message shown when user can\'t download a message from someone else due to a permanent failure (e.g., unable to decrypt), placeholder is other\'s name -->
    <string name="ConversationItem_cant_download_message_s_will_need_to_send_it_again">下載唔到訊息。%1$s 要再傳送多次。</string>
    <!-- Dialog error message shown when user can\'t download an image message from someone else due to a permanent failure (e.g., unable to decrypt), placeholder is other\'s name -->
    <string name="ConversationItem_cant_download_image_s_will_need_to_send_it_again">下載唔到圖像。%1$s 要再傳送多次。</string>
    <!-- Dialog error message shown when user can\'t download a video message from someone else due to a permanent failure (e.g., unable to decrypt), placeholder is other\'s name -->
    <string name="ConversationItem_cant_download_video_s_will_need_to_send_it_again">下載唔到影片。%1$s 要再傳送多次。</string>
    <!-- Dialog error message shown when user can\'t download a their own message via a linked device due to a permanent failure (e.g., unable to decrypt) -->
    <string name="ConversationItem_cant_download_message_you_will_need_to_send_it_again">下載唔到訊息。你要再傳送多次。</string>
    <!-- Dialog error message shown when user can\'t download a their own image message via a linked device due to a permanent failure (e.g., unable to decrypt) -->
    <string name="ConversationItem_cant_download_image_you_will_need_to_send_it_again">下載唔到圖像。你要再傳送多次。</string>
    <!-- Dialog error message shown when user can\'t download a their own video message via a linked device due to a permanent failure (e.g., unable to decrypt) -->
    <string name="ConversationItem_cant_download_video_you_will_need_to_send_it_again">下載唔到影片。你要再傳送多次。</string>
    <!-- Display as the timestamp footer in a message bubble in a conversation when a message has been edited. The timestamp represents a message that has been edited within the last minute. -->
    <string name="ConversationItem_edited_now_timestamp_footer">編輯咗 而家</string>
    <!-- Display as the timestamp footer in a message bubble in a conversation when a message has been edited. This is displayed when the edit has occurred between 1-59 minutes ago. -->
    <string name="ConversationItem_edited_relative_timestamp_footer">編輯咗 (%1$s前)</string>
    <!-- Display as the timestamp footer in a message bubble in a conversation when a message has been edited. This is displayed when the edit occurred at least 1 hour ago. -->
    <string name="ConversationItem_edited_absolute_timestamp_footer">編輯咗 (%1$s)</string>
    <!-- Displayed if the link preview in the conversation item is for a call link call -->
    <string name="ConversationItem__join_call">加入通話</string>

    <!-- ConversationActivity -->
    <string name="ConversationActivity_add_attachment">加附件</string>
    <!-- Accessibility text associated with image button to send an edited message. -->
    <string name="ConversationActivity_send_edit">傳送編輯</string>
    <string name="ConversationActivity_compose_message">寫訊息</string>
    <string name="ConversationActivity_sorry_there_was_an_error_setting_your_attachment">唔好意思，您份附件搞唔掂。</string>
    <string name="ConversationActivity_recipient_is_not_a_valid_sms_or_email_address_exclamation">收件人唔係有效嘅短訊或電郵地址！</string>
    <string name="ConversationActivity_message_is_empty_exclamation">乜嘢都無寫噃！</string>
    <string name="ConversationActivity_group_members">個谷嘅成員</string>
    <!-- Warning dialog text shown to user if they try to send a message edit that is too old where %1$d is replaced with the amount of hours, e.g. 3 -->
    <plurals name="ConversationActivity_edit_message_too_old">
        <item quantity="other">你只可以喺傳送訊息後 %1$d 小時內套用編輯。</item>
    </plurals>
    <!-- Warning dialog text shown to user if they try to edit a message too many times. Where %1$d is replaced with the number of edits -->
    <plurals name="ConversationActivity_edit_message_too_many_edits">
        <item quantity="other">呢個訊息只可以套用 %1$d 次編輯。</item>
    </plurals>

    <string name="ConversationActivity_invalid_recipient">收件人唔啱噃！</string>
    <string name="ConversationActivity_added_to_home_screen">喺主畫面加咗個公仔</string>
    <string name="ConversationActivity_calls_not_supported">無得通話噃</string>
    <string name="ConversationActivity_this_device_does_not_appear_to_support_dial_actions">呢部機似乎無得撥輪喎。</string>
    <string name="ConversationActivity_transport_insecure_sms">唔安全嘅短訊</string>
    <!-- A title for the option to send an SMS with a placeholder to put the name of their SIM card -->
    <string name="ConversationActivity_transport_insecure_sms_with_sim">唔安全嘅短訊 (%1$s)</string>
    <string name="ConversationActivity_transport_insecure_mms">唔安全嘅多媒體短訊</string>
    <!-- A title for the option to send an SMS with a placeholder to put the name of their SIM card -->
    <string name="ConversationActivity_transport_signal">Signal 訊息</string>
    <!-- The content description for button to send a message in a conversation -->
    <string name="ConversationActivity_send_message_content_description">傳送訊息</string>
    <string name="ConversationActivity_lets_switch_to_signal">不如我哋齊齊轉會 Molly %1$s</string>
    <string name="ConversationActivity_specify_recipient">請揀一位聯絡人吖</string>
    <string name="ConversationActivity_attachment_exceeds_size_limits">附件太大，擠唔落您而家寫緊嘅呢類訊息度。</string>
    <string name="ConversationActivity_unable_to_record_audio">錄唔到音噃！</string>
    <string name="ConversationActivity_you_cant_send_messages_to_this_group">您無得寫訊息去呢個谷，因為您已經唔係成員嘞。</string>
    <string name="ConversationActivity_only_s_can_send_messages">淨係得 %1$s 先可以傳送訊息。</string>
    <string name="ConversationActivity_admins">話事人</string>
    <string name="ConversationActivity_message_an_admin">講低句畀話事人聽</string>
    <string name="ConversationActivity_cant_start_group_call">冇得開始成谷通話</string>
    <string name="ConversationActivity_only_admins_of_this_group_can_start_a_call">淨係得呢個谷嘅話事人先可以開始通話。</string>
    <string name="ConversationActivity_there_is_no_app_available_to_handle_this_link_on_your_device">您部機無個 app 處理到呢個連結。</string>
    <string name="ConversationActivity_your_request_to_join_has_been_sent_to_the_group_admin">已經話咗畀個谷嘅話事人知，您要求加入呢個谷。一有消息會通知您㗎喇。</string>
    <string name="ConversationActivity_cancel_request">取消請求</string>

    <string name="ConversationActivity_to_send_audio_messages_allow_signal_access_to_your_microphone">要傳送語音訊息嘅話，請允許 Molly 存取您部機個咪。</string>
    <string name="ConversationActivity_signal_requires_the_microphone_permission_in_order_to_send_audio_messages">Molly 要攞「麥克風」權限，先可以傳送語音訊息，但權限已被永久拒絕。請到呢個 app 嘅應用程式設定，揀選「權限」，然後啟用「麥克風」。</string>
    <string name="ConversationActivity_signal_needs_the_microphone_and_camera_permissions_in_order_to_call_s">Molly 要攞「麥克風」同「相機」權限，先可以同 %1$s 通話，但權限已被永久拒絕。請到呢個 app 嘅應用程式設定，揀選「權限」，然後啟用「麥克風」同「相機」。</string>
    <string name="ConversationActivity_to_capture_photos_and_video_allow_signal_access_to_the_camera">要影相或者拍片嘅話，請允許 Molly 存取您部機嘅相機。</string>
    <string name="ConversationActivity_signal_needs_the_camera_permission_to_take_photos_or_video">Molly 要攞「相機」權限，先可以影相或拍片，但權限已被永久拒絕。請到呢個 app 嘅應用程式設定，揀選「權限」，然後啟用「相機」。</string>
    <string name="ConversationActivity_signal_needs_camera_permissions_to_take_photos_or_video">Molly 要攞「相機」權限去影相或拍片</string>
    <string name="ConversationActivity_enable_the_microphone_permission_to_capture_videos_with_sound">啟用「麥克風」權限，挺拍片時可以收埋音。</string>
    <string name="ConversationActivity_signal_needs_the_recording_permissions_to_capture_video">Molly 要攞「麥克風」權限，先可以拍片，但權限已被永久拒絕。請到呢個 app 嘅應用程式設定，揀選「權限」，然後啟用「麥克風」同「相機」。</string>
    <string name="ConversationActivity_signal_needs_recording_permissions_to_capture_video">Molly 要攞「麥克風」權限去拍片</string>

    <string name="ConversationActivity_quoted_contact_message">%1$s %2$s</string>
    <string name="ConversationActivity_no">唔係</string>
    <string name="ConversationActivity_search_position">%1$d / %2$d</string>
    <string name="ConversationActivity_no_results">乜都搵唔到</string>

    <string name="ConversationActivity_sticker_pack_installed">裝咗貼圖包</string>
    <string name="ConversationActivity_new_say_it_with_stickers">少說話！貼圖勝千言萬語</string>

    <string name="ConversationActivity_cancel">取消</string>
    <string name="ConversationActivity_delete_conversation">係咪要刪除聊天？</string>
    <string name="ConversationActivity_delete_and_leave_group">係咪要刪除同退出群組？</string>
    <string name="ConversationActivity_this_conversation_will_be_deleted_from_all_of_your_devices">呢個聊天會喺你所有裝置上面刪除。</string>
    <string name="ConversationActivity_you_will_leave_this_group_and_it_will_be_deleted_from_all_of_your_devices">你會退出呢個群組，而呢個群組亦都會喺你所有裝置上面刪除。</string>
    <string name="ConversationActivity_delete">刪除</string>
    <string name="ConversationActivity_delete_and_leave">刪除，然後退出</string>
    <string name="ConversationActivity__to_call_s_signal_needs_access_to_your_microphone">要同 %1$s 通話嘅話，Molly 需要存取您部機個咪</string>


    <string name="ConversationActivity_join">摻埋我</string>
    <string name="ConversationActivity_full">爆棚</string>

    <string name="ConversationActivity_error_sending_media">多媒體檔案傳送唔到</string>

    <!-- Message shown when opening an MMS group conversation with SMS disabled and there are no exported messages -->
    <string name="ConversationActivity__sms_messaging_is_no_longer_supported">Signal 唔會再支援短訊功能。</string>
    <!-- Message shown when opening an SMS conversation with SMS disabled and there are no exported messages -->
    <string name="ConversationActivity__sms_messaging_is_no_longer_supported_in_signal_invite_s_to_to_signal_to_keep_the_conversation_here">Signal 唔會再支援短訊功能。邀請 %1$s 加入 Signal 繼續你哋嘅對話。</string>
    <!-- Action button shown when opening an SMS conversation with SMS disabled and there are no exported messages -->
    <string name="ConversationActivity__invite_to_signal">拉隊嚟 Molly</string>
    <!-- Snackbar message shown after dismissing the full screen sms export megaphone indicating we\'ll do it again soon -->
    <string name="ConversationActivity__you_will_be_reminded_again_soon">我哋稍後會再提醒你。</string>

    <!-- Title for dialog shown when first sending formatted text -->
    <string name="SendingFormattingTextDialog_title">傳送緊格式化文字</string>
    <!-- Message for dialog shown when first sending formatted text -->
    <string name="SendingFormattingTextDialog_message">有啲人用緊嘅 Signal 版本可能唔支援格式化文字，佢地會睇唔到你喺訊息度改咗邊啲格式。</string>
    <!-- Button text for confirming they\'d like to send the message with formatting after seeing warning. -->
    <string name="SendingFormattingTextDialog_send_anyway_button">照樣傳送</string>
    <!-- Button text for canceling sending the message with formatting after seeing warning. -->
    <string name="SendingFormattingTextDialog_cancel_send_button">取消</string>

    <!-- ConversationAdapter -->
    <plurals name="ConversationAdapter_n_unread_messages">
        <item quantity="other">%1$d 個未讀訊息</item>
    </plurals>

    <!-- ConversationFragment -->
    <!-- Toast text when contacts activity is not found -->
    <string name="ConversationFragment__contacts_app_not_found">搵唔到聯絡人應用程式。</string>
    <plurals name="ConversationFragment_delete_selected_messages">
        <item quantity="other">係咪要刪除揀選嘅訊息？</item>
    </plurals>
    <string name="ConversationFragment_save_to_sd_card">係咪要儲存落部機嘅儲存空間度？</string>
    <plurals name="ConversationFragment_saving_n_media_to_storage_warning">
        <item quantity="other">儲存呢 %1$d 個多媒體到儲存空間，會俾呢部機嘅其他 app 都存取到佢哋。\n\n係咪要繼續？</item>
    </plurals>
    <plurals name="ConversationFragment_error_while_saving_attachments_to_sd_card">
        <item quantity="other">附件儲存唔到去儲存空間！</item>
    </plurals>
    <string name="ConversationFragment_unable_to_write_to_sd_card_exclamation">寫入唔到去儲存空間！</string>
    <plurals name="ConversationFragment_saving_n_attachments">
        <item quantity="other">儲存緊 %1$d 個附件</item>
    </plurals>
    <plurals name="ConversationFragment_saving_n_attachments_to_sd_card">
        <item quantity="other">儲存緊 %1$d 個附件去儲存空間…</item>
    </plurals>
    <string name="ConversationFragment_pending">仲要等等…</string>
    <string name="ConversationFragment_push">數據 (Signal)</string>
    <string name="ConversationFragment_mms">多媒體短訊</string>
    <string name="ConversationFragment_sms">短訊</string>
    <string name="ConversationFragment_deleting">刪除緊</string>
    <string name="ConversationFragment_deleting_messages">刪除緊啲訊息…</string>
    <string name="ConversationFragment_delete_for_me">喺我自己部機度刪除</string>
    <string name="ConversationFragment_delete_for_everyone">喺所有人部機度刪除</string>
    <!-- Dialog button for deleting one or more note-to-self messages only on this device, leaving that same message intact on other devices. -->
    <string name="ConversationFragment_delete_on_this_device">喺呢部裝置度刪除</string>
    <!-- Dialog button for deleting one or more note-to-self messages on all linked devices. -->
    <string name="ConversationFragment_delete_everywhere">喺所有裝置上面刪除</string>
    <string name="ConversationFragment_this_message_will_be_deleted_for_everyone_in_the_conversation">呢個訊息會喺聊天入面所有用緊 Signal 最新版本嘅人部機度刪除。佢哋會見到你刪除咗一個訊息。</string>
    <string name="ConversationFragment_quoted_message_not_found">搵唔到原來嘅訊息</string>
    <string name="ConversationFragment_quoted_message_no_longer_available">原來嘅訊息已經無咗</string>
    <string name="ConversationFragment_failed_to_open_message">開唔到訊息</string>
    <string name="ConversationFragment_you_can_swipe_to_the_right_reply">您可以將任何訊息滑向右去快速回覆</string>
    <string name="ConversationFragment_you_can_swipe_to_the_left_reply">您可以將任何訊息滑向左去快速回覆</string>
    <string name="ConversationFragment_view_once_media_is_deleted_after_sending">「自動銷毀媒體」會喺傳送後刪除</string>
    <string name="ConversationFragment_you_already_viewed_this_message">你已經睇咗呢個訊息</string>
    <string name="ConversationFragment__you_can_add_notes_for_yourself_in_this_conversation">你可以喺聊天入面新增一啲俾自己嘅筆記。如果你嘅帳戶連結咗其他裝置，新嘅筆記會自動同步。</string>
    <string name="ConversationFragment__d_group_members_have_the_same_name">個谷有 %1$d 位成員撞名。</string>
    <string name="ConversationFragment__tap_to_review">撳一下細閱</string>
<<<<<<< HEAD
    <string name="ConversationFragment__review_requests_carefully">請求要金睛火眼睇清楚</string>
    <string name="ConversationFragment__signal_found_another_contact_with_the_same_name">Molly 搵到另一位聯絡人，都係同一個名。</string>
=======
    <!-- The body of a banner that can show up at the top of a chat, letting the user know that you have two contacts with the same name -->
    <string name="ConversationFragment__review_banner_body">This person has the same name as another contact</string>
>>>>>>> 5cf8242e
    <string name="ConversationFragment_contact_us">聯絡我哋</string>
    <string name="ConversationFragment_verify">驗證</string>
    <string name="ConversationFragment_not_now">遲啲先啦</string>
    <string name="ConversationFragment_your_safety_number_with_s_changed">您同 %1$s 之間嘅安全碼已經郁動過</string>
    <string name="ConversationFragment_your_safety_number_with_s_changed_likey_because_they_reinstalled_signal">你同 %1$s 之間嘅安全碼已經改咗，可能係因為佢重新裝過 Signal 或者換咗部機。你可以㩒一下「驗證」嚟確認新嘅安全碼。呢個操作係選擇性嘅。</string>
    <!-- Dialog title for block group link join requests -->
    <string name="ConversationFragment__block_request">係咪要封鎖請求？</string>
    <!-- Dialog message for block group link join requests -->
    <string name="ConversationFragment__s_will_not_be_able_to_join_or_request_to_join_this_group_via_the_group_link">%1$s 之後就無得再用條谷拎加入或者請求加入呢個谷。手動加佢入嚟呢個谷都仲得嘅。</string>
    <!-- Dialog confirm block request button -->
    <string name="ConversationFragment__block_request_button">封鎖請求</string>
    <!-- Dialog cancel block request button -->
    <string name="ConversationFragment__cancel">取消</string>
    <!-- Message shown after successfully blocking join requests for a user -->
    <string name="ConversationFragment__blocked">封鎖咗</string>
    <!-- Action shown to allow a user to update their application because it has expired -->
    <string name="ConversationFragment__update_build">更新 Molly</string>
    <!-- Action shown to allow a user to re-register as they are no longer registered -->
    <string name="ConversationFragment__reregister_signal">重新註冊 Molly</string>
    <!-- Label for a button displayed in the conversation toolbar to return to the previous screen. -->
    <string name="ConversationFragment__content_description_back_button">返去上一頁。</string>
    <!-- Label for a button displayed in the conversation toolbar to open the main screen of the app. -->
    <string name="ConversationFragment__content_description_launch_signal_button">開啟 Molly</string>
    <!-- Dialog title shown when more than one contact in a group conversation is no longer verified -->
    <string name="ConversationFragment__no_longer_verified">唔再經驗證</string>
    <!-- Button shown in conversation header when in a message request state and no groups in common to show new message safety tips -->
    <string name="ConversationFragment_safety_tips">Safety tips</string>
    <!-- Menu option to report spam in a conversation -->
    <string name="ConversationFragment_report_spam">Report spam</string>
    <!-- Menu option to block in a conversation -->
    <string name="ConversationFragment_block">封鎖</string>
    <!-- Menu otpion to accept a message request in a conversation -->
    <string name="ConversationFragment_accept">接受</string>
    <!-- Menu option to delete an entire chat in a conversation -->
    <string name="ConversationFragment_delete_chat">Delete chat</string>
    <!-- Menu option to unblock in a conversation -->
    <string name="ConversationFragment_unblock">解除封鎖</string>
    <!-- Menu option to report spam in a conversation -->
    <string name="ConversationFragment_reported_spam">Reported spam</string>
    <!-- Dialog message shown after reporting spam and tapping the conversation item -->
    <string name="ConversationFragment_reported_spam_message">Signal has been be notified that this person may be sending spam. Signal can’t see the content of any chats.</string>
    <!-- Toast shown after reporting spam and tapping the conversation item -->
    <string name="ConversationFragment_reported_as_spam">Reported as spam</string>
    <!-- Toast shown after reporting and blocking a conversation -->
    <string name="ConversationFragment_reported_as_spam_and_blocked">Reported as spam and blocked</string>
    <!-- Dialog message shown after accepting a message request and tapping on options from the conversation event -->
    <string name="ConversationFragment_you_accepted_a_message_request_from_s">You accepted a message request from %1$s. If this was a mistake, you can choose an action below.</string>

    <!-- Title of Safety Tips bottom sheet dialog -->
    <string name="SafetyTips_title">Safety Tips</string>
    <!-- Dialog subtitle when showign tips for a 1:1 conversation -->
    <string name="SafetyTips_subtitle_individual">Be careful when accepting message requests from people you don’t know. Watch out for:</string>
    <!-- Dialog subtitle when showing tips for a group conversation -->
    <string name="SafetyTips_subtitle_group">Review this request carefully. None of your contacts or people you chat with are in this group. Here are a few things to watch out for:</string>
    <!-- Button text to move to the previous tip-->
    <string name="SafetyTips_previous_tip">Previous tip</string>
    <!-- Button text to move to the next tip -->
    <string name="SafetyTips_next_tip">Next tip</string>
    <!-- Title of tip 1 -->
    <string name="SafetyTips_tip1_title">Crypto or money scams</string>
    <!-- Message of tip 1 -->
    <string name="SafetyTips_tip1_message">If someone you don’t know messages about cryptocurrency (like Bitcoin) or an financial opportunity, be careful—it’s likely spam.</string>
    <!-- Title of tip 2 -->
    <string name="SafetyTips_tip2_title">Vague or irrelevant messages</string>
    <!-- Message of tip 2 -->
    <string name="SafetyTips_tip2_message">Spammers often start with a simple message like “Hi” to draw you in. If you respond they may engage you further.</string>
    <!-- Title of tip 3 -->
    <string name="SafetyTips_tip3_title">Messages with links</string>
    <!-- Message of tip 3 -->
    <string name="SafetyTips_tip3_message">Be careful of messages from people you don’t know that have links to websites. Never visit links from people you don’t trust.</string>
    <!-- Title of tip 4 -->
    <string name="SafetyTips_tip4_title">Fake businesses and institutions</string>
    <!-- Message of tip 4 -->
    <string name="SafetyTips_tip4_message">Be careful of businesses or government agencies contacting you. Messages involving tax agencies, couriers, and more can be spam.</string>

    <!-- Label for a button displayed in conversation list to clear the chat filter -->
    <string name="ConversationListFragment__clear_filter">清除篩選條件</string>
    <!-- Notice on chat list when no unread chats are available, centered on display -->
    <string name="ConversationListFragment__no_unread_chats">你冇未讀嘅聊天訊息</string>
    <plurals name="ConversationListFragment_delete_selected_conversations">
        <item quantity="other">係咪要刪除揀選咗嘅聊天呀？</item>
    </plurals>
    <plurals name="ConversationListFragment_this_will_permanently_delete_all_n_selected_conversations">
        <item quantity="other">咁做嘅話，全部 %1$d 個揀選咗嘅聊天就會永久刪除。</item>
    </plurals>
    <string name="ConversationListFragment_deleting">刪除緊</string>
    <plurals name="ConversationListFragment_deleting_selected_conversations">
        <item quantity="other">Deleting selected chats…</item>
    </plurals>
    <plurals name="ConversationListFragment_conversations_archived">
        <item quantity="other">封存咗 %1$d 個聊天</item>
    </plurals>
    <string name="ConversationListFragment_undo">復原</string>
    <plurals name="ConversationListFragment_moved_conversations_to_inbox">
        <item quantity="other">移咗 %1$d 個聊天去收件匣</item>
    </plurals>
    <plurals name="ConversationListFragment_read_plural">
        <item quantity="other">睇咗</item>
    </plurals>
    <plurals name="ConversationListFragment_unread_plural">
        <item quantity="other">未睇</item>
    </plurals>
    <string name="ConversationListFragment_pin">置頂</string>
    <string name="ConversationListFragment_unpin">取消置頂</string>
    <string name="ConversationListFragment_mute">靜音</string>
    <string name="ConversationListFragment_unmute">取消靜音</string>
    <string name="ConversationListFragment_select">揀選</string>
    <string name="ConversationListFragment_archive">封存</string>
    <string name="ConversationListFragment_unarchive">取消封存</string>
    <string name="ConversationListFragment_delete">刪除</string>
    <string name="ConversationListFragment_select_all">全部揀晒</string>
    <plurals name="ConversationListFragment_s_selected">
        <item quantity="other">揀選咗 %1$d 個</item>
    </plurals>

    <!-- Show in conversation list overflow menu to open selection bottom sheet -->
    <string name="ConversationListFragment__notification_profile">通知吾揀單</string>
    <!-- Tooltip shown after you have created your first notification profile -->
    <string name="ConversationListFragment__turn_your_notification_profile_on_or_off_here">通知揀單唔揀單，可以喺呢處搞。</string>
    <!-- Message shown in top toast to indicate the named profile is on -->
    <string name="ConversationListFragment__s_on">%1$s 揀揀單單</string>
    <!-- -->
    <string name="ConversationListFragment_username_recovered_toast">你嘅二維碼同連結已經重設，你嘅用戶名稱係 %1$s</string>

    <!-- ConversationListItem -->
    <string name="ConversationListItem_key_exchange_message">金鑰交換訊息</string>

    <!-- ConversationListItemAction -->
    <string name="ConversationListItemAction_archived_conversations_d">封存咗嘅聊天 (%1$d)</string>

    <!-- ConversationTitleView -->
    <string name="ConversationTitleView_verified">驗證咗</string>
    <string name="ConversationTitleView_you">您</string>

    <!-- ConversationTypingView -->
    <string name="ConversationTypingView__plus_d">+%1$d</string>

    <!-- Title for a reminder bottom sheet to users who have re-registered that they need to go back to re-link their devices. -->
    <string name="RelinkDevicesReminderFragment__relink_your_devices">重新連結裝置</string>
    <!-- Description for a reminder bottom sheet to users who have re-registered that they need to go back to re-link their devices. -->
    <string name="RelinkDevicesReminderFragment__the_devices_you_added_were_unlinked">裝置取消註冊嘅時候，之前新增咗嘅裝置已經解除連結。請到「設定」重新連結裝置。</string>
    <!-- Button label for the re-link devices bottom sheet reminder to navigate to the Devices page in the settings. -->
    <string name="RelinkDevicesReminderFragment__open_settings">打開設定</string>
    <!-- Button label for the re-link devices bottom sheet reminder to dismiss the pop up. -->
    <string name="RelinkDevicesReminderFragment__later">遲啲先啦</string>

    <!-- CreateGroupActivity -->
    <string name="CreateGroupActivity__select_members">揀選成員</string>

    <!-- CreateProfileActivity -->
    <string name="CreateProfileActivity__profile">個人資料</string>
    <string name="CreateProfileActivity_error_setting_profile_photo">設定個人資料相嘅時候發生問題</string>
    <string name="CreateProfileActivity_problem_setting_profile">設定個人資料嘅時候發生問題</string>
    <string name="CreateProfileActivity_set_up_your_profile">設定您嘅個人資料</string>
    <string name="CreateProfileActivity_signal_profiles_are_end_to_end_encrypted">同你通訊嘅人、聯絡人同群組將會睇到你嘅個人檔案同埋相關更改。</string>
    <string name="CreateProfileActivity_set_avatar_description">設定頭像</string>

    <!-- ProfileCreateFragment -->
    <!-- Displayed at the top of the screen and explains how profiles can be viewed. -->
    <string name="ProfileCreateFragment__profiles_are_visible_to_contacts_and_people_you_message">同你通訊嘅人、聯絡人同群組可以睇到你嘅個人檔案。</string>
    <!-- Title of clickable row to select phone number privacy settings -->
    <string name="ProfileCreateFragment__who_can_find_me">邊個可以用電話號碼搵到我？</string>

    <!-- WhoCanSeeMyPhoneNumberFragment -->
    <!-- Toolbar title for this screen -->
    <string name="WhoCanSeeMyPhoneNumberFragment__who_can_find_me_by_number">邊個可以用電話號碼搵到我？</string>
    <!-- Description for radio item stating anyone can see your phone number -->
    <string name="WhoCanSeeMyPhoneNumberFragment__anyone_who_has_your">任何有你電話冧把嘅人都會睇到你用緊 Signal，同埋可以開始聊天。</string>
    <!-- Description for radio item stating no one will be able to see your phone number -->
    <string name="WhoCanSeeMyPhoneNumberFragment__nobody_will_be_able">除非你向對方傳送訊息或者雙方已經有聊天紀錄，如果唔係冇人會睇到你用緊 Signal。</string>

    <!-- ChooseBackupFragment -->
    <string name="ChooseBackupFragment__restore_from_backup">係咪要攞返備份嚟還原？</string>
    <string name="ChooseBackupFragment__restore_your_messages_and_media">攞返本機備份嚟還原您嘅訊息同埋多媒體檔案。如果您而家唔做嘅話，遲啲就冇得再還原㗎喇。</string>
    <string name="ChooseBackupFragment__icon_content_description">用備份還原公仔</string>
    <string name="ChooseBackupFragment__choose_backup">揀一個備份</string>
    <string name="ChooseBackupFragment__learn_more">講多啲畀我聽</string>
    <string name="ChooseBackupFragment__no_file_browser_available">部機無檔案瀏覽器用得到</string>

    <!-- RestoreBackupFragment -->
    <string name="RestoreBackupFragment__restore_complete">還原搞掂</string>
    <string name="RestoreBackupFragment__to_continue_using_backups_please_choose_a_folder">要繼續備份嘅話，請先揀選一個資料夾。新嘅備份會儲存喺呢個位置。</string>
    <string name="RestoreBackupFragment__choose_folder">揀一個資料夾</string>
    <string name="RestoreBackupFragment__not_now">遲啲先啦</string>
    <!-- Couldn\'t find the selected backup -->
    <string name="RestoreBackupFragment__backup_not_found">個備份搵唔到。</string>
    <!-- Couldn\'t read the selected backup -->
    <string name="RestoreBackupFragment__backup_could_not_be_read">個備份讀取唔到。</string>
    <!-- Backup has an unsupported file extension -->
    <string name="RestoreBackupFragment__backup_has_a_bad_extension">個備份嘅副檔名唔妥。</string>

    <!-- BackupsPreferenceFragment -->
    <string name="BackupsPreferenceFragment__chat_backups">傾偈備份</string>
    <string name="BackupsPreferenceFragment__backups_are_encrypted_with_a_passphrase">啲備份會用一個密碼加密，然後儲存喺您部機上面。</string>
    <string name="BackupsPreferenceFragment__create_backup">建立備份</string>
    <string name="BackupsPreferenceFragment__last_backup">對上一次備份：%1$s</string>
    <string name="BackupsPreferenceFragment__backup_folder">備份資料夾</string>
    <!-- Title for a preference item allowing the user to selected the hour of the day when their chats are backed up. -->
    <string name="BackupsPreferenceFragment__backup_time">備份時間</string>
    <string name="BackupsPreferenceFragment__verify_backup_passphrase">驗證備份密碼</string>
    <string name="BackupsPreferenceFragment__test_your_backup_passphrase">測試下您備份嘅密碼，睇下啱唔啱</string>
    <string name="BackupsPreferenceFragment__turn_on">開啟</string>
    <string name="BackupsPreferenceFragment__turn_off">關閉</string>
    <string name="BackupsPreferenceFragment__to_restore_a_backup">"要還原一個備份嘅話，首先請重新裝過 Molly。開返個 app 出嚟，撳一下「還原備份」，然後揀返嗰一個備份檔。%1$s"</string>
    <string name="BackupsPreferenceFragment__learn_more">講多啲畀我聽</string>
    <string name="BackupsPreferenceFragment__in_progress">幫緊您幫緊您…</string>
    <!-- Status text shown in backup preferences when verifying a backup -->
    <string name="BackupsPreferenceFragment__verifying_backup">驗證緊備份…</string>
    <string name="BackupsPreferenceFragment__d_so_far">暫時去到 %1$d…</string>
    <!-- Show percentage of completion of backup -->
    <string name="BackupsPreferenceFragment__s_so_far">暫時去到 %1$s%%…</string>
    <string name="BackupsPreferenceFragment_signal_requires_external_storage_permission_in_order_to_create_backups">Molly 要攞外部儲存裝置權限，先可以建立備份，但權限已被永久拒絕。請到呢個 app 嘅應用程式設定，揀選「權限」，然後啟用「儲存裝置」。</string>
    <!-- Title of dialog shown when picking the time to perform a chat backup -->
    <string name="BackupsPreferenceFragment__set_backup_time">設定備份時間</string>


    <!-- CustomDefaultPreference -->
    <string name="CustomDefaultPreference_using_custom">用緊自訂：%1$s</string>
    <string name="CustomDefaultPreference_using_default">用緊預設：%1$s</string>
    <string name="CustomDefaultPreference_none">無</string>

    <!-- AvatarSelectionBottomSheetDialogFragment -->
    <string name="AvatarSelectionBottomSheetDialogFragment__taking_a_photo_requires_the_camera_permission">影相要攞「相機」權限。</string>
    <string name="AvatarSelectionBottomSheetDialogFragment__viewing_your_gallery_requires_the_storage_permission">睇圖片庫要攞「儲存裝置」權限。</string>

    <!-- DateUtils -->
    <string name="DateUtils_just_now">啱啱</string>
    <string name="DateUtils_minutes_ago">%1$d 分鐘之前</string>
    <string name="DateUtils_today">今日</string>
    <string name="DateUtils_yesterday">琴日</string>
    <!-- When scheduling a message, %1$s replaced with either today, tonight, or tomorrow. %2$s replaced with the time. e.g. Tonight at 9:00pm -->
    <string name="DateUtils_schedule_at">%1$s (喺 %2$s 換算)</string>
    <!-- Used when getting a time in the future. For example, Tomorrow at 9:00pm -->
    <string name="DateUtils_tomorrow">聽日</string>
    <!-- Used in the context: Tonight at 9:00pm for example. Specifically this is after 7pm -->
    <string name="DateUtils_tonight">今晚</string>

    <!-- Scheduled Messages -->
    <!-- Title for dialog that shows all the users scheduled messages for a chat -->
    <string name="ScheduledMessagesBottomSheet__schedules_messages">已經排定傳送嘅訊息</string>
    <!-- Option when scheduling a message to select a specific date and time to send a message -->
    <string name="ScheduledMessages_pick_time">揀選日期同時間</string>
    <!-- Title for dialog explaining to users how the scheduled messages work -->
    <string name="ScheduleMessageFTUXBottomSheet__title">已經排定傳送嘅訊息</string>
    <!-- Disclaimer text for scheduled messages explaining to users that the scheduled messages will only send if connected to the internet -->
    <string name="ScheduleMessageFTUXBottomSheet__disclaimer">傳送排定訊息嗰陣，請確保你部裝置喺傳送時間會開住，同埋連接咗互聯網。如果唔係，系統會等到你嘅裝置重新連線先會傳送訊息。</string>
    <!-- Confirmation button text acknowledging the user understands the disclaimer -->
    <string name="ScheduleMessageFTUXBottomSheet__okay">確定</string>
    <!-- Title for dialog asking users to allow alarm permissions for scheduled messages -->
    <string name="ReenableScheduleMessagesDialogFragment_reenable_title">重新啟動訊息排程：</string>
    <!-- Title of dialog with a calendar to select the date the user wants to schedule a message. -->
    <string name="ScheduleMessageTimePickerBottomSheet__select_date_title">揀選日期</string>
    <!-- Title of dialog with a clock to select the time at which the user wants to schedule a message. -->
    <string name="ScheduleMessageTimePickerBottomSheet__select_time_title">揀選時間</string>
    <!-- Title of dialog that allows user to set the time and day that their message will be sent -->
    <string name="ScheduleMessageTimePickerBottomSheet__dialog_title">設定傳送時間</string>
    <!-- Text for confirmation button when scheduling messages that allows the user to confirm and schedule the sending time -->
    <string name="ScheduleMessageTimePickerBottomSheet__schedule_send">設定傳送時間</string>
    <!-- Disclaimer in message scheduling dialog. %1$s replaced with a GMT offset (e.g. GMT-05:00), and %2$s is replaced with the time zone name (e.g. Eastern Standard Time) -->
    <string name="ScheduleMessageTimePickerBottomSheet__timezone_disclaimer">所有時間都係 (%1$s) %2$s</string>
    <!-- Warning dialog message text shown when select time for scheduled send is in the past resulting in an immediate send if scheduled. -->
    <string name="ScheduleMessageTimePickerBottomSheet__select_time_in_past_dialog_warning">你揀選嘅時間已經過咗。系統會立即傳送訊息。</string>
    <!-- Positive button text for warning dialog shown when scheduled send is in the past -->
    <string name="ScheduleMessageTimePickerBottomSheet__select_time_in_past_dialog_positive_button">立即傳送</string>

    <!-- Context menu option to send a scheduled message now -->
    <string name="ScheduledMessagesBottomSheet_menu_send_now">立即傳送</string>
    <!-- Context menu option to reschedule a selected message -->
    <string name="ScheduledMessagesBottomSheet_menu_reschedule">重新安排</string>
    <!-- Button in dialog asking user if they are sure they want to delete the selected scheduled message -->
    <string name="ScheduledMessagesBottomSheet_delete_dialog_action">刪除</string>
    <!-- Button in dialog asking user if they are sure they want to delete the selected scheduled message -->
    <string name="ScheduledMessagesBottomSheet_delete_dialog_message">係咪要刪除揀選嘅排定訊息？</string>
    <!-- Progress message shown while deleting selected scheduled message -->
    <string name="ScheduledMessagesBottomSheet_deleting_progress_message">刪除緊排定訊息…</string>

    <!-- DecryptionFailedDialog -->
    <string name="DecryptionFailedDialog_chat_session_refreshed">傾偈階段已經重新整理</string>
    <string name="DecryptionFailedDialog_signal_uses_end_to_end_encryption">Signal 採用端對端加密，間唔中都需要重新整理下您嘅傾偈階段嘅。咁唔會影響您傾偈嘅安全性，只不過就話，您可能錯失咗呢位聯絡人畀您嘅一個訊息，您可以請佢再傳送一次畀您。</string>

    <!-- DeviceListActivity -->
    <string name="DeviceListActivity_unlink_s">係咪要解除連結「%1$s」？</string>
    <string name="DeviceListActivity_by_unlinking_this_device_it_will_no_longer_be_able_to_send_or_receive">解除咗連結嘅話，呢部機就無辦法再傳送同接收訊息㗎喇。</string>
    <string name="DeviceListActivity_network_connection_failed">網絡連線唔掂</string>
    <string name="DeviceListActivity_try_again">再試一次</string>
    <string name="DeviceListActivity_unlinking_device">解除緊部機嘅連結…</string>
    <string name="DeviceListActivity_unlinking_device_no_ellipsis">解除緊部機嘅連結</string>
    <string name="DeviceListActivity_network_failed">網絡唔得掂！</string>

    <!-- DeviceListItem -->
    <string name="DeviceListItem_unnamed_device">無名嘅機</string>
    <string name="DeviceListItem_linked_s">喺 %1$s 連結咗</string>
    <string name="DeviceListItem_last_active_s">對上一次喺 %1$s 用過</string>
    <string name="DeviceListItem_today">今日</string>

    <!-- DocumentView -->
    <string name="DocumentView_unnamed_file">無名嘅檔案</string>

    <!-- DozeReminder -->
    <string name="DozeReminder_optimize_for_missing_play_services">針對無 Play 服務嘅優化</string>
    <string name="DozeReminder_this_device_does_not_support_play_services_tap_to_disable_system_battery">呢部機唔支援 Play 服務。撳一下以停用系統嘅電量優化，以免 Molly 喺部機閒置嘅時候冇得去攞訊息。</string>

    <!-- ExpiredBuildReminder -->
    <string name="ExpiredBuildReminder_this_version_of_signal_has_expired">呢個版本嘅 Signal 已經過期喇。即刻更新以傳送同接收訊息。</string>
    <string name="ExpiredBuildReminder_update_now">即刻更新</string>

    <!-- PendingGroupJoinRequestsReminder -->
    <plurals name="PendingGroupJoinRequestsReminder_d_pending_member_requests">
        <item quantity="other">%1$d 個成員請求仲等緊。</item>
    </plurals>
    <string name="PendingGroupJoinRequestsReminder_view">睇下</string>

    <!-- GcmRefreshJob -->
    <string name="GcmRefreshJob_Permanent_Signal_communication_failure">Signal 通訊有非暫時嘅失敗！</string>
    <string name="GcmRefreshJob_Signal_was_unable_to_register_with_Google_Play_Services">Molly 註冊唔到 Google Play 服務。Molly 訊息同通話已經停用，請到 [設定] &gt; [進階] 試下重新註冊。</string>


    <!-- GiphyActivity -->
    <string name="GiphyActivity_error_while_retrieving_full_resolution_gif">攞完整解像度 GIF 嘅時候發生問題</string>

    <!-- GiphyFragmentPageAdapter -->

    <!-- AddToGroupActivity -->
    <string name="AddToGroupActivity_add_member">係咪要加成員？</string>
    <string name="AddToGroupActivity_add_s_to_s">係咪要將「%1$s」加入去「%2$s」？</string>
    <string name="AddToGroupActivity_s_added_to_s">「%1$s」已經加咗入去「%2$s」。</string>
    <string name="AddToGroupActivity_add_to_group">加入去個谷度</string>
    <string name="AddToGroupActivity_add_to_groups">加入去幾個谷</string>
    <string name="AddToGroupActivity_this_person_cant_be_added_to_legacy_groups">舊版嘅谷加唔到呢個人。</string>
    <string name="AddToGroupActivity_add">加入去</string>
    <string name="AddToGroupActivity_add_to_a_group">加入去一個谷度</string>

    <!-- ChooseNewAdminActivity -->
    <string name="ChooseNewAdminActivity_choose_new_admin">揀選新嘅話事人</string>
    <string name="ChooseNewAdminActivity_done">搞掂</string>
    <string name="ChooseNewAdminActivity_you_left">您已退出「%1$s」。</string>

    <!-- GroupMembersDialog -->
    <string name="GroupMembersDialog_you">您</string>

    <!-- GV2 access levels -->
    <string name="GroupManagement_access_level_anyone">三唔識七都得</string>
    <string name="GroupManagement_access_level_all_members">所有成員</string>
    <string name="GroupManagement_access_level_only_admins">只有話事人</string>
    <string name="GroupManagement_access_level_no_one">邊個都唔得</string>
  <!-- Removed by excludeNonTranslatables <string name="GroupManagement_access_level_unknown" translatable="false">Unknown</string> -->
    <array name="GroupManagement_edit_group_membership_choices">
        <item>@string/GroupManagement_access_level_all_members</item>
        <item>@string/GroupManagement_access_level_only_admins</item>
    </array>
    <array name="GroupManagement_edit_group_info_choices">
        <item>@string/GroupManagement_access_level_all_members</item>
        <item>@string/GroupManagement_access_level_only_admins</item>
    </array>

    <!-- GV2 invites sent -->
    <plurals name="GroupManagement_invitation_sent">
        <item quantity="other">%1$d 個邀請已經送出</item>
    </plurals>
    <string name="GroupManagement_invite_single_user">您冇得自動將「%1$s」加入呢個谷度。\n\n已經邀請咗佢加入，喺佢應承之前，唔會見到個谷嘅任何訊息住。</string>
    <string name="GroupManagement_invite_multiple_users">您冇得自動將呢啲使用者加入呢個谷度。\n\n已經邀請咗佢哋加入，喺佢哋應承之前，都唔會見到個谷嘅任何訊息住。</string>

    <!-- GroupsV1MigrationLearnMoreBottomSheetDialogFragment -->
    <string name="GroupsV1MigrationLearnMore_what_are_new_groups">乜嘢係「新版谷」？</string>
    <string name="GroupsV1MigrationLearnMore_new_groups_have_features_like_mentions">「新版谷」多咗 @點名講 同埋個谷嘅話事人功能，日後亦會支援更多功能。</string>
    <string name="GroupsV1MigrationLearnMore_all_message_history_and_media_has_been_kept">升級之前嘅所有訊息紀錄同媒體都維持原狀。</string>
    <string name="GroupsV1MigrationLearnMore_you_will_need_to_accept_an_invite_to_join_this_group_again">您將需要接受邀請先可以再次加入呢個谷，喺您接受之前，將唔會收到呢個谷嘅訊息。</string>
    <plurals name="GroupsV1MigrationLearnMore_these_members_will_need_to_accept_an_invite">
        <item quantity="other">下列成員將需要接受邀請先可以再次加入呢個谷，喺佢哋接受之前，將唔會收到呢個谷嘅訊息：</item>
    </plurals>
    <plurals name="GroupsV1MigrationLearnMore_these_members_were_removed_from_the_group">
        <item quantity="other">下列成員已經喺群組度移除咗，佢哋要升咗級先可以重新加入：</item>
    </plurals>

    <!-- GroupsV1MigrationInitiationBottomSheetDialogFragment -->
    <string name="GroupsV1MigrationInitiation_upgrade_to_new_group">升級到新版嘅谷</string>
    <string name="GroupsV1MigrationInitiation_upgrade_this_group">升級呢個谷</string>
    <string name="GroupsV1MigrationInitiation_new_groups_have_features_like_mentions">「新版谷」多咗 @點名講 同埋個谷嘅話事人功能，日後亦會支援更多功能。</string>
    <string name="GroupsV1MigrationInitiation_all_message_history_and_media_will_be_kept">升級之前嘅所有訊息紀錄同媒體仍然會維持原狀。</string>
    <string name="GroupsV1MigrationInitiation_encountered_a_network_error">網絡有問題。陣間再試下啦。</string>
    <string name="GroupsV1MigrationInitiation_failed_to_upgrade">升級失敗。</string>
    <plurals name="GroupsV1MigrationInitiation_these_members_will_need_to_accept_an_invite">
        <item quantity="other">下列成員將需要接受邀請先可以再次加入呢個谷，喺佢哋接受之前，將唔會收到呢個谷嘅訊息：</item>
    </plurals>
    <plurals name="GroupsV1MigrationInitiation_these_members_are_not_capable_of_joining_new_groups">
        <item quantity="other">呢啲成員唔夠資格加入「新版群組」，所以佢哋將會被移除：</item>
    </plurals>

    <!-- GroupsV1MigrationSuggestionsReminder -->
    <plurals name="GroupsV1MigrationSuggestionsReminder_members_couldnt_be_added_to_the_new_group">
        <item quantity="other">%1$d 位成員冇辦法重新加入去個新版谷度。您而家要唔要加返佢哋？</item>
    </plurals>
    <plurals name="GroupsV1MigrationSuggestionsReminder_add_members">
        <item quantity="other">加成員</item>
    </plurals>
    <string name="GroupsV1MigrationSuggestionsReminder_no_thanks">唔使住喇</string>

    <!-- GroupsV1MigrationSuggestionsDialog -->
    <plurals name="GroupsV1MigrationSuggestionsDialog_add_members_question">
        <item quantity="other">係咪要加成員？</item>
    </plurals>
    <plurals name="GroupsV1MigrationSuggestionsDialog_these_members_couldnt_be_automatically_added">
        <item quantity="other">下列成員，喺升級完個谷之後，冇辦法自動加入返去個新版谷度：</item>
    </plurals>
    <plurals name="GroupsV1MigrationSuggestionsDialog_add_members">
        <item quantity="other">加成員</item>
    </plurals>
    <plurals name="GroupsV1MigrationSuggestionsDialog_failed_to_add_members_try_again_later">
        <item quantity="other">加唔到成員入谷。陣間再試下啦。</item>
    </plurals>
    <plurals name="GroupsV1MigrationSuggestionsDialog_cannot_add_members">
        <item quantity="other">加唔到成員。</item>
    </plurals>

    <!-- LeaveGroupDialog -->
    <string name="LeaveGroupDialog_leave_group">係咪要退出呢個谷？</string>
    <string name="LeaveGroupDialog_you_will_no_longer_be_able_to_send_or_receive_messages_in_this_group">您無得再喺呢個谷度收發訊息個囉噃。</string>
    <string name="LeaveGroupDialog_leave">退谷</string>
    <string name="LeaveGroupDialog_choose_new_admin">揀選新嘅話事人</string>
    <string name="LeaveGroupDialog_before_you_leave_you_must_choose_at_least_one_new_admin_for_this_group">您退谷之前，必須為呢個谷揀定至少一個新嘅話事人接您手。</string>
    <string name="LeaveGroupDialog_choose_admin">揀選話事人</string>

    <!-- LinkPreviewView -->
    <string name="LinkPreviewView_no_link_preview_available">條拎未有預覽</string>
    <string name="LinkPreviewView_this_group_link_is_not_active">呢條谷拎未有生效</string>
    <string name="LinkPreviewView_domain_date">%1$s · %2$s</string>
    <!-- Description for Call Link url previews -->
    <string name="LinkPreviewView__use_this_link_to_join_a_signal_call">用呢條連結嚟加入 Signal 通話</string>

    <!-- LinkPreviewRepository -->
    <plurals name="LinkPreviewRepository_d_members">
        <item quantity="other">%1$d 位成員</item>
    </plurals>

    <!-- Title for dialog asking user to submit logs for debugging slow notification issues -->
    <string name="PromptLogsSlowNotificationsDialog__title">我哋留意到通知出現延遲嘅情況。提交除錯紀錄？</string>
    <!-- Message for dialog asking user to submit logs for debugging a crash -->
    <string name="PromptLogsSlowNotificationsDialog__message">除錯紀錄可以幫我哋診斷同修正問題，當中唔會包含任何識別資料。</string>
    <!-- Title for dialog asking user to submit logs for debugging slow notification issues -->
    <string name="PromptLogsSlowNotificationsDialog__title_crash">Molly 遇到問題。提交除錯紀錄？</string>

    <!-- Title for dialog asking user to submit logs for debugging slow notification issues -->
    <string name="PromptBatterySaverBottomSheet__title">由於電池最佳化，通知可能會延遲</string>
    <!-- Message explaining that battery saver may delay notifications -->
    <string name="PromptBatterySaverBottomSheet__message">你可以停用 Molly 嘅電池最佳化設定，確保訊息通知唔會延遲。</string>

    <!-- Button to continue to try and disable battery saver -->
    <string name="PromptBatterySaverBottomSheet__continue">繼續</string>
    <!-- Button to dismiss battery saver dialog prompt-->
    <string name="PromptBatterySaverBottomSheet__dismiss">關閉</string>

    <!-- PendingMembersActivity -->
    <string name="PendingMembersActivity_pending_group_invites">仲等緊嘅入谷邀請</string>
    <string name="PendingMembersActivity_requests">請求</string>
    <string name="PendingMembersActivity_invites">邀請</string>
    <string name="PendingMembersActivity_people_you_invited">您邀請咗嘅人</string>
    <string name="PendingMembersActivity_you_have_no_pending_invites">您無仲等緊嘅邀請。</string>
    <string name="PendingMembersActivity_invites_by_other_group_members">個谷其他成員發出嘅邀請</string>
    <string name="PendingMembersActivity_no_pending_invites_by_other_group_members">個谷其他成員無仲等緊嘅邀請。</string>
    <string name="PendingMembersActivity_missing_detail_explanation">個谷其他成員邀請咗邊位，唔會詳細顯示出嚟。獲邀請嘅人若然選擇加入，佢哋嘅資訊到時就會同呢個谷分享。佢哋入谷之前，唔會見到呢個谷嘅任何訊息。</string>

    <string name="PendingMembersActivity_revoke_invite">撤回邀請</string>
    <string name="PendingMembersActivity_revoke_invites">撤回呢啲邀請</string>
    <plurals name="PendingMembersActivity_revoke_d_invites">
        <item quantity="other">撤回 %1$d 個邀請</item>
    </plurals>
    <plurals name="PendingMembersActivity_error_revoking_invite">
        <item quantity="other">撤回呢啲邀請嘅時候發生錯誤</item>
    </plurals>

    <!-- RequestingMembersFragment -->
    <string name="RequestingMembersFragment_pending_member_requests">仲等緊嘅成員請求</string>
    <string name="RequestingMembersFragment_no_member_requests_to_show">睇唔到有成員請求。</string>
    <string name="RequestingMembersFragment_explanation">表列嘅人正嘗試以條谷拎加入呢個谷。</string>
    <string name="RequestingMembersFragment_added_s">"已加咗「%1$s」"</string>
    <string name="RequestingMembersFragment_denied_s">"已叮走「%1$s」"</string>

    <!-- AddMembersActivity -->
    <string name="AddMembersActivity__done">搞掂</string>
    <string name="AddMembersActivity__this_person_cant_be_added_to_legacy_groups">舊版嘅谷加唔到呢個人。</string>
    <plurals name="AddMembersActivity__add_d_members_to_s">
        <item quantity="other">係咪要加 %3$d 位成員入去「%2$s」度？</item>
    </plurals>
    <string name="AddMembersActivity__add">加入去</string>
    <string name="AddMembersActivity__add_members">加成員</string>

    <!-- AddGroupDetailsFragment -->
    <string name="AddGroupDetailsFragment__name_this_group">幫個谷起個名</string>
    <string name="AddGroupDetailsFragment__create_group">開個新谷</string>
    <string name="AddGroupDetailsFragment__create">建立</string>
    <string name="AddGroupDetailsFragment__members">成員</string>
    <string name="AddGroupDetailsFragment__you_can_add_or_invite_friends_after_creating_this_group">開咗呢個新谷之後，您可以加人或者邀請好友。</string>
    <string name="AddGroupDetailsFragment__group_name_required">谷名 (必填)</string>
    <string name="AddGroupDetailsFragment__group_name_optional">谷名 (選填)</string>
    <string name="AddGroupDetailsFragment__this_field_is_required">呢欄一定要填。</string>
    <string name="AddGroupDetailsFragment__group_creation_failed">開唔到新谷。</string>
    <string name="AddGroupDetailsFragment__try_again_later">陣間再試下啦。</string>
    <string name="AddGroupDetailsFragment__remove">移除</string>
    <string name="AddGroupDetailsFragment__sms_contact">短訊聯絡人</string>
    <string name="AddGroupDetailsFragment__remove_s_from_this_group">係咪喺群組度移除 %1$s？</string>
    <!-- Info message shown in the middle of the screen, displayed when adding group details to an MMS Group -->
    <string name="AddGroupDetailsFragment__youve_selected_a_contact_that_doesnt_support">你揀咗一個唔支援 Signal 群組嘅聯絡人，所以呢個群組將會用多媒體訊息。只有你睇到自訂多媒體訊息群組嘅名同埋相。</string>
    <!-- Info message shown in the middle of the screen, displayed when adding group details to an MMS Group after SMS Phase 0 -->
    <string name="AddGroupDetailsFragment__youve_selected_a_contact_that_doesnt_support_signal_groups_mms_removal">你揀選嘅聯絡人用唔到 Signal 群組，所以呢個群組會用多媒體訊息。只有你可以睇到自訂多媒體訊息群組嘅名同相。系統即將停止支援多媒體訊息群組，專注提供加密通訊服務。</string>

    <!-- ManageGroupActivity -->
    <string name="ManageGroupActivity_who_can_add_new_members">邊個可以加啲新成員入嚟？</string>
    <string name="ManageGroupActivity_who_can_edit_this_groups_info">邊個改到關於呢個谷嘅資訊？</string>

    <plurals name="ManageGroupActivity_added">
        <item quantity="other">%1$d 位成員已加咗入嚟。</item>
    </plurals>

    <string name="ManageGroupActivity_you_dont_have_the_rights_to_do_this">您冇得咁樣做</string>
    <string name="ManageGroupActivity_not_capable">您加嘅某個人唔支援新版谷，佢需要更新 Signal</string>
    <string name="ManageGroupActivity_not_announcement_capable">您加嘅某個人唔支援佈告谷，佢需要更新 Signal</string>
    <string name="ManageGroupActivity_failed_to_update_the_group">更新唔到個谷</string>
    <string name="ManageGroupActivity_youre_not_a_member_of_the_group">您唔係呢個谷嘅成員。</string>
    <string name="ManageGroupActivity_failed_to_update_the_group_please_retry_later">更新唔到個谷，麻煩陣間再試下啦</string>
    <string name="ManageGroupActivity_failed_to_update_the_group_due_to_a_network_error_please_retry_later">網絡有問題，更新唔到個谷，麻煩陣間再試下啦</string>

    <string name="ManageGroupActivity_edit_name_and_picture">改名同相</string>
    <string name="ManageGroupActivity_legacy_group">舊版谷</string>
    <string name="ManageGroupActivity_legacy_group_learn_more">呢個係舊版谷。個谷嘅話事人等功能只有新版谷先用得。</string>
    <string name="ManageGroupActivity_legacy_group_upgrade">呢個係舊版谷。若要用新功能，例如 @點名講 同埋個谷嘅話事人功能，</string>
    <string name="ManageGroupActivity_legacy_group_too_large">呢個舊版谷冇得升級做新版谷，因為人數太多。谷嘅人數上限係 %1$d 人。</string>
    <string name="ManageGroupActivity_upgrade_this_group">升級呢個谷。</string>
    <string name="ManageGroupActivity_this_is_an_insecure_mms_group">呢個係唔安全嘅多媒體短訊谷。若果要私密傾偈，請邀請您嘅聯絡人轉用 Signal。</string>
    <string name="ManageGroupActivity_invite_now">即刻邀請</string>
    <string name="ManageGroupActivity_more">更多</string>
    <string name="ManageGroupActivity_add_group_description">加返個谷嘅描述…</string>

    <!-- GroupMentionSettingDialog -->
    <string name="GroupMentionSettingDialog_notify_me_for_mentions">點名講起我嘅時候通知</string>
    <string name="GroupMentionSettingDialog_receive_notifications_when_youre_mentioned_in_muted_chats">當有人喺靜音聊天入面提及你嘅時候，你想唔想收到通知？</string>
    <string name="GroupMentionSettingDialog_always_notify_me">幾時都要通知我</string>
    <string name="GroupMentionSettingDialog_dont_notify_me">唔好通知我</string>

    <!-- ManageProfileFragment -->
    <!-- Explanation text about usernames etc displayed underneath buttons to view and edit username etc -->
    <string name="ManageProfileFragment__your_username">你嘅用戶名稱、二維碼同連結唔會喺個人檔案度顯示。記得淨係好同你信任嘅人分享你嘅用戶名稱呀。</string>
    <!-- Explanation text about usernames etc displayed underneath buttons to view and edit username etc, shown when you have no username -->
    <string name="ManageProfileFragment__username_footer_no_username">其他人而家可以用你選填嘅用戶名稱傳送訊息俾你，咁你就唔使再俾電話冧把人喇。 </string>
    <string name="ManageProfileFragment_profile_name">個人檔名</string>
    <string name="ManageProfileFragment_username">用戶名稱</string>
    <string name="ManageProfileFragment_about">關於</string>
    <string name="ManageProfileFragment_failed_to_set_avatar">頭像設定唔到</string>
    <string name="ManageProfileFragment_badges">襟章</string>
    <!-- Text for a button that will take the user to the screen to manage their username link and QR code -->
    <string name="ManageProfileFragment_link_setting_text">二維碼或連結</string>
    <string name="ManageProfileFragment__edit_photo">改過幅相</string>
    <!-- Title of a tooltip educating the user about a button on the screen that will take them to the username share screen -->
    <string name="ManageProfileFragment__link_tooltip_title">分享你嘅用戶名稱</string>
    <!-- Body of a tooltip educating the user about a button on the screen that will take them to the username share screen -->
    <string name="ManageProfileFragment__link_tooltip_body">分享你嘅專屬二維碼或者連結，其他人就可以同你開始聊天。</string>
    <!-- Snackbar message after creating username -->
    <string name="ManageProfileFragment__username_created">建立咗用戶名稱</string>
    <!-- Snackbar message after copying username -->
    <string name="ManageProfileFragment__username_copied">複製咗用戶名稱</string>
    <!-- Snackbar message after network failure while trying to delete username -->
    <string name="ManageProfileFragment__couldnt_delete_username">刪除唔到用戶名稱。請你遲啲再試過啦。</string>
    <!-- Snackbar message after successful deletion of username -->
    <string name="ManageProfileFragment__username_deleted">刪除咗用戶名稱</string>
    <!-- The title of a pop-up dialog asking the user to confirm deleting their username -->
    <string name="ManageProfileFragment__delete_username_dialog_title">係咪刪除用戶名稱呀？</string>
    <!-- The body of a pop-up dialog asking the user to confirm deleting their username -->
    <string name="ManageProfileFragment__delete_username_dialog_body">"咁做嘅話，系統會移除你嘅用戶名稱，同埋停用你嘅二維碼同連結。 其他用戶就可以攞「%1$s」呢個名嚟用㗎喇。 你係咪確定？"</string>

    <!-- UsernameOutOfSyncReminder -->
    <!-- Displayed above the conversation list when a user needs to address an issue with their username -->
    <string name="UsernameOutOfSyncReminder__username_and_link_corrupt">你嘅用戶名稱出現問題，唔再指定到你嘅帳戶。你可以嘗試重設或另選一個新嘅用戶名稱。</string>
    <!-- Displayed above the conversation list when a user needs to address an issue with their username link -->
    <string name="UsernameOutOfSyncReminder__link_corrupt">你嘅二維碼同用戶名稱連結出現問題，唔再指定至你嘅帳戶。 建立新連結分享俾其他人啦。</string>
    <!-- Action text to navigate user to manually fix the issue with their username -->
    <string name="UsernameOutOfSyncReminder__fix_now">立即修復</string>


    <!-- ManageRecipientActivity -->
    <string name="ManageRecipientActivity_no_groups_in_common">無有緣相遇嘅谷</string>
    <plurals name="ManageRecipientActivity_d_groups_in_common">
        <item quantity="other">%1$d 個有緣相遇嘅谷</item>
    </plurals>

    <plurals name="GroupMemberList_invited">
        <item quantity="other">%1$s 已邀請咗 %2$d 人</item>
    </plurals>

    <!-- CustomNotificationsDialogFragment -->
    <string name="CustomNotificationsDialogFragment__custom_notifications">自訂通知</string>
    <string name="CustomNotificationsDialogFragment__messages">訊息</string>
    <string name="CustomNotificationsDialogFragment__use_custom_notifications">使用自訂通知</string>
    <string name="CustomNotificationsDialogFragment__notification_sound">通知響聲</string>
    <string name="CustomNotificationsDialogFragment__vibrate">震動</string>
    <!-- Button text for customizing notification options -->
    <string name="CustomNotificationsDialogFragment__customize">自訂</string>
    <string name="CustomNotificationsDialogFragment__change_sound_and_vibration">更改響聲同震動</string>
    <string name="CustomNotificationsDialogFragment__call_settings">通話設定</string>
    <string name="CustomNotificationsDialogFragment__ringtone">鈴聲</string>
    <string name="CustomNotificationsDialogFragment__default">預設</string>
    <string name="CustomNotificationsDialogFragment__unknown">未知</string>

    <!-- ShareableGroupLinkDialogFragment -->
    <string name="ShareableGroupLinkDialogFragment__group_link">谷拎</string>
    <string name="ShareableGroupLinkDialogFragment__share">分享</string>
    <string name="ShareableGroupLinkDialogFragment__reset_link">重設條拎</string>
    <string name="ShareableGroupLinkDialogFragment__approve_new_members">審批新成員</string>
    <string name="ShareableGroupLinkDialogFragment__require_an_admin_to_approve_new_members_joining_via_the_group_link">以谷拎加入嘅新成員送交話事人審批。</string>
    <string name="ShareableGroupLinkDialogFragment__are_you_sure_you_want_to_reset_the_group_link">您係咪確定要重設條谷拎？人哋將唔再能夠用而家條拎加入呢個谷。</string>

    <!-- GroupLinkShareQrDialogFragment -->
    <string name="GroupLinkShareQrDialogFragment__qr_code">二維碼</string>
    <string name="GroupLinkShareQrDialogFragment__people_who_scan_this_code_will">其他人只要掃一掃呢個碼，就能夠加入您個谷。視乎設定有無開，新成員仍需送交話事人審批。</string>
    <string name="GroupLinkShareQrDialogFragment__share_code">分享二維碼</string>

    <!-- GV2 Invite Revoke confirmation dialog -->
    <string name="InviteRevokeConfirmationDialog_revoke_own_single_invite">您係咪要撤回您先前發畀 %1$s 嘅邀請？</string>
    <plurals name="InviteRevokeConfirmationDialog_revoke_others_invites">
        <item quantity="other">您係咪要撤回 %1$s 先前發出嘅 %2$d 個邀請？</item>
    </plurals>

    <!-- GroupJoinBottomSheetDialogFragment -->
    <string name="GroupJoinBottomSheetDialogFragment_you_are_already_a_member">您已經係成員</string>
    <string name="GroupJoinBottomSheetDialogFragment_join">摻埋我</string>
    <string name="GroupJoinBottomSheetDialogFragment_request_to_join">請求加入</string>
    <string name="GroupJoinBottomSheetDialogFragment_unable_to_join_group_please_try_again_later">加唔到入谷。麻煩陣間再試下啦</string>
    <string name="GroupJoinBottomSheetDialogFragment_encountered_a_network_error">網絡有問題。</string>
    <string name="GroupJoinBottomSheetDialogFragment_this_group_link_is_not_active">呢條谷拎未有生效</string>
    <!-- Title shown when there was an known issue getting group information from a group link -->
    <string name="GroupJoinBottomSheetDialogFragment_cant_join_group">加入唔到個谷</string>
    <!-- Message shown when you try to get information for a group via link but an admin has removed you -->
    <string name="GroupJoinBottomSheetDialogFragment_you_cant_join_this_group_via_the_group_link_because_an_admin_removed_you">你唔可以用群組連結加入呢個群組，因為管理員已經移除咗你。</string>
    <!-- Message shown when you try to get information for a group via link but the link is no longer valid -->
    <string name="GroupJoinBottomSheetDialogFragment_this_group_link_is_no_longer_valid">呢條谷拎已經失效。</string>
    <!-- Title shown when there was an unknown issue getting group information from a group link -->
    <string name="GroupJoinBottomSheetDialogFragment_link_error">條拎發生錯誤</string>
    <!-- Message shown when you try to get information for a group via link but an unknown issue occurred -->
    <string name="GroupJoinBottomSheetDialogFragment_joining_via_this_link_failed_try_joining_again_later">用呢條拎加入嘅時候搞唔掂。陣間再試下加入啦。</string>

    <string name="GroupJoinBottomSheetDialogFragment_direct_join">係咪要加入呢個谷，並且向所有成員分享您嘅名同埋相？</string>
    <string name="GroupJoinBottomSheetDialogFragment_admin_approval_needed">呢個谷嘅話事人要先審批您嘅請求，先可以畀您加入呢個谷。當您請求加入嘅時候，您嘅名同埋相將會向呢個谷嘅成員分享。</string>
    <plurals name="GroupJoinBottomSheetDialogFragment_group_dot_d_members">
        <item quantity="other">谷 · %1$d 位成員</item>
    </plurals>

    <!-- GroupJoinUpdateRequiredBottomSheetDialogFragment -->
    <string name="GroupJoinUpdateRequiredBottomSheetDialogFragment_update_signal_to_use_group_links">更新 Signal 以使用谷拎</string>
    <string name="GroupJoinUpdateRequiredBottomSheetDialogFragment_update_message">您用緊嘅 Signal 版本唔支援呢條谷拎。請更新去最新版本以透過條拎加入呢個谷。</string>
    <string name="GroupJoinUpdateRequiredBottomSheetDialogFragment_update_signal">更新 Signal</string>
    <string name="GroupJoinUpdateRequiredBottomSheetDialogFragment_group_link_is_not_valid">谷拎無效</string>

    <!-- GroupInviteLinkEnableAndShareBottomSheetDialogFragment -->
    <string name="GroupInviteLinkEnableAndShareBottomSheetDialogFragment_invite_friends">誠邀好友</string>
    <string name="GroupInviteLinkEnableAndShareBottomSheetDialogFragment_share_a_link_with_friends_to_let_them_quickly_join_this_group">同好友分享條拎，佢哋加入呢個谷就自然快過閃電。</string>

    <string name="GroupInviteLinkEnableAndShareBottomSheetDialogFragment_enable_and_share_link">啟用並分享條拎</string>
    <string name="GroupInviteLinkEnableAndShareBottomSheetDialogFragment_share_link">分享條拎</string>

    <string name="GroupInviteLinkEnableAndShareBottomSheetDialogFragment_unable_to_enable_group_link_please_try_again_later">啟用唔到谷拎。麻煩陣間再試下啦</string>
    <string name="GroupInviteLinkEnableAndShareBottomSheetDialogFragment_encountered_a_network_error">網絡有問題。</string>
    <string name="GroupInviteLinkEnableAndShareBottomSheetDialogFragment_you_dont_have_the_right_to_enable_group_link">您冇得啟用條谷拎。請麻煩話事人幫手。</string>
    <string name="GroupInviteLinkEnableAndShareBottomSheetDialogFragment_you_are_not_currently_a_member_of_the_group">您目前唔係呢個谷嘅成員。</string>

    <!-- GV2 Request confirmation dialog -->
    <string name="RequestConfirmationDialog_add_s_to_the_group">係咪要加「%1$s」入去個谷度？</string>
    <string name="RequestConfirmationDialog_deny_request_from_s">係咪要拒絕「%1$s」嘅請求？</string>
    <!-- Confirm dialog message shown when deny a group link join request and group link is enabled. -->
    <string name="RequestConfirmationDialog_deny_request_from_s_they_will_not_be_able_to_request">係咪要拒絕「%1$s」嘅請求？佢之後就無得再用條谷拎請求加入呢個谷。</string>
    <string name="RequestConfirmationDialog_add">加入去</string>
    <string name="RequestConfirmationDialog_deny">拒絕</string>

    <!-- ImageEditorHud -->
    <string name="ImageEditorHud_blur_faces">朦朧的臉</string>
    <string name="ImageEditorHud_new_blur_faces_or_draw_anywhere_to_blur">新嘢：朦朧人臉又或隨意造化朦朧之美</string>
    <string name="ImageEditorHud_draw_anywhere_to_blur">隨意造化朦朧之美</string>
    <string name="ImageEditorHud_draw_to_blur_additional_faces_or_areas">隨意畫去朦朧其他人臉或地方</string>

    <!-- InputPanel -->
    <string name="InputPanel_tap_and_hold_to_record_a_voice_message_release_to_send">撳住去錄個語音訊息，鬆手就傳送</string>
    <!-- When editing a message, label shown above the text input field in the composer -->
    <string name="InputPanel_edit_message">編輯訊息</string>

    <!-- InviteActivity -->
    <string name="InviteActivity_share">分享</string>
    <string name="InviteActivity_share_with_contacts">同聯絡人分享</string>
    <string name="InviteActivity_share_via">分享去…</string>

    <string name="InviteActivity_cancel">取消</string>
    <string name="InviteActivity_sending">送緊出去…</string>
    <string name="InviteActivity_invitations_sent">邀請已發送！</string>
    <string name="InviteActivity_invite_to_signal">拉隊嚟 Molly</string>
    <string name="InviteActivity_send_sms">發送短訊 (%1$d)</string>
    <plurals name="InviteActivity_send_sms_invites">
        <item quantity="other">係咪要傳送 %1$d 個邀請短訊？</item>
    </plurals>
    <string name="InviteActivity_lets_switch_to_signal">不如我哋齊齊轉會 Molly: %1$s</string>
    <string name="InviteActivity_no_app_to_share_to">似乎您無 app 用嚟去分享噃。</string>

    <!-- LearnMoreTextView -->
    <string name="LearnMoreTextView_learn_more">講多啲畀我聽</string>

    <string name="SpanUtil__read_more">睇晒全文</string>

    <!-- LongMessageActivity -->
    <string name="LongMessageActivity_unable_to_find_message">搵唔到訊息</string>
    <string name="LongMessageActivity_message_from_s">%1$s 傳嚟嘅訊息</string>
    <string name="LongMessageActivity_your_message">您嘅訊息</string>

    <!-- MessageRetrievalService -->
    <string name="MessageRetrievalService_signal">Molly</string>
    <string name="MessageRetrievalService_background_connection_enabled">背景連線已啟用</string>

    <!-- MediaOverviewActivity -->
    <string name="MediaOverviewActivity_Media">媒體</string>
    <string name="MediaOverviewActivity_Files">檔案</string>
    <string name="MediaOverviewActivity_Audio">聲音</string>
    <string name="MediaOverviewActivity_All">全部</string>
    <plurals name="MediaOverviewActivity_Media_delete_confirm_title">
        <item quantity="other">係咪要刪除揀選嘅項目？</item>
    </plurals>
    <plurals name="MediaOverviewActivity_Media_delete_confirm_message">
        <item quantity="other">咁做嘅話，就會永久刪除揀選咗嗰 %1$d 個檔案㗎喇。任何附加嘅訊息文字亦都會刪除。</item>
    </plurals>
    <string name="MediaOverviewActivity_Media_delete_progress_title">刪除緊</string>
    <string name="MediaOverviewActivity_Media_delete_progress_message">刪除緊啲訊息…</string>
    <string name="MediaOverviewActivity_collecting_attachments">啲附件執返齊埋欄先…</string>
    <string name="MediaOverviewActivity_Sort_by">排序方法</string>
    <string name="MediaOverviewActivity_Newest">最新到最舊</string>
    <string name="MediaOverviewActivity_Oldest">最舊到最新</string>
    <string name="MediaOverviewActivity_Storage_used">掗咗幾多空間</string>
    <string name="MediaOverviewActivity_All_storage_use">所有掗咗嘅空間</string>
    <string name="MediaOverviewActivity_Grid_view_description">一格格顯示</string>
    <string name="MediaOverviewActivity_List_view_description">一行行顯示</string>
    <string name="MediaOverviewActivity_Selected_description">已揀選</string>
    <string name="MediaOverviewActivity_select_all">全部揀晒</string>
    <plurals name="MediaOverviewActivity_save_plural">
        <item quantity="other">儲存</item>
    </plurals>
    <plurals name="MediaOverviewActivity_delete_plural">
        <item quantity="other">刪除</item>
    </plurals>

    <plurals name="MediaOverviewActivity_d_selected_s">
        <item quantity="other">揀選咗 %1$d 個 (%2$s)</item>
    </plurals>
    <string name="MediaOverviewActivity_file">檔案</string>
    <string name="MediaOverviewActivity_audio">聲音</string>
    <string name="MediaOverviewActivity_video">影片</string>
    <string name="MediaOverviewActivity_image">圖片</string>
  <!-- Removed by excludeNonTranslatables <string name="MediaOverviewActivity_detail_line_2_part" translatable="false">%1$s · %2$s</string> -->
  <!-- Removed by excludeNonTranslatables <string name="MediaOverviewActivity_detail_line_3_part" translatable="false">%1$s · %2$s · %3$s</string> -->

    <string name="MediaOverviewActivity_sent_by_s">由 %1$s 傳送</string>
    <string name="MediaOverviewActivity_sent_by_you">由您傳送</string>
    <string name="MediaOverviewActivity_sent_by_s_to_s">由 %1$s 傳送畀 %2$s</string>
    <string name="MediaOverviewActivity_sent_by_you_to_s">由您傳送畀 %1$s</string>

    <!-- Megaphones -->
    <string name="Megaphones_remind_me_later">遲啲先提醒我</string>
    <string name="Megaphones_verify_your_signal_pin">驗證您嘅 Signal PIN 碼</string>
    <string name="Megaphones_well_occasionally_ask_you_to_verify_your_pin">我哋間唔中會問下您個 PIN 碼，等您唔使唔記得。</string>
    <string name="Megaphones_verify_pin">驗證 PIN 碼</string>
    <string name="Megaphones_get_started">開波</string>
    <string name="Megaphones_new_group">全新嘅谷</string>
    <string name="Megaphones_invite_friends">誠邀好友</string>
    <string name="Megaphones_chat_colors">聊天顏色</string>
    <string name="Megaphones_add_a_profile_photo">加入個人檔案相片</string>

    <!-- Title of a bottom sheet to render messages that all quote a specific message -->
    <string name="MessageQuotesBottomSheet_replies">回覆</string>

    <!-- NotificationBarManager -->
    <string name="NotificationBarManager__establishing_signal_call">籌備緊 Signal 通話</string>
    <!-- Temporary notification shown when starting the calling service -->
    <string name="NotificationBarManager__starting_signal_call_service">開始 Molly 通話服務</string>
    <string name="NotificationBarManager__stopping_signal_call_service">停止緊 Molly 通話服務</string>
    <string name="NotificationBarManager__cancel_call">取消通話</string>

    <!-- NotificationsMegaphone -->
    <string name="NotificationsMegaphone_turn_on_notifications">係咪要開啟通知？</string>
    <string name="NotificationsMegaphone_never_miss_a_message">您嘅聯絡人同谷傳過嚟嘅訊息唔再甩漏。</string>
    <string name="NotificationsMegaphone_turn_on">開啟</string>
    <string name="NotificationsMegaphone_not_now">遲啲先啦</string>

    <!-- NotificationMmsMessageRecord -->
    <string name="NotificationMmsMessageRecord_multimedia_message">多媒體訊息</string>
    <string name="NotificationMmsMessageRecord_downloading_mms_message">下載緊多媒體短訊訊息</string>
    <string name="NotificationMmsMessageRecord_error_downloading_mms_message">下載多媒體短訊訊息嘅時候發生錯誤，撳一下再試一次</string>

    <!-- MediaPickerActivity -->
    <string name="MediaPickerActivity__menu_open_camera">開啟相機</string>

    <!-- MediaSendActivity -->
    <string name="MediaSendActivity_camera_unavailable">用唔到相機。</string>

    <!-- MediaRepository -->
    <string name="MediaRepository_all_media">所有多媒體</string>
    <string name="MediaRepository__camera">相機</string>

    <!-- MessageRecord -->
    <string name="MessageRecord_unknown">未知</string>
    <string name="MessageRecord_message_encrypted_with_a_legacy_protocol_version_that_is_no_longer_supported">收到一個訊息，係用已經唔再支援嘅 Signal 舊版本加密嘅。請您叫寄件人更新做最新版本，然之後再傳送一次呢個訊息啦。</string>
    <string name="MessageRecord_left_group">您現已退谷。</string>
    <string name="MessageRecord_you_updated_group">您更新咗呢個谷。</string>
    <string name="MessageRecord_the_group_was_updated">個谷更新咗。</string>
    <!-- Update message shown when placing an outgoing 1:1 voice/audio call and it\'s answered by the other party -->
    <string name="MessageRecord_outgoing_voice_call">打出嘅語音通話</string>
    <!-- Update message shown when placing an outgoing 1:1 video call and it\'s answered by the other party -->
    <string name="MessageRecord_outgoing_video_call">打出去嘅視像通話</string>
    <!-- Update message shown when placing an outgoing 1:1 voice/audio call and it\'s not answered by the other party -->
    <string name="MessageRecord_unanswered_voice_call">未接嘅語音通話</string>
    <!-- Update message shown when placing an outgoing 1:1 video call and it\'s not answered by the other party -->
    <string name="MessageRecord_unanswered_video_call">未接嘅視像通話</string>
    <!-- Update message shown when receiving an incoming 1:1 voice/audio call and it\'s answered -->
    <string name="MessageRecord_incoming_voice_call">語音通話來電</string>
    <!-- Update message shown when receiving an incoming 1:1 video call and answered -->
    <string name="MessageRecord_incoming_video_call">打入嚟嘅視像通話</string>
    <!-- Update message shown when receiving an incoming 1:1 voice/audio call and not answered -->
    <string name="MessageRecord_missed_voice_call">未接嘅語音通話</string>
    <!-- Update message shown when receiving an incoming 1:1 video call and not answered -->
    <string name="MessageRecord_missed_video_call">未接嘅視像通話</string>
    <!-- Update message shown when receiving an incoming voice call and declined due to notification profile -->
    <string name="MessageRecord_missed_voice_call_notification_profile">通知設定檔開啟時未接語音通話</string>
    <!-- Update message shown when receiving an incoming video call and declined due to notification profile -->
    <string name="MessageRecord_missed_video_call_notification_profile">通知設定檔開啟時未接視像通話</string>
    <!-- Update message shown when receiving an incoming 1:1 voice/audio call and explicitly declined -->
    <string name="MessageRecord_you_declined_a_voice_call">你拒絕咗一個語音通話</string>
    <!-- Update message shown when receiving an incoming 1:1 video call and explicitly declined -->
    <string name="MessageRecord_you_declined_a_video_call">你拒絕咗一個視像通話</string>
    <!-- Call update formatter string to place the update message next to a time stamp. e.g., \'Incoming voice call · 11:11am\' -->
    <string name="MessageRecord_call_message_with_date">%1$s · %2$s</string>
    <string name="MessageRecord_s_updated_group">%1$s 已更新呢個谷。</string>
    <string name="MessageRecord_s_joined_signal">%1$s 開咗 Signal 喇！</string>
    <string name="MessageRecord_you_disabled_disappearing_messages">您已停用過眼雲煙訊息。</string>
    <string name="MessageRecord_s_disabled_disappearing_messages">%1$s 已停用過眼雲煙訊息。</string>
    <string name="MessageRecord_you_set_disappearing_message_time_to_s">您已將過眼雲煙訊息倒數限期設定為 %1$s。</string>
    <string name="MessageRecord_s_set_disappearing_message_time_to_s">%1$s 已將過眼雲煙訊息倒數限期設定為 %2$s。</string>
    <string name="MessageRecord_disappearing_message_time_set_to_s">過眼雲煙訊息倒數限期已設定為 %1$s。</string>
    <string name="MessageRecord_this_group_was_updated_to_a_new_group">呢個谷已更新做新版谷。</string>
    <string name="MessageRecord_you_couldnt_be_added_to_the_new_group_and_have_been_invited_to_join">加唔到您入新版谷度，已經邀請咗您加入。</string>
    <string name="MessageRecord_chat_session_refreshed">傾偈階段已經重新整理</string>
    <plurals name="MessageRecord_members_couldnt_be_added_to_the_new_group_and_have_been_invited">
        <item quantity="other">加唔到 %1$s 位成員入新版谷度，已經邀請咗佢哋加入。</item>
    </plurals>

    <plurals name="MessageRecord_members_couldnt_be_added_to_the_new_group_and_have_been_removed">
        <item quantity="other">加唔到 %1$s 位成員入「新版群組」，所以佢哋已經被移除咗。</item>
    </plurals>

    <!-- Profile change updates -->
    <string name="MessageRecord_changed_their_profile_name_to">%1$s 將佢個人檔名轉咗做 %2$s。</string>
    <string name="MessageRecord_changed_their_profile_name_from_to">%1$s 將佢先前個人檔名 %2$s 轉咗做 %3$s。</string>
    <string name="MessageRecord_changed_their_profile">%1$s 轉咗佢嘅個人資料。</string>

    <!-- GV2 specific -->
    <string name="MessageRecord_you_created_the_group">您開咗呢個谷。</string>
    <string name="MessageRecord_group_updated">更新咗呢個谷。</string>
    <string name="MessageRecord_invite_friends_to_this_group">用條谷拎叫晒啲好友加入呢個谷</string>

    <!-- GV2 member additions -->
    <string name="MessageRecord_you_added_s">您已加咗 %1$s 入谷。</string>
    <string name="MessageRecord_s_added_s">%1$s 已加咗 %2$s 入谷。</string>
    <string name="MessageRecord_s_added_you">%1$s 已加咗您入谷。</string>
    <string name="MessageRecord_you_joined_the_group">您已加入呢個谷。</string>
    <string name="MessageRecord_s_joined_the_group">%1$s 已加入呢個谷。</string>

    <!-- GV2 member removals -->
    <string name="MessageRecord_you_removed_s">你移除咗 %1$s。</string>
    <string name="MessageRecord_s_removed_s">%1$s 移除咗 %2$s。</string>
    <string name="MessageRecord_s_removed_you_from_the_group">%1$s 喺群組度移除咗你。</string>
    <string name="MessageRecord_you_left_the_group">您已退谷。</string>
    <string name="MessageRecord_s_left_the_group">%1$s 已退谷。</string>
    <string name="MessageRecord_you_are_no_longer_in_the_group">您已唔再係呢個谷嘅成員。</string>
    <string name="MessageRecord_s_is_no_longer_in_the_group">%1$s 已唔再係呢個谷嘅成員。</string>

    <!-- GV2 role change -->
    <string name="MessageRecord_you_made_s_an_admin">您已擢升 %1$s 為話事人。</string>
    <string name="MessageRecord_s_made_s_an_admin">%1$s 已擢升 %2$s 為話事人。</string>
    <string name="MessageRecord_s_made_you_an_admin">%1$s 已擢升您為話事人。</string>
    <string name="MessageRecord_you_revoked_admin_privileges_from_s">您已免去 %1$s 話事人一職。</string>
    <string name="MessageRecord_s_revoked_your_admin_privileges">%1$s 已免去您話事人一職。</string>
    <string name="MessageRecord_s_revoked_admin_privileges_from_s">%1$s 已免去 %2$s 話事人一職。</string>
    <string name="MessageRecord_s_is_now_an_admin">%1$s 而家已經係話事人。</string>
    <string name="MessageRecord_you_are_now_an_admin">您而家已經係話事人。</string>
    <string name="MessageRecord_s_is_no_longer_an_admin">%1$s 已唔再係話事人。</string>
    <string name="MessageRecord_you_are_no_longer_an_admin">您已唔再係話事人。</string>

    <!-- GV2 invitations -->
    <string name="MessageRecord_you_invited_s_to_the_group">您已邀請 %1$s 加入呢個谷。</string>
    <string name="MessageRecord_s_invited_you_to_the_group">%1$s 已邀請您加入呢個谷。</string>
    <plurals name="MessageRecord_s_invited_members">
        <item quantity="other">%1$s 已邀請 %2$d 人加入呢個谷。</item>
    </plurals>
    <string name="MessageRecord_you_were_invited_to_the_group">您已獲邀加入呢個谷。</string>
    <plurals name="MessageRecord_d_people_were_invited_to_the_group">
        <item quantity="other">%1$d 人已獲邀加入呢個谷。</item>
    </plurals>

    <!-- GV2 invitation revokes -->
    <plurals name="MessageRecord_you_revoked_invites">
        <item quantity="other">您已撤回 %1$d 個入谷嘅邀請。</item>
    </plurals>
    <plurals name="MessageRecord_s_revoked_invites">
        <item quantity="other">%1$s 已撤回 %2$d 個入谷嘅邀請。</item>
    </plurals>
    <string name="MessageRecord_someone_declined_an_invitation_to_the_group">有人已謝絕入谷嘅邀請。</string>
    <string name="MessageRecord_you_declined_the_invitation_to_the_group">您已謝絕入谷嘅邀請。</string>
    <string name="MessageRecord_s_revoked_your_invitation_to_the_group">%1$s 已撤回您嘅入谷邀請。</string>
    <string name="MessageRecord_an_admin_revoked_your_invitation_to_the_group">話事人已撤回您嘅入谷邀請。</string>
    <plurals name="MessageRecord_d_invitations_were_revoked">
        <item quantity="other">%1$d 個入谷邀請已撤回。</item>
    </plurals>

    <!-- GV2 invitation acceptance -->
    <string name="MessageRecord_you_accepted_invite">您已接受入谷嘅邀請。</string>
    <string name="MessageRecord_s_accepted_invite">%1$s 已接受入谷嘅邀請。</string>
    <string name="MessageRecord_you_added_invited_member_s">您加咗獲邀嘅成員 %1$s 入谷。</string>
    <string name="MessageRecord_s_added_invited_member_s">%1$s 加咗獲邀嘅成員 %2$s 入谷。</string>

    <!-- GV2 title change -->
    <string name="MessageRecord_you_changed_the_group_name_to_s">您將個谷嘅名改咗做「%1$s」。</string>
    <string name="MessageRecord_s_changed_the_group_name_to_s">%1$s 將個谷嘅名改咗做「%2$s」。</string>
    <string name="MessageRecord_the_group_name_has_changed_to_s">個谷嘅名而家已改咗做「%1$s」。</string>

    <!-- GV2 description change -->
    <string name="MessageRecord_you_changed_the_group_description">您改咗個谷嘅描述。</string>
    <string name="MessageRecord_s_changed_the_group_description">%1$s 改咗個谷嘅描述。</string>
    <string name="MessageRecord_the_group_description_has_changed">個谷嘅描述而家已改咗。</string>

    <!-- GV2 avatar change -->
    <string name="MessageRecord_you_changed_the_group_avatar">您改咗個谷嘅頭像。</string>
    <string name="MessageRecord_s_changed_the_group_avatar">%1$s 改咗個谷嘅頭像。</string>
    <string name="MessageRecord_the_group_group_avatar_has_been_changed">個谷嘅頭像而家已改咗。</string>

    <!-- GV2 attribute access level change -->
    <string name="MessageRecord_you_changed_who_can_edit_group_info_to_s">您已將邊個可以編輯個谷嘅資訊改為「%1$s」。</string>
    <string name="MessageRecord_s_changed_who_can_edit_group_info_to_s">%1$s 已將邊個可以編輯個谷嘅資訊改為「%2$s」。</string>
    <string name="MessageRecord_who_can_edit_group_info_has_been_changed_to_s">邊個可以編輯個谷嘅資訊，而家已改咗做「%1$s」。</string>

    <!-- GV2 membership access level change -->
    <string name="MessageRecord_you_changed_who_can_edit_group_membership_to_s">您已將邊個可以編輯個谷嘅成員名單改為「%1$s」。</string>
    <string name="MessageRecord_s_changed_who_can_edit_group_membership_to_s">%1$s 已將邊個可以編輯個谷嘅成員名單改為「%2$s」。</string>
    <string name="MessageRecord_who_can_edit_group_membership_has_been_changed_to_s">邊個可以編輯個谷嘅成員名單，而家已改咗做「%1$s」。</string>

    <!-- GV2 announcement group change -->
    <string name="MessageRecord_you_allow_all_members_to_send">您已改咗個谷嘅設定，俾所有成員傳送訊息。</string>
    <string name="MessageRecord_you_allow_only_admins_to_send">您已改咗個谷嘅設定，淨係俾話事人傳送訊息。</string>
    <string name="MessageRecord_s_allow_all_members_to_send">%1$s 已改咗個谷嘅設定，俾所有成員傳送訊息。</string>
    <string name="MessageRecord_s_allow_only_admins_to_send">%1$s 已改咗個谷嘅設定，淨係俾話事人傳送訊息。</string>
    <string name="MessageRecord_allow_all_members_to_send">個谷嘅設定已改咗，俾所有成員傳送訊息。</string>
    <string name="MessageRecord_allow_only_admins_to_send">個谷嘅設定已改咗，淨係俾話事人傳送訊息。</string>

    <!-- GV2 group link invite access level change -->
    <string name="MessageRecord_you_turned_on_the_group_link_with_admin_approval_off">您開啟咗條谷拎，但唔使送交話事人審批。</string>
    <string name="MessageRecord_you_turned_on_the_group_link_with_admin_approval_on">您開啟咗條谷拎，但會送交話事人審批。</string>
    <string name="MessageRecord_you_turned_off_the_group_link">您閂咗條谷拎。</string>
    <string name="MessageRecord_s_turned_on_the_group_link_with_admin_approval_off">%1$s 開啟咗條谷拎，但唔使送交話事人審批。</string>
    <string name="MessageRecord_s_turned_on_the_group_link_with_admin_approval_on">%1$s 開啟咗條谷拎，但會送交話事人審批。</string>
    <string name="MessageRecord_s_turned_off_the_group_link">%1$s 閂咗條谷拎。</string>
    <string name="MessageRecord_the_group_link_has_been_turned_on_with_admin_approval_off">條谷拎而家已開啟咗，唔使送交話事人審批。</string>
    <string name="MessageRecord_the_group_link_has_been_turned_on_with_admin_approval_on">條谷拎而家已開啟咗，但會送交話事人審批。</string>
    <string name="MessageRecord_the_group_link_has_been_turned_off">條谷拎而家已閂咗。</string>
    <string name="MessageRecord_you_turned_off_admin_approval_for_the_group_link">您已為條谷拎省去送交話事人審批。</string>
    <string name="MessageRecord_s_turned_off_admin_approval_for_the_group_link">%1$s 已為條谷拎省去送交話事人審批。</string>
    <string name="MessageRecord_the_admin_approval_for_the_group_link_has_been_turned_off">條谷拎而家已省去送交話事人審批。</string>
    <string name="MessageRecord_you_turned_on_admin_approval_for_the_group_link">您已為條谷拎訂定送交話事人審批。</string>
    <string name="MessageRecord_s_turned_on_admin_approval_for_the_group_link">%1$s 已為條谷拎訂定送交話事人審批。</string>
    <string name="MessageRecord_the_admin_approval_for_the_group_link_has_been_turned_on">條谷拎而家已訂定送交話事人審批。</string>

    <!-- GV2 group link reset -->
    <string name="MessageRecord_you_reset_the_group_link">您重設咗條谷拎。</string>
    <string name="MessageRecord_s_reset_the_group_link">%1$s 重設咗條谷拎。</string>
    <string name="MessageRecord_the_group_link_has_been_reset">條谷拎而家已重設咗。</string>

    <!-- GV2 group link joins -->
    <string name="MessageRecord_you_joined_the_group_via_the_group_link">您透過條谷拎加入咗呢個谷。</string>
    <string name="MessageRecord_s_joined_the_group_via_the_group_link">%1$s 透過條谷拎加入咗呢個谷。</string>

    <!-- GV2 group link requests -->
    <string name="MessageRecord_you_sent_a_request_to_join_the_group">您已發送請求加入呢個谷。</string>
    <string name="MessageRecord_s_requested_to_join_via_the_group_link">%1$s 已用條谷拎請求加入。</string>
    <!-- Update message shown when someone requests to join via group link and cancels the request back to back -->
    <plurals name="MessageRecord_s_requested_and_cancelled_their_request_to_join_via_the_group_link">
        <item quantity="other">%1$s 已用條谷拎請求、然後又撤回 %2$d 個加入嘅請求。</item>
    </plurals>

    <!-- GV2 group link approvals -->
    <string name="MessageRecord_s_approved_your_request_to_join_the_group">%1$s 已批准您加入呢個谷嘅請求。</string>
    <string name="MessageRecord_s_approved_a_request_to_join_the_group_from_s">%1$s 已批准 %2$s 加入呢個谷嘅請求。</string>
    <string name="MessageRecord_you_approved_a_request_to_join_the_group_from_s">您已批准 %1$s 加入呢個谷嘅請求。</string>
    <string name="MessageRecord_your_request_to_join_the_group_has_been_approved">您加入呢個谷嘅請求已獲批。</string>
    <string name="MessageRecord_a_request_to_join_the_group_from_s_has_been_approved">%1$s 加入呢個谷嘅請求已獲批。</string>

    <!-- GV2 group link deny -->
    <string name="MessageRecord_your_request_to_join_the_group_has_been_denied_by_an_admin">您加入呢個谷嘅請求已被話事人叮走。</string>
    <string name="MessageRecord_s_denied_a_request_to_join_the_group_from_s">%1$s 已拒絕 %2$s 加入呢個谷嘅請求。</string>
    <string name="MessageRecord_a_request_to_join_the_group_from_s_has_been_denied">%1$s 加入呢個谷嘅請求已被拒。</string>
    <string name="MessageRecord_you_canceled_your_request_to_join_the_group">您已撤回加入呢個谷嘅請求。</string>
    <string name="MessageRecord_s_canceled_their_request_to_join_the_group">%1$s 已撤回加入呢個谷嘅請求。</string>

    <!-- End of GV2 specific update messages -->

    <string name="MessageRecord_your_safety_number_with_s_has_changed">您同 %1$s 之間嘅安全碼已經郁動過。</string>
    <string name="MessageRecord_you_marked_your_safety_number_with_s_verified">您已剔低話您同 %1$s 之間嘅安全碼驗證咗</string>
    <string name="MessageRecord_you_marked_your_safety_number_with_s_verified_from_another_device">您喺另一部機度已剔低話您同 %1$s 之間嘅安全碼驗證咗</string>
    <string name="MessageRecord_you_marked_your_safety_number_with_s_unverified">您已剔低話您同 %1$s 之間嘅安全碼未驗證</string>
    <string name="MessageRecord_you_marked_your_safety_number_with_s_unverified_from_another_device">您喺另一部機度已剔低話您同 %1$s 之間嘅安全碼未驗證</string>
    <string name="MessageRecord_a_message_from_s_couldnt_be_delivered">有一則 %1$s 發出嘅訊息送達唔到</string>
    <string name="MessageRecord_s_changed_their_phone_number">%1$s 已轉咗新電話冧把。</string>
    <!-- Update item message shown in the release channel when someone is already a sustainer so we ask them if they want to boost. -->
    <string name="MessageRecord_like_this_new_feature_help_support_signal_with_a_one_time_donation">鍾唔鍾意呢個新功能呀？透過單次捐款支持 Signal 啦！</string>
    <!-- Update item message shown when we merge two threads together. First placeholder is a name, second placeholder is a phone number. -->
    <string name="MessageRecord_your_message_history_with_s_and_their_number_s_has_been_merged">你同 %1$s 同埋佢嘅號碼 %2$s 嘅訊息紀錄已經合併。</string>
    <!-- Update item message shown when we merge two threads together and we don\'t know the phone number of the other thread. The placeholder is a person\'s name. -->
    <string name="MessageRecord_your_message_history_with_s_and_another_chat_has_been_merged">你同 %1$s 嘅訊息紀錄同埋另一個同對方嘅聊天已經合併。</string>
    <!-- Update item message shown when you find out a phone number belongs to a person you had a conversation with. First placeholder is a phone number, second placeholder is a name. -->
    <string name="MessageRecord_s_belongs_to_s">%1$s 係屬於 %2$s 嘅</string>
    <!-- Message to notify sender that activate payments request has been sent to the recipient -->
    <string name="MessageRecord_you_sent_request">你向 %1$s 發出咗啟動付款嘅請求</string>
    <!-- Request message from recipient to activate payments -->
    <string name="MessageRecord_wants_you_to_activate_payments">%1$s 想你啟動付款。淨係向你信任嘅人付款。</string>
    <!-- Message to inform user that payments was activated-->
    <string name="MessageRecord_you_activated_payments">你已經啟動咗付款</string>
    <!-- Message to inform sender that recipient can now accept payments -->
    <string name="MessageRecord_can_accept_payments">%1$s 而家可以接受付款</string>

    <!-- Group Calling update messages -->
    <string name="MessageRecord_s_started_a_group_call_s">%1$s 已發起成谷通話 · %2$s</string>
    <string name="MessageRecord_you_started_a_group_call_s">你開始咗一個群組通話 · %1$s</string>
    <string name="MessageRecord_s_is_in_the_group_call_s">%1$s 嚟到成谷通話 · %2$s</string>
    <string name="MessageRecord_you_are_in_the_group_call_s1">您嚟到成谷通話 · %1$s</string>
    <string name="MessageRecord_s_and_s_are_in_the_group_call_s1">%1$s 同 %2$s 嚟到成谷通話 · %3$s</string>
    <string name="MessageRecord_group_call_s">成谷通話 · %1$s</string>

    <string name="MessageRecord_s_started_a_group_call">%1$s 已發起成谷通話</string>
    <string name="MessageRecord_you_started_a_group_call">你開始咗一個群組通話</string>
    <string name="MessageRecord_s_is_in_the_group_call">%1$s 嚟到成谷通話</string>
    <string name="MessageRecord_you_are_in_the_group_call">您嚟到成谷通話</string>
    <string name="MessageRecord_s_and_s_are_in_the_group_call">%1$s 同 %2$s 嚟到成谷通話</string>
    <string name="MessageRecord_group_call">成谷通話</string>

    <string name="MessageRecord_you">您</string>

    <plurals name="MessageRecord_s_s_and_d_others_are_in_the_group_call_s">
        <item quantity="other">%1$s、%2$s 同其餘 %3$d 人嚟到成谷通話 · %4$s</item>
    </plurals>

    <plurals name="MessageRecord_s_s_and_d_others_are_in_the_group_call">
        <item quantity="other">%1$s、%2$s 同其餘 %3$d 人嚟到成谷通話</item>
    </plurals>

    <!-- In-conversation update message to indicate that the current contact is sms only and will need to migrate to signal to continue the conversation in signal. -->
    <string name="MessageRecord__you_will_no_longer_be_able_to_send_sms_messages_from_signal_soon">你就快唔可以再喺 Signal 傳送短訊喇。邀請 %1$s 加入 Signal 繼續你哋嘅對話。</string>
    <!-- In-conversation update message to indicate that the current contact is sms only and will need to migrate to signal to continue the conversation in signal. -->
    <string name="MessageRecord__you_can_no_longer_send_sms_messages_in_signal">你冇得再喺 Molly 傳送短訊喇。邀請 %1$s 加入 Molly 繼續你哋嘅對話。</string>
    <!-- Body for quote when message being quoted is an in-app payment message -->
    <string name="MessageRecord__payment_s">付款：%1$s</string>
    <!-- Update message shown in chat after reporting it as spam -->
    <string name="MessageRecord_reported_as_spam">Reported as spam</string>
    <!-- Update message shown in chat after accept a message request -->
    <string name="MessageRecord_you_accepted_the_message_request">You accepted the message request</string>

    <!-- MessageRequestBottomView -->
    <string name="MessageRequestBottomView_accept">接受</string>
    <string name="MessageRequestBottomView_continue">繼續</string>
    <string name="MessageRequestBottomView_delete">刪除</string>
    <string name="MessageRequestBottomView_block">封鎖</string>
    <string name="MessageRequestBottomView_unblock">解除封鎖</string>
    <!-- Text explaining a message request from someone you\'ve removed before -->
    <string name="MessageRequestBottomView_do_you_want_to_let_s_message_you_you_removed_them_before">你係咪想俾 %1$s 傳送訊息俾你，同埋同佢分享你嘅名同相呀？你之前已經移除咗呢個人。</string>
    <string name="MessageRequestBottomView_do_you_want_to_let_s_message_you_they_wont_know_youve_seen_their_messages_until_you_accept">您肯唔肯俾 %1$s 發訊息畀您，並同佢分享您嘅名同相？您話䎺之前，佢都唔會知您睇過佢個訊息嘅。</string>
    <!-- Shown in message request flow. Describes what will happen if you unblock a Signal user -->
    <string name="MessageRequestBottomView_do_you_want_to_let_s_message_you_wont_receive_any_messages_until_you_unblock_them">你係咪想俾 %1$s 傳送訊息俾你，同埋同佢分享你嘅名同相？喺解除封鎖之前，你都唔會收到對方嘅任何訊息。</string>
    <!-- Shown in message request flow. Describes what will happen if you unblock an SMS user -->
    <string name="MessageRequestBottomView_do_you_want_to_let_s_message_you_wont_receive_any_messages_until_you_unblock_them_SMS">你係咪想俾 %1$s 傳送訊息俾你？喺解除封鎖之前，你都唔會收到對方嘅任何訊息。</string>
    <string name="MessageRequestBottomView_get_updates_and_news_from_s_you_wont_receive_any_updates_until_you_unblock_them">你係咪想接收 %1$s 嘅更新資訊同最新消息？喺解除封鎖之前，你都唔會收到對方嘅任何更新資訊。</string>
    <string name="MessageRequestBottomView_continue_your_conversation_with_this_group_and_share_your_name_and_photo">係咪要繼續同呢個谷傾偈，並向個谷嘅所有成員分享您嘅名同相？</string>
    <string name="MessageRequestBottomView_upgrade_this_group_to_activate_new_features">呢個舊版群組已經唔用得喇。如果想啟用新功能，例如 @提及同埋管理員功能，就開個新群組啦。</string>
    <string name="MessageRequestBottomView_this_legacy_group_can_no_longer_be_used">呢個舊版谷冇得繼續用，因為太大喇。谷嘅人數上限係 %1$d 人。</string>
    <string name="MessageRequestBottomView_continue_your_conversation_with_s_and_share_your_name_and_photo">係咪要繼續同 %1$s 傾偈，同埋同佢分享你嘅名同相？</string>
    <string name="MessageRequestBottomView_do_you_want_to_join_this_group_they_wont_know_youve_seen_their_messages_until_you_accept">係咪要加入呢個谷，並同個谷嘅所有成員分享您嘅名同相？您話䎺之前，佢哋都唔會知您睇過個訊息嘅。</string>
    <string name="MessageRequestBottomView_do_you_want_to_join_this_group_you_wont_see_their_messages">係咪要加入呢個群組，同群組成員分享你嘅名同相呀？你需要同意咗，先可以睇到佢哋嘅訊息。</string>
    <string name="MessageRequestBottomView_join_this_group_they_wont_know_youve_seen_their_messages_until_you_accept">係咪要加入呢個谷？您話䎺之前，佢哋都唔會知您睇過個訊息嘅。</string>
    <string name="MessageRequestBottomView_unblock_this_group_and_share_your_name_and_photo_with_its_members">你係咪要解除封鎖呢個群組，並且同呢個群組嘅所有成員分享你嘅名同相？喺解除封鎖之前，你都唔會收到佢哋嘅任何訊息。</string>
  <!-- Removed by excludeNonTranslatables <string name="MessageRequestBottomView_legacy_learn_more_url" translatable="false">https://support.signal.org/hc/articles/360007459591</string> -->
    <string name="MessageRequestProfileView_view">睇下</string>
    <string name="MessageRequestProfileView_member_of_one_group">係 %1$s 嘅成員</string>
    <string name="MessageRequestProfileView_member_of_two_groups">係 %1$s 同 %2$s 嘅成員</string>
    <string name="MessageRequestProfileView_member_of_many_groups">係 %1$s、%2$s 同 %3$s 嘅成員</string>
    <plurals name="MessageRequestProfileView_members">
        <item quantity="other">%1$d 位成員</item>
    </plurals>
    <!-- Describes the number of members in a group. The string MessageRequestProfileView_invited is nested in the parentheses. -->
    <plurals name="MessageRequestProfileView_members_and_invited">
        <item quantity="other">%1$d 位成員 (%2$s)</item>
    </plurals>
    <!-- Describes the number of people invited to a group. Nested inside of the string MessageRequestProfileView_members_and_invited -->
    <plurals name="MessageRequestProfileView_invited">
        <item quantity="other">+%1$d 位獲邀</item>
    </plurals>
    <plurals name="MessageRequestProfileView_member_of_d_additional_groups">
        <item quantity="other">其餘 %1$d 個谷</item>
    </plurals>
    <!-- Button label to report spam for a conversation when in a message request state -->
    <string name="MessageRequestBottomView_report">Report…</string>

    <!-- PassphraseChangeActivity -->
    <string name="PassphraseChangeActivity_passphrases_dont_match_exclamation">兩次所打嘅密碼有出入噃！</string>
    <string name="PassphraseChangeActivity_incorrect_old_passphrase_exclamation">舊密碼唔啱！</string>
    <string name="PassphraseChangeActivity_enter_new_passphrase_exclamation">新密碼未打！</string>

    <!-- DeviceProvisioningActivity -->
    <string name="DeviceProvisioningActivity_link_this_device">係咪要連結呢部機？</string>
    <string name="DeviceProvisioningActivity_continue">繼續</string>

    <string name="DeviceProvisioningActivity_content_intro">呢部機將會可以</string>
    <string name="DeviceProvisioningActivity_content_bullets">
        • 睇晒您所有嘅訊息 \n• 以您嘅名義傳送訊息
    </string>
    <string name="DeviceProvisioningActivity_content_progress_title">連結緊部機</string>
    <string name="DeviceProvisioningActivity_content_progress_content">連結緊部新機…</string>
    <string name="DeviceProvisioningActivity_content_progress_success">部機已核准！</string>
    <string name="DeviceProvisioningActivity_content_progress_no_device">乜嘢機都搵唔到。</string>
    <string name="DeviceProvisioningActivity_content_progress_network_error">網絡問題。</string>
    <string name="DeviceProvisioningActivity_content_progress_key_error">二維碼無效。</string>
    <string name="DeviceProvisioningActivity_sorry_you_have_too_many_devices_linked_already">抱歉，您已經連結咗太多部機喇，您剷咁啲先啦</string>
    <string name="DeviceActivity_sorry_this_is_not_a_valid_device_link_qr_code">抱歉，呢個唔係有效嘅裝置連結二維碼。</string>
    <string name="DeviceProvisioningActivity_link_a_signal_device">係咪要連結一部 Signal 嘅機？</string>
    <string name="DeviceProvisioningActivity_it_looks_like_youre_trying_to_link_a_signal_device_using_a_3rd_party_scanner">您似乎用緊第三方嘅掃描程式去連結一部裝有 Signal 嘅機。為咗令您得到保障，請喺 Signal 度再掃一次嗰個碼啦。</string>

    <string name="DeviceActivity_signal_needs_the_camera_permission_in_order_to_scan_a_qr_code">Molly 要攞「相機」權限，先可以掃到二維碼，但權限已被永久拒絕。請到呢個 app 嘅應用程式設定，揀選「權限」，然後啟用「相機」。</string>
    <string name="DeviceActivity_unable_to_scan_a_qr_code_without_the_camera_permission">冇「相機」權限冇得掃二維碼</string>

    <!-- OutdatedBuildReminder -->
    <string name="OutdatedBuildReminder_update_now">即刻更新</string>
    <string name="OutdatedBuildReminder_your_version_of_signal_will_expire_today">呢個版本嘅 Signal 今日到期㗎喇。請更新去最新嘅版本。</string>
    <plurals name="OutdatedBuildReminder_your_version_of_signal_will_expire_in_n_days">
        <item quantity="other">呢個版本嘅 Signal %1$d 日後到期㗎喇。請更新去最新嘅版本。</item>
    </plurals>

    <!-- PassphrasePromptActivity -->
    <string name="PassphrasePromptActivity_enter_passphrase">輸入密碼</string>
    <string name="PassphrasePromptActivity_watermark_content_description">Molly 嘜頭</string>
    <string name="PassphrasePromptActivity_ok_button_content_description">提交密碼</string>
    <string name="PassphrasePromptActivity_invalid_passphrase_exclamation">密碼無效！</string>
    <string name="PassphrasePromptActivity_unlock_signal">解鎖 Molly</string>
    <string name="PassphrasePromptActivity_signal_android_lock_screen">Molly Android - 鎖定畫面</string>

    <!-- PlacePickerActivity -->
    <string name="PlacePickerActivity_title">地圖</string>

    <string name="PlacePickerActivity_drop_pin">指出位置</string>
    <string name="PlacePickerActivity_accept_address">係呢個地址嘞</string>

    <!-- PlayServicesProblemFragment -->
    <string name="PlayServicesProblemFragment_the_version_of_google_play_services_you_have_installed_is_not_functioning">您安裝咗嘅呢個 Google Play 服務版本未能正確運作。請重新安裝 Google Play 服務，然後再試一次啦。</string>

    <!-- PinRestoreEntryFragment -->
    <string name="PinRestoreEntryFragment_incorrect_pin">PIN 碼唔啱</string>
    <string name="PinRestoreEntryFragment_skip_pin_entry">係咪要飛過唔打 PIN 碼？</string>
    <string name="PinRestoreEntryFragment_need_help">有冇啲咩幫到您？</string>
    <string name="PinRestoreEntryFragment_your_pin_is_a_d_digit_code">您個 PIN 碼係一個 %1$d+ 位數嘅代碼，佢喺建立嘅時候係由您一手決定嘅，可以係純數目字，又或者係數目字加英文字母混合。\n\n若然您唔記得咗自己個 PIN 碼，您整過個新嘅都得。咁您就可以註冊同使用您嘅帳戶，但係您就會冇咗先前儲存落嘅一啲設定，例如話您嘅個人資料資訊。</string>
    <string name="PinRestoreEntryFragment_if_you_cant_remember_your_pin">若然您唔記得咗自己個 PIN 碼，您整過個新嘅都得。咁您就可以註冊同使用您嘅帳戶，但係您就會冇咗先前儲存落嘅一啲設定，例如話您嘅個人資料資訊。</string>
    <string name="PinRestoreEntryFragment_create_new_pin">建立新嘅 PIN 碼</string>
    <string name="PinRestoreEntryFragment_contact_support">聯絡支援</string>
    <string name="PinRestoreEntryFragment_cancel">取消</string>
    <string name="PinRestoreEntryFragment_skip">飛過</string>
    <plurals name="PinRestoreEntryFragment_you_have_d_attempt_remaining">
        <item quantity="other">您仲可以試多 %1$d 次。如果用晒畀您嘅機會，都撞唔啱您先前整落嗰個 PIN 碼，您整過個新嘅都得。咁您就可以註冊同使用您嘅帳戶，但係您就會冇咗先前儲存落嘅一啲設定，例如話您嘅個人資料資訊。</item>
    </plurals>
    <string name="PinRestoreEntryFragment_signal_registration_need_help_with_pin">Signal 註冊 - Android 版 PIN 碼需要幫手</string>

    <!-- PinRestoreLockedFragment -->
    <string name="PinRestoreLockedFragment_create_your_pin">建立您嘅 PIN 碼</string>
    <string name="PinRestoreLockedFragment_youve_run_out_of_pin_guesses">撞返啱個 PIN 碼嘅機會畀您用晒喇，但係您仍然可以整過個新嘅，以便繼續用返您個 Signal 帳戶。為確保您嘅私隱同保安，您嘅帳戶會新簇簇咁還原，先前儲存落嘅任何個人資料資訊或者設定將會冇得留低。</string>
    <string name="PinRestoreLockedFragment_create_new_pin">建立新嘅 PIN 碼</string>
  <!-- Removed by excludeNonTranslatables <string name="PinRestoreLockedFragment_learn_more_url" translatable="false">https://support.signal.org/hc/articles/360007059792</string> -->

    <!-- Dialog button text indicating user wishes to send an sms code isntead of skipping it -->
    <string name="ReRegisterWithPinFragment_send_sms_code">傳送 SMS 碼</string>
    <!-- Email subject used when user contacts support about an issue with the reregister flow. -->
    <string name="ReRegisterWithPinFragment_support_email_subject">Signal 註冊 — 幫助 Android 用戶重新註冊 PIN 碼</string>
    <!-- Dialog message shown in reregister flow when tapping a informational button to to learn about pins or contact support for help -->
    <string name="ReRegisterWithPinFragment_need_help_local">PIN 碼係由你建立嘅 %1$d 位數以上嘅密碼，可以由數字或英文字母組合而成。\n\n如果你唔記得咗你嘅 PIN 碼，你可以建立一個新嘅 PIN 碼。</string>
    <!-- Dialog message shown in reregister flow when user requests to skip this flow and return to the normal flow -->
    <string name="ReRegisterWithPinFragment_skip_local">如果你唔記得咗你嘅 PIN 碼，你可以建立一個新嘅 PIN 碼。</string>
    <!-- Dialog message shown in reregister flow when user uses up all of their guesses for their pin and we are going to move on -->
    <string name="ReRegisterWithPinFragment_out_of_guesses_local">你嘅 PIN 碼猜測次數已用完，但你可以透過重新建立 PIN 碼，繼續使用你嘅 Signal 帳戶。</string>

    <!-- PinOptOutDialog -->
    <string name="PinOptOutDialog_warning">警告</string>
    <string name="PinOptOutDialog_if_you_disable_the_pin_you_will_lose_all_data">如果你停用 PIN 碼，當你重新註冊 Signal 而又冇手動備份同還原嘅話，所有資料就會冇晒。停用 PIN 期間唔可以開啟註冊鎖定。</string>
    <string name="PinOptOutDialog_disable_pin">停用 PIN 碼</string>

    <!-- RatingManager -->
    <string name="RatingManager_rate_this_app">幫呢個 app 評分</string>
    <string name="RatingManager_if_you_enjoy_using_this_app_please_take_a_moment">如果您鍾意用呢個 app，想阻您一陣幫我哋評個分。</string>
    <string name="RatingManager_rate_now">立即評分！</string>
    <string name="RatingManager_no_thanks">唔使喇，唔該晒</string>
    <string name="RatingManager_later">遲啲先啦</string>

    <!-- ReactionsBottomSheetDialogFragment -->
    <string name="ReactionsBottomSheetDialogFragment_all">全部 · %1$d</string>

    <!-- ReactionsConversationView -->
    <string name="ReactionsConversationView_plus">+%1$d</string>

    <!-- ReactionsRecipientAdapter -->
    <string name="ReactionsRecipientAdapter_you">您</string>

    <!-- RecaptchaRequiredBottomSheetFragment -->
    <string name="RecaptchaRequiredBottomSheetFragment_verify_to_continue_messaging">驗證完先再繼續發訊息</string>
    <string name="RecaptchaRequiredBottomSheetFragment_to_help_prevent_spam_on_signal">為協助 Molly 打擊垃圾訊息，請先完成驗證。</string>
    <string name="RecaptchaRequiredBottomSheetFragment_after_verifying_you_can_continue_messaging">驗證完之後，您就可以繼續發訊息。先前閘住嘅訊息會自動發送返出去。</string>

    <!-- Recipient -->
    <string name="Recipient_you">您</string>
    <!-- Name of recipient representing user\'s \'My Story\' -->
    <string name="Recipient_my_story">我嘅是日花生</string>
    <!-- Name of recipient for a call link without a name -->
    <string name="Recipient_signal_call">Molly 通話</string>

    <!-- RecipientPreferencesActivity -->
    <string name="RecipientPreferenceActivity_block">封鎖</string>
    <string name="RecipientPreferenceActivity_unblock">解除封鎖</string>

    <!-- RecipientProvider -->

    <!-- RedPhone -->
    <string name="RedPhone_answering">接聽緊…</string>
    <string name="RedPhone_ending_call">收緊線…</string>
    <string name="RedPhone_ringing">喺對面唥緊鐘…</string>
    <string name="RedPhone_busy">佔線</string>
    <string name="RedPhone_recipient_unavailable">對方未能接聽</string>
    <string name="RedPhone_network_failed">網絡唔得掂！</string>
    <string name="RedPhone_number_not_registered">個冧把未有註冊！</string>
    <string name="RedPhone_the_number_you_dialed_does_not_support_secure_voice">您所打嘅冧把唔支援安全語音！</string>
    <string name="RedPhone_got_it">明白</string>

    <!-- Valentine\'s Day Megaphone -->
    <!-- Title text for the Valentine\'s Day donation megaphone. The placeholder will always be a heart emoji. Needs to be a placeholder for Android reasons. -->
    <!-- Body text for the Valentine\'s Day donation megaphone. -->

    <!-- WebRtcCallActivity -->
    <string name="WebRtcCallActivity__tap_here_to_turn_on_your_video">撳一下呢度去開啟您嘅視像</string>
    <string name="WebRtcCallActivity__to_call_s_signal_needs_access_to_your_camera">要同 %1$s 通話嘅話，Molly 需要存取您部機嘅相機</string>
    <string name="WebRtcCallActivity__signal_s">Molly %1$s</string>
    <string name="WebRtcCallActivity__calling">打緊出去…</string>
    <!-- Call status shown when an active call was disconnected (e.g., network hiccup) and is trying to reconnect -->
    <string name="WebRtcCallActivity__reconnecting">重新連緊線…</string>
    <!-- Title for dialog warning about lacking bluetooth permissions during a call -->
    <string name="WebRtcCallActivity__bluetooth_permission_denied">藍牙權限被拒</string>
    <!-- Message for dialog warning about lacking bluetooth permissions during a call and references the permission needed by name -->
    <string name="WebRtcCallActivity__please_enable_the_nearby_devices_permission_to_use_bluetooth_during_a_call">請啟用「附近裝置」權限，先可以喺通話中使用藍牙。</string>
    <!-- Positive action for bluetooth warning dialog to open settings -->
    <string name="WebRtcCallActivity__open_settings">打開設定</string>
    <!-- Negative action for bluetooth warning dialog to dismiss dialog -->
    <string name="WebRtcCallActivity__not_now">遲啲先啦</string>
    <!-- Title for dialog to approve all requests -->
    <plurals name="WebRtcCallActivity__approve_d_requests">
        <item quantity="other">批准 %1$d 個請求？</item>
    </plurals>
    <!-- Positive action for call link approve all dialog -->
    <string name="WebRtcCallActivity__approve_all">全部批准</string>
    <!-- Message for dialog to approve all requests -->
    <plurals name="WebRtcCallActivity__d_people_will_be_added_to_the_call">
        <item quantity="other">系統會將 %1$d 個人加入通話。</item>
    </plurals>
    <!-- Title for dialog to deny all requests -->
    <plurals name="WebRtcCallActivity__deny_d_requests">
        <item quantity="other">拒絕 %1$d 個請求？</item>
    </plurals>
    <!-- Message for dialog to deny all requests -->
    <plurals name="WebRtcCallActivity__d_people_will_not_be_added_to_the_call">
        <item quantity="other">系統會將 %1$d 個人拒絕加入通話。</item>
    </plurals>
    <!-- Positive action for call link deny all dialog -->
    <string name="WebRtcCallActivity__deny_all">全部拒絕</string>
    <!-- Displayed in call status when users are pending -->
    <plurals name="WebRtcCallActivity__d_people_waiting">
        <item quantity="other">%1$d 個人等緊</item>
    </plurals>
    <!-- Displayed in call status during call link when no users are pending -->
    <plurals name="WebRtcCallActivity__d_people">
        <item quantity="other">%1$d 個人</item>
    </plurals>
    <!-- Title of dialog displayed when a user\'s join request is denied for call link entry -->
    <string name="WebRtcCallActivity__join_request_denied">加入請求已被拒絕</string>
    <!-- Message of dialog displayed when a user\'s join request is denied for call link entry -->
    <string name="WebRtcCallActivity__your_request_to_join_this_call_has_been_denied">你嘅加入通話請求已被拒絕。</string>
    <!-- Title of dialog displayed when a user is removed from a call link -->
    <string name="WebRtcCallActivity__removed_from_call">喺通話度移除</string>
    <!-- Message of dialog displayed when a user is removed from a call link -->
    <string name="WebRtcCallActivity__someone_has_removed_you_from_the_call">有人已經喺通話度移除咗你。</string>

    <!-- WebRtcCallView -->
    <string name="WebRtcCallView__signal_call">Signal 通話</string>
    <string name="WebRtcCallView__signal_video_call">Signal 視像通話</string>
    <string name="WebRtcCallView__start_call">開始通話</string>
    <string name="WebRtcCallView__join_call">加入通話</string>
    <string name="WebRtcCallView__call_is_full">通話已滿座</string>
    <string name="WebRtcCallView__the_maximum_number_of_d_participants_has_been_Reached_for_this_call">呢次通話已經頂到盡 %1$d 位參與者爆晒棚。陣間再試下啦。</string>
    <string name="WebRtcCallView__your_video_is_off">您閂咗視像</string>
    <string name="WebRtcCallView__reconnecting">重新連緊線…</string>
    <string name="WebRtcCallView__joining">加入緊…</string>
    <string name="WebRtcCallView__disconnected">線已斷</string>
    <!-- Utilized in the lobby before joining a call link -->
    <string name="WebRtcCallView__signal_call_link">Signal 通話連結</string>
    <!-- Warning displayed when entering a call via a link -->
    <string name="WebRtcCallView__anyone_who_joins">透過連結加入呢個通話嘅人都會睇到你個名、相同電話冧把。</string>
    <!-- Displayed on the call screen as the status when waiting to be let into a call link by an admin -->
    <string name="WebRtcCallView__waiting_to_be_let_in">等緊入去…</string>

    <string name="WebRtcCallView__signal_will_ring_s">Signal 將會向 %1$s 唥鐘</string>
    <string name="WebRtcCallView__signal_will_ring_s_and_s">Signal 將會向 %1$s 同 %2$s 唥鐘</string>
    <plurals name="WebRtcCallView__signal_will_ring_s_s_and_d_others">
        <item quantity="other">Signal 將會向 %1$s、%2$s 同其餘 %3$d 人唥鐘</item>
    </plurals>

    <string name="WebRtcCallView__s_will_be_notified">%1$s 將會收到通知</string>
    <string name="WebRtcCallView__s_and_s_will_be_notified">%1$s 同 %2$s 將會收到通知</string>
    <plurals name="WebRtcCallView__s_s_and_d_others_will_be_notified">
        <item quantity="other">%1$s、%2$s 同其餘 %3$d 人將會收到通知</item>
    </plurals>

    <string name="WebRtcCallView__ringing_s">喺 %1$s 嗰邊唥緊鐘</string>
    <string name="WebRtcCallView__ringing_s_and_s">喺 %1$s 同 %2$s 嗰邊唥緊鐘</string>
    <plurals name="WebRtcCallView__ringing_s_s_and_d_others">
        <item quantity="other">喺 %1$s、%2$s 同其餘 %3$d 人嗰邊唥緊鐘</item>
    </plurals>

    <string name="WebRtcCallView__s_is_calling_you">%1$s 打緊畀您</string>
    <string name="WebRtcCallView__s_is_calling_you_and_s">%1$s 打緊畀您同 %2$s</string>
    <string name="WebRtcCallView__s_is_calling_you_s_and_s">%1$s 打緊畀您、%2$s 同 %3$s</string>
    <plurals name="WebRtcCallView__s_is_calling_you_s_s_and_d_others">
        <item quantity="other">%1$s 打緊畀您、%2$s、%3$s 同其餘 %4$d 人</item>
    </plurals>

    <string name="WebRtcCallView__no_one_else_is_here">仲未有人喺度</string>
    <string name="WebRtcCallView__s_is_in_this_call">%1$s 嚟到呢次通話</string>
    <string name="WebRtcCallView__s_are_in_this_call">%1$s嚟到呢次通話</string>
    <string name="WebRtcCallView__s_and_s_are_in_this_call">%1$s 同 %2$s 嚟到呢次通話</string>

    <plurals name="WebRtcCallView__s_s_and_d_others_are_in_this_call">
        <item quantity="other">%1$s、%2$s 同其餘 %3$d 人嚟到呢次通話</item>
    </plurals>

    <!-- Toggle content description for toggling camera direction  -->
    <string name="WebRtcCallView__toggle_camera_direction">切換鏡頭方向</string>
    <!-- Toggle content description for toggling audio output  -->
    <string name="WebRtcCallView__toggle_speaker">切換揚聲器</string>
    <!-- Toggle content description for toggling camera state  -->
    <string name="WebRtcCallView__toggle_camera">切換相機狀態</string>
    <!-- Toggle content description for toggling mute state  -->
    <string name="WebRtcCallView__toggle_mute">切換靜音狀態</string>
    <!-- Content description for additional actions menu button -->
    <string name="WebRtcCallView__additional_actions">其他操作</string>
    <!-- Content description for end-call button -->
    <string name="WebRtcCallView__end_call">收線</string>

    <!-- Error message when the developer added a button in the wrong place. -->
    <string name="WebRtcAudioOutputToggleButton_fragment_activity_error">用戶介面發生錯誤。請向開發人員回報。</string>
    <!-- Error message when the user is trying to change audio outputs but none are present. -->
    <string name="WebRtcAudioOutputToggleButton_no_eligible_audio_i_o_detected">偵測唔到有效嘅音訊輸入/輸出。</string>
    <!-- A text description of the bluetooth icon, used for accessibility. -->
    <string name="WebRtcAudioOutputBottomSheet__bluetooth_icon_content_description">代表藍牙裝置嘅圖示。</string>
    <!-- A text description of the headset icon, used for accessibility. -->
    <string name="WebRtcAudioOutputBottomSheet__headset_icon_content_description">代表有線耳機嘅圖示。</string>
    <!-- A text description of the speaker icon, used for accessibility. -->
    <string name="WebRtcAudioOutputBottomSheet__speaker_icon_content_description">代表免提電話嘅圖示。</string>
    <!-- A text description of the earpiece icon, used for accessibility. -->
    <string name="WebRtcAudioOutputBottomSheet__earpiece_icon_content_description">代表裝置耳機嘅圖示。</string>

    <!-- A clickable button to "raise your hand" in a group call to signify you have something to say -->
    <string name="CallOverflowPopupWindow__raise_hand">舉手</string>
    <!-- A description of a clickable image representing a raised hand -->
    <string name="CallOverflowPopupWindow__raise_hand_illustration_content_description">舉手</string>
    <!-- A dialog prompt to confirm you want to lower your hand -->
    <string name="CallOverflowPopupWindow__lower_your_hand">係咪想放低手？</string>
    <!-- A dialog button to confirm you would like to lower your hand -->
    <string name="CallOverflowPopupWindow__lower_hand">放低手</string>
    <!-- A negative button for a dialog confirming the user wants to lower their hand (withdraw a raised hand) -->
    <string name="CallOverflowPopupWindow__cancel">取消</string>
    <!-- A notification to the user that they successfully raised their hand -->
    <string name="CallOverflowPopupWindow__you_raised_your_hand">你舉咗手</string>
    <!-- A button to take you to a list of participants with raised hands -->
    <string name="CallOverflowPopupWindow__view">睇下</string>

    <!-- A notification to the user that one or more participants in the call successfully raised their hand. In the singular case, it is a name. In the plural case, it is a name or "You" -->
    <plurals name="CallOverflowPopupWindow__raised_a_hand">
        <item quantity="other">%1$s + %2$d 舉咗手</item>
    </plurals>

    <!-- A badge to show how many hands are raised. The first string may be a name or "You" -->
    <plurals name="CallRaiseHandSnackbar_raised_hands">
        <item quantity="other">%1$s + %2$d</item>
    </plurals>

    <!-- An accessibility label for screen readers on a view that can be expanded -->
    <string name="CallOverflowPopupWindow__expand_snackbar_accessibility_label">展開舉手視圖</string>

    <!-- AboutSheet -->
    <!-- Displayed in a sheet row and allows user to open signal connection explanation on tap -->
    <string name="AboutSheet__signal_connection">Signal 人脈</string>
    <!-- Displayed in a sheet row describing that the user has marked this contact as \'verified\' from within the app -->
    <string name="AboutSheet__verified">驗證咗</string>
    <!-- Displayed in bottom sheet describing that the user has no direct messages with this person. The placeholder is a person\'s name. -->
    <string name="AboutSheet__no_direct_message">No direct messages with %1$s</string>
    <!-- Explains that the given user (placeholder is short name) is in the users system contact -->
    <string name="AboutSheet__s_is_in_your_system_contacts">%1$s 係你嘅聯絡人</string>
    <!-- Notice in a row when user has no groups in common -->
    <string name="AboutSheet__you_have_no_groups_in_common">你哋冇共同群組</string>
    <!-- Notice when a user is not a connection to review requests carefully -->
    <string name="AboutSheet__review_requests_carefully">請求要金睛火眼睇清楚</string>
    <!-- Text used when user has groups in common. Placeholder is the count -->
    <plurals name="AboutSheet__d_groups_in">
        <item quantity="other">%1$d 個有緣相遇嘅谷</item>
    </plurals>
    <!-- Text displayed in title for external recipients -->
    <string name="AboutSheet__about">關於</string>
    <!-- Text displayed in title for you -->
    <string name="AboutSheet__you">您</string>

    <!-- CallParticipantsListDialog -->
    <plurals name="CallParticipantsListDialog_in_this_call">
        <item quantity="other">喺呢個通話入面 (%1$d)</item>
    </plurals>
    <plurals name="CallParticipantsListDialog__signal_will_ring">
        <item quantity="other">Signal 會打俾 (%1$d)</item>
    </plurals>
    <plurals name="CallParticipantsListDialog__signal_will_notify">
        <item quantity="other">Signal 會通知 (%1$d)</item>
    </plurals>
    <plurals name="CallParticipantsListDialog__raised_hands">
        <item quantity="other">舉咗手 (%1$d)</item>
    </plurals>

    <!-- CallParticipantView -->
    <string name="CallParticipantView__s_is_blocked">封鎖咗 %1$s</string>
    <string name="CallParticipantView__more_info">講多啲嚟聽下</string>
    <string name="CallParticipantView__you_wont_receive_their_audio_or_video">您唔會收到人哋嘅聲音或者畫面，人哋都唔會收到您嘅聲畫。</string>
    <string name="CallParticipantView__cant_receive_audio_video_from_s">收唔到 %1$s 嘅聲同畫</string>
    <string name="CallParticipantView__cant_receive_audio_and_video_from_s">收唔到 %1$s 嘅聲同畫</string>
    <string name="CallParticipantView__this_may_be_Because_they_have_not_verified_your_safety_number_change">可能係因為佢哋冇驗證你嘅安全碼變更、佢哋部裝置有問題，又或者佢哋封鎖咗你。</string>

    <!-- CallToastPopupWindow -->
    <string name="CallToastPopupWindow__swipe_to_view_screen_share">滑動去睇畫面分享</string>

    <!-- ProxyBottomSheetFragment -->
    <string name="ProxyBottomSheetFragment_proxy_server">代理伺服器</string>
    <string name="ProxyBottomSheetFragment_proxy_address">代理伺服器位址</string>
    <string name="ProxyBottomSheetFragment_do_you_want_to_use_this_proxy_address">您係咪要用呢個代理伺服器位址？</string>
    <string name="ProxyBottomSheetFragment_use_proxy">用代理伺服器</string>
    <string name="ProxyBottomSheetFragment_successfully_connected_to_proxy">成功連咗線去代理伺服器。</string>

    <!-- RecaptchaProofActivity -->
    <string name="RecaptchaProofActivity_failed_to_submit">提交唔到</string>
    <string name="RecaptchaProofActivity_complete_verification">完成驗證</string>

    <!-- RegistrationActivity -->
    <string name="RegistrationActivity_select_your_country">揀選您嘅國家</string>
    <string name="RegistrationActivity_you_must_specify_your_country_code">您必須指定您嘅 國家代碼
    </string>
    <string name="RegistrationActivity_please_enter_a_valid_phone_number_to_register">請輸入一個有效嘅電話冧把去註冊。</string>
    <string name="RegistrationActivity_invalid_number">冧把唔啱</string>
    <string name="RegistrationActivity_the_number_you_specified_s_is_invalid">您指定嘅 冧把 (%1$s) 唔啱噃。
    </string>

    <!-- Dialog title shown when registering and we want to verify they entered the correct number before proceeding. -->
    <string name="RegistrationActivity_phone_number_verification_dialog_title">以下嘅電話冧把係咪正確？</string>
    <!-- Dialog title shown when re-registering and skip sms flow failed or was aborted and now need perform additional verification via sms and warn about carrier charges -->
    <string name="RegistrationActivity_additional_verification_required">需要額外驗證</string>
    <!-- Dialog message shown when we need to verify sms and carrier rates may apply. -->
    <string name="RegistrationActivity_a_verification_code_will_be_sent_to_this_number">驗證碼會傳送到呢個號碼。電訊商可能會收取費用。</string>
    <string name="RegistrationActivity_you_will_receive_a_call_to_verify_this_number">有個電話會打畀您，去驗證呢個冧把。</string>
    <string name="RegistrationActivity_edit_number">改過個冧把</string>
    <string name="RegistrationActivity_missing_google_play_services">冇安到 Google Play 服務</string>
    <string name="RegistrationActivity_this_device_is_missing_google_play_services">呢部機欠奉 Google Play 服務。您仍然可以用 Molly，但係咁嘅狀況底下可能有損效能，亦無咁可靠。\n\n若然您唔係專業玩家，又唔係用緊售後自灌嘅 Android ROM，抑或覺得當中有啲嘢搞錯咗，請聯絡 support@molly.im 協助您排難解紛。</string>
    <string name="RegistrationActivity_i_understand">我明白</string>
    <string name="RegistrationActivity_play_services_error">Play 服務錯誤</string>
    <string name="RegistrationActivity_google_play_services_is_updating_or_unavailable">Google Play 服務一係更新緊，一係暫時用唔到。請您再試下啦。</string>
    <string name="RegistrationActivity_terms_and_privacy">使用條款同私隱政策</string>
    <string name="RegistrationActivity_signal_needs_access_to_your_contacts_and_media_in_order_to_connect_with_friends">Signal 要攞聯絡人同埋多媒體檔案權限，等您可以同好友連繫同埋傳送訊息。您嘅聯絡人會用 Signal 嘅私密聯絡人探索嚟上載，即係話會經點對點加密，唔會畀 Signal 服務睇到。</string>
    <string name="RegistrationActivity_signal_needs_access_to_your_contacts_in_order_to_connect_with_friends">Signal 要攞聯絡人權限，等您可以同好友連繫。您嘅聯絡人會用 Signal 嘅私密聯絡人探索嚟上載，即係話會經點對點加密，唔會畀 Signal 服務睇到。</string>
    <string name="RegistrationActivity_rate_limited_to_service">呢個冧把試過註冊太多次喇。請您晏啲再試下啦。</string>
    <!--    During registration, if the user attempts (and fails) to register, we display this error message with a number of minutes timer they are allowed to try again.-->
    <string name="RegistrationActivity_rate_limited_to_try_again">你已經嘗試用呢個手機號碼註冊太多次喇，請你喺 %1$s 後再試。</string>
    <string name="RegistrationActivity_unable_to_connect_to_service">無法連線到服務。請檢查下網絡連線，然後再試下啦。</string>
    <!-- A description text for an alert dialog when the entered phone number is not eligible for a verification SMS. -->
    <string name="RegistrationActivity_we_couldnt_send_you_a_verification_code">我哋冇辦法透過短訊傳送驗證碼俾你。試吓改用語音通話接收驗證碼啦。</string>
    <!-- Generic error when the app is unable to request an SMS code for an unknown reason. -->
    <string name="RegistrationActivity_unable_to_request_verification_code">驗證碼要求失敗。請檢查你嘅網絡連線，然後再試多次啦。</string>
    <string name="RegistrationActivity_non_standard_number_format">非標準冧把格式</string>
    <string name="RegistrationActivity_the_number_you_entered_appears_to_be_a_non_standard">您打嗰個冧把 (%1$s) 似乎唔係標準格式。\n\n您係咪話 %2$s？</string>
    <string name="RegistrationActivity_signal_android_phone_number_format">Molly Android - 電話冧把格式</string>
    <!--    Small "toast" notification to the user confirming that they have requested a new code via voice call.-->
    <string name="RegistrationActivity_call_requested">請求咗打畀您</string>
    <!--    Small "toast" notification to the user confirming that they have requested a new code via SMS.-->
    <string name="RegistrationActivity_sms_requested">已要求 SMS 短訊</string>
    <!--    Small "toast" notification to the user confirming that they have requested a new code (through an unspecified channel).-->
    <string name="RegistrationActivity_code_requested">已要求驗證碼</string>
    <plurals name="RegistrationActivity_debug_log_hint">
        <item quantity="other">仲差 %1$d 步，就可以提交除錯記錄檔喇。</item>
    </plurals>
    <string name="RegistrationActivity_we_need_to_verify_that_youre_human">我哋需要驗證下您係真有其人。</string>
    <!-- Button label to trigger a phone call to provide the registration code, in lieu of an SMS code -->
    <string name="RegistrationActivity_voice_call">語音通話</string>
    <!-- Dialog button to cancel the pending action and return to the previous state. -->
    <string name="RegistrationActivity_cancel">取消</string>
    <string name="RegistrationActivity_next">下一步</string>
    <string name="RegistrationActivity_continue">繼續</string>
    <string name="RegistrationActivity_take_privacy_with_you_be_yourself_in_every_message">讓私隱與您同在。\n每封訊息都做返自己、講人話。</string>
    <!-- Title of registration screen when asking for the users phone number -->
    <string name="RegistrationActivity_phone_number">電話冧把</string>
    <!-- Subtitle of registration screen when asking for the users phone number -->
    <string name="RegistrationActivity_enter_your_phone_number_to_get_started">請輸入你嘅電話冧把嚟開始使用。</string>
    <string name="RegistrationActivity_enter_the_code_we_sent_to_s">請輸入剛才發送到 %1$s 嘅代碼</string>

    <string name="RegistrationActivity_phone_number_description">電話冧把</string>
    <string name="RegistrationActivity_country_code_description">國碼</string>
    <string name="RegistrationActivity_call">通話</string>
    <string name="RegistrationActivity_verification_code">驗證碼</string>
    <string name="RegistrationActivity_resend_code">重新發送代碼</string>
    <!--    A title for a bottom sheet dialog offering to help a user having trouble entering their verification code.-->
    <string name="RegistrationActivity_support_bottom_sheet_title">註冊時出現問題﹖</string>
    <!--    A list of suggestions to try for a user having trouble entering their verification code.-->
    <string name="RegistrationActivity_support_bottom_sheet_body_suggestions">• 確認你嘅手機有流動網絡訊號嚟接收 SMS 或來電⏎ • 確認你嘅電話冧把可以接收來電⏎ • 檢查你輸入嘅電話冧把係咪正確。</string>
    <!--    A call to action for a user having trouble entering the verification to seek further help. -->
    <string name="RegistrationActivity_support_bottom_sheet_body_call_to_action">如果需要更多資訊，請你跟住呢啲疑難排解步驟去做，又或者聯絡支援</string>
    <!--    A clickable piece of text that will take the user to our website with additional suggestions.-->
    <string name="RegistrationActivity_support_bottom_sheet_cta_troubleshooting_steps_substring">呢啲疑難排解步驟</string>
    <!--    A clickable piece of text that will pre-fill a request for support email in the user\'s email app.-->
    <string name="RegistrationActivity_support_bottom_sheet_cta_contact_support_substring">聯絡支援</string>

    <!-- RegistrationLockV2Dialog -->
    <string name="RegistrationLockV2Dialog_turn_on_registration_lock">係咪要開啟註冊鎖？</string>
    <string name="RegistrationLockV2Dialog_turn_off_registration_lock">係咪要閂咗註冊鎖？</string>
    <string name="RegistrationLockV2Dialog_if_you_forget_your_signal_pin_when_registering_again">當您重新註冊 Signal 嘅時候，若果您唔記得咗您嘅 Signal PIN 碼，您個帳戶將會凍結 7 日，暫時唔用得住。</string>
    <string name="RegistrationLockV2Dialog_turn_on">開啟</string>
    <string name="RegistrationLockV2Dialog_turn_off">關閉</string>

    <!-- RevealableMessageView -->
    <string name="RevealableMessageView_view_photo">睇下張相</string>
    <string name="RevealableMessageView_view_video">睇下條片</string>
    <string name="RevealableMessageView_viewed">已睇過</string>
    <string name="RevealableMessageView_media">媒體</string>

    <!-- ReviewBannerView -->
    <!-- ReviewBannerView text when a name conflict has been found -->
    <string name="ReviewBannerView__name_conflict_found">系統發現有人撞名</string>
    <!-- Button label to view name conflicts -->
    <string name="ReviewBannerView__view">睇下</string>

    <!-- Search -->
    <string name="SearchFragment_no_results">搵唔到同「%1$s」相關嘅嘢</string>

    <!-- ShakeToReport -->
  <!-- Removed by excludeNonTranslatables <string name="ShakeToReport_shake_detected" translatable="false">Shake detected</string> -->
  <!-- Removed by excludeNonTranslatables <string name="ShakeToReport_submit_debug_log" translatable="false">Submit debug log?</string> -->
  <!-- Removed by excludeNonTranslatables <string name="ShakeToReport_submit" translatable="false">Submit</string> -->
  <!-- Removed by excludeNonTranslatables <string name="ShakeToReport_failed_to_submit" translatable="false">Failed to submit :(</string> -->
  <!-- Removed by excludeNonTranslatables <string name="ShakeToReport_success" translatable="false">Success!</string> -->
  <!-- Removed by excludeNonTranslatables <string name="ShakeToReport_share" translatable="false">Share</string> -->

    <!-- SharedContactDetailsActivity -->
    <string name="SharedContactDetailsActivity_add_to_contacts">加入去聯絡人</string>
    <string name="SharedContactDetailsActivity_invite_to_signal">拉隊嚟 Molly</string>
    <string name="SharedContactDetailsActivity_signal_message">Signal 訊息</string>
    <string name="SharedContactDetailsActivity_signal_call">Signal 通話</string>

    <!-- SharedContactView -->
    <string name="SharedContactView_add_to_contacts">加入去聯絡人</string>
    <string name="SharedContactView_invite_to_signal">拉隊嚟 Molly</string>
    <string name="SharedContactView_message">Signal 訊息</string>

    <!-- SignalBottomActionBar -->
    <string name="SignalBottomActionBar_more">更多</string>

    <!-- SignalPinReminders -->
    <string name="SignalPinReminders_well_remind_you_again_later">PIN 碼驗證好。我哋遲啲再提您吖。</string>
    <string name="SignalPinReminders_well_remind_you_again_tomorrow">PIN 碼驗證好。我哋聽日再提您吖。</string>
    <string name="SignalPinReminders_well_remind_you_again_in_a_few_days">PIN 碼驗證好。我哋過幾日再提您吖。</string>
    <string name="SignalPinReminders_well_remind_you_again_in_a_week">PIN 碼驗證好。我哋隔一星期再提您吖。</string>
    <string name="SignalPinReminders_well_remind_you_again_in_a_couple_weeks">PIN 碼驗證好。我哋隔一兩個星期再提您吖。</string>
    <string name="SignalPinReminders_well_remind_you_again_in_a_month">PIN 碼驗證好。我哋隔一個月再提您吖。</string>

    <!-- Slide -->
    <string name="Slide_image">圖片</string>
    <string name="Slide_sticker">貼圖</string>
    <string name="Slide_audio">聲音</string>
    <string name="Slide_video">影片</string>

    <!-- SmsMessageRecord -->
    <string name="SmsMessageRecord_secure_session_reset">您已重設安全對話。</string>
    <string name="SmsMessageRecord_secure_session_reset_s">%1$s 已重設安全對話。</string>
    <string name="SmsMessageRecord_duplicate_message">重複嘅訊息。</string>

    <!-- StickerManagementActivity -->
    <string name="StickerManagementActivity_stickers">貼圖</string>

    <!-- StickerManagementAdapter -->
    <string name="StickerManagementAdapter_installed_stickers">裝咗嘅貼圖包</string>
    <string name="StickerManagementAdapter_stickers_you_received">收到嘅貼圖包</string>
    <string name="StickerManagementAdapter_signal_artist_series">Signal 畫家系列</string>
    <string name="StickerManagementAdapter_no_stickers_installed">未裝任何貼圖</string>
    <string name="StickerManagementAdapter_stickers_from_incoming_messages_will_appear_here">人哋畀您嘅訊息入面嘅貼圖會擺喺呢度</string>
    <string name="StickerManagementAdapter_untitled">無題</string>
    <string name="StickerManagementAdapter_unknown">未知</string>

    <!-- StickerPackPreviewActivity -->
    <string name="StickerPackPreviewActivity_untitled">無題</string>
    <string name="StickerPackPreviewActivity_unknown">未知</string>
    <string name="StickerPackPreviewActivity_install">安裝</string>
    <!-- Label for a button that, if pressed, will uninstall the sticker pack that is currently being previewed. -->
    <string name="StickerPackPreviewActivity_remove">解除安裝</string>
    <string name="StickerPackPreviewActivity_stickers">貼圖</string>
    <string name="StickerPackPreviewActivity_failed_to_load_sticker_pack">載入唔到貼圖包</string>

    <!-- SubmitDebugLogActivity -->
    <string name="SubmitDebugLogActivity_edit">有嘢改</string>
    <string name="SubmitDebugLogActivity_done">搞掂</string>
    <!-- Menu option to save a debug log file to disk. -->
    <string name="SubmitDebugLogActivity_save">儲存</string>
    <!-- Error that is show in a toast when we fail to save a debug log file to disk. -->
    <string name="SubmitDebugLogActivity_failed_to_save">儲存唔到</string>
    <!-- Toast that is show to notify that we have saved the debug log file to disk. -->
    <string name="SubmitDebugLogActivity_save_complete">儲存完成</string>
    <string name="SubmitDebugLogActivity_tap_a_line_to_delete_it">撳一下就可以剷走嗰一行</string>
    <string name="SubmitDebugLogActivity_submit">提交</string>
    <string name="SubmitDebugLogActivity_failed_to_submit_logs">提交唔到記錄檔</string>
    <string name="SubmitDebugLogActivity_success">成功！</string>
    <string name="SubmitDebugLogActivity_copy_this_url_and_add_it_to_your_issue">請複製呢個 URL，然後擺埋落去您個問題報告或者支援電郵度吖：\n\n<b>%1$s</b></string>
    <string name="SubmitDebugLogActivity_share">分享</string>
    <string name="SubmitDebugLogActivity_this_log_will_be_posted_publicly_online_for_contributors">下低呢個記錄檔將會公開擺上網，畀有心貢獻嘅人睇到。您可以自己睇一次先，上載嘅話先至撳掣。</string>

    <!-- SupportEmailUtil -->
  <!-- Removed by excludeNonTranslatables <string name="SupportEmailUtil_support_email" translatable="false">support@molly.im</string> -->
    <string name="SupportEmailUtil_filter">篩選：</string>
    <string name="SupportEmailUtil_device_info">部機嘅資訊：</string>
    <string name="SupportEmailUtil_android_version">Android 版本：</string>
    <string name="SupportEmailUtil_signal_version">Molly 版本：</string>
    <string name="SupportEmailUtil_signal_package">Molly 套件：</string>
    <string name="SupportEmailUtil_registration_lock">註冊鎖：</string>
    <string name="SupportEmailUtil_locale">語系：</string>

    <!-- ThreadRecord -->
    <string name="ThreadRecord_group_updated">個谷已更新</string>
    <string name="ThreadRecord_left_the_group">已退谷</string>
    <string name="ThreadRecord_secure_session_reset">安全對話已重設。</string>
    <string name="ThreadRecord_draft">草稿:</string>
    <string name="ThreadRecord_media_message">多媒體檔案訊息</string>
    <string name="ThreadRecord_sticker">貼圖</string>
    <string name="ThreadRecord_view_once_photo">流聲掠影相片</string>
    <string name="ThreadRecord_view_once_video">流聲掠影影片</string>
    <string name="ThreadRecord_view_once_media">流聲掠影多媒體檔案</string>
    <string name="ThreadRecord_this_message_was_deleted">呢個訊息已被刪除。</string>
    <string name="ThreadRecord_you_deleted_this_message">你刪除咗呢個訊息。</string>
    <!-- Displayed in the notification when the user sends a request to activate payments -->
    <string name="ThreadRecord_you_sent_request">你發出咗啟動付款嘅請求</string>
    <!-- Displayed in the notification when the recipient wants to activate payments -->
    <string name="ThreadRecord_wants_you_to_activate_payments">%1$s 想你啟動付款</string>
    <!-- Displayed in the notification when the user activates payments -->
    <string name="ThreadRecord_you_activated_payments">你已經啟動咗付款</string>
    <!-- Displayed in the notification when the recipient can accept payments -->
    <string name="ThreadRecord_can_accept_payments">%1$s 而家可以接受付款</string>
    <string name="ThreadRecord_s_is_on_signal">%1$s 開咗 Signal 喇！</string>
    <string name="ThreadRecord_disappearing_messages_disabled">過眼雲煙訊息已停用</string>
    <string name="ThreadRecord_disappearing_message_time_updated_to_s">過眼雲煙訊息倒數已設定為 %1$s</string>
    <string name="ThreadRecord_safety_number_changed">安全碼已經郁動過</string>
    <string name="ThreadRecord_your_safety_number_with_s_has_changed">您同 %1$s 之間嘅安全碼已經郁動過。</string>
    <string name="ThreadRecord_you_marked_verified">您剔低話驗證咗</string>
    <string name="ThreadRecord_you_marked_unverified">您剔低話未驗證</string>
    <string name="ThreadRecord_message_could_not_be_processed">訊息處理唔到</string>
    <string name="ThreadRecord_delivery_issue">送遞有問題</string>
    <string name="ThreadRecord_message_request">訊息請求</string>
    <!-- Thread preview for a recipient that has been hidden -->
    <string name="ThreadRecord_hidden_recipient">你已經隠藏咗呢個人。如果宜家傳送訊息俾佢嘅話，佢就會重新加返入你嘅聯絡人清單。</string>
    <string name="ThreadRecord_photo">相</string>
    <string name="ThreadRecord_gif">GIF</string>
    <string name="ThreadRecord_voice_message">語音訊息</string>
    <string name="ThreadRecord_file">檔案</string>
    <string name="ThreadRecord_video">影片</string>
    <string name="ThreadRecord_chat_session_refreshed">傾偈階段已經重新整理</string>
    <!-- Displayed in the notification when the user is sent a gift -->
    <string name="ThreadRecord__s_donated_for_you">%1$s 代表你作出咗捐款</string>
    <!-- Displayed in the notification when the user sends a gift -->
    <string name="ThreadRecord__you_donated_for_s">你代表 %1$s 作出咗捐款</string>
    <!-- Displayed in the notification when the user has opened a received gift -->
    <string name="ThreadRecord__you_redeemed_a_badge">你兌換咗一個徽章</string>
    <!-- Displayed in the conversation list when someone reacted to your story -->
    <string name="ThreadRecord__reacted_s_to_your_story">對你嘅限時動態傳送咗 %1$s 心情回應</string>
    <!-- Displayed in the conversation list when you reacted to someone\'s story -->
    <string name="ThreadRecord__reacted_s_to_their_story">對佢嘅限時動態傳送咗 %1$s 心情回應</string>
    <!-- Displayed in the conversation list when your most recent message is a payment to or from the person the conversation is with -->
    <string name="ThreadRecord_payment">付款</string>
    <!-- Displayed in the conversation list when your only message in a conversation is a scheduled send. -->
    <string name="ThreadRecord_scheduled_message">已排程訊息</string>
    <!--  Displayed in the conversation list when your message history has been merged -->
    <string name="ThreadRecord_message_history_has_been_merged">你嘅訊息紀錄已經合併</string>
    <!--  Displayed in the conversation list when identities have been merged. The first placeholder is a phone number, and the second is a person\'s name -->
    <string name="ThreadRecord_s_belongs_to_s">%1$s 係 %2$s 嘅手機號碼</string>

    <!-- ApkUpdateNotifications -->
    <string name="ApkUpdateNotifications_prompt_install_title">Molly 更新</string>
    <string name="ApkUpdateNotifications_prompt_install_body">Molly 出咗新版本喇。 㩒一下就可以更新。</string>
    <string name="ApkUpdateNotifications_failed_general_title">Molly 更新失敗</string>
    <string name="ApkUpdateNotifications_failed_general_body">我哋遲啲再試過啦。</string>
    <string name="ApkUpdateNotifications_auto_update_success_title">Molly 已經成功更新</string>
    <string name="ApkUpdateNotifications_auto_update_success_body">已經自動更新到 %1$s 版本。</string>

    <!-- UntrustedSendDialog -->
    <string name="UntrustedSendDialog_send_message">係咪要傳送訊息？</string>
    <string name="UntrustedSendDialog_send">傳送</string>

    <!-- UnverifiedSendDialog -->
    <string name="UnverifiedSendDialog_send_message">係咪要傳送訊息？</string>
    <string name="UnverifiedSendDialog_send">傳送</string>

    <!-- UsernameEditFragment -->
    <!-- Placeholder text for custom discriminator -->
    <string name="UsernameEditFragment__00">00</string>
    <!-- Toolbar title when entering from registration -->
    <string name="UsernameEditFragment__add_a_username">新增用戶名稱</string>
    <!-- Instructional text at the top of the username edit screen -->
    <string name="UsernameEditFragment__choose_your_username">選擇你嘅用戶名稱</string>
    <string name="UsernameEditFragment_username">用戶名稱</string>
    <string name="UsernameEditFragment_delete">刪除</string>
    <string name="UsernameEditFragment_successfully_removed_username">成功移除咗用戶名稱。</string>
    <string name="UsernameEditFragment_encountered_a_network_error">網絡有問題。</string>
    <string name="UsernameEditFragment_this_username_is_taken">呢個用戶名稱已經畀人用咗喇。</string>
    <string name="UsernameEditFragment_usernames_can_only_include">用戶名稱只可以用 a–Z、0–9 同底線符號。</string>
    <string name="UsernameEditFragment_usernames_cannot_begin_with_a_number">用戶名稱冇得用數目字開頭。</string>
    <string name="UsernameEditFragment_username_is_invalid">用戶名稱無效。</string>
    <string name="UsernameEditFragment_usernames_must_be_between_a_and_b_characters">用戶名稱一定要係 %1$d 至 %2$d 個字元之間。</string>
    <!-- Explanation about what usernames provide -->
    <string name="UsernameEditFragment__usernames_let_others_message">Usernames are always paired with a set of numbers.</string>
    <!-- Dialog title for explanation about numbers at the end of the username -->
    <string name="UsernameEditFragment__what_is_this_number">呢個號碼係咩嚟？</string>
    <string name="UsernameEditFragment__these_digits_help_keep">呢組數字可以將你嘅用戶名稱保密，以免你受到無謂嘅訊息滋擾。請你淨係同你想同佢通訊嘅聯絡人同埋群組分享你嘅用戶名稱。如果你改咗個用戶名稱，就會收到一組新嘅數字。</string>
    <!-- Button to allow user to skip -->
    <string name="UsernameEditFragment__skip">飛過</string>
    <!-- Content description for done button -->
    <string name="UsernameEditFragment__done">搞掂</string>
    <!-- Displayed when the chosen discriminator is not available for the given nickname -->
    <string name="UsernameEditFragment__this_username_is_not_available_try_another_number">呢個用戶名稱唔用得，試吓其他號碼啦。</string>
    <!-- Displayed when the chosen discriminator is too short -->
    <string name="UsernameEditFragment__invalid_username_enter_a_minimum_of_d_digits">用戶名稱無效，請輸入至少 %1$d 位數字。</string>
    <!-- Displayed when the chosen discriminator is too long -->
    <string name="UsernameEditFragment__invalid_username_enter_a_maximum_of_d_digits">用戶名稱無效，請輸入最多 %1$d 位數字。</string>
    <!-- Displayed when the chosen discriminator is 00 -->
    <string name="UsernameEditFragment__this_number_cant_be_00">呢個數字唔可以係 00。請輸入 1–9 之間嘅數字</string>
    <!-- Displayed when the chosen discriminator starts with 00 -->
    <string name="UsernameEditFragment__this_number_cant_start_with_00">呢個數字唔可以用 00 開頭。請輸入 1–9 之間嘅數字</string>
    <!-- The body of an alert dialog asking the user to confirm that they want to recover their username -->
    <string name="UsernameEditFragment_recovery_dialog_confirmation">恢復用戶名稱會將你宜家用緊嘅二維碼同連結重設。你係咪確定？</string>
    <!-- The body of an alert dialog asking the user to confirm that they want to change their username, even if it resets their link -->
    <string name="UsernameEditFragment_change_confirmation_message">更改用戶名稱會將你宜家用緊嘅二維碼同連結重設。你係咪確定？</string>
    <!-- Text for a button in a dialog asking if the user would like to continue the operation of changing their username -->
    <string name="UsernameEditFragment_continue">繼續</string>

    <plurals name="UserNotificationMigrationJob_d_contacts_are_on_signal">
        <item quantity="other">%1$d 位聯絡人開咗 Signal 喇！</item>
    </plurals>

    <!-- UsernameShareBottomSheet -->
    <!-- Explanation of what the sheet enables the user to do -->
    <string name="UsernameShareBottomSheet__copy_or_share_a_username_link">複製或者分享用戶名稱連結</string>

    <!-- VerifyIdentityActivity -->
    <string name="VerifyIdentityActivity_your_contact_is_running_a_newer_version_of_Signal">您嘅聯絡人用緊新啲版本嘅 Signal，二維碼格式唔相容。請您更新咗先對比。</string>
    <string name="VerifyIdentityActivity_the_scanned_qr_code_is_not_a_correctly_formatted_safety_number">掃描嘅二維碼唔係正確格式嘅安全碼驗證碼。請試下再掃一次啦。</string>
    <string name="VerifyIdentityActivity_share_safety_number_via">將安全碼分享去…</string>
    <string name="VerifyIdentityActivity_our_signal_safety_number">我哋嘅 Signal 安全碼：</string>
    <string name="VerifyIdentityActivity_no_app_to_share_to">似乎您無 app 用嚟去分享噃。</string>
    <string name="VerifyIdentityActivity_no_safety_number_to_compare_was_found_in_the_clipboard">喺剪貼簿入面搵唔到安全碼去做比較</string>
    <string name="VerifyIdentityActivity_signal_needs_the_camera_permission_in_order_to_scan_a_qr_code_but_it_has_been_permanently_denied">Molly 要攞「相機」權限，先可以掃到二維碼，但權限已被永久拒絕。請到呢個 app 嘅應用程式設定，揀選「權限」，然後啟用「相機」。</string>
    <string name="VerifyIdentityActivity_unable_to_scan_qr_code_without_camera_permission">冇「相機」權限冇得掃二維碼</string>
    <string name="VerifyIdentityActivity_you_must_first_exchange_messages_in_order_to_view">您要先交流過訊息，先可以睇到 %1$s 嘅安全碼。</string>
    <!-- Dialog message explaining to user they must exchange messages first to create a safety number -->
    <string name="VerifyIdentityActivity_dialog_exchange_messages_to_create_safety_number_message">你同對方互相傳送訊息之後，系統就會幫你建立一個同佢嘅安全碼。</string>
    <!-- Confirmation option for dialog explaining to user they must exchange messages first to create a safety number  -->
    <string name="VerifyIdentityActivity_dialog_exchange_messages_to_create_safety_number_ok">確定</string>
    <!-- Learn more option for dialog explaining to user they must exchange messages first to create a safety number  -->
    <string name="VerifyIdentityActivity_dialog_exchange_messages_to_create_safety_number_learn_more">了解詳情</string>
    <!-- Confirmation button on scan result dialogs -->
    <string name="VerifyDisplayFragment__scan_result_dialog_ok">確定</string>

    <!-- ViewOnceMessageActivity -->
  <!-- Removed by excludeNonTranslatables <string name="ViewOnceMessageActivity_video_duration" translatable="false">%1$02d:%2$02d</string> -->

    <!-- AudioView -->
  <!-- Removed by excludeNonTranslatables <string name="AudioView_duration" translatable="false">%1$d:%2$02d</string> -->

    <!-- MessageDisplayHelper -->
    <string name="MessageDisplayHelper_message_encrypted_for_non_existing_session">訊息所屬嘅加密階段唔存在</string>

    <!-- MmsMessageRecord -->
    <string name="MmsMessageRecord_bad_encrypted_mms_message">加密嘅多媒體短訊訊息軭咗</string>
    <string name="MmsMessageRecord_mms_message_encrypted_for_non_existing_session">多媒體短訊訊息所屬嘅加密階段唔存在</string>

    <!-- MuteDialog -->
    <string name="MuteDialog_mute_notifications">將通知較做靜音</string>

    <!-- KeyCachingService -->
    <string name="KeyCachingService_signal_passphrase_cached">撳一下開啟。</string>
    <string name="KeyCachingService_passphrase_cached">Molly 已經解鎖</string>
    <string name="KeyCachingService_lock">鎖定 Molly</string>

    <!-- MediaPreviewActivity -->
    <string name="MediaPreviewActivity_you">您</string>
    <string name="MediaPreviewActivity_unssuported_media_type">唔支援呢類多媒體</string>
    <string name="MediaPreviewActivity_draft">草稿</string>
    <string name="MediaPreviewActivity_signal_needs_the_storage_permission_in_order_to_write_to_external_storage_but_it_has_been_permanently_denied">Molly 要攞「儲存裝置」權限，先可以儲存到外置儲存裝置，但權限已被永久拒絕。請到呢個 app 嘅應用程式設定，揀選「權限」，然後啟用「儲存裝置」。</string>
    <string name="MediaPreviewActivity_unable_to_write_to_external_storage_without_permission">冇權限冇得儲存到外置儲存裝置</string>
    <string name="MediaPreviewActivity_media_delete_confirmation_title">係咪要刪除訊息？</string>
    <string name="MediaPreviewActivity_media_delete_confirmation_message">咁做嘅話，呢個訊息就會永久刪除㗎喇。</string>
    <string name="MediaPreviewActivity_s_to_s">%1$s 畀 %2$s</string>
    <!-- All media preview title when viewing media send by you to another recipient (allows changing of \'You\' based on context) -->
    <string name="MediaPreviewActivity_you_to_s">您畀 %1$s</string>
    <!-- All media preview title when viewing media sent by another recipient to you (allows changing of \'You\' based on context) -->
    <string name="MediaPreviewActivity_s_to_you">%1$s 畀您</string>
    <string name="MediaPreviewActivity_media_no_longer_available">多媒體檔案已經冇咗。</string>
    <!-- Notifying the user that the device has encountered a technical issue and is unable to render a video. -->
    <string name="MediaPreviewActivity_unable_to_play_media">播放唔到媒體。</string>
    <string name="MediaPreviewActivity_error_finding_message">尋找訊息嗰陣發生錯誤。</string>
    <string name="MediaPreviewActivity_cant_find_an_app_able_to_share_this_media">搵唔到一個可以分享呢個媒體檔案嘅 app。</string>
    <string name="MediaPreviewActivity_dismiss_due_to_error">關閉</string>
    <string name="MediaPreviewFragment_edit_media_error">媒體錯誤</string>
    <!-- This is displayed as a toast notification when we encounter an error deleting a message, including potentially on other people\'s devices -->
    <string name="MediaPreviewFragment_media_delete_error">刪除訊息嗰陣發生錯誤，訊息可能仍然存在</string>
    <!-- A suffix to be attached to truncated captions that the user may tap onto to view the entire text caption -->
    <string name="MediaPreviewFragment_read_more_overflow_text">睇埋佢</string>

    <!-- MessageNotifier -->
    <!-- Text shown in a system notification that is used to summarize your notification. The first placeholder is a pluralized string that describes how many messages (e.g. "3 messages"), and the second placeholder is a pluralized string that describes the number of unique chats those message appear in (e.g. "2 chats"). -->
    <string name="MessageNotifier_s_in_s">%2$s 入面嘅 %1$s</string>
    <!-- Text shown in a system notification that is used to summary how many messages you received. -->
    <plurals name="MessageNotifier_d_messages">
        <item quantity="other">%1$d 個訊息</item>
    </plurals>
    <!-- Text shown in a system notification that is used to summary how many chats have new messages. -->
    <plurals name="MessageNotifier_d_chats">
        <item quantity="other">%1$d 聊天</item>
    </plurals>
    <string name="MessageNotifier_most_recent_from_s">最新來自：%1$s</string>
    <string name="MessageNotifier_locked_message">訊息已上鎖</string>
    <string name="MessageNotifier_message_delivery_failed">訊息送遞唔到。</string>
    <!-- Shown in a notification when a story the user tries to send fails to be sent -->
    <string name="MessageNotifier_story_delivery_failed">限時動態發送失敗</string>
    <!-- Shown as notification title for when a notification about a story sent to a group story %1$s replaced with the group name -->
    <string name="MessageNotifier_group_story_title">你發送俾 %1$s</string>
    <string name="MessageNotifier_failed_to_deliver_message">送遞唔到訊息。</string>
    <string name="MessageNotifier_error_delivering_message">送遞訊息嘅時候發生錯誤。</string>
    <string name="MessageNotifier_message_delivery_paused">訊息送遞已暫止。</string>
    <string name="MessageNotifier_verify_to_continue_messaging_on_signal">驗證完先再繼續喺 Molly 發訊息。</string>
    <string name="MessageNotifier_mark_all_as_read">全部剔低話睇咗</string>
    <string name="MessageNotifier_mark_read">剔低話睇咗</string>
    <string name="MessageNotifier_turn_off_these_notifications">閂咗呢啲通知</string>
    <string name="MessageNotifier_view_once_photo">流聲掠影相片</string>
    <string name="MessageNotifier_view_once_video">流聲掠影影片</string>
    <string name="MessageNotifier_reply">回覆</string>
    <string name="MessageNotifier_signal_message">Signal 訊息</string>
    <string name="MessageNotifier_contact_message">%1$s %2$s</string>
    <string name="MessageNotifier_unknown_contact_message">聯絡人</string>
    <string name="MessageNotifier_reacted_s_to_s">傳送咗 %1$s 心情回應：「%2$s」。</string>
    <string name="MessageNotifier_reacted_s_to_your_video">對你嘅影片傳送咗 %1$s 心情回應。</string>
    <string name="MessageNotifier_reacted_s_to_your_image">對你嘅圖片傳送咗 %1$s 心情回應。</string>
    <string name="MessageNotifier_reacted_s_to_your_gif">對你嘅 GIF 傳送咗 %1$s 心情回應。</string>
    <string name="MessageNotifier_reacted_s_to_your_file">對你嘅檔案傳送咗 %1$s 心情回應。</string>
    <string name="MessageNotifier_reacted_s_to_your_audio">對你嘅音訊傳送咗 %1$s 心情回應。</string>
    <string name="MessageNotifier_reacted_s_to_your_view_once_media">對你嘅「閱後即毀」媒體檔案傳送咗 %1$s 心情回應。</string>
    <!-- Body of notification shown to user when someone they sent a payment to reacts to it. Placeholder is the emoji used in the reaction. -->
    <string name="MessageNotifier_reacted_s_to_your_payment">對你嘅付款傳送咗 %1$s 心情回應。</string>
    <string name="MessageNotifier_reacted_s_to_your_sticker">對你嘅貼圖傳送咗 %1$s 心情回應。</string>
    <string name="MessageNotifier_this_message_was_deleted">呢個訊息已被刪除。</string>

    <string name="TurnOffContactJoinedNotificationsActivity__turn_off_contact_joined_signal">係咪要閂咗聯絡人加入 Signal 嘅通知？您可以喺 Signal &gt; 設定 &gt; 通知 度再啟用返。</string>

    <!-- TurnOnNotificationsBottomSheet -->
    <!-- Title for sheet explaining how to turn on app notifications -->
    <string name="TurnOnNotificationsBottomSheet__turn_on_notifications">開啟通知</string>
    <!-- Subtitle  for sheet explaining how to turn on app notifications -->
    <string name="TurnOnNotificationsBottomSheet__to_receive_notifications">如果想接收新訊息通知：</string>
    <!-- Sheet step 1  for sheet explaining how to turn on app notifications-->
    <string name="TurnOnNotificationsBottomSheet__1_tap_settings_below">1. 喺下面㩒一下「設定」</string>
    <!-- Sheet step 2 with placeholder which will be replaced with an image of a toggle  for sheet explaining how to turn on app notifications -->
    <string name="TurnOnNotificationsBottomSheet__2_s_turn_on_notifications">2. %1$s 開啟通知</string>
    <!-- Label for button at the bottom of the sheet which opens system app notification settings for sheet explaining how to turn on app notifications -->
    <string name="TurnOnNotificationsBottomSheet__settings">設定</string>

    <!-- Notification Channels -->
    <string name="NotificationChannel_channel_messages">訊息</string>
    <string name="NotificationChannel_calls">通話</string>
    <string name="NotificationChannel_failures">唔掂檔</string>
    <string name="NotificationChannel_backups">備份</string>
    <string name="NotificationChannel_locked_status">上鎖狀態</string>
    <string name="NotificationChannel_app_updates">App 有更新</string>
    <string name="NotificationChannel_other">其他</string>
    <string name="NotificationChannel_group_chats">傾偈</string>
    <string name="NotificationChannel_missing_display_name">未知</string>
    <string name="NotificationChannel_voice_notes">語音筆記</string>
    <string name="NotificationChannel_contact_joined_signal">聯絡人開咗 Signal</string>
    <string name="NotificationChannels__no_activity_available_to_open_notification_channel_settings">無可用嘅活動去開啟通知類別設定。</string>
    <!-- Notification channel name for showing persistent background connection on devices without push notifications -->
    <string name="NotificationChannel_background_connection">背景連線</string>
    <!-- Notification channel name for showing call status information (like connection, ongoing, etc.) Not ringing. -->
    <string name="NotificationChannel_call_status">通話狀態</string>
    <!-- Notification channel name for occasional alerts to the user. Will appear in the system notification settings as the title of this notification channel. -->
    <string name="NotificationChannel_critical_app_alerts">重要應用程式提示</string>
    <!-- Notification channel name for other notifications related to messages. Will appear in the system notification settings as the title of this notification channel. -->
    <string name="NotificationChannel_additional_message_notifications">其他訊息通知</string>

    <!-- ProfileEditNameFragment -->

    <!-- QuickResponseService -->
    <string name="QuickResponseService_quick_response_unavailable_when_Signal_is_locked">Molly 上鎖嘅時候冇得做快速回應！</string>
    <string name="QuickResponseService_problem_sending_message">訊息傳送有問題！</string>

    <!-- A small toast notification to let the user know their image/video/audio was downloaded and saved to their device, accessible in other apps. -->
    <string name="SaveAttachmentTask_saved">媒體已經儲存咗</string>

    <!-- SearchToolbar -->
    <string name="SearchToolbar_search">搜尋</string>
    <!-- Hint when searching filtered chat content -->
    <string name="SearchToolbar_search_unread_chats">搜尋未讀嘅聊天訊息</string>
    <string name="SearchToolbar_search_for_conversations_contacts_and_messages">搜尋聊天、聯絡人同訊息</string>

    <!-- Material3 Search Toolbar -->
    <string name="Material3SearchToolbar__close">關閉</string>
    <string name="Material3SearchToolbar__clear">清走晒佢</string>

    <!-- ShortcutLauncherActivity -->
    <string name="ShortcutLauncherActivity_invalid_shortcut">捷徑無效</string>

    <!-- SingleRecipientNotificationBuilder -->
    <string name="SingleRecipientNotificationBuilder_signal">Molly</string>
    <string name="SingleRecipientNotificationBuilder_new_message">新訊息</string>
    <string name="SingleRecipientNotificationBuilder_message_request">訊息請求</string>
    <string name="SingleRecipientNotificationBuilder_you">您</string>
    <!-- Notification subtext for group stories -->
    <string name="SingleRecipientNotificationBuilder__s_dot_story">%1$s • 限時動態</string>

    <!-- NewWaysToConnectDialogFragment -->
    <!-- Fragment title, displayed at the top of the content -->
    <string name="NewWaysToConnectDialogFragment__new_ways_to_connect">全新連繫方式</string>
    <!-- Row item title for phone number privacy explainer -->
    <string name="NewWaysToConnectDialogFragment__phone_number_privacy">電話冧把私隱</string>
    <!-- Row item description for phone number privacy explainer -->
    <string name="NewWaysToConnectDialogFragment__your_phone_number_is_no_longer_shared">你嘅電話冧把已經唔再喺聊天度共享。不過如果朋友儲存咗你做聯絡人，就會繼續睇到你嘅號碼。</string>
    <!-- Row item title for usernames explainer -->
    <string name="NewWaysToConnectDialogFragment__usernames">用戶名稱</string>
    <!-- Row item description for usernames explainer -->
    <string name="NewWaysToConnectDialogFragment__people_can_now_message_you_using_your_optional_username">其他人而家可以用你選填嘅用戶名稱傳送訊息俾你，咁你就唔使再俾電話冧把人喇。用戶名稱唔會喺個人檔案度顯示。</string>
    <!-- Row item title for qr code and links explainer -->
    <string name="NewWaysToConnectDialogFragment__qr_codes_and_links">二維碼同連結</string>
    <!-- Row item description for qr code and links explainer -->
    <string name="NewWaysToConnectDialogFragment__usernames_have_a_unique_qr_code">每個用戶名稱都有專屬嘅二維碼同埋連結，方便你同朋友分享，即刻開始聊天。</string>
    <!-- Button label for not right now -->
    <string name="NewWaysToConnectDialogFragment__not_now">遲啲先啦</string>
    <!-- Button label for continue -->
    <string name="NewWaysToConnectDialogFragment__set_up_your_username">設定用戶名稱</string>

    <!-- ThumbnailView -->
    <string name="ThumbnailView_Play_video_description">播片</string>
    <string name="ThumbnailView_Has_a_caption_description">有題字</string>

    <!-- TransferControlView -->
    <plurals name="TransferControlView_n_items">
        <item quantity="other">%1$d 個項目</item>
    </plurals>
    <!-- Status update label used while the device is transcoding video as a prerequisite to uploading -->
    <string name="TransferControlView__processing">處理緊…</string>
    <!-- Status update label used while the device is transmitting data over the network. Will take the form of "1.0 MB/2.0 MB" -->
    <string name="TransferControlView__download_progress">%1$1.1f MB/%2$2.1f MB</string>
    <!-- Attachment file size label for not-yet-downloaded images and video. Will take the form of "1.0 MB" -->
    <string name="TransferControlView__filesize">%1$1.1f MB</string>


    <!-- UnauthorizedReminder -->
    <!-- Message shown in a reminder banner when the user\'s device is no longer registered -->
    <string name="UnauthorizedReminder_this_is_likely_because_you_registered_your_phone_number_with_Signal_on_a_different_device">呢部裝置嘅註冊已經失效。原因好可能係你喺另一部裝置度用咗同一個電話號碼註冊 Signal。</string>
    <!-- Action in reminder banner that will take user to re-register -->
    <string name="UnauthorizedReminder_reregister_action">重新用呢部裝置註冊</string>

    <!-- Push notification when the app is forcibly logged out by the server. -->
    <string name="LoggedOutNotification_you_have_been_logged_out">你已經喺呢部裝置度被登出咗 Signal。</string>

    <!-- EnclaveFailureReminder -->
    <!-- Banner message to update app to use payments -->
    <string name="EnclaveFailureReminder_update_signal">請更新 Signal，方便繼續使用付款功能。你嘅餘額可能仲未更新。</string>
    <!-- Banner button to update now -->

    <!-- WebRtcCallActivity -->
    <string name="WebRtcCallActivity_to_answer_the_call_give_signal_access_to_your_microphone">如果要接聽通話，請允許 Molly 存取您部機個咪。</string>
    <!-- Message shown in permission dialog when attempting to answer a video call without camera or microphone permissions already granted. -->
    <string name="WebRtcCallActivity_to_answer_the_call_give_signal_access_to_your_microphone_and_camera">如果要接聽視像通話，請允許 Molly 存取你個咪同相機。</string>
    <string name="WebRtcCallActivity_signal_requires_microphone_and_camera_permissions_in_order_to_make_or_receive_calls">Molly 要攞「麥克風」同「相機」權限，先可以撥打同接聽通話，但權限已被永久拒絕。請到呢個 app 嘅應用程式設定，揀選「權限」，然後啟用「麥克風」同「相機」。</string>
    <string name="WebRtcCallActivity__answered_on_a_linked_device">已用連結咗嘅機接聽。</string>
    <string name="WebRtcCallActivity__declined_on_a_linked_device">已用連結咗嘅機拒接。</string>
    <string name="WebRtcCallActivity__busy_on_a_linked_device">用連結咗嘅機佔線中。</string>
    <!-- Tooltip message shown first time user is in a video call after switch camera button moved -->
    <string name="WebRtcCallActivity__flip_camera_tooltip">「切換鏡頭」已經搬咗嚟呢度，㩒一下視像畫面試吓啦</string>

    <string name="GroupCallSafetyNumberChangeNotification__someone_has_joined_this_call_with_a_safety_number_that_has_changed">有人加入咗呢個通話，而佢嘅安全碼已經郁動過。</string>

    <!-- WebRtcCallScreen -->
    <string name="WebRtcCallScreen_swipe_up_to_change_views">向上滑去改變視角</string>

    <!-- WebRtcCallScreen V2 -->
    <!-- Label with hyphenation. Translation can use soft hyphen - Unicode U+00AD -->
    <string name="WebRtcCallScreen__decline">唔接</string>
    <!-- Label with hyphenation. Translation can use soft hyphen - Unicode U+00AD -->
    <string name="WebRtcCallScreen__answer">接聽</string>
    <!-- Label with hyphenation. Translation can use soft hyphen - Unicode U+00AD -->
    <string name="WebRtcCallScreen__answer_without_video">接聽，但唔騷我個樣</string>

    <!-- WebRtcAudioOutputToggle -->
    <!-- Label for a dialog asking the user to switch the audio output device during a call -->
    <string name="WebRtcAudioOutputToggle__audio_output">音訊輸出</string>
    <!-- Audio output option referring to the earpiece built into the phone -->
    <string name="WebRtcAudioOutputToggle__phone_earpiece">耳機</string>
    <!-- Audio output option referring to the louder speaker built into the phone -->
    <string name="WebRtcAudioOutputToggle__speaker">喇叭</string>
    <!-- Audio output option referring to an external audio device connected via wireless Bluetooth -->
    <string name="WebRtcAudioOutputToggle__bluetooth">藍牙</string>
    <!-- Audio output option referring to a pair of headphones that do not contain a microphone connected via a 3.5mm headphone jack -->
    <string name="WebRtcAudioOutputToggle__wired_headphones">有線耳機</string>
    <!-- Audio output option referring to an external headset that contains a microphone connected via a 3.5mm headphone jack -->
    <string name="WebRtcAudioOutputToggle__wired_headset">有線耳機</string>
    <!-- Audio output option referring to an external headset connected via a USB-C data cable -->
    <string name="WebRtcAudioOutputToggle__wired_headset_usb">有線耳機 (USB)</string>

    <string name="WebRtcCallControls_answer_call_description">接聽通話</string>
    <string name="WebRtcCallControls_reject_call_description">拒接通話</string>

    <!-- change_passphrase_activity -->
    <string name="change_passphrase_activity__old_passphrase">舊密碼</string>
    <string name="change_passphrase_activity__new_passphrase">新密碼</string>
    <string name="change_passphrase_activity__repeat_new_passphrase">打多次個新密碼</string>

    <!-- contact_selection_activity -->
    <string name="contact_selection_activity__invite_to_signal">拉隊嚟 Molly</string>
    <string name="contact_selection_activity__new_group">開個新谷</string>
    <!-- Row item title for refreshing contacts -->
    <string name="contact_selection_activity__refresh_contacts">重新整理聯絡人</string>
    <!-- Row item description for refreshing contacts -->
    <string name="contact_selection_activity__missing_someone">揾唔到某個人？試下重新整理</string>
    <!-- Row header title for more section -->
    <string name="contact_selection_activity__more">更多</string>

    <!-- contact_filter_toolbar -->
    <string name="contact_filter_toolbar__clear_entered_text_description">清除輸入咗嘅文字</string>
    <string name="contact_filter_toolbar__show_keyboard_description">顯示鍵盤</string>
    <string name="contact_filter_toolbar__show_dial_pad_description">顯示撥號盤</string>

    <!-- contact_selection_group_activity -->
    <string name="contact_selection_group_activity__no_contacts">無聯絡人。</string>
    <string name="contact_selection_group_activity__finding_contacts">載入緊啲聯絡人…</string>

    <!-- single_contact_selection_activity -->
    <string name="SingleContactSelectionActivity_contact_photo">聯絡人相片</string>

    <!-- ContactSelectionListFragment-->
    <string name="ContactSelectionListFragment_signal_requires_the_contacts_permission_in_order_to_display_your_contacts">Molly 要攞「聯絡人」權限，先可以羅列您啲聯絡人出嚟，但權限已被永久拒絕。請到呢個 app 嘅設定功能表，揀選「權限」，然後啟用「聯絡人」。</string>
    <string name="ContactSelectionListFragment_error_retrieving_contacts_check_your_network_connection">提取聯絡人嘅時候發生錯誤，請檢查您嘅網絡連線</string>
    <string name="ContactSelectionListFragment_username_not_found">搵唔到用戶名稱</string>
    <string name="ContactSelectionListFragment_s_is_not_a_signal_user">"「%1$s」唔係 Signal 用戶。請檢查用戶名稱，然後再試過啦。"</string>
    <string name="ContactSelectionListFragment_you_do_not_need_to_add_yourself_to_the_group">您唔使加自己入個谷度</string>
    <string name="ContactSelectionListFragment_maximum_group_size_reached">谷嘅人數已經到頂</string>
    <string name="ContactSelectionListFragment_signal_groups_can_have_a_maximum_of_d_members">Signal 嘅谷最多可以有 %1$d 位成員。</string>
    <string name="ContactSelectionListFragment_recommended_member_limit_reached">夠晒建議嘅成員人數喇</string>
    <string name="ContactSelectionListFragment_signal_groups_perform_best_with_d_members_or_fewer">Signal 谷頂櫳 %1$d 位成員就佮佮冚㗎嘞。再加多啲成員嘅話，收發訊息就可能會有延遲。</string>
    <plurals name="ContactSelectionListFragment_d_members">
        <item quantity="other">%1$d 位成員</item>
    </plurals>
    <!-- Text on row item to find user by phone number -->
    <string name="ContactSelectionListFragment__find_by_phone_number">用電話冧把嚟搵</string>
    <!-- Text on row item to find user by username -->
    <string name="ContactSelectionListFragment__find_by_username">用用戶名稱嚟搵</string>

    <!-- contact_selection_list_fragment -->
    <string name="contact_selection_list_fragment__signal_needs_access_to_your_contacts_in_order_to_display_them">Molly 要存取您嘅聯絡人，先可以顯示畀您睇。</string>
    <string name="contact_selection_list_fragment__show_contacts">顯示聯絡人</string>

    <!-- contact_selection_list_item -->
    <plurals name="contact_selection_list_item__number_of_members">
        <item quantity="other">%1$d 位成員</item>
    </plurals>
    <!-- Displays number of viewers for a story -->
    <plurals name="contact_selection_list_item__number_of_viewers">
        <item quantity="other">%1$d 位花生友</item>
    </plurals>

    <!-- conversation_activity -->
    <string name="conversation_activity__type_message_push">Signal 訊息</string>
    <string name="conversation_activity__type_message_sms_insecure">無加密嘅短訊</string>
    <string name="conversation_activity__type_message_mms_insecure">無加密嘅多媒體短訊</string>
    <!-- Option in send button context menu to schedule the message instead of sending it directly -->
    <string name="conversation_activity__sim_n">SIM 卡 %1$d</string>
    <string name="conversation_activity__send">傳送</string>
    <string name="conversation_activity__compose_description">訊息撰寫</string>
    <string name="conversation_activity__emoji_toggle_description">切換表情符號鍵盤</string>
    <string name="conversation_activity__attachment_thumbnail">附件縮圖</string>
    <string name="conversation_activity__quick_attachment_drawer_toggle_camera_description">切換快速相機附件選單</string>
    <string name="conversation_activity__quick_attachment_drawer_record_and_send_audio_description">錄音並傳送音訊附件</string>
    <string name="conversation_activity__quick_attachment_drawer_lock_record_description">音訊附件鎖定錄音</string>
    <string name="conversation_activity__message_could_not_be_sent">訊息傳送唔到。請檢查您嘅連線，然後再試下啦。</string>

    <!-- conversation_input_panel -->
    <string name="conversation_input_panel__slide_to_cancel">滑走以取消</string>
    <string name="conversation_input_panel__cancel">取消</string>

    <!-- conversation_item -->
    <string name="conversation_item__mms_image_description">多媒體檔案訊息</string>
    <string name="conversation_item__secure_message_description">安全嘅訊息</string>

    <!-- conversation_item_sent -->
    <string name="conversation_item_sent__send_failed_indicator_description">傳送失敗</string>
    <string name="conversation_item_sent__pending_approval_description">仲等緊審批</string>
    <string name="conversation_item_sent__delivered_description">收到</string>
    <string name="conversation_item_sent__message_read">個訊息睇咗</string>

    <!-- conversation_item_received -->
    <string name="conversation_item_received__contact_photo_description">聯絡人相片</string>

    <!-- ConversationUpdateItem -->
    <string name="ConversationUpdateItem_loading">載入緊</string>
    <string name="ConversationUpdateItem_learn_more">講多啲畀我聽</string>
    <string name="ConversationUpdateItem_join_call">加入通話</string>
    <string name="ConversationUpdateItem_return_to_call">返回通話</string>
    <string name="ConversationUpdateItem_call_is_full">通話已滿座</string>
    <string name="ConversationUpdateItem_invite_friends">誠邀好友</string>
    <string name="ConversationUpdateItem_enable_call_notifications">啟用通話通知</string>
    <string name="ConversationUpdateItem_update_contact">更新聯絡人</string>
    <!-- Update item button text to show to block a recipient from requesting to join via group link -->
    <string name="ConversationUpdateItem_block_request">封鎖請求</string>
    <string name="ConversationUpdateItem_no_groups_in_common_review_requests_carefully">無有緣相遇嘅谷。請您金睛火眼睇清楚啲請求。</string>
    <string name="ConversationUpdateItem_no_contacts_in_this_group_review_requests_carefully">呢個谷入面無您識得嘅聯絡人。請您金睛火眼睇清楚啲請求。</string>
    <string name="ConversationUpdateItem_view">睇下</string>
    <string name="ConversationUpdateItem_the_disappearing_message_time_will_be_set_to_s_when_you_message_them">當您發送訊息畀人嘅時候，過眼雲煙訊息倒數將會設定為 %1$s。</string>
    <!-- Update item button text to show to boost a feature -->
    <string name="ConversationUpdateItem_donate">課金</string>
    <!-- Update item button text to send payment -->
    <string name="ConversationUpdateItem_send_payment">傳送付款</string>
    <!-- Update item button text to activate payments -->
    <string name="ConversationUpdateItem_activate_payments">啟用付款</string>
    <!-- Update item alerting the user they hid this person and that they can message them to unhide them -->
    <string name="ConversationUpdateItem_hidden_contact_message_to_add_back">你已經移除咗呢個人。如果宜家傳送訊息俾佢嘅話，佢就會重新加返入你嘅聯絡人清單。</string>
    <!-- Update item button text shown for the accepted message request update message -->
    <string name="ConversationUpdateItem_options">Options</string>

    <!-- audio_view -->
    <string name="audio_view__play_pause_accessibility_description">播放 … 暫停</string>
    <string name="audio_view__download_accessibility_description">下載</string>

    <!-- QuoteView -->
    <string name="QuoteView_audio">聲音</string>
    <string name="QuoteView_video">影片</string>
    <string name="QuoteView_photo">相</string>
    <string name="QuoteView_gif">GIF</string>
    <string name="QuoteView_view_once_media">流聲掠影多媒體檔案</string>
    <string name="QuoteView_sticker">貼圖</string>
    <string name="QuoteView_you">您</string>
    <string name="QuoteView_original_missing">搵唔到原來嘅訊息</string>
    <!-- Author formatting for group stories -->
    <string name="QuoteView_s_story">%1$s · 是日花生</string>
    <!-- Label indicating that a quote is for a reply to a story you created -->
    <string name="QuoteView_your_story">您 · 是日花生</string>
    <!-- Label indicating that the story being replied to no longer exists -->
    <string name="QuoteView_no_longer_available">已經收檔</string>
    <!-- Label for quoted gift -->
    <string name="QuoteView__donation_for_a_friend">代表朋友捐款</string>

    <!-- conversation_fragment -->
    <string name="conversation_fragment__scroll_to_the_bottom_content_description">碌到落最底</string>

    <!-- BubbleOptOutTooltip -->
    <!-- Message to inform the user of what Android chat bubbles are -->
    <string name="BubbleOptOutTooltip__description">氣泡係一項 Android 功能，Molly 傾偈用唔用氣泡就由得您揀。</string>
    <!-- Button to dismiss the tooltip for opting out of using Android bubbles -->
    <string name="BubbleOptOutTooltip__not_now">遲啲先啦</string>
    <!-- Button to move to the system settings to control the use of Android bubbles -->
    <string name="BubbleOptOutTooltip__turn_off">關閉</string>

    <!-- safety_number_change_dialog -->
    <string name="safety_number_change_dialog__safety_number_changes">安全碼郁動過</string>
    <string name="safety_number_change_dialog__accept">接受</string>
    <string name="safety_number_change_dialog__call_anyway">照樣通話</string>
    <string name="safety_number_change_dialog__join_call">加入通話</string>
    <string name="safety_number_change_dialog__continue_call">繼續通話</string>
    <string name="safety_number_change_dialog__leave_call">退出通話</string>
    <string name="safety_number_change_dialog__the_following_people_may_have_reinstalled_or_changed_devices">下列嘅人可能已重新裝過 Signal 或者換咗部機。同佢哋驗證下您嘅安全碼，可以確保私隱。</string>
    <string name="safety_number_change_dialog__view">睇下</string>
    <string name="safety_number_change_dialog__previous_verified">先前驗證咗</string>

    <!-- EnableCallNotificationSettingsDialog__call_notifications_checklist -->
    <string name="EnableCallNotificationSettingsDialog__call_notifications_enabled">通話通知已啟用</string>
    <string name="EnableCallNotificationSettingsDialog__enable_call_notifications">啟用通話通知</string>
    <string name="EnableCallNotificationSettingsDialog__enable_background_activity">啟用背景活動</string>
    <string name="EnableCallNotificationSettingsDialog__everything_looks_good_now">似乎已經萬事俱備！</string>
    <string name="EnableCallNotificationSettingsDialog__to_receive_call_notifications_tap_here_and_turn_on_show_notifications">要接收通話通知嘅話，撳一下呢度並開啟「顯示通知」。</string>
    <string name="EnableCallNotificationSettingsDialog__to_receive_call_notifications_tap_here_and_turn_on_notifications">要接收通話通知嘅話，撳一下呢度並開啟通知，同時確保已經啟用聲音同彈出式視窗。</string>
    <string name="EnableCallNotificationSettingsDialog__to_receive_call_notifications_tap_here_and_enable_background_activity_in_battery_settings">要接收通話通知嘅話，撳一下呢度並喺「電量」設定啟用背景活動。 </string>
    <string name="EnableCallNotificationSettingsDialog__settings">設定</string>
    <string name="EnableCallNotificationSettingsDialog__to_receive_call_notifications_tap_settings_and_turn_on_show_notifications">要接收通話通知嘅話，撳一下 [設定] 並開啟「顯示通知」。</string>
    <string name="EnableCallNotificationSettingsDialog__to_receive_call_notifications_tap_settings_and_turn_on_notifications">要接收通話通知嘅話，撳一下 [設定] 並開啟通知，同時確保已經啟用聲音同彈出式視窗。</string>
    <string name="EnableCallNotificationSettingsDialog__to_receive_call_notifications_tap_settings_and_enable_background_activity_in_battery_settings">要接收通話通知嘅話，撳一下 [設定] 並喺「電量」設定啟用背景活動。</string>

    <!-- country_selection_fragment -->
    <string name="country_selection_fragment__loading_countries">載入緊世界各國…</string>
    <string name="country_selection_fragment__search">搜尋</string>
    <string name="country_selection_fragment__no_matching_countries">未有相符嘅國家</string>

    <!-- device_add_fragment -->
    <string name="device_add_fragment__scan_the_qr_code_displayed_on_the_device_to_link">掃一掃嗰部機顯示嘅二維碼去連結</string>

    <!-- device_link_fragment -->
    <string name="device_link_fragment__link_device">連結部機</string>

    <!-- device_list_fragment -->
    <string name="device_list_fragment__no_devices_linked">未有任何已連結嘅機</string>
    <string name="device_list_fragment__link_new_device">連結一部新機</string>

    <!-- expiration -->
    <string name="expiration_off">唔用</string>

    <plurals name="expiration_seconds">
        <item quantity="other">%1$d 秒</item>
    </plurals>

    <string name="expiration_seconds_abbreviated">%1$d 秒</string>

    <plurals name="expiration_minutes">
        <item quantity="other">%1$d 分鐘</item>
    </plurals>

    <string name="expiration_minutes_abbreviated">%1$d 分鐘之前</string>

    <plurals name="expiration_hours">
        <item quantity="other">%1$d 個鐘</item>
    </plurals>

    <string name="expiration_hours_abbreviated">%1$d 個鐘</string>

    <plurals name="expiration_days">
        <item quantity="other">%1$d 日</item>
    </plurals>

    <string name="expiration_days_abbreviated">%1$d 日</string>

    <plurals name="expiration_weeks">
        <item quantity="other">%1$d 星期</item>
    </plurals>

    <string name="expiration_weeks_abbreviated">%1$d 星期</string>
    <string name="expiration_combined">%1$s %2$s</string>

    <!-- unverified safety numbers -->
    <string name="IdentityUtil_unverified_banner_one">您同 %1$s 之間嘅安全碼已經郁動過，唔再算係驗證咗</string>
    <string name="IdentityUtil_unverified_banner_two">您同 %1$s 同埋 %2$s 之間嘅安全碼已經郁動過，唔再算係驗證咗</string>
    <string name="IdentityUtil_unverified_banner_many">您同 %1$s、%2$s 同埋 %3$s 之間嘅安全碼已經郁動過，唔再算係驗證咗</string>

    <string name="IdentityUtil_unverified_dialog_one">您同 %1$s 之間嘅安全碼已經郁動過，唔再算係驗證咗。話唔埋係有人企圖截取您嘅通訊，但又或者，只係 %1$s 重新裝過 Signal。</string>
    <string name="IdentityUtil_unverified_dialog_two">您同 %1$s 同埋 %2$s 之間嘅安全碼，唔再算係驗證咗。話唔埋係有人企圖截取您嘅通訊，但又或者，只係佢哋重新裝過 Signal。</string>
    <string name="IdentityUtil_unverified_dialog_many">您同 %1$s、%2$s 同埋 %3$s 之間嘅安全碼，唔再算係驗證咗。話唔埋係有人企圖截取您嘅通訊，但又或者，只係佢哋重新裝過 Signal。</string>

    <string name="IdentityUtil_untrusted_dialog_one">您同 %1$s 之間嘅安全碼冇耐之前郁動過。</string>
    <string name="IdentityUtil_untrusted_dialog_two">您同 %1$s 同埋 %2$s 之間嘅安全碼冇耐之前郁動過。</string>
    <string name="IdentityUtil_untrusted_dialog_many">您同 %1$s、%2$s 同埋 %3$s 之間嘅安全碼冇耐之前郁動過。</string>

    <plurals name="identity_others">
        <item quantity="other">另外 %1$d 個人</item>
    </plurals>

    <!-- giphy_activity -->
    <string name="giphy_activity_toolbar__search_gifs">搵 GIF</string>

    <!-- giphy_fragment -->
    <string name="giphy_fragment__nothing_found">乜都搵唔到</string>

    <!-- load_more_header -->
    <string name="load_more_header__loading">載入緊</string>

    <!-- media_overview_activity -->
    <string name="media_overview_activity__no_media">無多媒體</string>

    <!-- message_recipients_list_item -->
    <string name="message_recipients_list_item__view">睇下</string>
    <string name="message_recipients_list_item__resend">再發一次</string>

    <!-- Displayed in a toast when user long presses an item in MyStories -->
    <string name="MyStoriesFragment__copied_sent_timestamp_to_clipboard">複製咗個送出時間去剪貼簿。</string>
    <!-- Displayed when there are no outgoing stories -->
    <string name="MyStoriesFragment__updates_to_your_story_will_show_up_here">您放送嘅是日花生有咩新動靜，就會喺呢處出現。</string>

    <!-- GroupUtil -->
    <plurals name="GroupUtil_joined_the_group">
        <item quantity="other">%1$s 已加入呢個谷。</item>
    </plurals>
    <string name="GroupUtil_group_name_is_now">個谷嘅名而家叫做「%1$s」。</string>

    <!-- prompt_passphrase_activity -->
    <string name="prompt_passphrase_activity__unlock">解鎖</string>

    <!-- prompt_mms_activity -->
    <string name="prompt_mms_activity__signal_requires_mms_settings_to_deliver_media_and_group_messages">Signal 要攞返 MMS 設定，先可以透過您嘅流動電訊商送遞多媒體檔案同谷嘅訊息。呢層您部機未有提供相關嘅資訊，呢種情況可能係您部機設有鎖定或其他限制式嘅設置。</string>
    <string name="prompt_mms_activity__to_send_media_and_group_messages_tap_ok">要傳送多媒體檔案同谷嘅訊息嘅話，請撳一下「確定」並完成所要求嘅設定。至於您嘅流動電訊商要咩 MMS 設定，通常上網查下「您個台 APN」就會搵到。呢樣嘢淨係需要設定一次。</string>

    <!-- BadDecryptLearnMoreDialog -->
    <string name="BadDecryptLearnMoreDialog_delivery_issue">送遞有問題</string>
    <string name="BadDecryptLearnMoreDialog_couldnt_be_delivered_individual">系統傳送唔到 %1$s 俾你嘅訊息、貼圖、心情回應或者已讀標記。佢可能係直接或者透過群組傳送俾你嘅。</string>
    <string name="BadDecryptLearnMoreDialog_couldnt_be_delivered_group">系統傳送唔到 %1$s 俾你嘅訊息、貼圖、心情回應或者已讀標記。</string>

    <!-- profile_create_activity -->
    <string name="CreateProfileActivity_first_name_required">名 (必填)</string>
    <string name="CreateProfileActivity_last_name_optional">姓 (選填)</string>
    <string name="CreateProfileActivity_next">下一步</string>
    <string name="CreateProfileActivity_custom_mms_group_names_and_photos_will_only_be_visible_to_you">自訂嘅多媒體短訊谷名同相淨係得您自己睇到。</string>
    <string name="CreateProfileActivity_group_descriptions_will_be_visible_to_members_of_this_group_and_people_who_have_been_invited">呢個谷嘅成員，以及獲邀加入嘅人，會睇到個谷嘅描述。</string>

    <!-- EditAboutFragment -->
    <string name="EditAboutFragment_about">關於</string>
    <string name="EditAboutFragment_write_a_few_words_about_yourself">我鏡裡看見了新生…</string>
    <string name="EditAboutFragment_count">%1$d/%2$d</string>
    <string name="EditAboutFragment_speak_freely">從不想作假 只活這☝️次</string>
    <string name="EditAboutFragment_encrypted">誰人如常 問我今天驚心度</string>
    <string name="EditAboutFragment_be_kind">有一天相約 我們找烏托邦</string>
    <string name="EditAboutFragment_coffee_lover">茶杯未滿 仍然裝著大半</string>
    <string name="EditAboutFragment_free_to_chat">以咪高風大預言一個十年</string>
    <string name="EditAboutFragment_taking_a_break">不必搜索物證 想一想 神話的要點</string>
    <string name="EditAboutFragment_working_on_something_new">顛覆角度 哪懼無路</string>

    <!-- EditProfileFragment -->
    <string name="EditProfileFragment__edit_group">編輯個谷</string>
    <string name="EditProfileFragment__group_name">個谷嘅名</string>
    <string name="EditProfileFragment__group_description">個谷嘅描述</string>
  <!-- Removed by excludeNonTranslatables <string name="EditProfileFragment__support_link" translatable="false">https://support.signal.org/hc/articles/360007459591</string> -->

    <!-- EditProfileNameFragment -->
    <string name="EditProfileNameFragment_your_name">您嘅名稱</string>
    <string name="EditProfileNameFragment_first_name">名</string>
    <string name="EditProfileNameFragment_last_name_optional">姓 (選填)</string>
    <string name="EditProfileNameFragment_save">儲存</string>
    <string name="EditProfileNameFragment_failed_to_save_due_to_network_issues_try_again_later">因為網絡有問題，儲存唔到。陣間再試下啦。</string>

    <!-- recipient_preferences_activity -->
    <string name="recipient_preference_activity__shared_media">已分享嘅多媒體</string>

    <!-- recipients_panel -->

    <!-- verify_display_fragment -->
    <!-- Explanation of how to verify the safety numbers. %s is replaced with the name of the other recipient -->
    <string name="verify_display_fragment__pnp_verify_safety_numbers_explanation_with_s">如果想驗證你同 %1$s 之間嘅端對端加密設定，你可以對吓上面嘅號碼同佢部機入面嘅號碼。 你亦可以掃佢部機嘅二維碼。</string>
    <string name="verify_display_fragment__tap_to_scan">撳一下去掃描</string>
    <string name="verify_display_fragment__successful_match">完全啱晒</string>
    <string name="verify_display_fragment__failed_to_verify_safety_number">驗證安全碼失敗</string>
    <string name="verify_display_fragment__loading">載入緊…</string>
    <string name="verify_display_fragment__mark_as_verified">剔低話驗證咗</string>
    <string name="verify_display_fragment__clear_verification">抹走先前個驗證</string>

    <!-- verity_scan_fragment -->
    <string name="verify_scan_fragment__scan_the_qr_code_on_your_contact">請掃一掃您嘅聯絡人部機上面個二維碼。</string>

    <!-- webrtc_answer_decline_button -->
    <string name="webrtc_answer_decline_button__swipe_up_to_answer">向上滑就接聽</string>
    <string name="webrtc_answer_decline_button__swipe_down_to_reject">向下滑就拒聽</string>

    <!-- message_details_header -->
    <string name="message_details_header__issues_need_your_attention">有事請您注意。</string>
    <string name="message_details_header_sent">送出</string>
    <string name="message_details_header_received">收到</string>
    <string name="message_details_header_disappears">過目化作雲煙</string>
    <string name="message_details_header_via">透過</string>

    <!-- message_details_recipient_header -->
    <string name="message_details_recipient_header__pending_send">仲要等等</string>
    <string name="message_details_recipient_header__sent_to">已傳送至</string>
    <string name="message_details_recipient_header__sent_from">係嚟自</string>
    <string name="message_details_recipient_header__delivered_to">佢收到</string>
    <string name="message_details_recipient_header__read_by">佢睇咗</string>
    <string name="message_details_recipient_header__not_sent">未傳送</string>
    <string name="message_details_recipient_header__viewed">佢睇過</string>
    <string name="message_details_recipient_header__skipped">冇傳送俾佢</string>

    <!-- message_Details_recipient -->
    <string name="message_details_recipient__failed_to_send">傳送唔到</string>
    <string name="message_details_recipient__new_safety_number">新嘅安全嗎</string>
    <!-- Button text shown in message details when the message has an edit history and this will let them view the history -->
    <string name="MessageDetails__view_edit_history">睇下編輯紀錄</string>

    <!-- AndroidManifest.xml -->
    <string name="AndroidManifest__create_passphrase">建立密碼</string>
    <string name="AndroidManifest__select_contacts">揀選聯絡人</string>
    <string name="AndroidManifest__change_passphrase">更改密碼</string>
    <string name="AndroidManifest__verify_safety_number">驗證安全碼</string>
    <string name="AndroidManifest__media_preview">多媒體預覽</string>
    <string name="AndroidManifest__message_details">訊息詳情</string>
    <string name="AndroidManifest__linked_devices">連結咗嘅機</string>
    <string name="AndroidManifest__invite_friends">誠邀好友</string>
    <string name="AndroidManifest_archived_conversations">封存咗嘅聊天</string>

    <!-- HelpFragment -->
    <string name="HelpFragment__have_you_read_our_faq_yet">您有冇睇過我哋嘅常見問答呀？</string>
    <string name="HelpFragment__next">下一步</string>
    <string name="HelpFragment__contact_us">聯絡我哋</string>
    <string name="HelpFragment__tell_us_whats_going_on">話我哋知咩嘢樹？</string>
    <string name="HelpFragment__include_debug_log">一併送交除錯記錄檔。</string>
    <string name="HelpFragment__whats_this">呢個係乜東東？</string>
    <string name="HelpFragment__how_do_you_feel">您個心情係點樣？ (選擇題)</string>
    <string name="HelpFragment__tell_us_why_youre_reaching_out">請問有咩幫到您？</string>
  <!-- Removed by excludeNonTranslatables <string name="HelpFragment__emoji_5" translatable="false">emoji_5</string> -->
  <!-- Removed by excludeNonTranslatables <string name="HelpFragment__emoji_4" translatable="false">emoji_4</string> -->
  <!-- Removed by excludeNonTranslatables <string name="HelpFragment__emoji_3" translatable="false">emoji_3</string> -->
  <!-- Removed by excludeNonTranslatables <string name="HelpFragment__emoji_2" translatable="false">emoji_2</string> -->
  <!-- Removed by excludeNonTranslatables <string name="HelpFragment__emoji_1" translatable="false">emoji_1</string> -->
  <!-- Removed by excludeNonTranslatables <string name="HelpFragment__link__debug_info" translatable="false">https://support.signal.org/hc/articles/360007318591</string> -->
  <!-- Removed by excludeNonTranslatables <string name="HelpFragment__link__faq" translatable="false">https://support.signal.org</string> -->
    <string name="HelpFragment__support_info">支援資訊</string>
    <string name="HelpFragment__signal_android_support_request">Signal Android 支援請求</string>
    <string name="HelpFragment__debug_log">除錯記錄檔：</string>
    <string name="HelpFragment__could_not_upload_logs">上載唔到記錄檔</string>
    <string name="HelpFragment__please_be_as_descriptive_as_possible">請您儘可能具體說明，幫我哋了解個問題。</string>
    <string-array name="HelpFragment__categories_5">
        <item>請揀選一項</item>
        <item>系統暫時停用</item>
        <item>功能請求</item>
        <item>發問</item>
        <item>意見</item>
        <item>其他</item>
        <item>付款 (MobileCoin)</item>
        <item>課金與襟章</item>
        <item>短訊匯出</item>
    </string-array>
    <!-- Subject of email when submitting debug logs to help debug slow notifications -->
    <string name="DebugLogsPromptDialogFragment__signal_android_support_request">提交 Signal Android 除錯紀錄</string>
    <!-- Category to organize the support email sent -->
    <string name="DebugLogsPromptDialogFragment__slow_notifications_category">通知緩慢</string>
    <!-- Category to organize the support email sent -->
    <string name="DebugLogsPromptDialogFragment__crash_category">當機</string>
    <!-- Action to submit logs and take user to send an e-mail -->
    <string name="DebugLogsPromptDialogFragment__submit">提交</string>
    <!-- Action to decline to submit logs -->
    <string name="DebugLogsPromptDialogFragment__no_thanks">唔使住喇</string>

    <!-- ReactWithAnyEmojiBottomSheetDialogFragment -->
    <string name="ReactWithAnyEmojiBottomSheetDialogFragment__this_message">呢個訊息</string>
    <string name="ReactWithAnyEmojiBottomSheetDialogFragment__recently_used">最近用過</string>
    <string name="ReactWithAnyEmojiBottomSheetDialogFragment__smileys_and_people">公仔同人像</string>
    <string name="ReactWithAnyEmojiBottomSheetDialogFragment__nature">大自然</string>
    <string name="ReactWithAnyEmojiBottomSheetDialogFragment__food">嘢食</string>
    <string name="ReactWithAnyEmojiBottomSheetDialogFragment__activities">活動</string>
    <string name="ReactWithAnyEmojiBottomSheetDialogFragment__places">地方</string>
    <string name="ReactWithAnyEmojiBottomSheetDialogFragment__objects">物件</string>
    <string name="ReactWithAnyEmojiBottomSheetDialogFragment__symbols">符號</string>
    <string name="ReactWithAnyEmojiBottomSheetDialogFragment__flags">旗幟</string>
    <string name="ReactWithAnyEmojiBottomSheetDialogFragment__emoticons">表情符號</string>
    <string name="ReactWithAnyEmojiBottomSheetDialogFragment__no_results_found">查無結果</string>

    <!-- arrays.xml -->
    <string name="arrays__use_default">跟返預設咁樣</string>
    <string name="arrays__use_custom">自己揀選咁樣</string>

    <string name="arrays__mute_for_one_hour">靜音 1 個鐘</string>
    <string name="arrays__mute_for_eight_hours">靜音 8 個鐘</string>
    <string name="arrays__mute_for_one_day">靜音 1 日</string>
    <string name="arrays__mute_for_seven_days">靜音 7 日</string>
    <string name="arrays__always">幾時都係</string>

    <string name="arrays__settings_default">跟返 [設定] 點話點好</string>
    <string name="arrays__enabled">啟用</string>
    <string name="arrays__disabled">停用</string>

    <string name="arrays__name_and_message">個名同訊息</string>
    <string name="arrays__name_only">淨係個名</string>
    <string name="arrays__no_name_or_message">名同訊息都唔要</string>

    <string name="arrays__images">圖片</string>
    <string name="arrays__audio">聲音</string>
    <string name="arrays__video">影片</string>
    <string name="arrays__documents">文件</string>

    <string name="arrays__small">細</string>
    <string name="arrays__normal">正常</string>
    <string name="arrays__large">大</string>
    <string name="arrays__extra_large">超大</string>

    <string name="arrays__default">預設</string>
    <string name="arrays__high">高</string>
    <string name="arrays__max">最高</string>

    <!-- plurals.xml -->
    <plurals name="hours_ago">
        <item quantity="other">%1$d 個鐘之前</item>
    </plurals>

    <!-- preferences.xml -->
    <string name="preferences_beta">測試版</string>
    <string name="preferences__sms_mms">短訊同多媒體短訊</string>
    <string name="preferences__pref_use_address_book_photos">用返通訊錄嘅相</string>
    <string name="preferences__display_contact_photos_from_your_address_book_if_available">如果您喺通訊錄度有佢張相，咁聯絡人會顯示返嗰張相出嚟</string>
    <!-- Preference menu item title for a toggle switch for preserving the archived state of muted chats. -->
    <string name="preferences__pref_keep_muted_chats_archived">繼續封存靜音聊天</string>
    <!-- Preference menu item description for a toggle switch for preserving the archived state of muted chats. -->
    <string name="preferences__muted_chats_that_are_archived_will_remain_archived">當收到新訊息嘅時候，封存咗嘅靜音聊天會繼續封存。</string>
    <string name="preferences__generate_link_previews">幫啲拎整個預覽</string>
    <string name="preferences__retrieve_link_previews_from_websites_for_messages">您傳送嘅訊息如果有拎嘅話，跟住條拎去網站度攞返個預覽。</string>
    <string name="preferences__change_passphrase">更改密碼</string>
    <string name="preferences__change_your_passphrase">更改您個密碼</string>
    <string name="preferences__enable_passphrase">啟用密碼畫面鎖</string>
    <string name="preferences__lock_signal_and_message_notifications_with_a_passphrase">用密碼將畫面同通知上鎖</string>
    <string name="preferences__screen_security">畫面要遮掩</string>
    <string name="preferences__auto_lock_signal_after_a_specified_time_interval_of_inactivity">指定嘅閒置時間過後自動將 Signal 上鎖</string>
    <string name="preferences__inactivity_timeout_passphrase">閒置逾時密碼</string>
    <string name="preferences__inactivity_timeout_interval">隔幾耐謂之閒置逾時</string>
    <string name="preferences__notifications">通知</string>
    <string name="preferences__led_color">LED 顏色</string>
    <string name="preferences__led_color_unknown">未知</string>
    <string name="preferences__pref_led_blink_title">LED 眨燈規律</string>
    <string name="preferences__customize">自訂</string>
    <string name="preferences__change_sound_and_vibration">更改響聲同震動</string>
    <string name="preferences__sound">響聲</string>
    <string name="preferences__silent">靜音</string>
    <string name="preferences__default">預設</string>
    <string name="preferences__repeat_alerts">重複提示</string>
    <string name="preferences__never">唔使喇</string>
    <string name="preferences__one_time">一次</string>
    <string name="preferences__two_times">兩次</string>
    <string name="preferences__three_times">三次</string>
    <string name="preferences__five_times">五次</string>
    <string name="preferences__ten_times">十次</string>
    <string name="preferences__vibrate">震動</string>
    <string name="preferences__green">綠色</string>
    <string name="preferences__red">紅色</string>
    <string name="preferences__blue">藍色</string>
    <string name="preferences__orange">橙色</string>
    <string name="preferences__cyan">青色</string>
    <string name="preferences__magenta">洋紅色</string>
    <string name="preferences__white">白色</string>
    <string name="preferences__none">無</string>
    <string name="preferences__fast">快</string>
    <string name="preferences__normal">正常</string>
    <string name="preferences__slow">慢</string>
    <string name="preferences__help">說明</string>
    <string name="preferences__advanced">進階</string>
    <string name="preferences__donate_to_signal">課金 Molly</string>
    <!-- Preference label for making one-time donations to Signal -->
    <string name="preferences__privacy">私隱</string>
    <!-- Preference label for stories -->
    <string name="preferences__stories">限時動態</string>
    <string name="preferences__mms_user_agent">MMS 使用者代理</string>
    <string name="preferences__advanced_mms_access_point_names">手動 MMS 設定</string>
    <string name="preferences__mmsc_url">MMSC URL</string>
    <string name="preferences__mms_proxy_host">MMS 代理伺服器主機</string>
    <string name="preferences__mms_proxy_port">MMS 代理伺服器連接埠</string>
    <string name="preferences__mmsc_username">MMSC 用戶名稱</string>
    <string name="preferences__mmsc_password">MMSC 密碼</string>
    <string name="preferences__sms_delivery_reports">短訊傳遞報告</string>
    <string name="preferences__request_a_delivery_report_for_each_sms_message_you_send">您發送嘅每一個短訊都要攞返份傳遞報告</string>
    <string name="preferences__data_and_storage">數據同儲存空間</string>
    <string name="preferences__storage">儲存空間</string>
    <string name="preferences__payments">付款</string>
    <!-- Privacy settings payments section description -->
    <string name="preferences__payment_lock">付款鎖定</string>
    <string name="preferences__conversation_length_limit">聊天訊息量上限</string>
    <string name="preferences__keep_messages">保留訊息</string>
    <string name="preferences__clear_message_history">清除訊息紀錄</string>
    <string name="preferences__linked_devices">連結咗嘅機</string>
    <string name="preferences__light_theme">淺色</string>
    <string name="preferences__dark_theme">深色</string>
    <string name="preferences__appearance">版面</string>
    <string name="preferences__theme">色系</string>
    <string name="preferences__chat_color_and_wallpaper">傾偈顏色同背景</string>
    <!-- Clickable settings text allowing the user to change the icon visible on their phone\'s home screen. -->
    <string name="preferences__app_icon">App 圖示</string>
    <!-- Approval for changing the app icon. -->
    <string name="preferences__app_icon_dialog_ok">確定</string>
    <!-- Cancelling the operation of changing the app icon. -->
    <string name="preferences__app_icon_dialog_cancel">取消</string>
    <!-- Title for the confirmation dialog of changing the app icon. -->
    <string name="preferences__app_icon_dialog_title">將 app 圖示同個名轉做「%1$s」</string>
    <!-- Description for the confirmation dialog of changing the app icon. -->
    <string name="preferences__app_icon_dialog_description">要閂咗 Molly 先可以更改個 app 嘅圖示同名。通知都係會用返預設嘅 Molly 圖示同埋個名嚟顯示。</string>
    <!-- Visible warning label for the limitations of changing the app icon with learn more call to action. -->
    <string name="preferences__app_icon_warning_learn_more">揀個 app 圖示同名，佢哋會顯示喺手機嘅主螢幕同埋應用抽屜嗰度。通知都係會用返預設嘅 Molly 圖示同埋個名嚟顯示。了解 詳情</string>
    <!-- Visible warning label for the limitations of changing the app icon. -->
    <string name="preferences__app_icon_warning">App 圖示同個名可以喺手機嘅主螢幕同埋應用抽屜裡面見到。</string>
    <!-- Visible warning label explaining that changing the app icon and name does not affect notifications. -->
    <string name="preferences__app_icon_notification_warning">通知都係會用返預設嘅 Molly 圖示同埋個名嚟顯示。</string>
    <!--Call to action to get more information about the limitations of the change app icon functionality. -->
    <string name="preferences__app_icon_learn_more">了解 詳情</string>
    <!--Text description of a graphic illustrating the limitations of the app icon change. -->
    <string name="preferences__graphic_illustrating_where_the_replacement_app_icon_will_be_visible">圖解顯示咗替代 app 圖示可以見到嘅位置。</string>
    <string name="preferences__disable_pin">停用 PIN 碼</string>
    <string name="preferences__enable_pin">啟用 PIN 碼</string>
    <string name="preferences__if_you_disable_the_pin_you_will_lose_all_data">若然您停用 PIN 碼，咁當您重新註冊 Signal 嘅時候，除非話您自己手動備份同還原啦，否則您將會遺失所有資料。當 PIN 碼停用嘅時候，冇得開啟註冊鎖。</string>
    <string name="preferences__pins_keep_information_stored_with_signal_encrypted_so_only_you_can_access_it">有 PIN 碼，儲存喺 Signal 嘅資訊就安心加密，淨係得您先接觸到。當您重新裝過 Signal 嘅時候，您嘅個人資料、設定同埋聯絡人亦都可以還原。平時開啟個 app 就唔需要用到您個 PIN 碼。</string>
    <string name="preferences__system_default">跟返系統預設咁樣</string>
    <string name="preferences__language">語言</string>
    <string name="preferences__signal_messages_and_calls">Signal 訊息同通話</string>
    <string name="preferences__advanced_pin_settings">進階 PIN 碼設定</string>
    <string name="preferences__free_private_messages_and_calls">Signal 使用者免費又私密互傳訊息同通話</string>
    <string name="preferences__submit_debug_log">提交除錯記錄檔</string>
    <string name="preferences__delete_account">刪除帳戶</string>
    <string name="preferences__support_wifi_calling">「WiFi 通話」相容模式</string>
    <string name="preferences__enable_if_your_device_supports_sms_mms_delivery_over_wifi">若果您部機係用 WiFi 嚟做短訊/多媒體短訊傳遞嘅話 (只限您部機啟用咗「WiFi 通話」嘅時候)，就啟用呢個設定</string>
    <string name="preferences__incognito_keyboard">無痕式鍵盤</string>
    <string name="preferences__read_receipts">睇咗扱個印</string>
    <string name="preferences__if_read_receipts_are_disabled_you_wont_be_able_to_see_read_receipts">若然您停用睇咗扱個印，人哋睇咗扱個印，您都唔會睇到。</string>
    <string name="preferences__typing_indicators">示意打緊字</string>
    <string name="preferences__if_typing_indicators_are_disabled_you_wont_be_able_to_see_typing_indicators">若然您停用示意打緊字，人哋示意打緊字，您都唔會睇到。</string>
    <string name="preferences__request_keyboard_to_disable">要求鍵盤停用個人化學習。</string>
    <string name="preferences__this_setting_is_not_a_guarantee">呢個設定唔係寫包單嘅，您嘅鍵盤亦可能話之得佢。</string>
  <!-- Removed by excludeNonTranslatables <string name="preferences__incognito_keyboard_learn_more" translatable="false">https://support.signal.org/hc/articles/360055276112</string> -->
    <string name="preferences_chats__when_using_mobile_data">用流動數據嘅時候</string>
    <string name="preferences_chats__when_using_wifi">用 Wi-Fi 嘅時候</string>
    <string name="preferences_chats__when_roaming">漫遊嘅時候</string>
    <string name="preferences_chats__media_auto_download">自動下載多媒體檔案</string>
    <string name="preferences_chats__message_history">訊息紀錄</string>
    <string name="preferences_storage__storage_usage">儲存空間用量</string>
    <string name="preferences_storage__photos">相片</string>
    <string name="preferences_storage__videos">影片</string>
    <string name="preferences_storage__files">檔案</string>
    <string name="preferences_storage__audio">聲音</string>
    <string name="preferences_storage__review_storage">覆閱儲存空間</string>
    <string name="preferences_storage__delete_older_messages">係咪要刪除較舊嘅訊息？</string>
    <string name="preferences_storage__clear_message_history">係咪要清除訊息紀錄？</string>
    <string name="preferences_storage__this_will_permanently_delete_all_message_history_and_media">咁做嘅話，%1$s之前嘅所有訊息紀錄同埋媒體就會喺你部機度永久刪除㗎喇。</string>
    <!-- The body of an alert dialog that is shown when confirming a trim operation. Trimming will delete all but the most recent messages in a chat. The placeholder represents how many messages are kept in each chat. All older messages are deleted. -->
    <plurals name="preferences_storage__this_will_permanently_trim_all_conversations_to_the_d_most_recent_messages">
        <item quantity="other">咁做嘅話，所有聊天將會永久刪減至剩返最近期嗰 %1$s 個訊息。</item>
    </plurals>
    <string name="preferences_storage__this_will_delete_all_message_history_and_media_from_your_device">咁做嘅話，所有訊息紀錄同埋媒體就會喺你部機度永久刪除㗎喇。</string>
    <string name="preferences_storage__are_you_sure_you_want_to_delete_all_message_history">真係要刪除所有訊息紀錄？</string>
    <string name="preferences_storage__all_message_history_will_be_permanently_removed_this_action_cannot_be_undone">所有訊息紀錄就會永久刪除㗎喇。呢個動作冇得復原㗎。</string>
    <string name="preferences_storage__delete_all_now">立即全部刪除</string>
    <string name="preferences_storage__forever">永久</string>
    <string name="preferences_storage__one_year">1 年</string>
    <string name="preferences_storage__six_months">6 個月</string>
    <string name="preferences_storage__thirty_days">30 日</string>
    <string name="preferences_storage__none">無</string>
    <plurals name="preferences_storage__s_messages_plural">
        <item quantity="other">%1$s 個訊息</item>
    </plurals>

    <string name="preferences_storage__custom">自訂</string>
    <string name="preferences_advanced__use_system_emoji">用返系統本身嘅表情符號</string>
    <string name="preferences_advanced__relay_all_calls_through_the_signal_server_to_avoid_revealing_your_ip_address">將所有通話中轉 Signal 伺服器，以避免向您嘅聯絡人透露您嘅 IP 位址。啟用嘅時候會犧牲通話質素。</string>
    <string name="preferences_advanced__always_relay_calls">一律轉駁通話</string>
    <!-- Privacy settings payments section title -->
    <string name="preferences_app_protection__payments">付款</string>
    <string name="preferences_chats__chats">傾偈</string>
    <string name="preferences_app_updates__title">App 有更新</string>
    <string name="preferences_data_and_storage__manage_storage">管理儲存空間</string>
    <string name="preferences_data_and_storage__use_less_data_for_calls">通話用少啲數據</string>
    <string name="preferences_data_and_storage__never">唔使喇</string>
    <string name="preferences_data_and_storage__wifi_and_mobile_data">WiFi 同流動數據</string>
    <string name="preferences_data_and_storage__mobile_data_only">淨係流動數據</string>
    <string name="preference_data_and_storage__using_less_data_may_improve_calls_on_bad_networks">網絡差嘅時候慳啲用數據，或者有助改善通話質素</string>
    <string name="preferences_notifications__in_chat_sounds">開住傾偈嘅時候照響聲</string>
    <string name="preferences_notifications__show">顯示</string>
    <string name="preferences_notifications__ringtone">鈴聲</string>
    <string name="preferences_chats__message_text_size">訊息字體大細</string>
    <string name="preferences_notifications__priority">優次</string>
    <!-- Option in settings to trouble shoot delayed notifications -->
    <string name="preferences_notifications__troubleshoot">通知疑難排解</string>
    <!-- Heading for the \'censorship circumvention\' section of privacy preferences -->
    <string name="preferences_communication__category_censorship_circumvention">封網迴避</string>
    <!-- Title of the \'censorship circumvention\' toggle switch -->
    <string name="preferences_communication__censorship_circumvention">封網迴避</string>
    <string name="preferences_communication__censorship_circumvention_if_enabled_signal_will_attempt_to_circumvent_censorship">啟用嘅時候，Molly 會嘗試迴避封網。除非您身處會審查 Molly 嘅地方，否則唔使啟用呢個功能。</string>
    <!-- Summary text for \'censorship circumvention\' toggle. Indicates that we automatically enabled it because we believe you\'re in a censored country -->
    <string name="preferences_communication__censorship_circumvention_has_been_activated_based_on_your_accounts_phone_number">鑑於您帳戶嘅電話冧把，已啟用封網迴避。</string>
    <!-- Summary text for \'censorship circumvention\' toggle. Indicates that you disabled it even though we believe you\'re in a censored country -->
    <string name="preferences_communication__censorship_circumvention_you_have_manually_disabled">您已經手動停用封網迴避。</string>
    <!-- Summary text for \'censorship circumvention\' toggle. Indicates that you cannot use it because you\'re already connected to the Signal service -->
    <string name="preferences_communication__censorship_circumvention_is_not_necessary_you_are_already_connected">您同 Signal 服務已經連線，毋需封網迴避。</string>
    <!-- Summary text for \'censorship circumvention\' toggle. Indicates that you cannot use it because you\'re not connected to the internet -->
    <string name="preferences_communication__censorship_circumvention_can_only_be_activated_when_connected_to_the_internet">封網迴避要連咗上網先可以啟用。</string>
    <string name="preferences_communication__category_sealed_sender">封密發送人</string>
    <string name="preferences_communication__sealed_sender_allow_from_anyone">不拘任何人</string>
    <string name="preferences_communication__sealed_sender_allow_from_anyone_description">就算佢唔係您嘅聯絡人，又或您未有同佢分享個人資料，都俾人哋用封密發送人傳入訊息。</string>
    <string name="preferences_proxy">代理伺服器</string>
    <string name="preferences_use_proxy">用代理伺服器</string>
    <string name="preferences_off">唔用</string>
    <string name="preferences_on">用緊</string>
    <string name="preferences_proxy_address">代理伺服器位址</string>
    <string name="preferences_only_use_a_proxy_if">萬一您用流動數據或 Wi-Fi 都連接唔到 Signal 嘅時候先使用代理伺服器。</string>
    <string name="preferences_share">分享</string>
    <string name="preferences_save">儲存</string>
    <string name="preferences_connecting_to_proxy">連緊線去代理伺服器…</string>
    <string name="preferences_connected_to_proxy">連咗線去代理伺服器</string>
    <string name="preferences_connection_failed">連線唔掂</string>
    <string name="preferences_couldnt_connect_to_the_proxy">連唔到線去代理伺服器。麻煩您檢查下代理伺服器位址，然後再試下啦。</string>
    <string name="preferences_you_are_connected_to_the_proxy">您已連咗線去代理伺服器。您可以隨時喺 [設定] 度閂咗代理伺服器。</string>
    <string name="preferences_success">成功</string>
    <string name="preferences_failed_to_connect">連唔到線</string>
    <string name="preferences_enter_proxy_address">輸入代理伺服器位址</string>
    <!-- Preference title for changing navigation (bottom) bar size -->
    <string name="preferences_navigation_bar_size">導航欄大小</string>
    <!-- Preference summary for normal navigation bar size -->
    <string name="preferences_normal">正常</string>
    <!-- Preference summary for compact navigation bar size -->
    <string name="preferences_compact">細</string>


    <string name="configurable_single_select__customize_option">自訂選項</string>

    <!-- Internal only preferences -->
  <!-- Removed by excludeNonTranslatables <string name="preferences__internal_preferences" translatable="false">Internal Preferences</string> -->
  <!-- Removed by excludeNonTranslatables <string name="preferences__internal_details" translatable="false">Internal Details</string> -->
  <!-- Removed by excludeNonTranslatables <string name="preferences__internal_stories_dialog_launcher" translatable="false">Stories dialog launcher</string> -->


    <!-- Payments -->
    <string name="PaymentsActivityFragment__all_activity">所有活動</string>
    <string name="PaymentsAllActivityFragment__all">全部</string>
    <string name="PaymentsAllActivityFragment__sent">送出</string>
    <string name="PaymentsAllActivityFragment__received">已收到</string>

    <!-- Displayed on a welcome screen for payments -->
    <string name="PaymentsHomeFragment_introducing_payments">隆重推出：付款功能</string>
    <string name="PaymentsHomeFragment__use_signal_to_send_and_receive">用 Molly 去傳送同接收 MobileCoin：佢係一種新嘅兼著重私隱嘅電子貨幣。啟用開始使用。</string>
    <string name="PaymentsHomeFragment__activate_payments">啟用付款</string>
    <string name="PaymentsHomeFragment__activating_payments">啟用緊付款…</string>
    <string name="PaymentsHomeFragment__restore_payments_account">恢復付款帳戶</string>
    <string name="PaymentsHomeFragment__no_recent_activity_yet">未有最近活動</string>
    <string name="PaymentsHomeFragment__recent_activity">最近嘅活動</string>
    <string name="PaymentsHomeFragment__see_all">全部睇晒</string>
    <string name="PaymentsHomeFragment__add_funds">增加款項</string>
    <string name="PaymentsHomeFragment__send">傳送</string>
    <string name="PaymentsHomeFragment__sent_s">畀咗 %1$s</string>
    <string name="PaymentsHomeFragment__received_s">收到 %1$s</string>
    <string name="PaymentsHomeFragment__transfer_to_exchange">轉移去交易平台</string>
    <string name="PaymentsHomeFragment__currency_conversion">貨幣換算</string>
    <string name="PaymentsHomeFragment__deactivate_payments">停用付款</string>
    <string name="PaymentsHomeFragment__recovery_phrase">恢復口訣</string>
    <string name="PaymentsHomeFragment__help">說明</string>
    <string name="PaymentsHomeFragment__coin_cleanup_fee">金幣清理費</string>
    <string name="PaymentsHomeFragment__sent_payment">傳送咗嘅付款</string>
    <string name="PaymentsHomeFragment__received_payment">接收咗嘅付款</string>
    <string name="PaymentsHomeFragment__processing_payment">處理緊嘅付款</string>
    <string name="PaymentsHomeFragment__unknown_amount">---</string>
    <string name="PaymentsHomeFragment__currency_conversion_not_available">貨幣換算未能提供</string>
    <string name="PaymentsHomeFragment__cant_display_currency_conversion">顯示唔到貨幣換算。請檢查您部手機嘅連線，然後再試一次啦。</string>
    <string name="PaymentsHomeFragment__payments_is_not_available_in_your_region">付款未有喺您嘅地區提供。</string>
    <string name="PaymentsHomeFragment__could_not_enable_payments">啟用唔到付款。陣間再試下啦。</string>
    <string name="PaymentsHomeFragment__deactivate_payments_question">係咪要停用付款？</string>
    <string name="PaymentsHomeFragment__you_will_not_be_able_to_send">停用付款嘅話，您將唔能夠喺 Molly 度收發 MobileCoin 㗎喇。</string>
    <string name="PaymentsHomeFragment__deactivate">停用</string>
    <string name="PaymentsHomeFragment__continue">繼續</string>
    <string name="PaymentsHomeFragment__balance_is_not_currently_available">餘額目前未能提供。</string>
    <string name="PaymentsHomeFragment__payments_deactivated">付款已停用。</string>
    <string name="PaymentsHomeFragment__payment_failed">付款失敗</string>
    <string name="PaymentsHomeFragment__details">詳情</string>
  <!-- Removed by excludeNonTranslatables <string name="PaymentsHomeFragment__learn_more__activate_payments" translatable="false">https://support.signal.org/hc/articles/360057625692#payments_activate</string> -->
    <!-- Displayed as a description in a dialog when the user tries to activate payments -->
    <string name="PaymentsHomeFragment__you_can_use_signal_to_send_and">你可以用 Signal 傳送同接收 MobileCoin。所有付款均受 MobileCoins 同 MobileCoin Wallet 嘅使用條款約束。你可能會遇到問題，當中損失嘅付款或者結餘將會冇辦法攞返。 </string>
    <string name="PaymentsHomeFragment__activate">啟用</string>
    <string name="PaymentsHomeFragment__view_mobile_coin_terms">檢視 MobileCoin 條款</string>
    <string name="PaymentsHomeFragment__payments_not_available">Molly 付款已經曲終人散。您仍然可以將款項轉移去交易平台，但唔再能夠傳送或接收付款，又或增加款項。</string>

  <!-- Removed by excludeNonTranslatables <string name="PaymentsHomeFragment__mobile_coin_terms_url" translatable="false">https://www.mobilecoin.com/terms-of-use.html</string> -->
    <!-- Alert dialog title which shows up after a payment to turn on payment lock -->
    <string name="PaymentsHomeFragment__turn_on">係咪要為日後嘅付款開啟付款鎖定？</string>
    <!-- Alert dialog description for why payment lock should be enabled before sending payments -->
    <string name="PaymentsHomeFragment__add_an_additional_layer">加多一重安全保障，用 Android 螢幕鎖定或者指紋辨識功能嚟進行滙款。</string>
    <!-- Alert dialog button to enable payment lock -->
    <string name="PaymentsHomeFragment__enable">開啟</string>
    <!-- Alert dialog button to not enable payment lock for now -->
    <string name="PaymentsHomeFragment__not_now">暫時唔需要</string>
    <!-- Alert dialog title which shows up to update app to send payments -->
    <string name="PaymentsHomeFragment__update_required">需要更新</string>
    <!-- Alert dialog description that app update is required to send payments-->
    <string name="PaymentsHomeFragment__an_update_is_required">你要更新咗系統先可以繼續傳送同接收付款，同埋睇到你最新嘅付款餘額。</string>
    <!-- Alert dialog button to cancel -->
    <string name="PaymentsHomeFragment__cancel">取消</string>
    <!-- Alert dialog button to update now -->
    <string name="PaymentsHomeFragment__update_now">即刻更新</string>

    <!-- GrantPermissionsFragment -->
    <!-- Displayed as a text-only action button at the bottom start of the screen -->
    <string name="GrantPermissionsFragment__not_now">遲啲先啦</string>
    <!-- Displayed as an action button at the bottom end of the screen -->
    <string name="GrantPermissionsFragment__next">下一步</string>
    <!-- Displayed as a title at the top of the screen -->
    <string name="GrantPermissionsFragment__allow_permissions">允許權限</string>
    <!-- Displayed as a subtitle at the top of the screen -->
    <string name="GrantPermissionsFragment__to_help_you_message_people_you_know">Molly 會要求取得以下權限，協助你同識得嘅人傳送訊息。 </string>
    <!-- Notifications permission row title -->
    <string name="GrantPermissionsFragment__notifications">通知</string>
    <!-- Notifications permission row description -->
    <string name="GrantPermissionsFragment__get_notified_when">收到新訊息嘅時候通知我。</string>
    <!-- Contacts permission row title -->
    <string name="GrantPermissionsFragment__contacts">聯絡人</string>
    <!-- Contacts permission row description -->
    <string name="GrantPermissionsFragment__find_people_you_know">尋找你識得嘅人。你嘅聯絡人清單已經加密，Signal 唔會睇到。</string>
    <!-- Phone calls permission row title -->
    <string name="GrantPermissionsFragment__phone_calls">電話通話</string>
    <!-- Phone calls permission row description -->
    <string name="GrantPermissionsFragment__make_registering_easier">簡化註冊過程，同埋啟用額外通話功能。</string>
    <!-- Storage permission row title -->
    <string name="GrantPermissionsFragment__storage">儲存空間</string>
    <!-- Storage permission row description -->
    <string name="GrantPermissionsFragment__send_photos_videos_and_files">由你部機傳送相片、影片同檔案。</string>

    <!-- PaymentsSecuritySetupFragment -->
    <!-- Toolbar title -->
    <string name="PaymentsSecuritySetupFragment__security_setup">安全設定</string>
    <!-- Title to enable payment lock -->
    <string name="PaymentsSecuritySetupFragment__protect_your_funds">保護你嘅資金</string>
    <!-- Description as to why payment lock is required -->
    <string name="PaymentsSecuritySetupFragment__help_prevent">加多一重安全保障，防止有人用你部手機存取你嘅資金。你可以喺「設定」入面停用呢個選項。</string>
    <!-- Option to enable payment lock -->
    <string name="PaymentsSecuritySetupFragment__enable_payment_lock">啟用付款鎖定</string>
    <!-- Option to cancel -->
    <string name="PaymentsSecuritySetupFragment__not_now">遲啲先啦</string>
    <!-- Dialog title to confirm skipping the step -->
    <string name="PaymentsSecuritySetupFragment__skip_this_step">係咪要跳過呢個步驟？</string>
    <!-- Dialog description to let users know why payment lock is required -->
    <string name="PaymentsSecuritySetupFragment__skipping_this_step">跳過呢個步驟會容許任何用到你手機嘅人轉移資金，或者睇到你嘅恢復片語。</string>
    <!-- Dialog option to cancel -->
    <string name="PaymentsSecuritySetupFragment__cancel">取消</string>
    <!-- Dialog option to skip -->
    <string name="PaymentsSecuritySetupFragment__skip">跳過</string>

    <!-- PaymentsAddMoneyFragment -->
    <string name="PaymentsAddMoneyFragment__add_funds">增加款項</string>
    <string name="PaymentsAddMoneyFragment__your_wallet_address">您嘅銀包位址</string>
    <string name="PaymentsAddMoneyFragment__copy">複製</string>
    <string name="PaymentsAddMoneyFragment__copied_to_clipboard">複製咗去剪貼簿</string>
    <string name="PaymentsAddMoneyFragment__to_add_funds">如要增加款項，請將 MobileCoin 傳送到您嘅銀包位址。揀一個支援 MobileCoin 嘅交易平台，開咗帳戶之後開始一筆交易，然後掃描二維碼或者複製您嘅銀包位址。</string>
  <!-- Removed by excludeNonTranslatables <string name="PaymentsAddMoneyFragment__learn_more__information" translatable="false">https://support.signal.org/hc/articles/360057625692#payments_transfer_from_exchange</string> -->

    <!-- PaymentsDetailsFragment -->
    <string name="PaymentsDetailsFragment__details">詳情</string>
    <string name="PaymentsDetailsFragment__status">狀態</string>
    <string name="PaymentsDetailsFragment__submitting_payment">提交緊付款…</string>
    <string name="PaymentsDetailsFragment__processing_payment">處理緊付款…</string>
    <string name="PaymentsDetailsFragment__payment_complete">付款完成</string>
    <string name="PaymentsDetailsFragment__payment_failed">付款失敗</string>
    <string name="PaymentsDetailsFragment__network_fee">網絡費</string>
    <string name="PaymentsDetailsFragment__sent_by">付款人</string>
    <string name="PaymentsDetailsFragment__sent_to_s">畀咗 %1$s</string>
    <string name="PaymentsDetailsFragment__you_on_s_at_s">您，喺 %1$s，%2$s 傳送</string>
    <string name="PaymentsDetailsFragment__s_on_s_at_s">%1$s，喺 %2$s，%3$s 傳送</string>
    <string name="PaymentsDetailsFragment__to">收款人：</string>
    <string name="PaymentsDetailsFragment__from">付款人：</string>
    <string name="PaymentsDetailsFragment__information">交易詳情包括付款金額同交易時間，係 MobileCoin Ledger 嘅一部份。</string>
    <string name="PaymentsDetailsFragment__coin_cleanup_fee">金幣清理費</string>
    <string name="PaymentsDetailsFragment__coin_cleanup_information">當您手頭上有嘅金幣太過濕碎，湊唔埋欄去完成一筆交易嘅時候，就會徵收一項「金幣清理費」。佢會執掂個架步等您繼續傳送付款。</string>
    <string name="PaymentsDetailsFragment__no_details_available">呢筆交易未有進一步嘅詳情提供</string>
  <!-- Removed by excludeNonTranslatables <string name="PaymentsDetailsFragment__learn_more__information" translatable="false">https://support.signal.org/hc/articles/360057625692#payments_details</string> -->
  <!-- Removed by excludeNonTranslatables <string name="PaymentsDetailsFragment__learn_more__cleanup_fee" translatable="false">https://support.signal.org/hc/articles/360057625692#payments_details_fees</string> -->
    <string name="PaymentsDetailsFragment__sent_payment">傳送咗嘅付款</string>
    <string name="PaymentsDetailsFragment__received_payment">接收咗嘅付款</string>
    <string name="PaymentsDeatilsFragment__payment_completed_s">付款完成 %1$s</string>
    <string name="PaymentsDetailsFragment__block_number">封鎖號碼</string>

    <!-- PaymentsTransferFragment -->
    <string name="PaymentsTransferFragment__transfer">轉移</string>
    <string name="PaymentsTransferFragment__scan_qr_code">掃描二維碼</string>
    <string name="PaymentsTransferFragment__to_scan_or_enter_wallet_address">收款人：掃描或輸入銀包位址</string>
    <string name="PaymentsTransferFragment__you_can_transfer">您可以完成一筆轉移去由交易平台提供嘅銀包位址，從而轉移 MobileCoin。銀包位址係由一堆數目字同英文字母組成，通常寫喺二維碼下低。</string>
    <string name="PaymentsTransferFragment__next">下一步</string>
    <string name="PaymentsTransferFragment__invalid_address">位址唔啱</string>
    <string name="PaymentsTransferFragment__check_the_wallet_address">請檢查您嘗試轉移去嗰度嘅銀包位址，然後再試下啦。</string>
    <string name="PaymentsTransferFragment__you_cant_transfer_to_your_own_signal_wallet_address">您冇得轉移返去自己嘅 Molly 銀包位址度㗎。請輸入喺支援嘅交易平台上面您所屬帳戶嘅銀包位址。</string>
    <string name="PaymentsTransferFragment__to_scan_a_qr_code_signal_needs">要掃二維碼嘅話，Molly 需要存取您部機嘅相機。</string>
    <string name="PaymentsTransferFragment__signal_needs_the_camera_permission_to_capture_qr_code_go_to_settings">Molly 要攞「相機」權限，先可以影到二維碼。請到設定，揀選「權限」，然後啟用「相機」。</string>
    <string name="PaymentsTransferFragment__to_scan_a_qr_code_signal_needs_access_to_the_camera">要掃二維碼嘅話，Molly 需要存取您部機嘅相機。</string>
    <string name="PaymentsTransferFragment__settings">設定</string>

    <!-- PaymentsTransferQrScanFragment -->
    <string name="PaymentsTransferQrScanFragment__scan_address_qr_code">掃描位址二維碼</string>
    <string name="PaymentsTransferQrScanFragment__scan_the_address_qr_code_of_the_payee">掃描收款人嘅位址二維碼</string>

    <!-- CreatePaymentFragment -->
    <string name="CreatePaymentFragment__request">請求</string>
    <string name="CreatePaymentFragment__pay">支付</string>
    <string name="CreatePaymentFragment__available_balance_s">可用餘額：%1$s</string>
    <string name="CreatePaymentFragment__toggle_content_description">切換</string>
    <string name="CreatePaymentFragment__1">1</string>
    <string name="CreatePaymentFragment__2">2</string>
    <string name="CreatePaymentFragment__3">3</string>
    <string name="CreatePaymentFragment__4">4</string>
    <string name="CreatePaymentFragment__5">5</string>
    <string name="CreatePaymentFragment__6">6</string>
    <string name="CreatePaymentFragment__7">7</string>
    <string name="CreatePaymentFragment__8">8</string>
    <string name="CreatePaymentFragment__9">9</string>
    <string name="CreatePaymentFragment__decimal">.</string>
    <string name="CreatePaymentFragment__0">0</string>
    <string name="CreatePaymentFragment__lt">&lt;</string>
    <string name="CreatePaymentFragment__backspace">褪後一格</string>
    <string name="CreatePaymentFragment__add_note">加備註</string>
    <string name="CreatePaymentFragment__conversions_are_just_estimates">換算儘其量都係斷估，談唔上精準。</string>
  <!-- Removed by excludeNonTranslatables <string name="CreatePaymentFragment__learn_more__conversions" translatable="false">https://support.signal.org/hc/articles/360057625692#payments_currency_conversion</string> -->

    <!-- EditNoteFragment -->
    <string name="EditNoteFragment_note">備註</string>
    <!-- Content descriptor explaining the use of the save note FAB for Android accessibility settings-->
    <string name="EditNoteFragment__content_description_save_note">儲存筆記</string>

    <!-- ConfirmPaymentFragment -->
    <string name="ConfirmPayment__confirm_payment">確認付款</string>
    <string name="ConfirmPayment__network_fee">網絡費</string>
    <string name="ConfirmPayment__estimated_s">估算 %1$s</string>
    <string name="ConfirmPayment__to">收款人：</string>
    <string name="ConfirmPayment__total_amount">總數金額</string>
    <string name="ConfirmPayment__balance_s">結餘：%1$s</string>
    <string name="ConfirmPayment__submitting_payment">提交緊付款…</string>
    <string name="ConfirmPayment__processing_payment">處理緊付款…</string>
    <string name="ConfirmPayment__payment_complete">付款完成</string>
    <string name="ConfirmPayment__payment_failed">付款失敗</string>
    <string name="ConfirmPayment__payment_will_continue_processing">付款將會繼續處理</string>
    <string name="ConfirmPaymentFragment__invalid_recipient">收款人唔啱噃</string>
    <!-- Title of a dialog show when we were unable to present the user\'s screenlock before sending a payment -->
    <string name="ConfirmPaymentFragment__failed_to_show_payment_lock">顯示唔到付款鎖定</string>
    <!-- Body of a dialog show when we were unable to present the user\'s screenlock before sending a payment -->
    <string name="ConfirmPaymentFragment__you_enabled_payment_lock_in_the_settings">你已經喺設定度啟用咗付款鎖定，不過系統顯示唔到。</string>
    <!-- Button in a dialog that will take the user to the privacy settings -->
    <string name="ConfirmPaymentFragment__go_to_settings">前往設定</string>
    <string name="ConfirmPaymentFragment__this_person_has_not_activated_payments">呢個人未有啟用付款</string>
    <string name="ConfirmPaymentFragment__unable_to_request_a_network_fee">請求唔到網絡費。要繼續呢次付款嘅話，請撳一下「確定」再試一次。</string>

    <!-- BiometricDeviceAuthentication -->
    <!-- Biometric/Device authentication prompt title -->
    <string name="BiometricDeviceAuthentication__signal">Signal</string>


    <!-- CurrencyAmountFormatter_s_at_s -->
    <string name="CurrencyAmountFormatter_s_at_s">%1$s (喺 %2$s 換算)</string>

    <!-- SetCurrencyFragment -->
    <string name="SetCurrencyFragment__set_currency">設定貨幣</string>
    <string name="SetCurrencyFragment__all_currencies">所有貨幣</string>

    <!-- **************************************** -->
    <!-- menus -->
    <!-- **************************************** -->

    <!-- contact_selection_list -->
    <!-- Displayed in a row on the new call screen when searching by phone number. -->
    <string name="contact_selection_list__new_call">打俾…</string>
    <string name="contact_selection_list__unknown_contact">寫個新訊息畀…</string>
    <string name="contact_selection_list__unknown_contact_block">封鎖用戶</string>
    <string name="contact_selection_list__unknown_contact_add_to_group">加入去個谷度</string>

    <!-- conversation_callable_insecure -->
    <string name="conversation_callable_insecure__menu_call">通話</string>

    <!-- conversation_callable_secure -->
    <string name="conversation_callable_secure__menu_call">Signal 通話</string>
    <string name="conversation_callable_secure__menu_video">Signal 視像通話</string>

    <!-- conversation_context -->

    <!-- Heading which shows how many messages are currently selected -->
    <plurals name="conversation_context__s_selected">
        <item quantity="other">揀選咗 %1$d 個</item>
    </plurals>

    <!-- conversation_context_image -->
    <!-- Button to save a message attachment (image, file etc.) -->

    <!-- conversation_expiring_off -->
    <string name="conversation_expiring_off__disappearing_messages">過眼雲煙訊息</string>

    <!-- conversation_selection -->
    <!-- Button to view detailed information for a message; Action item with hyphenation. Translation can use soft hyphen - Unicode U+00AD  -->
    <string name="conversation_selection__menu_message_details">詳細</string>
    <!-- Button to copy a message\'s text to the clipboard; Action item with hyphenation. Translation can use soft hyphen - Unicode U+00AD  -->
    <string name="conversation_selection__menu_copy">複製</string>
    <!-- Button to delete a message; Action item with hyphenation. Translation can use soft hyphen - Unicode U+00AD  -->
    <string name="conversation_selection__menu_delete">刪除</string>
    <!-- Button to forward a message to another person or group chat; Action item with hyphenation. Translation can use soft hyphen - Unicode U+00AD  -->
    <string name="conversation_selection__menu_forward">轉寄</string>
    <!-- Button to reply to a message; Action item with hyphenation. Translation can use soft hyphen - Unicode U+00AD -->
    <string name="conversation_selection__menu_reply">回覆</string>
    <!-- Button to edit a message; Action item with hyphenation. Translation can use soft hyphen - Unicode U+00AD -->
    <string name="conversation_selection__menu_edit">編輯</string>
    <!-- Button to save a message attachment (image, file etc.); Action item with hyphenation. Translation can use soft hyphen - Unicode U+00AD  -->
    <string name="conversation_selection__menu_save">儲存</string>
    <!-- Button to retry sending a message; Action item with hyphenation. Translation can use soft hyphen - Unicode U+00AD  -->
    <string name="conversation_selection__menu_resend_message">再發一次</string>
    <!-- Button to select a message and enter selection mode; Action item with hyphenation. Translation can use soft hyphen - Unicode U+00AD  -->
    <string name="conversation_selection__menu_multi_select">揀選</string>
    <!-- Button to view a in-chat payment message\'s full payment details; Action item with hyphenation. Translation can use soft hyphen - Unicode U+00AD  -->
    <string name="conversation_selection__menu_payment_details">付款詳情</string>

    <!-- conversation_expiring_on -->

    <!-- conversation_insecure -->
    <string name="conversation_insecure__invite">邀請</string>

    <!-- conversation_list_batch -->

    <!-- conversation_list -->
    <string name="conversation_list_settings_shortcut">[設定] 捷徑</string>
    <string name="conversation_list_search_description">搜尋</string>
    <string name="conversation_list__pinned">置頂</string>
    <string name="conversation_list__chats">傾偈</string>
    <!-- A warning shown in a toast that tells you that you can\'t pin any more chats. Pinning a chat means keeping the chat at the top of your chat list. The placeholder represents how many chats you\'re allowed to pin. -->
    <string name="conversation_list__you_can_only_pin_up_to_d_chats">您淨係可以將最多 %1$d 個傾偈置頂</string>

    <!-- conversation_list_item_view -->
    <string name="conversation_list_item_view__contact_photo_image">聯絡人張相嘅樣</string>
    <string name="conversation_list_item_view__archived">已封印</string>


    <!-- conversation_list_fragment -->
    <string name="conversation_list_fragment__fab_content_description">新聊天</string>
    <string name="conversation_list_fragment__open_camera_description">開啟相機</string>
    <string name="conversation_list_fragment__no_chats_yet_get_started_by_messaging_a_friend">身在獨家村。\n發個訊息畀好友撩下佢傾偈啦。</string>


    <!-- conversation_secure_verified -->

    <!-- conversation_muted -->
    <string name="conversation_muted__unmute">取消靜音</string>

    <!-- conversation_unmuted -->
    <string name="conversation_unmuted__mute_notifications">將通知較做靜音</string>

    <!-- conversation -->
    <string name="conversation__menu_group_settings">谷嘅設定</string>
    <string name="conversation__menu_leave_group">退谷</string>
    <string name="conversation__menu_view_all_media">所有多媒體</string>
    <string name="conversation__menu_conversation_settings">聊天設定</string>
    <string name="conversation__menu_add_shortcut">喺主畫面加個公仔</string>
    <string name="conversation__menu_create_bubble">建立氣泡</string>
    <!-- Overflow menu option that allows formatting of text -->
    <string name="conversation__menu_format_text">文字格式化</string>

    <!-- conversation_popup -->

    <!-- conversation_callable_insecure -->
    <string name="conversation_add_to_contacts__menu_add_to_contacts">加入去聯絡人</string>

    <!-- conversation scheduled messages bar -->

    <!-- Label for button in a banner to show all messages currently scheduled -->
    <string name="conversation_scheduled_messages_bar__see_all">全部睇晒</string>
    <!-- Body text for banner to show all scheduled messages for the chat that tells the user how many scheduled messages there are -->
    <plurals name="conversation_scheduled_messages_bar__number_of_messages">
        <item quantity="other">排定咗 %1$d 個訊息</item>
    </plurals>

    <!-- conversation_group_options -->
    <string name="convesation_group_options__recipients_list">收件人名單</string>
    <string name="conversation_group_options__delivery">傳遞</string>
    <!-- Label for a menu item that appears after pressing the three-dot icon in a  -->
    <string name="conversation_group_options__conversation">聊天</string>
    <string name="conversation_group_options__broadcast">廣播</string>

    <!-- text_secure_normal -->
    <string name="text_secure_normal__menu_new_group">開個新谷</string>
    <string name="text_secure_normal__menu_settings">設定</string>
    <string name="text_secure_normal__menu_clear_passphrase">鎖定</string>
    <string name="text_secure_normal__mark_all_as_read">全部剔低話睇咗</string>
    <string name="text_secure_normal__invite_friends">誠邀好友</string>
    <!-- Overflow menu entry to filter unread chats -->
    <string name="text_secure_normal__filter_unread_chats">篩選未讀聊天訊息</string>
    <!-- Overflow menu entry to disable unread chats filter -->
    <string name="text_secure_normal__clear_unread_filter">清除未讀篩選條件</string>

    <!-- verify_display_fragment -->
    <string name="verify_display_fragment_context_menu__copy_to_clipboard">複製到剪貼簿</string>
    <string name="verify_display_fragment_context_menu__compare_with_clipboard">同剪貼簿比較下</string>

    <!-- reminder_header -->
    <string name="reminder_header_push_title">啟用 Signal 訊息同通話</string>
    <string name="reminder_header_push_text">為您嘅通訊體驗翻開新篇章。</string>
    <string name="reminder_header_service_outage_text">Signal 發生技術問題。我哋現正搶修，務求儘快回復服務。</string>
    <string name="reminder_header_progress">%1$d%%</string>
    <!-- Body text of a banner that will show at the top of the chat list when we temporarily cannot process the user\'s contacts -->
    <string name="reminder_cds_warning_body">Signal 嘅個人聯絡人搜尋服務暫時處理唔到你手機入面嘅聯絡人資料。</string>
    <!-- Label for a button in a banner to learn more about why we temporarily can\'t process the user\'s contacts -->
    <string name="reminder_cds_warning_learn_more">講多啲畀我聽</string>
    <!-- Body text of a banner that will show at the top of the chat list when the user has so many contacts that we cannot ever process them -->
    <string name="reminder_cds_permanent_error_body">Signal 嘅個人聯絡人搜尋服務處理唔到你手機入面嘅聯絡人資料。</string>
    <!-- Label for a button in a banner to learn more about why we cannot process the user\'s contacts -->
    <string name="reminder_cds_permanent_error_learn_more">講多啲畀我聽</string>

    <!-- media_preview -->
    <string name="media_preview__save_title">儲存</string>
    <string name="media_preview__edit_title">有嘢改</string>


    <!-- media_preview_activity -->
    <string name="media_preview_activity__media_content_description">多媒體預覽</string>

    <!-- new_conversation_activity -->
    <string name="new_conversation_activity__refresh">重新整理</string>
    <!-- redphone_audio_popup_menu -->

    <!-- Edit KBS Pin -->

    <!-- BaseKbsPinFragment -->
    <string name="BaseKbsPinFragment__next">下一步</string>
    <!-- Button label to prompt them to create a password ("PIN") using numbers and letters rather than only numbers. -->
    <string name="BaseKbsPinFragment__create_alphanumeric_pin">建立字母數字 PIN 碼</string>
    <!-- Button label to prompt them to return to creating a numbers-only password ("PIN") -->
    <string name="BaseKbsPinFragment__create_numeric_pin">建立數字 PIN 碼</string>
  <!-- Removed by excludeNonTranslatables <string name="BaseKbsPinFragment__learn_more_url" translatable="false">https://support.signal.org/hc/articles/360007059792</string> -->

    <!-- CreateKbsPinFragment -->
    <plurals name="CreateKbsPinFragment__pin_must_be_at_least_characters">
        <item quantity="other">PIN 碼至少要有 %1$d 個字元</item>
    </plurals>
    <plurals name="CreateKbsPinFragment__pin_must_be_at_least_digits">
        <item quantity="other">PIN 碼至少要係 %1$d 個位數字</item>
    </plurals>
    <string name="CreateKbsPinFragment__create_a_new_pin">建立一個新嘅 PIN 碼</string>
    <string name="CreateKbsPinFragment__you_can_choose_a_new_pin_as_long_as_this_device_is_registered">呢部機維持註冊其間，您個 PIN 碼都係任改唔嬲。</string>
    <string name="CreateKbsPinFragment__create_your_pin">建立您嘅 PIN 碼</string>
    <string name="CreateKbsPinFragment__pins_can_help_you_restore_your_account">PIN 碼可以幫你還原帳戶，同埋確保 Signal 入面嘅資料安全加密。 </string>
    <string name="CreateKbsPinFragment__choose_a_stronger_pin">揀一個穩陣啲嘅 PIN 碼</string>

    <!-- ConfirmKbsPinFragment -->
    <string name="ConfirmKbsPinFragment__pins_dont_match">PIN 碼唔夾。請再試一次。</string>
    <!-- Prompt for the user to repeat entering the PIN in order to help them remember it correctly.   -->
    <string name="ConfirmKbsPinFragment__re_enter_the_pin_you_just_created">請重新輸入你啱啱建立嘅 PIN 碼。</string>
    <string name="ConfirmKbsPinFragment__confirm_your_pin">確認您嘅 PIN 碼。</string>
    <string name="ConfirmKbsPinFragment__pin_creation_failed">PIN 碼建立唔到</string>
    <string name="ConfirmKbsPinFragment__your_pin_was_not_saved">未有儲存您嘅 PIN 碼。我哋遲啲會再提您建立一個 PIN 碼㗎喇。</string>
    <string name="ConfirmKbsPinFragment__pin_created">整好咗 PIN 碼。</string>
    <string name="ConfirmKbsPinFragment__re_enter_your_pin">打多次您個 PIN 碼</string>
    <string name="ConfirmKbsPinFragment__creating_pin">建立緊 PIN 碼…</string>

    <!-- KbsSplashFragment -->
    <string name="KbsSplashFragment__introducing_pins">為您介紹 PIN 碼</string>
    <string name="KbsSplashFragment__pins_keep_information_stored_with_signal_encrypted">有 PIN 碼，儲存喺 Signal 嘅資訊就安心加密，淨係得您先接觸到。當您重新裝過 Signal 嘅時候，您嘅個人資料、設定同埋聯絡人亦都可以還原。平時開啟個 app 就唔需要用到您個 PIN 碼。</string>
    <string name="KbsSplashFragment__learn_more">講多啲畀我聽</string>
  <!-- Removed by excludeNonTranslatables <string name="KbsSplashFragment__learn_more_link" translatable="false">https://support.signal.org/hc/articles/360007059792</string> -->
    <string name="KbsSplashFragment__registration_lock_equals_pin">註冊鎖已納入成 PIN 碼</string>
    <string name="KbsSplashFragment__your_registration_lock_is_now_called_a_pin">您嘅註冊鎖，而家稱之為 PIN 碼，功能亦同時加碼。即刻更新啦。</string>
    <string name="KbsSplashFragment__update_pin">更新 PIN 碼</string>
    <string name="KbsSplashFragment__create_your_pin">建立您嘅 PIN 碼</string>
    <string name="KbsSplashFragment__learn_more_about_pins">PIN 碼知多啲</string>
    <string name="KbsSplashFragment__disable_pin">停用 PIN 碼</string>

    <!-- KBS Reminder Dialog -->
    <string name="KbsReminderDialog__enter_your_signal_pin">輸入您嘅 Signal PIN 碼</string>
    <string name="KbsReminderDialog__to_help_you_memorize_your_pin">為咗幫您記住您個 PIN 碼，我哋定時定候會叫您打一次。慢慢就唔會問得您咁密㗎喇。</string>
    <string name="KbsReminderDialog__skip">飛過</string>
    <string name="KbsReminderDialog__submit">提交</string>
    <string name="KbsReminderDialog__forgot_pin">唔記得咗 PIN 碼？</string>
    <string name="KbsReminderDialog__incorrect_pin_try_again">PIN 碼唔啱。請再試一次。</string>

    <!-- AccountLockedFragment -->
    <string name="AccountLockedFragment__account_locked">帳戶已上鎖</string>
    <string name="AccountLockedFragment__your_account_has_been_locked_to_protect_your_privacy">為咗保障你嘅私隱同安全，我哋會將你嘅帳戶暫時鎖定。閒置 %1$d 日之後，你就可以喺冇 PIN 碼嘅情況下重新註冊呢個電話冧把，而所有資料都會被刪除。</string>
    <string name="AccountLockedFragment__next">下一步</string>
    <string name="AccountLockedFragment__learn_more">講多啲畀我聽</string>
  <!-- Removed by excludeNonTranslatables <string name="AccountLockedFragment__learn_more_url" translatable="false">https://support.signal.org/hc/articles/360007059792</string> -->

    <!-- KbsLockFragment -->
    <string name="RegistrationLockFragment__enter_your_pin">輸入您嘅 PIN 碼</string>
    <string name="RegistrationLockFragment__enter_the_pin_you_created">先前您咪幫您個帳戶整過一個 PIN 碼嘅，請您喺度輸入返。咪搞錯呀吓，呢度唔係講緊您個短訊驗證碼。</string>
    <!-- Info text shown above a pin entry text box describing what pin they should be entering. -->
    <string name="RegistrationLockFragment__enter_the_pin_you_created_for_your_account">輸入你為帳戶建立嘅 PIN 碼。</string>
    <!-- Button label to prompt the user to switch between an alphanumeric and numeric-only keyboards -->
    <string name="RegistrationLockFragment__switch_keyboard">切換鍵盤</string>
    <string name="RegistrationLockFragment__incorrect_pin_try_again">PIN 碼唔啱。請再試一次。</string>
    <string name="RegistrationLockFragment__forgot_pin">唔記得咗 PIN 碼？</string>
    <string name="RegistrationLockFragment__incorrect_pin">PIN 碼唔啱</string>
    <string name="RegistrationLockFragment__forgot_your_pin">唔記得咗您個 PIN 碼？</string>
    <string name="RegistrationLockFragment__not_many_tries_left">冇剩返幾多次機會畀您撞㗎喇！</string>
    <string name="RegistrationLockFragment__signal_registration_need_help_with_pin_for_android_v2_pin">Signal 註冊 - Android 版 PIN 碼需要幫手 (v2 PIN)</string>

    <plurals name="RegistrationLockFragment__for_your_privacy_and_security_there_is_no_way_to_recover">
        <item quantity="other">為咗保障你嘅私隱同安全，你嘅 PIN 碼係冇辦法還原嘅。如果你唔記得咗個 PIN 碼，可以喺閒置 %1$d 日之後再透過短訊重新驗證。不過咁嘅話，你嘅帳戶資料會被抹走，所有內容亦會被刪除。</item>
    </plurals>

    <plurals name="RegistrationLockFragment__incorrect_pin_d_attempts_remaining">
        <item quantity="other">PIN 碼唔啱。剩返 %1$d 次機會。</item>
    </plurals>

    <plurals name="RegistrationLockFragment__if_you_run_out_of_attempts_your_account_will_be_locked_for_d_days">
        <item quantity="other">如果你用晒所有嘗試機會，帳戶就會鎖定 %1$d 日。閒置 %1$d 日之後，你就可以喺冇 PIN 碼嘅情況下重新註冊。到時，你嘅帳戶資料會被抹走，所有內容亦會被刪除。</item>
    </plurals>

    <plurals name="RegistrationLockFragment__you_have_d_attempts_remaining">
        <item quantity="other">您仲剩返 %1$d 次機會。</item>
    </plurals>

    <plurals name="RegistrationLockFragment__d_attempts_remaining">
        <item quantity="other">剩返 %1$d 次機會。</item>
    </plurals>

    <!-- CalleeMustAcceptMessageRequestDialogFragment -->
    <string name="CalleeMustAcceptMessageRequestDialogFragment__s_will_get_a_message_request_from_you">%1$s 將會收到您嘅訊息請求。等佢接受咗您嘅訊息請求之後，您就可以同佢通話。</string>

    <!-- KBS Megaphone -->
    <string name="KbsMegaphone__create_a_pin">建立一個 PIN 碼</string>
    <string name="KbsMegaphone__pins_keep_information_thats_stored_with_signal_encrytped">有 PIN 碼，儲存喺 Signal 嘅資訊就安心加密。</string>
    <string name="KbsMegaphone__create_pin">建立 PIN 碼</string>

    <!-- CallNotificationBuilder -->
    <!-- Displayed in a notification when a Signal voice call is ringing -->
    <string name="CallNotificationBuilder__incoming_signal_voice_call">打入嚟嘅 Molly 語音通話</string>
    <!-- Displayed in a notification when a Signal video call is ringing -->
    <string name="CallNotificationBuilder__incoming_signal_video_call">打入嚟嘅 Molly 視像通話</string>
    <!-- Displayed in a notification when a Signal group call is ringing -->
    <string name="CallNotificationBuilder__incoming_signal_group_call">打入嚟嘅 Molly 成谷通話</string>
    <!-- Displayed in a notification when a Signal voice call is in progress -->
    <string name="CallNotificationBuilder__ongoing_signal_voice_call">傾緊 Molly 語音通話</string>
    <!-- Displayed in a notification when a Signal video call is in progress -->
    <string name="CallNotificationBuilder__ongoing_signal_video_call">傾緊 Molly 視像通話</string>
    <!-- Displayed in a notification when a Signal group call is in progress -->
    <string name="CallNotificationBuilder__ongoing_signal_group_call">傾緊 Molly 群組通話</string>

    <!-- transport_selection_list_item -->
    <string name="ConversationListFragment_loading">載入緊…</string>
    <string name="CallNotificationBuilder_connecting">連緊線…</string>
    <string name="Permissions_permission_required">要攞權限</string>
    <string name="Permissions_continue">繼續</string>
    <string name="Permissions_not_now">遲啲先啦</string>
    <string name="SQLCipherMigrationHelper_migrating_signal_database">Signal 資料庫也移民，請等等</string>
    <string name="enter_backup_passphrase_dialog__backup_passphrase">備份密碼</string>
    <string name="backup_enable_dialog__backups_will_be_saved_to_external_storage_and_encrypted_with_the_passphrase_below_you_must_have_this_passphrase_in_order_to_restore_a_backup">啲備份會儲存喺外置儲存裝置並用下底個密碼嚟加密。您務必要有呢個密碼先可以攞返個備份嚟還原。</string>
    <string name="backup_enable_dialog__you_must_have_this_passphrase">您務必要有呢個密碼先可以攞返個備份嚟還原。</string>
    <string name="backup_enable_dialog__folder">資料夾</string>
    <string name="backup_enable_dialog__i_have_written_down_this_passphrase">本人寫低咗呢個密碼㗎嘞。本人明白，無咗呢個密碼，個備份係還原唔到，得物無所用。</string>
    <string name="registration_activity__restore_backup">還原備份</string>
    <string name="registration_activity__transfer_or_restore_account">轉移或還原帳戶</string>
    <string name="registration_activity__transfer_account">轉移帳戶</string>
    <string name="registration_activity__skip">飛過</string>
    <string name="preferences_chats__chat_backups">傾偈備份</string>
    <string name="preferences_chats__transfer_account">過帳戶落新機</string>
    <string name="preferences_chats__transfer_account_to_a_new_android_device">將帳戶轉移去一部新嘅 Android 機度</string>
    <string name="RegistrationActivity_enter_backup_passphrase">輸入備份密碼</string>
    <string name="RegistrationActivity_restore">還原</string>
    <string name="RegistrationActivity_backup_failure_downgrade">冇辦法由較新嘅 Signal 版本匯入備份</string>
    <!-- Error message indicating that we could not restore the user\'s backup. Displayed in a toast at the bottom of the screen. -->
    <string name="RegistrationActivity_backup_failure_foreign_key">備份包含格式錯誤嘅資料</string>
    <string name="RegistrationActivity_incorrect_backup_passphrase">備份密碼唔啱</string>
    <string name="RegistrationActivity_checking">檢查緊…</string>
    <string name="RegistrationActivity_d_messages_so_far">目前為止 %1$d 個訊息…</string>
    <string name="RegistrationActivity_restore_from_backup">係咪要攞返備份嚟還原？</string>
    <string name="RegistrationActivity_restore_your_messages_and_media_from_a_local_backup">攞返本機備份嚟還原您嘅訊息同埋多媒體檔案。如果您而家唔做嘅話，遲啲就冇得再還原㗎喇。</string>
    <string name="RegistrationActivity_backup_size_s">備份大小：%1$s</string>
    <string name="RegistrationActivity_backup_timestamp_s">備份時間戳：%1$s</string>
    <string name="BackupDialog_enable_local_backups">係咪要啟用本機備份？</string>
    <string name="BackupDialog_enable_backups">啟用備份</string>
    <string name="BackupDialog_please_acknowledge_your_understanding_by_marking_the_confirmation_check_box">您清楚明白佢講啲咩嘅話，麻煩您喺確認嘅格仔度打剔。</string>
    <string name="BackupDialog_delete_backups">係咪要刪除備份？</string>
    <string name="BackupDialog_disable_and_delete_all_local_backups">係咪要停用同埋刪除晒所有本機備份？</string>
    <string name="BackupDialog_delete_backups_statement">刪除備份</string>
    <string name="BackupDialog_to_enable_backups_choose_a_folder">揀一個資料夾去啟用備份。啲備份會儲存喺呢個位置度。</string>
    <string name="BackupDialog_choose_folder">揀一個資料夾</string>
    <string name="BackupDialog_copied_to_clipboard">複製咗去剪貼簿</string>
    <string name="BackupDialog_no_file_picker_available">部機無檔案挑選器用得到。</string>
    <string name="BackupDialog_enter_backup_passphrase_to_verify">打返您個備份密碼去驗證下</string>
    <string name="BackupDialog_verify">驗證</string>
    <string name="BackupDialog_you_successfully_entered_your_backup_passphrase">您輸入嘅備份密碼正確無誤</string>
    <string name="BackupDialog_passphrase_was_not_correct">密碼有誤</string>
    <string name="LocalBackupJob_creating_signal_backup">建立緊 Molly 備份…</string>
    <!-- Title for progress notification shown in a system notification while verifying a recent backup. -->
    <string name="LocalBackupJob_verifying_signal_backup">驗證緊 Molly 備份…</string>
    <string name="LocalBackupJobApi29_backup_failed">備份唔到</string>
    <string name="LocalBackupJobApi29_your_backup_directory_has_been_deleted_or_moved">你嘅備份目錄已經刪除或者轉移。</string>
    <string name="LocalBackupJobApi29_your_backup_file_is_too_large">您個備份檔案大得滯，裝唔落呢一度喎。</string>
    <string name="LocalBackupJobApi29_there_is_not_enough_space">唔夠空間，儲存唔到您嘅備份。</string>
    <!-- Error message shown if a newly created backup could not be verified as accurate -->
    <string name="LocalBackupJobApi29_your_backup_could_not_be_verified">系統冇辦法建立同驗證你最近嘅備份。請你建立新嘅備份。</string>
    <!-- Error message shown if a very large attachment is encountered during the backup creation and causes the backup to fail -->
    <string name="LocalBackupJobApi29_your_backup_contains_a_very_large_file">你嘅備份入面包含一個非常大型嘅檔案，而且冇辦法進行備份。請你刪除嗰個檔案，然後建立新嘅備份。</string>
    <string name="LocalBackupJobApi29_tap_to_manage_backups">撳一下去管理備份。</string>
    <string name="RegistrationActivity_wrong_number">個號碼唔啱？</string>
    <!--    Countdown to when the user can request a new code via phone call during registration.-->
    <string name="RegistrationActivity_call_me_instead_available_in">打俾我 (%1$02d:%2$02d)</string>
    <!--    Countdown to when the user can request a new SMS code during registration.-->
    <string name="RegistrationActivity_resend_sms_available_in">重新傳送驗證碼 (%1$02d:%2$02d)</string>
    <string name="RegistrationActivity_contact_signal_support">聯絡 Molly 支援</string>
    <string name="RegistrationActivity_code_support_subject">Molly 註冊 - Android 版驗證碼</string>
    <string name="RegistrationActivity_incorrect_code">個碼唔啱</string>
    <string name="BackupUtil_never">唔使喇</string>
    <string name="BackupUtil_unknown">未知</string>
    <!-- Phone number heading displayed as a screen title -->
    <string name="preferences_app_protection__phone_number">電話冧把</string>
    <!-- Subtext below option to launch into phone number privacy settings screen -->
    <string name="preferences_app_protection__choose_who_can_see">選擇邊個可以睇到你嘅電話冧把，同埋喺 Molly 度用手機號碼聯絡你。</string>
    <!-- Section title above two radio buttons for enabling and disabling phone number display -->
    <string name="PhoneNumberPrivacySettingsFragment_who_can_see_my_number_heading">邊個可以睇到我嘅手機號碼</string>
    <!-- Subtext below radio buttons when who can see my number is set to everybody -->
    <string name="PhoneNumberPrivacySettingsFragment_sharing_on_description">你嘅聯絡對象同群組都會睇到你嘅電話冧把。</string>
    <!-- Subtext below radio buttons when who can see my number is set to nobody and who can find me by number is set to everybody -->
    <string name="PhoneNumberPrivacySettingsFragment_sharing_off_discovery_on_description">其他人唔會睇到你嘅電話冧把，除非對方將號碼儲存咗喺手機通訊錄度。</string>
    <!-- Subtext below radio buttons when who can see my number is set to nobody and who can find me by number is set to nobody -->
    <string name="PhoneNumberPrivacySettingsFragment_sharing_off_discovery_off_description">冇人會睇到你嘅電話冧把。</string>
    <!-- Section title above two radio buttons for enabling and disabling whether users can find me by my phone number  -->
    <string name="PhoneNumberPrivacySettingsFragment_who_can_find_me_by_number_heading">邊個可以用手機號碼搵到我</string>
    <!-- Subtext below radio buttons when who can find me by number is set to everyone -->
    <string name="PhoneNumberPrivacySettingsFragment_discovery_on_description">任何有你電話冧把嘅人都會睇到你用緊 Signal，同埋可以開始聊天。</string>
    <!-- Subtext below radio buttons when who can find me by number is set to nobody -->
    <string name="PhoneNumberPrivacySettingsFragment_discovery_off_description">除非你向對方傳送訊息或者雙方已經有聊天紀錄，如果唔係冇人會睇到你用緊 Signal。</string>
    <!-- Snackbar text when pressing invalid radio item -->
    <string name="PhoneNumberPrivacySettingsFragment__to_change_this_setting">"要更改呢個設定，請將「邊個可以睇到我嘅手機號碼」設定為「邊個都唔得」。"</string>
    <string name="PhoneNumberPrivacy_everyone">任何人都得</string>
    <string name="PhoneNumberPrivacy_nobody">邊個都唔得</string>
    <string name="preferences_app_protection__screen_lock">畫面鎖</string>
    <string name="preferences_app_protection__lock_signal_access_with_android_screen_lock_or_fingerprint">用 Android 螢幕鎖定或指紋，喺 Signal 面頭加把鎖</string>
    <string name="preferences_app_protection__screen_lock_inactivity_timeout">幾耐冇郁動就鎖返住個畫面</string>
    <string name="preferences_app_protection__signal_pin">Signal PIN 碼</string>
    <string name="preferences_app_protection__create_a_pin">建立一個 PIN 碼</string>
    <string name="preferences_app_protection__change_your_pin">更改您嘅 PIN 碼</string>
    <string name="preferences_app_protection__pin_reminders">PIN 碼溫馨提醒</string>
    <string name="preferences_app_protection__turn_off">關閉</string>
    <string name="preferences_app_protection__confirm_pin">確認 PIN 碼</string>
    <string name="preferences_app_protection__confirm_your_signal_pin">確認您嘅 Signal PIN 碼</string>
    <string name="preferences_app_protection__make_sure_you_memorize_or_securely_store_your_pin">請確保您記住或妥為保存您嘅 PIN 碼，因為無咗就無㗎喇。若果您唔記得咗您嘅 PIN 碼，當您重新註冊您嘅 Signal 帳戶嘅時候，可能會冇晒您啲資料。</string>
    <string name="preferences_app_protection__incorrect_pin_try_again">PIN 碼唔啱。請再試一次。</string>
    <string name="preferences_app_protection__failed_to_enable_registration_lock">啟用唔到註冊鎖。</string>
    <string name="preferences_app_protection__failed_to_disable_registration_lock">停用唔到註冊鎖。</string>
    <string name="AppProtectionPreferenceFragment_none">無</string>
    <string name="preferences_app_protection__registration_lock">註冊鎖</string>
    <string name="RegistrationActivity_you_must_enter_your_registration_lock_PIN">您務必輸入您嘅註冊鎖 PIN 碼</string>
    <string name="RegistrationActivity_your_pin_has_at_least_d_digits_or_characters">您嘅 PIN 碼至少有 %1$d 個數字或字元</string>
    <string name="RegistrationActivity_too_many_attempts">白撞太多次</string>
    <string name="RegistrationActivity_you_have_made_too_many_incorrect_registration_lock_pin_attempts_please_try_again_in_a_day">您試過太多次註冊鎖 PIN 碼喇，但打極都打唔啱。請您隔一日再試下啦。</string>
    <string name="RegistrationActivity_you_have_made_too_many_attempts_please_try_again_later">您試過太多次喇。請您晏啲再試下啦。</string>
    <string name="RegistrationActivity_error_connecting_to_service">服務連唔到線</string>
    <string name="preferences_chats__backups">備份</string>
    <string name="prompt_passphrase_activity__signal_is_locked">Molly 已經上鎖</string>
    <string name="prompt_passphrase_activity__tap_to_unlock">撳一下去解鎖</string>
    <string name="Recipient_unknown">未知</string>
    <!-- Name to use for a user across the UI when they are unregistered and have no other name available -->
    <string name="Recipient_deleted_account">刪除咗嘅帳戶</string>

    <!-- Option in settings that will take use to re-register if they are no longer registered -->
    <string name="preferences_account_reregister">重新註冊帳戶</string>
    <!-- Option in settings that will take user to our website or playstore to update their expired build -->
    <string name="preferences_account_update_signal">更新 Signal</string>
    <!-- Option in settings shown when user is no longer registered or expired client that will WIPE ALL THEIR DATA -->
    <string name="preferences_account_delete_all_data">刪除所有資料</string>
    <!-- Title for confirmation dialog confirming user wants to delete all their data -->
    <string name="preferences_account_delete_all_data_confirmation_title">係咪要清除所有資料呀？</string>
    <!-- Message in confirmation dialog to delete all data explaining how it works, and that the app will be closed after deletion -->
    <string name="preferences_account_delete_all_data_confirmation_message">咁做會將應用程式重設，同埋刪除所有訊息。完成程序之後，應用程式會自動關閉。</string>
    <!-- Confirmation action to proceed with application data deletion -->
    <string name="preferences_account_delete_all_data_confirmation_proceed">繼續</string>
    <!-- Confirmation action to cancel application data deletion -->
    <string name="preferences_account_delete_all_data_confirmation_cancel">取消</string>
    <!-- Error message shown when we fail to delete the data for some unknown reason -->
    <string name="preferences_account_delete_all_data_failed">刪除資料失敗</string>

    <!-- TransferOrRestoreFragment -->
    <string name="TransferOrRestoreFragment__transfer_or_restore_account">轉移或還原帳戶</string>
    <string name="TransferOrRestoreFragment__if_you_have_previously_registered_a_signal_account">若果您先前已經註冊咗 Signal 帳戶，您可以轉移或還原您嘅帳戶同訊息</string>
    <string name="TransferOrRestoreFragment__transfer_from_android_device">由另一部 Android 機搬過嚟</string>
    <string name="TransferOrRestoreFragment__transfer_your_account_and_messages_from_your_old_android_device">由您部舊嘅 Android 機轉移您嘅帳戶同訊息過嚟。您部舊機要喺您手先得。</string>
    <string name="TransferOrRestoreFragment__you_need_access_to_your_old_device">您部舊機要喺您手先得。</string>
    <string name="TransferOrRestoreFragment__restore_from_backup">用備份還原</string>
    <string name="TransferOrRestoreFragment__restore_your_messages_from_a_local_backup">攞返本機備份嚟還原您嘅訊息。如果您而家唔做嘅話，遲啲就冇得再還原㗎喇。</string>

    <!-- NewDeviceTransferInstructionsFragment -->
    <string name="NewDeviceTransferInstructions__open_signal_on_your_old_android_phone">喺您部舊嘅 Android 手機開啟 Signal</string>
    <string name="NewDeviceTransferInstructions__continue">繼續</string>
    <string name="NewDeviceTransferInstructions__first_bullet">一、</string>
    <string name="NewDeviceTransferInstructions__tap_on_your_profile_photo_in_the_top_left_to_open_settings">撳一下左上角嗰度您嘅個人資料相片去開啟 [設定]</string>
    <string name="NewDeviceTransferInstructions__second_bullet">二、</string>
    <string name="NewDeviceTransferInstructions__tap_on_account">"撳一下「帳戶」"</string>
    <string name="NewDeviceTransferInstructions__third_bullet">三、</string>
    <string name="NewDeviceTransferInstructions__tap_transfer_account_and_then_continue_on_both_devices">"撳一下「轉移帳戶」，然後「繼續」，兩部機都係"</string>

    <!-- NewDeviceTransferSetupFragment -->
    <string name="NewDeviceTransferSetup__preparing_to_connect_to_old_android_device">準備緊同部舊嘅 Android 機連線…</string>
    <string name="NewDeviceTransferSetup__take_a_moment_should_be_ready_soon">請等等，部機繽紛樂緊</string>
    <string name="NewDeviceTransferSetup__waiting_for_old_device_to_connect">等緊部舊嘅 Android 機連線…</string>
    <string name="NewDeviceTransferSetup__signal_needs_the_location_permission_to_discover_and_connect_with_your_old_device">Molly 要攞「位置」權限，先可以探索同連接您部舊嘅 Android 機。</string>
    <string name="NewDeviceTransferSetup__signal_needs_location_services_enabled_to_discover_and_connect_with_your_old_device">Molly 要啟用定位服務，先可以探索同連接您部舊嘅 Android 機。</string>
    <string name="NewDeviceTransferSetup__signal_needs_wifi_on_to_discover_and_connect_with_your_old_device">Molly 要開啟 Wi-Fi，先可以探索同連接您部舊嘅 Android 機。Wi-Fi 著咗就得，唔需要連接到 Wi-Fi 網絡。</string>
    <string name="NewDeviceTransferSetup__sorry_it_appears_your_device_does_not_support_wifi_direct">抱歉，呢部機似乎唔支援 Wi-Fi Direct。Molly 會用到 Wi-Fi Direct 嚟探索同連接您部舊嘅 Android 機。您仍然可以攞返一個喺您部舊嘅 Android 機度整嘅備份嚟還原您嘅帳戶。</string>
    <string name="NewDeviceTransferSetup__restore_a_backup">攞返備份嚟還原</string>
    <string name="NewDeviceTransferSetup__an_unexpected_error_occurred_while_attempting_to_connect_to_your_old_device">嘗試同您部舊嘅 Android 機連線嘅時候，發生未預期嘅錯誤。</string>

    <!-- OldDeviceTransferSetupFragment -->
    <string name="OldDeviceTransferSetup__searching_for_new_android_device">搵緊部新嘅 Android 機…</string>
    <string name="OldDeviceTransferSetup__signal_needs_the_location_permission_to_discover_and_connect_with_your_new_device">Molly 要攞「位置」權限，先可以探索同連接您部新嘅 Android 機。</string>
    <string name="OldDeviceTransferSetup__signal_needs_location_services_enabled_to_discover_and_connect_with_your_new_device">Molly 要啟用定位服務，先可以探索同連接您部新嘅 Android 機。</string>
    <string name="OldDeviceTransferSetup__signal_needs_wifi_on_to_discover_and_connect_with_your_new_device">Molly 要開啟 Wi-Fi，先可以探索同連接您部新嘅 Android 機。Wi-Fi 著咗就得，唔需要連接到 Wi-Fi 網絡。</string>
    <string name="OldDeviceTransferSetup__sorry_it_appears_your_device_does_not_support_wifi_direct">抱歉，呢部機似乎唔支援 Wi-Fi Direct。Molly 會用到 Wi-Fi Direct 嚟探索同連接您部新嘅 Android 機。您仍然可以建立一個備份，用嚟喺您部新嘅 Android 機度還原返您個帳戶。</string>
    <string name="OldDeviceTransferSetup__create_a_backup">建立一個備份</string>
    <string name="OldDeviceTransferSetup__an_unexpected_error_occurred_while_attempting_to_connect_to_your_old_device">嘗試同您部新嘅 Android 機連線嘅時候，發生未預期嘅錯誤。</string>

    <!-- DeviceTransferSetupFragment -->
    <string name="DeviceTransferSetup__unable_to_open_wifi_settings">開啟唔到 Wi-Fi 設定。麻煩您自己開啟 Wi-Fi。</string>
    <string name="DeviceTransferSetup__grant_location_permission">畀「位置」權限</string>
    <string name="DeviceTransferSetup__turn_on_location_services">開啟定位服務</string>
    <string name="DeviceTransferSetup__turn_on_wifi">開啟 Wi-Fi</string>
    <string name="DeviceTransferSetup__error_connecting">連線錯誤</string>
    <string name="DeviceTransferSetup__retry">再試一次</string>
    <string name="DeviceTransferSetup__submit_debug_logs">提交除錯記錄檔</string>
    <string name="DeviceTransferSetup__verify_code">驗證代碼</string>
    <string name="DeviceTransferSetup__verify_that_the_code_below_matches_on_both_of_your_devices">請驗證下面嘅代碼係咪喺您兩部機都一樣。然後撳一下「繼續」。</string>
    <string name="DeviceTransferSetup__the_numbers_do_not_match">啲數字唔夾</string>
    <string name="DeviceTransferSetup__continue">繼續</string>
    <string name="DeviceTransferSetup__if_the_numbers_on_your_devices_do_not_match_its_possible_you_connected_to_the_wrong_device">若果兩部機上面嘅數字唔一樣，咁可能係搭錯線駁咗落另一部機度。要掹返正佢，首先停止轉移先，然後再試一次，並且將兩部機泊埋一齊。</string>
    <string name="DeviceTransferSetup__stop_transfer">停止轉移</string>
    <string name="DeviceTransferSetup__unable_to_discover_old_device">探索唔到部舊機</string>
    <string name="DeviceTransferSetup__unable_to_discover_new_device">探索唔到部新機</string>
    <string name="DeviceTransferSetup__make_sure_the_following_permissions_are_enabled">請確定下列權限同服務已經啟用：</string>
    <string name="DeviceTransferSetup__location_permission">位置權限</string>
    <string name="DeviceTransferSetup__location_services">定位服務</string>
    <string name="DeviceTransferSetup__wifi">Wi-Fi</string>
    <string name="DeviceTransferSetup__on_the_wifi_direct_screen_remove_all_remembered_groups_and_unlink_any_invited_or_connected_devices">喺 WiFi Direct 畫面，移除晒所有儲存咗嘅群組，然後解除連結任何邀請咗或者連結咗嘅裝置。</string>
    <string name="DeviceTransferSetup__wifi_direct_screen">WiFi Direct 畫面</string>
    <string name="DeviceTransferSetup__try_turning_wifi_off_and_on_on_both_devices">試下熄咗再開返 Wi-Fi，兩部機都係。</string>
    <string name="DeviceTransferSetup__make_sure_both_devices_are_in_transfer_mode">請確保兩部機都處於轉移模式中。</string>
    <string name="DeviceTransferSetup__go_to_support_page">前往支援網頁</string>
    <string name="DeviceTransferSetup__try_again">再試一次</string>
    <string name="DeviceTransferSetup__waiting_for_other_device">等緊另一部機</string>
    <string name="DeviceTransferSetup__tap_continue_on_your_other_device_to_start_the_transfer">喺對面部機撳一下 [繼續] 以開始轉移。</string>
    <string name="DeviceTransferSetup__tap_continue_on_your_other_device">喺對面部機撳一下 [繼續]…</string>

    <!-- NewDeviceTransferFragment -->
    <string name="NewDeviceTransfer__cannot_transfer_from_a_newer_version_of_signal">由較新版本嘅 Sigmal 轉移過嚟係唔得嘅</string>
    <!-- Error message indicating that we could not finish the user\'s device transfer. Displayed in a toast at the bottom of the screen. -->
    <string name="NewDeviceTransfer__failure_foreign_key">傳送嘅資料格式錯誤</string>

    <!-- DeviceTransferFragment -->
    <string name="DeviceTransfer__transferring_data">轉移緊資料</string>
    <string name="DeviceTransfer__keep_both_devices_near_each_other">將兩部機保持靠近。唔好熄機，並且開住 Molly。轉移係經端對端加密。</string>
    <string name="DeviceTransfer__d_messages_so_far">目前為止 %1$d 個訊息…</string>
    <!-- Filled in with total percentage of messages transferred -->
    <string name="DeviceTransfer__s_of_messages_so_far">啲訊息暫時整咗 %1$s%%…</string>
    <string name="DeviceTransfer__cancel">取消</string>
    <string name="DeviceTransfer__try_again">再試一次</string>
    <string name="DeviceTransfer__stop_transfer">停止轉移</string>
    <string name="DeviceTransfer__all_transfer_progress_will_be_lost">所有嘅轉移進度將會消失。</string>
    <string name="DeviceTransfer__transfer_failed">轉移失敗</string>
    <string name="DeviceTransfer__unable_to_transfer">轉移唔到</string>

    <!-- OldDeviceTransferInstructionsFragment -->
    <string name="OldDeviceTransferInstructions__transfer_account">轉移帳戶</string>
    <string name="OldDeviceTransferInstructions__first_bullet">一、</string>
    <string name="OldDeviceTransferInstructions__download_signal_on_your_new_android_device">喺您部新嘅 Android 機度下載 Molly</string>
    <string name="OldDeviceTransferInstructions__second_bullet">二、</string>
    <string name="OldDeviceTransferInstructions__tap_on_transfer_or_restore_account">"撳一下「轉移或還原帳戶」"</string>
    <string name="OldDeviceTransferInstructions__third_bullet">三、</string>
    <string name="OldDeviceTransferInstructions__select_transfer_from_android_device_when_prompted_and_then_continue">"當出現提示嘅時候揀選「由另一部 Android 機搬過嚟」，然後「繼續」。將兩部機保持喺左近。"</string>
    <string name="OldDeviceTransferInstructions__continue">繼續</string>

    <!-- OldDeviceTransferComplete -->
    <string name="OldDeviceTransferComplete__go_to_your_new_device">跟住拎返起您部新機</string>
    <string name="OldDeviceTransferComplete__your_signal_data_has_Been_transferred_to_your_new_device">您嘅 Signal 資料已經轉移到您部新機度。您要喺新機繼續搞掂埋註冊，成個轉移程序先算功德圓滿。</string>
    <string name="OldDeviceTransferComplete__close">關閉</string>

    <!-- NewDeviceTransferComplete -->
    <string name="NewDeviceTransferComplete__transfer_successful">轉移成功</string>
    <string name="NewDeviceTransferComplete__transfer_complete">轉移完成</string>
    <string name="NewDeviceTransferComplete__to_complete_the_transfer_process_you_must_continue_registration">您要繼續搞掂埋註冊，成個轉移程序先算功德圓滿。</string>
    <string name="NewDeviceTransferComplete__continue_registration">繼續註冊</string>

    <!-- DeviceToDeviceTransferService -->
    <string name="DeviceToDeviceTransferService_content_title">帳戶轉移</string>
    <string name="DeviceToDeviceTransferService_status_ready">準備緊同您另一部 Android 機連線…</string>
    <string name="DeviceToDeviceTransferService_status_starting_up">準備緊同您另一部 Android 機連線…</string>
    <string name="DeviceToDeviceTransferService_status_discovery">搵緊您另一部 Android 機…</string>
    <string name="DeviceToDeviceTransferService_status_network_connected">同您另一部 Android 機連緊線…</string>
    <string name="DeviceToDeviceTransferService_status_verification_required">須要驗證</string>
    <string name="DeviceToDeviceTransferService_status_service_connected">轉移緊帳戶…</string>

    <!-- OldDeviceTransferLockedDialog -->
    <string name="OldDeviceTransferLockedDialog__complete_registration_on_your_new_device">喺您部新機度完成註冊</string>
    <string name="OldDeviceTransferLockedDialog__your_signal_account_has_been_transferred_to_your_new_device">您嘅 Signal 帳戶已經轉移到您部新機度，但您要喺新機完成埋註冊先可以繼續。呢部機嘅 Signal 將會停用。</string>
    <string name="OldDeviceTransferLockedDialog__done">搞掂</string>
    <string name="OldDeviceTransferLockedDialog__cancel_and_activate_this_device">取消並啟用呢部機</string>

    <!-- AdvancedPreferenceFragment -->

    <!-- RecipientBottomSheet -->
    <string name="RecipientBottomSheet_block">封鎖</string>
    <string name="RecipientBottomSheet_unblock">解除封鎖</string>
    <string name="RecipientBottomSheet_add_to_contacts">加入去聯絡人</string>
    <!-- Error message that displays when a user tries to tap to view system contact details but has no app that supports it -->
    <string name="RecipientBottomSheet_unable_to_open_contacts">搵唔到個 app 可以開到聯絡人。</string>
    <string name="RecipientBottomSheet_add_to_a_group">加入去一個谷度</string>
    <string name="RecipientBottomSheet_add_to_another_group">加入去另一個谷度</string>
    <string name="RecipientBottomSheet_view_safety_number">睇下安全碼</string>
    <string name="RecipientBottomSheet_make_admin">擢升為話事人</string>
    <string name="RecipientBottomSheet_remove_as_admin">撤銷管理員身份</string>
    <string name="RecipientBottomSheet_remove_from_group">喺群組度移除</string>

    <string name="RecipientBottomSheet_remove_s_as_group_admin">係咪要撤銷 %1$s 嘅群組管理員身份？</string>
    <string name="RecipientBottomSheet_s_will_be_able_to_edit_group">"「%1$s」將會可以編輯呢個谷同埋個谷嘅成員。"</string>

    <string name="RecipientBottomSheet_remove_s_from_the_group">係咪要喺群組度移除 %1$s？</string>
    <!-- Dialog message shown when removing someone from a group with group link being active to indicate they will not be able to rejoin -->
    <string name="RecipientBottomSheet_remove_s_from_the_group_they_will_not_be_able_to_rejoin">係咪要喺群組度移除 %1$s？佢之後就冇得再用群組連結重新加入㗎喇。</string>
    <string name="RecipientBottomSheet_remove">移除</string>
    <string name="RecipientBottomSheet_copied_to_clipboard">複製咗去剪貼簿</string>

    <string name="GroupRecipientListItem_admin">話事人</string>
    <string name="GroupRecipientListItem_approve_description">批准</string>
    <string name="GroupRecipientListItem_deny_description">拒絕</string>


    <!-- GroupsLearnMoreBottomSheetDialogFragment -->
    <string name="GroupsLearnMore_legacy_vs_new_groups">舊版同新版谷之別</string>
    <string name="GroupsLearnMore_what_are_legacy_groups">乜嘢係「舊版谷」？</string>
    <string name="GroupsLearnMore_paragraph_1">新版谷有新特色，好似係話事人同埋個谷嘅更新有更具體嘅描述，舊版谷泛指欠奉呢啲功能嘅谷。</string>
    <string name="GroupsLearnMore_can_i_upgrade_a_legacy_group">我可唔可以將舊版谷升級？</string>
    <string name="GroupsLearnMore_paragraph_2">舊版谷暫時仲未可以升級得做新版谷住，但係您可以建立一個新版谷，並且加返晒一樣嘅成員入去，若果大家都用緊最新版本嘅 Signal。</string>
    <string name="GroupsLearnMore_paragraph_3">Signal 日後將會提供升級舊版谷嘅方法。</string>

    <!-- GroupLinkBottomSheetDialogFragment -->
    <string name="GroupLinkBottomSheet_share_hint_requiring_approval">條拎任何人揸住都可以睇到個谷嘅名同相，亦可以請求加入。分享條拎嘅時候請謹慎，以免所託非人。</string>
    <string name="GroupLinkBottomSheet_share_hint_not_requiring_approval">條拎任何人揸住都可以睇到個谷嘅名同相，亦可以加入埋個谷。分享條拎嘅時候請謹慎，以免所託非人。</string>
    <string name="GroupLinkBottomSheet_share_via_signal">透過 Molly 分享</string>
    <string name="GroupLinkBottomSheet_copy">複製</string>
    <string name="GroupLinkBottomSheet_qr_code">二維碼</string>
    <string name="GroupLinkBottomSheet_share">分享</string>
    <string name="GroupLinkBottomSheet_copied_to_clipboard">複製咗去剪貼簿</string>
    <string name="GroupLinkBottomSheet_the_link_is_not_currently_active">條拎目前摺埋唔用</string>

    <!-- VoiceNotePlaybackPreparer -->
    <string name="VoiceNotePlaybackPreparer__failed_to_play_voice_message">播唔到語音訊息</string>

    <!-- VoiceNoteMediaDescriptionCompatFactory -->
    <string name="VoiceNoteMediaItemFactory__voice_message">語音訊息 · %1$s</string>
    <string name="VoiceNoteMediaItemFactory__s_to_s">%1$s 畀 %2$s</string>

    <!-- StorageUtil -->
    <string name="StorageUtil__s_s">%1$s/%2$s</string>
    <string name="BlockedUsersActivity__s_has_been_blocked">封鎖咗「%1$s」。</string>
    <string name="BlockedUsersActivity__failed_to_block_s">封鎖唔到「%1$s」</string>
    <string name="BlockedUsersActivity__s_has_been_unblocked">解除封鎖咗「%1$s」。</string>

    <!-- ReviewCardDialogFragment -->
    <!-- Title of a screen where the user will be prompted to review group members with the same name -->
    <string name="ReviewCardDialogFragment__review_members">Review members</string>
    <!-- Title of a screen where the user will be prompted to review a message request matching the name of someone they already know -->
    <string name="ReviewCardDialogFragment__review_request">Review request</string>
    <string name="ReviewCardDialogFragment__d_group_members_have_the_same_name">個谷嘅 %1$d 位成員撞名，請批閱下列成員並視乎情況做要做嘅嘢。</string>
    <string name="ReviewCardDialogFragment__if_youre_not_sure">假如您唔肯定係邊個發出請求，請批閱下列嘅聯絡人並去做要做嘅嘢。</string>
    <string name="ReviewCardDialogFragment__no_other_groups_in_common">無其他有緣相遇嘅谷。</string>
    <string name="ReviewCardDialogFragment__no_groups_in_common">無有緣相遇嘅谷。</string>
    <plurals name="ReviewCardDialogFragment__d_other_groups_in_common">
        <item quantity="other">%1$d 個有緣相遇嘅谷</item>
    </plurals>
    <plurals name="ReviewCardDialogFragment__d_groups_in_common">
        <item quantity="other">%1$d 個有緣相遇嘅谷</item>
    </plurals>
    <string name="ReviewCardDialogFragment__remove_s_from_group">係咪要喺群組度移除 %1$s？</string>
    <string name="ReviewCardDialogFragment__remove">移除</string>
    <string name="ReviewCardDialogFragment__failed_to_remove_group_member">移除唔到群組成員。</string>

    <!-- ReviewCard -->
    <string name="ReviewCard__request">請求</string>
    <string name="ReviewCard__your_contact">您嘅聯絡人</string>
    <string name="ReviewCard__remove_from_group">喺群組度移除</string>
    <string name="ReviewCard__update_contact">更新聯絡人</string>
    <string name="ReviewCard__block">封鎖</string>
    <string name="ReviewCard__delete">刪除</string>
    <!-- Displayed when a recent name change has occurred. First placeholder is new short name, second is previous name, third is new name. -->
    <string name="ReviewCard__s_recently_changed">%1$s 最近將個人檔名由 %2$s 改咗做 %3$s</string>
    <!-- Displayed when a review user is in your system contacts. Placeholder is short name. -->
    <string name="ReviewCard__s_is_in_your_system_contacts">%1$s 係你嘅聯絡人</string>

    <!-- CallParticipantsListUpdatePopupWindow -->
    <string name="CallParticipantsListUpdatePopupWindow__s_joined">%1$s 已加入</string>
    <string name="CallParticipantsListUpdatePopupWindow__s_and_s_joined">%1$s 同 %2$s 已加入</string>
    <string name="CallParticipantsListUpdatePopupWindow__s_s_and_s_joined">%1$s、%2$s 同 %3$s 已加入</string>
    <string name="CallParticipantsListUpdatePopupWindow__s_s_and_d_others_joined">%1$s、%2$s 同另外 %3$d 人已加入</string>
    <string name="CallParticipantsListUpdatePopupWindow__s_left">%1$s 已退出</string>
    <string name="CallParticipantsListUpdatePopupWindow__s_and_s_left">%1$s 同 %2$s 已退出</string>
    <string name="CallParticipantsListUpdatePopupWindow__s_s_and_s_left">%1$s、%2$s 同 %3$s 已退出</string>
    <string name="CallParticipantsListUpdatePopupWindow__s_s_and_d_others_left">%1$s、%2$s 同另外 %3$d 人已退出</string>

    <string name="CallParticipant__you">您</string>
    <string name="CallParticipant__you_on_another_device">您 (用另一部機)</string>
    <string name="CallParticipant__s_on_another_device">%1$s (用另一部機)</string>

    <!-- WifiToCellularPopupWindow -->
    <!-- Message shown during a call when the WiFi network is unusable, and cellular data starts to be used for the call instead. -->
    <string name="WifiToCellularPopupWindow__weak_wifi_switched_to_cellular">Wi-Fi 訊號微弱。已經轉咗用流動數據。</string>

    <!-- DeleteAccountFragment -->
    <string name="DeleteAccountFragment__deleting_your_account_will">刪除你嘅帳戶嘅話，即會：</string>
    <string name="DeleteAccountFragment__enter_your_phone_number">輸入您嘅電話冧把</string>
    <string name="DeleteAccountFragment__delete_account">刪除帳戶</string>
    <string name="DeleteAccountFragment__delete_your_account_info_and_profile_photo">刪除你嘅帳戶資訊同埋個人資料相片</string>
    <string name="DeleteAccountFragment__delete_all_your_messages">刪除你嘅所有訊息</string>
    <string name="DeleteAccountFragment__delete_s_in_your_payments_account">刪除喺你付款帳戶入面嘅 %1$s</string>
    <string name="DeleteAccountFragment__no_country_code">冇講到國碼</string>
    <string name="DeleteAccountFragment__no_number">冇講到冧把</string>
    <string name="DeleteAccountFragment__the_phone_number">您輸入嘅電話冧把，同您嘅帳戶唔脗合。</string>
    <string name="DeleteAccountFragment__are_you_sure">真係要刪除你嘅帳戶？</string>
    <string name="DeleteAccountFragment__this_will_delete_your_signal_account">咁做嘅話，你嘅 Signal 帳戶將會被刪除，同時重設應用程式。完成整個過程後，應用程式會自動關閉。</string>
    <string name="DeleteAccountFragment__failed_to_delete_local_data">刪除唔到本機資料。你可以喺系統應用程式設定入面手動清除。</string>
    <string name="DeleteAccountFragment__launch_app_settings">啟動 App 設定</string>
    <!-- Title of progress dialog shown when a user deletes their account and the process is leaving all groups -->
    <string name="DeleteAccountFragment__leaving_groups">退緊啲谷…</string>
    <!-- Title of progress dialog shown when a user deletes their account and the process has left all groups -->
    <string name="DeleteAccountFragment__deleting_account">刪除緊帳戶…</string>
    <!-- Message of progress dialog shown when a user deletes their account and the process is canceling their subscription -->
    <string name="DeleteAccountFragment__canceling_your_subscription">取消緊您嘅課金計劃…</string>
    <!-- Message of progress dialog shown when a user deletes their account and the process is leaving groups -->
    <string name="DeleteAccountFragment__depending_on_the_number_of_groups">視乎您有幾多個谷啦，可能要幾分鐘時間</string>
    <!-- Message of progress dialog shown when a user deletes their account and the process has left all groups -->
    <string name="DeleteAccountFragment__deleting_all_user_data_and_resetting">刪除緊使用者資料，同埋重設緊個 app</string>
    <!-- Title of error dialog shown when a network error occurs during account deletion -->
    <string name="DeleteAccountFragment__account_not_deleted">未刪除到個帳戶</string>
    <!-- Message of error dialog shown when a network error occurs during account deletion -->
    <string name="DeleteAccountFragment__there_was_a_problem">完成刪除程序嘅時候發生問題。請檢查您嘅網絡連線，然後再試下啦。</string>

    <!-- DeleteAccountCountryPickerFragment -->
    <string name="DeleteAccountCountryPickerFragment__search_countries">搵下國家</string>

    <!-- CreateGroupActivity -->
    <string name="CreateGroupActivity__skip">飛過</string>
    <plurals name="CreateGroupActivity__d_members">
        <item quantity="other">%1$d 位成員</item>
    </plurals>

    <!-- ShareActivity -->
    <string name="ShareActivity__share">分享</string>
    <string name="ShareActivity__send">傳送</string>
    <string name="ShareActivity__comma_s">、%1$s</string>
    <!-- Toast when the incoming intent is invalid -->
    <string name="ShareActivity__could_not_get_share_data_from_intent">系統攞唔到共享意圖數據。</string>

    <!-- MultiShareDialogs -->
    <string name="MultiShareDialogs__failed_to_send_to_some_users">發送唔到畀部份使用者</string>
    <string name="MultiShareDialogs__you_can_only_share_with_up_to">您淨係可以分享畀最多 %1$d 個傾偈</string>

    <!-- ChatWallpaperActivity -->

    <!-- ChatWallpaperFragment -->
    <string name="ChatWallpaperFragment__chat_color">傾偈顏色</string>
    <string name="ChatWallpaperFragment__reset_chat_colors">重設所有傾偈顏色</string>
    <string name="ChatWallpaperFragment__reset_chat_color">重設傾偈顏色</string>
    <string name="ChatWallpaperFragment__reset_chat_color_question">係咪要重設傾偈顏色？</string>
    <string name="ChatWallpaperFragment__set_wallpaper">設定背景</string>
    <string name="ChatWallpaperFragment__dark_mode_dims_wallpaper">深色模式嘅時候，將背景校暗</string>
    <string name="ChatWallpaperFragment__contact_name">聯絡人嘅名</string>
    <string name="ChatWallpaperFragment__reset">重設</string>
    <string name="ChatWallpaperFragment__wallpaper_preview_description">背景預覽</string>
    <string name="ChatWallpaperFragment__would_you_like_to_override_all_chat_colors">您係咪想冚過晒所有傾偈顏色？</string>
    <string name="ChatWallpaperFragment__would_you_like_to_override_all_wallpapers">您係咪想冚過晒所有背景？</string>
    <string name="ChatWallpaperFragment__reset_default_colors">重設預設嘅顏色</string>
    <string name="ChatWallpaperFragment__reset_all_colors">重設晒所有顏色</string>
    <string name="ChatWallpaperFragment__reset_default_wallpaper">重設預設嘅背景</string>
    <string name="ChatWallpaperFragment__reset_all_wallpapers">重設晒所有背景</string>
    <string name="ChatWallpaperFragment__reset_wallpapers">重設所有背景</string>
    <string name="ChatWallpaperFragment__reset_wallpaper">重設背景</string>
    <string name="ChatWallpaperFragment__reset_wallpaper_question">係咪要重設背景？</string>

    <!-- ChatWallpaperSelectionFragment -->
    <string name="ChatWallpaperSelectionFragment__choose_from_photos">喺啲相度揀</string>
    <string name="ChatWallpaperSelectionFragment__presets">預製組件</string>

    <!-- ChatWallpaperPreviewActivity -->
    <string name="ChatWallpaperPreviewActivity__preview">試嚟睇下</string>
    <string name="ChatWallpaperPreviewActivity__set_wallpaper">設定背景</string>
    <string name="ChatWallpaperPreviewActivity__swipe_to_preview_more_wallpapers">左右滑去預覽多啲背景</string>
    <string name="ChatWallpaperPreviewActivity__set_wallpaper_for_all_chats">為所有傾偈設定背景</string>
    <string name="ChatWallpaperPreviewActivity__set_wallpaper_for_s">為 %1$s 設定背景</string>
    <string name="ChatWallpaperPreviewActivity__viewing_your_gallery_requires_the_storage_permission">睇圖片庫要攞「儲存裝置」權限。</string>

    <!-- WallpaperImageSelectionActivity -->

    <!-- WallpaperCropActivity -->
    <string name="WallpaperCropActivity__pinch_to_zoom_drag_to_adjust">雙指一齊滑就放大縮細，單指拉就搬位。</string>
    <string name="WallpaperCropActivity__set_wallpaper_for_all_chats">為所有傾偈設定背景。</string>
    <string name="WallpaperCropActivity__set_wallpaper_for_s">為 %1$s 設定背景。</string>
    <string name="WallpaperCropActivity__error_setting_wallpaper">設定背景嘅時候發生錯誤。</string>
    <string name="WallpaperCropActivity__blur_photo">模糊化幅相</string>

    <!-- InfoCard -->
    <string name="payment_info_card_about_mobilecoin">關於 MobileCoin</string>
    <string name="payment_info_card_mobilecoin_is_a_new_privacy_focused_digital_currency">MobileCoin 係一種新嘅兼著重私隱嘅數碼貨幣。</string>
    <string name="payment_info_card_adding_funds">增加款項</string>
    <string name="payment_info_card_you_can_add_funds_for_use_in">您可以傳送 MobileCoin 去您嘅銀包位址，以增加款項喺 Molly 度用。</string>
    <string name="payment_info_card_cashing_out">提取款項</string>
    <string name="payment_info_card_you_can_cash_out_mobilecoin">您隨時可以喺支援 MobileCoin 嘅交易平台上面提取 MobileCoin。只要完成一筆轉移去您喺交易平台上嘅帳戶就得。</string>
    <string name="payment_info_card_hide_this_card">收起呢張咭？</string>
    <string name="payment_info_card_hide">隱藏</string>
    <!-- Title of save recovery phrase card -->
    <string name="payment_info_card_save_recovery_phrase">儲存恢復片語</string>
    <string name="payment_info_card_your_recovery_phrase_gives_you">您嘅恢復口訣，係幫您還原付款帳戶嘅又一方法。</string>
    <!-- Button in save recovery phrase card -->
    <string name="payment_info_card_save_your_phrase">儲存你嘅片語</string>
    <string name="payment_info_card_update_your_pin">更新您嘅 PIN 碼</string>
    <string name="payment_info_card_with_a_high_balance">結餘如果多嘅話，您或者想更新做數目字加英文字母混合嘅 PIN 碼，幫您個帳戶增加多啲保障。</string>
    <string name="payment_info_card_update_pin">更新 PIN 碼</string>

  <!-- Removed by excludeNonTranslatables <string name="payment_info_card__learn_more__about_mobilecoin" translatable="false">https://support.signal.org/hc/articles/360057625692#payments_which_ones</string> -->
  <!-- Removed by excludeNonTranslatables <string name="payment_info_card__learn_more__adding_to_your_wallet" translatable="false">https://support.signal.org/hc/articles/360057625692#payments_transfer_from_exchange</string> -->
  <!-- Removed by excludeNonTranslatables <string name="payment_info_card__learn_more__cashing_out" translatable="false">https://support.signal.org/hc/articles/360057625692#payments_transfer_to_exchange</string> -->

    <!-- DeactivateWalletFragment -->
    <string name="DeactivateWalletFragment__deactivate_wallet">停用銀包</string>
    <string name="DeactivateWalletFragment__your_balance">您嘅結餘</string>
    <string name="DeactivateWalletFragment__its_recommended_that_you">我哋建議你喺停用付款功能之前，先將你嘅資金轉移到另一個錢包位址。如果你而家唔轉移資金，當你重新啟用付款功能嗰陣，你嘅資金到時仍然會留喺連結咗 Molly 嘅錢包入面。</string>
    <string name="DeactivateWalletFragment__transfer_remaining_balance">轉移剩返嘅結餘</string>
    <string name="DeactivateWalletFragment__deactivate_without_transferring">唔轉移就停用</string>
    <string name="DeactivateWalletFragment__deactivate">停用</string>
    <string name="DeactivateWalletFragment__deactivate_without_transferring_question">係咪要唔轉移就停用？</string>
    <string name="DeactivateWalletFragment__your_balance_will_remain">如果你重新啟用付款功能，你嘅餘額到時仍然會留喺連結咗 Molly 嘅錢包入面。</string>
    <string name="DeactivateWalletFragment__error_deactivating_wallet">停用銀包嘅時候發生錯誤。</string>
  <!-- Removed by excludeNonTranslatables <string name="DeactivateWalletFragment__learn_more__we_recommend_transferring_your_funds" translatable="false">https://support.signal.org/hc/articles/360057625692#payments_deactivate</string> -->

    <!-- PaymentsRecoveryStartFragment -->
    <string name="PaymentsRecoveryStartFragment__recovery_phrase">恢復口訣</string>
    <string name="PaymentsRecoveryStartFragment__view_recovery_phrase">睇睇恢復口訣</string>
    <!-- Title in save recovery phrase screen -->
    <string name="PaymentsRecoveryStartFragment__save_recovery_phrase">儲存恢復片語</string>
    <string name="PaymentsRecoveryStartFragment__enter_recovery_phrase">輸入恢復口訣</string>
    <plurals name="PaymentsRecoveryStartFragment__your_balance_will_automatically_restore">
        <item quantity="other">當你確認 Signal PIN 碼，系統就會喺你重新安裝 Signal 嗰陣自動還原你嘅餘額。你亦可以利用恢復片語還原你嘅餘額。恢復片語係一組獨一無二嘅片語，當中包含 %1$d 個字。請你將佢記低，儲存喺安全嘅地方。</item>
    </plurals>
    <!-- Description in save recovery phrase screen which shows up when user has non zero balance -->
    <string name="PaymentsRecoveryStartFragment__got_balance">你仲有餘額！係時候儲存你嘅恢復片語喇—佢係一組 24 個字嘅密鑰，可以用嚟恢復你嘅餘額。</string>
    <!-- Description in save recovery phrase screen which shows up when user navigates from info card -->
    <string name="PaymentsRecoveryStartFragment__time_to_save">係時候儲存你嘅恢復片語喇—佢係一組 24 個字嘅密鑰，可以用嚟恢復你嘅餘額。</string>
    <string name="PaymentsRecoveryStartFragment__your_recovery_phrase_is_a">您嘅恢復口訣係您專屬嘅 %1$d 組字，獨一無二。呢個口訣係用嚟還原您嘅結餘。</string>
    <string name="PaymentsRecoveryStartFragment__start">開始</string>
    <string name="PaymentsRecoveryStartFragment__enter_manually">人手輸入</string>
    <string name="PaymentsRecoveryStartFragment__paste_from_clipboard">由剪貼簿度貼上</string>
    <!-- Alert dialog title which asks before going back if user wants to save recovery phrase -->
    <string name="PaymentsRecoveryStartFragment__continue_without_saving">係咪唔使儲存就繼續操作？</string>
    <!-- Alert dialog description to let user know why recovery phrase needs to be saved -->
    <string name="PaymentsRecoveryStartFragment__your_recovery_phrase">恢復片語可以幫你喺最壞情況下恢復你嘅餘額。我哋強烈建議你儲存好佢。</string>
    <!-- Alert dialog option to skip recovery phrase -->
    <string name="PaymentsRecoveryStartFragment__skip_recovery_phrase">跳過恢復片語</string>
    <!-- Alert dialog option to cancel dialog-->
    <string name="PaymentsRecoveryStartFragment__cancel">取消</string>

    <!-- PaymentsRecoveryPasteFragment -->
    <string name="PaymentsRecoveryPasteFragment__paste_recovery_phrase">貼上恢復口訣</string>
    <string name="PaymentsRecoveryPasteFragment__recovery_phrase">恢復口訣</string>
    <string name="PaymentsRecoveryPasteFragment__next">下一步</string>
    <string name="PaymentsRecoveryPasteFragment__invalid_recovery_phrase">恢復口訣唔啱</string>
    <string name="PaymentsRecoveryPasteFragment__make_sure">請確定您輸入咗 %1$d 組字，然後再試一次。</string>

  <!-- Removed by excludeNonTranslatables <string name="PaymentsRecoveryStartFragment__learn_more__view" translatable="false">https://support.signal.org/hc/articles/360057625692#payments_wallet_view_passphrase</string> -->
  <!-- Removed by excludeNonTranslatables <string name="PaymentsRecoveryStartFragment__learn_more__restore" translatable="false">https://support.signal.org/hc/articles/360057625692#payments_wallet_restore_passphrase</string> -->

    <!-- PaymentsRecoveryPhraseFragment -->
    <string name="PaymentsRecoveryPhraseFragment__next">下一步</string>
    <string name="PaymentsRecoveryPhraseFragment__edit">有嘢改</string>
    <string name="PaymentsRecoveryPhraseFragment__your_recovery_phrase">您嘅恢復口訣</string>
    <string name="PaymentsRecoveryPhraseFragment__write_down_the_following_d_words">請依次序寫低下列 %1$d 組字。將您嘅順序字條保存喺安全嘅地方。</string>
    <string name="PaymentsRecoveryPhraseFragment__make_sure_youve_entered">請確定您無打錯您個口訣。</string>
    <string name="PaymentsRecoveryPhraseFragment__do_not_screenshot_or_send_by_email">唔好截圖或者用電郵傳送。</string>
    <string name="PaymentsRecoveryPhraseFragment__payments_account_restored">付款帳戶已還原。</string>
    <string name="PaymentsRecoveryPhraseFragment__invalid_recovery_phrase">恢復口訣唔啱</string>
    <string name="PaymentsRecoveryPhraseFragment__make_sure_youve_entered_your_phrase_correctly_and_try_again">請確定您無打錯您個口訣，然後再試下啦。</string>
    <string name="PaymentsRecoveryPhraseFragment__copy_to_clipboard">係咪要複製去剪貼簿？</string>
    <string name="PaymentsRecoveryPhraseFragment__if_you_choose_to_store">若然您諗住用數碼方式儲存您嘅恢復口訣，請確保您儲存喺一處您信得過又安全無虞嘅地方。</string>
    <string name="PaymentsRecoveryPhraseFragment__copy">複製</string>

    <!-- PaymentsRecoveryPhraseConfirmFragment -->
    <string name="PaymentRecoveryPhraseConfirmFragment__confirm_recovery_phrase">確認恢復口訣</string>
    <string name="PaymentRecoveryPhraseConfirmFragment__enter_the_following_words">請輸入您嘅恢復口訣當中嘅下列幾組字。</string>
    <string name="PaymentRecoveryPhraseConfirmFragment__word_d">第 %1$d 組字</string>
    <string name="PaymentRecoveryPhraseConfirmFragment__see_phrase_again">再睇多次口訣</string>
    <string name="PaymentRecoveryPhraseConfirmFragment__done">搞掂</string>
    <string name="PaymentRecoveryPhraseConfirmFragment__recovery_phrase_confirmed">恢復口訣已確認</string>

    <!-- PaymentsRecoveryEntryFragment -->
    <string name="PaymentsRecoveryEntryFragment__enter_recovery_phrase">輸入恢復口訣</string>
    <string name="PaymentsRecoveryEntryFragment__enter_word_d">請輸入第 %1$d 組字</string>
    <string name="PaymentsRecoveryEntryFragment__word_d">第 %1$d 組字</string>
    <string name="PaymentsRecoveryEntryFragment__next">下一步</string>
    <string name="PaymentsRecoveryEntryFragment__invalid_word">組字無效</string>

    <!-- UnreadPayments -->
    <string name="UnreadPayments__s_sent_you_s">%1$s 畀咗 %2$s 您</string>
    <string name="UnreadPayments__d_new_payment_notifications">%1$d 個新嘅付款通知</string>

    <!-- CanNotSendPaymentDialog -->
    <string name="CanNotSendPaymentDialog__cant_send_payment">傳送唔到付款</string>
    <string name="CanNotSendPaymentDialog__to_send_a_payment_to_this_user">要傳送付款畀呢個使用者嘅話，對方要先接受您嘅訊息請求。請您發個訊息畀佢，以便建立訊息請求。</string>
    <string name="CanNotSendPaymentDialog__send_a_message">發個訊息</string>

    <!-- GroupsInCommonMessageRequest -->
    <string name="GroupsInCommonMessageRequest__you_have_no_groups_in_common_with_this_person">您同呢個人無有緣相遇嘅谷。請金晴火眼睇清睇楚啲請求先至接受，以免受無謂嘅訊息滋擾。</string>
    <string name="GroupsInCommonMessageRequest__none_of_your_contacts_or_people_you_chat_with_are_in_this_group">呢個谷入面無您嘅聯絡人或者您傾過偈嘅人。請金晴火眼睇清睇楚啲請求先至接受，以免受無謂嘅訊息滋擾。</string>
    <string name="GroupsInCommonMessageRequest__about_message_requests">關於訊息請求</string>
    <string name="GroupsInCommonMessageRequest__okay">收到</string>
  <!-- Removed by excludeNonTranslatables <string name="GroupsInCommonMessageRequest__support_article" translatable="false">https://support.signal.org/hc/articles/360007459591</string> -->
    <string name="ChatColorSelectionFragment__heres_a_preview_of_the_chat_color">傾偈顏色望落就係咁樣樣。</string>
    <string name="ChatColorSelectionFragment__the_color_is_visible_to_only_you">隻色就淨係得您睇到㗎唧。</string>

    <!-- GroupDescriptionDialog -->
    <string name="GroupDescriptionDialog__group_description">個谷嘅描述</string>

    <!-- QualitySelectorBottomSheetDialog -->
    <string name="QualitySelectorBottomSheetDialog__standard">標準</string>
    <string name="QualitySelectorBottomSheetDialog__faster_less_data">快啲、用少啲數據</string>
    <string name="QualitySelectorBottomSheetDialog__high">高</string>
    <string name="QualitySelectorBottomSheetDialog__slower_more_data">慢啲、用多啲數據</string>
    <string name="QualitySelectorBottomSheetDialog__photo_quality">相片畫質</string>

    <!-- AppSettingsFragment -->
    <string name="AppSettingsFragment__invite_your_friends">邀請您嘅好友</string>
    <string name="AppSettingsFragment__copied_subscriber_id_to_clipboard">複製咗訂閱者號碼去剪貼簿</string>

    <!-- AccountSettingsFragment -->
    <string name="AccountSettingsFragment__account">帳戶</string>
    <string name="AccountSettingsFragment__youll_be_asked_less_frequently">慢慢就唔會問得您咁密㗎喇</string>
    <string name="AccountSettingsFragment__require_your_signal_pin">要求講得啱您個 Signal PIN 碼先可以喺 Signal 重新註冊您個電話冧把</string>
    <string name="AccountSettingsFragment__change_phone_number">轉電話冧把</string>
    <!-- Account setting that allows user to request and export their signal account data -->
    <string name="AccountSettingsFragment__request_account_data">你嘅帳戶資料</string>

    <!-- ExportAccountDataFragment -->
    <!-- Part of requesting account data flow, this is the section title for requesting that account data -->
    <string name="ExportAccountDataFragment__your_account_data">你嘅帳戶資料</string>
    <!-- Explanation of account data the user can request. %1$s is replaced with Learn more with a link -->
    <string name="ExportAccountDataFragment__export_explanation">匯出你嘅 Signal 帳戶資料報告。呢份報告唔包含任何訊息同媒體。%1$s</string>
    <!-- Learn more link to more information about requesting account data -->
    <string name="ExportAccountDataFragment__learn_more">了解詳情</string>
    <!-- Button action to export the report data to another app (e.g. email) -->
    <string name="ExportAccountDataFragment__export_report">匯出報告</string>

    <!-- Radio option to export the data as a text file .txt -->
    <string name="ExportAccountDataFragment__export_as_txt">匯出為 TXT 格式</string>
    <!-- Label for the text file option -->
    <string name="ExportAccountDataFragment__export_as_txt_label">簡單易睇嘅文字檔案</string>
    <!-- Radio option to export the data as a json (java script object notation) file .json -->
    <string name="ExportAccountDataFragment__export_as_json">匯出為 JSON 格式</string>
    <!-- Label for the json file option, the account data in a machine readable file format -->
    <string name="ExportAccountDataFragment__export_as_json_label">機器可讀檔案</string>

    <!-- Action to cancel (in a dialog) -->
    <string name="ExportAccountDataFragment__cancel_action">取消</string>

    <!-- Acknowledgement for download failure -->
    <string name="ExportAccountDataFragment__ok_action">確定</string>
    <!-- Title of dialog shown when report fails to generate -->
    <string name="ExportAccountDataFragment__report_generation_failed">建立唔到報告</string>
    <!-- Message of dialog shown when report fails to generate asking user to check network connection -->
    <string name="ExportAccountDataFragment__check_network">請檢查你嘅連線，然後再試多次。</string>

    <!-- Title for export confirmation dialog -->
    <string name="ExportAccountDataFragment__export_report_confirmation">係咪要匯出資料？</string>
    <!-- Message for export confirmation dialog -->
    <string name="ExportAccountDataFragment__export_report_confirmation_message">記得淨係好同你信任嘅人或者應用程式分享你嘅 Signal 帳戶資料呀。</string>
    <!-- Action to export in for export confirmation dialog -->
    <string name="ExportAccountDataFragment__export_report_action">匯出</string>

    <!-- Shown in a dialog with a spinner while the report is downloading -->
    <string name="ExportAccountDataFragment__download_progress">建立緊報告…</string>
    <!-- Explanation that the report is only generated on export and is not saved on the device -->
    <string name="ExportAccountDataFragment__report_not_stored_disclaimer">你份報告只會喺匯出時建立，Signal 唔會將報告儲存喺裝置入面。</string>

    <!-- ChangeNumberFragment -->
    <string name="ChangeNumberFragment__use_this_to_change_your_current_phone_number_to_a_new_phone_number">您可以喺度將您而家用緊嗰個電話冧把，轉做一個新嘅電話冧把。喺度一轉咗就冇得返轉頭㗎喇。\n\n喺繼續之前，請先確定您個新冧把，而家可以收到短訊或者接到電話。</string>
    <string name="ChangeNumberFragment__continue">繼續</string>
    <!-- Message shown on dialog after your number has been changed successfully. -->
    <string name="ChangeNumber__your_phone_number_has_changed_to_s">您嘅電話冧把而家已改咗做 %1$s</string>
    <!-- Confirmation button to dismiss number changed dialog -->
    <string name="ChangeNumber__okay">收到</string>

    <!-- ChangeNumberEnterPhoneNumberFragment -->
    <string name="ChangeNumberEnterPhoneNumberFragment__change_number">轉冧把</string>
    <string name="ChangeNumberEnterPhoneNumberFragment__your_old_number">您個舊冧把</string>
    <string name="ChangeNumberEnterPhoneNumberFragment__old_phone_number">舊嘅電話冧把</string>
    <string name="ChangeNumberEnterPhoneNumberFragment__your_new_number">您個新冧把</string>
    <string name="ChangeNumberEnterPhoneNumberFragment__new_phone_number">新嘅電話冧把</string>
    <string name="ChangeNumberEnterPhoneNumberFragment__the_phone_number_you_entered_doesnt_match_your_accounts">您輸入嘅電話冧把，同您嘅帳戶唔脗合。</string>
    <string name="ChangeNumberEnterPhoneNumberFragment__you_must_specify_your_old_number_country_code">您要打返您個舊冧把嘅國碼</string>
    <string name="ChangeNumberEnterPhoneNumberFragment__you_must_specify_your_old_phone_number">您要打返您個舊嘅電話冧把</string>
    <string name="ChangeNumberEnterPhoneNumberFragment__you_must_specify_your_new_number_country_code">您要打返您個新冧把嘅國碼</string>
    <string name="ChangeNumberEnterPhoneNumberFragment__you_must_specify_your_new_phone_number">您要打返您個新嘅電話冧把</string>

    <!-- ChangeNumberVerifyFragment -->
    <string name="ChangeNumberVerifyFragment__change_number">轉冧把</string>
    <string name="ChangeNumberVerifyFragment__verifying_s">驗證緊 %1$s</string>
    <string name="ChangeNumberVerifyFragment__captcha_required">要做咗 CAPTCHA 先得</string>

    <!-- ChangeNumberConfirmFragment -->
    <string name="ChangeNumberConfirmFragment__change_number">轉冧把</string>
    <string name="ChangeNumberConfirmFragment__you_are_about_to_change_your_phone_number_from_s_to_s">您即將要將您個電話冧把由 %1$s 轉做 %2$s。\n\n喺繼續之前，請先查驗下低呢個冧把的而且確無錯。</string>
    <string name="ChangeNumberConfirmFragment__edit_number">改過個冧把</string>

    <!-- ChangeNumberRegistrationLockFragment -->
    <string name="ChangeNumberRegistrationLockFragment__signal_change_number_need_help_with_pin_for_android_v2_pin">Signal 轉冧把 - Android 版 PIN 碼需要幫手 (v2 PIN)</string>

    <!-- ChangeNumberPinDiffersFragment -->
    <string name="ChangeNumberPinDiffersFragment__pins_do_not_match">PIN 碼有出入</string>
    <string name="ChangeNumberPinDiffersFragment__the_pin_associated_with_your_new_number_is_different_from_the_pin_associated_with_your_old_one">您個新冧把關聯嘅 PIN 碼，同您舊冧把個 PIN 碼唔一樣。您想保留您嘅舊 PIN 碼，定係將佢更新？</string>
    <string name="ChangeNumberPinDiffersFragment__keep_old_pin">保留舊 PIN 碼</string>
    <string name="ChangeNumberPinDiffersFragment__update_pin">更新 PIN 碼</string>
    <string name="ChangeNumberPinDiffersFragment__keep_old_pin_question">係咪要保留舊 PIN 碼？</string>

    <!-- ChangeNumberLockActivity -->
    <!-- Info message shown to user if something crashed the app during the change number attempt and we were unable to confirm the change so we force them into this screen to check before letting them use the app -->
    <string name="ChangeNumberLockActivity__it_looks_like_you_tried_to_change_your_number_but_we_were_unable_to_determine_if_it_was_successful_rechecking_now">您好似試過轉冧把，但我哋未知成唔成功。\n\n而家幫您重新檢查…</string>
    <!-- Dialog title shown if we were able to confirm your change number status (meaning we now know what the server thinks our number is) after a crash during the regular flow -->
    <string name="ChangeNumberLockActivity__change_status_confirmed">轉換狀態已確認</string>
    <!-- Dialog message shown if we were able to confirm your change number status (meaning we now know what the server thinks our number is) after a crash during the regular flow -->
    <string name="ChangeNumberLockActivity__your_number_has_been_confirmed_as_s">您個電話冧把已確認為 %1$s。若然唔係您個新冧把，請您重新開始轉冧把嘅過程。</string>
    <!-- Dialog title shown if we were not able to confirm your phone number with the server and thus cannot let leave the change flow yet after a crash during the regular flow -->
    <string name="ChangeNumberLockActivity__change_status_unconfirmed">轉換狀態未確認</string>
    <!-- Dialog message shown when we can\'t verify the phone number on the server, only shown if there was a network error communicating with the server after a crash during the regular flow -->
    <string name="ChangeNumberLockActivity__we_could_not_determine_the_status_of_your_change_number_request">我哋未能斷定您請求轉冧把嘅狀態。\n\n(錯誤：%1$s)</string>
    <!-- Dialog button to retry confirming the number on the server -->
    <string name="ChangeNumberLockActivity__retry">再試一次</string>
    <!-- Dialog button shown to leave the app when in the unconfirmed change status after a crash in the regular flow -->
    <string name="ChangeNumberLockActivity__leave">離開</string>
    <string name="ChangeNumberLockActivity__submit_debug_log">提交除錯記錄檔</string>

    <!-- ChatsSettingsFragment -->
    <string name="ChatsSettingsFragment__keyboard">鍵盤</string>
    <string name="ChatsSettingsFragment__enter_key_sends">Enter 掣唔換行當係傳送</string>

    <!-- NotificationsSettingsFragment -->
    <string name="NotificationsSettingsFragment__messages">訊息</string>
    <string name="NotificationsSettingsFragment__calls">通話</string>
    <string name="NotificationsSettingsFragment__notify_when">通知我…</string>
    <string name="NotificationsSettingsFragment__contact_joins_signal">聯絡人開咗 Signal</string>
    <!-- Notification preference header -->
    <string name="NotificationsSettingsFragment__notification_profiles">通知吾揀單</string>
    <!-- Notification preference option header -->
    <string name="NotificationsSettingsFragment__profiles">揀單</string>
    <!-- Notification preference summary text -->
    <string name="NotificationsSettingsFragment__create_a_profile_to_receive_notifications_only_from_people_and_groups_you_choose">搞搞新揀單，淨係接收您揀選嘅人同谷嘅通知，好圓善五光十色嘅通知濟渡。</string>

    <!-- NotificationProfilesFragment -->
    <!-- Title for notification profiles screen that shows all existing profiles; Title with hyphenation. Translation can use soft hyphen - Unicode U+00AD -->
    <string name="NotificationProfilesFragment__notification_profiles">通知吾揀單</string>
    <!-- Button text to create a notification profile -->
    <string name="NotificationProfilesFragment__create_profile">搞搞新揀單</string>

    <!-- PrivacySettingsFragment -->
    <string name="PrivacySettingsFragment__blocked">封鎖咗</string>
    <string name="PrivacySettingsFragment__d_contacts">%1$d 位仁兄</string>
    <string name="PrivacySettingsFragment__messaging">發訊息</string>
    <string name="PrivacySettingsFragment__disappearing_messages">過眼雲煙訊息</string>
    <string name="PrivacySettingsFragment__app_security">App 保安措施</string>
    <string name="PrivacySettingsFragment__block_screenshots_in_the_recents_list_and_inside_the_app">封鎖最近清單同埋應用程式入面嘅螢幕截圖</string>
    <string name="PrivacySettingsFragment__signal_message_and_calls">Signal 訊息同通話、一律轉駁通話同封密發送人</string>
    <string name="PrivacySettingsFragment__default_timer_for_new_changes">為新嘅傾偈預設倒數限期</string>
    <string name="PrivacySettingsFragment__set_a_default_disappearing_message_timer_for_all_new_chats_started_by_you">幫您發起嘅所有新對話，都預先設定一個過眼雲煙訊息倒數限期。</string>
    <!-- Summary for stories preference to launch into story privacy settings -->
    <string name="PrivacySettingsFragment__payment_lock_require_lock">一定要用 Android 螢幕鎖定或者指紋辨識功能嚟進行滙款</string>
    <!-- Alert dialog title when payment lock cannot be enabled -->
    <string name="PrivacySettingsFragment__cant_enable_title">啟用唔到付款鎖定</string>
    <!-- Alert dialog description to setup screen lock or fingerprint in phone settings -->
    <string name="PrivacySettingsFragment__cant_enable_description">如果要用付款鎖定，就一定要先喺手機設定啟用螢幕鎖定或者指紋 ID。</string>
    <!-- Shown in a toast when we can\'t navigate to the user\'s system fingerprint settings -->
    <string name="PrivacySettingsFragment__failed_to_navigate_to_system_settings">瀏覽唔到系統設定</string>
    <!-- Alert dialog button to go to phone settings -->
    <!-- Alert dialog button to cancel the dialog -->

    <!-- AdvancedPrivacySettingsFragment -->
  <!-- Removed by excludeNonTranslatables <string name="AdvancedPrivacySettingsFragment__sealed_sender_link" translatable="false">https://signal.org/blog/sealed-sender</string> -->
    <string name="AdvancedPrivacySettingsFragment__show_status_icon">擺放狀態標誌</string>
    <string name="AdvancedPrivacySettingsFragment__show_an_icon">喺訊息詳情度顯示標誌，以表示呢個訊息係用封密發送人送遞嘅。</string>

    <!-- ExpireTimerSettingsFragment -->
    <string name="ExpireTimerSettingsFragment__when_enabled_new_messages_sent_and_received_in_new_chats_started_by_you_will_disappear_after_they_have_been_seen">啟用嘅時候，喺您發起嘅新對話當中收發嘅新訊息，過目之後就會開始倒數，夠鐘就會化為雲煙。</string>
    <string name="ExpireTimerSettingsFragment__when_enabled_new_messages_sent_and_received_in_this_chat_will_disappear_after_they_have_been_seen">啟用嘅時候，喺呢個對話入面收發嘅新訊息，過目之後就會開始倒數，夠鐘就會化為雲煙。</string>
    <string name="ExpireTimerSettingsFragment__off">唔用</string>
    <string name="ExpireTimerSettingsFragment__4_weeks">4 星期</string>
    <string name="ExpireTimerSettingsFragment__1_week">1 星期</string>
    <string name="ExpireTimerSettingsFragment__1_day">1 日</string>
    <string name="ExpireTimerSettingsFragment__8_hours">8 個鐘</string>
    <string name="ExpireTimerSettingsFragment__1_hour">1 個鐘</string>
    <string name="ExpireTimerSettingsFragment__5_minutes">5 分鐘</string>
    <string name="ExpireTimerSettingsFragment__30_seconds">30 秒</string>
    <string name="ExpireTimerSettingsFragment__custom_time">自訂時間</string>
    <string name="ExpireTimerSettingsFragment__set">設定</string>
    <string name="ExpireTimerSettingsFragment__save">儲存</string>

    <string name="CustomExpireTimerSelectorView__seconds">秒</string>
    <string name="CustomExpireTimerSelectorView__minutes">分鐘</string>
    <string name="CustomExpireTimerSelectorView__hours">個鐘</string>
    <string name="CustomExpireTimerSelectorView__days">日</string>
    <string name="CustomExpireTimerSelectorView__weeks">星期</string>

    <!-- HelpSettingsFragment -->
    <string name="HelpSettingsFragment__support_center">支援中心</string>
    <string name="HelpSettingsFragment__contact_us">聯絡我哋</string>
    <string name="HelpSettingsFragment__version">版本</string>
    <string name="HelpSettingsFragment__debug_log">除錯記錄檔</string>
    <!--    Header for the screen that displays the licenses of the open-source software dependencies of the Signal app-->
    <string name="HelpSettingsFragment__licenses">授權</string>
    <string name="HelpSettingsFragment__terms_amp_privacy_policy">使用條款同私隱政策</string>
    <string name="HelpFragment__copyright_signal_messenger">Molly Messenger 版權所有</string>
    <string name="HelpFragment__licenced_under_the_agplv3">根據 GNU AGPLv3 嘅協議授權</string>

    <!-- DataAndStorageSettingsFragment -->
    <string name="DataAndStorageSettingsFragment__media_quality">多媒體檔案嘅畫質</string>
    <string name="DataAndStorageSettingsFragment__sent_media_quality">發送多媒體檔案嘅畫質</string>
    <string name="DataAndStorageSettingsFragment__sending_high_quality_media_will_use_more_data">發送高畫質嘅多媒體檔案會用多啲數據。</string>
    <string name="DataAndStorageSettingsFragment__high">高</string>
    <string name="DataAndStorageSettingsFragment__standard">標準</string>
    <string name="DataAndStorageSettingsFragment__calls">通話</string>

    <!-- ChatColorSelectionFragment -->
    <string name="ChatColorSelectionFragment__auto">自動</string>
    <string name="ChatColorSelectionFragment__use_custom_colors">用自訂嘅顏色</string>
    <string name="ChatColorSelectionFragment__chat_color">傾偈顏色</string>
    <string name="ChatColorSelectionFragment__edit">有嘢改</string>
    <string name="ChatColorSelectionFragment__duplicate">照辦煮碗</string>
    <string name="ChatColorSelectionFragment__delete">刪除</string>
    <string name="ChatColorSelectionFragment__delete_color">刪除顏色</string>
    <plurals name="ChatColorSelectionFragment__this_custom_color_is_used">
        <item quantity="other">有 %1$d 個聊天用緊呢隻自訂顏色。你係咪要喺全部聊天度刪除呢隻色呀？</item>
    </plurals>
    <string name="ChatColorSelectionFragment__delete_chat_color">係咪要刪除呢隻聊天顏色？</string>

    <!-- CustomChatColorCreatorFragment -->
    <string name="CustomChatColorCreatorFragment__solid">實色</string>
    <string name="CustomChatColorCreatorFragment__gradient">漸層</string>
    <string name="CustomChatColorCreatorFragment__hue">色調</string>
    <string name="CustomChatColorCreatorFragment__saturation">飽和度</string>

    <!-- CustomChatColorCreatorFragmentPage -->
    <string name="CustomChatColorCreatorFragmentPage__save">儲存</string>
    <string name="CustomChatColorCreatorFragmentPage__edit_color">改過隻顏色</string>
    <plurals name="CustomChatColorCreatorFragmentPage__this_color_is_used">
        <item quantity="other">呢隻顏色喺 %1$d 個傾偈度用緊。您係咪要為所有傾偈儲存更改？</item>
    </plurals>

    <!-- ChatColorGradientTool -->

    <!-- Title text for prompt to donate. Shown in a popup at the bottom of the chat list. -->
    <string name="Donate2022Q2Megaphone_donate_to_signal">課金 Signal</string>
    <!-- Body text for prompt to donate. Shown in a popup at the bottom of the chat list. -->
    <string name="Donate2022Q2Megaphone_signal_is_powered_by_people_like_you">Signal 應援靠團伙。誠意召集課金師每月捐款，並贈送一枚個人資料襟章致謝。</string>
    <!-- Button label that brings a user to the donate screen. Shown in a popup at the bottom of the chat list. -->
    <string name="Donate2022Q2Megaphone_donate">課金</string>
    <!-- Button label that dismissed a prompt to donate. Shown in a popup at the bottom of the chat list. -->
    <string name="Donate2022Q2Megaphone_not_now">遲啲先啦</string>

    <!-- EditReactionsFragment -->
    <string name="EditReactionsFragment__customize_reactions">自訂心情回應</string>
    <string name="EditReactionsFragment__tap_to_replace_an_emoji">撳一下替換另一個表情符號</string>
    <string name="EditReactionsFragment__reset">重設</string>
    <string name="EditReactionsFragment_save">儲存</string>
    <string name="ChatColorSelectionFragment__auto_matches_the_color_to_the_wallpaper">根據背景自動襯色</string>
    <string name="CustomChatColorCreatorFragment__drag_to_change_the_direction_of_the_gradient">拖拉去改變漸層嘅方向</string>

    <!-- AddAProfilePhotoMegaphone -->
    <string name="AddAProfilePhotoMegaphone__add_a_profile_photo">加張個人資料嘅相</string>
    <string name="AddAProfilePhotoMegaphone__choose_a_look_and_color">您可以揀個公仔、校下色水，又或者整返個屬於自己嘅頭文字都得。</string>
    <string name="AddAProfilePhotoMegaphone__not_now">遲啲先啦</string>
    <string name="AddAProfilePhotoMegaphone__add_photo">加張相</string>

    <!-- BecomeASustainerMegaphone -->
    <string name="BecomeASustainerMegaphone__become_a_sustainer">擔當後援</string>
    <!-- Displayed in the Become a Sustainer megaphone -->
    <string name="BecomeASustainerMegaphone__signal_is_powered_by">Signal 應援靠團伙。誠意召集課金師隨心捐款，並贈送一枚個人資料襟章致謝。</string>
    <string name="BecomeASustainerMegaphone__not_now">遲啲先啦</string>
    <string name="BecomeASustainerMegaphone__donate">課金</string>

    <!-- KeyboardPagerFragment -->
    <string name="KeyboardPagerFragment_emoji">表情符號</string>
    <string name="KeyboardPagerFragment_open_emoji_search">開啟表情符號搜尋</string>
    <string name="KeyboardPagerFragment_open_sticker_search">開啟貼圖搜尋</string>
    <string name="KeyboardPagerFragment_open_gif_search">開啟 GIF 搜尋</string>
    <string name="KeyboardPagerFragment_stickers">貼圖</string>
    <string name="KeyboardPagerFragment_backspace">褪後一格</string>
    <string name="KeyboardPagerFragment_gifs">GIF</string>
    <string name="KeyboardPagerFragment_search_emoji">搵表情符號</string>
    <string name="KeyboardPagerfragment_back_to_emoji">返回表情符號</string>
    <string name="KeyboardPagerfragment_clear_search_entry">清走搜尋輸入</string>
    <string name="KeyboardPagerFragment_search_giphy">搵 GIPHY</string>

    <!-- StickerSearchDialogFragment -->
    <string name="StickerSearchDialogFragment_search_stickers">搵貼圖</string>
    <string name="StickerSearchDialogFragment_no_results_found">查無結果</string>
    <string name="EmojiSearchFragment__no_results_found">查無結果</string>
    <string name="NotificationsSettingsFragment__unknown_ringtone">未知嘅鈴聲</string>

    <!-- ConversationSettingsFragment -->
    <!-- Dialog title displayed when non-admin tries to add a story to an audience group -->
    <string name="ConversationSettingsFragment__cant_add_to_group_story">新增唔到群組限時動態</string>
    <!-- Dialog message displayed when non-admin tries to add a story to an audience group -->
    <string name="ConversationSettingsFragment__only_admins_of_this_group_can_add_to_its_story">只有呢個群組嘅管理員先可以新增限時動態</string>
    <!-- Error toasted when no activity can handle the add contact intent -->
    <string name="ConversationSettingsFragment__contacts_app_not_found">搵唔到聯絡人應用程式</string>
    <string name="ConversationSettingsFragment__start_video_call">開始視像通話</string>
    <string name="ConversationSettingsFragment__start_audio_call">開始語音通話</string>
    <!-- Button label with hyphenation. Translation can use soft hyphen - Unicode U+00AD -->
    <string name="ConversationSettingsFragment__story">限時動態</string>
    <!-- Button label with hyphenation. Translation can use soft hyphen - Unicode U+00AD -->
    <string name="ConversationSettingsFragment__message">訊息</string>
    <!-- Button label with hyphenation. Translation can use soft hyphen - Unicode U+00AD -->
    <string name="ConversationSettingsFragment__video">視像</string>
    <!-- Button label with hyphenation. Translation can use soft hyphen - Unicode U+00AD -->
    <string name="ConversationSettingsFragment__audio">語音</string>
    <!-- Button label with hyphenation. Translation can use soft hyphen - Unicode U+00AD -->
    <string name="ConversationSettingsFragment__call">打電話</string>
    <!-- Button label with hyphenation. Translation can use soft hyphen - Unicode U+00AD -->
    <string name="ConversationSettingsFragment__mute">靜音</string>
    <!-- Button label with hyphenation. Translation can use soft hyphen - Unicode U+00AD -->
    <string name="ConversationSettingsFragment__muted">靜咗音</string>
    <!-- Button label with hyphenation. Translation can use soft hyphen - Unicode U+00AD -->
    <string name="ConversationSettingsFragment__search">搜尋</string>
    <string name="ConversationSettingsFragment__disappearing_messages">過眼雲煙訊息</string>
    <string name="ConversationSettingsFragment__sounds_and_notifications">響聲同通知</string>
  <!-- Removed by excludeNonTranslatables <string name="ConversationSettingsFragment__internal_details" translatable="false">Internal details</string> -->
    <string name="ConversationSettingsFragment__contact_details">聯絡人詳情</string>
    <string name="ConversationSettingsFragment__view_safety_number">睇下安全碼</string>
    <string name="ConversationSettingsFragment__block">封鎖</string>
    <string name="ConversationSettingsFragment__block_group">封鎖群組</string>
    <string name="ConversationSettingsFragment__unblock">解除封鎖</string>
    <string name="ConversationSettingsFragment__unblock_group">解除封鎖群組</string>
    <string name="ConversationSettingsFragment__add_to_a_group">加入去一個谷度</string>
    <string name="ConversationSettingsFragment__see_all">全部睇晒</string>
    <string name="ConversationSettingsFragment__add_members">加成員</string>
    <string name="ConversationSettingsFragment__permissions">准許</string>
    <string name="ConversationSettingsFragment__requests_and_invites">請求與邀請</string>
    <string name="ConversationSettingsFragment__group_link">谷拎</string>
    <string name="ConversationSettingsFragment__add_as_a_contact">加做聯絡人</string>
    <string name="ConversationSettingsFragment__unmute">取消靜音</string>
    <!-- The subtitle for a settings item that describes how long the user\'s chat is muted. If a chat is muted, you will not receive notifications unless @mentioned. The placeholder represents a time (e.g. 10pm, March 4, etc). -->
    <string name="ConversationSettingsFragment__conversation_muted_until_s">聊天靜咗音，直至 %1$s</string>
    <string name="ConversationSettingsFragment__conversation_muted_forever">聊天永久靜音</string>
    <string name="ConversationSettingsFragment__copied_phone_number_to_clipboard">複製咗個電話冧把去剪貼簿。</string>
    <string name="ConversationSettingsFragment__phone_number">電話冧把</string>
    <string name="ConversationSettingsFragment__get_badges">擔當 Signal 後援，為您嘅個人資料添一枚襟章。撳一下啲襟章知多啲。</string>

    <!-- PermissionsSettingsFragment -->
    <string name="PermissionsSettingsFragment__add_members">加成員</string>
    <string name="PermissionsSettingsFragment__edit_group_info">編輯個谷嘅資訊</string>
    <string name="PermissionsSettingsFragment__send_messages">傳送訊息</string>
    <string name="PermissionsSettingsFragment__all_members">所有成員</string>
    <string name="PermissionsSettingsFragment__only_admins">只有話事人</string>
    <string name="PermissionsSettingsFragment__who_can_add_new_members">邊個可以加啲新成員入嚟？</string>
    <string name="PermissionsSettingsFragment__who_can_edit_this_groups_info">邊個改到關於呢個谷嘅資訊？</string>
    <string name="PermissionsSettingsFragment__who_can_send_messages">邊個可以傳送訊息？</string>

    <!-- SoundsAndNotificationsSettingsFragment -->
    <string name="SoundsAndNotificationsSettingsFragment__mute_notifications">將通知較做靜音</string>
    <string name="SoundsAndNotificationsSettingsFragment__not_muted">冇靜音</string>
    <string name="SoundsAndNotificationsSettingsFragment__mentions">點名講</string>
    <string name="SoundsAndNotificationsSettingsFragment__always_notify">幾時都要通知</string>
    <string name="SoundsAndNotificationsSettingsFragment__do_not_notify">唔好通知</string>
    <string name="SoundsAndNotificationsSettingsFragment__custom_notifications">自訂通知</string>

    <!-- StickerKeyboard -->
    <string name="StickerKeyboard__recently_used">最近用過</string>

    <!-- PlaybackSpeedToggleTextView -->
    <string name="PlaybackSpeedToggleTextView__p5x">.5x</string>
    <string name="PlaybackSpeedToggleTextView__1x">1x</string>
    <string name="PlaybackSpeedToggleTextView__1p5x">1.5x</string>
    <string name="PlaybackSpeedToggleTextView__2x">2x</string>

    <!-- PaymentRecipientSelectionFragment -->
    <string name="PaymentRecipientSelectionFragment__new_payment">新嘅付款</string>

    <!-- NewConversationActivity -->
    <string name="NewConversationActivity__new_message">新訊息</string>
    <!-- Context menu item message -->
    <string name="NewConversationActivity__message">訊息</string>
    <!-- Context menu item audio call -->
    <string name="NewConversationActivity__audio_call">語音通話</string>
    <!-- Context menu item video call -->
    <string name="NewConversationActivity__video_call">視像通話</string>
    <!-- Context menu item remove -->
    <string name="NewConversationActivity__remove">移除</string>
    <!-- Context menu item block -->
    <string name="NewConversationActivity__block">封鎖</string>
    <!-- Dialog title when removing a contact -->
    <string name="NewConversationActivity__remove_s">係咪要移除 %1$s 呀？</string>
    <!-- Dialog message when removing a contact -->
    <string name="NewConversationActivity__you_wont_see_this_person">你之後唔會再喺搜尋聯絡人嗰陣見到佢㗎喇。如果對方日後向你傳送訊息，你將會收到訊息請求。</string>
    <!-- Snackbar message after removing a contact -->
    <string name="NewConversationActivity__s_has_been_removed">%1$s 已經被移除</string>
    <!-- Snackbar message after blocking a contact -->
    <string name="NewConversationActivity__s_has_been_blocked">%1$s 已經被封鎖</string>
    <!-- Dialog title when remove target contact is in system contacts -->
    <string name="NewConversationActivity__unable_to_remove_s">移除唔到 %1$s</string>
    <!-- Dialog message when remove target contact is in system contacts -->
    <string name="NewConversationActivity__this_person_is_saved_to_your">呢個聯絡人儲存咗喺裝置嘅聯絡人清單。請你喺聯絡人清單度將佢刪除，然後再試一次。</string>
    <!-- Dialog action to view contact when they can\'t be removed otherwise -->
    <string name="NewConversationActivity__view_contact">檢視聯絡人</string>
    <!-- Error message shown when looking up a person by phone number and that phone number is not associated with a signal account -->
    <string name="NewConversationActivity__s_is_not_a_signal_user">%1$s 唔係 Signal 嘅用戶</string>
    <!-- Error message shown when we could not get a user from the username link -->
    <string name="NewConversationActivity__">%1$s 唔係 Signal 嘅用戶</string>
    <!-- Error message shown in a dialog when trying to create a new group with non-signal users (e.g., unregistered or phone number only contacts) -->
    <plurals name="CreateGroupActivity_not_signal_users">
        <item quantity="other">%1$s 唔係 Signal 嘅用戶</item>
    </plurals>

    <!-- ContactFilterView -->
    <string name="ContactFilterView__search_name_or_number">查名或者冧把</string>

    <!-- VoiceNotePlayerView -->
    <string name="VoiceNotePlayerView__dot_s">· %1$s</string>
    <string name="VoiceNotePlayerView__stop_voice_message">停止語音訊息</string>
    <string name="VoiceNotePlayerView__change_voice_message_speed">調整語音訊息速度</string>
    <string name="VoiceNotePlayerView__pause_voice_message">暫停語音訊息</string>
    <string name="VoiceNotePlayerView__play_voice_message">播放語音訊息</string>
    <string name="VoiceNotePlayerView__navigate_to_voice_message">跳去語音訊息嗰個位</string>


    <!-- AvatarPickerFragment -->
    <string name="AvatarPickerFragment__avatar_preview">頭像預覽</string>
    <string name="AvatarPickerFragment__camera">影相</string>
    <string name="AvatarPickerFragment__take_a_picture">影返幅相</string>
    <string name="AvatarPickerFragment__choose_a_photo">揀張相</string>
    <string name="AvatarPickerFragment__photo">揀相</string>
    <string name="AvatarPickerFragment__text">文字</string>
    <string name="AvatarPickerFragment__save">儲存</string>
    <string name="AvatarPickerFragment__clear_avatar">清走個頭像</string>
    <string name="AvatarPickerRepository__failed_to_save_avatar">頭像儲存唔到</string>

    <!-- TextAvatarCreationFragment -->
    <string name="TextAvatarCreationFragment__preview">試嚟睇下</string>
    <string name="TextAvatarCreationFragment__done">搞掂</string>
    <string name="TextAvatarCreationFragment__text">文字</string>
    <string name="TextAvatarCreationFragment__color">顏色</string>

    <!-- VectorAvatarCreationFragment -->
    <string name="VectorAvatarCreationFragment__select_a_color">揀隻顏色</string>

    <!-- ContactSelectionListItem -->
    <string name="ContactSelectionListItem__sms">短訊</string>

    <!-- Displayed in the toolbar when externally sharing text to multiple recipients -->
    <string name="ShareInterstitialActivity__share">分享</string>

    <!-- DSLSettingsToolbar -->
    <string name="DSLSettingsToolbar__navigate_up">返去上一版</string>
    <string name="MultiselectForwardFragment__forward_to">轉寄畀</string>
    <!-- Displayed when sharing content via the fragment -->
    <string name="MultiselectForwardFragment__share_with">分享畀</string>
    <string name="MultiselectForwardFragment__add_a_message">寫返句訊息</string>
    <string name="MultiselectForwardFragment__faster_forwards">更快趣嘅轉寄傳送門</string>
    <!-- Displayed when user selects a video that will be clipped before sharing to a story -->
    <string name="MultiselectForwardFragment__videos_will_be_trimmed">影片會裁剪至 30 秒，然後用幾個限時動態傳送。</string>
    <!-- Displayed when user selects a video that cannot be sent as a story -->
    <string name="MultiselectForwardFragment__videos_sent_to_stories_cant">發送至限時動態嘅影片唔可以超過 30 秒。</string>
    <string name="MultiselectForwardFragment__forwarded_messages_are_now">轉寄訊息，而家嗱嗱聲同您迅速純熟送出。</string>
    <plurals name="MultiselectForwardFragment_send_d_messages">
        <item quantity="other">傳送呢 %1$d 個訊息</item>
    </plurals>
    <plurals name="MultiselectForwardFragment_messages_sent">
        <item quantity="other">訊息已經送出</item>
    </plurals>
    <plurals name="MultiselectForwardFragment_messages_failed_to_send">
        <item quantity="other">訊息傳送唔到</item>
    </plurals>
    <plurals name="MultiselectForwardFragment__couldnt_forward_messages">
        <item quantity="other">轉寄唔到，因為個訊息而家已經冇咗。</item>
    </plurals>
    <!-- Error message shown when attempting to select a group to forward/share but it\'s announcement only and you are not an admin -->
    <string name="MultiselectForwardFragment__only_admins_can_send_messages_to_this_group">只有管理員可以向呢個群組傳送訊息。</string>
    <string name="MultiselectForwardFragment__limit_reached">頂晒櫳喇</string>

    <!-- Media V2 -->
    <!-- Dialog message when sending a story via an add to group story button -->
    <string name="MediaReviewFragment__add_to_the_group_story">新增至「%1$s」群組限時動態</string>
    <!-- Positive dialog action when sending a story via an add to group story button -->
    <string name="MediaReviewFragment__add_to_story">加料落是日花生</string>
    <string name="MediaReviewFragment__add_a_message">寫返句訊息</string>
    <string name="MediaReviewFragment__add_a_reply">寫返句回覆</string>
    <string name="MediaReviewFragment__send_to">傳送至</string>
    <string name="MediaReviewFragment__view_once_message">流聲掠影訊息</string>
    <string name="MediaReviewFragment__one_or_more_items_were_too_large">有啲項目大得滯</string>
    <string name="MediaReviewFragment__one_or_more_items_were_invalid">有啲項目無效</string>
    <string name="MediaReviewFragment__too_many_items_selected">揀選嘅項目多得滯</string>

    <string name="ImageEditorHud__cancel">取消</string>
    <string name="ImageEditorHud__draw">畫畫</string>
    <string name="ImageEditorHud__write_text">題字</string>
    <string name="ImageEditorHud__add_a_sticker">貼圖</string>
    <string name="ImageEditorHud__blur">模糊</string>
    <string name="ImageEditorHud__done_editing">執掂晒</string>
    <string name="ImageEditorHud__clear_all">全部抹走</string>
    <string name="ImageEditorHud__undo">復原</string>
    <string name="ImageEditorHud__toggle_between_marker_and_highlighter">換箱頭筆或螢光筆</string>
    <string name="ImageEditorHud__toggle_between_text_styles">換另一種字樣</string>

    <!-- Header for section of featured stickers (location/time stickers) -->
    <string name="ScribbleStickersFragment__featured_stickers">精選</string>

    <string name="MediaCountIndicatorButton__send">傳送</string>

    <string name="MediaReviewSelectedItem__tap_to_remove">㩒一下嚟移除</string>
    <string name="MediaReviewSelectedItem__tap_to_select">撳一下揀選</string>

    <string name="MediaReviewImagePageFragment__discard">掉咗佢</string>
    <string name="MediaReviewImagePageFragment__discard_changes">改過嗰啲嘢係咪掉咗佢？</string>
    <string name="MediaReviewImagePageFragment__youll_lose_any_changes">呢幅相執過嘅嘢，統統都冇得留低個囉噃。</string>


    <string name="BadgesOverviewFragment__my_badges">我嘅襟章</string>
    <string name="BadgesOverviewFragment__featured_badge">賣飛佛襟章</string>
    <string name="BadgesOverviewFragment__display_badges_on_profile">喺個人資料度展示襟章</string>
    <string name="BadgesOverviewFragment__failed_to_update_profile">更新唔到個人資料</string>



    <string name="SelectFeaturedBadgeFragment__select_a_badge">揀個襟章</string>
    <string name="SelectFeaturedBadgeFragment__you_must_select_a_badge">您要揀一個襟章</string>
    <string name="SelectFeaturedBadgeFragment__failed_to_update_profile">更新唔到個人資料</string>

    <!-- Displayed on primary button in the bottom sheet as a call-to-action to launch into the donation flow -->
    <string name="ViewBadgeBottomSheetDialogFragment__donate_now">立即捐款</string>
    <!-- Title of a page in the bottom sheet. Placeholder is a user\'s short-name -->
    <string name="ViewBadgeBottomSheetDialogFragment__s_supports_signal">%1$s 支持 Signal</string>
    <!-- Description of a page in the bottom sheet of a monthly badge. Placeholder is a user\'s short-name -->
    <string name="ViewBadgeBottomSheetDialogFragment__s_supports_signal_with_a_monthly">%1$s 每月捐款支持 Signal。Signal 係一間非牟利機構，背後冇任何廣告商或投資者，全靠你嘅支持嚟推動。</string>
    <!-- Description of a page in the bottom sheet of a one-time badge. Placeholder is a user\'s short-name -->
    <string name="ViewBadgeBottomSheetDialogFragment__s_supports_signal_with_a_donation">%1$s 透過捐款支持 Signal。Signal 係一間非牟利機構，背後冇任何廣告商或投資者，全靠你嘅支持嚟推動。</string>

    <string name="ImageView__badge">襟章</string>

    <string name="SubscribeFragment__cancel_subscription">取消課金計劃</string>
    <string name="SubscribeFragment__confirm_cancellation">係咪確認取消？</string>
    <string name="SubscribeFragment__you_wont_be_charged_again">系統唔會再向你收費。你個人檔案嘅襟章會喺付款週期完結之後移除。</string>
    <string name="SubscribeFragment__not_now">遲啲先啦</string>
    <string name="SubscribeFragment__confirm">確認</string>
    <string name="SubscribeFragment__update_subscription">更新課金計劃</string>
    <string name="SubscribeFragment__your_subscription_has_been_cancelled">您嘅課金計劃已經取消。</string>
    <string name="SubscribeFragment__update_subscription_question">係咪要更新課金計劃？</string>
    <string name="SubscribeFragment__update">更新</string>
    <string name="SubscribeFragment__you_will_be_charged_the_full_amount_s_of">新嘅課金計劃金額 (%1$s) 會喺今日扣您全數。之後您嘅課金計劃將會每個月續期。</string>

    <string name="Subscription__s_per_month">每月 %1$s</string>
    <!-- Shown when a subscription is active and isn\'t going to expire at the end of the term -->
    <string name="Subscription__renews_s">到 %1$s 續期</string>
    <!-- Shown when a subscription is active and is going to expire at the end of the term -->
    <string name="Subscription__expires_s">%1$s 到期</string>

    <!-- Title of learn more sheet -->
    <string name="SubscribeLearnMoreBottomSheetDialogFragment__signal_is_different">Signal 有別於其他通訊應用程式。</string>
    <!-- First small text blurb on learn more sheet -->
    <string name="SubscribeLearnMoreBottomSheetDialogFragment__private_messaging">私密通訊。冇廣告、冇追蹤、冇監控。</string>
    <!-- Second small text blurb on learn more sheet -->
    <string name="SubscribeLearnMoreBottomSheetDialogFragment__signal_is_supported_by">Signal 全靠捐款支持運作，即係話，保護你嘅私隱係我哋嘅首要工作。Signal 係為你而設嘅，既唔係為咗你嘅資料，亦都唔係為咗盈利。</string>
    <!-- Third small text blurb on learn more sheet -->
    <string name="SubscribeLearnMoreBottomSheetDialogFragment__if_you_can">如果你願意嘅話，請立即捐款支持 Signal，令我哋繼續為大家提供好玩又可靠嘅應用程式。</string>

    <string name="SubscribeThanksForYourSupportBottomSheetDialogFragment__thanks_for_your_support">多謝您嘅鼎力支持！</string>
    <!-- Subtext underneath the dialog title on the thanks sheet -->
    <string name="SubscribeThanksForYourSupportBottomSheetDialogFragment__youve_earned_a_donor_badge">你獲得一個 Signal 捐款者徽章！不妨喺個人檔案度展示徽章，展現你對我哋嘅支持。</string>
    <string name="SubscribeThanksForYourSupportBottomSheetDialogFragment__you_can_also">不妨考慮埋</string>
    <string name="SubscribeThanksForYourSupportBottomSheetDialogFragment__become_a_montly_sustainer">擔當月供課金計劃嘅後援。</string>
    <string name="SubscribeThanksForYourSupportBottomSheetDialogFragment__display_on_profile">掛上去個人資料度展示</string>
    <string name="SubscribeThanksForYourSupportBottomSheetDialogFragment__make_featured_badge">揀選為賣飛佛襟章</string>
    <string name="SubscribeThanksForYourSupportBottomSheetDialogFragment__continue">繼續</string>
    <string name="ThanksForYourSupportBottomSheetFragment__when_you_have_more">若您有唔止一枚襟章，您可揀一枚做賣飛佛襟章，掛上去個人資料度畀其他人睇到。</string>

    <string name="BecomeASustainerFragment__get_badges">擔當 Signal 後援，為您嘅個人資料添一枚襟章。</string>
    <string name="BecomeASustainerFragment__signal_is_a_non_profit">Signal 係非牟利組織，背後冇廣告商或投資者大條水喉照住，卻有位位「您」做團伙照耀，「燃亮最光的星斗」，至能夠廢鉄到足金。</string>

    <!-- Button label for creating a donation -->
    <string name="ManageDonationsFragment__donate_to_signal">捐款俾 Signal</string>
    <!-- Heading for more area of manage subscriptions page -->
    <string name="ManageDonationsFragment__more">更多</string>
    <!-- Heading for receipts area of manage subscriptions page -->
    <!-- Heading for my subscription area of manage subscriptions page -->
    <string name="ManageDonationsFragment__my_support">我擔當後援</string>
    <string name="ManageDonationsFragment__manage_subscription">管理課金計劃</string>
    <!-- Label for Donation Receipts button -->
    <string name="ManageDonationsFragment__donation_receipts">捐款收據</string>
    <string name="ManageDonationsFragment__badges">襟章</string>
    <string name="ManageDonationsFragment__subscription_faq">課金計劃問答</string>
    <!-- Preference heading for other ways to donate -->
    <string name="ManageDonationsFragment__other_ways_to_give">其他捐款方式</string>
    <!-- Preference label to launch badge gifting -->
    <string name="ManageDonationsFragment__donate_for_a_friend">代表朋友捐款</string>
    <!-- Dialog title shown when a donation requires verifying/confirmation outside of the app and the user hasn\'t done that yet -->
    <string name="ManageDonationsFragment__couldnt_confirm_donation">確認唔到捐款</string>
    <!-- Dialog message shown when a monthly donation requires verifying/confirmation outside of the app and the user hasn\'t done that yet, placeholder is money amount -->
    <string name="ManageDonationsFragment__your_monthly_s_donation_couldnt_be_confirmed">確認唔到你每月 %1$s 嘅捐款。 請用你個銀行 app 去核准你 iDEAL 嘅付款。</string>
    <!-- Dialog message shown when a one-time donation requires verifying/confirmation outside of the app and the user hasn\'t done that yet, placeholder is money amount -->
    <string name="ManageDonationsFragment__your_one_time_s_donation_couldnt_be_confirmed">確認唔到你嘅 %1$s 單次捐款。請用你個銀行 app 去核准你 iDEAL 嘅付款。</string>

    <string name="Boost__enter_custom_amount">輸入自訂金額</string>
    <!-- Error label when the amount is smaller than what we can accept -->
    <string name="Boost__the_minimum_amount_you_can_donate_is_s">最低捐款額係 %1$s</string>

    <string name="MySupportPreference__s_per_month">每月 %1$s</string>
    <string name="MySupportPreference__renews_s">到 %1$s 續期</string>
    <string name="MySupportPreference__processing_transaction">處理緊交易…</string>
    <!-- Displayed on "My Support" screen when user badge failed to be added to their account -->
    <string name="MySupportPreference__couldnt_add_badge_s">加唔到個襟章。%1$s</string>
    <string name="MySupportPreference__please_contact_support">請聯絡支援。</string>
    <!-- Displayed as a subtitle on a row in the Manage Donations screen when payment for a donation is pending -->
    <string name="MySupportPreference__payment_pending">付款待處理</string>
    <!-- Displayed as a dialog message when clicking on a donation row that is pending. Placeholder is a formatted fiat amount -->
    <string name="MySupportPreference__your_bank_transfer_of_s">你嘅 %1$s 銀行轉賬尚待處理。銀行轉賬通常需要 1 個工作天先可以完成。  </string>
    <!-- Displayed in the pending help dialog, used to launch user to more details about bank transfers -->
    <string name="MySupportPreference__learn_more">了解詳情</string>

    <!-- Title of dialog telling user they need to update signal as it expired -->
    <string name="UpdateSignalExpiredDialog__title">更新 Molly</string>
    <!-- Message of dialog telling user they need to update signal as it expired -->
    <string name="UpdateSignalExpiredDialog__message">呢個 Molly 版本已經過咗期。即刻更新嚟繼續用 Molly 啦。</string>
    <!-- Button text of expiration dialog, will take user to update the app -->
    <string name="UpdateSignalExpiredDialog__update_action">更新</string>
    <!-- Button text of expiration dialog to cancel the dialog.  -->
    <string name="UpdateSignalExpiredDialog__cancel_action">取消</string>

    <!-- Title of dialog telling user they need to re-register signal -->
    <string name="ReregisterSignalDialog__title">部機未註冊</string>
    <!-- Message of dialog telling user they need to re-register signal as it is no longer registered -->
    <string name="ReregisterSignalDialog__message">呢部機嘅註冊已經失效。重新註冊嚟喺呢部機度繼續用 Molly 啦。</string>
    <!-- Button text of re-registration dialog to re-register the device.  -->
    <string name="ReregisterSignalDialog__reregister_action">重新註冊</string>
    <!-- Button text of re-registration dialog to cancel the dialog.  -->
    <string name="ReregisterSignalDialog__cancel_action">取消</string>

    <!-- Title of expiry sheet when boost badge falls off profile unexpectedly. -->
    <string name="ExpiredBadgeBottomSheetDialogFragment__boost_badge_expired">「集氣」襟章已經褪色夠鐘換喇</string>
    <!-- Displayed in the bottom sheet if a monthly donation badge unexpectedly falls off the user\'s profile -->
    <string name="ExpiredBadgeBottomSheetDialogFragment__monthly_donation_cancelled">每月捐款已經取消</string>
    <!-- Displayed in the bottom sheet when a boost badge expires -->
    <string name="ExpiredBadgeBottomSheetDialogFragment__your_boost_badge_has_expired_and">您個「集氣」襟章已經褪色夠鐘換喇，因此已經喺您嘅個人資料度除返落嚟唔再睇到。</string>
    <string name="ExpiredBadgeBottomSheetDialogFragment__you_can_reactivate">你可以透過單次捐款重新啟動你嘅捐款徽章，將佢延長 30 日。</string>
    <!-- Displayed when we do not think the user is a subscriber when their boost expires -->
    <string name="ExpiredBadgeBottomSheetDialogFragment__you_can_keep">Signal 一切如常運作，並讓您自由使用。假如您想力撐為您而設嘅科技，請考慮做我哋每月捐款計劃嘅後援金主。</string>
    <string name="ExpiredBadgeBottomSheetDialogFragment__become_a_sustainer">擔當後援</string>
    <string name="ExpiredBadgeBottomSheetDialogFragment__add_a_boost">買多支旗</string>
    <string name="ExpiredBadgeBottomSheetDialogFragment__not_now">遲啲先啦</string>
    <!-- Copy displayed when badge expires after user inactivity -->
    <string name="ExpiredBadgeBottomSheetDialogFragment__your_recurring_monthly_donation_was_automatically">由於你冇用 Signal 一段時間，所以你嘅每月定期捐款已經自動取消。你嘅個人檔案唔會再顯示「%1$s」徽章。</string>
    <!-- Copy displayed when badge expires after payment failure -->
    <string name="ExpiredBadgeBottomSheetDialogFragment__your_recurring_monthly_donation_was_canceled">由於我哋處理唔到你嘅付款，所以你嘅每月定期捐款已經取消。你嘅個人檔案唔會再顯示徽章。</string>
    <!-- Copy displayed when badge expires after a payment failure and we have a displayable charge failure reason -->
    <string name="ExpiredBadgeBottomSheetDialogFragment__your_recurring_monthly_donation_was_canceled_s">你嘅每月定期捐款已經取消。%1$s 你嘅個人檔案唔會再顯示「%2$s」徽章。</string>
    <string name="ExpiredBadgeBottomSheetDialogFragment__you_can">你可以如常使用 Signal，但係如果想支持應用程式同埋重新啟動你嘅徽章，請立即續期贊助。</string>
    <string name="ExpiredBadgeBottomSheetDialogFragment__renew_subscription">為課金計劃續期</string>
    <!-- Button label to send user to Google Pay website -->
    <string name="ExpiredBadgeBottomSheetDialogFragment__go_to_google_pay">跳去 Google Pay</string>

    <string name="CantProcessSubscriptionPaymentBottomSheetDialogFragment__cant_process_subscription_payment">課金計劃付款未能處理</string>
    <string name="CantProcessSubscriptionPaymentBottomSheetDialogFragment__were_having_trouble">我哋收取您嘅 Signal 後援課金計劃付款嘅時候遇到阻滯。請確定您嘅付款方法至今仍有效。又或者到 Google Pay 更新返過時嘅資訊。Signal 會喺呢幾日內再試下處理付款。</string>
    <string name="CantProcessSubscriptionPaymentBottomSheetDialogFragment__dont_show_this_again">唔使再彈出嚟提我喇</string>

    <string name="Subscription__contact_support">聯絡支援</string>
    <string name="Subscription__get_a_s_badge">獲得一枚「%1$s」襟章</string>

    <string name="SubscribeFragment__processing_payment">處理緊捐款……</string>
    <!-- Displayed in notification when user payment fails to process on Stripe -->
    <string name="DonationsErrors__error_processing_payment">處理捐款時發生錯誤</string>
    <!-- Displayed on manage donations screen as a dialog message when payment method failed -->
    <string name="DonationsErrors__try_another_payment_method">試下轉另一個付款方法，又或者聯絡返您間銀行問清楚。</string>
    <!-- Displayed on manage donations screen error dialogs as an action label -->
    <string name="DonationsErrors__learn_more">了解詳情</string>
    <!-- Displayed on "My Support" screen when user subscription payment method failed. -->
    <string name="DonationsErrors__error_processing_payment_s">處理捐款時發生錯誤。 %1$s</string>
    <string name="DonationsErrors__your_payment">處理唔到你嘅捐款，你未有被扣數。請你再試多次啦。</string>
    <string name="DonationsErrors__still_processing">仲處理緊</string>
    <string name="DonationsErrors__couldnt_add_badge">加唔到個襟章</string>
    <!-- Displayed when badge credential couldn\'t be verified -->
    <string name="DonationsErrors__failed_to_validate_badge">無法驗證徵章</string>
    <!-- Displayed when badge credential couldn\'t be verified -->
    <string name="DonationsErrors__could_not_validate">無法驗證伺服器回應。請聯絡支援團隊。</string>
    <!-- Displayed as title when some generic error happens during sending donation on behalf of another user -->
    <string name="DonationsErrors__donation_failed">捐款失敗</string>
    <!-- Displayed as message when some generic error happens during sending donation on behalf of another user -->
    <string name="DonationsErrors__your_payment_was_processed_but">系統已經處理咗你嘅捐款，但係 Signal 傳送唔到你嘅捐款訊息。請聯絡支援團隊。</string>
    <string name="DonationsErrors__your_badge_could_not">您個襟章加唔到落去您個帳戶度，但有可能已經扣咗您數。請聯絡支援。</string>
    <string name="DonationsErrors__your_payment_is_still">仲處理緊你嘅捐款。視乎你嘅上網速度，過程可能需時幾分鐘。</string>
    <string name="DonationsErrors__failed_to_cancel_subscription">取消唔到課金計劃</string>
    <string name="DonationsErrors__subscription_cancellation_requires_an_internet_connection">取消課金計劃需要連線上網。</string>
    <string name="ViewBadgeBottomSheetDialogFragment__your_device_doesn_t_support_google_pay_so_you_can_t_subscribe_to_earn_a_badge_you_can_still_support_signal_by_making_a_donation_on_our_website">您部機唔支援 Google Pay，故抱歉未能提供課金計劃並送贈襟章畀您。話雖如此，仍歡迎您喺我哋網站上面捐款支持 Signal。</string>
    <string name="NetworkFailure__network_error_check_your_connection_and_try_again">網絡有問題。請檢查您嘅連線，然後再試下啦。</string>
    <string name="NetworkFailure__retry">再試一次</string>
    <!-- Displayed as a dialog title when the selected recipient for a gift doesn\'t support gifting -->
    <string name="DonationsErrors__cannot_send_donation">發送唔到捐款</string>
    <!-- Displayed as a dialog message when the selected recipient for a gift doesn\'t support gifting -->
    <string name="DonationsErrors__this_user_cant_receive_donations_until">呢位用戶要更新 Signal 先可以接收捐款。</string>
    <!-- Displayed as a dialog message when the user\'s profile could not be fetched, likely due to lack of internet -->
    <string name="DonationsErrors__your_donation_could_not_be_sent">由於網路發生錯誤，系統發送唔到你嘅捐款。請檢查你嘅連線，然後再試一次。</string>
    <!-- Displayed as a dialog message when the user encounters an error during an iDEAL donation -->
    <string name="DonationsErrors__your_ideal_couldnt_be_processed">處理唔到你 iDEAL 嘅捐款。 試下轉用另一種付款方式，又或者聯絡返你間銀行問清楚。</string>

    <!-- Gift message view title -->
    <string name="GiftMessageView__donation_on_behalf_of_s">代表 %1$s 捐款</string>
    <!-- Gift message view title for incoming donations -->
    <string name="GiftMessageView__s_donated_to_signal_on">%1$s 代表你向 Signal 捐款</string>
    <!-- Gift badge redeem action label -->
    <string name="GiftMessageView__redeem">換領</string>
    <!-- Gift badge view action label -->
    <string name="GiftMessageView__view">睇下</string>
    <!-- Gift badge redeeming action label -->
    <string name="GiftMessageView__redeeming">換領緊…</string>
    <!-- Gift badge redeemed label -->
    <string name="GiftMessageView__redeemed">已換領</string>


    <!-- Stripe decline code generic_failure -->
    <string name="DeclineCode__try_another_payment_method_or_contact_your_bank">試下轉另一個付款方法，又或者聯絡返您間銀行問清楚。</string>
    <!-- PayPal decline code for payment declined -->
    <string name="DeclineCode__try_another_payment_method_or_contact_your_bank_for_more_information_if_this_was_a_paypal">試下改用另一個付款方法，又或者聯絡返你間銀行問清楚啦。如果呢個係 PayPal 交易，請聯絡 PayPal。</string>
    <!-- Stripe decline code verify on Google Pay and try again -->
    <string name="DeclineCode__verify_your_payment_method_is_up_to_date_in_google_pay_and_try_again">請去 Google Pay 查驗下您嘅付款方法，至今係咪仍有效，然後再試下啦。</string>
    <!-- Stripe decline code learn more action label -->
    <string name="DeclineCode__learn_more">講多啲畀我聽</string>
    <!-- Stripe decline code contact issuer -->
    <string name="DeclineCode__verify_your_payment_method_is_up_to_date_in_google_pay_and_try_again_if_the_problem">請去 Google Pay 查驗下您嘅付款方法，至今係咪仍有效，然後再試下啦。若然問題持續，請聯絡返您間銀行。</string>
    <!-- Stripe decline code purchase not supported -->
    <string name="DeclineCode__your_card_does_not_support_this_type_of_purchase">您張咭唔支援呢類購買。請試下轉另一個付款方法。</string>
    <!-- Stripe decline code your card has expired -->
    <string name="DeclineCode__your_card_has_expired">您張咭過咗期噃。請去 Google Pay 更新返您嘅付款方法，然後再試下啦。</string>
    <!-- Stripe decline code go to google pay action label -->
    <string name="DeclineCode__go_to_google_pay">跳去 Google Pay</string>
    <!-- Stripe decline code try credit card again action label -->
    <string name="DeclineCode__try">再試一次</string>
    <!-- Stripe decline code incorrect card number -->
    <string name="DeclineCode__your_card_number_is_incorrect">您張咭個冧把唔啱噃。請去 Google Pay 度更新返佢，然後再試下啦。</string>
    <!-- Stripe decline code incorrect cvc -->
    <string name="DeclineCode__your_cards_cvc_number_is_incorrect">您張咭嘅驗證碼 (CVC) 唔啱噃。請去 Google Pay 度更新返佢，然後再試下啦。</string>
    <!-- Stripe decline code insufficient funds -->
    <string name="DeclineCode__your_card_does_not_have_sufficient_funds">您張咭唔夠錢完成呢次購買。請試下轉另一個付款方法。</string>
    <!-- Stripe decline code incorrect expiration month -->
    <string name="DeclineCode__the_expiration_month">您嘅付款方法入面嘅到期月份唔啱噃。請去 Google Pay 度更新返佢，然後再試下啦。</string>
    <!-- Stripe decline code incorrect expiration year -->
    <string name="DeclineCode__the_expiration_year">您嘅付款方法入面嘅到期年份唔啱噃。請去 Google Pay 度更新返佢，然後再試下啦。</string>
    <!-- Stripe decline code issuer not available -->
    <string name="DeclineCode__try_completing_the_payment_again">請試下再捐多次款，又或者聯絡你間銀行問清楚啦。</string>
    <!-- Stripe decline code processing error -->
    <string name="DeclineCode__try_again">請再試一次吖，又或者聯絡返您間銀行問清楚。</string>

    <!-- Credit Card decline code error strings -->
    <!-- Stripe decline code approve_with_id for credit cards displayed in a notification or dialog -->
    <string name="DeclineCode__verify_your_card_details_are_correct_and_try_again">請驗證你嘅付款卡資料係咪正確，然後再試一次。</string>
    <!-- Stripe decline code call_issuer for credit cards displayed in a notification or dialog -->
    <string name="DeclineCode__verify_your_card_details_are_correct_and_try_again_if_the_problem_continues">請驗證你嘅付款卡資料係咪正確，然後再試一次。如果問題持續出現，請聯絡你嘅銀行。</string>
    <!-- Stripe decline code expired_card for credit cards displayed in a notification or dialog -->
    <string name="DeclineCode__your_card_has_expired_verify_your_card_details">你嘅付款卡已經過咗期。請驗證你嘅付款卡資料係咪正確，然後再試一次。</string>
    <!-- Stripe decline code incorrect_cvc and invalid_cvc for credit cards displayed in a notification or dialog -->
    <string name="DeclineCode__your_cards_cvc_number_is_incorrect_verify_your_card_details">你嘅付款卡驗證碼 (CVC) 唔正確。請驗證你嘅付款卡資料係咪正確，然後再試一次。</string>
    <!-- Stripe decline code invalid_expiry_month for credit cards displayed in a notification or dialog -->
    <string name="DeclineCode__the_expiration_month_on_your_card_is_incorrect">你嘅付款卡到期月份唔正確。請驗證你嘅付款卡資料係咪正確，然後再試一次。</string>
    <!-- Stripe decline code invalid_expiry_year for credit cards displayed in a notification or dialog -->
    <string name="DeclineCode__the_expiration_year_on_your_card_is_incorrect">你嘅付款卡到期年份唔正確。請驗證你嘅付款卡資料係咪正確，然後再試一次。</string>
    <!-- Stripe decline code incorrect_number and invalid_number for credit cards displayed in a notification or dialog -->
    <string name="DeclineCode__your_card_number_is_incorrect_verify_your_card_details">你嘅付款卡號碼唔正確。請驗證你嘅付款卡資料係咪正確，然後再試一次。</string>

    <!-- Stripe Failure Codes for failed bank transfers -->
    <!-- Failure code text for insufficient funds, displayed in a dialog or notification -->
    <string name="StripeFailureCode__the_bank_account_provided">你嘅銀行帳戶唔夠錢完成呢筆購物交易。請你再試多次，或者聯絡銀行問清楚啦。</string>
    <!-- Failure code text for revoked authorization of payment, displayed in a dialog or notification -->
    <string name="StripeFailureCode__this_payment_was_revoked">帳戶持有人撤銷咗捐款，所以處理唔到。 你冇被扣款。</string>
    <!-- Failure code text for a payment lacking an authorized mandate or incorrect mandate, displayed in a dialog or notification -->
    <string name="StripeFailureCode__an_error_occurred_while_processing_this_payment">處理捐款時發生錯誤，請你試多次啦。</string>
    <!-- Failure code text for a closed account, deceased recipient, or one with blocked direct debits, displayed in a dialog or notification -->
    <string name="StripeFailureCode__the_bank_details_provided_could_not_be_processed">處理唔到所提供嘅銀行資料，請你聯絡返銀行問清楚啦。</string>
    <!-- Failure code text for a non-existent bank branch, invalid account holder, invalid iban, generic failure, or unknown bank failure, displayed in a dialog or notification -->
    <string name="StripeFailureCode__verify_your_bank_details_are_correct">請驗證你嘅付款卡資料係咪正確，然後再試多次。如果問題持續，請聯絡你嘅銀行問清楚。</string>

    <!-- Title of create notification profile screen -->
    <string name="EditNotificationProfileFragment__name_your_profile">改名吾揀單</string>
    <!-- Hint text for create/edit notification profile name -->
    <string name="EditNotificationProfileFragment__profile_name">揀單名稱</string>
    <!-- Name has a max length, this shows how many characters are used out of the max -->
    <string name="EditNotificationProfileFragment__count">%1$d/%2$d</string>
    <!-- Call to action button to continue to the next step -->
    <string name="EditNotificationProfileFragment__next">下一步</string>
    <!-- Call to action button once the profile is named to create the profile and continue to the customization steps -->
    <string name="EditNotificationProfileFragment__create">建立</string>
    <!-- Call to action button once the profile name is edited -->
    <string name="EditNotificationProfileFragment__save">儲存</string>
    <!-- Title of edit notification profile screen -->
    <string name="EditNotificationProfileFragment__edit_this_profile">圓善吾揀單</string>
    <!-- Error message shown when attempting to create or edit a profile name to an existing profile name -->
    <string name="EditNotificationProfileFragment__a_profile_with_this_name_already_exists">撞名吾揀單</string>
    <!-- Preset selectable name for a profile name, shown as list in edit/create screen -->
    <string name="EditNotificationProfileFragment__work">返工</string>
    <!-- Preset selectable name for a profile name, shown as list in edit/create screen -->
    <string name="EditNotificationProfileFragment__sleep">瞓覺</string>
    <!-- Preset selectable name for a profile name, shown as list in edit/create screen -->
    <string name="EditNotificationProfileFragment__driving">揸車</string>
    <!-- Preset selectable name for a profile name, shown as list in edit/create screen -->
    <string name="EditNotificationProfileFragment__downtime">攤唞</string>
    <!-- Preset selectable name for a profile name, shown as list in edit/create screen -->
    <string name="EditNotificationProfileFragment__focus">專心</string>
    <!-- Error message shown when attempting to next/save without a profile name -->
    <string name="EditNotificationProfileFragment__profile_must_have_a_name">要有個名先得</string>

    <!-- Title for add recipients to notification profile screen in create flow -->
    <string name="AddAllowedMembers__allowed_notifications">欽准嘅通知</string>
    <!-- Description of what the user should be doing with this screen -->
    <string name="AddAllowedMembers__add_people_and_groups_you_want_notifications_and_calls_from_when_this_profile_is_on">呢壇吾揀單濟渡落實嘅時候，您想收到邊啲人同埋谷嘅通知，就喺度圓善入閘</string>
    <!-- Button text that launches the contact picker to select from -->
    <string name="AddAllowedMembers__add_people_or_groups">加人或者谷</string>
    <!-- Title for exceptions section of add people to notification profile screen in create flow -->
    <string name="AddAllowedMembers__exceptions">例外情況</string>
    <!-- List preference to toggle that allows calls through the notification profile during create flow -->
    <string name="AddAllowedMembers__allow_all_calls">批准所有通話</string>
    <!-- List preference to toggle that allows mentions through the notification profile during create flow -->
    <string name="AddAllowedMembers__notify_for_all_mentions">為所有提及開啟通知</string>

    <!-- Call to action button on contact picker for adding to profile -->
    <string name="SelectRecipientsFragment__add">加入去</string>

    <!-- Notification profiles home fragment, shown when no profiles have been created yet -->
    <string name="NotificationProfilesFragment__create_a_profile_to_receive_notifications_and_calls_only_from_the_people_and_groups_you_want_to_hear_from">搞搞新揀單，淨係接收您想收到嘅人同谷嘅通知同通話，好圓善五光十色嘅通知濟渡。</string>
    <!-- Header shown above list of all notification profiles -->
    <string name="NotificationProfilesFragment__profiles">揀單</string>
    <!-- Button that starts the create new notification profile flow -->
    <string name="NotificationProfilesFragment__new_profile">新揀單</string>
    <!-- Profile active status, indicating the current profile is on for an unknown amount of time -->
    <string name="NotificationProfilesFragment__on">濟渡中</string>

    <!-- Button use to permanently delete a notification profile -->
    <string name="NotificationProfileDetails__delete_profile">刪除帳號</string>
    <!-- Snakbar message shown when removing a recipient from a profile -->
    <string name="NotificationProfileDetails__s_removed">刪除咗「%1$s」。</string>
    <!-- Snackbar button text that will undo the recipient remove -->
    <string name="NotificationProfileDetails__undo">復原</string>
    <!-- Dialog message shown to confirm deleting a profile -->
    <string name="NotificationProfileDetails__permanently_delete_profile">係咪要永久刪除帳號？</string>
    <!-- Dialog button to delete profile -->
    <string name="NotificationProfileDetails__delete">刪除</string>
    <!-- Title/accessibility text for edit icon to edit profile emoji/name -->
    <string name="NotificationProfileDetails__edit_notification_profile">圓善通知吾揀單</string>
    <!-- Schedule description if all days are selected -->
    <string name="NotificationProfileDetails__everyday">每日</string>
    <!-- Profile status on if it is the active profile -->
    <string name="NotificationProfileDetails__on">濟渡中</string>
    <!-- Profile status on if it is not the active profile -->
    <string name="NotificationProfileDetails__off">未濟渡</string>
    <!-- Description of hours for schedule (start to end) times -->
    <string name="NotificationProfileDetails__s_to_s">由 %1$s 到 %2$s</string>
    <!-- Section header for exceptions to the notification profile -->
    <string name="NotificationProfileDetails__exceptions">吾系青一色</string>
    <!-- Profile exception to allow all calls through the profile restrictions -->
    <string name="NotificationProfileDetails__allow_all_calls">批准所有通話入閘</string>
    <!-- Profile exception to allow all @mentions through the profile restrictions -->
    <string name="NotificationProfileDetails__notify_for_all_mentions">點名講嘅時候點都要通知</string>
    <!-- Section header for showing schedule information -->
    <string name="NotificationProfileDetails__schedule">時間表</string>
    <!-- If member list is long, will truncate the list and show an option to then see all when tapped -->
    <string name="NotificationProfileDetails__see_all">全部睇晒</string>

    <!-- Title for add schedule to profile in create flow -->
    <string name="EditNotificationProfileSchedule__add_a_schedule">加時間表</string>
    <!-- Descriptor text indicating what the user can do with this screen -->
    <string name="EditNotificationProfileSchedule__set_up_a_schedule_to_enable_this_notification_profile_automatically">設定時間表，等呢壇通知吾揀單定時定候自動濟渡。</string>
    <!-- Text shown next to toggle switch to enable/disable schedule -->
    <string name="EditNotificationProfileSchedule__schedule">時間表</string>
    <!-- Label for showing the start time for the schedule -->
    <string name="EditNotificationProfileSchedule__start">開始</string>
    <!-- Label for showing the end time for the schedule -->
    <string name="EditNotificationProfileSchedule__end">結束</string>
    <!-- First letter of Sunday -->
    <string name="EditNotificationProfileSchedule__sunday_first_letter">日</string>
    <!-- First letter of Monday -->
    <string name="EditNotificationProfileSchedule__monday_first_letter">一</string>
    <!-- First letter of Tuesday -->
    <string name="EditNotificationProfileSchedule__tuesday_first_letter">二</string>
    <!-- First letter of Wednesday -->
    <string name="EditNotificationProfileSchedule__wednesday_first_letter">三</string>
    <!-- First letter of Thursday -->
    <string name="EditNotificationProfileSchedule__thursday_first_letter">四</string>
    <!-- First letter of Friday -->
    <string name="EditNotificationProfileSchedule__friday_first_letter">五</string>
    <!-- First letter of Saturday -->
    <string name="EditNotificationProfileSchedule__saturday_first_letter">六</string>
    <!-- Title of select time dialog shown when setting start time for schedule -->
    <string name="EditNotificationProfileSchedule__set_start_time">設定開始時間</string>
    <!-- Title of select time dialog shown when setting end time for schedule -->
    <string name="EditNotificationProfileSchedule__set_end_time">設定結束時間</string>
    <!-- If in edit mode, call to action button text show to save schedule to profile -->
    <string name="EditNotificationProfileSchedule__save">儲存</string>
    <!-- If in create mode, call to action button text to show to skip enabling a schedule -->
    <string name="EditNotificationProfileSchedule__skip">飛過</string>
    <!-- If in create mode, call to action button text to show to use the enabled schedule and move to the next screen -->
    <string name="EditNotificationProfileSchedule__next">下一步</string>
    <!-- Error message shown if trying to save/use a schedule with no days selected -->
    <string name="EditNotificationProfileSchedule__schedule_must_have_at_least_one_day">時間表至少要有一日</string>

    <!-- Title for final screen shown after completing a profile creation -->
    <string name="NotificationProfileCreated__profile_created">整咗壇吾揀單</string>
    <!-- Call to action button to press to close the created screen and move to the profile details screen -->
    <string name="NotificationProfileCreated__done">搞掂</string>
    <!-- Descriptor text shown to indicate how to manually turn a profile on/off -->
    <string name="NotificationProfileCreated__you_can_turn_your_profile_on_or_off_manually_via_the_menu_on_the_chat_list">您可以喺傾偈清單嘅功能表度，親自開關您嘅揀單濟渡。</string>
    <!-- Descriptor text shown to indicate you can add a schedule later since you did not add one during create flow -->
    <string name="NotificationProfileCreated__add_a_schedule_in_settings_to_automate_your_profile">喺設定度加時間表，定時定候落實吾揀單濟渡。</string>
    <!-- Descriptor text shown to indicate your profile will follow the schedule set during create flow -->
    <string name="NotificationProfileCreated__your_profile_will_turn_on_and_off_automatically_according_to_your_schedule">將按照時間表自動開關吾揀單濟渡。</string>

    <!-- Button text shown in profile selection bottom sheet to create a new profile -->
    <string name="NotificationProfileSelection__new_profile">新揀單</string>
    <!-- Manual enable option to manually enable a profile for 1 hour -->
    <string name="NotificationProfileSelection__for_1_hour">濟渡 1 個鐘</string>
    <!-- Manual enable option to manually enable a profile until a set time (currently 6pm or 8am depending on what is next) -->
    <string name="NotificationProfileSelection__until_s">直至 %1$s</string>
    <!-- Option to view profile details -->
    <string name="NotificationProfileSelection__view_settings">睇下設定</string>
    <!-- Descriptor text indicating how long a profile will be on when there is a time component associated with it -->
    <string name="NotificationProfileSelection__on_until_s">濟渡直至 %1$s</string>

    <!-- Displayed in a toast when we fail to open the ringtone picker -->
    <string name="NotificationSettingsFragment__failed_to_open_picker">開唔到揀選工具。</string>
    <!-- Banner title when notification permission is disabled -->
    <string name="NotificationSettingsFragment__to_enable_notifications">Molly 需要取得相關權限，先可以顯示同啟用通知功能。</string>
    <!-- Banner action when notification permission is disabled -->
    <string name="NotificationSettingsFragment__turn_on">開啟</string>

    <!-- Description shown for the Signal Release Notes channel -->
    <string name="ReleaseNotes__signal_release_notes_and_news">Signal 進化之藍圖與線報</string>

    <!-- Donation receipts activity title -->
    <string name="DonationReceiptListFragment__all_activity">所有活動</string>
    <!-- Donation receipts all tab label -->
    <string name="DonationReceiptListFragment__all">全部</string>
    <!-- Donation receipts recurring tab label -->
    <string name="DonationReceiptListFragment__recurring">長期</string>
    <!-- Donation receipts one-time tab label -->
    <string name="DonationReceiptListFragment__one_time">單次</string>
    <!-- Donation receipts gift tab -->
    <string name="DonationReceiptListFragment__for_a_friend">代朋友捐款</string>
    <!-- Donation receipts gift tab label -->
    <string name="DonationReceiptListFragment__donation_for_a_friend">代表朋友捐款</string>
    <!-- Donation receipts donation type heading -->
    <string name="DonationReceiptDetailsFragment__donation_type">捐款類型</string>
    <!-- Donation receipts date paid heading -->
    <string name="DonationReceiptDetailsFragment__date_paid">已付日期</string>
    <!-- Donation receipts share PNG -->
    <string name="DonationReceiptDetailsFragment__share_receipt">分享收據</string>
    <!-- Donation receipts list end note -->
    <string name="DonationReceiptListFragment__if_you_have">若然您重新裝過 Signal，先前嘅捐款恕未能提供收據。</string>
    <!-- Donation receipts document title -->
    <string name="DonationReceiptDetailsFragment__donation_receipt">捐款收據</string>
    <!-- Donation receipts amount title -->
    <string name="DonationReceiptDetailsFragment__amount">金額</string>
    <!-- Donation receipts thanks -->
    <string name="DonationReceiptDetailsFragment__thank_you_for_supporting">感謝您力撐 Signal。全靠您嘅捐款做後援，我哋得以秉持初心，開發開放原始碼嘅私隱技術，去守護表達自由，同時令通訊變得安全、無遠弗屆，等世界上數以百萬計嘅人，都用到同一個 app 做私密通訊，開住個「爐」為對方焗一份蘋果派。如果您係美國居民，請保存呢張收據作為您嘅稅務紀錄。Signal Technology Foundation 乃係喺美國根據《國稅法規》(IRC) 第 501c3 條之下嘅免稅非盈利組織。我哋嘅聯邦稅識別號碼係 82–4506840。</string>
    <!-- Donation receipt type -->
    <string name="DonationReceiptDetailsFragment__s_dash_s">%1$s - %2$s</string>
    <!-- Donation reciepts screen empty state title -->
    <string name="DonationReceiptListFragment__no_receipts">冇收據</string>

    <!-- region "Stories Tab" -->

    <!-- Label for Chats tab in home app screen -->
    <string name="ConversationListTabs__chats">傾偈</string>
    <!-- Label for Calls tab in home app screen -->
    <string name="ConversationListTabs__calls">通話</string>
    <!-- Label for Stories tab in home app screen -->
    <string name="ConversationListTabs__stories">是日花生</string>
    <!-- String for counts above 99 in conversation list tabs -->
    <string name="ConversationListTabs__99p">99+</string>
    <!-- Menu item on stories landing page -->
    <string name="StoriesLandingFragment__story_privacy">限時動態私隱</string>
    <!-- Title for "My Stories" row item in Stories landing page -->
    <string name="StoriesLandingFragment__my_stories">我嘅是日花生</string>
    <!-- Subtitle for "My Stories" row item when user has not added stories -->
    <string name="StoriesLandingFragment__tap_to_add">㩒一下新增</string>
    <!-- Displayed when there are no stories to display -->
    <string name="StoriesLandingFragment__no_recent_updates_to_show_right_now">暫時冇更新內容顯示。</string>
    <!-- Context menu option to hide a story -->
    <string name="StoriesLandingItem__hide_story">隱藏是日花生</string>
    <!-- Context menu option to unhide a story -->
    <string name="StoriesLandingItem__unhide_story">取消隱藏是日花生</string>
    <!-- Context menu option to forward a story -->
    <string name="StoriesLandingItem__forward">轉寄</string>
    <!-- Context menu option to share a story -->
    <string name="StoriesLandingItem__share">分享…</string>
    <!-- Context menu option to go to story chat -->
    <string name="StoriesLandingItem__go_to_chat">跳去傾偈</string>
    <!-- Context menu option to go to story info -->
    <string name="StoriesLandingItem__info">詳細</string>
    <!-- Label when a story is pending sending -->
    <string name="StoriesLandingItem__sending">送緊出去…</string>
    <!-- Label when multiple stories are pending sending -->
    <string name="StoriesLandingItem__sending_d">傳送緊 %1$d…</string>
    <!-- Label when a story fails to send due to networking -->
    <string name="StoriesLandingItem__send_failed">傳送失敗</string>
    <!-- Label when a story fails to send due to identity mismatch -->
    <string name="StoriesLandingItem__partially_sent">已部分傳送</string>
    <!-- Status label when a story fails to send indicating user action to retry -->
    <string name="StoriesLandingItem__tap_to_retry">撳一下再試一次</string>
    <!-- Title of dialog confirming decision to hide a story -->
    <string name="StoriesLandingFragment__hide_story">係咪要隱藏是日花生？</string>
    <!-- Message of dialog confirming decision to hide a story -->
    <string name="StoriesLandingFragment__new_story_updates">%1$s 放送嘅是日花生有咩新動靜，都唔會再排喺是日花生清單最頂個囉噃。</string>
    <!-- Positive action of dialog confirming decision to hide a story -->
    <string name="StoriesLandingFragment__hide">隱藏</string>
    <!-- Displayed in Snackbar after story is hidden -->
    <string name="StoriesLandingFragment__story_hidden">是日花生隱藏咗</string>
    <!-- Section header for hidden stories -->
    <string name="StoriesLandingFragment__hidden_stories">隱藏嘅是日花生</string>
    <!-- Displayed on each sent story under My Stories -->
    <plurals name="MyStories__d_views">
        <item quantity="other">%1$d 次遊覽</item>
    </plurals>
    <!-- Forward story label, displayed in My Stories context menu -->
    <string name="MyStories_forward">轉寄</string>
    <!-- Label for stories for a single user. Format is {given name}\'s Story -->
    <string name="MyStories__ss_story">%1$s 嘅是日花生</string>
    <!-- Title of dialog to confirm deletion of story -->
    <string name="MyStories__delete_story">係咪要刪除現時動態？</string>
    <!-- Message of dialog to confirm deletion of story -->
    <string name="MyStories__this_story_will_be_deleted">系統會喺你部機同所有收到呢個限時動態嘅人部機度刪除。</string>
    <!-- Toast shown when story media cannot be saved -->
    <string name="MyStories__unable_to_save">無法儲存</string>
    <!-- Displayed at bottom of story viewer when current item has views -->
    <plurals name="StoryViewerFragment__d_views">
        <item quantity="other">%1$d 次遊覽</item>
    </plurals>
    <!-- Displayed at bottom of story viewer when current item has replies -->
    <plurals name="StoryViewerFragment__d_replies">
        <item quantity="other">%1$d 個回覆</item>
    </plurals>
    <!-- Label on group stories to add a story -->
    <string name="StoryViewerPageFragment__add">加入去</string>
    <!-- Used when view receipts are disabled -->
    <string name="StoryViewerPageFragment__views_off">已讀標記閂咗</string>
    <!-- Used to join views and replies when both exist on a story item -->
    <string name="StoryViewerFragment__s_s">%1$s %2$s</string>
    <!-- Displayed when viewing a post you sent -->
    <string name="StoryViewerPageFragment__you">您</string>
    <!-- Displayed when viewing a post displayed to a group -->
    <string name="StoryViewerPageFragment__s_to_s">%1$s 放送 %2$s</string>
    <!-- Displayed when viewing a post from another user with no replies -->
    <string name="StoryViewerPageFragment__reply">回覆</string>
    <!-- Displayed when viewing a post that has failed to send to some users -->
    <string name="StoryViewerPageFragment__partially_sent">傳送咗一部分。㩒一下了解詳情</string>
    <!-- Displayed when viewing a post that has failed to send -->
    <string name="StoryViewerPageFragment__send_failed">傳送失敗。㩒一下再試</string>
    <!-- Label for the reply button in story viewer, which will launch the group story replies bottom sheet. -->
    <string name="StoryViewerPageFragment__reply_to_group">回覆群組</string>
    <!-- Displayed when a story has no views -->
    <string name="StoryViewsFragment__no_views_yet">未有人遊覽</string>
    <!-- Displayed when user has disabled receipts -->
    <string name="StoryViewsFragment__enable_view_receipts_to_see_whos_viewed_your_story">啟用「瀏覽標記」就可以知道邊個睇過你嘅限時動態。</string>
    <!-- Button label displayed when user has disabled receipts -->
    <string name="StoryViewsFragment__go_to_settings">前往設定</string>
    <!-- Dialog action to remove viewer from a story -->
    <string name="StoryViewsFragment__remove">移除</string>
    <!-- Dialog title when removing a viewer from a story -->
    <string name="StoryViewsFragment__remove_viewer">係咪要移除瀏覽者呀？</string>
    <!-- Dialog message when removing a viewer from a story -->
    <string name="StoryViewsFragment__s_will_still_be_able">%1$s 仍然可以睇到呢個貼文，但唔會睇到你以後喺 %2$s 分享嘅任何貼文喇。</string>
    <!-- Story View context menu action to remove them from a story -->
    <string name="StoryViewItem__remove_viewer">移除瀏覽者</string>
    <!-- Displayed when a story has no replies yet -->
    <string name="StoryGroupReplyFragment__no_replies_yet">未有人回覆</string>
    <!-- Displayed when no longer a group member -->
    <string name="StoryGroupReplyFragment__you_cant_reply">由於你唔再係呢個群組嘅成員，所以冇得回覆呢個限時動態。</string>
    <!-- Displayed for each user that reacted to a story when viewing replies -->
    <string name="StoryGroupReactionReplyItem__reacted_to_the_story">對限時動態傳送咗心情回應</string>
    <!-- Label for story views tab -->
    <string name="StoryViewsAndRepliesDialogFragment__views">遊覽</string>
    <!-- Label for story replies tab -->
    <string name="StoryViewsAndRepliesDialogFragment__replies">回覆</string>
    <!-- Description of action for reaction button -->
    <string name="StoryReplyComposer__react_to_this_story">對呢個限時動態傳送心情回應</string>
    <!-- Displayed when the user is replying privately to someone who replied to one of their stories -->
    <string name="StoryReplyComposer__reply_to_s">回覆 %1$s</string>
    <!-- Context menu item to privately reply to a story response -->
    <!-- Context menu item to copy a story response -->
    <string name="StoryGroupReplyItem__copy">複製</string>
    <!-- Context menu item to delete a story response -->
    <string name="StoryGroupReplyItem__delete">刪除</string>
    <!-- Page title for My Story options -->
    <string name="MyStorySettingsFragment__my_story">我嘅是日花生</string>
    <!-- Number of total signal connections displayed in "All connections" row item -->
    <plurals name="MyStorySettingsFragment__viewers">
        <item quantity="other">%1$d 位花生友</item>
    </plurals>
    <!-- Button on all signal connections row to view all signal connections. Please keep as short as possible. -->
    <string name="MyStorySettingsFragment__view">睇吓</string>
    <!-- Section heading for story visibility -->
    <string name="MyStorySettingsFragment__who_can_view_this_story">邊個可以睇到呢個限時動態</string>
    <!-- Clickable option for selecting people to hide your story from -->
    <!-- Privacy setting title for sending stories to all your signal connections -->
    <string name="MyStorySettingsFragment__all_signal_connections">所有 Signal 人脈</string>
    <!-- Privacy setting description for sending stories to all your signal connections -->
    <!-- Privacy setting title for sending stories to all except the specified connections -->
    <string name="MyStorySettingsFragment__all_except">所有人，除咗…</string>
    <!-- Privacy setting description for sending stories to all except the specified connections -->
    <string name="MyStorySettingsFragment__hide_your_story_from_specific_people">向指定用戶隱藏限時動態</string>
    <!-- Summary of clickable option displaying how many people you have excluded from your story -->
    <plurals name="MyStorySettingsFragment__d_people_excluded">
        <item quantity="other">排除咗 %1$d 個人</item>
    </plurals>
    <!-- Privacy setting title for only sharing your story with specified connections -->
    <string name="MyStorySettingsFragment__only_share_with">只係分享俾…</string>
    <!-- Privacy setting description for only sharing your story with specified connections -->
    <string name="MyStorySettingsFragment__only_share_with_selected_people">只係同選定嘅人分享</string>
    <!-- Summary of clickable option displaying how many people you have included to send to in your story -->
    <plurals name="MyStorySettingsFragment__d_people">
        <item quantity="other">%1$d 個人</item>
    </plurals>
    <!-- My story privacy fine print about what the privacy settings are for -->
    <string name="MyStorySettingsFragment__choose_who_can_view_your_story">選擇邊個可以睇到你嘅限時動態。呢個選擇唔會影響你喺更改前發送嘅限時動態。</string>
    <!-- Section header for options related to replies and reactions -->
    <string name="MyStorySettingsFragment__replies_amp_reactions">回覆同心情回應</string>
    <!-- Switchable option for allowing replies and reactions on your stories -->
    <string name="MyStorySettingsFragment__allow_replies_amp_reactions">允許回覆同心情回應</string>
    <!-- Summary for switchable option allowing replies and reactions on your story -->
    <string name="MyStorySettingsFragment__let_people_who_can_view_your_story_react_and_reply">睇到你限時動態嘅人都可以俾心情回應同回覆</string>
    <!-- Signal connections bolded text in the Signal Connections sheet -->
    <string name="SignalConnectionsBottomSheet___signal_connections">Signal 人脈</string>
    <!-- Displayed at the top of the signal connections sheet. Please remember to insert strong tag as required. -->
    <string name="SignalConnectionsBottomSheet__signal_connections_are_people">Signal 人脈係你透過以下方式揀過而值得信任嘅人：</string>
    <!-- Signal connections sheet bullet point 1 -->
    <string name="SignalConnectionsBottomSheet__starting_a_conversation">開始聊天</string>
    <!-- Signal connections sheet bullet point 2 -->
    <string name="SignalConnectionsBottomSheet__accepting_a_message_request">接受過佢嘅訊息請求</string>
    <!-- Signal connections sheet bullet point 3 -->
    <string name="SignalConnectionsBottomSheet__having_them_in_your_system_contacts">系統通訊錄入面有佢喺度</string>
    <!-- Note at the bottom of the Signal connections sheet -->
    <string name="SignalConnectionsBottomSheet__your_connections_can_see_your_name">"您嘅交遊可以見到您嘅名同相，亦可以見到「我嘅是日花生」入面嘅貼文，除非您隱藏唔俾佢哋睇到嘅話，則屬例外。"</string>
    <!-- Clickable option to add a viewer to a custom story -->
    <string name="PrivateStorySettingsFragment__add_viewer">加位花生友</string>
    <!-- Clickable option to delete a custom story -->
    <string name="PrivateStorySettingsFragment__delete_custom_story">刪除自訂限時動態</string>
    <!-- Dialog title when attempting to remove someone from a custom story -->
    <string name="PrivateStorySettingsFragment__remove_s">係咪要移除 %1$s？</string>
    <!-- Dialog message when attempting to remove someone from a custom story -->
    <string name="PrivateStorySettingsFragment__this_person_will_no_longer">呢位仁兄唔會再睇到您嘅是日花生個囉噃。</string>
    <!-- Positive action label when attempting to remove someone from a custom story -->
    <string name="PrivateStorySettingsFragment__remove">移除</string>
    <!-- Dialog title when deleting a custom story -->
    <!-- Dialog message when deleting a custom story -->
    <!-- Page title for editing a custom story name -->
    <string name="EditPrivateStoryNameFragment__edit_story_name">改過是日花生個名堂</string>
    <!-- Input field hint when editing a custom story name -->
    <string name="EditPrivateStoryNameFragment__story_name">是日花生名堂</string>
    <!-- Save button label when editing a custom story name -->
    <!-- Displayed in text post creator before user enters text -->
    <string name="TextStoryPostCreationFragment__tap_to_add_text">撳一下揮筆寫返句說話</string>
    <!-- Button label for changing font when creating a text post -->
    <!-- Displayed in text post creator when prompting user to enter text -->
    <string name="TextStoryPostTextEntryFragment__add_text">揮筆寫返句說話</string>
    <!-- Content description for \'done\' button when adding text to a story post -->
    <string name="TextStoryPostTextEntryFragment__done_adding_text">搞掂揮筆寫返句說話</string>
    <!-- Text label for media selection toggle -->
    <string name="MediaSelectionActivity__text">文字</string>
    <!-- Camera label for media selection toggle -->
    <string name="MediaSelectionActivity__camera">影相</string>
    <!-- Hint for entering a URL for a text post -->
    <string name="TextStoryPostLinkEntryFragment__type_or_paste_a_url">輸入或貼上網址</string>
    <!-- Displayed prior to the user entering a URL for a text post -->
    <string name="TextStoryPostLinkEntryFragment__share_a_link_with_viewers_of_your_story">同遊覽是日花生嘅花生友分享一條拎</string>
    <!-- Hint text for searching for a story text post recipient. -->
    <string name="TextStoryPostSendFragment__search">搜尋</string>
    <!-- Toast shown when an unexpected error occurs while sending a text story -->
    <!-- Toast shown when a trying to add a link preview to a text story post and the link/url is not valid (e.g., missing .com at the end) -->
    <string name="TextStoryPostSendFragment__please_enter_a_valid_link">請輸入有效嘅連結。</string>
    <!-- Title for screen allowing user to exclude "My Story" entries from specific people -->
    <string name="ChangeMyStoryMembershipFragment__all_except">所有人，除咗…</string>
    <!-- Title for screen allowing user to only share "My Story" entries with specific people -->
    <string name="ChangeMyStoryMembershipFragment__only_share_with">只係分享俾…</string>
    <!-- Done button label for hide story from screen -->
    <string name="HideStoryFromFragment__done">搞掂</string>
    <!-- Dialog title for removing a group story -->
    <string name="StoryDialogs__remove_group_story">係咪要移除群組限時動態？</string>
    <!-- Dialog message for removing a group story -->
    <string name="StoryDialogs__s_will_be_removed">「%1$s」將會被移除。</string>
    <!-- Dialog positive action for removing a group story -->
    <string name="StoryDialogs__remove">移除</string>
    <!-- Dialog title for deleting a custom story -->
    <string name="StoryDialogs__delete_custom_story">係咪要刪除自訂限時動態？</string>
    <!-- Dialog message for deleting a custom story -->
    <string name="StoryDialogs__s_and_updates_shared">「%1$s」同埋分享到呢個限時動態嘅更新都會被刪除。</string>
    <!-- Dialog positive action for deleting a custom story -->
    <string name="StoryDialogs__delete">刪除</string>
    <!-- Dialog title for first time sending something to a beta story -->
    <!-- Dialog message for first time sending something to a beta story -->
    <!-- Dialog title for first time adding something to a story -->
    <!-- Dialog message for first time adding something to a story -->
    <!-- First time share to story dialog: Positive action to go ahead and add to story -->
    <!-- First time share to story dialog: Neutral action to edit who can view "My Story" -->
    <!-- Error message shown when a failure occurs during story send -->
    <string name="StoryDialogs__story_could_not_be_sent">是日花生傳送唔到。請檢查您嘅連線，然後再試下啦。</string>
    <!-- Error message dialog button to resend a previously failed story send -->
    <string name="StoryDialogs__send">傳送</string>
    <!-- Action button for turning off stories when stories are present on the device -->
    <string name="StoryDialogs__turn_off_and_delete">關閉，然後刪除</string>
    <!-- Privacy Settings toggle title for stories -->
    <!-- Privacy Settings toggle summary for stories -->
    <!-- New story viewer selection screen title -->
    <string name="CreateStoryViewerSelectionFragment__choose_viewers">揀選花生友</string>
    <!-- New story viewer selection action button label -->
    <string name="CreateStoryViewerSelectionFragment__next">下一步</string>
    <!-- New story viewer selection screen title as recipients are selected -->
    <plurals name="SelectViewersFragment__d_viewers">
        <item quantity="other">%1$d 位花生友</item>
    </plurals>
    <!-- Name story screen title -->
    <string name="CreateStoryWithViewersFragment__name_story">是日花生起個名堂</string>
    <!-- Name story screen note under text field -->
    <string name="CreateStoryWithViewersFragment__only_you_can">只有你可以睇到呢個限時動態嘅名。</string>
    <!-- Name story screen label hint -->
    <string name="CreateStoryWithViewersFragment__story_name_required">是日花生名堂 (必填)</string>
    <!-- Name story screen viewers subheading -->
    <string name="CreateStoryWithViewersFragment__viewers">花生友</string>
    <!-- Name story screen create button label -->
    <string name="CreateStoryWithViewersFragment__create">建立</string>
    <!-- Name story screen error when save attempted with no label -->
    <string name="CreateStoryWithViewersFragment__this_field_is_required">呢欄一定要填。</string>
    <!-- Name story screen error when save attempted but label is duplicate -->
    <string name="CreateStoryWithViewersFragment__there_is_already_a_story_with_this_name">是日花生撞名。</string>
    <!-- Text for select all action when editing recipients for a story -->
    <string name="BaseStoryRecipientSelectionFragment__select_all">全部揀晒</string>
    <!-- Choose story type bottom sheet title -->
    <string name="ChooseStoryTypeBottomSheet__choose_your_story_type">揀選您嘅是日花生類型</string>
    <!-- Choose story type bottom sheet new story row title -->
    <string name="ChooseStoryTypeBottomSheet__new_custom_story">新增自訂限時動態</string>
    <!-- Choose story type bottom sheet new story row summary -->
    <string name="ChooseStoryTypeBottomSheet__visible_only_to">指定嘅人限定遊覽</string>
    <!-- Choose story type bottom sheet group story title -->
    <string name="ChooseStoryTypeBottomSheet__group_story">成谷放送是日花生</string>
    <!-- Choose story type bottom sheet group story summary -->
    <string name="ChooseStoryTypeBottomSheet__share_to_an_existing_group">分享畀現有嘅谷大惠遊覽</string>
    <!-- Choose groups bottom sheet title -->
    <string name="ChooseGroupStoryBottomSheet__choose_groups">揀邊啲谷</string>
    <!-- Displayed when copying group story reply text to clipboard -->
    <string name="StoryGroupReplyFragment__copied_to_clipboard">複製咗去剪貼簿</string>
    <!-- Displayed in story caption when content is longer than 5 lines -->
    <string name="StoryViewerPageFragment__see_more">睇埋佢</string>
    <!-- Displayed in toast after sending a direct reply -->
    <string name="StoryDirectReplyDialogFragment__sending_reply">傳送緊回覆…</string>
    <!-- Displayed in the viewer when a story is no longer available -->
    <string name="StorySlateView__this_story_is_no_longer_available">呢味是日花生已經收爐。</string>
    <!-- Displayed in the viewer when a story has permanently failed to download. -->
    <string name="StorySlateView__cant_download_story_s_will_need_to_share_it_again">下載唔到限時動態。%1$s 要再分享多次。</string>
    <!-- Displayed in the viewer when the network is not available -->
    <string name="StorySlateView__no_internet_connection">連唔到上網</string>
    <!-- Displayed in the viewer when network is available but content could not be downloaded -->
    <string name="StorySlateView__couldnt_load_content">載入唔到內容</string>
    <!-- Toasted when the user externally shares to a text story successfully -->
    <string name="TextStoryPostCreationFragment__sent_story">已傳送是日花生</string>
    <!-- Toasted when the user external share to a text story fails -->
    <string name="TextStoryPostCreationFragment__failed_to_send_story">是日花生傳送唔到</string>
    <!-- Displayed in a dialog to let the user select a given users story -->
    <string name="StoryDialogs__view_story">睇下是日花生</string>
    <!-- Displayed in a dialog to let the user select a given users profile photo -->
    <string name="StoryDialogs__view_profile_photo">睇下個人資料幅相</string>

    <!-- Title for a notification at the bottom of the chat list suggesting that the user disable censorship circumvention because the service has become reachable -->
    <!-- Body for a notification at the bottom of the chat list suggesting that the user disable censorship circumvention because the service has become reachable -->
    <!-- Label for a button to dismiss a notification at the bottom of the chat list suggesting that the user disable censorship circumvention because the service has become reachable -->
    <!-- Label for a button in a notification at the bottom of the chat list to turn off censorship circumvention -->

    <!-- Conversation Item label for when you react to someone else\'s story -->
    <string name="ConversationItem__you_reacted_to_s_story">你對 %1$s 嘅限時動態傳送咗心情回應</string>
    <!-- Conversation Item label for reactions to your story -->
    <string name="ConversationItem__reacted_to_your_story">對你嘅限時動態傳送咗心情回應</string>
    <!-- Conversation Item label for reactions to an unavailable story -->
    <string name="ConversationItem__reacted_to_a_story">對一則限時動態傳送咗心情回應</string>

    <!-- endregion -->
    <!-- Content description for expand contacts chevron -->
    <string name="ExpandModel__view_more">睇多啲</string>
    <string name="StoriesLinkPopup__visit_link">打開條拎去睇</string>

    <!-- Gift price and duration, formatted as: {price} dot {n} day duration -->
    <plurals name="GiftRowItem_s_dot_d_day_duration">
        <item quantity="other">%1$s · 為期 %2$d 日</item>
    </plurals>
    <!-- Headline text on start fragment for gifting a badge -->
    <string name="GiftFlowStartFragment__donate_for_a_friend">代表朋友捐款</string>
    <!-- Description text on start fragment for gifting a badge -->
    <plurals name="GiftFlowStartFragment__support_signal_by">
        <item quantity="other">代表使用 Signal 嘅家人朋友捐款支持 Signal。對方可以喺個人檔案度展示徽章 %1$d 日。</item>
    </plurals>
    <!-- Action button label for start fragment for gifting a badge -->
    <string name="GiftFlowStartFragment__next">下一步</string>
    <!-- Title text on choose recipient page for badge gifting -->
    <string name="GiftFlowRecipientSelectionFragment__choose_recipient">選擇接收者</string>
    <!-- Title text on confirm gift page -->
    <string name="GiftFlowConfirmationFragment__confirm_donation">確認捐款</string>
    <!-- Heading text specifying who the gift will be sent to -->
    <string name="GiftFlowConfirmationFragment__send_to">傳送至</string>
    <!-- Text explaining that gift will be sent to the chosen recipient -->
    <string name="GiftFlowConfirmationFragment__the_recipient_will_be_notified">接收者將會收到有關捐款嘅一對一訊息通知。喺下面加入你嘅訊息。</string>
    <!-- Text explaining that this gift is a one time donation -->
    <string name="GiftFlowConfirmationFragment__one_time_donation">單次捐款</string>
    <!-- Hint for add message input -->
    <string name="GiftFlowConfirmationFragment__add_a_message">寫返句訊息</string>
    <!-- Displayed in the dialog while verifying the chosen recipient -->
    <string name="GiftFlowConfirmationFragment__verifying_recipient">驗證緊接收者…</string>
    <!-- Title for sheet shown when opening a redeemed gift -->
    <string name="ViewReceivedGiftBottomSheet__s_made_a_donation_for_you">%1$s 代表你作出咗捐款</string>
    <!-- Title for sheet shown when opening a sent gift -->
    <string name="ViewSentGiftBottomSheet__thanks_for_your_support">多謝您嘅鼎力支持！</string>
    <!-- Description for sheet shown when opening a redeemed gift -->
    <string name="ViewReceivedGiftBottomSheet__s_made_a_donation_to_signal">%1$s 代表你向 Signal 作出咗捐款！喺你嘅個人檔案度展現你對 Signal 嘅支持。</string>
    <!-- Description for sheet shown when opening a sent gift -->
    <string name="ViewSentGiftBottomSheet__youve_made_a_donation_to_signal">你代表 %1$s 向 Signal 作出咗捐款。對方可以選擇喺個人檔案度展示佢嘅支持。</string>
    <!-- Primary action for pending gift sheet to redeem badge now -->
    <string name="ViewReceivedGiftSheet__redeem">換領</string>
    <!-- Primary action for pending gift sheet to redeem badge later -->
    <string name="ViewReceivedGiftSheet__not_now">遲啲先啦</string>
    <!-- Dialog text while redeeming a gift -->
    <string name="ViewReceivedGiftSheet__redeeming_badge">兌換緊徽章…</string>
    <!-- Description text in gift thanks sheet -->
    <string name="GiftThanksSheet__youve_made_a_donation">你代表 %1$s 向 Signal 作出咗捐款。對方可以選擇喺個人檔案度展示佢嘅支持。</string>
    <!-- Expired gift sheet title -->
    <string name="ExpiredGiftSheetConfiguration__your_badge_has_expired">你嘅徽章已經過咗期</string>
    <!-- Expired gift sheet top description text -->
    <string name="ExpiredGiftSheetConfiguration__your_badge_has_expired_and_is">你嘅徽章已經過咗期，其他人唔會再喺你嘅個人檔案度見到佢。</string>
    <!-- Expired gift sheet bottom description text -->
    <string name="ExpiredGiftSheetConfiguration__to_continue">如果您想繼續力撐為您而設嘅科技，請考慮做我哋月供課金計劃嘅後援金主。</string>
    <!-- Expired gift sheet make a monthly donation button -->
    <string name="ExpiredGiftSheetConfiguration__make_a_monthly_donation">每月捐款</string>
    <!-- Expired gift sheet not now button -->
    <string name="ExpiredGiftSheetConfiguration__not_now">遲啲先啦</string>
    <!-- My Story label designating that we will only share with the selected viewers. -->
    <string name="ContactSearchItems__only_share_with">只係分享俾</string>
    <!-- Label under name for custom stories -->
    <plurals name="ContactSearchItems__custom_story_d_viewers">
        <item quantity="other">自訂限時動態 · %1$d 個瀏覽者</item>
    </plurals>
    <!-- Label under name for group stories -->
    <plurals name="ContactSearchItems__group_story_d_viewers">
        <item quantity="other">群組限時動態 · %1$d 個瀏覽者</item>
    </plurals>
    <!-- Label under name for groups -->
    <plurals name="ContactSearchItems__group_d_members">
        <item quantity="other">%1$d 位成員</item>
    </plurals>
    <!-- Label under name for my story -->
    <plurals name="ContactSearchItems__my_story_s_dot_d_viewers">
        <item quantity="other">%1$s · %2$d 個瀏覽者</item>
    </plurals>
    <!-- Label under name for my story -->
    <plurals name="ContactSearchItems__my_story_s_dot_d_excluded">
        <item quantity="other">排除咗 %1$s · %2$d</item>
    </plurals>
    <!-- Label under name for My Story when first sending to my story -->
    <string name="ContactSearchItems__tap_to_choose_your_viewers">㩒一吓就可以揀選你嘅瀏覽者</string>
    <!-- Label for context menu item to open story settings -->
    <string name="ContactSearchItems__story_settings">是日花生設定</string>
    <!-- Label for context menu item to remove a group story from contact results -->
    <string name="ContactSearchItems__remove_story">移除限時動態</string>
    <!-- Label for context menu item to delete a custom story -->
    <string name="ContactSearchItems__delete_story">刪除限時動態</string>
    <!-- Dialog title for removing a group story -->
    <string name="ContactSearchMediator__remove_group_story">係咪要移除群組限時動態？</string>
    <!-- Dialog message for removing a group story -->
    <string name="ContactSearchMediator__this_will_remove">咁做嘅話，系統就會喺清單度移除限時動態，但你仍然可以睇到呢個群組嘅限時動態。</string>
    <!-- Dialog action item for removing a group story -->
    <string name="ContactSearchMediator__remove">移除</string>
    <!-- Dialog title for deleting a custom story -->
    <string name="ContactSearchMediator__delete_story">係咪要刪除限時動態？</string>
    <!-- Dialog message for deleting a custom story -->
    <string name="ContactSearchMediator__delete_the_custom">係咪要刪除「%1$s」自訂限時動態？</string>
    <!-- Dialog action item for deleting a custom story -->
    <string name="ContactSearchMediator__delete">刪除</string>
    <!-- Donation for a friend expiry days remaining -->
    <plurals name="Gifts__d_days_remaining">
        <item quantity="other">剩返 %1$d 日</item>
    </plurals>
    <!-- Donation for a friend expiry hours remaining -->
    <plurals name="Gifts__d_hours_remaining">
        <item quantity="other">剩返 %1$d 個鐘</item>
    </plurals>
    <!-- Gift expiry minutes remaining -->
    <plurals name="Gifts__d_minutes_remaining">
        <item quantity="other">剩返 %1$d 分鐘</item>
    </plurals>
    <!-- Donation for a friend expiry expired -->
    <string name="Gifts__expired">過咗期</string>

    <!-- Label indicating that a user can tap to advance to the next post in a story -->
    <string name="StoryFirstTimeNavigationView__tap_to_advance">㩒一吓繼續操作</string>
    <!-- Label indicating swipe direction to skip current story -->
    <string name="StoryFirstTimeNavigationView__swipe_up_to_skip">向上掃嚟略過</string>
    <!-- Label indicating swipe direction to exit story viewer -->
    <string name="StoryFirstTimeNavigationView__swipe_right_to_exit">向右掃嚟退出</string>
    <!-- Button label to confirm understanding of story navigation -->
    <string name="StoryFirstTimeNagivationView__got_it">明白</string>
    <!-- Content description for vertical context menu button in safety number sheet rows -->
    <string name="SafetyNumberRecipientRowItem__open_context_menu">打開內容選單</string>
    <!-- Sub-line when a user is verified. -->
    <string name="SafetyNumberRecipientRowItem__s_dot_verified">%1$s · 已驗證</string>
    <!-- Sub-line when a user is verified. -->
    <string name="SafetyNumberRecipientRowItem__verified">驗證咗</string>
    <!-- Title of safety number changes bottom sheet when showing individual records -->
    <string name="SafetyNumberBottomSheetFragment__safety_number_changes">安全碼變更</string>
    <!-- Message of safety number changes bottom sheet when showing individual records -->
    <string name="SafetyNumberBottomSheetFragment__the_following_people">以下嘅聯絡人可能重新安裝咗 Signal 或者更換咗裝置。你可以㩒一吓接收者嚟確認新安全碼。呢個操作係選擇性嘅。</string>
    <!-- Title of safety number changes bottom sheet when not showing individual records -->
    <string name="SafetyNumberBottomSheetFragment__safety_number_checkup">檢查安全碼</string>
    <!-- Title of safety number changes bottom sheet when not showing individual records and user has seen review screen -->
    <string name="SafetyNumberBottomSheetFragment__safety_number_checkup_complete">完成檢查新安全碼</string>
    <!-- Message of safety number changes bottom sheet when not showing individual records and user has seen review screen -->
    <string name="SafetyNumberBottomSheetFragment__all_connections_have_been_reviewed">已經審查晒所有人脈，㩒一吓傳送就可以繼續。</string>
    <!-- Message of safety number changes bottom sheet when not showing individual records -->
    <plurals name="SafetyNumberBottomSheetFragment__you_have_d_connections_plural">
        <item quantity="other">%1$d 個人脈可能重新安裝咗 Signal 或者更換咗裝置。你可以檢查佢哋嘅安全碼或者繼續傳送訊息。</item>
    </plurals>
    <!-- Menu action to launch safety number verification screen -->
    <string name="SafetyNumberBottomSheetFragment__verify_safety_number">驗證安全碼</string>
    <!-- Menu action to remove user from story -->
    <string name="SafetyNumberBottomSheetFragment__remove_from_story">喺限時動態入面移除</string>
    <!-- Action button at bottom of SafetyNumberBottomSheetFragment to send anyway -->
    <string name="SafetyNumberBottomSheetFragment__send_anyway">照樣傳送</string>
    <!-- Action button at bottom of SafetyNumberBottomSheetFragment to review connections -->
    <string name="SafetyNumberBottomSheetFragment__review_connections">審查人脈</string>
    <!-- Empty state copy for SafetyNumberBottomSheetFragment -->
    <string name="SafetyNumberBottomSheetFragment__no_more_recipients_to_show">冇其他接收者喇</string>
    <!-- Done button on safety number review fragment -->
    <string name="SafetyNumberReviewConnectionsFragment__done">完成</string>
    <!-- Title of safety number review fragment -->
    <string name="SafetyNumberReviewConnectionsFragment__safety_number_changes">安全碼變更</string>
    <!-- Message of safety number review fragment -->
    <plurals name="SafetyNumberReviewConnectionsFragment__d_recipients_may_have">
        <item quantity="other">有 %1$d 個接收者可能重新安裝咗 Signal 或者更換咗裝置。你可以㩒一吓接收者嚟確認新安全碼。呢個操作係選擇性嘅。</item>
    </plurals>
    <!-- Section header for 1:1 contacts in review fragment -->
    <string name="SafetyNumberBucketRowItem__contacts">聯絡人</string>
    <!-- Context menu label for distribution list headers in review fragment -->
    <string name="SafetyNumberReviewConnectionsFragment__remove_all">全部移除</string>
    <!-- Context menu label for 1:1 contacts to remove from send -->
    <string name="SafetyNumberReviewConnectionsFragment__remove">移除</string>

    <!-- Title of initial My Story settings configuration shown when sending to My Story for the first time -->
    <string name="ChooseInitialMyStoryMembershipFragment__my_story_privacy">「我嘅限時動態」私隱設定</string>
    <!-- Subtitle of initial My Story settings configuration shown when sending to My Story for the first time -->
    <string name="ChooseInitialMyStoryMembershipFragment__choose_who_can_see_posts_to_my_story_you_can_always_make_changes_in_settings">選擇邊個可以睇到「我嘅限時動態」貼文。你隨時可以喺設定入面更改。</string>
    <!-- All connections option for initial My Story settings configuration shown when sending to My Story for the first time -->
    <string name="ChooseInitialMyStoryMembershipFragment__all_signal_connections">所有 Signal 人脈</string>
    <!-- All connections except option for initial My Story settings configuration shown when sending to My Story for the first time -->
    <string name="ChooseInitialMyStoryMembershipFragment__all_except">所有人，除咗…</string>
    <!-- Only with selected connections option for initial My Story settings configuration shown when sending to My Story for the first time -->
    <string name="ChooseInitialMyStoryMembershipFragment__only_share_with">只係分享俾…</string>

    <!-- Story info header sent heading -->
    <string name="StoryInfoHeader__sent">送出</string>
    <!-- Story info header received heading -->
    <string name="StoryInfoHeader__received">收到</string>
    <!-- Story info header file size heading -->
    <string name="StoryInfoHeader__file_size">檔案大小</string>
    <!-- Story info "Sent to" header -->
    <!-- Story info "Sent from" header -->
    <!-- Story info "Failed" header -->
    <!-- Story Info context menu label -->

    <!-- StoriesPrivacySettingsFragment -->
    <!-- Explanation about how stories are deleted and managed -->
    <string name="StoriesPrivacySettingsFragment__story_updates_automatically_disappear">限時動態更新會喺 24 小時後自動銷毀。你可以揀選限時動態嘅分享對象，亦可以為特定對象或者群組建立新嘅限時動態。</string>
    <!-- Preference title to turn off stories -->
    <string name="StoriesPrivacySettingsFragment__turn_off_stories">閂咗限時動態</string>
    <!-- Preference summary to turn off stories -->
    <string name="StoriesPrivacySettingsFragment__if_you_opt_out">如果你選擇閂咗限時動態，就冇得再分享自己或者睇其他人嘅限時動態㗎喇。</string>
    <!-- Preference title to turn on stories -->
    <string name="StoriesPrivacySettingsFragment__turn_on_stories">開啟限時動態</string>
    <!-- Preference summary to turn on stories -->
    <string name="StoriesPrivacySettingsFragment__share_and_view">分享自己同睇其他人嘅限時動態。限時動態會喺 24 小時後自動消失。</string>
    <!-- Dialog title to turn off stories -->
    <string name="StoriesPrivacySettingsFragment__turn_off_stories_question">係咪要閂咗限時動態呀？</string>
    <!-- Dialog message to turn off stories -->
    <string name="StoriesPrivacySettingsFragment__you_will_no_longer_be_able_to_share">你冇得再分享或者瀏覽限時動態㗎喇。你最近分享嘅限時動態更新都將會被刪除。</string>
    <!-- Page title when launched from stories landing screen -->
    <string name="StoriesPrivacySettingsFragment__story_privacy">限時動態私隱</string>
    <!-- Header for section that lists out stories -->
    <string name="StoriesPrivacySettingsFragment__stories">限時動態</string>
    <!-- Story views header -->
    <!-- Story view receipts toggle title -->
    <string name="StoriesPrivacySettingsFragment__view_receipts">瀏覽標記</string>
    <!-- Story view receipts toggle message -->
    <string name="StoriesPrivacySettingsFragment__see_and_share">當有人瀏覽限時動態嗰陣可以睇到同分享。如果停用呢個功能，你就睇唔到其他人有冇瀏覽你嘅限時動態。</string>

    <!-- NewStoryItem -->
    <string name="NewStoryItem__new_story">新增限時動態</string>

    <!-- GroupStorySettingsFragment -->
    <!-- Section header for who can view a group story -->
    <string name="GroupStorySettingsFragment__who_can_view_this_story">邊個可以睇到呢個限時動態</string>
    <!-- Explanation of who can view a group story -->
    <string name="GroupStorySettingsFragment__members_of_the_group_s">"「%1$s」群組嘅成員可以睇到同埋回覆呢個限時動態。你可以更新群組聊天嘅成員資格。"</string>
    <!-- Preference label for removing this group story -->
    <string name="GroupStorySettingsFragment__remove_group_story">移除群組限時動態</string>

    <!-- Generic title for overflow menus -->
    <string name="OverflowMenu__overflow_menu">溢位選單</string>

    <!-- First step number/bullet for choose new default sms app instructions -->
    <string name="ChooseANewDefaultSmsAppFragment__bullet_1">1</string>
    <!-- Second step number/bullet for choose new default sms app instructions -->
    <string name="ChooseANewDefaultSmsAppFragment__bullet_2">2</string>
    <!-- Third step number/bullet for choose new default sms app instructions -->
    <string name="ChooseANewDefaultSmsAppFragment__bullet_3">3</string>
    <!-- Fourth step number/bullet for choose new default sms app instructions -->
    <string name="ChooseANewDefaultSmsAppFragment__bullet_4">4</string>
    <!-- BackupSchedulePermission Megaphone -->
    <!-- The title on an alert window that explains to the user that we are unable to backup their messages -->
    <string name="BackupSchedulePermissionMegaphone__cant_back_up_chats">備份聊天失敗</string>
    <!-- The body text of an alert window that tells the user that we are unable to backup their messages -->
    <string name="BackupSchedulePermissionMegaphone__your_chats_are_no_longer_being_automatically_backed_up">系統唔會再自動將你嘅聊天備份。</string>
    <!-- The text on a button in an alert window that, when clicked, will take the user to a screen to re-enable backups -->
    <string name="BackupSchedulePermissionMegaphone__back_up_chats">備份聊天</string>
    <!-- The text on a button in an alert window that, when clicked, will take the user to a screen to re-enable backups -->
    <string name="BackupSchedulePermissionMegaphone__not_now">遲啲先啦</string>
    <!-- Re-enable backup permission bottom sheet title -->
    <string name="BackupSchedulePermissionMegaphone__to_reenable_backups">如果要重啟備份功能：</string>
    <!-- Re-enable backups permission bottom sheet instruction 1 text -->
    <string name="BackupSchedulePermissionMegaphone__tap_the_go_to_settings_button_below">喺下面㩒一下「前往設定」按鈕</string>
    <!-- Re-enable backups permission bottom sheet instruction 2 text -->
    <string name="BackupSchedulePermissionMegaphone__turn_on_allow_settings_alarms_and_reminders">開啟「允許設定鬧鐘同提醒」。</string>
    <!-- Re-enable backups permission bottom sheet call to action button to open settings -->
    <string name="BackupSchedulePermissionMegaphone__go_to_settings">前往設定</string>

    <!-- DonateToSignalFragment -->
    <!-- Title below avatar -->
    <string name="DonateToSignalFragment__privacy_over_profit">私隱勝於利潤</string>
    <!-- Continue button label -->
    <string name="DonateToSignalFragment__continue">繼續</string>
    <!-- Description below title -->
    <string name="DonateToSignalFragment__private_messaging">由你贊助嘅私密通訊軟件。冇廣告、冇追蹤、絕不妥協。請立即捐款支持 Signal。</string>
    <!-- Dialog title when a user tries to donate while they already have a pending donation. -->
    <string name="DonateToSignalFragment__you_have_a_donation_pending">你仲有捐款尚待處理</string>
    <!-- Dialog body when a user tries to donate while they already have a pending monthly donation. -->
    <string name="DonateToSignalFragment__bank_transfers_usually_take_1_business_day_to_process_monthly">銀行轉賬通常需要 1 個工作日先處理完成。 請你等呢個付款完成咗，然後先更新你嘅定期贊助。</string>
    <!-- Dialog body when a user tries to donate while they already have a pending one time donation. -->
    <string name="DonateToSignalFragment__bank_transfers_usually_take_1_business_day_to_process_onetime">銀行轉賬通常需要 1 個工作日先處理完成。 請你等呢個付款完成咗，然後先至開始另一次捐款。</string>
    <!-- Dialog body when a user tries to donate while they already have a pending monthly donation. -->
    <string name="DonateToSignalFragment__your_payment_is_still_being_processed_monthly">仲處理緊你嘅捐款。 視乎你嘅上網速度，過程可能需時幾分鐘。請你等呢次付款完成咗，先至更新你嘅定期贊助。</string>
    <!-- Dialog body when a user tries to donate while they already have a pending one time donation. -->
    <string name="DonateToSignalFragment__your_payment_is_still_being_processed_onetime">仲處理緊你嘅捐款。 視乎你嘅上網速度，過程可能需時幾分鐘。請你等呢次付款完成咗，先至開始另一次捐款。</string>
    <!-- Dialog body when a user opens the manage donations main screen and they have a pending iDEAL donation -->
    <string name="DonateToSignalFragment__your_ideal_payment_is_still_processing">你 iDeal 嘅捐款仲喺度處理緊。 請用你個銀行 app 去核准你嘅付款，然後先至做另一次捐款。</string>
    <!-- Dialog title shown when a user tries to donate an amount higher than is allowed for a given payment method. -->
    <string name="DonateToSignal__donation_amount_too_high">捐款金額太高</string>
    <!-- Dialog body shown when a user tries to donate an amount higher than is allowed for a given payment method, place holder is the maximum -->
    <string name="DonateToSignalFragment__you_can_send_up_to_s_via_bank_transfer">你可以透過銀行轉賬發送最多 %1$s。試吓其他金額或者其他付款方式。</string>

    <!-- Donation pill toggle monthly text -->
    <string name="DonationPillToggle__monthly">每月</string>
    <!-- Donation pill toggle one-time text -->
    <string name="DonationPillToggle__one_time">單次</string>

    <!-- GatewaySelectorBottomSheet -->
    <!-- Sheet title when subscribing -->
    <string name="GatewaySelectorBottomSheet__donate_s_month_to_signal">每月向 Signal 捐款 %1$s</string>
    <!-- Sheet summary when subscribing -->
    <string name="GatewaySelectorBottomSheet__get_a_s_badge">獲得一枚「%1$s」襟章</string>
    <!-- Sheet title when giving a one-time donation -->
    <string name="GatewaySelectorBottomSheet__donate_s_to_signal">向 Signal 捐款 %1$s</string>
    <!-- Sheet summary when giving a one-time donation -->
    <plurals name="GatewaySelectorBottomSheet__get_a_s_badge_for_d_days">
        <item quantity="other">獲取為期 %2$d 日嘅 %1$s 徽章</item>
    </plurals>
    <!-- Button label for paying with a bank transfer -->
    <string name="GatewaySelectorBottomSheet__bank_transfer">銀行轉賬</string>
    <!-- Button label for paying with a credit card -->
    <string name="GatewaySelectorBottomSheet__credit_or_debit_card">信用卡或扣帳卡</string>
    <!-- Sheet summary when giving donating for a friend -->
    <string name="GatewaySelectorBottomSheet__donate_for_a_friend">代表朋友捐款</string>
    <!-- Button label for paying with iDEAL -->
    <string name="GatewaySelectorBottomSheet__ideal">iDEAL</string>

    <!-- Dialog title for launching external intent -->
    <string name="ExternalNavigationHelper__leave_signal_to_confirm_payment">係咪想離開 Signal 去確認捐款呀？</string>
    <string name="ExternalNavigationHelper__once_this_payment_is_confirmed">確認之後，請返去 Signal 完成埋你嘅捐款。</string>

    <!-- IdealBank -->
    <!-- iDEAL bank name -->
    <string name="IdealBank__abn_amro">ABN AMRO</string>
    <!-- iDEAL bank name -->
    <string name="IdealBank__asn_bank">ASN Bank</string>
    <!-- iDEAL bank name -->
    <string name="IdealBank__bunq">bunq</string>
    <!-- iDEAL bank name -->
    <string name="IdealBank__ing">ING</string>
    <!-- iDEAL bank name -->
    <string name="IdealBank__knab">Knab</string>
    <!-- iDEAL bank name -->
    <string name="IdealBank__n26">N26</string>
    <!-- iDEAL bank name -->
    <string name="IdealBank__rabobank">Rabobank</string>
    <!-- iDEAL bank name -->
    <string name="IdealBank__regiobank">RegioBank</string>
    <!-- iDEAL bank name -->
    <string name="IdealBank__revolut">Revolut</string>
    <!-- iDEAL bank name -->
    <string name="IdealBank__sns_bank">SNS Bank</string>
    <!-- iDEAL bank name -->
    <string name="IdealBank__triodos_bank">Triodos Bank</string>
    <!-- iDEAL bank name -->
    <string name="IdealBank__van_lanschot">Van Lanschot Kempen</string>
    <!-- iDEAL bank name -->
    <string name="IdealBank__yoursafe">Yoursafe</string>

    <!-- BankTransferMandateFragment -->
    <!-- Title of screen displaying the bank transfer mandate -->
    <string name="BankTransferMandateFragment__bank_transfer">銀行轉賬</string>
    <!-- Subtitle of screen displaying the bank transfer mandate, placeholder is \'Learn more\' -->
    <string name="BankTransferMandateFragment__stripe_processes_donations">Stripe 會負責處理 Signal 收到嘅捐款。Signal 唔會收集或者儲存你嘅個人資料。%1$s</string>
    <!-- Subtitle learn more of screen displaying bank transfer mandate -->
    <string name="BankTransferMandateFragment__learn_more">了解詳情</string>
    <!-- Button label to continue with transfer -->
    <string name="BankTransferMandateFragment__agree">同意</string>
    <!-- Button label to read more of the bank mandate that is currently off screen -->
    <string name="BankTransferMandateFragment__read_more">睇晒全文</string>
    <!-- Text displayed when mandate load fails -->
    <string name="BankTransferMandateFragment__failed_to_load_mandate">載入唔到授權</string>

    <!-- BankTransferDetailsFragment -->
    <!-- Subtext explaining how email is used. Placeholder is \'Learn more\' -->
    <string name="BankTransferDetailsFragment__enter_your_bank_details">請輸入你嘅銀行資料同電郵地址。 Stripe 會用呢個電郵地址向你發送有關捐款嘅最新消息。%1$s</string>
    <!-- Subtext learn more link text -->
    <string name="BankTransferDetailsFragment__learn_more">了解詳情</string>
    <!-- Text field label for name on bank account -->
    <string name="BankTransferDetailsFragment__name_on_bank_account">銀行帳戶上嘅姓名</string>
    <!-- Text field label for IBAN -->
    <string name="BankTransferDetailsFragment__iban">IBAN</string>
    <!-- Text field label for email -->
    <string name="BankTransferDetailsFragment__email">電郵</string>
    <!-- Text label for button to show user how to find their IBAN -->
    <string name="BankTransferDetailsFragment__find_account_info">搵返帳戶資料</string>
    <!-- Donate button label for monthly subscription -->
    <string name="BankTransferDetailsFragment__donate_s_month">每月捐款 %1$s</string>
    <!-- Donate button label for one-time -->
    <string name="BankTransferDetailsFragment__donate_s">捐款 %1$s</string>
    <!-- Error label for IBAN field when number is too short -->
    <string name="BankTransferDetailsFragment__iban_is_too_short">IBAN 太短</string>
    <!-- Error label for IBAN field when number is too long -->
    <string name="BankTransferDetailsFragment__iban_is_too_long">IBAN 太長</string>
    <!-- Error label for IBAN field when country is not supported -->
    <string name="BankTransferDetailsFragment__iban_country_code_is_not_supported">未支援 IBAN 國家/地區代碼</string>
    <!-- Error label for IBAN field when number is invalid -->
    <string name="BankTransferDetailsFragment__invalid_iban">IBAN 無效</string>
    <!-- Error label for name field when name is not at least two characters long -->
    <string name="BankTransferDetailsFragment__minimum_2_characters">最少 2 個字元</string>
    <!-- Error label for email field when email is not valid -->
    <string name="BankTransferDetailsFragment__invalid_email_address">電郵地址無效</string>

    <!-- IdealTransferDetailsFragment -->
    <!-- Title of the screen, displayed in the toolbar -->
    <string name="IdealTransferDetailsFragment__ideal">iDEAL</string>
    <!-- Subtitle of the screen, displayed below the toolbar. Placeholder is for \'learn more\' -->
    <string name="IdealTransferDetailsFragment__enter_your_bank">請輸入你嘅銀行、姓名同電郵地址。Stripe 會用呢個電郵地址向你發送有關捐款嘅最新消息。 %1$s</string>
    <!-- Subtitle of the screen, displayed below the toolbar. Placeholder is for \'learn more\' -->
    <string name="IdealTransferDetailsFragment__enter_your_bank_details_one_time">請輸入你嘅銀行資料。 Signal 唔會收集或者儲存你嘅個人資料。%1$s</string>
    <!-- Subtitle learn-more button displayed inline with the subtitle text -->
    <string name="IdealTransferDetailsFragment__learn_more">了解詳情</string>
    <!-- Hint label for text entry box for name on bank account -->
    <string name="IdealTransferDetailsFragment__name_on_bank_account">銀行帳戶上嘅姓名</string>
    <!-- Hint label for text entry box for email -->
    <string name="IdealTransferDetailsFragment__email">電郵</string>
    <!-- Default label for bank selection -->
    <string name="IdealTransferDetailsFragment__choose_your_bank">選擇你嘅銀行</string>
    <!-- Dialog title shown when using iDEAL payment for setting up a monthly donation -->
    <string name="IdealTransferDetailsFragment__confirm_your_donation_with_s">同 %1$s 確認你嘅捐款</string>
    <!-- Dialog warning shown when using iDEAL payment for setting up a monthly donation -->
    <string name="IdealTransferDetailsFragment__monthly_ideal_warning">要設定你嘅定期捐款，請你㩒一下「繼續」同銀行確認 €0.01 嘅費用。呢筆錢會自動退還，並且允許系統由你嘅帳戶扣除每月 €5 嘅捐款。</string>
    <!-- Dialog button shown when using iDEAL payment for setting up a monthly donation to continue with the donation -->
    <string name="IdealTransferDetailsFragment__continue">繼續</string>

    <!-- IdealTransferDetailsBankSelectionDialogFragment -->
    <!-- Title of the screen, displayed in the toolbar -->
    <string name="IdealTransferDetailsBankSelectionDialogFragment__choose_your_bank">選擇你嘅銀行</string>

    <!-- Title of bottom sheet for finding account information -->
    <string name="FindAccountInfoSheet__find_your_account_information">搵返你嘅帳戶資料</string>
    <!-- Body of bottom sheet for finding account information -->
    <string name="FindAccountInfoSheet__look_for_your_iban_at">喺銀行結算單頂部搵返你嘅 IBAN。 IBAN 包含最多 34 個字元。 你輸入嘅名要同你銀行帳戶嘅全名吻合。詳情請聯絡你嘅銀行查詢。</string>

    <!-- Title of donation pending sheet displayed after making a bank transfer -->
    <string name="DonationPendingBottomSheet__donation_pending">捐款待處理</string>
    <!-- Top text block of donation pending sheet displayed after subscribing via a bank transfer. Placeholder is the badge name. -->
    <string name="DonationPendingBottomSheet__your_monthly_donation_is_pending">你嘅每月捐款尚待處理。 我哋收到捐款之後，你就可以喺個人檔案度顯示 %1$s 徽章喇。</string>
    <!-- Top text block of donation pending sheet displayed after one-time donation via a bank transfer. Placeholder is the badge name. -->
    <string name="DonationPendingBottomSheet__your_one_time_donation_is_pending">你嘅單次捐款尚待處理。 我哋收到捐款之後，你就可以喺個人檔案度顯示 %1$s 徽章喇。</string>
    <!-- Bottom text block of donation pending sheet displayed after donating via a bank transfer. Placeholder is for learn more. -->
    <string name="DonationPendingBottomSheet__bank_transfers_usually_take">銀行轉賬通常需要 1 個工作日先處理完成。 %1$s</string>
    <!-- Learn more text for donation pending sheet displayed after donating via a bank transfer. -->
    <string name="DonationPendingBottomSheet__learn_more">了解詳情</string>
    <!-- Confirmation button for donation pending sheet displayed after donating via a bank transfer. -->
    <string name="DonationPendingBottomSheet__done">完成</string>

    <!-- Title of donation error sheet displayed after making a bank transfer that fails -->
    <string name="DonationErrorBottomSheet__donation_couldnt_be_processed">處理唔到捐款</string>
    <!-- Text block of donation error sheet displayed after making a bank transfer that fails -->
    <string name="DonationErrorBottomSheet__were_having_trouble">我哋喺處理你嘅銀行轉賬時遇到問題。 你冇被扣款。 試下轉用另一個付款方式，又或者聯絡返您間銀行問清楚。</string>
    <!-- Button label for retry button of donation error sheet displayed after making a bank transfer that fails -->
    <string name="DonationErrorBottomSheet__try_again">再試一次</string>
    <!-- Button label for not now button of donation error sheet displayed after making a bank transfer that fails -->
    <string name="DonationErrorBottomSheet__not_now">遲啲先啦</string>

    <!-- Title of \'Donation Complete\' sheet displayed after a bank transfer completes and the badge is redeemed -->
    <string name="DonationCompletedBottomSheet__donation_complete">捐款完成</string>
    <!-- Text block of \'Donation Complete\' sheet displayed after a bank transfer completes and the badge is redeemed -->
    <string name="DonationCompleteBottomSheet__your_bank_transfer_was_received">我哋收到你嘅銀行轉賬喇。你可以選擇喺個人檔案度顯示呢個徽章，展現你對我哋嘅支持。</string>
    <!-- Button text of \'Donation Complete\' sheet displayed after a bank transfer completes and the badge is redeemed to dismiss sheet -->
    <string name="DonationCompleteBottomSheet__done">完成</string>

    <!-- StripePaymentInProgressFragment -->
    <string name="StripePaymentInProgressFragment__cancelling">取消緊…</string>

    <!-- The title of a bottom sheet dialog that tells the user we temporarily can\'t process their contacts. -->
    <string name="CdsTemporaryErrorBottomSheet_title">處理咗太多聯絡人</string>
    <!-- The first part of the body text in a bottom sheet dialog that tells the user we temporarily can\'t process their contacts. The placeholder represents the number of days the user will have to wait until they can again. -->
    <plurals name="CdsTemporaryErrorBottomSheet_body1">
        <item quantity="other">系統會喺 %1$d 日內再嘗試處理你嘅聯絡人。</item>
    </plurals>
    <!-- The second part of the body text in a bottom sheet dialog that advises the user to remove contacts from their phone to fix the issue. -->
    <string name="CdsTemporaryErrorBottomSheet_body2">要盡快解決呢個問題嘅話，你可以考慮喺同步大量聯絡人嘅手機度刪除一啲聯絡人或者帳戶。</string>
    <!-- A button label in a bottom sheet that will navigate the user to their contacts settings. -->
    <!-- A toast that will be shown if we are unable to open the user\'s default contacts app. -->

    <!-- The title of a bottom sheet dialog that tells the user we can\'t process their contacts. -->
    <string name="CdsPermanentErrorBottomSheet_title">系統處理唔到你嘅聯絡人</string>
    <!-- The first part of the body text in a bottom sheet dialog that tells the user we can\'t process their contacts. -->
    <string name="CdsPermanentErrorBottomSheet_body">你手機入面嘅聯絡人超出咗 Signal 可以處理嘅數量。如果要喺 Signal 度尋找聯絡人，請考慮喺同步大量聯絡人嘅手機度刪除一啲聯絡人或者帳戶。</string>
    <!-- The first part of the body text in a bottom sheet dialog that tells the user we can\'t process their contacts. -->
    <string name="CdsPermanentErrorBottomSheet_learn_more">講多啲畀我聽</string>
    <!-- A button label in a bottom sheet that will navigate the user to their contacts settings. -->
    <string name="CdsPermanentErrorBottomSheet_contacts_button">開啟聯絡人</string>
    <!-- A toast that will be shown if we are unable to open the user\'s default contacts app. -->
    <string name="CdsPermanentErrorBottomSheet_no_contacts_toast">搵唔到聯絡人應用程式</string>

    <!-- PaymentMessageView -->
    <!-- In-chat conversation message shown when you sent a payment to another person, placeholder is the other person name -->
    <string name="PaymentMessageView_you_sent_s">你俾咗錢 %1$s</string>
    <!-- In-chat conversation message shown when another person sent a payment to you, placeholder is the other person name -->
    <string name="PaymentMessageView_s_sent_you">%1$s 俾咗錢你</string>

    <!-- YourInformationIsPrivateBottomSheet -->
    <string name="YourInformationIsPrivateBottomSheet__your_information_is_private">你嘅資料已經保密</string>
    <string name="YourInformationIsPrivateBottomSheet__signal_does_not_collect">Signal 唔會喺你捐款嗰陣收集或者儲存任何個人資料。</string>
    <string name="YourInformationIsPrivateBottomSheet__we_use_stripe">我哋用 Stripe 作為接收捐款嘅付款處理商。我哋唔會存取、保存或者儲存你向佢哋提供嘅任何資料。</string>
    <string name="YourInformationIsPrivateBottomSheet__signal_does_not_and_cannot">Signal 唔會亦冇辦法將你嘅捐款連結至你嘅 Signal 帳戶。</string>
    <string name="YourInformationIsPrivateBottomSheet__thank_you">多謝你嘅支持！</string>

    <!-- GroupStoryEducationSheet -->
    <!-- Displayed as the title of the education bottom sheet -->
    <string name="GroupStoryEducationSheet__introducing_group_stories">隆重推出：群組限時動態</string>
    <!-- Line item on the sheet explaining group stories -->
    <string name="GroupStoryEducationSheet__share_story_updates_to">喺你加入咗嘅群組聊天入面分享限時動態更新。</string>
    <!-- Line item on the sheet explaining that anyone in the group can share to group stories -->
    <string name="GroupStoryEducationSheet__anyone_in_the_group">群組聊天入面嘅所有成員都可以新增限時動態。</string>
    <!-- Line item on the sheet explaining that anyone in the group can view replies -->
    <string name="GroupStoryEducationSheet__all_group_chat_members">群組聊天嘅所有成員都可以瀏覽限時動態回覆。</string>
    <!-- Button label to dismiss sheet -->
    <string name="GroupStoryEducationSheet__next">下一步</string>
    <string name="Registration_country_code_entry_hint">+0</string>

    <!-- PaypalCompleteOrderBottomSheet -->
    <string name="PaypalCompleteOrderBottomSheet__donate">課金</string>
    <string name="PaypalCompleteOrderBottomSheet__payment">付款</string>

    <!-- ChatFilter -->
    <!-- Displayed in a pill at the top of the chat list when it is filtered by unread messages -->
    <string name="ChatFilter__filtered_by_unread">按照未讀訊息篩選</string>
    <!-- Displayed underneath the filter circle at the top of the chat list when the user pulls at a very low velocity -->
    <string name="ChatFilter__pull_to_filter">向下拉嚟篩選</string>
    <!-- Displayed in the "clear filter" item in the chat feed if the user opened the filter from the overflow menu -->
    <string name="ChatFilter__tip_pull_down">提示：喺聊天清單度向下拉就可以篩選</string>

    <!-- Set up your username megaphone -->
    <!-- Displayed as a title on a megaphone which prompts user to set up a username -->
    <string name="SetUpYourUsername__set_up_your_signal_username">設定你嘅 Signal 用戶名稱</string>
    <!-- Displayed as a description on a megaphone which prompts user to set up a username -->
    <string name="SetUpYourUsername__introducing_phone_number_privacy">包括電話冧把私隱、可以選填嘅用戶名稱同連結功能。</string>
    <!-- Displayed as an action on a megaphone which prompts user to set up a username -->
    <string name="SetUpYourUsername__dismiss">關閉</string>
    <!-- Displayed as an action on a megaphone which prompts user to set up a username -->
    <string name="SetUpYourUsername__learn_more">了解詳情</string>

    <!-- Displayed as a title on a megaphone which prompts user to set up a username -->
    <string name="PnpLaunchMegaphone_title">全新連繫方式</string>
    <!-- Displayed as a description on a megaphone which prompts user to set up a username -->
    <string name="PnpLaunchMegaphone_body">包括電話號碼私隱、可以選填嘅用戶名稱同連結功能。</string>
    <!-- Displayed as an action on a megaphone which prompts user to set up a username. Clicking it will dismiss the megaphone. -->
    <string name="PnpLaunchMegaphone_dismiss">關閉</string>
    <!-- Displayed as an action on a megaphone which prompts user to set up a username. Clicking it will open a link. -->
    <string name="PnpLaunchMegaphone_learn_more">了解詳情</string>

    <!-- Text Formatting -->
    <!-- Popup menu label for applying bold style -->
    <string name="TextFormatting_bold">粗體</string>
    <!-- Popup menu label for applying italic style -->
    <string name="TextFormatting_italic">斜體</string>
    <!-- Popup menu label for applying strikethrough style -->
    <string name="TextFormatting_strikethrough">刪除線</string>
    <!-- Popup menu label for applying monospace font style -->
    <string name="TextFormatting_monospace">等寬</string>
    <!-- Popup menu label for applying spoiler style -->
    <string name="TextFormatting_spoiler">劇透文字</string>
    <!-- Popup menu label for clearing applied formatting -->
    <string name="TextFormatting_clear_formatting">清除格式</string>

    <!-- Username edit dialog -->
    <!-- Option to open username editor displayed as a list item in a dialog -->
    <string name="UsernameEditDialog__edit_username">編輯用戶名稱</string>
    <!-- Option to delete username displayed as a list item in a dialog -->
    <string name="UsernameEditDialog__delete_username">刪除用戶名稱</string>

    <!-- Time duration picker -->
    <!-- Shown in a time duration picker for selecting duration in hours and minutes, label shown after the user input value for hour, e.g., 12h -->
    <string name="TimeDurationPickerDialog_single_letter_hour_abbreviation">小時</string>
    <!-- Shown in a time duration picker for selecting duration in hours and minutes, label shown after the user input value for minute, e.g., 24m -->
    <string name="TimeDurationPickerDialog_single_letter_minute_abbreviation">分鐘</string>
    <!-- Shown in a time duration picker for selecting duration in hours and minutes, label for button that will apply the setting -->
    <string name="TimeDurationPickerDialog_positive_button">設定</string>
    <!-- Shown in a time duration picker for selecting duration in hours and minutes, helper text indicating minimum allowable duration -->
    <string name="TimeDurationPickerDialog_minimum_duration_warning">等待螢幕鎖定啟用嘅最短時間係 1 分鐘。</string>

    <!-- Call Log -->
    <!-- Displayed below the user\'s name in row items on the call log. First placeholder is the call status, second is when it occurred -->
    <string name="CallLogAdapter__s_dot_s">%1$s · %2$s</string>
    <!-- Displayed for incoming calls -->
    <string name="CallLogAdapter__incoming">來電</string>
    <!-- Displayed for outgoing calls -->
    <string name="CallLogAdapter__outgoing">打出</string>
    <!-- Displayed for missed calls -->
    <string name="CallLogAdapter__missed">未接來電</string>
    <!-- Displayed for missed calls declined by notification profile -->
    <string name="CallLogAdapter__missed_notification_profile">通知設定檔開啟時未接通話</string>
    <!-- Displayed on Group Call button if user is not in the call -->
    <string name="CallLogAdapter__join">加入</string>
    <!-- Displayed on Group Call button if user is in the call -->
    <string name="CallLogAdapter__return">返回</string>
    <!-- Call state template when there is more than one call collapsed into a single row. D is a number > 1 and S is a call info string (like Missed) -->
    <string name="CallLogAdapter__d_s">(%1$d) %2$s</string>
    <!-- Status text on call links -->
    <string name="CallLogAdapter__call_link">通話連結</string>
    <!-- Accessibility description for the video call button -->
    <string name="CallLogAdapter__start_a_video_call">開始視像通話</string>
    <!-- Accessibility description for the voice call button -->
    <string name="CallLogAdapter__start_a_voice_call">開始語音通話</string>

    <!-- Call Log context menu -->
    <!-- Displayed as a context menu item to start a video call -->
    <string name="CallContextMenu__video_call">視像通話</string>
    <!-- Displayed as a context menu item to start an audio call -->
    <string name="CallContextMenu__audio_call">語音通話</string>
    <!-- Displayed as a context menu item to go to chat -->
    <string name="CallContextMenu__go_to_chat">跳去聊天</string>
    <!-- Displayed as a context menu item to see call info -->
    <string name="CallContextMenu__info">資訊</string>
    <!-- Displayed as a context menu item to select multiple calls -->
    <string name="CallContextMenu__select">揀選</string>
    <!-- Displayed as a context menu item to delete this call -->
    <string name="CallContextMenu__delete">刪除</string>

    <!-- Call Log Fragment -->
    <!-- Displayed when deleting call history items -->
    <string name="CallLogFragment__deleting">刪除緊…</string>
    <!-- Displayed in a toast when a deletion fails for an unknown reason -->
    <string name="CallLogFragment__deletion_failed">刪除失敗。</string>
    <!-- Displayed as message in error dialog when can\'t delete links -->
    <plurals name="CallLogFragment__cant_delete_call_link">
        <item quantity="other">刪除唔到全部通話連結。請你檢查吓網絡連線，然後再試過啦。</item>
    </plurals>
    <!-- Snackbar text after clearing the call history -->
    <string name="CallLogFragment__cleared_call_history">清除咗通話紀錄</string>
    <!-- Dialog title to clear all call events -->
    <string name="CallLogFragment__clear_call_history_question">係咪要清除通話紀錄？</string>
    <!-- Dialog body to clear all call events -->
    <string name="CallLogFragment__this_will_permanently_delete_all_call_history">咁做嘅話，所有通話紀錄就會永久刪除</string>
    <!-- Action bar menu item to delete all call events -->
    <string name="CallLogFragment__clear_call_history">清除通話紀錄</string>
    <!-- Action bar menu item to only display missed calls -->
    <string name="CallLogFragment__filter_missed_calls">篩選未接來電</string>
    <!-- Action bar menu item to clear missed call filter -->
    <string name="CallLogFragment__clear_filter">清除篩選條件</string>
    <!-- Action bar menu item to open settings -->
    <string name="CallLogFragment__settings">設定</string>
    <!-- Action bar menu item to open notification profile settings -->
    <string name="CallLogFragment__notification_profile">通知設定</string>
    <!-- Call log new call content description -->
    <string name="CallLogFragment__start_a_new_call">開始新通話</string>
    <!-- Filter pull text when pulled -->
    <string name="CallLogFragment__filtered_by_missed">根據未接來電篩選</string>
    <!-- Bottom bar option to select all call entries -->
    <string name="CallLogFragment__select_all">全部揀晒</string>
    <!-- Bottom bar option to delete all selected call entries and dialog action to confirm deletion -->
    <string name="CallLogFragment__delete">刪除</string>
    <plurals name="CallLogFragment__delete_d_calls">
        <item quantity="other">係咪要删除 %1$d 個通話呀？</item>
    </plurals>
    <!-- Snackbar label after deleting call logs -->
    <plurals name="CallLogFragment__d_calls_deleted">
        <item quantity="other">刪除咗 %1$d 個通話</item>
    </plurals>
    <!-- Shown during empty state -->
    <string name="CallLogFragment__no_calls">冇任何通話。</string>
    <!-- Shown during empty state -->
    <string name="CallLogFragment__get_started_by_calling_a_friend">隨時打俾朋友傾吓偈啦。</string>
    <!-- Displayed as a message in a dialog when deleting multiple items -->
    <string name="CallLogFragment__call_links_youve_created">你建立嘅通話連結將會失效。</string>

    <!-- New call activity -->
    <!-- Activity title in title bar -->
    <string name="NewCallActivity__new_call">新通話</string>

    <!-- Call state update popups -->
    <!-- Displayed when the user enables group call ringing -->
    <string name="CallStateUpdatePopupWindow__ringing_on">鈴聲開咗</string>
    <!-- Displayed when the user disables group call ringing -->
    <string name="CallStateUpdatePopupWindow__ringing_off">鈴聲閂咗</string>
    <!-- Displayed when the user cannot enable group call ringing -->
    <string name="CallStateUpdatePopupWindow__group_is_too_large">群組人數太多，所以打唔到電話</string>
    <!-- Displayed when the user turns on their mic -->
    <string name="CallStateUpdatePopupWindow__mic_on">開咗咪</string>
    <!-- Displayed when the user turns off their mic -->
    <string name="CallStateUpdatePopupWindow__mic_off">閂咗咪</string>
    <!-- Displayed when the user turns on their speakerphone -->
    <string name="CallStateUpdatePopupWindow__speaker_on">開咗喇叭</string>
    <!-- Displayed when the user turns off their speakerphone -->
    <string name="CallStateUpdatePopupWindow__speaker_off">閂咗喇叭</string>

    <!-- Accessibility label describing the capture button on the camera screen -->
    <string name="CameraControls_capture_button_accessibility_label">影相掣</string>
    <!-- Accessibility label describing the continue button on the camera screen -->
    <string name="CameraControls_continue_button_accessibility_label">繼續掣</string>

    <!-- CallPreference -->
    <!-- Generic group call in call info -->
    <string name="CallPreference__group_call">成谷通話</string>
    <!-- Missed group call in call info -->
    <string name="CallPreference__missed_group_call">未接嘅群組通話</string>
    <!-- Missed group call while notification profile on in call info -->
    <string name="CallPreference__missed_group_call_notification_profile">通知設定檔開啟時未接群組通話</string>
    <!-- Incoming group call in call info -->
    <string name="CallPreference__incoming_group_call">群組通話來電</string>
    <!-- Outgoing group call in call info -->
    <string name="CallPreference__outgoing_group_call">打出嘅群組通話</string>

    <!-- CreateCallLink -->
    <!-- Call link creation item title on calls tab -->
    <string name="CreateCallLink__create_a_call_link">建立通話連結</string>
    <!-- Call link creation item description on calls tab -->
    <string name="CreateCallLink__share_a_link_for">分享 Signal 通話連結</string>
    <!-- Text inserted when sharing a call link within Signal. Placeholder is a call link url. -->
    <string name="CreateCallLink__use_this_link_to_join_a_signal_call">用呢條連結加入 Signal 通話：%1$s</string>

    <!-- CallLinkInfoSheet -->
    <!-- Sheet title -->
    <string name="CallLinkInfoSheet__call_info">通話資訊</string>
    <!-- Dialog title for removing or blocking participants -->
    <string name="CallLinkInfoSheet__remove_s_from_the_call">係咪要喺呢個通話度移除 %1$s ？</string>
    <!-- Dialog action to remove participant from the call -->
    <string name="CallLinkInfoSheet__remove">移除</string>
    <!-- Dialog action to block participant from the call -->
    <string name="CallLinkInfoSheet__block_from_call">喺通話度封鎖</string>

    <!-- CreateCallLinkBottomSheetDialogFragment -->
    <!-- Fragment title -->
    <string name="CreateCallLinkBottomSheetDialogFragment__create_call_link">建立通話連結</string>
    <!-- Displayed as a default name for the signal call -->
    <string name="CreateCallLinkBottomSheetDialogFragment__signal_call">Signal 通話</string>
    <!-- Displayed on a small button to allow user to instantly join call -->
    <string name="CreateCallLinkBottomSheetDialogFragment__join">加入</string>
    <!-- Option to open a full screen dialog to add a call name -->
    <string name="CreateCallLinkBottomSheetDialogFragment__add_call_name">加入通話名稱</string>
    <!-- Option to open a full screen dialog to edit a call name -->
    <string name="CreateCallLinkBottomSheetDialogFragment__edit_call_name">編輯通話名稱</string>
    <!-- Toggle to require approval for all members before joining -->
    <string name="CreateCallLinkBottomSheetDialogFragment__approve_all_members">批准所有成員</string>
    <!-- Row label to share the link via Signal -->
    <string name="CreateCallLinkBottomSheetDialogFragment__share_link_via_signal">透過 Signal 分享連結</string>
    <!-- Row label to copy the link to the clipboard -->
    <string name="CreateCallLinkBottomSheetDialogFragment__copy_link">複製連結</string>
    <!-- Row label to share the link with the external share sheet -->
    <string name="CreateCallLinkBottomSheetDialogFragment__share_link">分享連結</string>
    <!-- Button text to dismiss the sheet and add it as an upcoming call -->
    <string name="CreateCallLinkBottomSheetDialogFragment__done">完成</string>
    <!-- Displayed when we can\'t find a suitable way to open the system share picker -->
    <string name="CreateCallLinkBottomSheetDialogFragment__failed_to_open_share_sheet">分享唔到通話連結。</string>
    <!-- Displayed when we copy the call link to the clipboard -->
    <string name="CreateCallLinkBottomSheetDialogFragment__copied_to_clipboard">複製咗去剪貼簿</string>

    <!-- CallLinkIncomingRequestSheet -->
    <!-- Displayed as line item in sheet for approving or denying a single user -->
    <string name="CallLinkIncomingRequestSheet__approve_entry">批准加入</string>
    <!-- Displayed as line item in sheet for approving or denying a single user -->
    <string name="CallLinkIncomingRequestSheet__deny_entry">拒絕加入</string>

    <!-- EditCallLinkNameDialogFragment -->
    <!-- App bar title for editing a call name -->
    <string name="EditCallLinkNameDialogFragment__edit_call_name">編輯通話名稱</string>
    <!-- Text on button to confirm edit -->
    <string name="EditCallLinkNameDialogFragment__save">儲存</string>
    <!-- Placeholder text on input field when editing call name -->
    <string name="EditCallLinkNameDialogFragment__call_name">通話名稱</string>

    <!-- ChooseNavigationBarStyleFragment -->
    <!-- Dialog title, displayed below the header image -->
    <string name="ChooseNavigationBarStyleFragment__navigation_bar_size">導航欄大小</string>
    <!-- Toggle button label for normal size -->
    <string name="ChooseNavigationBarStyleFragment__normal">正常</string>
    <!-- Toggle button label for compact size -->
    <string name="ChooseNavigationBarStyleFragment__compact">細</string>

    <!-- Title shown at top of bottom sheet dialog for displaying a message\'s edit history -->
    <string name="EditMessageHistoryDialog_title">編輯紀錄</string>
    <!-- Title of dialog shown alerting user that edit message is in beta only -->
    <string name="SendingEditMessageBetaOnlyDialog_title">編輯訊息</string>
    <!-- Body of dialog shown alerting user that edit message is in beta only and only sent to beta users. -->
    <string name="SendingEditMessageBetaOnlyDialog_body">只有用 Signal 最新版本嘅用戶先可以睇到你嘅編輯訊息。佢哋會見到你編輯咗訊息。</string>
    <!-- Button to cancel sending edit message as it is beta only -->
    <string name="SendingEditMessageBetaOnlyDialog_cancel">取消</string>
    <!-- Button to continue sending edit message despite it being beta only -->
    <string name="SendingEditMessageBetaOnlyDialog_send">傳送</string>


    <!-- CallLinkDetailsFragment -->
    <!-- Displayed in action bar at the top of the fragment -->
    <string name="CallLinkDetailsFragment__call_details">通話詳情</string>
    <!-- Displayed in a text row, allowing the user to click and add a call name -->
    <string name="CallLinkDetailsFragment__add_call_name">加入通話名稱</string>
    <!-- Displayed in a toggle row, allowing the user to click to enable or disable member approval -->
    <string name="CallLinkDetailsFragment__approve_all_members">批准所有成員</string>
    <!-- Displayed in a text row, allowing the user to share the call link -->
    <string name="CallLinkDetailsFragment__share_link">分享連結</string>
    <!-- Displayed in a text row, allowing the user to delete the call link -->
    <string name="CallLinkDetailsFragment__delete_call_link">刪除通話連結</string>
    <!-- Displayed whenever a name change, revocation, etc, fails. -->
    <string name="CallLinkDetailsFragment__couldnt_save_changes">儲存唔到變更。請檢查你嘅網絡連線，然後再試多次啦。</string>
    <!-- Displayed as title in dialog when user attempts to delete the link -->
    <string name="CallLinkDetailsFragment__delete_link">係咪要刪除連結呀？</string>
    <!-- Displayed as body in dialog when user attempts to delete the link -->
    <string name="CallLinkDetailsFragment__this_link_will_no_longer_work">呢個連結將會失效，任何人都唔會再用到。</string>

    <!-- Button label for the link button in the username link settings -->
    <string name="UsernameLinkSettings_link_button_label">連結</string>
    <!-- Button label for the share button in the username link settings -->
    <string name="UsernameLinkSettings_share_button_label">分享</string>
    <!-- Button label for the color selector button in the username link settings -->
    <string name="UsernameLinkSettings_color_button_label">顏色</string>
    <!-- Description text for QR code and links in the username link settings -->
    <string name="UsernameLinkSettings_qr_description">記得淨係好同你信任嘅人分享你嘅二維碼同連結呀。分享出去之後，其他人會睇到你嘅用戶名稱，同埋可以同你開始聊天。</string>
    <!-- Content of a toast that will show after the username is copied to the clipboard -->
    <string name="UsernameLinkSettings_username_copied_toast">複製咗用戶名稱</string>
    <!-- Content of a toast that will show after the username link is copied to the clipboard -->
    <string name="UsernameLinkSettings_link_copied_toast">複製咗連結</string>
    <!-- Content of a text field that is shown when the user has not yet set a username link -->
    <string name="UsernameLinkSettings_link_not_set_label">未設定連結</string>
    <!-- Content of a text field that is shown when the user is actively resetting the username link and waiting for the operation to finish -->
    <string name="UsernameLinkSettings_resetting_link_label">重設緊連結…</string>
    <!-- Title of a dialog prompting the user to confirm whether they would like to reset their username link and QR code -->
    <string name="UsernameLinkSettings_reset_link_dialog_title">係咪要重設二維碼？</string>
    <!-- Body of a dialog prompting the user to confirm whether they would like to reset their username link and QR code -->
    <string name="UsernameLinkSettings_reset_link_dialog_body">如果你重設二維碼，你而家用緊嘅二維碼同連結就會失效。</string>
    <!-- Label for the confirmation button on a dialog prompting the user to confirm whether they would like to reset their username link and QR code -->
    <string name="UsernameLinkSettings_reset_link_dialog_confirm_button">重設</string>
    <!-- Button label for a button that will reset your username and give you a new link -->
    <string name="UsernameLinkSettings_reset_button_label">重設</string>
    <!-- Button label for a button that indicates that the user is done changing the current setting -->
    <string name="UsernameLinkSettings_done_button_label">完成</string>
    <!-- Label for a tab that shows a screen to view your username QR code -->
    <string name="UsernameLinkSettings_code_tab_name">二維碼</string>
    <!-- Label for a tab that shows a screen to scan a QR code -->
    <string name="UsernameLinkSettings_scan_tab_name">掃描</string>
    <!-- Description text shown underneath the username QR code scanner -->
    <string name="UsernameLinkSettings_qr_scan_description">請你掃描聯絡人部機上面嘅二維碼。</string>
    <!-- App bar title for the username QR code color picker screen -->
    <string name="UsernameLinkSettings_color_picker_app_bar_title">顏色</string>
    <!-- Body of a dialog that is displayed when we failed to read a username QR code. -->
    <string name="UsernameLinkSettings_qr_result_invalid">二維碼無效。</string>
    <!-- Body of a dialog that is displayed when the username we looked up could not be found. -->
    <string name="UsernameLinkSettings_qr_result_not_found">揾唔到用戶名稱叫「 %1$s 」嘅用戶。</string>
    <!-- Body of a dialog that is displayed when the username we looked up could not be found and we also could not parse the username. -->
    <string name="UsernameLinkSettings_qr_result_not_found_no_username">搵唔到呢個用戶。</string>
    <!-- Body of a dialog that is displayed when we experienced a network error when looking up a username. -->
    <string name="UsernameLinkSettings_qr_result_network_error">網絡出現問題，請你再試多次啦。</string>
    <!-- Body of a dialog that is displayed when we failed to reset your username link because you had no internet. -->
    <string name="UsernameLinkSettings_reset_link_result_network_unavailable">冇網路連線。你嘅連結仲未重設到。請你遲啲再試過啦。</string>
    <!-- Body of a dialog that is displayed when we failed to reset your username link because of a transient network issue. -->
    <string name="UsernameLinkSettings_reset_link_result_network_error">嘗試重設連結時，網路發生錯誤。請你遲啲再試過啦。</string>
    <!-- Body of a dialog that is displayed when we failed to reset your username link because of an unknown error. -->
    <string name="UsernameLinkSettings_reset_link_result_unknown_error">An unexpected error occurred while trying to reset your link. Try again later.</string>
    <!-- Body of a dialog that is displayed when we successfully reset you username link. -->
    <string name="UsernameLinkSettings_reset_link_result_success">你嘅二維碼同連結已經重設，系統建立咗一個新嘅二維碼同連結。</string>
    <!-- Shown on the generated username qr code image to explain how to use it. -->
    <string name="UsernameLinkSettings_scan_this_qr_code">用電話掃描呢個二維碼，就開始喺 Signal 同我聊天喇。</string>

    <!-- Explanatory text at the top of a bottom sheet describing how username links work -->
    <string name="UsernameLinkShareBottomSheet_title">任何擁有呢條連結嘅人都可以睇到你嘅用戶名稱，同埋開始同你傾計。記得淨係好同你信任嘅人分享呀。</string>
    <!-- A button label for a button that, when pressed, will copy your username link to the clipboard -->
    <string name="UsernameLinkShareBottomSheet_copy_link">複製連結</string>
    <!-- A button label for a button that, when pressed, will open a share sheet for sharing your username link -->
    <string name="UsernameLinkShareBottomSheet_share">分享</string>

    <!-- PendingParticipantsView -->
    <!-- Displayed in the popup card when a remote user attempts to join a call link -->
    <string name="PendingParticipantsView__would_like_to_join">想加入…</string>
    <!-- Displayed in a button on the popup card denoting that there are other pending requests to join a call link -->
    <plurals name="PendingParticipantsView__plus_d_requests">
        <item quantity="other">+%1$d 個請求</item>
    </plurals>

    <!-- PendingParticipantsBottomSheet -->
    <!-- Title of the bottom sheet displaying requests to join the call link -->
    <string name="PendingParticipantsBottomSheet__requests_to_join_this_call">請求加入呢個通話</string>
    <!-- Subtitle of the bottom sheet denoting the total number of people waiting -->
    <plurals name="PendingParticipantsBottomSheet__d_people_waiting">
        <item quantity="other">%1$d 個人等緊</item>
    </plurals>
    <!-- Content description for rejecting a user -->
    <string name="PendingParticipantsBottomSheet__reject">拒絕接聽</string>
    <!-- Content description for confirming a user -->
    <string name="PendingParticipantsBottomSheet__approve">批准</string>

    <!-- Title of a megaphone shown at the bottom of the chat list when a user has disable the system setting for showing full screen notifications used showing incoming calls -->
    <string name="GrantFullScreenIntentPermission_megaphone_title">係咪要開啟全螢幕通知？</string>
    <!-- Body of a megaphone shown at the bottom of the chat list when a user has disable the system setting for showing full screen notifications used showing incoming calls -->
    <string name="GrantFullScreenIntentPermission_megaphone_body">唔再錯過聯絡人同群組打嚟嘅電話。</string>
    <!-- Button on the megaphone megaphone shown at the bottom of the chat list when a user has disable the system setting for showing full screen notifications used showing incoming calls that starts the fix process -->
    <string name="GrantFullScreenIntentPermission_megaphone_turn_on">開啟</string>
    <!-- Button on the megaphone shown at the bottom of the chatlist when a user has disabled the system setting for showing full screen notifications used showing incoming calls that dismisses the megaphone -->
    <string name="GrantFullScreenIntentPermission_megaphone_not_now">遲啲先啦</string>
    <!-- Title of bottom sheet shown after tapping "Turn on" from the megaphone to re-enable full screen notifications for incoming call notifications -->
    <string name="GrantFullScreenIntentPermission_bottomsheet_title">開啟全螢幕通知</string>
    <!-- Subtitle of bottom sheet shown after tapping "Turn on" from the megaphone to re-enable full screen notifications for incoming call notifications -->
    <string name="GrantFullScreenIntentPermission_bottomsheet_subtitle">如果想收到聯絡人同群組嘅通話通知：</string>
    <!-- Step 2 of bottom sheet shown after tapping "Turn on" from the megaphone to re-enable full screen notifications for incoming call notifications, it indicates the name of the setting that needs to be re-enabled -->
    <string name="GrantFullScreenIntentPermission_bottomsheet_step2">2. %1$s 允許全螢幕通知</string>

    <!-- Bottom sheet dialog shown when a monthly donation fails to renew, title for dialog -->
    <string name="MonthlyDonationCanceled__title">每月捐款已被取消</string>
    <!-- Bottom sheet dialog shown when a monthly donation fails to renew, body for dialog. First placeholder is a payment related error message. Second placeholder is \'learn more\' -->
    <string name="MonthlyDonationCanceled__message">你嘅每月定期捐款已經取消。%1$s\n\n你嘅徽章唔會再喺個人檔案度顯示。%2$s</string>
    <!-- Bottom sheet dialog shown when a monthly donation fails to renew, learn more used in placeholder for body for dialog. -->
    <string name="MonthlyDonationCanceled__learn_more">了解詳情</string>
    <!-- Bottom sheet dialog shown when a monthly donation fails to renew, primary button to renew subscription with new data -->
    <string name="MonthlyDonationCanceled__renew_button">為課金計劃續期</string>
    <!-- Bottom sheet dialog shown when a monthly donation fails to renew, second button to dismiss the dialog entirely -->
    <string name="MonthlyDonationCanceled__not_now_button">遲啲先啦</string>

    <!-- FindByActivity -->
    <!-- Title of activity when finding by username -->
    <string name="FindByActivity__find_by_username">用用戶名稱嚟搵</string>
    <!-- Title of activity when finding by phone number -->
    <string name="FindByActivity__find_by_phone_number">用電話冧把嚟搵</string>
    <!-- Title of screen to select a country code -->
    <string name="FindByActivity__select_country_code">揀選國碼</string>
    <!-- Entry placeholder for find by username -->
    <string name="FindByActivity__username">用戶名稱</string>
    <!-- Entry placeholder for find by phone number -->
    <string name="FindByActivity__phone_number">電話冧把</string>
    <!-- Help text under user entry for find by username -->
    <string name="FindByActivity__enter_username_description">Enter a username followed by a dot and its set of numbers.</string>
    <!-- Content description for next action button -->
    <string name="FindByActivity__next">下一步</string>
    <!-- Placeholder text for search input for selecting country code -->
    <string name="FindByActivity__search">搜尋</string>
    <!-- Dialog title for invalid username -->
    <string name="FindByActivity__invalid_username">用戶名稱無效</string>
    <!-- Dialog title for invalid phone number -->
    <string name="FindByActivity__invalid_phone_number">電話冧把無效</string>
    <!-- Dialog title when phone number is not a registered signal user -->
    <string name="FindByActivity__invite_to_signal">拉隊嚟 Signal</string>
    <!-- Dialog title when username is not found -->
    <string name="FindByActivity__username_not_found">用戶名稱搵唔到</string>
    <!-- Dialog body for invalid username. Placeholder is the entered username. -->
    <string name="FindByActivity__s_is_not_a_valid_username">%1$s 唔係有效嘅用戶名稱。請確保你輸入咗完整嘅用戶名稱，後面加埋專屬嘅兩位數字。</string>
    <!-- Dialog body for an invalid phone number. Placeholder is the entered phone number. -->
    <string name="FindByActivity__s_is_not_a_valid_phone_number">%1$s 唔係有效嘅電話冧把。請使用有效嘅電話冧把再試一次</string>
    <!-- Dialog body for not found username -->
    <string name="FindByActivity__s_is_not_a_signal_user">「%1$s」唔係 Signal 使用者。請檢查用戶名稱，然後再試下啦。</string>
    <!-- Dialog body for not found phone number -->
    <string name="FindByActivity__s_is_not_a_signal_user_would">%1$s 唔係 Signal 嘅用戶。你想唔想向呢個號碼發出邀請？</string>
    <!-- Dialog action to invite the phone number to Signal -->
    <string name="FindByActivity__invite">邀請</string>

    <!-- EOF -->
</resources><|MERGE_RESOLUTION|>--- conflicted
+++ resolved
@@ -485,13 +485,8 @@
     <string name="ConversationFragment__you_can_add_notes_for_yourself_in_this_conversation">你可以喺聊天入面新增一啲俾自己嘅筆記。如果你嘅帳戶連結咗其他裝置，新嘅筆記會自動同步。</string>
     <string name="ConversationFragment__d_group_members_have_the_same_name">個谷有 %1$d 位成員撞名。</string>
     <string name="ConversationFragment__tap_to_review">撳一下細閱</string>
-<<<<<<< HEAD
-    <string name="ConversationFragment__review_requests_carefully">請求要金睛火眼睇清楚</string>
-    <string name="ConversationFragment__signal_found_another_contact_with_the_same_name">Molly 搵到另一位聯絡人，都係同一個名。</string>
-=======
     <!-- The body of a banner that can show up at the top of a chat, letting the user know that you have two contacts with the same name -->
     <string name="ConversationFragment__review_banner_body">This person has the same name as another contact</string>
->>>>>>> 5cf8242e
     <string name="ConversationFragment_contact_us">聯絡我哋</string>
     <string name="ConversationFragment_verify">驗證</string>
     <string name="ConversationFragment_not_now">遲啲先啦</string>
