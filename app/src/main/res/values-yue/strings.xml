<?xml version="1.0" encoding="UTF-8"?>
<!-- smartling.instruction_comments_enabled = on -->
<resources>
  <!-- Removed by excludeNonTranslatables <string name="app_name" translatable="false">Signal</string> -->

  <!-- Removed by excludeNonTranslatables <string name="install_url" translatable="false">https://signal.org/install</string> -->
  <!-- Removed by excludeNonTranslatables <string name="donate_url" translatable="false">https://signal.org/donate</string> -->
  <!-- Removed by excludeNonTranslatables <string name="backup_support_url" translatable="false">https://support.signal.org/hc/articles/360007059752</string> -->
  <!-- Removed by excludeNonTranslatables <string name="transfer_support_url" translatable="false">https://support.signal.org/hc/articles/360007059752</string> -->
  <!-- Removed by excludeNonTranslatables <string name="support_center_url" translatable="false">https://support.signal.org/</string> -->
  <!-- Removed by excludeNonTranslatables <string name="terms_and_privacy_policy_url" translatable="false">https://signal.org/legal</string> -->
  <!-- Removed by excludeNonTranslatables <string name="google_pay_url" translatable="false">https://pay.google.com</string> -->
  <!-- Removed by excludeNonTranslatables <string name="donation_decline_code_error_url" translatable="false">https://support.signal.org/hc/articles/4408365318426#errors</string> -->
  <!-- Removed by excludeNonTranslatables <string name="sms_export_url" translatable="false">https://support.signal.org/hc/articles/360007321171</string> -->
  <!-- Removed by excludeNonTranslatables <string name="signal_me_username_url" translatable="false">https://signal.me/#u/%1$s</string> -->
  <!-- Removed by excludeNonTranslatables <string name="username_support_url" translatable="false">https://support.signal.org/hc/articles/5389476324250</string> -->
  <!-- Removed by excludeNonTranslatables <string name="export_account_data_url" translatable="false">https://support.signal.org/hc/articles/5538911756954</string> -->
  <!-- Removed by excludeNonTranslatables <string name="pending_transfer_url" translatable="false">https://support.signal.org/hc/articles/360031949872#pending</string> -->
  <!-- Removed by excludeNonTranslatables <string name="donate_faq_url" translatable="false">https://support.signal.org/hc/articles/360031949872#donate</string> -->

    <string name="yes">係</string>
    <string name="no">唔係</string>
    <string name="delete">刪除</string>
    <string name="please_wait">請等等…</string>
    <string name="save">儲存</string>
    <string name="note_to_self">俾自己嘅筆記</string>

    <!-- Alternate label for the Signal Application in the device\'s home screen launcher, as in a weather/climate application. -->
    <string name="app_icon_label_weather">天氣</string>
    <!-- Alternate label for the Signal Application in the device\'s home screen launcher, as in a note-taking application.-->
    <string name="app_icon_label_notes">筆記</string>
    <!-- Alternate label for the Signal Application in the device\'s home screen launcher, as in a news/journalism application. -->
    <string name="app_icon_label_news">新聞</string>
    <!-- Alternate label for the Signal Application in the device\'s home screen launcher, as in waves of the ocean. -->
    <string name="app_icon_label_waves">波浪</string>

    <!-- AlbumThumbnailView -->
  <!-- Removed by excludeNonTranslatables <string name="AlbumThumbnailView_plus" translatable="false">\+%d</string> -->

    <!-- ApplicationMigrationActivity -->
    <string name="ApplicationMigrationActivity__signal_is_updating">Molly 做緊更新…</string>

    <!-- ApplicationPreferencesActivity -->
    <string name="ApplicationPreferenceActivity_you_havent_set_a_passphrase_yet">您仲未設定一個密碼喎！</string>
    <string name="ApplicationPreferencesActivity_disable_passphrase">係咪要停用密碼？</string>
    <string name="ApplicationPreferencesActivity_this_will_permanently_unlock_signal_and_message_notifications">之後 Molly 同埋所有訊息通知就唔會再上鎖。</string>
    <string name="ApplicationPreferencesActivity_disable">停用</string>
    <string name="ApplicationPreferencesActivity_disable_signal_messages_and_calls">係咪要停用 Molly 訊息同通話？</string>
    <string name="ApplicationPreferencesActivity_disable_signal_messages_and_calls_by_unregistering">停用 Molly 訊息同通話，會喺伺服器度同您取消個註冊。之後要用返嘅話，就要重新註冊返您個電話冧把㗎喇。</string>
    <string name="ApplicationPreferencesActivity_error_connecting_to_server">伺服器連唔到線！</string>
    <string name="ApplicationPreferencesActivity_pins_are_required_for_registration_lock">註冊鎖需要用到 PIN 碼。停用 PIN 碼嘅話，就要先停用註冊鎖。</string>
    <string name="ApplicationPreferencesActivity_pin_created">整好咗 PIN 碼。</string>
    <string name="ApplicationPreferencesActivity_pin_disabled">停用咗 PIN 碼。</string>
    <string name="ApplicationPreferencesActivity_record_payments_recovery_phrase">記低付款恢復口訣</string>
    <string name="ApplicationPreferencesActivity_record_phrase">記低口訣</string>
    <string name="ApplicationPreferencesActivity_before_you_can_disable_your_pin">喺您可以停用您嘅 PIN 碼之前，您必須先記低您嘅付款恢復口訣，以確保您可以恢復您嘅付款帳戶。</string>

    <!-- NumericKeyboardView -->
  <!-- Removed by excludeNonTranslatables <string name="NumericKeyboardView__1" translatable="false">1</string> -->
  <!-- Removed by excludeNonTranslatables <string name="NumericKeyboardView__2" translatable="false">2</string> -->
  <!-- Removed by excludeNonTranslatables <string name="NumericKeyboardView__3" translatable="false">3</string> -->
  <!-- Removed by excludeNonTranslatables <string name="NumericKeyboardView__4" translatable="false">4</string> -->
  <!-- Removed by excludeNonTranslatables <string name="NumericKeyboardView__5" translatable="false">5</string> -->
  <!-- Removed by excludeNonTranslatables <string name="NumericKeyboardView__6" translatable="false">6</string> -->
  <!-- Removed by excludeNonTranslatables <string name="NumericKeyboardView__7" translatable="false">7</string> -->
  <!-- Removed by excludeNonTranslatables <string name="NumericKeyboardView__8" translatable="false">8</string> -->
  <!-- Removed by excludeNonTranslatables <string name="NumericKeyboardView__9" translatable="false">9</string> -->
  <!-- Removed by excludeNonTranslatables <string name="NumericKeyboardView__0" translatable="false">0</string> -->
    <!-- Back button on numeric keyboard -->
    <string name="NumericKeyboardView__backspace">褪後一格</string>

    <!-- DraftDatabase -->
    <string name="DraftDatabase_Draft_image_snippet">(相)</string>
    <string name="DraftDatabase_Draft_audio_snippet">(聲)</string>
    <string name="DraftDatabase_Draft_video_snippet">(片)</string>
    <string name="DraftDatabase_Draft_location_snippet">(位置)</string>
    <string name="DraftDatabase_Draft_quote_snippet">(回覆)</string>
    <string name="DraftDatabase_Draft_voice_note">(語音訊息)</string>

    <!-- AttachmentKeyboard -->
    <string name="AttachmentKeyboard_gallery">圖片庫</string>
    <string name="AttachmentKeyboard_file">檔案</string>
    <string name="AttachmentKeyboard_contact">聯絡人</string>
    <string name="AttachmentKeyboard_location">位置</string>
    <string name="AttachmentKeyboard_Signal_needs_permission_to_show_your_photos_and_videos">Molly 要攞權限去顯示您啲相同埋片。</string>
    <string name="AttachmentKeyboard_give_access">畀權限</string>
    <string name="AttachmentKeyboard_payment">付款</string>

    <!-- AttachmentManager -->
    <string name="AttachmentManager_cant_open_media_selection">搵唔到俾您揀多媒體嘅 app。</string>
    <string name="AttachmentManager_signal_requires_the_external_storage_permission_in_order_to_attach_photos_videos_or_audio">Molly 要攞「儲存裝置」權限，先可以加入相片、影片或者聲音做附件，但權限已被永久拒絕。請到呢個 app 嘅設定功能表，揀選「權限」，然後啟用「儲存裝置」。</string>
    <string name="AttachmentManager_signal_requires_contacts_permission_in_order_to_attach_contact_information">Molly 要攞「聯絡人」權限，先可以加入聯絡人資訊做附件，但權限已被永久拒絕。請到呢個 app 嘅設定功能表，揀選「權限」，然後啟用「聯絡人」。</string>
    <string name="AttachmentManager_signal_requires_location_information_in_order_to_attach_a_location">Molly 要攞「位置」權限，先可以加入位置，但權限已被永久拒絕。請到呢個 app 嘅設定功能表，揀選「權限」，然後啟用「位置」。</string>
    <!-- Alert dialog title to show the recipient has not activated payments -->
    <string name="AttachmentManager__not_activated_payments">%1$s 未啟動付款 </string>
    <!-- Alert dialog description to send the recipient a request to activate payments -->
    <string name="AttachmentManager__request_to_activate_payments">你想唔想向佢傳送啟動付款嘅請求？</string>
    <!-- Alert dialog button to send request -->
    <string name="AttachmentManager__send_request">傳送請求</string>
    <!-- Alert dialog button to cancel dialog -->
    <string name="AttachmentManager__cancel">取消</string>

    <!-- AttachmentUploadJob -->
    <string name="AttachmentUploadJob_uploading_media">上載緊多媒體…</string>
    <string name="AttachmentUploadJob_compressing_video_start">壓縮緊條片…</string>

    <!-- BackgroundMessageRetriever -->
    <string name="BackgroundMessageRetriever_checking_for_messages">睇緊有無新訊息…</string>

    <!-- Fcm notifications -->
    <!-- Notification we show when there may be messages for you, but we cannot connect to the server to check -->
    <string name="FcmFetchManager__you_may_have_messages">你可能有新訊息</string>

    <!-- BlockedUsersActivity -->
    <string name="BlockedUsersActivity__blocked_users">被封鎖嘅用戶</string>
    <string name="BlockedUsersActivity__add_blocked_user">新增被封鎖嘅用戶</string>
    <string name="BlockedUsersActivity__blocked_users_will">被封鎖嘅用戶唔可以打俾你或者傳送訊息俾你。</string>
    <string name="BlockedUsersActivity__no_blocked_users">冇用戶被封鎖</string>
    <string name="BlockedUsersActivity__block_user">係咪要封鎖用戶？</string>
    <string name="BlockedUserActivity__s_will_not_be_able_to">「%1$s」之後就無得再同您通話或者寫訊息畀您。</string>
    <string name="BlockedUsersActivity__block">封鎖</string>

    <!-- CreditCardFragment -->
    <!-- Title of fragment -->
    <string name="CreditCardFragment__credit_or_debit_card">信用卡或扣帳卡</string>
    <!-- Explanation of how to fill in the form and a note about pii, displayed above the credit card text fields -->
    <string name="CreditCardFragment__enter_your_card_details">請輸入你嘅付款卡資料。Signal 唔會收集或者保存你嘅個人資料。</string>
    <!-- Displayed as a hint in the card number text field -->
    <string name="CreditCardFragment__card_number">付款卡號碼</string>
    <!-- Displayed as a hint in the card expiry text field -->
    <string name="CreditCardFragment__mm_yy">MM/YY</string>
    <!-- Displayed as a hint in the card cvv text field -->
    <string name="CreditCardFragment__cvv">CVV</string>
    <!-- Error displayed under the card number text field when there is an invalid card number entered -->
    <string name="CreditCardFragment__invalid_card_number">付款卡號碼無效</string>
    <!-- Error displayed under the card expiry text field when the card is expired -->
    <string name="CreditCardFragment__card_has_expired">付款卡已經過咗期</string>
    <!-- Error displayed under the card cvv text field when the cvv is too short -->
    <string name="CreditCardFragment__code_is_too_short">代碼太短</string>
    <!-- Error displayed under the card cvv text field when the cvv is too long -->
    <string name="CreditCardFragment__code_is_too_long">代碼太長</string>
    <!-- Error displayed under the card cvv text field when the cvv is invalid -->
    <string name="CreditCardFragment__invalid_code">代碼無效</string>
    <!-- Error displayed under the card expiry text field when the expiry month is invalid -->
    <string name="CreditCardFragment__invalid_month">月份無效</string>
    <!-- Error displayed under the card expiry text field when the expiry is missing the year -->
    <string name="CreditCardFragment__year_required">請輸入年份</string>
    <!-- Error displayed under the card expiry text field when the expiry year is invalid -->
    <string name="CreditCardFragment__invalid_year">年份無效</string>
    <!-- Button label to confirm credit card input and proceed with one-time payment -->
    <string name="CreditCardFragment__donate_s">捐款 %1$s</string>
    <!-- Button label to confirm credit card input and proceed with subscription payment -->
    <string name="CreditCardFragment__donate_s_month">每月捐款 %1$s</string>

    <!-- OneTimeDonationPreference -->
    <!-- Preference title with placeholder for amount. -->
    <string name="OneTimeDonationPreference__one_time_s">單次 %1$s</string>
    <!-- Preference subtitle when donation is pending -->
    <string name="OneTimeDonationPreference__donation_pending">捐款待處理</string>
    <!-- Preference subtitle when donation is processing -->
    <string name="OneTimeDonationPreference__donation_processing">捐款處理緊</string>

    <!-- BlockUnblockDialog -->
    <string name="BlockUnblockDialog_block_and_leave_s">係咪要封鎖同退出 %1$s？</string>
    <string name="BlockUnblockDialog_block_s">係咪要封鎖 %1$s？</string>
    <string name="BlockUnblockDialog_you_will_no_longer_receive_messages_or_updates">您無得再接收呢個谷嘅訊息或者任何新消息，而且呢個谷嘅成員亦都無得再摻返您入個谷度個囉喎。</string>
    <string name="BlockUnblockDialog_group_members_wont_be_able_to_add_you">呢個谷嘅成員無得再摻返您入個谷度㗎喇。</string>
    <string name="BlockUnblockDialog_group_members_will_be_able_to_add_you">呢個谷嘅成員可以再摻返您入個谷度㗎喇。</string>
    <!-- Text that is shown when unblocking a Signal contact -->
    <string name="BlockUnblockDialog_you_will_be_able_to_call_and_message_each_other">您哋可以再寫訊息或者通話，您個名同幅相亦都會分享畀佢。</string>
    <!-- Text that is shown when unblocking an SMS contact -->
    <string name="BlockUnblockDialog_you_will_be_able_to_message_each_other">您將能夠同佢互傳訊息。</string>
    <string name="BlockUnblockDialog_blocked_people_wont_be_able_to_call_you_or_send_you_messages">被封鎖嘅人唔可以打俾你或者傳送訊息俾你。</string>
    <string name="BlockUnblockDialog_blocked_people_wont_be_able_to_send_you_messages">被封鎖嘅人唔可以傳送訊息俾你。</string>
    <!-- Message shown on block dialog when blocking the Signal release notes recipient -->
    <string name="BlockUnblockDialog_block_getting_signal_updates_and_news">封鎖接收 Signal 嘅更新資訊同最新消息。</string>
    <!-- Message shown on unblock dialog when unblocking the Signal release notes recipient -->
    <string name="BlockUnblockDialog_resume_getting_signal_updates_and_news">恢復接收 Signal 出爐線報。</string>
    <string name="BlockUnblockDialog_unblock_s">係咪要解除封鎖 %1$s？</string>
    <string name="BlockUnblockDialog_block">封鎖</string>
    <string name="BlockUnblockDialog_block_and_leave">封鎖同退出</string>
    <string name="BlockUnblockDialog_report_spam_and_block">舉報垃圾訊息同封鎖</string>

    <!-- BucketedThreadMedia -->
    <string name="BucketedThreadMedia_Today">今日</string>
    <string name="BucketedThreadMedia_Yesterday">琴日</string>
    <string name="BucketedThreadMedia_This_week">今個禮拜</string>
    <string name="BucketedThreadMedia_This_month">今個月</string>
    <string name="BucketedThreadMedia_Large">大份</string>
    <string name="BucketedThreadMedia_Medium">中挺</string>
    <string name="BucketedThreadMedia_Small">細件</string>

    <!-- CameraFragment -->
    <!-- Toasted when user device does not support video recording -->
    <string name="CameraFragment__video_recording_is_not_supported_on_your_device">你部機唔支援錄影功能</string>

    <!-- CameraXFragment -->
    <string name="CameraXFragment_tap_for_photo_hold_for_video">撳一下影相，撳住就拍片</string>
    <string name="CameraXFragment_capture_description">撳掣</string>
    <string name="CameraXFragment_change_camera_description">轉相機</string>
    <string name="CameraXFragment_open_gallery_description">打開圖片庫</string>

    <!-- CameraContacts -->
    <string name="CameraContacts_recent_contacts">最近嘅聯絡人</string>
    <string name="CameraContacts_signal_contacts">Signal 聯絡人</string>
    <string name="CameraContacts_signal_groups">Signal 谷</string>
    <!-- A warning shown in a toast when  -->
    <plurals name="CameraContacts_you_can_share_with_a_maximum_of_n_conversations">
        <item quantity="other">你可以分享至最多 %1$d 個聊天。</item>
    </plurals>
    <string name="CameraContacts_select_signal_recipients">揀選 Signal 收件人</string>
    <string name="CameraContacts_no_signal_contacts">無 Signal 聯絡人</string>
    <string name="CameraContacts_you_can_only_use_the_camera_button">個影相掣淨係可以用嚟影相畀 Signal 聯絡人睇。 </string>
    <string name="CameraContacts_cant_find_who_youre_looking_for">搵唔到邊個個人名？</string>
    <string name="CameraContacts_invite_a_contact_to_join_signal">誠邀聯絡人轉用 Molly</string>
    <string name="CameraContacts__menu_search">搜尋</string>

    <!-- Censorship Circumvention Megaphone -->
    <!-- Title for an alert that shows at the bottom of the chat list letting people know that circumvention is no longer needed -->
    <string name="CensorshipCircumventionMegaphone_turn_off_censorship_circumvention">封網迴避使唔使閂咗佢？</string>
    <!-- Body for an alert that shows at the bottom of the chat list letting people know that circumvention is no longer needed -->
    <string name="CensorshipCircumventionMegaphone_you_can_now_connect_to_the_signal_service">您而家可以同 Signal 服務直接連線，可能會更加暢順。</string>
    <!-- Action to prompt the user to disable circumvention since it is no longer needed -->
    <string name="CensorshipCircumventionMegaphone_turn_off">閂咗佢</string>
    <!-- Action to prompt the user to dismiss the alert at the bottom of the chat list -->
    <string name="CensorshipCircumventionMegaphone_no_thanks">唔使喇，唔該晒</string>

    <!-- ClientDeprecatedActivity -->
    <string name="ClientDeprecatedActivity_update_signal">更新 Molly</string>
    <string name="ClientDeprecatedActivity_this_version_of_the_app_is_no_longer_supported">呢個版本嘅 app 已經唔支援喇。麻煩您升級到最新版本吖，咁先可以繼續收發訊息。</string>
    <string name="ClientDeprecatedActivity_update">更新</string>
    <string name="ClientDeprecatedActivity_dont_update">唔更新</string>
    <string name="ClientDeprecatedActivity_warning">警告</string>
    <string name="ClientDeprecatedActivity_your_version_of_signal_has_expired_you_can_view_your_message_history">呢個版本嘅 Signal 已經 out 咗喇。您可以睇返先前嘅訊息記錄，但係要升咗級先至可以收發訊息。</string>

    <!-- CommunicationActions -->
    <string name="CommunicationActions_no_browser_found">搵唔到網頁瀏覽器。</string>
    <string name="CommunicationActions_send_email">發送電郵</string>
    <string name="CommunicationActions_a_cellular_call_is_already_in_progress">手機已經打緊電話。</string>
    <string name="CommunicationActions_start_voice_call">係咪要開始語音通話？</string>
    <string name="CommunicationActions_cancel">取消</string>
    <string name="CommunicationActions_call">通話</string>
    <string name="CommunicationActions_insecure_call">唔安全嘅通話</string>
    <string name="CommunicationActions_carrier_charges_may_apply">電訊商可能會收費。因為呢個冧把未有喺 Signal 註冊，呢則通話會係由您嘅流動網絡打出嘅電話，唔會用到上網。</string>
    <string name="CommunicationActions_cant_join_call">加入唔到通話</string>
    <string name="CommunicationActions_this_call_link_is_no_longer_valid">呢條通話連結已經失效。</string>
    <!-- Title on dialog when call link url cannot be parsed -->
    <string name="CommunicationActions_invalid_link">連結無效</string>
    <!-- Message on dialog when call link url cannot be parsed -->
    <string name="CommunicationActions_this_is_not_a_valid_call_link">通話連結無效。請檢查連結係咪完整同正確，然後再嘗試加入。</string>

    <!-- ConfirmIdentityDialog -->

    <!-- ContactsCursorLoader -->
    <string name="ContactsCursorLoader_recent_chats">最近傾過嘅偈</string>
    <string name="ContactsCursorLoader_contacts">聯絡人</string>
    <string name="ContactsCursorLoader_groups">谷</string>
    <!-- Contact search header for individuals who the user has not started a conversation with but is in a group with -->
    <string name="ContactsCursorLoader_group_members">群組成員</string>
    <!-- Label for my stories when selecting who to send media to -->
    <string name="ContactsCursorLoader_my_stories">我嘅是日花生</string>
    <!-- Text for a button that brings up a bottom sheet to create a new story. -->
    <string name="ContactsCursorLoader_new">新增</string>
    <!-- Header for conversation search section labeled "Chats" -->
    <string name="ContactsCursorLoader__chats">聊天</string>
    <!-- Header for conversation search section labeled "Messages" -->
    <string name="ContactsCursorLoader__messages">訊息</string>

    <!-- ContactsDatabase -->
    <string name="ContactsDatabase_message_s">寫個訊息畀 %1$s</string>
    <string name="ContactsDatabase_signal_call_s">同 %1$s 用 Signal 通話</string>

    <!-- ContactNameEditActivity -->
    <!-- Toolbar title for contact name edit activity -->
    <string name="ContactNameEditActivity_given_name">名</string>
    <string name="ContactNameEditActivity_family_name">姓</string>
    <string name="ContactNameEditActivity_prefix">銜頭 (人名前)</string>
    <string name="ContactNameEditActivity_suffix">銜頭 (人名後)</string>
    <string name="ContactNameEditActivity_middle_name">中間名</string>

    <!-- ContactShareEditActivity -->
    <!-- ContactShareEditActivity toolbar title -->
    <string name="ContactShareEditActivity__send_contact">傳送俾聯絡人</string>
    <string name="ContactShareEditActivity_type_home">屋企</string>
    <string name="ContactShareEditActivity_type_mobile">手提</string>
    <string name="ContactShareEditActivity_type_work">公司</string>
    <string name="ContactShareEditActivity_type_missing">其他</string>
    <string name="ContactShareEditActivity_invalid_contact">揀選嘅聯絡人無效</string>
    <!-- Content descrption for name edit button on contact share edit activity -->
    <string name="ContactShareEditActivity__edit_name">編輯名稱</string>
    <!-- Content description for user avatar in edit activity -->
    <string name="ContactShareEditActivity__avatar">頭像</string>

    <!-- ConversationItem -->
    <string name="ConversationItem_error_not_sent_tap_for_details">出唔到街，撳一下再話您知</string>
    <string name="ConversationItem_error_partially_not_delivered">出街出咗一半，撳一下再話您知</string>
    <string name="ConversationItem_error_network_not_delivered">傳送失敗</string>
    <string name="ConversationItem_group_action_left">%1$s 已退谷。</string>
    <string name="ConversationItem_send_paused">傳送已暫停</string>
    <string name="ConversationItem_click_to_approve_unencrypted">傳送失敗，撳一下轉用唔安全嘅屈就方式</string>
    <string name="ConversationItem_click_to_approve_unencrypted_sms_dialog_title">係咪要屈就轉用未經加密嘅短訊？</string>
    <string name="ConversationItem_click_to_approve_unencrypted_mms_dialog_title">係咪要屈就轉用未經加密嘅多媒體短訊？</string>
    <string name="ConversationItem_click_to_approve_unencrypted_dialog_message">呢個訊息<b>唔會</b>經過加密，因為收件人已經唔係 Signal 使用者喇。\n\n係咪要傳送未經加密嘅訊息？</string>
    <string name="ConversationItem_unable_to_open_media">搵唔到個 app 可以開到呢個多媒體。</string>
    <string name="ConversationItem_copied_text">複製咗 %1$s</string>
    <string name="ConversationItem_from_s">由 %1$s</string>
    <string name="ConversationItem_to_s">到 %1$s</string>
    <string name="ConversationItem_read_more">  睇埋佢</string>
    <string name="ConversationItem_download_more">  下載埋佢</string>
    <string name="ConversationItem_pending">  仲要等等</string>
    <string name="ConversationItem_this_message_was_deleted">呢個訊息已被刪除。</string>
    <string name="ConversationItem_you_deleted_this_message">你刪除咗呢個訊息。</string>
    <!-- Dialog error message shown when user can\'t download a message from someone else due to a permanent failure (e.g., unable to decrypt), placeholder is other\'s name -->
    <string name="ConversationItem_cant_download_message_s_will_need_to_send_it_again">下載唔到訊息。%1$s 要再傳送多次。</string>
    <!-- Dialog error message shown when user can\'t download an image message from someone else due to a permanent failure (e.g., unable to decrypt), placeholder is other\'s name -->
    <string name="ConversationItem_cant_download_image_s_will_need_to_send_it_again">下載唔到圖像。%1$s 要再傳送多次。</string>
    <!-- Dialog error message shown when user can\'t download a video message from someone else due to a permanent failure (e.g., unable to decrypt), placeholder is other\'s name -->
    <string name="ConversationItem_cant_download_video_s_will_need_to_send_it_again">下載唔到影片。%1$s 要再傳送多次。</string>
    <!-- Dialog error message shown when user can\'t download a their own message via a linked device due to a permanent failure (e.g., unable to decrypt) -->
    <string name="ConversationItem_cant_download_message_you_will_need_to_send_it_again">下載唔到訊息。你要再傳送多次。</string>
    <!-- Dialog error message shown when user can\'t download a their own image message via a linked device due to a permanent failure (e.g., unable to decrypt) -->
    <string name="ConversationItem_cant_download_image_you_will_need_to_send_it_again">下載唔到圖像。你要再傳送多次。</string>
    <!-- Dialog error message shown when user can\'t download a their own video message via a linked device due to a permanent failure (e.g., unable to decrypt) -->
    <string name="ConversationItem_cant_download_video_you_will_need_to_send_it_again">下載唔到影片。你要再傳送多次。</string>
    <!-- Display as the timestamp footer in a message bubble in a conversation when a message has been edited. The timestamp will go from \'11m\' to \'edited 11m\' -->
    <string name="ConversationItem_edited_timestamp_footer">編輯咗 (%1$s前)</string>
    <!-- Displayed if the link preview in the conversation item is for a call link call -->
    <string name="ConversationItem__join_call">加入通話</string>

    <!-- ConversationActivity -->
    <string name="ConversationActivity_add_attachment">加附件</string>
    <!-- Accessibility text associated with image button to send an edited message. -->
    <string name="ConversationActivity_send_edit">傳送編輯</string>
    <string name="ConversationActivity_compose_message">寫訊息</string>
    <string name="ConversationActivity_sorry_there_was_an_error_setting_your_attachment">唔好意思，您份附件搞唔掂。</string>
    <string name="ConversationActivity_recipient_is_not_a_valid_sms_or_email_address_exclamation">收件人唔係有效嘅短訊或電郵地址！</string>
    <string name="ConversationActivity_message_is_empty_exclamation">乜嘢都無寫噃！</string>
    <string name="ConversationActivity_group_members">個谷嘅成員</string>
    <!-- Warning dialog text shown to user if they try to send a message edit that is too old where %1$d is replaced with the amount of hours, e.g. 3 -->
    <plurals name="ConversationActivity_edit_message_too_old">
        <item quantity="other">你只可以喺傳送訊息後 %1$d 小時內套用編輯。</item>
    </plurals>
    <!-- Warning dialog text shown to user if they try to edit a message too many times. Where %1$d is replaced with the number of edits -->
    <plurals name="ConversationActivity_edit_message_too_many_edits">
        <item quantity="other">呢個訊息只可以套用 %1$d 次編輯。</item>
    </plurals>

    <string name="ConversationActivity_invalid_recipient">收件人唔啱噃！</string>
    <string name="ConversationActivity_added_to_home_screen">喺主畫面加咗個公仔</string>
    <string name="ConversationActivity_calls_not_supported">無得通話噃</string>
    <string name="ConversationActivity_this_device_does_not_appear_to_support_dial_actions">呢部機似乎無得撥輪喎。</string>
    <string name="ConversationActivity_transport_insecure_sms">唔安全嘅短訊</string>
    <!-- A title for the option to send an SMS with a placeholder to put the name of their SIM card -->
    <string name="ConversationActivity_transport_insecure_sms_with_sim">唔安全嘅短訊 (%1$s)</string>
    <string name="ConversationActivity_transport_insecure_mms">唔安全嘅多媒體短訊</string>
    <!-- A title for the option to send an SMS with a placeholder to put the name of their SIM card -->
    <string name="ConversationActivity_transport_signal">Signal 訊息</string>
    <string name="ConversationActivity_lets_switch_to_signal">不如我哋齊齊轉會 Molly %1$s</string>
    <string name="ConversationActivity_specify_recipient">請揀一位聯絡人吖</string>
    <string name="ConversationActivity_attachment_exceeds_size_limits">附件太大，擠唔落您而家寫緊嘅呢類訊息度。</string>
    <string name="ConversationActivity_unable_to_record_audio">錄唔到音噃！</string>
    <string name="ConversationActivity_you_cant_send_messages_to_this_group">您無得寫訊息去呢個谷，因為您已經唔係成員嘞。</string>
    <string name="ConversationActivity_only_s_can_send_messages">淨係得 %1$s 先可以傳送訊息。</string>
    <string name="ConversationActivity_admins">話事人</string>
    <string name="ConversationActivity_message_an_admin">講低句畀話事人聽</string>
    <string name="ConversationActivity_cant_start_group_call">冇得開始成谷通話</string>
    <string name="ConversationActivity_only_admins_of_this_group_can_start_a_call">淨係得呢個谷嘅話事人先可以開始通話。</string>
    <string name="ConversationActivity_there_is_no_app_available_to_handle_this_link_on_your_device">您部機無個 app 處理到呢個連結。</string>
    <string name="ConversationActivity_your_request_to_join_has_been_sent_to_the_group_admin">已經話咗畀個谷嘅話事人知，您要求加入呢個谷。一有消息會通知您㗎喇。</string>
    <string name="ConversationActivity_cancel_request">取消請求</string>

    <string name="ConversationActivity_to_send_audio_messages_allow_signal_access_to_your_microphone">要傳送語音訊息嘅話，請允許 Molly 存取您部機個咪。</string>
    <string name="ConversationActivity_signal_requires_the_microphone_permission_in_order_to_send_audio_messages">Molly 要攞「麥克風」權限，先可以傳送語音訊息，但權限已被永久拒絕。請到呢個 app 嘅應用程式設定，揀選「權限」，然後啟用「麥克風」。</string>
    <string name="ConversationActivity_signal_needs_the_microphone_and_camera_permissions_in_order_to_call_s">Molly 要攞「麥克風」同「相機」權限，先可以同 %1$s 通話，但權限已被永久拒絕。請到呢個 app 嘅應用程式設定，揀選「權限」，然後啟用「麥克風」同「相機」。</string>
    <string name="ConversationActivity_to_capture_photos_and_video_allow_signal_access_to_the_camera">要影相或者拍片嘅話，請允許 Molly 存取您部機嘅相機。</string>
    <string name="ConversationActivity_signal_needs_the_camera_permission_to_take_photos_or_video">Molly 要攞「相機」權限，先可以影相或拍片，但權限已被永久拒絕。請到呢個 app 嘅應用程式設定，揀選「權限」，然後啟用「相機」。</string>
    <string name="ConversationActivity_signal_needs_camera_permissions_to_take_photos_or_video">Molly 要攞「相機」權限去影相或拍片</string>
    <string name="ConversationActivity_enable_the_microphone_permission_to_capture_videos_with_sound">啟用「麥克風」權限，挺拍片時可以收埋音。</string>
    <string name="ConversationActivity_signal_needs_the_recording_permissions_to_capture_video">Molly 要攞「麥克風」權限，先可以拍片，但權限已被永久拒絕。請到呢個 app 嘅應用程式設定，揀選「權限」，然後啟用「麥克風」同「相機」。</string>
    <string name="ConversationActivity_signal_needs_recording_permissions_to_capture_video">Molly 要攞「麥克風」權限去拍片</string>

    <string name="ConversationActivity_quoted_contact_message">%1$s %2$s</string>
    <string name="ConversationActivity_no">唔係</string>
    <string name="ConversationActivity_search_position">%1$d / %2$d</string>
    <string name="ConversationActivity_no_results">乜都搵唔到</string>

    <string name="ConversationActivity_sticker_pack_installed">裝咗貼圖包</string>
    <string name="ConversationActivity_new_say_it_with_stickers">少說話！貼圖勝千言萬語</string>

    <string name="ConversationActivity_cancel">取消</string>
    <string name="ConversationActivity_delete_conversation">係咪要刪除聊天？</string>
    <string name="ConversationActivity_delete_and_leave_group">係咪要刪除同退出群組？</string>
    <string name="ConversationActivity_this_conversation_will_be_deleted_from_all_of_your_devices">呢個聊天會喺你所有裝置上面刪除。</string>
    <string name="ConversationActivity_you_will_leave_this_group_and_it_will_be_deleted_from_all_of_your_devices">你會退出呢個群組，而呢個群組亦都會喺你所有裝置上面刪除。</string>
    <string name="ConversationActivity_delete">刪除</string>
    <string name="ConversationActivity_delete_and_leave">刪除，然後退出</string>
    <string name="ConversationActivity__to_call_s_signal_needs_access_to_your_microphone">要同 %1$s 通話嘅話，Molly 需要存取您部機個咪</string>


    <string name="ConversationActivity_join">摻埋我</string>
    <string name="ConversationActivity_full">爆棚</string>

    <string name="ConversationActivity_error_sending_media">多媒體檔案傳送唔到</string>

    <!-- Message shown when opening an SMS conversation with SMS disabled and there are no exported messages -->
    <string name="ConversationActivity__sms_messaging_is_no_longer_supported_in_signal_invite_s_to_to_signal_to_keep_the_conversation_here">Signal 唔會再支援短訊功能。邀請 %1$s 加入 Signal 繼續你哋嘅對話。</string>
    <!-- Action button shown when opening an SMS conversation with SMS disabled and there are no exported messages -->
    <string name="ConversationActivity__invite_to_signal">拉隊嚟 Signal</string>
    <!-- Snackbar message shown after dismissing the full screen sms export megaphone indicating we\'ll do it again soon -->
    <string name="ConversationActivity__you_will_be_reminded_again_soon">我哋稍後會再提醒你。</string>

    <!-- Title for dialog shown when first sending formatted text -->
    <string name="SendingFormattingTextDialog_title">傳送緊格式化文字</string>
    <!-- Message for dialog shown when first sending formatted text -->
    <string name="SendingFormattingTextDialog_message">有啲人用緊嘅 Signal 版本可能唔支援格式化文字，佢地會睇唔到你喺訊息度改咗邊啲格式。</string>
    <!-- Button text for confirming they\'d like to send the message with formatting after seeing warning. -->
    <string name="SendingFormattingTextDialog_send_anyway_button">照樣傳送</string>
    <!-- Button text for canceling sending the message with formatting after seeing warning. -->
    <string name="SendingFormattingTextDialog_cancel_send_button">取消</string>

    <!-- ConversationAdapter -->
    <plurals name="ConversationAdapter_n_unread_messages">
        <item quantity="other">%1$d 個未讀訊息</item>
    </plurals>

    <!-- ConversationFragment -->
    <!-- Toast text when contacts activity is not found -->
    <string name="ConversationFragment__contacts_app_not_found">搵唔到聯絡人應用程式。</string>
    <plurals name="ConversationFragment_delete_selected_messages">
        <item quantity="other">係咪要刪除揀選嘅訊息？</item>
    </plurals>
    <string name="ConversationFragment_save_to_sd_card">係咪要儲存落部機嘅儲存空間度？</string>
    <plurals name="ConversationFragment_saving_n_media_to_storage_warning">
        <item quantity="other">儲存呢 %1$d 個多媒體到儲存空間，會俾呢部機嘅其他 app 都存取到佢哋。\n\n係咪要繼續？</item>
    </plurals>
    <plurals name="ConversationFragment_error_while_saving_attachments_to_sd_card">
        <item quantity="other">附件儲存唔到去儲存空間！</item>
    </plurals>
    <string name="ConversationFragment_unable_to_write_to_sd_card_exclamation">寫入唔到去儲存空間！</string>
    <plurals name="ConversationFragment_saving_n_attachments">
        <item quantity="other">儲存緊 %1$d 個附件</item>
    </plurals>
    <plurals name="ConversationFragment_saving_n_attachments_to_sd_card">
        <item quantity="other">儲存緊 %1$d 個附件去儲存空間…</item>
    </plurals>
    <string name="ConversationFragment_pending">仲要等等…</string>
    <string name="ConversationFragment_push">數據 (Signal)</string>
    <string name="ConversationFragment_mms">多媒體短訊</string>
    <string name="ConversationFragment_sms">短訊</string>
    <string name="ConversationFragment_deleting">刪除緊</string>
    <string name="ConversationFragment_deleting_messages">刪除緊啲訊息…</string>
    <string name="ConversationFragment_delete_for_me">喺我自己部機度刪除</string>
    <string name="ConversationFragment_delete_for_everyone">喺所有人部機度刪除</string>
    <!-- Dialog button for deleting one or more note-to-self messages only on this device, leaving that same message intact on other devices. -->
    <string name="ConversationFragment_delete_on_this_device">喺呢部裝置度刪除</string>
    <!-- Dialog button for deleting one or more note-to-self messages on all linked devices. -->
    <string name="ConversationFragment_delete_everywhere">喺所有裝置上面刪除</string>
    <string name="ConversationFragment_this_message_will_be_deleted_for_everyone_in_the_conversation">呢個訊息會喺聊天入面所有用緊 Signal 最新版本嘅人部機度刪除。佢哋會見到你刪除咗一個訊息。</string>
    <string name="ConversationFragment_quoted_message_not_found">搵唔到原來嘅訊息</string>
    <string name="ConversationFragment_quoted_message_no_longer_available">原來嘅訊息已經無咗</string>
    <string name="ConversationFragment_failed_to_open_message">開唔到訊息</string>
    <string name="ConversationFragment_you_can_swipe_to_the_right_reply">您可以將任何訊息滑向右去快速回覆</string>
    <string name="ConversationFragment_you_can_swipe_to_the_left_reply">您可以將任何訊息滑向左去快速回覆</string>
    <string name="ConversationFragment_view_once_media_is_deleted_after_sending">「自動銷毀媒體」會喺傳送後刪除</string>
    <string name="ConversationFragment_you_already_viewed_this_message">你已經睇咗呢個訊息</string>
    <string name="ConversationFragment__you_can_add_notes_for_yourself_in_this_conversation">你可以喺聊天入面新增一啲俾自己嘅筆記。如果你嘅帳戶連結咗其他裝置，新嘅筆記會自動同步。</string>
    <string name="ConversationFragment__d_group_members_have_the_same_name">個谷有 %1$d 位成員撞名。</string>
    <string name="ConversationFragment__tap_to_review">撳一下細閱</string>
    <string name="ConversationFragment__review_requests_carefully">請求要金睛火眼睇清楚</string>
    <string name="ConversationFragment__signal_found_another_contact_with_the_same_name">Molly 搵到另一位聯絡人，都係同一個名。</string>
    <string name="ConversationFragment_contact_us">聯絡我哋</string>
    <string name="ConversationFragment_verify">驗證</string>
    <string name="ConversationFragment_not_now">遲啲先啦</string>
    <string name="ConversationFragment_your_safety_number_with_s_changed">您同 %1$s 之間嘅安全碼已經郁動過</string>
    <string name="ConversationFragment_your_safety_number_with_s_changed_likey_because_they_reinstalled_signal">你同 %1$s 之間嘅安全碼已經改咗，可能係因為佢重新裝過 Signal 或者換咗部機。你可以㩒一下「驗證」嚟確認新嘅安全碼。呢個操作係選擇性嘅。</string>
    <!-- Dialog title for block group link join requests -->
    <string name="ConversationFragment__block_request">係咪要封鎖請求？</string>
    <!-- Dialog message for block group link join requests -->
    <string name="ConversationFragment__s_will_not_be_able_to_join_or_request_to_join_this_group_via_the_group_link">%1$s 之後就無得再用條谷拎加入或者請求加入呢個谷。手動加佢入嚟呢個谷都仲得嘅。</string>
    <!-- Dialog confirm block request button -->
    <string name="ConversationFragment__block_request_button">封鎖請求</string>
    <!-- Dialog cancel block request button -->
    <string name="ConversationFragment__cancel">取消</string>
    <!-- Message shown after successfully blocking join requests for a user -->
    <string name="ConversationFragment__blocked">封鎖咗</string>
    <!-- Action shown to allow a user to update their application because it has expired -->
    <string name="ConversationFragment__update_build">更新 Molly</string>
    <!-- Action shown to allow a user to re-register as they are no longer registered -->
    <string name="ConversationFragment__reregister_signal">重新註冊 Molly</string>
    <!-- Label for a button displayed in the conversation toolbar to return to the previous screen. -->
    <string name="ConversationFragment__content_description_back_button">返去上一頁。</string>
    <!-- Label for a button displayed in the conversation toolbar to open the main screen of the app. -->
    <string name="ConversationFragment__content_description_launch_signal_button">開啟 Molly</string>
    <!-- Dialog title shown when more than one contact in a group conversation is no longer verified -->
    <string name="ConversationFragment__no_longer_verified">唔再經驗證</string>

    <!-- Label for a button displayed in conversation list to clear the chat filter -->
    <string name="ConversationListFragment__clear_filter">清除篩選條件</string>
    <!-- Notice on chat list when no unread chats are available, centered on display -->
    <string name="ConversationListFragment__no_unread_chats">你冇未讀嘅聊天訊息</string>
    <plurals name="ConversationListFragment_delete_selected_conversations">
        <item quantity="other">係咪要刪除揀選咗嘅聊天呀？</item>
    </plurals>
    <plurals name="ConversationListFragment_this_will_permanently_delete_all_n_selected_conversations">
        <item quantity="other">咁做嘅話，全部 %1$d 個揀選咗嘅聊天就會永久刪除。</item>
    </plurals>
    <string name="ConversationListFragment_deleting">刪除緊</string>
    <string name="ConversationListFragment_deleting_selected_conversations">刪除緊揀選咗嘅聊天…</string>
    <plurals name="ConversationListFragment_conversations_archived">
        <item quantity="other">封存咗 %1$d 個聊天</item>
    </plurals>
    <string name="ConversationListFragment_undo">復原</string>
    <plurals name="ConversationListFragment_moved_conversations_to_inbox">
        <item quantity="other">移咗 %1$d 個聊天去收件匣</item>
    </plurals>
    <plurals name="ConversationListFragment_read_plural">
        <item quantity="other">睇咗</item>
    </plurals>
    <plurals name="ConversationListFragment_unread_plural">
        <item quantity="other">未睇</item>
    </plurals>
    <string name="ConversationListFragment_pin">置頂</string>
    <string name="ConversationListFragment_unpin">取消置頂</string>
    <string name="ConversationListFragment_mute">靜音</string>
    <string name="ConversationListFragment_unmute">取消靜音</string>
    <string name="ConversationListFragment_select">揀選</string>
    <string name="ConversationListFragment_archive">封存</string>
    <string name="ConversationListFragment_unarchive">取消封存</string>
    <string name="ConversationListFragment_delete">刪除</string>
    <string name="ConversationListFragment_select_all">全部揀晒</string>
    <plurals name="ConversationListFragment_s_selected">
        <item quantity="other">揀選咗 %1$d 個</item>
    </plurals>

    <!-- Show in conversation list overflow menu to open selection bottom sheet -->
    <string name="ConversationListFragment__notification_profile">通知吾揀單</string>
    <!-- Tooltip shown after you have created your first notification profile -->
    <string name="ConversationListFragment__turn_your_notification_profile_on_or_off_here">通知揀單唔揀單，可以喺呢處搞。</string>
    <!-- Message shown in top toast to indicate the named profile is on -->
    <string name="ConversationListFragment__s_on">%1$s 揀揀單單</string>

    <!-- ConversationListItem -->
    <string name="ConversationListItem_key_exchange_message">金鑰交換訊息</string>

    <!-- ConversationListItemAction -->
    <string name="ConversationListItemAction_archived_conversations_d">封存咗嘅聊天 (%1$d)</string>

    <!-- ConversationTitleView -->
    <string name="ConversationTitleView_verified">驗證咗</string>
    <string name="ConversationTitleView_you">您</string>

    <!-- ConversationTypingView -->
    <string name="ConversationTypingView__plus_d">+%1$d</string>

    <!-- Title for a reminder bottom sheet to users who have re-registered that they need to go back to re-link their devices. -->
    <string name="RelinkDevicesReminderFragment__relink_your_devices">重新連結裝置</string>
    <!-- Description for a reminder bottom sheet to users who have re-registered that they need to go back to re-link their devices. -->
    <string name="RelinkDevicesReminderFragment__the_devices_you_added_were_unlinked">裝置取消註冊嘅時候，之前新增咗嘅裝置已經解除連結。請到「設定」重新連結裝置。</string>
    <!-- Button label for the re-link devices bottom sheet reminder to navigate to the Devices page in the settings. -->
    <string name="RelinkDevicesReminderFragment__open_settings">打開設定</string>
    <!-- Button label for the re-link devices bottom sheet reminder to dismiss the pop up. -->
    <string name="RelinkDevicesReminderFragment__later">遲啲先啦</string>

    <!-- CreateGroupActivity -->
    <string name="CreateGroupActivity__select_members">揀選成員</string>

    <!-- CreateProfileActivity -->
    <string name="CreateProfileActivity__profile">個人資料</string>
    <string name="CreateProfileActivity_error_setting_profile_photo">設定個人資料相嘅時候發生問題</string>
    <string name="CreateProfileActivity_problem_setting_profile">設定個人資料嘅時候發生問題</string>
    <string name="CreateProfileActivity_set_up_your_profile">設定您嘅個人資料</string>
    <string name="CreateProfileActivity_signal_profiles_are_end_to_end_encrypted">同你通訊嘅人、聯絡人同群組將會睇到你嘅個人檔案同埋相關更改。</string>
    <string name="CreateProfileActivity_set_avatar_description">設定頭像</string>

    <!-- ProfileCreateFragment -->
    <!-- Displayed at the top of the screen and explains how profiles can be viewed. -->
    <string name="ProfileCreateFragment__profiles_are_visible_to_contacts_and_people_you_message">同你通訊嘅人、聯絡人同群組可以睇到你嘅個人檔案。</string>
    <!-- Title of clickable row to select phone number privacy settings -->
    <string name="ProfileCreateFragment__who_can_find_me">邊個可以用電話號碼搵到我？</string>

    <!-- WhoCanSeeMyPhoneNumberFragment -->
    <!-- Toolbar title for this screen -->
    <string name="WhoCanSeeMyPhoneNumberFragment__who_can_find_me_by_number">邊個可以用電話號碼搵到我？</string>
    <!-- Description for radio item stating anyone can see your phone number -->
    <string name="WhoCanSeeMyPhoneNumberFragment__anyone_who_has">只要對方喺通訊錄入面儲存咗你個電話號碼，都會喺 Signal 嘅聯絡人度見到你。而其他人就可以喺搜尋度用你個電話號碼搵你。</string>
    <!-- Description for radio item stating no one will be able to see your phone number -->
    <string name="WhoCanSeeMyPhoneNumberFragment__nobody_on_signal">冇人可以喺 Signal 度用你個電話號碼搵你。</string>

    <!-- ChooseBackupFragment -->
    <string name="ChooseBackupFragment__restore_from_backup">係咪要攞返備份嚟還原？</string>
    <string name="ChooseBackupFragment__restore_your_messages_and_media">攞返本機備份嚟還原您嘅訊息同埋多媒體檔案。如果您而家唔做嘅話，遲啲就冇得再還原㗎喇。</string>
    <string name="ChooseBackupFragment__icon_content_description">用備份還原公仔</string>
    <string name="ChooseBackupFragment__choose_backup">揀一個備份</string>
    <string name="ChooseBackupFragment__learn_more">講多啲畀我聽</string>
    <string name="ChooseBackupFragment__no_file_browser_available">部機無檔案瀏覽器用得到</string>

    <!-- RestoreBackupFragment -->
    <string name="RestoreBackupFragment__restore_complete">還原搞掂</string>
    <string name="RestoreBackupFragment__to_continue_using_backups_please_choose_a_folder">要繼續備份嘅話，請先揀選一個資料夾。新嘅備份會儲存喺呢個位置。</string>
    <string name="RestoreBackupFragment__choose_folder">揀一個資料夾</string>
    <string name="RestoreBackupFragment__not_now">遲啲先啦</string>
    <!-- Couldn\'t find the selected backup -->
    <string name="RestoreBackupFragment__backup_not_found">個備份搵唔到。</string>
    <!-- Couldn\'t read the selected backup -->
    <string name="RestoreBackupFragment__backup_could_not_be_read">個備份讀取唔到。</string>
    <!-- Backup has an unsupported file extension -->
    <string name="RestoreBackupFragment__backup_has_a_bad_extension">個備份嘅副檔名唔妥。</string>

    <!-- BackupsPreferenceFragment -->
    <string name="BackupsPreferenceFragment__chat_backups">傾偈備份</string>
    <string name="BackupsPreferenceFragment__backups_are_encrypted_with_a_passphrase">啲備份會用一個密碼加密，然後儲存喺您部機上面。</string>
    <string name="BackupsPreferenceFragment__create_backup">建立備份</string>
    <string name="BackupsPreferenceFragment__last_backup">對上一次備份：%1$s</string>
    <string name="BackupsPreferenceFragment__backup_folder">備份資料夾</string>
    <!-- Title for a preference item allowing the user to selected the hour of the day when their chats are backed up. -->
    <string name="BackupsPreferenceFragment__backup_time">備份時間</string>
    <string name="BackupsPreferenceFragment__verify_backup_passphrase">驗證備份密碼</string>
    <string name="BackupsPreferenceFragment__test_your_backup_passphrase">測試下您備份嘅密碼，睇下啱唔啱</string>
    <string name="BackupsPreferenceFragment__turn_on">開啟</string>
    <string name="BackupsPreferenceFragment__turn_off">關閉</string>
    <string name="BackupsPreferenceFragment__to_restore_a_backup">"要還原一個備份嘅話，首先請重新裝過 Molly。開返個 app 出嚟，撳一下「還原備份」，然後揀返嗰一個備份檔。%1$s"</string>
    <string name="BackupsPreferenceFragment__learn_more">講多啲畀我聽</string>
    <string name="BackupsPreferenceFragment__in_progress">幫緊您幫緊您…</string>
    <!-- Status text shown in backup preferences when verifying a backup -->
    <string name="BackupsPreferenceFragment__verifying_backup">驗證緊備份…</string>
    <string name="BackupsPreferenceFragment__d_so_far">暫時去到 %1$d…</string>
    <!-- Show percentage of completion of backup -->
    <string name="BackupsPreferenceFragment__s_so_far">暫時去到 %1$s%%…</string>
    <string name="BackupsPreferenceFragment_signal_requires_external_storage_permission_in_order_to_create_backups">Molly 要攞外部儲存裝置權限，先可以建立備份，但權限已被永久拒絕。請到呢個 app 嘅應用程式設定，揀選「權限」，然後啟用「儲存裝置」。</string>


    <!-- CustomDefaultPreference -->
    <string name="CustomDefaultPreference_using_custom">用緊自訂：%1$s</string>
    <string name="CustomDefaultPreference_using_default">用緊預設：%1$s</string>
    <string name="CustomDefaultPreference_none">無</string>

    <!-- AvatarSelectionBottomSheetDialogFragment -->
    <string name="AvatarSelectionBottomSheetDialogFragment__taking_a_photo_requires_the_camera_permission">影相要攞「相機」權限。</string>
    <string name="AvatarSelectionBottomSheetDialogFragment__viewing_your_gallery_requires_the_storage_permission">睇圖片庫要攞「儲存裝置」權限。</string>

    <!-- DateUtils -->
    <string name="DateUtils_just_now">啱啱</string>
    <string name="DateUtils_minutes_ago">%1$d 分鐘之前</string>
    <string name="DateUtils_today">今日</string>
    <string name="DateUtils_yesterday">琴日</string>
    <!-- When scheduling a message, %1$s replaced with either today, tonight, or tomorrow. %2$s replaced with the time. e.g. Tonight at 9:00pm -->
    <string name="DateUtils_schedule_at">%1$s (喺 %2$s 換算)</string>
    <!-- Used when getting a time in the future. For example, Tomorrow at 9:00pm -->
    <string name="DateUtils_tomorrow">聽日</string>
    <!-- Used in the context: Tonight at 9:00pm for example. Specifically this is after 7pm -->
    <string name="DateUtils_tonight">今晚</string>

    <!-- Scheduled Messages -->
    <!-- Title for dialog that shows all the users scheduled messages for a chat -->
    <string name="ScheduledMessagesBottomSheet__schedules_messages">已經排定傳送嘅訊息</string>
    <!-- Option when scheduling a message to select a specific date and time to send a message -->
    <string name="ScheduledMessages_pick_time">揀選日期同時間</string>
    <!-- Title for dialog explaining to users how the scheduled messages work -->
    <string name="ScheduleMessageFTUXBottomSheet__title">已經排定傳送嘅訊息</string>
    <!-- Disclaimer text for scheduled messages explaining to users that the scheduled messages will only send if connected to the internet -->
    <string name="ScheduleMessageFTUXBottomSheet__disclaimer">傳送排定訊息嗰陣，請確保你部裝置喺傳送時間會開住，同埋連接咗互聯網。如果唔係，系統會等到你嘅裝置重新連線先會傳送訊息。</string>
    <!-- Confirmation button text acknowledging the user understands the disclaimer -->
    <string name="ScheduleMessageFTUXBottomSheet__okay">確定</string>
    <!-- Title for dialog asking users to allow alarm permissions for scheduled messages -->
    <string name="ReenableScheduleMessagesDialogFragment_reenable_title">重新啟動訊息排程：</string>
    <!-- Title of dialog with a calendar to select the date the user wants to schedule a message. -->
    <string name="ScheduleMessageTimePickerBottomSheet__select_date_title">揀選日期</string>
    <!-- Title of dialog with a clock to select the time at which the user wants to schedule a message. -->
    <string name="ScheduleMessageTimePickerBottomSheet__select_time_title">揀選時間</string>
    <!-- Title of dialog that allows user to set the time and day that their message will be sent -->
    <string name="ScheduleMessageTimePickerBottomSheet__dialog_title">設定傳送時間</string>
    <!-- Text for confirmation button when scheduling messages that allows the user to confirm and schedule the sending time -->
    <string name="ScheduleMessageTimePickerBottomSheet__schedule_send">設定傳送時間</string>
    <!-- Disclaimer in message scheduling dialog. %1$s replaced with a GMT offset (e.g. GMT-05:00), and %2$s is replaced with the time zone name (e.g. Eastern Standard Time) -->
    <string name="ScheduleMessageTimePickerBottomSheet__timezone_disclaimer">所有時間都係 (%1$s) %2$s</string>
    <!-- Warning dialog message text shown when select time for scheduled send is in the past resulting in an immediate send if scheduled. -->
    <string name="ScheduleMessageTimePickerBottomSheet__select_time_in_past_dialog_warning">你揀選嘅時間已經過咗。系統會立即傳送訊息。</string>
    <!-- Positive button text for warning dialog shown when scheduled send is in the past -->
    <string name="ScheduleMessageTimePickerBottomSheet__select_time_in_past_dialog_positive_button">立即傳送</string>

    <!-- Context menu option to send a scheduled message now -->
    <string name="ScheduledMessagesBottomSheet_menu_send_now">立即傳送</string>
    <!-- Context menu option to reschedule a selected message -->
    <string name="ScheduledMessagesBottomSheet_menu_reschedule">重新安排</string>
    <!-- Button in dialog asking user if they are sure they want to delete the selected scheduled message -->
    <string name="ScheduledMessagesBottomSheet_delete_dialog_action">刪除</string>
    <!-- Button in dialog asking user if they are sure they want to delete the selected scheduled message -->
    <string name="ScheduledMessagesBottomSheet_delete_dialog_message">係咪要刪除揀選嘅排定訊息？</string>
    <!-- Progress message shown while deleting selected scheduled message -->
    <string name="ScheduledMessagesBottomSheet_deleting_progress_message">刪除緊排定訊息…</string>

    <!-- DecryptionFailedDialog -->
    <string name="DecryptionFailedDialog_chat_session_refreshed">傾偈階段已經重新整理</string>
    <string name="DecryptionFailedDialog_signal_uses_end_to_end_encryption">Signal 採用端對端加密，間唔中都需要重新整理下您嘅傾偈階段嘅。咁唔會影響您傾偈嘅安全性，只不過就話，您可能錯失咗呢位聯絡人畀您嘅一個訊息，您可以請佢再傳送一次畀您。</string>

    <!-- DeviceListActivity -->
    <string name="DeviceListActivity_unlink_s">係咪要解除連結「%1$s」？</string>
    <string name="DeviceListActivity_by_unlinking_this_device_it_will_no_longer_be_able_to_send_or_receive">解除咗連結嘅話，呢部機就無辦法再傳送同接收訊息㗎喇。</string>
    <string name="DeviceListActivity_network_connection_failed">網絡連線唔掂</string>
    <string name="DeviceListActivity_try_again">再試一次</string>
    <string name="DeviceListActivity_unlinking_device">解除緊部機嘅連結…</string>
    <string name="DeviceListActivity_unlinking_device_no_ellipsis">解除緊部機嘅連結</string>
    <string name="DeviceListActivity_network_failed">網絡唔得掂！</string>

    <!-- DeviceListItem -->
    <string name="DeviceListItem_unnamed_device">無名嘅機</string>
    <string name="DeviceListItem_linked_s">喺 %1$s 連結咗</string>
    <string name="DeviceListItem_last_active_s">對上一次喺 %1$s 用過</string>
    <string name="DeviceListItem_today">今日</string>

    <!-- DocumentView -->
    <string name="DocumentView_unnamed_file">無名嘅檔案</string>

    <!-- DozeReminder -->
    <string name="DozeReminder_optimize_for_missing_play_services">針對無 Play 服務嘅優化</string>
    <string name="DozeReminder_this_device_does_not_support_play_services_tap_to_disable_system_battery">呢部機唔支援 Play 服務。撳一下以停用系統嘅電量優化，以免 Molly 喺部機閒置嘅時候冇得去攞訊息。</string>

    <!-- ExpiredBuildReminder -->
    <string name="ExpiredBuildReminder_this_version_of_signal_has_expired">呢個版本嘅 Signal 已經過期喇。即刻更新以傳送同接收訊息。</string>
    <string name="ExpiredBuildReminder_update_now">即刻更新</string>

    <!-- PendingGroupJoinRequestsReminder -->
    <plurals name="PendingGroupJoinRequestsReminder_d_pending_member_requests">
        <item quantity="other">%1$d 個成員請求仲等緊。</item>
    </plurals>
    <string name="PendingGroupJoinRequestsReminder_view">睇下</string>

    <!-- GcmRefreshJob -->
    <string name="GcmRefreshJob_Permanent_Signal_communication_failure">Signal 通訊有非暫時嘅失敗！</string>
    <string name="GcmRefreshJob_Signal_was_unable_to_register_with_Google_Play_Services">Molly 註冊唔到 Google Play 服務。Molly 訊息同通話已經停用，請到 [設定] &gt; [進階] 試下重新註冊。</string>


    <!-- GiphyActivity -->
    <string name="GiphyActivity_error_while_retrieving_full_resolution_gif">攞完整解像度 GIF 嘅時候發生問題</string>

    <!-- GiphyFragmentPageAdapter -->

    <!-- AddToGroupActivity -->
    <string name="AddToGroupActivity_add_member">係咪要加成員？</string>
    <string name="AddToGroupActivity_add_s_to_s">係咪要將「%1$s」加入去「%2$s」？</string>
    <string name="AddToGroupActivity_s_added_to_s">「%1$s」已經加咗入去「%2$s」。</string>
    <string name="AddToGroupActivity_add_to_group">加入去個谷度</string>
    <string name="AddToGroupActivity_add_to_groups">加入去幾個谷</string>
    <string name="AddToGroupActivity_this_person_cant_be_added_to_legacy_groups">舊版嘅谷加唔到呢個人。</string>
    <string name="AddToGroupActivity_add">加入去</string>
    <string name="AddToGroupActivity_add_to_a_group">加入去一個谷度</string>

    <!-- ChooseNewAdminActivity -->
    <string name="ChooseNewAdminActivity_choose_new_admin">揀選新嘅話事人</string>
    <string name="ChooseNewAdminActivity_done">搞掂</string>
    <string name="ChooseNewAdminActivity_you_left">您已退出「%1$s」。</string>

    <!-- GroupMembersDialog -->
    <string name="GroupMembersDialog_you">您</string>

    <!-- GV2 access levels -->
    <string name="GroupManagement_access_level_anyone">三唔識七都得</string>
    <string name="GroupManagement_access_level_all_members">所有成員</string>
    <string name="GroupManagement_access_level_only_admins">只有話事人</string>
    <string name="GroupManagement_access_level_no_one">邊個都唔得</string>
  <!-- Removed by excludeNonTranslatables <string name="GroupManagement_access_level_unknown" translatable="false">Unknown</string> -->
    <array name="GroupManagement_edit_group_membership_choices">
        <item>@string/GroupManagement_access_level_all_members</item>
        <item>@string/GroupManagement_access_level_only_admins</item>
    </array>
    <array name="GroupManagement_edit_group_info_choices">
        <item>@string/GroupManagement_access_level_all_members</item>
        <item>@string/GroupManagement_access_level_only_admins</item>
    </array>

    <!-- GV2 invites sent -->
    <plurals name="GroupManagement_invitation_sent">
        <item quantity="other">%1$d 個邀請已經送出</item>
    </plurals>
    <string name="GroupManagement_invite_single_user">您冇得自動將「%1$s」加入呢個谷度。\n\n已經邀請咗佢加入，喺佢應承之前，唔會見到個谷嘅任何訊息住。</string>
    <string name="GroupManagement_invite_multiple_users">您冇得自動將呢啲使用者加入呢個谷度。\n\n已經邀請咗佢哋加入，喺佢哋應承之前，都唔會見到個谷嘅任何訊息住。</string>

    <!-- GroupsV1MigrationLearnMoreBottomSheetDialogFragment -->
    <string name="GroupsV1MigrationLearnMore_what_are_new_groups">乜嘢係「新版谷」？</string>
    <string name="GroupsV1MigrationLearnMore_new_groups_have_features_like_mentions">「新版谷」多咗 @點名講 同埋個谷嘅話事人功能，日後亦會支援更多功能。</string>
    <string name="GroupsV1MigrationLearnMore_all_message_history_and_media_has_been_kept">升級之前嘅所有訊息紀錄同媒體都維持原狀。</string>
    <string name="GroupsV1MigrationLearnMore_you_will_need_to_accept_an_invite_to_join_this_group_again">您將需要接受邀請先可以再次加入呢個谷，喺您接受之前，將唔會收到呢個谷嘅訊息。</string>
    <plurals name="GroupsV1MigrationLearnMore_these_members_will_need_to_accept_an_invite">
        <item quantity="other">下列成員將需要接受邀請先可以再次加入呢個谷，喺佢哋接受之前，將唔會收到呢個谷嘅訊息：</item>
    </plurals>
    <plurals name="GroupsV1MigrationLearnMore_these_members_were_removed_from_the_group">
        <item quantity="other">下列成員已經喺群組度移除咗，佢哋要升咗級先可以重新加入：</item>
    </plurals>

    <!-- GroupsV1MigrationInitiationBottomSheetDialogFragment -->
    <string name="GroupsV1MigrationInitiation_upgrade_to_new_group">升級到新版嘅谷</string>
    <string name="GroupsV1MigrationInitiation_upgrade_this_group">升級呢個谷</string>
    <string name="GroupsV1MigrationInitiation_new_groups_have_features_like_mentions">「新版谷」多咗 @點名講 同埋個谷嘅話事人功能，日後亦會支援更多功能。</string>
    <string name="GroupsV1MigrationInitiation_all_message_history_and_media_will_be_kept">升級之前嘅所有訊息紀錄同媒體仍然會維持原狀。</string>
    <string name="GroupsV1MigrationInitiation_encountered_a_network_error">網絡有問題。陣間再試下啦。</string>
    <string name="GroupsV1MigrationInitiation_failed_to_upgrade">升級失敗。</string>
    <plurals name="GroupsV1MigrationInitiation_these_members_will_need_to_accept_an_invite">
        <item quantity="other">下列成員將需要接受邀請先可以再次加入呢個谷，喺佢哋接受之前，將唔會收到呢個谷嘅訊息：</item>
    </plurals>
    <plurals name="GroupsV1MigrationInitiation_these_members_are_not_capable_of_joining_new_groups">
        <item quantity="other">呢啲成員唔夠資格加入「新版群組」，所以佢哋將會被移除：</item>
    </plurals>

    <!-- GroupsV1MigrationSuggestionsReminder -->
    <plurals name="GroupsV1MigrationSuggestionsReminder_members_couldnt_be_added_to_the_new_group">
        <item quantity="other">%1$d 位成員冇辦法重新加入去個新版谷度。您而家要唔要加返佢哋？</item>
    </plurals>
    <plurals name="GroupsV1MigrationSuggestionsReminder_add_members">
        <item quantity="other">加成員</item>
    </plurals>
    <string name="GroupsV1MigrationSuggestionsReminder_no_thanks">唔使住喇</string>

    <!-- GroupsV1MigrationSuggestionsDialog -->
    <plurals name="GroupsV1MigrationSuggestionsDialog_add_members_question">
        <item quantity="other">係咪要加成員？</item>
    </plurals>
    <plurals name="GroupsV1MigrationSuggestionsDialog_these_members_couldnt_be_automatically_added">
        <item quantity="other">下列成員，喺升級完個谷之後，冇辦法自動加入返去個新版谷度：</item>
    </plurals>
    <plurals name="GroupsV1MigrationSuggestionsDialog_add_members">
        <item quantity="other">加成員</item>
    </plurals>
    <plurals name="GroupsV1MigrationSuggestionsDialog_failed_to_add_members_try_again_later">
        <item quantity="other">加唔到成員入谷。陣間再試下啦。</item>
    </plurals>
    <plurals name="GroupsV1MigrationSuggestionsDialog_cannot_add_members">
        <item quantity="other">加唔到成員。</item>
    </plurals>

    <!-- LeaveGroupDialog -->
    <string name="LeaveGroupDialog_leave_group">係咪要退出呢個谷？</string>
    <string name="LeaveGroupDialog_you_will_no_longer_be_able_to_send_or_receive_messages_in_this_group">您無得再喺呢個谷度收發訊息個囉噃。</string>
    <string name="LeaveGroupDialog_leave">退谷</string>
    <string name="LeaveGroupDialog_choose_new_admin">揀選新嘅話事人</string>
    <string name="LeaveGroupDialog_before_you_leave_you_must_choose_at_least_one_new_admin_for_this_group">您退谷之前，必須為呢個谷揀定至少一個新嘅話事人接您手。</string>
    <string name="LeaveGroupDialog_choose_admin">揀選話事人</string>

    <!-- LinkPreviewView -->
    <string name="LinkPreviewView_no_link_preview_available">條拎未有預覽</string>
    <string name="LinkPreviewView_this_group_link_is_not_active">呢條谷拎未有生效</string>
    <string name="LinkPreviewView_domain_date">%1$s · %2$s</string>
    <!-- Description for Call Link url previews -->
    <string name="LinkPreviewView__use_this_link_to_join_a_signal_call">用呢條連結嚟加入 Signal 通話</string>

    <!-- LinkPreviewRepository -->
    <plurals name="LinkPreviewRepository_d_members">
        <item quantity="other">%1$d 位成員</item>
    </plurals>

    <!-- Title for dialog asking user to submit logs for debugging slow notification issues -->
    <string name="PromptLogsSlowNotificationsDialog__title">我哋留意到通知出現延遲嘅情況。提交除錯紀錄？</string>
    <!-- Message for dialog asking user to submit logs for debugging a crash -->
    <string name="PromptLogsSlowNotificationsDialog__message">除錯紀錄可以幫我哋診斷同修正問題，當中唔會包含任何識別資料。</string>
    <!-- Title for dialog asking user to submit logs for debugging slow notification issues -->
    <string name="PromptLogsSlowNotificationsDialog__title_crash">Molly 遇到問題。提交除錯紀錄？</string>

    <!-- Title for dialog asking user to submit logs for debugging slow notification issues -->
    <string name="PromptBatterySaverBottomSheet__title">由於電池最佳化，通知可能會延遲</string>
    <!-- Message explaining that battery saver may delay notifications -->
    <string name="PromptBatterySaverBottomSheet__message">你可以停用 Molly 嘅電池最佳化設定，確保訊息通知唔會延遲。</string>

    <!-- Button to continue to try and disable battery saver -->
    <string name="PromptBatterySaverBottomSheet__continue">繼續</string>
    <!-- Button to dismiss battery saver dialog prompt-->
    <string name="PromptBatterySaverBottomSheet__dismiss">關閉</string>

    <!-- PendingMembersActivity -->
    <string name="PendingMembersActivity_pending_group_invites">仲等緊嘅入谷邀請</string>
    <string name="PendingMembersActivity_requests">請求</string>
    <string name="PendingMembersActivity_invites">邀請</string>
    <string name="PendingMembersActivity_people_you_invited">您邀請咗嘅人</string>
    <string name="PendingMembersActivity_you_have_no_pending_invites">您無仲等緊嘅邀請。</string>
    <string name="PendingMembersActivity_invites_by_other_group_members">個谷其他成員發出嘅邀請</string>
    <string name="PendingMembersActivity_no_pending_invites_by_other_group_members">個谷其他成員無仲等緊嘅邀請。</string>
    <string name="PendingMembersActivity_missing_detail_explanation">個谷其他成員邀請咗邊位，唔會詳細顯示出嚟。獲邀請嘅人若然選擇加入，佢哋嘅資訊到時就會同呢個谷分享。佢哋入谷之前，唔會見到呢個谷嘅任何訊息。</string>

    <string name="PendingMembersActivity_revoke_invite">撤回邀請</string>
    <string name="PendingMembersActivity_revoke_invites">撤回呢啲邀請</string>
    <plurals name="PendingMembersActivity_revoke_d_invites">
        <item quantity="other">撤回 %1$d 個邀請</item>
    </plurals>
    <plurals name="PendingMembersActivity_error_revoking_invite">
        <item quantity="other">撤回呢啲邀請嘅時候發生錯誤</item>
    </plurals>

    <!-- RequestingMembersFragment -->
    <string name="RequestingMembersFragment_pending_member_requests">仲等緊嘅成員請求</string>
    <string name="RequestingMembersFragment_no_member_requests_to_show">睇唔到有成員請求。</string>
    <string name="RequestingMembersFragment_explanation">表列嘅人正嘗試以條谷拎加入呢個谷。</string>
    <string name="RequestingMembersFragment_added_s">"已加咗「%1$s」"</string>
    <string name="RequestingMembersFragment_denied_s">"已叮走「%1$s」"</string>

    <!-- AddMembersActivity -->
    <string name="AddMembersActivity__done">搞掂</string>
    <string name="AddMembersActivity__this_person_cant_be_added_to_legacy_groups">舊版嘅谷加唔到呢個人。</string>
    <plurals name="AddMembersActivity__add_d_members_to_s">
        <item quantity="other">係咪要加 %3$d 位成員入去「%2$s」度？</item>
    </plurals>
    <string name="AddMembersActivity__add">加入去</string>
    <string name="AddMembersActivity__add_members">加成員</string>

    <!-- AddGroupDetailsFragment -->
    <string name="AddGroupDetailsFragment__name_this_group">幫個谷起個名</string>
    <string name="AddGroupDetailsFragment__create_group">開個新谷</string>
    <string name="AddGroupDetailsFragment__create">建立</string>
    <string name="AddGroupDetailsFragment__members">成員</string>
    <string name="AddGroupDetailsFragment__you_can_add_or_invite_friends_after_creating_this_group">開咗呢個新谷之後，您可以加人或者邀請好友。</string>
    <string name="AddGroupDetailsFragment__group_name_required">谷名 (必填)</string>
    <string name="AddGroupDetailsFragment__group_name_optional">谷名 (選填)</string>
    <string name="AddGroupDetailsFragment__this_field_is_required">呢欄一定要填。</string>
    <string name="AddGroupDetailsFragment__group_creation_failed">開唔到新谷。</string>
    <string name="AddGroupDetailsFragment__try_again_later">陣間再試下啦。</string>
    <string name="AddGroupDetailsFragment__remove">移除</string>
    <string name="AddGroupDetailsFragment__sms_contact">短訊聯絡人</string>
    <string name="AddGroupDetailsFragment__remove_s_from_this_group">係咪喺群組度移除 %1$s？</string>
    <!-- Info message shown in the middle of the screen, displayed when adding group details to an MMS Group -->
    <string name="AddGroupDetailsFragment__youve_selected_a_contact_that_doesnt_support">你揀咗一個唔支援 Signal 群組嘅聯絡人，所以呢個群組將會用多媒體訊息。只有你睇到自訂多媒體訊息群組嘅名同埋相。</string>
    <!-- Info message shown in the middle of the screen, displayed when adding group details to an MMS Group after SMS Phase 0 -->
    <string name="AddGroupDetailsFragment__youve_selected_a_contact_that_doesnt_support_signal_groups_mms_removal">你揀選嘅聯絡人用唔到 Signal 群組，所以呢個群組會用多媒體訊息。只有你可以睇到自訂多媒體訊息群組嘅名同相。系統即將停止支援多媒體訊息群組，專注提供加密通訊服務。</string>

    <!-- ManageGroupActivity -->
    <string name="ManageGroupActivity_who_can_add_new_members">邊個可以加啲新成員入嚟？</string>
    <string name="ManageGroupActivity_who_can_edit_this_groups_info">邊個改到關於呢個谷嘅資訊？</string>

    <plurals name="ManageGroupActivity_added">
        <item quantity="other">%1$d 位成員已加咗入嚟。</item>
    </plurals>

    <string name="ManageGroupActivity_you_dont_have_the_rights_to_do_this">您冇得咁樣做</string>
    <string name="ManageGroupActivity_not_capable">您加嘅某個人唔支援新版谷，佢需要更新 Signal</string>
    <string name="ManageGroupActivity_not_announcement_capable">您加嘅某個人唔支援佈告谷，佢需要更新 Signal</string>
    <string name="ManageGroupActivity_failed_to_update_the_group">更新唔到個谷</string>
    <string name="ManageGroupActivity_youre_not_a_member_of_the_group">您唔係呢個谷嘅成員。</string>
    <string name="ManageGroupActivity_failed_to_update_the_group_please_retry_later">更新唔到個谷，麻煩陣間再試下啦</string>
    <string name="ManageGroupActivity_failed_to_update_the_group_due_to_a_network_error_please_retry_later">網絡有問題，更新唔到個谷，麻煩陣間再試下啦</string>

    <string name="ManageGroupActivity_edit_name_and_picture">改名同相</string>
    <string name="ManageGroupActivity_legacy_group">舊版谷</string>
    <string name="ManageGroupActivity_legacy_group_learn_more">呢個係舊版谷。個谷嘅話事人等功能只有新版谷先用得。</string>
    <string name="ManageGroupActivity_legacy_group_upgrade">呢個係舊版谷。若要用新功能，例如 @點名講 同埋個谷嘅話事人功能，</string>
    <string name="ManageGroupActivity_legacy_group_too_large">呢個舊版谷冇得升級做新版谷，因為人數太多。谷嘅人數上限係 %1$d 人。</string>
    <string name="ManageGroupActivity_upgrade_this_group">升級呢個谷。</string>
    <string name="ManageGroupActivity_this_is_an_insecure_mms_group">呢個係唔安全嘅多媒體短訊谷。若果要私密傾偈，請邀請您嘅聯絡人轉用 Signal。</string>
    <string name="ManageGroupActivity_invite_now">即刻邀請</string>
    <string name="ManageGroupActivity_more">更多</string>
    <string name="ManageGroupActivity_add_group_description">加返個谷嘅描述…</string>

    <!-- GroupMentionSettingDialog -->
    <string name="GroupMentionSettingDialog_notify_me_for_mentions">點名講起我嘅時候通知</string>
    <string name="GroupMentionSettingDialog_receive_notifications_when_youre_mentioned_in_muted_chats">當有人喺靜音聊天入面提及你嘅時候，你想唔想收到通知？</string>
    <string name="GroupMentionSettingDialog_always_notify_me">幾時都要通知我</string>
    <string name="GroupMentionSettingDialog_dont_notify_me">唔好通知我</string>

    <!-- ManageProfileFragment -->
    <string name="ManageProfileFragment_profile_name">個人資料名稱</string>
    <string name="ManageProfileFragment_username">使用者名稱</string>
    <string name="ManageProfileFragment_about">關於</string>
    <string name="ManageProfileFragment_write_a_few_words_about_yourself">係咁咦寫返句自介下</string>
    <string name="ManageProfileFragment_your_name">您嘅名稱</string>
    <string name="ManageProfileFragment_your_username">您嘅使用者名稱</string>
    <string name="ManageProfileFragment_failed_to_set_avatar">頭像設定唔到</string>
    <string name="ManageProfileFragment_badges">襟章</string>
    <string name="ManageProfileFragment__edit_photo">改過幅相</string>
    <!-- Snackbar message after creating username -->
    <string name="ManageProfileFragment__username_created">建立咗用戶名稱</string>
    <!-- Snackbar message after copying username -->
    <string name="ManageProfileFragment__username_copied">複製咗用戶名稱</string>
    <!-- Snackbar message after network failure while trying to delete username -->
    <string name="ManageProfileFragment__couldnt_delete_username">刪除唔到用戶名稱。請你遲啲再試過啦。</string>
    <!-- Snackbar message after successful deletion of username -->
    <string name="ManageProfileFragment__username_deleted">刪除咗用戶名稱</string>

    <!-- UsernameOutOfSyncReminder -->
    <!-- Displayed above the conversation list when a user needs to address an issue with their username -->
    <string name="UsernameOutOfSyncReminder__something_went_wrong">你嘅用戶名稱出現問題，唔再指定到你嘅帳戶。你可以嘗試重設或另選一個新嘅用戶名稱。</string>
    <!-- Action text to navigate user to manually fix the issue with their username -->
    <string name="UsernameOutOfSyncReminder__fix_now">立即修復</string>


    <!-- ManageRecipientActivity -->
    <string name="ManageRecipientActivity_no_groups_in_common">無有緣相遇嘅谷</string>
    <plurals name="ManageRecipientActivity_d_groups_in_common">
        <item quantity="other">%1$d 個有緣相遇嘅谷</item>
    </plurals>

    <plurals name="GroupMemberList_invited">
        <item quantity="other">%1$s 已邀請咗 %2$d 人</item>
    </plurals>

    <!-- CustomNotificationsDialogFragment -->
    <string name="CustomNotificationsDialogFragment__custom_notifications">自訂通知</string>
    <string name="CustomNotificationsDialogFragment__messages">訊息</string>
    <string name="CustomNotificationsDialogFragment__use_custom_notifications">使用自訂通知</string>
    <string name="CustomNotificationsDialogFragment__notification_sound">通知響聲</string>
    <string name="CustomNotificationsDialogFragment__vibrate">震動</string>
    <!-- Button text for customizing notification options -->
    <string name="CustomNotificationsDialogFragment__customize">自訂</string>
    <string name="CustomNotificationsDialogFragment__change_sound_and_vibration">更改響聲同震動</string>
    <string name="CustomNotificationsDialogFragment__call_settings">通話設定</string>
    <string name="CustomNotificationsDialogFragment__ringtone">鈴聲</string>
    <string name="CustomNotificationsDialogFragment__default">預設</string>
    <string name="CustomNotificationsDialogFragment__unknown">未知</string>

    <!-- ShareableGroupLinkDialogFragment -->
    <string name="ShareableGroupLinkDialogFragment__group_link">谷拎</string>
    <string name="ShareableGroupLinkDialogFragment__share">分享</string>
    <string name="ShareableGroupLinkDialogFragment__reset_link">重設條拎</string>
    <string name="ShareableGroupLinkDialogFragment__approve_new_members">審批新成員</string>
    <string name="ShareableGroupLinkDialogFragment__require_an_admin_to_approve_new_members_joining_via_the_group_link">以谷拎加入嘅新成員送交話事人審批。</string>
    <string name="ShareableGroupLinkDialogFragment__are_you_sure_you_want_to_reset_the_group_link">您係咪確定要重設條谷拎？人哋將唔再能夠用而家條拎加入呢個谷。</string>

    <!-- GroupLinkShareQrDialogFragment -->
    <string name="GroupLinkShareQrDialogFragment__qr_code">二維碼</string>
    <string name="GroupLinkShareQrDialogFragment__people_who_scan_this_code_will">其他人只要掃一掃呢個碼，就能夠加入您個谷。視乎設定有無開，新成員仍需送交話事人審批。</string>
    <string name="GroupLinkShareQrDialogFragment__share_code">分享二維碼</string>

    <!-- GV2 Invite Revoke confirmation dialog -->
    <string name="InviteRevokeConfirmationDialog_revoke_own_single_invite">您係咪要撤回您先前發畀 %1$s 嘅邀請？</string>
    <plurals name="InviteRevokeConfirmationDialog_revoke_others_invites">
        <item quantity="other">您係咪要撤回 %1$s 先前發出嘅 %2$d 個邀請？</item>
    </plurals>

    <!-- GroupJoinBottomSheetDialogFragment -->
    <string name="GroupJoinBottomSheetDialogFragment_you_are_already_a_member">您已經係成員</string>
    <string name="GroupJoinBottomSheetDialogFragment_join">摻埋我</string>
    <string name="GroupJoinBottomSheetDialogFragment_request_to_join">請求加入</string>
    <string name="GroupJoinBottomSheetDialogFragment_unable_to_join_group_please_try_again_later">加唔到入谷。麻煩陣間再試下啦</string>
    <string name="GroupJoinBottomSheetDialogFragment_encountered_a_network_error">網絡有問題。</string>
    <string name="GroupJoinBottomSheetDialogFragment_this_group_link_is_not_active">呢條谷拎未有生效</string>
    <!-- Title shown when there was an known issue getting group information from a group link -->
    <string name="GroupJoinBottomSheetDialogFragment_cant_join_group">加入唔到個谷</string>
    <!-- Message shown when you try to get information for a group via link but an admin has removed you -->
    <string name="GroupJoinBottomSheetDialogFragment_you_cant_join_this_group_via_the_group_link_because_an_admin_removed_you">你唔可以用群組連結加入呢個群組，因為管理員已經移除咗你。</string>
    <!-- Message shown when you try to get information for a group via link but the link is no longer valid -->
    <string name="GroupJoinBottomSheetDialogFragment_this_group_link_is_no_longer_valid">呢條谷拎已經失效。</string>
    <!-- Title shown when there was an unknown issue getting group information from a group link -->
    <string name="GroupJoinBottomSheetDialogFragment_link_error">條拎發生錯誤</string>
    <!-- Message shown when you try to get information for a group via link but an unknown issue occurred -->
    <string name="GroupJoinBottomSheetDialogFragment_joining_via_this_link_failed_try_joining_again_later">用呢條拎加入嘅時候搞唔掂。陣間再試下加入啦。</string>

    <string name="GroupJoinBottomSheetDialogFragment_direct_join">係咪要加入呢個谷，並且向所有成員分享您嘅名同埋相？</string>
    <string name="GroupJoinBottomSheetDialogFragment_admin_approval_needed">呢個谷嘅話事人要先審批您嘅請求，先可以畀您加入呢個谷。當您請求加入嘅時候，您嘅名同埋相將會向呢個谷嘅成員分享。</string>
    <plurals name="GroupJoinBottomSheetDialogFragment_group_dot_d_members">
        <item quantity="other">谷 · %1$d 位成員</item>
    </plurals>

    <!-- GroupJoinUpdateRequiredBottomSheetDialogFragment -->
    <string name="GroupJoinUpdateRequiredBottomSheetDialogFragment_update_signal_to_use_group_links">更新 Signal 以使用谷拎</string>
    <string name="GroupJoinUpdateRequiredBottomSheetDialogFragment_update_message">您用緊嘅 Signal 版本唔支援呢條谷拎。請更新去最新版本以透過條拎加入呢個谷。</string>
    <string name="GroupJoinUpdateRequiredBottomSheetDialogFragment_update_signal">更新 Signal</string>
    <string name="GroupJoinUpdateRequiredBottomSheetDialogFragment_group_link_is_not_valid">谷拎無效</string>

    <!-- GroupInviteLinkEnableAndShareBottomSheetDialogFragment -->
    <string name="GroupInviteLinkEnableAndShareBottomSheetDialogFragment_invite_friends">誠邀好友</string>
    <string name="GroupInviteLinkEnableAndShareBottomSheetDialogFragment_share_a_link_with_friends_to_let_them_quickly_join_this_group">同好友分享條拎，佢哋加入呢個谷就自然快過閃電。</string>

    <string name="GroupInviteLinkEnableAndShareBottomSheetDialogFragment_enable_and_share_link">啟用並分享條拎</string>
    <string name="GroupInviteLinkEnableAndShareBottomSheetDialogFragment_share_link">分享條拎</string>

    <string name="GroupInviteLinkEnableAndShareBottomSheetDialogFragment_unable_to_enable_group_link_please_try_again_later">啟用唔到谷拎。麻煩陣間再試下啦</string>
    <string name="GroupInviteLinkEnableAndShareBottomSheetDialogFragment_encountered_a_network_error">網絡有問題。</string>
    <string name="GroupInviteLinkEnableAndShareBottomSheetDialogFragment_you_dont_have_the_right_to_enable_group_link">您冇得啟用條谷拎。請麻煩話事人幫手。</string>
    <string name="GroupInviteLinkEnableAndShareBottomSheetDialogFragment_you_are_not_currently_a_member_of_the_group">您目前唔係呢個谷嘅成員。</string>

    <!-- GV2 Request confirmation dialog -->
    <string name="RequestConfirmationDialog_add_s_to_the_group">係咪要加「%1$s」入去個谷度？</string>
    <string name="RequestConfirmationDialog_deny_request_from_s">係咪要拒絕「%1$s」嘅請求？</string>
    <!-- Confirm dialog message shown when deny a group link join request and group link is enabled. -->
    <string name="RequestConfirmationDialog_deny_request_from_s_they_will_not_be_able_to_request">係咪要拒絕「%1$s」嘅請求？佢之後就無得再用條谷拎請求加入呢個谷。</string>
    <string name="RequestConfirmationDialog_add">加入去</string>
    <string name="RequestConfirmationDialog_deny">拒絕</string>

    <!-- ImageEditorHud -->
    <string name="ImageEditorHud_blur_faces">朦朧的臉</string>
    <string name="ImageEditorHud_new_blur_faces_or_draw_anywhere_to_blur">新嘢：朦朧人臉又或隨意造化朦朧之美</string>
    <string name="ImageEditorHud_draw_anywhere_to_blur">隨意造化朦朧之美</string>
    <string name="ImageEditorHud_draw_to_blur_additional_faces_or_areas">隨意畫去朦朧其他人臉或地方</string>

    <!-- InputPanel -->
    <string name="InputPanel_tap_and_hold_to_record_a_voice_message_release_to_send">撳住去錄個語音訊息，鬆手就傳送</string>
    <!-- When editing a message, label shown above the text input field in the composer -->
    <string name="InputPanel_edit_message">編輯訊息</string>

    <!-- InviteActivity -->
    <string name="InviteActivity_share">分享</string>
    <string name="InviteActivity_share_with_contacts">同聯絡人分享</string>
    <string name="InviteActivity_share_via">分享去…</string>

    <string name="InviteActivity_cancel">取消</string>
    <string name="InviteActivity_sending">送緊出去…</string>
    <string name="InviteActivity_invitations_sent">邀請已發送！</string>
    <string name="InviteActivity_invite_to_signal">拉隊嚟 Molly</string>
    <string name="InviteActivity_send_sms">發送短訊 (%1$d)</string>
    <plurals name="InviteActivity_send_sms_invites">
        <item quantity="other">係咪要傳送 %1$d 個邀請短訊？</item>
    </plurals>
    <string name="InviteActivity_lets_switch_to_signal">不如我哋齊齊轉會 Molly: %1$s</string>
    <string name="InviteActivity_no_app_to_share_to">似乎您無 app 用嚟去分享噃。</string>

    <!-- LearnMoreTextView -->
    <string name="LearnMoreTextView_learn_more">講多啲畀我聽</string>

    <string name="SpanUtil__read_more">睇晒全文</string>

    <!-- LongMessageActivity -->
    <string name="LongMessageActivity_unable_to_find_message">搵唔到訊息</string>
    <string name="LongMessageActivity_message_from_s">%1$s 傳嚟嘅訊息</string>
    <string name="LongMessageActivity_your_message">您嘅訊息</string>

    <!-- MessageRetrievalService -->
    <string name="MessageRetrievalService_signal">Molly</string>
    <string name="MessageRetrievalService_background_connection_enabled">背景連線已啟用</string>

    <!-- MediaOverviewActivity -->
    <string name="MediaOverviewActivity_Media">媒體</string>
    <string name="MediaOverviewActivity_Files">檔案</string>
    <string name="MediaOverviewActivity_Audio">聲音</string>
    <string name="MediaOverviewActivity_All">全部</string>
    <plurals name="MediaOverviewActivity_Media_delete_confirm_title">
        <item quantity="other">係咪要刪除揀選嘅項目？</item>
    </plurals>
    <plurals name="MediaOverviewActivity_Media_delete_confirm_message">
        <item quantity="other">咁做嘅話，就會永久刪除揀選咗嗰 %1$d 個檔案㗎喇。任何附加嘅訊息文字亦都會刪除。</item>
    </plurals>
    <string name="MediaOverviewActivity_Media_delete_progress_title">刪除緊</string>
    <string name="MediaOverviewActivity_Media_delete_progress_message">刪除緊啲訊息…</string>
    <string name="MediaOverviewActivity_collecting_attachments">啲附件執返齊埋欄先…</string>
    <string name="MediaOverviewActivity_Sort_by">排序方法</string>
    <string name="MediaOverviewActivity_Newest">最新到最舊</string>
    <string name="MediaOverviewActivity_Oldest">最舊到最新</string>
    <string name="MediaOverviewActivity_Storage_used">掗咗幾多空間</string>
    <string name="MediaOverviewActivity_All_storage_use">所有掗咗嘅空間</string>
    <string name="MediaOverviewActivity_Grid_view_description">一格格顯示</string>
    <string name="MediaOverviewActivity_List_view_description">一行行顯示</string>
    <string name="MediaOverviewActivity_Selected_description">已揀選</string>
    <string name="MediaOverviewActivity_select_all">全部揀晒</string>
    <plurals name="MediaOverviewActivity_save_plural">
        <item quantity="other">儲存</item>
    </plurals>
    <plurals name="MediaOverviewActivity_delete_plural">
        <item quantity="other">刪除</item>
    </plurals>

    <plurals name="MediaOverviewActivity_d_selected_s">
        <item quantity="other">揀選咗 %1$d 個 (%2$s)</item>
    </plurals>
    <string name="MediaOverviewActivity_file">檔案</string>
    <string name="MediaOverviewActivity_audio">聲音</string>
    <string name="MediaOverviewActivity_video">影片</string>
    <string name="MediaOverviewActivity_image">圖片</string>
  <!-- Removed by excludeNonTranslatables <string name="MediaOverviewActivity_detail_line_2_part" translatable="false">%1$s · %2$s</string> -->
  <!-- Removed by excludeNonTranslatables <string name="MediaOverviewActivity_detail_line_3_part" translatable="false">%1$s · %2$s · %3$s</string> -->

    <string name="MediaOverviewActivity_sent_by_s">由 %1$s 傳送</string>
    <string name="MediaOverviewActivity_sent_by_you">由您傳送</string>
    <string name="MediaOverviewActivity_sent_by_s_to_s">由 %1$s 傳送畀 %2$s</string>
    <string name="MediaOverviewActivity_sent_by_you_to_s">由您傳送畀 %1$s</string>

    <!-- Megaphones -->
    <string name="Megaphones_remind_me_later">遲啲先提醒我</string>
    <string name="Megaphones_verify_your_signal_pin">驗證您嘅 Signal PIN 碼</string>
    <string name="Megaphones_well_occasionally_ask_you_to_verify_your_pin">我哋間唔中會問下您個 PIN 碼，等您唔使唔記得。</string>
    <string name="Megaphones_verify_pin">驗證 PIN 碼</string>
    <string name="Megaphones_get_started">開波</string>
    <string name="Megaphones_new_group">全新嘅谷</string>
    <string name="Megaphones_invite_friends">誠邀好友</string>
    <string name="Megaphones_chat_colors">聊天顏色</string>
    <string name="Megaphones_add_a_profile_photo">加入個人檔案相片</string>

    <!-- Title of a bottom sheet to render messages that all quote a specific message -->
    <string name="MessageQuotesBottomSheet_replies">回覆</string>

    <!-- NotificationBarManager -->
    <string name="NotificationBarManager__establishing_signal_call">籌備緊 Signal 通話</string>
    <!-- Temporary notification shown when starting the calling service -->
    <string name="NotificationBarManager__starting_signal_call_service">開始 Molly 通話服務</string>
    <string name="NotificationBarManager__stopping_signal_call_service">停止緊 Molly 通話服務</string>
    <string name="NotificationBarManager__cancel_call">取消通話</string>

    <!-- NotificationsMegaphone -->
    <string name="NotificationsMegaphone_turn_on_notifications">係咪要開啟通知？</string>
    <string name="NotificationsMegaphone_never_miss_a_message">您嘅聯絡人同谷傳過嚟嘅訊息唔再甩漏。</string>
    <string name="NotificationsMegaphone_turn_on">開啟</string>
    <string name="NotificationsMegaphone_not_now">遲啲先啦</string>

    <!-- NotificationMmsMessageRecord -->
    <string name="NotificationMmsMessageRecord_multimedia_message">多媒體訊息</string>
    <string name="NotificationMmsMessageRecord_downloading_mms_message">下載緊多媒體短訊訊息</string>
    <string name="NotificationMmsMessageRecord_error_downloading_mms_message">下載多媒體短訊訊息嘅時候發生錯誤，撳一下再試一次</string>

    <!-- MediaPickerActivity -->
    <string name="MediaPickerActivity__menu_open_camera">開啟相機</string>

    <!-- MediaSendActivity -->
    <string name="MediaSendActivity_camera_unavailable">用唔到相機。</string>

    <!-- MediaRepository -->
    <string name="MediaRepository_all_media">所有多媒體</string>
    <string name="MediaRepository__camera">相機</string>

    <!-- MessageRecord -->
    <string name="MessageRecord_unknown">未知</string>
    <string name="MessageRecord_message_encrypted_with_a_legacy_protocol_version_that_is_no_longer_supported">收到一個訊息，係用已經唔再支援嘅 Signal 舊版本加密嘅。請您叫寄件人更新做最新版本，然之後再傳送一次呢個訊息啦。</string>
    <string name="MessageRecord_left_group">您現已退谷。</string>
    <string name="MessageRecord_you_updated_group">您更新咗呢個谷。</string>
    <string name="MessageRecord_the_group_was_updated">個谷更新咗。</string>
    <!-- Update message shown when placing an outgoing 1:1 voice/audio call and it\'s answered by the other party -->
    <string name="MessageRecord_outgoing_voice_call">打出嘅語音通話</string>
    <!-- Update message shown when placing an outgoing 1:1 video call and it\'s answered by the other party -->
    <string name="MessageRecord_outgoing_video_call">打出去嘅視像通話</string>
    <!-- Update message shown when placing an outgoing 1:1 voice/audio call and it\'s not answered by the other party -->
    <string name="MessageRecord_unanswered_voice_call">未接嘅語音通話</string>
    <!-- Update message shown when placing an outgoing 1:1 video call and it\'s not answered by the other party -->
    <string name="MessageRecord_unanswered_video_call">未接嘅視像通話</string>
    <!-- Update message shown when receiving an incoming 1:1 voice/audio call and it\'s answered -->
    <string name="MessageRecord_incoming_voice_call">語音通話來電</string>
    <!-- Update message shown when receiving an incoming 1:1 video call and answered -->
    <string name="MessageRecord_incoming_video_call">打入嚟嘅視像通話</string>
    <!-- Update message shown when receiving an incoming 1:1 voice/audio call and not answered -->
    <string name="MessageRecord_missed_voice_call">未接嘅語音通話</string>
    <!-- Update message shown when receiving an incoming 1:1 video call and not answered -->
    <string name="MessageRecord_missed_video_call">未接嘅視像通話</string>
    <!-- Update message shown when receiving an incoming 1:1 voice/audio call and explicitly declined -->
    <string name="MessageRecord_you_declined_a_voice_call">你拒絕咗一個語音通話</string>
    <!-- Update message shown when receiving an incoming 1:1 video call and explicitly declined -->
    <string name="MessageRecord_you_declined_a_video_call">你拒絕咗一個視像通話</string>
    <!-- Call update formatter string to place the update message next to a time stamp. e.g., \'Incoming voice call · 11:11am\' -->
    <string name="MessageRecord_call_message_with_date">%1$s · %2$s</string>
    <string name="MessageRecord_s_updated_group">%1$s 已更新呢個谷。</string>
    <string name="MessageRecord_s_joined_signal">%1$s 開咗 Signal 喇！</string>
    <string name="MessageRecord_you_disabled_disappearing_messages">您已停用過眼雲煙訊息。</string>
    <string name="MessageRecord_s_disabled_disappearing_messages">%1$s 已停用過眼雲煙訊息。</string>
    <string name="MessageRecord_you_set_disappearing_message_time_to_s">您已將過眼雲煙訊息倒數限期設定為 %1$s。</string>
    <string name="MessageRecord_s_set_disappearing_message_time_to_s">%1$s 已將過眼雲煙訊息倒數限期設定為 %2$s。</string>
    <string name="MessageRecord_disappearing_message_time_set_to_s">過眼雲煙訊息倒數限期已設定為 %1$s。</string>
    <string name="MessageRecord_this_group_was_updated_to_a_new_group">呢個谷已更新做新版谷。</string>
    <string name="MessageRecord_you_couldnt_be_added_to_the_new_group_and_have_been_invited_to_join">加唔到您入新版谷度，已經邀請咗您加入。</string>
    <string name="MessageRecord_chat_session_refreshed">傾偈階段已經重新整理</string>
    <plurals name="MessageRecord_members_couldnt_be_added_to_the_new_group_and_have_been_invited">
        <item quantity="other">加唔到 %1$s 位成員入新版谷度，已經邀請咗佢哋加入。</item>
    </plurals>

    <plurals name="MessageRecord_members_couldnt_be_added_to_the_new_group_and_have_been_removed">
        <item quantity="other">加唔到 %1$s 位成員入「新版群組」，所以佢哋已經被移除咗。</item>
    </plurals>

    <!-- Profile change updates -->
    <string name="MessageRecord_changed_their_profile_name_to">%1$s 將佢個人資料嘅名轉咗做 %2$s。</string>
    <string name="MessageRecord_changed_their_profile_name_from_to">%1$s 將佢先前個人資料嘅名 %2$s 轉咗做 %3$s。</string>
    <string name="MessageRecord_changed_their_profile">%1$s 轉咗佢嘅個人資料。</string>

    <!-- GV2 specific -->
    <string name="MessageRecord_you_created_the_group">您開咗呢個谷。</string>
    <string name="MessageRecord_group_updated">更新咗呢個谷。</string>
    <string name="MessageRecord_invite_friends_to_this_group">用條谷拎叫晒啲好友加入呢個谷</string>

    <!-- GV2 member additions -->
    <string name="MessageRecord_you_added_s">您已加咗 %1$s 入谷。</string>
    <string name="MessageRecord_s_added_s">%1$s 已加咗 %2$s 入谷。</string>
    <string name="MessageRecord_s_added_you">%1$s 已加咗您入谷。</string>
    <string name="MessageRecord_you_joined_the_group">您已加入呢個谷。</string>
    <string name="MessageRecord_s_joined_the_group">%1$s 已加入呢個谷。</string>

    <!-- GV2 member removals -->
    <string name="MessageRecord_you_removed_s">你移除咗 %1$s。</string>
    <string name="MessageRecord_s_removed_s">%1$s 移除咗 %2$s。</string>
    <string name="MessageRecord_s_removed_you_from_the_group">%1$s 喺群組度移除咗你。</string>
    <string name="MessageRecord_you_left_the_group">您已退谷。</string>
    <string name="MessageRecord_s_left_the_group">%1$s 已退谷。</string>
    <string name="MessageRecord_you_are_no_longer_in_the_group">您已唔再係呢個谷嘅成員。</string>
    <string name="MessageRecord_s_is_no_longer_in_the_group">%1$s 已唔再係呢個谷嘅成員。</string>

    <!-- GV2 role change -->
    <string name="MessageRecord_you_made_s_an_admin">您已擢升 %1$s 為話事人。</string>
    <string name="MessageRecord_s_made_s_an_admin">%1$s 已擢升 %2$s 為話事人。</string>
    <string name="MessageRecord_s_made_you_an_admin">%1$s 已擢升您為話事人。</string>
    <string name="MessageRecord_you_revoked_admin_privileges_from_s">您已免去 %1$s 話事人一職。</string>
    <string name="MessageRecord_s_revoked_your_admin_privileges">%1$s 已免去您話事人一職。</string>
    <string name="MessageRecord_s_revoked_admin_privileges_from_s">%1$s 已免去 %2$s 話事人一職。</string>
    <string name="MessageRecord_s_is_now_an_admin">%1$s 而家已經係話事人。</string>
    <string name="MessageRecord_you_are_now_an_admin">您而家已經係話事人。</string>
    <string name="MessageRecord_s_is_no_longer_an_admin">%1$s 已唔再係話事人。</string>
    <string name="MessageRecord_you_are_no_longer_an_admin">您已唔再係話事人。</string>

    <!-- GV2 invitations -->
    <string name="MessageRecord_you_invited_s_to_the_group">您已邀請 %1$s 加入呢個谷。</string>
    <string name="MessageRecord_s_invited_you_to_the_group">%1$s 已邀請您加入呢個谷。</string>
    <plurals name="MessageRecord_s_invited_members">
        <item quantity="other">%1$s 已邀請 %2$d 人加入呢個谷。</item>
    </plurals>
    <string name="MessageRecord_you_were_invited_to_the_group">您已獲邀加入呢個谷。</string>
    <plurals name="MessageRecord_d_people_were_invited_to_the_group">
        <item quantity="other">%1$d 人已獲邀加入呢個谷。</item>
    </plurals>

    <!-- GV2 invitation revokes -->
    <plurals name="MessageRecord_you_revoked_invites">
        <item quantity="other">您已撤回 %1$d 個入谷嘅邀請。</item>
    </plurals>
    <plurals name="MessageRecord_s_revoked_invites">
        <item quantity="other">%1$s 已撤回 %2$d 個入谷嘅邀請。</item>
    </plurals>
    <string name="MessageRecord_someone_declined_an_invitation_to_the_group">有人已謝絕入谷嘅邀請。</string>
    <string name="MessageRecord_you_declined_the_invitation_to_the_group">您已謝絕入谷嘅邀請。</string>
    <string name="MessageRecord_s_revoked_your_invitation_to_the_group">%1$s 已撤回您嘅入谷邀請。</string>
    <string name="MessageRecord_an_admin_revoked_your_invitation_to_the_group">話事人已撤回您嘅入谷邀請。</string>
    <plurals name="MessageRecord_d_invitations_were_revoked">
        <item quantity="other">%1$d 個入谷邀請已撤回。</item>
    </plurals>

    <!-- GV2 invitation acceptance -->
    <string name="MessageRecord_you_accepted_invite">您已接受入谷嘅邀請。</string>
    <string name="MessageRecord_s_accepted_invite">%1$s 已接受入谷嘅邀請。</string>
    <string name="MessageRecord_you_added_invited_member_s">您加咗獲邀嘅成員 %1$s 入谷。</string>
    <string name="MessageRecord_s_added_invited_member_s">%1$s 加咗獲邀嘅成員 %2$s 入谷。</string>

    <!-- GV2 title change -->
    <string name="MessageRecord_you_changed_the_group_name_to_s">您將個谷嘅名改咗做「%1$s」。</string>
    <string name="MessageRecord_s_changed_the_group_name_to_s">%1$s 將個谷嘅名改咗做「%2$s」。</string>
    <string name="MessageRecord_the_group_name_has_changed_to_s">個谷嘅名而家已改咗做「%1$s」。</string>

    <!-- GV2 description change -->
    <string name="MessageRecord_you_changed_the_group_description">您改咗個谷嘅描述。</string>
    <string name="MessageRecord_s_changed_the_group_description">%1$s 改咗個谷嘅描述。</string>
    <string name="MessageRecord_the_group_description_has_changed">個谷嘅描述而家已改咗。</string>

    <!-- GV2 avatar change -->
    <string name="MessageRecord_you_changed_the_group_avatar">您改咗個谷嘅頭像。</string>
    <string name="MessageRecord_s_changed_the_group_avatar">%1$s 改咗個谷嘅頭像。</string>
    <string name="MessageRecord_the_group_group_avatar_has_been_changed">個谷嘅頭像而家已改咗。</string>

    <!-- GV2 attribute access level change -->
    <string name="MessageRecord_you_changed_who_can_edit_group_info_to_s">您已將邊個可以編輯個谷嘅資訊改為「%1$s」。</string>
    <string name="MessageRecord_s_changed_who_can_edit_group_info_to_s">%1$s 已將邊個可以編輯個谷嘅資訊改為「%2$s」。</string>
    <string name="MessageRecord_who_can_edit_group_info_has_been_changed_to_s">邊個可以編輯個谷嘅資訊，而家已改咗做「%1$s」。</string>

    <!-- GV2 membership access level change -->
    <string name="MessageRecord_you_changed_who_can_edit_group_membership_to_s">您已將邊個可以編輯個谷嘅成員名單改為「%1$s」。</string>
    <string name="MessageRecord_s_changed_who_can_edit_group_membership_to_s">%1$s 已將邊個可以編輯個谷嘅成員名單改為「%2$s」。</string>
    <string name="MessageRecord_who_can_edit_group_membership_has_been_changed_to_s">邊個可以編輯個谷嘅成員名單，而家已改咗做「%1$s」。</string>

    <!-- GV2 announcement group change -->
    <string name="MessageRecord_you_allow_all_members_to_send">您已改咗個谷嘅設定，俾所有成員傳送訊息。</string>
    <string name="MessageRecord_you_allow_only_admins_to_send">您已改咗個谷嘅設定，淨係俾話事人傳送訊息。</string>
    <string name="MessageRecord_s_allow_all_members_to_send">%1$s 已改咗個谷嘅設定，俾所有成員傳送訊息。</string>
    <string name="MessageRecord_s_allow_only_admins_to_send">%1$s 已改咗個谷嘅設定，淨係俾話事人傳送訊息。</string>
    <string name="MessageRecord_allow_all_members_to_send">個谷嘅設定已改咗，俾所有成員傳送訊息。</string>
    <string name="MessageRecord_allow_only_admins_to_send">個谷嘅設定已改咗，淨係俾話事人傳送訊息。</string>

    <!-- GV2 group link invite access level change -->
    <string name="MessageRecord_you_turned_on_the_group_link_with_admin_approval_off">您開啟咗條谷拎，但唔使送交話事人審批。</string>
    <string name="MessageRecord_you_turned_on_the_group_link_with_admin_approval_on">您開啟咗條谷拎，但會送交話事人審批。</string>
    <string name="MessageRecord_you_turned_off_the_group_link">您閂咗條谷拎。</string>
    <string name="MessageRecord_s_turned_on_the_group_link_with_admin_approval_off">%1$s 開啟咗條谷拎，但唔使送交話事人審批。</string>
    <string name="MessageRecord_s_turned_on_the_group_link_with_admin_approval_on">%1$s 開啟咗條谷拎，但會送交話事人審批。</string>
    <string name="MessageRecord_s_turned_off_the_group_link">%1$s 閂咗條谷拎。</string>
    <string name="MessageRecord_the_group_link_has_been_turned_on_with_admin_approval_off">條谷拎而家已開啟咗，唔使送交話事人審批。</string>
    <string name="MessageRecord_the_group_link_has_been_turned_on_with_admin_approval_on">條谷拎而家已開啟咗，但會送交話事人審批。</string>
    <string name="MessageRecord_the_group_link_has_been_turned_off">條谷拎而家已閂咗。</string>
    <string name="MessageRecord_you_turned_off_admin_approval_for_the_group_link">您已為條谷拎省去送交話事人審批。</string>
    <string name="MessageRecord_s_turned_off_admin_approval_for_the_group_link">%1$s 已為條谷拎省去送交話事人審批。</string>
    <string name="MessageRecord_the_admin_approval_for_the_group_link_has_been_turned_off">條谷拎而家已省去送交話事人審批。</string>
    <string name="MessageRecord_you_turned_on_admin_approval_for_the_group_link">您已為條谷拎訂定送交話事人審批。</string>
    <string name="MessageRecord_s_turned_on_admin_approval_for_the_group_link">%1$s 已為條谷拎訂定送交話事人審批。</string>
    <string name="MessageRecord_the_admin_approval_for_the_group_link_has_been_turned_on">條谷拎而家已訂定送交話事人審批。</string>

    <!-- GV2 group link reset -->
    <string name="MessageRecord_you_reset_the_group_link">您重設咗條谷拎。</string>
    <string name="MessageRecord_s_reset_the_group_link">%1$s 重設咗條谷拎。</string>
    <string name="MessageRecord_the_group_link_has_been_reset">條谷拎而家已重設咗。</string>

    <!-- GV2 group link joins -->
    <string name="MessageRecord_you_joined_the_group_via_the_group_link">您透過條谷拎加入咗呢個谷。</string>
    <string name="MessageRecord_s_joined_the_group_via_the_group_link">%1$s 透過條谷拎加入咗呢個谷。</string>

    <!-- GV2 group link requests -->
    <string name="MessageRecord_you_sent_a_request_to_join_the_group">您已發送請求加入呢個谷。</string>
    <string name="MessageRecord_s_requested_to_join_via_the_group_link">%1$s 已用條谷拎請求加入。</string>
    <!-- Update message shown when someone requests to join via group link and cancels the request back to back -->
    <plurals name="MessageRecord_s_requested_and_cancelled_their_request_to_join_via_the_group_link">
        <item quantity="other">%1$s 已用條谷拎請求、然後又撤回 %2$d 個加入嘅請求。</item>
    </plurals>

    <!-- GV2 group link approvals -->
    <string name="MessageRecord_s_approved_your_request_to_join_the_group">%1$s 已批准您加入呢個谷嘅請求。</string>
    <string name="MessageRecord_s_approved_a_request_to_join_the_group_from_s">%1$s 已批准 %2$s 加入呢個谷嘅請求。</string>
    <string name="MessageRecord_you_approved_a_request_to_join_the_group_from_s">您已批准 %1$s 加入呢個谷嘅請求。</string>
    <string name="MessageRecord_your_request_to_join_the_group_has_been_approved">您加入呢個谷嘅請求已獲批。</string>
    <string name="MessageRecord_a_request_to_join_the_group_from_s_has_been_approved">%1$s 加入呢個谷嘅請求已獲批。</string>

    <!-- GV2 group link deny -->
    <string name="MessageRecord_your_request_to_join_the_group_has_been_denied_by_an_admin">您加入呢個谷嘅請求已被話事人叮走。</string>
    <string name="MessageRecord_s_denied_a_request_to_join_the_group_from_s">%1$s 已拒絕 %2$s 加入呢個谷嘅請求。</string>
    <string name="MessageRecord_a_request_to_join_the_group_from_s_has_been_denied">%1$s 加入呢個谷嘅請求已被拒。</string>
    <string name="MessageRecord_you_canceled_your_request_to_join_the_group">您已撤回加入呢個谷嘅請求。</string>
    <string name="MessageRecord_s_canceled_their_request_to_join_the_group">%1$s 已撤回加入呢個谷嘅請求。</string>

    <!-- End of GV2 specific update messages -->

    <string name="MessageRecord_your_safety_number_with_s_has_changed">您同 %1$s 之間嘅安全碼已經郁動過。</string>
    <string name="MessageRecord_you_marked_your_safety_number_with_s_verified">您已剔低話您同 %1$s 之間嘅安全碼驗證咗</string>
    <string name="MessageRecord_you_marked_your_safety_number_with_s_verified_from_another_device">您喺另一部機度已剔低話您同 %1$s 之間嘅安全碼驗證咗</string>
    <string name="MessageRecord_you_marked_your_safety_number_with_s_unverified">您已剔低話您同 %1$s 之間嘅安全碼未驗證</string>
    <string name="MessageRecord_you_marked_your_safety_number_with_s_unverified_from_another_device">您喺另一部機度已剔低話您同 %1$s 之間嘅安全碼未驗證</string>
    <string name="MessageRecord_a_message_from_s_couldnt_be_delivered">有一則 %1$s 發出嘅訊息送達唔到</string>
    <string name="MessageRecord_s_changed_their_phone_number">%1$s 已轉咗新電話冧把。</string>
    <!-- Update item message shown in the release channel when someone is already a sustainer so we ask them if they want to boost. -->
    <string name="MessageRecord_like_this_new_feature_help_support_signal_with_a_one_time_donation">鍾唔鍾意呢個新功能呀？透過單次捐款支持 Signal 啦！</string>
    <!-- Update item message shown when we merge two threads together. First placeholder is a name, second placeholder is a phone number. -->
    <string name="MessageRecord_your_message_history_with_s_and_their_number_s_has_been_merged">你同 %1$s 同埋佢嘅號碼 %2$s 嘅訊息紀錄已經合併。</string>
    <!-- Update item message shown when we merge two threads together and we don\'t know the phone number of the other thread. The placeholder is a person\'s name. -->
    <string name="MessageRecord_your_message_history_with_s_and_another_chat_has_been_merged">你同 %1$s 嘅訊息紀錄同埋另一個同對方嘅聊天已經合併。</string>
    <!-- Update item message shown when you find out a phone number belongs to a person you had a conversation with. First placeholder is a phone number, second placeholder is a name. -->
    <string name="MessageRecord_s_belongs_to_s">%1$s 係屬於 %2$s 嘅</string>
    <!-- Message to notify sender that activate payments request has been sent to the recipient -->
    <string name="MessageRecord_you_sent_request">你向 %1$s 發出咗啟動付款嘅請求</string>
    <!-- Request message from recipient to activate payments -->
    <string name="MessageRecord_wants_you_to_activate_payments">%1$s 想你啟動付款。淨係向你信任嘅人付款。</string>
    <!-- Message to inform user that payments was activated-->
    <string name="MessageRecord_you_activated_payments">你已經啟動咗付款</string>
    <!-- Message to inform sender that recipient can now accept payments -->
    <string name="MessageRecord_can_accept_payments">%1$s 而家可以接受付款</string>

    <!-- Group Calling update messages -->
    <string name="MessageRecord_s_started_a_group_call_s">%1$s 已發起成谷通話 · %2$s</string>
    <string name="MessageRecord_you_started_a_group_call_s">你開始咗一個群組通話 · %1$s</string>
    <string name="MessageRecord_s_is_in_the_group_call_s">%1$s 嚟到成谷通話 · %2$s</string>
    <string name="MessageRecord_you_are_in_the_group_call_s1">您嚟到成谷通話 · %1$s</string>
    <string name="MessageRecord_s_and_s_are_in_the_group_call_s1">%1$s 同 %2$s 嚟到成谷通話 · %3$s</string>
    <string name="MessageRecord_group_call_s">成谷通話 · %1$s</string>

    <string name="MessageRecord_s_started_a_group_call">%1$s 已發起成谷通話</string>
    <string name="MessageRecord_you_started_a_group_call">你開始咗一個群組通話</string>
    <string name="MessageRecord_s_is_in_the_group_call">%1$s 嚟到成谷通話</string>
    <string name="MessageRecord_you_are_in_the_group_call">您嚟到成谷通話</string>
    <string name="MessageRecord_s_and_s_are_in_the_group_call">%1$s 同 %2$s 嚟到成谷通話</string>
    <string name="MessageRecord_group_call">成谷通話</string>

    <string name="MessageRecord_you">您</string>

    <plurals name="MessageRecord_s_s_and_d_others_are_in_the_group_call_s">
        <item quantity="other">%1$s、%2$s 同其餘 %3$d 人嚟到成谷通話 · %4$s</item>
    </plurals>

    <plurals name="MessageRecord_s_s_and_d_others_are_in_the_group_call">
        <item quantity="other">%1$s、%2$s 同其餘 %3$d 人嚟到成谷通話</item>
    </plurals>

    <!-- In-conversation update message to indicate that the current contact is sms only and will need to migrate to signal to continue the conversation in signal. -->
    <string name="MessageRecord__you_will_no_longer_be_able_to_send_sms_messages_from_signal_soon">你就快唔可以再喺 Signal 傳送短訊喇。邀請 %1$s 加入 Signal 繼續你哋嘅對話。</string>
    <!-- In-conversation update message to indicate that the current contact is sms only and will need to migrate to signal to continue the conversation in signal. -->
    <string name="MessageRecord__you_can_no_longer_send_sms_messages_in_signal">你冇得再喺 Molly 傳送短訊喇。邀請 %1$s 加入 Molly 繼續你哋嘅對話。</string>
    <!-- Body for quote when message being quoted is an in-app payment message -->
    <string name="MessageRecord__payment_s">付款：%1$s</string>

    <!-- MessageRequestBottomView -->
    <string name="MessageRequestBottomView_accept">接受</string>
    <string name="MessageRequestBottomView_continue">繼續</string>
    <string name="MessageRequestBottomView_delete">刪除</string>
    <string name="MessageRequestBottomView_block">封鎖</string>
    <string name="MessageRequestBottomView_unblock">解除封鎖</string>
    <!-- Text explaining a message request from someone you\'ve removed before -->
    <string name="MessageRequestBottomView_do_you_want_to_let_s_message_you_you_removed_them_before">你係咪想俾 %1$s 傳送訊息俾你，同埋同佢分享你嘅名同相呀？你之前已經移除咗呢個人。</string>
    <string name="MessageRequestBottomView_do_you_want_to_let_s_message_you_they_wont_know_youve_seen_their_messages_until_you_accept">您肯唔肯俾 %1$s 發訊息畀您，並同佢分享您嘅名同相？您話䎺之前，佢都唔會知您睇過佢個訊息嘅。</string>
    <!-- Shown in message request flow. Describes what will happen if you unblock a Signal user -->
    <string name="MessageRequestBottomView_do_you_want_to_let_s_message_you_wont_receive_any_messages_until_you_unblock_them">你係咪想俾 %1$s 傳送訊息俾你，同埋同佢分享你嘅名同相？喺解除封鎖之前，你都唔會收到對方嘅任何訊息。</string>
    <!-- Shown in message request flow. Describes what will happen if you unblock an SMS user -->
    <string name="MessageRequestBottomView_do_you_want_to_let_s_message_you_wont_receive_any_messages_until_you_unblock_them_SMS">你係咪想俾 %1$s 傳送訊息俾你？喺解除封鎖之前，你都唔會收到對方嘅任何訊息。</string>
    <string name="MessageRequestBottomView_get_updates_and_news_from_s_you_wont_receive_any_updates_until_you_unblock_them">你係咪想接收 %1$s 嘅更新資訊同最新消息？喺解除封鎖之前，你都唔會收到對方嘅任何更新資訊。</string>
    <string name="MessageRequestBottomView_continue_your_conversation_with_this_group_and_share_your_name_and_photo">係咪要繼續同呢個谷傾偈，並向個谷嘅所有成員分享您嘅名同相？</string>
    <string name="MessageRequestBottomView_upgrade_this_group_to_activate_new_features">升級呢個谷以啟用新功能，例如 @點名講 同埋個谷嘅話事人功能。呢個谷入面未有分享佢嘅名或相嘅成員將會獲邀加入。</string>
    <string name="MessageRequestBottomView_this_legacy_group_can_no_longer_be_used">呢個舊版谷冇得繼續用，因為太大喇。谷嘅人數上限係 %1$d 人。</string>
    <string name="MessageRequestBottomView_continue_your_conversation_with_s_and_share_your_name_and_photo">係咪要繼續同 %1$s 傾偈，同埋同佢分享你嘅名同相？</string>
    <string name="MessageRequestBottomView_do_you_want_to_join_this_group_they_wont_know_youve_seen_their_messages_until_you_accept">係咪要加入呢個谷，並同個谷嘅所有成員分享您嘅名同相？您話䎺之前，佢哋都唔會知您睇過個訊息嘅。</string>
    <string name="MessageRequestBottomView_do_you_want_to_join_this_group_you_wont_see_their_messages">係咪要加入呢個群組，同群組成員分享你嘅名同相呀？你需要同意咗，先可以睇到佢哋嘅訊息。</string>
    <string name="MessageRequestBottomView_join_this_group_they_wont_know_youve_seen_their_messages_until_you_accept">係咪要加入呢個谷？您話䎺之前，佢哋都唔會知您睇過個訊息嘅。</string>
    <string name="MessageRequestBottomView_unblock_this_group_and_share_your_name_and_photo_with_its_members">你係咪要解除封鎖呢個群組，並且同呢個群組嘅所有成員分享你嘅名同相？喺解除封鎖之前，你都唔會收到佢哋嘅任何訊息。</string>
  <!-- Removed by excludeNonTranslatables <string name="MessageRequestBottomView_legacy_learn_more_url" translatable="false">https://support.signal.org/hc/articles/360007459591</string> -->
    <string name="MessageRequestProfileView_view">睇下</string>
    <string name="MessageRequestProfileView_member_of_one_group">係 %1$s 嘅成員</string>
    <string name="MessageRequestProfileView_member_of_two_groups">係 %1$s 同 %2$s 嘅成員</string>
    <string name="MessageRequestProfileView_member_of_many_groups">係 %1$s、%2$s 同 %3$s 嘅成員</string>
    <plurals name="MessageRequestProfileView_members">
        <item quantity="other">%1$d 位成員</item>
    </plurals>
    <!-- Describes the number of members in a group. The string MessageRequestProfileView_invited is nested in the parentheses. -->
    <plurals name="MessageRequestProfileView_members_and_invited">
        <item quantity="other">%1$d 位成員 (%2$s)</item>
    </plurals>
    <!-- Describes the number of people invited to a group. Nested inside of the string MessageRequestProfileView_members_and_invited -->
    <plurals name="MessageRequestProfileView_invited">
        <item quantity="other">+%1$d 位獲邀</item>
    </plurals>
    <plurals name="MessageRequestProfileView_member_of_d_additional_groups">
        <item quantity="other">其餘 %1$d 個谷</item>
    </plurals>

    <!-- PassphraseChangeActivity -->
    <string name="PassphraseChangeActivity_passphrases_dont_match_exclamation">兩次所打嘅密碼有出入噃！</string>
    <string name="PassphraseChangeActivity_incorrect_old_passphrase_exclamation">舊密碼唔啱！</string>
    <string name="PassphraseChangeActivity_enter_new_passphrase_exclamation">新密碼未打！</string>

    <!-- DeviceProvisioningActivity -->
    <string name="DeviceProvisioningActivity_link_this_device">係咪要連結呢部機？</string>
    <string name="DeviceProvisioningActivity_continue">繼續</string>

    <string name="DeviceProvisioningActivity_content_intro">呢部機將會可以</string>
    <string name="DeviceProvisioningActivity_content_bullets">
        • 睇晒您所有嘅訊息 \n• 以您嘅名義傳送訊息
    </string>
    <string name="DeviceProvisioningActivity_content_progress_title">連結緊部機</string>
    <string name="DeviceProvisioningActivity_content_progress_content">連結緊部新機…</string>
    <string name="DeviceProvisioningActivity_content_progress_success">部機已核准！</string>
    <string name="DeviceProvisioningActivity_content_progress_no_device">乜嘢機都搵唔到。</string>
    <string name="DeviceProvisioningActivity_content_progress_network_error">網絡問題。</string>
    <string name="DeviceProvisioningActivity_content_progress_key_error">二維碼無效。</string>
    <string name="DeviceProvisioningActivity_sorry_you_have_too_many_devices_linked_already">抱歉，您已經連結咗太多部機喇，您剷咁啲先啦</string>
    <string name="DeviceActivity_sorry_this_is_not_a_valid_device_link_qr_code">抱歉，呢個唔係有效嘅裝置連結二維碼。</string>
    <string name="DeviceProvisioningActivity_link_a_signal_device">係咪要連結一部 Signal 嘅機？</string>
    <string name="DeviceProvisioningActivity_it_looks_like_youre_trying_to_link_a_signal_device_using_a_3rd_party_scanner">您似乎用緊第三方嘅掃描程式去連結一部裝有 Signal 嘅機。為咗令您得到保障，請喺 Signal 度再掃一次嗰個碼啦。</string>

    <string name="DeviceActivity_signal_needs_the_camera_permission_in_order_to_scan_a_qr_code">Molly 要攞「相機」權限，先可以掃到二維碼，但權限已被永久拒絕。請到呢個 app 嘅應用程式設定，揀選「權限」，然後啟用「相機」。</string>
    <string name="DeviceActivity_unable_to_scan_a_qr_code_without_the_camera_permission">冇「相機」權限冇得掃二維碼</string>

    <!-- OutdatedBuildReminder -->
    <string name="OutdatedBuildReminder_update_now">即刻更新</string>
    <string name="OutdatedBuildReminder_your_version_of_signal_will_expire_today">呢個版本嘅 Signal 今日到期㗎喇。請更新去最新嘅版本。</string>
    <plurals name="OutdatedBuildReminder_your_version_of_signal_will_expire_in_n_days">
        <item quantity="other">呢個版本嘅 Signal %1$d 日後到期㗎喇。請更新去最新嘅版本。</item>
    </plurals>

    <!-- PassphrasePromptActivity -->
    <string name="PassphrasePromptActivity_enter_passphrase">輸入密碼</string>
    <string name="PassphrasePromptActivity_watermark_content_description">Molly 嘜頭</string>
    <string name="PassphrasePromptActivity_ok_button_content_description">提交密碼</string>
    <string name="PassphrasePromptActivity_invalid_passphrase_exclamation">密碼無效！</string>
    <string name="PassphrasePromptActivity_unlock_signal">解鎖 Molly</string>
    <string name="PassphrasePromptActivity_signal_android_lock_screen">Molly Android - 鎖定畫面</string>

    <!-- PlacePickerActivity -->
    <string name="PlacePickerActivity_title">地圖</string>

    <string name="PlacePickerActivity_drop_pin">指出位置</string>
    <string name="PlacePickerActivity_accept_address">係呢個地址嘞</string>

    <!-- PlayServicesProblemFragment -->
    <string name="PlayServicesProblemFragment_the_version_of_google_play_services_you_have_installed_is_not_functioning">您安裝咗嘅呢個 Google Play 服務版本未能正確運作。請重新安裝 Google Play 服務，然後再試一次啦。</string>

    <!-- PinRestoreEntryFragment -->
    <string name="PinRestoreEntryFragment_incorrect_pin">PIN 碼唔啱</string>
    <string name="PinRestoreEntryFragment_skip_pin_entry">係咪要飛過唔打 PIN 碼？</string>
    <string name="PinRestoreEntryFragment_need_help">有冇啲咩幫到您？</string>
    <string name="PinRestoreEntryFragment_your_pin_is_a_d_digit_code">您個 PIN 碼係一個 %1$d+ 位數嘅代碼，佢喺建立嘅時候係由您一手決定嘅，可以係純數目字，又或者係數目字加英文字母混合。\n\n若然您唔記得咗自己個 PIN 碼，您整過個新嘅都得。咁您就可以註冊同使用您嘅帳戶，但係您就會冇咗先前儲存落嘅一啲設定，例如話您嘅個人資料資訊。</string>
    <string name="PinRestoreEntryFragment_if_you_cant_remember_your_pin">若然您唔記得咗自己個 PIN 碼，您整過個新嘅都得。咁您就可以註冊同使用您嘅帳戶，但係您就會冇咗先前儲存落嘅一啲設定，例如話您嘅個人資料資訊。</string>
    <string name="PinRestoreEntryFragment_create_new_pin">建立新嘅 PIN 碼</string>
    <string name="PinRestoreEntryFragment_contact_support">聯絡支援</string>
    <string name="PinRestoreEntryFragment_cancel">取消</string>
    <string name="PinRestoreEntryFragment_skip">飛過</string>
    <plurals name="PinRestoreEntryFragment_you_have_d_attempt_remaining">
        <item quantity="other">您仲可以試多 %1$d 次。如果用晒畀您嘅機會，都撞唔啱您先前整落嗰個 PIN 碼，您整過個新嘅都得。咁您就可以註冊同使用您嘅帳戶，但係您就會冇咗先前儲存落嘅一啲設定，例如話您嘅個人資料資訊。</item>
    </plurals>
    <string name="PinRestoreEntryFragment_signal_registration_need_help_with_pin">Signal 註冊 - Android 版 PIN 碼需要幫手</string>

    <!-- PinRestoreLockedFragment -->
    <string name="PinRestoreLockedFragment_create_your_pin">建立您嘅 PIN 碼</string>
    <string name="PinRestoreLockedFragment_youve_run_out_of_pin_guesses">撞返啱個 PIN 碼嘅機會畀您用晒喇，但係您仍然可以整過個新嘅，以便繼續用返您個 Signal 帳戶。為確保您嘅私隱同保安，您嘅帳戶會新簇簇咁還原，先前儲存落嘅任何個人資料資訊或者設定將會冇得留低。</string>
    <string name="PinRestoreLockedFragment_create_new_pin">建立新嘅 PIN 碼</string>
  <!-- Removed by excludeNonTranslatables <string name="PinRestoreLockedFragment_learn_more_url" translatable="false">https://support.signal.org/hc/articles/360007059792</string> -->

    <!-- Dialog button text indicating user wishes to send an sms code isntead of skipping it -->
    <string name="ReRegisterWithPinFragment_send_sms_code">傳送 SMS 碼</string>
    <!-- Email subject used when user contacts support about an issue with the reregister flow. -->
    <string name="ReRegisterWithPinFragment_support_email_subject">Signal 註冊 — 幫助 Android 用戶重新註冊 PIN 碼</string>
    <!-- Dialog message shown in reregister flow when tapping a informational button to to learn about pins or contact support for help -->
    <string name="ReRegisterWithPinFragment_need_help_local">PIN 碼係由你建立嘅 %1$d 位數以上嘅密碼，可以由數字或英文字母組合而成。\n\n如果你唔記得咗你嘅 PIN 碼，你可以建立一個新嘅 PIN 碼。</string>
    <!-- Dialog message shown in reregister flow when user requests to skip this flow and return to the normal flow -->
    <string name="ReRegisterWithPinFragment_skip_local">如果你唔記得咗你嘅 PIN 碼，你可以建立一個新嘅 PIN 碼。</string>
    <!-- Dialog message shown in reregister flow when user uses up all of their guesses for their pin and we are going to move on -->
    <string name="ReRegisterWithPinFragment_out_of_guesses_local">你嘅 PIN 碼猜測次數已用完，但你可以透過重新建立 PIN 碼，繼續使用你嘅 Signal 帳戶。</string>

    <!-- PinOptOutDialog -->
    <string name="PinOptOutDialog_warning">警告</string>
    <string name="PinOptOutDialog_if_you_disable_the_pin_you_will_lose_all_data">如果你停用 PIN 碼，當你重新註冊 Signal 而又冇手動備份同還原嘅話，所有資料就會冇晒。停用 PIN 期間唔可以開啟註冊鎖定。</string>
    <string name="PinOptOutDialog_disable_pin">停用 PIN 碼</string>

    <!-- RatingManager -->
    <string name="RatingManager_rate_this_app">幫呢個 app 評分</string>
    <string name="RatingManager_if_you_enjoy_using_this_app_please_take_a_moment">如果您鍾意用呢個 app，想阻您一陣幫我哋評個分。</string>
    <string name="RatingManager_rate_now">立即評分！</string>
    <string name="RatingManager_no_thanks">唔使喇，唔該晒</string>
    <string name="RatingManager_later">遲啲先啦</string>

    <!-- ReactionsBottomSheetDialogFragment -->
    <string name="ReactionsBottomSheetDialogFragment_all">全部 · %1$d</string>

    <!-- ReactionsConversationView -->
    <string name="ReactionsConversationView_plus">+%1$d</string>

    <!-- ReactionsRecipientAdapter -->
    <string name="ReactionsRecipientAdapter_you">您</string>

    <!-- RecaptchaRequiredBottomSheetFragment -->
    <string name="RecaptchaRequiredBottomSheetFragment_verify_to_continue_messaging">驗證完先再繼續發訊息</string>
    <string name="RecaptchaRequiredBottomSheetFragment_to_help_prevent_spam_on_signal">為協助 Molly 打擊垃圾訊息，請先完成驗證。</string>
    <string name="RecaptchaRequiredBottomSheetFragment_after_verifying_you_can_continue_messaging">驗證完之後，您就可以繼續發訊息。先前閘住嘅訊息會自動發送返出去。</string>

    <!-- Recipient -->
    <string name="Recipient_you">您</string>
    <!-- Name of recipient representing user\'s \'My Story\' -->
    <string name="Recipient_my_story">我嘅是日花生</string>
    <!-- Name of recipient for a call link without a name -->
    <string name="Recipient_signal_call">Molly 通話</string>

    <!-- RecipientPreferencesActivity -->
    <string name="RecipientPreferenceActivity_block">封鎖</string>
    <string name="RecipientPreferenceActivity_unblock">解除封鎖</string>

    <!-- RecipientProvider -->

    <!-- RedPhone -->
    <string name="RedPhone_answering">接聽緊…</string>
    <string name="RedPhone_ending_call">收緊線…</string>
    <string name="RedPhone_ringing">喺對面唥緊鐘…</string>
    <string name="RedPhone_busy">佔線</string>
    <string name="RedPhone_recipient_unavailable">對方未能接聽</string>
    <string name="RedPhone_network_failed">網絡唔得掂！</string>
    <string name="RedPhone_number_not_registered">個冧把未有註冊！</string>
    <string name="RedPhone_the_number_you_dialed_does_not_support_secure_voice">您所打嘅冧把唔支援安全語音！</string>
    <string name="RedPhone_got_it">明白</string>

    <!-- Valentine\'s Day Megaphone -->
    <!-- Title text for the Valentine\'s Day donation megaphone. The placeholder will always be a heart emoji. Needs to be a placeholder for Android reasons. -->
    <!-- Body text for the Valentine\'s Day donation megaphone. -->

    <!-- WebRtcCallActivity -->
    <string name="WebRtcCallActivity__tap_here_to_turn_on_your_video">撳一下呢度去開啟您嘅視像</string>
    <string name="WebRtcCallActivity__to_call_s_signal_needs_access_to_your_camera">要同 %1$s 通話嘅話，Molly 需要存取您部機嘅相機</string>
    <string name="WebRtcCallActivity__signal_s">Molly %1$s</string>
    <string name="WebRtcCallActivity__calling">打緊出去…</string>
    <!-- Call status shown when an active call was disconnected (e.g., network hiccup) and is trying to reconnect -->
    <string name="WebRtcCallActivity__reconnecting">重新連緊線…</string>
    <!-- Title for dialog warning about lacking bluetooth permissions during a call -->
    <string name="WebRtcCallActivity__bluetooth_permission_denied">藍牙權限被拒</string>
    <!-- Message for dialog warning about lacking bluetooth permissions during a call and references the permission needed by name -->
    <string name="WebRtcCallActivity__please_enable_the_nearby_devices_permission_to_use_bluetooth_during_a_call">請啟用「附近裝置」權限，先可以喺通話中使用藍牙。</string>
    <!-- Positive action for bluetooth warning dialog to open settings -->
    <string name="WebRtcCallActivity__open_settings">打開設定</string>
    <!-- Negative action for bluetooth warning dialog to dismiss dialog -->
    <string name="WebRtcCallActivity__not_now">遲啲先啦</string>
    <!-- Title for dialog to approve all requests -->
    <plurals name="WebRtcCallActivity__approve_d_requests">
        <item quantity="other">批准 %1$d 個請求？</item>
    </plurals>
    <!-- Positive action for call link approve all dialog -->
    <string name="WebRtcCallActivity__approve_all">全部批准</string>
    <!-- Message for dialog to approve all requests -->
    <plurals name="WebRtcCallActivity__d_people_will_be_added_to_the_call">
        <item quantity="other">系統會將 %1$d 個人加入通話。</item>
    </plurals>
    <!-- Title for dialog to deny all requests -->
    <plurals name="WebRtcCallActivity__deny_d_requests">
        <item quantity="other">拒絕 %1$d 個請求？</item>
    </plurals>
    <!-- Message for dialog to deny all requests -->
    <plurals name="WebRtcCallActivity__d_people_will_not_be_added_to_the_call">
        <item quantity="other">系統會將 %1$d 個人拒絕加入通話。</item>
    </plurals>
    <!-- Positive action for call link deny all dialog -->
    <string name="WebRtcCallActivity__deny_all">全部拒絕</string>
    <!-- Displayed in call status when users are pending -->
    <plurals name="WebRtcCallActivity__d_people_waiting">
        <item quantity="other">%1$d 個人等緊</item>
    </plurals>
    <!-- Displayed in call status during call link when no users are pending -->
    <plurals name="WebRtcCallActivity__d_people">
        <item quantity="other">%1$d 個人</item>
    </plurals>
    <!-- Title of dialog displayed when a user\'s join request is denied for call link entry -->
    <string name="WebRtcCallActivity__join_request_denied">加入請求已被拒絕</string>
    <!-- Message of dialog displayed when a user\'s join request is denied for call link entry -->
    <string name="WebRtcCallActivity__your_request_to_join_this_call_has_been_denied">你嘅加入通話請求已被拒絕。</string>
    <!-- Title of dialog displayed when a user is removed from a call link -->
    <string name="WebRtcCallActivity__removed_from_call">喺通話度移除</string>
    <!-- Message of dialog displayed when a user is removed from a call link -->
    <string name="WebRtcCallActivity__someone_has_removed_you_from_the_call">有人已經喺通話度移除咗你。</string>

    <!-- WebRtcCallView -->
    <string name="WebRtcCallView__signal_call">Signal 通話</string>
    <string name="WebRtcCallView__signal_video_call">Signal 視像通話</string>
    <string name="WebRtcCallView__start_call">開始通話</string>
    <string name="WebRtcCallView__join_call">加入通話</string>
    <string name="WebRtcCallView__call_is_full">通話已滿座</string>
    <string name="WebRtcCallView__the_maximum_number_of_d_participants_has_been_Reached_for_this_call">呢次通話已經頂到盡 %1$d 位參與者爆晒棚。陣間再試下啦。</string>
    <string name="WebRtcCallView__your_video_is_off">您閂咗視像</string>
    <string name="WebRtcCallView__reconnecting">重新連緊線…</string>
    <string name="WebRtcCallView__joining">加入緊…</string>
    <string name="WebRtcCallView__disconnected">線已斷</string>
    <!-- Utilized in the lobby before joining a call link -->
    <string name="WebRtcCallView__signal_call_link">Signal 通話連結</string>
    <!-- Warning displayed when entering a call via a link -->
    <string name="WebRtcCallView__anyone_who_joins">透過連結加入呢個通話嘅人都會睇到你個名、相同電話號碼。</string>
    <!-- Displayed on the call screen as the status when waiting to be let into a call link by an admin -->
    <string name="WebRtcCallView__waiting_to_be_let_in">等緊入去…</string>

    <string name="WebRtcCallView__signal_will_ring_s">Signal 將會向 %1$s 唥鐘</string>
    <string name="WebRtcCallView__signal_will_ring_s_and_s">Signal 將會向 %1$s 同 %2$s 唥鐘</string>
    <plurals name="WebRtcCallView__signal_will_ring_s_s_and_d_others">
        <item quantity="other">Signal 將會向 %1$s、%2$s 同其餘 %3$d 人唥鐘</item>
    </plurals>

    <string name="WebRtcCallView__s_will_be_notified">%1$s 將會收到通知</string>
    <string name="WebRtcCallView__s_and_s_will_be_notified">%1$s 同 %2$s 將會收到通知</string>
    <plurals name="WebRtcCallView__s_s_and_d_others_will_be_notified">
        <item quantity="other">%1$s、%2$s 同其餘 %3$d 人將會收到通知</item>
    </plurals>

    <string name="WebRtcCallView__ringing_s">喺 %1$s 嗰邊唥緊鐘</string>
    <string name="WebRtcCallView__ringing_s_and_s">喺 %1$s 同 %2$s 嗰邊唥緊鐘</string>
    <plurals name="WebRtcCallView__ringing_s_s_and_d_others">
        <item quantity="other">喺 %1$s、%2$s 同其餘 %3$d 人嗰邊唥緊鐘</item>
    </plurals>

    <string name="WebRtcCallView__s_is_calling_you">%1$s 打緊畀您</string>
    <string name="WebRtcCallView__s_is_calling_you_and_s">%1$s 打緊畀您同 %2$s</string>
    <string name="WebRtcCallView__s_is_calling_you_s_and_s">%1$s 打緊畀您、%2$s 同 %3$s</string>
    <plurals name="WebRtcCallView__s_is_calling_you_s_s_and_d_others">
        <item quantity="other">%1$s 打緊畀您、%2$s、%3$s 同其餘 %4$d 人</item>
    </plurals>

    <string name="WebRtcCallView__no_one_else_is_here">仲未有人喺度</string>
    <string name="WebRtcCallView__s_is_in_this_call">%1$s 嚟到呢次通話</string>
    <string name="WebRtcCallView__s_are_in_this_call">%1$s嚟到呢次通話</string>
    <string name="WebRtcCallView__s_and_s_are_in_this_call">%1$s 同 %2$s 嚟到呢次通話</string>

    <plurals name="WebRtcCallView__s_s_and_d_others_are_in_this_call">
        <item quantity="other">%1$s、%2$s 同其餘 %3$d 人嚟到呢次通話</item>
    </plurals>

    <!-- Toggle content description for toggling camera direction  -->
    <string name="WebRtcCallView__toggle_camera_direction">切換鏡頭方向</string>
    <!-- Toggle content description for toggling audio output  -->
    <string name="WebRtcCallView__toggle_speaker">切換揚聲器</string>
    <!-- Toggle content description for toggling camera state  -->
    <string name="WebRtcCallView__toggle_camera">切換相機狀態</string>
    <!-- Toggle content description for toggling mute state  -->
    <string name="WebRtcCallView__toggle_mute">切換靜音狀態</string>
    <!-- Content description for end-call button -->
    <string name="WebRtcCallView__end_call">收線</string>

    <!-- Error message when the developer added a button in the wrong place. -->
    <string name="WebRtcAudioOutputToggleButton_fragment_activity_error">用戶介面發生錯誤。請向開發人員回報。</string>
    <!-- Error message when the user is trying to change audio outputs but none are present. -->
    <string name="WebRtcAudioOutputToggleButton_no_eligible_audio_i_o_detected">偵測唔到有效嘅音訊輸入/輸出。</string>
    <!-- A text description of the bluetooth icon, used for accessibility. -->
    <string name="WebRtcAudioOutputBottomSheet__bluetooth_icon_content_description">代表藍牙裝置嘅圖示。</string>
    <!-- A text description of the headset icon, used for accessibility. -->
    <string name="WebRtcAudioOutputBottomSheet__headset_icon_content_description">代表有線耳機嘅圖示。</string>
    <!-- A text description of the speaker icon, used for accessibility. -->
    <string name="WebRtcAudioOutputBottomSheet__speaker_icon_content_description">代表免提電話嘅圖示。</string>
    <!-- A text description of the earpiece icon, used for accessibility. -->
    <string name="WebRtcAudioOutputBottomSheet__earpiece_icon_content_description">代表裝置耳機嘅圖示。</string>

    <!-- CallParticipantsListDialog -->
    <plurals name="CallParticipantsListDialog_in_this_call_d_people">
        <item quantity="other">嚟到呢次通話 · %1$d 人</item>
    </plurals>

    <!-- CallParticipantView -->
    <string name="CallParticipantView__s_is_blocked">封鎖咗 %1$s</string>
    <string name="CallParticipantView__more_info">講多啲嚟聽下</string>
    <string name="CallParticipantView__you_wont_receive_their_audio_or_video">您唔會收到人哋嘅聲音或者畫面，人哋都唔會收到您嘅聲畫。</string>
    <string name="CallParticipantView__cant_receive_audio_video_from_s">收唔到 %1$s 嘅聲同畫</string>
    <string name="CallParticipantView__cant_receive_audio_and_video_from_s">收唔到 %1$s 嘅聲同畫</string>
    <string name="CallParticipantView__this_may_be_Because_they_have_not_verified_your_safety_number_change">可能係因為佢哋冇驗證你嘅安全碼變更、佢哋部裝置有問題，又或者佢哋封鎖咗你。</string>

    <!-- CallToastPopupWindow -->
    <string name="CallToastPopupWindow__swipe_to_view_screen_share">滑動去睇畫面分享</string>

    <!-- ProxyBottomSheetFragment -->
    <string name="ProxyBottomSheetFragment_proxy_server">代理伺服器</string>
    <string name="ProxyBottomSheetFragment_proxy_address">代理伺服器位址</string>
    <string name="ProxyBottomSheetFragment_do_you_want_to_use_this_proxy_address">您係咪要用呢個代理伺服器位址？</string>
    <string name="ProxyBottomSheetFragment_use_proxy">用代理伺服器</string>
    <string name="ProxyBottomSheetFragment_successfully_connected_to_proxy">成功連咗線去代理伺服器。</string>

    <!-- RecaptchaProofActivity -->
    <string name="RecaptchaProofActivity_failed_to_submit">提交唔到</string>
    <string name="RecaptchaProofActivity_complete_verification">完成驗證</string>

    <!-- RegistrationActivity -->
    <string name="RegistrationActivity_select_your_country">揀選您嘅國家</string>
    <string name="RegistrationActivity_you_must_specify_your_country_code">您必須指定您嘅 國家代碼
    </string>
    <string name="RegistrationActivity_please_enter_a_valid_phone_number_to_register">請輸入一個有效嘅電話冧把去註冊。</string>
    <string name="RegistrationActivity_invalid_number">冧把唔啱</string>
    <string name="RegistrationActivity_the_number_you_specified_s_is_invalid">您指定嘅 冧把 (%1$s) 唔啱噃。
    </string>

    <!-- Dialog title shown when registering and we want to verify they entered the correct number before proceeding. -->
    <string name="RegistrationActivity_phone_number_verification_dialog_title">以下嘅手機號碼係咪正確？</string>
    <!-- Dialog title shown when re-registering and skip sms flow failed or was aborted and now need perform additional verification via sms and warn about carrier charges -->
    <string name="RegistrationActivity_additional_verification_required">需要額外驗證</string>
    <!-- Dialog message shown when we need to verify sms and carrier rates may apply. -->
    <string name="RegistrationActivity_a_verification_code_will_be_sent_to_this_number">驗證碼會傳送到呢個號碼。電訊商可能會收取費用。</string>
    <string name="RegistrationActivity_you_will_receive_a_call_to_verify_this_number">有個電話會打畀您，去驗證呢個冧把。</string>
    <string name="RegistrationActivity_edit_number">改過個冧把</string>
    <string name="RegistrationActivity_missing_google_play_services">冇安到 Google Play 服務</string>
    <string name="RegistrationActivity_this_device_is_missing_google_play_services">呢部機欠奉 Google Play 服務。您仍然可以用 Molly，但係咁嘅狀況底下可能有損效能，亦無咁可靠。\n\n若然您唔係專業玩家，又唔係用緊售後自灌嘅 Android ROM，抑或覺得當中有啲嘢搞錯咗，請聯絡 support@molly.im 協助您排難解紛。</string>
    <string name="RegistrationActivity_i_understand">我明白</string>
    <string name="RegistrationActivity_play_services_error">Play 服務錯誤</string>
    <string name="RegistrationActivity_google_play_services_is_updating_or_unavailable">Google Play 服務一係更新緊，一係暫時用唔到。請您再試下啦。</string>
    <string name="RegistrationActivity_terms_and_privacy">使用條款同私隱政策</string>
    <string name="RegistrationActivity_signal_needs_access_to_your_contacts_and_media_in_order_to_connect_with_friends">Signal 要攞聯絡人同埋多媒體檔案權限，等您可以同好友連繫同埋傳送訊息。您嘅聯絡人會用 Signal 嘅私密聯絡人探索嚟上載，即係話會經點對點加密，唔會畀 Signal 服務睇到。</string>
    <string name="RegistrationActivity_signal_needs_access_to_your_contacts_in_order_to_connect_with_friends">Signal 要攞聯絡人權限，等您可以同好友連繫。您嘅聯絡人會用 Signal 嘅私密聯絡人探索嚟上載，即係話會經點對點加密，唔會畀 Signal 服務睇到。</string>
    <string name="RegistrationActivity_rate_limited_to_service">呢個冧把試過註冊太多次喇。請您晏啲再試下啦。</string>
    <!--    During registration, if the user attempts (and fails) to register, we display this error message with a number of minutes timer they are allowed to try again.-->
    <string name="RegistrationActivity_rate_limited_to_try_again">你已經嘗試用呢個手機號碼註冊太多次喇，請你喺 %1$s 後再試。</string>
    <string name="RegistrationActivity_unable_to_connect_to_service">無法連線到服務。請檢查下網絡連線，然後再試下啦。</string>
    <!-- A description text for an alert dialog when the entered phone number is not eligible for a verification SMS. -->
    <string name="RegistrationActivity_we_couldnt_send_you_a_verification_code">我哋冇辦法透過短訊傳送驗證碼俾你。試吓改用語音通話接收驗證碼啦。</string>
    <!-- Generic error when the app is unable to request an SMS code for an unknown reason. -->
    <string name="RegistrationActivity_unable_to_request_verification_code">驗證碼要求失敗。請檢查你嘅網絡連線，然後再試多次啦。</string>
    <string name="RegistrationActivity_non_standard_number_format">非標準冧把格式</string>
    <string name="RegistrationActivity_the_number_you_entered_appears_to_be_a_non_standard">您打嗰個冧把 (%1$s) 似乎唔係標準格式。\n\n您係咪話 %2$s？</string>
    <string name="RegistrationActivity_signal_android_phone_number_format">Molly Android - 電話冧把格式</string>
    <!--    Small "toast" notification to the user confirming that they have requested a new code via voice call.-->
    <string name="RegistrationActivity_call_requested">請求咗打畀您</string>
    <!--    Small "toast" notification to the user confirming that they have requested a new code via SMS.-->
    <string name="RegistrationActivity_sms_requested">已要求 SMS 短訊</string>
    <!--    Small "toast" notification to the user confirming that they have requested a new code (through an unspecified channel).-->
    <string name="RegistrationActivity_code_requested">已要求驗證碼</string>
    <plurals name="RegistrationActivity_debug_log_hint">
        <item quantity="other">仲差 %1$d 步，就可以提交除錯記錄檔喇。</item>
    </plurals>
    <string name="RegistrationActivity_we_need_to_verify_that_youre_human">我哋需要驗證下您係真有其人。</string>
    <!-- Button label to trigger a phone call to provide the registration code, in lieu of an SMS code -->
    <string name="RegistrationActivity_voice_call">語音通話</string>
    <!-- Dialog button to cancel the pending action and return to the previous state. -->
    <string name="RegistrationActivity_cancel">取消</string>
    <string name="RegistrationActivity_next">下一步</string>
    <string name="RegistrationActivity_continue">繼續</string>
    <string name="RegistrationActivity_take_privacy_with_you_be_yourself_in_every_message">讓私隱與您同在。\n每封訊息都做返自己、講人話。</string>
    <!-- Title of registration screen when asking for the users phone number -->
    <string name="RegistrationActivity_phone_number">手機號碼</string>
    <!-- Subtitle of registration screen when asking for the users phone number -->
    <string name="RegistrationActivity_enter_your_phone_number_to_get_started">請輸入你嘅手機號碼嚟開始使用。</string>
    <string name="RegistrationActivity_enter_the_code_we_sent_to_s">請輸入剛才發送到 %1$s 嘅代碼</string>

    <string name="RegistrationActivity_phone_number_description">電話冧把</string>
    <string name="RegistrationActivity_country_code_description">國碼</string>
    <string name="RegistrationActivity_call">通話</string>
    <string name="RegistrationActivity_verification_code">驗證碼</string>
    <string name="RegistrationActivity_resend_code">重新發送代碼</string>
    <!--    A title for a bottom sheet dialog offering to help a user having trouble entering their verification code.-->
    <string name="RegistrationActivity_support_bottom_sheet_title">註冊時出現問題﹖</string>
    <!--    A list of suggestions to try for a user having trouble entering their verification code.-->
    <string name="RegistrationActivity_support_bottom_sheet_body_suggestions">• 確認你嘅手機有流動網絡訊號嚟接收 SMS 或來電⏎ • 確認你嘅手機號碼可以接收來電⏎ • 檢查你輸入嘅手機號碼係咪正確。</string>
    <!--    A call to action for a user having trouble entering the verification to seek further help. -->
    <string name="RegistrationActivity_support_bottom_sheet_body_call_to_action">如果需要更多資訊，請你跟住呢啲疑難排解步驟去做，又或者聯絡支援</string>
    <!--    A clickable piece of text that will take the user to our website with additional suggestions.-->
    <string name="RegistrationActivity_support_bottom_sheet_cta_troubleshooting_steps_substring">呢啲疑難排解步驟</string>
    <!--    A clickable piece of text that will pre-fill a request for support email in the user\'s email app.-->
    <string name="RegistrationActivity_support_bottom_sheet_cta_contact_support_substring">聯絡支援</string>

    <!-- RegistrationLockV2Dialog -->
    <string name="RegistrationLockV2Dialog_turn_on_registration_lock">係咪要開啟註冊鎖？</string>
    <string name="RegistrationLockV2Dialog_turn_off_registration_lock">係咪要閂咗註冊鎖？</string>
    <string name="RegistrationLockV2Dialog_if_you_forget_your_signal_pin_when_registering_again">當您重新註冊 Signal 嘅時候，若果您唔記得咗您嘅 Signal PIN 碼，您個帳戶將會凍結 7 日，暫時唔用得住。</string>
    <string name="RegistrationLockV2Dialog_turn_on">開啟</string>
    <string name="RegistrationLockV2Dialog_turn_off">關閉</string>

    <!-- RevealableMessageView -->
    <string name="RevealableMessageView_view_photo">睇下張相</string>
    <string name="RevealableMessageView_view_video">睇下條片</string>
    <string name="RevealableMessageView_viewed">已睇過</string>
    <string name="RevealableMessageView_media">媒體</string>

    <!-- Search -->
    <string name="SearchFragment_no_results">搵唔到同「%1$s」相關嘅嘢</string>

    <!-- ShakeToReport -->
  <!-- Removed by excludeNonTranslatables <string name="ShakeToReport_shake_detected" translatable="false">Shake detected</string> -->
  <!-- Removed by excludeNonTranslatables <string name="ShakeToReport_submit_debug_log" translatable="false">Submit debug log?</string> -->
  <!-- Removed by excludeNonTranslatables <string name="ShakeToReport_submit" translatable="false">Submit</string> -->
  <!-- Removed by excludeNonTranslatables <string name="ShakeToReport_failed_to_submit" translatable="false">Failed to submit :(</string> -->
  <!-- Removed by excludeNonTranslatables <string name="ShakeToReport_success" translatable="false">Success!</string> -->
  <!-- Removed by excludeNonTranslatables <string name="ShakeToReport_share" translatable="false">Share</string> -->

    <!-- SharedContactDetailsActivity -->
    <string name="SharedContactDetailsActivity_add_to_contacts">加入去聯絡人</string>
    <string name="SharedContactDetailsActivity_invite_to_signal">拉隊嚟 Molly</string>
    <string name="SharedContactDetailsActivity_signal_message">Signal 訊息</string>
    <string name="SharedContactDetailsActivity_signal_call">Signal 通話</string>

    <!-- SharedContactView -->
    <string name="SharedContactView_add_to_contacts">加入去聯絡人</string>
    <string name="SharedContactView_invite_to_signal">拉隊嚟 Molly</string>
    <string name="SharedContactView_message">Signal 訊息</string>

    <!-- SignalBottomActionBar -->
    <string name="SignalBottomActionBar_more">更多</string>

    <!-- SignalPinReminders -->
    <string name="SignalPinReminders_well_remind_you_again_later">PIN 碼驗證好。我哋遲啲再提您吖。</string>
    <string name="SignalPinReminders_well_remind_you_again_tomorrow">PIN 碼驗證好。我哋聽日再提您吖。</string>
    <string name="SignalPinReminders_well_remind_you_again_in_a_few_days">PIN 碼驗證好。我哋過幾日再提您吖。</string>
    <string name="SignalPinReminders_well_remind_you_again_in_a_week">PIN 碼驗證好。我哋隔一星期再提您吖。</string>
    <string name="SignalPinReminders_well_remind_you_again_in_a_couple_weeks">PIN 碼驗證好。我哋隔一兩個星期再提您吖。</string>
    <string name="SignalPinReminders_well_remind_you_again_in_a_month">PIN 碼驗證好。我哋隔一個月再提您吖。</string>

    <!-- Slide -->
    <string name="Slide_image">圖片</string>
    <string name="Slide_sticker">貼圖</string>
    <string name="Slide_audio">聲音</string>
    <string name="Slide_video">影片</string>

    <!-- SmsMessageRecord -->
    <string name="SmsMessageRecord_secure_session_reset">您已重設安全對話。</string>
    <string name="SmsMessageRecord_secure_session_reset_s">%1$s 已重設安全對話。</string>
    <string name="SmsMessageRecord_duplicate_message">重複嘅訊息。</string>

    <!-- StickerManagementActivity -->
    <string name="StickerManagementActivity_stickers">貼圖</string>

    <!-- StickerManagementAdapter -->
    <string name="StickerManagementAdapter_installed_stickers">裝咗嘅貼圖包</string>
    <string name="StickerManagementAdapter_stickers_you_received">收到嘅貼圖包</string>
    <string name="StickerManagementAdapter_signal_artist_series">Signal 畫家系列</string>
    <string name="StickerManagementAdapter_no_stickers_installed">未裝任何貼圖</string>
    <string name="StickerManagementAdapter_stickers_from_incoming_messages_will_appear_here">人哋畀您嘅訊息入面嘅貼圖會擺喺呢度</string>
    <string name="StickerManagementAdapter_untitled">無題</string>
    <string name="StickerManagementAdapter_unknown">未知</string>

    <!-- StickerPackPreviewActivity -->
    <string name="StickerPackPreviewActivity_untitled">無題</string>
    <string name="StickerPackPreviewActivity_unknown">未知</string>
    <string name="StickerPackPreviewActivity_install">安裝</string>
    <!-- Label for a button that, if pressed, will uninstall the sticker pack that is currently being previewed. -->
    <string name="StickerPackPreviewActivity_remove">解除安裝</string>
    <string name="StickerPackPreviewActivity_stickers">貼圖</string>
    <string name="StickerPackPreviewActivity_failed_to_load_sticker_pack">載入唔到貼圖包</string>

    <!-- SubmitDebugLogActivity -->
    <string name="SubmitDebugLogActivity_edit">有嘢改</string>
    <string name="SubmitDebugLogActivity_done">搞掂</string>
    <!-- Menu option to save a debug log file to disk. -->
    <string name="SubmitDebugLogActivity_save">儲存</string>
    <!-- Error that is show in a toast when we fail to save a debug log file to disk. -->
    <string name="SubmitDebugLogActivity_failed_to_save">儲存唔到</string>
    <!-- Toast that is show to notify that we have saved the debug log file to disk. -->
    <string name="SubmitDebugLogActivity_save_complete">儲存完成</string>
    <string name="SubmitDebugLogActivity_tap_a_line_to_delete_it">撳一下就可以剷走嗰一行</string>
    <string name="SubmitDebugLogActivity_submit">提交</string>
    <string name="SubmitDebugLogActivity_failed_to_submit_logs">提交唔到記錄檔</string>
    <string name="SubmitDebugLogActivity_success">成功！</string>
    <string name="SubmitDebugLogActivity_copy_this_url_and_add_it_to_your_issue">請複製呢個 URL，然後擺埋落去您個問題報告或者支援電郵度吖：\n\n<b>%1$s</b></string>
    <string name="SubmitDebugLogActivity_share">分享</string>
    <string name="SubmitDebugLogActivity_this_log_will_be_posted_publicly_online_for_contributors">下低呢個記錄檔將會公開擺上網，畀有心貢獻嘅人睇到。您可以自己睇一次先，上載嘅話先至撳掣。</string>

    <!-- SupportEmailUtil -->
  <!-- Removed by excludeNonTranslatables <string name="SupportEmailUtil_support_email" translatable="false">support@molly.im</string> -->
    <string name="SupportEmailUtil_filter">篩選：</string>
    <string name="SupportEmailUtil_device_info">部機嘅資訊：</string>
    <string name="SupportEmailUtil_android_version">Android 版本：</string>
    <string name="SupportEmailUtil_signal_version">Molly 版本：</string>
    <string name="SupportEmailUtil_signal_package">Molly 套件：</string>
    <string name="SupportEmailUtil_registration_lock">註冊鎖：</string>
    <string name="SupportEmailUtil_locale">語系：</string>

    <!-- ThreadRecord -->
    <string name="ThreadRecord_group_updated">個谷已更新</string>
    <string name="ThreadRecord_left_the_group">已退谷</string>
    <string name="ThreadRecord_secure_session_reset">安全對話已重設。</string>
    <string name="ThreadRecord_draft">草稿:</string>
    <string name="ThreadRecord_media_message">多媒體檔案訊息</string>
    <string name="ThreadRecord_sticker">貼圖</string>
    <string name="ThreadRecord_view_once_photo">流聲掠影相片</string>
    <string name="ThreadRecord_view_once_video">流聲掠影影片</string>
    <string name="ThreadRecord_view_once_media">流聲掠影多媒體檔案</string>
    <string name="ThreadRecord_this_message_was_deleted">呢個訊息已被刪除。</string>
    <string name="ThreadRecord_you_deleted_this_message">你刪除咗呢個訊息。</string>
    <!-- Displayed in the notification when the user sends a request to activate payments -->
    <string name="ThreadRecord_you_sent_request">你發出咗啟動付款嘅請求</string>
    <!-- Displayed in the notification when the recipient wants to activate payments -->
    <string name="ThreadRecord_wants_you_to_activate_payments">%1$s 想你啟動付款</string>
    <!-- Displayed in the notification when the user activates payments -->
    <string name="ThreadRecord_you_activated_payments">你已經啟動咗付款</string>
    <!-- Displayed in the notification when the recipient can accept payments -->
    <string name="ThreadRecord_can_accept_payments">%1$s 而家可以接受付款</string>
    <string name="ThreadRecord_s_is_on_signal">%1$s 開咗 Signal 喇！</string>
    <string name="ThreadRecord_disappearing_messages_disabled">過眼雲煙訊息已停用</string>
    <string name="ThreadRecord_disappearing_message_time_updated_to_s">過眼雲煙訊息倒數已設定為 %1$s</string>
    <string name="ThreadRecord_safety_number_changed">安全碼已經郁動過</string>
    <string name="ThreadRecord_your_safety_number_with_s_has_changed">您同 %1$s 之間嘅安全碼已經郁動過。</string>
    <string name="ThreadRecord_you_marked_verified">您剔低話驗證咗</string>
    <string name="ThreadRecord_you_marked_unverified">您剔低話未驗證</string>
    <string name="ThreadRecord_message_could_not_be_processed">訊息處理唔到</string>
    <string name="ThreadRecord_delivery_issue">送遞有問題</string>
    <string name="ThreadRecord_message_request">訊息請求</string>
    <!-- Thread preview for a recipient that has been hidden -->
    <string name="ThreadRecord_hidden_recipient">你已經隠藏咗呢個人。如果宜家傳送訊息俾佢嘅話，佢就會重新加返入你嘅聯絡人清單。</string>
    <string name="ThreadRecord_photo">相</string>
    <string name="ThreadRecord_gif">GIF</string>
    <string name="ThreadRecord_voice_message">語音訊息</string>
    <string name="ThreadRecord_file">檔案</string>
    <string name="ThreadRecord_video">影片</string>
    <string name="ThreadRecord_chat_session_refreshed">傾偈階段已經重新整理</string>
    <!-- Displayed in the notification when the user is sent a gift -->
    <string name="ThreadRecord__s_donated_for_you">%1$s 代表你作出咗捐款</string>
    <!-- Displayed in the notification when the user sends a gift -->
    <string name="ThreadRecord__you_donated_for_s">你代表 %1$s 作出咗捐款</string>
    <!-- Displayed in the notification when the user has opened a received gift -->
    <string name="ThreadRecord__you_redeemed_a_badge">你兌換咗一個徽章</string>
    <!-- Displayed in the conversation list when someone reacted to your story -->
    <string name="ThreadRecord__reacted_s_to_your_story">對你嘅限時動態傳送咗 %1$s 心情回應</string>
    <!-- Displayed in the conversation list when you reacted to someone\'s story -->
    <string name="ThreadRecord__reacted_s_to_their_story">對佢嘅限時動態傳送咗 %1$s 心情回應</string>
    <!-- Displayed in the conversation list when your most recent message is a payment to or from the person the conversation is with -->
    <string name="ThreadRecord_payment">付款</string>
    <!-- Displayed in the conversation list when your only message in a conversation is a scheduled send. -->
    <string name="ThreadRecord_scheduled_message">已排程訊息</string>
    <!--  Displayed in the conversation list when your message history has been merged -->
    <string name="ThreadRecord_message_history_has_been_merged">你嘅訊息紀錄已經合併</string>
    <!--  Displayed in the conversation list when identities have been merged. The first placeholder is a phone number, and the second is a person\'s name -->
    <string name="ThreadRecord_s_belongs_to_s">%1$s 係 %2$s 嘅手機號碼</string>

    <!-- ApkUpdateNotifications -->
<<<<<<< HEAD
    <string name="ApkUpdateNotifications_prompt_install_title">Molly 更新</string>
    <string name="ApkUpdateNotifications_prompt_install_body">A new version of Molly is available. Tap to update.</string>
    <string name="ApkUpdateNotifications_failed_general_title">Molly failed to update</string>
    <string name="ApkUpdateNotifications_failed_general_body">We will try again later.</string>
=======
    <string name="ApkUpdateNotifications_prompt_install_title">Signal 更新</string>
    <string name="ApkUpdateNotifications_prompt_install_body">Signal 出咗新版本喇。 㩒一下就可以更新。</string>
    <string name="ApkUpdateNotifications_failed_general_title">Signal 更新失敗</string>
    <string name="ApkUpdateNotifications_failed_general_body">我哋遲啲再試過啦。</string>
>>>>>>> 23783465

    <!-- UntrustedSendDialog -->
    <string name="UntrustedSendDialog_send_message">係咪要傳送訊息？</string>
    <string name="UntrustedSendDialog_send">傳送</string>

    <!-- UnverifiedSendDialog -->
    <string name="UnverifiedSendDialog_send_message">係咪要傳送訊息？</string>
    <string name="UnverifiedSendDialog_send">傳送</string>

    <!-- UsernameEditFragment -->
    <!-- Toolbar title when entering from registration -->
    <string name="UsernameEditFragment__add_a_username">新增用戶名稱</string>
    <!-- Instructional text at the top of the username edit screen -->
    <string name="UsernameEditFragment__choose_your_username">選擇你嘅用戶名稱</string>
    <string name="UsernameEditFragment_username">使用者名稱</string>
    <string name="UsernameEditFragment_delete">刪除</string>
    <string name="UsernameEditFragment_successfully_removed_username">成功移除咗用戶名稱。</string>
    <string name="UsernameEditFragment_encountered_a_network_error">網絡有問題。</string>
    <string name="UsernameEditFragment_this_username_is_taken">呢個使用者名稱已經畀人用咗喇。</string>
    <string name="UsernameEditFragment_usernames_can_only_include">使用者名稱只可以用 a–Z、0–9 同底線符號。</string>
    <string name="UsernameEditFragment_usernames_cannot_begin_with_a_number">使用者名稱冇得用數目字開頭。</string>
    <string name="UsernameEditFragment_username_is_invalid">使用者名稱無效。</string>
    <string name="UsernameEditFragment_usernames_must_be_between_a_and_b_characters">使用者名稱一定要係 %1$d 至 %2$d 個字元之間。</string>
    <!-- Explanation about what usernames provide -->
    <string name="UsernameEditFragment__usernames_let_others_message">用戶名稱可以俾其他人唔使用你個電話號碼搜尋，都可以傳送訊息俾你。系統會將用戶名稱同一組數字配對，咁就可以幫你嘅地址保密。</string>
    <!-- Dialog title for explanation about numbers at the end of the username -->
    <string name="UsernameEditFragment__what_is_this_number">呢個號碼係咩嚟？</string>
    <string name="UsernameEditFragment__these_digits_help_keep">呢組數字可以將你嘅用戶名稱保密，以免你受到無謂嘅訊息滋擾。請你淨係同你想同佢通訊嘅聯絡人同埋群組分享你嘅用戶名稱。如果你改咗個用戶名稱，就會收到一組新嘅數字。</string>
    <!-- Button to allow user to skip -->
    <string name="UsernameEditFragment__skip">飛過</string>
    <!-- Content description for done button -->
    <string name="UsernameEditFragment__done">搞掂</string>

    <plurals name="UserNotificationMigrationJob_d_contacts_are_on_signal">
        <item quantity="other">%1$d 位聯絡人開咗 Signal 喇！</item>
    </plurals>

    <!-- UsernameShareBottomSheet -->
    <!-- Explanation of what the sheet enables the user to do -->
    <string name="UsernameShareBottomSheet__copy_or_share_a_username_link">複製或者分享用戶名稱連結</string>

    <!-- VerifyIdentityActivity -->
    <string name="VerifyIdentityActivity_your_contact_is_running_a_newer_version_of_Signal">您嘅聯絡人用緊新啲版本嘅 Signal，二維碼格式唔相容。請您更新咗先對比。</string>
    <string name="VerifyIdentityActivity_the_scanned_qr_code_is_not_a_correctly_formatted_safety_number">掃描嘅二維碼唔係正確格式嘅安全碼驗證碼。請試下再掃一次啦。</string>
    <string name="VerifyIdentityActivity_share_safety_number_via">將安全碼分享去…</string>
    <string name="VerifyIdentityActivity_our_signal_safety_number">我哋嘅 Signal 安全碼：</string>
    <string name="VerifyIdentityActivity_no_app_to_share_to">似乎您無 app 用嚟去分享噃。</string>
    <string name="VerifyIdentityActivity_no_safety_number_to_compare_was_found_in_the_clipboard">喺剪貼簿入面搵唔到安全碼去做比較</string>
    <string name="VerifyIdentityActivity_signal_needs_the_camera_permission_in_order_to_scan_a_qr_code_but_it_has_been_permanently_denied">Molly 要攞「相機」權限，先可以掃到二維碼，但權限已被永久拒絕。請到呢個 app 嘅應用程式設定，揀選「權限」，然後啟用「相機」。</string>
    <string name="VerifyIdentityActivity_unable_to_scan_qr_code_without_camera_permission">冇「相機」權限冇得掃二維碼</string>
    <string name="VerifyIdentityActivity_you_must_first_exchange_messages_in_order_to_view">您要先交流過訊息，先可以睇到 %1$s 嘅安全碼。</string>
    <!-- Dialog message explaining to user they must exchange messages first to create a safety number -->
    <string name="VerifyIdentityActivity_dialog_exchange_messages_to_create_safety_number_message">你同對方互相傳送訊息之後，系統就會幫你建立一個同佢嘅安全碼。</string>
    <!-- Confirmation option for dialog explaining to user they must exchange messages first to create a safety number  -->
    <string name="VerifyIdentityActivity_dialog_exchange_messages_to_create_safety_number_ok">確定</string>
    <!-- Learn more option for dialog explaining to user they must exchange messages first to create a safety number  -->
    <string name="VerifyIdentityActivity_dialog_exchange_messages_to_create_safety_number_learn_more">了解詳情</string>
    <!-- Confirmation button on scan result dialogs -->
    <string name="VerifyDisplayFragment__scan_result_dialog_ok">確定</string>

    <!-- ViewOnceMessageActivity -->
  <!-- Removed by excludeNonTranslatables <string name="ViewOnceMessageActivity_video_duration" translatable="false">%1$02d:%2$02d</string> -->

    <!-- AudioView -->
  <!-- Removed by excludeNonTranslatables <string name="AudioView_duration" translatable="false">%1$d:%2$02d</string> -->

    <!-- MessageDisplayHelper -->
    <string name="MessageDisplayHelper_message_encrypted_for_non_existing_session">訊息所屬嘅加密階段唔存在</string>

    <!-- MmsMessageRecord -->
    <string name="MmsMessageRecord_bad_encrypted_mms_message">加密嘅多媒體短訊訊息軭咗</string>
    <string name="MmsMessageRecord_mms_message_encrypted_for_non_existing_session">多媒體短訊訊息所屬嘅加密階段唔存在</string>

    <!-- MuteDialog -->
    <string name="MuteDialog_mute_notifications">將通知較做靜音</string>

    <!-- KeyCachingService -->
    <string name="KeyCachingService_signal_passphrase_cached">撳一下開啟。</string>
    <string name="KeyCachingService_passphrase_cached">Molly 已經解鎖</string>
    <string name="KeyCachingService_lock">鎖定 Molly</string>

    <!-- MediaPreviewActivity -->
    <string name="MediaPreviewActivity_you">您</string>
    <string name="MediaPreviewActivity_unssuported_media_type">唔支援呢類多媒體</string>
    <string name="MediaPreviewActivity_draft">草稿</string>
    <string name="MediaPreviewActivity_signal_needs_the_storage_permission_in_order_to_write_to_external_storage_but_it_has_been_permanently_denied">Molly 要攞「儲存裝置」權限，先可以儲存到外置儲存裝置，但權限已被永久拒絕。請到呢個 app 嘅應用程式設定，揀選「權限」，然後啟用「儲存裝置」。</string>
    <string name="MediaPreviewActivity_unable_to_write_to_external_storage_without_permission">冇權限冇得儲存到外置儲存裝置</string>
    <string name="MediaPreviewActivity_media_delete_confirmation_title">係咪要刪除訊息？</string>
    <string name="MediaPreviewActivity_media_delete_confirmation_message">咁做嘅話，呢個訊息就會永久刪除㗎喇。</string>
    <string name="MediaPreviewActivity_s_to_s">%1$s 畀 %2$s</string>
    <!-- All media preview title when viewing media send by you to another recipient (allows changing of \'You\' based on context) -->
    <string name="MediaPreviewActivity_you_to_s">您畀 %1$s</string>
    <!-- All media preview title when viewing media sent by another recipient to you (allows changing of \'You\' based on context) -->
    <string name="MediaPreviewActivity_s_to_you">%1$s 畀您</string>
    <string name="MediaPreviewActivity_media_no_longer_available">多媒體檔案已經冇咗。</string>
    <!-- Notifying the user that the device has encountered a technical issue and is unable to render a video. -->
    <string name="MediaPreviewActivity_unable_to_play_media">播放唔到媒體。</string>
    <string name="MediaPreviewActivity_error_finding_message">尋找訊息嗰陣發生錯誤。</string>
    <string name="MediaPreviewActivity_cant_find_an_app_able_to_share_this_media">搵唔到一個可以分享呢個媒體檔案嘅 app。</string>
    <string name="MediaPreviewActivity_dismiss_due_to_error">關閉</string>
    <string name="MediaPreviewFragment_edit_media_error">媒體錯誤</string>
    <!-- This is displayed as a toast notification when we encounter an error deleting a message, including potentially on other people\'s devices -->
    <string name="MediaPreviewFragment_media_delete_error">刪除訊息嗰陣發生錯誤，訊息可能仍然存在</string>
    <!-- A suffix to be attached to truncated captions that the user may tap onto to view the entire text caption -->
    <string name="MediaPreviewFragment_read_more_overflow_text">睇埋佢</string>

    <!-- MessageNotifier -->
    <!-- Text shown in a system notification that is used to summarize your notification. The first placeholder is a pluralized string that describes how many messages (e.g. "3 messages"), and the second placeholder is a pluralized string that describes the number of unique chats those message appear in (e.g. "2 chats"). -->
    <string name="MessageNotifier_s_in_s">%2$s 入面嘅 %1$s</string>
    <!-- Text shown in a system notification that is used to summary how many messages you received. -->
    <plurals name="MessageNotifier_d_messages">
        <item quantity="other">%1$d 個訊息</item>
    </plurals>
    <!-- Text shown in a system notification that is used to summary how many chats have new messages. -->
    <plurals name="MessageNotifier_d_chats">
        <item quantity="other">%1$d 聊天</item>
    </plurals>
    <string name="MessageNotifier_most_recent_from_s">最新來自：%1$s</string>
    <string name="MessageNotifier_locked_message">訊息已上鎖</string>
    <string name="MessageNotifier_message_delivery_failed">訊息送遞唔到。</string>
    <!-- Shown in a notification when a story the user tries to send fails to be sent -->
    <string name="MessageNotifier_story_delivery_failed">限時動態發送失敗</string>
    <!-- Shown as notification title for when a notification about a story sent to a group story %1$s replaced with the group name -->
    <string name="MessageNotifier_group_story_title">你發送俾 %1$s</string>
    <string name="MessageNotifier_failed_to_deliver_message">送遞唔到訊息。</string>
    <string name="MessageNotifier_error_delivering_message">送遞訊息嘅時候發生錯誤。</string>
    <string name="MessageNotifier_message_delivery_paused">訊息送遞已暫止。</string>
    <string name="MessageNotifier_verify_to_continue_messaging_on_signal">驗證完先再繼續喺 Molly 發訊息。</string>
    <string name="MessageNotifier_mark_all_as_read">全部剔低話睇咗</string>
    <string name="MessageNotifier_mark_read">剔低話睇咗</string>
    <string name="MessageNotifier_turn_off_these_notifications">閂咗呢啲通知</string>
    <string name="MessageNotifier_view_once_photo">流聲掠影相片</string>
    <string name="MessageNotifier_view_once_video">流聲掠影影片</string>
    <string name="MessageNotifier_reply">回覆</string>
    <string name="MessageNotifier_signal_message">Signal 訊息</string>
    <string name="MessageNotifier_contact_message">%1$s %2$s</string>
    <string name="MessageNotifier_unknown_contact_message">聯絡人</string>
    <string name="MessageNotifier_reacted_s_to_s">傳送咗 %1$s 心情回應：「%2$s」。</string>
    <string name="MessageNotifier_reacted_s_to_your_video">對你嘅影片傳送咗 %1$s 心情回應。</string>
    <string name="MessageNotifier_reacted_s_to_your_image">對你嘅圖片傳送咗 %1$s 心情回應。</string>
    <string name="MessageNotifier_reacted_s_to_your_gif">對你嘅 GIF 傳送咗 %1$s 心情回應。</string>
    <string name="MessageNotifier_reacted_s_to_your_file">對你嘅檔案傳送咗 %1$s 心情回應。</string>
    <string name="MessageNotifier_reacted_s_to_your_audio">對你嘅音訊傳送咗 %1$s 心情回應。</string>
    <string name="MessageNotifier_reacted_s_to_your_view_once_media">對你嘅「閱後即毀」媒體檔案傳送咗 %1$s 心情回應。</string>
    <!-- Body of notification shown to user when someone they sent a payment to reacts to it. Placeholder is the emoji used in the reaction. -->
    <string name="MessageNotifier_reacted_s_to_your_payment">對你嘅付款傳送咗 %1$s 心情回應。</string>
    <string name="MessageNotifier_reacted_s_to_your_sticker">對你嘅貼圖傳送咗 %1$s 心情回應。</string>
    <string name="MessageNotifier_this_message_was_deleted">呢個訊息已被刪除。</string>

    <string name="TurnOffContactJoinedNotificationsActivity__turn_off_contact_joined_signal">係咪要閂咗聯絡人加入 Signal 嘅通知？您可以喺 Signal &gt; 設定 &gt; 通知 度再啟用返。</string>

    <!-- TurnOnNotificationsBottomSheet -->
    <!-- Title for sheet explaining how to turn on app notifications -->
    <string name="TurnOnNotificationsBottomSheet__turn_on_notifications">開啟通知</string>
    <!-- Subtitle  for sheet explaining how to turn on app notifications -->
    <string name="TurnOnNotificationsBottomSheet__to_receive_notifications">如果想接收新訊息通知：</string>
    <!-- Sheet step 1  for sheet explaining how to turn on app notifications-->
    <string name="TurnOnNotificationsBottomSheet__1_tap_settings_below">1. 喺下面㩒一下「設定」</string>
    <!-- Sheet step 2 with placeholder which will be replaced with an image of a toggle  for sheet explaining how to turn on app notifications -->
    <string name="TurnOnNotificationsBottomSheet__2_s_turn_on_notifications">2. %1$s 開啟通知</string>
    <!-- Label for button at the bottom of the sheet which opens system app notification settings for sheet explaining how to turn on app notifications -->
    <string name="TurnOnNotificationsBottomSheet__settings">設定</string>

    <!-- Notification Channels -->
    <string name="NotificationChannel_channel_messages">訊息</string>
    <string name="NotificationChannel_calls">通話</string>
    <string name="NotificationChannel_failures">唔掂檔</string>
    <string name="NotificationChannel_backups">備份</string>
    <string name="NotificationChannel_locked_status">上鎖狀態</string>
    <string name="NotificationChannel_app_updates">App 有更新</string>
    <string name="NotificationChannel_other">其他</string>
    <string name="NotificationChannel_group_chats">傾偈</string>
    <string name="NotificationChannel_missing_display_name">未知</string>
    <string name="NotificationChannel_voice_notes">語音筆記</string>
    <string name="NotificationChannel_contact_joined_signal">聯絡人開咗 Signal</string>
    <string name="NotificationChannels__no_activity_available_to_open_notification_channel_settings">無可用嘅活動去開啟通知類別設定。</string>
    <!-- Notification channel name for showing persistent background connection on devices without push notifications -->
    <string name="NotificationChannel_background_connection">背景連線</string>
    <!-- Notification channel name for showing call status information (like connection, ongoing, etc.) Not ringing. -->
    <string name="NotificationChannel_call_status">通話狀態</string>
    <!-- Notification channel name for occasional alerts to the user. Will appear in the system notification settings as the title of this notification channel. -->
    <string name="NotificationChannel_critical_app_alerts">重要應用程式提示</string>
    <!-- Notification channel name for other notifications related to messages. Will appear in the system notification settings as the title of this notification channel. -->
    <string name="NotificationChannel_additional_message_notifications">其他訊息通知</string>

    <!-- ProfileEditNameFragment -->

    <!-- QuickResponseService -->
    <string name="QuickResponseService_quick_response_unavailable_when_Signal_is_locked">Molly 上鎖嘅時候冇得做快速回應！</string>
    <string name="QuickResponseService_problem_sending_message">訊息傳送有問題！</string>

    <!-- A small toast notification to let the user know their image/video/audio was downloaded and saved to their device, accessible in other apps. -->
    <string name="SaveAttachmentTask_saved">媒體已經儲存咗</string>

    <!-- SearchToolbar -->
    <string name="SearchToolbar_search">搜尋</string>
    <!-- Hint when searching filtered chat content -->
    <string name="SearchToolbar_search_unread_chats">搜尋未讀嘅聊天訊息</string>
    <string name="SearchToolbar_search_for_conversations_contacts_and_messages">搜尋聊天、聯絡人同訊息</string>

    <!-- Material3 Search Toolbar -->
    <string name="Material3SearchToolbar__close">關閉</string>
    <string name="Material3SearchToolbar__clear">清走晒佢</string>

    <!-- ShortcutLauncherActivity -->
    <string name="ShortcutLauncherActivity_invalid_shortcut">捷徑無效</string>

    <!-- SingleRecipientNotificationBuilder -->
    <string name="SingleRecipientNotificationBuilder_signal">Molly</string>
    <string name="SingleRecipientNotificationBuilder_new_message">新訊息</string>
    <string name="SingleRecipientNotificationBuilder_message_request">訊息請求</string>
    <string name="SingleRecipientNotificationBuilder_you">您</string>
    <!-- Notification subtext for group stories -->
    <string name="SingleRecipientNotificationBuilder__s_dot_story">%1$s • 限時動態</string>

    <!-- ThumbnailView -->
    <string name="ThumbnailView_Play_video_description">播片</string>
    <string name="ThumbnailView_Has_a_caption_description">有題字</string>

    <!-- TransferControlView -->
    <plurals name="TransferControlView_n_items">
        <item quantity="other">%1$d 個項目</item>
    </plurals>
    <!-- Status update label used while the device is transcoding video as a prerequisite to uploading -->
    <string name="TransferControlView__processing">處理緊…</string>


    <!-- UnauthorizedReminder -->
    <!-- Message shown in a reminder banner when the user\'s device is no longer registered -->
    <string name="UnauthorizedReminder_this_is_likely_because_you_registered_your_phone_number_with_Signal_on_a_different_device">呢部裝置嘅註冊已經失效。原因好可能係你喺另一部裝置度用咗同一個電話號碼註冊 Signal。</string>
    <!-- Action in reminder banner that will take user to re-register -->
    <string name="UnauthorizedReminder_reregister_action">重新用呢部裝置註冊</string>

    <!-- Push notification when the app is forcibly logged out by the server. -->
    <string name="LoggedOutNotification_you_have_been_logged_out">你已經喺呢部裝置度被登出咗 Signal。</string>

    <!-- EnclaveFailureReminder -->
    <!-- Banner message to update app to use payments -->
    <string name="EnclaveFailureReminder_update_signal">請更新 Signal，方便繼續使用付款功能。你嘅餘額可能仲未更新。</string>
    <!-- Banner button to update now -->

    <!-- WebRtcCallActivity -->
    <string name="WebRtcCallActivity_to_answer_the_call_give_signal_access_to_your_microphone">如果要接聽通話，請允許 Molly 存取您部機個咪。</string>
    <!-- Message shown in permission dialog when attempting to answer a video call without camera or microphone permissions already granted. -->
    <string name="WebRtcCallActivity_to_answer_the_call_give_signal_access_to_your_microphone_and_camera">如果要接聽視像通話，請允許 Molly 存取你個咪同相機。</string>
    <string name="WebRtcCallActivity_signal_requires_microphone_and_camera_permissions_in_order_to_make_or_receive_calls">Molly 要攞「麥克風」同「相機」權限，先可以撥打同接聽通話，但權限已被永久拒絕。請到呢個 app 嘅應用程式設定，揀選「權限」，然後啟用「麥克風」同「相機」。</string>
    <string name="WebRtcCallActivity__answered_on_a_linked_device">已用連結咗嘅機接聽。</string>
    <string name="WebRtcCallActivity__declined_on_a_linked_device">已用連結咗嘅機拒接。</string>
    <string name="WebRtcCallActivity__busy_on_a_linked_device">用連結咗嘅機佔線中。</string>

    <string name="GroupCallSafetyNumberChangeNotification__someone_has_joined_this_call_with_a_safety_number_that_has_changed">有人加入咗呢個通話，而佢嘅安全碼已經郁動過。</string>

    <!-- WebRtcCallScreen -->
    <string name="WebRtcCallScreen_swipe_up_to_change_views">向上滑去改變視角</string>

    <!-- WebRtcCallScreen V2 -->
    <!-- Label with hyphenation. Translation can use soft hyphen - Unicode U+00AD -->
    <string name="WebRtcCallScreen__decline">唔接</string>
    <!-- Label with hyphenation. Translation can use soft hyphen - Unicode U+00AD -->
    <string name="WebRtcCallScreen__answer">接聽</string>
    <!-- Label with hyphenation. Translation can use soft hyphen - Unicode U+00AD -->
    <string name="WebRtcCallScreen__answer_without_video">接聽，但唔騷我個樣</string>

    <!-- WebRtcAudioOutputToggle -->
    <!-- Label for a dialog asking the user to switch the audio output device during a call -->
    <string name="WebRtcAudioOutputToggle__audio_output">音訊輸出</string>
    <!-- Audio output option referring to the earpiece built into the phone -->
    <string name="WebRtcAudioOutputToggle__phone_earpiece">耳機</string>
    <!-- Audio output option referring to the louder speaker built into the phone -->
    <string name="WebRtcAudioOutputToggle__speaker">喇叭</string>
    <!-- Audio output option referring to an external audio device connected via wireless Bluetooth -->
    <string name="WebRtcAudioOutputToggle__bluetooth">藍牙</string>
    <!-- Audio output option referring to a pair of headphones that do not contain a microphone connected via a 3.5mm headphone jack -->
    <string name="WebRtcAudioOutputToggle__wired_headphones">有線耳機</string>
    <!-- Audio output option referring to an external headset that contains a microphone connected via a 3.5mm headphone jack -->
    <string name="WebRtcAudioOutputToggle__wired_headset">有線耳機</string>
    <!-- Audio output option referring to an external headset connected via a USB-C data cable -->
    <string name="WebRtcAudioOutputToggle__wired_headset_usb">有線耳機 (USB)</string>

    <string name="WebRtcCallControls_answer_call_description">接聽通話</string>
    <string name="WebRtcCallControls_reject_call_description">拒接通話</string>

    <!-- change_passphrase_activity -->
    <string name="change_passphrase_activity__old_passphrase">舊密碼</string>
    <string name="change_passphrase_activity__new_passphrase">新密碼</string>
    <string name="change_passphrase_activity__repeat_new_passphrase">打多次個新密碼</string>

    <!-- contact_selection_activity -->
    <string name="contact_selection_activity__invite_to_signal">拉隊嚟 Molly</string>
    <string name="contact_selection_activity__new_group">開個新谷</string>
    <!-- Row item title for refreshing contacts -->
    <string name="contact_selection_activity__refresh_contacts">重新整理聯絡人</string>
    <!-- Row item description for refreshing contacts -->
    <string name="contact_selection_activity__missing_someone">揾唔到某個人？試下重新整理</string>
    <!-- Row header title for more section -->
    <string name="contact_selection_activity__more">更多</string>

    <!-- contact_filter_toolbar -->
    <string name="contact_filter_toolbar__clear_entered_text_description">清除輸入咗嘅文字</string>
    <string name="contact_filter_toolbar__show_keyboard_description">顯示鍵盤</string>
    <string name="contact_filter_toolbar__show_dial_pad_description">顯示撥號盤</string>

    <!-- contact_selection_group_activity -->
    <string name="contact_selection_group_activity__no_contacts">無聯絡人。</string>
    <string name="contact_selection_group_activity__finding_contacts">載入緊啲聯絡人…</string>

    <!-- single_contact_selection_activity -->
    <string name="SingleContactSelectionActivity_contact_photo">聯絡人相片</string>

    <!-- ContactSelectionListFragment-->
    <string name="ContactSelectionListFragment_signal_requires_the_contacts_permission_in_order_to_display_your_contacts">Molly 要攞「聯絡人」權限，先可以羅列您啲聯絡人出嚟，但權限已被永久拒絕。請到呢個 app 嘅設定功能表，揀選「權限」，然後啟用「聯絡人」。</string>
    <string name="ContactSelectionListFragment_error_retrieving_contacts_check_your_network_connection">提取聯絡人嘅時候發生錯誤，請檢查您嘅網絡連線</string>
    <string name="ContactSelectionListFragment_username_not_found">使用者名稱搵唔到</string>
    <string name="ContactSelectionListFragment_s_is_not_a_signal_user">"「%1$s」唔係 Signal 使用者。請檢查使用者名稱，然後再試下啦。"</string>
    <string name="ContactSelectionListFragment_you_do_not_need_to_add_yourself_to_the_group">您唔使加自己入個谷度</string>
    <string name="ContactSelectionListFragment_maximum_group_size_reached">谷嘅人數已經到頂</string>
    <string name="ContactSelectionListFragment_signal_groups_can_have_a_maximum_of_d_members">Signal 嘅谷最多可以有 %1$d 位成員。</string>
    <string name="ContactSelectionListFragment_recommended_member_limit_reached">夠晒建議嘅成員人數喇</string>
    <string name="ContactSelectionListFragment_signal_groups_perform_best_with_d_members_or_fewer">Signal 谷頂櫳 %1$d 位成員就佮佮冚㗎嘞。再加多啲成員嘅話，收發訊息就可能會有延遲。</string>
    <plurals name="ContactSelectionListFragment_d_members">
        <item quantity="other">%1$d 位成員</item>
    </plurals>

    <!-- contact_selection_list_fragment -->
    <string name="contact_selection_list_fragment__signal_needs_access_to_your_contacts_in_order_to_display_them">Molly 要存取您嘅聯絡人，先可以顯示畀您睇。</string>
    <string name="contact_selection_list_fragment__show_contacts">顯示聯絡人</string>

    <!-- contact_selection_list_item -->
    <plurals name="contact_selection_list_item__number_of_members">
        <item quantity="other">%1$d 位成員</item>
    </plurals>
    <!-- Displays number of viewers for a story -->
    <plurals name="contact_selection_list_item__number_of_viewers">
        <item quantity="other">%1$d 位花生友</item>
    </plurals>

    <!-- conversation_activity -->
    <string name="conversation_activity__type_message_push">Signal 訊息</string>
    <string name="conversation_activity__type_message_sms_insecure">無加密嘅短訊</string>
    <string name="conversation_activity__type_message_mms_insecure">無加密嘅多媒體短訊</string>
    <!-- Option in send button context menu to schedule the message instead of sending it directly -->
    <string name="conversation_activity__sim_n">SIM 卡 %1$d</string>
    <string name="conversation_activity__send">傳送</string>
    <string name="conversation_activity__compose_description">訊息撰寫</string>
    <string name="conversation_activity__emoji_toggle_description">切換表情符號鍵盤</string>
    <string name="conversation_activity__attachment_thumbnail">附件縮圖</string>
    <string name="conversation_activity__quick_attachment_drawer_toggle_camera_description">切換快速相機附件選單</string>
    <string name="conversation_activity__quick_attachment_drawer_record_and_send_audio_description">錄音並傳送音訊附件</string>
    <string name="conversation_activity__quick_attachment_drawer_lock_record_description">音訊附件鎖定錄音</string>
    <string name="conversation_activity__message_could_not_be_sent">訊息傳送唔到。請檢查您嘅連線，然後再試下啦。</string>

    <!-- conversation_input_panel -->
    <string name="conversation_input_panel__slide_to_cancel">滑走以取消</string>
    <string name="conversation_input_panel__cancel">取消</string>

    <!-- conversation_item -->
    <string name="conversation_item__mms_image_description">多媒體檔案訊息</string>
    <string name="conversation_item__secure_message_description">安全嘅訊息</string>

    <!-- conversation_item_sent -->
    <string name="conversation_item_sent__send_failed_indicator_description">傳送失敗</string>
    <string name="conversation_item_sent__pending_approval_description">仲等緊審批</string>
    <string name="conversation_item_sent__delivered_description">收到</string>
    <string name="conversation_item_sent__message_read">個訊息睇咗</string>

    <!-- conversation_item_received -->
    <string name="conversation_item_received__contact_photo_description">聯絡人相片</string>

    <!-- ConversationUpdateItem -->
    <string name="ConversationUpdateItem_loading">載入緊</string>
    <string name="ConversationUpdateItem_learn_more">講多啲畀我聽</string>
    <string name="ConversationUpdateItem_join_call">加入通話</string>
    <string name="ConversationUpdateItem_return_to_call">返回通話</string>
    <string name="ConversationUpdateItem_call_is_full">通話已滿座</string>
    <string name="ConversationUpdateItem_invite_friends">誠邀好友</string>
    <string name="ConversationUpdateItem_enable_call_notifications">啟用通話通知</string>
    <string name="ConversationUpdateItem_update_contact">更新聯絡人</string>
    <!-- Update item button text to show to block a recipient from requesting to join via group link -->
    <string name="ConversationUpdateItem_block_request">封鎖請求</string>
    <string name="ConversationUpdateItem_no_groups_in_common_review_requests_carefully">無有緣相遇嘅谷。請您金睛火眼睇清楚啲請求。</string>
    <string name="ConversationUpdateItem_no_contacts_in_this_group_review_requests_carefully">呢個谷入面無您識得嘅聯絡人。請您金睛火眼睇清楚啲請求。</string>
    <string name="ConversationUpdateItem_view">睇下</string>
    <string name="ConversationUpdateItem_the_disappearing_message_time_will_be_set_to_s_when_you_message_them">當您發送訊息畀人嘅時候，過眼雲煙訊息倒數將會設定為 %1$s。</string>
    <!-- Update item button text to show to boost a feature -->
    <string name="ConversationUpdateItem_donate">課金</string>
    <!-- Update item button text to send payment -->
    <string name="ConversationUpdateItem_send_payment">傳送付款</string>
    <!-- Update item button text to activate payments -->
    <string name="ConversationUpdateItem_activate_payments">啟用付款</string>
    <!-- Update item alerting the user they hid this person and that they can message them to unhide them -->
    <string name="ConversationUpdateItem_hidden_contact_message_to_add_back">你已經移除咗呢個人。如果宜家傳送訊息俾佢嘅話，佢就會重新加返入你嘅聯絡人清單。</string>

    <!-- audio_view -->
    <string name="audio_view__play_pause_accessibility_description">播放 … 暫停</string>
    <string name="audio_view__download_accessibility_description">下載</string>

    <!-- QuoteView -->
    <string name="QuoteView_audio">聲音</string>
    <string name="QuoteView_video">影片</string>
    <string name="QuoteView_photo">相</string>
    <string name="QuoteView_gif">GIF</string>
    <string name="QuoteView_view_once_media">流聲掠影多媒體檔案</string>
    <string name="QuoteView_sticker">貼圖</string>
    <string name="QuoteView_you">您</string>
    <string name="QuoteView_original_missing">搵唔到原來嘅訊息</string>
    <!-- Author formatting for group stories -->
    <string name="QuoteView_s_story">%1$s · 是日花生</string>
    <!-- Label indicating that a quote is for a reply to a story you created -->
    <string name="QuoteView_your_story">您 · 是日花生</string>
    <!-- Label indicating that the story being replied to no longer exists -->
    <string name="QuoteView_no_longer_available">已經收檔</string>
    <!-- Label for quoted gift -->
    <string name="QuoteView__donation_for_a_friend">代表朋友捐款</string>

    <!-- conversation_fragment -->
    <string name="conversation_fragment__scroll_to_the_bottom_content_description">碌到落最底</string>

    <!-- BubbleOptOutTooltip -->
    <!-- Message to inform the user of what Android chat bubbles are -->
    <string name="BubbleOptOutTooltip__description">氣泡係一項 Android 功能，Molly 傾偈用唔用氣泡就由得您揀。</string>
    <!-- Button to dismiss the tooltip for opting out of using Android bubbles -->
    <string name="BubbleOptOutTooltip__not_now">遲啲先啦</string>
    <!-- Button to move to the system settings to control the use of Android bubbles -->
    <string name="BubbleOptOutTooltip__turn_off">關閉</string>

    <!-- safety_number_change_dialog -->
    <string name="safety_number_change_dialog__safety_number_changes">安全碼郁動過</string>
    <string name="safety_number_change_dialog__accept">接受</string>
    <string name="safety_number_change_dialog__call_anyway">照樣通話</string>
    <string name="safety_number_change_dialog__join_call">加入通話</string>
    <string name="safety_number_change_dialog__continue_call">繼續通話</string>
    <string name="safety_number_change_dialog__leave_call">退出通話</string>
    <string name="safety_number_change_dialog__the_following_people_may_have_reinstalled_or_changed_devices">下列嘅人可能已重新裝過 Signal 或者換咗部機。同佢哋驗證下您嘅安全碼，可以確保私隱。</string>
    <string name="safety_number_change_dialog__view">睇下</string>
    <string name="safety_number_change_dialog__previous_verified">先前驗證咗</string>

    <!-- EnableCallNotificationSettingsDialog__call_notifications_checklist -->
    <string name="EnableCallNotificationSettingsDialog__call_notifications_enabled">通話通知已啟用</string>
    <string name="EnableCallNotificationSettingsDialog__enable_call_notifications">啟用通話通知</string>
    <string name="EnableCallNotificationSettingsDialog__enable_background_activity">啟用背景活動</string>
    <string name="EnableCallNotificationSettingsDialog__everything_looks_good_now">似乎已經萬事俱備！</string>
    <string name="EnableCallNotificationSettingsDialog__to_receive_call_notifications_tap_here_and_turn_on_show_notifications">要接收通話通知嘅話，撳一下呢度並開啟「顯示通知」。</string>
    <string name="EnableCallNotificationSettingsDialog__to_receive_call_notifications_tap_here_and_turn_on_notifications">要接收通話通知嘅話，撳一下呢度並開啟通知，同時確保已經啟用聲音同彈出式視窗。</string>
    <string name="EnableCallNotificationSettingsDialog__to_receive_call_notifications_tap_here_and_enable_background_activity_in_battery_settings">要接收通話通知嘅話，撳一下呢度並喺「電量」設定啟用背景活動。 </string>
    <string name="EnableCallNotificationSettingsDialog__settings">設定</string>
    <string name="EnableCallNotificationSettingsDialog__to_receive_call_notifications_tap_settings_and_turn_on_show_notifications">要接收通話通知嘅話，撳一下 [設定] 並開啟「顯示通知」。</string>
    <string name="EnableCallNotificationSettingsDialog__to_receive_call_notifications_tap_settings_and_turn_on_notifications">要接收通話通知嘅話，撳一下 [設定] 並開啟通知，同時確保已經啟用聲音同彈出式視窗。</string>
    <string name="EnableCallNotificationSettingsDialog__to_receive_call_notifications_tap_settings_and_enable_background_activity_in_battery_settings">要接收通話通知嘅話，撳一下 [設定] 並喺「電量」設定啟用背景活動。</string>

    <!-- country_selection_fragment -->
    <string name="country_selection_fragment__loading_countries">載入緊世界各國…</string>
    <string name="country_selection_fragment__search">搜尋</string>
    <string name="country_selection_fragment__no_matching_countries">未有相符嘅國家</string>

    <!-- device_add_fragment -->
    <string name="device_add_fragment__scan_the_qr_code_displayed_on_the_device_to_link">掃一掃嗰部機顯示嘅二維碼去連結</string>

    <!-- device_link_fragment -->
    <string name="device_link_fragment__link_device">連結部機</string>

    <!-- device_list_fragment -->
    <string name="device_list_fragment__no_devices_linked">未有任何已連結嘅機</string>
    <string name="device_list_fragment__link_new_device">連結一部新機</string>

    <!-- expiration -->
    <string name="expiration_off">唔用</string>

    <plurals name="expiration_seconds">
        <item quantity="other">%1$d 秒</item>
    </plurals>

    <string name="expiration_seconds_abbreviated">%1$d 秒</string>

    <plurals name="expiration_minutes">
        <item quantity="other">%1$d 分鐘</item>
    </plurals>

    <string name="expiration_minutes_abbreviated">%1$d 分鐘之前</string>

    <plurals name="expiration_hours">
        <item quantity="other">%1$d 個鐘</item>
    </plurals>

    <string name="expiration_hours_abbreviated">%1$d 個鐘</string>

    <plurals name="expiration_days">
        <item quantity="other">%1$d 日</item>
    </plurals>

    <string name="expiration_days_abbreviated">%1$d 日</string>

    <plurals name="expiration_weeks">
        <item quantity="other">%1$d 星期</item>
    </plurals>

    <string name="expiration_weeks_abbreviated">%1$d 星期</string>
    <string name="expiration_combined">%1$s %2$s</string>

    <!-- unverified safety numbers -->
    <string name="IdentityUtil_unverified_banner_one">您同 %1$s 之間嘅安全碼已經郁動過，唔再算係驗證咗</string>
    <string name="IdentityUtil_unverified_banner_two">您同 %1$s 同埋 %2$s 之間嘅安全碼已經郁動過，唔再算係驗證咗</string>
    <string name="IdentityUtil_unverified_banner_many">您同 %1$s、%2$s 同埋 %3$s 之間嘅安全碼已經郁動過，唔再算係驗證咗</string>

    <string name="IdentityUtil_unverified_dialog_one">您同 %1$s 之間嘅安全碼已經郁動過，唔再算係驗證咗。話唔埋係有人企圖截取您嘅通訊，但又或者，只係 %1$s 重新裝過 Signal。</string>
    <string name="IdentityUtil_unverified_dialog_two">您同 %1$s 同埋 %2$s 之間嘅安全碼，唔再算係驗證咗。話唔埋係有人企圖截取您嘅通訊，但又或者，只係佢哋重新裝過 Signal。</string>
    <string name="IdentityUtil_unverified_dialog_many">您同 %1$s、%2$s 同埋 %3$s 之間嘅安全碼，唔再算係驗證咗。話唔埋係有人企圖截取您嘅通訊，但又或者，只係佢哋重新裝過 Signal。</string>

    <string name="IdentityUtil_untrusted_dialog_one">您同 %1$s 之間嘅安全碼冇耐之前郁動過。</string>
    <string name="IdentityUtil_untrusted_dialog_two">您同 %1$s 同埋 %2$s 之間嘅安全碼冇耐之前郁動過。</string>
    <string name="IdentityUtil_untrusted_dialog_many">您同 %1$s、%2$s 同埋 %3$s 之間嘅安全碼冇耐之前郁動過。</string>

    <plurals name="identity_others">
        <item quantity="other">另外 %1$d 個人</item>
    </plurals>

    <!-- giphy_activity -->
    <string name="giphy_activity_toolbar__search_gifs">搵 GIF</string>

    <!-- giphy_fragment -->
    <string name="giphy_fragment__nothing_found">乜都搵唔到</string>

    <!-- load_more_header -->
    <string name="load_more_header__loading">載入緊</string>

    <!-- media_overview_activity -->
    <string name="media_overview_activity__no_media">無多媒體</string>

    <!-- message_recipients_list_item -->
    <string name="message_recipients_list_item__view">睇下</string>
    <string name="message_recipients_list_item__resend">再發一次</string>

    <!-- Displayed in a toast when user long presses an item in MyStories -->
    <string name="MyStoriesFragment__copied_sent_timestamp_to_clipboard">複製咗個送出時間去剪貼簿。</string>
    <!-- Displayed when there are no outgoing stories -->
    <string name="MyStoriesFragment__updates_to_your_story_will_show_up_here">您放送嘅是日花生有咩新動靜，就會喺呢處出現。</string>

    <!-- GroupUtil -->
    <plurals name="GroupUtil_joined_the_group">
        <item quantity="other">%1$s 已加入呢個谷。</item>
    </plurals>
    <string name="GroupUtil_group_name_is_now">個谷嘅名而家叫做「%1$s」。</string>

    <!-- prompt_passphrase_activity -->
    <string name="prompt_passphrase_activity__unlock">解鎖</string>

    <!-- prompt_mms_activity -->
    <string name="prompt_mms_activity__signal_requires_mms_settings_to_deliver_media_and_group_messages">Signal 要攞返 MMS 設定，先可以透過您嘅流動電訊商送遞多媒體檔案同谷嘅訊息。呢層您部機未有提供相關嘅資訊，呢種情況可能係您部機設有鎖定或其他限制式嘅設置。</string>
    <string name="prompt_mms_activity__to_send_media_and_group_messages_tap_ok">要傳送多媒體檔案同谷嘅訊息嘅話，請撳一下「確定」並完成所要求嘅設定。至於您嘅流動電訊商要咩 MMS 設定，通常上網查下「您個台 APN」就會搵到。呢樣嘢淨係需要設定一次。</string>

    <!-- BadDecryptLearnMoreDialog -->
    <string name="BadDecryptLearnMoreDialog_delivery_issue">送遞有問題</string>
    <string name="BadDecryptLearnMoreDialog_couldnt_be_delivered_individual">系統傳送唔到 %1$s 俾你嘅訊息、貼圖、心情回應或者已讀標記。佢可能係直接或者透過群組傳送俾你嘅。</string>
    <string name="BadDecryptLearnMoreDialog_couldnt_be_delivered_group">系統傳送唔到 %1$s 俾你嘅訊息、貼圖、心情回應或者已讀標記。</string>

    <!-- profile_create_activity -->
    <string name="CreateProfileActivity_first_name_required">名 (必填)</string>
    <string name="CreateProfileActivity_last_name_optional">姓 (選填)</string>
    <string name="CreateProfileActivity_next">下一步</string>
    <string name="CreateProfileActivity_custom_mms_group_names_and_photos_will_only_be_visible_to_you">自訂嘅多媒體短訊谷名同相淨係得您自己睇到。</string>
    <string name="CreateProfileActivity_group_descriptions_will_be_visible_to_members_of_this_group_and_people_who_have_been_invited">呢個谷嘅成員，以及獲邀加入嘅人，會睇到個谷嘅描述。</string>

    <!-- EditAboutFragment -->
    <string name="EditAboutFragment_about">關於</string>
    <string name="EditAboutFragment_write_a_few_words_about_yourself">我鏡裡看見了新生…</string>
    <string name="EditAboutFragment_count">%1$d/%2$d</string>
    <string name="EditAboutFragment_speak_freely">從不想作假 只活這☝️次</string>
    <string name="EditAboutFragment_encrypted">誰人如常 問我今天驚心度</string>
    <string name="EditAboutFragment_be_kind">有一天相約 我們找烏托邦</string>
    <string name="EditAboutFragment_coffee_lover">茶杯未滿 仍然裝著大半</string>
    <string name="EditAboutFragment_free_to_chat">以咪高風大預言一個十年</string>
    <string name="EditAboutFragment_taking_a_break">不必搜索物證 想一想 神話的要點</string>
    <string name="EditAboutFragment_working_on_something_new">顛覆角度 哪懼無路</string>

    <!-- EditProfileFragment -->
    <string name="EditProfileFragment__edit_group">編輯個谷</string>
    <string name="EditProfileFragment__group_name">個谷嘅名</string>
    <string name="EditProfileFragment__group_description">個谷嘅描述</string>
  <!-- Removed by excludeNonTranslatables <string name="EditProfileFragment__support_link" translatable="false">https://support.signal.org/hc/articles/360007459591</string> -->

    <!-- EditProfileNameFragment -->
    <string name="EditProfileNameFragment_your_name">您嘅名稱</string>
    <string name="EditProfileNameFragment_first_name">名</string>
    <string name="EditProfileNameFragment_last_name_optional">姓 (選填)</string>
    <string name="EditProfileNameFragment_save">儲存</string>
    <string name="EditProfileNameFragment_failed_to_save_due_to_network_issues_try_again_later">因為網絡有問題，儲存唔到。陣間再試下啦。</string>

    <!-- recipient_preferences_activity -->
    <string name="recipient_preference_activity__shared_media">已分享嘅多媒體</string>

    <!-- recipients_panel -->

    <!-- verify_display_fragment -->
    <!-- Explanation of how to verify the safety numbers. %s is replaced with the name of the other recipient -->
    <string name="verify_display_fragment__pnp_verify_safety_numbers_explanation_with_s">如果想驗證你同 %1$s 之間嘅端對端加密設定，請將畫面上方嘅色卡同對方部機嘅色卡比對一下，然後比較埋兩組數字。如果兩邊唔吻合，可以掃一下試用另一對安全碼。只有一對安全碼吻合就得㗎喇。</string>
    <string name="verify_display_fragment__tap_to_scan">撳一下去掃描</string>
    <string name="verify_display_fragment__successful_match">完全啱晒</string>
    <string name="verify_display_fragment__failed_to_verify_safety_number">驗證安全碼失敗</string>
    <string name="verify_display_fragment__loading">載入緊…</string>
    <string name="verify_display_fragment__mark_as_verified">剔低話驗證咗</string>
    <string name="verify_display_fragment__clear_verification">抹走先前個驗證</string>
    <!-- Banner at top of safety numbers screen explaining that we\'re updating how safety numbers work. -->
    <string name="verify_display_fragment__safety_numbers_are_updating_banner_no_learn_more">安全碼更新緊。</string>

    <!-- Title for dialog explaining for how safety numbers are transitioning to support usernames -->
    <string name="PnpSafetyNumberEducationDialog__title">安全碼變更</string>
    <!-- Message for dialog explaining for how safety numbers are transitioning to support usernames -->
    <string name="PnpSafetyNumberEducationDialog__body">安全碼喺過渡期間更新緊，以便啟用 Signal 即將推出嘅私隱功能。\n\n要驗證安全碼，請將色卡同聯絡人部機嘅色卡比對一下。如果兩邊唔吻合，可以掃一下試用另一對安全碼。只有一對安全碼吻合就得㗎喇。</string>
    <!-- Button for more information about the safety number changes. Takes user to support article -->
    <string name="PnpSafetyNumberEducationDialog__help">有冇啲咩幫到您？</string>
    <!-- Confirmation button for educating users about new safety number changes -->
    <string name="PnpSafetyNumberEducationDialog__confirm">明白</string>

    <!-- verity_scan_fragment -->
    <string name="verify_scan_fragment__scan_the_qr_code_on_your_contact">請掃一掃您嘅聯絡人部機上面個二維碼。</string>

    <!-- webrtc_answer_decline_button -->
    <string name="webrtc_answer_decline_button__swipe_up_to_answer">向上滑就接聽</string>
    <string name="webrtc_answer_decline_button__swipe_down_to_reject">向下滑就拒聽</string>

    <!-- message_details_header -->
    <string name="message_details_header__issues_need_your_attention">有事請您注意。</string>
    <string name="message_details_header_sent">送出</string>
    <string name="message_details_header_received">收到</string>
    <string name="message_details_header_disappears">過目化作雲煙</string>
    <string name="message_details_header_via">透過</string>

    <!-- message_details_recipient_header -->
    <string name="message_details_recipient_header__pending_send">仲要等等</string>
    <string name="message_details_recipient_header__sent_to">已傳送至</string>
    <string name="message_details_recipient_header__sent_from">係嚟自</string>
    <string name="message_details_recipient_header__delivered_to">佢收到</string>
    <string name="message_details_recipient_header__read_by">佢睇咗</string>
    <string name="message_details_recipient_header__not_sent">未傳送</string>
    <string name="message_details_recipient_header__viewed">佢睇過</string>
    <string name="message_details_recipient_header__skipped">冇傳送俾佢</string>

    <!-- message_Details_recipient -->
    <string name="message_details_recipient__failed_to_send">傳送唔到</string>
    <string name="message_details_recipient__new_safety_number">新嘅安全嗎</string>
    <!-- Button text shown in message details when the message has an edit history and this will let them view the history -->
    <string name="MessageDetails__view_edit_history">睇下編輯紀錄</string>

    <!-- AndroidManifest.xml -->
    <string name="AndroidManifest__create_passphrase">建立密碼</string>
    <string name="AndroidManifest__select_contacts">揀選聯絡人</string>
    <string name="AndroidManifest__change_passphrase">更改密碼</string>
    <string name="AndroidManifest__verify_safety_number">驗證安全碼</string>
    <string name="AndroidManifest__media_preview">多媒體預覽</string>
    <string name="AndroidManifest__message_details">訊息詳情</string>
    <string name="AndroidManifest__linked_devices">連結咗嘅機</string>
    <string name="AndroidManifest__invite_friends">誠邀好友</string>
    <string name="AndroidManifest_archived_conversations">封存咗嘅聊天</string>

    <!-- HelpFragment -->
    <string name="HelpFragment__have_you_read_our_faq_yet">您有冇睇過我哋嘅常見問答呀？</string>
    <string name="HelpFragment__next">下一步</string>
    <string name="HelpFragment__contact_us">聯絡我哋</string>
    <string name="HelpFragment__tell_us_whats_going_on">話我哋知咩嘢樹？</string>
    <string name="HelpFragment__include_debug_log">一併送交除錯記錄檔。</string>
    <string name="HelpFragment__whats_this">呢個係乜東東？</string>
    <string name="HelpFragment__how_do_you_feel">您個心情係點樣？ (選擇題)</string>
    <string name="HelpFragment__tell_us_why_youre_reaching_out">請問有咩幫到您？</string>
  <!-- Removed by excludeNonTranslatables <string name="HelpFragment__emoji_5" translatable="false">emoji_5</string> -->
  <!-- Removed by excludeNonTranslatables <string name="HelpFragment__emoji_4" translatable="false">emoji_4</string> -->
  <!-- Removed by excludeNonTranslatables <string name="HelpFragment__emoji_3" translatable="false">emoji_3</string> -->
  <!-- Removed by excludeNonTranslatables <string name="HelpFragment__emoji_2" translatable="false">emoji_2</string> -->
  <!-- Removed by excludeNonTranslatables <string name="HelpFragment__emoji_1" translatable="false">emoji_1</string> -->
  <!-- Removed by excludeNonTranslatables <string name="HelpFragment__link__debug_info" translatable="false">https://support.signal.org/hc/articles/360007318591</string> -->
  <!-- Removed by excludeNonTranslatables <string name="HelpFragment__link__faq" translatable="false">https://support.signal.org</string> -->
    <string name="HelpFragment__support_info">支援資訊</string>
    <string name="HelpFragment__signal_android_support_request">Signal Android 支援請求</string>
    <string name="HelpFragment__debug_log">除錯記錄檔：</string>
    <string name="HelpFragment__could_not_upload_logs">上載唔到記錄檔</string>
    <string name="HelpFragment__please_be_as_descriptive_as_possible">請您儘可能具體說明，幫我哋了解個問題。</string>
    <string-array name="HelpFragment__categories_5">
        <item>請揀選一項</item>
        <item>系統暫時停用</item>
        <item>功能請求</item>
        <item>發問</item>
        <item>意見</item>
        <item>其他</item>
        <item>付款 (MobileCoin)</item>
        <item>課金與襟章</item>
        <item>短訊匯出</item>
    </string-array>
    <!-- Subject of email when submitting debug logs to help debug slow notifications -->
    <string name="DebugLogsPromptDialogFragment__signal_android_support_request">提交 Signal Android 除錯紀錄</string>
    <!-- Category to organize the support email sent -->
    <string name="DebugLogsPromptDialogFragment__slow_notifications_category">通知緩慢</string>
    <!-- Category to organize the support email sent -->
    <string name="DebugLogsPromptDialogFragment__crash_category">當機</string>
    <!-- Action to submit logs and take user to send an e-mail -->
    <string name="DebugLogsPromptDialogFragment__submit">提交</string>
    <!-- Action to decline to submit logs -->
    <string name="DebugLogsPromptDialogFragment__no_thanks">唔使住喇</string>

    <!-- ReactWithAnyEmojiBottomSheetDialogFragment -->
    <string name="ReactWithAnyEmojiBottomSheetDialogFragment__this_message">呢個訊息</string>
    <string name="ReactWithAnyEmojiBottomSheetDialogFragment__recently_used">最近用過</string>
    <string name="ReactWithAnyEmojiBottomSheetDialogFragment__smileys_and_people">公仔同人像</string>
    <string name="ReactWithAnyEmojiBottomSheetDialogFragment__nature">大自然</string>
    <string name="ReactWithAnyEmojiBottomSheetDialogFragment__food">嘢食</string>
    <string name="ReactWithAnyEmojiBottomSheetDialogFragment__activities">活動</string>
    <string name="ReactWithAnyEmojiBottomSheetDialogFragment__places">地方</string>
    <string name="ReactWithAnyEmojiBottomSheetDialogFragment__objects">物件</string>
    <string name="ReactWithAnyEmojiBottomSheetDialogFragment__symbols">符號</string>
    <string name="ReactWithAnyEmojiBottomSheetDialogFragment__flags">旗幟</string>
    <string name="ReactWithAnyEmojiBottomSheetDialogFragment__emoticons">表情符號</string>
    <string name="ReactWithAnyEmojiBottomSheetDialogFragment__no_results_found">查無結果</string>

    <!-- arrays.xml -->
    <string name="arrays__use_default">跟返預設咁樣</string>
    <string name="arrays__use_custom">自己揀選咁樣</string>

    <string name="arrays__mute_for_one_hour">靜音 1 個鐘</string>
    <string name="arrays__mute_for_eight_hours">靜音 8 個鐘</string>
    <string name="arrays__mute_for_one_day">靜音 1 日</string>
    <string name="arrays__mute_for_seven_days">靜音 7 日</string>
    <string name="arrays__always">幾時都係</string>

    <string name="arrays__settings_default">跟返 [設定] 點話點好</string>
    <string name="arrays__enabled">啟用</string>
    <string name="arrays__disabled">停用</string>

    <string name="arrays__name_and_message">個名同訊息</string>
    <string name="arrays__name_only">淨係個名</string>
    <string name="arrays__no_name_or_message">名同訊息都唔要</string>

    <string name="arrays__images">圖片</string>
    <string name="arrays__audio">聲音</string>
    <string name="arrays__video">影片</string>
    <string name="arrays__documents">文件</string>

    <string name="arrays__small">細</string>
    <string name="arrays__normal">正常</string>
    <string name="arrays__large">大</string>
    <string name="arrays__extra_large">超大</string>

    <string name="arrays__default">預設</string>
    <string name="arrays__high">高</string>
    <string name="arrays__max">最高</string>

    <!-- plurals.xml -->
    <plurals name="hours_ago">
        <item quantity="other">%1$d 個鐘之前</item>
    </plurals>

    <!-- preferences.xml -->
    <string name="preferences_beta">測試版</string>
    <string name="preferences__sms_mms">短訊同多媒體短訊</string>
    <string name="preferences__pref_use_address_book_photos">用返通訊錄嘅相</string>
    <string name="preferences__display_contact_photos_from_your_address_book_if_available">如果您喺通訊錄度有佢張相，咁聯絡人會顯示返嗰張相出嚟</string>
    <!-- Preference menu item title for a toggle switch for preserving the archived state of muted chats. -->
    <string name="preferences__pref_keep_muted_chats_archived">繼續封存靜音聊天</string>
    <!-- Preference menu item description for a toggle switch for preserving the archived state of muted chats. -->
    <string name="preferences__muted_chats_that_are_archived_will_remain_archived">當收到新訊息嘅時候，封存咗嘅靜音聊天會繼續封存。</string>
    <string name="preferences__generate_link_previews">幫啲拎整個預覽</string>
    <string name="preferences__retrieve_link_previews_from_websites_for_messages">您傳送嘅訊息如果有拎嘅話，跟住條拎去網站度攞返個預覽。</string>
    <string name="preferences__change_passphrase">更改密碼</string>
    <string name="preferences__change_your_passphrase">更改您個密碼</string>
    <string name="preferences__enable_passphrase">啟用密碼畫面鎖</string>
    <string name="preferences__lock_signal_and_message_notifications_with_a_passphrase">用密碼將畫面同通知上鎖</string>
    <string name="preferences__screen_security">畫面要遮掩</string>
    <string name="preferences__auto_lock_signal_after_a_specified_time_interval_of_inactivity">指定嘅閒置時間過後自動將 Signal 上鎖</string>
    <string name="preferences__inactivity_timeout_passphrase">閒置逾時密碼</string>
    <string name="preferences__inactivity_timeout_interval">隔幾耐謂之閒置逾時</string>
    <string name="preferences__notifications">通知</string>
    <string name="preferences__led_color">LED 顏色</string>
    <string name="preferences__led_color_unknown">未知</string>
    <string name="preferences__pref_led_blink_title">LED 眨燈規律</string>
    <string name="preferences__customize">自訂</string>
    <string name="preferences__change_sound_and_vibration">更改響聲同震動</string>
    <string name="preferences__sound">響聲</string>
    <string name="preferences__silent">靜音</string>
    <string name="preferences__default">預設</string>
    <string name="preferences__repeat_alerts">重複提示</string>
    <string name="preferences__never">唔使喇</string>
    <string name="preferences__one_time">一次</string>
    <string name="preferences__two_times">兩次</string>
    <string name="preferences__three_times">三次</string>
    <string name="preferences__five_times">五次</string>
    <string name="preferences__ten_times">十次</string>
    <string name="preferences__vibrate">震動</string>
    <string name="preferences__green">綠色</string>
    <string name="preferences__red">紅色</string>
    <string name="preferences__blue">藍色</string>
    <string name="preferences__orange">橙色</string>
    <string name="preferences__cyan">青色</string>
    <string name="preferences__magenta">洋紅色</string>
    <string name="preferences__white">白色</string>
    <string name="preferences__none">無</string>
    <string name="preferences__fast">快</string>
    <string name="preferences__normal">正常</string>
    <string name="preferences__slow">慢</string>
    <string name="preferences__help">說明</string>
    <string name="preferences__advanced">進階</string>
    <string name="preferences__donate_to_signal">課金 Molly</string>
    <!-- Preference label for making one-time donations to Signal -->
    <string name="preferences__privacy">私隱</string>
    <!-- Preference label for stories -->
    <string name="preferences__stories">限時動態</string>
    <string name="preferences__mms_user_agent">MMS 使用者代理</string>
    <string name="preferences__advanced_mms_access_point_names">手動 MMS 設定</string>
    <string name="preferences__mmsc_url">MMSC URL</string>
    <string name="preferences__mms_proxy_host">MMS 代理伺服器主機</string>
    <string name="preferences__mms_proxy_port">MMS 代理伺服器連接埠</string>
    <string name="preferences__mmsc_username">MMSC 使用者名稱</string>
    <string name="preferences__mmsc_password">MMSC 密碼</string>
    <string name="preferences__sms_delivery_reports">短訊傳遞報告</string>
    <string name="preferences__request_a_delivery_report_for_each_sms_message_you_send">您發送嘅每一個短訊都要攞返份傳遞報告</string>
    <string name="preferences__data_and_storage">數據同儲存空間</string>
    <string name="preferences__storage">儲存空間</string>
    <string name="preferences__payments">付款</string>
    <!-- Privacy settings payments section description -->
    <string name="preferences__payment_lock">付款鎖定</string>
    <string name="preferences__conversation_length_limit">聊天訊息量上限</string>
    <string name="preferences__keep_messages">保留訊息</string>
    <string name="preferences__clear_message_history">清除訊息紀錄</string>
    <string name="preferences__linked_devices">連結咗嘅機</string>
    <string name="preferences__light_theme">淺色</string>
    <string name="preferences__dark_theme">深色</string>
    <string name="preferences__appearance">版面</string>
    <string name="preferences__theme">色系</string>
    <string name="preferences__chat_color_and_wallpaper">傾偈顏色同背景</string>
    <!-- Clickable settings text allowing the user to change the icon visible on their phone\'s home screen. -->
    <string name="preferences__app_icon">App 圖示</string>
    <!-- Approval for changing the app icon. -->
    <string name="preferences__app_icon_dialog_ok">確定</string>
    <!-- Cancelling the operation of changing the app icon. -->
    <string name="preferences__app_icon_dialog_cancel">取消</string>
    <!-- Title for the confirmation dialog of changing the app icon. -->
    <string name="preferences__app_icon_dialog_title">將 app 圖示同個名轉做「%1$s」</string>
    <!-- Description for the confirmation dialog of changing the app icon. -->
    <string name="preferences__app_icon_dialog_description">要閂咗 Molly 先可以更改個 app 嘅圖示同名。通知都係會用返預設嘅 Molly 圖示同埋個名嚟顯示。</string>
    <!-- Visible warning label for the limitations of changing the app icon with learn more call to action. -->
    <string name="preferences__app_icon_warning_learn_more">揀個 app 圖示同名，佢哋會顯示喺手機嘅主螢幕同埋應用抽屜嗰度。通知都係會用返預設嘅 Molly 圖示同埋個名嚟顯示。了解 詳情</string>
    <!-- Visible warning label for the limitations of changing the app icon. -->
    <string name="preferences__app_icon_warning">App 圖示同個名可以喺手機嘅主螢幕同埋應用抽屜裡面見到。</string>
    <!-- Visible warning label explaining that changing the app icon and name does not affect notifications. -->
    <string name="preferences__app_icon_notification_warning">通知都係會用返預設嘅 Molly 圖示同埋個名嚟顯示。</string>
    <!--Call to action to get more information about the limitations of the change app icon functionality. -->
    <string name="preferences__app_icon_learn_more">了解 詳情</string>
    <!--Text description of a graphic illustrating the limitations of the app icon change. -->
    <string name="preferences__graphic_illustrating_where_the_replacement_app_icon_will_be_visible">圖解顯示咗替代 app 圖示可以見到嘅位置。</string>
    <string name="preferences__disable_pin">停用 PIN 碼</string>
    <string name="preferences__enable_pin">啟用 PIN 碼</string>
    <string name="preferences__if_you_disable_the_pin_you_will_lose_all_data">若然您停用 PIN 碼，咁當您重新註冊 Signal 嘅時候，除非話您自己手動備份同還原啦，否則您將會遺失所有資料。當 PIN 碼停用嘅時候，冇得開啟註冊鎖。</string>
    <string name="preferences__pins_keep_information_stored_with_signal_encrypted_so_only_you_can_access_it">有 PIN 碼，儲存喺 Signal 嘅資訊就安心加密，淨係得您先接觸到。當您重新裝過 Signal 嘅時候，您嘅個人資料、設定同埋聯絡人亦都可以還原。平時開啟個 app 就唔需要用到您個 PIN 碼。</string>
    <string name="preferences__system_default">跟返系統預設咁樣</string>
    <string name="preferences__language">語言</string>
    <string name="preferences__signal_messages_and_calls">Signal 訊息同通話</string>
    <string name="preferences__advanced_pin_settings">進階 PIN 碼設定</string>
    <string name="preferences__free_private_messages_and_calls">Signal 使用者免費又私密互傳訊息同通話</string>
    <string name="preferences__submit_debug_log">提交除錯記錄檔</string>
    <string name="preferences__delete_account">刪除帳戶</string>
    <string name="preferences__support_wifi_calling">「WiFi 通話」相容模式</string>
    <string name="preferences__enable_if_your_device_supports_sms_mms_delivery_over_wifi">若果您部機係用 WiFi 嚟做短訊/多媒體短訊傳遞嘅話 (只限您部機啟用咗「WiFi 通話」嘅時候)，就啟用呢個設定</string>
    <string name="preferences__incognito_keyboard">無痕式鍵盤</string>
    <string name="preferences__read_receipts">睇咗扱個印</string>
    <string name="preferences__if_read_receipts_are_disabled_you_wont_be_able_to_see_read_receipts">若然您停用睇咗扱個印，人哋睇咗扱個印，您都唔會睇到。</string>
    <string name="preferences__typing_indicators">示意打緊字</string>
    <string name="preferences__if_typing_indicators_are_disabled_you_wont_be_able_to_see_typing_indicators">若然您停用示意打緊字，人哋示意打緊字，您都唔會睇到。</string>
    <string name="preferences__request_keyboard_to_disable">要求鍵盤停用個人化學習。</string>
    <string name="preferences__this_setting_is_not_a_guarantee">呢個設定唔係寫包單嘅，您嘅鍵盤亦可能話之得佢。</string>
  <!-- Removed by excludeNonTranslatables <string name="preferences__incognito_keyboard_learn_more" translatable="false">https://support.signal.org/hc/articles/360055276112</string> -->
    <string name="preferences_chats__when_using_mobile_data">用流動數據嘅時候</string>
    <string name="preferences_chats__when_using_wifi">用 Wi-Fi 嘅時候</string>
    <string name="preferences_chats__when_roaming">漫遊嘅時候</string>
    <string name="preferences_chats__media_auto_download">自動下載多媒體檔案</string>
    <string name="preferences_chats__message_history">訊息紀錄</string>
    <string name="preferences_storage__storage_usage">儲存空間用量</string>
    <string name="preferences_storage__photos">相片</string>
    <string name="preferences_storage__videos">影片</string>
    <string name="preferences_storage__files">檔案</string>
    <string name="preferences_storage__audio">聲音</string>
    <string name="preferences_storage__review_storage">覆閱儲存空間</string>
    <string name="preferences_storage__delete_older_messages">係咪要刪除較舊嘅訊息？</string>
    <string name="preferences_storage__clear_message_history">係咪要清除訊息紀錄？</string>
    <string name="preferences_storage__this_will_permanently_delete_all_message_history_and_media">咁做嘅話，%1$s之前嘅所有訊息紀錄同埋媒體就會喺你部機度永久刪除㗎喇。</string>
    <!-- The body of an alert dialog that is shown when confirming a trim operation. Trimming will delete all but the most recent messages in a chat. The placeholder represents how many messages are kept in each chat. All older messages are deleted. -->
    <plurals name="preferences_storage__this_will_permanently_trim_all_conversations_to_the_d_most_recent_messages">
        <item quantity="other">咁做嘅話，所有聊天將會永久刪減至剩返最近期嗰 %1$s 個訊息。</item>
    </plurals>
    <string name="preferences_storage__this_will_delete_all_message_history_and_media_from_your_device">咁做嘅話，所有訊息紀錄同埋媒體就會喺你部機度永久刪除㗎喇。</string>
    <string name="preferences_storage__are_you_sure_you_want_to_delete_all_message_history">真係要刪除所有訊息紀錄？</string>
    <string name="preferences_storage__all_message_history_will_be_permanently_removed_this_action_cannot_be_undone">所有訊息紀錄就會永久刪除㗎喇。呢個動作冇得復原㗎。</string>
    <string name="preferences_storage__delete_all_now">立即全部刪除</string>
    <string name="preferences_storage__forever">永久</string>
    <string name="preferences_storage__one_year">1 年</string>
    <string name="preferences_storage__six_months">6 個月</string>
    <string name="preferences_storage__thirty_days">30 日</string>
    <string name="preferences_storage__none">無</string>
    <plurals name="preferences_storage__s_messages_plural">
        <item quantity="other">%1$s 個訊息</item>
    </plurals>

    <string name="preferences_storage__custom">自訂</string>
    <string name="preferences_advanced__use_system_emoji">用返系統本身嘅表情符號</string>
    <string name="preferences_advanced__relay_all_calls_through_the_signal_server_to_avoid_revealing_your_ip_address">將所有通話中轉 Signal 伺服器，以避免向您嘅聯絡人透露您嘅 IP 位址。啟用嘅時候會犧牲通話質素。</string>
    <string name="preferences_advanced__always_relay_calls">一律轉駁通話</string>
    <!-- Privacy settings payments section title -->
    <string name="preferences_app_protection__payments">付款</string>
    <string name="preferences_chats__chats">傾偈</string>
    <string name="preferences_data_and_storage__manage_storage">管理儲存空間</string>
    <string name="preferences_data_and_storage__use_less_data_for_calls">通話用少啲數據</string>
    <string name="preferences_data_and_storage__never">唔使喇</string>
    <string name="preferences_data_and_storage__wifi_and_mobile_data">WiFi 同流動數據</string>
    <string name="preferences_data_and_storage__mobile_data_only">淨係流動數據</string>
    <string name="preference_data_and_storage__using_less_data_may_improve_calls_on_bad_networks">網絡差嘅時候慳啲用數據，或者有助改善通話質素</string>
    <string name="preferences_notifications__in_chat_sounds">開住傾偈嘅時候照響聲</string>
    <string name="preferences_notifications__show">顯示</string>
    <string name="preferences_notifications__ringtone">鈴聲</string>
    <string name="preferences_chats__message_text_size">訊息字體大細</string>
    <string name="preferences_notifications__priority">優次</string>
    <!-- Option in settings to trouble shoot delayed notifications -->
    <string name="preferences_notifications__troubleshoot">通知疑難排解</string>
    <!-- Heading for the \'censorship circumvention\' section of privacy preferences -->
    <string name="preferences_communication__category_censorship_circumvention">封網迴避</string>
    <!-- Title of the \'censorship circumvention\' toggle switch -->
    <string name="preferences_communication__censorship_circumvention">封網迴避</string>
    <string name="preferences_communication__censorship_circumvention_if_enabled_signal_will_attempt_to_circumvent_censorship">啟用嘅時候，Molly 會嘗試迴避封網。除非您身處會審查 Molly 嘅地方，否則唔使啟用呢個功能。</string>
    <!-- Summary text for \'censorship circumvention\' toggle. Indicates that we automatically enabled it because we believe you\'re in a censored country -->
    <string name="preferences_communication__censorship_circumvention_has_been_activated_based_on_your_accounts_phone_number">鑑於您帳戶嘅電話冧把，已啟用封網迴避。</string>
    <!-- Summary text for \'censorship circumvention\' toggle. Indicates that you disabled it even though we believe you\'re in a censored country -->
    <string name="preferences_communication__censorship_circumvention_you_have_manually_disabled">您已經手動停用封網迴避。</string>
    <!-- Summary text for \'censorship circumvention\' toggle. Indicates that you cannot use it because you\'re already connected to the Signal service -->
    <string name="preferences_communication__censorship_circumvention_is_not_necessary_you_are_already_connected">您同 Signal 服務已經連線，毋需封網迴避。</string>
    <!-- Summary text for \'censorship circumvention\' toggle. Indicates that you cannot use it because you\'re not connected to the internet -->
    <string name="preferences_communication__censorship_circumvention_can_only_be_activated_when_connected_to_the_internet">封網迴避要連咗上網先可以啟用。</string>
    <string name="preferences_communication__category_sealed_sender">封密發送人</string>
    <string name="preferences_communication__sealed_sender_allow_from_anyone">不拘任何人</string>
    <string name="preferences_communication__sealed_sender_allow_from_anyone_description">就算佢唔係您嘅聯絡人，又或您未有同佢分享個人資料，都俾人哋用封密發送人傳入訊息。</string>
    <string name="preferences_proxy">代理伺服器</string>
    <string name="preferences_use_proxy">用代理伺服器</string>
    <string name="preferences_off">唔用</string>
    <string name="preferences_on">用緊</string>
    <string name="preferences_proxy_address">代理伺服器位址</string>
    <string name="preferences_only_use_a_proxy_if">萬一您用流動數據或 Wi-Fi 都連接唔到 Signal 嘅時候先使用代理伺服器。</string>
    <string name="preferences_share">分享</string>
    <string name="preferences_save">儲存</string>
    <string name="preferences_connecting_to_proxy">連緊線去代理伺服器…</string>
    <string name="preferences_connected_to_proxy">連咗線去代理伺服器</string>
    <string name="preferences_connection_failed">連線唔掂</string>
    <string name="preferences_couldnt_connect_to_the_proxy">連唔到線去代理伺服器。麻煩您檢查下代理伺服器位址，然後再試下啦。</string>
    <string name="preferences_you_are_connected_to_the_proxy">您已連咗線去代理伺服器。您可以隨時喺 [設定] 度閂咗代理伺服器。</string>
    <string name="preferences_success">成功</string>
    <string name="preferences_failed_to_connect">連唔到線</string>
    <string name="preferences_enter_proxy_address">輸入代理伺服器位址</string>
    <!-- Preference title for changing navigation (bottom) bar size -->
    <string name="preferences_navigation_bar_size">導航欄大小</string>
    <!-- Preference summary for normal navigation bar size -->
    <string name="preferences_normal">正常</string>
    <!-- Preference summary for compact navigation bar size -->
    <string name="preferences_compact">細</string>


    <string name="configurable_single_select__customize_option">自訂選項</string>

    <!-- Internal only preferences -->
  <!-- Removed by excludeNonTranslatables <string name="preferences__internal_preferences" translatable="false">Internal Preferences</string> -->
  <!-- Removed by excludeNonTranslatables <string name="preferences__internal_details" translatable="false">Internal Details</string> -->
  <!-- Removed by excludeNonTranslatables <string name="preferences__internal_stories_dialog_launcher" translatable="false">Stories dialog launcher</string> -->


    <!-- Payments -->
    <string name="PaymentsActivityFragment__all_activity">所有活動</string>
    <string name="PaymentsAllActivityFragment__all">全部</string>
    <string name="PaymentsAllActivityFragment__sent">送出</string>
    <string name="PaymentsAllActivityFragment__received">已收到</string>

    <!-- Displayed on a welcome screen for payments -->
    <string name="PaymentsHomeFragment_introducing_payments">隆重推出：付款功能</string>
    <string name="PaymentsHomeFragment__use_signal_to_send_and_receive">用 Molly 去傳送同接收 MobileCoin：佢係一種新嘅兼著重私隱嘅電子貨幣。啟用開始使用。</string>
    <string name="PaymentsHomeFragment__activate_payments">啟用付款</string>
    <string name="PaymentsHomeFragment__activating_payments">啟用緊付款…</string>
    <string name="PaymentsHomeFragment__restore_payments_account">恢復付款帳戶</string>
    <string name="PaymentsHomeFragment__no_recent_activity_yet">未有最近活動</string>
    <string name="PaymentsHomeFragment__recent_activity">最近嘅活動</string>
    <string name="PaymentsHomeFragment__see_all">全部睇晒</string>
    <string name="PaymentsHomeFragment__add_funds">增加款項</string>
    <string name="PaymentsHomeFragment__send">傳送</string>
    <string name="PaymentsHomeFragment__sent_s">畀咗 %1$s</string>
    <string name="PaymentsHomeFragment__received_s">收到 %1$s</string>
    <string name="PaymentsHomeFragment__transfer_to_exchange">轉移去交易平台</string>
    <string name="PaymentsHomeFragment__currency_conversion">貨幣換算</string>
    <string name="PaymentsHomeFragment__deactivate_payments">停用付款</string>
    <string name="PaymentsHomeFragment__recovery_phrase">恢復口訣</string>
    <string name="PaymentsHomeFragment__help">說明</string>
    <string name="PaymentsHomeFragment__coin_cleanup_fee">金幣清理費</string>
    <string name="PaymentsHomeFragment__sent_payment">傳送咗嘅付款</string>
    <string name="PaymentsHomeFragment__received_payment">接收咗嘅付款</string>
    <string name="PaymentsHomeFragment__processing_payment">處理緊嘅付款</string>
    <string name="PaymentsHomeFragment__unknown_amount">---</string>
    <string name="PaymentsHomeFragment__currency_conversion_not_available">貨幣換算未能提供</string>
    <string name="PaymentsHomeFragment__cant_display_currency_conversion">顯示唔到貨幣換算。請檢查您部手機嘅連線，然後再試一次啦。</string>
    <string name="PaymentsHomeFragment__payments_is_not_available_in_your_region">付款未有喺您嘅地區提供。</string>
    <string name="PaymentsHomeFragment__could_not_enable_payments">啟用唔到付款。陣間再試下啦。</string>
    <string name="PaymentsHomeFragment__deactivate_payments_question">係咪要停用付款？</string>
    <string name="PaymentsHomeFragment__you_will_not_be_able_to_send">停用付款嘅話，您將唔能夠喺 Molly 度收發 MobileCoin 㗎喇。</string>
    <string name="PaymentsHomeFragment__deactivate">停用</string>
    <string name="PaymentsHomeFragment__continue">繼續</string>
    <string name="PaymentsHomeFragment__balance_is_not_currently_available">餘額目前未能提供。</string>
    <string name="PaymentsHomeFragment__payments_deactivated">付款已停用。</string>
    <string name="PaymentsHomeFragment__payment_failed">付款失敗</string>
    <string name="PaymentsHomeFragment__details">詳情</string>
  <!-- Removed by excludeNonTranslatables <string name="PaymentsHomeFragment__learn_more__activate_payments" translatable="false">https://support.signal.org/hc/articles/360057625692#payments_activate</string> -->
    <!-- Displayed as a description in a dialog when the user tries to activate payments -->
    <string name="PaymentsHomeFragment__you_can_use_signal_to_send_and">你可以用 Signal 傳送同接收 MobileCoin。所有付款均受 MobileCoins 同 MobileCoin Wallet 嘅使用條款約束。你可能會遇到問題，當中損失嘅付款或者結餘將會冇辦法攞返。 </string>
    <string name="PaymentsHomeFragment__activate">啟用</string>
    <string name="PaymentsHomeFragment__view_mobile_coin_terms">檢視 MobileCoin 條款</string>
    <string name="PaymentsHomeFragment__payments_not_available">Molly 付款已經曲終人散。您仍然可以將款項轉移去交易平台，但唔再能夠傳送或接收付款，又或增加款項。</string>

  <!-- Removed by excludeNonTranslatables <string name="PaymentsHomeFragment__mobile_coin_terms_url" translatable="false">https://www.mobilecoin.com/terms-of-use.html</string> -->
    <!-- Alert dialog title which shows up after a payment to turn on payment lock -->
    <string name="PaymentsHomeFragment__turn_on">係咪要為日後嘅付款開啟付款鎖定？</string>
    <!-- Alert dialog description for why payment lock should be enabled before sending payments -->
    <string name="PaymentsHomeFragment__add_an_additional_layer">加多一重安全保障，用 Android 螢幕鎖定或者指紋辨識功能嚟進行滙款。</string>
    <!-- Alert dialog button to enable payment lock -->
    <string name="PaymentsHomeFragment__enable">開啟</string>
    <!-- Alert dialog button to not enable payment lock for now -->
    <string name="PaymentsHomeFragment__not_now">暫時唔需要</string>
    <!-- Alert dialog title which shows up to update app to send payments -->
    <string name="PaymentsHomeFragment__update_required">需要更新</string>
    <!-- Alert dialog description that app update is required to send payments-->
    <string name="PaymentsHomeFragment__an_update_is_required">你要更新咗系統先可以繼續傳送同接收付款，同埋睇到你最新嘅付款餘額。</string>
    <!-- Alert dialog button to cancel -->
    <string name="PaymentsHomeFragment__cancel">取消</string>
    <!-- Alert dialog button to update now -->
    <string name="PaymentsHomeFragment__update_now">即刻更新</string>

    <!-- GrantPermissionsFragment -->
    <!-- Displayed as a text-only action button at the bottom start of the screen -->
    <string name="GrantPermissionsFragment__not_now">遲啲先啦</string>
    <!-- Displayed as an action button at the bottom end of the screen -->
    <string name="GrantPermissionsFragment__next">下一步</string>
    <!-- Displayed as a title at the top of the screen -->
    <string name="GrantPermissionsFragment__allow_permissions">允許權限</string>
    <!-- Displayed as a subtitle at the top of the screen -->
    <string name="GrantPermissionsFragment__to_help_you_message_people_you_know">Molly 會要求取得以下權限，協助你同識得嘅人傳送訊息。 </string>
    <!-- Notifications permission row title -->
    <string name="GrantPermissionsFragment__notifications">通知</string>
    <!-- Notifications permission row description -->
    <string name="GrantPermissionsFragment__get_notified_when">收到新訊息嘅時候通知我。</string>
    <!-- Contacts permission row title -->
    <string name="GrantPermissionsFragment__contacts">聯絡人</string>
    <!-- Contacts permission row description -->
    <string name="GrantPermissionsFragment__find_people_you_know">尋找你識得嘅人。你嘅聯絡人清單已經加密，Molly 唔會睇到。</string>
    <!-- Phone calls permission row title -->
    <string name="GrantPermissionsFragment__phone_calls">電話通話</string>
    <!-- Phone calls permission row description -->
    <string name="GrantPermissionsFragment__make_registering_easier">簡化註冊過程，同埋啟用額外通話功能。</string>
    <!-- Storage permission row title -->
    <string name="GrantPermissionsFragment__storage">儲存空間</string>
    <!-- Storage permission row description -->
    <string name="GrantPermissionsFragment__send_photos_videos_and_files">由你部機傳送相片、影片同檔案。</string>

    <!-- PaymentsSecuritySetupFragment -->
    <!-- Toolbar title -->
    <string name="PaymentsSecuritySetupFragment__security_setup">安全設定</string>
    <!-- Title to enable payment lock -->
    <string name="PaymentsSecuritySetupFragment__protect_your_funds">保護你嘅資金</string>
    <!-- Description as to why payment lock is required -->
    <string name="PaymentsSecuritySetupFragment__help_prevent">加多一重安全保障，防止有人用你部手機存取你嘅資金。你可以喺「設定」入面停用呢個選項。</string>
    <!-- Option to enable payment lock -->
    <string name="PaymentsSecuritySetupFragment__enable_payment_lock">啟用付款鎖定</string>
    <!-- Option to cancel -->
    <string name="PaymentsSecuritySetupFragment__not_now">遲啲先啦</string>
    <!-- Dialog title to confirm skipping the step -->
    <string name="PaymentsSecuritySetupFragment__skip_this_step">係咪要跳過呢個步驟？</string>
    <!-- Dialog description to let users know why payment lock is required -->
    <string name="PaymentsSecuritySetupFragment__skipping_this_step">跳過呢個步驟會容許任何用到你手機嘅人轉移資金，或者睇到你嘅恢復片語。</string>
    <!-- Dialog option to cancel -->
    <string name="PaymentsSecuritySetupFragment__cancel">取消</string>
    <!-- Dialog option to skip -->
    <string name="PaymentsSecuritySetupFragment__skip">跳過</string>

    <!-- PaymentsAddMoneyFragment -->
    <string name="PaymentsAddMoneyFragment__add_funds">增加款項</string>
    <string name="PaymentsAddMoneyFragment__your_wallet_address">您嘅銀包位址</string>
    <string name="PaymentsAddMoneyFragment__copy">複製</string>
    <string name="PaymentsAddMoneyFragment__copied_to_clipboard">複製咗去剪貼簿</string>
    <string name="PaymentsAddMoneyFragment__to_add_funds">如要增加款項，請將 MobileCoin 傳送到您嘅銀包位址。揀一個支援 MobileCoin 嘅交易平台，開咗帳戶之後開始一筆交易，然後掃描二維碼或者複製您嘅銀包位址。</string>
  <!-- Removed by excludeNonTranslatables <string name="PaymentsAddMoneyFragment__learn_more__information" translatable="false">https://support.signal.org/hc/articles/360057625692#payments_transfer_from_exchange</string> -->

    <!-- PaymentsDetailsFragment -->
    <string name="PaymentsDetailsFragment__details">詳情</string>
    <string name="PaymentsDetailsFragment__status">狀態</string>
    <string name="PaymentsDetailsFragment__submitting_payment">提交緊付款…</string>
    <string name="PaymentsDetailsFragment__processing_payment">處理緊付款…</string>
    <string name="PaymentsDetailsFragment__payment_complete">付款完成</string>
    <string name="PaymentsDetailsFragment__payment_failed">付款失敗</string>
    <string name="PaymentsDetailsFragment__network_fee">網絡費</string>
    <string name="PaymentsDetailsFragment__sent_by">付款人</string>
    <string name="PaymentsDetailsFragment__sent_to_s">畀咗 %1$s</string>
    <string name="PaymentsDetailsFragment__you_on_s_at_s">您，喺 %1$s，%2$s 傳送</string>
    <string name="PaymentsDetailsFragment__s_on_s_at_s">%1$s，喺 %2$s，%3$s 傳送</string>
    <string name="PaymentsDetailsFragment__to">收款人：</string>
    <string name="PaymentsDetailsFragment__from">付款人：</string>
    <string name="PaymentsDetailsFragment__information">交易詳情包括付款金額同交易時間，係 MobileCoin Ledger 嘅一部份。</string>
    <string name="PaymentsDetailsFragment__coin_cleanup_fee">金幣清理費</string>
    <string name="PaymentsDetailsFragment__coin_cleanup_information">當您手頭上有嘅金幣太過濕碎，湊唔埋欄去完成一筆交易嘅時候，就會徵收一項「金幣清理費」。佢會執掂個架步等您繼續傳送付款。</string>
    <string name="PaymentsDetailsFragment__no_details_available">呢筆交易未有進一步嘅詳情提供</string>
  <!-- Removed by excludeNonTranslatables <string name="PaymentsDetailsFragment__learn_more__information" translatable="false">https://support.signal.org/hc/articles/360057625692#payments_details</string> -->
  <!-- Removed by excludeNonTranslatables <string name="PaymentsDetailsFragment__learn_more__cleanup_fee" translatable="false">https://support.signal.org/hc/articles/360057625692#payments_details_fees</string> -->
    <string name="PaymentsDetailsFragment__sent_payment">傳送咗嘅付款</string>
    <string name="PaymentsDetailsFragment__received_payment">接收咗嘅付款</string>
    <string name="PaymentsDeatilsFragment__payment_completed_s">付款完成 %1$s</string>
    <string name="PaymentsDetailsFragment__block_number">封鎖號碼</string>

    <!-- PaymentsTransferFragment -->
    <string name="PaymentsTransferFragment__transfer">轉移</string>
    <string name="PaymentsTransferFragment__scan_qr_code">掃描二維碼</string>
    <string name="PaymentsTransferFragment__to_scan_or_enter_wallet_address">收款人：掃描或輸入銀包位址</string>
    <string name="PaymentsTransferFragment__you_can_transfer">您可以完成一筆轉移去由交易平台提供嘅銀包位址，從而轉移 MobileCoin。銀包位址係由一堆數目字同英文字母組成，通常寫喺二維碼下低。</string>
    <string name="PaymentsTransferFragment__next">下一步</string>
    <string name="PaymentsTransferFragment__invalid_address">位址唔啱</string>
    <string name="PaymentsTransferFragment__check_the_wallet_address">請檢查您嘗試轉移去嗰度嘅銀包位址，然後再試下啦。</string>
    <string name="PaymentsTransferFragment__you_cant_transfer_to_your_own_signal_wallet_address">您冇得轉移返去自己嘅 Molly 銀包位址度㗎。請輸入喺支援嘅交易平台上面您所屬帳戶嘅銀包位址。</string>
    <string name="PaymentsTransferFragment__to_scan_a_qr_code_signal_needs">要掃二維碼嘅話，Molly 需要存取您部機嘅相機。</string>
    <string name="PaymentsTransferFragment__signal_needs_the_camera_permission_to_capture_qr_code_go_to_settings">Molly 要攞「相機」權限，先可以影到二維碼。請到設定，揀選「權限」，然後啟用「相機」。</string>
    <string name="PaymentsTransferFragment__to_scan_a_qr_code_signal_needs_access_to_the_camera">要掃二維碼嘅話，Molly 需要存取您部機嘅相機。</string>
    <string name="PaymentsTransferFragment__settings">設定</string>

    <!-- PaymentsTransferQrScanFragment -->
    <string name="PaymentsTransferQrScanFragment__scan_address_qr_code">掃描位址二維碼</string>
    <string name="PaymentsTransferQrScanFragment__scan_the_address_qr_code_of_the_payee">掃描收款人嘅位址二維碼</string>

    <!-- CreatePaymentFragment -->
    <string name="CreatePaymentFragment__request">請求</string>
    <string name="CreatePaymentFragment__pay">支付</string>
    <string name="CreatePaymentFragment__available_balance_s">可用餘額：%1$s</string>
    <string name="CreatePaymentFragment__toggle_content_description">切換</string>
    <string name="CreatePaymentFragment__1">1</string>
    <string name="CreatePaymentFragment__2">2</string>
    <string name="CreatePaymentFragment__3">3</string>
    <string name="CreatePaymentFragment__4">4</string>
    <string name="CreatePaymentFragment__5">5</string>
    <string name="CreatePaymentFragment__6">6</string>
    <string name="CreatePaymentFragment__7">7</string>
    <string name="CreatePaymentFragment__8">8</string>
    <string name="CreatePaymentFragment__9">9</string>
    <string name="CreatePaymentFragment__decimal">.</string>
    <string name="CreatePaymentFragment__0">0</string>
    <string name="CreatePaymentFragment__lt">&lt;</string>
    <string name="CreatePaymentFragment__backspace">褪後一格</string>
    <string name="CreatePaymentFragment__add_note">加備註</string>
    <string name="CreatePaymentFragment__conversions_are_just_estimates">換算儘其量都係斷估，談唔上精準。</string>
  <!-- Removed by excludeNonTranslatables <string name="CreatePaymentFragment__learn_more__conversions" translatable="false">https://support.signal.org/hc/articles/360057625692#payments_currency_conversion</string> -->

    <!-- EditNoteFragment -->
    <string name="EditNoteFragment_note">備註</string>
    <!-- Content descriptor explaining the use of the save note FAB for Android accessibility settings-->
    <string name="EditNoteFragment__content_description_save_note">儲存筆記</string>

    <!-- ConfirmPaymentFragment -->
    <string name="ConfirmPayment__confirm_payment">確認付款</string>
    <string name="ConfirmPayment__network_fee">網絡費</string>
    <string name="ConfirmPayment__estimated_s">估算 %1$s</string>
    <string name="ConfirmPayment__to">收款人：</string>
    <string name="ConfirmPayment__total_amount">總數金額</string>
    <string name="ConfirmPayment__balance_s">結餘：%1$s</string>
    <string name="ConfirmPayment__submitting_payment">提交緊付款…</string>
    <string name="ConfirmPayment__processing_payment">處理緊付款…</string>
    <string name="ConfirmPayment__payment_complete">付款完成</string>
    <string name="ConfirmPayment__payment_failed">付款失敗</string>
    <string name="ConfirmPayment__payment_will_continue_processing">付款將會繼續處理</string>
    <string name="ConfirmPaymentFragment__invalid_recipient">收款人唔啱噃</string>
    <!-- Title of a dialog show when we were unable to present the user\'s screenlock before sending a payment -->
    <string name="ConfirmPaymentFragment__failed_to_show_payment_lock">顯示唔到付款鎖定</string>
    <!-- Body of a dialog show when we were unable to present the user\'s screenlock before sending a payment -->
    <string name="ConfirmPaymentFragment__you_enabled_payment_lock_in_the_settings">你已經喺設定度啟用咗付款鎖定，不過系統顯示唔到。</string>
    <!-- Button in a dialog that will take the user to the privacy settings -->
    <string name="ConfirmPaymentFragment__go_to_settings">前往設定</string>
    <string name="ConfirmPaymentFragment__this_person_has_not_activated_payments">呢個人未有啟用付款</string>
    <string name="ConfirmPaymentFragment__unable_to_request_a_network_fee">請求唔到網絡費。要繼續呢次付款嘅話，請撳一下「確定」再試一次。</string>

    <!-- BiometricDeviceAuthentication -->
    <!-- Biometric/Device authentication prompt title -->
    <string name="BiometricDeviceAuthentication__signal">Signal</string>


    <!-- CurrencyAmountFormatter_s_at_s -->
    <string name="CurrencyAmountFormatter_s_at_s">%1$s (喺 %2$s 換算)</string>

    <!-- SetCurrencyFragment -->
    <string name="SetCurrencyFragment__set_currency">設定貨幣</string>
    <string name="SetCurrencyFragment__all_currencies">所有貨幣</string>

    <!-- **************************************** -->
    <!-- menus -->
    <!-- **************************************** -->

    <!-- contact_selection_list -->
    <!-- Displayed in a row on the new call screen when searching by phone number. -->
    <string name="contact_selection_list__new_call">打俾…</string>
    <string name="contact_selection_list__unknown_contact">寫個新訊息畀…</string>
    <string name="contact_selection_list__unknown_contact_block">封鎖用戶</string>
    <string name="contact_selection_list__unknown_contact_add_to_group">加入去個谷度</string>

    <!-- conversation_callable_insecure -->
    <string name="conversation_callable_insecure__menu_call">通話</string>

    <!-- conversation_callable_secure -->
    <string name="conversation_callable_secure__menu_call">Signal 通話</string>
    <string name="conversation_callable_secure__menu_video">Signal 視像通話</string>

    <!-- conversation_context -->

    <!-- Heading which shows how many messages are currently selected -->
    <plurals name="conversation_context__s_selected">
        <item quantity="other">揀選咗 %1$d 個</item>
    </plurals>

    <!-- conversation_context_image -->
    <!-- Button to save a message attachment (image, file etc.) -->

    <!-- conversation_expiring_off -->
    <string name="conversation_expiring_off__disappearing_messages">過眼雲煙訊息</string>

    <!-- conversation_selection -->
    <!-- Button to view detailed information for a message; Action item with hyphenation. Translation can use soft hyphen - Unicode U+00AD  -->
    <string name="conversation_selection__menu_message_details">詳細</string>
    <!-- Button to copy a message\'s text to the clipboard; Action item with hyphenation. Translation can use soft hyphen - Unicode U+00AD  -->
    <string name="conversation_selection__menu_copy">複製</string>
    <!-- Button to delete a message; Action item with hyphenation. Translation can use soft hyphen - Unicode U+00AD  -->
    <string name="conversation_selection__menu_delete">刪除</string>
    <!-- Button to forward a message to another person or group chat; Action item with hyphenation. Translation can use soft hyphen - Unicode U+00AD  -->
    <string name="conversation_selection__menu_forward">轉寄</string>
    <!-- Button to reply to a message; Action item with hyphenation. Translation can use soft hyphen - Unicode U+00AD -->
    <string name="conversation_selection__menu_reply">回覆</string>
    <!-- Button to edit a message; Action item with hyphenation. Translation can use soft hyphen - Unicode U+00AD -->
    <string name="conversation_selection__menu_edit">編輯</string>
    <!-- Button to save a message attachment (image, file etc.); Action item with hyphenation. Translation can use soft hyphen - Unicode U+00AD  -->
    <string name="conversation_selection__menu_save">儲存</string>
    <!-- Button to retry sending a message; Action item with hyphenation. Translation can use soft hyphen - Unicode U+00AD  -->
    <string name="conversation_selection__menu_resend_message">再發一次</string>
    <!-- Button to select a message and enter selection mode; Action item with hyphenation. Translation can use soft hyphen - Unicode U+00AD  -->
    <string name="conversation_selection__menu_multi_select">揀選</string>
    <!-- Button to view a in-chat payment message\'s full payment details; Action item with hyphenation. Translation can use soft hyphen - Unicode U+00AD  -->
    <string name="conversation_selection__menu_payment_details">付款詳情</string>

    <!-- conversation_expiring_on -->

    <!-- conversation_insecure -->
    <string name="conversation_insecure__invite">邀請</string>

    <!-- conversation_list_batch -->

    <!-- conversation_list -->
    <string name="conversation_list_settings_shortcut">[設定] 捷徑</string>
    <string name="conversation_list_search_description">搜尋</string>
    <string name="conversation_list__pinned">置頂</string>
    <string name="conversation_list__chats">傾偈</string>
    <!-- A warning shown in a toast that tells you that you can\'t pin any more chats. Pinning a chat means keeping the chat at the top of your chat list. The placeholder represents how many chats you\'re allowed to pin. -->
    <string name="conversation_list__you_can_only_pin_up_to_d_chats">您淨係可以將最多 %1$d 個傾偈置頂</string>

    <!-- conversation_list_item_view -->
    <string name="conversation_list_item_view__contact_photo_image">聯絡人張相嘅樣</string>
    <string name="conversation_list_item_view__archived">已封印</string>


    <!-- conversation_list_fragment -->
    <string name="conversation_list_fragment__fab_content_description">新聊天</string>
    <string name="conversation_list_fragment__open_camera_description">開啟相機</string>
    <string name="conversation_list_fragment__no_chats_yet_get_started_by_messaging_a_friend">身在獨家村。\n發個訊息畀好友撩下佢傾偈啦。</string>


    <!-- conversation_secure_verified -->

    <!-- conversation_muted -->
    <string name="conversation_muted__unmute">取消靜音</string>

    <!-- conversation_unmuted -->
    <string name="conversation_unmuted__mute_notifications">將通知較做靜音</string>

    <!-- conversation -->
    <string name="conversation__menu_group_settings">谷嘅設定</string>
    <string name="conversation__menu_leave_group">退谷</string>
    <string name="conversation__menu_view_all_media">所有多媒體</string>
    <string name="conversation__menu_conversation_settings">聊天設定</string>
    <string name="conversation__menu_add_shortcut">喺主畫面加個公仔</string>
    <string name="conversation__menu_create_bubble">建立氣泡</string>
    <!-- Overflow menu option that allows formatting of text -->
    <string name="conversation__menu_format_text">文字格式化</string>

    <!-- conversation_popup -->

    <!-- conversation_callable_insecure -->
    <string name="conversation_add_to_contacts__menu_add_to_contacts">加入去聯絡人</string>

    <!-- conversation scheduled messages bar -->

    <!-- Label for button in a banner to show all messages currently scheduled -->
    <string name="conversation_scheduled_messages_bar__see_all">全部睇晒</string>
    <!-- Body text for banner to show all scheduled messages for the chat that tells the user how many scheduled messages there are -->
    <plurals name="conversation_scheduled_messages_bar__number_of_messages">
        <item quantity="other">排定咗 %1$d 個訊息</item>
    </plurals>

    <!-- conversation_group_options -->
    <string name="convesation_group_options__recipients_list">收件人名單</string>
    <string name="conversation_group_options__delivery">傳遞</string>
    <!-- Label for a menu item that appears after pressing the three-dot icon in a  -->
    <string name="conversation_group_options__conversation">聊天</string>
    <string name="conversation_group_options__broadcast">廣播</string>

    <!-- text_secure_normal -->
    <string name="text_secure_normal__menu_new_group">開個新谷</string>
    <string name="text_secure_normal__menu_settings">設定</string>
    <string name="text_secure_normal__menu_clear_passphrase">鎖定</string>
    <string name="text_secure_normal__mark_all_as_read">全部剔低話睇咗</string>
    <string name="text_secure_normal__invite_friends">誠邀好友</string>
    <!-- Overflow menu entry to filter unread chats -->
    <string name="text_secure_normal__filter_unread_chats">篩選未讀聊天訊息</string>
    <!-- Overflow menu entry to disable unread chats filter -->
    <string name="text_secure_normal__clear_unread_filter">清除未讀篩選條件</string>

    <!-- verify_display_fragment -->
    <string name="verify_display_fragment_context_menu__copy_to_clipboard">複製到剪貼簿</string>
    <string name="verify_display_fragment_context_menu__compare_with_clipboard">同剪貼簿比較下</string>

    <!-- reminder_header -->
    <string name="reminder_header_push_title">啟用 Signal 訊息同通話</string>
    <string name="reminder_header_push_text">為您嘅通訊體驗翻開新篇章。</string>
    <string name="reminder_header_service_outage_text">Signal 發生技術問題。我哋現正搶修，務求儘快回復服務。</string>
    <string name="reminder_header_progress">%1$d%%</string>
    <!-- Body text of a banner that will show at the top of the chat list when we temporarily cannot process the user\'s contacts -->
    <string name="reminder_cds_warning_body">Signal 嘅個人聯絡人搜尋服務暫時處理唔到你手機入面嘅聯絡人資料。</string>
    <!-- Label for a button in a banner to learn more about why we temporarily can\'t process the user\'s contacts -->
    <string name="reminder_cds_warning_learn_more">講多啲畀我聽</string>
    <!-- Body text of a banner that will show at the top of the chat list when the user has so many contacts that we cannot ever process them -->
    <string name="reminder_cds_permanent_error_body">Signal 嘅個人聯絡人搜尋服務處理唔到你手機入面嘅聯絡人資料。</string>
    <!-- Label for a button in a banner to learn more about why we cannot process the user\'s contacts -->
    <string name="reminder_cds_permanent_error_learn_more">講多啲畀我聽</string>

    <!-- media_preview -->
    <string name="media_preview__save_title">儲存</string>
    <string name="media_preview__edit_title">有嘢改</string>


    <!-- media_preview_activity -->
    <string name="media_preview_activity__media_content_description">多媒體預覽</string>

    <!-- new_conversation_activity -->
    <string name="new_conversation_activity__refresh">重新整理</string>
    <!-- redphone_audio_popup_menu -->

    <!-- Edit KBS Pin -->

    <!-- BaseKbsPinFragment -->
    <string name="BaseKbsPinFragment__next">下一步</string>
    <!-- Button label to prompt them to create a password ("PIN") using numbers and letters rather than only numbers. -->
    <string name="BaseKbsPinFragment__create_alphanumeric_pin">建立字母數字 PIN 碼</string>
    <!-- Button label to prompt them to return to creating a numbers-only password ("PIN") -->
    <string name="BaseKbsPinFragment__create_numeric_pin">建立數字 PIN 碼</string>
  <!-- Removed by excludeNonTranslatables <string name="BaseKbsPinFragment__learn_more_url" translatable="false">https://support.signal.org/hc/articles/360007059792</string> -->

    <!-- CreateKbsPinFragment -->
    <plurals name="CreateKbsPinFragment__pin_must_be_at_least_characters">
        <item quantity="other">PIN 碼至少要有 %1$d 個字元</item>
    </plurals>
    <plurals name="CreateKbsPinFragment__pin_must_be_at_least_digits">
        <item quantity="other">PIN 碼至少要係 %1$d 個位數字</item>
    </plurals>
    <string name="CreateKbsPinFragment__create_a_new_pin">建立一個新嘅 PIN 碼</string>
    <string name="CreateKbsPinFragment__you_can_choose_a_new_pin_as_long_as_this_device_is_registered">呢部機維持註冊其間，您個 PIN 碼都係任改唔嬲。</string>
    <string name="CreateKbsPinFragment__create_your_pin">建立您嘅 PIN 碼</string>
    <string name="CreateKbsPinFragment__pins_can_help_you_restore_your_account">PIN 碼可以幫你還原帳戶，同埋確保 Signal 入面嘅資料安全加密。 </string>
    <string name="CreateKbsPinFragment__choose_a_stronger_pin">揀一個穩陣啲嘅 PIN 碼</string>

    <!-- ConfirmKbsPinFragment -->
    <string name="ConfirmKbsPinFragment__pins_dont_match">PIN 碼唔夾。請再試一次。</string>
    <!-- Prompt for the user to repeat entering the PIN in order to help them remember it correctly.   -->
    <string name="ConfirmKbsPinFragment__re_enter_the_pin_you_just_created">請重新輸入你啱啱建立嘅 PIN 碼。</string>
    <string name="ConfirmKbsPinFragment__confirm_your_pin">確認您嘅 PIN 碼。</string>
    <string name="ConfirmKbsPinFragment__pin_creation_failed">PIN 碼建立唔到</string>
    <string name="ConfirmKbsPinFragment__your_pin_was_not_saved">未有儲存您嘅 PIN 碼。我哋遲啲會再提您建立一個 PIN 碼㗎喇。</string>
    <string name="ConfirmKbsPinFragment__pin_created">整好咗 PIN 碼。</string>
    <string name="ConfirmKbsPinFragment__re_enter_your_pin">打多次您個 PIN 碼</string>
    <string name="ConfirmKbsPinFragment__creating_pin">建立緊 PIN 碼…</string>

    <!-- KbsSplashFragment -->
    <string name="KbsSplashFragment__introducing_pins">為您介紹 PIN 碼</string>
    <string name="KbsSplashFragment__pins_keep_information_stored_with_signal_encrypted">有 PIN 碼，儲存喺 Signal 嘅資訊就安心加密，淨係得您先接觸到。當您重新裝過 Signal 嘅時候，您嘅個人資料、設定同埋聯絡人亦都可以還原。平時開啟個 app 就唔需要用到您個 PIN 碼。</string>
    <string name="KbsSplashFragment__learn_more">講多啲畀我聽</string>
  <!-- Removed by excludeNonTranslatables <string name="KbsSplashFragment__learn_more_link" translatable="false">https://support.signal.org/hc/articles/360007059792</string> -->
    <string name="KbsSplashFragment__registration_lock_equals_pin">註冊鎖已納入成 PIN 碼</string>
    <string name="KbsSplashFragment__your_registration_lock_is_now_called_a_pin">您嘅註冊鎖，而家稱之為 PIN 碼，功能亦同時加碼。即刻更新啦。</string>
    <string name="KbsSplashFragment__update_pin">更新 PIN 碼</string>
    <string name="KbsSplashFragment__create_your_pin">建立您嘅 PIN 碼</string>
    <string name="KbsSplashFragment__learn_more_about_pins">PIN 碼知多啲</string>
    <string name="KbsSplashFragment__disable_pin">停用 PIN 碼</string>

    <!-- KBS Reminder Dialog -->
    <string name="KbsReminderDialog__enter_your_signal_pin">輸入您嘅 Signal PIN 碼</string>
    <string name="KbsReminderDialog__to_help_you_memorize_your_pin">為咗幫您記住您個 PIN 碼，我哋定時定候會叫您打一次。慢慢就唔會問得您咁密㗎喇。</string>
    <string name="KbsReminderDialog__skip">飛過</string>
    <string name="KbsReminderDialog__submit">提交</string>
    <string name="KbsReminderDialog__forgot_pin">唔記得咗 PIN 碼？</string>
    <string name="KbsReminderDialog__incorrect_pin_try_again">PIN 碼唔啱。請再試一次。</string>

    <!-- AccountLockedFragment -->
    <string name="AccountLockedFragment__account_locked">帳戶已上鎖</string>
    <string name="AccountLockedFragment__your_account_has_been_locked_to_protect_your_privacy">為咗保障你嘅私隱同安全，我哋會將你嘅帳戶暫時鎖定。閒置 %1$d 日之後，你就可以喺冇 PIN 碼嘅情況下重新註冊呢個手機號碼，而所有資料都會被刪除。</string>
    <string name="AccountLockedFragment__next">下一步</string>
    <string name="AccountLockedFragment__learn_more">講多啲畀我聽</string>
  <!-- Removed by excludeNonTranslatables <string name="AccountLockedFragment__learn_more_url" translatable="false">https://support.signal.org/hc/articles/360007059792</string> -->

    <!-- KbsLockFragment -->
    <string name="RegistrationLockFragment__enter_your_pin">輸入您嘅 PIN 碼</string>
    <string name="RegistrationLockFragment__enter_the_pin_you_created">先前您咪幫您個帳戶整過一個 PIN 碼嘅，請您喺度輸入返。咪搞錯呀吓，呢度唔係講緊您個短訊驗證碼。</string>
    <!-- Info text shown above a pin entry text box describing what pin they should be entering. -->
    <string name="RegistrationLockFragment__enter_the_pin_you_created_for_your_account">輸入你為帳戶建立嘅 PIN 碼。</string>
    <!-- Button label to prompt the user to switch between an alphanumeric and numeric-only keyboards -->
    <string name="RegistrationLockFragment__switch_keyboard">切換鍵盤</string>
    <string name="RegistrationLockFragment__incorrect_pin_try_again">PIN 碼唔啱。請再試一次。</string>
    <string name="RegistrationLockFragment__forgot_pin">唔記得咗 PIN 碼？</string>
    <string name="RegistrationLockFragment__incorrect_pin">PIN 碼唔啱</string>
    <string name="RegistrationLockFragment__forgot_your_pin">唔記得咗您個 PIN 碼？</string>
    <string name="RegistrationLockFragment__not_many_tries_left">冇剩返幾多次機會畀您撞㗎喇！</string>
    <string name="RegistrationLockFragment__signal_registration_need_help_with_pin_for_android_v2_pin">Signal 註冊 - Android 版 PIN 碼需要幫手 (v2 PIN)</string>

    <plurals name="RegistrationLockFragment__for_your_privacy_and_security_there_is_no_way_to_recover">
        <item quantity="other">為咗保障你嘅私隱同安全，你嘅 PIN 碼係冇辦法還原嘅。如果你唔記得咗個 PIN 碼，可以喺閒置 %1$d 日之後再透過短訊重新驗證。不過咁嘅話，你嘅帳戶資料會被抹走，所有內容亦會被刪除。</item>
    </plurals>

    <plurals name="RegistrationLockFragment__incorrect_pin_d_attempts_remaining">
        <item quantity="other">PIN 碼唔啱。剩返 %1$d 次機會。</item>
    </plurals>

    <plurals name="RegistrationLockFragment__if_you_run_out_of_attempts_your_account_will_be_locked_for_d_days">
        <item quantity="other">如果你用晒所有嘗試機會，帳戶就會鎖定 %1$d 日。閒置 %1$d 日之後，你就可以喺冇 PIN 碼嘅情況下重新註冊。到時，你嘅帳戶資料會被抹走，所有內容亦會被刪除。</item>
    </plurals>

    <plurals name="RegistrationLockFragment__you_have_d_attempts_remaining">
        <item quantity="other">您仲剩返 %1$d 次機會。</item>
    </plurals>

    <plurals name="RegistrationLockFragment__d_attempts_remaining">
        <item quantity="other">剩返 %1$d 次機會。</item>
    </plurals>

    <!-- CalleeMustAcceptMessageRequestDialogFragment -->
    <string name="CalleeMustAcceptMessageRequestDialogFragment__s_will_get_a_message_request_from_you">%1$s 將會收到您嘅訊息請求。等佢接受咗您嘅訊息請求之後，您就可以同佢通話。</string>

    <!-- KBS Megaphone -->
    <string name="KbsMegaphone__create_a_pin">建立一個 PIN 碼</string>
    <string name="KbsMegaphone__pins_keep_information_thats_stored_with_signal_encrytped">有 PIN 碼，儲存喺 Signal 嘅資訊就安心加密。</string>
    <string name="KbsMegaphone__create_pin">建立 PIN 碼</string>

    <!-- CallNotificationBuilder -->
    <!-- Displayed in a notification when a Signal voice call is ringing -->
    <string name="CallNotificationBuilder__incoming_signal_voice_call">打入嚟嘅 Molly 語音通話</string>
    <!-- Displayed in a notification when a Signal video call is ringing -->
    <string name="CallNotificationBuilder__incoming_signal_video_call">打入嚟嘅 Molly 視像通話</string>
    <!-- Displayed in a notification when a Signal group call is ringing -->
    <string name="CallNotificationBuilder__incoming_signal_group_call">打入嚟嘅 Molly 成谷通話</string>
    <!-- Displayed in a notification when a Signal voice call is in progress -->
    <string name="CallNotificationBuilder__ongoing_signal_voice_call">傾緊 Molly 語音通話</string>
    <!-- Displayed in a notification when a Signal video call is in progress -->
    <string name="CallNotificationBuilder__ongoing_signal_video_call">傾緊 Molly 視像通話</string>
    <!-- Displayed in a notification when a Signal group call is in progress -->
    <string name="CallNotificationBuilder__ongoing_signal_group_call">傾緊 Molly 群組通話</string>

    <!-- transport_selection_list_item -->
    <string name="ConversationListFragment_loading">載入緊…</string>
    <string name="CallNotificationBuilder_connecting">連緊線…</string>
    <string name="Permissions_permission_required">要攞權限</string>
    <string name="Permissions_continue">繼續</string>
    <string name="Permissions_not_now">遲啲先啦</string>
    <string name="SQLCipherMigrationHelper_migrating_signal_database">Signal 資料庫也移民，請等等</string>
    <string name="enter_backup_passphrase_dialog__backup_passphrase">備份密碼</string>
    <string name="backup_enable_dialog__backups_will_be_saved_to_external_storage_and_encrypted_with_the_passphrase_below_you_must_have_this_passphrase_in_order_to_restore_a_backup">啲備份會儲存喺外置儲存裝置並用下底個密碼嚟加密。您務必要有呢個密碼先可以攞返個備份嚟還原。</string>
    <string name="backup_enable_dialog__you_must_have_this_passphrase">您務必要有呢個密碼先可以攞返個備份嚟還原。</string>
    <string name="backup_enable_dialog__folder">資料夾</string>
    <string name="backup_enable_dialog__i_have_written_down_this_passphrase">本人寫低咗呢個密碼㗎嘞。本人明白，無咗呢個密碼，個備份係還原唔到，得物無所用。</string>
    <string name="registration_activity__restore_backup">還原備份</string>
    <string name="registration_activity__transfer_or_restore_account">轉移或還原帳戶</string>
    <string name="registration_activity__transfer_account">轉移帳戶</string>
    <string name="registration_activity__skip">飛過</string>
    <string name="preferences_chats__chat_backups">傾偈備份</string>
    <string name="preferences_chats__transfer_account">過帳戶落新機</string>
    <string name="preferences_chats__transfer_account_to_a_new_android_device">將帳戶轉移去一部新嘅 Android 機度</string>
    <string name="RegistrationActivity_enter_backup_passphrase">輸入備份密碼</string>
    <string name="RegistrationActivity_restore">還原</string>
    <string name="RegistrationActivity_backup_failure_downgrade">冇辦法由較新嘅 Signal 版本匯入備份</string>
    <!-- Error message indicating that we could not restore the user\'s backup. Displayed in a toast at the bottom of the screen. -->
    <string name="RegistrationActivity_backup_failure_foreign_key">備份包含格式錯誤嘅資料</string>
    <string name="RegistrationActivity_incorrect_backup_passphrase">備份密碼唔啱</string>
    <string name="RegistrationActivity_checking">檢查緊…</string>
    <string name="RegistrationActivity_d_messages_so_far">目前為止 %1$d 個訊息…</string>
    <string name="RegistrationActivity_restore_from_backup">係咪要攞返備份嚟還原？</string>
    <string name="RegistrationActivity_restore_your_messages_and_media_from_a_local_backup">攞返本機備份嚟還原您嘅訊息同埋多媒體檔案。如果您而家唔做嘅話，遲啲就冇得再還原㗎喇。</string>
    <string name="RegistrationActivity_backup_size_s">備份大小：%1$s</string>
    <string name="RegistrationActivity_backup_timestamp_s">備份時間戳：%1$s</string>
    <string name="BackupDialog_enable_local_backups">係咪要啟用本機備份？</string>
    <string name="BackupDialog_enable_backups">啟用備份</string>
    <string name="BackupDialog_please_acknowledge_your_understanding_by_marking_the_confirmation_check_box">您清楚明白佢講啲咩嘅話，麻煩您喺確認嘅格仔度打剔。</string>
    <string name="BackupDialog_delete_backups">係咪要刪除備份？</string>
    <string name="BackupDialog_disable_and_delete_all_local_backups">係咪要停用同埋刪除晒所有本機備份？</string>
    <string name="BackupDialog_delete_backups_statement">刪除備份</string>
    <string name="BackupDialog_to_enable_backups_choose_a_folder">揀一個資料夾去啟用備份。啲備份會儲存喺呢個位置度。</string>
    <string name="BackupDialog_choose_folder">揀一個資料夾</string>
    <string name="BackupDialog_copied_to_clipboard">複製咗去剪貼簿</string>
    <string name="BackupDialog_no_file_picker_available">部機無檔案挑選器用得到。</string>
    <string name="BackupDialog_enter_backup_passphrase_to_verify">打返您個備份密碼去驗證下</string>
    <string name="BackupDialog_verify">驗證</string>
    <string name="BackupDialog_you_successfully_entered_your_backup_passphrase">您輸入嘅備份密碼正確無誤</string>
    <string name="BackupDialog_passphrase_was_not_correct">密碼有誤</string>
    <string name="LocalBackupJob_creating_signal_backup">建立緊 Molly 備份…</string>
    <!-- Title for progress notification shown in a system notification while verifying a recent backup. -->
    <string name="LocalBackupJob_verifying_signal_backup">驗證緊 Molly 備份…</string>
    <string name="LocalBackupJobApi29_backup_failed">備份唔到</string>
    <string name="LocalBackupJobApi29_your_backup_directory_has_been_deleted_or_moved">你嘅備份目錄已經刪除或者轉移。</string>
    <string name="LocalBackupJobApi29_your_backup_file_is_too_large">您個備份檔案大得滯，裝唔落呢一度喎。</string>
    <string name="LocalBackupJobApi29_there_is_not_enough_space">唔夠空間，儲存唔到您嘅備份。</string>
    <!-- Error message shown if a newly created backup could not be verified as accurate -->
    <string name="LocalBackupJobApi29_your_backup_could_not_be_verified">系統冇辦法建立同驗證你最近嘅備份。請你建立新嘅備份。</string>
    <!-- Error message shown if a very large attachment is encountered during the backup creation and causes the backup to fail -->
    <string name="LocalBackupJobApi29_your_backup_contains_a_very_large_file">你嘅備份入面包含一個非常大型嘅檔案，而且冇辦法進行備份。請你刪除嗰個檔案，然後建立新嘅備份。</string>
    <string name="LocalBackupJobApi29_tap_to_manage_backups">撳一下去管理備份。</string>
    <string name="RegistrationActivity_wrong_number">個號碼唔啱？</string>
    <!--    Countdown to when the user can request a new code via phone call during registration.-->
    <string name="RegistrationActivity_call_me_instead_available_in">打俾我 (%1$02d:%2$02d)</string>
    <!--    Countdown to when the user can request a new SMS code during registration.-->
    <string name="RegistrationActivity_resend_sms_available_in">重新傳送驗證碼 (%1$02d:%2$02d)</string>
    <string name="RegistrationActivity_contact_signal_support">聯絡 Signal 支援</string>
    <string name="RegistrationActivity_code_support_subject">Signal 註冊 - Android 版驗證碼</string>
    <string name="RegistrationActivity_incorrect_code">個碼唔啱</string>
    <string name="BackupUtil_never">唔使喇</string>
    <string name="BackupUtil_unknown">未知</string>
    <!-- Phone number heading displayed as a screen title -->
    <string name="preferences_app_protection__phone_number">手機號碼</string>
    <!-- Subtext below option to launch into phone number privacy settings screen -->
    <string name="preferences_app_protection__choose_who_can_see">選擇邊個可以睇到你嘅手機號碼，同埋喺 Molly 度用手機號碼聯絡你。</string>
    <!-- Section title above two radio buttons for enabling and disabling phone number display -->
    <string name="PhoneNumberPrivacySettingsFragment__who_can_see_my_number">邊個可以睇到我嘅手機號碼</string>
    <!-- Subtext below radio buttons when who can see my number is set to nobody -->
    <string name="PhoneNumberPrivacySettingsFragment__nobody_will_see">冇人會喺 Molly 度睇到你嘅手機號碼</string>
    <!-- Section title above two radio buttons for enabling and disabling whether users can find me by my phone number  -->
    <string name="PhoneNumberPrivacySettingsFragment__who_can_find_me_by_number">邊個可以用手機號碼搵到我</string>
    <!-- Subtext below radio buttons when who can see my number is set to everyone -->
    <string name="PhoneNumberPrivacySettingsFragment__your_phone_number">同你通訊嘅用戶同埋群組都可以睇到你嘅手機號碼。如果對方喺手機通訊錄入面儲存咗你嘅手機號碼，都會喺 Molly 度睇到。</string>
    <string name="PhoneNumberPrivacy_everyone">任何人都得</string>
    <string name="PhoneNumberPrivacy_nobody">邊個都唔得</string>
    <string name="preferences_app_protection__screen_lock">畫面鎖</string>
    <string name="preferences_app_protection__lock_signal_access_with_android_screen_lock_or_fingerprint">用 Android 螢幕鎖定或指紋，喺 Signal 面頭加把鎖</string>
    <string name="preferences_app_protection__screen_lock_inactivity_timeout">幾耐冇郁動就鎖返住個畫面</string>
    <string name="preferences_app_protection__signal_pin">Signal PIN 碼</string>
    <string name="preferences_app_protection__create_a_pin">建立一個 PIN 碼</string>
    <string name="preferences_app_protection__change_your_pin">更改您嘅 PIN 碼</string>
    <string name="preferences_app_protection__pin_reminders">PIN 碼溫馨提醒</string>
    <string name="preferences_app_protection__turn_off">關閉</string>
    <string name="preferences_app_protection__confirm_pin">確認 PIN 碼</string>
    <string name="preferences_app_protection__confirm_your_signal_pin">確認您嘅 Signal PIN 碼</string>
    <string name="preferences_app_protection__make_sure_you_memorize_or_securely_store_your_pin">請確保您記住或妥為保存您嘅 PIN 碼，因為無咗就無㗎喇。若果您唔記得咗您嘅 PIN 碼，當您重新註冊您嘅 Signal 帳戶嘅時候，可能會冇晒您啲資料。</string>
    <string name="preferences_app_protection__incorrect_pin_try_again">PIN 碼唔啱。請再試一次。</string>
    <string name="preferences_app_protection__failed_to_enable_registration_lock">啟用唔到註冊鎖。</string>
    <string name="preferences_app_protection__failed_to_disable_registration_lock">停用唔到註冊鎖。</string>
    <string name="AppProtectionPreferenceFragment_none">無</string>
    <string name="preferences_app_protection__registration_lock">註冊鎖</string>
    <string name="RegistrationActivity_you_must_enter_your_registration_lock_PIN">您務必輸入您嘅註冊鎖 PIN 碼</string>
    <string name="RegistrationActivity_your_pin_has_at_least_d_digits_or_characters">您嘅 PIN 碼至少有 %1$d 個數字或字元</string>
    <string name="RegistrationActivity_too_many_attempts">白撞太多次</string>
    <string name="RegistrationActivity_you_have_made_too_many_incorrect_registration_lock_pin_attempts_please_try_again_in_a_day">您試過太多次註冊鎖 PIN 碼喇，但打極都打唔啱。請您隔一日再試下啦。</string>
    <string name="RegistrationActivity_you_have_made_too_many_attempts_please_try_again_later">您試過太多次喇。請您晏啲再試下啦。</string>
    <string name="RegistrationActivity_error_connecting_to_service">服務連唔到線</string>
    <string name="preferences_chats__backups">備份</string>
    <string name="prompt_passphrase_activity__signal_is_locked">Molly 已經上鎖</string>
    <string name="prompt_passphrase_activity__tap_to_unlock">撳一下去解鎖</string>
    <string name="Recipient_unknown">未知</string>

    <!-- Option in settings that will take use to re-register if they are no longer registered -->
    <string name="preferences_account_reregister">重新註冊帳戶</string>
    <!-- Option in settings that will take user to our website or playstore to update their expired build -->
    <string name="preferences_account_update_signal">更新 Signal</string>
    <!-- Option in settings shown when user is no longer registered or expired client that will WIPE ALL THEIR DATA -->
    <string name="preferences_account_delete_all_data">刪除所有資料</string>
    <!-- Title for confirmation dialog confirming user wants to delete all their data -->
    <string name="preferences_account_delete_all_data_confirmation_title">係咪要清除所有資料呀？</string>
    <!-- Message in confirmation dialog to delete all data explaining how it works, and that the app will be closed after deletion -->
    <string name="preferences_account_delete_all_data_confirmation_message">咁做會將應用程式重設，同埋刪除所有訊息。完成程序之後，應用程式會自動關閉。</string>
    <!-- Confirmation action to proceed with application data deletion -->
    <string name="preferences_account_delete_all_data_confirmation_proceed">繼續</string>
    <!-- Confirmation action to cancel application data deletion -->
    <string name="preferences_account_delete_all_data_confirmation_cancel">取消</string>
    <!-- Error message shown when we fail to delete the data for some unknown reason -->
    <string name="preferences_account_delete_all_data_failed">刪除資料失敗</string>

    <!-- TransferOrRestoreFragment -->
    <string name="TransferOrRestoreFragment__transfer_or_restore_account">轉移或還原帳戶</string>
    <string name="TransferOrRestoreFragment__if_you_have_previously_registered_a_signal_account">若果您先前已經註冊咗 Signal 帳戶，您可以轉移或還原您嘅帳戶同訊息</string>
    <string name="TransferOrRestoreFragment__transfer_from_android_device">由另一部 Android 機搬過嚟</string>
    <string name="TransferOrRestoreFragment__transfer_your_account_and_messages_from_your_old_android_device">由您部舊嘅 Android 機轉移您嘅帳戶同訊息過嚟。您部舊機要喺您手先得。</string>
    <string name="TransferOrRestoreFragment__you_need_access_to_your_old_device">您部舊機要喺您手先得。</string>
    <string name="TransferOrRestoreFragment__restore_from_backup">用備份還原</string>
    <string name="TransferOrRestoreFragment__restore_your_messages_from_a_local_backup">攞返本機備份嚟還原您嘅訊息。如果您而家唔做嘅話，遲啲就冇得再還原㗎喇。</string>

    <!-- NewDeviceTransferInstructionsFragment -->
    <string name="NewDeviceTransferInstructions__open_signal_on_your_old_android_phone">喺您部舊嘅 Android 手機開啟 Signal</string>
    <string name="NewDeviceTransferInstructions__continue">繼續</string>
    <string name="NewDeviceTransferInstructions__first_bullet">一、</string>
    <string name="NewDeviceTransferInstructions__tap_on_your_profile_photo_in_the_top_left_to_open_settings">撳一下左上角嗰度您嘅個人資料相片去開啟 [設定]</string>
    <string name="NewDeviceTransferInstructions__second_bullet">二、</string>
    <string name="NewDeviceTransferInstructions__tap_on_account">"撳一下「帳戶」"</string>
    <string name="NewDeviceTransferInstructions__third_bullet">三、</string>
    <string name="NewDeviceTransferInstructions__tap_transfer_account_and_then_continue_on_both_devices">"撳一下「轉移帳戶」，然後「繼續」，兩部機都係"</string>

    <!-- NewDeviceTransferSetupFragment -->
    <string name="NewDeviceTransferSetup__preparing_to_connect_to_old_android_device">準備緊同部舊嘅 Android 機連線…</string>
    <string name="NewDeviceTransferSetup__take_a_moment_should_be_ready_soon">請等等，部機繽紛樂緊</string>
    <string name="NewDeviceTransferSetup__waiting_for_old_device_to_connect">等緊部舊嘅 Android 機連線…</string>
    <string name="NewDeviceTransferSetup__signal_needs_the_location_permission_to_discover_and_connect_with_your_old_device">Molly 要攞「位置」權限，先可以探索同連接您部舊嘅 Android 機。</string>
    <string name="NewDeviceTransferSetup__signal_needs_location_services_enabled_to_discover_and_connect_with_your_old_device">Molly 要啟用定位服務，先可以探索同連接您部舊嘅 Android 機。</string>
    <string name="NewDeviceTransferSetup__signal_needs_wifi_on_to_discover_and_connect_with_your_old_device">Molly 要開啟 Wi-Fi，先可以探索同連接您部舊嘅 Android 機。Wi-Fi 著咗就得，唔需要連接到 Wi-Fi 網絡。</string>
    <string name="NewDeviceTransferSetup__sorry_it_appears_your_device_does_not_support_wifi_direct">抱歉，呢部機似乎唔支援 Wi-Fi Direct。Molly 會用到 Wi-Fi Direct 嚟探索同連接您部舊嘅 Android 機。您仍然可以攞返一個喺您部舊嘅 Android 機度整嘅備份嚟還原您嘅帳戶。</string>
    <string name="NewDeviceTransferSetup__restore_a_backup">攞返備份嚟還原</string>
    <string name="NewDeviceTransferSetup__an_unexpected_error_occurred_while_attempting_to_connect_to_your_old_device">嘗試同您部舊嘅 Android 機連線嘅時候，發生未預期嘅錯誤。</string>

    <!-- OldDeviceTransferSetupFragment -->
    <string name="OldDeviceTransferSetup__searching_for_new_android_device">搵緊部新嘅 Android 機…</string>
    <string name="OldDeviceTransferSetup__signal_needs_the_location_permission_to_discover_and_connect_with_your_new_device">Molly 要攞「位置」權限，先可以探索同連接您部新嘅 Android 機。</string>
    <string name="OldDeviceTransferSetup__signal_needs_location_services_enabled_to_discover_and_connect_with_your_new_device">Molly 要啟用定位服務，先可以探索同連接您部新嘅 Android 機。</string>
    <string name="OldDeviceTransferSetup__signal_needs_wifi_on_to_discover_and_connect_with_your_new_device">Molly 要開啟 Wi-Fi，先可以探索同連接您部新嘅 Android 機。Wi-Fi 著咗就得，唔需要連接到 Wi-Fi 網絡。</string>
    <string name="OldDeviceTransferSetup__sorry_it_appears_your_device_does_not_support_wifi_direct">抱歉，呢部機似乎唔支援 Wi-Fi Direct。Molly 會用到 Wi-Fi Direct 嚟探索同連接您部新嘅 Android 機。您仍然可以建立一個備份，用嚟喺您部新嘅 Android 機度還原返您個帳戶。</string>
    <string name="OldDeviceTransferSetup__create_a_backup">建立一個備份</string>
    <string name="OldDeviceTransferSetup__an_unexpected_error_occurred_while_attempting_to_connect_to_your_old_device">嘗試同您部新嘅 Android 機連線嘅時候，發生未預期嘅錯誤。</string>

    <!-- DeviceTransferSetupFragment -->
    <string name="DeviceTransferSetup__unable_to_open_wifi_settings">開啟唔到 Wi-Fi 設定。麻煩您自己開啟 Wi-Fi。</string>
    <string name="DeviceTransferSetup__grant_location_permission">畀「位置」權限</string>
    <string name="DeviceTransferSetup__turn_on_location_services">開啟定位服務</string>
    <string name="DeviceTransferSetup__turn_on_wifi">開啟 Wi-Fi</string>
    <string name="DeviceTransferSetup__error_connecting">連線錯誤</string>
    <string name="DeviceTransferSetup__retry">再試一次</string>
    <string name="DeviceTransferSetup__submit_debug_logs">提交除錯記錄檔</string>
    <string name="DeviceTransferSetup__verify_code">驗證代碼</string>
    <string name="DeviceTransferSetup__verify_that_the_code_below_matches_on_both_of_your_devices">請驗證下面嘅代碼係咪喺您兩部機都一樣。然後撳一下「繼續」。</string>
    <string name="DeviceTransferSetup__the_numbers_do_not_match">啲數字唔夾</string>
    <string name="DeviceTransferSetup__continue">繼續</string>
    <string name="DeviceTransferSetup__if_the_numbers_on_your_devices_do_not_match_its_possible_you_connected_to_the_wrong_device">若果兩部機上面嘅數字唔一樣，咁可能係搭錯線駁咗落另一部機度。要掹返正佢，首先停止轉移先，然後再試一次，並且將兩部機泊埋一齊。</string>
    <string name="DeviceTransferSetup__stop_transfer">停止轉移</string>
    <string name="DeviceTransferSetup__unable_to_discover_old_device">探索唔到部舊機</string>
    <string name="DeviceTransferSetup__unable_to_discover_new_device">探索唔到部新機</string>
    <string name="DeviceTransferSetup__make_sure_the_following_permissions_are_enabled">請確定下列權限同服務已經啟用：</string>
    <string name="DeviceTransferSetup__location_permission">位置權限</string>
    <string name="DeviceTransferSetup__location_services">定位服務</string>
    <string name="DeviceTransferSetup__wifi">Wi-Fi</string>
    <string name="DeviceTransferSetup__on_the_wifi_direct_screen_remove_all_remembered_groups_and_unlink_any_invited_or_connected_devices">喺 WiFi Direct 畫面，移除晒所有儲存咗嘅群組，然後解除連結任何邀請咗或者連結咗嘅裝置。</string>
    <string name="DeviceTransferSetup__wifi_direct_screen">WiFi Direct 畫面</string>
    <string name="DeviceTransferSetup__try_turning_wifi_off_and_on_on_both_devices">試下熄咗再開返 Wi-Fi，兩部機都係。</string>
    <string name="DeviceTransferSetup__make_sure_both_devices_are_in_transfer_mode">請確保兩部機都處於轉移模式中。</string>
    <string name="DeviceTransferSetup__go_to_support_page">前往支援網頁</string>
    <string name="DeviceTransferSetup__try_again">再試一次</string>
    <string name="DeviceTransferSetup__waiting_for_other_device">等緊另一部機</string>
    <string name="DeviceTransferSetup__tap_continue_on_your_other_device_to_start_the_transfer">喺對面部機撳一下 [繼續] 以開始轉移。</string>
    <string name="DeviceTransferSetup__tap_continue_on_your_other_device">喺對面部機撳一下 [繼續]…</string>

    <!-- NewDeviceTransferFragment -->
    <string name="NewDeviceTransfer__cannot_transfer_from_a_newer_version_of_signal">由較新版本嘅 Sigmal 轉移過嚟係唔得嘅</string>
    <!-- Error message indicating that we could not finish the user\'s device transfer. Displayed in a toast at the bottom of the screen. -->
    <string name="NewDeviceTransfer__failure_foreign_key">傳送嘅資料格式錯誤</string>

    <!-- DeviceTransferFragment -->
    <string name="DeviceTransfer__transferring_data">轉移緊資料</string>
    <string name="DeviceTransfer__keep_both_devices_near_each_other">將兩部機保持靠近。唔好熄機，並且開住 Molly。轉移係經端對端加密。</string>
    <string name="DeviceTransfer__d_messages_so_far">目前為止 %1$d 個訊息…</string>
    <!-- Filled in with total percentage of messages transferred -->
    <string name="DeviceTransfer__s_of_messages_so_far">啲訊息暫時整咗 %1$s%%…</string>
    <string name="DeviceTransfer__cancel">取消</string>
    <string name="DeviceTransfer__try_again">再試一次</string>
    <string name="DeviceTransfer__stop_transfer">停止轉移</string>
    <string name="DeviceTransfer__all_transfer_progress_will_be_lost">所有嘅轉移進度將會消失。</string>
    <string name="DeviceTransfer__transfer_failed">轉移失敗</string>
    <string name="DeviceTransfer__unable_to_transfer">轉移唔到</string>

    <!-- OldDeviceTransferInstructionsFragment -->
    <string name="OldDeviceTransferInstructions__transfer_account">轉移帳戶</string>
    <string name="OldDeviceTransferInstructions__first_bullet">一、</string>
    <string name="OldDeviceTransferInstructions__download_signal_on_your_new_android_device">喺您部新嘅 Android 機度下載 Molly</string>
    <string name="OldDeviceTransferInstructions__second_bullet">二、</string>
    <string name="OldDeviceTransferInstructions__tap_on_transfer_or_restore_account">"撳一下「轉移或還原帳戶」"</string>
    <string name="OldDeviceTransferInstructions__third_bullet">三、</string>
    <string name="OldDeviceTransferInstructions__select_transfer_from_android_device_when_prompted_and_then_continue">"當出現提示嘅時候揀選「由另一部 Android 機搬過嚟」，然後「繼續」。將兩部機保持喺左近。"</string>
    <string name="OldDeviceTransferInstructions__continue">繼續</string>

    <!-- OldDeviceTransferComplete -->
    <string name="OldDeviceTransferComplete__go_to_your_new_device">跟住拎返起您部新機</string>
    <string name="OldDeviceTransferComplete__your_signal_data_has_Been_transferred_to_your_new_device">您嘅 Signal 資料已經轉移到您部新機度。您要喺新機繼續搞掂埋註冊，成個轉移程序先算功德圓滿。</string>
    <string name="OldDeviceTransferComplete__close">關閉</string>

    <!-- NewDeviceTransferComplete -->
    <string name="NewDeviceTransferComplete__transfer_successful">轉移成功</string>
    <string name="NewDeviceTransferComplete__transfer_complete">轉移完成</string>
    <string name="NewDeviceTransferComplete__to_complete_the_transfer_process_you_must_continue_registration">您要繼續搞掂埋註冊，成個轉移程序先算功德圓滿。</string>
    <string name="NewDeviceTransferComplete__continue_registration">繼續註冊</string>

    <!-- DeviceToDeviceTransferService -->
    <string name="DeviceToDeviceTransferService_content_title">帳戶轉移</string>
    <string name="DeviceToDeviceTransferService_status_ready">準備緊同您另一部 Android 機連線…</string>
    <string name="DeviceToDeviceTransferService_status_starting_up">準備緊同您另一部 Android 機連線…</string>
    <string name="DeviceToDeviceTransferService_status_discovery">搵緊您另一部 Android 機…</string>
    <string name="DeviceToDeviceTransferService_status_network_connected">同您另一部 Android 機連緊線…</string>
    <string name="DeviceToDeviceTransferService_status_verification_required">須要驗證</string>
    <string name="DeviceToDeviceTransferService_status_service_connected">轉移緊帳戶…</string>

    <!-- OldDeviceTransferLockedDialog -->
    <string name="OldDeviceTransferLockedDialog__complete_registration_on_your_new_device">喺您部新機度完成註冊</string>
    <string name="OldDeviceTransferLockedDialog__your_signal_account_has_been_transferred_to_your_new_device">您嘅 Signal 帳戶已經轉移到您部新機度，但您要喺新機完成埋註冊先可以繼續。呢部機嘅 Signal 將會停用。</string>
    <string name="OldDeviceTransferLockedDialog__done">搞掂</string>
    <string name="OldDeviceTransferLockedDialog__cancel_and_activate_this_device">取消並啟用呢部機</string>

    <!-- AdvancedPreferenceFragment -->

    <!-- RecipientBottomSheet -->
    <string name="RecipientBottomSheet_block">封鎖</string>
    <string name="RecipientBottomSheet_unblock">解除封鎖</string>
    <string name="RecipientBottomSheet_add_to_contacts">加入去聯絡人</string>
    <!-- Error message that displays when a user tries to tap to view system contact details but has no app that supports it -->
    <string name="RecipientBottomSheet_unable_to_open_contacts">搵唔到個 app 可以開到聯絡人。</string>
    <string name="RecipientBottomSheet_add_to_a_group">加入去一個谷度</string>
    <string name="RecipientBottomSheet_add_to_another_group">加入去另一個谷度</string>
    <string name="RecipientBottomSheet_view_safety_number">睇下安全碼</string>
    <string name="RecipientBottomSheet_make_admin">擢升為話事人</string>
    <string name="RecipientBottomSheet_remove_as_admin">撤銷管理員身份</string>
    <string name="RecipientBottomSheet_remove_from_group">喺群組度移除</string>

    <string name="RecipientBottomSheet_remove_s_as_group_admin">係咪要撤銷 %1$s 嘅群組管理員身份？</string>
    <string name="RecipientBottomSheet_s_will_be_able_to_edit_group">"「%1$s」將會可以編輯呢個谷同埋個谷嘅成員。"</string>

    <string name="RecipientBottomSheet_remove_s_from_the_group">係咪要喺群組度移除 %1$s？</string>
    <!-- Dialog message shown when removing someone from a group with group link being active to indicate they will not be able to rejoin -->
    <string name="RecipientBottomSheet_remove_s_from_the_group_they_will_not_be_able_to_rejoin">係咪要喺群組度移除 %1$s？佢之後就冇得再用群組連結重新加入㗎喇。</string>
    <string name="RecipientBottomSheet_remove">移除</string>
    <string name="RecipientBottomSheet_copied_to_clipboard">複製咗去剪貼簿</string>

    <string name="GroupRecipientListItem_admin">話事人</string>
    <string name="GroupRecipientListItem_approve_description">批准</string>
    <string name="GroupRecipientListItem_deny_description">拒絕</string>


    <!-- GroupsLearnMoreBottomSheetDialogFragment -->
    <string name="GroupsLearnMore_legacy_vs_new_groups">舊版同新版谷之別</string>
    <string name="GroupsLearnMore_what_are_legacy_groups">乜嘢係「舊版谷」？</string>
    <string name="GroupsLearnMore_paragraph_1">新版谷有新特色，好似係話事人同埋個谷嘅更新有更具體嘅描述，舊版谷泛指欠奉呢啲功能嘅谷。</string>
    <string name="GroupsLearnMore_can_i_upgrade_a_legacy_group">我可唔可以將舊版谷升級？</string>
    <string name="GroupsLearnMore_paragraph_2">舊版谷暫時仲未可以升級得做新版谷住，但係您可以建立一個新版谷，並且加返晒一樣嘅成員入去，若果大家都用緊最新版本嘅 Signal。</string>
    <string name="GroupsLearnMore_paragraph_3">Signal 日後將會提供升級舊版谷嘅方法。</string>

    <!-- GroupLinkBottomSheetDialogFragment -->
    <string name="GroupLinkBottomSheet_share_hint_requiring_approval">條拎任何人揸住都可以睇到個谷嘅名同相，亦可以請求加入。分享條拎嘅時候請謹慎，以免所託非人。</string>
    <string name="GroupLinkBottomSheet_share_hint_not_requiring_approval">條拎任何人揸住都可以睇到個谷嘅名同相，亦可以加入埋個谷。分享條拎嘅時候請謹慎，以免所託非人。</string>
    <string name="GroupLinkBottomSheet_share_via_signal">透過 Molly 分享</string>
    <string name="GroupLinkBottomSheet_copy">複製</string>
    <string name="GroupLinkBottomSheet_qr_code">二維碼</string>
    <string name="GroupLinkBottomSheet_share">分享</string>
    <string name="GroupLinkBottomSheet_copied_to_clipboard">複製咗去剪貼簿</string>
    <string name="GroupLinkBottomSheet_the_link_is_not_currently_active">條拎目前摺埋唔用</string>

    <!-- VoiceNotePlaybackPreparer -->
    <string name="VoiceNotePlaybackPreparer__failed_to_play_voice_message">播唔到語音訊息</string>

    <!-- VoiceNoteMediaDescriptionCompatFactory -->
    <string name="VoiceNoteMediaItemFactory__voice_message">語音訊息 · %1$s</string>
    <string name="VoiceNoteMediaItemFactory__s_to_s">%1$s 畀 %2$s</string>

    <!-- StorageUtil -->
    <string name="StorageUtil__s_s">%1$s/%2$s</string>
    <string name="BlockedUsersActivity__s_has_been_blocked">封鎖咗「%1$s」。</string>
    <string name="BlockedUsersActivity__failed_to_block_s">封鎖唔到「%1$s」</string>
    <string name="BlockedUsersActivity__s_has_been_unblocked">解除封鎖咗「%1$s」。</string>

    <!-- ReviewCardDialogFragment -->
    <string name="ReviewCardDialogFragment__review_members">批閱成員</string>
    <string name="ReviewCardDialogFragment__review_request">批閱請求</string>
    <string name="ReviewCardDialogFragment__d_group_members_have_the_same_name">個谷嘅 %1$d 位成員撞名，請批閱下列成員並視乎情況做要做嘅嘢。</string>
    <string name="ReviewCardDialogFragment__if_youre_not_sure">假如您唔肯定係邊個發出請求，請批閱下列嘅聯絡人並去做要做嘅嘢。</string>
    <string name="ReviewCardDialogFragment__no_other_groups_in_common">無其他有緣相遇嘅谷。</string>
    <string name="ReviewCardDialogFragment__no_groups_in_common">無有緣相遇嘅谷。</string>
    <plurals name="ReviewCardDialogFragment__d_other_groups_in_common">
        <item quantity="other">%1$d 個有緣相遇嘅谷</item>
    </plurals>
    <plurals name="ReviewCardDialogFragment__d_groups_in_common">
        <item quantity="other">%1$d 個有緣相遇嘅谷</item>
    </plurals>
    <string name="ReviewCardDialogFragment__remove_s_from_group">係咪要喺群組度移除 %1$s？</string>
    <string name="ReviewCardDialogFragment__remove">移除</string>
    <string name="ReviewCardDialogFragment__failed_to_remove_group_member">移除唔到群組成員。</string>

    <!-- ReviewCard -->
    <string name="ReviewCard__member">成員</string>
    <string name="ReviewCard__request">請求</string>
    <string name="ReviewCard__your_contact">您嘅聯絡人</string>
    <string name="ReviewCard__remove_from_group">喺群組度移除</string>
    <string name="ReviewCard__update_contact">更新聯絡人</string>
    <string name="ReviewCard__block">封鎖</string>
    <string name="ReviewCard__delete">刪除</string>
    <string name="ReviewCard__recently_changed">最近將佢先前個人資料嘅名 %1$s 轉咗做 %2$s</string>

    <!-- CallParticipantsListUpdatePopupWindow -->
    <string name="CallParticipantsListUpdatePopupWindow__s_joined">%1$s 已加入</string>
    <string name="CallParticipantsListUpdatePopupWindow__s_and_s_joined">%1$s 同 %2$s 已加入</string>
    <string name="CallParticipantsListUpdatePopupWindow__s_s_and_s_joined">%1$s、%2$s 同 %3$s 已加入</string>
    <string name="CallParticipantsListUpdatePopupWindow__s_s_and_d_others_joined">%1$s、%2$s 同另外 %3$d 人已加入</string>
    <string name="CallParticipantsListUpdatePopupWindow__s_left">%1$s 已退出</string>
    <string name="CallParticipantsListUpdatePopupWindow__s_and_s_left">%1$s 同 %2$s 已退出</string>
    <string name="CallParticipantsListUpdatePopupWindow__s_s_and_s_left">%1$s、%2$s 同 %3$s 已退出</string>
    <string name="CallParticipantsListUpdatePopupWindow__s_s_and_d_others_left">%1$s、%2$s 同另外 %3$d 人已退出</string>

    <string name="CallParticipant__you">您</string>
    <string name="CallParticipant__you_on_another_device">您 (用另一部機)</string>
    <string name="CallParticipant__s_on_another_device">%1$s (用另一部機)</string>

    <!-- WifiToCellularPopupWindow -->
    <!-- Message shown during a call when the WiFi network is unusable, and cellular data starts to be used for the call instead. -->
    <string name="WifiToCellularPopupWindow__weak_wifi_switched_to_cellular">Wi-Fi 訊號微弱。已經轉咗用流動數據。</string>

    <!-- DeleteAccountFragment -->
    <string name="DeleteAccountFragment__deleting_your_account_will">刪除你嘅帳戶嘅話，即會：</string>
    <string name="DeleteAccountFragment__enter_your_phone_number">輸入您嘅電話冧把</string>
    <string name="DeleteAccountFragment__delete_account">刪除帳戶</string>
    <string name="DeleteAccountFragment__delete_your_account_info_and_profile_photo">刪除你嘅帳戶資訊同埋個人資料相片</string>
    <string name="DeleteAccountFragment__delete_all_your_messages">刪除你嘅所有訊息</string>
    <string name="DeleteAccountFragment__delete_s_in_your_payments_account">刪除喺你付款帳戶入面嘅 %1$s</string>
    <string name="DeleteAccountFragment__no_country_code">冇講到國碼</string>
    <string name="DeleteAccountFragment__no_number">冇講到冧把</string>
    <string name="DeleteAccountFragment__the_phone_number">您輸入嘅電話冧把，同您嘅帳戶唔脗合。</string>
    <string name="DeleteAccountFragment__are_you_sure">真係要刪除你嘅帳戶？</string>
    <string name="DeleteAccountFragment__this_will_delete_your_signal_account">咁做嘅話，你嘅 Signal 帳戶將會被刪除，同時重設應用程式。完成整個過程後，應用程式會自動關閉。</string>
    <string name="DeleteAccountFragment__failed_to_delete_local_data">刪除唔到本機資料。你可以喺系統應用程式設定入面手動清除。</string>
    <string name="DeleteAccountFragment__launch_app_settings">啟動 App 設定</string>
    <!-- Title of progress dialog shown when a user deletes their account and the process is leaving all groups -->
    <string name="DeleteAccountFragment__leaving_groups">退緊啲谷…</string>
    <!-- Title of progress dialog shown when a user deletes their account and the process has left all groups -->
    <string name="DeleteAccountFragment__deleting_account">刪除緊帳戶…</string>
    <!-- Message of progress dialog shown when a user deletes their account and the process is canceling their subscription -->
    <string name="DeleteAccountFragment__canceling_your_subscription">取消緊您嘅課金計劃…</string>
    <!-- Message of progress dialog shown when a user deletes their account and the process is leaving groups -->
    <string name="DeleteAccountFragment__depending_on_the_number_of_groups">視乎您有幾多個谷啦，可能要幾分鐘時間</string>
    <!-- Message of progress dialog shown when a user deletes their account and the process has left all groups -->
    <string name="DeleteAccountFragment__deleting_all_user_data_and_resetting">刪除緊使用者資料，同埋重設緊個 app</string>
    <!-- Title of error dialog shown when a network error occurs during account deletion -->
    <string name="DeleteAccountFragment__account_not_deleted">未刪除到個帳戶</string>
    <!-- Message of error dialog shown when a network error occurs during account deletion -->
    <string name="DeleteAccountFragment__there_was_a_problem">完成刪除程序嘅時候發生問題。請檢查您嘅網絡連線，然後再試下啦。</string>

    <!-- DeleteAccountCountryPickerFragment -->
    <string name="DeleteAccountCountryPickerFragment__search_countries">搵下國家</string>

    <!-- CreateGroupActivity -->
    <string name="CreateGroupActivity__skip">飛過</string>
    <plurals name="CreateGroupActivity__d_members">
        <item quantity="other">%1$d 位成員</item>
    </plurals>

    <!-- ShareActivity -->
    <string name="ShareActivity__share">分享</string>
    <string name="ShareActivity__send">傳送</string>
    <string name="ShareActivity__comma_s">、%1$s</string>
    <!-- Toast when the incoming intent is invalid -->
    <string name="ShareActivity__could_not_get_share_data_from_intent">系統攞唔到共享意圖數據。</string>

    <!-- MultiShareDialogs -->
    <string name="MultiShareDialogs__failed_to_send_to_some_users">發送唔到畀部份使用者</string>
    <string name="MultiShareDialogs__you_can_only_share_with_up_to">您淨係可以分享畀最多 %1$d 個傾偈</string>

    <!-- ChatWallpaperActivity -->

    <!-- ChatWallpaperFragment -->
    <string name="ChatWallpaperFragment__chat_color">傾偈顏色</string>
    <string name="ChatWallpaperFragment__reset_chat_colors">重設所有傾偈顏色</string>
    <string name="ChatWallpaperFragment__reset_chat_color">重設傾偈顏色</string>
    <string name="ChatWallpaperFragment__reset_chat_color_question">係咪要重設傾偈顏色？</string>
    <string name="ChatWallpaperFragment__set_wallpaper">設定背景</string>
    <string name="ChatWallpaperFragment__dark_mode_dims_wallpaper">深色模式嘅時候，將背景校暗</string>
    <string name="ChatWallpaperFragment__contact_name">聯絡人嘅名</string>
    <string name="ChatWallpaperFragment__reset">重設</string>
    <string name="ChatWallpaperFragment__wallpaper_preview_description">背景預覽</string>
    <string name="ChatWallpaperFragment__would_you_like_to_override_all_chat_colors">您係咪想冚過晒所有傾偈顏色？</string>
    <string name="ChatWallpaperFragment__would_you_like_to_override_all_wallpapers">您係咪想冚過晒所有背景？</string>
    <string name="ChatWallpaperFragment__reset_default_colors">重設預設嘅顏色</string>
    <string name="ChatWallpaperFragment__reset_all_colors">重設晒所有顏色</string>
    <string name="ChatWallpaperFragment__reset_default_wallpaper">重設預設嘅背景</string>
    <string name="ChatWallpaperFragment__reset_all_wallpapers">重設晒所有背景</string>
    <string name="ChatWallpaperFragment__reset_wallpapers">重設所有背景</string>
    <string name="ChatWallpaperFragment__reset_wallpaper">重設背景</string>
    <string name="ChatWallpaperFragment__reset_wallpaper_question">係咪要重設背景？</string>

    <!-- ChatWallpaperSelectionFragment -->
    <string name="ChatWallpaperSelectionFragment__choose_from_photos">喺啲相度揀</string>
    <string name="ChatWallpaperSelectionFragment__presets">預製組件</string>

    <!-- ChatWallpaperPreviewActivity -->
    <string name="ChatWallpaperPreviewActivity__preview">試嚟睇下</string>
    <string name="ChatWallpaperPreviewActivity__set_wallpaper">設定背景</string>
    <string name="ChatWallpaperPreviewActivity__swipe_to_preview_more_wallpapers">左右滑去預覽多啲背景</string>
    <string name="ChatWallpaperPreviewActivity__set_wallpaper_for_all_chats">為所有傾偈設定背景</string>
    <string name="ChatWallpaperPreviewActivity__set_wallpaper_for_s">為 %1$s 設定背景</string>
    <string name="ChatWallpaperPreviewActivity__viewing_your_gallery_requires_the_storage_permission">睇圖片庫要攞「儲存裝置」權限。</string>

    <!-- WallpaperImageSelectionActivity -->

    <!-- WallpaperCropActivity -->
    <string name="WallpaperCropActivity__pinch_to_zoom_drag_to_adjust">雙指一齊滑就放大縮細，單指拉就搬位。</string>
    <string name="WallpaperCropActivity__set_wallpaper_for_all_chats">為所有傾偈設定背景。</string>
    <string name="WallpaperCropActivity__set_wallpaper_for_s">為 %1$s 設定背景。</string>
    <string name="WallpaperCropActivity__error_setting_wallpaper">設定背景嘅時候發生錯誤。</string>
    <string name="WallpaperCropActivity__blur_photo">模糊化幅相</string>

    <!-- InfoCard -->
    <string name="payment_info_card_about_mobilecoin">關於 MobileCoin</string>
    <string name="payment_info_card_mobilecoin_is_a_new_privacy_focused_digital_currency">MobileCoin 係一種新嘅兼著重私隱嘅數碼貨幣。</string>
    <string name="payment_info_card_adding_funds">增加款項</string>
    <string name="payment_info_card_you_can_add_funds_for_use_in">您可以傳送 MobileCoin 去您嘅銀包位址，以增加款項喺 Molly 度用。</string>
    <string name="payment_info_card_cashing_out">提取款項</string>
    <string name="payment_info_card_you_can_cash_out_mobilecoin">您隨時可以喺支援 MobileCoin 嘅交易平台上面提取 MobileCoin。只要完成一筆轉移去您喺交易平台上嘅帳戶就得。</string>
    <string name="payment_info_card_hide_this_card">收起呢張咭？</string>
    <string name="payment_info_card_hide">隱藏</string>
    <!-- Title of save recovery phrase card -->
    <string name="payment_info_card_save_recovery_phrase">儲存恢復片語</string>
    <string name="payment_info_card_your_recovery_phrase_gives_you">您嘅恢復口訣，係幫您還原付款帳戶嘅又一方法。</string>
    <!-- Button in save recovery phrase card -->
    <string name="payment_info_card_save_your_phrase">儲存你嘅片語</string>
    <string name="payment_info_card_update_your_pin">更新您嘅 PIN 碼</string>
    <string name="payment_info_card_with_a_high_balance">結餘如果多嘅話，您或者想更新做數目字加英文字母混合嘅 PIN 碼，幫您個帳戶增加多啲保障。</string>
    <string name="payment_info_card_update_pin">更新 PIN 碼</string>

  <!-- Removed by excludeNonTranslatables <string name="payment_info_card__learn_more__about_mobilecoin" translatable="false">https://support.signal.org/hc/articles/360057625692#payments_which_ones</string> -->
  <!-- Removed by excludeNonTranslatables <string name="payment_info_card__learn_more__adding_to_your_wallet" translatable="false">https://support.signal.org/hc/articles/360057625692#payments_transfer_from_exchange</string> -->
  <!-- Removed by excludeNonTranslatables <string name="payment_info_card__learn_more__cashing_out" translatable="false">https://support.signal.org/hc/articles/360057625692#payments_transfer_to_exchange</string> -->

    <!-- DeactivateWalletFragment -->
    <string name="DeactivateWalletFragment__deactivate_wallet">停用銀包</string>
    <string name="DeactivateWalletFragment__your_balance">您嘅結餘</string>
    <string name="DeactivateWalletFragment__its_recommended_that_you">我哋建議你喺停用付款功能之前，先將你嘅資金轉移到另一個錢包位址。如果你而家唔轉移資金，當你重新啟用付款功能嗰陣，你嘅資金到時仍然會留喺連結咗 Molly 嘅錢包入面。</string>
    <string name="DeactivateWalletFragment__transfer_remaining_balance">轉移剩返嘅結餘</string>
    <string name="DeactivateWalletFragment__deactivate_without_transferring">唔轉移就停用</string>
    <string name="DeactivateWalletFragment__deactivate">停用</string>
    <string name="DeactivateWalletFragment__deactivate_without_transferring_question">係咪要唔轉移就停用？</string>
    <string name="DeactivateWalletFragment__your_balance_will_remain">如果你重新啟用付款功能，你嘅餘額到時仍然會留喺連結咗 Molly 嘅錢包入面。</string>
    <string name="DeactivateWalletFragment__error_deactivating_wallet">停用銀包嘅時候發生錯誤。</string>
  <!-- Removed by excludeNonTranslatables <string name="DeactivateWalletFragment__learn_more__we_recommend_transferring_your_funds" translatable="false">https://support.signal.org/hc/articles/360057625692#payments_deactivate</string> -->

    <!-- PaymentsRecoveryStartFragment -->
    <string name="PaymentsRecoveryStartFragment__recovery_phrase">恢復口訣</string>
    <string name="PaymentsRecoveryStartFragment__view_recovery_phrase">睇睇恢復口訣</string>
    <!-- Title in save recovery phrase screen -->
    <string name="PaymentsRecoveryStartFragment__save_recovery_phrase">儲存恢復片語</string>
    <string name="PaymentsRecoveryStartFragment__enter_recovery_phrase">輸入恢復口訣</string>
    <plurals name="PaymentsRecoveryStartFragment__your_balance_will_automatically_restore">
        <item quantity="other">當你確認 Signal PIN 碼，系統就會喺你重新安裝 Signal 嗰陣自動還原你嘅餘額。你亦可以利用恢復片語還原你嘅餘額。恢復片語係一組獨一無二嘅片語，當中包含 %1$d 個字。請你將佢記低，儲存喺安全嘅地方。</item>
    </plurals>
    <!-- Description in save recovery phrase screen which shows up when user has non zero balance -->
    <string name="PaymentsRecoveryStartFragment__got_balance">你仲有餘額！係時候儲存你嘅恢復片語喇—佢係一組 24 個字嘅密鑰，可以用嚟恢復你嘅餘額。</string>
    <!-- Description in save recovery phrase screen which shows up when user navigates from info card -->
    <string name="PaymentsRecoveryStartFragment__time_to_save">係時候儲存你嘅恢復片語喇—佢係一組 24 個字嘅密鑰，可以用嚟恢復你嘅餘額。</string>
    <string name="PaymentsRecoveryStartFragment__your_recovery_phrase_is_a">您嘅恢復口訣係您專屬嘅 %1$d 組字，獨一無二。呢個口訣係用嚟還原您嘅結餘。</string>
    <string name="PaymentsRecoveryStartFragment__start">開始</string>
    <string name="PaymentsRecoveryStartFragment__enter_manually">人手輸入</string>
    <string name="PaymentsRecoveryStartFragment__paste_from_clipboard">由剪貼簿度貼上</string>
    <!-- Alert dialog title which asks before going back if user wants to save recovery phrase -->
    <string name="PaymentsRecoveryStartFragment__continue_without_saving">係咪唔使儲存就繼續操作？</string>
    <!-- Alert dialog description to let user know why recovery phrase needs to be saved -->
    <string name="PaymentsRecoveryStartFragment__your_recovery_phrase">恢復片語可以幫你喺最壞情況下恢復你嘅餘額。我哋強烈建議你儲存好佢。</string>
    <!-- Alert dialog option to skip recovery phrase -->
    <string name="PaymentsRecoveryStartFragment__skip_recovery_phrase">跳過恢復片語</string>
    <!-- Alert dialog option to cancel dialog-->
    <string name="PaymentsRecoveryStartFragment__cancel">取消</string>

    <!-- PaymentsRecoveryPasteFragment -->
    <string name="PaymentsRecoveryPasteFragment__paste_recovery_phrase">貼上恢復口訣</string>
    <string name="PaymentsRecoveryPasteFragment__recovery_phrase">恢復口訣</string>
    <string name="PaymentsRecoveryPasteFragment__next">下一步</string>
    <string name="PaymentsRecoveryPasteFragment__invalid_recovery_phrase">恢復口訣唔啱</string>
    <string name="PaymentsRecoveryPasteFragment__make_sure">請確定您輸入咗 %1$d 組字，然後再試一次。</string>

  <!-- Removed by excludeNonTranslatables <string name="PaymentsRecoveryStartFragment__learn_more__view" translatable="false">https://support.signal.org/hc/articles/360057625692#payments_wallet_view_passphrase</string> -->
  <!-- Removed by excludeNonTranslatables <string name="PaymentsRecoveryStartFragment__learn_more__restore" translatable="false">https://support.signal.org/hc/articles/360057625692#payments_wallet_restore_passphrase</string> -->

    <!-- PaymentsRecoveryPhraseFragment -->
    <string name="PaymentsRecoveryPhraseFragment__next">下一步</string>
    <string name="PaymentsRecoveryPhraseFragment__edit">有嘢改</string>
    <string name="PaymentsRecoveryPhraseFragment__your_recovery_phrase">您嘅恢復口訣</string>
    <string name="PaymentsRecoveryPhraseFragment__write_down_the_following_d_words">請依次序寫低下列 %1$d 組字。將您嘅順序字條保存喺安全嘅地方。</string>
    <string name="PaymentsRecoveryPhraseFragment__make_sure_youve_entered">請確定您無打錯您個口訣。</string>
    <string name="PaymentsRecoveryPhraseFragment__do_not_screenshot_or_send_by_email">唔好截圖或者用電郵傳送。</string>
    <string name="PaymentsRecoveryPhraseFragment__payments_account_restored">付款帳戶已還原。</string>
    <string name="PaymentsRecoveryPhraseFragment__invalid_recovery_phrase">恢復口訣唔啱</string>
    <string name="PaymentsRecoveryPhraseFragment__make_sure_youve_entered_your_phrase_correctly_and_try_again">請確定您無打錯您個口訣，然後再試下啦。</string>
    <string name="PaymentsRecoveryPhraseFragment__copy_to_clipboard">係咪要複製去剪貼簿？</string>
    <string name="PaymentsRecoveryPhraseFragment__if_you_choose_to_store">若然您諗住用數碼方式儲存您嘅恢復口訣，請確保您儲存喺一處您信得過又安全無虞嘅地方。</string>
    <string name="PaymentsRecoveryPhraseFragment__copy">複製</string>

    <!-- PaymentsRecoveryPhraseConfirmFragment -->
    <string name="PaymentRecoveryPhraseConfirmFragment__confirm_recovery_phrase">確認恢復口訣</string>
    <string name="PaymentRecoveryPhraseConfirmFragment__enter_the_following_words">請輸入您嘅恢復口訣當中嘅下列幾組字。</string>
    <string name="PaymentRecoveryPhraseConfirmFragment__word_d">第 %1$d 組字</string>
    <string name="PaymentRecoveryPhraseConfirmFragment__see_phrase_again">再睇多次口訣</string>
    <string name="PaymentRecoveryPhraseConfirmFragment__done">搞掂</string>
    <string name="PaymentRecoveryPhraseConfirmFragment__recovery_phrase_confirmed">恢復口訣已確認</string>

    <!-- PaymentsRecoveryEntryFragment -->
    <string name="PaymentsRecoveryEntryFragment__enter_recovery_phrase">輸入恢復口訣</string>
    <string name="PaymentsRecoveryEntryFragment__enter_word_d">請輸入第 %1$d 組字</string>
    <string name="PaymentsRecoveryEntryFragment__word_d">第 %1$d 組字</string>
    <string name="PaymentsRecoveryEntryFragment__next">下一步</string>
    <string name="PaymentsRecoveryEntryFragment__invalid_word">組字無效</string>

    <!-- UnreadPayments -->
    <string name="UnreadPayments__s_sent_you_s">%1$s 畀咗 %2$s 您</string>
    <string name="UnreadPayments__d_new_payment_notifications">%1$d 個新嘅付款通知</string>

    <!-- CanNotSendPaymentDialog -->
    <string name="CanNotSendPaymentDialog__cant_send_payment">傳送唔到付款</string>
    <string name="CanNotSendPaymentDialog__to_send_a_payment_to_this_user">要傳送付款畀呢個使用者嘅話，對方要先接受您嘅訊息請求。請您發個訊息畀佢，以便建立訊息請求。</string>
    <string name="CanNotSendPaymentDialog__send_a_message">發個訊息</string>

    <!-- GroupsInCommonMessageRequest -->
    <string name="GroupsInCommonMessageRequest__you_have_no_groups_in_common_with_this_person">您同呢個人無有緣相遇嘅谷。請金晴火眼睇清睇楚啲請求先至接受，以免受無謂嘅訊息滋擾。</string>
    <string name="GroupsInCommonMessageRequest__none_of_your_contacts_or_people_you_chat_with_are_in_this_group">呢個谷入面無您嘅聯絡人或者您傾過偈嘅人。請金晴火眼睇清睇楚啲請求先至接受，以免受無謂嘅訊息滋擾。</string>
    <string name="GroupsInCommonMessageRequest__about_message_requests">關於訊息請求</string>
    <string name="GroupsInCommonMessageRequest__okay">收到</string>
  <!-- Removed by excludeNonTranslatables <string name="GroupsInCommonMessageRequest__support_article" translatable="false">https://support.signal.org/hc/articles/360007459591</string> -->
    <string name="ChatColorSelectionFragment__heres_a_preview_of_the_chat_color">傾偈顏色望落就係咁樣樣。</string>
    <string name="ChatColorSelectionFragment__the_color_is_visible_to_only_you">隻色就淨係得您睇到㗎唧。</string>

    <!-- GroupDescriptionDialog -->
    <string name="GroupDescriptionDialog__group_description">個谷嘅描述</string>

    <!-- QualitySelectorBottomSheetDialog -->
    <string name="QualitySelectorBottomSheetDialog__standard">標準</string>
    <string name="QualitySelectorBottomSheetDialog__faster_less_data">快啲、用少啲數據</string>
    <string name="QualitySelectorBottomSheetDialog__high">高</string>
    <string name="QualitySelectorBottomSheetDialog__slower_more_data">慢啲、用多啲數據</string>
    <string name="QualitySelectorBottomSheetDialog__photo_quality">相片畫質</string>

    <!-- AppSettingsFragment -->
    <string name="AppSettingsFragment__invite_your_friends">邀請您嘅好友</string>
    <string name="AppSettingsFragment__copied_subscriber_id_to_clipboard">複製咗訂閱者號碼去剪貼簿</string>

    <!-- AccountSettingsFragment -->
    <string name="AccountSettingsFragment__account">帳戶</string>
    <string name="AccountSettingsFragment__youll_be_asked_less_frequently">慢慢就唔會問得您咁密㗎喇</string>
    <string name="AccountSettingsFragment__require_your_signal_pin">要求講得啱您個 Signal PIN 碼先可以喺 Signal 重新註冊您個電話冧把</string>
    <string name="AccountSettingsFragment__change_phone_number">轉電話冧把</string>
    <!-- Account setting that allows user to request and export their signal account data -->
    <string name="AccountSettingsFragment__request_account_data">你嘅帳戶資料</string>

    <!-- ExportAccountDataFragment -->
    <!-- Part of requesting account data flow, this is the section title for requesting that account data -->
    <string name="ExportAccountDataFragment__your_account_data">你嘅帳戶資料</string>
    <!-- Explanation of account data the user can request. %1$s is replaced with Learn more with a link -->
    <string name="ExportAccountDataFragment__export_explanation">匯出你嘅 Signal 帳戶資料報告。呢份報告唔包含任何訊息同媒體。%1$s</string>
    <!-- Learn more link to more information about requesting account data -->
    <string name="ExportAccountDataFragment__learn_more">了解詳情</string>
    <!-- Button action to export the report data to another app (e.g. email) -->
    <string name="ExportAccountDataFragment__export_report">匯出報告</string>

    <!-- Radio option to export the data as a text file .txt -->
    <string name="ExportAccountDataFragment__export_as_txt">匯出為 TXT 格式</string>
    <!-- Label for the text file option -->
    <string name="ExportAccountDataFragment__export_as_txt_label">簡單易睇嘅文字檔案</string>
    <!-- Radio option to export the data as a json (java script object notation) file .json -->
    <string name="ExportAccountDataFragment__export_as_json">匯出為 JSON 格式</string>
    <!-- Label for the json file option, the account data in a machine readable file format -->
    <string name="ExportAccountDataFragment__export_as_json_label">機器可讀檔案</string>

    <!-- Action to cancel (in a dialog) -->
    <string name="ExportAccountDataFragment__cancel_action">取消</string>

    <!-- Acknowledgement for download failure -->
    <string name="ExportAccountDataFragment__ok_action">確定</string>
    <!-- Title of dialog shown when report fails to generate -->
    <string name="ExportAccountDataFragment__report_generation_failed">建立唔到報告</string>
    <!-- Message of dialog shown when report fails to generate asking user to check network connection -->
    <string name="ExportAccountDataFragment__check_network">請檢查你嘅連線，然後再試多次。</string>

    <!-- Title for export confirmation dialog -->
    <string name="ExportAccountDataFragment__export_report_confirmation">係咪要匯出資料？</string>
    <!-- Message for export confirmation dialog -->
    <string name="ExportAccountDataFragment__export_report_confirmation_message">記得淨係好同你信任嘅人或者應用程式分享你嘅 Signal 帳戶資料呀。</string>
    <!-- Action to export in for export confirmation dialog -->
    <string name="ExportAccountDataFragment__export_report_action">匯出</string>

    <!-- Shown in a dialog with a spinner while the report is downloading -->
    <string name="ExportAccountDataFragment__download_progress">建立緊報告…</string>
    <!-- Explanation that the report is only generated on export and is not saved on the device -->
    <string name="ExportAccountDataFragment__report_not_stored_disclaimer">你份報告只會喺匯出時建立，Signal 唔會將報告儲存喺裝置入面。</string>

    <!-- ChangeNumberFragment -->
    <string name="ChangeNumberFragment__use_this_to_change_your_current_phone_number_to_a_new_phone_number">您可以喺度將您而家用緊嗰個電話冧把，轉做一個新嘅電話冧把。喺度一轉咗就冇得返轉頭㗎喇。\n\n喺繼續之前，請先確定您個新冧把，而家可以收到短訊或者接到電話。</string>
    <string name="ChangeNumberFragment__continue">繼續</string>
    <!-- Message shown on dialog after your number has been changed successfully. -->
    <string name="ChangeNumber__your_phone_number_has_changed_to_s">您嘅電話冧把而家已改咗做 %1$s</string>
    <!-- Confirmation button to dismiss number changed dialog -->
    <string name="ChangeNumber__okay">收到</string>

    <!-- ChangeNumberEnterPhoneNumberFragment -->
    <string name="ChangeNumberEnterPhoneNumberFragment__change_number">轉冧把</string>
    <string name="ChangeNumberEnterPhoneNumberFragment__your_old_number">您個舊冧把</string>
    <string name="ChangeNumberEnterPhoneNumberFragment__old_phone_number">舊嘅電話冧把</string>
    <string name="ChangeNumberEnterPhoneNumberFragment__your_new_number">您個新冧把</string>
    <string name="ChangeNumberEnterPhoneNumberFragment__new_phone_number">新嘅電話冧把</string>
    <string name="ChangeNumberEnterPhoneNumberFragment__the_phone_number_you_entered_doesnt_match_your_accounts">您輸入嘅電話冧把，同您嘅帳戶唔脗合。</string>
    <string name="ChangeNumberEnterPhoneNumberFragment__you_must_specify_your_old_number_country_code">您要打返您個舊冧把嘅國碼</string>
    <string name="ChangeNumberEnterPhoneNumberFragment__you_must_specify_your_old_phone_number">您要打返您個舊嘅電話冧把</string>
    <string name="ChangeNumberEnterPhoneNumberFragment__you_must_specify_your_new_number_country_code">您要打返您個新冧把嘅國碼</string>
    <string name="ChangeNumberEnterPhoneNumberFragment__you_must_specify_your_new_phone_number">您要打返您個新嘅電話冧把</string>

    <!-- ChangeNumberVerifyFragment -->
    <string name="ChangeNumberVerifyFragment__change_number">轉冧把</string>
    <string name="ChangeNumberVerifyFragment__verifying_s">驗證緊 %1$s</string>
    <string name="ChangeNumberVerifyFragment__captcha_required">要做咗 CAPTCHA 先得</string>

    <!-- ChangeNumberConfirmFragment -->
    <string name="ChangeNumberConfirmFragment__change_number">轉冧把</string>
    <string name="ChangeNumberConfirmFragment__you_are_about_to_change_your_phone_number_from_s_to_s">您即將要將您個電話冧把由 %1$s 轉做 %2$s。\n\n喺繼續之前，請先查驗下低呢個冧把的而且確無錯。</string>
    <string name="ChangeNumberConfirmFragment__edit_number">改過個冧把</string>

    <!-- ChangeNumberRegistrationLockFragment -->
    <string name="ChangeNumberRegistrationLockFragment__signal_change_number_need_help_with_pin_for_android_v2_pin">Signal 轉冧把 - Android 版 PIN 碼需要幫手 (v2 PIN)</string>

    <!-- ChangeNumberPinDiffersFragment -->
    <string name="ChangeNumberPinDiffersFragment__pins_do_not_match">PIN 碼有出入</string>
    <string name="ChangeNumberPinDiffersFragment__the_pin_associated_with_your_new_number_is_different_from_the_pin_associated_with_your_old_one">您個新冧把關聯嘅 PIN 碼，同您舊冧把個 PIN 碼唔一樣。您想保留您嘅舊 PIN 碼，定係將佢更新？</string>
    <string name="ChangeNumberPinDiffersFragment__keep_old_pin">保留舊 PIN 碼</string>
    <string name="ChangeNumberPinDiffersFragment__update_pin">更新 PIN 碼</string>
    <string name="ChangeNumberPinDiffersFragment__keep_old_pin_question">係咪要保留舊 PIN 碼？</string>

    <!-- ChangeNumberLockActivity -->
    <!-- Info message shown to user if something crashed the app during the change number attempt and we were unable to confirm the change so we force them into this screen to check before letting them use the app -->
    <string name="ChangeNumberLockActivity__it_looks_like_you_tried_to_change_your_number_but_we_were_unable_to_determine_if_it_was_successful_rechecking_now">您好似試過轉冧把，但我哋未知成唔成功。\n\n而家幫您重新檢查…</string>
    <!-- Dialog title shown if we were able to confirm your change number status (meaning we now know what the server thinks our number is) after a crash during the regular flow -->
    <string name="ChangeNumberLockActivity__change_status_confirmed">轉換狀態已確認</string>
    <!-- Dialog message shown if we were able to confirm your change number status (meaning we now know what the server thinks our number is) after a crash during the regular flow -->
    <string name="ChangeNumberLockActivity__your_number_has_been_confirmed_as_s">您個電話冧把已確認為 %1$s。若然唔係您個新冧把，請您重新開始轉冧把嘅過程。</string>
    <!-- Dialog title shown if we were not able to confirm your phone number with the server and thus cannot let leave the change flow yet after a crash during the regular flow -->
    <string name="ChangeNumberLockActivity__change_status_unconfirmed">轉換狀態未確認</string>
    <!-- Dialog message shown when we can\'t verify the phone number on the server, only shown if there was a network error communicating with the server after a crash during the regular flow -->
    <string name="ChangeNumberLockActivity__we_could_not_determine_the_status_of_your_change_number_request">我哋未能斷定您請求轉冧把嘅狀態。\n\n(錯誤：%1$s)</string>
    <!-- Dialog button to retry confirming the number on the server -->
    <string name="ChangeNumberLockActivity__retry">再試一次</string>
    <!-- Dialog button shown to leave the app when in the unconfirmed change status after a crash in the regular flow -->
    <string name="ChangeNumberLockActivity__leave">離開</string>
    <string name="ChangeNumberLockActivity__submit_debug_log">提交除錯記錄檔</string>

    <!-- ChatsSettingsFragment -->
    <string name="ChatsSettingsFragment__keyboard">鍵盤</string>
    <string name="ChatsSettingsFragment__enter_key_sends">Enter 掣唔換行當係傳送</string>

    <!--SmsSettingsFragment -->
    <string name="SmsSettingsFragment__use_as_default_sms_app">用嚟做預設嘅短訊 app</string>
    <!-- Preference title to export sms -->
    <string name="SmsSettingsFragment__export_sms_messages">匯出短訊</string>
    <!-- Preference title to re-export sms -->
    <string name="SmsSettingsFragment__export_sms_messages_again">再次匯出短訊</string>
    <!-- Preference title to delete sms -->
    <string name="SmsSettingsFragment__remove_sms_messages">移除短訊</string>
    <!-- Snackbar text to confirm deletion -->
    <string name="SmsSettingsFragment__removing_sms_messages_from_signal">移除緊 Signal 入面嘅短訊…</string>
    <!-- Snackbar text to indicate can delete later -->
    <string name="SmsSettingsFragment__you_can_remove_sms_messages_from_signal_in_settings">你可以隨時喺「設定」移除 Signal 入面嘅短訊。</string>
    <!-- Description for export sms preference -->
    <string name="SmsSettingsFragment__you_can_export_your_sms_messages_to_your_phones_sms_database">你可以將短訊匯出至手機嘅短訊資料庫</string>
    <!-- Description for re-export sms preference -->
    <string name="SmsSettingsFragment__exporting_again_can_result_in_duplicate_messages">再次匯出可能會導致訊息重複。</string>
    <!-- Description for remove sms preference -->
    <string name="SmsSettingsFragment__remove_sms_messages_from_signal_to_clear_up_storage_space">移除 Signal 入面嘅短訊可以騰出儲存空間。</string>
    <!-- Information message shown at the top of sms settings to indicate it is being removed soon. -->
    <string name="SmsSettingsFragment__sms_support_will_be_removed_soon_to_focus_on_encrypted_messaging">系統即將停止短訊支援，專注提供加密通訊服務。</string>

    <!-- NotificationsSettingsFragment -->
    <string name="NotificationsSettingsFragment__messages">訊息</string>
    <string name="NotificationsSettingsFragment__calls">通話</string>
    <string name="NotificationsSettingsFragment__notify_when">通知我…</string>
    <string name="NotificationsSettingsFragment__contact_joins_signal">聯絡人開咗 Signal</string>
    <!-- Notification preference header -->
    <string name="NotificationsSettingsFragment__notification_profiles">通知吾揀單</string>
    <!-- Notification preference option header -->
    <string name="NotificationsSettingsFragment__profiles">揀單</string>
    <!-- Notification preference summary text -->
    <string name="NotificationsSettingsFragment__create_a_profile_to_receive_notifications_only_from_people_and_groups_you_choose">搞搞新揀單，淨係接收您揀選嘅人同谷嘅通知，好圓善五光十色嘅通知濟渡。</string>

    <!-- NotificationProfilesFragment -->
    <!-- Title for notification profiles screen that shows all existing profiles; Title with hyphenation. Translation can use soft hyphen - Unicode U+00AD -->
    <string name="NotificationProfilesFragment__notification_profiles">通知吾揀單</string>
    <!-- Button text to create a notification profile -->
    <string name="NotificationProfilesFragment__create_profile">搞搞新揀單</string>

    <!-- PrivacySettingsFragment -->
    <string name="PrivacySettingsFragment__blocked">封鎖咗</string>
    <string name="PrivacySettingsFragment__d_contacts">%1$d 位仁兄</string>
    <string name="PrivacySettingsFragment__messaging">發訊息</string>
    <string name="PrivacySettingsFragment__disappearing_messages">過眼雲煙訊息</string>
    <string name="PrivacySettingsFragment__app_security">App 保安措施</string>
    <string name="PrivacySettingsFragment__block_screenshots_in_the_recents_list_and_inside_the_app">封鎖最近清單同埋應用程式入面嘅螢幕截圖</string>
    <string name="PrivacySettingsFragment__signal_message_and_calls">Signal 訊息同通話、一律轉駁通話同封密發送人</string>
    <string name="PrivacySettingsFragment__default_timer_for_new_changes">為新嘅傾偈預設倒數限期</string>
    <string name="PrivacySettingsFragment__set_a_default_disappearing_message_timer_for_all_new_chats_started_by_you">幫您發起嘅所有新對話，都預先設定一個過眼雲煙訊息倒數限期。</string>
    <!-- Summary for stories preference to launch into story privacy settings -->
    <string name="PrivacySettingsFragment__payment_lock_require_lock">一定要用 Android 螢幕鎖定或者指紋辨識功能嚟進行滙款</string>
    <!-- Alert dialog title when payment lock cannot be enabled -->
    <string name="PrivacySettingsFragment__cant_enable_title">啟用唔到付款鎖定</string>
    <!-- Alert dialog description to setup screen lock or fingerprint in phone settings -->
    <string name="PrivacySettingsFragment__cant_enable_description">如果要用付款鎖定，就一定要先喺手機設定啟用螢幕鎖定或者指紋 ID。</string>
    <!-- Shown in a toast when we can\'t navigate to the user\'s system fingerprint settings -->
    <string name="PrivacySettingsFragment__failed_to_navigate_to_system_settings">瀏覽唔到系統設定</string>
    <!-- Alert dialog button to go to phone settings -->
    <!-- Alert dialog button to cancel the dialog -->

    <!-- AdvancedPrivacySettingsFragment -->
  <!-- Removed by excludeNonTranslatables <string name="AdvancedPrivacySettingsFragment__sealed_sender_link" translatable="false">https://signal.org/blog/sealed-sender</string> -->
    <string name="AdvancedPrivacySettingsFragment__show_status_icon">擺放狀態標誌</string>
    <string name="AdvancedPrivacySettingsFragment__show_an_icon">喺訊息詳情度顯示標誌，以表示呢個訊息係用封密發送人送遞嘅。</string>

    <!-- ExpireTimerSettingsFragment -->
    <string name="ExpireTimerSettingsFragment__when_enabled_new_messages_sent_and_received_in_new_chats_started_by_you_will_disappear_after_they_have_been_seen">啟用嘅時候，喺您發起嘅新對話當中收發嘅新訊息，過目之後就會開始倒數，夠鐘就會化為雲煙。</string>
    <string name="ExpireTimerSettingsFragment__when_enabled_new_messages_sent_and_received_in_this_chat_will_disappear_after_they_have_been_seen">啟用嘅時候，喺呢個對話入面收發嘅新訊息，過目之後就會開始倒數，夠鐘就會化為雲煙。</string>
    <string name="ExpireTimerSettingsFragment__off">唔用</string>
    <string name="ExpireTimerSettingsFragment__4_weeks">4 星期</string>
    <string name="ExpireTimerSettingsFragment__1_week">1 星期</string>
    <string name="ExpireTimerSettingsFragment__1_day">1 日</string>
    <string name="ExpireTimerSettingsFragment__8_hours">8 個鐘</string>
    <string name="ExpireTimerSettingsFragment__1_hour">1 個鐘</string>
    <string name="ExpireTimerSettingsFragment__5_minutes">5 分鐘</string>
    <string name="ExpireTimerSettingsFragment__30_seconds">30 秒</string>
    <string name="ExpireTimerSettingsFragment__custom_time">自訂時間</string>
    <string name="ExpireTimerSettingsFragment__set">設定</string>
    <string name="ExpireTimerSettingsFragment__save">儲存</string>

    <string name="CustomExpireTimerSelectorView__seconds">秒</string>
    <string name="CustomExpireTimerSelectorView__minutes">分鐘</string>
    <string name="CustomExpireTimerSelectorView__hours">個鐘</string>
    <string name="CustomExpireTimerSelectorView__days">日</string>
    <string name="CustomExpireTimerSelectorView__weeks">星期</string>

    <!-- HelpSettingsFragment -->
    <string name="HelpSettingsFragment__support_center">支援中心</string>
    <string name="HelpSettingsFragment__contact_us">聯絡我哋</string>
    <string name="HelpSettingsFragment__version">版本</string>
    <string name="HelpSettingsFragment__debug_log">除錯記錄檔</string>
    <!--    Header for the screen that displays the licenses of the open-source software dependencies of the Signal app-->
    <string name="HelpSettingsFragment__licenses">授權</string>
    <string name="HelpSettingsFragment__terms_amp_privacy_policy">使用條款同私隱政策</string>
    <string name="HelpFragment__copyright_signal_messenger">Molly Messenger 版權所有</string>
    <string name="HelpFragment__licenced_under_the_agplv3">根據 GNU AGPLv3 嘅協議授權</string>

    <!-- DataAndStorageSettingsFragment -->
    <string name="DataAndStorageSettingsFragment__media_quality">多媒體檔案嘅畫質</string>
    <string name="DataAndStorageSettingsFragment__sent_media_quality">發送多媒體檔案嘅畫質</string>
    <string name="DataAndStorageSettingsFragment__sending_high_quality_media_will_use_more_data">發送高畫質嘅多媒體檔案會用多啲數據。</string>
    <string name="DataAndStorageSettingsFragment__high">高</string>
    <string name="DataAndStorageSettingsFragment__standard">標準</string>
    <string name="DataAndStorageSettingsFragment__calls">通話</string>

    <!-- ChatColorSelectionFragment -->
    <string name="ChatColorSelectionFragment__auto">自動</string>
    <string name="ChatColorSelectionFragment__use_custom_colors">用自訂嘅顏色</string>
    <string name="ChatColorSelectionFragment__chat_color">傾偈顏色</string>
    <string name="ChatColorSelectionFragment__edit">有嘢改</string>
    <string name="ChatColorSelectionFragment__duplicate">照辦煮碗</string>
    <string name="ChatColorSelectionFragment__delete">刪除</string>
    <string name="ChatColorSelectionFragment__delete_color">刪除顏色</string>
    <plurals name="ChatColorSelectionFragment__this_custom_color_is_used">
        <item quantity="other">有 %1$d 個聊天用緊呢隻自訂顏色。你係咪要喺全部聊天度刪除呢隻色呀？</item>
    </plurals>
    <string name="ChatColorSelectionFragment__delete_chat_color">係咪要刪除呢隻聊天顏色？</string>

    <!-- CustomChatColorCreatorFragment -->
    <string name="CustomChatColorCreatorFragment__solid">實色</string>
    <string name="CustomChatColorCreatorFragment__gradient">漸層</string>
    <string name="CustomChatColorCreatorFragment__hue">色調</string>
    <string name="CustomChatColorCreatorFragment__saturation">飽和度</string>

    <!-- CustomChatColorCreatorFragmentPage -->
    <string name="CustomChatColorCreatorFragmentPage__save">儲存</string>
    <string name="CustomChatColorCreatorFragmentPage__edit_color">改過隻顏色</string>
    <plurals name="CustomChatColorCreatorFragmentPage__this_color_is_used">
        <item quantity="other">呢隻顏色喺 %1$d 個傾偈度用緊。您係咪要為所有傾偈儲存更改？</item>
    </plurals>

    <!-- ChatColorGradientTool -->

    <!-- Title text for prompt to donate. Shown in a popup at the bottom of the chat list. -->
    <string name="Donate2022Q2Megaphone_donate_to_signal">課金 Signal</string>
    <!-- Body text for prompt to donate. Shown in a popup at the bottom of the chat list. -->
    <string name="Donate2022Q2Megaphone_signal_is_powered_by_people_like_you">Signal 應援靠團伙。誠意召集課金師每月捐款，並贈送一枚個人資料襟章致謝。</string>
    <!-- Button label that brings a user to the donate screen. Shown in a popup at the bottom of the chat list. -->
    <string name="Donate2022Q2Megaphone_donate">課金</string>
    <!-- Button label that dismissed a prompt to donate. Shown in a popup at the bottom of the chat list. -->
    <string name="Donate2022Q2Megaphone_not_now">遲啲先啦</string>

    <!-- EditReactionsFragment -->
    <string name="EditReactionsFragment__customize_reactions">自訂心情回應</string>
    <string name="EditReactionsFragment__tap_to_replace_an_emoji">撳一下替換另一個表情符號</string>
    <string name="EditReactionsFragment__reset">重設</string>
    <string name="EditReactionsFragment_save">儲存</string>
    <string name="ChatColorSelectionFragment__auto_matches_the_color_to_the_wallpaper">根據背景自動襯色</string>
    <string name="CustomChatColorCreatorFragment__drag_to_change_the_direction_of_the_gradient">拖拉去改變漸層嘅方向</string>

    <!-- AddAProfilePhotoMegaphone -->
    <string name="AddAProfilePhotoMegaphone__add_a_profile_photo">加張個人資料嘅相</string>
    <string name="AddAProfilePhotoMegaphone__choose_a_look_and_color">您可以揀個公仔、校下色水，又或者整返個屬於自己嘅頭文字都得。</string>
    <string name="AddAProfilePhotoMegaphone__not_now">遲啲先啦</string>
    <string name="AddAProfilePhotoMegaphone__add_photo">加張相</string>

    <!-- BecomeASustainerMegaphone -->
    <string name="BecomeASustainerMegaphone__become_a_sustainer">擔當後援</string>
    <!-- Displayed in the Become a Sustainer megaphone -->
    <string name="BecomeASustainerMegaphone__signal_is_powered_by">Signal 應援靠團伙。誠意召集課金師隨心捐款，並贈送一枚個人資料襟章致謝。</string>
    <string name="BecomeASustainerMegaphone__not_now">遲啲先啦</string>
    <string name="BecomeASustainerMegaphone__donate">課金</string>

    <!-- KeyboardPagerFragment -->
    <string name="KeyboardPagerFragment_emoji">表情符號</string>
    <string name="KeyboardPagerFragment_open_emoji_search">開啟表情符號搜尋</string>
    <string name="KeyboardPagerFragment_open_sticker_search">開啟貼圖搜尋</string>
    <string name="KeyboardPagerFragment_open_gif_search">開啟 GIF 搜尋</string>
    <string name="KeyboardPagerFragment_stickers">貼圖</string>
    <string name="KeyboardPagerFragment_backspace">褪後一格</string>
    <string name="KeyboardPagerFragment_gifs">GIF</string>
    <string name="KeyboardPagerFragment_search_emoji">搵表情符號</string>
    <string name="KeyboardPagerfragment_back_to_emoji">返回表情符號</string>
    <string name="KeyboardPagerfragment_clear_search_entry">清走搜尋輸入</string>
    <string name="KeyboardPagerFragment_search_giphy">搵 GIPHY</string>

    <!-- StickerSearchDialogFragment -->
    <string name="StickerSearchDialogFragment_search_stickers">搵貼圖</string>
    <string name="StickerSearchDialogFragment_no_results_found">查無結果</string>
    <string name="EmojiSearchFragment__no_results_found">查無結果</string>
    <string name="NotificationsSettingsFragment__unknown_ringtone">未知嘅鈴聲</string>

    <!-- ConversationSettingsFragment -->
    <!-- Dialog title displayed when non-admin tries to add a story to an audience group -->
    <string name="ConversationSettingsFragment__cant_add_to_group_story">新增唔到群組限時動態</string>
    <!-- Dialog message displayed when non-admin tries to add a story to an audience group -->
    <string name="ConversationSettingsFragment__only_admins_of_this_group_can_add_to_its_story">只有呢個群組嘅管理員先可以新增限時動態</string>
    <!-- Error toasted when no activity can handle the add contact intent -->
    <string name="ConversationSettingsFragment__contacts_app_not_found">搵唔到聯絡人應用程式</string>
    <string name="ConversationSettingsFragment__start_video_call">開始視像通話</string>
    <string name="ConversationSettingsFragment__start_audio_call">開始語音通話</string>
    <!-- Button label with hyphenation. Translation can use soft hyphen - Unicode U+00AD -->
    <string name="ConversationSettingsFragment__story">限時動態</string>
    <!-- Button label with hyphenation. Translation can use soft hyphen - Unicode U+00AD -->
    <string name="ConversationSettingsFragment__message">訊息</string>
    <!-- Button label with hyphenation. Translation can use soft hyphen - Unicode U+00AD -->
    <string name="ConversationSettingsFragment__video">視像</string>
    <!-- Button label with hyphenation. Translation can use soft hyphen - Unicode U+00AD -->
    <string name="ConversationSettingsFragment__audio">語音</string>
    <!-- Button label with hyphenation. Translation can use soft hyphen - Unicode U+00AD -->
    <string name="ConversationSettingsFragment__call">打電話</string>
    <!-- Button label with hyphenation. Translation can use soft hyphen - Unicode U+00AD -->
    <string name="ConversationSettingsFragment__mute">靜音</string>
    <!-- Button label with hyphenation. Translation can use soft hyphen - Unicode U+00AD -->
    <string name="ConversationSettingsFragment__muted">靜咗音</string>
    <!-- Button label with hyphenation. Translation can use soft hyphen - Unicode U+00AD -->
    <string name="ConversationSettingsFragment__search">搜尋</string>
    <string name="ConversationSettingsFragment__disappearing_messages">過眼雲煙訊息</string>
    <string name="ConversationSettingsFragment__sounds_and_notifications">響聲同通知</string>
  <!-- Removed by excludeNonTranslatables <string name="ConversationSettingsFragment__internal_details" translatable="false">Internal details</string> -->
    <string name="ConversationSettingsFragment__contact_details">聯絡人詳情</string>
    <string name="ConversationSettingsFragment__view_safety_number">睇下安全碼</string>
    <string name="ConversationSettingsFragment__block">封鎖</string>
    <string name="ConversationSettingsFragment__block_group">封鎖群組</string>
    <string name="ConversationSettingsFragment__unblock">解除封鎖</string>
    <string name="ConversationSettingsFragment__unblock_group">解除封鎖群組</string>
    <string name="ConversationSettingsFragment__add_to_a_group">加入去一個谷度</string>
    <string name="ConversationSettingsFragment__see_all">全部睇晒</string>
    <string name="ConversationSettingsFragment__add_members">加成員</string>
    <string name="ConversationSettingsFragment__permissions">准許</string>
    <string name="ConversationSettingsFragment__requests_and_invites">請求與邀請</string>
    <string name="ConversationSettingsFragment__group_link">谷拎</string>
    <string name="ConversationSettingsFragment__add_as_a_contact">加做聯絡人</string>
    <string name="ConversationSettingsFragment__unmute">取消靜音</string>
    <!-- The subtitle for a settings item that describes how long the user\'s chat is muted. If a chat is muted, you will not receive notifications unless @mentioned. The placeholder represents a time (e.g. 10pm, March 4, etc). -->
    <string name="ConversationSettingsFragment__conversation_muted_until_s">聊天靜咗音，直至 %1$s</string>
    <string name="ConversationSettingsFragment__conversation_muted_forever">聊天永久靜音</string>
    <string name="ConversationSettingsFragment__copied_phone_number_to_clipboard">複製咗個電話冧把去剪貼簿。</string>
    <string name="ConversationSettingsFragment__phone_number">電話冧把</string>
    <string name="ConversationSettingsFragment__get_badges">擔當 Signal 後援，為您嘅個人資料添一枚襟章。撳一下啲襟章知多啲。</string>

    <!-- PermissionsSettingsFragment -->
    <string name="PermissionsSettingsFragment__add_members">加成員</string>
    <string name="PermissionsSettingsFragment__edit_group_info">編輯個谷嘅資訊</string>
    <string name="PermissionsSettingsFragment__send_messages">傳送訊息</string>
    <string name="PermissionsSettingsFragment__all_members">所有成員</string>
    <string name="PermissionsSettingsFragment__only_admins">只有話事人</string>
    <string name="PermissionsSettingsFragment__who_can_add_new_members">邊個可以加啲新成員入嚟？</string>
    <string name="PermissionsSettingsFragment__who_can_edit_this_groups_info">邊個改到關於呢個谷嘅資訊？</string>
    <string name="PermissionsSettingsFragment__who_can_send_messages">邊個可以傳送訊息？</string>

    <!-- SoundsAndNotificationsSettingsFragment -->
    <string name="SoundsAndNotificationsSettingsFragment__mute_notifications">將通知較做靜音</string>
    <string name="SoundsAndNotificationsSettingsFragment__not_muted">冇靜音</string>
    <string name="SoundsAndNotificationsSettingsFragment__mentions">點名講</string>
    <string name="SoundsAndNotificationsSettingsFragment__always_notify">幾時都要通知</string>
    <string name="SoundsAndNotificationsSettingsFragment__do_not_notify">唔好通知</string>
    <string name="SoundsAndNotificationsSettingsFragment__custom_notifications">自訂通知</string>

    <!-- StickerKeyboard -->
    <string name="StickerKeyboard__recently_used">最近用過</string>

    <!-- PlaybackSpeedToggleTextView -->
    <string name="PlaybackSpeedToggleTextView__p5x">.5x</string>
    <string name="PlaybackSpeedToggleTextView__1x">1x</string>
    <string name="PlaybackSpeedToggleTextView__1p5x">1.5x</string>
    <string name="PlaybackSpeedToggleTextView__2x">2x</string>

    <!-- PaymentRecipientSelectionFragment -->
    <string name="PaymentRecipientSelectionFragment__new_payment">新嘅付款</string>

    <!-- NewConversationActivity -->
    <string name="NewConversationActivity__new_message">新訊息</string>
    <!-- Context menu item message -->
    <string name="NewConversationActivity__message">訊息</string>
    <!-- Context menu item audio call -->
    <string name="NewConversationActivity__audio_call">語音通話</string>
    <!-- Context menu item video call -->
    <string name="NewConversationActivity__video_call">視像通話</string>
    <!-- Context menu item remove -->
    <string name="NewConversationActivity__remove">移除</string>
    <!-- Context menu item block -->
    <string name="NewConversationActivity__block">封鎖</string>
    <!-- Dialog title when removing a contact -->
    <string name="NewConversationActivity__remove_s">係咪要移除 %1$s 呀？</string>
    <!-- Dialog message when removing a contact -->
    <string name="NewConversationActivity__you_wont_see_this_person">你之後唔會再喺搜尋聯絡人嗰陣見到佢㗎喇。如果對方日後向你傳送訊息，你將會收到訊息請求。</string>
    <!-- Snackbar message after removing a contact -->
    <string name="NewConversationActivity__s_has_been_removed">%1$s 已經被移除</string>
    <!-- Snackbar message after blocking a contact -->
    <string name="NewConversationActivity__s_has_been_blocked">%1$s 已經被封鎖</string>
    <!-- Dialog title when remove target contact is in system contacts -->
    <string name="NewConversationActivity__unable_to_remove_s">移除唔到 %1$s</string>
    <!-- Dialog message when remove target contact is in system contacts -->
    <string name="NewConversationActivity__this_person_is_saved_to_your">呢個聯絡人儲存咗喺裝置嘅聯絡人清單。請你喺聯絡人清單度將佢刪除，然後再試一次。</string>
    <!-- Dialog action to view contact when they can\'t be removed otherwise -->
    <string name="NewConversationActivity__view_contact">檢視聯絡人</string>
    <!-- Error message shown when looking up a person by phone number and that phone number is not associated with a signal account -->
    <string name="NewConversationActivity__s_is_not_a_signal_user">%1$s 唔係 Signal 嘅用戶</string>

    <!-- ContactFilterView -->
    <string name="ContactFilterView__search_name_or_number">查名或者冧把</string>

    <!-- VoiceNotePlayerView -->
    <string name="VoiceNotePlayerView__dot_s">· %1$s</string>
    <string name="VoiceNotePlayerView__stop_voice_message">停止語音訊息</string>
    <string name="VoiceNotePlayerView__change_voice_message_speed">調整語音訊息速度</string>
    <string name="VoiceNotePlayerView__pause_voice_message">暫停語音訊息</string>
    <string name="VoiceNotePlayerView__play_voice_message">播放語音訊息</string>
    <string name="VoiceNotePlayerView__navigate_to_voice_message">跳去語音訊息嗰個位</string>


    <!-- AvatarPickerFragment -->
    <string name="AvatarPickerFragment__avatar_preview">頭像預覽</string>
    <string name="AvatarPickerFragment__camera">影相</string>
    <string name="AvatarPickerFragment__take_a_picture">影返幅相</string>
    <string name="AvatarPickerFragment__choose_a_photo">揀張相</string>
    <string name="AvatarPickerFragment__photo">揀相</string>
    <string name="AvatarPickerFragment__text">文字</string>
    <string name="AvatarPickerFragment__save">儲存</string>
    <string name="AvatarPickerFragment__clear_avatar">清走個頭像</string>
    <string name="AvatarPickerRepository__failed_to_save_avatar">頭像儲存唔到</string>

    <!-- TextAvatarCreationFragment -->
    <string name="TextAvatarCreationFragment__preview">試嚟睇下</string>
    <string name="TextAvatarCreationFragment__done">搞掂</string>
    <string name="TextAvatarCreationFragment__text">文字</string>
    <string name="TextAvatarCreationFragment__color">顏色</string>

    <!-- VectorAvatarCreationFragment -->
    <string name="VectorAvatarCreationFragment__select_a_color">揀隻顏色</string>

    <!-- ContactSelectionListItem -->
    <string name="ContactSelectionListItem__sms">短訊</string>

    <!-- Displayed in the toolbar when externally sharing text to multiple recipients -->
    <string name="ShareInterstitialActivity__share">分享</string>

    <!-- DSLSettingsToolbar -->
    <string name="DSLSettingsToolbar__navigate_up">返去上一版</string>
    <string name="MultiselectForwardFragment__forward_to">轉寄畀</string>
    <!-- Displayed when sharing content via the fragment -->
    <string name="MultiselectForwardFragment__share_with">分享畀</string>
    <string name="MultiselectForwardFragment__add_a_message">寫返句訊息</string>
    <string name="MultiselectForwardFragment__faster_forwards">更快趣嘅轉寄傳送門</string>
    <!-- Displayed when user selects a video that will be clipped before sharing to a story -->
    <string name="MultiselectForwardFragment__videos_will_be_trimmed">影片會裁剪至 30 秒，然後用幾個限時動態傳送。</string>
    <!-- Displayed when user selects a video that cannot be sent as a story -->
    <string name="MultiselectForwardFragment__videos_sent_to_stories_cant">發送至限時動態嘅影片唔可以超過 30 秒。</string>
    <string name="MultiselectForwardFragment__forwarded_messages_are_now">轉寄訊息，而家嗱嗱聲同您迅速純熟送出。</string>
    <plurals name="MultiselectForwardFragment_send_d_messages">
        <item quantity="other">傳送呢 %1$d 個訊息</item>
    </plurals>
    <plurals name="MultiselectForwardFragment_messages_sent">
        <item quantity="other">訊息已經送出</item>
    </plurals>
    <plurals name="MultiselectForwardFragment_messages_failed_to_send">
        <item quantity="other">訊息傳送唔到</item>
    </plurals>
    <plurals name="MultiselectForwardFragment__couldnt_forward_messages">
        <item quantity="other">轉寄唔到，因為個訊息而家已經冇咗。</item>
    </plurals>
    <!-- Error message shown when attempting to select a group to forward/share but it\'s announcement only and you are not an admin -->
    <string name="MultiselectForwardFragment__only_admins_can_send_messages_to_this_group">只有管理員可以向呢個群組傳送訊息。</string>
    <string name="MultiselectForwardFragment__limit_reached">頂晒櫳喇</string>

    <!-- Media V2 -->
    <!-- Dialog message when sending a story via an add to group story button -->
    <string name="MediaReviewFragment__add_to_the_group_story">新增至「%1$s」群組限時動態</string>
    <!-- Positive dialog action when sending a story via an add to group story button -->
    <string name="MediaReviewFragment__add_to_story">加料落是日花生</string>
    <string name="MediaReviewFragment__add_a_message">寫返句訊息</string>
    <string name="MediaReviewFragment__add_a_reply">寫返句回覆</string>
    <string name="MediaReviewFragment__send_to">傳送至</string>
    <string name="MediaReviewFragment__view_once_message">流聲掠影訊息</string>
    <string name="MediaReviewFragment__one_or_more_items_were_too_large">有啲項目大得滯</string>
    <string name="MediaReviewFragment__one_or_more_items_were_invalid">有啲項目無效</string>
    <string name="MediaReviewFragment__too_many_items_selected">揀選嘅項目多得滯</string>

    <string name="ImageEditorHud__cancel">取消</string>
    <string name="ImageEditorHud__draw">畫畫</string>
    <string name="ImageEditorHud__write_text">題字</string>
    <string name="ImageEditorHud__add_a_sticker">貼圖</string>
    <string name="ImageEditorHud__blur">模糊</string>
    <string name="ImageEditorHud__done_editing">執掂晒</string>
    <string name="ImageEditorHud__clear_all">全部抹走</string>
    <string name="ImageEditorHud__undo">復原</string>
    <string name="ImageEditorHud__toggle_between_marker_and_highlighter">換箱頭筆或螢光筆</string>
    <string name="ImageEditorHud__toggle_between_text_styles">換另一種字樣</string>

    <!-- Header for section of featured stickers (location/time stickers) -->
    <string name="ScribbleStickersFragment__featured_stickers">精選</string>

    <string name="MediaCountIndicatorButton__send">傳送</string>

    <string name="MediaReviewSelectedItem__tap_to_remove">㩒一下嚟移除</string>
    <string name="MediaReviewSelectedItem__tap_to_select">撳一下揀選</string>

    <string name="MediaReviewImagePageFragment__discard">掉咗佢</string>
    <string name="MediaReviewImagePageFragment__discard_changes">改過嗰啲嘢係咪掉咗佢？</string>
    <string name="MediaReviewImagePageFragment__youll_lose_any_changes">呢幅相執過嘅嘢，統統都冇得留低個囉噃。</string>


    <string name="BadgesOverviewFragment__my_badges">我嘅襟章</string>
    <string name="BadgesOverviewFragment__featured_badge">賣飛佛襟章</string>
    <string name="BadgesOverviewFragment__display_badges_on_profile">喺個人資料度展示襟章</string>
    <string name="BadgesOverviewFragment__failed_to_update_profile">更新唔到個人資料</string>



    <string name="SelectFeaturedBadgeFragment__select_a_badge">揀個襟章</string>
    <string name="SelectFeaturedBadgeFragment__you_must_select_a_badge">您要揀一個襟章</string>
    <string name="SelectFeaturedBadgeFragment__failed_to_update_profile">更新唔到個人資料</string>

    <!-- Displayed on primary button in the bottom sheet as a call-to-action to launch into the donation flow -->
    <string name="ViewBadgeBottomSheetDialogFragment__donate_now">立即捐款</string>
    <!-- Title of a page in the bottom sheet. Placeholder is a user\'s short-name -->
    <string name="ViewBadgeBottomSheetDialogFragment__s_supports_signal">%1$s 支持 Signal</string>
    <!-- Description of a page in the bottom sheet of a monthly badge. Placeholder is a user\'s short-name -->
    <string name="ViewBadgeBottomSheetDialogFragment__s_supports_signal_with_a_monthly">%1$s 每月捐款支持 Signal。Signal 係一間非牟利機構，背後冇任何廣告商或投資者，全靠你嘅支持嚟推動。</string>
    <!-- Description of a page in the bottom sheet of a one-time badge. Placeholder is a user\'s short-name -->
    <string name="ViewBadgeBottomSheetDialogFragment__s_supports_signal_with_a_donation">%1$s 透過捐款支持 Signal。Signal 係一間非牟利機構，背後冇任何廣告商或投資者，全靠你嘅支持嚟推動。</string>

    <string name="ImageView__badge">襟章</string>

    <string name="SubscribeFragment__cancel_subscription">取消課金計劃</string>
    <string name="SubscribeFragment__confirm_cancellation">係咪確認取消？</string>
    <string name="SubscribeFragment__you_wont_be_charged_again">系統唔會再向你收費。你個人檔案嘅襟章會喺付款週期完結之後移除。</string>
    <string name="SubscribeFragment__not_now">遲啲先啦</string>
    <string name="SubscribeFragment__confirm">確認</string>
    <string name="SubscribeFragment__update_subscription">更新課金計劃</string>
    <string name="SubscribeFragment__your_subscription_has_been_cancelled">您嘅課金計劃已經取消。</string>
    <string name="SubscribeFragment__update_subscription_question">係咪要更新課金計劃？</string>
    <string name="SubscribeFragment__update">更新</string>
    <string name="SubscribeFragment__you_will_be_charged_the_full_amount_s_of">新嘅課金計劃金額 (%1$s) 會喺今日扣您全數。之後您嘅課金計劃將會每個月續期。</string>

    <string name="Subscription__s_per_month">每月 %1$s</string>
    <!-- Shown when a subscription is active and isn\'t going to expire at the end of the term -->
    <string name="Subscription__renews_s">到 %1$s 續期</string>
    <!-- Shown when a subscription is active and is going to expire at the end of the term -->
    <string name="Subscription__expires_s">%1$s 到期</string>

    <!-- Title of learn more sheet -->
    <string name="SubscribeLearnMoreBottomSheetDialogFragment__signal_is_different">Signal 有別於其他通訊應用程式。</string>
    <!-- First small text blurb on learn more sheet -->
    <string name="SubscribeLearnMoreBottomSheetDialogFragment__private_messaging">私密通訊。冇廣告、冇追蹤、冇監控。</string>
    <!-- Second small text blurb on learn more sheet -->
    <string name="SubscribeLearnMoreBottomSheetDialogFragment__signal_is_supported_by">Signal 全靠捐款支持運作，即係話，保護你嘅私隱係我哋嘅首要工作。Signal 係為你而設嘅，既唔係為咗你嘅資料，亦都唔係為咗盈利。</string>
    <!-- Third small text blurb on learn more sheet -->
    <string name="SubscribeLearnMoreBottomSheetDialogFragment__if_you_can">如果你願意嘅話，請立即捐款支持 Signal，令我哋繼續為大家提供好玩又可靠嘅應用程式。</string>

    <string name="SubscribeThanksForYourSupportBottomSheetDialogFragment__thanks_for_your_support">多謝您嘅鼎力支持！</string>
    <!-- Subtext underneath the dialog title on the thanks sheet -->
    <string name="SubscribeThanksForYourSupportBottomSheetDialogFragment__youve_earned_a_donor_badge">你獲得一個 Signal 捐款者徽章！不妨喺個人檔案度展示徽章，展現你對我哋嘅支持。</string>
    <string name="SubscribeThanksForYourSupportBottomSheetDialogFragment__you_can_also">不妨考慮埋</string>
    <string name="SubscribeThanksForYourSupportBottomSheetDialogFragment__become_a_montly_sustainer">擔當月供課金計劃嘅後援。</string>
    <string name="SubscribeThanksForYourSupportBottomSheetDialogFragment__display_on_profile">掛上去個人資料度展示</string>
    <string name="SubscribeThanksForYourSupportBottomSheetDialogFragment__make_featured_badge">揀選為賣飛佛襟章</string>
    <string name="SubscribeThanksForYourSupportBottomSheetDialogFragment__continue">繼續</string>
    <string name="ThanksForYourSupportBottomSheetFragment__when_you_have_more">若您有唔止一枚襟章，您可揀一枚做賣飛佛襟章，掛上去個人資料度畀其他人睇到。</string>

    <string name="BecomeASustainerFragment__get_badges">擔當 Signal 後援，為您嘅個人資料添一枚襟章。</string>
    <string name="BecomeASustainerFragment__signal_is_a_non_profit">Signal 係非牟利組織，背後冇廣告商或投資者大條水喉照住，卻有位位「您」做團伙照耀，「燃亮最光的星斗」，至能夠廢鉄到足金。</string>

    <!-- Button label for creating a donation -->
    <string name="ManageDonationsFragment__donate_to_signal">捐款俾 Signal</string>
    <!-- Heading for more area of manage subscriptions page -->
    <string name="ManageDonationsFragment__more">更多</string>
    <!-- Heading for receipts area of manage subscriptions page -->
    <!-- Heading for my subscription area of manage subscriptions page -->
    <string name="ManageDonationsFragment__my_support">我擔當後援</string>
    <string name="ManageDonationsFragment__manage_subscription">管理課金計劃</string>
    <!-- Label for Donation Receipts button -->
    <string name="ManageDonationsFragment__donation_receipts">捐款收據</string>
    <string name="ManageDonationsFragment__badges">襟章</string>
    <string name="ManageDonationsFragment__subscription_faq">課金計劃問答</string>
    <!-- Preference heading for other ways to donate -->
    <string name="ManageDonationsFragment__other_ways_to_give">其他捐款方式</string>
    <!-- Preference label to launch badge gifting -->
    <string name="ManageDonationsFragment__donate_for_a_friend">代表朋友捐款</string>

    <string name="Boost__enter_custom_amount">輸入自訂金額</string>
    <!-- Error label when the amount is smaller than what we can accept -->
    <string name="Boost__the_minimum_amount_you_can_donate_is_s">最低捐款額係 %1$s</string>

    <string name="MySupportPreference__s_per_month">每月 %1$s</string>
    <string name="MySupportPreference__renews_s">到 %1$s 續期</string>
    <string name="MySupportPreference__processing_transaction">處理緊交易…</string>
    <!-- Displayed on "My Support" screen when user badge failed to be added to their account -->
    <string name="MySupportPreference__couldnt_add_badge_s">加唔到個襟章。%1$s</string>
    <string name="MySupportPreference__please_contact_support">請聯絡支援。</string>
    <!-- Displayed as a subtitle on a row in the Manage Donations screen when payment for a donation is pending -->
    <string name="MySupportPreference__payment_pending">付款待處理</string>
    <!-- Displayed as a dialog message when clicking on a donation row that is pending. Placeholder is a formatted fiat amount -->
    <string name="MySupportPreference__your_bank_transfer_of_s">你嘅 %1$s 銀行轉賬尚待處理。銀行轉賬通常需要 1 個工作天先可以完成。  </string>
    <!-- Displayed in the pending help dialog, used to launch user to more details about bank transfers -->
    <string name="MySupportPreference__learn_more">了解詳情</string>

    <!-- Title of dialog telling user they need to update signal as it expired -->
    <string name="UpdateSignalExpiredDialog__title">更新 Molly</string>
    <!-- Message of dialog telling user they need to update signal as it expired -->
    <string name="UpdateSignalExpiredDialog__message">呢個 Molly 版本已經過咗期。即刻更新嚟繼續用 Molly 啦。</string>
    <!-- Button text of expiration dialog, will take user to update the app -->
    <string name="UpdateSignalExpiredDialog__update_action">更新</string>
    <!-- Button text of expiration dialog to cancel the dialog.  -->
    <string name="UpdateSignalExpiredDialog__cancel_action">取消</string>

    <!-- Title of dialog telling user they need to re-register signal -->
    <string name="ReregisterSignalDialog__title">部機未註冊</string>
    <!-- Message of dialog telling user they need to re-register signal as it is no longer registered -->
    <string name="ReregisterSignalDialog__message">呢部機嘅註冊已經失效。重新註冊嚟喺呢部機度繼續用 Molly 啦。</string>
    <!-- Button text of re-registration dialog to re-register the device.  -->
    <string name="ReregisterSignalDialog__reregister_action">重新註冊</string>
    <!-- Button text of re-registration dialog to cancel the dialog.  -->
    <string name="ReregisterSignalDialog__cancel_action">取消</string>

    <!-- Title of expiry sheet when boost badge falls off profile unexpectedly. -->
    <string name="ExpiredBadgeBottomSheetDialogFragment__boost_badge_expired">「集氣」襟章已經褪色夠鐘換喇</string>
    <!-- Displayed in the bottom sheet if a monthly donation badge unexpectedly falls off the user\'s profile -->
    <string name="ExpiredBadgeBottomSheetDialogFragment__monthly_donation_cancelled">每月捐款已經取消</string>
    <!-- Displayed in the bottom sheet when a boost badge expires -->
    <string name="ExpiredBadgeBottomSheetDialogFragment__your_boost_badge_has_expired_and">您個「集氣」襟章已經褪色夠鐘換喇，因此已經喺您嘅個人資料度除返落嚟唔再睇到。</string>
    <string name="ExpiredBadgeBottomSheetDialogFragment__you_can_reactivate">你可以透過單次捐款重新啟動你嘅捐款徽章，將佢延長 30 日。</string>
    <!-- Displayed when we do not think the user is a subscriber when their boost expires -->
    <string name="ExpiredBadgeBottomSheetDialogFragment__you_can_keep">Signal 一切如常運作，並讓您自由使用。假如您想力撐為您而設嘅科技，請考慮做我哋每月捐款計劃嘅後援金主。</string>
    <string name="ExpiredBadgeBottomSheetDialogFragment__become_a_sustainer">擔當後援</string>
    <string name="ExpiredBadgeBottomSheetDialogFragment__add_a_boost">買多支旗</string>
    <string name="ExpiredBadgeBottomSheetDialogFragment__not_now">遲啲先啦</string>
    <!-- Copy displayed when badge expires after user inactivity -->
    <string name="ExpiredBadgeBottomSheetDialogFragment__your_recurring_monthly_donation_was_automatically">由於你冇用 Signal 一段時間，所以你嘅每月定期捐款已經自動取消。你嘅個人檔案唔會再顯示「%1$s」徽章。</string>
    <!-- Copy displayed when badge expires after payment failure -->
    <string name="ExpiredBadgeBottomSheetDialogFragment__your_recurring_monthly_donation_was_canceled">由於我哋處理唔到你嘅付款，所以你嘅每月定期捐款已經取消。你嘅個人檔案唔會再顯示徽章。</string>
    <!-- Copy displayed when badge expires after a payment failure and we have a displayable charge failure reason -->
    <string name="ExpiredBadgeBottomSheetDialogFragment__your_recurring_monthly_donation_was_canceled_s">你嘅每月定期捐款已經取消。%1$s 你嘅個人檔案唔會再顯示「%2$s」徽章。</string>
    <string name="ExpiredBadgeBottomSheetDialogFragment__you_can">你可以如常使用 Signal，但係如果想支持應用程式同埋重新啟動你嘅徽章，請立即續期贊助。</string>
    <string name="ExpiredBadgeBottomSheetDialogFragment__renew_subscription">為課金計劃續期</string>
    <!-- Button label to send user to Google Pay website -->
    <string name="ExpiredBadgeBottomSheetDialogFragment__go_to_google_pay">跳去 Google Pay</string>

    <string name="CantProcessSubscriptionPaymentBottomSheetDialogFragment__cant_process_subscription_payment">課金計劃付款未能處理</string>
    <string name="CantProcessSubscriptionPaymentBottomSheetDialogFragment__were_having_trouble">我哋收取您嘅 Signal 後援課金計劃付款嘅時候遇到阻滯。請確定您嘅付款方法至今仍有效。又或者到 Google Pay 更新返過時嘅資訊。Signal 會喺呢幾日內再試下處理付款。</string>
    <string name="CantProcessSubscriptionPaymentBottomSheetDialogFragment__dont_show_this_again">唔使再彈出嚟提我喇</string>

    <string name="Subscription__contact_support">聯絡支援</string>
    <string name="Subscription__get_a_s_badge">獲得一枚「%1$s」襟章</string>

    <string name="SubscribeFragment__processing_payment">處理緊付款…</string>
    <!-- Displayed in notification when user payment fails to process on Stripe -->
    <string name="DonationsErrors__error_processing_payment">處理付款嘅時候發生錯誤</string>
    <!-- Displayed on manage donations screen as a dialog message when payment method failed -->
    <string name="DonationsErrors__try_another_payment_method">試下轉另一個付款方法，又或者聯絡返您間銀行問清楚。</string>
    <!-- Displayed on manage donations screen error dialogs as an action label -->
    <string name="DonationsErrors__learn_more">了解詳情</string>
    <!-- Displayed on "My Support" screen when user subscription payment method failed. -->
    <string name="DonationsErrors__error_processing_payment_s">處理付款嘅時候發生錯誤。%1$s</string>
    <string name="DonationsErrors__your_payment">處理唔到您嘅付款，您未有被扣數。請再試一次。</string>
    <string name="DonationsErrors__still_processing">仲處理緊</string>
    <string name="DonationsErrors__couldnt_add_badge">加唔到個襟章</string>
    <!-- Displayed when badge credential couldn\'t be verified -->
    <string name="DonationsErrors__failed_to_validate_badge">無法驗證徵章</string>
    <!-- Displayed when badge credential couldn\'t be verified -->
    <string name="DonationsErrors__could_not_validate">無法驗證伺服器回應。請聯絡支援團隊。</string>
    <!-- Displayed as title when some generic error happens during sending donation on behalf of another user -->
    <string name="DonationsErrors__donation_failed">捐款失敗</string>
    <!-- Displayed as message when some generic error happens during sending donation on behalf of another user -->
    <string name="DonationsErrors__your_payment_was_processed_but">系統已經處理咗你嘅付款，但係 Signal 傳送唔到你嘅捐款訊息。請聯絡支援團隊。</string>
    <string name="DonationsErrors__your_badge_could_not">您個襟章加唔到落去您個帳戶度，但有可能已經扣咗您數。請聯絡支援。</string>
    <string name="DonationsErrors__your_payment_is_still">仲處理緊您嘅付款。視乎您嘅上網速度，可能需時幾分鐘。</string>
    <string name="DonationsErrors__failed_to_cancel_subscription">取消唔到課金計劃</string>
    <string name="DonationsErrors__subscription_cancellation_requires_an_internet_connection">取消課金計劃需要連線上網。</string>
    <string name="ViewBadgeBottomSheetDialogFragment__your_device_doesn_t_support_google_pay_so_you_can_t_subscribe_to_earn_a_badge_you_can_still_support_signal_by_making_a_donation_on_our_website">您部機唔支援 Google Pay，故抱歉未能提供課金計劃並送贈襟章畀您。話雖如此，仍歡迎您喺我哋網站上面捐款支持 Signal。</string>
    <string name="NetworkFailure__network_error_check_your_connection_and_try_again">網絡有問題。請檢查您嘅連線，然後再試下啦。</string>
    <string name="NetworkFailure__retry">再試一次</string>
    <!-- Displayed as a dialog title when the selected recipient for a gift doesn\'t support gifting -->
    <string name="DonationsErrors__cannot_send_donation">發送唔到捐款</string>
    <!-- Displayed as a dialog message when the selected recipient for a gift doesn\'t support gifting -->
    <string name="DonationsErrors__this_user_cant_receive_donations_until">呢位用戶要更新 Signal 先可以接收捐款。</string>
    <!-- Displayed as a dialog message when the user\'s profile could not be fetched, likely due to lack of internet -->
    <string name="DonationsErrors__your_donation_could_not_be_sent">由於網路發生錯誤，系統發送唔到你嘅捐款。請檢查你嘅連線，然後再試一次。</string>

    <!-- Gift message view title -->
    <string name="GiftMessageView__donation_on_behalf_of_s">代表 %1$s 捐款</string>
    <!-- Gift message view title for incoming donations -->
    <string name="GiftMessageView__s_donated_to_signal_on">%1$s 代表你向 Signal 捐款</string>
    <!-- Gift badge redeem action label -->
    <string name="GiftMessageView__redeem">換領</string>
    <!-- Gift badge view action label -->
    <string name="GiftMessageView__view">睇下</string>
    <!-- Gift badge redeeming action label -->
    <string name="GiftMessageView__redeeming">換領緊…</string>
    <!-- Gift badge redeemed label -->
    <string name="GiftMessageView__redeemed">已換領</string>


    <!-- Stripe decline code generic_failure -->
    <string name="DeclineCode__try_another_payment_method_or_contact_your_bank">試下轉另一個付款方法，又或者聯絡返您間銀行問清楚。</string>
    <!-- PayPal decline code for payment declined -->
    <string name="DeclineCode__try_another_payment_method_or_contact_your_bank_for_more_information_if_this_was_a_paypal">試下改用另一個付款方法，又或者聯絡返你間銀行問清楚啦。如果呢個係 PayPal 交易，請聯絡 PayPal。</string>
    <!-- Stripe decline code verify on Google Pay and try again -->
    <string name="DeclineCode__verify_your_payment_method_is_up_to_date_in_google_pay_and_try_again">請去 Google Pay 查驗下您嘅付款方法，至今係咪仍有效，然後再試下啦。</string>
    <!-- Stripe decline code learn more action label -->
    <string name="DeclineCode__learn_more">講多啲畀我聽</string>
    <!-- Stripe decline code contact issuer -->
    <string name="DeclineCode__verify_your_payment_method_is_up_to_date_in_google_pay_and_try_again_if_the_problem">請去 Google Pay 查驗下您嘅付款方法，至今係咪仍有效，然後再試下啦。若然問題持續，請聯絡返您間銀行。</string>
    <!-- Stripe decline code purchase not supported -->
    <string name="DeclineCode__your_card_does_not_support_this_type_of_purchase">您張咭唔支援呢類購買。請試下轉另一個付款方法。</string>
    <!-- Stripe decline code your card has expired -->
    <string name="DeclineCode__your_card_has_expired">您張咭過咗期噃。請去 Google Pay 更新返您嘅付款方法，然後再試下啦。</string>
    <!-- Stripe decline code go to google pay action label -->
    <string name="DeclineCode__go_to_google_pay">跳去 Google Pay</string>
    <!-- Stripe decline code try credit card again action label -->
    <string name="DeclineCode__try">再試一次</string>
    <!-- Stripe decline code incorrect card number -->
    <string name="DeclineCode__your_card_number_is_incorrect">您張咭個冧把唔啱噃。請去 Google Pay 度更新返佢，然後再試下啦。</string>
    <!-- Stripe decline code incorrect cvc -->
    <string name="DeclineCode__your_cards_cvc_number_is_incorrect">您張咭嘅驗證碼 (CVC) 唔啱噃。請去 Google Pay 度更新返佢，然後再試下啦。</string>
    <!-- Stripe decline code insufficient funds -->
    <string name="DeclineCode__your_card_does_not_have_sufficient_funds">您張咭唔夠錢完成呢次購買。請試下轉另一個付款方法。</string>
    <!-- Stripe decline code incorrect expiration month -->
    <string name="DeclineCode__the_expiration_month">您嘅付款方法入面嘅到期月份唔啱噃。請去 Google Pay 度更新返佢，然後再試下啦。</string>
    <!-- Stripe decline code incorrect expiration year -->
    <string name="DeclineCode__the_expiration_year">您嘅付款方法入面嘅到期年份唔啱噃。請去 Google Pay 度更新返佢，然後再試下啦。</string>
    <!-- Stripe decline code issuer not available -->
    <string name="DeclineCode__try_completing_the_payment_again">請再試下完成呢次付款，又或者聯絡返您間銀行問清楚。</string>
    <!-- Stripe decline code processing error -->
    <string name="DeclineCode__try_again">請再試一次吖，又或者聯絡返您間銀行問清楚。</string>

    <!-- Credit Card decline code error strings -->
    <!-- Stripe decline code approve_with_id for credit cards displayed in a notification or dialog -->
    <string name="DeclineCode__verify_your_card_details_are_correct_and_try_again">請驗證你嘅付款卡資料係咪正確，然後再試一次。</string>
    <!-- Stripe decline code call_issuer for credit cards displayed in a notification or dialog -->
    <string name="DeclineCode__verify_your_card_details_are_correct_and_try_again_if_the_problem_continues">請驗證你嘅付款卡資料係咪正確，然後再試一次。如果問題持續出現，請聯絡你嘅銀行。</string>
    <!-- Stripe decline code expired_card for credit cards displayed in a notification or dialog -->
    <string name="DeclineCode__your_card_has_expired_verify_your_card_details">你嘅付款卡已經過咗期。請驗證你嘅付款卡資料係咪正確，然後再試一次。</string>
    <!-- Stripe decline code incorrect_cvc and invalid_cvc for credit cards displayed in a notification or dialog -->
    <string name="DeclineCode__your_cards_cvc_number_is_incorrect_verify_your_card_details">你嘅付款卡驗證碼 (CVC) 唔正確。請驗證你嘅付款卡資料係咪正確，然後再試一次。</string>
    <!-- Stripe decline code invalid_expiry_month for credit cards displayed in a notification or dialog -->
    <string name="DeclineCode__the_expiration_month_on_your_card_is_incorrect">你嘅付款卡到期月份唔正確。請驗證你嘅付款卡資料係咪正確，然後再試一次。</string>
    <!-- Stripe decline code invalid_expiry_year for credit cards displayed in a notification or dialog -->
    <string name="DeclineCode__the_expiration_year_on_your_card_is_incorrect">你嘅付款卡到期年份唔正確。請驗證你嘅付款卡資料係咪正確，然後再試一次。</string>
    <!-- Stripe decline code incorrect_number and invalid_number for credit cards displayed in a notification or dialog -->
    <string name="DeclineCode__your_card_number_is_incorrect_verify_your_card_details">你嘅付款卡號碼唔正確。請驗證你嘅付款卡資料係咪正確，然後再試一次。</string>

    <!-- Stripe Failure Codes for failed bank transfers -->
    <!-- Failure code text for insufficient funds, displayed in a dialog or notification -->
    <string name="StripeFailureCode__the_bank_account_provided">你嘅銀行帳戶唔夠錢完成呢筆購物交易。請你再試多次，或者聯絡銀行問清楚啦。</string>
    <!-- Failure code text for revoked authorization of payment, displayed in a dialog or notification -->
    <string name="StripeFailureCode__this_payment_was_revoked">帳戶持有人撤銷咗付款，所以處理唔到。 你冇被扣款。</string>
    <!-- Failure code text for a payment lacking an authorized mandate or incorrect mandate, displayed in a dialog or notification -->
    <string name="StripeFailureCode__an_error_occurred_while_processing_this_payment">處理付款時發生錯誤，請你試多次啦。</string>
    <!-- Failure code text for a closed account, deceased recipient, or one with blocked direct debits, displayed in a dialog or notification -->
    <string name="StripeFailureCode__the_bank_details_provided_could_not_be_processed">處理唔到所提供嘅銀行資料，請你聯絡返銀行問清楚啦。</string>
    <!-- Failure code text for a non-existent bank branch, invalid account holder, invalid iban, generic failure, or unknown bank failure, displayed in a dialog or notification -->
    <string name="StripeFailureCode__verify_your_bank_details_are_correct">請驗證你嘅付款卡資料係咪正確，然後再試多次。如果問題持續，請聯絡你嘅銀行問清楚。</string>

    <!-- Title of create notification profile screen -->
    <string name="EditNotificationProfileFragment__name_your_profile">改名吾揀單</string>
    <!-- Hint text for create/edit notification profile name -->
    <string name="EditNotificationProfileFragment__profile_name">揀單名稱</string>
    <!-- Name has a max length, this shows how many characters are used out of the max -->
    <string name="EditNotificationProfileFragment__count">%1$d/%2$d</string>
    <!-- Call to action button to continue to the next step -->
    <string name="EditNotificationProfileFragment__next">下一步</string>
    <!-- Call to action button once the profile is named to create the profile and continue to the customization steps -->
    <string name="EditNotificationProfileFragment__create">建立</string>
    <!-- Call to action button once the profile name is edited -->
    <string name="EditNotificationProfileFragment__save">儲存</string>
    <!-- Title of edit notification profile screen -->
    <string name="EditNotificationProfileFragment__edit_this_profile">圓善吾揀單</string>
    <!-- Error message shown when attempting to create or edit a profile name to an existing profile name -->
    <string name="EditNotificationProfileFragment__a_profile_with_this_name_already_exists">撞名吾揀單</string>
    <!-- Preset selectable name for a profile name, shown as list in edit/create screen -->
    <string name="EditNotificationProfileFragment__work">返工</string>
    <!-- Preset selectable name for a profile name, shown as list in edit/create screen -->
    <string name="EditNotificationProfileFragment__sleep">瞓覺</string>
    <!-- Preset selectable name for a profile name, shown as list in edit/create screen -->
    <string name="EditNotificationProfileFragment__driving">揸車</string>
    <!-- Preset selectable name for a profile name, shown as list in edit/create screen -->
    <string name="EditNotificationProfileFragment__downtime">攤唞</string>
    <!-- Preset selectable name for a profile name, shown as list in edit/create screen -->
    <string name="EditNotificationProfileFragment__focus">專心</string>
    <!-- Error message shown when attempting to next/save without a profile name -->
    <string name="EditNotificationProfileFragment__profile_must_have_a_name">要有個名先得</string>

    <!-- Title for add recipients to notification profile screen in create flow -->
    <string name="AddAllowedMembers__allowed_notifications">欽准嘅通知</string>
    <!-- Description of what the user should be doing with this screen -->
    <string name="AddAllowedMembers__add_people_and_groups_you_want_notifications_and_calls_from_when_this_profile_is_on">呢壇吾揀單濟渡落實嘅時候，您想收到邊啲人同埋谷嘅通知，就喺度圓善入閘</string>
    <!-- Button text that launches the contact picker to select from -->
    <string name="AddAllowedMembers__add_people_or_groups">加人或者谷</string>

    <!-- Call to action button on contact picker for adding to profile -->
    <string name="SelectRecipientsFragment__add">加入去</string>

    <!-- Notification profiles home fragment, shown when no profiles have been created yet -->
    <string name="NotificationProfilesFragment__create_a_profile_to_receive_notifications_and_calls_only_from_the_people_and_groups_you_want_to_hear_from">搞搞新揀單，淨係接收您想收到嘅人同谷嘅通知同通話，好圓善五光十色嘅通知濟渡。</string>
    <!-- Header shown above list of all notification profiles -->
    <string name="NotificationProfilesFragment__profiles">揀單</string>
    <!-- Button that starts the create new notification profile flow -->
    <string name="NotificationProfilesFragment__new_profile">新揀單</string>
    <!-- Profile active status, indicating the current profile is on for an unknown amount of time -->
    <string name="NotificationProfilesFragment__on">濟渡中</string>

    <!-- Button use to permanently delete a notification profile -->
    <string name="NotificationProfileDetails__delete_profile">刪除帳號</string>
    <!-- Snakbar message shown when removing a recipient from a profile -->
    <string name="NotificationProfileDetails__s_removed">刪除咗「%1$s」。</string>
    <!-- Snackbar button text that will undo the recipient remove -->
    <string name="NotificationProfileDetails__undo">復原</string>
    <!-- Dialog message shown to confirm deleting a profile -->
    <string name="NotificationProfileDetails__permanently_delete_profile">係咪要永久刪除帳號？</string>
    <!-- Dialog button to delete profile -->
    <string name="NotificationProfileDetails__delete">刪除</string>
    <!-- Title/accessibility text for edit icon to edit profile emoji/name -->
    <string name="NotificationProfileDetails__edit_notification_profile">圓善通知吾揀單</string>
    <!-- Schedule description if all days are selected -->
    <string name="NotificationProfileDetails__everyday">每日</string>
    <!-- Profile status on if it is the active profile -->
    <string name="NotificationProfileDetails__on">濟渡中</string>
    <!-- Profile status on if it is not the active profile -->
    <string name="NotificationProfileDetails__off">未濟渡</string>
    <!-- Description of hours for schedule (start to end) times -->
    <string name="NotificationProfileDetails__s_to_s">由 %1$s 到 %2$s</string>
    <!-- Section header for exceptions to the notification profile -->
    <string name="NotificationProfileDetails__exceptions">吾系青一色</string>
    <!-- Profile exception to allow all calls through the profile restrictions -->
    <string name="NotificationProfileDetails__allow_all_calls">批准所有通話入閘</string>
    <!-- Profile exception to allow all @mentions through the profile restrictions -->
    <string name="NotificationProfileDetails__notify_for_all_mentions">點名講嘅時候點都要通知</string>
    <!-- Section header for showing schedule information -->
    <string name="NotificationProfileDetails__schedule">時間表</string>
    <!-- If member list is long, will truncate the list and show an option to then see all when tapped -->
    <string name="NotificationProfileDetails__see_all">全部睇晒</string>

    <!-- Title for add schedule to profile in create flow -->
    <string name="EditNotificationProfileSchedule__add_a_schedule">加時間表</string>
    <!-- Descriptor text indicating what the user can do with this screen -->
    <string name="EditNotificationProfileSchedule__set_up_a_schedule_to_enable_this_notification_profile_automatically">設定時間表，等呢壇通知吾揀單定時定候自動濟渡。</string>
    <!-- Text shown next to toggle switch to enable/disable schedule -->
    <string name="EditNotificationProfileSchedule__schedule">時間表</string>
    <!-- Label for showing the start time for the schedule -->
    <string name="EditNotificationProfileSchedule__start">開始</string>
    <!-- Label for showing the end time for the schedule -->
    <string name="EditNotificationProfileSchedule__end">結束</string>
    <!-- First letter of Sunday -->
    <string name="EditNotificationProfileSchedule__sunday_first_letter">日</string>
    <!-- First letter of Monday -->
    <string name="EditNotificationProfileSchedule__monday_first_letter">一</string>
    <!-- First letter of Tuesday -->
    <string name="EditNotificationProfileSchedule__tuesday_first_letter">二</string>
    <!-- First letter of Wednesday -->
    <string name="EditNotificationProfileSchedule__wednesday_first_letter">三</string>
    <!-- First letter of Thursday -->
    <string name="EditNotificationProfileSchedule__thursday_first_letter">四</string>
    <!-- First letter of Friday -->
    <string name="EditNotificationProfileSchedule__friday_first_letter">五</string>
    <!-- First letter of Saturday -->
    <string name="EditNotificationProfileSchedule__saturday_first_letter">六</string>
    <!-- Title of select time dialog shown when setting start time for schedule -->
    <string name="EditNotificationProfileSchedule__set_start_time">設定開始時間</string>
    <!-- Title of select time dialog shown when setting end time for schedule -->
    <string name="EditNotificationProfileSchedule__set_end_time">設定結束時間</string>
    <!-- If in edit mode, call to action button text show to save schedule to profile -->
    <string name="EditNotificationProfileSchedule__save">儲存</string>
    <!-- If in create mode, call to action button text to show to skip enabling a schedule -->
    <string name="EditNotificationProfileSchedule__skip">飛過</string>
    <!-- If in create mode, call to action button text to show to use the enabled schedule and move to the next screen -->
    <string name="EditNotificationProfileSchedule__next">下一步</string>
    <!-- Error message shown if trying to save/use a schedule with no days selected -->
    <string name="EditNotificationProfileSchedule__schedule_must_have_at_least_one_day">時間表至少要有一日</string>

    <!-- Title for final screen shown after completing a profile creation -->
    <string name="NotificationProfileCreated__profile_created">整咗壇吾揀單</string>
    <!-- Call to action button to press to close the created screen and move to the profile details screen -->
    <string name="NotificationProfileCreated__done">搞掂</string>
    <!-- Descriptor text shown to indicate how to manually turn a profile on/off -->
    <string name="NotificationProfileCreated__you_can_turn_your_profile_on_or_off_manually_via_the_menu_on_the_chat_list">您可以喺傾偈清單嘅功能表度，親自開關您嘅揀單濟渡。</string>
    <!-- Descriptor text shown to indicate you can add a schedule later since you did not add one during create flow -->
    <string name="NotificationProfileCreated__add_a_schedule_in_settings_to_automate_your_profile">喺設定度加時間表，定時定候落實吾揀單濟渡。</string>
    <!-- Descriptor text shown to indicate your profile will follow the schedule set during create flow -->
    <string name="NotificationProfileCreated__your_profile_will_turn_on_and_off_automatically_according_to_your_schedule">將按照時間表自動開關吾揀單濟渡。</string>

    <!-- Button text shown in profile selection bottom sheet to create a new profile -->
    <string name="NotificationProfileSelection__new_profile">新揀單</string>
    <!-- Manual enable option to manually enable a profile for 1 hour -->
    <string name="NotificationProfileSelection__for_1_hour">濟渡 1 個鐘</string>
    <!-- Manual enable option to manually enable a profile until a set time (currently 6pm or 8am depending on what is next) -->
    <string name="NotificationProfileSelection__until_s">直至 %1$s</string>
    <!-- Option to view profile details -->
    <string name="NotificationProfileSelection__view_settings">睇下設定</string>
    <!-- Descriptor text indicating how long a profile will be on when there is a time component associated with it -->
    <string name="NotificationProfileSelection__on_until_s">濟渡直至 %1$s</string>

    <!-- Displayed in a toast when we fail to open the ringtone picker -->
    <string name="NotificationSettingsFragment__failed_to_open_picker">開唔到揀選工具。</string>
    <!-- Banner title when notification permission is disabled -->
    <string name="NotificationSettingsFragment__to_enable_notifications">Molly 需要取得相關權限，先可以顯示同啟用通知功能。</string>
    <!-- Banner action when notification permission is disabled -->
    <string name="NotificationSettingsFragment__turn_on">開啟</string>

    <!-- Description shown for the Signal Release Notes channel -->
    <string name="ReleaseNotes__signal_release_notes_and_news">Signal 進化之藍圖與線報</string>

    <!-- Donation receipts activity title -->
    <string name="DonationReceiptListFragment__all_activity">所有活動</string>
    <!-- Donation receipts all tab label -->
    <string name="DonationReceiptListFragment__all">全部</string>
    <!-- Donation receipts recurring tab label -->
    <string name="DonationReceiptListFragment__recurring">長期</string>
    <!-- Donation receipts one-time tab label -->
    <string name="DonationReceiptListFragment__one_time">單次</string>
    <!-- Donation receipts gift tab label -->
    <string name="DonationReceiptListFragment__donation_for_a_friend">代表朋友捐款</string>
    <!-- Donation receipts boost row label -->
    <!-- Donation receipts details title -->
    <!-- Donation receipts donation type heading -->
    <string name="DonationReceiptDetailsFragment__donation_type">捐款類型</string>
    <!-- Donation receipts date paid heading -->
    <string name="DonationReceiptDetailsFragment__date_paid">已付日期</string>
    <!-- Donation receipts share PNG -->
    <string name="DonationReceiptDetailsFragment__share_receipt">分享收據</string>
    <!-- Donation receipts list end note -->
    <string name="DonationReceiptListFragment__if_you_have">若然您重新裝過 Signal，先前嘅捐款恕未能提供收據。</string>
    <!-- Donation receipts document title -->
    <string name="DonationReceiptDetailsFragment__donation_receipt">捐款收據</string>
    <!-- Donation receipts amount title -->
    <string name="DonationReceiptDetailsFragment__amount">金額</string>
    <!-- Donation receipts thanks -->
    <string name="DonationReceiptDetailsFragment__thank_you_for_supporting">感謝您力撐 Signal。全靠您嘅捐款做後援，我哋得以秉持初心，開發開放原始碼嘅私隱技術，去守護表達自由，同時令通訊變得安全、無遠弗屆，等世界上數以百萬計嘅人，都用到同一個 app 做私密通訊，開住個「爐」為對方焗一份蘋果派。如果您係美國居民，請保存呢張收據作為您嘅稅務紀錄。Signal Technology Foundation 乃係喺美國根據《國稅法規》(IRC) 第 501c3 條之下嘅免稅非盈利組織。我哋嘅聯邦稅識別號碼係 82–4506840。</string>
    <!-- Donation receipt type -->
    <string name="DonationReceiptDetailsFragment__s_dash_s">%1$s - %2$s</string>
    <!-- Donation reciepts screen empty state title -->
    <string name="DonationReceiptListFragment__no_receipts">冇收據</string>

    <!-- region "Stories Tab" -->

    <!-- Label for Chats tab in home app screen -->
    <string name="ConversationListTabs__chats">傾偈</string>
    <!-- Label for Calls tab in home app screen -->
    <string name="ConversationListTabs__calls">通話</string>
    <!-- Label for Stories tab in home app screen -->
    <string name="ConversationListTabs__stories">是日花生</string>
    <!-- String for counts above 99 in conversation list tabs -->
    <string name="ConversationListTabs__99p">99+</string>
    <!-- Menu item on stories landing page -->
    <string name="StoriesLandingFragment__story_privacy">限時動態私隱</string>
    <!-- Title for "My Stories" row item in Stories landing page -->
    <string name="StoriesLandingFragment__my_stories">我嘅是日花生</string>
    <!-- Subtitle for "My Stories" row item when user has not added stories -->
    <string name="StoriesLandingFragment__tap_to_add">㩒一下新增</string>
    <!-- Displayed when there are no stories to display -->
    <string name="StoriesLandingFragment__no_recent_updates_to_show_right_now">暫時冇更新內容顯示。</string>
    <!-- Context menu option to hide a story -->
    <string name="StoriesLandingItem__hide_story">隱藏是日花生</string>
    <!-- Context menu option to unhide a story -->
    <string name="StoriesLandingItem__unhide_story">取消隱藏是日花生</string>
    <!-- Context menu option to forward a story -->
    <string name="StoriesLandingItem__forward">轉寄</string>
    <!-- Context menu option to share a story -->
    <string name="StoriesLandingItem__share">分享…</string>
    <!-- Context menu option to go to story chat -->
    <string name="StoriesLandingItem__go_to_chat">跳去傾偈</string>
    <!-- Context menu option to go to story info -->
    <string name="StoriesLandingItem__info">詳細</string>
    <!-- Label when a story is pending sending -->
    <string name="StoriesLandingItem__sending">送緊出去…</string>
    <!-- Label when multiple stories are pending sending -->
    <string name="StoriesLandingItem__sending_d">傳送緊 %1$d…</string>
    <!-- Label when a story fails to send due to networking -->
    <string name="StoriesLandingItem__send_failed">傳送失敗</string>
    <!-- Label when a story fails to send due to identity mismatch -->
    <string name="StoriesLandingItem__partially_sent">已部分傳送</string>
    <!-- Status label when a story fails to send indicating user action to retry -->
    <string name="StoriesLandingItem__tap_to_retry">撳一下再試一次</string>
    <!-- Title of dialog confirming decision to hide a story -->
    <string name="StoriesLandingFragment__hide_story">係咪要隱藏是日花生？</string>
    <!-- Message of dialog confirming decision to hide a story -->
    <string name="StoriesLandingFragment__new_story_updates">%1$s 放送嘅是日花生有咩新動靜，都唔會再排喺是日花生清單最頂個囉噃。</string>
    <!-- Positive action of dialog confirming decision to hide a story -->
    <string name="StoriesLandingFragment__hide">隱藏</string>
    <!-- Displayed in Snackbar after story is hidden -->
    <string name="StoriesLandingFragment__story_hidden">是日花生隱藏咗</string>
    <!-- Section header for hidden stories -->
    <string name="StoriesLandingFragment__hidden_stories">隱藏嘅是日花生</string>
    <!-- Displayed on each sent story under My Stories -->
    <plurals name="MyStories__d_views">
        <item quantity="other">%1$d 次遊覽</item>
    </plurals>
    <!-- Forward story label, displayed in My Stories context menu -->
    <string name="MyStories_forward">轉寄</string>
    <!-- Label for stories for a single user. Format is {given name}\'s Story -->
    <string name="MyStories__ss_story">%1$s 嘅是日花生</string>
    <!-- Title of dialog to confirm deletion of story -->
    <string name="MyStories__delete_story">係咪要刪除現時動態？</string>
    <!-- Message of dialog to confirm deletion of story -->
    <string name="MyStories__this_story_will_be_deleted">系統會喺你部機同所有收到呢個限時動態嘅人部機度刪除。</string>
    <!-- Toast shown when story media cannot be saved -->
    <string name="MyStories__unable_to_save">無法儲存</string>
    <!-- Displayed at bottom of story viewer when current item has views -->
    <plurals name="StoryViewerFragment__d_views">
        <item quantity="other">%1$d 次遊覽</item>
    </plurals>
    <!-- Displayed at bottom of story viewer when current item has replies -->
    <plurals name="StoryViewerFragment__d_replies">
        <item quantity="other">%1$d 個回覆</item>
    </plurals>
    <!-- Label on group stories to add a story -->
    <string name="StoryViewerPageFragment__add">加入去</string>
    <!-- Used when view receipts are disabled -->
    <string name="StoryViewerPageFragment__views_off">已讀標記閂咗</string>
    <!-- Used to join views and replies when both exist on a story item -->
    <string name="StoryViewerFragment__s_s">%1$s %2$s</string>
    <!-- Displayed when viewing a post you sent -->
    <string name="StoryViewerPageFragment__you">您</string>
    <!-- Displayed when viewing a post displayed to a group -->
    <string name="StoryViewerPageFragment__s_to_s">%1$s 放送 %2$s</string>
    <!-- Displayed when viewing a post from another user with no replies -->
    <string name="StoryViewerPageFragment__reply">回覆</string>
    <!-- Displayed when viewing a post that has failed to send to some users -->
    <string name="StoryViewerPageFragment__partially_sent">傳送咗一部分。㩒一下了解詳情</string>
    <!-- Displayed when viewing a post that has failed to send -->
    <string name="StoryViewerPageFragment__send_failed">傳送失敗。㩒一下再試</string>
    <!-- Label for the reply button in story viewer, which will launch the group story replies bottom sheet. -->
    <string name="StoryViewerPageFragment__reply_to_group">回覆群組</string>
    <!-- Displayed when a story has no views -->
    <string name="StoryViewsFragment__no_views_yet">未有人遊覽</string>
    <!-- Displayed when user has disabled receipts -->
    <string name="StoryViewsFragment__enable_view_receipts_to_see_whos_viewed_your_story">啟用「瀏覽標記」就可以知道邊個睇過你嘅限時動態。</string>
    <!-- Button label displayed when user has disabled receipts -->
    <string name="StoryViewsFragment__go_to_settings">前往設定</string>
    <!-- Dialog action to remove viewer from a story -->
    <string name="StoryViewsFragment__remove">移除</string>
    <!-- Dialog title when removing a viewer from a story -->
    <string name="StoryViewsFragment__remove_viewer">係咪要移除瀏覽者呀？</string>
    <!-- Dialog message when removing a viewer from a story -->
    <string name="StoryViewsFragment__s_will_still_be_able">%1$s 仍然可以睇到呢個貼文，但唔會睇到你以後喺 %2$s 分享嘅任何貼文喇。</string>
    <!-- Story View context menu action to remove them from a story -->
    <string name="StoryViewItem__remove_viewer">移除瀏覽者</string>
    <!-- Displayed when a story has no replies yet -->
    <string name="StoryGroupReplyFragment__no_replies_yet">未有人回覆</string>
    <!-- Displayed when no longer a group member -->
    <string name="StoryGroupReplyFragment__you_cant_reply">由於你唔再係呢個群組嘅成員，所以冇得回覆呢個限時動態。</string>
    <!-- Displayed for each user that reacted to a story when viewing replies -->
    <string name="StoryGroupReactionReplyItem__reacted_to_the_story">對限時動態傳送咗心情回應</string>
    <!-- Label for story views tab -->
    <string name="StoryViewsAndRepliesDialogFragment__views">遊覽</string>
    <!-- Label for story replies tab -->
    <string name="StoryViewsAndRepliesDialogFragment__replies">回覆</string>
    <!-- Description of action for reaction button -->
    <string name="StoryReplyComposer__react_to_this_story">對呢個限時動態傳送心情回應</string>
    <!-- Displayed when the user is replying privately to someone who replied to one of their stories -->
    <string name="StoryReplyComposer__reply_to_s">回覆 %1$s</string>
    <!-- Context menu item to privately reply to a story response -->
    <!-- Context menu item to copy a story response -->
    <string name="StoryGroupReplyItem__copy">複製</string>
    <!-- Context menu item to delete a story response -->
    <string name="StoryGroupReplyItem__delete">刪除</string>
    <!-- Page title for My Story options -->
    <string name="MyStorySettingsFragment__my_story">我嘅是日花生</string>
    <!-- Number of total signal connections displayed in "All connections" row item -->
    <plurals name="MyStorySettingsFragment__viewers">
        <item quantity="other">%1$d 位花生友</item>
    </plurals>
    <!-- Button on all signal connections row to view all signal connections. Please keep as short as possible. -->
    <string name="MyStorySettingsFragment__view">睇吓</string>
    <!-- Section heading for story visibility -->
    <string name="MyStorySettingsFragment__who_can_view_this_story">邊個可以睇到呢個限時動態</string>
    <!-- Clickable option for selecting people to hide your story from -->
    <!-- Privacy setting title for sending stories to all your signal connections -->
    <string name="MyStorySettingsFragment__all_signal_connections">所有 Signal 人脈</string>
    <!-- Privacy setting description for sending stories to all your signal connections -->
    <!-- Privacy setting title for sending stories to all except the specified connections -->
    <string name="MyStorySettingsFragment__all_except">所有人，除咗…</string>
    <!-- Privacy setting description for sending stories to all except the specified connections -->
    <string name="MyStorySettingsFragment__hide_your_story_from_specific_people">向指定用戶隱藏限時動態</string>
    <!-- Summary of clickable option displaying how many people you have excluded from your story -->
    <plurals name="MyStorySettingsFragment__d_people_excluded">
        <item quantity="other">排除咗 %1$d 個人</item>
    </plurals>
    <!-- Privacy setting title for only sharing your story with specified connections -->
    <string name="MyStorySettingsFragment__only_share_with">只係分享俾…</string>
    <!-- Privacy setting description for only sharing your story with specified connections -->
    <string name="MyStorySettingsFragment__only_share_with_selected_people">只係同選定嘅人分享</string>
    <!-- Summary of clickable option displaying how many people you have included to send to in your story -->
    <plurals name="MyStorySettingsFragment__d_people">
        <item quantity="other">%1$d 個人</item>
    </plurals>
    <!-- My story privacy fine print about what the privacy settings are for -->
    <string name="MyStorySettingsFragment__choose_who_can_view_your_story">選擇邊個可以睇到你嘅限時動態。呢個選擇唔會影響你喺更改前發送嘅限時動態。</string>
    <!-- Section header for options related to replies and reactions -->
    <string name="MyStorySettingsFragment__replies_amp_reactions">回覆同心情回應</string>
    <!-- Switchable option for allowing replies and reactions on your stories -->
    <string name="MyStorySettingsFragment__allow_replies_amp_reactions">允許回覆同心情回應</string>
    <!-- Summary for switchable option allowing replies and reactions on your story -->
    <string name="MyStorySettingsFragment__let_people_who_can_view_your_story_react_and_reply">睇到你限時動態嘅人都可以俾心情回應同回覆</string>
    <!-- Signal connections bolded text in the Signal Connections sheet -->
    <string name="SignalConnectionsBottomSheet___signal_connections">Signal 人脈</string>
    <!-- Displayed at the top of the signal connections sheet. Please remember to insert strong tag as required. -->
    <string name="SignalConnectionsBottomSheet__signal_connections_are_people">Signal 人脈係你透過以下方式揀過而值得信任嘅人：</string>
    <!-- Signal connections sheet bullet point 1 -->
    <string name="SignalConnectionsBottomSheet__starting_a_conversation">開始聊天</string>
    <!-- Signal connections sheet bullet point 2 -->
    <string name="SignalConnectionsBottomSheet__accepting_a_message_request">接受過佢嘅訊息請求</string>
    <!-- Signal connections sheet bullet point 3 -->
    <string name="SignalConnectionsBottomSheet__having_them_in_your_system_contacts">系統聯絡人入面有佢喺度</string>
    <!-- Note at the bottom of the Signal connections sheet -->
    <string name="SignalConnectionsBottomSheet__your_connections_can_see_your_name">"您嘅交遊可以見到您嘅名同相，亦可以見到「我嘅是日花生」入面嘅貼文，除非您隱藏唔俾佢哋睇到嘅話，則屬例外。"</string>
    <!-- Clickable option to add a viewer to a custom story -->
    <string name="PrivateStorySettingsFragment__add_viewer">加位花生友</string>
    <!-- Clickable option to delete a custom story -->
    <string name="PrivateStorySettingsFragment__delete_custom_story">刪除自訂限時動態</string>
    <!-- Dialog title when attempting to remove someone from a custom story -->
    <string name="PrivateStorySettingsFragment__remove_s">係咪要移除 %1$s？</string>
    <!-- Dialog message when attempting to remove someone from a custom story -->
    <string name="PrivateStorySettingsFragment__this_person_will_no_longer">呢位仁兄唔會再睇到您嘅是日花生個囉噃。</string>
    <!-- Positive action label when attempting to remove someone from a custom story -->
    <string name="PrivateStorySettingsFragment__remove">移除</string>
    <!-- Dialog title when deleting a custom story -->
    <!-- Dialog message when deleting a custom story -->
    <!-- Page title for editing a custom story name -->
    <string name="EditPrivateStoryNameFragment__edit_story_name">改過是日花生個名堂</string>
    <!-- Input field hint when editing a custom story name -->
    <string name="EditPrivateStoryNameFragment__story_name">是日花生名堂</string>
    <!-- Save button label when editing a custom story name -->
    <!-- Displayed in text post creator before user enters text -->
    <string name="TextStoryPostCreationFragment__tap_to_add_text">撳一下揮筆寫返句說話</string>
    <!-- Button label for changing font when creating a text post -->
    <!-- Displayed in text post creator when prompting user to enter text -->
    <string name="TextStoryPostTextEntryFragment__add_text">揮筆寫返句說話</string>
    <!-- Content description for \'done\' button when adding text to a story post -->
    <string name="TextStoryPostTextEntryFragment__done_adding_text">搞掂揮筆寫返句說話</string>
    <!-- Text label for media selection toggle -->
    <string name="MediaSelectionActivity__text">文字</string>
    <!-- Camera label for media selection toggle -->
    <string name="MediaSelectionActivity__camera">影相</string>
    <!-- Hint for entering a URL for a text post -->
    <string name="TextStoryPostLinkEntryFragment__type_or_paste_a_url">輸入或貼上網址</string>
    <!-- Displayed prior to the user entering a URL for a text post -->
    <string name="TextStoryPostLinkEntryFragment__share_a_link_with_viewers_of_your_story">同遊覽是日花生嘅花生友分享一條拎</string>
    <!-- Hint text for searching for a story text post recipient. -->
    <string name="TextStoryPostSendFragment__search">搜尋</string>
    <!-- Toast shown when an unexpected error occurs while sending a text story -->
    <!-- Toast shown when a trying to add a link preview to a text story post and the link/url is not valid (e.g., missing .com at the end) -->
    <string name="TextStoryPostSendFragment__please_enter_a_valid_link">請輸入有效嘅連結。</string>
    <!-- Title for screen allowing user to exclude "My Story" entries from specific people -->
    <string name="ChangeMyStoryMembershipFragment__all_except">所有人，除咗…</string>
    <!-- Title for screen allowing user to only share "My Story" entries with specific people -->
    <string name="ChangeMyStoryMembershipFragment__only_share_with">只係分享俾…</string>
    <!-- Done button label for hide story from screen -->
    <string name="HideStoryFromFragment__done">搞掂</string>
    <!-- Dialog title for removing a group story -->
    <string name="StoryDialogs__remove_group_story">係咪要移除群組限時動態？</string>
    <!-- Dialog message for removing a group story -->
    <string name="StoryDialogs__s_will_be_removed">「%1$s」將會被移除。</string>
    <!-- Dialog positive action for removing a group story -->
    <string name="StoryDialogs__remove">移除</string>
    <!-- Dialog title for deleting a custom story -->
    <string name="StoryDialogs__delete_custom_story">係咪要刪除自訂限時動態？</string>
    <!-- Dialog message for deleting a custom story -->
    <string name="StoryDialogs__s_and_updates_shared">「%1$s」同埋分享到呢個限時動態嘅更新都會被刪除。</string>
    <!-- Dialog positive action for deleting a custom story -->
    <string name="StoryDialogs__delete">刪除</string>
    <!-- Dialog title for first time sending something to a beta story -->
    <!-- Dialog message for first time sending something to a beta story -->
    <!-- Dialog title for first time adding something to a story -->
    <!-- Dialog message for first time adding something to a story -->
    <!-- First time share to story dialog: Positive action to go ahead and add to story -->
    <!-- First time share to story dialog: Neutral action to edit who can view "My Story" -->
    <!-- Error message shown when a failure occurs during story send -->
    <string name="StoryDialogs__story_could_not_be_sent">是日花生傳送唔到。請檢查您嘅連線，然後再試下啦。</string>
    <!-- Error message dialog button to resend a previously failed story send -->
    <string name="StoryDialogs__send">傳送</string>
    <!-- Action button for turning off stories when stories are present on the device -->
    <string name="StoryDialogs__turn_off_and_delete">關閉，然後刪除</string>
    <!-- Privacy Settings toggle title for stories -->
    <!-- Privacy Settings toggle summary for stories -->
    <!-- New story viewer selection screen title -->
    <string name="CreateStoryViewerSelectionFragment__choose_viewers">揀選花生友</string>
    <!-- New story viewer selection action button label -->
    <string name="CreateStoryViewerSelectionFragment__next">下一步</string>
    <!-- New story viewer selection screen title as recipients are selected -->
    <plurals name="SelectViewersFragment__d_viewers">
        <item quantity="other">%1$d 位花生友</item>
    </plurals>
    <!-- Name story screen title -->
    <string name="CreateStoryWithViewersFragment__name_story">是日花生起個名堂</string>
    <!-- Name story screen note under text field -->
    <string name="CreateStoryWithViewersFragment__only_you_can">只有你可以睇到呢個限時動態嘅名。</string>
    <!-- Name story screen label hint -->
    <string name="CreateStoryWithViewersFragment__story_name_required">是日花生名堂 (必填)</string>
    <!-- Name story screen viewers subheading -->
    <string name="CreateStoryWithViewersFragment__viewers">花生友</string>
    <!-- Name story screen create button label -->
    <string name="CreateStoryWithViewersFragment__create">建立</string>
    <!-- Name story screen error when save attempted with no label -->
    <string name="CreateStoryWithViewersFragment__this_field_is_required">呢欄一定要填。</string>
    <!-- Name story screen error when save attempted but label is duplicate -->
    <string name="CreateStoryWithViewersFragment__there_is_already_a_story_with_this_name">是日花生撞名。</string>
    <!-- Text for select all action when editing recipients for a story -->
    <string name="BaseStoryRecipientSelectionFragment__select_all">全部揀晒</string>
    <!-- Choose story type bottom sheet title -->
    <string name="ChooseStoryTypeBottomSheet__choose_your_story_type">揀選您嘅是日花生類型</string>
    <!-- Choose story type bottom sheet new story row title -->
    <string name="ChooseStoryTypeBottomSheet__new_custom_story">新增自訂限時動態</string>
    <!-- Choose story type bottom sheet new story row summary -->
    <string name="ChooseStoryTypeBottomSheet__visible_only_to">指定嘅人限定遊覽</string>
    <!-- Choose story type bottom sheet group story title -->
    <string name="ChooseStoryTypeBottomSheet__group_story">成谷放送是日花生</string>
    <!-- Choose story type bottom sheet group story summary -->
    <string name="ChooseStoryTypeBottomSheet__share_to_an_existing_group">分享畀現有嘅谷大惠遊覽</string>
    <!-- Choose groups bottom sheet title -->
    <string name="ChooseGroupStoryBottomSheet__choose_groups">揀邊啲谷</string>
    <!-- Displayed when copying group story reply text to clipboard -->
    <string name="StoryGroupReplyFragment__copied_to_clipboard">複製咗去剪貼簿</string>
    <!-- Displayed in story caption when content is longer than 5 lines -->
    <string name="StoryViewerPageFragment__see_more">睇埋佢</string>
    <!-- Displayed in toast after sending a direct reply -->
    <string name="StoryDirectReplyDialogFragment__sending_reply">傳送緊回覆…</string>
    <!-- Displayed in the viewer when a story is no longer available -->
    <string name="StorySlateView__this_story_is_no_longer_available">呢味是日花生已經收爐。</string>
    <!-- Displayed in the viewer when a story has permanently failed to download. -->
    <string name="StorySlateView__cant_download_story_s_will_need_to_share_it_again">下載唔到限時動態。%1$s 要再分享多次。</string>
    <!-- Displayed in the viewer when the network is not available -->
    <string name="StorySlateView__no_internet_connection">連唔到上網</string>
    <!-- Displayed in the viewer when network is available but content could not be downloaded -->
    <string name="StorySlateView__couldnt_load_content">載入唔到內容</string>
    <!-- Toasted when the user externally shares to a text story successfully -->
    <string name="TextStoryPostCreationFragment__sent_story">已傳送是日花生</string>
    <!-- Toasted when the user external share to a text story fails -->
    <string name="TextStoryPostCreationFragment__failed_to_send_story">是日花生傳送唔到</string>
    <!-- Displayed in a dialog to let the user select a given users story -->
    <string name="StoryDialogs__view_story">睇下是日花生</string>
    <!-- Displayed in a dialog to let the user select a given users profile photo -->
    <string name="StoryDialogs__view_profile_photo">睇下個人資料幅相</string>

    <!-- Title for a notification at the bottom of the chat list suggesting that the user disable censorship circumvention because the service has become reachable -->
    <!-- Body for a notification at the bottom of the chat list suggesting that the user disable censorship circumvention because the service has become reachable -->
    <!-- Label for a button to dismiss a notification at the bottom of the chat list suggesting that the user disable censorship circumvention because the service has become reachable -->
    <!-- Label for a button in a notification at the bottom of the chat list to turn off censorship circumvention -->

    <!-- Conversation Item label for when you react to someone else\'s story -->
    <string name="ConversationItem__you_reacted_to_s_story">你對 %1$s 嘅限時動態傳送咗心情回應</string>
    <!-- Conversation Item label for reactions to your story -->
    <string name="ConversationItem__reacted_to_your_story">對你嘅限時動態傳送咗心情回應</string>
    <!-- Conversation Item label for reactions to an unavailable story -->
    <string name="ConversationItem__reacted_to_a_story">對一則限時動態傳送咗心情回應</string>

    <!-- endregion -->
    <!-- Content description for expand contacts chevron -->
    <string name="ExpandModel__view_more">睇多啲</string>
    <string name="StoriesLinkPopup__visit_link">打開條拎去睇</string>

    <!-- Gift price and duration, formatted as: {price} dot {n} day duration -->
    <plurals name="GiftRowItem_s_dot_d_day_duration">
        <item quantity="other">%1$s · 為期 %2$d 日</item>
    </plurals>
    <!-- Headline text on start fragment for gifting a badge -->
    <string name="GiftFlowStartFragment__donate_for_a_friend">代表朋友捐款</string>
    <!-- Description text on start fragment for gifting a badge -->
    <plurals name="GiftFlowStartFragment__support_signal_by">
        <item quantity="other">代表使用 Signal 嘅家人朋友捐款支持 Signal。對方可以喺個人檔案度展示徽章 %1$d 日。</item>
    </plurals>
    <!-- Action button label for start fragment for gifting a badge -->
    <string name="GiftFlowStartFragment__next">下一步</string>
    <!-- Title text on choose recipient page for badge gifting -->
    <string name="GiftFlowRecipientSelectionFragment__choose_recipient">選擇接收者</string>
    <!-- Title text on confirm gift page -->
    <string name="GiftFlowConfirmationFragment__confirm_donation">確認捐款</string>
    <!-- Heading text specifying who the gift will be sent to -->
    <string name="GiftFlowConfirmationFragment__send_to">傳送至</string>
    <!-- Text explaining that gift will be sent to the chosen recipient -->
    <string name="GiftFlowConfirmationFragment__the_recipient_will_be_notified">接收者將會收到有關捐款嘅一對一訊息通知。喺下面加入你嘅訊息。</string>
    <!-- Text explaining that this gift is a one time donation -->
    <string name="GiftFlowConfirmationFragment__one_time_donation">單次捐款</string>
    <!-- Hint for add message input -->
    <string name="GiftFlowConfirmationFragment__add_a_message">寫返句訊息</string>
    <!-- Displayed in the dialog while verifying the chosen recipient -->
    <string name="GiftFlowConfirmationFragment__verifying_recipient">驗證緊接收者…</string>
    <!-- Title for sheet shown when opening a redeemed gift -->
    <string name="ViewReceivedGiftBottomSheet__s_made_a_donation_for_you">%1$s 代表你作出咗捐款</string>
    <!-- Title for sheet shown when opening a sent gift -->
    <string name="ViewSentGiftBottomSheet__thanks_for_your_support">多謝您嘅鼎力支持！</string>
    <!-- Description for sheet shown when opening a redeemed gift -->
    <string name="ViewReceivedGiftBottomSheet__s_made_a_donation_to_signal">%1$s 代表你向 Signal 作出咗捐款！喺你嘅個人檔案度展現你對 Signal 嘅支持。</string>
    <!-- Description for sheet shown when opening a sent gift -->
    <string name="ViewSentGiftBottomSheet__youve_made_a_donation_to_signal">你代表 %1$s 向 Signal 作出咗捐款。對方可以選擇喺個人檔案度展示佢嘅支持。</string>
    <!-- Primary action for pending gift sheet to redeem badge now -->
    <string name="ViewReceivedGiftSheet__redeem">換領</string>
    <!-- Primary action for pending gift sheet to redeem badge later -->
    <string name="ViewReceivedGiftSheet__not_now">遲啲先啦</string>
    <!-- Dialog text while redeeming a gift -->
    <string name="ViewReceivedGiftSheet__redeeming_badge">兌換緊徽章…</string>
    <!-- Description text in gift thanks sheet -->
    <string name="GiftThanksSheet__youve_made_a_donation">你代表 %1$s 向 Signal 作出咗捐款。對方可以選擇喺個人檔案度展示佢嘅支持。</string>
    <!-- Expired gift sheet title -->
    <string name="ExpiredGiftSheetConfiguration__your_badge_has_expired">你嘅徽章已經過咗期</string>
    <!-- Expired gift sheet top description text -->
    <string name="ExpiredGiftSheetConfiguration__your_badge_has_expired_and_is">你嘅徽章已經過咗期，其他人唔會再喺你嘅個人檔案度見到佢。</string>
    <!-- Expired gift sheet bottom description text -->
    <string name="ExpiredGiftSheetConfiguration__to_continue">如果您想繼續力撐為您而設嘅科技，請考慮做我哋月供課金計劃嘅後援金主。</string>
    <!-- Expired gift sheet make a monthly donation button -->
    <string name="ExpiredGiftSheetConfiguration__make_a_monthly_donation">每月捐款</string>
    <!-- Expired gift sheet not now button -->
    <string name="ExpiredGiftSheetConfiguration__not_now">遲啲先啦</string>
    <!-- My Story label designating that we will only share with the selected viewers. -->
    <string name="ContactSearchItems__only_share_with">只係分享俾</string>
    <!-- Label under name for custom stories -->
    <plurals name="ContactSearchItems__custom_story_d_viewers">
        <item quantity="other">自訂限時動態 · %1$d 個瀏覽者</item>
    </plurals>
    <!-- Label under name for group stories -->
    <plurals name="ContactSearchItems__group_story_d_viewers">
        <item quantity="other">群組限時動態 · %1$d 個瀏覽者</item>
    </plurals>
    <!-- Label under name for groups -->
    <plurals name="ContactSearchItems__group_d_members">
        <item quantity="other">%1$d 位成員</item>
    </plurals>
    <!-- Label under name for my story -->
    <plurals name="ContactSearchItems__my_story_s_dot_d_viewers">
        <item quantity="other">%1$s · %2$d 個瀏覽者</item>
    </plurals>
    <!-- Label under name for my story -->
    <plurals name="ContactSearchItems__my_story_s_dot_d_excluded">
        <item quantity="other">排除咗 %1$s · %2$d</item>
    </plurals>
    <!-- Label under name for My Story when first sending to my story -->
    <string name="ContactSearchItems__tap_to_choose_your_viewers">㩒一吓就可以揀選你嘅瀏覽者</string>
    <!-- Label for context menu item to open story settings -->
    <string name="ContactSearchItems__story_settings">是日花生設定</string>
    <!-- Label for context menu item to remove a group story from contact results -->
    <string name="ContactSearchItems__remove_story">移除限時動態</string>
    <!-- Label for context menu item to delete a custom story -->
    <string name="ContactSearchItems__delete_story">刪除限時動態</string>
    <!-- Dialog title for removing a group story -->
    <string name="ContactSearchMediator__remove_group_story">係咪要移除群組限時動態？</string>
    <!-- Dialog message for removing a group story -->
    <string name="ContactSearchMediator__this_will_remove">咁做嘅話，系統就會喺清單度移除限時動態，但你仍然可以睇到呢個群組嘅限時動態。</string>
    <!-- Dialog action item for removing a group story -->
    <string name="ContactSearchMediator__remove">移除</string>
    <!-- Dialog title for deleting a custom story -->
    <string name="ContactSearchMediator__delete_story">係咪要刪除限時動態？</string>
    <!-- Dialog message for deleting a custom story -->
    <string name="ContactSearchMediator__delete_the_custom">係咪要刪除「%1$s」自訂限時動態？</string>
    <!-- Dialog action item for deleting a custom story -->
    <string name="ContactSearchMediator__delete">刪除</string>
    <!-- Donation for a friend expiry days remaining -->
    <plurals name="Gifts__d_days_remaining">
        <item quantity="other">剩返 %1$d 日</item>
    </plurals>
    <!-- Donation for a friend expiry hours remaining -->
    <plurals name="Gifts__d_hours_remaining">
        <item quantity="other">剩返 %1$d 個鐘</item>
    </plurals>
    <!-- Gift expiry minutes remaining -->
    <plurals name="Gifts__d_minutes_remaining">
        <item quantity="other">剩返 %1$d 分鐘</item>
    </plurals>
    <!-- Donation for a friend expiry expired -->
    <string name="Gifts__expired">過咗期</string>

    <!-- Label indicating that a user can tap to advance to the next post in a story -->
    <string name="StoryFirstTimeNavigationView__tap_to_advance">㩒一吓繼續操作</string>
    <!-- Label indicating swipe direction to skip current story -->
    <string name="StoryFirstTimeNavigationView__swipe_up_to_skip">向上掃嚟略過</string>
    <!-- Label indicating swipe direction to exit story viewer -->
    <string name="StoryFirstTimeNavigationView__swipe_right_to_exit">向右掃嚟退出</string>
    <!-- Button label to confirm understanding of story navigation -->
    <string name="StoryFirstTimeNagivationView__got_it">明白</string>
    <!-- Content description for vertical context menu button in safety number sheet rows -->
    <string name="SafetyNumberRecipientRowItem__open_context_menu">打開內容選單</string>
    <!-- Sub-line when a user is verified. -->
    <string name="SafetyNumberRecipientRowItem__s_dot_verified">%1$s · 已驗證</string>
    <!-- Sub-line when a user is verified. -->
    <string name="SafetyNumberRecipientRowItem__verified">驗證咗</string>
    <!-- Title of safety number changes bottom sheet when showing individual records -->
    <string name="SafetyNumberBottomSheetFragment__safety_number_changes">安全碼變更</string>
    <!-- Message of safety number changes bottom sheet when showing individual records -->
    <string name="SafetyNumberBottomSheetFragment__the_following_people">以下嘅聯絡人可能重新安裝咗 Signal 或者更換咗裝置。你可以㩒一吓接收者嚟確認新安全碼。呢個操作係選擇性嘅。</string>
    <!-- Title of safety number changes bottom sheet when not showing individual records -->
    <string name="SafetyNumberBottomSheetFragment__safety_number_checkup">檢查安全碼</string>
    <!-- Title of safety number changes bottom sheet when not showing individual records and user has seen review screen -->
    <string name="SafetyNumberBottomSheetFragment__safety_number_checkup_complete">完成檢查新安全碼</string>
    <!-- Message of safety number changes bottom sheet when not showing individual records and user has seen review screen -->
    <string name="SafetyNumberBottomSheetFragment__all_connections_have_been_reviewed">已經審查晒所有人脈，㩒一吓傳送就可以繼續。</string>
    <!-- Message of safety number changes bottom sheet when not showing individual records -->
    <string name="SafetyNumberBottomSheetFragment__you_have_d_connections">你有 %1$d 個人脈可能重新安裝咗 Signal 或者更換咗裝置。同佢哋分享你嘅限時動態之前，請先審查佢哋嘅安全碼，或者可以考慮喺你嘅限時動態入面將佢哋移除。</string>
    <!-- Menu action to launch safety number verification screen -->
    <string name="SafetyNumberBottomSheetFragment__verify_safety_number">驗證安全碼</string>
    <!-- Menu action to remove user from story -->
    <string name="SafetyNumberBottomSheetFragment__remove_from_story">喺限時動態入面移除</string>
    <!-- Action button at bottom of SafetyNumberBottomSheetFragment to send anyway -->
    <string name="SafetyNumberBottomSheetFragment__send_anyway">照樣傳送</string>
    <!-- Action button at bottom of SafetyNumberBottomSheetFragment to review connections -->
    <string name="SafetyNumberBottomSheetFragment__review_connections">審查人脈</string>
    <!-- Empty state copy for SafetyNumberBottomSheetFragment -->
    <string name="SafetyNumberBottomSheetFragment__no_more_recipients_to_show">冇其他接收者喇</string>
    <!-- Done button on safety number review fragment -->
    <string name="SafetyNumberReviewConnectionsFragment__done">完成</string>
    <!-- Title of safety number review fragment -->
    <string name="SafetyNumberReviewConnectionsFragment__safety_number_changes">安全碼變更</string>
    <!-- Message of safety number review fragment -->
    <plurals name="SafetyNumberReviewConnectionsFragment__d_recipients_may_have">
        <item quantity="other">有 %1$d 個接收者可能重新安裝咗 Signal 或者更換咗裝置。你可以㩒一吓接收者嚟確認新安全碼。呢個操作係選擇性嘅。</item>
    </plurals>
    <!-- Section header for 1:1 contacts in review fragment -->
    <string name="SafetyNumberBucketRowItem__contacts">聯絡人</string>
    <!-- Context menu label for distribution list headers in review fragment -->
    <string name="SafetyNumberReviewConnectionsFragment__remove_all">全部移除</string>
    <!-- Context menu label for 1:1 contacts to remove from send -->
    <string name="SafetyNumberReviewConnectionsFragment__remove">移除</string>

    <!-- Title of initial My Story settings configuration shown when sending to My Story for the first time -->
    <string name="ChooseInitialMyStoryMembershipFragment__my_story_privacy">「我嘅限時動態」私隱設定</string>
    <!-- Subtitle of initial My Story settings configuration shown when sending to My Story for the first time -->
    <string name="ChooseInitialMyStoryMembershipFragment__choose_who_can_see_posts_to_my_story_you_can_always_make_changes_in_settings">選擇邊個可以睇到「我嘅限時動態」貼文。你隨時可以喺設定入面更改。</string>
    <!-- All connections option for initial My Story settings configuration shown when sending to My Story for the first time -->
    <string name="ChooseInitialMyStoryMembershipFragment__all_signal_connections">所有 Signal 嘅人脈</string>
    <!-- All connections except option for initial My Story settings configuration shown when sending to My Story for the first time -->
    <string name="ChooseInitialMyStoryMembershipFragment__all_except">所有人，除咗…</string>
    <!-- Only with selected connections option for initial My Story settings configuration shown when sending to My Story for the first time -->
    <string name="ChooseInitialMyStoryMembershipFragment__only_share_with">只係分享俾…</string>

    <!-- Story info header sent heading -->
    <string name="StoryInfoHeader__sent">送出</string>
    <!-- Story info header received heading -->
    <string name="StoryInfoHeader__received">收到</string>
    <!-- Story info header file size heading -->
    <string name="StoryInfoHeader__file_size">檔案大小</string>
    <!-- Story info "Sent to" header -->
    <!-- Story info "Sent from" header -->
    <!-- Story info "Failed" header -->
    <!-- Story Info context menu label -->

    <!-- StoriesPrivacySettingsFragment -->
    <!-- Explanation about how stories are deleted and managed -->
    <string name="StoriesPrivacySettingsFragment__story_updates_automatically_disappear">限時動態更新會喺 24 小時後自動銷毀。你可以揀選限時動態嘅分享對象，亦可以為特定對象或者群組建立新嘅限時動態。</string>
    <!-- Preference title to turn off stories -->
    <string name="StoriesPrivacySettingsFragment__turn_off_stories">閂咗限時動態</string>
    <!-- Preference summary to turn off stories -->
    <string name="StoriesPrivacySettingsFragment__if_you_opt_out">如果你選擇閂咗限時動態，就冇得再分享自己或者睇其他人嘅限時動態㗎喇。</string>
    <!-- Preference title to turn on stories -->
    <string name="StoriesPrivacySettingsFragment__turn_on_stories">開啟限時動態</string>
    <!-- Preference summary to turn on stories -->
    <string name="StoriesPrivacySettingsFragment__share_and_view">分享自己同睇其他人嘅限時動態。限時動態會喺 24 小時後自動消失。</string>
    <!-- Dialog title to turn off stories -->
    <string name="StoriesPrivacySettingsFragment__turn_off_stories_question">係咪要閂咗限時動態呀？</string>
    <!-- Dialog message to turn off stories -->
    <string name="StoriesPrivacySettingsFragment__you_will_no_longer_be_able_to_share">你冇得再分享或者瀏覽限時動態㗎喇。你最近分享嘅限時動態更新都將會被刪除。</string>
    <!-- Page title when launched from stories landing screen -->
    <string name="StoriesPrivacySettingsFragment__story_privacy">限時動態私隱</string>
    <!-- Header for section that lists out stories -->
    <string name="StoriesPrivacySettingsFragment__stories">限時動態</string>
    <!-- Story views header -->
    <!-- Story view receipts toggle title -->
    <string name="StoriesPrivacySettingsFragment__view_receipts">瀏覽標記</string>
    <!-- Story view receipts toggle message -->
    <string name="StoriesPrivacySettingsFragment__see_and_share">當有人瀏覽限時動態嗰陣可以睇到同分享。如果停用呢個功能，你就睇唔到其他人有冇瀏覽你嘅限時動態。</string>

    <!-- NewStoryItem -->
    <string name="NewStoryItem__new_story">新增限時動態</string>

    <!-- GroupStorySettingsFragment -->
    <!-- Section header for who can view a group story -->
    <string name="GroupStorySettingsFragment__who_can_view_this_story">邊個可以睇到呢個限時動態</string>
    <!-- Explanation of who can view a group story -->
    <string name="GroupStorySettingsFragment__members_of_the_group_s">"「%1$s」群組嘅成員可以睇到同埋回覆呢個限時動態。你可以更新群組聊天嘅成員資格。"</string>
    <!-- Preference label for removing this group story -->
    <string name="GroupStorySettingsFragment__remove_group_story">移除群組限時動態</string>

    <!-- Generic title for overflow menus -->
    <string name="OverflowMenu__overflow_menu">溢位選單</string>

    <!-- SMS Export Service -->
    <!-- Displayed in the notification while export is running -->
    <string name="SignalSmsExportService__exporting_messages">匯出緊訊息…</string>
    <!-- Displayed in the notification title when export completes -->
    <string name="SignalSmsExportService__signal_sms_export_complete">Signal 短訊匯出完成</string>
    <!-- Displayed in the notification message when export completes -->
    <string name="SignalSmsExportService__tap_to_return_to_signal">㩒一下返回 Signal</string>

    <!-- ExportYourSmsMessagesFragment -->
    <!-- Title of the screen -->
    <string name="ExportYourSmsMessagesFragment__export_your_sms_messages">匯出你嘅短訊</string>
    <!-- Message of the screen -->
    <string name="ExportYourSmsMessagesFragment__you_can_export_your_sms_messages_to_your_phones_sms_database_and_youll_have_the_option_to_keep_or_remove_them_from_signal">你可以將短訊匯出至手機嘅短訊資料庫，然後可以選擇喺 Signal 度保留定係移除短訊。呢個操作可以俾手機上其他短訊應用程式匯入短訊。系統唔會建立可共用嘅短訊紀錄檔案。</string>
    <!-- Button label to begin export -->
    <string name="ExportYourSmsMessagesFragment__continue">繼續</string>

    <!-- ExportingSmsMessagesFragment -->
    <!-- Title of the screen -->
    <string name="ExportingSmsMessagesFragment__exporting_sms_messages">匯出緊短訊</string>
    <!-- Message of the screen when exporting sms messages -->
    <string name="ExportingSmsMessagesFragment__this_may_take_awhile">呢個過程可能需要一啲時間</string>
    <!-- Progress indicator for export -->
    <plurals name="ExportingSmsMessagesFragment__exporting_d_of_d">
        <item quantity="other">匯出緊 %1$d / %2$d…</item>
    </plurals>
    <!-- Alert dialog title shown when we think a user may not have enough local storage available to export sms messages -->
    <string name="ExportingSmsMessagesFragment__you_may_not_have_enough_disk_space">你嘅磁碟空間可能唔夠</string>
    <!-- Alert dialog message shown when we think a user may not have enough local storage available to export sms messages, placeholder is the file size, e.g., 128kB -->
    <string name="ExportingSmsMessagesFragment__you_need_approximately_s_to_export_your_messages_ensure_you_have_enough_space_before_continuing">你需要大約 %1$s 匯出短訊，請確保你有足夠空間先繼續。</string>
    <!-- Alert dialog button to continue with exporting sms after seeing the lack of storage warning -->
    <string name="ExportingSmsMessagesFragment__continue_anyway">仍要繼續</string>
    <!-- Dialog text shown when Signal isn\'t granted the sms permission needed to export messages, different than being selected as the sms app -->
    <string name="ExportingSmsMessagesFragment__signal_needs_the_sms_permission_to_be_able_to_export_your_sms_messages">Signal 要有短訊權限先可以匯出你嘅短訊。</string>

    <!-- ChooseANewDefaultSmsAppFragment -->
    <!-- Title of the screen -->
    <string name="ChooseANewDefaultSmsAppFragment__choose_a_new">請選擇新嘅預設短訊應用程式</string>
    <!-- Button label to launch picker -->
    <string name="ChooseANewDefaultSmsAppFragment__continue">繼續</string>
    <!-- Button label for when done with changing default SMS app -->
    <string name="ChooseANewDefaultSmsAppFragment__done">搞掂</string>
    <!-- First step number/bullet for choose new default sms app instructions -->
    <string name="ChooseANewDefaultSmsAppFragment__bullet_1">1</string>
    <!-- Second step number/bullet for choose new default sms app instructions -->
    <string name="ChooseANewDefaultSmsAppFragment__bullet_2">2</string>
    <!-- Third step number/bullet for choose new default sms app instructions -->
    <string name="ChooseANewDefaultSmsAppFragment__bullet_3">3</string>
    <!-- Fourth step number/bullet for choose new default sms app instructions -->
    <string name="ChooseANewDefaultSmsAppFragment__bullet_4">4</string>
    <!-- Instruction step for choosing a new default sms app -->
    <string name="ChooseANewDefaultSmsAppFragment__tap_continue_to_open_the_defaults_apps_screen_in_settings">㩒一下「繼續」嚟打開「設定」入面嘅「預設應用程式」畫面</string>
    <!-- Instruction step for choosing a new default sms app -->
    <string name="ChooseANewDefaultSmsAppFragment__select_sms_app_from_the_list">喺清單度揀選「短訊應用程式」</string>
    <!-- Instruction step for choosing a new default sms app -->
    <string name="ChooseANewDefaultSmsAppFragment__choose_another_app_to_use_for_sms_messaging">選擇另一個應用程式嚟使用短訊功能</string>
    <!-- Instruction step for choosing a new default sms app -->
    <string name="ChooseANewDefaultSmsAppFragment__return_to_signal">返回 Signal</string>
    <!-- Instruction step for choosing a new default sms app -->
    <string name="ChooseANewDefaultSmsAppFragment__open_your_phones_settings_app">打開手機嘅「設定」應用程式</string>
    <!-- Instruction step for choosing a new default sms app -->
    <string name="ChooseANewDefaultSmsAppFragment__navigate_to_apps_default_apps_sms_app">入去「應用程式」&gt;「預設應用程式」&gt;「短訊應用程式」</string>

    <!-- RemoveSmsMessagesDialogFragment -->
    <!-- Action button to keep messages -->
    <string name="RemoveSmsMessagesDialogFragment__keep_messages">保留訊息</string>
    <!-- Action button to remove messages -->
    <string name="RemoveSmsMessagesDialogFragment__remove_messages">移除訊息</string>
    <!-- Title of dialog -->
    <string name="RemoveSmsMessagesDialogFragment__remove_sms_messages">係咪要移除嚟自 Signal 嘅短訊？</string>
    <!-- Message of dialog -->
    <string name="RemoveSmsMessagesDialogFragment__you_can_now_remove_sms_messages_from_signal">你而家可以移除 Signal 入面嘅短訊嚟騰出儲存空間。移除之後，你仍然可以喺其他短訊應用程式入面搵到短訊紀錄。</string>

    <!-- ReExportSmsMessagesDialogFragment -->
    <!-- Action button to re-export messages -->
    <string name="ReExportSmsMessagesDialogFragment__continue">繼續</string>
    <!-- Action button to cancel re-export process -->
    <string name="ReExportSmsMessagesDialogFragment__cancel">取消</string>
    <!-- Title of dialog -->
    <string name="ReExportSmsMessagesDialogFragment__export_sms_again">要再次匯出短訊？</string>
    <!-- Message of dialog -->
    <string name="ReExportSmsMessagesDialogFragment__you_already_exported_your_sms_messages">你已經匯出咗短訊。\n警告：如果你繼續操作，就可能會出現重複嘅短訊。</string>

    <!-- SetSignalAsDefaultSmsAppFragment -->
    <!-- Title of the screen -->
    <string name="SetSignalAsDefaultSmsAppFragment__set_signal_as_the_default_sms_app">將 Signal 設定做預設短訊應用程式</string>
    <!-- Message of the screen -->
    <string name="SetSignalAsDefaultSmsAppFragment__to_export_your_sms_messages">如果要匯出短訊，你需要將 Signal 設定做預設短訊應用程式。</string>
    <!-- Button label to start export -->
    <string name="SetSignalAsDefaultSmsAppFragment__next">下一步</string>

    <!-- BackupSchedulePermission Megaphone -->
    <!-- The title on an alert window that explains to the user that we are unable to backup their messages -->
    <string name="BackupSchedulePermissionMegaphone__cant_back_up_chats">備份聊天失敗</string>
    <!-- The body text of an alert window that tells the user that we are unable to backup their messages -->
    <string name="BackupSchedulePermissionMegaphone__your_chats_are_no_longer_being_automatically_backed_up">系統唔會再自動將你嘅聊天備份。</string>
    <!-- The text on a button in an alert window that, when clicked, will take the user to a screen to re-enable backups -->
    <string name="BackupSchedulePermissionMegaphone__back_up_chats">備份聊天</string>
    <!-- The text on a button in an alert window that, when clicked, will take the user to a screen to re-enable backups -->
    <string name="BackupSchedulePermissionMegaphone__not_now">遲啲先啦</string>
    <!-- Re-enable backup permission bottom sheet title -->
    <string name="BackupSchedulePermissionMegaphone__to_reenable_backups">如果要重啟備份功能：</string>
    <!-- Re-enable backups permission bottom sheet instruction 1 text -->
    <string name="BackupSchedulePermissionMegaphone__tap_the_go_to_settings_button_below">喺下面㩒一下「前往設定」按鈕</string>
    <!-- Re-enable backups permission bottom sheet instruction 2 text -->
    <string name="BackupSchedulePermissionMegaphone__turn_on_allow_settings_alarms_and_reminders">開啟「允許設定鬧鐘同提醒」。</string>
    <!-- Re-enable backups permission bottom sheet call to action button to open settings -->
    <string name="BackupSchedulePermissionMegaphone__go_to_settings">前往設定</string>

    <!-- SmsExportMegaphoneActivity -->
    <!-- Phase 2 title of full screen megaphone indicating sms will no longer be supported in the near future -->
    <string name="SmsExportMegaphoneActivity__signal_will_no_longer_support_sms">Signal 唔會再支援短訊功能</string>
    <!-- Phase 3 title of full screen megaphone indicating sms is longer supported  -->
    <string name="SmsExportMegaphoneActivity__signal_no_longer_supports_sms">Signal 唔再支援短訊功能</string>
    <!-- The text on a button in a popup that, when clicked, will dismiss the popup and schedule the prompt to occur at a later time. -->
    <string name="SmsExportMegaphoneActivity__remind_me_later">遲啲先提醒我</string>
    <!-- The text on a button in a popup that, when clicked, will navigate the user to a web article on SMS removal -->

    <!-- Title for screen shown after sms export has completed -->
    <string name="ExportSmsCompleteFragment__export_complete">匯出完成</string>
    <!-- Button to continue to next screen -->
    <string name="ExportSmsCompleteFragment__next">下一步</string>
    <!-- Message showing summary of sms export counts -->
    <plurals name="ExportSmsCompleteFragment__d_of_d_messages_exported">
        <item quantity="other">匯出咗 %1$d/%2$d 個訊息</item>
    </plurals>

    <!-- Title of screen shown when some sms messages did not export -->
    <string name="ExportSmsPartiallyComplete__export_partially_complete">匯出咗一部分</string>
    <!-- Debug step 1 on screen shown when some sms messages did not export -->
    <string name="ExportSmsPartiallyComplete__ensure_you_have_an_additional_s_free_on_your_phone_to_export_your_messages">請確保手機有額外 %1$s 嘅儲存空間嚟匯出短訊</string>
    <!-- Debug step 2 on screen shown when some sms messages dit not export -->
    <string name="ExportSmsPartiallyComplete__retry_export_which_will_only_retry_messages_that_have_not_yet_been_exported">重試匯出，呢個操作只會重試未匯出嘅短訊</string>
    <!-- Partial sentence for Debug step 3 on screen shown when some sms messages did not export, is combined with \'contact us\' -->
    <string name="ExportSmsPartiallyComplete__if_the_problem_persists">如果問題持續， </string>
    <!-- Partial sentence for deubg step 3 on screen shown when some sms messages did not export, combined with \'If the problem persists\', link text to open contact support view -->
    <string name="ExportSmsPartiallyComplete__contact_us">聯絡我哋</string>
    <!-- Button text to retry sms export -->
    <string name="ExportSmsPartiallyComplete__retry">再試一次</string>
    <!-- Button text to continue sms export flow and not retry failed message exports -->
    <string name="ExportSmsPartiallyComplete__continue_anyway">仍要繼續</string>
    <!-- Title of screen shown when all sms messages failed to export -->
    <string name="ExportSmsFullError__error_exporting_sms_messages">匯出短訊嗰陣發生錯誤</string>
    <!-- Helper text shown when all sms messages failed to export -->
    <string name="ExportSmsFullError__please_try_again_if_the_problem_persists">請再試一次。如果問題持續， </string>


    <!-- DonateToSignalFragment -->
    <!-- Title below avatar -->
    <string name="DonateToSignalFragment__privacy_over_profit">私隱勝於利潤</string>
    <!-- Continue button label -->
    <string name="DonateToSignalFragment__continue">繼續</string>
    <!-- Description below title -->
    <string name="DonateToSignalFragment__private_messaging">由你贊助嘅私密通訊軟件。冇廣告、冇追蹤、絕不妥協。請立即捐款支持 Signal。</string>
    <!-- Donation pill toggle monthly text -->
    <string name="DonationPillToggle__monthly">每月</string>
    <!-- Donation pill toggle one-time text -->
    <string name="DonationPillToggle__one_time">單次</string>

    <!-- GatewaySelectorBottomSheet -->
    <!-- Sheet title when subscribing -->
    <string name="GatewaySelectorBottomSheet__donate_s_month_to_signal">每月向 Signal 捐款 %1$s</string>
    <!-- Sheet summary when subscribing -->
    <string name="GatewaySelectorBottomSheet__get_a_s_badge">獲得一枚「%1$s」襟章</string>
    <!-- Sheet title when giving a one-time donation -->
    <string name="GatewaySelectorBottomSheet__donate_s_to_signal">向 Signal 捐款 %1$s</string>
    <!-- Sheet summary when giving a one-time donation -->
    <plurals name="GatewaySelectorBottomSheet__get_a_s_badge_for_d_days">
        <item quantity="other">獲取為期 %2$d 日嘅 %1$s 徽章</item>
    </plurals>
    <!-- Button label for paying with a bank transfer -->
    <string name="GatewaySelectorBottomSheet__bank_transfer">銀行轉賬</string>
    <!-- Button label for paying with a credit card -->
    <string name="GatewaySelectorBottomSheet__credit_or_debit_card">信用卡或扣帳卡</string>
    <!-- Sheet summary when giving donating for a friend -->
    <string name="GatewaySelectorBottomSheet__donate_for_a_friend">代表朋友捐款</string>
    <!-- Button label for paying with iDEAL -->
    <string name="GatewaySelectorBottomSheet__ideal">iDEAL</string>

    <!-- Dialog title for launching external intent -->
    <string name="ExternalNavigationHelper__leave_signal_to_confirm_payment">係咪想離開 Signal 去確認付款呀？</string>
    <string name="ExternalNavigationHelper__once_this_payment_is_confirmed">確認付款之後，請返返去 Signal 完成埋你嘅捐款。</string>

    <!-- IdealBank -->
    <!-- iDEAL bank name -->
    <string name="IdealBank__abn_amro">ABN AMRO</string>
    <!-- iDEAL bank name -->
    <string name="IdealBank__asn_bank">ASN Bank</string>
    <!-- iDEAL bank name -->
    <string name="IdealBank__bunq">bunq</string>
    <!-- iDEAL bank name -->
    <string name="IdealBank__ing">ING</string>
    <!-- iDEAL bank name -->
    <string name="IdealBank__knab">Knab</string>
    <!-- iDEAL bank name -->
    <string name="IdealBank__n26">N26</string>
    <!-- iDEAL bank name -->
    <string name="IdealBank__rabobank">Rabobank</string>
    <!-- iDEAL bank name -->
    <string name="IdealBank__regiobank">RegioBank</string>
    <!-- iDEAL bank name -->
    <string name="IdealBank__revolut">Revolut</string>
    <!-- iDEAL bank name -->
    <string name="IdealBank__sns_bank">SNS Bank</string>
    <!-- iDEAL bank name -->
    <string name="IdealBank__triodos_bank">Triodos Bank</string>
    <!-- iDEAL bank name -->
    <string name="IdealBank__van_lanchot">Van Lanchot Kempen</string>
    <!-- iDEAL bank name -->
    <string name="IdealBank__yoursafe">Yoursafe</string>

    <!-- BankTransferMandateFragment -->
    <!-- Title of screen displaying the bank transfer mandate -->
    <string name="BankTransferMandateFragment__bank_transfer">銀行轉賬</string>
    <!-- Subtitle of screen displaying the bank transfer mandate, placeholder is \'Learn more\' -->
    <string name="BankTransferMandateFragment__stripe_processes_donations">Stripe 會負責處理 Signal 收到嘅捐款。Signal 唔會收集或者儲存你嘅個人資料。%1$s</string>
    <!-- Subtitle learn more of screen displaying bank transfer mandate -->
    <string name="BankTransferMandateFragment__learn_more">了解詳情</string>
    <!-- Button label to continue with transfer -->
    <string name="BankTransferMandateFragment__continue">繼續</string>
    <!-- Text displayed when mandate load fails -->
    <string name="BankTransferMandateFragment__failed_to_load_mandate">載入唔到授權</string>

    <!-- BankTransferDetailsFragment -->
    <!-- Subtext explaining how email is used. Placeholder is \'Learn more\' -->
    <string name="BankTransferDetailsFragment__enter_your_bank_details">請輸入你嘅銀行詳細資料同電郵地址。Stripe 會用你嘅電郵向你發送有關捐款嘅最新消息。%1$s</string>
    <!-- Subtext learn more link text -->
    <string name="BankTransferDetailsFragment__learn_more">了解詳情</string>
    <!-- Text field label for name on bank account -->
    <string name="BankTransferDetailsFragment__name_on_bank_account">銀行帳戶上嘅姓名</string>
    <!-- Text field label for IBAN -->
    <string name="BankTransferDetailsFragment__iban">IBAN</string>
    <!-- Text field label for email -->
    <string name="BankTransferDetailsFragment__email">電郵</string>
    <!-- Text label for button to show user how to find their IBAN -->
    <string name="BankTransferDetailsFragment__find_account_info">搵返帳戶資料</string>
    <!-- Donate button label for monthly subscription -->
    <string name="BankTransferDetailsFragment__donate_s_month">每月捐款 %1$s</string>
    <!-- Donate button label for one-time -->
    <string name="BankTransferDetailsFragment__donate_s">捐款 %1$s</string>
    <!-- Error label for IBAN field when number is too short -->
    <string name="BankTransferDetailsFragment__iban_is_too_short">IBAN 太短</string>
    <!-- Error label for IBAN field when number is too long -->
    <string name="BankTransferDetailsFragment__iban_is_too_long">IBAN 太長</string>
    <!-- Error label for IBAN field when country is not supported -->
    <string name="BankTransferDetailsFragment__iban_country_code_is_not_supported">未支援 IBAN 國家/地區代碼</string>
    <!-- Error label for IBAN field when number is invalid -->
    <string name="BankTransferDetailsFragment__invalid_iban">IBAN 無效</string>

    <!-- IdealTransferDetailsFragment -->
    <!-- Title of the screen, displayed in the toolbar -->
    <string name="IdealTransferDetailsFragment__ideal">iDEAL</string>
    <!-- Subtitle of the screen, displayed below the toolbar. Placeholder is for \'learn more\' -->
    <string name="IdealTransferDetailsFragment__enter_your_bank">請輸入你嘅銀行、姓名同電郵地址。Stripe 會用呢個電郵地址向你發送有關捐款嘅最新消息。 %1$s</string>
    <!-- Subtitle learn-more button displayed inline with the subtitle text -->
    <string name="IdealTransferDetailsFragment__learn_more">了解詳情</string>
    <!-- Hint label for text entry box for name on bank account -->
    <string name="IdealTransferDetailsFragment__name_on_bank_account">銀行帳戶上嘅姓名</string>
    <!-- Hint label for text entry box for email -->
    <string name="IdealTransferDetailsFragment__email">電郵</string>
    <!-- Default label for bank selection -->
    <string name="IdealTransferDetailsFragment__choose_your_bank">選擇你嘅銀行</string>

    <!-- IdealTransferDetailsBankSelectionDialogFragment -->
    <!-- Title of the screen, displayed in the toolbar -->
    <string name="IdealTransferDetailsBankSelectionDialogFragment__choose_your_bank">選擇你嘅銀行</string>

    <!-- Title of bottom sheet for finding account information -->
    <string name="FindAccountInfoSheet__find_your_account_information">搵返你嘅帳戶資料</string>
    <!-- Body of bottom sheet for finding account information -->
    <string name="FindAccountInfoSheet__look_for_your_iban_at">喺銀行結算單頂部搵返你嘅 IBAN。 IBAN 包含最多 34 個字元。 你輸入嘅名要同你銀行帳戶嘅全名吻合。詳情請聯絡你嘅銀行查詢。</string>

    <!-- Title of donation pending sheet displayed after making a bank transfer -->
    <string name="DonationPendingBottomSheet__donation_pending">捐款待處理</string>
    <!-- Top text block of donation pending sheet displayed after subscribing via a bank transfer. Placeholder is the badge name. -->
    <string name="DonationPendingBottomSheet__your_monthly_donation_is_pending">你嘅每月捐款尚待處理。 我哋收到捐款之後，你就可以喺個人檔案度顯示 %1$s 徽章喇。</string>
    <!-- Top text block of donation pending sheet displayed after one-time donation via a bank transfer. Placeholder is the badge name. -->
    <string name="DonationPendingBottomSheet__your_one_time_donation_is_pending">你嘅單次捐款尚待處理。 我哋收到捐款之後，你就可以喺個人檔案度顯示 %1$s 徽章喇。</string>
    <!-- Bottom text block of donation pending sheet displayed after donating via a bank transfer. Placeholder is for learn more. -->
    <string name="DonationPendingBottomSheet__bank_transfers_usually_take">銀行轉賬通常需要 1 個工作日先處理完成。 %1$s</string>
    <!-- Learn more text for donation pending sheet displayed after donating via a bank transfer. -->
    <string name="DonationPendingBottomSheet__learn_more">了解詳情</string>
    <!-- Confirmation button for donation pending sheet displayed after donating via a bank transfer. -->
    <string name="DonationPendingBottomSheet__done">完成</string>

    <!-- Title of donation error sheet displayed after making a bank transfer that fails -->
    <string name="DonationErrorBottomSheet__donation_couldnt_be_processed">處理唔到捐款</string>
    <!-- Text block of donation error sheet displayed after making a bank transfer that fails -->
    <string name="DonationErrorBottomSheet__were_having_trouble">我哋喺處理你嘅銀行轉賬時遇到問題。 你冇被扣款。 試下轉用另一個付款方式，又或者聯絡返您間銀行問清楚。</string>
    <!-- Button label for retry button of donation error sheet displayed after making a bank transfer that fails -->
    <string name="DonationErrorBottomSheet__try_again">再試一次</string>
    <!-- Button label for not now button of donation error sheet displayed after making a bank transfer that fails -->
    <string name="DonationErrorBottomSheet__not_now">遲啲先啦</string>

    <!-- Title of \'Donation Complete\' sheet displayed after a bank transfer completes and the badge is redeemed -->
    <string name="DonationCompletedBottomSheet__donation_complete">捐款完成</string>
    <!-- Text block of \'Donation Complete\' sheet displayed after a bank transfer completes and the badge is redeemed -->
    <string name="DonationCompleteBottomSheet__your_bank_transfer_was_received">我哋收到你嘅銀行轉賬喇。你可以選擇喺個人檔案度顯示呢個徽章，展現你對我哋嘅支持。</string>
    <!-- Button text of \'Donation Complete\' sheet displayed after a bank transfer completes and the badge is redeemed to dismiss sheet -->
    <string name="DonationCompleteBottomSheet__done">完成</string>

    <!-- StripePaymentInProgressFragment -->
    <string name="StripePaymentInProgressFragment__cancelling">取消緊…</string>

    <!-- The title of a bottom sheet dialog that tells the user we temporarily can\'t process their contacts. -->
    <string name="CdsTemporaryErrorBottomSheet_title">處理咗太多聯絡人</string>
    <!-- The first part of the body text in a bottom sheet dialog that tells the user we temporarily can\'t process their contacts. The placeholder represents the number of days the user will have to wait until they can again. -->
    <plurals name="CdsTemporaryErrorBottomSheet_body1">
        <item quantity="other">系統會喺 %1$d 日內再嘗試處理你嘅聯絡人。</item>
    </plurals>
    <!-- The second part of the body text in a bottom sheet dialog that advises the user to remove contacts from their phone to fix the issue. -->
    <string name="CdsTemporaryErrorBottomSheet_body2">要盡快解決呢個問題嘅話，你可以考慮喺同步大量聯絡人嘅手機度刪除一啲聯絡人或者帳戶。</string>
    <!-- A button label in a bottom sheet that will navigate the user to their contacts settings. -->
    <!-- A toast that will be shown if we are unable to open the user\'s default contacts app. -->

    <!-- The title of a bottom sheet dialog that tells the user we can\'t process their contacts. -->
    <string name="CdsPermanentErrorBottomSheet_title">系統處理唔到你嘅聯絡人</string>
    <!-- The first part of the body text in a bottom sheet dialog that tells the user we can\'t process their contacts. -->
    <string name="CdsPermanentErrorBottomSheet_body">你手機入面嘅聯絡人超出咗 Signal 可以處理嘅數量。如果要喺 Signal 度尋找聯絡人，請考慮喺同步大量聯絡人嘅手機度刪除一啲聯絡人或者帳戶。</string>
    <!-- The first part of the body text in a bottom sheet dialog that tells the user we can\'t process their contacts. -->
    <string name="CdsPermanentErrorBottomSheet_learn_more">講多啲畀我聽</string>
    <!-- A button label in a bottom sheet that will navigate the user to their contacts settings. -->
    <string name="CdsPermanentErrorBottomSheet_contacts_button">開啟聯絡人</string>
    <!-- A toast that will be shown if we are unable to open the user\'s default contacts app. -->
    <string name="CdsPermanentErrorBottomSheet_no_contacts_toast">搵唔到聯絡人應用程式</string>

    <!-- PaymentMessageView -->
    <!-- In-chat conversation message shown when you sent a payment to another person, placeholder is the other person name -->
    <string name="PaymentMessageView_you_sent_s">你俾咗錢 %1$s</string>
    <!-- In-chat conversation message shown when another person sent a payment to you, placeholder is the other person name -->
    <string name="PaymentMessageView_s_sent_you">%1$s 俾咗錢你</string>

    <!-- YourInformationIsPrivateBottomSheet -->
    <string name="YourInformationIsPrivateBottomSheet__your_information_is_private">你嘅資料已經保密</string>
    <string name="YourInformationIsPrivateBottomSheet__signal_does_not_collect">Signal 唔會喺你捐款嗰陣收集或者儲存任何個人資料。</string>
    <string name="YourInformationIsPrivateBottomSheet__we_use_stripe">我哋用 Stripe 作為接收捐款嘅付款處理商。我哋唔會存取、保存或者儲存你向佢哋提供嘅任何資料。</string>
    <string name="YourInformationIsPrivateBottomSheet__signal_does_not_and_cannot">Signal 唔會亦冇辦法將你嘅捐款連結至你嘅 Signal 帳戶。</string>
    <string name="YourInformationIsPrivateBottomSheet__thank_you">多謝你嘅支持！</string>

    <!-- GroupStoryEducationSheet -->
    <!-- Displayed as the title of the education bottom sheet -->
    <string name="GroupStoryEducationSheet__introducing_group_stories">隆重推出：群組限時動態</string>
    <!-- Line item on the sheet explaining group stories -->
    <string name="GroupStoryEducationSheet__share_story_updates_to">喺你加入咗嘅群組聊天入面分享限時動態更新。</string>
    <!-- Line item on the sheet explaining that anyone in the group can share to group stories -->
    <string name="GroupStoryEducationSheet__anyone_in_the_group">群組聊天入面嘅所有成員都可以新增限時動態。</string>
    <!-- Line item on the sheet explaining that anyone in the group can view replies -->
    <string name="GroupStoryEducationSheet__all_group_chat_members">群組聊天嘅所有成員都可以瀏覽限時動態回覆。</string>
    <!-- Button label to dismiss sheet -->
    <string name="GroupStoryEducationSheet__next">下一步</string>
    <string name="Registration_country_code_entry_hint">+0</string>

    <!-- PaypalCompleteOrderBottomSheet -->
    <string name="PaypalCompleteOrderBottomSheet__donate">課金</string>
    <string name="PaypalCompleteOrderBottomSheet__payment">付款</string>

    <!-- ChatFilter -->
    <!-- Displayed in a pill at the top of the chat list when it is filtered by unread messages -->
    <string name="ChatFilter__filtered_by_unread">按照未讀訊息篩選</string>
    <!-- Displayed underneath the filter circle at the top of the chat list when the user pulls at a very low velocity -->
    <string name="ChatFilter__pull_to_filter">向下拉嚟篩選</string>
    <!-- Displayed in the "clear filter" item in the chat feed if the user opened the filter from the overflow menu -->
    <string name="ChatFilter__tip_pull_down">提示：喺聊天清單度向下拉就可以篩選</string>

    <!-- Title for screen describing that sms support is going to be removed soon -->
    <string name="SmsRemoval_title_going_away">系統即將停止支援短訊服務</string>
    <!-- Bullet point message shown on describing screen as first bullet why sms is being removed, placeholder with be date of removal (e.g., March 21st) -->
    <string name="SmsRemoval_info_bullet_1">Signal 應用程式即將停止支援短訊服務。</string>
    <!-- Bullet point message shown on describing screen as second bullet why sms is being removed -->
    <string name="SmsRemoval_info_bullet_2">短訊同 Signal 訊息唔同。<b>咁做唔會影響 Signal 嘅加密訊息，呢個功能仍然會繼續運作。</b></string>
    <!-- Bullet point message shown on describing screen as third bullet why sms is being removed -->
    <string name="SmsRemoval_info_bullet_3">你可以匯出短訊，然後選擇新嘅短訊應用程式。</string>
    <!-- Bullet point message shown on describing screen as first bullet variant why sms is being removed when user is locked out of sms -->
    <string name="SmsRemoval_info_bullet_1_phase_3">Signal 已經停止支援短訊傳送。</string>
    <!-- Button label on sms removal info/megaphone to start the export SMS flow -->
    <string name="SmsRemoval_export_sms">匯出短訊</string>

    <!-- Set up your username megaphone -->
    <!-- Displayed as a title on a megaphone which prompts user to set up a username -->
    <string name="SetUpYourUsername__set_up_your_signal_username">設定你嘅 Signal 用戶名稱</string>
    <!-- Displayed as a description on a megaphone which prompts user to set up a username -->
    <string name="SetUpYourUsername__usernames_let_others">用戶名稱可以等其他人唔使知道你嘅電話號碼，都可以向你傳送訊息</string>
    <!-- Displayed as an action on a megaphone which prompts user to set up a username -->
    <string name="SetUpYourUsername__not_now">遲啲先啦</string>
    <!-- Displayed as an action on a megaphone which prompts user to set up a username -->
    <string name="SetUpYourUsername__continue">繼續</string>

    <!-- Text Formatting -->
    <!-- Popup menu label for applying bold style -->
    <string name="TextFormatting_bold">粗體</string>
    <!-- Popup menu label for applying italic style -->
    <string name="TextFormatting_italic">斜體</string>
    <!-- Popup menu label for applying strikethrough style -->
    <string name="TextFormatting_strikethrough">刪除線</string>
    <!-- Popup menu label for applying monospace font style -->
    <string name="TextFormatting_monospace">等寬</string>
    <!-- Popup menu label for applying spoiler style -->
    <string name="TextFormatting_spoiler">劇透文字</string>
    <!-- Popup menu label for clearing applied formatting -->
    <string name="TextFormatting_clear_formatting">清除格式</string>

    <!-- UsernameEducationFragment -->
    <!-- Continue button which takes the user to the add a username screen -->
    <string name="UsernameEducationFragment__continue">繼續</string>
    <!-- Displayed as a title on the username education screen -->
    <string name="UsernameEducationFragment__set_up_your_signal_username">設定你嘅 Signal 用戶名稱</string>
    <!-- Displayed as body text in the username education screen -->
    <string name="UsernameEducationFragment__usernames_are_paired_with_a_set_of_digits">用戶名稱會配對一組數字，而且唔會喺你嘅個人檔案度公開</string>
    <!-- Displayed as body text in the username education screen -->
    <string name="UsernameEducationFragment__each_username_has_a_unique_qr_code">每個用戶名稱都有一個獨一無二嘅 QR code 同埋一條連結，方便你同好友分享然後開始傾計</string>
    <!-- Displayed as body text in the username education screen. The string references the names of settings, so they should match our translations for those settings. -->
    <string name="UsernameEducationFragment__turn_off_phone_number_discovery">如果要用你嘅用戶名稱嚟做其他人聯絡你嘅主要方式，請你去「設定」&gt;「私隱」&gt;「手機號碼」&gt;「邊個可以搵到我嘅手機號碼」度關閉手機號碼搜尋功能</string>

    <!-- Username edit dialog -->
    <!-- Option to open username editor displayed as a list item in a dialog -->
    <string name="UsernameEditDialog__edit_username">編輯用戶名稱</string>
    <!-- Option to delete username displayed as a list item in a dialog -->
    <string name="UsernameEditDialog__delete_username">刪除用戶名稱</string>

    <!-- Time duration picker -->
    <!-- Shown in a time duration picker for selecting duration in hours and minutes, label shown after the user input value for hour, e.g., 12h -->
    <string name="TimeDurationPickerDialog_single_letter_hour_abbreviation">小時</string>
    <!-- Shown in a time duration picker for selecting duration in hours and minutes, label shown after the user input value for minute, e.g., 24m -->
    <string name="TimeDurationPickerDialog_single_letter_minute_abbreviation">分鐘</string>
    <!-- Shown in a time duration picker for selecting duration in hours and minutes, label for button that will apply the setting -->
    <string name="TimeDurationPickerDialog_positive_button">設定</string>
    <!-- Shown in a time duration picker for selecting duration in hours and minutes, helper text indicating minimum allowable duration -->
    <string name="TimeDurationPickerDialog_minimum_duration_warning">等待螢幕鎖定啟用嘅最短時間係 1 分鐘。</string>

    <!-- Call Log -->
    <!-- Displayed below the user\'s name in row items on the call log. First placeholder is the call status, second is when it occurred -->
    <string name="CallLogAdapter__s_dot_s">%1$s · %2$s</string>
    <!-- Displayed for incoming calls -->
    <string name="CallLogAdapter__incoming">來電</string>
    <!-- Displayed for outgoing calls -->
    <string name="CallLogAdapter__outgoing">打出</string>
    <!-- Displayed for missed calls -->
    <string name="CallLogAdapter__missed">未接來電</string>
    <!-- Displayed on Group Call button if user is not in the call -->
    <string name="CallLogAdapter__join">加入</string>
    <!-- Displayed on Group Call button if user is in the call -->
    <string name="CallLogAdapter__return">返回</string>
    <!-- Call state template when there is more than one call collapsed into a single row. D is a number > 1 and S is a call info string (like Missed) -->
    <string name="CallLogAdapter__d_s">(%1$d) %2$s</string>
    <!-- Status text on call links -->
    <string name="CallLogAdapter__call_link">通話連結</string>
    <!-- Accessibility description for the video call button -->
    <string name="CallLogAdapter__start_a_video_call">開始視像通話</string>
    <!-- Accessibility description for the voice call button -->
    <string name="CallLogAdapter__start_a_voice_call">開始語音通話</string>

    <!-- Call Log context menu -->
    <!-- Displayed as a context menu item to start a video call -->
    <string name="CallContextMenu__video_call">視像通話</string>
    <!-- Displayed as a context menu item to start an audio call -->
    <string name="CallContextMenu__audio_call">語音通話</string>
    <!-- Displayed as a context menu item to go to chat -->
    <string name="CallContextMenu__go_to_chat">跳去聊天</string>
    <!-- Displayed as a context menu item to see call info -->
    <string name="CallContextMenu__info">資訊</string>
    <!-- Displayed as a context menu item to select multiple calls -->
    <string name="CallContextMenu__select">揀選</string>
    <!-- Displayed as a context menu item to delete this call -->
    <string name="CallContextMenu__delete">刪除</string>

    <!-- Call Log Fragment -->
    <!-- Displayed when deleting call history items -->
    <string name="CallLogFragment__deleting">刪除緊…</string>
    <!-- Displayed in a toast when a deletion fails for an unknown reason -->
    <string name="CallLogFragment__deletion_failed">刪除失敗。</string>
    <!-- Displayed as message in error dialog when can\'t delete links -->
    <plurals name="CallLogFragment__cant_delete_call_link">
        <item quantity="other">刪除唔到全部通話連結。請你檢查吓網絡連線，然後再試過啦。</item>
    </plurals>
    <!-- Snackbar text after clearing the call history -->
    <string name="CallLogFragment__cleared_call_history">清除咗通話紀錄</string>
    <!-- Dialog title to clear all call events -->
    <string name="CallLogFragment__clear_call_history_question">係咪要清除通話紀錄？</string>
    <!-- Dialog body to clear all call events -->
    <string name="CallLogFragment__this_will_permanently_delete_all_call_history">咁做嘅話，所有通話紀錄就會永久刪除</string>
    <!-- Action bar menu item to delete all call events -->
    <string name="CallLogFragment__clear_call_history">清除通話紀錄</string>
    <!-- Action bar menu item to only display missed calls -->
    <string name="CallLogFragment__filter_missed_calls">篩選未接來電</string>
    <!-- Action bar menu item to clear missed call filter -->
    <string name="CallLogFragment__clear_filter">清除篩選條件</string>
    <!-- Action bar menu item to open settings -->
    <string name="CallLogFragment__settings">設定</string>
    <!-- Action bar menu item to open notification profile settings -->
    <string name="CallLogFragment__notification_profile">通知設定</string>
    <!-- Call log new call content description -->
    <string name="CallLogFragment__start_a_new_call">開始新通話</string>
    <!-- Filter pull text when pulled -->
    <string name="CallLogFragment__filtered_by_missed">根據未接來電篩選</string>
    <!-- Bottom bar option to select all call entries -->
    <string name="CallLogFragment__select_all">全部揀晒</string>
    <!-- Bottom bar option to delete all selected call entries and dialog action to confirm deletion -->
    <string name="CallLogFragment__delete">刪除</string>
    <plurals name="CallLogFragment__delete_d_calls">
        <item quantity="other">係咪要删除 %1$d 個通話呀？</item>
    </plurals>
    <!-- Snackbar label after deleting call logs -->
    <plurals name="CallLogFragment__d_calls_deleted">
        <item quantity="other">刪除咗 %1$d 個通話</item>
    </plurals>
    <!-- Shown during empty state -->
    <string name="CallLogFragment__no_calls">冇任何通話。</string>
    <!-- Shown during empty state -->
    <string name="CallLogFragment__get_started_by_calling_a_friend">隨時打俾朋友傾吓偈啦。</string>
    <!-- Displayed as a message in a dialog when deleting multiple items -->
    <string name="CallLogFragment__call_links_youve_created">你建立嘅通話連結將會失效。</string>

    <!-- New call activity -->
    <!-- Activity title in title bar -->
    <string name="NewCallActivity__new_call">新通話</string>

    <!-- Call state update popups -->
    <!-- Displayed when the user enables group call ringing -->
    <string name="CallStateUpdatePopupWindow__ringing_on">鈴聲開咗</string>
    <!-- Displayed when the user disables group call ringing -->
    <string name="CallStateUpdatePopupWindow__ringing_off">鈴聲閂咗</string>
    <!-- Displayed when the user cannot enable group call ringing -->
    <string name="CallStateUpdatePopupWindow__group_is_too_large">群組人數太多，所以打唔到電話</string>
    <!-- Displayed when the user turns on their mic -->
    <string name="CallStateUpdatePopupWindow__mic_on">開咗咪</string>
    <!-- Displayed when the user turns off their mic -->
    <string name="CallStateUpdatePopupWindow__mic_off">閂咗咪</string>
    <!-- Displayed when the user turns on their speakerphone -->
    <string name="CallStateUpdatePopupWindow__speaker_on">開咗喇叭</string>
    <!-- Displayed when the user turns off their speakerphone -->
    <string name="CallStateUpdatePopupWindow__speaker_off">閂咗喇叭</string>

    <!-- Accessibility label describing the capture button on the camera screen -->
    <string name="CameraControls_capture_button_accessibility_label">影相掣</string>
    <!-- Accessibility label describing the continue button on the camera screen -->
    <string name="CameraControls_continue_button_accessibility_label">繼續掣</string>

    <!-- CallPreference -->
    <!-- Generic group call in call info -->
    <string name="CallPreference__group_call">成谷通話</string>
    <!-- Missed group call in call info -->
    <string name="CallPreference__missed_group_call">未接嘅群組通話</string>
    <!-- Incoming group call in call info -->
    <string name="CallPreference__incoming_group_call">群組通話來電</string>
    <!-- Outgoing group call in call info -->
    <string name="CallPreference__outgoing_group_call">打出嘅群組通話</string>

    <!-- CreateCallLink -->
    <!-- Call link creation item title on calls tab -->
    <string name="CreateCallLink__create_a_call_link">建立通話連結</string>
    <!-- Call link creation item description on calls tab -->
    <string name="CreateCallLink__share_a_link_for">分享 Signal 通話連結</string>
    <!-- Text inserted when sharing a call link within Signal. Placeholder is a call link url. -->
    <string name="CreateCallLink__use_this_link_to_join_a_signal_call">用呢條連結加入 Signal 通話：%1$s</string>

    <!-- CallLinkInfoSheet -->
    <!-- Sheet title -->
    <string name="CallLinkInfoSheet__call_info">通話資訊</string>
    <!-- Dialog title for removing or blocking participants -->
    <string name="CallLinkInfoSheet__remove_s_from_the_call">係咪要喺呢個通話度移除 %1$s ？</string>
    <!-- Dialog action to remove participant from the call -->
    <string name="CallLinkInfoSheet__remove">移除</string>
    <!-- Dialog action to block participant from the call -->
    <string name="CallLinkInfoSheet__block_from_call">喺通話度封鎖</string>

    <!-- CreateCallLinkBottomSheetDialogFragment -->
    <!-- Fragment title -->
    <string name="CreateCallLinkBottomSheetDialogFragment__create_call_link">建立通話連結</string>
    <!-- Displayed as a default name for the signal call -->
    <string name="CreateCallLinkBottomSheetDialogFragment__signal_call">Signal 通話</string>
    <!-- Displayed on a small button to allow user to instantly join call -->
    <string name="CreateCallLinkBottomSheetDialogFragment__join">加入</string>
    <!-- Option to open a full screen dialog to add a call name -->
    <string name="CreateCallLinkBottomSheetDialogFragment__add_call_name">加入通話名稱</string>
    <!-- Option to open a full screen dialog to edit a call name -->
    <string name="CreateCallLinkBottomSheetDialogFragment__edit_call_name">編輯通話名稱</string>
    <!-- Toggle to require approval for all members before joining -->
    <string name="CreateCallLinkBottomSheetDialogFragment__approve_all_members">批准所有成員</string>
    <!-- Row label to share the link via Signal -->
    <string name="CreateCallLinkBottomSheetDialogFragment__share_link_via_signal">透過 Signal 分享連結</string>
    <!-- Row label to copy the link to the clipboard -->
    <string name="CreateCallLinkBottomSheetDialogFragment__copy_link">複製連結</string>
    <!-- Row label to share the link with the external share sheet -->
    <string name="CreateCallLinkBottomSheetDialogFragment__share_link">分享連結</string>
    <!-- Button text to dismiss the sheet and add it as an upcoming call -->
    <string name="CreateCallLinkBottomSheetDialogFragment__done">完成</string>
    <!-- Displayed when we can\'t find a suitable way to open the system share picker -->
    <string name="CreateCallLinkBottomSheetDialogFragment__failed_to_open_share_sheet">分享唔到通話連結。</string>
    <!-- Displayed when we copy the call link to the clipboard -->
    <string name="CreateCallLinkBottomSheetDialogFragment__copied_to_clipboard">複製咗去剪貼簿</string>

    <!-- CallLinkIncomingRequestSheet -->
    <!-- Displayed as line item in sheet for approving or denying a single user -->
    <string name="CallLinkIncomingRequestSheet__approve_entry">批准加入</string>
    <!-- Displayed as line item in sheet for approving or denying a single user -->
    <string name="CallLinkIncomingRequestSheet__deny_entry">拒絕加入</string>

    <!-- EditCallLinkNameDialogFragment -->
    <!-- App bar title for editing a call name -->
    <string name="EditCallLinkNameDialogFragment__edit_call_name">編輯通話名稱</string>
    <!-- Text on button to confirm edit -->
    <string name="EditCallLinkNameDialogFragment__save">儲存</string>
    <!-- Placeholder text on input field when editing call name -->
    <string name="EditCallLinkNameDialogFragment__call_name">通話名稱</string>

    <!-- ChooseNavigationBarStyleFragment -->
    <!-- Dialog title, displayed below the header image -->
    <string name="ChooseNavigationBarStyleFragment__navigation_bar_size">導航欄大小</string>
    <!-- Toggle button label for normal size -->
    <string name="ChooseNavigationBarStyleFragment__normal">正常</string>
    <!-- Toggle button label for compact size -->
    <string name="ChooseNavigationBarStyleFragment__compact">細</string>

    <!-- Title shown at top of bottom sheet dialog for displaying a message\'s edit history -->
    <string name="EditMessageHistoryDialog_title">編輯紀錄</string>
    <!-- Title of dialog shown alerting user that edit message is in beta only -->
    <string name="SendingEditMessageBetaOnlyDialog_title">編輯訊息</string>
    <!-- Body of dialog shown alerting user that edit message is in beta only and only sent to beta users. -->
    <string name="SendingEditMessageBetaOnlyDialog_body">只有用 Signal 最新版本嘅用戶先可以睇到你嘅編輯訊息。佢哋會見到你編輯咗訊息。</string>
    <!-- Button to cancel sending edit message as it is beta only -->
    <string name="SendingEditMessageBetaOnlyDialog_cancel">取消</string>
    <!-- Button to continue sending edit message despite it being beta only -->
    <string name="SendingEditMessageBetaOnlyDialog_send">傳送</string>


    <!-- CallLinkDetailsFragment -->
    <!-- Displayed in action bar at the top of the fragment -->
    <string name="CallLinkDetailsFragment__call_details">通話詳情</string>
    <!-- Displayed in a text row, allowing the user to click and add a call name -->
    <string name="CallLinkDetailsFragment__add_call_name">加入通話名稱</string>
    <!-- Displayed in a toggle row, allowing the user to click to enable or disable member approval -->
    <string name="CallLinkDetailsFragment__approve_all_members">批准所有成員</string>
    <!-- Displayed in a text row, allowing the user to share the call link -->
    <string name="CallLinkDetailsFragment__share_link">分享連結</string>
    <!-- Displayed in a text row, allowing the user to delete the call link -->
    <string name="CallLinkDetailsFragment__delete_call_link">刪除通話連結</string>
    <!-- Displayed whenever a name change, revocation, etc, fails. -->
    <string name="CallLinkDetailsFragment__couldnt_save_changes">儲存唔到變更。請檢查你嘅網絡連線，然後再試多次啦。</string>
    <!-- Displayed as title in dialog when user attempts to delete the link -->
    <string name="CallLinkDetailsFragment__delete_link">係咪要刪除連結呀？</string>
    <!-- Displayed as body in dialog when user attempts to delete the link -->
    <string name="CallLinkDetailsFragment__this_link_will_no_longer_work">呢個連結將會失效，任何人都唔會再用到。</string>

    <!-- Button label for the share button in the username link settings -->
    <string name="UsernameLinkSettings_share_button_label">分享</string>
    <!-- Button label for the color selector button in the username link settings -->
    <string name="UsernameLinkSettings_color_button_label">顏色</string>
    <!-- Description text for QR code and links in the username link settings -->
    <string name="UsernameLinkSettings_qr_description">記得淨係好同你信任嘅人分享你嘅二維碼同連結呀。分享出去之後，其他人會睇到你嘅用戶名稱，同埋可以同你開始聊天。</string>
    <!-- Content of a toast that will show after the username is copied to the clipboard -->
    <string name="UsernameLinkSettings_username_copied_toast">複製咗用戶名稱</string>
    <!-- Content of a toast that will show after the username link is copied to the clipboard -->
    <string name="UsernameLinkSettings_link_copied_toast">複製咗連結</string>
    <!-- Content of a text field that is shown when the user has not yet set a username link -->
    <string name="UsernameLinkSettings_link_not_set_label">未設定連結</string>
    <!-- Content of a text field that is shown when the user is actively resetting the username link and waiting for the operation to finish -->
    <string name="UsernameLinkSettings_resetting_link_label">重設緊連結…</string>
    <!-- Title of a dialog prompting the user to confirm whether they would like to reset their username link and QR code -->
    <string name="UsernameLinkSettings_reset_link_dialog_title">係咪要重設二維碼？</string>
    <!-- Body of a dialog prompting the user to confirm whether they would like to reset their username link and QR code -->
    <string name="UsernameLinkSettings_reset_link_dialog_body">如果你重設二維碼，你而家用緊嘅二維碼同連結就會失效。</string>
    <!-- Label for the confirmation button on a dialog prompting the user to confirm whether they would like to reset their username link and QR code -->
    <string name="UsernameLinkSettings_reset_link_dialog_confirm_button">重設</string>
    <!-- Button label for a button that will reset your username and give you a new link -->
    <string name="UsernameLinkSettings_reset_button_label">重設</string>
    <!-- Button label for a button that indicates that the user is done changing the current setting -->
    <string name="UsernameLinkSettings_done_button_label">完成</string>
    <!-- Label for a tab that shows a screen to view your username QR code -->
    <string name="UsernameLinkSettings_code_tab_name">二維碼</string>
    <!-- Label for a tab that shows a screen to scan a QR code -->
    <string name="UsernameLinkSettings_scan_tab_name">掃描</string>
    <!-- Description text shown underneath the username QR code scanner -->
    <string name="UsernameLinkSettings_qr_scan_description">請你掃描聯絡人部機上面嘅二維碼。</string>
    <!-- App bar title for the username QR code color picker screen -->
    <string name="UsernameLinkSettings_color_picker_app_bar_title">顏色</string>
    <!-- Body of a dialog that is displayed when we failed to read a username QR code. -->
    <string name="UsernameLinkSettings_qr_result_invalid">二維碼無效。</string>
    <!-- Body of a dialog that is displayed when the username we looked up could not be found. -->
    <string name="UsernameLinkSettings_qr_result_not_found">揾唔到用戶名稱叫「 %1$s 」嘅用戶。</string>
    <!-- Body of a dialog that is displayed when the username we looked up could not be found and we also could not parse the username. -->
    <string name="UsernameLinkSettings_qr_result_not_found_no_username">搵唔到呢個用戶。</string>
    <!-- Body of a dialog that is displayed when we experienced a network error when looking up a username. -->
    <string name="UsernameLinkSettings_qr_result_network_error">網絡出現問題，請你再試多次啦。</string>
    <!-- Body of a dialog that is displayed when we failed to reset your username link because you had no internet. -->
    <string name="UsernameLinkSettings_reset_link_result_network_unavailable">冇網路連線。你嘅連結仲未重設到。請你遲啲再試過啦。</string>
    <!-- Body of a dialog that is displayed when we failed to reset your username link because of a transient network issue. -->
    <string name="UsernameLinkSettings_reset_link_result_network_error">嘗試重設連結時，網路發生錯誤。請你遲啲再試過啦。</string>

    <!-- PendingParticipantsView -->
    <!-- Displayed in the popup card when a remote user attempts to join a call link -->
    <string name="PendingParticipantsView__would_like_to_join">想加入…</string>
    <!-- Displayed in a button on the popup card denoting that there are other pending requests to join a call link -->
    <plurals name="PendingParticipantsView__plus_d_requests">
        <item quantity="other">+%1$d 個請求</item>
    </plurals>

    <!-- PendingParticipantsBottomSheet -->
    <!-- Title of the bottom sheet displaying requests to join the call link -->
    <string name="PendingParticipantsBottomSheet__requests_to_join_this_call">請求加入呢個通話</string>
    <!-- Subtitle of the bottom sheet denoting the total number of people waiting -->
    <plurals name="PendingParticipantsBottomSheet__d_people_waiting">
        <item quantity="other">%1$d 個人等緊</item>
    </plurals>
    <!-- Content description for rejecting a user -->
    <string name="PendingParticipantsBottomSheet__reject">拒絕接聽</string>
    <!-- Content description for confirming a user -->
    <string name="PendingParticipantsBottomSheet__approve">批准</string>

    <!-- Title of a megaphone shown at the bottom of the chat list when a user has disable the system setting for showing full screen notifications used showing incoming calls -->
    <string name="GrantFullScreenIntentPermission_megaphone_title">係咪要開啟全螢幕通知？</string>
    <!-- Body of a megaphone shown at the bottom of the chat list when a user has disable the system setting for showing full screen notifications used showing incoming calls -->
    <string name="GrantFullScreenIntentPermission_megaphone_body">唔再錯過聯絡人同群組打嚟嘅電話。</string>
    <!-- Button on the megaphone megaphone shown at the bottom of the chat list when a user has disable the system setting for showing full screen notifications used showing incoming calls that starts the fix process -->
    <string name="GrantFullScreenIntentPermission_megaphone_turn_on">開啟</string>
    <!-- Title of bottom sheet shown after tapping "Turn on" from the megaphone to re-enable full screen notifications for incoming call notifications -->
    <string name="GrantFullScreenIntentPermission_bottomsheet_title">開啟全螢幕通知</string>
    <!-- Subtitle of bottom sheet shown after tapping "Turn on" from the megaphone to re-enable full screen notifications for incoming call notifications -->
    <string name="GrantFullScreenIntentPermission_bottomsheet_subtitle">如果想收到聯絡人同群組嘅通話通知：</string>
    <!-- Step 2 of bottom sheet shown after tapping "Turn on" from the megaphone to re-enable full screen notifications for incoming call notifications, it indicates the name of the setting that needs to be re-enabled -->
    <string name="GrantFullScreenIntentPermission_bottomsheet_step2">2. %1$s 允許全螢幕通知</string>

    <!-- EOF -->
</resources><|MERGE_RESOLUTION|>--- conflicted
+++ resolved
@@ -2025,17 +2025,10 @@
     <string name="ThreadRecord_s_belongs_to_s">%1$s 係 %2$s 嘅手機號碼</string>
 
     <!-- ApkUpdateNotifications -->
-<<<<<<< HEAD
     <string name="ApkUpdateNotifications_prompt_install_title">Molly 更新</string>
-    <string name="ApkUpdateNotifications_prompt_install_body">A new version of Molly is available. Tap to update.</string>
-    <string name="ApkUpdateNotifications_failed_general_title">Molly failed to update</string>
-    <string name="ApkUpdateNotifications_failed_general_body">We will try again later.</string>
-=======
-    <string name="ApkUpdateNotifications_prompt_install_title">Signal 更新</string>
-    <string name="ApkUpdateNotifications_prompt_install_body">Signal 出咗新版本喇。 㩒一下就可以更新。</string>
-    <string name="ApkUpdateNotifications_failed_general_title">Signal 更新失敗</string>
+    <string name="ApkUpdateNotifications_prompt_install_body">Molly 出咗新版本喇。 㩒一下就可以更新。</string>
+    <string name="ApkUpdateNotifications_failed_general_title">Molly 更新失敗</string>
     <string name="ApkUpdateNotifications_failed_general_body">我哋遲啲再試過啦。</string>
->>>>>>> 23783465
 
     <!-- UntrustedSendDialog -->
     <string name="UntrustedSendDialog_send_message">係咪要傳送訊息？</string>
@@ -3082,7 +3075,7 @@
     <!-- Contacts permission row title -->
     <string name="GrantPermissionsFragment__contacts">聯絡人</string>
     <!-- Contacts permission row description -->
-    <string name="GrantPermissionsFragment__find_people_you_know">尋找你識得嘅人。你嘅聯絡人清單已經加密，Molly 唔會睇到。</string>
+    <string name="GrantPermissionsFragment__find_people_you_know">尋找你識得嘅人。你嘅聯絡人清單已經加密，Signal 唔會睇到。</string>
     <!-- Phone calls permission row title -->
     <string name="GrantPermissionsFragment__phone_calls">電話通話</string>
     <!-- Phone calls permission row description -->
