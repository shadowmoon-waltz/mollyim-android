<?xml version="1.0" encoding="UTF-8"?>
<!-- smartling.instruction_comments_enabled = on -->
<resources>
  <!-- Removed by excludeNonTranslatables <string name="app_name" translatable="false">Signal</string> -->

  <!-- Removed by excludeNonTranslatables <string name="install_url" translatable="false">https://signal.org/install</string> -->
  <!-- Removed by excludeNonTranslatables <string name="donate_url" translatable="false">https://signal.org/donate</string> -->
  <!-- Removed by excludeNonTranslatables <string name="backup_support_url" translatable="false">https://support.signal.org/hc/articles/360007059752</string> -->
  <!-- Removed by excludeNonTranslatables <string name="transfer_support_url" translatable="false">https://support.signal.org/hc/articles/360007059752</string> -->
  <!-- Removed by excludeNonTranslatables <string name="support_center_url" translatable="false">https://support.signal.org/</string> -->
  <!-- Removed by excludeNonTranslatables <string name="terms_and_privacy_policy_url" translatable="false">https://signal.org/legal</string> -->
  <!-- Removed by excludeNonTranslatables <string name="google_pay_url" translatable="false">https://pay.google.com</string> -->
  <!-- Removed by excludeNonTranslatables <string name="donation_decline_code_error_url" translatable="false">https://support.signal.org/hc/articles/4408365318426#errors</string> -->
  <!-- Removed by excludeNonTranslatables <string name="sms_export_url" translatable="false">https://support.signal.org/hc/articles/360007321171</string> -->
  <!-- Removed by excludeNonTranslatables <string name="signal_me_username_url" translatable="false">https://signal.me/#u/%1$s</string> -->
  <!-- Removed by excludeNonTranslatables <string name="username_support_url" translatable="false">https://support.signal.org/hc/articles/5389476324250</string> -->
  <!-- Removed by excludeNonTranslatables <string name="export_account_data_url" translatable="false">https://support.signal.org/hc/articles/5538911756954</string> -->

    <string name="yes">係</string>
    <string name="no">唔係</string>
    <string name="delete">刪除</string>
    <string name="please_wait">請等等…</string>
    <string name="save">儲存</string>
    <string name="note_to_self">俾自己嘅筆記</string>

    <!-- Alternate label for the Signal Application in the device\'s home screen launcher, as in a weather/climate application. -->
    <string name="app_icon_label_weather">天氣</string>
    <!-- Alternate label for the Signal Application in the device\'s home screen launcher, as in a note-taking application.-->
    <string name="app_icon_label_notes">筆記</string>
    <!-- Alternate label for the Signal Application in the device\'s home screen launcher, as in a news/journalism application. -->
    <string name="app_icon_label_news">新聞</string>
    <!-- Alternate label for the Signal Application in the device\'s home screen launcher, as in waves of the ocean. -->
    <string name="app_icon_label_waves">波浪</string>

    <!-- AlbumThumbnailView -->
  <!-- Removed by excludeNonTranslatables <string name="AlbumThumbnailView_plus" translatable="false">\+%d</string> -->

    <!-- ApplicationMigrationActivity -->
    <string name="ApplicationMigrationActivity__signal_is_updating">Molly 做緊更新…</string>

    <!-- ApplicationPreferencesActivity -->
    <string name="ApplicationPreferenceActivity_you_havent_set_a_passphrase_yet">您仲未設定一個密碼喎！</string>
    <string name="ApplicationPreferencesActivity_disable_passphrase">係咪要停用密碼？</string>
    <string name="ApplicationPreferencesActivity_this_will_permanently_unlock_signal_and_message_notifications">之後 Molly 同埋所有訊息通知就唔會再上鎖。</string>
    <string name="ApplicationPreferencesActivity_disable">停用</string>
    <string name="ApplicationPreferencesActivity_disable_signal_messages_and_calls">係咪要停用 Molly 訊息同通話？</string>
    <string name="ApplicationPreferencesActivity_disable_signal_messages_and_calls_by_unregistering">停用 Molly 訊息同通話，會喺伺服器度同您取消個註冊。之後要用返嘅話，就要重新註冊返您個電話冧把㗎喇。</string>
    <string name="ApplicationPreferencesActivity_error_connecting_to_server">伺服器連唔到線！</string>
    <string name="ApplicationPreferencesActivity_pins_are_required_for_registration_lock">註冊鎖需要用到 PIN 碼。停用 PIN 碼嘅話，就要先停用註冊鎖。</string>
    <string name="ApplicationPreferencesActivity_pin_created">整好咗 PIN 碼。</string>
    <string name="ApplicationPreferencesActivity_pin_disabled">停用咗 PIN 碼。</string>
    <string name="ApplicationPreferencesActivity_record_payments_recovery_phrase">記低付款恢復口訣</string>
    <string name="ApplicationPreferencesActivity_record_phrase">記低口訣</string>
    <string name="ApplicationPreferencesActivity_before_you_can_disable_your_pin">喺您可以停用您嘅 PIN 碼之前，您必須先記低您嘅付款恢復口訣，以確保您可以恢復您嘅付款帳戶。</string>

    <!-- NumericKeyboardView -->
  <!-- Removed by excludeNonTranslatables <string name="NumericKeyboardView__1" translatable="false">1</string> -->
  <!-- Removed by excludeNonTranslatables <string name="NumericKeyboardView__2" translatable="false">2</string> -->
  <!-- Removed by excludeNonTranslatables <string name="NumericKeyboardView__3" translatable="false">3</string> -->
  <!-- Removed by excludeNonTranslatables <string name="NumericKeyboardView__4" translatable="false">4</string> -->
  <!-- Removed by excludeNonTranslatables <string name="NumericKeyboardView__5" translatable="false">5</string> -->
  <!-- Removed by excludeNonTranslatables <string name="NumericKeyboardView__6" translatable="false">6</string> -->
  <!-- Removed by excludeNonTranslatables <string name="NumericKeyboardView__7" translatable="false">7</string> -->
  <!-- Removed by excludeNonTranslatables <string name="NumericKeyboardView__8" translatable="false">8</string> -->
  <!-- Removed by excludeNonTranslatables <string name="NumericKeyboardView__9" translatable="false">9</string> -->
  <!-- Removed by excludeNonTranslatables <string name="NumericKeyboardView__0" translatable="false">0</string> -->
    <!-- Back button on numeric keyboard -->
    <string name="NumericKeyboardView__backspace">褪後一格</string>

    <!-- DraftDatabase -->
    <string name="DraftDatabase_Draft_image_snippet">(相)</string>
    <string name="DraftDatabase_Draft_audio_snippet">(聲)</string>
    <string name="DraftDatabase_Draft_video_snippet">(片)</string>
    <string name="DraftDatabase_Draft_location_snippet">(位置)</string>
    <string name="DraftDatabase_Draft_quote_snippet">(回覆)</string>
    <string name="DraftDatabase_Draft_voice_note">(語音訊息)</string>

    <!-- AttachmentKeyboard -->
    <string name="AttachmentKeyboard_gallery">圖片庫</string>
    <string name="AttachmentKeyboard_file">檔案</string>
    <string name="AttachmentKeyboard_contact">聯絡人</string>
    <string name="AttachmentKeyboard_location">位置</string>
    <string name="AttachmentKeyboard_Signal_needs_permission_to_show_your_photos_and_videos">Molly 要攞權限去顯示您啲相同埋片。</string>
    <string name="AttachmentKeyboard_give_access">畀權限</string>
    <string name="AttachmentKeyboard_payment">付款</string>

    <!-- AttachmentManager -->
    <string name="AttachmentManager_cant_open_media_selection">搵唔到俾您揀多媒體嘅 app。</string>
    <string name="AttachmentManager_signal_requires_the_external_storage_permission_in_order_to_attach_photos_videos_or_audio">Molly 要攞「儲存裝置」權限，先可以加入相片、影片或者聲音做附件，但權限已被永久拒絕。請到呢個 app 嘅設定功能表，揀選「權限」，然後啟用「儲存裝置」。</string>
    <string name="AttachmentManager_signal_requires_contacts_permission_in_order_to_attach_contact_information">Molly 要攞「聯絡人」權限，先可以加入聯絡人資訊做附件，但權限已被永久拒絕。請到呢個 app 嘅設定功能表，揀選「權限」，然後啟用「聯絡人」。</string>
    <string name="AttachmentManager_signal_requires_location_information_in_order_to_attach_a_location">Molly 要攞「位置」權限，先可以加入位置，但權限已被永久拒絕。請到呢個 app 嘅設定功能表，揀選「權限」，然後啟用「位置」。</string>
    <!-- Alert dialog title to show the recipient has not activated payments -->
    <string name="AttachmentManager__not_activated_payments">%1$s 未啟動付款 </string>
    <!-- Alert dialog description to send the recipient a request to activate payments -->
    <string name="AttachmentManager__request_to_activate_payments">你想唔想向佢傳送啟動付款嘅請求？</string>
    <!-- Alert dialog button to send request -->
    <string name="AttachmentManager__send_request">傳送請求</string>
    <!-- Alert dialog button to cancel dialog -->
    <string name="AttachmentManager__cancel">取消</string>

    <!-- AttachmentUploadJob -->
    <string name="AttachmentUploadJob_uploading_media">上載緊多媒體…</string>
    <string name="AttachmentUploadJob_compressing_video_start">壓縮緊條片…</string>

    <!-- BackgroundMessageRetriever -->
    <string name="BackgroundMessageRetriever_checking_for_messages">睇緊有無新訊息…</string>

    <!-- Fcm notifications -->
    <!-- Notification we show when there may be messages for you, but we cannot connect to the server to check -->
    <string name="FcmFetchManager__you_may_have_messages">你可能有新訊息</string>

    <!-- BlockedUsersActivity -->
    <string name="BlockedUsersActivity__blocked_users">被封鎖嘅用戶</string>
    <string name="BlockedUsersActivity__add_blocked_user">新增被封鎖嘅用戶</string>
    <string name="BlockedUsersActivity__blocked_users_will">被封鎖嘅用戶唔可以打俾你或者傳送訊息俾你。</string>
    <string name="BlockedUsersActivity__no_blocked_users">冇用戶被封鎖</string>
    <string name="BlockedUsersActivity__block_user">係咪要封鎖用戶？</string>
    <string name="BlockedUserActivity__s_will_not_be_able_to">「%1$s」之後就無得再同您通話或者寫訊息畀您。</string>
    <string name="BlockedUsersActivity__block">封鎖</string>

    <!-- CreditCardFragment -->
    <!-- Title of fragment detailing the donation amount for one-time donation, displayed above the credit card text fields -->
    <string name="CreditCardFragment__donation_amount_s">捐款金額：%1$s</string>
    <!-- Title of fragment detailing the donation amount for monthly donation, displayed above the credit card text fields -->
    <string name="CreditCardFragment__donation_amount_s_per_month">捐款金額：每月 %1$s</string>
    <!-- Explanation of how to fill in the form, displayed above the credit card text fields -->
    <!-- Explanation of how to fill in the form and a note about pii, displayed above the credit card text fields -->
    <string name="CreditCardFragment__enter_your_card_details">請輸入你嘅付款卡資料。Signal 唔會收集或者保存你嘅個人資料。</string>
    <!-- Displayed as a hint in the card number text field -->
    <string name="CreditCardFragment__card_number">付款卡號碼</string>
    <!-- Displayed as a hint in the card expiry text field -->
    <string name="CreditCardFragment__mm_yy">MM/YY</string>
    <!-- Displayed as a hint in the card cvv text field -->
    <string name="CreditCardFragment__cvv">CVV</string>
    <!-- Error displayed under the card number text field when there is an invalid card number entered -->
    <string name="CreditCardFragment__invalid_card_number">付款卡號碼無效</string>
    <!-- Error displayed under the card expiry text field when the card is expired -->
    <string name="CreditCardFragment__card_has_expired">付款卡已經過咗期</string>
    <!-- Error displayed under the card cvv text field when the cvv is too short -->
    <string name="CreditCardFragment__code_is_too_short">代碼太短</string>
    <!-- Error displayed under the card cvv text field when the cvv is too long -->
    <string name="CreditCardFragment__code_is_too_long">代碼太長</string>
    <!-- Error displayed under the card cvv text field when the cvv is invalid -->
    <string name="CreditCardFragment__invalid_code">代碼無效</string>
    <!-- Error displayed under the card expiry text field when the expiry month is invalid -->
    <string name="CreditCardFragment__invalid_month">月份無效</string>
    <!-- Error displayed under the card expiry text field when the expiry is missing the year -->
    <string name="CreditCardFragment__year_required">請輸入年份</string>
    <!-- Error displayed under the card expiry text field when the expiry year is invalid -->
    <string name="CreditCardFragment__invalid_year">年份無效</string>
    <!-- Button label to confirm credit card input and proceed with payment -->
    <string name="CreditCardFragment__continue">繼續</string>

    <!-- BlockUnblockDialog -->
    <string name="BlockUnblockDialog_block_and_leave_s">係咪要封鎖同退出 %1$s？</string>
    <string name="BlockUnblockDialog_block_s">係咪要封鎖 %1$s？</string>
    <string name="BlockUnblockDialog_you_will_no_longer_receive_messages_or_updates">您無得再接收呢個谷嘅訊息或者任何新消息，而且呢個谷嘅成員亦都無得再摻返您入個谷度個囉喎。</string>
    <string name="BlockUnblockDialog_group_members_wont_be_able_to_add_you">呢個谷嘅成員無得再摻返您入個谷度㗎喇。</string>
    <string name="BlockUnblockDialog_group_members_will_be_able_to_add_you">呢個谷嘅成員可以再摻返您入個谷度㗎喇。</string>
    <!-- Text that is shown when unblocking a Signal contact -->
    <string name="BlockUnblockDialog_you_will_be_able_to_call_and_message_each_other">您哋可以再寫訊息或者通話，您個名同幅相亦都會分享畀佢。</string>
    <!-- Text that is shown when unblocking an SMS contact -->
    <string name="BlockUnblockDialog_you_will_be_able_to_message_each_other">您將能夠同佢互傳訊息。</string>
    <string name="BlockUnblockDialog_blocked_people_wont_be_able_to_call_you_or_send_you_messages">被封鎖嘅人唔可以打俾你或者傳送訊息俾你。</string>
    <string name="BlockUnblockDialog_blocked_people_wont_be_able_to_send_you_messages">被封鎖嘅人唔可以傳送訊息俾你。</string>
    <!-- Message shown on block dialog when blocking the Signal release notes recipient -->
    <string name="BlockUnblockDialog_block_getting_signal_updates_and_news">封鎖接收 Signal 嘅更新資訊同最新消息。</string>
    <!-- Message shown on unblock dialog when unblocking the Signal release notes recipient -->
    <string name="BlockUnblockDialog_resume_getting_signal_updates_and_news">恢復接收 Signal 出爐線報。</string>
    <string name="BlockUnblockDialog_unblock_s">係咪要解除封鎖 %1$s？</string>
    <string name="BlockUnblockDialog_block">封鎖</string>
    <string name="BlockUnblockDialog_block_and_leave">封鎖同退出</string>
    <string name="BlockUnblockDialog_report_spam_and_block">舉報垃圾訊息同封鎖</string>

    <!-- BucketedThreadMedia -->
    <string name="BucketedThreadMedia_Today">今日</string>
    <string name="BucketedThreadMedia_Yesterday">琴日</string>
    <string name="BucketedThreadMedia_This_week">今個禮拜</string>
    <string name="BucketedThreadMedia_This_month">今個月</string>
    <string name="BucketedThreadMedia_Large">大份</string>
    <string name="BucketedThreadMedia_Medium">中挺</string>
    <string name="BucketedThreadMedia_Small">細件</string>

    <!-- CameraFragment -->
    <!-- Toasted when user device does not support video recording -->
    <string name="CameraFragment__video_recording_is_not_supported_on_your_device">你部機唔支援錄影功能</string>

    <!-- CameraXFragment -->
    <string name="CameraXFragment_tap_for_photo_hold_for_video">撳一下影相，撳住就拍片</string>
    <string name="CameraXFragment_capture_description">撳掣</string>
    <string name="CameraXFragment_change_camera_description">轉相機</string>
    <string name="CameraXFragment_open_gallery_description">打開圖片庫</string>

    <!-- CameraContacts -->
    <string name="CameraContacts_recent_contacts">最近嘅聯絡人</string>
    <string name="CameraContacts_signal_contacts">Signal 聯絡人</string>
    <string name="CameraContacts_signal_groups">Signal 谷</string>
    <!-- A warning shown in a toast when  -->
    <plurals name="CameraContacts_you_can_share_with_a_maximum_of_n_conversations">
        <item quantity="other">你可以分享至最多 %1$d 個聊天。</item>
    </plurals>
    <string name="CameraContacts_select_signal_recipients">揀選 Signal 收件人</string>
    <string name="CameraContacts_no_signal_contacts">無 Signal 聯絡人</string>
    <string name="CameraContacts_you_can_only_use_the_camera_button">個影相掣淨係可以用嚟影相畀 Signal 聯絡人睇。 </string>
    <string name="CameraContacts_cant_find_who_youre_looking_for">搵唔到邊個個人名？</string>
    <string name="CameraContacts_invite_a_contact_to_join_signal">誠邀聯絡人轉用 Molly</string>
    <string name="CameraContacts__menu_search">搜尋</string>

    <!-- Censorship Circumvention Megaphone -->
    <!-- Title for an alert that shows at the bottom of the chat list letting people know that circumvention is no longer needed -->
    <string name="CensorshipCircumventionMegaphone_turn_off_censorship_circumvention">封網迴避使唔使閂咗佢？</string>
    <!-- Body for an alert that shows at the bottom of the chat list letting people know that circumvention is no longer needed -->
    <string name="CensorshipCircumventionMegaphone_you_can_now_connect_to_the_signal_service">您而家可以同 Signal 服務直接連線，可能會更加暢順。</string>
    <!-- Action to prompt the user to disable circumvention since it is no longer needed -->
    <string name="CensorshipCircumventionMegaphone_turn_off">閂咗佢</string>
    <!-- Action to prompt the user to dismiss the alert at the bottom of the chat list -->
    <string name="CensorshipCircumventionMegaphone_no_thanks">唔使喇，唔該晒</string>

    <!-- ClientDeprecatedActivity -->
    <string name="ClientDeprecatedActivity_update_signal">更新 Molly</string>
    <string name="ClientDeprecatedActivity_this_version_of_the_app_is_no_longer_supported">呢個版本嘅 app 已經唔支援喇。麻煩您升級到最新版本吖，咁先可以繼續收發訊息。</string>
    <string name="ClientDeprecatedActivity_update">更新</string>
    <string name="ClientDeprecatedActivity_dont_update">唔更新</string>
    <string name="ClientDeprecatedActivity_warning">警告</string>
    <string name="ClientDeprecatedActivity_your_version_of_signal_has_expired_you_can_view_your_message_history">呢個版本嘅 Signal 已經 out 咗喇。您可以睇返先前嘅訊息記錄，但係要升咗級先至可以收發訊息。</string>

    <!-- CommunicationActions -->
    <string name="CommunicationActions_no_browser_found">搵唔到網頁瀏覽器。</string>
    <string name="CommunicationActions_send_email">發送電郵</string>
    <string name="CommunicationActions_a_cellular_call_is_already_in_progress">手機已經打緊電話。</string>
    <string name="CommunicationActions_start_voice_call">係咪要開始語音通話？</string>
    <string name="CommunicationActions_cancel">取消</string>
    <string name="CommunicationActions_call">通話</string>
    <string name="CommunicationActions_insecure_call">唔安全嘅通話</string>
    <string name="CommunicationActions_carrier_charges_may_apply">電訊商可能會收費。因為呢個冧把未有喺 Signal 註冊，呢則通話會係由您嘅流動網絡打出嘅電話，唔會用到上網。</string>
    <string name="CommunicationActions_cant_join_call">加入唔到通話</string>
    <string name="CommunicationActions_this_call_link_is_no_longer_valid">呢條通話連結已經失效。</string>
    <!-- Title on dialog when call link url cannot be parsed -->
    <string name="CommunicationActions_invalid_link">連結無效</string>
    <!-- Message on dialog when call link url cannot be parsed -->
    <string name="CommunicationActions_this_is_not_a_valid_call_link">通話連結無效。請檢查連結係咪完整同正確，然後再嘗試加入。</string>

    <!-- ConfirmIdentityDialog -->

    <!-- ContactsCursorLoader -->
    <string name="ContactsCursorLoader_recent_chats">最近傾過嘅偈</string>
    <string name="ContactsCursorLoader_contacts">聯絡人</string>
    <string name="ContactsCursorLoader_groups">谷</string>
    <!-- Contact search header for individuals who the user has not started a conversation with but is in a group with -->
    <string name="ContactsCursorLoader_group_members">群組成員</string>
    <!-- Label for my stories when selecting who to send media to -->
    <string name="ContactsCursorLoader_my_stories">我嘅是日花生</string>
    <!-- Text for a button that brings up a bottom sheet to create a new story. -->
    <string name="ContactsCursorLoader_new">新增</string>
    <!-- Header for conversation search section labeled "Chats" -->
    <string name="ContactsCursorLoader__chats">聊天</string>
    <!-- Header for conversation search section labeled "Messages" -->
    <string name="ContactsCursorLoader__messages">訊息</string>

    <!-- ContactsDatabase -->
    <string name="ContactsDatabase_message_s">寫個訊息畀 %1$s</string>
    <string name="ContactsDatabase_signal_call_s">同 %1$s 用 Signal 通話</string>

    <!-- ContactNameEditActivity -->
    <!-- Toolbar title for contact name edit activity -->
    <string name="ContactNameEditActivity_given_name">名</string>
    <string name="ContactNameEditActivity_family_name">姓</string>
    <string name="ContactNameEditActivity_prefix">銜頭 (人名前)</string>
    <string name="ContactNameEditActivity_suffix">銜頭 (人名後)</string>
    <string name="ContactNameEditActivity_middle_name">中間名</string>

    <!-- ContactShareEditActivity -->
    <!-- ContactShareEditActivity toolbar title -->
    <string name="ContactShareEditActivity__send_contact">傳送俾聯絡人</string>
    <string name="ContactShareEditActivity_type_home">屋企</string>
    <string name="ContactShareEditActivity_type_mobile">手提</string>
    <string name="ContactShareEditActivity_type_work">公司</string>
    <string name="ContactShareEditActivity_type_missing">其他</string>
    <string name="ContactShareEditActivity_invalid_contact">揀選嘅聯絡人無效</string>
    <!-- Content descrption for name edit button on contact share edit activity -->
    <string name="ContactShareEditActivity__edit_name">編輯名稱</string>
    <!-- Content description for user avatar in edit activity -->
    <string name="ContactShareEditActivity__avatar">頭像</string>

    <!-- ConversationItem -->
    <string name="ConversationItem_error_not_sent_tap_for_details">出唔到街，撳一下再話您知</string>
    <string name="ConversationItem_error_partially_not_delivered">出街出咗一半，撳一下再話您知</string>
    <string name="ConversationItem_error_network_not_delivered">傳送失敗</string>
    <string name="ConversationItem_group_action_left">%1$s 已退谷。</string>
    <string name="ConversationItem_send_paused">傳送已暫停</string>
    <string name="ConversationItem_click_to_approve_unencrypted">傳送失敗，撳一下轉用唔安全嘅屈就方式</string>
    <string name="ConversationItem_click_to_approve_unencrypted_sms_dialog_title">係咪要屈就轉用未經加密嘅短訊？</string>
    <string name="ConversationItem_click_to_approve_unencrypted_mms_dialog_title">係咪要屈就轉用未經加密嘅多媒體短訊？</string>
    <string name="ConversationItem_click_to_approve_unencrypted_dialog_message">呢個訊息<b>唔會</b>經過加密，因為收件人已經唔係 Signal 使用者喇。\n\n係咪要傳送未經加密嘅訊息？</string>
    <string name="ConversationItem_unable_to_open_media">搵唔到個 app 可以開到呢個多媒體。</string>
    <string name="ConversationItem_copied_text">複製咗 %1$s</string>
    <string name="ConversationItem_from_s">由 %1$s</string>
    <string name="ConversationItem_to_s">到 %1$s</string>
    <string name="ConversationItem_read_more">  睇埋佢</string>
    <string name="ConversationItem_download_more">  下載埋佢</string>
    <string name="ConversationItem_pending">  仲要等等</string>
    <string name="ConversationItem_this_message_was_deleted">呢個訊息已被刪除。</string>
    <string name="ConversationItem_you_deleted_this_message">你刪除咗呢個訊息。</string>
    <!-- Dialog error message shown when user can\'t download a message from someone else due to a permanent failure (e.g., unable to decrypt), placeholder is other\'s name -->
    <string name="ConversationItem_cant_download_message_s_will_need_to_send_it_again">下載唔到訊息。%1$s 要再傳送多次。</string>
    <!-- Dialog error message shown when user can\'t download an image message from someone else due to a permanent failure (e.g., unable to decrypt), placeholder is other\'s name -->
    <string name="ConversationItem_cant_download_image_s_will_need_to_send_it_again">下載唔到圖像。%1$s 要再傳送多次。</string>
    <!-- Dialog error message shown when user can\'t download a video message from someone else due to a permanent failure (e.g., unable to decrypt), placeholder is other\'s name -->
    <string name="ConversationItem_cant_download_video_s_will_need_to_send_it_again">下載唔到影片。%1$s 要再傳送多次。</string>
    <!-- Dialog error message shown when user can\'t download a their own message via a linked device due to a permanent failure (e.g., unable to decrypt) -->
    <string name="ConversationItem_cant_download_message_you_will_need_to_send_it_again">下載唔到訊息。你要再傳送多次。</string>
    <!-- Dialog error message shown when user can\'t download a their own image message via a linked device due to a permanent failure (e.g., unable to decrypt) -->
    <string name="ConversationItem_cant_download_image_you_will_need_to_send_it_again">下載唔到圖像。你要再傳送多次。</string>
    <!-- Dialog error message shown when user can\'t download a their own video message via a linked device due to a permanent failure (e.g., unable to decrypt) -->
    <string name="ConversationItem_cant_download_video_you_will_need_to_send_it_again">下載唔到影片。你要再傳送多次。</string>
    <!-- Display as the timestamp footer in a message bubble in a conversation when a message has been edited. The timestamp will go from \'11m\' to \'edited 11m\' -->
    <string name="ConversationItem_edited_timestamp_footer">編輯咗 (%1$s前)</string>
    <!-- Displayed if the link preview in the conversation item is for a call link call -->
    <string name="ConversationItem__join_call">加入通話</string>

    <!-- ConversationActivity -->
    <string name="ConversationActivity_add_attachment">加附件</string>
    <!-- Accessibility text associated with image button to send an edited message. -->
    <string name="ConversationActivity_send_edit">傳送編輯</string>
    <string name="ConversationActivity_compose_message">寫訊息</string>
    <string name="ConversationActivity_sorry_there_was_an_error_setting_your_attachment">唔好意思，您份附件搞唔掂。</string>
    <string name="ConversationActivity_recipient_is_not_a_valid_sms_or_email_address_exclamation">收件人唔係有效嘅短訊或電郵地址！</string>
    <string name="ConversationActivity_message_is_empty_exclamation">乜嘢都無寫噃！</string>
    <string name="ConversationActivity_group_members">個谷嘅成員</string>
    <!-- Warning dialog text shown to user if they try to send a message edit that is too old where %1$d is replaced with the amount of hours, e.g. 3 -->
    <plurals name="ConversationActivity_edit_message_too_old">
        <item quantity="other">你只可以喺傳送訊息後 %1$d 小時內套用編輯。</item>
    </plurals>
    <!-- Warning dialog text shown to user if they try to edit a message too many times. Where %1$d is replaced with the number of edits -->
    <plurals name="ConversationActivity_edit_message_too_many_edits">
        <item quantity="other">呢個訊息只可以套用 %1$d 次編輯。</item>
    </plurals>

    <string name="ConversationActivity_invalid_recipient">收件人唔啱噃！</string>
    <string name="ConversationActivity_added_to_home_screen">喺主畫面加咗個公仔</string>
    <string name="ConversationActivity_calls_not_supported">無得通話噃</string>
    <string name="ConversationActivity_this_device_does_not_appear_to_support_dial_actions">呢部機似乎無得撥輪喎。</string>
    <string name="ConversationActivity_transport_insecure_sms">唔安全嘅短訊</string>
    <!-- A title for the option to send an SMS with a placeholder to put the name of their SIM card -->
    <string name="ConversationActivity_transport_insecure_sms_with_sim">唔安全嘅短訊 (%1$s)</string>
    <string name="ConversationActivity_transport_insecure_mms">唔安全嘅多媒體短訊</string>
    <!-- A title for the option to send an SMS with a placeholder to put the name of their SIM card -->
    <string name="ConversationActivity_transport_signal">Signal 訊息</string>
    <string name="ConversationActivity_lets_switch_to_signal">不如我哋齊齊轉會 Molly %1$s</string>
    <string name="ConversationActivity_specify_recipient">請揀一位聯絡人吖</string>
    <string name="ConversationActivity_attachment_exceeds_size_limits">附件太大，擠唔落您而家寫緊嘅呢類訊息度。</string>
    <string name="ConversationActivity_unable_to_record_audio">錄唔到音噃！</string>
    <string name="ConversationActivity_you_cant_send_messages_to_this_group">您無得寫訊息去呢個谷，因為您已經唔係成員嘞。</string>
    <string name="ConversationActivity_only_s_can_send_messages">淨係得 %1$s 先可以傳送訊息。</string>
    <string name="ConversationActivity_admins">話事人</string>
    <string name="ConversationActivity_message_an_admin">講低句畀話事人聽</string>
    <string name="ConversationActivity_cant_start_group_call">冇得開始成谷通話</string>
    <string name="ConversationActivity_only_admins_of_this_group_can_start_a_call">淨係得呢個谷嘅話事人先可以開始通話。</string>
    <string name="ConversationActivity_there_is_no_app_available_to_handle_this_link_on_your_device">您部機無個 app 處理到呢個連結。</string>
    <string name="ConversationActivity_your_request_to_join_has_been_sent_to_the_group_admin">已經話咗畀個谷嘅話事人知，您要求加入呢個谷。一有消息會通知您㗎喇。</string>
    <string name="ConversationActivity_cancel_request">取消請求</string>

    <string name="ConversationActivity_to_send_audio_messages_allow_signal_access_to_your_microphone">要傳送語音訊息嘅話，請允許 Molly 存取您部機個咪。</string>
    <string name="ConversationActivity_signal_requires_the_microphone_permission_in_order_to_send_audio_messages">Molly 要攞「麥克風」權限，先可以傳送語音訊息，但權限已被永久拒絕。請到呢個 app 嘅應用程式設定，揀選「權限」，然後啟用「麥克風」。</string>
    <string name="ConversationActivity_signal_needs_the_microphone_and_camera_permissions_in_order_to_call_s">Molly 要攞「麥克風」同「相機」權限，先可以同 %1$s 通話，但權限已被永久拒絕。請到呢個 app 嘅應用程式設定，揀選「權限」，然後啟用「麥克風」同「相機」。</string>
    <string name="ConversationActivity_to_capture_photos_and_video_allow_signal_access_to_the_camera">要影相或者拍片嘅話，請允許 Molly 存取您部機嘅相機。</string>
    <string name="ConversationActivity_signal_needs_the_camera_permission_to_take_photos_or_video">Molly 要攞「相機」權限，先可以影相或拍片，但權限已被永久拒絕。請到呢個 app 嘅應用程式設定，揀選「權限」，然後啟用「相機」。</string>
    <string name="ConversationActivity_signal_needs_camera_permissions_to_take_photos_or_video">Molly 要攞「相機」權限去影相或拍片</string>
    <string name="ConversationActivity_enable_the_microphone_permission_to_capture_videos_with_sound">啟用「麥克風」權限，挺拍片時可以收埋音。</string>
    <string name="ConversationActivity_signal_needs_the_recording_permissions_to_capture_video">Molly 要攞「麥克風」權限，先可以拍片，但權限已被永久拒絕。請到呢個 app 嘅應用程式設定，揀選「權限」，然後啟用「麥克風」同「相機」。</string>
    <string name="ConversationActivity_signal_needs_recording_permissions_to_capture_video">Molly 要攞「麥克風」權限去拍片</string>

    <string name="ConversationActivity_quoted_contact_message">%1$s %2$s</string>
    <string name="ConversationActivity_no">唔係</string>
    <string name="ConversationActivity_search_position">%1$d / %2$d</string>
    <string name="ConversationActivity_no_results">乜都搵唔到</string>

    <string name="ConversationActivity_sticker_pack_installed">裝咗貼圖包</string>
    <string name="ConversationActivity_new_say_it_with_stickers">少說話！貼圖勝千言萬語</string>

    <string name="ConversationActivity_cancel">取消</string>
    <string name="ConversationActivity_delete_conversation">係咪要刪除聊天？</string>
    <string name="ConversationActivity_delete_and_leave_group">係咪要刪除同退出群組？</string>
    <string name="ConversationActivity_this_conversation_will_be_deleted_from_all_of_your_devices">呢個聊天會喺你所有裝置上面刪除。</string>
    <string name="ConversationActivity_you_will_leave_this_group_and_it_will_be_deleted_from_all_of_your_devices">你會退出呢個群組，而呢個群組亦都會喺你所有裝置上面刪除。</string>
    <string name="ConversationActivity_delete">刪除</string>
    <string name="ConversationActivity_delete_and_leave">刪除，然後退出</string>
    <string name="ConversationActivity__to_call_s_signal_needs_access_to_your_microphone">要同 %1$s 通話嘅話，Molly 需要存取您部機個咪</string>


    <string name="ConversationActivity_join">摻埋我</string>
    <string name="ConversationActivity_full">爆棚</string>

    <string name="ConversationActivity_error_sending_media">多媒體檔案傳送唔到</string>

    <!-- Message shown when opening an SMS conversation with SMS disabled and there are no exported messages -->
    <string name="ConversationActivity__sms_messaging_is_no_longer_supported_in_signal_invite_s_to_to_signal_to_keep_the_conversation_here">Signal 唔會再支援短訊功能。邀請 %1$s 加入 Signal 繼續你哋嘅對話。</string>
    <!-- Action button shown when opening an SMS conversation with SMS disabled and there are no exported messages -->
    <string name="ConversationActivity__invite_to_signal">拉隊嚟 Signal</string>
    <!-- Snackbar message shown after dismissing the full screen sms export megaphone indicating we\'ll do it again soon -->
    <string name="ConversationActivity__you_will_be_reminded_again_soon">我哋稍後會再提醒你。</string>

    <!-- Title for dialog shown when first sending formatted text -->
    <string name="SendingFormattingTextDialog_title">傳送緊格式化文字</string>
    <!-- Message for dialog shown when first sending formatted text -->
    <string name="SendingFormattingTextDialog_message">有啲人用緊嘅 Signal 版本可能唔支援格式化文字，佢地會睇唔到你喺訊息度改咗邊啲格式。</string>
    <!-- Button text for confirming they\'d like to send the message with formatting after seeing warning. -->
    <string name="SendingFormattingTextDialog_send_anyway_button">照樣傳送</string>
    <!-- Button text for canceling sending the message with formatting after seeing warning. -->
    <string name="SendingFormattingTextDialog_cancel_send_button">取消</string>

    <!-- ConversationAdapter -->
    <plurals name="ConversationAdapter_n_unread_messages">
        <item quantity="other">%1$d 個未讀訊息</item>
    </plurals>

    <!-- ConversationFragment -->
    <!-- Toast text when contacts activity is not found -->
    <string name="ConversationFragment__contacts_app_not_found">搵唔到聯絡人應用程式。</string>
    <plurals name="ConversationFragment_delete_selected_messages">
        <item quantity="other">係咪要刪除揀選嘅訊息？</item>
    </plurals>
    <string name="ConversationFragment_save_to_sd_card">係咪要儲存落部機嘅儲存空間度？</string>
    <plurals name="ConversationFragment_saving_n_media_to_storage_warning">
        <item quantity="other">儲存呢 %1$d 個多媒體到儲存空間，會俾呢部機嘅其他 app 都存取到佢哋。\n\n係咪要繼續？</item>
    </plurals>
    <plurals name="ConversationFragment_error_while_saving_attachments_to_sd_card">
        <item quantity="other">附件儲存唔到去儲存空間！</item>
    </plurals>
    <string name="ConversationFragment_unable_to_write_to_sd_card_exclamation">寫入唔到去儲存空間！</string>
    <plurals name="ConversationFragment_saving_n_attachments">
        <item quantity="other">儲存緊 %1$d 個附件</item>
    </plurals>
    <plurals name="ConversationFragment_saving_n_attachments_to_sd_card">
        <item quantity="other">儲存緊 %1$d 個附件去儲存空間…</item>
    </plurals>
    <string name="ConversationFragment_pending">仲要等等…</string>
    <string name="ConversationFragment_push">數據 (Signal)</string>
    <string name="ConversationFragment_mms">多媒體短訊</string>
    <string name="ConversationFragment_sms">短訊</string>
    <string name="ConversationFragment_deleting">刪除緊</string>
    <string name="ConversationFragment_deleting_messages">刪除緊啲訊息…</string>
    <string name="ConversationFragment_delete_for_me">喺我自己部機度刪除</string>
    <string name="ConversationFragment_delete_for_everyone">喺所有人部機度刪除</string>
    <!-- Dialog button for deleting one or more note-to-self messages only on this device, leaving that same message intact on other devices. -->
    <string name="ConversationFragment_delete_on_this_device">喺呢部裝置度刪除</string>
    <!-- Dialog button for deleting one or more note-to-self messages on all linked devices. -->
    <string name="ConversationFragment_delete_everywhere">喺所有裝置上面刪除</string>
    <string name="ConversationFragment_this_message_will_be_deleted_for_everyone_in_the_conversation">呢個訊息會喺聊天入面所有用緊 Signal 最新版本嘅人部機度刪除。佢哋會見到你刪除咗一個訊息。</string>
    <string name="ConversationFragment_quoted_message_not_found">搵唔到原來嘅訊息</string>
    <string name="ConversationFragment_quoted_message_no_longer_available">原來嘅訊息已經無咗</string>
    <string name="ConversationFragment_failed_to_open_message">開唔到訊息</string>
    <string name="ConversationFragment_you_can_swipe_to_the_right_reply">您可以將任何訊息滑向右去快速回覆</string>
    <string name="ConversationFragment_you_can_swipe_to_the_left_reply">您可以將任何訊息滑向左去快速回覆</string>
    <string name="ConversationFragment_view_once_media_is_deleted_after_sending">「自動銷毀媒體」會喺傳送後刪除</string>
    <string name="ConversationFragment_you_already_viewed_this_message">你已經睇咗呢個訊息</string>
    <string name="ConversationFragment__you_can_add_notes_for_yourself_in_this_conversation">你可以喺聊天入面新增一啲俾自己嘅筆記。如果你嘅帳戶連結咗其他裝置，新嘅筆記會自動同步。</string>
    <string name="ConversationFragment__d_group_members_have_the_same_name">個谷有 %1$d 位成員撞名。</string>
    <string name="ConversationFragment__tap_to_review">撳一下細閱</string>
    <string name="ConversationFragment__review_requests_carefully">請求要金睛火眼睇清楚</string>
    <string name="ConversationFragment__signal_found_another_contact_with_the_same_name">Molly 搵到另一位聯絡人，都係同一個名。</string>
    <string name="ConversationFragment_contact_us">聯絡我哋</string>
    <string name="ConversationFragment_verify">驗證</string>
    <string name="ConversationFragment_not_now">遲啲先啦</string>
    <string name="ConversationFragment_your_safety_number_with_s_changed">您同 %1$s 之間嘅安全碼已經郁動過</string>
    <string name="ConversationFragment_your_safety_number_with_s_changed_likey_because_they_reinstalled_signal">你同 %1$s 之間嘅安全碼已經改咗，可能係因為佢重新裝過 Signal 或者換咗部機。你可以㩒一下「驗證」嚟確認新嘅安全碼。呢個操作係選擇性嘅。</string>
    <!-- Dialog title for block group link join requests -->
    <string name="ConversationFragment__block_request">係咪要封鎖請求？</string>
    <!-- Dialog message for block group link join requests -->
    <string name="ConversationFragment__s_will_not_be_able_to_join_or_request_to_join_this_group_via_the_group_link">%1$s 之後就無得再用條谷拎加入或者請求加入呢個谷。手動加佢入嚟呢個谷都仲得嘅。</string>
    <!-- Dialog confirm block request button -->
    <string name="ConversationFragment__block_request_button">封鎖請求</string>
    <!-- Dialog cancel block request button -->
    <string name="ConversationFragment__cancel">取消</string>
    <!-- Message shown after successfully blocking join requests for a user -->
    <string name="ConversationFragment__blocked">封鎖咗</string>
    <!-- Action shown to allow a user to update their application because it has expired -->
    <string name="ConversationFragment__update_build">更新 Molly</string>
    <!-- Action shown to allow a user to re-register as they are no longer registered -->
    <string name="ConversationFragment__reregister_signal">重新註冊 Molly</string>
    <!-- Label for a button displayed in the conversation toolbar to return to the previous screen. -->
    <string name="ConversationFragment__content_description_back_button">返去上一頁。</string>
    <!-- Label for a button displayed in the conversation toolbar to open the main screen of the app. -->
    <string name="ConversationFragment__content_description_launch_signal_button">開啟 Molly</string>
    <!-- Dialog title shown when more than one contact in a group conversation is no longer verified -->
    <string name="ConversationFragment__no_longer_verified">唔再經驗證</string>

    <!-- Label for a button displayed in conversation list to clear the chat filter -->
    <string name="ConversationListFragment__clear_filter">清除篩選條件</string>
    <!-- Notice on chat list when no unread chats are available, centered on display -->
    <string name="ConversationListFragment__no_unread_chats">你冇未讀嘅聊天訊息</string>
    <plurals name="ConversationListFragment_delete_selected_conversations">
        <item quantity="other">係咪要刪除揀選咗嘅聊天呀？</item>
    </plurals>
    <plurals name="ConversationListFragment_this_will_permanently_delete_all_n_selected_conversations">
        <item quantity="other">咁做嘅話，全部 %1$d 個揀選咗嘅聊天就會永久刪除。</item>
    </plurals>
    <string name="ConversationListFragment_deleting">刪除緊</string>
    <string name="ConversationListFragment_deleting_selected_conversations">刪除緊揀選咗嘅聊天…</string>
    <plurals name="ConversationListFragment_conversations_archived">
        <item quantity="other">封存咗 %1$d 個聊天</item>
    </plurals>
    <string name="ConversationListFragment_undo">復原</string>
    <plurals name="ConversationListFragment_moved_conversations_to_inbox">
        <item quantity="other">移咗 %1$d 個聊天去收件匣</item>
    </plurals>
    <plurals name="ConversationListFragment_read_plural">
        <item quantity="other">睇咗</item>
    </plurals>
    <plurals name="ConversationListFragment_unread_plural">
        <item quantity="other">未睇</item>
    </plurals>
    <string name="ConversationListFragment_pin">置頂</string>
    <string name="ConversationListFragment_unpin">取消置頂</string>
    <string name="ConversationListFragment_mute">靜音</string>
    <string name="ConversationListFragment_unmute">取消靜音</string>
    <string name="ConversationListFragment_select">揀選</string>
    <string name="ConversationListFragment_archive">封存</string>
    <string name="ConversationListFragment_unarchive">取消封存</string>
    <string name="ConversationListFragment_delete">刪除</string>
    <string name="ConversationListFragment_select_all">全部揀晒</string>
    <plurals name="ConversationListFragment_s_selected">
        <item quantity="other">揀選咗 %1$d 個</item>
    </plurals>

    <!-- Show in conversation list overflow menu to open selection bottom sheet -->
    <string name="ConversationListFragment__notification_profile">通知吾揀單</string>
    <!-- Tooltip shown after you have created your first notification profile -->
    <string name="ConversationListFragment__turn_your_notification_profile_on_or_off_here">通知揀單唔揀單，可以喺呢處搞。</string>
    <!-- Message shown in top toast to indicate the named profile is on -->
    <string name="ConversationListFragment__s_on">%1$s 揀揀單單</string>

    <!-- ConversationListItem -->
    <string name="ConversationListItem_key_exchange_message">金鑰交換訊息</string>

    <!-- ConversationListItemAction -->
    <string name="ConversationListItemAction_archived_conversations_d">封存咗嘅聊天 (%1$d)</string>

    <!-- ConversationTitleView -->
    <string name="ConversationTitleView_verified">驗證咗</string>
    <string name="ConversationTitleView_you">您</string>

    <!-- ConversationTypingView -->
    <string name="ConversationTypingView__plus_d">+%1$d</string>

    <!-- Title for a reminder bottom sheet to users who have re-registered that they need to go back to re-link their devices. -->
    <string name="RelinkDevicesReminderFragment__relink_your_devices">重新連結裝置</string>
    <!-- Description for a reminder bottom sheet to users who have re-registered that they need to go back to re-link their devices. -->
    <string name="RelinkDevicesReminderFragment__the_devices_you_added_were_unlinked">裝置取消註冊嘅時候，之前新增咗嘅裝置已經解除連結。請到「設定」重新連結裝置。</string>
    <!-- Button label for the re-link devices bottom sheet reminder to navigate to the Devices page in the settings. -->
    <string name="RelinkDevicesReminderFragment__open_settings">打開設定</string>
    <!-- Button label for the re-link devices bottom sheet reminder to dismiss the pop up. -->
    <string name="RelinkDevicesReminderFragment__later">遲啲先啦</string>

    <!-- CreateGroupActivity -->
    <string name="CreateGroupActivity__select_members">揀選成員</string>

    <!-- CreateProfileActivity -->
    <string name="CreateProfileActivity__profile">個人資料</string>
    <string name="CreateProfileActivity_error_setting_profile_photo">設定個人資料相嘅時候發生問題</string>
    <string name="CreateProfileActivity_problem_setting_profile">設定個人資料嘅時候發生問題</string>
    <string name="CreateProfileActivity_set_up_your_profile">設定您嘅個人資料</string>
    <string name="CreateProfileActivity_signal_profiles_are_end_to_end_encrypted">同你通訊嘅人、聯絡人同群組將會睇到你嘅個人檔案同埋相關更改。</string>
    <string name="CreateProfileActivity_set_avatar_description">設定頭像</string>

    <!-- ProfileCreateFragment -->
    <!-- Displayed at the top of the screen and explains how profiles can be viewed. -->
    <string name="ProfileCreateFragment__profiles_are_visible_to_contacts_and_people_you_message">同你通訊嘅人、聯絡人同群組可以睇到你嘅個人檔案。</string>
    <!-- Title of clickable row to select phone number privacy settings -->
    <string name="ProfileCreateFragment__who_can_find_me">邊個可以用電話號碼搵到我？</string>

    <!-- WhoCanSeeMyPhoneNumberFragment -->
    <!-- Toolbar title for this screen -->
    <string name="WhoCanSeeMyPhoneNumberFragment__who_can_find_me_by_number">邊個可以用電話號碼搵到我？</string>
    <!-- Description for radio item stating anyone can see your phone number -->
    <string name="WhoCanSeeMyPhoneNumberFragment__anyone_who_has">只要對方喺通訊錄入面儲存咗你個電話號碼，都會喺 Signal 嘅聯絡人度見到你。而其他人就可以喺搜尋度用你個電話號碼搵你。</string>
    <!-- Description for radio item stating no one will be able to see your phone number -->
    <string name="WhoCanSeeMyPhoneNumberFragment__nobody_on_signal">冇人可以喺 Signal 度用你個電話號碼搵你。</string>

    <!-- ChooseBackupFragment -->
    <string name="ChooseBackupFragment__restore_from_backup">係咪要攞返備份嚟還原？</string>
    <string name="ChooseBackupFragment__restore_your_messages_and_media">攞返本機備份嚟還原您嘅訊息同埋多媒體檔案。如果您而家唔做嘅話，遲啲就冇得再還原㗎喇。</string>
    <string name="ChooseBackupFragment__icon_content_description">用備份還原公仔</string>
    <string name="ChooseBackupFragment__choose_backup">揀一個備份</string>
    <string name="ChooseBackupFragment__learn_more">講多啲畀我聽</string>
    <string name="ChooseBackupFragment__no_file_browser_available">部機無檔案瀏覽器用得到</string>

    <!-- RestoreBackupFragment -->
    <string name="RestoreBackupFragment__restore_complete">還原搞掂</string>
    <string name="RestoreBackupFragment__to_continue_using_backups_please_choose_a_folder">要繼續備份嘅話，請先揀選一個資料夾。新嘅備份會儲存喺呢個位置。</string>
    <string name="RestoreBackupFragment__choose_folder">揀一個資料夾</string>
    <string name="RestoreBackupFragment__not_now">遲啲先啦</string>
    <!-- Couldn\'t find the selected backup -->
    <string name="RestoreBackupFragment__backup_not_found">個備份搵唔到。</string>
    <!-- Couldn\'t read the selected backup -->
    <string name="RestoreBackupFragment__backup_could_not_be_read">個備份讀取唔到。</string>
    <!-- Backup has an unsupported file extension -->
    <string name="RestoreBackupFragment__backup_has_a_bad_extension">個備份嘅副檔名唔妥。</string>

    <!-- BackupsPreferenceFragment -->
    <string name="BackupsPreferenceFragment__chat_backups">傾偈備份</string>
    <string name="BackupsPreferenceFragment__backups_are_encrypted_with_a_passphrase">啲備份會用一個密碼加密，然後儲存喺您部機上面。</string>
    <string name="BackupsPreferenceFragment__create_backup">建立備份</string>
    <string name="BackupsPreferenceFragment__last_backup">對上一次備份：%1$s</string>
    <string name="BackupsPreferenceFragment__backup_folder">備份資料夾</string>
    <!-- Title for a preference item allowing the user to selected the hour of the day when their chats are backed up. -->
    <string name="BackupsPreferenceFragment__backup_time">備份時間</string>
    <string name="BackupsPreferenceFragment__verify_backup_passphrase">驗證備份密碼</string>
    <string name="BackupsPreferenceFragment__test_your_backup_passphrase">測試下您備份嘅密碼，睇下啱唔啱</string>
    <string name="BackupsPreferenceFragment__turn_on">開啟</string>
    <string name="BackupsPreferenceFragment__turn_off">關閉</string>
    <string name="BackupsPreferenceFragment__to_restore_a_backup">"要還原一個備份嘅話，首先請重新裝過 Molly。開返個 app 出嚟，撳一下「還原備份」，然後揀返嗰一個備份檔。%1$s"</string>
    <string name="BackupsPreferenceFragment__learn_more">講多啲畀我聽</string>
    <string name="BackupsPreferenceFragment__in_progress">幫緊您幫緊您…</string>
    <!-- Status text shown in backup preferences when verifying a backup -->
    <string name="BackupsPreferenceFragment__verifying_backup">驗證緊備份…</string>
    <string name="BackupsPreferenceFragment__d_so_far">暫時去到 %1$d…</string>
    <!-- Show percentage of completion of backup -->
    <string name="BackupsPreferenceFragment__s_so_far">暫時去到 %1$s%%…</string>
    <string name="BackupsPreferenceFragment_signal_requires_external_storage_permission_in_order_to_create_backups">Molly 要攞外部儲存裝置權限，先可以建立備份，但權限已被永久拒絕。請到呢個 app 嘅應用程式設定，揀選「權限」，然後啟用「儲存裝置」。</string>


    <!-- CustomDefaultPreference -->
    <string name="CustomDefaultPreference_using_custom">用緊自訂：%1$s</string>
    <string name="CustomDefaultPreference_using_default">用緊預設：%1$s</string>
    <string name="CustomDefaultPreference_none">無</string>

    <!-- AvatarSelectionBottomSheetDialogFragment -->
    <string name="AvatarSelectionBottomSheetDialogFragment__taking_a_photo_requires_the_camera_permission">影相要攞「相機」權限。</string>
    <string name="AvatarSelectionBottomSheetDialogFragment__viewing_your_gallery_requires_the_storage_permission">睇圖片庫要攞「儲存裝置」權限。</string>

    <!-- DateUtils -->
    <string name="DateUtils_just_now">啱啱</string>
    <string name="DateUtils_minutes_ago">%1$d 分鐘之前</string>
    <string name="DateUtils_today">今日</string>
    <string name="DateUtils_yesterday">琴日</string>
    <!-- When scheduling a message, %1$s replaced with either today, tonight, or tomorrow. %2$s replaced with the time. e.g. Tonight at 9:00pm -->
    <string name="DateUtils_schedule_at">%1$s (喺 %2$s 換算)</string>
    <!-- Used when getting a time in the future. For example, Tomorrow at 9:00pm -->
    <string name="DateUtils_tomorrow">聽日</string>
    <!-- Used in the context: Tonight at 9:00pm for example. Specifically this is after 7pm -->
    <string name="DateUtils_tonight">今晚</string>

    <!-- Scheduled Messages -->
    <!-- Title for dialog that shows all the users scheduled messages for a chat -->
    <string name="ScheduledMessagesBottomSheet__schedules_messages">已經排定傳送嘅訊息</string>
    <!-- Option when scheduling a message to select a specific date and time to send a message -->
    <string name="ScheduledMessages_pick_time">揀選日期同時間</string>
    <!-- Title for dialog explaining to users how the scheduled messages work -->
    <string name="ScheduleMessageFTUXBottomSheet__title">已經排定傳送嘅訊息</string>
    <!-- Disclaimer text for scheduled messages explaining to users that the scheduled messages will only send if connected to the internet -->
    <string name="ScheduleMessageFTUXBottomSheet__disclaimer">傳送排定訊息嗰陣，請確保你部裝置喺傳送時間會開住，同埋連接咗互聯網。如果唔係，系統會等到你嘅裝置重新連線先會傳送訊息。</string>
    <!-- Confirmation button text acknowledging the user understands the disclaimer -->
    <string name="ScheduleMessageFTUXBottomSheet__okay">確定</string>
    <!-- Title for dialog asking users to allow alarm permissions for scheduled messages -->
    <string name="ReenableScheduleMessagesDialogFragment_reenable_title">重新啟動訊息排程：</string>
    <!-- Title of dialog with a calendar to select the date the user wants to schedule a message. -->
    <string name="ScheduleMessageTimePickerBottomSheet__select_date_title">揀選日期</string>
    <!-- Title of dialog with a clock to select the time at which the user wants to schedule a message. -->
    <string name="ScheduleMessageTimePickerBottomSheet__select_time_title">揀選時間</string>
    <!-- Title of dialog that allows user to set the time and day that their message will be sent -->
    <string name="ScheduleMessageTimePickerBottomSheet__dialog_title">設定傳送時間</string>
    <!-- Text for confirmation button when scheduling messages that allows the user to confirm and schedule the sending time -->
    <string name="ScheduleMessageTimePickerBottomSheet__schedule_send">設定傳送時間</string>
    <!-- Disclaimer in message scheduling dialog. %1$s replaced with a GMT offset (e.g. GMT-05:00), and %2$s is replaced with the time zone name (e.g. Eastern Standard Time) -->
    <string name="ScheduleMessageTimePickerBottomSheet__timezone_disclaimer">所有時間都係 (%1$s) %2$s</string>
    <!-- Warning dialog message text shown when select time for scheduled send is in the past resulting in an immediate send if scheduled. -->
    <string name="ScheduleMessageTimePickerBottomSheet__select_time_in_past_dialog_warning">你揀選嘅時間已經過咗。系統會立即傳送訊息。</string>
    <!-- Positive button text for warning dialog shown when scheduled send is in the past -->
    <string name="ScheduleMessageTimePickerBottomSheet__select_time_in_past_dialog_positive_button">立即傳送</string>

    <!-- Context menu option to send a scheduled message now -->
    <string name="ScheduledMessagesBottomSheet_menu_send_now">立即傳送</string>
    <!-- Context menu option to reschedule a selected message -->
    <string name="ScheduledMessagesBottomSheet_menu_reschedule">重新安排</string>
    <!-- Button in dialog asking user if they are sure they want to delete the selected scheduled message -->
    <string name="ScheduledMessagesBottomSheet_delete_dialog_action">刪除</string>
    <!-- Button in dialog asking user if they are sure they want to delete the selected scheduled message -->
    <string name="ScheduledMessagesBottomSheet_delete_dialog_message">係咪要刪除揀選嘅排定訊息？</string>
    <!-- Progress message shown while deleting selected scheduled message -->
    <string name="ScheduledMessagesBottomSheet_deleting_progress_message">刪除緊排定訊息…</string>

    <!-- DecryptionFailedDialog -->
    <string name="DecryptionFailedDialog_chat_session_refreshed">傾偈階段已經重新整理</string>
    <string name="DecryptionFailedDialog_signal_uses_end_to_end_encryption">Signal 採用端對端加密，間唔中都需要重新整理下您嘅傾偈階段嘅。咁唔會影響您傾偈嘅安全性，只不過就話，您可能錯失咗呢位聯絡人畀您嘅一個訊息，您可以請佢再傳送一次畀您。</string>

    <!-- DeviceListActivity -->
    <string name="DeviceListActivity_unlink_s">係咪要解除連結「%1$s」？</string>
    <string name="DeviceListActivity_by_unlinking_this_device_it_will_no_longer_be_able_to_send_or_receive">解除咗連結嘅話，呢部機就無辦法再傳送同接收訊息㗎喇。</string>
    <string name="DeviceListActivity_network_connection_failed">網絡連線唔掂</string>
    <string name="DeviceListActivity_try_again">再試一次</string>
    <string name="DeviceListActivity_unlinking_device">解除緊部機嘅連結…</string>
    <string name="DeviceListActivity_unlinking_device_no_ellipsis">解除緊部機嘅連結</string>
    <string name="DeviceListActivity_network_failed">網絡唔得掂！</string>

    <!-- DeviceListItem -->
    <string name="DeviceListItem_unnamed_device">無名嘅機</string>
    <string name="DeviceListItem_linked_s">喺 %1$s 連結咗</string>
    <string name="DeviceListItem_last_active_s">對上一次喺 %1$s 用過</string>
    <string name="DeviceListItem_today">今日</string>

    <!-- DocumentView -->
    <string name="DocumentView_unnamed_file">無名嘅檔案</string>

    <!-- DozeReminder -->
    <string name="DozeReminder_optimize_for_missing_play_services">針對無 Play 服務嘅優化</string>
    <string name="DozeReminder_this_device_does_not_support_play_services_tap_to_disable_system_battery">呢部機唔支援 Play 服務。撳一下以停用系統嘅電量優化，以免 Molly 喺部機閒置嘅時候冇得去攞訊息。</string>

    <!-- ExpiredBuildReminder -->
    <string name="ExpiredBuildReminder_this_version_of_signal_has_expired">呢個版本嘅 Signal 已經過期喇。即刻更新以傳送同接收訊息。</string>
    <string name="ExpiredBuildReminder_update_now">即刻更新</string>

    <!-- PendingGroupJoinRequestsReminder -->
    <plurals name="PendingGroupJoinRequestsReminder_d_pending_member_requests">
        <item quantity="other">%1$d 個成員請求仲等緊。</item>
    </plurals>
    <string name="PendingGroupJoinRequestsReminder_view">睇下</string>

    <!-- GcmRefreshJob -->
    <string name="GcmRefreshJob_Permanent_Signal_communication_failure">Signal 通訊有非暫時嘅失敗！</string>
    <string name="GcmRefreshJob_Signal_was_unable_to_register_with_Google_Play_Services">Molly 註冊唔到 Google Play 服務。Molly 訊息同通話已經停用，請到 [設定] &gt; [進階] 試下重新註冊。</string>


    <!-- GiphyActivity -->
    <string name="GiphyActivity_error_while_retrieving_full_resolution_gif">攞完整解像度 GIF 嘅時候發生問題</string>

    <!-- GiphyFragmentPageAdapter -->

    <!-- AddToGroupActivity -->
    <string name="AddToGroupActivity_add_member">係咪要加成員？</string>
    <string name="AddToGroupActivity_add_s_to_s">係咪要將「%1$s」加入去「%2$s」？</string>
    <string name="AddToGroupActivity_s_added_to_s">「%1$s」已經加咗入去「%2$s」。</string>
    <string name="AddToGroupActivity_add_to_group">加入去個谷度</string>
    <string name="AddToGroupActivity_add_to_groups">加入去幾個谷</string>
    <string name="AddToGroupActivity_this_person_cant_be_added_to_legacy_groups">舊版嘅谷加唔到呢個人。</string>
    <string name="AddToGroupActivity_add">加入去</string>
    <string name="AddToGroupActivity_add_to_a_group">加入去一個谷度</string>

    <!-- ChooseNewAdminActivity -->
    <string name="ChooseNewAdminActivity_choose_new_admin">揀選新嘅話事人</string>
    <string name="ChooseNewAdminActivity_done">搞掂</string>
    <string name="ChooseNewAdminActivity_you_left">您已退出「%1$s」。</string>

    <!-- GroupMembersDialog -->
    <string name="GroupMembersDialog_you">您</string>

    <!-- GV2 access levels -->
    <string name="GroupManagement_access_level_anyone">三唔識七都得</string>
    <string name="GroupManagement_access_level_all_members">所有成員</string>
    <string name="GroupManagement_access_level_only_admins">只有話事人</string>
    <string name="GroupManagement_access_level_no_one">邊個都唔得</string>
  <!-- Removed by excludeNonTranslatables <string name="GroupManagement_access_level_unknown" translatable="false">Unknown</string> -->
    <array name="GroupManagement_edit_group_membership_choices">
        <item>@string/GroupManagement_access_level_all_members</item>
        <item>@string/GroupManagement_access_level_only_admins</item>
    </array>
    <array name="GroupManagement_edit_group_info_choices">
        <item>@string/GroupManagement_access_level_all_members</item>
        <item>@string/GroupManagement_access_level_only_admins</item>
    </array>

    <!-- GV2 invites sent -->
    <plurals name="GroupManagement_invitation_sent">
        <item quantity="other">%1$d 個邀請已經送出</item>
    </plurals>
    <string name="GroupManagement_invite_single_user">您冇得自動將「%1$s」加入呢個谷度。\n\n已經邀請咗佢加入，喺佢應承之前，唔會見到個谷嘅任何訊息住。</string>
    <string name="GroupManagement_invite_multiple_users">您冇得自動將呢啲使用者加入呢個谷度。\n\n已經邀請咗佢哋加入，喺佢哋應承之前，都唔會見到個谷嘅任何訊息住。</string>

    <!-- GroupsV1MigrationLearnMoreBottomSheetDialogFragment -->
    <string name="GroupsV1MigrationLearnMore_what_are_new_groups">乜嘢係「新版谷」？</string>
    <string name="GroupsV1MigrationLearnMore_new_groups_have_features_like_mentions">「新版谷」多咗 @點名講 同埋個谷嘅話事人功能，日後亦會支援更多功能。</string>
    <string name="GroupsV1MigrationLearnMore_all_message_history_and_media_has_been_kept">升級之前嘅所有訊息紀錄同媒體都維持原狀。</string>
    <string name="GroupsV1MigrationLearnMore_you_will_need_to_accept_an_invite_to_join_this_group_again">您將需要接受邀請先可以再次加入呢個谷，喺您接受之前，將唔會收到呢個谷嘅訊息。</string>
    <plurals name="GroupsV1MigrationLearnMore_these_members_will_need_to_accept_an_invite">
        <item quantity="other">下列成員將需要接受邀請先可以再次加入呢個谷，喺佢哋接受之前，將唔會收到呢個谷嘅訊息：</item>
    </plurals>
    <plurals name="GroupsV1MigrationLearnMore_these_members_were_removed_from_the_group">
        <item quantity="other">下列成員已經喺群組度移除咗，佢哋要升咗級先可以重新加入：</item>
    </plurals>

    <!-- GroupsV1MigrationInitiationBottomSheetDialogFragment -->
    <string name="GroupsV1MigrationInitiation_upgrade_to_new_group">升級到新版嘅谷</string>
    <string name="GroupsV1MigrationInitiation_upgrade_this_group">升級呢個谷</string>
    <string name="GroupsV1MigrationInitiation_new_groups_have_features_like_mentions">「新版谷」多咗 @點名講 同埋個谷嘅話事人功能，日後亦會支援更多功能。</string>
    <string name="GroupsV1MigrationInitiation_all_message_history_and_media_will_be_kept">升級之前嘅所有訊息紀錄同媒體仍然會維持原狀。</string>
    <string name="GroupsV1MigrationInitiation_encountered_a_network_error">網絡有問題。陣間再試下啦。</string>
    <string name="GroupsV1MigrationInitiation_failed_to_upgrade">升級失敗。</string>
    <plurals name="GroupsV1MigrationInitiation_these_members_will_need_to_accept_an_invite">
        <item quantity="other">下列成員將需要接受邀請先可以再次加入呢個谷，喺佢哋接受之前，將唔會收到呢個谷嘅訊息：</item>
    </plurals>
    <plurals name="GroupsV1MigrationInitiation_these_members_are_not_capable_of_joining_new_groups">
        <item quantity="other">呢啲成員唔夠資格加入「新版群組」，所以佢哋將會被移除：</item>
    </plurals>

    <!-- GroupsV1MigrationSuggestionsReminder -->
    <plurals name="GroupsV1MigrationSuggestionsReminder_members_couldnt_be_added_to_the_new_group">
        <item quantity="other">%1$d 位成員冇辦法重新加入去個新版谷度。您而家要唔要加返佢哋？</item>
    </plurals>
    <plurals name="GroupsV1MigrationSuggestionsReminder_add_members">
        <item quantity="other">加成員</item>
    </plurals>
    <string name="GroupsV1MigrationSuggestionsReminder_no_thanks">唔使住喇</string>

    <!-- GroupsV1MigrationSuggestionsDialog -->
    <plurals name="GroupsV1MigrationSuggestionsDialog_add_members_question">
        <item quantity="other">係咪要加成員？</item>
    </plurals>
    <plurals name="GroupsV1MigrationSuggestionsDialog_these_members_couldnt_be_automatically_added">
        <item quantity="other">下列成員，喺升級完個谷之後，冇辦法自動加入返去個新版谷度：</item>
    </plurals>
    <plurals name="GroupsV1MigrationSuggestionsDialog_add_members">
        <item quantity="other">加成員</item>
    </plurals>
    <plurals name="GroupsV1MigrationSuggestionsDialog_failed_to_add_members_try_again_later">
        <item quantity="other">加唔到成員入谷。陣間再試下啦。</item>
    </plurals>
    <plurals name="GroupsV1MigrationSuggestionsDialog_cannot_add_members">
        <item quantity="other">加唔到成員。</item>
    </plurals>

    <!-- LeaveGroupDialog -->
    <string name="LeaveGroupDialog_leave_group">係咪要退出呢個谷？</string>
    <string name="LeaveGroupDialog_you_will_no_longer_be_able_to_send_or_receive_messages_in_this_group">您無得再喺呢個谷度收發訊息個囉噃。</string>
    <string name="LeaveGroupDialog_leave">退谷</string>
    <string name="LeaveGroupDialog_choose_new_admin">揀選新嘅話事人</string>
    <string name="LeaveGroupDialog_before_you_leave_you_must_choose_at_least_one_new_admin_for_this_group">您退谷之前，必須為呢個谷揀定至少一個新嘅話事人接您手。</string>
    <string name="LeaveGroupDialog_choose_admin">揀選話事人</string>

    <!-- LinkPreviewView -->
    <string name="LinkPreviewView_no_link_preview_available">條拎未有預覽</string>
    <string name="LinkPreviewView_this_group_link_is_not_active">呢條谷拎未有生效</string>
    <string name="LinkPreviewView_domain_date">%1$s · %2$s</string>
    <!-- Description for Call Link url previews -->
    <string name="LinkPreviewView__use_this_link_to_join_a_signal_call">用呢條連結嚟加入 Signal 通話</string>

    <!-- LinkPreviewRepository -->
    <plurals name="LinkPreviewRepository_d_members">
        <item quantity="other">%1$d 位成員</item>
    </plurals>

    <!-- Title for dialog asking user to submit logs for debugging slow notification issues -->
    <string name="PromptLogsSlowNotificationsDialog__title">我哋留意到通知出現延遲嘅情況。提交除錯紀錄？</string>
    <!-- Message for dialog asking user to submit logs for debugging a crash -->
    <string name="PromptLogsSlowNotificationsDialog__message">除錯紀錄可以幫我哋診斷同修正問題，當中唔會包含任何識別資料。</string>
    <!-- Title for dialog asking user to submit logs for debugging slow notification issues -->
    <string name="PromptLogsSlowNotificationsDialog__title_crash">Signal 遇到問題。提交除錯紀錄？</string>

    <!-- Title for dialog asking user to submit logs for debugging slow notification issues -->
    <string name="PromptBatterySaverBottomSheet__title">由於電池最佳化，通知可能會延遲</string>
    <!-- Message explaining that battery saver may delay notifications -->
    <string name="PromptBatterySaverBottomSheet__message">你可以停用 Molly 嘅電池最佳化設定，確保訊息通知唔會延遲。</string>

    <!-- Button to continue to try and disable battery saver -->
    <string name="PromptBatterySaverBottomSheet__continue">繼續</string>
    <!-- Button to dismiss battery saver dialog prompt-->
    <string name="PromptBatterySaverBottomSheet__dismiss">關閉</string>

    <!-- PendingMembersActivity -->
    <string name="PendingMembersActivity_pending_group_invites">仲等緊嘅入谷邀請</string>
    <string name="PendingMembersActivity_requests">請求</string>
    <string name="PendingMembersActivity_invites">邀請</string>
    <string name="PendingMembersActivity_people_you_invited">您邀請咗嘅人</string>
    <string name="PendingMembersActivity_you_have_no_pending_invites">您無仲等緊嘅邀請。</string>
    <string name="PendingMembersActivity_invites_by_other_group_members">個谷其他成員發出嘅邀請</string>
    <string name="PendingMembersActivity_no_pending_invites_by_other_group_members">個谷其他成員無仲等緊嘅邀請。</string>
    <string name="PendingMembersActivity_missing_detail_explanation">個谷其他成員邀請咗邊位，唔會詳細顯示出嚟。獲邀請嘅人若然選擇加入，佢哋嘅資訊到時就會同呢個谷分享。佢哋入谷之前，唔會見到呢個谷嘅任何訊息。</string>

    <string name="PendingMembersActivity_revoke_invite">撤回邀請</string>
    <string name="PendingMembersActivity_revoke_invites">撤回呢啲邀請</string>
    <plurals name="PendingMembersActivity_revoke_d_invites">
        <item quantity="other">撤回 %1$d 個邀請</item>
    </plurals>
    <plurals name="PendingMembersActivity_error_revoking_invite">
        <item quantity="other">撤回呢啲邀請嘅時候發生錯誤</item>
    </plurals>

    <!-- RequestingMembersFragment -->
    <string name="RequestingMembersFragment_pending_member_requests">仲等緊嘅成員請求</string>
    <string name="RequestingMembersFragment_no_member_requests_to_show">睇唔到有成員請求。</string>
    <string name="RequestingMembersFragment_explanation">表列嘅人正嘗試以條谷拎加入呢個谷。</string>
    <string name="RequestingMembersFragment_added_s">"已加咗「%1$s」"</string>
    <string name="RequestingMembersFragment_denied_s">"已叮走「%1$s」"</string>

    <!-- AddMembersActivity -->
    <string name="AddMembersActivity__done">搞掂</string>
    <string name="AddMembersActivity__this_person_cant_be_added_to_legacy_groups">舊版嘅谷加唔到呢個人。</string>
    <plurals name="AddMembersActivity__add_d_members_to_s">
        <item quantity="other">係咪要加 %3$d 位成員入去「%2$s」度？</item>
    </plurals>
    <string name="AddMembersActivity__add">加入去</string>
    <string name="AddMembersActivity__add_members">加成員</string>

    <!-- AddGroupDetailsFragment -->
    <string name="AddGroupDetailsFragment__name_this_group">幫個谷起個名</string>
    <string name="AddGroupDetailsFragment__create_group">開個新谷</string>
    <string name="AddGroupDetailsFragment__create">建立</string>
    <string name="AddGroupDetailsFragment__members">成員</string>
    <string name="AddGroupDetailsFragment__you_can_add_or_invite_friends_after_creating_this_group">開咗呢個新谷之後，您可以加人或者邀請好友。</string>
    <string name="AddGroupDetailsFragment__group_name_required">谷名 (必填)</string>
    <string name="AddGroupDetailsFragment__group_name_optional">谷名 (選填)</string>
    <string name="AddGroupDetailsFragment__this_field_is_required">呢欄一定要填。</string>
    <string name="AddGroupDetailsFragment__group_creation_failed">開唔到新谷。</string>
    <string name="AddGroupDetailsFragment__try_again_later">陣間再試下啦。</string>
    <string name="AddGroupDetailsFragment__remove">移除</string>
    <string name="AddGroupDetailsFragment__sms_contact">短訊聯絡人</string>
    <string name="AddGroupDetailsFragment__remove_s_from_this_group">係咪喺群組度移除 %1$s？</string>
    <!-- Info message shown in the middle of the screen, displayed when adding group details to an MMS Group -->
    <string name="AddGroupDetailsFragment__youve_selected_a_contact_that_doesnt_support">你揀咗一個唔支援 Signal 群組嘅聯絡人，所以呢個群組將會用多媒體訊息。只有你睇到自訂多媒體訊息群組嘅名同埋相。</string>
    <!-- Info message shown in the middle of the screen, displayed when adding group details to an MMS Group after SMS Phase 0 -->
    <string name="AddGroupDetailsFragment__youve_selected_a_contact_that_doesnt_support_signal_groups_mms_removal">你揀選嘅聯絡人用唔到 Signal 群組，所以呢個群組會用多媒體訊息。只有你可以睇到自訂多媒體訊息群組嘅名同相。系統即將停止支援多媒體訊息群組，專注提供加密通訊服務。</string>

    <!-- ManageGroupActivity -->
    <string name="ManageGroupActivity_who_can_add_new_members">邊個可以加啲新成員入嚟？</string>
    <string name="ManageGroupActivity_who_can_edit_this_groups_info">邊個改到關於呢個谷嘅資訊？</string>

    <plurals name="ManageGroupActivity_added">
        <item quantity="other">%1$d 位成員已加咗入嚟。</item>
    </plurals>

    <string name="ManageGroupActivity_you_dont_have_the_rights_to_do_this">您冇得咁樣做</string>
    <string name="ManageGroupActivity_not_capable">您加嘅某個人唔支援新版谷，佢需要更新 Signal</string>
    <string name="ManageGroupActivity_not_announcement_capable">您加嘅某個人唔支援佈告谷，佢需要更新 Signal</string>
    <string name="ManageGroupActivity_failed_to_update_the_group">更新唔到個谷</string>
    <string name="ManageGroupActivity_youre_not_a_member_of_the_group">您唔係呢個谷嘅成員。</string>
    <string name="ManageGroupActivity_failed_to_update_the_group_please_retry_later">更新唔到個谷，麻煩陣間再試下啦</string>
    <string name="ManageGroupActivity_failed_to_update_the_group_due_to_a_network_error_please_retry_later">網絡有問題，更新唔到個谷，麻煩陣間再試下啦</string>

    <string name="ManageGroupActivity_edit_name_and_picture">改名同相</string>
    <string name="ManageGroupActivity_legacy_group">舊版谷</string>
    <string name="ManageGroupActivity_legacy_group_learn_more">呢個係舊版谷。個谷嘅話事人等功能只有新版谷先用得。</string>
    <string name="ManageGroupActivity_legacy_group_upgrade">呢個係舊版谷。若要用新功能，例如 @點名講 同埋個谷嘅話事人功能，</string>
    <string name="ManageGroupActivity_legacy_group_too_large">呢個舊版谷冇得升級做新版谷，因為人數太多。谷嘅人數上限係 %1$d 人。</string>
    <string name="ManageGroupActivity_upgrade_this_group">升級呢個谷。</string>
    <string name="ManageGroupActivity_this_is_an_insecure_mms_group">呢個係唔安全嘅多媒體短訊谷。若果要私密傾偈，請邀請您嘅聯絡人轉用 Signal。</string>
    <string name="ManageGroupActivity_invite_now">即刻邀請</string>
    <string name="ManageGroupActivity_more">更多</string>
    <string name="ManageGroupActivity_add_group_description">加返個谷嘅描述…</string>

    <!-- GroupMentionSettingDialog -->
    <string name="GroupMentionSettingDialog_notify_me_for_mentions">點名講起我嘅時候通知</string>
    <string name="GroupMentionSettingDialog_receive_notifications_when_youre_mentioned_in_muted_chats">當有人喺靜音聊天入面提及你嘅時候，你想唔想收到通知？</string>
    <string name="GroupMentionSettingDialog_always_notify_me">幾時都要通知我</string>
    <string name="GroupMentionSettingDialog_dont_notify_me">唔好通知我</string>

    <!-- ManageProfileFragment -->
    <string name="ManageProfileFragment_profile_name">個人資料名稱</string>
    <string name="ManageProfileFragment_username">使用者名稱</string>
    <string name="ManageProfileFragment_about">關於</string>
    <string name="ManageProfileFragment_write_a_few_words_about_yourself">係咁咦寫返句自介下</string>
    <string name="ManageProfileFragment_your_name">您嘅名稱</string>
    <string name="ManageProfileFragment_your_username">您嘅使用者名稱</string>
    <string name="ManageProfileFragment_failed_to_set_avatar">頭像設定唔到</string>
    <string name="ManageProfileFragment_badges">襟章</string>
    <string name="ManageProfileFragment__edit_photo">改過幅相</string>
    <!-- Snackbar message after creating username -->
    <string name="ManageProfileFragment__username_created">建立咗用戶名稱</string>
    <!-- Snackbar message after copying username -->
    <string name="ManageProfileFragment__username_copied">複製咗用戶名稱</string>
    <!-- Snackbar message after network failure while trying to delete username -->
    <string name="ManageProfileFragment__couldnt_delete_username">刪除唔到用戶名稱。請你遲啲再試過啦。</string>
    <!-- Snackbar message after successful deletion of username -->
    <string name="ManageProfileFragment__username_deleted">刪除咗用戶名稱</string>

    <!-- UsernameOutOfSyncReminder -->
    <!-- Displayed above the conversation list when a user needs to address an issue with their username -->
    <string name="UsernameOutOfSyncReminder__something_went_wrong">你嘅用戶名稱出現問題，唔再指定到你嘅帳戶。你可以嘗試重設或另選一個新嘅用戶名稱。</string>
    <!-- Action text to navigate user to manually fix the issue with their username -->
    <string name="UsernameOutOfSyncReminder__fix_now">立即修復</string>


    <!-- ManageRecipientActivity -->
    <string name="ManageRecipientActivity_no_groups_in_common">無有緣相遇嘅谷</string>
    <plurals name="ManageRecipientActivity_d_groups_in_common">
        <item quantity="other">%1$d 個有緣相遇嘅谷</item>
    </plurals>

    <plurals name="GroupMemberList_invited">
        <item quantity="other">%1$s 已邀請咗 %2$d 人</item>
    </plurals>

    <!-- CustomNotificationsDialogFragment -->
    <string name="CustomNotificationsDialogFragment__custom_notifications">自訂通知</string>
    <string name="CustomNotificationsDialogFragment__messages">訊息</string>
    <string name="CustomNotificationsDialogFragment__use_custom_notifications">使用自訂通知</string>
    <string name="CustomNotificationsDialogFragment__notification_sound">通知響聲</string>
    <string name="CustomNotificationsDialogFragment__vibrate">震動</string>
    <!-- Button text for customizing notification options -->
    <string name="CustomNotificationsDialogFragment__customize">自訂</string>
    <string name="CustomNotificationsDialogFragment__change_sound_and_vibration">更改響聲同震動</string>
    <string name="CustomNotificationsDialogFragment__call_settings">通話設定</string>
    <string name="CustomNotificationsDialogFragment__ringtone">鈴聲</string>
    <string name="CustomNotificationsDialogFragment__default">預設</string>
    <string name="CustomNotificationsDialogFragment__unknown">未知</string>

    <!-- ShareableGroupLinkDialogFragment -->
    <string name="ShareableGroupLinkDialogFragment__group_link">谷拎</string>
    <string name="ShareableGroupLinkDialogFragment__share">分享</string>
    <string name="ShareableGroupLinkDialogFragment__reset_link">重設條拎</string>
    <string name="ShareableGroupLinkDialogFragment__approve_new_members">審批新成員</string>
    <string name="ShareableGroupLinkDialogFragment__require_an_admin_to_approve_new_members_joining_via_the_group_link">以谷拎加入嘅新成員送交話事人審批。</string>
    <string name="ShareableGroupLinkDialogFragment__are_you_sure_you_want_to_reset_the_group_link">您係咪確定要重設條谷拎？人哋將唔再能夠用而家條拎加入呢個谷。</string>

    <!-- GroupLinkShareQrDialogFragment -->
    <string name="GroupLinkShareQrDialogFragment__qr_code">二維碼</string>
    <string name="GroupLinkShareQrDialogFragment__people_who_scan_this_code_will">其他人只要掃一掃呢個碼，就能夠加入您個谷。視乎設定有無開，新成員仍需送交話事人審批。</string>
    <string name="GroupLinkShareQrDialogFragment__share_code">分享二維碼</string>

    <!-- GV2 Invite Revoke confirmation dialog -->
    <string name="InviteRevokeConfirmationDialog_revoke_own_single_invite">您係咪要撤回您先前發畀 %1$s 嘅邀請？</string>
    <plurals name="InviteRevokeConfirmationDialog_revoke_others_invites">
        <item quantity="other">您係咪要撤回 %1$s 先前發出嘅 %2$d 個邀請？</item>
    </plurals>

    <!-- GroupJoinBottomSheetDialogFragment -->
    <string name="GroupJoinBottomSheetDialogFragment_you_are_already_a_member">您已經係成員</string>
    <string name="GroupJoinBottomSheetDialogFragment_join">摻埋我</string>
    <string name="GroupJoinBottomSheetDialogFragment_request_to_join">請求加入</string>
    <string name="GroupJoinBottomSheetDialogFragment_unable_to_join_group_please_try_again_later">加唔到入谷。麻煩陣間再試下啦</string>
    <string name="GroupJoinBottomSheetDialogFragment_encountered_a_network_error">網絡有問題。</string>
    <string name="GroupJoinBottomSheetDialogFragment_this_group_link_is_not_active">呢條谷拎未有生效</string>
    <!-- Title shown when there was an known issue getting group information from a group link -->
    <string name="GroupJoinBottomSheetDialogFragment_cant_join_group">加入唔到個谷</string>
    <!-- Message shown when you try to get information for a group via link but an admin has removed you -->
    <string name="GroupJoinBottomSheetDialogFragment_you_cant_join_this_group_via_the_group_link_because_an_admin_removed_you">你唔可以用群組連結加入呢個群組，因為管理員已經移除咗你。</string>
    <!-- Message shown when you try to get information for a group via link but the link is no longer valid -->
    <string name="GroupJoinBottomSheetDialogFragment_this_group_link_is_no_longer_valid">呢條谷拎已經失效。</string>
    <!-- Title shown when there was an unknown issue getting group information from a group link -->
    <string name="GroupJoinBottomSheetDialogFragment_link_error">條拎發生錯誤</string>
    <!-- Message shown when you try to get information for a group via link but an unknown issue occurred -->
    <string name="GroupJoinBottomSheetDialogFragment_joining_via_this_link_failed_try_joining_again_later">用呢條拎加入嘅時候搞唔掂。陣間再試下加入啦。</string>

    <string name="GroupJoinBottomSheetDialogFragment_direct_join">係咪要加入呢個谷，並且向所有成員分享您嘅名同埋相？</string>
    <string name="GroupJoinBottomSheetDialogFragment_admin_approval_needed">呢個谷嘅話事人要先審批您嘅請求，先可以畀您加入呢個谷。當您請求加入嘅時候，您嘅名同埋相將會向呢個谷嘅成員分享。</string>
    <plurals name="GroupJoinBottomSheetDialogFragment_group_dot_d_members">
        <item quantity="other">谷 · %1$d 位成員</item>
    </plurals>

    <!-- GroupJoinUpdateRequiredBottomSheetDialogFragment -->
    <string name="GroupJoinUpdateRequiredBottomSheetDialogFragment_update_signal_to_use_group_links">更新 Signal 以使用谷拎</string>
    <string name="GroupJoinUpdateRequiredBottomSheetDialogFragment_update_message">您用緊嘅 Signal 版本唔支援呢條谷拎。請更新去最新版本以透過條拎加入呢個谷。</string>
    <string name="GroupJoinUpdateRequiredBottomSheetDialogFragment_update_signal">更新 Signal</string>
    <string name="GroupJoinUpdateRequiredBottomSheetDialogFragment_group_link_is_not_valid">谷拎無效</string>

    <!-- GroupInviteLinkEnableAndShareBottomSheetDialogFragment -->
    <string name="GroupInviteLinkEnableAndShareBottomSheetDialogFragment_invite_friends">誠邀好友</string>
    <string name="GroupInviteLinkEnableAndShareBottomSheetDialogFragment_share_a_link_with_friends_to_let_them_quickly_join_this_group">同好友分享條拎，佢哋加入呢個谷就自然快過閃電。</string>

    <string name="GroupInviteLinkEnableAndShareBottomSheetDialogFragment_enable_and_share_link">啟用並分享條拎</string>
    <string name="GroupInviteLinkEnableAndShareBottomSheetDialogFragment_share_link">分享條拎</string>

    <string name="GroupInviteLinkEnableAndShareBottomSheetDialogFragment_unable_to_enable_group_link_please_try_again_later">啟用唔到谷拎。麻煩陣間再試下啦</string>
    <string name="GroupInviteLinkEnableAndShareBottomSheetDialogFragment_encountered_a_network_error">網絡有問題。</string>
    <string name="GroupInviteLinkEnableAndShareBottomSheetDialogFragment_you_dont_have_the_right_to_enable_group_link">您冇得啟用條谷拎。請麻煩話事人幫手。</string>
    <string name="GroupInviteLinkEnableAndShareBottomSheetDialogFragment_you_are_not_currently_a_member_of_the_group">您目前唔係呢個谷嘅成員。</string>

    <!-- GV2 Request confirmation dialog -->
    <string name="RequestConfirmationDialog_add_s_to_the_group">係咪要加「%1$s」入去個谷度？</string>
    <string name="RequestConfirmationDialog_deny_request_from_s">係咪要拒絕「%1$s」嘅請求？</string>
    <!-- Confirm dialog message shown when deny a group link join request and group link is enabled. -->
    <string name="RequestConfirmationDialog_deny_request_from_s_they_will_not_be_able_to_request">係咪要拒絕「%1$s」嘅請求？佢之後就無得再用條谷拎請求加入呢個谷。</string>
    <string name="RequestConfirmationDialog_add">加入去</string>
    <string name="RequestConfirmationDialog_deny">拒絕</string>

    <!-- ImageEditorHud -->
    <string name="ImageEditorHud_blur_faces">朦朧的臉</string>
    <string name="ImageEditorHud_new_blur_faces_or_draw_anywhere_to_blur">新嘢：朦朧人臉又或隨意造化朦朧之美</string>
    <string name="ImageEditorHud_draw_anywhere_to_blur">隨意造化朦朧之美</string>
    <string name="ImageEditorHud_draw_to_blur_additional_faces_or_areas">隨意畫去朦朧其他人臉或地方</string>

    <!-- InputPanel -->
    <string name="InputPanel_tap_and_hold_to_record_a_voice_message_release_to_send">撳住去錄個語音訊息，鬆手就傳送</string>
    <!-- When editing a message, label shown above the text input field in the composer -->
    <string name="InputPanel_edit_message">編輯訊息</string>

    <!-- InviteActivity -->
    <string name="InviteActivity_share">分享</string>
    <string name="InviteActivity_share_with_contacts">同聯絡人分享</string>
    <string name="InviteActivity_share_via">分享去…</string>

    <string name="InviteActivity_cancel">取消</string>
    <string name="InviteActivity_sending">送緊出去…</string>
    <string name="InviteActivity_invitations_sent">邀請已發送！</string>
    <string name="InviteActivity_invite_to_signal">拉隊嚟 Molly</string>
    <string name="InviteActivity_send_sms">發送短訊 (%1$d)</string>
    <plurals name="InviteActivity_send_sms_invites">
        <item quantity="other">係咪要傳送 %1$d 個邀請短訊？</item>
    </plurals>
    <string name="InviteActivity_lets_switch_to_signal">不如我哋齊齊轉會 Molly: %1$s</string>
    <string name="InviteActivity_no_app_to_share_to">似乎您無 app 用嚟去分享噃。</string>

    <!-- LearnMoreTextView -->
    <string name="LearnMoreTextView_learn_more">講多啲畀我聽</string>

    <string name="SpanUtil__read_more">睇晒全文</string>

    <!-- LongMessageActivity -->
    <string name="LongMessageActivity_unable_to_find_message">搵唔到訊息</string>
    <string name="LongMessageActivity_message_from_s">%1$s 傳嚟嘅訊息</string>
    <string name="LongMessageActivity_your_message">您嘅訊息</string>

    <!-- MessageRetrievalService -->
    <string name="MessageRetrievalService_signal">Molly</string>
    <string name="MessageRetrievalService_background_connection_enabled">背景連線已啟用</string>

    <!-- MediaOverviewActivity -->
    <string name="MediaOverviewActivity_Media">媒體</string>
    <string name="MediaOverviewActivity_Files">檔案</string>
    <string name="MediaOverviewActivity_Audio">聲音</string>
    <string name="MediaOverviewActivity_All">全部</string>
    <plurals name="MediaOverviewActivity_Media_delete_confirm_title">
        <item quantity="other">係咪要刪除揀選嘅項目？</item>
    </plurals>
    <plurals name="MediaOverviewActivity_Media_delete_confirm_message">
        <item quantity="other">咁做嘅話，就會永久刪除揀選咗嗰 %1$d 個檔案㗎喇。任何附加嘅訊息文字亦都會刪除。</item>
    </plurals>
    <string name="MediaOverviewActivity_Media_delete_progress_title">刪除緊</string>
    <string name="MediaOverviewActivity_Media_delete_progress_message">刪除緊啲訊息…</string>
    <string name="MediaOverviewActivity_collecting_attachments">啲附件執返齊埋欄先…</string>
    <string name="MediaOverviewActivity_Sort_by">排序方法</string>
    <string name="MediaOverviewActivity_Newest">最新到最舊</string>
    <string name="MediaOverviewActivity_Oldest">最舊到最新</string>
    <string name="MediaOverviewActivity_Storage_used">掗咗幾多空間</string>
    <string name="MediaOverviewActivity_All_storage_use">所有掗咗嘅空間</string>
    <string name="MediaOverviewActivity_Grid_view_description">一格格顯示</string>
    <string name="MediaOverviewActivity_List_view_description">一行行顯示</string>
    <string name="MediaOverviewActivity_Selected_description">已揀選</string>
    <string name="MediaOverviewActivity_select_all">全部揀晒</string>
    <plurals name="MediaOverviewActivity_save_plural">
        <item quantity="other">儲存</item>
    </plurals>
    <plurals name="MediaOverviewActivity_delete_plural">
        <item quantity="other">刪除</item>
    </plurals>

    <plurals name="MediaOverviewActivity_d_selected_s">
        <item quantity="other">揀選咗 %1$d 個 (%2$s)</item>
    </plurals>
    <string name="MediaOverviewActivity_file">檔案</string>
    <string name="MediaOverviewActivity_audio">聲音</string>
    <string name="MediaOverviewActivity_video">影片</string>
    <string name="MediaOverviewActivity_image">圖片</string>
  <!-- Removed by excludeNonTranslatables <string name="MediaOverviewActivity_detail_line_2_part" translatable="false">%1$s · %2$s</string> -->
  <!-- Removed by excludeNonTranslatables <string name="MediaOverviewActivity_detail_line_3_part" translatable="false">%1$s · %2$s · %3$s</string> -->

    <string name="MediaOverviewActivity_sent_by_s">由 %1$s 傳送</string>
    <string name="MediaOverviewActivity_sent_by_you">由您傳送</string>
    <string name="MediaOverviewActivity_sent_by_s_to_s">由 %1$s 傳送畀 %2$s</string>
    <string name="MediaOverviewActivity_sent_by_you_to_s">由您傳送畀 %1$s</string>

    <!-- Megaphones -->
    <string name="Megaphones_remind_me_later">遲啲先提醒我</string>
    <string name="Megaphones_verify_your_signal_pin">驗證您嘅 Signal PIN 碼</string>
    <string name="Megaphones_well_occasionally_ask_you_to_verify_your_pin">我哋間唔中會問下您個 PIN 碼，等您唔使唔記得。</string>
    <string name="Megaphones_verify_pin">驗證 PIN 碼</string>
    <string name="Megaphones_get_started">開波</string>
    <string name="Megaphones_new_group">全新嘅谷</string>
    <string name="Megaphones_invite_friends">誠邀好友</string>
    <string name="Megaphones_chat_colors">聊天顏色</string>
    <string name="Megaphones_add_a_profile_photo">加入個人檔案相片</string>

    <!-- Title of a bottom sheet to render messages that all quote a specific message -->
    <string name="MessageQuotesBottomSheet_replies">回覆</string>

    <!-- NotificationBarManager -->
    <string name="NotificationBarManager__establishing_signal_call">籌備緊 Signal 通話</string>
    <!-- Temporary notification shown when starting the calling service -->
    <string name="NotificationBarManager__starting_signal_call_service">開始 Molly 通話服務</string>
    <string name="NotificationBarManager__stopping_signal_call_service">停止緊 Molly 通話服務</string>
    <string name="NotificationBarManager__cancel_call">取消通話</string>

    <!-- NotificationsMegaphone -->
    <string name="NotificationsMegaphone_turn_on_notifications">係咪要開啟通知？</string>
    <string name="NotificationsMegaphone_never_miss_a_message">您嘅聯絡人同谷傳過嚟嘅訊息唔再甩漏。</string>
    <string name="NotificationsMegaphone_turn_on">開啟</string>
    <string name="NotificationsMegaphone_not_now">遲啲先啦</string>

    <!-- NotificationMmsMessageRecord -->
    <string name="NotificationMmsMessageRecord_multimedia_message">多媒體訊息</string>
    <string name="NotificationMmsMessageRecord_downloading_mms_message">下載緊多媒體短訊訊息</string>
    <string name="NotificationMmsMessageRecord_error_downloading_mms_message">下載多媒體短訊訊息嘅時候發生錯誤，撳一下再試一次</string>

    <!-- MediaPickerActivity -->
    <string name="MediaPickerActivity__menu_open_camera">開啟相機</string>

    <!-- MediaSendActivity -->
    <string name="MediaSendActivity_camera_unavailable">用唔到相機。</string>

    <!-- MediaRepository -->
    <string name="MediaRepository_all_media">所有多媒體</string>
    <string name="MediaRepository__camera">相機</string>

    <!-- MessageRecord -->
    <string name="MessageRecord_unknown">未知</string>
    <string name="MessageRecord_message_encrypted_with_a_legacy_protocol_version_that_is_no_longer_supported">收到一個訊息，係用已經唔再支援嘅 Signal 舊版本加密嘅。請您叫寄件人更新做最新版本，然之後再傳送一次呢個訊息啦。</string>
    <string name="MessageRecord_left_group">您現已退谷。</string>
    <string name="MessageRecord_you_updated_group">您更新咗呢個谷。</string>
    <string name="MessageRecord_the_group_was_updated">個谷更新咗。</string>
    <!-- Update message shown when placing an outgoing 1:1 voice/audio call and it\'s answered by the other party -->
    <string name="MessageRecord_outgoing_voice_call">打出嘅語音通話</string>
    <!-- Update message shown when placing an outgoing 1:1 video call and it\'s answered by the other party -->
    <string name="MessageRecord_outgoing_video_call">打出去嘅視像通話</string>
    <!-- Update message shown when placing an outgoing 1:1 voice/audio call and it\'s not answered by the other party -->
    <string name="MessageRecord_unanswered_voice_call">未接嘅語音通話</string>
    <!-- Update message shown when placing an outgoing 1:1 video call and it\'s not answered by the other party -->
    <string name="MessageRecord_unanswered_video_call">未接嘅視像通話</string>
    <!-- Update message shown when receiving an incoming 1:1 voice/audio call and it\'s answered -->
    <string name="MessageRecord_incoming_voice_call">語音通話來電</string>
    <!-- Update message shown when receiving an incoming 1:1 video call and answered -->
    <string name="MessageRecord_incoming_video_call">打入嚟嘅視像通話</string>
    <!-- Update message shown when receiving an incoming 1:1 voice/audio call and not answered -->
    <string name="MessageRecord_missed_voice_call">未接嘅語音通話</string>
    <!-- Update message shown when receiving an incoming 1:1 video call and not answered -->
    <string name="MessageRecord_missed_video_call">未接嘅視像通話</string>
    <!-- Update message shown when receiving an incoming 1:1 voice/audio call and explicitly declined -->
    <string name="MessageRecord_you_declined_a_voice_call">你拒絕咗一個語音通話</string>
    <!-- Update message shown when receiving an incoming 1:1 video call and explicitly declined -->
    <string name="MessageRecord_you_declined_a_video_call">你拒絕咗一個視像通話</string>
    <!-- Call update formatter string to place the update message next to a time stamp. e.g., \'Incoming voice call · 11:11am\' -->
    <string name="MessageRecord_call_message_with_date">%1$s · %2$s</string>
    <string name="MessageRecord_s_updated_group">%1$s 已更新呢個谷。</string>
    <string name="MessageRecord_s_joined_signal">%1$s 開咗 Signal 喇！</string>
    <string name="MessageRecord_you_disabled_disappearing_messages">您已停用過眼雲煙訊息。</string>
    <string name="MessageRecord_s_disabled_disappearing_messages">%1$s 已停用過眼雲煙訊息。</string>
    <string name="MessageRecord_you_set_disappearing_message_time_to_s">您已將過眼雲煙訊息倒數限期設定為 %1$s。</string>
    <string name="MessageRecord_s_set_disappearing_message_time_to_s">%1$s 已將過眼雲煙訊息倒數限期設定為 %2$s。</string>
    <string name="MessageRecord_disappearing_message_time_set_to_s">過眼雲煙訊息倒數限期已設定為 %1$s。</string>
    <string name="MessageRecord_this_group_was_updated_to_a_new_group">呢個谷已更新做新版谷。</string>
    <string name="MessageRecord_you_couldnt_be_added_to_the_new_group_and_have_been_invited_to_join">加唔到您入新版谷度，已經邀請咗您加入。</string>
    <string name="MessageRecord_chat_session_refreshed">傾偈階段已經重新整理</string>
    <plurals name="MessageRecord_members_couldnt_be_added_to_the_new_group_and_have_been_invited">
        <item quantity="other">加唔到 %1$s 位成員入新版谷度，已經邀請咗佢哋加入。</item>
    </plurals>

    <plurals name="MessageRecord_members_couldnt_be_added_to_the_new_group_and_have_been_removed">
        <item quantity="other">加唔到 %1$s 位成員入「新版群組」，所以佢哋已經被移除咗。</item>
    </plurals>

    <!-- Profile change updates -->
    <string name="MessageRecord_changed_their_profile_name_to">%1$s 將佢個人資料嘅名轉咗做 %2$s。</string>
    <string name="MessageRecord_changed_their_profile_name_from_to">%1$s 將佢先前個人資料嘅名 %2$s 轉咗做 %3$s。</string>
    <string name="MessageRecord_changed_their_profile">%1$s 轉咗佢嘅個人資料。</string>

    <!-- GV2 specific -->
    <string name="MessageRecord_you_created_the_group">您開咗呢個谷。</string>
    <string name="MessageRecord_group_updated">更新咗呢個谷。</string>
    <string name="MessageRecord_invite_friends_to_this_group">用條谷拎叫晒啲好友加入呢個谷</string>

    <!-- GV2 member additions -->
    <string name="MessageRecord_you_added_s">您已加咗 %1$s 入谷。</string>
    <string name="MessageRecord_s_added_s">%1$s 已加咗 %2$s 入谷。</string>
    <string name="MessageRecord_s_added_you">%1$s 已加咗您入谷。</string>
    <string name="MessageRecord_you_joined_the_group">您已加入呢個谷。</string>
    <string name="MessageRecord_s_joined_the_group">%1$s 已加入呢個谷。</string>

    <!-- GV2 member removals -->
    <string name="MessageRecord_you_removed_s">你移除咗 %1$s。</string>
    <string name="MessageRecord_s_removed_s">%1$s 移除咗 %2$s。</string>
    <string name="MessageRecord_s_removed_you_from_the_group">%1$s 喺群組度移除咗你。</string>
    <string name="MessageRecord_you_left_the_group">您已退谷。</string>
    <string name="MessageRecord_s_left_the_group">%1$s 已退谷。</string>
    <string name="MessageRecord_you_are_no_longer_in_the_group">您已唔再係呢個谷嘅成員。</string>
    <string name="MessageRecord_s_is_no_longer_in_the_group">%1$s 已唔再係呢個谷嘅成員。</string>

    <!-- GV2 role change -->
    <string name="MessageRecord_you_made_s_an_admin">您已擢升 %1$s 為話事人。</string>
    <string name="MessageRecord_s_made_s_an_admin">%1$s 已擢升 %2$s 為話事人。</string>
    <string name="MessageRecord_s_made_you_an_admin">%1$s 已擢升您為話事人。</string>
    <string name="MessageRecord_you_revoked_admin_privileges_from_s">您已免去 %1$s 話事人一職。</string>
    <string name="MessageRecord_s_revoked_your_admin_privileges">%1$s 已免去您話事人一職。</string>
    <string name="MessageRecord_s_revoked_admin_privileges_from_s">%1$s 已免去 %2$s 話事人一職。</string>
    <string name="MessageRecord_s_is_now_an_admin">%1$s 而家已經係話事人。</string>
    <string name="MessageRecord_you_are_now_an_admin">您而家已經係話事人。</string>
    <string name="MessageRecord_s_is_no_longer_an_admin">%1$s 已唔再係話事人。</string>
    <string name="MessageRecord_you_are_no_longer_an_admin">您已唔再係話事人。</string>

    <!-- GV2 invitations -->
    <string name="MessageRecord_you_invited_s_to_the_group">您已邀請 %1$s 加入呢個谷。</string>
    <string name="MessageRecord_s_invited_you_to_the_group">%1$s 已邀請您加入呢個谷。</string>
    <plurals name="MessageRecord_s_invited_members">
        <item quantity="other">%1$s 已邀請 %2$d 人加入呢個谷。</item>
    </plurals>
    <string name="MessageRecord_you_were_invited_to_the_group">您已獲邀加入呢個谷。</string>
    <plurals name="MessageRecord_d_people_were_invited_to_the_group">
        <item quantity="other">%1$d 人已獲邀加入呢個谷。</item>
    </plurals>

    <!-- GV2 invitation revokes -->
    <plurals name="MessageRecord_you_revoked_invites">
        <item quantity="other">您已撤回 %1$d 個入谷嘅邀請。</item>
    </plurals>
    <plurals name="MessageRecord_s_revoked_invites">
        <item quantity="other">%1$s 已撤回 %2$d 個入谷嘅邀請。</item>
    </plurals>
    <string name="MessageRecord_someone_declined_an_invitation_to_the_group">有人已謝絕入谷嘅邀請。</string>
    <string name="MessageRecord_you_declined_the_invitation_to_the_group">您已謝絕入谷嘅邀請。</string>
    <string name="MessageRecord_s_revoked_your_invitation_to_the_group">%1$s 已撤回您嘅入谷邀請。</string>
    <string name="MessageRecord_an_admin_revoked_your_invitation_to_the_group">話事人已撤回您嘅入谷邀請。</string>
    <plurals name="MessageRecord_d_invitations_were_revoked">
        <item quantity="other">%1$d 個入谷邀請已撤回。</item>
    </plurals>

    <!-- GV2 invitation acceptance -->
    <string name="MessageRecord_you_accepted_invite">您已接受入谷嘅邀請。</string>
    <string name="MessageRecord_s_accepted_invite">%1$s 已接受入谷嘅邀請。</string>
    <string name="MessageRecord_you_added_invited_member_s">您加咗獲邀嘅成員 %1$s 入谷。</string>
    <string name="MessageRecord_s_added_invited_member_s">%1$s 加咗獲邀嘅成員 %2$s 入谷。</string>

    <!-- GV2 title change -->
    <string name="MessageRecord_you_changed_the_group_name_to_s">您將個谷嘅名改咗做「%1$s」。</string>
    <string name="MessageRecord_s_changed_the_group_name_to_s">%1$s 將個谷嘅名改咗做「%2$s」。</string>
    <string name="MessageRecord_the_group_name_has_changed_to_s">個谷嘅名而家已改咗做「%1$s」。</string>

    <!-- GV2 description change -->
    <string name="MessageRecord_you_changed_the_group_description">您改咗個谷嘅描述。</string>
    <string name="MessageRecord_s_changed_the_group_description">%1$s 改咗個谷嘅描述。</string>
    <string name="MessageRecord_the_group_description_has_changed">個谷嘅描述而家已改咗。</string>

    <!-- GV2 avatar change -->
    <string name="MessageRecord_you_changed_the_group_avatar">您改咗個谷嘅頭像。</string>
    <string name="MessageRecord_s_changed_the_group_avatar">%1$s 改咗個谷嘅頭像。</string>
    <string name="MessageRecord_the_group_group_avatar_has_been_changed">個谷嘅頭像而家已改咗。</string>

    <!-- GV2 attribute access level change -->
    <string name="MessageRecord_you_changed_who_can_edit_group_info_to_s">您已將邊個可以編輯個谷嘅資訊改為「%1$s」。</string>
    <string name="MessageRecord_s_changed_who_can_edit_group_info_to_s">%1$s 已將邊個可以編輯個谷嘅資訊改為「%2$s」。</string>
    <string name="MessageRecord_who_can_edit_group_info_has_been_changed_to_s">邊個可以編輯個谷嘅資訊，而家已改咗做「%1$s」。</string>

    <!-- GV2 membership access level change -->
    <string name="MessageRecord_you_changed_who_can_edit_group_membership_to_s">您已將邊個可以編輯個谷嘅成員名單改為「%1$s」。</string>
    <string name="MessageRecord_s_changed_who_can_edit_group_membership_to_s">%1$s 已將邊個可以編輯個谷嘅成員名單改為「%2$s」。</string>
    <string name="MessageRecord_who_can_edit_group_membership_has_been_changed_to_s">邊個可以編輯個谷嘅成員名單，而家已改咗做「%1$s」。</string>

    <!-- GV2 announcement group change -->
    <string name="MessageRecord_you_allow_all_members_to_send">您已改咗個谷嘅設定，俾所有成員傳送訊息。</string>
    <string name="MessageRecord_you_allow_only_admins_to_send">您已改咗個谷嘅設定，淨係俾話事人傳送訊息。</string>
    <string name="MessageRecord_s_allow_all_members_to_send">%1$s 已改咗個谷嘅設定，俾所有成員傳送訊息。</string>
    <string name="MessageRecord_s_allow_only_admins_to_send">%1$s 已改咗個谷嘅設定，淨係俾話事人傳送訊息。</string>
    <string name="MessageRecord_allow_all_members_to_send">個谷嘅設定已改咗，俾所有成員傳送訊息。</string>
    <string name="MessageRecord_allow_only_admins_to_send">個谷嘅設定已改咗，淨係俾話事人傳送訊息。</string>

    <!-- GV2 group link invite access level change -->
    <string name="MessageRecord_you_turned_on_the_group_link_with_admin_approval_off">您開啟咗條谷拎，但唔使送交話事人審批。</string>
    <string name="MessageRecord_you_turned_on_the_group_link_with_admin_approval_on">您開啟咗條谷拎，但會送交話事人審批。</string>
    <string name="MessageRecord_you_turned_off_the_group_link">您閂咗條谷拎。</string>
    <string name="MessageRecord_s_turned_on_the_group_link_with_admin_approval_off">%1$s 開啟咗條谷拎，但唔使送交話事人審批。</string>
    <string name="MessageRecord_s_turned_on_the_group_link_with_admin_approval_on">%1$s 開啟咗條谷拎，但會送交話事人審批。</string>
    <string name="MessageRecord_s_turned_off_the_group_link">%1$s 閂咗條谷拎。</string>
    <string name="MessageRecord_the_group_link_has_been_turned_on_with_admin_approval_off">條谷拎而家已開啟咗，唔使送交話事人審批。</string>
    <string name="MessageRecord_the_group_link_has_been_turned_on_with_admin_approval_on">條谷拎而家已開啟咗，但會送交話事人審批。</string>
    <string name="MessageRecord_the_group_link_has_been_turned_off">條谷拎而家已閂咗。</string>
    <string name="MessageRecord_you_turned_off_admin_approval_for_the_group_link">您已為條谷拎省去送交話事人審批。</string>
    <string name="MessageRecord_s_turned_off_admin_approval_for_the_group_link">%1$s 已為條谷拎省去送交話事人審批。</string>
    <string name="MessageRecord_the_admin_approval_for_the_group_link_has_been_turned_off">條谷拎而家已省去送交話事人審批。</string>
    <string name="MessageRecord_you_turned_on_admin_approval_for_the_group_link">您已為條谷拎訂定送交話事人審批。</string>
    <string name="MessageRecord_s_turned_on_admin_approval_for_the_group_link">%1$s 已為條谷拎訂定送交話事人審批。</string>
    <string name="MessageRecord_the_admin_approval_for_the_group_link_has_been_turned_on">條谷拎而家已訂定送交話事人審批。</string>

    <!-- GV2 group link reset -->
    <string name="MessageRecord_you_reset_the_group_link">您重設咗條谷拎。</string>
    <string name="MessageRecord_s_reset_the_group_link">%1$s 重設咗條谷拎。</string>
    <string name="MessageRecord_the_group_link_has_been_reset">條谷拎而家已重設咗。</string>

    <!-- GV2 group link joins -->
    <string name="MessageRecord_you_joined_the_group_via_the_group_link">您透過條谷拎加入咗呢個谷。</string>
    <string name="MessageRecord_s_joined_the_group_via_the_group_link">%1$s 透過條谷拎加入咗呢個谷。</string>

    <!-- GV2 group link requests -->
    <string name="MessageRecord_you_sent_a_request_to_join_the_group">您已發送請求加入呢個谷。</string>
    <string name="MessageRecord_s_requested_to_join_via_the_group_link">%1$s 已用條谷拎請求加入。</string>
    <!-- Update message shown when someone requests to join via group link and cancels the request back to back -->
    <plurals name="MessageRecord_s_requested_and_cancelled_their_request_to_join_via_the_group_link">
        <item quantity="other">%1$s 已用條谷拎請求、然後又撤回 %2$d 個加入嘅請求。</item>
    </plurals>

    <!-- GV2 group link approvals -->
    <string name="MessageRecord_s_approved_your_request_to_join_the_group">%1$s 已批准您加入呢個谷嘅請求。</string>
    <string name="MessageRecord_s_approved_a_request_to_join_the_group_from_s">%1$s 已批准 %2$s 加入呢個谷嘅請求。</string>
    <string name="MessageRecord_you_approved_a_request_to_join_the_group_from_s">您已批准 %1$s 加入呢個谷嘅請求。</string>
    <string name="MessageRecord_your_request_to_join_the_group_has_been_approved">您加入呢個谷嘅請求已獲批。</string>
    <string name="MessageRecord_a_request_to_join_the_group_from_s_has_been_approved">%1$s 加入呢個谷嘅請求已獲批。</string>

    <!-- GV2 group link deny -->
    <string name="MessageRecord_your_request_to_join_the_group_has_been_denied_by_an_admin">您加入呢個谷嘅請求已被話事人叮走。</string>
    <string name="MessageRecord_s_denied_a_request_to_join_the_group_from_s">%1$s 已拒絕 %2$s 加入呢個谷嘅請求。</string>
    <string name="MessageRecord_a_request_to_join_the_group_from_s_has_been_denied">%1$s 加入呢個谷嘅請求已被拒。</string>
    <string name="MessageRecord_you_canceled_your_request_to_join_the_group">您已撤回加入呢個谷嘅請求。</string>
    <string name="MessageRecord_s_canceled_their_request_to_join_the_group">%1$s 已撤回加入呢個谷嘅請求。</string>

    <!-- End of GV2 specific update messages -->

    <string name="MessageRecord_your_safety_number_with_s_has_changed">您同 %1$s 之間嘅安全碼已經郁動過。</string>
    <string name="MessageRecord_you_marked_your_safety_number_with_s_verified">您已剔低話您同 %1$s 之間嘅安全碼驗證咗</string>
    <string name="MessageRecord_you_marked_your_safety_number_with_s_verified_from_another_device">您喺另一部機度已剔低話您同 %1$s 之間嘅安全碼驗證咗</string>
    <string name="MessageRecord_you_marked_your_safety_number_with_s_unverified">您已剔低話您同 %1$s 之間嘅安全碼未驗證</string>
    <string name="MessageRecord_you_marked_your_safety_number_with_s_unverified_from_another_device">您喺另一部機度已剔低話您同 %1$s 之間嘅安全碼未驗證</string>
    <string name="MessageRecord_a_message_from_s_couldnt_be_delivered">有一則 %1$s 發出嘅訊息送達唔到</string>
    <string name="MessageRecord_s_changed_their_phone_number">%1$s 已轉咗新電話冧把。</string>
    <!-- Update item message shown in the release channel when someone is already a sustainer so we ask them if they want to boost. -->
    <string name="MessageRecord_like_this_new_feature_help_support_signal_with_a_one_time_donation">鍾唔鍾意呢個新功能呀？透過單次捐款支持 Signal 啦！</string>
    <!-- Update item message shown when we merge two threads together. First placeholder is a name, second placeholder is a phone number. -->
    <string name="MessageRecord_your_message_history_with_s_and_their_number_s_has_been_merged">你同 %1$s 同埋佢嘅號碼 %2$s 嘅訊息紀錄已經合併。</string>
    <!-- Update item message shown when we merge two threads together and we don\'t know the phone number of the other thread. The placeholder is a person\'s name. -->
    <string name="MessageRecord_your_message_history_with_s_and_another_chat_has_been_merged">你同 %1$s 嘅訊息紀錄同埋另一個同對方嘅聊天已經合併。</string>
    <!-- Update item message shown when you find out a phone number belongs to a person you had a conversation with. First placeholder is a phone number, second placeholder is a name. -->
    <string name="MessageRecord_s_belongs_to_s">%1$s 係屬於 %2$s 嘅</string>
    <!-- Message to notify sender that activate payments request has been sent to the recipient -->
    <string name="MessageRecord_you_sent_request">你向 %1$s 發出咗啟動付款嘅請求</string>
    <!-- Request message from recipient to activate payments -->
    <string name="MessageRecord_wants_you_to_activate_payments">%1$s 想你啟動付款。淨係向你信任嘅人付款。</string>
    <!-- Message to inform user that payments was activated-->
    <string name="MessageRecord_you_activated_payments">你已經啟動咗付款</string>
    <!-- Message to inform sender that recipient can now accept payments -->
    <string name="MessageRecord_can_accept_payments">%1$s 而家可以接受付款</string>

    <!-- Group Calling update messages -->
    <string name="MessageRecord_s_started_a_group_call_s">%1$s 已發起成谷通話 · %2$s</string>
    <string name="MessageRecord_you_started_a_group_call_s">你開始咗一個群組通話 · %1$s</string>
    <string name="MessageRecord_s_is_in_the_group_call_s">%1$s 嚟到成谷通話 · %2$s</string>
    <string name="MessageRecord_you_are_in_the_group_call_s1">您嚟到成谷通話 · %1$s</string>
    <string name="MessageRecord_s_and_s_are_in_the_group_call_s1">%1$s 同 %2$s 嚟到成谷通話 · %3$s</string>
    <string name="MessageRecord_group_call_s">成谷通話 · %1$s</string>

    <string name="MessageRecord_s_started_a_group_call">%1$s 已發起成谷通話</string>
    <string name="MessageRecord_you_started_a_group_call">你開始咗一個群組通話</string>
    <string name="MessageRecord_s_is_in_the_group_call">%1$s 嚟到成谷通話</string>
    <string name="MessageRecord_you_are_in_the_group_call">您嚟到成谷通話</string>
    <string name="MessageRecord_s_and_s_are_in_the_group_call">%1$s 同 %2$s 嚟到成谷通話</string>
    <string name="MessageRecord_group_call">成谷通話</string>

    <string name="MessageRecord_you">您</string>

    <plurals name="MessageRecord_s_s_and_d_others_are_in_the_group_call_s">
        <item quantity="other">%1$s、%2$s 同其餘 %3$d 人嚟到成谷通話 · %4$s</item>
    </plurals>

    <plurals name="MessageRecord_s_s_and_d_others_are_in_the_group_call">
        <item quantity="other">%1$s、%2$s 同其餘 %3$d 人嚟到成谷通話</item>
    </plurals>

    <!-- In-conversation update message to indicate that the current contact is sms only and will need to migrate to signal to continue the conversation in signal. -->
    <string name="MessageRecord__you_will_no_longer_be_able_to_send_sms_messages_from_signal_soon">你就快唔可以再喺 Signal 傳送短訊喇。邀請 %1$s 加入 Signal 繼續你哋嘅對話。</string>
    <!-- In-conversation update message to indicate that the current contact is sms only and will need to migrate to signal to continue the conversation in signal. -->
    <string name="MessageRecord__you_can_no_longer_send_sms_messages_in_signal">你冇得再喺 Molly 傳送短訊喇。邀請 %1$s 加入 Molly 繼續你哋嘅對話。</string>
    <!-- Body for quote when message being quoted is an in-app payment message -->
    <string name="MessageRecord__payment_s">付款：%1$s</string>

    <!-- MessageRequestBottomView -->
    <string name="MessageRequestBottomView_accept">接受</string>
    <string name="MessageRequestBottomView_continue">繼續</string>
    <string name="MessageRequestBottomView_delete">刪除</string>
    <string name="MessageRequestBottomView_block">封鎖</string>
    <string name="MessageRequestBottomView_unblock">解除封鎖</string>
    <!-- Text explaining a message request from someone you\'ve removed before -->
    <string name="MessageRequestBottomView_do_you_want_to_let_s_message_you_you_removed_them_before">你係咪想俾 %1$s 傳送訊息俾你，同埋同佢分享你嘅名同相呀？你之前已經移除咗呢個人。</string>
    <string name="MessageRequestBottomView_do_you_want_to_let_s_message_you_they_wont_know_youve_seen_their_messages_until_you_accept">您肯唔肯俾 %1$s 發訊息畀您，並同佢分享您嘅名同相？您話䎺之前，佢都唔會知您睇過佢個訊息嘅。</string>
    <!-- Shown in message request flow. Describes what will happen if you unblock a Signal user -->
    <string name="MessageRequestBottomView_do_you_want_to_let_s_message_you_wont_receive_any_messages_until_you_unblock_them">你係咪想俾 %1$s 傳送訊息俾你，同埋同佢分享你嘅名同相？喺解除封鎖之前，你都唔會收到對方嘅任何訊息。</string>
    <!-- Shown in message request flow. Describes what will happen if you unblock an SMS user -->
    <string name="MessageRequestBottomView_do_you_want_to_let_s_message_you_wont_receive_any_messages_until_you_unblock_them_SMS">你係咪想俾 %1$s 傳送訊息俾你？喺解除封鎖之前，你都唔會收到對方嘅任何訊息。</string>
    <string name="MessageRequestBottomView_get_updates_and_news_from_s_you_wont_receive_any_updates_until_you_unblock_them">你係咪想接收 %1$s 嘅更新資訊同最新消息？喺解除封鎖之前，你都唔會收到對方嘅任何更新資訊。</string>
    <string name="MessageRequestBottomView_continue_your_conversation_with_this_group_and_share_your_name_and_photo">係咪要繼續同呢個谷傾偈，並向個谷嘅所有成員分享您嘅名同相？</string>
    <string name="MessageRequestBottomView_upgrade_this_group_to_activate_new_features">升級呢個谷以啟用新功能，例如 @點名講 同埋個谷嘅話事人功能。呢個谷入面未有分享佢嘅名或相嘅成員將會獲邀加入。</string>
    <string name="MessageRequestBottomView_this_legacy_group_can_no_longer_be_used">呢個舊版谷冇得繼續用，因為太大喇。谷嘅人數上限係 %1$d 人。</string>
    <string name="MessageRequestBottomView_continue_your_conversation_with_s_and_share_your_name_and_photo">係咪要繼續同 %1$s 傾偈，同埋同佢分享你嘅名同相？</string>
    <string name="MessageRequestBottomView_do_you_want_to_join_this_group_they_wont_know_youve_seen_their_messages_until_you_accept">係咪要加入呢個谷，並同個谷嘅所有成員分享您嘅名同相？您話䎺之前，佢哋都唔會知您睇過個訊息嘅。</string>
    <string name="MessageRequestBottomView_do_you_want_to_join_this_group_you_wont_see_their_messages">係咪要加入呢個群組，同群組成員分享你嘅名同相呀？你需要同意咗，先可以睇到佢哋嘅訊息。</string>
    <string name="MessageRequestBottomView_join_this_group_they_wont_know_youve_seen_their_messages_until_you_accept">係咪要加入呢個谷？您話䎺之前，佢哋都唔會知您睇過個訊息嘅。</string>
    <string name="MessageRequestBottomView_unblock_this_group_and_share_your_name_and_photo_with_its_members">你係咪要解除封鎖呢個群組，並且同呢個群組嘅所有成員分享你嘅名同相？喺解除封鎖之前，你都唔會收到佢哋嘅任何訊息。</string>
  <!-- Removed by excludeNonTranslatables <string name="MessageRequestBottomView_legacy_learn_more_url" translatable="false">https://support.signal.org/hc/articles/360007459591</string> -->
    <string name="MessageRequestProfileView_view">睇下</string>
    <string name="MessageRequestProfileView_member_of_one_group">係 %1$s 嘅成員</string>
    <string name="MessageRequestProfileView_member_of_two_groups">係 %1$s 同 %2$s 嘅成員</string>
    <string name="MessageRequestProfileView_member_of_many_groups">係 %1$s、%2$s 同 %3$s 嘅成員</string>
    <plurals name="MessageRequestProfileView_members">
        <item quantity="other">%1$d 位成員</item>
    </plurals>
    <!-- Describes the number of members in a group. The string MessageRequestProfileView_invited is nested in the parentheses. -->
    <plurals name="MessageRequestProfileView_members_and_invited">
        <item quantity="other">%1$d 位成員 (%2$s)</item>
    </plurals>
    <!-- Describes the number of people invited to a group. Nested inside of the string MessageRequestProfileView_members_and_invited -->
    <plurals name="MessageRequestProfileView_invited">
        <item quantity="other">+%1$d 位獲邀</item>
    </plurals>
    <plurals name="MessageRequestProfileView_member_of_d_additional_groups">
        <item quantity="other">其餘 %1$d 個谷</item>
    </plurals>

    <!-- PassphraseChangeActivity -->
    <string name="PassphraseChangeActivity_passphrases_dont_match_exclamation">兩次所打嘅密碼有出入噃！</string>
    <string name="PassphraseChangeActivity_incorrect_old_passphrase_exclamation">舊密碼唔啱！</string>
    <string name="PassphraseChangeActivity_enter_new_passphrase_exclamation">新密碼未打！</string>

    <!-- DeviceProvisioningActivity -->
    <string name="DeviceProvisioningActivity_link_this_device">係咪要連結呢部機？</string>
    <string name="DeviceProvisioningActivity_continue">繼續</string>

    <string name="DeviceProvisioningActivity_content_intro">呢部機將會可以</string>
    <string name="DeviceProvisioningActivity_content_bullets">
        • 睇晒您所有嘅訊息 \n• 以您嘅名義傳送訊息
    </string>
    <string name="DeviceProvisioningActivity_content_progress_title">連結緊部機</string>
    <string name="DeviceProvisioningActivity_content_progress_content">連結緊部新機…</string>
    <string name="DeviceProvisioningActivity_content_progress_success">部機已核准！</string>
    <string name="DeviceProvisioningActivity_content_progress_no_device">乜嘢機都搵唔到。</string>
    <string name="DeviceProvisioningActivity_content_progress_network_error">網絡問題。</string>
    <string name="DeviceProvisioningActivity_content_progress_key_error">二維碼無效。</string>
    <string name="DeviceProvisioningActivity_sorry_you_have_too_many_devices_linked_already">抱歉，您已經連結咗太多部機喇，您剷咁啲先啦</string>
    <string name="DeviceActivity_sorry_this_is_not_a_valid_device_link_qr_code">抱歉，呢個唔係有效嘅裝置連結二維碼。</string>
    <string name="DeviceProvisioningActivity_link_a_signal_device">係咪要連結一部 Signal 嘅機？</string>
    <string name="DeviceProvisioningActivity_it_looks_like_youre_trying_to_link_a_signal_device_using_a_3rd_party_scanner">您似乎用緊第三方嘅掃描程式去連結一部裝有 Signal 嘅機。為咗令您得到保障，請喺 Signal 度再掃一次嗰個碼啦。</string>

    <string name="DeviceActivity_signal_needs_the_camera_permission_in_order_to_scan_a_qr_code">Molly 要攞「相機」權限，先可以掃到二維碼，但權限已被永久拒絕。請到呢個 app 嘅應用程式設定，揀選「權限」，然後啟用「相機」。</string>
    <string name="DeviceActivity_unable_to_scan_a_qr_code_without_the_camera_permission">冇「相機」權限冇得掃二維碼</string>

    <!-- OutdatedBuildReminder -->
    <string name="OutdatedBuildReminder_update_now">即刻更新</string>
    <string name="OutdatedBuildReminder_your_version_of_signal_will_expire_today">呢個版本嘅 Signal 今日到期㗎喇。請更新去最新嘅版本。</string>
    <plurals name="OutdatedBuildReminder_your_version_of_signal_will_expire_in_n_days">
        <item quantity="other">呢個版本嘅 Signal %1$d 日後到期㗎喇。請更新去最新嘅版本。</item>
    </plurals>

    <!-- PassphrasePromptActivity -->
    <string name="PassphrasePromptActivity_enter_passphrase">輸入密碼</string>
    <string name="PassphrasePromptActivity_watermark_content_description">Molly 嘜頭</string>
    <string name="PassphrasePromptActivity_ok_button_content_description">提交密碼</string>
    <string name="PassphrasePromptActivity_invalid_passphrase_exclamation">密碼無效！</string>
    <string name="PassphrasePromptActivity_unlock_signal">解鎖 Molly</string>
    <string name="PassphrasePromptActivity_signal_android_lock_screen">Molly Android - 鎖定畫面</string>

    <!-- PlacePickerActivity -->
    <string name="PlacePickerActivity_title">地圖</string>

    <string name="PlacePickerActivity_drop_pin">指出位置</string>
    <string name="PlacePickerActivity_accept_address">係呢個地址嘞</string>

    <!-- PlayServicesProblemFragment -->
    <string name="PlayServicesProblemFragment_the_version_of_google_play_services_you_have_installed_is_not_functioning">您安裝咗嘅呢個 Google Play 服務版本未能正確運作。請重新安裝 Google Play 服務，然後再試一次啦。</string>

    <!-- PinRestoreEntryFragment -->
    <string name="PinRestoreEntryFragment_incorrect_pin">PIN 碼唔啱</string>
    <string name="PinRestoreEntryFragment_skip_pin_entry">係咪要飛過唔打 PIN 碼？</string>
    <string name="PinRestoreEntryFragment_need_help">有冇啲咩幫到您？</string>
    <string name="PinRestoreEntryFragment_your_pin_is_a_d_digit_code">您個 PIN 碼係一個 %1$d+ 位數嘅代碼，佢喺建立嘅時候係由您一手決定嘅，可以係純數目字，又或者係數目字加英文字母混合。\n\n若然您唔記得咗自己個 PIN 碼，您整過個新嘅都得。咁您就可以註冊同使用您嘅帳戶，但係您就會冇咗先前儲存落嘅一啲設定，例如話您嘅個人資料資訊。</string>
    <string name="PinRestoreEntryFragment_if_you_cant_remember_your_pin">若然您唔記得咗自己個 PIN 碼，您整過個新嘅都得。咁您就可以註冊同使用您嘅帳戶，但係您就會冇咗先前儲存落嘅一啲設定，例如話您嘅個人資料資訊。</string>
    <string name="PinRestoreEntryFragment_create_new_pin">建立新嘅 PIN 碼</string>
    <string name="PinRestoreEntryFragment_contact_support">聯絡支援</string>
    <string name="PinRestoreEntryFragment_cancel">取消</string>
    <string name="PinRestoreEntryFragment_skip">飛過</string>
    <plurals name="PinRestoreEntryFragment_you_have_d_attempt_remaining">
        <item quantity="other">您仲可以試多 %1$d 次。如果用晒畀您嘅機會，都撞唔啱您先前整落嗰個 PIN 碼，您整過個新嘅都得。咁您就可以註冊同使用您嘅帳戶，但係您就會冇咗先前儲存落嘅一啲設定，例如話您嘅個人資料資訊。</item>
    </plurals>
    <string name="PinRestoreEntryFragment_signal_registration_need_help_with_pin">Signal 註冊 - Android 版 PIN 碼需要幫手</string>

    <!-- PinRestoreLockedFragment -->
    <string name="PinRestoreLockedFragment_create_your_pin">建立您嘅 PIN 碼</string>
    <string name="PinRestoreLockedFragment_youve_run_out_of_pin_guesses">撞返啱個 PIN 碼嘅機會畀您用晒喇，但係您仍然可以整過個新嘅，以便繼續用返您個 Signal 帳戶。為確保您嘅私隱同保安，您嘅帳戶會新簇簇咁還原，先前儲存落嘅任何個人資料資訊或者設定將會冇得留低。</string>
    <string name="PinRestoreLockedFragment_create_new_pin">建立新嘅 PIN 碼</string>
  <!-- Removed by excludeNonTranslatables <string name="PinRestoreLockedFragment_learn_more_url" translatable="false">https://support.signal.org/hc/articles/360007059792</string> -->

    <!-- Dialog button text indicating user wishes to send an sms code isntead of skipping it -->
    <string name="ReRegisterWithPinFragment_send_sms_code">傳送 SMS 碼</string>
    <!-- Email subject used when user contacts support about an issue with the reregister flow. -->
    <string name="ReRegisterWithPinFragment_support_email_subject">Signal 註冊 — 幫助 Android 用戶重新註冊 PIN 碼</string>
    <!-- Dialog message shown in reregister flow when tapping a informational button to to learn about pins or contact support for help -->
    <string name="ReRegisterWithPinFragment_need_help_local">PIN 碼係由你建立嘅 %1$d 位數以上嘅密碼，可以由數字或英文字母組合而成。\n\n如果你唔記得咗你嘅 PIN 碼，你可以建立一個新嘅 PIN 碼。</string>
    <!-- Dialog message shown in reregister flow when user requests to skip this flow and return to the normal flow -->
    <string name="ReRegisterWithPinFragment_skip_local">如果你唔記得咗你嘅 PIN 碼，你可以建立一個新嘅 PIN 碼。</string>
    <!-- Dialog message shown in reregister flow when user uses up all of their guesses for their pin and we are going to move on -->
    <string name="ReRegisterWithPinFragment_out_of_guesses_local">你嘅 PIN 碼猜測次數已用完，但你可以透過重新建立 PIN 碼，繼續使用你嘅 Signal 帳戶。</string>

    <!-- PinOptOutDialog -->
    <string name="PinOptOutDialog_warning">警告</string>
    <string name="PinOptOutDialog_if_you_disable_the_pin_you_will_lose_all_data">如果你停用 PIN 碼，當你重新註冊 Signal 而又冇手動備份同還原嘅話，所有資料就會冇晒。停用 PIN 期間唔可以開啟註冊鎖定。</string>
    <string name="PinOptOutDialog_disable_pin">停用 PIN 碼</string>

    <!-- RatingManager -->
    <string name="RatingManager_rate_this_app">幫呢個 app 評分</string>
    <string name="RatingManager_if_you_enjoy_using_this_app_please_take_a_moment">如果您鍾意用呢個 app，想阻您一陣幫我哋評個分。</string>
    <string name="RatingManager_rate_now">立即評分！</string>
    <string name="RatingManager_no_thanks">唔使喇，唔該晒</string>
    <string name="RatingManager_later">遲啲先啦</string>

    <!-- ReactionsBottomSheetDialogFragment -->
    <string name="ReactionsBottomSheetDialogFragment_all">全部 · %1$d</string>

    <!-- ReactionsConversationView -->
    <string name="ReactionsConversationView_plus">+%1$d</string>

    <!-- ReactionsRecipientAdapter -->
    <string name="ReactionsRecipientAdapter_you">您</string>

    <!-- RecaptchaRequiredBottomSheetFragment -->
    <string name="RecaptchaRequiredBottomSheetFragment_verify_to_continue_messaging">驗證完先再繼續發訊息</string>
    <string name="RecaptchaRequiredBottomSheetFragment_to_help_prevent_spam_on_signal">為協助 Molly 打擊垃圾訊息，請先完成驗證。</string>
    <string name="RecaptchaRequiredBottomSheetFragment_after_verifying_you_can_continue_messaging">驗證完之後，您就可以繼續發訊息。先前閘住嘅訊息會自動發送返出去。</string>

    <!-- Recipient -->
    <string name="Recipient_you">您</string>
    <!-- Name of recipient representing user\'s \'My Story\' -->
    <string name="Recipient_my_story">我嘅是日花生</string>
    <!-- Name of recipient for a call link without a name -->
    <string name="Recipient_signal_call">Molly 通話</string>

    <!-- RecipientPreferencesActivity -->
    <string name="RecipientPreferenceActivity_block">封鎖</string>
    <string name="RecipientPreferenceActivity_unblock">解除封鎖</string>

    <!-- RecipientProvider -->

    <!-- RedPhone -->
    <string name="RedPhone_answering">接聽緊…</string>
    <string name="RedPhone_ending_call">收緊線…</string>
    <string name="RedPhone_ringing">喺對面唥緊鐘…</string>
    <string name="RedPhone_busy">佔線</string>
    <string name="RedPhone_recipient_unavailable">對方未能接聽</string>
    <string name="RedPhone_network_failed">網絡唔得掂！</string>
    <string name="RedPhone_number_not_registered">個冧把未有註冊！</string>
    <string name="RedPhone_the_number_you_dialed_does_not_support_secure_voice">您所打嘅冧把唔支援安全語音！</string>
    <string name="RedPhone_got_it">明白</string>

    <!-- Valentine\'s Day Megaphone -->
    <!-- Title text for the Valentine\'s Day donation megaphone. The placeholder will always be a heart emoji. Needs to be a placeholder for Android reasons. -->
    <!-- Body text for the Valentine\'s Day donation megaphone. -->

    <!-- WebRtcCallActivity -->
    <string name="WebRtcCallActivity__tap_here_to_turn_on_your_video">撳一下呢度去開啟您嘅視像</string>
    <string name="WebRtcCallActivity__to_call_s_signal_needs_access_to_your_camera">要同 %1$s 通話嘅話，Molly 需要存取您部機嘅相機</string>
    <string name="WebRtcCallActivity__signal_s">Molly %1$s</string>
    <string name="WebRtcCallActivity__calling">打緊出去…</string>
    <!-- Call status shown when an active call was disconnected (e.g., network hiccup) and is trying to reconnect -->
    <string name="WebRtcCallActivity__reconnecting">重新連緊線…</string>
    <!-- Title for dialog warning about lacking bluetooth permissions during a call -->
    <string name="WebRtcCallActivity__bluetooth_permission_denied">藍牙權限被拒</string>
    <!-- Message for dialog warning about lacking bluetooth permissions during a call and references the permission needed by name -->
    <string name="WebRtcCallActivity__please_enable_the_nearby_devices_permission_to_use_bluetooth_during_a_call">請啟用「附近裝置」權限，先可以喺通話中使用藍牙。</string>
    <!-- Positive action for bluetooth warning dialog to open settings -->
    <string name="WebRtcCallActivity__open_settings">打開設定</string>
    <!-- Negative action for bluetooth warning dialog to dismiss dialog -->
    <string name="WebRtcCallActivity__not_now">遲啲先啦</string>
    <!-- Title for dialog to approve all requests -->
    <plurals name="WebRtcCallActivity__approve_d_requests">
        <item quantity="other">批准 %1$d 個請求？</item>
    </plurals>
    <!-- Positive action for call link approve all dialog -->
    <string name="WebRtcCallActivity__approve_all">全部批准</string>
    <!-- Message for dialog to approve all requests -->
    <plurals name="WebRtcCallActivity__d_people_will_be_added_to_the_call">
        <item quantity="other">系統會將 %1$d 個人加入通話。</item>
    </plurals>
    <!-- Title for dialog to deny all requests -->
    <plurals name="WebRtcCallActivity__deny_d_requests">
        <item quantity="other">拒絕 %1$d 個請求？</item>
    </plurals>
    <!-- Message for dialog to deny all requests -->
    <plurals name="WebRtcCallActivity__d_people_will_not_be_added_to_the_call">
        <item quantity="other">系統會將 %1$d 個人拒絕加入通話。</item>
    </plurals>
    <!-- Positive action for call link deny all dialog -->
    <string name="WebRtcCallActivity__deny_all">全部拒絕</string>
    <!-- Displayed in call status when users are pending -->
    <plurals name="WebRtcCallActivity__d_people_waiting">
        <item quantity="other">%1$d 個人等緊</item>
    </plurals>
    <!-- Displayed in call status during call link when no users are pending -->
    <plurals name="WebRtcCallActivity__d_people">
        <item quantity="other">%1$d 個人</item>
    </plurals>
    <!-- Title of dialog displayed when a user\'s join request is denied for call link entry -->
    <string name="WebRtcCallActivity__join_request_denied">加入請求已被拒絕</string>
    <!-- Message of dialog displayed when a user\'s join request is denied for call link entry -->
    <string name="WebRtcCallActivity__your_request_to_join_this_call_has_been_denied">你嘅加入通話請求已被拒絕。</string>
    <!-- Title of dialog displayed when a user is removed from a call link -->
    <string name="WebRtcCallActivity__removed_from_call">喺通話度移除</string>
    <!-- Message of dialog displayed when a user is removed from a call link -->
    <string name="WebRtcCallActivity__someone_has_removed_you_from_the_call">有人已經喺通話度移除咗你。</string>

    <!-- WebRtcCallView -->
    <string name="WebRtcCallView__signal_call">Signal 通話</string>
    <string name="WebRtcCallView__signal_video_call">Signal 視像通話</string>
    <string name="WebRtcCallView__start_call">開始通話</string>
    <string name="WebRtcCallView__join_call">加入通話</string>
    <string name="WebRtcCallView__call_is_full">通話已滿座</string>
    <string name="WebRtcCallView__the_maximum_number_of_d_participants_has_been_Reached_for_this_call">呢次通話已經頂到盡 %1$d 位參與者爆晒棚。陣間再試下啦。</string>
    <string name="WebRtcCallView__your_video_is_off">您閂咗視像</string>
    <string name="WebRtcCallView__reconnecting">重新連緊線…</string>
    <string name="WebRtcCallView__joining">加入緊…</string>
    <string name="WebRtcCallView__disconnected">線已斷</string>
    <!-- Utilized in the lobby before joining a call link -->
    <string name="WebRtcCallView__signal_call_link">Signal 通話連結</string>
    <!-- Warning displayed when entering a call via a link -->
    <string name="WebRtcCallView__anyone_who_joins">透過連結加入呢個通話嘅人都會睇到你個名、相同電話號碼。</string>
    <!-- Displayed on the call screen as the status when waiting to be let into a call link by an admin -->
    <string name="WebRtcCallView__waiting_to_be_let_in">等緊入去…</string>

    <string name="WebRtcCallView__signal_will_ring_s">Signal 將會向 %1$s 唥鐘</string>
    <string name="WebRtcCallView__signal_will_ring_s_and_s">Signal 將會向 %1$s 同 %2$s 唥鐘</string>
    <plurals name="WebRtcCallView__signal_will_ring_s_s_and_d_others">
        <item quantity="other">Signal 將會向 %1$s、%2$s 同其餘 %3$d 人唥鐘</item>
    </plurals>

    <string name="WebRtcCallView__s_will_be_notified">%1$s 將會收到通知</string>
    <string name="WebRtcCallView__s_and_s_will_be_notified">%1$s 同 %2$s 將會收到通知</string>
    <plurals name="WebRtcCallView__s_s_and_d_others_will_be_notified">
        <item quantity="other">%1$s、%2$s 同其餘 %3$d 人將會收到通知</item>
    </plurals>

    <string name="WebRtcCallView__ringing_s">喺 %1$s 嗰邊唥緊鐘</string>
    <string name="WebRtcCallView__ringing_s_and_s">喺 %1$s 同 %2$s 嗰邊唥緊鐘</string>
    <plurals name="WebRtcCallView__ringing_s_s_and_d_others">
        <item quantity="other">喺 %1$s、%2$s 同其餘 %3$d 人嗰邊唥緊鐘</item>
    </plurals>

    <string name="WebRtcCallView__s_is_calling_you">%1$s 打緊畀您</string>
    <string name="WebRtcCallView__s_is_calling_you_and_s">%1$s 打緊畀您同 %2$s</string>
    <string name="WebRtcCallView__s_is_calling_you_s_and_s">%1$s 打緊畀您、%2$s 同 %3$s</string>
    <plurals name="WebRtcCallView__s_is_calling_you_s_s_and_d_others">
        <item quantity="other">%1$s 打緊畀您、%2$s、%3$s 同其餘 %4$d 人</item>
    </plurals>

    <string name="WebRtcCallView__no_one_else_is_here">仲未有人喺度</string>
    <string name="WebRtcCallView__s_is_in_this_call">%1$s 嚟到呢次通話</string>
    <string name="WebRtcCallView__s_are_in_this_call">%1$s嚟到呢次通話</string>
    <string name="WebRtcCallView__s_and_s_are_in_this_call">%1$s 同 %2$s 嚟到呢次通話</string>

    <plurals name="WebRtcCallView__s_s_and_d_others_are_in_this_call">
        <item quantity="other">%1$s、%2$s 同其餘 %3$d 人嚟到呢次通話</item>
    </plurals>

    <!-- Toggle content description for toggling camera direction  -->
    <string name="WebRtcCallView__toggle_camera_direction">切換鏡頭方向</string>
    <!-- Toggle content description for toggling audio output  -->
    <string name="WebRtcCallView__toggle_speaker">切換揚聲器</string>
    <!-- Toggle content description for toggling camera state  -->
    <string name="WebRtcCallView__toggle_camera">切換相機狀態</string>
    <!-- Toggle content description for toggling mute state  -->
    <string name="WebRtcCallView__toggle_mute">切換靜音狀態</string>
    <!-- Content description for end-call button -->
    <string name="WebRtcCallView__end_call">收線</string>

    <!-- Error message when the developer added a button in the wrong place. -->
    <string name="WebRtcAudioOutputToggleButton_fragment_activity_error">用戶介面發生錯誤。請向開發人員回報。</string>
    <!-- Error message when the user is trying to change audio outputs but none are present. -->
    <string name="WebRtcAudioOutputToggleButton_no_eligible_audio_i_o_detected">偵測唔到有效嘅音訊輸入/輸出。</string>
    <!-- A text description of the bluetooth icon, used for accessibility. -->
    <string name="WebRtcAudioOutputBottomSheet__bluetooth_icon_content_description">代表藍牙裝置嘅圖示。</string>
    <!-- A text description of the headset icon, used for accessibility. -->
    <string name="WebRtcAudioOutputBottomSheet__headset_icon_content_description">代表有線耳機嘅圖示。</string>
    <!-- A text description of the speaker icon, used for accessibility. -->
    <string name="WebRtcAudioOutputBottomSheet__speaker_icon_content_description">代表免提電話嘅圖示。</string>
    <!-- A text description of the earpiece icon, used for accessibility. -->
    <string name="WebRtcAudioOutputBottomSheet__earpiece_icon_content_description">代表裝置耳機嘅圖示。</string>

    <!-- CallParticipantsListDialog -->
    <plurals name="CallParticipantsListDialog_in_this_call_d_people">
        <item quantity="other">嚟到呢次通話 · %1$d 人</item>
    </plurals>

    <!-- CallParticipantView -->
    <string name="CallParticipantView__s_is_blocked">封鎖咗 %1$s</string>
    <string name="CallParticipantView__more_info">講多啲嚟聽下</string>
    <string name="CallParticipantView__you_wont_receive_their_audio_or_video">您唔會收到人哋嘅聲音或者畫面，人哋都唔會收到您嘅聲畫。</string>
    <string name="CallParticipantView__cant_receive_audio_video_from_s">收唔到 %1$s 嘅聲同畫</string>
    <string name="CallParticipantView__cant_receive_audio_and_video_from_s">收唔到 %1$s 嘅聲同畫</string>
    <string name="CallParticipantView__this_may_be_Because_they_have_not_verified_your_safety_number_change">可能係因為佢哋冇驗證你嘅安全碼變更、佢哋部裝置有問題，又或者佢哋封鎖咗你。</string>

    <!-- CallToastPopupWindow -->
    <string name="CallToastPopupWindow__swipe_to_view_screen_share">滑動去睇畫面分享</string>

    <!-- ProxyBottomSheetFragment -->
    <string name="ProxyBottomSheetFragment_proxy_server">代理伺服器</string>
    <string name="ProxyBottomSheetFragment_proxy_address">代理伺服器位址</string>
    <string name="ProxyBottomSheetFragment_do_you_want_to_use_this_proxy_address">您係咪要用呢個代理伺服器位址？</string>
    <string name="ProxyBottomSheetFragment_use_proxy">用代理伺服器</string>
    <string name="ProxyBottomSheetFragment_successfully_connected_to_proxy">成功連咗線去代理伺服器。</string>

    <!-- RecaptchaProofActivity -->
    <string name="RecaptchaProofActivity_failed_to_submit">提交唔到</string>
    <string name="RecaptchaProofActivity_complete_verification">完成驗證</string>

    <!-- RegistrationActivity -->
    <string name="RegistrationActivity_select_your_country">揀選您嘅國家</string>
    <string name="RegistrationActivity_you_must_specify_your_country_code">您必須指定您嘅 國家代碼
    </string>
    <string name="RegistrationActivity_please_enter_a_valid_phone_number_to_register">請輸入一個有效嘅電話冧把去註冊。</string>
    <string name="RegistrationActivity_invalid_number">冧把唔啱</string>
    <string name="RegistrationActivity_the_number_you_specified_s_is_invalid">您指定嘅 冧把 (%1$s) 唔啱噃。
    </string>

    <!-- Dialog title shown when registering and we want to verify they entered the correct number before proceeding. -->
    <string name="RegistrationActivity_phone_number_verification_dialog_title">以下嘅手機號碼係咪正確？</string>
    <!-- Dialog title shown when re-registering and skip sms flow failed or was aborted and now need perform additional verification via sms and warn about carrier charges -->
    <string name="RegistrationActivity_additional_verification_required">需要額外驗證</string>
    <!-- Dialog message shown when we need to verify sms and carrier rates may apply. -->
    <string name="RegistrationActivity_a_verification_code_will_be_sent_to_this_number">驗證碼會傳送到呢個號碼。電訊商可能會收取費用。</string>
    <string name="RegistrationActivity_you_will_receive_a_call_to_verify_this_number">有個電話會打畀您，去驗證呢個冧把。</string>
    <string name="RegistrationActivity_edit_number">改過個冧把</string>
    <string name="RegistrationActivity_missing_google_play_services">冇安到 Google Play 服務</string>
    <string name="RegistrationActivity_this_device_is_missing_google_play_services">呢部機欠奉 Google Play 服務。您仍然可以用 Molly，但係咁嘅狀況底下可能有損效能，亦無咁可靠。\n\n若然您唔係專業玩家，又唔係用緊售後自灌嘅 Android ROM，抑或覺得當中有啲嘢搞錯咗，請聯絡 support@molly.im 協助您排難解紛。</string>
    <string name="RegistrationActivity_i_understand">我明白</string>
    <string name="RegistrationActivity_play_services_error">Play 服務錯誤</string>
    <string name="RegistrationActivity_google_play_services_is_updating_or_unavailable">Google Play 服務一係更新緊，一係暫時用唔到。請您再試下啦。</string>
    <string name="RegistrationActivity_terms_and_privacy">使用條款同私隱政策</string>
    <string name="RegistrationActivity_signal_needs_access_to_your_contacts_and_media_in_order_to_connect_with_friends">Signal 要攞聯絡人同埋多媒體檔案權限，等您可以同好友連繫同埋傳送訊息。您嘅聯絡人會用 Signal 嘅私密聯絡人探索嚟上載，即係話會經點對點加密，唔會畀 Signal 服務睇到。</string>
    <string name="RegistrationActivity_signal_needs_access_to_your_contacts_in_order_to_connect_with_friends">Signal 要攞聯絡人權限，等您可以同好友連繫。您嘅聯絡人會用 Signal 嘅私密聯絡人探索嚟上載，即係話會經點對點加密，唔會畀 Signal 服務睇到。</string>
    <string name="RegistrationActivity_rate_limited_to_service">呢個冧把試過註冊太多次喇。請您晏啲再試下啦。</string>
    <!--    During registration, if the user attempts (and fails) to register, we display this error message with a number of minutes timer they are allowed to try again.-->
    <string name="RegistrationActivity_rate_limited_to_try_again">你已經嘗試用呢個手機號碼註冊太多次喇，請你喺 %1$s 後再試。</string>
    <string name="RegistrationActivity_unable_to_connect_to_service">無法連線到服務。請檢查下網絡連線，然後再試下啦。</string>
    <!-- A description text for an alert dialog when the entered phone number is not eligible for a verification SMS. -->
    <string name="RegistrationActivity_we_couldnt_send_you_a_verification_code">我哋冇辦法透過短訊傳送驗證碼俾你。試吓改用語音通話接收驗證碼啦。</string>
    <!-- Generic error when the app is unable to request an SMS code for an unknown reason. -->
    <string name="RegistrationActivity_unable_to_request_verification_code">驗證碼要求失敗。請檢查你嘅網絡連線，然後再試多次啦。</string>
    <string name="RegistrationActivity_non_standard_number_format">非標準冧把格式</string>
    <string name="RegistrationActivity_the_number_you_entered_appears_to_be_a_non_standard">您打嗰個冧把 (%1$s) 似乎唔係標準格式。\n\n您係咪話 %2$s？</string>
    <string name="RegistrationActivity_signal_android_phone_number_format">Molly Android - 電話冧把格式</string>
    <!--    Small "toast" notification to the user confirming that they have requested a new code via voice call.-->
    <string name="RegistrationActivity_call_requested">請求咗打畀您</string>
    <!--    Small "toast" notification to the user confirming that they have requested a new code via SMS.-->
    <string name="RegistrationActivity_sms_requested">已要求 SMS 短訊</string>
    <!--    Small "toast" notification to the user confirming that they have requested a new code (through an unspecified channel).-->
    <string name="RegistrationActivity_code_requested">已要求驗證碼</string>
    <plurals name="RegistrationActivity_debug_log_hint">
        <item quantity="other">仲差 %1$d 步，就可以提交除錯記錄檔喇。</item>
    </plurals>
    <string name="RegistrationActivity_we_need_to_verify_that_youre_human">我哋需要驗證下您係真有其人。</string>
    <!-- Button label to trigger a phone call to provide the registration code, in lieu of an SMS code -->
    <string name="RegistrationActivity_voice_call">語音通話</string>
    <!-- Dialog button to cancel the pending action and return to the previous state. -->
    <string name="RegistrationActivity_cancel">取消</string>
    <string name="RegistrationActivity_next">下一步</string>
    <string name="RegistrationActivity_continue">繼續</string>
    <string name="RegistrationActivity_take_privacy_with_you_be_yourself_in_every_message">讓私隱與您同在。\n每封訊息都做返自己、講人話。</string>
    <!-- Title of registration screen when asking for the users phone number -->
    <string name="RegistrationActivity_phone_number">手機號碼</string>
    <!-- Subtitle of registration screen when asking for the users phone number -->
    <string name="RegistrationActivity_enter_your_phone_number_to_get_started">請輸入你嘅手機號碼嚟開始使用。</string>
    <string name="RegistrationActivity_enter_the_code_we_sent_to_s">請輸入剛才發送到 %1$s 嘅代碼</string>

    <string name="RegistrationActivity_phone_number_description">電話冧把</string>
    <string name="RegistrationActivity_country_code_description">國碼</string>
    <string name="RegistrationActivity_call">通話</string>
    <string name="RegistrationActivity_verification_code">驗證碼</string>
    <string name="RegistrationActivity_resend_code">重新發送代碼</string>
    <!--    A title for a bottom sheet dialog offering to help a user having trouble entering their verification code.-->
    <string name="RegistrationActivity_support_bottom_sheet_title">註冊時出現問題﹖</string>
    <!--    A list of suggestions to try for a user having trouble entering their verification code.-->
    <string name="RegistrationActivity_support_bottom_sheet_body_suggestions">• 確認你嘅手機有流動網絡訊號嚟接收 SMS 或來電⏎ • 確認你嘅手機號碼可以接收來電⏎ • 檢查你輸入嘅手機號碼係咪正確。</string>
    <!--    A call to action for a user having trouble entering the verification to seek further help. -->
    <string name="RegistrationActivity_support_bottom_sheet_body_call_to_action">如果需要更多資訊，請你跟住呢啲疑難排解步驟去做，又或者聯絡支援</string>
    <!--    A clickable piece of text that will take the user to our website with additional suggestions.-->
    <string name="RegistrationActivity_support_bottom_sheet_cta_troubleshooting_steps_substring">呢啲疑難排解步驟</string>
    <!--    A clickable piece of text that will pre-fill a request for support email in the user\'s email app.-->
    <string name="RegistrationActivity_support_bottom_sheet_cta_contact_support_substring">聯絡支援</string>

    <!-- RegistrationLockV2Dialog -->
    <string name="RegistrationLockV2Dialog_turn_on_registration_lock">係咪要開啟註冊鎖？</string>
    <string name="RegistrationLockV2Dialog_turn_off_registration_lock">係咪要閂咗註冊鎖？</string>
    <string name="RegistrationLockV2Dialog_if_you_forget_your_signal_pin_when_registering_again">當您重新註冊 Signal 嘅時候，若果您唔記得咗您嘅 Signal PIN 碼，您個帳戶將會凍結 7 日，暫時唔用得住。</string>
    <string name="RegistrationLockV2Dialog_turn_on">開啟</string>
    <string name="RegistrationLockV2Dialog_turn_off">關閉</string>

    <!-- RevealableMessageView -->
    <string name="RevealableMessageView_view_photo">睇下張相</string>
    <string name="RevealableMessageView_view_video">睇下條片</string>
    <string name="RevealableMessageView_viewed">已睇過</string>
    <string name="RevealableMessageView_media">媒體</string>

    <!-- Search -->
    <string name="SearchFragment_no_results">搵唔到同「%1$s」相關嘅嘢</string>

    <!-- ShakeToReport -->
  <!-- Removed by excludeNonTranslatables <string name="ShakeToReport_shake_detected" translatable="false">Shake detected</string> -->
  <!-- Removed by excludeNonTranslatables <string name="ShakeToReport_submit_debug_log" translatable="false">Submit debug log?</string> -->
  <!-- Removed by excludeNonTranslatables <string name="ShakeToReport_submit" translatable="false">Submit</string> -->
  <!-- Removed by excludeNonTranslatables <string name="ShakeToReport_failed_to_submit" translatable="false">Failed to submit :(</string> -->
  <!-- Removed by excludeNonTranslatables <string name="ShakeToReport_success" translatable="false">Success!</string> -->
  <!-- Removed by excludeNonTranslatables <string name="ShakeToReport_share" translatable="false">Share</string> -->

    <!-- SharedContactDetailsActivity -->
    <string name="SharedContactDetailsActivity_add_to_contacts">加入去聯絡人</string>
    <string name="SharedContactDetailsActivity_invite_to_signal">拉隊嚟 Molly</string>
    <string name="SharedContactDetailsActivity_signal_message">Signal 訊息</string>
    <string name="SharedContactDetailsActivity_signal_call">Signal 通話</string>

    <!-- SharedContactView -->
    <string name="SharedContactView_add_to_contacts">加入去聯絡人</string>
    <string name="SharedContactView_invite_to_signal">拉隊嚟 Molly</string>
    <string name="SharedContactView_message">Signal 訊息</string>

    <!-- SignalBottomActionBar -->
    <string name="SignalBottomActionBar_more">更多</string>

    <!-- SignalPinReminders -->
    <string name="SignalPinReminders_well_remind_you_again_later">PIN 碼驗證好。我哋遲啲再提您吖。</string>
    <string name="SignalPinReminders_well_remind_you_again_tomorrow">PIN 碼驗證好。我哋聽日再提您吖。</string>
    <string name="SignalPinReminders_well_remind_you_again_in_a_few_days">PIN 碼驗證好。我哋過幾日再提您吖。</string>
    <string name="SignalPinReminders_well_remind_you_again_in_a_week">PIN 碼驗證好。我哋隔一星期再提您吖。</string>
    <string name="SignalPinReminders_well_remind_you_again_in_a_couple_weeks">PIN 碼驗證好。我哋隔一兩個星期再提您吖。</string>
    <string name="SignalPinReminders_well_remind_you_again_in_a_month">PIN 碼驗證好。我哋隔一個月再提您吖。</string>

    <!-- Slide -->
    <string name="Slide_image">圖片</string>
    <string name="Slide_sticker">貼圖</string>
    <string name="Slide_audio">聲音</string>
    <string name="Slide_video">影片</string>

    <!-- SmsMessageRecord -->
    <string name="SmsMessageRecord_secure_session_reset">您已重設安全對話。</string>
    <string name="SmsMessageRecord_secure_session_reset_s">%1$s 已重設安全對話。</string>
    <string name="SmsMessageRecord_duplicate_message">重複嘅訊息。</string>

    <!-- StickerManagementActivity -->
    <string name="StickerManagementActivity_stickers">貼圖</string>

    <!-- StickerManagementAdapter -->
    <string name="StickerManagementAdapter_installed_stickers">裝咗嘅貼圖包</string>
    <string name="StickerManagementAdapter_stickers_you_received">收到嘅貼圖包</string>
    <string name="StickerManagementAdapter_signal_artist_series">Signal 畫家系列</string>
    <string name="StickerManagementAdapter_no_stickers_installed">未裝任何貼圖</string>
    <string name="StickerManagementAdapter_stickers_from_incoming_messages_will_appear_here">人哋畀您嘅訊息入面嘅貼圖會擺喺呢度</string>
    <string name="StickerManagementAdapter_untitled">無題</string>
    <string name="StickerManagementAdapter_unknown">未知</string>

    <!-- StickerPackPreviewActivity -->
    <string name="StickerPackPreviewActivity_untitled">無題</string>
    <string name="StickerPackPreviewActivity_unknown">未知</string>
    <string name="StickerPackPreviewActivity_install">安裝</string>
    <!-- Label for a button that, if pressed, will uninstall the sticker pack that is currently being previewed. -->
    <string name="StickerPackPreviewActivity_remove">解除安裝</string>
    <string name="StickerPackPreviewActivity_stickers">貼圖</string>
    <string name="StickerPackPreviewActivity_failed_to_load_sticker_pack">載入唔到貼圖包</string>

    <!-- SubmitDebugLogActivity -->
    <string name="SubmitDebugLogActivity_edit">有嘢改</string>
    <string name="SubmitDebugLogActivity_done">搞掂</string>
    <!-- Menu option to save a debug log file to disk. -->
    <string name="SubmitDebugLogActivity_save">儲存</string>
    <!-- Error that is show in a toast when we fail to save a debug log file to disk. -->
    <string name="SubmitDebugLogActivity_failed_to_save">儲存唔到</string>
    <!-- Toast that is show to notify that we have saved the debug log file to disk. -->
    <string name="SubmitDebugLogActivity_save_complete">儲存完成</string>
    <string name="SubmitDebugLogActivity_tap_a_line_to_delete_it">撳一下就可以剷走嗰一行</string>
    <string name="SubmitDebugLogActivity_submit">提交</string>
    <string name="SubmitDebugLogActivity_failed_to_submit_logs">提交唔到記錄檔</string>
    <string name="SubmitDebugLogActivity_success">成功！</string>
    <string name="SubmitDebugLogActivity_copy_this_url_and_add_it_to_your_issue">請複製呢個 URL，然後擺埋落去您個問題報告或者支援電郵度吖：\n\n<b>%1$s</b></string>
    <string name="SubmitDebugLogActivity_share">分享</string>
    <string name="SubmitDebugLogActivity_this_log_will_be_posted_publicly_online_for_contributors">下低呢個記錄檔將會公開擺上網，畀有心貢獻嘅人睇到。您可以自己睇一次先，上載嘅話先至撳掣。</string>

    <!-- SupportEmailUtil -->
  <!-- Removed by excludeNonTranslatables <string name="SupportEmailUtil_support_email" translatable="false">support@molly.im</string> -->
    <string name="SupportEmailUtil_filter">篩選：</string>
    <string name="SupportEmailUtil_device_info">部機嘅資訊：</string>
    <string name="SupportEmailUtil_android_version">Android 版本：</string>
    <string name="SupportEmailUtil_signal_version">Molly 版本：</string>
    <string name="SupportEmailUtil_signal_package">Molly 套件：</string>
    <string name="SupportEmailUtil_registration_lock">註冊鎖：</string>
    <string name="SupportEmailUtil_locale">語系：</string>

    <!-- ThreadRecord -->
    <string name="ThreadRecord_group_updated">個谷已更新</string>
    <string name="ThreadRecord_left_the_group">已退谷</string>
    <string name="ThreadRecord_secure_session_reset">安全對話已重設。</string>
    <string name="ThreadRecord_draft">草稿:</string>
    <string name="ThreadRecord_media_message">多媒體檔案訊息</string>
    <string name="ThreadRecord_sticker">貼圖</string>
    <string name="ThreadRecord_view_once_photo">流聲掠影相片</string>
    <string name="ThreadRecord_view_once_video">流聲掠影影片</string>
    <string name="ThreadRecord_view_once_media">流聲掠影多媒體檔案</string>
    <string name="ThreadRecord_this_message_was_deleted">呢個訊息已被刪除。</string>
    <string name="ThreadRecord_you_deleted_this_message">你刪除咗呢個訊息。</string>
    <!-- Displayed in the notification when the user sends a request to activate payments -->
    <string name="ThreadRecord_you_sent_request">你發出咗啟動付款嘅請求</string>
    <!-- Displayed in the notification when the recipient wants to activate payments -->
    <string name="ThreadRecord_wants_you_to_activate_payments">%1$s 想你啟動付款</string>
    <!-- Displayed in the notification when the user activates payments -->
    <string name="ThreadRecord_you_activated_payments">你已經啟動咗付款</string>
    <!-- Displayed in the notification when the recipient can accept payments -->
    <string name="ThreadRecord_can_accept_payments">%1$s 而家可以接受付款</string>
    <string name="ThreadRecord_s_is_on_signal">%1$s 開咗 Signal 喇！</string>
    <string name="ThreadRecord_disappearing_messages_disabled">過眼雲煙訊息已停用</string>
    <string name="ThreadRecord_disappearing_message_time_updated_to_s">過眼雲煙訊息倒數已設定為 %1$s</string>
    <string name="ThreadRecord_safety_number_changed">安全碼已經郁動過</string>
    <string name="ThreadRecord_your_safety_number_with_s_has_changed">您同 %1$s 之間嘅安全碼已經郁動過。</string>
    <string name="ThreadRecord_you_marked_verified">您剔低話驗證咗</string>
    <string name="ThreadRecord_you_marked_unverified">您剔低話未驗證</string>
    <string name="ThreadRecord_message_could_not_be_processed">訊息處理唔到</string>
    <string name="ThreadRecord_delivery_issue">送遞有問題</string>
    <string name="ThreadRecord_message_request">訊息請求</string>
    <!-- Thread preview for a recipient that has been hidden -->
    <string name="ThreadRecord_hidden_recipient">你已經隠藏咗呢個人。如果宜家傳送訊息俾佢嘅話，佢就會重新加返入你嘅聯絡人清單。</string>
    <string name="ThreadRecord_photo">相</string>
    <string name="ThreadRecord_gif">GIF</string>
    <string name="ThreadRecord_voice_message">語音訊息</string>
    <string name="ThreadRecord_file">檔案</string>
    <string name="ThreadRecord_video">影片</string>
    <string name="ThreadRecord_chat_session_refreshed">傾偈階段已經重新整理</string>
    <!-- Displayed in the notification when the user is sent a gift -->
    <string name="ThreadRecord__s_donated_for_you">%1$s 代表你作出咗捐款</string>
    <!-- Displayed in the notification when the user sends a gift -->
    <string name="ThreadRecord__you_donated_for_s">你代表 %1$s 作出咗捐款</string>
    <!-- Displayed in the notification when the user has opened a received gift -->
    <string name="ThreadRecord__you_redeemed_a_badge">你兌換咗一個徽章</string>
    <!-- Displayed in the conversation list when someone reacted to your story -->
    <string name="ThreadRecord__reacted_s_to_your_story">對你嘅限時動態傳送咗 %1$s 心情回應</string>
    <!-- Displayed in the conversation list when you reacted to someone\'s story -->
    <string name="ThreadRecord__reacted_s_to_their_story">對佢嘅限時動態傳送咗 %1$s 心情回應</string>
    <!-- Displayed in the conversation list when your most recent message is a payment to or from the person the conversation is with -->
    <string name="ThreadRecord_payment">付款</string>
    <!-- Displayed in the conversation list when your only message in a conversation is a scheduled send. -->
    <string name="ThreadRecord_scheduled_message">已排程訊息</string>
    <!--  Displayed in the conversation list when your message history has been merged -->
    <string name="ThreadRecord_message_history_has_been_merged">你嘅訊息紀錄已經合併</string>
    <!--  Displayed in the conversation list when identities have been merged. The first placeholder is a phone number, and the second is a person\'s name -->
    <string name="ThreadRecord_s_belongs_to_s">%1$s 係 %2$s 嘅手機號碼</string>

    <!-- UpdateApkReadyListener -->
    <string name="UpdateApkReadyListener_Signal_update">Molly 更新</string>
    <string name="UpdateApkReadyListener_a_new_version_of_signal_is_available_tap_to_update">Molly 出咗新版本喇，撳一下以更新</string>

    <!-- UntrustedSendDialog -->
    <string name="UntrustedSendDialog_send_message">係咪要傳送訊息？</string>
    <string name="UntrustedSendDialog_send">傳送</string>

    <!-- UnverifiedSendDialog -->
    <string name="UnverifiedSendDialog_send_message">係咪要傳送訊息？</string>
    <string name="UnverifiedSendDialog_send">傳送</string>

    <!-- UsernameEditFragment -->
    <!-- Toolbar title when entering from registration -->
    <string name="UsernameEditFragment__add_a_username">新增用戶名稱</string>
    <!-- Instructional text at the top of the username edit screen -->
    <string name="UsernameEditFragment__choose_your_username">選擇你嘅用戶名稱</string>
    <string name="UsernameEditFragment_username">使用者名稱</string>
    <string name="UsernameEditFragment_delete">刪除</string>
    <string name="UsernameEditFragment_successfully_removed_username">成功移除咗用戶名稱。</string>
    <string name="UsernameEditFragment_encountered_a_network_error">網絡有問題。</string>
    <string name="UsernameEditFragment_this_username_is_taken">呢個使用者名稱已經畀人用咗喇。</string>
    <string name="UsernameEditFragment_usernames_can_only_include">使用者名稱只可以用 a–Z、0–9 同底線符號。</string>
    <string name="UsernameEditFragment_usernames_cannot_begin_with_a_number">使用者名稱冇得用數目字開頭。</string>
    <string name="UsernameEditFragment_username_is_invalid">使用者名稱無效。</string>
    <string name="UsernameEditFragment_usernames_must_be_between_a_and_b_characters">使用者名稱一定要係 %1$d 至 %2$d 個字元之間。</string>
    <!-- Explanation about what usernames provide -->
    <string name="UsernameEditFragment__usernames_let_others_message">用戶名稱可以俾其他人唔使用你個電話號碼搜尋，都可以傳送訊息俾你。系統會將用戶名稱同一組數字配對，咁就可以幫你嘅地址保密。</string>
    <!-- Dialog title for explanation about numbers at the end of the username -->
    <string name="UsernameEditFragment__what_is_this_number">呢個號碼係咩嚟？</string>
    <string name="UsernameEditFragment__these_digits_help_keep">呢組數字可以將你嘅用戶名稱保密，以免你受到無謂嘅訊息滋擾。請你淨係同你想同佢通訊嘅聯絡人同埋群組分享你嘅用戶名稱。如果你改咗個用戶名稱，就會收到一組新嘅數字。</string>
    <!-- Button to allow user to skip -->
    <string name="UsernameEditFragment__skip">飛過</string>
    <!-- Content description for done button -->
    <string name="UsernameEditFragment__done">搞掂</string>

    <plurals name="UserNotificationMigrationJob_d_contacts_are_on_signal">
        <item quantity="other">%1$d 位聯絡人開咗 Signal 喇！</item>
    </plurals>

    <!-- UsernameShareBottomSheet -->
    <!-- Explanation of what the sheet enables the user to do -->
    <string name="UsernameShareBottomSheet__copy_or_share_a_username_link">複製或者分享用戶名稱連結</string>

    <!-- VerifyIdentityActivity -->
    <string name="VerifyIdentityActivity_your_contact_is_running_a_newer_version_of_Signal">您嘅聯絡人用緊新啲版本嘅 Signal，二維碼格式唔相容。請您更新咗先對比。</string>
    <string name="VerifyIdentityActivity_the_scanned_qr_code_is_not_a_correctly_formatted_safety_number">掃描嘅二維碼唔係正確格式嘅安全碼驗證碼。請試下再掃一次啦。</string>
    <string name="VerifyIdentityActivity_share_safety_number_via">將安全碼分享去…</string>
    <string name="VerifyIdentityActivity_our_signal_safety_number">我哋嘅 Signal 安全碼：</string>
    <string name="VerifyIdentityActivity_no_app_to_share_to">似乎您無 app 用嚟去分享噃。</string>
    <string name="VerifyIdentityActivity_no_safety_number_to_compare_was_found_in_the_clipboard">喺剪貼簿入面搵唔到安全碼去做比較</string>
    <string name="VerifyIdentityActivity_signal_needs_the_camera_permission_in_order_to_scan_a_qr_code_but_it_has_been_permanently_denied">Molly 要攞「相機」權限，先可以掃到二維碼，但權限已被永久拒絕。請到呢個 app 嘅應用程式設定，揀選「權限」，然後啟用「相機」。</string>
    <string name="VerifyIdentityActivity_unable_to_scan_qr_code_without_camera_permission">冇「相機」權限冇得掃二維碼</string>
    <string name="VerifyIdentityActivity_you_must_first_exchange_messages_in_order_to_view">您要先交流過訊息，先可以睇到 %1$s 嘅安全碼。</string>
    <!-- Dialog message explaining to user they must exchange messages first to create a safety number -->
    <string name="VerifyIdentityActivity_dialog_exchange_messages_to_create_safety_number_message">你同對方互相傳送訊息之後，系統就會幫你建立一個同佢嘅安全碼。</string>
    <!-- Confirmation option for dialog explaining to user they must exchange messages first to create a safety number  -->
    <string name="VerifyIdentityActivity_dialog_exchange_messages_to_create_safety_number_ok">確定</string>
    <!-- Learn more option for dialog explaining to user they must exchange messages first to create a safety number  -->
    <string name="VerifyIdentityActivity_dialog_exchange_messages_to_create_safety_number_learn_more">了解詳情</string>
    <!-- Confirmation button on scan result dialogs -->
    <string name="VerifyDisplayFragment__scan_result_dialog_ok">確定</string>

    <!-- ViewOnceMessageActivity -->
  <!-- Removed by excludeNonTranslatables <string name="ViewOnceMessageActivity_video_duration" translatable="false">%1$02d:%2$02d</string> -->

    <!-- AudioView -->
  <!-- Removed by excludeNonTranslatables <string name="AudioView_duration" translatable="false">%1$d:%2$02d</string> -->

    <!-- MessageDisplayHelper -->
    <string name="MessageDisplayHelper_message_encrypted_for_non_existing_session">訊息所屬嘅加密階段唔存在</string>

    <!-- MmsMessageRecord -->
    <string name="MmsMessageRecord_bad_encrypted_mms_message">加密嘅多媒體短訊訊息軭咗</string>
    <string name="MmsMessageRecord_mms_message_encrypted_for_non_existing_session">多媒體短訊訊息所屬嘅加密階段唔存在</string>

    <!-- MuteDialog -->
    <string name="MuteDialog_mute_notifications">將通知較做靜音</string>

    <!-- KeyCachingService -->
    <string name="KeyCachingService_signal_passphrase_cached">撳一下開啟。</string>
    <string name="KeyCachingService_passphrase_cached">Molly 已經解鎖</string>
    <string name="KeyCachingService_lock">鎖定 Molly</string>

    <!-- MediaPreviewActivity -->
    <string name="MediaPreviewActivity_you">您</string>
    <string name="MediaPreviewActivity_unssuported_media_type">唔支援呢類多媒體</string>
    <string name="MediaPreviewActivity_draft">草稿</string>
    <string name="MediaPreviewActivity_signal_needs_the_storage_permission_in_order_to_write_to_external_storage_but_it_has_been_permanently_denied">Molly 要攞「儲存裝置」權限，先可以儲存到外置儲存裝置，但權限已被永久拒絕。請到呢個 app 嘅應用程式設定，揀選「權限」，然後啟用「儲存裝置」。</string>
    <string name="MediaPreviewActivity_unable_to_write_to_external_storage_without_permission">冇權限冇得儲存到外置儲存裝置</string>
    <string name="MediaPreviewActivity_media_delete_confirmation_title">係咪要刪除訊息？</string>
    <string name="MediaPreviewActivity_media_delete_confirmation_message">咁做嘅話，呢個訊息就會永久刪除㗎喇。</string>
    <string name="MediaPreviewActivity_s_to_s">%1$s 畀 %2$s</string>
    <!-- All media preview title when viewing media send by you to another recipient (allows changing of \'You\' based on context) -->
    <string name="MediaPreviewActivity_you_to_s">您畀 %1$s</string>
    <!-- All media preview title when viewing media sent by another recipient to you (allows changing of \'You\' based on context) -->
    <string name="MediaPreviewActivity_s_to_you">%1$s 畀您</string>
    <string name="MediaPreviewActivity_media_no_longer_available">多媒體檔案已經冇咗。</string>
    <!-- Notifying the user that the device has encountered a technical issue and is unable to render a video. -->
    <string name="MediaPreviewActivity_unable_to_play_media">播放唔到媒體。</string>
    <string name="MediaPreviewActivity_error_finding_message">尋找訊息嗰陣發生錯誤。</string>
    <string name="MediaPreviewActivity_cant_find_an_app_able_to_share_this_media">搵唔到一個可以分享呢個媒體檔案嘅 app。</string>
    <string name="MediaPreviewActivity_dismiss_due_to_error">關閉</string>
    <string name="MediaPreviewFragment_edit_media_error">媒體錯誤</string>
    <!-- This is displayed as a toast notification when we encounter an error deleting a message, including potentially on other people\'s devices -->
    <string name="MediaPreviewFragment_media_delete_error">刪除訊息嗰陣發生錯誤，訊息可能仍然存在</string>
    <!-- A suffix to be attached to truncated captions that the user may tap onto to view the entire text caption -->
    <string name="MediaPreviewFragment_read_more_overflow_text">睇埋佢</string>

    <!-- MessageNotifier -->
    <!-- Text shown in a system notification that is used to summarize your notification. The first placeholder is a pluralized string that describes how many messages (e.g. "3 messages"), and the second placeholder is a pluralized string that describes the number of unique chats those message appear in (e.g. "2 chats"). -->
    <string name="MessageNotifier_s_in_s">%2$s 入面嘅 %1$s</string>
    <!-- Text shown in a system notification that is used to summary how many messages you received. -->
    <plurals name="MessageNotifier_d_messages">
        <item quantity="other">%1$d 個訊息</item>
    </plurals>
    <!-- Text shown in a system notification that is used to summary how many chats have new messages. -->
    <plurals name="MessageNotifier_d_chats">
        <item quantity="other">%1$d 聊天</item>
    </plurals>
    <string name="MessageNotifier_most_recent_from_s">最新來自：%1$s</string>
    <string name="MessageNotifier_locked_message">訊息已上鎖</string>
    <string name="MessageNotifier_message_delivery_failed">訊息送遞唔到。</string>
    <!-- Shown in a notification when a story the user tries to send fails to be sent -->
    <string name="MessageNotifier_story_delivery_failed">限時動態發送失敗</string>
    <!-- Shown as notification title for when a notification about a story sent to a group story %1$s replaced with the group name -->
    <string name="MessageNotifier_group_story_title">你發送俾 %1$s</string>
    <string name="MessageNotifier_failed_to_deliver_message">送遞唔到訊息。</string>
    <string name="MessageNotifier_error_delivering_message">送遞訊息嘅時候發生錯誤。</string>
    <string name="MessageNotifier_message_delivery_paused">訊息送遞已暫止。</string>
    <string name="MessageNotifier_verify_to_continue_messaging_on_signal">驗證完先再繼續喺 Molly 發訊息。</string>
    <string name="MessageNotifier_mark_all_as_read">全部剔低話睇咗</string>
    <string name="MessageNotifier_mark_read">剔低話睇咗</string>
    <string name="MessageNotifier_turn_off_these_notifications">閂咗呢啲通知</string>
    <string name="MessageNotifier_view_once_photo">流聲掠影相片</string>
    <string name="MessageNotifier_view_once_video">流聲掠影影片</string>
    <string name="MessageNotifier_reply">回覆</string>
    <string name="MessageNotifier_signal_message">Signal 訊息</string>
    <string name="MessageNotifier_contact_message">%1$s %2$s</string>
    <string name="MessageNotifier_unknown_contact_message">聯絡人</string>
    <string name="MessageNotifier_reacted_s_to_s">傳送咗 %1$s 心情回應：「%2$s」。</string>
    <string name="MessageNotifier_reacted_s_to_your_video">對你嘅影片傳送咗 %1$s 心情回應。</string>
    <string name="MessageNotifier_reacted_s_to_your_image">對你嘅圖片傳送咗 %1$s 心情回應。</string>
    <string name="MessageNotifier_reacted_s_to_your_gif">對你嘅 GIF 傳送咗 %1$s 心情回應。</string>
    <string name="MessageNotifier_reacted_s_to_your_file">對你嘅檔案傳送咗 %1$s 心情回應。</string>
    <string name="MessageNotifier_reacted_s_to_your_audio">對你嘅音訊傳送咗 %1$s 心情回應。</string>
    <string name="MessageNotifier_reacted_s_to_your_view_once_media">對你嘅「閱後即毀」媒體檔案傳送咗 %1$s 心情回應。</string>
    <!-- Body of notification shown to user when someone they sent a payment to reacts to it. Placeholder is the emoji used in the reaction. -->
    <string name="MessageNotifier_reacted_s_to_your_payment">對你嘅付款傳送咗 %1$s 心情回應。</string>
    <string name="MessageNotifier_reacted_s_to_your_sticker">對你嘅貼圖傳送咗 %1$s 心情回應。</string>
    <string name="MessageNotifier_this_message_was_deleted">呢個訊息已被刪除。</string>

    <string name="TurnOffContactJoinedNotificationsActivity__turn_off_contact_joined_signal">係咪要閂咗聯絡人加入 Signal 嘅通知？您可以喺 Signal &gt; 設定 &gt; 通知 度再啟用返。</string>

    <!-- TurnOnNotificationsBottomSheet -->
    <!-- Title for sheet explaining how to turn on app notifications -->
    <string name="TurnOnNotificationsBottomSheet__turn_on_notifications">開啟通知</string>
    <!-- Subtitle  for sheet explaining how to turn on app notifications -->
    <string name="TurnOnNotificationsBottomSheet__to_receive_notifications">如果想接收新訊息通知：</string>
    <!-- Sheet step 1  for sheet explaining how to turn on app notifications-->
    <string name="TurnOnNotificationsBottomSheet__1_tap_settings_below">1. 喺下面㩒一下「設定」</string>
    <!-- Sheet step 2 with placeholder which will be replaced with an image of a toggle  for sheet explaining how to turn on app notifications -->
    <string name="TurnOnNotificationsBottomSheet__2_s_turn_on_notifications">2. %1$s 開啟通知</string>
    <!-- Label for button at the bottom of the sheet which opens system app notification settings for sheet explaining how to turn on app notifications -->
    <string name="TurnOnNotificationsBottomSheet__settings">設定</string>

    <!-- Notification Channels -->
    <string name="NotificationChannel_channel_messages">訊息</string>
    <string name="NotificationChannel_calls">通話</string>
    <string name="NotificationChannel_failures">唔掂檔</string>
    <string name="NotificationChannel_backups">備份</string>
    <string name="NotificationChannel_locked_status">上鎖狀態</string>
    <string name="NotificationChannel_app_updates">App 有更新</string>
    <string name="NotificationChannel_other">其他</string>
    <string name="NotificationChannel_group_chats">傾偈</string>
    <string name="NotificationChannel_missing_display_name">未知</string>
    <string name="NotificationChannel_voice_notes">語音筆記</string>
    <string name="NotificationChannel_contact_joined_signal">聯絡人開咗 Signal</string>
    <string name="NotificationChannels__no_activity_available_to_open_notification_channel_settings">無可用嘅活動去開啟通知類別設定。</string>
    <!-- Notification channel name for showing persistent background connection on devices without push notifications -->
    <string name="NotificationChannel_background_connection">背景連線</string>
    <!-- Notification channel name for showing call status information (like connection, ongoing, etc.) Not ringing. -->
    <string name="NotificationChannel_call_status">通話狀態</string>
    <!-- Notification channel name for occasional alerts to the user. Will appear in the system notification settings as the title of this notification channel. -->
    <string name="NotificationChannel_critical_app_alerts">重要應用程式提示</string>
    <!-- Notification channel name for other notifications related to messages. Will appear in the system notification settings as the title of this notification channel. -->
    <string name="NotificationChannel_additional_message_notifications">其他訊息通知</string>

    <!-- ProfileEditNameFragment -->

    <!-- QuickResponseService -->
    <string name="QuickResponseService_quick_response_unavailable_when_Signal_is_locked">Molly 上鎖嘅時候冇得做快速回應！</string>
    <string name="QuickResponseService_problem_sending_message">訊息傳送有問題！</string>

    <!-- A small toast notification to let the user know their image/video/audio was downloaded and saved to their device, accessible in other apps. -->
    <string name="SaveAttachmentTask_saved">媒體已經儲存咗</string>

    <!-- SearchToolbar -->
    <string name="SearchToolbar_search">搜尋</string>
    <!-- Hint when searching filtered chat content -->
    <string name="SearchToolbar_search_unread_chats">搜尋未讀嘅聊天訊息</string>
    <string name="SearchToolbar_search_for_conversations_contacts_and_messages">搜尋聊天、聯絡人同訊息</string>

    <!-- Material3 Search Toolbar -->
    <string name="Material3SearchToolbar__close">關閉</string>
    <string name="Material3SearchToolbar__clear">清走晒佢</string>

    <!-- ShortcutLauncherActivity -->
    <string name="ShortcutLauncherActivity_invalid_shortcut">捷徑無效</string>

    <!-- SingleRecipientNotificationBuilder -->
    <string name="SingleRecipientNotificationBuilder_signal">Molly</string>
    <string name="SingleRecipientNotificationBuilder_new_message">新訊息</string>
    <string name="SingleRecipientNotificationBuilder_message_request">訊息請求</string>
    <string name="SingleRecipientNotificationBuilder_you">您</string>
    <!-- Notification subtext for group stories -->
    <string name="SingleRecipientNotificationBuilder__s_dot_story">%1$s • 限時動態</string>

    <!-- ThumbnailView -->
    <string name="ThumbnailView_Play_video_description">播片</string>
    <string name="ThumbnailView_Has_a_caption_description">有題字</string>

    <!-- TransferControlView -->
    <plurals name="TransferControlView_n_items">
        <item quantity="other">%1$d 個項目</item>
    </plurals>

    <!-- UnauthorizedReminder -->
    <!-- Message shown in a reminder banner when the user\'s device is no longer registered -->
    <string name="UnauthorizedReminder_this_is_likely_because_you_registered_your_phone_number_with_Signal_on_a_different_device">呢部裝置嘅註冊已經失效。原因好可能係你喺另一部裝置度用咗同一個電話號碼註冊 Signal。</string>
    <!-- Action in reminder banner that will take user to re-register -->
    <string name="UnauthorizedReminder_reregister_action">重新用呢部裝置註冊</string>

    <!-- Push notification when the app is forcibly logged out by the server. -->
    <string name="LoggedOutNotification_you_have_been_logged_out">你已經喺呢部裝置度被登出咗 Signal。</string>

    <!-- EnclaveFailureReminder -->
    <!-- Banner message to update app to use payments -->
    <string name="EnclaveFailureReminder_update_signal">請更新 Signal，方便繼續使用付款功能。你嘅餘額可能仲未更新。</string>
    <!-- Banner button to update now -->

    <!-- WebRtcCallActivity -->
    <string name="WebRtcCallActivity_to_answer_the_call_give_signal_access_to_your_microphone">如果要接聽通話，請允許 Molly 存取您部機個咪。</string>
    <!-- Message shown in permission dialog when attempting to answer a video call without camera or microphone permissions already granted. -->
    <string name="WebRtcCallActivity_to_answer_the_call_give_signal_access_to_your_microphone_and_camera">如果要接聽視像通話，請允許 Molly 存取你個咪同相機。</string>
    <string name="WebRtcCallActivity_signal_requires_microphone_and_camera_permissions_in_order_to_make_or_receive_calls">Molly 要攞「麥克風」同「相機」權限，先可以撥打同接聽通話，但權限已被永久拒絕。請到呢個 app 嘅應用程式設定，揀選「權限」，然後啟用「麥克風」同「相機」。</string>
    <string name="WebRtcCallActivity__answered_on_a_linked_device">已用連結咗嘅機接聽。</string>
    <string name="WebRtcCallActivity__declined_on_a_linked_device">已用連結咗嘅機拒接。</string>
    <string name="WebRtcCallActivity__busy_on_a_linked_device">用連結咗嘅機佔線中。</string>

    <string name="GroupCallSafetyNumberChangeNotification__someone_has_joined_this_call_with_a_safety_number_that_has_changed">有人加入咗呢個通話，而佢嘅安全碼已經郁動過。</string>

    <!-- WebRtcCallScreen -->
    <string name="WebRtcCallScreen_swipe_up_to_change_views">向上滑去改變視角</string>

    <!-- WebRtcCallScreen V2 -->
    <!-- Label with hyphenation. Translation can use soft hyphen - Unicode U+00AD -->
    <string name="WebRtcCallScreen__decline">唔接</string>
    <!-- Label with hyphenation. Translation can use soft hyphen - Unicode U+00AD -->
    <string name="WebRtcCallScreen__answer">接聽</string>
    <!-- Label with hyphenation. Translation can use soft hyphen - Unicode U+00AD -->
    <string name="WebRtcCallScreen__answer_without_video">接聽，但唔騷我個樣</string>

    <!-- WebRtcAudioOutputToggle -->
    <!-- Label for a dialog asking the user to switch the audio output device during a call -->
    <string name="WebRtcAudioOutputToggle__audio_output">音訊輸出</string>
    <!-- Audio output option referring to the earpiece built into the phone -->
    <string name="WebRtcAudioOutputToggle__phone_earpiece">耳機</string>
    <!-- Audio output option referring to the louder speaker built into the phone -->
    <string name="WebRtcAudioOutputToggle__speaker">喇叭</string>
    <!-- Audio output option referring to an external audio device connected via wireless Bluetooth -->
    <string name="WebRtcAudioOutputToggle__bluetooth">藍牙</string>
    <!-- Audio output option referring to a pair of headphones that do not contain a microphone connected via a 3.5mm headphone jack -->
    <string name="WebRtcAudioOutputToggle__wired_headphones">有線耳機</string>
    <!-- Audio output option referring to an external headset that contains a microphone connected via a 3.5mm headphone jack -->
    <string name="WebRtcAudioOutputToggle__wired_headset">有線耳機</string>
    <!-- Audio output option referring to an external headset connected via a USB-C data cable -->
    <string name="WebRtcAudioOutputToggle__wired_headset_usb">有線耳機 (USB)</string>

    <string name="WebRtcCallControls_answer_call_description">接聽通話</string>
    <string name="WebRtcCallControls_reject_call_description">拒接通話</string>

    <!-- change_passphrase_activity -->
    <string name="change_passphrase_activity__old_passphrase">舊密碼</string>
    <string name="change_passphrase_activity__new_passphrase">新密碼</string>
    <string name="change_passphrase_activity__repeat_new_passphrase">打多次個新密碼</string>

    <!-- contact_selection_activity -->
    <string name="contact_selection_activity__invite_to_signal">拉隊嚟 Molly</string>
    <string name="contact_selection_activity__new_group">開個新谷</string>
    <!-- Row item title for refreshing contacts -->
    <string name="contact_selection_activity__refresh_contacts">重新整理聯絡人</string>
    <!-- Row item description for refreshing contacts -->
    <string name="contact_selection_activity__missing_someone">揾唔到某個人？試下重新整理</string>
    <!-- Row header title for more section -->
    <string name="contact_selection_activity__more">更多</string>

    <!-- contact_filter_toolbar -->
    <string name="contact_filter_toolbar__clear_entered_text_description">清除輸入咗嘅文字</string>
    <string name="contact_filter_toolbar__show_keyboard_description">顯示鍵盤</string>
    <string name="contact_filter_toolbar__show_dial_pad_description">顯示撥號盤</string>

    <!-- contact_selection_group_activity -->
    <string name="contact_selection_group_activity__no_contacts">無聯絡人。</string>
    <string name="contact_selection_group_activity__finding_contacts">載入緊啲聯絡人…</string>

    <!-- single_contact_selection_activity -->
    <string name="SingleContactSelectionActivity_contact_photo">聯絡人相片</string>

    <!-- ContactSelectionListFragment-->
    <string name="ContactSelectionListFragment_signal_requires_the_contacts_permission_in_order_to_display_your_contacts">Molly 要攞「聯絡人」權限，先可以羅列您啲聯絡人出嚟，但權限已被永久拒絕。請到呢個 app 嘅設定功能表，揀選「權限」，然後啟用「聯絡人」。</string>
    <string name="ContactSelectionListFragment_error_retrieving_contacts_check_your_network_connection">提取聯絡人嘅時候發生錯誤，請檢查您嘅網絡連線</string>
    <string name="ContactSelectionListFragment_username_not_found">使用者名稱搵唔到</string>
    <string name="ContactSelectionListFragment_s_is_not_a_signal_user">"「%1$s」唔係 Signal 使用者。請檢查使用者名稱，然後再試下啦。"</string>
    <string name="ContactSelectionListFragment_you_do_not_need_to_add_yourself_to_the_group">您唔使加自己入個谷度</string>
    <string name="ContactSelectionListFragment_maximum_group_size_reached">谷嘅人數已經到頂</string>
    <string name="ContactSelectionListFragment_signal_groups_can_have_a_maximum_of_d_members">Signal 嘅谷最多可以有 %1$d 位成員。</string>
    <string name="ContactSelectionListFragment_recommended_member_limit_reached">夠晒建議嘅成員人數喇</string>
    <string name="ContactSelectionListFragment_signal_groups_perform_best_with_d_members_or_fewer">Signal 谷頂櫳 %1$d 位成員就佮佮冚㗎嘞。再加多啲成員嘅話，收發訊息就可能會有延遲。</string>
    <plurals name="ContactSelectionListFragment_d_members">
        <item quantity="other">%1$d 位成員</item>
    </plurals>

    <!-- contact_selection_list_fragment -->
    <string name="contact_selection_list_fragment__signal_needs_access_to_your_contacts_in_order_to_display_them">Molly 要存取您嘅聯絡人，先可以顯示畀您睇。</string>
    <string name="contact_selection_list_fragment__show_contacts">顯示聯絡人</string>

    <!-- contact_selection_list_item -->
    <plurals name="contact_selection_list_item__number_of_members">
        <item quantity="other">%1$d 位成員</item>
    </plurals>
    <!-- Displays number of viewers for a story -->
    <plurals name="contact_selection_list_item__number_of_viewers">
        <item quantity="other">%1$d 位花生友</item>
    </plurals>

    <!-- conversation_activity -->
    <string name="conversation_activity__type_message_push">Signal 訊息</string>
    <string name="conversation_activity__type_message_sms_insecure">無加密嘅短訊</string>
    <string name="conversation_activity__type_message_mms_insecure">無加密嘅多媒體短訊</string>
    <!-- Option in send button context menu to schedule the message instead of sending it directly -->
    <string name="conversation_activity__sim_n">SIM 卡 %1$d</string>
    <string name="conversation_activity__send">傳送</string>
    <string name="conversation_activity__compose_description">訊息撰寫</string>
    <string name="conversation_activity__emoji_toggle_description">切換表情符號鍵盤</string>
    <string name="conversation_activity__attachment_thumbnail">附件縮圖</string>
    <string name="conversation_activity__quick_attachment_drawer_toggle_camera_description">切換快速相機附件選單</string>
    <string name="conversation_activity__quick_attachment_drawer_record_and_send_audio_description">錄音並傳送音訊附件</string>
    <string name="conversation_activity__quick_attachment_drawer_lock_record_description">音訊附件鎖定錄音</string>
    <string name="conversation_activity__message_could_not_be_sent">訊息傳送唔到。請檢查您嘅連線，然後再試下啦。</string>

    <!-- conversation_input_panel -->
    <string name="conversation_input_panel__slide_to_cancel">滑走以取消</string>
    <string name="conversation_input_panel__cancel">取消</string>

    <!-- conversation_item -->
    <string name="conversation_item__mms_image_description">多媒體檔案訊息</string>
    <string name="conversation_item__secure_message_description">安全嘅訊息</string>

    <!-- conversation_item_sent -->
    <string name="conversation_item_sent__send_failed_indicator_description">傳送失敗</string>
    <string name="conversation_item_sent__pending_approval_description">仲等緊審批</string>
    <string name="conversation_item_sent__delivered_description">收到</string>
    <string name="conversation_item_sent__message_read">個訊息睇咗</string>

    <!-- conversation_item_received -->
    <string name="conversation_item_received__contact_photo_description">聯絡人相片</string>

    <!-- ConversationUpdateItem -->
    <string name="ConversationUpdateItem_loading">載入緊</string>
    <string name="ConversationUpdateItem_learn_more">講多啲畀我聽</string>
    <string name="ConversationUpdateItem_join_call">加入通話</string>
    <string name="ConversationUpdateItem_return_to_call">返回通話</string>
    <string name="ConversationUpdateItem_call_is_full">通話已滿座</string>
    <string name="ConversationUpdateItem_invite_friends">誠邀好友</string>
    <string name="ConversationUpdateItem_enable_call_notifications">啟用通話通知</string>
    <string name="ConversationUpdateItem_update_contact">更新聯絡人</string>
    <!-- Update item button text to show to block a recipient from requesting to join via group link -->
    <string name="ConversationUpdateItem_block_request">封鎖請求</string>
    <string name="ConversationUpdateItem_no_groups_in_common_review_requests_carefully">無有緣相遇嘅谷。請您金睛火眼睇清楚啲請求。</string>
    <string name="ConversationUpdateItem_no_contacts_in_this_group_review_requests_carefully">呢個谷入面無您識得嘅聯絡人。請您金睛火眼睇清楚啲請求。</string>
    <string name="ConversationUpdateItem_view">睇下</string>
    <string name="ConversationUpdateItem_the_disappearing_message_time_will_be_set_to_s_when_you_message_them">當您發送訊息畀人嘅時候，過眼雲煙訊息倒數將會設定為 %1$s。</string>
    <!-- Update item button text to show to boost a feature -->
    <string name="ConversationUpdateItem_donate">課金</string>
    <!-- Update item button text to send payment -->
    <string name="ConversationUpdateItem_send_payment">傳送付款</string>
    <!-- Update item button text to activate payments -->
    <string name="ConversationUpdateItem_activate_payments">啟用付款</string>
    <!-- Update item alerting the user they hid this person and that they can message them to unhide them -->
    <string name="ConversationUpdateItem_hidden_contact_message_to_add_back">你已經移除咗呢個人。如果宜家傳送訊息俾佢嘅話，佢就會重新加返入你嘅聯絡人清單。</string>

    <!-- audio_view -->
    <string name="audio_view__play_pause_accessibility_description">播放 … 暫停</string>
    <string name="audio_view__download_accessibility_description">下載</string>

    <!-- QuoteView -->
    <string name="QuoteView_audio">聲音</string>
    <string name="QuoteView_video">影片</string>
    <string name="QuoteView_photo">相</string>
    <string name="QuoteView_gif">GIF</string>
    <string name="QuoteView_view_once_media">流聲掠影多媒體檔案</string>
    <string name="QuoteView_sticker">貼圖</string>
    <string name="QuoteView_you">您</string>
    <string name="QuoteView_original_missing">搵唔到原來嘅訊息</string>
    <!-- Author formatting for group stories -->
    <string name="QuoteView_s_story">%1$s · 是日花生</string>
    <!-- Label indicating that a quote is for a reply to a story you created -->
    <string name="QuoteView_your_story">您 · 是日花生</string>
    <!-- Label indicating that the story being replied to no longer exists -->
    <string name="QuoteView_no_longer_available">已經收檔</string>
    <!-- Label for quoted gift -->
    <string name="QuoteView__donation_for_a_friend">代表朋友捐款</string>

    <!-- conversation_fragment -->
    <string name="conversation_fragment__scroll_to_the_bottom_content_description">碌到落最底</string>

    <!-- BubbleOptOutTooltip -->
    <!-- Message to inform the user of what Android chat bubbles are -->
    <string name="BubbleOptOutTooltip__description">氣泡係一項 Android 功能，Molly 傾偈用唔用氣泡就由得您揀。</string>
    <!-- Button to dismiss the tooltip for opting out of using Android bubbles -->
    <string name="BubbleOptOutTooltip__not_now">遲啲先啦</string>
    <!-- Button to move to the system settings to control the use of Android bubbles -->
    <string name="BubbleOptOutTooltip__turn_off">關閉</string>

    <!-- safety_number_change_dialog -->
    <string name="safety_number_change_dialog__safety_number_changes">安全碼郁動過</string>
    <string name="safety_number_change_dialog__accept">接受</string>
    <string name="safety_number_change_dialog__call_anyway">照樣通話</string>
    <string name="safety_number_change_dialog__join_call">加入通話</string>
    <string name="safety_number_change_dialog__continue_call">繼續通話</string>
    <string name="safety_number_change_dialog__leave_call">退出通話</string>
    <string name="safety_number_change_dialog__the_following_people_may_have_reinstalled_or_changed_devices">下列嘅人可能已重新裝過 Signal 或者換咗部機。同佢哋驗證下您嘅安全碼，可以確保私隱。</string>
    <string name="safety_number_change_dialog__view">睇下</string>
    <string name="safety_number_change_dialog__previous_verified">先前驗證咗</string>

    <!-- EnableCallNotificationSettingsDialog__call_notifications_checklist -->
    <string name="EnableCallNotificationSettingsDialog__call_notifications_enabled">通話通知已啟用</string>
    <string name="EnableCallNotificationSettingsDialog__enable_call_notifications">啟用通話通知</string>
    <string name="EnableCallNotificationSettingsDialog__enable_background_activity">啟用背景活動</string>
    <string name="EnableCallNotificationSettingsDialog__everything_looks_good_now">似乎已經萬事俱備！</string>
    <string name="EnableCallNotificationSettingsDialog__to_receive_call_notifications_tap_here_and_turn_on_show_notifications">要接收通話通知嘅話，撳一下呢度並開啟「顯示通知」。</string>
    <string name="EnableCallNotificationSettingsDialog__to_receive_call_notifications_tap_here_and_turn_on_notifications">要接收通話通知嘅話，撳一下呢度並開啟通知，同時確保已經啟用聲音同彈出式視窗。</string>
    <string name="EnableCallNotificationSettingsDialog__to_receive_call_notifications_tap_here_and_enable_background_activity_in_battery_settings">要接收通話通知嘅話，撳一下呢度並喺「電量」設定啟用背景活動。 </string>
    <string name="EnableCallNotificationSettingsDialog__settings">設定</string>
    <string name="EnableCallNotificationSettingsDialog__to_receive_call_notifications_tap_settings_and_turn_on_show_notifications">要接收通話通知嘅話，撳一下 [設定] 並開啟「顯示通知」。</string>
    <string name="EnableCallNotificationSettingsDialog__to_receive_call_notifications_tap_settings_and_turn_on_notifications">要接收通話通知嘅話，撳一下 [設定] 並開啟通知，同時確保已經啟用聲音同彈出式視窗。</string>
    <string name="EnableCallNotificationSettingsDialog__to_receive_call_notifications_tap_settings_and_enable_background_activity_in_battery_settings">要接收通話通知嘅話，撳一下 [設定] 並喺「電量」設定啟用背景活動。</string>

    <!-- country_selection_fragment -->
    <string name="country_selection_fragment__loading_countries">載入緊世界各國…</string>
    <string name="country_selection_fragment__search">搜尋</string>
    <string name="country_selection_fragment__no_matching_countries">未有相符嘅國家</string>

    <!-- device_add_fragment -->
    <string name="device_add_fragment__scan_the_qr_code_displayed_on_the_device_to_link">掃一掃嗰部機顯示嘅二維碼去連結</string>

    <!-- device_link_fragment -->
    <string name="device_link_fragment__link_device">連結部機</string>

    <!-- device_list_fragment -->
    <string name="device_list_fragment__no_devices_linked">未有任何已連結嘅機</string>
    <string name="device_list_fragment__link_new_device">連結一部新機</string>

    <!-- expiration -->
    <string name="expiration_off">唔用</string>

    <plurals name="expiration_seconds">
        <item quantity="other">%1$d 秒</item>
    </plurals>

    <string name="expiration_seconds_abbreviated">%1$d 秒</string>

    <plurals name="expiration_minutes">
        <item quantity="other">%1$d 分鐘</item>
    </plurals>

    <string name="expiration_minutes_abbreviated">%1$d 分鐘之前</string>

    <plurals name="expiration_hours">
        <item quantity="other">%1$d 個鐘</item>
    </plurals>

    <string name="expiration_hours_abbreviated">%1$d 個鐘</string>

    <plurals name="expiration_days">
        <item quantity="other">%1$d 日</item>
    </plurals>

    <string name="expiration_days_abbreviated">%1$d 日</string>

    <plurals name="expiration_weeks">
        <item quantity="other">%1$d 星期</item>
    </plurals>

    <string name="expiration_weeks_abbreviated">%1$d 星期</string>
    <string name="expiration_combined">%1$s %2$s</string>

    <!-- unverified safety numbers -->
    <string name="IdentityUtil_unverified_banner_one">您同 %1$s 之間嘅安全碼已經郁動過，唔再算係驗證咗</string>
    <string name="IdentityUtil_unverified_banner_two">您同 %1$s 同埋 %2$s 之間嘅安全碼已經郁動過，唔再算係驗證咗</string>
    <string name="IdentityUtil_unverified_banner_many">您同 %1$s、%2$s 同埋 %3$s 之間嘅安全碼已經郁動過，唔再算係驗證咗</string>

    <string name="IdentityUtil_unverified_dialog_one">您同 %1$s 之間嘅安全碼已經郁動過，唔再算係驗證咗。話唔埋係有人企圖截取您嘅通訊，但又或者，只係 %1$s 重新裝過 Signal。</string>
    <string name="IdentityUtil_unverified_dialog_two">您同 %1$s 同埋 %2$s 之間嘅安全碼，唔再算係驗證咗。話唔埋係有人企圖截取您嘅通訊，但又或者，只係佢哋重新裝過 Signal。</string>
    <string name="IdentityUtil_unverified_dialog_many">您同 %1$s、%2$s 同埋 %3$s 之間嘅安全碼，唔再算係驗證咗。話唔埋係有人企圖截取您嘅通訊，但又或者，只係佢哋重新裝過 Signal。</string>

    <string name="IdentityUtil_untrusted_dialog_one">您同 %1$s 之間嘅安全碼冇耐之前郁動過。</string>
    <string name="IdentityUtil_untrusted_dialog_two">您同 %1$s 同埋 %2$s 之間嘅安全碼冇耐之前郁動過。</string>
    <string name="IdentityUtil_untrusted_dialog_many">您同 %1$s、%2$s 同埋 %3$s 之間嘅安全碼冇耐之前郁動過。</string>

    <plurals name="identity_others">
        <item quantity="other">另外 %1$d 個人</item>
    </plurals>

    <!-- giphy_activity -->
    <string name="giphy_activity_toolbar__search_gifs">搵 GIF</string>

    <!-- giphy_fragment -->
    <string name="giphy_fragment__nothing_found">乜都搵唔到</string>

    <!-- load_more_header -->
    <string name="load_more_header__loading">載入緊</string>

    <!-- media_overview_activity -->
    <string name="media_overview_activity__no_media">無多媒體</string>

    <!-- message_recipients_list_item -->
    <string name="message_recipients_list_item__view">睇下</string>
    <string name="message_recipients_list_item__resend">再發一次</string>

    <!-- Displayed in a toast when user long presses an item in MyStories -->
    <string name="MyStoriesFragment__copied_sent_timestamp_to_clipboard">複製咗個送出時間去剪貼簿。</string>
    <!-- Displayed when there are no outgoing stories -->
    <string name="MyStoriesFragment__updates_to_your_story_will_show_up_here">您放送嘅是日花生有咩新動靜，就會喺呢處出現。</string>

    <!-- GroupUtil -->
    <plurals name="GroupUtil_joined_the_group">
        <item quantity="other">%1$s 已加入呢個谷。</item>
    </plurals>
    <string name="GroupUtil_group_name_is_now">個谷嘅名而家叫做「%1$s」。</string>

    <!-- prompt_passphrase_activity -->
    <string name="prompt_passphrase_activity__unlock">解鎖</string>

    <!-- prompt_mms_activity -->
    <string name="prompt_mms_activity__signal_requires_mms_settings_to_deliver_media_and_group_messages">Signal 要攞返 MMS 設定，先可以透過您嘅流動電訊商送遞多媒體檔案同谷嘅訊息。呢層您部機未有提供相關嘅資訊，呢種情況可能係您部機設有鎖定或其他限制式嘅設置。</string>
    <string name="prompt_mms_activity__to_send_media_and_group_messages_tap_ok">要傳送多媒體檔案同谷嘅訊息嘅話，請撳一下「確定」並完成所要求嘅設定。至於您嘅流動電訊商要咩 MMS 設定，通常上網查下「您個台 APN」就會搵到。呢樣嘢淨係需要設定一次。</string>

    <!-- BadDecryptLearnMoreDialog -->
    <string name="BadDecryptLearnMoreDialog_delivery_issue">送遞有問題</string>
    <string name="BadDecryptLearnMoreDialog_couldnt_be_delivered_individual">系統傳送唔到 %1$s 俾你嘅訊息、貼圖、心情回應或者已讀標記。佢可能係直接或者透過群組傳送俾你嘅。</string>
    <string name="BadDecryptLearnMoreDialog_couldnt_be_delivered_group">系統傳送唔到 %1$s 俾你嘅訊息、貼圖、心情回應或者已讀標記。</string>

    <!-- profile_create_activity -->
    <string name="CreateProfileActivity_first_name_required">名 (必填)</string>
    <string name="CreateProfileActivity_last_name_optional">姓 (選填)</string>
    <string name="CreateProfileActivity_next">下一步</string>
    <string name="CreateProfileActivity_custom_mms_group_names_and_photos_will_only_be_visible_to_you">自訂嘅多媒體短訊谷名同相淨係得您自己睇到。</string>
    <string name="CreateProfileActivity_group_descriptions_will_be_visible_to_members_of_this_group_and_people_who_have_been_invited">呢個谷嘅成員，以及獲邀加入嘅人，會睇到個谷嘅描述。</string>

    <!-- EditAboutFragment -->
    <string name="EditAboutFragment_about">關於</string>
    <string name="EditAboutFragment_write_a_few_words_about_yourself">我鏡裡看見了新生…</string>
    <string name="EditAboutFragment_count">%1$d/%2$d</string>
    <string name="EditAboutFragment_speak_freely">從不想作假 只活這☝️次</string>
    <string name="EditAboutFragment_encrypted">誰人如常 問我今天驚心度</string>
    <string name="EditAboutFragment_be_kind">有一天相約 我們找烏托邦</string>
    <string name="EditAboutFragment_coffee_lover">茶杯未滿 仍然裝著大半</string>
    <string name="EditAboutFragment_free_to_chat">以咪高風大預言一個十年</string>
    <string name="EditAboutFragment_taking_a_break">不必搜索物證 想一想 神話的要點</string>
    <string name="EditAboutFragment_working_on_something_new">顛覆角度 哪懼無路</string>

    <!-- EditProfileFragment -->
    <string name="EditProfileFragment__edit_group">編輯個谷</string>
    <string name="EditProfileFragment__group_name">個谷嘅名</string>
    <string name="EditProfileFragment__group_description">個谷嘅描述</string>
  <!-- Removed by excludeNonTranslatables <string name="EditProfileFragment__support_link" translatable="false">https://support.signal.org/hc/articles/360007459591</string> -->

    <!-- EditProfileNameFragment -->
    <string name="EditProfileNameFragment_your_name">您嘅名稱</string>
    <string name="EditProfileNameFragment_first_name">名</string>
    <string name="EditProfileNameFragment_last_name_optional">姓 (選填)</string>
    <string name="EditProfileNameFragment_save">儲存</string>
    <string name="EditProfileNameFragment_failed_to_save_due_to_network_issues_try_again_later">因為網絡有問題，儲存唔到。陣間再試下啦。</string>

    <!-- recipient_preferences_activity -->
    <string name="recipient_preference_activity__shared_media">已分享嘅多媒體</string>

    <!-- recipients_panel -->

    <!-- verify_display_fragment -->
    <!-- Explanation of how to verify the safety numbers. %s is replaced with the name of the other recipient -->
    <string name="verify_display_fragment__pnp_verify_safety_numbers_explanation_with_s">如果想驗證你同 %1$s 之間嘅端對端加密設定，請將畫面上方嘅色卡同對方部機嘅色卡比對一下，然後比較埋兩組數字。如果兩邊唔吻合，可以掃一下試用另一對安全碼。只有一對安全碼吻合就得㗎喇。</string>
    <string name="verify_display_fragment__tap_to_scan">撳一下去掃描</string>
    <string name="verify_display_fragment__successful_match">完全啱晒</string>
    <string name="verify_display_fragment__failed_to_verify_safety_number">驗證安全碼失敗</string>
    <string name="verify_display_fragment__loading">載入緊…</string>
    <string name="verify_display_fragment__mark_as_verified">剔低話驗證咗</string>
    <string name="verify_display_fragment__clear_verification">抹走先前個驗證</string>
    <!-- Banner at top of safety numbers screen explaining that we\'re updating how safety numbers work. -->
    <string name="verify_display_fragment__safety_numbers_are_updating_banner_no_learn_more">安全碼更新緊。</string>

    <!-- Title for dialog explaining for how safety numbers are transitioning to support usernames -->
    <string name="PnpSafetyNumberEducationDialog__title">安全碼變更</string>
    <!-- Message for dialog explaining for how safety numbers are transitioning to support usernames -->
    <string name="PnpSafetyNumberEducationDialog__body">安全碼喺過渡期間更新緊，以便啟用 Signal 即將推出嘅私隱功能。\n\n要驗證安全碼，請將色卡同聯絡人部機嘅色卡比對一下。如果兩邊唔吻合，可以掃一下試用另一對安全碼。只有一對安全碼吻合就得㗎喇。</string>
    <!-- Button for more information about the safety number changes. Takes user to support article -->
    <string name="PnpSafetyNumberEducationDialog__help">有冇啲咩幫到您？</string>
    <!-- Confirmation button for educating users about new safety number changes -->
    <string name="PnpSafetyNumberEducationDialog__confirm">明白</string>

    <!-- verity_scan_fragment -->
    <string name="verify_scan_fragment__scan_the_qr_code_on_your_contact">請掃一掃您嘅聯絡人部機上面個二維碼。</string>

    <!-- webrtc_answer_decline_button -->
    <string name="webrtc_answer_decline_button__swipe_up_to_answer">向上滑就接聽</string>
    <string name="webrtc_answer_decline_button__swipe_down_to_reject">向下滑就拒聽</string>

    <!-- message_details_header -->
    <string name="message_details_header__issues_need_your_attention">有事請您注意。</string>
    <string name="message_details_header_sent">送出</string>
    <string name="message_details_header_received">收到</string>
    <string name="message_details_header_disappears">過目化作雲煙</string>
    <string name="message_details_header_via">透過</string>

    <!-- message_details_recipient_header -->
    <string name="message_details_recipient_header__pending_send">仲要等等</string>
    <string name="message_details_recipient_header__sent_to">已傳送至</string>
    <string name="message_details_recipient_header__sent_from">係嚟自</string>
    <string name="message_details_recipient_header__delivered_to">佢收到</string>
    <string name="message_details_recipient_header__read_by">佢睇咗</string>
    <string name="message_details_recipient_header__not_sent">未傳送</string>
    <string name="message_details_recipient_header__viewed">佢睇過</string>
    <string name="message_details_recipient_header__skipped">冇傳送俾佢</string>

    <!-- message_Details_recipient -->
    <string name="message_details_recipient__failed_to_send">傳送唔到</string>
    <string name="message_details_recipient__new_safety_number">新嘅安全嗎</string>
    <!-- Button text shown in message details when the message has an edit history and this will let them view the history -->
    <string name="MessageDetails__view_edit_history">睇下編輯紀錄</string>

    <!-- AndroidManifest.xml -->
    <string name="AndroidManifest__create_passphrase">建立密碼</string>
    <string name="AndroidManifest__select_contacts">揀選聯絡人</string>
    <string name="AndroidManifest__change_passphrase">更改密碼</string>
    <string name="AndroidManifest__verify_safety_number">驗證安全碼</string>
    <string name="AndroidManifest__media_preview">多媒體預覽</string>
    <string name="AndroidManifest__message_details">訊息詳情</string>
    <string name="AndroidManifest__linked_devices">連結咗嘅機</string>
    <string name="AndroidManifest__invite_friends">誠邀好友</string>
    <string name="AndroidManifest_archived_conversations">封存咗嘅聊天</string>

    <!-- HelpFragment -->
    <string name="HelpFragment__have_you_read_our_faq_yet">您有冇睇過我哋嘅常見問答呀？</string>
    <string name="HelpFragment__next">下一步</string>
    <string name="HelpFragment__contact_us">聯絡我哋</string>
    <string name="HelpFragment__tell_us_whats_going_on">話我哋知咩嘢樹？</string>
    <string name="HelpFragment__include_debug_log">一併送交除錯記錄檔。</string>
    <string name="HelpFragment__whats_this">呢個係乜東東？</string>
    <string name="HelpFragment__how_do_you_feel">您個心情係點樣？ (選擇題)</string>
    <string name="HelpFragment__tell_us_why_youre_reaching_out">請問有咩幫到您？</string>
  <!-- Removed by excludeNonTranslatables <string name="HelpFragment__emoji_5" translatable="false">emoji_5</string> -->
  <!-- Removed by excludeNonTranslatables <string name="HelpFragment__emoji_4" translatable="false">emoji_4</string> -->
  <!-- Removed by excludeNonTranslatables <string name="HelpFragment__emoji_3" translatable="false">emoji_3</string> -->
  <!-- Removed by excludeNonTranslatables <string name="HelpFragment__emoji_2" translatable="false">emoji_2</string> -->
  <!-- Removed by excludeNonTranslatables <string name="HelpFragment__emoji_1" translatable="false">emoji_1</string> -->
  <!-- Removed by excludeNonTranslatables <string name="HelpFragment__link__debug_info" translatable="false">https://support.signal.org/hc/articles/360007318591</string> -->
  <!-- Removed by excludeNonTranslatables <string name="HelpFragment__link__faq" translatable="false">https://support.signal.org</string> -->
    <string name="HelpFragment__support_info">支援資訊</string>
    <string name="HelpFragment__signal_android_support_request">Signal Android 支援請求</string>
    <string name="HelpFragment__debug_log">除錯記錄檔：</string>
    <string name="HelpFragment__could_not_upload_logs">上載唔到記錄檔</string>
    <string name="HelpFragment__please_be_as_descriptive_as_possible">請您儘可能具體說明，幫我哋了解個問題。</string>
    <string-array name="HelpFragment__categories_5">
        <item>請揀選一項</item>
        <item>系統暫時停用</item>
        <item>功能請求</item>
        <item>發問</item>
        <item>意見</item>
        <item>其他</item>
        <item>付款 (MobileCoin)</item>
        <item>課金與襟章</item>
        <item>短訊匯出</item>
    </string-array>
    <!-- Subject of email when submitting debug logs to help debug slow notifications -->
    <string name="DebugLogsPromptDialogFragment__signal_android_support_request">提交 Signal Android 除錯紀錄</string>
    <!-- Category to organize the support email sent -->
    <string name="DebugLogsPromptDialogFragment__slow_notifications_category">通知緩慢</string>
    <!-- Category to organize the support email sent -->
    <string name="DebugLogsPromptDialogFragment__crash_category">當機</string>
    <!-- Action to submit logs and take user to send an e-mail -->
    <string name="DebugLogsPromptDialogFragment__submit">提交</string>
    <!-- Action to decline to submit logs -->
    <string name="DebugLogsPromptDialogFragment__no_thanks">唔使住喇</string>

    <!-- ReactWithAnyEmojiBottomSheetDialogFragment -->
    <string name="ReactWithAnyEmojiBottomSheetDialogFragment__this_message">呢個訊息</string>
    <string name="ReactWithAnyEmojiBottomSheetDialogFragment__recently_used">最近用過</string>
    <string name="ReactWithAnyEmojiBottomSheetDialogFragment__smileys_and_people">公仔同人像</string>
    <string name="ReactWithAnyEmojiBottomSheetDialogFragment__nature">大自然</string>
    <string name="ReactWithAnyEmojiBottomSheetDialogFragment__food">嘢食</string>
    <string name="ReactWithAnyEmojiBottomSheetDialogFragment__activities">活動</string>
    <string name="ReactWithAnyEmojiBottomSheetDialogFragment__places">地方</string>
    <string name="ReactWithAnyEmojiBottomSheetDialogFragment__objects">物件</string>
    <string name="ReactWithAnyEmojiBottomSheetDialogFragment__symbols">符號</string>
    <string name="ReactWithAnyEmojiBottomSheetDialogFragment__flags">旗幟</string>
    <string name="ReactWithAnyEmojiBottomSheetDialogFragment__emoticons">表情符號</string>
    <string name="ReactWithAnyEmojiBottomSheetDialogFragment__no_results_found">查無結果</string>

    <!-- arrays.xml -->
    <string name="arrays__use_default">跟返預設咁樣</string>
    <string name="arrays__use_custom">自己揀選咁樣</string>

    <string name="arrays__mute_for_one_hour">靜音 1 個鐘</string>
    <string name="arrays__mute_for_eight_hours">靜音 8 個鐘</string>
    <string name="arrays__mute_for_one_day">靜音 1 日</string>
    <string name="arrays__mute_for_seven_days">靜音 7 日</string>
    <string name="arrays__always">幾時都係</string>

    <string name="arrays__settings_default">跟返 [設定] 點話點好</string>
    <string name="arrays__enabled">啟用</string>
    <string name="arrays__disabled">停用</string>

    <string name="arrays__name_and_message">個名同訊息</string>
    <string name="arrays__name_only">淨係個名</string>
    <string name="arrays__no_name_or_message">名同訊息都唔要</string>

    <string name="arrays__images">圖片</string>
    <string name="arrays__audio">聲音</string>
    <string name="arrays__video">影片</string>
    <string name="arrays__documents">文件</string>

    <string name="arrays__small">細</string>
    <string name="arrays__normal">正常</string>
    <string name="arrays__large">大</string>
    <string name="arrays__extra_large">超大</string>

    <string name="arrays__default">預設</string>
    <string name="arrays__high">高</string>
    <string name="arrays__max">最高</string>

    <!-- plurals.xml -->
    <plurals name="hours_ago">
        <item quantity="other">%1$d 個鐘之前</item>
    </plurals>

    <!-- preferences.xml -->
    <string name="preferences_beta">測試版</string>
    <string name="preferences__sms_mms">短訊同多媒體短訊</string>
    <string name="preferences__pref_use_address_book_photos">用返通訊錄嘅相</string>
    <string name="preferences__display_contact_photos_from_your_address_book_if_available">如果您喺通訊錄度有佢張相，咁聯絡人會顯示返嗰張相出嚟</string>
    <!-- Preference menu item title for a toggle switch for preserving the archived state of muted chats. -->
    <string name="preferences__pref_keep_muted_chats_archived">繼續封存靜音聊天</string>
    <!-- Preference menu item description for a toggle switch for preserving the archived state of muted chats. -->
    <string name="preferences__muted_chats_that_are_archived_will_remain_archived">當收到新訊息嘅時候，封存咗嘅靜音聊天會繼續封存。</string>
    <string name="preferences__generate_link_previews">幫啲拎整個預覽</string>
    <string name="preferences__retrieve_link_previews_from_websites_for_messages">您傳送嘅訊息如果有拎嘅話，跟住條拎去網站度攞返個預覽。</string>
    <string name="preferences__change_passphrase">更改密碼</string>
    <string name="preferences__change_your_passphrase">更改您個密碼</string>
    <string name="preferences__enable_passphrase">啟用密碼畫面鎖</string>
    <string name="preferences__lock_signal_and_message_notifications_with_a_passphrase">用密碼將畫面同通知上鎖</string>
    <string name="preferences__screen_security">畫面要遮掩</string>
    <string name="preferences__auto_lock_signal_after_a_specified_time_interval_of_inactivity">指定嘅閒置時間過後自動將 Signal 上鎖</string>
    <string name="preferences__inactivity_timeout_passphrase">閒置逾時密碼</string>
    <string name="preferences__inactivity_timeout_interval">隔幾耐謂之閒置逾時</string>
    <string name="preferences__notifications">通知</string>
    <string name="preferences__led_color">LED 顏色</string>
    <string name="preferences__led_color_unknown">未知</string>
    <string name="preferences__pref_led_blink_title">LED 眨燈規律</string>
    <string name="preferences__customize">自訂</string>
    <string name="preferences__change_sound_and_vibration">更改響聲同震動</string>
    <string name="preferences__sound">響聲</string>
    <string name="preferences__silent">靜音</string>
    <string name="preferences__default">預設</string>
    <string name="preferences__repeat_alerts">重複提示</string>
    <string name="preferences__never">唔使喇</string>
    <string name="preferences__one_time">一次</string>
    <string name="preferences__two_times">兩次</string>
    <string name="preferences__three_times">三次</string>
    <string name="preferences__five_times">五次</string>
    <string name="preferences__ten_times">十次</string>
    <string name="preferences__vibrate">震動</string>
    <string name="preferences__green">綠色</string>
    <string name="preferences__red">紅色</string>
    <string name="preferences__blue">藍色</string>
    <string name="preferences__orange">橙色</string>
    <string name="preferences__cyan">青色</string>
    <string name="preferences__magenta">洋紅色</string>
    <string name="preferences__white">白色</string>
    <string name="preferences__none">無</string>
    <string name="preferences__fast">快</string>
    <string name="preferences__normal">正常</string>
    <string name="preferences__slow">慢</string>
    <string name="preferences__help">說明</string>
    <string name="preferences__advanced">進階</string>
    <string name="preferences__donate_to_signal">課金 Molly</string>
    <!-- Preference label for making one-time donations to Signal -->
    <string name="preferences__privacy">私隱</string>
    <!-- Preference label for stories -->
    <string name="preferences__stories">限時動態</string>
    <string name="preferences__mms_user_agent">MMS 使用者代理</string>
    <string name="preferences__advanced_mms_access_point_names">手動 MMS 設定</string>
    <string name="preferences__mmsc_url">MMSC URL</string>
    <string name="preferences__mms_proxy_host">MMS 代理伺服器主機</string>
    <string name="preferences__mms_proxy_port">MMS 代理伺服器連接埠</string>
    <string name="preferences__mmsc_username">MMSC 使用者名稱</string>
    <string name="preferences__mmsc_password">MMSC 密碼</string>
    <string name="preferences__sms_delivery_reports">短訊傳遞報告</string>
    <string name="preferences__request_a_delivery_report_for_each_sms_message_you_send">您發送嘅每一個短訊都要攞返份傳遞報告</string>
    <string name="preferences__data_and_storage">數據同儲存空間</string>
    <string name="preferences__storage">儲存空間</string>
    <string name="preferences__payments">付款</string>
    <!-- Privacy settings payments section description -->
    <string name="preferences__payment_lock">付款鎖定</string>
    <string name="preferences__conversation_length_limit">聊天訊息量上限</string>
    <string name="preferences__keep_messages">保留訊息</string>
    <string name="preferences__clear_message_history">清除訊息紀錄</string>
    <string name="preferences__linked_devices">連結咗嘅機</string>
    <string name="preferences__light_theme">淺色</string>
    <string name="preferences__dark_theme">深色</string>
    <string name="preferences__appearance">版面</string>
    <string name="preferences__theme">色系</string>
    <string name="preferences__chat_color_and_wallpaper">傾偈顏色同背景</string>
    <!-- Clickable settings text allowing the user to change the icon visible on their phone\'s home screen. -->
    <string name="preferences__app_icon">App 圖示</string>
    <!-- Approval for changing the app icon. -->
    <string name="preferences__app_icon_dialog_ok">確定</string>
    <!-- Cancelling the operation of changing the app icon. -->
    <string name="preferences__app_icon_dialog_cancel">取消</string>
    <!-- Title for the confirmation dialog of changing the app icon. -->
    <string name="preferences__app_icon_dialog_title">將 app 圖示同個名轉做「%1$s」</string>
    <!-- Description for the confirmation dialog of changing the app icon. -->
    <string name="preferences__app_icon_dialog_description">要閂咗 Molly 先可以更改個 app 嘅圖示同名。通知都係會用返預設嘅 Molly 圖示同埋個名嚟顯示。</string>
    <!-- Visible warning label for the limitations of changing the app icon with learn more call to action. -->
    <string name="preferences__app_icon_warning_learn_more">揀個 app 圖示同名，佢哋會顯示喺手機嘅主螢幕同埋應用抽屜嗰度。通知都係會用返預設嘅 Molly 圖示同埋個名嚟顯示。了解 詳情</string>
    <!-- Visible warning label for the limitations of changing the app icon. -->
    <string name="preferences__app_icon_warning">App 圖示同個名可以喺手機嘅主螢幕同埋應用抽屜裡面見到。</string>
    <!-- Visible warning label explaining that changing the app icon and name does not affect notifications. -->
    <string name="preferences__app_icon_notification_warning">通知都係會用返預設嘅 Molly 圖示同埋個名嚟顯示。</string>
    <!--Call to action to get more information about the limitations of the change app icon functionality. -->
    <string name="preferences__app_icon_learn_more">了解 詳情</string>
    <!--Text description of a graphic illustrating the limitations of the app icon change. -->
    <string name="preferences__graphic_illustrating_where_the_replacement_app_icon_will_be_visible">圖解顯示咗替代 app 圖示可以見到嘅位置。</string>
    <string name="preferences__disable_pin">停用 PIN 碼</string>
    <string name="preferences__enable_pin">啟用 PIN 碼</string>
    <string name="preferences__if_you_disable_the_pin_you_will_lose_all_data">若然您停用 PIN 碼，咁當您重新註冊 Signal 嘅時候，除非話您自己手動備份同還原啦，否則您將會遺失所有資料。當 PIN 碼停用嘅時候，冇得開啟註冊鎖。</string>
    <string name="preferences__pins_keep_information_stored_with_signal_encrypted_so_only_you_can_access_it">有 PIN 碼，儲存喺 Signal 嘅資訊就安心加密，淨係得您先接觸到。當您重新裝過 Signal 嘅時候，您嘅個人資料、設定同埋聯絡人亦都可以還原。平時開啟個 app 就唔需要用到您個 PIN 碼。</string>
    <string name="preferences__system_default">跟返系統預設咁樣</string>
    <string name="preferences__language">語言</string>
    <string name="preferences__signal_messages_and_calls">Signal 訊息同通話</string>
    <string name="preferences__advanced_pin_settings">進階 PIN 碼設定</string>
    <string name="preferences__free_private_messages_and_calls">Signal 使用者免費又私密互傳訊息同通話</string>
    <string name="preferences__submit_debug_log">提交除錯記錄檔</string>
    <string name="preferences__delete_account">刪除帳戶</string>
    <string name="preferences__support_wifi_calling">「WiFi 通話」相容模式</string>
    <string name="preferences__enable_if_your_device_supports_sms_mms_delivery_over_wifi">若果您部機係用 WiFi 嚟做短訊/多媒體短訊傳遞嘅話 (只限您部機啟用咗「WiFi 通話」嘅時候)，就啟用呢個設定</string>
    <string name="preferences__incognito_keyboard">無痕式鍵盤</string>
    <string name="preferences__read_receipts">睇咗扱個印</string>
    <string name="preferences__if_read_receipts_are_disabled_you_wont_be_able_to_see_read_receipts">若然您停用睇咗扱個印，人哋睇咗扱個印，您都唔會睇到。</string>
    <string name="preferences__typing_indicators">示意打緊字</string>
    <string name="preferences__if_typing_indicators_are_disabled_you_wont_be_able_to_see_typing_indicators">若然您停用示意打緊字，人哋示意打緊字，您都唔會睇到。</string>
    <string name="preferences__request_keyboard_to_disable">要求鍵盤停用個人化學習。</string>
    <string name="preferences__this_setting_is_not_a_guarantee">呢個設定唔係寫包單嘅，您嘅鍵盤亦可能話之得佢。</string>
  <!-- Removed by excludeNonTranslatables <string name="preferences__incognito_keyboard_learn_more" translatable="false">https://support.signal.org/hc/articles/360055276112</string> -->
    <string name="preferences_chats__when_using_mobile_data">用流動數據嘅時候</string>
    <string name="preferences_chats__when_using_wifi">用 Wi-Fi 嘅時候</string>
    <string name="preferences_chats__when_roaming">漫遊嘅時候</string>
    <string name="preferences_chats__media_auto_download">自動下載多媒體檔案</string>
    <string name="preferences_chats__message_history">訊息紀錄</string>
    <string name="preferences_storage__storage_usage">儲存空間用量</string>
    <string name="preferences_storage__photos">相片</string>
    <string name="preferences_storage__videos">影片</string>
    <string name="preferences_storage__files">檔案</string>
    <string name="preferences_storage__audio">聲音</string>
    <string name="preferences_storage__review_storage">覆閱儲存空間</string>
    <string name="preferences_storage__delete_older_messages">係咪要刪除較舊嘅訊息？</string>
    <string name="preferences_storage__clear_message_history">係咪要清除訊息紀錄？</string>
    <string name="preferences_storage__this_will_permanently_delete_all_message_history_and_media">咁做嘅話，%1$s之前嘅所有訊息紀錄同埋媒體就會喺你部機度永久刪除㗎喇。</string>
    <!-- The body of an alert dialog that is shown when confirming a trim operation. Trimming will delete all but the most recent messages in a chat. The placeholder represents how many messages are kept in each chat. All older messages are deleted. -->
    <plurals name="preferences_storage__this_will_permanently_trim_all_conversations_to_the_d_most_recent_messages">
        <item quantity="other">咁做嘅話，所有聊天將會永久刪減至剩返最近期嗰 %1$s 個訊息。</item>
    </plurals>
    <string name="preferences_storage__this_will_delete_all_message_history_and_media_from_your_device">咁做嘅話，所有訊息紀錄同埋媒體就會喺你部機度永久刪除㗎喇。</string>
    <string name="preferences_storage__are_you_sure_you_want_to_delete_all_message_history">真係要刪除所有訊息紀錄？</string>
    <string name="preferences_storage__all_message_history_will_be_permanently_removed_this_action_cannot_be_undone">所有訊息紀錄就會永久刪除㗎喇。呢個動作冇得復原㗎。</string>
    <string name="preferences_storage__delete_all_now">立即全部刪除</string>
    <string name="preferences_storage__forever">永久</string>
    <string name="preferences_storage__one_year">1 年</string>
    <string name="preferences_storage__six_months">6 個月</string>
    <string name="preferences_storage__thirty_days">30 日</string>
    <string name="preferences_storage__none">無</string>
    <string name="preferences_storage__s_messages">%1$s 個訊息</string>
    <string name="preferences_storage__custom">自訂</string>
    <string name="preferences_advanced__use_system_emoji">用返系統本身嘅表情符號</string>
    <string name="preferences_advanced__relay_all_calls_through_the_signal_server_to_avoid_revealing_your_ip_address">將所有通話中轉 Signal 伺服器，以避免向您嘅聯絡人透露您嘅 IP 位址。啟用嘅時候會犧牲通話質素。</string>
    <string name="preferences_advanced__always_relay_calls">一律轉駁通話</string>
    <!-- Privacy settings payments section title -->
    <string name="preferences_app_protection__payments">付款</string>
    <string name="preferences_chats__chats">傾偈</string>
    <string name="preferences_data_and_storage__manage_storage">管理儲存空間</string>
    <string name="preferences_data_and_storage__use_less_data_for_calls">通話用少啲數據</string>
    <string name="preferences_data_and_storage__never">唔使喇</string>
    <string name="preferences_data_and_storage__wifi_and_mobile_data">WiFi 同流動數據</string>
    <string name="preferences_data_and_storage__mobile_data_only">淨係流動數據</string>
    <string name="preference_data_and_storage__using_less_data_may_improve_calls_on_bad_networks">網絡差嘅時候慳啲用數據，或者有助改善通話質素</string>
    <string name="preferences_notifications__in_chat_sounds">開住傾偈嘅時候照響聲</string>
    <string name="preferences_notifications__show">顯示</string>
    <string name="preferences_notifications__ringtone">鈴聲</string>
    <string name="preferences_chats__message_text_size">訊息字體大細</string>
    <string name="preferences_notifications__priority">優次</string>
    <!-- Option in settings to trouble shoot delayed notifications -->
    <string name="preferences_notifications__troubleshoot">通知疑難排解</string>
    <!-- Heading for the \'censorship circumvention\' section of privacy preferences -->
    <string name="preferences_communication__category_censorship_circumvention">封網迴避</string>
    <!-- Title of the \'censorship circumvention\' toggle switch -->
    <string name="preferences_communication__censorship_circumvention">封網迴避</string>
    <string name="preferences_communication__censorship_circumvention_if_enabled_signal_will_attempt_to_circumvent_censorship">啟用嘅時候，Molly 會嘗試迴避封網。除非您身處會審查 Molly 嘅地方，否則唔使啟用呢個功能。</string>
    <!-- Summary text for \'censorship circumvention\' toggle. Indicates that we automatically enabled it because we believe you\'re in a censored country -->
    <string name="preferences_communication__censorship_circumvention_has_been_activated_based_on_your_accounts_phone_number">鑑於您帳戶嘅電話冧把，已啟用封網迴避。</string>
    <!-- Summary text for \'censorship circumvention\' toggle. Indicates that you disabled it even though we believe you\'re in a censored country -->
    <string name="preferences_communication__censorship_circumvention_you_have_manually_disabled">您已經手動停用封網迴避。</string>
    <!-- Summary text for \'censorship circumvention\' toggle. Indicates that you cannot use it because you\'re already connected to the Signal service -->
    <string name="preferences_communication__censorship_circumvention_is_not_necessary_you_are_already_connected">您同 Signal 服務已經連線，毋需封網迴避。</string>
    <!-- Summary text for \'censorship circumvention\' toggle. Indicates that you cannot use it because you\'re not connected to the internet -->
    <string name="preferences_communication__censorship_circumvention_can_only_be_activated_when_connected_to_the_internet">封網迴避要連咗上網先可以啟用。</string>
    <string name="preferences_communication__category_sealed_sender">封密發送人</string>
    <string name="preferences_communication__sealed_sender_allow_from_anyone">不拘任何人</string>
    <string name="preferences_communication__sealed_sender_allow_from_anyone_description">就算佢唔係您嘅聯絡人，又或您未有同佢分享個人資料，都俾人哋用封密發送人傳入訊息。</string>
    <string name="preferences_proxy">代理伺服器</string>
    <string name="preferences_use_proxy">用代理伺服器</string>
    <string name="preferences_off">唔用</string>
    <string name="preferences_on">用緊</string>
    <string name="preferences_proxy_address">代理伺服器位址</string>
    <string name="preferences_only_use_a_proxy_if">萬一您用流動數據或 Wi-Fi 都連接唔到 Signal 嘅時候先使用代理伺服器。</string>
    <string name="preferences_share">分享</string>
    <string name="preferences_save">儲存</string>
    <string name="preferences_connecting_to_proxy">連緊線去代理伺服器…</string>
    <string name="preferences_connected_to_proxy">連咗線去代理伺服器</string>
    <string name="preferences_connection_failed">連線唔掂</string>
    <string name="preferences_couldnt_connect_to_the_proxy">連唔到線去代理伺服器。麻煩您檢查下代理伺服器位址，然後再試下啦。</string>
    <string name="preferences_you_are_connected_to_the_proxy">您已連咗線去代理伺服器。您可以隨時喺 [設定] 度閂咗代理伺服器。</string>
    <string name="preferences_success">成功</string>
    <string name="preferences_failed_to_connect">連唔到線</string>
    <string name="preferences_enter_proxy_address">輸入代理伺服器位址</string>
    <!-- Preference title for changing navigation (bottom) bar size -->
    <string name="preferences_navigation_bar_size">導航欄大小</string>
    <!-- Preference summary for normal navigation bar size -->
    <string name="preferences_normal">正常</string>
    <!-- Preference summary for compact navigation bar size -->
    <string name="preferences_compact">細</string>


    <string name="configurable_single_select__customize_option">自訂選項</string>

    <!-- Internal only preferences -->
  <!-- Removed by excludeNonTranslatables <string name="preferences__internal_preferences" translatable="false">Internal Preferences</string> -->
  <!-- Removed by excludeNonTranslatables <string name="preferences__internal_details" translatable="false">Internal Details</string> -->
  <!-- Removed by excludeNonTranslatables <string name="preferences__internal_stories_dialog_launcher" translatable="false">Stories dialog launcher</string> -->


    <!-- Payments -->
    <string name="PaymentsActivityFragment__all_activity">所有活動</string>
    <string name="PaymentsAllActivityFragment__all">全部</string>
    <string name="PaymentsAllActivityFragment__sent">送出</string>
    <string name="PaymentsAllActivityFragment__received">已收到</string>

<<<<<<< HEAD
    <string name="PaymentsHomeFragment__introducing_payments">介紹付款 (測試版)</string>
    <string name="PaymentsHomeFragment__use_signal_to_send_and_receive">用 Molly 去傳送同接收 MobileCoin：佢係一種新嘅兼著重私隱嘅電子貨幣。啟用開始使用。</string>
=======
    <!-- Displayed on a welcome screen for payments -->
    <string name="PaymentsHomeFragment_introducing_payments">隆重推出：付款功能</string>
    <string name="PaymentsHomeFragment__use_signal_to_send_and_receive">用 Signal 去傳送同接收 MobileCoin：佢係一種新嘅兼著重私隱嘅電子貨幣。啟用開始使用。</string>
>>>>>>> 9e836ba5
    <string name="PaymentsHomeFragment__activate_payments">啟用付款</string>
    <string name="PaymentsHomeFragment__activating_payments">啟用緊付款…</string>
    <string name="PaymentsHomeFragment__restore_payments_account">恢復付款帳戶</string>
    <string name="PaymentsHomeFragment__no_recent_activity_yet">未有最近活動</string>
    <string name="PaymentsHomeFragment__recent_activity">最近嘅活動</string>
    <string name="PaymentsHomeFragment__see_all">全部睇晒</string>
    <string name="PaymentsHomeFragment__add_funds">增加款項</string>
    <string name="PaymentsHomeFragment__send">傳送</string>
    <string name="PaymentsHomeFragment__sent_s">畀咗 %1$s</string>
    <string name="PaymentsHomeFragment__received_s">收到 %1$s</string>
    <string name="PaymentsHomeFragment__transfer_to_exchange">轉移去交易平台</string>
    <string name="PaymentsHomeFragment__currency_conversion">貨幣換算</string>
    <string name="PaymentsHomeFragment__deactivate_payments">停用付款</string>
    <string name="PaymentsHomeFragment__recovery_phrase">恢復口訣</string>
    <string name="PaymentsHomeFragment__help">說明</string>
    <string name="PaymentsHomeFragment__coin_cleanup_fee">金幣清理費</string>
    <string name="PaymentsHomeFragment__sent_payment">傳送咗嘅付款</string>
    <string name="PaymentsHomeFragment__received_payment">接收咗嘅付款</string>
    <string name="PaymentsHomeFragment__processing_payment">處理緊嘅付款</string>
    <string name="PaymentsHomeFragment__unknown_amount">---</string>
    <string name="PaymentsHomeFragment__currency_conversion_not_available">貨幣換算未能提供</string>
    <string name="PaymentsHomeFragment__cant_display_currency_conversion">顯示唔到貨幣換算。請檢查您部手機嘅連線，然後再試一次啦。</string>
    <string name="PaymentsHomeFragment__payments_is_not_available_in_your_region">付款未有喺您嘅地區提供。</string>
    <string name="PaymentsHomeFragment__could_not_enable_payments">啟用唔到付款。陣間再試下啦。</string>
    <string name="PaymentsHomeFragment__deactivate_payments_question">係咪要停用付款？</string>
    <string name="PaymentsHomeFragment__you_will_not_be_able_to_send">停用付款嘅話，您將唔能夠喺 Molly 度收發 MobileCoin 㗎喇。</string>
    <string name="PaymentsHomeFragment__deactivate">停用</string>
    <string name="PaymentsHomeFragment__continue">繼續</string>
    <string name="PaymentsHomeFragment__balance_is_not_currently_available">餘額目前未能提供。</string>
    <string name="PaymentsHomeFragment__payments_deactivated">付款已停用。</string>
    <string name="PaymentsHomeFragment__payment_failed">付款失敗</string>
    <string name="PaymentsHomeFragment__details">詳情</string>
<<<<<<< HEAD
  <!-- Removed by excludeNonTranslatables <string name="PaymentsHomeFragment__learn_more__activate_payments" translatable="false">https://support.signal.org/hc/articles/360057625692#payments_activate </string>
    <string name="PaymentsHomeFragment__you_can_use_signal_to_send">您可以用 Molly 嚟傳送同接收 MobileCoin。所有付款均受 MobileCoin 同 MobileCoin Wallet 嘅使用條款約束。呢樣嘢係測試版功能嚟，您可能會遇見有甩漏，可能會蒙受付款或結餘因此而遺失而不可復得。 </string> -->
=======
  <!-- Removed by excludeNonTranslatables <string name="PaymentsHomeFragment__learn_more__activate_payments" translatable="false">https://support.signal.org/hc/articles/360057625692#payments_activate</string> -->
    <!-- Displayed as a description in a dialog when the user tries to activate payments -->
    <string name="PaymentsHomeFragment__you_can_use_signal_to_send_and">你可以用 Signal 傳送同接收 MobileCoin。所有付款均受 MobileCoins 同 MobileCoin Wallet 嘅使用條款約束。你可能會遇到問題，當中損失嘅付款或者結餘將會冇辦法攞返。 </string>
>>>>>>> 9e836ba5
    <string name="PaymentsHomeFragment__activate">啟用</string>
    <string name="PaymentsHomeFragment__view_mobile_coin_terms">檢視 MobileCoin 條款</string>
    <string name="PaymentsHomeFragment__payments_not_available">Molly 付款已經曲終人散。您仍然可以將款項轉移去交易平台，但唔再能夠傳送或接收付款，又或增加款項。</string>

  <!-- Removed by excludeNonTranslatables <string name="PaymentsHomeFragment__mobile_coin_terms_url" translatable="false">https://www.mobilecoin.com/terms-of-use.html</string> -->
    <!-- Alert dialog title which shows up after a payment to turn on payment lock -->
    <string name="PaymentsHomeFragment__turn_on">係咪要為日後嘅付款開啟付款鎖定？</string>
    <!-- Alert dialog description for why payment lock should be enabled before sending payments -->
    <string name="PaymentsHomeFragment__add_an_additional_layer">加多一重安全保障，用 Android 螢幕鎖定或者指紋辨識功能嚟進行滙款。</string>
    <!-- Alert dialog button to enable payment lock -->
    <string name="PaymentsHomeFragment__enable">開啟</string>
    <!-- Alert dialog button to not enable payment lock for now -->
    <string name="PaymentsHomeFragment__not_now">暫時唔需要</string>
    <!-- Alert dialog title which shows up to update app to send payments -->
    <string name="PaymentsHomeFragment__update_required">需要更新</string>
    <!-- Alert dialog description that app update is required to send payments-->
    <string name="PaymentsHomeFragment__an_update_is_required">你要更新咗系統先可以繼續傳送同接收付款，同埋睇到你最新嘅付款餘額。</string>
    <!-- Alert dialog button to cancel -->
    <string name="PaymentsHomeFragment__cancel">取消</string>
    <!-- Alert dialog button to update now -->
    <string name="PaymentsHomeFragment__update_now">即刻更新</string>

    <!-- GrantPermissionsFragment -->
    <!-- Displayed as a text-only action button at the bottom start of the screen -->
    <string name="GrantPermissionsFragment__not_now">遲啲先啦</string>
    <!-- Displayed as an action button at the bottom end of the screen -->
    <string name="GrantPermissionsFragment__next">下一步</string>
    <!-- Displayed as a title at the top of the screen -->
    <string name="GrantPermissionsFragment__allow_permissions">允許權限</string>
    <!-- Displayed as a subtitle at the top of the screen -->
    <string name="GrantPermissionsFragment__to_help_you_message_people_you_know">Signal 會要求取得以下權限，協助你同識得嘅人傳送訊息。 </string>
    <!-- Notifications permission row title -->
    <string name="GrantPermissionsFragment__notifications">通知</string>
    <!-- Notifications permission row description -->
    <string name="GrantPermissionsFragment__get_notified_when">收到新訊息嘅時候通知我。</string>
    <!-- Contacts permission row title -->
    <string name="GrantPermissionsFragment__contacts">聯絡人</string>
    <!-- Contacts permission row description -->
    <string name="GrantPermissionsFragment__find_people_you_know">尋找你識得嘅人。你嘅聯絡人清單已經加密，Signal 唔會睇到。</string>
    <!-- Phone calls permission row title -->
    <string name="GrantPermissionsFragment__phone_calls">電話通話</string>
    <!-- Phone calls permission row description -->
    <string name="GrantPermissionsFragment__make_registering_easier">簡化註冊過程，同埋啟用額外通話功能。</string>
    <!-- Storage permission row title -->
    <string name="GrantPermissionsFragment__storage">儲存空間</string>
    <!-- Storage permission row description -->
    <string name="GrantPermissionsFragment__send_photos_videos_and_files">由你部機傳送相片、影片同檔案。</string>

    <!-- PaymentsSecuritySetupFragment -->
    <!-- Toolbar title -->
    <string name="PaymentsSecuritySetupFragment__security_setup">安全設定</string>
    <!-- Title to enable payment lock -->
    <string name="PaymentsSecuritySetupFragment__protect_your_funds">保護你嘅資金</string>
    <!-- Description as to why payment lock is required -->
    <string name="PaymentsSecuritySetupFragment__help_prevent">加多一重安全保障，防止有人用你部手機存取你嘅資金。你可以喺「設定」入面停用呢個選項。</string>
    <!-- Option to enable payment lock -->
    <string name="PaymentsSecuritySetupFragment__enable_payment_lock">啟用付款鎖定</string>
    <!-- Option to cancel -->
    <string name="PaymentsSecuritySetupFragment__not_now">遲啲先啦</string>
    <!-- Dialog title to confirm skipping the step -->
    <string name="PaymentsSecuritySetupFragment__skip_this_step">係咪要跳過呢個步驟？</string>
    <!-- Dialog description to let users know why payment lock is required -->
    <string name="PaymentsSecuritySetupFragment__skipping_this_step">跳過呢個步驟會容許任何用到你手機嘅人轉移資金，或者睇到你嘅恢復片語。</string>
    <!-- Dialog option to cancel -->
    <string name="PaymentsSecuritySetupFragment__cancel">取消</string>
    <!-- Dialog option to skip -->
    <string name="PaymentsSecuritySetupFragment__skip">跳過</string>

    <!-- PaymentsAddMoneyFragment -->
    <string name="PaymentsAddMoneyFragment__add_funds">增加款項</string>
    <string name="PaymentsAddMoneyFragment__your_wallet_address">您嘅銀包位址</string>
    <string name="PaymentsAddMoneyFragment__copy">複製</string>
    <string name="PaymentsAddMoneyFragment__copied_to_clipboard">複製咗去剪貼簿</string>
    <string name="PaymentsAddMoneyFragment__to_add_funds">如要增加款項，請將 MobileCoin 傳送到您嘅銀包位址。揀一個支援 MobileCoin 嘅交易平台，開咗帳戶之後開始一筆交易，然後掃描二維碼或者複製您嘅銀包位址。</string>
  <!-- Removed by excludeNonTranslatables <string name="PaymentsAddMoneyFragment__learn_more__information" translatable="false">https://support.signal.org/hc/articles/360057625692#payments_transfer_from_exchange</string> -->

    <!-- PaymentsDetailsFragment -->
    <string name="PaymentsDetailsFragment__details">詳情</string>
    <string name="PaymentsDetailsFragment__status">狀態</string>
    <string name="PaymentsDetailsFragment__submitting_payment">提交緊付款…</string>
    <string name="PaymentsDetailsFragment__processing_payment">處理緊付款…</string>
    <string name="PaymentsDetailsFragment__payment_complete">付款完成</string>
    <string name="PaymentsDetailsFragment__payment_failed">付款失敗</string>
    <string name="PaymentsDetailsFragment__network_fee">網絡費</string>
    <string name="PaymentsDetailsFragment__sent_by">付款人</string>
    <string name="PaymentsDetailsFragment__sent_to_s">畀咗 %1$s</string>
    <string name="PaymentsDetailsFragment__you_on_s_at_s">您，喺 %1$s，%2$s 傳送</string>
    <string name="PaymentsDetailsFragment__s_on_s_at_s">%1$s，喺 %2$s，%3$s 傳送</string>
    <string name="PaymentsDetailsFragment__to">收款人：</string>
    <string name="PaymentsDetailsFragment__from">付款人：</string>
    <string name="PaymentsDetailsFragment__information">交易詳情包括付款金額同交易時間，係 MobileCoin Ledger 嘅一部份。</string>
    <string name="PaymentsDetailsFragment__coin_cleanup_fee">金幣清理費</string>
    <string name="PaymentsDetailsFragment__coin_cleanup_information">當您手頭上有嘅金幣太過濕碎，湊唔埋欄去完成一筆交易嘅時候，就會徵收一項「金幣清理費」。佢會執掂個架步等您繼續傳送付款。</string>
    <string name="PaymentsDetailsFragment__no_details_available">呢筆交易未有進一步嘅詳情提供</string>
  <!-- Removed by excludeNonTranslatables <string name="PaymentsDetailsFragment__learn_more__information" translatable="false">https://support.signal.org/hc/articles/360057625692#payments_details</string> -->
  <!-- Removed by excludeNonTranslatables <string name="PaymentsDetailsFragment__learn_more__cleanup_fee" translatable="false">https://support.signal.org/hc/articles/360057625692#payments_details_fees</string> -->
    <string name="PaymentsDetailsFragment__sent_payment">傳送咗嘅付款</string>
    <string name="PaymentsDetailsFragment__received_payment">接收咗嘅付款</string>
    <string name="PaymentsDeatilsFragment__payment_completed_s">付款完成 %1$s</string>
    <string name="PaymentsDetailsFragment__block_number">封鎖號碼</string>

    <!-- PaymentsTransferFragment -->
    <string name="PaymentsTransferFragment__transfer">轉移</string>
    <string name="PaymentsTransferFragment__scan_qr_code">掃描二維碼</string>
    <string name="PaymentsTransferFragment__to_scan_or_enter_wallet_address">收款人：掃描或輸入銀包位址</string>
    <string name="PaymentsTransferFragment__you_can_transfer">您可以完成一筆轉移去由交易平台提供嘅銀包位址，從而轉移 MobileCoin。銀包位址係由一堆數目字同英文字母組成，通常寫喺二維碼下低。</string>
    <string name="PaymentsTransferFragment__next">下一步</string>
    <string name="PaymentsTransferFragment__invalid_address">位址唔啱</string>
    <string name="PaymentsTransferFragment__check_the_wallet_address">請檢查您嘗試轉移去嗰度嘅銀包位址，然後再試下啦。</string>
    <string name="PaymentsTransferFragment__you_cant_transfer_to_your_own_signal_wallet_address">您冇得轉移返去自己嘅 Molly 銀包位址度㗎。請輸入喺支援嘅交易平台上面您所屬帳戶嘅銀包位址。</string>
    <string name="PaymentsTransferFragment__to_scan_a_qr_code_signal_needs">要掃二維碼嘅話，Molly 需要存取您部機嘅相機。</string>
    <string name="PaymentsTransferFragment__signal_needs_the_camera_permission_to_capture_qr_code_go_to_settings">Molly 要攞「相機」權限，先可以影到二維碼。請到設定，揀選「權限」，然後啟用「相機」。</string>
    <string name="PaymentsTransferFragment__to_scan_a_qr_code_signal_needs_access_to_the_camera">要掃二維碼嘅話，Molly 需要存取您部機嘅相機。</string>
    <string name="PaymentsTransferFragment__settings">設定</string>

    <!-- PaymentsTransferQrScanFragment -->
    <string name="PaymentsTransferQrScanFragment__scan_address_qr_code">掃描位址二維碼</string>
    <string name="PaymentsTransferQrScanFragment__scan_the_address_qr_code_of_the_payee">掃描收款人嘅位址二維碼</string>

    <!-- CreatePaymentFragment -->
    <string name="CreatePaymentFragment__request">請求</string>
    <string name="CreatePaymentFragment__pay">支付</string>
    <string name="CreatePaymentFragment__available_balance_s">可用餘額：%1$s</string>
    <string name="CreatePaymentFragment__toggle_content_description">切換</string>
    <string name="CreatePaymentFragment__1">1</string>
    <string name="CreatePaymentFragment__2">2</string>
    <string name="CreatePaymentFragment__3">3</string>
    <string name="CreatePaymentFragment__4">4</string>
    <string name="CreatePaymentFragment__5">5</string>
    <string name="CreatePaymentFragment__6">6</string>
    <string name="CreatePaymentFragment__7">7</string>
    <string name="CreatePaymentFragment__8">8</string>
    <string name="CreatePaymentFragment__9">9</string>
    <string name="CreatePaymentFragment__decimal">.</string>
    <string name="CreatePaymentFragment__0">0</string>
    <string name="CreatePaymentFragment__lt">&lt;</string>
    <string name="CreatePaymentFragment__backspace">褪後一格</string>
    <string name="CreatePaymentFragment__add_note">加備註</string>
    <string name="CreatePaymentFragment__conversions_are_just_estimates">換算儘其量都係斷估，談唔上精準。</string>
  <!-- Removed by excludeNonTranslatables <string name="CreatePaymentFragment__learn_more__conversions" translatable="false">https://support.signal.org/hc/articles/360057625692#payments_currency_conversion</string> -->

    <!-- EditNoteFragment -->
    <string name="EditNoteFragment_note">備註</string>
    <!-- Content descriptor explaining the use of the save note FAB for Android accessibility settings-->
    <string name="EditNoteFragment__content_description_save_note">儲存筆記</string>

    <!-- ConfirmPaymentFragment -->
    <string name="ConfirmPayment__confirm_payment">確認付款</string>
    <string name="ConfirmPayment__network_fee">網絡費</string>
    <string name="ConfirmPayment__estimated_s">估算 %1$s</string>
    <string name="ConfirmPayment__to">收款人：</string>
    <string name="ConfirmPayment__total_amount">總數金額</string>
    <string name="ConfirmPayment__balance_s">結餘：%1$s</string>
    <string name="ConfirmPayment__submitting_payment">提交緊付款…</string>
    <string name="ConfirmPayment__processing_payment">處理緊付款…</string>
    <string name="ConfirmPayment__payment_complete">付款完成</string>
    <string name="ConfirmPayment__payment_failed">付款失敗</string>
    <string name="ConfirmPayment__payment_will_continue_processing">付款將會繼續處理</string>
    <string name="ConfirmPaymentFragment__invalid_recipient">收款人唔啱噃</string>
    <!-- Title of a dialog show when we were unable to present the user\'s screenlock before sending a payment -->
    <string name="ConfirmPaymentFragment__failed_to_show_payment_lock">顯示唔到付款鎖定</string>
    <!-- Body of a dialog show when we were unable to present the user\'s screenlock before sending a payment -->
    <string name="ConfirmPaymentFragment__you_enabled_payment_lock_in_the_settings">你已經喺設定度啟用咗付款鎖定，不過系統顯示唔到。</string>
    <!-- Button in a dialog that will take the user to the privacy settings -->
    <string name="ConfirmPaymentFragment__go_to_settings">前往設定</string>
    <string name="ConfirmPaymentFragment__this_person_has_not_activated_payments">呢個人未有啟用付款</string>
    <string name="ConfirmPaymentFragment__unable_to_request_a_network_fee">請求唔到網絡費。要繼續呢次付款嘅話，請撳一下「確定」再試一次。</string>

    <!-- BiometricDeviceAuthentication -->
    <!-- Biometric/Device authentication prompt title -->
    <string name="BiometricDeviceAuthentication__signal">Signal</string>


    <!-- CurrencyAmountFormatter_s_at_s -->
    <string name="CurrencyAmountFormatter_s_at_s">%1$s (喺 %2$s 換算)</string>

    <!-- SetCurrencyFragment -->
    <string name="SetCurrencyFragment__set_currency">設定貨幣</string>
    <string name="SetCurrencyFragment__all_currencies">所有貨幣</string>

    <!-- **************************************** -->
    <!-- menus -->
    <!-- **************************************** -->

    <!-- contact_selection_list -->
    <!-- Displayed in a row on the new call screen when searching by phone number. -->
    <string name="contact_selection_list__new_call">打俾…</string>
    <string name="contact_selection_list__unknown_contact">寫個新訊息畀…</string>
    <string name="contact_selection_list__unknown_contact_block">封鎖用戶</string>
    <string name="contact_selection_list__unknown_contact_add_to_group">加入去個谷度</string>

    <!-- conversation_callable_insecure -->
    <string name="conversation_callable_insecure__menu_call">通話</string>

    <!-- conversation_callable_secure -->
    <string name="conversation_callable_secure__menu_call">Signal 通話</string>
    <string name="conversation_callable_secure__menu_video">Signal 視像通話</string>

    <!-- conversation_context -->

    <!-- Heading which shows how many messages are currently selected -->
    <plurals name="conversation_context__s_selected">
        <item quantity="other">揀選咗 %1$d 個</item>
    </plurals>

    <!-- conversation_context_image -->
    <!-- Button to save a message attachment (image, file etc.) -->

    <!-- conversation_expiring_off -->
    <string name="conversation_expiring_off__disappearing_messages">過眼雲煙訊息</string>

    <!-- conversation_selection -->
    <!-- Button to view detailed information for a message; Action item with hyphenation. Translation can use soft hyphen - Unicode U+00AD  -->
    <string name="conversation_selection__menu_message_details">詳細</string>
    <!-- Button to copy a message\'s text to the clipboard; Action item with hyphenation. Translation can use soft hyphen - Unicode U+00AD  -->
    <string name="conversation_selection__menu_copy">複製</string>
    <!-- Button to delete a message; Action item with hyphenation. Translation can use soft hyphen - Unicode U+00AD  -->
    <string name="conversation_selection__menu_delete">刪除</string>
    <!-- Button to forward a message to another person or group chat; Action item with hyphenation. Translation can use soft hyphen - Unicode U+00AD  -->
    <string name="conversation_selection__menu_forward">轉寄</string>
    <!-- Button to reply to a message; Action item with hyphenation. Translation can use soft hyphen - Unicode U+00AD -->
    <string name="conversation_selection__menu_reply">回覆</string>
    <!-- Button to edit a message; Action item with hyphenation. Translation can use soft hyphen - Unicode U+00AD -->
    <string name="conversation_selection__menu_edit">編輯</string>
    <!-- Button to save a message attachment (image, file etc.); Action item with hyphenation. Translation can use soft hyphen - Unicode U+00AD  -->
    <string name="conversation_selection__menu_save">儲存</string>
    <!-- Button to retry sending a message; Action item with hyphenation. Translation can use soft hyphen - Unicode U+00AD  -->
    <string name="conversation_selection__menu_resend_message">再發一次</string>
    <!-- Button to select a message and enter selection mode; Action item with hyphenation. Translation can use soft hyphen - Unicode U+00AD  -->
    <string name="conversation_selection__menu_multi_select">揀選</string>
    <!-- Button to view a in-chat payment message\'s full payment details; Action item with hyphenation. Translation can use soft hyphen - Unicode U+00AD  -->
    <string name="conversation_selection__menu_payment_details">付款詳情</string>

    <!-- conversation_expiring_on -->

    <!-- conversation_insecure -->
    <string name="conversation_insecure__invite">邀請</string>

    <!-- conversation_list_batch -->

    <!-- conversation_list -->
    <string name="conversation_list_settings_shortcut">[設定] 捷徑</string>
    <string name="conversation_list_search_description">搜尋</string>
    <string name="conversation_list__pinned">置頂</string>
    <string name="conversation_list__chats">傾偈</string>
    <!-- A warning shown in a toast that tells you that you can\'t pin any more chats. Pinning a chat means keeping the chat at the top of your chat list. The placeholder represents how many chats you\'re allowed to pin. -->
    <string name="conversation_list__you_can_only_pin_up_to_d_chats">您淨係可以將最多 %1$d 個傾偈置頂</string>

    <!-- conversation_list_item_view -->
    <string name="conversation_list_item_view__contact_photo_image">聯絡人張相嘅樣</string>
    <string name="conversation_list_item_view__archived">已封印</string>


    <!-- conversation_list_fragment -->
    <string name="conversation_list_fragment__fab_content_description">新聊天</string>
    <string name="conversation_list_fragment__open_camera_description">開啟相機</string>
    <string name="conversation_list_fragment__no_chats_yet_get_started_by_messaging_a_friend">身在獨家村。\n發個訊息畀好友撩下佢傾偈啦。</string>


    <!-- conversation_secure_verified -->

    <!-- conversation_muted -->
    <string name="conversation_muted__unmute">取消靜音</string>

    <!-- conversation_unmuted -->
    <string name="conversation_unmuted__mute_notifications">將通知較做靜音</string>

    <!-- conversation -->
    <string name="conversation__menu_group_settings">谷嘅設定</string>
    <string name="conversation__menu_leave_group">退谷</string>
    <string name="conversation__menu_view_all_media">所有多媒體</string>
    <string name="conversation__menu_conversation_settings">聊天設定</string>
    <string name="conversation__menu_add_shortcut">喺主畫面加個公仔</string>
    <string name="conversation__menu_create_bubble">建立氣泡</string>
    <!-- Overflow menu option that allows formatting of text -->
    <string name="conversation__menu_format_text">文字格式化</string>

    <!-- conversation_popup -->

    <!-- conversation_callable_insecure -->
    <string name="conversation_add_to_contacts__menu_add_to_contacts">加入去聯絡人</string>

    <!-- conversation scheduled messages bar -->

    <!-- Label for button in a banner to show all messages currently scheduled -->
    <string name="conversation_scheduled_messages_bar__see_all">全部睇晒</string>
    <!-- Body text for banner to show all scheduled messages for the chat that tells the user how many scheduled messages there are -->
    <plurals name="conversation_scheduled_messages_bar__number_of_messages">
        <item quantity="other">排定咗 %1$d 個訊息</item>
    </plurals>

    <!-- conversation_group_options -->
    <string name="convesation_group_options__recipients_list">收件人名單</string>
    <string name="conversation_group_options__delivery">傳遞</string>
    <!-- Label for a menu item that appears after pressing the three-dot icon in a  -->
    <string name="conversation_group_options__conversation">聊天</string>
    <string name="conversation_group_options__broadcast">廣播</string>

    <!-- text_secure_normal -->
    <string name="text_secure_normal__menu_new_group">開個新谷</string>
    <string name="text_secure_normal__menu_settings">設定</string>
    <string name="text_secure_normal__menu_clear_passphrase">鎖定</string>
    <string name="text_secure_normal__mark_all_as_read">全部剔低話睇咗</string>
    <string name="text_secure_normal__invite_friends">誠邀好友</string>
    <!-- Overflow menu entry to filter unread chats -->
    <string name="text_secure_normal__filter_unread_chats">篩選未讀聊天訊息</string>
    <!-- Overflow menu entry to disable unread chats filter -->
    <string name="text_secure_normal__clear_unread_filter">清除未讀篩選條件</string>

    <!-- verify_display_fragment -->
    <string name="verify_display_fragment_context_menu__copy_to_clipboard">複製到剪貼簿</string>
    <string name="verify_display_fragment_context_menu__compare_with_clipboard">同剪貼簿比較下</string>

    <!-- reminder_header -->
    <string name="reminder_header_push_title">啟用 Signal 訊息同通話</string>
    <string name="reminder_header_push_text">為您嘅通訊體驗翻開新篇章。</string>
    <string name="reminder_header_service_outage_text">Signal 發生技術問題。我哋現正搶修，務求儘快回復服務。</string>
    <string name="reminder_header_progress">%1$d%%</string>
    <!-- Body text of a banner that will show at the top of the chat list when we temporarily cannot process the user\'s contacts -->
    <string name="reminder_cds_warning_body">Signal 嘅個人聯絡人搜尋服務暫時處理唔到你手機入面嘅聯絡人資料。</string>
    <!-- Label for a button in a banner to learn more about why we temporarily can\'t process the user\'s contacts -->
    <string name="reminder_cds_warning_learn_more">講多啲畀我聽</string>
    <!-- Body text of a banner that will show at the top of the chat list when the user has so many contacts that we cannot ever process them -->
    <string name="reminder_cds_permanent_error_body">Signal 嘅個人聯絡人搜尋服務處理唔到你手機入面嘅聯絡人資料。</string>
    <!-- Label for a button in a banner to learn more about why we cannot process the user\'s contacts -->
    <string name="reminder_cds_permanent_error_learn_more">講多啲畀我聽</string>

    <!-- media_preview -->
    <string name="media_preview__save_title">儲存</string>
    <string name="media_preview__edit_title">有嘢改</string>


    <!-- media_preview_activity -->
    <string name="media_preview_activity__media_content_description">多媒體預覽</string>

    <!-- new_conversation_activity -->
    <string name="new_conversation_activity__refresh">重新整理</string>
    <!-- redphone_audio_popup_menu -->

    <!-- Edit KBS Pin -->

    <!-- BaseKbsPinFragment -->
    <string name="BaseKbsPinFragment__next">下一步</string>
    <!-- Button label to prompt them to create a password ("PIN") using numbers and letters rather than only numbers. -->
    <string name="BaseKbsPinFragment__create_alphanumeric_pin">建立字母數字 PIN 碼</string>
    <!-- Button label to prompt them to return to creating a numbers-only password ("PIN") -->
    <string name="BaseKbsPinFragment__create_numeric_pin">建立數字 PIN 碼</string>
  <!-- Removed by excludeNonTranslatables <string name="BaseKbsPinFragment__learn_more_url" translatable="false">https://support.signal.org/hc/articles/360007059792</string> -->

    <!-- CreateKbsPinFragment -->
    <plurals name="CreateKbsPinFragment__pin_must_be_at_least_characters">
        <item quantity="other">PIN 碼至少要有 %1$d 個字元</item>
    </plurals>
    <plurals name="CreateKbsPinFragment__pin_must_be_at_least_digits">
        <item quantity="other">PIN 碼至少要係 %1$d 個位數字</item>
    </plurals>
    <string name="CreateKbsPinFragment__create_a_new_pin">建立一個新嘅 PIN 碼</string>
    <string name="CreateKbsPinFragment__you_can_choose_a_new_pin_as_long_as_this_device_is_registered">呢部機維持註冊其間，您個 PIN 碼都係任改唔嬲。</string>
    <string name="CreateKbsPinFragment__create_your_pin">建立您嘅 PIN 碼</string>
    <string name="CreateKbsPinFragment__pins_can_help_you_restore_your_account">PIN 碼可以幫你還原帳戶，同埋確保 Signal 入面嘅資料安全加密。 </string>
    <string name="CreateKbsPinFragment__choose_a_stronger_pin">揀一個穩陣啲嘅 PIN 碼</string>

    <!-- ConfirmKbsPinFragment -->
    <string name="ConfirmKbsPinFragment__pins_dont_match">PIN 碼唔夾。請再試一次。</string>
    <!-- Prompt for the user to repeat entering the PIN in order to help them remember it correctly.   -->
    <string name="ConfirmKbsPinFragment__re_enter_the_pin_you_just_created">請重新輸入你啱啱建立嘅 PIN 碼。</string>
    <string name="ConfirmKbsPinFragment__confirm_your_pin">確認您嘅 PIN 碼。</string>
    <string name="ConfirmKbsPinFragment__pin_creation_failed">PIN 碼建立唔到</string>
    <string name="ConfirmKbsPinFragment__your_pin_was_not_saved">未有儲存您嘅 PIN 碼。我哋遲啲會再提您建立一個 PIN 碼㗎喇。</string>
    <string name="ConfirmKbsPinFragment__pin_created">整好咗 PIN 碼。</string>
    <string name="ConfirmKbsPinFragment__re_enter_your_pin">打多次您個 PIN 碼</string>
    <string name="ConfirmKbsPinFragment__creating_pin">建立緊 PIN 碼…</string>

    <!-- KbsSplashFragment -->
    <string name="KbsSplashFragment__introducing_pins">為您介紹 PIN 碼</string>
    <string name="KbsSplashFragment__pins_keep_information_stored_with_signal_encrypted">有 PIN 碼，儲存喺 Signal 嘅資訊就安心加密，淨係得您先接觸到。當您重新裝過 Signal 嘅時候，您嘅個人資料、設定同埋聯絡人亦都可以還原。平時開啟個 app 就唔需要用到您個 PIN 碼。</string>
    <string name="KbsSplashFragment__learn_more">講多啲畀我聽</string>
  <!-- Removed by excludeNonTranslatables <string name="KbsSplashFragment__learn_more_link" translatable="false">https://support.signal.org/hc/articles/360007059792</string> -->
    <string name="KbsSplashFragment__registration_lock_equals_pin">註冊鎖已納入成 PIN 碼</string>
    <string name="KbsSplashFragment__your_registration_lock_is_now_called_a_pin">您嘅註冊鎖，而家稱之為 PIN 碼，功能亦同時加碼。即刻更新啦。</string>
    <string name="KbsSplashFragment__update_pin">更新 PIN 碼</string>
    <string name="KbsSplashFragment__create_your_pin">建立您嘅 PIN 碼</string>
    <string name="KbsSplashFragment__learn_more_about_pins">PIN 碼知多啲</string>
    <string name="KbsSplashFragment__disable_pin">停用 PIN 碼</string>

    <!-- KBS Reminder Dialog -->
    <string name="KbsReminderDialog__enter_your_signal_pin">輸入您嘅 Signal PIN 碼</string>
    <string name="KbsReminderDialog__to_help_you_memorize_your_pin">為咗幫您記住您個 PIN 碼，我哋定時定候會叫您打一次。慢慢就唔會問得您咁密㗎喇。</string>
    <string name="KbsReminderDialog__skip">飛過</string>
    <string name="KbsReminderDialog__submit">提交</string>
    <string name="KbsReminderDialog__forgot_pin">唔記得咗 PIN 碼？</string>
    <string name="KbsReminderDialog__incorrect_pin_try_again">PIN 碼唔啱。請再試一次。</string>

    <!-- AccountLockedFragment -->
    <string name="AccountLockedFragment__account_locked">帳戶已上鎖</string>
    <string name="AccountLockedFragment__your_account_has_been_locked_to_protect_your_privacy">為咗保障你嘅私隱同安全，我哋會將你嘅帳戶暫時鎖定。閒置 %1$d 日之後，你就可以喺冇 PIN 碼嘅情況下重新註冊呢個手機號碼，而所有資料都會被刪除。</string>
    <string name="AccountLockedFragment__next">下一步</string>
    <string name="AccountLockedFragment__learn_more">講多啲畀我聽</string>
  <!-- Removed by excludeNonTranslatables <string name="AccountLockedFragment__learn_more_url" translatable="false">https://support.signal.org/hc/articles/360007059792</string> -->

    <!-- KbsLockFragment -->
    <string name="RegistrationLockFragment__enter_your_pin">輸入您嘅 PIN 碼</string>
    <string name="RegistrationLockFragment__enter_the_pin_you_created">先前您咪幫您個帳戶整過一個 PIN 碼嘅，請您喺度輸入返。咪搞錯呀吓，呢度唔係講緊您個短訊驗證碼。</string>
    <!-- Info text shown above a pin entry text box describing what pin they should be entering. -->
    <string name="RegistrationLockFragment__enter_the_pin_you_created_for_your_account">輸入你為帳戶建立嘅 PIN 碼。</string>
    <!-- Button label to prompt the user to switch between an alphanumeric and numeric-only keyboards -->
    <string name="RegistrationLockFragment__switch_keyboard">切換鍵盤</string>
    <string name="RegistrationLockFragment__incorrect_pin_try_again">PIN 碼唔啱。請再試一次。</string>
    <string name="RegistrationLockFragment__forgot_pin">唔記得咗 PIN 碼？</string>
    <string name="RegistrationLockFragment__incorrect_pin">PIN 碼唔啱</string>
    <string name="RegistrationLockFragment__forgot_your_pin">唔記得咗您個 PIN 碼？</string>
    <string name="RegistrationLockFragment__not_many_tries_left">冇剩返幾多次機會畀您撞㗎喇！</string>
    <string name="RegistrationLockFragment__signal_registration_need_help_with_pin_for_android_v2_pin">Signal 註冊 - Android 版 PIN 碼需要幫手 (v2 PIN)</string>

    <plurals name="RegistrationLockFragment__for_your_privacy_and_security_there_is_no_way_to_recover">
        <item quantity="other">為咗保障你嘅私隱同安全，你嘅 PIN 碼係冇辦法還原嘅。如果你唔記得咗個 PIN 碼，可以喺閒置 %1$d 日之後再透過短訊重新驗證。不過咁嘅話，你嘅帳戶資料會被抹走，所有內容亦會被刪除。</item>
    </plurals>

    <plurals name="RegistrationLockFragment__incorrect_pin_d_attempts_remaining">
        <item quantity="other">PIN 碼唔啱。剩返 %1$d 次機會。</item>
    </plurals>

    <plurals name="RegistrationLockFragment__if_you_run_out_of_attempts_your_account_will_be_locked_for_d_days">
        <item quantity="other">如果你用晒所有嘗試機會，帳戶就會鎖定 %1$d 日。閒置 %1$d 日之後，你就可以喺冇 PIN 碼嘅情況下重新註冊。到時，你嘅帳戶資料會被抹走，所有內容亦會被刪除。</item>
    </plurals>

    <plurals name="RegistrationLockFragment__you_have_d_attempts_remaining">
        <item quantity="other">您仲剩返 %1$d 次機會。</item>
    </plurals>

    <plurals name="RegistrationLockFragment__d_attempts_remaining">
        <item quantity="other">剩返 %1$d 次機會。</item>
    </plurals>

    <!-- CalleeMustAcceptMessageRequestDialogFragment -->
    <string name="CalleeMustAcceptMessageRequestDialogFragment__s_will_get_a_message_request_from_you">%1$s 將會收到您嘅訊息請求。等佢接受咗您嘅訊息請求之後，您就可以同佢通話。</string>

    <!-- KBS Megaphone -->
    <string name="KbsMegaphone__create_a_pin">建立一個 PIN 碼</string>
    <string name="KbsMegaphone__pins_keep_information_thats_stored_with_signal_encrytped">有 PIN 碼，儲存喺 Signal 嘅資訊就安心加密。</string>
    <string name="KbsMegaphone__create_pin">建立 PIN 碼</string>

    <!-- CallNotificationBuilder -->
    <!-- Displayed in a notification when a Signal voice call is ringing -->
    <string name="CallNotificationBuilder__incoming_signal_voice_call">打入嚟嘅 Molly 語音通話</string>
    <!-- Displayed in a notification when a Signal video call is ringing -->
    <string name="CallNotificationBuilder__incoming_signal_video_call">打入嚟嘅 Molly 視像通話</string>
    <!-- Displayed in a notification when a Signal group call is ringing -->
    <string name="CallNotificationBuilder__incoming_signal_group_call">打入嚟嘅 Molly 成谷通話</string>
    <!-- Displayed in a notification when a Signal voice call is in progress -->
    <string name="CallNotificationBuilder__ongoing_signal_voice_call">傾緊 Molly 語音通話</string>
    <!-- Displayed in a notification when a Signal video call is in progress -->
    <string name="CallNotificationBuilder__ongoing_signal_video_call">傾緊 Molly 視像通話</string>
    <!-- Displayed in a notification when a Signal group call is in progress -->
    <string name="CallNotificationBuilder__ongoing_signal_group_call">傾緊 Molly 群組通話</string>

    <!-- transport_selection_list_item -->
    <string name="ConversationListFragment_loading">載入緊…</string>
    <string name="CallNotificationBuilder_connecting">連緊線…</string>
    <string name="Permissions_permission_required">要攞權限</string>
    <string name="Permissions_continue">繼續</string>
    <string name="Permissions_not_now">遲啲先啦</string>
    <string name="SQLCipherMigrationHelper_migrating_signal_database">Signal 資料庫也移民，請等等</string>
    <string name="enter_backup_passphrase_dialog__backup_passphrase">備份密碼</string>
    <string name="backup_enable_dialog__backups_will_be_saved_to_external_storage_and_encrypted_with_the_passphrase_below_you_must_have_this_passphrase_in_order_to_restore_a_backup">啲備份會儲存喺外置儲存裝置並用下底個密碼嚟加密。您務必要有呢個密碼先可以攞返個備份嚟還原。</string>
    <string name="backup_enable_dialog__you_must_have_this_passphrase">您務必要有呢個密碼先可以攞返個備份嚟還原。</string>
    <string name="backup_enable_dialog__folder">資料夾</string>
    <string name="backup_enable_dialog__i_have_written_down_this_passphrase">本人寫低咗呢個密碼㗎嘞。本人明白，無咗呢個密碼，個備份係還原唔到，得物無所用。</string>
    <string name="registration_activity__restore_backup">還原備份</string>
    <string name="registration_activity__transfer_or_restore_account">轉移或還原帳戶</string>
    <string name="registration_activity__transfer_account">轉移帳戶</string>
    <string name="registration_activity__skip">飛過</string>
    <string name="preferences_chats__chat_backups">傾偈備份</string>
    <string name="preferences_chats__transfer_account">過帳戶落新機</string>
    <string name="preferences_chats__transfer_account_to_a_new_android_device">將帳戶轉移去一部新嘅 Android 機度</string>
    <string name="RegistrationActivity_enter_backup_passphrase">輸入備份密碼</string>
    <string name="RegistrationActivity_restore">還原</string>
    <string name="RegistrationActivity_backup_failure_downgrade">冇辦法由較新嘅 Signal 版本匯入備份</string>
    <!-- Error message indicating that we could not restore the user\'s backup. Displayed in a toast at the bottom of the screen. -->
    <string name="RegistrationActivity_backup_failure_foreign_key">備份包含格式錯誤嘅資料</string>
    <string name="RegistrationActivity_incorrect_backup_passphrase">備份密碼唔啱</string>
    <string name="RegistrationActivity_checking">檢查緊…</string>
    <string name="RegistrationActivity_d_messages_so_far">目前為止 %1$d 個訊息…</string>
    <string name="RegistrationActivity_restore_from_backup">係咪要攞返備份嚟還原？</string>
    <string name="RegistrationActivity_restore_your_messages_and_media_from_a_local_backup">攞返本機備份嚟還原您嘅訊息同埋多媒體檔案。如果您而家唔做嘅話，遲啲就冇得再還原㗎喇。</string>
    <string name="RegistrationActivity_backup_size_s">備份大小：%1$s</string>
    <string name="RegistrationActivity_backup_timestamp_s">備份時間戳：%1$s</string>
    <string name="BackupDialog_enable_local_backups">係咪要啟用本機備份？</string>
    <string name="BackupDialog_enable_backups">啟用備份</string>
    <string name="BackupDialog_please_acknowledge_your_understanding_by_marking_the_confirmation_check_box">您清楚明白佢講啲咩嘅話，麻煩您喺確認嘅格仔度打剔。</string>
    <string name="BackupDialog_delete_backups">係咪要刪除備份？</string>
    <string name="BackupDialog_disable_and_delete_all_local_backups">係咪要停用同埋刪除晒所有本機備份？</string>
    <string name="BackupDialog_delete_backups_statement">刪除備份</string>
    <string name="BackupDialog_to_enable_backups_choose_a_folder">揀一個資料夾去啟用備份。啲備份會儲存喺呢個位置度。</string>
    <string name="BackupDialog_choose_folder">揀一個資料夾</string>
    <string name="BackupDialog_copied_to_clipboard">複製咗去剪貼簿</string>
    <string name="BackupDialog_no_file_picker_available">部機無檔案挑選器用得到。</string>
    <string name="BackupDialog_enter_backup_passphrase_to_verify">打返您個備份密碼去驗證下</string>
    <string name="BackupDialog_verify">驗證</string>
    <string name="BackupDialog_you_successfully_entered_your_backup_passphrase">您輸入嘅備份密碼正確無誤</string>
    <string name="BackupDialog_passphrase_was_not_correct">密碼有誤</string>
    <string name="LocalBackupJob_creating_signal_backup">建立緊 Molly 備份…</string>
    <!-- Title for progress notification shown in a system notification while verifying a recent backup. -->
    <string name="LocalBackupJob_verifying_signal_backup">驗證緊 Molly 備份…</string>
    <string name="LocalBackupJobApi29_backup_failed">備份唔到</string>
    <string name="LocalBackupJobApi29_your_backup_directory_has_been_deleted_or_moved">你嘅備份目錄已經刪除或者轉移。</string>
    <string name="LocalBackupJobApi29_your_backup_file_is_too_large">您個備份檔案大得滯，裝唔落呢一度喎。</string>
    <string name="LocalBackupJobApi29_there_is_not_enough_space">唔夠空間，儲存唔到您嘅備份。</string>
    <!-- Error message shown if a newly created backup could not be verified as accurate -->
    <string name="LocalBackupJobApi29_your_backup_could_not_be_verified">系統冇辦法建立同驗證你最近嘅備份。請你建立新嘅備份。</string>
    <!-- Error message shown if a very large attachment is encountered during the backup creation and causes the backup to fail -->
    <string name="LocalBackupJobApi29_your_backup_contains_a_very_large_file">你嘅備份入面包含一個非常大型嘅檔案，而且冇辦法進行備份。請你刪除嗰個檔案，然後建立新嘅備份。</string>
    <string name="LocalBackupJobApi29_tap_to_manage_backups">撳一下去管理備份。</string>
    <string name="RegistrationActivity_wrong_number">個號碼唔啱？</string>
    <!--    Countdown to when the user can request a new code via phone call during registration.-->
    <string name="RegistrationActivity_call_me_instead_available_in">打俾我 (%1$02d:%2$02d)</string>
    <!--    Countdown to when the user can request a new SMS code during registration.-->
    <string name="RegistrationActivity_resend_sms_available_in">重新傳送驗證碼 (%1$02d:%2$02d)</string>
    <string name="RegistrationActivity_contact_signal_support">聯絡 Signal 支援</string>
    <string name="RegistrationActivity_code_support_subject">Signal 註冊 - Android 版驗證碼</string>
    <string name="RegistrationActivity_incorrect_code">個碼唔啱</string>
    <string name="BackupUtil_never">唔使喇</string>
    <string name="BackupUtil_unknown">未知</string>
    <!-- Phone number heading displayed as a screen title -->
    <string name="preferences_app_protection__phone_number">手機號碼</string>
    <!-- Subtext below option to launch into phone number privacy settings screen -->
    <string name="preferences_app_protection__choose_who_can_see">選擇邊個可以睇到你嘅手機號碼，同埋喺 Molly 度用手機號碼聯絡你。</string>
    <!-- Section title above two radio buttons for enabling and disabling phone number display -->
    <string name="PhoneNumberPrivacySettingsFragment__who_can_see_my_number">邊個可以睇到我嘅手機號碼</string>
    <!-- Subtext below radio buttons when who can see my number is set to nobody -->
    <string name="PhoneNumberPrivacySettingsFragment__nobody_will_see">冇人會喺 Molly 度睇到你嘅手機號碼</string>
    <!-- Section title above two radio buttons for enabling and disabling whether users can find me by my phone number  -->
    <string name="PhoneNumberPrivacySettingsFragment__who_can_find_me_by_number">邊個可以用手機號碼搵到我</string>
    <!-- Subtext below radio buttons when who can see my number is set to everyone -->
    <string name="PhoneNumberPrivacySettingsFragment__your_phone_number">同你通訊嘅用戶同埋群組都可以睇到你嘅手機號碼。如果對方喺手機通訊錄入面儲存咗你嘅手機號碼，都會喺 Molly 度睇到。</string>
    <string name="PhoneNumberPrivacy_everyone">任何人都得</string>
    <string name="PhoneNumberPrivacy_nobody">邊個都唔得</string>
    <string name="preferences_app_protection__screen_lock">畫面鎖</string>
    <string name="preferences_app_protection__lock_signal_access_with_android_screen_lock_or_fingerprint">用 Android 螢幕鎖定或指紋，喺 Signal 面頭加把鎖</string>
    <string name="preferences_app_protection__screen_lock_inactivity_timeout">幾耐冇郁動就鎖返住個畫面</string>
    <string name="preferences_app_protection__signal_pin">Signal PIN 碼</string>
    <string name="preferences_app_protection__create_a_pin">建立一個 PIN 碼</string>
    <string name="preferences_app_protection__change_your_pin">更改您嘅 PIN 碼</string>
    <string name="preferences_app_protection__pin_reminders">PIN 碼溫馨提醒</string>
    <string name="preferences_app_protection__turn_off">關閉</string>
    <string name="preferences_app_protection__confirm_pin">確認 PIN 碼</string>
    <string name="preferences_app_protection__confirm_your_signal_pin">確認您嘅 Signal PIN 碼</string>
    <string name="preferences_app_protection__make_sure_you_memorize_or_securely_store_your_pin">請確保您記住或妥為保存您嘅 PIN 碼，因為無咗就無㗎喇。若果您唔記得咗您嘅 PIN 碼，當您重新註冊您嘅 Signal 帳戶嘅時候，可能會冇晒您啲資料。</string>
    <string name="preferences_app_protection__incorrect_pin_try_again">PIN 碼唔啱。請再試一次。</string>
    <string name="preferences_app_protection__failed_to_enable_registration_lock">啟用唔到註冊鎖。</string>
    <string name="preferences_app_protection__failed_to_disable_registration_lock">停用唔到註冊鎖。</string>
    <string name="AppProtectionPreferenceFragment_none">無</string>
    <string name="preferences_app_protection__registration_lock">註冊鎖</string>
    <string name="RegistrationActivity_you_must_enter_your_registration_lock_PIN">您務必輸入您嘅註冊鎖 PIN 碼</string>
    <string name="RegistrationActivity_your_pin_has_at_least_d_digits_or_characters">您嘅 PIN 碼至少有 %1$d 個數字或字元</string>
    <string name="RegistrationActivity_too_many_attempts">白撞太多次</string>
    <string name="RegistrationActivity_you_have_made_too_many_incorrect_registration_lock_pin_attempts_please_try_again_in_a_day">您試過太多次註冊鎖 PIN 碼喇，但打極都打唔啱。請您隔一日再試下啦。</string>
    <string name="RegistrationActivity_you_have_made_too_many_attempts_please_try_again_later">您試過太多次喇。請您晏啲再試下啦。</string>
    <string name="RegistrationActivity_error_connecting_to_service">服務連唔到線</string>
    <string name="preferences_chats__backups">備份</string>
    <string name="prompt_passphrase_activity__signal_is_locked">Molly 已經上鎖</string>
    <string name="prompt_passphrase_activity__tap_to_unlock">撳一下去解鎖</string>
    <string name="Recipient_unknown">未知</string>

    <!-- Option in settings that will take use to re-register if they are no longer registered -->
    <string name="preferences_account_reregister">重新註冊帳戶</string>
    <!-- Option in settings that will take user to our website or playstore to update their expired build -->
    <string name="preferences_account_update_signal">更新 Signal</string>
    <!-- Option in settings shown when user is no longer registered or expired client that will WIPE ALL THEIR DATA -->
    <string name="preferences_account_delete_all_data">刪除所有資料</string>
    <!-- Title for confirmation dialog confirming user wants to delete all their data -->
    <string name="preferences_account_delete_all_data_confirmation_title">係咪要清除所有資料呀？</string>
    <!-- Message in confirmation dialog to delete all data explaining how it works, and that the app will be closed after deletion -->
    <string name="preferences_account_delete_all_data_confirmation_message">咁做會將應用程式重設，同埋刪除所有訊息。完成程序之後，應用程式會自動關閉。</string>
    <!-- Confirmation action to proceed with application data deletion -->
    <string name="preferences_account_delete_all_data_confirmation_proceed">繼續</string>
    <!-- Confirmation action to cancel application data deletion -->
    <string name="preferences_account_delete_all_data_confirmation_cancel">取消</string>
    <!-- Error message shown when we fail to delete the data for some unknown reason -->
    <string name="preferences_account_delete_all_data_failed">刪除資料失敗</string>

    <!-- TransferOrRestoreFragment -->
    <string name="TransferOrRestoreFragment__transfer_or_restore_account">轉移或還原帳戶</string>
    <string name="TransferOrRestoreFragment__if_you_have_previously_registered_a_signal_account">若果您先前已經註冊咗 Signal 帳戶，您可以轉移或還原您嘅帳戶同訊息</string>
    <string name="TransferOrRestoreFragment__transfer_from_android_device">由另一部 Android 機搬過嚟</string>
    <string name="TransferOrRestoreFragment__transfer_your_account_and_messages_from_your_old_android_device">由您部舊嘅 Android 機轉移您嘅帳戶同訊息過嚟。您部舊機要喺您手先得。</string>
    <string name="TransferOrRestoreFragment__you_need_access_to_your_old_device">您部舊機要喺您手先得。</string>
    <string name="TransferOrRestoreFragment__restore_from_backup">用備份還原</string>
    <string name="TransferOrRestoreFragment__restore_your_messages_from_a_local_backup">攞返本機備份嚟還原您嘅訊息。如果您而家唔做嘅話，遲啲就冇得再還原㗎喇。</string>

    <!-- NewDeviceTransferInstructionsFragment -->
    <string name="NewDeviceTransferInstructions__open_signal_on_your_old_android_phone">喺您部舊嘅 Android 手機開啟 Signal</string>
    <string name="NewDeviceTransferInstructions__continue">繼續</string>
    <string name="NewDeviceTransferInstructions__first_bullet">一、</string>
    <string name="NewDeviceTransferInstructions__tap_on_your_profile_photo_in_the_top_left_to_open_settings">撳一下左上角嗰度您嘅個人資料相片去開啟 [設定]</string>
    <string name="NewDeviceTransferInstructions__second_bullet">二、</string>
    <string name="NewDeviceTransferInstructions__tap_on_account">"撳一下「帳戶」"</string>
    <string name="NewDeviceTransferInstructions__third_bullet">三、</string>
    <string name="NewDeviceTransferInstructions__tap_transfer_account_and_then_continue_on_both_devices">"撳一下「轉移帳戶」，然後「繼續」，兩部機都係"</string>

    <!-- NewDeviceTransferSetupFragment -->
    <string name="NewDeviceTransferSetup__preparing_to_connect_to_old_android_device">準備緊同部舊嘅 Android 機連線…</string>
    <string name="NewDeviceTransferSetup__take_a_moment_should_be_ready_soon">請等等，部機繽紛樂緊</string>
    <string name="NewDeviceTransferSetup__waiting_for_old_device_to_connect">等緊部舊嘅 Android 機連線…</string>
    <string name="NewDeviceTransferSetup__signal_needs_the_location_permission_to_discover_and_connect_with_your_old_device">Molly 要攞「位置」權限，先可以探索同連接您部舊嘅 Android 機。</string>
    <string name="NewDeviceTransferSetup__signal_needs_location_services_enabled_to_discover_and_connect_with_your_old_device">Molly 要啟用定位服務，先可以探索同連接您部舊嘅 Android 機。</string>
    <string name="NewDeviceTransferSetup__signal_needs_wifi_on_to_discover_and_connect_with_your_old_device">Molly 要開啟 Wi-Fi，先可以探索同連接您部舊嘅 Android 機。Wi-Fi 著咗就得，唔需要連接到 Wi-Fi 網絡。</string>
    <string name="NewDeviceTransferSetup__sorry_it_appears_your_device_does_not_support_wifi_direct">抱歉，呢部機似乎唔支援 Wi-Fi Direct。Molly 會用到 Wi-Fi Direct 嚟探索同連接您部舊嘅 Android 機。您仍然可以攞返一個喺您部舊嘅 Android 機度整嘅備份嚟還原您嘅帳戶。</string>
    <string name="NewDeviceTransferSetup__restore_a_backup">攞返備份嚟還原</string>
    <string name="NewDeviceTransferSetup__an_unexpected_error_occurred_while_attempting_to_connect_to_your_old_device">嘗試同您部舊嘅 Android 機連線嘅時候，發生未預期嘅錯誤。</string>

    <!-- OldDeviceTransferSetupFragment -->
    <string name="OldDeviceTransferSetup__searching_for_new_android_device">搵緊部新嘅 Android 機…</string>
    <string name="OldDeviceTransferSetup__signal_needs_the_location_permission_to_discover_and_connect_with_your_new_device">Molly 要攞「位置」權限，先可以探索同連接您部新嘅 Android 機。</string>
    <string name="OldDeviceTransferSetup__signal_needs_location_services_enabled_to_discover_and_connect_with_your_new_device">Molly 要啟用定位服務，先可以探索同連接您部新嘅 Android 機。</string>
    <string name="OldDeviceTransferSetup__signal_needs_wifi_on_to_discover_and_connect_with_your_new_device">Molly 要開啟 Wi-Fi，先可以探索同連接您部新嘅 Android 機。Wi-Fi 著咗就得，唔需要連接到 Wi-Fi 網絡。</string>
    <string name="OldDeviceTransferSetup__sorry_it_appears_your_device_does_not_support_wifi_direct">抱歉，呢部機似乎唔支援 Wi-Fi Direct。Molly 會用到 Wi-Fi Direct 嚟探索同連接您部新嘅 Android 機。您仍然可以建立一個備份，用嚟喺您部新嘅 Android 機度還原返您個帳戶。</string>
    <string name="OldDeviceTransferSetup__create_a_backup">建立一個備份</string>
    <string name="OldDeviceTransferSetup__an_unexpected_error_occurred_while_attempting_to_connect_to_your_old_device">嘗試同您部新嘅 Android 機連線嘅時候，發生未預期嘅錯誤。</string>

    <!-- DeviceTransferSetupFragment -->
    <string name="DeviceTransferSetup__unable_to_open_wifi_settings">開啟唔到 Wi-Fi 設定。麻煩您自己開啟 Wi-Fi。</string>
    <string name="DeviceTransferSetup__grant_location_permission">畀「位置」權限</string>
    <string name="DeviceTransferSetup__turn_on_location_services">開啟定位服務</string>
    <string name="DeviceTransferSetup__turn_on_wifi">開啟 Wi-Fi</string>
    <string name="DeviceTransferSetup__error_connecting">連線錯誤</string>
    <string name="DeviceTransferSetup__retry">再試一次</string>
    <string name="DeviceTransferSetup__submit_debug_logs">提交除錯記錄檔</string>
    <string name="DeviceTransferSetup__verify_code">驗證代碼</string>
    <string name="DeviceTransferSetup__verify_that_the_code_below_matches_on_both_of_your_devices">請驗證下面嘅代碼係咪喺您兩部機都一樣。然後撳一下「繼續」。</string>
    <string name="DeviceTransferSetup__the_numbers_do_not_match">啲數字唔夾</string>
    <string name="DeviceTransferSetup__continue">繼續</string>
    <string name="DeviceTransferSetup__if_the_numbers_on_your_devices_do_not_match_its_possible_you_connected_to_the_wrong_device">若果兩部機上面嘅數字唔一樣，咁可能係搭錯線駁咗落另一部機度。要掹返正佢，首先停止轉移先，然後再試一次，並且將兩部機泊埋一齊。</string>
    <string name="DeviceTransferSetup__stop_transfer">停止轉移</string>
    <string name="DeviceTransferSetup__unable_to_discover_old_device">探索唔到部舊機</string>
    <string name="DeviceTransferSetup__unable_to_discover_new_device">探索唔到部新機</string>
    <string name="DeviceTransferSetup__make_sure_the_following_permissions_are_enabled">請確定下列權限同服務已經啟用：</string>
    <string name="DeviceTransferSetup__location_permission">位置權限</string>
    <string name="DeviceTransferSetup__location_services">定位服務</string>
    <string name="DeviceTransferSetup__wifi">Wi-Fi</string>
    <string name="DeviceTransferSetup__on_the_wifi_direct_screen_remove_all_remembered_groups_and_unlink_any_invited_or_connected_devices">喺 WiFi Direct 畫面，移除晒所有儲存咗嘅群組，然後解除連結任何邀請咗或者連結咗嘅裝置。</string>
    <string name="DeviceTransferSetup__wifi_direct_screen">WiFi Direct 畫面</string>
    <string name="DeviceTransferSetup__try_turning_wifi_off_and_on_on_both_devices">試下熄咗再開返 Wi-Fi，兩部機都係。</string>
    <string name="DeviceTransferSetup__make_sure_both_devices_are_in_transfer_mode">請確保兩部機都處於轉移模式中。</string>
    <string name="DeviceTransferSetup__go_to_support_page">前往支援網頁</string>
    <string name="DeviceTransferSetup__try_again">再試一次</string>
    <string name="DeviceTransferSetup__waiting_for_other_device">等緊另一部機</string>
    <string name="DeviceTransferSetup__tap_continue_on_your_other_device_to_start_the_transfer">喺對面部機撳一下 [繼續] 以開始轉移。</string>
    <string name="DeviceTransferSetup__tap_continue_on_your_other_device">喺對面部機撳一下 [繼續]…</string>

    <!-- NewDeviceTransferFragment -->
    <string name="NewDeviceTransfer__cannot_transfer_from_a_newer_version_of_signal">由較新版本嘅 Sigmal 轉移過嚟係唔得嘅</string>
    <!-- Error message indicating that we could not finish the user\'s device transfer. Displayed in a toast at the bottom of the screen. -->
    <string name="NewDeviceTransfer__failure_foreign_key">傳送嘅資料格式錯誤</string>

    <!-- DeviceTransferFragment -->
    <string name="DeviceTransfer__transferring_data">轉移緊資料</string>
    <string name="DeviceTransfer__keep_both_devices_near_each_other">將兩部機保持靠近。唔好熄機，並且開住 Molly。轉移係經端對端加密。</string>
    <string name="DeviceTransfer__d_messages_so_far">目前為止 %1$d 個訊息…</string>
    <!-- Filled in with total percentage of messages transferred -->
    <string name="DeviceTransfer__s_of_messages_so_far">啲訊息暫時整咗 %1$s%%…</string>
    <string name="DeviceTransfer__cancel">取消</string>
    <string name="DeviceTransfer__try_again">再試一次</string>
    <string name="DeviceTransfer__stop_transfer">停止轉移</string>
    <string name="DeviceTransfer__all_transfer_progress_will_be_lost">所有嘅轉移進度將會消失。</string>
    <string name="DeviceTransfer__transfer_failed">轉移失敗</string>
    <string name="DeviceTransfer__unable_to_transfer">轉移唔到</string>

    <!-- OldDeviceTransferInstructionsFragment -->
    <string name="OldDeviceTransferInstructions__transfer_account">轉移帳戶</string>
    <string name="OldDeviceTransferInstructions__first_bullet">一、</string>
    <string name="OldDeviceTransferInstructions__download_signal_on_your_new_android_device">喺您部新嘅 Android 機度下載 Molly</string>
    <string name="OldDeviceTransferInstructions__second_bullet">二、</string>
    <string name="OldDeviceTransferInstructions__tap_on_transfer_or_restore_account">"撳一下「轉移或還原帳戶」"</string>
    <string name="OldDeviceTransferInstructions__third_bullet">三、</string>
    <string name="OldDeviceTransferInstructions__select_transfer_from_android_device_when_prompted_and_then_continue">"當出現提示嘅時候揀選「由另一部 Android 機搬過嚟」，然後「繼續」。將兩部機保持喺左近。"</string>
    <string name="OldDeviceTransferInstructions__continue">繼續</string>

    <!-- OldDeviceTransferComplete -->
    <string name="OldDeviceTransferComplete__go_to_your_new_device">跟住拎返起您部新機</string>
    <string name="OldDeviceTransferComplete__your_signal_data_has_Been_transferred_to_your_new_device">您嘅 Signal 資料已經轉移到您部新機度。您要喺新機繼續搞掂埋註冊，成個轉移程序先算功德圓滿。</string>
    <string name="OldDeviceTransferComplete__close">關閉</string>

    <!-- NewDeviceTransferComplete -->
    <string name="NewDeviceTransferComplete__transfer_successful">轉移成功</string>
    <string name="NewDeviceTransferComplete__transfer_complete">轉移完成</string>
    <string name="NewDeviceTransferComplete__to_complete_the_transfer_process_you_must_continue_registration">您要繼續搞掂埋註冊，成個轉移程序先算功德圓滿。</string>
    <string name="NewDeviceTransferComplete__continue_registration">繼續註冊</string>

    <!-- DeviceToDeviceTransferService -->
    <string name="DeviceToDeviceTransferService_content_title">帳戶轉移</string>
    <string name="DeviceToDeviceTransferService_status_ready">準備緊同您另一部 Android 機連線…</string>
    <string name="DeviceToDeviceTransferService_status_starting_up">準備緊同您另一部 Android 機連線…</string>
    <string name="DeviceToDeviceTransferService_status_discovery">搵緊您另一部 Android 機…</string>
    <string name="DeviceToDeviceTransferService_status_network_connected">同您另一部 Android 機連緊線…</string>
    <string name="DeviceToDeviceTransferService_status_verification_required">須要驗證</string>
    <string name="DeviceToDeviceTransferService_status_service_connected">轉移緊帳戶…</string>

    <!-- OldDeviceTransferLockedDialog -->
    <string name="OldDeviceTransferLockedDialog__complete_registration_on_your_new_device">喺您部新機度完成註冊</string>
    <string name="OldDeviceTransferLockedDialog__your_signal_account_has_been_transferred_to_your_new_device">您嘅 Signal 帳戶已經轉移到您部新機度，但您要喺新機完成埋註冊先可以繼續。呢部機嘅 Signal 將會停用。</string>
    <string name="OldDeviceTransferLockedDialog__done">搞掂</string>
    <string name="OldDeviceTransferLockedDialog__cancel_and_activate_this_device">取消並啟用呢部機</string>

    <!-- AdvancedPreferenceFragment -->

    <!-- RecipientBottomSheet -->
    <string name="RecipientBottomSheet_block">封鎖</string>
    <string name="RecipientBottomSheet_unblock">解除封鎖</string>
    <string name="RecipientBottomSheet_add_to_contacts">加入去聯絡人</string>
    <!-- Error message that displays when a user tries to tap to view system contact details but has no app that supports it -->
    <string name="RecipientBottomSheet_unable_to_open_contacts">搵唔到個 app 可以開到聯絡人。</string>
    <string name="RecipientBottomSheet_add_to_a_group">加入去一個谷度</string>
    <string name="RecipientBottomSheet_add_to_another_group">加入去另一個谷度</string>
    <string name="RecipientBottomSheet_view_safety_number">睇下安全碼</string>
    <string name="RecipientBottomSheet_make_admin">擢升為話事人</string>
    <string name="RecipientBottomSheet_remove_as_admin">撤銷管理員身份</string>
    <string name="RecipientBottomSheet_remove_from_group">喺群組度移除</string>

    <string name="RecipientBottomSheet_remove_s_as_group_admin">係咪要撤銷 %1$s 嘅群組管理員身份？</string>
    <string name="RecipientBottomSheet_s_will_be_able_to_edit_group">"「%1$s」將會可以編輯呢個谷同埋個谷嘅成員。"</string>

    <string name="RecipientBottomSheet_remove_s_from_the_group">係咪要喺群組度移除 %1$s？</string>
    <!-- Dialog message shown when removing someone from a group with group link being active to indicate they will not be able to rejoin -->
    <string name="RecipientBottomSheet_remove_s_from_the_group_they_will_not_be_able_to_rejoin">係咪要喺群組度移除 %1$s？佢之後就冇得再用群組連結重新加入㗎喇。</string>
    <string name="RecipientBottomSheet_remove">移除</string>
    <string name="RecipientBottomSheet_copied_to_clipboard">複製咗去剪貼簿</string>

    <string name="GroupRecipientListItem_admin">話事人</string>
    <string name="GroupRecipientListItem_approve_description">批准</string>
    <string name="GroupRecipientListItem_deny_description">拒絕</string>


    <!-- GroupsLearnMoreBottomSheetDialogFragment -->
    <string name="GroupsLearnMore_legacy_vs_new_groups">舊版同新版谷之別</string>
    <string name="GroupsLearnMore_what_are_legacy_groups">乜嘢係「舊版谷」？</string>
    <string name="GroupsLearnMore_paragraph_1">新版谷有新特色，好似係話事人同埋個谷嘅更新有更具體嘅描述，舊版谷泛指欠奉呢啲功能嘅谷。</string>
    <string name="GroupsLearnMore_can_i_upgrade_a_legacy_group">我可唔可以將舊版谷升級？</string>
    <string name="GroupsLearnMore_paragraph_2">舊版谷暫時仲未可以升級得做新版谷住，但係您可以建立一個新版谷，並且加返晒一樣嘅成員入去，若果大家都用緊最新版本嘅 Signal。</string>
    <string name="GroupsLearnMore_paragraph_3">Signal 日後將會提供升級舊版谷嘅方法。</string>

    <!-- GroupLinkBottomSheetDialogFragment -->
    <string name="GroupLinkBottomSheet_share_hint_requiring_approval">條拎任何人揸住都可以睇到個谷嘅名同相，亦可以請求加入。分享條拎嘅時候請謹慎，以免所託非人。</string>
    <string name="GroupLinkBottomSheet_share_hint_not_requiring_approval">條拎任何人揸住都可以睇到個谷嘅名同相，亦可以加入埋個谷。分享條拎嘅時候請謹慎，以免所託非人。</string>
    <string name="GroupLinkBottomSheet_share_via_signal">透過 Molly 分享</string>
    <string name="GroupLinkBottomSheet_copy">複製</string>
    <string name="GroupLinkBottomSheet_qr_code">二維碼</string>
    <string name="GroupLinkBottomSheet_share">分享</string>
    <string name="GroupLinkBottomSheet_copied_to_clipboard">複製咗去剪貼簿</string>
    <string name="GroupLinkBottomSheet_the_link_is_not_currently_active">條拎目前摺埋唔用</string>

    <!-- VoiceNotePlaybackPreparer -->
    <string name="VoiceNotePlaybackPreparer__failed_to_play_voice_message">播唔到語音訊息</string>

    <!-- VoiceNoteMediaDescriptionCompatFactory -->
    <string name="VoiceNoteMediaItemFactory__voice_message">語音訊息 · %1$s</string>
    <string name="VoiceNoteMediaItemFactory__s_to_s">%1$s 畀 %2$s</string>

    <!-- StorageUtil -->
    <string name="StorageUtil__s_s">%1$s/%2$s</string>
    <string name="BlockedUsersActivity__s_has_been_blocked">封鎖咗「%1$s」。</string>
    <string name="BlockedUsersActivity__failed_to_block_s">封鎖唔到「%1$s」</string>
    <string name="BlockedUsersActivity__s_has_been_unblocked">解除封鎖咗「%1$s」。</string>

    <!-- ReviewCardDialogFragment -->
    <string name="ReviewCardDialogFragment__review_members">批閱成員</string>
    <string name="ReviewCardDialogFragment__review_request">批閱請求</string>
    <string name="ReviewCardDialogFragment__d_group_members_have_the_same_name">個谷嘅 %1$d 位成員撞名，請批閱下列成員並視乎情況做要做嘅嘢。</string>
    <string name="ReviewCardDialogFragment__if_youre_not_sure">假如您唔肯定係邊個發出請求，請批閱下列嘅聯絡人並去做要做嘅嘢。</string>
    <string name="ReviewCardDialogFragment__no_other_groups_in_common">無其他有緣相遇嘅谷。</string>
    <string name="ReviewCardDialogFragment__no_groups_in_common">無有緣相遇嘅谷。</string>
    <plurals name="ReviewCardDialogFragment__d_other_groups_in_common">
        <item quantity="other">%1$d 個有緣相遇嘅谷</item>
    </plurals>
    <plurals name="ReviewCardDialogFragment__d_groups_in_common">
        <item quantity="other">%1$d 個有緣相遇嘅谷</item>
    </plurals>
    <string name="ReviewCardDialogFragment__remove_s_from_group">係咪要喺群組度移除 %1$s？</string>
    <string name="ReviewCardDialogFragment__remove">移除</string>
    <string name="ReviewCardDialogFragment__failed_to_remove_group_member">移除唔到群組成員。</string>

    <!-- ReviewCard -->
    <string name="ReviewCard__member">成員</string>
    <string name="ReviewCard__request">請求</string>
    <string name="ReviewCard__your_contact">您嘅聯絡人</string>
    <string name="ReviewCard__remove_from_group">喺群組度移除</string>
    <string name="ReviewCard__update_contact">更新聯絡人</string>
    <string name="ReviewCard__block">封鎖</string>
    <string name="ReviewCard__delete">刪除</string>
    <string name="ReviewCard__recently_changed">最近將佢先前個人資料嘅名 %1$s 轉咗做 %2$s</string>

    <!-- CallParticipantsListUpdatePopupWindow -->
    <string name="CallParticipantsListUpdatePopupWindow__s_joined">%1$s 已加入</string>
    <string name="CallParticipantsListUpdatePopupWindow__s_and_s_joined">%1$s 同 %2$s 已加入</string>
    <string name="CallParticipantsListUpdatePopupWindow__s_s_and_s_joined">%1$s、%2$s 同 %3$s 已加入</string>
    <string name="CallParticipantsListUpdatePopupWindow__s_s_and_d_others_joined">%1$s、%2$s 同另外 %3$d 人已加入</string>
    <string name="CallParticipantsListUpdatePopupWindow__s_left">%1$s 已退出</string>
    <string name="CallParticipantsListUpdatePopupWindow__s_and_s_left">%1$s 同 %2$s 已退出</string>
    <string name="CallParticipantsListUpdatePopupWindow__s_s_and_s_left">%1$s、%2$s 同 %3$s 已退出</string>
    <string name="CallParticipantsListUpdatePopupWindow__s_s_and_d_others_left">%1$s、%2$s 同另外 %3$d 人已退出</string>

    <string name="CallParticipant__you">您</string>
    <string name="CallParticipant__you_on_another_device">您 (用另一部機)</string>
    <string name="CallParticipant__s_on_another_device">%1$s (用另一部機)</string>

    <!-- WifiToCellularPopupWindow -->
    <!-- Message shown during a call when the WiFi network is unusable, and cellular data starts to be used for the call instead. -->
    <string name="WifiToCellularPopupWindow__weak_wifi_switched_to_cellular">Wi-Fi 訊號微弱。已經轉咗用流動數據。</string>

    <!-- DeleteAccountFragment -->
    <string name="DeleteAccountFragment__deleting_your_account_will">刪除你嘅帳戶嘅話，即會：</string>
    <string name="DeleteAccountFragment__enter_your_phone_number">輸入您嘅電話冧把</string>
    <string name="DeleteAccountFragment__delete_account">刪除帳戶</string>
    <string name="DeleteAccountFragment__delete_your_account_info_and_profile_photo">刪除你嘅帳戶資訊同埋個人資料相片</string>
    <string name="DeleteAccountFragment__delete_all_your_messages">刪除你嘅所有訊息</string>
    <string name="DeleteAccountFragment__delete_s_in_your_payments_account">刪除喺你付款帳戶入面嘅 %1$s</string>
    <string name="DeleteAccountFragment__no_country_code">冇講到國碼</string>
    <string name="DeleteAccountFragment__no_number">冇講到冧把</string>
    <string name="DeleteAccountFragment__the_phone_number">您輸入嘅電話冧把，同您嘅帳戶唔脗合。</string>
    <string name="DeleteAccountFragment__are_you_sure">真係要刪除你嘅帳戶？</string>
    <string name="DeleteAccountFragment__this_will_delete_your_signal_account">咁做嘅話，你嘅 Signal 帳戶將會被刪除，同時重設應用程式。完成整個過程後，應用程式會自動關閉。</string>
    <string name="DeleteAccountFragment__failed_to_delete_local_data">刪除唔到本機資料。你可以喺系統應用程式設定入面手動清除。</string>
    <string name="DeleteAccountFragment__launch_app_settings">啟動 App 設定</string>
    <!-- Title of progress dialog shown when a user deletes their account and the process is leaving all groups -->
    <string name="DeleteAccountFragment__leaving_groups">退緊啲谷…</string>
    <!-- Title of progress dialog shown when a user deletes their account and the process has left all groups -->
    <string name="DeleteAccountFragment__deleting_account">刪除緊帳戶…</string>
    <!-- Message of progress dialog shown when a user deletes their account and the process is canceling their subscription -->
    <string name="DeleteAccountFragment__canceling_your_subscription">取消緊您嘅課金計劃…</string>
    <!-- Message of progress dialog shown when a user deletes their account and the process is leaving groups -->
    <string name="DeleteAccountFragment__depending_on_the_number_of_groups">視乎您有幾多個谷啦，可能要幾分鐘時間</string>
    <!-- Message of progress dialog shown when a user deletes their account and the process has left all groups -->
    <string name="DeleteAccountFragment__deleting_all_user_data_and_resetting">刪除緊使用者資料，同埋重設緊個 app</string>
    <!-- Title of error dialog shown when a network error occurs during account deletion -->
    <string name="DeleteAccountFragment__account_not_deleted">未刪除到個帳戶</string>
    <!-- Message of error dialog shown when a network error occurs during account deletion -->
    <string name="DeleteAccountFragment__there_was_a_problem">完成刪除程序嘅時候發生問題。請檢查您嘅網絡連線，然後再試下啦。</string>

    <!-- DeleteAccountCountryPickerFragment -->
    <string name="DeleteAccountCountryPickerFragment__search_countries">搵下國家</string>

    <!-- CreateGroupActivity -->
    <string name="CreateGroupActivity__skip">飛過</string>
    <plurals name="CreateGroupActivity__d_members">
        <item quantity="other">%1$d 位成員</item>
    </plurals>

    <!-- ShareActivity -->
    <string name="ShareActivity__share">分享</string>
    <string name="ShareActivity__send">傳送</string>
    <string name="ShareActivity__comma_s">、%1$s</string>
    <!-- Toast when the incoming intent is invalid -->
    <string name="ShareActivity__could_not_get_share_data_from_intent">系統攞唔到共享意圖數據。</string>

    <!-- MultiShareDialogs -->
    <string name="MultiShareDialogs__failed_to_send_to_some_users">發送唔到畀部份使用者</string>
    <string name="MultiShareDialogs__you_can_only_share_with_up_to">您淨係可以分享畀最多 %1$d 個傾偈</string>

    <!-- ChatWallpaperActivity -->

    <!-- ChatWallpaperFragment -->
    <string name="ChatWallpaperFragment__chat_color">傾偈顏色</string>
    <string name="ChatWallpaperFragment__reset_chat_colors">重設所有傾偈顏色</string>
    <string name="ChatWallpaperFragment__reset_chat_color">重設傾偈顏色</string>
    <string name="ChatWallpaperFragment__reset_chat_color_question">係咪要重設傾偈顏色？</string>
    <string name="ChatWallpaperFragment__set_wallpaper">設定背景</string>
    <string name="ChatWallpaperFragment__dark_mode_dims_wallpaper">深色模式嘅時候，將背景校暗</string>
    <string name="ChatWallpaperFragment__contact_name">聯絡人嘅名</string>
    <string name="ChatWallpaperFragment__reset">重設</string>
    <string name="ChatWallpaperFragment__wallpaper_preview_description">背景預覽</string>
    <string name="ChatWallpaperFragment__would_you_like_to_override_all_chat_colors">您係咪想冚過晒所有傾偈顏色？</string>
    <string name="ChatWallpaperFragment__would_you_like_to_override_all_wallpapers">您係咪想冚過晒所有背景？</string>
    <string name="ChatWallpaperFragment__reset_default_colors">重設預設嘅顏色</string>
    <string name="ChatWallpaperFragment__reset_all_colors">重設晒所有顏色</string>
    <string name="ChatWallpaperFragment__reset_default_wallpaper">重設預設嘅背景</string>
    <string name="ChatWallpaperFragment__reset_all_wallpapers">重設晒所有背景</string>
    <string name="ChatWallpaperFragment__reset_wallpapers">重設所有背景</string>
    <string name="ChatWallpaperFragment__reset_wallpaper">重設背景</string>
    <string name="ChatWallpaperFragment__reset_wallpaper_question">係咪要重設背景？</string>

    <!-- ChatWallpaperSelectionFragment -->
    <string name="ChatWallpaperSelectionFragment__choose_from_photos">喺啲相度揀</string>
    <string name="ChatWallpaperSelectionFragment__presets">預製組件</string>

    <!-- ChatWallpaperPreviewActivity -->
    <string name="ChatWallpaperPreviewActivity__preview">試嚟睇下</string>
    <string name="ChatWallpaperPreviewActivity__set_wallpaper">設定背景</string>
    <string name="ChatWallpaperPreviewActivity__swipe_to_preview_more_wallpapers">左右滑去預覽多啲背景</string>
    <string name="ChatWallpaperPreviewActivity__set_wallpaper_for_all_chats">為所有傾偈設定背景</string>
    <string name="ChatWallpaperPreviewActivity__set_wallpaper_for_s">為 %1$s 設定背景</string>
    <string name="ChatWallpaperPreviewActivity__viewing_your_gallery_requires_the_storage_permission">睇圖片庫要攞「儲存裝置」權限。</string>

    <!-- WallpaperImageSelectionActivity -->

    <!-- WallpaperCropActivity -->
    <string name="WallpaperCropActivity__pinch_to_zoom_drag_to_adjust">雙指一齊滑就放大縮細，單指拉就搬位。</string>
    <string name="WallpaperCropActivity__set_wallpaper_for_all_chats">為所有傾偈設定背景。</string>
    <string name="WallpaperCropActivity__set_wallpaper_for_s">為 %1$s 設定背景。</string>
    <string name="WallpaperCropActivity__error_setting_wallpaper">設定背景嘅時候發生錯誤。</string>
    <string name="WallpaperCropActivity__blur_photo">模糊化幅相</string>

    <!-- InfoCard -->
    <string name="payment_info_card_about_mobilecoin">關於 MobileCoin</string>
    <string name="payment_info_card_mobilecoin_is_a_new_privacy_focused_digital_currency">MobileCoin 係一種新嘅兼著重私隱嘅數碼貨幣。</string>
    <string name="payment_info_card_adding_funds">增加款項</string>
    <string name="payment_info_card_you_can_add_funds_for_use_in">您可以傳送 MobileCoin 去您嘅銀包位址，以增加款項喺 Molly 度用。</string>
    <string name="payment_info_card_cashing_out">提取款項</string>
    <string name="payment_info_card_you_can_cash_out_mobilecoin">您隨時可以喺支援 MobileCoin 嘅交易平台上面提取 MobileCoin。只要完成一筆轉移去您喺交易平台上嘅帳戶就得。</string>
    <string name="payment_info_card_hide_this_card">收起呢張咭？</string>
    <string name="payment_info_card_hide">隱藏</string>
    <!-- Title of save recovery phrase card -->
    <string name="payment_info_card_save_recovery_phrase">儲存恢復片語</string>
    <string name="payment_info_card_your_recovery_phrase_gives_you">您嘅恢復口訣，係幫您還原付款帳戶嘅又一方法。</string>
    <!-- Button in save recovery phrase card -->
    <string name="payment_info_card_save_your_phrase">儲存你嘅片語</string>
    <string name="payment_info_card_update_your_pin">更新您嘅 PIN 碼</string>
    <string name="payment_info_card_with_a_high_balance">結餘如果多嘅話，您或者想更新做數目字加英文字母混合嘅 PIN 碼，幫您個帳戶增加多啲保障。</string>
    <string name="payment_info_card_update_pin">更新 PIN 碼</string>

  <!-- Removed by excludeNonTranslatables <string name="payment_info_card__learn_more__about_mobilecoin" translatable="false">https://support.signal.org/hc/articles/360057625692#payments_which_ones</string> -->
  <!-- Removed by excludeNonTranslatables <string name="payment_info_card__learn_more__adding_to_your_wallet" translatable="false">https://support.signal.org/hc/articles/360057625692#payments_transfer_from_exchange</string> -->
  <!-- Removed by excludeNonTranslatables <string name="payment_info_card__learn_more__cashing_out" translatable="false">https://support.signal.org/hc/articles/360057625692#payments_transfer_to_exchange</string> -->

    <!-- DeactivateWalletFragment -->
    <string name="DeactivateWalletFragment__deactivate_wallet">停用銀包</string>
    <string name="DeactivateWalletFragment__your_balance">您嘅結餘</string>
    <string name="DeactivateWalletFragment__its_recommended_that_you">我哋建議你喺停用付款功能之前，先將你嘅資金轉移到另一個錢包位址。如果你而家唔轉移資金，當你重新啟用付款功能嗰陣，你嘅資金到時仍然會留喺連結咗 Molly 嘅錢包入面。</string>
    <string name="DeactivateWalletFragment__transfer_remaining_balance">轉移剩返嘅結餘</string>
    <string name="DeactivateWalletFragment__deactivate_without_transferring">唔轉移就停用</string>
    <string name="DeactivateWalletFragment__deactivate">停用</string>
    <string name="DeactivateWalletFragment__deactivate_without_transferring_question">係咪要唔轉移就停用？</string>
    <string name="DeactivateWalletFragment__your_balance_will_remain">如果你重新啟用付款功能，你嘅餘額到時仍然會留喺連結咗 Molly 嘅錢包入面。</string>
    <string name="DeactivateWalletFragment__error_deactivating_wallet">停用銀包嘅時候發生錯誤。</string>
  <!-- Removed by excludeNonTranslatables <string name="DeactivateWalletFragment__learn_more__we_recommend_transferring_your_funds" translatable="false">https://support.signal.org/hc/articles/360057625692#payments_deactivate</string> -->

    <!-- PaymentsRecoveryStartFragment -->
    <string name="PaymentsRecoveryStartFragment__recovery_phrase">恢復口訣</string>
    <string name="PaymentsRecoveryStartFragment__view_recovery_phrase">睇睇恢復口訣</string>
    <!-- Title in save recovery phrase screen -->
    <string name="PaymentsRecoveryStartFragment__save_recovery_phrase">儲存恢復片語</string>
    <string name="PaymentsRecoveryStartFragment__enter_recovery_phrase">輸入恢復口訣</string>
    <plurals name="PaymentsRecoveryStartFragment__your_balance_will_automatically_restore">
        <item quantity="other">當你確認 Signal PIN 碼，系統就會喺你重新安裝 Signal 嗰陣自動還原你嘅餘額。你亦可以利用恢復片語還原你嘅餘額。恢復片語係一組獨一無二嘅片語，當中包含 %1$d 個字。請你將佢記低，儲存喺安全嘅地方。</item>
    </plurals>
    <!-- Description in save recovery phrase screen which shows up when user has non zero balance -->
    <string name="PaymentsRecoveryStartFragment__got_balance">你仲有餘額！係時候儲存你嘅恢復片語喇—佢係一組 24 個字嘅密鑰，可以用嚟恢復你嘅餘額。</string>
    <!-- Description in save recovery phrase screen which shows up when user navigates from info card -->
    <string name="PaymentsRecoveryStartFragment__time_to_save">係時候儲存你嘅恢復片語喇—佢係一組 24 個字嘅密鑰，可以用嚟恢復你嘅餘額。</string>
    <string name="PaymentsRecoveryStartFragment__your_recovery_phrase_is_a">您嘅恢復口訣係您專屬嘅 %1$d 組字，獨一無二。呢個口訣係用嚟還原您嘅結餘。</string>
    <string name="PaymentsRecoveryStartFragment__start">開始</string>
    <string name="PaymentsRecoveryStartFragment__enter_manually">人手輸入</string>
    <string name="PaymentsRecoveryStartFragment__paste_from_clipboard">由剪貼簿度貼上</string>
    <!-- Alert dialog title which asks before going back if user wants to save recovery phrase -->
    <string name="PaymentsRecoveryStartFragment__continue_without_saving">係咪唔使儲存就繼續操作？</string>
    <!-- Alert dialog description to let user know why recovery phrase needs to be saved -->
    <string name="PaymentsRecoveryStartFragment__your_recovery_phrase">恢復片語可以幫你喺最壞情況下恢復你嘅餘額。我哋強烈建議你儲存好佢。</string>
    <!-- Alert dialog option to skip recovery phrase -->
    <string name="PaymentsRecoveryStartFragment__skip_recovery_phrase">跳過恢復片語</string>
    <!-- Alert dialog option to cancel dialog-->
    <string name="PaymentsRecoveryStartFragment__cancel">取消</string>

    <!-- PaymentsRecoveryPasteFragment -->
    <string name="PaymentsRecoveryPasteFragment__paste_recovery_phrase">貼上恢復口訣</string>
    <string name="PaymentsRecoveryPasteFragment__recovery_phrase">恢復口訣</string>
    <string name="PaymentsRecoveryPasteFragment__next">下一步</string>
    <string name="PaymentsRecoveryPasteFragment__invalid_recovery_phrase">恢復口訣唔啱</string>
    <string name="PaymentsRecoveryPasteFragment__make_sure">請確定您輸入咗 %1$d 組字，然後再試一次。</string>

  <!-- Removed by excludeNonTranslatables <string name="PaymentsRecoveryStartFragment__learn_more__view" translatable="false">https://support.signal.org/hc/articles/360057625692#payments_wallet_view_passphrase</string> -->
  <!-- Removed by excludeNonTranslatables <string name="PaymentsRecoveryStartFragment__learn_more__restore" translatable="false">https://support.signal.org/hc/articles/360057625692#payments_wallet_restore_passphrase</string> -->

    <!-- PaymentsRecoveryPhraseFragment -->
    <string name="PaymentsRecoveryPhraseFragment__next">下一步</string>
    <string name="PaymentsRecoveryPhraseFragment__edit">有嘢改</string>
    <string name="PaymentsRecoveryPhraseFragment__your_recovery_phrase">您嘅恢復口訣</string>
    <string name="PaymentsRecoveryPhraseFragment__write_down_the_following_d_words">請依次序寫低下列 %1$d 組字。將您嘅順序字條保存喺安全嘅地方。</string>
    <string name="PaymentsRecoveryPhraseFragment__make_sure_youve_entered">請確定您無打錯您個口訣。</string>
    <string name="PaymentsRecoveryPhraseFragment__do_not_screenshot_or_send_by_email">唔好截圖或者用電郵傳送。</string>
    <string name="PaymentsRecoveryPhraseFragment__payments_account_restored">付款帳戶已還原。</string>
    <string name="PaymentsRecoveryPhraseFragment__invalid_recovery_phrase">恢復口訣唔啱</string>
    <string name="PaymentsRecoveryPhraseFragment__make_sure_youve_entered_your_phrase_correctly_and_try_again">請確定您無打錯您個口訣，然後再試下啦。</string>
    <string name="PaymentsRecoveryPhraseFragment__copy_to_clipboard">係咪要複製去剪貼簿？</string>
    <string name="PaymentsRecoveryPhraseFragment__if_you_choose_to_store">若然您諗住用數碼方式儲存您嘅恢復口訣，請確保您儲存喺一處您信得過又安全無虞嘅地方。</string>
    <string name="PaymentsRecoveryPhraseFragment__copy">複製</string>

    <!-- PaymentsRecoveryPhraseConfirmFragment -->
    <string name="PaymentRecoveryPhraseConfirmFragment__confirm_recovery_phrase">確認恢復口訣</string>
    <string name="PaymentRecoveryPhraseConfirmFragment__enter_the_following_words">請輸入您嘅恢復口訣當中嘅下列幾組字。</string>
    <string name="PaymentRecoveryPhraseConfirmFragment__word_d">第 %1$d 組字</string>
    <string name="PaymentRecoveryPhraseConfirmFragment__see_phrase_again">再睇多次口訣</string>
    <string name="PaymentRecoveryPhraseConfirmFragment__done">搞掂</string>
    <string name="PaymentRecoveryPhraseConfirmFragment__recovery_phrase_confirmed">恢復口訣已確認</string>

    <!-- PaymentsRecoveryEntryFragment -->
    <string name="PaymentsRecoveryEntryFragment__enter_recovery_phrase">輸入恢復口訣</string>
    <string name="PaymentsRecoveryEntryFragment__enter_word_d">請輸入第 %1$d 組字</string>
    <string name="PaymentsRecoveryEntryFragment__word_d">第 %1$d 組字</string>
    <string name="PaymentsRecoveryEntryFragment__next">下一步</string>
    <string name="PaymentsRecoveryEntryFragment__invalid_word">組字無效</string>

    <!-- UnreadPayments -->
    <string name="UnreadPayments__s_sent_you_s">%1$s 畀咗 %2$s 您</string>
    <string name="UnreadPayments__d_new_payment_notifications">%1$d 個新嘅付款通知</string>

    <!-- CanNotSendPaymentDialog -->
    <string name="CanNotSendPaymentDialog__cant_send_payment">傳送唔到付款</string>
    <string name="CanNotSendPaymentDialog__to_send_a_payment_to_this_user">要傳送付款畀呢個使用者嘅話，對方要先接受您嘅訊息請求。請您發個訊息畀佢，以便建立訊息請求。</string>
    <string name="CanNotSendPaymentDialog__send_a_message">發個訊息</string>

    <!-- GroupsInCommonMessageRequest -->
    <string name="GroupsInCommonMessageRequest__you_have_no_groups_in_common_with_this_person">您同呢個人無有緣相遇嘅谷。請金晴火眼睇清睇楚啲請求先至接受，以免受無謂嘅訊息滋擾。</string>
    <string name="GroupsInCommonMessageRequest__none_of_your_contacts_or_people_you_chat_with_are_in_this_group">呢個谷入面無您嘅聯絡人或者您傾過偈嘅人。請金晴火眼睇清睇楚啲請求先至接受，以免受無謂嘅訊息滋擾。</string>
    <string name="GroupsInCommonMessageRequest__about_message_requests">關於訊息請求</string>
    <string name="GroupsInCommonMessageRequest__okay">收到</string>
  <!-- Removed by excludeNonTranslatables <string name="GroupsInCommonMessageRequest__support_article" translatable="false">https://support.signal.org/hc/articles/360007459591</string> -->
    <string name="ChatColorSelectionFragment__heres_a_preview_of_the_chat_color">傾偈顏色望落就係咁樣樣。</string>
    <string name="ChatColorSelectionFragment__the_color_is_visible_to_only_you">隻色就淨係得您睇到㗎唧。</string>

    <!-- GroupDescriptionDialog -->
    <string name="GroupDescriptionDialog__group_description">個谷嘅描述</string>

    <!-- QualitySelectorBottomSheetDialog -->
    <string name="QualitySelectorBottomSheetDialog__standard">標準</string>
    <string name="QualitySelectorBottomSheetDialog__faster_less_data">快啲、用少啲數據</string>
    <string name="QualitySelectorBottomSheetDialog__high">高</string>
    <string name="QualitySelectorBottomSheetDialog__slower_more_data">慢啲、用多啲數據</string>
    <string name="QualitySelectorBottomSheetDialog__photo_quality">相片畫質</string>

    <!-- AppSettingsFragment -->
    <string name="AppSettingsFragment__invite_your_friends">邀請您嘅好友</string>
    <string name="AppSettingsFragment__copied_subscriber_id_to_clipboard">複製咗訂閱者號碼去剪貼簿</string>

    <!-- AccountSettingsFragment -->
    <string name="AccountSettingsFragment__account">帳戶</string>
    <string name="AccountSettingsFragment__youll_be_asked_less_frequently">慢慢就唔會問得您咁密㗎喇</string>
    <string name="AccountSettingsFragment__require_your_signal_pin">要求講得啱您個 Signal PIN 碼先可以喺 Signal 重新註冊您個電話冧把</string>
    <string name="AccountSettingsFragment__change_phone_number">轉電話冧把</string>
    <!-- Account setting that allows user to request and export their signal account data -->
    <string name="AccountSettingsFragment__request_account_data">你嘅帳戶資料</string>

    <!-- ExportAccountDataFragment -->
    <!-- Part of requesting account data flow, this is the section title for requesting that account data -->
    <string name="ExportAccountDataFragment__your_account_data">你嘅帳戶資料</string>
    <!-- Explanation of account data the user can request. %1$s is replaced with Learn more with a link -->
    <string name="ExportAccountDataFragment__export_explanation">匯出你嘅 Signal 帳戶資料報告。呢份報告唔包含任何訊息同媒體。%1$s</string>
    <!-- Learn more link to more information about requesting account data -->
    <string name="ExportAccountDataFragment__learn_more">了解詳情</string>
    <!-- Button action to export the report data to another app (e.g. email) -->
    <string name="ExportAccountDataFragment__export_report">匯出報告</string>

    <!-- Radio option to export the data as a text file .txt -->
    <string name="ExportAccountDataFragment__export_as_txt">匯出為 TXT 格式</string>
    <!-- Label for the text file option -->
    <string name="ExportAccountDataFragment__export_as_txt_label">簡單易睇嘅文字檔案</string>
    <!-- Radio option to export the data as a json (java script object notation) file .json -->
    <string name="ExportAccountDataFragment__export_as_json">匯出為 JSON 格式</string>
    <!-- Label for the json file option, the account data in a machine readable file format -->
    <string name="ExportAccountDataFragment__export_as_json_label">機器可讀檔案</string>

    <!-- Action to cancel (in a dialog) -->
    <string name="ExportAccountDataFragment__cancel_action">取消</string>

    <!-- Acknowledgement for download failure -->
    <string name="ExportAccountDataFragment__ok_action">確定</string>
    <!-- Title of dialog shown when report fails to generate -->
    <string name="ExportAccountDataFragment__report_generation_failed">建立唔到報告</string>
    <!-- Message of dialog shown when report fails to generate asking user to check network connection -->
    <string name="ExportAccountDataFragment__check_network">請檢查你嘅連線，然後再試多次。</string>

    <!-- Title for export confirmation dialog -->
    <string name="ExportAccountDataFragment__export_report_confirmation">係咪要匯出資料？</string>
    <!-- Message for export confirmation dialog -->
    <string name="ExportAccountDataFragment__export_report_confirmation_message">記得淨係好同你信任嘅人或者應用程式分享你嘅 Signal 帳戶資料呀。</string>
    <!-- Action to export in for export confirmation dialog -->
    <string name="ExportAccountDataFragment__export_report_action">匯出</string>

    <!-- Shown in a dialog with a spinner while the report is downloading -->
    <string name="ExportAccountDataFragment__download_progress">建立緊報告…</string>
    <!-- Explanation that the report is only generated on export and is not saved on the device -->
    <string name="ExportAccountDataFragment__report_not_stored_disclaimer">你份報告只會喺匯出時建立，Signal 唔會將報告儲存喺裝置入面。</string>

    <!-- ChangeNumberFragment -->
    <string name="ChangeNumberFragment__use_this_to_change_your_current_phone_number_to_a_new_phone_number">您可以喺度將您而家用緊嗰個電話冧把，轉做一個新嘅電話冧把。喺度一轉咗就冇得返轉頭㗎喇。\n\n喺繼續之前，請先確定您個新冧把，而家可以收到短訊或者接到電話。</string>
    <string name="ChangeNumberFragment__continue">繼續</string>
    <!-- Message shown on dialog after your number has been changed successfully. -->
    <string name="ChangeNumber__your_phone_number_has_changed_to_s">您嘅電話冧把而家已改咗做 %1$s</string>
    <!-- Confirmation button to dismiss number changed dialog -->
    <string name="ChangeNumber__okay">收到</string>

    <!-- ChangeNumberEnterPhoneNumberFragment -->
    <string name="ChangeNumberEnterPhoneNumberFragment__change_number">轉冧把</string>
    <string name="ChangeNumberEnterPhoneNumberFragment__your_old_number">您個舊冧把</string>
    <string name="ChangeNumberEnterPhoneNumberFragment__old_phone_number">舊嘅電話冧把</string>
    <string name="ChangeNumberEnterPhoneNumberFragment__your_new_number">您個新冧把</string>
    <string name="ChangeNumberEnterPhoneNumberFragment__new_phone_number">新嘅電話冧把</string>
    <string name="ChangeNumberEnterPhoneNumberFragment__the_phone_number_you_entered_doesnt_match_your_accounts">您輸入嘅電話冧把，同您嘅帳戶唔脗合。</string>
    <string name="ChangeNumberEnterPhoneNumberFragment__you_must_specify_your_old_number_country_code">您要打返您個舊冧把嘅國碼</string>
    <string name="ChangeNumberEnterPhoneNumberFragment__you_must_specify_your_old_phone_number">您要打返您個舊嘅電話冧把</string>
    <string name="ChangeNumberEnterPhoneNumberFragment__you_must_specify_your_new_number_country_code">您要打返您個新冧把嘅國碼</string>
    <string name="ChangeNumberEnterPhoneNumberFragment__you_must_specify_your_new_phone_number">您要打返您個新嘅電話冧把</string>

    <!-- ChangeNumberVerifyFragment -->
    <string name="ChangeNumberVerifyFragment__change_number">轉冧把</string>
    <string name="ChangeNumberVerifyFragment__verifying_s">驗證緊 %1$s</string>
    <string name="ChangeNumberVerifyFragment__captcha_required">要做咗 CAPTCHA 先得</string>

    <!-- ChangeNumberConfirmFragment -->
    <string name="ChangeNumberConfirmFragment__change_number">轉冧把</string>
    <string name="ChangeNumberConfirmFragment__you_are_about_to_change_your_phone_number_from_s_to_s">您即將要將您個電話冧把由 %1$s 轉做 %2$s。\n\n喺繼續之前，請先查驗下低呢個冧把的而且確無錯。</string>
    <string name="ChangeNumberConfirmFragment__edit_number">改過個冧把</string>

    <!-- ChangeNumberRegistrationLockFragment -->
    <string name="ChangeNumberRegistrationLockFragment__signal_change_number_need_help_with_pin_for_android_v2_pin">Signal 轉冧把 - Android 版 PIN 碼需要幫手 (v2 PIN)</string>

    <!-- ChangeNumberPinDiffersFragment -->
    <string name="ChangeNumberPinDiffersFragment__pins_do_not_match">PIN 碼有出入</string>
    <string name="ChangeNumberPinDiffersFragment__the_pin_associated_with_your_new_number_is_different_from_the_pin_associated_with_your_old_one">您個新冧把關聯嘅 PIN 碼，同您舊冧把個 PIN 碼唔一樣。您想保留您嘅舊 PIN 碼，定係將佢更新？</string>
    <string name="ChangeNumberPinDiffersFragment__keep_old_pin">保留舊 PIN 碼</string>
    <string name="ChangeNumberPinDiffersFragment__update_pin">更新 PIN 碼</string>
    <string name="ChangeNumberPinDiffersFragment__keep_old_pin_question">係咪要保留舊 PIN 碼？</string>

    <!-- ChangeNumberLockActivity -->
    <!-- Info message shown to user if something crashed the app during the change number attempt and we were unable to confirm the change so we force them into this screen to check before letting them use the app -->
    <string name="ChangeNumberLockActivity__it_looks_like_you_tried_to_change_your_number_but_we_were_unable_to_determine_if_it_was_successful_rechecking_now">您好似試過轉冧把，但我哋未知成唔成功。\n\n而家幫您重新檢查…</string>
    <!-- Dialog title shown if we were able to confirm your change number status (meaning we now know what the server thinks our number is) after a crash during the regular flow -->
    <string name="ChangeNumberLockActivity__change_status_confirmed">轉換狀態已確認</string>
    <!-- Dialog message shown if we were able to confirm your change number status (meaning we now know what the server thinks our number is) after a crash during the regular flow -->
    <string name="ChangeNumberLockActivity__your_number_has_been_confirmed_as_s">您個電話冧把已確認為 %1$s。若然唔係您個新冧把，請您重新開始轉冧把嘅過程。</string>
    <!-- Dialog title shown if we were not able to confirm your phone number with the server and thus cannot let leave the change flow yet after a crash during the regular flow -->
    <string name="ChangeNumberLockActivity__change_status_unconfirmed">轉換狀態未確認</string>
    <!-- Dialog message shown when we can\'t verify the phone number on the server, only shown if there was a network error communicating with the server after a crash during the regular flow -->
    <string name="ChangeNumberLockActivity__we_could_not_determine_the_status_of_your_change_number_request">我哋未能斷定您請求轉冧把嘅狀態。\n\n(錯誤：%1$s)</string>
    <!-- Dialog button to retry confirming the number on the server -->
    <string name="ChangeNumberLockActivity__retry">再試一次</string>
    <!-- Dialog button shown to leave the app when in the unconfirmed change status after a crash in the regular flow -->
    <string name="ChangeNumberLockActivity__leave">離開</string>
    <string name="ChangeNumberLockActivity__submit_debug_log">提交除錯記錄檔</string>

    <!-- ChatsSettingsFragment -->
    <string name="ChatsSettingsFragment__keyboard">鍵盤</string>
    <string name="ChatsSettingsFragment__enter_key_sends">Enter 掣唔換行當係傳送</string>

    <!--SmsSettingsFragment -->
    <string name="SmsSettingsFragment__use_as_default_sms_app">用嚟做預設嘅短訊 app</string>
    <!-- Preference title to export sms -->
    <string name="SmsSettingsFragment__export_sms_messages">匯出短訊</string>
    <!-- Preference title to re-export sms -->
    <string name="SmsSettingsFragment__export_sms_messages_again">再次匯出短訊</string>
    <!-- Preference title to delete sms -->
    <string name="SmsSettingsFragment__remove_sms_messages">移除短訊</string>
    <!-- Snackbar text to confirm deletion -->
    <string name="SmsSettingsFragment__removing_sms_messages_from_signal">移除緊 Signal 入面嘅短訊…</string>
    <!-- Snackbar text to indicate can delete later -->
    <string name="SmsSettingsFragment__you_can_remove_sms_messages_from_signal_in_settings">你可以隨時喺「設定」移除 Signal 入面嘅短訊。</string>
    <!-- Description for export sms preference -->
    <string name="SmsSettingsFragment__you_can_export_your_sms_messages_to_your_phones_sms_database">你可以將短訊匯出至手機嘅短訊資料庫</string>
    <!-- Description for re-export sms preference -->
    <string name="SmsSettingsFragment__exporting_again_can_result_in_duplicate_messages">再次匯出可能會導致訊息重複。</string>
    <!-- Description for remove sms preference -->
    <string name="SmsSettingsFragment__remove_sms_messages_from_signal_to_clear_up_storage_space">移除 Signal 入面嘅短訊可以騰出儲存空間。</string>
    <!-- Information message shown at the top of sms settings to indicate it is being removed soon. -->
    <string name="SmsSettingsFragment__sms_support_will_be_removed_soon_to_focus_on_encrypted_messaging">系統即將停止短訊支援，專注提供加密通訊服務。</string>

    <!-- NotificationsSettingsFragment -->
    <string name="NotificationsSettingsFragment__messages">訊息</string>
    <string name="NotificationsSettingsFragment__calls">通話</string>
    <string name="NotificationsSettingsFragment__notify_when">通知我…</string>
    <string name="NotificationsSettingsFragment__contact_joins_signal">聯絡人開咗 Signal</string>
    <!-- Notification preference header -->
    <string name="NotificationsSettingsFragment__notification_profiles">通知吾揀單</string>
    <!-- Notification preference option header -->
    <string name="NotificationsSettingsFragment__profiles">揀單</string>
    <!-- Notification preference summary text -->
    <string name="NotificationsSettingsFragment__create_a_profile_to_receive_notifications_only_from_people_and_groups_you_choose">搞搞新揀單，淨係接收您揀選嘅人同谷嘅通知，好圓善五光十色嘅通知濟渡。</string>

    <!-- NotificationProfilesFragment -->
    <!-- Title for notification profiles screen that shows all existing profiles; Title with hyphenation. Translation can use soft hyphen - Unicode U+00AD -->
    <string name="NotificationProfilesFragment__notification_profiles">通知吾揀單</string>
    <!-- Button text to create a notification profile -->
    <string name="NotificationProfilesFragment__create_profile">搞搞新揀單</string>

    <!-- PrivacySettingsFragment -->
    <string name="PrivacySettingsFragment__blocked">封鎖咗</string>
    <string name="PrivacySettingsFragment__d_contacts">%1$d 位仁兄</string>
    <string name="PrivacySettingsFragment__messaging">發訊息</string>
    <string name="PrivacySettingsFragment__disappearing_messages">過眼雲煙訊息</string>
    <string name="PrivacySettingsFragment__app_security">App 保安措施</string>
    <string name="PrivacySettingsFragment__block_screenshots_in_the_recents_list_and_inside_the_app">封鎖最近清單同埋應用程式入面嘅螢幕截圖</string>
    <string name="PrivacySettingsFragment__signal_message_and_calls">Signal 訊息同通話、一律轉駁通話同封密發送人</string>
    <string name="PrivacySettingsFragment__default_timer_for_new_changes">為新嘅傾偈預設倒數限期</string>
    <string name="PrivacySettingsFragment__set_a_default_disappearing_message_timer_for_all_new_chats_started_by_you">幫您發起嘅所有新對話，都預先設定一個過眼雲煙訊息倒數限期。</string>
    <!-- Summary for stories preference to launch into story privacy settings -->
    <string name="PrivacySettingsFragment__payment_lock_require_lock">一定要用 Android 螢幕鎖定或者指紋辨識功能嚟進行滙款</string>
    <!-- Alert dialog title when payment lock cannot be enabled -->
    <string name="PrivacySettingsFragment__cant_enable_title">啟用唔到付款鎖定</string>
    <!-- Alert dialog description to setup screen lock or fingerprint in phone settings -->
    <string name="PrivacySettingsFragment__cant_enable_description">如果要用付款鎖定，就一定要先喺手機設定啟用螢幕鎖定或者指紋 ID。</string>
    <!-- Shown in a toast when we can\'t navigate to the user\'s system fingerprint settings -->
    <string name="PrivacySettingsFragment__failed_to_navigate_to_system_settings">瀏覽唔到系統設定</string>
    <!-- Alert dialog button to go to phone settings -->
    <!-- Alert dialog button to cancel the dialog -->

    <!-- AdvancedPrivacySettingsFragment -->
  <!-- Removed by excludeNonTranslatables <string name="AdvancedPrivacySettingsFragment__sealed_sender_link" translatable="false">https://signal.org/blog/sealed-sender</string> -->
    <string name="AdvancedPrivacySettingsFragment__show_status_icon">擺放狀態標誌</string>
    <string name="AdvancedPrivacySettingsFragment__show_an_icon">喺訊息詳情度顯示標誌，以表示呢個訊息係用封密發送人送遞嘅。</string>

    <!-- ExpireTimerSettingsFragment -->
    <string name="ExpireTimerSettingsFragment__when_enabled_new_messages_sent_and_received_in_new_chats_started_by_you_will_disappear_after_they_have_been_seen">啟用嘅時候，喺您發起嘅新對話當中收發嘅新訊息，過目之後就會開始倒數，夠鐘就會化為雲煙。</string>
    <string name="ExpireTimerSettingsFragment__when_enabled_new_messages_sent_and_received_in_this_chat_will_disappear_after_they_have_been_seen">啟用嘅時候，喺呢個對話入面收發嘅新訊息，過目之後就會開始倒數，夠鐘就會化為雲煙。</string>
    <string name="ExpireTimerSettingsFragment__off">唔用</string>
    <string name="ExpireTimerSettingsFragment__4_weeks">4 星期</string>
    <string name="ExpireTimerSettingsFragment__1_week">1 星期</string>
    <string name="ExpireTimerSettingsFragment__1_day">1 日</string>
    <string name="ExpireTimerSettingsFragment__8_hours">8 個鐘</string>
    <string name="ExpireTimerSettingsFragment__1_hour">1 個鐘</string>
    <string name="ExpireTimerSettingsFragment__5_minutes">5 分鐘</string>
    <string name="ExpireTimerSettingsFragment__30_seconds">30 秒</string>
    <string name="ExpireTimerSettingsFragment__custom_time">自訂時間</string>
    <string name="ExpireTimerSettingsFragment__set">設定</string>
    <string name="ExpireTimerSettingsFragment__save">儲存</string>

    <string name="CustomExpireTimerSelectorView__seconds">秒</string>
    <string name="CustomExpireTimerSelectorView__minutes">分鐘</string>
    <string name="CustomExpireTimerSelectorView__hours">個鐘</string>
    <string name="CustomExpireTimerSelectorView__days">日</string>
    <string name="CustomExpireTimerSelectorView__weeks">星期</string>

    <!-- HelpSettingsFragment -->
    <string name="HelpSettingsFragment__support_center">支援中心</string>
    <string name="HelpSettingsFragment__contact_us">聯絡我哋</string>
    <string name="HelpSettingsFragment__version">版本</string>
    <string name="HelpSettingsFragment__debug_log">除錯記錄檔</string>
    <!--    Header for the screen that displays the licenses of the open-source software dependencies of the Signal app-->
    <string name="HelpSettingsFragment__licenses">授權</string>
    <string name="HelpSettingsFragment__terms_amp_privacy_policy">使用條款同私隱政策</string>
    <string name="HelpFragment__copyright_signal_messenger">Molly Messenger 版權所有</string>
    <string name="HelpFragment__licenced_under_the_agplv3">根據 GNU AGPLv3 嘅協議授權</string>

    <!-- DataAndStorageSettingsFragment -->
    <string name="DataAndStorageSettingsFragment__media_quality">多媒體檔案嘅畫質</string>
    <string name="DataAndStorageSettingsFragment__sent_media_quality">發送多媒體檔案嘅畫質</string>
    <string name="DataAndStorageSettingsFragment__sending_high_quality_media_will_use_more_data">發送高畫質嘅多媒體檔案會用多啲數據。</string>
    <string name="DataAndStorageSettingsFragment__high">高</string>
    <string name="DataAndStorageSettingsFragment__standard">標準</string>
    <string name="DataAndStorageSettingsFragment__calls">通話</string>

    <!-- ChatColorSelectionFragment -->
    <string name="ChatColorSelectionFragment__auto">自動</string>
    <string name="ChatColorSelectionFragment__use_custom_colors">用自訂嘅顏色</string>
    <string name="ChatColorSelectionFragment__chat_color">傾偈顏色</string>
    <string name="ChatColorSelectionFragment__edit">有嘢改</string>
    <string name="ChatColorSelectionFragment__duplicate">照辦煮碗</string>
    <string name="ChatColorSelectionFragment__delete">刪除</string>
    <string name="ChatColorSelectionFragment__delete_color">刪除顏色</string>
    <plurals name="ChatColorSelectionFragment__this_custom_color_is_used">
        <item quantity="other">有 %1$d 個聊天用緊呢隻自訂顏色。你係咪要喺全部聊天度刪除呢隻色呀？</item>
    </plurals>
    <string name="ChatColorSelectionFragment__delete_chat_color">係咪要刪除呢隻聊天顏色？</string>

    <!-- CustomChatColorCreatorFragment -->
    <string name="CustomChatColorCreatorFragment__solid">實色</string>
    <string name="CustomChatColorCreatorFragment__gradient">漸層</string>
    <string name="CustomChatColorCreatorFragment__hue">色調</string>
    <string name="CustomChatColorCreatorFragment__saturation">飽和度</string>

    <!-- CustomChatColorCreatorFragmentPage -->
    <string name="CustomChatColorCreatorFragmentPage__save">儲存</string>
    <string name="CustomChatColorCreatorFragmentPage__edit_color">改過隻顏色</string>
    <plurals name="CustomChatColorCreatorFragmentPage__this_color_is_used">
        <item quantity="other">呢隻顏色喺 %1$d 個傾偈度用緊。您係咪要為所有傾偈儲存更改？</item>
    </plurals>

    <!-- ChatColorGradientTool -->

    <!-- Title text for prompt to donate. Shown in a popup at the bottom of the chat list. -->
    <string name="Donate2022Q2Megaphone_donate_to_signal">課金 Signal</string>
    <!-- Body text for prompt to donate. Shown in a popup at the bottom of the chat list. -->
    <string name="Donate2022Q2Megaphone_signal_is_powered_by_people_like_you">Signal 應援靠團伙。誠意召集課金師每月捐款，並贈送一枚個人資料襟章致謝。</string>
    <!-- Button label that brings a user to the donate screen. Shown in a popup at the bottom of the chat list. -->
    <string name="Donate2022Q2Megaphone_donate">課金</string>
    <!-- Button label that dismissed a prompt to donate. Shown in a popup at the bottom of the chat list. -->
    <string name="Donate2022Q2Megaphone_not_now">遲啲先啦</string>

    <!-- EditReactionsFragment -->
    <string name="EditReactionsFragment__customize_reactions">自訂心情回應</string>
    <string name="EditReactionsFragment__tap_to_replace_an_emoji">撳一下替換另一個表情符號</string>
    <string name="EditReactionsFragment__reset">重設</string>
    <string name="EditReactionsFragment_save">儲存</string>
    <string name="ChatColorSelectionFragment__auto_matches_the_color_to_the_wallpaper">根據背景自動襯色</string>
    <string name="CustomChatColorCreatorFragment__drag_to_change_the_direction_of_the_gradient">拖拉去改變漸層嘅方向</string>

    <!-- AddAProfilePhotoMegaphone -->
    <string name="AddAProfilePhotoMegaphone__add_a_profile_photo">加張個人資料嘅相</string>
    <string name="AddAProfilePhotoMegaphone__choose_a_look_and_color">您可以揀個公仔、校下色水，又或者整返個屬於自己嘅頭文字都得。</string>
    <string name="AddAProfilePhotoMegaphone__not_now">遲啲先啦</string>
    <string name="AddAProfilePhotoMegaphone__add_photo">加張相</string>

    <!-- BecomeASustainerMegaphone -->
    <string name="BecomeASustainerMegaphone__become_a_sustainer">擔當後援</string>
    <!-- Displayed in the Become a Sustainer megaphone -->
    <string name="BecomeASustainerMegaphone__signal_is_powered_by">Signal 應援靠團伙。誠意召集課金師隨心捐款，並贈送一枚個人資料襟章致謝。</string>
    <string name="BecomeASustainerMegaphone__not_now">遲啲先啦</string>
    <string name="BecomeASustainerMegaphone__donate">課金</string>

    <!-- KeyboardPagerFragment -->
    <string name="KeyboardPagerFragment_emoji">表情符號</string>
    <string name="KeyboardPagerFragment_open_emoji_search">開啟表情符號搜尋</string>
    <string name="KeyboardPagerFragment_open_sticker_search">開啟貼圖搜尋</string>
    <string name="KeyboardPagerFragment_open_gif_search">開啟 GIF 搜尋</string>
    <string name="KeyboardPagerFragment_stickers">貼圖</string>
    <string name="KeyboardPagerFragment_backspace">褪後一格</string>
    <string name="KeyboardPagerFragment_gifs">GIF</string>
    <string name="KeyboardPagerFragment_search_emoji">搵表情符號</string>
    <string name="KeyboardPagerfragment_back_to_emoji">返回表情符號</string>
    <string name="KeyboardPagerfragment_clear_search_entry">清走搜尋輸入</string>
    <string name="KeyboardPagerFragment_search_giphy">搵 GIPHY</string>

    <!-- StickerSearchDialogFragment -->
    <string name="StickerSearchDialogFragment_search_stickers">搵貼圖</string>
    <string name="StickerSearchDialogFragment_no_results_found">查無結果</string>
    <string name="EmojiSearchFragment__no_results_found">查無結果</string>
    <string name="NotificationsSettingsFragment__unknown_ringtone">未知嘅鈴聲</string>

    <!-- ConversationSettingsFragment -->
    <!-- Dialog title displayed when non-admin tries to add a story to an audience group -->
    <string name="ConversationSettingsFragment__cant_add_to_group_story">新增唔到群組限時動態</string>
    <!-- Dialog message displayed when non-admin tries to add a story to an audience group -->
    <string name="ConversationSettingsFragment__only_admins_of_this_group_can_add_to_its_story">只有呢個群組嘅管理員先可以新增限時動態</string>
    <!-- Error toasted when no activity can handle the add contact intent -->
    <string name="ConversationSettingsFragment__contacts_app_not_found">搵唔到聯絡人應用程式</string>
    <string name="ConversationSettingsFragment__start_video_call">開始視像通話</string>
    <string name="ConversationSettingsFragment__start_audio_call">開始語音通話</string>
    <!-- Button label with hyphenation. Translation can use soft hyphen - Unicode U+00AD -->
    <string name="ConversationSettingsFragment__story">限時動態</string>
    <!-- Button label with hyphenation. Translation can use soft hyphen - Unicode U+00AD -->
    <string name="ConversationSettingsFragment__message">訊息</string>
    <!-- Button label with hyphenation. Translation can use soft hyphen - Unicode U+00AD -->
    <string name="ConversationSettingsFragment__video">視像</string>
    <!-- Button label with hyphenation. Translation can use soft hyphen - Unicode U+00AD -->
    <string name="ConversationSettingsFragment__audio">語音</string>
    <!-- Button label with hyphenation. Translation can use soft hyphen - Unicode U+00AD -->
    <string name="ConversationSettingsFragment__call">打電話</string>
    <!-- Button label with hyphenation. Translation can use soft hyphen - Unicode U+00AD -->
    <string name="ConversationSettingsFragment__mute">靜音</string>
    <!-- Button label with hyphenation. Translation can use soft hyphen - Unicode U+00AD -->
    <string name="ConversationSettingsFragment__muted">靜咗音</string>
    <!-- Button label with hyphenation. Translation can use soft hyphen - Unicode U+00AD -->
    <string name="ConversationSettingsFragment__search">搜尋</string>
    <string name="ConversationSettingsFragment__disappearing_messages">過眼雲煙訊息</string>
    <string name="ConversationSettingsFragment__sounds_and_notifications">響聲同通知</string>
  <!-- Removed by excludeNonTranslatables <string name="ConversationSettingsFragment__internal_details" translatable="false">Internal details</string> -->
    <string name="ConversationSettingsFragment__contact_details">聯絡人詳情</string>
    <string name="ConversationSettingsFragment__view_safety_number">睇下安全碼</string>
    <string name="ConversationSettingsFragment__block">封鎖</string>
    <string name="ConversationSettingsFragment__block_group">封鎖群組</string>
    <string name="ConversationSettingsFragment__unblock">解除封鎖</string>
    <string name="ConversationSettingsFragment__unblock_group">解除封鎖群組</string>
    <string name="ConversationSettingsFragment__add_to_a_group">加入去一個谷度</string>
    <string name="ConversationSettingsFragment__see_all">全部睇晒</string>
    <string name="ConversationSettingsFragment__add_members">加成員</string>
    <string name="ConversationSettingsFragment__permissions">准許</string>
    <string name="ConversationSettingsFragment__requests_and_invites">請求與邀請</string>
    <string name="ConversationSettingsFragment__group_link">谷拎</string>
    <string name="ConversationSettingsFragment__add_as_a_contact">加做聯絡人</string>
    <string name="ConversationSettingsFragment__unmute">取消靜音</string>
    <!-- The subtitle for a settings item that describes how long the user\'s chat is muted. If a chat is muted, you will not receive notifications unless @mentioned. The placeholder represents a time (e.g. 10pm, March 4, etc). -->
    <string name="ConversationSettingsFragment__conversation_muted_until_s">聊天靜咗音，直至 %1$s</string>
    <string name="ConversationSettingsFragment__conversation_muted_forever">聊天永久靜音</string>
    <string name="ConversationSettingsFragment__copied_phone_number_to_clipboard">複製咗個電話冧把去剪貼簿。</string>
    <string name="ConversationSettingsFragment__phone_number">電話冧把</string>
    <string name="ConversationSettingsFragment__get_badges">擔當 Signal 後援，為您嘅個人資料添一枚襟章。撳一下啲襟章知多啲。</string>

    <!-- PermissionsSettingsFragment -->
    <string name="PermissionsSettingsFragment__add_members">加成員</string>
    <string name="PermissionsSettingsFragment__edit_group_info">編輯個谷嘅資訊</string>
    <string name="PermissionsSettingsFragment__send_messages">傳送訊息</string>
    <string name="PermissionsSettingsFragment__all_members">所有成員</string>
    <string name="PermissionsSettingsFragment__only_admins">只有話事人</string>
    <string name="PermissionsSettingsFragment__who_can_add_new_members">邊個可以加啲新成員入嚟？</string>
    <string name="PermissionsSettingsFragment__who_can_edit_this_groups_info">邊個改到關於呢個谷嘅資訊？</string>
    <string name="PermissionsSettingsFragment__who_can_send_messages">邊個可以傳送訊息？</string>

    <!-- SoundsAndNotificationsSettingsFragment -->
    <string name="SoundsAndNotificationsSettingsFragment__mute_notifications">將通知較做靜音</string>
    <string name="SoundsAndNotificationsSettingsFragment__not_muted">冇靜音</string>
    <string name="SoundsAndNotificationsSettingsFragment__mentions">點名講</string>
    <string name="SoundsAndNotificationsSettingsFragment__always_notify">幾時都要通知</string>
    <string name="SoundsAndNotificationsSettingsFragment__do_not_notify">唔好通知</string>
    <string name="SoundsAndNotificationsSettingsFragment__custom_notifications">自訂通知</string>

    <!-- StickerKeyboard -->
    <string name="StickerKeyboard__recently_used">最近用過</string>

    <!-- PlaybackSpeedToggleTextView -->
    <string name="PlaybackSpeedToggleTextView__p5x">.5x</string>
    <string name="PlaybackSpeedToggleTextView__1x">1x</string>
    <string name="PlaybackSpeedToggleTextView__1p5x">1.5x</string>
    <string name="PlaybackSpeedToggleTextView__2x">2x</string>

    <!-- PaymentRecipientSelectionFragment -->
    <string name="PaymentRecipientSelectionFragment__new_payment">新嘅付款</string>

    <!-- NewConversationActivity -->
    <string name="NewConversationActivity__new_message">新訊息</string>
    <!-- Context menu item message -->
    <string name="NewConversationActivity__message">訊息</string>
    <!-- Context menu item audio call -->
    <string name="NewConversationActivity__audio_call">語音通話</string>
    <!-- Context menu item video call -->
    <string name="NewConversationActivity__video_call">視像通話</string>
    <!-- Context menu item remove -->
    <string name="NewConversationActivity__remove">移除</string>
    <!-- Context menu item block -->
    <string name="NewConversationActivity__block">封鎖</string>
    <!-- Dialog title when removing a contact -->
    <string name="NewConversationActivity__remove_s">係咪要移除 %1$s 呀？</string>
    <!-- Dialog message when removing a contact -->
    <string name="NewConversationActivity__you_wont_see_this_person">你之後唔會再喺搜尋聯絡人嗰陣見到佢㗎喇。如果對方日後向你傳送訊息，你將會收到訊息請求。</string>
    <!-- Snackbar message after removing a contact -->
    <string name="NewConversationActivity__s_has_been_removed">%1$s 已經被移除</string>
    <!-- Snackbar message after blocking a contact -->
    <string name="NewConversationActivity__s_has_been_blocked">%1$s 已經被封鎖</string>
    <!-- Dialog title when remove target contact is in system contacts -->
    <string name="NewConversationActivity__unable_to_remove_s">移除唔到 %1$s</string>
    <!-- Dialog message when remove target contact is in system contacts -->
    <string name="NewConversationActivity__this_person_is_saved_to_your">呢個聯絡人儲存咗喺裝置嘅聯絡人清單。請你喺聯絡人清單度將佢刪除，然後再試一次。</string>
    <!-- Dialog action to view contact when they can\'t be removed otherwise -->
    <string name="NewConversationActivity__view_contact">檢視聯絡人</string>
    <!-- Error message shown when looking up a person by phone number and that phone number is not associated with a signal account -->
    <string name="NewConversationActivity__s_is_not_a_signal_user">%1$s 唔係 Signal 嘅用戶</string>

    <!-- ContactFilterView -->
    <string name="ContactFilterView__search_name_or_number">查名或者冧把</string>

    <!-- VoiceNotePlayerView -->
    <string name="VoiceNotePlayerView__dot_s">· %1$s</string>
    <string name="VoiceNotePlayerView__stop_voice_message">停止語音訊息</string>
    <string name="VoiceNotePlayerView__change_voice_message_speed">調整語音訊息速度</string>
    <string name="VoiceNotePlayerView__pause_voice_message">暫停語音訊息</string>
    <string name="VoiceNotePlayerView__play_voice_message">播放語音訊息</string>
    <string name="VoiceNotePlayerView__navigate_to_voice_message">跳去語音訊息嗰個位</string>


    <!-- AvatarPickerFragment -->
    <string name="AvatarPickerFragment__avatar_preview">頭像預覽</string>
    <string name="AvatarPickerFragment__camera">影相</string>
    <string name="AvatarPickerFragment__take_a_picture">影返幅相</string>
    <string name="AvatarPickerFragment__choose_a_photo">揀張相</string>
    <string name="AvatarPickerFragment__photo">揀相</string>
    <string name="AvatarPickerFragment__text">文字</string>
    <string name="AvatarPickerFragment__save">儲存</string>
    <string name="AvatarPickerFragment__clear_avatar">清走個頭像</string>
    <string name="AvatarPickerRepository__failed_to_save_avatar">頭像儲存唔到</string>

    <!-- TextAvatarCreationFragment -->
    <string name="TextAvatarCreationFragment__preview">試嚟睇下</string>
    <string name="TextAvatarCreationFragment__done">搞掂</string>
    <string name="TextAvatarCreationFragment__text">文字</string>
    <string name="TextAvatarCreationFragment__color">顏色</string>

    <!-- VectorAvatarCreationFragment -->
    <string name="VectorAvatarCreationFragment__select_a_color">揀隻顏色</string>

    <!-- ContactSelectionListItem -->
    <string name="ContactSelectionListItem__sms">短訊</string>

    <!-- Displayed in the toolbar when externally sharing text to multiple recipients -->
    <string name="ShareInterstitialActivity__share">分享</string>

    <!-- DSLSettingsToolbar -->
    <string name="DSLSettingsToolbar__navigate_up">返去上一版</string>
    <string name="MultiselectForwardFragment__forward_to">轉寄畀</string>
    <!-- Displayed when sharing content via the fragment -->
    <string name="MultiselectForwardFragment__share_with">分享畀</string>
    <string name="MultiselectForwardFragment__add_a_message">寫返句訊息</string>
    <string name="MultiselectForwardFragment__faster_forwards">更快趣嘅轉寄傳送門</string>
    <!-- Displayed when user selects a video that will be clipped before sharing to a story -->
    <string name="MultiselectForwardFragment__videos_will_be_trimmed">影片會裁剪至 30 秒，然後用幾個限時動態傳送。</string>
    <!-- Displayed when user selects a video that cannot be sent as a story -->
    <string name="MultiselectForwardFragment__videos_sent_to_stories_cant">發送至限時動態嘅影片唔可以超過 30 秒。</string>
    <string name="MultiselectForwardFragment__forwarded_messages_are_now">轉寄訊息，而家嗱嗱聲同您迅速純熟送出。</string>
    <plurals name="MultiselectForwardFragment_send_d_messages">
        <item quantity="other">傳送呢 %1$d 個訊息</item>
    </plurals>
    <plurals name="MultiselectForwardFragment_messages_sent">
        <item quantity="other">訊息已經送出</item>
    </plurals>
    <plurals name="MultiselectForwardFragment_messages_failed_to_send">
        <item quantity="other">訊息傳送唔到</item>
    </plurals>
    <plurals name="MultiselectForwardFragment__couldnt_forward_messages">
        <item quantity="other">轉寄唔到，因為個訊息而家已經冇咗。</item>
    </plurals>
    <!-- Error message shown when attempting to select a group to forward/share but it\'s announcement only and you are not an admin -->
    <string name="MultiselectForwardFragment__only_admins_can_send_messages_to_this_group">只有管理員可以向呢個群組傳送訊息。</string>
    <string name="MultiselectForwardFragment__limit_reached">頂晒櫳喇</string>

    <!-- Media V2 -->
    <!-- Dialog message when sending a story via an add to group story button -->
    <string name="MediaReviewFragment__add_to_the_group_story">新增至「%1$s」群組限時動態</string>
    <!-- Positive dialog action when sending a story via an add to group story button -->
    <string name="MediaReviewFragment__add_to_story">加料落是日花生</string>
    <string name="MediaReviewFragment__add_a_message">寫返句訊息</string>
    <string name="MediaReviewFragment__add_a_reply">寫返句回覆</string>
    <string name="MediaReviewFragment__send_to">傳送至</string>
    <string name="MediaReviewFragment__view_once_message">流聲掠影訊息</string>
    <string name="MediaReviewFragment__one_or_more_items_were_too_large">有啲項目大得滯</string>
    <string name="MediaReviewFragment__one_or_more_items_were_invalid">有啲項目無效</string>
    <string name="MediaReviewFragment__too_many_items_selected">揀選嘅項目多得滯</string>

    <string name="ImageEditorHud__cancel">取消</string>
    <string name="ImageEditorHud__draw">畫畫</string>
    <string name="ImageEditorHud__write_text">題字</string>
    <string name="ImageEditorHud__add_a_sticker">貼圖</string>
    <string name="ImageEditorHud__blur">模糊</string>
    <string name="ImageEditorHud__done_editing">執掂晒</string>
    <string name="ImageEditorHud__clear_all">全部抹走</string>
    <string name="ImageEditorHud__undo">復原</string>
    <string name="ImageEditorHud__toggle_between_marker_and_highlighter">換箱頭筆或螢光筆</string>
    <string name="ImageEditorHud__toggle_between_text_styles">換另一種字樣</string>

    <!-- Header for section of featured stickers (location/time stickers) -->
    <string name="ScribbleStickersFragment__featured_stickers">精選</string>

    <string name="MediaCountIndicatorButton__send">傳送</string>

    <string name="MediaReviewSelectedItem__tap_to_remove">㩒一下嚟移除</string>
    <string name="MediaReviewSelectedItem__tap_to_select">撳一下揀選</string>

    <string name="MediaReviewImagePageFragment__discard">掉咗佢</string>
    <string name="MediaReviewImagePageFragment__discard_changes">改過嗰啲嘢係咪掉咗佢？</string>
    <string name="MediaReviewImagePageFragment__youll_lose_any_changes">呢幅相執過嘅嘢，統統都冇得留低個囉噃。</string>


    <string name="BadgesOverviewFragment__my_badges">我嘅襟章</string>
    <string name="BadgesOverviewFragment__featured_badge">賣飛佛襟章</string>
    <string name="BadgesOverviewFragment__display_badges_on_profile">喺個人資料度展示襟章</string>
    <string name="BadgesOverviewFragment__failed_to_update_profile">更新唔到個人資料</string>



    <string name="SelectFeaturedBadgeFragment__select_a_badge">揀個襟章</string>
    <string name="SelectFeaturedBadgeFragment__you_must_select_a_badge">您要揀一個襟章</string>
    <string name="SelectFeaturedBadgeFragment__failed_to_update_profile">更新唔到個人資料</string>

    <!-- Displayed on primary button in the bottom sheet as a call-to-action to launch into the donation flow -->
    <string name="ViewBadgeBottomSheetDialogFragment__donate_now">立即捐款</string>
    <!-- Title of a page in the bottom sheet. Placeholder is a user\'s short-name -->
    <string name="ViewBadgeBottomSheetDialogFragment__s_supports_signal">%1$s 支持 Signal</string>
    <!-- Description of a page in the bottom sheet of a monthly badge. Placeholder is a user\'s short-name -->
    <string name="ViewBadgeBottomSheetDialogFragment__s_supports_signal_with_a_monthly">%1$s 每月捐款支持 Signal。Signal 係一間非牟利機構，背後冇任何廣告商或投資者，全靠你嘅支持嚟推動。</string>
    <!-- Description of a page in the bottom sheet of a one-time badge. Placeholder is a user\'s short-name -->
    <string name="ViewBadgeBottomSheetDialogFragment__s_supports_signal_with_a_donation">%1$s 透過捐款支持 Signal。Signal 係一間非牟利機構，背後冇任何廣告商或投資者，全靠你嘅支持嚟推動。</string>

    <string name="ImageView__badge">襟章</string>

    <string name="SubscribeFragment__cancel_subscription">取消課金計劃</string>
    <string name="SubscribeFragment__confirm_cancellation">係咪確認取消？</string>
    <string name="SubscribeFragment__you_wont_be_charged_again">系統唔會再向你收費。你個人檔案嘅襟章會喺付款週期完結之後移除。</string>
    <string name="SubscribeFragment__not_now">遲啲先啦</string>
    <string name="SubscribeFragment__confirm">確認</string>
    <string name="SubscribeFragment__update_subscription">更新課金計劃</string>
    <string name="SubscribeFragment__your_subscription_has_been_cancelled">您嘅課金計劃已經取消。</string>
    <string name="SubscribeFragment__update_subscription_question">係咪要更新課金計劃？</string>
    <string name="SubscribeFragment__update">更新</string>
    <string name="SubscribeFragment__you_will_be_charged_the_full_amount_s_of">新嘅課金計劃金額 (%1$s) 會喺今日扣您全數。之後您嘅課金計劃將會每個月續期。</string>

    <string name="Subscription__s_per_month">每月 %1$s</string>
    <!-- Shown when a subscription is active and isn\'t going to expire at the end of the term -->
    <string name="Subscription__renews_s">到 %1$s 續期</string>
    <!-- Shown when a subscription is active and is going to expire at the end of the term -->
    <string name="Subscription__expires_s">%1$s 到期</string>

    <!-- Title of learn more sheet -->
    <string name="SubscribeLearnMoreBottomSheetDialogFragment__signal_is_different">Signal 有別於其他通訊應用程式。</string>
    <!-- First small text blurb on learn more sheet -->
    <string name="SubscribeLearnMoreBottomSheetDialogFragment__private_messaging">私密通訊。冇廣告、冇追蹤、冇監控。</string>
    <!-- Second small text blurb on learn more sheet -->
    <string name="SubscribeLearnMoreBottomSheetDialogFragment__signal_is_supported_by">Signal 全靠捐款支持運作，即係話，保護你嘅私隱係我哋嘅首要工作。Signal 係為你而設嘅，既唔係為咗你嘅資料，亦都唔係為咗盈利。</string>
    <!-- Third small text blurb on learn more sheet -->
    <string name="SubscribeLearnMoreBottomSheetDialogFragment__if_you_can">如果你願意嘅話，請立即捐款支持 Signal，令我哋繼續為大家提供好玩又可靠嘅應用程式。</string>

    <string name="SubscribeThanksForYourSupportBottomSheetDialogFragment__thanks_for_your_support">多謝您嘅鼎力支持！</string>
    <!-- Subtext underneath the dialog title on the thanks sheet -->
    <string name="SubscribeThanksForYourSupportBottomSheetDialogFragment__youve_earned_a_donor_badge">你獲得一個 Signal 捐款者徽章！不妨喺個人檔案度展示徽章，展現你對我哋嘅支持。</string>
    <string name="SubscribeThanksForYourSupportBottomSheetDialogFragment__you_can_also">不妨考慮埋</string>
    <string name="SubscribeThanksForYourSupportBottomSheetDialogFragment__become_a_montly_sustainer">擔當月供課金計劃嘅後援。</string>
    <string name="SubscribeThanksForYourSupportBottomSheetDialogFragment__display_on_profile">掛上去個人資料度展示</string>
    <string name="SubscribeThanksForYourSupportBottomSheetDialogFragment__make_featured_badge">揀選為賣飛佛襟章</string>
    <string name="SubscribeThanksForYourSupportBottomSheetDialogFragment__continue">繼續</string>
    <string name="ThanksForYourSupportBottomSheetFragment__when_you_have_more">若您有唔止一枚襟章，您可揀一枚做賣飛佛襟章，掛上去個人資料度畀其他人睇到。</string>

    <string name="BecomeASustainerFragment__get_badges">擔當 Signal 後援，為您嘅個人資料添一枚襟章。</string>
    <string name="BecomeASustainerFragment__signal_is_a_non_profit">Signal 係非牟利組織，背後冇廣告商或投資者大條水喉照住，卻有位位「您」做團伙照耀，「燃亮最光的星斗」，至能夠廢鉄到足金。</string>

    <!-- Button label for creating a donation -->
    <string name="ManageDonationsFragment__donate_to_signal">捐款俾 Signal</string>
    <!-- Heading for more area of manage subscriptions page -->
    <string name="ManageDonationsFragment__more">更多</string>
    <!-- Heading for receipts area of manage subscriptions page -->
    <!-- Heading for my subscription area of manage subscriptions page -->
    <string name="ManageDonationsFragment__my_support">我擔當後援</string>
    <string name="ManageDonationsFragment__manage_subscription">管理課金計劃</string>
    <!-- Label for Donation Receipts button -->
    <string name="ManageDonationsFragment__donation_receipts">捐款收據</string>
    <string name="ManageDonationsFragment__badges">襟章</string>
    <string name="ManageDonationsFragment__subscription_faq">課金計劃問答</string>
    <!-- Preference heading for other ways to donate -->
    <string name="ManageDonationsFragment__other_ways_to_give">其他捐款方式</string>
    <!-- Preference label to launch badge gifting -->
    <string name="ManageDonationsFragment__donate_for_a_friend">代表朋友捐款</string>

    <string name="Boost__enter_custom_amount">輸入自訂金額</string>
    <!-- Error label when the amount is smaller than what we can accept -->
    <string name="Boost__the_minimum_amount_you_can_donate_is_s">最低捐款額係 %1$s</string>

    <string name="MySupportPreference__s_per_month">每月 %1$s</string>
    <string name="MySupportPreference__renews_s">到 %1$s 續期</string>
    <string name="MySupportPreference__processing_transaction">處理緊交易…</string>
    <!-- Displayed on "My Support" screen when user badge failed to be added to their account -->
    <string name="MySupportPreference__couldnt_add_badge_s">加唔到個襟章。%1$s</string>
    <string name="MySupportPreference__please_contact_support">請聯絡支援。</string>

    <!-- Title of dialog telling user they need to update signal as it expired -->
    <string name="UpdateSignalExpiredDialog__title">更新 Molly</string>
    <!-- Message of dialog telling user they need to update signal as it expired -->
    <string name="UpdateSignalExpiredDialog__message">呢個 Molly 版本已經過咗期。即刻更新嚟繼續用 Molly 啦。</string>
    <!-- Button text of expiration dialog, will take user to update the app -->
    <string name="UpdateSignalExpiredDialog__update_action">更新</string>
    <!-- Button text of expiration dialog to cancel the dialog.  -->
    <string name="UpdateSignalExpiredDialog__cancel_action">取消</string>

    <!-- Title of dialog telling user they need to re-register signal -->
    <string name="ReregisterSignalDialog__title">部機未註冊</string>
    <!-- Message of dialog telling user they need to re-register signal as it is no longer registered -->
    <string name="ReregisterSignalDialog__message">呢部機嘅註冊已經失效。重新註冊嚟喺呢部機度繼續用 Molly 啦。</string>
    <!-- Button text of re-registration dialog to re-register the device.  -->
    <string name="ReregisterSignalDialog__reregister_action">重新註冊</string>
    <!-- Button text of re-registration dialog to cancel the dialog.  -->
    <string name="ReregisterSignalDialog__cancel_action">取消</string>

    <!-- Title of expiry sheet when boost badge falls off profile unexpectedly. -->
    <string name="ExpiredBadgeBottomSheetDialogFragment__boost_badge_expired">「集氣」襟章已經褪色夠鐘換喇</string>
    <!-- Displayed in the bottom sheet if a monthly donation badge unexpectedly falls off the user\'s profile -->
    <string name="ExpiredBadgeBottomSheetDialogFragment__monthly_donation_cancelled">每月捐款已經取消</string>
    <!-- Displayed in the bottom sheet when a boost badge expires -->
    <string name="ExpiredBadgeBottomSheetDialogFragment__your_boost_badge_has_expired_and">您個「集氣」襟章已經褪色夠鐘換喇，因此已經喺您嘅個人資料度除返落嚟唔再睇到。</string>
    <string name="ExpiredBadgeBottomSheetDialogFragment__you_can_reactivate">你可以透過單次捐款重新啟動你嘅捐款徽章，將佢延長 30 日。</string>
    <!-- Displayed when we do not think the user is a subscriber when their boost expires -->
    <string name="ExpiredBadgeBottomSheetDialogFragment__you_can_keep">Signal 一切如常運作，並讓您自由使用。假如您想力撐為您而設嘅科技，請考慮做我哋每月捐款計劃嘅後援金主。</string>
    <string name="ExpiredBadgeBottomSheetDialogFragment__become_a_sustainer">擔當後援</string>
    <string name="ExpiredBadgeBottomSheetDialogFragment__add_a_boost">買多支旗</string>
    <string name="ExpiredBadgeBottomSheetDialogFragment__not_now">遲啲先啦</string>
    <!-- Copy displayed when badge expires after user inactivity -->
    <string name="ExpiredBadgeBottomSheetDialogFragment__your_recurring_monthly_donation_was_automatically">由於你冇用 Signal 一段時間，所以你嘅每月定期捐款已經自動取消。你嘅個人檔案唔會再顯示「%1$s」徽章。</string>
    <!-- Copy displayed when badge expires after payment failure -->
    <string name="ExpiredBadgeBottomSheetDialogFragment__your_recurring_monthly_donation_was_canceled">由於我哋處理唔到你嘅付款，所以你嘅每月定期捐款已經取消。你嘅個人檔案唔會再顯示徽章。</string>
    <!-- Copy displayed when badge expires after a payment failure and we have a displayable charge failure reason -->
    <string name="ExpiredBadgeBottomSheetDialogFragment__your_recurring_monthly_donation_was_canceled_s">你嘅每月定期捐款已經取消。%1$s 你嘅個人檔案唔會再顯示「%2$s」徽章。</string>
    <string name="ExpiredBadgeBottomSheetDialogFragment__you_can">你可以如常使用 Signal，但係如果想支持應用程式同埋重新啟動你嘅徽章，請立即續期贊助。</string>
    <string name="ExpiredBadgeBottomSheetDialogFragment__renew_subscription">為課金計劃續期</string>
    <!-- Button label to send user to Google Pay website -->
    <string name="ExpiredBadgeBottomSheetDialogFragment__go_to_google_pay">跳去 Google Pay</string>

    <string name="CantProcessSubscriptionPaymentBottomSheetDialogFragment__cant_process_subscription_payment">課金計劃付款未能處理</string>
    <string name="CantProcessSubscriptionPaymentBottomSheetDialogFragment__were_having_trouble">我哋收取您嘅 Signal 後援課金計劃付款嘅時候遇到阻滯。請確定您嘅付款方法至今仍有效。又或者到 Google Pay 更新返過時嘅資訊。Signal 會喺呢幾日內再試下處理付款。</string>
    <string name="CantProcessSubscriptionPaymentBottomSheetDialogFragment__dont_show_this_again">唔使再彈出嚟提我喇</string>

    <string name="Subscription__contact_support">聯絡支援</string>
    <string name="Subscription__get_a_s_badge">獲得一枚「%1$s」襟章</string>

    <string name="SubscribeFragment__processing_payment">處理緊付款…</string>
    <!-- Displayed in notification when user payment fails to process on Stripe -->
    <string name="DonationsErrors__error_processing_payment">處理付款嘅時候發生錯誤</string>
    <!-- Displayed on "My Support" screen when user subscription payment method failed. -->
    <string name="DonationsErrors__error_processing_payment_s">處理付款嘅時候發生錯誤。%1$s</string>
    <string name="DonationsErrors__your_payment">處理唔到您嘅付款，您未有被扣數。請再試一次。</string>
    <string name="DonationsErrors__still_processing">仲處理緊</string>
    <string name="DonationsErrors__couldnt_add_badge">加唔到個襟章</string>
    <!-- Displayed when badge credential couldn\'t be verified -->
    <string name="DonationsErrors__failed_to_validate_badge">無法驗證徵章</string>
    <!-- Displayed when badge credential couldn\'t be verified -->
    <string name="DonationsErrors__could_not_validate">無法驗證伺服器回應。請聯絡支援團隊。</string>
    <!-- Displayed as title when some generic error happens during sending donation on behalf of another user -->
    <string name="DonationsErrors__donation_failed">捐款失敗</string>
    <!-- Displayed as message when some generic error happens during sending donation on behalf of another user -->
    <string name="DonationsErrors__your_payment_was_processed_but">系統已經處理咗你嘅付款，但係 Signal 傳送唔到你嘅捐款訊息。請聯絡支援團隊。</string>
    <string name="DonationsErrors__your_badge_could_not">您個襟章加唔到落去您個帳戶度，但有可能已經扣咗您數。請聯絡支援。</string>
    <string name="DonationsErrors__your_payment_is_still">仲處理緊您嘅付款。視乎您嘅上網速度，可能需時幾分鐘。</string>
    <string name="DonationsErrors__failed_to_cancel_subscription">取消唔到課金計劃</string>
    <string name="DonationsErrors__subscription_cancellation_requires_an_internet_connection">取消課金計劃需要連線上網。</string>
    <string name="ViewBadgeBottomSheetDialogFragment__your_device_doesn_t_support_google_pay_so_you_can_t_subscribe_to_earn_a_badge_you_can_still_support_signal_by_making_a_donation_on_our_website">您部機唔支援 Google Pay，故抱歉未能提供課金計劃並送贈襟章畀您。話雖如此，仍歡迎您喺我哋網站上面捐款支持 Signal。</string>
    <string name="NetworkFailure__network_error_check_your_connection_and_try_again">網絡有問題。請檢查您嘅連線，然後再試下啦。</string>
    <string name="NetworkFailure__retry">再試一次</string>
    <!-- Displayed as a dialog title when the selected recipient for a gift doesn\'t support gifting -->
    <string name="DonationsErrors__cannot_send_donation">發送唔到捐款</string>
    <!-- Displayed as a dialog message when the selected recipient for a gift doesn\'t support gifting -->
    <string name="DonationsErrors__this_user_cant_receive_donations_until">呢位用戶要更新 Signal 先可以接收捐款。</string>
    <!-- Displayed as a dialog message when the user\'s profile could not be fetched, likely due to lack of internet -->
    <string name="DonationsErrors__your_donation_could_not_be_sent">由於網路發生錯誤，系統發送唔到你嘅捐款。請檢查你嘅連線，然後再試一次。</string>

    <!-- Gift message view title -->
    <string name="GiftMessageView__donation_on_behalf_of_s">代表 %1$s 捐款</string>
    <!-- Gift message view title for incoming donations -->
    <string name="GiftMessageView__s_donated_to_signal_on">%1$s 代表你向 Signal 捐款</string>
    <!-- Gift badge redeem action label -->
    <string name="GiftMessageView__redeem">換領</string>
    <!-- Gift badge view action label -->
    <string name="GiftMessageView__view">睇下</string>
    <!-- Gift badge redeeming action label -->
    <string name="GiftMessageView__redeeming">換領緊…</string>
    <!-- Gift badge redeemed label -->
    <string name="GiftMessageView__redeemed">已換領</string>


    <!-- Stripe decline code generic_failure -->
    <string name="DeclineCode__try_another_payment_method_or_contact_your_bank">試下轉另一個付款方法，又或者聯絡返您間銀行問清楚。</string>
    <!-- Stripe decline code verify on Google Pay and try again -->
    <string name="DeclineCode__verify_your_payment_method_is_up_to_date_in_google_pay_and_try_again">請去 Google Pay 查驗下您嘅付款方法，至今係咪仍有效，然後再試下啦。</string>
    <!-- Stripe decline code learn more action label -->
    <string name="DeclineCode__learn_more">講多啲畀我聽</string>
    <!-- Stripe decline code contact issuer -->
    <string name="DeclineCode__verify_your_payment_method_is_up_to_date_in_google_pay_and_try_again_if_the_problem">請去 Google Pay 查驗下您嘅付款方法，至今係咪仍有效，然後再試下啦。若然問題持續，請聯絡返您間銀行。</string>
    <!-- Stripe decline code purchase not supported -->
    <string name="DeclineCode__your_card_does_not_support_this_type_of_purchase">您張咭唔支援呢類購買。請試下轉另一個付款方法。</string>
    <!-- Stripe decline code your card has expired -->
    <string name="DeclineCode__your_card_has_expired">您張咭過咗期噃。請去 Google Pay 更新返您嘅付款方法，然後再試下啦。</string>
    <!-- Stripe decline code go to google pay action label -->
    <string name="DeclineCode__go_to_google_pay">跳去 Google Pay</string>
    <!-- Stripe decline code try credit card again action label -->
    <string name="DeclineCode__try">再試一次</string>
    <!-- Stripe decline code incorrect card number -->
    <string name="DeclineCode__your_card_number_is_incorrect">您張咭個冧把唔啱噃。請去 Google Pay 度更新返佢，然後再試下啦。</string>
    <!-- Stripe decline code incorrect cvc -->
    <string name="DeclineCode__your_cards_cvc_number_is_incorrect">您張咭嘅驗證碼 (CVC) 唔啱噃。請去 Google Pay 度更新返佢，然後再試下啦。</string>
    <!-- Stripe decline code insufficient funds -->
    <string name="DeclineCode__your_card_does_not_have_sufficient_funds">您張咭唔夠錢完成呢次購買。請試下轉另一個付款方法。</string>
    <!-- Stripe decline code incorrect expiration month -->
    <string name="DeclineCode__the_expiration_month">您嘅付款方法入面嘅到期月份唔啱噃。請去 Google Pay 度更新返佢，然後再試下啦。</string>
    <!-- Stripe decline code incorrect expiration year -->
    <string name="DeclineCode__the_expiration_year">您嘅付款方法入面嘅到期年份唔啱噃。請去 Google Pay 度更新返佢，然後再試下啦。</string>
    <!-- Stripe decline code issuer not available -->
    <string name="DeclineCode__try_completing_the_payment_again">請再試下完成呢次付款，又或者聯絡返您間銀行問清楚。</string>
    <!-- Stripe decline code processing error -->
    <string name="DeclineCode__try_again">請再試一次吖，又或者聯絡返您間銀行問清楚。</string>

    <!-- Credit Card decline code error strings -->
    <!-- Stripe decline code approve_with_id for credit cards displayed in a notification or dialog -->
    <string name="DeclineCode__verify_your_card_details_are_correct_and_try_again">請驗證你嘅付款卡資料係咪正確，然後再試一次。</string>
    <!-- Stripe decline code call_issuer for credit cards displayed in a notification or dialog -->
    <string name="DeclineCode__verify_your_card_details_are_correct_and_try_again_if_the_problem_continues">請驗證你嘅付款卡資料係咪正確，然後再試一次。如果問題持續出現，請聯絡你嘅銀行。</string>
    <!-- Stripe decline code expired_card for credit cards displayed in a notification or dialog -->
    <string name="DeclineCode__your_card_has_expired_verify_your_card_details">你嘅付款卡已經過咗期。請驗證你嘅付款卡資料係咪正確，然後再試一次。</string>
    <!-- Stripe decline code incorrect_cvc and invalid_cvc for credit cards displayed in a notification or dialog -->
    <string name="DeclineCode__your_cards_cvc_number_is_incorrect_verify_your_card_details">你嘅付款卡驗證碼 (CVC) 唔正確。請驗證你嘅付款卡資料係咪正確，然後再試一次。</string>
    <!-- Stripe decline code invalid_expiry_month for credit cards displayed in a notification or dialog -->
    <string name="DeclineCode__the_expiration_month_on_your_card_is_incorrect">你嘅付款卡到期月份唔正確。請驗證你嘅付款卡資料係咪正確，然後再試一次。</string>
    <!-- Stripe decline code invalid_expiry_year for credit cards displayed in a notification or dialog -->
    <string name="DeclineCode__the_expiration_year_on_your_card_is_incorrect">你嘅付款卡到期年份唔正確。請驗證你嘅付款卡資料係咪正確，然後再試一次。</string>
    <!-- Stripe decline code incorrect_number and invalid_number for credit cards displayed in a notification or dialog -->
    <string name="DeclineCode__your_card_number_is_incorrect_verify_your_card_details">你嘅付款卡號碼唔正確。請驗證你嘅付款卡資料係咪正確，然後再試一次。</string>

    <!-- Title of create notification profile screen -->
    <string name="EditNotificationProfileFragment__name_your_profile">改名吾揀單</string>
    <!-- Hint text for create/edit notification profile name -->
    <string name="EditNotificationProfileFragment__profile_name">揀單名稱</string>
    <!-- Name has a max length, this shows how many characters are used out of the max -->
    <string name="EditNotificationProfileFragment__count">%1$d/%2$d</string>
    <!-- Call to action button to continue to the next step -->
    <string name="EditNotificationProfileFragment__next">下一步</string>
    <!-- Call to action button once the profile is named to create the profile and continue to the customization steps -->
    <string name="EditNotificationProfileFragment__create">建立</string>
    <!-- Call to action button once the profile name is edited -->
    <string name="EditNotificationProfileFragment__save">儲存</string>
    <!-- Title of edit notification profile screen -->
    <string name="EditNotificationProfileFragment__edit_this_profile">圓善吾揀單</string>
    <!-- Error message shown when attempting to create or edit a profile name to an existing profile name -->
    <string name="EditNotificationProfileFragment__a_profile_with_this_name_already_exists">撞名吾揀單</string>
    <!-- Preset selectable name for a profile name, shown as list in edit/create screen -->
    <string name="EditNotificationProfileFragment__work">返工</string>
    <!-- Preset selectable name for a profile name, shown as list in edit/create screen -->
    <string name="EditNotificationProfileFragment__sleep">瞓覺</string>
    <!-- Preset selectable name for a profile name, shown as list in edit/create screen -->
    <string name="EditNotificationProfileFragment__driving">揸車</string>
    <!-- Preset selectable name for a profile name, shown as list in edit/create screen -->
    <string name="EditNotificationProfileFragment__downtime">攤唞</string>
    <!-- Preset selectable name for a profile name, shown as list in edit/create screen -->
    <string name="EditNotificationProfileFragment__focus">專心</string>
    <!-- Error message shown when attempting to next/save without a profile name -->
    <string name="EditNotificationProfileFragment__profile_must_have_a_name">要有個名先得</string>

    <!-- Title for add recipients to notification profile screen in create flow -->
    <string name="AddAllowedMembers__allowed_notifications">欽准嘅通知</string>
    <!-- Description of what the user should be doing with this screen -->
    <string name="AddAllowedMembers__add_people_and_groups_you_want_notifications_and_calls_from_when_this_profile_is_on">呢壇吾揀單濟渡落實嘅時候，您想收到邊啲人同埋谷嘅通知，就喺度圓善入閘</string>
    <!-- Button text that launches the contact picker to select from -->
    <string name="AddAllowedMembers__add_people_or_groups">加人或者谷</string>

    <!-- Call to action button on contact picker for adding to profile -->
    <string name="SelectRecipientsFragment__add">加入去</string>

    <!-- Notification profiles home fragment, shown when no profiles have been created yet -->
    <string name="NotificationProfilesFragment__create_a_profile_to_receive_notifications_and_calls_only_from_the_people_and_groups_you_want_to_hear_from">搞搞新揀單，淨係接收您想收到嘅人同谷嘅通知同通話，好圓善五光十色嘅通知濟渡。</string>
    <!-- Header shown above list of all notification profiles -->
    <string name="NotificationProfilesFragment__profiles">揀單</string>
    <!-- Button that starts the create new notification profile flow -->
    <string name="NotificationProfilesFragment__new_profile">新揀單</string>
    <!-- Profile active status, indicating the current profile is on for an unknown amount of time -->
    <string name="NotificationProfilesFragment__on">濟渡中</string>

    <!-- Button use to permanently delete a notification profile -->
    <string name="NotificationProfileDetails__delete_profile">刪除帳號</string>
    <!-- Snakbar message shown when removing a recipient from a profile -->
    <string name="NotificationProfileDetails__s_removed">刪除咗「%1$s」。</string>
    <!-- Snackbar button text that will undo the recipient remove -->
    <string name="NotificationProfileDetails__undo">復原</string>
    <!-- Dialog message shown to confirm deleting a profile -->
    <string name="NotificationProfileDetails__permanently_delete_profile">係咪要永久刪除帳號？</string>
    <!-- Dialog button to delete profile -->
    <string name="NotificationProfileDetails__delete">刪除</string>
    <!-- Title/accessibility text for edit icon to edit profile emoji/name -->
    <string name="NotificationProfileDetails__edit_notification_profile">圓善通知吾揀單</string>
    <!-- Schedule description if all days are selected -->
    <string name="NotificationProfileDetails__everyday">每日</string>
    <!-- Profile status on if it is the active profile -->
    <string name="NotificationProfileDetails__on">濟渡中</string>
    <!-- Profile status on if it is not the active profile -->
    <string name="NotificationProfileDetails__off">未濟渡</string>
    <!-- Description of hours for schedule (start to end) times -->
    <string name="NotificationProfileDetails__s_to_s">由 %1$s 到 %2$s</string>
    <!-- Section header for exceptions to the notification profile -->
    <string name="NotificationProfileDetails__exceptions">吾系青一色</string>
    <!-- Profile exception to allow all calls through the profile restrictions -->
    <string name="NotificationProfileDetails__allow_all_calls">批准所有通話入閘</string>
    <!-- Profile exception to allow all @mentions through the profile restrictions -->
    <string name="NotificationProfileDetails__notify_for_all_mentions">點名講嘅時候點都要通知</string>
    <!-- Section header for showing schedule information -->
    <string name="NotificationProfileDetails__schedule">時間表</string>
    <!-- If member list is long, will truncate the list and show an option to then see all when tapped -->
    <string name="NotificationProfileDetails__see_all">全部睇晒</string>

    <!-- Title for add schedule to profile in create flow -->
    <string name="EditNotificationProfileSchedule__add_a_schedule">加時間表</string>
    <!-- Descriptor text indicating what the user can do with this screen -->
    <string name="EditNotificationProfileSchedule__set_up_a_schedule_to_enable_this_notification_profile_automatically">設定時間表，等呢壇通知吾揀單定時定候自動濟渡。</string>
    <!-- Text shown next to toggle switch to enable/disable schedule -->
    <string name="EditNotificationProfileSchedule__schedule">時間表</string>
    <!-- Label for showing the start time for the schedule -->
    <string name="EditNotificationProfileSchedule__start">開始</string>
    <!-- Label for showing the end time for the schedule -->
    <string name="EditNotificationProfileSchedule__end">結束</string>
    <!-- First letter of Sunday -->
    <string name="EditNotificationProfileSchedule__sunday_first_letter">日</string>
    <!-- First letter of Monday -->
    <string name="EditNotificationProfileSchedule__monday_first_letter">一</string>
    <!-- First letter of Tuesday -->
    <string name="EditNotificationProfileSchedule__tuesday_first_letter">二</string>
    <!-- First letter of Wednesday -->
    <string name="EditNotificationProfileSchedule__wednesday_first_letter">三</string>
    <!-- First letter of Thursday -->
    <string name="EditNotificationProfileSchedule__thursday_first_letter">四</string>
    <!-- First letter of Friday -->
    <string name="EditNotificationProfileSchedule__friday_first_letter">五</string>
    <!-- First letter of Saturday -->
    <string name="EditNotificationProfileSchedule__saturday_first_letter">六</string>
    <!-- Title of select time dialog shown when setting start time for schedule -->
    <string name="EditNotificationProfileSchedule__set_start_time">設定開始時間</string>
    <!-- Title of select time dialog shown when setting end time for schedule -->
    <string name="EditNotificationProfileSchedule__set_end_time">設定結束時間</string>
    <!-- If in edit mode, call to action button text show to save schedule to profile -->
    <string name="EditNotificationProfileSchedule__save">儲存</string>
    <!-- If in create mode, call to action button text to show to skip enabling a schedule -->
    <string name="EditNotificationProfileSchedule__skip">飛過</string>
    <!-- If in create mode, call to action button text to show to use the enabled schedule and move to the next screen -->
    <string name="EditNotificationProfileSchedule__next">下一步</string>
    <!-- Error message shown if trying to save/use a schedule with no days selected -->
    <string name="EditNotificationProfileSchedule__schedule_must_have_at_least_one_day">時間表至少要有一日</string>

    <!-- Title for final screen shown after completing a profile creation -->
    <string name="NotificationProfileCreated__profile_created">整咗壇吾揀單</string>
    <!-- Call to action button to press to close the created screen and move to the profile details screen -->
    <string name="NotificationProfileCreated__done">搞掂</string>
    <!-- Descriptor text shown to indicate how to manually turn a profile on/off -->
    <string name="NotificationProfileCreated__you_can_turn_your_profile_on_or_off_manually_via_the_menu_on_the_chat_list">您可以喺傾偈清單嘅功能表度，親自開關您嘅揀單濟渡。</string>
    <!-- Descriptor text shown to indicate you can add a schedule later since you did not add one during create flow -->
    <string name="NotificationProfileCreated__add_a_schedule_in_settings_to_automate_your_profile">喺設定度加時間表，定時定候落實吾揀單濟渡。</string>
    <!-- Descriptor text shown to indicate your profile will follow the schedule set during create flow -->
    <string name="NotificationProfileCreated__your_profile_will_turn_on_and_off_automatically_according_to_your_schedule">將按照時間表自動開關吾揀單濟渡。</string>

    <!-- Button text shown in profile selection bottom sheet to create a new profile -->
    <string name="NotificationProfileSelection__new_profile">新揀單</string>
    <!-- Manual enable option to manually enable a profile for 1 hour -->
    <string name="NotificationProfileSelection__for_1_hour">濟渡 1 個鐘</string>
    <!-- Manual enable option to manually enable a profile until a set time (currently 6pm or 8am depending on what is next) -->
    <string name="NotificationProfileSelection__until_s">直至 %1$s</string>
    <!-- Option to view profile details -->
    <string name="NotificationProfileSelection__view_settings">睇下設定</string>
    <!-- Descriptor text indicating how long a profile will be on when there is a time component associated with it -->
    <string name="NotificationProfileSelection__on_until_s">濟渡直至 %1$s</string>

    <!-- Displayed in a toast when we fail to open the ringtone picker -->
    <string name="NotificationSettingsFragment__failed_to_open_picker">開唔到揀選工具。</string>
    <!-- Banner title when notification permission is disabled -->
    <string name="NotificationSettingsFragment__to_enable_notifications">Signal 需要取得相關權限，先可以顯示同啟用通知功能。</string>
    <!-- Banner action when notification permission is disabled -->
    <string name="NotificationSettingsFragment__turn_on">開啟</string>

    <!-- Description shown for the Signal Release Notes channel -->
    <string name="ReleaseNotes__signal_release_notes_and_news">Signal 進化之藍圖與線報</string>

    <!-- Donation receipts activity title -->
    <string name="DonationReceiptListFragment__all_activity">所有活動</string>
    <!-- Donation receipts all tab label -->
    <string name="DonationReceiptListFragment__all">全部</string>
    <!-- Donation receipts recurring tab label -->
    <string name="DonationReceiptListFragment__recurring">長期</string>
    <!-- Donation receipts one-time tab label -->
    <string name="DonationReceiptListFragment__one_time">單次</string>
    <!-- Donation receipts gift tab label -->
    <string name="DonationReceiptListFragment__donation_for_a_friend">代表朋友捐款</string>
    <!-- Donation receipts boost row label -->
    <!-- Donation receipts details title -->
    <!-- Donation receipts donation type heading -->
    <string name="DonationReceiptDetailsFragment__donation_type">捐款類型</string>
    <!-- Donation receipts date paid heading -->
    <string name="DonationReceiptDetailsFragment__date_paid">已付日期</string>
    <!-- Donation receipts share PNG -->
    <string name="DonationReceiptDetailsFragment__share_receipt">分享收據</string>
    <!-- Donation receipts list end note -->
    <string name="DonationReceiptListFragment__if_you_have">若然您重新裝過 Signal，先前嘅捐款恕未能提供收據。</string>
    <!-- Donation receipts document title -->
    <string name="DonationReceiptDetailsFragment__donation_receipt">捐款收據</string>
    <!-- Donation receipts amount title -->
    <string name="DonationReceiptDetailsFragment__amount">金額</string>
    <!-- Donation receipts thanks -->
    <string name="DonationReceiptDetailsFragment__thank_you_for_supporting">感謝您力撐 Signal。全靠您嘅捐款做後援，我哋得以秉持初心，開發開放原始碼嘅私隱技術，去守護表達自由，同時令通訊變得安全、無遠弗屆，等世界上數以百萬計嘅人，都用到同一個 app 做私密通訊，開住個「爐」為對方焗一份蘋果派。如果您係美國居民，請保存呢張收據作為您嘅稅務紀錄。Signal Technology Foundation 乃係喺美國根據《國稅法規》(IRC) 第 501c3 條之下嘅免稅非盈利組織。我哋嘅聯邦稅識別號碼係 82–4506840。</string>
    <!-- Donation receipt type -->
    <string name="DonationReceiptDetailsFragment__s_dash_s">%1$s - %2$s</string>
    <!-- Donation reciepts screen empty state title -->
    <string name="DonationReceiptListFragment__no_receipts">冇收據</string>

    <!-- region "Stories Tab" -->

    <!-- Label for Chats tab in home app screen -->
    <string name="ConversationListTabs__chats">傾偈</string>
    <!-- Label for Calls tab in home app screen -->
    <string name="ConversationListTabs__calls">通話</string>
    <!-- Label for Stories tab in home app screen -->
    <string name="ConversationListTabs__stories">是日花生</string>
    <!-- String for counts above 99 in conversation list tabs -->
    <string name="ConversationListTabs__99p">99+</string>
    <!-- Menu item on stories landing page -->
    <string name="StoriesLandingFragment__story_privacy">限時動態私隱</string>
    <!-- Title for "My Stories" row item in Stories landing page -->
    <string name="StoriesLandingFragment__my_stories">我嘅是日花生</string>
    <!-- Subtitle for "My Stories" row item when user has not added stories -->
    <string name="StoriesLandingFragment__tap_to_add">㩒一下新增</string>
    <!-- Displayed when there are no stories to display -->
    <string name="StoriesLandingFragment__no_recent_updates_to_show_right_now">暫時冇更新內容顯示。</string>
    <!-- Context menu option to hide a story -->
    <string name="StoriesLandingItem__hide_story">隱藏是日花生</string>
    <!-- Context menu option to unhide a story -->
    <string name="StoriesLandingItem__unhide_story">取消隱藏是日花生</string>
    <!-- Context menu option to forward a story -->
    <string name="StoriesLandingItem__forward">轉寄</string>
    <!-- Context menu option to share a story -->
    <string name="StoriesLandingItem__share">分享…</string>
    <!-- Context menu option to go to story chat -->
    <string name="StoriesLandingItem__go_to_chat">跳去傾偈</string>
    <!-- Context menu option to go to story info -->
    <string name="StoriesLandingItem__info">詳細</string>
    <!-- Label when a story is pending sending -->
    <string name="StoriesLandingItem__sending">送緊出去…</string>
    <!-- Label when multiple stories are pending sending -->
    <string name="StoriesLandingItem__sending_d">傳送緊 %1$d…</string>
    <!-- Label when a story fails to send due to networking -->
    <string name="StoriesLandingItem__send_failed">傳送失敗</string>
    <!-- Label when a story fails to send due to identity mismatch -->
    <string name="StoriesLandingItem__partially_sent">已部分傳送</string>
    <!-- Status label when a story fails to send indicating user action to retry -->
    <string name="StoriesLandingItem__tap_to_retry">撳一下再試一次</string>
    <!-- Title of dialog confirming decision to hide a story -->
    <string name="StoriesLandingFragment__hide_story">係咪要隱藏是日花生？</string>
    <!-- Message of dialog confirming decision to hide a story -->
    <string name="StoriesLandingFragment__new_story_updates">%1$s 放送嘅是日花生有咩新動靜，都唔會再排喺是日花生清單最頂個囉噃。</string>
    <!-- Positive action of dialog confirming decision to hide a story -->
    <string name="StoriesLandingFragment__hide">隱藏</string>
    <!-- Displayed in Snackbar after story is hidden -->
    <string name="StoriesLandingFragment__story_hidden">是日花生隱藏咗</string>
    <!-- Section header for hidden stories -->
    <string name="StoriesLandingFragment__hidden_stories">隱藏嘅是日花生</string>
    <!-- Displayed on each sent story under My Stories -->
    <plurals name="MyStories__d_views">
        <item quantity="other">%1$d 次遊覽</item>
    </plurals>
    <!-- Forward story label, displayed in My Stories context menu -->
    <string name="MyStories_forward">轉寄</string>
    <!-- Label for stories for a single user. Format is {given name}\'s Story -->
    <string name="MyStories__ss_story">%1$s 嘅是日花生</string>
    <!-- Title of dialog to confirm deletion of story -->
    <string name="MyStories__delete_story">係咪要刪除現時動態？</string>
    <!-- Message of dialog to confirm deletion of story -->
    <string name="MyStories__this_story_will_be_deleted">系統會喺你部機同所有收到呢個限時動態嘅人部機度刪除。</string>
    <!-- Toast shown when story media cannot be saved -->
    <string name="MyStories__unable_to_save">無法儲存</string>
    <!-- Displayed at bottom of story viewer when current item has views -->
    <plurals name="StoryViewerFragment__d_views">
        <item quantity="other">%1$d 次遊覽</item>
    </plurals>
    <!-- Displayed at bottom of story viewer when current item has replies -->
    <plurals name="StoryViewerFragment__d_replies">
        <item quantity="other">%1$d 個回覆</item>
    </plurals>
    <!-- Label on group stories to add a story -->
    <string name="StoryViewerPageFragment__add">加入去</string>
    <!-- Used when view receipts are disabled -->
    <string name="StoryViewerPageFragment__views_off">已讀標記閂咗</string>
    <!-- Used to join views and replies when both exist on a story item -->
    <string name="StoryViewerFragment__s_s">%1$s %2$s</string>
    <!-- Displayed when viewing a post you sent -->
    <string name="StoryViewerPageFragment__you">您</string>
    <!-- Displayed when viewing a post displayed to a group -->
    <string name="StoryViewerPageFragment__s_to_s">%1$s 放送 %2$s</string>
    <!-- Displayed when viewing a post from another user with no replies -->
    <string name="StoryViewerPageFragment__reply">回覆</string>
    <!-- Displayed when viewing a post that has failed to send to some users -->
    <string name="StoryViewerPageFragment__partially_sent">傳送咗一部分。㩒一下了解詳情</string>
    <!-- Displayed when viewing a post that has failed to send -->
    <string name="StoryViewerPageFragment__send_failed">傳送失敗。㩒一下再試</string>
    <!-- Label for the reply button in story viewer, which will launch the group story replies bottom sheet. -->
    <string name="StoryViewerPageFragment__reply_to_group">回覆群組</string>
    <!-- Displayed when a story has no views -->
    <string name="StoryViewsFragment__no_views_yet">未有人遊覽</string>
    <!-- Displayed when user has disabled receipts -->
    <string name="StoryViewsFragment__enable_view_receipts_to_see_whos_viewed_your_story">啟用「瀏覽標記」就可以知道邊個睇過你嘅限時動態。</string>
    <!-- Button label displayed when user has disabled receipts -->
    <string name="StoryViewsFragment__go_to_settings">前往設定</string>
    <!-- Dialog action to remove viewer from a story -->
    <string name="StoryViewsFragment__remove">移除</string>
    <!-- Dialog title when removing a viewer from a story -->
    <string name="StoryViewsFragment__remove_viewer">係咪要移除瀏覽者呀？</string>
    <!-- Dialog message when removing a viewer from a story -->
    <string name="StoryViewsFragment__s_will_still_be_able">%1$s 仍然可以睇到呢個貼文，但唔會睇到你以後喺 %2$s 分享嘅任何貼文喇。</string>
    <!-- Story View context menu action to remove them from a story -->
    <string name="StoryViewItem__remove_viewer">移除瀏覽者</string>
    <!-- Displayed when a story has no replies yet -->
    <string name="StoryGroupReplyFragment__no_replies_yet">未有人回覆</string>
    <!-- Displayed when no longer a group member -->
    <string name="StoryGroupReplyFragment__you_cant_reply">由於你唔再係呢個群組嘅成員，所以冇得回覆呢個限時動態。</string>
    <!-- Displayed for each user that reacted to a story when viewing replies -->
    <string name="StoryGroupReactionReplyItem__reacted_to_the_story">對限時動態傳送咗心情回應</string>
    <!-- Label for story views tab -->
    <string name="StoryViewsAndRepliesDialogFragment__views">遊覽</string>
    <!-- Label for story replies tab -->
    <string name="StoryViewsAndRepliesDialogFragment__replies">回覆</string>
    <!-- Description of action for reaction button -->
    <string name="StoryReplyComposer__react_to_this_story">對呢個限時動態傳送心情回應</string>
    <!-- Displayed when the user is replying privately to someone who replied to one of their stories -->
    <string name="StoryReplyComposer__reply_to_s">回覆 %1$s</string>
    <!-- Context menu item to privately reply to a story response -->
    <!-- Context menu item to copy a story response -->
    <string name="StoryGroupReplyItem__copy">複製</string>
    <!-- Context menu item to delete a story response -->
    <string name="StoryGroupReplyItem__delete">刪除</string>
    <!-- Page title for My Story options -->
    <string name="MyStorySettingsFragment__my_story">我嘅是日花生</string>
    <!-- Number of total signal connections displayed in "All connections" row item -->
    <plurals name="MyStorySettingsFragment__viewers">
        <item quantity="other">%1$d 位花生友</item>
    </plurals>
    <!-- Button on all signal connections row to view all signal connections. Please keep as short as possible. -->
    <string name="MyStorySettingsFragment__view">睇吓</string>
    <!-- Section heading for story visibility -->
    <string name="MyStorySettingsFragment__who_can_view_this_story">邊個可以睇到呢個限時動態</string>
    <!-- Clickable option for selecting people to hide your story from -->
    <!-- Privacy setting title for sending stories to all your signal connections -->
    <string name="MyStorySettingsFragment__all_signal_connections">所有 Signal 人脈</string>
    <!-- Privacy setting description for sending stories to all your signal connections -->
    <!-- Privacy setting title for sending stories to all except the specified connections -->
    <string name="MyStorySettingsFragment__all_except">所有人，除咗…</string>
    <!-- Privacy setting description for sending stories to all except the specified connections -->
    <string name="MyStorySettingsFragment__hide_your_story_from_specific_people">向指定用戶隱藏限時動態</string>
    <!-- Summary of clickable option displaying how many people you have excluded from your story -->
    <plurals name="MyStorySettingsFragment__d_people_excluded">
        <item quantity="other">排除咗 %1$d 個人</item>
    </plurals>
    <!-- Privacy setting title for only sharing your story with specified connections -->
    <string name="MyStorySettingsFragment__only_share_with">只係分享俾…</string>
    <!-- Privacy setting description for only sharing your story with specified connections -->
    <string name="MyStorySettingsFragment__only_share_with_selected_people">只係同選定嘅人分享</string>
    <!-- Summary of clickable option displaying how many people you have included to send to in your story -->
    <plurals name="MyStorySettingsFragment__d_people">
        <item quantity="other">%1$d 個人</item>
    </plurals>
    <!-- My story privacy fine print about what the privacy settings are for -->
    <string name="MyStorySettingsFragment__choose_who_can_view_your_story">選擇邊個可以睇到你嘅限時動態。呢個選擇唔會影響你喺更改前發送嘅限時動態。</string>
    <!-- Section header for options related to replies and reactions -->
    <string name="MyStorySettingsFragment__replies_amp_reactions">回覆同心情回應</string>
    <!-- Switchable option for allowing replies and reactions on your stories -->
    <string name="MyStorySettingsFragment__allow_replies_amp_reactions">允許回覆同心情回應</string>
    <!-- Summary for switchable option allowing replies and reactions on your story -->
    <string name="MyStorySettingsFragment__let_people_who_can_view_your_story_react_and_reply">睇到你限時動態嘅人都可以俾心情回應同回覆</string>
    <!-- Signal connections bolded text in the Signal Connections sheet -->
    <string name="SignalConnectionsBottomSheet___signal_connections">Signal 人脈</string>
    <!-- Displayed at the top of the signal connections sheet. Please remember to insert strong tag as required. -->
    <string name="SignalConnectionsBottomSheet__signal_connections_are_people">Signal 人脈係你透過以下方式揀過而值得信任嘅人：</string>
    <!-- Signal connections sheet bullet point 1 -->
    <string name="SignalConnectionsBottomSheet__starting_a_conversation">開始聊天</string>
    <!-- Signal connections sheet bullet point 2 -->
    <string name="SignalConnectionsBottomSheet__accepting_a_message_request">接受過佢嘅訊息請求</string>
    <!-- Signal connections sheet bullet point 3 -->
    <string name="SignalConnectionsBottomSheet__having_them_in_your_system_contacts">系統聯絡人入面有佢喺度</string>
    <!-- Note at the bottom of the Signal connections sheet -->
    <string name="SignalConnectionsBottomSheet__your_connections_can_see_your_name">"您嘅交遊可以見到您嘅名同相，亦可以見到「我嘅是日花生」入面嘅貼文，除非您隱藏唔俾佢哋睇到嘅話，則屬例外。"</string>
    <!-- Clickable option to add a viewer to a custom story -->
    <string name="PrivateStorySettingsFragment__add_viewer">加位花生友</string>
    <!-- Clickable option to delete a custom story -->
    <string name="PrivateStorySettingsFragment__delete_custom_story">刪除自訂限時動態</string>
    <!-- Dialog title when attempting to remove someone from a custom story -->
    <string name="PrivateStorySettingsFragment__remove_s">係咪要移除 %1$s？</string>
    <!-- Dialog message when attempting to remove someone from a custom story -->
    <string name="PrivateStorySettingsFragment__this_person_will_no_longer">呢位仁兄唔會再睇到您嘅是日花生個囉噃。</string>
    <!-- Positive action label when attempting to remove someone from a custom story -->
    <string name="PrivateStorySettingsFragment__remove">移除</string>
    <!-- Dialog title when deleting a custom story -->
    <!-- Dialog message when deleting a custom story -->
    <!-- Page title for editing a custom story name -->
    <string name="EditPrivateStoryNameFragment__edit_story_name">改過是日花生個名堂</string>
    <!-- Input field hint when editing a custom story name -->
    <string name="EditPrivateStoryNameFragment__story_name">是日花生名堂</string>
    <!-- Save button label when editing a custom story name -->
    <!-- Displayed in text post creator before user enters text -->
    <string name="TextStoryPostCreationFragment__tap_to_add_text">撳一下揮筆寫返句說話</string>
    <!-- Button label for changing font when creating a text post -->
    <!-- Displayed in text post creator when prompting user to enter text -->
    <string name="TextStoryPostTextEntryFragment__add_text">揮筆寫返句說話</string>
    <!-- Content description for \'done\' button when adding text to a story post -->
    <string name="TextStoryPostTextEntryFragment__done_adding_text">搞掂揮筆寫返句說話</string>
    <!-- Text label for media selection toggle -->
    <string name="MediaSelectionActivity__text">文字</string>
    <!-- Camera label for media selection toggle -->
    <string name="MediaSelectionActivity__camera">影相</string>
    <!-- Hint for entering a URL for a text post -->
    <string name="TextStoryPostLinkEntryFragment__type_or_paste_a_url">輸入或貼上網址</string>
    <!-- Displayed prior to the user entering a URL for a text post -->
    <string name="TextStoryPostLinkEntryFragment__share_a_link_with_viewers_of_your_story">同遊覽是日花生嘅花生友分享一條拎</string>
    <!-- Hint text for searching for a story text post recipient. -->
    <string name="TextStoryPostSendFragment__search">搜尋</string>
    <!-- Toast shown when an unexpected error occurs while sending a text story -->
    <!-- Toast shown when a trying to add a link preview to a text story post and the link/url is not valid (e.g., missing .com at the end) -->
    <string name="TextStoryPostSendFragment__please_enter_a_valid_link">請輸入有效嘅連結。</string>
    <!-- Title for screen allowing user to exclude "My Story" entries from specific people -->
    <string name="ChangeMyStoryMembershipFragment__all_except">所有人，除咗…</string>
    <!-- Title for screen allowing user to only share "My Story" entries with specific people -->
    <string name="ChangeMyStoryMembershipFragment__only_share_with">只係分享俾…</string>
    <!-- Done button label for hide story from screen -->
    <string name="HideStoryFromFragment__done">搞掂</string>
    <!-- Dialog title for removing a group story -->
    <string name="StoryDialogs__remove_group_story">係咪要移除群組限時動態？</string>
    <!-- Dialog message for removing a group story -->
    <string name="StoryDialogs__s_will_be_removed">「%1$s」將會被移除。</string>
    <!-- Dialog positive action for removing a group story -->
    <string name="StoryDialogs__remove">移除</string>
    <!-- Dialog title for deleting a custom story -->
    <string name="StoryDialogs__delete_custom_story">係咪要刪除自訂限時動態？</string>
    <!-- Dialog message for deleting a custom story -->
    <string name="StoryDialogs__s_and_updates_shared">「%1$s」同埋分享到呢個限時動態嘅更新都會被刪除。</string>
    <!-- Dialog positive action for deleting a custom story -->
    <string name="StoryDialogs__delete">刪除</string>
    <!-- Dialog title for first time sending something to a beta story -->
    <!-- Dialog message for first time sending something to a beta story -->
    <!-- Dialog title for first time adding something to a story -->
    <!-- Dialog message for first time adding something to a story -->
    <!-- First time share to story dialog: Positive action to go ahead and add to story -->
    <!-- First time share to story dialog: Neutral action to edit who can view "My Story" -->
    <!-- Error message shown when a failure occurs during story send -->
    <string name="StoryDialogs__story_could_not_be_sent">是日花生傳送唔到。請檢查您嘅連線，然後再試下啦。</string>
    <!-- Error message dialog button to resend a previously failed story send -->
    <string name="StoryDialogs__send">傳送</string>
    <!-- Action button for turning off stories when stories are present on the device -->
    <string name="StoryDialogs__turn_off_and_delete">關閉，然後刪除</string>
    <!-- Privacy Settings toggle title for stories -->
    <!-- Privacy Settings toggle summary for stories -->
    <!-- New story viewer selection screen title -->
    <string name="CreateStoryViewerSelectionFragment__choose_viewers">揀選花生友</string>
    <!-- New story viewer selection action button label -->
    <string name="CreateStoryViewerSelectionFragment__next">下一步</string>
    <!-- New story viewer selection screen title as recipients are selected -->
    <plurals name="SelectViewersFragment__d_viewers">
        <item quantity="other">%1$d 位花生友</item>
    </plurals>
    <!-- Name story screen title -->
    <string name="CreateStoryWithViewersFragment__name_story">是日花生起個名堂</string>
    <!-- Name story screen note under text field -->
    <string name="CreateStoryWithViewersFragment__only_you_can">只有你可以睇到呢個限時動態嘅名。</string>
    <!-- Name story screen label hint -->
    <string name="CreateStoryWithViewersFragment__story_name_required">是日花生名堂 (必填)</string>
    <!-- Name story screen viewers subheading -->
    <string name="CreateStoryWithViewersFragment__viewers">花生友</string>
    <!-- Name story screen create button label -->
    <string name="CreateStoryWithViewersFragment__create">建立</string>
    <!-- Name story screen error when save attempted with no label -->
    <string name="CreateStoryWithViewersFragment__this_field_is_required">呢欄一定要填。</string>
    <!-- Name story screen error when save attempted but label is duplicate -->
    <string name="CreateStoryWithViewersFragment__there_is_already_a_story_with_this_name">是日花生撞名。</string>
    <!-- Text for select all action when editing recipients for a story -->
    <string name="BaseStoryRecipientSelectionFragment__select_all">全部揀晒</string>
    <!-- Choose story type bottom sheet title -->
    <string name="ChooseStoryTypeBottomSheet__choose_your_story_type">揀選您嘅是日花生類型</string>
    <!-- Choose story type bottom sheet new story row title -->
    <string name="ChooseStoryTypeBottomSheet__new_custom_story">新增自訂限時動態</string>
    <!-- Choose story type bottom sheet new story row summary -->
    <string name="ChooseStoryTypeBottomSheet__visible_only_to">指定嘅人限定遊覽</string>
    <!-- Choose story type bottom sheet group story title -->
    <string name="ChooseStoryTypeBottomSheet__group_story">成谷放送是日花生</string>
    <!-- Choose story type bottom sheet group story summary -->
    <string name="ChooseStoryTypeBottomSheet__share_to_an_existing_group">分享畀現有嘅谷大惠遊覽</string>
    <!-- Choose groups bottom sheet title -->
    <string name="ChooseGroupStoryBottomSheet__choose_groups">揀邊啲谷</string>
    <!-- Displayed when copying group story reply text to clipboard -->
    <string name="StoryGroupReplyFragment__copied_to_clipboard">複製咗去剪貼簿</string>
    <!-- Displayed in story caption when content is longer than 5 lines -->
    <string name="StoryViewerPageFragment__see_more">睇埋佢</string>
    <!-- Displayed in toast after sending a direct reply -->
    <string name="StoryDirectReplyDialogFragment__sending_reply">傳送緊回覆…</string>
    <!-- Displayed in the viewer when a story is no longer available -->
    <string name="StorySlateView__this_story_is_no_longer_available">呢味是日花生已經收爐。</string>
    <!-- Displayed in the viewer when a story has permanently failed to download. -->
    <string name="StorySlateView__cant_download_story_s_will_need_to_share_it_again">下載唔到限時動態。%1$s 要再分享多次。</string>
    <!-- Displayed in the viewer when the network is not available -->
    <string name="StorySlateView__no_internet_connection">連唔到上網</string>
    <!-- Displayed in the viewer when network is available but content could not be downloaded -->
    <string name="StorySlateView__couldnt_load_content">載入唔到內容</string>
    <!-- Toasted when the user externally shares to a text story successfully -->
    <string name="TextStoryPostCreationFragment__sent_story">已傳送是日花生</string>
    <!-- Toasted when the user external share to a text story fails -->
    <string name="TextStoryPostCreationFragment__failed_to_send_story">是日花生傳送唔到</string>
    <!-- Displayed in a dialog to let the user select a given users story -->
    <string name="StoryDialogs__view_story">睇下是日花生</string>
    <!-- Displayed in a dialog to let the user select a given users profile photo -->
    <string name="StoryDialogs__view_profile_photo">睇下個人資料幅相</string>

    <!-- Title for a notification at the bottom of the chat list suggesting that the user disable censorship circumvention because the service has become reachable -->
    <!-- Body for a notification at the bottom of the chat list suggesting that the user disable censorship circumvention because the service has become reachable -->
    <!-- Label for a button to dismiss a notification at the bottom of the chat list suggesting that the user disable censorship circumvention because the service has become reachable -->
    <!-- Label for a button in a notification at the bottom of the chat list to turn off censorship circumvention -->

    <!-- Conversation Item label for when you react to someone else\'s story -->
    <string name="ConversationItem__you_reacted_to_s_story">你對 %1$s 嘅限時動態傳送咗心情回應</string>
    <!-- Conversation Item label for reactions to your story -->
    <string name="ConversationItem__reacted_to_your_story">對你嘅限時動態傳送咗心情回應</string>
    <!-- Conversation Item label for reactions to an unavailable story -->
    <string name="ConversationItem__reacted_to_a_story">對一則限時動態傳送咗心情回應</string>

    <!-- endregion -->
    <!-- Content description for expand contacts chevron -->
    <string name="ExpandModel__view_more">睇多啲</string>
    <string name="StoriesLinkPopup__visit_link">打開條拎去睇</string>

    <!-- Gift price and duration, formatted as: {price} dot {n} day duration -->
    <plurals name="GiftRowItem_s_dot_d_day_duration">
        <item quantity="other">%1$s · 為期 %2$d 日</item>
    </plurals>
    <!-- Headline text on start fragment for gifting a badge -->
    <string name="GiftFlowStartFragment__donate_for_a_friend">代表朋友捐款</string>
    <!-- Description text on start fragment for gifting a badge -->
    <plurals name="GiftFlowStartFragment__support_signal_by">
        <item quantity="other">代表使用 Signal 嘅家人朋友捐款支持 Signal。對方可以喺個人檔案度展示徽章 %1$d 日。</item>
    </plurals>
    <!-- Action button label for start fragment for gifting a badge -->
    <string name="GiftFlowStartFragment__next">下一步</string>
    <!-- Title text on choose recipient page for badge gifting -->
    <string name="GiftFlowRecipientSelectionFragment__choose_recipient">選擇接收者</string>
    <!-- Title text on confirm gift page -->
    <string name="GiftFlowConfirmationFragment__confirm_donation">確認捐款</string>
    <!-- Heading text specifying who the gift will be sent to -->
    <string name="GiftFlowConfirmationFragment__send_to">傳送至</string>
    <!-- Text explaining that gift will be sent to the chosen recipient -->
    <string name="GiftFlowConfirmationFragment__the_recipient_will_be_notified">接收者將會收到有關捐款嘅一對一訊息通知。喺下面加入你嘅訊息。</string>
    <!-- Text explaining that this gift is a one time donation -->
    <string name="GiftFlowConfirmationFragment__one_time_donation">單次捐款</string>
    <!-- Hint for add message input -->
    <string name="GiftFlowConfirmationFragment__add_a_message">寫返句訊息</string>
    <!-- Displayed in the dialog while verifying the chosen recipient -->
    <string name="GiftFlowConfirmationFragment__verifying_recipient">驗證緊接收者…</string>
    <!-- Title for sheet shown when opening a redeemed gift -->
    <string name="ViewReceivedGiftBottomSheet__s_made_a_donation_for_you">%1$s 代表你作出咗捐款</string>
    <!-- Title for sheet shown when opening a sent gift -->
    <string name="ViewSentGiftBottomSheet__thanks_for_your_support">多謝您嘅鼎力支持！</string>
    <!-- Description for sheet shown when opening a redeemed gift -->
    <string name="ViewReceivedGiftBottomSheet__s_made_a_donation_to_signal">%1$s 代表你向 Signal 作出咗捐款！喺你嘅個人檔案度展現你對 Signal 嘅支持。</string>
    <!-- Description for sheet shown when opening a sent gift -->
    <string name="ViewSentGiftBottomSheet__youve_made_a_donation_to_signal">你代表 %1$s 向 Signal 作出咗捐款。對方可以選擇喺個人檔案度展示佢嘅支持。</string>
    <!-- Primary action for pending gift sheet to redeem badge now -->
    <string name="ViewReceivedGiftSheet__redeem">換領</string>
    <!-- Primary action for pending gift sheet to redeem badge later -->
    <string name="ViewReceivedGiftSheet__not_now">遲啲先啦</string>
    <!-- Dialog text while redeeming a gift -->
    <string name="ViewReceivedGiftSheet__redeeming_badge">兌換緊徽章…</string>
    <!-- Description text in gift thanks sheet -->
    <string name="GiftThanksSheet__youve_made_a_donation">你代表 %1$s 向 Signal 作出咗捐款。對方可以選擇喺個人檔案度展示佢嘅支持。</string>
    <!-- Expired gift sheet title -->
    <string name="ExpiredGiftSheetConfiguration__your_badge_has_expired">你嘅徽章已經過咗期</string>
    <!-- Expired gift sheet top description text -->
    <string name="ExpiredGiftSheetConfiguration__your_badge_has_expired_and_is">你嘅徽章已經過咗期，其他人唔會再喺你嘅個人檔案度見到佢。</string>
    <!-- Expired gift sheet bottom description text -->
    <string name="ExpiredGiftSheetConfiguration__to_continue">如果您想繼續力撐為您而設嘅科技，請考慮做我哋月供課金計劃嘅後援金主。</string>
    <!-- Expired gift sheet make a monthly donation button -->
    <string name="ExpiredGiftSheetConfiguration__make_a_monthly_donation">每月捐款</string>
    <!-- Expired gift sheet not now button -->
    <string name="ExpiredGiftSheetConfiguration__not_now">遲啲先啦</string>
    <!-- My Story label designating that we will only share with the selected viewers. -->
    <string name="ContactSearchItems__only_share_with">只係分享俾</string>
    <!-- Label under name for custom stories -->
    <plurals name="ContactSearchItems__custom_story_d_viewers">
        <item quantity="other">自訂限時動態 · %1$d 個瀏覽者</item>
    </plurals>
    <!-- Label under name for group stories -->
    <plurals name="ContactSearchItems__group_story_d_viewers">
        <item quantity="other">群組限時動態 · %1$d 個瀏覽者</item>
    </plurals>
    <!-- Label under name for groups -->
    <plurals name="ContactSearchItems__group_d_members">
        <item quantity="other">%1$d 位成員</item>
    </plurals>
    <!-- Label under name for my story -->
    <plurals name="ContactSearchItems__my_story_s_dot_d_viewers">
        <item quantity="other">%1$s · %2$d 個瀏覽者</item>
    </plurals>
    <!-- Label under name for my story -->
    <plurals name="ContactSearchItems__my_story_s_dot_d_excluded">
        <item quantity="other">排除咗 %1$s · %2$d</item>
    </plurals>
    <!-- Label under name for My Story when first sending to my story -->
    <string name="ContactSearchItems__tap_to_choose_your_viewers">㩒一吓就可以揀選你嘅瀏覽者</string>
    <!-- Label for context menu item to open story settings -->
    <string name="ContactSearchItems__story_settings">是日花生設定</string>
    <!-- Label for context menu item to remove a group story from contact results -->
    <string name="ContactSearchItems__remove_story">移除限時動態</string>
    <!-- Label for context menu item to delete a custom story -->
    <string name="ContactSearchItems__delete_story">刪除限時動態</string>
    <!-- Dialog title for removing a group story -->
    <string name="ContactSearchMediator__remove_group_story">係咪要移除群組限時動態？</string>
    <!-- Dialog message for removing a group story -->
    <string name="ContactSearchMediator__this_will_remove">咁做嘅話，系統就會喺清單度移除限時動態，但你仍然可以睇到呢個群組嘅限時動態。</string>
    <!-- Dialog action item for removing a group story -->
    <string name="ContactSearchMediator__remove">移除</string>
    <!-- Dialog title for deleting a custom story -->
    <string name="ContactSearchMediator__delete_story">係咪要刪除限時動態？</string>
    <!-- Dialog message for deleting a custom story -->
    <string name="ContactSearchMediator__delete_the_custom">係咪要刪除「%1$s」自訂限時動態？</string>
    <!-- Dialog action item for deleting a custom story -->
    <string name="ContactSearchMediator__delete">刪除</string>
    <!-- Donation for a friend expiry days remaining -->
    <plurals name="Gifts__d_days_remaining">
        <item quantity="other">剩返 %1$d 日</item>
    </plurals>
    <!-- Donation for a friend expiry hours remaining -->
    <plurals name="Gifts__d_hours_remaining">
        <item quantity="other">剩返 %1$d 個鐘</item>
    </plurals>
    <!-- Gift expiry minutes remaining -->
    <plurals name="Gifts__d_minutes_remaining">
        <item quantity="other">剩返 %1$d 分鐘</item>
    </plurals>
    <!-- Donation for a friend expiry expired -->
    <string name="Gifts__expired">過咗期</string>

    <!-- Label indicating that a user can tap to advance to the next post in a story -->
    <string name="StoryFirstTimeNavigationView__tap_to_advance">㩒一吓繼續操作</string>
    <!-- Label indicating swipe direction to skip current story -->
    <string name="StoryFirstTimeNavigationView__swipe_up_to_skip">向上掃嚟略過</string>
    <!-- Label indicating swipe direction to exit story viewer -->
    <string name="StoryFirstTimeNavigationView__swipe_right_to_exit">向右掃嚟退出</string>
    <!-- Button label to confirm understanding of story navigation -->
    <string name="StoryFirstTimeNagivationView__got_it">明白</string>
    <!-- Content description for vertical context menu button in safety number sheet rows -->
    <string name="SafetyNumberRecipientRowItem__open_context_menu">打開內容選單</string>
    <!-- Sub-line when a user is verified. -->
    <string name="SafetyNumberRecipientRowItem__s_dot_verified">%1$s · 已驗證</string>
    <!-- Sub-line when a user is verified. -->
    <string name="SafetyNumberRecipientRowItem__verified">驗證咗</string>
    <!-- Title of safety number changes bottom sheet when showing individual records -->
    <string name="SafetyNumberBottomSheetFragment__safety_number_changes">安全碼變更</string>
    <!-- Message of safety number changes bottom sheet when showing individual records -->
    <string name="SafetyNumberBottomSheetFragment__the_following_people">以下嘅聯絡人可能重新安裝咗 Signal 或者更換咗裝置。你可以㩒一吓接收者嚟確認新安全碼。呢個操作係選擇性嘅。</string>
    <!-- Title of safety number changes bottom sheet when not showing individual records -->
    <string name="SafetyNumberBottomSheetFragment__safety_number_checkup">檢查安全碼</string>
    <!-- Title of safety number changes bottom sheet when not showing individual records and user has seen review screen -->
    <string name="SafetyNumberBottomSheetFragment__safety_number_checkup_complete">完成檢查新安全碼</string>
    <!-- Message of safety number changes bottom sheet when not showing individual records and user has seen review screen -->
    <string name="SafetyNumberBottomSheetFragment__all_connections_have_been_reviewed">已經審查晒所有人脈，㩒一吓傳送就可以繼續。</string>
    <!-- Message of safety number changes bottom sheet when not showing individual records -->
    <string name="SafetyNumberBottomSheetFragment__you_have_d_connections">你有 %1$d 個人脈可能重新安裝咗 Signal 或者更換咗裝置。同佢哋分享你嘅限時動態之前，請先審查佢哋嘅安全碼，或者可以考慮喺你嘅限時動態入面將佢哋移除。</string>
    <!-- Menu action to launch safety number verification screen -->
    <string name="SafetyNumberBottomSheetFragment__verify_safety_number">驗證安全碼</string>
    <!-- Menu action to remove user from story -->
    <string name="SafetyNumberBottomSheetFragment__remove_from_story">喺限時動態入面移除</string>
    <!-- Action button at bottom of SafetyNumberBottomSheetFragment to send anyway -->
    <string name="SafetyNumberBottomSheetFragment__send_anyway">照樣傳送</string>
    <!-- Action button at bottom of SafetyNumberBottomSheetFragment to review connections -->
    <string name="SafetyNumberBottomSheetFragment__review_connections">審查人脈</string>
    <!-- Empty state copy for SafetyNumberBottomSheetFragment -->
    <string name="SafetyNumberBottomSheetFragment__no_more_recipients_to_show">冇其他接收者喇</string>
    <!-- Done button on safety number review fragment -->
    <string name="SafetyNumberReviewConnectionsFragment__done">完成</string>
    <!-- Title of safety number review fragment -->
    <string name="SafetyNumberReviewConnectionsFragment__safety_number_changes">安全碼變更</string>
    <!-- Message of safety number review fragment -->
    <plurals name="SafetyNumberReviewConnectionsFragment__d_recipients_may_have">
        <item quantity="other">有 %1$d 個接收者可能重新安裝咗 Signal 或者更換咗裝置。你可以㩒一吓接收者嚟確認新安全碼。呢個操作係選擇性嘅。</item>
    </plurals>
    <!-- Section header for 1:1 contacts in review fragment -->
    <string name="SafetyNumberBucketRowItem__contacts">聯絡人</string>
    <!-- Context menu label for distribution list headers in review fragment -->
    <string name="SafetyNumberReviewConnectionsFragment__remove_all">全部移除</string>
    <!-- Context menu label for 1:1 contacts to remove from send -->
    <string name="SafetyNumberReviewConnectionsFragment__remove">移除</string>

    <!-- Title of initial My Story settings configuration shown when sending to My Story for the first time -->
    <string name="ChooseInitialMyStoryMembershipFragment__my_story_privacy">「我嘅限時動態」私隱設定</string>
    <!-- Subtitle of initial My Story settings configuration shown when sending to My Story for the first time -->
    <string name="ChooseInitialMyStoryMembershipFragment__choose_who_can_see_posts_to_my_story_you_can_always_make_changes_in_settings">選擇邊個可以睇到「我嘅限時動態」貼文。你隨時可以喺設定入面更改。</string>
    <!-- All connections option for initial My Story settings configuration shown when sending to My Story for the first time -->
    <string name="ChooseInitialMyStoryMembershipFragment__all_signal_connections">所有 Signal 嘅人脈</string>
    <!-- All connections except option for initial My Story settings configuration shown when sending to My Story for the first time -->
    <string name="ChooseInitialMyStoryMembershipFragment__all_except">所有人，除咗…</string>
    <!-- Only with selected connections option for initial My Story settings configuration shown when sending to My Story for the first time -->
    <string name="ChooseInitialMyStoryMembershipFragment__only_share_with">只係分享俾…</string>

    <!-- Story info header sent heading -->
    <string name="StoryInfoHeader__sent">送出</string>
    <!-- Story info header received heading -->
    <string name="StoryInfoHeader__received">收到</string>
    <!-- Story info header file size heading -->
    <string name="StoryInfoHeader__file_size">檔案大小</string>
    <!-- Story info "Sent to" header -->
    <!-- Story info "Sent from" header -->
    <!-- Story info "Failed" header -->
    <!-- Story Info context menu label -->

    <!-- StoriesPrivacySettingsFragment -->
    <!-- Explanation about how stories are deleted and managed -->
    <string name="StoriesPrivacySettingsFragment__story_updates_automatically_disappear">限時動態更新會喺 24 小時後自動銷毀。你可以揀選限時動態嘅分享對象，亦可以為特定對象或者群組建立新嘅限時動態。</string>
    <!-- Preference title to turn off stories -->
    <string name="StoriesPrivacySettingsFragment__turn_off_stories">閂咗限時動態</string>
    <!-- Preference summary to turn off stories -->
    <string name="StoriesPrivacySettingsFragment__if_you_opt_out">如果你選擇閂咗限時動態，就冇得再分享自己或者睇其他人嘅限時動態㗎喇。</string>
    <!-- Preference title to turn on stories -->
    <string name="StoriesPrivacySettingsFragment__turn_on_stories">開啟限時動態</string>
    <!-- Preference summary to turn on stories -->
    <string name="StoriesPrivacySettingsFragment__share_and_view">分享自己同睇其他人嘅限時動態。限時動態會喺 24 小時後自動消失。</string>
    <!-- Dialog title to turn off stories -->
    <string name="StoriesPrivacySettingsFragment__turn_off_stories_question">係咪要閂咗限時動態呀？</string>
    <!-- Dialog message to turn off stories -->
    <string name="StoriesPrivacySettingsFragment__you_will_no_longer_be_able_to_share">你冇得再分享或者瀏覽限時動態㗎喇。你最近分享嘅限時動態更新都將會被刪除。</string>
    <!-- Page title when launched from stories landing screen -->
    <string name="StoriesPrivacySettingsFragment__story_privacy">限時動態私隱</string>
    <!-- Header for section that lists out stories -->
    <string name="StoriesPrivacySettingsFragment__stories">限時動態</string>
    <!-- Story views header -->
    <!-- Story view receipts toggle title -->
    <string name="StoriesPrivacySettingsFragment__view_receipts">瀏覽標記</string>
    <!-- Story view receipts toggle message -->
    <string name="StoriesPrivacySettingsFragment__see_and_share">當有人瀏覽限時動態嗰陣可以睇到同分享。如果停用呢個功能，你就睇唔到其他人有冇瀏覽你嘅限時動態。</string>

    <!-- NewStoryItem -->
    <string name="NewStoryItem__new_story">新增限時動態</string>

    <!-- GroupStorySettingsFragment -->
    <!-- Section header for who can view a group story -->
    <string name="GroupStorySettingsFragment__who_can_view_this_story">邊個可以睇到呢個限時動態</string>
    <!-- Explanation of who can view a group story -->
    <string name="GroupStorySettingsFragment__members_of_the_group_s">"「%1$s」群組嘅成員可以睇到同埋回覆呢個限時動態。你可以更新群組聊天嘅成員資格。"</string>
    <!-- Preference label for removing this group story -->
    <string name="GroupStorySettingsFragment__remove_group_story">移除群組限時動態</string>

    <!-- Generic title for overflow menus -->
    <string name="OverflowMenu__overflow_menu">溢位選單</string>

    <!-- SMS Export Service -->
    <!-- Displayed in the notification while export is running -->
    <string name="SignalSmsExportService__exporting_messages">匯出緊訊息…</string>
    <!-- Displayed in the notification title when export completes -->
    <string name="SignalSmsExportService__signal_sms_export_complete">Signal 短訊匯出完成</string>
    <!-- Displayed in the notification message when export completes -->
    <string name="SignalSmsExportService__tap_to_return_to_signal">㩒一下返回 Signal</string>

    <!-- ExportYourSmsMessagesFragment -->
    <!-- Title of the screen -->
    <string name="ExportYourSmsMessagesFragment__export_your_sms_messages">匯出你嘅短訊</string>
    <!-- Message of the screen -->
    <string name="ExportYourSmsMessagesFragment__you_can_export_your_sms_messages_to_your_phones_sms_database_and_youll_have_the_option_to_keep_or_remove_them_from_signal">你可以將短訊匯出至手機嘅短訊資料庫，然後可以選擇喺 Signal 度保留定係移除短訊。呢個操作可以俾手機上其他短訊應用程式匯入短訊。系統唔會建立可共用嘅短訊紀錄檔案。</string>
    <!-- Button label to begin export -->
    <string name="ExportYourSmsMessagesFragment__continue">繼續</string>

    <!-- ExportingSmsMessagesFragment -->
    <!-- Title of the screen -->
    <string name="ExportingSmsMessagesFragment__exporting_sms_messages">匯出緊短訊</string>
    <!-- Message of the screen when exporting sms messages -->
    <string name="ExportingSmsMessagesFragment__this_may_take_awhile">呢個過程可能需要一啲時間</string>
    <!-- Progress indicator for export -->
    <plurals name="ExportingSmsMessagesFragment__exporting_d_of_d">
        <item quantity="other">匯出緊 %1$d / %2$d…</item>
    </plurals>
    <!-- Alert dialog title shown when we think a user may not have enough local storage available to export sms messages -->
    <string name="ExportingSmsMessagesFragment__you_may_not_have_enough_disk_space">你嘅磁碟空間可能唔夠</string>
    <!-- Alert dialog message shown when we think a user may not have enough local storage available to export sms messages, placeholder is the file size, e.g., 128kB -->
    <string name="ExportingSmsMessagesFragment__you_need_approximately_s_to_export_your_messages_ensure_you_have_enough_space_before_continuing">你需要大約 %1$s 匯出短訊，請確保你有足夠空間先繼續。</string>
    <!-- Alert dialog button to continue with exporting sms after seeing the lack of storage warning -->
    <string name="ExportingSmsMessagesFragment__continue_anyway">仍要繼續</string>
    <!-- Dialog text shown when Signal isn\'t granted the sms permission needed to export messages, different than being selected as the sms app -->
    <string name="ExportingSmsMessagesFragment__signal_needs_the_sms_permission_to_be_able_to_export_your_sms_messages">Signal 要有短訊權限先可以匯出你嘅短訊。</string>

    <!-- ChooseANewDefaultSmsAppFragment -->
    <!-- Title of the screen -->
    <string name="ChooseANewDefaultSmsAppFragment__choose_a_new">請選擇新嘅預設短訊應用程式</string>
    <!-- Button label to launch picker -->
    <string name="ChooseANewDefaultSmsAppFragment__continue">繼續</string>
    <!-- Button label for when done with changing default SMS app -->
    <string name="ChooseANewDefaultSmsAppFragment__done">搞掂</string>
    <!-- First step number/bullet for choose new default sms app instructions -->
    <string name="ChooseANewDefaultSmsAppFragment__bullet_1">1</string>
    <!-- Second step number/bullet for choose new default sms app instructions -->
    <string name="ChooseANewDefaultSmsAppFragment__bullet_2">2</string>
    <!-- Third step number/bullet for choose new default sms app instructions -->
    <string name="ChooseANewDefaultSmsAppFragment__bullet_3">3</string>
    <!-- Fourth step number/bullet for choose new default sms app instructions -->
    <string name="ChooseANewDefaultSmsAppFragment__bullet_4">4</string>
    <!-- Instruction step for choosing a new default sms app -->
    <string name="ChooseANewDefaultSmsAppFragment__tap_continue_to_open_the_defaults_apps_screen_in_settings">㩒一下「繼續」嚟打開「設定」入面嘅「預設應用程式」畫面</string>
    <!-- Instruction step for choosing a new default sms app -->
    <string name="ChooseANewDefaultSmsAppFragment__select_sms_app_from_the_list">喺清單度揀選「短訊應用程式」</string>
    <!-- Instruction step for choosing a new default sms app -->
    <string name="ChooseANewDefaultSmsAppFragment__choose_another_app_to_use_for_sms_messaging">選擇另一個應用程式嚟使用短訊功能</string>
    <!-- Instruction step for choosing a new default sms app -->
    <string name="ChooseANewDefaultSmsAppFragment__return_to_signal">返回 Signal</string>
    <!-- Instruction step for choosing a new default sms app -->
    <string name="ChooseANewDefaultSmsAppFragment__open_your_phones_settings_app">打開手機嘅「設定」應用程式</string>
    <!-- Instruction step for choosing a new default sms app -->
    <string name="ChooseANewDefaultSmsAppFragment__navigate_to_apps_default_apps_sms_app">入去「應用程式」&gt;「預設應用程式」&gt;「短訊應用程式」</string>

    <!-- RemoveSmsMessagesDialogFragment -->
    <!-- Action button to keep messages -->
    <string name="RemoveSmsMessagesDialogFragment__keep_messages">保留訊息</string>
    <!-- Action button to remove messages -->
    <string name="RemoveSmsMessagesDialogFragment__remove_messages">移除訊息</string>
    <!-- Title of dialog -->
    <string name="RemoveSmsMessagesDialogFragment__remove_sms_messages">係咪要移除嚟自 Signal 嘅短訊？</string>
    <!-- Message of dialog -->
    <string name="RemoveSmsMessagesDialogFragment__you_can_now_remove_sms_messages_from_signal">你而家可以移除 Signal 入面嘅短訊嚟騰出儲存空間。移除之後，你仍然可以喺其他短訊應用程式入面搵到短訊紀錄。</string>

    <!-- ReExportSmsMessagesDialogFragment -->
    <!-- Action button to re-export messages -->
    <string name="ReExportSmsMessagesDialogFragment__continue">繼續</string>
    <!-- Action button to cancel re-export process -->
    <string name="ReExportSmsMessagesDialogFragment__cancel">取消</string>
    <!-- Title of dialog -->
    <string name="ReExportSmsMessagesDialogFragment__export_sms_again">要再次匯出短訊？</string>
    <!-- Message of dialog -->
    <string name="ReExportSmsMessagesDialogFragment__you_already_exported_your_sms_messages">你已經匯出咗短訊。\n警告：如果你繼續操作，就可能會出現重複嘅短訊。</string>

    <!-- SetSignalAsDefaultSmsAppFragment -->
    <!-- Title of the screen -->
    <string name="SetSignalAsDefaultSmsAppFragment__set_signal_as_the_default_sms_app">將 Signal 設定做預設短訊應用程式</string>
    <!-- Message of the screen -->
    <string name="SetSignalAsDefaultSmsAppFragment__to_export_your_sms_messages">如果要匯出短訊，你需要將 Signal 設定做預設短訊應用程式。</string>
    <!-- Button label to start export -->
    <string name="SetSignalAsDefaultSmsAppFragment__next">下一步</string>

    <!-- BackupSchedulePermission Megaphone -->
    <!-- The title on an alert window that explains to the user that we are unable to backup their messages -->
    <string name="BackupSchedulePermissionMegaphone__cant_back_up_chats">備份聊天失敗</string>
    <!-- The body text of an alert window that tells the user that we are unable to backup their messages -->
    <string name="BackupSchedulePermissionMegaphone__your_chats_are_no_longer_being_automatically_backed_up">系統唔會再自動將你嘅聊天備份。</string>
    <!-- The text on a button in an alert window that, when clicked, will take the user to a screen to re-enable backups -->
    <string name="BackupSchedulePermissionMegaphone__back_up_chats">備份聊天</string>
    <!-- The text on a button in an alert window that, when clicked, will take the user to a screen to re-enable backups -->
    <string name="BackupSchedulePermissionMegaphone__not_now">遲啲先啦</string>
    <!-- Re-enable backup permission bottom sheet title -->
    <string name="BackupSchedulePermissionMegaphone__to_reenable_backups">如果要重啟備份功能：</string>
    <!-- Re-enable backups permission bottom sheet instruction 1 text -->
    <string name="BackupSchedulePermissionMegaphone__tap_the_go_to_settings_button_below">喺下面㩒一下「前往設定」按鈕</string>
    <!-- Re-enable backups permission bottom sheet instruction 2 text -->
    <string name="BackupSchedulePermissionMegaphone__turn_on_allow_settings_alarms_and_reminders">開啟「允許設定鬧鐘同提醒」。</string>
    <!-- Re-enable backups permission bottom sheet call to action button to open settings -->
    <string name="BackupSchedulePermissionMegaphone__go_to_settings">前往設定</string>

    <!-- SmsExportMegaphoneActivity -->
    <!-- Phase 2 title of full screen megaphone indicating sms will no longer be supported in the near future -->
    <string name="SmsExportMegaphoneActivity__signal_will_no_longer_support_sms">Signal 唔會再支援短訊功能</string>
    <!-- Phase 3 title of full screen megaphone indicating sms is longer supported  -->
    <string name="SmsExportMegaphoneActivity__signal_no_longer_supports_sms">Signal 唔再支援短訊功能</string>
    <!-- The text on a button in a popup that, when clicked, will dismiss the popup and schedule the prompt to occur at a later time. -->
    <string name="SmsExportMegaphoneActivity__remind_me_later">遲啲先提醒我</string>
    <!-- The text on a button in a popup that, when clicked, will navigate the user to a web article on SMS removal -->

    <!-- Title for screen shown after sms export has completed -->
    <string name="ExportSmsCompleteFragment__export_complete">匯出完成</string>
    <!-- Button to continue to next screen -->
    <string name="ExportSmsCompleteFragment__next">下一步</string>
    <!-- Message showing summary of sms export counts -->
    <plurals name="ExportSmsCompleteFragment__d_of_d_messages_exported">
        <item quantity="other">匯出咗 %1$d/%2$d 個訊息</item>
    </plurals>

    <!-- Title of screen shown when some sms messages did not export -->
    <string name="ExportSmsPartiallyComplete__export_partially_complete">匯出咗一部分</string>
    <!-- Debug step 1 on screen shown when some sms messages did not export -->
    <string name="ExportSmsPartiallyComplete__ensure_you_have_an_additional_s_free_on_your_phone_to_export_your_messages">請確保手機有額外 %1$s 嘅儲存空間嚟匯出短訊</string>
    <!-- Debug step 2 on screen shown when some sms messages dit not export -->
    <string name="ExportSmsPartiallyComplete__retry_export_which_will_only_retry_messages_that_have_not_yet_been_exported">重試匯出，呢個操作只會重試未匯出嘅短訊</string>
    <!-- Partial sentence for Debug step 3 on screen shown when some sms messages did not export, is combined with \'contact us\' -->
    <string name="ExportSmsPartiallyComplete__if_the_problem_persists">如果問題持續， </string>
    <!-- Partial sentence for deubg step 3 on screen shown when some sms messages did not export, combined with \'If the problem persists\', link text to open contact support view -->
    <string name="ExportSmsPartiallyComplete__contact_us">聯絡我哋</string>
    <!-- Button text to retry sms export -->
    <string name="ExportSmsPartiallyComplete__retry">再試一次</string>
    <!-- Button text to continue sms export flow and not retry failed message exports -->
    <string name="ExportSmsPartiallyComplete__continue_anyway">仍要繼續</string>
    <!-- Title of screen shown when all sms messages failed to export -->
    <string name="ExportSmsFullError__error_exporting_sms_messages">匯出短訊嗰陣發生錯誤</string>
    <!-- Helper text shown when all sms messages failed to export -->
    <string name="ExportSmsFullError__please_try_again_if_the_problem_persists">請再試一次。如果問題持續， </string>


    <!-- DonateToSignalFragment -->
    <!-- Title below avatar -->
    <string name="DonateToSignalFragment__privacy_over_profit">私隱勝於利潤</string>
    <!-- Continue button label -->
    <string name="DonateToSignalFragment__continue">繼續</string>
    <!-- Description below title -->
    <string name="DonateToSignalFragment__private_messaging">由你贊助嘅私密通訊軟件。冇廣告、冇追蹤、絕不妥協。請立即捐款支持 Signal。</string>
    <!-- Donation pill toggle monthly text -->
    <string name="DonationPillToggle__monthly">每月</string>
    <!-- Donation pill toggle one-time text -->
    <string name="DonationPillToggle__one_time">單次</string>

    <!-- GatewaySelectorBottomSheet -->
    <!-- Sheet title when subscribing -->
    <string name="GatewaySelectorBottomSheet__donate_s_month_to_signal">每月向 Signal 捐款 %1$s</string>
    <!-- Sheet summary when subscribing -->
    <string name="GatewaySelectorBottomSheet__get_a_s_badge">獲得一枚「%1$s」襟章</string>
    <!-- Sheet title when giving a one-time donation -->
    <string name="GatewaySelectorBottomSheet__donate_s_to_signal">向 Signal 捐款 %1$s</string>
    <!-- Sheet summary when giving a one-time donation -->
    <plurals name="GatewaySelectorBottomSheet__get_a_s_badge_for_d_days">
        <item quantity="other">獲取為期 %2$d 日嘅 %1$s 徽章</item>
    </plurals>
    <!-- Button label for paying with a credit card -->
    <string name="GatewaySelectorBottomSheet__credit_or_debit_card">信用卡或扣帳卡</string>
    <!-- Sheet summary when giving donating for a friend -->
    <string name="GatewaySelectorBottomSheet__donate_for_a_friend">代表朋友捐款</string>

    <!-- StripePaymentInProgressFragment -->
    <string name="StripePaymentInProgressFragment__cancelling">取消緊…</string>

    <!-- The title of a bottom sheet dialog that tells the user we temporarily can\'t process their contacts. -->
    <string name="CdsTemporaryErrorBottomSheet_title">處理咗太多聯絡人</string>
    <!-- The first part of the body text in a bottom sheet dialog that tells the user we temporarily can\'t process their contacts. The placeholder represents the number of days the user will have to wait until they can again. -->
    <plurals name="CdsTemporaryErrorBottomSheet_body1">
        <item quantity="other">系統會喺 %1$d 日內再嘗試處理你嘅聯絡人。</item>
    </plurals>
    <!-- The second part of the body text in a bottom sheet dialog that advises the user to remove contacts from their phone to fix the issue. -->
    <string name="CdsTemporaryErrorBottomSheet_body2">要盡快解決呢個問題嘅話，你可以考慮喺同步大量聯絡人嘅手機度刪除一啲聯絡人或者帳戶。</string>
    <!-- A button label in a bottom sheet that will navigate the user to their contacts settings. -->
    <!-- A toast that will be shown if we are unable to open the user\'s default contacts app. -->

    <!-- The title of a bottom sheet dialog that tells the user we can\'t process their contacts. -->
    <string name="CdsPermanentErrorBottomSheet_title">系統處理唔到你嘅聯絡人</string>
    <!-- The first part of the body text in a bottom sheet dialog that tells the user we can\'t process their contacts. -->
    <string name="CdsPermanentErrorBottomSheet_body">你手機入面嘅聯絡人超出咗 Signal 可以處理嘅數量。如果要喺 Signal 度尋找聯絡人，請考慮喺同步大量聯絡人嘅手機度刪除一啲聯絡人或者帳戶。</string>
    <!-- The first part of the body text in a bottom sheet dialog that tells the user we can\'t process their contacts. -->
    <string name="CdsPermanentErrorBottomSheet_learn_more">講多啲畀我聽</string>
    <!-- A button label in a bottom sheet that will navigate the user to their contacts settings. -->
    <string name="CdsPermanentErrorBottomSheet_contacts_button">開啟聯絡人</string>
    <!-- A toast that will be shown if we are unable to open the user\'s default contacts app. -->
    <string name="CdsPermanentErrorBottomSheet_no_contacts_toast">搵唔到聯絡人應用程式</string>

    <!-- PaymentMessageView -->
    <!-- In-chat conversation message shown when you sent a payment to another person, placeholder is the other person name -->
    <string name="PaymentMessageView_you_sent_s">你俾咗錢 %1$s</string>
    <!-- In-chat conversation message shown when another person sent a payment to you, placeholder is the other person name -->
    <string name="PaymentMessageView_s_sent_you">%1$s 俾咗錢你</string>

    <!-- YourInformationIsPrivateBottomSheet -->
    <string name="YourInformationIsPrivateBottomSheet__your_information_is_private">你嘅資料已經保密</string>
    <string name="YourInformationIsPrivateBottomSheet__signal_does_not_collect">Signal 唔會喺你捐款嗰陣收集或者儲存任何個人資料。</string>
    <string name="YourInformationIsPrivateBottomSheet__we_use_stripe">我哋用 Stripe 作為接收捐款嘅付款處理商。我哋唔會存取、保存或者儲存你向佢哋提供嘅任何資料。</string>
    <string name="YourInformationIsPrivateBottomSheet__signal_does_not_and_cannot">Signal 唔會亦冇辦法將你嘅捐款連結至你嘅 Signal 帳戶。</string>
    <string name="YourInformationIsPrivateBottomSheet__thank_you">多謝你嘅支持！</string>

    <!-- GroupStoryEducationSheet -->
    <!-- Displayed as the title of the education bottom sheet -->
    <string name="GroupStoryEducationSheet__introducing_group_stories">隆重推出：群組限時動態</string>
    <!-- Line item on the sheet explaining group stories -->
    <string name="GroupStoryEducationSheet__share_story_updates_to">喺你加入咗嘅群組聊天入面分享限時動態更新。</string>
    <!-- Line item on the sheet explaining that anyone in the group can share to group stories -->
    <string name="GroupStoryEducationSheet__anyone_in_the_group">群組聊天入面嘅所有成員都可以新增限時動態。</string>
    <!-- Line item on the sheet explaining that anyone in the group can view replies -->
    <string name="GroupStoryEducationSheet__all_group_chat_members">群組聊天嘅所有成員都可以瀏覽限時動態回覆。</string>
    <!-- Button label to dismiss sheet -->
    <string name="GroupStoryEducationSheet__next">下一步</string>
    <string name="Registration_country_code_entry_hint">+0</string>

    <!-- PaypalCompleteOrderBottomSheet -->
    <string name="PaypalCompleteOrderBottomSheet__donate">課金</string>
    <string name="PaypalCompleteOrderBottomSheet__payment">付款</string>

    <!-- ChatFilter -->
    <!-- Displayed in a pill at the top of the chat list when it is filtered by unread messages -->
    <string name="ChatFilter__filtered_by_unread">按照未讀訊息篩選</string>
    <!-- Displayed underneath the filter circle at the top of the chat list when the user pulls at a very low velocity -->
    <string name="ChatFilter__pull_to_filter">向下拉嚟篩選</string>
    <!-- Displayed in the "clear filter" item in the chat feed if the user opened the filter from the overflow menu -->
    <string name="ChatFilter__tip_pull_down">提示：喺聊天清單度向下拉就可以篩選</string>

    <!-- Title for screen describing that sms support is going to be removed soon -->
    <string name="SmsRemoval_title_going_away">系統即將停止支援短訊服務</string>
    <!-- Bullet point message shown on describing screen as first bullet why sms is being removed, placeholder with be date of removal (e.g., March 21st) -->
    <string name="SmsRemoval_info_bullet_1">Signal 應用程式即將停止支援短訊服務。</string>
    <!-- Bullet point message shown on describing screen as second bullet why sms is being removed -->
    <string name="SmsRemoval_info_bullet_2">短訊同 Signal 訊息唔同。<b>咁做唔會影響 Signal 嘅加密訊息，呢個功能仍然會繼續運作。</b></string>
    <!-- Bullet point message shown on describing screen as third bullet why sms is being removed -->
    <string name="SmsRemoval_info_bullet_3">你可以匯出短訊，然後選擇新嘅短訊應用程式。</string>
    <!-- Bullet point message shown on describing screen as first bullet variant why sms is being removed when user is locked out of sms -->
    <string name="SmsRemoval_info_bullet_1_phase_3">Signal 已經停止支援短訊傳送。</string>
    <!-- Button label on sms removal info/megaphone to start the export SMS flow -->
    <string name="SmsRemoval_export_sms">匯出短訊</string>

    <!-- Set up your username megaphone -->
    <!-- Displayed as a title on a megaphone which prompts user to set up a username -->
    <string name="SetUpYourUsername__set_up_your_signal_username">設定你嘅 Signal 用戶名稱</string>
    <!-- Displayed as a description on a megaphone which prompts user to set up a username -->
    <string name="SetUpYourUsername__usernames_let_others">用戶名稱可以等其他人唔使知道你嘅電話號碼，都可以向你傳送訊息</string>
    <!-- Displayed as an action on a megaphone which prompts user to set up a username -->
    <string name="SetUpYourUsername__not_now">遲啲先啦</string>
    <!-- Displayed as an action on a megaphone which prompts user to set up a username -->
    <string name="SetUpYourUsername__continue">繼續</string>

    <!-- Text Formatting -->
    <!-- Popup menu label for applying bold style -->
    <string name="TextFormatting_bold">粗體</string>
    <!-- Popup menu label for applying italic style -->
    <string name="TextFormatting_italic">斜體</string>
    <!-- Popup menu label for applying strikethrough style -->
    <string name="TextFormatting_strikethrough">刪除線</string>
    <!-- Popup menu label for applying monospace font style -->
    <string name="TextFormatting_monospace">等寬</string>
    <!-- Popup menu label for applying spoiler style -->
    <string name="TextFormatting_spoiler">劇透文字</string>
    <!-- Popup menu label for clearing applied formatting -->
    <string name="TextFormatting_clear_formatting">清除格式</string>

    <!-- UsernameEducationFragment -->
    <!-- Continue button which takes the user to the add a username screen -->
    <string name="UsernameEducationFragment__continue">繼續</string>
    <!-- Displayed as a title on the username education screen -->
    <string name="UsernameEducationFragment__set_up_your_signal_username">設定你嘅 Signal 用戶名稱</string>
    <!-- Displayed as body text in the username education screen -->
    <string name="UsernameEducationFragment__usernames_are_paired_with_a_set_of_digits">用戶名稱會配對一組數字，而且唔會喺你嘅個人檔案度公開</string>
    <!-- Displayed as body text in the username education screen -->
    <string name="UsernameEducationFragment__each_username_has_a_unique_qr_code">每個用戶名稱都有一個獨一無二嘅 QR code 同埋一條連結，方便你同好友分享然後開始傾計</string>
    <!-- Displayed as body text in the username education screen. The string references the names of settings, so they should match our translations for those settings. -->
    <string name="UsernameEducationFragment__turn_off_phone_number_discovery">如果要用你嘅用戶名稱嚟做其他人聯絡你嘅主要方式，請你去「設定」&gt;「私隱」&gt;「手機號碼」&gt;「邊個可以搵到我嘅手機號碼」度關閉手機號碼搜尋功能</string>

    <!-- Username edit dialog -->
    <!-- Option to open username editor displayed as a list item in a dialog -->
    <string name="UsernameEditDialog__edit_username">編輯用戶名稱</string>
    <!-- Option to delete username displayed as a list item in a dialog -->
    <string name="UsernameEditDialog__delete_username">刪除用戶名稱</string>

    <!-- Time duration picker -->
    <!-- Shown in a time duration picker for selecting duration in hours and minutes, label shown after the user input value for hour, e.g., 12h -->
    <string name="TimeDurationPickerDialog_single_letter_hour_abbreviation">小時</string>
    <!-- Shown in a time duration picker for selecting duration in hours and minutes, label shown after the user input value for minute, e.g., 24m -->
    <string name="TimeDurationPickerDialog_single_letter_minute_abbreviation">分鐘</string>
    <!-- Shown in a time duration picker for selecting duration in hours and minutes, label for button that will apply the setting -->
    <string name="TimeDurationPickerDialog_positive_button">設定</string>
    <!-- Shown in a time duration picker for selecting duration in hours and minutes, helper text indicating minimum allowable duration -->
    <string name="TimeDurationPickerDialog_minimum_duration_warning">等待螢幕鎖定啟用嘅最短時間係 1 分鐘。</string>

    <!-- Call Log -->
    <!-- Displayed below the user\'s name in row items on the call log. First placeholder is the call status, second is when it occurred -->
    <string name="CallLogAdapter__s_dot_s">%1$s · %2$s</string>
    <!-- Displayed for incoming calls -->
    <string name="CallLogAdapter__incoming">來電</string>
    <!-- Displayed for outgoing calls -->
    <string name="CallLogAdapter__outgoing">打出</string>
    <!-- Displayed for missed calls -->
    <string name="CallLogAdapter__missed">未接來電</string>
    <!-- Displayed on Group Call button if user is not in the call -->
    <string name="CallLogAdapter__join">加入</string>
    <!-- Displayed on Group Call button if user is in the call -->
    <string name="CallLogAdapter__return">返回</string>
    <!-- Call state template when there is more than one call collapsed into a single row. D is a number > 1 and S is a call info string (like Missed) -->
    <string name="CallLogAdapter__d_s">(%1$d) %2$s</string>
    <!-- Status text on call links -->
    <string name="CallLogAdapter__call_link">通話連結</string>
    <!-- Accessibility description for the video call button -->
    <string name="CallLogAdapter__start_a_video_call">開始視像通話</string>
    <!-- Accessibility description for the voice call button -->
    <string name="CallLogAdapter__start_a_voice_call">開始語音通話</string>

    <!-- Call Log context menu -->
    <!-- Displayed as a context menu item to start a video call -->
    <string name="CallContextMenu__video_call">視像通話</string>
    <!-- Displayed as a context menu item to start an audio call -->
    <string name="CallContextMenu__audio_call">語音通話</string>
    <!-- Displayed as a context menu item to go to chat -->
    <string name="CallContextMenu__go_to_chat">跳去聊天</string>
    <!-- Displayed as a context menu item to see call info -->
    <string name="CallContextMenu__info">資訊</string>
    <!-- Displayed as a context menu item to select multiple calls -->
    <string name="CallContextMenu__select">揀選</string>
    <!-- Displayed as a context menu item to delete this call -->
    <string name="CallContextMenu__delete">刪除</string>

    <!-- Call Log Fragment -->
    <!-- Displayed when deleting call history items -->
    <string name="CallLogFragment__deleting">刪除緊…</string>
    <!-- Displayed in a toast when a deletion fails for an unknown reason -->
    <string name="CallLogFragment__deletion_failed">刪除失敗。</string>
    <!-- Displayed as message in error dialog when can\'t delete links -->
    <plurals name="CallLogFragment__cant_delete_call_link">
        <item quantity="other">刪除唔到全部通話連結。請你檢查吓網絡連線，然後再試過啦。</item>
    </plurals>
    <!-- Snackbar text after clearing the call history -->
    <string name="CallLogFragment__cleared_call_history">清除咗通話紀錄</string>
    <!-- Dialog title to clear all call events -->
    <string name="CallLogFragment__clear_call_history_question">係咪要清除通話紀錄？</string>
    <!-- Dialog body to clear all call events -->
    <string name="CallLogFragment__this_will_permanently_delete_all_call_history">咁做嘅話，所有通話紀錄就會永久刪除</string>
    <!-- Action bar menu item to delete all call events -->
    <string name="CallLogFragment__clear_call_history">清除通話紀錄</string>
    <!-- Action bar menu item to only display missed calls -->
    <string name="CallLogFragment__filter_missed_calls">篩選未接來電</string>
    <!-- Action bar menu item to clear missed call filter -->
    <string name="CallLogFragment__clear_filter">清除篩選條件</string>
    <!-- Action bar menu item to open settings -->
    <string name="CallLogFragment__settings">設定</string>
    <!-- Action bar menu item to open notification profile settings -->
    <string name="CallLogFragment__notification_profile">通知設定</string>
    <!-- Call log new call content description -->
    <string name="CallLogFragment__start_a_new_call">開始新通話</string>
    <!-- Filter pull text when pulled -->
    <string name="CallLogFragment__filtered_by_missed">根據未接來電篩選</string>
    <!-- Bottom bar option to select all call entries -->
    <string name="CallLogFragment__select_all">全部揀晒</string>
    <!-- Bottom bar option to delete all selected call entries and dialog action to confirm deletion -->
    <string name="CallLogFragment__delete">刪除</string>
    <plurals name="CallLogFragment__delete_d_calls">
        <item quantity="other">係咪要删除 %1$d 個通話呀？</item>
    </plurals>
    <!-- Snackbar label after deleting call logs -->
    <plurals name="CallLogFragment__d_calls_deleted">
        <item quantity="other">刪除咗 %1$d 個通話</item>
    </plurals>
    <!-- Shown during empty state -->
    <string name="CallLogFragment__no_calls">冇任何通話。</string>
    <!-- Shown during empty state -->
    <string name="CallLogFragment__get_started_by_calling_a_friend">隨時打俾朋友傾吓偈啦。</string>
    <!-- Displayed as a message in a dialog when deleting multiple items -->
    <string name="CallLogFragment__call_links_youve_created">你建立嘅通話連結將會失效。</string>

    <!-- New call activity -->
    <!-- Activity title in title bar -->
    <string name="NewCallActivity__new_call">新通話</string>

    <!-- Call state update popups -->
    <!-- Displayed when the user enables group call ringing -->
    <string name="CallStateUpdatePopupWindow__ringing_on">鈴聲開咗</string>
    <!-- Displayed when the user disables group call ringing -->
    <string name="CallStateUpdatePopupWindow__ringing_off">鈴聲閂咗</string>
    <!-- Displayed when the user cannot enable group call ringing -->
    <string name="CallStateUpdatePopupWindow__group_is_too_large">群組人數太多，所以打唔到電話</string>
    <!-- Displayed when the user turns on their mic -->
    <string name="CallStateUpdatePopupWindow__mic_on">開咗咪</string>
    <!-- Displayed when the user turns off their mic -->
    <string name="CallStateUpdatePopupWindow__mic_off">閂咗咪</string>
    <!-- Displayed when the user turns on their speakerphone -->
    <string name="CallStateUpdatePopupWindow__speaker_on">開咗喇叭</string>
    <!-- Displayed when the user turns off their speakerphone -->
    <string name="CallStateUpdatePopupWindow__speaker_off">閂咗喇叭</string>

    <!-- Accessibility label describing the capture button on the camera screen -->
    <string name="CameraControls_capture_button_accessibility_label">影相掣</string>
    <!-- Accessibility label describing the continue button on the camera screen -->
    <string name="CameraControls_continue_button_accessibility_label">繼續掣</string>

    <!-- CallPreference -->
    <!-- Generic group call in call info -->
    <string name="CallPreference__group_call">成谷通話</string>
    <!-- Missed group call in call info -->
    <string name="CallPreference__missed_group_call">未接嘅群組通話</string>
    <!-- Incoming group call in call info -->
    <string name="CallPreference__incoming_group_call">群組通話來電</string>
    <!-- Outgoing group call in call info -->
    <string name="CallPreference__outgoing_group_call">打出嘅群組通話</string>

    <!-- CreateCallLink -->
    <!-- Call link creation item title on calls tab -->
    <string name="CreateCallLink__create_a_call_link">建立通話連結</string>
    <!-- Call link creation item description on calls tab -->
    <string name="CreateCallLink__share_a_link_for">分享 Signal 通話連結</string>
    <!-- Text inserted when sharing a call link within Signal. Placeholder is a call link url. -->
    <string name="CreateCallLink__use_this_link_to_join_a_signal_call">用呢條連結加入 Signal 通話：%1$s</string>

    <!-- CallLinkInfoSheet -->
    <!-- Sheet title -->
    <string name="CallLinkInfoSheet__call_info">通話資訊</string>
    <!-- Dialog title for removing or blocking participants -->
    <string name="CallLinkInfoSheet__remove_s_from_the_call">係咪要喺呢個通話度移除 %1$s ？</string>
    <!-- Dialog action to remove participant from the call -->
    <string name="CallLinkInfoSheet__remove">移除</string>
    <!-- Dialog action to block participant from the call -->
    <string name="CallLinkInfoSheet__block_from_call">喺通話度封鎖</string>

    <!-- CreateCallLinkBottomSheetDialogFragment -->
    <!-- Fragment title -->
    <string name="CreateCallLinkBottomSheetDialogFragment__create_call_link">建立通話連結</string>
    <!-- Displayed as a default name for the signal call -->
    <string name="CreateCallLinkBottomSheetDialogFragment__signal_call">Signal 通話</string>
    <!-- Displayed on a small button to allow user to instantly join call -->
    <string name="CreateCallLinkBottomSheetDialogFragment__join">加入</string>
    <!-- Option to open a full screen dialog to add a call name -->
    <string name="CreateCallLinkBottomSheetDialogFragment__add_call_name">加入通話名稱</string>
    <!-- Option to open a full screen dialog to edit a call name -->
    <string name="CreateCallLinkBottomSheetDialogFragment__edit_call_name">編輯通話名稱</string>
    <!-- Toggle to require approval for all members before joining -->
    <string name="CreateCallLinkBottomSheetDialogFragment__approve_all_members">批准所有成員</string>
    <!-- Row label to share the link via Signal -->
    <string name="CreateCallLinkBottomSheetDialogFragment__share_link_via_signal">透過 Signal 分享連結</string>
    <!-- Row label to copy the link to the clipboard -->
    <string name="CreateCallLinkBottomSheetDialogFragment__copy_link">複製連結</string>
    <!-- Row label to share the link with the external share sheet -->
    <string name="CreateCallLinkBottomSheetDialogFragment__share_link">分享連結</string>
    <!-- Button text to dismiss the sheet and add it as an upcoming call -->
    <string name="CreateCallLinkBottomSheetDialogFragment__done">完成</string>
    <!-- Displayed when we can\'t find a suitable way to open the system share picker -->
    <string name="CreateCallLinkBottomSheetDialogFragment__failed_to_open_share_sheet">分享唔到通話連結。</string>
    <!-- Displayed when we copy the call link to the clipboard -->
    <string name="CreateCallLinkBottomSheetDialogFragment__copied_to_clipboard">複製咗去剪貼簿</string>

    <!-- CallLinkIncomingRequestSheet -->
    <!-- Displayed as line item in sheet for approving or denying a single user -->
    <string name="CallLinkIncomingRequestSheet__approve_entry">批准加入</string>
    <!-- Displayed as line item in sheet for approving or denying a single user -->
    <string name="CallLinkIncomingRequestSheet__deny_entry">拒絕加入</string>

    <!-- EditCallLinkNameDialogFragment -->
    <!-- App bar title for editing a call name -->
    <string name="EditCallLinkNameDialogFragment__edit_call_name">編輯通話名稱</string>
    <!-- Text on button to confirm edit -->
    <string name="EditCallLinkNameDialogFragment__save">儲存</string>
    <!-- Placeholder text on input field when editing call name -->
    <string name="EditCallLinkNameDialogFragment__call_name">通話名稱</string>

    <!-- ChooseNavigationBarStyleFragment -->
    <!-- Dialog title, displayed below the header image -->
    <string name="ChooseNavigationBarStyleFragment__navigation_bar_size">導航欄大小</string>
    <!-- Toggle button label for normal size -->
    <string name="ChooseNavigationBarStyleFragment__normal">正常</string>
    <!-- Toggle button label for compact size -->
    <string name="ChooseNavigationBarStyleFragment__compact">細</string>

    <!-- Title shown at top of bottom sheet dialog for displaying a message\'s edit history -->
    <string name="EditMessageHistoryDialog_title">編輯紀錄</string>
    <!-- Title of dialog shown alerting user that edit message is in beta only -->
    <string name="SendingEditMessageBetaOnlyDialog_title">編輯訊息</string>
    <!-- Body of dialog shown alerting user that edit message is in beta only and only sent to beta users. -->
    <string name="SendingEditMessageBetaOnlyDialog_body">只有用 Signal 最新版本嘅用戶先可以睇到你嘅編輯訊息。佢哋會見到你編輯咗訊息。</string>
    <!-- Button to cancel sending edit message as it is beta only -->
    <string name="SendingEditMessageBetaOnlyDialog_cancel">取消</string>
    <!-- Button to continue sending edit message despite it being beta only -->
    <string name="SendingEditMessageBetaOnlyDialog_send">傳送</string>


    <!-- CallLinkDetailsFragment -->
    <!-- Displayed in action bar at the top of the fragment -->
    <string name="CallLinkDetailsFragment__call_details">通話詳情</string>
    <!-- Displayed in a text row, allowing the user to click and add a call name -->
    <string name="CallLinkDetailsFragment__add_call_name">加入通話名稱</string>
    <!-- Displayed in a toggle row, allowing the user to click to enable or disable member approval -->
    <string name="CallLinkDetailsFragment__approve_all_members">批准所有成員</string>
    <!-- Displayed in a text row, allowing the user to share the call link -->
    <string name="CallLinkDetailsFragment__share_link">分享連結</string>
    <!-- Displayed in a text row, allowing the user to delete the call link -->
    <string name="CallLinkDetailsFragment__delete_call_link">刪除通話連結</string>
    <!-- Displayed whenever a name change, revocation, etc, fails. -->
    <string name="CallLinkDetailsFragment__couldnt_save_changes">儲存唔到變更。請檢查你嘅網絡連線，然後再試多次啦。</string>
    <!-- Displayed as title in dialog when user attempts to delete the link -->
    <string name="CallLinkDetailsFragment__delete_link">係咪要刪除連結呀？</string>
    <!-- Displayed as body in dialog when user attempts to delete the link -->
    <string name="CallLinkDetailsFragment__this_link_will_no_longer_work">呢個連結將會失效，任何人都唔會再用到。</string>

    <!-- Button label for the share button in the username link settings -->
    <string name="UsernameLinkSettings_share_button_label">分享</string>
    <!-- Button label for the color selector button in the username link settings -->
    <string name="UsernameLinkSettings_color_button_label">顏色</string>
    <!-- Description text for QR code and links in the username link settings -->
    <string name="UsernameLinkSettings_qr_description">記得淨係好同你信任嘅人分享你嘅二維碼同連結呀。分享出去之後，其他人會睇到你嘅用戶名稱，同埋可以同你開始聊天。</string>
    <!-- Content of a toast that will show after the username is copied to the clipboard -->
    <string name="UsernameLinkSettings_username_copied_toast">複製咗用戶名稱</string>
    <!-- Content of a toast that will show after the username link is copied to the clipboard -->
    <string name="UsernameLinkSettings_link_copied_toast">複製咗連結</string>
    <!-- Content of a text field that is shown when the user has not yet set a username link -->
    <string name="UsernameLinkSettings_link_not_set_label">未設定連結</string>
    <!-- Content of a text field that is shown when the user is actively resetting the username link and waiting for the operation to finish -->
    <string name="UsernameLinkSettings_resetting_link_label">重設緊連結…</string>
    <!-- Title of a dialog prompting the user to confirm whether they would like to reset their username link and QR code -->
    <string name="UsernameLinkSettings_reset_link_dialog_title">係咪要重設二維碼？</string>
    <!-- Body of a dialog prompting the user to confirm whether they would like to reset their username link and QR code -->
    <string name="UsernameLinkSettings_reset_link_dialog_body">如果你重設二維碼，你而家用緊嘅二維碼同連結就會失效。</string>
    <!-- Label for the confirmation button on a dialog prompting the user to confirm whether they would like to reset their username link and QR code -->
    <string name="UsernameLinkSettings_reset_link_dialog_confirm_button">重設</string>
    <!-- Button label for a button that will reset your username and give you a new link -->
    <string name="UsernameLinkSettings_reset_button_label">重設</string>
    <!-- Button label for a button that indicates that the user is done changing the current setting -->
    <string name="UsernameLinkSettings_done_button_label">完成</string>
    <!-- Label for a tab that shows a screen to view your username QR code -->
    <string name="UsernameLinkSettings_code_tab_name">二維碼</string>
    <!-- Label for a tab that shows a screen to scan a QR code -->
    <string name="UsernameLinkSettings_scan_tab_name">掃描</string>
    <!-- Description text shown underneath the username QR code scanner -->
    <string name="UsernameLinkSettings_qr_scan_description">請你掃描聯絡人部機上面嘅二維碼。</string>
    <!-- App bar title for the username QR code color picker screen -->
    <string name="UsernameLinkSettings_color_picker_app_bar_title">顏色</string>
    <!-- Body of a dialog that is displayed when we failed to read a username QR code. -->
    <string name="UsernameLinkSettings_qr_result_invalid">二維碼無效。</string>
    <!-- Body of a dialog that is displayed when the username we looked up could not be found. -->
    <string name="UsernameLinkSettings_qr_result_not_found">揾唔到用戶名稱叫「 %1$s 」嘅用戶。</string>
    <!-- Body of a dialog that is displayed when the username we looked up could not be found and we also could not parse the username. -->
    <string name="UsernameLinkSettings_qr_result_not_found_no_username">搵唔到呢個用戶。</string>
    <!-- Body of a dialog that is displayed when we experienced a network error when looking up a username. -->
    <string name="UsernameLinkSettings_qr_result_network_error">網絡出現問題，請你再試多次啦。</string>
    <!-- Body of a dialog that is displayed when we failed to reset your username link because you had no internet. -->
    <string name="UsernameLinkSettings_reset_link_result_network_unavailable">冇網路連線。你嘅連結仲未重設到。請你遲啲再試過啦。</string>
    <!-- Body of a dialog that is displayed when we failed to reset your username link because of a transient network issue. -->
    <string name="UsernameLinkSettings_reset_link_result_network_error">嘗試重設連結時，網路發生錯誤。請你遲啲再試過啦。</string>

    <!-- PendingParticipantsView -->
    <!-- Displayed in the popup card when a remote user attempts to join a call link -->
    <string name="PendingParticipantsView__would_like_to_join">想加入…</string>
    <!-- Displayed in a button on the popup card denoting that there are other pending requests to join a call link -->
    <plurals name="PendingParticipantsView__plus_d_requests">
        <item quantity="other">+%1$d 個請求</item>
    </plurals>

    <!-- PendingParticipantsBottomSheet -->
    <!-- Title of the bottom sheet displaying requests to join the call link -->
    <string name="PendingParticipantsBottomSheet__requests_to_join_this_call">請求加入呢個通話</string>
    <!-- Subtitle of the bottom sheet denoting the total number of people waiting -->
    <plurals name="PendingParticipantsBottomSheet__d_people_waiting">
        <item quantity="other">%1$d 個人等緊</item>
    </plurals>
    <!-- Content description for rejecting a user -->
    <string name="PendingParticipantsBottomSheet__reject">拒絕接聽</string>
    <!-- Content description for confirming a user -->
    <string name="PendingParticipantsBottomSheet__approve">批准</string>

    <!-- EOF -->
</resources><|MERGE_RESOLUTION|>--- conflicted
+++ resolved
@@ -843,7 +843,7 @@
     <!-- Message for dialog asking user to submit logs for debugging a crash -->
     <string name="PromptLogsSlowNotificationsDialog__message">除錯紀錄可以幫我哋診斷同修正問題，當中唔會包含任何識別資料。</string>
     <!-- Title for dialog asking user to submit logs for debugging slow notification issues -->
-    <string name="PromptLogsSlowNotificationsDialog__title_crash">Signal 遇到問題。提交除錯紀錄？</string>
+    <string name="PromptLogsSlowNotificationsDialog__title_crash">Molly 遇到問題。提交除錯紀錄？</string>
 
     <!-- Title for dialog asking user to submit logs for debugging slow notification issues -->
     <string name="PromptBatterySaverBottomSheet__title">由於電池最佳化，通知可能會延遲</string>
@@ -2982,14 +2982,9 @@
     <string name="PaymentsAllActivityFragment__sent">送出</string>
     <string name="PaymentsAllActivityFragment__received">已收到</string>
 
-<<<<<<< HEAD
-    <string name="PaymentsHomeFragment__introducing_payments">介紹付款 (測試版)</string>
-    <string name="PaymentsHomeFragment__use_signal_to_send_and_receive">用 Molly 去傳送同接收 MobileCoin：佢係一種新嘅兼著重私隱嘅電子貨幣。啟用開始使用。</string>
-=======
     <!-- Displayed on a welcome screen for payments -->
     <string name="PaymentsHomeFragment_introducing_payments">隆重推出：付款功能</string>
-    <string name="PaymentsHomeFragment__use_signal_to_send_and_receive">用 Signal 去傳送同接收 MobileCoin：佢係一種新嘅兼著重私隱嘅電子貨幣。啟用開始使用。</string>
->>>>>>> 9e836ba5
+    <string name="PaymentsHomeFragment__use_signal_to_send_and_receive">用 Molly 去傳送同接收 MobileCoin：佢係一種新嘅兼著重私隱嘅電子貨幣。啟用開始使用。</string>
     <string name="PaymentsHomeFragment__activate_payments">啟用付款</string>
     <string name="PaymentsHomeFragment__activating_payments">啟用緊付款…</string>
     <string name="PaymentsHomeFragment__restore_payments_account">恢復付款帳戶</string>
@@ -3022,15 +3017,9 @@
     <string name="PaymentsHomeFragment__payments_deactivated">付款已停用。</string>
     <string name="PaymentsHomeFragment__payment_failed">付款失敗</string>
     <string name="PaymentsHomeFragment__details">詳情</string>
-<<<<<<< HEAD
-  <!-- Removed by excludeNonTranslatables <string name="PaymentsHomeFragment__learn_more__activate_payments" translatable="false">https://support.signal.org/hc/articles/360057625692#payments_activate -</string>
-    <string name="PaymentsHomeFragment__you_can_use_signal_to_send">您可以用 Molly 嚟傳送同接收 MobileCoin。所有付款均受 MobileCoin 同 MobileCoin Wallet 嘅使用條款約束。呢樣嘢係測試版功能嚟，您可能會遇見有甩漏，可能會蒙受付款或結餘因此而遺失而不可復得。 </string> -->
-=======
   <!-- Removed by excludeNonTranslatables <string name="PaymentsHomeFragment__learn_more__activate_payments" translatable="false">https://support.signal.org/hc/articles/360057625692#payments_activate</string> -->
     <!-- Displayed as a description in a dialog when the user tries to activate payments -->
     <string name="PaymentsHomeFragment__you_can_use_signal_to_send_and">你可以用 Signal 傳送同接收 MobileCoin。所有付款均受 MobileCoins 同 MobileCoin Wallet 嘅使用條款約束。你可能會遇到問題，當中損失嘅付款或者結餘將會冇辦法攞返。 </string>
->>>>>>> 9e836ba5
     <string name="PaymentsHomeFragment__activate">啟用</string>
     <string name="PaymentsHomeFragment__view_mobile_coin_terms">檢視 MobileCoin 條款</string>
     <string name="PaymentsHomeFragment__payments_not_available">Molly 付款已經曲終人散。您仍然可以將款項轉移去交易平台，但唔再能夠傳送或接收付款，又或增加款項。</string>
@@ -3061,7 +3050,7 @@
     <!-- Displayed as a title at the top of the screen -->
     <string name="GrantPermissionsFragment__allow_permissions">允許權限</string>
     <!-- Displayed as a subtitle at the top of the screen -->
-    <string name="GrantPermissionsFragment__to_help_you_message_people_you_know">Signal 會要求取得以下權限，協助你同識得嘅人傳送訊息。 </string>
+    <string name="GrantPermissionsFragment__to_help_you_message_people_you_know">Molly 會要求取得以下權限，協助你同識得嘅人傳送訊息。 </string>
     <!-- Notifications permission row title -->
     <string name="GrantPermissionsFragment__notifications">通知</string>
     <!-- Notifications permission row description -->
@@ -3069,7 +3058,7 @@
     <!-- Contacts permission row title -->
     <string name="GrantPermissionsFragment__contacts">聯絡人</string>
     <!-- Contacts permission row description -->
-    <string name="GrantPermissionsFragment__find_people_you_know">尋找你識得嘅人。你嘅聯絡人清單已經加密，Signal 唔會睇到。</string>
+    <string name="GrantPermissionsFragment__find_people_you_know">尋找你識得嘅人。你嘅聯絡人清單已經加密，Molly 唔會睇到。</string>
     <!-- Phone calls permission row title -->
     <string name="GrantPermissionsFragment__phone_calls">電話通話</string>
     <!-- Phone calls permission row description -->
@@ -4935,7 +4924,7 @@
     <!-- Displayed in a toast when we fail to open the ringtone picker -->
     <string name="NotificationSettingsFragment__failed_to_open_picker">開唔到揀選工具。</string>
     <!-- Banner title when notification permission is disabled -->
-    <string name="NotificationSettingsFragment__to_enable_notifications">Signal 需要取得相關權限，先可以顯示同啟用通知功能。</string>
+    <string name="NotificationSettingsFragment__to_enable_notifications">Molly 需要取得相關權限，先可以顯示同啟用通知功能。</string>
     <!-- Banner action when notification permission is disabled -->
     <string name="NotificationSettingsFragment__turn_on">開啟</string>
 
