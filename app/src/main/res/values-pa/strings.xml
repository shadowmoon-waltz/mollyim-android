<?xml version='1.0' encoding='UTF-8'?>
<resources>
  <string name="yes">ਹਾਂ</string>
  <string name="no">ਨਹੀਂ </string>
  <string name="delete">ਮਿਟਾਓ</string>
  <string name="please_wait">ਕਿਰਪਾ ਕਰਕੇ ਠਹਿਰੋ…</string>
  <string name="save">ਸੰਭਾਲੋ</string>
  <string name="note_to_self">ਆਪਣੇ ਆਪ ਨੂੰ ਨੋਟ </string>
  <!--AbstractNotificationBuilder-->
  <string name="AbstractNotificationBuilder_new_message">ਨਵਾਂ ਸੁਨੇਹਾ </string>
  <!--AlbumThumbnailView-->
  <!--ApplicationMigrationActivity-->
  <string name="ApplicationMigrationActivity__signal_is_updating">Molly ਅੱਪਡੇਟ ਹੋ ਰਿਹਾ ਹੈ…</string>
  <!--ApplicationPreferencesActivity-->
  <string name="ApplicationPreferencesActivity_currently_s">ਇਸ ਵੇਲੇ: %s</string>
<<<<<<< HEAD
  <string name="ApplicationPreferenceActivity_you_havent_set_a_passphrase_yet">ਤੁਸੀਂ ਅਜੇ ਆਪਣਾ ਪਾਸਫਰੇਜ ਨਹੀਂ ਸੈੱਟ ਕੀਤਾ ਹੈ!</string>
  <string name="ApplicationPreferencesActivity_disable_passphrase">ਪਾਸਫਰੇਜ ਨੂੰ ਅਸਮਰੱਥ ਕਰਨਾ ਹੈ?</string>
  <string name="ApplicationPreferencesActivity_this_will_permanently_unlock_signal_and_message_notifications">ਇਹ ਹਮੇਸ਼ਾ ਲਈ Molly ਅਤੇ ਸੂਚਨਾਵਾਂ ਨੂੰ ਖੋਲ ਦਏਗਾ </string>
  <string name="ApplicationPreferencesActivity_disable">ਅਸਮਰੱਥ ਕਰੋ</string>
  <string name="ApplicationPreferencesActivity_unregistering">ਅਣ-ਰਜਿਸਰ ਹੋ ਰਿਹਾ ਹੈ </string>
  <string name="ApplicationPreferencesActivity_unregistering_from_signal_messages_and_calls">Molly ਸੁਨੇਹਿਆਂ ਅਤੇ ਕਾਲਾਂ ਤੋਂ ਅਣ-ਰਜਿਸਰ ਹੋ ਰਿਹਾ ਹੈ…</string>
  <string name="ApplicationPreferencesActivity_disable_signal_messages_and_calls">ਕੀ Molly ਦੇ ਸੁਨੇਹਿਆਂ ਅਤੇ ਕਾਲਾਂ ਨੂੰ ਅਸਮਰੱਥ ਕਰਨਾ ਹੈ?</string>
  <string name="ApplicationPreferencesActivity_disable_signal_messages_and_calls_by_unregistering">Molly ਦੇ ਸੁਨੇਹਿਆਂ ਅਤੇ ਕਾਲਾਂ ਨੂੰ ਬੰਦ ਕਰਨ ਲਈ ਸਰਵਰ ਤੋਂ ਅਣ-ਰਜਿਸਟਰ ਕਰੋ। ਭਵਿੱਖ ਵਿੱਚ ਦੁਬਾਰਾ ਵਰਤਣ ਲਈ ਤੁਹਾਨੂੰ ਆਪਣੇ ਫੋਨ ਨੰਬਰ ਨਾਲ ਰਜਿਸਟਰ ਕਰਨਾ ਪੈਣਾ ਹੈ।</string>
  <string name="ApplicationPreferencesActivity_error_connecting_to_server">ਸਰਵਰ ਨਾਲ ਜੁੜਣ ਵਿਚ ਗਲਤੀ ਹੈ!</string>
  <string name="ApplicationPreferencesActivity_sms_enabled">SMS ਸਮਰੱਥ ਹੈ</string>
  <string name="ApplicationPreferencesActivity_touch_to_change_your_default_sms_app">ਆਪਣੀ ਮੂਲ SMS ਐਪ ਨੂੰ ਬਦਲਣ ਲਈ ਛੂਹੋ</string>
  <string name="ApplicationPreferencesActivity_sms_disabled">SMS ਅਸਮਰੱਥ ਹੈ</string>
  <string name="ApplicationPreferencesActivity_touch_to_make_signal_your_default_sms_app">Signal ਨੂੰ ਆਪਣਾ ਮੂਲ ਐਪ ਬਣਾਉਣ ਲਈ ਛੂਹੋ।</string>
=======
  <string name="ApplicationPreferenceActivity_you_havent_set_a_passphrase_yet">ਤੁਸੀਂ ਅਜੇ ਆਪਣਾ ਪਾਸਫ਼੍ਰੇਜ਼ ਨਹੀਂ ਸੈੱਟ ਕੀਤਾ ਹੈ!</string>
  <string name="ApplicationPreferencesActivity_disable_passphrase">ਪਾਸਫ਼੍ਰੇਜ਼ ਨੂੰ ਅਸਮਰੱਥ ਕਰਨਾ ਹੈ?</string>
  <string name="ApplicationPreferencesActivity_this_will_permanently_unlock_signal_and_message_notifications">ਇਹ ਹਮੇਸ਼ਾ ਲਈ Signal ਅਤੇ ਸੁਨੇਹਾ ਸੂਚਨਾਵਾਂ ਨੂੰ ਖੋਲ ਦੇਵੇਗਾ</string>
  <string name="ApplicationPreferencesActivity_disable">ਅਸਮਰੱਥ ਕਰੋ</string>
  <string name="ApplicationPreferencesActivity_unregistering">ਅਣ-ਰਜਿਸਟਰ ਹੋ ਰਿਹਾ ਹੈ </string>
  <string name="ApplicationPreferencesActivity_unregistering_from_signal_messages_and_calls">Signal ਸੁਨੇਹਿਆਂ ਅਤੇ ਕਾਲਾਂ ਤੋਂ ਅਣ-ਰਜਿਸਟਰ ਹੋ ਰਿਹਾ ਹੈ…</string>
  <string name="ApplicationPreferencesActivity_disable_signal_messages_and_calls">ਕੀ Signal ਦੇ ਸੁਨੇਹਿਆਂ ਅਤੇ ਕਾਲਾਂ ਨੂੰ ਅਸਮਰੱਥ ਕਰਨਾ ਹੈ?</string>
  <string name="ApplicationPreferencesActivity_disable_signal_messages_and_calls_by_unregistering">Signal ਦੇ ਸੁਨੇਹਿਆਂ ਅਤੇ ਕਾਲਾਂ ਨੂੰ ਬੰਦ ਕਰਨ ਲਈ ਸਰਵਰ ਤੋਂ ਅਣ-ਰਜਿਸਟਰ ਕਰੋ। ਭਵਿੱਖ ਵਿੱਚ ਦੁਬਾਰਾ ਵਰਤਣ ਲਈ ਤੁਹਾਨੂੰ ਆਪਣੇ ਫ਼ੋਨ ਨੰਬਰ ਨਾਲ ਦੁਬਾਰਾ ਰਜਿਸਟਰ ਕਰਨਾ ਪਵੇਗਾ।</string>
  <string name="ApplicationPreferencesActivity_error_connecting_to_server">ਸਰਵਰ ਨਾਲ ਜੁੜਨ ਵਿਚ ਤਰੁੱਟੀ!</string>
  <string name="ApplicationPreferencesActivity_sms_enabled">SMS ਸਮਰੱਥ</string>
  <string name="ApplicationPreferencesActivity_touch_to_change_your_default_sms_app">ਆਪਣੀ ਡਿਫ਼ਾਲਟ SMS ਐਪ ਨੂੰ ਬਦਲਣ ਲਈ ਛੂਹੋ</string>
  <string name="ApplicationPreferencesActivity_sms_disabled">SMS ਅਸਮਰੱਥ</string>
  <string name="ApplicationPreferencesActivity_touch_to_make_signal_your_default_sms_app">Signal ਨੂੰ ਆਪਣਾ ਡਿਫ਼ਾਲਟ ਐਪ ਬਣਾਉਣ ਲਈ ਛੂਹੋ।</string>
>>>>>>> e374f3af
  <string name="ApplicationPreferencesActivity_on">ਚਾਲੂ</string>
  <string name="ApplicationPreferencesActivity_On">ਚਾਲੂ</string>
  <string name="ApplicationPreferencesActivity_off">ਬੰਦ </string>
  <string name="ApplicationPreferencesActivity_Off">ਬੰਦ </string>
  <string name="ApplicationPreferencesActivity_sms_mms_summary">SMS %1$s, MMS %2$s</string>
  <string name="ApplicationPreferencesActivity_privacy_summary">ਸਕਰੀਨ ਲੌਕ %1$s, ਰਜਿਟਰੇਸ਼ਨ ਲੌਕ %2$s </string>
  <string name="ApplicationPreferencesActivity_appearance_summary">ਵਿਸ਼ਾ %1$s,  ਭਾਸ਼ਾ %2$s</string>
  <string name="ApplicationPreferencesActivity_pins_are_required_for_registration_lock">ਰਜਿਸਟਰੇਸ਼ਨ ਲੌਕ ਲਈ PINs ਜ਼ਰੂਰੀ ਹਨ। PINs ਅਸਮਰੱਥ ਕਰਨ ਲਈ ਪਹਿਲਾਂ ਰਜਿਸਟਰੇਸ਼ਨ ਲੌਕ ਨੂੰ ਅਸਮਰੱਥ ਕਰੋ।</string>
  <string name="ApplicationPreferencesActivity_pin_created">PIN ਬਣਾਇਆ।</string>
  <string name="ApplicationPreferencesActivity_pin_disabled">PIN ਅਸਮਰੱਥ ਹੈ।</string>
  <string name="ApplicationPreferencesActivity_hide">ਲੁਕਾਓ</string>
  <string name="ApplicationPreferencesActivity_hide_reminder">ਰੀਮਾਈਂਡਰ ਲੁਕਾਉਣਾ ਹੈ?</string>
  <string name="ApplicationPreferencesActivity_record_payments_recovery_phrase">ਭੁਗਤਾਨ ਰਿਕਵਰੀ ਸ਼ਬਦ-ਸਮੂਹ ਰਿਕਾਰਡ ਕਰੋ</string>
  <string name="ApplicationPreferencesActivity_record_phrase">ਸ਼ਬਦ-ਸਮੂਹ ਰਿਕਾਰਡ ਕਰੋ</string>
  <string name="ApplicationPreferencesActivity_before_you_can_disable_your_pin">ਇਸ ਤੋਂ ਪਹਿਲਾਂ ਕਿ ਤੁਸੀਂ ਆਪਣਾ PIN ਅਸਮਰੱਥ ਕਰ ਸਕੋ, ਤੁਹਾਨੂੰ ਆਪਣੇ ਭੁਗਤਾਨ ਰਿਕਵਰੀ ਸ਼ਬਦ-ਸਮੂਹ ਨੂੰ ਜ਼ਰੂਰ ਰਿਕਾਰਡ ਕਰਨਾ ਚਾਹੀਦਾ ਹੈ ਤਾਂ ਜੋ ਇਹ ਯਕੀਨੀ ਬਣਾਇਆ ਜਾ ਸਕੇ ਕਿ ਤੁਸੀਂ ਆਪਣਾ ਭੁਗਤਾਨ ਖਾਤਾ ਮੁੜ ਪ੍ਰਾਪਤ ਕਰ ਸਕੋ।</string>
  <!--AppProtectionPreferenceFragment-->
  <plurals name="AppProtectionPreferenceFragment_minutes">
    <item quantity="one">%d ਮਿੰਟ </item>
    <item quantity="other">%d ਮਿੰਟ </item>
  </plurals>
  <!--DraftDatabase-->
  <string name="DraftDatabase_Draft_image_snippet">(ਤਸਵੀਰ)</string>
  <string name="DraftDatabase_Draft_audio_snippet">(ਆਡੀਓ)</string>
  <string name="DraftDatabase_Draft_video_snippet">(ਵੀਡੀਓ)</string>
  <string name="DraftDatabase_Draft_location_snippet">(ਟਿਕਾਣਾ)</string>
  <string name="DraftDatabase_Draft_quote_snippet">(ਜਵਾਬ)</string>
  <string name="DraftDatabase_Draft_voice_note">(ਆਵਾਜ਼ ਵਾਲਾ ਸੁਨੇਹਾ)</string>
  <!--AttachmentKeyboard-->
  <string name="AttachmentKeyboard_gallery">ਗੈਲਰੀ</string>
  <string name="AttachmentKeyboard_file">ਫ਼ਾਈਲ</string>
  <string name="AttachmentKeyboard_contact">ਸੰਪਰਕ </string>
  <string name="AttachmentKeyboard_location">ਟਿਕਾਣਾ</string>
  <string name="AttachmentKeyboard_Signal_needs_permission_to_show_your_photos_and_videos">ਤੁਹਾਡੀਆਂ ਫੋਟੋਆਂ ਅਤੇ ਵੀਡੀਓ ਦਿਖਾਉਣ ਲਈ Molly ਨੂੰ ਇਜਾਜ਼ਤ ਚਾਹੀਦੀ ਹੈ।</string>
  <string name="AttachmentKeyboard_give_access">ਪਹੁੰਚ ਦਿਓ</string>
  <string name="AttachmentKeyboard_payment">ਭੁਗਤਾਨ</string>
  <!--AttachmentManager-->
<<<<<<< HEAD
  <string name="AttachmentManager_cant_open_media_selection">ਇਸ ਮੀਡੀਆ ਨੂੰ ਚੁਣਨ ਲਈ ਕੋਈ ਐਪ ਨਹੀਂ ਹੈ</string>
  <string name="AttachmentManager_signal_requires_the_external_storage_permission_in_order_to_attach_photos_videos_or_audio">Molly ਨੂੰ ਫੋਟੋਆਂ, ਵੀਡੀਓ ਜਾਂ ਆਡੀਓ ਜੋੜਨ ਲਈ ਸਟੋਰੇਜ ਦੀ ਇਜਾਜ਼ਤ ਦੀ ਲੋੜ ਹੈ, ਜੋ ਇਸ ਕੋਲ ਨਹੀਂ ਹਨ | ਕਿਰਪਾ ਕਰਕੇ ਐਪ ਸੈਟਿੰਗਾਂ ਮੇਨੂ ਤੇ ਜਾਓ, \"ਇਜਾਜ਼ਤ\" ਚੁਣੋ ਅਤੇ \"ਸਟੋਰੇਜ\" ਸਮਰੱਥ ਕਰੋ।</string>
  <string name="AttachmentManager_signal_requires_contacts_permission_in_order_to_attach_contact_information">Molly ਨੂੰ ਸੰਪਰਕ ਜਾਣਕਾਰੀ ਜੋੜਨ ਲਈ ਸੰਪਰਕਾਂ ਲਈ ਇਜਾਜ਼ਤ ਦੀ ਲੋੜ ਹੈ, ਜੋ ਇਸ ਕੋਲ ਨਹੀਂ ਹਨ | ਕਿਰਪਾ ਕਰਕੇ ਐਪ ਸੈਟਿੰਗਾਂ ਮੇਨੂ ਤੇ ਜਾਓ, \"ਇਜਾਜ਼ਤਾਂ\" ਚੁਣੋ ਅਤੇ \"ਸੰਪਰਕ\" ਸਮਰੱਥ ਕਰੋ।</string>
  <string name="AttachmentManager_signal_requires_location_information_in_order_to_attach_a_location">Molly ਨੂੰ ਟਿਕਾਣਾ ਜੋੜਨ ਲਈ ਟਿਕਾਣੇ ਲਈ ਇਜਾਜ਼ਤ ਦੀ ਲੋੜ ਹੈ, ਜੋ ਇਸ ਕੋਲ ਨਹੀਂ ਹਨ | ਕਿਰਪਾ ਕਰਕੇ ਐਪ ਸੈਟਿੰਗ ਮੇਨੂ ਤੇ ਜਾਓ, \"ਇਜਾਜਤਾਂ\" ਚੁਣੋ ਅਤੇ \"ਸਥਾਨ\" ਸਮਰੱਥ ਕਰੋ।</string>
=======
  <string name="AttachmentManager_cant_open_media_selection">ਮੀਡੀਆ ਨੂੰ ਚੁਣਨ ਲਈ ਕੋਈ ਐਪ ਨਹੀਂ ਮਿਲ ਸਕੀ</string>
  <string name="AttachmentManager_signal_requires_the_external_storage_permission_in_order_to_attach_photos_videos_or_audio">Signal ਨੂੰ ਫ਼ੋਟੋਆਂ, ਵੀਡੀਓ ਜਾਂ ਆਡੀਓ ਜੋੜਨ ਲਈ ਸਟੋਰੇਜ ਦੀ ਇਜਾਜ਼ਤ ਦੀ ਲੋੜ ਹੈ, ਪਰ ਇਸਨੂੰ ਸਥਾਈ ਤੌਰ ’ਤੇ ਇਨਕਾਰ ਕਰ ਦਿੱਤਾ ਗਿਆ ਹੈ। ਕਿਰਪਾ ਕਰਕੇ ਐਪ ਸੈਟਿੰਗਾਂ ਮੇਨੂ ’ਤੇ ਜਾਰੀ ਰੱਖੋ, \"ਇਜਾਜ਼ਤਾਂ\" ਚੁਣੋ ਅਤੇ \"ਸਟੋਰੇਜ\" ਨੂੰ ਸਮਰੱਥ ਕਰੋ।</string>
  <string name="AttachmentManager_signal_requires_contacts_permission_in_order_to_attach_contact_information">Signal ਨੂੰ ਸੰਪਰਕ ਜਾਣਕਾਰੀ ਜੋੜਨ ਲਈ ਸੰਪਰਕਾਂ ਲਈ ਇਜਾਜ਼ਤ ਦੀ ਲੋੜ ਹੈ, ਪਰ ਇਸਨੂੰ ਸਥਾਈ ਤੌਰ ’ਤੇ ਇਨਕਾਰ ਕਰ ਦਿੱਤਾ ਗਿਆ ਹੈ। ਕਿਰਪਾ ਕਰਕੇ ਐਪ ਸੈਟਿੰਗਾਂ ਮੇਨੂ ’ਤੇ ਜਾਰੀ ਰੱਖੋ, \"ਇਜਾਜ਼ਤਾਂ\" ਚੁਣੋ ਅਤੇ \"ਸੰਪਰਕ\" ਨੂੰ ਸਮਰੱਥ ਕਰੋ।</string>
  <string name="AttachmentManager_signal_requires_location_information_in_order_to_attach_a_location">Signal ਨੂੰ ਕੋਈ ਟਿਕਾਣਾ ਜੋੜਨ ਲਈ ਟਿਕਾਣੇ ਲਈ ਇਜਾਜ਼ਤ ਦੀ ਲੋੜ ਹੈ, ਪਰ ਇਸਨੂੰ ਸਥਾਈ ਤੌਰ ’ਤੇ ਇਨਕਾਰ ਕਰ ਦਿੱਤਾ ਗਿਆ ਹੈ। ਕਿਰਪਾ ਕਰਕੇ ਐਪ ਸੈਟਿੰਗ ਮੇਨੂ ’ਤੇ ਜਾਰੀ ਰੱਖੋ, \"ਇਜਾਜ਼ਤਾਂ\" ਚੁਣੋ ਅਤੇ \"ਟਿਕਾਣਾ\" ਸਮਰੱਥ ਕਰੋ।</string>
>>>>>>> e374f3af
  <!--AttachmentUploadJob-->
  <string name="AttachmentUploadJob_uploading_media">ਮੀਡੀਆ ਅਪਲੋਡ ਹੋ ਰਿਹਾ ਹੈ…</string>
  <string name="AttachmentUploadJob_compressing_video_start">ਵੀਡੀਓ ਕੰਪਰੈਸ ਕੀਤੀ ਜਾ ਰਹੀ ਹੈ…</string>
  <!--BackgroundMessageRetriever-->
  <string name="BackgroundMessageRetriever_checking_for_messages">ਸੁਨੇਹਿਆਂ ਦੀ ਜਾਂਚ ਕੀਤੀ ਜਾ ਰਹੀ ਹੈ…</string>
  <!--BlockedUsersActivity-->
  <string name="BlockedUsersActivity__blocked_users">ਬਲੌਕ ਕੀਤੇ ਵਰਤੋਂਕਾਰ</string>
  <string name="BlockedUsersActivity__add_blocked_user">ਬਲੌਕ ਕੀਤਾ ਵਰਤੋਂਕਾਰ ਜੋੜੋ</string>
  <string name="BlockedUsersActivity__blocked_users_will">ਪਾਬੰਦੀਸ਼ੁਦਾ ਸੰਪਰਕ ਤੁਹਾਨੂੰ ਕਾਲ ਨਹੀਂ ਕਰ ਸਕਣਗੇ ਜਾਂ ਸੁਨੇਹੇ ਨਹੀਂ ਭੇਜ ਸਕਣਗੇ।</string>
  <string name="BlockedUsersActivity__no_blocked_users">ਕੋਈ ਪਾਬੰਦੀਸ਼ੁਦਾ ਵਰਤੋਂਕਾਰ ਨਹੀਂ</string>
  <string name="BlockedUsersActivity__block_user">ਵਰਤੋਂਕਾਰ ਉੱਤੇ ਪਾਬੰਦੀ ਲਾਉਣੀ ਹੈ?</string>
  <string name="BlockedUserActivity__s_will_not_be_able_to">\"%1$s\" ਤੁਹਾਨੂੰ ਕਾਲ ਨਹੀਂ ਕਰ ਸਕਣਗੇ ਜਾਂ ਸੁਨੇਹੇ ਨਹੀਂ ਭੇਜ ਸਕਣਗੇ।</string>
  <string name="BlockedUsersActivity__block">ਪਾਬੰਦੀ ਲਾਓ</string>
  <string name="BlockedUsersActivity__unblock_user">ਵਰਤੋਂਕਾਰ ਤੋਂ ਪਾਬੰਦੀ ਹਟਾਉਣੀ ਹੈ?</string>
  <string name="BlockedUsersActivity__do_you_want_to_unblock_s">ਕੀ ਤੁਸੀਂ \"%1$s\" ਤੋਂ ਪਾਬੰਦੀ ਹਟਾਉਣੀ ਚਾਹੁੰਦੇ ਹੋ?</string>
  <string name="BlockedUsersActivity__unblock">ਪਾਬੰਦੀ ਹਟਾਓ</string>
  <!--BlockUnblockDialog-->
  <string name="BlockUnblockDialog_block_and_leave_s">%1$s ਉੱਤੇ ਪਾਬੰਦੀ ਲਾਉਣੀ ਅਤੇ ਛੱਡਣਾ ਹੈ?</string>
  <string name="BlockUnblockDialog_block_s">%1$s ਉੱਤੇ ਪਾਬੰਦੀ ਲਾਉਣੀ ਹੈ?</string>
  <string name="BlockUnblockDialog_you_will_no_longer_receive_messages_or_updates">ਤੁਹਾਨੂੰ ਇਸ ਗਰੁੱਪ ਤੋਂ ਹੁਣ ਕੋਈ ਸੁਨੇਹੇ ਜਾਂ ਅੱਪਡੇਟ ਨਹੀਂ ਆਉਣਗੇ, ਅਤੇ ਗਰੁੱਪ ਮੈਂਬਰ ਤੁਹਾਨੂੰ ਦੁਬਾਰਾ ਇਸ ਗਰੁੱਪ ਵਿੱਚ ਸ਼ਾਮਲ ਨਹੀਂ ਕਰ ਸਕਣਗੇ।</string>
  <string name="BlockUnblockDialog_group_members_wont_be_able_to_add_you">ਗਰੁੱਪ ਦੇ ਮੈਂਬਰ ਤੁਹਾਨੂੰ ਦੁਬਾਰਾ ਇਸ ਗਰੁੱਪ ਵਿੱਚ ਸ਼ਾਮਲ ਨਹੀਂ ਕਰ ਸਕਣਗੇ।</string>
  <string name="BlockUnblockDialog_group_members_will_be_able_to_add_you">ਗਰੁੱਪ ਦੇ ਮੈਂਬਰ ਤੁਹਾਨੂੰ ਇਸ ਗਰੁੱਪ ਵਿੱਚ ਦੁਬਾਰਾ ਸ਼ਾਮਲ ਕਰਨ ਦੇ ਸਮਰੱਥ ਹੋਣਗੇ।</string>
  <string name="BlockUnblockDialog_you_will_be_able_to_call_and_message_each_other">ਤੁਸੀਂ ਇਕ ਦੂਜੇ ਨੂੰ ਸੁਨੇਹਾ ਭੇਜਣ ਅਤੇ ਕਾਲ ਕਰਨ ਦੇ ਯੋਗ ਹੋਵੋਗੇ ਅਤੇ ਤੁਹਾਡਾ ਨਾਂ ਅਤੇ ਫੋਟੋ ਉਨ੍ਹਾਂ ਨਾਲ ਸਾਂਝੀ ਕੀਤੀ ਜਾਏਗੀ।</string>
  <string name="BlockUnblockDialog_blocked_people_wont_be_able_to_call_you_or_send_you_messages">ਪਾਬੰਦੀਸ਼ੁਦਾ ਲੋਕ ਤੁਹਾਨੂੰ ਕਾਲ ਨਹੀਂ ਕਰ ਸਕਣਗੇ ਜਾਂ ਸੁਨੇਹੇ ਨਹੀਂ ਭੇਜ ਸਕਣਗੇ।</string>
  <string name="BlockUnblockDialog_unblock_s">%1$s ਤੋਂ ਪਾਬੰਦੀ ਹਟਾਉਣੀ ਹੈ?</string>
  <string name="BlockUnblockDialog_block">ਪਾਬੰਦੀ ਲਾਓ</string>
  <string name="BlockUnblockDialog_block_and_leave">ਪਾਬੰਦੀ ਲਾਓ ਤੇ ਛੱਡੋ</string>
  <string name="BlockUnblockDialog_report_spam_and_block">ਸਪੈਮ ਵਜੋਂ ਰਿਪੋਰਟ ਕਰੋ ਤੇ ਪਾਬੰਦੀ ਲਾਓ</string>
  <!--BucketedThreadMedia-->
  <string name="BucketedThreadMedia_Today">ਅੱਜ </string>
  <string name="BucketedThreadMedia_Yesterday">ਕੱਲ੍ਹ</string>
  <string name="BucketedThreadMedia_This_week">ਇਸ ਹਫਤੇ </string>
  <string name="BucketedThreadMedia_This_month">ਇਸ ਮਹੀਨੇ </string>
  <string name="BucketedThreadMedia_Large">ਵੱਡਾ</string>
  <string name="BucketedThreadMedia_Medium">ਦਰਮਿਆਨਾ</string>
  <string name="BucketedThreadMedia_Small">ਛੋਟਾ</string>
  <!--CameraXFragment-->
  <string name="CameraXFragment_tap_for_photo_hold_for_video">ਫੋਟੋ ਲਈ  ਛੂਹੋ, ਵੀਡੀਓ ਲਈ ਦਬਾ ਕੇ ਰੱਖੋ</string>
  <string name="CameraXFragment_capture_description">ਤਸਵੀਰ ਖਿੱਚੋ</string>
  <string name="CameraXFragment_change_camera_description">ਕੈਮਰਾ ਬਦਲੋ</string>
  <string name="CameraXFragment_open_gallery_description">ਗੈਲਰੀ ਖੋਲ੍ਹੋ</string>
  <!--CameraContacts-->
  <string name="CameraContacts_recent_contacts">ਤਾਜ਼ਾ ਸੰਪਰਕ</string>
  <string name="CameraContacts_signal_contacts">Signal ਸੰਪਰਕ</string>
  <string name="CameraContacts_signal_groups">Signal ਗਰੁੱਪ</string>
  <string name="CameraContacts_you_can_share_with_a_maximum_of_n_conversations">ਤੁਸੀਂ ਵੱਧ ਤੋਂ ਵੱਧ %d ਗੱਲਬਾਤਾਂ ਨਾਲ ਸਾਂਝਾ ਕਰ ਸਕਦੇ ਹੋ।</string>
  <string name="CameraContacts_select_signal_recipients">Signal ਪ੍ਰਾਪਤਕਰਤਾਵਾਂ ਨੂੰ ਚੁਣੋ</string>
  <string name="CameraContacts_no_signal_contacts">ਕੋਈ Signal ਸੰਪਰਕ ਨਹੀਂ</string>
  <string name="CameraContacts_you_can_only_use_the_camera_button">ਤੁਸੀਂ ਸਿਰਫ਼ Signal ਸੰਪਰਕਾਂ ਨੂੰ ਫੋਟੋਆਂ ਭੇਜਣ ਲਈ ਕੈਮਰਾ ਬਟਨ ਦੀ ਵਰਤੋਂ ਕਰ ਸਕਦੇ ਹੋ।</string>
  <string name="CameraContacts_cant_find_who_youre_looking_for">ਨਹੀਂ ਲੱਭ ਰਿਹਾ ਕਿ ਤੁਸੀਂ ਕਿਸ ਦੀ ਭਾਲ ਕਰ ਰਹੇ ਹੋ?</string>
<<<<<<< HEAD
  <string name="CameraContacts_invite_a_contact_to_join_signal">ਸੰਪਰਕ ਨੂੰ Molly ਵਿੱਚ ਸ਼ਾਮਲ ਹੋਣ ਲਈ ਸੱਦਾ ਦਿਓ</string>
  <string name="CameraContacts__menu_search">ਖੋਜ</string>
=======
  <string name="CameraContacts_invite_a_contact_to_join_signal">ਸੰਪਰਕ ਨੂੰ Signal ਵਿੱਚ ਸ਼ਾਮਲ ਹੋਣ ਲਈ ਸੱਦਾ ਦਿਓ</string>
  <string name="CameraContacts__menu_search">ਖੋਜੋ</string>
>>>>>>> e374f3af
  <!--ClearProfileActivity-->
  <string name="ClearProfileActivity_remove">ਹਟਾਓ </string>
  <string name="ClearProfileActivity_remove_profile_photo">ਪ੍ਰੋਫ਼ਾਈਲ ਫੋਟੋ ਨੂੰ ਹਟਾਉਣਾ ਹੈ?</string>
  <string name="ClearProfileActivity_remove_group_photo">ਗਰੁੱਪ ਫੋਟੋ ਨੂੰ ਹਟਾਉਣਾ ਹੈ?</string>
  <!--ClientDeprecatedActivity-->
<<<<<<< HEAD
  <string name="ClientDeprecatedActivity_update_signal">Molly ਅੱਪਡੇਟ ਕਰੋ</string>
  <string name="ClientDeprecatedActivity_this_version_of_the_app_is_no_longer_supported">ਐਪ ਦਾ ਇਹ ਵਰਜ਼ਨ ਹੁਣ ਕੰਮ ਨਹੀਂ ਕਰਦਾ ਹੈ। ਮੈਸੇਜ ਭੇਜਣ ਅਤੇ ਮਿਲਦੇ ਰਹਿਣ ਲਈ ਐਪ ਨੂੰ ਨਵੇਂ ਵਰਜ਼ਨ ਤੇ ਅੱਪਡੇਟ ਕਰੋ।</string>
=======
  <string name="ClientDeprecatedActivity_update_signal">Signal ਨੂੰ ਅੱਪਡੇਟ ਕਰੋ</string>
  <string name="ClientDeprecatedActivity_this_version_of_the_app_is_no_longer_supported">ਐਪ ਦਾ ਇਹ ਸੰਸਕਰਣ ਹੁਣ ਕੰਮ ਨਹੀਂ ਕਰਦਾ ਹੈ। ਸੁਨੇਹੇ ਭੇਜਣੇ ਅਤੇ ਪ੍ਰਾਪਤ ਕਰਨੇ ਜਾਰੀ ਰੱਖਣ ਲਈ ਐਪ ਨੂੰ ਨਵੀਨਤਮ ਸੰਸਕਰਣ ਲਈ ਅੱਪਡੇਟ ਕਰੋ।</string>
>>>>>>> e374f3af
  <string name="ClientDeprecatedActivity_update">ਅੱਪਡੇਟ ਕਰੋ</string>
  <string name="ClientDeprecatedActivity_dont_update">ਅੱਪਡੇਟ ਨਾ ਕਰੋ</string>
  <string name="ClientDeprecatedActivity_warning">ਚੇਤਾਵਨੀ</string>
  <string name="ClientDeprecatedActivity_your_version_of_signal_has_expired_you_can_view_your_message_history">Signal ਦੇ ਤੁਹਾਡੇ ਸੰਸਕਰਣ ਦੀ ਮਿਆਦ ਮੁੱਕ ਗਈ ਹੈ। ਤੁਸੀਂ ਆਪਣਾ ਸੁਨੇਹਾ ਇਤਿਹਾਸ ਵੇਖ ਸਕਦੇ ਹੋ ਪਰ ਜਦੋਂ ਤੱਕ ਤੁਸੀਂ ਅੱਪਡੇਟ ਨਹੀਂ ਕਰਦੇ ਉਦੋਂ ਤੱਕ ਤੁਸੀਂ ਸੁਨੇਹੇ ਭੇਜ ਜਾਂ ਪ੍ਰਾਪਤ ਨਹੀਂ ਕਰ ਸਕੋਗੇ।</string>
  <!--CommunicationActions-->
  <string name="CommunicationActions_no_browser_found">ਕੋਈ ਵੈੱਬ ਬ੍ਰਾਊਜ਼ਰ ਨਹੀਂ ਲੱਭਿਆ।</string>
  <string name="CommunicationActions_send_email">ਈਮੇਲ ਭੇਜੋ</string>
  <string name="CommunicationActions_a_cellular_call_is_already_in_progress">ਕੋਈ ਸੈਲੂਲਰ ਕਾਲ ਪਹਿਲਾਂ ਹੀ ਜਾਰੀ ਹੈ।</string>
  <string name="CommunicationActions_start_voice_call">ਆਵਾਜ਼ ਵਾਲੀ ਕਾਲ ਸ਼ੁਰੂ ਕਰਨੀ ਹੈ?</string>
  <string name="CommunicationActions_cancel">ਰੱਦ ਕਰੋ</string>
  <string name="CommunicationActions_call">ਕਾਲ ਕਰੋ</string>
  <string name="CommunicationActions_insecure_call">ਅਸੁਰੱਖਿਅਤ ਕਾਲ</string>
  <string name="CommunicationActions_carrier_charges_may_apply">ਸ਼ਾਇਦ ਕੈਰੀਅਰ ਖ਼ਰਚੇ ਲੱਗ ਸਕਦੇ ਹਨ। ਜਿਸ ਨੰਬਰ ਉੱਤੇ ਤੁਸੀਂ ਕਾਲ ਕਰ ਰਹੇ ਹੋ, ਉਹ Signal ਨਾਲ ਰਜਿਸਟਰਡ ਨਹੀਂ ਹੈ। ਇਹ ਕਾਲ ਇੰਟਰਨੈਟ ਰਾਹੀਂ ਨਹੀਂ, ਤੁਹਾਡੇ ਮੋਬਾਈਲ ਕੈਰੀਅਰ ਦੁਆਰਾ ਕੀਤੀ ਜਾਏਗੀ।</string>
  <!--ConfirmIdentityDialog-->
  <string name="ConfirmIdentityDialog_your_safety_number_with_s_has_changed">%1$s ਨਾਲ ਤੁਹਾਡਾ ਸੁਰੱਖਿਆ ਨੰਬਰ ਬਦਲ ਗਿਆ ਹੈ | ਇਸ ਦਾ ਮਤਲਬ ਇਹ ਹੋ ਸਕਦਾ ਹੈ ਕਿ ਜਾਂ ਤਾਂ ਤੁਹਾਡੀ ਗੱਲਬਾਤ ਨੂੰ ਕੋਈ ਸੁਣ ਰਿਹਾ ਹੈ ਜਾਂ ਫੇਰ %2$s ਨੇ Signal ਨੂੰ ਮਹਿਜ਼ ਦੁਬਾਰਾ ਸਥਾਪਤ ਕੀਤਾ ਹੈ।</string>
  <string name="ConfirmIdentityDialog_you_may_wish_to_verify_your_safety_number_with_this_contact">ਹੋ ਸਕਦਾ ਹੈ ਕਿ ਤੁਸੀਂ ਇਸ ਸੰਪਰਕ ਨਾਲ ਆਪਣਾ ਸੁਰੱਖਿਆ ਨੰਬਰ ਪ੍ਰਮਾਣਿਤ ਕਰਨਾ ਚਾਹੋ।</string>
  <string name="ConfirmIdentityDialog_accept">ਮਨਜ਼ੂਰ ਕਰੋ</string>
  <!--ContactsCursorLoader-->
  <string name="ContactsCursorLoader_recent_chats">ਹਾਲ ਦੀਆਂ ਚੈਟਾਂ</string>
  <string name="ContactsCursorLoader_contacts">ਸੰਪਰਕ</string>
  <string name="ContactsCursorLoader_groups">ਗਰੁੱਪ</string>
  <string name="ContactsCursorLoader_phone_number_search">ਫੋਨ ਨੰਬਰ ਖੋਜੋ</string>
  <string name="ContactsCursorLoader_username_search">ਵਰਤੋਂਕਾਰ-ਨਾਂ ਖੋਜੋ</string>
  <!--ContactsDatabase-->
  <string name="ContactsDatabase_message_s">ਸੁਨੇਹਾ %s</string>
  <string name="ContactsDatabase_signal_call_s">Signal ਕਾਲ %s</string>
  <!--ContactNameEditActivity-->
  <string name="ContactNameEditActivity_given_name">ਨਾਂ</string>
  <string name="ContactNameEditActivity_family_name">ਖਾਨਦਾਨੀ ਨਾਂ</string>
  <string name="ContactNameEditActivity_prefix">ਅਗੇਤਰ</string>
  <string name="ContactNameEditActivity_suffix">ਪਿਛੇਤਰ</string>
  <string name="ContactNameEditActivity_middle_name">ਵਿਚਕਾਰਲਾ ਨਾਂ</string>
  <!--ContactShareEditActivity-->
  <string name="ContactShareEditActivity_type_home">ਘਰ </string>
  <string name="ContactShareEditActivity_type_mobile">ਮੋਬਾਈਲ </string>
  <string name="ContactShareEditActivity_type_work">ਕੰਮ </string>
  <string name="ContactShareEditActivity_type_missing">ਹੋਰ</string>
  <string name="ContactShareEditActivity_invalid_contact">ਚੁਣਿਆ ਹੋਇਆ ਸੰਪਰਕ ਅਵੈਧ ਸੀ</string>
  <!--ConversationItem-->
  <string name="ConversationItem_error_not_sent_tap_for_details">ਨਹੀਂ ਭੇਜਿਆ, ਵੇਰਵਿਆਂ ਲਈ ਟੈਪ ਕਰੋ</string>
  <string name="ConversationItem_error_partially_not_delivered">ਅਧੂਰਾ ਭੇਜਿਆ, ਵੇਰਵਿਆਂ ਲਈ ਟੈਪ ਕਰੋ</string>
  <string name="ConversationItem_error_network_not_delivered">ਭੇਜਣ ਵਿੱਚ ਅਸਫ਼ਲ</string>
  <string name="ConversationItem_received_key_exchange_message_tap_to_process">ਮੁੱਖ ਐਕਸਚੇਂਜ ਸੁਨੇਹਾ ਪ੍ਰਾਪਤ ਕੀਤਾ, ਕਾਰਵਾਈ ਲਈ ਟੈਪ ਕਰੋ।</string>
  <string name="ConversationItem_group_action_left">%1$s ਨੇ ਗਰੁੱਪ ਛੱਡ ਦਿੱਤਾ ਹੈ।</string>
  <string name="ConversationItem_send_paused">ਭੇਜਣ ਨੂੰ ਰੋਕਿਆ</string>
  <string name="ConversationItem_click_to_approve_unencrypted">ਭੇਜਣਾ ਅਸਫਲ, ਅਸੁਰੱਖਿਅਤ ਵਾਪਸੀ ਲਈ ਟੈਪ ਕਰੋ</string>
  <string name="ConversationItem_click_to_approve_unencrypted_sms_dialog_title">ਇਨਕ੍ਰਿਪਟ ਨਹੀਂ ਕੀਤੇ SMS ਵੱਲ ਵਾਪਸੀ?</string>
  <string name="ConversationItem_click_to_approve_unencrypted_mms_dialog_title">ਇਨਕ੍ਰਿਪਟ ਨਹੀਂ ਕੀਤੇ MMS ਵੱਲ ਵਾਪਸੀ?</string>
  <string name="ConversationItem_click_to_approve_unencrypted_dialog_message">ਇਹ ਸੁਨੇਹਾ ਇਨਕ੍ਰਿਪਟ <b>ਨਹੀਂ </b> ਕੀਤਾ ਜਾਵੇਗਾ, ਕਿਉਂਕਿ ਪ੍ਰਾਪਤਕਰਤਾ ਹੁਣ Signal ਵਰਤੋਂਕਾਰ ਨਹੀਂ ਰਿਹਾ।\n\n ਅਸੁਰੱਖਿਅਤ ਸੁਨੇਹਾ ਭੇਜਣਾ ਹੈ?</string>
  <string name="ConversationItem_unable_to_open_media">ਇਸ ਮੀਡੀਆ ਨੂੰ ਖੋਲ੍ਹਣ ਲਈ ਕੋਈ ਐਪ ਨਹੀਂ ਮਿਲ ਸਕੀ।</string>
  <string name="ConversationItem_copied_text">%s ਕਾਪੀ ਕੀਤਾ</string>
  <string name="ConversationItem_from_s">%s ਵੱਲੋਂ</string>
  <string name="ConversationItem_to_s">%s ਨੂੰ</string>
  <string name="ConversationItem_read_more"> ਹੋਰ ਪੜ੍ਹੋ</string>
  <string name="ConversationItem_download_more"> ਹੋਰ ਡਾਊਨਲੋਡ ਕਰੋ</string>
  <string name="ConversationItem_pending"> ਬਕਾਇਆ</string>
  <string name="ConversationItem_this_message_was_deleted">ਇਹ ਸੁਨੇਹਾ ਮਿਟਾਇਆ ਗਿਆ ਸੀ।</string>
  <string name="ConversationItem_you_deleted_this_message">ਤੁਸੀਂ ਇਸ ਸੁਨੇਹੇ ਨੂੰ ਮਿਟਾ ਦਿੱਤਾ ਸੀ।</string>
  <!--ConversationActivity-->
  <string name="ConversationActivity_reset_secure_session_question">ਸੁਰੱਖਿਅਤ ਸੈਸ਼ਨ ਰੀਸੈੱਟ ਕਰਨਾ ਹੈ?</string>
  <string name="ConversationActivity_this_may_help_if_youre_having_encryption_problems">ਜੇ ਤੁਹਾਡੇ ਕੋਲ ਇਸ ਗੱਲਬਾਤ ਵਿੱਚ ਇਨਕ੍ਰਿਪਸ਼ਨ ਸਮੱਸਿਆਵਾਂ ਆ ਰਹੀਆਂ ਹਨ ਤਾਂ ਇਸ ਨਾਲ ਸ਼ਾਇਦ ਸਹਾਇਤਾ ਮਿਲ ਸਕਦੀ ਹੈ। ਤੁਹਾਡੇ ਸੁਨੇਹਿਆਂ ਨੂੰ ਰੱਖਿਆ ਜਾਵੇਗਾ।</string>
  <string name="ConversationActivity_reset">ਰੀਸੈੱਟ ਕਰੋ</string>
  <string name="ConversationActivity_add_attachment">ਅਟੈਚਮੈਂਟ ਨੂੰ ਜੋੜੋ</string>
  <string name="ConversationActivity_select_contact_info">ਸੰਪਰਕ ਜਾਣਕਾਰੀ ਨੂੰ ਚੁਣੋ</string>
  <string name="ConversationActivity_compose_message">ਸੁਨੇਹਾ ਲਿਖੋ</string>
  <string name="ConversationActivity_sorry_there_was_an_error_setting_your_attachment">ਮਾਫ਼ ਕਰਨਾ, ਤੁਹਾਡੀ ਅਟੈਚਮੈਂਟ ਨੂੰ ਜੋੜਨ ਵਿੱਚ ਕੋਈ ਤਰੁੱਟੀ ਹੋਈ ਸੀ।</string>
  <string name="ConversationActivity_recipient_is_not_a_valid_sms_or_email_address_exclamation">ਪ੍ਰਾਪਤਕਰਤਾ ਇੱਕ ਪ੍ਰਮਾਣਿਤ SMS ਜਾਂ ਈਮੇਲ ਪਤਾ ਨਹੀਂ ਹੈ!</string>
  <string name="ConversationActivity_message_is_empty_exclamation">ਸੁਨੇਹਾ ਖਾਲੀ ਹੈ!</string>
  <string name="ConversationActivity_group_members">ਗਰੁੱਪ ਦੇ ਮੈਂਬਰ</string>
  <string name="ConversationActivity__tap_here_to_start_a_group_call">ਗਰੁੱਪ ਕਾਲ ਸ਼ੁਰੂ ਕਰਨ ਲਈ ਇੱਥੇ ਟੈਪ ਕਰੋ</string>
  <string name="ConversationActivity_invalid_recipient">ਅਵੈਧ ਪ੍ਰਾਪਤਕਰਤਾ!</string>
  <string name="ConversationActivity_added_to_home_screen">ਮੁੱਖ ਸਕਰੀਨ ਦੇ ਨਾਲ ਜੋੜ ਦਿੱਤਾ ਗਿਆ ਹੈ </string>
  <string name="ConversationActivity_calls_not_supported">ਕਾਲਾਂ ਸਮਰਥਿਤ ਨਹੀਂ</string>
  <string name="ConversationActivity_this_device_does_not_appear_to_support_dial_actions">ਇਹ ਡਿਵਾਈਸ ਡਾਇਲ ਕਾਰਜਾਂ ਨੂੰ ਸਮਰਥਿਤ ਕਰਦੀ ਨਹੀਂ ਜਾਪਦੀ।</string>
  <string name="ConversationActivity_transport_insecure_sms">ਅਸੁਰੱਖਿਅਤ SMS</string>
  <string name="ConversationActivity_transport_insecure_mms">ਅਸੁਰੱਖਿਅਤ MMS</string>
  <string name="ConversationActivity_transport_signal">Signal</string>
<<<<<<< HEAD
  <string name="ConversationActivity_lets_switch_to_signal">ਆਓ Molly %1$s ਤੇ ਆਈਏ</string>
  <string name="ConversationActivity_specify_recipient">ਕੋਈ ਸੰਪਰਕ ਚੁਣੋ ਜੀ</string>
=======
  <string name="ConversationActivity_lets_switch_to_signal">ਆਓ Signal %1$s ਨੂੰ ਅਪਣਾਈਏ</string>
  <string name="ConversationActivity_specify_recipient">ਕਿਰਪਾ ਕਰਕੇ ਕੋਈ ਸੰਪਰਕ ਚੁਣੋ</string>
>>>>>>> e374f3af
  <string name="ConversationActivity_unblock">ਪਾਬੰਦੀ ਹਟਾਓ</string>
  <string name="ConversationActivity_attachment_exceeds_size_limits">ਅਟੈਚਮੈਂਟ ਦਾ ਅਕਾਰ ਤੁਹਾਡੇ ਦੁਆਰਾ ਭੇਜੇ ਜਾ ਰਹੇ ਸੁਨੇਹੇ ਦੀ ਕਿਸਮ ਲਈ ਅਕਾਰ ਦੀ ਸੀਮਾ ਤੋਂ ਵੱਧ ਗਿਆ ਹੈ।</string>
  <string name="ConversationActivity_unable_to_record_audio">ਆਡੀਓ ਰਿਕਾਰਡ ਕਰਨ ਵਿੱਚ ਅਸਮਰੱਥ!</string>
  <string name="ConversationActivity_you_cant_send_messages_to_this_group">ਤੁਸੀਂ ਇਸ ਗਰੁੱਪ ਨੂੰ ਸੁਨੇਹੇ ਨਹੀਂ ਭੇਜ ਸਕਦੇ ਕਿਉਂਕਿ ਤੁਸੀਂ ਹੁਣ ਮੈਂਬਰ ਨਹੀਂ ਰਹੇ।</string>
  <string name="ConversationActivity_only_s_can_send_messages">ਸਿਰਫ਼ %1$s ਸੁਨੇਹੇ ਭੇਜ ਸਕਦੇ ਹਨ।</string>
  <string name="ConversationActivity_admins">ਐਡਮਿਨਜ਼</string>
  <string name="ConversationActivity_message_an_admin">ਕਿਸੇ ਐਡਮਿਨ ਨੂੰ ਸੁਨੇਹਾ ਭੇਜੋ</string>
  <string name="ConversationActivity_cant_start_group_call">ਗਰੁੱਪ ਕਾਲ ਸ਼ੁਰੂ ਨਹੀਂ ਕੀਤੀ ਜਾ ਸਕਦੀ</string>
  <string name="ConversationActivity_only_admins_of_this_group_can_start_a_call">ਸਿਰਫ਼ ਇਸ ਗਰੁੱਪ ਦੇ ਐਡਮਿਨ ਹੀ ਕਾਲ ਸ਼ੁਰੂ ਕਰ ਸਕਦੇ ਹਨ।</string>
  <string name="ConversationActivity_there_is_no_app_available_to_handle_this_link_on_your_device">ਤੁਹਾਡੀ ਡਿਵਾਈਸ ’ਤੇ ਇਸ ਲਿੰਕ ਨੂੰ ਚਲਾਉਣ ਲਈ ਕੋਈ ਐਪ ਉਪਲਬਧ ਨਹੀਂ ਹੈ।</string>
  <string name="ConversationActivity_your_request_to_join_has_been_sent_to_the_group_admin">ਤੁਹਾਡੀ ਸ਼ਾਮਲ ਹੋਣ ਦੀ ਬੇਨਤੀ ਗਰੁੱਪ ਪਰਸ਼ਾਸ਼ਕ ਨੂੰ ਭੇਜ ਦਿੱਤੀ ਗਈ ਹੈ। ਜਦੋਂ ਉਹ ਕਾਰਵਾਈ ਕਰਨਗੇ ਤਾਂ ਤੂਹਾਨੂੰ ਸੂਚਿਤ ਕੀਤਾ ਜਾਵੇਗਾ।</string>
  <string name="ConversationActivity_cancel_request">ਬੇਨਤੀ ਨੂੰ ਰੱਦ ਕਰੋ</string>
<<<<<<< HEAD
  <string name="ConversationActivity_to_send_audio_messages_allow_signal_access_to_your_microphone">ਆਡੀਓ ਸੁਨੇਹਾ ਭੇਜਣ ਲਈ, Molly ਨੂੰ ਮਾਈਕ੍ਰੋਫੋਨ ਦੀ ਆਗਿਆ ਦਿਓ </string>
  <string name="ConversationActivity_signal_requires_the_microphone_permission_in_order_to_send_audio_messages">ਆਡੀਓ ਸੁਨੇਹਾ ਭੇਜਣ ਲਈ ਲਈ Molly ਨੂੰ ਮਾਈਕ੍ਰੋਫੋਨ ਅਨੁਮਤੀ ਦੀ ਲੋੜ ਹੈ,ਜੋ ਇਸ ਕੋਲ ਨਹੀਂ ਹਨ | ਕਿਰਪਾ ਕਰਕੇ ਐਪ ਸੈਟਿੰਗਾਂ ਚ ਜਾਓ, \"ਅਨੁਮਤੀਆਂ\" ਚੁਣੋ ਅਤੇ \"ਮਾਈਕ੍ਰੋਫੋਨ\" ਨੂੰ ਸਮਰੱਥ ਕਰੋ.</string>
  <string name="ConversationActivity_signal_needs_the_microphone_and_camera_permissions_in_order_to_call_s">%s ਨੂੰ ਕਾਲ ਕਰਨ ਲਈ Molly ਨੂੰ ਮਾਈਕ੍ਰੋਫੋਨ ਅਤੇ ਕੈਮਰਾ ਅਨੁਮਤੀਆਂ ਦੀ ਲੋੜ ਹੈ,ਜੋ ਇਸ ਕੋਲ ਨਹੀਂ ਹਨ | ਕਿਰਪਾ ਕਰਕੇ ਐਪ ਸੈਟਿੰਗਾਂ ਚ ਜਾਓ, \"ਅਨੁਮਤੀਆਂ\" ਚੁਣੋ ਅਤੇ \"ਮਾਈਕ੍ਰੋਫੋਨ\" ਅਤੇ \"ਕੈਮਰਾ\" ਨੂੰ ਸਮਰੱਥ ਕਰੋ.</string>
  <string name="ConversationActivity_to_capture_photos_and_video_allow_signal_access_to_the_camera">ਵੀਡੀਓ ਅਤੇ ਫੋਟੋਆਂ ਖਿੱਚਣ ਲਈ Molly ਨੂੰ ਕੈਮਰੇ ਦੀ ਇਜਾਜ਼ਤ ਦਿਓ।</string>
  <string name="ConversationActivity_signal_needs_the_camera_permission_to_take_photos_or_video">ਵੀਡੀਓ ਅਤੇ ਫੋਟੋਆਂ ਖਿੱਚਣ ਲਈ Molly ਨੂੰ ਕੈਮਰੇ ਦੀ ਇਜਾਜ਼ਤ ਦੀ ਲੋੜ ਹੈ, ਜੋ ਇਸ ਕੋਲ ਨਹੀਂ ਹਨ। ਕਿਰਪਾ ਕਰਕੇ ਐਪ ਸੈਟਿੰਗਾਂ ਚ ਜਾਓ , \"ਇਜਾਜਤਾਂ\" ਚੁਣੋ ਅਤੇ \"ਕੈਮਰਾ\" ਨੂੰ ਸਮਰੱਥ ਕਰੋ।</string>
  <string name="ConversationActivity_signal_needs_camera_permissions_to_take_photos_or_video">Molly ਨੂੰ ਫੋਟੋਆਂ ਜਾਂ ਵੀਡੀਓ ਲੈਣ ਲਈ ਕੈਮਰਾ ਇਜਾਜ਼ਤਾਂ ਦੀ ਲੋੜ ਹੈ</string>
  <string name="ConversationActivity_enable_the_microphone_permission_to_capture_videos_with_sound">ਆਵਾਜ਼ ਦੇ ਨਾਲ ਵੀਡੀਓ ਕੈਪਚਰ ਕਰਨ ਲਈ ਮਾਈਕ੍ਰੋਫੋਨ ਇਜਾਜ਼ਤ ਨੂੰ ਸਮਰੱਥ ਕਰੋ।</string>
  <string name="ConversationActivity_signal_needs_the_recording_permissions_to_capture_video">ਵੀਡੀਓ ਨੂੰ ਰਿਕਾਰਡ ਕਰਨ ਲਈ Molly ਨੂੰ ਮਾਈਕ੍ਰੋਫੋਨ ਇਜਾਜ਼ਤ ਦੀ ਲੋੜ ਹੈ, ਜੋ ਇਸ ਕੋਲ ਨਹੀਂ ਹਨ| ਕਿਰਪਾ ਕਰਕੇ ਐਪ ਸੈਟਿੰਗਾਂ ਚ ਜਾਓ, \"ਇਜਾਜ਼ਤਾਂ\" ਚੁਣੋ ਅਤੇ \"ਮਾਈਕ੍ਰੋਫੋਨ\" ਅਤੇ \"ਕੈਮਰਾ\" ਨੂੰ ਸਮਰੱਥ ਕਰੋ।</string>
  <string name="ConversationActivity_signal_needs_recording_permissions_to_capture_video">ਵੀਡੀਓ ਰਿਕਾਰਡ ਕਰਨ ਲਈ Molly ਨੂੰ ਮਾਈਕ੍ਰੋਫੋਨ ਇਜਾਜ਼ਤਾਂ ਚਾਹੀਦੀਆਂ ਹਨ।</string>
=======
  <string name="ConversationActivity_to_send_audio_messages_allow_signal_access_to_your_microphone">ਆਡੀਓ ਸੁਨੇਹੇ ਭੇਜਣ ਲਈ, Signal ਨੂੰ ਆਪਣੇ ਮਾਈਕ੍ਰੋਫ਼ੋਨ ਤਕ ਪਹੁੰਚ ਦਿਓ।</string>
  <string name="ConversationActivity_signal_requires_the_microphone_permission_in_order_to_send_audio_messages">ਆਡੀਓ ਸੁਨੇਹੇ ਭੇਜਣ ਲਈ Signal ਨੂੰ ਮਾਈਕ੍ਰੋਫ਼ੋਨ ਇਜਾਜ਼ਤ ਦੀ ਲੋੜ ਹੈ, ਪਰ ਇਸਨੂੰ ਸਥਾਈ ਤੌਰ ’ਤੇ ਇਨਕਾਰ ਕਰ ਦਿੱਤਾ ਗਿਆ ਹੈ| ਕਿਰਪਾ ਕਰਕੇ ਐਪ ਸੈਟਿੰਗਾਂ ’ਤੇ ਜਾਰੀ ਰੱਖੋ, \"ਇਜਾਜ਼ਤਾਂ\" ਚੁਣੋ, ਅਤੇ \"ਮਾਈਕ੍ਰੋਫ਼ੋਨ\" ਨੂੰ ਸਮਰੱਥ ਕਰੋ।</string>
  <string name="ConversationActivity_signal_needs_the_microphone_and_camera_permissions_in_order_to_call_s">%s ਨੂੰ ਕਾਲ ਕਰਨ ਲਈ Signal ਨੂੰ ਮਾਈਕ੍ਰੋਫ਼ੋਨ ਅਤੇ ਕੈਮਰਾ ਇਜਾਜ਼ਤਾਂ ਦੀ ਲੋੜ ਹੈ, ਪਰ ਇਹਨਾਂ ਲਈ ਸਥਾਈ ਤੌਰ ’ਤੇ ਇਨਕਾਰ ਕਰ ਦਿੱਤਾ ਗਿਆ ਹੈ | ਕਿਰਪਾ ਕਰਕੇ ਐਪ ਸੈਟਿੰਗਾਂ ’ਤੇ ਜਾਰੀ ਰੱਖੋ, \"ਇਜਾਜ਼ਤਾਂ\" ਚੁਣੋ, ਅਤੇ \"ਮਾਈਕ੍ਰੋਫ਼ੋਨ\" ਅਤੇ \"ਕੈਮਰਾ\" ਨੂੰ ਸਮਰੱਥ ਕਰੋ।</string>
  <string name="ConversationActivity_to_capture_photos_and_video_allow_signal_access_to_the_camera">ਵੀਡੀਓ ਅਤੇ ਫ਼ੋਟੋਆਂ ਖਿੱਚਣ ਲਈ Signal ਨੂੰ ਕੈਮਰੇ ਦੀ ਇਜਾਜ਼ਤ ਦਿਓ।</string>
  <string name="ConversationActivity_signal_needs_the_camera_permission_to_take_photos_or_video">ਵੀਡੀਓ ਅਤੇ ਫੋਟੋਆਂ ਖਿੱਚਣ ਲਈ Signal ਨੂੰ ਕੈਮਰੇ ਦੀ ਇਜਾਜ਼ਤ ਦੀ ਲੋੜ ਹੈ, ਪਰ ਇਸ ਨੂੰ ਸਥਾਈ ਤੌਰ ’ਤੇ ਇਨਕਾਰ ਕਰ ਦਿੱਤਾ ਗਿਆ ਹੈ। ਕਿਰਪਾ ਕਰਕੇ ਐਪ ਸੈਟਿੰਗਾਂ ’ਤੇ ਜਾਰੀ ਰੱਖੋ, \"ਇਜਾਜ਼ਤਾਂ\" ਚੁਣੋ, ਅਤੇ \"ਕੈਮਰਾ\" ਨੂੰ ਸਮਰੱਥ ਕਰੋ।</string>
  <string name="ConversationActivity_signal_needs_camera_permissions_to_take_photos_or_video">Signal ਨੂੰ ਫ਼ੋਟੋਆਂ ਜਾਂ ਵੀਡੀਓ ਲੈਣ ਲਈ ਕੈਮਰਾ ਇਜਾਜ਼ਤਾਂ ਦੀ ਲੋੜ ਹੈ</string>
  <string name="ConversationActivity_enable_the_microphone_permission_to_capture_videos_with_sound">ਆਵਾਜ਼ ਦੇ ਨਾਲ ਵੀਡੀਓ ਬਣਾਉਣ ਲਈ ਮਾਈਕ੍ਰੋਫ਼ੋਨ ਇਜਾਜ਼ਤ ਨੂੰ ਸਮਰੱਥ ਕਰੋ।</string>
  <string name="ConversationActivity_signal_needs_the_recording_permissions_to_capture_video">ਵੀਡੀਓ ਨੂੰ ਰਿਕਾਰਡ ਕਰਨ ਲਈ Signal ਨੂੰ ਮਾਈਕ੍ਰੋਫ਼ੋਨ ਇਜਾਜ਼ਤਾਂ ਦੀ ਲੋੜ ਹੈ, ਪਰ ਇਹਨਾਂ ਲਈ ਇਨਕਾਰ ਕਰ ਦਿੱਤਾ ਗਿਆ ਹੈ। ਕਿਰਪਾ ਕਰਕੇ ਐਪ ਸੈਟਿੰਗਾਂ ’ਤੇ ਜਾਰੀ ਰੱਖੋ, \"ਇਜਾਜ਼ਤਾਂ\" ਚੁਣੋ, ਅਤੇ \"ਮਾਈਕ੍ਰੋਫ਼ੋਨ\" ਅਤੇ \"ਕੈਮਰਾ\" ਨੂੰ ਸਮਰੱਥ ਕਰੋ।</string>
  <string name="ConversationActivity_signal_needs_recording_permissions_to_capture_video">ਵੀਡੀਓ ਰਿਕਾਰਡ ਕਰਨ ਲਈ Signal ਨੂੰ ਮਾਈਕ੍ਰੋਫੋਨ ਇਜਾਜ਼ਤਾਂ ਚਾਹੀਦੀਆਂ ਹਨ।</string>
>>>>>>> e374f3af
  <string name="ConversationActivity_quoted_contact_message">%1$s %2$s</string>
  <string name="ConversationActivity_signal_cannot_sent_sms_mms_messages_because_it_is_not_your_default_sms_app">Signal SMS/MMS ਸੁਨੇਹੇ ਨਹੀਂ ਭੇਜ ਸਕਦਾ ਹੈ ਕਿਉਂਕਿ ਇਹ ਤੁਹਾਡੀ ਡਿਫ਼ਾਲਟ SMS ਐਪ ਨਹੀਂ ਹੈ | ਕੀ ਤੁਸੀਂ ਇਸਨੂੰ ਆਪਣੀਆਂ Android ਸੈਟਿੰਗਾਂ ਵਿੱਚ ਬਦਲਣਾ ਚਾਹੁੰਦੇ ਹੋ?</string>
  <string name="ConversationActivity_yes">ਹਾਂ</string>
  <string name="ConversationActivity_no">ਨਹੀਂ </string>
  <string name="ConversationActivity_search_position">%2$d ਚੋਂ %1$d</string>
  <string name="ConversationActivity_no_results">ਕੋਈ ਨਤੀਜੇ ਨਹੀਂ</string>
  <string name="ConversationActivity_sticker_pack_installed">ਸਟਿੱਕਰ ਪੈਕ ਸਥਾਪਤ ਕੀਤਾ ਗਿਆ</string>
  <string name="ConversationActivity_new_say_it_with_stickers">ਨਵਾਂ! ਸਟਿੱਕਰਾਂ ਦੇ ਨਾਲ ਕਰੋ ਗੱਲਬਾਤ</string>
  <string name="ConversationActivity_cancel">ਰੱਦ ਕਰੋ</string>
  <string name="ConversationActivity_delete_conversation">ਗੱਲਬਾਤ ਨੂੰ ਹਟਾਉਣਾ ਹੈ?</string>
  <string name="ConversationActivity_delete_and_leave_group">ਗਰੁੱਪ ਹਟਾਉਣਾ ਅਤੇ ਛੱਡਣਾ ਹੈ?</string>
  <string name="ConversationActivity_this_conversation_will_be_deleted_from_all_of_your_devices">ਇਹ ਗੱਲਬਾਤ ਤੁਹਾਡੀਆਂ ਸਾਰੀਆਂ ਡਿਵਾਈਸਾਂ ਵਿੱਚੋਂ ਮਿਟਾ ਦਿੱਤੀ ਜਾਵੇਗੀ।</string>
  <string name="ConversationActivity_you_will_leave_this_group_and_it_will_be_deleted_from_all_of_your_devices">ਤੁਸੀਂ ਇਸ ਗਰੁੱਪ ਨੂੰ ਛੱਡ ਦਿਓਗੇ, ਅਤੇ ਇਹ ਤੁਹਾਡੀਆਂ ਸਾਰੀਆਂ ਡਿਵਾਈਸਾਂ ਵਿੱਚੋਂ ਮਿਟਾ ਦਿੱਤੀ ਜਾਵੇਗੀ।</string>
  <string name="ConversationActivity_delete">ਮਿਟਾਓ</string>
  <string name="ConversationActivity_delete_and_leave">ਹਟਾਓ ਅਤੇ ਛੱਡੋ</string>
<<<<<<< HEAD
  <string name="ConversationActivity__to_call_s_signal_needs_access_to_your_microphone">%1$s ਨੂੰ ਕਾਲ ਕਰਨ ਲਈ, Molly ਨੂੰ ਤੁਹਾਡੇ ਮਾਈਕ੍ਰੋਫੋਨ ਤੱਕ ਪਹੁੰਚ ਦੀ ਲੋੜ ਹੈ</string>
  <string name="ConversationActivity__more_options_now_in_group_settings">ਹੋਰ ਚੋਣਾਂ ਨੂੰ ਹੁਣ \"ਗਰੁੱਪ ਸੈਟਿੰਗਾਂ\" ਵਿੱਚ ਵੇਖੋ</string>
  <string name="ConversationActivity_join">ਜੁੜੋ</string>
=======
  <string name="ConversationActivity__to_call_s_signal_needs_access_to_your_microphone">%1$s ਨੂੰ ਕਾਲ ਕਰਨ ਲਈ, Signal ਨੂੰ ਤੁਹਾਡੇ ਮਾਈਕ੍ਰੋਫ਼ੋਨ ਤੱਕ ਪਹੁੰਚ ਦੀ ਲੋੜ ਹੈ</string>
  <string name="ConversationActivity__more_options_now_in_group_settings">ਹੁਣ \"ਗਰੁੱਪ ਸੈਟਿੰਗਾਂ\" ਵਿੱਚ ਹੋਰ ਵਿਕਲਪ</string>
  <string name="ConversationActivity_join">ਸ਼ਾਮਲ ਹੋਵੋ</string>
>>>>>>> e374f3af
  <string name="ConversationActivity_full">ਪੂਰਾ</string>
  <string name="ConversationActivity_error_sending_media">ਮੀਡੀਆ ਭੇਜਣ ਦੌਰਾਨ ਤਰੁੱਟੀ</string>
  <string name="ConversationActivity__reported_as_spam_and_blocked">ਸਪੈਮ ਵਜੋਂ ਰਿਪੋਰਟ ਕੀਤਾ ਤੇ ਪਾਬੰਦੀ ਲਾਈ।</string>
  <!--ConversationAdapter-->
  <plurals name="ConversationAdapter_n_unread_messages">
    <item quantity="one">%d ਨਾ ਪੜੇ ਸੁਨੇਹੇ </item>
    <item quantity="other">%d ਨਾ-ਪੜ੍ਹੇ ਸੁਨੇਹੇ </item>
  </plurals>
  <!--ConversationFragment-->
  <plurals name="ConversationFragment_delete_selected_messages">
    <item quantity="one">ਚੁਣੇ ਹੋਏ ਸੁਨੇਹੇ ਨੂੰ ਮਿਟਾਉਣਾ ਹੈ?</item>
    <item quantity="other">ਚੁਣੇ ਹੋੲੈ ਸੁਨੇਹਿਆਂ ਨੂੰ ਮਿਟਾਉਣਾ ਹੈ?</item>
  </plurals>
  <string name="ConversationFragment_save_to_sd_card">ਸਟੋਰੇਜ ਵਿੱਚ ਸੰਭਾਲਣਾ ਹੈ?</string>
  <plurals name="ConversationFragment_saving_n_media_to_storage_warning">
    <item quantity="one">ਇਸ ਮੀਡੀਆ ਨੂੰ ਸਟੋਰੇਜ ਵਿੱਚ ਸੰਭਾਲਣ ਨਾਲ ਤੁਹਾਡੀ ਡਿਵਾਈਸ ’ਤੇ ਮੌਜੂਦ ਕਿਸੇ ਵੀ ਹੋਰ ਐਪ ਨੂੰ ਉਹਨਾਂ ਤੱਕ ਪਹੁੰਚ ਦੀ ਇਜਾਜ਼ਤ ਮਿਲੇਗੀ।\n\n ਜਾਰੀ ਰੱਖਣਾ ਹੈ?</item>
    <item quantity="other">ਸਾਰੇ %1$d ਮੀਡੀਆ ਨੂੰ ਸਟੋਰੇਜ ਵਿੱਚ ਸੰਭਾਲਣ ਨਾਲ ਤੁਹਾਡੀ ਡਿਵਾਈਸ ’ਤੇ ਮੌਜੂਦ ਕਿਸੇ ਵੀ ਹੋਰ ਐਪ ਨੂੰ ਉਹਨਾਂ ਤੱਕ ਪਹੁੰਚ ਦੀ ਇਜਾਜ਼ਤ ਮਿਲ ਜਾਵੇਗੀ।\n\n ਜਾਰੀ ਰੱਖਣਾ ਹੈ?</item>
  </plurals>
  <plurals name="ConversationFragment_error_while_saving_attachments_to_sd_card">
    <item quantity="one">ਸਟੋਰੇਜ਼ ਵਿੱਚ ਅਟੈਚਮੈਂਟਾਂ ਨੂੰ ਦਰਜ ਕਰਨ ਦੌਰਾਨ ਗਲਤੀ !</item>
    <item quantity="other">ਸਟੋਰੇਜ ਵਿੱਚ ਅਟੈਚਮੈਂਟਾਂ ਨੂੰ ਸੰਭਾਲਣ ਦੌਰਾਨ ਤਰੁੱਟੀ!</item>
  </plurals>
  <string name="ConversationFragment_unable_to_write_to_sd_card_exclamation">ਸਟੋਰੇਜ ਵਿੱਚ ਲਿਖਣ ਵਿੱਚ ਅਯੋਗ!</string>
  <plurals name="ConversationFragment_saving_n_attachments">
    <item quantity="one">ਅਟੈਚਮੈਂਟ ਨੂੰ ਸੰਭਾਲਿਆ ਜਾ ਰਿਹਾ ਹੈ</item>
    <item quantity="other">%1$d ਅਟੈਚਮੈਂਟਾਂ ਸੰਭਾਲੀਆਂ ਜਾ ਰਹੀਆਂ ਹਨ</item>
  </plurals>
  <plurals name="ConversationFragment_saving_n_attachments_to_sd_card">
    <item quantity="one">ਅਟੈਚਮੈਂਟ ਸਟੋਰੇਜ਼ ਵਿੱਚ ਸੰਭਾਲੀ ਜਾ ਰਹੀ ਹੈ…</item>
    <item quantity="other">%1$d ਅਟੈਚਮੈਂਟਾਂ ਸਟੋਰੇਜ ਵਿੱਚ ਸੰਭਾਲੀਆਂ ਜਾ ਰਹੀਆਂ ਹਨ…</item>
  </plurals>
  <string name="ConversationFragment_pending">ਬਾਕੀ…</string>
  <string name="ConversationFragment_push">ਡੇਟਾ (Signal)</string>
  <string name="ConversationFragment_mms">MMS</string>
  <string name="ConversationFragment_sms">SMS</string>
  <string name="ConversationFragment_deleting">ਮਿਟਾਇਆ ਜਾ ਰਿਹਾ ਹੈ</string>
  <string name="ConversationFragment_deleting_messages">ਸੁਨੇਹਿਆਂ ਨੂੰ ਮਿਟਾਇਆ ਜਾ ਰਿਹਾ ਹੈ…</string>
  <string name="ConversationFragment_delete_for_me">ਮੇਰੇ ਲਈ ਹਟਾਓ</string>
  <string name="ConversationFragment_delete_for_everyone">ਹਰੇਕ ਲਈ ਹਟਾਓ</string>
  <string name="ConversationFragment_this_message_will_be_deleted_for_everyone_in_the_conversation">ਗੱਲਬਾਤ ਵਿੱਚ ਸ਼ਾਮਲ ਸਾਰੇ ਵਿਅਕਤੀਆਂ ਲਈ ਇਹ ਸੁਨੇਹਾ ਹਟਾਇਆ ਜਾਵੇਗਾ ਜੇ ਉਹ Signal ਦੇ ਤਾਜ਼ਾ ਸੰਸਕਰਣ ’ਤੇ ਹਨ। ਉਹ ਇਹ ਦੇਖ ਸਕਣਗੇ ਕਿ ਤੁਸੀਂ ਸੁਨੇਹਾ ਹਟਾਇਆ ਸੀ।</string>
  <string name="ConversationFragment_quoted_message_not_found">ਅਸਲੀ ਸੁਨੇਹਾ ਨਹੀਂ ਲੱਭਿਆ </string>
  <string name="ConversationFragment_quoted_message_no_longer_available">ਅਸਲ ਸੁਨੇਹਾ ਹੁਣ ਉਪਲਬਧ ਨਹੀਂ ਹੈ</string>
  <string name="ConversationFragment_failed_to_open_message">ਸੁਨੇਹਾ ਖੋਲ੍ਹਣ ਵਿੱਚ ਅਸਫ਼ਲ</string>
  <string name="ConversationFragment_you_can_swipe_to_the_right_reply">ਤੁਰੰਤ ਜਵਾਬ ਦੇਣ ਲਈ ਤੁਸੀਂ ਕਿਸੇ ਵੀ ਸੁਨੇਹੇ ’ਤੇ ਸੱਜੇ ਪਾਸੇ ਸਵਾਈਪ ਕਰ ਸਕਦੇ ਹੋ</string>
  <string name="ConversationFragment_you_can_swipe_to_the_left_reply">ਤੁਰੰਤ ਜਵਾਬ ਦੇਣ ਲਈ ਤੁਸੀਂ ਕਿਸੇ ਵੀ ਸੁਨੇਹੇ ’ਤੇ ਖੱਬੇ ਪਾਸੇ ਸਵਾਈਪ ਕਰ ਸਕਦੇ ਹੋ</string>
  <string name="ConversationFragment_outgoing_view_once_media_files_are_automatically_removed">ਭੇਜੇ ਜਾਣ ਵਾਲੀਆਂ ਇੱਕ ਵਾਰ ਦੇਖਣਯੋਗ ਮੀਡੀਆ ਫਾਈਲਾਂ ਭੇਜੇ ਜਾਣ ਤੋਂ ਬਾਅਦ ਆਪਣੇ ਆਪ ਹਟਾ ਦਿੱਤੀਆਂ ਜਾਂਦੀਆਂ ਹਨ</string>
  <string name="ConversationFragment_you_already_viewed_this_message">ਤੁਸੀਂ ਪਹਿਲਾਂ ਤੋਂ ਹੀ ਇਹ ਸੁਨੇਹਾ ਦੇਖ ਲਿਆ ਹੈ</string>
  <string name="ConversationFragment__you_can_add_notes_for_yourself_in_this_conversation">ਤੁਸੀਂ ਇਸ ਗੱਲਬਾਤ ਵਿੱਚ ਖੁਦ ਲਈ ਨੋਟ ਸ਼ਾਮਲ ਕਰ ਸਕਦੇ ਹੋ।\nਜੇਕਰ ਤੁਹਾਡੇ ਖਾਤੇ ਦੇ ਨਾਲ ਲਿੰਕ ਕੀਤੀਆਂ ਹੋਈਆਂ ਕੋਈ ਡਿਵਾਈਸਾਂ ਹਨ, ਤਾਂ ਨਵੇਂ ਨੋਟ ਸਿੰਕ ਕੀਤੇ ਜਾਣਗੇ।</string>
  <string name="ConversationFragment__d_group_members_have_the_same_name">ਗਰੁੱਪ ਦੇ %1$d ਮੈਂਬਰਾਂ ਦਾ ਇੱਕੋ ਨਾਮ ਹੈ।</string>
  <string name="ConversationFragment__tap_to_review">ਸਮੀਖਿਆ ਕਰਨ ਲਈ ਟੈਪ ਕਰੋ</string>
  <string name="ConversationFragment__review_requests_carefully">ਬੇਨਤੀਆਂ ਦੀ ਧਿਆਨ ਨਾਲ ਸਮੀਖਿਆ ਕਰੋ</string>
<<<<<<< HEAD
  <string name="ConversationFragment__signal_found_another_contact_with_the_same_name">Molly ਨੂੰ ਇਸ ਨਾਮ ਨਾਲ ਇਕ ਹੋਰ ਸੰਪਰਕ ਮਿਲਿਆ.</string>
=======
  <string name="ConversationFragment__signal_found_another_contact_with_the_same_name">Signal ਨੂੰ ਇਸੇ ਨਾਮ ਨਾਲ ਇੱਕ ਹੋਰ ਸੰਪਰਕ ਮਿਲਿਆ।</string>
>>>>>>> e374f3af
  <string name="ConversationFragment_contact_us">ਸਾਡੇ ਨਾਲ ਸੰਪਰਕ ਕਰੋ</string>
  <string name="ConversationFragment_verify">ਪ੍ਰਮਾਣਿਤ ਕਰੋ</string>
  <string name="ConversationFragment_not_now">ਹੁਣੇ ਨਹੀਂ</string>
  <string name="ConversationFragment_your_safety_number_with_s_changed">%s ਦੇ ਨਾਲ ਤੁਹਾਡਾ ਸੁਰੱਖਿਆ ਨੰਬਰ ਬਦਲ ਗਿਆ ਹੈ</string>
  <string name="ConversationFragment_your_safety_number_with_s_changed_likey_because_they_reinstalled_signal">%s ਦੇ ਨਾਲ ਤੁਹਾਡਾ ਸੁਰੱਖਿਆ ਨੰਬਰ ਸੰਭਵ ਤੌਰ ’ਤੇ ਇਸ ਲਈ ਬਦਲਿਆ, ਕਿ ਉਹਨਾਂ ਨੇ Signal ਨੂੰ ਮੁੜ ਸਥਾਪਤ ਕੀਤਾ ਜਾਂ ਡਿਵਾਈਸਾਂ ਨੂੰ ਬਦਲਿਆ ਹੋ ਸਕਦਾ ਹੈ। ਨਵੇਂ ਸੁਰੱਖਿਆ ਨੰਬਰ ਦੀ ਪੁਸ਼ਟੀ ਕਰਨ ਲਈ ਪ੍ਰਮਾਣਿਤ ਕਰੋ ਨੂੰ ਟੈਪ ਕਰੋ। ਇਹ ਚੋਣਵਾਂ ਹੈ।</string>
  <plurals name="ConversationListFragment_delete_selected_conversations">
    <item quantity="one">ਕੀ ਚੁਣੀ ਗਈਆਂ ਗੱਲਾਬਾਤਾਂ ਨੂੰ ਮਿਟੌਣਾ ਹੈ ?</item>
    <item quantity="other">ਕੀ ਚੁਣੀ ਗਈਆਂ ਗੱਲਬਾਤਾਂ ਨੂੰ ਮਿਟਾਉਣਾ ਹੈ?</item>
  </plurals>
  <plurals name="ConversationListFragment_this_will_permanently_delete_all_n_selected_conversations">
    <item quantity="one"> ਚੁਣੇ ਹੋਏ ਸੁਨੇਹੇ ਹਮੇਸ਼ਾ ਲਈ ਮਿੱਟਾ ਦਿੱਤੇ ਜਾਣਗੇ </item>
    <item quantity="other">ਇਸ ਨਾਲ ਸਾਰੀਆਂ %1$d ਚੁਣੀਆਂ ਹੋਈਆਂ ਗੱਲਬਾਤਾਂ ਸਥਾਈ ਤੌਰ ’ਤੇ ਮਿਟਾ ਦਿੱਤੀਆਂ ਜਾਣਗੀਆਂ।</item>
  </plurals>
  <string name="ConversationListFragment_deleting">ਮਿਟਾਈਆਂ ਜਾ ਰਹੀਆਂ ਹਨ</string>
  <string name="ConversationListFragment_deleting_selected_conversations">ਚੁਣੀਆਂ ਹੋਈਆਂ ਗੱਲਬਾਤਾਂ ਮਿਟਾਈਆਂ ਜਾ ਰਹੀਆਂ ਹਨ…</string>
  <plurals name="ConversationListFragment_conversations_archived">
    <item quantity="one"> ਗੱਲਾਂਬਾਤਾਂ ਆਰਕਾਈਵਡ ਕੀਤੀਆਂ </item>
    <item quantity="other">%d ਗੱਲਬਾਤਾਂ ਆਰਕਾਈਵ ਕੀਤੀਆਂ </item>
  </plurals>
  <string name="ConversationListFragment_undo">ਵਾਪਿਸ</string>
  <plurals name="ConversationListFragment_moved_conversations_to_inbox">
    <item quantity="one"> ਗੱਲਾਬਾਤਾਂ ਨੂੰ ਇਨਬਾਕਸ ਵਿੱਚ ਮੂਵ ਕੀਤਾ </item>
    <item quantity="other">%d ਗੱਲਬਾਤਾਂ ਨੂੰ ਇਨਬਾਕਸ ਵਿੱਚ ਭੇਜਿਆ</item>
  </plurals>
  <!--ConversationListItem-->
  <string name="ConversationListItem_key_exchange_message">ਮੁੱਖ ਐਕਸਚੇਂਜ ਸੁਨੇਹਾ</string>
  <!--ConversationListItemAction-->
  <string name="ConversationListItemAction_archived_conversations_d">ਆਰਕਾਈਵ ਕੀਤੀਆਂ ਗੱਲਬਾਤਾਂ (%d)</string>
  <!--ConversationTitleView-->
  <string name="ConversationTitleView_verified">ਪ੍ਰਮਾਣਿਤ</string>
  <string name="ConversationTitleView_you">ਤੁਸੀਂ</string>
  <!--ConversationTypingView-->
  <string name="ConversationTypingView__plus_d">+%1$d</string>
  <!--CreateGroupActivity-->
  <string name="CreateGroupActivity_some_contacts_cannot_be_in_legacy_groups">ਕੁਝ ਸੰਪਰਕ ਲੈਗਸੀ ਗਰੁੱਪਾਂ ਵਿੱਚ ਨਹੀਂ ਹੋ ਸਕਦੇ।</string>
  <string name="CreateGroupActivity__select_members">ਮੈਂਬਰ ਚੁਣੋ</string>
  <!--CreateProfileActivity-->
  <string name="CreateProfileActivity__profile">ਪ੍ਰੋਫ਼ਾਈਲ</string>
  <string name="CreateProfileActivity_error_setting_profile_photo">ਪ੍ਰੋਫ਼ਾਈਲ ਫੋਟੋ ਨੂੰ ਸੈੱਟ ਕਰਨ ਵਿੱਚ ਤਰੁੱਟੀ</string>
  <string name="CreateProfileActivity_problem_setting_profile">ਪ੍ਰੋਫ਼ਾਈਲ ਬਣਾਉਣ ਵਿੱਚ ਸਮੱਸਿਆ</string>
  <string name="CreateProfileActivity_set_up_your_profile">ਆਪਣੀ ਪ੍ਰੋਫ਼ਾਈਲ ਬਣਾਓ</string>
  <string name="CreateProfileActivity_signal_profiles_are_end_to_end_encrypted">ਤੁਹਾਡਾ ਪ੍ਰੋਫ਼ਾਈਲ ਸਿਰੇ-ਤੋਂ-ਸਿਰੇ ਤੱਕ ਇਨਕ੍ਰਿਪਟ ਕੀਤਾ ਹੋਇਆ ਹੈ। ਜਦੋਂ ਵੀ ਤੁਸੀਂ ਨਵੀਂ ਗੱਲਬਾਤ ਸ਼ੁਰੂ ਜਾਂ ਮਨਜ਼ੂਰ ਕਰੋਗੇ ਅਤੇ ਜਦੋਂ ਤੁਸੀਂ ਨਵੇਂ ਗਰੁੱਪਾਂ ਵਿੱਚ ਸ਼ਾਮਲ ਹੋਵੋਗੇ ਤਾਂ ਤੁਹਾਡੇ ਪ੍ਰੋਫ਼ਾਈਲ ਅਤੇ ਇਸ ਵਿੱਚ ਕੀਤੀਆਂ ਤਬਦੀਲੀਆਂ ਨੂੰ ਤੁਹਾਡੇ ਸੰਪਰਕ ਵੇਖ ਸਕਣਗੇ।</string>
  <string name="CreateProfileActivity_set_avatar_description">ਅਵਤਾਰ ਤਿਆਰ ਕਰੋ</string>
  <!--ChooseBackupFragment-->
  <string name="ChooseBackupFragment__restore_from_backup">ਬੈਕਅੱਪ ਤੋਂ ਪੁਨਰ ਸਥਾਪਨ ਕਰਨਾ ਹੈ?</string>
  <string name="ChooseBackupFragment__restore_your_messages_and_media">ਸਥਾਨਕ ਬੈਕਅੱਪ ਤੋਂ ਆਪਣੇ ਸੁਨੇਹਿਆਂ ਅਤੇ ਮੀਡੀਆ ਨੂੰ ਪੁਨਰ ਸਥਾਪਤ ਕਰੋ | ਜੇਕਰ ਤੁਸੀਂ ਹੁਣ ਪੁਨਰ ਸਥਾਪਨ ਨਹੀਂ ਕਰਦੇ ਹੋ, ਤਾਂ ਤੁਸੀਂ ਬਾਅਦ ਵਿੱਚ ਪੁਨਰ ਸਥਾਪਨ ਨਹੀਂ ਕਰ ਸਕੋਗੇ।</string>
  <string name="ChooseBackupFragment__icon_content_description">ਬੈਕਅੱਪ ਆਈਕੋਨ ਤੋਂ ਬਹਾਲ ਕਰੋ</string>
  <string name="ChooseBackupFragment__choose_backup">ਬੈਕਅੱਪ ਚੁਣੋ</string>
  <string name="ChooseBackupFragment__learn_more">ਹੋਰ ਜਾਣੋ</string>
  <string name="ChooseBackupFragment__no_file_browser_available">ਕੋਈ ਫ਼ਾਈਲ ਬ੍ਰਾਊਜ਼ਰ ਉਪਲਬਧ ਨਹੀਂ</string>
  <!--RestoreBackupFragment-->
  <string name="RestoreBackupFragment__restore_complete">ਬਹਾਲ ਕਰਨ ਦਾ ਕਾਰਜ ਪੂਰਾ ਹੋਇਆ</string>
  <string name="RestoreBackupFragment__to_continue_using_backups_please_choose_a_folder">ਬੈਕਅੱਪ ਵਰਤਣੇ ਜਾਰੀ ਰੱਖਣ ਲਈ, ਕਿਰਪਾ ਕਰਕੇ ਕੋਈ ਫੋਲਡਰ ਚੁਣੋ। ਨਵੇਂ ਬੈਕਅੱਪਾਂ ਨੂੰ ਇਸ ਟਿਕਾਣੇ ਉੱਤੇ ਸੰਭਾਲਿਆ ਜਾਵੇਗਾ।</string>
  <string name="RestoreBackupFragment__choose_folder">ਫੋਲਡਰ ਚੁਣੋ</string>
  <string name="RestoreBackupFragment__not_now">ਹੁਣੇ ਨਹੀਂ</string>
  <!--BackupsPreferenceFragment-->
  <string name="BackupsPreferenceFragment__chat_backups">ਚੈਟ ਬੈਕਅੱਪ</string>
  <string name="BackupsPreferenceFragment__backups_are_encrypted_with_a_passphrase">ਬੈਕਅੱਪ ਇੱਕ ਪਾਸਫ਼੍ਰੇਜ਼ ਨਾਲ ਇਨਕ੍ਰਿਪਟ ਕੀਤੇ ਅਤੇ ਤੁਹਾਡੀ ਡਿਵਾਈਸ \'ਤੇ ਸਟੋਰ ਕੀਤੇ ਜਾਂਦੇ ਹਨ।</string>
  <string name="BackupsPreferenceFragment__create_backup">ਬੈਕਅੱਪ ਬਣਾਓ</string>
  <string name="BackupsPreferenceFragment__last_backup">ਆਖਰੀ ਬੈਕਅੱਪ: %1$s</string>
  <string name="BackupsPreferenceFragment__backup_folder">ਬੈਕਅੱਪ ਫੋਲਡਰ</string>
  <string name="BackupsPreferenceFragment__verify_backup_passphrase">ਬੈਕਅੱਪ ਦੇ ਪਾਸਫ਼੍ਰੇਜ਼ ਨੂੰ ਪ੍ਰਮਾਣਿਤ ਕਰੋ</string>
  <string name="BackupsPreferenceFragment__test_your_backup_passphrase">ਆਪਣੇ ਬੈਕਅੱਪ ਦੇ ਪਾਸਫ਼੍ਰੇਜ਼ ਨੂੰ ਜਾਂਚੋ ਅਤੇ ਪ੍ਰਮਾਣਿਤ ਕਰੋ ਕਿ ਇਹ ਮੇਲ ਖਾਂਦਾ ਹੈ</string>
  <string name="BackupsPreferenceFragment__turn_on">ਚਾਲੂ ਕਰੋ</string>
  <string name="BackupsPreferenceFragment__turn_off">ਬੰਦ ਕਰੋ</string>
<<<<<<< HEAD
  <string name="BackupsPreferenceFragment__to_restore_a_backup">ਬੈਕਅੱਪ ਬਹਾਲ ਕਰਨ ਲਈ, ਸਿਗਨਲ ਦੀ ਨਵੀਂ ਕਾਪੀ ਇੰਸਟਾਲ ਕਰੋ, ਐਪ ਨੂੰ ਖੋਲ੍ਹੋ ਅਤੇ \"ਬੈਕਅੱਪ ਬਹਾਲ ਕਰੋ\" ਨੂੰ ਛੂਹੋ, ਤਦ ਬੈਕਅੱਪ ਫਾਇਲ ਦਿਓ। %1$s</string>
  <string name="BackupsPreferenceFragment__learn_more">ਜਿਆਦਾ ਜਾਣੋ</string>
  <string name="BackupsPreferenceFragment__in_progress">ਤਰੱਕੀ ਹੋ ਰਹੀ ਹੈ…</string>
  <string name="BackupsPreferenceFragment__d_so_far">%1$d ਹੁਣ ਤਕ ..</string>
  <string name="BackupsPreferenceFragment_signal_requires_external_storage_permission_in_order_to_create_backups">ਬੈਕਅਪ ਬਣਾਉਣ ਲਈ Molly ਨੂੰ ਬਾਹਰੀ ਸਟੋਰੇਜ ਇਜਾਜ਼ਤ ਲੋੜ ਹੁੰਦੀ ਹੈ, ਪਰ ਇਸਨੂੰ ਪੱਕੇ ਤੌਰ ਤੇ ਨਾਮਨਜ਼ੂਰ ਕਰ ਦਿੱਤਾ ਗਿਆ ਹੈ। ਕਿਰਪਾ ਕਰਕੇ ਐਪ ਸੈਟਿੰਗਾਂ ਨੂੰ ਜਾਰੀ ਰੱਖੋ, \"ਇਜਾਜ਼ਤਾਂ\" ਚੁਣੋ ਅਤੇ \"ਸਟੋਰੇਜ\" ਸਮਰੱਥ ਕਰੋ।</string>
=======
  <string name="BackupsPreferenceFragment__to_restore_a_backup">ਬੈਕਅੱਪ ਬਹਾਲ ਕਰਨ ਲਈ, Signal ਦੀ ਨਵੀਂ ਕਾਪੀ ਸਥਾਪਤ ਕਰੋ, ਐਪ ਨੂੰ ਖੋਲ੍ਹੋ ਅਤੇ \"ਬੈਕਅੱਪ ਬਹਾਲ ਕਰੋ\" ਨੂੰ ਟੈਪ ਕਰੋ, ਫਿਰ ਬੈਕਅੱਪ ਫ਼ਾਈਲ ਦਾ ਟਿਕਾਣਾ ਲੱਭੋ। %1$s</string>
  <string name="BackupsPreferenceFragment__learn_more">ਹੋਰ ਜਾਣੋ</string>
  <string name="BackupsPreferenceFragment__in_progress">ਜਾਰੀ ਹੈ…</string>
  <string name="BackupsPreferenceFragment__d_so_far">%1$d ਹੁਣ ਤੱਕ…</string>
  <string name="BackupsPreferenceFragment_signal_requires_external_storage_permission_in_order_to_create_backups">ਬੈਕਅੱਪ ਬਣਾਉਣ ਲਈ Signal ਨੂੰ ਬਾਹਰੀ ਸਟੋਰੇਜ ਦੀ ਇਜਾਜ਼ਤ ਦੀ ਲੋੜ ਹੁੰਦੀ ਹੈ, ਪਰ ਇਸਨੂੰ ਸਥਾਈ ਤੌਰ ’ਤੇ ਇਨਕਾਰ ਕਰ ਦਿੱਤਾ ਗਿਆ ਹੈ। ਕਿਰਪਾ ਕਰਕੇ ਐਪ ਸੈਟਿੰਗਾਂ ’ਤੇ ਜਾਰੀ ਰੱਖੋ, \"ਇਜਾਜ਼ਤਾਂ\" ਚੁਣੋ ਅਤੇ \"ਸਟੋਰੇਜ\" ਨੂੰ ਸਮਰੱਥ ਕਰੋ।</string>
>>>>>>> e374f3af
  <!--CustomDefaultPreference-->
  <string name="CustomDefaultPreference_using_custom">ਪਸੰਦੀਦਾ ਨੂੰ ਵਰਤਣਾ: %s</string>
  <string name="CustomDefaultPreference_using_default">ਡਿਫ਼ਾਲਟ ਨੂੰ ਵਰਤਣਾ: %s</string>
  <string name="CustomDefaultPreference_none">ਕੋਈ ਨਹੀਂ</string>
  <!--AvatarSelectionBottomSheetDialogFragment-->
  <string name="AvatarSelectionBottomSheetDialogFragment__choose_photo">ਫ਼ੋਟੋ ਚੁਣੋ</string>
  <string name="AvatarSelectionBottomSheetDialogFragment__take_photo">ਫ਼ੋਟੋ ਲਵੋ</string>
  <string name="AvatarSelectionBottomSheetDialogFragment__choose_from_gallery">ਗੈਲਰੀ ਵਿੱਚੋਂ ਚੁਣੋ</string>
  <string name="AvatarSelectionBottomSheetDialogFragment__remove_photo">ਫ਼ੋਟੋ ਨੂੰ ਹਟਾਓ</string>
  <string name="AvatarSelectionBottomSheetDialogFragment__taking_a_photo_requires_the_camera_permission">ਫ਼ੋਟੋ ਖਿੱਚਣ ਲਈ ਕੈਮਰਾ ਇਜਾਜ਼ਤ ਚਾਹੀਦੀ ਹੈ।</string>
  <string name="AvatarSelectionBottomSheetDialogFragment__viewing_your_gallery_requires_the_storage_permission">ਤੁਹਾਡੀ ਗੈਲਰੀ ਵੇਖਣ ਲਈ ਸਟੋਰੇਜ ਇਜਾਜ਼ਤ ਚਾਹੀਦੀ ਹੈ।</string>
  <!--DateUtils-->
  <string name="DateUtils_just_now">ਹੁਣੇ</string>
  <string name="DateUtils_minutes_ago">%dਮਿੰ</string>
  <string name="DateUtils_today">ਅੱਜ</string>
  <string name="DateUtils_yesterday">ਕੱਲ੍ਹ</string>
  <!--DecryptionFailedDialog-->
  <string name="DecryptionFailedDialog_chat_session_refreshed">ਚੈਟ ਸੈਸ਼ਨ ਤਾਜ਼ਾ ਕੀਤਾ ਗਿਆ</string>
  <string name="DecryptionFailedDialog_signal_uses_end_to_end_encryption">Signal ਸਿਰੇ-ਤੋਂ-ਸਿਰੇ ਤੱਕ ਇਨਕ੍ਰਿਪਸ਼ਨ ਵਰਤਦਾ ਹੈ ਅਤੇ ਇਸ ਨੂੰ ਕਈ ਵਾਰ ਤੁਹਾਡੇ ਚੈਟ ਸ਼ੈਸ਼ਨ ਨੂੰ ਤਾਜ਼ਾ ਕਰਨ ਦੀ ਲੋੜ ਪੈ ਸਕਦੀ ਹੈ। ਇਹ ਤੁਹਾਡੀ ਚੈਟ ਦੀ ਸੁਰੱਖਿਆ ਨੂੰ ਪ੍ਰਭਾਵਿਤ ਨਹੀਂ ਕਰਦਾ ਹੈ, ਪਰ ਹੋ ਸਕਦਾ ਹੈ ਕਿ ਤੁਸੀਂ ਇਸ ਸੰਪਰਕ ਤੋਂ ਆਪਣਾ ਕੋਈ ਸੁਨੇਹਾ ਖੁੰਝਾਇਆ ਹੋਵੇ, ਅਤੇ ਤੁਸੀਂ ਉਹਨਾਂ ਨੂੰ ਇਹ ਮੁੜ ਭੇਜਣ ਲਈ ਕਹਿ ਸਕਦੇ ਹੋ।</string>
  <!--DeviceListActivity-->
  <string name="DeviceListActivity_unlink_s">\'%s\' ਨਾਲ ਲਿੰਕ ਤੋੜਨਾ ਹੈ?</string>
  <string name="DeviceListActivity_by_unlinking_this_device_it_will_no_longer_be_able_to_send_or_receive">ਇਸ ਡਿਵਾਈਸ ਦਾ ਲਿੰਕ ਤੋੜ ਕੇ, ਇਹ ਹੁਣ ਸੁਨੇਹੇ ਭੇਜਣ ਅਤੇ ਪ੍ਰਾਪਤ ਕਰਨ ਯੋਗ ਨਹੀਂ ਰਹੇਗੀ।</string>
  <string name="DeviceListActivity_network_connection_failed">ਨੈੱਟਵਰਕ ਕਨੈਕਸ਼ਨ ਅਸਫ਼ਲ</string>
  <string name="DeviceListActivity_try_again">ਦੁਬਾਰਾ ਕੋਸ਼ਿਸ਼ ਕਰੋ</string>
  <string name="DeviceListActivity_unlinking_device">ਡਿਵਾਈਸ ਦਾ ਲਿੰਕ ਤੋੜਿਆ ਜਾ ਰਿਹਾ ਹੈ…</string>
  <string name="DeviceListActivity_unlinking_device_no_ellipsis">ਡਿਵਾਈਸ ਦਾ ਲਿੰਕ ਤੋੜਿਆ ਜਾ ਰਿਹਾ ਹੈ</string>
  <string name="DeviceListActivity_network_failed">ਨੈੱਟਵਰਕ ਫੇਲ੍ਹ ਹੋਇਆ!</string>
  <!--DeviceListItem-->
  <string name="DeviceListItem_unnamed_device">ਬੇਨਾਮ ਡਿਵਾਈਸ</string>
  <string name="DeviceListItem_linked_s">%s ਨੂੰ ਲਿੰਕ ਕੀਤਾ ਗਿਆ  </string>
  <string name="DeviceListItem_last_active_s">%s ਆਖਰੀ ਵਾਰ ਸਰਗਰਮ</string>
  <string name="DeviceListItem_today">ਅੱਜ </string>
  <!--DocumentView-->
  <string name="DocumentView_unnamed_file">ਬੇਨਾਮ ਫ਼ਾਈਲ</string>
  <!--DonateMegaphone-->
  <string name="DonateMegaphone_donate_to_signal">Signal ਨੂੰ ਦਾਨ ਕਰੋ</string>
  <string name="DonateMegaphone_Signal_is_powered_by_people_like_you_show_your_support_today">Signal ਤੁਹਾਡੇ ਵਰਗੇ ਲੋਕਾਂ ਨਾਲ ਪ੍ਰਭਾਵਸ਼ਾਲੀ ਹੈ। ਅੱਜ ਹੀ ਆਪਣਾ ਸਮਰਥਨ ਦਿਖਾਓ!</string>
  <string name="DonateMegaphone_donate">ਦਾਨ ਕਰੋ</string>
  <string name="DonateMegaphone_no_thanks">ਨਹੀਂ ਧੰਨਵਾਦ</string>
  <!--GroupCallingMegaphone-->
  <string name="GroupCallingMegaphone__introducing_group_calls">ਪੇਸ਼ ਹਨ ਗਰੁੱਪ ਕਾਲਾਂ</string>
  <string name="GroupCallingMegaphone__open_a_new_group_to_start">ਮੁਫਤ ਇਨਕ੍ਰਿਪਟ ਕੀਤੀ ਗਰੁੱਪ ਕਾਲ ਸ਼ੁਰੂ ਕਰਨ ਲਈ ਇੱਕ ਨਵਾਂ ਗਰੁੱਪ ਖੋਲ੍ਹੋ</string>
  <!--DozeReminder-->
<<<<<<< HEAD
  <string name="DozeReminder_optimize_for_missing_play_services">ਗੁੰਮ ਪਲੇ ਸਰਵਿਸਜ਼ ਨੂੰ ਅਨੁਕੂਲ ਬਣਾਓ</string>
  <string name="DozeReminder_this_device_does_not_support_play_services_tap_to_disable_system_battery">ਇਹ ਡਿਵਾਈਸ ਪਲੇ ਸੇਵਾਵਾਂ ਦਾ ਸਮਰਥਨ ਨਹੀਂ ਕਰਦੀ. ਸਿਸਟਮ ਬੈਟਰੀ ਅਨੁਕੂਲਤਾ ਨੂੰ ਅਸਮਰੱਥ ਬਣਾਉਣ ਲਈ ਟੈਪ ਕਰੋ ਜੋ ਕਿ Molly ਨੂੰ ਨਾ-ਸਰਗਰਮ ਹੋਣ ਵੇਲੇ ਸੁਨੇਹਿਆਂ ਨੂੰ ਮੁੜ ਪ੍ਰਾਪਤ ਕਰਨ ਤੋਂ ਰੋਕਦੇ ਹਨ.</string>
=======
  <string name="DozeReminder_optimize_for_missing_play_services">ਗਾਇਬ ਪਲੇਅ ਸੇਵਾਵਾਂ ਲਈ ਅਨੁਕੂਲ ਬਣਾਓ</string>
  <string name="DozeReminder_this_device_does_not_support_play_services_tap_to_disable_system_battery">ਇਹ ਡਿਵਾਈਸ ਪਲੇਅ ਸੇਵਾਵਾਂ ਦਾ ਸਮਰਥਨ ਨਹੀਂ ਕਰਦੀ। ਸਿਸਟਮ ਬੈਟਰੀ ਅਨੁਕੂਲਤਾ ਨੂੰ ਅਸਮਰੱਥ ਬਣਾਉਣ ਲਈ ਟੈਪ ਕਰੋ ਤਾਂ ਜੋ Signal ਨੂੰ ਅਕਿਰਿਆਸ਼ੀਲ ਹੋਣ ਵੇਲੇ ਸੁਨੇਹਿਆਂ ਨੂੰ ਮੁੜ ਪ੍ਰਾਪਤ ਕਰਨ ਤੋਂ ਰੋਕਿਆ ਜਾ ਸਕੇ।</string>
>>>>>>> e374f3af
  <!--ExpiredBuildReminder-->
  <string name="ExpiredBuildReminder_this_version_of_signal_has_expired">Signal ਦੇ ਸੰਸਕਰਣ ਦੀ ਮਿਆਦ ਮੁੱਕ ਗਈ ਹੈ। ਸੁਨੇਹੇ ਭੇਜਣ ਅਤੇ ਪ੍ਰਾਪਤ ਕਰਨ ਲਈ ਕਿਰਪਾ ਕਰਕੇ ਹੁਣੇ ਅੱਪਡੇਟ ਕਰੋ।</string>
  <string name="ExpiredBuildReminder_update_now">ਹੁਣ ਅੱਪਡੇਟ ਕਰੋ</string>
  <!--PendingGroupJoinRequestsReminder-->
  <plurals name="PendingGroupJoinRequestsReminder_d_pending_member_requests">
    <item quantity="one">%d ਪੈਂਡਿੰਗ ਸਦੱਸ ਬੇਨਤੀਆਂ</item>
    <item quantity="other">%d ਬਕਾਇਆ ਮੈਂਬਰ ਬੇਨਤੀਆਂ</item>
  </plurals>
  <string name="PendingGroupJoinRequestsReminder_view">ਵੇਖੋ</string>
  <!--ShareActivity-->
  <string name="ShareActivity_share_with">ਇਹਨਾਂ ਨਾਲ ਸ਼ੇਅਰ ਕਰੋ</string>
  <string name="ShareActivity_multiple_attachments_are_only_supported">ਇੱਕ ਤੋਂ ਵੱਧ ਅਟੈਚਮੈਂਟਾਂ ਸਿਰਫ਼ ਚਿੱਤਰਾਂ ਅਤੇ ਵੀਡੀਓ ਲਈ ਹੀ ਯੋਗ ਹਨ</string>
  <string name="ShareActivity_you_do_not_have_permission_to_send_to_this_group">ਤੁਹਾਡੇ ਕੋਲ ਇਸ ਗਰੁੱਪ ਨੂੰ ਭੇਜਣ ਦੀ ਇਜਾਜ਼ਤ ਨਹੀਂ ਹੈ</string>
  <!--GcmRefreshJob-->
<<<<<<< HEAD
  <string name="GcmRefreshJob_Permanent_Signal_communication_failure">ਸਥਾਈ Signal ਸੰਚਾਰ ਅਸਫਲ!</string>
  <string name="GcmRefreshJob_Signal_was_unable_to_register_with_Google_Play_Services">Molly Google Play ਸੇਵਾਵਾਂ ਨਾਲ ਰਜਿਸਟਰ ਕਰਨ ਵਿੱਚ ਅਸਮਰੱਥ ਸੀ. Molly ਸੁਨੇਹਿਆਂ ਅਤੇ ਕਾਲਾਂ ਅਸਮਰੱਥ ਕੀਤੀਆਂ ਗਈਆਂ ਹਨ, ਕਿਰਪਾ ਕਰਕੇ ਸੈਟਿੰਗਾਂ ਵਿਚ ਦੋਬਾਰਾ ਰਜਿਸਟਰ ਕਰੋ </string>
=======
  <string name="GcmRefreshJob_Permanent_Signal_communication_failure">ਸਥਾਈ Signal ਸੰਚਾਰ ਅਸਫ਼ਲ!</string>
  <string name="GcmRefreshJob_Signal_was_unable_to_register_with_Google_Play_Services">Signal Google Play ਸੇਵਾਵਾਂ ਨਾਲ ਰਜਿਸਟਰ ਕਰਨ ਵਿੱਚ ਅਸਮਰੱਥ ਸੀ। Signal ਸੁਨੇਹੇ ਅਤੇ ਕਾਲਾਂ ਅਸਮਰੱਥ ਕੀਤੇ ਗਏ ਹਨ, ਕਿਰਪਾ ਕਰਕੇ ਸੈਟਿੰਗਾਂ ਵਿੱਚ ਦੁਬਾਰਾ ਰਜਿਸਟਰ ਕਰੋ &gt; ਵਿਕਸਤ।</string>
>>>>>>> e374f3af
  <!--GiphyActivity-->
  <string name="GiphyActivity_error_while_retrieving_full_resolution_gif">ਪੂਰੇ ਰੈਜ਼ੋਲੂਸ਼ਨ GIF ਨੂੰ ਪ੍ਰਾਪਤ ਕਰਨ ਵੇਲੇ ਤਰੁੱਟੀ</string>
  <!--GiphyFragmentPageAdapter-->
  <string name="GiphyFragmentPagerAdapter_gifs">GIFs</string>
  <string name="GiphyFragmentPagerAdapter_stickers">ਸਟਿੱਕਰ</string>
  <!--AddToGroupActivity-->
  <string name="AddToGroupActivity_add_member">ਮੈਂਬਰ ਨੂੰ ਸ਼ਾਮਲ ਕਰਨਾ ਹੈ?</string>
  <string name="AddToGroupActivity_add_s_to_s">\"%1$s\" ਨੂੰ \"%2$s\" ਵਿੱਚ ਸ਼ਾਮਲ ਕਰਨਾ ਹੈ?</string>
  <string name="AddToGroupActivity_s_added_to_s">\"%1$s\" ਨੂੰ \"%2$s\" ਵਿੱਚ ਸ਼ਾਮਲ ਕੀਤਾ।</string>
  <string name="AddToGroupActivity_add_to_group">ਗਰੁੱਪ ਵਿੱਚ ਸ਼ਾਮਲ ਕਰੋ</string>
  <string name="AddToGroupActivity_add_to_groups">ਗਰੁੱਪਾਂ ਵਿੱਚ ਸ਼ਾਮਲ ਕਰੋ</string>
  <string name="AddToGroupActivity_this_person_cant_be_added_to_legacy_groups">ਇਸ ਵਿਅਕਤੀ ਨੂੰ ਲੈਗਸੀ ਗਰੁੱਪਾਂ ਵਿੱਚ ਸ਼ਾਮਲ ਨਹੀਂ ਕੀਤਾ ਜਾ ਸਕਦਾ।</string>
  <string name="AddToGroupActivity_add">ਸ਼ਾਮਲ ਕਰੋ</string>
  <string name="AddToGroupActivity_add_to_a_group">ਕਿਸੇ ਗਰੁੱਪ ਵਿੱਚ ਸ਼ਾਮਲ ਕਰੋ</string>
  <!--ChooseNewAdminActivity-->
  <string name="ChooseNewAdminActivity_choose_new_admin">ਨਵਾਂ ਐਡਮਿਨ ਚੁਣੋ</string>
  <string name="ChooseNewAdminActivity_done">ਹੋ ਗਿਆ</string>
  <string name="ChooseNewAdminActivity_you_left">ਤੁਸੀਂ \"%1$s\" ਛੱਡਿਆ।</string>
  <!--GroupMembersDialog-->
  <string name="GroupMembersDialog_you">ਤੁਸੀਂ</string>
  <!--GV2 access levels-->
  <string name="GroupManagement_access_level_anyone">ਕੋਈ ਵੀ</string>
  <string name="GroupManagement_access_level_all_members">ਸਾਰੇ ਮੈਂਬਰ</string>
  <string name="GroupManagement_access_level_only_admins">ਸਿਰਫ਼ ਐਡਮਿਨ</string>
  <string name="GroupManagement_access_level_no_one">ਕੋਈ ਨਹੀਂ</string>
  <!--GV2 invites sent-->
  <plurals name="GroupManagement_invitation_sent">
    <item quantity="one">ਸੱਦੇ ਭੇਜੇ ਗਏ</item>
    <item quantity="other">%d ਸੱਦੇ ਭੇਜੇ ਗਏ</item>
  </plurals>
  <string name="GroupManagement_invite_single_user">“%1$s” ਨੂੰ ਤੁਹਾਡੇ ਵੱਲੋਂ ਇਸ ਗਰੁੱਪ ਵਿੱਚ ਆਪਣੇ-ਆਪ ਸ਼ਾਮਲ ਨਹੀਂ ਕੀਤਾ ਜਾ ਸਕਦਾ।\n\nਉਹਨਾਂ ਨੂੰ ਸ਼ਾਮਲ ਹੋਣ ਲਈ ਸੱਦਾ ਦਿੱਤਾ ਗਿਆ ਹੈ, ਅਤੇ ਜਦੋਂ ਤੱਕ ਉਹ ਮਨਜ਼ੂਰ ਨਹੀਂ ਕਰ ਲੈਂਦੇ, ਉਦੋਂ ਤੱਕ ਗਰੁੱਪ ਦੇ ਕੋਈ ਸੁਨੇਹੇ ਨਹੀਂ ਦੇਖ ਸਕਣਗੇ।</string>
  <string name="GroupManagement_invite_multiple_users">ਇਹਨਾਂ ਵਰਤੋਂਕਾਰਾਂ ਨੂੰ ਤੁਹਾਡੇ ਵੱਲੋਂ ਇਸ ਗਰੁੱਪ ਵਿੱਚ ਆਪਣੇ-ਆਪ ਸ਼ਾਮਲ ਨਹੀਂ ਕੀਤਾ ਜਾ ਸਕਦਾ।\n\nਉਹਨਾਂ ਨੂੰ ਗਰੁੱਪ ਵਿੱਚ ਸ਼ਾਮਲ ਹੋਣ ਲਈ ਸੱਦਾ ਦਿੱਤਾ ਗਿਆ ਹੈ, ਅਤੇ ਜਦੋਂ ਤੱਕ ਉਹ ਮਨਜ਼ੂਰ ਨਹੀਂ ਕਰ ਲੈਂਦੇ, ਉਦੋਂ ਤੱਕ ਗਰੁੱਪ ਦੇ ਕੋਈ ਸੁਨੇਹੇ ਨਹੀਂ ਦੇਖ ਸਕਣਗੇ।</string>
  <!--GroupsV1MigrationLearnMoreBottomSheetDialogFragment-->
  <string name="GroupsV1MigrationLearnMore_what_are_new_groups">ਨਵੇਂ ਗਰੁੱਪ ਕੀ ਹਨ?</string>
  <string name="GroupsV1MigrationLearnMore_new_groups_have_features_like_mentions">ਨਵੇਂ ਗਰੁੱਪਾਂ ਵਿੱਚ @mentions ਅਤੇ ਗਰੁੱਪ ਐਡਮਿਨ ਵਰਗੀਆਂ ਵਿਸ਼ੇਸ਼ਤਾਵਾਂ ਹਨ, ਅਤੇ ਭਵਿੱਖ ਵਿੱਚ ਹੋਰ ਵਿਸ਼ੇਸ਼ਤਾਵਾਂ ਦਾ ਸਮਰਥਨ ਕਰਨਗੇ।</string>
  <string name="GroupsV1MigrationLearnMore_all_message_history_and_media_has_been_kept">ਸੁਨੇਹਿਆਂ ਦੇ ਸਾਰੇ ਪਿਛੋਕੜ ਅਤੇ ਮੀਡੀਆ ਨੂੰ ਅੱਪਗ੍ਰੇਡ ਤੋਂ ਪਹਿਲਾਂ ਹੀ ਰੱਖ ਲਿਆ ਗਿਆ ਹੈ।</string>
  <string name="GroupsV1MigrationLearnMore_you_will_need_to_accept_an_invite_to_join_this_group_again">ਤੁਹਾਨੂੰ ਇਸ ਗਰੁੱਪ ਵਿੱਚ ਦੁਬਾਰਾ ਸ਼ਾਮਲ ਹੋਣ ਦੇ ਸੱਦੇ ਨੂੰ ਮਨਜ਼ੂਰ ਕਰਨਾ ਪਵੇਗਾ, ਅਤੇ ਜਦੋਂ ਤੱਕ ਤੁਸੀਂ ਮਨਜ਼ੂਰ ਨਹੀਂ ਕਰਦੇ ਉਦੋਂ ਤੱਕ ਗਰੁੱਪ ਦੇ ਸੁਨੇਹੇ ਪ੍ਰਾਪਤ ਨਹੀਂ ਹੋਣਗੇ।</string>
  <plurals name="GroupsV1MigrationLearnMore_these_members_will_need_to_accept_an_invite">
    <item quantity="one">ਇਸ ਮੈਂਬਰ ਨੂੰ ਇਸ ਗਰੁੱਪ ਵਿੱਚ ਦੁਬਾਰਾ ਸ਼ਾਮਲ ਹੋਣ ਦੇ ਸੱਦੇ ਨੂੰ ਮਨਜ਼ੂਰ ਕਰਨਾ ਪਵੇਗਾ, ਅਤੇ ਜਦੋਂ ਤਕ ਉਹ ਸਵੀਕਾਰ ਨਹੀਂ ਕਰਦਾ ਉਦੋਂ ਤੱਕ ਉਸ ਨੂੰ ਗਰੁੱਪ ਦੇ ਸੁਨੇਹੇ ਪ੍ਰਾਪਤ ਨਹੀਂ ਹੋਣਗੇ।</item>
    <item quantity="other">ਇਹਨਾਂ ਮੈਂਬਰਾਂ ਨੂੰ ਇਸ ਗਰੁੱਪ ਵਿੱਚ ਦੁਬਾਰਾ ਸ਼ਾਮਲ ਹੋਣ ਦੇ ਸੱਦੇ ਨੂੰ ਮਨਜ਼ੂਰ ਕਰਨਾ ਪਵੇਗਾ, ਅਤੇ ਜਦੋਂ ਤੱਕ ਉਹ ਮਨਜ਼ੂਰ ਨਹੀਂ ਕਰਦੇ ਉਦੋਂ ਤੱਕ ਉਹਨਾਂ ਨੂੰ ਗਰੁੱਪ ਦੇ ਸੁਨੇਹੇ ਪ੍ਰਾਪਤ ਨਹੀਂ ਹੋਣਗੇ।</item>
  </plurals>
  <plurals name="GroupsV1MigrationLearnMore_these_members_were_removed_from_the_group">
    <item quantity="one">ਇਸ ਮੈਂਬਰ ਨੂੰ ਗਰੁੱਪ ਤੋਂ ਹਟਾ ਦਿੱਤਾ ਗਿਆ ਸੀ ਅਤੇ ਜਦੋਂ ਤੱਕ ਉਹ ਅੱਪਗ੍ਰੇਡ ਨਹੀਂ ਕਰਦਾ, ਉਦੋਂ ਤੱਕ ਦੁਬਾਰਾ ਸ਼ਾਮਲ ਨਹੀਂ ਹੋ ਸਕੇਗਾ:</item>
    <item quantity="other">ਇਹਨਾਂ ਮੈਂਬਰਾਂ ਨੂੰ ਗਰੁੱਪ ਤੋਂ ਹਟਾ ਦਿੱਤਾ ਗਿਆ ਸੀ ਅਤੇ ਜਦੋਂ ਤੱਕ ਉਹ ਅੱਪਗ੍ਰੇਡ ਨਹੀਂ ਕਰਦੇ, ਉਦੋਂ ਤੱਕ ਦੁਬਾਰਾ ਸ਼ਾਮਲ ਨਹੀਂ ਹੋ ਸਕਣਗੇ: </item>
  </plurals>
  <!--GroupsV1MigrationInitiationBottomSheetDialogFragment-->
  <string name="GroupsV1MigrationInitiation_upgrade_to_new_group">ਨਵੇਂ ਗਰੁੱਪ ਵਿੱਚ ਅੱਪਗ੍ਰੇਡ ਕਰੋ</string>
  <string name="GroupsV1MigrationInitiation_upgrade_this_group">ਇਸ ਗਰੁੱਪ ਨੂੰ ਅੱਪਗ੍ਰੇਡ ਕਰੋ</string>
  <string name="GroupsV1MigrationInitiation_new_groups_have_features_like_mentions">ਨਵੇਂ ਗਰੁੱਪਾਂ ਵਿੱਚ @mentions ਅਤੇ ਗਰੁੱਪ ਐਡਮਿਨ ਵਰਗੀਆਂ ਵਿਸ਼ੇਸ਼ਤਾਵਾਂ ਹਨ, ਅਤੇ ਭਵਿੱਖ ਵਿੱਚ ਹੋਰ ਵਿਸ਼ੇਸ਼ਤਾਵਾਂ ਦਾ ਸਮਰਥਨ ਕਰਨਗੇ।</string>
  <string name="GroupsV1MigrationInitiation_all_message_history_and_media_will_be_kept">ਸੁਨੇਹਿਆਂ ਦੇ ਸਾਰੇ ਪਿਛੋਕੜ ਅਤੇ ਮੀਡੀਆ ਨੂੰ ਅੱਪਗ੍ਰੇਡ ਤੋਂ ਪਹਿਲਾਂ ਹੀ ਰੱਖ ਲਿਆ ਜਾਵੇਗਾ।</string>
  <string name="GroupsV1MigrationInitiation_encountered_a_network_error">ਨੈੱਟਵਰਕ ਤਰੁੱਟੀ ਹੋਈ। ਬਾਅਦ ਵਿੱਚ ਦੁਬਾਰਾ ਕੋਸ਼ਿਸ਼ ਕਰੋ।</string>
  <string name="GroupsV1MigrationInitiation_failed_to_upgrade">ਅੱਪਗ੍ਰੇਡ ਕਰਨਾ ਅਸਫਲ ਰਿਹਾ।</string>
  <plurals name="GroupsV1MigrationInitiation_these_members_will_need_to_accept_an_invite">
    <item quantity="one">ਇਸ ਮੈਂਬਰ ਨੂੰ ਇਸ ਗਰੁੱਪ ਵਿੱਚ ਦੁਬਾਰਾ ਸ਼ਾਮਲ ਹੋਣ ਦੇ ਸੱਦੇ ਨੂੰ ਮਨਜ਼ੂਰ ਕਰਨਾ ਪਵੇਗਾ ਅਤੇ ਜਦੋਂ ਤਕ ਉਹ ਮਨਜ਼ੂਰ ਨਹੀਂ ਕਰਦਾ ਉਦੋਂ ਤੱਕ ਉਸ ਨੂੰ ਗਰੁੱਪ ਦੇ ਸੁਨੇਹੇ ਪ੍ਰਾਪਤ ਨਹੀਂ ਹੋਣਗੇ।</item>
    <item quantity="other">ਇਹਨਾਂ ਮੈਂਬਰਾਂ ਨੂੰ ਇਸ ਗਰੁੱਪ ਵਿੱਚ ਦੁਬਾਰਾ ਸ਼ਾਮਲ ਹੋਣ ਦੇ ਸੱਦੇ ਨੂੰ ਮਨਜ਼ੂਰ ਕਰਨਾ ਪਵੇਗਾ, ਅਤੇ ਜਦੋਂ ਤੱਕ ਉਹ ਮਨਜ਼ੂਰ ਨਹੀਂ ਕਰਦੇ ਉਦੋਂ ਤੱਕ ਉਹਨਾਂ ਨੂੰ ਗਰੁੱਪ ਦੇ ਸੁਨੇਹੇ ਪ੍ਰਾਪਤ ਨਹੀਂ ਹੋਣਗੇ:</item>
  </plurals>
  <plurals name="GroupsV1MigrationInitiation_these_members_are_not_capable_of_joining_new_groups">
    <item quantity="one">ਇਹ ਮੈਂਬਰ ਨਵੇਂ ਗਰੁੱਪਾਂ ਵਿੱਚ ਸ਼ਾਮਲ ਹੋਣ ਦੇ ਯੋਗ ਨਹੀਂ ਹੈ, ਅਤੇ ਇਸ ਨੂੰ ਗਰੁੱਪ ਤੋਂ ਹਟਾ ਦਿੱਤਾ ਜਾਵੇਗਾ:</item>
    <item quantity="other">ਇਹ ਮੈਂਬਰ ਨਵੇਂ ਗਰੁੱਪਾਂ ਵਿੱਚ ਸ਼ਾਮਲ ਹੋਣ ਦੇ ਯੋਗ ਨਹੀਂ ਹਨ, ਅਤੇ ਇਹਨਾਂ ਨੂੰ ਗਰੁੱਪ ਤੋਂ ਹਟਾ ਦਿੱਤਾ ਜਾਵੇਗਾ:</item>
  </plurals>
  <!--GroupsV1MigrationSuggestionsReminder-->
  <plurals name="GroupsV1MigrationSuggestionsReminder_members_couldnt_be_added_to_the_new_group">
    <item quantity="one">%1$d ਮੈਂਬਰ ਨੂੰ ਨਵੇਂ ਗਰੁੱਪ ਵਿੱਚ ਦੁਬਾਰਾ ਸ਼ਾਮਲ ਨਹੀਂ ਕੀਤਾ ਜਾ ਸਕਿਆ। ਕੀ ਤੁਸੀਂ ਉਸ ਨੂੰ ਹੁਣੇ ਸ਼ਾਮਲ ਕਰਨਾ ਚਾਹੁੰਦੇ ਹੋ?</item>
    <item quantity="other">%1$d ਮੈਂਬਰਾਂ ਨੂੰ ਨਵੇਂ ਗਰੁੱਪ ਵਿੱਚ ਦੁਬਾਰਾ ਸ਼ਾਮਲ ਨਹੀਂ ਕੀਤਾ ਜਾ ਸਕਿਆ। ਕੀ ਤੁਸੀਂ ਉਹਨਾਂ ਨੂੰ ਹੁਣੇ ਸ਼ਾਮਲ ਕਰਨਾ ਚਾਹੁੰਦੇ ਹੋ?</item>
  </plurals>
  <plurals name="GroupsV1MigrationSuggestionsReminder_add_members">
    <item quantity="one">ਸਦੱਸ ਸ਼ਾਮਲ ਕਰੋ</item>
    <item quantity="other">ਮੈਂਬਰ ਸ਼ਾਮਲ ਕਰੋ</item>
  </plurals>
  <string name="GroupsV1MigrationSuggestionsReminder_no_thanks">ਨਹੀਂ ਧੰਨਵਾਦ</string>
  <!--GroupsV1MigrationSuggestionsDialog-->
  <plurals name="GroupsV1MigrationSuggestionsDialog_add_members_question">
    <item quantity="one">ਮੈਂਬਰ ਸ਼ਾਮਲ ਕਰੋ?</item>
    <item quantity="other">ਮੈਂਬਰ ਸ਼ਾਮਲ ਕਰਨੇ ਹਨ?</item>
  </plurals>
  <plurals name="GroupsV1MigrationSuggestionsDialog_these_members_couldnt_be_automatically_added">
    <item quantity="one">ਇਸ ਮੈਂਬਰ ਨੂੰ ਨਵੇਂ ਗਰੁੱਪ ਵਿੱਚ ਆਪਣੇ ਆਪ ਉਸ ਸਮੇਂ ਸ਼ਾਮਲ ਨਹੀਂ ਕੀਤਾ ਜਾ ਸਕਿਆ ਜਦੋਂ ਇਸਨੂੰ ਅੱਪਗ੍ਰੇਡ ਕੀਤਾ ਗਿਆ ਸੀ:</item>
    <item quantity="other">ਇਹਨਾਂ ਮੈਂਬਰਾਂ ਨੂੰ ਨਵੇਂ ਗਰੁੱਪ ਵਿੱਚ ਉਸ ਸਮੇਂ ਆਪਣੇ-ਆਪ ਸ਼ਾਮਲ ਨਹੀਂ ਕੀਤਾ ਜਾ ਸਕਿਆ ਜਦੋਂ ਇਸਨੂੰ ਅੱਪਗ੍ਰੇਡ ਕੀਤਾ ਗਿਆ ਸੀ: </item>
  </plurals>
  <plurals name="GroupsV1MigrationSuggestionsDialog_add_members">
    <item quantity="one">ਮੈਂਬਰ ਜੋੜੋ</item>
    <item quantity="other">ਮੈਂਬਰ ਸ਼ਾਮਲ ਕਰੋ</item>
  </plurals>
  <plurals name="GroupsV1MigrationSuggestionsDialog_failed_to_add_members_try_again_later">
    <item quantity="one">ਮੈਂਬਰ ਸ਼ਾਮਲ ਕਰਨ ਵਿੱਚ ਅਸਫ਼ਲ | ਬਾਅਦ ਵਿੱਚ ਦੁਬਾਰਾ ਕੋਸ਼ਿਸ਼ ਕਰੋ।</item>
    <item quantity="other">ਮੈਂਬਰ ਸ਼ਾਮਲ ਕਰਨਾ ਅਸਫਲ | ਬਾਅਦ ਵਿੱਚ ਦੁਬਾਰਾ ਕੋਸ਼ਿਸ਼ ਕਰੋ।</item>
  </plurals>
  <plurals name="GroupsV1MigrationSuggestionsDialog_cannot_add_members">
    <item quantity="one">ਮੈਂਬਰ ਜੋੜਿਆ ਨਹੀਂ ਜਾ ਸਕਦਾ ਹੈ।</item>
    <item quantity="other">ਮੈਂਬਰਾਂ ਨੂੰ ਸ਼ਾਮਲ ਨਹੀਂ ਕੀਤਾ ਜਾ ਸਕਦਾ।</item>
  </plurals>
  <!--LeaveGroupDialog-->
  <string name="LeaveGroupDialog_leave_group">ਗਰੁੱਪ ਛੱਡਣਾ ਹੈ?</string>
  <string name="LeaveGroupDialog_you_will_no_longer_be_able_to_send_or_receive_messages_in_this_group">ਤੁਸੀਂ ਹੁਣ ਇਸ ਗਰੁੱਪ ਵਿੱਚ ਸੁਨੇਹੇ ਭੇਜ ਜਾਂ ਪ੍ਰਾਪਤ ਨਹੀਂ ਕਰ ਸਕੋਗੇ।</string>
  <string name="LeaveGroupDialog_leave">ਛੱਡੋ</string>
  <string name="LeaveGroupDialog_choose_new_admin">ਨਵਾਂ ਐਡਮਿਨ ਚੁਣੋ</string>
  <string name="LeaveGroupDialog_before_you_leave_you_must_choose_at_least_one_new_admin_for_this_group">ਗਰੁੱਪ ਨੂੰ ਛੱਡਣ ਤੋਂ ਪਹਿਲਾਂ, ਤੁਹਾਨੂੰ ਤੁਸੀਂ ਇਸ ਗਰੁੱਪ ਲਈ ਘੱਟੋ-ਘੱਟ ਇੱਕ ਨਵਾਂ ਐਡਮਿਨ ਚੁਣਨਾ ਪਵੇਗਾ।</string>
  <string name="LeaveGroupDialog_choose_admin">ਐਡਮਿਨ ਚੁਣੋ</string>
  <!--LinkPreviewsMegaphone-->
  <string name="LinkPreviewsMegaphone_disable">ਅਸਮਰੱਥ ਕਰੋ</string>
  <string name="LinkPreviewsMegaphone_preview_any_link">ਕਿਸੇ ਲਿੰਕ ਦੀ ਝਲਕ ਵੇਖੋ</string>
  <string name="LinkPreviewsMegaphone_you_can_now_retrieve_link_previews_directly_from_any_website">ਤੁਸੀਂ ਹੁਣ ਤੁਹਾਡੇ ਦੁਆਰਾ ਭੇਜੇ ਗਏ ਸੁਨੇਹਿਆਂ ਲਈ ਸਿੱਧੇ ਕਿਸੇ ਵੀ ਵੈੱਬਸਾਈਟ ਤੋਂ ਲਿੰਕ ਝਲਕ ਪ੍ਰਾਪਤ ਕਰ ਸਕਦੇ ਹੋ।</string>
  <!--LinkPreviewView-->
  <string name="LinkPreviewView_no_link_preview_available">ਕੋਈ ਲਿੰਕ ਝਲਕ ਉਪਲਬਧ ਨਹੀਂ</string>
  <string name="LinkPreviewView_this_group_link_is_not_active">ਇਹ ਗਰੁੱਪ ਲਿੰਕ ਕਿਰਿਆਸ਼ੀਲ ਨਹੀਂ ਹੈ</string>
  <string name="LinkPreviewView_domain_date">%1$s . %2$s</string>
  <!--LinkPreviewRepository-->
  <plurals name="LinkPreviewRepository_d_members">
    <item quantity="one">%1$d ਮੈਂਬਰ</item>
    <item quantity="other">%1$d ਮੈਂਬਰ</item>
  </plurals>
  <!--PendingMembersActivity-->
  <string name="PendingMembersActivity_pending_group_invites">ਗਰੁੱਪ ਦੇ ਬਕਾਇਆ ਪਏ ਸੱਦੇ</string>
  <string name="PendingMembersActivity_requests">ਬੇਨਤੀਆਂ</string>
  <string name="PendingMembersActivity_invites">ਸੱਦੇ</string>
  <string name="PendingMembersActivity_people_you_invited">ਤੁਹਾਡੇ ਵੱਲੋਂ ਸੱਦੇ ਗਏ ਲੋਕ</string>
  <string name="PendingMembersActivity_you_have_no_pending_invites">ਤੁਹਾਡੇ ਕੋਲ ਕੋਈ ਬਕਾਇਆ ਸੱਦੇ ਨਹੀਂ ਹਨ।</string>
  <string name="PendingMembersActivity_invites_by_other_group_members">ਗਰੁੱਪ ਦੇ ਹੋਰਨਾਂ ਮੈਂਬਰਾਂ ਵੱਲੋਂ ਭੇਜੇ ਗਏ ਸੱਦੇ</string>
  <string name="PendingMembersActivity_no_pending_invites_by_other_group_members">ਗਰੁੱਪ ਦੇ ਹੋਰਨਾਂ ਮੈਂਬਰਾਂ ਵੱਲੋਂ ਭੇਜੇ ਗਏ ਕੋਈ ਬਕਾਇਆ ਸੱਦੇ ਨਹੀਂ।</string>
  <string name="PendingMembersActivity_missing_detail_explanation">ਗਰੁੱਪ ਦੇ ਹੋਰਨਾਂ ਮੈਂਬਰਾਂ ਵੱਲੋਂ ਸੱਦੇ ਲੋਕਾਂ ਦੇ ਵੇਰਵੇ ਨਹੀਂ ਦਿਖਾਏ ਜਾਂਦੇ। ਜੇਕਰ ਸੱਦਾ ਭੇਜੇ ਗਏ ਵਿਅਕਤੀ ਸ਼ਾਮਲ ਹੋਣ ਦਾ ਫ਼ੈਸਲਾ ਕਰਦੇ ਹਨ, ਤਾਂ ਉਹਨਾਂ ਦੀ ਜਾਣਕਾਰੀ ਗਰੁੱਪ ਦੇ ਨਾਲ ਉਸ ਸਮੇਂ ਸਾਂਝੀ ਕੀਤੀ ਜਾਵੇਗੀ। ਜਦੋਂ ਤੱਕ ਉਹ ਗਰੁੱਪ ਵਿੱਚ ਸ਼ਾਮਲ ਨਹੀਂ ਹੋ ਜਾਂਦੇ, ਉਹਨਾਂ ਨੂੰ ਕੋਈ ਵੀ ਸੁਨੇਹੇ ਦਿਖਾਈ ਨਹੀਂ ਦੇਣਗੇ।</string>
  <string name="PendingMembersActivity_revoke_invite">ਸੱਦੇ ਨੂੰ ਰੱਦ ਕਰੋ</string>
  <string name="PendingMembersActivity_revoke_invites">ਸੱਦਿਆਂ ਨੂੰ ਰੱਦ ਕਰੋ</string>
  <plurals name="PendingMembersActivity_revoke_d_invites">
    <item quantity="one">ਸੱਦੇ ਨੂੰ ਰੱਦ ਕਰੋ</item>
    <item quantity="other">%1$d ਸੱਦਿਆਂ ਨੂੰ ਰੱਦ ਕਰੋ</item>
  </plurals>
  <plurals name="PendingMembersActivity_error_revoking_invite">
    <item quantity="one">ਸੱਦੇ ਨੂੰ ਰੱਦ ਕਰਨ ਵਿੱਚ ਤਰੁੱਟੀ</item>
    <item quantity="other">ਸੱਦਿਆਂ ਨੂੰ ਰੱਦ ਕਰਨ ਵਿੱਚ ਤਰੁੱਟੀ</item>
  </plurals>
  <!--RequestingMembersFragment-->
  <string name="RequestingMembersFragment_pending_member_requests">ਬਕਾਇਆ ਮੈਂਬਰ ਬੇਨਤੀਆਂ</string>
  <string name="RequestingMembersFragment_no_member_requests_to_show">ਦਿਖਾਉਣ ਲਈ ਕੋਈ ਮੈਂਬਰ ਬੇਨਤੀਆਂ ਨਹੀਂ।</string>
  <string name="RequestingMembersFragment_explanation">ਇਸ ਸੂਚੀ ’ਤੇ ਮੌਜੂਦ ਲੋਕ ਗਰੁੱਪ ਲਿੰਕ ਰਾਹੀਂ ਇਸ ਗਰੁੱਪ ਵਿੱਚ ਸ਼ਾਮਲ ਹੋਣ ਦੀ ਕੋਸ਼ਿਸ਼ ਕਰ ਰਹੇ ਹਨ।</string>
  <string name="RequestingMembersFragment_added_s">\"%1$s\" ਨੂੰ ਸ਼ਾਮਲ ਕੀਤਾ</string>
  <string name="RequestingMembersFragment_denied_s">“%1$s\" ਨੂੰ ਇਨਕਾਰ ਕੀਤਾ</string>
  <!--AddMembersActivity-->
  <string name="AddMembersActivity__done">ਹੋ ਗਿਆ</string>
  <string name="AddMembersActivity__this_person_cant_be_added_to_legacy_groups">ਇਸ ਵਿਅਕਤੀ ਨੂੰ ਲੈਗਸੀ ਗਰੁੱਪਾਂ ਵਿੱਚ ਸ਼ਾਮਲ ਨਹੀਂ ਕੀਤਾ ਜਾ ਸਕਦਾ।</string>
  <string name="AddMembersActivity__this_person_cant_be_added_to_announcement_groups">ਇਸ ਵਿਅਕਤੀ ਨੂੰ ਐਲਾਨ ਗਰੁੱਪਾਂ ਵਿੱਚ ਸ਼ਾਮਲ ਨਹੀਂ ਕੀਤਾ ਜਾ ਸਕਦਾ।</string>
  <plurals name="AddMembersActivity__add_d_members_to_s">
    <item quantity="one">“%2$s” ਵਿੱਚ “%1$s” ਸ਼ਾਮਲ ਕਰਨੇ ਹਨ?</item>
    <item quantity="other">“%2$s” ਵਿੱਚ %3$d ਮੈਂਬਰ ਸ਼ਾਮਲ ਕਰਨੇ ਹਨ?</item>
  </plurals>
  <string name="AddMembersActivity__add">ਸ਼ਾਮਲ ਕਰੋ</string>
  <string name="AddMembersActivity__add_members">ਮੈਂਬਰ ਸ਼ਾਮਲ ਕਰੋ</string>
  <!--AddGroupDetailsFragment-->
  <string name="AddGroupDetailsFragment__name_this_group">ਇਸ ਗਰੁੱਪ ਨੂੰ ਨਾਂ ਦਿਓ</string>
  <string name="AddGroupDetailsFragment__create_group">ਗਰੁੱਪ ਬਣਾਓ</string>
  <string name="AddGroupDetailsFragment__create">ਬਣਾਓ</string>
  <string name="AddGroupDetailsFragment__members">ਮੈਂਬਰ</string>
  <string name="AddGroupDetailsFragment__you_can_add_or_invite_friends_after_creating_this_group">ਤੁਸੀਂ ਇਸ ਗਰੁੱਪ ਨੂੰ ਬਣਾਉਣ ਤੋਂ ਬਾਅਦ ਦੋਸਤਾਂ ਨੂੰ ਸ਼ਾਮਲ ਕਰ ਸਕਦੇ ਹੋ ਜਾਂ ਸੱਦਾ ਦੇ ਸਕਦੇ ਹੋ।</string>
  <string name="AddGroupDetailsFragment__group_name_required">ਗਰੁੱਪ ਦਾ ਨਾਂ (ਲਾਜ਼ਮੀ)</string>
  <string name="AddGroupDetailsFragment__group_name_optional">ਗਰੁੱਪ ਦਾ ਨਾਂ (ਚੋਣਵਾਂ)</string>
  <string name="AddGroupDetailsFragment__this_field_is_required">ਇਹ ਖੇਤਰ ਲਾਜ਼ਮੀ ਹੈ।</string>
  <string name="AddGroupDetailsFragment__group_creation_failed">ਗਰੁੱਪ ਬਣਾਉਣਾ ਅਸਫਲ ਹੋਇਆ।</string>
  <string name="AddGroupDetailsFragment__try_again_later">ਬਾਅਦ ਵਿੱਚ ਦੁਬਾਰਾ ਕੋਸ਼ਿਸ਼ ਕਰੋ।</string>
  <string name="AddGroupDetailsFragment__youve_selected_a_contact_that_doesnt">ਤੁਸੀਂ ਇੱਕ ਅਜਿਹਾ ਸੰਪਰਕ ਚੁਣਿਆ ਹੈ ਜੋ Signal ਗਰੁੱਪਾਂ ਦਾ ਸਮਰਥਨ ਨਹੀਂ ਕਰਦਾ, ਇਸ ਲਈ ਇਹ ਗਰੁੱਪ MMS ਹੋਵੇਗਾ।</string>
  <string name="AddGroupDetailsFragment_custom_mms_group_names_and_photos_will_only_be_visible_to_you">ਪਸੰਦੀਦਾ MMS ਗਰੁੱਪਾਂ ਦੇ ਨਾਂ ਅਤੇ ਫ਼ੋਟੋਆਂ ਸਿਰਫ਼ ਤੁਹਾਨੂੰ ਦਿਖਾਈ ਦੇਣਗੀਆਂ।</string>
  <string name="AddGroupDetailsFragment__remove">ਹਟਾਓ</string>
  <string name="AddGroupDetailsFragment__sms_contact">SMS ਸੰਪਰਕ</string>
  <string name="AddGroupDetailsFragment__remove_s_from_this_group">%1$s ਨੂੰ ਇਸ ਗਰੁੱਪ ਵਿੱਚੋਂ ਹਟਾਉਣਾ ਹੈ?</string>
  <plurals name="AddGroupDetailsFragment__d_members_do_not_support_new_groups">
    <item quantity="one">%d ਮੈਂਬਰ ਨਵੇਂ ਗਰੁੱਪਾਂ ਦਾ ਸਮਰਥਨ ਨਹੀਂ ਕਰਦਾ, ਇਸ ਲਈ ਇਹ ਇੱਕ ਲੈਗਸੀ ਗਰੁੱਪ ਹੋਵੇਗਾ।</item>
    <item quantity="other">%d ਮੈਂਬਰ ਨਵੇਂ ਗਰੁੱਪਾਂ ਦਾ ਸਮਰਥਨ ਨਹੀਂ ਕਰਦੇ, ਇਸ ਲਈ ਇਹ ਇੱਕ ਲੈਗਸੀ ਗਰੁੱਪ ਹੋਵੇਗਾ।</item>
  </plurals>
  <plurals name="AddGroupDetailsFragment__d_members_do_not_support_new_groups_so_this_group_cannot_be_created">
    <item quantity="one">%d ਮੈਂਬਰ ਨਵੇਂ ਗਰੁੱਪਾਂ ਦਾ ਸਮਰਥਨ ਨਹੀਂ ਕਰਦਾ, ਇਸ ਲਈ ਇਹ ਗਰੁੱਪ ਨਹੀਂ ਬਣਾਇਆ ਜਾ ਸਕਦਾ।</item>
    <item quantity="other">%d ਮੈਂਬਰ ਨਵੇਂ ਗਰੁੱਪਾਂ ਦਾ ਸਮਰਥਨ ਨਹੀਂ ਕਰਦੇ, ਇਸ ਲਈ ਇਹ ਗਰੁੱਪ ਨਹੀਂ ਬਣਾਇਆ ਜਾ ਸਕਦਾ।</item>
  </plurals>
  <!--NonGv2MemberDialog-->
  <string name="NonGv2MemberDialog_single_users_are_non_gv2_capable">ਇੱਕ ਲੈਗਸੀ ਗਰੁੱਪ ਬਣਾਇਆ ਜਾਵੇਗਾ ਕਿਉਂਕਿ “%1$s” Signal ਦੇ ਕਿਸੇ ਪੁਰਾਣੇ ਸੰਸਕਰਣ ਦੀ ਵਰਤੋਂ ਕਰ ਰਿਹਾ ਹੈ। ਉਹਨਾਂ ਦੁਆਰਾ Signal ਨੂੰ ਅੱਪਡੇਟ ਕਰ ਲੈਣ ਤੋਂ ਬਾਅਦ ਤੁਸੀਂ ਉਨ੍ਹਾਂ ਨਾਲ ਨਵਾਂ ਸਟਾਈਲ ਗਰੁੱਪ ਬਣਾ ਸਕਦੇ ਹੋ, ਜਾਂ ਗਰੁੱਪ ਬਣਾਉਣ ਤੋਂ ਪਹਿਲਾਂ ਉਹਨਾਂ ਨੂੰ ਹਟਾ ਦਿਓ।</string>
  <plurals name="NonGv2MemberDialog_d_users_are_non_gv2_capable">
    <item quantity="one">ਇੱਕ ਲੈਗਸੀ ਗਰੁੱਪ ਬਣਾਇਆ ਜਾਵੇਗਾ ਕਿਉਂਕਿ %1$d ਮੈਂਬਰ Signal ਦੇ ਕਿਸੇ ਪੁਰਾਣੇ ਸੰਸਕਰਣ ਦੀ ਵਰਤੋਂ ਕਰ ਰਿਹਾ ਹੈ। ਉਹਨਾਂ ਦੁਆਰਾ Signal ਨੂੰ ਅਪਡੇਟ ਕਰ ਲੈਣ ਤੋਂ ਬਾਅਦ ਤੁਸੀਂ ਉਨ੍ਹਾਂ ਨਾਲ ਨਵਾਂ ਸਟਾਈਲ ਗਰੁੱਪ ਬਣਾ ਸਕਦੇ ਹੋ, ਜਾਂ ਗਰੁੱਪ ਬਣਾਉਣ ਤੋਂ ਪਹਿਲਾਂ ਉਹਨਾਂ ਨੂੰ ਹਟਾ ਸਕਦੇ ਹੋ।</item>
    <item quantity="other">ਇੱਕ ਲੈਗਸੀ ਗਰੁੱਪ ਬਣਾਇਆ ਜਾਵੇਗਾ ਕਿਉਂਕਿ %1$d ਮੈਂਬਰ Signal ਦੇ ਕਿਸੇ ਪੁਰਾਣੇ ਸੰਸਕਰਣ ਦੀ ਵਰਤੋਂ ਕਰ ਰਹੇ ਹਨ। ਉਹਨਾਂ ਦੁਆਰਾ Signal ਨੂੰ ਅੱਪਡੇਟ ਕਰ ਲੈਣ ਤੋਂ ਬਾਅਦ ਤੁਸੀਂ ਉਨ੍ਹਾਂ ਨਾਲ ਨਵਾਂ ਸਟਾਈਲ ਗਰੁੱਪ ਬਣਾ ਸਕਦੇ ਹੋ, ਜਾਂ ਗਰੁੱਪ ਬਣਾਉਣ ਤੋਂ ਪਹਿਲਾਂ ਉਹਨਾਂ ਨੂੰ ਹਟਾ ਦਿਓ।</item>
  </plurals>
  <string name="NonGv2MemberDialog_single_users_are_non_gv2_capable_forced_migration">ਇਹ ਗਰੁੱਪ ਨਹੀਂ ਬਣਾਇਆ ਜਾ ਸਕਦਾ ਕਿਉਂਕਿ \"%1$s\" Signal ਦੇ ਕਿਸੇ ਪੁਰਾਣੇ ਸੰਸਕਰਣ ਦੀ ਵਰਤੋਂ ਕਰ ਰਿਹਾ ਹੈ। ਤੁਹਾਨੂੰ ਗਰੁੱਪ ਬਣਾਉਣ ਤੋਂ ਪਹਿਲਾਂ ਉਨ੍ਹਾਂ ਨੂੰ ਹਟਾਉਣਾ ਪਵੇਗਾ।</string>
  <plurals name="NonGv2MemberDialog_d_users_are_non_gv2_capable_forced_migration">
    <item quantity="one">ਇਹ ਗਰੁੱਪ ਨਹੀਂ ਬਣਾਇਆ ਜਾ ਸਕਦਾ ਕਿਉਂਕਿ %1$d ਮੈਂਬਰ Signal ਦੇ ਕਿਸੇ ਪੁਰਾਣੇ ਸੰਸਕਰਣ ਦੀ ਵਰਤੋਂ ਕਰ ਰਿਹਾ ਹੈ। ਤੁਹਾਨੂੰ ਗਰੁੱਪ ਬਣਾਉਣ ਤੋਂ ਪਹਿਲਾਂ ਉਸ ਨੂੰ ਹਟਾਉਣਾ ਪਵੇਗਾ।</item>
    <item quantity="other">ਇਹ ਗਰੁੱਪ ਨਹੀਂ ਬਣਾਇਆ ਜਾ ਸਕਦਾ ਕਿਉਂਕਿ %1$d ਮੈਂਬਰ Signal ਦੇ ਕਿਸੇ ਪੁਰਾਣੇ ਸੰਸਕਰਣ ਦੀ ਵਰਤੋਂ ਕਰ ਰਹੇ ਹਨ। ਤੁਹਾਨੂੰ ਗਰੁੱਪ ਬਣਾਉਣ ਤੋਂ ਪਹਿਲਾਂ ਉਹਨਾਂ ਨੂੰ ਹਟਾਉਣਾ ਪਵੇਗਾ।</item>
  </plurals>
  <!--ManageGroupActivity-->
  <string name="ManageGroupActivity_member_requests_and_invites">ਮੈਂਬਰ ਬੇਨਤੀਆਂ &amp; ਸੱਦੇ</string>
  <string name="ManageGroupActivity_add_members">ਮੈਂਬਰ ਸ਼ਾਮਲ ਕਰੋ</string>
  <string name="ManageGroupActivity_edit_group_info">ਗਰੁੱਪ ਦੀ ਜਾਣਕਾਰੀ ਸੋਧੋ</string>
  <string name="ManageGroupActivity_who_can_add_new_members">ਨਵੇਂ ਮੈਂਬਰ ਕੌਣ ਸ਼ਾਮਲ ਕਰ ਸਕਦਾ ਹੈ?</string>
  <string name="ManageGroupActivity_who_can_edit_this_groups_info">ਇਸ ਸਮੂਹ ਦੀ ਜਾਣਕਾਰੀ ਨੂੰ ਕੌਣ ਸੰਪਾਦਿਤ ਕਰ ਸਕਦਾ ਹੈ?</string>
  <string name="ManageGroupActivity_group_link">ਸਮੂਹ ਲਿੰਕ</string>
  <string name="ManageGroupActivity_block_group">ਗਰੁੱਪ ’ਤੇ ਪਾਬੰਦੀ ਲਾਓ</string>
  <string name="ManageGroupActivity_unblock_group">ਗਰੁੱਪ ਤੋਂ ਪਾਬੰਦੀ ਹਟਾਓ</string>
  <string name="ManageGroupActivity_leave_group">ਗਰੁੱਪ ਛੱਡੋ</string>
  <string name="ManageGroupActivity_mute_notifications">ਸੂਚਨਾਵਾਂ ਨੂੰ ਮਿਊਟ ਕਰੋ</string>
  <string name="ManageGroupActivity_custom_notifications">ਪਸੰਦੀਦਾ ਸੂਚਨਾਵਾਂ</string>
  <string name="ManageGroupActivity_mentions">ਹਵਾਲੇ</string>
  <string name="ManageGroupActivity_chat_color_and_wallpaper">ਚੈਟ ਦਾ ਰੰਗ &amp; ਵਾਲਪੇਪਰ</string>
  <string name="ManageGroupActivity_until_s">%1$s ਤੱਕ</string>
  <string name="ManageGroupActivity_always">ਹਮੇਸ਼ਾ</string>
  <string name="ManageGroupActivity_off">ਬੰਦ</string>
  <string name="ManageGroupActivity_on">ਚਾਲੂ</string>
  <string name="ManageGroupActivity_view_all_members">ਸਾਰੇ ਮੈਂਬਰ ਦੇਖੋ</string>
  <string name="ManageGroupActivity_see_all">ਸਾਰੇ ਵੇਖੋ</string>
  <plurals name="ManageGroupActivity_added">
    <item quantity="one">%d ਮੈਂਬਰ ਸ਼ਾਮਲ ਕੀਤੇ ਗਏ.</item>
    <item quantity="other">%d ਮੈਂਬਰ ਸ਼ਾਮਲ ਕੀਤੇ ਗਏ।</item>
  </plurals>
  <string name="ManageGroupActivity_only_admins_can_enable_or_disable_the_sharable_group_link">ਸਿਰਫ਼ ਐਡਮਿਨ ਹੀ ਸਾਂਝੇ ਕਰਨਯੋਗ ਗਰੁੱਪ ਲਿੰਕ ਨੂੰ ਸਮਰੱਥ ਜਾਂ ਅਸਮਰੱਥ ਕਰ ਸਕਦੇ ਹਨ।</string>
  <string name="ManageGroupActivity_only_admins_can_enable_or_disable_the_option_to_approve_new_members">ਸਿਰਫ਼ ਐਡਮਿਨ ਹੀ ਨਵੇਂ ਮੈਂਬਰਾਂ ਨੂੰ ਮਨਜ਼ੂਰ ਕਰਨ ਦੀ ਚੋਣ ਨੂੰ ਸਮਰੱਥ ਜਾਂ ਅਸਮਰੱਥ ਕਰ ਸਕਦੇ ਹਨ।</string>
  <string name="ManageGroupActivity_only_admins_can_reset_the_sharable_group_link">ਸਿਰਫ਼ ਐਡਮਿਨ ਹੀ ਸਾਂਝੇ ਕਰਨਯੋਗ ਗਰੁੱਪ ਲਿੰਕ ਨੂੰ ਰੀਸੈੱਟ ਕਰ ਸਕਦੇ ਹਨ।</string>
  <string name="ManageGroupActivity_you_dont_have_the_rights_to_do_this">ਤੁਹਾਡੇ ਕੋਲ ਅਜਿਹਾ ਕਰਨ ਦੇ ਅਧਿਕਾਰ ਨਹੀਂ ਹਨ</string>
  <string name="ManageGroupActivity_not_capable">ਕੋਈ ਵਿਅਕਤੀ ਜਿਸਨੂੰ ਤੁਸੀਂ ਸ਼ਾਮਲ ਕੀਤਾ ਹੈ, ਨਵੇਂ ਗਰੁੱਪਾਂ ਦਾ ਸਮਰਥਨ ਨਹੀਂ ਕਰਦਾ ਅਤੇ ਉਸਨੂੰ Signal ਨੂੰ ਅੱਪਡੇਟ ਕਰਨ ਦੀ ਜ਼ਰੂਰਤ ਹੈ</string>
  <string name="ManageGroupActivity_not_announcement_capable">ਕੋਈ ਵਿਅਕਤੀ ਜਿਸਨੂੰ ਤੁਸੀਂ ਸ਼ਾਮਲ ਕੀਤਾ ਹੈ, ਐਲਾਨ ਗਰੁੱਪਾਂ ਦਾ ਸਮਰਥਨ ਨਹੀਂ ਕਰਦਾ ਅਤੇ ਉਸਨੂੰ Signal ਨੂੰ ਅੱਪਡੇਟ ਕਰਨ ਦੀ ਜ਼ਰੂਰਤ ਹੈ</string>
  <string name="ManageGroupActivity_failed_to_update_the_group">ਗਰੁੱਪ ਨੂੰ ਅੱਪਡੇਟ ਕਰਨਾ ਅਸਫਲ ਰਿਹਾ</string>
  <string name="ManageGroupActivity_youre_not_a_member_of_the_group">ਤੁਸੀਂ ਗਰੁੱਪ ਦੇ ਮੈਂਬਰ ਨਹੀਂ ਹੋ</string>
  <string name="ManageGroupActivity_failed_to_update_the_group_please_retry_later">ਗਰੁੱਪ ਨੂੰ ਅੱਪਡੇਟ ਕਰਨਾ ਅਸਫਲ ਰਿਹਾ, ਕਿਰਪਾ ਕਰਕੇ ਦੁਬਾਰਾ ਕੋਸ਼ਿਸ਼ ਕਰੋ</string>
  <string name="ManageGroupActivity_failed_to_update_the_group_due_to_a_network_error_please_retry_later">ਕਿਸੇ ਨੈੱਟਵਰਕ ਤਰੁੱਟੀ ਕਾਰਨ ਗਰੁੱਪ ਨੂੰ ਅੱਪਡੇਟ ਕਰਨਾ ਅਸਫਲ ਰਿਹਾ, ਕਿਰਪਾ ਕਰਕੇ ਦੁਬਾਰਾ ਕੋਸ਼ਿਸ਼ ਕਰੋ</string>
  <string name="ManageGroupActivity_edit_name_and_picture">ਨਾਮ ਅਤੇ ਤਸਵੀਰ ਨੂੰ ਸੋਧੋ</string>
  <string name="ManageGroupActivity_legacy_group">ਲੈਗਸੀ ਗਰੁੱਪ</string>
  <string name="ManageGroupActivity_legacy_group_learn_more">ਇਹ ਇੱਕ ਲੈਗਸੀ ਗਰੁੱਪ ਹੈ। ਗਰੁੱਪ ਪਰਸ਼ਾਸ਼ਕ ਵਰਗੀਆਂ ਵਿਸ਼ੇਸ਼ਤਾਵਾਂ ਸਿਰਫ਼ ਨਵੇਂ ਗਰੁੱਪਾਂ ਲਈ ਉਪਲਬਧ ਹਨ।</string>
  <string name="ManageGroupActivity_legacy_group_upgrade">ਇਹ ਇੱਕ ਲੈਗਸੀ ਗਰੁੱਪ ਹੈ। @mentions ਅਤੇ ਐਡਮਿਨਾਂ ਵਰਗੀਆਂ ਨਵੀਆਂ ਵਿਸ਼ੇਸ਼ਤਾਵਾਂ ਤੱਕ ਪਹੁੰਚ ਕਰਨ ਲਈ,</string>
  <string name="ManageGroupActivity_legacy_group_too_large">ਇਸ ਲੈਗਸੀ ਗਰੁੱਪ ਨੂੰ ਕਿਸੇ ਨਵੇਂ ਗਰੁੱਪ ਵਿੱਚ ਅੱਪਗ੍ਰੇਡ ਨਹੀਂ ਕੀਤਾ ਜਾ ਸਕਦਾ ਕਿਉਂਕਿ ਇਹ ਬਹੁਤ ਵੱਡਾ ਹੈ। ਗਰੁੱਪ ਦਾ ਵੱਧ ਤੋਂ ਵੱਧ ਆਕਾਰ %1$d ਹੈ।</string>
  <string name="ManageGroupActivity_upgrade_this_group">ਇਸ ਗਰੁੱਪ ਨੂੰ ਅੱਪਗ੍ਰੇਡ ਕਰੋ।</string>
  <string name="ManageGroupActivity_this_is_an_insecure_mms_group">ਇਹ ਇੱਕ ਅਸੁਰੱਖਿਅਤ MMS ਗਰੁੱਪ ਹੈ। ਨਿੱਜੀ ਤੌਰ \'ਤੇ ਚੈਟ ਕਰਨ ਲਈ, ਆਪਣੇ ਸੰਪਰਕਾਂ ਨੂੰ Signal ’ਤੇ ਸੱਦਾ ਦਿਓ।</string>
  <string name="ManageGroupActivity_invite_now">ਹੁਣੇ ਸੱਦਾ ਦਿਓ</string>
  <string name="ManageGroupActivity_more">ਹੋਰ</string>
  <string name="ManageGroupActivity_add_group_description">ਗਰੁੱਪ ਦੀ ਜਾਣਕਾਰੀ ਜੋੜੋ…</string>
  <!--GroupMentionSettingDialog-->
  <string name="GroupMentionSettingDialog_notify_me_for_mentions">ਹਵਾਲਿਆਂ ਲਈ ਮੈਨੂੰ ਸੂਚਿਤ ਕਰੋ</string>
  <string name="GroupMentionSettingDialog_receive_notifications_when_youre_mentioned_in_muted_chats">ਮਿਊਟ ਕੀਤੀਆਂ ਚੈਟਾਂ ਵਿੱਚ ਤੁਹਾਡਾ ਹਵਾਲਾ ਦਿੱਤੇ ਜਾਣ ਸਮੇਂ ਸੂਚਨਾਵਾਂ ਪ੍ਰਾਪਤ ਕਰਨੀਆਂ ਹਨ? </string>
  <string name="GroupMentionSettingDialog_always_notify_me">ਮੈਨੂੰ ਹਮੇਸ਼ਾ ਸੂਚਿਤ ਕਰੋ</string>
  <string name="GroupMentionSettingDialog_dont_notify_me">ਮੈਨੂੰ ਸੂਚਿਤ ਨਾ ਕਰੋ</string>
  <!--ManageProfileFragment-->
  <string name="ManageProfileFragment_profile_name">ਪ੍ਰੋਫਾਈਲ ਨਾਂ</string>
  <string name="ManageProfileFragment_username">ਵਰਤੋਂਕਾਰ-ਨਾਂ</string>
  <string name="ManageProfileFragment_about">ਇਸ ਬਾਰੇ</string>
  <string name="ManageProfileFragment_write_a_few_words_about_yourself">ਆਪਣੇ ਬਾਰੇ ਕੁਝ ਸ਼ਬਦ ਲਿਖੋ</string>
  <string name="ManageProfileFragment_your_name">ਤੁਹਾਡਾ ਨਾਂ</string>
  <string name="ManageProfileFragment_your_username">ਤੁਹਾਡਾ ਵਰਤੋਂਕਾਰ-ਨਾਂ</string>
  <string name="ManageProfileFragment_failed_to_set_avatar">ਅਵਤਾਰ ਬਣਾਉਣਾ ਅਸਫਲ ਰਿਹਾ</string>
  <!--ManageRecipientActivity-->
  <string name="ManageRecipientActivity_no_groups_in_common">ਕੋਈ ਗਰੁੱਪ ਸਾਂਝੇ ਨਹੀਂ</string>
  <plurals name="ManageRecipientActivity_d_groups_in_common">
    <item quantity="one">%d ਗਰੁੱਪ ਸਾਂਝਾ ਹੈ</item>
    <item quantity="other">%d ਗਰੁੱਪ ਸਾਂਝੇ ਹਨ</item>
  </plurals>
  <plurals name="GroupMemberList_invited">
    <item quantity="one">%1$s ਨੇ 1 ਵਿਅਕਤੀ ਨੂੰ ਸੱਦਾ ਦਿੱਤਾ</item>
    <item quantity="other">%1$s ਨੇ %2$d ਲੋਕਾਂ ਨੂੰ ਸੱਦਾ ਦਿੱਤਾ</item>
  </plurals>
  <!--CustomNotificationsDialogFragment-->
  <string name="CustomNotificationsDialogFragment__custom_notifications">ਪਸੰਦੀਦਾ ਸੂਚਨਾਵਾਂ</string>
  <string name="CustomNotificationsDialogFragment__messages">ਸੁਨੇਹੇ</string>
  <string name="CustomNotificationsDialogFragment__use_custom_notifications">ਪਸੰਦੀਦਾ ਸੂਚਨਾਵਾਂ ਵਰਤੋ</string>
  <string name="CustomNotificationsDialogFragment__notification_sound">ਸੂਚਨਾ ਦੀ ਆਵਾਜ਼</string>
  <string name="CustomNotificationsDialogFragment__vibrate">ਥਰਕਣਾ</string>
  <string name="CustomNotificationsDialogFragment__call_settings">ਕਾਲ ਸੈਟਿੰਗਾਂ</string>
  <string name="CustomNotificationsDialogFragment__ringtone">ਰਿੰਗਟੋਨ</string>
  <string name="CustomNotificationsDialogFragment__enabled">ਸਮਰੱਥ ਕੀਤਾ</string>
  <string name="CustomNotificationsDialogFragment__disabled">ਅਸਮਰੱਥ ਕੀਤਾ</string>
  <string name="CustomNotificationsDialogFragment__default">ਡਿਫ਼ਾਲਟ</string>
  <!--ShareableGroupLinkDialogFragment-->
  <string name="ShareableGroupLinkDialogFragment__shareable_group_link">ਸਾਂਝਾ ਕਰਨਯੋਗ ਗਰੁੱਪ ਲਿੰਕ</string>
  <string name="ShareableGroupLinkDialogFragment__manage_and_share">ਪ੍ਰਬੰਧ ਕਰੋ  &amp; ਸਾਂਝਾ ਕਰੋ</string>
  <string name="ShareableGroupLinkDialogFragment__group_link">ਸਮੂਹ ਲਿੰਕ</string>
  <string name="ShareableGroupLinkDialogFragment__share">ਸਾਂਝਾ ਕਰੋ</string>
  <string name="ShareableGroupLinkDialogFragment__reset_link">ਲਿੰਕ ਰੀਸੈੱਟ ਕਰੋ</string>
  <string name="ShareableGroupLinkDialogFragment__member_requests">ਮੈਂਬਰੀ ਲਈ ਬੇਨਤੀਆਂ</string>
  <string name="ShareableGroupLinkDialogFragment__approve_new_members">ਨਵੇਂ ਮੈਂਬਰਾਂ ਨੂੰ ਮਨਜ਼ੂਰੀ ਦਿਓ</string>
  <string name="ShareableGroupLinkDialogFragment__require_an_admin_to_approve_new_members_joining_via_the_group_link">ਗਰੁੱਪ ਲਿੰਕ ਰਾਹੀਂ ਸ਼ਾਮਲ ਹੋਣ ਵਾਲੇ ਨਵੇਂ ਮੈਂਬਰਾਂ ਨੂੰ ਮਨਜ਼ੂਰੀ ਦੇਣ ਲਈ ਕਿਸੇ ਐਡਮਿਨ ਦੀ ਲੋੜ ਹੈ।</string>
  <string name="ShareableGroupLinkDialogFragment__are_you_sure_you_want_to_reset_the_group_link">ਕੀ ਤੁਸੀਂ ਯਕੀਨਨ ਗਰੁੱਪ ਲਿੰਕ ਨੂੰ ਰੀਸੈੱਟ ਕਰਨਾ ਚਾਹੁੰਦੇ ਹੋ? ਲੋਕ ਹੁਣ ਮੌਜੂਦਾ ਲਿੰਕ ਦੀ ਵਰਤੋਂ ਨਾਲ ਗਰੁੱਪ ਵਿੱਚ ਸ਼ਾਮਲ ਨਹੀਂ ਹੋ ਸਕਣਗੇੇ। </string>
  <!--GroupLinkShareQrDialogFragment-->
  <string name="GroupLinkShareQrDialogFragment__qr_code">QR ਕੋਡ</string>
  <string name="GroupLinkShareQrDialogFragment__people_who_scan_this_code_will">ਜੋ ਲੋਕ ਇਸ ਕੋਡ ਨੂੰ ਸਕੈਨ ਕਰਦੇ ਹਨ ਉਹ ਤੁਹਾਡੇ ਗਰੁੱਪ ਵਿੱਚ ਸ਼ਾਮਲ ਹੋ ਸਕਣਗੇ। ਐਡਮਿਨਾਂ ਨੂੰ ਹਾਲੇ ਵੀ ਨਵੇਂ ਮੈਂਬਰਾਂ ਨੂੰ ਮਨਜ਼ੂਰੀ ਦੇਣ ਦੀ ਜ਼ਰੂਰਤ ਹੋਵੇਗੀ ਜੇ ਤੁਹਾਡੀ ਉਹ ਸੈਟਿੰਗ ਚਾਲੂ ਹੈ।</string>
  <string name="GroupLinkShareQrDialogFragment__share_code">ਕੋਡ ਸਾਂਝਾ ਕਰੋ</string>
  <!--GV2 Invite Revoke confirmation dialog-->
  <string name="InviteRevokeConfirmationDialog_revoke_own_single_invite">ਕੀ ਤੁਸੀਂ %1$s ਨੂੰ ਭੇਜਿਆ ਸੱਦਾ ਰੱਦ ਕਰਨਾ ਚਾਹੁੰਦੇ ਹੋ? </string>
  <plurals name="InviteRevokeConfirmationDialog_revoke_others_invites">
    <item quantity="one">ਕੀ ਤੁਸੀਂ %1$s ਦੁਆਰਾ ਭੇਜੇ ਗਏ ਸੱਦੇ ਨੂੰ ਰੱਦ ਕਰਨਾ ਚਾਹੁੰਦੇ ਹੋ?</item>
    <item quantity="other">ਕੀ ਤੁਸੀਂ %1$s ਦੁਆਰਾ ਭੇਜੇ ਗਏ %2$d ਸੱਦੇ ਰੱਦ ਕਰਨਾ ਚਾਹੁੰਦੇ ਹੋ?</item>
  </plurals>
  <!--GroupJoinBottomSheetDialogFragment-->
  <string name="GroupJoinBottomSheetDialogFragment_you_are_already_a_member">ਤੁਸੀਂ ਪਹਿਲਾਂ ਹੀ ਮੈਂਬਰ ਹੋ</string>
  <string name="GroupJoinBottomSheetDialogFragment_join">ਸ਼ਾਮਲ ਹੋਵੋ</string>
  <string name="GroupJoinBottomSheetDialogFragment_request_to_join">ਸ਼ਾਮਲ ਹੋਣ ਦੀ ਬੇਨਤੀ</string>
  <string name="GroupJoinBottomSheetDialogFragment_unable_to_join_group_please_try_again_later">ਗਰੁੱਪ ਵਿੱਚ ਸ਼ਾਮਲ ਨਹੀਂ ਹੋਇਆ ਜਾ ਸਕਦਾ। ਕਿਰਪਾ ਕਰਕੇ ਬਾਅਦ ਵਿੱਚ ਦੁਬਾਰਾ ਕੋਸ਼ਿਸ਼ ਕਰੋ</string>
  <string name="GroupJoinBottomSheetDialogFragment_encountered_a_network_error">ਨੈੱਟਵਰਕ ਤਰੁੱਟੀ ਹੋਈ।</string>
  <string name="GroupJoinBottomSheetDialogFragment_this_group_link_is_not_active">ਇਹ ਗਰੁੱਪ ਲਿੰਕ ਕਿਰਿਆਸ਼ੀਲ ਨਹੀਂ ਹੈ</string>
  <string name="GroupJoinBottomSheetDialogFragment_unable_to_get_group_information_please_try_again_later">ਗਰੁੱਪ ਬਾਰੇ ਜਾਣਕਾਰੀ ਪ੍ਰਾਪਤ ਨਹੀਂ ਕੀਤੀ ਜਾ ਸਕਦੀ, ਕਿਰਪਾ ਕਰਕੇ ਦੁਬਾਰਾ ਕੋਸ਼ਿਸ਼ ਕਰੋ</string>
  <string name="GroupJoinBottomSheetDialogFragment_direct_join">ਕੀ ਤੁਸੀਂ ਇਸ ਗਰੁੱਪ ਵਿੱਚ ਸ਼ਾਮਲ ਹੋਣਾ ਅਤੇ ਇਸਦੇ ਮੈਂਬਰਾਂ ਨਾਲ ਆਪਣਾ ਨਾਂ ਅਤੇ ਫ਼ੋਟੋ ਸਾਂਝੀ ਕਰਨੀ ਚਾਹੁੰਦੇ ਹੋ?</string>
  <string name="GroupJoinBottomSheetDialogFragment_admin_approval_needed">ਇਸਤੋਂ ਪਹਿਲਾਂ ਕਿ ਤੁਸੀਂ ਇਸ ਗਰੁੱਪ ਵਿੱਚ ਸ਼ਾਮਲ ਹੋ ਸਕੋ, ਇਸ ਗਰੁੱਪ ਦੇ ਕਿਸੇ ਐਡਮਿਨ ਨੂੰ ਤੁਹਾਡੀ ਬੇਨਤੀ ਮਨਜ਼ੂਰ ਕਰਨੀ ਪਵੇਗੀ। ਜਦੋਂ ਤੁਸੀਂ ਸ਼ਾਮਲ ਹੋਣ ਦੀ ਬੇਨਤੀ ਕਰੋਗੇ ਤਾਂ, ਤਾਂ ਤੁਹਾਡੇ ਨਾਂ ਅਤੇ ਫ਼ੋਟੋ ਨੂੰ ਇਸਦੇ ਮੈਂਬਰਾਂ ਨਾਲ ਸਾਂਝਾ ਕੀਤਾ ਜਾਵੇਗਾ।</string>
  <plurals name="GroupJoinBottomSheetDialogFragment_group_dot_d_members">
    <item quantity="one">ਗਰੁੱਪ · %1$d ਮੈਂਬਰ</item>
    <item quantity="other">ਗਰੁੱਪ · %1$d ਮੈਂਬਰ</item>
  </plurals>
  <!--GroupJoinUpdateRequiredBottomSheetDialogFragment-->
  <string name="GroupJoinUpdateRequiredBottomSheetDialogFragment_update_signal_to_use_group_links">ਗਰੁੱਪ ਲਿੰਕਾਂ ਦੀ ਵਰਤੋਂ ਕਰਨ ਲਈ Signal ਨੂੰ ਅੱਪਡੇਟ ਕਰੋ</string>
  <string name="GroupJoinUpdateRequiredBottomSheetDialogFragment_update_message">ਤੁਹਾਡੇ ਦੁਆਰਾ ਵਰਤੇ ਜਾ ਰਹੇ Signal ਦਾ ਸੰਸਕਰਣ ਇਸ ਗਰੁੱਪ ਲਿੰਕ ਦਾ ਸਮਰਥਨ ਨਹੀਂ ਕਰਦਾ। ਲਿੰਕ ਰਾਹੀਂ ਇਸ ਗਰੁੱਪ ਵਿੱਚ ਸ਼ਾਮਲ ਹੋਣ ਲਈ ਨਵੀਨਤਮ ਸੰਸਕਰਣ \'ਤੇ ਅੱਪਡੇਟ ਕਰੋ।</string>
  <string name="GroupJoinUpdateRequiredBottomSheetDialogFragment_update_signal">Signal ਨੂੰ ਅੱਪਡੇਟ ਕਰੋ</string>
  <string name="GroupJoinUpdateRequiredBottomSheetDialogFragment_update_linked_device_message">ਤੁਹਾਡੀਆਂ ਲਿੰਕ ਕੀਤੀਆਂ ਇੱਕ ਜਾਂ ਵਧੇਰੇ ਡਿਵਾਈਸਾਂ Signal ਦਾ ਕੋਈ ਪੁਰਾਣਾ ਸੰਸਕਰਣ ਚਲਾ ਰਹੀਆਂ ਹਨ ਜੋ ਗਰੁੱਪ ਲਿੰਕਾਂ ਦਾ ਸਮਰਥਨ ਨਹੀਂ ਕਰਦੀ। ਇਸ ਗਰੁੱਪ ਵਿੱਚ ਸ਼ਾਮਲ ਹੋਣ ਲਈ ਆਪਣੀ ਲਿੰਕ ਕੀਤੀ ਡਿਵਾਈਸ (ਡਿਵਾਈਸਾਂ) ’ਤੇ Signal ਨੂੰ ਅੱਪਡੇਟ ਕਰੋ।</string>
  <string name="GroupJoinUpdateRequiredBottomSheetDialogFragment_group_link_is_not_valid">ਗਰੁੱਪ ਲਿੰਕ ਵੈਧ ਨਹੀਂ ਹੈ</string>
  <!--GroupInviteLinkEnableAndShareBottomSheetDialogFragment-->
  <string name="GroupInviteLinkEnableAndShareBottomSheetDialogFragment_invite_friends">ਦੋਸਤਾਂ ਨੂੰ ਸੱਦਾ ਦਿਓ</string>
  <string name="GroupInviteLinkEnableAndShareBottomSheetDialogFragment_share_a_link_with_friends_to_let_them_quickly_join_this_group">ਦੋਸਤਾਂ ਨਾਲ ਲਿੰਕ ਸਾਂਝਾ ਕਰੋ ਤਾਂ ਜੋ ਉਹ ਜਲਦੀ ਨਾਲ ਇਸ ਗਰੁੱਪ ਵਿੱਚ ਸ਼ਾਮਲ ਹੋ ਸਕਣ।</string>
  <string name="GroupInviteLinkEnableAndShareBottomSheetDialogFragment_enable_and_share_link">ਸਮਰੱਥ ਕਰੋ ਅਤੇ ਲਿੰਕ ਸਾਂਝਾ ਕਰੋ</string>
  <string name="GroupInviteLinkEnableAndShareBottomSheetDialogFragment_share_link">ਲਿੰਕ ਸਾਂਝਾ ਕਰੋ</string>
  <string name="GroupInviteLinkEnableAndShareBottomSheetDialogFragment_unable_to_enable_group_link_please_try_again_later">ਗਰੁੱਪ ਲਿੰਕ ਨੂੰ ਸਮਰੱਥ ਨਹੀਂ ਕੀਤਾ ਜਾ ਸਕਦਾ। ਕਿਰਪਾ ਕਰਕੇ ਦੁਬਾਰਾ ਕੋਸ਼ਿਸ਼ ਕਰੋ</string>
  <string name="GroupInviteLinkEnableAndShareBottomSheetDialogFragment_encountered_a_network_error">ਨੈੱਟਵਰਕ ਤਰੁੱਟੀ ਆਈ।</string>
  <string name="GroupInviteLinkEnableAndShareBottomSheetDialogFragment_you_dont_have_the_right_to_enable_group_link">ਤੁਹਾਡੇ ਕੋਲ ਗਰੁੱਪ ਲਿੰਕ ਨੂੰ ਸਮਰੱਥ ਕਰਨ ਦਾ ਅਧਿਕਾਰ ਨਹੀਂ ਹੈ। ਕਿਰਪਾ ਕਰਕੇ ਕਿਸੇ ਐਡਮਿਨ ਨੂੰ ਪੁੱਛੋ।</string>
  <string name="GroupInviteLinkEnableAndShareBottomSheetDialogFragment_you_are_not_currently_a_member_of_the_group">ਤੁਸੀਂ ਫਿਲਹਾਲ ਗਰੁੱਪ ਦੇ ਮੈਂਬਰ ਨਹੀਂ ਹੋ।</string>
  <!--GV2 Request confirmation dialog-->
  <string name="RequestConfirmationDialog_add_s_to_the_group">“%1$s” ਨੂੰ ਗਰੁੱਪ ਵਿੱਚ ਸ਼ਾਮਲ ਕਰਨਾ ਹੈ?</string>
  <string name="RequestConfirmationDialog_deny_request_from_s">“%1$s” ਤੋਂ ਬੇਨਤੀ ਨੂੰ ਨਾਂਹ ਕਰਨੀ ਹੈ?</string>
  <string name="RequestConfirmationDialog_add">ਸ਼ਾਮਲ ਕਰੋ</string>
  <string name="RequestConfirmationDialog_deny">ਇਨਕਾਰ ਕਰੋ</string>
  <!--ImageEditorHud-->
  <string name="ImageEditorHud_blur_faces">ਚਿਹਰਿਆਂ ਨੂੰ ਧੁੰਦਲਾ ਕਰੋ</string>
  <string name="ImageEditorHud_new_blur_faces_or_draw_anywhere_to_blur">ਨਵਾਂ: ਚਿਹਰੇ ਧੁੰਦਲੇ ਕਰੋ ਜਾਂ ਕਿਤੇ ਵੀ ਧੁੰਦਲਾ ਕਰਨ ਲਈ ਖਿੱਚੋ</string>
  <string name="ImageEditorHud_draw_anywhere_to_blur">ਧੁੰਦਲਾ ਕਰਨ ਲਈ ਕਿਤੇ ਵੀ ਖਿੱਚੋ</string>
  <string name="ImageEditorHud_draw_to_blur_additional_faces_or_areas">ਵਾਧੂ ਚਿਹਰੇ ਜਾਂ ਖੇਤਰ ਧੁੰਦਲੇ ਕਰਨ ਲਈ ਖਿੱਚੋ</string>
  <!--InputPanel-->
  <string name="InputPanel_tap_and_hold_to_record_a_voice_message_release_to_send">ਆਡੀਓ ਸੁਨੇਹਾ ਰਿਕਾਰਡ ਕਰਨ ਲਈ ਟੈਪ ਕਰਕੇ ਦਬਾਈ ਰੱਖੋ, ਭੇਜਣ ਲਈ ਛੱਡੋ </string>
  <!--InviteActivity-->
  <string name="InviteActivity_share">ਸਾਂਝਾ ਕਰੋ</string>
  <string name="InviteActivity_share_with_contacts">ਸੰਪਰਕਾਂ ਨਾਲ ਸਾਂਝਾ ਕਰੋ</string>
  <string name="InviteActivity_choose_how_to_share">ਇਹ ਚੁਣੋ ਕਿ ਸਾਂਝਾ ਕਿਵੇਂ ਕਰਨਾ ਹੈ</string>
  <string name="InviteActivity_cancel">ਰੱਦ ਕਰੋ</string>
<<<<<<< HEAD
  <string name="InviteActivity_sending">ਭੇਜ ਰਿਹਾ ਹੈ … </string>
  <string name="InviteActivity_invitations_sent">ਸੱਦੇ ਭੇਜੇ ਗਏ !</string>
  <string name="InviteActivity_invite_to_signal">Molly ਲਈ ਸੱਦੋ</string>
=======
  <string name="InviteActivity_sending">ਭੇਜਿਆ ਜਾ ਰਿਹਾ ਹੈ…</string>
  <string name="InviteActivity_invitations_sent">ਸੱਦੇ ਭੇਜੇ ਗਏ!</string>
  <string name="InviteActivity_invite_to_signal">Signal ਲਈ ਸੱਦਾ ਦਿਓ</string>
>>>>>>> e374f3af
  <plurals name="InviteActivity_send_sms_to_friends">
    <item quantity="one">%d ਦੋਸਤ ਨੂੰ SMS ਭੇਜੋ</item>
    <item quantity="other">%d ਦੋਸਤਾਂ ਨੂੰ SMS ਭੇਜੋ</item>
  </plurals>
  <plurals name="InviteActivity_send_sms_invites">
    <item quantity="one">ਕੀ %d ਨੂੰ SMS ਸੱਦਾ ਭੇਜਣਾ ਹੈ?</item>
    <item quantity="other">ਕੀ %d ਨੂੰ SMS ਸੱਦੇ ਭੇਜਣੇ ਹਨ?</item>
  </plurals>
<<<<<<< HEAD
  <string name="InviteActivity_lets_switch_to_signal">ਆਓ Molly ਤੇ ਗੱਲ ਕਰੀਏ : %1$s</string>
  <string name="InviteActivity_no_app_to_share_to">ਇੰਜ ਜਾਪਦਾ ਹੈ ਕਿ ਤੁਹਾਡੇ ਕੋਲ ਸ਼ੇਅਰ ਕਰਨ ਲਈ ਕੋਈ ਐਪਸ ਨਹੀਂ ਹਨ |</string>
  <string name="InviteActivity_friends_dont_let_friends_text_unencrypted">ਦੋਸਤ ਦੋਸਤਾਂ ਨੂੰ ਬਿਨਾਂ ਏਨਕ੍ਰਿਪਟਡ ਚੈਟ ਕਰਨ ਨਹੀਂ  ਦਿੰਦੇ ਹਨ.</string>
=======
  <string name="InviteActivity_lets_switch_to_signal">ਆਓ Signal ਨੂੰ ਅਪਣਾਈਏ: %1$s</string>
  <string name="InviteActivity_no_app_to_share_to">ਇੰਜ ਜਾਪਦਾ ਹੈ ਕਿ ਤੁਹਾਡੇ ਕੋਲ ਸਾਂਝੀਆਂ ਕਰਨ ਲਈ ਕੋਈ ਐਪਸ ਨਹੀਂ ਹਨ|</string>
  <string name="InviteActivity_friends_dont_let_friends_text_unencrypted">ਦੋਸਤ ਦੋਸਤਾਂ ਨੂੰ ਇਨਕ੍ਰਿਪਟ ਕੀਤੇ ਬਿਨਾਂ ਚੈਟ ਨਹੀਂ ਕਰਨ ਦਿੰਦੇ।</string>
>>>>>>> e374f3af
  <!--LearnMoreTextView-->
  <string name="LearnMoreTextView_learn_more">ਹੋਰ ਜਾਣੋ</string>
  <!--LongMessageActivity-->
  <string name="LongMessageActivity_unable_to_find_message">ਸੁਨੇਹਾ ਲੱਭਣ ਵਿੱਚ ਅਸਮਰੱਥ</string>
  <string name="LongMessageActivity_message_from_s">%1$s ਵਲੋਂ ਸੁਨੇਹਾ</string>
  <string name="LongMessageActivity_your_message">ਤੁਹਾਡਾ ਸੁਨੇਹਾ</string>
  <!--MessageRetrievalService-->
<<<<<<< HEAD
  <string name="MessageRetrievalService_signal">Molly</string>
  <string name="MessageRetrievalService_background_connection_enabled">ਪਿਛੋਕੜ ਕਨੈਕਸ਼ਨ ਸਮਰਥਿਤ</string>
=======
  <string name="MessageRetrievalService_signal">Signal</string>
  <string name="MessageRetrievalService_background_connection_enabled">ਪਿਛੋਕੜ ਕਨੈਕਸ਼ਨ ਸਮਰੱਥ ਕੀਤਾ</string>
>>>>>>> e374f3af
  <!--MmsDownloader-->
  <string name="MmsDownloader_error_reading_mms_settings">ਵਾਇਰਲੈੱਸ ਪ੍ਰਦਾਤਾ ਦੀਆਂ MMS ਸੈਟਿੰਗਾਂ ਨੂੰ ਪੜ੍ਹਨ ਵਿੱਚ ਤਰੁੱਟੀ</string>
  <!--MediaOverviewActivity-->
  <string name="MediaOverviewActivity_Media">ਮੀਡੀਆ</string>
  <string name="MediaOverviewActivity_Files">ਫ਼ਾਈਲਾਂ</string>
  <string name="MediaOverviewActivity_Audio">ਆਡੀਓ</string>
  <string name="MediaOverviewActivity_All">ਸਾਰੇ</string>
  <plurals name="MediaOverviewActivity_Media_delete_confirm_title">
    <item quantity="one">ਚੁਣੀ ਗਈ ਚੀਜ਼ ਮਿਟਾਉਣੀ ਹੈ?</item>
    <item quantity="other">ਚੁਣੀਆਂ ਗਈਆਂ ਚੀਜ਼ਾਂ ਮਿਟਾਉਣੀਆਂ ਹਨ?</item>
  </plurals>
  <plurals name="MediaOverviewActivity_Media_delete_confirm_message">
    <item quantity="one">ਇਹ ਚੁਣੀ ਹੋਈ ਫ਼ਾਈਲ ਨੂੰ ਸਥਾਈ ਤੌਰ ’ਤੇ ਮਿਟਾ ਦੇਵੇਗਾ। ਇਸ ਆਈਟਮ ਨਾਲ ਜੁੜੇ ਕੋਈ ਵੀ ਸੁਨੇਹੇ ਵਿਚਲੀ ਲਿਖਤ ਵੀ ਮਿਟਾ ਦਿੱਤੀ ਜਾਵੇਗੀ।</item>
    <item quantity="other">ਇਹ ਸਾਰੀਆਂ %1$d ਚੁਣੀਆਂ ਹੋਈਆਂ ਫ਼ਾਈਲਾਂ ਨੂੰ ਸਥਾਈ ਤੌਰ ’ਤੇ ਹਟਾ ਦੇਵੇਗਾ। ਇਹਨਾਂ ਆਈਟਮਾਂ ਨਾਲ ਜੁੜੇ ਕਿਸੇ ਸੁਨੇਹੇ ਦਾ ਟੈਕਸਟ ਵੀ ਹਟਾ ਦਿੱਤਾ ਜਾਵੇਗਾ।</item>
  </plurals>
  <string name="MediaOverviewActivity_Media_delete_progress_title">ਮਿਟਾਇਆ ਜਾ ਰਿਹਾ ਹੈ</string>
  <string name="MediaOverviewActivity_Media_delete_progress_message">ਸੁਨੇਹਿਆਂ ਨੂੰ ਮਿਟਾਇਆ ਜਾ ਰਿਹਾ ਹੈ…</string>
  <string name="MediaOverviewActivity_Select_all">ਸਾਰਿਆ ਨੂੰ ਚੁਣੋ</string>
  <string name="MediaOverviewActivity_collecting_attachments">ਅਟੈਚਮੈਂਟ ਇਕੱਠੇ ਕਰਨੇ…</string>
  <string name="MediaOverviewActivity_Sort_by">ਇੰਝ ਕ੍ਰਮ ਵਿੱਚ ਲਗਾਓ</string>
  <string name="MediaOverviewActivity_Newest">ਨਵੀਨਤਮ</string>
  <string name="MediaOverviewActivity_Oldest">ਸਭ ਤੋਂ ਪੁਰਾਣਾ</string>
  <string name="MediaOverviewActivity_Storage_used">ਵਰਤੀ ਗਈ ਸਟੋਰੇਜ</string>
  <string name="MediaOverviewActivity_All_storage_use">ਸਟੋਰੇਜ ਦੀ ਸਾਰੀ ਵਰਤੋਂ</string>
  <string name="MediaOverviewActivity_Grid_view_description">ਗਰਿੱਡ ਝਲਕ</string>
  <string name="MediaOverviewActivity_List_view_description">ਸੂਚੀ ਦ੍ਰਿਸ਼</string>
  <string name="MediaOverviewActivity_Selected_description">ਚੁਣਿਆ ਹੋਇਆ</string>
  <plurals name="MediaOverviewActivity_d_items_s">
    <item quantity="one">%1$d ਚੀਜਾਂ %2$s</item>
    <item quantity="other">%1$d ਚੀਜ਼ਾਂ %2$s</item>
  </plurals>
  <plurals name="MediaOverviewActivity_d_items">
    <item quantity="one">%1$d ਚੀਜਾਂ</item>
    <item quantity="other">%1$d ਚੀਜ਼ਾਂ</item>
  </plurals>
  <string name="MediaOverviewActivity_file">ਫ਼ਾਈਲ</string>
  <string name="MediaOverviewActivity_audio">ਆਡੀਓ</string>
  <string name="MediaOverviewActivity_video">ਵੀਡੀਓ</string>
  <string name="MediaOverviewActivity_image">ਤਸਵੀਰ</string>
  <string name="MediaOverviewActivity_voice_message">ਆਵਾਜ਼ ਵਾਲਾ ਸੁਨੇਹਾ</string>
  <string name="MediaOverviewActivity_sent_by_s">%1$s ਵਲੋਂ ਭੇਜਿਆ</string>
  <string name="MediaOverviewActivity_sent_by_you">ਤੁਹਾਡੇ ਵਲੋਂ ਭੇਜਿਆ</string>
  <string name="MediaOverviewActivity_sent_by_s_to_s">%1$s ਦੁਆਰਾ %2$s ਨੂੰ ਭੇਜਿਆ</string>
  <string name="MediaOverviewActivity_sent_by_you_to_s">ਤੁਹਾਡੇ ਦੁਆਰਾ %1$s ਨੂੰ ਭੇਜਿਆ</string>
  <!--Megaphones-->
  <string name="Megaphones_introducing_reactions">ਪੇਸ਼ ਕਰਦੇ ਹਾਂ ਪ੍ਰਤਿਕਿਰਿਆਵਾਂ</string>
  <string name="Megaphones_tap_and_hold_any_message_to_quicky_share_how_you_feel">ਜਲਦੀ ਨਾਲ ਇਹ ਜਵਾਬ ਦੇਣ ਲਈ ਕਿ ਤੁਸੀਂ ਕਿਸ ਤਰ੍ਹਾਂ ਮਹਿਸੂਸ ਕਰਦੇ ਹੋ, ਕਿਸੇ ਵੀ ਸੁਨੇਹੇ \'ਤੇ ਟੈਪ ਕਰਕੇ ਉਸ ਨੂੰ ਦਬਾਈ ਰੱਖੋ।</string>
  <string name="Megaphones_remind_me_later">ਮੈਨੂੰ ਬਾਅਦ ਵਿੱਚ ਯਾਦ ਕਰਾਓ</string>
  <string name="Megaphones_verify_your_signal_pin">ਆਪਣੇ Signal ਦੇ PIN ਨੂੰ ਪ੍ਰਮਾਣਿਤ ਕਰੋ</string>
  <string name="Megaphones_well_occasionally_ask_you_to_verify_your_pin">ਅਸੀਂ ਤੁਹਾਨੂੰ ਕਦੇ-ਕਦਾਈਂ ਤੁਹਾਡਾ PIN ਪ੍ਰਮਾਣਿਤ ਕਰਨ ਲਈ ਕਹਾਂਗੇ ਤਾਂ ਜੋ ਤੁਹਾਨੂੰ ਇਹ ਯਾਦ ਰਹੇ।</string>
  <string name="Megaphones_verify_pin">PIN ਨੂੰ ਪ੍ਰਮਾਣਿਤ ਤਸਦੀਕ ਕਰੋ</string>
  <string name="Megaphones_get_started">ਸ਼ੁਰੂਆਤ ਕਰੋ</string>
  <string name="Megaphones_new_group">ਨਵਾਂ ਗਰੁੱਪ</string>
  <string name="Megaphones_invite_friends">ਦੋਸਤਾਂ ਨੂੰ ਸੱਦਾ ਦਿਓ</string>
  <string name="Megaphones_use_sms">SMS ਵਰਤੋ</string>
  <string name="Megaphones_appearance">ਦਿੱਖ</string>
  <string name="Megaphones_add_photo">ਫ਼ੋਟੋ ਜੋੜੋ</string>
  <!--NotificationBarManager-->
  <string name="NotificationBarManager_signal_call_in_progress">Signal ਕਾਲ ਚੱਲ ਰਹੀ ਹੈ</string>
  <string name="NotificationBarManager__establishing_signal_call">Signal ਕਾਲ ਸਥਾਪਤ ਕਰ ਰਿਹਾ ਹੈ</string>
  <string name="NotificationBarManager__incoming_signal_call">ਆ ਰਹੀ Signal ਕਾਲ</string>
  <string name="NotificationBarManager__stopping_signal_call_service">Signal ਕਾਲ ਸੇਵਾ ਬੰਦ ਹੋ ਰਹੀ ਹੈ</string>
  <string name="NotificationBarManager__deny_call">ਕਾਲ ਰੱਦ ਕਰੋ</string>
  <string name="NotificationBarManager__answer_call">ਕਾਲ ਦਾ ਜਵਾਬ ਦਿਓ</string>
  <string name="NotificationBarManager__end_call">ਕਾਲ ਖਤਮ ਕਰੋ</string>
  <string name="NotificationBarManager__cancel_call">ਕਾਲ ਰੱਦ ਕਰੋ</string>
  <!--NotificationsMegaphone-->
  <string name="NotificationsMegaphone_turn_on_notifications">ਸੂਚਨਾਵਾਂ ਚਾਲੂ ਕਰਨੀਆਂ ਹਨ?</string>
  <string name="NotificationsMegaphone_never_miss_a_message">ਆਪਣੇ ਸੰਪਰਕਾਂ ਤੇ ਗਰੁੱਪਾਂ ਤੋਂ ਸੁਨੇਹਾ ਕਦੇ ਨਾ ਖੁੰਝਾਓ।</string>
  <string name="NotificationsMegaphone_turn_on">ਚਾਲੂ ਕਰੋ</string>
  <string name="NotificationsMegaphone_not_now">ਹਾਲੇ ਨਹੀਂ</string>
  <!--NotificationMmsMessageRecord-->
  <string name="NotificationMmsMessageRecord_multimedia_message">ਮਲਟੀਮੀਡੀਆ ਸੁਨੇਹਾ</string>
  <string name="NotificationMmsMessageRecord_downloading_mms_message"> MMS ਸੁਨੇਹਾ ਡਾਊਨਲੋਡ ਹੋ ਰਿਹਾ ਹੈ</string>
  <string name="NotificationMmsMessageRecord_error_downloading_mms_message"> MMS ਸੁਨੇਹੇ ਨੂੰ ਡਾਊਨਲੋਡ ਕਰਨ ਵਿੱਚ ਤਰੁੱਟੀ, ਦੁਬਾਰਾ ਕੋਸ਼ਿਸ਼ ਕਰਨ ਲਈ ਟੈਪ ਕਰੋ</string>
  <!--MediaPickerActivity-->
  <string name="MediaPickerActivity_send_to">%s ਨੂੰ ਭੇਜੋ</string>
  <string name="MediaPickerActivity__menu_open_camera">ਕੈਮਰਾ ਖੋਲ੍ਹੋ</string>
  <!--MediaSendActivity-->
  <string name="MediaSendActivity_add_a_caption">ਕੈਪਸ਼ਨ ਜੋੜੋ … </string>
  <string name="MediaSendActivity_an_item_was_removed_because_it_exceeded_the_size_limit">ਆਈਟਮ ਮਿਟਾਈ ਗਈ ਸੀ ਕਿਉਂਕਿ ਇਹ ਆਕਾਰ ਦੀ ਸੀਮਾ ਤੋਂ ਵੱਧ ਗਈ ਸੀ</string>
  <string name="MediaSendActivity_an_item_was_removed_because_it_had_an_unknown_type">ਕੋਈ ਆਈਟਮ ਹਟਾਈ ਗਈ ਸੀ ਕਿਉਂਕਿ ਇਹ ਕਿਸੇ ਅਣਜਾਣ ਕਿਸਮ ਦੀ ਸੀ</string>
  <string name="MediaSendActivity_an_item_was_removed_because_it_exceeded_the_size_limit_or_had_an_unknown_type">ਆਈਟਮ ਹਟਾਈ ਗਈ ਸੀ ਕਿਉਂਕਿ ਇਹ ਆਕਾਰ ਦੀ ਸੀਮਾ ਤੋਂ ਵੱਧ ਗਈ ਸੀ ਜਾਂ ਕਿਸੇ ਅਣਜਾਣ ਕਿਸਮ ਦੀ ਸੀ</string>
  <string name="MediaSendActivity_camera_unavailable">ਕੈਮਰਾ ਉਪਲਬਧ ਨਹੀਂ।</string>
  <string name="MediaSendActivity_message_to_s">%s ਨੂੰ ਸੁਨੇਹਾ</string>
  <string name="MediaSendActivity_message">ਸੁਨੇਹਾ</string>
<<<<<<< HEAD
  <string name="MediaSendActivity_select_recipients">ਪ੍ਰਾਪਤਕਰਤਾ ਦੀ ਚੋਣ ਕਰੋ</string>
  <string name="MediaSendActivity_signal_needs_access_to_your_contacts">Molly ਨੂੰ ਉਹਨਾਂ ਨੂੰ ਪ੍ਰਦਰਸ਼ਿਤ ਕਰਨ ਲਈ ਤੁਹਾਡੇ ਸੰਪਰਕਾਂ ਤੱਕ ਪਹੁੰਚ ਦੀ ਲੋੜ ਹੈ</string>
  <string name="MediaSendActivity_signal_needs_contacts_permission_in_order_to_show_your_contacts_but_it_has_been_permanently_denied">Molly ਨੂੰ ਸੰਪਰਕ ਦਿਖਾਉਣ ਲਈ ਸੰਪਰਕਾਂ ਦੀ ਇਜਾਜ਼ਤ ਦੀ ਲੋੜ ਹੈ, ਜੋ ਇਸ ਕੋਲ ਨਹੀਂ ਹਨ। ਐਪ ਸੈਟਿੰਗਾਂ ਮੇਨੂ  ਉੱਤੇ ਜਾਓ, \"ਇਜਾਜ਼ਤਾਂ\" ਚੁਣੋ ਅਤੇ \"ਸੰਪਰਕ\" ਸਮਰੱਥ ਕਰੋ।</string>
=======
  <string name="MediaSendActivity_select_recipients">ਪ੍ਰਾਪਤਕਰਤਾ ਚੁਣੋ</string>
  <string name="MediaSendActivity_signal_needs_access_to_your_contacts">Signal ਨੂੰ ਤੁਹਾਡੇ ਸੰਪਰਕ ਡਿਸਪਲੇਅ ਕਰਨ ਲਈ ਉਹਨਾਂ ਤੱਕ ਪਹੁੰਚ ਦੀ ਲੋੜ ਹੈ</string>
  <string name="MediaSendActivity_signal_needs_contacts_permission_in_order_to_show_your_contacts_but_it_has_been_permanently_denied">Signal ਨੂੰ ਤੁਹਾਡੇ ਸੰਪਰਕ ਦਿਖਾਉਣ ਲਈ ਸੰਪਰਕਾਂ ਦੀ ਇਜਾਜ਼ਤ ਦੀ ਲੋੜ ਹੈ, ਪਰ ਇਸ ਲਈ ਸਥਾਈ ਤੌਰ ’ਤੇ ਇਨਕਾਰ ਕਰ ਦਿੱਤਾ ਗਿਆ ਹੈ। ਐਪ ਸੈਟਿੰਗਾਂ ’ਤੇ ਜਾਰੀ ਰੱਖੋ, \"ਇਜਾਜ਼ਤਾਂ\" ਚੁਣੋ, ਅਤੇ \"ਸੰਪਰਕ\" ਸਮਰੱਥ ਕਰੋ।</string>
>>>>>>> e374f3af
  <plurals name="MediaSendActivity_cant_share_more_than_n_items">
    <item quantity="one">ਤੁਸੀਂ %d ਤੋਂ ਵੱਧ ਆਈਟਮ ਸ਼ੇਅਰ ਨਹੀਂ ਕਰ ਸਕਦੇ।</item>
    <item quantity="other">ਤੁਸੀਂ %d ਤੋਂ ਵੱਧ ਆਈਟਮਾਂ ਸਾਂਝੀਆਂ ਨਹੀਂ ਕਰ ਸਕਦੇ।</item>
  </plurals>
  <string name="MediaSendActivity_select_recipients_description">ਪ੍ਰਾਪਤਕਰਤਾ ਚੁਣੋ</string>
  <string name="MediaSendActivity_tap_here_to_make_this_message_disappear_after_it_is_viewed">ਇਹ ਸੁਨੇਹਾ ਦੇਖਣ ਤੋਂ ਬਾਅਦ ਇਸਨੂੰ ਅਲੋਪ ਹੋਣ ਵਾਲਾ ਬਣਾਉਣ ਲਈ ਇੱਥੇ ਟੈਪ ਕਰੋ।</string>
  <!--MediaRepository-->
  <string name="MediaRepository_all_media">ਸਾਰੇ ਮੀਡੀਆ</string>
  <string name="MediaRepository__camera">ਕੈਮਰਾ </string>
  <!--MessageDecryptionUtil-->
  <string name="MessageDecryptionUtil_failed_to_decrypt_message">ਸੁਨੇਹਾ ਡੀਕ੍ਰਿਪਟ ਕਰਨਾ ਅਸਫਲ ਰਿਹਾ</string>
  <string name="MessageDecryptionUtil_tap_to_send_a_debug_log">ਡੀਬੱਗ ਲੌਗ ਨੂੰ ਭੇਜਣ ਲਈ ਟੈਪ ਕਰੋ</string>
  <!--MessageRecord-->
  <string name="MessageRecord_unknown">ਅਣਜਾਣ</string>
  <string name="MessageRecord_message_encrypted_with_a_legacy_protocol_version_that_is_no_longer_supported">Signal ਦੇ ਪੁਰਾਣੇ ਸੰਸਕਰਣ ਦੀ ਵਰਤੋਂ ਨਾਲ ਇਨਕ੍ਰਿਪਟ ਕੀਤਾ ਸੁਨੇਹਾ ਪ੍ਰਾਪਤ ਹੋਇਆ ਜਿਸ ਲਈ ਹੁਣ ਸਮਰਥਨ ਪ੍ਰਾਪਤ ਨਹੀਂ ਹੈ। ਕਿਰਪਾ ਕਰਕੇ ਭੇਜਣ ਵਾਲੇ ਨੂੰ ਸਭ ਤੋਂ ਤਾਜ਼ਾ ਸੰਸਕਰਣ ਲਈ ਅੱਪਡੇਟ ਕਰਨ ਅਤੇ ਸੁਨੇਹਾ ਦੁਬਾਰਾ ਭੇਜਣ ਲਈ ਕਹੋ।</string>
  <string name="MessageRecord_left_group">ਤੁਸੀਂ ਗਰੁੱਪ ਛੱਡ ਦਿੱਤਾ ਹੈ।</string>
  <string name="MessageRecord_you_updated_group">ਤੁਸੀਂ ਗਰੁੱਪ ਨੂੰ ਅੱਪਡੇਟ ਕੀਤਾ।</string>
  <string name="MessageRecord_the_group_was_updated">ਗਰੁੱਪ ਨੂੰ ਅੱਪਡੇਟ ਕੀਤਾ ਗਿਆ ਸੀ।</string>
  <string name="MessageRecord_you_called_date">ਤੁਸੀਂ · %1$s ਨੂੰ ਕਾਲ ਕੀਤੀ</string>
  <string name="MessageRecord_missed_audio_call_date">ਖੁੰਝੀ ਆਡੀਓ ਕਾਲ · %1$s</string>
  <string name="MessageRecord_missed_video_call_date">ਖੁੰਝੀ ਵੀਡੀਓ ਕਾਲ · %1$s</string>
  <string name="MessageRecord_s_updated_group">%s ਨੇ ਗਰੁੱਪ ਨੂੰ ਅੱਪਡੇਟ ਕੀਤਾ।</string>
  <string name="MessageRecord_s_called_you_date">%1$s ਨੇ ਤੁਹਾਨੂੰ ਕਾਲ ਕੀਤਾ · %2$s</string>
  <string name="MessageRecord_s_joined_signal">%s Signal ’ਤੇ ਹੈ! </string>
  <string name="MessageRecord_you_disabled_disappearing_messages">ਤੁਸੀਂ ਅਲੋਪ ਹੋਣ ਵਾਲੇ ਸੁਨੇਹਿਆਂ ਨੂੰ ਅਸਮਰੱਥ ਕੀਤਾ।</string>
  <string name="MessageRecord_s_disabled_disappearing_messages">%1$s ਨੇ ਅਲੋਪ ਹੋਣ ਵਾਲੇ ਸੁਨੇਹਿਆਂ ਨੂੰ ਅਸਮਰੱਥ ਕੀਤਾ।</string>
  <string name="MessageRecord_you_set_disappearing_message_time_to_s">ਤੁਸੀਂ ਅਲੋਪ ਹੋਣ ਵਾਲੇ ਸੁਨੇਹਾ ਟਾਈਮਰ ਨੂੰ %1$s ’ਤੇ ਸੈੱਟ ਕੀਤਾ।</string>
  <string name="MessageRecord_s_set_disappearing_message_time_to_s">%1$s ਨੇ ਅਲੋਪ ਹੋਣ ਵਾਲੇ ਸੁਨੇਹਾ ਟਾਈਮਰ ਨੂੰ %2$s ’ਤੇ ਸੈੱਟ ਕੀਤਾ।</string>
  <string name="MessageRecord_disappearing_message_time_set_to_s">ਅਲੋਪ ਹੋ ਰਹੇ ਸੁਨੇਹਾ ਟਾਈਮਰ ਨੂੰ %1$s ’ਤੇ ਸੈੱਟ ਕੀਤਾ ਗਿਆ ਹੈ।</string>
  <string name="MessageRecord_this_group_was_updated_to_a_new_group">ਇਸ ਗਰੁੱਪ ਨੂੰ ਇੱਕ ਨਵੇਂ ਗਰੁੱਪ ਵਿੱਚ ਅੱਪਡੇਟ ਕੀਤਾ ਗਿਆ ਸੀ।</string>
  <string name="MessageRecord_you_couldnt_be_added_to_the_new_group_and_have_been_invited_to_join">ਤੁਹਾਨੂੰ ਨਵੇਂ ਗਰੁੱਪ ਵਿੱਚ ਸ਼ਾਮਲ ਨਹੀਂ ਕੀਤਾ ਜਾ ਸਕਿਆ ਅਤੇ ਸ਼ਾਮਲ ਹੋਣ ਲਈ ਸੱਦਾ ਦਿੱਤਾ ਗਿਆ ਹੈ।</string>
  <string name="MessageRecord_chat_session_refreshed">ਚੈਟ ਸੈਸ਼ਨ ਤਾਜ਼ਾ ਕੀਤਾ ਗਿਆ</string>
  <plurals name="MessageRecord_members_couldnt_be_added_to_the_new_group_and_have_been_invited">
    <item quantity="one">ਕਿਸੇ ਮੈਂਬਰ ਨੂੰ ਨਵੇਂ ਗਰੁੱਪ ਵਿੱਚ ਸ਼ਾਮਲ ਨਹੀਂ ਕੀਤਾ ਜਾ ਸਕਿਆ ਅਤੇ ਸ਼ਾਮਲ ਹੋਣ ਲਈ ਸੱਦਾ ਦਿੱਤਾ ਗਿਆ ਹੈ।</item>
    <item quantity="other">%1$s ਮੈਂਬਰਾਂ ਨੂੰ ਨਵੇਂ ਗਰੁੱਪ ਵਿੱਚ ਸ਼ਾਮਲ ਨਹੀਂ ਕੀਤਾ ਜਾ ਸਕਿਆ ਅਤੇ ਸ਼ਾਮਲ ਹੋਣ ਲਈ ਸੱਦਾ ਦਿੱਤਾ ਗਿਆ ਹੈ।</item>
  </plurals>
  <plurals name="MessageRecord_members_couldnt_be_added_to_the_new_group_and_have_been_removed">
    <item quantity="one"> ਕਿਸੇ ਮੈਂਬਰ ਨੂੰ ਨਵੇਂ ਗਰੁੱਪ ਵਿੱਚ ਸ਼ਾਮਲ ਨਹੀਂ ਕੀਤਾ ਜਾ ਸਕਿਆ ਅਤੇ ਕੱਢ ਦਿੱਤਾ ਗਿਆ ਹੈ।</item>
    <item quantity="other">%1$s ਮੈਂਬਰਾਂ ਨੂੰ ਨਵੇਂ ਗਰੁੱਪ ਵਿੱਚ ਸ਼ਾਮਲ ਨਹੀਂ ਕੀਤਾ ਜਾ ਸਕਿਆ ਅਤੇ ਕੱਢ ਦਿੱਤਾ ਗਿਆ ਹੈ।</item>
  </plurals>
  <!--Profile change updates-->
  <string name="MessageRecord_changed_their_profile_name_to">%1$s ਨੇ ਆਪਣੇ ਪ੍ਰੋਫਾਈਲ ਨਾਂ ਨੂੰ %2$s ਵਿੱਚ ਬਦਲਿਆ।</string>
  <string name="MessageRecord_changed_their_profile_name_from_to">%1$s ਨੇ ਆਪਣਾ ਪ੍ਰੋਫ਼ਾਈਲ ਨਾਂ %2$s ਤੋਂ %3$s ਵਿੱਚ ਬਦਲਿਆ।</string>
  <string name="MessageRecord_changed_their_profile">%1$s ਨੇ ਆਪਣਾ ਪ੍ਰੋਫ਼ਾਈਲ ਬਦਲਿਆ।</string>
  <!--GV2 specific-->
  <string name="MessageRecord_you_created_the_group">ਤੁਸੀਂ ਗਰੁੱਪ ਬਣਾਇਆ।</string>
  <string name="MessageRecord_group_updated">ਗਰੁੱਪ ਅੱਪਡੇਟ ਹੋਇਆ।</string>
  <string name="MessageRecord_invite_friends_to_this_group">ਇੱਕ ਗਰੁੱਪ ਲਿੰਕ ਰਾਹੀਂ ਦੋਸਤਾਂ ਨੂੰ ਇਸ ਗਰੁੱਪ ਲਈ ਸੱਦਾ ਦਿਓ</string>
  <!--GV2 member additions-->
  <string name="MessageRecord_you_added_s">ਤੁਸੀਂ %1$s ਨੂੰ ਸ਼ਾਮਲ ਕੀਤਾ।</string>
  <string name="MessageRecord_s_added_s">%1$s ਨੇ %2$s ਨੂੰ ਸ਼ਾਮਲ ਕੀਤਾ।</string>
  <string name="MessageRecord_s_added_you">%1$s ਨੇ ਤੁਹਾਨੂੰ ਗਰੁੱਪ ਵਿੱਚ ਸ਼ਾਮਲ ਕੀਤਾ।</string>
  <string name="MessageRecord_you_joined_the_group">ਤੁਸੀਂ ਗਰੁੱਪ ਵਿੱਚ ਸ਼ਾਮਲ ਹੋਏ।</string>
  <string name="MessageRecord_s_joined_the_group">%1$s ਗਰੁੱਪ ਵਿਚ ਸ਼ਾਮਲ ਹੋਏ।</string>
  <!--GV2 member removals-->
  <string name="MessageRecord_you_removed_s">ਤੁਸੀਂ %1$s ਨੂੰ ਕੱਢਿਆ।</string>
  <string name="MessageRecord_s_removed_s">%1$s ਨੇ %2$s ਨੂੰ ਕੱਢਿਆ।</string>
  <string name="MessageRecord_s_removed_you_from_the_group">%1$s ਨੇ ਤੁਹਾਨੂੰ ਗਰੁੱਪ ਚੋਂ ਕੱਢਿਆ।</string>
  <string name="MessageRecord_you_left_the_group">ਤੁਸੀਂ ਗਰੁੱਪ ਛੱਡਿਆ।</string>
  <string name="MessageRecord_s_left_the_group">%1$s ਨੇ ਗਰੁੱਪ ਛੱਡਿਆ।</string>
  <string name="MessageRecord_you_are_no_longer_in_the_group">ਤੁਸੀਂ ਹੁਣ ਗਰੁੱਪ ਵਿੱਚ ਨਹੀਂ ਰਹੇ।</string>
  <string name="MessageRecord_s_is_no_longer_in_the_group">%1$s ਹੁਣ ਗਰੁੱਪ ਵਿਚ ਨਹੀਂ ਹੈ।</string>
  <!--GV2 role change-->
  <string name="MessageRecord_you_made_s_an_admin">ਤੁਸੀਂ %1$s ਨੂੰ ਐਡਮਿਨ ਬਣਾਇਆ।</string>
  <string name="MessageRecord_s_made_s_an_admin">%1$s ਨੇ %2$s ਨੂੰ ਇੱਕ ਐਡਮਿਨ ਬਣਾਇਆ।</string>
  <string name="MessageRecord_s_made_you_an_admin">%1$s ਨੇ ਤੁਹਾਨੂੰ ਐਡਮਿਨ ਬਣਾਇਆ।</string>
  <string name="MessageRecord_you_revoked_admin_privileges_from_s">ਤੁਸੀਂ %1$s ਦੇ ਐਡਮਿਨ ਅਧਿਕਾਰ ਰੱਦ ਕਰ ਦਿੱਤੇ।</string>
  <string name="MessageRecord_s_revoked_your_admin_privileges">%1$s ਨੇ ਤੁਹਾਡੇ ਐਡਮਿਨ ਅਧਿਕਾਰਾਂ ਨੂੰ ਰੱਦ ਕਰ ਦਿੱਤਾ।\"</string>
  <string name="MessageRecord_s_revoked_admin_privileges_from_s">%1$s ਨੇ %2$s ਦੇ ਐਡਮਿਨ ਅਧਿਕਾਰ ਰੱਦ ਕਰ ਦਿੱਤੇ।</string>
  <string name="MessageRecord_s_is_now_an_admin">%1$s ਹੁਣ ਇੱਕ ਐਡਮਿਨ ਹੈ।</string>
  <string name="MessageRecord_you_are_now_an_admin">ਹੁਣ ਤੁਸੀਂ ਇੱਕ ਐਡਮਿਨ ਹੋ।</string>
  <string name="MessageRecord_s_is_no_longer_an_admin">%1$s ਹੁਣ ਐਡਮਿਨ ਨਹੀਂ ਹੈ।</string>
  <string name="MessageRecord_you_are_no_longer_an_admin">ਤੁਸੀਂ ਹੁਣ ਐਡਮਿਨ ਨਹੀਂ ਹੋ।</string>
  <!--GV2 invitations-->
  <string name="MessageRecord_you_invited_s_to_the_group">ਤੁਸੀਂ %1$s ਨੂੰ ਗਰੁੱਪ ਲਈ ਸੱਦਾ ਦਿੱਤਾ ਹੈ।</string>
  <string name="MessageRecord_s_invited_you_to_the_group">%1$s ਨੇ ਤੁਹਾਨੂੰ ਗਰੁੱਪ ਲਈ ਸੱਦਾ ਦਿੱਤਾ।</string>
  <plurals name="MessageRecord_s_invited_members">
    <item quantity="one">%1$s ਨੇ 1 ਵਿਅਕਤੀ ਨੂੰ ਗਰੁੱਪ ਲਈ ਸੱਦਾ ਦਿੱਤਾ।</item>
    <item quantity="other">%1$s ਨੇ %2$d ਲੋਕਾਂ ਨੂੰ ਗਰੁੱਪ ਲਈ ਸੱਦਾ ਦਿੱਤਾ।</item>
  </plurals>
  <string name="MessageRecord_you_were_invited_to_the_group">ਤੁਹਾਨੂੰ ਗਰੁੱਪ ਲਈ ਸੱਦਾ ਦਿੱਤਾ ਗਿਆ ਸੀ।</string>
  <plurals name="MessageRecord_d_people_were_invited_to_the_group">
    <item quantity="one">1 ਵਿਅਕਤੀ ਨੂੰ ਗਰੁੱਪ ਲਈ ਸੱਦਾ ਭੇਜਿਆ ਗਿਆ ਸੀ।</item>
    <item quantity="other">%1$d ਲੋਕਾਂ ਨੂੰ ਗਰੁੱਪ ਲਈ ਸੱਦਾ ਦਿੱਤਾ ਗਿਆ ਸੀ।</item>
  </plurals>
  <!--GV2 invitation revokes-->
  <plurals name="MessageRecord_you_revoked_invites">
    <item quantity="one">ਤੁਸੀਂ ਗਰੁੱਪ ਲਈ ਕਿਸੇ ਸੱਦੇ ਨੂੰ ਰੱਦ ਕੀਤਾ।</item>
    <item quantity="other">ਤੁਸੀਂ ਗਰੁੱਪ ਲਈ %1$d ਸੱਦਿਆਂ ਨੂੰ ਰੱਦ ਕੀਤਾ।</item>
  </plurals>
  <plurals name="MessageRecord_s_revoked_invites">
    <item quantity="one">%1$s ਨੇ ਗਰੁੱਪ ਲਈ ਕਿਸੇ ਸੱਦੇ ਨੂੰ ਰੱਦ ਕੀਤਾ।</item>
    <item quantity="other">%1$s ਨੇ ਗਰੁੱਪ ਲਈ %2$d ਸੱਦਿਆਂ ਨੂੰ ਰੱਦ ਕੀਤਾ।</item>
  </plurals>
  <string name="MessageRecord_someone_declined_an_invitation_to_the_group">ਕਿਸੇ ਵਿਅਕਤੀ ਨੇ ਗਰੁੱਪ ਲਈ ਸੱਦੇ ਨੂੰ ਅਸਵੀਕਾਰ ਕਰ ਦਿੱਤਾ।</string>
  <string name="MessageRecord_you_declined_the_invitation_to_the_group">ਤੁਸੀਂ ਗਰੁੱਪ ਲਈ ਸੱਦੇ ਨੂੰ ਅਸਵੀਕਾਰ ਕਰ ਦਿੱਤਾ।</string>
  <string name="MessageRecord_s_revoked_your_invitation_to_the_group">%1$s ਨੇ ਗਰੁੱਪ ਲਈ ਤੁਹਾਡੇ ਸੱਦੇ ਨੂੰ ਰੱਦ ਕਰ ਦਿੱਤਾ।</string>
  <string name="MessageRecord_an_admin_revoked_your_invitation_to_the_group">ਕਿਸੇ ਐਡਮਿਨ ਨੇ ਗਰੁੱਪ ਲਈ ਤੁਹਾਡੇ ਸੱਦੇ ਨੂੰ ਰੱਦ ਕਰ ਦਿੱਤਾ।</string>
  <plurals name="MessageRecord_d_invitations_were_revoked">
    <item quantity="one">ਗਰੁੱਪ ਲਈ ਕਿਸੇ ਸੱਦੇ ਨੂੰ ਰੱਦ ਕਰ ਦਿੱਤਾ ਗਿਆ ਸੀ।</item>
    <item quantity="other">ਗਰੁੱਪ ਲਈ %1$d ਸੱਦਿਆਂ ਨੂੰ ਰੱਦ ਕਰ ਦਿੱਤਾ ਗਿਆ ਸੀ।</item>
  </plurals>
  <!--GV2 invitation acceptance-->
  <string name="MessageRecord_you_accepted_invite">ਤੁਸੀਂ ਗਰੁੱਪ ਲਈ ਸੱਦੇ ਨੂੰ ਮਨਜ਼ੂਰ ਕੀਤਾ।</string>
  <string name="MessageRecord_s_accepted_invite">%1$s ਨੇ ਗਰੁੱਪ ਲਈ ਕਿਸੇ ਸੱਦੇ ਨੂੰ ਮਨਜ਼ੂਰ ਕੀਤਾ।</string>
  <string name="MessageRecord_you_added_invited_member_s">ਤੁਸੀਂ ਸੱਦਾ ਦਿੱਤੇ ਗਏ ਮੈਂਬਰ %1$s ਨੂੰ ਸ਼ਾਮਲ ਕੀਤਾ।</string>
  <string name="MessageRecord_s_added_invited_member_s">%1$s ਨੇ ਸੱਦਾ ਦਿੱਤੇ ਗਏ ਮੈਂਬਰ %2$s ਨੂੰ ਸ਼ਾਮਲ ਕੀਤਾ।</string>
  <!--GV2 title change-->
  <string name="MessageRecord_you_changed_the_group_name_to_s">ਤੁਸੀਂ ਗਰੁੱਪ ਦਾ ਨਾਂ ਬਦਲ ਕੇ \"%1$s\" ਰੱਖ ਦਿੱਤਾ।</string>
  <string name="MessageRecord_s_changed_the_group_name_to_s">%1$s ਨੇ ਗਰੁੱਪ ਦਾ ਨਾਂ ਬਦਲ ਕੇ “%2$s\" ਰੱਖ ਦਿੱਤਾ।</string>
  <string name="MessageRecord_the_group_name_has_changed_to_s">ਗਰੁੱਪ ਦਾ ਨਾਂ ਬਦਲ ਕੇ \"%1$s\" ਰੱਖ ਦਿੱਤਾ।</string>
  <!--GV2 description change-->
  <string name="MessageRecord_you_changed_the_group_description">ਤੁਸੀਂ ਗਰੁੱਪ ਦੀ ਜਾਣਕਾਰੀ ਨੂੰ ਬਦਲਿਆ।</string>
  <string name="MessageRecord_s_changed_the_group_description">%1$s ਨੇ ਗਰੁੱਪ ਦੇ ਵੇਰਵੇ ਨੂੰ ਬਦਲਿਆ।</string>
  <string name="MessageRecord_the_group_description_has_changed">ਗਰੁੱਪ ਦਾ ਵੇਰਵਾ ਬਦਲ ਗਿਆ ਹੈ।</string>
  <!--GV2 avatar change-->
  <string name="MessageRecord_you_changed_the_group_avatar">ਤੁਸੀਂ ਗਰੁੱਪ ਦੇ ਅਵਤਾਰ ਨੂੰ ਬਦਲਿਆ।</string>
  <string name="MessageRecord_s_changed_the_group_avatar">%1$s ਨੇ ਗਰੁੱਪ ਦੇ ਅਵਤਾਰ ਨੂੰ ਬਦਲਿਆ।</string>
  <string name="MessageRecord_the_group_group_avatar_has_been_changed">ਗਰੁੱਪ ਦੇ ਅਵਤਾਰ ਨੂੰ ਬਦਲ ਦਿੱਤਾ ਗਿਆ ਹੈ।</string>
  <!--GV2 attribute access level change-->
  <string name="MessageRecord_you_changed_who_can_edit_group_info_to_s">ਤੁਸੀਂ “%1$s\" ਨੂੰ ਗਰੁੱਪ ਦੀ ਜਾਣਕਾਰੀ ਵਿੱਚ ਸੋਧ ਕਰਨ ਵਾਲੇ ਬਣਾ ਦਿੱਤਾ।</string>
  <string name="MessageRecord_s_changed_who_can_edit_group_info_to_s">%1$s ਨੇ \"%2$s\" ਨੂੰ ਗਰੁੱਪ ਦੀ ਜਾਣਕਾਰੀ ਵਿੱਚ ਸੋਧ ਕਰਨ ਵਾਲਾ ਬਣਾ ਦਿੱਤਾ।</string>
  <string name="MessageRecord_who_can_edit_group_info_has_been_changed_to_s">ਗਰੁੱਪ ਦੀ ਜਾਣਕਾਰੀ ਵਿੱਚ ਸੋਧ ਕਰਨ ਵਾਲਾ ਵਿਅਕਤੀ ਬਦਲ ਕੇ \"%1$s\" ਨੂੰ ਬਣਾ ਦਿੱਤਾ ਗਿਆ ਹੈ।</string>
  <!--GV2 membership access level change-->
  <string name="MessageRecord_you_changed_who_can_edit_group_membership_to_s">ਤੁਸੀਂ ਗਰੁੱਪ ਦੀ ਮੈਂਬਰਸ਼ਿਪ ਵਿੱਚ ਸੋਧ ਕਰਨ ਵਾਲਾ ਵਿਅਕਤੀ ਬਦਲ ਕੇ “%1$s\" ਨੂੰ ਬਣਾ ਦਿੱਤਾ।</string>
  <string name="MessageRecord_s_changed_who_can_edit_group_membership_to_s">%1$s ਨੇ ਗਰੁੱਪ ਦੀ ਮੈਂਬਰਸ਼ਿਪ ਵਿੱਚ ਸੋਧ ਕਰਨ ਵਾਲਾ ਵਿਅਕਤੀ ਬਦਲ ਕੇ “%2$s\" ਨੂੰ  ਦਿੱਤਾ।</string>
  <string name="MessageRecord_who_can_edit_group_membership_has_been_changed_to_s">ਗਰੁੱਪ ਦੀ ਮੈਂਬਰਸ਼ਿਪ ਵਿੱਚ ਸੋਧ ਕਰਨ ਵਾਲਾ ਵਿਅਕਤੀ ਬਦਲ ਕੇ \"%1$s\" ਨੂੰ ਬਣਾ ਦਿੱਤਾ ਗਿਆ ਹੈ।</string>
  <!--GV2 announcement group change-->
  <string name="MessageRecord_you_allow_all_members_to_send">ਤੁਸੀਂ ਗਰੁੱਪ ਦੀਆਂ ਸੈਟਿੰਗਾਂ ਨੂੰ ਬਦਲ ਦਿੱਤਾ ਤਾਂ ਜੋ ਸਾਰੇ ਮੈਂਬਰ ਹੀ ਸੁਨੇਹੇ ਭੇਜ ਸਕਣ।</string>
  <string name="MessageRecord_you_allow_only_admins_to_send">ਤੁਸੀਂ ਗਰੁੱਪ ਦੀਆਂ ਸੈਟਿੰਗਾਂ ਨੂੰ ਬਦਲ ਦਿੱਤਾ ਤਾਂ ਜੋ ਸਿਰਫ਼ ਐਡਮਿਨ ਹੀ ਸੁਨੇਹੇ ਭੇਜ ਸਕਣ।</string>
  <string name="MessageRecord_s_allow_all_members_to_send">%1$s ਨੇ ਗਰੁੱਪ ਦੀਆਂ ਸੈਟਿੰਗਾਂ ਨੂੰ ਬਦਲ ਦਿੱਤਾ ਤਾਂ ਜੋ ਸਾਰੇ ਮੈਂਬਰ ਹੀ ਸੁਨੇਹੇ ਭੇਜ ਸਕਣ।</string>
  <string name="MessageRecord_s_allow_only_admins_to_send">%1$s ਨੇ ਗਰੁੱਪ ਦੀਆਂ ਸੈਟਿੰਗਾਂ ਨੂੰ ਬਦਲ ਦਿੱਤਾ ਤਾਂ ਜੋ ਸਿਰਫ਼ ਐਡਮਿਨ ਹੀ ਸੁਨੇਹੇ ਭੇਜ ਸਕਣ।</string>
  <string name="MessageRecord_allow_all_members_to_send">ਗਰੁੱਪ ਦੀਆਂ ਸੈਟਿੰਗਾਂ ਨੂੰ ਬਦਲ ਦਿੱਤਾ ਗਿਆ ਸੀ ਤਾਂ ਜੋ ਸਾਰੇ ਮੈਂਬਰ ਹੀ ਸੁਨੇਹੇ ਭੇਜ ਸਕਣ।</string>
  <string name="MessageRecord_allow_only_admins_to_send">ਗਰੁੱਪ ਦੀਆਂ ਸੈਟਿੰਗਾਂ ਨੂੰ ਬਦਲ ਦਿੱਤਾ ਗਿਆ ਸੀ ਤਾਂ ਜੋ ਸਿਰਫ਼ ਐਡਮਿਨ ਹੀ ਸੁਨੇਹੇ ਭੇਜ ਸਕਣ।</string>
  <!--GV2 group link invite access level change-->
  <string name="MessageRecord_you_turned_on_the_group_link_with_admin_approval_off">ਤੁਸੀਂ ਐਡਮਿਨ ਮਨਜ਼ੂਰੀ ਨੂੰ ਬੰਦ ਕਰਕੇ ਗਰੁੱਪ ਲਿੰਕ ਨੂੰ ਚਾਲੂ ਕੀਤਾ।</string>
  <string name="MessageRecord_you_turned_on_the_group_link_with_admin_approval_on">ਤੁਸੀਂ ਐਡਮਿਨ ਮਨਜ਼ੂਰੀ ਨੂੰ ਚਾਲੂ ਕਰਕੇ ਗਰੁੱਪ ਲਿੰਕ ਨੂੰ ਚਾਲੂ ਕੀਤਾ।</string>
  <string name="MessageRecord_you_turned_off_the_group_link">ਤੁਸੀਂ ਗਰੁੱਪ ਲਿੰਕ ਨੂੰ ਬੰਦ ਕਰ ਦਿੱਤਾ।</string>
  <string name="MessageRecord_s_turned_on_the_group_link_with_admin_approval_off">%1$s ਨੇ ਐਡਮਿਨ ਮਨਜ਼ੂਰੀ ਨੂੰ ਬੰਦ ਕਰਕੇ ਗਰੁੱਪ ਲਿੰਕ ਨੂੰ ਚਾਲੂ ਕੀਤਾ।</string>
  <string name="MessageRecord_s_turned_on_the_group_link_with_admin_approval_on">%1$s ਨੇ ਐਡਮਿਨ ਮਨਜ਼ੂਰੀ ਨੂੰ ਚਾਲੂ ਕਰਕੇ ਗਰੁੱਪ ਲਿੰਕ ਨੂੰ ਚਾਲੂ ਕੀਤਾ।</string>
  <string name="MessageRecord_s_turned_off_the_group_link">%1$s ਨੇ ਗਰੁੱਪ ਲਿੰਕ ਨੂੰ ਬੰਦ ਕਰ ਦਿੱਤਾ।</string>
  <string name="MessageRecord_the_group_link_has_been_turned_on_with_admin_approval_off">ਐਡਮਿਨ ਮਨਜ਼ੂਰੀ ਨੂੰ ਬੰਦ ਕਰਕੇ ਗਰੁੱਪ ਲਿੰਕ ਨੂੰ ਚਾਲੂ ਕੀਤਾ ਗਿਆ ਹੈ।</string>
  <string name="MessageRecord_the_group_link_has_been_turned_on_with_admin_approval_on">ਐਡਮਿਨ ਮਨਜ਼ੂਰੀ ਨੂੰ ਚਾਲੂ ਕਰਕੇ ਗਰੁੱਪ ਲਿੰਕ ਨੂੰ ਚਾਲੂ ਕੀਤਾ ਗਿਆ ਹੈ।</string>
  <string name="MessageRecord_the_group_link_has_been_turned_off">ਗਰੁੱਪ ਲਿੰਕ ਨੂੰ ਬੰਦ ਕਰ ਦਿੱਤਾ ਗਿਆ ਹੈ।</string>
  <string name="MessageRecord_you_turned_off_admin_approval_for_the_group_link">ਤੁਸੀਂ ਗਰੁੱਪ ਲਿੰਕ ਲਈ ਐਡਮਿਨ ਦੀ ਮਨਜ਼ੂਰੀ ਨੂੰ ਬੰਦ ਕਰ ਦਿੱਤਾ ਹੈ।</string>
  <string name="MessageRecord_s_turned_off_admin_approval_for_the_group_link">%1$s ਨੇ ਗਰੁੱਪ ਲਿੰਕ ਲਈ ਐਡਮਿਨ ਦੀ ਮਨਜ਼ੂਰੀ ਨੂੰ ਬੰਦ ਕਰ ਦਿੱਤਾ ਹੈ।</string>
  <string name="MessageRecord_the_admin_approval_for_the_group_link_has_been_turned_off">ਗਰੁੱਪ ਲਿੰਕ ਲਈ ਐਡਮਿਨ ਦੀ ਮਨਜ਼ੂਰੀ ਨੂੰ ਬੰਦ ਕਰ ਦਿੱਤਾ ਗਿਆ ਹੈ।</string>
  <string name="MessageRecord_you_turned_on_admin_approval_for_the_group_link">ਤੁਸੀਂ ਗਰੁੱਪ ਲਿੰਕ ਲਈ ਐਡਮਿਨ ਦੀ ਮਨਜ਼ੂਰੀ ਨੂੰ ਚਾਲੂ ਕੀਤਾ।</string>
  <string name="MessageRecord_s_turned_on_admin_approval_for_the_group_link">%1$s ਨੇ ਗਰੁੱਪ ਲਿੰਕ ਲਈ ਐਡਮਿਨ ਦੀ ਮਨਜ਼ੂਰੀ ਨੂੰ ਚਾਲੂ ਕੀਤਾ।</string>
  <string name="MessageRecord_the_admin_approval_for_the_group_link_has_been_turned_on">ਗਰੁੱਪ ਲਿੰਕ ਲਈ ਐਡਮਿਨ ਦੀ ਮਨਜ਼ੂਰੀ ਨੂੰ ਚਾਲੂ ਕਰ ਦਿੱਤਾ ਗਿਆ ਹੈ।</string>
  <!--GV2 group link reset-->
  <string name="MessageRecord_you_reset_the_group_link">ਤੁਸੀਂ ਗਰੁੱਪ ਦੇ ਲਿੰਕ ਨੂੰ ਰੀਸੈੱਟ ਕੀਤਾ।</string>
  <string name="MessageRecord_s_reset_the_group_link">%1$s ਨੇ ਗਰੁੱਪ ਲਿੰਕ ਨੂੰ ਰੀਸੈੱਟ ਕੀਤਾ।</string>
  <string name="MessageRecord_the_group_link_has_been_reset">ਗਰੁੱਪ ਲਿੰਕ ਨੂੰ ਰੀਸੈੱਟ ਕਰ ਦਿੱਤਾ ਗਿਆ ਹੈ।</string>
  <!--GV2 group link joins-->
  <string name="MessageRecord_you_joined_the_group_via_the_group_link">ਤੁਸੀਂ ਗਰੁੱਪ ਦੇ ਲਿੰਕ ਰਾਹੀਂ ਗਰੁੱਪ ਵਿੱਚ ਸ਼ਾਮਲ ਹੋਏ।</string>
  <string name="MessageRecord_s_joined_the_group_via_the_group_link">%1$s ਗਰੁੱਪ ਦੇ ਲਿੰਕ ਰਾਹੀਂ ਗਰੁੱਪ ਵਿੱਚ ਸ਼ਾਮਲ ਹੋਏ।</string>
  <!--GV2 group link requests-->
  <string name="MessageRecord_you_sent_a_request_to_join_the_group">ਤੁਸੀਂ ਗਰੁੱਪ ਵਿੱਚ ਸ਼ਾਮਲ ਹੋਣ ਲਈ ਬੇਨਤੀ ਭੇਜੀ।</string>
  <string name="MessageRecord_s_requested_to_join_via_the_group_link">%1$s ਨੇ ਗਰੁੱਪ ਲਿੰਕ ਰਾਹੀਂ ਸ਼ਾਮਲ ਹੋਣ ਦੀ ਬੇਨਤੀ ਕੀਤੀ।</string>
  <!--GV2 group link approvals-->
  <string name="MessageRecord_s_approved_your_request_to_join_the_group">%1$s ਨੇ ਗਰੁੱਪ ਵਿੱਚ ਸ਼ਾਮਲ ਹੋਣ ਦੀ ਤੁਹਾਡੀ ਬੇਨਤੀ ਮਨਜ਼ੂਰ ਕੀਤੀ।</string>
  <string name="MessageRecord_s_approved_a_request_to_join_the_group_from_s">%1$s ਨੇ %2$s ਤੋਂ ਗਰੁੱਪ ਵਿੱਚ ਸ਼ਾਮਲ ਹੋਣ ਦੀ ਬੇਨਤੀ ਨੂੰ ਮਨਜ਼ੂਰ ਕੀਤਾ।</string>
  <string name="MessageRecord_you_approved_a_request_to_join_the_group_from_s">ਤੁਸੀਂ %1$s ਤੋਂ ਗਰੁੱਪ ਵਿੱਚ ਸ਼ਾਮਲ ਹੋਣ ਦੀ ਬੇਨਤੀ ਨੂੰ ਮਨਜ਼ੂਰ ਕੀਤਾ।</string>
  <string name="MessageRecord_your_request_to_join_the_group_has_been_approved">ਗਰੁੱਪ ਵਿੱਚ ਸ਼ਾਮਲ ਹੋਣ ਦੀ ਤੁਹਾਡੀ ਬੇਨਤੀ ਮਨਜ਼ੂਰ ਕਰ ਲਈ ਗਈ ਹੈ।</string>
  <string name="MessageRecord_a_request_to_join_the_group_from_s_has_been_approved">%1$s ਤੋਂ ਗਰੁੱਪ ਵਿੱਚ ਸ਼ਾਮਲ ਹੋਣ ਦੀ ਬੇਨਤੀ ਮਨਜ਼ੂਰ ਕਰ ਲਈ ਗਈ ਹੈ।</string>
  <!--GV2 group link deny-->
  <string name="MessageRecord_your_request_to_join_the_group_has_been_denied_by_an_admin">ਗਰੁੱਪ ਵਿੱਚ ਸ਼ਾਮਲ ਹੋਣ ਦੀ ਤੁਹਾਡੀ ਬੇਨਤੀ ਕਿਸੇ ਐਡਮਿਨ ਦੁਆਰਾ ਨਾਮਨਜ਼ੂਰ ਕਰ ਦਿੱਤੀ ਗਈ ਹੈ।</string>
  <string name="MessageRecord_s_denied_a_request_to_join_the_group_from_s">%1$s ਨੇ %2$s ਤੋਂ ਗਰੁੱਪ ਵਿੱਚ ਸ਼ਾਮਲ ਹੋਣ ਦੀ ਬੇਨਤੀ ਨੂੰ ਨਾਮਨਜ਼ੂਰ ਕੀਤਾ।</string>
  <string name="MessageRecord_a_request_to_join_the_group_from_s_has_been_denied">%1$s ਤੋਂ ਗਰੁੱਪ ਵਿੱਚ ਸ਼ਾਮਲ ਹੋਣ ਦੀ ਬੇਨਤੀ ਨਾਮਨਜ਼ੂਰ ਕਰ ਦਿੱਤੀ ਗਈ ਹੈ।</string>
  <string name="MessageRecord_you_canceled_your_request_to_join_the_group">ਤੁਸੀਂ ਗਰੁੱਪ ਵਿੱਚ ਸ਼ਾਮਲ ਹੋਣ ਦੀ ਆਪਣੀ ਬੇਨਤੀ ਰੱਦ ਕੀਤੀ।</string>
  <string name="MessageRecord_s_canceled_their_request_to_join_the_group">%1$s ਨੇ ਗਰੁੱਪ ਵਿੱਚ ਸ਼ਾਮਲ ਹੋਣ ਦੀ ਆਪਣੀ ਬੇਨਤੀ ਰੱਦ ਕੀਤੀ।</string>
  <!--End of GV2 specific update messages-->
  <string name="MessageRecord_your_safety_number_with_s_has_changed">%s ਨਾਲ ਤੁਹਾਡਾ ਸੁਰੱਖਿਆ ਨੰਬਰ ਬਦਲ ਗਿਆ ਹੈ।</string>
  <string name="MessageRecord_you_marked_your_safety_number_with_s_verified">ਤੁਸੀਂ %s ਨਾਲ ਆਪਣੇ ਸੁਰੱਖਿਆ ਨੰਬਰ ਨੂੰ ਪ੍ਰਮਾਣਿਤ ਵਜੋਂ ਚਿੰਨ੍ਹਿਤ ਕੀਤਾ ਹੈ</string>
  <string name="MessageRecord_you_marked_your_safety_number_with_s_verified_from_another_device">ਤੁਸੀਂ ਕਿਸੇ ਹੋਰ ਡਿਵਾਈਸ ਤੋਂ %s ਨਾਲ ਆਪਣੇ ਸੁਰੱਖਿਆ ਨੰਬਰ ਨੂੰ ਪ੍ਰਮਾਣਿਤ ਵਜੋਂ ਚਿੰਨ੍ਹਿਤ ਕੀਤਾ।</string>
  <string name="MessageRecord_you_marked_your_safety_number_with_s_unverified">ਤੁਸੀਂ ਆਪਣਾ ਸੁਰੱਖਿਆ ਨੰਬਰ %s ਦੇ ਨਾਲ ਅਪ੍ਰਮਾਣਿਤ ਵਜੋਂ ਚਿੰਨ੍ਹਿਤ ਕੀਤਾ</string>
  <string name="MessageRecord_you_marked_your_safety_number_with_s_unverified_from_another_device">ਤੁਸੀਂ ਕਿਸੇ ਹੋਰ ਡਿਵਾਈਸ ਤੋਂ %s ਨਾਲ ਆਪਣੇ ਸੁਰੱਖਿਆ ਨੰਬਰ ਨੂੰ ਅਪ੍ਰਮਾਣਿਤ ਵਜੋਂ ਚਿੰਨ੍ਹਿਤ ਕੀਤਾ</string>
  <string name="MessageRecord_a_message_from_s_couldnt_be_delivered">%s ਤੋਂ ਇੱਕ ਸੁਨੇਹਾ ਭੇਜਿਆ ਨਹੀਂ ਜਾ ਸਕਿਆ</string>
  <!--Group Calling update messages-->
  <string name="MessageRecord_s_started_a_group_call_s">%1$s ਨੇ ਗਰੁੱਪ ਕਾਲ ਸ਼ੁਰੂ ਕੀਤੀ · %2$s</string>
  <string name="MessageRecord_s_is_in_the_group_call_s">%1$s ਗਰੁੱਪ ਕਾਲ ਵਿੱਚ ਹੈ · %2$s</string>
  <string name="MessageRecord_you_are_in_the_group_call_s1">ਤੁਸੀਂ ਗਰੁੱਪ ਕਾਲ ਵਿੱਚ ਹੋ · %1$s</string>
  <string name="MessageRecord_s_and_s_are_in_the_group_call_s1">%1$s ਅਤੇ %2$s ਗਰੁੱਪ ਕਾਲ ਵਿੱਚ ਹਨ · %3$s</string>
  <string name="MessageRecord_group_call_s">ਗਰੁੱਪ ਕਾਲ · %1$s</string>
  <string name="MessageRecord_s_started_a_group_call">%1$s ਨੇ ਇੱਕ ਗਰੁੱਪ ਕਾਲ ਸ਼ੁਰੂ ਕੀਤੀ</string>
  <string name="MessageRecord_s_is_in_the_group_call">%1$s ਗਰੁੱਪ ਕਾਲ ਵਿੱਚ ਹੈ</string>
  <string name="MessageRecord_you_are_in_the_group_call">ਤੁਸੀਂ ਗਰੁੱਪ ਕਾਲ ਵਿੱਚ ਹੋ</string>
  <string name="MessageRecord_s_and_s_are_in_the_group_call">%1$s ਅਤੇ %2$s ਗਰੁੱਪ ਕਾਲ ਵਿੱਚ ਹਨ </string>
  <string name="MessageRecord_group_call">ਗਰੁੱਪ ਕਾਲ</string>
  <string name="MessageRecord_you">ਤੁਸੀਂ</string>
  <plurals name="MessageRecord_s_s_and_d_others_are_in_the_group_call_s">
    <item quantity="one">%1$s, %2$s, ਤੇ %3$d ਹੋਰ ਗਰੁੱਪ ਕਾਲ ਵਿੱਚ ਹਨ · %4$s</item>
    <item quantity="other">%1$s, %2$s, ਤੇ %3$d ਹੋਰ ਗਰੁੱਪ ਕਾਲ ਵਿੱਚ ਹਨ · %4$s</item>
  </plurals>
  <plurals name="MessageRecord_s_s_and_d_others_are_in_the_group_call">
    <item quantity="one">%1$s, %2$s, ਤੇ %3$d ਹੋਰ ਗਰੁੱਪ ਕਾਲ ਵਿੱਚ ਹਨ</item>
    <item quantity="other">%1$s, %2$s, ਤੇ %3$d ਹੋਰ ਗਰੁੱਪ ਕਾਲ ਵਿੱਚ ਹਨ</item>
  </plurals>
  <!--MessageRequestBottomView-->
  <string name="MessageRequestBottomView_accept">ਮਨਜ਼ੂਰ ਕਰੋ</string>
  <string name="MessageRequestBottomView_continue">ਜਾਰੀ ਰੱਖੋ</string>
  <string name="MessageRequestBottomView_delete">ਮਿਟਾਓ</string>
  <string name="MessageRequestBottomView_block">ਪਾਬੰਦੀ ਲਾਓ</string>
  <string name="MessageRequestBottomView_unblock">ਪਾਬੰਦੀ ਹਟਾਓ</string>
  <string name="MessageRequestBottomView_do_you_want_to_let_s_message_you_they_wont_know_youve_seen_their_messages_until_you_accept">%1$s ਨੂੰ ਤੁਹਾਨੂੰ ਸੁਨੇਹਾ ਭੇਜਣ ਅਤੇ ਉਹਨਾਂ ਨਾਲ ਤੁਹਾਡਾ ਨਾਂ ਅਤੇ ਫ਼ੋਟੋ ਸਾਂਝੀ ਕਰਨ ਦੀ ਆਗਿਆ ਦੇਣੀ ਹੈ? ਜਦੋਂ ਤਕ ਤੁਸੀਂ ਮਨਜ਼ੂਰ ਨਹੀਂ ਕਰ ਲੈਂਦੇ ਉਦੋਂ ਤਕ ਉਹਨਾਂ ਨੂੰ ਇਹ ਪਤਾ ਨਹੀਂ ਲੱਗੇਗਾ ਕਿ ਤੁਸੀਂ ਉਹਨਾਂ ਦਾ ਸੁਨੇਹਾ ਦੇਖ ਲਿਆ ਹੈ।</string>
  <string name="MessageRequestBottomView_do_you_want_to_let_s_message_you_wont_receive_any_messages_until_you_unblock_them">%1$s ਨੂੰ ਤੁਹਾਨੂੰ ਸੁਨੇਹਾ ਭੇਜਣ ਅਤੇ ਤੁਹਾਡਾ ਨਾਂ ਅਤੇ ਫ਼ੋਟੋ ਸਾਂਝੀ ਕਰਨ ਦੀ ਆਗਿਆ ਦੇਣੀ ਹੈ? ਜਦੋਂ ਤਕ ਤੁਸੀਂ ਉਹਨਾਂ ਤੋਂ ਪਾਬੰਦੀ ਹਟਾ ਨਹੀਂ ਦਿੰਦੇ ਉਦੋਂ ਤਕ ਤੁਹਾਨੂੰ ਕੋਈ ਵੀ ਸੁਨੇਹੇ ਪ੍ਰਾਪਤ ਨਹੀਂ ਹੋਣਗੇ।</string>
  <string name="MessageRequestBottomView_continue_your_conversation_with_this_group_and_share_your_name_and_photo">ਇਸ ਗਰੁੱਪ ਵਿੱਚ ਆਪਣੀ ਗੱਲਬਾਤ ਅਤੇ ਇਸਦੇ ਮੈਂਬਰਾਂ ਨਾਲ ਆਪਣਾ ਨਾਂ ਅਤੇ ਫ਼ੋਟੋ ਸਾਂਝੀ ਕਰਨੀ ਜਾਰੀ ਰੱਖਣੀ ਹੈ?</string>
  <string name="MessageRequestBottomView_upgrade_this_group_to_activate_new_features">@mentions ਅਤੇ ਐਡਮਿਨਜ਼ ਵਰਗੀਆਂ ਨਵੀਆਂ ਵਿਸ਼ੇਸ਼ਤਾਵਾਂ ਨੂੰ ਕਿਰਿਆਸ਼ੀਲ ਕਰਨ ਲਈ ਇਸ ਗਰੁੱਪ ਨੂੰ ਅੱਪਗ੍ਰੇਡ ਕਰੋ। ਜਿਹਨਾਂ ਮੈਂਬਰਾਂ ਨੇ ਇਸ ਗਰੁੱਪ ਵਿੱਚ ਆਪਣਾ ਨਾਂ ਜਾਂ ਫ਼ੋਟੋ ਸਾਂਝੀ ਨਹੀਂ ਕੀਤੀ ਹੈ, ਉਹਨਾਂ ਨੂੰ ਸ਼ਾਮਲ ਹੋਣ ਲਈ ਸੱਦਾ ਭੇਜਿਆ ਜਾਵੇਗਾ।</string>
  <string name="MessageRequestBottomView_this_legacy_group_can_no_longer_be_used">ਇਸ ਲੈਗਸੀ ਗਰੁੱਪ ਨੂੰ ਹੁਣ ਹੋਰ ਨਹੀਂ ਵਰਤਿਆ ਜਾ ਸਕਦਾ ਕਿਉਂਕਿ ਇਹ ਬਹੁਤ ਵੱਡਾ ਹੈ। ਗਰੁੱਪ ਦਾ ਵੱਧ ਤੋਂ ਵੱਧ ਆਕਾਰ %1$d ਹੈ। </string>
  <string name="MessageRequestBottomView_continue_your_conversation_with_s_and_share_your_name_and_photo">ਇਸ ਗਰੁੱਪ ਵਿੱਚ %1$s ਨਾਲ ਆਪਣੀ ਗੱਲਬਾਤ ਅਤੇ ਇਸਦੇ ਮੈਂਬਰਾਂ ਨਾਲ ਆਪਣਾ ਨਾਂ ਅਤੇ ਫ਼ੋਟੋ ਸਾਂਝੀ ਕਰਨੀ ਜਾਰੀ ਰੱਖਣੀ ਹੈ?</string>
  <string name="MessageRequestBottomView_do_you_want_to_join_this_group_they_wont_know_youve_seen_their_messages_until_you_accept">ਇਸ ਗਰੁੱਪ ਵਿੱਚ ਸ਼ਾਮਲ ਹੋਣਾ ਅਤੇ ਇਸਦੇ ਮੈਂਬਰਾਂ ਨਾਲ ਆਪਣਾ ਨਾਂ ਅਤੇ ਫ਼ੋਟੋ ਸਾਂਝੀ ਕਰਨੀ ਚਾਹੁੰਦੇ ਹੋ? ਜਦੋਂ ਤਕ ਤੁਸੀਂ ਮਨਜ਼ੂਰ ਨਹੀਂ ਕਰ ਲੈਂਦੇ ਉਦੋਂ ਤਕ ਉਹਨਾਂ ਨੂੰ ਇਹ ਪਤਾ ਨਹੀਂ ਲੱਗੇਗਾ ਕਿ ਤੁਸੀਂ ਉਹਨਾਂ ਦੇ ਸੁਨੇਹੇ ਦੇਖ ਲਏ ਹਨ।</string>
  <string name="MessageRequestBottomView_join_this_group_they_wont_know_youve_seen_their_messages_until_you_accept">ਇਸ ਗਰੁੱਪ ਵਿੱਚ ਸ਼ਾਮਲ ਹੋਣਾ ਹੈ? ਜਦੋਂ ਤਕ ਤੁਸੀਂ ਮਨਜ਼ੂਰ ਨਹੀਂ ਕਰ ਲੈਂਦੇ ਉਦੋਂ ਤਕ ਉਹਨਾਂ ਨੂੰ ਇਹ ਪਤਾ ਨਹੀਂ ਲੱਗੇਗਾ ਕਿ ਤੁਸੀਂ ਉਹਨਾਂ ਦੇ ਸੁਨੇਹੇ ਦੇਖ ਲਏ ਹਨ।</string>
  <string name="MessageRequestBottomView_unblock_this_group_and_share_your_name_and_photo_with_its_members">ਇਸ ਗਰੁੱਪ ਤੋਂ ਪਾਬੰਦੀ ਹਟਾਉਣੀ ਅਤੇ ਇਸਦੇ ਮੈਂਬਰਾਂ ਨਾਲ ਆਪਣਾ ਨਾਂ ਅਤੇ ਫ਼ੋਟੋ ਸਾਂਝੀ ਕਰਨੀ ਚਾਹੁੰਦੇ ਹੋ? ਜਦੋਂ ਤਕ ਤੁਸੀਂ ਉਹਨਾਂ ਤੋਂ ਪਾਬੰਦੀ ਹਟਾ ਨਹੀਂ ਦਿੰਦੇ ਉਦੋਂ ਤਕ ਤੁਹਾਨੂੰ ਕੋਈ ਵੀ ਸੁਨੇਹੇ ਪ੍ਰਾਪਤ ਨਹੀਂ ਹੋਣਗੇ।</string>
  <string name="MessageRequestProfileView_view">ਵੇਖੋ</string>
  <string name="MessageRequestProfileView_member_of_one_group">%1$s ਦੇ ਮੈਂਬਰ</string>
  <string name="MessageRequestProfileView_member_of_two_groups">%1$s ਅਤੇ %2$s ਦੇ ਮੈਂਬਰ</string>
  <string name="MessageRequestProfileView_member_of_many_groups">%1$s, %2$s, ਅਤੇ %3$s ਦੇ ਮੈਂਬਰ</string>
  <plurals name="MessageRequestProfileView_members">
    <item quantity="one">%1$d ਮੈਂਬਰ</item>
    <item quantity="other">%1$d ਮੈਂਬਰ</item>
  </plurals>
  <plurals name="MessageRequestProfileView_members_and_invited">
    <item quantity="one">%1$d ਮੈਂਬਰ (+%2$d ਸੱਦੇ ਗਏ)</item>
    <item quantity="other">%1$d ਮੈਂਬਰ (+%2$d ਸੱਦੇ ਗਏ)</item>
  </plurals>
  <plurals name="MessageRequestProfileView_member_of_d_additional_groups">
    <item quantity="one">%d ਵਾਧੂ ਗਰੁੱਪ</item>
    <item quantity="other">%d ਵਾਧੂ ਗਰੁੱਪ</item>
  </plurals>
  <!--PassphraseChangeActivity-->
  <string name="PassphraseChangeActivity_passphrases_dont_match_exclamation">ਪਾਸਫ਼੍ਰੇਜ਼ ਮੇਲ ਨਹੀਂ ਖਾਂਦੇ!</string>
  <string name="PassphraseChangeActivity_incorrect_old_passphrase_exclamation">ਗਲਤ ਪੁਰਾਣਾ ਪਾਸਫ਼੍ਰੇਜ਼!</string>
  <string name="PassphraseChangeActivity_enter_new_passphrase_exclamation">ਨਵਾਂ ਪਾਸਫ਼੍ਰੇਜ਼ ਦਰਜ ਕਰੋ!</string>
  <!--DeviceProvisioningActivity-->
  <string name="DeviceProvisioningActivity_link_this_device">ਇਸ ਡਿਵਾਈਸ ਨੂੰ ਲਿੰਕ ਕਰੋ?</string>
  <string name="DeviceProvisioningActivity_continue">ਜਾਰੀ ਰੱਖੋ</string>
  <string name="DeviceProvisioningActivity_content_intro">ਇਹ</string>
  <string name="DeviceProvisioningActivity_content_bullets">
        • ਤੁਹਾਡੇ ਸਾਰੇ ਸੁਨੇਹੇ ਪੜ੍ਹ ਸਕੇਗਾ
        \n• ਤੁਹਾਡੇ ਨਾਂ ’ਤੇ ਸੁਨੇੇਹੇ ਭੇਜ ਸਕੇਗਾ
</string>
  <string name="DeviceProvisioningActivity_content_progress_title">ਡਿਵਾਈਸ ਨੂੰ ਲਿੰਕ ਕੀਤਾ ਜਾ ਰਿਹਾ ਹੈ </string>
<<<<<<< HEAD
  <string name="DeviceProvisioningActivity_content_progress_content">ਨਵੇਂ ਡਿਵਾਈਸ ਨੂੰ ਲਿੰਕ ਕੀਤਾ ਜਾ ਰਿਹਾ ਹੈ …</string>
  <string name="DeviceProvisioningActivity_content_progress_success">ਡਿਵਾਈਸ ਪ੍ਰਵਾਨਗੀ!</string>
  <string name="DeviceProvisioningActivity_content_progress_no_device">ਕੋਈ ਡਿਵਾਈਸ ਨਹੀਂ ਮਿਲੀ.</string>
  <string name="DeviceProvisioningActivity_content_progress_network_error">ਨੈੱਟਵਰਕ ਫੇਲ੍ਹ ਹੋਇਆ!</string>
  <string name="DeviceProvisioningActivity_content_progress_key_error">ਅਪ੍ਰਮਾਣਿਕ ​​QR ਕੋਡ</string>
  <string name="DeviceProvisioningActivity_sorry_you_have_too_many_devices_linked_already">ਮੁਆਫ ਕਰਨਾ, ਤੁਹਾਡੇ ਕੋਲ ਪਹਿਲਾਂ ਹੀ ਬਹੁਤ ਜ਼ਿਆਦਾ ਡਿਵਾਈਸ ਜੁੜੇ ਹੋਏ ਹਨ, ਕੁਝ ਨੂੰ ਹਟਾਉਣ ਦੀ ਕੋਸ਼ਿਸ਼ ਕਰੋ</string>
  <string name="DeviceActivity_sorry_this_is_not_a_valid_device_link_qr_code">ਮੁਆਫ ਕਰਨਾ, ਇਹ ਇੱਕ ਪ੍ਰਮਾਣਿਕ ​​ਡਿਵਾਈਸ ਲਿੰਕ QR ਕੋਡ ਨਹੀਂ ਹੈ.</string>
  <string name="DeviceProvisioningActivity_link_a_signal_device">Signal ਡਿਵਾਈਸ ਨੂੰ ਲਿੰਕ ਕਰੋ?</string>
  <string name="DeviceProvisioningActivity_it_looks_like_youre_trying_to_link_a_signal_device_using_a_3rd_party_scanner">ਇੰਜ ਜਾਪਦਾ ਹੈ ਕਿ ਤੁਸੀਂ ਕਿਸੇ 3rd ਪਾਰਟੀ ਸਕੈਨਰ ਦਾ ਉਪਯੋਗ ਕਰਕੇ Signal ਡਿਵਾਈਸ ਨੂੰ ਲਿੰਕ ਕਰਨ ਦੀ ਕੋਸ਼ਿਸ਼ ਕਰ ਰਹੇ ਹੋ. ਤੁਹਾਡੀ ਸੁਰੱਖਿਆ ਲਈ, ਕਿਰਪਾ ਕਰਕੇ Signal ਦੇ ਅੰਦਰੋਂ ਕੋਡ ਨੂੰ ਸਕੈਨ ਕਰੋ.</string>
  <string name="DeviceActivity_signal_needs_the_camera_permission_in_order_to_scan_a_qr_code">ਕਯੂ.ਆਰ ਕੋਡ ਸਕੈਨ ਕਰਨ ਲਈ Molly ਨੂੰ ਕੈਮਰੇ ਦੀ ਅਨੁਮਤੀ ਦੀ ਲੋੜ ਹੈ, ਜੋ ਇਸ ਕੋਲ ਨਹੀਂ ਹਨ | ਕਿਰਪਾ ਕਰਕੇ ਐਪ ਸੈਟਿੰਗਾਂ ਚ ਜਾਓ , \"ਅਨੁਮਤੀਆਂ\" ਚੁਣੋ ਅਤੇ \"ਕੈਮਰਾ\" ਨੂੰ ਸਮਰੱਥ ਕਰੋ.</string>
=======
  <string name="DeviceProvisioningActivity_content_progress_content">ਨਵੀਂ ਡਿਵਾਈਸ ਨੂੰ ਲਿੰਕ ਕੀਤਾ ਜਾ ਰਿਹਾ ਹੈ …</string>
  <string name="DeviceProvisioningActivity_content_progress_success">ਡਿਵਾਈਸ ਮਨਜ਼ੂਰ ਹੋਈ!</string>
  <string name="DeviceProvisioningActivity_content_progress_no_device">ਕੋਈ ਡਿਵਾਈਸ ਨਹੀਂ ਮਿਲੀ।</string>
  <string name="DeviceProvisioningActivity_content_progress_network_error">ਨੈੱਟਵਰਕ ਤਰੁੱਟੀ!</string>
  <string name="DeviceProvisioningActivity_content_progress_key_error">ਅਵੈਧ ​​QR ਕੋਡ।</string>
  <string name="DeviceProvisioningActivity_sorry_you_have_too_many_devices_linked_already">ਅਫ਼ਸੋਸ, ਤੁਹਾਡੇ ਕੋਲ ਬਹੁਤ ਸਾਰੀਆਂ ਡਿਵਾਈਸਾਂ ਪਹਿਲਾਂ ਹੀ ਜੁੜੀਆਂ ਹੋਈਆਂ ਹਨ, ਕੁਝ ਨੂੰ ਹਟਾਉਣ ਦੀ ਕੋਸ਼ਿਸ਼ ਕਰੋ।</string>
  <string name="DeviceActivity_sorry_this_is_not_a_valid_device_link_qr_code">ਅਫ਼ਸੋਸ, ਇਹ ਇੱਕ ਪ੍ਰਮਾਣਿਕ ​​ਡਿਵਾਈਸ ਲਿੰਕ QR ਕੋਡ ਨਹੀਂ ਹੈ।</string>
  <string name="DeviceProvisioningActivity_link_a_signal_device">Signal ਡਿਵਾਈਸ ਨੂੰ ਲਿੰਕ ਕਰਨਾ ਹੈ?</string>
  <string name="DeviceProvisioningActivity_it_looks_like_youre_trying_to_link_a_signal_device_using_a_3rd_party_scanner">ਇੰਜ ਜਾਪਦਾ ਹੈ ਕਿ ਤੁਸੀਂ ਕਿਸੇ 3rd ਧਿਰ ਦੇ ਸਕੈਨਰ ਦਾ ਉਪਯੋਗ ਕਰਕੇ Signal ਡਿਵਾਈਸ ਨੂੰ ਲਿੰਕ ਕਰਨ ਦੀ ਕੋਸ਼ਿਸ਼ ਕਰ ਰਹੇ ਹੋ। ਤੁਹਾਡੀ ਸੁਰੱਖਿਆ ਲਈ, ਕਿਰਪਾ ਕਰਕੇ Signal ਦੇ ਅੰਦਰੋਂ ਕੋਡ ਨੂੰ ਸਕੈਨ ਕਰੋ।</string>
  <string name="DeviceActivity_signal_needs_the_camera_permission_in_order_to_scan_a_qr_code">QR ਕੋਡ ਸਕੈਨ ਕਰਨ ਲਈ Signal ਨੂੰ ਕੈਮਰੇ ਦੀ ਇਜਾਜ਼ਤ ਦੀ ਲੋੜ ਹੈ, ਪਰ ਇਸ ਨੂੰ ਸਥਾਈ ਤੌਰ ’ਤੇ ਇਨਕਾਰ ਕਰ ਦਿੱਤਾ ਗਿਆ ਹੈ। ਕਿਰਪਾ ਕਰਕੇ ਐਪ ਸੈਟਿੰਗਾਂ ’ਤੇ ਜਾਰੀ ਰੱਖੋ, \"ਇਜਾਜ਼ਤਾਂ\" ਚੁਣੋ, ਅਤੇ \"ਕੈਮਰਾ\" ਨੂੰ ਸਮਰੱਥ ਕਰੋ।</string>
>>>>>>> e374f3af
  <string name="DeviceActivity_unable_to_scan_a_qr_code_without_the_camera_permission">ਕੈਮਰਾ ਦੀ ਇਜਾਜ਼ਤ ਦੇ ਬਿਨਾਂ QR ਕੋਡ ਨੂੰ ਸਕੈਨ ਕਰਨ ਵਿੱਚ ਅਸਮਰੱਥ</string>
  <!--OutdatedBuildReminder-->
  <string name="OutdatedBuildReminder_update_now">ਹੁਣੇ ਅੱਪਡੇਟ ਕਰੋ</string>
  <string name="OutdatedBuildReminder_your_version_of_signal_will_expire_today">Signal ਦੇ ਇਸ ਸੰਸਕਰਣ ਦੀ ਮਿਆਦ ਅੱਜ ਮੁੱਕ ਜਾਵੇਗੀ। ਸਭ ਤੋਂ ਹਾਲੀਆ ਸੰਸਕਰਣ ਵਿੱਚ ਅੱਪਡੇਟ ਕਰੋ।</string>
  <plurals name="OutdatedBuildReminder_your_version_of_signal_will_expire_in_n_days">
    <item quantity="one">Signal ਦੇ ਇਸ ਸੰਸਕਰਣ ਦੀ ਮਿਆਦ ਕੱਲ੍ਹ ਮੁੱਕ ਜਾਵੇਗੀ। ਸਭ ਤੋਂ ਹਾਲੀਆ ਸੰਸਕਰਣ ਵਿੱਚ ਅੱਪਡੇਟ ਕਰੋ।</item>
    <item quantity="other">Signal ਦੇ ਇਸ ਸੰਸਕਰਣ ਦੀ ਮਿਆਦ %d ਦਿਨਾਂ ਵਿੱਚ ਮੁੱਕ ਜਾਵੇਗੀ। ਸਭ ਤੋਂ ਹਾਲੀਆ ਸੰਸਕਰਣ ਵਿੱਚ ਅੱਪਡੇਟ ਕਰੋ।</item>
  </plurals>
  <!--PassphrasePromptActivity-->
<<<<<<< HEAD
  <string name="PassphrasePromptActivity_enter_passphrase">ਪਾਸਫਰੇਜ ਦਰਜ ਕਰੋ</string>
  <string name="PassphrasePromptActivity_watermark_content_description">Molly ਆਈਕਨ</string>
  <string name="PassphrasePromptActivity_ok_button_content_description">ਪਾਸਫਰੇਜ ਦਰਜ ਕਰੋ</string>
  <string name="PassphrasePromptActivity_invalid_passphrase_exclamation">ਗਲਤ ਪਾਸਫਰੇਜ!</string>
  <string name="PassphrasePromptActivity_unlock_signal">ਅਨਲੌਕ Molly</string>
=======
  <string name="PassphrasePromptActivity_enter_passphrase">ਪਾਸਫ਼੍ਰੇਜ਼ ਦਰਜ ਕਰੋ</string>
  <string name="PassphrasePromptActivity_watermark_content_description">Signal ਆਈਕਨ</string>
  <string name="PassphrasePromptActivity_ok_button_content_description">ਪਾਸਫ਼੍ਰੇਜ਼ ਦਰਜ ਕਰੋ</string>
  <string name="PassphrasePromptActivity_invalid_passphrase_exclamation">ਅਵੈਧ ਪਾਸਫ਼੍ਰੇਜ਼!</string>
  <string name="PassphrasePromptActivity_unlock_signal">Signal ਨੂੰ ਅਨਲੌਕ ਕਰੋ</string>
>>>>>>> e374f3af
  <string name="PassphrasePromptActivity_signal_android_lock_screen">Signal Android - ਲਾਕ ਸਕਰੀਨ</string>
  <!--PlacePickerActivity-->
  <string name="PlacePickerActivity_title">ਨਕਸ਼ਾ</string>
  <string name="PlacePickerActivity_drop_pin">ਪਿੰਨ ਲਾਹੋ</string>
  <string name="PlacePickerActivity_accept_address">ਪਤਾ ਮਨਜ਼ੂਰ ਕਰੋ</string>
  <!--PlayServicesProblemFragment-->
  <string name="PlayServicesProblemFragment_the_version_of_google_play_services_you_have_installed_is_not_functioning">ਤੁਹਾਡੇ ਵੱਲੋਂ ਸਥਾਪਿਤ ਕੀਤੀਆਂ Google Play ਸੇਵਾਵਾਂ ਦਾ ਸੰਸਕਰਣ ਸਹੀ ਢੰਗ ਨਾਲ ਕੰਮ ਨਹੀਂ ਕਰ ਰਿਹਾ ਹੈ। ਕਿਰਪਾ ਕਰਕੇ Google Play ਸੇਵਾਵਾਂ ਮੁੜ ਸਥਾਪਿਤ ਕਰੋ ਅਤੇ ਦੁਬਾਰਾ ਕੋਸ਼ਿਸ਼ ਕਰੋ।</string>
  <!--PinRestoreEntryFragment-->
  <string name="PinRestoreEntryFragment_incorrect_pin">ਗਲਤ PIN</string>
  <string name="PinRestoreEntryFragment_skip_pin_entry">PIN ਪਾਉਣਾ ਛੱਡਣਾ ਹੈ?</string>
  <string name="PinRestoreEntryFragment_need_help">ਮਦਦ ਚਾਹੀਦੀ ਹੈ?</string>
  <string name="PinRestoreEntryFragment_your_pin_is_a_d_digit_code">ਤੁਹਾਡਾ PIN ਤੁਹਾਡੇ ਦੁਆਰਾ ਬਣਾਇਆ ਇੱਕ %1$d+ ਅੰਕੀ ਕੋਡ ਹੁੰਦਾ ਹੈ ਜੋ ਅੰਕਾਂ ਵਾਲਾ ਜਾਂ ਅੱਖਰਾਂ-ਅੰਕਾਂ ਵਾਲਾ ਹੋ ਸਕਦਾ ਹੈ।\n\nਜੇ ਤੁਹਾਨੂੰ ਆਪਣਾ PIN ਯਾਦ ਨਹੀਂ ਆ ਰਿਹਾ, ਤਾਂ ਤੁਸੀਂ ਇੱਕ ਨਵਾਂ PIN ਬਣਾ ਸਕਦੇ ਹੋ. ਤੁਸੀਂ ਰਜਿਸਟਰ ਕਰਕੇ ਆਪਣਾ ਖਾਤਾ ਵਰਤ ਸਕਦੇ ਹੋ ਪਰ ਤੁਸੀਂ ਸੰਭਾਲੀ ਗਈ ਕੁਝ ਜਾਣਕਾਰੀ ਗੁਆ ਬੈਠੋਗੇ ਜਿਵੇਂ ਕਿ ਤੁਹਾਡੀ ਪ੍ਰੋਫ਼ਾਈਲ ਦੀ ਜਾਣਕਾਰੀ।</string>
  <string name="PinRestoreEntryFragment_if_you_cant_remember_your_pin">ਜੇ ਤੁਸੀਂ ਆਪਣਾ PIN ਯਾਦ ਨਹੀਂ ਰੱਖ ਸਕਦੇ, ਤਾਂ ਤੁਸੀਂ ਨਵਾਂ ਸਿਰਜ ਸਕਦੇ ਹੋ। ਤੁਸੀਂ ਰਜਿਸਟਰ ਕਰਕੇ ਆਪਣਾ ਖਾਤਾ ਵਰਤ ਸਕਦੇ ਹੋ ਪਰ ਤੁਸੀਂ ਸੰਭਾਲੀਆਂ ਗਈਆਂ ਕੁਝ ਸੈਟਿੰਗਾਂ ਗੁਆ ਜਿਵੇਂ ਕਿ ਤੁਹਾਡੀ ਪ੍ਰੋਫਾਈਲ ਦੀ ਜਾਣਕਾਰੀ।</string>
  <string name="PinRestoreEntryFragment_create_new_pin">ਨਵਾਂ PIN ਬਣਾਓ</string>
  <string name="PinRestoreEntryFragment_contact_support">ਸਹਾਇਤਾ ਦੇ ਨਾਲ ਸੰਪਰਕ ਕਰੋ</string>
  <string name="PinRestoreEntryFragment_cancel">ਰੱਦ ਕਰੋ</string>
  <string name="PinRestoreEntryFragment_skip">ਛੱਡੋ</string>
  <plurals name="PinRestoreEntryFragment_you_have_d_attempt_remaining">
    <item quantity="one">ਤੁਹਾਡੇ ਕੋਲ %1$d ਕੋਸ਼ਿਸ਼ ਬਾਕੀ ਹੈ। ਤੁਹਾਡੀਆਂ ਕੋਸ਼ਿਸ਼ਾਂ ਖਤਮ ਹੋ ਜਾਣ \'ਤੇ, ਤੁਸੀਂ ਇੱਕ ਨਵਾਂ PIN ਬਣਾ ਸਕਦੇ ਹੋ। ਤੁਸੀਂ ਰਜਿਸਟਰ ਕਰਕੇ ਆਪਣਾ ਖਾਤਾ ਵਰਤ ਸਕਦੇ ਹੋ ਪਰ ਤੁਸੀਂ ਸੁਰੱਖਿਅਤ ਕੀਤੀ ਕੁਝ ਜਾਣਕਾਰੀ ਗੁਆ ਬੈਠੋਗੇ ਜਿਵੇਂ ਕਿ ਤੁਹਾਡੀ ਪ੍ਰੋਫ਼ਾਈਲ ਦੀ ਜਾਣਕਾਰੀ।</item>
    <item quantity="other">ਤੁਹਾਡੇ ਕੋਲ %1$d ਕੋਸ਼ਿਸ਼ਾਂ ਬਾਕੀ ਹਨ। ਤੁਹਾਡੀਆਂ ਕੋਸ਼ਿਸ਼ਾਂ ਖਤਮ ਹੋ ਜਾਣ \'ਤੇ, ਤੁਸੀਂ ਇੱਕ ਨਵਾਂ PIN ਬਣਾ ਸਕਦੇ ਹੋ। ਤੁਸੀਂ ਰਜਿਸਟਰ ਕਰਕੇ ਆਪਣਾ ਖਾਤਾ ਵਰਤ ਸਕਦੇ ਹੋ ਪਰ ਤੁਸੀਂ ਸੁਰੱਖਿਅਤ ਕੀਤੀ ਕੁਝ ਜਾਣਕਾਰੀ ਗੁਆ ਬੈਠੋਗੇ ਜਿਵੇਂ ਕਿ ਤੁਹਾਡੀ ਪ੍ਰੋਫ਼ਾਈਲ ਦੀ ਜਾਣਕਾਰੀ।</item>
  </plurals>
  <string name="PinRestoreEntryFragment_signal_registration_need_help_with_pin">Signal ਰਜਿਸਟ੍ਰੇਸ਼ਨ - Android ਦੇ ਲਈ PIN ਨੂੰ ਲੈਕੇ ਮਦਦ ਦੀ ਲੋੜ ਹੈ</string>
  <string name="PinRestoreEntryFragment_enter_alphanumeric_pin">ਅੰਕਾਂ-ਅੱਖਰਾਂ ਵਾਲਾ PIN ਪਾਓ</string>
  <string name="PinRestoreEntryFragment_enter_numeric_pin">ਅੰਕਾਂ ਵਾਲਾ PIN ਪਾਓ</string>
  <!--PinRestoreLockedFragment-->
  <string name="PinRestoreLockedFragment_create_your_pin">ਆਪਣਾ PIN ਬਣਾਓ</string>
  <string name="PinRestoreLockedFragment_youve_run_out_of_pin_guesses">ਤੁਹਾਡੀ PIN ਦਾ ਅੰਦਾਜ਼ਾ ਲਗਾਉਣ ਦੀ ਹੱਦ ਮੁੱਕ ਗਈ ਹੈ, ਪਰ ਤੁਸੀਂ ਹਾਲੇ ਵੀ ਨਵਾਂ PIN ਬਣਾ ਕੇ ਆਪਣੇ Signal ਖਾਤੇ ਤਕ ਪਹੁੰਚ ਕਰ ਸਕਦੇ ਹੋ। ਤੁਹਾਡੀ ਪਰਦੇਦਾਰੀ ਅਤੇ ਸੁਰੱਖਿਆ ਦੇ ਲਈ ਤੁਹਾਡੇ ਖਾਤੇ ਨੂੰ, ਸਾਂਭੀ ਗਈ ਕਿਸੇ ਵੀ ਪ੍ਰੋਫ਼ਾਈਲ ਜਾਣਕਾਰੀ ਜਾਂ ਸੈਟਿੰਗਾਂ ਤੋਂ ਬਿਨਾ ਬਹਾਲ ਕੀਤਾ ਜਾਵੇਗਾ।</string>
  <string name="PinRestoreLockedFragment_create_new_pin">ਨਵਾਂ PIN ਬਣਾਓ</string>
  <!--PinOptOutDialog-->
  <string name="PinOptOutDialog_warning">ਚੇਤਾਵਨੀ</string>
  <string name="PinOptOutDialog_if_you_disable_the_pin_you_will_lose_all_data">ਜੇ ਤੁਸੀਂ PIN ਅਸਮਰੱਥ ਕੀਤਾ ਤਾਂ ਤੁਸੀਂ Signal ਨੂੰ ਮੁੜ-ਰਜਿਸਟਰ ਕਰਨ ਵੇਲੇ ਸਾਰਾ ਡੇਟਾ ਗੁਆ ਬੈਠੋਗੇ, ਜਦੋਂ ਤੱਕ ਕਿ ਤੁਸੀਂ ਖੁਦ ਬੈਕਅਪ ਨਹੀਂ ਲੈਂਦੇ ਤੇ ਬਹਾਲ ਕਰਦੇ। PIN ਅਸਮਰੱਥ ਕੀਤੇ ਹੋਣ ਨਾਲ ਤੁਸੀਂ ਰਜਿਸਟਰੇਸ਼ਨ ਲਾੱਕ ਨੂੰ ਨਹੀਂ ਖੋਲ੍ਹ ਸਕਦੇ ਹੋ।</string>
  <string name="PinOptOutDialog_disable_pin">PIN ਅਸਮਰੱਥ ਕਰੋ</string>
  <!--RatingManager-->
  <string name="RatingManager_rate_this_app">ਇਸ ਐਪ ਨੂੰ ਦਰਜਾ ਦਿਓ</string>
  <string name="RatingManager_if_you_enjoy_using_this_app_please_take_a_moment">ਜੇ ਤੁਸੀਂ ਇਸ ਐਪ ਦਾ ਉਪਯੋਗ ਕਰਕੇ ਆਨੰਦ ਮਾਣਦੇ ਹੋ, ਕਿਰਪਾ ਕਰਕੇ ਇਸ ਨੂੰ ਦਰਜਾ ਦੇ ਕੇ ਸਾਡੀ ਮਦਦ ਕਰਨ ਲਈ ਕੁਝ ਸਮਾਂ ਕੱਢੋ।</string>
  <string name="RatingManager_rate_now">ਹੁਣੇ ਦਰਜਾ ਦਿਓ!</string>
  <string name="RatingManager_no_thanks">ਨਹੀਂ ਧੰਨਵਾਦ</string>
  <string name="RatingManager_later">ਬਾਅਦ ਵਿੱਚ</string>
  <!--ReactionsBottomSheetDialogFragment-->
  <string name="ReactionsBottomSheetDialogFragment_all">ਸਭ · %1$d</string>
  <!--ReactionsConversationView-->
  <string name="ReactionsConversationView_plus">+%1$d</string>
  <!--ReactionsRecipientAdapter-->
  <string name="ReactionsRecipientAdapter_you">ਤੁਸੀਂ</string>
  <!--RecaptchaRequiredBottomSheetFragment-->
  <string name="RecaptchaRequiredBottomSheetFragment_verify_to_continue_messaging">ਮੈਸੇਜਿੰਗ ਨੂੰ ਜਾਰੀ ਰੱਖਣ ਲਈ ਪ੍ਰਮਾਣਿਤ ਕਰੋ</string>
  <string name="RecaptchaRequiredBottomSheetFragment_to_help_prevent_spam_on_signal">Signal ’ਤੇ ਸਪੈਮ ਨੂੰ ਰੋਕਣ ਵਿੱਚ ਮਦਦ ਕਰਨ ਲਈ, ਕਿਰਪਾ ਕਰਕੇ ਪ੍ਰਮਾਣੀਕਰਣ ਪੂਰਾ ਕਰੋ।</string>
  <string name="RecaptchaRequiredBottomSheetFragment_after_verifying_you_can_continue_messaging">ਪ੍ਰਮਾਣਿਤ ਕਰਨ ਤੋਂ ਬਾਅਦ, ਤੁਸੀਂ ਮੈਸੇਜਿੰਗ ਜਾਰੀ ਰੱਖ ਸਕਦੇ ਹੋ। ਕੋਈ ਵੀ ਰੁਕੇ ਹੋਏ ਸੁਨੇਹੇ ਆਪਣੇ ਆਪ ਹੀ ਭੇਜ ਦਿੱਤੇ ਜਾਣਗੇ।</string>
  <!--Recipient-->
  <string name="Recipient_you">ਤੁਸੀਂ</string>
  <!--RecipientPreferencesActivity-->
  <string name="RecipientPreferenceActivity_block">ਪਾਬੰਦੀ ਲਾਓ</string>
  <string name="RecipientPreferenceActivity_unblock">ਪਾਬੰਦੀ ਹਟਾਓ</string>
  <!--RecipientProvider-->
  <string name="RecipientProvider_unnamed_group">ਬੇਨਾਮ ਗਰੁੱਪ</string>
  <!--RedPhone-->
  <string name="RedPhone_answering">ਜਵਾਬ ਦਿੱਤਾ ਜਾ ਰਿਹਾ ਹੈ…</string>
  <string name="RedPhone_ending_call">ਕਾਲ ਸਮਾਪਤ ਕੀਤੀ ਜਾ ਰਹੀ ਹੈ…</string>
  <string name="RedPhone_ringing">ਘੰਟੀ ਜਾ ਰਹੀ ਹੈ…</string>
  <string name="RedPhone_busy">ਵਿਅਸਤ</string>
  <string name="RedPhone_recipient_unavailable">ਪ੍ਰਾਪਤਕਰਤਾ ਉਪਲਬਧ ਨਹੀਂ</string>
  <string name="RedPhone_network_failed">ਨੈੱਟਵਰਕ ਅਸਫ਼ਲ!</string>
  <string name="RedPhone_number_not_registered">ਨੰਬਰ ਰਜਿਸਟਰ ਨਹੀਂ!</string>
  <string name="RedPhone_the_number_you_dialed_does_not_support_secure_voice">ਜੋ ਨੰਬਰ ਤੁਸੀਂ ਡਾਇਲ ਕੀਤਾ ਸੀ ਉਹ ਸੁਰੱਖਿਅਤ ਆਵਾਜ਼ ਦਾ ਸਮਰਥਨ ਨਹੀਂ ਕਰਦਾ!</string>
  <string name="RedPhone_got_it">ਮਿਲ ਗਿਆ</string>
  <!--WebRtcCallActivity-->
  <string name="WebRtcCallActivity__tap_here_to_turn_on_your_video">ਆਪਣੀ ਵੀਡੀਓ ਨੂੰ ਚਾਲੂ ਕਰਨ ਲਈ ਇੱਥੇ ਟੈਪ ਕਰੋ</string>
  <string name="WebRtcCallActivity__to_call_s_signal_needs_access_to_your_camera">%1$s ਕਾਲ ਕਰਨ ਲਈ, Molly ਨੂੰ ਤੁਹਾਡੇ ਕੈਮਰੇ ਲਈ ਪਹੁੰਚ ਚਾਹੀਦੀ ਹੈ</string>
  <string name="WebRtcCallActivity__signal_s">Molly %1$s</string>
  <string name="WebRtcCallActivity__calling">ਕਾਲ ਕੀਤੀ ਜਾ ਰਹੀ ਹੈ…</string>
  <!--WebRtcCallView-->
  <string name="WebRtcCallView__signal_voice_call">Signal ਵੌਇਸ ਕਾਲ…</string>
  <string name="WebRtcCallView__signal_video_call">Signal ਵੀਡੀਓ ਕਾਲ…</string>
  <string name="WebRtcCallView__start_call">ਕਾਲ ਸ਼ੁਰੂ ਕਰੋ</string>
  <string name="WebRtcCallView__join_call">ਕਾਲ \'ਚ ਹਿੱਸਾ ਲਵੋ</string>
  <string name="WebRtcCallView__call_is_full">ਕਾਲ ਭਰੀ ਹੋਈ ਹੈ</string>
  <string name="WebRtcCallView__the_maximum_number_of_d_participants_has_been_Reached_for_this_call">ਇਸ ਕਾਲ ਲਈ %1$d ਭਾਗੀਦਾਰਾਂ ਤੱਕ ਵੱਧ ਤੋਂ ਵੱਧ ਗਿਣਤੀ ਪਹੁੰਚ ਗਈ ਹੈ। ਬਾਅਦ ਵਿੱਚ ਦੁਬਾਰਾ ਕੋਸ਼ਿਸ਼ ਕਰੋ।</string>
  <string name="WebRtcCallView__s_group_call">\"%1$s\" ਗਰੁੱਪ ਕਾਲ</string>
  <string name="WebRtcCallView__view_participants_list">ਹਿੱਸਾ ਲੈਣ ਵਾਲੇ ਵੇਖੋ</string>
  <string name="WebRtcCallView__your_video_is_off">ਤੁਹਾਡੀ ਵੀਡੀਓ ਬੰਦ ਹੈ</string>
  <string name="WebRtcCallView__reconnecting">ਦੁਬਾਰਾ ਕਨੈਕਟ ਹੋ ਰਿਹਾ ਹੈ…</string>
  <string name="WebRtcCallView__joining">ਸ਼ਾਮਲ ਹੋ ਰਹੇ ਹਨ…</string>
  <string name="WebRtcCallView__disconnected">ਕੁਨੈਕਸ਼ਨ ਬੰਦ</string>
  <string name="WebRtcCallView__no_one_else_is_here">ਇੱਥੇ ਹੋਰ ਕੋਈ ਨਹੀਂ ਹੈ</string>
  <string name="WebRtcCallView__s_is_in_this_call">%1$s ਇਸ ਕਾਲ ਵਿੱਚ ਹੈ</string>
  <string name="WebRtcCallView__s_and_s_are_in_this_call">%1$s ਅਤੇ %2$s ਇਸ ਕਾਲ ਵਿੱਚ ਹਨ</string>
  <string name="WebRtcCallView__s_is_presenting">%1$s ਪੇਸ਼ ਕਰ ਰਹੇ ਹਨ</string>
  <plurals name="WebRtcCallView__s_s_and_d_others_are_in_this_call">
    <item quantity="one">%1$s, %2$s, ਤੇ %3$d ਹੋਰ ਇਸ ਕਾਲ ਵਿੱਚ ਹਨ</item>
    <item quantity="other">%1$s, %2$s, ਤੇ %3$d ਹੋਰ ਇਸ ਕਾਲ ਵਿੱਚ ਹਨ</item>
  </plurals>
  <!--CallParticipantsListDialog-->
  <plurals name="CallParticipantsListDialog_in_this_call_d_people">
    <item quantity="one">ਇਸ ਕਾਲ ਵਿੱਚ %1$d ਵਿਅਕਤੀ</item>
    <item quantity="other">ਇਸ ਕਾਲ ਵਿੱਚ %1$d ਵਿਅਕਤੀ</item>
  </plurals>
  <!--CallParticipantView-->
  <string name="CallParticipantView__s_is_blocked">%1$s ਉੱਤੇ ਪਾਬੰਦੀ ਹੈ</string>
  <string name="CallParticipantView__more_info">ਹੋਰ ਜਾਣਕਾਰੀ</string>
  <string name="CallParticipantView__you_wont_receive_their_audio_or_video">ਤੁਸੀਂ ਉਹਨਾਂ ਦੀ ਆਡੀਓ ਜਾਂ ਵੀਡੀਓ ਪ੍ਰਾਪਤ ਨਹੀਂ ਕਰੋਗੇ ਅਤੇ ਉਹ ਤੁਹਾਡੀਆਂ।</string>
  <string name="CallParticipantView__cant_receive_audio_video_from_s">%1$s ਤੋਂ ਆਡੀਓ &amp; ਵੀਡੀਓ ਨਹੀਂ ਪ੍ਰਾਪਤ ਕਰ ਸਕਦੇ</string>
  <string name="CallParticipantView__cant_receive_audio_and_video_from_s">%1$s ਤੋਂ ਆਡੀਓ ਤੇ ਵੀਡੀਓ ਪ੍ਰਾਪਤ ਨਹੀਂ ਹੋ ਸਕਦੀ ਹੈ</string>
  <string name="CallParticipantView__this_may_be_Because_they_have_not_verified_your_safety_number_change">ਅਜਿਹਾ ਸ਼ਾਇਦ ਇਸ ਲਈ ਹੋ ਸਕਦਾ ਹੈ ਕਿਉਂਕਿ ਉਹਨਾਂ ਨੇ ਤੁਹਾਡੇ ਸੁਰੱਖਿਆ ਨੰਬਰ ਵਿੱਚ ਤਬਦੀਲੀ ਨੂੰ ਪ੍ਰਮਾਣਿਤ ਨਹੀਂ ਕੀਤਾ ਹੈ, ਉਹਨਾਂ ਦੀ ਡਿਵਾਈਸ ਵਿੱਚ ਕੋਈ ਸਮੱਸਿਆ ਹੋ ਸਕਦੀ ਹੈ, ਜਾਂ ਉਹਨਾਂ ਨੇ ਤੁਹਾਡੇ ’ਤੇ ਪਾਬੰਦੀ ਲਗਾ ਦਿੱਤੀ ਹੈ।</string>
  <!--CallToastPopupWindow-->
  <string name="CallToastPopupWindow__swipe_to_view_screen_share">ਸਾਂਝੀ ਕੀਤੀ ਸਕਰੀਨ ਨੂੰ ਵੇਖਣ ਲਈ ਸਰਕਾਓ</string>
  <!--ProxyBottomSheetFragment-->
  <string name="ProxyBottomSheetFragment_proxy_server">ਪ੍ਰੌਕਸੀ ਸਰਵਰ</string>
  <string name="ProxyBottomSheetFragment_proxy_address">ਪ੍ਰੌਕਸੀ ਐਡਰੈਸ</string>
  <string name="ProxyBottomSheetFragment_do_you_want_to_use_this_proxy_address">ਕੀ ਤੁਸੀਂ ਇਸ ਪ੍ਰੌਕਸੀ ਐਡਰੈਸ ਨੂੰ ਵਰਤਣਾ ਚਾਹੁੰਦੇ ਹੋ?</string>
  <string name="ProxyBottomSheetFragment_use_proxy">ਪ੍ਰੌਕਸੀ  ਵਰਤੋਂ</string>
  <string name="ProxyBottomSheetFragment_successfully_connected_to_proxy">ਪ੍ਰੌਕਸੀ ਨਾਲ ਸਫ਼ਲਤਾਪੂਰਵਕ ਕਨੈਕਟ ਹੋਏ।</string>
  <!--RecaptchaProofActivity-->
  <string name="RecaptchaProofActivity_failed_to_submit">ਦਰਜ ਕਰਨ ਵਿੱਚ ਅਸਫ਼ਲ</string>
  <string name="RecaptchaProofActivity_complete_verification">ਪ੍ਰਮਾਣੀਕਰਣ ਪੂਰਾ ਕਰੋ</string>
  <!--RegistrationActivity-->
  <string name="RegistrationActivity_select_your_country">ਆਪਣਾ ਦੇਸ਼ ਚੁਣੋ</string>
  <string name="RegistrationActivity_you_must_specify_your_country_code">ਤੁਹਾਨੂੰ ਇਹ ਦੱਸਣ ਦੀ ਜ਼ਰੂਰਤ ਹੈ 
ਦੇਸ਼ ਕੋਡ</string>
  <string name="RegistrationActivity_you_must_specify_your_phone_number">ਤੁਹਾਨੂੰ ਇਹ ਦੱਸਣ ਦੀ ਜ਼ਰੂਰਤ ਹੈ 
ਫ਼ੋਨ ਨੰਬਰ
</string>
  <string name="RegistrationActivity_invalid_number">ਅਵੈਧ ਨੰਬਰ</string>
  <string name="RegistrationActivity_the_number_you_specified_s_is_invalid">ਤੁਹਾਡੇ ਵਲੋਂ ਦਿੱਤਾ ਗਿਆ ਨੰਬਰ 
(%s) ਅਵੈਧ ਹੈ।
</string>
  <string name="RegistrationActivity_a_verification_code_will_be_sent_to">ਇੱਕ ਪ੍ਰਮਾਣੀਕਰਣ ਕੋਡ ਇਹਨਾਂ ਨੂੰ ਭੇਜਿਆ ਜਾਵੇਗਾ:</string>
  <string name="RegistrationActivity_you_will_receive_a_call_to_verify_this_number">ਤੁਹਾਨੂੰ ਇਸ ਨੰਬਰ ਨੂੰ ਪ੍ਰਮਾਣਿਤ ਕਰਨ ਲਈ ਇੱਕ ਕਾਲ ਆਵੇਗੀ।</string>
  <string name="RegistrationActivity_is_your_phone_number_above_correct">ਕੀ ਉੱਪਰ ਦਿੱਤਾ ਤੁਹਾਡਾ ਫ਼ੋਨ ਨੰਬਰ ਸਹੀ ਹੈ?</string>
  <string name="RegistrationActivity_edit_number">ਨੰਬਰ ਨੂੰ ਸੋਧੋ</string>
<<<<<<< HEAD
  <string name="RegistrationActivity_missing_google_play_services">Google Play ਸਰਵਿਸਿਜ਼ ਗੁੰਮ ਹੈ</string>
  <string name="RegistrationActivity_this_device_is_missing_google_play_services">ਇਸ ਡਿਵਾਈਸ ਤੇ Google Play ਸੇਵਾਵਾਂ ਲੁਪਤ ਹੈ ਤੁਸੀਂ ਅਜੇ ਵੀ Molly ਦੀ ਵਰਤੋਂ ਕਰ ਸਕਦੇ ਹੋ, ਪਰ ਇਸ ਸੰਰਚਨਾ ਦੇ ਨਤੀਜੇ ਵਜੋਂ ਘਟੀ ਹੋਈ ਭਰੋਸੇਯੋਗਤਾ ਜਾਂ ਕਾਰਗੁਜ਼ਾਰੀ ਵੀ ਹੋ ਸਕਦੀ ਹੈ. \ N \ n ਜੇਕਰ ਤੁਸੀਂ ਇੱਕ ਉੱਨਤ ਉਪਭੋਗਤਾ ਨਹੀਂ ਹੋ, ਅਤੇ ਠੀਕ ਕੀਤਾ ਗਿਆ ਹੋਇਆ  ਐਂਟਰੌਇਡ ROM ਨਹੀਂ ਚਲਾ ਰਹੇ ਹੋ, ਜਾਂ ਮੰਨ ਲਓ ਕਿ ਤੁਸੀਂ ਇਸ ਨੂੰ ਗਲਤੀ ਨਾਲ ਵੇਖ ਰਹੇ ਹੋ, ਮਦਦ ਲਈ support@molly.im ਨੂੰ ਸੰਪਰਕ ਕਰੋ .</string>
  <string name="RegistrationActivity_i_understand">ਮੈਂ ਸੱਮਝਦਾ ਹਾਂ</string>
  <string name="RegistrationActivity_play_services_error">Play ਸੇਵਾਵਾਂ ਚ ਗਲਤੀ</string>
  <string name="RegistrationActivity_google_play_services_is_updating_or_unavailable">Google Play ਸੇਵਾਵਾਂ ਅਪਡੇਟ ਕਰ ਰਹੀਆਂ ਹਨ ਜਾਂ ਅਸਥਾਈ ਤੌਰ ਤੇ ਅਣਉਪਲਬਧ ਹਨ ਮੁੜ ਕੋਸ਼ਿਸ ਕਰੋ ਜੀ</string>
  <string name="RegistrationActivity_terms_and_privacy">ਸ਼ਰਤਾਂ  &amp; ਪਰਦੇਦਾਰੀ ਨੀਤੀ</string>
  <string name="RegistrationActivity_signal_needs_access_to_your_contacts_and_media_in_order_to_connect_with_friends">Molly ਨੂੰ ਦੋਸਤਾਂ ਨਾਲ ਜੁੜਨ, ਸੁਨੇਹਿਆਂ ਦਾ ਮੁਲਾਂਕਣ ਕਰਨ ਅਤੇ ਸੁਰੱਖਿਅਤ ਕਾਲ ਕਰਨ ਲਈ ਤੁਹਾਡੇ ਸੰਪਰਕਾਂ ਅਤੇ ਮੀਡੀਆ ਦੀ ਪਹੁੰਚ ਦੀ ਲੋੜ ਹੈ</string>
  <string name="RegistrationActivity_signal_needs_access_to_your_contacts_in_order_to_connect_with_friends">Molly ਨੂੰ ਦੋਸਤਾਂ ਨਾਲ ਜੁੜਨ, ਸੁਨੇਹੇ ਭੇਜਣ-ਪ੍ਰਾਪਤ ਕਰਨ, ਅਤੇ ਸੁਰੱਖਿਅਤ ਕਾਲਾਂ ਕਰਨ ਲਈ ਤੁਹਾਡੇ ਸੰਪਰਕਾਂ ਤਾਈਂ ਪਹੁੰਚ ਕਰਨ ਦੀ ਲੋੜ ਹੈ।</string>
=======
  <string name="RegistrationActivity_missing_google_play_services">Google Play ਸੇਵਾਵਾਂ ਗਾਇਬ</string>
  <string name="RegistrationActivity_this_device_is_missing_google_play_services">ਇਸ ਡਿਵਾਈਸ ’ਤੇ Google Play ਸੇਵਾਵਾਂ ਗਾਇਬ ਹੈ ਤੁਸੀਂ ਅਜੇ ਵੀ Signal ਦੀ ਵਰਤੋਂ ਕਰ ਸਕਦੇ ਹੋ, ਪਰ ਇਸ ਸੰਰਚਨਾ ਦੇ ਨਤੀਜੇ ਵਜੋਂ ਘਟੀ ਹੋਈ ਭਰੋਸੇਯੋਗਤਾ ਜਾਂ ਕਾਰਗੁਜ਼ਾਰੀ ਹੋ ਸਕਦੀ ਹੈ।\n\nਜੇਕਰ ਤੁਸੀਂ ਇੱਕ ਉੱਨਤ ਵਰਤੋਂਕਾਰ ਨਹੀਂ ਹੋ, ਅਤੇ ਮੁਰੰਮਤ ਕੀਤਾ ਹੋਇਆ Android ROM ਨਹੀਂ ਚਲਾ ਰਹੇ ਹੋ, ਜਾਂ ਇਹ ਮੰਨਦੇ ਹੋ ਕਿ ਤੁਸੀਂ ਇਸ ਨੂੰ ਗਲਤੀ ਨਾਲ ਵੇਖ ਰਹੇ ਹੋ, ਤਾਂ ਸਮੱਸਿਆ ਦੇ ਹੱਲ ਲਈ support@signal.org ਨਾਲ ਸੰਪਰਕ ਕਰੋ।</string>
  <string name="RegistrationActivity_i_understand">ਮੈਂ ਸਮਝਦਾ/ਸਮਝਦੀ ਹਾਂ</string>
  <string name="RegistrationActivity_play_services_error">Play ਸੇਵਾਵਾਂ ਚ ਤਰੁੱਟੀ</string>
  <string name="RegistrationActivity_google_play_services_is_updating_or_unavailable">Google Play ਸੇਵਾਵਾਂ ਅਪਡੇਟ ਹੋ ਰਹੀਆਂ ਹਨ ਜਾਂ ਅਸਥਾਈ ਤੌਰ ’ਤੇ ਉਪਲਬਧ ਨਹੀਂ ਹਨ। ਦੁਬਾਰਾ ਕੋਸ਼ਿਸ ਕਰੋ।</string>
  <string name="RegistrationActivity_terms_and_privacy">ਸ਼ਰਤਾਂ  &amp; ਪਰਦੇਦਾਰੀ ਨੀਤੀ</string>
  <string name="RegistrationActivity_signal_needs_access_to_your_contacts_and_media_in_order_to_connect_with_friends">Signal ਨੂੰ ਦੋਸਤਾਂ ਨਾਲ ਜੁੜਨ, ਸੁਨੇਹਿਆਂ ਦਾ ਮੁਲਾਂਕਣ ਕਰਨ ਅਤੇ ਸੁਰੱਖਿਅਤ ਕਾਲ ਕਰਨ ਲਈ ਤੁਹਾਡੇ ਸੰਪਰਕਾਂ ਅਤੇ ਮੀਡੀਆ ਤਕ ਪਹੁੰਚ ਦੀ ਲੋੜ ਹੈ</string>
  <string name="RegistrationActivity_signal_needs_access_to_your_contacts_in_order_to_connect_with_friends">Signal ਨੂੰ ਦੋਸਤਾਂ ਨਾਲ ਜੁੜਨ, ਸੁਨੇਹੇ ਭੇਜਣ-ਪ੍ਰਾਪਤ ਕਰਨ, ਅਤੇ ਸੁਰੱਖਿਅਤ ਕਾਲਾਂ ਕਰਨ ਲਈ ਤੁਹਾਡੇ ਸੰਪਰਕਾਂ ਤਾਈਂ ਪਹੁੰਚ ਕਰਨ ਦੀ ਲੋੜ ਹੈ</string>
>>>>>>> e374f3af
  <string name="RegistrationActivity_rate_limited_to_service">ਤੁਸੀਂ ਇਸ ਨੰਬਰ ਨੂੰ ਰਜਿਸਟਰ ਕਰਨ ਦੀਆਂ ਬਹੁਤ ਸਾਰੀਆਂ ਕੋਸ਼ਿਸ਼ਾਂ ਕਰ ਲਈਆਂ ਹਨ। ਕਿਰਪਾ ਕਰਕੇ ਬਾਅਦ ਵਿੱਚ ਦੁਬਾਰਾ ਕੋਸ਼ਿਸ਼ ਕਰੋ।</string>
  <string name="RegistrationActivity_unable_to_connect_to_service">ਸੇਵਾ ਨਾਲ ਜੁੜਨ ਵਿੱਚ ਅਸਮਰੱਥ। ਕਿਰਪਾ ਕਰਕੇ ਨੈੱਟਵਰਕ ਕਨੈਕਸ਼ਨ ਦੀ ਜਾਂਚ ਕਰੋ ਅਤੇ ਦੁਬਾਰਾ ਕੋਸ਼ਿਸ਼ ਕਰੋ।</string>
  <plurals name="RegistrationActivity_debug_log_hint">
    <item quantity="one">ਹੁਣ ਤੁਸੀਂ ਡੀਬੱਗ ਲਾਗ ਨੂੰ ਸਬਮਿਟ ਕਰਨ ਤੋਂ %d ਕਦਮ ਦੂਰ ਹੋ.</item>
    <item quantity="other">ਹੁਣ ਤੁਸੀਂ ਡੀਬੱਗ ਲੌਗ ਨੂੰ ਦਰਜ ਕਰਨ ਤੋਂ %d ਕਦਮ ਦੂਰ ਹੋ।</item>
  </plurals>
  <string name="RegistrationActivity_we_need_to_verify_that_youre_human">ਸਾਨੂੰ ਇਹ ਪ੍ਰਮਾਣਿਤ ਕਰਨ ਦੀ ਜ਼ਰੂਰਤ ਹੈ ਕਿ ਤੁਸੀਂ ਮਨੁੱਖ ਹੋ।</string>
  <string name="RegistrationActivity_next">ਅੱਗੇ</string>
  <string name="RegistrationActivity_continue">ਜਾਰੀ ਰੱਖੋ</string>
  <string name="RegistrationActivity_take_privacy_with_you_be_yourself_in_every_message">ਪਰਦੇਦਾਰੀ ਆਪਣੇ ਤੱਕ ਰੱਖੋ।\nਹਰੇਕ ਸੁਨੇਹਾ ਬੇਝਿਜਕ ਹੋ ਕੇ ਲਿਖੋ।</string>
  <string name="RegistrationActivity_enter_your_phone_number_to_get_started">ਸ਼ੁਰੂ ਕਰਨ ਲਈ ਆਪਣਾ ਫ਼ੋਨ ਨੰਬਰ ਦਰਜ ਕਰੋ</string>
  <string name="RegistrationActivity_enter_your_phone_number">ਆਪਣਾ ਫ਼ੋਨ ਨੰਬਰ ਦਰਜ ਕਰੋ</string>
  <string name="RegistrationActivity_you_will_receive_a_verification_code">ਤੁਹਾਨੂੰ ਇੱਕ ਪ੍ਰਮਾਣੀਕਰਣ ਕੋਡ ਮਿਲੇਗਾ। ਕੈਰੀਅਰ ਦਰ ਲਾਗੂ ਹੋ ਸਕਦੀ ਹੈ।</string>
  <string name="RegistrationActivity_enter_the_code_we_sent_to_s">%s ’ਤੇ ਭੇਜਿਆ ਗਿਆ ਕੋਡ ਦਰਜ ਕਰੋ </string>
  <string name="RegistrationActivity_make_sure_your_phone_has_a_cellular_signal">ਯਕੀਨੀ ਬਣਾਓ ਕਿ ਤੁਹਾਡੇ ਫੋਨ ਵਿੱਚ ਤੁਹਾਡਾ SMS ਜਾਂ ਕਾਲ ਪ੍ਰਾਪਤ ਕਰਨ ਲਈ ਸੈਲੁਲਰ ਸਿਗਨਲ ਹੈ</string>
  <string name="RegistrationActivity_phone_number_description">ਫ਼ੋਨ ਨੰਬਰ</string>
  <string name="RegistrationActivity_country_code_description">ਦੇਸ਼ ਦਾ ਕੋਡ</string>
  <string name="RegistrationActivity_call">ਕਾਲ ਕਰੋ</string>
  <!--RegistrationLockV2Dialog-->
  <string name="RegistrationLockV2Dialog_turn_on_registration_lock">ਰਜਿਸਟ੍ਰੇਸ਼ਨ ਲੌਕ ਨੂੰ ਚਾਲੂ ਕਰਨਾ ਹੈ?</string>
  <string name="RegistrationLockV2Dialog_turn_off_registration_lock">ਰਜਿਸਟ੍ਰੇਸ਼ਨ ਲੌਕ ਨੂੰ ਬੰਦ ਕਰਨਾ ਹੈ?</string>
  <string name="RegistrationLockV2Dialog_if_you_forget_your_signal_pin_when_registering_again">ਜੇਕਰ ਤੁਸੀਂ Signal ਨਾਲ ਦੁਬਾਰਾ ਤੋਂ ਰਜਿਸਟਰ ਕਰਨ ਵੇਲੇ Signal ਦਾ PIN ਭੁੱਲ ਜਾਂਦੇ ਹੋ, ਤਾਂ ਤੁਹਾਨੂੰ 7 ਦਿਨਾਂ ਲਈ ਤੁਹਾਡੇ ਖਾਤੇ ਤੋਂ ਲੌਕ ਕਰ ਦਿੱਤਾ ਜਾਵੇਗਾ।</string>
  <string name="RegistrationLockV2Dialog_turn_on">ਚਾਲੂ ਕਰੋ</string>
  <string name="RegistrationLockV2Dialog_turn_off">ਬੰਦ ਕਰੋ</string>
  <!--RevealableMessageView-->
  <string name="RevealableMessageView_view_photo">ਫ਼ੋਟੋ ਦੇਖੋ</string>
  <string name="RevealableMessageView_view_video">ਵੀਡੀਓ ਦੇਖੋ</string>
  <string name="RevealableMessageView_viewed">ਵੇਖਿਆ</string>
  <string name="RevealableMessageView_media">ਮੀਡੀਆ</string>
  <!--Search-->
  <string name="SearchFragment_no_results">%sਲਈ ਕੋਈ ਨਤੀਜੇ ਨਹੀਂ ਮਿਲੇ  </string>
  <string name="SearchFragment_header_conversations">ਗੱਲਬਾਤਾਂ </string>
  <string name="SearchFragment_header_contacts">ਸੰਪਰਕ</string>
  <string name="SearchFragment_header_messages">ਸੁਨੇਹੇ </string>
  <!--ShakeToReport-->
  <!--SharedContactDetailsActivity-->
  <string name="SharedContactDetailsActivity_add_to_contacts">ਸੰਪਰਕਾਂ ਵਿੱਚ ਸ਼ਾਮਲ ਕਰੋ</string>
<<<<<<< HEAD
  <string name="SharedContactDetailsActivity_invite_to_signal">Molly ਲਈ ਸੱਦੋ</string>
=======
  <string name="SharedContactDetailsActivity_invite_to_signal">Signal ਲਈ ਸੱਦਾ ਦਿਓ</string>
>>>>>>> e374f3af
  <string name="SharedContactDetailsActivity_signal_message">Signal ਸੁਨੇਹਾ</string>
  <string name="SharedContactDetailsActivity_signal_call">Signal ਕਾਲ </string>
  <!--SharedContactView-->
  <string name="SharedContactView_add_to_contacts">ਸੰਪਰਕਾਂ ਵਿੱਚ ਸ਼ਾਮਲ ਕਰੋ</string>
<<<<<<< HEAD
  <string name="SharedContactView_invite_to_signal">Molly ਲਈ ਸੱਦੋ</string>
=======
  <string name="SharedContactView_invite_to_signal">Signal ਲਈ ਸੱਦਾ ਦਿਓ</string>
>>>>>>> e374f3af
  <string name="SharedContactView_message">Signal ਸੁਨੇਹਾ</string>
  <!--SignalPinReminders-->
  <string name="SignalPinReminders_well_remind_you_again_later">ਅਸੀਂ ਤੁਹਾਨੂੰ ਬਾਅਦ ਵਿੱਚ ਫੇਰ ਯਾਦ ਕਰਾਵਾਂਗੇ।</string>
  <string name="SignalPinReminders_well_remind_you_again_tomorrow">ਅਸੀਂ ਤੁਹਾਨੂੰ ਭਲਕੇ ਫੇਰ ਯਾਦ ਕਰਾਵਾਂਗੇ।</string>
  <string name="SignalPinReminders_well_remind_you_again_in_a_few_days">ਅਸੀਂ ਕੁਝ ਦਿਨਾਂ ਵਿੱਚ ਤੁਹਾਨੂੰ ਫੇਰ ਯਾਦ ਕਰਵਾਂਗੇ।</string>
  <string name="SignalPinReminders_well_remind_you_again_in_a_week">ਅਸੀਂ ਇੱਕ ਹਫ਼ਤੇ ਵਿੱਚ ਤੁਹਾਨੂੰ ਫੇਰ ਯਾਦ ਕਰਵਾਂਗੇ।</string>
  <string name="SignalPinReminders_well_remind_you_again_in_a_couple_weeks">ਅਸੀਂ ਕੁਝ ਹਫ਼ਤਿਆਂ ਵਿੱਚ ਤੁਹਾਨੂੰ ਫੇਰ ਯਾਦ ਕਰਵਾਂਗੇ।</string>
  <string name="SignalPinReminders_well_remind_you_again_in_a_month">ਅਸੀਂ ਮਹੀਨੇ ਕੁ ਵਿੱਚ ਤੁਹਾਨੂੰ ਫੇਰ ਯਾਦ ਕਰਵਾਂਗੇ।</string>
  <!--Slide-->
  <string name="Slide_image">ਚਿੱਤਰ</string>
  <string name="Slide_sticker">ਸਟਿੱਕਰ</string>
  <string name="Slide_audio">ਆਡੀਓ</string>
  <string name="Slide_video">ਵੀਡੀਓ</string>
  <!--SmsMessageRecord-->
  <string name="SmsMessageRecord_received_corrupted_key_exchange_message">ਖਰਾਬ ਹੋਈ ਕੁੰਜੀ ਪ੍ਰਾਪਤ ਹੋਈ
        ਐਕਸਚੇਂਜ ਸੁਨੇਹਾ!
    </string>
  <string name="SmsMessageRecord_received_key_exchange_message_for_invalid_protocol_version">
        ਅਵੈਧ ਪ੍ਰੋਟੋਕੋਲ ਸੰਸਕਰਣ ਲਈ ਕੁੰਜੀ ਐਕਸਚੇਂਜ ਸੁਨੇਹਾ ਪ੍ਰਾਪਤ ਹੋਇਆ।
    </string>
  <string name="SmsMessageRecord_received_message_with_new_safety_number_tap_to_process">ਨਵੇਂ ਸੁਰੱਖਿਆ ਨੰਬਰ ਨਾਲ ਸੁਨੇਹਾ ਪ੍ਰਾਪਤ ਕੀਤਾ| ਪ੍ਰਕਿਰਿਆ ਕਰਨ ਅਤੇ ਪ੍ਰਦਰਸ਼ਿਤ ਕਰਨ ਲਈ ਟੈਪ ਕਰੋ।</string>
  <string name="SmsMessageRecord_secure_session_reset">ਤੁਸੀਂ ਸੁਰੱਖਿਅਤ ਸੈਸ਼ਨ ਰੀਸੈੱਟ ਕੀਤਾ।</string>
  <string name="SmsMessageRecord_secure_session_reset_s">%s ਨੇ ਸੁਰੱਖਿਅਤ ਸੈਸ਼ਨ ਰੀਸੈੱਟ ਕੀਤਾ।</string>
  <string name="SmsMessageRecord_duplicate_message">ਡੁਪਲੀਕੇਟ ਸੁਨੇਹਾ।</string>
  <string name="SmsMessageRecord_this_message_could_not_be_processed_because_it_was_sent_from_a_newer_version">ਇਹ ਸੁਨੇਹਾ ਪ੍ਰਕਿਰਿਆ ਵਿੱਚ ਨਹੀਂ ਪਾਇਆ ਜਾ ਸਕਿਆ ਕਿਉਂਕਿ ਇਹ Signal ਦੇ ਨਵੇਂ ਸੰਸਕਰਣ ਤੋਂ ਭੇਜਿਆ ਗਿਆ ਸੀ। ਤੁਸੀਂ ਆਪਣੇ ਸੰਪਰਕ ਨੂੰ ਅੱਪਡੇਟ ਕਰਨ ਤੋਂ ਬਾਅਦ ਇਸ ਸੁਨੇਹੇ ਨੂੰ ਦੁਬਾਰਾ ਭੇਜਣ ਲਈ ਕਹਿ ਸਕਦੇ ਹੋ।</string>
  <string name="SmsMessageRecord_error_handling_incoming_message">ਆਉਣ ਵਾਲੇ ਸੁਨੇਹੇ ਨੂੰ ਸੰਭਾਲਣ ਵਿੱਚ ਤਰੁੱਟੀ।</string>
  <!--StickerManagementActivity-->
  <string name="StickerManagementActivity_stickers">ਸਟਿੱਕਰ</string>
  <!--StickerManagementAdapter-->
  <string name="StickerManagementAdapter_installed_stickers">ਸਥਾਪਤ ਕੀਤੇ ਸਟਿੱਕਰ</string>
  <string name="StickerManagementAdapter_stickers_you_received">ਤੁਹਾਨੂੰ ਪ੍ਰਾਪਤ ਹੋਏ ਸਟਿੱਕਰ</string>
  <string name="StickerManagementAdapter_signal_artist_series">Signal ਕਲਾਕਾਰ ਸੀਰੀਜ਼</string>
  <string name="StickerManagementAdapter_no_stickers_installed">ਕੋਈ ਸਟਿੱਕਰ ਸਥਾਪਤ ਨਹੀਂ ਕੀਤੇ ਗਏ</string>
  <string name="StickerManagementAdapter_stickers_from_incoming_messages_will_appear_here">ਆ ਰਹੇ ਸੁਨੇਹਿਆਂ ਤੋਂ ਸਟਿੱਕਰ ਇੱਥੇ ਦਿਖਾਈ ਦੇਣਗੇ</string>
  <string name="StickerManagementAdapter_untitled">ਬਿਨਾਂ ਸਿਰਲੇਖ</string>
  <string name="StickerManagementAdapter_unknown">ਅਣਜਾਣ</string>
  <!--StickerPackPreviewActivity-->
  <string name="StickerPackPreviewActivity_untitled">ਬਿਨਾਂ ਸਿਰਲੇਖ</string>
  <string name="StickerPackPreviewActivity_unknown">ਅਣਜਾਣ</string>
  <string name="StickerPackPreviewActivity_install">ਸਥਾਪਤ ਕਰੋ</string>
  <string name="StickerPackPreviewActivity_remove">ਹਟਾਓ </string>
  <string name="StickerPackPreviewActivity_stickers">ਸਟਿੱਕਰ</string>
  <string name="StickerPackPreviewActivity_failed_to_load_sticker_pack">ਸਟਿੱਕਰ ਪੈਕ ਨੂੰ ਲੋਡ ਕਰਨ ਵਿੱਚ ਅਸਫ਼ਲ</string>
  <!--SubmitDebugLogActivity-->
  <string name="SubmitDebugLogActivity_edit">ਸੋਧੋ</string>
  <string name="SubmitDebugLogActivity_done">ਹੋ ਗਿਆ</string>
  <string name="SubmitDebugLogActivity_tap_a_line_to_delete_it">ਇਸਨੂੰ ਮਿਟਾਉਣ ਲਈ ਕਿਸੇ ਲਾਈਨ ਨੂੰ ਟੈਪ ਕਰੋ</string>
  <string name="SubmitDebugLogActivity_submit">ਦਰਜ ਕਰੋ</string>
  <string name="SubmitDebugLogActivity_failed_to_submit_logs">ਲੌਗ ਦਰਜ ਕਰਨ ਵਿੱਚ ਅਸਫ਼ਲ</string>
  <string name="SubmitDebugLogActivity_success">ਸਫਲਤਾ!</string>
  <string name="SubmitDebugLogActivity_copy_this_url_and_add_it_to_your_issue">ਇਸ URL ਨੂੰ ਕਾਪੀ ਕਰੋ ਅਤੇ ਇਸਨੂੰ ਆਪਣੇ ਮਸਲੇ ਦੀ ਰਿਪੋਰਟ ਜਾਂ ਸਹਾਇਤਾ ਨੂੰ ਭੇਜੀ ਜਾਣ ਵਾਲੀ ਈਮੇਲ ਵਿੱਚ ਸ਼ਾਮਲ ਕਰੋ:\n\n<b>%1$s</b></string>
  <string name="SubmitDebugLogActivity_share">ਸਾਂਝਾ ਕਰੋ</string>
  <string name="SubmitDebugLogActivity_this_log_will_be_posted_publicly_online_for_contributors">ਇਸ ਲੌਗ ਨੂੰ ਯੋਗਦਾਨ ਪਾਉਣ ਵਾਲਿਆਂ ਦੇ ਦੇਖਣ ਲਈ ਜਨਤਕ ਤੌਰ ’ਤੇ ਆਨਲਾਈਨ ਪੋਸਟ ਕੀਤਾ ਜਾਵੇਗਾ। ਤੁਸੀਂ ਇਸ ਨੂੰ ਅੱਪਲੋਡ ਕਰਨ ਤੋਂ ਪਹਿਲਾਂ ਇਸ ਦੀ ਜਾਂਚ ਕਰ ਸਕਦੇ ਹੋ।</string>
  <!--SupportEmailUtil-->
  <string name="SupportEmailUtil_filter">ਫਿਲਟਰ:</string>
  <string name="SupportEmailUtil_device_info">ਡਿਵਾਈਸ ਜਾਣਕਾਰੀ:</string>
<<<<<<< HEAD
  <string name="SupportEmailUtil_android_version">Android ਵਰਜ਼ਨ:</string>
  <string name="SupportEmailUtil_signal_version">Molly ਵਰਜ਼ਨ:</string>
  <string name="SupportEmailUtil_signal_package">Molly ਪੈਕਜੇ:</string>
=======
  <string name="SupportEmailUtil_android_version">Android ਸੰਸਕਰਣ:</string>
  <string name="SupportEmailUtil_signal_version">Signal ਸੰਸਕਰਣ:</string>
  <string name="SupportEmailUtil_signal_package">Signal ਪੈਕੇਜ:</string>
>>>>>>> e374f3af
  <string name="SupportEmailUtil_registration_lock">ਰਜਿਸਟ੍ਰੇਸ਼ਨ ਲੌਕ:</string>
  <string name="SupportEmailUtil_locale">ਭਾਸ਼ਾ:</string>
  <!--ThreadRecord-->
  <string name="ThreadRecord_group_updated">ਗਰੁੱਪ ਅੱਪਡੇਟ ਕੀਤਾ</string>
  <string name="ThreadRecord_left_the_group">ਸਮੂਹ ਨੂੰ ਛੱਡ ਦਿੱਤਾ</string>
  <string name="ThreadRecord_secure_session_reset">ਸੁਰੱਖਿਅਤ ਸ਼ੈਸਨ ਰੀਸੈੱਟ ਹੋਇਆ।</string>
  <string name="ThreadRecord_draft">ਡਰਾਫਟ:</string>
  <string name="ThreadRecord_called">ਤੁਸੀਂ ਕਾਲ ਕੀਤੀ </string>
  <string name="ThreadRecord_called_you">ਤੁਹਾਨੂੰ ਕਾਲ ਕੀਤੀ</string>
  <string name="ThreadRecord_missed_audio_call">ਖੁੰਝੀ ਆਡੀਓ ਕਾਲ</string>
  <string name="ThreadRecord_missed_video_call">ਖੁੰਝੀ ਆਡੀਓ ਕਾਲ</string>
  <string name="ThreadRecord_media_message">ਮੀਡੀਆ ਸੁਨੇਹਾ</string>
  <string name="ThreadRecord_sticker">ਸਟਿੱਕਰ</string>
  <string name="ThreadRecord_view_once_photo">ਇੱਕ ਵਾਰ ਦੇਖਣਯੋਗ ਫ਼ੋਟੋ</string>
  <string name="ThreadRecord_view_once_video">ਇੱਕ ਵਾਰ ਦੇਖਣਯੋਗ ਵੀਡੀਓ</string>
  <string name="ThreadRecord_view_once_media">ਇੱਕ ਵਾਰ ਦੇਖਣਯੋਗ ਮੀਡੀਆ</string>
  <string name="ThreadRecord_this_message_was_deleted">ਇਹ ਸੁਨੇਹਾ ਮਿਟਾਇਆ ਗਿਆ ਸੀ।</string>
  <string name="ThreadRecord_you_deleted_this_message">ਤੁਸੀਂ ਇਸ ਸੁਨੇਹੇ ਨੂੰ ਮਿਟਾ ਦਿੱਤਾ ਸੀ।</string>
  <string name="ThreadRecord_s_is_on_signal">%s Signal ’ਤੇ ਹੈ! </string>
  <string name="ThreadRecord_disappearing_messages_disabled">ਅਲੋਪ ਹੋਣ ਵਾਲੇ ਸੁਨੇਹੇ ਅਸਮਰੱਥ</string>
  <string name="ThreadRecord_disappearing_message_time_updated_to_s">ਅਲੋਪ ਹੋਣ ਵਾਲੇ ਸੁਨੇਹਿਆਂ ਦਾ ਸਮਾਂ %s ਤੇ ਸੈੱਟ ਕੀਤਾ ਗਿਆ</string>
  <string name="ThreadRecord_safety_number_changed">ਸੁਰੱਖਿਆ ਨੰਬਰ ਬਦਲ ਗਿਆ</string>
  <string name="ThreadRecord_your_safety_number_with_s_has_changed">%s ਨਾਲ ਤੁਹਾਡਾ ਸੁਰੱਖਿਆ ਨੰਬਰ ਬਦਲ ਗਿਆ ਹੈ</string>
  <string name="ThreadRecord_you_marked_verified">ਤੁਸੀਂ  ਪ੍ਰਮਾਣਿਤ ਵਜੋਂ ਚਿੰਨ੍ਹ ਲਾਇਆ</string>
  <string name="ThreadRecord_you_marked_unverified">ਤੁਸੀਂ  ਅਪ੍ਰਮਾਣਿਤ ਵਜੋਂ ਚਿੰਨ੍ਹ ਲਾਇਆ</string>
  <string name="ThreadRecord_message_could_not_be_processed">ਸੁਨੇਹਾ ਪ੍ਰਕਿਰਿਆ ਵਿੱਚ ਨਹੀਂ ਪਾਇਆ ਜਾ ਸਕਿਆ</string>
  <string name="ThreadRecord_delivery_issue">ਡਿਲਿਵਰੀ ਮਸਲਾ</string>
  <string name="ThreadRecord_message_request">ਸੁਨੇਹੇ ਲਈ ਬੇਨਤੀ</string>
  <string name="ThreadRecord_photo">ਫ਼ੋਟੋ</string>
  <string name="ThreadRecord_gif">GIF</string>
  <string name="ThreadRecord_voice_message">ਆਵਾਜ਼ ਵਾਲਾ ਸੁਨੇਹਾ</string>
  <string name="ThreadRecord_file">ਫ਼ਾਈਲ</string>
  <string name="ThreadRecord_video">ਵੀਡੀਓ</string>
  <string name="ThreadRecord_chat_session_refreshed">ਚੈਟ ਸੈਸ਼ਨ ਤਾਜ਼ਾ ਕੀਤਾ ਗਿਆ</string>
  <!--UpdateApkReadyListener-->
<<<<<<< HEAD
  <string name="UpdateApkReadyListener_Signal_update">Molly ਅਪਡੇਟ</string>
  <string name="UpdateApkReadyListener_a_new_version_of_signal_is_available_tap_to_update">Molly ਦਾ ਇੱਕ ਨਵਾਂ ਵਰਜਨ ਉਪਲਬਧ ਹੈ, ਅਪਡੇਟ ਕਰਨ ਲਈ ਟੈਪ ਕਰੋ</string>
=======
  <string name="UpdateApkReadyListener_Signal_update">Signal ਅੱਪਡੇਟ</string>
  <string name="UpdateApkReadyListener_a_new_version_of_signal_is_available_tap_to_update">Signal ਦਾ ਇੱਕ ਨਵਾਂ ਸੰਸਕਰਣ ਉਪਲਬਧ ਹੈ, ਅੱਪਡੇਟ ਕਰਨ ਲਈ ਟੈਪ ਕਰੋ</string>
>>>>>>> e374f3af
  <!--UntrustedSendDialog-->
  <string name="UntrustedSendDialog_send_message">ਸੁਨੇਹਾ ਭੇਜਣਾ ਹੈ?</string>
  <string name="UntrustedSendDialog_send">ਭੇਜੋ</string>
  <!--UnverifiedSendDialog-->
  <string name="UnverifiedSendDialog_send_message">ਸੁਨੇਹਾ ਭੇਜਣਾ ਹੈ?</string>
  <string name="UnverifiedSendDialog_send">ਭੇਜੋ</string>
  <!--UsernameEditFragment-->
  <string name="UsernameEditFragment_username">ਯੂਜ਼ਰਨੇਮ</string>
  <string name="UsernameEditFragment_delete">ਮਿਟਾਓ </string>
  <string name="UsernameEditFragment_successfully_set_username">ਵਰਤੋਂਕਾਰ-ਨਾਂ ਕਾਮਯਾਬੀ ਨਾਲ ਸੈੱਟ ਹੋਇਆ।</string>
  <string name="UsernameEditFragment_successfully_removed_username">ਵਰਤੋਂਕਾਰ-ਨਾਂ ਕਾਮਯਾਬੀ ਨਾਲ ਹਟਾਇਆ।</string>
  <string name="UsernameEditFragment_encountered_a_network_error">ਨੈੱਟਵਰਕ ਤਰੁੱਟੀ ਹੋਈ।</string>
  <string name="UsernameEditFragment_this_username_is_taken">ਇਹ ਵਰਤੋਂਕਾਰ-ਨਾਂ ਲਿਆ ਜਾ ਚੁੱਕਾ ਹੈ।</string>
  <string name="UsernameEditFragment_this_username_is_available">ਇਹ ਉਪਯੋਗਕਰਤਾ ਨਾਮ ਉਪਲਬਧ ਹੈ।</string>
  <string name="UsernameEditFragment_usernames_can_only_include">ਵਰਤੋਂਕਾਰ-ਨਾਂਵਾਂ ਵਿੱਚ ਸਿਰਫ਼ a– Z, 0-9 ਅਤੇ ਅੰਡਰਸਕੋਰ ਸ਼ਾਮਲ ਹੋ ਸਕਦੇ ਹਨ।</string>
  <string name="UsernameEditFragment_usernames_cannot_begin_with_a_number">ਵਰਤੋਂਕਾਰ-ਨਾਂ ਨੰਬਰ ਨਾਲ ਅਰੰਭ ਨਹੀਂ ਹੋ ਸਕਦੇ।</string>
  <string name="UsernameEditFragment_username_is_invalid">ਵਰਤੋਂਕਾਰ-ਨਾਂ ਅਵੈਧ ਹੈ।</string>
  <string name="UsernameEditFragment_usernames_must_be_between_a_and_b_characters">ਵਰਤੋਂਕਾਰ-ਨਾਂ %1$d ਅਤੇ %2$d ਅੱਖਰਾਂ ਦੇ ਵਿਚਕਾਰ ਹੋਣਾ ਜ਼ਰੂਰੀ ਹੈ।</string>
  <string name="UsernameEditFragment_usernames_on_signal_are_optional">Signal ਉੱਤੇ ਵਰਤੋਂਕਾਰ-ਨਾਂ ਵਿਕਲਪਿਕ ਹਨ। ਜੇਕਰ ਤੁਸੀਂ ਕੋਈ ਵਰਤੋਂਕਾਰ-ਨਾਂ ਬਣਾਉਣ ਦੀ ਚੋਣ ਕਰਦੇ ਹੋ, ਤਾਂ Signal ਦੇ ਹੋਰ ਵਰਤੋਂਕਾਰ ਤੁਹਾਨੂੰ ਇਸ ਵਰਤੋਂਕਾਰ-ਨਾਂ ਦੇ ਨਾਲ ਲੱਭ ਸਕਣਗੇ ਅਤੇ ਤੁਹਾਡਾ ਫ਼ੋਨ ਨੰਬਰ ਨਾ ਪਤਾ ਹੋਣ \'ਤੇ ਵੀ ਤੁਹਾਡੇ ਨਾਲ ਸੰਪਰਕ ਕਰ ਸਕਣਗੇ।</string>
  <plurals name="UserNotificationMigrationJob_d_contacts_are_on_signal">
    <item quantity="one">%d ਸੰਪਰਕ Signal ਉੱਤੇ ਹੈ!</item>
    <item quantity="other">%d ਸੰਪਰਕ Signal ਉੱਤੇ ਹਨ!</item>
  </plurals>
  <!--VerifyIdentityActivity-->
  <string name="VerifyIdentityActivity_your_contact_is_running_an_old_version_of_signal">ਤੁਹਾਡਾ ਸੰਪਰਕ Signal ਦੇ ਪੁਰਾਣੇ ਸੰਸਕਰਣ ਨੂੰ ਚਲਾ ਰਿਹਾ ਹੈ ਆਪਣੇ ਸੁਰੱਖਿਆ ਨੰਬਰ ਦੀ ਜਾਂਚ ਕਰਨ ਤੋਂ ਪਹਿਲਾਂ ਕਿਰਪਾ ਕਰਕੇ ਉਨ੍ਹਾਂ ਨੂੰ ਅੱਪਡੇਟ ਕਰਨ ਲਈ ਕਹੋ।</string>
  <string name="VerifyIdentityActivity_your_contact_is_running_a_newer_version_of_Signal">ਤੁਹਾਡਾ ਸੰਪਰਕ ਇੱਕ ਅਸੰਗਤ QR ਕੋਡ ਫ਼ਾਰਮੈਟ ਦੇ ਨਾਲ Signal ਦੇ ਨਵੇਂ ਸੰਸਕਰਣ ਨੂੰ ਚਲਾ ਰਿਹਾ ਹੈ। ਕਿਰਪਾ ਕਰਕੇ ਤੁਲਨਾ ਕਰਨ ਲਈ ਅੱਪਡੇਟ ਕਰੋ।</string>
  <string name="VerifyIdentityActivity_the_scanned_qr_code_is_not_a_correctly_formatted_safety_number">ਸਕੈਨ ਕੀਤਾ QR ਕੋਡ, ਇੱਕ ਸਹੀ ਢੰਗ ਨਾਲ ਫ਼ਾਰਮੈਟ ਕੀਤਾ ਸੁਰੱਖਿਆ ਨੰਬਰ ਪ੍ਰਮਾਣਿਕਤਾ ਕੋਡ ਨਹੀਂ ਹੈ। ਕਿਰਪਾ ਕਰਕੇ ਦੁਬਾਰਾ ਸਕੈਨਿੰਗ ਦੀ ਕੋਸ਼ਿਸ਼ ਕਰੋ।</string>
  <string name="VerifyIdentityActivity_share_safety_number_via">ਇਸ ਰਾਹੀਂ ਸੁਰੱਖਿਆ ਨੰਬਰ ਸਾਂਝਾ ਕਰੋ …</string>
  <string name="VerifyIdentityActivity_our_signal_safety_number">ਸਾਡਾ Signal ਸੁਰੱਖਿਆ ਨੰਬਰ:</string>
<<<<<<< HEAD
  <string name="VerifyIdentityActivity_no_app_to_share_to">ਇੰਜ ਜਾਪਦਾ ਹੈ ਕਿ ਤੁਹਾਡੇ ਕੋਲ ਸ਼ੇਅਰ ਕਰਨ ਲਈ ਕੋਈ ਐਪਸ ਨਹੀਂ ਹਨ.</string>
  <string name="VerifyIdentityActivity_no_safety_number_to_compare_was_found_in_the_clipboard">ਕਲਿਪਬੋਰਡ ਵਿੱਚ ਤੁਲਨਾ ਕਰਨ ਲਈ ਕੋਈ ਸੁਰੱਖਿਆ ਨੰਬਰ ਨਹੀਂ ਮਿਲਿਆ</string>
  <string name="VerifyIdentityActivity_signal_needs_the_camera_permission_in_order_to_scan_a_qr_code_but_it_has_been_permanently_denied">ਕਯੂ.ਆਰ ਕੋਡ ਸਕੈਨ ਕਰਨ ਲਈ Molly ਨੂੰ ਕੈਮਰੇ ਦੀ ਅਨੁਮਤੀ ਦੀ ਲੋੜ ਹੈ, ਜੋ ਇਸ ਕੋਲ ਨਹੀਂ ਹਨ | ਕਿਰਪਾ ਕਰਕੇ ਐਪ ਸੈਟਿੰਗਾਂ ਚ ਜਾਓ , \"ਅਨੁਮਤੀਆਂ\" ਚੁਣੋ ਅਤੇ \"ਕੈਮਰਾ\" ਨੂੰ ਸਮਰੱਥ ਕਰੋ.</string>
  <string name="VerifyIdentityActivity_unable_to_scan_qr_code_without_camera_permission">ਕੈਮਰਾ ਦੀ ਅਨੁਮਤੀ ਤੋਂ ਬਿਨਾਂ QR ਕੋਡ ਨੂੰ ਸਕੈਨ ਕਰਨ ਵਿੱਚ ਅਸਮਰੱਥ</string>
=======
  <string name="VerifyIdentityActivity_no_app_to_share_to">ਇੰਜ ਜਾਪਦਾ ਹੈ ਕਿ ਤੁਹਾਡੇ ਕੋਲ ਸਾਂਝੀਆਂ ਕਰਨ ਲਈ ਕੋਈ ਐਪਸ ਨਹੀਂ ਹਨ|</string>
  <string name="VerifyIdentityActivity_no_safety_number_to_compare_was_found_in_the_clipboard">ਕਲਿੱਪਬੋਰਡ ਵਿੱਚ ਤੁਲਨਾ ਕਰਨ ਲਈ ਕੋਈ ਸੁਰੱਖਿਆ ਨੰਬਰ ਨਹੀਂ ਮਿਲਿਆ</string>
  <string name="VerifyIdentityActivity_signal_needs_the_camera_permission_in_order_to_scan_a_qr_code_but_it_has_been_permanently_denied">QR ਕੋਡ ਸਕੈਨ ਕਰਨ ਲਈ Signal ਨੂੰ ਕੈਮਰੇ ਦੀ ਇਜਾਜ਼ਤ ਦੀ ਲੋੜ ਹੈ, ਪਰ ਇਸ ਨੂੰ ਸਥਾਈ ਤੌਰ ’ਤੇ ਇਨਕਾਰ ਕਰ ਦਿੱਤਾ ਗਿਆ ਹੈ। ਕਿਰਪਾ ਕਰਕੇ ਐਪ ਸੈਟਿੰਗਾਂ ’ਤੇ ਜਾਰੀ ਰੱਖੋ, \"ਇਜਾਜ਼ਤਾਂ\" ਚੁਣੋ, ਅਤੇ \"ਕੈਮਰਾ\" ਨੂੰ ਸਮਰੱਥ ਕਰੋ।</string>
  <string name="VerifyIdentityActivity_unable_to_scan_qr_code_without_camera_permission">ਕੈਮਰਾ ਦੀ ਇਜਾਜ਼ਤ ਤੋਂ ਬਿਨਾਂ QR ਕੋਡ ਨੂੰ ਸਕੈਨ ਕਰਨ ਵਿੱਚ ਅਸਮਰੱਥ</string>
  <string name="VerifyIdentityActivity_you_must_first_exchange_messages_in_order_to_view">%1$sਦਾ ਸੁਰੱਖਿਆ ਨੰਬਰ ਦੇਖਣ ਲਈ ਤੁਹਾਨੂੰ ਪਹਿਲਾਂ ਸੁਨੇਹਿਆਂ ਦਾ ਆਦਾਨ-ਪ੍ਰਦਾਨ ਕਰਨਾ ਪਵੇਗਾ।</string>
>>>>>>> e374f3af
  <!--ViewOnceMessageActivity-->
  <!--AudioView-->
  <!--MessageDisplayHelper-->
  <string name="MessageDisplayHelper_message_encrypted_for_non_existing_session">ਗੈਰ-ਮੌਜੂਦ ਸੈਸ਼ਨ ਲਈ ਇਨਕ੍ਰਿਪਟ ਕੀਤਾ ਸੁਨੇਹਾ</string>
  <!--MmsMessageRecord-->
  <string name="MmsMessageRecord_bad_encrypted_mms_message">ਗਲਤ ਇਨਕ੍ਰਿਪਟ ਕੀਤਾ MMS ਸੁਨੇਹਾ</string>
  <string name="MmsMessageRecord_mms_message_encrypted_for_non_existing_session">ਗੈਰ-ਮੌਜੂਦ ਸੈਸ਼ਨ ਲਈ ਇਨਕ੍ਰਿਪਟ ਕੀਤਾ MMS ਸੁਨੇਹਾ</string>
  <!--MuteDialog-->
  <string name="MuteDialog_mute_notifications">ਸੂਚਨਾਵਾਂ ਨੂੰ ਮਿਊਟ ਕਰੋ</string>
  <!--ApplicationMigrationService-->
  <string name="ApplicationMigrationService_import_in_progress">ਆਯਾਤ ਚੱਲ ਰਿਹਾ ਹੈ</string>
  <string name="ApplicationMigrationService_importing_text_messages">ਟੈਕਸਟ ਸੁਨੇਹੇ ਆਯਾਤ ਹੋ ਰਹੇ ਹਨ</string>
  <string name="ApplicationMigrationService_import_complete">ਆਯਾਤ ਮੁਕੰਮਲ</string>
  <string name="ApplicationMigrationService_system_database_import_is_complete">ਸਿਸਟਮ ਡੇਟਾਬੇਸ ਆਯਾਤ ਮੁਕੰਮਲ ਹੈ।</string>
  <!--KeyCachingService-->
<<<<<<< HEAD
  <string name="KeyCachingService_signal_passphrase_cached">ਖੋਲ੍ਹਣ ਲਈ ਛੋਹਵੋ</string>
  <string name="KeyCachingService_passphrase_cached">Molly ਅਨਲੌਕ ਹੈ</string>
  <string name="KeyCachingService_lock">ਲੌਕ  Molly</string>
=======
  <string name="KeyCachingService_signal_passphrase_cached">ਖੋਲ੍ਹਣ ਲਈ ਛੂਹੋ।</string>
  <string name="KeyCachingService_passphrase_cached">Signal ਅਨਲੌਕ ਕੀਤਾ ਹੋਇਆ ਹੈ</string>
  <string name="KeyCachingService_lock">Signal ਨੂੰ ਲੌਕ ਕਰੋ</string>
>>>>>>> e374f3af
  <!--MediaPreviewActivity-->
  <string name="MediaPreviewActivity_you">ਤੁਸੀਂ</string>
  <string name="MediaPreviewActivity_unssuported_media_type">ਗੈਰਸਮਰਥਿਤ ਮੀਡੀਆ ਕਿਸਮ</string>
  <string name="MediaPreviewActivity_draft">ਡਰਾਫਟ</string>
<<<<<<< HEAD
  <string name="MediaPreviewActivity_signal_needs_the_storage_permission_in_order_to_write_to_external_storage_but_it_has_been_permanently_denied">ਬਾਹਰੀ ਸਟੋਰੇਜ ਤੇ ਦਰਜ ਕਰਨ ਲਈ Molly ਨੂੰ ਸਟੋਰੇਜ ਅਨੁਮਤੀ ਦੀ ਲੋੜ ਹੁੰਦੀ ਹੈ, ਪਰ ਇਸਨੂੰ ਪੱਕੇ ਤੌਰ ਤੇ ਨਾਮਨਜ਼ੂਰ ਕਰ ਦਿੱਤਾ ਗਿਆ | ਕਿਰਪਾ ਕਰਕੇ ਐਪ ਸੈਟਿੰਗਾਂ ਚ ਜਾਓ , \"ਅਨੁਮਤੀਆਂ\" ਚੁਣੋ ਅਤੇ \"ਸਟੋਰੇਜ\" ਨੂੰ ਸਮਰੱਥ ਕਰੋ.</string>
  <string name="MediaPreviewActivity_unable_to_write_to_external_storage_without_permission">ਅਨੁਮਤੀਆਂ ਦੇ ਬਿਨਾਂ ਬਾਹਰੀ ਸਟੋਰੇਜ ਵਿੱਚ ਦਰਜ ਕਰਨ ਵਿੱਚ ਅਸਮਰੱਥ</string>
  <string name="MediaPreviewActivity_media_delete_confirmation_title">ਸੁਨੇਹਾ ਹਟਾਉਣਾ ਹੈ?</string>
  <string name="MediaPreviewActivity_media_delete_confirmation_message">ਇਹ ਇਸ ਸੁਨੇਹੇ ਨੂੰ ਪੱਕੇ ਤੌਰ ਉੱਤੇ ਮਿਟਾ ਦੇਵੇਗਾ.</string>
=======
  <string name="MediaPreviewActivity_signal_needs_the_storage_permission_in_order_to_write_to_external_storage_but_it_has_been_permanently_denied">ਬਾਹਰੀ ਸਟੋਰੇਜ ’ਤੇ ਸੰਭਾਲਣ ਲਈ Signal ਨੂੰ ਸਟੋਰੇਜ ਇਜਾਜ਼ਤ ਦੀ ਲੋੜ ਹੁੰਦੀ ਹੈ, ਪਰ ਇਸਨੂੰ ਸਥਾਈ ਤੌਰ ’ਤੇ ਇਨਕਾਰ ਕਰ ਦਿੱਤਾ ਗਿਆ ਹੈ।  ਕਿਰਪਾ ਕਰਕੇ ਐਪ ਸੈਟਿੰਗਾਂ ’ਤੇ ਜਾਰੀ ਰੱਖੋ, \"ਇਜਾਜ਼ਤਾਂ\" ਚੁਣੋ, ਅਤੇ \"ਸਟੋਰੇਜ\" ਨੂੰ ਸਮਰੱਥ ਕਰੋ।</string>
  <string name="MediaPreviewActivity_unable_to_write_to_external_storage_without_permission">ਇਜਾਜ਼ਤਾਂ ਦੇ ਬਿਨਾਂ ਬਾਹਰੀ ਸਟੋਰੇਜ ਵਿੱਚ ਦਰਜ ਕਰਨ ਵਿੱਚ ਅਸਮਰੱਥ</string>
  <string name="MediaPreviewActivity_media_delete_confirmation_title">ਸੁਨੇਹੇ ਨੂੰ ਮਿਟਾਉਣਾ ਹੈ?</string>
  <string name="MediaPreviewActivity_media_delete_confirmation_message">ਇਹ ਇਸ ਸੁਨੇਹੇ ਨੂੰ ਪੱਕੇ ਤੌਰ ਉੱਤੇ ਮਿਟਾ ਦੇਵੇਗਾ।</string>
>>>>>>> e374f3af
  <string name="MediaPreviewActivity_s_to_s">%1$s ਤੋਂ %2$s</string>
  <string name="MediaPreviewActivity_media_no_longer_available">ਮੀਡੀਆ ਹੁਣ ਉਪਲਬਧ ਨਹੀਂ ਹੈ।</string>
  <string name="MediaPreviewActivity_cant_find_an_app_able_to_share_this_media">ਇਸ ਮੀਡੀਆ ਨੂੰ ਸਾਂਝਾ ਕਰਨ ਦੇ ਯੋਗ ਕੋਈ ਐਪ ਨਹੀਂ ਹੈ।</string>
  <!--MessageNotifier-->
  <string name="MessageNotifier_d_new_messages_in_d_conversations">%2$d ਗੱਲਬਾਤਾਂ ਵਿੱਚ %1$d ਨਵੇਂ ਸੁਨੇਹੇ</string>
  <string name="MessageNotifier_most_recent_from_s">ਸਭ ਤੋਂ ਹਾਲ ਹੀ ਵਿੱਚ : %1$s</string>
  <string name="MessageNotifier_locked_message">ਲੌਕ ਕੀਤਾ ਸੁਨੇਹਾ</string>
<<<<<<< HEAD
  <string name="MessageNotifier_message_delivery_failed">ਸੁਨੇਹਾ ਡਿਲਿਵਰੀ ਫੇਲ੍ਹ ਹੋਇਆ.</string>
  <string name="MessageNotifier_failed_to_deliver_message">ਸੁਨੇਹਾ ਪਹੁੰਚਾਉਣ ਵਿੱਚ ਅਸਫਲ.</string>
  <string name="MessageNotifier_error_delivering_message">ਸੁਨੇਹਾ ਪਹੁੰਚਾਉਣ ਵਿੱਚ ਗਲਤੀ.</string>
  <string name="MessageNotifier_verify_to_continue_messaging_on_signal">Molly ਉੱਤੇ ਮੈਸੇਜ ਕਰਨ ਲਈ ਤਸਦੀਕ ਕਰੋ।</string>
  <string name="MessageNotifier_mark_all_as_read">ਸਾਰੇ ਪੜ੍ਹੇ ਹੋਏ ਮਾਰਕ ਕਰੋ </string>
  <string name="MessageNotifier_mark_read">ਪੜ੍ਹਿਆ ਹੋਇਆ ਮਾਰਕ ਕਰੋ </string>
=======
  <string name="MessageNotifier_message_delivery_failed">ਸੁਨੇਹਾ ਡਿਲਿਵਰੀ ਅਸਫ਼ਲ।</string>
  <string name="MessageNotifier_failed_to_deliver_message">ਸੁਨੇਹਾ ਪਹੁੰਚਾਉਣ ਵਿੱਚ ਅਸਫ਼ਲ।</string>
  <string name="MessageNotifier_error_delivering_message">ਸੁਨੇਹਾ ਪਹੁੰਚਾਉਣ ਵਿੱਚ ਤਰੁੱਟੀ।</string>
  <string name="MessageNotifier_message_delivery_paused">ਸੁਨੇਹਾ ਡਿਲਿਵਰੀ ਰੋਕ ਦਿੱਤੀ ਗਈ।</string>
  <string name="MessageNotifier_verify_to_continue_messaging_on_signal">Signal ਉੱਤੇ ਮੈਸੇਜਿੰਗ ਜਾਰੀ ਰੱਖਣ ਲਈ ਤਸਦੀਕ ਕਰੋ।</string>
  <string name="MessageNotifier_mark_all_as_read">ਸਭ ਨੂੰ ਪੜ੍ਹੇ ਹੋਏ ਵਜੋਂ ਚਿੰਨ੍ਹ ਲਾਓ</string>
  <string name="MessageNotifier_mark_read">ਪੜ੍ਹੇ ਵਜੋਂ ਚਿੰਨ੍ਹ ਲਾਓ</string>
>>>>>>> e374f3af
  <string name="MessageNotifier_turn_off_these_notifications">ਇਹ ਸੂਚਨਾਵਾਂ ਬੰਦ ਕਰੋ</string>
  <string name="MessageNotifier_view_once_photo">ਇੱਕ ਵਾਰ ਦੇਖਣਯੋਗ ਫ਼ੋਟੋ</string>
  <string name="MessageNotifier_view_once_video">ਇੱਕ ਵਾਰ ਦੇਖਣਯੋਗ ਵੀਡੀਓ</string>
  <string name="MessageNotifier_reply">ਜਵਾਬ</string>
  <string name="MessageNotifier_signal_message">Signal ਸੁਨੇਹਾ</string>
  <string name="MessageNotifier_unsecured_sms">ਨਾ-ਸੁਰੱਖਿਅਤ SMS</string>
  <string name="MessageNotifier_you_may_have_new_messages">ਤੁਹਾਡੇ ਕੋਲ ਨਵੇਂ ਸੁਨੇਹੇ ਹੋ ਸਕਦੇ ਹਨ</string>
<<<<<<< HEAD
  <string name="MessageNotifier_open_signal_to_check_for_recent_notifications">ਤਾਜ਼ਾ ਸੂਚਨਾਵਾਂ ਦੀ ਜਾਂਚ ਕਰਨ ਲਈ Molly ਖੋਲ੍ਹੋ.</string>
=======
  <string name="MessageNotifier_open_signal_to_check_for_recent_notifications">ਤਾਜ਼ਾ ਸੂਚਨਾਵਾਂ ਦੀ ਜਾਂਚ ਕਰਨ ਲਈ Signal ਖੋਲ੍ਹੋ।</string>
>>>>>>> e374f3af
  <string name="MessageNotifier_contact_message">%1$s %2$s</string>
  <string name="MessageNotifier_unknown_contact_message">ਸੰਪਰਕ </string>
  <string name="MessageNotifier_reacted_s_to_s">\"%2$s\": \'ਤੇ %1$s ਪ੍ਰਤਿਕਿਰਿਆ ਦਿੱਤੀ</string>
  <string name="MessageNotifier_reacted_s_to_your_video">ਤੁਹਾਡੇ ਵੀਡੀਓ \'ਤੇ %1$s ਪ੍ਰਤਿਕਿਰਿਆ ਦਿੱਤੀ</string>
  <string name="MessageNotifier_reacted_s_to_your_image">ਤੁਹਾਡੇ ਚਿੱਤਰ ’ਤੇ %1$s ਪ੍ਰਤਿਕਿਰਿਆ ਦਿੱਤੀ।</string>
  <string name="MessageNotifier_reacted_s_to_your_file">ਤੁਹਾਡੀ ਫਾਈਲ \'ਤੇ %1$s ਪ੍ਰਤਿਕਿਰਿਆ ਦਿੱਤੀ।</string>
  <string name="MessageNotifier_reacted_s_to_your_audio">ਤੁਹਾਡੇ ਆਡੀਓ \'ਤੇ %1$s ਪ੍ਰਤਿਕਿਰਿਆ ਦਿੱਤੀ।</string>
  <string name="MessageNotifier_reacted_s_to_your_view_once_media">ਤੁਹਾਡੇ ਇੱਕ ਵਾਰ ਦੇਖਣਯੋਗ ਮੀਡੀਆ \'ਤੇ %1$s ਪ੍ਰਤਿਕਿਰਿਆ ਦਿੱਤੀ।</string>
  <string name="MessageNotifier_reacted_s_to_your_sticker">ਤੁਹਾਡੇ ਸਟਿੱਕਰ \'ਤੇ %1$s ਪ੍ਰਤਿਕਿਰਿਆ ਦਿੱਤੀ।</string>
  <string name="MessageNotifier_this_message_was_deleted">ਇਹ ਸੁਨੇਹਾ ਮਿਟਾਇਆ ਗਿਆ ਸੀ।</string>
  <string name="TurnOffContactJoinedNotificationsActivity__turn_off_contact_joined_signal">ਸੰਪਰਕ ਦੁਆਰਾ Signal ਵਿੱਚ ਸ਼ਾਮਲ ਹੋਣ ਬਾਰੇ ਸੂਚਨਾਵਾਂ ਨੂੰ ਬੰਦ ਕਰਨਾ ਹੈ? ਤੁਸੀਂ ਉਹਨਾਂ ਨੂੰ Signal ਵਿੱਚ ਦੁਬਾਰਾ ਸਮਰੱਥ ਕਰ ਸਕਦੇ ਹੋ &gt; ਸੈਟਿੰਗਾਂ &gt; ਸੂਚਨਾਵਾਂ।</string>
  <!--Notification Channels-->
  <string name="NotificationChannel_channel_messages">ਸੁਨੇਹੇ </string>
  <string name="NotificationChannel_calls">ਕਾਲਾਂ </string>
  <string name="NotificationChannel_failures">ਅਸਫ਼ਲਤਾਵਾਂ</string>
  <string name="NotificationChannel_backups">ਬੈਕਅੱਪ</string>
  <string name="NotificationChannel_locked_status">ਸਥਿਤੀ ਨੂੰ ਲੌਕ ਕਰੋ</string>
  <string name="NotificationChannel_app_updates">ਐਪ ਅੱਪਡੇਟਾਂ </string>
  <string name="NotificationChannel_other">ਹੋਰ</string>
  <string name="NotificationChannel_group_chats">ਚੈਟਾਂ</string>
  <string name="NotificationChannel_missing_display_name">ਅਣਜਾਣ</string>
  <string name="NotificationChannel_voice_notes">ਅਵਾਜ਼ ਵਾਲੇ ਸੁਨੇਹੇ</string>
  <string name="NotificationChannel_contact_joined_signal">ਸੰਪਰਕ Signal ਨਾਲ ਜੁੜਿਆ</string>
  <string name="NotificationChannels__no_activity_available_to_open_notification_channel_settings">ਸੂਚਨਾ ਚੈਨਲ ਸੈਟਿੰਗਾਂ ਖੋਲ੍ਹਣ ਲਈ ਕੋਈ ਗਤੀਵਿਧੀ ਉਪਲਬਧ ਨਹੀਂ ਹੈ। </string>
  <!--ProfileEditNameFragment-->
  <!--QuickResponseService-->
<<<<<<< HEAD
  <string name="QuickResponseService_quick_response_unavailable_when_Signal_is_locked">Molly ਲਾਕ ਹੋਣ ਕਰਕੇ ਤੇਜ਼ ਜਵਾਬ ਅਣਉਪਲਬਧ!</string>
=======
  <string name="QuickResponseService_quick_response_unavailable_when_Signal_is_locked">Signal ਲੌਕ ਹੋਣ ਕਰਕੇ ਫ਼ੌਰੀ ਜਵਾਬ ਉਪਲਬਧ ਨਹੀਂ!</string>
>>>>>>> e374f3af
  <string name="QuickResponseService_problem_sending_message">ਸੁਨੇਹਾ ਭੇਜਣ ਵਿੱਚ ਸਮੱਸਿਆ!</string>
  <!--SaveAttachmentTask-->
  <string name="SaveAttachmentTask_saved_to">%s ਵਿਚ ਸੰਭਾਲਿਆ</string>
  <string name="SaveAttachmentTask_saved">ਸੰਭਾਲਿਆ</string>
  <!--SearchToolbar-->
  <string name="SearchToolbar_search">ਖੋਜੋ</string>
  <string name="SearchToolbar_search_for_conversations_contacts_and_messages">ਗੱਲਬਾਤਾਂ, ਸੰਪਰਕਾਂ ਅਤੇ ਸੁਨੇਹਿਆਂ ਲਈ ਖੋਜ ਕਰੋ</string>
  <!--ShortcutLauncherActivity-->
  <string name="ShortcutLauncherActivity_invalid_shortcut">ਗਲਤ ਸ਼ਾਰਟਕੱਟ</string>
  <!--SingleRecipientNotificationBuilder-->
<<<<<<< HEAD
  <string name="SingleRecipientNotificationBuilder_signal">Molly</string>
  <string name="SingleRecipientNotificationBuilder_new_message">ਨਵਾਂ ਸੰਦੇਸ਼ </string>
=======
  <string name="SingleRecipientNotificationBuilder_signal">Signal</string>
  <string name="SingleRecipientNotificationBuilder_new_message">ਨਵਾਂ ਸੁਨੇਹਾ</string>
  <string name="SingleRecipientNotificationBuilder_message_request">ਸੁਨੇਹਾ ਬੇਨਤੀ</string>
>>>>>>> e374f3af
  <string name="SingleRecipientNotificationBuilder_you">ਤੁਸੀਂ</string>
  <!--ThumbnailView-->
  <string name="ThumbnailView_Play_video_description">ਵੀਡੀਓ ਚਲਾਓ</string>
  <string name="ThumbnailView_Has_a_caption_description">ਇਸਦੀ ਕੈਪਸ਼ਨ ਹੈ</string>
  <!--TransferControlView-->
  <plurals name="TransferControlView_n_items">
    <item quantity="one">%d ਚੀਜਾਂ </item>
    <item quantity="other">%d ਆਈਟਮਾਂ</item>
  </plurals>
  <!--UnauthorizedReminder-->
  <string name="UnauthorizedReminder_device_no_longer_registered">ਡਿਵਾਈਸ ਰਜਿਸਟਰ ਨਹੀਂ ਹੈ</string>
  <string name="UnauthorizedReminder_this_is_likely_because_you_registered_your_phone_number_with_Signal_on_a_different_device">ਇਹ ਸੰਭਾਵਿਤ ਹੈ ਕਿਉਂਕਿ ਤੁਸੀਂ ਇੱਕ ਵੱਖਰੇ ਡਿਵਾਈਸ ’ਤੇ Signal ਨਾਲ ਆਪਣਾ ਫੋਨ ਨੰਬਰ ਰਜਿਸਟਰ ਕੀਤਾ ਸੀ। ਦੁਬਾਰਾ ਰਜਿਸਟਰ ਕਰਨ ਲਈ ਟੈਪ ਕਰੋ।</string>
  <!--WebRtcCallActivity-->
<<<<<<< HEAD
  <string name="WebRtcCallActivity_to_answer_the_call_from_s_give_signal_access_to_your_microphone">%s ਵੱਲੋਂ ਕਾਲ ਦਾ ਜਵਾਬ ਦੇਣ ਲਈ, Molly ਨੂੰ ਮਾਈਕ੍ਰੋਫੋਨ ਦੀ ਆਗਿਆ ਦਿਓ</string>
  <string name="WebRtcCallActivity_signal_requires_microphone_and_camera_permissions_in_order_to_make_or_receive_calls">Molly ਨੂੰ ਕਾਲ ਕਰਨ ਲਈ ਮਾਈਕ੍ਰੋਫੋਨ ਅਤੇ ਕੈਮਰਾ ਅਨੁਮਤੀਆਂ ਦੀ ਲੋੜ ਹੈ,ਜੋ ਇਸ ਕੋਲ ਨਹੀਂ ਹਨ | ਕਿਰਪਾ ਕਰਕੇ ਐਪ ਸੈਟਿੰਗਾਂ ਚ ਜਾਓ, \"ਅਨੁਮਤੀਆਂ\" ਚੁਣੋ ਅਤੇ \"ਮਾਈਕ੍ਰੋਫੋਨ\" ਅਤੇ \"ਕੈਮਰਾ\" ਨੂੰ ਸਮਰੱਥ ਕਰੋ.</string>
  <string name="WebRtcCallActivity__answered_on_a_linked_device">ਜੁੜੇ ਹੋਏ ਡਿਵਾਈਸ ਤੇ ਜਵਾਬ ਦਿੱਤਾ.</string>
  <string name="WebRtcCallActivity__declined_on_a_linked_device">ਲਿੰਕ ਕੀਤੇ ਡਿਵਾਈਸ ਤੇ ਅਸਵੀਕਾਰ ਕਰ ਦਿੱਤਾ.</string>
  <string name="GroupCallSafetyNumberChangeNotification__someone_has_joined_this_call_with_a_safety_number_that_has_changed">ਕਾਲ ਵਿੱਚ ਕਿਸੇ ਦੇ ਸ਼ਾਮਲ ਹੋਣ ਕਰਕੇ ਸੁਰੱਖਿਆ ਨੰਬਰ ਬਦਲਿਆ ਗਿਆ ਹੈ।</string>
=======
  <string name="WebRtcCallActivity_to_answer_the_call_from_s_give_signal_access_to_your_microphone">%s ਵੱਲੋਂ ਕਾਲ ਦਾ ਜਵਾਬ ਦੇਣ ਲਈ, Signal ਨੂੰ ਮਾਈਕ੍ਰੋਫੋਨ ਤਕ ਪਹੁੰਚ ਦਿਓ।</string>
  <string name="WebRtcCallActivity_signal_requires_microphone_and_camera_permissions_in_order_to_make_or_receive_calls">Signal ਨੂੰ ਕਾਲ ਕਰਨ ਲਈ ਮਾਈਕ੍ਰੋਫੋਨ ਅਤੇ ਕੈਮਰਾ ਇਜਾਜ਼ਤਾਂ ਦੀ ਲੋੜ ਹੈ, ਪਰ ਇਹਨਾਂ ਲਈ ਸਥਾਈ ਤੌਰ ’ਤੇ ਇਨਕਾਰ ਕਰ ਦਿੱਤਾ ਗਿਆ ਹੈ| ਕਿਰਪਾ ਕਰਕੇ ਐਪ ਸੈਟਿੰਗਾਂ ’ਤੇ ਜਾਰੀ ਰੱਖੋ, \"ਇਜਾਜ਼ਤਾਂ\" ਚੁਣੋ, ਅਤੇ \"ਮਾਈਕ੍ਰੋਫ਼ੋਨ\" ਅਤੇ \"ਕੈਮਰਾ\" ਨੂੰ ਸਮਰੱਥ ਕਰੋ।</string>
  <string name="WebRtcCallActivity__answered_on_a_linked_device">ਲਿੰਕ ਕੀਤੀ ਡਿਵਾਈਸ ’ਤੇ ਜਵਾਬ ਦਿੱਤਾ।</string>
  <string name="WebRtcCallActivity__declined_on_a_linked_device">ਲਿੰਕ ਕੀਤੇ ਡਿਵਾਈਸ ’ਤੇ ਇਨਕਾਰ ਕਰ ਦਿੱਤਾ।</string>
  <string name="WebRtcCallActivity__busy_on_a_linked_device">ਲਿੰਕ ਕੀਤੀ ਡਿਵਾਈਸ ’ਤੇ ਵਿਅਸਤ।</string>
  <string name="GroupCallSafetyNumberChangeNotification__someone_has_joined_this_call_with_a_safety_number_that_has_changed">ਕਾਲ ਵਿੱਚ ਕੋਈ ਅਜਿਹਾ ਵਿਅਕਤੀ ਸ਼ਾਮਲ ਹੋਇਆ ਹੈ ਜਿਸਦਾ ਸੁਰੱਖਿਆ ਨੰਬਰ ਬਦਲ ਗਿਆ ਹੈ।</string>
>>>>>>> e374f3af
  <!--WebRtcCallScreen-->
  <string name="WebRtcCallScreen_swipe_up_to_change_views">ਦ੍ਰਿਸ਼ ਬਦਲਣ ਲਈ ਉੱਪਰ ਨੂੰ ਸਵਾਈਪ ਕਰੋ</string>
  <!--WebRtcCallScreen V2-->
  <string name="WebRtcCallScreen__decline">ਅਸਵੀਕਾਰ ਕਰੋ</string>
  <string name="WebRtcCallScreen__answer">ਜਵਾਬ</string>
  <string name="WebRtcCallScreen__answer_without_video">ਵੀਡੀਓ ਤੋਂ  ਬਿਨਾਂ ਜਵਾਬ ਦਿਓ </string>
  <!--WebRtcAudioOutputToggle-->
  <string name="WebRtcAudioOutputToggle__audio_output">ਆਡੀਓ ਆਉਟਪੁੱਟ</string>
  <string name="WebRtcAudioOutputToggle__phone_earpiece">ਫ਼ੋਨ ਈਅਰਪੀਸ</string>
  <string name="WebRtcAudioOutputToggle__speaker">ਸਪੀਕਰ</string>
  <string name="WebRtcAudioOutputToggle__bluetooth">ਬਲੂਟੁੱਥ</string>
  <string name="WebRtcCallControls_answer_call_description">ਕਾਲ ਦਾ ਜਵਾਬ ਦਿਓ</string>
  <string name="WebRtcCallControls_reject_call_description">ਕਾਲ ਨੂੰ ਰੱਦ ਕਰੋ</string>
  <!--change_passphrase_activity-->
  <string name="change_passphrase_activity__old_passphrase">ਪੁਰਾਣਾ ਪਾਸਫ਼੍ਰੇਜ਼</string>
  <string name="change_passphrase_activity__new_passphrase">ਨਵਾਂ ਪਾਸਫ਼੍ਰੇਜ਼</string>
  <string name="change_passphrase_activity__repeat_new_passphrase">ਨਵਾਂ ਪਾਸਫ਼੍ਰੇਜ਼ ਦੁਹਰਾਓ</string>
  <!--contact_selection_activity-->
  <string name="contact_selection_activity__enter_name_or_number">ਨਾਮ ਜਾਂ ਨੰਬਰ ਦਾਖਲ ਕਰੋ</string>
<<<<<<< HEAD
  <string name="contact_selection_activity__invite_to_signal">Molly ਲਈ ਸੱਦੋ</string>
=======
  <string name="contact_selection_activity__invite_to_signal">Signal ਲਈ ਸੱਦਾ ਦਿਓ</string>
>>>>>>> e374f3af
  <string name="contact_selection_activity__new_group">ਨਵਾਂ ਸਮੂਹ</string>
  <!--contact_filter_toolbar-->
  <string name="contact_filter_toolbar__clear_entered_text_description">ਦਰਜ ਕੀਤੀ ਲਿਖਤ ਮਿਟਾਓ</string>
  <string name="contact_filter_toolbar__show_keyboard_description">ਕੀਬੋਰਡ ਦਿਖਾਓ</string>
  <string name="contact_filter_toolbar__show_dial_pad_description">ਡਾਇਲਪੈਡ ਦਿਖਾਓ</string>
  <!--contact_selection_group_activity-->
  <string name="contact_selection_group_activity__no_contacts">ਕੋਈ ਸੰਪਰਕ ਨਹੀਂ</string>
  <string name="contact_selection_group_activity__finding_contacts">ਸੰਪਰਕ ਲੋਡ ਕਰ ਰਿਹਾ ਹੈ …</string>
  <!--single_contact_selection_activity-->
  <string name="SingleContactSelectionActivity_contact_photo">ਸੰਪਰਕ ਫੋਟੋ</string>
  <!--ContactSelectionListFragment-->
<<<<<<< HEAD
  <string name="ContactSelectionListFragment_signal_requires_the_contacts_permission_in_order_to_display_your_contacts">Molly ਨੂੰ ਸੰਪਰਕ ਜਾਣਕਾਰੀ  ਦਿਖਾਉਣ ਲਈ ਸੰਪਰਕਾਂ ਦੀ ਇਜਾਜ਼ਤ ਦੀ ਲੋੜ ਹੈ, ਜੋ ਇਸ ਕੋਲ ਨਹੀਂ ਹਨ | ਕਿਰਪਾ ਕਰਕੇ ਐਪ ਸੈਟਿੰਗ ਮੇਨੂ  ਤੇ ਜਾਓ, \"ਅਨੁਮਤੀਆਂ\" ਚੁਣੋ ਅਤੇ \"ਸੰਪਰਕ\" ਸਮਰੱਥ ਕਰੋ.</string>
  <string name="ContactSelectionListFragment_error_retrieving_contacts_check_your_network_connection">ਸੰਪਰਕਾਂ ਨੂੰ ਮੁੜ ਪ੍ਰਾਪਤ ਕਰਨ ਵਿੱਚ ਤਰੁੱਟੀ, ਆਪਣੇ ਨੈਟਵਰਕ ਕਨੈਕਸ਼ਨ ਦੀ ਜਾਂਚ ਕਰੋ</string>
=======
  <string name="ContactSelectionListFragment_signal_requires_the_contacts_permission_in_order_to_display_your_contacts">Signal ਨੂੰ ਸੰਪਰਕ ਜਾਣਕਾਰੀ  ਦਿਖਾਉਣ ਲਈ ਸੰਪਰਕਾਂ ਦੀ ਇਜਾਜ਼ਤ ਦੀ ਲੋੜ ਹੈ, ਪਰ ਇਸ ਲਈ ਸਥਾਈ ਤੌਰ ’ਤੇ ਇਨਕਾਰ ਕਰ ਦਿੱਤਾ ਗਿਆ ਹੈ। ਐਪ ਸੈਟਿੰਗਾਂ ਮੇਨੂ ’ਤੇ ਜਾਰੀ ਰੱਖੋ, \"ਇਜਾਜ਼ਤਾਂ\" ਚੁਣੋ, ਅਤੇ \"ਸੰਪਰਕ\" ਸਮਰੱਥ ਕਰੋ।</string>
  <string name="ContactSelectionListFragment_error_retrieving_contacts_check_your_network_connection">ਸੰਪਰਕਾਂ ਨੂੰ ਮੁੜ ਪ੍ਰਾਪਤ ਕਰਨ ਵਿੱਚ ਤਰੁੱਟੀ, ਆਪਣੇ ਨੈੱਟਵਰਕ ਕਨੈਕਸ਼ਨ ਦੀ ਜਾਂਚ ਕਰੋ</string>
>>>>>>> e374f3af
  <string name="ContactSelectionListFragment_username_not_found">ਉਪਭੋਗਤਾ ਨਾਮ ਨਹੀਂ ਮਿਲਿਆ</string>
  <string name="ContactSelectionListFragment_s_is_not_a_signal_user">\"%1$s\" ਕੋਈ Signal ਵਰਤੋਂਕਾਰ ਨਹੀਂ ਹੈ। ਕਿਰਪਾ ਕਰਕੇ ਵਰਤੋਂਕਾਰ-ਨਾਂ ਦੀ ਜਾਂਚ ਕਰੋ ਅਤੇ ਦੁਬਾਰਾ ਕੋਸ਼ਿਸ਼ ਕਰੋ।</string>
  <string name="ContactSelectionListFragment_you_do_not_need_to_add_yourself_to_the_group">ਤੁਹਾਨੂੰ ਆਪਣੇ ਆਪ ਨੂੰ ਗਰੁੱਪ ਵਿੱਚ ਸ਼ਾਮਲ ਕਰਨ ਦੀ ਜ਼ਰੂਰਤ ਨਹੀਂ ਹੈ </string>
  <string name="ContactSelectionListFragment_maximum_group_size_reached">ਗਰੁੱਪ ਦੇ ਵੱਧ ਤੋਂ ਵੱਧ ਅਕਾਰ ਦੀ ਸੀਮਾ ਪੂਰੀ ਹੋਈ।</string>
  <string name="ContactSelectionListFragment_signal_groups_can_have_a_maximum_of_d_members">Signal ਗਰੁੱਪਾਂ ਵਿੱਚ ਵੱਧ ਤੋਂ ਵੱਧ %1$d ਮੈਂਬਰ ਹੋ ਸਕਦੇ ਹਨ।</string>
  <string name="ContactSelectionListFragment_recommended_member_limit_reached">ਸਿਫਾਰਸ਼ ਕੀਤੀ ਮੈਂਬਰ ਸੀਮਾ ਪੂਰੀ ਹੋਈ</string>
  <string name="ContactSelectionListFragment_signal_groups_perform_best_with_d_members_or_fewer">Signal ਗਰੁੱਪ %1$d ਜਾਂ ਇਸਤੋਂ ਘੱਟ ਮੈਂਬਰਾਂ ਨਾਲ ਬਿਹਤਰੀਨ ਕਾਰਗੁਜ਼ਾਰੀ ਕਰਦੇ ਹਨ। ਹੋਰ ਮੈਂਬਰ ਸ਼ਾਮਲ ਕਰਨ ਨਾਲ ਸੁਨੇਹੇ ਭੇਜਣ ਅਤੇ ਪ੍ਰਾਪਤ ਕਰਨ ਵਿੱਚ ਦੇਰੀ ਹੋਵੇਗੀ।</string>
  <plurals name="ContactSelectionListFragment_d_members">
    <item quantity="one">%1$d ਮੈਂਬਰ</item>
    <item quantity="other">%1$d ਮੈਂਬਰ</item>
  </plurals>
  <!--contact_selection_list_fragment-->
  <string name="contact_selection_list_fragment__signal_needs_access_to_your_contacts_in_order_to_display_them">Molly ਨੂੰ ਉਹਨਾਂ ਨੂੰ ਪ੍ਰਦਰਸ਼ਿਤ ਕਰਨ ਲਈ ਤੁਹਾਡੇ ਸੰਪਰਕਾਂ ਤੱਕ ਪਹੁੰਚ ਦੀ ਲੋੜ ਹੈ</string>
  <string name="contact_selection_list_fragment__show_contacts">ਸੰਪਰਕ ਦਿਖਾਓ </string>
  <!--contact_selection_list_item-->
  <plurals name="contact_selection_list_item__number_of_members">
    <item quantity="one">%1$d ਮੈਂਬਰ</item>
    <item quantity="other">%1$d ਮੈਂਬਰ</item>
  </plurals>
  <!--conversation_activity-->
  <string name="conversation_activity__type_message_push">Signal ਸੁਨੇਹਾ</string>
  <string name="conversation_activity__type_message_sms_insecure">ਨਾ-ਸੁਰੱਖਿਅਤ SMS</string>
  <string name="conversation_activity__type_message_mms_insecure">ਨਾ-ਸੁਰੱਖਿਅਤ MMS</string>
  <string name="conversation_activity__from_sim_name">%1$s ਵਲੋਂ</string>
  <string name="conversation_activity__sim_n">ਸਿਮ %1$d</string>
  <string name="conversation_activity__send">ਭੇਜੋ</string>
  <string name="conversation_activity__compose_description">ਸੁਨੇਹਾ ਕੰਪੋਜੀਸ਼ਨ</string>
  <string name="conversation_activity__emoji_toggle_description">ਈਮੋਜੀ ਕੀਬੋਰਡ ਟੌਗਲ ਕਰੋ</string>
  <string name="conversation_activity__attachment_thumbnail">ਅਟੈਚਮੈਂਟ ਥੰਬਨੇਲ</string>
  <string name="conversation_activity__quick_attachment_drawer_toggle_camera_description">ਤੁਰੰਤ ਕੈਮਰਾ ਅਟੈਚਮੈਂਟ ਦਰਾਜ਼ ਨੂੰ ਟੌਗਲ ਕਰੋ</string>
  <string name="conversation_activity__quick_attachment_drawer_record_and_send_audio_description">ਰਿਕਾਰਡ ਅਤੇ ਆਡੀਓ ਅਟੈਚਮੈਂਟ ਭੇਜੋ</string>
  <string name="conversation_activity__quick_attachment_drawer_lock_record_description">ਆਡੀਓ ਅਟੈਚਮੈਂਟ ਦੀ ਰਿਕਾਰਡਿੰਗ ਲੌਕ ਕਰੋ</string>
  <string name="conversation_activity__enable_signal_for_sms">SMS ਲਈ Signal ਸਮਰੱਥ ਕਰੋ</string>
  <string name="conversation_activity__message_could_not_be_sent">ਸੁਨੇਹਾ ਭੇਜਿਆ ਨਹੀਂ ਜਾ ਸਕਿਆ। ਆਪਣੇ ਕਨੈਕਸ਼ਨ ਦੀ ਜਾਂਚ ਕਰੋ ਅਤੇ ਦੁਬਾਰਾ ਕੋਸ਼ਿਸ਼ ਕਰੋ। </string>
  <!--conversation_input_panel-->
  <string name="conversation_input_panel__slide_to_cancel">ਰੱਦ ਕਰਨ ਲਈ ਸਲਾਈਡ ਕਰੋ</string>
  <string name="conversation_input_panel__cancel">ਰੱਦ ਕਰੋ</string>
  <!--conversation_item-->
  <string name="conversation_item__mms_image_description">ਮੀਡੀਆ ਸੁਨੇਹਾ</string>
  <string name="conversation_item__secure_message_description">ਸੁਰੱਖਿਅਤ ਸੁਨੇਹਾ</string>
  <!--conversation_item_sent-->
  <string name="conversation_item_sent__send_failed_indicator_description">ਭੇਜਣਾ ਅਸਫਲ</string>
  <string name="conversation_item_sent__pending_approval_description">ਪ੍ਰਵਾਨਗੀ ਬਕਾਇਆ ਹੈ </string>
  <string name="conversation_item_sent__delivered_description">ਪਹੁੰਚ ਗਿਆ </string>
  <string name="conversation_item_sent__message_read">ਸੁਨੇਹਾ ਪੜ੍ਹਿਆ ਗਿਆ</string>
  <!--conversation_item_received-->
  <string name="conversation_item_received__contact_photo_description">ਸੰਪਰਕ ਫੋਟੋ</string>
  <!--ConversationUpdateItem-->
  <string name="ConversationUpdateItem_loading">ਲੋਡ ਕਰ ਰਿਹਾ ਹੈ …</string>
  <string name="ConversationUpdateItem_learn_more">ਹੋਰ ਜਾਣੋ</string>
  <string name="ConversationUpdateItem_join_call">ਕਾਲ ਵਿੱਚ ਸ਼ਾਮਲ ਹੋਵੋ</string>
  <string name="ConversationUpdateItem_return_to_call">ਕਾਲ ’ਤੇ ਵਾਪਸ ਜਾਓ</string>
  <string name="ConversationUpdateItem_call_is_full">ਕਾਲ ਭਰੀ ਹੋਈ ਹੈ</string>
  <string name="ConversationUpdateItem_invite_friends">ਦੋਸਤਾਂ ਨੂੰ ਸੱਦਾ ਦਿਓ</string>
  <string name="ConversationUpdateItem_enable_call_notifications">ਕਾਲ ਸੂਚਨਾਵਾਂ ਸਮਰੱਥ ਕਰੋ</string>
  <string name="ConversationUpdateItem_no_groups_in_common_review_requests_carefully">ਕੋਈ ਸਾਂਝੇ ਗਰੁੱਪ ਨਹੀਂ। ਬੇਨਤੀਆਂ ਦੀ ਧਿਆਨ ਨਾਲ ਸਮੀਖਿਆ ਕਰੋ।</string>
  <string name="ConversationUpdateItem_no_contacts_in_this_group_review_requests_carefully">ਇਸ ਗਰੁੱਪ ਵਿੱਚ ਕੋਈ ਸੰਪਰਕ ਨਹੀਂ। ਬੇਨਤੀਆਂ ਦੀ ਧਿਆਨ ਨਾਲ ਸਮੀਖਿਆ ਕਰੋ।</string>
  <string name="ConversationUpdateItem_view">ਵੇਖੋ</string>
  <string name="ConversationUpdateItem_the_disappearing_message_time_will_be_set_to_s_when_you_message_them">ਜਦੋਂ ਤੁਸੀਂ ਉਹਨਾਂ ਨੂੰ ਸੁਨੇਹਾ ਭੇਜੋਗੇ ਤਾਂ ਅਲੋਪ ਹੋਣ ਵਾਲੇ ਸੁਨੇਹੇ ਦਾ ਸਮਾਂ %1$s ’ਤੇ ਸੈੱਟ ਹੋ ਜਾਵੇਗਾ।</string>
  <!--audio_view-->
  <string name="audio_view__play_pause_accessibility_description">ਚਲਾਓ … ਰੋਕੋ </string>
  <string name="audio_view__download_accessibility_description">ਡਾਊਨਲੋਡ ਕਰੋ</string>
  <!--QuoteView-->
  <string name="QuoteView_audio">ਆਡੀਓ</string>
  <string name="QuoteView_video">ਵੀਡੀਓ</string>
  <string name="QuoteView_photo">ਫ਼ੋਟੋ</string>
  <string name="QuoteView_view_once_media">ਇੱਕ ਵਾਰ ਦੇਖਣਯੋਗ ਮੀਡੀਆ</string>
  <string name="QuoteView_sticker">ਸਟਿੱਕਰ</string>
  <string name="QuoteView_you">ਤੁਸੀਂ</string>
  <string name="QuoteView_original_missing">ਅਸਲ ਸੁਨੇਹਾ ਨਹੀਂ ਲੱਭਿਆ</string>
  <!--conversation_fragment-->
  <string name="conversation_fragment__scroll_to_the_bottom_content_description">ਥੱਲੇ ਤਕ ਸਕ੍ਰੌਲ ਕਰੋ</string>
  <!--safety_number_change_dialog-->
  <string name="safety_number_change_dialog__safety_number_changes">ਸੁਰੱਖਿਆ ਨੰਬਰ ਤਬਦੀਲੀਆਂ</string>
  <string name="safety_number_change_dialog__accept">ਮਨਜ਼ੂਰ</string>
  <string name="safety_number_change_dialog__send_anyway">ਫਿਰ ਵੀ ਭੇਜੋ</string>
  <string name="safety_number_change_dialog__call_anyway">ਫਿਰ ਵੀ ਕਾਲ ਕਰੋ</string>
  <string name="safety_number_change_dialog__join_call">ਕਾਲ ਵਿੱਚ ਸ਼ਾਮਲ ਹੋਵੋ</string>
  <string name="safety_number_change_dialog__continue_call">ਕਾਲ ਜਾਰੀ ਰੱਖੋ</string>
  <string name="safety_number_change_dialog__leave_call">ਕਾਲ ਨੂੰ ਛੱਡੋ</string>
  <string name="safety_number_change_dialog__the_following_people_may_have_reinstalled_or_changed_devices">ਹੇਠ ਦਿੱਤੇ ਲੋਕਾਂ ਨੇ ਮੁੜ-ਸਥਾਪਤ ਕੀਤਾ ਜਾਂ ਡਿਵਾਈਸ ਨੂੰ ਬਦਲਿਆ ਹੋ ਸਕਦਾ ਹੈ। ਪਰਦੇਦਾਰੀ ਨੂੰ ਯਕੀਨੀ ਬਣਾਉਣ ਲਈ ਉਹਨਾਂ ਨਾਲ ਆਪਣੇ ਸੁਰੱਖਿਆ ਨੰਬਰ ਨੂੰ ਪ੍ਰਮਾਣਿਤ ਕਰੋ।</string>
  <string name="safety_number_change_dialog__view">ਵੇਖੋ</string>
  <string name="safety_number_change_dialog__previous_verified">ਪਹਿਲਾਂ ਤਸਦੀਕਸ਼ੁਦਾ</string>
  <!--EnableCallNotificationSettingsDialog__call_notifications_checklist-->
  <string name="EnableCallNotificationSettingsDialog__call_notifications_enabled">ਕਾਲ ਨੋਟੀਫਿਕੇਸ਼ਨ ਸਮਰੱਥ ਹਨ।</string>
  <string name="EnableCallNotificationSettingsDialog__enable_call_notifications">ਕਾਲ ਨੋਟੀਫਿਕੇਸ਼ਨ ਸਮਰੱਥ ਕਰੋ</string>
  <string name="EnableCallNotificationSettingsDialog__enable_background_activity">ਪਿਛੋਕੜ ਵਿੱਚ ਗਤੀਵਿਧੀ ਨੂੰ ਸਮਰੱਥ ਬਣਾਓ</string>
  <string name="EnableCallNotificationSettingsDialog__everything_looks_good_now">ਹੁਣ ਹਰ ਚੀਜ਼ ਠੀਕ ਜਾਪਦੀ ਹੈ!</string>
  <string name="EnableCallNotificationSettingsDialog__to_receive_call_notifications_tap_here_and_turn_on_show_notifications">ਕਾਲ ਸੂਚਨਾਵਾਂ ਪ੍ਰਾਪਤ ਕਰਨ ਲਈ, ਇੱਥੇ ਟੈਪ ਕਰੋ ਅਤੇ \"ਸੂਚਨਾਵਾਂ ਦਿਖਾਓ\" ਨੂੰ ਚਾਲੂ ਕਰੋ।</string>
  <string name="EnableCallNotificationSettingsDialog__to_receive_call_notifications_tap_here_and_turn_on_notifications">ਕਾਲ ਸੂਚਨਾਵਾਂ ਪ੍ਰਾਪਤ ਕਰਨ ਲਈ, ਇੱਥੇ ਟੈਪ ਕਰੋ ਅਤੇ ਸੂਚਨਾਵਾਂ ਨੂੰ ਚਾਲੂ ਕਰੋ ਤੇ ਯਕੀਨੀ ਬਣਾਓ ਕਿ ਅਵਾਜ਼ ਅਤੇ ਪੌਪ-ਅੱਪ ਸਮਰੱਥ ਕੀਤੇ ਹੋਣ।</string>
  <string name="EnableCallNotificationSettingsDialog__to_receive_call_notifications_tap_here_and_enable_background_activity_in_battery_settings">ਕਾਲ ਸੂਚਨਾਵਾਂ ਪ੍ਰਾਪਤ ਕਰਨ ਲਈ, ਇੱਥੇ ਟੈਪ ਕਰੋ ਅਤੇ \"ਬੈਟਰੀ\" ਸੈਟਿੰਗਾਂ ਵਿੱਚ ਪਿਛੋਕੜ ਗਤੀਵਿਧੀ ਨੂੰ ਸਮਰੱਥ ਕਰੋ।</string>
  <string name="EnableCallNotificationSettingsDialog__settings">ਸੈਟਿੰਗਾਂ</string>
  <string name="EnableCallNotificationSettingsDialog__to_receive_call_notifications_tap_settings_and_turn_on_show_notifications">ਕਾਲ ਸੂਚਨਾਵਾਂ ਪ੍ਰਾਪਤ ਕਰਨ ਲਈ, ਸੈਟਿੰਗਾਂ ’ਤੇ ਟੈਪ ਕਰੋ ਅਤੇ \"ਸੂਚਨਾਵਾਂ ਦਿਖਾਓ\" ਨੂੰ ਚਾਲੂ ਕਰੋ।</string>
  <string name="EnableCallNotificationSettingsDialog__to_receive_call_notifications_tap_settings_and_turn_on_notifications">ਕਾਲ ਸੂਚਨਾਵਾਂ ਪ੍ਰਾਪਤ ਕਰਨ ਲਈ, ਸੈਟਿੰਗਾਂ ਨੂੰ ਟੈਪ ਕਰੋ ਅਤੇ ਸੂਚਨਾਵਾਂ ਨੂੰ ਚਾਲੂ ਕਰੋ ਤੇ ਯਕੀਨੀ ਬਣਾਓ ਕਿ ਅਵਾਜ਼ ਅਤੇ ਪੌਪ-ਅੱਪ ਸਮਰੱਥ ਕੀਤੇ ਹੋਣ।</string>
  <string name="EnableCallNotificationSettingsDialog__to_receive_call_notifications_tap_settings_and_enable_background_activity_in_battery_settings">ਕਾਲ ਸੂਚਨਾਵਾਂ ਪ੍ਰਾਪਤ ਕਰਨ ਲਈ, ਸੈਟਿੰਗਜ਼ ’ਤੇ ਟੈਪ ਕਰੋ ਅਤੇ \"ਬੈਟਰੀ\" ਸੈਟਿੰਗਾਂ ਵਿੱਚ ਪਿਛੋਕੜ ਗਤੀਵਿਧੀ ਨੂੰ ਸਮਰੱਥ ਕਰੋ।</string>
  <!--country_selection_fragment-->
  <string name="country_selection_fragment__loading_countries">ਦੇਸ਼ਾਂ ਨੂੰ ਲੋਡ ਕਰ ਰਿਹਾ ਹੈ …</string>
  <string name="country_selection_fragment__search">ਖੋਜ</string>
  <string name="country_selection_fragment__no_matching_countries">ਕੋਈ ਮਿਲਦਾ ਦੇਸ਼ ਨਹੀਂ ਹੈ</string>
  <!--device_add_fragment-->
  <string name="device_add_fragment__scan_the_qr_code_displayed_on_the_device_to_link">ਲਿੰਕ ਕਰਨ ਲਈ ਡਿਵਾਈਸ \'ਤੇ ਪ੍ਰਦਰਸ਼ਿਤ QR ਕੋਡ ਨੂੰ ਸਕੈਨ ਕਰੋ</string>
  <!--device_link_fragment-->
  <string name="device_link_fragment__link_device">ਡਿਵਾਈਸ ਨੂੰ ਲਿੰਕ ਕਰੋ</string>
  <!--device_list_fragment-->
  <string name="device_list_fragment__no_devices_linked">ਕੋਈ ਡਿਵਾਈਸ ਲਿੰਕ ਨਹੀਂ ਨਹੀਂ </string>
  <string name="device_list_fragment__link_new_device">ਨਵੀਂ ਡਿਵਾਈਸ ਨੂੰ ਲਿੰਕ ਕਰੋ</string>
  <!--expiration-->
  <string name="expiration_off">ਬੰਦ </string>
  <plurals name="expiration_seconds">
    <item quantity="one">%d ਸਕਿੰਟ</item>
    <item quantity="other">%d ਸਕਿੰਟ</item>
  </plurals>
  <string name="expiration_seconds_abbreviated">%ds</string>
  <plurals name="expiration_minutes">
    <item quantity="one">%dਮਿੰਟ </item>
    <item quantity="other">%d ਮਿੰਟ </item>
  </plurals>
  <string name="expiration_minutes_abbreviated">%dm</string>
  <plurals name="expiration_hours">
    <item quantity="one">%d ਘੰਟੇ</item>
    <item quantity="other">%d ਘੰਟੇ</item>
  </plurals>
  <string name="expiration_hours_abbreviated">%dh</string>
  <plurals name="expiration_days">
    <item quantity="one">%d ਦਿਨ</item>
    <item quantity="other">%d ਦਿਨ</item>
  </plurals>
  <string name="expiration_days_abbreviated">%dd</string>
  <plurals name="expiration_weeks">
    <item quantity="one">%d ਹਫ਼ਤੇ</item>
    <item quantity="other">%d ਹਫ਼ਤੇ</item>
  </plurals>
  <string name="expiration_weeks_abbreviated">%dw  </string>
  <string name="expiration_combined">%1$s %2$s</string>
  <!--unverified safety numbers-->
  <string name="IdentityUtil_unverified_banner_one">%s ਨਾਲ ਤੁਹਾਡਾ ਸੁਰੱਖਿਆ ਨੰਬਰ ਬਦਲ ਗਿਆ ਹੈ ਅਤੇ ਹੁਣ ਪ੍ਰਮਾਣਿਤ ਨਹੀਂ ਹੈ</string>
  <string name="IdentityUtil_unverified_banner_two">%1$s ਅਤੇ %2$s ਦੇ ਨਾਲ ਤੁਹਾਡਾ ਸੁਰੱਖਿਆ ਨੰਬਰ ਹੁਣ ਪ੍ਰਮਾਣਿਤ ਨਹੀਂ ਹੈ</string>
  <string name="IdentityUtil_unverified_banner_many">%1$s, %2$s ਅਤੇ %3$s ਦੇ ਨਾਲ ਤੁਹਾਡਾ ਸੁਰੱਖਿਆ ਨੰਬਰ ਹੁਣ ਪ੍ਰਮਾਣਿਤ ਨਹੀਂ ਹੈ</string>
  <string name="IdentityUtil_unverified_dialog_one">ਤੁਹਾਡਾ ਹਿਫ਼ਾਜ਼ਤੀ ਨੰਬਰ  %1$s ਨਾਲ ਬਦਲ ਗਿਆ ਹੈ ਅਤੇ ਹੁਣ ਪ੍ਰਮਾਣਿਤ ਨਹੀਂ ਹੈ | ਇਸ ਦਾ ਮਤਲਬ ਹੈ ਕੇ ਜਾ ਤਾਂ ਤੁਹਾਡੀ ਗੱਲਬਾਤ ਨੂੰ ਕੋਈ ਸੁਨ ਰਿਹਾ ਹੈ ਜਾ ਫੇਰ %1$s ਨੇ Signal ਨੂੰ ਦੋਬਾਰਾ ਸਥਾਪਤ ਕੀਤਾ ਹੈ </string>
  <string name="IdentityUtil_unverified_dialog_two">ਤੁਹਾਡਾ ਹਿਫ਼ਾਜ਼ਤੀ ਨੰਬਰ  %1$s ਅਤੇ %2$s ਨਾਲ ਬਦਲ ਗਿਆ ਹੈ ਅਤੇ ਹੁਣ ਪ੍ਰਮਾਣਿਤ ਨਹੀਂ ਹੈ | ਇਸ ਦਾ ਮਤਲਬ ਹੈ ਕੇ ਜਾ ਤਾਂ ਤੁਹਾਡੀ ਗੱਲਬਾਤ ਨੂੰ ਕੋਈ ਸੁਨ ਰਿਹਾ ਹੈ ਜਾ ਫੇਰ ਓਹਨਾ ਨੇ Signal ਨੂੰ ਦੋਬਾਰਾ ਇੰਸਟਾਲ ਕੀਤਾ ਹੈ </string>
  <string name="IdentityUtil_unverified_dialog_many">ਤੁਹਾਡਾ ਹਿਫ਼ਾਜ਼ਤੀ ਨੰਬਰ  %1$s,%2$s ਅਤੇ %3$s ਨਾਲ ਬਦਲ ਗਿਆ ਹੈ ਅਤੇ ਹੁਣ ਪ੍ਰਮਾਣਿਤ ਨਹੀਂ ਹੈ | ਇਸ ਦਾ ਮਤਲਬ ਹੈ ਕੇ ਜਾ ਤਾਂ ਤੁਹਾਡੀ ਗੱਲਬਾਤ ਨੂੰ ਕੋਈ ਸੁਨ ਰਿਹਾ ਹੈ ਜਾ ਫੇਰ ਓਹਨਾ ਨੇ Signal ਨੂੰ ਦੋਬਾਰਾ ਸਥਾਪਤ ਕੀਤਾ ਹੈ </string>
  <string name="IdentityUtil_untrusted_dialog_one">%s ਨਾਲ ਤੁਹਾਡਾ ਸੁਰੱਖਿਆ ਨੰਬਰ ਬਦਲ ਗਿਆ ਹੈ</string>
  <string name="IdentityUtil_untrusted_dialog_two">%1$s ਅਤੇ %2$s ਨਾਲ ਤੁਹਾਡਾ ਸੁਰੱਖਿਆ ਨੰਬਰ ਬਦਲ ਗਿਆ ਹੈ</string>
  <string name="IdentityUtil_untrusted_dialog_many">%1$s, %2$s ਅਤੇ %3$s ਨਾਲ ਤੁਹਾਡਾ ਸੁਰੱਖਿਆ ਨੰਬਰ ਬਦਲ ਗਿਆ ਹੈ</string>
  <plurals name="identity_others">
    <item quantity="one">%d ਹੋਰ </item>
    <item quantity="other">%d ਹੋਰ </item>
  </plurals>
  <!--giphy_activity-->
  <string name="giphy_activity_toolbar__search_gifs">GIFs ਖੋਜੋ</string>
  <!--giphy_fragment-->
  <string name="giphy_fragment__nothing_found">ਕੁਝ ਵੀ ਮਿਲਿਆ ਨਹੀਂ</string>
  <!--database_migration_activity-->
  <string name="database_migration_activity__would_you_like_to_import_your_existing_text_messages">ਕੀ ਤੁਸੀਂ ਆਪਣੇ ਮੌਜੂਦਾ ਟੈਕਸਟ ਸੁਨੇਹੇ Signal ਦੇ ਇਨਕ੍ਰਿਪਟ ਕੀਤੇ ਡਾਟਾਬੇਸ ਵਿੱਚ ਆਯਾਤ ਕਰਨਾ ਪਸੰਦ ਕਰੋਗੇ?</string>
  <string name="database_migration_activity__the_default_system_database_will_not_be_modified">ਡਿਫਾਲਟ ਸਿਸਟਮ ਡੇਟਾਬੇਸ ਨੂੰ ਕਿਸੇ ਵੀ ਤਰੀਕੇ ਨਾਲ ਸੋਧਿਆ ਜਾਂ ਬਦਲਿਆ ਨਹੀਂ ਜਾਵੇਗਾ.</string>
  <string name="database_migration_activity__skip">ਛੱਡੋ</string>
  <string name="database_migration_activity__import">ਆਯਾਤ ਕਰੋ</string>
  <string name="database_migration_activity__this_could_take_a_moment_please_be_patient">ਇਹ ਕੁਝ ਸਮਾਂ ਲੈ ਸਕਦਾ ਹੈ ਕਿਰਪਾ ਕਰਕੇ ਧੀਰਜ ਰੱਖੋ, ਅਸੀਂ ਤੁਹਾਨੂੰ ਸੂਚਿਤ ਕਰਾਂਗੇ ਜਦੋਂ ਆਯਾਤ ਪੂਰਾ ਹੋ ਜਾਏਗਾ </string>
  <string name="database_migration_activity__importing">ਆਯਾਤ ਕਰ ਰਿਹਾ ਹੈ</string>
  <!--load_more_header-->
  <string name="load_more_header__see_full_conversation">ਪੂਰੀ ਗੱਲਬਾਤ ਵੇਖੋ</string>
  <string name="load_more_header__loading">ਲੋਡ ਕਰ ਰਿਹਾ ਹੈ …</string>
  <!--media_overview_activity-->
  <string name="media_overview_activity__no_media">ਕੋਈ ਮੀਡੀਆ ਨਹੀਂ</string>
  <!--message_recipients_list_item-->
  <string name="message_recipients_list_item__view">ਝਲਕ</string>
  <string name="message_recipients_list_item__resend">ਦੋਬਾਰਾ ਭੇਜੋ</string>
  <!--GroupUtil-->
  <plurals name="GroupUtil_joined_the_group">
    <item quantity="one">%1$s ਗਰੁੱਪ ਵਿਚ ਸ਼ਾਮਲ ਹੋ ਗਏ.</item>
    <item quantity="other">%1$s ਗਰੁੱਪ ਵਿਚ ਸ਼ਾਮਲ ਹੋ ਗਏ.</item>
  </plurals>
  <string name="GroupUtil_group_name_is_now">ਗਰੁੱਪ ਦਾ ਨਾਮ ਹੁਣ \'%1$s\' ਹੈ</string>
  <!--prompt_passphrase_activity-->
  <string name="prompt_passphrase_activity__unlock">ਅਨਲੌਕ</string>
  <!--prompt_mms_activity-->
  <string name="prompt_mms_activity__signal_requires_mms_settings_to_deliver_media_and_group_messages">Signal ਲਈ ਤੁਹਾਡੇ ਵਾਇਰਲੈੱਸ ਕੈਰੀਅਰ ਦੁਆਰਾ ਮੀਡੀਆ ਅਤੇ ਸਮੂਹ ਸੁਨੇਹਿਆਂ ਨੂੰ ਭੇਜਣ ਲਈ MMS ਸੈਟਿੰਗਾਂ ਦੀ ਲੋੜ ਹੈ | ਤੁਹਾਡਾ ਡਿਵਾਈਸ ਇਹ ਜਾਣਕਾਰੀ ਉਪਲਬਧ ਨਹੀਂ ਕਰਵਾਉਂਦਾ , ਜੋ ਕਦੇ-ਕਦਾਈਂ ਬੰਦ ਕੀਤੀਆਂ ਡਿਵਾਈਸਾਂ ਅਤੇ ਹੋਰ ਪ੍ਰਤਿਬੰਧਿਤ ਕੌਨਫਿਗ੍ਰੇਸ਼ਨਾਂ ਲਈ ਸਹੀ ਹੈ.</string>
  <string name="prompt_mms_activity__to_send_media_and_group_messages_tap_ok">ਮੀਡੀਆ ਅਤੇ ਸਮੂਹ ਸੁਨੇਹਿਆਂ ਨੂੰ ਭੇਜਣ ਲਈ, \'ਠੀਕ ਹੈ\' ਤੇ ਟੈਪ ਕਰੋ ਅਤੇ ਬੇਨਤੀ ਕੀਤੀਆਂ ਸੈਟਿੰਗਾਂ ਨੂੰ ਪੂਰਾ ਕਰੋ. ਤੁਹਾਡੇ ਕੈਰੀਅਰ ਲਈ MMS ਸੈਟਿੰਗਾਂ ਆਮ ਤੌਰ ਤੇ \'ਤੁਹਾਡਾ ਕੈਰੀਅਰ ਏਪੀਐਨ\' ਦੀ ਭਾਲ ਕਰਕੇ ਲੱਭੀਆਂ ਜਾ ਸਕਦੀਆਂ ਹਨ. ਤੁਹਾਨੂੰ ਕੇਵਲ ਇੱਕ ਵਾਰ ਇਸਦੀ ਕਰਨ ਦੀ ਜ਼ਰੂਰਤ ਹੋਏਗੀ.</string>
  <!--BadDecryptLearnMoreDialog-->
  <string name="BadDecryptLearnMoreDialog_delivery_issue">ਡਿਲਿਵਰੀ ਮਸਲਾ</string>
  <string name="BadDecryptLearnMoreDialog_couldnt_be_delivered_individual">%s ਤੋਂ ਤੁਹਾਨੂੰ ਕੋਈ ਸੁਨੇਹਾ, ਸਟਿੱਕਰ, ਪ੍ਰਤਿਕਿਰਿਆ, ਪੜ੍ਹਨ ਦੀ ਰਸੀਦ ਭੇਜੇ ਨਹੀਂ ਜਾ ਸਕੇ। ਹੋ ਸਕਦਾ ਹੈ ਕਿ ਉਹਨਾਂ ਨੇ ਤੁਹਾਨੂੰ ਸਿੱਧੇ ਤੌਰ ’ਤੇ, ਜਾਂ ਕਿਸੇ ਗਰੁੱਪ ਵਿੱਚ ਇਸਨੂੰ ਭੇਜਣ ਦੀ ਕੋਸ਼ਿਸ਼ ਕੀਤੀ ਹੋਵੇ।</string>
  <string name="BadDecryptLearnMoreDialog_couldnt_be_delivered_group">%s ਤੋਂ ਤੁਹਾਨੂੰ ਕੋਈ ਸੁਨੇਹਾ, ਸਟਿੱਕਰ, ਪ੍ਰਤਿਕਿਰਿਆ ਜਾਂ ਪੜ੍ਹਨ ਦੀ ਰਸੀਦ ਭੇਜੇ ਨਹੀਂ ਜਾ ਸਕੇ।</string>
  <!--profile_create_activity-->
  <string name="CreateProfileActivity_first_name_required">ਨਾਂ ਦਾ ਪਹਿਲਾਂ ਹਿੱਸਾ (ਲਾਜ਼ਮੀ)</string>
  <string name="CreateProfileActivity_last_name_optional">ਨਾਂ ਦਾ ਆਖਰੀ ਹਿੱਸਾ (ਚੋਣਵਾਂ)</string>
  <string name="CreateProfileActivity_next">ਅਗਲਾ</string>
  <string name="CreateProfileActivity__username">ਯੂਜ਼ਰਨੇਮ</string>
  <string name="CreateProfileActivity__create_a_username">ਵਰਤੋਂਕਾਰ-ਨਾਂ ਬਣਾਓ</string>
  <string name="CreateProfileActivity_custom_mms_group_names_and_photos_will_only_be_visible_to_you">ਪਸੰਦੀਦਾ MMS ਗਰੁੱਪਾਂ ਦੇ ਨਾਂ ਅਤੇ ਫ਼ੋਟੋਆਂ ਸਿਰਫ਼ ਤੁਹਾਨੂੰ ਦਿਖਾਈ ਦੇਣਗੀਆਂ।</string>
  <string name="CreateProfileActivity_group_descriptions_will_be_visible_to_members_of_this_group_and_people_who_have_been_invited">ਗਰੁੱਪ ਵੇਰਵੇ ਇਸ ਗਰੁੱਪ ਦੇ ਮੈਂਬਰਾਂ ਅਤੇ ਉਹਨਾਂ ਲੋਕਾਂ ਲਈ ਦਿੱਸਣਯੋਗ ਹੋਣਗੇ ਜਿਹਨਾਂ ਨੂੰ ਸੱਦਾ ਦਿੱਤਾ ਗਿਆ ਹੈ।</string>
  <!--EditAboutFragment-->
  <string name="EditAboutFragment_about">ਇਸ ਬਾਰੇ</string>
  <string name="EditAboutFragment_write_a_few_words_about_yourself">ਆਪਣੇ ਬਾਰੇ ਕੁਝ ਜਾਣਕਾਰੀ ਲਿਖੋ…</string>
  <string name="EditAboutFragment_count">%1$d/%2$d</string>
  <string name="EditAboutFragment_speak_freely">ਖੁੱਲ੍ਹ ਕੇ ਬੋਲੋ</string>
  <string name="EditAboutFragment_encrypted">ਇਨਕ੍ਰਿਪਟ ਹੈ</string>
  <string name="EditAboutFragment_be_kind">ਸਾਊ</string>
  <string name="EditAboutFragment_coffee_lover">ਕਾਫ਼ੀ ਪੀਣ ਵਾਲਾ</string>
  <string name="EditAboutFragment_free_to_chat">ਗੱਲਾਂ ਕਰਨ ਲਈ ਵੇਹਲੇ</string>
  <string name="EditAboutFragment_taking_a_break">ਸਾਹ ਲਵੋ</string>
  <string name="EditAboutFragment_working_on_something_new">ਕੁਝ ਨਵਾਂ ਬਣਾ ਰਹੇ ਹਾਂ</string>
  <!--EditProfileFragment-->
  <string name="EditProfileFragment__edit_group">ਗਰੁੱਪ ਨੂੰ ਸੰਪਾਦਿਤ ਕਰੋ</string>
  <string name="EditProfileFragment__group_name">ਗਰੁੱਪ ਦਾ ਨਾਂ</string>
  <string name="EditProfileFragment__group_description">ਗਰੁੱਪ ਬਾਰੇ ਜਾਣਕਾਰੀ</string>
  <!--EditProfileNameFragment-->
  <string name="EditProfileNameFragment_your_name">ਤੁਹਾਡਾ ਨਾਮ</string>
  <string name="EditProfileNameFragment_first_name">ਨਾਂ ਦਾ ਪਹਿਲਾਂ ਹਿੱਸਾ</string>
  <string name="EditProfileNameFragment_last_name_optional">ਨਾਂ ਦਾ ਆਖਰੀ ਹਿੱਸਾ (ਚੋਣਵਾਂ)</string>
  <string name="EditProfileNameFragment_save">ਸੰਭਾਲੋ</string>
  <string name="EditProfileNameFragment_failed_to_save_due_to_network_issues_try_again_later">ਨੈੱਟਵਰਕ ਸਮੱਸਿਆਵਾਂ ਕਰਕੇ ਸੰਭਾਲਣ ਵਿੱਚ ਅਸਫ਼ਲ| ਬਾਅਦ ਵਿੱਚ ਦੁਬਾਰਾ ਕੋਸ਼ਿਸ਼ ਕਰੋ।</string>
  <!--recipient_preferences_activity-->
  <string name="recipient_preference_activity__shared_media">ਸ਼ੇਅਰਡ ਮੀਡੀਆ</string>
  <!--recipients_panel-->
  <string name="recipients_panel__to"><small>ਨਾਮ ਜਾਂ ਨੰਬਰ ਦਰਜ ਕਰੋ</small></string>
  <!--verify_display_fragment-->
  <string name="verify_display_fragment__if_you_wish_to_verify_the_security_of_your_end_to_end_encryption_with_s"><![CDATA[ਜੇ ਤੁਸੀਂ %s ਨਾਲ ਆਪਣੇ ਇਨਕ੍ਰਿਪਸ਼ਨ ਦੀ ਸੁਰੱਖਿਆ ਦੀ ਪੁਸ਼ਟੀ ਕਰਨਾ ਚਾਹੁੰਦੇ ਹੋ ਤਾਂ ਉਪਰੋਕਤ ਨੰਬਰ ਦੀ ਤੁਲਨਾ ਉਨ੍ਹਾਂ ਦੀ ਡਿਵਾਈਸ \'ਤੇ ਕਰੋ. ਵਿਕਲਪਕ ਤੌਰ ਤੇ, ਤੁਸੀਂ ਉਨ੍ਹਾਂ ਦੇ ਫੋਨ ਤੇ ਕੋਡ ਸਕੈਨ ਕਰ ਸਕਦੇ ਹੋ, ਜਾਂ ਆਪਣੇ ਕੋਡ ਨੂੰ ਸਕੈਨ ਕਰਨ ਲਈ ਕਹਿ ਸਕਦੇ ਹੋ. <a href="https://signal.org/redirect/safety-numbers">ਜਿਆਦਾ ਜਾਣੋ.</a>]]></string>
  <string name="verify_display_fragment__tap_to_scan">ਸਕੈਨ ਕਰਨ ਲਈ ਟੈਪ ਕਰੋ</string>
  <string name="verify_display_fragment__loading">ਲੋਡ ਕਰ ਰਿਹਾ ਹੈ …</string>
  <string name="verify_display_fragment__verified">ਪ੍ਰਮਾਣਿਤ</string>
  <!--verify_identity-->
  <string name="verify_identity__share_safety_number">ਸੁਰੱਖਿਆ ਨੰਬਰ ਸਾਂਝਾ ਕਰੋ</string>
  <!--webrtc_answer_decline_button-->
  <string name="webrtc_answer_decline_button__swipe_up_to_answer">ਜਵਾਬ ਦੇਣ ਲਈ ਉੱਪਰ ਸਵਾਈਪ ਕਰੋ</string>
  <string name="webrtc_answer_decline_button__swipe_down_to_reject">ਰੱਦ ਕਰਨ ਲਈ ਹੇਠਾਂ ਸਵਾਈਪ ਕਰੋ</string>
  <!--message_details_header-->
  <string name="message_details_header__issues_need_your_attention">ਕੁਝ ਮੁੱਦਿਆਂ ਲਈ ਤੁਹਾਡੇ ਧਿਆਨ ਦੀ ਲੋੜ ਹੈ </string>
  <string name="message_details_header__sent">ਭੇਜੇ ਗਏ</string>
  <string name="message_details_header__received">ਪ੍ਰਾਪਤ ਕੀਤਾ</string>
  <string name="message_details_header__disappears">ਗਾਇਬ</string>
  <string name="message_details_header__via">ਰਾਹੀਂ</string>
  <!--message_details_recipient_header-->
  <string name="message_details_recipient_header__pending_send">ਬਕਾਇਆ</string>
  <string name="message_details_recipient_header__sent_to">ਇਸ ਨੂੰ ਭੇਜੇ</string>
  <string name="message_details_recipient_header__sent_from">ਇਸ ਵਲੋਂ ਭੇਜੇ</string>
  <string name="message_details_recipient_header__delivered_to">ਇਸ ਲਈ ਪਹੁੰਚਾਏ</string>
  <string name="message_details_recipient_header__read_by">ਪੜ੍ਹੇ</string>
  <string name="message_details_recipient_header__not_sent">ਨਾ ਭੇਜੇ</string>
  <string name="message_details_recipient_header__viewed">ਦੁਆਰਾ ਦੇਖਿਆ ਗਿਆ</string>
  <!--message_Details_recipient-->
  <string name="message_details_recipient__failed_to_send">ਭੇਜ ਨਾ ਸਕਿਆ</string>
  <string name="message_details_recipient__new_safety_number">ਨਵਾਂ ਸੁਰੱਖਿਆ ਨੰਬਰ</string>
  <!--AndroidManifest.xml-->
  <string name="AndroidManifest__create_passphrase">ਪਾਸਫ਼੍ਰੇਜ਼ ਬਣਾਓ</string>
  <string name="AndroidManifest__select_contacts">ਸੰਪਰਕ ਚੁਣੋ</string>
  <string name="AndroidManifest__change_passphrase">ਪਾਸਫ਼੍ਰੇਜ਼ ਬਦਲੋ</string>
  <string name="AndroidManifest__verify_safety_number">ਸੁਰੱਖਿਆ ਨੰਬਰ ਦੀ ਜਾਂਚ ਕਰੋ</string>
  <string name="AndroidManifest__log_submit">ਡੀਬੱਗ ਲਾਗ ਦਰਜ ਕਰੋ</string>
  <string name="AndroidManifest__media_preview">ਮੀਡੀਆ ਪ੍ਰੀਵਿਊ</string>
  <string name="AndroidManifest__message_details">ਸੁਨੇਹਾ ਵੇਰਵੇ</string>
  <string name="AndroidManifest__linked_devices">ਲਿੰਕ ਕੀਤੀਆਂ ਡਿਵਾਈਸਾਂ</string>
  <string name="AndroidManifest__invite_friends">ਦੋਸਤਾਂ ਨੂੰ ਸੱਦਾ ਦਿਓ</string>
  <string name="AndroidManifest_archived_conversations">ਆਰਕਾਈਵ ਕੀਤੀਆਂ ਗੱਲਾਂਬਾਤਾਂ</string>
  <string name="AndroidManifest_remove_photo">ਫੋਟੋ ਨੂੰ ਹਟਾਓ</string>
  <!--Message Requests Megaphone-->
  <string name="MessageRequestsMegaphone__message_requests">ਸੁਨੇਹਾ ਬੇਨਤੀਆਂ</string>
  <string name="MessageRequestsMegaphone__users_can_now_choose_to_accept">ਵਰਤੋਂਕਾਰ ਹੁਣ ਨਵੀਆਂ ਗੱਲਬਾਤਾਂ ਨੂੰ ਮਨਜ਼ੂਰ ਕਰਨ ਦੀ ਚੋਣ ਕਰ ਸਕਦੇ ਹਨ। ਪਰੋਫਾਇਲ ਨਾਂ ਲੋਕਾਂ ਨੂੰ ਇਹ ਜਾਣਨ ਵਿੱਚ ਮਦਦ ਕਰਦਾ ਹੈ ਕਿ ਉਹਨਾਂ ਨੂੰ ਕੌਣ ਸੁਨੇਹੇ ਭੇਜ ਰਿਹਾ ਹੈ।</string>
  <string name="MessageRequestsMegaphone__add_profile_name">ਪਰੋਫਾਇਲ ਨਾਂ ਜੋੜੋ</string>
  <!--HelpFragment-->
  <string name="HelpFragment__have_you_read_our_faq_yet">ਕੀ ਤੁਸੀਂ ਹਾਲੇ ਸਾਡੇ ਸਵਾਲ-ਜਵਾਬ ਪੜ੍ਹ ਲਏ ਹਨ?</string>
  <string name="HelpFragment__next">ਅਗਲਾ</string>
  <string name="HelpFragment__contact_us">ਸਾਡੇ ਨਾਲ ਸੰਪਰਕ ਕਰੋ</string>
  <string name="HelpFragment__tell_us_whats_going_on">ਸਾਨੂੰ ਦੱਸੋ ਕਿ ਕੀ ਚੱਲ ਰਿਹਾ ਹੈ</string>
  <string name="HelpFragment__include_debug_log">ਡੀਬੱਗ ਲਾਗ ਸਮੇਤ:</string>
  <string name="HelpFragment__whats_this">ਇਹ ਕੀ ਹੈ?</string>
  <string name="HelpFragment__how_do_you_feel">ਤੁਸੀਂ ਕਿਵੇਂ ਲੱਗਦਾ ਹੈ? (ਚੋਣਵਾਂ)</string>
  <string name="HelpFragment__tell_us_why_youre_reaching_out">ਸਾਨੂੰ ਦੱਸੋ ਕਿ ਤੁਸੀਂ ਸੰਪਰਕ ਦੀ ਕੋਸ਼ਿਸ਼ ਕਿਉਂ ਕਰ ਰਹੇ ਹੋ।</string>
  <string name="HelpFragment__support_info">ਸਹਿਯੋਗ ਜਾਣਕਾਰੀ</string>
  <string name="HelpFragment__signal_android_support_request">Signal ਐਂਡਰਾਈਡ ਸਹਿਯੋਗ ਬੇਨਤੀ</string>
  <string name="HelpFragment__debug_log">ਡੀਬੱਗ ਲਾਗ:</string>
  <string name="HelpFragment__could_not_upload_logs">ਲੌਗ ਅੱਪਲੋਡ ਨਹੀਂ ਕੀਤੇ ਜਾ ਸਕੇ</string>
  <string name="HelpFragment__please_be_as_descriptive_as_possible">ਮਸਲੇ ਬਾਰੇ ਸਾਨੂੰ ਸਮਝਾਉਣ ਲਈ ਮਦਦ ਵਾਸਤੇ ਜਿੰਨਾ ਵੀ ਹੋ ਸਕੇ ਵੇਰਵਾ ਦਿਓ।</string>
  <string-array name="HelpFragment__categories">
    <item>-- ਕਿਰਪਾ ਕਰਕੇ ਇੱਕ ਵਿਕਲਪ ਚੁਣੋ --</item>
    <item>ਕੋਈ ਚੀਜ਼ ਕੰਮ ਨਹੀਂ ਕਰ ਰਹੀ ਹੈ</item>
    <item>ਵਿਸ਼ੇਸ਼ਤਾ ਬੇਨਤੀ</item>
    <item>ਸਵਾਲ</item>
    <item>ਪ੍ਰਤਿਕਿਰਿਆ</item>
    <item>ਹੋਰ</item>
    <item>ਭੁਗਤਾਨ</item>
  </string-array>
  <!--ReactWithAnyEmojiBottomSheetDialogFragment-->
  <string name="ReactWithAnyEmojiBottomSheetDialogFragment__this_message">ਇਹ ਸੁਨੇਹਾ</string>
  <string name="ReactWithAnyEmojiBottomSheetDialogFragment__recently_used">ਤਾਜ਼ਾ ਵਰਤੇ</string>
  <string name="ReactWithAnyEmojiBottomSheetDialogFragment__smileys_and_people">ਮੁਖੜੇ ਤੇ ਲੋਕ</string>
  <string name="ReactWithAnyEmojiBottomSheetDialogFragment__nature">ਕੁਦਰਤ</string>
  <string name="ReactWithAnyEmojiBottomSheetDialogFragment__food">ਖਾਣ-ਪੀਣ</string>
  <string name="ReactWithAnyEmojiBottomSheetDialogFragment__activities">ਸਰਗਰਮੀਆਂ</string>
  <string name="ReactWithAnyEmojiBottomSheetDialogFragment__places">ਥਾਵਾਂ</string>
  <string name="ReactWithAnyEmojiBottomSheetDialogFragment__objects">ਚੀਜ਼ਾਂ</string>
  <string name="ReactWithAnyEmojiBottomSheetDialogFragment__symbols">ਚਿੰਨ੍ਹ</string>
  <string name="ReactWithAnyEmojiBottomSheetDialogFragment__flags">ਝੰਡੇ</string>
  <string name="ReactWithAnyEmojiBottomSheetDialogFragment__emoticons">ਜਜ਼ਬਾਤੀ-ਆਈਕਾਨ</string>
  <string name="ReactWithAnyEmojiBottomSheetDialogFragment__no_results_found">ਕੋਈ ਨਤੀਜਾ ਨਹੀਂ ਲੱਭੇ</string>
  <!--arrays.xml-->
  <string name="arrays__use_default">ਡਿਫੌਲਟ ਵਰਤੋ</string>
  <string name="arrays__use_custom">ਕਸਟਮ ਦੀ ਵਰਤੋਂ ਕਰੋ</string>
  <string name="arrays__mute_for_one_hour">1 ਘੰਟੇ ਲਈ ਮੂਕ ਕਰੋ</string>
  <string name="arrays__mute_for_eight_hours">8 ਘੰਟਿਆਂ ਲਈ ਮੌਨ</string>
  <string name="arrays__mute_for_one_day">1 ਦਿਨ ਲਈ ਮੂਕ ਕਰੋ</string>
  <string name="arrays__mute_for_seven_days">7 ਦਿਨ ਲਈ ਮੂਕ ਕਰੋ</string>
  <string name="arrays__always">ਹਮੇਸ਼ਾਂ</string>
  <string name="arrays__settings_default">ਡਿਫੌਲਟ ਸੈਟਿੰਗਾਂ</string>
  <string name="arrays__enabled">ਸਮਰਥਿਤ</string>
  <string name="arrays__disabled">ਅਪਾਹਜ</string>
  <string name="arrays__name_and_message">ਨਾਂ ਅਤੇ ਸੁਨੇਹਾ</string>
  <string name="arrays__name_only">ਸਿਰਫ ਨਾਮ</string>
  <string name="arrays__no_name_or_message">ਕੋਈ ਨਾਂ ਜਾਂ ਸੁਨੇਹਾ ਨਹੀਂ ਹੈ</string>
  <string name="arrays__images">ਤਸਵੀਰਾਂ </string>
  <string name="arrays__audio">ਆਡੀਓ)</string>
  <string name="arrays__video">ਵੀਡੀਓ</string>
  <string name="arrays__documents">ਦਸਤਾਵੇਜ਼</string>
  <string name="arrays__small">ਛੋਟਾ</string>
  <string name="arrays__normal">ਆਮ</string>
  <string name="arrays__large">ਵੱਡਾ</string>
  <string name="arrays__extra_large">ਜ਼ਿਆਦਾ ਵੱਡਾ </string>
  <string name="arrays__default">ਡਿਫੌਲਟ</string>
  <string name="arrays__high">ਉੱਚਾ</string>
  <string name="arrays__max">ਅਧਿਕਤਮ</string>
  <!--plurals.xml-->
  <plurals name="hours_ago">
    <item quantity="one">%d h</item>
    <item quantity="other">%d h</item>
  </plurals>
  <!--preferences.xml-->
  <string name="preferences_beta">ਬੀਟਾ</string>
  <string name="preferences__sms_mms">SMS ਅਤੇ  MMS</string>
  <string name="preferences__pref_all_sms_title">ਸਾਰੇ SMS ਪ੍ਰਾਪਤ ਕਰੋ</string>
  <string name="preferences__pref_all_mms_title">ਸਾਰੇ  MMS ਪ੍ਰਾਪਤ ਕਰੋ</string>
  <string name="preferences__use_signal_for_viewing_and_storing_all_incoming_text_messages">ਆਉਣ ਵਾਲੇ ਸਾਰੇ ਸੁਨੇਹਿਆਂ ਲਈ Signal ਦੀ ਵਰਤੋਂ ਕਰੋ</string>
  <string name="preferences__use_signal_for_viewing_and_storing_all_incoming_multimedia_messages">ਸਾਰੇ ਆਉਣ ਵਾਲੇ ਮਲਟੀਮੀਡੀਆ ਸੁਨੇਹਿਆਂ ਲਈ Signal ਵਰਤੋ</string>
  <string name="preferences__pref_enter_sends_title">ਕੁੰਜੀ ਭੇਜੋ ਦਰਜ ਕਰੋ</string>
  <string name="preferences__pressing_the_enter_key_will_send_text_messages">Enter ਕੁੰਜੀ ਦਬਾਉਣ ਨਾਲ ਟੈਕਸਟ ਸੁਨੇਹੇ ਭੇਜੇ ਜਾਣਗੇ</string>
  <string name="preferences__pref_use_address_book_photos">ਐਡਰੈਸ ਬੁੱਕ ਫੋਟੋਆਂ ਵਰਤੋਂ</string>
  <string name="preferences__display_contact_photos_from_your_address_book_if_available">ਤੁਹਾਡੀ ਐਡਰੈਸ ਬੁੱਕ ਤੋਂ ਸੰਪਰਕ ਤਸਵੀਰ ਵੇਖਾਓ, ਜੇ ਉਪਲਬਧ ਹੋਣ</string>
  <string name="preferences__generate_link_previews">ਲਿੰਕ ਝਲਕ ਤਿਆਰ ਕਰੋ</string>
  <string name="preferences__retrieve_link_previews_from_websites_for_messages">ਤੁਸੀਂ ਹੁਣ ਤੁਹਾਡੇ ਦੁਆਰਾ ਭੇਜੇ ਗਏ ਸੁਨੇਹਿਆਂ ਲਈ ਸਿੱਧੇ ਕਿਸੇ ਵੀ ਵੈਬਸਾਈਟ ਤੋਂ ਲਿੰਕ ਝਲਕ ਪ੍ਰਾਪਤ ਕਰੋ।</string>
  <string name="preferences__choose_identity">ਪਛਾਣ ਚੁਣੋ</string>
  <string name="preferences__choose_your_contact_entry_from_the_contacts_list">ਸੰਪਰਕ ਸੂਚੀ ਤੋਂ ਆਪਣੀ ਸੰਪਰਕ ਇੰਦਰਾਜ਼ ਚੁਣੋ</string>
  <string name="preferences__change_passphrase">ਪਾਸਫ਼੍ਰੇਜ਼ ਬਦਲੋ</string>
  <string name="preferences__change_your_passphrase">ਆਪਣਾ ਪਾਸਫ਼੍ਰੇਜ਼ ਬਦਲੋ</string>
  <string name="preferences__enable_passphrase">ਪਾਸਫ਼੍ਰੇਜ਼ ਸਕਰੀਨ ਲੌਕ ਨੂੰ ਸਮਰੱਥ ਬਣਾਓ</string>
  <string name="preferences__lock_signal_and_message_notifications_with_a_passphrase">ਪਾਸਫ਼੍ਰੇਜ਼ ਦੇ ਨਾਲ ਸਕਰੀਨ ਅਤੇ ਸੂਚਨਾਵਾਂ ਨੂੰ ਲੌਕ ਕਰੋ</string>
  <string name="preferences__screen_security">ਸਕ੍ਰੀਨ ਸੁਰੱਖਿਆ</string>
  <string name="preferences__disable_screen_security_to_allow_screen_shots">Recents ਸੂਚੀ ਵਿੱਚ ਅਤੇ ਐਪ ਦੇ ਅੰਦਰ ਸਕ੍ਰੀਨਸ਼ਾਟ ਨੂੰ ਬਲੌਕ ਕਰੋ</string>
  <string name="preferences__auto_lock_signal_after_a_specified_time_interval_of_inactivity">ਨਿਸ਼ਕਿਰਿਆ ਦੇ ਇੱਕ ਨਿਸ਼ਚਿਤ ਸਮੇਂ ਅੰਤਰਾਲ ਤੋਂ ਬਾਅਦ Signal ਨੂੰ ਆਟੋ-ਲੌਕ ਕਰੋ </string>
  <string name="preferences__inactivity_timeout_passphrase">ਇਨ-ਐਕਟੀਵਿਟੀ ਟਾਈਮਆਉਟ ਪਾਸਫ਼੍ਰੇਜ਼</string>
  <string name="preferences__inactivity_timeout_interval">ਅਕਿਰਿਆਸ਼ੀਲਤਾ ਸਮਾਂ ਅੰਤਰਾਲ</string>
  <string name="preferences__notifications">ਸੂਚਨਾਵਾਂ </string>
  <string name="preferences__led_color">LED ਰੰਗ</string>
  <string name="preferences__led_color_unknown">ਅਣਜਾਣ</string>
  <string name="preferences__pref_led_blink_title">LED ਝਪਕੋ ਪੈਟਰਨ</string>
  <string name="preferences__sound">ਆਵਾਜ਼</string>
  <string name="preferences__silent">ਚੁੱਪ</string>
  <string name="preferences__default">ਡਿਫੌਲਟ</string>
  <string name="preferences__repeat_alerts">ਚੇਤਾਵਨੀ ਦੁਹਰਾਓ</string>
  <string name="preferences__never">ਕਦੇ ਨਹੀਂ</string>
  <string name="preferences__one_time">ਇੱਕ ਵਾਰ</string>
  <string name="preferences__two_times">ਦੋ ਵਾਰ</string>
  <string name="preferences__three_times">ਤਿਨ ਵਾਰ</string>
  <string name="preferences__five_times">ਪੰਜ ਵਾਰ</string>
  <string name="preferences__ten_times">ਦਸ ਵਾਰ</string>
  <string name="preferences__vibrate">ਵਾਈਬਰੇਟ</string>
  <string name="preferences__green">ਹਰਾ </string>
  <string name="preferences__red">ਲਾਲ</string>
  <string name="preferences__blue">ਨੀਲਾ</string>
  <string name="preferences__orange">ਸੰਤਰਾ</string>
  <string name="preferences__cyan">ਸਿਆਨ</string>
  <string name="preferences__magenta">ਮਜੈਂਟਾ</string>
  <string name="preferences__white">ਸਫੈਦ</string>
  <string name="preferences__none">ਕੋਈ ਨਹੀਂ</string>
  <string name="preferences__fast">ਤੇਜ਼</string>
  <string name="preferences__normal">ਆਮ</string>
  <string name="preferences__slow">ਹੌਲੀ</string>
  <string name="preferences__help">ਮਦਦ</string>
  <string name="preferences__advanced">ਤਕਨੀਕੀ</string>
  <string name="preferences__donate_to_signal">Molly ਨੂੰ ਦਾਨ ਕਰੋ</string>
  <string name="preferences__privacy">ਪਰਦੇਦਾਰੀ</string>
  <string name="preferences__mms_user_agent"> MMS ਯੂਜ਼ਰ ਏਜੰਟ</string>
  <string name="preferences__advanced_mms_access_point_names">ਦਸਤੀ MMS ਸੈਟਿੰਗਾਂ</string>
  <string name="preferences__mmsc_url">MMSC URL</string>
  <string name="preferences__mms_proxy_host">MMS ਪਰਾਕਸੀ ਹੋਸਟ</string>
  <string name="preferences__mms_proxy_port"> MMS ਪ੍ਰੌਕਸੀ ਪੋਰਟ</string>
  <string name="preferences__mmsc_username">MMSC ਉਪਭੋਗਤਾ ਨਾਮ</string>
  <string name="preferences__mmsc_password">ਐਮਐਮਐਸਸੀ ਪਾਸਵਰਡ</string>
  <string name="preferences__sms_delivery_reports">SMS ਡਿਲਿਵਰੀ ਰਿਪੋਰਟ</string>
  <string name="preferences__request_a_delivery_report_for_each_sms_message_you_send">ਤੁਸੀਂ ਭੇਜਣ ਵਾਲੇ ਹਰੇਕ SMS ਸੁਨੇਹੇ ਲਈ ਡਿਲੀਵਰੀ ਰਿਪੋਰਟ ਦੀ ਬੇਨਤੀ ਕਰੋ</string>
  <string name="preferences__data_and_storage">ਡਾਟਾ ਅਤੇ ਸਟੋਰੇਜ਼</string>
  <string name="preferences__storage">ਸਟੋਰੇਜ਼</string>
  <string name="preferences__payments">ਭੁਗਤਾਨ</string>
  <string name="preferences__payments_beta">ਭੁਗਤਾਨ (ਬੀਟਾ)</string>
  <string name="preferences__conversation_length_limit">ਗੱਲਬਾਤ ਦੀ ਲੰਬਾਈ ਸੀਮਾ</string>
  <string name="preferences__keep_messages">ਸੁਨੇਹੇ ਰੱਖੋ</string>
  <string name="preferences__clear_message_history">ਸੁਨੇਹਾ ਅਤੀਤ ਸਾਫ਼ ਕਰੋ</string>
  <string name="preferences__linked_devices">ਲਿੰਕ ਕੀਤੀਆਂ ਡਿਵਾਈਸਾਂ</string>
  <string name="preferences__light_theme">ਲਾਈਟ</string>
  <string name="preferences__dark_theme">ਹਨੇਰਾ </string>
  <string name="preferences__appearance">ਦਿਖਾਵਾ </string>
  <string name="preferences__theme">ਥੀਮ</string>
  <string name="preferences__chat_wallpaper">ਗੱਲਬਾਤ ਵਾਲਪੇਪਰ</string>
  <string name="preferences__chat_color_and_wallpaper">ਚੈਟ ਰੰਗ ਤੇ ਵਾਲਪੇਪਰ</string>
  <string name="preferences__disable_pin">PIN ਅਸਮਰੱਥ ਕਰੋ</string>
  <string name="preferences__enable_pin">PIN ਸਮਰੱਥ ਕਰੋ</string>
  <string name="preferences__if_you_disable_the_pin_you_will_lose_all_data">ਜੇ ਤੁਸੀਂ PIN ਅਸਮਰੱਥ ਕੀਤਾ ਤਾਂ ਤੁਸੀਂ Signal ਨੂੰ ਮੁੜ-ਰਜਿਸਟਰ ਕਰਨ ਵੇਲੇ ਸਾਰਾ ਡੇਟਾ ਗੁਆ ਬੈਠੋਗੇ, ਜਦੋਂ ਤੱਕ ਕਿ ਤੁਸੀਂ ਖੁਦ ਬੈਕਅਪ ਨਹੀਂ ਲੈਂਦੇ ਤੇ ਬਹਾਲ ਕਰਦੇ। PIN ਅਸਮਰੱਥ ਕੀਤੇ ਹੋਣ ਨਾਲ ਤੁਸੀਂ ਰਜਿਸਟਰੇਸ਼ਨ ਲਾੱਕ ਨੂੰ ਨਹੀਂ ਖੋਲ੍ਹ ਸਕਦੇ ਹੋ।</string>
  <string name="preferences__pins_keep_information_stored_with_signal_encrypted_so_only_you_can_access_it">PIN Signal ਨਾਲ ਸੰਭਾਲੀ ਜਾਣਕਾਰੀ ਨੂੰ ਇਨਕ੍ਰਿਪਟ ਕਰਕੇ ਰੱਖਦਾ ਹੈ ਤਾਂ ਕਿ ਸਿਰਫ਼ ਤੁਸੀਂ ਹੀ ਇਸ ਨੂੰ ਵਰਤ ਸਕੋ। ਤੁਹਾਡਾ ਪਰੋਫਾਇਲ, ਸੈਟਿੰਗਾਂ ਤੇ ਸੰਪਰਕਾਂ ਨੂੰ ਤੁਹਾਡੇ ਵਲੋਂ ਮੁੜ-ਸਥਾਪਤ ਕਰਨ ਉੱਤੇ ਬਹਾਲ ਕੀਤਾ ਜਾਵੇਗਾ। ਐਪ ਖੋਲ੍ਹਣ ਲਈ ਤੁਹਾਨੂੰ ਤੁਹਾਡੇ PIN ਦੀ ਲੋੜ ਨਹੀਂ ਹੋਵੇਗੀ।</string>
  <string name="preferences__system_default">ਸਿਸਟਮ ਡਿਫਾਲਟ</string>
  <string name="preferences__language">ਭਾਸ਼ਾ</string>
  <string name="preferences__signal_messages_and_calls">Signal ਸੁਨੇਹੇ ਅਤੇ ਕਾਲਾਂ</string>
  <string name="preferences__advanced_pin_settings">ਤਕਨੀਕੀ PIN ਸੈਟਿੰਗਾਂ</string>
  <string name="preferences__free_private_messages_and_calls">Signal ਵਰਤੋਂਕਾਰਾਂ ਨੂੰ ਮੁਫ਼ਤ ਪ੍ਰਾਈਵੇਟ ਸੁਨੇਹੇ ਅਤੇ ਕਾਲਾਂ</string>
  <string name="preferences__submit_debug_log">ਡੀਬੱਗ ਲਾਗ ਦਰਜ ਕਰੋ</string>
  <string name="preferences__delete_account">ਖਾਤੇ ਨੂੰ ਹਟਾਓ</string>
  <string name="preferences__support_wifi_calling">\'ਵਾਈਫਾਈ ਕਾਲਿੰਗ\' ਅਨੁਕੂਲਤਾ ਮੋਡ</string>
  <string name="preferences__enable_if_your_device_supports_sms_mms_delivery_over_wifi">ਜੇਕਰ ਤੁਹਾਡੀ ਡਿਵਾਈਸ WiFi ਦੀ ਜਗਾਹ SMS / MMS ਡਿਲਵਰੀ ਵਰਤਦੀ ਹੈ ਤਾਂ ਸਮਰੱਥ ਬਣਾਓ (ਕੇਵਲ ਉਦੋਂ ਸਮਰੱਥ ਕਰੋ ਜਦੋਂ ਤੁਹਾਡੀ ਡਿਵਾਈਸ ਤੇ\' WiFi Calling \'ਸਮਰਥਿਤ ਹੋਵੇ)</string>
  <string name="preferences__incognito_keyboard">ਗੁਮਨਾਮ ਕੀਬੋਰਡ</string>
  <string name="preferences__read_receipts">ਪੜ੍ਹੀਆਂ ਹੋਇਆਂ ਰਸੀਦਾਂ</string>
  <string name="preferences__if_read_receipts_are_disabled_you_wont_be_able_to_see_read_receipts">ਜੇਕਰ ਰਸੀਦਾਂ ਦੀਆਂ ਰਸੀਦਾਂ ਅਯੋਗ ਹਨ, ਤਾਂ ਤੁਸੀਂ ਹੋਰਨਾਂ ਤੋਂ ਪੜ੍ਹੀਆਂ ਰਸੀਦਾਂ ਵੇਖ ਨਹੀਂ ਸਕੋਗੇ</string>
  <string name="preferences__typing_indicators">ਲਿਖਣ ਦੇ ਸੰਕੇਤ</string>
  <string name="preferences__if_typing_indicators_are_disabled_you_wont_be_able_to_see_typing_indicators">ਜੇਕਰ ਟਾਈਪਿੰਗ ਸੂਚਕ ਅਸਮਰਥਿਤ ਹੈ, ਤਾਂ ਤੁਸੀਂ ਦੂਜਿਆਂ ਤੋਂ ਟਾਈਪਿੰਗ ਸੰਕੇਤ ਦੇਖਣ ਦੇ ਯੋਗ ਨਹੀਂ ਹੋਵੋਗੇ</string>
  <string name="preferences__request_keyboard_to_disable">ਵਿਅਕਤੀਗਤ ਸਿੱਖਣ ਨੂੰ ਅਸਮਰੱਥ ਬਣਾਉਣ ਲਈ ਕੀਬੋਰਡ ਨੂੰ ਬੇਨਤੀ ਕਰੋ।</string>
  <string name="preferences__this_setting_is_not_a_guarantee">ਇਹ ਸੈਟਿੰਗ ਕੋਈ ਗਾਰੰਟੀ ਨਹੀਂ, ਅਤੇ ਹੋ ਸਕਦਾ ਹੈ ਕਿ ਤੁਹਾਡਾ ਕੀਬੋਰਡ ਇਸਨੂੰ ਨਜ਼ਰਅੰਦਾਜ਼ ਕਰ ਦੇਵੇ।</string>
  <string name="preferences_app_protection__blocked_users">ਪਾਬੰਦੀ ਲਾਏ ਵਰਤੋਂਕਾਰ</string>
  <string name="preferences_chats__when_using_mobile_data">ਮੋਬਾਈਲ ਡਾਟਾ ਦੀ ਵਰਤੋਂ ਕਰਦੇ ਸਮੇਂ</string>
  <string name="preferences_chats__when_using_wifi">ਵਾਈ-ਫਾਈ ਦੀ ਵਰਤੋਂ ਕਰਦੇ ਸਮੇਂ</string>
  <string name="preferences_chats__when_roaming">ਰੋਮਿੰਗ ਸਮੇਂ</string>
  <string name="preferences_chats__media_auto_download">ਮੀਡੀਆ ਆਟੋ-ਡਾਊਨਲੋਡ</string>
  <string name="preferences_chats__message_history">ਸੁਨੇਹੇ ਦਾ ਅਤੀਤ</string>
  <string name="preferences_storage__storage_usage">ਸਟੋਰੇਜ਼ ਦੀ ਵਰਤੋਂ</string>
  <string name="preferences_storage__photos">ਫ਼ੋਟੋ</string>
  <string name="preferences_storage__videos">ਵੀਡੀਓ</string>
  <string name="preferences_storage__files">ਫਾਇਲਾਂ</string>
  <string name="preferences_storage__audio">ਆਡੀਓ</string>
  <string name="preferences_storage__review_storage">ਸਟੋਰੇਜ਼ ਦੀ ਝਲਕ</string>
  <string name="preferences_storage__delete_older_messages">ਪੁਰਾਣੇ ਸੁਨੇਹੇ ਹਟਾਉਣੇ ਹਨ?</string>
  <string name="preferences_storage__clear_message_history">ਸੁਨੇਹਾ ਅਤੀਤ ਨੂੰ ਮਿਟਾਉਣਾ ਹੈ?</string>
  <string name="preferences_storage__this_will_permanently_delete_all_message_history_and_media">ਇਹ ਤੁਹਾਡੀ ਡਿਵਾਈਸ ਤੋਂ ਸਾਰੇ ਉਹਨਾਂ ਸੁਨੇਹਿਆਂ ਦਾ ਪਿਛੋਕੜ ਅਤੇ ਮੀਡੀਆ ਸਥਾਈ ਤੌਰ ਉੱਤੇ ਮਿਟਾ ਦੇਵੇਗਾ ਜੋ %1$s ਤੋਂ ਪੁਰਾਣੇ ਹਨ।</string>
  <string name="preferences_storage__this_will_permanently_trim_all_conversations_to_the_d_most_recent_messages">ਉਹ %1$s ਸਭ ਤੋ ਤਾਜ਼ਾ ਸੁਨੇਹਿਆਂ ਲਈ ਸਾਰੀਆਂ ਗੱਲਬਾਤਾਂ ਦੀ ਸਥਾਈ ਤੌਰ ’ਤੇ ਕਾਂਟ-ਛਾਂਟ ਕਰ ਦੇਵੇਗਾ।</string>
  <string name="preferences_storage__this_will_delete_all_message_history_and_media_from_your_device">ਇਹ ਤੁਹਾਡੇ ਡਿਵਾਈਸ ਤੋਂ ਸਾਰੇ ਸੁਨੇਹੇ ਅਤੀਤ ਤੇ ਮੀਡੀਏ ਨੂੰ ਪੱਕੇ ਤੌਰ ਉੱਤੇ ਹਟਾ ਦੇਵੇਗਾ।</string>
  <string name="preferences_storage__are_you_sure_you_want_to_delete_all_message_history">ਕੀ ਤੁਸੀਂ ਸਾਰੇ ਸੁਨੇਹੇ ਅਤੀਤ ਨੂੰ ਹਟਾਉਣਾ ਚਾਹੁੰਦੇ ਹੋ?</string>
  <string name="preferences_storage__all_message_history_will_be_permanently_removed_this_action_cannot_be_undone">ਸਾਰੇ ਸੁਨੇਹਾ ਅਤੀਤ ਨੂੰ ਪੱਕੇ ਤੌਰ ਉੱਤੇ ਹਟਾਇਆ ਜਾਵੇਗਾ। ਇਸ ਕਾਰਵਾਈ ਨੂੰ ਵਾਪਸ ਪਰਤਾਇਆ ਨਹੀਂ ਜਾ ਸਕਦਾ ਹੈ।</string>
  <string name="preferences_storage__delete_all_now">ਹੁਣੇ ਸਾਰੇ ਹਟਾਓ</string>
  <string name="preferences_storage__forever">ਹਮੇਸ਼ਾਂ</string>
  <string name="preferences_storage__one_year">1 ਸਾਲ</string>
  <string name="preferences_storage__six_months">6 ਮਹੀਨੇ</string>
  <string name="preferences_storage__thirty_days">30 ਦਿਨ</string>
  <string name="preferences_storage__none">ਕੋਈ ਨਹੀਂ</string>
  <string name="preferences_storage__s_messages">%1$sਸੁਨੇਹੇ</string>
  <string name="preferences_storage__custom">ਕਸਟਮ</string>
  <string name="preferences_advanced__use_system_emoji">ਸਿਸਟਮ ਇਮੋਜੀ ਵਰਤੋ</string>
  <string name="preferences_advanced__disable_signal_built_in_emoji_support">Signal ਦੇ ਬਿਲਟ-ਇਨ ਇਮੋਜੀ ਸਹਾਇਤਾ ਨੂੰ ਅਸਮਰੱਥ ਬਣਾਓ</string>
  <string name="preferences_advanced__relay_all_calls_through_the_signal_server_to_avoid_revealing_your_ip_address">ਆਪਣੇ ਸੰਪਰਕ ਨੂੰ ਤੁਹਾਡੇ IP ਦਾ ਪਤਾ ਲੱਗਣ ਤੋਂ ਬਚਾਉਣ ਲਈ Signal ਸਰਵਰ ਰਾਹੀਂ ਸਾਰੀਆਂ ਕਾਲਾਂ ਨੂੰ ਰੀਲੇਅ ਕਰੋ. ਯੋਗ ਕਰਨ ਨਾਲ ਕਾਲ ਦੀ ਗੁਣਵੱਤਾ ਘਟੇਗੀ</string>
  <string name="preferences_advanced__always_relay_calls">ਹਮੇਸ਼ਾ ਕਾਲਾਂ ਨੂੰ ਰੀਲੇਅ ਕਰੋ</string>
  <string name="preferences_app_protection__who_can">ਕੌਣ…</string>
  <string name="preferences_app_protection__app_access">ਐਪ ਐਕਸੈਸ</string>
  <string name="preferences_app_protection__communication">ਸੰਚਾਰ</string>
  <string name="preferences_chats__chats">ਗੱਲਬਾਤ</string>
  <string name="preferences_data_and_storage__manage_storage">ਸਟੋਰੇਜ਼ ਦਾ ਇੰਤਜ਼ਾਮ</string>
  <string name="preferences_data_and_storage__calls">ਕਾਲਾਂ </string>
  <string name="preferences_data_and_storage__use_less_data_for_calls">ਕਾਲਾਂ ਲਈ ਘੱਟ ਡਾਟਾ ਵਰਤੋਂ</string>
  <string name="preferences_data_and_storage__never">ਕਦੇ ਨਹੀਂ</string>
  <string name="preferences_data_and_storage__wifi_and_mobile_data">ਵਾਈ-ਫਾਈ ਤੇ ਮੋਬਾਈਲ ਡਾਟਾ</string>
  <string name="preferences_data_and_storage__mobile_data_only">ਸਿਰਫ਼ ਮੋਬਾਈਲ ਡਾਟਾ</string>
  <string name="preference_data_and_storage__using_less_data_may_improve_calls_on_bad_networks">ਖ਼ਰਾਬ ਨੈੱਟਵਰਕ ਉੱਤੇ ਘੱਟ ਡਾਟਾ ਵਰਤਣਾ ਕਾਲਾਂ ਦਾ ਪੱਧਰ ਸੁਧਾਰ ਸਕਦਾ ਹੈ</string>
  <string name="preferences_notifications__messages">ਸੁਨੇਹੇ </string>
  <string name="preferences_notifications__events">ਸਮਾਗਮ</string>
  <string name="preferences_notifications__in_chat_sounds">ਇਨ-ਚੈਟ ਅਵਾਜ਼ਾਂ </string>
  <string name="preferences_notifications__show">ਦਿਖਾਉ</string>
  <string name="preferences_notifications__calls">ਕਾਲਾਂ </string>
  <string name="preferences_notifications__ringtone">ਰਿੰਗਟੋਨ</string>
  <string name="preferences_chats__show_invitation_prompts">ਸੱਦਾ ਪ੍ਰੋਂਪਟ ਦਿਖਾਓ</string>
  <string name="preferences_chats__display_invitation_prompts_for_contacts_without_signal">ਸੱਦਾ ਪ੍ਰੋਂਪਟ ਦਿਖਾਓ ਜੋ ਸੰਪਰਕ Signal ਤੇ ਨਹੀਂ ਹਨ </string>
  <string name="preferences_chats__message_text_size">ਸੁਨੇਹਾ ਫ਼ੌਂਟ ਦਾ ਆਕਾਰ</string>
  <string name="preferences_events__contact_joined_signal">ਸੰਪਰਕ Signal ਨਾਲ ਜੁੜਿਆ</string>
  <string name="preferences_notifications__priority">ਤਰਜੀਹ</string>
  <string name="preferences_communication__category_sealed_sender">ਸੀਲਡ ਪ੍ਰੇਸ਼ਕ</string>
  <string name="preferences_communication__sealed_sender_display_indicators">ਡਿਸਪਲੇ ਸੰਕੇਤ</string>
  <string name="preferences_communication__sealed_sender_display_indicators_description">ਜਦੋਂ ਤੁਸੀਂ ਸੁਨੇਹਿਆਂ ਤੇ \"ਸੰਦੇਸ਼ ਵੇਰਵੇ\" ਚੁਣਦੇ ਹੋ ਜੋ ਸੀਲਡ ਪ੍ਰੇਸ਼ਕ ਦੁਆਰਾ ਦਿੱਤੇ ਗਏ ਸਨ ਤਾਂ ਇੱਕ ਸਟੇਟਸ ਆਈਕਨ ਦਿਖਾਓ.</string>
  <string name="preferences_communication__sealed_sender_allow_from_anyone">ਕਿਸੇ ਵੀ ਵਿਅਕਤੀ ਤੋਂ ਆਗਿਆ ਦਿਓ</string>
  <string name="preferences_communication__sealed_sender_allow_from_anyone_description">ਗੈਰ-ਸੰਪਰਕਾਂ ਅਤੇ ਉਨ੍ਹਾਂ ਲੋਕਾਂ ਨਾਲ ਆਉਣ ਵਾਲੇ ਸੁਨੇਹਿਆਂ ਲਈ ਸੀਲਡ ਪ੍ਰੇਸ਼ਕ ਨੂੰ ਸਮਰੱਥ ਕਰੋ ਜਿਨ੍ਹਾਂ ਨਾਲ ਤੁਸੀਂ ਆਪਣੀ ਪ੍ਰੋਫ਼ਾਈਲ ਸਾਂਝੀ ਨਹੀਂ ਕੀਤੀ ਹੈ.</string>
  <string name="preferences_communication__sealed_sender_learn_more">ਜਿਆਦਾ ਜਾਣੋ</string>
  <string name="preferences_setup_a_username">ਵਰਤੋਂਕਾਰ ਨਾਂ ਸੈਟਅੱਪ ਕਰੋ</string>
  <string name="preferences_proxy">ਪਰਾਕਸੀ</string>
  <string name="preferences_use_proxy">ਪਰਾਕਸੀ ਨੂੰ ਵਰਤੋਂ</string>
  <string name="preferences_off">ਬੰਦ </string>
  <string name="preferences_on">ਚਾਲੂ</string>
  <string name="preferences_proxy_address">ਪ੍ਰੌਕਸੀ ਐਡਰੈਸ</string>
  <string name="preferences_only_use_a_proxy_if">ਪ੍ਰੌਕਸੀ ਦੀ ਵਰਤੋਂ ਸਿਰਫ ਤਾਂ ਹੀ ਕਰੋ ਜੇ ਤੁਸੀਂ ਮੋਬਾਈਲ ਡੇਟਾ ਜਾਂ ਵਾਈ-ਫਾਈ \'ਤੇ Signal ਸਿਗਨਲ ਨਾਲ ਕਨੈਕਟ ਹੋਣ ਦੇ ਯੋਗ ਨਹੀਂ ਹੋ।</string>
  <string name="preferences_share">ਸਾਂਝਾ ਕਰੋ</string>
  <string name="preferences_save">ਸੰਭਾਲੋ</string>
  <string name="preferences_connecting_to_proxy">ਪ੍ਰੌਕਸੀ ਨਾਲ ਕਨੈਕਟ ਕਰ ਰਿਹਾ ਹੈ…</string>
  <string name="preferences_connected_to_proxy">ਪ੍ਰੌਕਸੀ ਨਾਲ ਕਨੈਕਟ ਕਰ ਰਿਹਾ ਹੈ</string>
  <string name="preferences_connection_failed">ਕਨੈਕਸ਼ਨ ਅਸਫਲ</string>
  <string name="preferences_couldnt_connect_to_the_proxy">ਪ੍ਰੌਕਸੀ ਨਾਲ ਕਨੈਕਟ ਨਹੀਂ ਕੀਤਾ ਜਾ ਸਕਿਆ। ਪ੍ਰੌਕਸੀ ਐਡਰੈਸ ਦੀ ਜਾਂਚ ਕਰੋ ਅਤੇ ਦੁਬਾਰਾ ਕੋਸ਼ਿਸ਼ ਕਰੋ।</string>
  <string name="preferences_you_are_connected_to_the_proxy">ਤੁਸੀਂ ਪ੍ਰੌਕਸੀ ਨਾਲ ਕਨੈਕਟ ਹੋਏ ਹੋ। ਤੁਸੀਂ ਸੈਟਿੰਗਾਂ ਤੋਂ ਕਿਸੇ ਵੀ ਸਮੇਂ ਪ੍ਰੌਕਸੀ ਨੂੰ ਬੰਦ ਕਰ ਸਕਦੇ ਹੋ।</string>
  <string name="preferences_success">ਸਫ਼ਲ</string>
  <string name="preferences_failed_to_connect">ਕਨੈਕਟ ਕਰਨ ਲਈ ਅਸਫ਼ਲ</string>
  <string name="preferences_enter_proxy_address">ਪ੍ਰੌਕਸੀ ਐਡਰੈਸ ਦਰਜ ਕਰੋ</string>
  <string name="configurable_single_select__customize_option">ਕਸਟਮਾਈਜ਼ ਚੋਣ</string>
  <!--Internal only preferences-->
  <!--Payments-->
  <string name="PaymentsActivityFragment__all_activity">ਸਾਰੀ ਗਤੀਵਿਧੀ</string>
  <string name="PaymentsAllActivityFragment__all">ਸਾਰੇ</string>
  <string name="PaymentsAllActivityFragment__sent">ਭੇਜਿਆ</string>
  <string name="PaymentsAllActivityFragment__received">ਪ੍ਰਾਪਤ ਕੀਤਾ</string>
  <string name="PaymentsHomeFragment__introducing_payments">ਭੁਗਤਾਨ (ਬੀਟਾ) ਨਾਲ ਜਾਣ-ਪਛਾਣ</string>
  <string name="PaymentsHomeFragment__use_signal_to_send_and_receive">ਇੱਕ ਨਵੀਂ ਨਿੱਜਤਾ ਕੇਂਦਰਿਤ ਡਿਜੀਟਲ ਮੁਦਰਾ, MobileCoin ਭੇਜਣ ਅਤੇ ਪ੍ਰਾਪਤ ਕਰਨ ਲਈ Signal ਦੀ ਵਰਤੋਂ ਕਰੋ। ਸ਼ੁਰੂ ਕਰਨ ਲਈ ਕਿਰਿਆਸ਼ੀਲ ਬਣਾਓ।</string>
  <string name="PaymentsHomeFragment__activate_payments">ਭੁਗਤਾਨ ਨੂੰ ਸਰਗਰਮ ਕਰੋ</string>
  <string name="PaymentsHomeFragment__activating_payments">ਭੁਗਤਾਨ ਨੂੰ ਸਰਗਰਮ ਕੀਤਾ ਜਾ ਰਿਹਾ ਹੈ…</string>
  <string name="PaymentsHomeFragment__restore_payments_account">ਭੁਗਤਾਨ ਖਾਤਾ ਬਹਾਲ ਕਰੋ</string>
  <string name="PaymentsHomeFragment__no_recent_activity_yet">ਕੋਈ ਹਾਲੀਆ ਸਰਗਰਮੀ ਨਹੀਂ ਹੈ</string>
  <string name="PaymentsHomeFragment__pending_requests">ਬਕਾਇਆ ਬੇਨਤੀਆਂ</string>
  <string name="PaymentsHomeFragment__recent_activity">ਤਾਜ਼ਾ ਸਰਗਰਮੀ</string>
  <string name="PaymentsHomeFragment__see_all">ਸਾਰੇ ਵੇਖੋ</string>
  <string name="PaymentsHomeFragment__add_funds">ਫੰਡ ਜੋੜੋ</string>
  <string name="PaymentsHomeFragment__send">ਭੇਜੋ</string>
  <string name="PaymentsHomeFragment__sent_s">%1$s ਭੇਜੇ</string>
  <string name="PaymentsHomeFragment__received_s">%1$s ਮਿਲੇ</string>
  <string name="PaymentsHomeFragment__transfer_to_exchange">ਐਕਸਚੇਜ਼ ਨੂੰ ਭੇਜੋ</string>
  <string name="PaymentsHomeFragment__currency_conversion">ਕਰੰਸੀ ਤਬਾਦਲਾ</string>
  <string name="PaymentsHomeFragment__deactivate_payments">ਭੁਗਤਾਨ ਨੂੰ ਅਕਿਰਿਆਸ਼ੀਲ ਕਰੋ</string>
  <string name="PaymentsHomeFragment__recovery_phrase">ਬਹਾਲੀ ਵਾਕ</string>
  <string name="PaymentsHomeFragment__help">ਮਦਦ</string>
  <string name="PaymentsHomeFragment__coin_cleanup_fee">ਕੌਇਨ ਕਲੀਨਅੱਪ ਫ਼ੀਸ</string>
  <string name="PaymentsHomeFragment__sent_payment">ਭੁਗਤਾਨ ਭੇਜਿਆ</string>
  <string name="PaymentsHomeFragment__received_payment">ਭੁਗਤਾਨ ਮਿਲਿਆ</string>
  <string name="PaymentsHomeFragment__processing_payment">ਭੁਗਤਾਨ ਕਾਰਵਾਈ ਅਧੀਨ ਹੈ</string>
  <string name="PaymentsHomeFragment__unknown_amount">---</string>
  <string name="PaymentsHomeFragment__currency_conversion_not_available">ਮੁਦਰਾ ਪਰਿਵਰਤਨ ਉਪਲਬਧ ਨਹੀਂ</string>
  <string name="PaymentsHomeFragment__cant_display_currency_conversion">ਮੁਦਰਾ ਪਰਿਵਰਤਨ ਡਿਸਪਲੇੇ ਨਹੀਂ ਕੀਤਾ ਜਾ ਸਕਦਾ। ਆਪਣੇ ਫ਼ੋਨ ਦੇ ਕਨੈਕਸ਼ਨ ਦੀ ਜਾਂਚ ਕਰੋ ਅਤੇ ਦੁਬਾਰਾ ਕੋਸ਼ਿਸ਼ ਕਰੋ।</string>
  <string name="PaymentsHomeFragment__payments_is_not_available_in_your_region">ਭੁਗਤਾਨ ਤੁਹਾਡੇ ਖੇਤਰ ਵਿੱਚ ਉਪਲਬਧ ਨਹੀਂ ਹੈ।</string>
  <string name="PaymentsHomeFragment__could_not_enable_payments">ਭੁਗਤਾਨ ਨੂੰ ਸਮਰੱਥ ਨਹੀਂ ਕੀਤਾ ਜਾ ਸਕਿਆ। ਬਾਅਦ ਵਿੱਚ ਦੁਬਾਰਾ ਕੋਸ਼ਿਸ਼ ਕਰੋ।</string>
  <string name="PaymentsHomeFragment__deactivate_payments_question">ਭੁਗਤਾਨ ਨੂੰ ਗੈਰ- ਸਰਗਰਮ ਕਰੀਏ?</string>
  <string name="PaymentsHomeFragment__you_will_not_be_able_to_send">ਜੇ ਤੁਸੀਂ ਭੁਗਤਾਨਾਂ ਨੂੰ ਅਕਿਰਿਆਸ਼ੀਲ ਕਰਦੇ ਹੋ ਤਾਂ ਤੁਸੀਂ Signal ਵਿੱਚ Mobilecoin ਭੇਜ ਜਾਂ ਪ੍ਰਾਪਤ ਨਹੀਂ ਕਰ ਸਕੋਗੇ।</string>
  <string name="PaymentsHomeFragment__deactivate">ਅਕਿਰਿਆਸ਼ੀਲ ਕਰੋ</string>
  <string name="PaymentsHomeFragment__continue">ਜਾਰੀ ਰੱਖੋ</string>
  <string name="PaymentsHomeFragment__balance_is_not_currently_available">ਫ਼ਿਲਹਾਲ ਬਕਾਇਆ ਉਪਲਬਧ ਨਹੀਂ ਹੈ।</string>
  <string name="PaymentsHomeFragment__payments_deactivated">ਭੁਗਤਾਨ ਗੈਰ-ਸਰਗਰਮ ਕੀਤਾ</string>
  <string name="PaymentsHomeFragment__payment_failed">ਭੁਗਤਾਨ ਅਸਫ਼ਲ ਹੈ</string>
  <string name="PaymentsHomeFragment__details">ਵੇਰਵਾ</string>
  <string name="PaymentsHomeFragment__you_can_use_signal_to_send">ਤੁਸੀਂ MobileCoin ਭੇਜਣ ਅਤੇ ਪ੍ਰਾਪਤ ਕਰਨ ਲਈ Signal ਦੀ ਵਰਤੋਂ ਕਰ ਸਕਦੇ ਹੋ। ਸਾਰੇ ਭੁਗਤਾਨ MobileCoins ਅਤੇ MobileCoin ਵਾਲੇਟ ਲਈ ਵਰਤੋਂ ਦੇ ਨਿਯਮਾਂ ਦੇ ਅਧੀਨ ਹਨ। ਇਹ ਇੱਕ ਬੀਟਾ ਵਿਸ਼ੇਸ਼ਤਾ ਹੈ ਇਸ ਲਈ ਤੁਹਾਨੂੰ ਕੁਝ ਮਸਲਿਆਂ ਦਾ ਸਾਹਮਣਾ ਕਰਨਾ ਪੈ ਸਕਦਾ ਹੈ ਅਤੇ ਹੋ ਸਕਦਾ ਹੈ ਕਿ ਤੁਹਾਡੇ ਦੁਆਰਾ ਗੁਆਏ ਜਾਣ ਵਾਂਲੇ ਭੁਗਤਾਨ ਜਾਂ ਬਕਾਏ ਮੁੜ ਪ੍ਰਾਪਤ ਨਾ ਕੀਤੇ ਜਾ ਸਕਣ।</string>
  <string name="PaymentsHomeFragment__activate">ਸਰਗਰਮ ਕਰੋ</string>
  <string name="PaymentsHomeFragment__view_mobile_coin_terms">MobileCoin ਨਿਯਮ ਦੇਖੋ</string>
  <string name="PaymentsHomeFragment__payments_not_available">Signal ਵਿੱਚ ਭੁਗਤਾਨ ਹੁਣ ਉਪਲਬਧ ਨਹੀਂ ਰਹੇ। ਤੁਸੀਂ ਅਜੇ ਵੀ ਕਿਸੇ ਐਕਸਚੇਂਜ ਵਿੱਚ ਫੰਡ ਟ੍ਰਾਂਸਫ਼ਰ ਕਰ ਸਕਦੇ ਹੋ ਪਰ ਤੁਸੀਂ ਹੁਣ ਭੁਗਤਾਨ ਭੇਜ ਅਤੇ ਪ੍ਰਾਪਤ ਨਹੀਂ ਕਰ ਸਕਦੇ ਜਾਂ ਫੰਡ ਸ਼ਾਮਲ ਨਹੀਂ ਕਰ ਸਕਦੇ।</string>
  <!--PaymentsAddMoneyFragment-->
  <string name="PaymentsAddMoneyFragment__add_funds">ਫੰਡ ਜੋੜੋ</string>
  <string name="PaymentsAddMoneyFragment__your_wallet_address">ਤੁਹਾਡੇ ਵਾਲਟ ਦਾ ਸਿਰਨਾਵਾਂ</string>
  <string name="PaymentsAddMoneyFragment__copy">ਕਾਪੀ ਕਰੋ</string>
  <string name="PaymentsAddMoneyFragment__copied_to_clipboard">ਕਲਿਪਬੋਰਡ ਤੇ ਕਾਪੀ ਕੀਤਾ ਗਿਆ</string>
  <string name="PaymentsAddMoneyFragment__to_add_funds">ਫੰਡ ਸ਼ਾਮਲ ਕਰਨ ਲਈ, ਆਪਣੇ ਵਾਲੇਟ ਪਤੇ ’ਤੇ MobileCoin ਭੇਜੋ। ਆਪਣੇ ਖਾਤੇ ਤੋਂ ਕਿਸੇ ਅਜਿਹੇ ਐਕਸਚੇਂਜ ’ਤੇ ਇੱਕ ਟ੍ਰਾਂਜੈਕਸ਼ਨ ਅਰੰਭ ਕਰੋ ਜੋ MobileCoin ਦਾ ਸਮਰਥਨ ਕਰਦਾ ਹੈ, ਫਿਰ QR ਕੋਡ ਨੂੰ ਸਕੈਨ ਕਰੋ ਜਾਂ ਆਪਣੇ ਵਾਲੇਟ ਪਤੇ ਨੂੰ ਕਾਪੀ ਕਰੋ।</string>
  <!--PaymentsDetailsFragment-->
  <string name="PaymentsDetailsFragment__details">ਵੇਰਵਾ</string>
  <string name="PaymentsDetailsFragment__status">ਸਥਿਤੀ</string>
  <string name="PaymentsDetailsFragment__submitting_payment">…ਭੁਗਤਾਨ ਭੇਜਿਆ ਜਾ ਰਿਹਾ ਹੈ</string>
  <string name="PaymentsDetailsFragment__processing_payment">ਭੁਗਤਾਨ ਕਾਰਵਾਈ ਅਧੀਨ ਹੈ…</string>
  <string name="PaymentsDetailsFragment__payment_complete">ਭੁਗਤਾਨ ਪੂਰਾ</string>
  <string name="PaymentsDetailsFragment__payment_failed">ਭੁਗਤਾਨ ਅਸਫ਼ਲ ਹੈ</string>
  <string name="PaymentsDetailsFragment__network_fee">ਨੈੱਟਵਰਕ ਫ਼ੀਸ</string>
  <string name="PaymentsDetailsFragment__sent_by">ਭੇਜਿਆ</string>
  <string name="PaymentsDetailsFragment__sent_to_s">%1$s ਨੂੰ ਭੇਜਿਆ</string>
  <string name="PaymentsDetailsFragment__you_on_s_at_s">ਤੁਸੀਂ  %1$s ਨੂੰ %2$s ’ਤੇ</string>
  <string name="PaymentsDetailsFragment__s_on_s_at_s">%1$s, %2$s ਨੂੰ %3$s ’ਤੇ</string>
  <string name="PaymentsDetailsFragment__to">ਪ੍ਰਤੀ</string>
  <string name="PaymentsDetailsFragment__from">ਵਲੋਂ</string>
  <string name="PaymentsDetailsFragment__information">ਭੁਗਤਾਨ ਦੀ ਰਕਮ ਅਤੇ ਟ੍ਰਾਂਜੈਕਸ਼ਨ ਦੇ ਸਮੇਂ ਸਮੇਤ ਟ੍ਰਾਂਜੈਕਸ਼ਨ ਵੇਰਵੇ MobileCoin  ਲੈਜ਼ਰ ਦਾ ਹਿੱਸਾ ਹਨ।</string>
  <string name="PaymentsDetailsFragment__coin_cleanup_fee">ਕੌਇਨ ਕਲੀਨਅੱਪ ਫ਼ੀਸ</string>
  <string name="PaymentsDetailsFragment__coin_cleanup_information">ਜਦੋਂ ਕਿਸੇ ਟ੍ਰਾਂਜ਼ੈਕਸ਼ਨ ਨੂੰ ਪੂਰਾ ਕਰਨ ਲਈ ਤੁਹਾਡੇ ਅਧਿਕਾਰ ਵਿਚਲੇ ਸਿੱਕਿਆਂ ਨੂੰ ਰਲਾਇਆ ਨਹੀਂ ਜਾ ਸਕਦਾ ਤਾਂ ਇੱਕ \"ਸਿੱਕਾ ਕਲੀਨਅੱਪ ਫ਼ੀਸ\" ਲਗਾਈ ਜਾਂਦੀ ਹੈ। ਕਲੀਨਅੱਪ ਨਾਲ ਤੁਸੀਂ ਭੁਗਤਾਨ ਭੇਜਣਾ ਜਾਰੀ ਰੱਖ ਸਕੋਗੇ।</string>
  <string name="PaymentsDetailsFragment__no_details_available">ਇਸ ਲੈਣ -ਦੇਣ ਲਈ ਹੋਰ ਕੋਈ ਵੇਰਵੇ ਉਪਲਬਧ ਨਹੀਂ</string>
  <string name="PaymentsDetailsFragment__sent_payment">ਭੁਗਤਾਨ ਭੇਜਿਆ</string>
  <string name="PaymentsDetailsFragment__received_payment">ਭੁਗਤਾਨ ਮਿਲਿਆ</string>
  <string name="PaymentsDeatilsFragment__payment_completed_s">ਭੁਗਤਾਨ ਪੂਰਾ %1$s</string>
  <string name="PaymentsDetailsFragment__block_number">ਨੰਬਰ ਉੱਤੇ ਪਾਬੰਦੀ ਲਾਓ</string>
  <!--PaymentsTransferFragment-->
  <string name="PaymentsTransferFragment__transfer">ਟਰਾਂਸਫਰ</string>
  <string name="PaymentsTransferFragment__scan_qr_code">QR ਕੋਡ ਸਕੈਨ ਕਰੋ</string>
  <string name="PaymentsTransferFragment__to_scan_or_enter_wallet_address">ਵੱਲ: ਸਕੈਨ ਕਰੋ ਜਾਂ ਵਾਲਟ ਸਿਰਨਾਵਾਂ ਦਿਓ</string>
  <string name="PaymentsTransferFragment__you_can_transfer">ਤੁਸੀਂ ਐਕਸਚੇਂਜ ਦੁਆਰਾ ਪ੍ਰਦਾਨ ਕੀਤੇ ਗਏ ਵਾਲੇਟ ਪਤੇ ’ਤੇ ਟ੍ਰਾਂਸਫ਼ਰ ਪੂਰਾ ਕਰਕੇ MobileCoin ਨੂੰ ਟ੍ਰਾਂਸਫ਼ਰ ਕਰ ਸਕਦੇ ਹੋ। ਵਾਲੇਟ ਪਤਾ ਨੰਬਰਾਂ ਅਤੇ ਅੱਖਰਾਂ ਦੀ ਲੜੀ ਹੁੰਦਾ ਹੈ ਜੋ ਆਮ ਤੌਰ ’ਤੇ QR ਕੋਡ ਦੇ ਹੇਠਾਂ ਹੁੰਦਾ ਹੈ।</string>
  <string name="PaymentsTransferFragment__next">ਅਗਲਾ</string>
  <string name="PaymentsTransferFragment__invalid_address">ਸਿਰਨਾਵਾਂ ਗੈਰਵਾਜਬ ਹੈ</string>
<<<<<<< HEAD
  <string name="PaymentsTransferFragment__to_scan_a_qr_code_signal_needs">QR ਕੋਡ ਸਕੈਨ ਕਰਨ ਲਈ Molly ਨੂੰ ਕੈਮਰੇ ਲਈ ਇਜਾਜ਼ਤ ਚਾਹੀਦੀ ਹੈ।</string>
  <string name="PaymentsTransferFragment__to_scan_a_qr_code_signal_needs_access_to_the_camera">QR ਕੋਡ ਸਕੈਨ ਕਰਨ ਲਈ Molly ਨੂੰ ਕੈਮਰੇ ਲਈ ਇਜਾਜ਼ਤ ਚਾਹੀਦੀ ਹੈ।</string>
=======
  <string name="PaymentsTransferFragment__check_the_wallet_address">ਉਸ ਵਾਲੇਟ ਪਤੇ ਦੀ ਜਾਂਚ ਕਰੋ ਜਿਸ ਵਿੱਚ ਤੁਸੀਂ ਟ੍ਰਾਂਸਫ਼ਰ ਕਰਨ ਦੀ ਕੋਸ਼ਿਸ਼ ਕਰ ਰਹੇ ਹੋ ਅਤੇ ਦੁਬਾਰਾ ਕੋਸ਼ਿਸ਼ ਕਰੋ।</string>
  <string name="PaymentsTransferFragment__you_cant_transfer_to_your_own_signal_wallet_address">ਤੁਸੀਂ ਆਪਣੇ ਖੁਦ ਦੇ Signal ਵਾਲੇਟ ਪਤੇ ’ਤੇ ਟ੍ਰਾਂਸਫ਼ਰ ਨਹੀਂ ਕਰ ਸਕਦੇ। ਕਿਸੇ ਸਮਰਥਨ ਕਰਦੀ ਐਕਸਚੇਂਜ ਵਿਖੇ ਆਪਣੇ ਖਾਤੇ ਤੋਂ ਵਾਲੇਟ ਪਤਾ ਦਾਖਲ ਕਰੋ।</string>
  <string name="PaymentsTransferFragment__to_scan_a_qr_code_signal_needs">QR ਕੋਡ ਸਕੈਨ ਕਰਨ ਲਈ Signal ਨੂੰ ਕੈਮਰੇ ਲਈ ਇਜਾਜ਼ਤ ਚਾਹੀਦੀ ਹੈ।</string>
  <string name="PaymentsTransferFragment__signal_needs_the_camera_permission_to_capture_qr_code_go_to_settings">QR ਕੋਡ ਨੂੰ ਖਿੱਚਣ ਲਈ Signal ਨੂੰ ਕੈਮਰੇ ਦੀ ਇਜਾਜ਼ਤ ਦੀ ਲੋੜ ਹੁੰਦੀ ਹੈ। ਸੈਟਿੰਗਾਂ ’ਤੇ ਜਾਓ, \"ਇਜਾਜ਼ਤਾਂ\" ਦੀ ਚੋਣ ਕਰੋ, ਅਤੇ \"ਕੈਮਰਾ\" ਨੂੰ ਸਮਰੱਥ ਕਰੋ।</string>
  <string name="PaymentsTransferFragment__to_scan_a_qr_code_signal_needs_access_to_the_camera">QR ਕੋਡ ਸਕੈਨ ਕਰਨ ਲਈ Signal ਨੂੰ ਕੈਮਰੇ ਲਈ ਇਜਾਜ਼ਤ ਚਾਹੀਦੀ ਹੈ।</string>
>>>>>>> e374f3af
  <string name="PaymentsTransferFragment__settings">ਸੈਟਿੰਗਾਂ</string>
  <!--PaymentsTransferQrScanFragment-->
  <string name="PaymentsTransferQrScanFragment__scan_address_qr_code">ਸਿਰਨਾਵਾਂ QR ਕੋਡ ਸਕੈਨ ਕਰੋ</string>
  <string name="PaymentsTransferQrScanFragment__scan_the_address_qr_code_of_the_payee">ਆਪਣੇ ਪ੍ਰਾਪਤਕਰਤਾ ਦਾ ਸਿਰਨਾਵਾਂ QR ਕੋਡ ਸਕੈਨ ਕਰੋ</string>
  <!--CreatePaymentFragment-->
  <string name="CreatePaymentFragment__request">ਬੇਨਤੀ</string>
  <string name="CreatePaymentFragment__pay">ਭੁਗਤਾਨ ਕਰੋ</string>
  <string name="CreatePaymentFragment__available_balance_s">ਮੌਜੂਦਾ ਬੈਲਨਸ: %1$s</string>
  <string name="CreatePaymentFragment__toggle_content_description">ਬਦਲੋ</string>
  <string name="CreatePaymentFragment__1">1</string>
  <string name="CreatePaymentFragment__2">2</string>
  <string name="CreatePaymentFragment__3">3</string>
  <string name="CreatePaymentFragment__4">4</string>
  <string name="CreatePaymentFragment__5">5</string>
  <string name="CreatePaymentFragment__6">6</string>
  <string name="CreatePaymentFragment__7">7</string>
  <string name="CreatePaymentFragment__8">8</string>
  <string name="CreatePaymentFragment__9">9</string>
  <string name="CreatePaymentFragment__decimal">.</string>
  <string name="CreatePaymentFragment__0">0</string>
  <string name="CreatePaymentFragment__lt">&lt;</string>
  <string name="CreatePaymentFragment__backspace">ਬੈਕਸਪੇਸ</string>
  <string name="CreatePaymentFragment__add_note">ਨੋਟ ਜੋੜੋ</string>
  <string name="CreatePaymentFragment__conversions_are_just_estimates">ਤਬਾਦਲਾ ਸਿਰਫ਼ ਅੰਦਾਜ਼ਨ ਹੈ ਅਤੇ ਦਰੁਸਤ ਨਹੀਂ ਵੀ ਹੋ ਸਕਦਾ ਹੈ।</string>
  <!--EditNoteFragment-->
  <string name="EditNoteFragment_note">ਨੋਟ</string>
  <!--ConfirmPaymentFragment-->
  <string name="ConfirmPayment__confirm_payment">ਭੁਗਤਾਨ ਨੂੰ ਤਸਦੀਕ ਕਰੋ</string>
  <string name="ConfirmPayment__network_fee">ਨੈੱਟਵਰਕ ਫ਼ੀਸ</string>
  <string name="ConfirmPayment__error_getting_fee">ਫ਼ੀਸ ਲੈਣ ਦੌਰਾਨ ਤਰੁੱਟੀ</string>
  <string name="ConfirmPayment__estimated_s">ਅੰਦਾਜ਼ਨ %1$s</string>
  <string name="ConfirmPayment__to">ਪ੍ਰਤੀ</string>
  <string name="ConfirmPayment__total_amount">ਕੁੱਲ ਰਕਮ</string>
  <string name="ConfirmPayment__balance_s">ਬਕਾਇਆ: %1$s</string>
  <string name="ConfirmPayment__submitting_payment">…ਭੁਗਤਾਨ ਭੇਜਿਆ ਜਾ ਰਿਹਾ ਹੈ</string>
  <string name="ConfirmPayment__processing_payment">ਭੁਗਤਾਨ ਕਾਰਵਾਈ ਅਧੀਨ ਹੈ…</string>
  <string name="ConfirmPayment__payment_complete">ਭੁਗਤਾਨ ਪੂਰਾ</string>
  <string name="ConfirmPayment__payment_failed">ਭੁਗਤਾਨ ਅਸਫ਼ਲ ਹੈ</string>
  <string name="ConfirmPayment__payment_will_continue_processing">ਭੁਗਤਾਨ ਤੇ ਕਾਰਵਾਈ ਜਾਰੀ ਰਹੇਗੀ</string>
  <string name="ConfirmPaymentFragment__invalid_recipient">ਗੈਰ-ਵਾਜਬ ਰਸੀਦ</string>
  <string name="ConfirmPaymentFragment__this_person_has_not_activated_payments">ਇਸ ਵਿਅਕਤੀ ਕੋਲ ਕੋਈ ਸਰਗਰਮ ਭੁਗਤਾਨ ਨਹੀਂ ਹਨ।</string>
  <string name="ConfirmPaymentFragment__unable_to_request_a_network_fee">ਨੈੱਟਵਰਕ ਫ਼ੀਸ ਦੀ ਬੇਨਤੀ ਕਰਨ ਵਿੱਚ ਅਸਮਰੱਥ। ਇਸ ਭੁਗਤਾਨ ਨੂੰ ਜਾਰੀ ਰੱਖਣ ਲਈ ਦੁਬਾਰਾ ਕੋਸ਼ਿਸ਼ ਕਰਨ ਲਈ ਠੀਕ ਹੈ \'ਤੇ ਟੈਪ ਕਰੋ।</string>
  <!--CurrencyAmountFormatter_s_at_s-->
  <string name="CurrencyAmountFormatter_s_at_s">%2$s ਉੱਤੇ %1$s</string>
  <!--SetCurrencyFragment-->
  <string name="SetCurrencyFragment__set_currency">ਕਰੰਸੀ ਸੈੱਟ ਕਰੋ</string>
  <string name="SetCurrencyFragment__all_currencies">ਸਾਰੀਆਂ ਕਰੰਸੀਆਂ</string>
  <!--****************************************-->
  <!--menus-->
  <!--****************************************-->
  <!--contact_selection_list-->
  <string name="contact_selection_list__unknown_contact">ਨਵਾਂ ਸੁਨੇਹਾ …</string>
  <string name="contact_selection_list__unknown_contact_block">ਵਰਤੋਂਕਾਰ ਉੱਤੇ ਪਾਬੰਦੀ ਲਾਓ</string>
  <string name="contact_selection_list__unknown_contact_add_to_group">ਗਰੁੱਪ ਵਿੱਚ ਸ਼ਾਮਲ ਕਰੋ</string>
  <!--conversation_callable_insecure-->
  <string name="conversation_callable_insecure__menu_call">ਕਾਲ</string>
  <!--conversation_callable_secure-->
  <string name="conversation_callable_secure__menu_call">Signal ਕਾਲ </string>
  <string name="conversation_callable_secure__menu_video">Signal ਵੀਡੀਓ ਕਾਲ</string>
  <!--conversation_context-->
  <string name="conversation_context__menu_message_details">ਸੁਨੇਹਾ ਵੇਰਵੇ</string>
  <string name="conversation_context__menu_copy_text">ਟੈਕਸਟ ਕਾਪੀ ਕਰੋ</string>
  <string name="conversation_context__menu_delete_message">ਸੰਦੇਸ਼ ਮਿਟਾਓ</string>
  <string name="conversation_context__menu_forward_message">ਸੁਨੇਹਾ ਅੱਗੇ ਭੇਜੋ</string>
  <string name="conversation_context__menu_resend_message">ਸੁਨੇਹਾ ਦੁਬਾਰਾ ਭੇਜੋ</string>
  <string name="conversation_context__menu_reply_to_message">ਸੁਨੇਹੇ ਨੂੰ ਜਵਾਬ ਦਿਓ</string>
  <!--conversation_context_reacction-->
  <string name="conversation_context__reaction_multi_select">ਕਈ ਚੁਣੋ</string>
  <!--conversation_context_image-->
  <string name="conversation_context_image__save_attachment">ਅਟੈਚਮੈਂਟਸ ਦਰਜ ਕਰੋ</string>
  <!--conversation_expiring_off-->
  <string name="conversation_expiring_off__disappearing_messages">ਅਲੋਪ ਹੋਣ ਵਾਲੇ ਸੁਨੇਹੇ</string>
  <!--conversation_expiring_on-->
  <!--conversation_insecure-->
  <string name="conversation_insecure__invite">ਸੱਦਾ</string>
  <!--conversation_list_batch-->
  <string name="conversation_list_batch__menu_delete_selected">ਚੁਣੇ ਹੋਏ ਮਿਟਾਓ</string>
  <string name="conversation_list_batch__menu_pin_selected">ਚੁਣੇ ਨੂੰ ਲਾਹੋ</string>
  <string name="conversation_list_batch__menu_unpin_selected">ਚੁਣੇ ਨੂੰ ਲਾਹੋ</string>
  <string name="conversation_list_batch__menu_select_all">ਸਾਰਿਆ ਨੂੰ ਚੁਣੋ</string>
  <string name="conversation_list_batch_archive__menu_archive_selected">ਚੁਣੇ ਹੋਏ ਆਰਕਾਈਵ ਕਰੋ </string>
  <string name="conversation_list_batch_unarchive__menu_unarchive_selected">ਚੁਣੇ ਹੋਏ ਆਰਕਾਈਵ ਤੋਂ ਹਟਾਓ </string>
  <string name="conversation_list_batch__menu_mark_as_read">ਪੜ੍ਹੇ ਵਜੋਂ ਚਿੰਨ੍ਹ ਲਾਓ</string>
  <string name="conversation_list_batch__menu_mark_as_unread">ਨਾ-ਪੜ੍ਹੇ ਵਜੋਂ ਚਿੰਨ੍ਹ ਲਾਓ</string>
  <!--conversation_list-->
  <string name="conversation_list_settings_shortcut">ਸੈਟਿੰਗਜ਼ ਸ਼ੌਰਟਕਟ</string>
  <string name="conversation_list_search_description">ਖੋਜ</string>
  <string name="conversation_list__pinned">ਟੰਗਿਆ</string>
  <string name="conversation_list__chats">ਗੱਲਬਾਤ</string>
  <string name="conversation_list__you_can_only_pin_up_to_d_chats">ਤੁਸੀਂ ਸਿਰਫ਼ %1$d ਚੈਟਾਂ ਹੀ ਟੰਗ ਸਕਦੇ ਹੋ</string>
  <!--conversation_list_item_view-->
  <string name="conversation_list_item_view__contact_photo_image">ਸੰਪਰਕ ਫੋਟੋ ਚਿੱਤਰ</string>
  <string name="conversation_list_item_view__archived">ਆਰਕਾਈਵ</string>
  <!--conversation_list_fragment-->
  <string name="conversation_list_fragment__fab_content_description">ਨਵੀਂ ਗੱਲਬਾਤ</string>
  <string name="conversation_list_fragment__open_camera_description">ਕੈਮਰਾ ਖੋਲ੍ਹੋ</string>
  <string name="conversation_list_fragment__no_chats_yet_get_started_by_messaging_a_friend">ਹਾਲੇ ਕੋਈ ਚੈਟ ਨਹੀਂ ਹੈ।\nਦੋਸਤ ਨੂੰ ਸੁਨੇਹਾ ਕਰਕੇ ਸ਼ੁਰੂਆਤ ਕਰੋ।</string>
  <!--conversation_secure_verified-->
  <string name="conversation_secure_verified__menu_reset_secure_session">ਸੁਰੱਖਿਅਤ ਸੈਸ਼ਨ ਰੀਸੈੱਟ ਕਰੋ</string>
  <!--conversation_muted-->
  <string name="conversation_muted__unmute">ਅਨਮਿਊਟ ਕਰੋ</string>
  <!--conversation_unmuted-->
  <string name="conversation_unmuted__mute_notifications">ਸੂਚਨਾਵਾਂ ਨੂੰ ਮਿਊਟ ਕਰੋ</string>
  <!--conversation-->
  <string name="conversation__menu_group_settings">ਗਰੁੱਪ ਸੈਟਿੰਗਾਂ</string>
  <string name="conversation__menu_leave_group">ਗਰੁੱਪ ਛੱਡੋ</string>
  <string name="conversation__menu_view_all_media">ਸਾਰੇ ਮੀਡੀਆ</string>
  <string name="conversation__menu_conversation_settings">ਗੱਲਬਾਤ ਸੈਟਿੰਗਜ਼</string>
  <string name="conversation__menu_add_shortcut">ਹੋਮ ਸਕਰੀਨ ਤੇ ਜੋੜੋ </string>
  <string name="conversation__menu_create_bubble">ਬੁਲਬੁਲਾ ਬਣਾਓ</string>
  <!--conversation_popup-->
  <string name="conversation_popup__menu_expand_popup">ਪੋਪਅੱਪ ਫੈਲਾਓ</string>
  <!--conversation_callable_insecure-->
  <string name="conversation_add_to_contacts__menu_add_to_contacts">ਸੰਪਰਕਾਂ ਵਿੱਚ ਸ਼ਾਮਲ ਕਰੋ</string>
  <!--conversation_group_options-->
  <string name="convesation_group_options__recipients_list">ਪ੍ਰਾਪਤਕਰਤਾ ਸੂਚੀ</string>
  <string name="conversation_group_options__delivery">ਡਿਲਿਵਰੀ</string>
  <string name="conversation_group_options__conversation">ਗੱਲਬਾਤ</string>
  <string name="conversation_group_options__broadcast">ਬ੍ਰੌਡਕਾਸਟ</string>
  <!--text_secure_normal-->
  <string name="text_secure_normal__menu_new_group">ਨਵਾਂ ਸਮੂਹ</string>
  <string name="text_secure_normal__menu_settings">ਸੈਟਿੰਗਾਂ</string>
  <string name="text_secure_normal__menu_clear_passphrase">ਲਾਕ</string>
  <string name="text_secure_normal__mark_all_as_read">ਸਾਰੇ ਪੜ੍ਹੇ ਹੋਏ ਮਾਰਕ ਕਰੋ </string>
  <string name="text_secure_normal__invite_friends">ਦੋਸਤਾਂ ਨੂੰ ਸੱਦਾ ਦਿਓ</string>
  <!--verify_display_fragment-->
  <string name="verify_display_fragment_context_menu__copy_to_clipboard">ਕਲਿਪਬੋਰਡ ਤੇ ਕਾਪੀ ਕਰੋ </string>
  <string name="verify_display_fragment_context_menu__compare_with_clipboard">ਕਲਿਪਬੋਰਡ ਨਾਲ ਤੁਲਨਾ ਕਰੋ</string>
  <!--reminder_header-->
  <string name="reminder_header_sms_import_title">ਸਿਸਟਮ ਐਸਐਮਐਸ ਇੰਪੋਰਟ ਕਰੋ</string>
  <string name="reminder_header_sms_import_text">ਆਪਣੇ ਫੋਨ ਦੇ SMS ਸੁਨੇਹਿਆਂ ਨੂੰ Signal ਦੇ ਇਨਕ੍ਰਿਪਟ ਕੀਤੇ ਡੇਟਾਬੇਸ ਵਿੱਚ ਕਾਪੀ ਕਰਨ ਲਈ ਟੈਪ ਕਰੋ.</string>
  <string name="reminder_header_push_title">Signal ਸੁਨੇਹਿਆਂ ਅਤੇ ਕਾਲਾਂ ਨੂੰ ਸਮਰੱਥ ਬਣਾਓ</string>
  <string name="reminder_header_push_text">ਆਪਣੇ ਸੰਚਾਰ ਅਨੁਭਵ ਨੂੰ ਅੱਪਗ੍ਰੇਡ ਕਰੋ</string>
  <string name="reminder_header_service_outage_text">Signal ਤਕਨੀਕੀ ਮੁਸ਼ਕਲਾਂ ਦਾ ਸਾਹਮਣਾ ਕਰ ਰਿਹਾ ਹੈ ਅਸੀਂ ਜਿੰਨੀ ਛੇਤੀ ਸੰਭਵ ਹੋ ਸਕੇ ਸੇਵਾ ਨੂੰ ਬਹਾਲ ਕਰਨ ਲਈ ਸਖ਼ਤ ਮਿਹਨਤ ਕਰ ਰਹੇ ਹਾਂ</string>
  <string name="reminder_header_progress">%1$d%%</string>
  <!--media_preview-->
  <string name="media_preview__save_title">ਸੰਭਾਲੋ</string>
  <string name="media_preview__forward_title">ਅੱਗੇ ਭੇਜੋ </string>
  <string name="media_preview__share_title">ਸਾਂਝਾ ਕਰੋ</string>
  <string name="media_preview__all_media_title">ਸਾਰੇ ਮੀਡੀਆ</string>
  <!--media_preview_activity-->
  <string name="media_preview_activity__media_content_description">ਮੀਡੀਆ ਪ੍ਰੀਵਿਊ</string>
  <!--new_conversation_activity-->
  <string name="new_conversation_activity__refresh">ਤਾਜ਼ਾ ਕਰੋ</string>
  <!--redphone_audio_popup_menu-->
  <!--Insights-->
  <string name="Insights__percent">%</string>
  <string name="Insights__title">ਇਨਸਾਈਟਸ</string>
  <string name="InsightsDashboardFragment__title">ਇਨਸਾਈਟਸ</string>
  <string name="InsightsDashboardFragment__signal_protocol_automatically_protected">Signal ਪ੍ਰੋਟੋਕੋਲ ਨੇ ਬੀਤੇ %2$d ਦਿਨਾਂ ਵਿੱਚ ਤੁਹਾਡੇ ਭੇਜੇ ਗਏ ਸੁਨੇਹਿਆਂ ਦੇ %1$d%%ਨੂੰ ਆਪਣੇ ਆਪ ਸੁਰੱਖਿਅਤ ਕੀਤਾ। Signal ਵਰਤੋਂਕਾਰਾਂ ਵਿਚਕਾਰ ਗੱਲਬਾਤ ਹਮੇਸ਼ਾਂ ਸਿਰੇ-ਤੋਂ-ਸਿਰੇ ਤੱਕ ਇਨਕ੍ਰਿਪਟ ਕੀਤੀ ਜਾਂਦੀ ਹੈ।</string>
  <string name="InsightsDashboardFragment__boost_your_signal">Signal ਬੂਸਟ</string>
  <string name="InsightsDashboardFragment__not_enough_data">ਲੋੜੀਂਦਾ ਡੇਟਾ ਨਹੀਂ</string>
  <string name="InsightsDashboardFragment__your_insights_percentage_is_calculated_based_on">ਤੁਹਾਡੀ ਅੰਤਰਦ੍ਰਿਸ਼ਟੀ ਦੇ ਪ੍ਰਤੀਸ਼ਤ ਦਾ ਹਿਸਾਬ ਬੀਤੇ %1$d ਦਿਨਾਂ ਦੇ ਅੰਦਰ ਭੇਜੇ ਜਾਣ ਵਾਲੇ ਸੁਨੇਹਿਆਂ ਦੇ ਅਧਾਰ ’ਤੇ ਲਾਇਆ ਜਾਂਦਾ ਹੈ ਜੋ ਅਲੋਪ ਨਹੀਂ ਹੋਏ ਜਾਂ ਮਿਟਾਏ ਨਹੀਂ ਗਏ ਹਨ।</string>
  <string name="InsightsDashboardFragment__start_a_conversation">ਗੱਲਬਾਤ ਸ਼ੁਰੂ ਕਰੋ</string>
  <string name="InsightsDashboardFragment__invite_your_contacts">ਵਧੇਰੇ ਸੰਪਰਕਾਂ ਨੂੰ Signal ਵਿੱਚ ਸ਼ਾਮਲ ਹੋਣ ਦਾ ਸੱਦਾ ਦੇ ਕੇ ਸੁਰੱਖਿਅਤ ਢੰਗ ਨਾਲ ਸੰਚਾਰ ਕਰਨਾ ਅਰੰਭ ਕਰੋ ਅਤੇ ਅਜਿਹੀਆਂ ਨਵੀਆਂ ਵਿਸ਼ੇਸ਼ਤਾਵਾਂ ਨੂੰ ਸਮਰੱਥ ਬਣਾਓ ਜੋ ਇਨਕ੍ਰਿਪਟ ਨਾ ਕੀਤੇ SMS ਸੁਨੇਹਿਆਂ ਦੀਆਂ ਸੀਮਾਵਾਂ ਤੋਂ ਪਾਰ ਜਾਂਦੀਆਂ ਹਨ।</string>
  <string name="InsightsDashboardFragment__this_stat_was_generated_locally">ਇਹ ਅੰਕੜੇ ਸਥਾਨਕ ਤੌਰ ’ਤੇ ਤੁਹਾਡੀ ਡਿਵਾਈਸ ’ਤੇ ਤਿਆਰ ਕੀਤੇ ਗਏ ਸਨ ਅਤੇ ਸਿਰਫ਼ ਤੁਹਾਡੇ ਦੁਆਰਾ ਹੀ ਦੇਖੇ ਜਾ ਸਕਦੇ ਹਨ। ਇਹ ਕਦੇ ਵੀ ਕਿਤੇ ਵੀ ਪ੍ਰਸਾਰਿਤ ਨਹੀਂ ਕੀਤੇ ਜਾਂਦੇ।</string>
  <string name="InsightsDashboardFragment__encrypted_messages">ਇਨਕ੍ਰਿਪਟ ਕੀਤੇ ਸੁਨੇਹੇ</string>
  <string name="InsightsDashboardFragment__cancel">ਰੱਦ ਕਰੋ</string>
  <string name="InsightsDashboardFragment__send">ਭੇਜੋ</string>
  <string name="InsightsModalFragment__title">ਇਨਸਾਈਟਸ ਪੇਸ਼ ਕਰ ਰਿਹਾ ਹੈ</string>
  <string name="InsightsModalFragment__description">ਇਹ ਪਤਾ ਲਗਾਓ ਕਿ ਤੁਹਾਡੇ ਕਿੰਨੇ ਬਾਹਰ ਜਾਣ ਵਾਲੇ ਸੁਨੇਹੇ ਸੁਰੱਖਿਅਤ ਨਾਲ ਭੇਜੇ ਗਏ ਹਨ, ਫਿਰ ਆਪਣੀ Signal ਪ੍ਰਤੀਸ਼ਤਤਾ ਨੂੰ ਵਧਾਉਣ ਲਈ ਨਵੇਂ ਸੰਪਰਕਾਂ ਨੂੰ ਜਲਦੀ ਬੁਲਾਓ।</string>
  <string name="InsightsModalFragment__view_insights">ਇਨਸਾਈਟਸ ਵੇਖੋ</string>
  <string name="FirstInviteReminder__title">Signal ਲਈ ਸੱਦੋ</string>
  <string name="FirstInviteReminder__description">ਤੁਸੀਂ ਇਨਕ੍ਰਿਪਟ ਕੀਤੇ ਸੁਨੇਹਿਆਂ ਦੀ ਗਿਣਤੀ ਵਧਾ ਸਕਦੇ ਹੋ, ਜੋ ਤੁਸੀਂ %1$d%%ਰਾਹੀਂ ਭੇਜਦੇ ਹੋ</string>
  <string name="SecondInviteReminder__title">ਆਪਣੇ Signal ਨੂੰ ਉਤਸ਼ਾਹਤ ਕਰੋ</string>
  <string name="SecondInviteReminder__description">%1$s ਨੂੰ ਸੱਦਾ</string>
  <string name="InsightsReminder__view_insights">ਇਨਸਾਈਟਸ ਵੇਖੋ</string>
  <string name="InsightsReminder__invite">ਸੱਦਾ</string>
  <!--Edit KBS Pin-->
  <!--BaseKbsPinFragment-->
  <string name="BaseKbsPinFragment__next">ਅਗਲਾ</string>
  <string name="BaseKbsPinFragment__create_alphanumeric_pin">ਅੰਕ-ਅੱਖਰੀ PIN ਬਣਾਓ</string>
  <string name="BaseKbsPinFragment__create_numeric_pin">ਅੰਕਾਂ ਨਾਲ PIN ਬਣਾਓ</string>
  <!--CreateKbsPinFragment-->
  <plurals name="CreateKbsPinFragment__pin_must_be_at_least_characters">
    <item quantity="one">ਪਿੰਨ ਵਿੱਚ ਘੱਟੋ-ਘੱਟ %1$d ਅੱਖਰ ਹੋਣਾ ਚਾਹੀਦਾ ਹੈ</item>
    <item quantity="other">PIN ਵਿੱਚ ਘੱਟੋ-ਘੱਟ %1$d ਅੱਖਰ ਹੋਣੇ ਚਾਹੀਦੇ ਹਨ</item>
  </plurals>
  <plurals name="CreateKbsPinFragment__pin_must_be_at_least_digits">
    <item quantity="one">ਪਿੰਨ ਵਿੱਚ ਘੱਟੋ-ਘੱਟ %1$d ਅੰਕ ਹੋਣਾ ਚਾਹੀਦਾ ਹੈ</item>
    <item quantity="other">PIN ਵਿੱਚ ਘੱਟੋ-ਘੱਟ %1$d ਅੰਕ ਹੋਣੇ ਚਾਹੀਦੇ ਹਨ</item>
  </plurals>
  <string name="CreateKbsPinFragment__create_a_new_pin">ਨਵਾਂ PIN ਬਣਾਓ</string>
  <string name="CreateKbsPinFragment__you_can_choose_a_new_pin_as_long_as_this_device_is_registered">ਜਿੰਨਾਂ ਚਿਰ ਇਹ ਡਿਵਾਈਸ ਰਜਿਸਟਰ ਹੈ, ਤੁਸੀਂ PIN ਬਦਲ ਸਕਦੇ ਹੋ.</string>
  <string name="CreateKbsPinFragment__create_your_pin">ਆਪਣਾ PIN ਬਣਾਓ</string>
  <string name="CreateKbsPinFragment__pins_keep_information_stored_with_signal_encrypted">PIN Signal ਨਾਲ ਸੰਭਾਲੀ ਜਾਣਕਾਰੀ ਨੂੰ ਇਨਕ੍ਰਿਪਟ ਕਰਕੇ ਰੱਖਦਾ ਹੈ ਤਾਂ ਕਿ ਸਿਰਫ਼ ਤੁਸੀਂ ਹੀ ਇਸ ਨੂੰ ਵਰਤ ਸਕੋ। ਤੁਹਾਡਾ ਪਰੋਫਾਇਲ, ਸੈਟਿੰਗਾਂ ਤੇ ਸੰਪਰਕਾਂ ਨੂੰ ਤੁਹਾਡੇ ਵਲੋਂ ਮੁੜ-ਸਥਾਪਤ ਕਰਨ ਉੱਤੇ ਬਹਾਲ ਕੀਤਾ ਜਾਵੇਗਾ। ਐਪ ਖੋਲ੍ਹਣ ਲਈ ਤੁਹਾਨੂੰ ਤੁਹਾਡੇ PIN ਦੀ ਲੋੜ ਨਹੀਂ ਹੋਵੇਗੀ।</string>
  <string name="CreateKbsPinFragment__choose_a_stronger_pin">ਮਜ਼ਬੂਤ PIN ਬਣਾਓ</string>
  <!--ConfirmKbsPinFragment-->
  <string name="ConfirmKbsPinFragment__pins_dont_match">PIN ਮੇਲ ਨਹੀਂ ਖਾਂਦਾ। ਮੁੜ ਕੋਸ਼ਿਸ਼ ਕਰੋ।</string>
  <string name="ConfirmKbsPinFragment__confirm_your_pin">ਆਪਣੇ PIN ਨੂੰ ਤਸਦੀਕ ਕਰੋ।</string>
  <string name="ConfirmKbsPinFragment__pin_creation_failed">PIN ਬਣਾਉਣਾ ਅਸਫ਼ਲ</string>
  <string name="ConfirmKbsPinFragment__your_pin_was_not_saved">ਤੁਹਾਡਾ PIN ਸੰਭਾਲਿਆ ਨਹੀਂ ਗਿਆ ਸੀ। ਅਸੀਂ ਤੁਹਾਨੂੰ ਬਾਅਦ ਵਿੱਚ PIN ਬਣਾਉਣ ਲਈ ਪੁੱਛਾਂਗੇ।</string>
  <string name="ConfirmKbsPinFragment__pin_created">PIN ਬਣਾਇਆ।</string>
  <string name="ConfirmKbsPinFragment__re_enter_your_pin">ਆਪਣਾ PIN ਮੁੜ ਦਰਜ ਕਰੋ</string>
  <string name="ConfirmKbsPinFragment__creating_pin">PIN ਬਣਾਇਆ ਜਾ ਰਿਹਾ ਹੈ…</string>
  <!--KbsSplashFragment-->
  <string name="KbsSplashFragment__introducing_pins">ਪੇਸ਼ ਕਰਦੇ ਹਾਂ PINs</string>
  <string name="KbsSplashFragment__pins_keep_information_stored_with_signal_encrypted">PIN Signal ਨਾਲ ਸੰਭਾਲੀ ਜਾਣਕਾਰੀ ਨੂੰ ਇਨਕ੍ਰਿਪਟ ਕਰਕੇ ਰੱਖਦਾ ਹੈ ਤਾਂ ਕਿ ਸਿਰਫ਼ ਤੁਸੀਂ ਹੀ ਇਸ ਨੂੰ ਵਰਤ ਸਕੋ। ਤੁਹਾਡਾ ਪਰੋਫਾਇਲ, ਸੈਟਿੰਗਾਂ ਤੇ ਸੰਪਰਕਾਂ ਨੂੰ ਤੁਹਾਡੇ ਵਲੋਂ ਮੁੜ-ਸਥਾਪਤ ਕਰਨ ਉੱਤੇ ਬਹਾਲ ਕੀਤਾ ਜਾਵੇਗਾ। ਐਪ ਖੋਲ੍ਹਣ ਲਈ ਤੁਹਾਨੂੰ ਤੁਹਾਡੇ PIN ਦੀ ਲੋੜ ਨਹੀਂ ਹੋਵੇਗੀ।</string>
  <string name="KbsSplashFragment__learn_more">ਵਧੇਰੇ ਜਾਣੋ</string>
  <string name="KbsSplashFragment__registration_lock_equals_pin">ਰਜਿਸਟਰੇਸ਼ਨ ਲੌਕ = PIN</string>
  <string name="KbsSplashFragment__your_registration_lock_is_now_called_a_pin">ਤੁਹਾਡੇ ਰਜਿਸਟ੍ਰੇਸ਼ਨ ਲੌਕ ਨੂੰ ਹੁਣ PIN ਕਿਹਾ ਜਾਂਦਾ ਹੈ, ਅਤੇ ਇਹ ਵਧੇਰੇ ਕੰਮ ਕਰਦਾ ਹੈ। ਹੁਣੇ ਅੱਪਡੇਟ ਕਰੋ।</string>
  <string name="KbsSplashFragment__update_pin">PIN ਅੱਪਡੇਟ ਕਰੋ</string>
  <string name="KbsSplashFragment__create_your_pin">ਆਪਣਾ PIN ਬਣਾਓ</string>
  <string name="KbsSplashFragment__learn_more_about_pins">PINs ਬਾਰੇ ਹੋਰ ਜਾਣੋ</string>
  <string name="KbsSplashFragment__disable_pin">PIN ਅਸਮਰੱਥ ਕਰੋ</string>
  <!--KBS Reminder Dialog-->
  <string name="KbsReminderDialog__enter_your_signal_pin">ਆਪਣਾ Signal ਦਾ PIN ਦਿਓ</string>
  <string name="KbsReminderDialog__to_help_you_memorize_your_pin">ਤੁਹਾਨੂੰ ਤੁਹਾਡਾ PIN ਯਾਦ ਕਰਵਾਉਣ ਲਈ ਮਦਦ ਵਾਸਤੇ ਅਸੀਂ ਇਹ ਲਗਾਤਾਰ ਭਰਨ ਲਈ ਕਹਾਂਗੇ। ਸਮੇਂ ਨਾਲ ਅਸੀਂ ਵਾਰ ਪੁੱਛਾਂਗੇ।</string>
  <string name="KbsReminderDialog__skip">ਛੱਡੋ</string>
  <string name="KbsReminderDialog__submit">ਦਰਜ ਕਰੋ</string>
  <string name="KbsReminderDialog__forgot_pin">ਕੀ PIN ਭੁੱਲ ਗਏ ਹੋ?</string>
  <string name="KbsReminderDialog__incorrect_pin_try_again">ਗਲਤ PIN। ਦੁਬਾਰਾ ਕੋਸ਼ਿਸ਼ ਕਰੋ।</string>
  <!--AccountLockedFragment-->
  <string name="AccountLockedFragment__account_locked">ਖਾਤਾ ਲਾਕ ਹੋਇਆ</string>
  <string name="AccountLockedFragment__your_account_has_been_locked_to_protect_your_privacy">ਤੁਹਾਡੀ ਪਰਦੇਦਾਰੀ ਅਤੇ ਸੁਰੱਖਿਆ ਲਈ ਤੁਹਾਡੇ ਖਾਤੇ ਨੂੰ ਲਾਕ ਕੀਤਾ ਗਿਆ ਹੈ। ਤੁਹਾਡੇ ਖਾਤੇ ਵਿੱਚ %1$dਦਿਨਾਂ ਦੀ ਬਿਨਾਂ ਸਰਗਰਮੀ ਦੇ ਤੁਸੀਂ ਇਸ ਫ਼ੋਨ ਨੰਬਰ ਨੂੰ ਬਿਨਾਂ ਆਪਣਾ PIN ਦਿੱਤੇ ਮੁੜ-ਰਜਿਸਟਰ ਕਰ ਸਕਦੇ ਹੋ। ਸਾਰੀ ਸਮੱਗਰੀ ਹਟਾ ਦਿੱਤੀ ਜਾਵੇਗੀ।</string>
  <string name="AccountLockedFragment__next">ਅੱਗੇ</string>
  <string name="AccountLockedFragment__learn_more">ਵਧੇਰੇ ਜਾਣੋ</string>
  <!--KbsLockFragment-->
  <string name="RegistrationLockFragment__enter_your_pin">ਆਪਣਾ PIN ਦਰਜ ਕਰੋ</string>
  <string name="RegistrationLockFragment__enter_the_pin_you_created">ਆਪਣੇ ਖਾਤੇ ਲਈ ਤੁਹਾਡੇ ਵੱਲੋਂ ਬਣਾਇਆ PIN ਦਿਓ। ਇਹ ਤੁਹਾਡੇ SMS ਤਸਦੀਕ ਕੋਡ ਤੋਂ ਵੱਖਰਾ ਹੁੰਦਾ ਹੈ.</string>
  <string name="RegistrationLockFragment__enter_alphanumeric_pin">ਅੱਖਰਾਂ ਅਤੇ ਸੰਖਿਆਵਾਂ ਤੋਂ ਬਣਿਆ PIN ਦਰਜ ਕਰੋ</string>
  <string name="RegistrationLockFragment__enter_numeric_pin">ਅੰਕਾਂ ਵਾਲਾ ਪਿੰਨ ਦਿਓ</string>
  <string name="RegistrationLockFragment__incorrect_pin_try_again">ਗਲਤ PIN। ਦੁਬਾਰਾ ਕੋਸ਼ਿਸ਼ ਕਰੋ।</string>
  <string name="RegistrationLockFragment__forgot_pin">ਕੀ PIN ਭੁੱਲ ਗਏ ਹੋ?</string>
  <string name="RegistrationLockFragment__incorrect_pin">ਗਲਤ PIN</string>
  <string name="RegistrationLockFragment__forgot_your_pin">ਆਪਣਾ PIN ਭੁੱਲ ਗਏ ਹੋ?</string>
  <string name="RegistrationLockFragment__not_many_tries_left">ਜਿਆਦਾ ਕੋਸ਼ਿਸ਼ਾਂ ਨਹੀਂ ਬਚੀਆਂ ਹਨ!</string>
  <string name="RegistrationLockFragment__signal_registration_need_help_with_pin_for_android_v1_pin">Signal ਰਜਿਸਟ੍ਰੇਸ਼ਨ - Android (v1 PIN) ਦੇ ਲਈ PIN ਨੂੰ ਲੈ ਕੇ ਮਦਦ ਦੀ ਲੋੜ ਹੈ</string>
  <string name="RegistrationLockFragment__signal_registration_need_help_with_pin_for_android_v2_pin">Signal ਰਜਿਸਟ੍ਰੇਸ਼ਨ - Android (v2 PIN) ਦੇ ਲਈ PIN ਨੂੰ ਲੈ ਕੇ ਮਦਦ ਦੀ ਲੋੜ ਹੈ</string>
  <plurals name="RegistrationLockFragment__for_your_privacy_and_security_there_is_no_way_to_recover">
    <item quantity="one">ਤੁਹਾਡੀ ਗੁਪਤਤਾ ਅਤੇ ਸੁਰੱਖਿਆ ਲਈ, ਤੁਹਾਡੇ ਪਿੰਨ ਨੂੰ ਦੁਬਾਰਾ ਪ੍ਰਾਪਤ ਕਰਨ ਦਾ ਕੋਈ ਤਰੀਕਾ ਨਹੀਂ ਹੈ। ਜੇਕਰ ਤੁਸੀਂ ਆਪਣਾ ਪਿੰਨ ਯਾਦ ਨਹੀਂ ਰੱਖ ਸਕਦੇ, ਤਾਂ ਤੁਸੀਂ %1$d ਦਿਨ ਅਕਿਰਿਆਸ਼ੀਲ ਰਹਿਣ ਤੋਂ ਬਾਅਦ SMS ਦੇ ਨਾਲ ਦੁਬਾਰਾ-ਤਸਦੀਕ ਕਰ ਸਕਦੇ ਹੋ। ਇਸ ਮਾਮਲੇ ਵਿੱਚ, ਤੁਹਾਡਾ ਖਾਤਾ ਬੰਦ ਕਰ ਦਿੱਤਾ ਜਾਵੇਗਾ ਅਤੇ ਸਾਰੀ ਸਮੱਗਰੀ ਮਿਟਾ ਦਿੱਤੀ ਜਾਵੇਗੀ।</item>
    <item quantity="other">ਤੁਹਾਡੀ ਪਰਦੇਦਾਰੀ ਅਤੇ ਸੁਰੱਖਿਆ ਲਈ, ਤੁਹਾਡੇ PIN ਨੂੰ ਦੁਬਾਰਾ ਪ੍ਰਾਪਤ ਕਰਨ ਦਾ ਕੋਈ ਤਰੀਕਾ ਨਹੀਂ ਹੈ। ਜੇਕਰ ਤੁਸੀਂ ਆਪਣਾ PIN ਯਾਦ ਨਹੀਂ ਰੱਖ ਸਕਦੇ, ਤਾਂ ਤੁਸੀਂ %1$d ਦਿਨ ਨਾ-ਸਰਗਰਮ ਰਹਿਣ ਤੋਂ ਬਾਅਦ SMS ਦੇ ਨਾਲ ਮੁੜ-ਤਸਦੀਕ ਕਰ ਸਕਦੇ ਹੋ। ਇਸ ਮਾਮਲੇ ਵਿੱਚ, ਤੁਹਾਡਾ ਖਾਤਾ ਬੰਦ ਕਰ ਦਿੱਤਾ ਜਾਵੇਗਾ ਅਤੇ ਸਾਰੀ ਸਮੱਗਰੀ ਹਟਾ ਦਿੱਤੀ ਜਾਵੇਗੀ।</item>
  </plurals>
  <plurals name="RegistrationLockFragment__incorrect_pin_d_attempts_remaining">
    <item quantity="one">ਗਲਤ ਪਿੰਨ। %1$d ਕੋਸ਼ਿਸ਼ ਬਾਕੀ।</item>
    <item quantity="other">ਗਲਤ PIN। %1$d ਕੋਸ਼ਿਸ਼ਾਂ ਬਾਕੀ।</item>
  </plurals>
  <plurals name="RegistrationLockFragment__if_you_run_out_of_attempts_your_account_will_be_locked_for_d_days">
    <item quantity="one">ਜੇਕਰ ਤੁਹਾਡੀਆਂ ਕੋਸ਼ਿਸ਼ਾਂ ਖਤਮ ਹੋ ਜਾਂਦੀਆਂ ਹਨ ਤਾਂ ਤੁਹਾਡੇ ਖਾਤੇ ਨੂੰ %1$d ਦਿਨ ਲਈ ਲੌਕ ਕਰ ਦਿੱਤਾ ਜਾਵੇਗਾ। %1$d ਦਿਨ ਅਕਿਰਿਆਸ਼ੀਲ ਰਹਿਣ ਤੋਂ ਬਾਅਦ, ਤੁਸੀਂ ਆਪਣੇ ਪਿੰਨ ਤੋਂ ਬਿਨਾਂ ਦੁਬਾਰਾ ਰਜਿਸਟਰ ਕਰ ਸਕਦੇ ਹੋ। ਤੁਹਾਡਾ ਖਾਤਾ ਬੰਦ ਕਰ ਦਿੱਤਾ ਜਾਵੇਗਾ ਅਤੇ ਸਾਰੀ ਸਮੱਗਰੀ ਮਿਟਾ ਦਿੱਤੀ ਜਾਵੇਗੀ।</item>
    <item quantity="other">ਜੇਕਰ ਤੁਹਾਡੀਆਂ ਕੋਸ਼ਿਸ਼ਾਂ ਖਤਮ ਹੋ ਜਾਂਦੀਆਂ ਹਨ ਤਾਂ ਤੁਹਾਡੇ ਖਾਤੇ ਨੂੰ %1$d ਦਿਨਾਂ ਲਈ ਲੌਕ ਕਰ ਦਿੱਤਾ ਜਾਵੇਗਾ। %1$d ਦਿਨ ਅਕਿਰਿਆਸ਼ੀਲ ਰਹਿਣ ਤੋਂ ਬਾਅਦ, ਤੁਸੀਂ ਆਪਣੇ PIN ਤੋਂ ਬਿਨਾਂ ਦੁਬਾਰਾ ਰਜਿਸਟਰ ਕਰ ਸਕਦੇ ਹੋ। ਤੁਹਾਡਾ ਖਾਤਾ ਬੰਦ ਕਰ ਦਿੱਤਾ ਜਾਵੇਗਾ ਅਤੇ ਸਾਰੀ ਸਮੱਗਰੀ ਮਿਟਾ ਦਿੱਤੀ ਜਾਵੇਗੀ।</item>
  </plurals>
  <plurals name="RegistrationLockFragment__you_have_d_attempts_remaining">
    <item quantity="one">ਤੁਹਾਡੀ %1$d ਕੋਸ਼ਿਸ਼ ਬਾਕੀ ਹੈ।</item>
    <item quantity="other">ਤੁਹਾਡੀਆਂ %1$d ਕੋਸ਼ਿਸ਼ਾਂ ਬਾਕੀ ਹਨ।</item>
  </plurals>
  <plurals name="RegistrationLockFragment__d_attempts_remaining">
    <item quantity="one">%1$d ਕੋਸ਼ਿਸ਼ ਬਾਕੀ।</item>
    <item quantity="other">%1$d ਕੋਸ਼ਿਸ਼ਾਂ ਬਾਕੀ।</item>
  </plurals>
  <!--CalleeMustAcceptMessageRequestDialogFragment-->
  <string name="CalleeMustAcceptMessageRequestDialogFragment__s_will_get_a_message_request_from_you">%1$s ਨੂੰ ਤੁਹਾਡੇ ਤੋਂ ਬੇਨਤੀ ਵਾਲਾ ਸੁਨੇਹਾ ਮਿਲੇਗਾ। ਜਦੋਂ ਤੁਹਾਡਾ ਬੇਨਤੀ ਵਾਲਾ ਸੁਨੇਹਾ ਮਨਜ਼ੂਰ ਕਰ ਲਿਆ ਜਾਵੇਗਾ ਤਾਂ ਤੁਸੀਂ ਕਾਲ ਕਰ ਸਕਦੇ ਹੋ।</string>
  <!--KBS Megaphone-->
  <string name="KbsMegaphone__create_a_pin">PIN ਬਣਾਓ</string>
  <string name="KbsMegaphone__pins_keep_information_thats_stored_with_signal_encrytped">PIN Signal ਨਾਲ ਸੰਭਾਲੀ ਸਮੱਗਰੀ ਨੂੰ ਇਨਕ੍ਰਿਪਟ ਕਰਕੇ ਰੱਖਦਾ ਹੈ।</string>
  <string name="KbsMegaphone__create_pin">PIN ਬਣਾਓ</string>
  <!--Research Megaphone-->
  <string name="ResearchMegaphone_tell_signal_what_you_think">Signal ਨੂੰ ਦੱਸੋ ਕਿ ਤੁਸੀਂ ਕੀ ਸੋਚਦੇ ਹੋ</string>
  <string name="ResearchMegaphone_to_make_signal_the_best_messaging_app_on_the_planet">ਸੰਸਾਰ ਵਿੱਚ Signal ਨੂੰ ਸਭ ਤੋਂ ਵਧੀਆ ਸੁਨੇਹੇ ਭੇਜਣ/ਲੈਣ ਵਾਲੀ ਐਪ ਬਣਾਉਣ ਵਾਸਤੇ ਅਸੀਂ ਤੁਹਾਡੇ ਤੋਂ ਸੁਝਾਅ ਲੈਣਾ ਚਾਹੁੰਦੇ ਹਾਂ।</string>
  <string name="ResearchMegaphone_learn_more">ਜਿਆਦਾ ਜਾਣੋ</string>
  <string name="ResearchMegaphone_dismiss">ਖਾਰਜ ਕਰੋ</string>
  <string name="ResearchMegaphoneDialog_signal_research">Signal ਖੋਜ</string>
  <string name="ResearchMegaphoneDialog_we_believe_in_privacy"><![CDATA[<p><b>ਅਸੀਂ ਪਰਦੇਦਾਰੀ ਵਿੱਚ ਭਰੋਸਾ ਕਰਦੇ ਹਾਂ।</b></p><p>Signal ਤੁਹਾਨੂੰ ਟਰੈਕ ਨਹੀਂ ਕਰਦਾ ਅਤੇ ਨਾ ਹੀ ਤੁਹਾਡਾ ਡਾਟਾ ਇਕੱਤਰ ਕਰਦਾ ਹੈ। ਹਰ ਕਿਸੇ ਲਈ Signal ਵਿੱਚ ਸੁਧਾਰ ਵਾਸਤੇ ਅਸੀਂ ਵਰਤੋਂਕਾਰਾਂ ਦੇ ਸੁਝਾਅ ਉੱਤੇ ਨਿਰਭਰ ਕਰਦੇ ਹਾਂ, <b>ਅਤੇ ਸਾਨੂੰ ਤੁਹਾਡੇ ਸੁਝਾਅ ਵੀ ਚਾਹੀਦੇ ਹਨ।</b></p><p>ਅਸੀਂ ਸਰਵੇਖ ਕਰ ਰਹੇ ਹਾਂ ਕਿ ਸਮਝ ਸਕੀਏ ਕਿ ਤੁਸੀਂ Signal ਨੂੰ ਕਿਵੇਂ ਵਰਤ ਰਹੇ ਹੋ। ਸਾਰੇ ਸਰਵੇਖਣ ਵਿੱਚ ਕੋਈ ਵੀ ਅਜਿਹਾ ਡਾਟਾ ਇਕੱਤਰ ਨਹੀਂ ਕੀਤਾ ਜਾਂਦਾ ਹੈ, ਜਿਸ ਤੋਂ ਤੁਹਾਡੀ ਪਛਾਣ ਹੋ ਸਕੇ। ਜੇ ਤੁਸੀਂ ਵਧੀਕ ਸੁਝਾਅ ਦੇਣ ਵਿੱਚ ਦਿਲਚਸਪੀ ਰੱਖਦੇ ਹੋ ਤਾਂ ਤੁਹਾਡੇ ਕੋਲ ਸੰਪਰਕ ਜਾਣਕਾਰੀ ਦੇਣ ਦੀ ਚੋਣ ਹੋਵੇਗੀ।</p><p>ਜੇ ਤੁਹਾਡੇ ਕੋਲ ਕੁਝ ਮਿੰਟ ਹੋਣ ਅਤੇ ਸੁਝਾਅ ਦੇਣਾ ਚਾਹੋ ਤਾਂ ਅਸੀਂ ਤੁਹਾਡੇ ਕੋਲੋ ਜਾਣ ਕੇ ਖੁਸ਼ ਹੋਵਾਂਗੇ।</p>]]></string>
  <string name="ResearchMegaphoneDialog_take_the_survey">ਸਰਵੇਖਣ \'ਚ ਹਿੱਸਾ ਲਵੋ</string>
  <string name="ResearchMegaphoneDialog_no_thanks">ਨਹੀਂ ਧੰਨਵਾਦ</string>
  <string name="ResearchMegaphoneDialog_the_survey_is_hosted_by_alchemer_at_the_secure_domain">ਸਰਵੇਖਣ Alchemer ਵਲੋਂ ਸੁਰੱਖਿਅਤ ਡੋਮੇਨ surveys.signalusers.org ਉੱਤੇ ਹੋਸਟ ਕੀਤਾ ਹੈ</string>
  <!--transport_selection_list_item-->
  <string name="transport_selection_list_item__transport_icon">ਆਵਾਜਾਈ ਆਈਕਨ</string>
  <string name="ConversationListFragment_loading">ਲੋਡ ਕਰ ਰਿਹਾ ਹੈ …</string>
  <string name="CallNotificationBuilder_connecting">ਕਨੈਕਟ ਕਰ ਰਿਹਾ ਹੈ …</string>
  <string name="Permissions_permission_required">ਇਜਾਜ਼ਤ ਦੀ ਲੋੜ ਹੈ</string>
  <string name="ConversationActivity_signal_needs_sms_permission_in_order_to_send_an_sms">SMS ਭੇਜਣ ਲਈ Signal ਨੂੰ SMS ਇਜਾਜ਼ਤ ਦੀ ਲੋੜ ਹੁੰਦੀ ਹੈ, ਇਸ ਨੂੰ ਸਥਾਈ ਤੌਰ ’ਤੇ ਇਨਕਾਰ ਕਰ ਦਿੱਤਾ ਗਿਆ ਹੈ। ਕਿਰਪਾ ਕਰਕੇ ਐਪ ਸੈਟਿੰਗਾਂ ’ਤੇ ਜਾਰੀ ਰੱਖੋ, \"ਇਜਾਜ਼ਤਾਂ\" ਚੁਣੋ, ਅਤੇ \"SMS\" ਨੂੰ ਸਮਰੱਥ ਕਰੋ।</string>
  <string name="Permissions_continue">ਜਾਰੀ ਰੱਖੋ</string>
  <string name="Permissions_not_now">ਹਾਲੇ ਨਹੀਂ</string>
  <string name="conversation_activity__enable_signal_messages">Signal ਸੁਨੇਹੇ ਸਮਰੱਥ ਕਰੋ</string>
  <string name="SQLCipherMigrationHelper_migrating_signal_database">Signal ਡਾਟਾਬੇਸ ਮਾਈਗ੍ਰੇਟ ਹੋ ਰਿਹਾ ਹੈ</string>
  <string name="PushDecryptJob_new_locked_message">ਨਵਾਂ ਲਾਕ ਕੀਤਾ ਸੁਨੇਹਾ</string>
  <string name="PushDecryptJob_unlock_to_view_pending_messages">ਬਕਾਇਆ ਸੁਨੇਹੇ ਵੇਖਣ ਲਈ ਅਨਲੌਕ ਕਰੋ</string>
  <string name="enter_backup_passphrase_dialog__backup_passphrase">ਬੈਕਅਪ ਪਾਸਫ਼੍ਰੇਜ਼</string>
  <string name="backup_enable_dialog__backups_will_be_saved_to_external_storage_and_encrypted_with_the_passphrase_below_you_must_have_this_passphrase_in_order_to_restore_a_backup">ਬੈਕਅਪ ਬਾਹਰੀ ਸਟੋਰੇਜ ਵਿੱਚ ਸੁਰੱਖਿਅਤ ਕੀਤੇ ਜਾਣਗੇ ਅਤੇ ਹੇਠਾਂ ਪਾਸਫ਼੍ਰੇਜ਼ ਨਾਲ ਇਨਕ੍ਰਿਪਟ ਕੀਤੇ ਜਾਣਗੇ. ਬੈਕਅੱਪ ਨੂੰ ਰੀਸਟੋਰ ਕਰਨ ਲਈ ਤੁਹਾਡੇ ਕੋਲ ਇਹ ਪਾਸਫ਼੍ਰੇਜ਼ ਹੋਣਾ ਲਾਜ਼ਮੀ ਹੈ.</string>
  <string name="backup_enable_dialog__you_must_have_this_passphrase">ਬੈਕਅੱਪ ਤੋਂ ਬਹਾਲ ਕਰਨ ਲਈ ਤੁਹਾਨੂੰ ਇਹ ਪਾਸਫ਼੍ਰੇਜ਼ ਚਾਹੀਦਾ ਹੈ।</string>
  <string name="backup_enable_dialog__folder">ਫੋਲਡਰ</string>
  <string name="backup_enable_dialog__i_have_written_down_this_passphrase">ਮੈਂ ਇਹ ਪਾਸਫ਼੍ਰੇਜ਼ ਲਿੱਖ ਲਿਆ ਹੈ. ਇਸ ਤੋਂ ਬਿਨਾਂ, ਮੈਂ ਬੈਕਅੱਪ ਨੂੰ ਰੀਸਟੋਰ ਕਰਨ ਵਿੱਚ ਅਸਮਰੱਥ ਹੋਵਾਂਗਾ.</string>
  <string name="registration_activity__restore_backup">ਬੈਕਅਪ ਬਹਾਲ ਕਰੋ</string>
  <string name="registration_activity__transfer_or_restore_account">ਖਾਤਾ ਟਰਾਂਸਫਰ ਕਰੋ ਜਾਂ ਬਹਾਲ ਕਰੋ</string>
  <string name="registration_activity__transfer_account">ਖਾਤਾ ਟਰਾਂਸਫਰ ਕਰੋ</string>
  <string name="registration_activity__skip">ਛੱਡੋ</string>
  <string name="preferences_chats__chat_backups">ਚੈਟ ਬੈਕਅਪ</string>
  <string name="preferences_chats__backup_chats_to_external_storage">ਬਾਹਰੀ ਸਟੋਰੇਜ ਤੇ ਚੈਟ ਨੂੰ ਬੈਕਅਪ ਕਰੋ </string>
  <string name="preferences_chats__transfer_account">ਖਾਤਾ ਟਰਾਂਸਫਰ ਕਰੋ</string>
  <string name="preferences_chats__transfer_account_to_a_new_android_device">ਖਾਤੇ ਨੂੰ ਨਵੇਂ Android ਡਿਵਾਈਸ ਉੱਤੇ ਟਰਾਂਸਫਰ ਕਰੋ</string>
  <string name="RegistrationActivity_enter_backup_passphrase">ਬੈਕਅਪ ਪਾਸਫ਼੍ਰੇਜ਼ ਦਰਜ ਕਰੋ</string>
  <string name="RegistrationActivity_restore">ਰੀਸਟੋਰ ਕਰੋ</string>
  <string name="RegistrationActivity_backup_failure_downgrade">Signal ਦੇ ਨਵੇਂ ਸੰਸਕਰਣਾਂ ਤੋਂ ਬੈਕਅੱਪ ਆਯਾਤ ਨਹੀਂ ਕਰ ਸਕਦਾ</string>
  <string name="RegistrationActivity_incorrect_backup_passphrase">ਗਲਤ ਬੈਕਅਪ ਪਾਸਫ਼੍ਰੇਜ਼</string>
  <string name="RegistrationActivity_checking">ਜਾਂਚ ਕਰ ਰਿਹਾ ਹੈ …</string>
  <string name="RegistrationActivity_d_messages_so_far">ਅਜੇ ਤੱਕ %d ਸੁਨੇਹੇ …</string>
  <string name="RegistrationActivity_restore_from_backup">ਬੈਕਅਪ ਤੋਂ ਬਹਾਲ ਕਰਨਾ ਹੈ?</string>
  <string name="RegistrationActivity_restore_your_messages_and_media_from_a_local_backup">ਸਥਾਨਕ ਸੁਨੇਹਿਆਂ ਤੋਂ ਆਪਣੇ ਸੁਨੇਹਿਆਂ ਅਤੇ ਮੀਡੀਆ ਨੂੰ ਪੁਨਰ ਸਥਾਪਿਤ ਕਰੋ | ਜੇਕਰ ਤੁਸੀਂ ਹੁਣ ਮੁੜ ਬਹਾਲ ਨਹੀਂ ਕਰਦੇ ਹੋ, ਤਾਂ ਤੁਸੀਂ ਬਾਅਦ ਵਿੱਚ ਰੀਸਟੋਰ ਨਹੀਂ ਕਰ ਸਕੋਗੇ.</string>
  <string name="RegistrationActivity_backup_size_s">ਬੈਕਅਪ ਆਕਾਰ:%s</string>
  <string name="RegistrationActivity_backup_timestamp_s">ਬੈਕਅੱਪ ਟਾਈਮਸਟੈਂਪ: %s</string>
  <string name="BackupDialog_enable_local_backups">ਸਥਾਨਕ ਬੈਕਅਪ ਨੂੰ ਸਮਰੱਥ ਬਣਾਉਣਾ ਹੈ?</string>
  <string name="BackupDialog_enable_backups">ਬੈਕਅਪ ਨੂੰ ਸਮਰੱਥ ਬਣਾਓ</string>
  <string name="BackupDialog_please_acknowledge_your_understanding_by_marking_the_confirmation_check_box">ਕਿਰਪਾ ਕਰਕੇ ਪੁਸ਼ਟੀਕਰਨ ਚੈਕ ਬਾਕਸ ਤੇ ਨਿਸ਼ਾਨ ਲਗਾ ਕੇ ਆਪਣੀ ਸਮਝ ਨੂੰ ਮੰਨ ਲਓ.</string>
  <string name="BackupDialog_delete_backups">ਬੈਕਅਪ ਹਟਾਉਣੇ ਹਨ?</string>
  <string name="BackupDialog_disable_and_delete_all_local_backups">ਕੀ ਸਾਰੇ ਸਥਾਨਕ ਬੈਕਅਪਸ ਨੂੰ ਅਯੋਗ ਅਤੇ ਮਿਟਾਉਣਾ ਹੈ?</string>
  <string name="BackupDialog_delete_backups_statement">ਬੈਕਅਪ ਮਿਟਾਓ</string>
  <string name="BackupDialog_to_enable_backups_choose_a_folder">ਬੈਕਅੱਪ ਸਮਰੱਥ ਕਰਨ ਲਈ, ਫੋਲਡਰ ਚੁਣੋ। ਬੈਕਅੱਪਾਂ ਨੂੰ ਇਸ ਟਿਕਾਣੇ ਉੱਤੇ ਸੰਭਾਲਿਆ ਜਾਵੇਗਾ।</string>
  <string name="BackupDialog_choose_folder">ਫੋਲਡਰ ਚੁਣੋ</string>
  <string name="BackupDialog_copied_to_clipboard">ਕਲਿਪਬੋਰਡ ਤੇ ਕਾਪੀ ਕੀਤਾ ਗਿਆ</string>
  <string name="BackupDialog_no_file_picker_available">ਕੋਈ ਫਾਇਲ ਚੁਣਨ ਵਾਲਾ ਮੌਜੂਦ ਨਹੀਂ ਹੈ।</string>
  <string name="BackupDialog_enter_backup_passphrase_to_verify">ਤਸਦੀਕ ਕਰਨ ਲਈ ਆਪਣਾ ਬੈਕਅੱਪ ਪਾਸਫ਼੍ਰੇਜ਼ ਦਿਓ</string>
  <string name="BackupDialog_verify">ਤਸਦੀਕ ਕਰੋ</string>
  <string name="BackupDialog_you_successfully_entered_your_backup_passphrase">ਤੁਸੀਂ ਆਪਣਾ ਬੈਕਅੱਪ ਪਾਸਫ਼੍ਰੇਜ਼ ਕਾਮਯਾਬੀ ਨਾਲ ਭਰਿਆ ਹੈ</string>
  <string name="BackupDialog_passphrase_was_not_correct">ਪਾਸਫ਼੍ਰੇਜ਼ ਸਹੀ ਨਹੀ ਹੈ</string>
  <string name="LocalBackupJob_creating_backup">ਬੈਕਅਪ ਬਣਾ ਰਿਹਾ ਹੈ …</string>
  <string name="LocalBackupJobApi29_backup_failed">ਬੈਕਅੱਪ ਅਸਫ਼ਲ ਹੈ</string>
  <string name="LocalBackupJobApi29_your_backup_directory_has_been_deleted_or_moved">ਤੁਹਾਡੀ ਬੈਕਅੱਪ ਡਾਇਰੈਕਟਰੀ ਜਾਂ ਤਾਂ ਹਟਾਈ ਗਈ ਜਾਂ ਹਿਲਾਈ ਗਈ ਹੈ।</string>
  <string name="LocalBackupJobApi29_your_backup_file_is_too_large">ਤੁਹਾਡੀ ਬੈਕਅੱਪ ਫਾਇਲ ਇਸ ਵਾਲੀਅਮ ਉੱਤੇ ਸੰਭਾਲਣ ਲਈ ਬਹੁਤ ਵੱਡੀ ਹੈ।</string>
  <string name="LocalBackupJobApi29_there_is_not_enough_space">ਤੁਹਾਡੇ ਬੈਕਅੱਪ ਲਈ ਲੋੜੀਦੀ ਸਟੋਰੇਜ਼ ਥਾਂ ਨਹੀਂ ਹੈ।</string>
  <string name="LocalBackupJobApi29_tap_to_manage_backups">ਬੈਕਅੱਪਾਂ ਦਾ ਇੰਤਜ਼ਾਮ ਕਨ ਲਈ ਛੂਹੋ।</string>
  <string name="ProgressPreference_d_messages_so_far">ਅਜੇ ਤੱਕ %d ਸੁਨੇਹੇ</string>
  <string name="RegistrationActivity_wrong_number">ਗਲਤ ਨੰਬਰ</string>
  <string name="RegistrationActivity_call_me_instead_available_in">ਇਸ ਦੀ ਬਜਾਏ ਮੈਨੂੰ ਕਾਲ ਕਰੋ \n ( ਵਿੱਚ ਉਪਲੱਬਧ %1$02d:%2$02d)</string>
  <string name="RegistrationActivity_contact_signal_support">ਸੰਪਰਕ Signal ਸਹਾਇਤਾ</string>
  <string name="RegistrationActivity_code_support_subject">Signal ਰਜਿਸਟ੍ਰੇਸ਼ਨ - ਐਂਡਰਾਇਡ ਲਈ ਪੁਸ਼ਟੀਕਰਣ ਕੋਡ</string>
  <string name="BackupUtil_never">ਕਦੇ ਨਹੀਂ</string>
  <string name="BackupUtil_unknown">ਅਣਜਾਣ</string>
  <string name="preferences_app_protection__see_my_phone_number">ਮੇਰੇ ਫੋਨ ਨੰਬਰ ਵੇਖਾਓ</string>
  <string name="preferences_app_protection__find_me_by_phone_number">ਮੈਨੂੰ ਫ਼ੋਨ ਨੰਬਰ ਨਾਲ ਲੱਭੋ</string>
  <string name="PhoneNumberPrivacy_everyone">ਹਰ ਕੋਈ</string>
  <string name="PhoneNumberPrivacy_my_contacts">ਮੇਰੇ ਸੰਪਰਕ</string>
  <string name="PhoneNumberPrivacy_nobody">ਕੋਈ ਵੀ ਨਹੀਂ</string>
  <string name="PhoneNumberPrivacy_everyone_see_description">ਤੁਹਾਡਾ ਫ਼ੋਨ ਨੰਬਰ ਤੁਹਾਡੇ ਵਲੋਂ ਸੁਨੇਹੇ ਭੇਜੇ ਸਾਰੇ ਲੋਕਾਂ ਤੇ ਗਰੁੱਪਾਂ ਨੂੰ ਦਿਖਾਈ ਦੇਵੇਗਾ।</string>
  <string name="PhoneNumberPrivacy_everyone_find_description">ਜਿਸ ਕਿਸੇ ਕੋਲ ਵੀ ਤੁਹਾਡਾ ਫ਼ੋਨ ਨੰਬਰ ਉਹਨਾਂ ਦੇ ਸੰਪਰਕਾਂ ਵਿੱਚ ਹੋਵੇਗਾ, ਤੁਹਾਨੂੰ Signal ਉੱਤੇ ਸੰਪਰਕ ਵਜੋਂ ਵੇਖ ਸਕਦੇ ਹਨ। ਹੋਰ ਖੋਜ ਵਿੱਚ ਤੁਹਾਨੂੰ ਲੱਭ ਸਕਦੇ ਹਨ।</string>
  <string name="preferences_app_protection__screen_lock">ਸਕ੍ਰੀਨ ਲੌਕ</string>
  <string name="preferences_app_protection__lock_signal_access_with_android_screen_lock_or_fingerprint">ਐਂਡਰਾਇਡ ਸਕ੍ਰੀਨ ਲੌਕ ਜਾਂ ਫਿੰਗਰਪ੍ਰਿੰਟ ਦੇ ਨਾਲ Signal ਨੂੰ ਲਾਕ ਕਰੋ </string>
  <string name="preferences_app_protection__screen_lock_inactivity_timeout">ਸਕ੍ਰੀਨ ਲੌਕ ਅਕਿਰਿਆਟੀਟੀ ਟਾਈਮਆਉਟ</string>
  <string name="preferences_app_protection__signal_pin">Signal PIN</string>
  <string name="preferences_app_protection__create_a_pin">PIN ਬਣਾਓ</string>
  <string name="preferences_app_protection__change_your_pin">ਆਪਣਾ PIN ਬਦਲੋ</string>
  <string name="preferences_app_protection__pin_reminders">PIN ਰਿਮਾਈਂਡਰ</string>
  <string name="preferences_app_protection__pins_keep_information_stored_with_signal_encrypted">PIN Signal ਦੇ ਨਾਲ ਸਟੋਰ ਕੀਤੀ ਜਾਣਕਾਰੀ ਨੂੰ ਇਨਕ੍ਰਿਪਟ ਕਰਕੇ ਰੱਖਦੇ ਹਨ ਤਾਂ ਜੋ ਉਸ ਤਾਈਂ ਸਿਰਫ ਤੁਹਾਡੀ ਪਹੁੰਚ ਹੋਵੇ. ਜਦੋਂ ਤੁਸੀਂ Signal ਨੂੰ ਮੁੜ-ਸਥਾਪਤ ਕਰੋਗੇ ਤਾਂ ਤੁਹਾਡੀ ਪ੍ਰੋਫਾਈਲ, ਸੈਟਿੰਗਾਂ, ਅਤੇ ਸੰਪਰਕ ਮੁੜ-ਬਹਾਲ ਹੋ ਜਾਣਗੇ.</string>
  <string name="preferences_app_protection__add_extra_security_by_requiring_your_signal_pin_to_register">Signal ਨਾਲ ਤੁਹਾਡੇ ਫ਼ੋਨ ਨੰਬਰ ਨੂੰ ਰਜਿਸਟਰ ਕਰਨ ਲਈ ਆਪਣੇ Signal PIN ਦੀ ਮੰਗ ਕਰਕੇ ਸੁਰੱਖਿਆ ਵਿੱਚ ਵਾਧਾ ਜੋੜੋ।</string>
  <string name="preferences_app_protection__reminders_help_you_remember_your_pin">ਰਿਮਾਈਂਡਰ ਤੁਹਾਨੂੰ ਤੁਹਾਡਾ PIN ਯਾਦ ਕਰਨ ਵਿੱਚ ਮਦਦ ਕਰਦੇ ਹਨ ਕਿਉਂਕਿ ਉਸ ਨੂੰ ਦੁਬਾਰਾ ਨਹੀਂ ਪ੍ਰਾਪਤ ਕੀਤਾ ਜਾ ਸਕਦਾ। ਸਮਾਂ ਪੈਣ ’ਤੇ ਤੁਹਾਨੂੰ ਘੱਟ ਅਕਸਰ ਪੁੱਛਿਆ ਜਾਵੇਗਾ।</string>
  <string name="preferences_app_protection__turn_off">ਬੰਦ ਕਰੋ</string>
  <string name="preferences_app_protection__confirm_pin">PIN ਦੀ ਪੁਸ਼ਟੀ ਕਰੋ</string>
  <string name="preferences_app_protection__confirm_your_signal_pin">ਆਪਣੇ Signal ਦੇ PIN ਦੀ ਪੁਸ਼ਟੀ ਕਰੋ</string>
  <string name="preferences_app_protection__make_sure_you_memorize_or_securely_store_your_pin">ਆਪਣੇ PIN ਨੂੰ ਯਾਦ ਕਰਨਾ ਜਾਂ ਸੁਰੱਖਿਅਤ ਤਰੀਕੇ ਨਾਲ ਕਿਤੇ ਨੋਟ ਕਰਨਾ ਯਕੀਨੀ ਬਣਾਓ ਕਿਉਂਕਿ ਇਸ ਨੂੰ ਦੁਬਾਰਾ ਨਹੀਂ ਪ੍ਰਾਪਤ ਕੀਤਾ ਜਾ ਸਕਦਾ। ਜੇਕਰ ਤੁਸੀਂ ਆਪਣਾ PIN ਭੁੱਲ ਜਾਂਦੇ ਹੋ, ਤਾਂ ਹੋ ਸਕਦਾ ਹੈ ਕਿ ਤੁਸੀਂ ਆਪਣੇ Signal ਖਾਤੇ ਨਾਲ ਦੁਬਾਰਾ ਰਜਿਸਟਰ ਕਰਨ ਸਮੇਂ ਆਪਣਾ ਡੇਟਾ ਗੁਆ ਬੈਠੋ।</string>
  <string name="preferences_app_protection__incorrect_pin_try_again">ਗਲਤ PIN। ਦੁਬਾਰਾ ਕੋਸ਼ਿਸ਼ ਕਰੋ।</string>
  <string name="preferences_app_protection__failed_to_enable_registration_lock">ਰਜਿਸਟ੍ਰੇਸ਼ਨ ਲੌਕ ਚਾਲੂ ਕਰਨਾ ਅਸਫਲ ਰਿਹਾ।</string>
  <string name="preferences_app_protection__failed_to_disable_registration_lock">ਰਜਿਸਟ੍ਰੇਸ਼ਨ ਲੌਕ ਬੰਦ ਕਰਨਾ ਅਸਫਲ ਰਿਹਾ।</string>
  <string name="AppProtectionPreferenceFragment_none">ਕੋਈ ਨਹੀਂ</string>
  <string name="preferences_app_protection__registration_lock">ਰਜਿਸਟਰੇਸ਼ਨ ਲੌਕ </string>
  <string name="RegistrationActivity_you_must_enter_your_registration_lock_PIN">ਤੁਹਾਨੂੰ ਆਪਣਾ ਰਜਿਸਟਰੇਸ਼ਨ ਲੌਕ PIN ਦਾਖ਼ਲ ਕਰਨਾ ਚਾਹੀਦਾ ਹੈ</string>
  <string name="RegistrationActivity_your_pin_has_at_least_d_digits_or_characters">ਤੁਹਾਡੇ PIN ਵਿੱਚ ਘੱਟੋ-ਘੱਟ %d ਅੰਕ ਜਾਂ ਵਰਣ ਹਨ।</string>
  <string name="RegistrationActivity_too_many_attempts">ਬਹੁਤ ਜ਼ਿਆਦਾ ਕੋਸ਼ਿਸ਼ਾਂ</string>
  <string name="RegistrationActivity_you_have_made_too_many_incorrect_registration_lock_pin_attempts_please_try_again_in_a_day">ਤੁਸੀਂ ਬਹੁਤ ਜ਼ਿਆਦਾ ਗਲਤ ਰਜਿਸਟਰੇਸ਼ਨ PIN ਪਿੰਨ ਕੋਸ਼ਿਸ਼ਾਂ ਕੀਤੀਆਂ ਹਨ ਕਿਰਪਾ ਕਰਕੇ ਇੱਕ ਦਿਨ ਵਿੱਚ ਦੁਬਾਰਾ ਕੋਸ਼ਿਸ਼ ਕਰੋ.</string>
  <string name="RegistrationActivity_you_have_made_too_many_attempts_please_try_again_later">ਤੁਸੀਂ ਬਹੁਤ ਸਾਰੀਆਂ ਕੋਸ਼ਿਸ਼ਾਂ ਕਰ ਲਈਆਂ ਹਨ। ਕਿਰਪਾ ਕਰਕੇ ਬਾਅਦ ਵਿੱਚ ਦੁਬਾਰਾ ਕੋਸ਼ਿਸ਼ ਕਰੋ।</string>
  <string name="RegistrationActivity_error_connecting_to_service">ਸੇਵਾ ਨਾਲ ਕਨੈਕਟ ਕਰਨ ਵਿੱਚ ਤਰੁੱਟੀ</string>
  <string name="preferences_chats__backups">ਬੈਕਅੱਪ</string>
  <string name="prompt_passphrase_activity__signal_is_locked">Molly ਲਾਕ ਹੈ</string>
  <string name="prompt_passphrase_activity__tap_to_unlock">ਅਨਲੌਕ ਕਰਨ ਲਈ ਟੈਪ ਕਰੋ</string>
  <string name="Recipient_unknown">ਅਣਜਾਣ</string>
  <!--TransferOrRestoreFragment-->
  <string name="TransferOrRestoreFragment__transfer_or_restore_account">ਖਾਤਾ ਟਰਾਂਸਫਰ ਕਰੋ ਜਾਂ ਬਹਾਲ ਕਰੋ</string>
  <string name="TransferOrRestoreFragment__if_you_have_previously_registered_a_signal_account">ਜੇ ਤੁਸੀਂ ਪਹਿਲਾਂ Signal ਖਾਤਾ ਰਜਿਸਟਰ ਕੀਤਾ ਹੈ, ਤਾਂ ਤੁਸੀਂ ਆਪਣੇ ਖਾਤੇ ਅਤੇ ਸੁਨੇਹਿਆਂ ਨੂੰ ਟ੍ਰਾਂਸਫ਼ਰ ਜਾਂ ਬਹਾਲ ਕਰ ਸਕਦੇ ਹੋ </string>
  <string name="TransferOrRestoreFragment__transfer_from_android_device">Android ਡਿਵਾਈਸ ਤੋਂ ਟਰਾਂਸਫਰ ਕਰੋ</string>
  <string name="TransferOrRestoreFragment__transfer_your_account_and_messages_from_your_old_android_device">ਆਪਣੀ ਪੁਰਾਣੀ Android ਡਿਵਾਈਸ ਤੋਂ ਆਪਣੇ ਖਾਤੇ ਅਤੇ ਸੁਨੇਹਿਆਂ ਨੂੰ ਟ੍ਰਾਂਸਫ਼ਰ ਕਰੋ। ਤੁਹਾਨੂੰ ਆਪਣੀ ਪੁਰਾਣੀ ਡਿਵਾਈਸ ਤੱਕ ਪਹੁੰਚ ਦੀ ਲੋੜ ਹੈ।</string>
  <string name="TransferOrRestoreFragment__you_need_access_to_your_old_device">ਤੁਹਾਨੂੰ ਆਪਣੀ ਪੁਰਾਣੀ ਡਿਵਾਈਸ ਤੱਕ ਪਹੁੰਚ ਦੀ ਲੋੜ ਹੈ।</string>
  <string name="TransferOrRestoreFragment__restore_from_backup">ਬੈਕਅੱਪ ਤੋਂ ਬਹਾਲ ਕਰੋ</string>
  <string name="TransferOrRestoreFragment__restore_your_messages_from_a_local_backup">ਸਥਾਨਕ ਬੈਕਅੱਪ ਤੋਂ ਆਪਣੇ ਸੁਨੇਹਿਆਂ ਨੂੰ ਮੁੜ ਪ੍ਰਾਪਤ ਰੋ | ਜੇਕਰ ਤੁਸੀਂ ਹੁਣ ਮੁੜ ਪ੍ਰਾਪਤ ਨਹੀਂ ਕਰਦੇ ਹੋ, ਤਾਂ ਤੁਸੀਂ ਬਾਅਦ ਵਿੱਚ ਮੁੜ ਪ੍ਰਾਪਤ ਨਹੀਂ ਕਰ ਸਕੋਗੇ।</string>
  <!--NewDeviceTransferInstructionsFragment-->
  <string name="NewDeviceTransferInstructions__open_signal_on_your_old_android_phone">ਆਪਣੇ ਪੁਰਾਣੇ Android ਫ਼ੋਨ ਉੱਤੇ Signal ਖੋਲ੍ਹੋ</string>
  <string name="NewDeviceTransferInstructions__continue">ਜਾਰੀ ਰੱਖੋ</string>
  <string name="NewDeviceTransferInstructions__first_bullet">1.</string>
  <string name="NewDeviceTransferInstructions__tap_on_your_profile_photo_in_the_top_left_to_open_settings">ਸੈਟਿੰਗਾਂ ਖੋਲ੍ਹਣ ਲਈ ਉੱਪਰ ਖੱਬੇ ਪਾਸੇ ਆਪਣੀ ਪ੍ਰੋਫ਼ਾਈਲ ਫ਼ੋਟੋ ਤੇ ਟੈਪ ਕਰੋ </string>
  <string name="NewDeviceTransferInstructions__second_bullet">2.</string>
  <string name="NewDeviceTransferInstructions__tap_on_account">\"ਖਾਤਾ\" ਨੂੰ ਛੂਹੋ</string>
  <string name="NewDeviceTransferInstructions__third_bullet">3.</string>
  <string name="NewDeviceTransferInstructions__tap_transfer_account_and_then_continue_on_both_devices">\"ਖਾਤਾ ਤਬਾਦਲਾ ਕਰੋ\" ’ਤੇ ਟੈਪ ਕਰੋ ਅਤੇ ਫਿਰ ਦੋਵੇਂ ਡਿਵਾਈਸਾਂ ’ਤੇ \"ਜਾਰੀ ਰੱਖੋ\" ’ਤੇ ਟੈਪ ਕਰੋ</string>
  <!--NewDeviceTransferSetupFragment-->
  <string name="NewDeviceTransferSetup__preparing_to_connect_to_old_android_device">ਪੁਰਾਣੀ Android ਡਿਵਾਈਸ ਨਾਲ ਕਨੈਕਟ ਕਰਨ ਦੀ ਤਿਆਰੀ ਕੀਤੀ ਜਾ ਰਹੀ ਹੈ… </string>
  <string name="NewDeviceTransferSetup__take_a_moment_should_be_ready_soon">ਬਸ ਕੁਝ ਪਲਾਂ ਦੀ ਦੇਰ, ਛੇਤੀ ਹੀ ਤਿਆਰ ਹੋਵੇਗਾ</string>
  <string name="NewDeviceTransferSetup__waiting_for_old_device_to_connect">ਪੁਰਾਣੀ Android ਡਿਵਾਈਸ ਨਾਲ ਕਨੈਕਟ ਕਰਨ ਦੀ ਉਡੀਕ ਕੀਤੀ ਜਾ ਰਹੀ ਹੈ…</string>
  <string name="NewDeviceTransferSetup__signal_needs_the_location_permission_to_discover_and_connect_with_your_old_device">ਤੁਹਾਡੀ ਪੁਰਾਣੀ Android ਡਿਵਾਈਸ ਨੂੰ ਲੱਭਣ ਅਤੇ ਕਨੈਕਟ ਕਰਨ ਲਈ Signal ਨੂੰ ਟਿਕਾਣੇ ਦੀ ਇਜਾਜ਼ਤ ਦੀ ਲੋੜ ਹੈ। </string>
  <string name="NewDeviceTransferSetup__signal_needs_location_services_enabled_to_discover_and_connect_with_your_old_device">ਤੁਹਾਡੀ ਪੁਰਾਣੀ Android ਡਿਵਾਈਸ ਨੂੰ ਲੱਭਣ ਅਤੇ ਕਨੈਕਟ ਕਰਨ ਲਈ Signal ਨੂੰ ਟਿਕਾਣਾ ਸੇਵਾਵਾਂ ਸਮਰੱਥ ਕੀਤੇ ਹੋਣ ਦੀ ਲੋੜ ਹੈ। </string>
  <string name="NewDeviceTransferSetup__signal_needs_wifi_on_to_discover_and_connect_with_your_old_device">ਤੁਹਾਡੀ ਪੁਰਾਣੀ Android ਡਿਵਾਈਸ ਨੂੰ ਲੱਭਣ ਅਤੇ ਕਨੈਕਟ ਕਰਨ ਲਈ Signal ਨੂੰ Wi-Fi ਚਾਲੂ ਕੀਤੇ ਹੋਣ ਦੀ ਲੋੜ ਹੈ। Wi-Fi ਦਾ ਚਾਲੂ ਹੋਣਾ ਜ਼ਰੂਰੀ ਹੈ ਪਰ ਇਸਦਾ ਕਿਸੇ Wi-Fi ਵਾਈ-ਫਾਈ ਨੈੱਟਵਰਕ ਨਾਲ ਕਨੈਕਟ ਹੋਣਾ ਜ਼ਰੂਰੀ ਨਹੀਂ।</string>
  <string name="NewDeviceTransferSetup__sorry_it_appears_your_device_does_not_support_wifi_direct">ਅਫ਼ਸੋਸ, ਜਾਪਦਾ ਹੈ ਕਿ ਇਹ ਡਿਵਾਈਸ Wi-Fi ਡਾਇਰੈਕਟ ਦਾ ਸਮਰਥਨ ਨਹੀਂ ਕਰਦੀ। Signal ਸਿਗਨਲ ਤੁਹਾਡੀ ਪੁਰਾਣੀ Android ਡਿਵਾਈਸ ਨੂੰ ਲੱਭਣ ਅਤੇ ਕਨੈਕਟ ਕਰਨ ਲਈ Wi-Fi ਡਾਇਰੈਕਟ ਦੀ ਵਰਤੋਂ ਕਰਦਾ ਹੈ। ਤੁਸੀਂ ਅਜੇ ਵੀ ਆਪਣੀ ਪੁਰਾਣੀ Android ਡਿਵਾਈਸ ਤੋਂ ਆਪਣੇ ਖਾਤੇ ਨੂੰ ਮੁੜ ਪ੍ਰਾਪਤ ਕਰਨ ਲਈ ਬੈਕਅੱਪ ਨੂੰ ਬਹਾਲ ਕਰ ਸਕਦੇ ਹੋ।</string>
  <string name="NewDeviceTransferSetup__restore_a_backup">ਬੈਕਅੱਪ ਬਹਾਲ ਕਰੋ</string>
  <string name="NewDeviceTransferSetup__an_unexpected_error_occurred_while_attempting_to_connect_to_your_old_device">ਤੁਹਾਡੀ ਪੁਰਾਣੀ Android ਡਿਵਾਈਸ ਨਾਲ ਕਨੈਕਟ ਕਰਨ ਦੀ ਕੋਸ਼ਿਸ਼ ਕਰਦੇ ਸਮੇਂ ਕੋਈ ਅਚਨਚੇਤ ਤਰੁੱਟੀ ਆਈ।</string>
  <!--OldDeviceTransferSetupFragment-->
  <string name="OldDeviceTransferSetup__searching_for_new_android_device">ਨਵੀਂ Android ਡਿਵਾਈਸ ਨੂੰ ਲੱਭਿਆ ਜਾ ਰਿਹਾ ਹੈ…</string>
  <string name="OldDeviceTransferSetup__signal_needs_the_location_permission_to_discover_and_connect_with_your_new_device">ਤੁਹਾਡੀ ਨਵੀਂ Android ਡਿਵਾਈਸ ਨੂੰ ਲੱਭਣ ਅਤੇ ਕਨੈਕਟ ਕਰਨ ਲਈ Signal ਨੂੰ ਟਿਕਾਣੇ ਦੀ ਇਜਾਜ਼ਤ ਦੀ ਲੋੜ ਹੈ।</string>
  <string name="OldDeviceTransferSetup__signal_needs_location_services_enabled_to_discover_and_connect_with_your_new_device">ਤੁਹਾਡੀ ਨਵੀਂ Android ਡਿਵਾਈਸ ਨੂੰ ਲੱਭਣ ਅਤੇ ਕਨੈਕਟ ਕਰਨ ਲਈ Signal ਨੂੰ ਟਿਕਾਣਾ ਸੇਵਾਵਾਂ ਸਮਰੱਥ ਕੀਤੇ ਹੋਣ ਦੀ ਲੋੜ ਹੈ।</string>
  <string name="OldDeviceTransferSetup__signal_needs_wifi_on_to_discover_and_connect_with_your_new_device">ਤੁਹਾਡੀ ਨਵੀਂ Android ਡਿਵਾਈਸ ਨੂੰ ਲੱਭਣ ਅਤੇ ਕਨੈਕਟ ਕਰਨ ਲਈ Signal ਨੂੰ Wi-Fi ਚਾਲੂ ਕੀਤੇ ਹੋਣ ਦੀ ਲੋੜ ਹੈ। Wi-Fi ਦਾ ਚਾਲੂ ਹੋਣਾ ਜ਼ਰੂਰੀ ਹੈ ਪਰ ਇਸਦਾ ਕਿਸੇ Wi-Fi ਵਾਈ-ਫਾਈ ਨੈੱਟਵਰਕ ਨਾਲ ਕਨੈਕਟ ਹੋਣਾ ਜ਼ਰੂਰੀ ਨਹੀਂ।</string>
  <string name="OldDeviceTransferSetup__sorry_it_appears_your_device_does_not_support_wifi_direct">ਅਫ਼ਸੋਸ, ਜਾਪਦਾ ਹੈ ਕਿ ਇਹ ਡਿਵਾਈਸ Wi-Fi ਡਾਇਰੈਕਟ ਦਾ ਸਮਰਥਨ ਨਹੀਂ ਕਰਦੀ। Signal ਸਿਗਨਲ ਤੁਹਾਡੀ ਨਵੀਂ Android ਡਿਵਾਈਸ ਨੂੰ ਲੱਭਣ ਅਤੇ ਕਨੈਕਟ ਕਰਨ ਲਈ Wi-Fi ਡਾਇਰੈਕਟ ਦੀ ਵਰਤੋਂ ਕਰਦਾ ਹੈ। ਤੁਸੀਂ ਅਜੇ ਵੀ ਆਪਣੀ ਨਵੀਂ Android ਡਿਵਾਈਸ ਤੋਂ ਆਪਣੇ ਖਾਤੇ ਨੂੰ ਮੁੜ ਪ੍ਰਾਪਤ ਕਰਨ ਲਈ ਬੈਕਅੱਪ ਤਿਆਰ ਕਰ ਸਕਦੇ ਹੋ।</string>
  <string name="OldDeviceTransferSetup__create_a_backup">ਬੈਕਅੱਪ ਬਣਾਓ</string>
  <string name="OldDeviceTransferSetup__an_unexpected_error_occurred_while_attempting_to_connect_to_your_old_device">ਤੁਹਾਡੀ ਨਵੀਂ Android ਡਿਵਾਈਸ ਨਾਲ ਕਨੈਕਟ ਕਰਨ ਦੀ ਕੋਸ਼ਿਸ਼ ਕਰਦੇ ਸਮੇਂ ਕੋਈ ਅਚਨਚੇਤ ਤਰੁੱਟੀ ਆਈ।</string>
  <!--DeviceTransferSetupFragment-->
  <string name="DeviceTransferSetup__unable_to_open_wifi_settings">Wi-Fi ਸੈਟਿੰਗਾਂ ਖੋਲ੍ਹਣ ਵਿੱਚ ਅਯੋਗ। ਕਿਰਪਾ ਕਰਕੇ Wi-Fi ਨੂੰ ਆਪ ਚਾਲੂ ਕਰੋ।</string>
  <string name="DeviceTransferSetup__grant_location_permission">ਟਿਕਾਣੇ ਲਈ ਇਜਾਜ਼ਤ ਦਿਓ</string>
  <string name="DeviceTransferSetup__turn_on_location_services">ਟਿਕਾਣਾ ਸੇਵਾਵਾਂ ਚਾਲੂ ਕਰੋ</string>
  <string name="DeviceTransferSetup__unable_to_open_location_settings">ਟਿਕਾਣਾ ਸੈਟਿੰਗਾਂ ਖੋਲ੍ਹਣ ਲਈ ਅਸਮਰੱਥ ਹੈ।</string>
  <string name="DeviceTransferSetup__turn_on_wifi">ਵਾਈ-ਫਾਈ ਚਾਲੂ ਕਰੋ</string>
  <string name="DeviceTransferSetup__error_connecting">ਕਨੈਕਟ ਕਰਨ ਦੌਰਾਨ ਤਰੁੱਟੀ</string>
  <string name="DeviceTransferSetup__retry">ਮੁੜ-ਕੋਸ਼ਿਸ਼ ਕਰੋ</string>
  <string name="DeviceTransferSetup__submit_debug_logs">ਡੀਬੱਗ ਲੌਗ ਦਰਜ ਕਰੋ</string>
  <string name="DeviceTransferSetup__verify_code">ਕੋਡ ਤਸਦੀਕ ਕਰੋ</string>
  <string name="DeviceTransferSetup__verify_that_the_code_below_matches_on_both_of_your_devices">ਤਸਦੀਕ ਕਰੋ ਕਿ ਹੇਠਲਾ ਕੋਡ ਤੁਹਾਡੇ ਦੋਵੇਂ ਡਿਵਾਈਸਾਂ ਉੱਤੇ ਮਿਲਦਾ ਹੈ। ਤਦ ਜਾਰੀ ਰੱਖੋ ਨੂੰ ਛੂਹੋ।</string>
  <string name="DeviceTransferSetup__the_numbers_do_not_match">ਨੰਬਰ ਮਿਲਦੇ ਨਹੀਂ ਹਨ</string>
  <string name="DeviceTransferSetup__continue">ਜਾਰੀ ਰੱਖੋ</string>
  <string name="DeviceTransferSetup__number_is_not_the_same">ਨੰਬਰ ਇੱਕੋ ਨਹੀਂ ਹਨ</string>
  <string name="DeviceTransferSetup__if_the_numbers_on_your_devices_do_not_match_its_possible_you_connected_to_the_wrong_device">ਜੇ ਤੁਹਾਡੀਆਂ ਡਿਵਾਈਸਾਂ ਉੱਤੇ ਨੰਬਰ ਮੇਲ ਨਹੀਂ ਖਾਂਦੇ, ਤਾਂ ਇਹ ਸੰਭਵ ਹੈ ਕਿ ਤੁਸੀਂ ਗਲਤ ਡਿਵਾਈਸ ਨਾਲ ਕਨੈਕਟ ਹੋਏ ਹੋਵੋ। ਇਸਨੂੰ ਠੀਕ ਕਰਨ ਲਈ, ਟ੍ਰਾਂਸਫ਼ਰ ਨੂੰ ਰੋਕੋ ਅਤੇ ਦੁਬਾਰਾ ਕੋਸ਼ਿਸ਼ ਕਰੋ, ਅਤੇ ਆਪਣੀਆਂ ਦੋਵੇਂ ਡਿਵਾਈਸਾਂ ਨੂੰ ਨੇੜੇ ਰੱਖੋ। </string>
  <string name="DeviceTransferSetup__stop_transfer">ਟਰਾਂਸਫਰ ਨੂੰ ਰੋਕੋ</string>
  <string name="DeviceTransferSetup__unable_to_discover_old_device">ਪੁਰਾਣਾ ਡਿਵਾਈਸ ਲੱਭਣ ਲਈ ਅਸਮਰੱਥ</string>
  <string name="DeviceTransferSetup__unable_to_discover_new_device">ਨਵਾਂ ਡਿਵਾਈਸ ਲੱਭਣ ਲਈ ਅਸਮਰੱਥ</string>
  <string name="DeviceTransferSetup__make_sure_the_following_permissions_are_enabled">ਪੱਕਾ ਕਰੋ ਕਿ ਅੱਗੇ ਦਿੱਤੀਆਂ ਇਜਾਜ਼ਤਾਂ ਤੇ ਸੇਵਾਵਾਂ ਸਮਰੱਥ ਹਨ:</string>
  <string name="DeviceTransferSetup__location_permission">ਟਿਕਾਣਾ ਇਜਾਜ਼ਤ</string>
  <string name="DeviceTransferSetup__location_services">ਟਿਕਾਣਾ ਸੇਵਾਵਾਂ</string>
  <string name="DeviceTransferSetup__wifi">Wi-Fi</string>
  <string name="DeviceTransferSetup__on_the_wifi_direct_screen_remove_all_remembered_groups_and_unlink_any_invited_or_connected_devices">WiFi ਡਾਇਰੈਕਟ ਸਕਰੀਨ ’ਤੇ, ਸਾਰੇ ਯਾਦ ਕੀਤੇ ਗਰੁੱਪਾਂ ਨੂੰ ਹਟਾਓ ਅਤੇ ਕਿਸੇ ਵੀ ਸੱਦੀਆਂ ਜਾਂ ਕਨੈਕਟ ਹੋਈਆਂ ਡਿਵਾਈਸਾਂ ਦਾ ਲਿੰਕ ਕੱਟੋ।</string>
  <string name="DeviceTransferSetup__wifi_direct_screen">WiFi ਡਾਇਰੈਕਟ ਸਕਰੀਨ</string>
  <string name="DeviceTransferSetup__try_turning_wifi_off_and_on_on_both_devices">Wi-Fi ਨੂੰ ਦੋਵੇਂ ਡਿਵਾਈਸਾਂ ਉੱਪਰ, ਬੰਦ ਅਤੇ ਚਾਲੂ ਕਰਨ ਦੀ ਕੋਸ਼ਿਸ਼ ਕਰੋ।</string>
  <string name="DeviceTransferSetup__make_sure_both_devices_are_in_transfer_mode">ਯਕੀਨੀ ਬਣਾਓ ਕਿ ਦੋਵੇਂ ਡਿਵਾਈਸਾਂ ਟ੍ਰਾਂਸਫ਼ਰ ਮੋਡ ਵਿੱਚ ਹਨ।</string>
  <string name="DeviceTransferSetup__go_to_support_page">ਸਹਾਇਤਾ ਸਫ਼ੇ ਉੱਤੇ ਜਾਓ</string>
  <string name="DeviceTransferSetup__try_again">ਫਿਰ ਕੋਸ਼ਿਸ਼ ਕਰੋ</string>
  <string name="DeviceTransferSetup__waiting_for_other_device">ਹੋਰ ਡਿਵਾਈਸ ਦੀ ਉਡੀਕ ਹੋ ਰਹੀ ਹੈ</string>
  <string name="DeviceTransferSetup__tap_continue_on_your_other_device_to_start_the_transfer">ਟ੍ਰਾਂਸਫ਼ਰ ਸ਼ੁਰੂ ਕਰਨ ਲਈ ਆਪਣੀ ਦੂਜੀ ਡਿਵਾਈਸ ਉੱਪਰ ਜਾਰੀ ਰੱਖੋ ’ਤੇ ਟੈਪ ਕਰੋ।</string>
  <string name="DeviceTransferSetup__tap_continue_on_your_other_device">ਆਪਣੀ ਦੂਜੀ ਡਿਵਾਈਸ ਉੱਪਰ ਜਾਰੀ ਰੱਖੋ ’ਤੇ ਟੈਪ ਕਰੋ…</string>
  <!--NewDeviceTransferFragment-->
  <string name="NewDeviceTransfer__cannot_transfer_from_a_newer_version_of_signal">Signal ਦੇ ਵਧੇਰੇ ਨਵੇਂ ਸੰਸਕਰਣਾਂ ਤੋਂ ਟ੍ਰਾਂਸਫ਼ਰ ਨਹੀਂ ਕਰ ਸਕਦਾ</string>
  <!--DeviceTransferFragment-->
  <string name="DeviceTransfer__transferring_data">ਡਾਟਾ ਟਰਾਂਸਫਰ ਕੀਤਾ ਜਾ ਰਿਹਾ ਹੈ</string>
  <string name="DeviceTransfer__keep_both_devices_near_each_other">ਦੋਵੇਂ ਡਿਵਾਈਸਾਂ ਨੂੰ ਇੱਕ ਦੂਜੇ ਦੇ ਨੇੜੇ ਰੱਖੋ। ਡਿਵਾਈਸਾਂ ਨੂੰ ਬੰਦ ਨਾ ਕਰੋ ਅਤੇ Signal ਨੂੰ ਖੋਲ੍ਹੀ ਰੱਖੋ। ਟ੍ਰਾਂਸਫ਼ਰਾਂ ਸਿਰੇ-ਤੋਂ-ਸਿਰੇ ਤਕ ਇਨਕ੍ਰਿਪਟ ਹਨ।</string>
  <string name="DeviceTransfer__d_messages_so_far">…ਹੁਣ ਤੱਕ %1$d ਸੁਨੇਹੇ</string>
  <string name="DeviceTransfer__cancel">ਰੱਦ ਕਰੋ</string>
  <string name="DeviceTransfer__try_again">ਫਿਰ ਕੋਸ਼ਿਸ਼ ਕਰੋ</string>
  <string name="DeviceTransfer__stop_transfer_question">ਟਰਾਂਸਫਰ ਨੂੰ ਰੋਕਣਾ ਹੈ?</string>
  <string name="DeviceTransfer__stop_transfer">ਟਰਾਂਸਫਰ ਨੂੰ ਰੋਕੋ</string>
  <string name="DeviceTransfer__all_transfer_progress_will_be_lost">ਸਾਰੀ ਟਰਾਂਸਫ਼ਰ ਤਰੱਕੀ ਖਤਮ ਹੋ ਜਾਵੇਗੀ।</string>
  <string name="DeviceTransfer__transfer_failed">ਟਰਾਂਸਫ਼ਰ ਅਸਫ਼ਲ ਹੈ</string>
  <string name="DeviceTransfer__unable_to_transfer">ਟ੍ਰਾਂਸਫ਼ਰ ਕਰਨ ਵਿੱਚ ਅਯੋਗ</string>
  <!--OldDeviceTransferInstructionsFragment-->
  <string name="OldDeviceTransferInstructions__transfer_account">ਖਾਤਾ ਟ੍ਰਾਂਸਫਰ ਕਰੋ</string>
  <string name="OldDeviceTransferInstructions__you_can_transfer_your_signal_account_when_setting_up_signal_on_a_new_android_device">ਕਿਸੇ ਨਵੀਂ Android ਡਿਵਾਈਸ ’ਤੇ Signal ਸਥਾਪਤ ਕਰਨ ਵੇਲੇ ਤੁਸੀਂ ਆਪਣਾ Signal ਖਾਤਾ ਟ੍ਰਾਂਸਫ਼ਰ ਕਰ ਸਕਦੇ ਹੋ। ਜਾਰੀ ਰੱਖਣ ਤੋਂ ਪਹਿਲਾਂ: </string>
  <string name="OldDeviceTransferInstructions__first_bullet">1.</string>
  <string name="OldDeviceTransferInstructions__download_signal_on_your_new_android_device">ਆਪਣੇ ਨਵੇਂ Android ਡਿਵਾਈਸ ਉੱਤੇ Molly ਡਾਊਨਲੋਡ ਕਰੋ</string>
  <string name="OldDeviceTransferInstructions__second_bullet">2.</string>
  <string name="OldDeviceTransferInstructions__tap_on_transfer_or_restore_account">\"ਖਾਤਾ ਟ੍ਰਾਂਸਫ਼ਰ ਜਾਂ ਰੀਸਟੋਰ ਕਰੋ\" ’ਤੇ ਟੈਪ ਕਰੋ</string>
  <string name="OldDeviceTransferInstructions__third_bullet">3.</string>
  <string name="OldDeviceTransferInstructions__select_transfer_from_android_device_when_prompted_and_then_continue">ਪੁੱਛੇ ਜਾਣ ’ਤੇ \"Android ਡਿਵਾਈਸ ਤੋਂ ਟ੍ਰਾਂਸਫ਼ਰ ਕਰੋ\" ਨੂੰ ਚੁਣੋ ਅਤੇ ਫਿਰ \"ਜਾਰੀ ਰੱਖੋ\"। ਦੋਵੇਂ ਡਿਵਾਈਸਾਂ ਨੂੰ ਨੇੜੇ ਰੱਖੋ। </string>
  <string name="OldDeviceTransferInstructions__continue">ਜਾਰੀ ਰੱਖੋ</string>
  <!--OldDeviceTransferComplete-->
  <string name="OldDeviceTransferComplete__transfer_complete">ਟਰਾਂਸਫ਼ਰ ਪੂਰਾ</string>
  <string name="OldDeviceTransferComplete__go_to_your_new_device">ਆਪਣੇ ਨਵੇਂ ਡਿਵਾਈਸ ਉੱਤੇ ਜਾਓ</string>
  <string name="OldDeviceTransferComplete__your_signal_data_has_Been_transferred_to_your_new_device">ਤੁਹਾਡਾ Signal ਡੇਟਾ ਤੁਹਾਡੀ ਨਵੀਂ ਡਿਵਾਈਸ ’ਤੇ ਟ੍ਰਾਂਸਫਰ ਕੀਤਾ ਗਿਆ ਹੈ। ਟ੍ਰਾਂਸਫ਼ਰ ਪ੍ਰਕਿਰਿਆ ਨੂੰ ਪੂਰਾ ਕਰਨ ਲਈ, ਤੁਹਾਨੂੰ ਆਪਣੀ ਨਵੀਂ ਡਿਵਾਈਸ ’ਤੇ ਰਜਿਸਟ੍ਰੇਸ਼ਨ ਜਾਰੀ ਰੱਖਣਾ ਪਵੇਗਾ।</string>
  <string name="OldDeviceTransferComplete__close">ਬੰਦ ਕਰੋ</string>
  <!--NewDeviceTransferComplete-->
  <string name="NewDeviceTransferComplete__transfer_successful">ਟਰਾਂਸਫ਼ਰ ਕਾਮਯਾਬ ਹੈ</string>
  <string name="NewDeviceTransferComplete__transfer_complete">ਟਰਾਂਸਫ਼ਰ ਪੂਰਾ</string>
  <string name="NewDeviceTransferComplete__to_complete_the_transfer_process_you_must_continue_registration">ਟਰਾਂਸਫ਼ਰ ਨੂੰ ਪੂਰਾ ਕਰਨ ਲਈ ਤੁਹਾਨੂੰ ਰਜਿਸਟਰੇਸ਼ਨ ਕਰਨੀ ਪਵੇਗੀ।</string>
  <string name="NewDeviceTransferComplete__continue_registration">ਟਰਾਂਸਫ਼ਰ ਕਰੋ</string>
  <!--DeviceToDeviceTransferService-->
  <string name="DeviceToDeviceTransferService_content_title">ਖਾਤਾ ਟਰਾਂਸਫ਼ਰ</string>
  <string name="DeviceToDeviceTransferService_status_ready">ਤੁਹਾਡੀ ਦੂਜੀ Android ਡਿਵਾਈਸ ਨਾਲ ਕਨੈਕਟ ਕਰਨ ਦੀ ਤਿਆਰੀ ਕੀਤੀ ਜਾ ਰਹੀ ਹੈ… </string>
  <string name="DeviceToDeviceTransferService_status_starting_up">ਤੁਹਾਡੀ ਦੂਜੀ Android ਡਿਵਾਈਸ ਨਾਲ ਕਨੈਕਟ ਕਰਨ ਦੀ ਤਿਆਰੀ ਕੀਤੀ ਜਾ ਰਹੀ ਹੈ…</string>
  <string name="DeviceToDeviceTransferService_status_discovery">ਤੁਹਾਡੀ ਦੂਜੀ Android ਡਿਵਾਈਸ ਨੂੰ ਲੱਭਿਆ ਜਾ ਰਿਹਾ ਹੈ…</string>
  <string name="DeviceToDeviceTransferService_status_network_connected">ਤੁਹਾਡੀ ਦੂਜੀ Android ਡਿਵਾਈਸ ਨਾਲ ਕਨੈਕਟ ਕੀਤਾ ਜਾ ਰਿਹਾ ਹੈ…</string>
  <string name="DeviceToDeviceTransferService_status_verification_required">ਤਸਦੀਕ ਕਰਨ ਦੀ ਲੋੜ ਹੈ</string>
  <string name="DeviceToDeviceTransferService_status_service_connected">…ਖਾਤਾ ਟਰਾਂਸਫ਼ਰ ਕੀਤਾ ਜਾ ਰਿਹਾ ਹੈ</string>
  <!--OldDeviceTransferLockedDialog-->
  <string name="OldDeviceTransferLockedDialog__complete_registration_on_your_new_device">ਆਪਣੀ ਨਵੀਂ ਡਿਵਾਈਸ ’ਤੇ ਰਜਿਸਟ੍ਰੇਸ਼ਨ ਪੂਰੀ ਕਰੋ</string>
  <string name="OldDeviceTransferLockedDialog__your_signal_account_has_been_transferred_to_your_new_device">ਤੁਹਾਡਾ Signal ਖਾਤਾ ਤੁਹਾਡੀ ਨਵੀਂ ਡਿਵਾਈਸ ’ਤੇ ਟ੍ਰਾਂਸਫਰ ਕਰ ਦਿੱਤਾ ਗਿਆ ਹੈ, ਪਰ ਜਾਰੀ ਰੱਖਣ ਲਈ ਤੁਹਾਨੂੰ ਇਸ ’ਤੇ ਰਜਿਸਟ੍ਰੇਸ਼ਨ ਨੂੰ ਪੂਰਾ ਕਰਨਾ ਪਵੇਗਾ। ਇਸ ਡਿਵਾਈਸ ’ਤੇ Signal ਕਿਰਿਆਸ਼ੀਲ ਨਹੀਂ ਹੋਵੇਗਾ।</string>
  <string name="OldDeviceTransferLockedDialog__done">ਹੋ ਗਿਆ</string>
  <string name="OldDeviceTransferLockedDialog__cancel_and_activate_this_device">ਇਸ ਡਿਵਾਈਸ ਨੂੰ ਰੱਦ ਅਤੇ ਕਿਰਿਆਸ਼ੀਲ ਕਰੋ </string>
  <!--AdvancedPreferenceFragment-->
  <string name="AdvancedPreferenceFragment__transfer_mob_balance">MOB ਬਕਾਇਆ ਟ੍ਰਾਂਸਫ਼ਰ ਕਰਨਾ ਹੈ?</string>
  <string name="AdvancedPreferenceFragment__you_have_a_balance_of_s">ਤੁਹਾਡੇ ਕੋਲ %1$s ਬਕਾਇਆ ਰਹਿੰਦਾ ਹੈ। ਜੇ ਤੁਸੀਂ ਆਪਣੇ ਖਾਤੇ ਨੂੰ ਮਿਟਾਉਣ ਤੋਂ ਪਹਿਲਾਂ ਆਪਣੇ ਫੰਡ ਕਿਸੇ ਹੋਰ ਵਾਲੇਟ ਪਤੇ \'ਤੇ ਟ੍ਰਾਂਸਫ਼ਰ ਨਹੀਂ ਕਰਦੇ, ਤਾਂ ਤੁਸੀਂ ਇਸਨੂੰ ਸਦਾ ਲਈ ਗੁਆ ਦੇਵੋਗੇ।</string>
  <string name="AdvancedPreferenceFragment__dont_transfer">ਟਰਾਂਸਫ਼ਰ ਨਾ ਕਰੋ</string>
  <string name="AdvancedPreferenceFragment__transfer">ਟਰਾਂਸਫਰ</string>
  <!--RecipientBottomSheet-->
  <string name="RecipientBottomSheet_block">ਬਲਾਕ</string>
  <string name="RecipientBottomSheet_unblock">ਪਾਬੰਦੀ ਹਟਾਓ</string>
  <string name="RecipientBottomSheet_add_to_contacts">ਸੰਪਰਕਾਂ ਵਿੱਚ ਸ਼ਾਮਲ ਕਰੋ</string>
  <string name="RecipientBottomSheet_add_to_a_group">ਸਮੂਹ ਵਿੱਚ ਸ਼ਾਮਲ ਕਰੋ</string>
  <string name="RecipientBottomSheet_add_to_another_group">ਹੋਰ ਗਰੁੱਪ ਵਿੱਚ ਜੋੜੋ</string>
  <string name="RecipientBottomSheet_view_safety_number">ਸੁਰੱਖਿਆ ਨੰਬਰ ਵੇਖੋ</string>
  <string name="RecipientBottomSheet_make_admin">ਐਡਮਿਨ ਬਣਾਓ</string>
  <string name="RecipientBottomSheet_remove_as_admin">ਐਡਮਿਨ ਵਜੋਂ ਹਟਾਓ</string>
  <string name="RecipientBottomSheet_remove_from_group">ਗਰੁੱਪ ਵਿੱਚੋਂ ਹਟਾਓ</string>
  <string name="RecipientBottomSheet_message_description">ਸੁਨੇਹਾ</string>
  <string name="RecipientBottomSheet_voice_call_description">ਵੌਇਸ ਕਾਲ</string>
  <string name="RecipientBottomSheet_insecure_voice_call_description">ਅਸੁਰੱਖਿਅਤ ਵੌਇਸ ਕਾਲ</string>
  <string name="RecipientBottomSheet_video_call_description">ਵੀਡੀਓ ਕਾਲ</string>
  <string name="RecipientBottomSheet_remove_s_as_group_admin">%1$s ਨੂੰ ਗਰੁੱਪ ਐਡਮਿਨ ਵਜੋਂ ਹਟਾਉਣਾ ਹੈ?</string>
  <string name="RecipientBottomSheet_s_will_be_able_to_edit_group">\"%1$s\" ਇਸ ਗਰੁੱਪ ਅਤੇ ਇਸਦੇ ਮੈਂਬਰਾਂ ਦਾ ਸੰਪਾਦਨ ਕਰ ਸਕਣਗੇ।</string>
  <string name="RecipientBottomSheet_remove_s_from_the_group">%1$s ਨੂੰ ਗਰੁੱਪ ਤੋਂ ਹਟਾਉਣਾ ਹੈ?</string>
  <string name="RecipientBottomSheet_remove">ਹਟਾਓ </string>
  <string name="RecipientBottomSheet_copied_to_clipboard">ਕਲਿਪਬੋਰਡ ਤੇ ਕਾਪੀ ਕੀਤਾ ਗਿਆ</string>
  <string name="GroupRecipientListItem_admin">ਐਡਮਿਨ</string>
  <string name="GroupRecipientListItem_approve_description">ਮਨਜ਼ੂਰ</string>
  <string name="GroupRecipientListItem_deny_description">ਨਾਂਹ</string>
  <!--GroupsLearnMoreBottomSheetDialogFragment-->
  <string name="GroupsLearnMore_legacy_vs_new_groups">ਲੈਗਸੀ ਬਨਾਮ ਨਵੇਂ ਗਰੁੱਪ</string>
  <string name="GroupsLearnMore_what_are_legacy_groups">ਲੈਗਸੀ ਗਰੁੱਪ ਕੀ ਹਨ?</string>
  <string name="GroupsLearnMore_paragraph_1">ਲੀਗੇਸੀ ਗਰੁੱਪ ਉਹ ਗਰੁੱਪ ਹਨ ਜੋ ਨਵੀਆਂ ਗਰੁੱਪ ਵਿਸ਼ੇਸ਼ਤਾਵਾਂ ਜਿਵੇਂ ਕਿ ਐਡਮਿਨ ਅਤੇ ਵਧੇਰੇ ਵਰਣਨਯੋਗ ਗਰੁੱਪ ਅੱਪਡੇਟਾਂ ਦੇ ਅਨੁਕੂਲ ਨਹੀਂ ਹਨ।</string>
  <string name="GroupsLearnMore_can_i_upgrade_a_legacy_group">ਕੀ ਮੈਂ ਲੈਗਸੀ ਗਰੁੱਪ ਅੱਪਡੇਟ ਕਰ ਸਕਦਾ/ਸਕਦੀ ਹਾਂ?</string>
  <string name="GroupsLearnMore_paragraph_2">ਲੈਗਸੀ ਗਰੁੱਪਾਂ ਨੂੰ ਅਜੇ ਨਵੇਂ ਗਰੁੱਪਾਂ ਵਿੱਚ ਅੱਪਗ੍ਰੇਡ ਨਹੀਂ ਕੀਤਾ ਜਾ ਸਕਦਾ, ਪਰ ਤੁਸੀਂ ਸਮਾਨ ਮੈਂਬਰਾਂ ਦੇ ਨਾਲ ਇੱਕ ਨਵਾਂ ਗਰੁੱਪ ਬਣਾ ਸਕਦੇ ਹੋ ਜੇ ਉਹ Signal ਦੇ ਨਵੀਨਤਮ ਸੰਸਕਰਣ \'ਤੇ ਹਨ।</string>
  <string name="GroupsLearnMore_paragraph_3">Signal ਭਵਿੱਖ ਵਿੱਚ ਲੈਗਸੀ ਗਰੁੱਪਾਂ ਨੂੰ ਅੱਪਗ੍ਰੇਡ ਕਰਨ ਦਾ ਇੱਕ ਤਰੀਕਾ ਪੇਸ਼ ਕਰੇਗਾ।</string>
  <!--GroupLinkBottomSheetDialogFragment-->
<<<<<<< HEAD
  <string name="GroupLinkBottomSheet_share_via_signal">Molly ਰਾਹੀਂ ਸਾਂਝਾ ਕਰੋ</string>
=======
  <string name="GroupLinkBottomSheet_share_hint_requiring_approval">ਇਸ ਲਿੰਕ ਨਾਲ ਕੋਈ ਵੀ ਵਿਅਕਤੀ ਗਰੁੱਪ ਦਾ ਨਾਂ ਅਤੇ ਫ਼ੋਟੋ ਦੇਖ ਸਕਦਾ ਹੈ ਅਤੇ ਸ਼ਾਮਲ ਹੋਣ ਦੀ ਬੇਨਤੀ ਕਰ ਸਕਦਾ ਹੈ। ਇਸਨੂੰ ਉਨ੍ਹਾਂ ਲੋਕਾਂ ਨਾਲ ਸਾਂਝਾ ਕਰੋ ਜਿਨ੍ਹਾਂ \'ਤੇ ਤੁਸੀਂ ਵਿਸ਼ਵਾਸ ਕਰਦੇ ਹੋ।</string>
  <string name="GroupLinkBottomSheet_share_hint_not_requiring_approval">ਇਸ ਲਿੰਕ ਨਾਲ ਕੋਈ ਵੀ ਵਿਅਕਤੀ ਗਰੁੱਪ ਦਾ ਨਾਂ ਅਤੇ ਫ਼ੋਟੋ ਦੇਖ ਸਕਦਾ ਹੈ ਅਤੇ ਗਰੁੱਪ ਵਿੱਚ ਸ਼ਾਮਲ ਹੋ ਸਕਦਾ ਹੈ। ਇਸਨੂੰ ਉਨ੍ਹਾਂ ਲੋਕਾਂ ਨਾਲ ਸਾਂਝਾ ਕਰੋ ਜਿਨ੍ਹਾਂ \'ਤੇ ਤੁਸੀਂ ਵਿਸ਼ਵਾਸ ਕਰਦੇ ਹੋ।</string>
  <string name="GroupLinkBottomSheet_share_via_signal">Signal ਰਾਹੀਂ ਸਾਂਝਾ ਕਰੋ</string>
>>>>>>> e374f3af
  <string name="GroupLinkBottomSheet_copy">ਕਾਪੀ ਕਰੋ</string>
  <string name="GroupLinkBottomSheet_qr_code">QR ਕੋਡ</string>
  <string name="GroupLinkBottomSheet_share">ਸਾਂਝਾ ਕਰੋ</string>
  <string name="GroupLinkBottomSheet_copied_to_clipboard">ਕਲਿਪਬੋਰਡ ਤੇ ਕਾਪੀ ਕੀਤਾ ਗਿਆ</string>
  <string name="GroupLinkBottomSheet_the_link_is_not_currently_active">ਲਿੰਕ ਇਸ ਵੇਲੇ ਸਰਗਰਮ ਨਹੀਂ ਹੈ</string>
  <!--VoiceNotePlaybackPreparer-->
  <string name="VoiceNotePlaybackPreparer__failed_to_play_voice_message">ਅਵਾਜ਼ ਵਾਲੇ ਸੁਨੇਹਾ ਸੁਣਾਉਣ ਵਿੱਚ ਅਸਫ਼ਲ</string>
  <!--VoiceNoteMediaDescriptionCompatFactory-->
  <string name="VoiceNoteMediaDescriptionCompatFactory__voice_message">ਆਵਾਜ਼ ਸੁਨੇਹਾ · %1$s</string>
  <string name="VoiceNoteMediaDescriptionCompatFactory__s_to_s">%1$s ਤੋਂ %2$s</string>
  <!--StorageUtil-->
  <string name="StorageUtil__s_s">%1$s/%2$s</string>
  <string name="BlockedUsersActivity__s_has_been_blocked">\"%1$s\" ਉੱਤੇ ਪਾਬੰਦੀ ਲਾਈ ਹੈ।</string>
  <string name="BlockedUsersActivity__failed_to_block_s">\"%1$s\" ਉੱਤੇ ਪਾਬੰਦੀ ਲਾਉਣ ਲਈ ਅਸਫ਼ਲ ਹੈ</string>
  <string name="BlockedUsersActivity__s_has_been_unblocked">\"%1$s\" ਤੋਂ ਪਾਬੰਦੀ ਹਟਾਈ ਜਾ ਚੁੱਕੀ ਹੈ।</string>
  <!--ReviewCardDialogFragment-->
  <string name="ReviewCardDialogFragment__review_members">ਮੈਂਬਰ ਦੀ ਪੜਤਾਲ</string>
  <string name="ReviewCardDialogFragment__review_request">ਬੇਨਤੀ ਦੀ ਸਮੀਖਿਆ ਕਰੋ</string>
  <string name="ReviewCardDialogFragment__d_group_members_have_the_same_name">%1$d ਗਰੁੱਪ ਮੈਂਬਰਾਂ ਦੇ ਨਾਂ ਇੱਕੋ ਜਿਹੇ ਹਨ, ਹੇਠਲੇ ਮੈਂਬਰਾਂ ਦੀ ਸਮੀਖਿਆ ਕਰੋ ਅਤੇ ਕਾਰਵਾਈ ਦੀ ਚੋਣ ਕਰੋ।</string>
  <string name="ReviewCardDialogFragment__if_youre_not_sure">ਜੇ ਤੁਹਾਨੂੰ ਇਹ ਪੱਕਾ ਨਹੀਂ ਪਤਾ ਹੈ ਕਿ ਬੇਨਤੀ ਕਿਸ ਤੋਂ ਆਈ ਹੈ, ਤਾਂ ਹੇਠਲੇ ਸੰਪਰਕਾਂ ਦੀ ਸਮੀਖਿਆ ਕਰੋ ਅਤੇ ਕਾਰਵਾਈ ਕਰੋ।</string>
  <string name="ReviewCardDialogFragment__no_other_groups_in_common">ਕੋਈ ਹੋਰ ਗਰੁੱਪ ਸਾਂਝੇ ਨਹੀਂ।</string>
  <string name="ReviewCardDialogFragment__no_groups_in_common">ਕੋਈ ਗਰੁੱਪ ਸਾਂਝੇ ਨਹੀਂ।</string>
  <plurals name="ReviewCardDialogFragment__d_other_groups_in_common">
    <item quantity="one">%d ਗਰੁੱਪ ਸਾਂਝਾ ਹੈ</item>
    <item quantity="other">%d ਗਰੁੱਪ ਸਾਂਝੇ ਹਨ</item>
  </plurals>
  <plurals name="ReviewCardDialogFragment__d_groups_in_common">
    <item quantity="one">%d ਗਰੁੱਪ ਸਾਂਝਾ ਹੈ</item>
    <item quantity="other">%d ਗਰੁੱਪ ਸਾਂਝੇ ਹਨ</item>
  </plurals>
  <string name="ReviewCardDialogFragment__remove_s_from_group">%1$s ਨੂੰ ਗਰੁੱਪ ਤੋਂ ਹਟਾਉਣਾ ਹੈ?</string>
  <string name="ReviewCardDialogFragment__remove">ਹਟਾਓ </string>
  <string name="ReviewCardDialogFragment__failed_to_remove_group_member">ਗਰੁੱਪ ਮੈਂਬਰ ਹਟਾਉਣ ਲਈ ਅਸਫ਼ਲ ਹੈ।</string>
  <!--ReviewCard-->
  <string name="ReviewCard__member">ਮੈਂਬਰ</string>
  <string name="ReviewCard__request">ਬੇਨਤੀ</string>
  <string name="ReviewCard__your_contact">ਤੁਹਾਡਾ ਸੰਪਰਕ</string>
  <string name="ReviewCard__remove_from_group">ਗਰੁੱਪ ਵਿੱਚੋਂ ਹਟਾਓ</string>
  <string name="ReviewCard__update_contact">ਸੰਪਰਕ ਅੱਪਡੇਟ ਕਰੋ</string>
  <string name="ReviewCard__block">ਬਲੌਕ ਕਰੋ</string>
  <string name="ReviewCard__delete">ਮਿਟਾਓ </string>
  <string name="ReviewCard__recently_changed">ਹਾਲ ਹੀ ਵਿੱਚ ਆਪਣਾ ਪ੍ਰੋਫ਼ਾਈਲ ਨਾਮ %1$s ਤੋਂ ਬਦਲ ਕੇ %2$s ਰੱਖਿਆ।</string>
  <!--CallParticipantsListUpdatePopupWindow-->
  <string name="CallParticipantsListUpdatePopupWindow__s_joined">%1$s ਸ਼ਾਮਲ ਹੋਏ</string>
  <string name="CallParticipantsListUpdatePopupWindow__s_and_s_joined">%1$s ਅਤੇ %2$s ਸ਼ਾਮਲ ਹੋਏ</string>
  <string name="CallParticipantsListUpdatePopupWindow__s_s_and_s_joined">%1$s, %2$s ਅਤੇ %3$s ਸ਼ਾਮਲ ਹੋਏ</string>
  <string name="CallParticipantsListUpdatePopupWindow__s_s_and_d_others_joined">%1$s, %2$s ਅਤੇ %3$d ਹੋਰ ਸ਼ਾਮਲ ਹੋਏ</string>
  <string name="CallParticipantsListUpdatePopupWindow__s_left">%1$s ਨੇ ਛੱਡਿਆ</string>
  <string name="CallParticipantsListUpdatePopupWindow__s_and_s_left">%1$s ਅਤੇ %2$s ਨੇ ਛੱਡਿਆ</string>
  <string name="CallParticipantsListUpdatePopupWindow__s_s_and_s_left">%1$s, %2$s ਅਤੇ %3$s ਨੇ ਛੱਡਿਆ</string>
  <string name="CallParticipantsListUpdatePopupWindow__s_s_and_d_others_left">%1$s, %2$s ਅਤੇ %3$d ਹੋਰਾਂ ਨੇ ਛੱਡਿਆ</string>
  <string name="CallParticipant__you">ਤੁਸੀਂ</string>
  <string name="CallParticipant__you_on_another_device">ਤੁਸੀਂ (ਹੋਰ ਡਿਵਾਈਸ ਉੱਤੇ)</string>
  <string name="CallParticipant__s_on_another_device">%1$s (ਹੋਰ ਡਿਵਾਈਸ ਉੱਤੇ)</string>
  <!--DeleteAccountFragment-->
  <string name="DeleteAccountFragment__deleting_your_account_will">ਤੁਹਾਡੇ ਖਾਤੇ ਨੂੰ ਹਟਾਉਣ ਨਾਲ:</string>
  <string name="DeleteAccountFragment__enter_your_phone_number">ਆਪਣਾ ਫੋਨ ਨੰਬਰ ਦਰਜ ਕਰੋ</string>
  <string name="DeleteAccountFragment__delete_account">ਖਾਤੇ ਨੂੰ ਹਟਾਓ</string>
  <string name="DeleteAccountFragment__delete_your_account_info_and_profile_photo">ਆਪਣੀ ਖਾਤਾ ਜਾਣਕਾਰੀ ਤੇ ਪਰੋਫਾਇਲ ਫ਼ੋਟੋ ਨੂੰ ਹਟਾਓ</string>
  <string name="DeleteAccountFragment__delete_all_your_messages">ਆਪਣੇ ਸਾਰੇ ਸੁਨੇਹੇ ਹਟਾਓ</string>
  <string name="DeleteAccountFragment__delete_s_in_your_payments_account">ਤੁਹਾਡੇ ਭੁਗਤਾਨ ਖਾਤੇ ਵਿੱਚ %1$s ਨੂੰ ਮਿਟਾਇਆ</string>
  <string name="DeleteAccountFragment__no_country_code">ਕੋਈ ਦੇਸ਼ ਦਾ ਕੋਡ ਨਹੀਂ ਦਿੱਤਾ</string>
  <string name="DeleteAccountFragment__no_number">ਨੰਬਰ ਨਹੀਂ ਦਿੱਤਾ</string>
  <string name="DeleteAccountFragment__the_phone_number">ਤੁਹਾਡੇ ਵਲੋਂ ਦਿੱਤਾ ਫ਼ੋਨ ਨੰਬਰ ਤੁਹਾਡੇ ਖਾਤੇ ਨਾਲ ਮਿਲਦਾ ਨਹੀਂ ਹੈ।</string>
  <string name="DeleteAccountFragment__are_you_sure">ਕੀ ਤੁਸੀਂ ਵਾਕਈ ਆਪਣਾ ਖਾਤਾ ਮਿਟਾਉਣਾ ਚਾਹੁੰਦੇ ਹੋ?</string>
  <string name="DeleteAccountFragment__this_will_delete_your_signal_account">ਇਹ ਤੁਹਾਡੇ Signal ਖਾਤੇ ਨੂੰ ਹਟਾਏਗਾ ਅਤੇ ਐਪਲੀਕੇਸ਼ਨ ਨੂੰ ਰੀਸੈੱਟ ਕਰੇਗਾ। ਪਰੋਸੈਸ ਪੂਰਾ ਹੋਣ ਦੇ ਬਾਅਦ ਐਪ ਬੰਦ ਕੀਤੀ ਜਾਵੇਗੀ।</string>
  <string name="DeleteAccountFragment__failed_to_delete_account">ਖਾਤਾ ਮਿਟਾਉਣ ਵਿੱਚ ਅਸਫ਼ਲ। ਕੀ ਤੁਹਾਡੇ ਕੋਲ ਕੋਈ ਨੈੱਟਵਰਕ ਕਨੈਕਸ਼ਨ ਹੈ?</string>
  <string name="DeleteAccountFragment__failed_to_delete_local_data">ਲੋਕਲ ਡਾਟਾ ਹਟਾਉਣ ਲਈ ਅਸਫ਼ਲ ਹੈ। ਤੁਸੀਂ ਸਿਸਟਮ ਐਪਲੀਕੇਸ਼ਨ ਸੈਟਿੰਗਾਂ ਵਿੱਚ ਇਸ ਨੂੰ ਖੁਦ ਮਿਟਾ ਸਕਦੇ ਹੋ।</string>
  <string name="DeleteAccountFragment__launch_app_settings">ਐਪ ਸੈਟਿੰਗਾਂ ਚਲਾਓ</string>
  <!--DeleteAccountCountryPickerFragment-->
  <string name="DeleteAccountCountryPickerFragment__search_countries">ਦੇਸ਼ ਲੱਭੋ</string>
  <!--CreateGroupActivity-->
  <string name="CreateGroupActivity__skip">ਛੱਡੋ</string>
  <plurals name="CreateGroupActivity__d_members">
    <item quantity="one">%1$d ਮੈਂਬਰ</item>
    <item quantity="other">%1$d ਮੈਂਬਰ</item>
  </plurals>
  <!--ShareActivity-->
  <string name="ShareActivity__share">ਸਾਂਝਾ ਕਰੋ</string>
  <string name="ShareActivity__send">ਭੇਜੋ</string>
  <string name="ShareActivity__comma_s">, %1$s</string>
  <string name="ShareActivity__sharing_to_multiple_chats_is">ਇੱਕ ਤੋਂ ਵੱਧ ਚੈਟਾਂ ਨਾਲ ਸਾਂਝਾ ਕਰਨਾ ਸਿਰਫ਼ Signal ਸੁਨੇਹਿਆਂ ਲਈ ਸਮਰਥਿਤ ਹੈ</string>
  <!--MultiShareDialogs-->
  <string name="MultiShareDialogs__failed_to_send_to_some_users">ਕੁਝ ਵਰਤੋਂਕਾਰਾਂ ਨੂੰ ਭੇਜਣ ਵਿੱਚ ਅਸਫ਼ਲ</string>
  <string name="MultiShareDialogs__you_can_only_share_with_up_to">ਤੁਸੀਂ ਸਿਰਫ਼ %1$d ਚੈਟਾਂ ਤੱਕ ਦੇ ਨਾਲ ਹੀ ਸਾਂਝਾ ਕਰ ਸਕਦੇ ਹੋ</string>
  <!--ShareInterstitialActivity-->
  <string name="ShareInterstitialActivity__forward_message">ਸੁਨੇਹਾ ਅੱਗੇ ਭੇਜੋ</string>
  <!--ChatWallpaperActivity-->
  <string name="ChatWallpaperActivity__chat_wallpaper">ਗੱਲਬਾਤ ਵਾਲਪੇਪਰ</string>
  <!--ChatWallpaperFragment-->
  <string name="ChatWallpaperFragment__chat_color">ਗੱਲਬਾਤ ਦਾ ਰੰਗ</string>
  <string name="ChatWallpaperFragment__reset_chat_colors">ਚੈਟ ਦੇ ਰੰਗਾਂ ਨੂੰ ਰੀਸੈੱਟ ਕਰੋ</string>
  <string name="ChatWallpaperFragment__reset_chat_color">ਚੈਟ ਦੇ ਰੰਗ ਨੂੰ ਰੀਸੈੱਟ ਕਰੋ</string>
  <string name="ChatWallpaperFragment__reset_chat_color_question">ਚੈਟ ਦੇ ਰੰਗ ਨੂੰ ਰੀਸੈੱਟ ਕਰਨਾ ਹੈ?</string>
  <string name="ChatWallpaperFragment__set_wallpaper">ਵਾਲਪੇਪਰ ਲਾਓ</string>
  <string name="ChatWallpaperFragment__dark_mode_dims_wallpaper">ਗੂੜ੍ਹੇ ਮੋਡ ਵਾਲਾ ਡਿਮਜ਼ ਵਾਲਪੇਪਰ</string>
  <string name="ChatWallpaperFragment__contact_name">ਸੰਪਰਕ ਦਾ ਨਾਂ</string>
  <string name="ChatWallpaperFragment__reset">ਰੀਸੈੱਟ ਕਰੋ</string>
  <string name="ChatWallpaperFragment__clear">ਮਿਟਾਓ</string>
  <string name="ChatWallpaperFragment__wallpaper_preview_description">ਵਾਲਪੇਪਰ ਦੀ ਝਲਕ</string>
  <string name="ChatWallpaperFragment__would_you_like_to_override_all_chat_colors">ਕੀ ਤੁਸੀਂ ਸਾਰੇ ਚੈਟ ਰੰਗਾਂ ਨੂੰ ਰੱਦ ਕਰਨਾ ਚਾਹੋਗੇ?</string>
  <string name="ChatWallpaperFragment__would_you_like_to_override_all_wallpapers">ਕੀ ਤੁਸੀਂ ਸਾਰੇ ਵਾਲਪੇਪਰਾਂ ਨੂੰ ਓਵਰਰਾਈਡ ਕਰਨਾ ਚਾਹੋਗੇ?</string>
  <string name="ChatWallpaperFragment__reset_default_colors">ਮੂਲ ਰੰਗ ਰੀਸੈੱਟ ਕਰੋ</string>
  <string name="ChatWallpaperFragment__reset_all_colors">ਸਾਰੇ ਰੰਗ ਰੀਸੈੱਟ ਕਰੋ</string>
  <string name="ChatWallpaperFragment__reset_default_wallpaper">ਮੂਲ ਵਾਲਪੇਪਰ ਰੀਸੈੱਟ ਕਰੋ</string>
  <string name="ChatWallpaperFragment__reset_all_wallpapers">ਸਾਰੇ ਵਾਲਪੇਪਰ ਰੀਸੈੱਟ ਕਰੋ</string>
  <string name="ChatWallpaperFragment__reset_wallpapers">ਵਾਲਪੇਪਰ ਰੀਸੈੱਟ ਕਰੋ</string>
  <string name="ChatWallpaperFragment__reset_wallpaper">ਵਾਲਪੇਪਰ ਰੀਸੈੱਟ ਕਰੋ</string>
  <string name="ChatWallpaperFragment__reset_wallpaper_question">ਵਾਲਪੇਪਰ ਰੀਸੈੱਟ ਕਰਨੇ ਹਨ?</string>
  <!--ChatWallpaperSelectionFragment-->
  <string name="ChatWallpaperSelectionFragment__choose_from_photos">ਫ਼ੋਟੋਆਂ ਵਿੱਚੋਂ ਚੁਣੋ</string>
  <string name="ChatWallpaperSelectionFragment__presets">ਪ੍ਰੀ-ਸੈੱਟ</string>
  <!--ChatWallpaperPreviewActivity-->
  <string name="ChatWallpaperPreviewActivity__preview">ਝਲਕ</string>
  <string name="ChatWallpaperPreviewActivity__set_wallpaper">ਵਾਲਪੇਪਰ ਲਾਓ</string>
  <string name="ChatWallpaperPreviewActivity__swipe_to_preview_more_wallpapers">ਵਧੇਰੇ ਵਾਲਪੇਪਰਾਂ ਦੀ ਝਲਕ ਲਈ ਸਵਾਈਪ ਕਰੋ</string>
  <string name="ChatWallpaperPreviewActivity__set_wallpaper_for_all_chats">ਸਾਰੀਆਂ ਚੈਟਾਂ ਲਈ ਵਾਲਪੇਪਰ ਲਾਓ</string>
  <string name="ChatWallpaperPreviewActivity__set_wallpaper_for_s">%1$s ਲਈ ਵਾਲਪੇਪਰ ਲਾਓ</string>
  <string name="ChatWallpaperPreviewActivity__viewing_your_gallery_requires_the_storage_permission">ਤੁਹਾਡੀ ਗੈਲਰੀ ਵੇਖਣ ਲਈ ਸਟੋਰੇਜ਼ ਇਜਾਜ਼ਤ ਚਾਹੀਦੀ ਹੈ।</string>
  <!--WallpaperImageSelectionActivity-->
  <string name="WallpaperImageSelectionActivity__choose_wallpaper_image">ਵਾਲਪੇਪਰ ਤਸਵੀਰ ਚੁਣੋ</string>
  <!--WallpaperCropActivity-->
  <string name="WallpaperCropActivity__pinch_to_zoom_drag_to_adjust">ਜ਼ੂਮ ਕਰਨ ਲਈ ਚੂੰਢੀ ਭਰੋ, ਮੇਚ ਬਿਠਾਉਣ ਲਈ ਖਿੱਚੋ।</string>
  <string name="WallpaperCropActivity__set_wallpaper_for_all_chats">ਸਾਰੀਆਂ ਚੈਟਾਂ ਲਈ ਵਾਲਪੇਪਰ ਲਾਓ।</string>
  <string name="WallpaperCropActivity__set_wallpaper_for_s">%s ਲਈ ਵਾਲਪੇਪਰ ਲਾਓ।</string>
  <string name="WallpaperCropActivity__error_setting_wallpaper">ਵਾਲਪੇਪਰ ਲਾਉਣ ਵਿੱਚ ਤਰੁੱਟੀ।</string>
  <string name="WallpaperCropActivity__blur_photo">ਫ਼ੋਟੋ ਨੂੰ ਧੁੰਦਲਾ ਕਰੋ</string>
  <!--InfoCard-->
  <string name="payment_info_card_about_mobilecoin">MobileCoin ਬਾਰੇ</string>
  <string name="payment_info_card_mobilecoin_is_a_new_privacy_focused_digital_currency">MobileCoin ਨਵੀਂ ਪਰਦੇਦਾਰੀ ਉੱਤੇ ਅਧਾਰਿਤ ਡਿਜ਼ਿਟਲ ਕਰੰਸੀ ਹੈ।</string>
  <string name="payment_info_card_adding_funds">ਫੰਡ ਜੋੜੋ</string>
  <string name="payment_info_card_you_can_add_funds_for_use_in">ਤੁਸੀਂ MobileCoin ਨੂੰ ਆਪਣੇ ਵਾਲੇਟ ਪਤੇ ’ਤੇ ਭੇਜ ਕੇ Signal ਵਿੱਚ ਵਰਤੋਂ ਲਈ ਫੰਡ ਪਾ ਸਕਦੇ ਹੋ।</string>
  <string name="payment_info_card_cashing_out">ਨਿਵੇਸ਼ ਵੇਚਣਾ</string>
  <string name="payment_info_card_you_can_cash_out_mobilecoin">ਤੁਸੀਂ MobileCoin ਦਾ ਸਮਰਥਨ ਕਰਨ ਵਾਲੇ ਐਕਸਚੇਂਜ \'ਤੇ ਕਿਸੇ ਵੀ ਸਮੇਂ MobileCoin ਨੂੰ ਨਕਦ ਲੈ ਸਕਦੇ ਹੋ। ਉਸ ਐਕਸਚੇਂਜ \'ਤੇ ਸਿਰਫ ਆਪਣੇ ਖਾਤੇ ਵਿੱਚ ਟ੍ਰਾਂਸਫਰ ਕਰੋ।</string>
  <string name="payment_info_card_hide_this_card">ਇਹ ਕਾਰਡ ਲੁਕਾਉਣਾ ਹੈ?</string>
  <string name="payment_info_card_hide">ਲੁਕਾਓ</string>
  <string name="payment_info_card_record_recovery_phrase">ਰਿਕਵਰੀ ਵਾਕ ਰਿਕਾਰਡ ਕਰੋ</string>
  <string name="payment_info_card_your_recovery_phrase_gives_you">ਤੁਹਾਡਾ ਰਿਕਵਰੀ ਸ਼ਬਦ-ਸਮੂਹ ਤੁਹਾਨੂੰ ਤੁਹਾਡੇ ਭੁਗਤਾਨ ਖਾਤੇ ਨੂੰ ਬਹਾਲ ਕਰਨ ਦਾ ਇੱਕ ਹੋਰ ਤਰੀਕਾ ਪ੍ਰਦਾਨ ਕਰਦਾ ਹੈ।</string>
  <string name="payment_info_card_record_your_phrase">ਆਪਣਾ ਵਾਕ ਰਿਕਾਰਡ ਕਰੋ</string>
  <string name="payment_info_card_update_your_pin">ਆਪਣਾ PIN ਅੱਪਡੇਟ ਕਰੋ</string>
  <string name="payment_info_card_with_a_high_balance">ਜਿਆਦਾ ਬਕਾਏ ਦੇ ਨਾਲ, ਤੁਸੀਂ ਆਪਣੇ ਖਾਤੇ ਵਿੱਚ ਵਧੇਰੇ ਸੁਰੱਖਿਆ ਜੋੜਨ ਲਈ ਅਲਫਾਨੁਮੈਰਿਕ PIN ਨੂੰ ਅੱਪਡੇਟ ਕਰਨ ਦੀ ਇੱਛਾ ਰੱਖ ਸਕਦੇ ਹੋ।</string>
  <string name="payment_info_card_update_pin">PIN ਅੱਪਡੇਟ ਕਰੋ</string>
  <!--DeactivateWalletFragment-->
  <string name="DeactivateWalletFragment__deactivate_wallet">ਵਾਲਟ ਡਿ-ਐਕਟੀਵੇਟ ਕਰੋ</string>
  <string name="DeactivateWalletFragment__your_balance">ਤੁਹਾਡਾ ਬੈਲਨਸ</string>
  <string name="DeactivateWalletFragment__its_recommended_that_you">ਇਹ ਸਿਫਾਰਸ਼ ਕੀਤੀ ਜਾਂਦੀ ਹੈ ਕਿ ਭੁਗਤਾਨਾਂ ਨੂੰ ਅਕਿਰਿਆਸ਼ੀਲ ਕਰਨ ਤੋਂ ਪਹਿਲਾਂ ਤੁਸੀਂ ਆਪਣੇ ਫੰਡ ਕਿਸੇ ਹੋਰ ਵਾਲੇਟ ਪਤੇ ’ਤੇ ਟ੍ਰਾਂਸਫ਼ਰ ਕਰ ਲਓ। ਜੇ ਤੁਸੀਂ ਹੁਣੇ ਆਪਣੇ ਫੰਡ ਟ੍ਰਾਂਸਫ਼ਰ ਨਾ ਕਰਨ ਦੀ ਚੋਣ ਕਰਦੇ ਹੋ, ਤਾਂ ਜੇ ਤੁਸੀਂ ਭੁਗਤਾਨਾਂ ਨੂੰ ਮੁੜ ਕਿਰਿਆਸ਼ੀਲ ਕਰੋਗੇ ਤਾਂ ਉਹ ਤੁਹਾਡੇ ਵਾਲੇਟ ਵਿੱਚ Signal ਨਾਲ ਜੁੜੇ ਰਹਿਣਗੇ।</string>
  <string name="DeactivateWalletFragment__transfer_remaining_balance">ਬਾਕੀ ਬਕਾਇਆ ਟ੍ਰਾਂਸਫ਼ਰ ਕਰੋ</string>
  <string name="DeactivateWalletFragment__deactivate_without_transferring">ਟ੍ਰਾਂਸਫਰ ਕੀਤੇ ਬਿਨਾ ਅਕਿਰਿਆਸ਼ੀਲ ਕਰੋ</string>
  <string name="DeactivateWalletFragment__deactivate">ਅਕਿਰਿਆਸ਼ੀਲ ਕਰੋ</string>
  <string name="DeactivateWalletFragment__deactivate_without_transferring_question">ਟ੍ਰਾਂਸਫਰ ਕੀਤੇ ਬਿਨਾ ਅਕਿਰਿਆਸ਼ੀਲ ਕਰਨਾ ਹੈ?</string>
  <string name="DeactivateWalletFragment__your_balance_will_remain">ਜੇ ਤੁਸੀਂ ਭੁਗਤਾਨਾਂ ਨੂੰ ਮੁੜ ਕਿਰਿਆਸ਼ੀਲ ਕਰਨ ਦੀ ਚੋਣ ਕਰਦੇ ਹੋ ਤਾਂ ਤੁਹਾਡਾ ਬਕਾਇਆ Signal ਨਾਲ ਜੁੜੇ ਤੁਹਾਡੇ ਵਾਲੇਟ ਵਿੱਚ ਰਹੇਗਾ।</string>
  <string name="DeactivateWalletFragment__error_deactivating_wallet">ਵਾਲੇਟ ਅਕਿਰਿਆਸ਼ੀਲ ਕਰਨ ਵਿੱਚ ਤਰੁੱਟੀ।</string>
  <!--PaymentsRecoveryStartFragment-->
  <string name="PaymentsRecoveryStartFragment__recovery_phrase">ਬਹਾਲੀ ਵਾਕ</string>
  <string name="PaymentsRecoveryStartFragment__view_recovery_phrase">ਰਿਕਵਰੀ ਵਾਕ ਵੇਖੋ</string>
  <string name="PaymentsRecoveryStartFragment__enter_recovery_phrase">ਰਿਕਵਰੀ ਵਾਕ ਦਿਓ</string>
  <string name="PaymentsRecoveryStartFragment__your_balance_will_automatically_restore">ਜੇ ਤੁਸੀਂ ਆਪਣੇ Signal PIN ਦੀ ਪੁਸ਼ਟੀ ਕਰਦੇ ਹੋ ਤਾਂ Signal ਨੂੰ ਦੁਬਾਰਾ ਸਥਾਪਤ ਕਰਨ \'ਤੇ ਤੁਹਾਡਾ ਬਕਾਇਆ ਆਪਣੇ ਆਪ ਬਹਾਲ ਹੋ ਜਾਵੇਗਾ। ਤੁਸੀਂ ਇੱਕ ਬਹਾਲੀ ਵਾਕ ਦੀ ਵਰਤੋਂ ਕਰਕੇ ਵੀ ਆਪਣਾ ਬਕਾਇਆ ਬਹਾਲ ਕਰ ਸਕਦੇ ਹੋ, ਜੋ ਕਿ ਤੁਹਾਡੇ ਲਈ ਵਿਲੱਖਣ %1$d-ਸ਼ਬਦਾਂ ਵਾਲਾ ਵਾਕ ਹੁੰਦਾ ਹੈ। ਇਸਨੂੰ ਲਿਖ ਲਓ ਅਤੇ ਕਿਸੇ ਸੁਰੱਖਿਅਤ ਜਗ੍ਹਾ \'ਤੇ ਸਟੋਰ ਕਰੋ।</string>
  <string name="PaymentsRecoveryStartFragment__your_recovery_phrase_is_a">ਤੁਹਾਡਾ ਬਹਾਲੀ ਵਾਕ ਤੁਹਾਡੇ ਲਈ ਵਿਲੱਖਣ ਇੱਕ %1$d-ਸ਼ਬਦਾਂ ਵਾਲਾ ਵਾਕ ਹੁੰਦਾ ਹੈ। ਆਪਣੇ ਬਕਾਏ ਨੂੰ ਮੁੜ ਪ੍ਰਾਪਤ ਕਰਨ ਲਈ ਇਸ ਵਾਕ ਦੀ ਵਰਤੋਂ ਕਰੋ।</string>
  <string name="PaymentsRecoveryStartFragment__start">ਸ਼ੁਰੂ</string>
  <string name="PaymentsRecoveryStartFragment__enter_manually">ਖੁਦ ਦਿਓ</string>
  <string name="PaymentsRecoveryStartFragment__paste_from_clipboard">ਕਲਿੱਪਬੋਰਡ ਤੋਂ ਚੇਪੋ</string>
  <!--PaymentsRecoveryPasteFragment-->
  <string name="PaymentsRecoveryPasteFragment__paste_recovery_phrase">ਰਿਕਵਰੀ ਵਾਕ ਚੇਪੋ</string>
  <string name="PaymentsRecoveryPasteFragment__recovery_phrase">ਬਹਾਲੀ ਵਾਕ</string>
  <string name="PaymentsRecoveryPasteFragment__next">ਅਗਲਾ</string>
  <string name="PaymentsRecoveryPasteFragment__invalid_recovery_phrase">ਅਵੈਧ ਰਿਕਵਰੀ ਵਾਕ</string>
  <string name="PaymentsRecoveryPasteFragment__make_sure">ਯਕੀਨੀ ਬਣਾਓ ਕਿ ਤੁਸੀਂ %1$dਸ਼ਬਦ ਦਰਜ ਕੀਤੇ ਹਨ ਅਤੇ ਦੁੁਬਾਰਾ ਕੋਸ਼ਿਸ਼ ਕਰੋ।</string>
  <!--PaymentsRecoveryPhraseFragment-->
  <string name="PaymentsRecoveryPhraseFragment__next">ਅਗਲਾ</string>
  <string name="PaymentsRecoveryPhraseFragment__edit">ਸੋਧੋ</string>
  <string name="PaymentsRecoveryPhraseFragment__previous">ਪਿੱਛੇ</string>
  <string name="PaymentsRecoveryPhraseFragment__your_recovery_phrase">ਤੁਹਾਡਾ ਰਿਕਵਰੀ ਵਾਕ</string>
  <string name="PaymentsRecoveryPhraseFragment__write_down_the_following_d_words">ਕ੍ਰਮ ਵਿੱਚ ਹੇਠਲਾ %1$d ਲਿਖੋ। ਆਪਣੀ ਸੂਚੀ ਨੂੰ ਕਿਸੇ ਸੁਰੱਖਿਅਤ ਜਗ੍ਹਾ ’ਤੇ ਸਟੋਰ ਕਰੋ।</string>
  <string name="PaymentsRecoveryPhraseFragment__make_sure_youve_entered">ਪੱਕਾ ਕਰੋ ਕਿ ਤੁਸੀਂ ਆਪਣਾ ਵਾਕ ਠੀਕ ਤਰ੍ਹਾਂ ਦਿੱਤਾ ਹੈ।</string>
  <string name="PaymentsRecoveryPhraseFragment__do_not_screenshot_or_send_by_email">ਸਕਰੀਨਸ਼ਾਟ ਨਾ ਲਵੋ ਨਾ ਹੀ ਈਮੇਲ ਰਾਹੀਂ ਭੇਜੋ।</string>
  <string name="PaymentsRecoveryPhraseFragment__payments_account_restored">ਭੁਗਤਾਨ ਖਾਤਾ ਬਹਾਲ ਕੀਤਾ।</string>
  <string name="PaymentsRecoveryPhraseFragment__invalid_recovery_phrase">ਅਵੈਧ ਰਿਕਵਰੀ ਸ਼ਬਦ-ਸਮੂਹ</string>
  <string name="PaymentsRecoveryPhraseFragment__make_sure_youve_entered_your_phrase_correctly_and_try_again">ਯਕੀਨੀ ਬਣਾਓ ਕਿ ਤੁਸੀਂ ਆਪਣੇ ਸ਼ਬਦ-ਸਮੂਹ ਨੂੰ ਸਹੀ ਢੰਗ ਨਾਲ ਦਰਜ ਕੀਤਾ ਹੈ ਅਤੇ ਦੁੁਬਾਰਾ ਕੋਸ਼ਿਸ਼ ਕਰੋ।</string>
  <string name="PaymentsRecoveryPhraseFragment__copy_to_clipboard">ਕਲਿੱਪਬੋਰਡ ਵਿੱਚ ਕਾਪੀ ਕਰਨਾ ਹੈ?</string>
  <string name="PaymentsRecoveryPhraseFragment__if_you_choose_to_store">ਜੇ ਤੁਸੀਂ ਆਪਣੇ ਰਿਕਵਰੀ ਸ਼ਬਦ-ਸਮੂਹ ਨੂੰ ਡਿਜੀਟਲ ਰੂਪ ਵਿੱਚ ਸਟੋਰ ਕਰਨ ਦੀ ਚੋਣ ਕਰਦੇ ਹੋ, ਤਾਂ ਯਕੀਨੀ ਬਣਾਓ ਕਿ ਕਿਸੇ ਅਜਿਹੀ ਥਾਂ ਸੁਰੱਖਿਅਤ ਢੰਗ ਨਾਲ ਸਟੋਰ ਕੀਤਾ ਜਾਵੇ, ਜਿੱਥੇ ਤੁਸੀਂ ਵਿਸ਼ਵਾਸ ਕਰਦੇ ਹੋ।</string>
  <string name="PaymentsRecoveryPhraseFragment__copy">ਕਾਪੀ ਕਰੋ</string>
  <!--PaymentsRecoveryPhraseConfirmFragment-->
  <string name="PaymentRecoveryPhraseConfirmFragment__confirm_recovery_phrase">ਰਿਕਵਰੀ ਵਾਕ ਤਸਦੀਕ ਕਰੋ</string>
  <string name="PaymentRecoveryPhraseConfirmFragment__enter_the_following_words">ਆਪਣੇ ਰਿਕਵਰੀ ਸ਼ਬਦ-ਸਮੂਹ ਤੋਂ ਹੇਠਾਂ ਦਿੱਤੇ ਸ਼ਬਦ ਦਰਜ ਕਰੋ।</string>
  <string name="PaymentRecoveryPhraseConfirmFragment__word_d">ਸ਼ਬਦ %1$d</string>
  <string name="PaymentRecoveryPhraseConfirmFragment__see_phrase_again">ਸ਼ਬਦ-ਸਮੂਹ ਦੁਬਾਰਾ ਦੇਖੋ</string>
  <string name="PaymentRecoveryPhraseConfirmFragment__done">ਹੋ ਗਿਆ</string>
  <string name="PaymentRecoveryPhraseConfirmFragment__recovery_phrase_confirmed">ਰਿਕਵਰੀ ਸ਼ਬਦ-ਸਮੂਹ ਦੀ ਪੁਸ਼ਟੀ ਹੋਈ</string>
  <!--PaymentsRecoveryEntryFragment-->
  <string name="PaymentsRecoveryEntryFragment__enter_recovery_phrase">ਰਿਕਵਰੀ ਵਾਕ ਦਿਓ</string>
  <string name="PaymentsRecoveryEntryFragment__enter_word_d">%1$d ਸ਼ਬਦ ਦਿਓ</string>
  <string name="PaymentsRecoveryEntryFragment__word_d">ਸ਼ਬਦ %1$d</string>
  <string name="PaymentsRecoveryEntryFragment__next">ਅਗਲਾ</string>
  <string name="PaymentsRecoveryEntryFragment__invalid_word">ਅਵੈਧ ਸ਼ਬਦ</string>
  <!--ClearClipboardAlarmReceiver-->
  <string name="ClearClipboardAlarmReceiver__clipboard_cleared">ਕਲਿੱਪਬੋਰਡ ਖਾਲੀ ਹੈ</string>
  <!--PaymentNotificationsView-->
  <string name="PaymentNotificationsView__view">ਵੇਖੋ</string>
  <!--UnreadPayments-->
  <string name="UnreadPayments__s_sent_you_s">%1$s ਨੇ ਤੁਹਾਨੂੰ %2$s ਭੇਜਿਆ</string>
  <string name="UnreadPayments__d_new_payment_notifications">%1$d ਨਵੀਆਂ ਭੁਗਤਾਨ ਸੂਚਨਾਵਾਂ</string>
  <!--CanNotSendPaymentDialog-->
  <string name="CanNotSendPaymentDialog__cant_send_payment">ਭੁਗਤਾਨ ਨਹੀਂ ਭੇਜ ਸਕਦਾ</string>
  <string name="CanNotSendPaymentDialog__to_send_a_payment_to_this_user">ਇਸ ਵਰਤੋਂਕਾਰ ਨੂੰ ਭੁਗਤਾਨ ਭੇਜਣ ਲਈ ਉਹਨਾਂ ਨੂੰ ਤੁਹਾਡੇ ਦੁਆਰਾ ਇੱਕ ਸੁਨੇਹਾ ਬੇਨਤੀ ਸਵੀਕਾਰ ਕਰਨ ਦੀ ਜ਼ਰੂਰਤ ਹੈ। ਇੱਕ ਸੁਨੇਹਾ ਬੇਨਤੀ ਬਣਾਉਣ ਲਈ ਉਹਨਾਂ ਨੂੰ ਇੱਕ ਸੁਨੇਹਾ ਭੇਜੋ।</string>
  <string name="CanNotSendPaymentDialog__send_a_message">ਸੁਨੇਹਾ ਭੇਜੋ</string>
  <!--GroupsInCommonMessageRequest-->
  <string name="GroupsInCommonMessageRequest__you_have_no_groups_in_common_with_this_person">ਇਸ ਵਿਅਕਤੀ ਨਾਲ ਤੁਹਾਡੇ ਕੋਈ ਸਾਂਝੇ ਗਰੁੱਪ ਨਹੀਂ ਹਨ। ਅਣਚਾਹੇ ਸੁਨੇਹਿਆਂ ਤੋਂ ਬਚਣ ਲਈ ਬੇਨਤੀਆਂ ਨੂੰ ਸਵੀਕਾਰ ਕਰਨ ਤੋਂ ਪਹਿਲਾਂ ਸਾਵਧਾਨੀ ਨਾਲ ਇਹਨਾਂ ਦੀ ਸਮੀਖਿਆ ਕਰੋ।</string>
  <string name="GroupsInCommonMessageRequest__none_of_your_contacts_or_people_you_chat_with_are_in_this_group">ਤੁਹਾਡੇ ਸੰਪਰਕਾਂ ਜਾਂ ਜਿਹਨਾਂ ਲੋਕਾਂ ਨਾਲ ਤੁਸੀਂ ਚੈਟ ਕਰਦੇ ਹੋ, ਉਹਨਾਂ ਵਿੱਚੋਂ ਕੋਈ ਵੀ ਇਸ ਗਰੁੱਪ ਵਿੱਚ ਨਹੀਂ ਹੈ। ਅਣਚਾਹੇ ਸੁਨੇਹਿਆਂ ਤੋਂ ਬਚਣ ਲਈ ਸਵੀਕਾਰ ਕਰਨ ਤੋਂ ਪਹਿਲਾਂ ਧਿਆਨ ਨਾਲ ਬੇਨਤੀਆਂ ਦੀ ਸਮੀਖਿਆ ਕਰੋ।</string>
  <string name="GroupsInCommonMessageRequest__about_message_requests">ਸੁਨੇਹਾ ਬੇਨਤੀਆਂ ਬਾਰੇ</string>
  <string name="GroupsInCommonMessageRequest__okay">ਠੀਕ ਹੈ</string>
  <string name="ChatColorSelectionFragment__heres_a_preview_of_the_chat_color">ਇਹ ਹੈ ਚੈਟ ਰੰਗ ਦੀ ਝਲਕ।</string>
  <string name="ChatColorSelectionFragment__the_color_is_visible_to_only_you">ਇਹ ਰੰਗ ਸਿਰਫ਼ ਤੁਹਾਨੂੰ ਦਿਖਾਈ ਦਿੰਦਾ ਹੈ।</string>
  <!--GroupDescriptionDialog-->
  <string name="GroupDescriptionDialog__group_description">ਗਰੁੱਪ ਬਾਰੇ ਜਾਣਕਾਰੀ</string>
  <!--QualitySelectorBottomSheetDialog-->
  <string name="QualitySelectorBottomSheetDialog__standard">ਸਟੈਂਡਰਡ</string>
  <string name="QualitySelectorBottomSheetDialog__faster_less_data">ਵੱਧ ਤੇਜ਼, ਘੱਟ ਡਾਟਾ</string>
  <string name="QualitySelectorBottomSheetDialog__high">ਉੱਚਾ</string>
  <string name="QualitySelectorBottomSheetDialog__slower_more_data">ਹੌਲੀ, ਵੱਧ ਡਾਟਾ</string>
  <string name="QualitySelectorBottomSheetDialog__photo_quality">ਫ਼ੋਟੋ ਦੀ ਕੁਆਲਟੀ</string>
  <!--AppSettingsFragment-->
  <string name="AppSettingsFragment__invite_your_friends">ਆਪਣੇ ਦੋਸਤਾਂ ਨੂੰ ਸੱਦਾ ਦਿਓ</string>
  <!--AccountSettingsFragment-->
  <string name="AccountSettingsFragment__account">ਖਾਤਾ</string>
  <string name="AccountSettingsFragment__youll_be_asked_less_frequently">ਸਮਾਂ ਪੈਣ ’ਤੇ ਤੁਹਾਨੂੰ ਘੱਟ ਅਕਸਰ ਪੁੱਛਿਆ ਜਾਵੇਗਾ</string>
  <string name="AccountSettingsFragment__require_your_signal_pin">Signal ਨਾਲ ਤੁਹਾਡੇ ਫ਼ੋਨ ਨੰਬਰ ਨੂੰ ਮੁੜ ਰਜਿਸਟਰ ਕਰਨ ਲਈ Signal PIN ਦੀ ਲੋੜ ਹੈ</string>
  <!--ChatsSettingsFragment-->
  <string name="ChatsSettingsFragment__keyboard">ਕੀਬੋਰਡ</string>
  <string name="ChatsSettingsFragment__enter_key_sends">ਕੁੰਜੀ ਭੇਜੋ ਦਰਜ ਕਰੋ</string>
  <!--SmsSettingsFragment-->
  <string name="SmsSettingsFragment__use_as_default_sms_app">ਡਿਫੌਲਟ SMS ਐਪ ਦੇ ਤੌਰ ਤੇ ਉਪਯੋਗ ਕਰੋ</string>
  <!--NotificationsSettingsFragment-->
  <string name="NotificationsSettingsFragment__messages">ਸੁਨੇਹੇ </string>
  <string name="NotificationsSettingsFragment__calls">ਕਾਲਾਂ </string>
  <string name="NotificationsSettingsFragment__notify_when">ਸੂਚਨਾ ਦਿਓ ਜਦੋਂ…</string>
  <string name="NotificationsSettingsFragment__contact_joins_signal">ਸੰਪਰਕ Signal ਉੱਤੇ ਆਇਆ</string>
  <!--PrivacySettingsFragment-->
  <string name="PrivacySettingsFragment__blocked">ਪਾਬੰਦੀ ਲੱਗਾ</string>
  <string name="PrivacySettingsFragment__d_contacts">%1$d ਸੰਪਰਕ</string>
  <string name="PrivacySettingsFragment__messaging">ਸੁਨੇਹੇ ਲੈਣ-ਦੇਣ</string>
  <string name="PrivacySettingsFragment__disappearing_messages">ਅਲੋਪ ਹੋਣ ਵਾਲੇ ਸੁਨੇਹੇ</string>
  <string name="PrivacySettingsFragment__app_security">ਐਪ ਦੀ ਸੁਰੱਖਿਆ</string>
  <string name="PrivacySettingsFragment__block_screenshots_in_the_recents_list_and_inside_the_app">Recents ਸੂਚੀ ਵਿੱਚ ਅਤੇ ਐਪ ਦੇ ਅੰਦਰ ਸਕ੍ਰੀਨਸ਼ਾਟ ਨੂੰ ਬਲੌਕ ਕਰੋ</string>
  <string name="PrivacySettingsFragment__signal_message_and_calls">Signal ਸੁਨੇਹੇ ਅਤੇ ਕਾਲਾਂ, ਹਮੇਸ਼ਾਂ ਕਾਲਾਂ ਰਿਲੇਅ ਕਰੋ, ਅਤੇ ਸੀਲਬੰਦ ਭੇਜਣ ਵਾਲਾ</string>
  <string name="PrivacySettingsFragment__default_timer_for_new_changes">ਨਵੀਆਂ ਚੈਟਾਂ ਲਈ ਡਿਫ਼ਾਲਟ ਟਾਈਮਰ</string>
  <string name="PrivacySettingsFragment__set_a_default_disappearing_message_timer_for_all_new_chats_started_by_you">ਤੁਹਾਡੇ ਦੁਆਰਾ ਸ਼ੁਰੂ ਕੀਤੀਆਂ ਸਾਰੀਆਂ ਨਵੀਆਂ ਚੈਟਾਂ ਲਈ ਅਲੋਪ ਹੋ ਰਹੇ ਸੁਨੇਹੇ ਦਾ ਡਿਫ਼ਾਲਟ ਟਾਈਮਰ ਤੈਅ ਕਰੋ।</string>
  <!--AdvancedPrivacySettingsFragment-->
  <string name="AdvancedPrivacySettingsFragment__show_status_icon">ਸਟੇਟੱਸ ਆਈਕਾਨ ਦਿਖਾਓ</string>
  <string name="AdvancedPrivacySettingsFragment__show_an_icon">ਸੁਨੇਹੇ ਕਦੋਂ ਪਹੁੰਚਾਏ ਗਏ ਸਨ ਇਸ ਬਾਰੇ ਸੁਨੇਹਾ ਵੇਰਵਿਆਂ ਵਿੱਚ ਸੀਲਬੰਦ ਭੇਜਣ ਵਾਲੇ ਦੀ ਵਰਤੋਂ ਕਰਦੇ ਹੋਏ ਇੱਕ ਆਈਕਾਨ ਦਿਖਾਓ।</string>
  <!--ExpireTimerSettingsFragment-->
  <string name="ExpireTimerSettingsFragment__when_enabled_new_messages_sent_and_received_in_new_chats_started_by_you_will_disappear_after_they_have_been_seen">ਸਮਰੱਥ ਕੀਤੇ ਜਾਣ ਮਗਰੋਂ, ਤਾਂ ਤੁਹਾਡੇ ਦੁਆਰਾ ਸ਼ੁਰੂ ਕੀਤੀਆਂ ਗਈਆਂ ਨਵੀਆਂ ਚੈਟਾਂ ਵਿੱਚ ਭੇਜੇ ਅਤੇ ਪ੍ਰਾਪਤ ਕੀਤੇ ਗਏ ਨਵੇਂ ਸੁਨੇਹੇ ਵੇਖ ਲਏ ਜਾਣ ਤੋਂ ਬਾਅਦ ਅਲੋਪ ਹੋ ਜਾਣਗੇ।</string>
  <string name="ExpireTimerSettingsFragment__when_enabled_new_messages_sent_and_received_in_this_chat_will_disappear_after_they_have_been_seen">ਸਮਰੱਥ ਕੀਤੇ ਹੋਣ \'ਤੇ, ਇਸ ਗਰੁੱਪ ਵਿੱਚ ਭੇਜੇ ਅਤੇ ਪ੍ਰਾਪਤ ਕੀਤੇ ਸੁਨੇਹਿਆਂ ਨੂੰ ਦੇਖ ਲਏ ਜਾਣ ਤੋਂ ਬਾਅਦ ਇਹ ਅਲੋਪ ਹੋ ਜਾਣਗੇ।</string>
  <string name="ExpireTimerSettingsFragment__off">ਬੰਦ </string>
  <string name="ExpireTimerSettingsFragment__4_weeks">4 ਹਫ਼ਤੇ</string>
  <string name="ExpireTimerSettingsFragment__1_week">1 ਹਫਤਾ</string>
  <string name="ExpireTimerSettingsFragment__1_day">1 ਦਿਨ</string>
  <string name="ExpireTimerSettingsFragment__8_hours">8 ਘੰਟੇ</string>
  <string name="ExpireTimerSettingsFragment__1_hour">1 ਘੰਟਾ</string>
  <string name="ExpireTimerSettingsFragment__5_minutes">5 ਮਿੰਟ</string>
  <string name="ExpireTimerSettingsFragment__30_seconds">30 ਸਕਿੰਟ</string>
  <string name="ExpireTimerSettingsFragment__custom_time">ਪਸੰਦੀਦਾ ਸਮਾਂ</string>
  <string name="ExpireTimerSettingsFragment__set">ਸੈੱਟ ਕਰੋ</string>
  <string name="ExpireTimerSettingsFragment__save">ਸੰਭਾਲੋ</string>
  <string name="CustomExpireTimerSelectorView__seconds">ਸਕਿੰਟ</string>
  <string name="CustomExpireTimerSelectorView__minutes">ਮਿੰਟ</string>
  <string name="CustomExpireTimerSelectorView__hours">ਘੰਟੇ</string>
  <string name="CustomExpireTimerSelectorView__days">ਦਿਨ</string>
  <string name="CustomExpireTimerSelectorView__weeks">ਹਫ਼ਟੇ</string>
  <!--HelpSettingsFragment-->
  <string name="HelpSettingsFragment__support_center">ਸਹਾਇਤਾ ਕੇਂਦਰ</string>
  <string name="HelpSettingsFragment__contact_us">ਸਾਡੇ ਨਾਲ ਸੰਪਰਕ ਕਰੋ</string>
  <string name="HelpSettingsFragment__version">ਸੰਸਕਰਣ</string>
  <string name="HelpSettingsFragment__debug_log">ਡੀਬੱਗ ਲਾਗ</string>
  <string name="HelpSettingsFragment__terms_amp_privacy_policy">ਸ਼ਰਤਾਂ  &amp; ਪਰਦੇਦਾਰੀ ਨੀਤੀ</string>
  <string name="HelpFragment__copyright_signal_messenger">ਕਾਪੀਰਾਈਟ Signal ਮੈਸੰਜਰ</string>
  <string name="HelpFragment__licenced_under_the_gplv3">GPLv3 ਦੇ ਅਧੀਨ ਲਸੰਸ ਦਿੱਤਾ</string>
  <!--DataAndStorageSettingsFragment-->
  <string name="DataAndStorageSettingsFragment__calls">ਕਾਲਾਂ </string>
  <!--ChatColorSelectionFragment-->
  <string name="ChatColorSelectionFragment__auto">ਆਟੋ</string>
  <string name="ChatColorSelectionFragment__use_custom_colors">ਪਸੰਦੀਦਾ ਰੰਗ ਵਰਤੋ</string>
  <string name="ChatColorSelectionFragment__chat_color">ਗੱਲਬਾਤ ਦਾ ਰੰਗ</string>
  <string name="ChatColorSelectionFragment__edit">ਸੋਧੋ</string>
  <string name="ChatColorSelectionFragment__duplicate">ਡੁਪਲੀਕੇਟ</string>
  <string name="ChatColorSelectionFragment__delete">ਹਟਾਓ</string>
  <string name="ChatColorSelectionFragment__delete_color">ਰੰਗ ਨੂੰ ਹਟਾਓ</string>
  <plurals name="ChatColorSelectionFragment__this_custom_color_is_used">
    <item quantity="one">%1$d ਚੈਟ ਵਿੱਚ ਇਸ ਪਸੰਦੀਦਾ ਰੰਗ ਦੀ ਵਰਤੋਂ ਕੀਤੀ ਜਾਂਦੀ ਹੈ। ਕੀ ਤੁਸੀਂ ਸਾਰੀਆਂ ਚੈਟਾਂ ਲਈ ਇਸ ਨੂੰ ਹਟਾਉਣਾ ਚਾਹੁੰਦੇ ਹੋ?</item>
    <item quantity="other">%1$d ਚੈਟਾਂ ਵਿੱਚ ਇਸ ਪਸੰਦੀਦਾ ਰੰਗ ਦੀ ਵਰਤੋਂ ਕੀਤੀ ਜਾਂਦੀ ਹੈ। ਕੀ ਤੁਸੀਂ ਸਾਰੀਆਂ ਚੈਟਾਂ ਲਈ ਇਸ ਨੂੰ ਹਟਾਉਣਾ ਚਾਹੁੰਦੇ ਹੋ?</item>
  </plurals>
  <string name="ChatColorSelectionFragment__delete_chat_color">ਚੈਟ ਦੇ ਰੰਗ ਨੂੰ ਹਟਾਉਣਾ ਹੈ?</string>
  <!--CustomChatColorCreatorFragment-->
  <string name="CustomChatColorCreatorFragment__solid">ਗੂੜ੍ਹਾ</string>
  <string name="CustomChatColorCreatorFragment__gradient">ਗਰੇਡੀਐਂਟ</string>
  <string name="CustomChatColorCreatorFragment__hue">ਰੰਗਤ</string>
  <string name="CustomChatColorCreatorFragment__saturation">ਸੰਤ੍ਰਿਪਤ</string>
  <!--CustomChatColorCreatorFragmentPage-->
  <string name="CustomChatColorCreatorFragmentPage__save">ਸੰਭਾਲੋ</string>
  <string name="CustomChatColorCreatorFragmentPage__edit_color">ਰੰਗ ਨੂੰ ਸੋਧੋ</string>
  <plurals name="CustomChatColorCreatorFragmentPage__this_color_is_used">
    <item quantity="one">%1$d ਚੈਟਾਂ ਵਿੱਚ ਇਸ ਰੰਗ ਦੀ ਵਰਤੋਂ ਕੀਤੀ ਜਾਂਦੀ ਹੈ। ਕੀ ਤੁਸੀਂ ਸਾਰੀਆਂ ਚੈਟਾਂ ਲਈ ਤਬਦੀਲੀਆਂ ਨੂੰ ਸੰਭਾਲਣਾ ਚਾਹੁੰਦੇ ਹੋ?</item>
    <item quantity="other">%1$d ਚੈਟਾਂ ਵਿੱਚ ਇਸ ਰੰਗ ਦੀ ਵਰਤੋਂ ਕੀਤੀ ਜਾਂਦੀ ਹੈ। ਕੀ ਤੁਸੀਂ ਸਾਰੀਆਂ ਚੈਟਾਂ ਲਈ ਤਬਦੀਲੀਆਂ ਨੂੰ ਸੰਭਾਲਣਾ ਚਾਹੁੰਦੇ ਹੋ?</item>
  </plurals>
  <!--ChatColorGradientTool-->
  <string name="ChatColorGradientTool_top_edge_selector">ਸਿਖਰਲੇ ਕਿਨਾਰੇ ਵਾਲਾ ਚੋਣਕਾਰ</string>
  <string name="ChatColorGradientTool_bottom_edge_selector">ਹੇਠਲੇ ਕਿਨਾਰੇ ਵਾਲਾ ਚੋਣਕਾਰ</string>
  <!--EditReactionsFragment-->
  <string name="EditReactionsFragment__customize_reactions">ਪ੍ਰਤਿਕਿਰਿਆਵਾਂ ਨੂੰ ਪਸੰਦ ਅਨੁਸਾਰ ਬਣਾਓ</string>
  <string name="EditReactionsFragment__tap_to_replace_an_emoji">ਕਿਸੇ ਇਮੋਜੀ ਨੂੰ ਬਦਲਣ ਲਈ ਟੈਪ ਕਰੋ</string>
  <string name="EditReactionsFragment__reset">ਰੀਸੈੱਟ ਕਰੋ</string>
  <string name="EditReactionsFragment_save">ਸੰਭਾਲੋ</string>
  <string name="ChatColorSelectionFragment__auto_matches_the_color_to_the_wallpaper">ਵਾਲਪੇਪਰ ਨਾਲ ਰੰਗ ਖੁੱਦ ਮਿਲਾਉਂਦਾ ਹੈ</string>
  <string name="CustomChatColorCreatorFragment__drag_to_change_the_direction_of_the_gradient">ਗਰੇਡੀਐਂਟ ਦੀ ਦਿਸ਼ਾ ਬਦਲਣ ਲਈ ਡ੍ਰੈਗ ਕਰੋ</string>
  <!--ChatColorsMegaphone-->
  <string name="ChatColorsMegaphone__new_chat_colors">ਚੈਟ ਦੇ ਨਵੇਂ ਰੰਗ</string>
  <string name="ChatColorsMegaphone__we_switched_up_chat_colors">ਅਸੀਂ ਤੁਹਾਨੂੰ ਹੋਰ ਵਿਕਲਪ ਦੇਣ ਅਤੇ ਚੈਟਾਂ ਨੂੰ ਪੜ੍ਹਨ ਵਿੱਚ ਵਧੇਰੇ ਅਸਾਨ ਬਣਾਉਣ ਲਈ ਚੈਟ ਦੇ ਰੰਗਾਂ ਵਿੱਚ ਅਦਲਾ-ਬਦਲੀ ਕਰ ਦਿੱਤੀ।</string>
  <string name="ChatColorsMegaphone__appearance">ਦਿਖਾਵਟ</string>
  <string name="ChatColorsMegaphone__not_now">ਹਾਲੇ ਨਹੀਂ</string>
  <!--AddAProfilePhotoMegaphone-->
  <string name="AddAProfilePhotoMegaphone__add_a_profile_photo">ਪ੍ਰੋਫ਼ਾਈਲ ਫ਼ੋਟੋ ਜੋੜੋ</string>
  <string name="AddAProfilePhotoMegaphone__choose_a_look_and_color">ਕੋਈ ਦਿੱਖ ਅਤੇ ਰੰਗ ਚੁਣੋ ਜਾਂ ਆਪਣੇ ਛੋਟੇ ਦਸਤਖਤਾਂ ਨੂੰ ਪਸੰਦ ਅਨੁਸਾਰ ਬਣਾਓ</string>
  <string name="AddAProfilePhotoMegaphone__not_now">ਹਾਲੇ ਨਹੀਂ</string>
  <string name="AddAProfilePhotoMegaphone__add_photo">ਫ਼ੋਟੋ ਜੋੜੋ</string>
  <!--KeyboardPagerFragment-->
  <string name="KeyboardPagerFragment_emoji">ਈਮੋਜ਼ੀ</string>
  <string name="KeyboardPagerFragment_open_emoji_search">ਇਮੋਜੀ ਖੋਜ ਖੋਲ੍ਹੋ</string>
  <string name="KeyboardPagerFragment_open_sticker_search">ਸਟਿੱਕਰ ਖੋਜ ਖੋਲ੍ਹੋ</string>
  <string name="KeyboardPagerFragment_open_gif_search">gif ਖੋਜ ਖੋਲ੍ਹੋ</string>
  <string name="KeyboardPagerFragment_stickers">ਸਟਿੱਕਰ</string>
  <string name="KeyboardPagerFragment_backspace">ਬੈਕਸਪੇਸ</string>
  <string name="KeyboardPagerFragment_gifs">Gif</string>
  <string name="KeyboardPagerFragment_search_emoji">ਇਮੋਜ਼ੀ ਖੋਜੋ</string>
  <string name="KeyboardPagerfragment_back_to_emoji">ਵਾਪਸ ਇਮੋਜੀ ਵੱਲ</string>
  <string name="KeyboardPagerfragment_clear_search_entry">ਖੋਜ ਵਿੱਚ ਲਿਖੇ ਨੂੰ ਮਿਟਾਓ</string>
  <string name="KeyboardPagerFragment_search_giphy">GIPHY ਖੋਜੋ</string>
  <!--StickerSearchDialogFragment-->
  <string name="StickerSearchDialogFragment_search_stickers">ਸਟਿੱਕਰ ਖੋਜੋ</string>
  <string name="StickerSearchDialogFragment_no_results_found">ਕੋਈ ਨਤੀਜਾ ਨਹੀਂ ਲੱਭੇ</string>
  <string name="EmojiSearchFragment__no_results_found">ਕੋਈ ਨਤੀਜੇ ਨਹੀਂ ਲੱਭੇ</string>
  <string name="NotificationsSettingsFragment__unknown_ringtone">ਅਣਜਾਣ ਰਿੰਗਟੋਨ</string>
  <!--ConversationSettingsFragment-->
  <string name="ConversationSettingsFragment__send_message">ਸੁਨੇਹਾ ਭੇਜੋ</string>
  <string name="ConversationSettingsFragment__start_video_call">ਵੀਡੀਓ ਕਾਲ ਸ਼ੁਰੂ ਕਰੋ</string>
  <string name="ConversationSettingsFragment__start_audio_call">ਆਡੀਓ ਕਾਲ ਸ਼ੁਰੂ ਕਰੋ</string>
  <string name="ConversationSettingsFragment__message">ਸੁਨੇਹਾ</string>
  <string name="ConversationSettingsFragment__video">ਵੀਡੀਓ</string>
  <string name="ConversationSettingsFragment__audio">ਆਡੀਓ</string>
  <string name="ConversationSettingsFragment__call">ਕਾਲ</string>
  <string name="ConversationSettingsFragment__mute">ਚੁੱਪ</string>
  <string name="ConversationSettingsFragment__muted">ਚੁੱਪ ਕਰਾਏ</string>
  <string name="ConversationSettingsFragment__search">ਖੋਜੋ</string>
  <string name="ConversationSettingsFragment__disappearing_messages">ਅਲੋਪ ਹੋਣ ਵਾਲੇ ਸੁਨੇਹੇ</string>
  <string name="ConversationSettingsFragment__sounds_and_notifications">ਸਾਂਊਂਡਜ਼ &amp; ਸੂਚਨਾਵਾਂ</string>
  <string name="ConversationSettingsFragment__contact_details">ਸੰਪਰਕ ਵੇਰਵੇ</string>
  <string name="ConversationSettingsFragment__view_safety_number">ਸੁਰੱਖਿਆ ਨੰਬਰ ਵੇਖੋ</string>
  <string name="ConversationSettingsFragment__block">ਪਾਬੰਦੀ ਲਾਓ</string>
  <string name="ConversationSettingsFragment__block_group">ਗਰੁੱਪ ’ਤੇ ਪਾਬੰਦੀ ਲਾਓ</string>
  <string name="ConversationSettingsFragment__unblock">ਪਾਬੰਦੀ ਹਟਾਓ</string>
  <string name="ConversationSettingsFragment__unblock_group">ਗਰੁੱਪ ਤੋਂ ਪਾਬੰਦੀ ਹਟਾਓ</string>
  <string name="ConversationSettingsFragment__add_to_a_group">ਕਿਸੇ ਗਰੁੱਪ ਵਿੱਚ ਸ਼ਾਮਲ ਕਰੋ</string>
  <string name="ConversationSettingsFragment__see_all">ਸਾਰੇ ਵੇਖੋ</string>
  <string name="ConversationSettingsFragment__add_members">ਮੈਂਬਰ ਜੋੜੋ</string>
  <string name="ConversationSettingsFragment__permissions">ਇਜਾਜ਼ਤਾਂ</string>
  <string name="ConversationSettingsFragment__requests_and_invites">ਬੇਨਤੀਆਂ &amp; ਸੱਦੇ</string>
  <string name="ConversationSettingsFragment__group_link">ਗਰੁੱਪ ਲਿੰਕ</string>
  <string name="ConversationSettingsFragment__add_as_a_contact">ਸੰਪਰਕ ਵਜੋਂ ਸ਼ਾਮਲ ਕਰੋ</string>
  <string name="ConversationSettingsFragment__unmute">ਅਨਮਿਊਟ ਕਰੋ</string>
  <string name="ConversationSettingsFragment__conversation_muted_until_s">%1$s ਤਕ ਗੱਲਬਾਤ ਮਿਉਟ ਕੀਤੀ</string>
  <string name="ConversationSettingsFragment__conversation_muted_forever">ਗੱਲਬਾਤ ਹਮੇਸ਼ਾ ਲਈ ਮਿਊਟ ਕੀਤੀ</string>
  <string name="ConversationSettingsFragment__copied_phone_number_to_clipboard">ਫ਼ੋਨ ਨੰਬਰ ਨੂੰ ਕਲਿੱਪਬੋਰਡ ਉੱਪਰ ਕਾਪੀ ਕੀਤਾ</string>
  <string name="ConversationSettingsFragment__phone_number">ਫੋਨ ਨੰਬਰ</string>
  <!--PermissionsSettingsFragment-->
  <string name="PermissionsSettingsFragment__add_members">ਮੈਂਬਰ ਜੋੜੋ</string>
  <string name="PermissionsSettingsFragment__edit_group_info">ਗਰੁੱਪ ਦੀ ਜਾਣਕਾਰੀ ਸੋਧੋ</string>
  <string name="PermissionsSettingsFragment__send_messages">ਸੁਨੇਹੇ ਭੇਜੋ</string>
  <string name="PermissionsSettingsFragment__all_members">ਸਾਰੇ ਮੈਂਬਰ</string>
  <string name="PermissionsSettingsFragment__only_admins">ਸਿਰਫ਼ ਐਡਮਿਨ</string>
  <string name="PermissionsSettingsFragment__who_can_add_new_members">ਨਵੇਂ ਮੈਂਬਰ ਕੌਣ ਜੋੜ ਸਕਦਾ ਹੈ?</string>
  <string name="PermissionsSettingsFragment__who_can_edit_this_groups_info">ਇਸ ਗਰੁੱਪ ਦੀ ਜਾਣਕਾਰੀ ਨੂੰ ਕੌਣ ਸੰਪਾਦਿਤ ਕਰ ਸਕਦਾ ਹੈ?</string>
  <string name="PermissionsSettingsFragment__who_can_send_messages">ਸੁਨੇਹੇ ਕੌਣ ਭੇਜ ਸਕਦਾ ਹੈ?</string>
  <!--SoundsAndNotificationsSettingsFragment-->
  <string name="SoundsAndNotificationsSettingsFragment__mute_notifications">ਸੂਚਨਾਵਾਂ ਨੂੰ ਮਿਊਟ ਕਰੋ</string>
  <string name="SoundsAndNotificationsSettingsFragment__not_muted">ਚੁੱਪ ਨਹੀਂ</string>
  <string name="SoundsAndNotificationsSettingsFragment__muted_until_s">%1$s ਤੱਕ ਮਿਊਟ</string>
  <string name="SoundsAndNotificationsSettingsFragment__mentions">ਜ਼ਿਕਰ</string>
  <string name="SoundsAndNotificationsSettingsFragment__always_notify">ਹਮੇਸ਼ਾਂ ਸੂਚਿਤ ਕਰੋ</string>
  <string name="SoundsAndNotificationsSettingsFragment__do_not_notify">ਸੂਚਿਤ ਨਾ ਕਰੋ</string>
  <string name="SoundsAndNotificationsSettingsFragment__custom_notifications">ਕਸਟਮ ਸੂਚਨਾਵਾਂ </string>
  <!--StickerKeyboard-->
  <string name="StickerKeyboard__recently_used">ਤਾਜ਼ਾ ਵਰਤੇ</string>
  <!--PlaybackSpeedToggleTextView-->
  <string name="PlaybackSpeedToggleTextView__p5x">.5x</string>
  <string name="PlaybackSpeedToggleTextView__1x">1x</string>
  <string name="PlaybackSpeedToggleTextView__2x">2x</string>
  <!--PaymentRecipientSelectionFragment-->
  <string name="PaymentRecipientSelectionFragment__new_payment">ਨਵਾਂ ਭੁਗਤਾਨ</string>
  <!--NewConversationActivity-->
  <string name="NewConversationActivity__new_message">ਨਵਾਂ ਸੁਨੇਹਾ </string>
  <!--ContactFilterView-->
  <string name="ContactFilterView__search_name_or_number">ਨਾਂ ਜਾਂ ਨੰਬਰ ਖੋਜੋ</string>
  <!--VoiceNotePlayerView-->
  <string name="VoiceNotePlayerView__s_dot_s">%1$s . %2$s</string>
  <!--AvatarPickerFragment-->
  <string name="AvatarPickerFragment__avatar_preview">ਅਵਤਾਰ ਦੀ ਝਲਕ</string>
  <string name="AvatarPickerFragment__camera">ਕੈਮਰਾ </string>
  <string name="AvatarPickerFragment__take_a_picture">ਤਸਵੀਰ ਲਓ</string>
  <string name="AvatarPickerFragment__choose_a_photo">ਕੋਈ ਫ਼ੋਟੋ ਚੁਣੋ</string>
  <string name="AvatarPickerFragment__photo">ਫੋਟੋ</string>
  <string name="AvatarPickerFragment__text">ਟੈਕਸਟ</string>
  <string name="AvatarPickerFragment__save">ਸੰਭਾਲੋ</string>
  <string name="AvatarPickerFragment__select_an_avatar">ਕੋਈ ਅਵਤਾਰ ਚੁਣੋ</string>
  <string name="AvatarPickerFragment__clear_avatar">ਅਵਤਾਰ ਨੂੰ ਮਿਟਾਓ</string>
  <string name="AvatarPickerFragment__edit">ਸੋਧੋ</string>
  <string name="AvatarPickerRepository__failed_to_save_avatar">ਅਵਤਾਰ ਸੰਭਾਲਣ ਵਿੱਚ ਅਸਫ਼ਲ</string>
  <!--TextAvatarCreationFragment-->
  <string name="TextAvatarCreationFragment__preview">ਝਲਕ</string>
  <string name="TextAvatarCreationFragment__done">ਮੁਕੰਮਲ</string>
  <string name="TextAvatarCreationFragment__text">ਟੈਕਸਟ</string>
  <string name="TextAvatarCreationFragment__color">ਰੰਗ</string>
  <!--VectorAvatarCreationFragment-->
  <string name="VectorAvatarCreationFragment__select_a_color">ਕੋਈ ਰੰਗ ਚੁਣੋ</string>
  <!--ContactSelectionListItem-->
  <string name="ContactSelectionListItem__sms">SMS</string>
  <string name="ContactSelectionListItem__dot_s">· %1$s</string>
  <!--DSLSettingsToolbar-->
  <!--EOF-->
</resources><|MERGE_RESOLUTION|>--- conflicted
+++ resolved
@@ -13,35 +13,19 @@
   <string name="ApplicationMigrationActivity__signal_is_updating">Molly ਅੱਪਡੇਟ ਹੋ ਰਿਹਾ ਹੈ…</string>
   <!--ApplicationPreferencesActivity-->
   <string name="ApplicationPreferencesActivity_currently_s">ਇਸ ਵੇਲੇ: %s</string>
-<<<<<<< HEAD
-  <string name="ApplicationPreferenceActivity_you_havent_set_a_passphrase_yet">ਤੁਸੀਂ ਅਜੇ ਆਪਣਾ ਪਾਸਫਰੇਜ ਨਹੀਂ ਸੈੱਟ ਕੀਤਾ ਹੈ!</string>
-  <string name="ApplicationPreferencesActivity_disable_passphrase">ਪਾਸਫਰੇਜ ਨੂੰ ਅਸਮਰੱਥ ਕਰਨਾ ਹੈ?</string>
-  <string name="ApplicationPreferencesActivity_this_will_permanently_unlock_signal_and_message_notifications">ਇਹ ਹਮੇਸ਼ਾ ਲਈ Molly ਅਤੇ ਸੂਚਨਾਵਾਂ ਨੂੰ ਖੋਲ ਦਏਗਾ </string>
-  <string name="ApplicationPreferencesActivity_disable">ਅਸਮਰੱਥ ਕਰੋ</string>
-  <string name="ApplicationPreferencesActivity_unregistering">ਅਣ-ਰਜਿਸਰ ਹੋ ਰਿਹਾ ਹੈ </string>
-  <string name="ApplicationPreferencesActivity_unregistering_from_signal_messages_and_calls">Molly ਸੁਨੇਹਿਆਂ ਅਤੇ ਕਾਲਾਂ ਤੋਂ ਅਣ-ਰਜਿਸਰ ਹੋ ਰਿਹਾ ਹੈ…</string>
-  <string name="ApplicationPreferencesActivity_disable_signal_messages_and_calls">ਕੀ Molly ਦੇ ਸੁਨੇਹਿਆਂ ਅਤੇ ਕਾਲਾਂ ਨੂੰ ਅਸਮਰੱਥ ਕਰਨਾ ਹੈ?</string>
-  <string name="ApplicationPreferencesActivity_disable_signal_messages_and_calls_by_unregistering">Molly ਦੇ ਸੁਨੇਹਿਆਂ ਅਤੇ ਕਾਲਾਂ ਨੂੰ ਬੰਦ ਕਰਨ ਲਈ ਸਰਵਰ ਤੋਂ ਅਣ-ਰਜਿਸਟਰ ਕਰੋ। ਭਵਿੱਖ ਵਿੱਚ ਦੁਬਾਰਾ ਵਰਤਣ ਲਈ ਤੁਹਾਨੂੰ ਆਪਣੇ ਫੋਨ ਨੰਬਰ ਨਾਲ ਰਜਿਸਟਰ ਕਰਨਾ ਪੈਣਾ ਹੈ।</string>
-  <string name="ApplicationPreferencesActivity_error_connecting_to_server">ਸਰਵਰ ਨਾਲ ਜੁੜਣ ਵਿਚ ਗਲਤੀ ਹੈ!</string>
-  <string name="ApplicationPreferencesActivity_sms_enabled">SMS ਸਮਰੱਥ ਹੈ</string>
-  <string name="ApplicationPreferencesActivity_touch_to_change_your_default_sms_app">ਆਪਣੀ ਮੂਲ SMS ਐਪ ਨੂੰ ਬਦਲਣ ਲਈ ਛੂਹੋ</string>
-  <string name="ApplicationPreferencesActivity_sms_disabled">SMS ਅਸਮਰੱਥ ਹੈ</string>
-  <string name="ApplicationPreferencesActivity_touch_to_make_signal_your_default_sms_app">Signal ਨੂੰ ਆਪਣਾ ਮੂਲ ਐਪ ਬਣਾਉਣ ਲਈ ਛੂਹੋ।</string>
-=======
   <string name="ApplicationPreferenceActivity_you_havent_set_a_passphrase_yet">ਤੁਸੀਂ ਅਜੇ ਆਪਣਾ ਪਾਸਫ਼੍ਰੇਜ਼ ਨਹੀਂ ਸੈੱਟ ਕੀਤਾ ਹੈ!</string>
   <string name="ApplicationPreferencesActivity_disable_passphrase">ਪਾਸਫ਼੍ਰੇਜ਼ ਨੂੰ ਅਸਮਰੱਥ ਕਰਨਾ ਹੈ?</string>
-  <string name="ApplicationPreferencesActivity_this_will_permanently_unlock_signal_and_message_notifications">ਇਹ ਹਮੇਸ਼ਾ ਲਈ Signal ਅਤੇ ਸੁਨੇਹਾ ਸੂਚਨਾਵਾਂ ਨੂੰ ਖੋਲ ਦੇਵੇਗਾ</string>
+  <string name="ApplicationPreferencesActivity_this_will_permanently_unlock_signal_and_message_notifications">ਇਹ ਹਮੇਸ਼ਾ ਲਈ Molly ਅਤੇ ਸੁਨੇਹਾ ਸੂਚਨਾਵਾਂ ਨੂੰ ਖੋਲ ਦੇਵੇਗਾ</string>
   <string name="ApplicationPreferencesActivity_disable">ਅਸਮਰੱਥ ਕਰੋ</string>
   <string name="ApplicationPreferencesActivity_unregistering">ਅਣ-ਰਜਿਸਟਰ ਹੋ ਰਿਹਾ ਹੈ </string>
-  <string name="ApplicationPreferencesActivity_unregistering_from_signal_messages_and_calls">Signal ਸੁਨੇਹਿਆਂ ਅਤੇ ਕਾਲਾਂ ਤੋਂ ਅਣ-ਰਜਿਸਟਰ ਹੋ ਰਿਹਾ ਹੈ…</string>
-  <string name="ApplicationPreferencesActivity_disable_signal_messages_and_calls">ਕੀ Signal ਦੇ ਸੁਨੇਹਿਆਂ ਅਤੇ ਕਾਲਾਂ ਨੂੰ ਅਸਮਰੱਥ ਕਰਨਾ ਹੈ?</string>
-  <string name="ApplicationPreferencesActivity_disable_signal_messages_and_calls_by_unregistering">Signal ਦੇ ਸੁਨੇਹਿਆਂ ਅਤੇ ਕਾਲਾਂ ਨੂੰ ਬੰਦ ਕਰਨ ਲਈ ਸਰਵਰ ਤੋਂ ਅਣ-ਰਜਿਸਟਰ ਕਰੋ। ਭਵਿੱਖ ਵਿੱਚ ਦੁਬਾਰਾ ਵਰਤਣ ਲਈ ਤੁਹਾਨੂੰ ਆਪਣੇ ਫ਼ੋਨ ਨੰਬਰ ਨਾਲ ਦੁਬਾਰਾ ਰਜਿਸਟਰ ਕਰਨਾ ਪਵੇਗਾ।</string>
+  <string name="ApplicationPreferencesActivity_unregistering_from_signal_messages_and_calls">Molly ਸੁਨੇਹਿਆਂ ਅਤੇ ਕਾਲਾਂ ਤੋਂ ਅਣ-ਰਜਿਸਟਰ ਹੋ ਰਿਹਾ ਹੈ…</string>
+  <string name="ApplicationPreferencesActivity_disable_signal_messages_and_calls">ਕੀ Molly ਦੇ ਸੁਨੇਹਿਆਂ ਅਤੇ ਕਾਲਾਂ ਨੂੰ ਅਸਮਰੱਥ ਕਰਨਾ ਹੈ?</string>
+  <string name="ApplicationPreferencesActivity_disable_signal_messages_and_calls_by_unregistering">Molly ਦੇ ਸੁਨੇਹਿਆਂ ਅਤੇ ਕਾਲਾਂ ਨੂੰ ਬੰਦ ਕਰਨ ਲਈ ਸਰਵਰ ਤੋਂ ਅਣ-ਰਜਿਸਟਰ ਕਰੋ। ਭਵਿੱਖ ਵਿੱਚ ਦੁਬਾਰਾ ਵਰਤਣ ਲਈ ਤੁਹਾਨੂੰ ਆਪਣੇ ਫ਼ੋਨ ਨੰਬਰ ਨਾਲ ਦੁਬਾਰਾ ਰਜਿਸਟਰ ਕਰਨਾ ਪਵੇਗਾ।</string>
   <string name="ApplicationPreferencesActivity_error_connecting_to_server">ਸਰਵਰ ਨਾਲ ਜੁੜਨ ਵਿਚ ਤਰੁੱਟੀ!</string>
   <string name="ApplicationPreferencesActivity_sms_enabled">SMS ਸਮਰੱਥ</string>
   <string name="ApplicationPreferencesActivity_touch_to_change_your_default_sms_app">ਆਪਣੀ ਡਿਫ਼ਾਲਟ SMS ਐਪ ਨੂੰ ਬਦਲਣ ਲਈ ਛੂਹੋ</string>
   <string name="ApplicationPreferencesActivity_sms_disabled">SMS ਅਸਮਰੱਥ</string>
   <string name="ApplicationPreferencesActivity_touch_to_make_signal_your_default_sms_app">Signal ਨੂੰ ਆਪਣਾ ਡਿਫ਼ਾਲਟ ਐਪ ਬਣਾਉਣ ਲਈ ਛੂਹੋ।</string>
->>>>>>> e374f3af
   <string name="ApplicationPreferencesActivity_on">ਚਾਲੂ</string>
   <string name="ApplicationPreferencesActivity_On">ਚਾਲੂ</string>
   <string name="ApplicationPreferencesActivity_off">ਬੰਦ </string>
@@ -78,17 +62,10 @@
   <string name="AttachmentKeyboard_give_access">ਪਹੁੰਚ ਦਿਓ</string>
   <string name="AttachmentKeyboard_payment">ਭੁਗਤਾਨ</string>
   <!--AttachmentManager-->
-<<<<<<< HEAD
-  <string name="AttachmentManager_cant_open_media_selection">ਇਸ ਮੀਡੀਆ ਨੂੰ ਚੁਣਨ ਲਈ ਕੋਈ ਐਪ ਨਹੀਂ ਹੈ</string>
-  <string name="AttachmentManager_signal_requires_the_external_storage_permission_in_order_to_attach_photos_videos_or_audio">Molly ਨੂੰ ਫੋਟੋਆਂ, ਵੀਡੀਓ ਜਾਂ ਆਡੀਓ ਜੋੜਨ ਲਈ ਸਟੋਰੇਜ ਦੀ ਇਜਾਜ਼ਤ ਦੀ ਲੋੜ ਹੈ, ਜੋ ਇਸ ਕੋਲ ਨਹੀਂ ਹਨ | ਕਿਰਪਾ ਕਰਕੇ ਐਪ ਸੈਟਿੰਗਾਂ ਮੇਨੂ ਤੇ ਜਾਓ, \"ਇਜਾਜ਼ਤ\" ਚੁਣੋ ਅਤੇ \"ਸਟੋਰੇਜ\" ਸਮਰੱਥ ਕਰੋ।</string>
-  <string name="AttachmentManager_signal_requires_contacts_permission_in_order_to_attach_contact_information">Molly ਨੂੰ ਸੰਪਰਕ ਜਾਣਕਾਰੀ ਜੋੜਨ ਲਈ ਸੰਪਰਕਾਂ ਲਈ ਇਜਾਜ਼ਤ ਦੀ ਲੋੜ ਹੈ, ਜੋ ਇਸ ਕੋਲ ਨਹੀਂ ਹਨ | ਕਿਰਪਾ ਕਰਕੇ ਐਪ ਸੈਟਿੰਗਾਂ ਮੇਨੂ ਤੇ ਜਾਓ, \"ਇਜਾਜ਼ਤਾਂ\" ਚੁਣੋ ਅਤੇ \"ਸੰਪਰਕ\" ਸਮਰੱਥ ਕਰੋ।</string>
-  <string name="AttachmentManager_signal_requires_location_information_in_order_to_attach_a_location">Molly ਨੂੰ ਟਿਕਾਣਾ ਜੋੜਨ ਲਈ ਟਿਕਾਣੇ ਲਈ ਇਜਾਜ਼ਤ ਦੀ ਲੋੜ ਹੈ, ਜੋ ਇਸ ਕੋਲ ਨਹੀਂ ਹਨ | ਕਿਰਪਾ ਕਰਕੇ ਐਪ ਸੈਟਿੰਗ ਮੇਨੂ ਤੇ ਜਾਓ, \"ਇਜਾਜਤਾਂ\" ਚੁਣੋ ਅਤੇ \"ਸਥਾਨ\" ਸਮਰੱਥ ਕਰੋ।</string>
-=======
   <string name="AttachmentManager_cant_open_media_selection">ਮੀਡੀਆ ਨੂੰ ਚੁਣਨ ਲਈ ਕੋਈ ਐਪ ਨਹੀਂ ਮਿਲ ਸਕੀ</string>
-  <string name="AttachmentManager_signal_requires_the_external_storage_permission_in_order_to_attach_photos_videos_or_audio">Signal ਨੂੰ ਫ਼ੋਟੋਆਂ, ਵੀਡੀਓ ਜਾਂ ਆਡੀਓ ਜੋੜਨ ਲਈ ਸਟੋਰੇਜ ਦੀ ਇਜਾਜ਼ਤ ਦੀ ਲੋੜ ਹੈ, ਪਰ ਇਸਨੂੰ ਸਥਾਈ ਤੌਰ ’ਤੇ ਇਨਕਾਰ ਕਰ ਦਿੱਤਾ ਗਿਆ ਹੈ। ਕਿਰਪਾ ਕਰਕੇ ਐਪ ਸੈਟਿੰਗਾਂ ਮੇਨੂ ’ਤੇ ਜਾਰੀ ਰੱਖੋ, \"ਇਜਾਜ਼ਤਾਂ\" ਚੁਣੋ ਅਤੇ \"ਸਟੋਰੇਜ\" ਨੂੰ ਸਮਰੱਥ ਕਰੋ।</string>
-  <string name="AttachmentManager_signal_requires_contacts_permission_in_order_to_attach_contact_information">Signal ਨੂੰ ਸੰਪਰਕ ਜਾਣਕਾਰੀ ਜੋੜਨ ਲਈ ਸੰਪਰਕਾਂ ਲਈ ਇਜਾਜ਼ਤ ਦੀ ਲੋੜ ਹੈ, ਪਰ ਇਸਨੂੰ ਸਥਾਈ ਤੌਰ ’ਤੇ ਇਨਕਾਰ ਕਰ ਦਿੱਤਾ ਗਿਆ ਹੈ। ਕਿਰਪਾ ਕਰਕੇ ਐਪ ਸੈਟਿੰਗਾਂ ਮੇਨੂ ’ਤੇ ਜਾਰੀ ਰੱਖੋ, \"ਇਜਾਜ਼ਤਾਂ\" ਚੁਣੋ ਅਤੇ \"ਸੰਪਰਕ\" ਨੂੰ ਸਮਰੱਥ ਕਰੋ।</string>
-  <string name="AttachmentManager_signal_requires_location_information_in_order_to_attach_a_location">Signal ਨੂੰ ਕੋਈ ਟਿਕਾਣਾ ਜੋੜਨ ਲਈ ਟਿਕਾਣੇ ਲਈ ਇਜਾਜ਼ਤ ਦੀ ਲੋੜ ਹੈ, ਪਰ ਇਸਨੂੰ ਸਥਾਈ ਤੌਰ ’ਤੇ ਇਨਕਾਰ ਕਰ ਦਿੱਤਾ ਗਿਆ ਹੈ। ਕਿਰਪਾ ਕਰਕੇ ਐਪ ਸੈਟਿੰਗ ਮੇਨੂ ’ਤੇ ਜਾਰੀ ਰੱਖੋ, \"ਇਜਾਜ਼ਤਾਂ\" ਚੁਣੋ ਅਤੇ \"ਟਿਕਾਣਾ\" ਸਮਰੱਥ ਕਰੋ।</string>
->>>>>>> e374f3af
+  <string name="AttachmentManager_signal_requires_the_external_storage_permission_in_order_to_attach_photos_videos_or_audio">Molly ਨੂੰ ਫ਼ੋਟੋਆਂ, ਵੀਡੀਓ ਜਾਂ ਆਡੀਓ ਜੋੜਨ ਲਈ ਸਟੋਰੇਜ ਦੀ ਇਜਾਜ਼ਤ ਦੀ ਲੋੜ ਹੈ, ਪਰ ਇਸਨੂੰ ਸਥਾਈ ਤੌਰ ’ਤੇ ਇਨਕਾਰ ਕਰ ਦਿੱਤਾ ਗਿਆ ਹੈ। ਕਿਰਪਾ ਕਰਕੇ ਐਪ ਸੈਟਿੰਗਾਂ ਮੇਨੂ ’ਤੇ ਜਾਰੀ ਰੱਖੋ, \"ਇਜਾਜ਼ਤਾਂ\" ਚੁਣੋ ਅਤੇ \"ਸਟੋਰੇਜ\" ਨੂੰ ਸਮਰੱਥ ਕਰੋ।</string>
+  <string name="AttachmentManager_signal_requires_contacts_permission_in_order_to_attach_contact_information">Molly ਨੂੰ ਸੰਪਰਕ ਜਾਣਕਾਰੀ ਜੋੜਨ ਲਈ ਸੰਪਰਕਾਂ ਲਈ ਇਜਾਜ਼ਤ ਦੀ ਲੋੜ ਹੈ, ਪਰ ਇਸਨੂੰ ਸਥਾਈ ਤੌਰ ’ਤੇ ਇਨਕਾਰ ਕਰ ਦਿੱਤਾ ਗਿਆ ਹੈ। ਕਿਰਪਾ ਕਰਕੇ ਐਪ ਸੈਟਿੰਗਾਂ ਮੇਨੂ ’ਤੇ ਜਾਰੀ ਰੱਖੋ, \"ਇਜਾਜ਼ਤਾਂ\" ਚੁਣੋ ਅਤੇ \"ਸੰਪਰਕ\" ਨੂੰ ਸਮਰੱਥ ਕਰੋ।</string>
+  <string name="AttachmentManager_signal_requires_location_information_in_order_to_attach_a_location">Molly ਨੂੰ ਕੋਈ ਟਿਕਾਣਾ ਜੋੜਨ ਲਈ ਟਿਕਾਣੇ ਲਈ ਇਜਾਜ਼ਤ ਦੀ ਲੋੜ ਹੈ, ਪਰ ਇਸਨੂੰ ਸਥਾਈ ਤੌਰ ’ਤੇ ਇਨਕਾਰ ਕਰ ਦਿੱਤਾ ਗਿਆ ਹੈ। ਕਿਰਪਾ ਕਰਕੇ ਐਪ ਸੈਟਿੰਗ ਮੇਨੂ ’ਤੇ ਜਾਰੀ ਰੱਖੋ, \"ਇਜਾਜ਼ਤਾਂ\" ਚੁਣੋ ਅਤੇ \"ਟਿਕਾਣਾ\" ਸਮਰੱਥ ਕਰੋ।</string>
   <!--AttachmentUploadJob-->
   <string name="AttachmentUploadJob_uploading_media">ਮੀਡੀਆ ਅਪਲੋਡ ਹੋ ਰਿਹਾ ਹੈ…</string>
   <string name="AttachmentUploadJob_compressing_video_start">ਵੀਡੀਓ ਕੰਪਰੈਸ ਕੀਤੀ ਜਾ ਰਹੀ ਹੈ…</string>
@@ -139,25 +116,15 @@
   <string name="CameraContacts_no_signal_contacts">ਕੋਈ Signal ਸੰਪਰਕ ਨਹੀਂ</string>
   <string name="CameraContacts_you_can_only_use_the_camera_button">ਤੁਸੀਂ ਸਿਰਫ਼ Signal ਸੰਪਰਕਾਂ ਨੂੰ ਫੋਟੋਆਂ ਭੇਜਣ ਲਈ ਕੈਮਰਾ ਬਟਨ ਦੀ ਵਰਤੋਂ ਕਰ ਸਕਦੇ ਹੋ।</string>
   <string name="CameraContacts_cant_find_who_youre_looking_for">ਨਹੀਂ ਲੱਭ ਰਿਹਾ ਕਿ ਤੁਸੀਂ ਕਿਸ ਦੀ ਭਾਲ ਕਰ ਰਹੇ ਹੋ?</string>
-<<<<<<< HEAD
   <string name="CameraContacts_invite_a_contact_to_join_signal">ਸੰਪਰਕ ਨੂੰ Molly ਵਿੱਚ ਸ਼ਾਮਲ ਹੋਣ ਲਈ ਸੱਦਾ ਦਿਓ</string>
-  <string name="CameraContacts__menu_search">ਖੋਜ</string>
-=======
-  <string name="CameraContacts_invite_a_contact_to_join_signal">ਸੰਪਰਕ ਨੂੰ Signal ਵਿੱਚ ਸ਼ਾਮਲ ਹੋਣ ਲਈ ਸੱਦਾ ਦਿਓ</string>
   <string name="CameraContacts__menu_search">ਖੋਜੋ</string>
->>>>>>> e374f3af
   <!--ClearProfileActivity-->
   <string name="ClearProfileActivity_remove">ਹਟਾਓ </string>
   <string name="ClearProfileActivity_remove_profile_photo">ਪ੍ਰੋਫ਼ਾਈਲ ਫੋਟੋ ਨੂੰ ਹਟਾਉਣਾ ਹੈ?</string>
   <string name="ClearProfileActivity_remove_group_photo">ਗਰੁੱਪ ਫੋਟੋ ਨੂੰ ਹਟਾਉਣਾ ਹੈ?</string>
   <!--ClientDeprecatedActivity-->
-<<<<<<< HEAD
-  <string name="ClientDeprecatedActivity_update_signal">Molly ਅੱਪਡੇਟ ਕਰੋ</string>
-  <string name="ClientDeprecatedActivity_this_version_of_the_app_is_no_longer_supported">ਐਪ ਦਾ ਇਹ ਵਰਜ਼ਨ ਹੁਣ ਕੰਮ ਨਹੀਂ ਕਰਦਾ ਹੈ। ਮੈਸੇਜ ਭੇਜਣ ਅਤੇ ਮਿਲਦੇ ਰਹਿਣ ਲਈ ਐਪ ਨੂੰ ਨਵੇਂ ਵਰਜ਼ਨ ਤੇ ਅੱਪਡੇਟ ਕਰੋ।</string>
-=======
-  <string name="ClientDeprecatedActivity_update_signal">Signal ਨੂੰ ਅੱਪਡੇਟ ਕਰੋ</string>
+  <string name="ClientDeprecatedActivity_update_signal">Molly ਨੂੰ ਅੱਪਡੇਟ ਕਰੋ</string>
   <string name="ClientDeprecatedActivity_this_version_of_the_app_is_no_longer_supported">ਐਪ ਦਾ ਇਹ ਸੰਸਕਰਣ ਹੁਣ ਕੰਮ ਨਹੀਂ ਕਰਦਾ ਹੈ। ਸੁਨੇਹੇ ਭੇਜਣੇ ਅਤੇ ਪ੍ਰਾਪਤ ਕਰਨੇ ਜਾਰੀ ਰੱਖਣ ਲਈ ਐਪ ਨੂੰ ਨਵੀਨਤਮ ਸੰਸਕਰਣ ਲਈ ਅੱਪਡੇਟ ਕਰੋ।</string>
->>>>>>> e374f3af
   <string name="ClientDeprecatedActivity_update">ਅੱਪਡੇਟ ਕਰੋ</string>
   <string name="ClientDeprecatedActivity_dont_update">ਅੱਪਡੇਟ ਨਾ ਕਰੋ</string>
   <string name="ClientDeprecatedActivity_warning">ਚੇਤਾਵਨੀ</string>
@@ -235,13 +202,8 @@
   <string name="ConversationActivity_transport_insecure_sms">ਅਸੁਰੱਖਿਅਤ SMS</string>
   <string name="ConversationActivity_transport_insecure_mms">ਅਸੁਰੱਖਿਅਤ MMS</string>
   <string name="ConversationActivity_transport_signal">Signal</string>
-<<<<<<< HEAD
-  <string name="ConversationActivity_lets_switch_to_signal">ਆਓ Molly %1$s ਤੇ ਆਈਏ</string>
-  <string name="ConversationActivity_specify_recipient">ਕੋਈ ਸੰਪਰਕ ਚੁਣੋ ਜੀ</string>
-=======
-  <string name="ConversationActivity_lets_switch_to_signal">ਆਓ Signal %1$s ਨੂੰ ਅਪਣਾਈਏ</string>
+  <string name="ConversationActivity_lets_switch_to_signal">ਆਓ Molly %1$s ਨੂੰ ਅਪਣਾਈਏ</string>
   <string name="ConversationActivity_specify_recipient">ਕਿਰਪਾ ਕਰਕੇ ਕੋਈ ਸੰਪਰਕ ਚੁਣੋ</string>
->>>>>>> e374f3af
   <string name="ConversationActivity_unblock">ਪਾਬੰਦੀ ਹਟਾਓ</string>
   <string name="ConversationActivity_attachment_exceeds_size_limits">ਅਟੈਚਮੈਂਟ ਦਾ ਅਕਾਰ ਤੁਹਾਡੇ ਦੁਆਰਾ ਭੇਜੇ ਜਾ ਰਹੇ ਸੁਨੇਹੇ ਦੀ ਕਿਸਮ ਲਈ ਅਕਾਰ ਦੀ ਸੀਮਾ ਤੋਂ ਵੱਧ ਗਿਆ ਹੈ।</string>
   <string name="ConversationActivity_unable_to_record_audio">ਆਡੀਓ ਰਿਕਾਰਡ ਕਰਨ ਵਿੱਚ ਅਸਮਰੱਥ!</string>
@@ -254,27 +216,15 @@
   <string name="ConversationActivity_there_is_no_app_available_to_handle_this_link_on_your_device">ਤੁਹਾਡੀ ਡਿਵਾਈਸ ’ਤੇ ਇਸ ਲਿੰਕ ਨੂੰ ਚਲਾਉਣ ਲਈ ਕੋਈ ਐਪ ਉਪਲਬਧ ਨਹੀਂ ਹੈ।</string>
   <string name="ConversationActivity_your_request_to_join_has_been_sent_to_the_group_admin">ਤੁਹਾਡੀ ਸ਼ਾਮਲ ਹੋਣ ਦੀ ਬੇਨਤੀ ਗਰੁੱਪ ਪਰਸ਼ਾਸ਼ਕ ਨੂੰ ਭੇਜ ਦਿੱਤੀ ਗਈ ਹੈ। ਜਦੋਂ ਉਹ ਕਾਰਵਾਈ ਕਰਨਗੇ ਤਾਂ ਤੂਹਾਨੂੰ ਸੂਚਿਤ ਕੀਤਾ ਜਾਵੇਗਾ।</string>
   <string name="ConversationActivity_cancel_request">ਬੇਨਤੀ ਨੂੰ ਰੱਦ ਕਰੋ</string>
-<<<<<<< HEAD
-  <string name="ConversationActivity_to_send_audio_messages_allow_signal_access_to_your_microphone">ਆਡੀਓ ਸੁਨੇਹਾ ਭੇਜਣ ਲਈ, Molly ਨੂੰ ਮਾਈਕ੍ਰੋਫੋਨ ਦੀ ਆਗਿਆ ਦਿਓ </string>
-  <string name="ConversationActivity_signal_requires_the_microphone_permission_in_order_to_send_audio_messages">ਆਡੀਓ ਸੁਨੇਹਾ ਭੇਜਣ ਲਈ ਲਈ Molly ਨੂੰ ਮਾਈਕ੍ਰੋਫੋਨ ਅਨੁਮਤੀ ਦੀ ਲੋੜ ਹੈ,ਜੋ ਇਸ ਕੋਲ ਨਹੀਂ ਹਨ | ਕਿਰਪਾ ਕਰਕੇ ਐਪ ਸੈਟਿੰਗਾਂ ਚ ਜਾਓ, \"ਅਨੁਮਤੀਆਂ\" ਚੁਣੋ ਅਤੇ \"ਮਾਈਕ੍ਰੋਫੋਨ\" ਨੂੰ ਸਮਰੱਥ ਕਰੋ.</string>
-  <string name="ConversationActivity_signal_needs_the_microphone_and_camera_permissions_in_order_to_call_s">%s ਨੂੰ ਕਾਲ ਕਰਨ ਲਈ Molly ਨੂੰ ਮਾਈਕ੍ਰੋਫੋਨ ਅਤੇ ਕੈਮਰਾ ਅਨੁਮਤੀਆਂ ਦੀ ਲੋੜ ਹੈ,ਜੋ ਇਸ ਕੋਲ ਨਹੀਂ ਹਨ | ਕਿਰਪਾ ਕਰਕੇ ਐਪ ਸੈਟਿੰਗਾਂ ਚ ਜਾਓ, \"ਅਨੁਮਤੀਆਂ\" ਚੁਣੋ ਅਤੇ \"ਮਾਈਕ੍ਰੋਫੋਨ\" ਅਤੇ \"ਕੈਮਰਾ\" ਨੂੰ ਸਮਰੱਥ ਕਰੋ.</string>
-  <string name="ConversationActivity_to_capture_photos_and_video_allow_signal_access_to_the_camera">ਵੀਡੀਓ ਅਤੇ ਫੋਟੋਆਂ ਖਿੱਚਣ ਲਈ Molly ਨੂੰ ਕੈਮਰੇ ਦੀ ਇਜਾਜ਼ਤ ਦਿਓ।</string>
-  <string name="ConversationActivity_signal_needs_the_camera_permission_to_take_photos_or_video">ਵੀਡੀਓ ਅਤੇ ਫੋਟੋਆਂ ਖਿੱਚਣ ਲਈ Molly ਨੂੰ ਕੈਮਰੇ ਦੀ ਇਜਾਜ਼ਤ ਦੀ ਲੋੜ ਹੈ, ਜੋ ਇਸ ਕੋਲ ਨਹੀਂ ਹਨ। ਕਿਰਪਾ ਕਰਕੇ ਐਪ ਸੈਟਿੰਗਾਂ ਚ ਜਾਓ , \"ਇਜਾਜਤਾਂ\" ਚੁਣੋ ਅਤੇ \"ਕੈਮਰਾ\" ਨੂੰ ਸਮਰੱਥ ਕਰੋ।</string>
-  <string name="ConversationActivity_signal_needs_camera_permissions_to_take_photos_or_video">Molly ਨੂੰ ਫੋਟੋਆਂ ਜਾਂ ਵੀਡੀਓ ਲੈਣ ਲਈ ਕੈਮਰਾ ਇਜਾਜ਼ਤਾਂ ਦੀ ਲੋੜ ਹੈ</string>
-  <string name="ConversationActivity_enable_the_microphone_permission_to_capture_videos_with_sound">ਆਵਾਜ਼ ਦੇ ਨਾਲ ਵੀਡੀਓ ਕੈਪਚਰ ਕਰਨ ਲਈ ਮਾਈਕ੍ਰੋਫੋਨ ਇਜਾਜ਼ਤ ਨੂੰ ਸਮਰੱਥ ਕਰੋ।</string>
-  <string name="ConversationActivity_signal_needs_the_recording_permissions_to_capture_video">ਵੀਡੀਓ ਨੂੰ ਰਿਕਾਰਡ ਕਰਨ ਲਈ Molly ਨੂੰ ਮਾਈਕ੍ਰੋਫੋਨ ਇਜਾਜ਼ਤ ਦੀ ਲੋੜ ਹੈ, ਜੋ ਇਸ ਕੋਲ ਨਹੀਂ ਹਨ| ਕਿਰਪਾ ਕਰਕੇ ਐਪ ਸੈਟਿੰਗਾਂ ਚ ਜਾਓ, \"ਇਜਾਜ਼ਤਾਂ\" ਚੁਣੋ ਅਤੇ \"ਮਾਈਕ੍ਰੋਫੋਨ\" ਅਤੇ \"ਕੈਮਰਾ\" ਨੂੰ ਸਮਰੱਥ ਕਰੋ।</string>
+  <string name="ConversationActivity_to_send_audio_messages_allow_signal_access_to_your_microphone">ਆਡੀਓ ਸੁਨੇਹੇ ਭੇਜਣ ਲਈ, Molly ਨੂੰ ਆਪਣੇ ਮਾਈਕ੍ਰੋਫ਼ੋਨ ਤਕ ਪਹੁੰਚ ਦਿਓ।</string>
+  <string name="ConversationActivity_signal_requires_the_microphone_permission_in_order_to_send_audio_messages">ਆਡੀਓ ਸੁਨੇਹੇ ਭੇਜਣ ਲਈ Molly ਨੂੰ ਮਾਈਕ੍ਰੋਫ਼ੋਨ ਇਜਾਜ਼ਤ ਦੀ ਲੋੜ ਹੈ, ਪਰ ਇਸਨੂੰ ਸਥਾਈ ਤੌਰ ’ਤੇ ਇਨਕਾਰ ਕਰ ਦਿੱਤਾ ਗਿਆ ਹੈ| ਕਿਰਪਾ ਕਰਕੇ ਐਪ ਸੈਟਿੰਗਾਂ ’ਤੇ ਜਾਰੀ ਰੱਖੋ, \"ਇਜਾਜ਼ਤਾਂ\" ਚੁਣੋ, ਅਤੇ \"ਮਾਈਕ੍ਰੋਫ਼ੋਨ\" ਨੂੰ ਸਮਰੱਥ ਕਰੋ।</string>
+  <string name="ConversationActivity_signal_needs_the_microphone_and_camera_permissions_in_order_to_call_s">%s ਨੂੰ ਕਾਲ ਕਰਨ ਲਈ Molly ਨੂੰ ਮਾਈਕ੍ਰੋਫ਼ੋਨ ਅਤੇ ਕੈਮਰਾ ਇਜਾਜ਼ਤਾਂ ਦੀ ਲੋੜ ਹੈ, ਪਰ ਇਹਨਾਂ ਲਈ ਸਥਾਈ ਤੌਰ ’ਤੇ ਇਨਕਾਰ ਕਰ ਦਿੱਤਾ ਗਿਆ ਹੈ | ਕਿਰਪਾ ਕਰਕੇ ਐਪ ਸੈਟਿੰਗਾਂ ’ਤੇ ਜਾਰੀ ਰੱਖੋ, \"ਇਜਾਜ਼ਤਾਂ\" ਚੁਣੋ, ਅਤੇ \"ਮਾਈਕ੍ਰੋਫ਼ੋਨ\" ਅਤੇ \"ਕੈਮਰਾ\" ਨੂੰ ਸਮਰੱਥ ਕਰੋ।</string>
+  <string name="ConversationActivity_to_capture_photos_and_video_allow_signal_access_to_the_camera">ਵੀਡੀਓ ਅਤੇ ਫ਼ੋਟੋਆਂ ਖਿੱਚਣ ਲਈ Molly ਨੂੰ ਕੈਮਰੇ ਦੀ ਇਜਾਜ਼ਤ ਦਿਓ।</string>
+  <string name="ConversationActivity_signal_needs_the_camera_permission_to_take_photos_or_video">ਵੀਡੀਓ ਅਤੇ ਫੋਟੋਆਂ ਖਿੱਚਣ ਲਈ Molly ਨੂੰ ਕੈਮਰੇ ਦੀ ਇਜਾਜ਼ਤ ਦੀ ਲੋੜ ਹੈ, ਪਰ ਇਸ ਨੂੰ ਸਥਾਈ ਤੌਰ ’ਤੇ ਇਨਕਾਰ ਕਰ ਦਿੱਤਾ ਗਿਆ ਹੈ। ਕਿਰਪਾ ਕਰਕੇ ਐਪ ਸੈਟਿੰਗਾਂ ’ਤੇ ਜਾਰੀ ਰੱਖੋ, \"ਇਜਾਜ਼ਤਾਂ\" ਚੁਣੋ, ਅਤੇ \"ਕੈਮਰਾ\" ਨੂੰ ਸਮਰੱਥ ਕਰੋ।</string>
+  <string name="ConversationActivity_signal_needs_camera_permissions_to_take_photos_or_video">Molly ਨੂੰ ਫ਼ੋਟੋਆਂ ਜਾਂ ਵੀਡੀਓ ਲੈਣ ਲਈ ਕੈਮਰਾ ਇਜਾਜ਼ਤਾਂ ਦੀ ਲੋੜ ਹੈ</string>
+  <string name="ConversationActivity_enable_the_microphone_permission_to_capture_videos_with_sound">ਆਵਾਜ਼ ਦੇ ਨਾਲ ਵੀਡੀਓ ਬਣਾਉਣ ਲਈ ਮਾਈਕ੍ਰੋਫ਼ੋਨ ਇਜਾਜ਼ਤ ਨੂੰ ਸਮਰੱਥ ਕਰੋ।</string>
+  <string name="ConversationActivity_signal_needs_the_recording_permissions_to_capture_video">ਵੀਡੀਓ ਨੂੰ ਰਿਕਾਰਡ ਕਰਨ ਲਈ Molly ਨੂੰ ਮਾਈਕ੍ਰੋਫ਼ੋਨ ਇਜਾਜ਼ਤਾਂ ਦੀ ਲੋੜ ਹੈ, ਪਰ ਇਹਨਾਂ ਲਈ ਇਨਕਾਰ ਕਰ ਦਿੱਤਾ ਗਿਆ ਹੈ। ਕਿਰਪਾ ਕਰਕੇ ਐਪ ਸੈਟਿੰਗਾਂ ’ਤੇ ਜਾਰੀ ਰੱਖੋ, \"ਇਜਾਜ਼ਤਾਂ\" ਚੁਣੋ, ਅਤੇ \"ਮਾਈਕ੍ਰੋਫ਼ੋਨ\" ਅਤੇ \"ਕੈਮਰਾ\" ਨੂੰ ਸਮਰੱਥ ਕਰੋ।</string>
   <string name="ConversationActivity_signal_needs_recording_permissions_to_capture_video">ਵੀਡੀਓ ਰਿਕਾਰਡ ਕਰਨ ਲਈ Molly ਨੂੰ ਮਾਈਕ੍ਰੋਫੋਨ ਇਜਾਜ਼ਤਾਂ ਚਾਹੀਦੀਆਂ ਹਨ।</string>
-=======
-  <string name="ConversationActivity_to_send_audio_messages_allow_signal_access_to_your_microphone">ਆਡੀਓ ਸੁਨੇਹੇ ਭੇਜਣ ਲਈ, Signal ਨੂੰ ਆਪਣੇ ਮਾਈਕ੍ਰੋਫ਼ੋਨ ਤਕ ਪਹੁੰਚ ਦਿਓ।</string>
-  <string name="ConversationActivity_signal_requires_the_microphone_permission_in_order_to_send_audio_messages">ਆਡੀਓ ਸੁਨੇਹੇ ਭੇਜਣ ਲਈ Signal ਨੂੰ ਮਾਈਕ੍ਰੋਫ਼ੋਨ ਇਜਾਜ਼ਤ ਦੀ ਲੋੜ ਹੈ, ਪਰ ਇਸਨੂੰ ਸਥਾਈ ਤੌਰ ’ਤੇ ਇਨਕਾਰ ਕਰ ਦਿੱਤਾ ਗਿਆ ਹੈ| ਕਿਰਪਾ ਕਰਕੇ ਐਪ ਸੈਟਿੰਗਾਂ ’ਤੇ ਜਾਰੀ ਰੱਖੋ, \"ਇਜਾਜ਼ਤਾਂ\" ਚੁਣੋ, ਅਤੇ \"ਮਾਈਕ੍ਰੋਫ਼ੋਨ\" ਨੂੰ ਸਮਰੱਥ ਕਰੋ।</string>
-  <string name="ConversationActivity_signal_needs_the_microphone_and_camera_permissions_in_order_to_call_s">%s ਨੂੰ ਕਾਲ ਕਰਨ ਲਈ Signal ਨੂੰ ਮਾਈਕ੍ਰੋਫ਼ੋਨ ਅਤੇ ਕੈਮਰਾ ਇਜਾਜ਼ਤਾਂ ਦੀ ਲੋੜ ਹੈ, ਪਰ ਇਹਨਾਂ ਲਈ ਸਥਾਈ ਤੌਰ ’ਤੇ ਇਨਕਾਰ ਕਰ ਦਿੱਤਾ ਗਿਆ ਹੈ | ਕਿਰਪਾ ਕਰਕੇ ਐਪ ਸੈਟਿੰਗਾਂ ’ਤੇ ਜਾਰੀ ਰੱਖੋ, \"ਇਜਾਜ਼ਤਾਂ\" ਚੁਣੋ, ਅਤੇ \"ਮਾਈਕ੍ਰੋਫ਼ੋਨ\" ਅਤੇ \"ਕੈਮਰਾ\" ਨੂੰ ਸਮਰੱਥ ਕਰੋ।</string>
-  <string name="ConversationActivity_to_capture_photos_and_video_allow_signal_access_to_the_camera">ਵੀਡੀਓ ਅਤੇ ਫ਼ੋਟੋਆਂ ਖਿੱਚਣ ਲਈ Signal ਨੂੰ ਕੈਮਰੇ ਦੀ ਇਜਾਜ਼ਤ ਦਿਓ।</string>
-  <string name="ConversationActivity_signal_needs_the_camera_permission_to_take_photos_or_video">ਵੀਡੀਓ ਅਤੇ ਫੋਟੋਆਂ ਖਿੱਚਣ ਲਈ Signal ਨੂੰ ਕੈਮਰੇ ਦੀ ਇਜਾਜ਼ਤ ਦੀ ਲੋੜ ਹੈ, ਪਰ ਇਸ ਨੂੰ ਸਥਾਈ ਤੌਰ ’ਤੇ ਇਨਕਾਰ ਕਰ ਦਿੱਤਾ ਗਿਆ ਹੈ। ਕਿਰਪਾ ਕਰਕੇ ਐਪ ਸੈਟਿੰਗਾਂ ’ਤੇ ਜਾਰੀ ਰੱਖੋ, \"ਇਜਾਜ਼ਤਾਂ\" ਚੁਣੋ, ਅਤੇ \"ਕੈਮਰਾ\" ਨੂੰ ਸਮਰੱਥ ਕਰੋ।</string>
-  <string name="ConversationActivity_signal_needs_camera_permissions_to_take_photos_or_video">Signal ਨੂੰ ਫ਼ੋਟੋਆਂ ਜਾਂ ਵੀਡੀਓ ਲੈਣ ਲਈ ਕੈਮਰਾ ਇਜਾਜ਼ਤਾਂ ਦੀ ਲੋੜ ਹੈ</string>
-  <string name="ConversationActivity_enable_the_microphone_permission_to_capture_videos_with_sound">ਆਵਾਜ਼ ਦੇ ਨਾਲ ਵੀਡੀਓ ਬਣਾਉਣ ਲਈ ਮਾਈਕ੍ਰੋਫ਼ੋਨ ਇਜਾਜ਼ਤ ਨੂੰ ਸਮਰੱਥ ਕਰੋ।</string>
-  <string name="ConversationActivity_signal_needs_the_recording_permissions_to_capture_video">ਵੀਡੀਓ ਨੂੰ ਰਿਕਾਰਡ ਕਰਨ ਲਈ Signal ਨੂੰ ਮਾਈਕ੍ਰੋਫ਼ੋਨ ਇਜਾਜ਼ਤਾਂ ਦੀ ਲੋੜ ਹੈ, ਪਰ ਇਹਨਾਂ ਲਈ ਇਨਕਾਰ ਕਰ ਦਿੱਤਾ ਗਿਆ ਹੈ। ਕਿਰਪਾ ਕਰਕੇ ਐਪ ਸੈਟਿੰਗਾਂ ’ਤੇ ਜਾਰੀ ਰੱਖੋ, \"ਇਜਾਜ਼ਤਾਂ\" ਚੁਣੋ, ਅਤੇ \"ਮਾਈਕ੍ਰੋਫ਼ੋਨ\" ਅਤੇ \"ਕੈਮਰਾ\" ਨੂੰ ਸਮਰੱਥ ਕਰੋ।</string>
-  <string name="ConversationActivity_signal_needs_recording_permissions_to_capture_video">ਵੀਡੀਓ ਰਿਕਾਰਡ ਕਰਨ ਲਈ Signal ਨੂੰ ਮਾਈਕ੍ਰੋਫੋਨ ਇਜਾਜ਼ਤਾਂ ਚਾਹੀਦੀਆਂ ਹਨ।</string>
->>>>>>> e374f3af
   <string name="ConversationActivity_quoted_contact_message">%1$s %2$s</string>
   <string name="ConversationActivity_signal_cannot_sent_sms_mms_messages_because_it_is_not_your_default_sms_app">Signal SMS/MMS ਸੁਨੇਹੇ ਨਹੀਂ ਭੇਜ ਸਕਦਾ ਹੈ ਕਿਉਂਕਿ ਇਹ ਤੁਹਾਡੀ ਡਿਫ਼ਾਲਟ SMS ਐਪ ਨਹੀਂ ਹੈ | ਕੀ ਤੁਸੀਂ ਇਸਨੂੰ ਆਪਣੀਆਂ Android ਸੈਟਿੰਗਾਂ ਵਿੱਚ ਬਦਲਣਾ ਚਾਹੁੰਦੇ ਹੋ?</string>
   <string name="ConversationActivity_yes">ਹਾਂ</string>
@@ -290,15 +240,9 @@
   <string name="ConversationActivity_you_will_leave_this_group_and_it_will_be_deleted_from_all_of_your_devices">ਤੁਸੀਂ ਇਸ ਗਰੁੱਪ ਨੂੰ ਛੱਡ ਦਿਓਗੇ, ਅਤੇ ਇਹ ਤੁਹਾਡੀਆਂ ਸਾਰੀਆਂ ਡਿਵਾਈਸਾਂ ਵਿੱਚੋਂ ਮਿਟਾ ਦਿੱਤੀ ਜਾਵੇਗੀ।</string>
   <string name="ConversationActivity_delete">ਮਿਟਾਓ</string>
   <string name="ConversationActivity_delete_and_leave">ਹਟਾਓ ਅਤੇ ਛੱਡੋ</string>
-<<<<<<< HEAD
-  <string name="ConversationActivity__to_call_s_signal_needs_access_to_your_microphone">%1$s ਨੂੰ ਕਾਲ ਕਰਨ ਲਈ, Molly ਨੂੰ ਤੁਹਾਡੇ ਮਾਈਕ੍ਰੋਫੋਨ ਤੱਕ ਪਹੁੰਚ ਦੀ ਲੋੜ ਹੈ</string>
-  <string name="ConversationActivity__more_options_now_in_group_settings">ਹੋਰ ਚੋਣਾਂ ਨੂੰ ਹੁਣ \"ਗਰੁੱਪ ਸੈਟਿੰਗਾਂ\" ਵਿੱਚ ਵੇਖੋ</string>
-  <string name="ConversationActivity_join">ਜੁੜੋ</string>
-=======
-  <string name="ConversationActivity__to_call_s_signal_needs_access_to_your_microphone">%1$s ਨੂੰ ਕਾਲ ਕਰਨ ਲਈ, Signal ਨੂੰ ਤੁਹਾਡੇ ਮਾਈਕ੍ਰੋਫ਼ੋਨ ਤੱਕ ਪਹੁੰਚ ਦੀ ਲੋੜ ਹੈ</string>
+  <string name="ConversationActivity__to_call_s_signal_needs_access_to_your_microphone">%1$s ਨੂੰ ਕਾਲ ਕਰਨ ਲਈ, Molly ਨੂੰ ਤੁਹਾਡੇ ਮਾਈਕ੍ਰੋਫ਼ੋਨ ਤੱਕ ਪਹੁੰਚ ਦੀ ਲੋੜ ਹੈ</string>
   <string name="ConversationActivity__more_options_now_in_group_settings">ਹੁਣ \"ਗਰੁੱਪ ਸੈਟਿੰਗਾਂ\" ਵਿੱਚ ਹੋਰ ਵਿਕਲਪ</string>
   <string name="ConversationActivity_join">ਸ਼ਾਮਲ ਹੋਵੋ</string>
->>>>>>> e374f3af
   <string name="ConversationActivity_full">ਪੂਰਾ</string>
   <string name="ConversationActivity_error_sending_media">ਮੀਡੀਆ ਭੇਜਣ ਦੌਰਾਨ ਤਰੁੱਟੀ</string>
   <string name="ConversationActivity__reported_as_spam_and_blocked">ਸਪੈਮ ਵਜੋਂ ਰਿਪੋਰਟ ਕੀਤਾ ਤੇ ਪਾਬੰਦੀ ਲਾਈ।</string>
@@ -350,11 +294,7 @@
   <string name="ConversationFragment__d_group_members_have_the_same_name">ਗਰੁੱਪ ਦੇ %1$d ਮੈਂਬਰਾਂ ਦਾ ਇੱਕੋ ਨਾਮ ਹੈ।</string>
   <string name="ConversationFragment__tap_to_review">ਸਮੀਖਿਆ ਕਰਨ ਲਈ ਟੈਪ ਕਰੋ</string>
   <string name="ConversationFragment__review_requests_carefully">ਬੇਨਤੀਆਂ ਦੀ ਧਿਆਨ ਨਾਲ ਸਮੀਖਿਆ ਕਰੋ</string>
-<<<<<<< HEAD
-  <string name="ConversationFragment__signal_found_another_contact_with_the_same_name">Molly ਨੂੰ ਇਸ ਨਾਮ ਨਾਲ ਇਕ ਹੋਰ ਸੰਪਰਕ ਮਿਲਿਆ.</string>
-=======
-  <string name="ConversationFragment__signal_found_another_contact_with_the_same_name">Signal ਨੂੰ ਇਸੇ ਨਾਮ ਨਾਲ ਇੱਕ ਹੋਰ ਸੰਪਰਕ ਮਿਲਿਆ।</string>
->>>>>>> e374f3af
+  <string name="ConversationFragment__signal_found_another_contact_with_the_same_name">Molly ਨੂੰ ਇਸੇ ਨਾਮ ਨਾਲ ਇੱਕ ਹੋਰ ਸੰਪਰਕ ਮਿਲਿਆ।</string>
   <string name="ConversationFragment_contact_us">ਸਾਡੇ ਨਾਲ ਸੰਪਰਕ ਕਰੋ</string>
   <string name="ConversationFragment_verify">ਪ੍ਰਮਾਣਿਤ ਕਰੋ</string>
   <string name="ConversationFragment_not_now">ਹੁਣੇ ਨਹੀਂ</string>
@@ -420,19 +360,11 @@
   <string name="BackupsPreferenceFragment__test_your_backup_passphrase">ਆਪਣੇ ਬੈਕਅੱਪ ਦੇ ਪਾਸਫ਼੍ਰੇਜ਼ ਨੂੰ ਜਾਂਚੋ ਅਤੇ ਪ੍ਰਮਾਣਿਤ ਕਰੋ ਕਿ ਇਹ ਮੇਲ ਖਾਂਦਾ ਹੈ</string>
   <string name="BackupsPreferenceFragment__turn_on">ਚਾਲੂ ਕਰੋ</string>
   <string name="BackupsPreferenceFragment__turn_off">ਬੰਦ ਕਰੋ</string>
-<<<<<<< HEAD
-  <string name="BackupsPreferenceFragment__to_restore_a_backup">ਬੈਕਅੱਪ ਬਹਾਲ ਕਰਨ ਲਈ, ਸਿਗਨਲ ਦੀ ਨਵੀਂ ਕਾਪੀ ਇੰਸਟਾਲ ਕਰੋ, ਐਪ ਨੂੰ ਖੋਲ੍ਹੋ ਅਤੇ \"ਬੈਕਅੱਪ ਬਹਾਲ ਕਰੋ\" ਨੂੰ ਛੂਹੋ, ਤਦ ਬੈਕਅੱਪ ਫਾਇਲ ਦਿਓ। %1$s</string>
-  <string name="BackupsPreferenceFragment__learn_more">ਜਿਆਦਾ ਜਾਣੋ</string>
-  <string name="BackupsPreferenceFragment__in_progress">ਤਰੱਕੀ ਹੋ ਰਹੀ ਹੈ…</string>
-  <string name="BackupsPreferenceFragment__d_so_far">%1$d ਹੁਣ ਤਕ ..</string>
-  <string name="BackupsPreferenceFragment_signal_requires_external_storage_permission_in_order_to_create_backups">ਬੈਕਅਪ ਬਣਾਉਣ ਲਈ Molly ਨੂੰ ਬਾਹਰੀ ਸਟੋਰੇਜ ਇਜਾਜ਼ਤ ਲੋੜ ਹੁੰਦੀ ਹੈ, ਪਰ ਇਸਨੂੰ ਪੱਕੇ ਤੌਰ ਤੇ ਨਾਮਨਜ਼ੂਰ ਕਰ ਦਿੱਤਾ ਗਿਆ ਹੈ। ਕਿਰਪਾ ਕਰਕੇ ਐਪ ਸੈਟਿੰਗਾਂ ਨੂੰ ਜਾਰੀ ਰੱਖੋ, \"ਇਜਾਜ਼ਤਾਂ\" ਚੁਣੋ ਅਤੇ \"ਸਟੋਰੇਜ\" ਸਮਰੱਥ ਕਰੋ।</string>
-=======
-  <string name="BackupsPreferenceFragment__to_restore_a_backup">ਬੈਕਅੱਪ ਬਹਾਲ ਕਰਨ ਲਈ, Signal ਦੀ ਨਵੀਂ ਕਾਪੀ ਸਥਾਪਤ ਕਰੋ, ਐਪ ਨੂੰ ਖੋਲ੍ਹੋ ਅਤੇ \"ਬੈਕਅੱਪ ਬਹਾਲ ਕਰੋ\" ਨੂੰ ਟੈਪ ਕਰੋ, ਫਿਰ ਬੈਕਅੱਪ ਫ਼ਾਈਲ ਦਾ ਟਿਕਾਣਾ ਲੱਭੋ। %1$s</string>
+  <string name="BackupsPreferenceFragment__to_restore_a_backup">ਬੈਕਅੱਪ ਬਹਾਲ ਕਰਨ ਲਈ, Molly ਦੀ ਨਵੀਂ ਕਾਪੀ ਸਥਾਪਤ ਕਰੋ, ਐਪ ਨੂੰ ਖੋਲ੍ਹੋ ਅਤੇ \"ਬੈਕਅੱਪ ਬਹਾਲ ਕਰੋ\" ਨੂੰ ਟੈਪ ਕਰੋ, ਫਿਰ ਬੈਕਅੱਪ ਫ਼ਾਈਲ ਦਾ ਟਿਕਾਣਾ ਲੱਭੋ। %1$s</string>
   <string name="BackupsPreferenceFragment__learn_more">ਹੋਰ ਜਾਣੋ</string>
   <string name="BackupsPreferenceFragment__in_progress">ਜਾਰੀ ਹੈ…</string>
   <string name="BackupsPreferenceFragment__d_so_far">%1$d ਹੁਣ ਤੱਕ…</string>
-  <string name="BackupsPreferenceFragment_signal_requires_external_storage_permission_in_order_to_create_backups">ਬੈਕਅੱਪ ਬਣਾਉਣ ਲਈ Signal ਨੂੰ ਬਾਹਰੀ ਸਟੋਰੇਜ ਦੀ ਇਜਾਜ਼ਤ ਦੀ ਲੋੜ ਹੁੰਦੀ ਹੈ, ਪਰ ਇਸਨੂੰ ਸਥਾਈ ਤੌਰ ’ਤੇ ਇਨਕਾਰ ਕਰ ਦਿੱਤਾ ਗਿਆ ਹੈ। ਕਿਰਪਾ ਕਰਕੇ ਐਪ ਸੈਟਿੰਗਾਂ ’ਤੇ ਜਾਰੀ ਰੱਖੋ, \"ਇਜਾਜ਼ਤਾਂ\" ਚੁਣੋ ਅਤੇ \"ਸਟੋਰੇਜ\" ਨੂੰ ਸਮਰੱਥ ਕਰੋ।</string>
->>>>>>> e374f3af
+  <string name="BackupsPreferenceFragment_signal_requires_external_storage_permission_in_order_to_create_backups">ਬੈਕਅੱਪ ਬਣਾਉਣ ਲਈ Molly ਨੂੰ ਬਾਹਰੀ ਸਟੋਰੇਜ ਦੀ ਇਜਾਜ਼ਤ ਦੀ ਲੋੜ ਹੁੰਦੀ ਹੈ, ਪਰ ਇਸਨੂੰ ਸਥਾਈ ਤੌਰ ’ਤੇ ਇਨਕਾਰ ਕਰ ਦਿੱਤਾ ਗਿਆ ਹੈ। ਕਿਰਪਾ ਕਰਕੇ ਐਪ ਸੈਟਿੰਗਾਂ ’ਤੇ ਜਾਰੀ ਰੱਖੋ, \"ਇਜਾਜ਼ਤਾਂ\" ਚੁਣੋ ਅਤੇ \"ਸਟੋਰੇਜ\" ਨੂੰ ਸਮਰੱਥ ਕਰੋ।</string>
   <!--CustomDefaultPreference-->
   <string name="CustomDefaultPreference_using_custom">ਪਸੰਦੀਦਾ ਨੂੰ ਵਰਤਣਾ: %s</string>
   <string name="CustomDefaultPreference_using_default">ਡਿਫ਼ਾਲਟ ਨੂੰ ਵਰਤਣਾ: %s</string>
@@ -476,13 +408,8 @@
   <string name="GroupCallingMegaphone__introducing_group_calls">ਪੇਸ਼ ਹਨ ਗਰੁੱਪ ਕਾਲਾਂ</string>
   <string name="GroupCallingMegaphone__open_a_new_group_to_start">ਮੁਫਤ ਇਨਕ੍ਰਿਪਟ ਕੀਤੀ ਗਰੁੱਪ ਕਾਲ ਸ਼ੁਰੂ ਕਰਨ ਲਈ ਇੱਕ ਨਵਾਂ ਗਰੁੱਪ ਖੋਲ੍ਹੋ</string>
   <!--DozeReminder-->
-<<<<<<< HEAD
-  <string name="DozeReminder_optimize_for_missing_play_services">ਗੁੰਮ ਪਲੇ ਸਰਵਿਸਜ਼ ਨੂੰ ਅਨੁਕੂਲ ਬਣਾਓ</string>
-  <string name="DozeReminder_this_device_does_not_support_play_services_tap_to_disable_system_battery">ਇਹ ਡਿਵਾਈਸ ਪਲੇ ਸੇਵਾਵਾਂ ਦਾ ਸਮਰਥਨ ਨਹੀਂ ਕਰਦੀ. ਸਿਸਟਮ ਬੈਟਰੀ ਅਨੁਕੂਲਤਾ ਨੂੰ ਅਸਮਰੱਥ ਬਣਾਉਣ ਲਈ ਟੈਪ ਕਰੋ ਜੋ ਕਿ Molly ਨੂੰ ਨਾ-ਸਰਗਰਮ ਹੋਣ ਵੇਲੇ ਸੁਨੇਹਿਆਂ ਨੂੰ ਮੁੜ ਪ੍ਰਾਪਤ ਕਰਨ ਤੋਂ ਰੋਕਦੇ ਹਨ.</string>
-=======
   <string name="DozeReminder_optimize_for_missing_play_services">ਗਾਇਬ ਪਲੇਅ ਸੇਵਾਵਾਂ ਲਈ ਅਨੁਕੂਲ ਬਣਾਓ</string>
-  <string name="DozeReminder_this_device_does_not_support_play_services_tap_to_disable_system_battery">ਇਹ ਡਿਵਾਈਸ ਪਲੇਅ ਸੇਵਾਵਾਂ ਦਾ ਸਮਰਥਨ ਨਹੀਂ ਕਰਦੀ। ਸਿਸਟਮ ਬੈਟਰੀ ਅਨੁਕੂਲਤਾ ਨੂੰ ਅਸਮਰੱਥ ਬਣਾਉਣ ਲਈ ਟੈਪ ਕਰੋ ਤਾਂ ਜੋ Signal ਨੂੰ ਅਕਿਰਿਆਸ਼ੀਲ ਹੋਣ ਵੇਲੇ ਸੁਨੇਹਿਆਂ ਨੂੰ ਮੁੜ ਪ੍ਰਾਪਤ ਕਰਨ ਤੋਂ ਰੋਕਿਆ ਜਾ ਸਕੇ।</string>
->>>>>>> e374f3af
+  <string name="DozeReminder_this_device_does_not_support_play_services_tap_to_disable_system_battery">ਇਹ ਡਿਵਾਈਸ ਪਲੇਅ ਸੇਵਾਵਾਂ ਦਾ ਸਮਰਥਨ ਨਹੀਂ ਕਰਦੀ। ਸਿਸਟਮ ਬੈਟਰੀ ਅਨੁਕੂਲਤਾ ਨੂੰ ਅਸਮਰੱਥ ਬਣਾਉਣ ਲਈ ਟੈਪ ਕਰੋ ਤਾਂ ਜੋ Molly ਨੂੰ ਅਕਿਰਿਆਸ਼ੀਲ ਹੋਣ ਵੇਲੇ ਸੁਨੇਹਿਆਂ ਨੂੰ ਮੁੜ ਪ੍ਰਾਪਤ ਕਰਨ ਤੋਂ ਰੋਕਿਆ ਜਾ ਸਕੇ।</string>
   <!--ExpiredBuildReminder-->
   <string name="ExpiredBuildReminder_this_version_of_signal_has_expired">Signal ਦੇ ਸੰਸਕਰਣ ਦੀ ਮਿਆਦ ਮੁੱਕ ਗਈ ਹੈ। ਸੁਨੇਹੇ ਭੇਜਣ ਅਤੇ ਪ੍ਰਾਪਤ ਕਰਨ ਲਈ ਕਿਰਪਾ ਕਰਕੇ ਹੁਣੇ ਅੱਪਡੇਟ ਕਰੋ।</string>
   <string name="ExpiredBuildReminder_update_now">ਹੁਣ ਅੱਪਡੇਟ ਕਰੋ</string>
@@ -497,13 +424,8 @@
   <string name="ShareActivity_multiple_attachments_are_only_supported">ਇੱਕ ਤੋਂ ਵੱਧ ਅਟੈਚਮੈਂਟਾਂ ਸਿਰਫ਼ ਚਿੱਤਰਾਂ ਅਤੇ ਵੀਡੀਓ ਲਈ ਹੀ ਯੋਗ ਹਨ</string>
   <string name="ShareActivity_you_do_not_have_permission_to_send_to_this_group">ਤੁਹਾਡੇ ਕੋਲ ਇਸ ਗਰੁੱਪ ਨੂੰ ਭੇਜਣ ਦੀ ਇਜਾਜ਼ਤ ਨਹੀਂ ਹੈ</string>
   <!--GcmRefreshJob-->
-<<<<<<< HEAD
-  <string name="GcmRefreshJob_Permanent_Signal_communication_failure">ਸਥਾਈ Signal ਸੰਚਾਰ ਅਸਫਲ!</string>
-  <string name="GcmRefreshJob_Signal_was_unable_to_register_with_Google_Play_Services">Molly Google Play ਸੇਵਾਵਾਂ ਨਾਲ ਰਜਿਸਟਰ ਕਰਨ ਵਿੱਚ ਅਸਮਰੱਥ ਸੀ. Molly ਸੁਨੇਹਿਆਂ ਅਤੇ ਕਾਲਾਂ ਅਸਮਰੱਥ ਕੀਤੀਆਂ ਗਈਆਂ ਹਨ, ਕਿਰਪਾ ਕਰਕੇ ਸੈਟਿੰਗਾਂ ਵਿਚ ਦੋਬਾਰਾ ਰਜਿਸਟਰ ਕਰੋ </string>
-=======
   <string name="GcmRefreshJob_Permanent_Signal_communication_failure">ਸਥਾਈ Signal ਸੰਚਾਰ ਅਸਫ਼ਲ!</string>
-  <string name="GcmRefreshJob_Signal_was_unable_to_register_with_Google_Play_Services">Signal Google Play ਸੇਵਾਵਾਂ ਨਾਲ ਰਜਿਸਟਰ ਕਰਨ ਵਿੱਚ ਅਸਮਰੱਥ ਸੀ। Signal ਸੁਨੇਹੇ ਅਤੇ ਕਾਲਾਂ ਅਸਮਰੱਥ ਕੀਤੇ ਗਏ ਹਨ, ਕਿਰਪਾ ਕਰਕੇ ਸੈਟਿੰਗਾਂ ਵਿੱਚ ਦੁਬਾਰਾ ਰਜਿਸਟਰ ਕਰੋ &gt; ਵਿਕਸਤ।</string>
->>>>>>> e374f3af
+  <string name="GcmRefreshJob_Signal_was_unable_to_register_with_Google_Play_Services">Molly Google Play ਸੇਵਾਵਾਂ ਨਾਲ ਰਜਿਸਟਰ ਕਰਨ ਵਿੱਚ ਅਸਮਰੱਥ ਸੀ। Molly ਸੁਨੇਹੇ ਅਤੇ ਕਾਲਾਂ ਅਸਮਰੱਥ ਕੀਤੇ ਗਏ ਹਨ, ਕਿਰਪਾ ਕਰਕੇ ਸੈਟਿੰਗਾਂ ਵਿੱਚ ਦੁਬਾਰਾ ਰਜਿਸਟਰ ਕਰੋ &gt; ਵਿਕਸਤ।</string>
   <!--GiphyActivity-->
   <string name="GiphyActivity_error_while_retrieving_full_resolution_gif">ਪੂਰੇ ਰੈਜ਼ੋਲੂਸ਼ਨ GIF ਨੂੰ ਪ੍ਰਾਪਤ ਕਰਨ ਵੇਲੇ ਤਰੁੱਟੀ</string>
   <!--GiphyFragmentPageAdapter-->
@@ -829,15 +751,9 @@
   <string name="InviteActivity_share_with_contacts">ਸੰਪਰਕਾਂ ਨਾਲ ਸਾਂਝਾ ਕਰੋ</string>
   <string name="InviteActivity_choose_how_to_share">ਇਹ ਚੁਣੋ ਕਿ ਸਾਂਝਾ ਕਿਵੇਂ ਕਰਨਾ ਹੈ</string>
   <string name="InviteActivity_cancel">ਰੱਦ ਕਰੋ</string>
-<<<<<<< HEAD
-  <string name="InviteActivity_sending">ਭੇਜ ਰਿਹਾ ਹੈ … </string>
-  <string name="InviteActivity_invitations_sent">ਸੱਦੇ ਭੇਜੇ ਗਏ !</string>
-  <string name="InviteActivity_invite_to_signal">Molly ਲਈ ਸੱਦੋ</string>
-=======
   <string name="InviteActivity_sending">ਭੇਜਿਆ ਜਾ ਰਿਹਾ ਹੈ…</string>
   <string name="InviteActivity_invitations_sent">ਸੱਦੇ ਭੇਜੇ ਗਏ!</string>
-  <string name="InviteActivity_invite_to_signal">Signal ਲਈ ਸੱਦਾ ਦਿਓ</string>
->>>>>>> e374f3af
+  <string name="InviteActivity_invite_to_signal">Molly ਲਈ ਸੱਦਾ ਦਿਓ</string>
   <plurals name="InviteActivity_send_sms_to_friends">
     <item quantity="one">%d ਦੋਸਤ ਨੂੰ SMS ਭੇਜੋ</item>
     <item quantity="other">%d ਦੋਸਤਾਂ ਨੂੰ SMS ਭੇਜੋ</item>
@@ -846,15 +762,9 @@
     <item quantity="one">ਕੀ %d ਨੂੰ SMS ਸੱਦਾ ਭੇਜਣਾ ਹੈ?</item>
     <item quantity="other">ਕੀ %d ਨੂੰ SMS ਸੱਦੇ ਭੇਜਣੇ ਹਨ?</item>
   </plurals>
-<<<<<<< HEAD
-  <string name="InviteActivity_lets_switch_to_signal">ਆਓ Molly ਤੇ ਗੱਲ ਕਰੀਏ : %1$s</string>
-  <string name="InviteActivity_no_app_to_share_to">ਇੰਜ ਜਾਪਦਾ ਹੈ ਕਿ ਤੁਹਾਡੇ ਕੋਲ ਸ਼ੇਅਰ ਕਰਨ ਲਈ ਕੋਈ ਐਪਸ ਨਹੀਂ ਹਨ |</string>
-  <string name="InviteActivity_friends_dont_let_friends_text_unencrypted">ਦੋਸਤ ਦੋਸਤਾਂ ਨੂੰ ਬਿਨਾਂ ਏਨਕ੍ਰਿਪਟਡ ਚੈਟ ਕਰਨ ਨਹੀਂ  ਦਿੰਦੇ ਹਨ.</string>
-=======
-  <string name="InviteActivity_lets_switch_to_signal">ਆਓ Signal ਨੂੰ ਅਪਣਾਈਏ: %1$s</string>
+  <string name="InviteActivity_lets_switch_to_signal">ਆਓ Molly ਨੂੰ ਅਪਣਾਈਏ: %1$s</string>
   <string name="InviteActivity_no_app_to_share_to">ਇੰਜ ਜਾਪਦਾ ਹੈ ਕਿ ਤੁਹਾਡੇ ਕੋਲ ਸਾਂਝੀਆਂ ਕਰਨ ਲਈ ਕੋਈ ਐਪਸ ਨਹੀਂ ਹਨ|</string>
   <string name="InviteActivity_friends_dont_let_friends_text_unencrypted">ਦੋਸਤ ਦੋਸਤਾਂ ਨੂੰ ਇਨਕ੍ਰਿਪਟ ਕੀਤੇ ਬਿਨਾਂ ਚੈਟ ਨਹੀਂ ਕਰਨ ਦਿੰਦੇ।</string>
->>>>>>> e374f3af
   <!--LearnMoreTextView-->
   <string name="LearnMoreTextView_learn_more">ਹੋਰ ਜਾਣੋ</string>
   <!--LongMessageActivity-->
@@ -862,13 +772,8 @@
   <string name="LongMessageActivity_message_from_s">%1$s ਵਲੋਂ ਸੁਨੇਹਾ</string>
   <string name="LongMessageActivity_your_message">ਤੁਹਾਡਾ ਸੁਨੇਹਾ</string>
   <!--MessageRetrievalService-->
-<<<<<<< HEAD
   <string name="MessageRetrievalService_signal">Molly</string>
-  <string name="MessageRetrievalService_background_connection_enabled">ਪਿਛੋਕੜ ਕਨੈਕਸ਼ਨ ਸਮਰਥਿਤ</string>
-=======
-  <string name="MessageRetrievalService_signal">Signal</string>
   <string name="MessageRetrievalService_background_connection_enabled">ਪਿਛੋਕੜ ਕਨੈਕਸ਼ਨ ਸਮਰੱਥ ਕੀਤਾ</string>
->>>>>>> e374f3af
   <!--MmsDownloader-->
   <string name="MmsDownloader_error_reading_mms_settings">ਵਾਇਰਲੈੱਸ ਪ੍ਰਦਾਤਾ ਦੀਆਂ MMS ਸੈਟਿੰਗਾਂ ਨੂੰ ਪੜ੍ਹਨ ਵਿੱਚ ਤਰੁੱਟੀ</string>
   <!--MediaOverviewActivity-->
@@ -955,15 +860,9 @@
   <string name="MediaSendActivity_camera_unavailable">ਕੈਮਰਾ ਉਪਲਬਧ ਨਹੀਂ।</string>
   <string name="MediaSendActivity_message_to_s">%s ਨੂੰ ਸੁਨੇਹਾ</string>
   <string name="MediaSendActivity_message">ਸੁਨੇਹਾ</string>
-<<<<<<< HEAD
-  <string name="MediaSendActivity_select_recipients">ਪ੍ਰਾਪਤਕਰਤਾ ਦੀ ਚੋਣ ਕਰੋ</string>
-  <string name="MediaSendActivity_signal_needs_access_to_your_contacts">Molly ਨੂੰ ਉਹਨਾਂ ਨੂੰ ਪ੍ਰਦਰਸ਼ਿਤ ਕਰਨ ਲਈ ਤੁਹਾਡੇ ਸੰਪਰਕਾਂ ਤੱਕ ਪਹੁੰਚ ਦੀ ਲੋੜ ਹੈ</string>
-  <string name="MediaSendActivity_signal_needs_contacts_permission_in_order_to_show_your_contacts_but_it_has_been_permanently_denied">Molly ਨੂੰ ਸੰਪਰਕ ਦਿਖਾਉਣ ਲਈ ਸੰਪਰਕਾਂ ਦੀ ਇਜਾਜ਼ਤ ਦੀ ਲੋੜ ਹੈ, ਜੋ ਇਸ ਕੋਲ ਨਹੀਂ ਹਨ। ਐਪ ਸੈਟਿੰਗਾਂ ਮੇਨੂ  ਉੱਤੇ ਜਾਓ, \"ਇਜਾਜ਼ਤਾਂ\" ਚੁਣੋ ਅਤੇ \"ਸੰਪਰਕ\" ਸਮਰੱਥ ਕਰੋ।</string>
-=======
   <string name="MediaSendActivity_select_recipients">ਪ੍ਰਾਪਤਕਰਤਾ ਚੁਣੋ</string>
-  <string name="MediaSendActivity_signal_needs_access_to_your_contacts">Signal ਨੂੰ ਤੁਹਾਡੇ ਸੰਪਰਕ ਡਿਸਪਲੇਅ ਕਰਨ ਲਈ ਉਹਨਾਂ ਤੱਕ ਪਹੁੰਚ ਦੀ ਲੋੜ ਹੈ</string>
-  <string name="MediaSendActivity_signal_needs_contacts_permission_in_order_to_show_your_contacts_but_it_has_been_permanently_denied">Signal ਨੂੰ ਤੁਹਾਡੇ ਸੰਪਰਕ ਦਿਖਾਉਣ ਲਈ ਸੰਪਰਕਾਂ ਦੀ ਇਜਾਜ਼ਤ ਦੀ ਲੋੜ ਹੈ, ਪਰ ਇਸ ਲਈ ਸਥਾਈ ਤੌਰ ’ਤੇ ਇਨਕਾਰ ਕਰ ਦਿੱਤਾ ਗਿਆ ਹੈ। ਐਪ ਸੈਟਿੰਗਾਂ ’ਤੇ ਜਾਰੀ ਰੱਖੋ, \"ਇਜਾਜ਼ਤਾਂ\" ਚੁਣੋ, ਅਤੇ \"ਸੰਪਰਕ\" ਸਮਰੱਥ ਕਰੋ।</string>
->>>>>>> e374f3af
+  <string name="MediaSendActivity_signal_needs_access_to_your_contacts">Molly ਨੂੰ ਤੁਹਾਡੇ ਸੰਪਰਕ ਡਿਸਪਲੇਅ ਕਰਨ ਲਈ ਉਹਨਾਂ ਤੱਕ ਪਹੁੰਚ ਦੀ ਲੋੜ ਹੈ</string>
+  <string name="MediaSendActivity_signal_needs_contacts_permission_in_order_to_show_your_contacts_but_it_has_been_permanently_denied">Molly ਨੂੰ ਤੁਹਾਡੇ ਸੰਪਰਕ ਦਿਖਾਉਣ ਲਈ ਸੰਪਰਕਾਂ ਦੀ ਇਜਾਜ਼ਤ ਦੀ ਲੋੜ ਹੈ, ਪਰ ਇਸ ਲਈ ਸਥਾਈ ਤੌਰ ’ਤੇ ਇਨਕਾਰ ਕਰ ਦਿੱਤਾ ਗਿਆ ਹੈ। ਐਪ ਸੈਟਿੰਗਾਂ ’ਤੇ ਜਾਰੀ ਰੱਖੋ, \"ਇਜਾਜ਼ਤਾਂ\" ਚੁਣੋ, ਅਤੇ \"ਸੰਪਰਕ\" ਸਮਰੱਥ ਕਰੋ।</string>
   <plurals name="MediaSendActivity_cant_share_more_than_n_items">
     <item quantity="one">ਤੁਸੀਂ %d ਤੋਂ ਵੱਧ ਆਈਟਮ ਸ਼ੇਅਰ ਨਹੀਂ ਕਰ ਸਕਦੇ।</item>
     <item quantity="other">ਤੁਸੀਂ %d ਤੋਂ ਵੱਧ ਆਈਟਮਾਂ ਸਾਂਝੀਆਂ ਨਹੀਂ ਕਰ ਸਕਦੇ।</item>
@@ -1207,18 +1106,6 @@
         \n• ਤੁਹਾਡੇ ਨਾਂ ’ਤੇ ਸੁਨੇੇਹੇ ਭੇਜ ਸਕੇਗਾ
 </string>
   <string name="DeviceProvisioningActivity_content_progress_title">ਡਿਵਾਈਸ ਨੂੰ ਲਿੰਕ ਕੀਤਾ ਜਾ ਰਿਹਾ ਹੈ </string>
-<<<<<<< HEAD
-  <string name="DeviceProvisioningActivity_content_progress_content">ਨਵੇਂ ਡਿਵਾਈਸ ਨੂੰ ਲਿੰਕ ਕੀਤਾ ਜਾ ਰਿਹਾ ਹੈ …</string>
-  <string name="DeviceProvisioningActivity_content_progress_success">ਡਿਵਾਈਸ ਪ੍ਰਵਾਨਗੀ!</string>
-  <string name="DeviceProvisioningActivity_content_progress_no_device">ਕੋਈ ਡਿਵਾਈਸ ਨਹੀਂ ਮਿਲੀ.</string>
-  <string name="DeviceProvisioningActivity_content_progress_network_error">ਨੈੱਟਵਰਕ ਫੇਲ੍ਹ ਹੋਇਆ!</string>
-  <string name="DeviceProvisioningActivity_content_progress_key_error">ਅਪ੍ਰਮਾਣਿਕ ​​QR ਕੋਡ</string>
-  <string name="DeviceProvisioningActivity_sorry_you_have_too_many_devices_linked_already">ਮੁਆਫ ਕਰਨਾ, ਤੁਹਾਡੇ ਕੋਲ ਪਹਿਲਾਂ ਹੀ ਬਹੁਤ ਜ਼ਿਆਦਾ ਡਿਵਾਈਸ ਜੁੜੇ ਹੋਏ ਹਨ, ਕੁਝ ਨੂੰ ਹਟਾਉਣ ਦੀ ਕੋਸ਼ਿਸ਼ ਕਰੋ</string>
-  <string name="DeviceActivity_sorry_this_is_not_a_valid_device_link_qr_code">ਮੁਆਫ ਕਰਨਾ, ਇਹ ਇੱਕ ਪ੍ਰਮਾਣਿਕ ​​ਡਿਵਾਈਸ ਲਿੰਕ QR ਕੋਡ ਨਹੀਂ ਹੈ.</string>
-  <string name="DeviceProvisioningActivity_link_a_signal_device">Signal ਡਿਵਾਈਸ ਨੂੰ ਲਿੰਕ ਕਰੋ?</string>
-  <string name="DeviceProvisioningActivity_it_looks_like_youre_trying_to_link_a_signal_device_using_a_3rd_party_scanner">ਇੰਜ ਜਾਪਦਾ ਹੈ ਕਿ ਤੁਸੀਂ ਕਿਸੇ 3rd ਪਾਰਟੀ ਸਕੈਨਰ ਦਾ ਉਪਯੋਗ ਕਰਕੇ Signal ਡਿਵਾਈਸ ਨੂੰ ਲਿੰਕ ਕਰਨ ਦੀ ਕੋਸ਼ਿਸ਼ ਕਰ ਰਹੇ ਹੋ. ਤੁਹਾਡੀ ਸੁਰੱਖਿਆ ਲਈ, ਕਿਰਪਾ ਕਰਕੇ Signal ਦੇ ਅੰਦਰੋਂ ਕੋਡ ਨੂੰ ਸਕੈਨ ਕਰੋ.</string>
-  <string name="DeviceActivity_signal_needs_the_camera_permission_in_order_to_scan_a_qr_code">ਕਯੂ.ਆਰ ਕੋਡ ਸਕੈਨ ਕਰਨ ਲਈ Molly ਨੂੰ ਕੈਮਰੇ ਦੀ ਅਨੁਮਤੀ ਦੀ ਲੋੜ ਹੈ, ਜੋ ਇਸ ਕੋਲ ਨਹੀਂ ਹਨ | ਕਿਰਪਾ ਕਰਕੇ ਐਪ ਸੈਟਿੰਗਾਂ ਚ ਜਾਓ , \"ਅਨੁਮਤੀਆਂ\" ਚੁਣੋ ਅਤੇ \"ਕੈਮਰਾ\" ਨੂੰ ਸਮਰੱਥ ਕਰੋ.</string>
-=======
   <string name="DeviceProvisioningActivity_content_progress_content">ਨਵੀਂ ਡਿਵਾਈਸ ਨੂੰ ਲਿੰਕ ਕੀਤਾ ਜਾ ਰਿਹਾ ਹੈ …</string>
   <string name="DeviceProvisioningActivity_content_progress_success">ਡਿਵਾਈਸ ਮਨਜ਼ੂਰ ਹੋਈ!</string>
   <string name="DeviceProvisioningActivity_content_progress_no_device">ਕੋਈ ਡਿਵਾਈਸ ਨਹੀਂ ਮਿਲੀ।</string>
@@ -1228,8 +1115,7 @@
   <string name="DeviceActivity_sorry_this_is_not_a_valid_device_link_qr_code">ਅਫ਼ਸੋਸ, ਇਹ ਇੱਕ ਪ੍ਰਮਾਣਿਕ ​​ਡਿਵਾਈਸ ਲਿੰਕ QR ਕੋਡ ਨਹੀਂ ਹੈ।</string>
   <string name="DeviceProvisioningActivity_link_a_signal_device">Signal ਡਿਵਾਈਸ ਨੂੰ ਲਿੰਕ ਕਰਨਾ ਹੈ?</string>
   <string name="DeviceProvisioningActivity_it_looks_like_youre_trying_to_link_a_signal_device_using_a_3rd_party_scanner">ਇੰਜ ਜਾਪਦਾ ਹੈ ਕਿ ਤੁਸੀਂ ਕਿਸੇ 3rd ਧਿਰ ਦੇ ਸਕੈਨਰ ਦਾ ਉਪਯੋਗ ਕਰਕੇ Signal ਡਿਵਾਈਸ ਨੂੰ ਲਿੰਕ ਕਰਨ ਦੀ ਕੋਸ਼ਿਸ਼ ਕਰ ਰਹੇ ਹੋ। ਤੁਹਾਡੀ ਸੁਰੱਖਿਆ ਲਈ, ਕਿਰਪਾ ਕਰਕੇ Signal ਦੇ ਅੰਦਰੋਂ ਕੋਡ ਨੂੰ ਸਕੈਨ ਕਰੋ।</string>
-  <string name="DeviceActivity_signal_needs_the_camera_permission_in_order_to_scan_a_qr_code">QR ਕੋਡ ਸਕੈਨ ਕਰਨ ਲਈ Signal ਨੂੰ ਕੈਮਰੇ ਦੀ ਇਜਾਜ਼ਤ ਦੀ ਲੋੜ ਹੈ, ਪਰ ਇਸ ਨੂੰ ਸਥਾਈ ਤੌਰ ’ਤੇ ਇਨਕਾਰ ਕਰ ਦਿੱਤਾ ਗਿਆ ਹੈ। ਕਿਰਪਾ ਕਰਕੇ ਐਪ ਸੈਟਿੰਗਾਂ ’ਤੇ ਜਾਰੀ ਰੱਖੋ, \"ਇਜਾਜ਼ਤਾਂ\" ਚੁਣੋ, ਅਤੇ \"ਕੈਮਰਾ\" ਨੂੰ ਸਮਰੱਥ ਕਰੋ।</string>
->>>>>>> e374f3af
+  <string name="DeviceActivity_signal_needs_the_camera_permission_in_order_to_scan_a_qr_code">QR ਕੋਡ ਸਕੈਨ ਕਰਨ ਲਈ Molly ਨੂੰ ਕੈਮਰੇ ਦੀ ਇਜਾਜ਼ਤ ਦੀ ਲੋੜ ਹੈ, ਪਰ ਇਸ ਨੂੰ ਸਥਾਈ ਤੌਰ ’ਤੇ ਇਨਕਾਰ ਕਰ ਦਿੱਤਾ ਗਿਆ ਹੈ। ਕਿਰਪਾ ਕਰਕੇ ਐਪ ਸੈਟਿੰਗਾਂ ’ਤੇ ਜਾਰੀ ਰੱਖੋ, \"ਇਜਾਜ਼ਤਾਂ\" ਚੁਣੋ, ਅਤੇ \"ਕੈਮਰਾ\" ਨੂੰ ਸਮਰੱਥ ਕਰੋ।</string>
   <string name="DeviceActivity_unable_to_scan_a_qr_code_without_the_camera_permission">ਕੈਮਰਾ ਦੀ ਇਜਾਜ਼ਤ ਦੇ ਬਿਨਾਂ QR ਕੋਡ ਨੂੰ ਸਕੈਨ ਕਰਨ ਵਿੱਚ ਅਸਮਰੱਥ</string>
   <!--OutdatedBuildReminder-->
   <string name="OutdatedBuildReminder_update_now">ਹੁਣੇ ਅੱਪਡੇਟ ਕਰੋ</string>
@@ -1239,19 +1125,11 @@
     <item quantity="other">Signal ਦੇ ਇਸ ਸੰਸਕਰਣ ਦੀ ਮਿਆਦ %d ਦਿਨਾਂ ਵਿੱਚ ਮੁੱਕ ਜਾਵੇਗੀ। ਸਭ ਤੋਂ ਹਾਲੀਆ ਸੰਸਕਰਣ ਵਿੱਚ ਅੱਪਡੇਟ ਕਰੋ।</item>
   </plurals>
   <!--PassphrasePromptActivity-->
-<<<<<<< HEAD
-  <string name="PassphrasePromptActivity_enter_passphrase">ਪਾਸਫਰੇਜ ਦਰਜ ਕਰੋ</string>
+  <string name="PassphrasePromptActivity_enter_passphrase">ਪਾਸਫ਼੍ਰੇਜ਼ ਦਰਜ ਕਰੋ</string>
   <string name="PassphrasePromptActivity_watermark_content_description">Molly ਆਈਕਨ</string>
-  <string name="PassphrasePromptActivity_ok_button_content_description">ਪਾਸਫਰੇਜ ਦਰਜ ਕਰੋ</string>
-  <string name="PassphrasePromptActivity_invalid_passphrase_exclamation">ਗਲਤ ਪਾਸਫਰੇਜ!</string>
-  <string name="PassphrasePromptActivity_unlock_signal">ਅਨਲੌਕ Molly</string>
-=======
-  <string name="PassphrasePromptActivity_enter_passphrase">ਪਾਸਫ਼੍ਰੇਜ਼ ਦਰਜ ਕਰੋ</string>
-  <string name="PassphrasePromptActivity_watermark_content_description">Signal ਆਈਕਨ</string>
   <string name="PassphrasePromptActivity_ok_button_content_description">ਪਾਸਫ਼੍ਰੇਜ਼ ਦਰਜ ਕਰੋ</string>
   <string name="PassphrasePromptActivity_invalid_passphrase_exclamation">ਅਵੈਧ ਪਾਸਫ਼੍ਰੇਜ਼!</string>
-  <string name="PassphrasePromptActivity_unlock_signal">Signal ਨੂੰ ਅਨਲੌਕ ਕਰੋ</string>
->>>>>>> e374f3af
+  <string name="PassphrasePromptActivity_unlock_signal">Molly ਨੂੰ ਅਨਲੌਕ ਕਰੋ</string>
   <string name="PassphrasePromptActivity_signal_android_lock_screen">Signal Android - ਲਾਕ ਸਕਰੀਨ</string>
   <!--PlacePickerActivity-->
   <string name="PlacePickerActivity_title">ਨਕਸ਼ਾ</string>
@@ -1298,7 +1176,7 @@
   <string name="ReactionsRecipientAdapter_you">ਤੁਸੀਂ</string>
   <!--RecaptchaRequiredBottomSheetFragment-->
   <string name="RecaptchaRequiredBottomSheetFragment_verify_to_continue_messaging">ਮੈਸੇਜਿੰਗ ਨੂੰ ਜਾਰੀ ਰੱਖਣ ਲਈ ਪ੍ਰਮਾਣਿਤ ਕਰੋ</string>
-  <string name="RecaptchaRequiredBottomSheetFragment_to_help_prevent_spam_on_signal">Signal ’ਤੇ ਸਪੈਮ ਨੂੰ ਰੋਕਣ ਵਿੱਚ ਮਦਦ ਕਰਨ ਲਈ, ਕਿਰਪਾ ਕਰਕੇ ਪ੍ਰਮਾਣੀਕਰਣ ਪੂਰਾ ਕਰੋ।</string>
+  <string name="RecaptchaRequiredBottomSheetFragment_to_help_prevent_spam_on_signal">Molly ’ਤੇ ਸਪੈਮ ਨੂੰ ਰੋਕਣ ਵਿੱਚ ਮਦਦ ਕਰਨ ਲਈ, ਕਿਰਪਾ ਕਰਕੇ ਪ੍ਰਮਾਣੀਕਰਣ ਪੂਰਾ ਕਰੋ।</string>
   <string name="RecaptchaRequiredBottomSheetFragment_after_verifying_you_can_continue_messaging">ਪ੍ਰਮਾਣਿਤ ਕਰਨ ਤੋਂ ਬਾਅਦ, ਤੁਸੀਂ ਮੈਸੇਜਿੰਗ ਜਾਰੀ ਰੱਖ ਸਕਦੇ ਹੋ। ਕੋਈ ਵੀ ਰੁਕੇ ਹੋਏ ਸੁਨੇਹੇ ਆਪਣੇ ਆਪ ਹੀ ਭੇਜ ਦਿੱਤੇ ਜਾਣਗੇ।</string>
   <!--Recipient-->
   <string name="Recipient_you">ਤੁਸੀਂ</string>
@@ -1381,25 +1259,14 @@
   <string name="RegistrationActivity_you_will_receive_a_call_to_verify_this_number">ਤੁਹਾਨੂੰ ਇਸ ਨੰਬਰ ਨੂੰ ਪ੍ਰਮਾਣਿਤ ਕਰਨ ਲਈ ਇੱਕ ਕਾਲ ਆਵੇਗੀ।</string>
   <string name="RegistrationActivity_is_your_phone_number_above_correct">ਕੀ ਉੱਪਰ ਦਿੱਤਾ ਤੁਹਾਡਾ ਫ਼ੋਨ ਨੰਬਰ ਸਹੀ ਹੈ?</string>
   <string name="RegistrationActivity_edit_number">ਨੰਬਰ ਨੂੰ ਸੋਧੋ</string>
-<<<<<<< HEAD
-  <string name="RegistrationActivity_missing_google_play_services">Google Play ਸਰਵਿਸਿਜ਼ ਗੁੰਮ ਹੈ</string>
-  <string name="RegistrationActivity_this_device_is_missing_google_play_services">ਇਸ ਡਿਵਾਈਸ ਤੇ Google Play ਸੇਵਾਵਾਂ ਲੁਪਤ ਹੈ ਤੁਸੀਂ ਅਜੇ ਵੀ Molly ਦੀ ਵਰਤੋਂ ਕਰ ਸਕਦੇ ਹੋ, ਪਰ ਇਸ ਸੰਰਚਨਾ ਦੇ ਨਤੀਜੇ ਵਜੋਂ ਘਟੀ ਹੋਈ ਭਰੋਸੇਯੋਗਤਾ ਜਾਂ ਕਾਰਗੁਜ਼ਾਰੀ ਵੀ ਹੋ ਸਕਦੀ ਹੈ. \ N \ n ਜੇਕਰ ਤੁਸੀਂ ਇੱਕ ਉੱਨਤ ਉਪਭੋਗਤਾ ਨਹੀਂ ਹੋ, ਅਤੇ ਠੀਕ ਕੀਤਾ ਗਿਆ ਹੋਇਆ  ਐਂਟਰੌਇਡ ROM ਨਹੀਂ ਚਲਾ ਰਹੇ ਹੋ, ਜਾਂ ਮੰਨ ਲਓ ਕਿ ਤੁਸੀਂ ਇਸ ਨੂੰ ਗਲਤੀ ਨਾਲ ਵੇਖ ਰਹੇ ਹੋ, ਮਦਦ ਲਈ support@molly.im ਨੂੰ ਸੰਪਰਕ ਕਰੋ .</string>
-  <string name="RegistrationActivity_i_understand">ਮੈਂ ਸੱਮਝਦਾ ਹਾਂ</string>
-  <string name="RegistrationActivity_play_services_error">Play ਸੇਵਾਵਾਂ ਚ ਗਲਤੀ</string>
-  <string name="RegistrationActivity_google_play_services_is_updating_or_unavailable">Google Play ਸੇਵਾਵਾਂ ਅਪਡੇਟ ਕਰ ਰਹੀਆਂ ਹਨ ਜਾਂ ਅਸਥਾਈ ਤੌਰ ਤੇ ਅਣਉਪਲਬਧ ਹਨ ਮੁੜ ਕੋਸ਼ਿਸ ਕਰੋ ਜੀ</string>
-  <string name="RegistrationActivity_terms_and_privacy">ਸ਼ਰਤਾਂ  &amp; ਪਰਦੇਦਾਰੀ ਨੀਤੀ</string>
-  <string name="RegistrationActivity_signal_needs_access_to_your_contacts_and_media_in_order_to_connect_with_friends">Molly ਨੂੰ ਦੋਸਤਾਂ ਨਾਲ ਜੁੜਨ, ਸੁਨੇਹਿਆਂ ਦਾ ਮੁਲਾਂਕਣ ਕਰਨ ਅਤੇ ਸੁਰੱਖਿਅਤ ਕਾਲ ਕਰਨ ਲਈ ਤੁਹਾਡੇ ਸੰਪਰਕਾਂ ਅਤੇ ਮੀਡੀਆ ਦੀ ਪਹੁੰਚ ਦੀ ਲੋੜ ਹੈ</string>
-  <string name="RegistrationActivity_signal_needs_access_to_your_contacts_in_order_to_connect_with_friends">Molly ਨੂੰ ਦੋਸਤਾਂ ਨਾਲ ਜੁੜਨ, ਸੁਨੇਹੇ ਭੇਜਣ-ਪ੍ਰਾਪਤ ਕਰਨ, ਅਤੇ ਸੁਰੱਖਿਅਤ ਕਾਲਾਂ ਕਰਨ ਲਈ ਤੁਹਾਡੇ ਸੰਪਰਕਾਂ ਤਾਈਂ ਪਹੁੰਚ ਕਰਨ ਦੀ ਲੋੜ ਹੈ।</string>
-=======
   <string name="RegistrationActivity_missing_google_play_services">Google Play ਸੇਵਾਵਾਂ ਗਾਇਬ</string>
-  <string name="RegistrationActivity_this_device_is_missing_google_play_services">ਇਸ ਡਿਵਾਈਸ ’ਤੇ Google Play ਸੇਵਾਵਾਂ ਗਾਇਬ ਹੈ ਤੁਸੀਂ ਅਜੇ ਵੀ Signal ਦੀ ਵਰਤੋਂ ਕਰ ਸਕਦੇ ਹੋ, ਪਰ ਇਸ ਸੰਰਚਨਾ ਦੇ ਨਤੀਜੇ ਵਜੋਂ ਘਟੀ ਹੋਈ ਭਰੋਸੇਯੋਗਤਾ ਜਾਂ ਕਾਰਗੁਜ਼ਾਰੀ ਹੋ ਸਕਦੀ ਹੈ।\n\nਜੇਕਰ ਤੁਸੀਂ ਇੱਕ ਉੱਨਤ ਵਰਤੋਂਕਾਰ ਨਹੀਂ ਹੋ, ਅਤੇ ਮੁਰੰਮਤ ਕੀਤਾ ਹੋਇਆ Android ROM ਨਹੀਂ ਚਲਾ ਰਹੇ ਹੋ, ਜਾਂ ਇਹ ਮੰਨਦੇ ਹੋ ਕਿ ਤੁਸੀਂ ਇਸ ਨੂੰ ਗਲਤੀ ਨਾਲ ਵੇਖ ਰਹੇ ਹੋ, ਤਾਂ ਸਮੱਸਿਆ ਦੇ ਹੱਲ ਲਈ support@signal.org ਨਾਲ ਸੰਪਰਕ ਕਰੋ।</string>
+  <string name="RegistrationActivity_this_device_is_missing_google_play_services">ਇਸ ਡਿਵਾਈਸ ’ਤੇ Google Play ਸੇਵਾਵਾਂ ਗਾਇਬ ਹੈ ਤੁਸੀਂ ਅਜੇ ਵੀ Molly ਦੀ ਵਰਤੋਂ ਕਰ ਸਕਦੇ ਹੋ, ਪਰ ਇਸ ਸੰਰਚਨਾ ਦੇ ਨਤੀਜੇ ਵਜੋਂ ਘਟੀ ਹੋਈ ਭਰੋਸੇਯੋਗਤਾ ਜਾਂ ਕਾਰਗੁਜ਼ਾਰੀ ਹੋ ਸਕਦੀ ਹੈ।\n\nਜੇਕਰ ਤੁਸੀਂ ਇੱਕ ਉੱਨਤ ਵਰਤੋਂਕਾਰ ਨਹੀਂ ਹੋ, ਅਤੇ ਮੁਰੰਮਤ ਕੀਤਾ ਹੋਇਆ Android ROM ਨਹੀਂ ਚਲਾ ਰਹੇ ਹੋ, ਜਾਂ ਇਹ ਮੰਨਦੇ ਹੋ ਕਿ ਤੁਸੀਂ ਇਸ ਨੂੰ ਗਲਤੀ ਨਾਲ ਵੇਖ ਰਹੇ ਹੋ, ਤਾਂ ਸਮੱਸਿਆ ਦੇ ਹੱਲ ਲਈ support@molly.im ਨਾਲ ਸੰਪਰਕ ਕਰੋ।</string>
   <string name="RegistrationActivity_i_understand">ਮੈਂ ਸਮਝਦਾ/ਸਮਝਦੀ ਹਾਂ</string>
   <string name="RegistrationActivity_play_services_error">Play ਸੇਵਾਵਾਂ ਚ ਤਰੁੱਟੀ</string>
   <string name="RegistrationActivity_google_play_services_is_updating_or_unavailable">Google Play ਸੇਵਾਵਾਂ ਅਪਡੇਟ ਹੋ ਰਹੀਆਂ ਹਨ ਜਾਂ ਅਸਥਾਈ ਤੌਰ ’ਤੇ ਉਪਲਬਧ ਨਹੀਂ ਹਨ। ਦੁਬਾਰਾ ਕੋਸ਼ਿਸ ਕਰੋ।</string>
   <string name="RegistrationActivity_terms_and_privacy">ਸ਼ਰਤਾਂ  &amp; ਪਰਦੇਦਾਰੀ ਨੀਤੀ</string>
-  <string name="RegistrationActivity_signal_needs_access_to_your_contacts_and_media_in_order_to_connect_with_friends">Signal ਨੂੰ ਦੋਸਤਾਂ ਨਾਲ ਜੁੜਨ, ਸੁਨੇਹਿਆਂ ਦਾ ਮੁਲਾਂਕਣ ਕਰਨ ਅਤੇ ਸੁਰੱਖਿਅਤ ਕਾਲ ਕਰਨ ਲਈ ਤੁਹਾਡੇ ਸੰਪਰਕਾਂ ਅਤੇ ਮੀਡੀਆ ਤਕ ਪਹੁੰਚ ਦੀ ਲੋੜ ਹੈ</string>
-  <string name="RegistrationActivity_signal_needs_access_to_your_contacts_in_order_to_connect_with_friends">Signal ਨੂੰ ਦੋਸਤਾਂ ਨਾਲ ਜੁੜਨ, ਸੁਨੇਹੇ ਭੇਜਣ-ਪ੍ਰਾਪਤ ਕਰਨ, ਅਤੇ ਸੁਰੱਖਿਅਤ ਕਾਲਾਂ ਕਰਨ ਲਈ ਤੁਹਾਡੇ ਸੰਪਰਕਾਂ ਤਾਈਂ ਪਹੁੰਚ ਕਰਨ ਦੀ ਲੋੜ ਹੈ</string>
->>>>>>> e374f3af
+  <string name="RegistrationActivity_signal_needs_access_to_your_contacts_and_media_in_order_to_connect_with_friends">Molly ਨੂੰ ਦੋਸਤਾਂ ਨਾਲ ਜੁੜਨ, ਸੁਨੇਹਿਆਂ ਦਾ ਮੁਲਾਂਕਣ ਕਰਨ ਅਤੇ ਸੁਰੱਖਿਅਤ ਕਾਲ ਕਰਨ ਲਈ ਤੁਹਾਡੇ ਸੰਪਰਕਾਂ ਅਤੇ ਮੀਡੀਆ ਤਕ ਪਹੁੰਚ ਦੀ ਲੋੜ ਹੈ</string>
+  <string name="RegistrationActivity_signal_needs_access_to_your_contacts_in_order_to_connect_with_friends">Molly ਨੂੰ ਦੋਸਤਾਂ ਨਾਲ ਜੁੜਨ, ਸੁਨੇਹੇ ਭੇਜਣ-ਪ੍ਰਾਪਤ ਕਰਨ, ਅਤੇ ਸੁਰੱਖਿਅਤ ਕਾਲਾਂ ਕਰਨ ਲਈ ਤੁਹਾਡੇ ਸੰਪਰਕਾਂ ਤਾਈਂ ਪਹੁੰਚ ਕਰਨ ਦੀ ਲੋੜ ਹੈ</string>
   <string name="RegistrationActivity_rate_limited_to_service">ਤੁਸੀਂ ਇਸ ਨੰਬਰ ਨੂੰ ਰਜਿਸਟਰ ਕਰਨ ਦੀਆਂ ਬਹੁਤ ਸਾਰੀਆਂ ਕੋਸ਼ਿਸ਼ਾਂ ਕਰ ਲਈਆਂ ਹਨ। ਕਿਰਪਾ ਕਰਕੇ ਬਾਅਦ ਵਿੱਚ ਦੁਬਾਰਾ ਕੋਸ਼ਿਸ਼ ਕਰੋ।</string>
   <string name="RegistrationActivity_unable_to_connect_to_service">ਸੇਵਾ ਨਾਲ ਜੁੜਨ ਵਿੱਚ ਅਸਮਰੱਥ। ਕਿਰਪਾ ਕਰਕੇ ਨੈੱਟਵਰਕ ਕਨੈਕਸ਼ਨ ਦੀ ਜਾਂਚ ਕਰੋ ਅਤੇ ਦੁਬਾਰਾ ਕੋਸ਼ਿਸ਼ ਕਰੋ।</string>
   <plurals name="RegistrationActivity_debug_log_hint">
@@ -1437,20 +1304,12 @@
   <!--ShakeToReport-->
   <!--SharedContactDetailsActivity-->
   <string name="SharedContactDetailsActivity_add_to_contacts">ਸੰਪਰਕਾਂ ਵਿੱਚ ਸ਼ਾਮਲ ਕਰੋ</string>
-<<<<<<< HEAD
-  <string name="SharedContactDetailsActivity_invite_to_signal">Molly ਲਈ ਸੱਦੋ</string>
-=======
-  <string name="SharedContactDetailsActivity_invite_to_signal">Signal ਲਈ ਸੱਦਾ ਦਿਓ</string>
->>>>>>> e374f3af
+  <string name="SharedContactDetailsActivity_invite_to_signal">Molly ਲਈ ਸੱਦਾ ਦਿਓ</string>
   <string name="SharedContactDetailsActivity_signal_message">Signal ਸੁਨੇਹਾ</string>
   <string name="SharedContactDetailsActivity_signal_call">Signal ਕਾਲ </string>
   <!--SharedContactView-->
   <string name="SharedContactView_add_to_contacts">ਸੰਪਰਕਾਂ ਵਿੱਚ ਸ਼ਾਮਲ ਕਰੋ</string>
-<<<<<<< HEAD
-  <string name="SharedContactView_invite_to_signal">Molly ਲਈ ਸੱਦੋ</string>
-=======
-  <string name="SharedContactView_invite_to_signal">Signal ਲਈ ਸੱਦਾ ਦਿਓ</string>
->>>>>>> e374f3af
+  <string name="SharedContactView_invite_to_signal">Molly ਲਈ ਸੱਦਾ ਦਿਓ</string>
   <string name="SharedContactView_message">Signal ਸੁਨੇਹਾ</string>
   <!--SignalPinReminders-->
   <string name="SignalPinReminders_well_remind_you_again_later">ਅਸੀਂ ਤੁਹਾਨੂੰ ਬਾਅਦ ਵਿੱਚ ਫੇਰ ਯਾਦ ਕਰਾਵਾਂਗੇ।</string>
@@ -1507,15 +1366,9 @@
   <!--SupportEmailUtil-->
   <string name="SupportEmailUtil_filter">ਫਿਲਟਰ:</string>
   <string name="SupportEmailUtil_device_info">ਡਿਵਾਈਸ ਜਾਣਕਾਰੀ:</string>
-<<<<<<< HEAD
-  <string name="SupportEmailUtil_android_version">Android ਵਰਜ਼ਨ:</string>
-  <string name="SupportEmailUtil_signal_version">Molly ਵਰਜ਼ਨ:</string>
-  <string name="SupportEmailUtil_signal_package">Molly ਪੈਕਜੇ:</string>
-=======
   <string name="SupportEmailUtil_android_version">Android ਸੰਸਕਰਣ:</string>
-  <string name="SupportEmailUtil_signal_version">Signal ਸੰਸਕਰਣ:</string>
-  <string name="SupportEmailUtil_signal_package">Signal ਪੈਕੇਜ:</string>
->>>>>>> e374f3af
+  <string name="SupportEmailUtil_signal_version">Molly ਸੰਸਕਰਣ:</string>
+  <string name="SupportEmailUtil_signal_package">Molly ਪੈਕੇਜ:</string>
   <string name="SupportEmailUtil_registration_lock">ਰਜਿਸਟ੍ਰੇਸ਼ਨ ਲੌਕ:</string>
   <string name="SupportEmailUtil_locale">ਭਾਸ਼ਾ:</string>
   <!--ThreadRecord-->
@@ -1551,13 +1404,8 @@
   <string name="ThreadRecord_video">ਵੀਡੀਓ</string>
   <string name="ThreadRecord_chat_session_refreshed">ਚੈਟ ਸੈਸ਼ਨ ਤਾਜ਼ਾ ਕੀਤਾ ਗਿਆ</string>
   <!--UpdateApkReadyListener-->
-<<<<<<< HEAD
-  <string name="UpdateApkReadyListener_Signal_update">Molly ਅਪਡੇਟ</string>
-  <string name="UpdateApkReadyListener_a_new_version_of_signal_is_available_tap_to_update">Molly ਦਾ ਇੱਕ ਨਵਾਂ ਵਰਜਨ ਉਪਲਬਧ ਹੈ, ਅਪਡੇਟ ਕਰਨ ਲਈ ਟੈਪ ਕਰੋ</string>
-=======
-  <string name="UpdateApkReadyListener_Signal_update">Signal ਅੱਪਡੇਟ</string>
-  <string name="UpdateApkReadyListener_a_new_version_of_signal_is_available_tap_to_update">Signal ਦਾ ਇੱਕ ਨਵਾਂ ਸੰਸਕਰਣ ਉਪਲਬਧ ਹੈ, ਅੱਪਡੇਟ ਕਰਨ ਲਈ ਟੈਪ ਕਰੋ</string>
->>>>>>> e374f3af
+  <string name="UpdateApkReadyListener_Signal_update">Molly ਅੱਪਡੇਟ</string>
+  <string name="UpdateApkReadyListener_a_new_version_of_signal_is_available_tap_to_update">Molly ਦਾ ਇੱਕ ਨਵਾਂ ਸੰਸਕਰਣ ਉਪਲਬਧ ਹੈ, ਅੱਪਡੇਟ ਕਰਨ ਲਈ ਟੈਪ ਕਰੋ</string>
   <!--UntrustedSendDialog-->
   <string name="UntrustedSendDialog_send_message">ਸੁਨੇਹਾ ਭੇਜਣਾ ਹੈ?</string>
   <string name="UntrustedSendDialog_send">ਭੇਜੋ</string>
@@ -1587,18 +1435,11 @@
   <string name="VerifyIdentityActivity_the_scanned_qr_code_is_not_a_correctly_formatted_safety_number">ਸਕੈਨ ਕੀਤਾ QR ਕੋਡ, ਇੱਕ ਸਹੀ ਢੰਗ ਨਾਲ ਫ਼ਾਰਮੈਟ ਕੀਤਾ ਸੁਰੱਖਿਆ ਨੰਬਰ ਪ੍ਰਮਾਣਿਕਤਾ ਕੋਡ ਨਹੀਂ ਹੈ। ਕਿਰਪਾ ਕਰਕੇ ਦੁਬਾਰਾ ਸਕੈਨਿੰਗ ਦੀ ਕੋਸ਼ਿਸ਼ ਕਰੋ।</string>
   <string name="VerifyIdentityActivity_share_safety_number_via">ਇਸ ਰਾਹੀਂ ਸੁਰੱਖਿਆ ਨੰਬਰ ਸਾਂਝਾ ਕਰੋ …</string>
   <string name="VerifyIdentityActivity_our_signal_safety_number">ਸਾਡਾ Signal ਸੁਰੱਖਿਆ ਨੰਬਰ:</string>
-<<<<<<< HEAD
-  <string name="VerifyIdentityActivity_no_app_to_share_to">ਇੰਜ ਜਾਪਦਾ ਹੈ ਕਿ ਤੁਹਾਡੇ ਕੋਲ ਸ਼ੇਅਰ ਕਰਨ ਲਈ ਕੋਈ ਐਪਸ ਨਹੀਂ ਹਨ.</string>
-  <string name="VerifyIdentityActivity_no_safety_number_to_compare_was_found_in_the_clipboard">ਕਲਿਪਬੋਰਡ ਵਿੱਚ ਤੁਲਨਾ ਕਰਨ ਲਈ ਕੋਈ ਸੁਰੱਖਿਆ ਨੰਬਰ ਨਹੀਂ ਮਿਲਿਆ</string>
-  <string name="VerifyIdentityActivity_signal_needs_the_camera_permission_in_order_to_scan_a_qr_code_but_it_has_been_permanently_denied">ਕਯੂ.ਆਰ ਕੋਡ ਸਕੈਨ ਕਰਨ ਲਈ Molly ਨੂੰ ਕੈਮਰੇ ਦੀ ਅਨੁਮਤੀ ਦੀ ਲੋੜ ਹੈ, ਜੋ ਇਸ ਕੋਲ ਨਹੀਂ ਹਨ | ਕਿਰਪਾ ਕਰਕੇ ਐਪ ਸੈਟਿੰਗਾਂ ਚ ਜਾਓ , \"ਅਨੁਮਤੀਆਂ\" ਚੁਣੋ ਅਤੇ \"ਕੈਮਰਾ\" ਨੂੰ ਸਮਰੱਥ ਕਰੋ.</string>
-  <string name="VerifyIdentityActivity_unable_to_scan_qr_code_without_camera_permission">ਕੈਮਰਾ ਦੀ ਅਨੁਮਤੀ ਤੋਂ ਬਿਨਾਂ QR ਕੋਡ ਨੂੰ ਸਕੈਨ ਕਰਨ ਵਿੱਚ ਅਸਮਰੱਥ</string>
-=======
   <string name="VerifyIdentityActivity_no_app_to_share_to">ਇੰਜ ਜਾਪਦਾ ਹੈ ਕਿ ਤੁਹਾਡੇ ਕੋਲ ਸਾਂਝੀਆਂ ਕਰਨ ਲਈ ਕੋਈ ਐਪਸ ਨਹੀਂ ਹਨ|</string>
   <string name="VerifyIdentityActivity_no_safety_number_to_compare_was_found_in_the_clipboard">ਕਲਿੱਪਬੋਰਡ ਵਿੱਚ ਤੁਲਨਾ ਕਰਨ ਲਈ ਕੋਈ ਸੁਰੱਖਿਆ ਨੰਬਰ ਨਹੀਂ ਮਿਲਿਆ</string>
-  <string name="VerifyIdentityActivity_signal_needs_the_camera_permission_in_order_to_scan_a_qr_code_but_it_has_been_permanently_denied">QR ਕੋਡ ਸਕੈਨ ਕਰਨ ਲਈ Signal ਨੂੰ ਕੈਮਰੇ ਦੀ ਇਜਾਜ਼ਤ ਦੀ ਲੋੜ ਹੈ, ਪਰ ਇਸ ਨੂੰ ਸਥਾਈ ਤੌਰ ’ਤੇ ਇਨਕਾਰ ਕਰ ਦਿੱਤਾ ਗਿਆ ਹੈ। ਕਿਰਪਾ ਕਰਕੇ ਐਪ ਸੈਟਿੰਗਾਂ ’ਤੇ ਜਾਰੀ ਰੱਖੋ, \"ਇਜਾਜ਼ਤਾਂ\" ਚੁਣੋ, ਅਤੇ \"ਕੈਮਰਾ\" ਨੂੰ ਸਮਰੱਥ ਕਰੋ।</string>
+  <string name="VerifyIdentityActivity_signal_needs_the_camera_permission_in_order_to_scan_a_qr_code_but_it_has_been_permanently_denied">QR ਕੋਡ ਸਕੈਨ ਕਰਨ ਲਈ Molly ਨੂੰ ਕੈਮਰੇ ਦੀ ਇਜਾਜ਼ਤ ਦੀ ਲੋੜ ਹੈ, ਪਰ ਇਸ ਨੂੰ ਸਥਾਈ ਤੌਰ ’ਤੇ ਇਨਕਾਰ ਕਰ ਦਿੱਤਾ ਗਿਆ ਹੈ। ਕਿਰਪਾ ਕਰਕੇ ਐਪ ਸੈਟਿੰਗਾਂ ’ਤੇ ਜਾਰੀ ਰੱਖੋ, \"ਇਜਾਜ਼ਤਾਂ\" ਚੁਣੋ, ਅਤੇ \"ਕੈਮਰਾ\" ਨੂੰ ਸਮਰੱਥ ਕਰੋ।</string>
   <string name="VerifyIdentityActivity_unable_to_scan_qr_code_without_camera_permission">ਕੈਮਰਾ ਦੀ ਇਜਾਜ਼ਤ ਤੋਂ ਬਿਨਾਂ QR ਕੋਡ ਨੂੰ ਸਕੈਨ ਕਰਨ ਵਿੱਚ ਅਸਮਰੱਥ</string>
   <string name="VerifyIdentityActivity_you_must_first_exchange_messages_in_order_to_view">%1$sਦਾ ਸੁਰੱਖਿਆ ਨੰਬਰ ਦੇਖਣ ਲਈ ਤੁਹਾਨੂੰ ਪਹਿਲਾਂ ਸੁਨੇਹਿਆਂ ਦਾ ਆਦਾਨ-ਪ੍ਰਦਾਨ ਕਰਨਾ ਪਵੇਗਾ।</string>
->>>>>>> e374f3af
   <!--ViewOnceMessageActivity-->
   <!--AudioView-->
   <!--MessageDisplayHelper-->
@@ -1614,30 +1455,17 @@
   <string name="ApplicationMigrationService_import_complete">ਆਯਾਤ ਮੁਕੰਮਲ</string>
   <string name="ApplicationMigrationService_system_database_import_is_complete">ਸਿਸਟਮ ਡੇਟਾਬੇਸ ਆਯਾਤ ਮੁਕੰਮਲ ਹੈ।</string>
   <!--KeyCachingService-->
-<<<<<<< HEAD
-  <string name="KeyCachingService_signal_passphrase_cached">ਖੋਲ੍ਹਣ ਲਈ ਛੋਹਵੋ</string>
-  <string name="KeyCachingService_passphrase_cached">Molly ਅਨਲੌਕ ਹੈ</string>
-  <string name="KeyCachingService_lock">ਲੌਕ  Molly</string>
-=======
   <string name="KeyCachingService_signal_passphrase_cached">ਖੋਲ੍ਹਣ ਲਈ ਛੂਹੋ।</string>
-  <string name="KeyCachingService_passphrase_cached">Signal ਅਨਲੌਕ ਕੀਤਾ ਹੋਇਆ ਹੈ</string>
-  <string name="KeyCachingService_lock">Signal ਨੂੰ ਲੌਕ ਕਰੋ</string>
->>>>>>> e374f3af
+  <string name="KeyCachingService_passphrase_cached">Molly ਅਨਲੌਕ ਕੀਤਾ ਹੋਇਆ ਹੈ</string>
+  <string name="KeyCachingService_lock">Molly ਨੂੰ ਲੌਕ ਕਰੋ</string>
   <!--MediaPreviewActivity-->
   <string name="MediaPreviewActivity_you">ਤੁਸੀਂ</string>
   <string name="MediaPreviewActivity_unssuported_media_type">ਗੈਰਸਮਰਥਿਤ ਮੀਡੀਆ ਕਿਸਮ</string>
   <string name="MediaPreviewActivity_draft">ਡਰਾਫਟ</string>
-<<<<<<< HEAD
-  <string name="MediaPreviewActivity_signal_needs_the_storage_permission_in_order_to_write_to_external_storage_but_it_has_been_permanently_denied">ਬਾਹਰੀ ਸਟੋਰੇਜ ਤੇ ਦਰਜ ਕਰਨ ਲਈ Molly ਨੂੰ ਸਟੋਰੇਜ ਅਨੁਮਤੀ ਦੀ ਲੋੜ ਹੁੰਦੀ ਹੈ, ਪਰ ਇਸਨੂੰ ਪੱਕੇ ਤੌਰ ਤੇ ਨਾਮਨਜ਼ੂਰ ਕਰ ਦਿੱਤਾ ਗਿਆ | ਕਿਰਪਾ ਕਰਕੇ ਐਪ ਸੈਟਿੰਗਾਂ ਚ ਜਾਓ , \"ਅਨੁਮਤੀਆਂ\" ਚੁਣੋ ਅਤੇ \"ਸਟੋਰੇਜ\" ਨੂੰ ਸਮਰੱਥ ਕਰੋ.</string>
-  <string name="MediaPreviewActivity_unable_to_write_to_external_storage_without_permission">ਅਨੁਮਤੀਆਂ ਦੇ ਬਿਨਾਂ ਬਾਹਰੀ ਸਟੋਰੇਜ ਵਿੱਚ ਦਰਜ ਕਰਨ ਵਿੱਚ ਅਸਮਰੱਥ</string>
-  <string name="MediaPreviewActivity_media_delete_confirmation_title">ਸੁਨੇਹਾ ਹਟਾਉਣਾ ਹੈ?</string>
-  <string name="MediaPreviewActivity_media_delete_confirmation_message">ਇਹ ਇਸ ਸੁਨੇਹੇ ਨੂੰ ਪੱਕੇ ਤੌਰ ਉੱਤੇ ਮਿਟਾ ਦੇਵੇਗਾ.</string>
-=======
-  <string name="MediaPreviewActivity_signal_needs_the_storage_permission_in_order_to_write_to_external_storage_but_it_has_been_permanently_denied">ਬਾਹਰੀ ਸਟੋਰੇਜ ’ਤੇ ਸੰਭਾਲਣ ਲਈ Signal ਨੂੰ ਸਟੋਰੇਜ ਇਜਾਜ਼ਤ ਦੀ ਲੋੜ ਹੁੰਦੀ ਹੈ, ਪਰ ਇਸਨੂੰ ਸਥਾਈ ਤੌਰ ’ਤੇ ਇਨਕਾਰ ਕਰ ਦਿੱਤਾ ਗਿਆ ਹੈ।  ਕਿਰਪਾ ਕਰਕੇ ਐਪ ਸੈਟਿੰਗਾਂ ’ਤੇ ਜਾਰੀ ਰੱਖੋ, \"ਇਜਾਜ਼ਤਾਂ\" ਚੁਣੋ, ਅਤੇ \"ਸਟੋਰੇਜ\" ਨੂੰ ਸਮਰੱਥ ਕਰੋ।</string>
+  <string name="MediaPreviewActivity_signal_needs_the_storage_permission_in_order_to_write_to_external_storage_but_it_has_been_permanently_denied">ਬਾਹਰੀ ਸਟੋਰੇਜ ’ਤੇ ਸੰਭਾਲਣ ਲਈ Molly ਨੂੰ ਸਟੋਰੇਜ ਇਜਾਜ਼ਤ ਦੀ ਲੋੜ ਹੁੰਦੀ ਹੈ, ਪਰ ਇਸਨੂੰ ਸਥਾਈ ਤੌਰ ’ਤੇ ਇਨਕਾਰ ਕਰ ਦਿੱਤਾ ਗਿਆ ਹੈ।  ਕਿਰਪਾ ਕਰਕੇ ਐਪ ਸੈਟਿੰਗਾਂ ’ਤੇ ਜਾਰੀ ਰੱਖੋ, \"ਇਜਾਜ਼ਤਾਂ\" ਚੁਣੋ, ਅਤੇ \"ਸਟੋਰੇਜ\" ਨੂੰ ਸਮਰੱਥ ਕਰੋ।</string>
   <string name="MediaPreviewActivity_unable_to_write_to_external_storage_without_permission">ਇਜਾਜ਼ਤਾਂ ਦੇ ਬਿਨਾਂ ਬਾਹਰੀ ਸਟੋਰੇਜ ਵਿੱਚ ਦਰਜ ਕਰਨ ਵਿੱਚ ਅਸਮਰੱਥ</string>
   <string name="MediaPreviewActivity_media_delete_confirmation_title">ਸੁਨੇਹੇ ਨੂੰ ਮਿਟਾਉਣਾ ਹੈ?</string>
   <string name="MediaPreviewActivity_media_delete_confirmation_message">ਇਹ ਇਸ ਸੁਨੇਹੇ ਨੂੰ ਪੱਕੇ ਤੌਰ ਉੱਤੇ ਮਿਟਾ ਦੇਵੇਗਾ।</string>
->>>>>>> e374f3af
   <string name="MediaPreviewActivity_s_to_s">%1$s ਤੋਂ %2$s</string>
   <string name="MediaPreviewActivity_media_no_longer_available">ਮੀਡੀਆ ਹੁਣ ਉਪਲਬਧ ਨਹੀਂ ਹੈ।</string>
   <string name="MediaPreviewActivity_cant_find_an_app_able_to_share_this_media">ਇਸ ਮੀਡੀਆ ਨੂੰ ਸਾਂਝਾ ਕਰਨ ਦੇ ਯੋਗ ਕੋਈ ਐਪ ਨਹੀਂ ਹੈ।</string>
@@ -1645,22 +1473,13 @@
   <string name="MessageNotifier_d_new_messages_in_d_conversations">%2$d ਗੱਲਬਾਤਾਂ ਵਿੱਚ %1$d ਨਵੇਂ ਸੁਨੇਹੇ</string>
   <string name="MessageNotifier_most_recent_from_s">ਸਭ ਤੋਂ ਹਾਲ ਹੀ ਵਿੱਚ : %1$s</string>
   <string name="MessageNotifier_locked_message">ਲੌਕ ਕੀਤਾ ਸੁਨੇਹਾ</string>
-<<<<<<< HEAD
-  <string name="MessageNotifier_message_delivery_failed">ਸੁਨੇਹਾ ਡਿਲਿਵਰੀ ਫੇਲ੍ਹ ਹੋਇਆ.</string>
-  <string name="MessageNotifier_failed_to_deliver_message">ਸੁਨੇਹਾ ਪਹੁੰਚਾਉਣ ਵਿੱਚ ਅਸਫਲ.</string>
-  <string name="MessageNotifier_error_delivering_message">ਸੁਨੇਹਾ ਪਹੁੰਚਾਉਣ ਵਿੱਚ ਗਲਤੀ.</string>
-  <string name="MessageNotifier_verify_to_continue_messaging_on_signal">Molly ਉੱਤੇ ਮੈਸੇਜ ਕਰਨ ਲਈ ਤਸਦੀਕ ਕਰੋ।</string>
-  <string name="MessageNotifier_mark_all_as_read">ਸਾਰੇ ਪੜ੍ਹੇ ਹੋਏ ਮਾਰਕ ਕਰੋ </string>
-  <string name="MessageNotifier_mark_read">ਪੜ੍ਹਿਆ ਹੋਇਆ ਮਾਰਕ ਕਰੋ </string>
-=======
   <string name="MessageNotifier_message_delivery_failed">ਸੁਨੇਹਾ ਡਿਲਿਵਰੀ ਅਸਫ਼ਲ।</string>
   <string name="MessageNotifier_failed_to_deliver_message">ਸੁਨੇਹਾ ਪਹੁੰਚਾਉਣ ਵਿੱਚ ਅਸਫ਼ਲ।</string>
   <string name="MessageNotifier_error_delivering_message">ਸੁਨੇਹਾ ਪਹੁੰਚਾਉਣ ਵਿੱਚ ਤਰੁੱਟੀ।</string>
   <string name="MessageNotifier_message_delivery_paused">ਸੁਨੇਹਾ ਡਿਲਿਵਰੀ ਰੋਕ ਦਿੱਤੀ ਗਈ।</string>
-  <string name="MessageNotifier_verify_to_continue_messaging_on_signal">Signal ਉੱਤੇ ਮੈਸੇਜਿੰਗ ਜਾਰੀ ਰੱਖਣ ਲਈ ਤਸਦੀਕ ਕਰੋ।</string>
+  <string name="MessageNotifier_verify_to_continue_messaging_on_signal">Molly ਉੱਤੇ ਮੈਸੇਜਿੰਗ ਜਾਰੀ ਰੱਖਣ ਲਈ ਤਸਦੀਕ ਕਰੋ।</string>
   <string name="MessageNotifier_mark_all_as_read">ਸਭ ਨੂੰ ਪੜ੍ਹੇ ਹੋਏ ਵਜੋਂ ਚਿੰਨ੍ਹ ਲਾਓ</string>
   <string name="MessageNotifier_mark_read">ਪੜ੍ਹੇ ਵਜੋਂ ਚਿੰਨ੍ਹ ਲਾਓ</string>
->>>>>>> e374f3af
   <string name="MessageNotifier_turn_off_these_notifications">ਇਹ ਸੂਚਨਾਵਾਂ ਬੰਦ ਕਰੋ</string>
   <string name="MessageNotifier_view_once_photo">ਇੱਕ ਵਾਰ ਦੇਖਣਯੋਗ ਫ਼ੋਟੋ</string>
   <string name="MessageNotifier_view_once_video">ਇੱਕ ਵਾਰ ਦੇਖਣਯੋਗ ਵੀਡੀਓ</string>
@@ -1668,11 +1487,7 @@
   <string name="MessageNotifier_signal_message">Signal ਸੁਨੇਹਾ</string>
   <string name="MessageNotifier_unsecured_sms">ਨਾ-ਸੁਰੱਖਿਅਤ SMS</string>
   <string name="MessageNotifier_you_may_have_new_messages">ਤੁਹਾਡੇ ਕੋਲ ਨਵੇਂ ਸੁਨੇਹੇ ਹੋ ਸਕਦੇ ਹਨ</string>
-<<<<<<< HEAD
-  <string name="MessageNotifier_open_signal_to_check_for_recent_notifications">ਤਾਜ਼ਾ ਸੂਚਨਾਵਾਂ ਦੀ ਜਾਂਚ ਕਰਨ ਲਈ Molly ਖੋਲ੍ਹੋ.</string>
-=======
-  <string name="MessageNotifier_open_signal_to_check_for_recent_notifications">ਤਾਜ਼ਾ ਸੂਚਨਾਵਾਂ ਦੀ ਜਾਂਚ ਕਰਨ ਲਈ Signal ਖੋਲ੍ਹੋ।</string>
->>>>>>> e374f3af
+  <string name="MessageNotifier_open_signal_to_check_for_recent_notifications">ਤਾਜ਼ਾ ਸੂਚਨਾਵਾਂ ਦੀ ਜਾਂਚ ਕਰਨ ਲਈ Molly ਖੋਲ੍ਹੋ।</string>
   <string name="MessageNotifier_contact_message">%1$s %2$s</string>
   <string name="MessageNotifier_unknown_contact_message">ਸੰਪਰਕ </string>
   <string name="MessageNotifier_reacted_s_to_s">\"%2$s\": \'ਤੇ %1$s ਪ੍ਰਤਿਕਿਰਿਆ ਦਿੱਤੀ</string>
@@ -1699,11 +1514,7 @@
   <string name="NotificationChannels__no_activity_available_to_open_notification_channel_settings">ਸੂਚਨਾ ਚੈਨਲ ਸੈਟਿੰਗਾਂ ਖੋਲ੍ਹਣ ਲਈ ਕੋਈ ਗਤੀਵਿਧੀ ਉਪਲਬਧ ਨਹੀਂ ਹੈ। </string>
   <!--ProfileEditNameFragment-->
   <!--QuickResponseService-->
-<<<<<<< HEAD
-  <string name="QuickResponseService_quick_response_unavailable_when_Signal_is_locked">Molly ਲਾਕ ਹੋਣ ਕਰਕੇ ਤੇਜ਼ ਜਵਾਬ ਅਣਉਪਲਬਧ!</string>
-=======
-  <string name="QuickResponseService_quick_response_unavailable_when_Signal_is_locked">Signal ਲੌਕ ਹੋਣ ਕਰਕੇ ਫ਼ੌਰੀ ਜਵਾਬ ਉਪਲਬਧ ਨਹੀਂ!</string>
->>>>>>> e374f3af
+  <string name="QuickResponseService_quick_response_unavailable_when_Signal_is_locked">Molly ਲੌਕ ਹੋਣ ਕਰਕੇ ਫ਼ੌਰੀ ਜਵਾਬ ਉਪਲਬਧ ਨਹੀਂ!</string>
   <string name="QuickResponseService_problem_sending_message">ਸੁਨੇਹਾ ਭੇਜਣ ਵਿੱਚ ਸਮੱਸਿਆ!</string>
   <!--SaveAttachmentTask-->
   <string name="SaveAttachmentTask_saved_to">%s ਵਿਚ ਸੰਭਾਲਿਆ</string>
@@ -1714,14 +1525,9 @@
   <!--ShortcutLauncherActivity-->
   <string name="ShortcutLauncherActivity_invalid_shortcut">ਗਲਤ ਸ਼ਾਰਟਕੱਟ</string>
   <!--SingleRecipientNotificationBuilder-->
-<<<<<<< HEAD
   <string name="SingleRecipientNotificationBuilder_signal">Molly</string>
-  <string name="SingleRecipientNotificationBuilder_new_message">ਨਵਾਂ ਸੰਦੇਸ਼ </string>
-=======
-  <string name="SingleRecipientNotificationBuilder_signal">Signal</string>
   <string name="SingleRecipientNotificationBuilder_new_message">ਨਵਾਂ ਸੁਨੇਹਾ</string>
   <string name="SingleRecipientNotificationBuilder_message_request">ਸੁਨੇਹਾ ਬੇਨਤੀ</string>
->>>>>>> e374f3af
   <string name="SingleRecipientNotificationBuilder_you">ਤੁਸੀਂ</string>
   <!--ThumbnailView-->
   <string name="ThumbnailView_Play_video_description">ਵੀਡੀਓ ਚਲਾਓ</string>
@@ -1735,20 +1541,12 @@
   <string name="UnauthorizedReminder_device_no_longer_registered">ਡਿਵਾਈਸ ਰਜਿਸਟਰ ਨਹੀਂ ਹੈ</string>
   <string name="UnauthorizedReminder_this_is_likely_because_you_registered_your_phone_number_with_Signal_on_a_different_device">ਇਹ ਸੰਭਾਵਿਤ ਹੈ ਕਿਉਂਕਿ ਤੁਸੀਂ ਇੱਕ ਵੱਖਰੇ ਡਿਵਾਈਸ ’ਤੇ Signal ਨਾਲ ਆਪਣਾ ਫੋਨ ਨੰਬਰ ਰਜਿਸਟਰ ਕੀਤਾ ਸੀ। ਦੁਬਾਰਾ ਰਜਿਸਟਰ ਕਰਨ ਲਈ ਟੈਪ ਕਰੋ।</string>
   <!--WebRtcCallActivity-->
-<<<<<<< HEAD
-  <string name="WebRtcCallActivity_to_answer_the_call_from_s_give_signal_access_to_your_microphone">%s ਵੱਲੋਂ ਕਾਲ ਦਾ ਜਵਾਬ ਦੇਣ ਲਈ, Molly ਨੂੰ ਮਾਈਕ੍ਰੋਫੋਨ ਦੀ ਆਗਿਆ ਦਿਓ</string>
-  <string name="WebRtcCallActivity_signal_requires_microphone_and_camera_permissions_in_order_to_make_or_receive_calls">Molly ਨੂੰ ਕਾਲ ਕਰਨ ਲਈ ਮਾਈਕ੍ਰੋਫੋਨ ਅਤੇ ਕੈਮਰਾ ਅਨੁਮਤੀਆਂ ਦੀ ਲੋੜ ਹੈ,ਜੋ ਇਸ ਕੋਲ ਨਹੀਂ ਹਨ | ਕਿਰਪਾ ਕਰਕੇ ਐਪ ਸੈਟਿੰਗਾਂ ਚ ਜਾਓ, \"ਅਨੁਮਤੀਆਂ\" ਚੁਣੋ ਅਤੇ \"ਮਾਈਕ੍ਰੋਫੋਨ\" ਅਤੇ \"ਕੈਮਰਾ\" ਨੂੰ ਸਮਰੱਥ ਕਰੋ.</string>
-  <string name="WebRtcCallActivity__answered_on_a_linked_device">ਜੁੜੇ ਹੋਏ ਡਿਵਾਈਸ ਤੇ ਜਵਾਬ ਦਿੱਤਾ.</string>
-  <string name="WebRtcCallActivity__declined_on_a_linked_device">ਲਿੰਕ ਕੀਤੇ ਡਿਵਾਈਸ ਤੇ ਅਸਵੀਕਾਰ ਕਰ ਦਿੱਤਾ.</string>
-  <string name="GroupCallSafetyNumberChangeNotification__someone_has_joined_this_call_with_a_safety_number_that_has_changed">ਕਾਲ ਵਿੱਚ ਕਿਸੇ ਦੇ ਸ਼ਾਮਲ ਹੋਣ ਕਰਕੇ ਸੁਰੱਖਿਆ ਨੰਬਰ ਬਦਲਿਆ ਗਿਆ ਹੈ।</string>
-=======
-  <string name="WebRtcCallActivity_to_answer_the_call_from_s_give_signal_access_to_your_microphone">%s ਵੱਲੋਂ ਕਾਲ ਦਾ ਜਵਾਬ ਦੇਣ ਲਈ, Signal ਨੂੰ ਮਾਈਕ੍ਰੋਫੋਨ ਤਕ ਪਹੁੰਚ ਦਿਓ।</string>
-  <string name="WebRtcCallActivity_signal_requires_microphone_and_camera_permissions_in_order_to_make_or_receive_calls">Signal ਨੂੰ ਕਾਲ ਕਰਨ ਲਈ ਮਾਈਕ੍ਰੋਫੋਨ ਅਤੇ ਕੈਮਰਾ ਇਜਾਜ਼ਤਾਂ ਦੀ ਲੋੜ ਹੈ, ਪਰ ਇਹਨਾਂ ਲਈ ਸਥਾਈ ਤੌਰ ’ਤੇ ਇਨਕਾਰ ਕਰ ਦਿੱਤਾ ਗਿਆ ਹੈ| ਕਿਰਪਾ ਕਰਕੇ ਐਪ ਸੈਟਿੰਗਾਂ ’ਤੇ ਜਾਰੀ ਰੱਖੋ, \"ਇਜਾਜ਼ਤਾਂ\" ਚੁਣੋ, ਅਤੇ \"ਮਾਈਕ੍ਰੋਫ਼ੋਨ\" ਅਤੇ \"ਕੈਮਰਾ\" ਨੂੰ ਸਮਰੱਥ ਕਰੋ।</string>
+  <string name="WebRtcCallActivity_to_answer_the_call_from_s_give_signal_access_to_your_microphone">%s ਵੱਲੋਂ ਕਾਲ ਦਾ ਜਵਾਬ ਦੇਣ ਲਈ, Molly ਨੂੰ ਮਾਈਕ੍ਰੋਫੋਨ ਤਕ ਪਹੁੰਚ ਦਿਓ।</string>
+  <string name="WebRtcCallActivity_signal_requires_microphone_and_camera_permissions_in_order_to_make_or_receive_calls">Molly ਨੂੰ ਕਾਲ ਕਰਨ ਲਈ ਮਾਈਕ੍ਰੋਫੋਨ ਅਤੇ ਕੈਮਰਾ ਇਜਾਜ਼ਤਾਂ ਦੀ ਲੋੜ ਹੈ, ਪਰ ਇਹਨਾਂ ਲਈ ਸਥਾਈ ਤੌਰ ’ਤੇ ਇਨਕਾਰ ਕਰ ਦਿੱਤਾ ਗਿਆ ਹੈ| ਕਿਰਪਾ ਕਰਕੇ ਐਪ ਸੈਟਿੰਗਾਂ ’ਤੇ ਜਾਰੀ ਰੱਖੋ, \"ਇਜਾਜ਼ਤਾਂ\" ਚੁਣੋ, ਅਤੇ \"ਮਾਈਕ੍ਰੋਫ਼ੋਨ\" ਅਤੇ \"ਕੈਮਰਾ\" ਨੂੰ ਸਮਰੱਥ ਕਰੋ।</string>
   <string name="WebRtcCallActivity__answered_on_a_linked_device">ਲਿੰਕ ਕੀਤੀ ਡਿਵਾਈਸ ’ਤੇ ਜਵਾਬ ਦਿੱਤਾ।</string>
   <string name="WebRtcCallActivity__declined_on_a_linked_device">ਲਿੰਕ ਕੀਤੇ ਡਿਵਾਈਸ ’ਤੇ ਇਨਕਾਰ ਕਰ ਦਿੱਤਾ।</string>
   <string name="WebRtcCallActivity__busy_on_a_linked_device">ਲਿੰਕ ਕੀਤੀ ਡਿਵਾਈਸ ’ਤੇ ਵਿਅਸਤ।</string>
   <string name="GroupCallSafetyNumberChangeNotification__someone_has_joined_this_call_with_a_safety_number_that_has_changed">ਕਾਲ ਵਿੱਚ ਕੋਈ ਅਜਿਹਾ ਵਿਅਕਤੀ ਸ਼ਾਮਲ ਹੋਇਆ ਹੈ ਜਿਸਦਾ ਸੁਰੱਖਿਆ ਨੰਬਰ ਬਦਲ ਗਿਆ ਹੈ।</string>
->>>>>>> e374f3af
   <!--WebRtcCallScreen-->
   <string name="WebRtcCallScreen_swipe_up_to_change_views">ਦ੍ਰਿਸ਼ ਬਦਲਣ ਲਈ ਉੱਪਰ ਨੂੰ ਸਵਾਈਪ ਕਰੋ</string>
   <!--WebRtcCallScreen V2-->
@@ -1768,11 +1566,7 @@
   <string name="change_passphrase_activity__repeat_new_passphrase">ਨਵਾਂ ਪਾਸਫ਼੍ਰੇਜ਼ ਦੁਹਰਾਓ</string>
   <!--contact_selection_activity-->
   <string name="contact_selection_activity__enter_name_or_number">ਨਾਮ ਜਾਂ ਨੰਬਰ ਦਾਖਲ ਕਰੋ</string>
-<<<<<<< HEAD
-  <string name="contact_selection_activity__invite_to_signal">Molly ਲਈ ਸੱਦੋ</string>
-=======
-  <string name="contact_selection_activity__invite_to_signal">Signal ਲਈ ਸੱਦਾ ਦਿਓ</string>
->>>>>>> e374f3af
+  <string name="contact_selection_activity__invite_to_signal">Molly ਲਈ ਸੱਦਾ ਦਿਓ</string>
   <string name="contact_selection_activity__new_group">ਨਵਾਂ ਸਮੂਹ</string>
   <!--contact_filter_toolbar-->
   <string name="contact_filter_toolbar__clear_entered_text_description">ਦਰਜ ਕੀਤੀ ਲਿਖਤ ਮਿਟਾਓ</string>
@@ -1784,13 +1578,8 @@
   <!--single_contact_selection_activity-->
   <string name="SingleContactSelectionActivity_contact_photo">ਸੰਪਰਕ ਫੋਟੋ</string>
   <!--ContactSelectionListFragment-->
-<<<<<<< HEAD
-  <string name="ContactSelectionListFragment_signal_requires_the_contacts_permission_in_order_to_display_your_contacts">Molly ਨੂੰ ਸੰਪਰਕ ਜਾਣਕਾਰੀ  ਦਿਖਾਉਣ ਲਈ ਸੰਪਰਕਾਂ ਦੀ ਇਜਾਜ਼ਤ ਦੀ ਲੋੜ ਹੈ, ਜੋ ਇਸ ਕੋਲ ਨਹੀਂ ਹਨ | ਕਿਰਪਾ ਕਰਕੇ ਐਪ ਸੈਟਿੰਗ ਮੇਨੂ  ਤੇ ਜਾਓ, \"ਅਨੁਮਤੀਆਂ\" ਚੁਣੋ ਅਤੇ \"ਸੰਪਰਕ\" ਸਮਰੱਥ ਕਰੋ.</string>
-  <string name="ContactSelectionListFragment_error_retrieving_contacts_check_your_network_connection">ਸੰਪਰਕਾਂ ਨੂੰ ਮੁੜ ਪ੍ਰਾਪਤ ਕਰਨ ਵਿੱਚ ਤਰੁੱਟੀ, ਆਪਣੇ ਨੈਟਵਰਕ ਕਨੈਕਸ਼ਨ ਦੀ ਜਾਂਚ ਕਰੋ</string>
-=======
-  <string name="ContactSelectionListFragment_signal_requires_the_contacts_permission_in_order_to_display_your_contacts">Signal ਨੂੰ ਸੰਪਰਕ ਜਾਣਕਾਰੀ  ਦਿਖਾਉਣ ਲਈ ਸੰਪਰਕਾਂ ਦੀ ਇਜਾਜ਼ਤ ਦੀ ਲੋੜ ਹੈ, ਪਰ ਇਸ ਲਈ ਸਥਾਈ ਤੌਰ ’ਤੇ ਇਨਕਾਰ ਕਰ ਦਿੱਤਾ ਗਿਆ ਹੈ। ਐਪ ਸੈਟਿੰਗਾਂ ਮੇਨੂ ’ਤੇ ਜਾਰੀ ਰੱਖੋ, \"ਇਜਾਜ਼ਤਾਂ\" ਚੁਣੋ, ਅਤੇ \"ਸੰਪਰਕ\" ਸਮਰੱਥ ਕਰੋ।</string>
+  <string name="ContactSelectionListFragment_signal_requires_the_contacts_permission_in_order_to_display_your_contacts">Molly ਨੂੰ ਸੰਪਰਕ ਜਾਣਕਾਰੀ  ਦਿਖਾਉਣ ਲਈ ਸੰਪਰਕਾਂ ਦੀ ਇਜਾਜ਼ਤ ਦੀ ਲੋੜ ਹੈ, ਪਰ ਇਸ ਲਈ ਸਥਾਈ ਤੌਰ ’ਤੇ ਇਨਕਾਰ ਕਰ ਦਿੱਤਾ ਗਿਆ ਹੈ। ਐਪ ਸੈਟਿੰਗਾਂ ਮੇਨੂ ’ਤੇ ਜਾਰੀ ਰੱਖੋ, \"ਇਜਾਜ਼ਤਾਂ\" ਚੁਣੋ, ਅਤੇ \"ਸੰਪਰਕ\" ਸਮਰੱਥ ਕਰੋ।</string>
   <string name="ContactSelectionListFragment_error_retrieving_contacts_check_your_network_connection">ਸੰਪਰਕਾਂ ਨੂੰ ਮੁੜ ਪ੍ਰਾਪਤ ਕਰਨ ਵਿੱਚ ਤਰੁੱਟੀ, ਆਪਣੇ ਨੈੱਟਵਰਕ ਕਨੈਕਸ਼ਨ ਦੀ ਜਾਂਚ ਕਰੋ</string>
->>>>>>> e374f3af
   <string name="ContactSelectionListFragment_username_not_found">ਉਪਭੋਗਤਾ ਨਾਮ ਨਹੀਂ ਮਿਲਿਆ</string>
   <string name="ContactSelectionListFragment_s_is_not_a_signal_user">\"%1$s\" ਕੋਈ Signal ਵਰਤੋਂਕਾਰ ਨਹੀਂ ਹੈ। ਕਿਰਪਾ ਕਰਕੇ ਵਰਤੋਂਕਾਰ-ਨਾਂ ਦੀ ਜਾਂਚ ਕਰੋ ਅਤੇ ਦੁਬਾਰਾ ਕੋਸ਼ਿਸ਼ ਕਰੋ।</string>
   <string name="ContactSelectionListFragment_you_do_not_need_to_add_yourself_to_the_group">ਤੁਹਾਨੂੰ ਆਪਣੇ ਆਪ ਨੂੰ ਗਰੁੱਪ ਵਿੱਚ ਸ਼ਾਮਲ ਕਰਨ ਦੀ ਜ਼ਰੂਰਤ ਨਹੀਂ ਹੈ </string>
@@ -2296,7 +2085,7 @@
   <string name="PaymentsAllActivityFragment__sent">ਭੇਜਿਆ</string>
   <string name="PaymentsAllActivityFragment__received">ਪ੍ਰਾਪਤ ਕੀਤਾ</string>
   <string name="PaymentsHomeFragment__introducing_payments">ਭੁਗਤਾਨ (ਬੀਟਾ) ਨਾਲ ਜਾਣ-ਪਛਾਣ</string>
-  <string name="PaymentsHomeFragment__use_signal_to_send_and_receive">ਇੱਕ ਨਵੀਂ ਨਿੱਜਤਾ ਕੇਂਦਰਿਤ ਡਿਜੀਟਲ ਮੁਦਰਾ, MobileCoin ਭੇਜਣ ਅਤੇ ਪ੍ਰਾਪਤ ਕਰਨ ਲਈ Signal ਦੀ ਵਰਤੋਂ ਕਰੋ। ਸ਼ੁਰੂ ਕਰਨ ਲਈ ਕਿਰਿਆਸ਼ੀਲ ਬਣਾਓ।</string>
+  <string name="PaymentsHomeFragment__use_signal_to_send_and_receive">ਇੱਕ ਨਵੀਂ ਨਿੱਜਤਾ ਕੇਂਦਰਿਤ ਡਿਜੀਟਲ ਮੁਦਰਾ, MobileCoin ਭੇਜਣ ਅਤੇ ਪ੍ਰਾਪਤ ਕਰਨ ਲਈ Molly ਦੀ ਵਰਤੋਂ ਕਰੋ। ਸ਼ੁਰੂ ਕਰਨ ਲਈ ਕਿਰਿਆਸ਼ੀਲ ਬਣਾਓ।</string>
   <string name="PaymentsHomeFragment__activate_payments">ਭੁਗਤਾਨ ਨੂੰ ਸਰਗਰਮ ਕਰੋ</string>
   <string name="PaymentsHomeFragment__activating_payments">ਭੁਗਤਾਨ ਨੂੰ ਸਰਗਰਮ ਕੀਤਾ ਜਾ ਰਿਹਾ ਹੈ…</string>
   <string name="PaymentsHomeFragment__restore_payments_account">ਭੁਗਤਾਨ ਖਾਤਾ ਬਹਾਲ ਕਰੋ</string>
@@ -2323,17 +2112,17 @@
   <string name="PaymentsHomeFragment__payments_is_not_available_in_your_region">ਭੁਗਤਾਨ ਤੁਹਾਡੇ ਖੇਤਰ ਵਿੱਚ ਉਪਲਬਧ ਨਹੀਂ ਹੈ।</string>
   <string name="PaymentsHomeFragment__could_not_enable_payments">ਭੁਗਤਾਨ ਨੂੰ ਸਮਰੱਥ ਨਹੀਂ ਕੀਤਾ ਜਾ ਸਕਿਆ। ਬਾਅਦ ਵਿੱਚ ਦੁਬਾਰਾ ਕੋਸ਼ਿਸ਼ ਕਰੋ।</string>
   <string name="PaymentsHomeFragment__deactivate_payments_question">ਭੁਗਤਾਨ ਨੂੰ ਗੈਰ- ਸਰਗਰਮ ਕਰੀਏ?</string>
-  <string name="PaymentsHomeFragment__you_will_not_be_able_to_send">ਜੇ ਤੁਸੀਂ ਭੁਗਤਾਨਾਂ ਨੂੰ ਅਕਿਰਿਆਸ਼ੀਲ ਕਰਦੇ ਹੋ ਤਾਂ ਤੁਸੀਂ Signal ਵਿੱਚ Mobilecoin ਭੇਜ ਜਾਂ ਪ੍ਰਾਪਤ ਨਹੀਂ ਕਰ ਸਕੋਗੇ।</string>
+  <string name="PaymentsHomeFragment__you_will_not_be_able_to_send">ਜੇ ਤੁਸੀਂ ਭੁਗਤਾਨਾਂ ਨੂੰ ਅਕਿਰਿਆਸ਼ੀਲ ਕਰਦੇ ਹੋ ਤਾਂ ਤੁਸੀਂ Molly ਵਿੱਚ Mobilecoin ਭੇਜ ਜਾਂ ਪ੍ਰਾਪਤ ਨਹੀਂ ਕਰ ਸਕੋਗੇ।</string>
   <string name="PaymentsHomeFragment__deactivate">ਅਕਿਰਿਆਸ਼ੀਲ ਕਰੋ</string>
   <string name="PaymentsHomeFragment__continue">ਜਾਰੀ ਰੱਖੋ</string>
   <string name="PaymentsHomeFragment__balance_is_not_currently_available">ਫ਼ਿਲਹਾਲ ਬਕਾਇਆ ਉਪਲਬਧ ਨਹੀਂ ਹੈ।</string>
   <string name="PaymentsHomeFragment__payments_deactivated">ਭੁਗਤਾਨ ਗੈਰ-ਸਰਗਰਮ ਕੀਤਾ</string>
   <string name="PaymentsHomeFragment__payment_failed">ਭੁਗਤਾਨ ਅਸਫ਼ਲ ਹੈ</string>
   <string name="PaymentsHomeFragment__details">ਵੇਰਵਾ</string>
-  <string name="PaymentsHomeFragment__you_can_use_signal_to_send">ਤੁਸੀਂ MobileCoin ਭੇਜਣ ਅਤੇ ਪ੍ਰਾਪਤ ਕਰਨ ਲਈ Signal ਦੀ ਵਰਤੋਂ ਕਰ ਸਕਦੇ ਹੋ। ਸਾਰੇ ਭੁਗਤਾਨ MobileCoins ਅਤੇ MobileCoin ਵਾਲੇਟ ਲਈ ਵਰਤੋਂ ਦੇ ਨਿਯਮਾਂ ਦੇ ਅਧੀਨ ਹਨ। ਇਹ ਇੱਕ ਬੀਟਾ ਵਿਸ਼ੇਸ਼ਤਾ ਹੈ ਇਸ ਲਈ ਤੁਹਾਨੂੰ ਕੁਝ ਮਸਲਿਆਂ ਦਾ ਸਾਹਮਣਾ ਕਰਨਾ ਪੈ ਸਕਦਾ ਹੈ ਅਤੇ ਹੋ ਸਕਦਾ ਹੈ ਕਿ ਤੁਹਾਡੇ ਦੁਆਰਾ ਗੁਆਏ ਜਾਣ ਵਾਂਲੇ ਭੁਗਤਾਨ ਜਾਂ ਬਕਾਏ ਮੁੜ ਪ੍ਰਾਪਤ ਨਾ ਕੀਤੇ ਜਾ ਸਕਣ।</string>
+  <string name="PaymentsHomeFragment__you_can_use_signal_to_send">ਤੁਸੀਂ MobileCoin ਭੇਜਣ ਅਤੇ ਪ੍ਰਾਪਤ ਕਰਨ ਲਈ Molly ਦੀ ਵਰਤੋਂ ਕਰ ਸਕਦੇ ਹੋ। ਸਾਰੇ ਭੁਗਤਾਨ MobileCoins ਅਤੇ MobileCoin ਵਾਲੇਟ ਲਈ ਵਰਤੋਂ ਦੇ ਨਿਯਮਾਂ ਦੇ ਅਧੀਨ ਹਨ। ਇਹ ਇੱਕ ਬੀਟਾ ਵਿਸ਼ੇਸ਼ਤਾ ਹੈ ਇਸ ਲਈ ਤੁਹਾਨੂੰ ਕੁਝ ਮਸਲਿਆਂ ਦਾ ਸਾਹਮਣਾ ਕਰਨਾ ਪੈ ਸਕਦਾ ਹੈ ਅਤੇ ਹੋ ਸਕਦਾ ਹੈ ਕਿ ਤੁਹਾਡੇ ਦੁਆਰਾ ਗੁਆਏ ਜਾਣ ਵਾਂਲੇ ਭੁਗਤਾਨ ਜਾਂ ਬਕਾਏ ਮੁੜ ਪ੍ਰਾਪਤ ਨਾ ਕੀਤੇ ਜਾ ਸਕਣ।</string>
   <string name="PaymentsHomeFragment__activate">ਸਰਗਰਮ ਕਰੋ</string>
   <string name="PaymentsHomeFragment__view_mobile_coin_terms">MobileCoin ਨਿਯਮ ਦੇਖੋ</string>
-  <string name="PaymentsHomeFragment__payments_not_available">Signal ਵਿੱਚ ਭੁਗਤਾਨ ਹੁਣ ਉਪਲਬਧ ਨਹੀਂ ਰਹੇ। ਤੁਸੀਂ ਅਜੇ ਵੀ ਕਿਸੇ ਐਕਸਚੇਂਜ ਵਿੱਚ ਫੰਡ ਟ੍ਰਾਂਸਫ਼ਰ ਕਰ ਸਕਦੇ ਹੋ ਪਰ ਤੁਸੀਂ ਹੁਣ ਭੁਗਤਾਨ ਭੇਜ ਅਤੇ ਪ੍ਰਾਪਤ ਨਹੀਂ ਕਰ ਸਕਦੇ ਜਾਂ ਫੰਡ ਸ਼ਾਮਲ ਨਹੀਂ ਕਰ ਸਕਦੇ।</string>
+  <string name="PaymentsHomeFragment__payments_not_available">Molly ਵਿੱਚ ਭੁਗਤਾਨ ਹੁਣ ਉਪਲਬਧ ਨਹੀਂ ਰਹੇ। ਤੁਸੀਂ ਅਜੇ ਵੀ ਕਿਸੇ ਐਕਸਚੇਂਜ ਵਿੱਚ ਫੰਡ ਟ੍ਰਾਂਸਫ਼ਰ ਕਰ ਸਕਦੇ ਹੋ ਪਰ ਤੁਸੀਂ ਹੁਣ ਭੁਗਤਾਨ ਭੇਜ ਅਤੇ ਪ੍ਰਾਪਤ ਨਹੀਂ ਕਰ ਸਕਦੇ ਜਾਂ ਫੰਡ ਸ਼ਾਮਲ ਨਹੀਂ ਕਰ ਸਕਦੇ।</string>
   <!--PaymentsAddMoneyFragment-->
   <string name="PaymentsAddMoneyFragment__add_funds">ਫੰਡ ਜੋੜੋ</string>
   <string name="PaymentsAddMoneyFragment__your_wallet_address">ਤੁਹਾਡੇ ਵਾਲਟ ਦਾ ਸਿਰਨਾਵਾਂ</string>
@@ -2369,16 +2158,11 @@
   <string name="PaymentsTransferFragment__you_can_transfer">ਤੁਸੀਂ ਐਕਸਚੇਂਜ ਦੁਆਰਾ ਪ੍ਰਦਾਨ ਕੀਤੇ ਗਏ ਵਾਲੇਟ ਪਤੇ ’ਤੇ ਟ੍ਰਾਂਸਫ਼ਰ ਪੂਰਾ ਕਰਕੇ MobileCoin ਨੂੰ ਟ੍ਰਾਂਸਫ਼ਰ ਕਰ ਸਕਦੇ ਹੋ। ਵਾਲੇਟ ਪਤਾ ਨੰਬਰਾਂ ਅਤੇ ਅੱਖਰਾਂ ਦੀ ਲੜੀ ਹੁੰਦਾ ਹੈ ਜੋ ਆਮ ਤੌਰ ’ਤੇ QR ਕੋਡ ਦੇ ਹੇਠਾਂ ਹੁੰਦਾ ਹੈ।</string>
   <string name="PaymentsTransferFragment__next">ਅਗਲਾ</string>
   <string name="PaymentsTransferFragment__invalid_address">ਸਿਰਨਾਵਾਂ ਗੈਰਵਾਜਬ ਹੈ</string>
-<<<<<<< HEAD
+  <string name="PaymentsTransferFragment__check_the_wallet_address">ਉਸ ਵਾਲੇਟ ਪਤੇ ਦੀ ਜਾਂਚ ਕਰੋ ਜਿਸ ਵਿੱਚ ਤੁਸੀਂ ਟ੍ਰਾਂਸਫ਼ਰ ਕਰਨ ਦੀ ਕੋਸ਼ਿਸ਼ ਕਰ ਰਹੇ ਹੋ ਅਤੇ ਦੁਬਾਰਾ ਕੋਸ਼ਿਸ਼ ਕਰੋ।</string>
+  <string name="PaymentsTransferFragment__you_cant_transfer_to_your_own_signal_wallet_address">ਤੁਸੀਂ ਆਪਣੇ ਖੁਦ ਦੇ Molly ਵਾਲੇਟ ਪਤੇ ’ਤੇ ਟ੍ਰਾਂਸਫ਼ਰ ਨਹੀਂ ਕਰ ਸਕਦੇ। ਕਿਸੇ ਸਮਰਥਨ ਕਰਦੀ ਐਕਸਚੇਂਜ ਵਿਖੇ ਆਪਣੇ ਖਾਤੇ ਤੋਂ ਵਾਲੇਟ ਪਤਾ ਦਾਖਲ ਕਰੋ।</string>
   <string name="PaymentsTransferFragment__to_scan_a_qr_code_signal_needs">QR ਕੋਡ ਸਕੈਨ ਕਰਨ ਲਈ Molly ਨੂੰ ਕੈਮਰੇ ਲਈ ਇਜਾਜ਼ਤ ਚਾਹੀਦੀ ਹੈ।</string>
+  <string name="PaymentsTransferFragment__signal_needs_the_camera_permission_to_capture_qr_code_go_to_settings">QR ਕੋਡ ਨੂੰ ਖਿੱਚਣ ਲਈ Molly ਨੂੰ ਕੈਮਰੇ ਦੀ ਇਜਾਜ਼ਤ ਦੀ ਲੋੜ ਹੁੰਦੀ ਹੈ। ਸੈਟਿੰਗਾਂ ’ਤੇ ਜਾਓ, \"ਇਜਾਜ਼ਤਾਂ\" ਦੀ ਚੋਣ ਕਰੋ, ਅਤੇ \"ਕੈਮਰਾ\" ਨੂੰ ਸਮਰੱਥ ਕਰੋ।</string>
   <string name="PaymentsTransferFragment__to_scan_a_qr_code_signal_needs_access_to_the_camera">QR ਕੋਡ ਸਕੈਨ ਕਰਨ ਲਈ Molly ਨੂੰ ਕੈਮਰੇ ਲਈ ਇਜਾਜ਼ਤ ਚਾਹੀਦੀ ਹੈ।</string>
-=======
-  <string name="PaymentsTransferFragment__check_the_wallet_address">ਉਸ ਵਾਲੇਟ ਪਤੇ ਦੀ ਜਾਂਚ ਕਰੋ ਜਿਸ ਵਿੱਚ ਤੁਸੀਂ ਟ੍ਰਾਂਸਫ਼ਰ ਕਰਨ ਦੀ ਕੋਸ਼ਿਸ਼ ਕਰ ਰਹੇ ਹੋ ਅਤੇ ਦੁਬਾਰਾ ਕੋਸ਼ਿਸ਼ ਕਰੋ।</string>
-  <string name="PaymentsTransferFragment__you_cant_transfer_to_your_own_signal_wallet_address">ਤੁਸੀਂ ਆਪਣੇ ਖੁਦ ਦੇ Signal ਵਾਲੇਟ ਪਤੇ ’ਤੇ ਟ੍ਰਾਂਸਫ਼ਰ ਨਹੀਂ ਕਰ ਸਕਦੇ। ਕਿਸੇ ਸਮਰਥਨ ਕਰਦੀ ਐਕਸਚੇਂਜ ਵਿਖੇ ਆਪਣੇ ਖਾਤੇ ਤੋਂ ਵਾਲੇਟ ਪਤਾ ਦਾਖਲ ਕਰੋ।</string>
-  <string name="PaymentsTransferFragment__to_scan_a_qr_code_signal_needs">QR ਕੋਡ ਸਕੈਨ ਕਰਨ ਲਈ Signal ਨੂੰ ਕੈਮਰੇ ਲਈ ਇਜਾਜ਼ਤ ਚਾਹੀਦੀ ਹੈ।</string>
-  <string name="PaymentsTransferFragment__signal_needs_the_camera_permission_to_capture_qr_code_go_to_settings">QR ਕੋਡ ਨੂੰ ਖਿੱਚਣ ਲਈ Signal ਨੂੰ ਕੈਮਰੇ ਦੀ ਇਜਾਜ਼ਤ ਦੀ ਲੋੜ ਹੁੰਦੀ ਹੈ। ਸੈਟਿੰਗਾਂ ’ਤੇ ਜਾਓ, \"ਇਜਾਜ਼ਤਾਂ\" ਦੀ ਚੋਣ ਕਰੋ, ਅਤੇ \"ਕੈਮਰਾ\" ਨੂੰ ਸਮਰੱਥ ਕਰੋ।</string>
-  <string name="PaymentsTransferFragment__to_scan_a_qr_code_signal_needs_access_to_the_camera">QR ਕੋਡ ਸਕੈਨ ਕਰਨ ਲਈ Signal ਨੂੰ ਕੈਮਰੇ ਲਈ ਇਜਾਜ਼ਤ ਚਾਹੀਦੀ ਹੈ।</string>
->>>>>>> e374f3af
   <string name="PaymentsTransferFragment__settings">ਸੈਟਿੰਗਾਂ</string>
   <!--PaymentsTransferQrScanFragment-->
   <string name="PaymentsTransferQrScanFragment__scan_address_qr_code">ਸਿਰਨਾਵਾਂ QR ਕੋਡ ਸਕੈਨ ਕਰੋ</string>
@@ -2763,18 +2547,18 @@
   <string name="NewDeviceTransferSetup__preparing_to_connect_to_old_android_device">ਪੁਰਾਣੀ Android ਡਿਵਾਈਸ ਨਾਲ ਕਨੈਕਟ ਕਰਨ ਦੀ ਤਿਆਰੀ ਕੀਤੀ ਜਾ ਰਹੀ ਹੈ… </string>
   <string name="NewDeviceTransferSetup__take_a_moment_should_be_ready_soon">ਬਸ ਕੁਝ ਪਲਾਂ ਦੀ ਦੇਰ, ਛੇਤੀ ਹੀ ਤਿਆਰ ਹੋਵੇਗਾ</string>
   <string name="NewDeviceTransferSetup__waiting_for_old_device_to_connect">ਪੁਰਾਣੀ Android ਡਿਵਾਈਸ ਨਾਲ ਕਨੈਕਟ ਕਰਨ ਦੀ ਉਡੀਕ ਕੀਤੀ ਜਾ ਰਹੀ ਹੈ…</string>
-  <string name="NewDeviceTransferSetup__signal_needs_the_location_permission_to_discover_and_connect_with_your_old_device">ਤੁਹਾਡੀ ਪੁਰਾਣੀ Android ਡਿਵਾਈਸ ਨੂੰ ਲੱਭਣ ਅਤੇ ਕਨੈਕਟ ਕਰਨ ਲਈ Signal ਨੂੰ ਟਿਕਾਣੇ ਦੀ ਇਜਾਜ਼ਤ ਦੀ ਲੋੜ ਹੈ। </string>
-  <string name="NewDeviceTransferSetup__signal_needs_location_services_enabled_to_discover_and_connect_with_your_old_device">ਤੁਹਾਡੀ ਪੁਰਾਣੀ Android ਡਿਵਾਈਸ ਨੂੰ ਲੱਭਣ ਅਤੇ ਕਨੈਕਟ ਕਰਨ ਲਈ Signal ਨੂੰ ਟਿਕਾਣਾ ਸੇਵਾਵਾਂ ਸਮਰੱਥ ਕੀਤੇ ਹੋਣ ਦੀ ਲੋੜ ਹੈ। </string>
-  <string name="NewDeviceTransferSetup__signal_needs_wifi_on_to_discover_and_connect_with_your_old_device">ਤੁਹਾਡੀ ਪੁਰਾਣੀ Android ਡਿਵਾਈਸ ਨੂੰ ਲੱਭਣ ਅਤੇ ਕਨੈਕਟ ਕਰਨ ਲਈ Signal ਨੂੰ Wi-Fi ਚਾਲੂ ਕੀਤੇ ਹੋਣ ਦੀ ਲੋੜ ਹੈ। Wi-Fi ਦਾ ਚਾਲੂ ਹੋਣਾ ਜ਼ਰੂਰੀ ਹੈ ਪਰ ਇਸਦਾ ਕਿਸੇ Wi-Fi ਵਾਈ-ਫਾਈ ਨੈੱਟਵਰਕ ਨਾਲ ਕਨੈਕਟ ਹੋਣਾ ਜ਼ਰੂਰੀ ਨਹੀਂ।</string>
-  <string name="NewDeviceTransferSetup__sorry_it_appears_your_device_does_not_support_wifi_direct">ਅਫ਼ਸੋਸ, ਜਾਪਦਾ ਹੈ ਕਿ ਇਹ ਡਿਵਾਈਸ Wi-Fi ਡਾਇਰੈਕਟ ਦਾ ਸਮਰਥਨ ਨਹੀਂ ਕਰਦੀ। Signal ਸਿਗਨਲ ਤੁਹਾਡੀ ਪੁਰਾਣੀ Android ਡਿਵਾਈਸ ਨੂੰ ਲੱਭਣ ਅਤੇ ਕਨੈਕਟ ਕਰਨ ਲਈ Wi-Fi ਡਾਇਰੈਕਟ ਦੀ ਵਰਤੋਂ ਕਰਦਾ ਹੈ। ਤੁਸੀਂ ਅਜੇ ਵੀ ਆਪਣੀ ਪੁਰਾਣੀ Android ਡਿਵਾਈਸ ਤੋਂ ਆਪਣੇ ਖਾਤੇ ਨੂੰ ਮੁੜ ਪ੍ਰਾਪਤ ਕਰਨ ਲਈ ਬੈਕਅੱਪ ਨੂੰ ਬਹਾਲ ਕਰ ਸਕਦੇ ਹੋ।</string>
+  <string name="NewDeviceTransferSetup__signal_needs_the_location_permission_to_discover_and_connect_with_your_old_device">ਤੁਹਾਡੀ ਪੁਰਾਣੀ Android ਡਿਵਾਈਸ ਨੂੰ ਲੱਭਣ ਅਤੇ ਕਨੈਕਟ ਕਰਨ ਲਈ Molly ਨੂੰ ਟਿਕਾਣੇ ਦੀ ਇਜਾਜ਼ਤ ਦੀ ਲੋੜ ਹੈ। </string>
+  <string name="NewDeviceTransferSetup__signal_needs_location_services_enabled_to_discover_and_connect_with_your_old_device">ਤੁਹਾਡੀ ਪੁਰਾਣੀ Android ਡਿਵਾਈਸ ਨੂੰ ਲੱਭਣ ਅਤੇ ਕਨੈਕਟ ਕਰਨ ਲਈ Molly ਨੂੰ ਟਿਕਾਣਾ ਸੇਵਾਵਾਂ ਸਮਰੱਥ ਕੀਤੇ ਹੋਣ ਦੀ ਲੋੜ ਹੈ। </string>
+  <string name="NewDeviceTransferSetup__signal_needs_wifi_on_to_discover_and_connect_with_your_old_device">ਤੁਹਾਡੀ ਪੁਰਾਣੀ Android ਡਿਵਾਈਸ ਨੂੰ ਲੱਭਣ ਅਤੇ ਕਨੈਕਟ ਕਰਨ ਲਈ Molly ਨੂੰ Wi-Fi ਚਾਲੂ ਕੀਤੇ ਹੋਣ ਦੀ ਲੋੜ ਹੈ। Wi-Fi ਦਾ ਚਾਲੂ ਹੋਣਾ ਜ਼ਰੂਰੀ ਹੈ ਪਰ ਇਸਦਾ ਕਿਸੇ Wi-Fi ਵਾਈ-ਫਾਈ ਨੈੱਟਵਰਕ ਨਾਲ ਕਨੈਕਟ ਹੋਣਾ ਜ਼ਰੂਰੀ ਨਹੀਂ।</string>
+  <string name="NewDeviceTransferSetup__sorry_it_appears_your_device_does_not_support_wifi_direct">ਅਫ਼ਸੋਸ, ਜਾਪਦਾ ਹੈ ਕਿ ਇਹ ਡਿਵਾਈਸ Wi-Fi ਡਾਇਰੈਕਟ ਦਾ ਸਮਰਥਨ ਨਹੀਂ ਕਰਦੀ। Molly ਸਿਗਨਲ ਤੁਹਾਡੀ ਪੁਰਾਣੀ Android ਡਿਵਾਈਸ ਨੂੰ ਲੱਭਣ ਅਤੇ ਕਨੈਕਟ ਕਰਨ ਲਈ Wi-Fi ਡਾਇਰੈਕਟ ਦੀ ਵਰਤੋਂ ਕਰਦਾ ਹੈ। ਤੁਸੀਂ ਅਜੇ ਵੀ ਆਪਣੀ ਪੁਰਾਣੀ Android ਡਿਵਾਈਸ ਤੋਂ ਆਪਣੇ ਖਾਤੇ ਨੂੰ ਮੁੜ ਪ੍ਰਾਪਤ ਕਰਨ ਲਈ ਬੈਕਅੱਪ ਨੂੰ ਬਹਾਲ ਕਰ ਸਕਦੇ ਹੋ।</string>
   <string name="NewDeviceTransferSetup__restore_a_backup">ਬੈਕਅੱਪ ਬਹਾਲ ਕਰੋ</string>
   <string name="NewDeviceTransferSetup__an_unexpected_error_occurred_while_attempting_to_connect_to_your_old_device">ਤੁਹਾਡੀ ਪੁਰਾਣੀ Android ਡਿਵਾਈਸ ਨਾਲ ਕਨੈਕਟ ਕਰਨ ਦੀ ਕੋਸ਼ਿਸ਼ ਕਰਦੇ ਸਮੇਂ ਕੋਈ ਅਚਨਚੇਤ ਤਰੁੱਟੀ ਆਈ।</string>
   <!--OldDeviceTransferSetupFragment-->
   <string name="OldDeviceTransferSetup__searching_for_new_android_device">ਨਵੀਂ Android ਡਿਵਾਈਸ ਨੂੰ ਲੱਭਿਆ ਜਾ ਰਿਹਾ ਹੈ…</string>
-  <string name="OldDeviceTransferSetup__signal_needs_the_location_permission_to_discover_and_connect_with_your_new_device">ਤੁਹਾਡੀ ਨਵੀਂ Android ਡਿਵਾਈਸ ਨੂੰ ਲੱਭਣ ਅਤੇ ਕਨੈਕਟ ਕਰਨ ਲਈ Signal ਨੂੰ ਟਿਕਾਣੇ ਦੀ ਇਜਾਜ਼ਤ ਦੀ ਲੋੜ ਹੈ।</string>
-  <string name="OldDeviceTransferSetup__signal_needs_location_services_enabled_to_discover_and_connect_with_your_new_device">ਤੁਹਾਡੀ ਨਵੀਂ Android ਡਿਵਾਈਸ ਨੂੰ ਲੱਭਣ ਅਤੇ ਕਨੈਕਟ ਕਰਨ ਲਈ Signal ਨੂੰ ਟਿਕਾਣਾ ਸੇਵਾਵਾਂ ਸਮਰੱਥ ਕੀਤੇ ਹੋਣ ਦੀ ਲੋੜ ਹੈ।</string>
-  <string name="OldDeviceTransferSetup__signal_needs_wifi_on_to_discover_and_connect_with_your_new_device">ਤੁਹਾਡੀ ਨਵੀਂ Android ਡਿਵਾਈਸ ਨੂੰ ਲੱਭਣ ਅਤੇ ਕਨੈਕਟ ਕਰਨ ਲਈ Signal ਨੂੰ Wi-Fi ਚਾਲੂ ਕੀਤੇ ਹੋਣ ਦੀ ਲੋੜ ਹੈ। Wi-Fi ਦਾ ਚਾਲੂ ਹੋਣਾ ਜ਼ਰੂਰੀ ਹੈ ਪਰ ਇਸਦਾ ਕਿਸੇ Wi-Fi ਵਾਈ-ਫਾਈ ਨੈੱਟਵਰਕ ਨਾਲ ਕਨੈਕਟ ਹੋਣਾ ਜ਼ਰੂਰੀ ਨਹੀਂ।</string>
-  <string name="OldDeviceTransferSetup__sorry_it_appears_your_device_does_not_support_wifi_direct">ਅਫ਼ਸੋਸ, ਜਾਪਦਾ ਹੈ ਕਿ ਇਹ ਡਿਵਾਈਸ Wi-Fi ਡਾਇਰੈਕਟ ਦਾ ਸਮਰਥਨ ਨਹੀਂ ਕਰਦੀ। Signal ਸਿਗਨਲ ਤੁਹਾਡੀ ਨਵੀਂ Android ਡਿਵਾਈਸ ਨੂੰ ਲੱਭਣ ਅਤੇ ਕਨੈਕਟ ਕਰਨ ਲਈ Wi-Fi ਡਾਇਰੈਕਟ ਦੀ ਵਰਤੋਂ ਕਰਦਾ ਹੈ। ਤੁਸੀਂ ਅਜੇ ਵੀ ਆਪਣੀ ਨਵੀਂ Android ਡਿਵਾਈਸ ਤੋਂ ਆਪਣੇ ਖਾਤੇ ਨੂੰ ਮੁੜ ਪ੍ਰਾਪਤ ਕਰਨ ਲਈ ਬੈਕਅੱਪ ਤਿਆਰ ਕਰ ਸਕਦੇ ਹੋ।</string>
+  <string name="OldDeviceTransferSetup__signal_needs_the_location_permission_to_discover_and_connect_with_your_new_device">ਤੁਹਾਡੀ ਨਵੀਂ Android ਡਿਵਾਈਸ ਨੂੰ ਲੱਭਣ ਅਤੇ ਕਨੈਕਟ ਕਰਨ ਲਈ Molly ਨੂੰ ਟਿਕਾਣੇ ਦੀ ਇਜਾਜ਼ਤ ਦੀ ਲੋੜ ਹੈ।</string>
+  <string name="OldDeviceTransferSetup__signal_needs_location_services_enabled_to_discover_and_connect_with_your_new_device">ਤੁਹਾਡੀ ਨਵੀਂ Android ਡਿਵਾਈਸ ਨੂੰ ਲੱਭਣ ਅਤੇ ਕਨੈਕਟ ਕਰਨ ਲਈ Molly ਨੂੰ ਟਿਕਾਣਾ ਸੇਵਾਵਾਂ ਸਮਰੱਥ ਕੀਤੇ ਹੋਣ ਦੀ ਲੋੜ ਹੈ।</string>
+  <string name="OldDeviceTransferSetup__signal_needs_wifi_on_to_discover_and_connect_with_your_new_device">ਤੁਹਾਡੀ ਨਵੀਂ Android ਡਿਵਾਈਸ ਨੂੰ ਲੱਭਣ ਅਤੇ ਕਨੈਕਟ ਕਰਨ ਲਈ Molly ਨੂੰ Wi-Fi ਚਾਲੂ ਕੀਤੇ ਹੋਣ ਦੀ ਲੋੜ ਹੈ। Wi-Fi ਦਾ ਚਾਲੂ ਹੋਣਾ ਜ਼ਰੂਰੀ ਹੈ ਪਰ ਇਸਦਾ ਕਿਸੇ Wi-Fi ਵਾਈ-ਫਾਈ ਨੈੱਟਵਰਕ ਨਾਲ ਕਨੈਕਟ ਹੋਣਾ ਜ਼ਰੂਰੀ ਨਹੀਂ।</string>
+  <string name="OldDeviceTransferSetup__sorry_it_appears_your_device_does_not_support_wifi_direct">ਅਫ਼ਸੋਸ, ਜਾਪਦਾ ਹੈ ਕਿ ਇਹ ਡਿਵਾਈਸ Wi-Fi ਡਾਇਰੈਕਟ ਦਾ ਸਮਰਥਨ ਨਹੀਂ ਕਰਦੀ। Molly ਸਿਗਨਲ ਤੁਹਾਡੀ ਨਵੀਂ Android ਡਿਵਾਈਸ ਨੂੰ ਲੱਭਣ ਅਤੇ ਕਨੈਕਟ ਕਰਨ ਲਈ Wi-Fi ਡਾਇਰੈਕਟ ਦੀ ਵਰਤੋਂ ਕਰਦਾ ਹੈ। ਤੁਸੀਂ ਅਜੇ ਵੀ ਆਪਣੀ ਨਵੀਂ Android ਡਿਵਾਈਸ ਤੋਂ ਆਪਣੇ ਖਾਤੇ ਨੂੰ ਮੁੜ ਪ੍ਰਾਪਤ ਕਰਨ ਲਈ ਬੈਕਅੱਪ ਤਿਆਰ ਕਰ ਸਕਦੇ ਹੋ।</string>
   <string name="OldDeviceTransferSetup__create_a_backup">ਬੈਕਅੱਪ ਬਣਾਓ</string>
   <string name="OldDeviceTransferSetup__an_unexpected_error_occurred_while_attempting_to_connect_to_your_old_device">ਤੁਹਾਡੀ ਨਵੀਂ Android ਡਿਵਾਈਸ ਨਾਲ ਕਨੈਕਟ ਕਰਨ ਦੀ ਕੋਸ਼ਿਸ਼ ਕਰਦੇ ਸਮੇਂ ਕੋਈ ਅਚਨਚੇਤ ਤਰੁੱਟੀ ਆਈ।</string>
   <!--DeviceTransferSetupFragment-->
@@ -2812,7 +2596,7 @@
   <string name="NewDeviceTransfer__cannot_transfer_from_a_newer_version_of_signal">Signal ਦੇ ਵਧੇਰੇ ਨਵੇਂ ਸੰਸਕਰਣਾਂ ਤੋਂ ਟ੍ਰਾਂਸਫ਼ਰ ਨਹੀਂ ਕਰ ਸਕਦਾ</string>
   <!--DeviceTransferFragment-->
   <string name="DeviceTransfer__transferring_data">ਡਾਟਾ ਟਰਾਂਸਫਰ ਕੀਤਾ ਜਾ ਰਿਹਾ ਹੈ</string>
-  <string name="DeviceTransfer__keep_both_devices_near_each_other">ਦੋਵੇਂ ਡਿਵਾਈਸਾਂ ਨੂੰ ਇੱਕ ਦੂਜੇ ਦੇ ਨੇੜੇ ਰੱਖੋ। ਡਿਵਾਈਸਾਂ ਨੂੰ ਬੰਦ ਨਾ ਕਰੋ ਅਤੇ Signal ਨੂੰ ਖੋਲ੍ਹੀ ਰੱਖੋ। ਟ੍ਰਾਂਸਫ਼ਰਾਂ ਸਿਰੇ-ਤੋਂ-ਸਿਰੇ ਤਕ ਇਨਕ੍ਰਿਪਟ ਹਨ।</string>
+  <string name="DeviceTransfer__keep_both_devices_near_each_other">ਦੋਵੇਂ ਡਿਵਾਈਸਾਂ ਨੂੰ ਇੱਕ ਦੂਜੇ ਦੇ ਨੇੜੇ ਰੱਖੋ। ਡਿਵਾਈਸਾਂ ਨੂੰ ਬੰਦ ਨਾ ਕਰੋ ਅਤੇ Molly ਨੂੰ ਖੋਲ੍ਹੀ ਰੱਖੋ। ਟ੍ਰਾਂਸਫ਼ਰਾਂ ਸਿਰੇ-ਤੋਂ-ਸਿਰੇ ਤਕ ਇਨਕ੍ਰਿਪਟ ਹਨ।</string>
   <string name="DeviceTransfer__d_messages_so_far">…ਹੁਣ ਤੱਕ %1$d ਸੁਨੇਹੇ</string>
   <string name="DeviceTransfer__cancel">ਰੱਦ ਕਰੋ</string>
   <string name="DeviceTransfer__try_again">ਫਿਰ ਕੋਸ਼ਿਸ਼ ਕਰੋ</string>
@@ -2889,13 +2673,9 @@
   <string name="GroupsLearnMore_paragraph_2">ਲੈਗਸੀ ਗਰੁੱਪਾਂ ਨੂੰ ਅਜੇ ਨਵੇਂ ਗਰੁੱਪਾਂ ਵਿੱਚ ਅੱਪਗ੍ਰੇਡ ਨਹੀਂ ਕੀਤਾ ਜਾ ਸਕਦਾ, ਪਰ ਤੁਸੀਂ ਸਮਾਨ ਮੈਂਬਰਾਂ ਦੇ ਨਾਲ ਇੱਕ ਨਵਾਂ ਗਰੁੱਪ ਬਣਾ ਸਕਦੇ ਹੋ ਜੇ ਉਹ Signal ਦੇ ਨਵੀਨਤਮ ਸੰਸਕਰਣ \'ਤੇ ਹਨ।</string>
   <string name="GroupsLearnMore_paragraph_3">Signal ਭਵਿੱਖ ਵਿੱਚ ਲੈਗਸੀ ਗਰੁੱਪਾਂ ਨੂੰ ਅੱਪਗ੍ਰੇਡ ਕਰਨ ਦਾ ਇੱਕ ਤਰੀਕਾ ਪੇਸ਼ ਕਰੇਗਾ।</string>
   <!--GroupLinkBottomSheetDialogFragment-->
-<<<<<<< HEAD
-  <string name="GroupLinkBottomSheet_share_via_signal">Molly ਰਾਹੀਂ ਸਾਂਝਾ ਕਰੋ</string>
-=======
   <string name="GroupLinkBottomSheet_share_hint_requiring_approval">ਇਸ ਲਿੰਕ ਨਾਲ ਕੋਈ ਵੀ ਵਿਅਕਤੀ ਗਰੁੱਪ ਦਾ ਨਾਂ ਅਤੇ ਫ਼ੋਟੋ ਦੇਖ ਸਕਦਾ ਹੈ ਅਤੇ ਸ਼ਾਮਲ ਹੋਣ ਦੀ ਬੇਨਤੀ ਕਰ ਸਕਦਾ ਹੈ। ਇਸਨੂੰ ਉਨ੍ਹਾਂ ਲੋਕਾਂ ਨਾਲ ਸਾਂਝਾ ਕਰੋ ਜਿਨ੍ਹਾਂ \'ਤੇ ਤੁਸੀਂ ਵਿਸ਼ਵਾਸ ਕਰਦੇ ਹੋ।</string>
   <string name="GroupLinkBottomSheet_share_hint_not_requiring_approval">ਇਸ ਲਿੰਕ ਨਾਲ ਕੋਈ ਵੀ ਵਿਅਕਤੀ ਗਰੁੱਪ ਦਾ ਨਾਂ ਅਤੇ ਫ਼ੋਟੋ ਦੇਖ ਸਕਦਾ ਹੈ ਅਤੇ ਗਰੁੱਪ ਵਿੱਚ ਸ਼ਾਮਲ ਹੋ ਸਕਦਾ ਹੈ। ਇਸਨੂੰ ਉਨ੍ਹਾਂ ਲੋਕਾਂ ਨਾਲ ਸਾਂਝਾ ਕਰੋ ਜਿਨ੍ਹਾਂ \'ਤੇ ਤੁਸੀਂ ਵਿਸ਼ਵਾਸ ਕਰਦੇ ਹੋ।</string>
-  <string name="GroupLinkBottomSheet_share_via_signal">Signal ਰਾਹੀਂ ਸਾਂਝਾ ਕਰੋ</string>
->>>>>>> e374f3af
+  <string name="GroupLinkBottomSheet_share_via_signal">Molly ਰਾਹੀਂ ਸਾਂਝਾ ਕਰੋ</string>
   <string name="GroupLinkBottomSheet_copy">ਕਾਪੀ ਕਰੋ</string>
   <string name="GroupLinkBottomSheet_qr_code">QR ਕੋਡ</string>
   <string name="GroupLinkBottomSheet_share">ਸਾਂਝਾ ਕਰੋ</string>
@@ -3027,7 +2807,7 @@
   <string name="payment_info_card_about_mobilecoin">MobileCoin ਬਾਰੇ</string>
   <string name="payment_info_card_mobilecoin_is_a_new_privacy_focused_digital_currency">MobileCoin ਨਵੀਂ ਪਰਦੇਦਾਰੀ ਉੱਤੇ ਅਧਾਰਿਤ ਡਿਜ਼ਿਟਲ ਕਰੰਸੀ ਹੈ।</string>
   <string name="payment_info_card_adding_funds">ਫੰਡ ਜੋੜੋ</string>
-  <string name="payment_info_card_you_can_add_funds_for_use_in">ਤੁਸੀਂ MobileCoin ਨੂੰ ਆਪਣੇ ਵਾਲੇਟ ਪਤੇ ’ਤੇ ਭੇਜ ਕੇ Signal ਵਿੱਚ ਵਰਤੋਂ ਲਈ ਫੰਡ ਪਾ ਸਕਦੇ ਹੋ।</string>
+  <string name="payment_info_card_you_can_add_funds_for_use_in">ਤੁਸੀਂ MobileCoin ਨੂੰ ਆਪਣੇ ਵਾਲੇਟ ਪਤੇ ’ਤੇ ਭੇਜ ਕੇ Molly ਵਿੱਚ ਵਰਤੋਂ ਲਈ ਫੰਡ ਪਾ ਸਕਦੇ ਹੋ।</string>
   <string name="payment_info_card_cashing_out">ਨਿਵੇਸ਼ ਵੇਚਣਾ</string>
   <string name="payment_info_card_you_can_cash_out_mobilecoin">ਤੁਸੀਂ MobileCoin ਦਾ ਸਮਰਥਨ ਕਰਨ ਵਾਲੇ ਐਕਸਚੇਂਜ \'ਤੇ ਕਿਸੇ ਵੀ ਸਮੇਂ MobileCoin ਨੂੰ ਨਕਦ ਲੈ ਸਕਦੇ ਹੋ। ਉਸ ਐਕਸਚੇਂਜ \'ਤੇ ਸਿਰਫ ਆਪਣੇ ਖਾਤੇ ਵਿੱਚ ਟ੍ਰਾਂਸਫਰ ਕਰੋ।</string>
   <string name="payment_info_card_hide_this_card">ਇਹ ਕਾਰਡ ਲੁਕਾਉਣਾ ਹੈ?</string>
@@ -3041,12 +2821,12 @@
   <!--DeactivateWalletFragment-->
   <string name="DeactivateWalletFragment__deactivate_wallet">ਵਾਲਟ ਡਿ-ਐਕਟੀਵੇਟ ਕਰੋ</string>
   <string name="DeactivateWalletFragment__your_balance">ਤੁਹਾਡਾ ਬੈਲਨਸ</string>
-  <string name="DeactivateWalletFragment__its_recommended_that_you">ਇਹ ਸਿਫਾਰਸ਼ ਕੀਤੀ ਜਾਂਦੀ ਹੈ ਕਿ ਭੁਗਤਾਨਾਂ ਨੂੰ ਅਕਿਰਿਆਸ਼ੀਲ ਕਰਨ ਤੋਂ ਪਹਿਲਾਂ ਤੁਸੀਂ ਆਪਣੇ ਫੰਡ ਕਿਸੇ ਹੋਰ ਵਾਲੇਟ ਪਤੇ ’ਤੇ ਟ੍ਰਾਂਸਫ਼ਰ ਕਰ ਲਓ। ਜੇ ਤੁਸੀਂ ਹੁਣੇ ਆਪਣੇ ਫੰਡ ਟ੍ਰਾਂਸਫ਼ਰ ਨਾ ਕਰਨ ਦੀ ਚੋਣ ਕਰਦੇ ਹੋ, ਤਾਂ ਜੇ ਤੁਸੀਂ ਭੁਗਤਾਨਾਂ ਨੂੰ ਮੁੜ ਕਿਰਿਆਸ਼ੀਲ ਕਰੋਗੇ ਤਾਂ ਉਹ ਤੁਹਾਡੇ ਵਾਲੇਟ ਵਿੱਚ Signal ਨਾਲ ਜੁੜੇ ਰਹਿਣਗੇ।</string>
+  <string name="DeactivateWalletFragment__its_recommended_that_you">ਇਹ ਸਿਫਾਰਸ਼ ਕੀਤੀ ਜਾਂਦੀ ਹੈ ਕਿ ਭੁਗਤਾਨਾਂ ਨੂੰ ਅਕਿਰਿਆਸ਼ੀਲ ਕਰਨ ਤੋਂ ਪਹਿਲਾਂ ਤੁਸੀਂ ਆਪਣੇ ਫੰਡ ਕਿਸੇ ਹੋਰ ਵਾਲੇਟ ਪਤੇ ’ਤੇ ਟ੍ਰਾਂਸਫ਼ਰ ਕਰ ਲਓ। ਜੇ ਤੁਸੀਂ ਹੁਣੇ ਆਪਣੇ ਫੰਡ ਟ੍ਰਾਂਸਫ਼ਰ ਨਾ ਕਰਨ ਦੀ ਚੋਣ ਕਰਦੇ ਹੋ, ਤਾਂ ਜੇ ਤੁਸੀਂ ਭੁਗਤਾਨਾਂ ਨੂੰ ਮੁੜ ਕਿਰਿਆਸ਼ੀਲ ਕਰੋਗੇ ਤਾਂ ਉਹ ਤੁਹਾਡੇ ਵਾਲੇਟ ਵਿੱਚ Molly ਨਾਲ ਜੁੜੇ ਰਹਿਣਗੇ।</string>
   <string name="DeactivateWalletFragment__transfer_remaining_balance">ਬਾਕੀ ਬਕਾਇਆ ਟ੍ਰਾਂਸਫ਼ਰ ਕਰੋ</string>
   <string name="DeactivateWalletFragment__deactivate_without_transferring">ਟ੍ਰਾਂਸਫਰ ਕੀਤੇ ਬਿਨਾ ਅਕਿਰਿਆਸ਼ੀਲ ਕਰੋ</string>
   <string name="DeactivateWalletFragment__deactivate">ਅਕਿਰਿਆਸ਼ੀਲ ਕਰੋ</string>
   <string name="DeactivateWalletFragment__deactivate_without_transferring_question">ਟ੍ਰਾਂਸਫਰ ਕੀਤੇ ਬਿਨਾ ਅਕਿਰਿਆਸ਼ੀਲ ਕਰਨਾ ਹੈ?</string>
-  <string name="DeactivateWalletFragment__your_balance_will_remain">ਜੇ ਤੁਸੀਂ ਭੁਗਤਾਨਾਂ ਨੂੰ ਮੁੜ ਕਿਰਿਆਸ਼ੀਲ ਕਰਨ ਦੀ ਚੋਣ ਕਰਦੇ ਹੋ ਤਾਂ ਤੁਹਾਡਾ ਬਕਾਇਆ Signal ਨਾਲ ਜੁੜੇ ਤੁਹਾਡੇ ਵਾਲੇਟ ਵਿੱਚ ਰਹੇਗਾ।</string>
+  <string name="DeactivateWalletFragment__your_balance_will_remain">ਜੇ ਤੁਸੀਂ ਭੁਗਤਾਨਾਂ ਨੂੰ ਮੁੜ ਕਿਰਿਆਸ਼ੀਲ ਕਰਨ ਦੀ ਚੋਣ ਕਰਦੇ ਹੋ ਤਾਂ ਤੁਹਾਡਾ ਬਕਾਇਆ Molly ਨਾਲ ਜੁੜੇ ਤੁਹਾਡੇ ਵਾਲੇਟ ਵਿੱਚ ਰਹੇਗਾ।</string>
   <string name="DeactivateWalletFragment__error_deactivating_wallet">ਵਾਲੇਟ ਅਕਿਰਿਆਸ਼ੀਲ ਕਰਨ ਵਿੱਚ ਤਰੁੱਟੀ।</string>
   <!--PaymentsRecoveryStartFragment-->
   <string name="PaymentsRecoveryStartFragment__recovery_phrase">ਬਹਾਲੀ ਵਾਕ</string>
@@ -3170,7 +2950,7 @@
   <string name="HelpSettingsFragment__version">ਸੰਸਕਰਣ</string>
   <string name="HelpSettingsFragment__debug_log">ਡੀਬੱਗ ਲਾਗ</string>
   <string name="HelpSettingsFragment__terms_amp_privacy_policy">ਸ਼ਰਤਾਂ  &amp; ਪਰਦੇਦਾਰੀ ਨੀਤੀ</string>
-  <string name="HelpFragment__copyright_signal_messenger">ਕਾਪੀਰਾਈਟ Signal ਮੈਸੰਜਰ</string>
+  <string name="HelpFragment__copyright_signal_messenger">ਕਾਪੀਰਾਈਟ Molly ਮੈਸੰਜਰ</string>
   <string name="HelpFragment__licenced_under_the_gplv3">GPLv3 ਦੇ ਅਧੀਨ ਲਸੰਸ ਦਿੱਤਾ</string>
   <!--DataAndStorageSettingsFragment-->
   <string name="DataAndStorageSettingsFragment__calls">ਕਾਲਾਂ </string>
