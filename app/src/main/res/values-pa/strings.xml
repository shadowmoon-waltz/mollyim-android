<?xml version='1.0' encoding='UTF-8'?>
<resources>
  <string name="yes">ਹਾਂ</string>
  <string name="no">ਨਹੀਂ </string>
  <string name="delete">ਹਟਾਓ</string>
  <string name="please_wait">ਉਡੀਕੋ…</string>
  <string name="save">ਸੰਭਾਲੋ</string>
  <string name="note_to_self">ਖੁਦ ਲਈ ਨੋਟ ਕਰੋ</string>
  <!--AbstractNotificationBuilder-->
  <string name="AbstractNotificationBuilder_new_message">ਨਵਾਂ ਸੁਨੇਹਾ </string>
  <!--AlbumThumbnailView-->
  <!--ApplicationMigrationActivity-->
  <string name="ApplicationMigrationActivity__signal_is_updating">Molly ਅੱਪਡੇਟ ਹੋ ਰਿਹਾ ਹੈ…</string>
  <!--ApplicationPreferencesActivity-->
  <string name="ApplicationPreferencesActivity_currently_s">ਇਸ ਵੇਲੇ: %s</string>
  <string name="ApplicationPreferenceActivity_you_havent_set_a_passphrase_yet">ਤੁਸੀਂ ਅਜੇ ਆਪਣਾ ਵਾਕ ਨਹੀਂ ਸੈੱਟ ਕੀਤਾ ਹੈ!</string>
  <string name="ApplicationPreferencesActivity_disable_passphrase">ਵਾਕ ਨੂੰ ਅਸਮਰੱਥ ਕਰਨਾ ਹੈ?</string>
  <string name="ApplicationPreferencesActivity_this_will_permanently_unlock_signal_and_message_notifications">ਇਹ ਹਮੇਸ਼ਾ ਲਈ Molly ਅਤੇ ਸੁਨੇਹਾ ਸੂਚਨਾਵਾਂ ਨੂੰ ਖੋਲ ਦੇਵੇਗਾ</string>
  <string name="ApplicationPreferencesActivity_disable">ਅਸਮਰੱਥ ਕਰੋ</string>
  <string name="ApplicationPreferencesActivity_unregistering">ਅਣ-ਰਜਿਸਟਰ ਹੋ ਰਿਹਾ ਹੈ </string>
  <string name="ApplicationPreferencesActivity_unregistering_from_signal_messages_and_calls">Molly ਸੁਨੇਹਿਆਂ ਅਤੇ ਕਾਲਾਂ ਤੋਂ ਅਣ-ਰਜਿਸਟਰ ਹੋ ਰਿਹਾ ਹੈ…</string>
  <string name="ApplicationPreferencesActivity_disable_signal_messages_and_calls">ਕੀ Molly ਦੇ ਸੁਨੇਹਿਆਂ ਅਤੇ ਕਾਲਾਂ ਨੂੰ ਅਸਮਰੱਥ ਕਰਨਾ ਹੈ?</string>
  <string name="ApplicationPreferencesActivity_disable_signal_messages_and_calls_by_unregistering">Molly ਦੇ ਸੁਨੇਹਿਆਂ ਅਤੇ ਕਾਲਾਂ ਨੂੰ ਬੰਦ ਕਰਨ ਲਈ ਸਰਵਰ ਤੋਂ ਅਣ-ਰਜਿਸਟਰ ਕਰੋ। ਭਵਿੱਖ ਵਿੱਚ ਦੁਬਾਰਾ ਵਰਤਣ ਲਈ ਤੁਹਾਨੂੰ ਆਪਣੇ ਫ਼ੋਨ ਨੰਬਰ ਨਾਲ ਦੁਬਾਰਾ ਰਜਿਸਟਰ ਕਰਨਾ ਪਵੇਗਾ।</string>
  <string name="ApplicationPreferencesActivity_error_connecting_to_server">ਸਰਵਰ ਨਾਲ ਜੁੜਨ ਵਿਚ ਗਲਤੀ!</string>
  <string name="ApplicationPreferencesActivity_sms_enabled">SMS ਸਮਰੱਥ ਹਨ</string>
  <string name="ApplicationPreferencesActivity_touch_to_change_your_default_sms_app">ਆਪਣੀ ਡਿਫ਼ਾਲਟ SMS ਐਪ ਨੂੰ ਬਦਲਣ ਲਈ ਛੂਹੋ</string>
  <string name="ApplicationPreferencesActivity_sms_disabled">SMS ਅਸਮਰੱਥ</string>
  <string name="ApplicationPreferencesActivity_touch_to_make_signal_your_default_sms_app">Signal ਨੂੰ ਆਪਣਾ ਡਿਫ਼ਾਲਟ ਐਪ ਬਣਾਉਣ ਲਈ ਛੂਹੋ।</string>
  <string name="ApplicationPreferencesActivity_on">ਚਾਲੂ</string>
  <string name="ApplicationPreferencesActivity_On">ਚਾਲੂ</string>
  <string name="ApplicationPreferencesActivity_off">ਬੰਦ </string>
  <string name="ApplicationPreferencesActivity_Off">ਬੰਦ </string>
  <string name="ApplicationPreferencesActivity_sms_mms_summary">SMS %1$s, MMS %2$s</string>
  <string name="ApplicationPreferencesActivity_privacy_summary">ਸਕਰੀਨ ਲੌਕ %1$s, ਰਜਿਟਰੇਸ਼ਨ ਲੌਕ %2$s </string>
  <string name="ApplicationPreferencesActivity_appearance_summary">ਥੀਮ %1$s,  ਭਾਸ਼ਾ %2$s</string>
  <string name="ApplicationPreferencesActivity_pins_are_required_for_registration_lock">ਰਜਿਸਟਰੇਸ਼ਨ ਲੌਕ ਲਈ PINs ਜ਼ਰੂਰੀ ਹਨ। PINs ਅਸਮਰੱਥ ਕਰਨ ਲਈ ਪਹਿਲਾਂ ਰਜਿਸਟਰੇਸ਼ਨ ਲੌਕ ਨੂੰ ਅਸਮਰੱਥ ਕਰੋ।</string>
  <string name="ApplicationPreferencesActivity_pin_created">ਪਿੰਨ ਬਣਾਇਆ।</string>
  <string name="ApplicationPreferencesActivity_pin_disabled">PIN ਅਸਮਰੱਥ ਹੈ।</string>
  <string name="ApplicationPreferencesActivity_hide">ਲੁਕਾਓ</string>
  <string name="ApplicationPreferencesActivity_hide_reminder">ਰੀਮਾਈਂਡਰ ਲੁਕਾਉਣਾ ਹੈ?</string>
  <string name="ApplicationPreferencesActivity_record_payments_recovery_phrase">ਭੁਗਤਾਨ ਰਿਕਵਰੀ ਸ਼ਬਦ-ਸਮੂਹ ਰਿਕਾਰਡ ਕਰੋ</string>
  <string name="ApplicationPreferencesActivity_record_phrase">ਸ਼ਬਦ-ਸਮੂਹ ਰਿਕਾਰਡ ਕਰੋ</string>
  <string name="ApplicationPreferencesActivity_before_you_can_disable_your_pin">ਇਸ ਤੋਂ ਪਹਿਲਾਂ ਕਿ ਤੁਸੀਂ ਆਪਣਾ PIN ਅਸਮਰੱਥ ਕਰ ਸਕੋ, ਤੁਹਾਨੂੰ ਆਪਣੇ ਭੁਗਤਾਨ ਰਿਕਵਰੀ ਸ਼ਬਦ-ਸਮੂਹ ਨੂੰ ਜ਼ਰੂਰ ਰਿਕਾਰਡ ਕਰਨਾ ਚਾਹੀਦਾ ਹੈ ਤਾਂ ਜੋ ਇਹ ਯਕੀਨੀ ਬਣਾਇਆ ਜਾ ਸਕੇ ਕਿ ਤੁਸੀਂ ਆਪਣਾ ਭੁਗਤਾਨ ਖਾਤਾ ਮੁੜ ਪ੍ਰਾਪਤ ਕਰ ਸਕੋ।</string>
  <!--AppProtectionPreferenceFragment-->
  <plurals name="AppProtectionPreferenceFragment_minutes">
    <item quantity="one">%d ਮਿੰਟ </item>
    <item quantity="other">%d ਮਿੰਟ </item>
  </plurals>
  <!--DraftDatabase-->
  <string name="DraftDatabase_Draft_image_snippet">(ਤਸਵੀਰ)</string>
  <string name="DraftDatabase_Draft_audio_snippet">(ਆਡੀਓ)</string>
  <string name="DraftDatabase_Draft_video_snippet">(ਵੀਡੀਓ)</string>
  <string name="DraftDatabase_Draft_location_snippet">(ਟਿਕਾਣਾ)</string>
  <string name="DraftDatabase_Draft_quote_snippet">(ਜਵਾਬ)</string>
  <string name="DraftDatabase_Draft_voice_note">(ਆਵਾਜ਼ ਵਾਲਾ ਸੁਨੇਹਾ)</string>
  <!--AttachmentKeyboard-->
  <string name="AttachmentKeyboard_gallery">ਗੈਲਰੀ</string>
  <string name="AttachmentKeyboard_file">ਫ਼ਾਈਲ</string>
  <string name="AttachmentKeyboard_contact">ਸੰਪਰਕ </string>
  <string name="AttachmentKeyboard_location">ਟਿਕਾਣਾ</string>
  <string name="AttachmentKeyboard_Signal_needs_permission_to_show_your_photos_and_videos">ਤੁਹਾਡੀਆਂ ਫੋਟੋਆਂ ਅਤੇ ਵੀਡੀਓ ਦਿਖਾਉਣ ਲਈ Molly ਨੂੰ ਇਜਾਜ਼ਤ ਚਾਹੀਦੀ ਹੈ।</string>
  <string name="AttachmentKeyboard_give_access">ਪਹੁੰਚ ਦਿਓ</string>
  <string name="AttachmentKeyboard_payment">ਭੁਗਤਾਨ</string>
  <!--AttachmentManager-->
  <string name="AttachmentManager_cant_open_media_selection">ਮੀਡੀਆ ਨੂੰ ਚੁਣਨ ਲਈ ਕੋਈ ਐਪ ਨਹੀਂ ਮਿਲ ਸਕੀ</string>
  <string name="AttachmentManager_signal_requires_the_external_storage_permission_in_order_to_attach_photos_videos_or_audio">Molly ਨੂੰ ਫ਼ੋਟੋਆਂ, ਵੀਡੀਓ ਜਾਂ ਆਡੀਓ ਜੋੜਨ ਲਈ ਸਟੋਰੇਜ ਦੀ ਇਜਾਜ਼ਤ ਦੀ ਲੋੜ ਹੈ, ਪਰ ਇਸਨੂੰ ਸਥਾਈ ਤੌਰ ’ਤੇ ਇਨਕਾਰ ਕਰ ਦਿੱਤਾ ਗਿਆ ਹੈ। ਕਿਰਪਾ ਕਰਕੇ ਐਪ ਸੈਟਿੰਗਾਂ ਮੇਨੂ ’ਤੇ ਜਾਰੀ ਰੱਖੋ, \"ਇਜਾਜ਼ਤਾਂ\" ਚੁਣੋ ਅਤੇ \"ਸਟੋਰੇਜ\" ਨੂੰ ਸਮਰੱਥ ਕਰੋ।</string>
  <string name="AttachmentManager_signal_requires_contacts_permission_in_order_to_attach_contact_information">Molly ਨੂੰ ਸੰਪਰਕ ਜਾਣਕਾਰੀ ਜੋੜਨ ਲਈ ਸੰਪਰਕਾਂ ਲਈ ਇਜਾਜ਼ਤ ਦੀ ਲੋੜ ਹੈ, ਪਰ ਇਸਨੂੰ ਸਥਾਈ ਤੌਰ ’ਤੇ ਇਨਕਾਰ ਕਰ ਦਿੱਤਾ ਗਿਆ ਹੈ। ਕਿਰਪਾ ਕਰਕੇ ਐਪ ਸੈਟਿੰਗਾਂ ਮੇਨੂ ’ਤੇ ਜਾਰੀ ਰੱਖੋ, \"ਇਜਾਜ਼ਤਾਂ\" ਚੁਣੋ ਅਤੇ \"ਸੰਪਰਕ\" ਨੂੰ ਸਮਰੱਥ ਕਰੋ।</string>
  <string name="AttachmentManager_signal_requires_location_information_in_order_to_attach_a_location">Molly ਨੂੰ ਕੋਈ ਟਿਕਾਣਾ ਜੋੜਨ ਲਈ ਟਿਕਾਣੇ ਲਈ ਇਜਾਜ਼ਤ ਦੀ ਲੋੜ ਹੈ, ਪਰ ਇਸਨੂੰ ਸਥਾਈ ਤੌਰ ’ਤੇ ਇਨਕਾਰ ਕਰ ਦਿੱਤਾ ਗਿਆ ਹੈ। ਕਿਰਪਾ ਕਰਕੇ ਐਪ ਸੈਟਿੰਗਾਂ ਮੇਨੂ ’ਤੇ ਜਾਰੀ ਰੱਖੋ, \"ਇਜਾਜ਼ਤਾਂ\" ਚੁਣੋ ਅਤੇ \"ਟਿਕਾਣਾ\" ਸਮਰੱਥ ਕਰੋ।</string>
  <!--AttachmentUploadJob-->
  <string name="AttachmentUploadJob_uploading_media">ਮੀਡੀਆ ਅਪਲੋਡ ਹੋ ਰਿਹਾ ਹੈ…</string>
  <string name="AttachmentUploadJob_compressing_video_start">ਵੀਡੀਓ ਕੰਪਰੈਸ ਕੀਤੀ ਜਾ ਰਹੀ ਹੈ…</string>
  <!--BackgroundMessageRetriever-->
  <string name="BackgroundMessageRetriever_checking_for_messages">ਸੁਨੇਹਿਆਂ ਦੀ ਜਾਂਚ ਕੀਤੀ ਜਾ ਰਹੀ ਹੈ…</string>
  <!--BlockedUsersActivity-->
  <string name="BlockedUsersActivity__blocked_users">ਪਾਬੰਦੀ ਲਾਏ ਵਰਤੋਂਕਾਰ</string>
  <string name="BlockedUsersActivity__add_blocked_user">ਪਾਬੰਦੀ ਲਾਇਆ ਵਰਤੋਂਕਾਰ ਜੋੜੋ</string>
  <string name="BlockedUsersActivity__blocked_users_will">ਪਾਬੰਦੀਸ਼ੁਦਾ ਸੰਪਰਕ ਤੁਹਾਨੂੰ ਕਾਲ ਨਹੀਂ ਕਰ ਸਕਣਗੇ ਜਾਂ ਸੁਨੇਹੇ ਨਹੀਂ ਭੇਜ ਸਕਣਗੇ।</string>
  <string name="BlockedUsersActivity__no_blocked_users">ਕੋਈ ਪਾਬੰਦੀਸ਼ੁਦਾ ਵਰਤੋਂਕਾਰ ਨਹੀਂ</string>
  <string name="BlockedUsersActivity__block_user">ਵਰਤੋਂਕਾਰ ਉੱਤੇ ਪਾਬੰਦੀ ਲਾਉਣੀ ਹੈ?</string>
  <string name="BlockedUserActivity__s_will_not_be_able_to">\"%1$s\" ਤੁਹਾਨੂੰ ਕਾਲ ਨਹੀਂ ਕਰ ਸਕਣਗੇ ਜਾਂ ਸੁਨੇਹੇ ਨਹੀਂ ਭੇਜ ਸਕਣਗੇ।</string>
  <string name="BlockedUsersActivity__block">ਪਾਬੰਦੀ ਲਾਓ</string>
  <string name="BlockedUsersActivity__unblock_user">ਵਰਤੋਂਕਾਰ ਤੋਂ ਪਾਬੰਦੀ ਹਟਾਉਣੀ ਹੈ?</string>
  <string name="BlockedUsersActivity__do_you_want_to_unblock_s">ਕੀ ਤੁਸੀਂ \"%1$s\" ਤੋਂ ਪਾਬੰਦੀ ਹਟਾਉਣੀ ਚਾਹੁੰਦੇ ਹੋ?</string>
  <string name="BlockedUsersActivity__unblock">ਪਾਬੰਦੀ ਹਟਾਓ</string>
  <!--BlockUnblockDialog-->
  <string name="BlockUnblockDialog_block_and_leave_s">%1$s ਉੱਤੇ ਪਾਬੰਦੀ ਲਾਉਣੀ ਅਤੇ ਛੱਡਣਾ ਹੈ?</string>
  <string name="BlockUnblockDialog_block_s">%1$s ਉੱਤੇ ਪਾਬੰਦੀ ਲਾਉਣੀ ਹੈ?</string>
  <string name="BlockUnblockDialog_you_will_no_longer_receive_messages_or_updates">ਤੁਹਾਨੂੰ ਇਸ ਗਰੁੱਪ ਤੋਂ ਹੁਣ ਕੋਈ ਸੁਨੇਹੇ ਜਾਂ ਅੱਪਡੇਟ ਨਹੀਂ ਆਉਣਗੇ, ਅਤੇ ਗਰੁੱਪ ਮੈਂਬਰ ਤੁਹਾਨੂੰ ਦੁਬਾਰਾ ਇਸ ਗਰੁੱਪ ਵਿੱਚ ਸ਼ਾਮਲ ਨਹੀਂ ਕਰ ਸਕਣਗੇ।</string>
  <string name="BlockUnblockDialog_group_members_wont_be_able_to_add_you">ਗਰੁੱਪ ਦੇ ਮੈਂਬਰ ਤੁਹਾਨੂੰ ਦੁਬਾਰਾ ਇਸ ਗਰੁੱਪ ਵਿੱਚ ਸ਼ਾਮਲ ਨਹੀਂ ਕਰ ਸਕਣਗੇ।</string>
  <string name="BlockUnblockDialog_group_members_will_be_able_to_add_you">ਗਰੁੱਪ ਦੇ ਮੈਂਬਰ ਤੁਹਾਨੂੰ ਇਸ ਗਰੁੱਪ ਵਿੱਚ ਦੁਬਾਰਾ ਸ਼ਾਮਲ ਕਰਨ ਦੇ ਸਮਰੱਥ ਹੋਣਗੇ।</string>
  <string name="BlockUnblockDialog_you_will_be_able_to_call_and_message_each_other">ਤੁਸੀਂ ਇਕ ਦੂਜੇ ਨੂੰ ਸੁਨੇਹਾ ਭੇਜਣ ਅਤੇ ਕਾਲ ਕਰਨ ਦੇ ਯੋਗ ਹੋਵੋਗੇ ਅਤੇ ਤੁਹਾਡਾ ਨਾਂ ਅਤੇ ਫੋਟੋ ਉਨ੍ਹਾਂ ਨਾਲ ਸਾਂਝੀ ਕੀਤੀ ਜਾਏਗੀ।</string>
  <string name="BlockUnblockDialog_blocked_people_wont_be_able_to_call_you_or_send_you_messages">ਪਾਬੰਦੀਸ਼ੁਦਾ ਲੋਕ ਤੁਹਾਨੂੰ ਕਾਲ ਨਹੀਂ ਕਰ ਸਕਣਗੇ ਜਾਂ ਸੁਨੇਹੇ ਨਹੀਂ ਭੇਜ ਸਕਣਗੇ।</string>
  <string name="BlockUnblockDialog_unblock_s">%1$s ਤੋਂ ਪਾਬੰਦੀ ਹਟਾਉਣੀ ਹੈ?</string>
  <string name="BlockUnblockDialog_block">ਪਾਬੰਦੀ ਲਾਓ</string>
  <string name="BlockUnblockDialog_block_and_leave">ਪਾਬੰਦੀ ਲਾਓ ਤੇ ਛੱਡੋ</string>
  <string name="BlockUnblockDialog_report_spam_and_block">ਸਪੈਮ ਵਜੋਂ ਰਿਪੋਰਟ ਕਰੋ ਤੇ ਪਾਬੰਦੀ ਲਾਓ</string>
  <!--BucketedThreadMedia-->
  <string name="BucketedThreadMedia_Today">ਅੱਜ </string>
  <string name="BucketedThreadMedia_Yesterday">ਕੱਲ੍ਹ</string>
  <string name="BucketedThreadMedia_This_week">ਇਸ ਹਫਤੇ </string>
  <string name="BucketedThreadMedia_This_month">ਇਸ ਮਹੀਨੇ </string>
  <string name="BucketedThreadMedia_Large">ਵੱਡਾ</string>
  <string name="BucketedThreadMedia_Medium">ਦਰਮਿਆਨਾ</string>
  <string name="BucketedThreadMedia_Small">ਛੋਟਾ</string>
  <!--CameraXFragment-->
  <string name="CameraXFragment_tap_for_photo_hold_for_video">ਫੋਟੋ ਲਈ  ਛੂਹੋ, ਵੀਡੀਓ ਲਈ ਦਬਾ ਕੇ ਰੱਖੋ</string>
  <string name="CameraXFragment_capture_description">ਤਸਵੀਰ ਖਿੱਚੋ</string>
  <string name="CameraXFragment_change_camera_description">ਕੈਮਰਾ ਬਦਲੋ</string>
  <string name="CameraXFragment_open_gallery_description">ਗੈਲਰੀ ਖੋਲ੍ਹੋ</string>
  <!--CameraContacts-->
  <string name="CameraContacts_recent_contacts">ਤਾਜ਼ਾ ਸੰਪਰਕ</string>
  <string name="CameraContacts_signal_contacts">Signal ਸੰਪਰਕ</string>
  <string name="CameraContacts_signal_groups">Signal ਗਰੁੱਪ</string>
  <string name="CameraContacts_you_can_share_with_a_maximum_of_n_conversations">ਤੁਸੀਂ ਵੱਧ ਤੋਂ ਵੱਧ %d ਗੱਲਬਾਤਾਂ ਨਾਲ ਸਾਂਝਾ ਕਰ ਸਕਦੇ ਹੋ।</string>
  <string name="CameraContacts_select_signal_recipients">Signal ਪ੍ਰਾਪਤਕਰਤਾਵਾਂ ਨੂੰ ਚੁਣੋ</string>
  <string name="CameraContacts_no_signal_contacts">ਕੋਈ Signal ਸੰਪਰਕ ਨਹੀਂ</string>
  <string name="CameraContacts_you_can_only_use_the_camera_button">ਤੁਸੀਂ ਸਿਰਫ਼ Signal ਸੰਪਰਕਾਂ ਨੂੰ ਫੋਟੋਆਂ ਭੇਜਣ ਲਈ ਕੈਮਰਾ ਬਟਨ ਦੀ ਵਰਤੋਂ ਕਰ ਸਕਦੇ ਹੋ।</string>
  <string name="CameraContacts_cant_find_who_youre_looking_for">ਨਹੀਂ ਲੱਭ ਰਿਹਾ ਕਿ ਤੁਸੀਂ ਕਿਸ ਦੀ ਭਾਲ ਕਰ ਰਹੇ ਹੋ?</string>
  <string name="CameraContacts_invite_a_contact_to_join_signal">ਸੰਪਰਕ ਨੂੰ Molly ਵਿੱਚ ਸ਼ਾਮਲ ਹੋਣ ਲਈ ਸੱਦਾ ਦਿਓ</string>
  <string name="CameraContacts__menu_search">ਖੋਜੋ</string>
  <!--ClearProfileActivity-->
  <string name="ClearProfileActivity_remove">ਹਟਾਓ </string>
  <string name="ClearProfileActivity_remove_profile_photo">ਪ੍ਰੋਫ਼ਾਈਲ ਫੋਟੋ ਨੂੰ ਹਟਾਉਣਾ ਹੈ?</string>
  <string name="ClearProfileActivity_remove_group_photo">ਗਰੁੱਪ ਫੋਟੋ ਨੂੰ ਹਟਾਉਣਾ ਹੈ?</string>
  <!--ClientDeprecatedActivity-->
  <string name="ClientDeprecatedActivity_update_signal">Molly ਨੂੰ ਅੱਪਡੇਟ ਕਰੋ</string>
  <string name="ClientDeprecatedActivity_this_version_of_the_app_is_no_longer_supported">ਐਪ ਦਾ ਇਹ ਸੰਸਕਰਣ ਹੁਣ ਕੰਮ ਨਹੀਂ ਕਰਦਾ ਹੈ। ਸੁਨੇਹੇ ਭੇਜਣੇ ਅਤੇ ਪ੍ਰਾਪਤ ਕਰਨੇ ਜਾਰੀ ਰੱਖਣ ਲਈ ਐਪ ਨੂੰ ਨਵੀਨਤਮ ਸੰਸਕਰਣ ਲਈ ਅੱਪਡੇਟ ਕਰੋ।</string>
  <string name="ClientDeprecatedActivity_update">ਅੱਪਡੇਟ ਕਰੋ</string>
  <string name="ClientDeprecatedActivity_dont_update">ਅੱਪਡੇਟ ਨਾ ਕਰੋ</string>
  <string name="ClientDeprecatedActivity_warning">ਚੇਤਾਵਨੀ</string>
  <string name="ClientDeprecatedActivity_your_version_of_signal_has_expired_you_can_view_your_message_history">Signal ਦੇ ਤੁਹਾਡੇ ਸੰਸਕਰਣ ਦੀ ਮਿਆਦ ਮੁੱਕ ਗਈ ਹੈ। ਤੁਸੀਂ ਆਪਣਾ ਸੁਨੇਹਾ ਇਤਿਹਾਸ ਵੇਖ ਸਕਦੇ ਹੋ ਪਰ ਜਦੋਂ ਤੱਕ ਤੁਸੀਂ ਅੱਪਡੇਟ ਨਹੀਂ ਕਰਦੇ ਉਦੋਂ ਤੱਕ ਤੁਸੀਂ ਸੁਨੇਹੇ ਭੇਜ ਜਾਂ ਪ੍ਰਾਪਤ ਨਹੀਂ ਕਰ ਸਕੋਗੇ।</string>
  <!--CommunicationActions-->
  <string name="CommunicationActions_no_browser_found">ਕੋਈ ਵੈੱਬ ਬ੍ਰਾਊਜ਼ਰ ਨਹੀਂ ਲੱਭਿਆ।</string>
  <string name="CommunicationActions_send_email">ਈਮੇਲ ਭੇਜੋ</string>
  <string name="CommunicationActions_a_cellular_call_is_already_in_progress">ਕੋਈ ਸੈਲੂਲਰ ਕਾਲ ਪਹਿਲਾਂ ਹੀ ਜਾਰੀ ਹੈ।</string>
  <string name="CommunicationActions_start_voice_call">ਆਵਾਜ਼ ਵਾਲੀ ਕਾਲ ਸ਼ੁਰੂ ਕਰਨੀ ਹੈ?</string>
  <string name="CommunicationActions_cancel">ਰੱਦ ਕਰੋ</string>
  <string name="CommunicationActions_call">ਕਾਲ</string>
  <string name="CommunicationActions_insecure_call">ਅਸੁਰੱਖਿਅਤ ਕਾਲ</string>
  <string name="CommunicationActions_carrier_charges_may_apply">ਸ਼ਾਇਦ ਕੈਰੀਅਰ ਖ਼ਰਚੇ ਲੱਗ ਸਕਦੇ ਹਨ। ਜਿਸ ਨੰਬਰ ਉੱਤੇ ਤੁਸੀਂ ਕਾਲ ਕਰ ਰਹੇ ਹੋ, ਉਹ Signal ਨਾਲ ਰਜਿਸਟਰਡ ਨਹੀਂ ਹੈ। ਇਹ ਕਾਲ ਇੰਟਰਨੈਟ ਰਾਹੀਂ ਨਹੀਂ, ਤੁਹਾਡੇ ਮੋਬਾਈਲ ਕੈਰੀਅਰ ਦੁਆਰਾ ਕੀਤੀ ਜਾਏਗੀ।</string>
  <!--ConfirmIdentityDialog-->
  <string name="ConfirmIdentityDialog_your_safety_number_with_s_has_changed">%1$s ਨਾਲ ਤੁਹਾਡਾ ਸੁਰੱਖਿਆ ਨੰਬਰ ਬਦਲ ਗਿਆ ਹੈ | ਇਸ ਦਾ ਮਤਲਬ ਇਹ ਹੋ ਸਕਦਾ ਹੈ ਕਿ ਜਾਂ ਤਾਂ ਤੁਹਾਡੀ ਗੱਲਬਾਤ ਨੂੰ ਕੋਈ ਸੁਣ ਰਿਹਾ ਹੈ ਜਾਂ ਫੇਰ %2$s ਨੇ Signal ਨੂੰ ਮਹਿਜ਼ ਦੁਬਾਰਾ ਸਥਾਪਤ ਕੀਤਾ ਹੈ।</string>
  <string name="ConfirmIdentityDialog_you_may_wish_to_verify_your_safety_number_with_this_contact">ਹੋ ਸਕਦਾ ਹੈ ਕਿ ਤੁਸੀਂ ਇਸ ਸੰਪਰਕ ਨਾਲ ਆਪਣਾ ਸੁਰੱਖਿਆ ਨੰਬਰ ਤਸਦੀਕ ਕਰਨਾ ਚਾਹੋ।</string>
  <string name="ConfirmIdentityDialog_accept">ਮਨਜ਼ੂਰ ਕਰੋ</string>
  <!--ContactsCursorLoader-->
  <string name="ContactsCursorLoader_recent_chats">ਹਾਲ ਦੀਆਂ ਚੈਟਾਂ</string>
  <string name="ContactsCursorLoader_contacts">ਸੰਪਰਕ</string>
  <string name="ContactsCursorLoader_groups">ਗਰੁੱਪ</string>
  <string name="ContactsCursorLoader_phone_number_search">ਫੋਨ ਨੰਬਰ ਖੋਜੋ</string>
  <string name="ContactsCursorLoader_username_search">ਵਰਤੋਂਕਾਰ-ਨਾਂ ਖੋਜੋ</string>
  <!--ContactsDatabase-->
  <string name="ContactsDatabase_message_s">ਸੁਨੇਹਾ %s</string>
  <string name="ContactsDatabase_signal_call_s">Signal ਕਾਲ %s</string>
  <!--ContactNameEditActivity-->
  <string name="ContactNameEditActivity_given_name">ਨਾਂ</string>
  <string name="ContactNameEditActivity_family_name">ਖਾਨਦਾਨੀ ਨਾਂ</string>
  <string name="ContactNameEditActivity_prefix">ਅਗੇਤਰ</string>
  <string name="ContactNameEditActivity_suffix">ਪਿਛੇਤਰ</string>
  <string name="ContactNameEditActivity_middle_name">ਵਿਚਕਾਰਲਾ ਨਾਂ</string>
  <!--ContactShareEditActivity-->
  <string name="ContactShareEditActivity_type_home">ਘਰ </string>
  <string name="ContactShareEditActivity_type_mobile">ਮੋਬਾਈਲ </string>
  <string name="ContactShareEditActivity_type_work">ਕੰਮ </string>
  <string name="ContactShareEditActivity_type_missing">ਹੋਰ</string>
  <string name="ContactShareEditActivity_invalid_contact">ਚੁਣਿਆ ਹੋਇਆ ਸੰਪਰਕ ਅਵੈਧ ਸੀ</string>
  <!--ConversationItem-->
  <string name="ConversationItem_error_not_sent_tap_for_details">ਨਹੀਂ ਭੇਜਿਆ, ਵੇਰਵਿਆਂ ਲਈ ਟੈਪ ਕਰੋ</string>
  <string name="ConversationItem_error_partially_not_delivered">ਅਧੂਰਾ ਭੇਜਿਆ, ਵੇਰਵਿਆਂ ਲਈ ਟੈਪ ਕਰੋ</string>
  <string name="ConversationItem_error_network_not_delivered">ਭੇਜਣ ਵਿੱਚ ਅਸਫ਼ਲ</string>
  <string name="ConversationItem_received_key_exchange_message_tap_to_process">ਮੁੱਖ ਐਕਸਚੇਂਜ ਸੁਨੇਹਾ ਪ੍ਰਾਪਤ ਕੀਤਾ, ਕਾਰਵਾਈ ਲਈ ਟੈਪ ਕਰੋ।</string>
  <string name="ConversationItem_group_action_left">%1$s ਨੇ ਗਰੁੱਪ ਛੱਡਿਆ।</string>
  <string name="ConversationItem_send_paused">ਭੇਜਣ ਨੂੰ ਰੋਕਿਆ</string>
  <string name="ConversationItem_click_to_approve_unencrypted">ਭੇਜਣਾ ਅਸਫਲ, ਅਸੁਰੱਖਿਅਤ ਵਾਪਸੀ ਲਈ ਟੈਪ ਕਰੋ</string>
  <string name="ConversationItem_click_to_approve_unencrypted_sms_dialog_title">ਇਨਕ੍ਰਿਪਟ ਨਹੀਂ ਕੀਤੇ SMS ਵੱਲ ਵਾਪਸੀ?</string>
  <string name="ConversationItem_click_to_approve_unencrypted_mms_dialog_title">ਇਨਕ੍ਰਿਪਟ ਨਹੀਂ ਕੀਤੇ MMS ਵੱਲ ਵਾਪਸੀ?</string>
  <string name="ConversationItem_click_to_approve_unencrypted_dialog_message">ਇਹ ਸੁਨੇਹਾ ਇਨਕ੍ਰਿਪਟ <b>ਨਹੀਂ </b> ਕੀਤਾ ਜਾਵੇਗਾ, ਕਿਉਂਕਿ ਪ੍ਰਾਪਤਕਰਤਾ ਹੁਣ Signal ਵਰਤੋਂਕਾਰ ਨਹੀਂ ਰਿਹਾ।\n\n ਅਸੁਰੱਖਿਅਤ ਸੁਨੇਹਾ ਭੇਜਣਾ ਹੈ?</string>
  <string name="ConversationItem_unable_to_open_media">ਇਸ ਮੀਡੀਆ ਨੂੰ ਖੋਲ੍ਹਣ ਲਈ ਕੋਈ ਐਪ ਨਹੀਂ ਮਿਲ ਸਕੀ।</string>
  <string name="ConversationItem_copied_text">%s ਕਾਪੀ ਕੀਤਾ</string>
  <string name="ConversationItem_from_s">%s ਵੱਲੋਂ</string>
  <string name="ConversationItem_to_s">%s ਨੂੰ</string>
  <string name="ConversationItem_read_more"> ਹੋਰ ਪੜ੍ਹੋ</string>
  <string name="ConversationItem_download_more"> ਹੋਰ ਡਾਊਨਲੋਡ ਕਰੋ</string>
  <string name="ConversationItem_pending"> ਬਕਾਇਆ</string>
  <string name="ConversationItem_this_message_was_deleted">ਇਹ ਸੁਨੇਹਾ ਹਟਾਇਆ ਸੀ।</string>
  <string name="ConversationItem_you_deleted_this_message">ਤੁਸੀਂ ਇਸ ਸੁਨੇਹੇ ਨੂੰ ਹਟਾਇਆ ਹੈ।</string>
  <!--ConversationActivity-->
  <string name="ConversationActivity_add_attachment">ਅਟੈਚਮੈਂਟ ਨੂੰ ਜੋੜੋ</string>
  <string name="ConversationActivity_select_contact_info">ਸੰਪਰਕ ਜਾਣਕਾਰੀ ਨੂੰ ਚੁਣੋ</string>
  <string name="ConversationActivity_compose_message">ਸੁਨੇਹਾ ਲਿਖੋ</string>
  <string name="ConversationActivity_sorry_there_was_an_error_setting_your_attachment">ਮਾਫ਼ ਕਰਨਾ, ਤੁਹਾਡੀ ਅਟੈਚਮੈਂਟ ਨੂੰ ਜੋੜਨ ਵਿੱਚ ਕੋਈ ਤਰੁੱਟੀ ਹੋਈ ਸੀ।</string>
  <string name="ConversationActivity_recipient_is_not_a_valid_sms_or_email_address_exclamation">ਪ੍ਰਾਪਤਕਰਤਾ ਇੱਕ ਪ੍ਰਮਾਣਿਤ SMS ਜਾਂ ਈਮੇਲ ਪਤਾ ਨਹੀਂ ਹੈ!</string>
  <string name="ConversationActivity_message_is_empty_exclamation">ਸੁਨੇਹਾ ਖਾਲੀ ਹੈ!</string>
  <string name="ConversationActivity_group_members">ਗਰੁੱਪ ਦੇ ਮੈਂਬਰ</string>
  <string name="ConversationActivity__tap_here_to_start_a_group_call">ਗਰੁੱਪ ਕਾਲ ਸ਼ੁਰੂ ਕਰਨ ਲਈ ਇੱਥੇ ਟੈਪ ਕਰੋ</string>
  <string name="ConversationActivity_invalid_recipient">ਅਵੈਧ ਪ੍ਰਾਪਤਕਰਤਾ!</string>
  <string name="ConversationActivity_added_to_home_screen">ਮੁੱਖ ਸਕਰੀਨ ਦੇ ਨਾਲ ਜੋੜ ਦਿੱਤਾ ਗਿਆ ਹੈ </string>
  <string name="ConversationActivity_calls_not_supported">ਕਾਲਾਂ ਸਮਰਥਿਤ ਨਹੀਂ</string>
  <string name="ConversationActivity_this_device_does_not_appear_to_support_dial_actions">ਇਹ ਡਿਵਾਈਸ ਡਾਇਲ ਕਾਰਜਾਂ ਨੂੰ ਸਮਰਥਿਤ ਕਰਦੀ ਨਹੀਂ ਜਾਪਦੀ।</string>
  <string name="ConversationActivity_transport_insecure_sms">ਅਸੁਰੱਖਿਅਤ SMS</string>
  <string name="ConversationActivity_transport_insecure_mms">ਅਸੁਰੱਖਿਅਤ MMS</string>
  <string name="ConversationActivity_transport_signal">Signal</string>
  <string name="ConversationActivity_lets_switch_to_signal">ਆਓ Molly %1$s ਨੂੰ ਅਪਣਾਈਏ</string>
  <string name="ConversationActivity_specify_recipient">ਕਿਰਪਾ ਕਰਕੇ ਕੋਈ ਸੰਪਰਕ ਚੁਣੋ</string>
  <string name="ConversationActivity_unblock">ਪਾਬੰਦੀ ਹਟਾਓ</string>
  <string name="ConversationActivity_attachment_exceeds_size_limits">ਅਟੈਚਮੈਂਟ ਦਾ ਅਕਾਰ ਤੁਹਾਡੇ ਦੁਆਰਾ ਭੇਜੇ ਜਾ ਰਹੇ ਸੁਨੇਹੇ ਦੀ ਕਿਸਮ ਲਈ ਅਕਾਰ ਦੀ ਸੀਮਾ ਤੋਂ ਵੱਧ ਗਿਆ ਹੈ।</string>
  <string name="ConversationActivity_unable_to_record_audio">ਆਡੀਓ ਰਿਕਾਰਡ ਕਰਨ ਵਿੱਚ ਅਸਮਰੱਥ!</string>
  <string name="ConversationActivity_you_cant_send_messages_to_this_group">ਤੁਸੀਂ ਇਸ ਗਰੁੱਪ ਨੂੰ ਸੁਨੇਹੇ ਨਹੀਂ ਭੇਜ ਸਕਦੇ ਕਿਉਂਕਿ ਤੁਸੀਂ ਹੁਣ ਮੈਂਬਰ ਨਹੀਂ ਰਹੇ।</string>
  <string name="ConversationActivity_only_s_can_send_messages">ਸਿਰਫ਼ %1$s ਸੁਨੇਹੇ ਭੇਜ ਸਕਦੇ ਹਨ।</string>
  <string name="ConversationActivity_admins">ਐਡਮਿਨ</string>
  <string name="ConversationActivity_message_an_admin">ਕਿਸੇ ਐਡਮਿਨ ਨੂੰ ਸੁਨੇਹਾ ਭੇਜੋ</string>
  <string name="ConversationActivity_cant_start_group_call">ਗਰੁੱਪ ਕਾਲ ਸ਼ੁਰੂ ਨਹੀਂ ਕੀਤੀ ਜਾ ਸਕਦੀ</string>
  <string name="ConversationActivity_only_admins_of_this_group_can_start_a_call">ਸਿਰਫ਼ ਇਸ ਗਰੁੱਪ ਦੇ ਐਡਮਿਨ ਹੀ ਕਾਲ ਸ਼ੁਰੂ ਕਰ ਸਕਦੇ ਹਨ।</string>
  <string name="ConversationActivity_there_is_no_app_available_to_handle_this_link_on_your_device">ਤੁਹਾਡੀ ਡਿਵਾਈਸ ’ਤੇ ਇਸ ਲਿੰਕ ਨੂੰ ਚਲਾਉਣ ਲਈ ਕੋਈ ਐਪ ਉਪਲਬਧ ਨਹੀਂ ਹੈ।</string>
  <string name="ConversationActivity_your_request_to_join_has_been_sent_to_the_group_admin">ਤੁਹਾਡੀ ਸ਼ਾਮਲ ਹੋਣ ਦੀ ਬੇਨਤੀ ਗਰੁੱਪ ਪਰਸ਼ਾਸ਼ਕ ਨੂੰ ਭੇਜ ਦਿੱਤੀ ਗਈ ਹੈ। ਜਦੋਂ ਉਹ ਕਾਰਵਾਈ ਕਰਨਗੇ ਤਾਂ ਤੂਹਾਨੂੰ ਸੂਚਿਤ ਕੀਤਾ ਜਾਵੇਗਾ।</string>
  <string name="ConversationActivity_cancel_request">ਬੇਨਤੀ ਨੂੰ ਰੱਦ ਕਰੋ</string>
  <string name="ConversationActivity_to_send_audio_messages_allow_signal_access_to_your_microphone">ਆਡੀਓ ਸੁਨੇਹੇ ਭੇਜਣ ਲਈ, Molly ਨੂੰ ਆਪਣੇ ਮਾਈਕ੍ਰੋਫ਼ੋਨ ਤਕ ਪਹੁੰਚ ਦਿਓ।</string>
  <string name="ConversationActivity_signal_requires_the_microphone_permission_in_order_to_send_audio_messages">ਆਡੀਓ ਸੁਨੇਹੇ ਭੇਜਣ ਲਈ Molly ਨੂੰ ਮਾਈਕ੍ਰੋਫ਼ੋਨ ਇਜਾਜ਼ਤ ਦੀ ਲੋੜ ਹੈ, ਪਰ ਇਸਨੂੰ ਸਥਾਈ ਤੌਰ ’ਤੇ ਇਨਕਾਰ ਕਰ ਦਿੱਤਾ ਗਿਆ ਹੈ| ਕਿਰਪਾ ਕਰਕੇ ਐਪ ਸੈਟਿੰਗਾਂ ’ਤੇ ਜਾਰੀ ਰੱਖੋ, \"ਇਜਾਜ਼ਤਾਂ\" ਚੁਣੋ, ਅਤੇ \"ਮਾਈਕ੍ਰੋਫ਼ੋਨ\" ਨੂੰ ਸਮਰੱਥ ਕਰੋ।</string>
  <string name="ConversationActivity_signal_needs_the_microphone_and_camera_permissions_in_order_to_call_s">%s ਨੂੰ ਕਾਲ ਕਰਨ ਲਈ Molly ਨੂੰ ਮਾਈਕ੍ਰੋਫ਼ੋਨ ਅਤੇ ਕੈਮਰਾ ਇਜਾਜ਼ਤਾਂ ਦੀ ਲੋੜ ਹੈ, ਪਰ ਇਹਨਾਂ ਲਈ ਸਥਾਈ ਤੌਰ ’ਤੇ ਇਨਕਾਰ ਕਰ ਦਿੱਤਾ ਗਿਆ ਹੈ | ਕਿਰਪਾ ਕਰਕੇ ਐਪ ਸੈਟਿੰਗਾਂ ’ਤੇ ਜਾਰੀ ਰੱਖੋ, \"ਇਜਾਜ਼ਤਾਂ\" ਚੁਣੋ, ਅਤੇ \"ਮਾਈਕ੍ਰੋਫ਼ੋਨ\" ਅਤੇ \"ਕੈਮਰਾ\" ਨੂੰ ਸਮਰੱਥ ਕਰੋ।</string>
  <string name="ConversationActivity_to_capture_photos_and_video_allow_signal_access_to_the_camera">ਵੀਡੀਓ ਅਤੇ ਫ਼ੋਟੋਆਂ ਖਿੱਚਣ ਲਈ Molly ਨੂੰ ਕੈਮਰੇ ਦੀ ਇਜਾਜ਼ਤ ਦਿਓ।</string>
  <string name="ConversationActivity_signal_needs_the_camera_permission_to_take_photos_or_video">ਵੀਡੀਓ ਅਤੇ ਫੋਟੋਆਂ ਖਿੱਚਣ ਲਈ Molly ਨੂੰ ਕੈਮਰੇ ਦੀ ਇਜਾਜ਼ਤ ਦੀ ਲੋੜ ਹੈ, ਪਰ ਇਸ ਨੂੰ ਸਥਾਈ ਤੌਰ ’ਤੇ ਇਨਕਾਰ ਕਰ ਦਿੱਤਾ ਗਿਆ ਹੈ। ਕਿਰਪਾ ਕਰਕੇ ਐਪ ਸੈਟਿੰਗਾਂ ’ਤੇ ਜਾਰੀ ਰੱਖੋ, \"ਇਜਾਜ਼ਤਾਂ\" ਚੁਣੋ, ਅਤੇ \"ਕੈਮਰਾ\" ਨੂੰ ਸਮਰੱਥ ਕਰੋ।</string>
  <string name="ConversationActivity_signal_needs_camera_permissions_to_take_photos_or_video">Molly ਨੂੰ ਫ਼ੋਟੋਆਂ ਜਾਂ ਵੀਡੀਓ ਲੈਣ ਲਈ ਕੈਮਰਾ ਇਜਾਜ਼ਤਾਂ ਦੀ ਲੋੜ ਹੈ</string>
  <string name="ConversationActivity_enable_the_microphone_permission_to_capture_videos_with_sound">ਆਵਾਜ਼ ਦੇ ਨਾਲ ਵੀਡੀਓ ਬਣਾਉਣ ਲਈ ਮਾਈਕ੍ਰੋਫ਼ੋਨ ਇਜਾਜ਼ਤ ਨੂੰ ਸਮਰੱਥ ਕਰੋ।</string>
  <string name="ConversationActivity_signal_needs_the_recording_permissions_to_capture_video">ਵੀਡੀਓ ਨੂੰ ਰਿਕਾਰਡ ਕਰਨ ਲਈ Molly ਨੂੰ ਮਾਈਕ੍ਰੋਫ਼ੋਨ ਇਜਾਜ਼ਤਾਂ ਦੀ ਲੋੜ ਹੈ, ਪਰ ਇਹਨਾਂ ਲਈ ਇਨਕਾਰ ਕਰ ਦਿੱਤਾ ਗਿਆ ਹੈ। ਕਿਰਪਾ ਕਰਕੇ ਐਪ ਸੈਟਿੰਗਾਂ ’ਤੇ ਜਾਰੀ ਰੱਖੋ, \"ਇਜਾਜ਼ਤਾਂ\" ਚੁਣੋ, ਅਤੇ \"ਮਾਈਕ੍ਰੋਫ਼ੋਨ\" ਅਤੇ \"ਕੈਮਰਾ\" ਨੂੰ ਸਮਰੱਥ ਕਰੋ।</string>
  <string name="ConversationActivity_signal_needs_recording_permissions_to_capture_video">ਵੀਡੀਓ ਰਿਕਾਰਡ ਕਰਨ ਲਈ Molly ਨੂੰ ਮਾਈਕ੍ਰੋਫੋਨ ਇਜਾਜ਼ਤਾਂ ਚਾਹੀਦੀਆਂ ਹਨ।</string>
  <string name="ConversationActivity_quoted_contact_message">%1$s %2$s</string>
  <string name="ConversationActivity_signal_cannot_sent_sms_mms_messages_because_it_is_not_your_default_sms_app">Signal SMS/MMS ਸੁਨੇਹੇ ਨਹੀਂ ਭੇਜ ਸਕਦਾ ਹੈ ਕਿਉਂਕਿ ਇਹ ਤੁਹਾਡੀ ਡਿਫ਼ਾਲਟ SMS ਐਪ ਨਹੀਂ ਹੈ | ਕੀ ਤੁਸੀਂ ਇਸਨੂੰ ਆਪਣੀਆਂ Android ਸੈਟਿੰਗਾਂ ਵਿੱਚ ਬਦਲਣਾ ਚਾਹੁੰਦੇ ਹੋ?</string>
  <string name="ConversationActivity_yes">ਹਾਂ</string>
  <string name="ConversationActivity_no">ਨਹੀਂ </string>
  <string name="ConversationActivity_search_position">%2$d ਚੋਂ %1$d</string>
  <string name="ConversationActivity_no_results">ਕੋਈ ਨਤੀਜੇ ਨਹੀਂ</string>
  <string name="ConversationActivity_sticker_pack_installed">ਸਟਿੱਕਰ ਪੈਕ ਸਥਾਪਤ ਕੀਤਾ ਗਿਆ</string>
  <string name="ConversationActivity_new_say_it_with_stickers">ਨਵਾਂ! ਸਟਿੱਕਰਾਂ ਦੇ ਨਾਲ ਕਰੋ ਗੱਲਬਾਤ</string>
  <string name="ConversationActivity_cancel">ਰੱਦ ਕਰੋ</string>
  <string name="ConversationActivity_delete_conversation">ਗੱਲਬਾਤ ਨੂੰ ਹਟਾਉਣਾ ਹੈ?</string>
  <string name="ConversationActivity_delete_and_leave_group">ਗਰੁੱਪ ਹਟਾਉਣਾ ਅਤੇ ਛੱਡਣਾ ਹੈ?</string>
  <string name="ConversationActivity_this_conversation_will_be_deleted_from_all_of_your_devices">ਇਹ ਗੱਲਬਾਤ ਤੁਹਾਡੀਆਂ ਸਾਰੀਆਂ ਡਿਵਾਈਸਾਂ ਵਿੱਚੋਂ ਮਿਟਾ ਦਿੱਤੀ ਜਾਵੇਗੀ।</string>
  <string name="ConversationActivity_you_will_leave_this_group_and_it_will_be_deleted_from_all_of_your_devices">ਤੁਸੀਂ ਇਸ ਗਰੁੱਪ ਨੂੰ ਛੱਡ ਦਿਓਗੇ, ਅਤੇ ਇਹ ਤੁਹਾਡੀਆਂ ਸਾਰੀਆਂ ਡਿਵਾਈਸਾਂ ਵਿੱਚੋਂ ਮਿਟਾ ਦਿੱਤੀ ਜਾਵੇਗੀ।</string>
  <string name="ConversationActivity_delete">ਮਿਟਾਓ</string>
  <string name="ConversationActivity_delete_and_leave">ਹਟਾਓ ਅਤੇ ਛੱਡੋ</string>
  <string name="ConversationActivity__to_call_s_signal_needs_access_to_your_microphone">%1$s ਨੂੰ ਕਾਲ ਕਰਨ ਲਈ, Molly ਨੂੰ ਤੁਹਾਡੇ ਮਾਈਕ੍ਰੋਫ਼ੋਨ ਤੱਕ ਪਹੁੰਚ ਦੀ ਲੋੜ ਹੈ</string>
  <string name="ConversationActivity__more_options_now_in_group_settings">ਹੁਣ \"ਗਰੁੱਪ ਸੈਟਿੰਗਾਂ\" ਵਿੱਚ ਹੋਰ ਵਿਕਲਪ</string>
  <string name="ConversationActivity_join">ਸ਼ਾਮਲ ਹੋਵੋ</string>
  <string name="ConversationActivity_full">ਪੂਰਾ</string>
  <string name="ConversationActivity_error_sending_media">ਮੀਡੀਆ ਭੇਜਣ ਦੌਰਾਨ ਤਰੁੱਟੀ</string>
  <string name="ConversationActivity__reported_as_spam_and_blocked">ਸਪੈਮ ਵਜੋਂ ਰਿਪੋਰਟ ਕੀਤਾ ਤੇ ਪਾਬੰਦੀ ਲਾਈ।</string>
  <!--ConversationAdapter-->
  <plurals name="ConversationAdapter_n_unread_messages">
    <item quantity="one">%d ਨਾ ਪੜੇ ਸੁਨੇਹੇ </item>
    <item quantity="other">%d ਨਾ-ਪੜ੍ਹੇ ਸੁਨੇਹੇ </item>
  </plurals>
  <!--ConversationFragment-->
  <plurals name="ConversationFragment_delete_selected_messages">
    <item quantity="one">ਚੁਣੇ ਹੋਏ ਸੁਨੇਹੇ ਨੂੰ ਮਿਟਾਉਣਾ ਹੈ?</item>
    <item quantity="other">ਚੁਣੇ ਹੋੲੈ ਸੁਨੇਹਿਆਂ ਨੂੰ ਮਿਟਾਉਣਾ ਹੈ?</item>
  </plurals>
  <string name="ConversationFragment_save_to_sd_card">ਸਟੋਰੇਜ ਵਿੱਚ ਸੰਭਾਲਣਾ ਹੈ?</string>
  <plurals name="ConversationFragment_saving_n_media_to_storage_warning">
    <item quantity="one">ਇਸ ਮੀਡੀਆ ਨੂੰ ਸਟੋਰੇਜ ਵਿੱਚ ਸੰਭਾਲਣ ਨਾਲ ਤੁਹਾਡੀ ਡਿਵਾਈਸ ’ਤੇ ਮੌਜੂਦ ਕਿਸੇ ਵੀ ਹੋਰ ਐਪ ਨੂੰ ਉਹਨਾਂ ਤੱਕ ਪਹੁੰਚ ਦੀ ਇਜਾਜ਼ਤ ਮਿਲੇਗੀ।\n\n ਜਾਰੀ ਰੱਖਣਾ ਹੈ?</item>
    <item quantity="other">ਸਾਰੇ %1$d ਮੀਡੀਆ ਨੂੰ ਸਟੋਰੇਜ ਵਿੱਚ ਸੰਭਾਲਣ ਨਾਲ ਤੁਹਾਡੀ ਡਿਵਾਈਸ ’ਤੇ ਮੌਜੂਦ ਕਿਸੇ ਵੀ ਹੋਰ ਐਪ ਨੂੰ ਉਹਨਾਂ ਤੱਕ ਪਹੁੰਚ ਦੀ ਇਜਾਜ਼ਤ ਮਿਲ ਜਾਵੇਗੀ।\n\n ਜਾਰੀ ਰੱਖਣਾ ਹੈ?</item>
  </plurals>
  <plurals name="ConversationFragment_error_while_saving_attachments_to_sd_card">
    <item quantity="one">ਸਟੋਰੇਜ਼ ਵਿੱਚ ਅਟੈਚਮੈਂਟਾਂ ਨੂੰ ਦਰਜ ਕਰਨ ਦੌਰਾਨ ਗਲਤੀ !</item>
    <item quantity="other">ਸਟੋਰੇਜ ਵਿੱਚ ਅਟੈਚਮੈਂਟਾਂ ਨੂੰ ਸੰਭਾਲਣ ਦੌਰਾਨ ਤਰੁੱਟੀ!</item>
  </plurals>
  <string name="ConversationFragment_unable_to_write_to_sd_card_exclamation">ਸਟੋਰੇਜ ਵਿੱਚ ਲਿਖਣ ਵਿੱਚ ਅਯੋਗ!</string>
  <plurals name="ConversationFragment_saving_n_attachments">
    <item quantity="one">ਅਟੈਚਮੈਂਟ ਨੂੰ ਸੰਭਾਲਿਆ ਜਾ ਰਿਹਾ ਹੈ</item>
    <item quantity="other">%1$d ਅਟੈਚਮੈਂਟਾਂ ਸੰਭਾਲੀਆਂ ਜਾ ਰਹੀਆਂ ਹਨ</item>
  </plurals>
  <plurals name="ConversationFragment_saving_n_attachments_to_sd_card">
    <item quantity="one">ਅਟੈਚਮੈਂਟ ਸਟੋਰੇਜ਼ ਵਿੱਚ ਸੰਭਾਲੀ ਜਾ ਰਹੀ ਹੈ…</item>
    <item quantity="other">%1$d ਅਟੈਚਮੈਂਟਾਂ ਸਟੋਰੇਜ ਵਿੱਚ ਸੰਭਾਲੀਆਂ ਜਾ ਰਹੀਆਂ ਹਨ…</item>
  </plurals>
  <string name="ConversationFragment_pending">ਬਾਕੀ…</string>
  <string name="ConversationFragment_push">ਡੇਟਾ (Signal)</string>
  <string name="ConversationFragment_mms">MMS</string>
  <string name="ConversationFragment_sms">SMS</string>
  <string name="ConversationFragment_deleting">ਹਟਾਇਆ ਜਾ ਰਿਹਾ ਹੈ</string>
  <string name="ConversationFragment_deleting_messages">ਸੁਨੇਹੇ ਹਟਾਏ ਜਾ ਰਹੇ ਹਨ…</string>
  <string name="ConversationFragment_delete_for_me">ਮੇਰੇ ਲਈ ਹਟਾਓ</string>
  <string name="ConversationFragment_delete_for_everyone">ਹਰੇਕ ਲਈ ਹਟਾਓ</string>
  <string name="ConversationFragment_this_message_will_be_deleted_for_everyone_in_the_conversation">ਗੱਲਬਾਤ ਵਿੱਚ ਸ਼ਾਮਲ ਸਾਰੇ ਵਿਅਕਤੀਆਂ ਲਈ ਇਹ ਸੁਨੇਹਾ ਹਟਾਇਆ ਜਾਵੇਗਾ ਜੇ ਉਹ Signal ਦੇ ਤਾਜ਼ਾ ਸੰਸਕਰਣ ’ਤੇ ਹਨ। ਉਹ ਇਹ ਦੇਖ ਸਕਣਗੇ ਕਿ ਤੁਸੀਂ ਸੁਨੇਹਾ ਹਟਾਇਆ ਸੀ।</string>
  <string name="ConversationFragment_quoted_message_not_found">ਅਸਲੀ ਸੁਨੇਹਾ ਨਹੀਂ ਲੱਭਿਆ </string>
  <string name="ConversationFragment_quoted_message_no_longer_available">ਅਸਲ ਸੁਨੇਹਾ ਹੁਣ ਉਪਲਬਧ ਨਹੀਂ ਹੈ</string>
  <string name="ConversationFragment_failed_to_open_message">ਸੁਨੇਹਾ ਖੋਲ੍ਹਣ ਵਿੱਚ ਅਸਫ਼ਲ</string>
  <string name="ConversationFragment_you_can_swipe_to_the_right_reply">ਤੁਰੰਤ ਜਵਾਬ ਦੇਣ ਲਈ ਤੁਸੀਂ ਕਿਸੇ ਵੀ ਸੁਨੇਹੇ ’ਤੇ ਸੱਜੇ ਪਾਸੇ ਸਵਾਈਪ ਕਰ ਸਕਦੇ ਹੋ</string>
  <string name="ConversationFragment_you_can_swipe_to_the_left_reply">ਤੁਰੰਤ ਜਵਾਬ ਦੇਣ ਲਈ ਤੁਸੀਂ ਕਿਸੇ ਵੀ ਸੁਨੇਹੇ ’ਤੇ ਖੱਬੇ ਪਾਸੇ ਸਵਾਈਪ ਕਰ ਸਕਦੇ ਹੋ</string>
  <string name="ConversationFragment_outgoing_view_once_media_files_are_automatically_removed">ਭੇਜੇ ਜਾਣ ਵਾਲੀਆਂ ਇੱਕ ਵਾਰ ਦੇਖਣਯੋਗ ਮੀਡੀਆ ਫਾਈਲਾਂ ਭੇਜੇ ਜਾਣ ਤੋਂ ਬਾਅਦ ਆਪਣੇ ਆਪ ਹਟਾ ਦਿੱਤੀਆਂ ਜਾਂਦੀਆਂ ਹਨ</string>
  <string name="ConversationFragment_you_already_viewed_this_message">ਤੁਸੀਂ ਪਹਿਲਾਂ ਤੋਂ ਹੀ ਇਹ ਸੁਨੇਹਾ ਦੇਖ ਲਿਆ ਹੈ</string>
  <string name="ConversationFragment__you_can_add_notes_for_yourself_in_this_conversation">ਤੁਸੀਂ ਇਸ ਗੱਲਬਾਤ ਵਿੱਚ ਖੁਦ ਲਈ ਨੋਟ ਸ਼ਾਮਲ ਕਰ ਸਕਦੇ ਹੋ।\nਜੇਕਰ ਤੁਹਾਡੇ ਖਾਤੇ ਦੇ ਨਾਲ ਲਿੰਕ ਕੀਤੀਆਂ ਹੋਈਆਂ ਕੋਈ ਡਿਵਾਈਸਾਂ ਹਨ, ਤਾਂ ਨਵੇਂ ਨੋਟ ਸਿੰਕ ਕੀਤੇ ਜਾਣਗੇ।</string>
  <string name="ConversationFragment__d_group_members_have_the_same_name">ਗਰੁੱਪ ਦੇ %1$d ਮੈਂਬਰਾਂ ਦਾ ਇੱਕੋ ਨਾਮ ਹੈ।</string>
  <string name="ConversationFragment__tap_to_review">ਸਮੀਖਿਆ ਕਰਨ ਲਈ ਟੈਪ ਕਰੋ</string>
  <string name="ConversationFragment__review_requests_carefully">ਬੇਨਤੀਆਂ ਦੀ ਧਿਆਨ ਨਾਲ ਸਮੀਖਿਆ ਕਰੋ</string>
  <string name="ConversationFragment__signal_found_another_contact_with_the_same_name">Molly ਨੂੰ ਇਸੇ ਨਾਮ ਨਾਲ ਇੱਕ ਹੋਰ ਸੰਪਰਕ ਮਿਲਿਆ।</string>
  <string name="ConversationFragment_contact_us">ਸਾਡੇ ਨਾਲ ਸੰਪਰਕ ਕਰੋ</string>
  <string name="ConversationFragment_verify">ਤਸਦੀਕ ਕਰੋ</string>
  <string name="ConversationFragment_not_now">ਹੁਣੇ ਨਹੀਂ</string>
  <string name="ConversationFragment_your_safety_number_with_s_changed">%s ਦੇ ਨਾਲ ਤੁਹਾਡਾ ਸੁਰੱਖਿਆ ਨੰਬਰ ਬਦਲ ਗਿਆ ਹੈ</string>
  <string name="ConversationFragment_your_safety_number_with_s_changed_likey_because_they_reinstalled_signal">%s ਦੇ ਨਾਲ ਤੁਹਾਡਾ ਸੁਰੱਖਿਆ ਨੰਬਰ ਸੰਭਵ ਤੌਰ ’ਤੇ ਇਸ ਲਈ ਬਦਲਿਆ, ਕਿ ਉਹਨਾਂ ਨੇ Signal ਨੂੰ ਮੁੜ ਸਥਾਪਤ ਕੀਤਾ ਜਾਂ ਡਿਵਾਈਸਾਂ ਨੂੰ ਬਦਲਿਆ ਹੋ ਸਕਦਾ ਹੈ। ਨਵੇਂ ਸੁਰੱਖਿਆ ਨੰਬਰ ਦੀ ਪੁਸ਼ਟੀ ਕਰਨ ਲਈ ਤਸਦੀਕ ਕਰੋ ਨੂੰ ਟੈਪ ਕਰੋ। ਇਹ ਚੋਣਵਾਂ ਹੈ।</string>
  <!--Message shown to indicate which notification profile is on/active-->
  <plurals name="ConversationListFragment_delete_selected_conversations">
    <item quantity="one">ਕੀ ਚੁਣੀ ਗਈਆਂ ਗੱਲਾਬਾਤਾਂ ਨੂੰ ਮਿਟੌਣਾ ਹੈ ?</item>
    <item quantity="other">ਕੀ ਚੁਣੀ ਗਈਆਂ ਗੱਲਬਾਤਾਂ ਨੂੰ ਮਿਟਾਉਣਾ ਹੈ?</item>
  </plurals>
  <plurals name="ConversationListFragment_this_will_permanently_delete_all_n_selected_conversations">
    <item quantity="one"> ਚੁਣੇ ਹੋਏ ਸੁਨੇਹੇ ਹਮੇਸ਼ਾ ਲਈ ਮਿੱਟਾ ਦਿੱਤੇ ਜਾਣਗੇ </item>
    <item quantity="other">ਇਸ ਨਾਲ ਸਾਰੀਆਂ %1$d ਚੁਣੀਆਂ ਹੋਈਆਂ ਗੱਲਬਾਤਾਂ ਸਥਾਈ ਤੌਰ ’ਤੇ ਮਿਟਾ ਦਿੱਤੀਆਂ ਜਾਣਗੀਆਂ।</item>
  </plurals>
  <string name="ConversationListFragment_deleting">ਮਿਟਾਈਆਂ ਜਾ ਰਹੀਆਂ ਹਨ</string>
  <string name="ConversationListFragment_deleting_selected_conversations">ਚੁਣੀਆਂ ਹੋਈਆਂ ਗੱਲਬਾਤਾਂ ਮਿਟਾਈਆਂ ਜਾ ਰਹੀਆਂ ਹਨ…</string>
  <plurals name="ConversationListFragment_conversations_archived">
    <item quantity="one"> ਗੱਲਾਂਬਾਤਾਂ ਆਰਕਾਈਵਡ ਕੀਤੀਆਂ </item>
    <item quantity="other">%d ਗੱਲਬਾਤਾਂ ਆਰਕਾਈਵ ਕੀਤੀਆਂ </item>
  </plurals>
  <string name="ConversationListFragment_undo">ਵਾਪਿਸ</string>
  <plurals name="ConversationListFragment_moved_conversations_to_inbox">
    <item quantity="one"> ਗੱਲਾਬਾਤਾਂ ਨੂੰ ਇਨਬਾਕਸ ਵਿੱਚ ਮੂਵ ਕੀਤਾ </item>
    <item quantity="other">%d ਗੱਲਬਾਤਾਂ ਨੂੰ ਇਨਬਾਕਸ ਵਿੱਚ ਭੇਜਿਆ</item>
  </plurals>
  <string name="ConversationListFragment_select">ਚੁਣੋ</string>
  <string name="ConversationListFragment_select_all">ਸਾਰਿਆ ਨੂੰ ਚੁਣੋ</string>
  <!--Show in conversation list overflow menu to open selection bottom sheet-->
  <!--Tooltip shown after you have created your first notification profile-->
  <!--Message shown in top toast to indicate the named profile is on-->
  <!--ConversationListItem-->
  <string name="ConversationListItem_key_exchange_message">ਮੁੱਖ ਐਕਸਚੇਂਜ ਸੁਨੇਹਾ</string>
  <!--ConversationListItemAction-->
  <string name="ConversationListItemAction_archived_conversations_d">ਆਰਕਾਈਵ ਕੀਤੀਆਂ ਗੱਲਬਾਤਾਂ (%d)</string>
  <!--ConversationTitleView-->
  <string name="ConversationTitleView_verified">ਪ੍ਰਮਾਣਿਤ</string>
  <string name="ConversationTitleView_you">ਤੁਸੀਂ</string>
  <!--ConversationTypingView-->
  <string name="ConversationTypingView__plus_d">+%1$d</string>
  <!--CreateGroupActivity-->
  <string name="CreateGroupActivity_some_contacts_cannot_be_in_legacy_groups">ਕੁਝ ਸੰਪਰਕ ਲੈਗਸੀ ਗਰੁੱਪਾਂ ਵਿੱਚ ਨਹੀਂ ਹੋ ਸਕਦੇ।</string>
  <string name="CreateGroupActivity__select_members">ਮੈਂਬਰ ਚੁਣੋ</string>
  <!--CreateProfileActivity-->
  <string name="CreateProfileActivity__profile">ਪ੍ਰੋਫ਼ਾਈਲ</string>
  <string name="CreateProfileActivity_error_setting_profile_photo">ਪ੍ਰੋਫ਼ਾਈਲ ਫੋਟੋ ਨੂੰ ਸੈੱਟ ਕਰਨ ਵਿੱਚ ਗਲਤੀ</string>
  <string name="CreateProfileActivity_problem_setting_profile">ਪ੍ਰੋਫ਼ਾਈਲ ਬਣਾਉਣ ਵਿੱਚ ਸਮੱਸਿਆ</string>
  <string name="CreateProfileActivity_set_up_your_profile">ਆਪਣੀ ਪ੍ਰੋਫ਼ਾਈਲ ਬਣਾਓ</string>
  <string name="CreateProfileActivity_signal_profiles_are_end_to_end_encrypted">ਤੁਹਾਡਾ ਪ੍ਰੋਫ਼ਾਈਲ ਸਿਰੇ-ਤੋਂ-ਸਿਰੇ ਤੱਕ ਇਨਕ੍ਰਿਪਟ ਕੀਤਾ ਹੋਇਆ ਹੈ। ਜਦੋਂ ਵੀ ਤੁਸੀਂ ਨਵੀਂ ਗੱਲਬਾਤ ਸ਼ੁਰੂ ਜਾਂ ਮਨਜ਼ੂਰ ਕਰੋਗੇ ਅਤੇ ਜਦੋਂ ਤੁਸੀਂ ਨਵੇਂ ਗਰੁੱਪਾਂ ਵਿੱਚ ਸ਼ਾਮਲ ਹੋਵੋਗੇ ਤਾਂ ਤੁਹਾਡੇ ਪ੍ਰੋਫ਼ਾਈਲ ਅਤੇ ਇਸ ਵਿੱਚ ਕੀਤੀਆਂ ਤਬਦੀਲੀਆਂ ਨੂੰ ਤੁਹਾਡੇ ਸੰਪਰਕ ਵੇਖ ਸਕਣਗੇ।</string>
  <string name="CreateProfileActivity_set_avatar_description">ਅਵਤਾਰ ਤਿਆਰ ਕਰੋ</string>
  <!--ChooseBackupFragment-->
  <string name="ChooseBackupFragment__restore_from_backup">ਬੈਕਅਪ ਤੋਂ ਬਹਾਲ ਕਰਨਾ ਹੈ?</string>
  <string name="ChooseBackupFragment__restore_your_messages_and_media">ਲੋਕਲ ਬੈਕਅੱਪ ਤੋਂ ਆਪਣੇ ਸੁਨੇਹਿਆਂ ਅਤੇ ਮੀਡੀਆ ਨੂੰ ਬਹਾਲ ਕਰੋ | ਜੇਕਰ ਤੁਸੀਂ ਹੁਣ ਬਹਾਲ ਨਹੀਂ ਕਰਦੇ ਹੋ, ਤਾਂ ਤੁਸੀਂ ਬਾਅਦ ਵਿੱਚ ਬਹਾਲ ਨਹੀਂ ਕਰ ਸਕੋਗੇ।</string>
  <string name="ChooseBackupFragment__icon_content_description">ਬੈਕਅੱਪ ਆਈਕੋਨ ਤੋਂ ਬਹਾਲ ਕਰੋ</string>
  <string name="ChooseBackupFragment__choose_backup">ਬੈਕਅੱਪ ਚੁਣੋ</string>
  <string name="ChooseBackupFragment__learn_more">ਹੋਰ ਜਾਣੋ</string>
  <string name="ChooseBackupFragment__no_file_browser_available">ਕੋਈ ਫ਼ਾਈਲ ਬ੍ਰਾਊਜ਼ਰ ਉਪਲਬਧ ਨਹੀਂ</string>
  <!--RestoreBackupFragment-->
  <string name="RestoreBackupFragment__restore_complete">ਬਹਾਲ ਕਰਨ ਦਾ ਕਾਰਜ ਪੂਰਾ ਹੋਇਆ</string>
  <string name="RestoreBackupFragment__to_continue_using_backups_please_choose_a_folder">ਬੈਕਅੱਪ ਵਰਤਣੇ ਜਾਰੀ ਰੱਖਣ ਲਈ, ਕਿਰਪਾ ਕਰਕੇ ਕੋਈ ਫੋਲਡਰ ਚੁਣੋ। ਨਵੇਂ ਬੈਕਅੱਪਾਂ ਨੂੰ ਇਸ ਟਿਕਾਣੇ ਉੱਤੇ ਸੰਭਾਲਿਆ ਜਾਵੇਗਾ।</string>
  <string name="RestoreBackupFragment__choose_folder">ਫੋਲਡਰ ਚੁਣੋ</string>
  <string name="RestoreBackupFragment__not_now">ਹੁਣੇ ਨਹੀਂ</string>
  <!--BackupsPreferenceFragment-->
  <string name="BackupsPreferenceFragment__chat_backups">ਚੈਟ ਬੈਕਅੱਪ</string>
  <string name="BackupsPreferenceFragment__backups_are_encrypted_with_a_passphrase">ਬੈਕਅੱਪ ਇੱਕ ਪਾਸਫ਼੍ਰੇਜ਼ ਨਾਲ ਇਨਕ੍ਰਿਪਟ ਕੀਤੇ ਅਤੇ ਤੁਹਾਡੀ ਡਿਵਾਈਸ \'ਤੇ ਸਟੋਰ ਕੀਤੇ ਜਾਂਦੇ ਹਨ।</string>
  <string name="BackupsPreferenceFragment__create_backup">ਬੈਕਅੱਪ ਬਣਾਓ</string>
  <string name="BackupsPreferenceFragment__last_backup">ਆਖਰੀ ਬੈਕਅੱਪ: %1$s</string>
  <string name="BackupsPreferenceFragment__backup_folder">ਬੈਕਅੱਪ ਫੋਲਡਰ</string>
  <string name="BackupsPreferenceFragment__verify_backup_passphrase">ਬੈਕਅੱਪ ਦੇ ਪਾਸਫ਼੍ਰੇਜ਼ ਨੂੰ ਤਸਦੀਕ ਕਰੋ</string>
  <string name="BackupsPreferenceFragment__test_your_backup_passphrase">ਆਪਣੇ ਬੈਕਅੱਪ ਦੇ ਪਾਸਫ਼੍ਰੇਜ਼ ਨੂੰ ਜਾਂਚੋ ਅਤੇ ਤਸਦੀਕ ਕਰੋ ਕਿ ਇਹ ਮੇਲ ਖਾਂਦਾ ਹੈ</string>
  <string name="BackupsPreferenceFragment__turn_on">ਚਾਲੂ ਕਰੋ</string>
  <string name="BackupsPreferenceFragment__turn_off">ਬੰਦ ਕਰੋ</string>
  <string name="BackupsPreferenceFragment__to_restore_a_backup">ਬੈਕਅੱਪ ਬਹਾਲ ਕਰਨ ਲਈ, Molly ਦੀ ਨਵੀਂ ਕਾਪੀ ਸਥਾਪਤ ਕਰੋ, ਐਪ ਨੂੰ ਖੋਲ੍ਹੋ ਅਤੇ \"ਬੈਕਅੱਪ ਬਹਾਲ ਕਰੋ\" ਨੂੰ ਟੈਪ ਕਰੋ, ਫਿਰ ਬੈਕਅੱਪ ਫ਼ਾਈਲ ਦਾ ਟਿਕਾਣਾ ਲੱਭੋ। %1$s</string>
  <string name="BackupsPreferenceFragment__learn_more">ਹੋਰ ਜਾਣੋ</string>
  <string name="BackupsPreferenceFragment__in_progress">ਜਾਰੀ ਹੈ…</string>
  <string name="BackupsPreferenceFragment__d_so_far">%1$d ਹੁਣ ਤੱਕ…</string>
  <string name="BackupsPreferenceFragment_signal_requires_external_storage_permission_in_order_to_create_backups">ਬੈਕਅੱਪ ਬਣਾਉਣ ਲਈ Molly ਨੂੰ ਬਾਹਰੀ ਸਟੋਰੇਜ ਦੀ ਇਜਾਜ਼ਤ ਦੀ ਲੋੜ ਹੁੰਦੀ ਹੈ, ਪਰ ਇਸਨੂੰ ਸਥਾਈ ਤੌਰ ’ਤੇ ਇਨਕਾਰ ਕਰ ਦਿੱਤਾ ਗਿਆ ਹੈ। ਕਿਰਪਾ ਕਰਕੇ ਐਪ ਸੈਟਿੰਗਾਂ ’ਤੇ ਜਾਰੀ ਰੱਖੋ, \"ਇਜਾਜ਼ਤਾਂ\" ਚੁਣੋ ਅਤੇ \"ਸਟੋਰੇਜ\" ਨੂੰ ਸਮਰੱਥ ਕਰੋ।</string>
  <!--CustomDefaultPreference-->
  <string name="CustomDefaultPreference_using_custom">ਪਸੰਦੀਦਾ ਨੂੰ ਵਰਤਣਾ: %s</string>
  <string name="CustomDefaultPreference_using_default">ਡਿਫ਼ਾਲਟ ਨੂੰ ਵਰਤਣਾ: %s</string>
  <string name="CustomDefaultPreference_none">ਕੋਈ ਨਹੀਂ</string>
  <!--AvatarSelectionBottomSheetDialogFragment-->
  <string name="AvatarSelectionBottomSheetDialogFragment__choose_photo">ਫ਼ੋਟੋ ਚੁਣੋ</string>
  <string name="AvatarSelectionBottomSheetDialogFragment__take_photo">ਫ਼ੋਟੋ ਲਵੋ</string>
  <string name="AvatarSelectionBottomSheetDialogFragment__choose_from_gallery">ਗੈਲਰੀ ਵਿੱਚੋਂ ਚੁਣੋ</string>
  <string name="AvatarSelectionBottomSheetDialogFragment__remove_photo">ਫ਼ੋਟੋ ਨੂੰ ਹਟਾਓ</string>
  <string name="AvatarSelectionBottomSheetDialogFragment__taking_a_photo_requires_the_camera_permission">ਫ਼ੋਟੋ ਖਿੱਚਣ ਲਈ ਕੈਮਰਾ ਇਜਾਜ਼ਤ ਚਾਹੀਦੀ ਹੈ।</string>
  <string name="AvatarSelectionBottomSheetDialogFragment__viewing_your_gallery_requires_the_storage_permission">ਤੁਹਾਡੀ ਗੈਲਰੀ ਵੇਖਣ ਲਈ ਸਟੋਰੇਜ ਇਜਾਜ਼ਤ ਚਾਹੀਦੀ ਹੈ।</string>
  <!--DateUtils-->
  <string name="DateUtils_just_now">ਹੁਣੇ</string>
  <string name="DateUtils_minutes_ago">%dਮਿੰ</string>
  <string name="DateUtils_today">ਅੱਜ</string>
  <string name="DateUtils_yesterday">ਕੱਲ੍ਹ</string>
  <!--DecryptionFailedDialog-->
  <string name="DecryptionFailedDialog_chat_session_refreshed">ਚੈਟ ਸੈਸ਼ਨ ਤਾਜ਼ਾ ਕੀਤਾ ਗਿਆ</string>
  <string name="DecryptionFailedDialog_signal_uses_end_to_end_encryption">Signal ਸਿਰੇ-ਤੋਂ-ਸਿਰੇ ਤੱਕ ਇਨਕ੍ਰਿਪਸ਼ਨ ਵਰਤਦਾ ਹੈ ਅਤੇ ਇਸ ਨੂੰ ਕਈ ਵਾਰ ਤੁਹਾਡੇ ਚੈਟ ਸ਼ੈਸ਼ਨ ਨੂੰ ਤਾਜ਼ਾ ਕਰਨ ਦੀ ਲੋੜ ਪੈ ਸਕਦੀ ਹੈ। ਇਹ ਤੁਹਾਡੀ ਚੈਟ ਦੀ ਸੁਰੱਖਿਆ ਨੂੰ ਪ੍ਰਭਾਵਿਤ ਨਹੀਂ ਕਰਦਾ ਹੈ, ਪਰ ਹੋ ਸਕਦਾ ਹੈ ਕਿ ਤੁਸੀਂ ਇਸ ਸੰਪਰਕ ਤੋਂ ਆਪਣਾ ਕੋਈ ਸੁਨੇਹਾ ਖੁੰਝਾਇਆ ਹੋਵੇ, ਅਤੇ ਤੁਸੀਂ ਉਹਨਾਂ ਨੂੰ ਇਹ ਮੁੜ ਭੇਜਣ ਲਈ ਕਹਿ ਸਕਦੇ ਹੋ।</string>
  <!--DeviceListActivity-->
  <string name="DeviceListActivity_unlink_s">\'%s\' ਨਾਲ ਲਿੰਕ ਤੋੜਨਾ ਹੈ?</string>
  <string name="DeviceListActivity_by_unlinking_this_device_it_will_no_longer_be_able_to_send_or_receive">ਇਸ ਡਿਵਾਈਸ ਦਾ ਲਿੰਕ ਤੋੜ ਕੇ, ਇਹ ਹੁਣ ਸੁਨੇਹੇ ਭੇਜਣ ਅਤੇ ਪ੍ਰਾਪਤ ਕਰਨ ਯੋਗ ਨਹੀਂ ਰਹੇਗੀ।</string>
  <string name="DeviceListActivity_network_connection_failed">ਨੈੱਟਵਰਕ ਕਨੈਕਸ਼ਨ ਅਸਫ਼ਲ</string>
  <string name="DeviceListActivity_try_again">ਦੁਬਾਰਾ ਕੋਸ਼ਿਸ਼ ਕਰੋ</string>
  <string name="DeviceListActivity_unlinking_device">ਡਿਵਾਈਸ ਦਾ ਲਿੰਕ ਤੋੜਿਆ ਜਾ ਰਿਹਾ ਹੈ…</string>
  <string name="DeviceListActivity_unlinking_device_no_ellipsis">ਡਿਵਾਈਸ ਦਾ ਲਿੰਕ ਤੋੜਿਆ ਜਾ ਰਿਹਾ ਹੈ</string>
  <string name="DeviceListActivity_network_failed">ਨੈੱਟਵਰਕ ਫੇਲ੍ਹ ਹੋਇਆ!</string>
  <!--DeviceListItem-->
  <string name="DeviceListItem_unnamed_device">ਬੇਨਾਮ ਡਿਵਾਈਸ</string>
  <string name="DeviceListItem_linked_s">%s ਨੂੰ ਲਿੰਕ ਕੀਤਾ ਗਿਆ  </string>
  <string name="DeviceListItem_last_active_s">%s ਆਖਰੀ ਵਾਰ ਸਰਗਰਮ</string>
  <string name="DeviceListItem_today">ਅੱਜ </string>
  <!--DocumentView-->
  <string name="DocumentView_unnamed_file">ਬੇਨਾਮ ਫ਼ਾਈਲ</string>
  <!--GroupCallingMegaphone-->
  <string name="GroupCallingMegaphone__introducing_group_calls">ਪੇਸ਼ ਹਨ ਗਰੁੱਪ ਕਾਲਾਂ</string>
  <string name="GroupCallingMegaphone__open_a_new_group_to_start">ਮੁਫਤ ਇਨਕ੍ਰਿਪਟ ਕੀਤੀ ਗਰੁੱਪ ਕਾਲ ਸ਼ੁਰੂ ਕਰਨ ਲਈ ਇੱਕ ਨਵਾਂ ਗਰੁੱਪ ਖੋਲ੍ਹੋ</string>
  <!--DozeReminder-->
  <string name="DozeReminder_optimize_for_missing_play_services">ਗਾਇਬ ਪਲੇਅ ਸੇਵਾਵਾਂ ਲਈ ਅਨੁਕੂਲ ਬਣਾਓ</string>
  <string name="DozeReminder_this_device_does_not_support_play_services_tap_to_disable_system_battery">ਇਹ ਡਿਵਾਈਸ ਪਲੇਅ ਸੇਵਾਵਾਂ ਦਾ ਸਮਰਥਨ ਨਹੀਂ ਕਰਦੀ। ਸਿਸਟਮ ਬੈਟਰੀ ਅਨੁਕੂਲਤਾ ਨੂੰ ਅਸਮਰੱਥ ਬਣਾਉਣ ਲਈ ਟੈਪ ਕਰੋ ਤਾਂ ਜੋ Molly ਨੂੰ ਅਕਿਰਿਆਸ਼ੀਲ ਹੋਣ ਵੇਲੇ ਸੁਨੇਹਿਆਂ ਨੂੰ ਮੁੜ ਪ੍ਰਾਪਤ ਕਰਨ ਤੋਂ ਰੋਕਿਆ ਜਾ ਸਕੇ।</string>
  <!--ExpiredBuildReminder-->
  <string name="ExpiredBuildReminder_this_version_of_signal_has_expired">Signal ਦੇ ਸੰਸਕਰਣ ਦੀ ਮਿਆਦ ਮੁੱਕ ਗਈ ਹੈ। ਸੁਨੇਹੇ ਭੇਜਣ ਅਤੇ ਪ੍ਰਾਪਤ ਕਰਨ ਲਈ ਕਿਰਪਾ ਕਰਕੇ ਹੁਣੇ ਅੱਪਡੇਟ ਕਰੋ।</string>
  <string name="ExpiredBuildReminder_update_now">ਹੁਣੇ ਅੱਪਡੇਟ ਕਰੋ</string>
  <!--PendingGroupJoinRequestsReminder-->
  <plurals name="PendingGroupJoinRequestsReminder_d_pending_member_requests">
    <item quantity="one">%d ਪੈਂਡਿੰਗ ਸਦੱਸ ਬੇਨਤੀਆਂ</item>
    <item quantity="other">%d ਬਕਾਇਆ ਮੈਂਬਰ ਬੇਨਤੀਆਂ</item>
  </plurals>
  <string name="PendingGroupJoinRequestsReminder_view">ਵੇਖੋ</string>
  <!--ShareActivity-->
  <string name="ShareActivity_share_with">ਇਹਨਾਂ ਨਾਲ ਸ਼ੇਅਰ ਕਰੋ</string>
  <string name="ShareActivity_multiple_attachments_are_only_supported">ਇੱਕ ਤੋਂ ਵੱਧ ਅਟੈਚਮੈਂਟਾਂ ਸਿਰਫ਼ ਚਿੱਤਰਾਂ ਅਤੇ ਵੀਡੀਓ ਲਈ ਹੀ ਯੋਗ ਹਨ</string>
  <string name="ShareActivity_you_do_not_have_permission_to_send_to_this_group">ਤੁਹਾਡੇ ਕੋਲ ਇਸ ਗਰੁੱਪ ਨੂੰ ਭੇਜਣ ਦੀ ਇਜਾਜ਼ਤ ਨਹੀਂ ਹੈ</string>
  <!--GcmRefreshJob-->
  <string name="GcmRefreshJob_Permanent_Signal_communication_failure">ਸਥਾਈ Signal ਸੰਚਾਰ ਅਸਫ਼ਲ!</string>
  <string name="GcmRefreshJob_Signal_was_unable_to_register_with_Google_Play_Services">Molly Google Play ਸੇਵਾਵਾਂ ਨਾਲ ਰਜਿਸਟਰ ਕਰਨ ਵਿੱਚ ਅਸਮਰੱਥ ਸੀ। Molly ਸੁਨੇਹੇ ਅਤੇ ਕਾਲਾਂ ਅਸਮਰੱਥ ਕੀਤੇ ਗਏ ਹਨ, ਕਿਰਪਾ ਕਰਕੇ ਸੈਟਿੰਗਾਂ &gt; ਤਕਨੀਕੀ ਵਿੱਚੋਂ ਮੁੜ-ਰਜਿਸਟਰ ਕਰੋ।</string>
  <!--GiphyActivity-->
  <string name="GiphyActivity_error_while_retrieving_full_resolution_gif">ਪੂਰੇ ਰੈਜ਼ੋਲੂਸ਼ਨ GIF ਨੂੰ ਪ੍ਰਾਪਤ ਕਰਨ ਵੇਲੇ ਤਰੁੱਟੀ</string>
  <!--GiphyFragmentPageAdapter-->
  <string name="GiphyFragmentPagerAdapter_gifs">GIFs</string>
  <string name="GiphyFragmentPagerAdapter_stickers">ਸਟਿੱਕਰ</string>
  <!--AddToGroupActivity-->
  <string name="AddToGroupActivity_add_member">ਮੈਂਬਰ ਜੋੜਨਾ ਹੈ?</string>
  <string name="AddToGroupActivity_add_s_to_s">“%1$s” ਨੂੰ “%2$s” ‘ਚ ਜੋੜਨਾ ਹੈ?</string>
  <string name="AddToGroupActivity_s_added_to_s">\"%1$s\" ਨੂੰ \"%2$s\" ‘ਚ ਜੋੜਿਆ।</string>
  <string name="AddToGroupActivity_add_to_group">ਗਰੁੱਪ ‘ਚ ਜੋੜੋ</string>
  <string name="AddToGroupActivity_add_to_groups">ਗਰੁੱਪਾਂ ‘ਚ ਜੋੜੋ</string>
  <string name="AddToGroupActivity_this_person_cant_be_added_to_legacy_groups">ਇਸ ਵਿਅਕਤੀ ਨੂੰ ਲੈਗਸੀ ਗਰੁੱਪਾਂ ਵਿੱਚ ਸ਼ਾਮਲ ਨਹੀਂ ਕੀਤਾ ਜਾ ਸਕਦਾ।</string>
  <string name="AddToGroupActivity_add">ਜੋੜੋ</string>
  <string name="AddToGroupActivity_add_to_a_group">ਗਰੁੱਪ ਵਿੱਚ ਜੋੜੋ</string>
  <!--ChooseNewAdminActivity-->
  <string name="ChooseNewAdminActivity_choose_new_admin">ਨਵਾਂ ਐਡਮਿਨ ਚੁਣੋ</string>
  <string name="ChooseNewAdminActivity_done">ਮੁਕੰਮਲ</string>
  <string name="ChooseNewAdminActivity_you_left">ਤੁਸੀਂ \"%1$s\" ਛੱਡਿਆ।</string>
  <!--GroupMembersDialog-->
  <string name="GroupMembersDialog_you">ਤੁਸੀਂ</string>
  <!--GV2 access levels-->
  <string name="GroupManagement_access_level_anyone">ਕੋਈ ਵੀ</string>
  <string name="GroupManagement_access_level_all_members">ਸਾਰੇ ਮੈਂਬਰ</string>
  <string name="GroupManagement_access_level_only_admins">ਸਿਰਫ਼ ਐਡਮਿਨ</string>
  <string name="GroupManagement_access_level_no_one">ਕੋਈ ਨਹੀਂ</string>
  <!--GV2 invites sent-->
  <plurals name="GroupManagement_invitation_sent">
    <item quantity="one">ਸੱਦੇ ਭੇਜੇ ਗਏ</item>
    <item quantity="other">%d ਸੱਦੇ ਭੇਜੇ ਗਏ</item>
  </plurals>
  <string name="GroupManagement_invite_single_user">“%1$s” ਨੂੰ ਤੁਹਾਡੇ ਵੱਲੋਂ ਇਸ ਗਰੁੱਪ ਵਿੱਚ ਆਪਣੇ-ਆਪ ਸ਼ਾਮਲ ਨਹੀਂ ਕੀਤਾ ਜਾ ਸਕਦਾ।\n\nਉਹਨਾਂ ਨੂੰ ਸ਼ਾਮਲ ਹੋਣ ਲਈ ਸੱਦਾ ਦਿੱਤਾ ਗਿਆ ਹੈ, ਅਤੇ ਜਦੋਂ ਤੱਕ ਉਹ ਮਨਜ਼ੂਰ ਨਹੀਂ ਕਰ ਲੈਂਦੇ, ਉਦੋਂ ਤੱਕ ਗਰੁੱਪ ਦੇ ਕੋਈ ਸੁਨੇਹੇ ਨਹੀਂ ਦੇਖ ਸਕਣਗੇ।</string>
  <string name="GroupManagement_invite_multiple_users">ਇਹਨਾਂ ਵਰਤੋਂਕਾਰਾਂ ਨੂੰ ਤੁਹਾਡੇ ਵੱਲੋਂ ਇਸ ਗਰੁੱਪ ਵਿੱਚ ਆਪਣੇ-ਆਪ ਸ਼ਾਮਲ ਨਹੀਂ ਕੀਤਾ ਜਾ ਸਕਦਾ।\n\nਉਹਨਾਂ ਨੂੰ ਗਰੁੱਪ ਵਿੱਚ ਸ਼ਾਮਲ ਹੋਣ ਲਈ ਸੱਦਾ ਦਿੱਤਾ ਗਿਆ ਹੈ, ਅਤੇ ਜਦੋਂ ਤੱਕ ਉਹ ਮਨਜ਼ੂਰ ਨਹੀਂ ਕਰ ਲੈਂਦੇ, ਉਦੋਂ ਤੱਕ ਗਰੁੱਪ ਦੇ ਕੋਈ ਸੁਨੇਹੇ ਨਹੀਂ ਦੇਖ ਸਕਣਗੇ।</string>
  <!--GroupsV1MigrationLearnMoreBottomSheetDialogFragment-->
  <string name="GroupsV1MigrationLearnMore_what_are_new_groups">ਨਵੇਂ ਗਰੁੱਪ ਕੀ ਹਨ?</string>
  <string name="GroupsV1MigrationLearnMore_new_groups_have_features_like_mentions">ਨਵੇਂ ਗਰੁੱਪਾਂ ਵਿੱਚ @mentions ਅਤੇ ਗਰੁੱਪ ਐਡਮਿਨ ਵਰਗੀਆਂ ਵਿਸ਼ੇਸ਼ਤਾਵਾਂ ਹਨ, ਅਤੇ ਭਵਿੱਖ ਵਿੱਚ ਹੋਰ ਵਿਸ਼ੇਸ਼ਤਾਵਾਂ ਦਾ ਸਮਰਥਨ ਕਰਨਗੇ।</string>
  <string name="GroupsV1MigrationLearnMore_all_message_history_and_media_has_been_kept">ਸੁਨੇਹਿਆਂ ਦੇ ਸਾਰੇ ਪਿਛੋਕੜ ਅਤੇ ਮੀਡੀਆ ਨੂੰ ਅੱਪਗ੍ਰੇਡ ਤੋਂ ਪਹਿਲਾਂ ਹੀ ਰੱਖ ਲਿਆ ਗਿਆ ਹੈ।</string>
  <string name="GroupsV1MigrationLearnMore_you_will_need_to_accept_an_invite_to_join_this_group_again">ਤੁਹਾਨੂੰ ਇਸ ਗਰੁੱਪ ਵਿੱਚ ਦੁਬਾਰਾ ਸ਼ਾਮਲ ਹੋਣ ਦੇ ਸੱਦੇ ਨੂੰ ਮਨਜ਼ੂਰ ਕਰਨਾ ਪਵੇਗਾ, ਅਤੇ ਜਦੋਂ ਤੱਕ ਤੁਸੀਂ ਮਨਜ਼ੂਰ ਨਹੀਂ ਕਰਦੇ ਉਦੋਂ ਤੱਕ ਗਰੁੱਪ ਦੇ ਸੁਨੇਹੇ ਪ੍ਰਾਪਤ ਨਹੀਂ ਹੋਣਗੇ।</string>
  <plurals name="GroupsV1MigrationLearnMore_these_members_will_need_to_accept_an_invite">
    <item quantity="one">ਇਸ ਮੈਂਬਰ ਨੂੰ ਇਸ ਗਰੁੱਪ ਵਿੱਚ ਦੁਬਾਰਾ ਸ਼ਾਮਲ ਹੋਣ ਦੇ ਸੱਦੇ ਨੂੰ ਮਨਜ਼ੂਰ ਕਰਨਾ ਪਵੇਗਾ, ਅਤੇ ਜਦੋਂ ਤਕ ਉਹ ਸਵੀਕਾਰ ਨਹੀਂ ਕਰਦਾ ਉਦੋਂ ਤੱਕ ਉਸ ਨੂੰ ਗਰੁੱਪ ਦੇ ਸੁਨੇਹੇ ਪ੍ਰਾਪਤ ਨਹੀਂ ਹੋਣਗੇ।</item>
    <item quantity="other">ਇਹਨਾਂ ਮੈਂਬਰਾਂ ਨੂੰ ਇਸ ਗਰੁੱਪ ਵਿੱਚ ਦੁਬਾਰਾ ਸ਼ਾਮਲ ਹੋਣ ਦੇ ਸੱਦੇ ਨੂੰ ਮਨਜ਼ੂਰ ਕਰਨਾ ਪਵੇਗਾ, ਅਤੇ ਜਦੋਂ ਤੱਕ ਉਹ ਮਨਜ਼ੂਰ ਨਹੀਂ ਕਰਦੇ, ਉਦੋਂ ਤੱਕ ਉਹਨਾਂ ਨੂੰ ਗਰੁੱਪ ਦੇ ਸੁਨੇਹੇ ਪ੍ਰਾਪਤ ਨਹੀਂ ਹੋਣਗੇ।</item>
  </plurals>
  <plurals name="GroupsV1MigrationLearnMore_these_members_were_removed_from_the_group">
    <item quantity="one">ਇਸ ਮੈਂਬਰ ਨੂੰ ਗਰੁੱਪ ਤੋਂ ਹਟਾ ਦਿੱਤਾ ਗਿਆ ਸੀ ਅਤੇ ਜਦੋਂ ਤੱਕ ਉਹ ਅੱਪਗ੍ਰੇਡ ਨਹੀਂ ਕਰਦਾ, ਉਦੋਂ ਤੱਕ ਦੁਬਾਰਾ ਸ਼ਾਮਲ ਨਹੀਂ ਹੋ ਸਕੇਗਾ:</item>
    <item quantity="other">ਇਹਨਾਂ ਮੈਂਬਰਾਂ ਨੂੰ ਗਰੁੱਪ ਤੋਂ ਹਟਾ ਦਿੱਤਾ ਗਿਆ ਸੀ ਅਤੇ ਜਦੋਂ ਤੱਕ ਉਹ ਅੱਪਗ੍ਰੇਡ ਨਹੀਂ ਕਰਦੇ, ਉਦੋਂ ਤੱਕ ਦੁਬਾਰਾ ਸ਼ਾਮਲ ਨਹੀਂ ਹੋ ਸਕਣਗੇ: </item>
  </plurals>
  <!--GroupsV1MigrationInitiationBottomSheetDialogFragment-->
  <string name="GroupsV1MigrationInitiation_upgrade_to_new_group">ਨਵੇਂ ਗਰੁੱਪ ਵਿੱਚ ਅੱਪਗ੍ਰੇਡ ਕਰੋ</string>
  <string name="GroupsV1MigrationInitiation_upgrade_this_group">ਇਸ ਗਰੁੱਪ ਨੂੰ ਅੱਪਗ੍ਰੇਡ ਕਰੋ</string>
  <string name="GroupsV1MigrationInitiation_new_groups_have_features_like_mentions">ਨਵੇਂ ਗਰੁੱਪਾਂ ਵਿੱਚ @mentions ਅਤੇ ਗਰੁੱਪ ਐਡਮਿਨ ਵਰਗੀਆਂ ਵਿਸ਼ੇਸ਼ਤਾਵਾਂ ਹਨ, ਅਤੇ ਭਵਿੱਖ ਵਿੱਚ ਹੋਰ ਵਿਸ਼ੇਸ਼ਤਾਵਾਂ ਦਾ ਸਮਰਥਨ ਕਰਨਗੇ।</string>
  <string name="GroupsV1MigrationInitiation_all_message_history_and_media_will_be_kept">ਸੁਨੇਹਿਆਂ ਦੇ ਸਾਰੇ ਪਿਛੋਕੜ ਅਤੇ ਮੀਡੀਆ ਨੂੰ ਅੱਪਗ੍ਰੇਡ ਤੋਂ ਪਹਿਲਾਂ ਹੀ ਰੱਖ ਲਿਆ ਜਾਵੇਗਾ।</string>
  <string name="GroupsV1MigrationInitiation_encountered_a_network_error">ਨੈੱਟਵਰਕ ਤਰੁੱਟੀ ਹੋਈ। ਬਾਅਦ ਵਿੱਚ ਦੁਬਾਰਾ ਕੋਸ਼ਿਸ਼ ਕਰੋ।</string>
  <string name="GroupsV1MigrationInitiation_failed_to_upgrade">ਅੱਪਗ੍ਰੇਡ ਕਰਨਾ ਅਸਫਲ ਰਿਹਾ।</string>
  <plurals name="GroupsV1MigrationInitiation_these_members_will_need_to_accept_an_invite">
    <item quantity="one">ਇਸ ਮੈਂਬਰ ਨੂੰ ਇਸ ਗਰੁੱਪ ਵਿੱਚ ਦੁਬਾਰਾ ਸ਼ਾਮਲ ਹੋਣ ਦੇ ਸੱਦੇ ਨੂੰ ਮਨਜ਼ੂਰ ਕਰਨਾ ਪਵੇਗਾ ਅਤੇ ਜਦੋਂ ਤਕ ਉਹ ਮਨਜ਼ੂਰ ਨਹੀਂ ਕਰਦਾ ਉਦੋਂ ਤੱਕ ਉਸ ਨੂੰ ਗਰੁੱਪ ਦੇ ਸੁਨੇਹੇ ਪ੍ਰਾਪਤ ਨਹੀਂ ਹੋਣਗੇ।</item>
    <item quantity="other">ਇਹਨਾਂ ਮੈਂਬਰਾਂ ਨੂੰ ਇਸ ਗਰੁੱਪ ਵਿੱਚ ਦੁਬਾਰਾ ਸ਼ਾਮਲ ਹੋਣ ਦੇ ਸੱਦੇ ਨੂੰ ਮਨਜ਼ੂਰ ਕਰਨਾ ਪਵੇਗਾ, ਅਤੇ ਜਦੋਂ ਤੱਕ ਉਹ ਮਨਜ਼ੂਰ ਨਹੀਂ ਕਰਦੇ, ਉਦੋਂ ਤੱਕ ਉਹਨਾਂ ਨੂੰ ਗਰੁੱਪ ਦੇ ਸੁਨੇਹੇ ਪ੍ਰਾਪਤ ਨਹੀਂ ਹੋਣਗੇ:</item>
  </plurals>
  <plurals name="GroupsV1MigrationInitiation_these_members_are_not_capable_of_joining_new_groups">
    <item quantity="one">ਇਹ ਮੈਂਬਰ ਨਵੇਂ ਗਰੁੱਪਾਂ ਵਿੱਚ ਸ਼ਾਮਲ ਹੋਣ ਦੇ ਯੋਗ ਨਹੀਂ ਹੈ, ਅਤੇ ਇਸ ਨੂੰ ਗਰੁੱਪ ਤੋਂ ਹਟਾ ਦਿੱਤਾ ਜਾਵੇਗਾ:</item>
    <item quantity="other">ਇਹ ਮੈਂਬਰ ਨਵੇਂ ਗਰੁੱਪਾਂ ਵਿੱਚ ਸ਼ਾਮਲ ਹੋਣ ਦੇ ਯੋਗ ਨਹੀਂ ਹਨ, ਅਤੇ ਇਹਨਾਂ ਨੂੰ ਗਰੁੱਪ ਤੋਂ ਹਟਾ ਦਿੱਤਾ ਜਾਵੇਗਾ:</item>
  </plurals>
  <!--GroupsV1MigrationSuggestionsReminder-->
  <plurals name="GroupsV1MigrationSuggestionsReminder_members_couldnt_be_added_to_the_new_group">
    <item quantity="one">%1$d ਮੈਂਬਰ ਨੂੰ ਨਵੇਂ ਗਰੁੱਪ ਵਿੱਚ ਦੁਬਾਰਾ ਸ਼ਾਮਲ ਨਹੀਂ ਕੀਤਾ ਜਾ ਸਕਿਆ। ਕੀ ਤੁਸੀਂ ਉਸ ਨੂੰ ਹੁਣੇ ਸ਼ਾਮਲ ਕਰਨਾ ਚਾਹੁੰਦੇ ਹੋ?</item>
    <item quantity="other">%1$d ਮੈਂਬਰਾਂ ਨੂੰ ਨਵੇਂ ਗਰੁੱਪ ਵਿੱਚ ਦੁਬਾਰਾ ਸ਼ਾਮਲ ਨਹੀਂ ਕੀਤਾ ਜਾ ਸਕਿਆ। ਕੀ ਤੁਸੀਂ ਉਹਨਾਂ ਨੂੰ ਹੁਣੇ ਸ਼ਾਮਲ ਕਰਨਾ ਚਾਹੁੰਦੇ ਹੋ?</item>
  </plurals>
  <plurals name="GroupsV1MigrationSuggestionsReminder_add_members">
    <item quantity="one">ਸਦੱਸ ਸ਼ਾਮਲ ਕਰੋ</item>
    <item quantity="other">ਮੈਂਬਰ ਜੋੜੋ</item>
  </plurals>
  <string name="GroupsV1MigrationSuggestionsReminder_no_thanks">ਨਹੀਂ ਧੰਨਵਾਦ</string>
  <!--GroupsV1MigrationSuggestionsDialog-->
  <plurals name="GroupsV1MigrationSuggestionsDialog_add_members_question">
    <item quantity="one">ਮੈਂਬਰ ਸ਼ਾਮਲ ਕਰੋ?</item>
    <item quantity="other">ਮੈਂਬਰਾਂ ਨੂੰ ਸ਼ਾਮਲ ਕਰਨਾ ਹੈ?</item>
  </plurals>
  <plurals name="GroupsV1MigrationSuggestionsDialog_these_members_couldnt_be_automatically_added">
    <item quantity="one">ਇਸ ਮੈਂਬਰ ਨੂੰ ਨਵੇਂ ਗਰੁੱਪ ਵਿੱਚ ਆਪਣੇ ਆਪ ਉਸ ਸਮੇਂ ਸ਼ਾਮਲ ਨਹੀਂ ਕੀਤਾ ਜਾ ਸਕਿਆ ਜਦੋਂ ਇਸਨੂੰ ਅੱਪਗ੍ਰੇਡ ਕੀਤਾ ਗਿਆ ਸੀ:</item>
    <item quantity="other">ਇਹਨਾਂ ਮੈਂਬਰਾਂ ਨੂੰ ਨਵੇਂ ਗਰੁੱਪ ਵਿੱਚ ਉਸ ਸਮੇਂ ਆਪਣੇ-ਆਪ ਸ਼ਾਮਲ ਨਹੀਂ ਕੀਤਾ ਜਾ ਸਕਿਆ ਜਦੋਂ ਇਸਨੂੰ ਅੱਪਗ੍ਰੇਡ ਕੀਤਾ ਗਿਆ ਸੀ: </item>
  </plurals>
  <plurals name="GroupsV1MigrationSuggestionsDialog_add_members">
    <item quantity="one">ਮੈਂਬਰ ਜੋੜੋ</item>
    <item quantity="other">ਮੈਂਬਰ ਸ਼ਾਮਲ ਕਰੋ</item>
  </plurals>
  <plurals name="GroupsV1MigrationSuggestionsDialog_failed_to_add_members_try_again_later">
    <item quantity="one">ਮੈਂਬਰ ਸ਼ਾਮਲ ਕਰਨ ਵਿੱਚ ਅਸਫ਼ਲ | ਬਾਅਦ ਵਿੱਚ ਦੁਬਾਰਾ ਕੋਸ਼ਿਸ਼ ਕਰੋ।</item>
    <item quantity="other">ਮੈਂਬਰ ਸ਼ਾਮਲ ਕਰਨਾ ਅਸਫਲ | ਬਾਅਦ ਵਿੱਚ ਦੁਬਾਰਾ ਕੋਸ਼ਿਸ਼ ਕਰੋ।</item>
  </plurals>
  <plurals name="GroupsV1MigrationSuggestionsDialog_cannot_add_members">
    <item quantity="one">ਮੈਂਬਰ ਜੋੜਿਆ ਨਹੀਂ ਜਾ ਸਕਦਾ ਹੈ।</item>
    <item quantity="other">ਮੈਂਬਰਾਂ ਨੂੰ ਸ਼ਾਮਲ ਨਹੀਂ ਕੀਤਾ ਜਾ ਸਕਦਾ।</item>
  </plurals>
  <!--LeaveGroupDialog-->
  <string name="LeaveGroupDialog_leave_group">ਗਰੁੱਪ ਛੱਡਣਾ ਹੈ?</string>
  <string name="LeaveGroupDialog_you_will_no_longer_be_able_to_send_or_receive_messages_in_this_group">ਤੁਸੀਂ ਹੁਣ ਇਸ ਗਰੁੱਪ ਵਿੱਚ ਸੁਨੇਹੇ ਭੇਜ ਜਾਂ ਪ੍ਰਾਪਤ ਨਹੀਂ ਕਰ ਸਕੋਗੇ।</string>
  <string name="LeaveGroupDialog_leave">ਛੱਡੋ</string>
  <string name="LeaveGroupDialog_choose_new_admin">ਨਵਾਂ ਐਡਮਿਨ ਚੁਣੋ</string>
  <string name="LeaveGroupDialog_before_you_leave_you_must_choose_at_least_one_new_admin_for_this_group">ਗਰੁੱਪ ਨੂੰ ਛੱਡਣ ਤੋਂ ਪਹਿਲਾਂ, ਤੁਹਾਨੂੰ ਤੁਸੀਂ ਇਸ ਗਰੁੱਪ ਲਈ ਘੱਟੋ-ਘੱਟ ਇੱਕ ਨਵਾਂ ਐਡਮਿਨ ਚੁਣਨਾ ਪਵੇਗਾ।</string>
  <string name="LeaveGroupDialog_choose_admin">ਐਡਮਿਨ ਚੁਣੋ</string>
  <!--LinkPreviewsMegaphone-->
  <string name="LinkPreviewsMegaphone_disable">ਅਸਮਰੱਥ ਕਰੋ</string>
  <string name="LinkPreviewsMegaphone_preview_any_link">ਕਿਸੇ ਲਿੰਕ ਦੀ ਝਲਕ ਵੇਖੋ</string>
  <string name="LinkPreviewsMegaphone_you_can_now_retrieve_link_previews_directly_from_any_website">ਤੁਸੀਂ ਹੁਣ ਤੁਹਾਡੇ ਦੁਆਰਾ ਭੇਜੇ ਗਏ ਸੁਨੇਹਿਆਂ ਲਈ ਸਿੱਧੇ ਕਿਸੇ ਵੀ ਵੈੱਬਸਾਈਟ ਤੋਂ ਲਿੰਕ ਝਲਕ ਪ੍ਰਾਪਤ ਕਰ ਸਕਦੇ ਹੋ।</string>
  <!--LinkPreviewView-->
  <string name="LinkPreviewView_no_link_preview_available">ਕੋਈ ਲਿੰਕ ਝਲਕ ਉਪਲਬਧ ਨਹੀਂ</string>
  <string name="LinkPreviewView_this_group_link_is_not_active">ਇਹ ਗਰੁੱਪ ਲਿੰਕ ਕਿਰਿਆਸ਼ੀਲ ਨਹੀਂ ਹੈ</string>
  <string name="LinkPreviewView_domain_date">%1$s . %2$s</string>
  <!--LinkPreviewRepository-->
  <plurals name="LinkPreviewRepository_d_members">
    <item quantity="one">%1$d ਮੈਂਬਰ</item>
    <item quantity="other">%1$d ਮੈਂਬਰ</item>
  </plurals>
  <!--PendingMembersActivity-->
  <string name="PendingMembersActivity_pending_group_invites">ਗਰੁੱਪ ਦੇ ਬਕਾਇਆ ਪਏ ਸੱਦੇ</string>
  <string name="PendingMembersActivity_requests">ਬੇਨਤੀਆਂ</string>
  <string name="PendingMembersActivity_invites">ਸੱਦੇ</string>
  <string name="PendingMembersActivity_people_you_invited">ਤੁਹਾਡੇ ਵੱਲੋਂ ਸੱਦੇ ਗਏ ਲੋਕ</string>
  <string name="PendingMembersActivity_you_have_no_pending_invites">ਤੁਹਾਡੇ ਕੋਲ ਕੋਈ ਬਕਾਇਆ ਸੱਦੇ ਨਹੀਂ ਹਨ।</string>
  <string name="PendingMembersActivity_invites_by_other_group_members">ਗਰੁੱਪ ਦੇ ਹੋਰਨਾਂ ਮੈਂਬਰਾਂ ਵੱਲੋਂ ਭੇਜੇ ਗਏ ਸੱਦੇ</string>
  <string name="PendingMembersActivity_no_pending_invites_by_other_group_members">ਗਰੁੱਪ ਦੇ ਹੋਰਨਾਂ ਮੈਂਬਰਾਂ ਵੱਲੋਂ ਭੇਜੇ ਗਏ ਕੋਈ ਬਕਾਇਆ ਸੱਦੇ ਨਹੀਂ।</string>
  <string name="PendingMembersActivity_missing_detail_explanation">ਗਰੁੱਪ ਦੇ ਹੋਰਨਾਂ ਮੈਂਬਰਾਂ ਵੱਲੋਂ ਸੱਦੇ ਲੋਕਾਂ ਦੇ ਵੇਰਵੇ ਨਹੀਂ ਦਿਖਾਏ ਜਾਂਦੇ। ਜੇਕਰ ਸੱਦਾ ਭੇਜੇ ਗਏ ਵਿਅਕਤੀ ਸ਼ਾਮਲ ਹੋਣ ਦਾ ਫ਼ੈਸਲਾ ਕਰਦੇ ਹਨ, ਤਾਂ ਉਹਨਾਂ ਦੀ ਜਾਣਕਾਰੀ ਗਰੁੱਪ ਦੇ ਨਾਲ ਉਸ ਸਮੇਂ ਸਾਂਝੀ ਕੀਤੀ ਜਾਵੇਗੀ। ਜਦੋਂ ਤੱਕ ਉਹ ਗਰੁੱਪ ਵਿੱਚ ਸ਼ਾਮਲ ਨਹੀਂ ਹੋ ਜਾਂਦੇ, ਉਹਨਾਂ ਨੂੰ ਕੋਈ ਵੀ ਸੁਨੇਹੇ ਦਿਖਾਈ ਨਹੀਂ ਦੇਣਗੇ।</string>
  <string name="PendingMembersActivity_revoke_invite">ਸੱਦੇ ਨੂੰ ਰੱਦ ਕਰੋ</string>
  <string name="PendingMembersActivity_revoke_invites">ਸੱਦਿਆਂ ਨੂੰ ਰੱਦ ਕਰੋ</string>
  <plurals name="PendingMembersActivity_revoke_d_invites">
    <item quantity="one">ਸੱਦੇ ਨੂੰ ਰੱਦ ਕਰੋ</item>
    <item quantity="other">%1$d ਸੱਦਿਆਂ ਨੂੰ ਰੱਦ ਕਰੋ</item>
  </plurals>
  <plurals name="PendingMembersActivity_error_revoking_invite">
    <item quantity="one">ਸੱਦੇ ਨੂੰ ਰੱਦ ਕਰਨ ਵਿੱਚ ਤਰੁੱਟੀ</item>
    <item quantity="other">ਸੱਦਿਆਂ ਨੂੰ ਰੱਦ ਕਰਨ ਵਿੱਚ ਤਰੁੱਟੀ</item>
  </plurals>
  <!--RequestingMembersFragment-->
  <string name="RequestingMembersFragment_pending_member_requests">ਬਕਾਇਆ ਮੈਂਬਰ ਬੇਨਤੀਆਂ</string>
  <string name="RequestingMembersFragment_no_member_requests_to_show">ਦਿਖਾਉਣ ਲਈ ਕੋਈ ਮੈਂਬਰ ਬੇਨਤੀਆਂ ਨਹੀਂ।</string>
  <string name="RequestingMembersFragment_explanation">ਇਸ ਸੂਚੀ ’ਤੇ ਮੌਜੂਦ ਲੋਕ ਗਰੁੱਪ ਲਿੰਕ ਰਾਹੀਂ ਇਸ ਗਰੁੱਪ ਵਿੱਚ ਸ਼ਾਮਲ ਹੋਣ ਦੀ ਕੋਸ਼ਿਸ਼ ਕਰ ਰਹੇ ਹਨ।</string>
  <string name="RequestingMembersFragment_added_s">\"%1$s\" ਨੂੰ ਸ਼ਾਮਲ ਕੀਤਾ</string>
  <string name="RequestingMembersFragment_denied_s">“%1$s\" ਨੂੰ ਇਨਕਾਰ ਕੀਤਾ</string>
  <!--AddMembersActivity-->
  <string name="AddMembersActivity__done">ਹੋ ਗਿਆ</string>
  <string name="AddMembersActivity__this_person_cant_be_added_to_legacy_groups">ਇਸ ਵਿਅਕਤੀ ਨੂੰ ਲੈਗਸੀ ਗਰੁੱਪਾਂ ਵਿੱਚ ਸ਼ਾਮਲ ਨਹੀਂ ਕੀਤਾ ਜਾ ਸਕਦਾ।</string>
  <string name="AddMembersActivity__this_person_cant_be_added_to_announcement_groups">ਇਸ ਵਿਅਕਤੀ ਨੂੰ ਐਲਾਨ ਗਰੁੱਪਾਂ ਵਿੱਚ ਸ਼ਾਮਲ ਨਹੀਂ ਕੀਤਾ ਜਾ ਸਕਦਾ।</string>
  <plurals name="AddMembersActivity__add_d_members_to_s">
    <item quantity="one">“%2$s” ਵਿੱਚ “%1$s” ਸ਼ਾਮਲ ਕਰਨੇ ਹਨ?</item>
    <item quantity="other">“%2$s” ਵਿੱਚ %3$d ਮੈਂਬਰ ਸ਼ਾਮਲ ਕਰਨੇ ਹਨ?</item>
  </plurals>
  <string name="AddMembersActivity__add">ਸ਼ਾਮਲ ਕਰੋ</string>
  <string name="AddMembersActivity__add_members">ਮੈਂਬਰ ਸ਼ਾਮਲ ਕਰੋ</string>
  <!--AddGroupDetailsFragment-->
  <string name="AddGroupDetailsFragment__name_this_group">ਇਸ ਗਰੁੱਪ ਨੂੰ ਨਾਂ ਦਿਓ</string>
  <string name="AddGroupDetailsFragment__create_group">ਗਰੁੱਪ ਬਣਾਓ</string>
  <string name="AddGroupDetailsFragment__create">ਬਣਾਓ</string>
  <string name="AddGroupDetailsFragment__members">ਮੈਂਬਰ</string>
  <string name="AddGroupDetailsFragment__you_can_add_or_invite_friends_after_creating_this_group">ਤੁਸੀਂ ਇਸ ਗਰੁੱਪ ਨੂੰ ਬਣਾਉਣ ਤੋਂ ਬਾਅਦ ਦੋਸਤਾਂ ਨੂੰ ਸ਼ਾਮਲ ਕਰ ਸਕਦੇ ਹੋ ਜਾਂ ਸੱਦਾ ਦੇ ਸਕਦੇ ਹੋ।</string>
  <string name="AddGroupDetailsFragment__group_name_required">ਗਰੁੱਪ ਦਾ ਨਾਂ (ਲਾਜ਼ਮੀ)</string>
  <string name="AddGroupDetailsFragment__group_name_optional">ਗਰੁੱਪ ਦਾ ਨਾਂ (ਚੋਣਵਾਂ)</string>
  <string name="AddGroupDetailsFragment__this_field_is_required">ਇਹ ਖੇਤਰ ਲਾਜ਼ਮੀ ਹੈ।</string>
  <string name="AddGroupDetailsFragment__group_creation_failed">ਗਰੁੱਪ ਬਣਾਉਣਾ ਅਸਫਲ ਹੋਇਆ।</string>
  <string name="AddGroupDetailsFragment__try_again_later">ਬਾਅਦ ਵਿੱਚ ਦੁਬਾਰਾ ਕੋਸ਼ਿਸ਼ ਕਰੋ।</string>
  <string name="AddGroupDetailsFragment__youve_selected_a_contact_that_doesnt">ਤੁਸੀਂ ਇੱਕ ਅਜਿਹਾ ਸੰਪਰਕ ਚੁਣਿਆ ਹੈ ਜੋ Signal ਗਰੁੱਪਾਂ ਦਾ ਸਮਰਥਨ ਨਹੀਂ ਕਰਦਾ, ਇਸ ਲਈ ਇਹ ਗਰੁੱਪ MMS ਹੋਵੇਗਾ।</string>
  <string name="AddGroupDetailsFragment_custom_mms_group_names_and_photos_will_only_be_visible_to_you">ਪਸੰਦੀਦਾ MMS ਗਰੁੱਪਾਂ ਦੇ ਨਾਂ ਅਤੇ ਫ਼ੋਟੋਆਂ ਸਿਰਫ਼ ਤੁਹਾਨੂੰ ਦਿਖਾਈ ਦੇਣਗੀਆਂ।</string>
  <string name="AddGroupDetailsFragment__remove">ਹਟਾਓ</string>
  <string name="AddGroupDetailsFragment__sms_contact">SMS ਸੰਪਰਕ</string>
  <string name="AddGroupDetailsFragment__remove_s_from_this_group">%1$s ਨੂੰ ਇਸ ਗਰੁੱਪ ਤੋਂ ਹਟਾਉਣਾ ਹੈ?</string>
  <plurals name="AddGroupDetailsFragment__d_members_do_not_support_new_groups">
    <item quantity="one">%d ਮੈਂਬਰ ਨਵੇਂ ਗਰੁੱਪਾਂ ਦਾ ਸਮਰਥਨ ਨਹੀਂ ਕਰਦਾ, ਇਸ ਲਈ ਇਹ ਇੱਕ ਲੈਗਸੀ ਗਰੁੱਪ ਹੋਵੇਗਾ।</item>
    <item quantity="other">%d ਮੈਂਬਰ ਨਵੇਂ ਗਰੁੱਪਾਂ ਦਾ ਸਮਰਥਨ ਨਹੀਂ ਕਰਦੇ, ਇਸ ਲਈ ਇਹ ਇੱਕ ਲੈਗਸੀ ਗਰੁੱਪ ਹੋਵੇਗਾ।</item>
  </plurals>
  <plurals name="AddGroupDetailsFragment__d_members_do_not_support_new_groups_so_this_group_cannot_be_created">
    <item quantity="one">%d ਮੈਂਬਰ ਨਵੇਂ ਗਰੁੱਪਾਂ ਦਾ ਸਮਰਥਨ ਨਹੀਂ ਕਰਦਾ, ਇਸ ਲਈ ਇਹ ਗਰੁੱਪ ਨਹੀਂ ਬਣਾਇਆ ਜਾ ਸਕਦਾ।</item>
    <item quantity="other">%d ਮੈਂਬਰ ਨਵੇਂ ਗਰੁੱਪਾਂ ਦਾ ਸਮਰਥਨ ਨਹੀਂ ਕਰਦੇ, ਇਸ ਲਈ ਇਹ ਗਰੁੱਪ ਨਹੀਂ ਬਣਾਇਆ ਜਾ ਸਕਦਾ।</item>
  </plurals>
  <!--NonGv2MemberDialog-->
  <string name="NonGv2MemberDialog_single_users_are_non_gv2_capable">ਇੱਕ ਲੈਗਸੀ ਗਰੁੱਪ ਬਣਾਇਆ ਜਾਵੇਗਾ ਕਿਉਂਕਿ “%1$s” Signal ਦੇ ਕਿਸੇ ਪੁਰਾਣੇ ਸੰਸਕਰਣ ਦੀ ਵਰਤੋਂ ਕਰ ਰਿਹਾ ਹੈ। ਉਹਨਾਂ ਦੁਆਰਾ Signal ਨੂੰ ਅੱਪਡੇਟ ਕਰ ਲੈਣ ਤੋਂ ਬਾਅਦ ਤੁਸੀਂ ਉਨ੍ਹਾਂ ਨਾਲ ਨਵਾਂ ਸਟਾਈਲ ਗਰੁੱਪ ਬਣਾ ਸਕਦੇ ਹੋ, ਜਾਂ ਗਰੁੱਪ ਬਣਾਉਣ ਤੋਂ ਪਹਿਲਾਂ ਉਹਨਾਂ ਨੂੰ ਹਟਾ ਦਿਓ।</string>
  <plurals name="NonGv2MemberDialog_d_users_are_non_gv2_capable">
    <item quantity="one">ਇੱਕ ਲੈਗਸੀ ਗਰੁੱਪ ਬਣਾਇਆ ਜਾਵੇਗਾ ਕਿਉਂਕਿ %1$d ਮੈਂਬਰ Signal ਦੇ ਕਿਸੇ ਪੁਰਾਣੇ ਸੰਸਕਰਣ ਦੀ ਵਰਤੋਂ ਕਰ ਰਿਹਾ ਹੈ। ਉਹਨਾਂ ਦੁਆਰਾ Signal ਨੂੰ ਅਪਡੇਟ ਕਰ ਲੈਣ ਤੋਂ ਬਾਅਦ ਤੁਸੀਂ ਉਨ੍ਹਾਂ ਨਾਲ ਨਵਾਂ ਸਟਾਈਲ ਗਰੁੱਪ ਬਣਾ ਸਕਦੇ ਹੋ, ਜਾਂ ਗਰੁੱਪ ਬਣਾਉਣ ਤੋਂ ਪਹਿਲਾਂ ਉਹਨਾਂ ਨੂੰ ਹਟਾ ਸਕਦੇ ਹੋ।</item>
    <item quantity="other">ਇੱਕ ਲੈਗਸੀ ਗਰੁੱਪ ਬਣਾਇਆ ਜਾਵੇਗਾ ਕਿਉਂਕਿ %1$d ਮੈਂਬਰ Signal ਦੇ ਕਿਸੇ ਪੁਰਾਣੇ ਸੰਸਕਰਣ ਦੀ ਵਰਤੋਂ ਕਰ ਰਹੇ ਹਨ। ਉਹਨਾਂ ਦੁਆਰਾ Signal ਨੂੰ ਅੱਪਡੇਟ ਕਰ ਲੈਣ ਤੋਂ ਬਾਅਦ ਤੁਸੀਂ ਉਨ੍ਹਾਂ ਨਾਲ ਨਵਾਂ ਸਟਾਈਲ ਗਰੁੱਪ ਬਣਾ ਸਕਦੇ ਹੋ, ਜਾਂ ਗਰੁੱਪ ਬਣਾਉਣ ਤੋਂ ਪਹਿਲਾਂ ਉਹਨਾਂ ਨੂੰ ਹਟਾ ਦਿਓ।</item>
  </plurals>
  <string name="NonGv2MemberDialog_single_users_are_non_gv2_capable_forced_migration">ਇਹ ਗਰੁੱਪ ਨਹੀਂ ਬਣਾਇਆ ਜਾ ਸਕਦਾ ਕਿਉਂਕਿ \"%1$s\" Signal ਦੇ ਕਿਸੇ ਪੁਰਾਣੇ ਸੰਸਕਰਣ ਦੀ ਵਰਤੋਂ ਕਰ ਰਿਹਾ ਹੈ। ਤੁਹਾਨੂੰ ਗਰੁੱਪ ਬਣਾਉਣ ਤੋਂ ਪਹਿਲਾਂ ਉਨ੍ਹਾਂ ਨੂੰ ਹਟਾਉਣਾ ਪਵੇਗਾ।</string>
  <plurals name="NonGv2MemberDialog_d_users_are_non_gv2_capable_forced_migration">
    <item quantity="one">ਇਹ ਗਰੁੱਪ ਨਹੀਂ ਬਣਾਇਆ ਜਾ ਸਕਦਾ ਕਿਉਂਕਿ %1$d ਮੈਂਬਰ Signal ਦੇ ਕਿਸੇ ਪੁਰਾਣੇ ਸੰਸਕਰਣ ਦੀ ਵਰਤੋਂ ਕਰ ਰਿਹਾ ਹੈ। ਤੁਹਾਨੂੰ ਗਰੁੱਪ ਬਣਾਉਣ ਤੋਂ ਪਹਿਲਾਂ ਉਸ ਨੂੰ ਹਟਾਉਣਾ ਪਵੇਗਾ।</item>
    <item quantity="other">ਇਹ ਗਰੁੱਪ ਨਹੀਂ ਬਣਾਇਆ ਜਾ ਸਕਦਾ ਕਿਉਂਕਿ %1$d ਮੈਂਬਰ Signal ਦੇ ਕਿਸੇ ਪੁਰਾਣੇ ਸੰਸਕਰਣ ਦੀ ਵਰਤੋਂ ਕਰ ਰਹੇ ਹਨ। ਤੁਹਾਨੂੰ ਗਰੁੱਪ ਬਣਾਉਣ ਤੋਂ ਪਹਿਲਾਂ ਉਹਨਾਂ ਨੂੰ ਹਟਾਉਣਾ ਪਵੇਗਾ।</item>
  </plurals>
  <!--ManageGroupActivity-->
  <string name="ManageGroupActivity_member_requests_and_invites">ਮੈਂਬਰ ਬੇਨਤੀਆਂ &amp; ਸੱਦੇ</string>
  <string name="ManageGroupActivity_add_members">ਮੈਂਬਰ ਸ਼ਾਮਲ ਕਰੋ</string>
  <string name="ManageGroupActivity_edit_group_info">ਗਰੁੱਪ ਦੀ ਜਾਣਕਾਰੀ ਸੋਧੋ</string>
  <string name="ManageGroupActivity_who_can_add_new_members">ਨਵੇਂ ਮੈਂਬਰ ਕੌਣ ਸ਼ਾਮਲ ਕਰ ਸਕਦਾ ਹੈ?</string>
  <string name="ManageGroupActivity_who_can_edit_this_groups_info">ਇਸ ਗਰੁੱਪ ਦੀ ਜਾਣਕਾਰੀ ਨੂੰ ਕੌਣ ਸੰਪਾਦਿਤ ਕਰ ਸਕਦਾ ਹੈ?</string>
  <string name="ManageGroupActivity_group_link">ਗਰੁੱਪ ਲਿੰਕ</string>
  <string name="ManageGroupActivity_block_group">ਗਰੁੱਪ ’ਤੇ ਪਾਬੰਦੀ ਲਾਓ</string>
  <string name="ManageGroupActivity_unblock_group">ਗਰੁੱਪ ਤੋਂ ਪਾਬੰਦੀ ਹਟਾਓ</string>
  <string name="ManageGroupActivity_leave_group">ਗਰੁੱਪ ਛੱਡੋ</string>
  <string name="ManageGroupActivity_mute_notifications">ਸੂਚਨਾਵਾਂ ਨੂੰ ਮਿਊਟ ਕਰੋ</string>
  <string name="ManageGroupActivity_custom_notifications">ਪਸੰਦੀਦਾ ਸੂਚਨਾਵਾਂ</string>
  <string name="ManageGroupActivity_mentions">ਹਵਾਲੇ</string>
  <string name="ManageGroupActivity_chat_color_and_wallpaper">ਚੈਟ ਦਾ ਰੰਗ &amp; ਵਾਲਪੇਪਰ</string>
  <string name="ManageGroupActivity_until_s">%1$s ਤੱਕ</string>
  <string name="ManageGroupActivity_always">ਹਮੇਸ਼ਾਂ</string>
  <string name="ManageGroupActivity_off">ਬੰਦ</string>
  <string name="ManageGroupActivity_on">ਚਾਲੂ</string>
  <string name="ManageGroupActivity_view_all_members">ਸਾਰੇ ਮੈਂਬਰ ਵੇਖੋ</string>
  <string name="ManageGroupActivity_see_all">ਸਾਰੇ ਵੇਖੋ</string>
  <plurals name="ManageGroupActivity_added">
    <item quantity="one">%d ਮੈਂਬਰ ਸ਼ਾਮਲ ਕੀਤੇ ਗਏ.</item>
    <item quantity="other">%d ਮੈਂਬਰ ਸ਼ਾਮਲ ਕੀਤੇ ਗਏ।</item>
  </plurals>
  <string name="ManageGroupActivity_only_admins_can_enable_or_disable_the_sharable_group_link">ਸਿਰਫ਼ ਐਡਮਿਨ ਹੀ ਸਾਂਝੇ ਕਰਨਯੋਗ ਗਰੁੱਪ ਲਿੰਕ ਨੂੰ ਸਮਰੱਥ ਜਾਂ ਅਸਮਰੱਥ ਕਰ ਸਕਦੇ ਹਨ।</string>
  <string name="ManageGroupActivity_only_admins_can_enable_or_disable_the_option_to_approve_new_members">ਸਿਰਫ਼ ਐਡਮਿਨ ਹੀ ਨਵੇਂ ਮੈਂਬਰਾਂ ਨੂੰ ਮਨਜ਼ੂਰ ਕਰਨ ਦੀ ਚੋਣ ਨੂੰ ਸਮਰੱਥ ਜਾਂ ਅਸਮਰੱਥ ਕਰ ਸਕਦੇ ਹਨ।</string>
  <string name="ManageGroupActivity_only_admins_can_reset_the_sharable_group_link">ਸਿਰਫ਼ ਐਡਮਿਨ ਹੀ ਸਾਂਝੇ ਕਰਨਯੋਗ ਗਰੁੱਪ ਲਿੰਕ ਨੂੰ ਰੀਸੈੱਟ ਕਰ ਸਕਦੇ ਹਨ।</string>
  <string name="ManageGroupActivity_you_dont_have_the_rights_to_do_this">ਤੁਹਾਡੇ ਕੋਲ ਅਜਿਹਾ ਕਰਨ ਦੇ ਅਧਿਕਾਰ ਨਹੀਂ ਹਨ</string>
  <string name="ManageGroupActivity_not_capable">ਕੋਈ ਵਿਅਕਤੀ ਜਿਸਨੂੰ ਤੁਸੀਂ ਸ਼ਾਮਲ ਕੀਤਾ ਹੈ, ਨਵੇਂ ਗਰੁੱਪਾਂ ਦਾ ਸਮਰਥਨ ਨਹੀਂ ਕਰਦਾ ਅਤੇ ਉਸਨੂੰ Signal ਨੂੰ ਅੱਪਡੇਟ ਕਰਨ ਦੀ ਜ਼ਰੂਰਤ ਹੈ</string>
  <string name="ManageGroupActivity_not_announcement_capable">ਕੋਈ ਵਿਅਕਤੀ ਜਿਸਨੂੰ ਤੁਸੀਂ ਸ਼ਾਮਲ ਕੀਤਾ ਹੈ, ਐਲਾਨ ਗਰੁੱਪਾਂ ਦਾ ਸਮਰਥਨ ਨਹੀਂ ਕਰਦਾ ਅਤੇ ਉਸਨੂੰ Signal ਨੂੰ ਅੱਪਡੇਟ ਕਰਨ ਦੀ ਜ਼ਰੂਰਤ ਹੈ</string>
  <string name="ManageGroupActivity_failed_to_update_the_group">ਗਰੁੱਪ ਨੂੰ ਅੱਪਡੇਟ ਕਰਨਾ ਅਸਫਲ ਰਿਹਾ</string>
  <string name="ManageGroupActivity_youre_not_a_member_of_the_group">ਤੁਸੀਂ ਗਰੁੱਪ ਦੇ ਮੈਂਬਰ ਨਹੀਂ ਹੋ</string>
  <string name="ManageGroupActivity_failed_to_update_the_group_please_retry_later">ਗਰੁੱਪ ਨੂੰ ਅੱਪਡੇਟ ਕਰਨਾ ਅਸਫਲ ਰਿਹਾ, ਕਿਰਪਾ ਕਰਕੇ ਦੁਬਾਰਾ ਕੋਸ਼ਿਸ਼ ਕਰੋ</string>
  <string name="ManageGroupActivity_failed_to_update_the_group_due_to_a_network_error_please_retry_later">ਕਿਸੇ ਨੈੱਟਵਰਕ ਤਰੁੱਟੀ ਕਾਰਨ ਗਰੁੱਪ ਨੂੰ ਅੱਪਡੇਟ ਕਰਨਾ ਅਸਫਲ ਰਿਹਾ, ਕਿਰਪਾ ਕਰਕੇ ਦੁਬਾਰਾ ਕੋਸ਼ਿਸ਼ ਕਰੋ</string>
  <string name="ManageGroupActivity_edit_name_and_picture">ਨਾਮ ਅਤੇ ਤਸਵੀਰ ਨੂੰ ਸੋਧੋ</string>
  <string name="ManageGroupActivity_legacy_group">ਲੈਗਸੀ ਗਰੁੱਪ</string>
  <string name="ManageGroupActivity_legacy_group_learn_more">ਇਹ ਇੱਕ ਲੈਗਸੀ ਗਰੁੱਪ ਹੈ। ਗਰੁੱਪ ਪਰਸ਼ਾਸ਼ਕ ਵਰਗੀਆਂ ਵਿਸ਼ੇਸ਼ਤਾਵਾਂ ਸਿਰਫ਼ ਨਵੇਂ ਗਰੁੱਪਾਂ ਲਈ ਉਪਲਬਧ ਹਨ।</string>
  <string name="ManageGroupActivity_legacy_group_upgrade">ਇਹ ਇੱਕ ਲੈਗਸੀ ਗਰੁੱਪ ਹੈ। @mentions ਅਤੇ ਐਡਮਿਨਾਂ ਵਰਗੀਆਂ ਨਵੀਆਂ ਵਿਸ਼ੇਸ਼ਤਾਵਾਂ ਤੱਕ ਪਹੁੰਚ ਕਰਨ ਲਈ,</string>
  <string name="ManageGroupActivity_legacy_group_too_large">ਇਸ ਲੈਗਸੀ ਗਰੁੱਪ ਨੂੰ ਕਿਸੇ ਨਵੇਂ ਗਰੁੱਪ ਵਿੱਚ ਅੱਪਗ੍ਰੇਡ ਨਹੀਂ ਕੀਤਾ ਜਾ ਸਕਦਾ ਕਿਉਂਕਿ ਇਹ ਬਹੁਤ ਵੱਡਾ ਹੈ। ਗਰੁੱਪ ਦਾ ਵੱਧ ਤੋਂ ਵੱਧ ਆਕਾਰ %1$d ਹੈ।</string>
  <string name="ManageGroupActivity_upgrade_this_group">ਇਸ ਗਰੁੱਪ ਨੂੰ ਅੱਪਗ੍ਰੇਡ ਕਰੋ।</string>
  <string name="ManageGroupActivity_this_is_an_insecure_mms_group">ਇਹ ਇੱਕ ਅਸੁਰੱਖਿਅਤ MMS ਗਰੁੱਪ ਹੈ। ਨਿੱਜੀ ਤੌਰ \'ਤੇ ਚੈਟ ਕਰਨ ਲਈ, ਆਪਣੇ ਸੰਪਰਕਾਂ ਨੂੰ Signal ’ਤੇ ਸੱਦਾ ਦਿਓ।</string>
  <string name="ManageGroupActivity_invite_now">ਹੁਣੇ ਸੱਦਾ ਦਿਓ</string>
  <string name="ManageGroupActivity_more">ਹੋਰ</string>
  <string name="ManageGroupActivity_add_group_description">ਗਰੁੱਪ ਦੀ ਜਾਣਕਾਰੀ ਜੋੜੋ…</string>
  <!--GroupMentionSettingDialog-->
  <string name="GroupMentionSettingDialog_notify_me_for_mentions">ਹਵਾਲਿਆਂ ਲਈ ਮੈਨੂੰ ਸੂਚਿਤ ਕਰੋ</string>
  <string name="GroupMentionSettingDialog_receive_notifications_when_youre_mentioned_in_muted_chats">ਮਿਊਟ ਕੀਤੀਆਂ ਚੈਟਾਂ ਵਿੱਚ ਤੁਹਾਡਾ ਹਵਾਲਾ ਦਿੱਤੇ ਜਾਣ ਸਮੇਂ ਸੂਚਨਾਵਾਂ ਪ੍ਰਾਪਤ ਕਰਨੀਆਂ ਹਨ? </string>
  <string name="GroupMentionSettingDialog_always_notify_me">ਮੈਨੂੰ ਹਮੇਸ਼ਾਂ ਸੂਚਿਤ ਕਰੋ</string>
  <string name="GroupMentionSettingDialog_dont_notify_me">ਮੈਨੂੰ ਸੂਚਿਤ ਨਾ ਕਰੋ</string>
  <!--ManageProfileFragment-->
  <string name="ManageProfileFragment_profile_name">ਪ੍ਰੋਫਾਈਲ ਨਾਂ</string>
  <string name="ManageProfileFragment_username">ਵਰਤੋਂਕਾਰ-ਨਾਂ</string>
  <string name="ManageProfileFragment_about">ਇਸ ਬਾਰੇ</string>
  <string name="ManageProfileFragment_write_a_few_words_about_yourself">ਆਪਣੇ ਬਾਰੇ ਕੁਝ ਸ਼ਬਦ ਲਿਖੋ</string>
  <string name="ManageProfileFragment_your_name">ਤੁਹਾਡਾ ਨਾਂ</string>
  <string name="ManageProfileFragment_your_username">ਤੁਹਾਡਾ ਵਰਤੋਂਕਾਰ-ਨਾਂ</string>
  <string name="ManageProfileFragment_failed_to_set_avatar">ਅਵਤਾਰ ਬਣਾਉਣਾ ਅਸਫਲ ਰਿਹਾ</string>
  <string name="ManageProfileFragment_badges">ਬੈਜ</string>
  <!--ManageRecipientActivity-->
  <string name="ManageRecipientActivity_no_groups_in_common">ਕੋਈ ਗਰੁੱਪ ਸਾਂਝੇ ਨਹੀਂ</string>
  <plurals name="ManageRecipientActivity_d_groups_in_common">
    <item quantity="one">%d ਗਰੁੱਪ ਸਾਂਝਾ ਹੈ</item>
    <item quantity="other">%d ਗਰੁੱਪ ਸਾਂਝੇ ਹਨ</item>
  </plurals>
  <plurals name="GroupMemberList_invited">
    <item quantity="one">%1$s ਨੇ 1 ਵਿਅਕਤੀ ਨੂੰ ਸੱਦਾ ਦਿੱਤਾ</item>
    <item quantity="other">%1$s ਨੇ %2$d ਲੋਕਾਂ ਨੂੰ ਸੱਦਾ ਦਿੱਤਾ</item>
  </plurals>
  <!--CustomNotificationsDialogFragment-->
  <string name="CustomNotificationsDialogFragment__custom_notifications">ਪਸੰਦੀਦਾ ਸੂਚਨਾਵਾਂ</string>
  <string name="CustomNotificationsDialogFragment__messages">ਸੁਨੇਹੇ</string>
  <string name="CustomNotificationsDialogFragment__use_custom_notifications">ਪਸੰਦੀਦਾ ਸੂਚਨਾਵਾਂ ਵਰਤੋ</string>
  <string name="CustomNotificationsDialogFragment__notification_sound">ਸੂਚਨਾ ਦੀ ਆਵਾਜ਼</string>
  <string name="CustomNotificationsDialogFragment__vibrate">ਥਰਕਣਾ</string>
  <string name="CustomNotificationsDialogFragment__call_settings">ਕਾਲ ਸੈਟਿੰਗਾਂ</string>
  <string name="CustomNotificationsDialogFragment__ringtone">ਰਿੰਗਟੋਨ</string>
  <string name="CustomNotificationsDialogFragment__enabled">ਸਮਰੱਥ ਕੀਤਾ</string>
  <string name="CustomNotificationsDialogFragment__disabled">ਅਸਮਰੱਥ ਕੀਤਾ</string>
  <string name="CustomNotificationsDialogFragment__default">ਡਿਫ਼ਾਲਟ</string>
  <string name="CustomNotificationsDialogFragment__unknown">ਅਣਜਾਣ</string>
  <!--ShareableGroupLinkDialogFragment-->
  <string name="ShareableGroupLinkDialogFragment__shareable_group_link">ਸਾਂਝਾ ਕਰਨਯੋਗ ਗਰੁੱਪ ਲਿੰਕ</string>
  <string name="ShareableGroupLinkDialogFragment__manage_and_share">ਪ੍ਰਬੰਧ ਕਰੋ  &amp; ਸਾਂਝਾ ਕਰੋ</string>
  <string name="ShareableGroupLinkDialogFragment__group_link">ਗਰੁੱਪ ਲਿੰਕ</string>
  <string name="ShareableGroupLinkDialogFragment__share">ਸਾਂਝਾ ਕਰੋ</string>
  <string name="ShareableGroupLinkDialogFragment__reset_link">ਲਿੰਕ ਰੀਸੈੱਟ ਕਰੋ</string>
  <string name="ShareableGroupLinkDialogFragment__member_requests">ਮੈਂਬਰੀ ਲਈ ਬੇਨਤੀਆਂ</string>
  <string name="ShareableGroupLinkDialogFragment__approve_new_members">ਨਵੇਂ ਮੈਂਬਰਾਂ ਨੂੰ ਮਨਜ਼ੂਰੀ ਦਿਓ</string>
  <string name="ShareableGroupLinkDialogFragment__require_an_admin_to_approve_new_members_joining_via_the_group_link">ਗਰੁੱਪ ਲਿੰਕ ਰਾਹੀਂ ਸ਼ਾਮਲ ਹੋਣ ਵਾਲੇ ਨਵੇਂ ਮੈਂਬਰਾਂ ਨੂੰ ਮਨਜ਼ੂਰੀ ਦੇਣ ਲਈ ਕਿਸੇ ਐਡਮਿਨ ਦੀ ਲੋੜ ਹੈ।</string>
  <string name="ShareableGroupLinkDialogFragment__are_you_sure_you_want_to_reset_the_group_link">ਕੀ ਤੁਸੀਂ ਯਕੀਨਨ ਗਰੁੱਪ ਲਿੰਕ ਨੂੰ ਰੀਸੈੱਟ ਕਰਨਾ ਚਾਹੁੰਦੇ ਹੋ? ਲੋਕ ਹੁਣ ਮੌਜੂਦਾ ਲਿੰਕ ਦੀ ਵਰਤੋਂ ਨਾਲ ਗਰੁੱਪ ਵਿੱਚ ਸ਼ਾਮਲ ਨਹੀਂ ਹੋ ਸਕਣਗੇੇ। </string>
  <!--GroupLinkShareQrDialogFragment-->
  <string name="GroupLinkShareQrDialogFragment__qr_code">QR ਕੋਡ</string>
  <string name="GroupLinkShareQrDialogFragment__people_who_scan_this_code_will">ਜੋ ਲੋਕ ਇਸ ਕੋਡ ਨੂੰ ਸਕੈਨ ਕਰਦੇ ਹਨ ਉਹ ਤੁਹਾਡੇ ਗਰੁੱਪ ਵਿੱਚ ਸ਼ਾਮਲ ਹੋ ਸਕਣਗੇ। ਐਡਮਿਨਾਂ ਨੂੰ ਹਾਲੇ ਵੀ ਨਵੇਂ ਮੈਂਬਰਾਂ ਨੂੰ ਮਨਜ਼ੂਰੀ ਦੇਣ ਦੀ ਜ਼ਰੂਰਤ ਹੋਵੇਗੀ ਜੇ ਤੁਹਾਡੀ ਉਹ ਸੈਟਿੰਗ ਚਾਲੂ ਹੈ।</string>
  <string name="GroupLinkShareQrDialogFragment__share_code">ਕੋਡ ਸਾਂਝਾ ਕਰੋ</string>
  <!--GV2 Invite Revoke confirmation dialog-->
  <string name="InviteRevokeConfirmationDialog_revoke_own_single_invite">ਕੀ ਤੁਸੀਂ %1$s ਨੂੰ ਭੇਜਿਆ ਸੱਦਾ ਰੱਦ ਕਰਨਾ ਚਾਹੁੰਦੇ ਹੋ? </string>
  <plurals name="InviteRevokeConfirmationDialog_revoke_others_invites">
    <item quantity="one">ਕੀ ਤੁਸੀਂ %1$s ਦੁਆਰਾ ਭੇਜੇ ਗਏ ਸੱਦੇ ਨੂੰ ਰੱਦ ਕਰਨਾ ਚਾਹੁੰਦੇ ਹੋ?</item>
    <item quantity="other">ਕੀ ਤੁਸੀਂ %1$s ਦੁਆਰਾ ਭੇਜੇ ਗਏ %2$d ਸੱਦੇ ਰੱਦ ਕਰਨਾ ਚਾਹੁੰਦੇ ਹੋ?</item>
  </plurals>
  <!--GroupJoinBottomSheetDialogFragment-->
  <string name="GroupJoinBottomSheetDialogFragment_you_are_already_a_member">ਤੁਸੀਂ ਪਹਿਲਾਂ ਹੀ ਮੈਂਬਰ ਹੋ</string>
  <string name="GroupJoinBottomSheetDialogFragment_join">ਸ਼ਾਮਲ ਹੋਵੋ</string>
  <string name="GroupJoinBottomSheetDialogFragment_request_to_join">ਸ਼ਾਮਲ ਹੋਣ ਦੀ ਬੇਨਤੀ</string>
  <string name="GroupJoinBottomSheetDialogFragment_unable_to_join_group_please_try_again_later">ਗਰੁੱਪ ਵਿੱਚ ਸ਼ਾਮਲ ਨਹੀਂ ਹੋਇਆ ਜਾ ਸਕਦਾ। ਕਿਰਪਾ ਕਰਕੇ ਬਾਅਦ ਵਿੱਚ ਦੁਬਾਰਾ ਕੋਸ਼ਿਸ਼ ਕਰੋ</string>
  <string name="GroupJoinBottomSheetDialogFragment_encountered_a_network_error">ਨੈੱਟਵਰਕ ਤਰੁੱਟੀ ਹੋਈ।</string>
  <string name="GroupJoinBottomSheetDialogFragment_this_group_link_is_not_active">ਇਹ ਗਰੁੱਪ ਲਿੰਕ ਕਿਰਿਆਸ਼ੀਲ ਨਹੀਂ ਹੈ</string>
  <string name="GroupJoinBottomSheetDialogFragment_unable_to_get_group_information_please_try_again_later">ਗਰੁੱਪ ਬਾਰੇ ਜਾਣਕਾਰੀ ਪ੍ਰਾਪਤ ਨਹੀਂ ਕੀਤੀ ਜਾ ਸਕਦੀ, ਕਿਰਪਾ ਕਰਕੇ ਦੁਬਾਰਾ ਕੋਸ਼ਿਸ਼ ਕਰੋ</string>
  <string name="GroupJoinBottomSheetDialogFragment_direct_join">ਕੀ ਤੁਸੀਂ ਇਸ ਗਰੁੱਪ ਵਿੱਚ ਸ਼ਾਮਲ ਹੋਣਾ ਅਤੇ ਇਸਦੇ ਮੈਂਬਰਾਂ ਨਾਲ ਆਪਣਾ ਨਾਂ ਅਤੇ ਫ਼ੋਟੋ ਸਾਂਝੀ ਕਰਨੀ ਚਾਹੁੰਦੇ ਹੋ?</string>
  <string name="GroupJoinBottomSheetDialogFragment_admin_approval_needed">ਇਸਤੋਂ ਪਹਿਲਾਂ ਕਿ ਤੁਸੀਂ ਇਸ ਗਰੁੱਪ ਵਿੱਚ ਸ਼ਾਮਲ ਹੋ ਸਕੋ, ਇਸ ਗਰੁੱਪ ਦੇ ਕਿਸੇ ਐਡਮਿਨ ਨੂੰ ਤੁਹਾਡੀ ਬੇਨਤੀ ਮਨਜ਼ੂਰ ਕਰਨੀ ਪਵੇਗੀ। ਜਦੋਂ ਤੁਸੀਂ ਸ਼ਾਮਲ ਹੋਣ ਦੀ ਬੇਨਤੀ ਕਰੋਗੇ ਤਾਂ, ਤਾਂ ਤੁਹਾਡੇ ਨਾਂ ਅਤੇ ਫ਼ੋਟੋ ਨੂੰ ਇਸਦੇ ਮੈਂਬਰਾਂ ਨਾਲ ਸਾਂਝਾ ਕੀਤਾ ਜਾਵੇਗਾ।</string>
  <plurals name="GroupJoinBottomSheetDialogFragment_group_dot_d_members">
    <item quantity="one">ਗਰੁੱਪ · %1$d ਮੈਂਬਰ</item>
    <item quantity="other">ਗਰੁੱਪ · %1$d ਮੈਂਬਰ</item>
  </plurals>
  <!--GroupJoinUpdateRequiredBottomSheetDialogFragment-->
  <string name="GroupJoinUpdateRequiredBottomSheetDialogFragment_update_signal_to_use_group_links">ਗਰੁੱਪ ਲਿੰਕਾਂ ਦੀ ਵਰਤੋਂ ਕਰਨ ਲਈ Signal ਨੂੰ ਅੱਪਡੇਟ ਕਰੋ</string>
  <string name="GroupJoinUpdateRequiredBottomSheetDialogFragment_update_message">ਤੁਹਾਡੇ ਦੁਆਰਾ ਵਰਤੇ ਜਾ ਰਹੇ Signal ਦਾ ਸੰਸਕਰਣ ਇਸ ਗਰੁੱਪ ਲਿੰਕ ਦਾ ਸਮਰਥਨ ਨਹੀਂ ਕਰਦਾ। ਲਿੰਕ ਰਾਹੀਂ ਇਸ ਗਰੁੱਪ ਵਿੱਚ ਸ਼ਾਮਲ ਹੋਣ ਲਈ ਨਵੀਨਤਮ ਸੰਸਕਰਣ \'ਤੇ ਅੱਪਡੇਟ ਕਰੋ।</string>
  <string name="GroupJoinUpdateRequiredBottomSheetDialogFragment_update_signal">Signal ਨੂੰ ਅੱਪਡੇਟ ਕਰੋ</string>
  <string name="GroupJoinUpdateRequiredBottomSheetDialogFragment_update_linked_device_message">ਤੁਹਾਡੀਆਂ ਲਿੰਕ ਕੀਤੀਆਂ ਇੱਕ ਜਾਂ ਵਧੇਰੇ ਡਿਵਾਈਸਾਂ Signal ਦਾ ਕੋਈ ਪੁਰਾਣਾ ਸੰਸਕਰਣ ਚਲਾ ਰਹੀਆਂ ਹਨ ਜੋ ਗਰੁੱਪ ਲਿੰਕਾਂ ਦਾ ਸਮਰਥਨ ਨਹੀਂ ਕਰਦੀ। ਇਸ ਗਰੁੱਪ ਵਿੱਚ ਸ਼ਾਮਲ ਹੋਣ ਲਈ ਆਪਣੀ ਲਿੰਕ ਕੀਤੀ ਡਿਵਾਈਸ (ਡਿਵਾਈਸਾਂ) ’ਤੇ Signal ਨੂੰ ਅੱਪਡੇਟ ਕਰੋ।</string>
  <string name="GroupJoinUpdateRequiredBottomSheetDialogFragment_group_link_is_not_valid">ਗਰੁੱਪ ਲਿੰਕ ਵੈਧ ਨਹੀਂ ਹੈ</string>
  <!--GroupInviteLinkEnableAndShareBottomSheetDialogFragment-->
  <string name="GroupInviteLinkEnableAndShareBottomSheetDialogFragment_invite_friends">ਦੋਸਤਾਂ ਨੂੰ ਸੱਦਾ ਦਿਓ</string>
  <string name="GroupInviteLinkEnableAndShareBottomSheetDialogFragment_share_a_link_with_friends_to_let_them_quickly_join_this_group">ਦੋਸਤਾਂ ਨਾਲ ਲਿੰਕ ਸਾਂਝਾ ਕਰੋ ਤਾਂ ਜੋ ਉਹ ਜਲਦੀ ਨਾਲ ਇਸ ਗਰੁੱਪ ਵਿੱਚ ਸ਼ਾਮਲ ਹੋ ਸਕਣ।</string>
  <string name="GroupInviteLinkEnableAndShareBottomSheetDialogFragment_enable_and_share_link">ਸਮਰੱਥ ਕਰੋ ਅਤੇ ਲਿੰਕ ਸਾਂਝਾ ਕਰੋ</string>
  <string name="GroupInviteLinkEnableAndShareBottomSheetDialogFragment_share_link">ਲਿੰਕ ਸਾਂਝਾ ਕਰੋ</string>
  <string name="GroupInviteLinkEnableAndShareBottomSheetDialogFragment_unable_to_enable_group_link_please_try_again_later">ਗਰੁੱਪ ਲਿੰਕ ਨੂੰ ਸਮਰੱਥ ਨਹੀਂ ਕੀਤਾ ਜਾ ਸਕਦਾ। ਕਿਰਪਾ ਕਰਕੇ ਦੁਬਾਰਾ ਕੋਸ਼ਿਸ਼ ਕਰੋ</string>
  <string name="GroupInviteLinkEnableAndShareBottomSheetDialogFragment_encountered_a_network_error">ਨੈੱਟਵਰਕ ਤਰੁੱਟੀ ਆਈ।</string>
  <string name="GroupInviteLinkEnableAndShareBottomSheetDialogFragment_you_dont_have_the_right_to_enable_group_link">ਤੁਹਾਡੇ ਕੋਲ ਗਰੁੱਪ ਲਿੰਕ ਨੂੰ ਸਮਰੱਥ ਕਰਨ ਦਾ ਅਧਿਕਾਰ ਨਹੀਂ ਹੈ। ਕਿਰਪਾ ਕਰਕੇ ਕਿਸੇ ਐਡਮਿਨ ਨੂੰ ਪੁੱਛੋ।</string>
  <string name="GroupInviteLinkEnableAndShareBottomSheetDialogFragment_you_are_not_currently_a_member_of_the_group">ਤੁਸੀਂ ਫਿਲਹਾਲ ਗਰੁੱਪ ਦੇ ਮੈਂਬਰ ਨਹੀਂ ਹੋ।</string>
  <!--GV2 Request confirmation dialog-->
  <string name="RequestConfirmationDialog_add_s_to_the_group">“%1$s” ਨੂੰ ਗਰੁੱਪ ਵਿੱਚ ਸ਼ਾਮਲ ਕਰਨਾ ਹੈ?</string>
  <string name="RequestConfirmationDialog_deny_request_from_s">“%1$s” ਤੋਂ ਬੇਨਤੀ ਨੂੰ ਇਨਕਾਰ ਕਰਨਾ ਹੈ?</string>
  <string name="RequestConfirmationDialog_add">ਸ਼ਾਮਲ ਕਰੋ</string>
  <string name="RequestConfirmationDialog_deny">ਇਨਕਾਰ ਕਰੋ</string>
  <!--ImageEditorHud-->
  <string name="ImageEditorHud_blur_faces">ਚਿਹਰਿਆਂ ਨੂੰ ਧੁੰਦਲਾ ਕਰੋ</string>
  <string name="ImageEditorHud_new_blur_faces_or_draw_anywhere_to_blur">ਨਵਾਂ: ਚਿਹਰੇ ਧੁੰਦਲੇ ਕਰੋ ਜਾਂ ਕਿਤੇ ਵੀ ਧੁੰਦਲਾ ਕਰਨ ਲਈ ਖਿੱਚੋ</string>
  <string name="ImageEditorHud_draw_anywhere_to_blur">ਧੁੰਦਲਾ ਕਰਨ ਲਈ ਕਿਤੇ ਵੀ ਖਿੱਚੋ</string>
  <string name="ImageEditorHud_draw_to_blur_additional_faces_or_areas">ਵਾਧੂ ਚਿਹਰੇ ਜਾਂ ਖੇਤਰ ਧੁੰਦਲੇ ਕਰਨ ਲਈ ਖਿੱਚੋ</string>
  <!--InputPanel-->
  <string name="InputPanel_tap_and_hold_to_record_a_voice_message_release_to_send">ਆਡੀਓ ਸੁਨੇਹਾ ਰਿਕਾਰਡ ਕਰਨ ਲਈ ਟੈਪ ਕਰਕੇ ਦਬਾਈ ਰੱਖੋ, ਭੇਜਣ ਲਈ ਛੱਡੋ </string>
  <!--InviteActivity-->
  <string name="InviteActivity_share">ਸਾਂਝਾ ਕਰੋ</string>
  <string name="InviteActivity_share_with_contacts">ਸੰਪਰਕਾਂ ਨਾਲ ਸਾਂਝਾ ਕਰੋ</string>
  <string name="InviteActivity_share_via">…ਰਾਹੀਂ ਸਾਂਝਾ ਕਰੋ</string>
  <string name="InviteActivity_cancel">ਰੱਦ ਕਰੋ</string>
  <string name="InviteActivity_sending">ਭੇਜਿਆ ਜਾ ਰਿਹਾ ਹੈ…</string>
  <string name="InviteActivity_invitations_sent">ਸੱਦੇ ਭੇਜੇ ਗਏ!</string>
  <string name="InviteActivity_invite_to_signal">Molly ਲਈ ਸੱਦਾ ਦਿਓ</string>
  <string name="InviteActivity_send_sms">SMS (%d) ਭੇਜੋ</string>
  <plurals name="InviteActivity_send_sms_invites">
    <item quantity="one">ਕੀ %d ਨੂੰ SMS ਸੱਦਾ ਭੇਜਣਾ ਹੈ?</item>
    <item quantity="other">ਕੀ %d ਨੂੰ SMS ਸੱਦੇ ਭੇਜਣੇ ਹਨ?</item>
  </plurals>
  <string name="InviteActivity_lets_switch_to_signal">ਆਓ Molly ਨੂੰ ਅਪਣਾਈਏ: %1$s</string>
  <string name="InviteActivity_no_app_to_share_to">ਇੰਜ ਜਾਪਦਾ ਹੈ ਕਿ ਤੁਹਾਡੇ ਕੋਲ ਸਾਂਝੀਆਂ ਕਰਨ ਲਈ ਕੋਈ ਐਪਸ ਨਹੀਂ ਹਨ|</string>
  <!--LearnMoreTextView-->
  <string name="LearnMoreTextView_learn_more">ਹੋਰ ਜਾਣੋ</string>
  <!--LongMessageActivity-->
  <string name="LongMessageActivity_unable_to_find_message">ਸੁਨੇਹਾ ਲੱਭਣ ਵਿੱਚ ਅਸਮਰੱਥ</string>
  <string name="LongMessageActivity_message_from_s">%1$s ਵਲੋਂ ਸੁਨੇਹਾ</string>
  <string name="LongMessageActivity_your_message">ਤੁਹਾਡਾ ਸੁਨੇਹਾ</string>
  <!--MessageRetrievalService-->
  <string name="MessageRetrievalService_signal">Molly</string>
  <string name="MessageRetrievalService_background_connection_enabled">ਪਿਛੋਕੜ ਕਨੈਕਸ਼ਨ ਸਮਰੱਥ ਕੀਤਾ</string>
  <!--MmsDownloader-->
  <string name="MmsDownloader_error_reading_mms_settings">ਵਾਇਰਲੈੱਸ ਪ੍ਰਦਾਤਾ ਦੀਆਂ MMS ਸੈਟਿੰਗਾਂ ਨੂੰ ਪੜ੍ਹਨ ਵਿੱਚ ਤਰੁੱਟੀ</string>
  <!--MediaOverviewActivity-->
  <string name="MediaOverviewActivity_Media">ਮੀਡੀਆ</string>
  <string name="MediaOverviewActivity_Files">ਫ਼ਾਈਲਾਂ</string>
  <string name="MediaOverviewActivity_Audio">ਆਡੀਓ</string>
  <string name="MediaOverviewActivity_All">ਸਾਰੇ</string>
  <plurals name="MediaOverviewActivity_Media_delete_confirm_title">
    <item quantity="one">ਚੁਣੀ ਗਈ ਚੀਜ਼ ਮਿਟਾਉਣੀ ਹੈ?</item>
    <item quantity="other">ਚੁਣੀਆਂ ਗਈਆਂ ਚੀਜ਼ਾਂ ਮਿਟਾਉਣੀਆਂ ਹਨ?</item>
  </plurals>
  <plurals name="MediaOverviewActivity_Media_delete_confirm_message">
    <item quantity="one">ਇਹ ਚੁਣੀ ਹੋਈ ਫ਼ਾਈਲ ਨੂੰ ਸਥਾਈ ਤੌਰ ’ਤੇ ਮਿਟਾ ਦੇਵੇਗਾ। ਇਸ ਆਈਟਮ ਨਾਲ ਜੁੜੇ ਕੋਈ ਵੀ ਸੁਨੇਹੇ ਵਿਚਲੀ ਲਿਖਤ ਵੀ ਮਿਟਾ ਦਿੱਤੀ ਜਾਵੇਗੀ।</item>
    <item quantity="other">ਇਹ ਸਾਰੀਆਂ %1$d ਚੁਣੀਆਂ ਹੋਈਆਂ ਫ਼ਾਈਲਾਂ ਨੂੰ ਸਥਾਈ ਤੌਰ ’ਤੇ ਹਟਾ ਦੇਵੇਗਾ। ਇਹਨਾਂ ਆਈਟਮਾਂ ਨਾਲ ਜੁੜੇ ਕਿਸੇ ਸੁਨੇਹੇ ਦਾ ਟੈਕਸਟ ਵੀ ਹਟਾ ਦਿੱਤਾ ਜਾਵੇਗਾ।</item>
  </plurals>
  <string name="MediaOverviewActivity_Media_delete_progress_title">ਮਿਟਾਇਆ ਜਾ ਰਿਹਾ ਹੈ</string>
  <string name="MediaOverviewActivity_Media_delete_progress_message">ਸੁਨੇਹਿਆਂ ਨੂੰ ਮਿਟਾਇਆ ਜਾ ਰਿਹਾ ਹੈ…</string>
  <string name="MediaOverviewActivity_Select_all">ਸਾਰਿਆ ਨੂੰ ਚੁਣੋ</string>
  <string name="MediaOverviewActivity_collecting_attachments">ਅਟੈਚਮੈਂਟ ਇਕੱਠੇ ਕਰਨੇ…</string>
  <string name="MediaOverviewActivity_Sort_by">ਇੰਝ ਕ੍ਰਮ ਵਿੱਚ ਲਗਾਓ</string>
  <string name="MediaOverviewActivity_Newest">ਨਵੀਨਤਮ</string>
  <string name="MediaOverviewActivity_Oldest">ਸਭ ਤੋਂ ਪੁਰਾਣਾ</string>
  <string name="MediaOverviewActivity_Storage_used">ਵਰਤੀ ਗਈ ਸਟੋਰੇਜ</string>
  <string name="MediaOverviewActivity_All_storage_use">ਸਟੋਰੇਜ ਦੀ ਸਾਰੀ ਵਰਤੋਂ</string>
  <string name="MediaOverviewActivity_Grid_view_description">ਗਰਿੱਡ ਝਲਕ</string>
  <string name="MediaOverviewActivity_List_view_description">ਸੂਚੀ ਦ੍ਰਿਸ਼</string>
  <string name="MediaOverviewActivity_Selected_description">ਚੁਣਿਆ ਹੋਇਆ</string>
  <string name="MediaOverviewActivity_select_all">ਸਾਰਿਆ ਨੂੰ ਚੁਣੋ</string>
  <string name="MediaOverviewActivity_file">ਫ਼ਾਈਲ</string>
  <string name="MediaOverviewActivity_audio">ਆਡੀਓ</string>
  <string name="MediaOverviewActivity_video">ਵੀਡੀਓ</string>
  <string name="MediaOverviewActivity_image">ਤਸਵੀਰ</string>
  <string name="MediaOverviewActivity_voice_message">ਆਵਾਜ਼ ਵਾਲਾ ਸੁਨੇਹਾ</string>
  <string name="MediaOverviewActivity_sent_by_s">%1$s ਵਲੋਂ ਭੇਜਿਆ</string>
  <string name="MediaOverviewActivity_sent_by_you">ਤੁਹਾਡੇ ਵਲੋਂ ਭੇਜਿਆ</string>
  <string name="MediaOverviewActivity_sent_by_s_to_s">%1$s ਦੁਆਰਾ %2$s ਨੂੰ ਭੇਜਿਆ</string>
  <string name="MediaOverviewActivity_sent_by_you_to_s">ਤੁਹਾਡੇ ਦੁਆਰਾ %1$s ਨੂੰ ਭੇਜਿਆ</string>
  <!--Megaphones-->
  <string name="Megaphones_introducing_reactions">ਪੇਸ਼ ਕਰਦੇ ਹਾਂ ਪ੍ਰਤਿਕਿਰਿਆਵਾਂ</string>
  <string name="Megaphones_tap_and_hold_any_message_to_quicky_share_how_you_feel">ਜਲਦੀ ਨਾਲ ਇਹ ਜਵਾਬ ਦੇਣ ਲਈ ਕਿ ਤੁਸੀਂ ਕਿਸ ਤਰ੍ਹਾਂ ਮਹਿਸੂਸ ਕਰਦੇ ਹੋ, ਕਿਸੇ ਵੀ ਸੁਨੇਹੇ \'ਤੇ ਟੈਪ ਕਰਕੇ ਉਸ ਨੂੰ ਦਬਾਈ ਰੱਖੋ।</string>
  <string name="Megaphones_remind_me_later">ਮੈਨੂੰ ਬਾਅਦ ਵਿੱਚ ਯਾਦ ਕਰਾਓ</string>
  <string name="Megaphones_verify_your_signal_pin">ਆਪਣੇ Signal ਦੇ PIN ਨੂੰ ਤਸਦੀਕ ਕਰੋ</string>
  <string name="Megaphones_well_occasionally_ask_you_to_verify_your_pin">ਅਸੀਂ ਤੁਹਾਨੂੰ ਕਦੇ-ਕਦਾਈਂ ਤੁਹਾਡਾ PIN ਤਸਦੀਕ ਕਰਨ ਲਈ ਕਹਾਂਗੇ ਤਾਂ ਜੋ ਤੁਹਾਨੂੰ ਇਹ ਯਾਦ ਰਹੇ।</string>
  <string name="Megaphones_verify_pin">PIN ਨੂੰ ਤਸਦੀਕ ਕਰੋ</string>
  <string name="Megaphones_get_started">ਸ਼ੁਰੂਆਤ ਕਰੋ</string>
  <string name="Megaphones_new_group">ਨਵਾਂ ਗਰੁੱਪ</string>
  <string name="Megaphones_invite_friends">ਦੋਸਤਾਂ ਨੂੰ ਸੱਦਾ ਦਿਓ</string>
  <string name="Megaphones_use_sms">SMS ਵਰਤੋ</string>
  <string name="Megaphones_appearance">ਦਿੱਖ</string>
  <string name="Megaphones_add_photo">ਫ਼ੋਟੋ ਜੋੜੋ</string>
  <!--NotificationBarManager-->
  <string name="NotificationBarManager_signal_call_in_progress">Signal ਕਾਲ ਚੱਲ ਰਹੀ ਹੈ</string>
  <string name="NotificationBarManager__establishing_signal_call">Signal ਕਾਲ ਸਥਾਪਤ ਕਰ ਰਿਹਾ ਹੈ</string>
  <string name="NotificationBarManager__incoming_signal_call">ਆ ਰਹੀ Signal ਕਾਲ</string>
  <string name="NotificationBarManager__incoming_signal_group_call">ਆ ਰਹੀ Signal ਗਰੁੱਪ ਕਾਲ</string>
  <string name="NotificationBarManager__stopping_signal_call_service">Signal ਕਾਲ ਸੇਵਾ ਬੰਦ ਹੋ ਰਹੀ ਹੈ</string>
  <string name="NotificationBarManager__decline_call">ਕਾਲ ਤੋਂ ਇਨਕਾਰ ਕਰੋ</string>
  <string name="NotificationBarManager__answer_call">ਕਾਲ ਦਾ ਜਵਾਬ ਦਿਓ</string>
  <string name="NotificationBarManager__end_call">ਕਾਲ ਖਤਮ ਕਰੋ</string>
  <string name="NotificationBarManager__cancel_call">ਕਾਲ ਰੱਦ ਕਰੋ</string>
  <string name="NotificationBarManager__join_call">ਕਾਲ ਵਿੱਚ ਸ਼ਾਮਲ ਹੋਵੋ</string>
  <!--NotificationsMegaphone-->
  <string name="NotificationsMegaphone_turn_on_notifications">ਸੂਚਨਾਵਾਂ ਚਾਲੂ ਕਰਨੀਆਂ ਹਨ?</string>
  <string name="NotificationsMegaphone_never_miss_a_message">ਆਪਣੇ ਸੰਪਰਕਾਂ ਤੇ ਗਰੁੱਪਾਂ ਤੋਂ ਸੁਨੇਹਾ ਕਦੇ ਨਾ ਖੁੰਝਾਓ।</string>
  <string name="NotificationsMegaphone_turn_on">ਚਾਲੂ ਕਰੋ</string>
  <string name="NotificationsMegaphone_not_now">ਹਾਲੇ ਨਹੀਂ</string>
  <!--NotificationMmsMessageRecord-->
  <string name="NotificationMmsMessageRecord_multimedia_message">ਮਲਟੀਮੀਡੀਆ ਸੁਨੇਹਾ</string>
  <string name="NotificationMmsMessageRecord_downloading_mms_message"> MMS ਸੁਨੇਹਾ ਡਾਊਨਲੋਡ ਹੋ ਰਿਹਾ ਹੈ</string>
  <string name="NotificationMmsMessageRecord_error_downloading_mms_message"> MMS ਸੁਨੇਹੇ ਨੂੰ ਡਾਊਨਲੋਡ ਕਰਨ ਵਿੱਚ ਤਰੁੱਟੀ, ਦੁਬਾਰਾ ਕੋਸ਼ਿਸ਼ ਕਰਨ ਲਈ ਟੈਪ ਕਰੋ</string>
  <!--MediaPickerActivity-->
  <string name="MediaPickerActivity_send_to">%s ਨੂੰ ਭੇਜੋ</string>
  <string name="MediaPickerActivity__menu_open_camera">ਕੈਮਰਾ ਖੋਲ੍ਹੋ</string>
  <!--MediaSendActivity-->
  <string name="MediaSendActivity_add_a_caption">ਕੈਪਸ਼ਨ ਜੋੜੋ … </string>
  <string name="MediaSendActivity_an_item_was_removed_because_it_exceeded_the_size_limit">ਆਈਟਮ ਮਿਟਾਈ ਗਈ ਸੀ ਕਿਉਂਕਿ ਇਹ ਆਕਾਰ ਦੀ ਸੀਮਾ ਤੋਂ ਵੱਧ ਗਈ ਸੀ</string>
  <string name="MediaSendActivity_an_item_was_removed_because_it_had_an_unknown_type">ਕੋਈ ਆਈਟਮ ਹਟਾਈ ਗਈ ਸੀ ਕਿਉਂਕਿ ਇਹ ਕਿਸੇ ਅਣਜਾਣ ਕਿਸਮ ਦੀ ਸੀ</string>
  <string name="MediaSendActivity_an_item_was_removed_because_it_exceeded_the_size_limit_or_had_an_unknown_type">ਆਈਟਮ ਹਟਾਈ ਗਈ ਸੀ ਕਿਉਂਕਿ ਇਹ ਆਕਾਰ ਦੀ ਸੀਮਾ ਤੋਂ ਵੱਧ ਗਈ ਸੀ ਜਾਂ ਕਿਸੇ ਅਣਜਾਣ ਕਿਸਮ ਦੀ ਸੀ</string>
  <string name="MediaSendActivity_camera_unavailable">ਕੈਮਰਾ ਉਪਲਬਧ ਨਹੀਂ।</string>
  <string name="MediaSendActivity_message_to_s">%s ਨੂੰ ਸੁਨੇਹਾ</string>
  <string name="MediaSendActivity_message">ਸੁਨੇਹਾ</string>
  <string name="MediaSendActivity_select_recipients">ਪ੍ਰਾਪਤਕਰਤਾ ਚੁਣੋ</string>
  <string name="MediaSendActivity_signal_needs_access_to_your_contacts">Molly ਨੂੰ ਤੁਹਾਡੇ ਸੰਪਰਕ ਡਿਸਪਲੇਅ ਕਰਨ ਲਈ ਉਹਨਾਂ ਤੱਕ ਪਹੁੰਚ ਦੀ ਲੋੜ ਹੈ</string>
  <string name="MediaSendActivity_signal_needs_contacts_permission_in_order_to_show_your_contacts_but_it_has_been_permanently_denied">Molly ਨੂੰ ਤੁਹਾਡੇ ਸੰਪਰਕ ਦਿਖਾਉਣ ਲਈ ਸੰਪਰਕਾਂ ਦੀ ਇਜਾਜ਼ਤ ਦੀ ਲੋੜ ਹੈ, ਪਰ ਇਸ ਲਈ ਸਥਾਈ ਤੌਰ ’ਤੇ ਇਨਕਾਰ ਕਰ ਦਿੱਤਾ ਗਿਆ ਹੈ। ਐਪ ਸੈਟਿੰਗਾਂ ’ਤੇ ਜਾਰੀ ਰੱਖੋ, \"ਇਜਾਜ਼ਤਾਂ\" ਚੁਣੋ, ਅਤੇ \"ਸੰਪਰਕ\" ਸਮਰੱਥ ਕਰੋ।</string>
  <plurals name="MediaSendActivity_cant_share_more_than_n_items">
    <item quantity="one">ਤੁਸੀਂ %d ਤੋਂ ਵੱਧ ਆਈਟਮ ਸ਼ੇਅਰ ਨਹੀਂ ਕਰ ਸਕਦੇ।</item>
    <item quantity="other">ਤੁਸੀਂ %d ਤੋਂ ਵੱਧ ਆਈਟਮਾਂ ਸਾਂਝੀਆਂ ਨਹੀਂ ਕਰ ਸਕਦੇ।</item>
  </plurals>
  <string name="MediaSendActivity_select_recipients_description">ਪ੍ਰਾਪਤਕਰਤਾ ਚੁਣੋ</string>
  <string name="MediaSendActivity_tap_here_to_make_this_message_disappear_after_it_is_viewed">ਇਹ ਸੁਨੇਹਾ ਦੇਖਣ ਤੋਂ ਬਾਅਦ ਇਸਨੂੰ ਅਲੋਪ ਹੋਣ ਵਾਲਾ ਬਣਾਉਣ ਲਈ ਇੱਥੇ ਟੈਪ ਕਰੋ।</string>
  <!--MediaRepository-->
  <string name="MediaRepository_all_media">ਸਾਰੇ ਮੀਡੀਆ</string>
  <string name="MediaRepository__camera">ਕੈਮਰਾ </string>
  <!--MessageDecryptionUtil-->
  <string name="MessageDecryptionUtil_failed_to_decrypt_message">ਸੁਨੇਹਾ ਡੀਕ੍ਰਿਪਟ ਕਰਨਾ ਅਸਫਲ ਰਿਹਾ</string>
  <string name="MessageDecryptionUtil_tap_to_send_a_debug_log">ਡੀਬੱਗ ਲੌਗ ਨੂੰ ਭੇਜਣ ਲਈ ਟੈਪ ਕਰੋ</string>
  <!--MessageRecord-->
  <string name="MessageRecord_unknown">ਅਣਜਾਣ</string>
  <string name="MessageRecord_message_encrypted_with_a_legacy_protocol_version_that_is_no_longer_supported">Signal ਦੇ ਪੁਰਾਣੇ ਸੰਸਕਰਣ ਦੀ ਵਰਤੋਂ ਨਾਲ ਇਨਕ੍ਰਿਪਟ ਕੀਤਾ ਸੁਨੇਹਾ ਪ੍ਰਾਪਤ ਹੋਇਆ ਜਿਸ ਲਈ ਹੁਣ ਸਮਰਥਨ ਪ੍ਰਾਪਤ ਨਹੀਂ ਹੈ। ਕਿਰਪਾ ਕਰਕੇ ਭੇਜਣ ਵਾਲੇ ਨੂੰ ਸਭ ਤੋਂ ਤਾਜ਼ਾ ਸੰਸਕਰਣ ਲਈ ਅੱਪਡੇਟ ਕਰਨ ਅਤੇ ਸੁਨੇਹਾ ਦੁਬਾਰਾ ਭੇਜਣ ਲਈ ਕਹੋ।</string>
  <string name="MessageRecord_left_group">ਤੁਸੀਂ ਗਰੁੱਪ ਛੱਡ ਦਿੱਤਾ ਹੈ।</string>
  <string name="MessageRecord_you_updated_group">ਤੁਸੀਂ ਗਰੁੱਪ ਨੂੰ ਅੱਪਡੇਟ ਕੀਤਾ।</string>
  <string name="MessageRecord_the_group_was_updated">ਗਰੁੱਪ ਨੂੰ ਅੱਪਡੇਟ ਕੀਤਾ ਗਿਆ ਸੀ।</string>
  <string name="MessageRecord_you_called_date">ਤੁਸੀਂ · %1$s ਨੂੰ ਕਾਲ ਕੀਤੀ</string>
  <string name="MessageRecord_missed_audio_call_date">ਖੁੰਝੀ ਆਡੀਓ ਕਾਲ · %1$s</string>
  <string name="MessageRecord_missed_video_call_date">ਖੁੰਝੀ ਵੀਡੀਓ ਕਾਲ · %1$s</string>
  <string name="MessageRecord_s_updated_group">%s ਨੇ ਗਰੁੱਪ ਨੂੰ ਅੱਪਡੇਟ ਕੀਤਾ।</string>
  <string name="MessageRecord_s_called_you_date">%1$s ਨੇ ਤੁਹਾਨੂੰ ਕਾਲ ਕੀਤਾ · %2$s</string>
  <string name="MessageRecord_s_joined_signal">%s Signal ’ਤੇ ਹੈ! </string>
  <string name="MessageRecord_you_disabled_disappearing_messages">ਤੁਸੀਂ ਅਲੋਪ ਹੋਣ ਵਾਲੇ ਸੁਨੇਹਿਆਂ ਨੂੰ ਅਸਮਰੱਥ ਕੀਤਾ।</string>
  <string name="MessageRecord_s_disabled_disappearing_messages">%1$s ਨੇ ਅਲੋਪ ਹੋਣ ਵਾਲੇ ਸੁਨੇਹਿਆਂ ਨੂੰ ਅਸਮਰੱਥ ਕੀਤਾ।</string>
  <string name="MessageRecord_you_set_disappearing_message_time_to_s">ਤੁਸੀਂ ਅਲੋਪ ਹੋਣ ਵਾਲੇ ਸੁਨੇਹਾ ਟਾਈਮਰ ਨੂੰ %1$s ’ਤੇ ਸੈੱਟ ਕੀਤਾ।</string>
  <string name="MessageRecord_s_set_disappearing_message_time_to_s">%1$s ਨੇ ਅਲੋਪ ਹੋਣ ਵਾਲੇ ਸੁਨੇਹਾ ਟਾਈਮਰ ਨੂੰ %2$s ’ਤੇ ਸੈੱਟ ਕੀਤਾ।</string>
  <string name="MessageRecord_disappearing_message_time_set_to_s">ਅਲੋਪ ਹੋਣ ਵਾਲੇ ਸੁਨੇਹੇ ਦੇ ਟਾਈਮਰ ਨੂੰ %1$s ’ਤੇ ਸੈੱਟ ਕੀਤਾ ਗਿਆ ਹੈ।</string>
  <string name="MessageRecord_this_group_was_updated_to_a_new_group">ਇਸ ਗਰੁੱਪ ਨੂੰ ਇੱਕ ਨਵੇਂ ਗਰੁੱਪ ਵਿੱਚ ਅੱਪਡੇਟ ਕੀਤਾ ਗਿਆ ਸੀ।</string>
  <string name="MessageRecord_you_couldnt_be_added_to_the_new_group_and_have_been_invited_to_join">ਤੁਹਾਨੂੰ ਨਵੇਂ ਗਰੁੱਪ ਵਿੱਚ ਸ਼ਾਮਲ ਨਹੀਂ ਕੀਤਾ ਜਾ ਸਕਿਆ ਅਤੇ ਸ਼ਾਮਲ ਹੋਣ ਲਈ ਸੱਦਾ ਦਿੱਤਾ ਗਿਆ ਹੈ।</string>
  <string name="MessageRecord_chat_session_refreshed">ਚੈਟ ਸੈਸ਼ਨ ਤਾਜ਼ਾ ਕੀਤਾ ਗਿਆ</string>
  <plurals name="MessageRecord_members_couldnt_be_added_to_the_new_group_and_have_been_invited">
    <item quantity="one">ਕਿਸੇ ਮੈਂਬਰ ਨੂੰ ਨਵੇਂ ਗਰੁੱਪ ਵਿੱਚ ਸ਼ਾਮਲ ਨਹੀਂ ਕੀਤਾ ਜਾ ਸਕਿਆ ਅਤੇ ਸ਼ਾਮਲ ਹੋਣ ਲਈ ਸੱਦਾ ਦਿੱਤਾ ਗਿਆ ਹੈ।</item>
    <item quantity="other">%1$s ਮੈਂਬਰਾਂ ਨੂੰ ਨਵੇਂ ਗਰੁੱਪ ਵਿੱਚ ਸ਼ਾਮਲ ਨਹੀਂ ਕੀਤਾ ਜਾ ਸਕਿਆ ਅਤੇ ਸ਼ਾਮਲ ਹੋਣ ਲਈ ਸੱਦਾ ਦਿੱਤਾ ਗਿਆ ਹੈ।</item>
  </plurals>
  <plurals name="MessageRecord_members_couldnt_be_added_to_the_new_group_and_have_been_removed">
    <item quantity="one"> ਕਿਸੇ ਮੈਂਬਰ ਨੂੰ ਨਵੇਂ ਗਰੁੱਪ ਵਿੱਚ ਸ਼ਾਮਲ ਨਹੀਂ ਕੀਤਾ ਜਾ ਸਕਿਆ ਅਤੇ ਕੱਢ ਦਿੱਤਾ ਗਿਆ ਹੈ।</item>
    <item quantity="other">%1$s ਮੈਂਬਰਾਂ ਨੂੰ ਨਵੇਂ ਗਰੁੱਪ ਵਿੱਚ ਸ਼ਾਮਲ ਨਹੀਂ ਕੀਤਾ ਜਾ ਸਕਿਆ ਅਤੇ ਕੱਢ ਦਿੱਤਾ ਗਿਆ ਹੈ।</item>
  </plurals>
  <!--Profile change updates-->
  <string name="MessageRecord_changed_their_profile_name_to">%1$s ਨੇ ਆਪਣੇ ਪ੍ਰੋਫਾਈਲ ਨਾਂ ਨੂੰ %2$s ਵਿੱਚ ਬਦਲਿਆ।</string>
  <string name="MessageRecord_changed_their_profile_name_from_to">%1$s ਨੇ ਆਪਣਾ ਪ੍ਰੋਫ਼ਾਈਲ ਨਾਂ %2$s ਤੋਂ %3$s ਵਿੱਚ ਬਦਲਿਆ।</string>
  <string name="MessageRecord_changed_their_profile">%1$s ਨੇ ਆਪਣਾ ਪ੍ਰੋਫ਼ਾਈਲ ਬਦਲਿਆ।</string>
  <!--GV2 specific-->
  <string name="MessageRecord_you_created_the_group">ਤੁਸੀਂ ਗਰੁੱਪ ਬਣਾਇਆ।</string>
  <string name="MessageRecord_group_updated">ਗਰੁੱਪ ਅੱਪਡੇਟ ਹੋਇਆ।</string>
  <string name="MessageRecord_invite_friends_to_this_group">ਇੱਕ ਗਰੁੱਪ ਲਿੰਕ ਰਾਹੀਂ ਦੋਸਤਾਂ ਨੂੰ ਇਸ ਗਰੁੱਪ ਲਈ ਸੱਦਾ ਦਿਓ</string>
  <!--GV2 member additions-->
  <string name="MessageRecord_you_added_s">ਤੁਸੀਂ %1$s ਨੂੰ ਸ਼ਾਮਲ ਕੀਤਾ।</string>
  <string name="MessageRecord_s_added_s">%1$s ਨੇ %2$s ਨੂੰ ਸ਼ਾਮਲ ਕੀਤਾ।</string>
  <string name="MessageRecord_s_added_you">%1$s ਨੇ ਤੁਹਾਨੂੰ ਗਰੁੱਪ ਵਿੱਚ ਸ਼ਾਮਲ ਕੀਤਾ।</string>
  <string name="MessageRecord_you_joined_the_group">ਤੁਸੀਂ ਗਰੁੱਪ ਵਿੱਚ ਸ਼ਾਮਲ ਹੋਏ।</string>
  <string name="MessageRecord_s_joined_the_group">%1$s ਗਰੁੱਪ ਵਿਚ ਸ਼ਾਮਲ ਹੋਏ।</string>
  <!--GV2 member removals-->
  <string name="MessageRecord_you_removed_s">ਤੁਸੀਂ %1$s ਨੂੰ ਕੱਢਿਆ।</string>
  <string name="MessageRecord_s_removed_s">%1$s ਨੇ %2$s ਨੂੰ ਕੱਢਿਆ।</string>
  <string name="MessageRecord_s_removed_you_from_the_group">%1$s ਨੇ ਤੁਹਾਨੂੰ ਗਰੁੱਪ ਚੋਂ ਕੱਢਿਆ।</string>
  <string name="MessageRecord_you_left_the_group">ਤੁਸੀਂ ਗਰੁੱਪ ਛੱਡਿਆ।</string>
  <string name="MessageRecord_s_left_the_group">%1$s ਨੇ ਗਰੁੱਪ ਛੱਡਿਆ।</string>
  <string name="MessageRecord_you_are_no_longer_in_the_group">ਤੁਸੀਂ ਹੁਣ ਗਰੁੱਪ ਵਿੱਚ ਨਹੀਂ ਰਹੇ।</string>
  <string name="MessageRecord_s_is_no_longer_in_the_group">%1$s ਹੁਣ ਗਰੁੱਪ ਵਿੱਚ ਨਹੀਂ ਹੈ।</string>
  <!--GV2 role change-->
  <string name="MessageRecord_you_made_s_an_admin">ਤੁਸੀਂ %1$s ਨੂੰ ਐਡਮਿਨ ਬਣਾਇਆ।</string>
  <string name="MessageRecord_s_made_s_an_admin">%1$s ਨੇ %2$s ਨੂੰ ਇੱਕ ਐਡਮਿਨ ਬਣਾਇਆ।</string>
  <string name="MessageRecord_s_made_you_an_admin">%1$s ਨੇ ਤੁਹਾਨੂੰ ਐਡਮਿਨ ਬਣਾਇਆ।</string>
  <string name="MessageRecord_you_revoked_admin_privileges_from_s">ਤੁਸੀਂ %1$s ਦੇ ਐਡਮਿਨ ਅਧਿਕਾਰ ਰੱਦ ਕਰ ਦਿੱਤੇ।</string>
  <string name="MessageRecord_s_revoked_your_admin_privileges">%1$sਨੇ ਤੁਹਾਡੇ ਐਡਮਿਨ ਅਧਿਕਾਰ ਰੱਦ ਕਰ ਦਿੱਤੇ ਹਨ।</string>
  <string name="MessageRecord_s_revoked_admin_privileges_from_s">%1$s ਨੇ %2$s ਦੇ ਐਡਮਿਨ ਅਧਿਕਾਰ ਰੱਦ ਕਰ ਦਿੱਤੇ।</string>
  <string name="MessageRecord_s_is_now_an_admin">%1$s ਹੁਣ ਇੱਕ ਐਡਮਿਨ ਹੈ।</string>
  <string name="MessageRecord_you_are_now_an_admin">ਹੁਣ ਤੁਸੀਂ ਇੱਕ ਐਡਮਿਨ ਹੋ।</string>
  <string name="MessageRecord_s_is_no_longer_an_admin">%1$s ਹੁਣ ਐਡਮਿਨ ਨਹੀਂ ਹੈ।</string>
  <string name="MessageRecord_you_are_no_longer_an_admin">ਤੁਸੀਂ ਹੁਣ ਐਡਮਿਨ ਨਹੀਂ ਹੋ।</string>
  <!--GV2 invitations-->
  <string name="MessageRecord_you_invited_s_to_the_group">ਤੁਸੀਂ %1$s ਨੂੰ ਗਰੁੱਪ ਲਈ ਸੱਦਾ ਦਿੱਤਾ ਹੈ।</string>
  <string name="MessageRecord_s_invited_you_to_the_group">%1$s ਨੇ ਤੁਹਾਨੂੰ ਗਰੁੱਪ ਲਈ ਸੱਦਾ ਦਿੱਤਾ।</string>
  <plurals name="MessageRecord_s_invited_members">
    <item quantity="one">%1$s ਨੇ 1 ਵਿਅਕਤੀ ਨੂੰ ਗਰੁੱਪ ਲਈ ਸੱਦਾ ਦਿੱਤਾ।</item>
    <item quantity="other">%1$s ਨੇ %2$d ਲੋਕਾਂ ਨੂੰ ਗਰੁੱਪ ਲਈ ਸੱਦਾ ਦਿੱਤਾ।</item>
  </plurals>
  <string name="MessageRecord_you_were_invited_to_the_group">ਤੁਹਾਨੂੰ ਗਰੁੱਪ ਲਈ ਸੱਦਾ ਦਿੱਤਾ ਗਿਆ ਸੀ।</string>
  <plurals name="MessageRecord_d_people_were_invited_to_the_group">
    <item quantity="one">1 ਵਿਅਕਤੀ ਨੂੰ ਗਰੁੱਪ ਲਈ ਸੱਦਾ ਭੇਜਿਆ ਗਿਆ ਸੀ।</item>
    <item quantity="other">%1$d ਲੋਕਾਂ ਨੂੰ ਗਰੁੱਪ ਲਈ ਸੱਦਾ ਦਿੱਤਾ ਗਿਆ ਸੀ।</item>
  </plurals>
  <!--GV2 invitation revokes-->
  <plurals name="MessageRecord_you_revoked_invites">
    <item quantity="one">ਤੁਸੀਂ ਗਰੁੱਪ ਲਈ ਕਿਸੇ ਸੱਦੇ ਨੂੰ ਰੱਦ ਕੀਤਾ।</item>
    <item quantity="other">ਤੁਸੀਂ ਗਰੁੱਪ ਲਈ %1$d ਸੱਦਿਆਂ ਨੂੰ ਰੱਦ ਕੀਤਾ।</item>
  </plurals>
  <plurals name="MessageRecord_s_revoked_invites">
    <item quantity="one">%1$s ਨੇ ਗਰੁੱਪ ਲਈ ਕਿਸੇ ਸੱਦੇ ਨੂੰ ਰੱਦ ਕੀਤਾ।</item>
    <item quantity="other">%1$s ਨੇ ਗਰੁੱਪ ਲਈ %2$d ਸੱਦਿਆਂ ਨੂੰ ਰੱਦ ਕੀਤਾ।</item>
  </plurals>
  <string name="MessageRecord_someone_declined_an_invitation_to_the_group">ਕਿਸੇ ਵਿਅਕਤੀ ਨੇ ਗਰੁੱਪ ਲਈ ਸੱਦੇ ਨੂੰ ਅਸਵੀਕਾਰ ਕਰ ਦਿੱਤਾ।</string>
  <string name="MessageRecord_you_declined_the_invitation_to_the_group">ਤੁਸੀਂ ਗਰੁੱਪ ਲਈ ਸੱਦੇ ਨੂੰ ਅਸਵੀਕਾਰ ਕਰ ਦਿੱਤਾ।</string>
  <string name="MessageRecord_s_revoked_your_invitation_to_the_group">%1$s ਨੇ ਗਰੁੱਪ ਲਈ ਤੁਹਾਡੇ ਸੱਦੇ ਨੂੰ ਰੱਦ ਕਰ ਦਿੱਤਾ।</string>
  <string name="MessageRecord_an_admin_revoked_your_invitation_to_the_group">ਕਿਸੇ ਐਡਮਿਨ ਨੇ ਗਰੁੱਪ ਲਈ ਤੁਹਾਡੇ ਸੱਦੇ ਨੂੰ ਰੱਦ ਕਰ ਦਿੱਤਾ।</string>
  <plurals name="MessageRecord_d_invitations_were_revoked">
    <item quantity="one">ਗਰੁੱਪ ਲਈ ਕਿਸੇ ਸੱਦੇ ਨੂੰ ਰੱਦ ਕਰ ਦਿੱਤਾ ਗਿਆ ਸੀ।</item>
    <item quantity="other">ਗਰੁੱਪ ਲਈ %1$d ਸੱਦਿਆਂ ਨੂੰ ਰੱਦ ਕਰ ਦਿੱਤਾ ਗਿਆ ਸੀ।</item>
  </plurals>
  <!--GV2 invitation acceptance-->
  <string name="MessageRecord_you_accepted_invite">ਤੁਸੀਂ ਗਰੁੱਪ ਲਈ ਸੱਦੇ ਨੂੰ ਮਨਜ਼ੂਰ ਕੀਤਾ।</string>
  <string name="MessageRecord_s_accepted_invite">%1$s ਨੇ ਗਰੁੱਪ ਲਈ ਕਿਸੇ ਸੱਦੇ ਨੂੰ ਮਨਜ਼ੂਰ ਕੀਤਾ।</string>
  <string name="MessageRecord_you_added_invited_member_s">ਤੁਸੀਂ ਸੱਦਾ ਦਿੱਤੇ ਗਏ ਮੈਂਬਰ %1$s ਨੂੰ ਸ਼ਾਮਲ ਕੀਤਾ।</string>
  <string name="MessageRecord_s_added_invited_member_s">%1$s ਨੇ ਸੱਦਾ ਦਿੱਤੇ ਗਏ ਮੈਂਬਰ %2$s ਨੂੰ ਸ਼ਾਮਲ ਕੀਤਾ।</string>
  <!--GV2 title change-->
  <string name="MessageRecord_you_changed_the_group_name_to_s">ਤੁਸੀਂ ਗਰੁੱਪ ਦਾ ਨਾਂ ਬਦਲ ਕੇ \"%1$s\" ਰੱਖ ਦਿੱਤਾ।</string>
  <string name="MessageRecord_s_changed_the_group_name_to_s">%1$s ਨੇ ਗਰੁੱਪ ਦਾ ਨਾਂ ਬਦਲ ਕੇ “%2$s\" ਰੱਖ ਦਿੱਤਾ।</string>
  <string name="MessageRecord_the_group_name_has_changed_to_s">ਗਰੁੱਪ ਦਾ ਨਾਂ ਬਦਲ ਕੇ \"%1$s\" ਰੱਖ ਦਿੱਤਾ।</string>
  <!--GV2 description change-->
  <string name="MessageRecord_you_changed_the_group_description">ਤੁਸੀਂ ਗਰੁੱਪ ਦੀ ਜਾਣਕਾਰੀ ਨੂੰ ਬਦਲਿਆ।</string>
  <string name="MessageRecord_s_changed_the_group_description">%1$s ਨੇ ਗਰੁੱਪ ਦੀ ਜਾਣਕਾਰੀ ਨੂੰ ਬਦਲਿਆ।</string>
  <string name="MessageRecord_the_group_description_has_changed">ਗਰੁੱਪ ਦੀ ਜਾਣਕਾਰੀ ਬਦਲ ਗਈ ਹੈ।</string>
  <!--GV2 avatar change-->
  <string name="MessageRecord_you_changed_the_group_avatar">ਤੁਸੀਂ ਗਰੁੱਪ ਦੇ ਅਵਤਾਰ ਨੂੰ ਬਦਲਿਆ।</string>
  <string name="MessageRecord_s_changed_the_group_avatar">%1$s ਨੇ ਗਰੁੱਪ ਦੇ ਅਵਤਾਰ ਨੂੰ ਬਦਲਿਆ।</string>
  <string name="MessageRecord_the_group_group_avatar_has_been_changed">ਗਰੁੱਪ ਦੇ ਅਵਤਾਰ ਨੂੰ ਬਦਲ ਦਿੱਤਾ ਗਿਆ ਹੈ।</string>
  <!--GV2 attribute access level change-->
  <string name="MessageRecord_you_changed_who_can_edit_group_info_to_s">ਤੁਸੀਂ “%1$s\" ਨੂੰ ਗਰੁੱਪ ਦੀ ਜਾਣਕਾਰੀ ਵਿੱਚ ਸੋਧ ਕਰਨ ਵਾਲਾ ਬਣਾ ਦਿੱਤਾ।</string>
  <string name="MessageRecord_s_changed_who_can_edit_group_info_to_s">%1$s ਨੇ \"%2$s\" ਨੂੰ ਗਰੁੱਪ ਦੀ ਜਾਣਕਾਰੀ ਵਿੱਚ ਸੋਧ ਕਰਨ ਵਾਲਾ ਬਣਾ ਦਿੱਤਾ।</string>
  <string name="MessageRecord_who_can_edit_group_info_has_been_changed_to_s">ਗਰੁੱਪ ਦੀ ਜਾਣਕਾਰੀ ਵਿੱਚ ਸੋਧ ਕਰਨ ਵਾਲਾ ਵਿਅਕਤੀ ਬਦਲ ਕੇ \"%1$s\" ਨੂੰ ਬਣਾ ਦਿੱਤਾ ਗਿਆ ਹੈ।</string>
  <!--GV2 membership access level change-->
  <string name="MessageRecord_you_changed_who_can_edit_group_membership_to_s">ਤੁਸੀਂ ਗਰੁੱਪ ਦੀ ਮੈਂਬਰਸ਼ਿਪ ਵਿੱਚ ਸੋਧ ਕਰਨ ਵਾਲਾ ਵਿਅਕਤੀ ਬਦਲ ਕੇ “%1$s\" ਨੂੰ ਬਣਾ ਦਿੱਤਾ।</string>
  <string name="MessageRecord_s_changed_who_can_edit_group_membership_to_s">%1$s ਨੇ ਗਰੁੱਪ ਦੀ ਮੈਂਬਰਸ਼ਿਪ ਵਿੱਚ ਸੋਧ ਕਰਨ ਵਾਲਾ ਵਿਅਕਤੀ ਬਦਲ ਕੇ “%2$s\" ਨੂੰ ਬਣਾ ਦਿੱਤਾ।</string>
  <string name="MessageRecord_who_can_edit_group_membership_has_been_changed_to_s">ਗਰੁੱਪ ਦੀ ਮੈਂਬਰਸ਼ਿਪ ਵਿੱਚ ਸੋਧ ਕਰਨ ਵਾਲਾ ਵਿਅਕਤੀ ਬਦਲ ਕੇ \"%1$s\" ਨੂੰ ਬਣਾ ਦਿੱਤਾ ਗਿਆ ਹੈ।</string>
  <!--GV2 announcement group change-->
  <string name="MessageRecord_you_allow_all_members_to_send">ਤੁਸੀਂ ਗਰੁੱਪ ਦੀਆਂ ਸੈਟਿੰਗਾਂ ਨੂੰ ਬਦਲ ਦਿੱਤਾ ਤਾਂ ਜੋ ਸਾਰੇ ਮੈਂਬਰ ਹੀ ਸੁਨੇਹੇ ਭੇਜ ਸਕਣ।</string>
  <string name="MessageRecord_you_allow_only_admins_to_send">ਤੁਸੀਂ ਗਰੁੱਪ ਦੀਆਂ ਸੈਟਿੰਗਾਂ ਨੂੰ ਬਦਲ ਦਿੱਤਾ ਤਾਂ ਜੋ ਸਿਰਫ਼ ਐਡਮਿਨ ਹੀ ਸੁਨੇਹੇ ਭੇਜ ਸਕਣ।</string>
  <string name="MessageRecord_s_allow_all_members_to_send">%1$s ਨੇ ਗਰੁੱਪ ਦੀਆਂ ਸੈਟਿੰਗਾਂ ਨੂੰ ਬਦਲ ਦਿੱਤਾ ਤਾਂ ਜੋ ਸਾਰੇ ਮੈਂਬਰ ਹੀ ਸੁਨੇਹੇ ਭੇਜ ਸਕਣ।</string>
  <string name="MessageRecord_s_allow_only_admins_to_send">%1$s ਨੇ ਗਰੁੱਪ ਦੀਆਂ ਸੈਟਿੰਗਾਂ ਨੂੰ ਬਦਲ ਦਿੱਤਾ ਤਾਂ ਜੋ ਸਿਰਫ਼ ਐਡਮਿਨ ਹੀ ਸੁਨੇਹੇ ਭੇਜ ਸਕਣ।</string>
  <string name="MessageRecord_allow_all_members_to_send">ਗਰੁੱਪ ਦੀਆਂ ਸੈਟਿੰਗਾਂ ਨੂੰ ਬਦਲ ਦਿੱਤਾ ਗਿਆ ਸੀ ਤਾਂ ਜੋ ਸਾਰੇ ਮੈਂਬਰ ਹੀ ਸੁਨੇਹੇ ਭੇਜ ਸਕਣ।</string>
  <string name="MessageRecord_allow_only_admins_to_send">ਗਰੁੱਪ ਦੀਆਂ ਸੈਟਿੰਗਾਂ ਨੂੰ ਬਦਲ ਦਿੱਤਾ ਗਿਆ ਸੀ ਤਾਂ ਜੋ ਸਿਰਫ਼ ਐਡਮਿਨ ਹੀ ਸੁਨੇਹੇ ਭੇਜ ਸਕਣ।</string>
  <!--GV2 group link invite access level change-->
  <string name="MessageRecord_you_turned_on_the_group_link_with_admin_approval_off">ਤੁਸੀਂ ਐਡਮਿਨ ਮਨਜ਼ੂਰੀ ਨੂੰ ਬੰਦ ਕਰਕੇ ਗਰੁੱਪ ਲਿੰਕ ਨੂੰ ਚਾਲੂ ਕੀਤਾ।</string>
  <string name="MessageRecord_you_turned_on_the_group_link_with_admin_approval_on">ਤੁਸੀਂ ਐਡਮਿਨ ਮਨਜ਼ੂਰੀ ਨੂੰ ਚਾਲੂ ਕਰਕੇ ਗਰੁੱਪ ਲਿੰਕ ਨੂੰ ਚਾਲੂ ਕੀਤਾ।</string>
  <string name="MessageRecord_you_turned_off_the_group_link">ਤੁਸੀਂ ਗਰੁੱਪ ਲਿੰਕ ਨੂੰ ਬੰਦ ਕਰ ਦਿੱਤਾ।</string>
  <string name="MessageRecord_s_turned_on_the_group_link_with_admin_approval_off">%1$s ਨੇ ਐਡਮਿਨ ਮਨਜ਼ੂਰੀ ਨੂੰ ਬੰਦ ਕਰਕੇ ਗਰੁੱਪ ਲਿੰਕ ਨੂੰ ਚਾਲੂ ਕੀਤਾ।</string>
  <string name="MessageRecord_s_turned_on_the_group_link_with_admin_approval_on">%1$s ਨੇ ਐਡਮਿਨ ਮਨਜ਼ੂਰੀ ਨੂੰ ਚਾਲੂ ਕਰਕੇ ਗਰੁੱਪ ਲਿੰਕ ਨੂੰ ਚਾਲੂ ਕੀਤਾ।</string>
  <string name="MessageRecord_s_turned_off_the_group_link">%1$s ਨੇ ਗਰੁੱਪ ਲਿੰਕ ਨੂੰ ਬੰਦ ਕਰ ਦਿੱਤਾ।</string>
  <string name="MessageRecord_the_group_link_has_been_turned_on_with_admin_approval_off">ਐਡਮਿਨ ਮਨਜ਼ੂਰੀ ਨੂੰ ਬੰਦ ਕਰਕੇ ਗਰੁੱਪ ਲਿੰਕ ਨੂੰ ਚਾਲੂ ਕੀਤਾ ਗਿਆ ਹੈ।</string>
  <string name="MessageRecord_the_group_link_has_been_turned_on_with_admin_approval_on">ਐਡਮਿਨ ਮਨਜ਼ੂਰੀ ਨੂੰ ਚਾਲੂ ਕਰਕੇ ਗਰੁੱਪ ਲਿੰਕ ਨੂੰ ਚਾਲੂ ਕੀਤਾ ਗਿਆ ਹੈ।</string>
  <string name="MessageRecord_the_group_link_has_been_turned_off">ਗਰੁੱਪ ਲਿੰਕ ਨੂੰ ਬੰਦ ਕਰ ਦਿੱਤਾ ਗਿਆ ਹੈ।</string>
  <string name="MessageRecord_you_turned_off_admin_approval_for_the_group_link">ਤੁਸੀਂ ਗਰੁੱਪ ਲਿੰਕ ਲਈ ਐਡਮਿਨ ਦੀ ਮਨਜ਼ੂਰੀ ਨੂੰ ਬੰਦ ਕਰ ਦਿੱਤਾ ਹੈ।</string>
  <string name="MessageRecord_s_turned_off_admin_approval_for_the_group_link">%1$s ਨੇ ਗਰੁੱਪ ਲਿੰਕ ਲਈ ਐਡਮਿਨ ਦੀ ਮਨਜ਼ੂਰੀ ਨੂੰ ਬੰਦ ਕਰ ਦਿੱਤਾ ਹੈ।</string>
  <string name="MessageRecord_the_admin_approval_for_the_group_link_has_been_turned_off">ਗਰੁੱਪ ਲਿੰਕ ਲਈ ਐਡਮਿਨ ਦੀ ਮਨਜ਼ੂਰੀ ਨੂੰ ਬੰਦ ਕਰ ਦਿੱਤਾ ਗਿਆ ਹੈ।</string>
  <string name="MessageRecord_you_turned_on_admin_approval_for_the_group_link">ਤੁਸੀਂ ਗਰੁੱਪ ਲਿੰਕ ਲਈ ਐਡਮਿਨ ਦੀ ਮਨਜ਼ੂਰੀ ਨੂੰ ਚਾਲੂ ਕੀਤਾ।</string>
  <string name="MessageRecord_s_turned_on_admin_approval_for_the_group_link">%1$s ਨੇ ਗਰੁੱਪ ਲਿੰਕ ਲਈ ਐਡਮਿਨ ਦੀ ਮਨਜ਼ੂਰੀ ਨੂੰ ਚਾਲੂ ਕੀਤਾ।</string>
  <string name="MessageRecord_the_admin_approval_for_the_group_link_has_been_turned_on">ਗਰੁੱਪ ਲਿੰਕ ਲਈ ਐਡਮਿਨ ਦੀ ਮਨਜ਼ੂਰੀ ਨੂੰ ਚਾਲੂ ਕਰ ਦਿੱਤਾ ਗਿਆ ਹੈ।</string>
  <!--GV2 group link reset-->
  <string name="MessageRecord_you_reset_the_group_link">ਤੁਸੀਂ ਗਰੁੱਪ ਦੇ ਲਿੰਕ ਨੂੰ ਰੀਸੈੱਟ ਕੀਤਾ।</string>
  <string name="MessageRecord_s_reset_the_group_link">%1$s ਨੇ ਗਰੁੱਪ ਲਿੰਕ ਨੂੰ ਰੀਸੈੱਟ ਕੀਤਾ।</string>
  <string name="MessageRecord_the_group_link_has_been_reset">ਗਰੁੱਪ ਲਿੰਕ ਨੂੰ ਰੀਸੈੱਟ ਕਰ ਦਿੱਤਾ ਗਿਆ ਹੈ।</string>
  <!--GV2 group link joins-->
  <string name="MessageRecord_you_joined_the_group_via_the_group_link">ਤੁਸੀਂ ਗਰੁੱਪ ਦੇ ਲਿੰਕ ਰਾਹੀਂ ਗਰੁੱਪ ਵਿੱਚ ਸ਼ਾਮਲ ਹੋਏ।</string>
  <string name="MessageRecord_s_joined_the_group_via_the_group_link">%1$s ਗਰੁੱਪ ਦੇ ਲਿੰਕ ਰਾਹੀਂ ਗਰੁੱਪ ਵਿੱਚ ਸ਼ਾਮਲ ਹੋਏ।</string>
  <!--GV2 group link requests-->
  <string name="MessageRecord_you_sent_a_request_to_join_the_group">ਤੁਸੀਂ ਗਰੁੱਪ ਵਿੱਚ ਸ਼ਾਮਲ ਹੋਣ ਲਈ ਬੇਨਤੀ ਭੇਜੀ।</string>
  <string name="MessageRecord_s_requested_to_join_via_the_group_link">%1$s ਨੇ ਗਰੁੱਪ ਲਿੰਕ ਰਾਹੀਂ ਸ਼ਾਮਲ ਹੋਣ ਦੀ ਬੇਨਤੀ ਕੀਤੀ।</string>
  <!--GV2 group link approvals-->
  <string name="MessageRecord_s_approved_your_request_to_join_the_group">%1$s ਨੇ ਗਰੁੱਪ ਵਿੱਚ ਸ਼ਾਮਲ ਹੋਣ ਦੀ ਤੁਹਾਡੀ ਬੇਨਤੀ ਮਨਜ਼ੂਰ ਕੀਤੀ।</string>
  <string name="MessageRecord_s_approved_a_request_to_join_the_group_from_s">%1$s ਨੇ %2$s ਤੋਂ ਗਰੁੱਪ ਵਿੱਚ ਸ਼ਾਮਲ ਹੋਣ ਦੀ ਬੇਨਤੀ ਨੂੰ ਮਨਜ਼ੂਰ ਕੀਤਾ।</string>
  <string name="MessageRecord_you_approved_a_request_to_join_the_group_from_s">ਤੁਸੀਂ %1$s ਤੋਂ ਗਰੁੱਪ ਵਿੱਚ ਸ਼ਾਮਲ ਹੋਣ ਦੀ ਬੇਨਤੀ ਨੂੰ ਮਨਜ਼ੂਰ ਕੀਤਾ।</string>
  <string name="MessageRecord_your_request_to_join_the_group_has_been_approved">ਗਰੁੱਪ ਵਿੱਚ ਸ਼ਾਮਲ ਹੋਣ ਦੀ ਤੁਹਾਡੀ ਬੇਨਤੀ ਮਨਜ਼ੂਰ ਕਰ ਲਈ ਗਈ ਹੈ।</string>
  <string name="MessageRecord_a_request_to_join_the_group_from_s_has_been_approved">%1$s ਤੋਂ ਗਰੁੱਪ ਵਿੱਚ ਸ਼ਾਮਲ ਹੋਣ ਦੀ ਬੇਨਤੀ ਮਨਜ਼ੂਰ ਕਰ ਲਈ ਗਈ ਹੈ।</string>
  <!--GV2 group link deny-->
  <string name="MessageRecord_your_request_to_join_the_group_has_been_denied_by_an_admin">ਗਰੁੱਪ ਵਿੱਚ ਸ਼ਾਮਲ ਹੋਣ ਦੀ ਤੁਹਾਡੀ ਬੇਨਤੀ ਕਿਸੇ ਐਡਮਿਨ ਦੁਆਰਾ ਨਾਮਨਜ਼ੂਰ ਕਰ ਦਿੱਤੀ ਗਈ ਹੈ।</string>
  <string name="MessageRecord_s_denied_a_request_to_join_the_group_from_s">%1$s ਨੇ %2$s ਤੋਂ ਗਰੁੱਪ ਵਿੱਚ ਸ਼ਾਮਲ ਹੋਣ ਦੀ ਬੇਨਤੀ ਨੂੰ ਨਾਮਨਜ਼ੂਰ ਕੀਤਾ।</string>
  <string name="MessageRecord_a_request_to_join_the_group_from_s_has_been_denied">%1$s ਤੋਂ ਗਰੁੱਪ ਵਿੱਚ ਸ਼ਾਮਲ ਹੋਣ ਦੀ ਬੇਨਤੀ ਨਾਮਨਜ਼ੂਰ ਕਰ ਦਿੱਤੀ ਗਈ ਹੈ।</string>
  <string name="MessageRecord_you_canceled_your_request_to_join_the_group">ਤੁਸੀਂ ਗਰੁੱਪ ਵਿੱਚ ਸ਼ਾਮਲ ਹੋਣ ਦੀ ਆਪਣੀ ਬੇਨਤੀ ਰੱਦ ਕੀਤੀ।</string>
  <string name="MessageRecord_s_canceled_their_request_to_join_the_group">%1$s ਨੇ ਗਰੁੱਪ ਵਿੱਚ ਸ਼ਾਮਲ ਹੋਣ ਦੀ ਆਪਣੀ ਬੇਨਤੀ ਰੱਦ ਕੀਤੀ।</string>
  <!--End of GV2 specific update messages-->
  <string name="MessageRecord_your_safety_number_with_s_has_changed">%s ਨਾਲ ਤੁਹਾਡਾ ਸੁਰੱਖਿਆ ਨੰਬਰ ਬਦਲ ਗਿਆ ਹੈ।</string>
  <string name="MessageRecord_you_marked_your_safety_number_with_s_verified">ਤੁਸੀਂ %s ਨਾਲ ਆਪਣੇ ਸੁਰੱਖਿਆ ਨੰਬਰ ਨੂੰ ਪ੍ਰਮਾਣਿਤ ਵਜੋਂ ਚਿੰਨ੍ਹਿਤ ਕੀਤਾ ਹੈ</string>
  <string name="MessageRecord_you_marked_your_safety_number_with_s_verified_from_another_device">ਤੁਸੀਂ ਕਿਸੇ ਹੋਰ ਡਿਵਾਈਸ ਤੋਂ %s ਨਾਲ ਆਪਣੇ ਸੁਰੱਖਿਆ ਨੰਬਰ ਨੂੰ ਪ੍ਰਮਾਣਿਤ ਵਜੋਂ ਚਿੰਨ੍ਹਿਤ ਕੀਤਾ।</string>
  <string name="MessageRecord_you_marked_your_safety_number_with_s_unverified">ਤੁਸੀਂ ਆਪਣਾ ਸੁਰੱਖਿਆ ਨੰਬਰ %s ਦੇ ਨਾਲ ਅਪ੍ਰਮਾਣਿਤ ਵਜੋਂ ਚਿੰਨ੍ਹਿਤ ਕੀਤਾ</string>
  <string name="MessageRecord_you_marked_your_safety_number_with_s_unverified_from_another_device">ਤੁਸੀਂ ਕਿਸੇ ਹੋਰ ਡਿਵਾਈਸ ਤੋਂ %s ਨਾਲ ਆਪਣੇ ਸੁਰੱਖਿਆ ਨੰਬਰ ਨੂੰ ਅਪ੍ਰਮਾਣਿਤ ਵਜੋਂ ਚਿੰਨ੍ਹਿਤ ਕੀਤਾ</string>
  <string name="MessageRecord_a_message_from_s_couldnt_be_delivered">%s ਤੋਂ ਇੱਕ ਸੁਨੇਹਾ ਭੇਜਿਆ ਨਹੀਂ ਜਾ ਸਕਿਆ</string>
  <string name="MessageRecord_s_changed_their_number_to_a_new_number">%1$sਨੇ ਆਪਣਾ ਨੰਬਰ ਨਵੇਂ ਲਈ ਬਦਲਿਆ ਹੈ।</string>
  <!--Group Calling update messages-->
  <string name="MessageRecord_s_started_a_group_call_s">%1$s ਨੇ ਗਰੁੱਪ ਕਾਲ ਸ਼ੁਰੂ ਕੀਤੀ · %2$s</string>
  <string name="MessageRecord_s_is_in_the_group_call_s">%1$s ਗਰੁੱਪ ਕਾਲ ਵਿੱਚ ਹੈ · %2$s</string>
  <string name="MessageRecord_you_are_in_the_group_call_s1">ਤੁਸੀਂ ਗਰੁੱਪ ਕਾਲ ਵਿੱਚ ਹੋ · %1$s</string>
  <string name="MessageRecord_s_and_s_are_in_the_group_call_s1">%1$s ਅਤੇ %2$s ਗਰੁੱਪ ਕਾਲ ਵਿੱਚ ਹਨ · %3$s</string>
  <string name="MessageRecord_group_call_s">ਗਰੁੱਪ ਕਾਲ · %1$s</string>
  <string name="MessageRecord_s_started_a_group_call">%1$s ਨੇ ਇੱਕ ਗਰੁੱਪ ਕਾਲ ਸ਼ੁਰੂ ਕੀਤੀ</string>
  <string name="MessageRecord_s_is_in_the_group_call">%1$s ਗਰੁੱਪ ਕਾਲ ਵਿੱਚ ਹੈ</string>
  <string name="MessageRecord_you_are_in_the_group_call">ਤੁਸੀਂ ਗਰੁੱਪ ਕਾਲ ਵਿੱਚ ਹੋ</string>
  <string name="MessageRecord_s_and_s_are_in_the_group_call">%1$s ਅਤੇ %2$s ਗਰੁੱਪ ਕਾਲ ਵਿੱਚ ਹਨ </string>
  <string name="MessageRecord_group_call">ਗਰੁੱਪ ਕਾਲ</string>
  <string name="MessageRecord_you">ਤੁਸੀਂ</string>
  <plurals name="MessageRecord_s_s_and_d_others_are_in_the_group_call_s">
    <item quantity="one">%1$s, %2$s, ਤੇ %3$d ਹੋਰ ਗਰੁੱਪ ਕਾਲ ਵਿੱਚ ਹਨ · %4$s</item>
    <item quantity="other">%1$s, %2$s, ਤੇ %3$d ਹੋਰ ਗਰੁੱਪ ਕਾਲ ਵਿੱਚ ਹਨ · %4$s</item>
  </plurals>
  <plurals name="MessageRecord_s_s_and_d_others_are_in_the_group_call">
    <item quantity="one">%1$s, %2$s, ਤੇ %3$d ਹੋਰ ਗਰੁੱਪ ਕਾਲ ਵਿੱਚ ਹਨ</item>
    <item quantity="other">%1$s, %2$s, ਤੇ %3$d ਹੋਰ ਗਰੁੱਪ ਕਾਲ ਵਿੱਚ ਹਨ</item>
  </plurals>
  <!--MessageRequestBottomView-->
  <string name="MessageRequestBottomView_accept">ਮਨਜ਼ੂਰ ਕਰੋ</string>
  <string name="MessageRequestBottomView_continue">ਜਾਰੀ ਰੱਖੋ</string>
  <string name="MessageRequestBottomView_delete">ਮਿਟਾਓ</string>
  <string name="MessageRequestBottomView_block">ਪਾਬੰਦੀ ਲਾਓ</string>
  <string name="MessageRequestBottomView_unblock">ਪਾਬੰਦੀ ਹਟਾਓ</string>
  <string name="MessageRequestBottomView_do_you_want_to_let_s_message_you_they_wont_know_youve_seen_their_messages_until_you_accept">%1$s ਨੂੰ ਤੁਹਾਨੂੰ ਸੁਨੇਹਾ ਭੇਜਣ ਅਤੇ ਉਹਨਾਂ ਨਾਲ ਤੁਹਾਡਾ ਨਾਂ ਅਤੇ ਫ਼ੋਟੋ ਸਾਂਝੀ ਕਰਨ ਦੀ ਆਗਿਆ ਦੇਣੀ ਹੈ? ਜਦੋਂ ਤੱਕ ਤੁਸੀਂ ਮਨਜ਼ੂਰ ਨਹੀਂ ਕਰ ਲੈਂਦੇ ਉਦੋਂ ਤੱਕ ਉਹਨਾਂ ਨੂੰ ਇਹ ਪਤਾ ਨਹੀਂ ਲੱਗੇਗਾ ਕਿ ਤੁਸੀਂ ਉਹਨਾਂ ਦਾ ਸੁਨੇਹਾ ਦੇਖ ਲਿਆ ਹੈ।</string>
  <string name="MessageRequestBottomView_do_you_want_to_let_s_message_you_wont_receive_any_messages_until_you_unblock_them">%1$s ਨੂੰ ਤੁਹਾਨੂੰ ਸੁਨੇਹਾ ਭੇਜਣ ਅਤੇ ਤੁਹਾਡਾ ਨਾਂ ਅਤੇ ਫ਼ੋਟੋ ਸਾਂਝੀ ਕਰਨ ਦੀ ਆਗਿਆ ਦੇਣੀ ਹੈ? ਜਦੋਂ ਤੱਕ ਤੁਸੀਂ ਉਹਨਾਂ ਤੋਂ ਪਾਬੰਦੀ ਹਟਾ ਨਹੀਂ ਦਿੰਦੇ ਉਦੋਂ ਤੱਕ ਤੁਹਾਨੂੰ ਕੋਈ ਵੀ ਸੁਨੇਹੇ ਪ੍ਰਾਪਤ ਨਹੀਂ ਹੋਣਗੇ।</string>
  <string name="MessageRequestBottomView_continue_your_conversation_with_this_group_and_share_your_name_and_photo">ਇਸ ਗਰੁੱਪ ਵਿੱਚ ਆਪਣੀ ਗੱਲਬਾਤ ਅਤੇ ਇਸਦੇ ਮੈਂਬਰਾਂ ਨਾਲ ਆਪਣਾ ਨਾਂ ਅਤੇ ਫ਼ੋਟੋ ਸਾਂਝੀ ਕਰਨੀ ਜਾਰੀ ਰੱਖਣੀ ਹੈ?</string>
  <string name="MessageRequestBottomView_upgrade_this_group_to_activate_new_features">@mentions ਅਤੇ ਐਡਮਿਨ ਵਰਗੀਆਂ ਨਵੀਆਂ ਵਿਸ਼ੇਸ਼ਤਾਵਾਂ ਨੂੰ ਕਿਰਿਆਸ਼ੀਲ ਕਰਨ ਲਈ ਇਸ ਗਰੁੱਪ ਨੂੰ ਅੱਪਗ੍ਰੇਡ ਕਰੋ। ਜਿਹਨਾਂ ਮੈਂਬਰਾਂ ਨੇ ਇਸ ਗਰੁੱਪ ਵਿੱਚ ਆਪਣਾ ਨਾਂ ਜਾਂ ਫ਼ੋਟੋ ਸਾਂਝੀ ਨਹੀਂ ਕੀਤੀ ਹੈ, ਉਹਨਾਂ ਨੂੰ ਸ਼ਾਮਲ ਹੋਣ ਲਈ ਸੱਦਾ ਭੇਜਿਆ ਜਾਵੇਗਾ।</string>
  <string name="MessageRequestBottomView_this_legacy_group_can_no_longer_be_used">ਇਸ ਲੈਗਸੀ ਗਰੁੱਪ ਨੂੰ ਹੁਣ ਹੋਰ ਨਹੀਂ ਵਰਤਿਆ ਜਾ ਸਕਦਾ ਕਿਉਂਕਿ ਇਹ ਬਹੁਤ ਵੱਡਾ ਹੈ। ਗਰੁੱਪ ਦਾ ਵੱਧ ਤੋਂ ਵੱਧ ਆਕਾਰ %1$d ਹੈ। </string>
  <string name="MessageRequestBottomView_continue_your_conversation_with_s_and_share_your_name_and_photo">ਇਸ ਗਰੁੱਪ ਵਿੱਚ %1$s ਨਾਲ ਆਪਣੀ ਗੱਲਬਾਤ ਅਤੇ ਇਸਦੇ ਮੈਂਬਰਾਂ ਨਾਲ ਆਪਣਾ ਨਾਂ ਅਤੇ ਫ਼ੋਟੋ ਸਾਂਝੀ ਕਰਨੀ ਜਾਰੀ ਰੱਖਣੀ ਹੈ?</string>
  <string name="MessageRequestBottomView_do_you_want_to_join_this_group_they_wont_know_youve_seen_their_messages_until_you_accept">ਇਸ ਗਰੁੱਪ ਵਿੱਚ ਸ਼ਾਮਲ ਹੋਣਾ ਅਤੇ ਇਸਦੇ ਮੈਂਬਰਾਂ ਨਾਲ ਆਪਣਾ ਨਾਂ ਅਤੇ ਫ਼ੋਟੋ ਸਾਂਝੀ ਕਰਨੀ ਚਾਹੁੰਦੇ ਹੋ? ਜਦੋਂ ਤੱਕ ਤੁਸੀਂ ਮਨਜ਼ੂਰ ਨਹੀਂ ਕਰ ਲੈਂਦੇ ਉਦੋਂ ਤੱਕ ਉਹਨਾਂ ਨੂੰ ਇਹ ਪਤਾ ਨਹੀਂ ਲੱਗੇਗਾ ਕਿ ਤੁਸੀਂ ਉਹਨਾਂ ਦੇ ਸੁਨੇਹੇ ਦੇਖ ਲਏ ਹਨ।</string>
  <string name="MessageRequestBottomView_join_this_group_they_wont_know_youve_seen_their_messages_until_you_accept">ਇਸ ਗਰੁੱਪ ਵਿੱਚ ਸ਼ਾਮਲ ਹੋਣਾ ਹੈ? ਜਦੋਂ ਤੱਕ ਤੁਸੀਂ ਮਨਜ਼ੂਰ ਨਹੀਂ ਕਰ ਲੈਂਦੇ ਉਦੋਂ ਤੱਕ ਉਹਨਾਂ ਨੂੰ ਇਹ ਪਤਾ ਨਹੀਂ ਲੱਗੇਗਾ ਕਿ ਤੁਸੀਂ ਉਹਨਾਂ ਦੇ ਸੁਨੇਹੇ ਦੇਖ ਲਏ ਹਨ।</string>
  <string name="MessageRequestBottomView_unblock_this_group_and_share_your_name_and_photo_with_its_members">ਇਸ ਗਰੁੱਪ ਤੋਂ ਪਾਬੰਦੀ ਹਟਾਉਣੀ ਅਤੇ ਇਸਦੇ ਮੈਂਬਰਾਂ ਨਾਲ ਆਪਣਾ ਨਾਂ ਅਤੇ ਫ਼ੋਟੋ ਸਾਂਝੀ ਕਰਨੀ ਚਾਹੁੰਦੇ ਹੋ? ਜਦੋਂ ਤੱਕ ਤੁਸੀਂ ਉਹਨਾਂ ਤੋਂ ਪਾਬੰਦੀ ਹਟਾ ਨਹੀਂ ਦਿੰਦੇ ਉਦੋਂ ਤੱਕ ਤੁਹਾਨੂੰ ਕੋਈ ਵੀ ਸੁਨੇਹੇ ਪ੍ਰਾਪਤ ਨਹੀਂ ਹੋਣਗੇ।</string>
  <string name="MessageRequestProfileView_view">ਵੇਖੋ</string>
  <string name="MessageRequestProfileView_member_of_one_group">%1$s ਦੇ ਮੈਂਬਰ</string>
  <string name="MessageRequestProfileView_member_of_two_groups">%1$s ਅਤੇ %2$s ਦੇ ਮੈਂਬਰ</string>
  <string name="MessageRequestProfileView_member_of_many_groups">%1$s, %2$s, ਅਤੇ %3$s ਦੇ ਮੈਂਬਰ</string>
  <plurals name="MessageRequestProfileView_members">
    <item quantity="one">%1$d ਮੈਂਬਰ</item>
    <item quantity="other">%1$d ਮੈਂਬਰ</item>
  </plurals>
  <plurals name="MessageRequestProfileView_members_and_invited">
    <item quantity="one">%1$d ਮੈਂਬਰ (+%2$d ਸੱਦੇ ਗਏ)</item>
    <item quantity="other">%1$d ਮੈਂਬਰ (+%2$d ਸੱਦੇ ਗਏ)</item>
  </plurals>
  <plurals name="MessageRequestProfileView_member_of_d_additional_groups">
    <item quantity="one">%d ਵਾਧੂ ਗਰੁੱਪ</item>
    <item quantity="other">%d ਵਾਧੂ ਗਰੁੱਪ</item>
  </plurals>
  <!--PassphraseChangeActivity-->
  <string name="PassphraseChangeActivity_passphrases_dont_match_exclamation">ਪਾਸਫ਼੍ਰੇਜ਼ ਮੇਲ ਨਹੀਂ ਖਾਂਦੇ!</string>
  <string name="PassphraseChangeActivity_incorrect_old_passphrase_exclamation">ਗਲਤ ਪੁਰਾਣਾ ਪਾਸਫ਼੍ਰੇਜ਼!</string>
  <string name="PassphraseChangeActivity_enter_new_passphrase_exclamation">ਨਵਾਂ ਪਾਸਫ਼੍ਰੇਜ਼ ਦਰਜ ਕਰੋ!</string>
  <!--DeviceProvisioningActivity-->
  <string name="DeviceProvisioningActivity_link_this_device">ਇਸ ਡਿਵਾਈਸ ਨੂੰ ਲਿੰਕ ਕਰੋ?</string>
  <string name="DeviceProvisioningActivity_continue">ਜਾਰੀ ਰੱਖੋ</string>
  <string name="DeviceProvisioningActivity_content_intro">ਇਹ</string>
  <string name="DeviceProvisioningActivity_content_bullets">
        • ਤੁਹਾਡੇ ਸਾਰੇ ਸੁਨੇਹੇ ਪੜ੍ਹ ਸਕੇਗਾ
        \n• ਤੁਹਾਡੇ ਨਾਂ ’ਤੇ ਸੁਨੇੇਹੇ ਭੇਜ ਸਕੇਗਾ
</string>
  <string name="DeviceProvisioningActivity_content_progress_title">ਡਿਵਾਈਸ ਨੂੰ ਲਿੰਕ ਕੀਤਾ ਜਾ ਰਿਹਾ ਹੈ </string>
  <string name="DeviceProvisioningActivity_content_progress_content">ਨਵੀਂ ਡਿਵਾਈਸ ਨੂੰ ਲਿੰਕ ਕੀਤਾ ਜਾ ਰਿਹਾ ਹੈ …</string>
  <string name="DeviceProvisioningActivity_content_progress_success">ਡਿਵਾਈਸ ਮਨਜ਼ੂਰ ਹੋਈ!</string>
  <string name="DeviceProvisioningActivity_content_progress_no_device">ਕੋਈ ਡਿਵਾਈਸ ਨਹੀਂ ਮਿਲੀ।</string>
  <string name="DeviceProvisioningActivity_content_progress_network_error">ਨੈੱਟਵਰਕ ਤਰੁੱਟੀ!</string>
  <string name="DeviceProvisioningActivity_content_progress_key_error">ਅਵੈਧ ​​QR ਕੋਡ।</string>
  <string name="DeviceProvisioningActivity_sorry_you_have_too_many_devices_linked_already">ਅਫ਼ਸੋਸ, ਤੁਹਾਡੇ ਕੋਲ ਬਹੁਤ ਸਾਰੀਆਂ ਡਿਵਾਈਸਾਂ ਪਹਿਲਾਂ ਹੀ ਜੁੜੀਆਂ ਹੋਈਆਂ ਹਨ, ਕੁਝ ਨੂੰ ਹਟਾਉਣ ਦੀ ਕੋਸ਼ਿਸ਼ ਕਰੋ।</string>
  <string name="DeviceActivity_sorry_this_is_not_a_valid_device_link_qr_code">ਅਫ਼ਸੋਸ, ਇਹ ਇੱਕ ਪ੍ਰਮਾਣਿਕ ​​ਡਿਵਾਈਸ ਲਿੰਕ QR ਕੋਡ ਨਹੀਂ ਹੈ।</string>
  <string name="DeviceProvisioningActivity_link_a_signal_device">Signal ਡਿਵਾਈਸ ਨੂੰ ਲਿੰਕ ਕਰਨਾ ਹੈ?</string>
  <string name="DeviceProvisioningActivity_it_looks_like_youre_trying_to_link_a_signal_device_using_a_3rd_party_scanner">ਇੰਜ ਜਾਪਦਾ ਹੈ ਕਿ ਤੁਸੀਂ ਕਿਸੇ 3rd ਧਿਰ ਦੇ ਸਕੈਨਰ ਦਾ ਉਪਯੋਗ ਕਰਕੇ Signal ਡਿਵਾਈਸ ਨੂੰ ਲਿੰਕ ਕਰਨ ਦੀ ਕੋਸ਼ਿਸ਼ ਕਰ ਰਹੇ ਹੋ। ਤੁਹਾਡੀ ਸੁਰੱਖਿਆ ਲਈ, ਕਿਰਪਾ ਕਰਕੇ Signal ਦੇ ਅੰਦਰੋਂ ਕੋਡ ਨੂੰ ਸਕੈਨ ਕਰੋ।</string>
  <string name="DeviceActivity_signal_needs_the_camera_permission_in_order_to_scan_a_qr_code">QR ਕੋਡ ਸਕੈਨ ਕਰਨ ਲਈ Molly ਨੂੰ ਕੈਮਰੇ ਦੀ ਇਜਾਜ਼ਤ ਦੀ ਲੋੜ ਹੈ, ਪਰ ਇਸ ਨੂੰ ਸਥਾਈ ਤੌਰ ’ਤੇ ਇਨਕਾਰ ਕਰ ਦਿੱਤਾ ਗਿਆ ਹੈ। ਕਿਰਪਾ ਕਰਕੇ ਐਪ ਸੈਟਿੰਗਾਂ ’ਤੇ ਜਾਰੀ ਰੱਖੋ, \"ਇਜਾਜ਼ਤਾਂ\" ਚੁਣੋ, ਅਤੇ \"ਕੈਮਰਾ\" ਨੂੰ ਸਮਰੱਥ ਕਰੋ।</string>
  <string name="DeviceActivity_unable_to_scan_a_qr_code_without_the_camera_permission">ਕੈਮਰਾ ਦੀ ਇਜਾਜ਼ਤ ਦੇ ਬਿਨਾਂ QR ਕੋਡ ਨੂੰ ਸਕੈਨ ਕਰਨ ਵਿੱਚ ਅਸਮਰੱਥ</string>
  <!--OutdatedBuildReminder-->
  <string name="OutdatedBuildReminder_update_now">ਹੁਣੇ ਅੱਪਡੇਟ ਕਰੋ</string>
  <string name="OutdatedBuildReminder_your_version_of_signal_will_expire_today">Signal ਦੇ ਇਸ ਸੰਸਕਰਣ ਦੀ ਮਿਆਦ ਅੱਜ ਮੁੱਕ ਜਾਵੇਗੀ। ਸਭ ਤੋਂ ਹਾਲੀਆ ਸੰਸਕਰਣ ਵਿੱਚ ਅੱਪਡੇਟ ਕਰੋ।</string>
  <plurals name="OutdatedBuildReminder_your_version_of_signal_will_expire_in_n_days">
    <item quantity="one">Signal ਦੇ ਇਸ ਸੰਸਕਰਣ ਦੀ ਮਿਆਦ ਕੱਲ੍ਹ ਮੁੱਕ ਜਾਵੇਗੀ। ਸਭ ਤੋਂ ਹਾਲੀਆ ਸੰਸਕਰਣ ਵਿੱਚ ਅੱਪਡੇਟ ਕਰੋ।</item>
    <item quantity="other">Signal ਦੇ ਇਸ ਸੰਸਕਰਣ ਦੀ ਮਿਆਦ %d ਦਿਨਾਂ ਵਿੱਚ ਮੁੱਕ ਜਾਵੇਗੀ। ਸਭ ਤੋਂ ਹਾਲੀਆ ਸੰਸਕਰਣ ਵਿੱਚ ਅੱਪਡੇਟ ਕਰੋ।</item>
  </plurals>
  <!--PassphrasePromptActivity-->
  <string name="PassphrasePromptActivity_enter_passphrase">ਪਾਸਫ਼੍ਰੇਜ਼ ਦਰਜ ਕਰੋ</string>
  <string name="PassphrasePromptActivity_watermark_content_description">Molly ਆਈਕਨ</string>
  <string name="PassphrasePromptActivity_ok_button_content_description">ਪਾਸਫ਼੍ਰੇਜ਼ ਦਰਜ ਕਰੋ</string>
  <string name="PassphrasePromptActivity_invalid_passphrase_exclamation">ਅਵੈਧ ਪਾਸਫ਼੍ਰੇਜ਼!</string>
  <string name="PassphrasePromptActivity_unlock_signal">Molly ਨੂੰ ਅਨਲੌਕ ਕਰੋ</string>
  <string name="PassphrasePromptActivity_signal_android_lock_screen">Signal Android - ਲਾਕ ਸਕਰੀਨ</string>
  <!--PlacePickerActivity-->
  <string name="PlacePickerActivity_title">ਨਕਸ਼ਾ</string>
  <string name="PlacePickerActivity_drop_pin">ਪਿੰਨ ਲਾਹੋ</string>
  <string name="PlacePickerActivity_accept_address">ਪਤਾ ਮਨਜ਼ੂਰ ਕਰੋ</string>
  <!--PlayServicesProblemFragment-->
  <string name="PlayServicesProblemFragment_the_version_of_google_play_services_you_have_installed_is_not_functioning">ਤੁਹਾਡੇ ਵੱਲੋਂ ਸਥਾਪਿਤ ਕੀਤੀਆਂ Google Play ਸੇਵਾਵਾਂ ਦਾ ਸੰਸਕਰਣ ਸਹੀ ਢੰਗ ਨਾਲ ਕੰਮ ਨਹੀਂ ਕਰ ਰਿਹਾ ਹੈ। ਕਿਰਪਾ ਕਰਕੇ Google Play ਸੇਵਾਵਾਂ ਮੁੜ ਸਥਾਪਿਤ ਕਰੋ ਅਤੇ ਦੁਬਾਰਾ ਕੋਸ਼ਿਸ਼ ਕਰੋ।</string>
  <!--PinRestoreEntryFragment-->
  <string name="PinRestoreEntryFragment_incorrect_pin">ਗਲਤ PIN</string>
  <string name="PinRestoreEntryFragment_skip_pin_entry">PIN ਪਾਉਣਾ ਛੱਡਣਾ ਹੈ?</string>
  <string name="PinRestoreEntryFragment_need_help">ਮਦਦ ਚਾਹੀਦੀ ਹੈ?</string>
  <string name="PinRestoreEntryFragment_your_pin_is_a_d_digit_code">ਤੁਹਾਡਾ PIN ਤੁਹਾਡੇ ਦੁਆਰਾ ਬਣਾਇਆ ਇੱਕ %1$d+ ਅੰਕੀ ਕੋਡ ਹੁੰਦਾ ਹੈ ਜੋ ਅੰਕਾਂ ਵਾਲਾ ਜਾਂ ਅੱਖਰਾਂ-ਅੰਕਾਂ ਵਾਲਾ ਹੋ ਸਕਦਾ ਹੈ।\n\nਜੇ ਤੁਹਾਨੂੰ ਆਪਣਾ PIN ਯਾਦ ਨਹੀਂ ਆ ਰਿਹਾ, ਤਾਂ ਤੁਸੀਂ ਇੱਕ ਨਵਾਂ PIN ਬਣਾ ਸਕਦੇ ਹੋ. ਤੁਸੀਂ ਰਜਿਸਟਰ ਕਰਕੇ ਆਪਣਾ ਖਾਤਾ ਵਰਤ ਸਕਦੇ ਹੋ ਪਰ ਤੁਸੀਂ ਸੁਰੱਖਿਅਤ ਕੀਤੀ ਕੁਝ ਜਾਣਕਾਰੀ ਗੁਆ ਬੈਠੋਗੇ ਜਿਵੇਂ ਕਿ ਤੁਹਾਡੀ ਪ੍ਰੋਫ਼ਾਈਲ ਦੀ ਜਾਣਕਾਰੀ।</string>
  <string name="PinRestoreEntryFragment_if_you_cant_remember_your_pin">ਜੇ ਤੁਸੀਂ ਆਪਣਾ PIN ਯਾਦ ਨਹੀਂ ਰੱਖ ਸਕਦੇ, ਤਾਂ ਤੁਸੀਂ ਨਵਾਂ ਸਿਰਜ ਸਕਦੇ ਹੋ। ਤੁਸੀਂ ਰਜਿਸਟਰ ਕਰਕੇ ਆਪਣਾ ਖਾਤਾ ਵਰਤ ਸਕਦੇ ਹੋ ਪਰ ਤੁਸੀਂ ਸੰਭਾਲੀਆਂ ਗਈਆਂ ਕੁਝ ਸੈਟਿੰਗਾਂ ਗੁਆ ਜਿਵੇਂ ਕਿ ਤੁਹਾਡੀ ਪ੍ਰੋਫਾਈਲ ਦੀ ਜਾਣਕਾਰੀ।</string>
  <string name="PinRestoreEntryFragment_create_new_pin">ਨਵਾਂ PIN ਬਣਾਓ</string>
  <string name="PinRestoreEntryFragment_contact_support">ਸਹਾਇਤਾ ਦੇ ਨਾਲ ਸੰਪਰਕ ਕਰੋ</string>
  <string name="PinRestoreEntryFragment_cancel">ਰੱਦ ਕਰੋ</string>
  <string name="PinRestoreEntryFragment_skip">ਛੱਡੋ</string>
  <plurals name="PinRestoreEntryFragment_you_have_d_attempt_remaining">
    <item quantity="one">ਤੁਹਾਡੇ ਕੋਲ %1$d ਕੋਸ਼ਿਸ਼ ਬਾਕੀ ਹੈ। ਤੁਹਾਡੀਆਂ ਕੋਸ਼ਿਸ਼ਾਂ ਖਤਮ ਹੋ ਜਾਣ \'ਤੇ, ਤੁਸੀਂ ਇੱਕ ਨਵਾਂ PIN ਬਣਾ ਸਕਦੇ ਹੋ। ਤੁਸੀਂ ਰਜਿਸਟਰ ਕਰਕੇ ਆਪਣਾ ਖਾਤਾ ਵਰਤ ਸਕਦੇ ਹੋ ਪਰ ਤੁਸੀਂ ਸੁਰੱਖਿਅਤ ਕੀਤੀ ਕੁਝ ਜਾਣਕਾਰੀ ਗੁਆ ਬੈਠੋਗੇ ਜਿਵੇਂ ਕਿ ਤੁਹਾਡੀ ਪ੍ਰੋਫ਼ਾਈਲ ਦੀ ਜਾਣਕਾਰੀ।</item>
    <item quantity="other">ਤੁਹਾਡੇ ਕੋਲ %1$d ਕੋਸ਼ਿਸ਼ਾਂ ਬਾਕੀ ਹਨ। ਤੁਹਾਡੀਆਂ ਕੋਸ਼ਿਸ਼ਾਂ ਖਤਮ ਹੋ ਜਾਣ \'ਤੇ, ਤੁਸੀਂ ਇੱਕ ਨਵਾਂ PIN ਬਣਾ ਸਕਦੇ ਹੋ। ਤੁਸੀਂ ਰਜਿਸਟਰ ਕਰਕੇ ਆਪਣਾ ਖਾਤਾ ਵਰਤ ਸਕਦੇ ਹੋ ਪਰ ਤੁਸੀਂ ਸੁਰੱਖਿਅਤ ਕੀਤੀ ਕੁਝ ਜਾਣਕਾਰੀ ਗੁਆ ਬੈਠੋਗੇ ਜਿਵੇਂ ਕਿ ਤੁਹਾਡੀ ਪ੍ਰੋਫ਼ਾਈਲ ਦੀ ਜਾਣਕਾਰੀ।</item>
  </plurals>
  <string name="PinRestoreEntryFragment_signal_registration_need_help_with_pin">Signal ਰਜਿਸਟ੍ਰੇਸ਼ਨ - Android ਦੇ ਲਈ PIN ਨੂੰ ਲੈਕੇ ਮਦਦ ਦੀ ਲੋੜ ਹੈ</string>
  <string name="PinRestoreEntryFragment_enter_alphanumeric_pin">ਅੰਕਾਂ-ਅੱਖਰਾਂ ਵਾਲਾ PIN ਪਾਓ</string>
  <string name="PinRestoreEntryFragment_enter_numeric_pin">ਅੰਕਾਂ ਵਾਲਾ PIN ਪਾਓ</string>
  <!--PinRestoreLockedFragment-->
  <string name="PinRestoreLockedFragment_create_your_pin">ਆਪਣਾ PIN ਬਣਾਓ</string>
  <string name="PinRestoreLockedFragment_youve_run_out_of_pin_guesses">ਤੁਹਾਡੀ PIN ਦਾ ਅੰਦਾਜ਼ਾ ਲਗਾਉਣ ਦੀ ਹੱਦ ਮੁੱਕ ਗਈ ਹੈ, ਪਰ ਤੁਸੀਂ ਹਾਲੇ ਵੀ ਨਵਾਂ PIN ਬਣਾ ਕੇ ਆਪਣੇ Signal ਖਾਤੇ ਤੱਕ ਪਹੁੰਚ ਕਰ ਸਕਦੇ ਹੋ। ਤੁਹਾਡੀ ਪਰਦੇਦਾਰੀ ਅਤੇ ਸੁਰੱਖਿਆ ਦੇ ਲਈ ਤੁਹਾਡੇ ਖਾਤੇ ਨੂੰ, ਸਾਂਭੀ ਗਈ ਕਿਸੇ ਵੀ ਪ੍ਰੋਫ਼ਾਈਲ ਜਾਣਕਾਰੀ ਜਾਂ ਸੈਟਿੰਗਾਂ ਤੋਂ ਬਿਨਾ ਬਹਾਲ ਕੀਤਾ ਜਾਵੇਗਾ।</string>
  <string name="PinRestoreLockedFragment_create_new_pin">ਨਵਾਂ PIN ਬਣਾਓ</string>
  <!--PinOptOutDialog-->
  <string name="PinOptOutDialog_warning">ਚੇਤਾਵਨੀ</string>
  <string name="PinOptOutDialog_if_you_disable_the_pin_you_will_lose_all_data">ਜੇ ਤੁਸੀਂ PIN ਅਸਮਰੱਥ ਕੀਤਾ ਤਾਂ ਤੁਸੀਂ Signal ਨੂੰ ਮੁੜ-ਰਜਿਸਟਰ ਕਰਨ ਵੇਲੇ ਸਾਰਾ ਡੇਟਾ ਗੁਆ ਬੈਠੋਗੇ, ਜਦੋਂ ਤੱਕ ਕਿ ਤੁਸੀਂ ਖੁਦ ਬੈਕਅੱਪ ਨਹੀਂ ਲੈਂਦੇ ਤੇ ਬਹਾਲ ਕਰਦੇ। PIN ਅਸਮਰੱਥ ਕੀਤੇ ਹੋਣ ਨਾਲ ਤੁਸੀਂ ਰਜਿਸਟ੍ਰੇਸ਼ਨ ਲੌਕ ਨੂੰ ਨਹੀਂ ਖੋਲ੍ਹ ਸਕਦੇ ਹੋ।</string>
  <string name="PinOptOutDialog_disable_pin">PIN ਅਸਮਰੱਥ ਕਰੋ</string>
  <!--RatingManager-->
  <string name="RatingManager_rate_this_app">ਇਸ ਐਪ ਨੂੰ ਦਰਜਾ ਦਿਓ</string>
  <string name="RatingManager_if_you_enjoy_using_this_app_please_take_a_moment">ਜੇ ਤੁਸੀਂ ਇਸ ਐਪ ਦਾ ਉਪਯੋਗ ਕਰਕੇ ਆਨੰਦ ਮਾਣਦੇ ਹੋ, ਕਿਰਪਾ ਕਰਕੇ ਇਸ ਨੂੰ ਦਰਜਾ ਦੇ ਕੇ ਸਾਡੀ ਮਦਦ ਕਰਨ ਲਈ ਕੁਝ ਸਮਾਂ ਕੱਢੋ।</string>
  <string name="RatingManager_rate_now">ਹੁਣੇ ਦਰਜਾ ਦਿਓ!</string>
  <string name="RatingManager_no_thanks">ਨਹੀਂ ਧੰਨਵਾਦ</string>
  <string name="RatingManager_later">ਬਾਅਦ ਵਿੱਚ</string>
  <!--ReactionsBottomSheetDialogFragment-->
  <string name="ReactionsBottomSheetDialogFragment_all">ਸਭ · %1$d</string>
  <!--ReactionsConversationView-->
  <string name="ReactionsConversationView_plus">+%1$d</string>
  <!--ReactionsRecipientAdapter-->
  <string name="ReactionsRecipientAdapter_you">ਤੁਸੀਂ</string>
  <!--RecaptchaRequiredBottomSheetFragment-->
  <string name="RecaptchaRequiredBottomSheetFragment_verify_to_continue_messaging">ਮੈਸੇਜਿੰਗ ਨੂੰ ਜਾਰੀ ਰੱਖਣ ਲਈ ਤਸਦੀਕ ਕਰੋ</string>
  <string name="RecaptchaRequiredBottomSheetFragment_to_help_prevent_spam_on_signal">Molly ’ਤੇ ਸਪੈਮ ਨੂੰ ਰੋਕਣ ਵਿੱਚ ਮਦਦ ਕਰਨ ਲਈ, ਕਿਰਪਾ ਕਰਕੇ ਪ੍ਰਮਾਣੀਕਰਣ ਪੂਰਾ ਕਰੋ।</string>
  <string name="RecaptchaRequiredBottomSheetFragment_after_verifying_you_can_continue_messaging">ਤਸਦੀਕ ਕਰਨ ਤੋਂ ਬਾਅਦ, ਤੁਸੀਂ ਮੈਸੇਜਿੰਗ ਜਾਰੀ ਰੱਖ ਸਕਦੇ ਹੋ। ਕੋਈ ਵੀ ਰੁਕੇ ਹੋਏ ਸੁਨੇਹੇ ਆਪਣੇ-ਆਪ ਹੀ ਭੇਜ ਦਿੱਤੇ ਜਾਣਗੇ।</string>
  <!--Recipient-->
  <string name="Recipient_you">ਤੁਸੀਂ</string>
  <!--RecipientPreferencesActivity-->
  <string name="RecipientPreferenceActivity_block">ਪਾਬੰਦੀ ਲਾਓ</string>
  <string name="RecipientPreferenceActivity_unblock">ਪਾਬੰਦੀ ਹਟਾਓ</string>
  <!--RecipientProvider-->
  <string name="RecipientProvider_unnamed_group">ਬੇਨਾਮ ਗਰੁੱਪ</string>
  <!--RedPhone-->
  <string name="RedPhone_answering">ਜਵਾਬ ਦਿੱਤਾ ਜਾ ਰਿਹਾ ਹੈ…</string>
  <string name="RedPhone_ending_call">ਕਾਲ ਸਮਾਪਤ ਕੀਤੀ ਜਾ ਰਹੀ ਹੈ…</string>
  <string name="RedPhone_ringing">ਘੰਟੀ ਜਾ ਰਹੀ ਹੈ…</string>
  <string name="RedPhone_busy">ਵਿਅਸਤ</string>
  <string name="RedPhone_recipient_unavailable">ਪ੍ਰਾਪਤਕਰਤਾ ਉਪਲਬਧ ਨਹੀਂ</string>
  <string name="RedPhone_network_failed">ਨੈੱਟਵਰਕ ਅਸਫ਼ਲ!</string>
  <string name="RedPhone_number_not_registered">ਨੰਬਰ ਰਜਿਸਟਰ ਨਹੀਂ!</string>
  <string name="RedPhone_the_number_you_dialed_does_not_support_secure_voice">ਜੋ ਨੰਬਰ ਤੁਸੀਂ ਡਾਇਲ ਕੀਤਾ ਸੀ ਉਹ ਸੁਰੱਖਿਅਤ ਆਵਾਜ਼ ਦਾ ਸਮਰਥਨ ਨਹੀਂ ਕਰਦਾ!</string>
  <string name="RedPhone_got_it">ਮਿਲ ਗਿਆ</string>
  <!--WebRtcCallActivity-->
  <string name="WebRtcCallActivity__tap_here_to_turn_on_your_video">ਆਪਣੀ ਵੀਡੀਓ ਨੂੰ ਚਾਲੂ ਕਰਨ ਲਈ ਇੱਥੇ ਟੈਪ ਕਰੋ</string>
  <string name="WebRtcCallActivity__to_call_s_signal_needs_access_to_your_camera">%1$s ਕਾਲ ਕਰਨ ਲਈ, Molly ਨੂੰ ਤੁਹਾਡੇ ਕੈਮਰੇ ਲਈ ਪਹੁੰਚ ਚਾਹੀਦੀ ਹੈ</string>
  <string name="WebRtcCallActivity__signal_s">Molly %1$s</string>
  <string name="WebRtcCallActivity__calling">ਕਾਲ ਕੀਤੀ ਜਾ ਰਹੀ ਹੈ…</string>
  <!--WebRtcCallView-->
  <string name="WebRtcCallView__signal_call">Signal ਕਾਲ </string>
  <string name="WebRtcCallView__signal_video_call">Signal ਵੀਡੀਓ ਕਾਲ</string>
  <string name="WebRtcCallView__start_call">ਕਾਲ ਸ਼ੁਰੂ ਕਰੋ</string>
  <string name="WebRtcCallView__join_call">ਕਾਲ ਵਿੱਚ ਸ਼ਾਮਲ ਹੋਵੋ</string>
  <string name="WebRtcCallView__call_is_full">ਕਾਲ ਭਰੀ ਹੋਈ ਹੈ</string>
  <string name="WebRtcCallView__the_maximum_number_of_d_participants_has_been_Reached_for_this_call">ਇਸ ਕਾਲ ਲਈ %1$d ਭਾਗੀਦਾਰਾਂ ਤੱਕ ਵੱਧ ਤੋਂ ਵੱਧ ਗਿਣਤੀ ਪਹੁੰਚ ਗਈ ਹੈ। ਬਾਅਦ ਵਿੱਚ ਦੁਬਾਰਾ ਕੋਸ਼ਿਸ਼ ਕਰੋ।</string>
  <string name="WebRtcCallView__view_participants_list">ਹਿੱਸਾ ਲੈਣ ਵਾਲੇ ਵੇਖੋ</string>
  <string name="WebRtcCallView__your_video_is_off">ਤੁਹਾਡੀ ਵੀਡੀਓ ਬੰਦ ਹੈ</string>
  <string name="WebRtcCallView__reconnecting">ਦੁਬਾਰਾ ਕਨੈਕਟ ਹੋ ਰਿਹਾ ਹੈ…</string>
  <string name="WebRtcCallView__joining">ਸ਼ਾਮਲ ਹੋ ਰਹੇ ਹਨ…</string>
  <string name="WebRtcCallView__disconnected">ਕੁਨੈਕਸ਼ਨ ਬੰਦ</string>
  <string name="WebRtcCallView__ringing_s">%1$s ਨੂੰ ਘੰਟੀ ਜਾ ਰਹੀ ਹੈ</string>
  <string name="WebRtcCallView__s_is_calling_you">%1$s ਤੁਹਾਨੂੰ ਕਾਲ ਕਰ ਰਹੇ ਹਨ</string>
  <string name="WebRtcCallView__no_one_else_is_here">ਇੱਥੇ ਹੋਰ ਕੋਈ ਨਹੀਂ ਹੈ</string>
  <string name="WebRtcCallView__s_is_in_this_call">%1$s ਇਸ ਕਾਲ ਵਿੱਚ ਹੈ</string>
  <string name="WebRtcCallView__s_are_in_this_call">%1$s ਇਸ ਕਾਲ ਵਿੱਚ ਹਨ</string>
  <string name="WebRtcCallView__s_and_s_are_in_this_call">%1$s ਅਤੇ %2$s ਇਸ ਕਾਲ ਵਿੱਚ ਹਨ</string>
  <string name="WebRtcCallView__s_is_presenting">%1$s ਪੇਸ਼ ਕਰ ਰਹੇ ਹਨ</string>
  <plurals name="WebRtcCallView__s_s_and_d_others_are_in_this_call">
    <item quantity="one">%1$s, %2$s, ਤੇ %3$d ਹੋਰ ਇਸ ਕਾਲ ਵਿੱਚ ਹਨ</item>
    <item quantity="other">%1$s, %2$s, ਤੇ %3$d ਹੋਰ ਇਸ ਕਾਲ ਵਿੱਚ ਹਨ</item>
  </plurals>
  <string name="WebRtcCallView__flip">ਪਲਟੋ</string>
  <string name="WebRtcCallView__speaker">ਸਪੀਕਰ</string>
  <string name="WebRtcCallView__camera">ਕੈਮਰਾ </string>
  <string name="WebRtcCallView__mute">ਚੁੱਪ</string>
  <string name="WebRtcCallView__ring">ਰਿੰਗ</string>
  <string name="WebRtcCallView__end_call">ਕਾਲ ਖਤਮ ਕਰੋ</string>
  <!--CallParticipantsListDialog-->
  <plurals name="CallParticipantsListDialog_in_this_call_d_people">
    <item quantity="one">ਇਸ ਕਾਲ ਵਿੱਚ %1$d ਵਿਅਕਤੀ</item>
    <item quantity="other">ਇਸ ਕਾਲ ਵਿੱਚ %1$d ਲੋਕ</item>
  </plurals>
  <!--CallParticipantView-->
  <string name="CallParticipantView__s_is_blocked">%1$s ਉੱਤੇ ਪਾਬੰਦੀ ਹੈ</string>
  <string name="CallParticipantView__more_info">ਹੋਰ ਜਾਣਕਾਰੀ</string>
  <string name="CallParticipantView__you_wont_receive_their_audio_or_video">ਤੁਹਾਨੂੰ ਇੱਕ-ਦੂਸਰੇ ਦੀ ਆਡੀਓ ਜਾਂ ਵੀਡੀਓ ਪ੍ਰਾਪਤ ਨਹੀਂ ਹੋਵੇਗੀ।</string>
  <string name="CallParticipantView__cant_receive_audio_video_from_s">%1$s ਤੋਂ ਆਡੀਓ &amp; ਵੀਡੀਓ ਨਹੀਂ ਪ੍ਰਾਪਤ ਕਰ ਸਕਦੇ</string>
  <string name="CallParticipantView__cant_receive_audio_and_video_from_s">%1$s ਤੋਂ ਆਡੀਓ ਤੇ ਵੀਡੀਓ ਪ੍ਰਾਪਤ ਨਹੀਂ ਹੋ ਸਕਦੀ ਹੈ</string>
  <string name="CallParticipantView__this_may_be_Because_they_have_not_verified_your_safety_number_change">ਅਜਿਹਾ ਸ਼ਾਇਦ ਇਸ ਲਈ ਹੋ ਸਕਦਾ ਹੈ ਕਿਉਂਕਿ ਉਹਨਾਂ ਨੇ ਤੁਹਾਡੇ ਸੁਰੱਖਿਆ ਨੰਬਰ ਵਿੱਚ ਤਬਦੀਲੀ ਨੂੰ ਪ੍ਰਮਾਣਿਤ ਨਹੀਂ ਕੀਤਾ ਹੈ, ਉਹਨਾਂ ਦੀ ਡਿਵਾਈਸ ਵਿੱਚ ਕੋਈ ਸਮੱਸਿਆ ਹੋ ਸਕਦੀ ਹੈ, ਜਾਂ ਉਹਨਾਂ ਨੇ ਤੁਹਾਡੇ ’ਤੇ ਪਾਬੰਦੀ ਲਗਾ ਦਿੱਤੀ ਹੈ।</string>
  <!--CallToastPopupWindow-->
  <string name="CallToastPopupWindow__swipe_to_view_screen_share">ਸਾਂਝੀ ਕੀਤੀ ਸਕਰੀਨ ਨੂੰ ਵੇਖਣ ਲਈ ਸਵਾਈਪ ਕਰੋ</string>
  <!--ProxyBottomSheetFragment-->
  <string name="ProxyBottomSheetFragment_proxy_server">ਪ੍ਰੌਕਸੀ ਸਰਵਰ</string>
  <string name="ProxyBottomSheetFragment_proxy_address">ਪ੍ਰੌਕਸੀ ਐਡਰੈੱਸ</string>
  <string name="ProxyBottomSheetFragment_do_you_want_to_use_this_proxy_address">ਕੀ ਤੁਸੀਂ ਇਸ ਪ੍ਰੌਕਸੀ ਐਡਰੈੱਸ ਨੂੰ ਵਰਤਣਾ ਚਾਹੁੰਦੇ ਹੋ?</string>
  <string name="ProxyBottomSheetFragment_use_proxy">ਪ੍ਰੌਕਸੀ ਵਰਤੋ</string>
  <string name="ProxyBottomSheetFragment_successfully_connected_to_proxy">ਪ੍ਰੌਕਸੀ ਨਾਲ ਸਫ਼ਲਤਾਪੂਰਵਕ ਕਨੈਕਟ ਹੋਏ।</string>
  <!--RecaptchaProofActivity-->
  <string name="RecaptchaProofActivity_failed_to_submit">ਦਰਜ ਕਰਨਾ ਅਸਫਲ ਰਿਹਾ</string>
  <string name="RecaptchaProofActivity_complete_verification">ਪ੍ਰਮਾਣੀਕਰਣ ਪੂਰਾ ਕਰੋ</string>
  <!--RegistrationActivity-->
  <string name="RegistrationActivity_select_your_country">ਆਪਣਾ ਦੇਸ਼ ਚੁਣੋ</string>
  <string name="RegistrationActivity_you_must_specify_your_country_code">ਤੁਹਾਨੂੰ ਇਹ ਦੱਸਣ ਦੀ ਜ਼ਰੂਰਤ ਹੈ 
ਦੇਸ਼ ਕੋਡ</string>
  <string name="RegistrationActivity_you_must_specify_your_phone_number">ਤੁਹਾਨੂੰ ਇਹ ਦੱਸਣ ਦੀ ਜ਼ਰੂਰਤ ਹੈ 
ਫ਼ੋਨ ਨੰਬਰ
</string>
  <string name="RegistrationActivity_invalid_number">ਅਵੈਧ ਨੰਬਰ</string>
  <string name="RegistrationActivity_the_number_you_specified_s_is_invalid">ਤੁਹਾਡੇ ਵਲੋਂ ਦਿੱਤਾ ਗਿਆ ਨੰਬਰ 
(%s) ਅਵੈਧ ਹੈ।
</string>
  <string name="RegistrationActivity_a_verification_code_will_be_sent_to">ਇੱਕ ਪ੍ਰਮਾਣੀਕਰਣ ਕੋਡ ਇਹਨਾਂ ਨੂੰ ਭੇਜਿਆ ਜਾਵੇਗਾ:</string>
  <string name="RegistrationActivity_you_will_receive_a_call_to_verify_this_number">ਤੁਹਾਨੂੰ ਇਸ ਨੰਬਰ ਨੂੰ ਤਸਦੀਕ ਕਰਨ ਲਈ ਇੱਕ ਕਾਲ ਆਵੇਗੀ।</string>
  <string name="RegistrationActivity_is_your_phone_number_above_correct">ਕੀ ਉੱਪਰ ਦਿੱਤਾ ਤੁਹਾਡਾ ਫ਼ੋਨ ਨੰਬਰ ਸਹੀ ਹੈ?</string>
  <string name="RegistrationActivity_edit_number">ਨੰਬਰ ਨੂੰ ਸੋਧੋ</string>
  <string name="RegistrationActivity_missing_google_play_services">Google Play ਸੇਵਾਵਾਂ ਗਾਇਬ</string>
  <string name="RegistrationActivity_this_device_is_missing_google_play_services">ਇਸ ਡਿਵਾਈਸ ’ਤੇ Google Play ਸੇਵਾਵਾਂ ਗਾਇਬ ਹੈ ਤੁਸੀਂ ਅਜੇ ਵੀ Molly ਦੀ ਵਰਤੋਂ ਕਰ ਸਕਦੇ ਹੋ, ਪਰ ਇਸ ਸੰਰਚਨਾ ਦੇ ਨਤੀਜੇ ਵਜੋਂ ਘਟੀ ਹੋਈ ਭਰੋਸੇਯੋਗਤਾ ਜਾਂ ਕਾਰਗੁਜ਼ਾਰੀ ਹੋ ਸਕਦੀ ਹੈ।\n\nਜੇਕਰ ਤੁਸੀਂ ਇੱਕ ਉੱਨਤ ਵਰਤੋਂਕਾਰ ਨਹੀਂ ਹੋ, ਅਤੇ ਮੁਰੰਮਤ ਕੀਤਾ ਹੋਇਆ Android ROM ਨਹੀਂ ਚਲਾ ਰਹੇ ਹੋ, ਜਾਂ ਇਹ ਮੰਨਦੇ ਹੋ ਕਿ ਤੁਸੀਂ ਇਸ ਨੂੰ ਗਲਤੀ ਨਾਲ ਵੇਖ ਰਹੇ ਹੋ, ਤਾਂ ਸਮੱਸਿਆ ਦੇ ਹੱਲ ਲਈ support@molly.im ਨਾਲ ਸੰਪਰਕ ਕਰੋ।</string>
  <string name="RegistrationActivity_i_understand">ਮੈਂ ਸਮਝਦਾ/ਸਮਝਦੀ ਹਾਂ</string>
  <string name="RegistrationActivity_play_services_error">Play ਸੇਵਾਵਾਂ ਚ ਤਰੁੱਟੀ</string>
  <string name="RegistrationActivity_google_play_services_is_updating_or_unavailable">Google Play ਸੇਵਾਵਾਂ ਅਪਡੇਟ ਹੋ ਰਹੀਆਂ ਹਨ ਜਾਂ ਅਸਥਾਈ ਤੌਰ ’ਤੇ ਉਪਲਬਧ ਨਹੀਂ ਹਨ। ਦੁਬਾਰਾ ਕੋਸ਼ਿਸ ਕਰੋ।</string>
  <string name="RegistrationActivity_terms_and_privacy">ਸ਼ਰਤਾਂ  &amp; ਪਰਦੇਦਾਰੀ ਨੀਤੀ</string>
<<<<<<< HEAD
  <string name="RegistrationActivity_signal_needs_access_to_your_contacts_and_media_in_order_to_connect_with_friends">Molly ਨੂੰ ਦੋਸਤਾਂ ਨਾਲ ਜੁੜਨ, ਸੁਨੇਹਿਆਂ ਦਾ ਮੁਲਾਂਕਣ ਕਰਨ ਅਤੇ ਸੁਰੱਖਿਅਤ ਕਾਲ ਕਰਨ ਲਈ ਤੁਹਾਡੇ ਸੰਪਰਕਾਂ ਅਤੇ ਮੀਡੀਆ ਤਕ ਪਹੁੰਚ ਦੀ ਲੋੜ ਹੈ</string>
  <string name="RegistrationActivity_signal_needs_access_to_your_contacts_in_order_to_connect_with_friends">Molly ਨੂੰ ਦੋਸਤਾਂ ਨਾਲ ਜੁੜਨ, ਸੁਨੇਹੇ ਭੇਜਣ-ਪ੍ਰਾਪਤ ਕਰਨ, ਅਤੇ ਸੁਰੱਖਿਅਤ ਕਾਲਾਂ ਕਰਨ ਲਈ ਤੁਹਾਡੇ ਸੰਪਰਕਾਂ ਤਾਈਂ ਪਹੁੰਚ ਕਰਨ ਦੀ ਲੋੜ ਹੈ</string>
=======
>>>>>>> a0235cbc
  <string name="RegistrationActivity_rate_limited_to_service">ਤੁਸੀਂ ਇਸ ਨੰਬਰ ਨੂੰ ਰਜਿਸਟਰ ਕਰਨ ਦੀਆਂ ਬਹੁਤ ਸਾਰੀਆਂ ਕੋਸ਼ਿਸ਼ਾਂ ਕਰ ਲਈਆਂ ਹਨ। ਕਿਰਪਾ ਕਰਕੇ ਬਾਅਦ ਵਿੱਚ ਦੁਬਾਰਾ ਕੋਸ਼ਿਸ਼ ਕਰੋ।</string>
  <string name="RegistrationActivity_unable_to_connect_to_service">ਸੇਵਾ ਨਾਲ ਜੁੜਨ ਵਿੱਚ ਅਸਮਰੱਥ। ਕਿਰਪਾ ਕਰਕੇ ਨੈੱਟਵਰਕ ਕਨੈਕਸ਼ਨ ਦੀ ਜਾਂਚ ਕਰੋ ਅਤੇ ਦੁਬਾਰਾ ਕੋਸ਼ਿਸ਼ ਕਰੋ।</string>
  <plurals name="RegistrationActivity_debug_log_hint">
    <item quantity="one">ਹੁਣ ਤੁਸੀਂ ਡੀਬੱਗ ਲਾਗ ਨੂੰ ਸਬਮਿਟ ਕਰਨ ਤੋਂ %d ਕਦਮ ਦੂਰ ਹੋ.</item>
    <item quantity="other">ਹੁਣ ਤੁਸੀਂ ਡੀਬੱਗ ਲੌਗ ਨੂੰ ਦਰਜ ਕਰਨ ਤੋਂ %d ਕਦਮ ਦੂਰ ਹੋ।</item>
  </plurals>
  <string name="RegistrationActivity_we_need_to_verify_that_youre_human">ਸਾਨੂੰ ਇਹ ਤਸਦੀਕ ਕਰਨ ਦੀ ਜ਼ਰੂਰਤ ਹੈ ਕਿ ਤੁਸੀਂ ਮਨੁੱਖ ਹੋ।</string>
  <string name="RegistrationActivity_next">ਅੱਗੇ</string>
  <string name="RegistrationActivity_continue">ਜਾਰੀ ਰੱਖੋ</string>
  <string name="RegistrationActivity_take_privacy_with_you_be_yourself_in_every_message">ਪਰਦੇਦਾਰੀ ਆਪਣੇ ਤੱਕ ਰੱਖੋ।\nਹਰੇਕ ਸੁਨੇਹਾ ਬੇਝਿਜਕ ਹੋ ਕੇ ਲਿਖੋ।</string>
  <string name="RegistrationActivity_enter_your_phone_number_to_get_started">ਸ਼ੁਰੂ ਕਰਨ ਲਈ ਆਪਣਾ ਫ਼ੋਨ ਨੰਬਰ ਦਰਜ ਕਰੋ</string>
  <string name="RegistrationActivity_enter_your_phone_number">ਆਪਣਾ ਫ਼ੋਨ ਨੰਬਰ ਦਰਜ ਕਰੋ</string>
  <string name="RegistrationActivity_you_will_receive_a_verification_code">ਤੁਹਾਨੂੰ ਇੱਕ ਪ੍ਰਮਾਣੀਕਰਣ ਕੋਡ ਮਿਲੇਗਾ। ਕੈਰੀਅਰ ਦਰ ਲਾਗੂ ਹੋ ਸਕਦੀ ਹੈ।</string>
  <string name="RegistrationActivity_enter_the_code_we_sent_to_s">%s ’ਤੇ ਭੇਜਿਆ ਗਿਆ ਕੋਡ ਦਰਜ ਕਰੋ </string>
  <string name="RegistrationActivity_make_sure_your_phone_has_a_cellular_signal">ਯਕੀਨੀ ਬਣਾਓ ਕਿ ਤੁਹਾਡੇ ਫੋਨ ਵਿੱਚ ਤੁਹਾਡਾ SMS ਜਾਂ ਕਾਲ ਪ੍ਰਾਪਤ ਕਰਨ ਲਈ ਸੈਲੁਲਰ ਸਿਗਨਲ ਹੈ</string>
  <string name="RegistrationActivity_phone_number_description">ਫ਼ੋਨ ਨੰਬਰ</string>
  <string name="RegistrationActivity_country_code_description">ਦੇਸ਼ ਦਾ ਕੋਡ</string>
  <string name="RegistrationActivity_call">ਕਾਲ ਕਰੋ</string>
  <!--RegistrationLockV2Dialog-->
  <string name="RegistrationLockV2Dialog_turn_on_registration_lock">ਰਜਿਸਟ੍ਰੇਸ਼ਨ ਲੌਕ ਨੂੰ ਚਾਲੂ ਕਰਨਾ ਹੈ?</string>
  <string name="RegistrationLockV2Dialog_turn_off_registration_lock">ਰਜਿਸਟ੍ਰੇਸ਼ਨ ਲੌਕ ਨੂੰ ਬੰਦ ਕਰਨਾ ਹੈ?</string>
  <string name="RegistrationLockV2Dialog_if_you_forget_your_signal_pin_when_registering_again">ਜੇਕਰ ਤੁਸੀਂ Signal ਨਾਲ ਦੁਬਾਰਾ ਤੋਂ ਰਜਿਸਟਰ ਕਰਨ ਵੇਲੇ Signal ਦਾ PIN ਭੁੱਲ ਜਾਂਦੇ ਹੋ, ਤਾਂ ਤੁਹਾਨੂੰ 7 ਦਿਨਾਂ ਲਈ ਤੁਹਾਡੇ ਖਾਤੇ ਤੋਂ ਲੌਕ ਕਰ ਦਿੱਤਾ ਜਾਵੇਗਾ।</string>
  <string name="RegistrationLockV2Dialog_turn_on">ਚਾਲੂ ਕਰੋ</string>
  <string name="RegistrationLockV2Dialog_turn_off">ਬੰਦ ਕਰੋ</string>
  <!--RevealableMessageView-->
  <string name="RevealableMessageView_view_photo">ਫ਼ੋਟੋ ਦੇਖੋ</string>
  <string name="RevealableMessageView_view_video">ਵੀਡੀਓ ਦੇਖੋ</string>
  <string name="RevealableMessageView_viewed">ਵੇਖਿਆ</string>
  <string name="RevealableMessageView_media">ਮੀਡੀਆ</string>
  <!--Search-->
  <string name="SearchFragment_no_results">%sਲਈ ਕੋਈ ਨਤੀਜੇ ਨਹੀਂ ਮਿਲੇ  </string>
  <string name="SearchFragment_header_conversations">ਗੱਲਬਾਤਾਂ </string>
  <string name="SearchFragment_header_contacts">ਸੰਪਰਕ</string>
  <string name="SearchFragment_header_messages">ਸੁਨੇਹੇ </string>
  <!--ShakeToReport-->
  <!--SharedContactDetailsActivity-->
  <string name="SharedContactDetailsActivity_add_to_contacts">ਸੰਪਰਕਾਂ ਵਿੱਚ ਸ਼ਾਮਲ ਕਰੋ</string>
  <string name="SharedContactDetailsActivity_invite_to_signal">Molly ਲਈ ਸੱਦਾ ਦਿਓ</string>
  <string name="SharedContactDetailsActivity_signal_message">Signal ਸੁਨੇਹਾ</string>
  <string name="SharedContactDetailsActivity_signal_call">Signal ਕਾਲ </string>
  <!--SharedContactView-->
  <string name="SharedContactView_add_to_contacts">ਸੰਪਰਕਾਂ ਵਿੱਚ ਸ਼ਾਮਲ ਕਰੋ</string>
  <string name="SharedContactView_invite_to_signal">Molly ਲਈ ਸੱਦਾ ਦਿਓ</string>
  <string name="SharedContactView_message">Signal ਸੁਨੇਹਾ</string>
  <!--SignalBottomActionBar-->
  <string name="SignalBottomActionBar_more">ਹੋਰ</string>
  <!--SignalPinReminders-->
  <string name="SignalPinReminders_well_remind_you_again_later">ਅਸੀਂ ਤੁਹਾਨੂੰ ਬਾਅਦ ਵਿੱਚ ਫੇਰ ਯਾਦ ਕਰਾਵਾਂਗੇ।</string>
  <string name="SignalPinReminders_well_remind_you_again_tomorrow">ਅਸੀਂ ਤੁਹਾਨੂੰ ਭਲਕੇ ਫੇਰ ਯਾਦ ਕਰਾਵਾਂਗੇ।</string>
  <string name="SignalPinReminders_well_remind_you_again_in_a_few_days">ਅਸੀਂ ਕੁਝ ਦਿਨਾਂ ਵਿੱਚ ਤੁਹਾਨੂੰ ਫੇਰ ਯਾਦ ਕਰਵਾਂਗੇ।</string>
  <string name="SignalPinReminders_well_remind_you_again_in_a_week">ਅਸੀਂ ਇੱਕ ਹਫ਼ਤੇ ਵਿੱਚ ਤੁਹਾਨੂੰ ਫੇਰ ਯਾਦ ਕਰਵਾਂਗੇ।</string>
  <string name="SignalPinReminders_well_remind_you_again_in_a_couple_weeks">ਅਸੀਂ ਕੁਝ ਹਫ਼ਤਿਆਂ ਵਿੱਚ ਤੁਹਾਨੂੰ ਫੇਰ ਯਾਦ ਕਰਵਾਂਗੇ।</string>
  <string name="SignalPinReminders_well_remind_you_again_in_a_month">ਅਸੀਂ ਮਹੀਨੇ ਕੁ ਵਿੱਚ ਤੁਹਾਨੂੰ ਫੇਰ ਯਾਦ ਕਰਵਾਂਗੇ।</string>
  <!--Slide-->
  <string name="Slide_image">ਚਿੱਤਰ</string>
  <string name="Slide_sticker">ਸਟਿੱਕਰ</string>
  <string name="Slide_audio">ਆਡੀਓ</string>
  <string name="Slide_video">ਵੀਡੀਓ</string>
  <!--SmsMessageRecord-->
  <string name="SmsMessageRecord_received_corrupted_key_exchange_message">ਖਰਾਬ ਹੋਈ ਕੁੰਜੀ ਪ੍ਰਾਪਤ ਹੋਈ
        ਐਕਸਚੇਂਜ ਸੁਨੇਹਾ!
    </string>
  <string name="SmsMessageRecord_received_key_exchange_message_for_invalid_protocol_version">
        ਅਵੈਧ ਪ੍ਰੋਟੋਕੋਲ ਸੰਸਕਰਣ ਲਈ ਕੁੰਜੀ ਐਕਸਚੇਂਜ ਸੁਨੇਹਾ ਪ੍ਰਾਪਤ ਹੋਇਆ।
    </string>
  <string name="SmsMessageRecord_received_message_with_new_safety_number_tap_to_process">ਨਵੇਂ ਸੁਰੱਖਿਆ ਨੰਬਰ ਨਾਲ ਸੁਨੇਹਾ ਪ੍ਰਾਪਤ ਕੀਤਾ| ਪ੍ਰਕਿਰਿਆ ਕਰਨ ਅਤੇ ਪ੍ਰਦਰਸ਼ਿਤ ਕਰਨ ਲਈ ਟੈਪ ਕਰੋ।</string>
  <string name="SmsMessageRecord_secure_session_reset">ਤੁਸੀਂ ਸੁਰੱਖਿਅਤ ਸੈਸ਼ਨ ਰੀਸੈੱਟ ਕੀਤਾ।</string>
  <string name="SmsMessageRecord_secure_session_reset_s">%s ਨੇ ਸੁਰੱਖਿਅਤ ਸੈਸ਼ਨ ਰੀਸੈੱਟ ਕੀਤਾ।</string>
  <string name="SmsMessageRecord_duplicate_message">ਡੁਪਲੀਕੇਟ ਸੁਨੇਹਾ।</string>
  <string name="SmsMessageRecord_this_message_could_not_be_processed_because_it_was_sent_from_a_newer_version">ਇਹ ਸੁਨੇਹਾ ਪ੍ਰਕਿਰਿਆ ਵਿੱਚ ਨਹੀਂ ਪਾਇਆ ਜਾ ਸਕਿਆ ਕਿਉਂਕਿ ਇਹ Signal ਦੇ ਨਵੇਂ ਸੰਸਕਰਣ ਤੋਂ ਭੇਜਿਆ ਗਿਆ ਸੀ। ਤੁਸੀਂ ਆਪਣੇ ਸੰਪਰਕ ਨੂੰ ਅੱਪਡੇਟ ਕਰਨ ਤੋਂ ਬਾਅਦ ਇਸ ਸੁਨੇਹੇ ਨੂੰ ਦੁਬਾਰਾ ਭੇਜਣ ਲਈ ਕਹਿ ਸਕਦੇ ਹੋ।</string>
  <string name="SmsMessageRecord_error_handling_incoming_message">ਆਉਣ ਵਾਲੇ ਸੁਨੇਹੇ ਨੂੰ ਸੰਭਾਲਣ ਵਿੱਚ ਤਰੁੱਟੀ।</string>
  <!--StickerManagementActivity-->
  <string name="StickerManagementActivity_stickers">ਸਟਿੱਕਰ</string>
  <!--StickerManagementAdapter-->
  <string name="StickerManagementAdapter_installed_stickers">ਸਥਾਪਤ ਕੀਤੇ ਸਟਿੱਕਰ</string>
  <string name="StickerManagementAdapter_stickers_you_received">ਤੁਹਾਨੂੰ ਪ੍ਰਾਪਤ ਹੋਏ ਸਟਿੱਕਰ</string>
  <string name="StickerManagementAdapter_signal_artist_series">Signal ਕਲਾਕਾਰ ਸੀਰੀਜ਼</string>
  <string name="StickerManagementAdapter_no_stickers_installed">ਕੋਈ ਸਟਿੱਕਰ ਸਥਾਪਤ ਨਹੀਂ ਕੀਤੇ ਗਏ</string>
  <string name="StickerManagementAdapter_stickers_from_incoming_messages_will_appear_here">ਆ ਰਹੇ ਸੁਨੇਹਿਆਂ ਤੋਂ ਸਟਿੱਕਰ ਇੱਥੇ ਦਿਖਾਈ ਦੇਣਗੇ</string>
  <string name="StickerManagementAdapter_untitled">ਬਿਨਾਂ ਸਿਰਲੇਖ</string>
  <string name="StickerManagementAdapter_unknown">ਅਣਜਾਣ</string>
  <!--StickerPackPreviewActivity-->
  <string name="StickerPackPreviewActivity_untitled">ਬਿਨਾਂ ਸਿਰਲੇਖ</string>
  <string name="StickerPackPreviewActivity_unknown">ਅਣਜਾਣ</string>
  <string name="StickerPackPreviewActivity_install">ਸਥਾਪਤ ਕਰੋ</string>
  <string name="StickerPackPreviewActivity_remove">ਹਟਾਓ </string>
  <string name="StickerPackPreviewActivity_stickers">ਸਟਿੱਕਰ</string>
  <string name="StickerPackPreviewActivity_failed_to_load_sticker_pack">ਸਟਿੱਕਰ ਪੈਕ ਨੂੰ ਲੋਡ ਕਰਨ ਵਿੱਚ ਅਸਫ਼ਲ</string>
  <!--SubmitDebugLogActivity-->
  <string name="SubmitDebugLogActivity_edit">ਸੋਧੋ</string>
  <string name="SubmitDebugLogActivity_done">ਹੋ ਗਿਆ</string>
  <string name="SubmitDebugLogActivity_tap_a_line_to_delete_it">ਇਸਨੂੰ ਹਟਾਉਣ ਲਈ ਕਿਸੇ ਲਾਈਨ ਨੂੰ ਟੈਪ ਕਰੋ</string>
  <string name="SubmitDebugLogActivity_submit">ਦਰਜ ਕਰੋ</string>
  <string name="SubmitDebugLogActivity_failed_to_submit_logs">ਲੌਗ ਦਰਜ ਕਰਨਾ ਅਸਫਲ ਰਿਹਾ</string>
  <string name="SubmitDebugLogActivity_success">ਸਫਲਤਾ!</string>
  <string name="SubmitDebugLogActivity_copy_this_url_and_add_it_to_your_issue">ਇਸ URL ਨੂੰ ਕਾਪੀ ਕਰੋ ਅਤੇ ਇਸਨੂੰ ਆਪਣੇ ਮਸਲੇ ਦੀ ਰਿਪੋਰਟ ਜਾਂ ਸਹਾਇਤਾ ਨੂੰ ਭੇਜੀ ਜਾਣ ਵਾਲੀ ਈਮੇਲ ਵਿੱਚ ਸ਼ਾਮਲ ਕਰੋ:\n\n<b>%1$s</b></string>
  <string name="SubmitDebugLogActivity_share">ਸਾਂਝਾ ਕਰੋ</string>
  <string name="SubmitDebugLogActivity_this_log_will_be_posted_publicly_online_for_contributors">ਇਸ ਲੌਗ ਨੂੰ ਯੋਗਦਾਨ ਪਾਉਣ ਵਾਲਿਆਂ ਦੇ ਦੇਖਣ ਲਈ ਜਨਤਕ ਤੌਰ ’ਤੇ ਆਨਲਾਈਨ ਪੋਸਟ ਕੀਤਾ ਜਾਵੇਗਾ। ਤੁਸੀਂ ਇਸ ਨੂੰ ਅੱਪਲੋਡ ਕਰਨ ਤੋਂ ਪਹਿਲਾਂ ਇਸ ਦੀ ਜਾਂਚ ਕਰ ਸਕਦੇ ਹੋ।</string>
  <!--SupportEmailUtil-->
  <string name="SupportEmailUtil_filter">ਫਿਲਟਰ:</string>
  <string name="SupportEmailUtil_device_info">ਡਿਵਾਈਸ ਜਾਣਕਾਰੀ:</string>
  <string name="SupportEmailUtil_android_version">Android ਸੰਸਕਰਣ:</string>
  <string name="SupportEmailUtil_signal_version">Molly ਸੰਸਕਰਣ:</string>
  <string name="SupportEmailUtil_signal_package">Molly ਪੈਕੇਜ:</string>
  <string name="SupportEmailUtil_registration_lock">ਰਜਿਸਟ੍ਰੇਸ਼ਨ ਲੌਕ:</string>
  <string name="SupportEmailUtil_locale">ਭਾਸ਼ਾ:</string>
  <!--ThreadRecord-->
  <string name="ThreadRecord_group_updated">ਗਰੁੱਪ ਅੱਪਡੇਟ ਕੀਤਾ</string>
  <string name="ThreadRecord_left_the_group">ਸਮੂਹ ਨੂੰ ਛੱਡ ਦਿੱਤਾ</string>
  <string name="ThreadRecord_secure_session_reset">ਸੁਰੱਖਿਅਤ ਸ਼ੈਸਨ ਰੀਸੈੱਟ ਹੋਇਆ।</string>
  <string name="ThreadRecord_draft">ਡਰਾਫਟ:</string>
  <string name="ThreadRecord_called">ਤੁਸੀਂ ਕਾਲ ਕੀਤੀ </string>
  <string name="ThreadRecord_called_you">ਤੁਹਾਨੂੰ ਕਾਲ ਕੀਤੀ</string>
  <string name="ThreadRecord_missed_audio_call">ਖੁੰਝੀ ਆਡੀਓ ਕਾਲ</string>
  <string name="ThreadRecord_missed_video_call">ਖੁੰਝੀ ਵੀਡੀਓ ਕਾਲ</string>
  <string name="ThreadRecord_media_message">ਮੀਡੀਆ ਸੁਨੇਹਾ</string>
  <string name="ThreadRecord_sticker">ਸਟਿੱਕਰ</string>
  <string name="ThreadRecord_view_once_photo">ਇੱਕ ਵਾਰ ਦੇਖਣਯੋਗ ਫ਼ੋਟੋ</string>
  <string name="ThreadRecord_view_once_video">ਇੱਕ ਵਾਰ ਦੇਖਣਯੋਗ ਵੀਡੀਓ</string>
  <string name="ThreadRecord_view_once_media">ਇੱਕ ਵਾਰ ਦੇਖਣਯੋਗ ਮੀਡੀਆ</string>
  <string name="ThreadRecord_this_message_was_deleted">ਇਹ ਸੁਨੇਹਾ ਮਿਟਾਇਆ ਗਿਆ ਸੀ।</string>
  <string name="ThreadRecord_you_deleted_this_message">ਤੁਸੀਂ ਇਸ ਸੁਨੇਹੇ ਨੂੰ ਮਿਟਾ ਦਿੱਤਾ ਸੀ।</string>
  <string name="ThreadRecord_s_is_on_signal">%s Signal ’ਤੇ ਹੈ! </string>
  <string name="ThreadRecord_disappearing_messages_disabled">ਅਲੋਪ ਹੋਣ ਵਾਲੇ ਸੁਨੇਹੇ ਅਸਮਰੱਥ</string>
  <string name="ThreadRecord_disappearing_message_time_updated_to_s">ਅਲੋਪ ਹੋਣ ਵਾਲੇ ਸੁਨੇਹਿਆਂ ਦਾ ਸਮਾਂ %s ਤੇ ਸੈੱਟ ਕੀਤਾ ਗਿਆ</string>
  <string name="ThreadRecord_safety_number_changed">ਸੁਰੱਖਿਆ ਨੰਬਰ ਬਦਲ ਗਿਆ</string>
  <string name="ThreadRecord_your_safety_number_with_s_has_changed">%s ਨਾਲ ਤੁਹਾਡਾ ਸੁਰੱਖਿਆ ਨੰਬਰ ਬਦਲ ਗਿਆ ਹੈ</string>
  <string name="ThreadRecord_you_marked_verified">ਤੁਸੀਂ  ਪ੍ਰਮਾਣਿਤ ਵਜੋਂ ਚਿੰਨ੍ਹ ਲਾਇਆ</string>
  <string name="ThreadRecord_you_marked_unverified">ਤੁਸੀਂ  ਅਪ੍ਰਮਾਣਿਤ ਵਜੋਂ ਚਿੰਨ੍ਹ ਲਾਇਆ</string>
  <string name="ThreadRecord_message_could_not_be_processed">ਸੁਨੇਹਾ ਪ੍ਰਕਿਰਿਆ ਵਿੱਚ ਨਹੀਂ ਪਾਇਆ ਜਾ ਸਕਿਆ</string>
  <string name="ThreadRecord_delivery_issue">ਡਿਲਿਵਰੀ ਮਸਲਾ</string>
  <string name="ThreadRecord_message_request">ਸੁਨੇਹਾ ਬੇਨਤੀ</string>
  <string name="ThreadRecord_photo">ਫ਼ੋਟੋ</string>
  <string name="ThreadRecord_gif">GIF</string>
  <string name="ThreadRecord_voice_message">ਆਵਾਜ਼ ਵਾਲਾ ਸੁਨੇਹਾ</string>
  <string name="ThreadRecord_file">ਫ਼ਾਈਲ</string>
  <string name="ThreadRecord_video">ਵੀਡੀਓ</string>
  <string name="ThreadRecord_chat_session_refreshed">ਚੈਟ ਸੈਸ਼ਨ ਤਾਜ਼ਾ ਕੀਤਾ ਗਿਆ</string>
  <!--UpdateApkReadyListener-->
  <string name="UpdateApkReadyListener_Signal_update">Molly ਅੱਪਡੇਟ</string>
  <string name="UpdateApkReadyListener_a_new_version_of_signal_is_available_tap_to_update">Molly ਦਾ ਇੱਕ ਨਵਾਂ ਸੰਸਕਰਣ ਉਪਲਬਧ ਹੈ, ਅੱਪਡੇਟ ਕਰਨ ਲਈ ਟੈਪ ਕਰੋ</string>
  <!--UntrustedSendDialog-->
  <string name="UntrustedSendDialog_send_message">ਸੁਨੇਹਾ ਭੇਜਣਾ ਹੈ?</string>
  <string name="UntrustedSendDialog_send">ਭੇਜੋ</string>
  <!--UnverifiedSendDialog-->
  <string name="UnverifiedSendDialog_send_message">ਸੁਨੇਹਾ ਭੇਜਣਾ ਹੈ?</string>
  <string name="UnverifiedSendDialog_send">ਭੇਜੋ</string>
  <!--UsernameEditFragment-->
  <string name="UsernameEditFragment_username">ਯੂਜ਼ਰਨੇਮ</string>
  <string name="UsernameEditFragment_delete">ਮਿਟਾਓ </string>
  <string name="UsernameEditFragment_successfully_set_username">ਵਰਤੋਂਕਾਰ-ਨਾਂ ਕਾਮਯਾਬੀ ਨਾਲ ਸੈੱਟ ਹੋਇਆ।</string>
  <string name="UsernameEditFragment_successfully_removed_username">ਵਰਤੋਂਕਾਰ-ਨਾਂ ਕਾਮਯਾਬੀ ਨਾਲ ਹਟਾਇਆ।</string>
  <string name="UsernameEditFragment_encountered_a_network_error">ਨੈੱਟਵਰਕ ਤਰੁੱਟੀ ਹੋਈ।</string>
  <string name="UsernameEditFragment_this_username_is_taken">ਇਹ ਵਰਤੋਂਕਾਰ-ਨਾਂ ਲਿਆ ਜਾ ਚੁੱਕਾ ਹੈ।</string>
  <string name="UsernameEditFragment_this_username_is_available">ਇਹ ਉਪਯੋਗਕਰਤਾ ਨਾਮ ਉਪਲਬਧ ਹੈ।</string>
  <string name="UsernameEditFragment_usernames_can_only_include">ਵਰਤੋਂਕਾਰ-ਨਾਂਵਾਂ ਵਿੱਚ ਸਿਰਫ਼ a– Z, 0-9 ਅਤੇ ਅੰਡਰਸਕੋਰ ਸ਼ਾਮਲ ਹੋ ਸਕਦੇ ਹਨ।</string>
  <string name="UsernameEditFragment_usernames_cannot_begin_with_a_number">ਵਰਤੋਂਕਾਰ-ਨਾਂ ਨੰਬਰ ਨਾਲ ਅਰੰਭ ਨਹੀਂ ਹੋ ਸਕਦੇ।</string>
  <string name="UsernameEditFragment_username_is_invalid">ਵਰਤੋਂਕਾਰ-ਨਾਂ ਅਵੈਧ ਹੈ।</string>
  <string name="UsernameEditFragment_usernames_must_be_between_a_and_b_characters">ਵਰਤੋਂਕਾਰ-ਨਾਂ %1$d ਅਤੇ %2$d ਅੱਖਰਾਂ ਦੇ ਵਿਚਕਾਰ ਹੋਣਾ ਜ਼ਰੂਰੀ ਹੈ।</string>
  <string name="UsernameEditFragment_usernames_on_signal_are_optional">Signal ਉੱਤੇ ਵਰਤੋਂਕਾਰ-ਨਾਂ ਵਿਕਲਪਿਕ ਹਨ। ਜੇਕਰ ਤੁਸੀਂ ਕੋਈ ਵਰਤੋਂਕਾਰ-ਨਾਂ ਬਣਾਉਣ ਦੀ ਚੋਣ ਕਰਦੇ ਹੋ, ਤਾਂ Signal ਦੇ ਹੋਰ ਵਰਤੋਂਕਾਰ ਤੁਹਾਨੂੰ ਇਸ ਵਰਤੋਂਕਾਰ-ਨਾਂ ਦੇ ਨਾਲ ਲੱਭ ਸਕਣਗੇ ਅਤੇ ਤੁਹਾਡਾ ਫ਼ੋਨ ਨੰਬਰ ਨਾ ਪਤਾ ਹੋਣ \'ਤੇ ਵੀ ਤੁਹਾਡੇ ਨਾਲ ਸੰਪਰਕ ਕਰ ਸਕਣਗੇ।</string>
  <plurals name="UserNotificationMigrationJob_d_contacts_are_on_signal">
    <item quantity="one">%d ਸੰਪਰਕ Signal ਉੱਤੇ ਹੈ!</item>
    <item quantity="other">%d ਸੰਪਰਕ Signal ਉੱਤੇ ਹਨ!</item>
  </plurals>
  <!--VerifyIdentityActivity-->
  <string name="VerifyIdentityActivity_your_contact_is_running_an_old_version_of_signal">ਤੁਹਾਡਾ ਸੰਪਰਕ Signal ਦੇ ਪੁਰਾਣੇ ਸੰਸਕਰਣ ਨੂੰ ਚਲਾ ਰਿਹਾ ਹੈ ਆਪਣੇ ਸੁਰੱਖਿਆ ਨੰਬਰ ਦੀ ਤਸਦੀਕ ਕਰਨ ਤੋਂ ਪਹਿਲਾਂ ਕਿਰਪਾ ਕਰਕੇ ਉਨ੍ਹਾਂ ਨੂੰ ਅੱਪਡੇਟ ਕਰਨ ਲਈ ਕਹੋ।</string>
  <string name="VerifyIdentityActivity_your_contact_is_running_a_newer_version_of_Signal">ਤੁਹਾਡਾ ਸੰਪਰਕ ਇੱਕ ਅਸੰਗਤ QR ਕੋਡ ਫ਼ਾਰਮੈਟ ਦੇ ਨਾਲ Signal ਦੇ ਨਵੇਂ ਸੰਸਕਰਣ ਨੂੰ ਚਲਾ ਰਿਹਾ ਹੈ। ਕਿਰਪਾ ਕਰਕੇ ਤੁਲਨਾ ਕਰਨ ਲਈ ਅੱਪਡੇਟ ਕਰੋ।</string>
  <string name="VerifyIdentityActivity_the_scanned_qr_code_is_not_a_correctly_formatted_safety_number">ਸਕੈਨ ਕੀਤਾ QR ਕੋਡ, ਇੱਕ ਸਹੀ ਢੰਗ ਨਾਲ ਫ਼ਾਰਮੈਟ ਕੀਤਾ ਸੁਰੱਖਿਆ ਨੰਬਰ ਪ੍ਰਮਾਣਿਕਤਾ ਕੋਡ ਨਹੀਂ ਹੈ। ਕਿਰਪਾ ਕਰਕੇ ਦੁਬਾਰਾ ਸਕੈਨਿੰਗ ਦੀ ਕੋਸ਼ਿਸ਼ ਕਰੋ।</string>
  <string name="VerifyIdentityActivity_share_safety_number_via">ਇਸ ਰਾਹੀਂ ਸੁਰੱਖਿਆ ਨੰਬਰ ਸਾਂਝਾ ਕਰੋ …</string>
  <string name="VerifyIdentityActivity_our_signal_safety_number">ਸਾਡਾ Signal ਸੁਰੱਖਿਆ ਨੰਬਰ:</string>
  <string name="VerifyIdentityActivity_no_app_to_share_to">ਇੰਜ ਜਾਪਦਾ ਹੈ ਕਿ ਤੁਹਾਡੇ ਕੋਲ ਸਾਂਝੀਆਂ ਕਰਨ ਲਈ ਕੋਈ ਐਪਸ ਨਹੀਂ ਹਨ|</string>
  <string name="VerifyIdentityActivity_no_safety_number_to_compare_was_found_in_the_clipboard">ਕਲਿੱਪਬੋਰਡ ਵਿੱਚ ਤੁਲਨਾ ਕਰਨ ਲਈ ਕੋਈ ਸੁਰੱਖਿਆ ਨੰਬਰ ਨਹੀਂ ਮਿਲਿਆ</string>
  <string name="VerifyIdentityActivity_signal_needs_the_camera_permission_in_order_to_scan_a_qr_code_but_it_has_been_permanently_denied">QR ਕੋਡ ਸਕੈਨ ਕਰਨ ਲਈ Molly ਨੂੰ ਕੈਮਰੇ ਦੀ ਇਜਾਜ਼ਤ ਦੀ ਲੋੜ ਹੈ, ਪਰ ਇਸ ਨੂੰ ਸਥਾਈ ਤੌਰ ’ਤੇ ਇਨਕਾਰ ਕਰ ਦਿੱਤਾ ਗਿਆ ਹੈ। ਕਿਰਪਾ ਕਰਕੇ ਐਪ ਸੈਟਿੰਗਾਂ ’ਤੇ ਜਾਰੀ ਰੱਖੋ, \"ਇਜਾਜ਼ਤਾਂ\" ਚੁਣੋ, ਅਤੇ \"ਕੈਮਰਾ\" ਨੂੰ ਸਮਰੱਥ ਕਰੋ।</string>
  <string name="VerifyIdentityActivity_unable_to_scan_qr_code_without_camera_permission">ਕੈਮਰਾ ਦੀ ਇਜਾਜ਼ਤ ਤੋਂ ਬਿਨਾਂ QR ਕੋਡ ਨੂੰ ਸਕੈਨ ਕਰਨ ਵਿੱਚ ਅਸਮਰੱਥ</string>
  <string name="VerifyIdentityActivity_you_must_first_exchange_messages_in_order_to_view">%1$sਦਾ ਸੁਰੱਖਿਆ ਨੰਬਰ ਦੇਖਣ ਲਈ ਤੁਹਾਨੂੰ ਪਹਿਲਾਂ ਸੁਨੇਹਿਆਂ ਦਾ ਆਦਾਨ-ਪ੍ਰਦਾਨ ਕਰਨਾ ਪਵੇਗਾ।</string>
  <!--ViewOnceMessageActivity-->
  <!--AudioView-->
  <!--MessageDisplayHelper-->
  <string name="MessageDisplayHelper_message_encrypted_for_non_existing_session">ਗੈਰ-ਮੌਜੂਦ ਸੈਸ਼ਨ ਲਈ ਇਨਕ੍ਰਿਪਟ ਕੀਤਾ ਸੁਨੇਹਾ</string>
  <!--MmsMessageRecord-->
  <string name="MmsMessageRecord_bad_encrypted_mms_message">ਗਲਤ ਇਨਕ੍ਰਿਪਟ ਕੀਤਾ MMS ਸੁਨੇਹਾ</string>
  <string name="MmsMessageRecord_mms_message_encrypted_for_non_existing_session">ਗੈਰ-ਮੌਜੂਦ ਸੈਸ਼ਨ ਲਈ ਇਨਕ੍ਰਿਪਟ ਕੀਤਾ MMS ਸੁਨੇਹਾ</string>
  <!--MuteDialog-->
  <string name="MuteDialog_mute_notifications">ਸੂਚਨਾਵਾਂ ਨੂੰ ਮਿਊਟ ਕਰੋ</string>
  <!--ApplicationMigrationService-->
  <string name="ApplicationMigrationService_import_in_progress">ਆਯਾਤ ਚੱਲ ਰਿਹਾ ਹੈ</string>
  <string name="ApplicationMigrationService_importing_text_messages">ਟੈਕਸਟ ਸੁਨੇਹੇ ਆਯਾਤ ਹੋ ਰਹੇ ਹਨ</string>
  <string name="ApplicationMigrationService_import_complete">ਆਯਾਤ ਮੁਕੰਮਲ</string>
  <string name="ApplicationMigrationService_system_database_import_is_complete">ਸਿਸਟਮ ਡੇਟਾਬੇਸ ਆਯਾਤ ਮੁਕੰਮਲ ਹੈ।</string>
  <!--KeyCachingService-->
  <string name="KeyCachingService_signal_passphrase_cached">ਖੋਲ੍ਹਣ ਲਈ ਛੂਹੋ।</string>
  <string name="KeyCachingService_passphrase_cached">Molly ਅਨਲੌਕ ਕੀਤਾ ਹੋਇਆ ਹੈ</string>
  <string name="KeyCachingService_lock">Molly ਨੂੰ ਲੌਕ ਕਰੋ</string>
  <!--MediaPreviewActivity-->
  <string name="MediaPreviewActivity_you">ਤੁਸੀਂ</string>
  <string name="MediaPreviewActivity_unssuported_media_type">ਗੈਰਸਮਰਥਿਤ ਮੀਡੀਆ ਕਿਸਮ</string>
  <string name="MediaPreviewActivity_draft">ਡਰਾਫਟ</string>
  <string name="MediaPreviewActivity_signal_needs_the_storage_permission_in_order_to_write_to_external_storage_but_it_has_been_permanently_denied">ਬਾਹਰੀ ਸਟੋਰੇਜ ’ਤੇ ਸੰਭਾਲਣ ਲਈ Molly ਨੂੰ ਸਟੋਰੇਜ ਇਜਾਜ਼ਤ ਦੀ ਲੋੜ ਹੁੰਦੀ ਹੈ, ਪਰ ਇਸਨੂੰ ਸਥਾਈ ਤੌਰ ’ਤੇ ਇਨਕਾਰ ਕਰ ਦਿੱਤਾ ਗਿਆ ਹੈ।  ਕਿਰਪਾ ਕਰਕੇ ਐਪ ਸੈਟਿੰਗਾਂ ’ਤੇ ਜਾਰੀ ਰੱਖੋ, \"ਇਜਾਜ਼ਤਾਂ\" ਚੁਣੋ, ਅਤੇ \"ਸਟੋਰੇਜ\" ਨੂੰ ਸਮਰੱਥ ਕਰੋ।</string>
  <string name="MediaPreviewActivity_unable_to_write_to_external_storage_without_permission">ਇਜਾਜ਼ਤਾਂ ਦੇ ਬਿਨਾਂ ਬਾਹਰੀ ਸਟੋਰੇਜ ਵਿੱਚ ਦਰਜ ਕਰਨ ਵਿੱਚ ਅਸਮਰੱਥ</string>
  <string name="MediaPreviewActivity_media_delete_confirmation_title">ਸੁਨੇਹੇ ਨੂੰ ਮਿਟਾਉਣਾ ਹੈ?</string>
  <string name="MediaPreviewActivity_media_delete_confirmation_message">ਇਹ ਇਸ ਸੁਨੇਹੇ ਨੂੰ ਪੱਕੇ ਤੌਰ ਉੱਤੇ ਮਿਟਾ ਦੇਵੇਗਾ।</string>
  <string name="MediaPreviewActivity_s_to_s">%1$s ਤੋਂ %2$s</string>
  <string name="MediaPreviewActivity_media_no_longer_available">ਮੀਡੀਆ ਹੁਣ ਉਪਲਬਧ ਨਹੀਂ ਹੈ।</string>
  <string name="MediaPreviewActivity_cant_find_an_app_able_to_share_this_media">ਇਸ ਮੀਡੀਆ ਨੂੰ ਸਾਂਝਾ ਕਰਨ ਦੇ ਯੋਗ ਕੋਈ ਐਪ ਨਹੀਂ ਹੈ।</string>
  <!--MessageNotifier-->
  <string name="MessageNotifier_d_new_messages_in_d_conversations">%2$d ਗੱਲਬਾਤਾਂ ਵਿੱਚ %1$d ਨਵੇਂ ਸੁਨੇਹੇ</string>
  <string name="MessageNotifier_most_recent_from_s">ਸਭ ਤੋਂ ਹਾਲ ਹੀ ਵਿੱਚ : %1$s</string>
  <string name="MessageNotifier_locked_message">ਲੌਕ ਕੀਤਾ ਸੁਨੇਹਾ</string>
  <string name="MessageNotifier_message_delivery_failed">ਸੁਨੇਹਾ ਡਿਲਿਵਰੀ ਅਸਫ਼ਲ।</string>
  <string name="MessageNotifier_failed_to_deliver_message">ਸੁਨੇਹਾ ਪਹੁੰਚਾਉਣ ਵਿੱਚ ਅਸਫ਼ਲ।</string>
  <string name="MessageNotifier_error_delivering_message">ਸੁਨੇਹਾ ਪਹੁੰਚਾਉਣ ਵਿੱਚ ਤਰੁੱਟੀ।</string>
  <string name="MessageNotifier_message_delivery_paused">ਸੁਨੇਹਾ ਡਿਲਿਵਰੀ ਰੋਕ ਦਿੱਤੀ ਗਈ।</string>
  <string name="MessageNotifier_verify_to_continue_messaging_on_signal">Molly ਉੱਤੇ ਮੈਸੇਜਿੰਗ ਜਾਰੀ ਰੱਖਣ ਲਈ ਤਸਦੀਕ ਕਰੋ।</string>
  <string name="MessageNotifier_mark_all_as_read">ਸਭ ਨੂੰ ਪੜ੍ਹੇ ਵਜੋਂ ਚਿੰਨ੍ਹ ਲਾਓ</string>
  <string name="MessageNotifier_mark_read">ਪੜ੍ਹੇ ਵਜੋਂ ਚਿੰਨ੍ਹ ਲਾਓ</string>
  <string name="MessageNotifier_turn_off_these_notifications">ਇਹ ਸੂਚਨਾਵਾਂ ਬੰਦ ਕਰੋ</string>
  <string name="MessageNotifier_view_once_photo">ਇੱਕ ਵਾਰ ਦੇਖਣਯੋਗ ਫ਼ੋਟੋ</string>
  <string name="MessageNotifier_view_once_video">ਇੱਕ ਵਾਰ ਦੇਖਣਯੋਗ ਵੀਡੀਓ</string>
  <string name="MessageNotifier_reply">ਜਵਾਬ</string>
  <string name="MessageNotifier_signal_message">Signal ਸੁਨੇਹਾ</string>
  <string name="MessageNotifier_unsecured_sms">ਨਾ-ਸੁਰੱਖਿਅਤ SMS</string>
  <string name="MessageNotifier_you_may_have_new_messages">ਤੁਹਾਡੇ ਕੋਲ ਨਵੇਂ ਸੁਨੇਹੇ ਹੋ ਸਕਦੇ ਹਨ</string>
  <string name="MessageNotifier_open_signal_to_check_for_recent_notifications">ਤਾਜ਼ਾ ਸੂਚਨਾਵਾਂ ਦੀ ਜਾਂਚ ਕਰਨ ਲਈ Molly ਖੋਲ੍ਹੋ।</string>
  <string name="MessageNotifier_contact_message">%1$s %2$s</string>
  <string name="MessageNotifier_unknown_contact_message">ਸੰਪਰਕ </string>
  <string name="MessageNotifier_reacted_s_to_s">\"%2$s\": \'ਤੇ %1$s ਪ੍ਰਤਿਕਿਰਿਆ ਦਿੱਤੀ</string>
  <string name="MessageNotifier_reacted_s_to_your_video">ਤੁਹਾਡੇ ਵੀਡੀਓ \'ਤੇ %1$s ਪ੍ਰਤਿਕਿਰਿਆ ਦਿੱਤੀ</string>
  <string name="MessageNotifier_reacted_s_to_your_image">ਤੁਹਾਡੇ ਚਿੱਤਰ ’ਤੇ %1$s ਪ੍ਰਤਿਕਿਰਿਆ ਦਿੱਤੀ।</string>
  <string name="MessageNotifier_reacted_s_to_your_file">ਤੁਹਾਡੀ ਫਾਈਲ \'ਤੇ %1$s ਪ੍ਰਤਿਕਿਰਿਆ ਦਿੱਤੀ।</string>
  <string name="MessageNotifier_reacted_s_to_your_audio">ਤੁਹਾਡੇ ਆਡੀਓ \'ਤੇ %1$s ਪ੍ਰਤਿਕਿਰਿਆ ਦਿੱਤੀ।</string>
  <string name="MessageNotifier_reacted_s_to_your_view_once_media">ਤੁਹਾਡੇ ਇੱਕ ਵਾਰ ਦੇਖਣਯੋਗ ਮੀਡੀਆ \'ਤੇ %1$s ਪ੍ਰਤਿਕਿਰਿਆ ਦਿੱਤੀ।</string>
  <string name="MessageNotifier_reacted_s_to_your_sticker">ਤੁਹਾਡੇ ਸਟਿੱਕਰ \'ਤੇ %1$s ਪ੍ਰਤਿਕਿਰਿਆ ਦਿੱਤੀ।</string>
  <string name="MessageNotifier_this_message_was_deleted">ਇਹ ਸੁਨੇਹਾ ਮਿਟਾਇਆ ਗਿਆ ਸੀ।</string>
  <string name="TurnOffContactJoinedNotificationsActivity__turn_off_contact_joined_signal">ਸੰਪਰਕ ਦੁਆਰਾ Signal ਵਿੱਚ ਸ਼ਾਮਲ ਹੋਣ ਬਾਰੇ ਸੂਚਨਾਵਾਂ ਨੂੰ ਬੰਦ ਕਰਨਾ ਹੈ? ਤੁਸੀਂ ਉਹਨਾਂ ਨੂੰ Signal &gt; ਸੈਟਿੰਗਾਂ &gt; ਸੂਚਨਾਵਾਂ ਵਿੱਚ ਜਾ ਕੇ ਵਿੱਚ ਦੁਬਾਰਾ ਸਮਰੱਥ ਕਰ ਸਕਦੇ ਹੋ।</string>
  <!--Notification Channels-->
  <string name="NotificationChannel_channel_messages">ਸੁਨੇਹੇ </string>
  <string name="NotificationChannel_calls">ਕਾਲਾਂ </string>
  <string name="NotificationChannel_failures">ਅਸਫ਼ਲਤਾਵਾਂ</string>
  <string name="NotificationChannel_backups">ਬੈਕਅੱਪ</string>
  <string name="NotificationChannel_locked_status">ਸਥਿਤੀ ਨੂੰ ਲੌਕ ਕਰੋ</string>
  <string name="NotificationChannel_app_updates">ਐਪ ਅੱਪਡੇਟਾਂ </string>
  <string name="NotificationChannel_other">ਹੋਰ</string>
  <string name="NotificationChannel_group_chats">ਚੈਟਾਂ</string>
  <string name="NotificationChannel_missing_display_name">ਅਣਜਾਣ</string>
  <string name="NotificationChannel_voice_notes">ਅਵਾਜ਼ ਵਾਲੇ ਸੁਨੇਹੇ</string>
  <string name="NotificationChannel_contact_joined_signal">ਸੰਪਰਕ Signal ਨਾਲ ਜੁੜਿਆ</string>
  <string name="NotificationChannels__no_activity_available_to_open_notification_channel_settings">ਸੂਚਨਾ ਚੈਨਲ ਸੈਟਿੰਗਾਂ ਖੋਲ੍ਹਣ ਲਈ ਕੋਈ ਗਤੀਵਿਧੀ ਉਪਲਬਧ ਨਹੀਂ ਹੈ। </string>
  <!--ProfileEditNameFragment-->
  <!--QuickResponseService-->
  <string name="QuickResponseService_quick_response_unavailable_when_Signal_is_locked">Molly ਲੌਕ ਹੋਣ ਕਰਕੇ ਫ਼ੌਰੀ ਜਵਾਬ ਉਪਲਬਧ ਨਹੀਂ!</string>
  <string name="QuickResponseService_problem_sending_message">ਸੁਨੇਹਾ ਭੇਜਣ ਵਿੱਚ ਸਮੱਸਿਆ!</string>
  <!--SaveAttachmentTask-->
  <string name="SaveAttachmentTask_saved_to">%s ਵਿਚ ਸੰਭਾਲਿਆ</string>
  <string name="SaveAttachmentTask_saved">ਸੰਭਾਲਿਆ</string>
  <!--SearchToolbar-->
  <string name="SearchToolbar_search">ਖੋਜੋ</string>
  <string name="SearchToolbar_search_for_conversations_contacts_and_messages">ਗੱਲਬਾਤਾਂ, ਸੰਪਰਕਾਂ ਅਤੇ ਸੁਨੇਹਿਆਂ ਲਈ ਖੋਜ ਕਰੋ</string>
  <!--ShortcutLauncherActivity-->
  <string name="ShortcutLauncherActivity_invalid_shortcut">ਗਲਤ ਸ਼ਾਰਟਕੱਟ</string>
  <!--SingleRecipientNotificationBuilder-->
  <string name="SingleRecipientNotificationBuilder_signal">Molly</string>
  <string name="SingleRecipientNotificationBuilder_new_message">ਨਵਾਂ ਸੁਨੇਹਾ</string>
  <string name="SingleRecipientNotificationBuilder_message_request">ਸੁਨੇਹਾ ਬੇਨਤੀ</string>
  <string name="SingleRecipientNotificationBuilder_you">ਤੁਸੀਂ</string>
  <!--ThumbnailView-->
  <string name="ThumbnailView_Play_video_description">ਵੀਡੀਓ ਚਲਾਓ</string>
  <string name="ThumbnailView_Has_a_caption_description">ਇਸਦੀ ਕੈਪਸ਼ਨ ਹੈ</string>
  <!--TransferControlView-->
  <plurals name="TransferControlView_n_items">
    <item quantity="one">%d ਚੀਜਾਂ </item>
    <item quantity="other">%d ਆਈਟਮਾਂ</item>
  </plurals>
  <!--UnauthorizedReminder-->
  <string name="UnauthorizedReminder_device_no_longer_registered">ਡਿਵਾਈਸ ਰਜਿਸਟਰ ਨਹੀਂ ਹੈ</string>
  <string name="UnauthorizedReminder_this_is_likely_because_you_registered_your_phone_number_with_Signal_on_a_different_device">ਇਹ ਸੰਭਾਵਿਤ ਹੈ ਕਿਉਂਕਿ ਤੁਸੀਂ ਇੱਕ ਵੱਖਰੇ ਡਿਵਾਈਸ ’ਤੇ Signal ਨਾਲ ਆਪਣਾ ਫੋਨ ਨੰਬਰ ਰਜਿਸਟਰ ਕੀਤਾ ਸੀ। ਦੁਬਾਰਾ ਰਜਿਸਟਰ ਕਰਨ ਲਈ ਟੈਪ ਕਰੋ।</string>
  <!--WebRtcCallActivity-->
  <string name="WebRtcCallActivity_to_answer_the_call_from_s_give_signal_access_to_your_microphone">%s ਵੱਲੋਂ ਕਾਲ ਦਾ ਜਵਾਬ ਦੇਣ ਲਈ, Molly ਨੂੰ ਮਾਈਕ੍ਰੋਫੋਨ ਤਕ ਪਹੁੰਚ ਦਿਓ।</string>
  <string name="WebRtcCallActivity_signal_requires_microphone_and_camera_permissions_in_order_to_make_or_receive_calls">Molly ਨੂੰ ਕਾਲ ਕਰਨ ਲਈ ਮਾਈਕ੍ਰੋਫੋਨ ਅਤੇ ਕੈਮਰਾ ਇਜਾਜ਼ਤਾਂ ਦੀ ਲੋੜ ਹੈ, ਪਰ ਇਹਨਾਂ ਲਈ ਸਥਾਈ ਤੌਰ ’ਤੇ ਇਨਕਾਰ ਕਰ ਦਿੱਤਾ ਗਿਆ ਹੈ| ਕਿਰਪਾ ਕਰਕੇ ਐਪ ਸੈਟਿੰਗਾਂ ’ਤੇ ਜਾਰੀ ਰੱਖੋ, \"ਇਜਾਜ਼ਤਾਂ\" ਚੁਣੋ, ਅਤੇ \"ਮਾਈਕ੍ਰੋਫ਼ੋਨ\" ਅਤੇ \"ਕੈਮਰਾ\" ਨੂੰ ਸਮਰੱਥ ਕਰੋ।</string>
  <string name="WebRtcCallActivity__answered_on_a_linked_device">ਲਿੰਕ ਕੀਤੀ ਡਿਵਾਈਸ ’ਤੇ ਜਵਾਬ ਦਿੱਤਾ।</string>
  <string name="WebRtcCallActivity__declined_on_a_linked_device">ਲਿੰਕ ਕੀਤੀ ਡਿਵਾਈਸ ’ਤੇ ਇਨਕਾਰ ਕਰ ਦਿੱਤਾ।</string>
  <string name="WebRtcCallActivity__busy_on_a_linked_device">ਲਿੰਕ ਕੀਤੀ ਡਿਵਾਈਸ ’ਤੇ ਵਿਅਸਤ।</string>
  <string name="GroupCallSafetyNumberChangeNotification__someone_has_joined_this_call_with_a_safety_number_that_has_changed">ਕਾਲ ਵਿੱਚ ਕੋਈ ਅਜਿਹਾ ਵਿਅਕਤੀ ਸ਼ਾਮਲ ਹੋਇਆ ਹੈ ਜਿਸਦਾ ਸੁਰੱਖਿਆ ਨੰਬਰ ਬਦਲ ਗਿਆ ਹੈ।</string>
  <!--WebRtcCallScreen-->
  <string name="WebRtcCallScreen_swipe_up_to_change_views">ਦ੍ਰਿਸ਼ ਬਦਲਣ ਲਈ ਉੱਪਰ ਨੂੰ ਸਵਾਈਪ ਕਰੋ</string>
  <!--WebRtcCallScreen V2-->
  <string name="WebRtcCallScreen__decline">ਅਸਵੀਕਾਰ ਕਰੋ</string>
  <string name="WebRtcCallScreen__answer">ਜਵਾਬ</string>
  <string name="WebRtcCallScreen__answer_without_video">ਵੀਡੀਓ ਤੋਂ  ਬਿਨਾਂ ਜਵਾਬ ਦਿਓ </string>
  <!--WebRtcAudioOutputToggle-->
  <string name="WebRtcAudioOutputToggle__audio_output">ਆਡੀਓ ਆਉਟਪੁੱਟ</string>
  <string name="WebRtcAudioOutputToggle__phone_earpiece">ਫ਼ੋਨ ਈਅਰਪੀਸ</string>
  <string name="WebRtcAudioOutputToggle__speaker">ਸਪੀਕਰ</string>
  <string name="WebRtcAudioOutputToggle__bluetooth">ਬਲੂਟੁੱਥ</string>
  <string name="WebRtcCallControls_answer_call_description">ਕਾਲ ਦਾ ਜਵਾਬ ਦਿਓ</string>
  <string name="WebRtcCallControls_reject_call_description">ਕਾਲ ਨੂੰ ਰੱਦ ਕਰੋ</string>
  <!--change_passphrase_activity-->
  <string name="change_passphrase_activity__old_passphrase">ਪੁਰਾਣਾ ਪਾਸਫ਼੍ਰੇਜ਼</string>
  <string name="change_passphrase_activity__new_passphrase">ਨਵਾਂ ਪਾਸਫ਼੍ਰੇਜ਼</string>
  <string name="change_passphrase_activity__repeat_new_passphrase">ਨਵਾਂ ਪਾਸਫ਼੍ਰੇਜ਼ ਦੁਹਰਾਓ</string>
  <!--contact_selection_activity-->
  <string name="contact_selection_activity__enter_name_or_number">ਨਾਮ ਜਾਂ ਨੰਬਰ ਦਾਖਲ ਕਰੋ</string>
  <string name="contact_selection_activity__invite_to_signal">Molly ਲਈ ਸੱਦਾ ਦਿਓ</string>
  <string name="contact_selection_activity__new_group">ਨਵਾਂ ਸਮੂਹ</string>
  <!--contact_filter_toolbar-->
  <string name="contact_filter_toolbar__clear_entered_text_description">ਦਰਜ ਕੀਤੀ ਲਿਖਤ ਮਿਟਾਓ</string>
  <string name="contact_filter_toolbar__show_keyboard_description">ਕੀਬੋਰਡ ਦਿਖਾਓ</string>
  <string name="contact_filter_toolbar__show_dial_pad_description">ਡਾਇਲਪੈਡ ਦਿਖਾਓ</string>
  <!--contact_selection_group_activity-->
  <string name="contact_selection_group_activity__no_contacts">ਕੋਈ ਸੰਪਰਕ ਨਹੀਂ</string>
  <string name="contact_selection_group_activity__finding_contacts">ਸੰਪਰਕ ਲੋਡ ਕਰ ਰਿਹਾ ਹੈ …</string>
  <!--single_contact_selection_activity-->
  <string name="SingleContactSelectionActivity_contact_photo">ਸੰਪਰਕ ਫੋਟੋ</string>
  <!--ContactSelectionListFragment-->
  <string name="ContactSelectionListFragment_signal_requires_the_contacts_permission_in_order_to_display_your_contacts">Molly ਨੂੰ ਸੰਪਰਕ ਜਾਣਕਾਰੀ  ਦਿਖਾਉਣ ਲਈ ਸੰਪਰਕਾਂ ਦੀ ਇਜਾਜ਼ਤ ਦੀ ਲੋੜ ਹੈ, ਪਰ ਇਸ ਲਈ ਸਥਾਈ ਤੌਰ ’ਤੇ ਇਨਕਾਰ ਕਰ ਦਿੱਤਾ ਗਿਆ ਹੈ। ਐਪ ਸੈਟਿੰਗਾਂ ਮੇਨੂ ’ਤੇ ਜਾਰੀ ਰੱਖੋ, \"ਇਜਾਜ਼ਤਾਂ\" ਚੁਣੋ, ਅਤੇ \"ਸੰਪਰਕ\" ਸਮਰੱਥ ਕਰੋ।</string>
  <string name="ContactSelectionListFragment_error_retrieving_contacts_check_your_network_connection">ਸੰਪਰਕਾਂ ਨੂੰ ਮੁੜ ਪ੍ਰਾਪਤ ਕਰਨ ਵਿੱਚ ਤਰੁੱਟੀ, ਆਪਣੇ ਨੈੱਟਵਰਕ ਕਨੈਕਸ਼ਨ ਦੀ ਜਾਂਚ ਕਰੋ</string>
  <string name="ContactSelectionListFragment_username_not_found">ਉਪਭੋਗਤਾ ਨਾਮ ਨਹੀਂ ਮਿਲਿਆ</string>
  <string name="ContactSelectionListFragment_s_is_not_a_signal_user">\"%1$s\" ਕੋਈ Signal ਵਰਤੋਂਕਾਰ ਨਹੀਂ ਹੈ। ਕਿਰਪਾ ਕਰਕੇ ਵਰਤੋਂਕਾਰ-ਨਾਂ ਦੀ ਜਾਂਚ ਕਰੋ ਅਤੇ ਦੁਬਾਰਾ ਕੋਸ਼ਿਸ਼ ਕਰੋ।</string>
  <string name="ContactSelectionListFragment_you_do_not_need_to_add_yourself_to_the_group">ਤੁਹਾਨੂੰ ਆਪਣੇ-ਆਪ ਨੂੰ ਗਰੁੱਪ ਵਿੱਚ ਸ਼ਾਮਲ ਕਰਨ ਦੀ ਜ਼ਰੂਰਤ ਨਹੀਂ ਹੈ </string>
  <string name="ContactSelectionListFragment_maximum_group_size_reached">ਗਰੁੱਪ ਦੇ ਵੱਧ ਤੋਂ ਵੱਧ ਅਕਾਰ ਦੀ ਸੀਮਾ ਪੂਰੀ ਹੋਈ।</string>
  <string name="ContactSelectionListFragment_signal_groups_can_have_a_maximum_of_d_members">Signal ਗਰੁੱਪਾਂ ਵਿੱਚ ਵੱਧ ਤੋਂ ਵੱਧ %1$d ਮੈਂਬਰ ਹੋ ਸਕਦੇ ਹਨ।</string>
  <string name="ContactSelectionListFragment_recommended_member_limit_reached">ਸਿਫ਼ਾਰਸ਼ ਕੀਤੀ ਮੈਂਬਰ ਸੀਮਾ ਪੂਰੀ ਹੋਈ</string>
  <string name="ContactSelectionListFragment_signal_groups_perform_best_with_d_members_or_fewer">Signal ਗਰੁੱਪ %1$d ਜਾਂ ਇਸਤੋਂ ਘੱਟ ਮੈਂਬਰਾਂ ਨਾਲ ਬਿਹਤਰੀਨ ਕਾਰਗੁਜ਼ਾਰੀ ਕਰਦੇ ਹਨ। ਹੋਰ ਮੈਂਬਰ ਸ਼ਾਮਲ ਕਰਨ ਨਾਲ ਸੁਨੇਹੇ ਭੇਜਣ ਅਤੇ ਪ੍ਰਾਪਤ ਕਰਨ ਵਿੱਚ ਦੇਰੀ ਹੋਵੇਗੀ।</string>
  <plurals name="ContactSelectionListFragment_d_members">
    <item quantity="one">%1$d ਮੈਂਬਰ</item>
    <item quantity="other">%1$d ਮੈਂਬਰ</item>
  </plurals>
  <!--contact_selection_list_fragment-->
  <string name="contact_selection_list_fragment__signal_needs_access_to_your_contacts_in_order_to_display_them">Molly ਨੂੰ ਉਹਨਾਂ ਨੂੰ ਪ੍ਰਦਰਸ਼ਿਤ ਕਰਨ ਲਈ ਤੁਹਾਡੇ ਸੰਪਰਕਾਂ ਤੱਕ ਪਹੁੰਚ ਦੀ ਲੋੜ ਹੈ</string>
  <string name="contact_selection_list_fragment__show_contacts">ਸੰਪਰਕ ਦਿਖਾਓ </string>
  <!--contact_selection_list_item-->
  <plurals name="contact_selection_list_item__number_of_members">
    <item quantity="one">%1$d ਮੈਂਬਰ</item>
    <item quantity="other">%1$d ਮੈਂਬਰ</item>
  </plurals>
  <!--conversation_activity-->
  <string name="conversation_activity__type_message_push">Signal ਸੁਨੇਹਾ</string>
  <string name="conversation_activity__type_message_sms_insecure">ਨਾ-ਸੁਰੱਖਿਅਤ SMS</string>
  <string name="conversation_activity__type_message_mms_insecure">ਨਾ-ਸੁਰੱਖਿਅਤ MMS</string>
  <string name="conversation_activity__from_sim_name">%1$s ਵਲੋਂ</string>
  <string name="conversation_activity__sim_n">ਸਿਮ %1$d</string>
  <string name="conversation_activity__send">ਭੇਜੋ</string>
  <string name="conversation_activity__compose_description">ਸੁਨੇਹਾ ਕੰਪੋਜੀਸ਼ਨ</string>
  <string name="conversation_activity__emoji_toggle_description">ਈਮੋਜੀ ਕੀਬੋਰਡ ਟੌਗਲ ਕਰੋ</string>
  <string name="conversation_activity__attachment_thumbnail">ਅਟੈਚਮੈਂਟ ਥੰਬਨੇਲ</string>
  <string name="conversation_activity__quick_attachment_drawer_toggle_camera_description">ਤੁਰੰਤ ਕੈਮਰਾ ਅਟੈਚਮੈਂਟ ਦਰਾਜ਼ ਨੂੰ ਟੌਗਲ ਕਰੋ</string>
  <string name="conversation_activity__quick_attachment_drawer_record_and_send_audio_description">ਰਿਕਾਰਡ ਅਤੇ ਆਡੀਓ ਅਟੈਚਮੈਂਟ ਭੇਜੋ</string>
  <string name="conversation_activity__quick_attachment_drawer_lock_record_description">ਆਡੀਓ ਅਟੈਚਮੈਂਟ ਦੀ ਰਿਕਾਰਡਿੰਗ ਲੌਕ ਕਰੋ</string>
  <string name="conversation_activity__enable_signal_for_sms">SMS ਲਈ Signal ਸਮਰੱਥ ਕਰੋ</string>
  <string name="conversation_activity__message_could_not_be_sent">ਸੁਨੇਹਾ ਭੇਜਿਆ ਨਹੀਂ ਜਾ ਸਕਿਆ। ਆਪਣੇ ਕਨੈਕਸ਼ਨ ਦੀ ਜਾਂਚ ਕਰੋ ਅਤੇ ਦੁਬਾਰਾ ਕੋਸ਼ਿਸ਼ ਕਰੋ। </string>
  <!--conversation_input_panel-->
  <string name="conversation_input_panel__slide_to_cancel">ਰੱਦ ਕਰਨ ਲਈ ਸਲਾਈਡ ਕਰੋ</string>
  <string name="conversation_input_panel__cancel">ਰੱਦ ਕਰੋ</string>
  <!--conversation_item-->
  <string name="conversation_item__mms_image_description">ਮੀਡੀਆ ਸੁਨੇਹਾ</string>
  <string name="conversation_item__secure_message_description">ਸੁਰੱਖਿਅਤ ਸੁਨੇਹਾ</string>
  <!--conversation_item_sent-->
  <string name="conversation_item_sent__send_failed_indicator_description">ਭੇਜਣਾ ਅਸਫਲ</string>
  <string name="conversation_item_sent__pending_approval_description">ਪ੍ਰਵਾਨਗੀ ਬਕਾਇਆ ਹੈ </string>
  <string name="conversation_item_sent__delivered_description">ਪਹੁੰਚ ਗਿਆ </string>
  <string name="conversation_item_sent__message_read">ਸੁਨੇਹਾ ਪੜ੍ਹਿਆ ਗਿਆ</string>
  <!--conversation_item_received-->
  <string name="conversation_item_received__contact_photo_description">ਸੰਪਰਕ ਫੋਟੋ</string>
  <!--ConversationUpdateItem-->
  <string name="ConversationUpdateItem_loading">ਲੋਡ ਕਰ ਰਿਹਾ ਹੈ …</string>
  <string name="ConversationUpdateItem_learn_more">ਹੋਰ ਜਾਣੋ</string>
  <string name="ConversationUpdateItem_join_call">ਕਾਲ ਵਿੱਚ ਸ਼ਾਮਲ ਹੋਵੋ</string>
  <string name="ConversationUpdateItem_return_to_call">ਕਾਲ ’ਤੇ ਵਾਪਸ ਜਾਓ</string>
  <string name="ConversationUpdateItem_call_is_full">ਕਾਲ ਭਰੀ ਹੋਈ ਹੈ</string>
  <string name="ConversationUpdateItem_invite_friends">ਦੋਸਤਾਂ ਨੂੰ ਸੱਦਾ ਦਿਓ</string>
  <string name="ConversationUpdateItem_enable_call_notifications">ਕਾਲ ਸੂਚਨਾਵਾਂ ਸਮਰੱਥ ਕਰੋ</string>
  <string name="ConversationUpdateItem_update_contact">ਸੰਪਰਕ ਅੱਪਡੇਟ ਕਰੋ</string>
  <string name="ConversationUpdateItem_no_groups_in_common_review_requests_carefully">ਕੋਈ ਸਾਂਝੇ ਗਰੁੱਪ ਨਹੀਂ। ਬੇਨਤੀਆਂ ਦੀ ਧਿਆਨ ਨਾਲ ਸਮੀਖਿਆ ਕਰੋ।</string>
  <string name="ConversationUpdateItem_no_contacts_in_this_group_review_requests_carefully">ਇਸ ਗਰੁੱਪ ਵਿੱਚ ਕੋਈ ਸੰਪਰਕ ਨਹੀਂ। ਬੇਨਤੀਆਂ ਦੀ ਧਿਆਨ ਨਾਲ ਸਮੀਖਿਆ ਕਰੋ।</string>
  <string name="ConversationUpdateItem_view">ਵੇਖੋ</string>
  <string name="ConversationUpdateItem_the_disappearing_message_time_will_be_set_to_s_when_you_message_them">ਜਦੋਂ ਤੁਸੀਂ ਉਹਨਾਂ ਨੂੰ ਸੁਨੇਹਾ ਭੇਜੋਗੇ ਤਾਂ ਅਲੋਪ ਹੋਣ ਵਾਲੇ ਸੁਨੇਹੇ ਦਾ ਸਮਾਂ %1$s ’ਤੇ ਸੈੱਟ ਹੋ ਜਾਵੇਗਾ।</string>
  <!--audio_view-->
  <string name="audio_view__play_pause_accessibility_description">ਚਲਾਓ … ਰੋਕੋ </string>
  <string name="audio_view__download_accessibility_description">ਡਾਊਨਲੋਡ ਕਰੋ</string>
  <!--QuoteView-->
  <string name="QuoteView_audio">ਆਡੀਓ</string>
  <string name="QuoteView_video">ਵੀਡੀਓ</string>
  <string name="QuoteView_photo">ਫ਼ੋਟੋ</string>
  <string name="QuoteView_gif">GIF</string>
  <string name="QuoteView_view_once_media">ਇੱਕ ਵਾਰ ਦੇਖਣਯੋਗ ਮੀਡੀਆ</string>
  <string name="QuoteView_sticker">ਸਟਿੱਕਰ</string>
  <string name="QuoteView_you">ਤੁਸੀਂ</string>
  <string name="QuoteView_original_missing">ਅਸਲ ਸੁਨੇਹਾ ਨਹੀਂ ਲੱਭਿਆ</string>
  <!--conversation_fragment-->
  <string name="conversation_fragment__scroll_to_the_bottom_content_description">ਥੱਲੇ ਤਕ ਸਕ੍ਰੌਲ ਕਰੋ</string>
  <!--BubbleOptOutTooltip-->
  <!--Message to inform the user of what Android chat bubbles are-->
  <!--Button to dismiss the tooltip for opting out of using Android bubbles-->
  <string name="BubbleOptOutTooltip__not_now">ਹੁਣੇ ਨਹੀਂ</string>
  <!--Button to move to the system settings to control the use of Android bubbles-->
  <string name="BubbleOptOutTooltip__turn_off">ਬੰਦ ਕਰੋ</string>
  <!--safety_number_change_dialog-->
  <string name="safety_number_change_dialog__safety_number_changes">ਸੁਰੱਖਿਆ ਨੰਬਰ ਤਬਦੀਲੀਆਂ</string>
  <string name="safety_number_change_dialog__accept">ਮਨਜ਼ੂਰ</string>
  <string name="safety_number_change_dialog__send_anyway">ਫਿਰ ਵੀ ਭੇਜੋ</string>
  <string name="safety_number_change_dialog__call_anyway">ਫਿਰ ਵੀ ਕਾਲ ਕਰੋ</string>
  <string name="safety_number_change_dialog__join_call">ਕਾਲ ਵਿੱਚ ਸ਼ਾਮਲ ਹੋਵੋ</string>
  <string name="safety_number_change_dialog__continue_call">ਕਾਲ ਜਾਰੀ ਰੱਖੋ</string>
  <string name="safety_number_change_dialog__leave_call">ਕਾਲ ਨੂੰ ਛੱਡੋ</string>
  <string name="safety_number_change_dialog__the_following_people_may_have_reinstalled_or_changed_devices">ਹੇਠ ਦਿੱਤੇ ਲੋਕਾਂ ਨੇ ਮੁੜ-ਸਥਾਪਤ ਕੀਤਾ ਜਾਂ ਡਿਵਾਈਸ ਨੂੰ ਬਦਲਿਆ ਹੋ ਸਕਦਾ ਹੈ। ਪਰਦੇਦਾਰੀ ਨੂੰ ਯਕੀਨੀ ਬਣਾਉਣ ਲਈ ਉਹਨਾਂ ਨਾਲ ਆਪਣੇ ਸੁਰੱਖਿਆ ਨੰਬਰ ਦੀ ਤਸਦੀਕ ਕਰੋ।</string>
  <string name="safety_number_change_dialog__view">ਵੇਖੋ</string>
  <string name="safety_number_change_dialog__previous_verified">ਪਹਿਲਾਂ ਤਸਦੀਕਸ਼ੁਦਾ</string>
  <!--EnableCallNotificationSettingsDialog__call_notifications_checklist-->
  <string name="EnableCallNotificationSettingsDialog__call_notifications_enabled">ਕਾਲ ਸੂਚਨਾਵਾਂ ਸਮਰੱਥ ਹਨ।</string>
  <string name="EnableCallNotificationSettingsDialog__enable_call_notifications">ਕਾਲ ਸੂਚਨਾਵਾਂ ਸਮਰੱਥ ਕਰੋ</string>
  <string name="EnableCallNotificationSettingsDialog__enable_background_activity">ਪਿਛੋਕੜ ਵਿੱਚ ਗਤੀਵਿਧੀ ਨੂੰ ਸਮਰੱਥ ਬਣਾਓ</string>
  <string name="EnableCallNotificationSettingsDialog__everything_looks_good_now">ਹੁਣ ਹਰ ਚੀਜ਼ ਠੀਕ ਜਾਪਦੀ ਹੈ!</string>
  <string name="EnableCallNotificationSettingsDialog__to_receive_call_notifications_tap_here_and_turn_on_show_notifications">ਕਾਲ ਸੂਚਨਾਵਾਂ ਪ੍ਰਾਪਤ ਕਰਨ ਲਈ, ਇੱਥੇ ਟੈਪ ਕਰੋ ਅਤੇ \"ਸੂਚਨਾਵਾਂ ਦਿਖਾਓ\" ਨੂੰ ਚਾਲੂ ਕਰੋ।</string>
  <string name="EnableCallNotificationSettingsDialog__to_receive_call_notifications_tap_here_and_turn_on_notifications">ਕਾਲ ਸੂਚਨਾਵਾਂ ਪ੍ਰਾਪਤ ਕਰਨ ਲਈ, ਇੱਥੇ ਟੈਪ ਕਰੋ ਅਤੇ ਸੂਚਨਾਵਾਂ ਨੂੰ ਚਾਲੂ ਕਰੋ ਤੇ ਯਕੀਨੀ ਬਣਾਓ ਕਿ ਅਵਾਜ਼ ਅਤੇ ਪੌਪ-ਅੱਪ ਸਮਰੱਥ ਕੀਤੇ ਹੋਣ।</string>
  <string name="EnableCallNotificationSettingsDialog__to_receive_call_notifications_tap_here_and_enable_background_activity_in_battery_settings">ਕਾਲ ਸੂਚਨਾਵਾਂ ਪ੍ਰਾਪਤ ਕਰਨ ਲਈ, ਇੱਥੇ ਟੈਪ ਕਰੋ ਅਤੇ \"ਬੈਟਰੀ\" ਸੈਟਿੰਗਾਂ ਵਿੱਚ ਪਿਛੋਕੜ ਗਤੀਵਿਧੀ ਨੂੰ ਸਮਰੱਥ ਕਰੋ।</string>
  <string name="EnableCallNotificationSettingsDialog__settings">ਸੈਟਿੰਗਾਂ</string>
  <string name="EnableCallNotificationSettingsDialog__to_receive_call_notifications_tap_settings_and_turn_on_show_notifications">ਕਾਲ ਸੂਚਨਾਵਾਂ ਪ੍ਰਾਪਤ ਕਰਨ ਲਈ, ਸੈਟਿੰਗਾਂ ’ਤੇ ਟੈਪ ਕਰੋ ਅਤੇ \"ਸੂਚਨਾਵਾਂ ਦਿਖਾਓ\" ਨੂੰ ਚਾਲੂ ਕਰੋ।</string>
  <string name="EnableCallNotificationSettingsDialog__to_receive_call_notifications_tap_settings_and_turn_on_notifications">ਕਾਲ ਸੂਚਨਾਵਾਂ ਪ੍ਰਾਪਤ ਕਰਨ ਲਈ, ਸੈਟਿੰਗਾਂ ਨੂੰ ਟੈਪ ਕਰੋ ਅਤੇ ਸੂਚਨਾਵਾਂ ਨੂੰ ਚਾਲੂ ਕਰੋ ਤੇ ਯਕੀਨੀ ਬਣਾਓ ਕਿ ਅਵਾਜ਼ ਅਤੇ ਪੌਪ-ਅੱਪ ਸਮਰੱਥ ਕੀਤੇ ਹੋਣ।</string>
  <string name="EnableCallNotificationSettingsDialog__to_receive_call_notifications_tap_settings_and_enable_background_activity_in_battery_settings">ਕਾਲ ਸੂਚਨਾਵਾਂ ਪ੍ਰਾਪਤ ਕਰਨ ਲਈ, ਸੈਟਿੰਗਾਂ ’ਤੇ ਟੈਪ ਕਰੋ ਅਤੇ \"ਬੈਟਰੀ\" ਸੈਟਿੰਗਾਂ ਵਿੱਚ ਪਿਛੋਕੜ ਗਤੀਵਿਧੀ ਨੂੰ ਸਮਰੱਥ ਕਰੋ।</string>
  <!--country_selection_fragment-->
  <string name="country_selection_fragment__loading_countries">ਦੇਸ਼ਾਂ ਨੂੰ ਲੋਡ ਕਰ ਰਿਹਾ ਹੈ …</string>
  <string name="country_selection_fragment__search">ਖੋਜ</string>
  <string name="country_selection_fragment__no_matching_countries">ਕੋਈ ਮਿਲਦਾ ਦੇਸ਼ ਨਹੀਂ ਹੈ</string>
  <!--device_add_fragment-->
  <string name="device_add_fragment__scan_the_qr_code_displayed_on_the_device_to_link">ਲਿੰਕ ਕਰਨ ਲਈ ਡਿਵਾਈਸ \'ਤੇ ਪ੍ਰਦਰਸ਼ਿਤ QR ਕੋਡ ਨੂੰ ਸਕੈਨ ਕਰੋ</string>
  <!--device_link_fragment-->
  <string name="device_link_fragment__link_device">ਡਿਵਾਈਸ ਨੂੰ ਲਿੰਕ ਕਰੋ</string>
  <!--device_list_fragment-->
  <string name="device_list_fragment__no_devices_linked">ਕੋਈ ਡਿਵਾਈਸ ਲਿੰਕ ਨਹੀਂ ਨਹੀਂ </string>
  <string name="device_list_fragment__link_new_device">ਨਵੀਂ ਡਿਵਾਈਸ ਨੂੰ ਲਿੰਕ ਕਰੋ</string>
  <!--expiration-->
  <string name="expiration_off">ਬੰਦ </string>
  <plurals name="expiration_seconds">
    <item quantity="one">%d ਸਕਿੰਟ</item>
    <item quantity="other">%d ਸਕਿੰਟ</item>
  </plurals>
  <string name="expiration_seconds_abbreviated">%ds</string>
  <plurals name="expiration_minutes">
    <item quantity="one">%dਮਿੰਟ </item>
    <item quantity="other">%d ਮਿੰਟ </item>
  </plurals>
  <string name="expiration_minutes_abbreviated">%dm</string>
  <plurals name="expiration_hours">
    <item quantity="one">%d ਘੰਟੇ</item>
    <item quantity="other">%d ਘੰਟੇ</item>
  </plurals>
  <string name="expiration_hours_abbreviated">%dh</string>
  <plurals name="expiration_days">
    <item quantity="one">%d ਦਿਨ</item>
    <item quantity="other">%d ਦਿਨ</item>
  </plurals>
  <string name="expiration_days_abbreviated">%dd</string>
  <plurals name="expiration_weeks">
    <item quantity="one">%d ਹਫ਼ਤੇ</item>
    <item quantity="other">%d ਹਫ਼ਤੇ</item>
  </plurals>
  <string name="expiration_weeks_abbreviated">%dw  </string>
  <string name="expiration_combined">%1$s %2$s</string>
  <!--unverified safety numbers-->
  <string name="IdentityUtil_unverified_banner_one">%s ਨਾਲ ਤੁਹਾਡਾ ਸੁਰੱਖਿਆ ਨੰਬਰ ਬਦਲ ਗਿਆ ਹੈ ਅਤੇ ਹੁਣ ਪ੍ਰਮਾਣਿਤ ਨਹੀਂ ਹੈ</string>
  <string name="IdentityUtil_unverified_banner_two">%1$s ਅਤੇ %2$s ਦੇ ਨਾਲ ਤੁਹਾਡਾ ਸੁਰੱਖਿਆ ਨੰਬਰ ਹੁਣ ਪ੍ਰਮਾਣਿਤ ਨਹੀਂ ਹੈ</string>
  <string name="IdentityUtil_unverified_banner_many">%1$s, %2$s ਅਤੇ %3$s ਦੇ ਨਾਲ ਤੁਹਾਡਾ ਸੁਰੱਖਿਆ ਨੰਬਰ ਹੁਣ ਪ੍ਰਮਾਣਿਤ ਨਹੀਂ ਹੈ</string>
  <string name="IdentityUtil_unverified_dialog_one">ਤੁਹਾਡਾ ਹਿਫ਼ਾਜ਼ਤੀ ਨੰਬਰ  %1$s ਨਾਲ ਬਦਲ ਗਿਆ ਹੈ ਅਤੇ ਹੁਣ ਪ੍ਰਮਾਣਿਤ ਨਹੀਂ ਹੈ | ਇਸ ਦਾ ਮਤਲਬ ਹੈ ਕੇ ਜਾ ਤਾਂ ਤੁਹਾਡੀ ਗੱਲਬਾਤ ਨੂੰ ਕੋਈ ਸੁਨ ਰਿਹਾ ਹੈ ਜਾ ਫੇਰ %1$s ਨੇ Signal ਨੂੰ ਦੋਬਾਰਾ ਸਥਾਪਤ ਕੀਤਾ ਹੈ </string>
  <string name="IdentityUtil_unverified_dialog_two">ਤੁਹਾਡਾ ਹਿਫ਼ਾਜ਼ਤੀ ਨੰਬਰ  %1$s ਅਤੇ %2$s ਨਾਲ ਬਦਲ ਗਿਆ ਹੈ ਅਤੇ ਹੁਣ ਪ੍ਰਮਾਣਿਤ ਨਹੀਂ ਹੈ | ਇਸ ਦਾ ਮਤਲਬ ਹੈ ਕੇ ਜਾ ਤਾਂ ਤੁਹਾਡੀ ਗੱਲਬਾਤ ਨੂੰ ਕੋਈ ਸੁਨ ਰਿਹਾ ਹੈ ਜਾ ਫੇਰ ਓਹਨਾ ਨੇ Signal ਨੂੰ ਦੋਬਾਰਾ ਇੰਸਟਾਲ ਕੀਤਾ ਹੈ </string>
  <string name="IdentityUtil_unverified_dialog_many">ਤੁਹਾਡਾ ਹਿਫ਼ਾਜ਼ਤੀ ਨੰਬਰ  %1$s,%2$s ਅਤੇ %3$s ਨਾਲ ਬਦਲ ਗਿਆ ਹੈ ਅਤੇ ਹੁਣ ਪ੍ਰਮਾਣਿਤ ਨਹੀਂ ਹੈ | ਇਸ ਦਾ ਮਤਲਬ ਹੈ ਕੇ ਜਾ ਤਾਂ ਤੁਹਾਡੀ ਗੱਲਬਾਤ ਨੂੰ ਕੋਈ ਸੁਨ ਰਿਹਾ ਹੈ ਜਾ ਫੇਰ ਓਹਨਾ ਨੇ Signal ਨੂੰ ਦੋਬਾਰਾ ਸਥਾਪਤ ਕੀਤਾ ਹੈ </string>
  <string name="IdentityUtil_untrusted_dialog_one">%s ਨਾਲ ਤੁਹਾਡਾ ਸੁਰੱਖਿਆ ਨੰਬਰ ਬਦਲ ਗਿਆ ਹੈ</string>
  <string name="IdentityUtil_untrusted_dialog_two">%1$s ਅਤੇ %2$s ਨਾਲ ਤੁਹਾਡਾ ਸੁਰੱਖਿਆ ਨੰਬਰ ਬਦਲ ਗਿਆ ਹੈ</string>
  <string name="IdentityUtil_untrusted_dialog_many">%1$s, %2$s ਅਤੇ %3$s ਨਾਲ ਤੁਹਾਡਾ ਸੁਰੱਖਿਆ ਨੰਬਰ ਬਦਲ ਗਿਆ ਹੈ</string>
  <plurals name="identity_others">
    <item quantity="one">%d ਹੋਰ </item>
    <item quantity="other">%d ਹੋਰ </item>
  </plurals>
  <!--giphy_activity-->
  <string name="giphy_activity_toolbar__search_gifs">GIFs ਖੋਜੋ</string>
  <!--giphy_fragment-->
  <string name="giphy_fragment__nothing_found">ਕੁਝ ਵੀ ਮਿਲਿਆ ਨਹੀਂ</string>
  <!--database_migration_activity-->
  <string name="database_migration_activity__would_you_like_to_import_your_existing_text_messages">ਕੀ ਤੁਸੀਂ ਆਪਣੇ ਮੌਜੂਦਾ ਟੈਕਸਟ ਸੁਨੇਹੇ Signal ਦੇ ਇਨਕ੍ਰਿਪਟ ਕੀਤੇ ਡਾਟਾਬੇਸ ਵਿੱਚ ਆਯਾਤ ਕਰਨਾ ਪਸੰਦ ਕਰੋਗੇ?</string>
  <string name="database_migration_activity__the_default_system_database_will_not_be_modified">ਡਿਫਾਲਟ ਸਿਸਟਮ ਡੇਟਾਬੇਸ ਨੂੰ ਕਿਸੇ ਵੀ ਤਰੀਕੇ ਨਾਲ ਸੋਧਿਆ ਜਾਂ ਬਦਲਿਆ ਨਹੀਂ ਜਾਵੇਗਾ.</string>
  <string name="database_migration_activity__skip">ਛੱਡੋ</string>
  <string name="database_migration_activity__import">ਆਯਾਤ ਕਰੋ</string>
  <string name="database_migration_activity__this_could_take_a_moment_please_be_patient">ਇਹ ਕੁਝ ਸਮਾਂ ਲੈ ਸਕਦਾ ਹੈ ਕਿਰਪਾ ਕਰਕੇ ਧੀਰਜ ਰੱਖੋ, ਅਸੀਂ ਤੁਹਾਨੂੰ ਸੂਚਿਤ ਕਰਾਂਗੇ ਜਦੋਂ ਆਯਾਤ ਪੂਰਾ ਹੋ ਜਾਏਗਾ </string>
  <string name="database_migration_activity__importing">ਆਯਾਤ ਕਰ ਰਿਹਾ ਹੈ</string>
  <!--load_more_header-->
  <string name="load_more_header__see_full_conversation">ਪੂਰੀ ਗੱਲਬਾਤ ਵੇਖੋ</string>
  <string name="load_more_header__loading">ਲੋਡ ਕਰ ਰਿਹਾ ਹੈ …</string>
  <!--media_overview_activity-->
  <string name="media_overview_activity__no_media">ਕੋਈ ਮੀਡੀਆ ਨਹੀਂ</string>
  <!--message_recipients_list_item-->
  <string name="message_recipients_list_item__view">ਝਲਕ</string>
  <string name="message_recipients_list_item__resend">ਦੋਬਾਰਾ ਭੇਜੋ</string>
  <!--GroupUtil-->
  <plurals name="GroupUtil_joined_the_group">
    <item quantity="one">%1$s ਗਰੁੱਪ ਵਿਚ ਸ਼ਾਮਲ ਹੋ ਗਏ.</item>
    <item quantity="other">%1$s ਗਰੁੱਪ ਵਿਚ ਸ਼ਾਮਲ ਹੋ ਗਏ.</item>
  </plurals>
  <string name="GroupUtil_group_name_is_now">ਗਰੁੱਪ ਦਾ ਨਾਮ ਹੁਣ \'%1$s\' ਹੈ</string>
  <!--prompt_passphrase_activity-->
  <string name="prompt_passphrase_activity__unlock">ਅਨਲੌਕ</string>
  <!--prompt_mms_activity-->
  <string name="prompt_mms_activity__signal_requires_mms_settings_to_deliver_media_and_group_messages">Signal ਲਈ ਤੁਹਾਡੇ ਵਾਇਰਲੈੱਸ ਕੈਰੀਅਰ ਦੁਆਰਾ ਮੀਡੀਆ ਅਤੇ ਸਮੂਹ ਸੁਨੇਹਿਆਂ ਨੂੰ ਭੇਜਣ ਲਈ MMS ਸੈਟਿੰਗਾਂ ਦੀ ਲੋੜ ਹੈ | ਤੁਹਾਡਾ ਡਿਵਾਈਸ ਇਹ ਜਾਣਕਾਰੀ ਉਪਲਬਧ ਨਹੀਂ ਕਰਵਾਉਂਦਾ , ਜੋ ਕਦੇ-ਕਦਾਈਂ ਬੰਦ ਕੀਤੀਆਂ ਡਿਵਾਈਸਾਂ ਅਤੇ ਹੋਰ ਪ੍ਰਤਿਬੰਧਿਤ ਕੌਨਫਿਗ੍ਰੇਸ਼ਨਾਂ ਲਈ ਸਹੀ ਹੈ.</string>
  <string name="prompt_mms_activity__to_send_media_and_group_messages_tap_ok">ਮੀਡੀਆ ਅਤੇ ਸਮੂਹ ਸੁਨੇਹਿਆਂ ਨੂੰ ਭੇਜਣ ਲਈ, \'ਠੀਕ ਹੈ\' ਤੇ ਟੈਪ ਕਰੋ ਅਤੇ ਬੇਨਤੀ ਕੀਤੀਆਂ ਸੈਟਿੰਗਾਂ ਨੂੰ ਪੂਰਾ ਕਰੋ. ਤੁਹਾਡੇ ਕੈਰੀਅਰ ਲਈ MMS ਸੈਟਿੰਗਾਂ ਆਮ ਤੌਰ ਤੇ \'ਤੁਹਾਡਾ ਕੈਰੀਅਰ ਏਪੀਐਨ\' ਦੀ ਭਾਲ ਕਰਕੇ ਲੱਭੀਆਂ ਜਾ ਸਕਦੀਆਂ ਹਨ. ਤੁਹਾਨੂੰ ਕੇਵਲ ਇੱਕ ਵਾਰ ਇਸਦੀ ਕਰਨ ਦੀ ਜ਼ਰੂਰਤ ਹੋਏਗੀ.</string>
  <!--BadDecryptLearnMoreDialog-->
  <string name="BadDecryptLearnMoreDialog_delivery_issue">ਡਿਲਿਵਰੀ ਮਸਲਾ</string>
  <string name="BadDecryptLearnMoreDialog_couldnt_be_delivered_individual">%s ਤੋਂ ਤੁਹਾਨੂੰ ਕੋਈ ਸੁਨੇਹਾ, ਸਟਿੱਕਰ, ਪ੍ਰਤਿਕਿਰਿਆ, ਪੜ੍ਹਨ ਦੀ ਰਸੀਦ ਭੇਜੇ ਨਹੀਂ ਜਾ ਸਕੇ। ਹੋ ਸਕਦਾ ਹੈ ਕਿ ਉਹਨਾਂ ਨੇ ਤੁਹਾਨੂੰ ਸਿੱਧੇ ਤੌਰ ’ਤੇ, ਜਾਂ ਕਿਸੇ ਗਰੁੱਪ ਵਿੱਚ ਇਸਨੂੰ ਭੇਜਣ ਦੀ ਕੋਸ਼ਿਸ਼ ਕੀਤੀ ਹੋਵੇ।</string>
  <string name="BadDecryptLearnMoreDialog_couldnt_be_delivered_group">%s ਤੋਂ ਤੁਹਾਨੂੰ ਕੋਈ ਸੁਨੇਹਾ, ਸਟਿੱਕਰ, ਪ੍ਰਤਿਕਿਰਿਆ ਜਾਂ ਪੜ੍ਹਨ ਦੀ ਰਸੀਦ ਭੇਜੇ ਨਹੀਂ ਜਾ ਸਕੇ।</string>
  <!--profile_create_activity-->
  <string name="CreateProfileActivity_first_name_required">ਨਾਂ ਦਾ ਪਹਿਲਾਂ ਹਿੱਸਾ (ਲਾਜ਼ਮੀ)</string>
  <string name="CreateProfileActivity_last_name_optional">ਨਾਂ ਦਾ ਆਖਰੀ ਹਿੱਸਾ (ਚੋਣਵਾਂ)</string>
  <string name="CreateProfileActivity_next">ਅਗਲਾ</string>
  <string name="CreateProfileActivity__username">ਯੂਜ਼ਰਨੇਮ</string>
  <string name="CreateProfileActivity__create_a_username">ਵਰਤੋਂਕਾਰ-ਨਾਂ ਬਣਾਓ</string>
  <string name="CreateProfileActivity_custom_mms_group_names_and_photos_will_only_be_visible_to_you">ਪਸੰਦੀਦਾ MMS ਗਰੁੱਪਾਂ ਦੇ ਨਾਂ ਅਤੇ ਫ਼ੋਟੋਆਂ ਸਿਰਫ਼ ਤੁਹਾਨੂੰ ਦਿਖਾਈ ਦੇਣਗੀਆਂ।</string>
  <string name="CreateProfileActivity_group_descriptions_will_be_visible_to_members_of_this_group_and_people_who_have_been_invited">ਗਰੁੱਪ ਵੇਰਵੇ ਇਸ ਗਰੁੱਪ ਦੇ ਮੈਂਬਰਾਂ ਅਤੇ ਉਹਨਾਂ ਲੋਕਾਂ ਲਈ ਦਿੱਸਣਯੋਗ ਹੋਣਗੇ ਜਿਹਨਾਂ ਨੂੰ ਸੱਦਾ ਦਿੱਤਾ ਗਿਆ ਹੈ।</string>
  <!--EditAboutFragment-->
  <string name="EditAboutFragment_about">ਇਸ ਬਾਰੇ</string>
  <string name="EditAboutFragment_write_a_few_words_about_yourself">ਆਪਣੇ ਬਾਰੇ ਕੁਝ ਜਾਣਕਾਰੀ ਲਿਖੋ…</string>
  <string name="EditAboutFragment_count">%1$d/%2$d</string>
  <string name="EditAboutFragment_speak_freely">ਖੁੱਲ੍ਹ ਕੇ ਬੋਲੋ</string>
  <string name="EditAboutFragment_encrypted">ਇਨਕ੍ਰਿਪਟ ਹੈ</string>
  <string name="EditAboutFragment_be_kind">ਸਾਊ</string>
  <string name="EditAboutFragment_coffee_lover">ਕਾਫ਼ੀ ਪੀਣ ਵਾਲਾ</string>
  <string name="EditAboutFragment_free_to_chat">ਗੱਲਾਂ ਕਰਨ ਲਈ ਵੇਹਲੇ</string>
  <string name="EditAboutFragment_taking_a_break">ਸਾਹ ਲਵੋ</string>
  <string name="EditAboutFragment_working_on_something_new">ਕੁਝ ਨਵਾਂ ਬਣਾ ਰਹੇ ਹਾਂ</string>
  <!--EditProfileFragment-->
  <string name="EditProfileFragment__edit_group">ਗਰੁੱਪ ਨੂੰ ਸੰਪਾਦਿਤ ਕਰੋ</string>
  <string name="EditProfileFragment__group_name">ਗਰੁੱਪ ਦਾ ਨਾਂ</string>
  <string name="EditProfileFragment__group_description">ਗਰੁੱਪ ਬਾਰੇ ਜਾਣਕਾਰੀ</string>
  <!--EditProfileNameFragment-->
  <string name="EditProfileNameFragment_your_name">ਤੁਹਾਡਾ ਨਾਮ</string>
  <string name="EditProfileNameFragment_first_name">ਨਾਂ ਦਾ ਪਹਿਲਾਂ ਹਿੱਸਾ</string>
  <string name="EditProfileNameFragment_last_name_optional">ਨਾਂ ਦਾ ਆਖਰੀ ਹਿੱਸਾ (ਚੋਣਵਾਂ)</string>
  <string name="EditProfileNameFragment_save">ਸੰਭਾਲੋ</string>
  <string name="EditProfileNameFragment_failed_to_save_due_to_network_issues_try_again_later">ਨੈੱਟਵਰਕ ਸਮੱਸਿਆਵਾਂ ਕਰਕੇ ਸੰਭਾਲਣ ਵਿੱਚ ਅਸਫਲ| ਬਾਅਦ ਵਿੱਚ ਦੁਬਾਰਾ ਕੋਸ਼ਿਸ਼ ਕਰੋ।</string>
  <!--recipient_preferences_activity-->
  <string name="recipient_preference_activity__shared_media">ਸ਼ੇਅਰਡ ਮੀਡੀਆ</string>
  <!--recipients_panel-->
  <string name="recipients_panel__to"><small>ਨਾਮ ਜਾਂ ਨੰਬਰ ਦਰਜ ਕਰੋ</small></string>
  <!--verify_display_fragment-->
  <string name="verify_display_fragment__tap_to_scan">ਸਕੈਨ ਕਰਨ ਲਈ ਟੈਪ ਕਰੋ</string>
  <string name="verify_display_fragment__loading">ਲੋਡ ਕਰ ਰਿਹਾ ਹੈ …</string>
  <string name="verify_display_fragment__mark_as_verified">ਪ੍ਰਮਾਣਿਤ ਵਜੋਂ ਚਿੰਨ੍ਹ ਲਾਓ</string>
  <!--verify_identity-->
  <string name="verify_identity__share_safety_number">ਸੁਰੱਖਿਆ ਨੰਬਰ ਸਾਂਝਾ ਕਰੋ</string>
  <!--verity_scan_fragment-->
  <string name="verify_scan_fragment__scan_the_qr_code_on_your_contact">ਆਪਣੇ ਸੰਪਰਕ ਦੇ ਡਿਵਾਈਸ \'ਤੇ QR ਕੋਡ ਸਕੈਨ ਕਰੋ.</string>
  <!--webrtc_answer_decline_button-->
  <string name="webrtc_answer_decline_button__swipe_up_to_answer">ਜਵਾਬ ਦੇਣ ਲਈ ਉੱਪਰ ਸਵਾਈਪ ਕਰੋ</string>
  <string name="webrtc_answer_decline_button__swipe_down_to_reject">ਰੱਦ ਕਰਨ ਲਈ ਹੇਠਾਂ ਸਵਾਈਪ ਕਰੋ</string>
  <!--message_details_header-->
  <string name="message_details_header__issues_need_your_attention">ਕੁਝ ਮੁੱਦਿਆਂ ਲਈ ਤੁਹਾਡੇ ਧਿਆਨ ਦੀ ਲੋੜ ਹੈ </string>
  <string name="message_details_header__sent">ਭੇਜੇ:</string>
  <string name="message_details_header__received">ਮਿਲੇ:</string>
  <string name="message_details_header__disappears">ਅਲੋਪ:</string>
  <string name="message_details_header__via">ਰਾਹੀਂ:</string>
  <!--message_details_recipient_header-->
  <string name="message_details_recipient_header__pending_send">ਬਕਾਇਆ</string>
  <string name="message_details_recipient_header__sent_to">ਇਸ ਨੂੰ ਭੇਜੇ</string>
  <string name="message_details_recipient_header__sent_from">ਇਸ ਵਲੋਂ ਭੇਜੇ</string>
  <string name="message_details_recipient_header__delivered_to">ਇਸ ਲਈ ਪਹੁੰਚਾਏ</string>
  <string name="message_details_recipient_header__read_by">ਪੜ੍ਹੇ</string>
  <string name="message_details_recipient_header__not_sent">ਨਾ ਭੇਜੇ</string>
  <string name="message_details_recipient_header__viewed">ਦੁਆਰਾ ਦੇਖਿਆ ਗਿਆ</string>
  <!--message_Details_recipient-->
  <string name="message_details_recipient__failed_to_send">ਭੇਜ ਨਾ ਸਕਿਆ</string>
  <string name="message_details_recipient__new_safety_number">ਨਵਾਂ ਸੁਰੱਖਿਆ ਨੰਬਰ</string>
  <!--AndroidManifest.xml-->
  <string name="AndroidManifest__create_passphrase">ਪਾਸਫ਼੍ਰੇਜ਼ ਬਣਾਓ</string>
  <string name="AndroidManifest__select_contacts">ਸੰਪਰਕ ਚੁਣੋ</string>
  <string name="AndroidManifest__change_passphrase">ਪਾਸਫ਼੍ਰੇਜ਼ ਬਦਲੋ</string>
  <string name="AndroidManifest__verify_safety_number">ਸੁਰੱਖਿਆ ਨੰਬਰ ਦੀ ਤਸਦੀਕ ਕਰੋ</string>
  <string name="AndroidManifest__log_submit">ਡੀਬੱਗ ਲਾਗ ਦਰਜ ਕਰੋ</string>
  <string name="AndroidManifest__media_preview">ਮੀਡੀਆ ਝਲਕ</string>
  <string name="AndroidManifest__message_details">ਸੁਨੇਹਾ ਵੇਰਵੇ</string>
  <string name="AndroidManifest__linked_devices">ਲਿੰਕ ਕੀਤੀਆਂ ਡਿਵਾਈਸਾਂ</string>
  <string name="AndroidManifest__invite_friends">ਦੋਸਤਾਂ ਨੂੰ ਸੱਦਾ ਦਿਓ</string>
  <string name="AndroidManifest_archived_conversations">ਆਰਕਾਈਵ ਕੀਤੀਆਂ ਗੱਲਾਂਬਾਤਾਂ</string>
  <string name="AndroidManifest_remove_photo">ਫੋਟੋ ਨੂੰ ਹਟਾਓ</string>
  <!--Message Requests Megaphone-->
  <string name="MessageRequestsMegaphone__message_requests">ਸੁਨੇਹਾ ਬੇਨਤੀਆਂ</string>
  <string name="MessageRequestsMegaphone__users_can_now_choose_to_accept">ਵਰਤੋਂਕਾਰ ਹੁਣ ਨਵੀਆਂ ਗੱਲਬਾਤਾਂ ਨੂੰ ਮਨਜ਼ੂਰ ਕਰਨ ਦੀ ਚੋਣ ਕਰ ਸਕਦੇ ਹਨ। ਪਰੋਫਾਇਲ ਨਾਂ ਲੋਕਾਂ ਨੂੰ ਇਹ ਜਾਣਨ ਵਿੱਚ ਮਦਦ ਕਰਦਾ ਹੈ ਕਿ ਉਹਨਾਂ ਨੂੰ ਕੌਣ ਸੁਨੇਹੇ ਭੇਜ ਰਿਹਾ ਹੈ।</string>
  <string name="MessageRequestsMegaphone__add_profile_name">ਪਰੋਫਾਇਲ ਨਾਂ ਜੋੜੋ</string>
  <!--HelpFragment-->
  <string name="HelpFragment__have_you_read_our_faq_yet">ਕੀ ਤੁਸੀਂ ਹਾਲੇ ਸਾਡੇ ਸਵਾਲ-ਜਵਾਬ ਪੜ੍ਹ ਲਏ ਹਨ?</string>
  <string name="HelpFragment__next">ਅਗਲਾ</string>
  <string name="HelpFragment__contact_us">ਸਾਡੇ ਨਾਲ ਸੰਪਰਕ ਕਰੋ</string>
  <string name="HelpFragment__tell_us_whats_going_on">ਸਾਨੂੰ ਦੱਸੋ ਕਿ ਕੀ ਚੱਲ ਰਿਹਾ ਹੈ</string>
  <string name="HelpFragment__include_debug_log">ਡੀਬੱਗ ਲਾਗ ਸਮੇਤ:</string>
  <string name="HelpFragment__whats_this">ਇਹ ਕੀ ਹੈ?</string>
  <string name="HelpFragment__how_do_you_feel">ਤੁਸੀਂ ਕਿਵੇਂ ਲੱਗਦਾ ਹੈ? (ਚੋਣਵਾਂ)</string>
  <string name="HelpFragment__tell_us_why_youre_reaching_out">ਸਾਨੂੰ ਦੱਸੋ ਕਿ ਤੁਸੀਂ ਸੰਪਰਕ ਦੀ ਕੋਸ਼ਿਸ਼ ਕਿਉਂ ਕਰ ਰਹੇ ਹੋ।</string>
  <string name="HelpFragment__support_info">ਸਹਿਯੋਗ ਜਾਣਕਾਰੀ</string>
  <string name="HelpFragment__signal_android_support_request">Signal ਐਂਡਰਾਈਡ ਸਹਿਯੋਗ ਬੇਨਤੀ</string>
  <string name="HelpFragment__debug_log">ਡੀਬੱਗ ਲਾਗ:</string>
  <string name="HelpFragment__could_not_upload_logs">ਲੌਗ ਅੱਪਲੋਡ ਨਹੀਂ ਕੀਤੇ ਜਾ ਸਕੇ</string>
  <string name="HelpFragment__please_be_as_descriptive_as_possible">ਮਸਲੇ ਬਾਰੇ ਸਾਨੂੰ ਸਮਝਾਉਣ ਲਈ ਮਦਦ ਵਾਸਤੇ ਜਿੰਨਾ ਵੀ ਹੋ ਸਕੇ ਵੇਰਵਾ ਦਿਓ।</string>
  <!--ReactWithAnyEmojiBottomSheetDialogFragment-->
  <string name="ReactWithAnyEmojiBottomSheetDialogFragment__this_message">ਇਹ ਸੁਨੇਹਾ</string>
  <string name="ReactWithAnyEmojiBottomSheetDialogFragment__recently_used">ਤਾਜ਼ਾ ਵਰਤੇ</string>
  <string name="ReactWithAnyEmojiBottomSheetDialogFragment__smileys_and_people">ਮੁਖੜੇ ਤੇ ਲੋਕ</string>
  <string name="ReactWithAnyEmojiBottomSheetDialogFragment__nature">ਕੁਦਰਤ</string>
  <string name="ReactWithAnyEmojiBottomSheetDialogFragment__food">ਖਾਣ-ਪੀਣ</string>
  <string name="ReactWithAnyEmojiBottomSheetDialogFragment__activities">ਸਰਗਰਮੀਆਂ</string>
  <string name="ReactWithAnyEmojiBottomSheetDialogFragment__places">ਥਾਵਾਂ</string>
  <string name="ReactWithAnyEmojiBottomSheetDialogFragment__objects">ਚੀਜ਼ਾਂ</string>
  <string name="ReactWithAnyEmojiBottomSheetDialogFragment__symbols">ਚਿੰਨ੍ਹ</string>
  <string name="ReactWithAnyEmojiBottomSheetDialogFragment__flags">ਝੰਡੇ</string>
  <string name="ReactWithAnyEmojiBottomSheetDialogFragment__emoticons">ਜਜ਼ਬਾਤੀ-ਆਈਕਾਨ</string>
  <string name="ReactWithAnyEmojiBottomSheetDialogFragment__no_results_found">ਕੋਈ ਨਤੀਜੇ ਨਹੀਂ ਲੱਭੇ</string>
  <!--arrays.xml-->
  <string name="arrays__use_default">ਡਿਫੌਲਟ ਵਰਤੋ</string>
  <string name="arrays__use_custom">ਕਸਟਮ ਦੀ ਵਰਤੋਂ ਕਰੋ</string>
  <string name="arrays__mute_for_one_hour">1 ਘੰਟੇ ਲਈ ਮੂਕ ਕਰੋ</string>
  <string name="arrays__mute_for_eight_hours">8 ਘੰਟਿਆਂ ਲਈ ਮੌਨ</string>
  <string name="arrays__mute_for_one_day">1 ਦਿਨ ਲਈ ਮੂਕ ਕਰੋ</string>
  <string name="arrays__mute_for_seven_days">7 ਦਿਨ ਲਈ ਮੂਕ ਕਰੋ</string>
  <string name="arrays__always">ਹਮੇਸ਼ਾਂ</string>
  <string name="arrays__settings_default">ਡਿਫੌਲਟ ਸੈਟਿੰਗਾਂ</string>
  <string name="arrays__enabled">ਸਮਰੱਥ ਹੈ</string>
  <string name="arrays__disabled">ਅਸਮਰੱਥ ਹੈ</string>
  <string name="arrays__name_and_message">ਨਾਂ ਅਤੇ ਸੁਨੇਹਾ</string>
  <string name="arrays__name_only">ਸਿਰਫ ਨਾਮ</string>
  <string name="arrays__no_name_or_message">ਕੋਈ ਨਾਂ ਜਾਂ ਸੁਨੇਹਾ ਨਹੀਂ ਹੈ</string>
  <string name="arrays__images">ਤਸਵੀਰਾਂ </string>
  <string name="arrays__audio">ਆਡੀਓ)</string>
  <string name="arrays__video">ਵੀਡੀਓ</string>
  <string name="arrays__documents">ਦਸਤਾਵੇਜ਼</string>
  <string name="arrays__small">ਛੋਟਾ</string>
  <string name="arrays__normal">ਆਮ</string>
  <string name="arrays__large">ਵੱਡਾ</string>
  <string name="arrays__extra_large">ਜ਼ਿਆਦਾ ਵੱਡਾ </string>
  <string name="arrays__default">ਡਿਫੌਲਟ</string>
  <string name="arrays__high">ਉੱਚਾ</string>
  <string name="arrays__max">ਅਧਿਕਤਮ</string>
  <!--plurals.xml-->
  <plurals name="hours_ago">
    <item quantity="one">%d h</item>
    <item quantity="other">%d h</item>
  </plurals>
  <!--preferences.xml-->
  <string name="preferences_beta">ਬੀਟਾ</string>
  <string name="preferences__sms_mms">SMS ਅਤੇ  MMS</string>
  <string name="preferences__pref_all_sms_title">ਸਾਰੇ SMS ਪ੍ਰਾਪਤ ਕਰੋ</string>
  <string name="preferences__pref_all_mms_title">ਸਾਰੇ  MMS ਪ੍ਰਾਪਤ ਕਰੋ</string>
  <string name="preferences__use_signal_for_viewing_and_storing_all_incoming_text_messages">ਆਉਣ ਵਾਲੇ ਸਾਰੇ ਸੁਨੇਹਿਆਂ ਲਈ Signal ਦੀ ਵਰਤੋਂ ਕਰੋ</string>
  <string name="preferences__use_signal_for_viewing_and_storing_all_incoming_multimedia_messages">ਸਾਰੇ ਆਉਣ ਵਾਲੇ ਮਲਟੀਮੀਡੀਆ ਸੁਨੇਹਿਆਂ ਲਈ Signal ਵਰਤੋ</string>
  <string name="preferences__pref_enter_sends_title">ਕੁੰਜੀ ਭੇਜੋ ਦਰਜ ਕਰੋ</string>
  <string name="preferences__pressing_the_enter_key_will_send_text_messages">Enter ਕੁੰਜੀ ਦਬਾਉਣ ਨਾਲ ਟੈਕਸਟ ਸੁਨੇਹੇ ਭੇਜੇ ਜਾਣਗੇ</string>
  <string name="preferences__pref_use_address_book_photos">ਐਡਰੈਸ ਬੁੱਕ ਫੋਟੋਆਂ ਵਰਤੋਂ</string>
  <string name="preferences__display_contact_photos_from_your_address_book_if_available">ਤੁਹਾਡੀ ਐਡਰੈਸ ਬੁੱਕ ਤੋਂ ਸੰਪਰਕ ਤਸਵੀਰ ਵੇਖਾਓ, ਜੇ ਉਪਲਬਧ ਹੋਣ</string>
  <string name="preferences__generate_link_previews">ਲਿੰਕ ਝਲਕ ਤਿਆਰ ਕਰੋ</string>
  <string name="preferences__retrieve_link_previews_from_websites_for_messages">ਹੁਣ ਤੁਹਾਡੇ ਦੁਆਰਾ ਭੇਜੇ ਗਏ ਸੁਨੇਹਿਆਂ ਲਈ ਸਿੱਧੇ ਕਿਸੇ ਵੀ ਵੈੱਬਸਾਈਟ ਤੋਂ ਲਿੰਕ ਝਲਕ ਪ੍ਰਾਪਤ ਕਰੋ।</string>
  <string name="preferences__choose_identity">ਪਛਾਣ ਚੁਣੋ</string>
  <string name="preferences__choose_your_contact_entry_from_the_contacts_list">ਸੰਪਰਕ ਸੂਚੀ ਤੋਂ ਆਪਣੀ ਸੰਪਰਕ ਇੰਦਰਾਜ਼ ਚੁਣੋ</string>
  <string name="preferences__change_passphrase">ਪਾਸਫ਼੍ਰੇਜ਼ ਬਦਲੋ</string>
  <string name="preferences__change_your_passphrase">ਆਪਣਾ ਪਾਸਫ਼੍ਰੇਜ਼ ਬਦਲੋ</string>
  <string name="preferences__enable_passphrase">ਪਾਸਫ਼੍ਰੇਜ਼ ਸਕਰੀਨ ਲੌਕ ਨੂੰ ਸਮਰੱਥ ਬਣਾਓ</string>
  <string name="preferences__lock_signal_and_message_notifications_with_a_passphrase">ਪਾਸਫ਼੍ਰੇਜ਼ ਦੇ ਨਾਲ ਸਕਰੀਨ ਅਤੇ ਸੂਚਨਾਵਾਂ ਨੂੰ ਲੌਕ ਕਰੋ</string>
  <string name="preferences__screen_security">ਸਕ੍ਰੀਨ ਸੁਰੱਖਿਆ</string>
  <string name="preferences__disable_screen_security_to_allow_screen_shots">Recents ਸੂਚੀ ਵਿੱਚ ਅਤੇ ਐਪ ਦੇ ਅੰਦਰ ਸਕ੍ਰੀਨਸ਼ਾਟ ਨੂੰ ਬਲੌਕ ਕਰੋ</string>
  <string name="preferences__auto_lock_signal_after_a_specified_time_interval_of_inactivity">ਨਿਸ਼ਕਿਰਿਆ ਦੇ ਇੱਕ ਨਿਸ਼ਚਿਤ ਸਮੇਂ ਅੰਤਰਾਲ ਤੋਂ ਬਾਅਦ Signal ਨੂੰ ਆਟੋ-ਲੌਕ ਕਰੋ </string>
  <string name="preferences__inactivity_timeout_passphrase">ਇਨ-ਐਕਟੀਵਿਟੀ ਟਾਈਮਆਉਟ ਪਾਸਫ਼੍ਰੇਜ਼</string>
  <string name="preferences__inactivity_timeout_interval">ਅਕਿਰਿਆਸ਼ੀਲਤਾ ਸਮਾਂ ਅੰਤਰਾਲ</string>
  <string name="preferences__notifications">ਸੂਚਨਾਵਾਂ </string>
  <string name="preferences__led_color">LED ਰੰਗ</string>
  <string name="preferences__led_color_unknown">ਅਣਜਾਣ</string>
  <string name="preferences__pref_led_blink_title">LED ਝਪਕੋ ਪੈਟਰਨ</string>
  <string name="preferences__sound">ਆਵਾਜ਼</string>
  <string name="preferences__silent">ਚੁੱਪ</string>
  <string name="preferences__default">ਡਿਫੌਲਟ</string>
  <string name="preferences__repeat_alerts">ਚੇਤਾਵਨੀ ਦੁਹਰਾਓ</string>
  <string name="preferences__never">ਕਦੇ ਨਹੀਂ</string>
  <string name="preferences__one_time">ਇੱਕ ਵਾਰ</string>
  <string name="preferences__two_times">ਦੋ ਵਾਰ</string>
  <string name="preferences__three_times">ਤਿਨ ਵਾਰ</string>
  <string name="preferences__five_times">ਪੰਜ ਵਾਰ</string>
  <string name="preferences__ten_times">ਦਸ ਵਾਰ</string>
  <string name="preferences__vibrate">ਵਾਈਬਰੇਟ</string>
  <string name="preferences__green">ਹਰਾ </string>
  <string name="preferences__red">ਲਾਲ</string>
  <string name="preferences__blue">ਨੀਲਾ</string>
  <string name="preferences__orange">ਸੰਤਰਾ</string>
  <string name="preferences__cyan">ਸਿਆਨ</string>
  <string name="preferences__magenta">ਮਜੈਂਟਾ</string>
  <string name="preferences__white">ਸਫੈਦ</string>
  <string name="preferences__none">ਕੋਈ ਨਹੀਂ</string>
  <string name="preferences__fast">ਤੇਜ਼</string>
  <string name="preferences__normal">ਆਮ</string>
  <string name="preferences__slow">ਹੌਲੀ</string>
  <string name="preferences__help">ਮਦਦ</string>
  <string name="preferences__advanced">ਤਕਨੀਕੀ</string>
  <string name="preferences__donate_to_signal">Molly ਨੂੰ ਦਾਨ ਕਰੋ</string>
  <string name="preferences__privacy">ਪਰਦੇਦਾਰੀ</string>
  <string name="preferences__mms_user_agent"> MMS ਯੂਜ਼ਰ ਏਜੰਟ</string>
  <string name="preferences__advanced_mms_access_point_names">ਦਸਤੀ MMS ਸੈਟਿੰਗਾਂ</string>
  <string name="preferences__mmsc_url">MMSC URL</string>
  <string name="preferences__mms_proxy_host">MMS ਪਰਾਕਸੀ ਹੋਸਟ</string>
  <string name="preferences__mms_proxy_port"> MMS ਪ੍ਰੌਕਸੀ ਪੋਰਟ</string>
  <string name="preferences__mmsc_username">MMSC ਉਪਭੋਗਤਾ ਨਾਮ</string>
  <string name="preferences__mmsc_password">ਐਮਐਮਐਸਸੀ ਪਾਸਵਰਡ</string>
  <string name="preferences__sms_delivery_reports">SMS ਡਿਲਿਵਰੀ ਰਿਪੋਰਟ</string>
  <string name="preferences__request_a_delivery_report_for_each_sms_message_you_send">ਤੁਸੀਂ ਭੇਜਣ ਵਾਲੇ ਹਰੇਕ SMS ਸੁਨੇਹੇ ਲਈ ਡਿਲੀਵਰੀ ਰਿਪੋਰਟ ਦੀ ਬੇਨਤੀ ਕਰੋ</string>
  <string name="preferences__data_and_storage">ਡਾਟਾ ਅਤੇ ਸਟੋਰੇਜ਼</string>
  <string name="preferences__storage">ਸਟੋਰੇਜ਼</string>
  <string name="preferences__payments">ਭੁਗਤਾਨ</string>
  <string name="preferences__payments_beta">ਭੁਗਤਾਨ (ਬੀਟਾ)</string>
  <string name="preferences__conversation_length_limit">ਗੱਲਬਾਤ ਦੀ ਲੰਬਾਈ ਸੀਮਾ</string>
  <string name="preferences__keep_messages">ਸੁਨੇਹੇ ਰੱਖੋ</string>
  <string name="preferences__clear_message_history">ਸੁਨੇਹਾ ਅਤੀਤ ਮਿਟਾਓ</string>
  <string name="preferences__linked_devices">ਲਿੰਕ ਕੀਤੀਆਂ ਡਿਵਾਈਸਾਂ</string>
  <string name="preferences__light_theme">ਲਾਈਟ</string>
  <string name="preferences__dark_theme">ਹਨੇਰਾ </string>
  <string name="preferences__appearance">ਦਿਖਾਵਾ </string>
  <string name="preferences__theme">ਥੀਮ</string>
  <string name="preferences__chat_wallpaper">ਗੱਲਬਾਤ ਵਾਲਪੇਪਰ</string>
  <string name="preferences__chat_color_and_wallpaper">ਚੈਟ ਦਾ ਰੰਗ &amp; ਵਾਲਪੇਪਰ</string>
  <string name="preferences__disable_pin">PIN ਅਸਮਰੱਥ ਕਰੋ</string>
  <string name="preferences__enable_pin">PIN ਸਮਰੱਥ ਕਰੋ</string>
  <string name="preferences__if_you_disable_the_pin_you_will_lose_all_data">ਜੇ ਤੁਸੀਂ PIN ਅਸਮਰੱਥ ਕੀਤਾ ਤਾਂ ਤੁਸੀਂ Signal ਨੂੰ ਮੁੜ-ਰਜਿਸਟਰ ਕਰਨ ਵੇਲੇ ਸਾਰਾ ਡੇਟਾ ਗੁਆ ਬੈਠੋਗੇ, ਜਦੋਂ ਤੱਕ ਕਿ ਤੁਸੀਂ ਖੁਦ ਬੈਕਅੱਪ ਨਹੀਂ ਲੈਂਦੇ ਤੇ ਬਹਾਲ ਕਰਦੇ। PIN ਅਸਮਰੱਥ ਕੀਤੇ ਹੋਣ ਨਾਲ ਤੁਸੀਂ ਰਜਿਸਟ੍ਰੇਸ਼ਨ ਲੌਕ ਨੂੰ ਨਹੀਂ ਖੋਲ੍ਹ ਸਕਦੇ ਹੋ।</string>
  <string name="preferences__pins_keep_information_stored_with_signal_encrypted_so_only_you_can_access_it">PIN Signal ਨਾਲ ਸੰਭਾਲੀ ਜਾਣਕਾਰੀ ਨੂੰ ਇਨਕ੍ਰਿਪਟ ਕਰਕੇ ਰੱਖਦੇ ਹਨ ਤਾਂ ਕਿ ਸਿਰਫ਼ ਤੁਸੀਂ ਹੀ ਇਸ ਨੂੰ ਐਕਸੈਸ ਕਰ ਸਕੋ। ਤੁਹਾਡਾ ਪ੍ਰੋਫ਼ਾਈਲ, ਸੈਟਿੰਗਾਂ ਤੇ ਸੰਪਰਕਾਂ ਨੂੰ ਤੁਹਾਡੇ ਵਲੋਂ ਮੁੜ-ਸਥਾਪਤ ਕਰਨ ਉੱਤੇ ਬਹਾਲ ਕੀਤਾ ਜਾਵੇਗਾ। ਐਪ ਖੋਲ੍ਹਣ ਲਈ ਤੁਹਾਨੂੰ ਤੁਹਾਡੇ PIN ਦੀ ਲੋੜ ਨਹੀਂ ਹੋਵੇਗੀ।</string>
  <string name="preferences__system_default">ਸਿਸਟਮ ਡਿਫਾਲਟ</string>
  <string name="preferences__language">ਭਾਸ਼ਾ</string>
  <string name="preferences__signal_messages_and_calls">Signal ਸੁਨੇਹੇ ਅਤੇ ਕਾਲਾਂ</string>
  <string name="preferences__advanced_pin_settings">ਤਕਨੀਕੀ PIN ਸੈਟਿੰਗਾਂ</string>
  <string name="preferences__free_private_messages_and_calls">Signal ਵਰਤੋਂਕਾਰਾਂ ਨੂੰ ਮੁਫ਼ਤ ਪ੍ਰਾਈਵੇਟ ਸੁਨੇਹੇ ਅਤੇ ਕਾਲਾਂ</string>
  <string name="preferences__submit_debug_log">ਡੀਬੱਗ ਲਾਗ ਦਰਜ ਕਰੋ</string>
  <string name="preferences__delete_account">ਖਾਤੇ ਨੂੰ ਹਟਾਓ</string>
  <string name="preferences__support_wifi_calling">\'ਵਾਈਫਾਈ ਕਾਲਿੰਗ\' ਅਨੁਕੂਲਤਾ ਮੋਡ</string>
  <string name="preferences__enable_if_your_device_supports_sms_mms_delivery_over_wifi">ਜੇਕਰ ਤੁਹਾਡੀ ਡਿਵਾਈਸ WiFi ਦੀ ਜਗਾਹ SMS / MMS ਡਿਲਵਰੀ ਵਰਤਦੀ ਹੈ ਤਾਂ ਸਮਰੱਥ ਬਣਾਓ (ਕੇਵਲ ਉਦੋਂ ਸਮਰੱਥ ਕਰੋ ਜਦੋਂ ਤੁਹਾਡੀ ਡਿਵਾਈਸ ਤੇ\' WiFi Calling \'ਸਮਰਥਿਤ ਹੋਵੇ)</string>
  <string name="preferences__incognito_keyboard">ਗੁਮਨਾਮ ਕੀਬੋਰਡ</string>
  <string name="preferences__read_receipts">ਪੜ੍ਹੀਆਂ ਹੋਇਆਂ ਰਸੀਦਾਂ</string>
  <string name="preferences__if_read_receipts_are_disabled_you_wont_be_able_to_see_read_receipts">ਜੇਕਰ ਰਸੀਦਾਂ ਦੀਆਂ ਰਸੀਦਾਂ ਅਯੋਗ ਹਨ, ਤਾਂ ਤੁਸੀਂ ਹੋਰਨਾਂ ਤੋਂ ਪੜ੍ਹੀਆਂ ਰਸੀਦਾਂ ਵੇਖ ਨਹੀਂ ਸਕੋਗੇ</string>
  <string name="preferences__typing_indicators">ਲਿਖਣ ਦੇ ਸੰਕੇਤ</string>
  <string name="preferences__if_typing_indicators_are_disabled_you_wont_be_able_to_see_typing_indicators">ਜੇਕਰ ਟਾਈਪਿੰਗ ਸੂਚਕ ਅਸਮਰਥਿਤ ਹੈ, ਤਾਂ ਤੁਸੀਂ ਦੂਜਿਆਂ ਤੋਂ ਟਾਈਪਿੰਗ ਸੰਕੇਤ ਦੇਖਣ ਦੇ ਯੋਗ ਨਹੀਂ ਹੋਵੋਗੇ</string>
  <string name="preferences__request_keyboard_to_disable">ਵਿਅਕਤੀਗਤ ਸਿਖਲਾਈ ਨੂੰ ਅਸਮਰੱਥ ਬਣਾਉਣ ਲਈ ਕੀਬੋਰਡ ਨੂੰ ਬੇਨਤੀ ਕਰੋ।</string>
  <string name="preferences__this_setting_is_not_a_guarantee">ਇਹ ਸੈਟਿੰਗ ਕੋਈ ਗਾਰੰਟੀ ਨਹੀਂ ਅਤੇ ਹੋ ਸਕਦਾ ਹੈ ਕਿ ਤੁਹਾਡਾ ਕੀਬੋਰਡ ਇਸਨੂੰ ਨਜ਼ਰਅੰਦਾਜ਼ ਕਰ ਦੇਵੇ।</string>
  <string name="preferences_app_protection__blocked_users">ਪਾਬੰਦੀ ਲਾਏ ਵਰਤੋਂਕਾਰ</string>
  <string name="preferences_chats__when_using_mobile_data">ਮੋਬਾਈਲ ਡਾਟਾ ਦੀ ਵਰਤੋਂ ਕਰਦੇ ਸਮੇਂ</string>
  <string name="preferences_chats__when_using_wifi">ਵਾਈ-ਫਾਈ ਦੀ ਵਰਤੋਂ ਕਰਦੇ ਸਮੇਂ</string>
  <string name="preferences_chats__when_roaming">ਰੋਮਿੰਗ ਸਮੇਂ</string>
  <string name="preferences_chats__media_auto_download">ਮੀਡੀਆ ਆਟੋ-ਡਾਊਨਲੋਡ</string>
  <string name="preferences_chats__message_history">ਸੁਨੇਹੇ ਦਾ ਅਤੀਤ</string>
  <string name="preferences_storage__storage_usage">ਸਟੋਰੇਜ਼ ਦੀ ਵਰਤੋਂ</string>
  <string name="preferences_storage__photos">ਫ਼ੋਟੋ</string>
  <string name="preferences_storage__videos">ਵੀਡੀਓ</string>
  <string name="preferences_storage__files">ਫਾਇਲਾਂ</string>
  <string name="preferences_storage__audio">ਆਡੀਓ</string>
  <string name="preferences_storage__review_storage">ਸਟੋਰੇਜ਼ ਦੀ ਝਲਕ</string>
  <string name="preferences_storage__delete_older_messages">ਪੁਰਾਣੇ ਸੁਨੇਹੇ ਹਟਾਉਣੇ ਹਨ?</string>
  <string name="preferences_storage__clear_message_history">ਸੁਨੇਹਾ ਅਤੀਤ ਨੂੰ ਮਿਟਾਉਣਾ ਹੈ?</string>
  <string name="preferences_storage__this_will_permanently_delete_all_message_history_and_media">ਇਹ ਤੁਹਾਡੀ ਡਿਵਾਈਸ ਤੋਂ ਸਾਰੇ ਉਹਨਾਂ ਸੁਨੇਹਿਆਂ ਦਾ ਪਿਛੋਕੜ ਅਤੇ ਮੀਡੀਆ ਸਥਾਈ ਤੌਰ ਉੱਤੇ ਹਟਾ ਦੇਵੇਗਾ ਜੋ %1$s ਤੋਂ ਪੁਰਾਣੇ ਹਨ।</string>
  <string name="preferences_storage__this_will_permanently_trim_all_conversations_to_the_d_most_recent_messages">ਉਹ %1$s ਸਭ ਤੋ ਤਾਜ਼ਾ ਸੁਨੇਹਿਆਂ ਲਈ ਸਾਰੀਆਂ ਗੱਲਬਾਤਾਂ ਦੀ ਸਥਾਈ ਤੌਰ ’ਤੇ ਕਾਂਟ-ਛਾਂਟ ਕਰ ਦੇਵੇਗਾ।</string>
  <string name="preferences_storage__this_will_delete_all_message_history_and_media_from_your_device">ਇਹ ਤੁਹਾਡੇ ਡਿਵਾਈਸ ਤੋਂ ਸਾਰੇ ਸੁਨੇਹੇ ਅਤੀਤ ਤੇ ਮੀਡੀਏ ਨੂੰ ਪੱਕੇ ਤੌਰ ਉੱਤੇ ਹਟਾ ਦੇਵੇਗਾ।</string>
  <string name="preferences_storage__are_you_sure_you_want_to_delete_all_message_history">ਕੀ ਤੁਸੀਂ ਸਾਰੇ ਸੁਨੇਹੇ ਅਤੀਤ ਨੂੰ ਹਟਾਉਣਾ ਚਾਹੁੰਦੇ ਹੋ?</string>
  <string name="preferences_storage__all_message_history_will_be_permanently_removed_this_action_cannot_be_undone">ਸਾਰੇ ਸੁਨੇਹਾ ਅਤੀਤ ਨੂੰ ਪੱਕੇ ਤੌਰ ਉੱਤੇ ਹਟਾਇਆ ਜਾਵੇਗਾ। ਇਸ ਕਾਰਵਾਈ ਨੂੰ ਵਾਪਸ ਪਰਤਾਇਆ ਨਹੀਂ ਜਾ ਸਕਦਾ ਹੈ।</string>
  <string name="preferences_storage__delete_all_now">ਹੁਣੇ ਸਾਰੇ ਹਟਾਓ</string>
  <string name="preferences_storage__forever">ਹਮੇਸ਼ਾਂ</string>
  <string name="preferences_storage__one_year">1 ਸਾਲ</string>
  <string name="preferences_storage__six_months">6 ਮਹੀਨੇ</string>
  <string name="preferences_storage__thirty_days">30 ਦਿਨ</string>
  <string name="preferences_storage__none">ਕੋਈ ਨਹੀਂ</string>
  <string name="preferences_storage__s_messages">%1$sਸੁਨੇਹੇ</string>
  <string name="preferences_storage__custom">ਕਸਟਮ</string>
  <string name="preferences_advanced__use_system_emoji">ਸਿਸਟਮ ਇਮੋਜੀ ਵਰਤੋ</string>
  <string name="preferences_advanced__disable_signal_built_in_emoji_support">Signal ਦੇ ਬਿਲਟ-ਇਨ ਇਮੋਜੀ ਸਹਾਇਤਾ ਨੂੰ ਅਸਮਰੱਥ ਬਣਾਓ</string>
  <string name="preferences_advanced__relay_all_calls_through_the_signal_server_to_avoid_revealing_your_ip_address">ਆਪਣੇ ਸੰਪਰਕ ਨੂੰ ਤੁਹਾਡੇ IP ਦਾ ਪਤਾ ਲੱਗਣ ਤੋਂ ਬਚਾਉਣ ਲਈ Signal ਸਰਵਰ ਰਾਹੀਂ ਸਾਰੀਆਂ ਕਾਲਾਂ ਨੂੰ ਰੀਲੇਅ ਕਰੋ. ਯੋਗ ਕਰਨ ਨਾਲ ਕਾਲ ਦੀ ਗੁਣਵੱਤਾ ਘਟੇਗੀ</string>
  <string name="preferences_advanced__always_relay_calls">ਹਮੇਸ਼ਾ ਕਾਲਾਂ ਨੂੰ ਰੀਲੇਅ ਕਰੋ</string>
  <string name="preferences_app_protection__who_can">ਕੌਣ…</string>
  <string name="preferences_app_protection__app_access">ਐਪ ਐਕਸੈਸ</string>
  <string name="preferences_app_protection__communication">ਸੰਚਾਰ</string>
  <string name="preferences_chats__chats">ਗੱਲਬਾਤ</string>
  <string name="preferences_data_and_storage__manage_storage">ਸਟੋਰੇਜ਼ ਦਾ ਇੰਤਜ਼ਾਮ</string>
  <string name="preferences_data_and_storage__calls">ਕਾਲਾਂ </string>
  <string name="preferences_data_and_storage__use_less_data_for_calls">ਕਾਲਾਂ ਲਈ ਘੱਟ ਡਾਟਾ ਵਰਤੋਂ</string>
  <string name="preferences_data_and_storage__never">ਕਦੇ ਨਹੀਂ</string>
  <string name="preferences_data_and_storage__wifi_and_mobile_data">ਵਾਈ-ਫਾਈ ਤੇ ਮੋਬਾਈਲ ਡਾਟਾ</string>
  <string name="preferences_data_and_storage__mobile_data_only">ਸਿਰਫ਼ ਮੋਬਾਈਲ ਡਾਟਾ</string>
  <string name="preference_data_and_storage__using_less_data_may_improve_calls_on_bad_networks">ਖ਼ਰਾਬ ਨੈੱਟਵਰਕ ਉੱਤੇ ਘੱਟ ਡਾਟਾ ਵਰਤਣਾ ਕਾਲਾਂ ਦਾ ਪੱਧਰ ਸੁਧਾਰ ਸਕਦਾ ਹੈ</string>
  <string name="preferences_notifications__messages">ਸੁਨੇਹੇ </string>
  <string name="preferences_notifications__events">ਸਮਾਗਮ</string>
  <string name="preferences_notifications__in_chat_sounds">ਇਨ-ਚੈਟ ਅਵਾਜ਼ਾਂ </string>
  <string name="preferences_notifications__show">ਦਿਖਾਉ</string>
  <string name="preferences_notifications__calls">ਕਾਲਾਂ </string>
  <string name="preferences_notifications__ringtone">ਰਿੰਗਟੋਨ</string>
  <string name="preferences_chats__show_invitation_prompts">ਸੱਦਾ ਪ੍ਰੋਂਪਟ ਦਿਖਾਓ</string>
  <string name="preferences_chats__display_invitation_prompts_for_contacts_without_signal">ਸੱਦਾ ਪ੍ਰੋਂਪਟ ਦਿਖਾਓ ਜੋ ਸੰਪਰਕ Signal ਤੇ ਨਹੀਂ ਹਨ </string>
  <string name="preferences_chats__message_text_size">ਸੁਨੇਹਾ ਫ਼ੌਂਟ ਦਾ ਆਕਾਰ</string>
  <string name="preferences_events__contact_joined_signal">ਸੰਪਰਕ Signal ਨਾਲ ਜੁੜਿਆ</string>
  <string name="preferences_notifications__priority">ਤਰਜੀਹ</string>
  <string name="preferences_communication__category_sealed_sender">ਸੀਲਡ ਪ੍ਰੇਸ਼ਕ</string>
  <string name="preferences_communication__sealed_sender_display_indicators">ਡਿਸਪਲੇ ਸੰਕੇਤ</string>
  <string name="preferences_communication__sealed_sender_display_indicators_description">ਜਦੋਂ ਤੁਸੀਂ ਸੁਨੇਹਿਆਂ ਤੇ \"ਸੰਦੇਸ਼ ਵੇਰਵੇ\" ਚੁਣਦੇ ਹੋ ਜੋ ਸੀਲਡ ਪ੍ਰੇਸ਼ਕ ਦੁਆਰਾ ਦਿੱਤੇ ਗਏ ਸਨ ਤਾਂ ਇੱਕ ਸਟੇਟਸ ਆਈਕਨ ਦਿਖਾਓ.</string>
  <string name="preferences_communication__sealed_sender_allow_from_anyone">ਕਿਸੇ ਵੀ ਵਿਅਕਤੀ ਤੋਂ ਆਗਿਆ ਦਿਓ</string>
  <string name="preferences_communication__sealed_sender_allow_from_anyone_description">ਗੈਰ-ਸੰਪਰਕਾਂ ਅਤੇ ਉਨ੍ਹਾਂ ਲੋਕਾਂ ਨਾਲ ਆਉਣ ਵਾਲੇ ਸੁਨੇਹਿਆਂ ਲਈ ਸੀਲਡ ਪ੍ਰੇਸ਼ਕ ਨੂੰ ਸਮਰੱਥ ਕਰੋ ਜਿਨ੍ਹਾਂ ਨਾਲ ਤੁਸੀਂ ਆਪਣੀ ਪ੍ਰੋਫ਼ਾਈਲ ਸਾਂਝੀ ਨਹੀਂ ਕੀਤੀ ਹੈ.</string>
  <string name="preferences_communication__sealed_sender_learn_more">ਹੋਰ ਜਾਣੋ</string>
  <string name="preferences_setup_a_username">ਵਰਤੋਂਕਾਰ-ਨਾਂ ਸੈਟਅੱਪ ਕਰੋ</string>
  <string name="preferences_proxy">ਪਰਾਕਸੀ</string>
  <string name="preferences_use_proxy">ਪ੍ਰੌਕਸੀ ਵਰਤੋ</string>
  <string name="preferences_off">ਬੰਦ </string>
  <string name="preferences_on">ਚਾਲੂ</string>
  <string name="preferences_proxy_address">ਪ੍ਰੌਕਸੀ ਐਡਰੈੱਸ</string>
  <string name="preferences_only_use_a_proxy_if">ਪ੍ਰੌਕਸੀ ਦੀ ਵਰਤੋਂ ਸਿਰਫ਼ ਤਾਂ ਹੀ ਕਰੋ ਜੇ ਤੁਸੀਂ ਮੋਬਾਈਲ ਡੇਟਾ ਜਾਂ ਵਾਈ-ਫਾਈ \'ਤੇ Signal ਸਿਗਨਲ ਨਾਲ ਕਨੈਕਟ ਹੋਣ ਦੇ ਯੋਗ ਨਹੀਂ ਹੋ।</string>
  <string name="preferences_share">ਸਾਂਝਾ ਕਰੋ</string>
  <string name="preferences_save">ਸੰਭਾਲੋ</string>
  <string name="preferences_connecting_to_proxy">ਪ੍ਰੌਕਸੀ ਨਾਲ ਕਨੈਕਟ ਕਰ ਰਿਹਾ ਹੈ…</string>
  <string name="preferences_connected_to_proxy">ਪ੍ਰੌਕਸੀ ਨਾਲ ਕਨੈਕਟ ਕਰ ਰਿਹਾ ਹੈ</string>
  <string name="preferences_connection_failed">ਕਨੈਕਸ਼ਨ ਟੁੱਟ ਗਿਆ</string>
  <string name="preferences_couldnt_connect_to_the_proxy">ਪ੍ਰੌਕਸੀ ਨਾਲ ਕਨੈਕਟ ਨਹੀਂ ਕੀਤਾ ਜਾ ਸਕਿਆ। ਪ੍ਰੌਕਸੀ ਐਡਰੈੱਸ ਦੀ ਜਾਂਚ ਕਰੋ ਅਤੇ ਦੁਬਾਰਾ ਕੋਸ਼ਿਸ਼ ਕਰੋ।</string>
  <string name="preferences_you_are_connected_to_the_proxy">ਤੁਸੀਂ ਪ੍ਰੌਕਸੀ ਨਾਲ ਕਨੈਕਟ ਹੋਏ ਹੋ। ਤੁਸੀਂ ਸੈਟਿੰਗਾਂ ਤੋਂ ਕਿਸੇ ਵੀ ਸਮੇਂ ਪ੍ਰੌਕਸੀ ਨੂੰ ਬੰਦ ਕਰ ਸਕਦੇ ਹੋ।</string>
  <string name="preferences_success">ਸਫ਼ਲ</string>
  <string name="preferences_failed_to_connect">ਕਨੈਕਟ ਕਰਨ ਲਈ ਅਸਫ਼ਲ</string>
  <string name="preferences_enter_proxy_address">ਪ੍ਰੌਕਸੀ ਐਡਰੈੱਸ ਦਰਜ ਕਰੋ</string>
  <string name="configurable_single_select__customize_option">ਕਸਟਮਾਈਜ਼ ਚੋਣ</string>
  <!--Internal only preferences-->
  <!--Payments-->
  <string name="PaymentsActivityFragment__all_activity">ਸਾਰੀ ਗਤੀਵਿਧੀ</string>
  <string name="PaymentsAllActivityFragment__all">ਸਾਰੇ</string>
  <string name="PaymentsAllActivityFragment__sent">ਭੇਜਿਆ</string>
  <string name="PaymentsAllActivityFragment__received">ਪ੍ਰਾਪਤ ਕੀਤਾ</string>
  <string name="PaymentsHomeFragment__introducing_payments">ਭੁਗਤਾਨ (ਬੀਟਾ) ਨਾਲ ਜਾਣ-ਪਛਾਣ</string>
  <string name="PaymentsHomeFragment__use_signal_to_send_and_receive">ਇੱਕ ਨਵੀਂ ਪਰਦੇਦਾਰੀ ਕੇਂਦਰਿਤ ਡਿਜਿਟਲ ਮੁਦਰਾ, MobileCoin ਭੇਜਣ ਅਤੇ ਪ੍ਰਾਪਤ ਕਰਨ ਲਈ Molly ਦੀ ਵਰਤੋਂ ਕਰੋ। ਸ਼ੁਰੂ ਕਰਨ ਲਈ ਕਿਰਿਆਸ਼ੀਲ ਬਣਾਓ।</string>
  <string name="PaymentsHomeFragment__activate_payments">ਭੁਗਤਾਨ ਨੂੰ ਸਰਗਰਮ ਕਰੋ</string>
  <string name="PaymentsHomeFragment__activating_payments">ਭੁਗਤਾਨ ਨੂੰ ਸਰਗਰਮ ਕੀਤਾ ਜਾ ਰਿਹਾ ਹੈ…</string>
  <string name="PaymentsHomeFragment__restore_payments_account">ਭੁਗਤਾਨ ਖਾਤਾ ਬਹਾਲ ਕਰੋ</string>
  <string name="PaymentsHomeFragment__no_recent_activity_yet">ਕੋਈ ਹਾਲੀਆ ਸਰਗਰਮੀ ਨਹੀਂ ਹੈ</string>
  <string name="PaymentsHomeFragment__pending_requests">ਬਕਾਇਆ ਬੇਨਤੀਆਂ</string>
  <string name="PaymentsHomeFragment__recent_activity">ਤਾਜ਼ਾ ਸਰਗਰਮੀ</string>
  <string name="PaymentsHomeFragment__see_all">ਸਾਰੇ ਵੇਖੋ</string>
  <string name="PaymentsHomeFragment__add_funds">ਫੰਡ ਸ਼ਾਮਲ ਕਰੋ</string>
  <string name="PaymentsHomeFragment__send">ਭੇਜੋ</string>
  <string name="PaymentsHomeFragment__sent_s">%1$s ਭੇਜੇ</string>
  <string name="PaymentsHomeFragment__received_s">%1$s ਮਿਲੇ</string>
  <string name="PaymentsHomeFragment__transfer_to_exchange">ਐਕਸਚੇਜ਼ ਨੂੰ ਭੇਜੋ</string>
  <string name="PaymentsHomeFragment__currency_conversion">ਕਰੰਸੀ ਤਬਾਦਲਾ</string>
  <string name="PaymentsHomeFragment__deactivate_payments">ਭੁਗਤਾਨ ਨੂੰ ਅਕਿਰਿਆਸ਼ੀਲ ਕਰੋ</string>
  <string name="PaymentsHomeFragment__recovery_phrase">ਬਹਾਲੀ ਵਾਕ</string>
  <string name="PaymentsHomeFragment__help">ਮਦਦ</string>
  <string name="PaymentsHomeFragment__coin_cleanup_fee">ਕੌਇਨ ਕਲੀਨਅੱਪ ਫ਼ੀਸ</string>
  <string name="PaymentsHomeFragment__sent_payment">ਭੁਗਤਾਨ ਭੇਜਿਆ</string>
  <string name="PaymentsHomeFragment__received_payment">ਭੁਗਤਾਨ ਮਿਲਿਆ</string>
  <string name="PaymentsHomeFragment__processing_payment">ਭੁਗਤਾਨ ਕਾਰਵਾਈ ਅਧੀਨ ਹੈ</string>
  <string name="PaymentsHomeFragment__unknown_amount">---</string>
  <string name="PaymentsHomeFragment__currency_conversion_not_available">ਮੁਦਰਾ ਪਰਿਵਰਤਨ ਉਪਲਬਧ ਨਹੀਂ</string>
  <string name="PaymentsHomeFragment__cant_display_currency_conversion">ਮੁਦਰਾ ਪਰਿਵਰਤਨ ਡਿਸਪਲੇੇ ਨਹੀਂ ਕੀਤਾ ਜਾ ਸਕਦਾ। ਆਪਣੇ ਫ਼ੋਨ ਦੇ ਕਨੈਕਸ਼ਨ ਦੀ ਜਾਂਚ ਕਰੋ ਅਤੇ ਦੁਬਾਰਾ ਕੋਸ਼ਿਸ਼ ਕਰੋ।</string>
  <string name="PaymentsHomeFragment__payments_is_not_available_in_your_region">ਭੁਗਤਾਨ ਤੁਹਾਡੇ ਖੇਤਰ ਵਿੱਚ ਉਪਲਬਧ ਨਹੀਂ ਹੈ।</string>
  <string name="PaymentsHomeFragment__could_not_enable_payments">ਭੁਗਤਾਨ ਨੂੰ ਸਮਰੱਥ ਨਹੀਂ ਕੀਤਾ ਜਾ ਸਕਿਆ। ਬਾਅਦ ਵਿੱਚ ਦੁਬਾਰਾ ਕੋਸ਼ਿਸ਼ ਕਰੋ।</string>
  <string name="PaymentsHomeFragment__deactivate_payments_question">ਭੁਗਤਾਨ ਨੂੰ ਅਕਿਰਿਆਸ਼ੀਲ ਕਰਨਾ ਹੈ?</string>
  <string name="PaymentsHomeFragment__you_will_not_be_able_to_send">ਜੇ ਤੁਸੀਂ ਭੁਗਤਾਨਾਂ ਨੂੰ ਅਕਿਰਿਆਸ਼ੀਲ ਕਰਦੇ ਹੋ ਤਾਂ ਤੁਸੀਂ Molly ਵਿੱਚ Mobilecoin ਭੇਜ ਜਾਂ ਪ੍ਰਾਪਤ ਨਹੀਂ ਕਰ ਸਕੋਗੇ।</string>
  <string name="PaymentsHomeFragment__deactivate">ਅਕਿਰਿਆਸ਼ੀਲ ਕਰੋ</string>
  <string name="PaymentsHomeFragment__continue">ਜਾਰੀ ਰੱਖੋ</string>
  <string name="PaymentsHomeFragment__balance_is_not_currently_available">ਫਿਲਹਾਲ ਬਕਾਇਆ ਉਪਲਬਧ ਨਹੀਂ ਹੈ।</string>
  <string name="PaymentsHomeFragment__payments_deactivated">ਭੁਗਤਾਨ ਨੂੰ ਅਕਿਰਿਆਸ਼ੀਲ ਕੀਤਾ ਗਿਆ।</string>
  <string name="PaymentsHomeFragment__payment_failed">ਭੁਗਤਾਨ ਅਸਫ਼ਲ ਹੈ</string>
  <string name="PaymentsHomeFragment__details">ਵੇਰਵਾ</string>
  <string name="PaymentsHomeFragment__you_can_use_signal_to_send">ਤੁਸੀਂ MobileCoin ਭੇਜਣ ਅਤੇ ਪ੍ਰਾਪਤ ਕਰਨ ਲਈ Molly ਦੀ ਵਰਤੋਂ ਕਰ ਸਕਦੇ ਹੋ। ਸਾਰੇ ਭੁਗਤਾਨ MobileCoins ਅਤੇ MobileCoin ਵਾਲੇਟ ਲਈ ਵਰਤੋਂ ਦੇ ਨਿਯਮਾਂ ਦੇ ਅਧੀਨ ਹਨ। ਇਹ ਇੱਕ ਬੀਟਾ ਵਿਸ਼ੇਸ਼ਤਾ ਹੈ ਇਸ ਲਈ ਤੁਹਾਨੂੰ ਕੁਝ ਮਸਲਿਆਂ ਦਾ ਸਾਹਮਣਾ ਕਰਨਾ ਪੈ ਸਕਦਾ ਹੈ ਅਤੇ ਹੋ ਸਕਦਾ ਹੈ ਕਿ ਤੁਹਾਡੇ ਦੁਆਰਾ ਗੁਆਏ ਜਾਣ ਵਾਂਲੇ ਭੁਗਤਾਨ ਜਾਂ ਬਕਾਏ ਮੁੜ ਪ੍ਰਾਪਤ ਨਾ ਕੀਤੇ ਜਾ ਸਕਣ।</string>
  <string name="PaymentsHomeFragment__activate">ਕਿਰਿਆਸ਼ੀਲ ਕਰੋ</string>
  <string name="PaymentsHomeFragment__view_mobile_coin_terms">MobileCoin ਨਿਯਮ ਦੇਖੋ</string>
  <string name="PaymentsHomeFragment__payments_not_available">Molly ਵਿੱਚ ਭੁਗਤਾਨ ਹੁਣ ਉਪਲਬਧ ਨਹੀਂ ਰਹੇ। ਤੁਸੀਂ ਹਾਲੇ ਵੀ ਕਿਸੇ ਐਕਸਚੇਂਜ ਵਿੱਚ ਫੰਡ ਟ੍ਰਾਂਸਫ਼ਰ ਕਰ ਸਕਦੇ ਹੋ ਪਰ ਤੁਸੀਂ ਹੁਣ ਭੁਗਤਾਨ ਭੇਜ ਅਤੇ ਪ੍ਰਾਪਤ ਨਹੀਂ ਕਰ ਸਕਦੇ ਜਾਂ ਫੰਡ ਸ਼ਾਮਲ ਨਹੀਂ ਕਰ ਸਕਦੇ।</string>
  <!--PaymentsAddMoneyFragment-->
  <string name="PaymentsAddMoneyFragment__add_funds">ਫੰਡ ਸ਼ਾਮਲ ਕਰੋ</string>
  <string name="PaymentsAddMoneyFragment__your_wallet_address">ਤੁਹਾਡੇ ਵਾਲਟ ਦਾ ਸਿਰਨਾਵਾਂ</string>
  <string name="PaymentsAddMoneyFragment__copy">ਕਾਪੀ ਕਰੋ</string>
  <string name="PaymentsAddMoneyFragment__copied_to_clipboard">ਕਲਿਪਬੋਰਡ ਤੇ ਕਾਪੀ ਕੀਤਾ ਗਿਆ</string>
  <string name="PaymentsAddMoneyFragment__to_add_funds">ਫੰਡ ਸ਼ਾਮਲ ਕਰਨ ਲਈ, ਆਪਣੇ ਵਾਲੇਟ ਪਤੇ ’ਤੇ MobileCoin ਭੇਜੋ। ਆਪਣੇ ਖਾਤੇ ਤੋਂ ਕਿਸੇ ਅਜਿਹੇ ਐਕਸਚੇਂਜ ’ਤੇ ਇੱਕ ਟ੍ਰਾਂਜੈਕਸ਼ਨ ਅਰੰਭ ਕਰੋ ਜੋ MobileCoin ਦਾ ਸਮਰਥਨ ਕਰਦਾ ਹੈ, ਫਿਰ QR ਕੋਡ ਨੂੰ ਸਕੈਨ ਕਰੋ ਜਾਂ ਆਪਣੇ ਵਾਲੇਟ ਪਤੇ ਨੂੰ ਕਾਪੀ ਕਰੋ।</string>
  <!--PaymentsDetailsFragment-->
  <string name="PaymentsDetailsFragment__details">ਵੇਰਵਾ</string>
  <string name="PaymentsDetailsFragment__status">ਸਥਿਤੀ</string>
  <string name="PaymentsDetailsFragment__submitting_payment">…ਭੁਗਤਾਨ ਭੇਜਿਆ ਜਾ ਰਿਹਾ ਹੈ</string>
  <string name="PaymentsDetailsFragment__processing_payment">ਭੁਗਤਾਨ ਕਾਰਵਾਈ ਅਧੀਨ ਹੈ…</string>
  <string name="PaymentsDetailsFragment__payment_complete">ਭੁਗਤਾਨ ਪੂਰਾ</string>
  <string name="PaymentsDetailsFragment__payment_failed">ਭੁਗਤਾਨ ਅਸਫ਼ਲ ਹੈ</string>
  <string name="PaymentsDetailsFragment__network_fee">ਨੈੱਟਵਰਕ ਫ਼ੀਸ</string>
  <string name="PaymentsDetailsFragment__sent_by">ਭੇਜਿਆ</string>
  <string name="PaymentsDetailsFragment__sent_to_s">%1$s ਨੂੰ ਭੇਜਿਆ</string>
  <string name="PaymentsDetailsFragment__you_on_s_at_s">ਤੁਸੀਂ  %1$s ਨੂੰ %2$s ’ਤੇ</string>
  <string name="PaymentsDetailsFragment__s_on_s_at_s">%1$s, %2$s ਨੂੰ %3$s ’ਤੇ</string>
  <string name="PaymentsDetailsFragment__to">ਪ੍ਰਤੀ</string>
  <string name="PaymentsDetailsFragment__from">ਵਲੋਂ</string>
  <string name="PaymentsDetailsFragment__information">ਭੁਗਤਾਨ ਦੀ ਰਕਮ ਅਤੇ ਟ੍ਰਾਂਜੈਕਸ਼ਨ ਦੇ ਸਮੇਂ ਸਮੇਤ ਟ੍ਰਾਂਜੈਕਸ਼ਨ ਵੇਰਵੇ MobileCoin ਲੈਜ਼ਰ ਦਾ ਹਿੱਸਾ ਹਨ।</string>
  <string name="PaymentsDetailsFragment__coin_cleanup_fee">ਕੌਇਨ ਕਲੀਨਅੱਪ ਫ਼ੀਸ</string>
  <string name="PaymentsDetailsFragment__coin_cleanup_information">ਜਦੋਂ ਕਿਸੇ ਟ੍ਰਾਂਜ਼ੈਕਸ਼ਨ ਨੂੰ ਪੂਰਾ ਕਰਨ ਲਈ ਤੁਹਾਡੇ ਅਧਿਕਾਰ ਵਿਚਲੇ ਸਿੱਕਿਆਂ ਨੂੰ ਰਲਾਇਆ ਨਹੀਂ ਜਾ ਸਕਦਾ ਤਾਂ ਇੱਕ \"ਸਿੱਕਾ ਕਲੀਨਅੱਪ ਫ਼ੀਸ\" ਲਗਾਈ ਜਾਂਦੀ ਹੈ। ਕਲੀਨਅੱਪ ਨਾਲ ਤੁਸੀਂ ਭੁਗਤਾਨ ਭੇਜਣਾ ਜਾਰੀ ਰੱਖ ਸਕੋਗੇ।</string>
  <string name="PaymentsDetailsFragment__no_details_available">ਇਸ ਲੈਣ-ਦੇਣ ਲਈ ਹੋਰ ਕੋਈ ਵੇਰਵੇ ਉਪਲਬਧ ਨਹੀਂ</string>
  <string name="PaymentsDetailsFragment__sent_payment">ਭੁਗਤਾਨ ਭੇਜਿਆ</string>
  <string name="PaymentsDetailsFragment__received_payment">ਭੁਗਤਾਨ ਮਿਲਿਆ</string>
  <string name="PaymentsDeatilsFragment__payment_completed_s">ਭੁਗਤਾਨ ਪੂਰਾ %1$s</string>
  <string name="PaymentsDetailsFragment__block_number">ਨੰਬਰ ਉੱਤੇ ਪਾਬੰਦੀ ਲਾਓ</string>
  <!--PaymentsTransferFragment-->
  <string name="PaymentsTransferFragment__transfer">ਟਰਾਂਸਫਰ</string>
  <string name="PaymentsTransferFragment__scan_qr_code">QR ਕੋਡ ਸਕੈਨ ਕਰੋ</string>
  <string name="PaymentsTransferFragment__to_scan_or_enter_wallet_address">ਵੱਲ: ਸਕੈਨ ਕਰੋ ਜਾਂ ਵਾਲਟ ਸਿਰਨਾਵਾਂ ਦਿਓ</string>
  <string name="PaymentsTransferFragment__you_can_transfer">ਤੁਸੀਂ ਐਕਸਚੇਂਜ ਦੁਆਰਾ ਪ੍ਰਦਾਨ ਕੀਤੇ ਗਏ ਵਾਲੇਟ ਪਤੇ ’ਤੇ ਟ੍ਰਾਂਸਫ਼ਰ ਪੂਰਾ ਕਰਕੇ MobileCoin ਨੂੰ ਟ੍ਰਾਂਸਫ਼ਰ ਕਰ ਸਕਦੇ ਹੋ। ਵਾਲੇਟ ਪਤਾ ਨੰਬਰਾਂ ਅਤੇ ਅੱਖਰਾਂ ਦੀ ਲੜੀ ਹੁੰਦਾ ਹੈ ਜੋ ਆਮ ਤੌਰ ’ਤੇ QR ਕੋਡ ਦੇ ਹੇਠਾਂ ਹੁੰਦਾ ਹੈ।</string>
  <string name="PaymentsTransferFragment__next">ਅਗਲਾ</string>
  <string name="PaymentsTransferFragment__invalid_address">ਸਿਰਨਾਵਾਂ ਗੈਰਵਾਜਬ ਹੈ</string>
  <string name="PaymentsTransferFragment__check_the_wallet_address">ਉਸ ਵਾਲੇਟ ਪਤੇ ਦੀ ਜਾਂਚ ਕਰੋ ਜਿਸ ਵਿੱਚ ਤੁਸੀਂ ਟ੍ਰਾਂਸਫ਼ਰ ਕਰਨ ਦੀ ਕੋਸ਼ਿਸ਼ ਕਰ ਰਹੇ ਹੋ ਅਤੇ ਦੁਬਾਰਾ ਕੋਸ਼ਿਸ਼ ਕਰੋ।</string>
  <string name="PaymentsTransferFragment__you_cant_transfer_to_your_own_signal_wallet_address">ਤੁਸੀਂ ਆਪਣੇ ਖੁਦ ਦੇ Molly ਵਾਲੇਟ ਪਤੇ ’ਤੇ ਟ੍ਰਾਂਸਫ਼ਰ ਨਹੀਂ ਕਰ ਸਕਦੇ। ਕਿਸੇ ਸਮਰਥਨ ਕਰਦੀ ਐਕਸਚੇਂਜ ਵਿਖੇ ਆਪਣੇ ਖਾਤੇ ਤੋਂ ਵਾਲੇਟ ਪਤਾ ਦਾਖਲ ਕਰੋ।</string>
  <string name="PaymentsTransferFragment__to_scan_a_qr_code_signal_needs">QR ਕੋਡ ਸਕੈਨ ਕਰਨ ਲਈ Molly ਨੂੰ ਕੈਮਰੇ ਨੂੰ ਐਕਸੈਸ ਕਰਨ ਲਈ ਇਜਾਜ਼ਤ ਚਾਹੀਦੀ ਹੈ।</string>
  <string name="PaymentsTransferFragment__signal_needs_the_camera_permission_to_capture_qr_code_go_to_settings">QR ਕੋਡ ਨੂੰ ਖਿੱਚਣ ਲਈ Molly ਨੂੰ ਕੈਮਰੇ ਦੀ ਇਜਾਜ਼ਤ ਦੀ ਲੋੜ ਹੁੰਦੀ ਹੈ। ਸੈਟਿੰਗਾਂ ’ਤੇ ਜਾਓ, \"ਇਜਾਜ਼ਤਾਂ\" ਦੀ ਚੋਣ ਕਰੋ, ਅਤੇ \"ਕੈਮਰਾ\" ਨੂੰ ਸਮਰੱਥ ਕਰੋ।</string>
  <string name="PaymentsTransferFragment__to_scan_a_qr_code_signal_needs_access_to_the_camera">QR ਕੋਡ ਸਕੈਨ ਕਰਨ ਲਈ Molly ਨੂੰ ਕੈਮਰੇ ਨੂੰ ਐਕਸੈਸ ਕਰਨ ਲਈ ਇਜਾਜ਼ਤ ਚਾਹੀਦੀ ਹੈ।</string>
  <string name="PaymentsTransferFragment__settings">ਸੈਟਿੰਗਾਂ</string>
  <!--PaymentsTransferQrScanFragment-->
  <string name="PaymentsTransferQrScanFragment__scan_address_qr_code">ਸਿਰਨਾਵਾਂ QR ਕੋਡ ਸਕੈਨ ਕਰੋ</string>
  <string name="PaymentsTransferQrScanFragment__scan_the_address_qr_code_of_the_payee">ਆਪਣੇ ਪ੍ਰਾਪਤਕਰਤਾ ਦਾ ਸਿਰਨਾਵਾਂ QR ਕੋਡ ਸਕੈਨ ਕਰੋ</string>
  <!--CreatePaymentFragment-->
  <string name="CreatePaymentFragment__request">ਬੇਨਤੀ</string>
  <string name="CreatePaymentFragment__pay">ਭੁਗਤਾਨ ਕਰੋ</string>
  <string name="CreatePaymentFragment__available_balance_s">ਮੌਜੂਦਾ ਬੈਲਨਸ: %1$s</string>
  <string name="CreatePaymentFragment__toggle_content_description">ਬਦਲੋ</string>
  <string name="CreatePaymentFragment__1">1</string>
  <string name="CreatePaymentFragment__2">2</string>
  <string name="CreatePaymentFragment__3">3</string>
  <string name="CreatePaymentFragment__4">4</string>
  <string name="CreatePaymentFragment__5">5</string>
  <string name="CreatePaymentFragment__6">6</string>
  <string name="CreatePaymentFragment__7">7</string>
  <string name="CreatePaymentFragment__8">8</string>
  <string name="CreatePaymentFragment__9">9</string>
  <string name="CreatePaymentFragment__decimal">.</string>
  <string name="CreatePaymentFragment__0">0</string>
  <string name="CreatePaymentFragment__lt">&lt;</string>
  <string name="CreatePaymentFragment__backspace">ਬੈਕਸਪੇਸ</string>
  <string name="CreatePaymentFragment__add_note">ਨੋਟ ਜੋੜੋ</string>
  <string name="CreatePaymentFragment__conversions_are_just_estimates">ਤਬਾਦਲਾ ਸਿਰਫ਼ ਅੰਦਾਜ਼ਨ ਹੈ ਅਤੇ ਦਰੁਸਤ ਨਹੀਂ ਵੀ ਹੋ ਸਕਦਾ ਹੈ।</string>
  <!--EditNoteFragment-->
  <string name="EditNoteFragment_note">ਨੋਟ</string>
  <!--ConfirmPaymentFragment-->
  <string name="ConfirmPayment__confirm_payment">ਭੁਗਤਾਨ ਨੂੰ ਤਸਦੀਕ ਕਰੋ</string>
  <string name="ConfirmPayment__network_fee">ਨੈੱਟਵਰਕ ਫ਼ੀਸ</string>
  <string name="ConfirmPayment__error_getting_fee">ਫ਼ੀਸ ਲੈਣ ਦੌਰਾਨ ਤਰੁੱਟੀ</string>
  <string name="ConfirmPayment__estimated_s">ਅੰਦਾਜ਼ਨ %1$s</string>
  <string name="ConfirmPayment__to">ਪ੍ਰਤੀ</string>
  <string name="ConfirmPayment__total_amount">ਕੁੱਲ ਰਕਮ</string>
  <string name="ConfirmPayment__balance_s">ਬਕਾਇਆ: %1$s</string>
  <string name="ConfirmPayment__submitting_payment">…ਭੁਗਤਾਨ ਭੇਜਿਆ ਜਾ ਰਿਹਾ ਹੈ</string>
  <string name="ConfirmPayment__processing_payment">ਭੁਗਤਾਨ ਕਾਰਵਾਈ ਅਧੀਨ ਹੈ…</string>
  <string name="ConfirmPayment__payment_complete">ਭੁਗਤਾਨ ਪੂਰਾ</string>
  <string name="ConfirmPayment__payment_failed">ਭੁਗਤਾਨ ਅਸਫ਼ਲ ਹੈ</string>
  <string name="ConfirmPayment__payment_will_continue_processing">ਭੁਗਤਾਨ ਤੇ ਕਾਰਵਾਈ ਜਾਰੀ ਰਹੇਗੀ</string>
  <string name="ConfirmPaymentFragment__invalid_recipient">ਗੈਰ-ਵਾਜਬ ਰਸੀਦ</string>
  <string name="ConfirmPaymentFragment__this_person_has_not_activated_payments">ਇਸ ਵਿਅਕਤੀ ਕੋਲ ਕੋਈ ਸਰਗਰਮ ਭੁਗਤਾਨ ਨਹੀਂ ਹਨ।</string>
  <string name="ConfirmPaymentFragment__unable_to_request_a_network_fee">ਨੈੱਟਵਰਕ ਫ਼ੀਸ ਦੀ ਬੇਨਤੀ ਨਹੀਂ ਕੀਤੀ ਜਾ ਸਕਦੀ। ਇਸ ਭੁਗਤਾਨ ਨੂੰ ਜਾਰੀ ਰੱਖਣ ਲਈ ਦੁਬਾਰਾ ਕੋਸ਼ਿਸ਼ ਕਰਨ ਲਈ ਠੀਕ ਹੈ \'ਤੇ ਟੈਪ ਕਰੋ।</string>
  <!--CurrencyAmountFormatter_s_at_s-->
  <string name="CurrencyAmountFormatter_s_at_s">%2$s ਉੱਤੇ %1$s</string>
  <!--SetCurrencyFragment-->
  <string name="SetCurrencyFragment__set_currency">ਕਰੰਸੀ ਸੈੱਟ ਕਰੋ</string>
  <string name="SetCurrencyFragment__all_currencies">ਸਾਰੀਆਂ ਕਰੰਸੀਆਂ</string>
  <!--****************************************-->
  <!--menus-->
  <!--****************************************-->
  <!--contact_selection_list-->
  <string name="contact_selection_list__unknown_contact">ਨਵਾਂ ਸੁਨੇਹਾ …</string>
  <string name="contact_selection_list__unknown_contact_block">ਵਰਤੋਂਕਾਰ ਉੱਤੇ ਪਾਬੰਦੀ ਲਾਓ</string>
  <string name="contact_selection_list__unknown_contact_add_to_group">ਕਿਸੇ ਗਰੁੱਪ ਵਿੱਚ ਸ਼ਾਮਲ ਕਰੋ</string>
  <!--conversation_callable_insecure-->
  <string name="conversation_callable_insecure__menu_call">ਕਾਲ</string>
  <!--conversation_callable_secure-->
  <string name="conversation_callable_secure__menu_call">Signal ਕਾਲ </string>
  <string name="conversation_callable_secure__menu_video">Signal ਵੀਡੀਓ ਕਾਲ</string>
  <!--conversation_context-->
  <string name="conversation_context__menu_message_details">ਸੁਨੇਹਾ ਵੇਰਵੇ</string>
  <string name="conversation_context__menu_copy_text">ਟੈਕਸਟ ਕਾਪੀ ਕਰੋ</string>
  <string name="conversation_context__menu_delete_message">ਸੰਦੇਸ਼ ਮਿਟਾਓ</string>
  <string name="conversation_context__menu_forward_message">ਸੁਨੇਹਾ ਅੱਗੇ ਭੇਜੋ</string>
  <string name="conversation_context__menu_resend_message">ਸੁਨੇਹਾ ਦੁਬਾਰਾ ਭੇਜੋ</string>
  <string name="conversation_context__menu_reply_to_message">ਸੁਨੇਹੇ ਨੂੰ ਜਵਾਬ ਦਿਓ</string>
  <!--conversation_context_reacction-->
  <string name="conversation_context__reaction_multi_select">ਕਈ ਚੁਣੋ</string>
  <!--conversation_context_image-->
  <string name="conversation_context_image__save_attachment">ਅਟੈਚਮੈਂਟਸ ਦਰਜ ਕਰੋ</string>
  <!--conversation_expiring_off-->
  <string name="conversation_expiring_off__disappearing_messages">ਅਲੋਪ ਹੋਣ ਵਾਲੇ ਸੁਨੇਹੇ</string>
  <!--conversation_expiring_on-->
  <!--conversation_insecure-->
  <string name="conversation_insecure__invite">ਸੱਦਾ</string>
  <!--conversation_list_batch-->
  <string name="conversation_list_batch__menu_delete_selected">ਚੁਣੇ ਹੋਏ ਮਿਟਾਓ</string>
  <string name="conversation_list_batch__menu_pin_selected">Pin ਚੁਣਿਆ ਗਿਆ</string>
  <string name="conversation_list_batch__menu_unpin_selected">ਚੁਣੇ ਨੂੰ ਲਾਹੋ</string>
  <string name="conversation_list_batch__menu_select_all">ਸਾਰਿਆ ਨੂੰ ਚੁਣੋ</string>
  <string name="conversation_list_batch_archive__menu_archive_selected">ਚੁਣੇ ਹੋਏ ਆਰਕਾਈਵ ਕਰੋ </string>
  <string name="conversation_list_batch_unarchive__menu_unarchive_selected">ਚੁਣੇ ਹੋਏ ਆਰਕਾਈਵ ਤੋਂ ਹਟਾਓ </string>
  <string name="conversation_list_batch__menu_mark_as_read">ਪੜ੍ਹੇ ਵਜੋਂ ਚਿੰਨ੍ਹ ਲਾਓ</string>
  <string name="conversation_list_batch__menu_mark_as_unread">ਨਾ-ਪੜ੍ਹੇ ਵਜੋਂ ਚਿੰਨ੍ਹ ਲਾਓ</string>
  <!--conversation_list-->
  <string name="conversation_list_settings_shortcut">ਸੈਟਿੰਗਜ਼ ਸ਼ੌਰਟਕਟ</string>
  <string name="conversation_list_search_description">ਖੋਜ</string>
  <string name="conversation_list__pinned">ਟੰਗਿਆ</string>
  <string name="conversation_list__chats">ਗੱਲਬਾਤ</string>
  <string name="conversation_list__you_can_only_pin_up_to_d_chats">ਤੁਸੀਂ ਸਿਰਫ਼ %1$d ਚੈਟਾਂ ਹੀ ਟੰਗ ਸਕਦੇ ਹੋ</string>
  <!--conversation_list_item_view-->
  <string name="conversation_list_item_view__contact_photo_image">ਸੰਪਰਕ ਫੋਟੋ ਚਿੱਤਰ</string>
  <string name="conversation_list_item_view__archived">ਆਰਕਾਈਵ</string>
  <!--conversation_list_fragment-->
  <string name="conversation_list_fragment__fab_content_description">ਨਵੀਂ ਗੱਲਬਾਤ</string>
  <string name="conversation_list_fragment__open_camera_description">ਕੈਮਰਾ ਖੋਲ੍ਹੋ</string>
  <string name="conversation_list_fragment__no_chats_yet_get_started_by_messaging_a_friend">ਹਾਲੇ ਕੋਈ ਚੈਟ ਨਹੀਂ ਹੈ।\nਦੋਸਤ ਨੂੰ ਸੁਨੇਹਾ ਕਰਕੇ ਸ਼ੁਰੂਆਤ ਕਰੋ।</string>
  <!--conversation_secure_verified-->
  <string name="conversation_secure_verified__menu_reset_secure_session">ਸੁਰੱਖਿਅਤ ਸੈਸ਼ਨ ਰੀਸੈੱਟ ਕਰੋ</string>
  <!--conversation_muted-->
  <string name="conversation_muted__unmute">ਅਨਮਿਊਟ ਕਰੋ</string>
  <!--conversation_unmuted-->
  <string name="conversation_unmuted__mute_notifications">ਸੂਚਨਾਵਾਂ ਨੂੰ ਮਿਊਟ ਕਰੋ</string>
  <!--conversation-->
  <string name="conversation__menu_group_settings">ਗਰੁੱਪ ਸੈਟਿੰਗਾਂ</string>
  <string name="conversation__menu_leave_group">ਗਰੁੱਪ ਛੱਡੋ</string>
  <string name="conversation__menu_view_all_media">ਸਾਰੇ ਮੀਡੀਆ</string>
  <string name="conversation__menu_conversation_settings">ਗੱਲਬਾਤ ਸੈਟਿੰਗਜ਼</string>
  <string name="conversation__menu_add_shortcut">ਹੋਮ ਸਕਰੀਨ ਤੇ ਜੋੜੋ </string>
  <string name="conversation__menu_create_bubble">ਬੁਲਬੁਲਾ ਬਣਾਓ</string>
  <!--conversation_popup-->
  <string name="conversation_popup__menu_expand_popup">ਪੋਪਅੱਪ ਫੈਲਾਓ</string>
  <!--conversation_callable_insecure-->
  <string name="conversation_add_to_contacts__menu_add_to_contacts">ਸੰਪਰਕਾਂ ਵਿੱਚ ਸ਼ਾਮਲ ਕਰੋ</string>
  <!--conversation_group_options-->
  <string name="convesation_group_options__recipients_list">ਪ੍ਰਾਪਤਕਰਤਾ ਸੂਚੀ</string>
  <string name="conversation_group_options__delivery">ਡਿਲਿਵਰੀ</string>
  <string name="conversation_group_options__conversation">ਗੱਲਬਾਤ</string>
  <string name="conversation_group_options__broadcast">ਬ੍ਰੌਡਕਾਸਟ</string>
  <!--text_secure_normal-->
  <string name="text_secure_normal__menu_new_group">ਨਵਾਂ ਸਮੂਹ</string>
  <string name="text_secure_normal__menu_settings">ਸੈਟਿੰਗਾਂ</string>
  <string name="text_secure_normal__menu_clear_passphrase">ਲਾਕ</string>
  <string name="text_secure_normal__mark_all_as_read">ਸਾਰੇ ਪੜ੍ਹੇ ਹੋਏ ਮਾਰਕ ਕਰੋ </string>
  <string name="text_secure_normal__invite_friends">ਦੋਸਤਾਂ ਨੂੰ ਸੱਦਾ ਦਿਓ</string>
  <!--verify_display_fragment-->
  <string name="verify_display_fragment_context_menu__copy_to_clipboard">ਕਲਿਪਬੋਰਡ ਤੇ ਕਾਪੀ ਕਰੋ </string>
  <string name="verify_display_fragment_context_menu__compare_with_clipboard">ਕਲਿਪਬੋਰਡ ਨਾਲ ਤੁਲਨਾ ਕਰੋ</string>
  <!--reminder_header-->
  <string name="reminder_header_sms_import_title">ਸਿਸਟਮ ਐਸਐਮਐਸ ਇੰਪੋਰਟ ਕਰੋ</string>
  <string name="reminder_header_sms_import_text">ਆਪਣੇ ਫੋਨ ਦੇ SMS ਸੁਨੇਹਿਆਂ ਨੂੰ Signal ਦੇ ਇਨਕ੍ਰਿਪਟ ਕੀਤੇ ਡੇਟਾਬੇਸ ਵਿੱਚ ਕਾਪੀ ਕਰਨ ਲਈ ਟੈਪ ਕਰੋ.</string>
  <string name="reminder_header_push_title">Signal ਸੁਨੇਹਿਆਂ ਅਤੇ ਕਾਲਾਂ ਨੂੰ ਸਮਰੱਥ ਬਣਾਓ</string>
  <string name="reminder_header_push_text">ਆਪਣੇ ਸੰਚਾਰ ਅਨੁਭਵ ਨੂੰ ਅੱਪਗ੍ਰੇਡ ਕਰੋ</string>
  <string name="reminder_header_service_outage_text">Signal ਤਕਨੀਕੀ ਮੁਸ਼ਕਲਾਂ ਦਾ ਸਾਹਮਣਾ ਕਰ ਰਿਹਾ ਹੈ ਅਸੀਂ ਜਿੰਨੀ ਛੇਤੀ ਸੰਭਵ ਹੋ ਸਕੇ ਸੇਵਾ ਨੂੰ ਬਹਾਲ ਕਰਨ ਲਈ ਸਖ਼ਤ ਮਿਹਨਤ ਕਰ ਰਹੇ ਹਾਂ</string>
  <string name="reminder_header_progress">%1$d%%</string>
  <!--media_preview-->
  <string name="media_preview__save_title">ਸੰਭਾਲੋ</string>
  <string name="media_preview__forward_title">ਅੱਗੇ ਭੇਜੋ </string>
  <string name="media_preview__share_title">ਸਾਂਝਾ ਕਰੋ</string>
  <string name="media_preview__all_media_title">ਸਾਰੇ ਮੀਡੀਆ</string>
  <!--media_preview_activity-->
  <string name="media_preview_activity__media_content_description">ਮੀਡੀਆ ਝਲਕ</string>
  <!--new_conversation_activity-->
  <string name="new_conversation_activity__refresh">ਤਾਜ਼ਾ ਕਰੋ</string>
  <!--redphone_audio_popup_menu-->
  <!--Insights-->
  <string name="Insights__percent">%</string>
  <string name="Insights__title">ਇਨਸਾਈਟਸ</string>
  <string name="InsightsDashboardFragment__title">ਇਨਸਾਈਟਸ</string>
  <string name="InsightsDashboardFragment__signal_protocol_automatically_protected">Signal ਪ੍ਰੋਟੋਕੋਲ ਨੇ ਬੀਤੇ %2$d ਦਿਨਾਂ ਵਿੱਚ ਤੁਹਾਡੇ ਭੇਜੇ ਗਏ ਸੁਨੇਹਿਆਂ ਦੇ %1$d%%ਨੂੰ ਆਪਣੇ-ਆਪ ਸੁਰੱਖਿਅਤ ਕੀਤਾ। Signal ਵਰਤੋਂਕਾਰਾਂ ਵਿਚਕਾਰ ਗੱਲਬਾਤ ਹਮੇਸ਼ਾਂ ਸਿਰੇ-ਤੋਂ-ਸਿਰੇ ਤੱਕ ਇਨਕ੍ਰਿਪਟ ਕੀਤੀ ਜਾਂਦੀ ਹੈ।</string>
  <string name="InsightsDashboardFragment__not_enough_data">ਲੋੜੀਂਦਾ ਡੇਟਾ ਨਹੀਂ</string>
  <string name="InsightsDashboardFragment__your_insights_percentage_is_calculated_based_on">ਤੁਹਾਡੀ ਅੰਤਰਦ੍ਰਿਸ਼ਟੀ ਦੇ ਪ੍ਰਤੀਸ਼ਤ ਦਾ ਹਿਸਾਬ ਬੀਤੇ %1$d ਦਿਨਾਂ ਦੇ ਅੰਦਰ ਭੇਜੇ ਜਾਣ ਵਾਲੇ ਸੁਨੇਹਿਆਂ ਦੇ ਅਧਾਰ ’ਤੇ ਲਾਇਆ ਜਾਂਦਾ ਹੈ ਜੋ ਅਲੋਪ ਨਹੀਂ ਹੋਏ ਜਾਂ ਹਟਾਏ ਨਹੀਂ ਗਏ ਹਨ।</string>
  <string name="InsightsDashboardFragment__start_a_conversation">ਗੱਲਬਾਤ ਸ਼ੁਰੂ ਕਰੋ</string>
  <string name="InsightsDashboardFragment__invite_your_contacts">ਵਧੇਰੇ ਸੰਪਰਕਾਂ ਨੂੰ Signal ਵਿੱਚ ਸ਼ਾਮਲ ਹੋਣ ਦਾ ਸੱਦਾ ਦੇ ਕੇ ਸੁਰੱਖਿਅਤ ਢੰਗ ਨਾਲ ਸੰਚਾਰ ਕਰਨਾ ਅਰੰਭ ਕਰੋ ਅਤੇ ਅਜਿਹੀਆਂ ਨਵੀਆਂ ਵਿਸ਼ੇਸ਼ਤਾਵਾਂ ਨੂੰ ਸਮਰੱਥ ਬਣਾਓ ਜੋ ਇਨਕ੍ਰਿਪਟ ਨਾ ਕੀਤੇ SMS ਸੁਨੇਹਿਆਂ ਦੀਆਂ ਸੀਮਾਵਾਂ ਤੋਂ ਪਾਰ ਜਾਂਦੀਆਂ ਹਨ।</string>
  <string name="InsightsDashboardFragment__this_stat_was_generated_locally">ਇਹ ਅੰਕੜੇ ਸਥਾਨਕ ਤੌਰ ’ਤੇ ਤੁਹਾਡੀ ਡਿਵਾਈਸ ’ਤੇ ਤਿਆਰ ਕੀਤੇ ਗਏ ਸਨ ਅਤੇ ਸਿਰਫ਼ ਤੁਹਾਡੇ ਦੁਆਰਾ ਹੀ ਦੇਖੇ ਜਾ ਸਕਦੇ ਹਨ। ਇਹ ਕਦੇ ਵੀ ਕਿਤੇ ਵੀ ਪ੍ਰਸਾਰਿਤ ਨਹੀਂ ਕੀਤੇ ਜਾਂਦੇ।</string>
  <string name="InsightsDashboardFragment__encrypted_messages">ਇਨਕ੍ਰਿਪਟ ਕੀਤੇ ਸੁਨੇਹੇ</string>
  <string name="InsightsDashboardFragment__cancel">ਰੱਦ ਕਰੋ</string>
  <string name="InsightsDashboardFragment__send">ਭੇਜੋ</string>
  <string name="InsightsModalFragment__title">ਇਨਸਾਈਟਸ ਪੇਸ਼ ਕਰ ਰਿਹਾ ਹੈ</string>
  <string name="InsightsModalFragment__description">ਇਹ ਪਤਾ ਲਗਾਓ ਕਿ ਤੁਹਾਡੇ ਕਿੰਨੇ ਬਾਹਰ ਜਾਣ ਵਾਲੇ ਸੁਨੇਹੇ ਸੁਰੱਖਿਅਤ ਨਾਲ ਭੇਜੇ ਗਏ ਹਨ, ਫਿਰ ਆਪਣੀ Signal ਪ੍ਰਤੀਸ਼ਤਤਾ ਨੂੰ ਵਧਾਉਣ ਲਈ ਨਵੇਂ ਸੰਪਰਕਾਂ ਨੂੰ ਜਲਦੀ ਬੁਲਾਓ।</string>
  <string name="InsightsModalFragment__view_insights">ਇਨਸਾਈਟਸ ਵੇਖੋ</string>
  <string name="FirstInviteReminder__title">Signal ਲਈ ਸੱਦੋ</string>
  <string name="FirstInviteReminder__description">ਤੁਸੀਂ ਇਨਕ੍ਰਿਪਟ ਕੀਤੇ ਸੁਨੇਹਿਆਂ ਦੀ ਗਿਣਤੀ ਵਧਾ ਸਕਦੇ ਹੋ, ਜੋ ਤੁਸੀਂ %1$d%%ਰਾਹੀਂ ਭੇਜਦੇ ਹੋ</string>
  <string name="SecondInviteReminder__title">ਆਪਣੇ Signal ਨੂੰ ਉਤਸ਼ਾਹਤ ਕਰੋ</string>
  <string name="SecondInviteReminder__description">%1$s ਨੂੰ ਸੱਦਾ</string>
  <string name="InsightsReminder__view_insights">ਇਨਸਾਈਟਸ ਵੇਖੋ</string>
  <string name="InsightsReminder__invite">ਸੱਦਾ</string>
  <!--Edit KBS Pin-->
  <!--BaseKbsPinFragment-->
  <string name="BaseKbsPinFragment__next">ਅਗਲਾ</string>
  <string name="BaseKbsPinFragment__create_alphanumeric_pin">ਅੰਕ-ਅੱਖਰੀ PIN ਬਣਾਓ</string>
  <string name="BaseKbsPinFragment__create_numeric_pin">ਅੰਕਾਂ ਨਾਲ PIN ਬਣਾਓ</string>
  <!--CreateKbsPinFragment-->
  <plurals name="CreateKbsPinFragment__pin_must_be_at_least_characters">
    <item quantity="one">ਪਿੰਨ ਵਿੱਚ ਘੱਟੋ-ਘੱਟ %1$d ਅੱਖਰ ਹੋਣਾ ਚਾਹੀਦਾ ਹੈ</item>
    <item quantity="other">PIN ਵਿੱਚ ਘੱਟੋ-ਘੱਟ %1$d ਅੱਖਰ ਹੋਣੇ ਚਾਹੀਦੇ ਹਨ</item>
  </plurals>
  <plurals name="CreateKbsPinFragment__pin_must_be_at_least_digits">
    <item quantity="one">ਪਿੰਨ ਵਿੱਚ ਘੱਟੋ-ਘੱਟ %1$d ਅੰਕ ਹੋਣਾ ਚਾਹੀਦਾ ਹੈ</item>
    <item quantity="other">PIN ਵਿੱਚ ਘੱਟੋ-ਘੱਟ %1$d ਅੰਕ ਹੋਣੇ ਚਾਹੀਦੇ ਹਨ</item>
  </plurals>
  <string name="CreateKbsPinFragment__create_a_new_pin">ਨਵਾਂ PIN ਬਣਾਓ</string>
  <string name="CreateKbsPinFragment__you_can_choose_a_new_pin_as_long_as_this_device_is_registered">ਜਿੰਨਾਂ ਚਿਰ ਇਹ ਡਿਵਾਈਸ ਰਜਿਸਟਰ ਹੈ, ਤੁਸੀਂ PIN ਬਦਲ ਸਕਦੇ ਹੋ.</string>
  <string name="CreateKbsPinFragment__create_your_pin">ਆਪਣਾ PIN ਬਣਾਓ</string>
  <string name="CreateKbsPinFragment__pins_keep_information_stored_with_signal_encrypted">PIN Signal ਨਾਲ ਸੰਭਾਲੀ ਜਾਣਕਾਰੀ ਨੂੰ ਇਨਕ੍ਰਿਪਟ ਕਰਕੇ ਰੱਖਦੇ ਹਨ ਤਾਂ ਕਿ ਸਿਰਫ਼ ਤੁਸੀਂ ਹੀ ਇਸ ਨੂੰ ਐਕਸੈਸ ਕਰ ਸਕੋ। ਤੁਹਾਡਾ ਪ੍ਰੋਫਾਈਲ, ਸੈਟਿੰਗਾਂ ਤੇ ਸੰਪਰਕਾਂ ਨੂੰ ਤੁਹਾਡੇ ਵਲੋਂ ਮੁੜ-ਸਥਾਪਤ ਕਰਨ ਉੱਤੇ ਬਹਾਲ ਕੀਤਾ ਜਾਵੇਗਾ। ਐਪ ਖੋਲ੍ਹਣ ਲਈ ਤੁਹਾਨੂੰ ਤੁਹਾਡੇ PIN ਦੀ ਲੋੜ ਨਹੀਂ ਹੋਵੇਗੀ।</string>
  <string name="CreateKbsPinFragment__choose_a_stronger_pin">ਮਜ਼ਬੂਤ PIN ਬਣਾਓ</string>
  <!--ConfirmKbsPinFragment-->
  <string name="ConfirmKbsPinFragment__pins_dont_match">PIN ਮੇਲ ਨਹੀਂ ਖਾਂਦਾ। ਮੁੜ ਕੋਸ਼ਿਸ਼ ਕਰੋ।</string>
  <string name="ConfirmKbsPinFragment__confirm_your_pin">ਆਪਣੇ PIN ਨੂੰ ਤਸਦੀਕ ਕਰੋ।</string>
  <string name="ConfirmKbsPinFragment__pin_creation_failed">PIN ਬਣਾਉਣਾ ਅਸਫ਼ਲ</string>
  <string name="ConfirmKbsPinFragment__your_pin_was_not_saved">ਤੁਹਾਡਾ PIN ਸੰਭਾਲਿਆ ਨਹੀਂ ਗਿਆ ਸੀ। ਅਸੀਂ ਤੁਹਾਨੂੰ ਬਾਅਦ ਵਿੱਚ PIN ਬਣਾਉਣ ਲਈ ਪੁੱਛਾਂਗੇ।</string>
  <string name="ConfirmKbsPinFragment__pin_created">PIN ਬਣਾਇਆ।</string>
  <string name="ConfirmKbsPinFragment__re_enter_your_pin">ਆਪਣਾ PIN ਮੁੜ-ਦਰਜ ਕਰੋ</string>
  <string name="ConfirmKbsPinFragment__creating_pin">PIN ਬਣਾਇਆ ਜਾ ਰਿਹਾ ਹੈ…</string>
  <!--KbsSplashFragment-->
  <string name="KbsSplashFragment__introducing_pins">ਪੇਸ਼ ਕਰਦੇ ਹਾਂ PINs</string>
  <string name="KbsSplashFragment__pins_keep_information_stored_with_signal_encrypted">PIN Signal ਨਾਲ ਸੰਭਾਲੀ ਜਾਣਕਾਰੀ ਨੂੰ ਇਨਕ੍ਰਿਪਟ ਕਰਕੇ ਰੱਖਦੇ ਹਨ ਤਾਂ ਕਿ ਸਿਰਫ਼ ਤੁਸੀਂ ਹੀ ਇਸ ਨੂੰ ਐਕਸੈਸ ਕਰ ਸਕੋ। ਤੁਹਾਡਾ ਪ੍ਰੋਫਾਈਲ, ਸੈਟਿੰਗਾਂ ਤੇ ਸੰਪਰਕਾਂ ਨੂੰ ਤੁਹਾਡੇ ਵਲੋਂ ਮੁੜ-ਸਥਾਪਤ ਕਰਨ ਉੱਤੇ ਬਹਾਲ ਕੀਤਾ ਜਾਵੇਗਾ। ਐਪ ਖੋਲ੍ਹਣ ਲਈ ਤੁਹਾਨੂੰ ਤੁਹਾਡੇ PIN ਦੀ ਲੋੜ ਨਹੀਂ ਹੋਵੇਗੀ।</string>
  <string name="KbsSplashFragment__learn_more">ਹੋਰ ਜਾਣੋ</string>
  <string name="KbsSplashFragment__registration_lock_equals_pin">ਰਜਿਸਟਰੇਸ਼ਨ ਲੌਕ = PIN</string>
  <string name="KbsSplashFragment__your_registration_lock_is_now_called_a_pin">ਤੁਹਾਡੇ ਰਜਿਸਟ੍ਰੇਸ਼ਨ ਲੌਕ ਨੂੰ ਹੁਣ PIN ਕਿਹਾ ਜਾਂਦਾ ਹੈ, ਅਤੇ ਇਹ ਵਧੇਰੇ ਕੰਮ ਕਰਦਾ ਹੈ। ਹੁਣੇ ਅੱਪਡੇਟ ਕਰੋ।</string>
  <string name="KbsSplashFragment__update_pin">PIN ਅੱਪਡੇਟ ਕਰੋ</string>
  <string name="KbsSplashFragment__create_your_pin">ਆਪਣਾ PIN ਬਣਾਓ</string>
  <string name="KbsSplashFragment__learn_more_about_pins">PINs ਬਾਰੇ ਹੋਰ ਜਾਣੋ</string>
  <string name="KbsSplashFragment__disable_pin">PIN ਅਸਮਰੱਥ ਕਰੋ</string>
  <!--KBS Reminder Dialog-->
  <string name="KbsReminderDialog__enter_your_signal_pin">ਆਪਣਾ Signal ਦਾ PIN ਦਿਓ</string>
  <string name="KbsReminderDialog__to_help_you_memorize_your_pin">ਤੁਹਾਨੂੰ ਤੁਹਾਡਾ PIN ਯਾਦ ਕਰਵਾਉਣ ਲਈ ਮਦਦ ਵਾਸਤੇ ਅਸੀਂ ਇਹ ਲਗਾਤਾਰ ਭਰਨ ਲਈ ਕਹਾਂਗੇ। ਸਮੇਂ ਨਾਲ ਅਸੀਂ ਵਾਰ ਪੁੱਛਾਂਗੇ।</string>
  <string name="KbsReminderDialog__skip">ਛੱਡੋ</string>
  <string name="KbsReminderDialog__submit">ਦਰਜ ਕਰੋ</string>
  <string name="KbsReminderDialog__forgot_pin">ਕੀ PIN ਭੁੱਲ ਗਏ ਹੋ?</string>
  <string name="KbsReminderDialog__incorrect_pin_try_again">ਗਲਤ PIN। ਦੁਬਾਰਾ ਕੋਸ਼ਿਸ਼ ਕਰੋ।</string>
  <!--AccountLockedFragment-->
  <string name="AccountLockedFragment__account_locked">ਖਾਤਾ ਲਾਕ ਹੋਇਆ</string>
  <string name="AccountLockedFragment__your_account_has_been_locked_to_protect_your_privacy">ਤੁਹਾਡੀ ਪਰਦੇਦਾਰੀ ਅਤੇ ਸੁਰੱਖਿਆ ਲਈ ਤੁਹਾਡੇ ਖਾਤੇ ਨੂੰ ਲੌਕ ਕੀਤਾ ਗਿਆ ਹੈ। ਤੁਹਾਡੇ ਖਾਤੇ ਵਿੱਚ %1$dਦਿਨਾਂ ਦੀ ਬਿਨਾਂ ਸਰਗਰਮੀ ਦੇ ਤੁਸੀਂ ਇਸ ਫ਼ੋਨ ਨੰਬਰ ਨੂੰ ਬਿਨਾਂ ਆਪਣਾ PIN ਦਿੱਤੇ ਮੁੜ-ਰਜਿਸਟਰ ਕਰ ਸਕਦੇ ਹੋ। ਸਾਰੀ ਸਮੱਗਰੀ ਹਟਾ ਦਿੱਤੀ ਜਾਵੇਗੀ।</string>
  <string name="AccountLockedFragment__next">ਅੱਗੇ</string>
  <string name="AccountLockedFragment__learn_more">ਹੋਰ ਜਾਣੋ</string>
  <!--KbsLockFragment-->
  <string name="RegistrationLockFragment__enter_your_pin">ਆਪਣਾ PIN ਦਰਜ ਕਰੋ</string>
  <string name="RegistrationLockFragment__enter_the_pin_you_created">ਆਪਣੇ ਖਾਤੇ ਲਈ ਤੁਹਾਡੇ ਵੱਲੋਂ ਬਣਾਇਆ PIN ਦਿਓ। ਇਹ ਤੁਹਾਡੇ SMS ਤਸਦੀਕ ਕੋਡ ਤੋਂ ਵੱਖਰਾ ਹੁੰਦਾ ਹੈ.</string>
  <string name="RegistrationLockFragment__enter_alphanumeric_pin">ਅੱਖਰਾਂ ਅਤੇ ਸੰਖਿਆਵਾਂ ਤੋਂ ਬਣਿਆ PIN ਦਰਜ ਕਰੋ</string>
  <string name="RegistrationLockFragment__enter_numeric_pin">ਅੰਕਾਂ ਵਾਲਾ ਪਿੰਨ ਦਿਓ</string>
  <string name="RegistrationLockFragment__incorrect_pin_try_again">ਗਲਤ PIN। ਦੁਬਾਰਾ ਕੋਸ਼ਿਸ਼ ਕਰੋ।</string>
  <string name="RegistrationLockFragment__forgot_pin">ਕੀ PIN ਭੁੱਲ ਗਏ ਹੋ?</string>
  <string name="RegistrationLockFragment__incorrect_pin">ਗਲਤ PIN</string>
  <string name="RegistrationLockFragment__forgot_your_pin">ਆਪਣਾ PIN ਭੁੱਲ ਗਏ ਹੋ?</string>
  <string name="RegistrationLockFragment__not_many_tries_left">ਜਿਆਦਾ ਕੋਸ਼ਿਸ਼ਾਂ ਨਹੀਂ ਬਚੀਆਂ ਹਨ!</string>
  <string name="RegistrationLockFragment__signal_registration_need_help_with_pin_for_android_v1_pin">Signal ਰਜਿਸਟ੍ਰੇਸ਼ਨ - Android (v1 PIN) ਦੇ ਲਈ PIN ਨੂੰ ਲੈ ਕੇ ਮਦਦ ਦੀ ਲੋੜ ਹੈ</string>
  <string name="RegistrationLockFragment__signal_registration_need_help_with_pin_for_android_v2_pin">Signal ਰਜਿਸਟ੍ਰੇਸ਼ਨ - Android (v2 PIN) ਦੇ ਲਈ PIN ਨੂੰ ਲੈ ਕੇ ਮਦਦ ਦੀ ਲੋੜ ਹੈ</string>
  <plurals name="RegistrationLockFragment__for_your_privacy_and_security_there_is_no_way_to_recover">
    <item quantity="one">ਤੁਹਾਡੀ ਗੁਪਤਤਾ ਅਤੇ ਸੁਰੱਖਿਆ ਲਈ, ਤੁਹਾਡੇ ਪਿੰਨ ਨੂੰ ਦੁਬਾਰਾ ਪ੍ਰਾਪਤ ਕਰਨ ਦਾ ਕੋਈ ਤਰੀਕਾ ਨਹੀਂ ਹੈ। ਜੇਕਰ ਤੁਸੀਂ ਆਪਣਾ ਪਿੰਨ ਯਾਦ ਨਹੀਂ ਰੱਖ ਸਕਦੇ, ਤਾਂ ਤੁਸੀਂ %1$d ਦਿਨ ਅਕਿਰਿਆਸ਼ੀਲ ਰਹਿਣ ਤੋਂ ਬਾਅਦ SMS ਦੇ ਨਾਲ ਦੁਬਾਰਾ-ਤਸਦੀਕ ਕਰ ਸਕਦੇ ਹੋ। ਇਸ ਮਾਮਲੇ ਵਿੱਚ, ਤੁਹਾਡਾ ਖਾਤਾ ਬੰਦ ਕਰ ਦਿੱਤਾ ਜਾਵੇਗਾ ਅਤੇ ਸਾਰੀ ਸਮੱਗਰੀ ਮਿਟਾ ਦਿੱਤੀ ਜਾਵੇਗੀ।</item>
    <item quantity="other">ਤੁਹਾਡੀ ਪਰਦੇਦਾਰੀ ਅਤੇ ਸੁਰੱਖਿਆ ਲਈ, ਤੁਹਾਡੇ PIN ਨੂੰ ਦੁਬਾਰਾ ਪ੍ਰਾਪਤ ਕਰਨ ਦਾ ਕੋਈ ਤਰੀਕਾ ਨਹੀਂ ਹੈ। ਜੇਕਰ ਤੁਸੀਂ ਆਪਣਾ PIN ਯਾਦ ਨਹੀਂ ਰੱਖ ਸਕਦੇ, ਤਾਂ ਤੁਸੀਂ %1$d ਦਿਨ ਨਾ-ਸਰਗਰਮ ਰਹਿਣ ਤੋਂ ਬਾਅਦ SMS ਦੇ ਨਾਲ ਮੁੜ-ਤਸਦੀਕ ਕਰ ਸਕਦੇ ਹੋ। ਇਸ ਮਾਮਲੇ ਵਿੱਚ, ਤੁਹਾਡਾ ਖਾਤਾ ਬੰਦ ਕਰ ਦਿੱਤਾ ਜਾਵੇਗਾ ਅਤੇ ਸਾਰੀ ਸਮੱਗਰੀ ਹਟਾ ਦਿੱਤੀ ਜਾਵੇਗੀ।</item>
  </plurals>
  <plurals name="RegistrationLockFragment__incorrect_pin_d_attempts_remaining">
    <item quantity="one">ਗਲਤ ਪਿੰਨ। %1$d ਕੋਸ਼ਿਸ਼ ਬਾਕੀ।</item>
    <item quantity="other">ਗਲਤ PIN। %1$d ਕੋਸ਼ਿਸ਼ਾਂ ਬਾਕੀ।</item>
  </plurals>
  <plurals name="RegistrationLockFragment__if_you_run_out_of_attempts_your_account_will_be_locked_for_d_days">
    <item quantity="one">ਜੇਕਰ ਤੁਹਾਡੀਆਂ ਕੋਸ਼ਿਸ਼ਾਂ ਖਤਮ ਹੋ ਜਾਂਦੀਆਂ ਹਨ ਤਾਂ ਤੁਹਾਡੇ ਖਾਤੇ ਨੂੰ %1$d ਦਿਨ ਲਈ ਲੌਕ ਕਰ ਦਿੱਤਾ ਜਾਵੇਗਾ। %1$d ਦਿਨ ਅਕਿਰਿਆਸ਼ੀਲ ਰਹਿਣ ਤੋਂ ਬਾਅਦ, ਤੁਸੀਂ ਆਪਣੇ ਪਿੰਨ ਤੋਂ ਬਿਨਾਂ ਦੁਬਾਰਾ ਰਜਿਸਟਰ ਕਰ ਸਕਦੇ ਹੋ। ਤੁਹਾਡਾ ਖਾਤਾ ਬੰਦ ਕਰ ਦਿੱਤਾ ਜਾਵੇਗਾ ਅਤੇ ਸਾਰੀ ਸਮੱਗਰੀ ਮਿਟਾ ਦਿੱਤੀ ਜਾਵੇਗੀ।</item>
    <item quantity="other">ਜੇਕਰ ਤੁਹਾਡੀਆਂ ਕੋਸ਼ਿਸ਼ਾਂ ਖਤਮ ਹੋ ਜਾਂਦੀਆਂ ਹਨ ਤਾਂ ਤੁਹਾਡੇ ਖਾਤੇ ਨੂੰ %1$d ਦਿਨਾਂ ਲਈ ਲੌਕ ਕਰ ਦਿੱਤਾ ਜਾਵੇਗਾ। %1$d ਦਿਨ ਅਕਿਰਿਆਸ਼ੀਲ ਰਹਿਣ ਤੋਂ ਬਾਅਦ, ਤੁਸੀਂ ਆਪਣੇ PIN ਤੋਂ ਬਿਨਾਂ ਦੁਬਾਰਾ ਰਜਿਸਟਰ ਕਰ ਸਕਦੇ ਹੋ। ਤੁਹਾਡਾ ਖਾਤਾ ਬੰਦ ਕਰ ਦਿੱਤਾ ਜਾਵੇਗਾ ਅਤੇ ਸਾਰੀ ਸਮੱਗਰੀ ਮਿਟਾ ਦਿੱਤੀ ਜਾਵੇਗੀ।</item>
  </plurals>
  <plurals name="RegistrationLockFragment__you_have_d_attempts_remaining">
    <item quantity="one">ਤੁਹਾਡੀ %1$d ਕੋਸ਼ਿਸ਼ ਬਾਕੀ ਹੈ।</item>
    <item quantity="other">ਤੁਹਾਡੀਆਂ %1$d ਕੋਸ਼ਿਸ਼ਾਂ ਬਾਕੀ ਹਨ।</item>
  </plurals>
  <plurals name="RegistrationLockFragment__d_attempts_remaining">
    <item quantity="one">%1$d ਕੋਸ਼ਿਸ਼ ਬਾਕੀ।</item>
    <item quantity="other">%1$d ਕੋਸ਼ਿਸ਼ਾਂ ਬਾਕੀ।</item>
  </plurals>
  <!--CalleeMustAcceptMessageRequestDialogFragment-->
  <string name="CalleeMustAcceptMessageRequestDialogFragment__s_will_get_a_message_request_from_you">%1$s ਨੂੰ ਤੁਹਾਡੇ ਤੋਂ ਬੇਨਤੀ ਵਾਲਾ ਸੁਨੇਹਾ ਮਿਲੇਗਾ। ਜਦੋਂ ਤੁਹਾਡਾ ਬੇਨਤੀ ਵਾਲਾ ਸੁਨੇਹਾ ਮਨਜ਼ੂਰ ਕਰ ਲਿਆ ਜਾਵੇਗਾ ਤਾਂ ਤੁਸੀਂ ਕਾਲ ਕਰ ਸਕਦੇ ਹੋ।</string>
  <!--KBS Megaphone-->
  <string name="KbsMegaphone__create_a_pin">PIN ਬਣਾਓ</string>
  <string name="KbsMegaphone__pins_keep_information_thats_stored_with_signal_encrytped">PIN Signal ਨਾਲ ਸਟੋਰ ਕੀਤੀ ਸਮੱਗਰੀ ਨੂੰ ਇਨਕ੍ਰਿਪਟ ਕਰਕੇ ਰੱਖਦਾ ਹੈ।</string>
  <string name="KbsMegaphone__create_pin">PIN ਬਣਾਓ</string>
  <!--Research Megaphone-->
  <string name="ResearchMegaphone_tell_signal_what_you_think">Signal ਨੂੰ ਦੱਸੋ ਕਿ ਤੁਸੀਂ ਕੀ ਸੋਚਦੇ ਹੋ</string>
  <string name="ResearchMegaphone_to_make_signal_the_best_messaging_app_on_the_planet">ਸੰਸਾਰ ਵਿੱਚ Signal ਨੂੰ ਸਭ ਤੋਂ ਵਧੀਆ ਸੁਨੇਹੇ ਭੇਜਣ/ਲੈਣ ਵਾਲੀ ਐਪ ਬਣਾਉਣ ਵਾਸਤੇ ਅਸੀਂ ਤੁਹਾਡੇ ਤੋਂ ਸੁਝਾਅ ਲੈਣਾ ਚਾਹੁੰਦੇ ਹਾਂ।</string>
  <string name="ResearchMegaphone_learn_more">ਹੋਰ ਜਾਣੋ</string>
  <string name="ResearchMegaphone_dismiss">ਖਾਰਜ ਕਰੋ</string>
  <string name="ResearchMegaphoneDialog_signal_research">Signal ਖੋਜ</string>
  <string name="ResearchMegaphoneDialog_we_believe_in_privacy"><![CDATA[<p><b>ਅਸੀਂ ਪਰਦੇਦਾਰੀ ਵਿੱਚ ਭਰੋਸਾ ਕਰਦੇ ਹਾਂ।</b></p><p>Signal ਤੁਹਾਨੂੰ ਟਰੈਕ ਨਹੀਂ ਕਰਦਾ ਅਤੇ ਨਾ ਹੀ ਤੁਹਾਡਾ ਡਾਟਾ ਇਕੱਤਰ ਕਰਦਾ ਹੈ। ਹਰ ਕਿਸੇ ਲਈ Signal ਵਿੱਚ ਸੁਧਾਰ ਵਾਸਤੇ ਅਸੀਂ ਵਰਤੋਂਕਾਰਾਂ ਦੇ ਸੁਝਾਅ ਉੱਤੇ ਨਿਰਭਰ ਕਰਦੇ ਹਾਂ, <b>ਅਤੇ ਸਾਨੂੰ ਤੁਹਾਡੇ ਸੁਝਾਅ ਵੀ ਚਾਹੀਦੇ ਹਨ।</b></p><p>ਅਸੀਂ ਸਰਵੇਖ ਕਰ ਰਹੇ ਹਾਂ ਕਿ ਸਮਝ ਸਕੀਏ ਕਿ ਤੁਸੀਂ Signal ਨੂੰ ਕਿਵੇਂ ਵਰਤ ਰਹੇ ਹੋ। ਸਾਰੇ ਸਰਵੇਖਣ ਵਿੱਚ ਕੋਈ ਵੀ ਅਜਿਹਾ ਡਾਟਾ ਇਕੱਤਰ ਨਹੀਂ ਕੀਤਾ ਜਾਂਦਾ ਹੈ, ਜਿਸ ਤੋਂ ਤੁਹਾਡੀ ਪਛਾਣ ਹੋ ਸਕੇ। ਜੇ ਤੁਸੀਂ ਵਧੀਕ ਸੁਝਾਅ ਦੇਣ ਵਿੱਚ ਦਿਲਚਸਪੀ ਰੱਖਦੇ ਹੋ ਤਾਂ ਤੁਹਾਡੇ ਕੋਲ ਸੰਪਰਕ ਜਾਣਕਾਰੀ ਦੇਣ ਦੀ ਚੋਣ ਹੋਵੇਗੀ।</p><p>ਜੇ ਤੁਹਾਡੇ ਕੋਲ ਕੁਝ ਮਿੰਟ ਹੋਣ ਅਤੇ ਸੁਝਾਅ ਦੇਣਾ ਚਾਹੋ ਤਾਂ ਅਸੀਂ ਤੁਹਾਡੇ ਕੋਲੋ ਜਾਣ ਕੇ ਖੁਸ਼ ਹੋਵਾਂਗੇ।</p>]]></string>
  <string name="ResearchMegaphoneDialog_take_the_survey">ਸਰਵੇਖਣ \'ਚ ਹਿੱਸਾ ਲਵੋ</string>
  <string name="ResearchMegaphoneDialog_no_thanks">ਨਹੀਂ ਧੰਨਵਾਦ</string>
  <string name="ResearchMegaphoneDialog_the_survey_is_hosted_by_alchemer_at_the_secure_domain">ਸਰਵੇਖਣ Alchemer ਵਲੋਂ ਸੁਰੱਖਿਅਤ ਡੋਮੇਨ surveys.signalusers.org ਉੱਤੇ ਹੋਸਟ ਕੀਤਾ ਹੈ</string>
  <!--transport_selection_list_item-->
  <string name="transport_selection_list_item__transport_icon">ਆਵਾਜਾਈ ਆਈਕਨ</string>
  <string name="ConversationListFragment_loading">ਲੋਡ ਕਰ ਰਿਹਾ ਹੈ …</string>
  <string name="CallNotificationBuilder_connecting">ਕਨੈਕਟ ਕਰ ਰਿਹਾ ਹੈ …</string>
  <string name="Permissions_permission_required">ਇਜਾਜ਼ਤ ਦੀ ਲੋੜ ਹੈ</string>
  <string name="ConversationActivity_signal_needs_sms_permission_in_order_to_send_an_sms">SMS ਭੇਜਣ ਲਈ Signal ਨੂੰ SMS ਇਜਾਜ਼ਤ ਦੀ ਲੋੜ ਹੁੰਦੀ ਹੈ, ਇਸ ਨੂੰ ਸਥਾਈ ਤੌਰ ’ਤੇ ਇਨਕਾਰ ਕਰ ਦਿੱਤਾ ਗਿਆ ਹੈ। ਕਿਰਪਾ ਕਰਕੇ ਐਪ ਸੈਟਿੰਗਾਂ ’ਤੇ ਜਾਰੀ ਰੱਖੋ, \"ਇਜਾਜ਼ਤਾਂ\" ਚੁਣੋ, ਅਤੇ \"SMS\" ਨੂੰ ਸਮਰੱਥ ਕਰੋ।</string>
  <string name="Permissions_continue">ਜਾਰੀ ਰੱਖੋ</string>
  <string name="Permissions_not_now">ਹਾਲੇ ਨਹੀਂ</string>
  <string name="conversation_activity__enable_signal_messages">Signal ਸੁਨੇਹੇ ਸਮਰੱਥ ਕਰੋ</string>
  <string name="SQLCipherMigrationHelper_migrating_signal_database">Signal ਡਾਟਾਬੇਸ ਮਾਈਗ੍ਰੇਟ ਹੋ ਰਿਹਾ ਹੈ</string>
  <string name="PushDecryptJob_new_locked_message">ਨਵਾਂ ਲਾਕ ਕੀਤਾ ਸੁਨੇਹਾ</string>
  <string name="PushDecryptJob_unlock_to_view_pending_messages">ਬਕਾਇਆ ਸੁਨੇਹੇ ਵੇਖਣ ਲਈ ਅਨਲੌਕ ਕਰੋ</string>
  <string name="enter_backup_passphrase_dialog__backup_passphrase">ਬੈਕਅਪ ਪਾਸਫ਼੍ਰੇਜ਼</string>
  <string name="backup_enable_dialog__backups_will_be_saved_to_external_storage_and_encrypted_with_the_passphrase_below_you_must_have_this_passphrase_in_order_to_restore_a_backup">ਬੈਕਅਪ ਬਾਹਰੀ ਸਟੋਰੇਜ ਵਿੱਚ ਸੁਰੱਖਿਅਤ ਕੀਤੇ ਜਾਣਗੇ ਅਤੇ ਹੇਠਾਂ ਪਾਸਫ਼੍ਰੇਜ਼ ਨਾਲ ਇਨਕ੍ਰਿਪਟ ਕੀਤੇ ਜਾਣਗੇ. ਬੈਕਅੱਪ ਨੂੰ ਰੀਸਟੋਰ ਕਰਨ ਲਈ ਤੁਹਾਡੇ ਕੋਲ ਇਹ ਪਾਸਫ਼੍ਰੇਜ਼ ਹੋਣਾ ਲਾਜ਼ਮੀ ਹੈ.</string>
  <string name="backup_enable_dialog__you_must_have_this_passphrase">ਬੈਕਅੱਪ ਤੋਂ ਬਹਾਲ ਕਰਨ ਲਈ ਤੁਹਾਨੂੰ ਇਹ ਪਾਸਫ਼੍ਰੇਜ਼ ਚਾਹੀਦਾ ਹੈ।</string>
  <string name="backup_enable_dialog__folder">ਫੋਲਡਰ</string>
  <string name="backup_enable_dialog__i_have_written_down_this_passphrase">ਮੈਂ ਇਹ ਪਾਸਫ਼੍ਰੇਜ਼ ਲਿੱਖ ਲਿਆ ਹੈ. ਇਸ ਤੋਂ ਬਿਨਾਂ, ਮੈਂ ਬੈਕਅੱਪ ਨੂੰ ਰੀਸਟੋਰ ਕਰਨ ਵਿੱਚ ਅਸਮਰੱਥ ਹੋਵਾਂਗਾ.</string>
  <string name="registration_activity__restore_backup">ਬੈਕਅਪ ਬਹਾਲ ਕਰੋ</string>
  <string name="registration_activity__transfer_or_restore_account">ਖਾਤਾ ਟ੍ਰਾਂਸਫਰ ਕਰੋ ਜਾਂ ਬਹਾਲ ਕਰੋ</string>
  <string name="registration_activity__transfer_account">ਖਾਤਾ ਟ੍ਰਾਂਸਫਰ ਕਰੋ</string>
  <string name="registration_activity__skip">ਛੱਡੋ</string>
  <string name="preferences_chats__chat_backups">ਚੈਟ ਬੈਕਅਪ</string>
  <string name="preferences_chats__backup_chats_to_external_storage">ਬਾਹਰੀ ਸਟੋਰੇਜ ਤੇ ਚੈਟ ਨੂੰ ਬੈਕਅਪ ਕਰੋ </string>
  <string name="preferences_chats__transfer_account">ਖਾਤਾ ਟ੍ਰਾਂਸਫਰ ਕਰੋ</string>
  <string name="preferences_chats__transfer_account_to_a_new_android_device">ਖਾਤੇ ਨੂੰ ਨਵੇਂ Android ਡਿਵਾਈਸ ਉੱਤੇ ਟ੍ਰਾਂਸਫਰ ਕਰੋ</string>
  <string name="RegistrationActivity_enter_backup_passphrase">ਬੈਕਅਪ ਪਾਸਫ਼੍ਰੇਜ਼ ਦਰਜ ਕਰੋ</string>
  <string name="RegistrationActivity_restore">ਰੀਸਟੋਰ ਕਰੋ</string>
  <string name="RegistrationActivity_backup_failure_downgrade">Signal ਦੇ ਨਵੇਂ ਸੰਸਕਰਣਾਂ ਤੋਂ ਬੈਕਅੱਪ ਆਯਾਤ ਨਹੀਂ ਕਰ ਸਕਦਾ</string>
  <string name="RegistrationActivity_incorrect_backup_passphrase">ਗਲਤ ਬੈਕਅਪ ਪਾਸਫ਼੍ਰੇਜ਼</string>
  <string name="RegistrationActivity_checking">ਜਾਂਚ ਕਰ ਰਿਹਾ ਹੈ …</string>
  <string name="RegistrationActivity_d_messages_so_far">ਅਜੇ ਤੱਕ %d ਸੁਨੇਹੇ …</string>
  <string name="RegistrationActivity_restore_from_backup">ਬੈਕਅਪ ਤੋਂ ਬਹਾਲ ਕਰਨਾ ਹੈ?</string>
  <string name="RegistrationActivity_restore_your_messages_and_media_from_a_local_backup">ਸਥਾਨਕ ਸੁਨੇਹਿਆਂ ਤੋਂ ਆਪਣੇ ਸੁਨੇਹਿਆਂ ਅਤੇ ਮੀਡੀਆ ਨੂੰ ਪੁਨਰ ਸਥਾਪਿਤ ਕਰੋ | ਜੇਕਰ ਤੁਸੀਂ ਹੁਣ ਮੁੜ ਬਹਾਲ ਨਹੀਂ ਕਰਦੇ ਹੋ, ਤਾਂ ਤੁਸੀਂ ਬਾਅਦ ਵਿੱਚ ਰੀਸਟੋਰ ਨਹੀਂ ਕਰ ਸਕੋਗੇ.</string>
  <string name="RegistrationActivity_backup_size_s">ਬੈਕਅਪ ਆਕਾਰ:%s</string>
  <string name="RegistrationActivity_backup_timestamp_s">ਬੈਕਅੱਪ ਟਾਈਮਸਟੈਂਪ: %s</string>
  <string name="BackupDialog_enable_local_backups">ਸਥਾਨਕ ਬੈਕਅਪ ਨੂੰ ਸਮਰੱਥ ਬਣਾਉਣਾ ਹੈ?</string>
  <string name="BackupDialog_enable_backups">ਬੈਕਅਪ ਨੂੰ ਸਮਰੱਥ ਬਣਾਓ</string>
  <string name="BackupDialog_please_acknowledge_your_understanding_by_marking_the_confirmation_check_box">ਕਿਰਪਾ ਕਰਕੇ ਪੁਸ਼ਟੀਕਰਨ ਚੈਕ ਬਾਕਸ ਤੇ ਨਿਸ਼ਾਨ ਲਗਾ ਕੇ ਆਪਣੀ ਸਮਝ ਨੂੰ ਮੰਨ ਲਓ.</string>
  <string name="BackupDialog_delete_backups">ਬੈਕਅਪ ਹਟਾਉਣੇ ਹਨ?</string>
  <string name="BackupDialog_disable_and_delete_all_local_backups">ਕੀ ਸਾਰੇ ਲੋਕਲ ਬੈਕਅਪ ਨੂੰ ਅਸਮਰੱਥ ਕਰਨਾ ਤੇ ਹਟਾਉਣਾ ਹੈ?</string>
  <string name="BackupDialog_delete_backups_statement">ਬੈਕਅਪ ਮਿਟਾਓ</string>
  <string name="BackupDialog_to_enable_backups_choose_a_folder">ਬੈਕਅੱਪ ਸਮਰੱਥ ਕਰਨ ਲਈ, ਫੋਲਡਰ ਚੁਣੋ। ਬੈਕਅੱਪਾਂ ਨੂੰ ਇਸ ਟਿਕਾਣੇ ਉੱਤੇ ਸੰਭਾਲਿਆ ਜਾਵੇਗਾ।</string>
  <string name="BackupDialog_choose_folder">ਫੋਲਡਰ ਚੁਣੋ</string>
  <string name="BackupDialog_copied_to_clipboard">ਕਲਿਪਬੋਰਡ ਤੇ ਕਾਪੀ ਕੀਤਾ ਗਿਆ</string>
  <string name="BackupDialog_no_file_picker_available">ਕੋਈ ਫਾਇਲ ਚੁਣਨ ਵਾਲਾ ਮੌਜੂਦ ਨਹੀਂ ਹੈ।</string>
  <string name="BackupDialog_enter_backup_passphrase_to_verify">ਤਸਦੀਕ ਕਰਨ ਲਈ ਆਪਣਾ ਬੈਕਅੱਪ ਪਾਸਫ਼੍ਰੇਜ਼ ਦਿਓ</string>
  <string name="BackupDialog_verify">ਤਸਦੀਕ ਕਰੋ</string>
  <string name="BackupDialog_you_successfully_entered_your_backup_passphrase">ਤੁਸੀਂ ਆਪਣਾ ਬੈਕਅੱਪ ਪਾਸਫ਼੍ਰੇਜ਼ ਕਾਮਯਾਬੀ ਨਾਲ ਭਰਿਆ ਹੈ</string>
  <string name="BackupDialog_passphrase_was_not_correct">ਪਾਸਫ਼੍ਰੇਜ਼ ਸਹੀ ਨਹੀਂ ਹੈ</string>
  <string name="LocalBackupJob_creating_backup">ਬੈਕਅਪ ਬਣਾ ਰਿਹਾ ਹੈ …</string>
  <string name="LocalBackupJobApi29_backup_failed">ਬੈਕਅੱਪ ਅਸਫ਼ਲ ਹੈ</string>
  <string name="LocalBackupJobApi29_your_backup_directory_has_been_deleted_or_moved">ਤੁਹਾਡੀ ਬੈਕਅੱਪ ਡਾਇਰੈਕਟਰੀ ਜਾਂ ਤਾਂ ਹਟਾਈ ਗਈ ਜਾਂ ਹਿਲਾਈ ਗਈ ਹੈ।</string>
  <string name="LocalBackupJobApi29_your_backup_file_is_too_large">ਤੁਹਾਡੀ ਬੈਕਅੱਪ ਫਾਇਲ ਇਸ ਵਾਲੀਅਮ ਉੱਤੇ ਸੰਭਾਲਣ ਲਈ ਬਹੁਤ ਵੱਡੀ ਹੈ।</string>
  <string name="LocalBackupJobApi29_there_is_not_enough_space">ਤੁਹਾਡੇ ਬੈਕਅੱਪ ਲਈ ਲੋੜੀਦੀ ਸਟੋਰੇਜ਼ ਥਾਂ ਨਹੀਂ ਹੈ।</string>
  <string name="LocalBackupJobApi29_tap_to_manage_backups">ਬੈਕਅੱਪਾਂ ਦਾ ਇੰਤਜ਼ਾਮ ਕਨ ਲਈ ਛੂਹੋ।</string>
  <string name="ProgressPreference_d_messages_so_far">ਅਜੇ ਤੱਕ %d ਸੁਨੇਹੇ</string>
  <string name="RegistrationActivity_wrong_number">ਗਲਤ ਨੰਬਰ</string>
  <string name="RegistrationActivity_call_me_instead_available_in">ਇਸ ਦੀ ਬਜਾਏ ਮੈਨੂੰ ਕਾਲ ਕਰੋ \n ( ਵਿੱਚ ਉਪਲੱਬਧ %1$02d:%2$02d)</string>
  <string name="RegistrationActivity_contact_signal_support">ਸੰਪਰਕ Signal ਸਹਾਇਤਾ</string>
  <string name="RegistrationActivity_code_support_subject">Signal ਰਜਿਸਟ੍ਰੇਸ਼ਨ - ਐਂਡਰਾਇਡ ਲਈ ਪੁਸ਼ਟੀਕਰਣ ਕੋਡ</string>
  <string name="RegistrationActivity_incorrect_code">ਗਲਤ ਕੋਡ</string>
  <string name="BackupUtil_never">ਕਦੇ ਨਹੀਂ</string>
  <string name="BackupUtil_unknown">ਅਣਜਾਣ</string>
  <string name="preferences_app_protection__see_my_phone_number">ਮੇਰੇ ਫੋਨ ਨੰਬਰ ਵੇਖਾਓ</string>
  <string name="preferences_app_protection__find_me_by_phone_number">ਮੈਨੂੰ ਫ਼ੋਨ ਨੰਬਰ ਨਾਲ ਲੱਭੋ</string>
  <string name="PhoneNumberPrivacy_everyone">ਹਰ ਕੋਈ</string>
  <string name="PhoneNumberPrivacy_my_contacts">ਮੇਰੇ ਸੰਪਰਕ</string>
  <string name="PhoneNumberPrivacy_nobody">ਕੋਈ ਵੀ ਨਹੀਂ</string>
  <string name="PhoneNumberPrivacy_everyone_see_description">ਤੁਹਾਡਾ ਫ਼ੋਨ ਨੰਬਰ ਤੁਹਾਡੇ ਵਲੋਂ ਸੁਨੇਹੇ ਭੇਜੇ ਸਾਰੇ ਲੋਕਾਂ ਤੇ ਗਰੁੱਪਾਂ ਨੂੰ ਦਿਖਾਈ ਦੇਵੇਗਾ।</string>
  <string name="PhoneNumberPrivacy_everyone_find_description">ਜਿਸ ਕਿਸੇ ਕੋਲ ਵੀ ਤੁਹਾਡਾ ਫ਼ੋਨ ਨੰਬਰ ਉਹਨਾਂ ਦੇ ਸੰਪਰਕਾਂ ਵਿੱਚ ਹੋਵੇਗਾ, ਤੁਹਾਨੂੰ Signal ਉੱਤੇ ਸੰਪਰਕ ਵਜੋਂ ਵੇਖ ਸਕਦੇ ਹਨ। ਹੋਰ ਖੋਜ ਵਿੱਚ ਤੁਹਾਨੂੰ ਲੱਭ ਸਕਦੇ ਹਨ।</string>
  <string name="preferences_app_protection__screen_lock">ਸਕ੍ਰੀਨ ਲੌਕ</string>
  <string name="preferences_app_protection__lock_signal_access_with_android_screen_lock_or_fingerprint">ਐਂਡਰਾਇਡ ਸਕ੍ਰੀਨ ਲੌਕ ਜਾਂ ਫਿੰਗਰਪ੍ਰਿੰਟ ਦੇ ਨਾਲ Signal ਨੂੰ ਲਾਕ ਕਰੋ </string>
  <string name="preferences_app_protection__screen_lock_inactivity_timeout">ਸਕ੍ਰੀਨ ਲੌਕ ਅਕਿਰਿਆਟੀਟੀ ਟਾਈਮਆਉਟ</string>
  <string name="preferences_app_protection__signal_pin">Signal PIN</string>
  <string name="preferences_app_protection__create_a_pin">PIN ਬਣਾਓ</string>
  <string name="preferences_app_protection__change_your_pin">ਆਪਣਾ PIN ਬਦਲੋ</string>
  <string name="preferences_app_protection__pin_reminders">PIN ਰਿਮਾਈਂਡਰ</string>
  <string name="preferences_app_protection__pins_keep_information_stored_with_signal_encrypted">PIN Signal ਦੇ ਨਾਲ ਸਟੋਰ ਕੀਤੀ ਜਾਣਕਾਰੀ ਨੂੰ ਇਨਕ੍ਰਿਪਟ ਕਰਕੇ ਰੱਖਦੇ ਹਨ ਤਾਂ ਜੋ ਉਸ ਤਾਈਂ ਸਿਰਫ ਤੁਹਾਡੀ ਪਹੁੰਚ ਹੋਵੇ. ਜਦੋਂ ਤੁਸੀਂ Signal ਨੂੰ ਮੁੜ-ਸਥਾਪਤ ਕਰੋਗੇ ਤਾਂ ਤੁਹਾਡੀ ਪ੍ਰੋਫਾਈਲ, ਸੈਟਿੰਗਾਂ, ਅਤੇ ਸੰਪਰਕ ਮੁੜ-ਬਹਾਲ ਹੋ ਜਾਣਗੇ.</string>
  <string name="preferences_app_protection__add_extra_security_by_requiring_your_signal_pin_to_register">Signal ਨਾਲ ਤੁਹਾਡੇ ਫ਼ੋਨ ਨੰਬਰ ਨੂੰ ਰਜਿਸਟਰ ਕਰਨ ਲਈ ਆਪਣੇ Signal PIN ਦੀ ਮੰਗ ਕਰਕੇ ਸੁਰੱਖਿਆ ਵਿੱਚ ਵਾਧਾ ਜੋੜੋ।</string>
  <string name="preferences_app_protection__reminders_help_you_remember_your_pin">ਰਿਮਾਈਂਡਰ ਤੁਹਾਨੂੰ ਤੁਹਾਡਾ PIN ਯਾਦ ਕਰਨ ਵਿੱਚ ਮਦਦ ਕਰਦੇ ਹਨ ਕਿਉਂਕਿ ਉਸ ਨੂੰ ਦੁਬਾਰਾ ਨਹੀਂ ਪ੍ਰਾਪਤ ਕੀਤਾ ਜਾ ਸਕਦਾ। ਸਮਾਂ ਪੈਣ ’ਤੇ ਤੁਹਾਨੂੰ ਘੱਟ ਅਕਸਰ ਪੁੱਛਿਆ ਜਾਵੇਗਾ।</string>
  <string name="preferences_app_protection__turn_off">ਬੰਦ ਕਰੋ</string>
  <string name="preferences_app_protection__confirm_pin">PIN ਦੀ ਪੁਸ਼ਟੀ ਕਰੋ</string>
  <string name="preferences_app_protection__confirm_your_signal_pin">ਆਪਣੇ Signal ਦੇ PIN ਦੀ ਪੁਸ਼ਟੀ ਕਰੋ</string>
  <string name="preferences_app_protection__make_sure_you_memorize_or_securely_store_your_pin">ਆਪਣੇ PIN ਨੂੰ ਯਾਦ ਕਰਨਾ ਜਾਂ ਸੁਰੱਖਿਅਤ ਤਰੀਕੇ ਨਾਲ ਕਿਤੇ ਨੋਟ ਕਰਨਾ ਯਕੀਨੀ ਬਣਾਓ ਕਿਉਂਕਿ ਇਸ ਨੂੰ ਦੁਬਾਰਾ ਨਹੀਂ ਪ੍ਰਾਪਤ ਕੀਤਾ ਜਾ ਸਕਦਾ। ਜੇਕਰ ਤੁਸੀਂ ਆਪਣਾ PIN ਭੁੱਲ ਜਾਂਦੇ ਹੋ, ਤਾਂ ਹੋ ਸਕਦਾ ਹੈ ਕਿ ਤੁਸੀਂ ਆਪਣੇ Signal ਖਾਤੇ ਨਾਲ ਦੁਬਾਰਾ ਰਜਿਸਟਰ ਕਰਨ ਸਮੇਂ ਆਪਣਾ ਡੇਟਾ ਗੁਆ ਬੈਠੋ।</string>
  <string name="preferences_app_protection__incorrect_pin_try_again">ਗਲਤ PIN। ਦੁਬਾਰਾ ਕੋਸ਼ਿਸ਼ ਕਰੋ।</string>
  <string name="preferences_app_protection__failed_to_enable_registration_lock">ਰਜਿਸਟਰੇਸ਼ਨ ਲਾਕ ਅਸਮਰੱਥ ਕਰਨਾ ਅਸਫਲ ਰਿਹਾ।</string>
  <string name="preferences_app_protection__failed_to_disable_registration_lock">ਰਜਿਸਟਰੇਸ਼ਨ ਲਾਕ ਅਸਮਰੱਥ ਕਰਨ ਲਈ ਅਸਫ਼ਲ ਹੈ।</string>
  <string name="AppProtectionPreferenceFragment_none">ਕੋਈ ਨਹੀਂ</string>
  <string name="preferences_app_protection__registration_lock">ਰਜਿਸਟਰੇਸ਼ਨ ਲੌਕ </string>
  <string name="RegistrationActivity_you_must_enter_your_registration_lock_PIN">ਤੁਹਾਨੂੰ ਆਪਣਾ ਰਜਿਸਟਰੇਸ਼ਨ ਲੌਕ PIN ਦਾਖ਼ਲ ਕਰਨਾ ਚਾਹੀਦਾ ਹੈ</string>
  <string name="RegistrationActivity_your_pin_has_at_least_d_digits_or_characters">ਤੁਹਾਡੇ PIN ਵਿੱਚ ਘੱਟੋ-ਘੱਟ %d ਅੰਕ ਜਾਂ ਵਰਣ ਹਨ।</string>
  <string name="RegistrationActivity_too_many_attempts">ਬਹੁਤ ਜ਼ਿਆਦਾ ਕੋਸ਼ਿਸ਼ਾਂ</string>
  <string name="RegistrationActivity_you_have_made_too_many_incorrect_registration_lock_pin_attempts_please_try_again_in_a_day">ਤੁਸੀਂ ਬਹੁਤ ਜ਼ਿਆਦਾ ਗਲਤ ਰਜਿਸਟਰੇਸ਼ਨ PIN ਪਿੰਨ ਕੋਸ਼ਿਸ਼ਾਂ ਕੀਤੀਆਂ ਹਨ ਕਿਰਪਾ ਕਰਕੇ ਇੱਕ ਦਿਨ ਵਿੱਚ ਦੁਬਾਰਾ ਕੋਸ਼ਿਸ਼ ਕਰੋ.</string>
  <string name="RegistrationActivity_you_have_made_too_many_attempts_please_try_again_later">ਤੁਸੀਂ ਬਹੁਤ ਸਾਰੀਆਂ ਕੋਸ਼ਿਸ਼ਾਂ ਕਰ ਲਈਆਂ ਹਨ। ਕਿਰਪਾ ਕਰਕੇ ਬਾਅਦ ਵਿੱਚ ਦੁਬਾਰਾ ਕੋਸ਼ਿਸ਼ ਕਰੋ।</string>
  <string name="RegistrationActivity_error_connecting_to_service">ਸੇਵਾ ਨਾਲ ਕਨੈਕਟ ਕਰਨ ਵਿੱਚ ਤਰੁੱਟੀ</string>
  <string name="preferences_chats__backups">ਬੈਕਅੱਪ</string>
  <string name="prompt_passphrase_activity__signal_is_locked">Molly ਲਾਕ ਹੈ</string>
  <string name="prompt_passphrase_activity__tap_to_unlock">ਅਨਲੌਕ ਕਰਨ ਲਈ ਟੈਪ ਕਰੋ</string>
  <string name="Recipient_unknown">ਅਣਜਾਣ</string>
  <!--TransferOrRestoreFragment-->
  <string name="TransferOrRestoreFragment__transfer_or_restore_account">ਖਾਤਾ ਟ੍ਰਾਂਸਫਰ ਕਰੋ ਜਾਂ ਬਹਾਲ ਕਰੋ</string>
  <string name="TransferOrRestoreFragment__if_you_have_previously_registered_a_signal_account">ਜੇ ਤੁਸੀਂ ਪਹਿਲਾਂ Signal ਖਾਤਾ ਰਜਿਸਟਰ ਕੀਤਾ ਹੈ, ਤਾਂ ਤੁਸੀਂ ਆਪਣੇ ਖਾਤੇ ਅਤੇ ਸੁਨੇਹਿਆਂ ਨੂੰ ਟ੍ਰਾਂਸਫਰ ਜਾਂ ਬਹਾਲ ਕਰ ਸਕਦੇ ਹੋ </string>
  <string name="TransferOrRestoreFragment__transfer_from_android_device">Android ਡਿਵਾਈਸ ਤੋਂ ਟਰਾਂਸਫਰ ਕਰੋ</string>
  <string name="TransferOrRestoreFragment__transfer_your_account_and_messages_from_your_old_android_device">ਆਪਣੀ ਪੁਰਾਣੀ Android ਡਿਵਾਈਸ ਤੋਂ ਆਪਣੇ ਖਾਤੇ ਅਤੇ ਸੁਨੇਹਿਆਂ ਨੂੰ ਟ੍ਰਾਂਸਫਰ ਕਰੋ। ਤੁਹਾਨੂੰ ਆਪਣੀ ਪੁਰਾਣੀ ਡਿਵਾਈਸ ਤੱਕ ਪਹੁੰਚ ਦੀ ਲੋੜ ਹੈ।</string>
  <string name="TransferOrRestoreFragment__you_need_access_to_your_old_device">ਤੁਹਾਨੂੰ ਆਪਣੀ ਪੁਰਾਣੀ ਡਿਵਾਈਸ ਤੱਕ ਪਹੁੰਚ ਦੀ ਲੋੜ ਹੈ।</string>
  <string name="TransferOrRestoreFragment__restore_from_backup">ਬੈਕਅੱਪ ਤੋਂ ਬਹਾਲ ਕਰੋ</string>
  <string name="TransferOrRestoreFragment__restore_your_messages_from_a_local_backup">ਸਥਾਨਕ ਬੈਕਅੱਪ ਤੋਂ ਆਪਣੇ ਸੁਨੇਹਿਆਂ ਨੂੰ ਬਹਾਲ ਕਰੋ | ਜੇਕਰ ਤੁਸੀਂ ਹੁਣੇ ਬਹਾਲ ਨਹੀਂ ਕਰਦੇ ਹੋ, ਤਾਂ ਤੁਸੀਂ ਬਾਅਦ ਵਿੱਚ ਬਹਾਲ ਨਹੀਂ ਕਰ ਸਕੋਗੇ।</string>
  <!--NewDeviceTransferInstructionsFragment-->
  <string name="NewDeviceTransferInstructions__open_signal_on_your_old_android_phone">ਆਪਣੇ ਪੁਰਾਣੇ Android ਫ਼ੋਨ ਉੱਤੇ Signal ਖੋਲ੍ਹੋ</string>
  <string name="NewDeviceTransferInstructions__continue">ਜਾਰੀ ਰੱਖੋ</string>
  <string name="NewDeviceTransferInstructions__first_bullet">1.</string>
  <string name="NewDeviceTransferInstructions__tap_on_your_profile_photo_in_the_top_left_to_open_settings">ਸੈਟਿੰਗਾਂ ਖੋਲ੍ਹਣ ਲਈ ਉੱਪਰ ਖੱਬੇ ਪਾਸੇ ਆਪਣੀ ਪ੍ਰੋਫ਼ਾਈਲ ਫ਼ੋਟੋ \'ਤੇ ਟੈਪ ਕਰੋ </string>
  <string name="NewDeviceTransferInstructions__second_bullet">2.</string>
  <string name="NewDeviceTransferInstructions__tap_on_account">\"ਖਾਤਾ\" ਨੂੰ ਛੂਹੋ</string>
  <string name="NewDeviceTransferInstructions__third_bullet">3.</string>
  <string name="NewDeviceTransferInstructions__tap_transfer_account_and_then_continue_on_both_devices">\"ਖਾਤਾ ਟ੍ਰਾਂਸਫਰ ਕਰੋ\" ’ਤੇ ਟੈਪ ਕਰੋ ਅਤੇ ਫਿਰ ਦੋਵੇਂ ਡਿਵਾਈਸਾਂ ’ਤੇ \"ਜਾਰੀ ਰੱਖੋ\" ’ਤੇ ਟੈਪ ਕਰੋ</string>
  <!--NewDeviceTransferSetupFragment-->
  <string name="NewDeviceTransferSetup__preparing_to_connect_to_old_android_device">ਪੁਰਾਣੀ Android ਡਿਵਾਈਸ ਨਾਲ ਕਨੈਕਟ ਕਰਨ ਦੀ ਤਿਆਰੀ ਕੀਤੀ ਜਾ ਰਹੀ ਹੈ… </string>
  <string name="NewDeviceTransferSetup__take_a_moment_should_be_ready_soon">ਬਸ ਕੁਝ ਪਲਾਂ ਦੀ ਦੇਰ, ਛੇਤੀ ਹੀ ਤਿਆਰ ਹੋਵੇਗਾ</string>
  <string name="NewDeviceTransferSetup__waiting_for_old_device_to_connect">ਪੁਰਾਣੀ Android ਡਿਵਾਈਸ ਨਾਲ ਕਨੈਕਟ ਕਰਨ ਦੀ ਉਡੀਕ ਕੀਤੀ ਜਾ ਰਹੀ ਹੈ…</string>
  <string name="NewDeviceTransferSetup__signal_needs_the_location_permission_to_discover_and_connect_with_your_old_device">ਤੁਹਾਡੀ ਪੁਰਾਣੀ Android ਡਿਵਾਈਸ ਨੂੰ ਲੱਭਣ ਅਤੇ ਕਨੈਕਟ ਕਰਨ ਲਈ Molly ਨੂੰ ਟਿਕਾਣੇ ਦੀ ਇਜਾਜ਼ਤ ਦੀ ਲੋੜ ਹੈ। </string>
  <string name="NewDeviceTransferSetup__signal_needs_location_services_enabled_to_discover_and_connect_with_your_old_device">ਤੁਹਾਡੀ ਪੁਰਾਣੀ Android ਡਿਵਾਈਸ ਨੂੰ ਲੱਭਣ ਅਤੇ ਕਨੈਕਟ ਕਰਨ ਲਈ Molly ਨੂੰ ਟਿਕਾਣਾ ਸੇਵਾਵਾਂ ਸਮਰੱਥ ਕੀਤੇ ਹੋਣ ਦੀ ਲੋੜ ਹੈ। </string>
  <string name="NewDeviceTransferSetup__signal_needs_wifi_on_to_discover_and_connect_with_your_old_device">ਤੁਹਾਡੀ ਪੁਰਾਣੀ Android ਡਿਵਾਈਸ ਨੂੰ ਲੱਭਣ ਅਤੇ ਕਨੈਕਟ ਕਰਨ ਲਈ Molly ਨੂੰ Wi-Fi ਚਾਲੂ ਕੀਤੇ ਹੋਣ ਦੀ ਲੋੜ ਹੈ। Wi-Fi ਦਾ ਚਾਲੂ ਹੋਣਾ ਜ਼ਰੂਰੀ ਹੈ ਪਰ ਇਸਦਾ ਕਿਸੇ Wi-Fi ਨੈੱਟਵਰਕ ਨਾਲ ਕਨੈਕਟ ਹੋਣਾ ਜ਼ਰੂਰੀ ਨਹੀਂ।</string>
  <string name="NewDeviceTransferSetup__sorry_it_appears_your_device_does_not_support_wifi_direct">ਅਫ਼ਸੋਸ, ਜਾਪਦਾ ਹੈ ਕਿ ਇਹ ਡਿਵਾਈਸ Wi-Fi ਡਾਇਰੈਕਟ ਦਾ ਸਮਰਥਨ ਨਹੀਂ ਕਰਦੀ। Molly ਸਿਗਨਲ ਤੁਹਾਡੀ ਪੁਰਾਣੀ Android ਡਿਵਾਈਸ ਨੂੰ ਲੱਭਣ ਅਤੇ ਕਨੈਕਟ ਕਰਨ ਲਈ Wi-Fi ਡਾਇਰੈਕਟ ਦੀ ਵਰਤੋਂ ਕਰਦਾ ਹੈ। ਤੁਸੀਂ ਹਾਲੇ ਵੀ ਆਪਣੀ ਪੁਰਾਣੀ Android ਡਿਵਾਈਸ ਤੋਂ ਆਪਣੇ ਖਾਤੇ ਨੂੰ ਬਹਾਲ ਕਰਨ ਲਈ ਬੈਕਅੱਪ ਨੂੰ ਬਹਾਲ ਕਰ ਸਕਦੇ ਹੋ।</string>
  <string name="NewDeviceTransferSetup__restore_a_backup">ਬੈਕਅੱਪ ਬਹਾਲ ਕਰੋ</string>
  <string name="NewDeviceTransferSetup__an_unexpected_error_occurred_while_attempting_to_connect_to_your_old_device">ਤੁਹਾਡੀ ਪੁਰਾਣੀ Android ਡਿਵਾਈਸ ਨਾਲ ਕਨੈਕਟ ਕਰਨ ਦੀ ਕੋਸ਼ਿਸ਼ ਕਰਦੇ ਸਮੇਂ ਕੋਈ ਅਚਨਚੇਤ ਤਰੁੱਟੀ ਆਈ।</string>
  <!--OldDeviceTransferSetupFragment-->
  <string name="OldDeviceTransferSetup__searching_for_new_android_device">ਨਵੀਂ Android ਡਿਵਾਈਸ ਨੂੰ ਲੱਭਿਆ ਜਾ ਰਿਹਾ ਹੈ…</string>
  <string name="OldDeviceTransferSetup__signal_needs_the_location_permission_to_discover_and_connect_with_your_new_device">ਤੁਹਾਡੀ ਨਵੀਂ Android ਡਿਵਾਈਸ ਨੂੰ ਲੱਭਣ ਅਤੇ ਕਨੈਕਟ ਕਰਨ ਲਈ Molly ਨੂੰ ਟਿਕਾਣੇ ਦੀ ਇਜਾਜ਼ਤ ਦੀ ਲੋੜ ਹੈ।</string>
  <string name="OldDeviceTransferSetup__signal_needs_location_services_enabled_to_discover_and_connect_with_your_new_device">ਤੁਹਾਡੀ ਨਵੀਂ Android ਡਿਵਾਈਸ ਨੂੰ ਲੱਭਣ ਅਤੇ ਕਨੈਕਟ ਕਰਨ ਲਈ Molly ਨੂੰ ਟਿਕਾਣਾ ਸੇਵਾਵਾਂ ਸਮਰੱਥ ਕੀਤੇ ਹੋਣ ਦੀ ਲੋੜ ਹੈ।</string>
  <string name="OldDeviceTransferSetup__signal_needs_wifi_on_to_discover_and_connect_with_your_new_device">ਤੁਹਾਡੀ ਨਵੀਂ Android ਡਿਵਾਈਸ ਨੂੰ ਲੱਭਣ ਅਤੇ ਕਨੈਕਟ ਕਰਨ ਲਈ Molly ਨੂੰ Wi-Fi ਚਾਲੂ ਕੀਤੇ ਹੋਣ ਦੀ ਲੋੜ ਹੈ। Wi-Fi ਦਾ ਚਾਲੂ ਹੋਣਾ ਜ਼ਰੂਰੀ ਹੈ ਪਰ ਇਸਦਾ ਕਿਸੇ Wi-Fi ਨੈੱਟਵਰਕ ਨਾਲ ਕਨੈਕਟ ਹੋਣਾ ਜ਼ਰੂਰੀ ਨਹੀਂ।</string>
  <string name="OldDeviceTransferSetup__sorry_it_appears_your_device_does_not_support_wifi_direct">ਅਫ਼ਸੋਸ, ਜਾਪਦਾ ਹੈ ਕਿ ਇਹ ਡਿਵਾਈਸ Wi-Fi ਡਾਇਰੈਕਟ ਦਾ ਸਮਰਥਨ ਨਹੀਂ ਕਰਦੀ। Molly ਸਿਗਨਲ ਤੁਹਾਡੀ ਨਵੀਂ Android ਡਿਵਾਈਸ ਨੂੰ ਲੱਭਣ ਅਤੇ ਕਨੈਕਟ ਕਰਨ ਲਈ Wi-Fi ਡਾਇਰੈਕਟ ਦੀ ਵਰਤੋਂ ਕਰਦਾ ਹੈ। ਤੁਸੀਂ ਹਾਲੇ ਵੀ ਆਪਣੀ ਨਵੀਂ Android ਡਿਵਾਈਸ ਤੋਂ ਆਪਣੇ ਖਾਤੇ ਨੂੰ ਬਹਾਲ ਕਰਨ ਲਈ ਬੈਕਅੱਪ ਤਿਆਰ ਕਰ ਸਕਦੇ ਹੋ।</string>
  <string name="OldDeviceTransferSetup__create_a_backup">ਬੈਕਅੱਪ ਬਣਾਓ</string>
  <string name="OldDeviceTransferSetup__an_unexpected_error_occurred_while_attempting_to_connect_to_your_old_device">ਤੁਹਾਡੀ ਨਵੀਂ Android ਡਿਵਾਈਸ ਨਾਲ ਕਨੈਕਟ ਕਰਨ ਦੀ ਕੋਸ਼ਿਸ਼ ਕਰਦੇ ਸਮੇਂ ਕੋਈ ਅਚਨਚੇਤ ਤਰੁੱਟੀ ਆਈ।</string>
  <!--DeviceTransferSetupFragment-->
  <string name="DeviceTransferSetup__unable_to_open_wifi_settings">Wi-Fi ਸੈਟਿੰਗਾਂ ਖੋਲ੍ਹੀਆਂ ਨਹੀਂ ਜਾ ਸਕਦੀਆਂ। ਕਿਰਪਾ ਕਰਕੇ Wi-Fi ਨੂੰ ਆਪ ਚਾਲੂ ਕਰੋ।</string>
  <string name="DeviceTransferSetup__grant_location_permission">ਟਿਕਾਣੇ ਲਈ ਇਜਾਜ਼ਤ ਦਿਓ</string>
  <string name="DeviceTransferSetup__turn_on_location_services">ਟਿਕਾਣਾ ਸੇਵਾਵਾਂ ਚਾਲੂ ਕਰੋ</string>
  <string name="DeviceTransferSetup__unable_to_open_location_settings">ਟਿਕਾਣਾ ਸੈਟਿੰਗਾਂ ਖੋਲ੍ਹਣ ਲਈ ਅਸਮਰੱਥ ਹੈ।</string>
  <string name="DeviceTransferSetup__turn_on_wifi">ਵਾਈ-ਫਾਈ ਚਾਲੂ ਕਰੋ</string>
  <string name="DeviceTransferSetup__error_connecting">ਕਨੈਕਟ ਕਰਨ ਦੌਰਾਨ ਤਰੁੱਟੀ</string>
  <string name="DeviceTransferSetup__retry">ਮੁੜ-ਕੋਸ਼ਿਸ਼ ਕਰੋ</string>
  <string name="DeviceTransferSetup__submit_debug_logs">ਡੀਬੱਗ ਲੌਗ ਦਰਜ ਕਰੋ</string>
  <string name="DeviceTransferSetup__verify_code">ਕੋਡ ਤਸਦੀਕ ਕਰੋ</string>
  <string name="DeviceTransferSetup__verify_that_the_code_below_matches_on_both_of_your_devices">ਤਸਦੀਕ ਕਰੋ ਕਿ ਹੇਠਲਾ ਕੋਡ ਤੁਹਾਡੇ ਦੋਵੇਂ ਡਿਵਾਈਸਾਂ ਉੱਤੇ ਮਿਲਦਾ ਹੈ। ਤਦ ਜਾਰੀ ਰੱਖੋ ਨੂੰ ਛੂਹੋ।</string>
  <string name="DeviceTransferSetup__the_numbers_do_not_match">ਨੰਬਰ ਮਿਲਦੇ ਨਹੀਂ ਹਨ</string>
  <string name="DeviceTransferSetup__continue">ਜਾਰੀ ਰੱਖੋ</string>
  <string name="DeviceTransferSetup__number_is_not_the_same">ਨੰਬਰ ਇੱਕੋ ਨਹੀਂ ਹਨ</string>
  <string name="DeviceTransferSetup__if_the_numbers_on_your_devices_do_not_match_its_possible_you_connected_to_the_wrong_device">ਜੇ ਤੁਹਾਡੀਆਂ ਡਿਵਾਈਸਾਂ ਉੱਤੇ ਨੰਬਰ ਮੇਲ ਨਹੀਂ ਖਾਂਦੇ, ਤਾਂ ਇਹ ਸੰਭਵ ਹੈ ਕਿ ਤੁਸੀਂ ਗਲਤ ਡਿਵਾਈਸ ਨਾਲ ਕਨੈਕਟ ਹੋਏ ਹੋਵੋ। ਇਸਨੂੰ ਠੀਕ ਕਰਨ ਲਈ, ਟ੍ਰਾਂਸਫ਼ਰ ਨੂੰ ਰੋਕੋ ਅਤੇ ਦੁਬਾਰਾ ਕੋਸ਼ਿਸ਼ ਕਰੋ, ਅਤੇ ਆਪਣੀਆਂ ਦੋਵੇਂ ਡਿਵਾਈਸਾਂ ਨੂੰ ਨੇੜੇ ਰੱਖੋ। </string>
  <string name="DeviceTransferSetup__stop_transfer">ਟਰਾਂਸਫਰ ਨੂੰ ਰੋਕੋ</string>
  <string name="DeviceTransferSetup__unable_to_discover_old_device">ਪੁਰਾਣਾ ਡਿਵਾਈਸ ਲੱਭਣ ਲਈ ਅਸਮਰੱਥ</string>
  <string name="DeviceTransferSetup__unable_to_discover_new_device">ਨਵਾਂ ਡਿਵਾਈਸ ਲੱਭਣ ਲਈ ਅਸਮਰੱਥ</string>
  <string name="DeviceTransferSetup__make_sure_the_following_permissions_are_enabled">ਪੱਕਾ ਕਰੋ ਕਿ ਅੱਗੇ ਦਿੱਤੀਆਂ ਇਜਾਜ਼ਤਾਂ ਤੇ ਸੇਵਾਵਾਂ ਸਮਰੱਥ ਹਨ:</string>
  <string name="DeviceTransferSetup__location_permission">ਟਿਕਾਣਾ ਇਜਾਜ਼ਤ</string>
  <string name="DeviceTransferSetup__location_services">ਟਿਕਾਣਾ ਸੇਵਾਵਾਂ</string>
  <string name="DeviceTransferSetup__wifi">Wi-Fi</string>
  <string name="DeviceTransferSetup__on_the_wifi_direct_screen_remove_all_remembered_groups_and_unlink_any_invited_or_connected_devices">WiFi ਡਾਇਰੈਕਟ ਸਕਰੀਨ ’ਤੇ, ਸਾਰੇ ਯਾਦ ਕੀਤੇ ਗਰੁੱਪਾਂ ਨੂੰ ਹਟਾਓ ਅਤੇ ਕਿਸੇ ਵੀ ਸੱਦੀਆਂ ਜਾਂ ਕਨੈਕਟ ਹੋਈਆਂ ਡਿਵਾਈਸਾਂ ਨੂੰ ਅਨਲਿੰਕ ਕਰੋ।</string>
  <string name="DeviceTransferSetup__wifi_direct_screen">WiFi ਡਾਇਰੈਕਟ ਸਕਰੀਨ</string>
  <string name="DeviceTransferSetup__try_turning_wifi_off_and_on_on_both_devices">Wi-Fi ਨੂੰ ਦੋਵੇਂ ਡਿਵਾਈਸਾਂ ਉੱਪਰ, ਬੰਦ ਅਤੇ ਚਾਲੂ ਕਰਨ ਦੀ ਕੋਸ਼ਿਸ਼ ਕਰੋ।</string>
  <string name="DeviceTransferSetup__make_sure_both_devices_are_in_transfer_mode">ਯਕੀਨੀ ਬਣਾਓ ਕਿ ਦੋਵੇਂ ਡਿਵਾਈਸਾਂ ਟ੍ਰਾਂਸਫ਼ਰ ਮੋਡ ਵਿੱਚ ਹਨ।</string>
  <string name="DeviceTransferSetup__go_to_support_page">ਸਹਾਇਤਾ ਸਫ਼ੇ ਉੱਤੇ ਜਾਓ</string>
  <string name="DeviceTransferSetup__try_again">ਫਿਰ ਕੋਸ਼ਿਸ਼ ਕਰੋ</string>
  <string name="DeviceTransferSetup__waiting_for_other_device">ਹੋਰ ਡਿਵਾਈਸ ਦੀ ਉਡੀਕ ਹੋ ਰਹੀ ਹੈ</string>
  <string name="DeviceTransferSetup__tap_continue_on_your_other_device_to_start_the_transfer">ਟ੍ਰਾਂਸਫ਼ਰ ਸ਼ੁਰੂ ਕਰਨ ਲਈ ਆਪਣੀ ਦੂਜੀ ਡਿਵਾਈਸ ਉੱਪਰ ਜਾਰੀ ਰੱਖੋ ’ਤੇ ਟੈਪ ਕਰੋ।</string>
  <string name="DeviceTransferSetup__tap_continue_on_your_other_device">ਆਪਣੀ ਦੂਜੀ ਡਿਵਾਈਸ ਉੱਪਰ ਜਾਰੀ ਰੱਖੋ ’ਤੇ ਟੈਪ ਕਰੋ…</string>
  <!--NewDeviceTransferFragment-->
  <string name="NewDeviceTransfer__cannot_transfer_from_a_newer_version_of_signal">Signal ਦੇ ਵਧੇਰੇ ਨਵੇਂ ਸੰਸਕਰਣਾਂ ਤੋਂ ਟ੍ਰਾਂਸਫ਼ਰ ਨਹੀਂ ਕਰ ਸਕਦਾ</string>
  <!--DeviceTransferFragment-->
  <string name="DeviceTransfer__transferring_data">ਡਾਟਾ ਟਰਾਂਸਫਰ ਕੀਤਾ ਜਾ ਰਿਹਾ ਹੈ</string>
  <string name="DeviceTransfer__keep_both_devices_near_each_other">ਦੋਵੇਂ ਡਿਵਾਈਸਾਂ ਨੂੰ ਇੱਕ ਦੂਜੇ ਦੇ ਨੇੜੇ ਰੱਖੋ। ਡਿਵਾਈਸਾਂ ਨੂੰ ਬੰਦ ਨਾ ਕਰੋ ਅਤੇ Molly ਨੂੰ ਖੋਲ੍ਹੀ ਰੱਖੋ। ਟ੍ਰਾਂਸਫ਼ਰਾਂ ਸਿਰੇ-ਤੋਂ-ਸਿਰੇ ਤੱਕ ਇਨਕ੍ਰਿਪਟ ਹਨ।</string>
  <string name="DeviceTransfer__d_messages_so_far">…ਹੁਣ ਤੱਕ %1$d ਸੁਨੇਹੇ</string>
  <string name="DeviceTransfer__cancel">ਰੱਦ ਕਰੋ</string>
  <string name="DeviceTransfer__try_again">ਫਿਰ ਕੋਸ਼ਿਸ਼ ਕਰੋ</string>
  <string name="DeviceTransfer__stop_transfer_question">ਟਰਾਂਸਫਰ ਨੂੰ ਰੋਕਣਾ ਹੈ?</string>
  <string name="DeviceTransfer__stop_transfer">ਟਰਾਂਸਫਰ ਨੂੰ ਰੋਕੋ</string>
  <string name="DeviceTransfer__all_transfer_progress_will_be_lost">ਸਾਰੀ ਟਰਾਂਸਫ਼ਰ ਤਰੱਕੀ ਖਤਮ ਹੋ ਜਾਵੇਗੀ।</string>
  <string name="DeviceTransfer__transfer_failed">ਟਰਾਂਸਫ਼ਰ ਅਸਫ਼ਲ ਹੈ</string>
  <string name="DeviceTransfer__unable_to_transfer">ਟ੍ਰਾਂਸਫ਼ਰ ਨਹੀਂ ਕੀਤਾ ਜਾ ਸਕਦਾ</string>
  <!--OldDeviceTransferInstructionsFragment-->
  <string name="OldDeviceTransferInstructions__transfer_account">ਖਾਤਾ ਟ੍ਰਾਂਸਫਰ ਕਰੋ</string>
  <string name="OldDeviceTransferInstructions__you_can_transfer_your_signal_account_when_setting_up_signal_on_a_new_android_device">ਕਿਸੇ ਨਵੀਂ Android ਡਿਵਾਈਸ ’ਤੇ Signal ਸਥਾਪਤ ਕਰਨ ਵੇਲੇ ਤੁਸੀਂ ਆਪਣਾ Signal ਖਾਤਾ ਟ੍ਰਾਂਸਫ਼ਰ ਕਰ ਸਕਦੇ ਹੋ। ਜਾਰੀ ਰੱਖਣ ਤੋਂ ਪਹਿਲਾਂ: </string>
  <string name="OldDeviceTransferInstructions__first_bullet">1.</string>
  <string name="OldDeviceTransferInstructions__download_signal_on_your_new_android_device">ਆਪਣੇ ਨਵੇਂ Android ਡਿਵਾਈਸ ਉੱਤੇ Molly ਡਾਊਨਲੋਡ ਕਰੋ</string>
  <string name="OldDeviceTransferInstructions__second_bullet">2.</string>
  <string name="OldDeviceTransferInstructions__tap_on_transfer_or_restore_account">\"ਖਾਤਾ ਟ੍ਰਾਂਸਫ਼ਰ ਜਾਂ ਰੀਸਟੋਰ ਕਰੋ\" ’ਤੇ ਟੈਪ ਕਰੋ</string>
  <string name="OldDeviceTransferInstructions__third_bullet">3.</string>
  <string name="OldDeviceTransferInstructions__select_transfer_from_android_device_when_prompted_and_then_continue">ਪੁੱਛੇ ਜਾਣ ’ਤੇ \"Android ਡਿਵਾਈਸ ਤੋਂ ਟ੍ਰਾਂਸਫ਼ਰ ਕਰੋ\" ਨੂੰ ਚੁਣੋ ਅਤੇ ਫਿਰ \"ਜਾਰੀ ਰੱਖੋ\"। ਦੋਵੇਂ ਡਿਵਾਈਸਾਂ ਨੂੰ ਨੇੜੇ ਰੱਖੋ। </string>
  <string name="OldDeviceTransferInstructions__continue">ਜਾਰੀ ਰੱਖੋ</string>
  <!--OldDeviceTransferComplete-->
  <string name="OldDeviceTransferComplete__transfer_complete">ਟਰਾਂਸਫ਼ਰ ਪੂਰਾ</string>
  <string name="OldDeviceTransferComplete__go_to_your_new_device">ਆਪਣੇ ਨਵੇਂ ਡਿਵਾਈਸ ਉੱਤੇ ਜਾਓ</string>
  <string name="OldDeviceTransferComplete__your_signal_data_has_Been_transferred_to_your_new_device">ਤੁਹਾਡਾ Signal ਡੇਟਾ ਤੁਹਾਡੀ ਨਵੀਂ ਡਿਵਾਈਸ ’ਤੇ ਟ੍ਰਾਂਸਫਰ ਕੀਤਾ ਗਿਆ ਹੈ। ਟ੍ਰਾਂਸਫ਼ਰ ਪ੍ਰਕਿਰਿਆ ਨੂੰ ਪੂਰਾ ਕਰਨ ਲਈ, ਤੁਹਾਨੂੰ ਆਪਣੀ ਨਵੀਂ ਡਿਵਾਈਸ ’ਤੇ ਰਜਿਸਟ੍ਰੇਸ਼ਨ ਜਾਰੀ ਰੱਖਣਾ ਪਵੇਗਾ।</string>
  <string name="OldDeviceTransferComplete__close">ਬੰਦ ਕਰੋ</string>
  <!--NewDeviceTransferComplete-->
  <string name="NewDeviceTransferComplete__transfer_successful">ਟਰਾਂਸਫ਼ਰ ਕਾਮਯਾਬ ਹੈ</string>
  <string name="NewDeviceTransferComplete__transfer_complete">ਟਰਾਂਸਫ਼ਰ ਪੂਰਾ</string>
  <string name="NewDeviceTransferComplete__to_complete_the_transfer_process_you_must_continue_registration">ਟਰਾਂਸਫ਼ਰ ਨੂੰ ਪੂਰਾ ਕਰਨ ਲਈ ਤੁਹਾਨੂੰ ਰਜਿਸਟਰੇਸ਼ਨ ਕਰਨੀ ਪਵੇਗੀ।</string>
  <string name="NewDeviceTransferComplete__continue_registration">ਟਰਾਂਸਫ਼ਰ ਕਰੋ</string>
  <!--DeviceToDeviceTransferService-->
  <string name="DeviceToDeviceTransferService_content_title">ਖਾਤਾ ਟ੍ਰਾਂਸਫਰ</string>
  <string name="DeviceToDeviceTransferService_status_ready">ਤੁਹਾਡੀ ਦੂਜੀ Android ਡਿਵਾਈਸ ਨਾਲ ਕਨੈਕਟ ਕਰਨ ਦੀ ਤਿਆਰੀ ਕੀਤੀ ਜਾ ਰਹੀ ਹੈ… </string>
  <string name="DeviceToDeviceTransferService_status_starting_up">ਤੁਹਾਡੀ ਦੂਜੀ Android ਡਿਵਾਈਸ ਨਾਲ ਕਨੈਕਟ ਕਰਨ ਦੀ ਤਿਆਰੀ ਕੀਤੀ ਜਾ ਰਹੀ ਹੈ…</string>
  <string name="DeviceToDeviceTransferService_status_discovery">ਤੁਹਾਡੀ ਦੂਜੀ Android ਡਿਵਾਈਸ ਨੂੰ ਲੱਭਿਆ ਜਾ ਰਿਹਾ ਹੈ…</string>
  <string name="DeviceToDeviceTransferService_status_network_connected">ਤੁਹਾਡੀ ਦੂਜੀ Android ਡਿਵਾਈਸ ਨਾਲ ਕਨੈਕਟ ਕੀਤਾ ਜਾ ਰਿਹਾ ਹੈ…</string>
  <string name="DeviceToDeviceTransferService_status_verification_required">ਤਸਦੀਕ ਕਰਨ ਦੀ ਲੋੜ ਹੈ</string>
  <string name="DeviceToDeviceTransferService_status_service_connected">ਖਾਤਾ ਟ੍ਰਾਂਸਫਰ ਕੀਤਾ ਜਾ ਰਿਹਾ ਹੈ…</string>
  <!--OldDeviceTransferLockedDialog-->
  <string name="OldDeviceTransferLockedDialog__complete_registration_on_your_new_device">ਆਪਣੀ ਨਵੀਂ ਡਿਵਾਈਸ ’ਤੇ ਰਜਿਸਟ੍ਰੇਸ਼ਨ ਪੂਰੀ ਕਰੋ</string>
  <string name="OldDeviceTransferLockedDialog__your_signal_account_has_been_transferred_to_your_new_device">ਤੁਹਾਡਾ Signal ਖਾਤਾ ਤੁਹਾਡੀ ਨਵੀਂ ਡਿਵਾਈਸ ’ਤੇ ਟ੍ਰਾਂਸਫਰ ਕਰ ਦਿੱਤਾ ਗਿਆ ਹੈ, ਪਰ ਜਾਰੀ ਰੱਖਣ ਲਈ ਤੁਹਾਨੂੰ ਇਸ ’ਤੇ ਰਜਿਸਟ੍ਰੇਸ਼ਨ ਨੂੰ ਪੂਰਾ ਕਰਨਾ ਪਵੇਗਾ। ਇਸ ਡਿਵਾਈਸ ’ਤੇ Signal ਕਿਰਿਆਸ਼ੀਲ ਨਹੀਂ ਹੋਵੇਗਾ।</string>
  <string name="OldDeviceTransferLockedDialog__done">ਹੋ ਗਿਆ</string>
  <string name="OldDeviceTransferLockedDialog__cancel_and_activate_this_device">ਇਸ ਡਿਵਾਈਸ ਨੂੰ ਰੱਦ ਅਤੇ ਕਿਰਿਆਸ਼ੀਲ ਕਰੋ </string>
  <!--AdvancedPreferenceFragment-->
  <string name="AdvancedPreferenceFragment__transfer_mob_balance">MOB ਬਕਾਇਆ ਟ੍ਰਾਂਸਫ਼ਰ ਕਰਨਾ ਹੈ?</string>
  <string name="AdvancedPreferenceFragment__you_have_a_balance_of_s">ਤੁਹਾਡੇ ਕੋਲ %1$s ਬਕਾਇਆ ਰਹਿੰਦਾ ਹੈ। ਜੇ ਤੁਸੀਂ ਆਪਣੇ ਖਾਤੇ ਨੂੰ ਮਿਟਾਉਣ ਤੋਂ ਪਹਿਲਾਂ ਆਪਣੇ ਫੰਡ ਕਿਸੇ ਹੋਰ ਵਾਲੇਟ ਪਤੇ \'ਤੇ ਟ੍ਰਾਂਸਫਰ ਨਹੀਂ ਕਰਦੇ, ਤਾਂ ਤੁਸੀਂ ਇਸਨੂੰ ਸਦਾ ਲਈ ਗੁਆ ਦੇਵੋਗੇ।</string>
  <string name="AdvancedPreferenceFragment__dont_transfer">ਟਰਾਂਸਫ਼ਰ ਨਾ ਕਰੋ</string>
  <string name="AdvancedPreferenceFragment__transfer">ਟਰਾਂਸਫਰ</string>
  <!--RecipientBottomSheet-->
  <string name="RecipientBottomSheet_block">ਬਲਾਕ</string>
  <string name="RecipientBottomSheet_unblock">ਪਾਬੰਦੀ ਹਟਾਓ</string>
  <string name="RecipientBottomSheet_add_to_contacts">ਸੰਪਰਕਾਂ ਵਿੱਚ ਸ਼ਾਮਲ ਕਰੋ</string>
  <!--Error message that displays when a user tries to tap to view system contact details but has no app that supports it-->
  <string name="RecipientBottomSheet_add_to_a_group">ਕਿਸੇ ਗਰੁੱਪ ਵਿੱਚ ਸ਼ਾਮਲ ਕਰੋ</string>
  <string name="RecipientBottomSheet_add_to_another_group">ਕਿਸੇ ਹੋਰ ਗਰੁੱਪ ਵਿੱਚ ਸ਼ਾਮਲ ਕਰੋ</string>
  <string name="RecipientBottomSheet_view_safety_number">ਸੁਰੱਖਿਆ ਨੰਬਰ ਵੇਖੋ</string>
  <string name="RecipientBottomSheet_make_admin">ਐਡਮਿਨ ਬਣਾਓ</string>
  <string name="RecipientBottomSheet_remove_as_admin">ਐਡਮਿਨ ਵਜੋਂ ਹਟਾਓ</string>
  <string name="RecipientBottomSheet_remove_from_group">ਗਰੁੱਪ ਵਿੱਚੋਂ ਹਟਾਓ</string>
  <string name="RecipientBottomSheet_message_description">ਸੁਨੇਹਾ</string>
  <string name="RecipientBottomSheet_voice_call_description">ਵੌਇਸ ਕਾਲ</string>
  <string name="RecipientBottomSheet_insecure_voice_call_description">ਅਸੁਰੱਖਿਅਤ ਵੌਇਸ ਕਾਲ</string>
  <string name="RecipientBottomSheet_video_call_description">ਵੀਡੀਓ ਕਾਲ</string>
  <string name="RecipientBottomSheet_remove_s_as_group_admin">%1$s ਨੂੰ ਗਰੁੱਪ ਪਰਸ਼ਾਸਕ ਵਜੋਂ ਹਟਾਉਣਾ ਹੈ?</string>
  <string name="RecipientBottomSheet_s_will_be_able_to_edit_group">\"%1$s\" ਇਸ ਗਰੁੱਪ ਅਤੇ ਇਸਦੇ ਮੈਂਬਰਾਂ ਦਾ ਸੰਪਾਦਨ ਕਰ ਸਕਣਗੇ।</string>
  <string name="RecipientBottomSheet_remove_s_from_the_group">%1$s ਨੂੰ ਗਰੁੱਪ ਤੋਂ ਹਟਾਉਣਾ ਹੈ?</string>
  <string name="RecipientBottomSheet_remove">ਹਟਾਓ </string>
  <string name="RecipientBottomSheet_copied_to_clipboard">ਕਲਿਪਬੋਰਡ ਤੇ ਕਾਪੀ ਕੀਤਾ ਗਿਆ</string>
  <string name="GroupRecipientListItem_admin">ਐਡਮਿਨ</string>
  <string name="GroupRecipientListItem_approve_description">ਮਨਜ਼ੂਰ ਕਰੋ</string>
  <string name="GroupRecipientListItem_deny_description">ਇਨਕਾਰ ਕਰੋ</string>
  <!--GroupsLearnMoreBottomSheetDialogFragment-->
  <string name="GroupsLearnMore_legacy_vs_new_groups">ਲੈਗਸੀ ਬਨਾਮ ਨਵੇਂ ਗਰੁੱਪ</string>
  <string name="GroupsLearnMore_what_are_legacy_groups">ਲੈਗਸੀ ਗਰੁੱਪ ਕੀ ਹਨ?</string>
  <string name="GroupsLearnMore_paragraph_1">ਲੀਗੇਸੀ ਗਰੁੱਪ ਉਹ ਗਰੁੱਪ ਹਨ ਜੋ ਨਵੀਆਂ ਗਰੁੱਪ ਵਿਸ਼ੇਸ਼ਤਾਵਾਂ ਜਿਵੇਂ ਕਿ ਐਡਮਿਨ ਅਤੇ ਵਧੇਰੇ ਵਰਣਨਯੋਗ ਗਰੁੱਪ ਅੱਪਡੇਟਾਂ ਦੇ ਅਨੁਕੂਲ ਨਹੀਂ ਹਨ।</string>
  <string name="GroupsLearnMore_can_i_upgrade_a_legacy_group">ਕੀ ਮੈਂ ਲੈਗਸੀ ਗਰੁੱਪ ਅੱਪਡੇਟ ਕਰ ਸਕਦਾ/ਸਕਦੀ ਹਾਂ?</string>
  <string name="GroupsLearnMore_paragraph_2">ਲੈਗਸੀ ਗਰੁੱਪਾਂ ਨੂੰ ਹਾਲੇ ਨਵੇਂ ਗਰੁੱਪਾਂ ਵਿੱਚ ਅੱਪਗ੍ਰੇਡ ਨਹੀਂ ਕੀਤਾ ਜਾ ਸਕਦਾ, ਪਰ ਤੁਸੀਂ ਸਮਾਨ ਮੈਂਬਰਾਂ ਦੇ ਨਾਲ ਇੱਕ ਨਵਾਂ ਗਰੁੱਪ ਬਣਾ ਸਕਦੇ ਹੋ ਜੇ ਉਹ Signal ਦੇ ਨਵੀਨਤਮ ਸੰਸਕਰਣ \'ਤੇ ਹਨ।</string>
  <string name="GroupsLearnMore_paragraph_3">Signal ਭਵਿੱਖ ਵਿੱਚ ਲੈਗਸੀ ਗਰੁੱਪਾਂ ਨੂੰ ਅੱਪਗ੍ਰੇਡ ਕਰਨ ਦਾ ਇੱਕ ਤਰੀਕਾ ਪੇਸ਼ ਕਰੇਗਾ।</string>
  <!--GroupLinkBottomSheetDialogFragment-->
  <string name="GroupLinkBottomSheet_share_hint_requiring_approval">ਇਸ ਲਿੰਕ ਨਾਲ ਕੋਈ ਵੀ ਵਿਅਕਤੀ ਗਰੁੱਪ ਦਾ ਨਾਂ ਅਤੇ ਫ਼ੋਟੋ ਦੇਖ ਸਕਦਾ ਹੈ ਅਤੇ ਸ਼ਾਮਲ ਹੋਣ ਦੀ ਬੇਨਤੀ ਕਰ ਸਕਦਾ ਹੈ। ਇਸਨੂੰ ਉਨ੍ਹਾਂ ਲੋਕਾਂ ਨਾਲ ਸਾਂਝਾ ਕਰੋ ਜਿਨ੍ਹਾਂ \'ਤੇ ਤੁਸੀਂ ਵਿਸ਼ਵਾਸ ਕਰਦੇ ਹੋ।</string>
  <string name="GroupLinkBottomSheet_share_hint_not_requiring_approval">ਇਸ ਲਿੰਕ ਨਾਲ ਕੋਈ ਵੀ ਵਿਅਕਤੀ ਗਰੁੱਪ ਦਾ ਨਾਂ ਅਤੇ ਫ਼ੋਟੋ ਦੇਖ ਸਕਦਾ ਹੈ ਅਤੇ ਗਰੁੱਪ ਵਿੱਚ ਸ਼ਾਮਲ ਹੋ ਸਕਦਾ ਹੈ। ਇਸਨੂੰ ਉਨ੍ਹਾਂ ਲੋਕਾਂ ਨਾਲ ਸਾਂਝਾ ਕਰੋ ਜਿਨ੍ਹਾਂ \'ਤੇ ਤੁਸੀਂ ਵਿਸ਼ਵਾਸ ਕਰਦੇ ਹੋ।</string>
  <string name="GroupLinkBottomSheet_share_via_signal">Molly ਰਾਹੀਂ ਸਾਂਝਾ ਕਰੋ</string>
  <string name="GroupLinkBottomSheet_copy">ਕਾਪੀ ਕਰੋ</string>
  <string name="GroupLinkBottomSheet_qr_code">QR ਕੋਡ</string>
  <string name="GroupLinkBottomSheet_share">ਸਾਂਝਾ ਕਰੋ</string>
  <string name="GroupLinkBottomSheet_copied_to_clipboard">ਕਲਿਪਬੋਰਡ ਤੇ ਕਾਪੀ ਕੀਤਾ ਗਿਆ</string>
  <string name="GroupLinkBottomSheet_the_link_is_not_currently_active">ਲਿੰਕ ਇਸ ਵੇਲੇ ਸਰਗਰਮ ਨਹੀਂ ਹੈ</string>
  <!--VoiceNotePlaybackPreparer-->
  <string name="VoiceNotePlaybackPreparer__failed_to_play_voice_message">ਅਵਾਜ਼ ਵਾਲੇ ਸੁਨੇਹਾ ਸੁਣਾਉਣਾ ਅਸਫਲ ਰਿਹਾ</string>
  <!--VoiceNoteMediaDescriptionCompatFactory-->
  <string name="VoiceNoteMediaItemFactory__voice_message">ਆਵਾਜ਼ ਸੁਨੇਹਾ · %1$s</string>
  <string name="VoiceNoteMediaItemFactory__s_to_s">%1$s ਤੋਂ %2$s</string>
  <!--StorageUtil-->
  <string name="StorageUtil__s_s">%1$s/%2$s</string>
  <string name="BlockedUsersActivity__s_has_been_blocked">\"%1$s\" ਉੱਤੇ ਪਾਬੰਦੀ ਲਾਈ ਹੈ।</string>
  <string name="BlockedUsersActivity__failed_to_block_s">\"%1$s\" ਉੱਤੇ ਪਾਬੰਦੀ ਲਾਉਣ ਲਈ ਅਸਫ਼ਲ ਹੈ</string>
  <string name="BlockedUsersActivity__s_has_been_unblocked">\"%1$s\" ਤੋਂ ਪਾਬੰਦੀ ਹਟਾਈ ਜਾ ਚੁੱਕੀ ਹੈ।</string>
  <!--ReviewCardDialogFragment-->
  <string name="ReviewCardDialogFragment__review_members">ਮੈਂਬਰ ਦੀ ਪੜਤਾਲ</string>
  <string name="ReviewCardDialogFragment__review_request">ਬੇਨਤੀ ਦੀ ਸਮੀਖਿਆ ਕਰੋ</string>
  <string name="ReviewCardDialogFragment__d_group_members_have_the_same_name">%1$d ਗਰੁੱਪ ਮੈਂਬਰਾਂ ਦੇ ਨਾਂ ਇੱਕੋ ਜਿਹੇ ਹਨ, ਹੇਠਲੇ ਮੈਂਬਰਾਂ ਦੀ ਸਮੀਖਿਆ ਕਰੋ ਅਤੇ ਕਾਰਵਾਈ ਦੀ ਚੋਣ ਕਰੋ।</string>
  <string name="ReviewCardDialogFragment__if_youre_not_sure">ਜੇ ਤੁਹਾਨੂੰ ਇਹ ਪੱਕਾ ਨਹੀਂ ਪਤਾ ਹੈ ਕਿ ਬੇਨਤੀ ਕਿਸ ਤੋਂ ਆਈ ਹੈ, ਤਾਂ ਹੇਠਲੇ ਸੰਪਰਕਾਂ ਦੀ ਸਮੀਖਿਆ ਕਰੋ ਅਤੇ ਕਾਰਵਾਈ ਕਰੋ।</string>
  <string name="ReviewCardDialogFragment__no_other_groups_in_common">ਕੋਈ ਹੋਰ ਗਰੁੱਪ ਸਾਂਝੇ ਨਹੀਂ।</string>
  <string name="ReviewCardDialogFragment__no_groups_in_common">ਕੋਈ ਗਰੁੱਪ ਸਾਂਝੇ ਨਹੀਂ।</string>
  <plurals name="ReviewCardDialogFragment__d_other_groups_in_common">
    <item quantity="one">%d ਗਰੁੱਪ ਸਾਂਝਾ ਹੈ</item>
    <item quantity="other">%d ਗਰੁੱਪ ਸਾਂਝੇ ਹਨ</item>
  </plurals>
  <plurals name="ReviewCardDialogFragment__d_groups_in_common">
    <item quantity="one">%d ਗਰੁੱਪ ਸਾਂਝਾ ਹੈ</item>
    <item quantity="other">%d ਗਰੁੱਪ ਸਾਂਝੇ ਹਨ</item>
  </plurals>
  <string name="ReviewCardDialogFragment__remove_s_from_group">%1$s ਨੂੰ ਗਰੁੱਪ ਤੋਂ ਹਟਾਉਣਾ ਹੈ?</string>
  <string name="ReviewCardDialogFragment__remove">ਹਟਾਓ </string>
  <string name="ReviewCardDialogFragment__failed_to_remove_group_member">ਗਰੁੱਪ ਮੈਂਬਰ ਹਟਾਉਣ ਲਈ ਅਸਫ਼ਲ ਹੈ।</string>
  <!--ReviewCard-->
  <string name="ReviewCard__member">ਮੈਂਬਰ</string>
  <string name="ReviewCard__request">ਬੇਨਤੀ</string>
  <string name="ReviewCard__your_contact">ਤੁਹਾਡਾ ਸੰਪਰਕ</string>
  <string name="ReviewCard__remove_from_group">ਗਰੁੱਪ ਵਿੱਚੋਂ ਹਟਾਓ</string>
  <string name="ReviewCard__update_contact">ਸੰਪਰਕ ਅੱਪਡੇਟ ਕਰੋ</string>
  <string name="ReviewCard__block">ਬਲੌਕ ਕਰੋ</string>
  <string name="ReviewCard__delete">ਮਿਟਾਓ </string>
  <string name="ReviewCard__recently_changed">ਹਾਲ ਹੀ ਵਿੱਚ ਆਪਣਾ ਪ੍ਰੋਫ਼ਾਈਲ ਨਾਂ %1$s ਤੋਂ ਬਦਲ ਕੇ %2$s ਰੱਖਿਆ।</string>
  <!--CallParticipantsListUpdatePopupWindow-->
  <string name="CallParticipantsListUpdatePopupWindow__s_joined">%1$s ਸ਼ਾਮਲ ਹੋਏ</string>
  <string name="CallParticipantsListUpdatePopupWindow__s_and_s_joined">%1$s ਅਤੇ %2$s ਸ਼ਾਮਲ ਹੋਏ</string>
  <string name="CallParticipantsListUpdatePopupWindow__s_s_and_s_joined">%1$s, %2$s ਅਤੇ %3$s ਸ਼ਾਮਲ ਹੋਏ</string>
  <string name="CallParticipantsListUpdatePopupWindow__s_s_and_d_others_joined">%1$s, %2$s ਅਤੇ %3$d ਹੋਰ ਸ਼ਾਮਲ ਹੋਏ</string>
  <string name="CallParticipantsListUpdatePopupWindow__s_left">%1$s ਨੇ ਛੱਡਿਆ</string>
  <string name="CallParticipantsListUpdatePopupWindow__s_and_s_left">%1$s ਅਤੇ %2$s ਨੇ ਛੱਡਿਆ</string>
  <string name="CallParticipantsListUpdatePopupWindow__s_s_and_s_left">%1$s, %2$s ਅਤੇ %3$s ਨੇ ਛੱਡਿਆ</string>
  <string name="CallParticipantsListUpdatePopupWindow__s_s_and_d_others_left">%1$s, %2$s ਅਤੇ %3$d ਹੋਰਾਂ ਨੇ ਛੱਡਿਆ</string>
  <string name="CallParticipant__you">ਤੁਸੀਂ</string>
  <string name="CallParticipant__you_on_another_device">ਤੁਸੀਂ (ਹੋਰ ਡਿਵਾਈਸ ਉੱਤੇ)</string>
  <string name="CallParticipant__s_on_another_device">%1$s (ਹੋਰ ਡਿਵਾਈਸ ਉੱਤੇ)</string>
  <!--DeleteAccountFragment-->
  <string name="DeleteAccountFragment__deleting_your_account_will">ਤੁਹਾਡੇ ਖਾਤੇ ਨੂੰ ਹਟਾਉਣ ਨਾਲ:</string>
  <string name="DeleteAccountFragment__enter_your_phone_number">ਆਪਣਾ ਫੋਨ ਨੰਬਰ ਦਰਜ ਕਰੋ</string>
  <string name="DeleteAccountFragment__delete_account">ਖਾਤੇ ਨੂੰ ਹਟਾਓ</string>
  <string name="DeleteAccountFragment__delete_your_account_info_and_profile_photo">ਆਪਣੀ ਖਾਤਾ ਜਾਣਕਾਰੀ ਤੇ ਪਰੋਫਾਇਲ ਫ਼ੋਟੋ ਨੂੰ ਹਟਾਓ</string>
  <string name="DeleteAccountFragment__delete_all_your_messages">ਆਪਣੇ ਸਾਰੇ ਸੁਨੇਹੇ ਹਟਾਓ</string>
  <string name="DeleteAccountFragment__delete_s_in_your_payments_account">ਤੁਹਾਡੇ ਭੁਗਤਾਨ ਖਾਤੇ ਵਿੱਚ %1$s ਨੂੰ ਹਟਾਇਆ</string>
  <string name="DeleteAccountFragment__no_country_code">ਕੋਈ ਦੇਸ਼ ਦਾ ਕੋਡ ਨਹੀਂ ਦਿੱਤਾ</string>
  <string name="DeleteAccountFragment__no_number">ਨੰਬਰ ਨਹੀਂ ਦਿੱਤਾ</string>
  <string name="DeleteAccountFragment__the_phone_number">ਤੁਹਾਡੇ ਵਲੋਂ ਦਿੱਤਾ ਫ਼ੋਨ ਨੰਬਰ ਤੁਹਾਡੇ ਖਾਤੇ ਨਾਲ ਮਿਲਦਾ ਨਹੀਂ ਹੈ।</string>
  <string name="DeleteAccountFragment__are_you_sure">ਕੀ ਤੁਸੀਂ ਵਾਕਈ ਆਪਣਾ ਖਾਤਾ ਮਿਟਾਉਣਾ ਚਾਹੁੰਦੇ ਹੋ?</string>
  <string name="DeleteAccountFragment__this_will_delete_your_signal_account">ਇਹ ਤੁਹਾਡੇ Signal ਖਾਤੇ ਨੂੰ ਹਟਾਏਗਾ ਅਤੇ ਐਪਲੀਕੇਸ਼ਨ ਨੂੰ ਰੀਸੈੱਟ ਕਰੇਗਾ। ਪਰੋਸੈਸ ਪੂਰਾ ਹੋਣ ਦੇ ਬਾਅਦ ਐਪ ਬੰਦ ਕੀਤੀ ਜਾਵੇਗੀ।</string>
  <string name="DeleteAccountFragment__failed_to_delete_account">ਖਾਤਾ ਹਟਾਉਣਾ ਅਸਫਲ ਰਿਹਾ। ਕੀ ਤੁਹਾਡੇ ਕੋਲ ਕੋਈ ਨੈੱਟਵਰਕ ਕਨੈਕਸ਼ਨ ਹੈ?</string>
  <string name="DeleteAccountFragment__failed_to_delete_local_data">ਲੋਕਲ ਡੇਟਾ ਹਟਾਉਣਾ ਅਸਫਲ ਰਿਹਾ। ਤੁਸੀਂ ਸਿਸਟਮ ਐਪਲੀਕੇਸ਼ਨ ਸੈਟਿੰਗਾਂ ਵਿੱਚ ਇਸ ਨੂੰ ਖੁਦ ਹਟਾ ਸਕਦੇ ਹੋ।</string>
  <string name="DeleteAccountFragment__launch_app_settings">ਐਪ ਸੈਟਿੰਗਾਂ ਚਲਾਓ</string>
  <!--Title of progress dialog shown when a user deletes their account and the process is leaving all groups-->
  <!--Title of progress dialog shown when a user deletes their account and the process has left all groups-->
  <!--Message of progress dialog shown when a user deletes their account and the process is leaving groups-->
  <!--Message of progress dialog shown when a user deletes their account and the process has left all groups-->
  <!--Title of error dialog shown when a network error occurs during account deletion-->
  <!--Message of error dialog shown when a network error occurs during account deletion-->
  <!--DeleteAccountCountryPickerFragment-->
  <string name="DeleteAccountCountryPickerFragment__search_countries">ਦੇਸ਼ ਲੱਭੋ</string>
  <!--CreateGroupActivity-->
  <string name="CreateGroupActivity__skip">ਛੱਡੋ</string>
  <plurals name="CreateGroupActivity__d_members">
    <item quantity="one">%1$d ਮੈਂਬਰ</item>
    <item quantity="other">%1$d ਮੈਂਬਰ</item>
  </plurals>
  <!--ShareActivity-->
  <string name="ShareActivity__share">ਸਾਂਝਾ ਕਰੋ</string>
  <string name="ShareActivity__send">ਭੇਜੋ</string>
  <string name="ShareActivity__comma_s">, %1$s</string>
  <string name="ShareActivity__sharing_to_multiple_chats_is">ਇੱਕ ਤੋਂ ਵੱਧ ਚੈਟਾਂ ਨਾਲ ਸਾਂਝਾ ਕਰਨਾ ਸਿਰਫ਼ Signal ਸੁਨੇਹਿਆਂ ਲਈ ਸਮਰਥਿਤ ਹੈ</string>
  <!--MultiShareDialogs-->
  <string name="MultiShareDialogs__failed_to_send_to_some_users">ਕੁਝ ਵਰਤੋਂਕਾਰਾਂ ਨੂੰ ਭੇਜਣਾ ਅਸਫਲ ਰਿਹਾ</string>
  <string name="MultiShareDialogs__you_can_only_share_with_up_to">ਤੁਸੀਂ ਸਿਰਫ਼ %1$d ਚੈਟਾਂ ਤੱਕ ਦੇ ਨਾਲ ਹੀ ਸਾਂਝਾ ਕਰ ਸਕਦੇ ਹੋ</string>
  <!--ShareInterstitialActivity-->
  <string name="ShareInterstitialActivity__forward_message">ਸੁਨੇਹਾ ਅੱਗੇ ਭੇਜੋ</string>
  <!--ChatWallpaperActivity-->
  <string name="ChatWallpaperActivity__chat_wallpaper">ਗੱਲਬਾਤ ਵਾਲਪੇਪਰ</string>
  <!--ChatWallpaperFragment-->
  <string name="ChatWallpaperFragment__chat_color">ਗੱਲਬਾਤ ਦਾ ਰੰਗ</string>
  <string name="ChatWallpaperFragment__reset_chat_colors">ਚੈਟ ਦੇ ਰੰਗਾਂ ਨੂੰ ਰੀਸੈੱਟ ਕਰੋ</string>
  <string name="ChatWallpaperFragment__reset_chat_color">ਚੈਟ ਦੇ ਰੰਗ ਨੂੰ ਰੀਸੈੱਟ ਕਰੋ</string>
  <string name="ChatWallpaperFragment__reset_chat_color_question">ਚੈਟ ਦੇ ਰੰਗ ਨੂੰ ਰੀਸੈੱਟ ਕਰਨਾ ਹੈ?</string>
  <string name="ChatWallpaperFragment__set_wallpaper">ਵਾਲਪੇਪਰ ਲਾਓ</string>
  <string name="ChatWallpaperFragment__dark_mode_dims_wallpaper">ਗੂੜ੍ਹੇ ਮੋਡ ਵਾਲਾ ਡਿਮਜ਼ ਵਾਲਪੇਪਰ</string>
  <string name="ChatWallpaperFragment__contact_name">ਸੰਪਰਕ ਦਾ ਨਾਂ</string>
  <string name="ChatWallpaperFragment__reset">ਰੀਸੈੱਟ ਕਰੋ</string>
  <string name="ChatWallpaperFragment__clear">ਮਿਟਾਓ</string>
  <string name="ChatWallpaperFragment__wallpaper_preview_description">ਵਾਲਪੇਪਰ ਦੀ ਝਲਕ</string>
  <string name="ChatWallpaperFragment__would_you_like_to_override_all_chat_colors">ਕੀ ਤੁਸੀਂ ਸਾਰੇ ਚੈਟ ਰੰਗਾਂ ਨੂੰ ਰੱਦ ਕਰਨਾ ਚਾਹੋਗੇ?</string>
  <string name="ChatWallpaperFragment__would_you_like_to_override_all_wallpapers">ਕੀ ਤੁਸੀਂ ਸਾਰੇ ਵਾਲਪੇਪਰਾਂ ਨੂੰ ਓਵਰਰਾਈਡ ਕਰਨਾ ਚਾਹੋਗੇ?</string>
  <string name="ChatWallpaperFragment__reset_default_colors">ਮੂਲ ਰੰਗ ਰੀਸੈੱਟ ਕਰੋ</string>
  <string name="ChatWallpaperFragment__reset_all_colors">ਸਾਰੇ ਰੰਗ ਰੀਸੈੱਟ ਕਰੋ</string>
  <string name="ChatWallpaperFragment__reset_default_wallpaper">ਮੂਲ ਵਾਲਪੇਪਰ ਰੀਸੈੱਟ ਕਰੋ</string>
  <string name="ChatWallpaperFragment__reset_all_wallpapers">ਸਾਰੇ ਵਾਲਪੇਪਰ ਰੀਸੈੱਟ ਕਰੋ</string>
  <string name="ChatWallpaperFragment__reset_wallpapers">ਵਾਲਪੇਪਰ ਰੀਸੈੱਟ ਕਰੋ</string>
  <string name="ChatWallpaperFragment__reset_wallpaper">ਵਾਲਪੇਪਰ ਰੀਸੈੱਟ ਕਰੋ</string>
  <string name="ChatWallpaperFragment__reset_wallpaper_question">ਵਾਲਪੇਪਰ ਰੀਸੈੱਟ ਕਰਨੇ ਹਨ?</string>
  <!--ChatWallpaperSelectionFragment-->
  <string name="ChatWallpaperSelectionFragment__choose_from_photos">ਫ਼ੋਟੋਆਂ ਵਿੱਚੋਂ ਚੁਣੋ</string>
  <string name="ChatWallpaperSelectionFragment__presets">ਪ੍ਰੀ-ਸੈੱਟ</string>
  <!--ChatWallpaperPreviewActivity-->
  <string name="ChatWallpaperPreviewActivity__preview">ਝਲਕ</string>
  <string name="ChatWallpaperPreviewActivity__set_wallpaper">ਵਾਲਪੇਪਰ ਲਾਓ</string>
  <string name="ChatWallpaperPreviewActivity__swipe_to_preview_more_wallpapers">ਵਧੇਰੇ ਵਾਲਪੇਪਰਾਂ ਦੀ ਝਲਕ ਲਈ ਸਵਾਈਪ ਕਰੋ</string>
  <string name="ChatWallpaperPreviewActivity__set_wallpaper_for_all_chats">ਸਾਰੀਆਂ ਚੈਟਾਂ ਲਈ ਵਾਲਪੇਪਰ ਲਾਓ</string>
  <string name="ChatWallpaperPreviewActivity__set_wallpaper_for_s">%1$s ਲਈ ਵਾਲਪੇਪਰ ਲਾਓ</string>
  <string name="ChatWallpaperPreviewActivity__viewing_your_gallery_requires_the_storage_permission">ਤੁਹਾਡੀ ਗੈਲਰੀ ਵੇਖਣ ਲਈ ਸਟੋਰੇਜ ਇਜਾਜ਼ਤ ਚਾਹੀਦੀ ਹੈ।</string>
  <!--WallpaperImageSelectionActivity-->
  <string name="WallpaperImageSelectionActivity__choose_wallpaper_image">ਵਾਲਪੇਪਰ ਤਸਵੀਰ ਚੁਣੋ</string>
  <!--WallpaperCropActivity-->
  <string name="WallpaperCropActivity__pinch_to_zoom_drag_to_adjust">ਜ਼ੂਮ ਕਰਨ ਲਈ ਚੂੰਢੀ ਭਰੋ, ਮੇਚ ਬਿਠਾਉਣ ਲਈ ਖਿੱਚੋ।</string>
  <string name="WallpaperCropActivity__set_wallpaper_for_all_chats">ਸਾਰੀਆਂ ਚੈਟਾਂ ਲਈ ਵਾਲਪੇਪਰ ਲਾਓ।</string>
  <string name="WallpaperCropActivity__set_wallpaper_for_s">%s ਲਈ ਵਾਲਪੇਪਰ ਲਾਓ।</string>
  <string name="WallpaperCropActivity__error_setting_wallpaper">ਵਾਲਪੇਪਰ ਲਾਉਣ ਵਿੱਚ ਤਰੁੱਟੀ।</string>
  <string name="WallpaperCropActivity__blur_photo">ਫ਼ੋਟੋ ਨੂੰ ਧੁੰਦਲਾ ਕਰੋ</string>
  <!--InfoCard-->
  <string name="payment_info_card_about_mobilecoin">MobileCoin ਬਾਰੇ</string>
  <string name="payment_info_card_mobilecoin_is_a_new_privacy_focused_digital_currency">MobileCoin ਨਵੀਂ ਪਰਦੇਦਾਰੀ ਉੱਤੇ ਅਧਾਰਿਤ ਡਿਜ਼ਿਟਲ ਕਰੰਸੀ ਹੈ।</string>
  <string name="payment_info_card_adding_funds">ਫੰਡ ਸ਼ਾਮਲ ਕਰਨਾ</string>
  <string name="payment_info_card_you_can_add_funds_for_use_in">ਤੁਸੀਂ MobileCoin ਨੂੰ ਆਪਣੇ ਵਾਲੇਟ ਪਤੇ ’ਤੇ ਭੇਜ ਕੇ Molly ਵਿੱਚ ਵਰਤੋਂ ਲਈ ਫੰਡ ਪਾ ਸਕਦੇ ਹੋ।</string>
  <string name="payment_info_card_cashing_out">ਨਿਵੇਸ਼ ਵੇਚਣਾ</string>
  <string name="payment_info_card_you_can_cash_out_mobilecoin">ਤੁਸੀਂ MobileCoin ਦਾ ਸਮਰਥਨ ਕਰਨ ਵਾਲੇ ਐਕਸਚੇਂਜ \'ਤੇ ਕਿਸੇ ਵੀ ਸਮੇਂ MobileCoin ਨੂੰ ਨਕਦ ਲੈ ਸਕਦੇ ਹੋ। ਉਸ ਐਕਸਚੇਂਜ \'ਤੇ ਸਿਰਫ਼ ਆਪਣੇ ਖਾਤੇ ਵਿੱਚ ਟ੍ਰਾਂਸਫਰ ਕਰੋ।</string>
  <string name="payment_info_card_hide_this_card">ਇਹ ਕਾਰਡ ਲੁਕਾਉਣਾ ਹੈ?</string>
  <string name="payment_info_card_hide">ਲੁਕਾਓ</string>
  <string name="payment_info_card_record_recovery_phrase">ਰਿਕਵਰੀ ਵਾਕ ਰਿਕਾਰਡ ਕਰੋ</string>
  <string name="payment_info_card_your_recovery_phrase_gives_you">ਤੁਹਾਡਾ ਰਿਕਵਰੀ ਸ਼ਬਦ-ਸਮੂਹ ਤੁਹਾਨੂੰ ਤੁਹਾਡੇ ਭੁਗਤਾਨ ਖਾਤੇ ਨੂੰ ਬਹਾਲ ਕਰਨ ਦਾ ਇੱਕ ਹੋਰ ਤਰੀਕਾ ਪ੍ਰਦਾਨ ਕਰਦਾ ਹੈ।</string>
  <string name="payment_info_card_record_your_phrase">ਆਪਣਾ ਵਾਕ ਰਿਕਾਰਡ ਕਰੋ</string>
  <string name="payment_info_card_update_your_pin">ਆਪਣਾ PIN ਅੱਪਡੇਟ ਕਰੋ</string>
  <string name="payment_info_card_with_a_high_balance">ਜ਼ਿਆਦਾ ਬਕਾਏ ਦੇ ਨਾਲ, ਤੁਸੀਂ ਆਪਣੇ ਖਾਤੇ ਵਿੱਚ ਵਧੇਰੇ ਸੁਰੱਖਿਆ ਜੋੜਨ ਲਈ ਅਲਫਾਨੁਮੈਰਿਕ PIN ਨੂੰ ਅੱਪਡੇਟ ਕਰਨ ਦੀ ਇੱਛਾ ਰੱਖ ਸਕਦੇ ਹੋ।</string>
  <string name="payment_info_card_update_pin">PIN ਅੱਪਡੇਟ ਕਰੋ</string>
  <!--DeactivateWalletFragment-->
  <string name="DeactivateWalletFragment__deactivate_wallet">ਵਾਲਟ ਡਿ-ਐਕਟੀਵੇਟ ਕਰੋ</string>
  <string name="DeactivateWalletFragment__your_balance">ਤੁਹਾਡਾ ਬੈਲਨਸ</string>
  <string name="DeactivateWalletFragment__its_recommended_that_you">ਇਹ ਸਿਫ਼ਾਰਸ਼ ਕੀਤੀ ਜਾਂਦੀ ਹੈ ਕਿ ਭੁਗਤਾਨਾਂ ਨੂੰ ਅਕਿਰਿਆਸ਼ੀਲ ਕਰਨ ਤੋਂ ਪਹਿਲਾਂ ਤੁਸੀਂ ਆਪਣੇ ਫੰਡ ਕਿਸੇ ਹੋਰ ਵਾਲੇਟ ਪਤੇ ’ਤੇ ਟ੍ਰਾਂਸਫ਼ਰ ਕਰ ਲਓ। ਜੇ ਤੁਸੀਂ ਹੁਣੇ ਆਪਣੇ ਫੰਡ ਟ੍ਰਾਂਸਫ਼ਰ ਨਾ ਕਰਨ ਦੀ ਚੋਣ ਕਰਦੇ ਹੋ, ਤਾਂ ਜੇ ਤੁਸੀਂ ਭੁਗਤਾਨਾਂ ਨੂੰ ਮੁੜ ਕਿਰਿਆਸ਼ੀਲ ਕਰੋਗੇ ਤਾਂ ਉਹ ਤੁਹਾਡੇ ਵਾਲੇਟ ਵਿੱਚ Molly ਨਾਲ ਜੁੜੇ ਰਹਿਣਗੇ।</string>
  <string name="DeactivateWalletFragment__transfer_remaining_balance">ਬਾਕੀ ਬਕਾਇਆ ਟ੍ਰਾਂਸਫ਼ਰ ਕਰੋ</string>
  <string name="DeactivateWalletFragment__deactivate_without_transferring">ਟ੍ਰਾਂਸਫ਼ਰ ਕੀਤੇ ਬਿਨਾਂ ਅਕਿਰਿਆਸ਼ੀਲ ਕਰੋ</string>
  <string name="DeactivateWalletFragment__deactivate">ਅਕਿਰਿਆਸ਼ੀਲ ਕਰੋ</string>
  <string name="DeactivateWalletFragment__deactivate_without_transferring_question">ਟ੍ਰਾਂਸਫਰ ਕੀਤੇ ਬਿਨਾ ਅਕਿਰਿਆਸ਼ੀਲ ਕਰਨਾ ਹੈ?</string>
  <string name="DeactivateWalletFragment__your_balance_will_remain">ਜੇ ਤੁਸੀਂ ਭੁਗਤਾਨਾਂ ਨੂੰ ਮੁੜ-ਕਿਰਿਆਸ਼ੀਲ ਕਰਨ ਦੀ ਚੋਣ ਕਰਦੇ ਹੋ ਤਾਂ ਤੁਹਾਡਾ ਬਕਾਇਆ Molly ਨਾਲ ਜੁੜੇ ਤੁਹਾਡੇ ਵਾਲੇਟ ਵਿੱਚ ਰਹੇਗਾ।</string>
  <string name="DeactivateWalletFragment__error_deactivating_wallet">ਵਾਲੇਟ ਅਕਿਰਿਆਸ਼ੀਲ ਕਰਨ ਵਿੱਚ ਤਰੁੱਟੀ।</string>
  <!--PaymentsRecoveryStartFragment-->
  <string name="PaymentsRecoveryStartFragment__recovery_phrase">ਬਹਾਲੀ ਵਾਕ</string>
  <string name="PaymentsRecoveryStartFragment__view_recovery_phrase">ਰਿਕਵਰੀ ਵਾਕ ਵੇਖੋ</string>
  <string name="PaymentsRecoveryStartFragment__enter_recovery_phrase">ਰਿਕਵਰੀ ਵਾਕ ਦਿਓ</string>
  <string name="PaymentsRecoveryStartFragment__your_balance_will_automatically_restore">ਜੇ ਤੁਸੀਂ ਆਪਣੇ Signal PIN ਦੀ ਪੁਸ਼ਟੀ ਕਰਦੇ ਹੋ ਤਾਂ Signal ਨੂੰ ਦੁਬਾਰਾ ਸਥਾਪਤ ਕਰਨ \'ਤੇ ਤੁਹਾਡਾ ਬਕਾਇਆ ਆਪਣੇ ਆਪ ਬਹਾਲ ਹੋ ਜਾਵੇਗਾ। ਤੁਸੀਂ ਇੱਕ ਬਹਾਲੀ ਵਾਕ ਦੀ ਵਰਤੋਂ ਕਰਕੇ ਵੀ ਆਪਣਾ ਬਕਾਇਆ ਬਹਾਲ ਕਰ ਸਕਦੇ ਹੋ, ਜੋ ਕਿ ਤੁਹਾਡੇ ਲਈ ਵਿਲੱਖਣ %1$d-ਸ਼ਬਦਾਂ ਵਾਲਾ ਵਾਕ ਹੁੰਦਾ ਹੈ। ਇਸਨੂੰ ਲਿਖ ਲਓ ਅਤੇ ਕਿਸੇ ਸੁਰੱਖਿਅਤ ਜਗ੍ਹਾ \'ਤੇ ਸਟੋਰ ਕਰੋ।</string>
  <string name="PaymentsRecoveryStartFragment__your_recovery_phrase_is_a">ਤੁਹਾਡਾ ਰਿਕਵਰੀ ਸ਼ਬਦ-ਸਮੂਹ ਤੁਹਾਡੇ ਲਈ ਵਿਲੱਖਣ ਇੱਕ %1$d-ਸ਼ਬਦਾਂ ਵਾਲਾ ਸ਼ਬਦ-ਸਮੂਹ ਹੁੰਦਾ ਹੈ। ਆਪਣੇ ਬਕਾਏ ਨੂੰ ਬਹਾਲ ਕਰਨ ਲਈ ਇਸ ਸ਼ਬਦ-ਸਮੂਹ ਦੀ ਵਰਤੋਂ ਕਰੋ।</string>
  <string name="PaymentsRecoveryStartFragment__start">ਸ਼ੁਰੂ</string>
  <string name="PaymentsRecoveryStartFragment__enter_manually">ਖੁਦ ਦਿਓ</string>
  <string name="PaymentsRecoveryStartFragment__paste_from_clipboard">ਕਲਿੱਪਬੋਰਡ ਤੋਂ ਚੇਪੋ</string>
  <!--PaymentsRecoveryPasteFragment-->
  <string name="PaymentsRecoveryPasteFragment__paste_recovery_phrase">ਰਿਕਵਰੀ ਸ਼ਬਦ-ਸਮੂਹ ਚੇਪੋ</string>
  <string name="PaymentsRecoveryPasteFragment__recovery_phrase">ਬਹਾਲੀ ਵਾਕ</string>
  <string name="PaymentsRecoveryPasteFragment__next">ਅਗਲਾ</string>
  <string name="PaymentsRecoveryPasteFragment__invalid_recovery_phrase">ਅਵੈਧ ਰਿਕਵਰੀ ਸ਼ਬਦ-ਸਮੂਹ</string>
  <string name="PaymentsRecoveryPasteFragment__make_sure">ਯਕੀਨੀ ਬਣਾਓ ਕਿ ਤੁਸੀਂ %1$dਸ਼ਬਦ ਦਰਜ ਕੀਤੇ ਹਨ ਅਤੇ ਦੁੁਬਾਰਾ ਕੋਸ਼ਿਸ਼ ਕਰੋ।</string>
  <!--PaymentsRecoveryPhraseFragment-->
  <string name="PaymentsRecoveryPhraseFragment__next">ਅਗਲਾ</string>
  <string name="PaymentsRecoveryPhraseFragment__edit">ਸੋਧੋ</string>
  <string name="PaymentsRecoveryPhraseFragment__previous">ਪਿੱਛੇ</string>
  <string name="PaymentsRecoveryPhraseFragment__your_recovery_phrase">ਤੁਹਾਡਾ ਰਿਕਵਰੀ ਸ਼ਬਦ-ਸਮੂਹ</string>
  <string name="PaymentsRecoveryPhraseFragment__write_down_the_following_d_words">ਕ੍ਰਮ ਵਿੱਚ ਹੇਠਲਾ %1$d ਲਿਖੋ। ਆਪਣੀ ਸੂਚੀ ਨੂੰ ਕਿਸੇ ਸੁਰੱਖਿਅਤ ਜਗ੍ਹਾ ’ਤੇ ਸਟੋਰ ਕਰੋ।</string>
  <string name="PaymentsRecoveryPhraseFragment__make_sure_youve_entered">ਪੱਕਾ ਕਰੋ ਕਿ ਤੁਸੀਂ ਆਪਣਾ ਵਾਕ ਠੀਕ ਤਰ੍ਹਾਂ ਦਿੱਤਾ ਹੈ।</string>
  <string name="PaymentsRecoveryPhraseFragment__do_not_screenshot_or_send_by_email">ਸਕਰੀਨਸ਼ਾਟ ਨਾ ਲਵੋ ਨਾ ਹੀ ਈਮੇਲ ਰਾਹੀਂ ਭੇਜੋ।</string>
  <string name="PaymentsRecoveryPhraseFragment__payments_account_restored">ਭੁਗਤਾਨ ਖਾਤਾ ਬਹਾਲ ਕੀਤਾ।</string>
  <string name="PaymentsRecoveryPhraseFragment__invalid_recovery_phrase">ਅਵੈਧ ਰਿਕਵਰੀ ਸ਼ਬਦ-ਸਮੂਹ</string>
  <string name="PaymentsRecoveryPhraseFragment__make_sure_youve_entered_your_phrase_correctly_and_try_again">ਯਕੀਨੀ ਬਣਾਓ ਕਿ ਤੁਸੀਂ ਆਪਣੇ ਸ਼ਬਦ-ਸਮੂਹ ਨੂੰ ਸਹੀ ਢੰਗ ਨਾਲ ਦਰਜ ਕੀਤਾ ਹੈ ਅਤੇ ਦੁੁਬਾਰਾ ਕੋਸ਼ਿਸ਼ ਕਰੋ।</string>
  <string name="PaymentsRecoveryPhraseFragment__copy_to_clipboard">ਕਲਿੱਪਬੋਰਡ ਵਿੱਚ ਕਾਪੀ ਕਰਨਾ ਹੈ?</string>
  <string name="PaymentsRecoveryPhraseFragment__if_you_choose_to_store">ਜੇ ਤੁਸੀਂ ਆਪਣੇ ਰਿਕਵਰੀ ਸ਼ਬਦ-ਸਮੂਹ ਨੂੰ ਡਿਜੀਟਲ ਰੂਪ ਵਿੱਚ ਸਟੋਰ ਕਰਨ ਦੀ ਚੋਣ ਕਰਦੇ ਹੋ, ਤਾਂ ਯਕੀਨੀ ਬਣਾਓ ਕਿ ਕਿਸੇ ਅਜਿਹੀ ਥਾਂ ਸੁਰੱਖਿਅਤ ਢੰਗ ਨਾਲ ਸਟੋਰ ਕੀਤਾ ਜਾਵੇ, ਜਿੱਥੇ ਤੁਸੀਂ ਵਿਸ਼ਵਾਸ ਕਰਦੇ ਹੋ।</string>
  <string name="PaymentsRecoveryPhraseFragment__copy">ਕਾਪੀ ਕਰੋ</string>
  <!--PaymentsRecoveryPhraseConfirmFragment-->
  <string name="PaymentRecoveryPhraseConfirmFragment__confirm_recovery_phrase">ਰਿਕਵਰੀ ਵਾਕ ਤਸਦੀਕ ਕਰੋ</string>
  <string name="PaymentRecoveryPhraseConfirmFragment__enter_the_following_words">ਆਪਣੇ ਰਿਕਵਰੀ ਸ਼ਬਦ-ਸਮੂਹ ਤੋਂ ਹੇਠਾਂ ਦਿੱਤੇ ਸ਼ਬਦ ਦਰਜ ਕਰੋ।</string>
  <string name="PaymentRecoveryPhraseConfirmFragment__word_d">ਸ਼ਬਦ %1$d</string>
  <string name="PaymentRecoveryPhraseConfirmFragment__see_phrase_again">ਸ਼ਬਦ-ਸਮੂਹ ਦੁਬਾਰਾ ਦੇਖੋ</string>
  <string name="PaymentRecoveryPhraseConfirmFragment__done">ਹੋ ਗਿਆ</string>
  <string name="PaymentRecoveryPhraseConfirmFragment__recovery_phrase_confirmed">ਰਿਕਵਰੀ ਸ਼ਬਦ-ਸਮੂਹ ਦੀ ਪੁਸ਼ਟੀ ਹੋਈ</string>
  <!--PaymentsRecoveryEntryFragment-->
  <string name="PaymentsRecoveryEntryFragment__enter_recovery_phrase">ਰਿਕਵਰੀ ਵਾਕ ਦਿਓ</string>
  <string name="PaymentsRecoveryEntryFragment__enter_word_d">%1$d ਸ਼ਬਦ ਦਿਓ</string>
  <string name="PaymentsRecoveryEntryFragment__word_d">ਸ਼ਬਦ %1$d</string>
  <string name="PaymentsRecoveryEntryFragment__next">ਅਗਲਾ</string>
  <string name="PaymentsRecoveryEntryFragment__invalid_word">ਅਵੈਧ ਸ਼ਬਦ</string>
  <!--ClearClipboardAlarmReceiver-->
  <string name="ClearClipboardAlarmReceiver__clipboard_cleared">ਕਲਿੱਪਬੋਰਡ ਖਾਲੀ ਹੈ।</string>
  <!--PaymentNotificationsView-->
  <string name="PaymentNotificationsView__view">ਵੇਖੋ</string>
  <!--UnreadPayments-->
  <string name="UnreadPayments__s_sent_you_s">%1$s ਨੇ ਤੁਹਾਨੂੰ %2$s ਭੇਜਿਆ</string>
  <string name="UnreadPayments__d_new_payment_notifications">%1$d ਨਵੀਆਂ ਭੁਗਤਾਨ ਸੂਚਨਾਵਾਂ</string>
  <!--CanNotSendPaymentDialog-->
  <string name="CanNotSendPaymentDialog__cant_send_payment">ਭੁਗਤਾਨ ਨਹੀਂ ਭੇਜ ਸਕਦਾ</string>
  <string name="CanNotSendPaymentDialog__to_send_a_payment_to_this_user">ਇਸ ਵਰਤੋਂਕਾਰ ਨੂੰ ਭੁਗਤਾਨ ਭੇਜਣ ਲਈ ਉਹਨਾਂ ਨੂੰ ਤੁਹਾਡੇ ਦੁਆਰਾ ਇੱਕ ਸੁਨੇਹਾ ਬੇਨਤੀ ਸਵੀਕਾਰ ਕਰਨ ਦੀ ਜ਼ਰੂਰਤ ਹੈ। ਇੱਕ ਸੁਨੇਹਾ ਬੇਨਤੀ ਬਣਾਉਣ ਲਈ ਉਹਨਾਂ ਨੂੰ ਇੱਕ ਸੁਨੇਹਾ ਭੇਜੋ।</string>
  <string name="CanNotSendPaymentDialog__send_a_message">ਸੁਨੇਹਾ ਭੇਜੋ</string>
  <!--GroupsInCommonMessageRequest-->
  <string name="GroupsInCommonMessageRequest__you_have_no_groups_in_common_with_this_person">ਇਸ ਵਿਅਕਤੀ ਨਾਲ ਤੁਹਾਡੇ ਕੋਈ ਸਾਂਝੇ ਗਰੁੱਪ ਨਹੀਂ ਹਨ। ਅਣਚਾਹੇ ਸੁਨੇਹਿਆਂ ਤੋਂ ਬਚਣ ਲਈ ਬੇਨਤੀਆਂ ਨੂੰ ਸਵੀਕਾਰ ਕਰਨ ਤੋਂ ਪਹਿਲਾਂ ਸਾਵਧਾਨੀ ਨਾਲ ਇਹਨਾਂ ਦੀ ਸਮੀਖਿਆ ਕਰੋ।</string>
  <string name="GroupsInCommonMessageRequest__none_of_your_contacts_or_people_you_chat_with_are_in_this_group">ਤੁਹਾਡੇ ਸੰਪਰਕਾਂ ਜਾਂ ਜਿਹਨਾਂ ਲੋਕਾਂ ਨਾਲ ਤੁਸੀਂ ਚੈਟ ਕਰਦੇ ਹੋ, ਉਹਨਾਂ ਵਿੱਚੋਂ ਕੋਈ ਵੀ ਇਸ ਗਰੁੱਪ ਵਿੱਚ ਨਹੀਂ ਹੈ। ਅਣਚਾਹੇ ਸੁਨੇਹਿਆਂ ਤੋਂ ਬਚਣ ਲਈ ਸਵੀਕਾਰ ਕਰਨ ਤੋਂ ਪਹਿਲਾਂ ਧਿਆਨ ਨਾਲ ਬੇਨਤੀਆਂ ਦੀ ਸਮੀਖਿਆ ਕਰੋ।</string>
  <string name="GroupsInCommonMessageRequest__about_message_requests">ਸੁਨੇਹਾ ਬੇਨਤੀਆਂ ਬਾਰੇ</string>
  <string name="GroupsInCommonMessageRequest__okay">ਠੀਕ ਹੈ</string>
  <string name="ChatColorSelectionFragment__heres_a_preview_of_the_chat_color">ਇਹ ਹੈ ਚੈਟ ਰੰਗ ਦੀ ਝਲਕ।</string>
  <string name="ChatColorSelectionFragment__the_color_is_visible_to_only_you">ਇਹ ਰੰਗ ਸਿਰਫ਼ ਤੁਹਾਨੂੰ ਦਿਖਾਈ ਦਿੰਦਾ ਹੈ।</string>
  <!--GroupDescriptionDialog-->
  <string name="GroupDescriptionDialog__group_description">ਗਰੁੱਪ ਬਾਰੇ ਜਾਣਕਾਰੀ</string>
  <!--QualitySelectorBottomSheetDialog-->
  <string name="QualitySelectorBottomSheetDialog__standard">ਸਟੈਂਡਰਡ</string>
  <string name="QualitySelectorBottomSheetDialog__faster_less_data">ਵੱਧ ਤੇਜ਼, ਘੱਟ ਡਾਟਾ</string>
  <string name="QualitySelectorBottomSheetDialog__high">ਉੱਚਾ</string>
  <string name="QualitySelectorBottomSheetDialog__slower_more_data">ਹੌਲੀ, ਵੱਧ ਡਾਟਾ</string>
  <string name="QualitySelectorBottomSheetDialog__photo_quality">ਫ਼ੋਟੋ ਦੀ ਕੁਆਲਟੀ</string>
  <!--AppSettingsFragment-->
  <string name="AppSettingsFragment__invite_your_friends">ਆਪਣੇ ਦੋਸਤਾਂ ਨੂੰ ਸੱਦਾ ਦਿਓ</string>
  <!--AccountSettingsFragment-->
  <string name="AccountSettingsFragment__account">ਖਾਤਾ</string>
  <string name="AccountSettingsFragment__youll_be_asked_less_frequently">ਸਮਾਂ ਪੈਣ ’ਤੇ ਤੁਹਾਨੂੰ ਅਕਸਰ ਹੀ ਘੱਟ ਪੁੱਛਿਆ ਜਾਵੇਗਾ</string>
  <string name="AccountSettingsFragment__require_your_signal_pin">Signal ਨਾਲ ਤੁਹਾਡੇ ਫ਼ੋਨ ਨੰਬਰ ਨੂੰ ਮੁੜ ਰਜਿਸਟਰ ਕਰਨ ਲਈ Signal PIN ਦੀ ਲੋੜ ਹੈ</string>
  <string name="AccountSettingsFragment__change_phone_number">ਫ਼ੋਨ ਨੰਬਰ ਬਦਲੋ</string>
  <!--ChangeNumberFragment-->
  <string name="ChangeNumberFragment__continue">ਜਾਰੀ ਰੱਖੋ</string>
  <string name="ChangeNumber__your_phone_number_has_been_changed">ਤੁਹਾਡਾ ਫ਼ੋਨ ਨੰਬਰ ਬਦਲਿਆ ਗਿਆ ਹੈ।</string>
  <!--ChangeNumberEnterPhoneNumberFragment-->
  <string name="ChangeNumberEnterPhoneNumberFragment__change_number">ਨੰਬਰ ਬਦਲੋ</string>
  <string name="ChangeNumberEnterPhoneNumberFragment__your_old_number">ਤੁਹਾਡਾ ਪੁਰਾਣਾ ਨੰਬਰ</string>
  <string name="ChangeNumberEnterPhoneNumberFragment__old_phone_number">ਪੁਰਾਣਾ ਫ਼ੋਨ ਨੰਬਰ</string>
  <string name="ChangeNumberEnterPhoneNumberFragment__your_new_number">ਤੁਹਾਡਾ ਨਵਾਂ ਨੰਬਰ</string>
  <string name="ChangeNumberEnterPhoneNumberFragment__new_phone_number">ਨਵਾਂ ਫ਼ੋਨ ਨੰਬਰ</string>
  <string name="ChangeNumberEnterPhoneNumberFragment__the_phone_number_you_entered_doesnt_match_your_accounts">ਤੁਹਾਡੇ ਵਲੋਂ ਦਿੱਤਾ ਫ਼ੋਨ ਨੰਬਰ ਤੁਹਾਡੇ ਖਾਤੇ ਨਾਲ ਮਿਲਦਾ ਨਹੀਂ ਹੈ।</string>
  <!--ChangeNumberVerifyFragment-->
  <string name="ChangeNumberVerifyFragment__change_number">ਨੰਬਰ ਬਦਲੋ</string>
  <string name="ChangeNumberVerifyFragment__verifying_s">%1$s ਤਸਦੀਕ ਕੀਤਾ ਜਾ ਰਿਹਾ ਹੈ</string>
  <string name="ChangeNumberVerifyFragment__captcha_required">ਕੈਪਚਾ ਚਾਹੀਦਾ ਹੈ</string>
  <!--ChangeNumberConfirmFragment-->
  <string name="ChangeNumberConfirmFragment__change_number">ਨੰਬਰ ਬਦਲੋ</string>
  <string name="ChangeNumberConfirmFragment__you_are_about_to_change_your_phone_number_from_s_to_s">ਤੁਸੀਂ %1$s ਤੋਂ %2$s ਲਈ ਆਪਣਾ ਫ਼ੋਨ ਨੰਬਰ ਬਦਲਣ ਵਾਲੇ ਹੋ।\n\nਜਾਰੀ ਰੱਖਣ ਤੋਂ ਪਹਿਲਾਂ ਕਿਰਪਾ ਕਰਕੇ ਜਾਂਚ ਕਰੋ ਕਿ ਹੇਠਲਾ ਨੰਬਰ ਠੀਕ ਹੈ।</string>
  <string name="ChangeNumberConfirmFragment__edit_number">ਨੰਬਰ ਨੂੰ ਸੋਧੋ</string>
  <!--ChangeNumberRegistrationLockFragment-->
  <!--ChangeNumberPinDiffersFragment-->
  <string name="ChangeNumberPinDiffersFragment__pins_do_not_match">ਪਿੰਨ ਮਿਲਦੇ ਨਹੀਂ ਹਨ</string>
  <string name="ChangeNumberPinDiffersFragment__the_pin_associated_with_your_new_number_is_different_from_the_pin_associated_with_your_old_one">ਤੁਹਾਡੇ ਨਵੇਂ ਨੰਬਰ ਨਾਲ ਸੰਬੰਧਿਤ ਪਿੰਨ ਤੁਹਾਡੇ ਪੁਰਾਣੇ ਨਾਲ ਸੰਬੰਧਿਤ ਪਿੰਨ ਤੋਂ ਵੱਖਰਾ ਹੈ। ਕੀ ਤੁਸੀਂ ਆਪਣੇ ਪੁਰਾਣੇ ਪਿੰਨ ਨੂੰ ਰੱਖਣਾ ਜਾਂ ਬਦਲਣਾ ਚਾਹੁੰਦੇ ਹੋ?</string>
  <string name="ChangeNumberPinDiffersFragment__keep_old_pin">ਪੁਰਾਣਾ ਪਿੰਨ ਰੱਖੋ</string>
  <string name="ChangeNumberPinDiffersFragment__update_pin">PIN ਅੱਪਡੇਟ ਕਰੋ</string>
  <string name="ChangeNumberPinDiffersFragment__keep_old_pin_question">ਪੁਰਾਣਾ ਪਿੰਨ ਰੱਖਣਾ ਹੈ?</string>
  <!--ChangeNumberLockActivity-->
  <string name="ChangeNumberLockActivity__it_looks_like_you_tried_to_change_your_number_but_we_were_unable_to_determine_if_it_was_successful_rechecking_now">ਜਾਪਦਾ ਹੈ ਕਿ ਤੁਸੀਂ ਆਪਣਾ ਨੰਬਰ ਬਦਲਣ ਦੀ ਕੋਸ਼ਿਸ਼ ਕੀਤੀ ਹੈ, ਪਰ ਅਸੀਂ ਇਸ ਦੇ ਕਾਮਯਾਬ ਹੋਣ ਦਾ ਪਤਾ ਲਗਾਉਣ ਲਈ ਅਸਮਰੱਥ ਸਾਂ।\n\nਹੁਣੇ ਮੁੜ-ਜਾਂਚ ਕੀਤੀ ਜਾ ਰਹੀ ਹੈ…</string>
  <string name="ChangeNumberLockActivity__change_status_confirmed">ਤਬਦੀਲੀ ਸਥਿਤੀ ਤਸਦੀਕ ਕੀਤੀ</string>
  <string name="ChangeNumberLockActivity__your_number_has_been_confirmed_as_s">ਤੁਹਾਡਾ ਨੰਬਰ %1$s ਵਜੋਂ ਤਸਦੀਕ ਕੀਤਾ ਜਾ ਚੁੱਕਾ ਹੈ। ਜੇ ਇਹ ਤੁਹਾਡਾ ਨਵਾਂ ਨੰਬਰ ਨਹੀਂ ਹੈ ਤਾਂ ਨੰਬਰ ਬਦਲਣ ਦੀ ਕਾਰਵਾਈ ਮੁੜ-ਸ਼ੁਰੂ ਕਰੋ।</string>
  <string name="ChangeNumberLockActivity__we_could_not_determine_the_status_of_your_change_number_request">ਅਸੀਂ ਤੁਹਾਡੀ ਨੰਬਰ ਬਦਲਣ ਦੀ ਬੇਨਤੀ ਦਾ ਪਤਾ ਨਹੀਂ ਲਗਾ ਸਕੇ ਹਾਂ।\n\n(ਗ਼ਲਤੀ: %1$s)</string>
  <string name="ChangeNumberLockActivity__retry">ਮੁੜ-ਕੋਸ਼ਿਸ਼ ਕਰੋ</string>
  <string name="ChangeNumberLockActivity__leave">ਛੱਡੋ</string>
  <string name="ChangeNumberLockActivity__submit_debug_log">ਡੀਬੱਗ ਲਾਗ ਦਰਜ ਕਰੋ</string>
  <!--ChatsSettingsFragment-->
  <string name="ChatsSettingsFragment__keyboard">ਕੀਬੋਰਡ</string>
  <string name="ChatsSettingsFragment__enter_key_sends">ਕੁੰਜੀ ਭੇਜੋ ਦਰਜ ਕਰੋ</string>
  <!--SmsSettingsFragment-->
  <string name="SmsSettingsFragment__use_as_default_sms_app">ਡਿਫੌਲਟ SMS ਐਪ ਦੇ ਤੌਰ ਤੇ ਉਪਯੋਗ ਕਰੋ</string>
  <!--NotificationsSettingsFragment-->
  <string name="NotificationsSettingsFragment__messages">ਸੁਨੇਹੇ </string>
  <string name="NotificationsSettingsFragment__calls">ਕਾਲਾਂ </string>
  <string name="NotificationsSettingsFragment__notify_when">ਸੂਚਨਾ ਦਿਓ ਜਦੋਂ…</string>
  <string name="NotificationsSettingsFragment__contact_joins_signal">ਸੰਪਰਕ Signal ਉੱਤੇ ਆਇਆ</string>
  <!--Notification preference header-->
  <!--Notification preference option header-->
  <!--Notification preference summary text-->
  <!--NotificationProfilesFragment-->
  <!--Title for notification profiles screen that shows all existing profiles-->
  <!--Button text to create a notification profile-->
  <!--PrivacySettingsFragment-->
  <string name="PrivacySettingsFragment__blocked">ਪਾਬੰਦੀ ਲੱਗਾ</string>
  <string name="PrivacySettingsFragment__d_contacts">%1$d ਸੰਪਰਕ</string>
  <string name="PrivacySettingsFragment__messaging">ਸੁਨੇਹੇ ਲੈਣ-ਦੇਣ</string>
  <string name="PrivacySettingsFragment__disappearing_messages">ਅਲੋਪ ਹੋਣ ਵਾਲੇ ਸੁਨੇਹੇ</string>
  <string name="PrivacySettingsFragment__app_security">ਐਪ ਦੀ ਸੁਰੱਖਿਆ</string>
  <string name="PrivacySettingsFragment__block_screenshots_in_the_recents_list_and_inside_the_app">Recents ਸੂਚੀ ਵਿੱਚ ਅਤੇ ਐਪ ਦੇ ਅੰਦਰ ਸਕ੍ਰੀਨਸ਼ਾਟ ਨੂੰ ਬਲੌਕ ਕਰੋ</string>
  <string name="PrivacySettingsFragment__signal_message_and_calls">Signal ਸੁਨੇਹੇ ਅਤੇ ਕਾਲਾਂ, ਹਮੇਸ਼ਾਂ ਕਾਲਾਂ ਰਿਲੇਅ ਕਰੋ, ਅਤੇ ਸੀਲਬੰਦ ਭੇਜਣ ਵਾਲਾ</string>
  <string name="PrivacySettingsFragment__default_timer_for_new_changes">ਨਵੀਆਂ ਚੈਟਾਂ ਲਈ ਡਿਫੌਲਟ ਟਾਈਮਰ</string>
  <string name="PrivacySettingsFragment__set_a_default_disappearing_message_timer_for_all_new_chats_started_by_you">ਤੁਹਾਡੇ ਦੁਆਰਾ ਸ਼ੁਰੂ ਕੀਤੀਆਂ ਸਾਰੀਆਂ ਨਵੀਆਂ ਚੈਟਾਂ ਲਈ ਅਲੋਪ ਹੋਣ ਵਾਲੇ ਸੁਨੇਹੇ ਦਾ ਡਿਫੌਲਟ ਟਾਈਮਰ ਤੈਅ ਕਰੋ।</string>
  <!--AdvancedPrivacySettingsFragment-->
  <string name="AdvancedPrivacySettingsFragment__show_status_icon">ਸਟੇਟੱਸ ਆਈਕੋਨ ਦਿਖਾਓ</string>
  <string name="AdvancedPrivacySettingsFragment__show_an_icon">ਸੁਨੇਹੇ ਕਦੋਂ ਪਹੁੰਚਾਏ ਗਏ ਸਨ ਇਸ ਬਾਰੇ ਸੁਨੇਹਾ ਵੇਰਵਿਆਂ ਵਿੱਚ ਸੀਲਬੰਦ ਭੇਜਣ ਵਾਲੇ ਦੀ ਵਰਤੋਂ ਕਰਦੇ ਹੋਏ ਇੱਕ ਆਈਕੋਨ ਦਿਖਾਓ।</string>
  <!--ExpireTimerSettingsFragment-->
  <string name="ExpireTimerSettingsFragment__when_enabled_new_messages_sent_and_received_in_new_chats_started_by_you_will_disappear_after_they_have_been_seen">ਸਮਰੱਥ ਕੀਤੇ ਜਾਣ ਮਗਰੋਂ, ਤਾਂ ਤੁਹਾਡੇ ਦੁਆਰਾ ਸ਼ੁਰੂ ਕੀਤੀਆਂ ਗਈਆਂ ਨਵੀਆਂ ਚੈਟਾਂ ਵਿੱਚ ਭੇਜੇ ਅਤੇ ਪ੍ਰਾਪਤ ਕੀਤੇ ਗਏ ਨਵੇਂ ਸੁਨੇਹੇ ਵੇਖ ਲਏ ਜਾਣ ਤੋਂ ਬਾਅਦ ਅਲੋਪ ਹੋ ਜਾਣਗੇ।</string>
  <string name="ExpireTimerSettingsFragment__when_enabled_new_messages_sent_and_received_in_this_chat_will_disappear_after_they_have_been_seen">ਸਮਰੱਥ ਕੀਤੇ ਹੋਣ \'ਤੇ, ਇਸ ਗਰੁੱਪ ਵਿੱਚ ਭੇਜੇ ਅਤੇ ਪ੍ਰਾਪਤ ਕੀਤੇ ਸੁਨੇਹਿਆਂ ਨੂੰ ਦੇਖ ਲਏ ਜਾਣ ਤੋਂ ਬਾਅਦ ਇਹ ਅਲੋਪ ਹੋ ਜਾਣਗੇ।</string>
  <string name="ExpireTimerSettingsFragment__off">ਬੰਦ </string>
  <string name="ExpireTimerSettingsFragment__4_weeks">4 ਹਫ਼ਤੇ</string>
  <string name="ExpireTimerSettingsFragment__1_week">1 ਹਫਤਾ</string>
  <string name="ExpireTimerSettingsFragment__1_day">1 ਦਿਨ</string>
  <string name="ExpireTimerSettingsFragment__8_hours">8 ਘੰਟੇ</string>
  <string name="ExpireTimerSettingsFragment__1_hour">1 ਘੰਟਾ</string>
  <string name="ExpireTimerSettingsFragment__5_minutes">5 ਮਿੰਟ</string>
  <string name="ExpireTimerSettingsFragment__30_seconds">30 ਸਕਿੰਟ</string>
  <string name="ExpireTimerSettingsFragment__custom_time">ਪਸੰਦੀਦਾ ਸਮਾਂ</string>
  <string name="ExpireTimerSettingsFragment__set">ਸੈੱਟ ਕਰੋ</string>
  <string name="ExpireTimerSettingsFragment__save">ਸੰਭਾਲੋ</string>
  <string name="CustomExpireTimerSelectorView__seconds">ਸਕਿੰਟ</string>
  <string name="CustomExpireTimerSelectorView__minutes">ਮਿੰਟ</string>
  <string name="CustomExpireTimerSelectorView__hours">ਘੰਟੇ</string>
  <string name="CustomExpireTimerSelectorView__days">ਦਿਨ</string>
  <string name="CustomExpireTimerSelectorView__weeks">ਹਫ਼ਟੇ</string>
  <!--HelpSettingsFragment-->
  <string name="HelpSettingsFragment__support_center">ਸਹਾਇਤਾ ਕੇਂਦਰ</string>
  <string name="HelpSettingsFragment__contact_us">ਸਾਡੇ ਨਾਲ ਸੰਪਰਕ ਕਰੋ</string>
  <string name="HelpSettingsFragment__version">ਸੰਸਕਰਣ</string>
  <string name="HelpSettingsFragment__debug_log">ਡੀਬੱਗ ਲਾਗ</string>
  <string name="HelpSettingsFragment__terms_amp_privacy_policy">ਸ਼ਰਤਾਂ  &amp; ਪਰਦੇਦਾਰੀ ਨੀਤੀ</string>
  <string name="HelpFragment__copyright_signal_messenger">ਕਾਪੀਰਾਈਟ Molly ਮੈਸੰਜਰ</string>
  <string name="HelpFragment__licenced_under_the_gplv3">GPLv3 ਦੇ ਅਧੀਨ ਲਸੰਸ ਦਿੱਤਾ</string>
  <!--DataAndStorageSettingsFragment-->
  <string name="DataAndStorageSettingsFragment__high">ਉੱਚਾ</string>
  <string name="DataAndStorageSettingsFragment__standard">ਸਟੈਂਡਰਡ</string>
  <string name="DataAndStorageSettingsFragment__calls">ਕਾਲਾਂ </string>
  <!--ChatColorSelectionFragment-->
  <string name="ChatColorSelectionFragment__auto">ਆਟੋ</string>
  <string name="ChatColorSelectionFragment__use_custom_colors">ਪਸੰਦੀਦਾ ਰੰਗ ਵਰਤੋ</string>
  <string name="ChatColorSelectionFragment__chat_color">ਗੱਲਬਾਤ ਦਾ ਰੰਗ</string>
  <string name="ChatColorSelectionFragment__edit">ਸੋਧੋ</string>
  <string name="ChatColorSelectionFragment__duplicate">ਡੁਪਲੀਕੇਟ</string>
  <string name="ChatColorSelectionFragment__delete">ਹਟਾਓ</string>
  <string name="ChatColorSelectionFragment__delete_color">ਰੰਗ ਨੂੰ ਹਟਾਓ</string>
  <plurals name="ChatColorSelectionFragment__this_custom_color_is_used">
    <item quantity="one">%1$d ਚੈਟ ਵਿੱਚ ਇਸ ਪਸੰਦੀਦਾ ਰੰਗ ਦੀ ਵਰਤੋਂ ਕੀਤੀ ਜਾਂਦੀ ਹੈ। ਕੀ ਤੁਸੀਂ ਸਾਰੀਆਂ ਚੈਟਾਂ ਲਈ ਇਸ ਨੂੰ ਹਟਾਉਣਾ ਚਾਹੁੰਦੇ ਹੋ?</item>
    <item quantity="other">%1$d ਚੈਟਾਂ ਵਿੱਚ ਇਸ ਪਸੰਦੀਦਾ ਰੰਗ ਦੀ ਵਰਤੋਂ ਕੀਤੀ ਜਾਂਦੀ ਹੈ। ਕੀ ਤੁਸੀਂ ਸਾਰੀਆਂ ਚੈਟਾਂ ਲਈ ਇਸ ਨੂੰ ਹਟਾਉਣਾ ਚਾਹੁੰਦੇ ਹੋ?</item>
  </plurals>
  <string name="ChatColorSelectionFragment__delete_chat_color">ਚੈਟ ਦੇ ਰੰਗ ਨੂੰ ਹਟਾਉਣਾ ਹੈ?</string>
  <!--CustomChatColorCreatorFragment-->
  <string name="CustomChatColorCreatorFragment__solid">ਗੂੜ੍ਹਾ</string>
  <string name="CustomChatColorCreatorFragment__gradient">ਗਰੇਡੀਐਂਟ</string>
  <string name="CustomChatColorCreatorFragment__hue">ਰੰਗਤ</string>
  <string name="CustomChatColorCreatorFragment__saturation">ਸੰਤ੍ਰਿਪਤ</string>
  <!--CustomChatColorCreatorFragmentPage-->
  <string name="CustomChatColorCreatorFragmentPage__save">ਸੰਭਾਲੋ</string>
  <string name="CustomChatColorCreatorFragmentPage__edit_color">ਰੰਗ ਨੂੰ ਸੋਧੋ</string>
  <plurals name="CustomChatColorCreatorFragmentPage__this_color_is_used">
    <item quantity="one">%1$d ਚੈਟਾਂ ਵਿੱਚ ਇਸ ਰੰਗ ਦੀ ਵਰਤੋਂ ਕੀਤੀ ਜਾਂਦੀ ਹੈ। ਕੀ ਤੁਸੀਂ ਸਾਰੀਆਂ ਚੈਟਾਂ ਲਈ ਤਬਦੀਲੀਆਂ ਨੂੰ ਸੰਭਾਲਣਾ ਚਾਹੁੰਦੇ ਹੋ?</item>
    <item quantity="other">%1$d ਚੈਟਾਂ ਵਿੱਚ ਇਸ ਰੰਗ ਦੀ ਵਰਤੋਂ ਕੀਤੀ ਜਾਂਦੀ ਹੈ। ਕੀ ਤੁਸੀਂ ਸਾਰੀਆਂ ਚੈਟਾਂ ਲਈ ਤਬਦੀਲੀਆਂ ਨੂੰ ਸੰਭਾਲਣਾ ਚਾਹੁੰਦੇ ਹੋ?</item>
  </plurals>
  <!--ChatColorGradientTool-->
  <string name="ChatColorGradientTool_top_edge_selector">ਸਿਖਰਲੇ ਕਿਨਾਰੇ ਵਾਲਾ ਚੋਣਕਾਰ</string>
  <string name="ChatColorGradientTool_bottom_edge_selector">ਹੇਠਲੇ ਕਿਨਾਰੇ ਵਾਲਾ ਚੋਣਕਾਰ</string>
  <!--EditReactionsFragment-->
  <string name="EditReactionsFragment__customize_reactions">ਪ੍ਰਤਿਕਿਰਿਆਵਾਂ ਨੂੰ ਪਸੰਦ ਅਨੁਸਾਰ ਬਣਾਓ</string>
  <string name="EditReactionsFragment__tap_to_replace_an_emoji">ਕਿਸੇ ਇਮੋਜੀ ਨੂੰ ਬਦਲਣ ਲਈ ਟੈਪ ਕਰੋ</string>
  <string name="EditReactionsFragment__reset">ਰੀਸੈੱਟ ਕਰੋ</string>
  <string name="EditReactionsFragment_save">ਸੰਭਾਲੋ</string>
  <string name="ChatColorSelectionFragment__auto_matches_the_color_to_the_wallpaper">ਵਾਲਪੇਪਰ ਨਾਲ ਆਪਣੇ-ਆਪ ਰੰਗ ਮਿਲਾਇਆ ਜਾਂਦਾ ਹੈ</string>
  <string name="CustomChatColorCreatorFragment__drag_to_change_the_direction_of_the_gradient">ਗਰੇਡੀਐਂਟ ਦੀ ਦਿਸ਼ਾ ਬਦਲਣ ਲਈ ਡ੍ਰੈਗ ਕਰੋ</string>
  <!--ChatColorsMegaphone-->
  <string name="ChatColorsMegaphone__new_chat_colors">ਚੈਟ ਦੇ ਨਵੇਂ ਰੰਗ</string>
  <string name="ChatColorsMegaphone__we_switched_up_chat_colors">ਅਸੀਂ ਤੁਹਾਨੂੰ ਹੋਰ ਵਿਕਲਪ ਦੇਣ ਅਤੇ ਚੈਟਾਂ ਨੂੰ ਪੜ੍ਹਨ ਵਿੱਚ ਵਧੇਰੇ ਅਸਾਨ ਬਣਾਉਣ ਲਈ ਚੈਟ ਦੇ ਰੰਗਾਂ ਵਿੱਚ ਅਦਲਾ-ਬਦਲੀ ਕਰ ਦਿੱਤੀ।</string>
  <string name="ChatColorsMegaphone__appearance">ਦਿਖਾਵਟ</string>
  <string name="ChatColorsMegaphone__not_now">ਹਾਲੇ ਨਹੀਂ</string>
  <!--AddAProfilePhotoMegaphone-->
  <string name="AddAProfilePhotoMegaphone__add_a_profile_photo">ਪ੍ਰੋਫ਼ਾਈਲ ਫ਼ੋਟੋ ਜੋੜੋ</string>
  <string name="AddAProfilePhotoMegaphone__choose_a_look_and_color">ਕੋਈ ਦਿੱਖ ਅਤੇ ਰੰਗ ਚੁਣੋ ਜਾਂ ਆਪਣੇ ਛੋਟੇ ਦਸਤਖਤਾਂ ਨੂੰ ਪਸੰਦ ਅਨੁਸਾਰ ਬਣਾਓ</string>
  <string name="AddAProfilePhotoMegaphone__not_now">ਹਾਲੇ ਨਹੀਂ</string>
  <string name="AddAProfilePhotoMegaphone__add_photo">ਫ਼ੋਟੋ ਜੋੜੋ</string>
  <!--BecomeASustainerMegaphone-->
  <string name="BecomeASustainerMegaphone__no_thanks">ਨਹੀਂ ਧੰਨਵਾਦ</string>
  <!--KeyboardPagerFragment-->
  <string name="KeyboardPagerFragment_emoji">ਈਮੋਜ਼ੀ</string>
  <string name="KeyboardPagerFragment_open_emoji_search">ਇਮੋਜੀ ਖੋਜ ਖੋਲ੍ਹੋ</string>
  <string name="KeyboardPagerFragment_open_sticker_search">ਸਟਿੱਕਰ ਖੋਜ ਖੋਲ੍ਹੋ</string>
  <string name="KeyboardPagerFragment_open_gif_search">gif ਖੋਜ ਖੋਲ੍ਹੋ</string>
  <string name="KeyboardPagerFragment_stickers">ਸਟਿੱਕਰ</string>
  <string name="KeyboardPagerFragment_backspace">ਬੈਕਸਪੇਸ</string>
  <string name="KeyboardPagerFragment_gifs">Gif</string>
  <string name="KeyboardPagerFragment_search_emoji">ਇਮੋਜ਼ੀ ਖੋਜੋ</string>
  <string name="KeyboardPagerfragment_back_to_emoji">ਵਾਪਸ ਇਮੋਜੀ ਵੱਲ</string>
  <string name="KeyboardPagerfragment_clear_search_entry">ਖੋਜ ਵਿੱਚ ਲਿਖੇ ਨੂੰ ਮਿਟਾਓ</string>
  <string name="KeyboardPagerFragment_search_giphy">GIPHY ਖੋਜੋ</string>
  <!--StickerSearchDialogFragment-->
  <string name="StickerSearchDialogFragment_search_stickers">ਸਟਿੱਕਰ ਖੋਜੋ</string>
  <string name="StickerSearchDialogFragment_no_results_found">ਕੋਈ ਨਤੀਜੇ ਨਹੀਂ ਲੱਭੇ</string>
  <string name="EmojiSearchFragment__no_results_found">ਕੋਈ ਨਤੀਜੇ ਨਹੀਂ ਲੱਭੇ</string>
  <string name="NotificationsSettingsFragment__unknown_ringtone">ਅਗਿਆਤ ਰਿੰਗਟੋਨ</string>
  <!--ConversationSettingsFragment-->
  <string name="ConversationSettingsFragment__send_message">ਸੁਨੇਹਾ ਭੇਜੋ</string>
  <string name="ConversationSettingsFragment__start_video_call">ਵੀਡੀਓ ਕਾਲ ਸ਼ੁਰੂ ਕਰੋ</string>
  <string name="ConversationSettingsFragment__start_audio_call">ਆਡੀਓ ਕਾਲ ਸ਼ੁਰੂ ਕਰੋ</string>
  <string name="ConversationSettingsFragment__message">ਸੁਨੇਹਾ</string>
  <string name="ConversationSettingsFragment__video">ਵੀਡੀਓ</string>
  <string name="ConversationSettingsFragment__audio">ਆਡੀਓ</string>
  <string name="ConversationSettingsFragment__call">ਕਾਲ</string>
  <string name="ConversationSettingsFragment__mute">ਚੁੱਪ</string>
  <string name="ConversationSettingsFragment__muted">ਚੁੱਪ ਕਰਾਏ</string>
  <string name="ConversationSettingsFragment__search">ਖੋਜੋ</string>
  <string name="ConversationSettingsFragment__disappearing_messages">ਅਲੋਪ ਹੋਣ ਵਾਲੇ ਸੁਨੇਹੇ</string>
  <string name="ConversationSettingsFragment__sounds_and_notifications">ਧੁਨੀਆਂ &amp; ਸੂਚਨਾਵਾਂ</string>
  <string name="ConversationSettingsFragment__contact_details">ਸੰਪਰਕ ਵੇਰਵੇ</string>
  <string name="ConversationSettingsFragment__view_safety_number">ਸੁਰੱਖਿਆ ਨੰਬਰ ਵੇਖੋ</string>
  <string name="ConversationSettingsFragment__block">ਪਾਬੰਦੀ ਲਾਓ</string>
  <string name="ConversationSettingsFragment__block_group">ਗਰੁੱਪ ’ਤੇ ਪਾਬੰਦੀ ਲਾਓ</string>
  <string name="ConversationSettingsFragment__unblock">ਪਾਬੰਦੀ ਹਟਾਓ</string>
  <string name="ConversationSettingsFragment__unblock_group">ਗਰੁੱਪ ਤੋਂ ਪਾਬੰਦੀ ਹਟਾਓ</string>
  <string name="ConversationSettingsFragment__add_to_a_group">ਕਿਸੇ ਗਰੁੱਪ ਵਿੱਚ ਸ਼ਾਮਲ ਕਰੋ</string>
  <string name="ConversationSettingsFragment__see_all">ਸਾਰੇ ਵੇਖੋ</string>
  <string name="ConversationSettingsFragment__add_members">ਮੈਂਬਰਾਂ ਨੂੰ ਸ਼ਾਮਲ ਕਰੋ</string>
  <string name="ConversationSettingsFragment__permissions">ਇਜਾਜ਼ਤਾਂ</string>
  <string name="ConversationSettingsFragment__requests_and_invites">ਬੇਨਤੀਆਂ &amp; ਸੱਦੇ</string>
  <string name="ConversationSettingsFragment__group_link">ਗਰੁੱਪ ਲਿੰਕ</string>
  <string name="ConversationSettingsFragment__add_as_a_contact">ਸੰਪਰਕ ਵਜੋਂ ਸ਼ਾਮਲ ਕਰੋ</string>
  <string name="ConversationSettingsFragment__unmute">ਅਨਮਿਊਟ ਕਰੋ</string>
  <string name="ConversationSettingsFragment__conversation_muted_until_s">%1$s ਤਕ ਗੱਲਬਾਤ ਮਿਉਟ ਕੀਤੀ</string>
  <string name="ConversationSettingsFragment__conversation_muted_forever">ਗੱਲਬਾਤ ਹਮੇਸ਼ਾਂ ਲਈ ਮਿਊਟ ਕੀਤੀ</string>
  <string name="ConversationSettingsFragment__copied_phone_number_to_clipboard">ਫ਼ੋਨ ਨੰਬਰ ਨੂੰ ਕਲਿੱਪਬੋਰਡ \'ਤੇ ਕਾਪੀ ਕੀਤਾ।</string>
  <string name="ConversationSettingsFragment__phone_number">ਫੋਨ ਨੰਬਰ</string>
  <!--PermissionsSettingsFragment-->
  <string name="PermissionsSettingsFragment__add_members">ਮੈਂਬਰਾਂ ਨੂੰ ਸ਼ਾਮਲ ਕਰੋ</string>
  <string name="PermissionsSettingsFragment__edit_group_info">ਗਰੁੱਪ ਦੀ ਜਾਣਕਾਰੀ ਸੋਧੋ</string>
  <string name="PermissionsSettingsFragment__send_messages">ਸੁਨੇਹੇ ਭੇਜੋ</string>
  <string name="PermissionsSettingsFragment__all_members">ਸਾਰੇ ਮੈਂਬਰ</string>
  <string name="PermissionsSettingsFragment__only_admins">ਸਿਰਫ਼ ਐਡਮਿਨ</string>
  <string name="PermissionsSettingsFragment__who_can_add_new_members">ਨਵੇਂ ਮੈਂਬਰ ਕੌਣ ਸ਼ਾਮਲ ਕਰ ਸਕਦਾ ਹੈ?</string>
  <string name="PermissionsSettingsFragment__who_can_edit_this_groups_info">ਇਸ ਗਰੁੱਪ ਦੀ ਜਾਣਕਾਰੀ ਨੂੰ ਕੌਣ ਸੰਪਾਦਿਤ ਕਰ ਸਕਦਾ ਹੈ?</string>
  <string name="PermissionsSettingsFragment__who_can_send_messages">ਸੁਨੇਹੇ ਕੌਣ ਭੇਜ ਸਕਦਾ ਹੈ?</string>
  <!--SoundsAndNotificationsSettingsFragment-->
  <string name="SoundsAndNotificationsSettingsFragment__mute_notifications">ਸੂਚਨਾਵਾਂ ਨੂੰ ਮਿਊਟ ਕਰੋ</string>
  <string name="SoundsAndNotificationsSettingsFragment__not_muted">ਚੁੱਪ ਨਹੀਂ</string>
  <string name="SoundsAndNotificationsSettingsFragment__muted_until_s">%1$s ਤੱਕ ਮਿਊਟ</string>
  <string name="SoundsAndNotificationsSettingsFragment__mentions">ਹਵਾਲੇ</string>
  <string name="SoundsAndNotificationsSettingsFragment__always_notify">ਹਮੇਸ਼ਾਂ ਸੂਚਿਤ ਕਰੋ</string>
  <string name="SoundsAndNotificationsSettingsFragment__do_not_notify">ਸੂਚਿਤ ਨਾ ਕਰੋ</string>
  <string name="SoundsAndNotificationsSettingsFragment__custom_notifications">ਕਸਟਮ ਸੂਚਨਾਵਾਂ </string>
  <!--StickerKeyboard-->
  <string name="StickerKeyboard__recently_used">ਤਾਜ਼ਾ ਵਰਤੇ</string>
  <!--PlaybackSpeedToggleTextView-->
  <string name="PlaybackSpeedToggleTextView__p5x">.5x</string>
  <string name="PlaybackSpeedToggleTextView__1x">1x</string>
  <string name="PlaybackSpeedToggleTextView__1p5x">1.5x</string>
  <string name="PlaybackSpeedToggleTextView__2x">2x</string>
  <!--PaymentRecipientSelectionFragment-->
  <string name="PaymentRecipientSelectionFragment__new_payment">ਨਵਾਂ ਭੁਗਤਾਨ</string>
  <!--NewConversationActivity-->
  <string name="NewConversationActivity__new_message">ਨਵਾਂ ਸੁਨੇਹਾ </string>
  <!--ContactFilterView-->
  <string name="ContactFilterView__search_name_or_number">ਨਾਂ ਜਾਂ ਨੰਬਰ ਖੋਜੋ</string>
  <!--VoiceNotePlayerView-->
  <string name="VoiceNotePlayerView__dot_s">· %1$s</string>
  <string name="VoiceNotePlayerView__stop_voice_message">ਆਵਾਜ਼ ਸੁਨੇਹੇ ਨੂੰ ਰੋਕੋ</string>
  <string name="VoiceNotePlayerView__change_voice_message_speed">ਆਵਾਜ਼ ਸੁਨੇਹੇ ਦੀ ਗਤੀ ਨੂੰ ਬਦਲੋ</string>
  <string name="VoiceNotePlayerView__pause_voice_message">ਆਵਾਜ਼ ਸੁਨੇਹੇ ਨੂੰ ਵਿਰਾਮ ਕਰੋ</string>
  <string name="VoiceNotePlayerView__play_voice_message">ਆਵਾਜ਼ ਸੁਨੇਹੇ ਨੂੰ ਚਲਾਓ</string>
  <string name="VoiceNotePlayerView__navigate_to_voice_message">ਆਵਾਜ਼ ਸੁਨੇਹੇ ਉੱਤੇ ਜਾਓ</string>
  <!--AvatarPickerFragment-->
  <string name="AvatarPickerFragment__avatar_preview">ਅਵਤਾਰ ਦੀ ਝਲਕ</string>
  <string name="AvatarPickerFragment__camera">ਕੈਮਰਾ </string>
  <string name="AvatarPickerFragment__take_a_picture">ਤਸਵੀਰ ਲਓ</string>
  <string name="AvatarPickerFragment__choose_a_photo">ਕੋਈ ਫ਼ੋਟੋ ਚੁਣੋ</string>
  <string name="AvatarPickerFragment__photo">ਫੋਟੋ</string>
  <string name="AvatarPickerFragment__text">ਟੈਕਸਟ</string>
  <string name="AvatarPickerFragment__save">ਸੰਭਾਲੋ</string>
  <string name="AvatarPickerFragment__select_an_avatar">ਕੋਈ ਅਵਤਾਰ ਚੁਣੋ</string>
  <string name="AvatarPickerFragment__clear_avatar">ਅਵਤਾਰ ਨੂੰ ਮਿਟਾਓ</string>
  <string name="AvatarPickerFragment__edit">ਸੋਧੋ</string>
  <string name="AvatarPickerRepository__failed_to_save_avatar">ਅਵਤਾਰ ਸੰਭਾਲਣ ਵਿੱਚ ਅਸਫ਼ਲ</string>
  <!--TextAvatarCreationFragment-->
  <string name="TextAvatarCreationFragment__preview">ਝਲਕ</string>
  <string name="TextAvatarCreationFragment__done">ਮੁਕੰਮਲ</string>
  <string name="TextAvatarCreationFragment__text">ਟੈਕਸਟ</string>
  <string name="TextAvatarCreationFragment__color">ਰੰਗ</string>
  <!--VectorAvatarCreationFragment-->
  <string name="VectorAvatarCreationFragment__select_a_color">ਕੋਈ ਰੰਗ ਚੁਣੋ</string>
  <!--ContactSelectionListItem-->
  <string name="ContactSelectionListItem__sms">SMS</string>
  <string name="ContactSelectionListItem__dot_s">· %1$s</string>
  <!--DSLSettingsToolbar-->
  <string name="DSLSettingsToolbar__navigate_up">ਉੱਤੇ ਜਾਓ</string>
  <string name="MultiselectForwardFragment__forward_to">ਅੱਗੇ ਭੇਜੋ</string>
  <string name="MultiselectForwardFragment__add_a_message">ਸੁਨੇਹਾ ਜੋੜੋ</string>
  <string name="MultiselectForwardFragment__faster_forwards">ਵੱਧ ਤੇਜ਼ੀ ਨਾਲ ਅੱਗੇ </string>
  <string name="MultiselectForwardFragment__forwarded_messages_are_now">ਅੱਗੇ ਭੇਜੇ ਸੁਨੇਹੇ ਹੁਣ ਫ਼ੌਰਨ ਭੇਜੇ ਜਾਂਦੇ ਹਨ।</string>
  <plurals name="MultiselectForwardFragment_send_d_messages">
    <item quantity="one">%1$dਸੁਨੇਹਾ ਭੇਜੋ </item>
    <item quantity="other">%1$d ਸੁਨੇਹੇ ਭੇਜੇ</item>
  </plurals>
  <plurals name="MultiselectForwardFragment_messages_sent">
    <item quantity="one">ਸੁਨੇਹਾ ਭੇਜਿਆ</item>
    <item quantity="other">ਸੁਨੇਹੇ ਭੇਜੇ</item>
  </plurals>
  <plurals name="MultiselectForwardFragment_messages_failed_to_send">
    <item quantity="one">ਸੁਨੇਹਾ ਭੇਜਣ ਲਈ ਅਸਫ਼ਲ ਹੈ</item>
    <item quantity="other">ਸੁਨੇਹੇ ਭੇਜਣ ਲਈ ਅਸਫ਼ਲ ਹੈ</item>
  </plurals>
  <plurals name="MultiselectForwardFragment__couldnt_forward_messages">
    <item quantity="one">ਸੁਨੇਹਾ ਅੱਗੇ ਨਹੀਂ ਭੇਜਿਆ ਜਾ ਸਕਿਆ, ਕਿਉਂਕਿ ਉਹ ਮੌਜੂਦ ਨਹੀਂ ਹੈ।</item>
    <item quantity="other">ਸੁਨੇਹੇ ਅੱਗੇ ਨਹੀਂ ਭੇਜੇ ਜਾ ਸਕੇ, ਕਿਉਂਕਿ ਉਹ ਮੌਜੂਦ ਨਹੀਂ ਰਹੇ ਹਨ।</item>
  </plurals>
  <string name="MultiselectForwardFragment__limit_reached">ਹੱਦ ਪੁੱਜੀ</string>
  <!--Media V2-->
  <string name="MediaReviewFragment__add_a_message">ਸੁਨੇਹਾ ਜੋੜੋ</string>
  <string name="MediaReviewFragment__add_a_reply">ਜਵਾਬ ਜੋੜੋ</string>
  <string name="MediaReviewFragment__send_to">ਇਸ ਨੂੰ ਭੇਜੋ</string>
  <string name="MediaReviewFragment__view_once_message">ਸੁਨੇਹੇ ਨੂੰ ਇੱਕ ਵਾਰ ਵੇਖੋ</string>
  <string name="ImageEditorHud__cancel">ਰੱਦ ਕਰੋ</string>
  <string name="ImageEditorHud__draw">ਖਿੱਚੋ</string>
  <string name="ImageEditorHud__write_text">ਲਿਖਤ ਲਿਖੋ</string>
  <string name="ImageEditorHud__add_a_sticker">ਸਟਿੱਕਰ ਜੋੜੋ</string>
  <string name="ImageEditorHud__blur">ਧੁੰਦਲਾ</string>
  <string name="ImageEditorHud__done_editing">ਸੋਧਣਾ ਮੁਕੰਮਲ</string>
  <string name="ImageEditorHud__clear_all">ਸਭ ਮਿਟਾਓ</string>
  <string name="ImageEditorHud__undo">ਵਾਪਸ</string>
  <string name="ImageEditorHud__delete">ਹਟਾਓ</string>
  <string name="MediaCountIndicatorButton__send">ਭੇਜੋ</string>
  <string name="MediaReviewSelectedItem__tap_to_remove">ਹਟਾਉਣ ਲਈ ਛੂਹੋ</string>
  <string name="MediaReviewSelectedItem__tap_to_select">ਚੁਣਨ ਲਈ ਟੈਪ ਕਰੋ</string>
  <string name="MediaReviewImagePageFragment__discard">ਰੱਦ ਕਰੋ</string>
  <string name="MediaReviewImagePageFragment__discard_changes">ਤਬਦੀਲੀਆਂ ਅਣਡਿੱਠੀਆਂ ਕਰਨੀਆਂ ਹਨ?</string>
  <string name="MediaReviewImagePageFragment__youll_lose_any_changes">ਤੁਹਾਡੇ ਵਲੋਂ ਇਸ ਫ਼ੋਟੋੋ ਲਈ ਕੀਤੀਆਂ ਕੋਈ ਵੀ ਤਬਦੀਲੀਆਂ ਖਤਮ ਹੋ ਜਾਣਗੀਆਂ।</string>
  <string name="CameraFragment__failed_to_open_camera">ਕੈਮਰਾ ਖੋਲ੍ਹਣ ਲਈ ਅਸਫ਼ਲ</string>
  <string name="BadgesOverviewFragment__my_badges">ਮੇਰੇ ਬੈਜ</string>
  <string name="SelectFeaturedBadgeFragment__preview">ਝਲਕ</string>
  <string name="ImageView__badge">ਬੈਜ</string>
  <string name="SubscribeFragment__signal_is_powered_by_people_like_you">Signal ਨੂੰ ਤੁਹਾਡੇ ਵਰਗੇ ਲੋਕਾਂ ਦਾ ਆਸਰਾ ਹੈ।</string>
  <string name="SubscribeFragment__not_now">ਹੁਣੇ ਨਹੀਂ</string>
  <string name="SubscribeFragment__confirm">ਪੁਸ਼ਟੀ ਕਰੋ</string>
  <string name="SubscribeFragment__update">ਅੱਪਡੇਟ ਕਰੋ</string>
  <string name="SubscribeThanksForYourSupportBottomSheetDialogFragment__done">ਮੁਕੰਮਲ</string>
  <string name="ManageDonationsFragment__badges">ਬੈਜ</string>
  <string name="Boost__enter_custom_amount">ਪਸੰਦੀਦਾ ਰਕਮ ਦਿਓ</string>
  <!--Displayed on "My Support" screen when user badge failed to be added to their account-->
  <string name="ExpiredBadgeBottomSheetDialogFragment__not_now">ਹੁਣੇ ਨਹੀਂ</string>
  <string name="Subscription__contact_support">ਸਹਾਇਤਾ ਦੇ ਨਾਲ ਸੰਪਰਕ ਕਰੋ</string>
  <string name="SubscribeFragment__processing_payment">ਭੁਗਤਾਨ ਕਾਰਵਾਈ ਅਧੀਨ ਹੈ…</string>
  <!--Displayed in notification when user payment fails to process on Stripe-->
  <!--Displayed on "My Support" screen when user subscription payment method failed.-->
  <string name="NetworkFailure__retry">ਮੁੜ-ਕੋਸ਼ਿਸ਼ ਕਰੋ</string>
  <!--Title of create notification profile screen-->
  <!--Hint text for create/edit notification profile name-->
  <string name="EditNotificationProfileFragment__profile_name">ਪ੍ਰੋਫਾਈਲ ਨਾਂ</string>
  <!--Name has a max length, this shows how many characters are used out of the max-->
  <string name="EditNotificationProfileFragment__count">%1$d/%2$d</string>
  <!--Call to action button once the profile is named to continue to the next create step-->
  <string name="EditNotificationProfileFragment__next">ਅੱਗੇ</string>
  <!--Call to action button once the profile name is edited-->
  <string name="EditNotificationProfileFragment__save">ਸੰਭਾਲੋ</string>
  <!--Title of edit notification profile screen-->
  <!--Error message shown when attempting to create or edit a profile name to an existing profile name-->
  <!--Preset selectable name for a profile name, shown as list in edit/create screen-->
  <string name="EditNotificationProfileFragment__work">ਕੰਮ </string>
  <!--Preset selectable name for a profile name, shown as list in edit/create screen-->
  <!--Preset selectable name for a profile name, shown as list in edit/create screen-->
  <!--Preset selectable name for a profile name, shown as list in edit/create screen-->
  <!--Preset selectable name for a profile name, shown as list in edit/create screen-->
  <!--Error message shown when attempting to next/save without a profile name-->
  <!--Title for add recipients to notification profile screen in create flow-->
  <!--Description of what the user should be doing with this screen-->
  <!--Button text that launches the contact picker to select from-->
  <!--Call to action button on contact picker for adding to profile-->
  <string name="SelectRecipientsFragment__add">ਜੋੜੋ</string>
  <!--Notification profiles home fragment, shown when no profiles have been created yet-->
  <!--Header shown above list of all notification profiles-->
  <!--Button that starts the create new notification profile flow-->
  <!--Profile active status, indicating the current profile is on for an unknown amount of time-->
  <string name="NotificationProfilesFragment__on">ਚਾਲੂ</string>
  <!--Button use to permanently delete a notification profile-->
  <!--Snakbar message shown when removing a recipient from a profile-->
  <!--Snackbar button text that will undo the recipient remove-->
  <string name="NotificationProfileDetails__undo">ਵਾਪਸ</string>
  <!--Dialog message shown to confirm deleting a profile-->
  <!--Dialog button to delete profile-->
  <string name="NotificationProfileDetails__delete">ਹਟਾਓ</string>
  <!--Title/accessibility text for edit icon to edit profile emoji/name-->
  <!--Schedule description if all days are selected-->
  <!--Profile status on if it is the active profile-->
  <string name="NotificationProfileDetails__on">ਚਾਲੂ</string>
  <!--Profile status on if it is not the active profile-->
  <string name="NotificationProfileDetails__off">ਬੰਦ</string>
  <!--Description of hours for schedule (start to end) times-->
  <string name="NotificationProfileDetails__s_to_s">%1$s ਤੋਂ %2$s</string>
  <!--Section header for exceptions to the notification profile-->
  <!--Profile exception to allow all calls through the profile restrictions-->
  <!--Profile exception to allow all @mentions through the profile restrictions-->
  <!--Section header for showing schedule information-->
  <!--If member list is long, will truncate the list and show an option to then see all when tapped-->
  <string name="NotificationProfileDetails__see_all">ਸਾਰੇ ਵੇਖੋ</string>
  <!--Title for add schedule to profile in create flow-->
  <!--Descriptor text indicating what the user can do with this screen-->
  <!--Text shown next to toggle switch to enable/disable schedule-->
  <!--Label for showing the start time for the schedule-->
  <string name="EditNotificationProfileSchedule__start">ਸ਼ੁਰੂ</string>
  <!--Label for showing the end time for the schedule-->
  <!--First letter of Sunday-->
  <!--First letter of Monday-->
  <!--First letter of Tuesday-->
  <!--First letter of Wednesday-->
  <!--First letter of Thursday-->
  <!--First letter of Friday-->
  <!--First letter of Saturday-->
  <!--Title of select time dialog shown when setting start time for schedule-->
  <!--Title of select time dialog shown when setting end time for schedule-->
  <!--If in edit mode, call to action button text show to save schedule to profile-->
  <string name="EditNotificationProfileSchedule__save">ਸੰਭਾਲੋ</string>
  <!--If in create mode, call to action button text to show to skip enabling a schedule-->
  <string name="EditNotificationProfileSchedule__skip">ਛੱਡੋ</string>
  <!--If in create mode, call to action button text to show to use the enabled schedule and move to the next screen-->
  <string name="EditNotificationProfileSchedule__next">ਅੱਗੇ</string>
  <!--Error message shown if trying to save/use a schedule with no days selected-->
  <!--Title for final screen shown after completing a profile creation-->
  <!--Call to action button to press to close the created screen and move to the profile details screen-->
  <string name="NotificationProfileCreated__done">ਮੁਕੰਮਲ</string>
  <!--Descriptor text shown to indicate how to manually turn a profile on/off-->
  <!--Descriptor text shown to indicate you can add a schedule later since you did not add one during create flow-->
  <!--Descriptor text shown to indicate your profile will follow the schedule set during create flow-->
  <!--Button text shown in profile selection bottom sheet to create a new profile-->
  <!--Manual enable option to manually enable a profile for 1 hour-->
  <!--Manual enable option to manually enable a profile until a set time (currently 6pm or 8am depending on what is next)-->
  <string name="NotificationProfileSelection__until_s">%1$s ਤੱਕ</string>
  <!--Option to view profile details-->
  <!--Descriptor text indicating how long a profile will be on when there is a time component associated with it-->
  <!--Title for notification profile megaphone-->
  <!--Description for notification profile megaphone-->
  <!--Call to action button to create a profile from megaphone-->
  <!--Button to dismiss notification profile megaphone-->
  <string name="NotificationProfilesMegaphone__not_now">ਹੁਣੇ ਨਹੀਂ</string>
  <!--Displayed in a toast when we fail to open the ringtone picker-->
  <!--EOF-->
</resources><|MERGE_RESOLUTION|>--- conflicted
+++ resolved
@@ -1265,11 +1265,6 @@
   <string name="RegistrationActivity_play_services_error">Play ਸੇਵਾਵਾਂ ਚ ਤਰੁੱਟੀ</string>
   <string name="RegistrationActivity_google_play_services_is_updating_or_unavailable">Google Play ਸੇਵਾਵਾਂ ਅਪਡੇਟ ਹੋ ਰਹੀਆਂ ਹਨ ਜਾਂ ਅਸਥਾਈ ਤੌਰ ’ਤੇ ਉਪਲਬਧ ਨਹੀਂ ਹਨ। ਦੁਬਾਰਾ ਕੋਸ਼ਿਸ ਕਰੋ।</string>
   <string name="RegistrationActivity_terms_and_privacy">ਸ਼ਰਤਾਂ  &amp; ਪਰਦੇਦਾਰੀ ਨੀਤੀ</string>
-<<<<<<< HEAD
-  <string name="RegistrationActivity_signal_needs_access_to_your_contacts_and_media_in_order_to_connect_with_friends">Molly ਨੂੰ ਦੋਸਤਾਂ ਨਾਲ ਜੁੜਨ, ਸੁਨੇਹਿਆਂ ਦਾ ਮੁਲਾਂਕਣ ਕਰਨ ਅਤੇ ਸੁਰੱਖਿਅਤ ਕਾਲ ਕਰਨ ਲਈ ਤੁਹਾਡੇ ਸੰਪਰਕਾਂ ਅਤੇ ਮੀਡੀਆ ਤਕ ਪਹੁੰਚ ਦੀ ਲੋੜ ਹੈ</string>
-  <string name="RegistrationActivity_signal_needs_access_to_your_contacts_in_order_to_connect_with_friends">Molly ਨੂੰ ਦੋਸਤਾਂ ਨਾਲ ਜੁੜਨ, ਸੁਨੇਹੇ ਭੇਜਣ-ਪ੍ਰਾਪਤ ਕਰਨ, ਅਤੇ ਸੁਰੱਖਿਅਤ ਕਾਲਾਂ ਕਰਨ ਲਈ ਤੁਹਾਡੇ ਸੰਪਰਕਾਂ ਤਾਈਂ ਪਹੁੰਚ ਕਰਨ ਦੀ ਲੋੜ ਹੈ</string>
-=======
->>>>>>> a0235cbc
   <string name="RegistrationActivity_rate_limited_to_service">ਤੁਸੀਂ ਇਸ ਨੰਬਰ ਨੂੰ ਰਜਿਸਟਰ ਕਰਨ ਦੀਆਂ ਬਹੁਤ ਸਾਰੀਆਂ ਕੋਸ਼ਿਸ਼ਾਂ ਕਰ ਲਈਆਂ ਹਨ। ਕਿਰਪਾ ਕਰਕੇ ਬਾਅਦ ਵਿੱਚ ਦੁਬਾਰਾ ਕੋਸ਼ਿਸ਼ ਕਰੋ।</string>
   <string name="RegistrationActivity_unable_to_connect_to_service">ਸੇਵਾ ਨਾਲ ਜੁੜਨ ਵਿੱਚ ਅਸਮਰੱਥ। ਕਿਰਪਾ ਕਰਕੇ ਨੈੱਟਵਰਕ ਕਨੈਕਸ਼ਨ ਦੀ ਜਾਂਚ ਕਰੋ ਅਤੇ ਦੁਬਾਰਾ ਕੋਸ਼ਿਸ਼ ਕਰੋ।</string>
   <plurals name="RegistrationActivity_debug_log_hint">
