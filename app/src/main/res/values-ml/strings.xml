<?xml version='1.0' encoding='UTF-8'?>
<resources>
  <string name="yes">അതെ</string>
  <string name="no">അല്ല</string>
  <string name="delete">ഇല്ലാതാക്കൂ</string>
  <string name="please_wait">കാത്തിരിക്കൂ…</string>
  <string name="save">സംരക്ഷിക്കൂ</string>
  <string name="note_to_self">സ്വയം കുറിപ്പ്</string>
  <!--AbstractNotificationBuilder-->
  <string name="AbstractNotificationBuilder_new_message">പുതിയ സന്ദേശം</string>
  <!--AlbumThumbnailView-->
  <!--ApplicationMigrationActivity-->
  <string name="ApplicationMigrationActivity__signal_is_updating">Molly അപ്ഡേറ്റ് ചെയ്യുന്നു…</string>
  <!--ApplicationPreferencesActivity-->
  <string name="ApplicationPreferencesActivity_currently_s">ഇപ്പോൾ:%s</string>
  <string name="ApplicationPreferenceActivity_you_havent_set_a_passphrase_yet">നിങ്ങൾ ഒരു രഹസ്യവാചകം ഇതു വരെ ക്രമീകരിച്ചിട്ടില്ല!</string>
  <string name="ApplicationPreferencesActivity_disable_passphrase">രഹസ്യവാചകം പ്രവർത്തനരഹിതമാക്കണോ?</string>
  <string name="ApplicationPreferencesActivity_this_will_permanently_unlock_signal_and_message_notifications">ഇത്  Molly സന്ദേശ അറിയിപ്പുകളെ എന്നന്നേയ്ക്കുമായി അൺലോക്കുചെയ്യും.</string>
  <string name="ApplicationPreferencesActivity_disable">പ്രവർത്തനരഹിതമാക്കുക</string>
  <string name="ApplicationPreferencesActivity_unregistering">അൺരെജിസ്റ്റർ ചെയ്യുന്നു</string>
  <string name="ApplicationPreferencesActivity_unregistering_from_signal_messages_and_calls">Molly സന്ദേശങ്ങളിൽ നിന്നും കോളുകളിൽ നിന്നും അൺരജിസ്റ്റർ ചെയ്യുന്നു…</string>
  <string name="ApplicationPreferencesActivity_disable_signal_messages_and_calls">Molly സന്ദേശങ്ങളും കോളുകളും പ്രവർത്തനരഹിതമാക്കണോ?</string>
  <string name="ApplicationPreferencesActivity_disable_signal_messages_and_calls_by_unregistering">സെർവറിൽ നിന്ന് അൺരജിസ്റ്റർ ചെയ്ത് Molly സന്ദേശങ്ങളും കോളുകളും അപ്രാപ്തമാക്കുക. ഭാവിയിൽ നിങ്ങളുടെ ഫോൺ നമ്പർ വീണ്ടും ഉപയോഗിക്കുന്നതിന് നിങ്ങൾ വീണ്ടും രജിസ്റ്റർ ചെയ്യേണ്ടതുണ്ട്.</string>
  <string name="ApplicationPreferencesActivity_error_connecting_to_server">സെർവറിലേക്ക് കണക്റ്റുചെയ്യുന്നതിൽ പിശക്!</string>
  <string name="ApplicationPreferencesActivity_sms_enabled">SMS പ്രവർത്തനക്ഷമമാക്കി</string>
  <string name="ApplicationPreferencesActivity_touch_to_change_your_default_sms_app">നിങ്ങളുടെ സ്ഥിരം SMS അപ്ലിക്കേഷൻ മാറ്റാൻ തൊടുക</string>
  <string name="ApplicationPreferencesActivity_sms_disabled">SMS പ്രവർത്തനരഹിതമാക്കി</string>
  <string name="ApplicationPreferencesActivity_touch_to_make_signal_your_default_sms_app">നിങ്ങളുടെ സ്ഥിരം SMS അപ്ലിക്കേഷൻ Signal ആക്കാൻ തൊടുക</string>
  <string name="ApplicationPreferencesActivity_on">ഓൺ</string>
  <string name="ApplicationPreferencesActivity_On">ഓൺ</string>
  <string name="ApplicationPreferencesActivity_off">ഓഫ്</string>
  <string name="ApplicationPreferencesActivity_Off">ഓഫ്</string>
  <string name="ApplicationPreferencesActivity_sms_mms_summary">SMS %1$s, MMS %2$s</string>
  <string name="ApplicationPreferencesActivity_privacy_summary">സ്‌ക്രീൻ ലോക്ക് %1$s, രജിസ്‌ട്രേഷൻ ലോക്ക് %2$s</string>
  <string name="ApplicationPreferencesActivity_appearance_summary">തീം %1$s, ഭാഷ %2$s</string>
  <string name="ApplicationPreferencesActivity_pins_are_required_for_registration_lock">രജിസ്ട്രേഷൻ ലോക്കിനായി PIN ആവശ്യമാണ്. PIN അപ്രാപ്‌തമാക്കുന്നതിന്, ആദ്യം രജിസ്‌ട്രേഷൻ ലോക്ക് പ്രവർത്തനരഹിതമാക്കുക.</string>
  <string name="ApplicationPreferencesActivity_pin_created">PIN സൃഷ്ടിച്ചു.</string>
  <string name="ApplicationPreferencesActivity_pin_disabled">PIN പ്രവർത്തനരഹിതമാക്കി.</string>
  <string name="ApplicationPreferencesActivity_hide">മറയ്ക്കുക</string>
  <string name="ApplicationPreferencesActivity_hide_reminder">ഓർമ്മപ്പെടുത്തൽ മറയ്‌ക്കുക</string>
  <string name="ApplicationPreferencesActivity_record_payments_recovery_phrase">പേയ്മെന്റുകൾ വീണ്ടെടുക്കൽ വാക്യം രേഖപ്പെടുത്തുക</string>
  <string name="ApplicationPreferencesActivity_record_phrase">വാക്യാംശം രേഖപ്പെടുത്തുക</string>
  <string name="ApplicationPreferencesActivity_before_you_can_disable_your_pin">നിങ്ങളുടെ പിന് പ്രവർത്തനരഹിതമാക്കുന്നതിന് മുമ്പ്, നിങ്ങളുടെ പേയ്മെന്റ് അക്കൗണ്ട് വീണ്ടെടുക്കാൻ കഴിയുമെന്ന് ഉറപ്പാക്കുന്നതിന് നിങ്ങളുടെ പേയ്മെന്റുകൾ വീണ്ടെടുക്കൽ വാക്യം നിങ്ങൾ റെക്കോർഡ് ചെയ്യണം.</string>
  <!--AppProtectionPreferenceFragment-->
  <plurals name="AppProtectionPreferenceFragment_minutes">
    <item quantity="one">%d മിനിറ്റ്</item>
    <item quantity="other">%d മിനിറ്റുകൾ</item>
  </plurals>
  <!--DraftDatabase-->
  <string name="DraftDatabase_Draft_image_snippet">(ചിത്രം)</string>
  <string name="DraftDatabase_Draft_audio_snippet">(ശബ്ദം)</string>
  <string name="DraftDatabase_Draft_video_snippet">(വീഡിയോ)</string>
  <string name="DraftDatabase_Draft_location_snippet">(സ്ഥലം)</string>
  <string name="DraftDatabase_Draft_quote_snippet">(മറുപടി)</string>
  <string name="DraftDatabase_Draft_voice_note">(ശബ്ദ സന്ദേശം)</string>
  <!--AttachmentKeyboard-->
  <string name="AttachmentKeyboard_gallery">ഗാലറി</string>
  <string name="AttachmentKeyboard_file">ഫയൽ</string>
  <string name="AttachmentKeyboard_contact">കോൺ‌ടാക്റ്റ്</string>
  <string name="AttachmentKeyboard_location">സ്ഥാനം</string>
  <string name="AttachmentKeyboard_Signal_needs_permission_to_show_your_photos_and_videos">നിങ്ങളുടെ ഫോട്ടോകളും വീഡിയോകളും കാണിക്കാൻ Molly ന് അനുമതി ആവശ്യമാണ്.</string>
  <string name="AttachmentKeyboard_give_access">ആക്സസ് നൽകുക</string>
  <string name="AttachmentKeyboard_payment">പേയ്മെന്റ്</string>
  <!--AttachmentManager-->
  <string name="AttachmentManager_cant_open_media_selection">മീഡിയ തിരഞ്ഞെടുക്കുന്നതിന് ഒരു അപ്ലിക്കേഷൻ കണ്ടെത്താനായില്ല.</string>
  <string name="AttachmentManager_signal_requires_the_external_storage_permission_in_order_to_attach_photos_videos_or_audio">ചിത്രങ്ങൾ‌, ദൃശ്യങ്ങൾ‌ അല്ലെങ്കിൽ‌ ശബ്ദങ്ങൾ ബന്ധിപ്പിക്കുന്നതിന് Molly-ന് സ്റ്റോറേജ് അനുമതി ആവശ്യമാണ്. പക്ഷേ ഇത് ശാശ്വതമായി നിരസിക്കപ്പെട്ടു. അപ്ലിക്കേഷൻ ക്രമീകരണ മെനുവിൽ ചെന്ന്, \"അനുമതികൾ\" തിരഞ്ഞെടുത്ത് \"സ്റ്റോറേജ് \" പ്രവർത്തനക്ഷമമാക്കുക.</string>
  <string name="AttachmentManager_signal_requires_contacts_permission_in_order_to_attach_contact_information">കോൺ‌ടാക്റ്റ് വിവരങ്ങൾ‌ ബന്ധിപ്പിക്കുന്നതിന് Molly-ന് കോൺ‌ടാക്റ്റുകളുടെ അനുമതി ആവശ്യമാണ്, പക്ഷേ ഇത് ശാശ്വതമായി നിരസിക്കപ്പെട്ടു. അപ്ലിക്കേഷൻ ക്രമീകരണ മെനുവിൽ തുടരുക, \"അനുമതികൾ\" തിരഞ്ഞെടുത്ത് \"കോൺടാക്റ്റുകൾ\" പ്രവർത്തനക്ഷമമാക്കുക.</string>
  <string name="AttachmentManager_signal_requires_location_information_in_order_to_attach_a_location">ഒരു സ്ഥാനം ബന്ധിപ്പിക്കുന്നതിന് Molly-ന് ലൊക്കേഷൻ അനുമതി ആവശ്യമാണ്, പക്ഷേ ഇത് ശാശ്വതമായി നിരസിക്കപ്പെട്ടു. അപ്ലിക്കേഷൻ ക്രമീകരണ മെനുവിൽ തുടരുക, \"അനുമതികൾ\" തിരഞ്ഞെടുത്ത് \"ലൊക്കേഷൻ\" പ്രവർത്തനക്ഷമമാക്കുക.</string>
  <!--AttachmentUploadJob-->
  <string name="AttachmentUploadJob_uploading_media">മീഡിയ അപ്‌ലോഡുചെയ്യുന്നു…</string>
  <string name="AttachmentUploadJob_compressing_video_start">വീഡിയോ കം‌പ്രസ്സുചെയ്യുന്നു…</string>
  <!--BackgroundMessageRetriever-->
  <string name="BackgroundMessageRetriever_checking_for_messages">സന്ദേശങ്ങൾക്കായി പരിശോധിക്കുന്നു…</string>
  <!--BlockedUsersActivity-->
  <string name="BlockedUsersActivity__blocked_users">തടഞ്ഞ ഉപയോക്താക്കൾ</string>
  <string name="BlockedUsersActivity__add_blocked_user">തടഞ്ഞ ഉപയോക്താവിനെ ചേർക്കുക</string>
  <string name="BlockedUsersActivity__blocked_users_will">ബ്ലോക്ക് ചെയ്യപ്പെട്ട ഉപയോക്താക്കൾക്ക് നിങ്ങളെ വിളിക്കാനോ മെസേജുകൾ അയയ്ക്കാനോ കഴിയില്ല.</string>
  <string name="BlockedUsersActivity__no_blocked_users">തടഞ്ഞ ഉപയോക്താക്കളൊന്നുമില്ല</string>
  <string name="BlockedUsersActivity__block_user">ഉപയോക്താവിനെ തടയണോ?</string>
  <string name="BlockedUserActivity__s_will_not_be_able_to">\"%1$s\"ന് നിങ്ങളെ വിളിക്കാനോ അല്ലെങ്കിൽ നിങ്ങൾക്ക് സന്ദേശങ്ങള്‍ അയയ്ക്കാനോ കഴിയില്ല.</string>
  <string name="BlockedUsersActivity__block">തടയൂ</string>
  <string name="BlockedUsersActivity__unblock_user">ഉപയോക്താവിനെ തടഞ്ഞത് മാറ്റണോ?</string>
  <string name="BlockedUsersActivity__do_you_want_to_unblock_s">\"%1$s\"നെ തടഞ്ഞത് മാറ്റാൻ നിങ്ങൾ ആഗ്രഹിക്കുന്നുണ്ടോ?</string>
  <string name="BlockedUsersActivity__unblock">തടഞ്ഞത് മാറ്റുക</string>
  <!--BlockUnblockDialog-->
  <string name="BlockUnblockDialog_block_and_leave_s">%1$s തടഞ്ഞ് വിട്ടുപോവണോ?</string>
  <string name="BlockUnblockDialog_block_s">%1$s-നെ തടയണോ?</string>
  <string name="BlockUnblockDialog_you_will_no_longer_receive_messages_or_updates">ഈ ഗ്രൂപ്പിൽ നിന്ന് നിങ്ങൾക്ക് മേലിൽ സന്ദേശങ്ങളോ അപ്‌ഡേറ്റുകളോ ലഭിക്കില്ല, അംഗങ്ങൾക്ക് നിങ്ങളെ ഈ ഗ്രൂപ്പിലേക്ക് വീണ്ടും ചേർക്കാൻ കഴിയില്ല.</string>
  <string name="BlockUnblockDialog_group_members_wont_be_able_to_add_you">ഗ്രൂപ്പ് അംഗങ്ങൾക്ക് നിങ്ങളെ വീണ്ടും ഈ ഗ്രൂപ്പിലേക്ക് ചേർക്കാൻ കഴിയില്ല.</string>
  <string name="BlockUnblockDialog_group_members_will_be_able_to_add_you">ഗ്രൂപ്പ് അംഗങ്ങൾക്ക് നിങ്ങളെ വീണ്ടും ഈ ഗ്രൂപ്പിലേക്ക് ചേർക്കാൻ കഴിയും.</string>
  <string name="BlockUnblockDialog_you_will_be_able_to_call_and_message_each_other">നിങ്ങൾക്ക് പരസ്പരം സന്ദേശമയയ്‌ക്കാനും വിളിക്കാനും കഴിയും ഒപ്പം നിങ്ങളുടെ പേരും ഫോട്ടോയും അവരുമായി പങ്കിടും.</string>
  <string name="BlockUnblockDialog_blocked_people_wont_be_able_to_call_you_or_send_you_messages">ബ്ലോക്ക് ചെയ്ത ആളുകൾക്ക് നിങ്ങളെ വിളിക്കാനോ സന്ദേശങ്ങൾ അയയ്ക്കാനോ കഴിയില്ല.</string>
  <!--Message shown on block dialog when blocking the Signal release notes recipient-->
  <string name="BlockUnblockDialog_block_getting_signal_updates_and_news">Signal അപ്ഡേറ്റുകളും വാർത്തകളും ലഭിക്കുന്നത് തടയുക.</string>
  <!--Message shown on unblock dialog when unblocking the Signal release notes recipient-->
  <string name="BlockUnblockDialog_resume_getting_signal_updates_and_news">Signal അപ്‌ഡേറ്റുകളും വാർത്തകളും ലഭിക്കുന്നത് പുനരാരംഭിക്കുക.</string>
  <string name="BlockUnblockDialog_unblock_s">%1$s-നെ തടഞ്ഞത് മാറ്റണോ?</string>
  <string name="BlockUnblockDialog_block">തടയുക</string>
  <string name="BlockUnblockDialog_block_and_leave">ബ്ലോക്ക് ചെയ്ത് വിടുക</string>
  <string name="BlockUnblockDialog_report_spam_and_block">സ്പാം രേഖപ്പെടുത്തി തടയുക</string>
  <!--BucketedThreadMedia-->
  <string name="BucketedThreadMedia_Today">ഇന്ന്</string>
  <string name="BucketedThreadMedia_Yesterday">ഇന്നലെ</string>
  <string name="BucketedThreadMedia_This_week">ഈ ആഴ്ച</string>
  <string name="BucketedThreadMedia_This_month">ഈ മാസം</string>
  <string name="BucketedThreadMedia_Large">വലുത്</string>
  <string name="BucketedThreadMedia_Medium">ഇടത്തരം</string>
  <string name="BucketedThreadMedia_Small">ചെറുത്</string>
  <!--CameraXFragment-->
  <string name="CameraXFragment_tap_for_photo_hold_for_video">ഫോട്ടോയ്‌ക്കായി അമർത്തുക, വീഡിയോയ്‌ക്കായി പിടിക്കുക</string>
  <string name="CameraXFragment_capture_description">ക്യാപ്‌ചർ ചെയ്യുക</string>
  <string name="CameraXFragment_change_camera_description">ക്യാമറ മാറ്റുക</string>
  <string name="CameraXFragment_open_gallery_description">ഗാലറി തുറക്കുക</string>
  <!--CameraContacts-->
  <string name="CameraContacts_recent_contacts">സമീപകാല കോൺടാക്റ്റുകൾ</string>
  <string name="CameraContacts_signal_contacts">Signal കോൺടാക്റ്റുകൾ</string>
  <string name="CameraContacts_signal_groups">Signal ഗ്രൂപ്പുകൾ</string>
  <string name="CameraContacts_you_can_share_with_a_maximum_of_n_conversations">നിങ്ങൾക്ക് പരമാവധി %d സംഭാഷണങ്ങളുമായി പങ്കിടാൻ കഴിയും.</string>
  <string name="CameraContacts_select_signal_recipients">Signal സ്വീകർത്താക്കളെ തിരഞ്ഞെടുക്കുക</string>
  <string name="CameraContacts_no_signal_contacts">Signal കോൺടാക്റ്റുകളൊന്നുമില്ല</string>
  <string name="CameraContacts_you_can_only_use_the_camera_button">നിങ്ങൾക്ക് Signal കോൺടാക്റ്റുകളിലേക്ക് ഫോട്ടോകൾ അയയ്ക്കാൻ മാത്രമേ ക്യാമറ ബട്ടൺ ഉപയോഗിക്കാൻ കഴിയൂ.</string>
  <string name="CameraContacts_cant_find_who_youre_looking_for">നിങ്ങൾ ആരെയാണ് തിരയുന്നതെന്ന് കണ്ടെത്താൻ കഴിയുന്നില്ലേ?</string>
  <string name="CameraContacts_invite_a_contact_to_join_signal">Molly-ൽ ചേരാൻ ഒരു കോൺടാക്റ്റിനെ ക്ഷണിക്കുക</string>
  <string name="CameraContacts__menu_search">തിരയൽ</string>
  <!--Censorship Circumvention Megaphone-->
  <!--Title for an alert that shows at the bottom of the chat list letting people know that circumvention is no longer needed-->
  <string name="CensorshipCircumventionMegaphone_turn_off_censorship_circumvention">സെൻസർഷിപ്പ് മറികടക്കൽ ഓഫാക്കണോ?</string>
  <!--Body for an alert that shows at the bottom of the chat list letting people know that circumvention is no longer needed-->
  <string name="CensorshipCircumventionMegaphone_you_can_now_connect_to_the_signal_service">മികച്ച അനുഭവത്തിനായി നിങ്ങൾക്ക് ഇപ്പോൾ Signal സേവനത്തിലേക്ക് നേരിട്ട് ബന്ധിപ്പിക്കാനാകും.</string>
  <!--Action to prompt the user to disable circumvention since it is no longer needed-->
  <string name="CensorshipCircumventionMegaphone_turn_off">ഓഫ് ആക്കുക</string>
  <!--Action to prompt the user to dismiss the alert at the bottom of the chat list-->
  <string name="CensorshipCircumventionMegaphone_no_thanks">വേണ്ട, നന്ദി</string>
  <!--ClearProfileActivity-->
  <string name="ClearProfileActivity_remove">നീക്കംചെയ്യൂ</string>
  <string name="ClearProfileActivity_remove_profile_photo">പ്രൊഫൈല്‍ ഫോട്ടോ നീക്കംചെയ്യണോ?</string>
  <string name="ClearProfileActivity_remove_group_photo">ഗ്രൂപ്പ് ഫോട്ടോ നീക്കംചെയ്യണോ?</string>
  <!--ClientDeprecatedActivity-->
  <string name="ClientDeprecatedActivity_update_signal">Molly അപ്ഡേറ്റ് ചെയ്യുക</string>
  <string name="ClientDeprecatedActivity_this_version_of_the_app_is_no_longer_supported">ആപ്പിന്റെ ഈ പതിപ്പ് ഇനി മുതല്‍ പിന്തുണയ്ക്കില്ല. സന്ദേശങ്ങൾ അയയ്‌ക്കുന്നതും സ്വീകരിക്കുന്നതും തുടരാൻ, ഏറ്റവും പുതിയ പതിപ്പിലേക്ക് പുതുക്കുക..</string>
  <string name="ClientDeprecatedActivity_update">അപ്‌ഡേറ്റ്</string>
  <string name="ClientDeprecatedActivity_dont_update">അപ്ഡേറ്റ് ചെയ്യരുത്</string>
  <string name="ClientDeprecatedActivity_warning">മുന്നറിയിപ്പ്</string>
  <string name="ClientDeprecatedActivity_your_version_of_signal_has_expired_you_can_view_your_message_history">നിങ്ങളുടെ Signal പതിപ്പ് കാലഹരണപ്പെട്ടിരിക്കുന്നു. നിങ്ങളുടെ സന്ദേശ ചരിത്രം നിങ്ങൾക്ക് കാണാൻ കഴിയും, പക്ഷേ നിങ്ങൾ അപ്‌ഡേറ്റ് ചെയ്യുന്നതുവരെ നിങ്ങൾക്ക് സന്ദേശങ്ങൾ അയയ്‌ക്കാനോ സ്വീകരിക്കാനോ കഴിയില്ല.</string>
  <!--CommunicationActions-->
  <string name="CommunicationActions_no_browser_found">വെബ്‌ബ്രൗസറൊന്നും കണ്ടെത്തിയില്ല.</string>
  <string name="CommunicationActions_send_email">ഇമെയിൽ അയയ്ക്കുക</string>
  <string name="CommunicationActions_a_cellular_call_is_already_in_progress">ഒരു ഫോൺ കോൾ ഇപ്പോഴും നടന്നുകൊണ്ടിരിക്കുന്നു.</string>
  <string name="CommunicationActions_start_voice_call">വോയ്‌സ് കോൾ ആരംഭിക്കണോ?</string>
  <string name="CommunicationActions_cancel">റദ്ദാക്കുക</string>
  <string name="CommunicationActions_call">കോൾ ചെയ്യുക</string>
  <string name="CommunicationActions_insecure_call">സുരക്ഷിതമല്ലാത്ത കോൾ</string>
  <string name="CommunicationActions_carrier_charges_may_apply">കാരിയർ നിരക്കുകൾ ബാധകം. നിങ്ങൾ വിളിക്കുന്ന നമ്പർ Signal-ൽ രജിസ്റ്റർ ചെയ്തിട്ടില്ല. ഈ കോൾ ഇൻറർനെറ്റിലൂടെയല്ല, നിങ്ങളുടെ മൊബൈൽ കാരിയർ വഴിയാണ് നടത്തുക.</string>
  <!--ConfirmIdentityDialog-->
  <string name="ConfirmIdentityDialog_your_safety_number_with_s_has_changed">%1$s-മായുള്ള നിങ്ങളുടെ സുരക്ഷാ നമ്പർ മാറി. നിങ്ങളുടെ ആശയവിനിമയം ആരെങ്കിലും തടസ്സപ്പെടുത്താൻ ശ്രമിക്കുകയായിരിക്കും അല്ലെങ്കിൽ %2$s Signal വീണ്ടും ഇൻസ്റ്റാൾ ചെയ്തന്നായിരിക്കും ഇതിനർത്ഥം.</string>
  <string name="ConfirmIdentityDialog_you_may_wish_to_verify_your_safety_number_with_this_contact">ഈ കോൺടാക്റ്റുമായി നിങ്ങളുടെ സുരക്ഷാ നമ്പർ ഉറപ്പാക്കാം.</string>
  <string name="ConfirmIdentityDialog_accept">സ്വീകരിക്കുക</string>
  <!--ContactsCursorLoader-->
  <string name="ContactsCursorLoader_recent_chats">സമീപകാല ചാറ്റുകൾ</string>
  <string name="ContactsCursorLoader_contacts">കോൺ‌ടാക്റ്റുകൾ</string>
  <string name="ContactsCursorLoader_groups">ഗ്രൂപ്പുകൾ</string>
  <string name="ContactsCursorLoader_phone_number_search">ഫോൺ നമ്പർ തിരയൽ</string>
  <string name="ContactsCursorLoader_username_search">ഉപയോക്തൃനാമ തിരയൽ</string>
  <!--Label for my stories when selecting who to send media to-->
  <string name="ContactsCursorLoader_my_stories">എന്റെ കഥകള്‍</string>
  <!--Action for creating a new story-->
  <string name="ContactsCursorLoader_new_story">പുതിയ കഥ</string>
  <!--ContactsDatabase-->
  <string name="ContactsDatabase_message_s">സന്ദേശ൦ %s</string>
  <string name="ContactsDatabase_signal_call_s">Signal കോള്‍ %s</string>
  <!--ContactNameEditActivity-->
  <string name="ContactNameEditActivity_given_name">പേരിന്റെ ആദ്യഭാഗം</string>
  <string name="ContactNameEditActivity_family_name">കുടുംബ പേര്</string>
  <string name="ContactNameEditActivity_prefix">പ്രിഫിക്‌സ്</string>
  <string name="ContactNameEditActivity_suffix">സഫിക്സ്</string>
  <string name="ContactNameEditActivity_middle_name">മധ്യനാമം</string>
  <!--ContactShareEditActivity-->
  <string name="ContactShareEditActivity_type_home">ഹോം</string>
  <string name="ContactShareEditActivity_type_mobile">മൊബൈൽ</string>
  <string name="ContactShareEditActivity_type_work">ജോലി</string>
  <string name="ContactShareEditActivity_type_missing">മറ്റുള്ളവ</string>
  <string name="ContactShareEditActivity_invalid_contact">തിരഞ്ഞെടുത്ത കോൺടാക്റ്റ് അസാധുവായിരുന്നു</string>
  <!--ConversationItem-->
  <string name="ConversationItem_error_not_sent_tap_for_details">അയച്ചില്ല, വിശദാംശങ്ങൾക്ക് തൊടുക</string>
  <string name="ConversationItem_error_partially_not_delivered">ഭാഗികമായി അയച്ചു, വിശദാംശങ്ങൾക്ക് തൊടുക</string>
  <string name="ConversationItem_error_network_not_delivered">അയയ്‌ക്കുന്നത് പരാജയപ്പെട്ടു</string>
  <string name="ConversationItem_received_key_exchange_message_tap_to_process">കീ കൈമാറ്റ സന്ദേശം ലഭിച്ചു, പ്രോസസ്സുചെയ്യാൻ തൊടുക</string>
  <string name="ConversationItem_group_action_left">%1$s ഈ ഗ്രൂപ്പില്‍ നിന്നും പോയി.</string>
  <string name="ConversationItem_send_paused">അയയ്‌ക്കുന്നത് താൽക്കാലികമായി നിർത്തി</string>
  <string name="ConversationItem_click_to_approve_unencrypted">അയയ്ക്കാൻ പറ്റിയില്ല, ഭദ്രമല്ലാത്ത ഇതരരീതിക്കായി തൊടുക</string>
  <string name="ConversationItem_click_to_approve_unencrypted_sms_dialog_title">എൻ‌ക്രിപ്റ്റ് ചെയ്യാത്ത SMS പകരം ഉപയോഗിക്കട്ടെ?</string>
  <string name="ConversationItem_click_to_approve_unencrypted_mms_dialog_title">എൻ‌ക്രിപ്റ്റ് ചെയ്യാത്ത MMS പകരം ഉപയോഗിക്കട്ടെ?</string>
  <string name="ConversationItem_click_to_approve_unencrypted_dialog_message">സ്വീകർത്താവ് ഇപ്പോൾ  ഒരു Signal ഉപയോക്താവല്ലാത്തതിനാൽ ഈ സന്ദേശം എൻ‌ക്രിപ്റ്റ് <b>ചെയ്യില്ല</b>. \n\nപകരം, സുരക്ഷിതമല്ലാത്ത സന്ദേശം അയയ്‌ക്കണോ?</string>
  <string name="ConversationItem_unable_to_open_media">ഈ മീഡിയ തുറക്കാൻ കഴിയുന്ന ഒരു അപ്ലിക്കേഷൻ കണ്ടെത്താനായില്ല.</string>
  <string name="ConversationItem_copied_text">%s പകർത്തി</string>
  <string name="ConversationItem_from_s">%s മുതൽ</string>
  <string name="ConversationItem_to_s">%s വരെ</string>
  <string name="ConversationItem_read_more">  കൂടുതൽ വായിക്കുക</string>
  <string name="ConversationItem_download_more"> കൂടുതൽ ഡൗൺലോഡു ചെയ്യുക</string>
  <string name="ConversationItem_pending"> ശേഷിക്കുന്നു</string>
  <string name="ConversationItem_this_message_was_deleted">ഈ സന്ദേശം ഇല്ലാതാക്കി.</string>
  <string name="ConversationItem_you_deleted_this_message">നിങ്ങൾ ഈ സന്ദേശം ഇല്ലാതാക്കി.</string>
  <!--ConversationActivity-->
  <string name="ConversationActivity_add_attachment">അറ്റാച്മെന്റ്‌  ചേർക്കുക</string>
  <string name="ConversationActivity_select_contact_info">കോൺ‌ടാക്റ്റ് വിവരം തിരഞ്ഞെടുക്കുക</string>
  <string name="ConversationActivity_compose_message">സന്ദേശം രചിക്കുക</string>
  <string name="ConversationActivity_sorry_there_was_an_error_setting_your_attachment">ക്ഷമിക്കണം, നിങ്ങളുടെ അറ്റാച്ചുമെന്റ് ക്രമീകരിക്കുന്നതിൽ ഒരു പിശക് ഉണ്ടായിരുന്നു.</string>
  <string name="ConversationActivity_recipient_is_not_a_valid_sms_or_email_address_exclamation">സ്വീകർത്താവ് സാധുവായ ഒരു SMS അല്ലെങ്കിൽ ഇമെയിൽ വിലാസമല്ല!</string>
  <string name="ConversationActivity_message_is_empty_exclamation">സന്ദേശം ശൂന്യമാണ്!</string>
  <string name="ConversationActivity_group_members">ഗ്രൂപ്പിലെ അംഗങ്ങൾ</string>
  <string name="ConversationActivity__tap_here_to_start_a_group_call">ഒരു ഗ്രൂപ്പ് കോൾ ആരംഭിക്കാൻ ഇവിടെ ടാപ്പ് ചെയ്യുക</string>
  <string name="ConversationActivity_invalid_recipient">അസാധുവായ സ്വീകർത്താവ്!</string>
  <string name="ConversationActivity_added_to_home_screen">ഹോം സ്‌ക്രീനിൽ ചേർത്തു</string>
  <string name="ConversationActivity_calls_not_supported">കോളുകൾ അനുവദനീയമല്ല</string>
  <string name="ConversationActivity_this_device_does_not_appear_to_support_dial_actions">ഈ ഉപകരണം ഡയൽ പ്രവർത്തനങ്ങളെ പിന്തുണയ്ക്കുന്നതായി കാണുന്നില്ല.</string>
  <string name="ConversationActivity_transport_insecure_sms">സുരക്ഷിതമല്ലാത്ത SMS</string>
  <string name="ConversationActivity_transport_insecure_mms">സുരക്ഷിതമല്ലാത്ത MMS</string>
  <string name="ConversationActivity_transport_signal">Signal</string>
  <string name="ConversationActivity_lets_switch_to_signal">നമുക്ക് Molly ലേക്ക് മാറാം %1$s</string>
  <string name="ConversationActivity_specify_recipient">ദയവായി ഒരു കോൺ‌ടാക്റ്റ് തിരഞ്ഞെടുക്കുക</string>
  <string name="ConversationActivity_unblock">തടഞ്ഞത് മാറ്റുക</string>
  <string name="ConversationActivity_attachment_exceeds_size_limits">അറ്റാച്ചുമെന്റ് നിങ്ങൾ അയയ്‌ക്കുന്ന സന്ദേശ ഇനത്തിന്റെ വലുപ്പ പരിധി കവിയുന്നു.</string>
  <string name="ConversationActivity_unable_to_record_audio">ഓഡിയോ റെക്കോർഡുചെയ്യാനായില്ല!</string>
  <string name="ConversationActivity_you_cant_send_messages_to_this_group">നിങ്ങൾ മേലിൽ അംഗമല്ലാത്തതിനാൽ നിങ്ങൾക്ക് ഈ ഗ്രൂപ്പിലേക്ക് സന്ദേശങ്ങൾ അയയ്ക്കാൻ കഴിയില്ല.</string>
  <string name="ConversationActivity_only_s_can_send_messages">%1$s-ന് മാത്രമേ സന്ദേശങ്ങൾ അയയ്ക്കാൻ കഴിയൂ</string>
  <string name="ConversationActivity_admins">അഡ്മിൻസ്</string>
  <string name="ConversationActivity_message_an_admin">ഒരു അഡ്മിനു സന്ദേശം അയക്കുക</string>
  <string name="ConversationActivity_cant_start_group_call">ഗ്രൂപ്പ് കോൾ ആരംഭിക്കാൻ കഴിയില്ല</string>
  <string name="ConversationActivity_only_admins_of_this_group_can_start_a_call">ഈ ഗ്രൂപ്പിന്റെ അഡ്മിൻമാർക്ക് മാത്രമേ ഒരു കോൾ ആരംഭിക്കാൻ കഴിയൂ.</string>
  <string name="ConversationActivity_there_is_no_app_available_to_handle_this_link_on_your_device">നിങ്ങളുടെ ഉപകരണത്തിൽ ഈ ലിങ്ക് കൈകാര്യം ചെയ്യാൻ ഒരു അപ്ലിക്കേഷനും ലഭ്യമല്ല.</string>
  <string name="ConversationActivity_your_request_to_join_has_been_sent_to_the_group_admin">ഗ്രൂപ്പില്‍ ചേരുന്നതിനുള്ള നിങ്ങളുടെ അഭ്യർത്ഥന അഡ്മിന് അയച്ചു. അവർ നടപടിയെടുക്കുമ്പോൾ നിങ്ങളെ അറിയിക്കും.</string>
  <string name="ConversationActivity_cancel_request">അഭ്യർത്ഥന റദ്ദാക്കുക</string>
  <string name="ConversationActivity_to_send_audio_messages_allow_signal_access_to_your_microphone">ഓഡിയോ സന്ദേശങ്ങള്‍ അയയ്‌ക്കാൻ, നിങ്ങളുടെ മൈക്രോഫോണിലേക്ക് Molly-ന് ആക്‌സസ്സ് അനുവദിക്കുക.</string>
  <string name="ConversationActivity_signal_requires_the_microphone_permission_in_order_to_send_audio_messages">ഓഡിയോ സന്ദേശങ്ങൾ അയയ്‌ക്കാൻ Molly-ന് മൈക്രോഫോൺ അനുമതി ആവശ്യമാണ്, പക്ഷേ ഇത് ശാശ്വതമായി നിരസിക്കപ്പെട്ടു. അപ്ലിക്കേഷൻ ക്രമീകരണങ്ങളിൽ തുടരുക, \"അനുമതികൾ\" തിരഞ്ഞെടുത്ത് \"മൈക്രോഫോൺ\" പ്രവർത്തനക്ഷമമാക്കുക.</string>
  <string name="ConversationActivity_signal_needs_the_microphone_and_camera_permissions_in_order_to_call_s">%s-നെ വിളിക്കുന്നതിന് Molly-ന് മൈക്രോഫോൺ, ക്യാമറ അനുമതികൾ ആവശ്യമാണ്, പക്ഷേ അവ ശാശ്വതമായി നിരസിക്കപ്പെട്ടു. അപ്ലിക്കേഷൻ ക്രമീകരണങ്ങളിൽ തുടരുക, \"അനുമതികൾ\" തിരഞ്ഞെടുത്ത് \"മൈക്രോഫോൺ\", \"ക്യാമറ\" എന്നിവ പ്രവർത്തനക്ഷമമാക്കുക.</string>
  <string name="ConversationActivity_to_capture_photos_and_video_allow_signal_access_to_the_camera">ഫോട്ടോകളും വീഡിയോയും പകർത്താൻ, ക്യാമറയിലേക്ക് Molly ന് ആക്സസ് അനുവദിക്കുക.</string>
  <string name="ConversationActivity_signal_needs_the_camera_permission_to_take_photos_or_video">ഫോട്ടോകളോ വീഡിയോയോ എടുക്കാൻ Molly-ന് ക്യാമറ അനുമതി ആവശ്യമാണ്, പക്ഷേ ഇത് ശാശ്വതമായി നിരസിക്കപ്പെട്ടു. അപ്ലിക്കേഷൻ ക്രമീകരണങ്ങളിൽ തുടരുക, \"അനുമതികൾ\" തിരഞ്ഞെടുത്ത് \"ക്യാമറ\" പ്രവർത്തനക്ഷമമാക്കുക.</string>
  <string name="ConversationActivity_signal_needs_camera_permissions_to_take_photos_or_video">ഫോട്ടോകളോ വീഡിയോയോ എടുക്കാൻ Molly-ന് ക്യാമറ അനുമതി ആവശ്യമാണ്</string>
  <string name="ConversationActivity_enable_the_microphone_permission_to_capture_videos_with_sound">ശബ്‌ദം ഉപയോഗിച്ച് വീഡിയോകൾ പകർത്താൻ മൈക്രോഫോൺ അനുമതി പ്രവർത്തനക്ഷമമാക്കുക.</string>
  <string name="ConversationActivity_signal_needs_the_recording_permissions_to_capture_video">വീഡിയോകൾ റെക്കോർഡുചെയ്യാൻ Molly-ന് മൈക്രോഫോൺ അനുമതി ആവശ്യമാണ്, പക്ഷേ അവ നിരസിക്കപ്പെട്ടു. അപ്ലിക്കേഷൻ ക്രമീകരണങ്ങളിൽ തുടരുക, \"അനുമതികൾ\" തിരഞ്ഞെടുത്ത് \"മൈക്രോഫോൺ\", \"ക്യാമറ\" എന്നിവ പ്രവർത്തനക്ഷമമാക്കുക.</string>
  <string name="ConversationActivity_signal_needs_recording_permissions_to_capture_video">വീഡിയോകൾ റെക്കോർഡുചെയ്യാൻ Molly-ന് മൈക്രോഫോൺ അനുമതി ആവശ്യമാണ്.</string>
  <string name="ConversationActivity_quoted_contact_message">%1$s %2$s</string>
  <string name="ConversationActivity_signal_cannot_sent_sms_mms_messages_because_it_is_not_your_default_sms_app">നിങ്ങളുടെ സ്ഥിരസ്ഥിതി SMS അപ്ലിക്കേഷൻ അല്ലാത്തതിനാൽ Signal-ന് SMS / MMS സന്ദേശങ്ങൾ അയയ്ക്കാൻ കഴിയില്ല. നിങ്ങളുടെ Android ക്രമീകരണങ്ങളിൽ നിങ്ങൾക്ക് ഇത് മാറ്റാൻ ആഗ്രഹമുണ്ടോ?</string>
  <string name="ConversationActivity_yes">അതെ</string>
  <string name="ConversationActivity_no">അല്ല</string>
  <string name="ConversationActivity_search_position">%2$d ൽ %1$d</string>
  <string name="ConversationActivity_no_results">ഫലങ്ങളൊന്നുമില്ല</string>
  <string name="ConversationActivity_sticker_pack_installed">സ്റ്റിക്കർ പായ്ക്ക് ഇൻസ്റ്റാൾ ചെയ്തു</string>
  <string name="ConversationActivity_new_say_it_with_stickers">പുതിയത്! സ്റ്റിക്കറുകൾ ഉപയോഗിച്ച് പറയൂ</string>
  <string name="ConversationActivity_cancel">റദ്ദാക്കുക</string>
  <string name="ConversationActivity_delete_conversation">സംഭാഷണം ഇല്ലാതാക്കണോ? </string>
  <string name="ConversationActivity_delete_and_leave_group">ഗ്രൂപ്പ് ഇല്ലാതാക്കണോ?</string>
  <string name="ConversationActivity_this_conversation_will_be_deleted_from_all_of_your_devices">നിങ്ങളുടെ എല്ലാ ഉപകരണങ്ങളിൽ നിന്നും ഈ സംഭാഷണം ഇല്ലാതാക്കപ്പെടും.</string>
  <string name="ConversationActivity_you_will_leave_this_group_and_it_will_be_deleted_from_all_of_your_devices">നിങ്ങൾ ഈ ഗ്രൂപ്പ് വിട്ടുപോകും, ഇത് നിങ്ങളുടെ എല്ലാ ഉപകരണങ്ങളിൽ നിന്നും ഇല്ലാതാക്കപ്പെടും.</string>
  <string name="ConversationActivity_delete">ഇല്ലാതാക്കൂ</string>
  <string name="ConversationActivity_delete_and_leave">ഇല്ലാതാക്കി വിടുക</string>
  <string name="ConversationActivity__to_call_s_signal_needs_access_to_your_microphone">%1$s-നെ വിളിക്കാൻ, Molly-ന് നിങ്ങളുടെ മൈക്രോഫോണിലേക്ക് ആക്സസ് ആവശ്യമാണ്</string>
  <string name="ConversationActivity__more_options_now_in_group_settings">കൂടുതൽ ഓപ്ഷനുകൾ ഇപ്പോൾ \"ഗ്രൂപ്പ് ക്രമീകരണങ്ങളിൽ\"</string>
  <string name="ConversationActivity_join">ചേരുക</string>
  <string name="ConversationActivity_full">പൂർണ്ണമായി</string>
  <string name="ConversationActivity_error_sending_media">മീഡിയ അയയ്‌ക്കുന്നതിൽ പിശക്</string>
  <string name="ConversationActivity__reported_as_spam_and_blocked">സ്‌പാമായി രേഖപ്പെടുത്തി ബ്ലോക്ക് ചെയ്‌തു.</string>
  <!--ConversationAdapter-->
  <plurals name="ConversationAdapter_n_unread_messages">
    <item quantity="one">%d വായിക്കാത്ത സന്ദേശം</item>
    <item quantity="other">%d വായിക്കാത്ത സന്ദേശങ്ങൾ </item>
  </plurals>
  <!--ConversationFragment-->
  <plurals name="ConversationFragment_delete_selected_messages">
    <item quantity="one">തിരഞ്ഞെടുത്ത സന്ദേശം ഇല്ലാതാക്കണോ?</item>
    <item quantity="other">തിരഞ്ഞെടുത്ത സന്ദേശങ്ങൾ ഇല്ലാതാക്കണോ?</item>
  </plurals>
  <string name="ConversationFragment_save_to_sd_card">സ്റ്റോറേജിലേക്ക് സംരക്ഷിക്കണോ?</string>
  <plurals name="ConversationFragment_saving_n_media_to_storage_warning">
    <item quantity="one">ഈ മീഡിയയെ സ്റ്റോറേജിലെക് സേവ് ചെയുന്നത് നിങ്ങളുടെ ഉപകരണത്തിലെ മറ്റേതെങ്കിലും അപ്ലിക്കേഷനുകളിലേക്ക് ഇത് ആക്‌സസ് ചെയ്യാൻ അനുവദിക്കും.\n\nതുടരുക?</item>
    <item quantity="other">എല്ലാ %1$d മീഡിയയും സ്റ്റോറേജിലെക് സേവ് ചെയുന്നത് നിങ്ങളുടെ ഉപകരണത്തിലെ മറ്റേതൊരു അപ്ലിക്കേഷനുകളിലേക്കും അവ ആക്‌സസ് ചെയ്യാൻ അനുവദിക്കും.\n\nതുടരണോ?</item>
  </plurals>
  <plurals name="ConversationFragment_error_while_saving_attachments_to_sd_card">
    <item quantity="one">സ്റ്റോറേജിലേക്ക് അറ്റാച്ചുമെന്റ് സംരക്ഷിക്കുമ്പോൾ പിശക്!</item>
    <item quantity="other">സ്റ്റോറേജിലേക്ക് അറ്റാച്ചുമെന്റുകൾ സംരക്ഷിക്കുമ്പോൾ പിശക്!</item>
  </plurals>
  <string name="ConversationFragment_unable_to_write_to_sd_card_exclamation">സ്റ്റോറേജിലേക്ക് എഴുതാൻ കഴിയില്ല!</string>
  <plurals name="ConversationFragment_saving_n_attachments">
    <item quantity="one">അറ്റാച്ചുമെന്റ് സംരക്ഷിക്കുന്നു</item>
    <item quantity="other">%1$d അറ്റാച്ചുമെന്റുകൾ സംരക്ഷിക്കുന്നു</item>
  </plurals>
  <plurals name="ConversationFragment_saving_n_attachments_to_sd_card">
    <item quantity="one">അറ്റാച്ചുമെന്റ് സ്റ്റോറേജിൽ സംരക്ഷിക്കുന്നു…</item>
    <item quantity="other">%1$d അറ്റാച്ചുമെന്റുകൾ സ്റ്റോറേജിൽ സംരക്ഷിക്കുന്നു…</item>
  </plurals>
  <string name="ConversationFragment_pending">ശേഷിക്കുന്നു…</string>
  <string name="ConversationFragment_push">ഡാറ്റ (Signal)</string>
  <string name="ConversationFragment_mms">MMS</string>
  <string name="ConversationFragment_sms">SMS</string>
  <string name="ConversationFragment_deleting">ഇല്ലാതാക്കുന്നു</string>
  <string name="ConversationFragment_deleting_messages">സന്ദേശങ്ങൾ ഇല്ലാതാക്കുന്നു…</string>
  <string name="ConversationFragment_delete_for_me">എനിക്കായി ഇല്ലാതാക്കൂ</string>
  <string name="ConversationFragment_delete_for_everyone">എല്ലാവർക്കുമായി ഇല്ലാതാക്കൂ</string>
  <string name="ConversationFragment_this_message_will_be_deleted_for_everyone_in_the_conversation">സംഭാഷണത്തിലെ എല്ലാവർ‌ക്കും അവർ‌ Signal-ന്റെ സമീപകാല പതിപ്പിലാണെങ്കിൽ‌ ഈ സന്ദേശം ഇല്ലാതാക്കും. നിങ്ങൾ ഒരു സന്ദേശം ഇല്ലാതാക്കിയത് അവർക്ക് കാണാൻ കഴിയും.</string>
  <string name="ConversationFragment_quoted_message_not_found">യഥാർത്ഥ സന്ദേശം കണ്ടെത്തിയില്ല</string>
  <string name="ConversationFragment_quoted_message_no_longer_available">യഥാർത്ഥ സന്ദേശം മേലിൽ ലഭ്യമല്ല</string>
  <string name="ConversationFragment_failed_to_open_message">സന്ദേശം തുറക്കുന്നതിൽ പരാജയപ്പെട്ടു</string>
  <string name="ConversationFragment_you_can_swipe_to_the_right_reply">വേഗത്തിൽ മറുപടി നൽകുന്നതിന് ഏത് സന്ദേശത്തിലും നിങ്ങൾക്ക് വലത്തേക്ക് സ്വൈപ്പുചെയ്യാനാകും</string>
  <string name="ConversationFragment_you_can_swipe_to_the_left_reply">വേഗത്തിൽ മറുപടി നൽകാൻ ഏത് സന്ദേശത്തിലും നിങ്ങൾക്ക് ഇടത്തേക്ക് സ്വൈപ്പുചെയ്യാനാകും</string>
  <string name="ConversationFragment_outgoing_view_once_media_files_are_automatically_removed">അയയ്ക്കുന്ന താൽക്കാലിക മീഡിയ ഫയലുകൾ അയച്ചതിനുശേഷം സ്വയമേവ നീക്കംചെയ്യപ്പെടും</string>
  <string name="ConversationFragment_you_already_viewed_this_message">നിങ്ങൾ ഇതിനകം ഈ സന്ദേശം കണ്ടു</string>
  <string name="ConversationFragment__you_can_add_notes_for_yourself_in_this_conversation">ഈ സംഭാഷണത്തിൽ‌ നിങ്ങൾ‌ക്കായി കുറിപ്പുകൾ‌ ചേർ‌ക്കാൻ‌ കഴിയും.\nനിങ്ങളുടെ അക്കൗണ്ടിൽ ലിങ്കുചെയ്‌ത ഉപകരണങ്ങളുണ്ടെങ്കിൽ, പുതിയ കുറിപ്പുകൾ സമന്വയിപ്പിക്കും.</string>
  <string name="ConversationFragment__d_group_members_have_the_same_name">%1$d ഗ്രൂപ്പ് അംഗങ്ങൾക്ക് ഒരേ പേരാണ്.</string>
  <string name="ConversationFragment__tap_to_review">അവലോകനം ചെയ്യാൻ ടാപ്പുചെയ്യുക</string>
  <string name="ConversationFragment__review_requests_carefully">അഭ്യർത്ഥനകൾ ശ്രദ്ധാപൂർവ്വം അവലോകനം ചെയ്യുക</string>
  <string name="ConversationFragment__signal_found_another_contact_with_the_same_name">Molly ഇതേ പേരിൽ മറ്റൊരു കോൺ‌ടാക്റ്റ് കണ്ടെത്തി.</string>
  <string name="ConversationFragment_contact_us">ഞങ്ങളെ സമീപിക്കുക</string>
  <string name="ConversationFragment_verify">ഉറപ്പാക്കു</string>
  <string name="ConversationFragment_not_now">ഇപ്പോൾ വേണ്ട</string>
  <string name="ConversationFragment_your_safety_number_with_s_changed">%s-മായുള്ള നിങ്ങളുടെ സുരക്ഷാ നമ്പർ മാറി.</string>
  <string name="ConversationFragment_your_safety_number_with_s_changed_likey_because_they_reinstalled_signal">%s -മായുള്ള നിങ്ങളുടെ സുരക്ഷാ നമ്പർ മാറി. അവർ Signal വീണ്ടും ഇൻസ്റ്റാൾ ചെയ്തതുകൊണ്ടോ ഡിവൈസ് മാറിയതുകൊണ്ടോ ആവാമിത്. പുതിയ സുരക്ഷാ നമ്പർ ഉറപ്പുവരുത്താൻ \'ഉറപ്പാക്കു\' ടാപ് ചെയ്യുക. ഇത് ഓപ്ഷണൽ ആണ്.</string>
  <!--Message shown to indicate which notification profile is on/active-->
  <string name="ConversationFragment__s_on">%1$sസജീവം</string>
  <!--Dialog title for block group link join requests-->
  <string name="ConversationFragment__block_request">അഭ്യര്‍ത്ഥന തടയണോ?</string>
  <!--Dialog message for block group link join requests-->
  <string name="ConversationFragment__s_will_not_be_able_to_join_or_request_to_join_this_group_via_the_group_link">%1$s ന് ഈ ഗ്രൂപ്പിൽ ചേരാനോ ഗ്രൂപ്പ് ലിങ്ക് വഴി ചേരാൻ അഭ്യർത്ഥിക്കാനോ കഴിയില്ല. അവരെ ഇപ്പോഴും ഗ്രൂപ്പിൽ നേരിട്ട് ചേർക്കാവുന്നതാണ്.</string>
  <!--Dialog confirm block request button-->
  <string name="ConversationFragment__block_request_button">അഭ്യര്‍ത്ഥന തടയുക</string>
  <!--Dialog cancel block request button-->
  <string name="ConversationFragment__cancel">റദ്ദാക്കൂ</string>
  <!--Message shown after successfully blocking join requests for a user-->
  <string name="ConversationFragment__blocked">തടഞ്ഞത്</string>
  <plurals name="ConversationListFragment_delete_selected_conversations">
    <item quantity="one">തിരഞ്ഞെടുത്ത സംഭാഷണം ഇല്ലാതാക്കണോ?</item>
    <item quantity="other">തിരഞ്ഞെടുത്ത സംഭാഷണങ്ങൾ ഇല്ലാതാക്കണോ?</item>
  </plurals>
  <plurals name="ConversationListFragment_this_will_permanently_delete_all_n_selected_conversations">
    <item quantity="one">ഇത്, തിരഞ്ഞെടുത്ത സംഭാഷണം ശാശ്വതമായി ഇല്ലാതാക്കും.</item>
    <item quantity="other">ഇത്, തിരഞ്ഞെടുത്ത എല്ലാ %1$d സംഭാഷണങ്ങളും ശാശ്വതമായി ഇല്ലാതാക്കും.</item>
  </plurals>
  <string name="ConversationListFragment_deleting">ഇല്ലാതാക്കുന്നു</string>
  <string name="ConversationListFragment_deleting_selected_conversations">തിരഞ്ഞെടുത്ത സംഭാഷണങ്ങൾ ഇല്ലാതാക്കുന്നു…</string>
  <plurals name="ConversationListFragment_conversations_archived">
    <item quantity="one">സംഭാഷണം ആർകൈവ് ചെയ്തു</item>
    <item quantity="other">%d സംഭാഷണങ്ങൾ ആർകൈവ് ചെയ്തു</item>
  </plurals>
  <string name="ConversationListFragment_undo">പഴയപടിയാക്കുക</string>
  <plurals name="ConversationListFragment_moved_conversations_to_inbox">
    <item quantity="one">സംഭാഷണം ഇൻ‌ബോക്സിലേക്ക് നീക്കി</item>
    <item quantity="other">%d സംഭാഷണങ്ങൾ ഇൻ‌ബോക്സിലേക്ക് നീക്കി</item>
  </plurals>
  <plurals name="ConversationListFragment_read_plural">
    <item quantity="one">വായിച്ചു</item>
    <item quantity="other">വായിച്ചു</item>
  </plurals>
  <plurals name="ConversationListFragment_unread_plural">
    <item quantity="one">വായിച്ചില്ല</item>
    <item quantity="other">വായിച്ചില്ല</item>
  </plurals>
  <plurals name="ConversationListFragment_pin_plural">
    <item quantity="one">പിൻ</item>
    <item quantity="other">പിൻ</item>
  </plurals>
  <plurals name="ConversationListFragment_unpin_plural">
    <item quantity="one">അൺപിൻ ചെയ്യുക</item>
    <item quantity="other">അൺപിൻ ചെയ്യുക</item>
  </plurals>
  <plurals name="ConversationListFragment_mute_plural">
    <item quantity="one">നിശബ്ദമാക്കുക</item>
    <item quantity="other">നിശബ്ദമാക്കുക</item>
  </plurals>
  <plurals name="ConversationListFragment_unmute_plural">
    <item quantity="one">ശബ്‌ദിപ്പിക്കുക</item>
    <item quantity="other">ശബ്‌ദിപ്പിക്കുക</item>
  </plurals>
  <string name="ConversationListFragment_select">തിരഞ്ഞെടുക്കൂ</string>
  <plurals name="ConversationListFragment_archive_plural">
    <item quantity="one">ആർക്കൈവ്</item>
    <item quantity="other">ആർക്കൈവ്</item>
  </plurals>
  <plurals name="ConversationListFragment_unarchive_plural">
    <item quantity="one">അൺആർക്കൈവ്</item>
    <item quantity="other">അൺആർക്കൈവ്</item>
  </plurals>
  <plurals name="ConversationListFragment_delete_plural">
    <item quantity="one">ഇല്ലാതാക്കുക </item>
    <item quantity="other">ഇല്ലാതാക്കൂ</item>
  </plurals>
  <string name="ConversationListFragment_select_all">എല്ലാം തിരഞ്ഞെടുക്കുക</string>
  <plurals name="ConversationListFragment_s_selected">
    <item quantity="one">%d തിരഞ്ഞെടുത്തു</item>
    <item quantity="other">%d തിരഞ്ഞെടുത്തു</item>
  </plurals>
  <!--Show in conversation list overflow menu to open selection bottom sheet-->
  <string name="ConversationListFragment__notification_profile">അറിയിപ്പ് രൂപരേഖ</string>
  <!--Tooltip shown after you have created your first notification profile-->
  <string name="ConversationListFragment__turn_your_notification_profile_on_or_off_here">നിങ്ങൾക്കുള്ള അറിയിപ്പുകൾ ഇവിടെ ഓണാക്കുക അല്ലെങ്കിൽ ഓഫ് ചെയ്യുക.</string>
  <!--Message shown in top toast to indicate the named profile is on-->
  <string name="ConversationListFragment__s_on">%1$sസജീവം</string>
  <!--ConversationListItem-->
  <string name="ConversationListItem_key_exchange_message">കീ കൈമാറ്റ സന്ദേശം</string>
  <!--ConversationListItemAction-->
  <string name="ConversationListItemAction_archived_conversations_d">ആർകൈവ് ചെയ്ത സംഭാഷണങ്ങൾ (%d)</string>
  <!--ConversationTitleView-->
  <string name="ConversationTitleView_verified">പരിശോധിച്ചു </string>
  <string name="ConversationTitleView_you">നിങ്ങൾ</string>
  <!--ConversationTypingView-->
  <string name="ConversationTypingView__plus_d">+%1$d</string>
  <!--CreateGroupActivity-->
  <string name="CreateGroupActivity__select_members">അംഗങ്ങളെ തിരഞ്ഞെടുക്കൂ</string>
  <!--CreateProfileActivity-->
  <string name="CreateProfileActivity__profile">പ്രൊഫൈൽ</string>
  <string name="CreateProfileActivity_error_setting_profile_photo">പ്രൊഫൈൽ ഫോട്ടോ ക്രമീകരിക്കുന്നതിൽ പിശക്</string>
  <string name="CreateProfileActivity_problem_setting_profile">പ്രൊഫൈൽ ക്രമീകരിക്കുന്നതിൽ പ്രശ്‌നമുണ്ട്</string>
  <string name="CreateProfileActivity_set_up_your_profile">നിങ്ങളുടെ പ്രൊഫൈൽ സജ്ജമാക്കുക</string>
  <string name="CreateProfileActivity_signal_profiles_are_end_to_end_encrypted">നിങ്ങളുടെ പ്രൊഫൈൽ  ആദ്യാവസാന എൻക്രിപ്റ്റഡാണ്. നിങ്ങൾ പുതിയ സംഭാഷണങ്ങൾ ആരംഭിക്കുമ്പോഴോ സ്വീകരിക്കുമ്പോഴോ പുതിയ ഗ്രൂപ്പുകളിൽ ചേരുമ്പോഴോ നിങ്ങളുടെ പ്രൊഫൈലും അതിലെ മാറ്റങ്ങളും നിങ്ങളുടെ കോൺടാക്റ്റുകൾക്ക് ദൃശ്യമാകും.</string>
  <string name="CreateProfileActivity_set_avatar_description">അവതാർ സജ്ജമാക്കുക</string>
  <!--ChooseBackupFragment-->
  <string name="ChooseBackupFragment__restore_from_backup">ബാക്കപ്പിൽ വീണ്ടെടുക്കണോ?</string>
  <string name="ChooseBackupFragment__restore_your_messages_and_media">ഒരു ലോക്കൽ ബാക്കപ്പിൽ നിന്ന് നിങ്ങളുടെ സന്ദേശങ്ങളും മീഡിയയും റിസ്റ്റോർ ചെയ്യുക. നിങ്ങൾ ഇപ്പോൾ റിസ്റ്റോർ ചെയ്തില്ലെങ്കിൽ, നിങ്ങൾക്ക് പിന്നീട് റിസ്റ്റോർ ചെയ്യാൻ കഴിയില്ല.</string>
  <string name="ChooseBackupFragment__icon_content_description">ബാക്കപ്പ് ഐക്കണിൽ നിന്ന് വീണ്ടെടുക്കൂ</string>
  <string name="ChooseBackupFragment__choose_backup">ബാക്കപ്പ് തിരഞ്ഞെടുക്കുക</string>
  <string name="ChooseBackupFragment__learn_more">കൂടുതൽ അറിയുക</string>
  <string name="ChooseBackupFragment__no_file_browser_available">ഫയൽ ബ്രൗസർ ലഭ്യമല്ല</string>
  <!--RestoreBackupFragment-->
  <string name="RestoreBackupFragment__restore_complete">വീണ്ടെടുക്കൽ പൂർത്തിയായി</string>
  <string name="RestoreBackupFragment__to_continue_using_backups_please_choose_a_folder">ബാക്കപ്പുകൾ ഉപയോഗിക്കുന്നത് തുടരാൻ, ദയവായി ഒരു ഫോൾഡർ തിരഞ്ഞെടുക്കുക. പുതിയ ബാക്കപ്പുകൾ ഇവിടെ സൂക്ഷിക്കും.</string>
  <string name="RestoreBackupFragment__choose_folder">ഫോൾഡർ തിരഞ്ഞെടുക്കുക </string>
  <string name="RestoreBackupFragment__not_now">ഇപ്പോൾ വേണ്ട</string>
  <!--Couldn\'t find the selected backup-->
  <string name="RestoreBackupFragment__backup_not_found">ബാക്കപ്പ് കണ്ടെത്താനാവുന്നില്ല.</string>
  <!--Couldn\'t read the selected backup-->
  <string name="RestoreBackupFragment__backup_could_not_be_read">ബാക്കപ്പ് വായിക്കാൻ കഴിയുന്നില്ല.</string>
  <!--Backup has an unsupported file extension-->
  <!--BackupsPreferenceFragment-->
  <string name="BackupsPreferenceFragment__chat_backups">ചാറ്റ് ബാക്കപ്പുകൾ</string>
  <string name="BackupsPreferenceFragment__backups_are_encrypted_with_a_passphrase">ഒരു രഹസ്യവാക്യം ഉപയോഗിച്ച് ബാക്കപ്പുകൾ എൻക്രിപ്റ്റുചെയ്‌ത് നിങ്ങളുടെ ഉപകരണത്തിൽ സംഭരിക്കുന്നു.</string>
  <string name="BackupsPreferenceFragment__create_backup">ബാക്കപ്പ് സൃഷ്ടിക്കുക</string>
  <string name="BackupsPreferenceFragment__last_backup">അവസാന ബാക്കപ്പ്:%1$s</string>
  <string name="BackupsPreferenceFragment__backup_folder">ബാക്കപ്പ് ഫോൾഡർ</string>
  <string name="BackupsPreferenceFragment__verify_backup_passphrase">ബാക്കപ്പിന്റെ രഹസ്യവാചകം ഉറപ്പാക്കുക</string>
  <string name="BackupsPreferenceFragment__test_your_backup_passphrase">നിങ്ങളുടെ ബാക്കപ്പ് രഹസ്യവാക്യം പരിശോധിച്ച് അത് പൊരുത്തപ്പെടുന്നുണ്ടോയെന്ന് പരിശോധിക്കുക</string>
  <string name="BackupsPreferenceFragment__turn_on">ഓൺ ചെയ്യുക</string>
  <string name="BackupsPreferenceFragment__turn_off">ഓഫ് ആക്കുക</string>
  <string name="BackupsPreferenceFragment__to_restore_a_backup">ഒരു ബാക്കപ്പ് റീസ്റ്റോര്‍ ചെയ്യാന്‍, Molly-ന്റെ ഒരു പുതിയ പകർപ്പ് ഇൻസ്റ്റാൾ ചെയ്യുക. അപ്ലിക്കേഷൻ തുറന്ന്  \"റിസ്റ്റോർ ചെയ്യുക\" ടാപ്പുചെയ്യുക, തുടർന്ന് ഒരു ബാക്കപ്പ് ഫയൽ കണ്ടെത്തുക. %1$s</string>
  <string name="BackupsPreferenceFragment__learn_more">കൂടുതൽ അറിയുക</string>
  <string name="BackupsPreferenceFragment__in_progress">പുരോഗതിയിൽ…</string>
  <string name="BackupsPreferenceFragment__d_so_far">%1$d ഇതുവരെ….</string>
  <!--Show percentage of completion of backup-->
  <string name="BackupsPreferenceFragment__s_so_far">%1$s%% ഇതുവരെ…</string>
  <string name="BackupsPreferenceFragment_signal_requires_external_storage_permission_in_order_to_create_backups">ബാക്കപ്പുകൾ സൃഷ്ടിക്കുന്നതിന് Molly-ന് ബാഹ്യ സ്റ്റോറജ് ​​അനുമതി ആവശ്യമാണ്, പക്ഷേ ഇത് ശാശ്വതമായി നിരസിക്കപ്പെട്ടു. അപ്ലിക്കേഷൻ ക്രമീകരണങ്ങളിലേക്കു പോയി , \"അനുമതികൾ\" തിരഞ്ഞെടുത്ത് \"സ്റ്റോറജ്\" ഉപയോഗാനുമതി നൽകുക .</string>
  <!--CustomDefaultPreference-->
  <string name="CustomDefaultPreference_using_custom">Custom ഉപയോഗിക്കുന്നു: %s</string>
  <string name="CustomDefaultPreference_using_default">Default ഉപയോഗിക്കുന്നു: %s</string>
  <string name="CustomDefaultPreference_none">ഒന്നുമില്ല</string>
  <!--AvatarSelectionBottomSheetDialogFragment-->
  <string name="AvatarSelectionBottomSheetDialogFragment__choose_photo">ഫോട്ടോ തിരഞ്ഞെടുക്കുക</string>
  <string name="AvatarSelectionBottomSheetDialogFragment__take_photo">ഫോട്ടോ എടുക്കുക</string>
  <string name="AvatarSelectionBottomSheetDialogFragment__choose_from_gallery">ഗാലറിയിൽ നിന്ന് തിരഞ്ഞെടുക്കുക</string>
  <string name="AvatarSelectionBottomSheetDialogFragment__remove_photo">ഫോട്ടോ നീക്കംചെയ്യൂ</string>
  <string name="AvatarSelectionBottomSheetDialogFragment__taking_a_photo_requires_the_camera_permission">ഒരു ഫോട്ടോ എടുക്കുന്നതിന് ക്യാമറ അനുമതി ആവശ്യമാണ്.</string>
  <string name="AvatarSelectionBottomSheetDialogFragment__viewing_your_gallery_requires_the_storage_permission">നിങ്ങളുടെ ഗാലറി കാണുന്നതിന് സ്റ്റോറേജ് അനുമതി ആവശ്യമാണ്.</string>
  <!--DateUtils-->
  <string name="DateUtils_just_now">ഇപ്പോൾ</string>
  <string name="DateUtils_minutes_ago">%dm</string>
  <string name="DateUtils_today">ഇന്ന്</string>
  <string name="DateUtils_yesterday">ഇന്നലെ</string>
  <!--DecryptionFailedDialog-->
  <string name="DecryptionFailedDialog_chat_session_refreshed">ചാറ്റ് സെഷൻ പുതുക്കി</string>
  <string name="DecryptionFailedDialog_signal_uses_end_to_end_encryption">Signal ആദ്യാവസാന-എൻക്രിപ്ഷൻ ഉപയോക്കുന്നതിനാൽ ചിലപ്പോൾ മുമ്പത്തെ ചാറ്റുകൾ പുതുക്കേണ്ടി വരും. ഇത് ചാറ്റിന്റെ സുരക്ഷയെ ബാധിക്കില്ല, പക്ഷെ ഈ കോണ്ടാക്ടിൽ നിന്നുള്ളൊരു മെസ്സേജ്  നിങ്ങൾക്ക് നഷ്ടപെട്ടിരിക്കാം, എങ്കിൽ അതവരോട് നിങ്ങൾക്ക് വീണ്ടുമയക്കാൻ പറയാം.</string>
  <!--DeviceListActivity-->
  <string name="DeviceListActivity_unlink_s">\'%s\' വിച്ഛേദിക്കണോ?</string>
  <string name="DeviceListActivity_by_unlinking_this_device_it_will_no_longer_be_able_to_send_or_receive">ഈ ഉപകരണം അൺലിങ്കുചെയ്യുന്നതിലൂടെ, ഇതിന് മേലിൽ സന്ദേശങ്ങൾ അയയ്‌ക്കാനോ സ്വീകരിക്കാനോ കഴിയില്ല.</string>
  <string name="DeviceListActivity_network_connection_failed">നെറ്റ്‌വർക്ക് കണക്ഷൻ പരാജയപ്പെട്ടു</string>
  <string name="DeviceListActivity_try_again">വീണ്ടും ശ്രമിക്കുക</string>
  <string name="DeviceListActivity_unlinking_device">ഉപകരണം വിച്ഛേദിക്കുന്നൂ…</string>
  <string name="DeviceListActivity_unlinking_device_no_ellipsis">ഉപകരണം വിച്ഛേദിക്കുന്നൂ…</string>
  <string name="DeviceListActivity_network_failed">നെറ്റ്‌വർക്ക് പരാജയപ്പെട്ടു!</string>
  <!--DeviceListItem-->
  <string name="DeviceListItem_unnamed_device">പേരിടാത്ത ഉപകരണം</string>
  <string name="DeviceListItem_linked_s">%s ബന്ധിപ്പിച്ചൂ </string>
  <string name="DeviceListItem_last_active_s">അവസാനം സജീവമായ %s</string>
  <string name="DeviceListItem_today">ഇന്ന്</string>
  <!--DocumentView-->
  <string name="DocumentView_unnamed_file">പേരിടാത്ത ഫയൽ</string>
  <!--DozeReminder-->
  <string name="DozeReminder_optimize_for_missing_play_services">Play Services ഇല്ലാത്തതിനാൽ ഡിവൈസ് ഒപ്റ്റിമൈസ് ചെയ്യുക</string>
  <string name="DozeReminder_this_device_does_not_support_play_services_tap_to_disable_system_battery">ഈ ഉപകരണം Play Services പിന്തുണയ്ക്കുന്നില്ല. നിഷ്‌ക്രിയമായിരിക്കുമ്പോൾ സന്ദേശങ്ങൾ വീണ്ടെടുക്കുന്നതിൽ നിന്ന് Molly നെ തടയുന്ന സിസ്റ്റം ബാറ്ററി ഒപ്റ്റിമൈസേഷനുകൾ പ്രവർത്തനരഹിതമാക്കാൻ ടാപ്പുചെയ്യുക.</string>
  <!--ExpiredBuildReminder-->
  <string name="ExpiredBuildReminder_this_version_of_signal_has_expired">Signal-ന്റെ ഈ പതിപ്പ് കാലഹരണപ്പെട്ടു. സന്ദേശങ്ങൾ അയയ്‌ക്കുന്നതിനും സ്വീകരിക്കുന്നതിനും ഇപ്പോൾ തന്നെ പുതുക്കുക.</string>
  <string name="ExpiredBuildReminder_update_now">ഇപ്പോൾ അപ്ഡേറ്റ് ചെയ്യുക</string>
  <!--PendingGroupJoinRequestsReminder-->
  <plurals name="PendingGroupJoinRequestsReminder_d_pending_member_requests">
    <item quantity="one"> %d തീർപ്പുകൽപ്പിക്കാത്ത അംഗത അഭ്യര്‍ത്ഥന.</item>
    <item quantity="other">%d തീർപ്പുകൽപ്പിക്കാത്ത അംഗ അഭ്യര്‍ത്ഥനകള്‍.</item>
  </plurals>
  <string name="PendingGroupJoinRequestsReminder_view">കാണുക</string>
  <!--GcmRefreshJob-->
  <string name="GcmRefreshJob_Permanent_Signal_communication_failure">സ്ഥിരമായ Signal ആശയവിനിമയ പരാജയം!</string>
  <string name="GcmRefreshJob_Signal_was_unable_to_register_with_Google_Play_Services">Google Play Services രജിസ്റ്റർ ചെയ്യാൻ Molly ന് കഴിഞ്ഞില്ല. Molly സന്ദേശങ്ങളും കോളുകളും പ്രവർത്തനരഹിതമാക്കി. ക്രമീകരണം &gt; വിപുലമായ ക്രമീകരണം ൽ വീണ്ടും രജിസ്റ്റർ ചെയ്യാൻ ശ്രമിക്കുക.</string>
  <!--GiphyActivity-->
  <string name="GiphyActivity_error_while_retrieving_full_resolution_gif">GIF പൂർണ്ണ വലിപ്പം വീണ്ടെടുക്കുമ്പോൾ പിശക്</string>
  <!--GiphyFragmentPageAdapter-->
  <string name="GiphyFragmentPagerAdapter_gifs">GIF- കൾ</string>
  <string name="GiphyFragmentPagerAdapter_stickers">സ്റ്റിക്കറുകൾ</string>
  <!--AddToGroupActivity-->
  <string name="AddToGroupActivity_add_member">അംഗത്തെ ചേർക്കണോ?</string>
  <string name="AddToGroupActivity_add_s_to_s">\"%1$s\"-നെ \"%2$s\"-ലേക്ക് ചേർക്കുക?</string>
  <string name="AddToGroupActivity_s_added_to_s">\"%1$s\"-നെ \"%2$s\"-ലേക്ക്  ചേർത്തു.</string>
  <string name="AddToGroupActivity_add_to_group">ഗ്രൂപ്പിലേക്ക് ചേർക്കുക</string>
  <string name="AddToGroupActivity_add_to_groups">ഗ്രൂപ്പുകളിലേക്ക് ചേർക്കുക</string>
  <string name="AddToGroupActivity_this_person_cant_be_added_to_legacy_groups">ഈ വ്യക്തിയെ ലെഗസി ഗ്രൂപ്പുകളിൽ ചേർക്കാൻ കഴിയില്ല.</string>
  <string name="AddToGroupActivity_add">ചേർക്കുക</string>
  <string name="AddToGroupActivity_add_to_a_group">ഒരു ഗ്രൂപ്പിലേക്ക് ചേർക്കൂ</string>
  <!--ChooseNewAdminActivity-->
  <string name="ChooseNewAdminActivity_choose_new_admin">പുതിയ അഡ്മിനെ തിരെഞ്ഞെടുക്കുക</string>
  <string name="ChooseNewAdminActivity_done">ചെയ്‌തു</string>
  <string name="ChooseNewAdminActivity_you_left">നിങ്ങൾ \"%1$s\" വിട്ടു</string>
  <!--GroupMembersDialog-->
  <string name="GroupMembersDialog_you">നിങ്ങൾ</string>
  <!--GV2 access levels-->
  <string name="GroupManagement_access_level_anyone">ആർക്കും</string>
  <string name="GroupManagement_access_level_all_members">എല്ലാ അംഗങ്ങളും</string>
  <string name="GroupManagement_access_level_only_admins">അഡ്‌മിനുകൾ മാത്രം</string>
  <string name="GroupManagement_access_level_no_one">ആരുമില്ല</string>
  <!--GV2 invites sent-->
  <plurals name="GroupManagement_invitation_sent">
    <item quantity="one">ക്ഷണം അയച്ചു</item>
    <item quantity="other">%d ക്ഷണങ്ങൾ അയച്ചു</item>
  </plurals>
  <string name="GroupManagement_invite_single_user">\"%1$s\"നെ സ്വമേധയാ ഈ ഗ്രൂപ്പിലേക്ക് ചേർക്കാൻ നിങ്ങൾക്ക് കഴിയില്ല.\n\nഅവരെ അംഗത്വമെടുക്കാൻ ക്ഷണിച്ചിട്ടുണ്ട്, അവർ അത് സ്വീകരിക്കുന്നത് വരെ ഗ്രൂപ്പ് സന്ദേശങ്ങളൊന്നും കാണാൻ സാധിക്കുകയില്ല.</string>
  <string name="GroupManagement_invite_multiple_users">ഈ ഉപയോക്താക്കളെ നിങ്ങൾക്ക് ഈ ഗ്രൂപ്പിലേക്ക് സ്വയമേവ  ചേർക്കാൻ കഴിയില്ല.\n\nഅവരെ അംഗത്വമെടുക്കാൻ ക്ഷണിച്ചിട്ടുണ്ട്, അവർ അത് സ്വീകരിക്കുന്നത് വരെ ഗ്രൂപ്പ് സന്ദേശങ്ങളൊന്നും കാണാൻ സാധിക്കുകയില്ല.</string>
  <!--GroupsV1MigrationLearnMoreBottomSheetDialogFragment-->
  <string name="GroupsV1MigrationLearnMore_what_are_new_groups">പുതിയ ഗ്രൂപ്പുകൾ എന്താണ്?</string>
  <string name="GroupsV1MigrationLearnMore_new_groups_have_features_like_mentions">പുതിയ ഗ്രൂപ്പുകൾക്ക് @സൂചനകള്‍, ഗ്രൂപ്പ് അഡ്മിനുകൾ എന്നിവ പോലുള്ള സവിശേഷതകളുണ്ട്, മാത്രമല്ല ഭാവിയിൽ കൂടുതൽ സവിശേഷതകളെ പിന്തുണയ്ക്കുകയും ചെയ്യും.</string>
  <string name="GroupsV1MigrationLearnMore_all_message_history_and_media_has_been_kept">എല്ലാ സന്ദേശ ചരിത്രവും മീഡിയയും നവീകരിക്കുന്നതിന് മുമ്പായി സൂക്ഷിച്ചിരിക്കുന്നു.</string>
  <string name="GroupsV1MigrationLearnMore_you_will_need_to_accept_an_invite_to_join_this_group_again">ഈ ഗ്രൂപ്പിൽ വീണ്ടും ചേരുന്നതിനുള്ള ഒരു ക്ഷണം നിങ്ങൾ സ്വീകരിക്കേണ്ടതുണ്ട്, നിങ്ങൾ സ്വീകരിക്കുന്നതുവരെ ഗ്രൂപ്പ് സന്ദേശങ്ങൾ ലഭിക്കില്ല.</string>
  <plurals name="GroupsV1MigrationLearnMore_these_members_will_need_to_accept_an_invite">
    <item quantity="one">ഈ അംഗത്തിന് ഈ ഗ്രൂപ്പിൽ വീണ്ടും ചേരുന്നതിനുള്ള ക്ഷണം സ്വീകരിക്കേണ്ടതുണ്ട്, മാത്രമല്ല അവർ അംഗീകരിക്കുന്നതുവരെ ഗ്രൂപ്പ് സന്ദേശങ്ങൾ ലഭിക്കുകയുമില്ല:</item>
    <item quantity="other">ഈ അംഗങ്ങൾക്ക് ഈ ഗ്രൂപ്പിൽ വീണ്ടും ചേരുന്നതിനുള്ള ക്ഷണം സ്വീകരിക്കേണ്ടതുണ്ട്, മാത്രമല്ല അവർ അംഗീകരിക്കുന്നതുവരെ ഗ്രൂപ്പ് സന്ദേശങ്ങൾ ലഭിക്കുകയുമില്ല:</item>
  </plurals>
  <plurals name="GroupsV1MigrationLearnMore_these_members_were_removed_from_the_group">
    <item quantity="one">ഈ അംഗത്തിനെ ഗ്രൂപ്പിൽ‌ നിന്നും നീക്കംചെയ്‌തു, മാത്രമല്ല അവർ‌ അപ്ഗ്രേഡ് ചെയ്യുന്നതുവരെ വീണ്ടും ചേരാനും കഴിയില്ല:</item>
    <item quantity="other">ഈ അംഗങ്ങളെ ഗ്രൂപ്പിൽ‌ നിന്നും നീക്കംചെയ്‌തു, മാത്രമല്ല അവർ‌ അപ്ഗ്രേഡ് ചെയ്യുന്നതുവരെ വീണ്ടും ചേരാനും കഴിയില്ല:</item>
  </plurals>
  <!--GroupsV1MigrationInitiationBottomSheetDialogFragment-->
  <string name="GroupsV1MigrationInitiation_upgrade_to_new_group">പുതിയ ഗ്രൂപ്പിലേക്ക് അപ്‌ഗ്രേഡുചെയ്യുക</string>
  <string name="GroupsV1MigrationInitiation_upgrade_this_group">ഈ ഗ്രൂപ്പ് അപ്‌ഗ്രേഡുചെയ്യുക</string>
  <string name="GroupsV1MigrationInitiation_new_groups_have_features_like_mentions">പുതിയ ഗ്രൂപ്പുകൾക്ക് @സൂചനകള്‍, ഗ്രൂപ്പ് അഡ്മിനുകൾ എന്നിവ പോലുള്ള സവിശേഷതകളുണ്ട്, മാത്രമല്ല ഭാവിയിൽ കൂടുതൽ സവിശേഷതകളെ പിന്തുണയ്ക്കുകയും ചെയ്യും.</string>
  <string name="GroupsV1MigrationInitiation_all_message_history_and_media_will_be_kept">എല്ലാ സന്ദേശ ചരിത്രവും മീഡിയയും നവീകരിക്കുന്നതിന് മുമ്പായി സൂക്ഷിച്ച് വയ്ക്കും.</string>
  <string name="GroupsV1MigrationInitiation_encountered_a_network_error">ഒരു നെറ്റ്‌വർക്ക് പിശക് നേരിട്ടു. പിന്നീട് വീണ്ടും ശ്രമിക്കുക.</string>
  <string name="GroupsV1MigrationInitiation_failed_to_upgrade">അപ്‌ഗ്രേഡുചെയ്യുന്നതിൽ പരാജയപ്പെട്ടു</string>
  <plurals name="GroupsV1MigrationInitiation_these_members_will_need_to_accept_an_invite">
    <item quantity="one">ഈ അംഗത്തിന് ഈ ഗ്രൂപ്പിൽ വീണ്ടും ചേരുന്നതിനുള്ള ക്ഷണം സ്വീകരിക്കേണ്ടതുണ്ട്, മാത്രമല്ല അവർ അംഗീകരിക്കുന്നതുവരെ ഗ്രൂപ്പ് സന്ദേശങ്ങൾ ലഭിക്കുകയുമില്ല:</item>
    <item quantity="other">ഈ അംഗങ്ങൾക്ക് ഈ ഗ്രൂപ്പിൽ വീണ്ടും ചേരുന്നതിനുള്ള ക്ഷണം സ്വീകരിക്കേണ്ടതുണ്ട്, മാത്രമല്ല അവർ അംഗീകരിക്കുന്നതുവരെ ഗ്രൂപ്പ് സന്ദേശങ്ങൾ ലഭിക്കുകയുമില്ല:</item>
  </plurals>
  <plurals name="GroupsV1MigrationInitiation_these_members_are_not_capable_of_joining_new_groups">
    <item quantity="one">ഈ അംഗത്തിന്പുതിയ ഗ്രൂപ്പുകളിൽ‌ ചേരാൻ‌ കഴിയില്ല, മാത്രമല്ല ഈ ഗ്രൂപ്പിൽ‌ നിന്നും നീക്കംചെയ്യുകയും ചെയ്യും:</item>
    <item quantity="other">ഈ അംഗങ്ങൾക്ക് പുതിയ ഗ്രൂപ്പുകളിൽ‌ ചേരാൻ‌ കഴിയില്ല, മാത്രമല്ല ഈ ഗ്രൂപ്പിൽ‌ നിന്നും നീക്കംചെയ്യുകയും ചെയ്യും:</item>
  </plurals>
  <!--GroupsV1MigrationSuggestionsReminder-->
  <plurals name="GroupsV1MigrationSuggestionsReminder_members_couldnt_be_added_to_the_new_group">
    <item quantity="one">%1$d അംഗത്തെപുതിയ ഗ്രൂപ്പിലേക്ക് വീണ്ടും ചേർക്കാൻ കഴിഞ്ഞില്ല. അവരെ ഇപ്പോൾ ചേർക്കാൻ ആഗ്രഹിക്കുന്നുണ്ടോ?</item>
    <item quantity="other">%1$d അംഗങ്ങളെ പുതിയ ഗ്രൂപ്പിലേക്ക് വീണ്ടും ചേർക്കാൻ കഴിഞ്ഞില്ല. അവരെ ഇപ്പോൾ ചേർക്കാൻ ആഗ്രഹിക്കുന്നുണ്ടോ?</item>
  </plurals>
  <plurals name="GroupsV1MigrationSuggestionsReminder_add_members">
    <item quantity="one">അംഗത്തെ ചേർക്കണോ?</item>
    <item quantity="other">അംഗങ്ങളെ ചേർക്കുക</item>
  </plurals>
  <string name="GroupsV1MigrationSuggestionsReminder_no_thanks">വേണ്ട, നന്ദി</string>
  <!--GroupsV1MigrationSuggestionsDialog-->
  <plurals name="GroupsV1MigrationSuggestionsDialog_add_members_question">
    <item quantity="one">അംഗത്തെ ചേർക്കണോ?</item>
    <item quantity="other">അംഗങ്ങളെ ചേർക്കണോ?</item>
  </plurals>
  <plurals name="GroupsV1MigrationSuggestionsDialog_these_members_couldnt_be_automatically_added">
    <item quantity="one">അപ്‌ഗ്രേഡുചെയ്യുമ്പോൾ ഈ അംഗത്തെ പുതിയ ഗ്രൂപ്പിലേക്ക് സ്വയമേവ ചേർക്കാൻ കഴിഞ്ഞില്ല:</item>
    <item quantity="other">അപ്‌ഗ്രേഡുചെയ്യുമ്പോൾ ഈ അംഗങ്ങളെ പുതിയ ഗ്രൂപ്പിലേക്ക് സ്വയമേവ ചേർക്കാൻ കഴിഞ്ഞില്ല:</item>
  </plurals>
  <plurals name="GroupsV1MigrationSuggestionsDialog_add_members">
    <item quantity="one">അംഗത്തെ ചേർക്കുക</item>
    <item quantity="other">അംഗങ്ങളെ ചേർക്കുക</item>
  </plurals>
  <plurals name="GroupsV1MigrationSuggestionsDialog_failed_to_add_members_try_again_later">
    <item quantity="one">അംഗത്തെ ചേർക്കുന്നതിൽ പരാജയപ്പെട്ടു. പിന്നീട് വീണ്ടും ശ്രമിക്കുക.</item>
    <item quantity="other">അംഗങ്ങളെ ചേർക്കുന്നതിൽ പരാജയപ്പെട്ടു. പിന്നീട് വീണ്ടും ശ്രമിക്കുക.</item>
  </plurals>
  <plurals name="GroupsV1MigrationSuggestionsDialog_cannot_add_members">
    <item quantity="one">അംഗത്തെ ചേർക്കാൻ കഴിയില്ല.</item>
    <item quantity="other">അംഗങ്ങളെ ചേർക്കാൻ കഴിയില്ല.</item>
  </plurals>
  <!--LeaveGroupDialog-->
  <string name="LeaveGroupDialog_leave_group">ഗ്രൂപ്പില്‍ നിന്നും ഒഴിയണോ?</string>
  <string name="LeaveGroupDialog_you_will_no_longer_be_able_to_send_or_receive_messages_in_this_group">നിങ്ങൾക്ക് ഈ ഗ്രൂപ്പിൽ മെസേജുകൾ അയയ്ക്കാനോ സ്വീകരിക്കാനോ കഴിയില്ല.</string>
  <string name="LeaveGroupDialog_leave">വിട്ട് പോകുക</string>
  <string name="LeaveGroupDialog_choose_new_admin">പുതിയ അഡ്മിനെ തിരെഞ്ഞെടുക്കുക</string>
  <string name="LeaveGroupDialog_before_you_leave_you_must_choose_at_least_one_new_admin_for_this_group">നിങ്ങൾ പോകുന്നതിനുമുമ്പ്, ഈ ഗ്രൂപ്പിനായി ഒരു പുതിയ അഡ്‌മിനെയെങ്കിലും തിരഞ്ഞെടുക്കണം.</string>
  <string name="LeaveGroupDialog_choose_admin">അഡ്‌മിനെ തിരഞ്ഞെടുക്കുക</string>
  <!--LinkPreviewView-->
  <string name="LinkPreviewView_no_link_preview_available"> ലിങ്ക് പ്രിവ്യൂ ലഭ്യമല്ല </string>
  <string name="LinkPreviewView_this_group_link_is_not_active">ഈ ഗ്രൂപ്പ് ലിങ്ക് സജീവമല്ല</string>
  <string name="LinkPreviewView_domain_date">%1$s · %2$s</string>
  <!--LinkPreviewRepository-->
  <plurals name="LinkPreviewRepository_d_members">
    <item quantity="one">%1$d അംഗം</item>
    <item quantity="other">%1$d അംഗങ്ങൾ</item>
  </plurals>
  <!--PendingMembersActivity-->
  <string name="PendingMembersActivity_pending_group_invites">ശേഷിക്കുന്ന ഗ്രൂപ്പ് ക്ഷണങ്ങൾ</string>
  <string name="PendingMembersActivity_requests">അഭ്യർത്ഥനകൾ</string>
  <string name="PendingMembersActivity_invites">ക്ഷണങ്ങൾ </string>
  <string name="PendingMembersActivity_people_you_invited">നിങ്ങൾ ക്ഷണിച്ച ആളുകൾ</string>
  <string name="PendingMembersActivity_you_have_no_pending_invites">നിങ്ങൾക്ക് തീർപ്പുകൽപ്പിക്കാത്ത ക്ഷണങ്ങളൊന്നുമില്ല.</string>
  <string name="PendingMembersActivity_invites_by_other_group_members">മറ്റ് ഗ്രൂപ്പ് അംഗങ്ങളുടെ ക്ഷണങ്ങൾ</string>
  <string name="PendingMembersActivity_no_pending_invites_by_other_group_members">മറ്റ് ഗ്രൂപ്പ് അംഗങ്ങളുടെ ക്ഷണങ്ങൾ ശേഷിക്കുന്നില്ല.</string>
  <string name="PendingMembersActivity_missing_detail_explanation">മറ്റ് ഗ്രൂപ്പ് അംഗങ്ങൾ ക്ഷണിച്ച ആളുകളുടെ വിശദാംശങ്ങൾ കാണിക്കില്ല. ക്ഷണിതാക്കൾ ചേരാൻ തിരഞ്ഞെടുക്കുകയാണെങ്കിൽ, അവരുടെ വിവരങ്ങൾ ആ സമയത്ത് ഗ്രൂപ്പുമായി പങ്കിടും. ചേരുന്നതുവരെ അവർ ഗ്രൂപ്പിൽ സന്ദേശങ്ങളൊന്നും കാണില്ല.</string>
  <string name="PendingMembersActivity_revoke_invite">ക്ഷണം റദ്ദാക്കുക</string>
  <string name="PendingMembersActivity_revoke_invites">ക്ഷണങ്ങൾ റദ്ദാക്കുക</string>
  <plurals name="PendingMembersActivity_revoke_d_invites">
    <item quantity="one">ക്ഷണം അസാധുവാക്കുക</item>
    <item quantity="other">%1$d ക്ഷണങ്ങൾ അസാധുവാക്കുക</item>
  </plurals>
  <plurals name="PendingMembersActivity_error_revoking_invite">
    <item quantity="one">ക്ഷണം റദ്ദാക്കുന്നതിൽ പിശക്</item>
    <item quantity="other">ക്ഷണങ്ങൾ റദ്ദാക്കുന്നതിൽ പിശക്</item>
  </plurals>
  <!--RequestingMembersFragment-->
  <string name="RequestingMembersFragment_pending_member_requests">തീര്‍ച്ചപ്പെടാത്ത അംഗ അഭ്യര്‍ത്ഥനകള്‍.</string>
  <string name="RequestingMembersFragment_no_member_requests_to_show">കാണിക്കാൻ അംഗ അഭ്യർത്ഥനകളൊന്നുമില്ല.</string>
  <string name="RequestingMembersFragment_explanation">ഈ പട്ടികയിലുള്ള ആളുകൾ ഗ്രൂപ്പ് ലിങ്ക് വഴി ഈ ഗ്രൂപ്പിൽ ചേരാൻ ശ്രമിക്കുന്നു.</string>
  <string name="RequestingMembersFragment_added_s">\"%1$s\"--നെ ചേർത്തു</string>
  <string name="RequestingMembersFragment_denied_s">\"%1$s\"-നെ നിരസിച്ചു</string>
  <!--AddMembersActivity-->
  <string name="AddMembersActivity__done">ചെയ്‌തു</string>
  <string name="AddMembersActivity__this_person_cant_be_added_to_legacy_groups">ഈ വ്യക്തിയെ ലെഗസി ഗ്രൂപ്പുകളിൽ ചേർക്കാൻ കഴിയില്ല.</string>
  <string name="AddMembersActivity__this_person_cant_be_added_to_announcement_groups">ഈ വ്യക്തിയെ അനൗൺസ്മെന്റ് ഗ്രൂപ്പുകളിൽ ചേർക്കാൻ കഴിയില്ല.</string>
  <plurals name="AddMembersActivity__add_d_members_to_s">
    <item quantity="one">\"%1$s\"-നെ  \"%2$s\"-ലേക്ക് ചേർക്കുക</item>
    <item quantity="other">\"%2$s\"-ലേക്ക് %3$d അംഗങ്ങളെ ചേർക്കുക?</item>
  </plurals>
  <string name="AddMembersActivity__add">ചേർക്കുക</string>
  <string name="AddMembersActivity__add_members">അംഗങ്ങളെ ചേർക്കുക</string>
  <!--AddGroupDetailsFragment-->
  <string name="AddGroupDetailsFragment__name_this_group">ഈ ഗ്രൂപ്പിന് പേര് നൽകുക</string>
  <string name="AddGroupDetailsFragment__create_group">ഗ്രൂപ്പ് സൃഷ്ടിക്കുക</string>
  <string name="AddGroupDetailsFragment__create">സൃഷ്ടിക്കുക</string>
  <string name="AddGroupDetailsFragment__members">അംഗങ്ങൾ</string>
  <string name="AddGroupDetailsFragment__you_can_add_or_invite_friends_after_creating_this_group">ഈ ഗ്രൂപ്പ് സൃഷ്ടിച്ചതിനുശേഷം നിങ്ങൾക്ക് സുഹൃത്തുക്കളെ ചേർക്കാനോ ക്ഷണിക്കാനോ കഴിയും.</string>
  <string name="AddGroupDetailsFragment__group_name_required">ഗ്രൂപ്പിന്റെ പേര് (ആവശ്യമാണ്)</string>
  <string name="AddGroupDetailsFragment__group_name_optional">ഗ്രൂപ്പിന്റെ പേര് (നിര്‍ബന്ധമല്ല)</string>
  <string name="AddGroupDetailsFragment__this_field_is_required">ഈ ഫീൽഡ് പൂരിപ്പിക്കേണ്ടതുണ്ട്.</string>
  <string name="AddGroupDetailsFragment__group_creation_failed">ഗ്രൂപ്പ് സൃഷ്ടിക്കൽ പരാജയപ്പെട്ടു.</string>
  <string name="AddGroupDetailsFragment__try_again_later">പിന്നീട് വീണ്ടും ശ്രമിക്കുക.</string>
  <string name="AddGroupDetailsFragment__youve_selected_a_contact_that_doesnt">Signal ഗ്രൂപ്പുകളെ പിന്തുണയ്‌ക്കാത്ത ഒരു കോൺ‌ടാക്റ്റ് നിങ്ങൾ തിരഞ്ഞെടുത്തു, അതിനാൽ ഈ ഗ്രൂപ്പ് MMS ആയിരിക്കും.</string>
  <string name="AddGroupDetailsFragment_custom_mms_group_names_and_photos_will_only_be_visible_to_you">ഇഷ്‌ടാനുസൃത MMS (എംഎംഎസ് ) ഗ്രൂപ്പ് പേരുകളും ഫോട്ടോകളും നിങ്ങൾക്ക് മാത്രമേ ദൃശ്യമാകൂ.</string>
  <string name="AddGroupDetailsFragment__remove">നീക്കംചെയ്യൂ</string>
  <string name="AddGroupDetailsFragment__sms_contact">SMS കോൺടാക്റ്റ്</string>
  <string name="AddGroupDetailsFragment__remove_s_from_this_group">ഈ ഗ്രൂപ്പിൽ നിന്ന് %1$s-നെ നീക്കംചെയ്യണോ?</string>
  <!--ManageGroupActivity-->
  <string name="ManageGroupActivity_member_requests_and_invites">അംഗത്വ അഭ്യർത്ഥനകളും ക്ഷണങ്ങളും </string>
  <string name="ManageGroupActivity_add_members">അംഗങ്ങളെ ചേർക്കുക</string>
  <string name="ManageGroupActivity_edit_group_info">ഗ്രൂപ്പ് വിവരം തിരുത്തുക</string>
  <string name="ManageGroupActivity_who_can_add_new_members">ആർക്കാണ് പുതിയ അംഗങ്ങളെ ചേർക്കാൻ കഴിയുക?</string>
  <string name="ManageGroupActivity_who_can_edit_this_groups_info">ഈ ഗ്രൂപ്പിന്റെ വിവരങ്ങൾ ആർക്കാണ് എഡിറ്റുചെയ്യാൻ കഴിയുക?</string>
  <string name="ManageGroupActivity_group_link">ഗ്രൂപ്പിന്റെ ലിങ്ക് </string>
  <string name="ManageGroupActivity_block_group">ഗ്രൂപ്പ് തടയുക</string>
  <string name="ManageGroupActivity_unblock_group">ഗ്രൂപ്പ് തടഞ്ഞത് മാറ്റുക</string>
  <string name="ManageGroupActivity_leave_group">ഗ്രൂപ്പ് വിടുക</string>
  <string name="ManageGroupActivity_mute_notifications">അറിയിപ്പുകൾ നിശബ്ദമാക്കുക </string>
  <string name="ManageGroupActivity_custom_notifications">ഇഷ്‌ടാനുസൃത അറിയിപ്പുകൾ</string>
  <string name="ManageGroupActivity_mentions">സൂചനകൾ</string>
  <string name="ManageGroupActivity_chat_color_and_wallpaper">ചാറ്റ് നിറവും വാൾപേപ്പറും</string>
  <string name="ManageGroupActivity_until_s">%1$s വരെ</string>
  <string name="ManageGroupActivity_always">എല്ലായ്പ്പോഴും</string>
  <string name="ManageGroupActivity_off">ഓഫ്</string>
  <string name="ManageGroupActivity_on">ഓൺ</string>
  <string name="ManageGroupActivity_view_all_members">എല്ലാ അംഗങ്ങളെയും കാണുക</string>
  <string name="ManageGroupActivity_see_all">എല്ലാം കാണുക</string>
  <plurals name="ManageGroupActivity_added">
    <item quantity="one">%d അംഗം ചേർത്തു.</item>
    <item quantity="other">%d അംഗങ്ങളെ ചേർത്തു.</item>
  </plurals>
  <string name="ManageGroupActivity_only_admins_can_enable_or_disable_the_sharable_group_link">അഡ്‌മിനുകൾക്ക് മാത്രമേ ഈ ഗ്രൂപ്പ് ലിങ്ക് പ്രവർത്തനക്ഷമമാക്കാനോ പ്രവർത്തനരഹിതമാക്കാനോ കഴിയൂ</string>
  <string name="ManageGroupActivity_only_admins_can_enable_or_disable_the_option_to_approve_new_members">അംഗങ്ങൾക്ക് അംഗീകാരം നൽകാനുള്ള ഓപ്ഷൻ അഡ്മിൻമാർക്ക് മാത്രമേ അപ്രാപ്തമാക്കാനോ പ്രാപ്തമാക്കാനോ കഴിയൂ</string>
  <string name="ManageGroupActivity_only_admins_can_reset_the_sharable_group_link">അഡ്‌മിനുകൾക്ക് മാത്രമേ പങ്കിടാനാകുന്ന ഗ്രൂപ്പ് ലിങ്ക് പുനഃസജ്ജമാക്കാൻ കഴിയൂ.</string>
  <string name="ManageGroupActivity_you_dont_have_the_rights_to_do_this">ഇത് ചെയ്യുന്നതിന് നിങ്ങൾക്ക് അവകാശമില്ല</string>
  <string name="ManageGroupActivity_not_capable">നിങ്ങൾ ചേർത്ത ഒരാൾ പുതിയ ഗ്രൂപ്പുകളെ പിന്തുണയ്‌ക്കുന്നില്ല, അവർ Signal അപ്‌ഡേറ്റുചെയ്യേണ്ടതുണ്ട്</string>
  <string name="ManageGroupActivity_not_announcement_capable">നിങ്ങൾ ചേർത്ത ഒരാൾ അനൗൺസ്മെന്റ് ഗ്രൂപ്പുകളെ പിന്തുണയ്ക്കുന്നില്ല കൂടാതെ Signal അപ്ഡേറ്റ് ചെയ്യേണ്ടതുണ്ട്</string>
  <string name="ManageGroupActivity_failed_to_update_the_group">ഗ്രൂപ്പ് അപ്‌ഡേറ്റ് ചെയ്യുന്നതിൽ പരാജയപ്പെട്ടു</string>
  <string name="ManageGroupActivity_youre_not_a_member_of_the_group">നിങ്ങൾ ഗ്രൂപ്പിലെ അംഗമല്ല</string>
  <string name="ManageGroupActivity_failed_to_update_the_group_please_retry_later">അഡ്‌മിനുകൾക്ക് മാത്രമേ പങ്കിടാനാകുന്ന ഗ്രൂപ്പ് ലിങ്ക് പുനഃസജ്ജമാക്കാൻ കഴിയൂ.</string>
  <string name="ManageGroupActivity_failed_to_update_the_group_due_to_a_network_error_please_retry_later">ഒരു നെറ്റ്‌വർക്ക് പിശക് കാരണം ഗ്രൂപ്പ് അപ്‌ഡേറ്റുചെയ്യുന്നതിൽ പരാജയപ്പെട്ടു, ദയവായി പിന്നീട് വീണ്ടും ശ്രമിക്കുക</string>
  <string name="ManageGroupActivity_edit_name_and_picture">പേരും ചിത്രവും എഡിറ്റുചെയ്യുക</string>
  <string name="ManageGroupActivity_legacy_group">ലെഗസി ഗ്രൂപ്പ്</string>
  <string name="ManageGroupActivity_legacy_group_learn_more">ഇതൊരു ലെഗസി ഗ്രൂപ്പാണ്. ഗ്രൂപ്പ് അഡ്മിൻ പോലുള്ള സവിശേഷതകൾ പുതിയ ഗ്രൂപ്പുകൾക്ക് മാത്രമേ ലഭ്യമാകൂ.</string>
  <string name="ManageGroupActivity_legacy_group_upgrade">ഇതൊരു ലെഗസി ഗ്രൂപ്പാണ്. @സൂചനകള്‍ അഡ്‌മിനുകള്‍ പോലുള്ള പുതിയ സവിശേഷതകൾ ആക്‌സസ് ചെയ്യുന്നതിന്,</string>
  <string name="ManageGroupActivity_legacy_group_too_large">ഈ ലെഗസി ഗ്രൂപ്പിനെ ഒരു പുതിയ ഗ്രൂപ്പിലേക്ക് അപ്‌ഗ്രേഡുചെയ്യാൻ കഴിയില്ല കാരണം ഇത് വളരെ വലുതാണ്. പരമാവധി ഗ്രൂപ്പ് വലുപ്പം %1$d ആണ്.</string>
  <string name="ManageGroupActivity_upgrade_this_group">ഈ ഗ്രൂപ്പ് അപ്‌ഗ്രേഡുചെയ്യുക</string>
  <string name="ManageGroupActivity_this_is_an_insecure_mms_group">ഇതൊരു സുരക്ഷിതമല്ലാത്ത MMS ഗ്രൂപ്പാണ്. സ്വകാര്യമായി ചാറ്റുചെയ്യാൻ, നിങ്ങളുടെ കോൺ‌ടാക്റ്റുകളെ Signal-ലേക്ക് ക്ഷണിക്കുക.</string>
  <string name="ManageGroupActivity_invite_now">ഇപ്പോൾ ക്ഷണിക്കുക</string>
  <string name="ManageGroupActivity_more">കൂടുതൽ</string>
  <string name="ManageGroupActivity_add_group_description">ഗ്രൂപ്പ് വിവരണം ചേർക്കുക…</string>
  <!--GroupMentionSettingDialog-->
  <string name="GroupMentionSettingDialog_notify_me_for_mentions">സൂചനകൾ എന്നെ അറിയിക്കുക</string>
  <string name="GroupMentionSettingDialog_receive_notifications_when_youre_mentioned_in_muted_chats">നിശബ്ദമാക്കിയ ചാറ്റുകളിൽ നിങ്ങളെ സൂചിക്കുമ്പോൾ അറിയിപ്പുകൾ ലഭിക്കണോ?</string>
  <string name="GroupMentionSettingDialog_always_notify_me">എന്നെ അറിയിക്കുക</string>
  <string name="GroupMentionSettingDialog_dont_notify_me">എന്നെ അറിയിക്കരുത്</string>
  <!--ManageProfileFragment-->
  <string name="ManageProfileFragment_profile_name">പ്രൊഫൈലിന്റെ പേര്</string>
  <string name="ManageProfileFragment_username">ഉപയോക്തൃനാമം</string>
  <string name="ManageProfileFragment_about">എന്നെ പറ്റി</string>
  <string name="ManageProfileFragment_write_a_few_words_about_yourself">നിങ്ങളെ പറ്റി രണ്ടുവാക്ക് എഴുതൂ</string>
  <string name="ManageProfileFragment_your_name">നിങ്ങളുടെ പേര്</string>
  <string name="ManageProfileFragment_your_username">നിങ്ങളുടെ ഉപയോക്തൃനാമം</string>
  <string name="ManageProfileFragment_failed_to_set_avatar">അവതാർ സജ്ജമാക്കാന്‍ കഴിഞ്ഞില്ല</string>
  <string name="ManageProfileFragment_badges">ബാഡ്ജുകള്‍</string>
  <string name="ManageProfileFragment__edit_photo">ഫോട്ടോ എഡിറ്റ് ചെയ്യുക</string>
  <!--ManageRecipientActivity-->
  <string name="ManageRecipientActivity_no_groups_in_common">സാമാന്യമായി ഗ്രൂപ്പുകളൊന്നുമില്ല</string>
  <plurals name="ManageRecipientActivity_d_groups_in_common">
    <item quantity="one">സാമാന്യമായി %d ഗ്രൂപ്പ് ഉണ്ട്</item>
    <item quantity="other">സാമാന്യമായി %d ഗ്രൂപ്പുകൾ ഉണ്ട്</item>
  </plurals>
  <plurals name="GroupMemberList_invited">
    <item quantity="one">%1$s 1 പേരെ ക്ഷണിച്ചു</item>
    <item quantity="other">%1$s %2$d ആളുകളെ ക്ഷണിച്ചു</item>
  </plurals>
  <!--CustomNotificationsDialogFragment-->
  <string name="CustomNotificationsDialogFragment__custom_notifications">ഇഷ്‌ടാനുസൃത അറിയിപ്പുകൾ</string>
  <string name="CustomNotificationsDialogFragment__messages">സന്ദേശങ്ങൾ</string>
  <string name="CustomNotificationsDialogFragment__use_custom_notifications">ഇഷ്‌ടാനുസൃത അറിയിപ്പുകൾ ഉപയോഗിക്കുക</string>
  <string name="CustomNotificationsDialogFragment__notification_sound">അറിയിപ്പ് ശബ്‌ദം</string>
  <string name="CustomNotificationsDialogFragment__vibrate">വൈബ്രേറ്റ്</string>
  <string name="CustomNotificationsDialogFragment__call_settings">കോൾ ക്രമീകരണങ്ങൾ</string>
  <string name="CustomNotificationsDialogFragment__ringtone">റിംഗ്‌ടോൺ</string>
  <string name="CustomNotificationsDialogFragment__enabled">പ്രവർത്തനക്ഷമമാക്കി</string>
  <string name="CustomNotificationsDialogFragment__disabled">അപ്രാപ്‌തമാക്കി</string>
  <string name="CustomNotificationsDialogFragment__default">സ്ഥിരസ്ഥിതി</string>
  <string name="CustomNotificationsDialogFragment__unknown">അജ്ഞാതം</string>
  <!--ShareableGroupLinkDialogFragment-->
  <string name="ShareableGroupLinkDialogFragment__shareable_group_link">പങ്കിടാവുന്ന ഗ്രൂപ്പ് ലിങ്ക്</string>
  <string name="ShareableGroupLinkDialogFragment__manage_and_share">നിയന്ത്രിച്ച് പങ്കിടുക</string>
  <string name="ShareableGroupLinkDialogFragment__group_link">ഗ്രൂപ്പിന്റെ ലിങ്ക് </string>
  <string name="ShareableGroupLinkDialogFragment__share">പങ്കിടുക</string>
  <string name="ShareableGroupLinkDialogFragment__reset_link">ലിങ്ക് പുനഃസജ്ജമാക്കുക്ക </string>
  <string name="ShareableGroupLinkDialogFragment__member_requests">അംഗ അഭ്യർത്ഥനകൾ</string>
  <string name="ShareableGroupLinkDialogFragment__approve_new_members">പുതിയ അംഗങ്ങളെ അംഗീകരിക്കുക</string>
  <string name="ShareableGroupLinkDialogFragment__require_an_admin_to_approve_new_members_joining_via_the_group_link">ഗ്രൂപ്പ് ലിങ്ക് വഴി ചേരുന്ന പുതിയ അംഗങ്ങളെ അംഗീകരിക്കുന്നതിന് ഒരു അഡ്മിൻ ആവശ്യമാണ്.</string>
  <string name="ShareableGroupLinkDialogFragment__are_you_sure_you_want_to_reset_the_group_link">ഗ്രൂപ്പ് ലിങ്ക് പുനസജ്ജമാക്കണമെന്ന് നിങ്ങള്‍ക്ക് ഉറപ്പാണ‍ോ? നിലവിലെ ലിങ്ക് ഉപയോഗിച്ച് ആളുകൾക്ക് മേലിൽ ഗ്രൂപ്പിൽ ചേരാനാവില്ല.</string>
  <!--GroupLinkShareQrDialogFragment-->
  <string name="GroupLinkShareQrDialogFragment__qr_code">QR കോഡ്</string>
  <string name="GroupLinkShareQrDialogFragment__people_who_scan_this_code_will">ഈ കോഡ് സ്കാൻ ചെയ്യുന്ന ആളുകൾക്ക് നിങ്ങളുടെ ഗ്രൂപ്പിൽ ചേരാനാകും. നിങ്ങൾക്ക് ആ ക്രമീകരണം ഓണാണെങ്കിൽ അഡ്മിൻമാർക്ക് പുതിയ അംഗങ്ങളെ അംഗീകരിക്കേണ്ടിവരും.</string>
  <string name="GroupLinkShareQrDialogFragment__share_code">കോഡ് പങ്കിടുക</string>
  <!--GV2 Invite Revoke confirmation dialog-->
  <string name="InviteRevokeConfirmationDialog_revoke_own_single_invite">നിങ്ങൾ %1$sന്/ക്ക് അയച്ച ക്ഷണം അസാധുവാക്കാൻ ആഗ്രഹിക്കുന്നുണ്ടോ?</string>
  <plurals name="InviteRevokeConfirmationDialog_revoke_others_invites">
    <item quantity="one">%1$s അയച്ച ക്ഷണം നിരസിക്കാന്‍ നിങ്ങൾ ആഗ്രഹിക്കുന്നുണ്ടോ?</item>
    <item quantity="other">%1$s അയച്ച %2$d ക്ഷണങ്ങൾ നിരസിക്കാന്‍ നിങ്ങൾ ആഗ്രഹിക്കുന്നുണ്ടോ?</item>
  </plurals>
  <!--GroupJoinBottomSheetDialogFragment-->
  <string name="GroupJoinBottomSheetDialogFragment_you_are_already_a_member">നിങ്ങൾ ഇതിനകം ഒരു അംഗമാണ്</string>
  <string name="GroupJoinBottomSheetDialogFragment_join">ചേരുക</string>
  <string name="GroupJoinBottomSheetDialogFragment_request_to_join">ചേരാൻ അഭ്യർത്ഥിക്കുക</string>
  <string name="GroupJoinBottomSheetDialogFragment_unable_to_join_group_please_try_again_later">ഗ്രൂപ്പിൽ ചേരാനായില്ല. പിന്നീട് വീണ്ടും ശ്രമിക്കുക</string>
  <string name="GroupJoinBottomSheetDialogFragment_encountered_a_network_error">ഒരു നെറ്റ്‌വർക്ക് പിശക് നേരിട്ടു.</string>
  <string name="GroupJoinBottomSheetDialogFragment_this_group_link_is_not_active">ഈ ഗ്രൂപ്പ് ലിങ്ക് സജീവമല്ല</string>
  <!--Title shown when there was an known issue getting group information from a group link-->
  <string name="GroupJoinBottomSheetDialogFragment_cant_join_group">ഗ്രൂപ്പിൽ ചേരാനാവില്ല</string>
  <!--Message shown when you try to get information for a group via link but an admin has removed you-->
  <string name="GroupJoinBottomSheetDialogFragment_you_cant_join_this_group_via_the_group_link_because_an_admin_removed_you">ഒരു അഡ്മിൻ നിങ്ങളെ നീക്കം ചെയ്തതിനാൽ ഗ്രൂപ്പ് ലിങ്ക് വഴി നിങ്ങൾക്ക് ഈ ഗ്രൂപ്പിൽ ചേരാൻ കഴിയില്ല.</string>
  <!--Message shown when you try to get information for a group via link but the link is no longer valid-->
  <string name="GroupJoinBottomSheetDialogFragment_this_group_link_is_no_longer_valid">ഈ ഗ്രൂപ്പ് ലിങ്ക് സജീവമല്ല.</string>
  <!--Title shown when there was an unknown issue getting group information from a group link-->
  <string name="GroupJoinBottomSheetDialogFragment_link_error">ലിങ്ക് പിശക്</string>
  <!--Message shown when you try to get information for a group via link but an unknown issue occurred-->
  <string name="GroupJoinBottomSheetDialogFragment_joining_via_this_link_failed_try_joining_again_later">ഈ ലിങ്ക് വഴി ചേരുന്നത് പരാജയപ്പെട്ടു. പിന്നീട് വീണ്ടും ചേരാൻ ശ്രമിക്കുക.</string>
  <string name="GroupJoinBottomSheetDialogFragment_direct_join">ഈ ഗ്രൂപ്പിൽ ചേരാനും നിങ്ങളുടെ പേരും ഫോട്ടോയും അതിന്റെ അംഗങ്ങളുമായി പങ്കിടാനും നിങ്ങൾ ആഗ്രഹിക്കുന്നുണ്ടോ?</string>
  <string name="GroupJoinBottomSheetDialogFragment_admin_approval_needed">നിങ്ങൾക്ക് ഈ ഗ്രൂപ്പിൽ ചേരുന്നതിന് മുമ്പ് നിങ്ങളുടെ അഭ്യർത്ഥന ഈ ഗ്രൂപ്പിന്റെ അഡ്മിൻ അംഗീകരിക്കണം. ഗ്രൂപ്പിൽ ചേരാൻ നിങ്ങൾ അഭ്യർത്ഥിക്കുമ്പോൾ, നിങ്ങളുടെ ഫോട്ടോയും നമ്പറും അതിലെ അംഗങ്ങളുമായി പങ്കിടും</string>
  <plurals name="GroupJoinBottomSheetDialogFragment_group_dot_d_members">
    <item quantity="one">ഗ്രൂപ്പ് · %1$d അംഗം</item>
    <item quantity="other">ഗ്രൂപ്പ് · %1$d അംഗങ്ങൾ</item>
  </plurals>
  <!--GroupJoinUpdateRequiredBottomSheetDialogFragment-->
  <string name="GroupJoinUpdateRequiredBottomSheetDialogFragment_update_signal_to_use_group_links">ഗ്രൂപ്പ് ലിങ്കുകൾ ഉപയോഗിക്കുന്നതിന് Signal അപ്‌ഡേറ്റുചെയ്യുക</string>
  <string name="GroupJoinUpdateRequiredBottomSheetDialogFragment_update_message">നിങ്ങൾ ഉപയോഗിക്കുന്ന Signal-ന്റെ പതിപ്പ് ഈ ഗ്രൂപ്പ് ലിങ്കിനെ പിന്തുണയ്ക്കുന്നില്ല. ലിങ്ക് വഴി ഈ ഗ്രൂപ്പിൽ ചേരുന്നതിന് ഏറ്റവും പുതിയ പതിപ്പിലേക്ക് അപ്‌ഡേറ്റുചെയ്യുക.</string>
  <string name="GroupJoinUpdateRequiredBottomSheetDialogFragment_update_signal">Signal അപ്ഡേറ്റ് ചെയ്യുക</string>
  <string name="GroupJoinUpdateRequiredBottomSheetDialogFragment_update_linked_device_message">നിങ്ങളുടെ ബന്ധിപ്പിച്ച ഒന്നോ അതിലധികമോ ഉപകരണങ്ങൾ ഗ്രൂപ്പ് ലിങ്കുകളെ പിന്തുണയ്‌ക്കാത്ത Signal ന്റെ പതിപ്പ് പ്രവർത്തിപ്പിക്കുന്നു. ഈ ഗ്രൂപ്പിൽ ചേരുന്നതിന് നിങ്ങളുടെ ബന്ധിപ്പിച്ച ഉപകരണത്തിൽ (ഉപകരണങ്ങളിൽ) Signal അപ്‌ഡേറ്റുചെയ്യുക.</string>
  <string name="GroupJoinUpdateRequiredBottomSheetDialogFragment_group_link_is_not_valid">ഗ്രൂപ്പ് ലിങ്ക് അസാധുവാണ്</string>
  <!--GroupInviteLinkEnableAndShareBottomSheetDialogFragment-->
  <string name="GroupInviteLinkEnableAndShareBottomSheetDialogFragment_invite_friends">സുഹൃത്തുക്കളെ ക്ഷണിക്കുക</string>
  <string name="GroupInviteLinkEnableAndShareBottomSheetDialogFragment_share_a_link_with_friends_to_let_them_quickly_join_this_group">ഈ ഗ്രൂപ്പിൽ വേഗത്തിൽ ചേരാൻ സുഹൃത്തുക്കളെ അനുവദിക്കുന്നതിന് ഒരു ലിങ്ക് പങ്കിടുക.</string>
  <string name="GroupInviteLinkEnableAndShareBottomSheetDialogFragment_enable_and_share_link">പ്രവർത്തനക്ഷമമാക്കി ലിങ്ക് പങ്കിടുക</string>
  <string name="GroupInviteLinkEnableAndShareBottomSheetDialogFragment_share_link">ലിങ്ക് പങ്കിടുക</string>
  <string name="GroupInviteLinkEnableAndShareBottomSheetDialogFragment_unable_to_enable_group_link_please_try_again_later">ഗ്രൂപ്പ് ലിങ്ക് പ്രവർത്തനക്ഷമമാക്കാനായില്ല. പിന്നീട് വീണ്ടും ശ്രമിക്കുക</string>
  <string name="GroupInviteLinkEnableAndShareBottomSheetDialogFragment_encountered_a_network_error">ഒരു നെറ്റ്‌വർക്ക് പിശക് നേരിട്ടു.</string>
  <string name="GroupInviteLinkEnableAndShareBottomSheetDialogFragment_you_dont_have_the_right_to_enable_group_link">ഗ്രൂപ്പ് ലിങ്ക് പ്രവർത്തനക്ഷമമാക്കാൻ നിങ്ങൾക്ക് അവകാശമില്ല. ഒരു അഡ്‌മിനോട് ചോദിക്കുക.</string>
  <string name="GroupInviteLinkEnableAndShareBottomSheetDialogFragment_you_are_not_currently_a_member_of_the_group">നിങ്ങൾ നിലവിൽ ഗ്രൂപ്പിലെ ഒരു അംഗമല്ല.</string>
  <!--GV2 Request confirmation dialog-->
  <string name="RequestConfirmationDialog_add_s_to_the_group">ഗ്രൂപ്പിലേക്ക് \"%1$s\"-നെ ചേർക്കണോ?</string>
  <string name="RequestConfirmationDialog_deny_request_from_s">“%1$s” ൽ നിന്നുള്ള അഭ്യർത്ഥന നിരസിക്കണോ?</string>
  <!--Confirm dialog message shown when deny a group link join request and group link is enabled.-->
  <string name="RequestConfirmationDialog_deny_request_from_s_they_will_not_be_able_to_request">\"%1$s\" നിന്നുള്ള അഭ്യർത്ഥന നിരസിക്കണോ? അവർക്ക് വീണ്ടും ഗ്രൂപ്പ് ലിങ്ക് വഴി ചേരാൻ അഭ്യർത്ഥിക്കാൻ കഴിയില്ല.</string>
  <string name="RequestConfirmationDialog_add">ചേർക്കുക</string>
  <string name="RequestConfirmationDialog_deny">നിരസിക്കുക</string>
  <!--ImageEditorHud-->
  <string name="ImageEditorHud_blur_faces">മുഖങ്ങൾ മങ്ങിക്കുക</string>
  <string name="ImageEditorHud_new_blur_faces_or_draw_anywhere_to_blur">പുതിയത്: മുഖങ്ങൾ മങ്ങിക്കുക അല്ലെങ്കിൽ മങ്ങിക്കാൻ എവിടെയെങ്കിലും വരയ്ക്കുക</string>
  <string name="ImageEditorHud_draw_anywhere_to_blur">മങ്ങിക്കാൻ എവിടെയും വരയ്‌ക്കുക</string>
  <string name="ImageEditorHud_draw_to_blur_additional_faces_or_areas">അധിക മുഖങ്ങളോ പ്രദേശങ്ങളോ മങ്ങിക്കാൻ വരയ്‌ക്കുക</string>
  <!--InputPanel-->
  <string name="InputPanel_tap_and_hold_to_record_a_voice_message_release_to_send">ഒരു ശബ്‌ദ സന്ദേശം റെക്കോർഡുചെയ്യാൻ ടാപ്പുചെയ്‌ത് പിടിക്കുക, അയയ്‌ക്കാൻ റിലീസ് ചെയ്യുക</string>
  <!--InviteActivity-->
  <string name="InviteActivity_share">പങ്കിടുക</string>
  <string name="InviteActivity_share_with_contacts">കോൺടാക്റ്റുകളുമായി പങ്കിടുക</string>
  <string name="InviteActivity_share_via">ഇതുവഴി പങ്കിടുക…</string>
  <string name="InviteActivity_cancel">റദ്ദാക്കുക</string>
  <string name="InviteActivity_sending">അയയ്ക്കുന്നു…</string>
  <string name="InviteActivity_invitations_sent">ക്ഷണങ്ങൾ അയച്ചു!</string>
  <string name="InviteActivity_invite_to_signal">Molly-ലേക്ക് ക്ഷണിക്കുക</string>
  <string name="InviteActivity_send_sms">(%d) SMS അയയ്ക്കുക</string>
  <plurals name="InviteActivity_send_sms_invites">
    <item quantity="one">%d SMS ക്ഷണം അയയ്‌ക്കണോ?</item>
    <item quantity="other">%d SMS ക്ഷണങ്ങൾ അയയ്‌ക്കണോ?</item>
  </plurals>
  <string name="InviteActivity_lets_switch_to_signal">Molly ലേക്ക് മാറാം: %1$s</string>
  <string name="InviteActivity_no_app_to_share_to">നിങ്ങൾക്ക് പങ്കിടാൻ അപ്ലിക്കേഷനുകളൊന്നുമില്ലെന്ന് തോന്നുന്നു.</string>
  <!--LearnMoreTextView-->
  <string name="LearnMoreTextView_learn_more">കൂടുതൽ അറിയുക</string>
  <string name="SpanUtil__read_more">കൂടുതൽ വായിക്കുക</string>
  <!--LongMessageActivity-->
  <string name="LongMessageActivity_unable_to_find_message">സന്ദേശം കണ്ടെത്താനായില്ല</string>
  <string name="LongMessageActivity_message_from_s">%1$s നിന്നുള്ള സന്ദേശം</string>
  <string name="LongMessageActivity_your_message">നിങ്ങളുടെ സന്ദേശം</string>
  <!--MessageRetrievalService-->
  <string name="MessageRetrievalService_signal">Molly</string>
  <string name="MessageRetrievalService_background_connection_enabled">പശ്ചാത്തല കണക്ഷൻ പ്രാപ്തമാക്കി</string>
  <!--MmsDownloader-->
  <string name="MmsDownloader_error_reading_mms_settings">വയർലെസ് ദാതാവിന്റെ MMS ക്രമീകരണങ്ങൾ വായിക്കുന്നതിൽ പിശക്</string>
  <!--MediaOverviewActivity-->
  <string name="MediaOverviewActivity_Media">മീഡിയ</string>
  <string name="MediaOverviewActivity_Files">ഫയലുകൾ</string>
  <string name="MediaOverviewActivity_Audio">ഓഡിയോ</string>
  <string name="MediaOverviewActivity_All">എല്ലാം</string>
  <plurals name="MediaOverviewActivity_Media_delete_confirm_title">
    <item quantity="one">തിരഞ്ഞെടുത്ത ഇനം ഇല്ലാതാക്കണോ?</item>
    <item quantity="other">തിരഞ്ഞെടുത്ത ഇനങ്ങൾ ഇല്ലാതാക്കണോ?</item>
  </plurals>
  <plurals name="MediaOverviewActivity_Media_delete_confirm_message">
    <item quantity="one">ഇത് തിരഞ്ഞെടുത്ത ഫയൽ ശാശ്വതമായി ഇല്ലാതാക്കും. ഈ ഇനവുമായി ബന്ധപ്പെട്ട ഏത് സന്ദേശ വാചകവും ഇല്ലാതാക്കപ്പെടും.</item>
    <item quantity="other">ഇത് തിരഞ്ഞെടുത്ത എല്ലാ %1$d ഫയലുകളും ശാശ്വതമായി ഇല്ലാതാക്കും. ഈ ഇനങ്ങളുമായി ബന്ധപ്പെട്ട ഏത് സന്ദേശ വാചകവും ഇല്ലാതാക്കപ്പെടും.</item>
  </plurals>
  <string name="MediaOverviewActivity_Media_delete_progress_title">ഇല്ലാതാക്കുന്നു</string>
  <string name="MediaOverviewActivity_Media_delete_progress_message">സന്ദേശങ്ങൾ ഇല്ലാതാക്കുന്നു…</string>
  <string name="MediaOverviewActivity_Select_all">എല്ലാം തിരഞ്ഞെടുക്കുക</string>
  <string name="MediaOverviewActivity_collecting_attachments">അറ്റാച്ചുമെന്റുകൾ ശേഖരിക്കുന്നു…</string>
  <string name="MediaOverviewActivity_Sort_by">ഇങ്ങനെ അടുക്കുക</string>
  <string name="MediaOverviewActivity_Newest">ഏറ്റവും പുതിയത്</string>
  <string name="MediaOverviewActivity_Oldest">ഏറ്റവും പഴയത്</string>
  <string name="MediaOverviewActivity_Storage_used">സ്റ്റോറജ് ഉപയോഗം</string>
  <string name="MediaOverviewActivity_All_storage_use">എല്ലാ സ്റ്റോറജ് ഉപയോഗങ്ങളും</string>
  <string name="MediaOverviewActivity_Grid_view_description">ഗ്രിഡ് കാഴ്ച</string>
  <string name="MediaOverviewActivity_List_view_description">ലിസ്റ്റ് കാഴ്ച</string>
  <string name="MediaOverviewActivity_Selected_description">തിരഞ്ഞെടുത്തു</string>
  <string name="MediaOverviewActivity_select_all">എല്ലാം തിരഞ്ഞെടുക്കുക</string>
  <plurals name="MediaOverviewActivity_save_plural">
    <item quantity="one">സൂക്ഷിക്കുക</item>
    <item quantity="other">സംരക്ഷിക്കൂ</item>
  </plurals>
  <plurals name="MediaOverviewActivity_delete_plural">
    <item quantity="one">ഇല്ലാതാക്കുക</item>
    <item quantity="other">ഇല്ലാതാക്കൂ</item>
  </plurals>
  <plurals name="MediaOverviewActivity_d_selected_s">
    <item quantity="one">%1$d തിരഞ്ഞെടുത്തു (%2$s)</item>
    <item quantity="other">%1$d തിരഞ്ഞെടുത്തു (%2$s)</item>
  </plurals>
  <string name="MediaOverviewActivity_file">ഫയൽ</string>
  <string name="MediaOverviewActivity_audio">ഓഡിയോ</string>
  <string name="MediaOverviewActivity_video">വീഡിയോ</string>
  <string name="MediaOverviewActivity_image">ചിത്രം</string>
  <string name="MediaOverviewActivity_voice_message">ശബ്ദ സന്ദേശം</string>
  <string name="MediaOverviewActivity_sent_by_s">%1$s അയച്ചത്</string>
  <string name="MediaOverviewActivity_sent_by_you">നിങ്ങൾ അയച്ചത്</string>
  <string name="MediaOverviewActivity_sent_by_s_to_s">%1$s %2$s-ന് അയച്ചത്.</string>
  <string name="MediaOverviewActivity_sent_by_you_to_s">നിങ്ങൾ %1$s-ന് അയച്ചത്.</string>
  <!--Megaphones-->
  <string name="Megaphones_remind_me_later">പിന്നീട് എന്നെ ഓർമ്മിപ്പിക്കുക</string>
  <string name="Megaphones_verify_your_signal_pin">നിങ്ങളുടെ Signal PIN പരിശോധിക്കുക</string>
  <string name="Megaphones_well_occasionally_ask_you_to_verify_your_pin">നിങ്ങളുടെ PIN സ്ഥിരീകരിക്കാൻ ഞങ്ങൾ ഇടയ്ക്കിടെ നിങ്ങളോട് ആവശ്യപ്പെടുന്നതിനാൽ നിങ്ങൾ അത് ഓർക്കും.</string>
  <string name="Megaphones_verify_pin">PIN പരിശോധിക്കുക</string>
  <string name="Megaphones_get_started">ആരംഭിക്കുക</string>
  <string name="Megaphones_new_group">പുതിയ ഗ്രൂപ്പ്</string>
  <string name="Megaphones_invite_friends">സുഹൃത്തുക്കളെ ക്ഷണിക്കുക</string>
  <string name="Megaphones_use_sms">SMS ഉപയോഗിക്കുക</string>
  <string name="Megaphones_appearance">ദൃശ്യത</string>
  <string name="Megaphones_add_photo">ഫോട്ടോ ചേർക്കുക</string>
  <!--NotificationBarManager-->
  <string name="NotificationBarManager_signal_call_in_progress">Signal കോൾ പുരോഗതിയിലാണ്</string>
  <string name="NotificationBarManager__establishing_signal_call">Signal കോൾ സ്ഥാപിക്കുന്നു</string>
  <string name="NotificationBarManager__incoming_signal_call">ഇൻകമിംഗ് സിഗ്നൽ കോൾ</string>
  <string name="NotificationBarManager__incoming_signal_group_call">Signal ഗ്രൂപ്പ് കോള്‍ വരുന്നു</string>
  <string name="NotificationBarManager__stopping_signal_call_service">Signal കോൾ സേവനം നിർത്തുന്നു</string>
  <string name="NotificationBarManager__decline_call">കോൾ നിരസിക്കുക</string>
  <string name="NotificationBarManager__answer_call">കോൾ സ്വീകരിക്കുക</string>
  <string name="NotificationBarManager__end_call">കോൾ അവസാനിപ്പിക്കുക</string>
  <string name="NotificationBarManager__cancel_call">കോൾ റദ്ദാക്കുക</string>
  <string name="NotificationBarManager__join_call">കോളിൽ ചേരുക</string>
  <!--NotificationsMegaphone-->
  <string name="NotificationsMegaphone_turn_on_notifications">അറിയിപ്പുകൾ ഓണാക്കണോ?</string>
  <string name="NotificationsMegaphone_never_miss_a_message">നിങ്ങളുടെ കോൺ‌ടാക്റ്റുകളിൽ‌ നിന്നും ഗ്രൂപ്പുകളിൽ‌ നിന്നും ഒരു സന്ദേശം ഒരിക്കലും നഷ്‌ടപ്പെടുത്തരുത്.</string>
  <string name="NotificationsMegaphone_turn_on">ഓൺ ചെയ്യുക</string>
  <string name="NotificationsMegaphone_not_now">ഇപ്പോൾ വേണ്ട</string>
  <!--NotificationMmsMessageRecord-->
  <string name="NotificationMmsMessageRecord_multimedia_message">മൾട്ടിമീഡിയ സന്ദേശം</string>
  <string name="NotificationMmsMessageRecord_downloading_mms_message">MMS സന്ദേശം ഡൗൺലോഡുചെയ്യുന്നു</string>
  <string name="NotificationMmsMessageRecord_error_downloading_mms_message">MMS സന്ദേശം ഡൗണ്‍ലോഡ് ചെയ്യുന്നതിൽ പിശക്, വീണ്ടും ശ്രമിക്കാൻ തൊടുക</string>
  <!--MediaPickerActivity-->
  <string name="MediaPickerActivity_send_to">%s-ലേക്ക് അയയ്‌ക്കുക</string>
  <string name="MediaPickerActivity__menu_open_camera">ക്യാമറ തുറക്കുക</string>
  <!--MediaSendActivity-->
  <string name="MediaSendActivity_add_a_caption">ഒരു അടിക്കുറിപ്പ് ചേർക്കുക…</string>
  <string name="MediaSendActivity_an_item_was_removed_because_it_exceeded_the_size_limit">വലുപ്പ പരിധി കവിഞ്ഞതിനാൽ ഒരു ഇനം നീക്കംചെയ്‌തു</string>
  <string name="MediaSendActivity_an_item_was_removed_because_it_had_an_unknown_type">ഒരു ഇനം അജ്ഞാത തരം ഉള്ളതിനാൽ നീക്കം ചെയ്തു</string>
  <string name="MediaSendActivity_an_item_was_removed_because_it_exceeded_the_size_limit_or_had_an_unknown_type">വലുപ്പ പരിധി കവിഞ്ഞതുകൊണ്ടോ അജ്ഞാതതരം ഉണ്ടായിരുന്നതുകൊണ്ടോ ഒരു ഇനം നീക്കം ചെയ്തു</string>
  <string name="MediaSendActivity_camera_unavailable">ക്യാമറ ലഭ്യമല്ല.</string>
  <string name="MediaSendActivity_message_to_s">%s-ന് സന്ദേശം</string>
  <string name="MediaSendActivity_message">സന്ദേശം</string>
  <string name="MediaSendActivity_select_recipients">സ്വീകർത്താക്കളെ തിരഞ്ഞെടുക്കുക</string>
  <string name="MediaSendActivity_signal_needs_access_to_your_contacts">Molly-ന് നിങ്ങളുടെ കോൺടാക്റ്റുകൾ പ്രദർശിപ്പിക്കുന്നതിന് അവയിലേക്ക് ആക്സസ് ആവശ്യമാണ്.</string>
  <string name="MediaSendActivity_signal_needs_contacts_permission_in_order_to_show_your_contacts_but_it_has_been_permanently_denied">നിങ്ങളുടെ കോൺ‌ടാക്റ്റുകൾ‌ കാണിക്കുന്നതിന് Molly-ന് കോൺ‌ടാക്റ്റുകളുടെ അനുമതി ആവശ്യമാണ്, പക്ഷേ ഇത് ശാശ്വതമായി നിരസിച്ചു. അപ്ലിക്കേഷൻ ക്രമീകരണങ്ങളിൽ തുടരുക, \"അനുമതികൾ\" തിരഞ്ഞെടുത്ത് \"കോൺടാക്റ്റുകൾ\" പ്രവർത്തനക്ഷമമാക്കുക.</string>
  <plurals name="MediaSendActivity_cant_share_more_than_n_items">
    <item quantity="one">നിങ്ങൾക്ക് %d കൂടുതൽ ഇനം പങ്കിടാൻ കഴിയില്ല.</item>
    <item quantity="other">നിങ്ങൾക്ക് %d ഇനങ്ങളിൽ കൂടുതൽ പങ്കിടാൻ കഴിയില്ല.</item>
  </plurals>
  <string name="MediaSendActivity_select_recipients_description">സ്വീകർത്താക്കളെ തിരഞ്ഞെടുക്കുക</string>
  <string name="MediaSendActivity_tap_here_to_make_this_message_disappear_after_it_is_viewed">ഈ സന്ദേശം കണ്ടതിനുശേഷം അത് അപ്രത്യക്ഷമാകാൻ ഇവിടെ തൊടുക.</string>
  <!--MediaRepository-->
  <string name="MediaRepository_all_media">എല്ലാ മീഡിയ</string>
  <string name="MediaRepository__camera">ക്യാമറ</string>
  <!--MessageDecryptionUtil-->
  <string name="MessageDecryptionUtil_failed_to_decrypt_message">സന്ദേശം ഡീക്രിപ്റ്റ് ചെയ്യുന്നതിൽ പരാജയപ്പെട്ടു</string>
  <string name="MessageDecryptionUtil_tap_to_send_a_debug_log">ഒരു ഡീബഗ് ലോഗ് അയയ്ക്കാൻ തൊടുക</string>
  <!--MessageRecord-->
  <string name="MessageRecord_unknown">അജ്ഞാതം</string>
  <string name="MessageRecord_message_encrypted_with_a_legacy_protocol_version_that_is_no_longer_supported">ഇപ്പോൾ പിന്തുണയ്‌ക്കാത്ത Signal-ന്റെ പഴയ പതിപ്പ് ഉപയോഗിച്ച് എൻക്രിപ്റ്റുചെയ്‌ത ഒരു സന്ദേശം ലഭിച്ചു. ഏറ്റവും പുതിയ പതിപ്പിലേക്ക് അപ്‌ഡേറ്റ് ചെയ്ത് സന്ദേശം വീണ്ടും അയയ്‌ക്കാൻ അയച്ചയാളോട് ആവശ്യപ്പെടുക.</string>
  <string name="MessageRecord_left_group">നിങ്ങൾ ഗ്രൂപ്പ് വിട്ടു.</string>
  <string name="MessageRecord_you_updated_group">നിങ്ങൾ ഗ്രൂപ്പ് അപ്‌ഡേറ്റുചെയ്‌തു.</string>
  <string name="MessageRecord_the_group_was_updated">ഗ്രൂപ്പ് അപ്‌ഡേറ്റുചെയ്‌തു.</string>
  <string name="MessageRecord_you_called_date">നിങ്ങൾ വിളിച്ചു  · %1$s</string>
  <string name="MessageRecord_missed_audio_call_date">നഷ്‌ടമായ ഓഡിയോ കോൾ · %1$s</string>
  <string name="MessageRecord_missed_video_call_date">നഷ്‌ടമായ വീഡിയോ കോൾ · %1$s</string>
  <string name="MessageRecord_s_updated_group">%s ഗ്രൂപ്പ് അപ്‌ഡേറ്റുചെയ്‌തു.</string>
  <string name="MessageRecord_s_called_you_date">%1$s നിങ്ങളെ വിളിച്ചു  · %2$s</string>
  <string name="MessageRecord_s_joined_signal">%s Signal-ലിൽ ഉണ്ട്!</string>
  <string name="MessageRecord_you_disabled_disappearing_messages">സന്ദേശങ്ങൾ അപ്രത്യക്ഷമാകുന്നത് നിങ്ങൾ സജീവമല്ലാതാക്കിയിട്ടുണ്ട്.</string>
  <string name="MessageRecord_s_disabled_disappearing_messages">%1$s അപ്രത്യക്ഷമാകുന്ന സന്ദേശങ്ങൾ അപ്രാപ്തമാക്കി.</string>
  <string name="MessageRecord_you_set_disappearing_message_time_to_s">നിങ്ങൾ സന്ദേശം അപ്രത്യക്ഷമാകാനുള്ള ടൈമർ %1$s ആയി ക്രമീകരിച്ചു.</string>
  <string name="MessageRecord_s_set_disappearing_message_time_to_s">%1$s സന്ദേശം അപ്രത്യക്ഷമാകാനുള്ള ടൈമർ %2$s ആയി ക്രമീകരിച്ചു.</string>
  <string name="MessageRecord_disappearing_message_time_set_to_s">അപ്രത്യക്ഷമാകുന്ന സന്ദേശ ടൈമർ %1$s ആയി സജ്ജമാക്കി.</string>
  <string name="MessageRecord_this_group_was_updated_to_a_new_group">ഈ ഗ്രൂപ്പ് ഒരു പുതിയ ഗ്രൂപ്പിലേക്ക് അപ്‌ഡേറ്റുചെയ്‌തു.</string>
  <string name="MessageRecord_you_couldnt_be_added_to_the_new_group_and_have_been_invited_to_join">നിങ്ങളെ പുതിയ ഗ്രൂപ്പിലേക്ക് ചേർക്കാൻ കഴിഞ്ഞില്ല ഒപ്പം ചേരാൻ ക്ഷണിക്കുകയും ചെയ്തിട്ടുണ്ട്.</string>
  <string name="MessageRecord_chat_session_refreshed">ചാറ്റ് സെഷൻ പുതുക്കി</string>
  <plurals name="MessageRecord_members_couldnt_be_added_to_the_new_group_and_have_been_invited">
    <item quantity="one">ഒരു അംഗത്തെ പുതിയ ഗ്രൂപ്പിലേക്ക് ചേർക്കാൻ കഴിഞ്ഞില്ല, ഒപ്പം ചേരാൻ ക്ഷണിക്കുകയും ചെയ്തിട്ടുണ്ട്.</item>
    <item quantity="other">%1$s അംഗങ്ങളെ പുതിയ ഗ്രൂപ്പിലേക്ക് ചേർക്കാൻ കഴിഞ്ഞില്ല, ഒപ്പം ചേരാൻ ക്ഷണിക്കുകയും ചെയ്തിട്ടുണ്ട്.</item>
  </plurals>
  <plurals name="MessageRecord_members_couldnt_be_added_to_the_new_group_and_have_been_removed">
    <item quantity="one">ഒരു അംഗത്തെ പുതിയ ഗ്രൂപ്പിലേക്ക് ചേർക്കാൻ കഴിഞ്ഞില്ല, ഒപ്പം നീക്കംചെയ്തു.</item>
    <item quantity="other">%1$s അംഗങ്ങളെ പുതിയ ഗ്രൂപ്പിലേക്ക് ചേർക്കാൻ കഴിഞ്ഞില്ല, ഒപ്പം നീക്കംചെയ്തു.</item>
  </plurals>
  <!--Profile change updates-->
  <string name="MessageRecord_changed_their_profile_name_to">%1$s അവരുടെ പ്രൊഫൈൽ നാമം %2$s എന്ന് മാറ്റി.</string>
  <string name="MessageRecord_changed_their_profile_name_from_to">%1$s അവരുടെ പ്രൊഫൈലിന്റെ പേര് %2$sയിൽ നിന്ന് %3$sലേക്ക് മാറ്റി.</string>
  <string name="MessageRecord_changed_their_profile">%1$s അവരുടെ പ്രൊഫൈൽ മാറ്റി </string>
  <!--GV2 specific-->
  <string name="MessageRecord_you_created_the_group">നിങ്ങൾ ഗ്രൂപ്പ് സൃഷ്ടിച്ചു.</string>
  <string name="MessageRecord_group_updated">ഗ്രൂപ്പ് അപ്‌ഡേറ്റുചെയ്‌തു.</string>
  <string name="MessageRecord_invite_friends_to_this_group">ഒരു ഗ്രൂപ്പ് ലിങ്ക് വഴി സുഹൃത്തുക്കളെ ഈ ഗ്രൂപ്പിലേക്ക് ക്ഷണിക്കുക</string>
  <!--GV2 member additions-->
  <string name="MessageRecord_you_added_s">നിങ്ങൾ %1$s-നെ ചേർത്തു.</string>
  <string name="MessageRecord_s_added_s">%1$s %2$s-നെ ചേർത്തു</string>
  <string name="MessageRecord_s_added_you">%1$s നിങ്ങളെ ഗ്രൂപ്പിൽ ചേർത്തു.</string>
  <string name="MessageRecord_you_joined_the_group">നിങ്ങൾ ഗ്രൂപ്പിൽ ചേർന്നു.</string>
  <string name="MessageRecord_s_joined_the_group">%1$s ഗ്രൂപ്പിൽ ചേർന്നു.</string>
  <!--GV2 member removals-->
  <string name="MessageRecord_you_removed_s">നിങ്ങൾ %1$s-നെ നീക്കം ചെയ്തു.</string>
  <string name="MessageRecord_s_removed_s">%1$s %2$s-നെ നീക്കം ചെയ്തു.</string>
  <string name="MessageRecord_s_removed_you_from_the_group">%1$s നിങ്ങളെ ഗ്രൂപ്പിൽ നിന്ന് നീക്കംചെയ്‌തു.</string>
  <string name="MessageRecord_you_left_the_group">നിങ്ങൾ ഗ്രൂപ്പ് വിട്ടു.</string>
  <string name="MessageRecord_s_left_the_group">%1$s ഗ്രൂപ്പ് വിട്ടു.</string>
  <string name="MessageRecord_you_are_no_longer_in_the_group">നിങ്ങൾ ഇപ്പോൾ ഗ്രൂപ്പിൽ ഇല്ല</string>
  <string name="MessageRecord_s_is_no_longer_in_the_group">%1$sഇപ്പോൾ ഗ്രൂപ്പിൽ ഇല്ല</string>
  <!--GV2 role change-->
  <string name="MessageRecord_you_made_s_an_admin">നിങ്ങൾ %1$s-നെ ഒരു അഡ്‌മിനാക്കി.</string>
  <string name="MessageRecord_s_made_s_an_admin">%1$s %2$s-നെ ഒരു അഡ്‌മിൻ ആക്കി.</string>
  <string name="MessageRecord_s_made_you_an_admin">%1$s നിങ്ങളെ ഒരു അഡ്‌മിൻ ആക്കി.</string>
  <string name="MessageRecord_you_revoked_admin_privileges_from_s">നിങ്ങൾ %1$s-ന്റെ അഡ്മിൻ പ്രത്യേകാവകാശങ്ങൾ റദ്ദാക്കി.</string>
  <string name="MessageRecord_s_revoked_your_admin_privileges">%1$s നിങ്ങളുടെ അഡ്‌മിൻ പ്രത്യേകാവകാശങ്ങൾ റദ്ദാക്കിയിരിക്കുന്നു..</string>
  <string name="MessageRecord_s_revoked_admin_privileges_from_s">%1$s %2$s-ന്റെ അഡ്മിൻ പ്രത്യേകാവകാശങ്ങൾ റദ്ദാക്കി.</string>
  <string name="MessageRecord_s_is_now_an_admin">%1$sഇപ്പോൾ ഒരു അഡ്മിൻ ആണ്</string>
  <string name="MessageRecord_you_are_now_an_admin">നിങ്ങൾ ഇപ്പോൾ ഒരു അഡ്‌മിനാണ്.</string>
  <string name="MessageRecord_s_is_no_longer_an_admin">%1$sമേലിൽ ഒരു അഡ്‌മിൻ അല്ല</string>
  <string name="MessageRecord_you_are_no_longer_an_admin">നിങ്ങൾ മേലിൽ ഒരു അഡ്‌മിൻ അല്ല</string>
  <!--GV2 invitations-->
  <string name="MessageRecord_you_invited_s_to_the_group">നിങ്ങൾ %1$s-നെ ഗ്രൂപ്പിലേക്ക് ക്ഷണിച്ചു.</string>
  <string name="MessageRecord_s_invited_you_to_the_group">%1$s നിങ്ങളെ ഗ്രൂപ്പിലേക്ക് ക്ഷണിച്ചു.</string>
  <plurals name="MessageRecord_s_invited_members">
    <item quantity="one">%1$s 1 വ്യക്തിയെ ഗ്രൂപ്പിലേക്ക് ക്ഷണിച്ചു.</item>
    <item quantity="other">%1$s %2$d ആളുകളെ ഗ്രൂപ്പിലേക്ക് ക്ഷണിച്ചു.</item>
  </plurals>
  <string name="MessageRecord_you_were_invited_to_the_group">നിങ്ങളെ ഗ്രൂപ്പിലേക്ക് ക്ഷണിച്ചിരിക്കുന്നു.</string>
  <plurals name="MessageRecord_d_people_were_invited_to_the_group">
    <item quantity="one">1 വ്യക്തിയെ ഗ്രൂപ്പിലേക്ക് ക്ഷണിച്ചു.</item>
    <item quantity="other">%1$d ആളുകളെ ഗ്രൂപ്പിലേക്ക് ക്ഷണിച്ചു.</item>
  </plurals>
  <!--GV2 invitation revokes-->
  <plurals name="MessageRecord_you_revoked_invites">
    <item quantity="one">നിങ്ങൾ ഗ്രൂപ്പിലേക്കുള്ള ക്ഷണം റദ്ദാക്കി.</item>
    <item quantity="other">ഗ്രൂപ്പിലേക്കുള്ള %1$d ക്ഷണങ്ങൾ നിങ്ങൾ റദ്ദാക്കി.</item>
  </plurals>
  <plurals name="MessageRecord_s_revoked_invites">
    <item quantity="one">%1$s ഗ്രൂപ്പിലേക്കുള്ള ക്ഷണം റദ്ദാക്കി.</item>
    <item quantity="other">%1$s ഗ്രൂപ്പിലേക്കുള്ള  %2$d ക്ഷണങ്ങൾ റദ്ദാക്കി.</item>
  </plurals>
  <string name="MessageRecord_someone_declined_an_invitation_to_the_group">ഗ്രൂപ്പിലേക്കുള്ള ക്ഷണം ആരോ നിരസിച്ചു.</string>
  <string name="MessageRecord_you_declined_the_invitation_to_the_group">ഗ്രൂപ്പിലേക്കുള്ള ക്ഷണം നിങ്ങൾ നിരസിച്ചു.</string>
  <string name="MessageRecord_s_revoked_your_invitation_to_the_group">ഗ്രൂപ്പിലേക്കുള്ള നിങ്ങളുടെ ക്ഷണം %1$s റദ്ദാക്കി.</string>
  <string name="MessageRecord_an_admin_revoked_your_invitation_to_the_group">ഒരു അഡ്‌മിൻ ഗ്രൂപ്പിലേക്കുള്ള നിങ്ങളുടെ ക്ഷണം റദ്ദാക്കി.</string>
  <plurals name="MessageRecord_d_invitations_were_revoked">
    <item quantity="one">ഗ്രൂപ്പിലേക്കുള്ള ഒരു ക്ഷണം റദ്ദാക്കി.</item>
    <item quantity="other">ഗ്രൂപ്പിലേക്കുള്ള %1$d ക്ഷണങ്ങൾ റദ്ദാക്കി.</item>
  </plurals>
  <!--GV2 invitation acceptance-->
  <string name="MessageRecord_you_accepted_invite">ഗ്രൂപ്പിലേക്കുള്ള ക്ഷണം നിങ്ങൾ സ്വീകരിച്ചു.</string>
  <string name="MessageRecord_s_accepted_invite"> ഗ്രൂപ്പിലേക്കുള്ള ക്ഷണം %1$s സ്വീകരിച്ചു.</string>
  <string name="MessageRecord_you_added_invited_member_s">നിങ്ങൾ ക്ഷണിക്കപ്പെട്ട %1$s അംഗത്തെ ചേർത്തു.</string>
  <string name="MessageRecord_s_added_invited_member_s">%1$s ക്ഷണിക്കപ്പെട്ട %2$s അംഗത്തെ ചേർത്തു.</string>
  <!--GV2 title change-->
  <string name="MessageRecord_you_changed_the_group_name_to_s">നിങ്ങൾ ഗ്രൂപ്പിന്റെ പേര് \"%1$s\" എന്ന് മാറ്റി.</string>
  <string name="MessageRecord_s_changed_the_group_name_to_s">%1$s ഗ്രൂപ്പിന്റെ പേര് \"%2$s\" എന്ന് മാറ്റി.</string>
  <string name="MessageRecord_the_group_name_has_changed_to_s">ഗ്രൂപ്പിന്റെ പേര് \"%1$s\" എന്നായി മാറ്റി.</string>
  <!--GV2 description change-->
  <string name="MessageRecord_you_changed_the_group_description">നിങ്ങൾ ഗ്രൂപ്പ് വിവരണം മാറ്റി.</string>
  <string name="MessageRecord_s_changed_the_group_description">%1$s ഗ്രൂപ്പ് വിവരണം മാറ്റി.</string>
  <string name="MessageRecord_the_group_description_has_changed">ഗ്രൂപ്പ് വിവരണം മാറിയിരിക്കുന്നു.</string>
  <!--GV2 avatar change-->
  <string name="MessageRecord_you_changed_the_group_avatar">നിങ്ങൾ ഗ്രൂപ്പ് അവതാർ മാറ്റി.</string>
  <string name="MessageRecord_s_changed_the_group_avatar">%1$s ഗ്രൂപ്പ് അവതാർ മാറ്റി.</string>
  <string name="MessageRecord_the_group_group_avatar_has_been_changed">ഗ്രൂപ്പ് അവതാർ മാറ്റി.</string>
  <!--GV2 attribute access level change-->
  <string name="MessageRecord_you_changed_who_can_edit_group_info_to_s">ഗ്രൂപ്പ് വിവരം ആർക്കൊക്കെ എഡിറ്റുചെയ്യാനാകുമെന്ന് നിങ്ങൾ \"%1$s\" എന്നതിലേക്ക് മാറ്റി.</string>
  <string name="MessageRecord_s_changed_who_can_edit_group_info_to_s">ഗ്രൂപ്പ് വിവരം ആർക്കൊക്കെ എഡിറ്റുചെയ്യാനാകുമെന്ന് %1$s \"%2$s\" എന്നതിലേക്ക് മാറ്റി.</string>
  <string name="MessageRecord_who_can_edit_group_info_has_been_changed_to_s">ഗ്രൂപ്പ് വിവരം ആർക്കൊക്കെ തിരുത്തനാകും എന്നത്  \"%1$s\" ലേക്ക് മാറ്റി.</string>
  <!--GV2 membership access level change-->
  <string name="MessageRecord_you_changed_who_can_edit_group_membership_to_s">ആർക്കാണ് ഗ്രൂപ്പ് അംഗത്വം എഡിറ്റുചെയ്യാനാകുമെന്ന് നിങ്ങൾ  \"%1$s\" എന്നതിലേക്ക് മാറ്റി.</string>
  <string name="MessageRecord_s_changed_who_can_edit_group_membership_to_s">ആർക്കാണ് ഗ്രൂപ്പ് അംഗത്വം എഡിറ്റുചെയ്യാനാകുമെന്ന് %1$s \"%2$s\" എന്നതിലേക്ക് മാറ്റി.</string>
  <string name="MessageRecord_who_can_edit_group_membership_has_been_changed_to_s">ഗ്രൂപ്പ് അംഗത്വം ആർക്കൊക്കെ എഡിറ്റുചെയ്യാനാകും എന്നത്  \"%1$s\" ലേക്ക് മാറ്റി.</string>
  <!--GV2 announcement group change-->
  <string name="MessageRecord_you_allow_all_members_to_send">എല്ലാ അംഗങ്ങളെയും സന്ദേശങ്ങള്‍ അയയ്ക്കാൻ അനുവദിക്കുന്നതിന് നിങ്ങൾ ഗ്രൂപ്പ് ക്രമീകരണങ്ങൾ മാറ്റി.</string>
  <string name="MessageRecord_you_allow_only_admins_to_send">അഡ്മിൻമാർക്ക് സന്ദേശങ്ങള്‍ അയയ്ക്കാൻ മാത്രം അനുവദിക്കുന്നതിന് നിങ്ങൾ ഗ്രൂപ്പ് ക്രമീകരണങ്ങൾ മാറ്റി.</string>
  <string name="MessageRecord_s_allow_all_members_to_send">എല്ലാ അംഗങ്ങളും സന്ദേശങ്ങള്‍ അയയ്ക്കാൻ അനുവദിക്കുന്നതിന് %1$s ഗ്രൂപ്പ് ക്രമീകരണങ്ങൾ മാറ്റി.</string>
  <string name="MessageRecord_s_allow_only_admins_to_send">അഡ്മിൻമാർക്ക് സന്ദേശങ്ങള്‍ അയയ്ക്കാൻ മാത്രം അനുവദിക്കുന്നതിന് %1$sഗ്രൂപ്പ് ക്രമീകരണങ്ങൾ മാറ്റി.</string>
  <string name="MessageRecord_allow_all_members_to_send">എല്ലാ അംഗങ്ങളെയും സന്ദേശങ്ങള്‍ അയയ്ക്കാൻ അനുവദിക്കുന്നതിന് ഗ്രൂപ്പ് ക്രമീകരണങ്ങൾ മാറ്റി.</string>
  <string name="MessageRecord_allow_only_admins_to_send">അഡ്മിൻമാർക്ക് സന്ദേശങ്ങള്‍ അയയ്ക്കാൻ മാത്രം അനുവദിക്കുന്നതിന് ഗ്രൂപ്പ് ക്രമീകരണങ്ങൾ മാറ്റി.</string>
  <!--GV2 group link invite access level change-->
  <string name="MessageRecord_you_turned_on_the_group_link_with_admin_approval_off">അഡ്‌മിൻ അംഗീകാരം ഓഫായിരിക്കെ നിങ്ങൾ ഗ്രൂപ്പ് ലിങ്ക് ഓണാക്കി.</string>
  <string name="MessageRecord_you_turned_on_the_group_link_with_admin_approval_on">അഡ്‌മിൻ അംഗീകാരം ഓണായിരിക്കെ നിങ്ങൾ ഗ്രൂപ്പ് ലിങ്ക് ഓണാക്കി.</string>
  <string name="MessageRecord_you_turned_off_the_group_link">നിങ്ങൾ ഗ്രൂപ്പ് ലിങ്ക് ഓഫാക്കി</string>
  <string name="MessageRecord_s_turned_on_the_group_link_with_admin_approval_off">അഡ്‌മിൻ അപ്പ്രൂവൽ ഓഫ്-ആയിരിക്കെ, %1$s ഗ്രൂപ്പ് ലിങ്ക് ഓണാക്കി.</string>
  <string name="MessageRecord_s_turned_on_the_group_link_with_admin_approval_on">അഡ്‌മിൻ അപ്പ്രൂവൽ ഓൺ-ആയിരിക്കെ, %1$s ഗ്രൂപ്പ് ലിങ്ക് ഓണാക്കി.</string>
  <string name="MessageRecord_s_turned_off_the_group_link">%1$s ഗ്രൂപ്പ് ലിങ്ക് ഓഫാക്കി</string>
  <string name="MessageRecord_the_group_link_has_been_turned_on_with_admin_approval_off">അഡ്‌മിൻ അപ്പ്രൂവൽ ഓഫ്-ആയിരിക്കെ, ഗ്രൂപ്പ് ലിങ്ക് ഓണാക്കി.</string>
  <string name="MessageRecord_the_group_link_has_been_turned_on_with_admin_approval_on">അഡ്‌മിൻ അപ്പ്രൂവൽ ഓൺ-ആയിരിക്കെ, ഗ്രൂപ്പ് ലിങ്ക് ഓണാക്കി.</string>
  <string name="MessageRecord_the_group_link_has_been_turned_off">ഗ്രൂപ്പ് ലിങ്ക് ഓഫാക്കി.</string>
  <string name="MessageRecord_you_turned_off_admin_approval_for_the_group_link">ഗ്രൂപ്പ് ലിങ്കിനായുള്ള  അഡ്‌മിൻ അംഗീകാരം നിങ്ങൾ ഓഫാക്കി.</string>
  <string name="MessageRecord_s_turned_off_admin_approval_for_the_group_link">ഗ്രൂപ്പ് ലിങ്കിനായുള്ള അഡ്‌മിൻ അംഗീകാരം %1$s ഓഫാക്കി.</string>
  <string name="MessageRecord_the_admin_approval_for_the_group_link_has_been_turned_off">ഗ്രൂപ്പ് ലിങ്കിനായുള്ള അഡ്മിൻ അംഗീകാരം ഓഫാക്കി</string>
  <string name="MessageRecord_you_turned_on_admin_approval_for_the_group_link">ഗ്രൂപ്പ് ലിങ്കിനായുള്ള  അഡ്‌മിൻ അംഗീകാരം നിങ്ങൾ ഓണാക്കി.</string>
  <string name="MessageRecord_s_turned_on_admin_approval_for_the_group_link">ഗ്രൂപ്പ് ലിങ്കിനായുള്ള അഡ്‌മിൻ അംഗീകാരം %1$s ഓണാക്കി.</string>
  <string name="MessageRecord_the_admin_approval_for_the_group_link_has_been_turned_on">ഗ്രൂപ്പ് ലിങ്കിനായുള്ള അഡ്‌മിൻ അംഗീകാരം ഓണാക്കി.</string>
  <!--GV2 group link reset-->
  <string name="MessageRecord_you_reset_the_group_link">നിങ്ങൾ ഗ്രൂപ്പ് ലിങ്ക് പുനഃസജ്ജമാക്കി.</string>
  <string name="MessageRecord_s_reset_the_group_link">%1$s ഗ്രൂപ്പ് ലിങ്ക് പുനഃസജ്ജമാക്കി.</string>
  <string name="MessageRecord_the_group_link_has_been_reset">ഗ്രൂപ്പ് ലിങ്ക് പുനഃസജ്ജമാക്കി.</string>
  <!--GV2 group link joins-->
  <string name="MessageRecord_you_joined_the_group_via_the_group_link">ഗ്രൂപ്പ് ലിങ്ക് വഴി നിങ്ങൾ ഗ്രൂപ്പിൽ ചേർന്നു.</string>
  <string name="MessageRecord_s_joined_the_group_via_the_group_link">ഗ്രൂപ്പ് ലിങ്ക് വഴി %1$s ഗ്രൂപ്പിൽ ചേർന്നു.</string>
  <!--GV2 group link requests-->
  <string name="MessageRecord_you_sent_a_request_to_join_the_group">ഗ്രൂപ്പിൽ ചേരാൻ നിങ്ങൾ ഒരു അഭ്യർത്ഥന അയച്ചു.</string>
  <string name="MessageRecord_s_requested_to_join_via_the_group_link">ഗ്രൂപ്പ് ലിങ്ക് വഴി ചേരാൻ %1$s അഭ്യർത്ഥിച്ചു.</string>
  <!--Update message shown when someone requests to join via group link and cancels the request back to back-->
  <!--GV2 group link approvals-->
  <string name="MessageRecord_s_approved_your_request_to_join_the_group">ഗ്രൂപ്പിൽ ചേരാനുള്ള നിങ്ങളുടെ അഭ്യർത്ഥന %1$s അംഗീകരിച്ചു.</string>
  <string name="MessageRecord_s_approved_a_request_to_join_the_group_from_s">ഗ്രൂപ്പിൽ ചേരാനുള്ള %2$s-യുടെ അഭ്യർത്ഥന %1$s അംഗീകരിച്ചു.</string>
  <string name="MessageRecord_you_approved_a_request_to_join_the_group_from_s">ഗ്രൂപ്പിൽ ചേരുന്നതിനുള്ള %1$s--യുടെ അഭ്യർത്ഥന നിങ്ങൾ അംഗീകരിച്ചു</string>
  <string name="MessageRecord_your_request_to_join_the_group_has_been_approved">ഗ്രൂപ്പിൽ ചേരാനുള്ള നിങ്ങളുടെ അഭ്യർത്ഥന അംഗീകരിച്ചു.</string>
  <string name="MessageRecord_a_request_to_join_the_group_from_s_has_been_approved">ഗ്രൂപ്പിൽ ചേരുന്നതിനുള്ള %1$s-യുടെ അഭ്യർത്ഥന അംഗീകരിച്ചു.</string>
  <!--GV2 group link deny-->
  <string name="MessageRecord_your_request_to_join_the_group_has_been_denied_by_an_admin">ഗ്രൂപ്പിൽ ചേരാനുള്ള നിങ്ങളുടെ അഭ്യർത്ഥന ഒരു അഡ്മിൻ നിരസിച്ചു.</string>
  <string name="MessageRecord_s_denied_a_request_to_join_the_group_from_s">ഗ്രൂപ്പിൽ ചേരാനുള്ള %2$s-യുടെ അഭ്യർത്ഥന %1$s നിഷേധിച്ചു.</string>
  <string name="MessageRecord_a_request_to_join_the_group_from_s_has_been_denied">ഗ്രൂപ്പിൽ ചേരാനുള്ള %1$s-യുടെ അഭ്യർത്ഥന നിരസിച്ചു.</string>
  <string name="MessageRecord_you_canceled_your_request_to_join_the_group">ഗ്രൂപ്പിൽ ചേരാനുള്ള നിങ്ങളുടെ അഭ്യർത്ഥന നിങ്ങൾ തന്നെ റദ്ദാക്കി.</string>
  <string name="MessageRecord_s_canceled_their_request_to_join_the_group">ഗ്രൂപ്പിൽ ചേരാനുള്ള അവരുടെ അഭ്യർത്ഥന %1$s റദ്ദാക്കി.</string>
  <!--End of GV2 specific update messages-->
  <string name="MessageRecord_your_safety_number_with_s_has_changed">%s-മായുള്ള നിങ്ങളുടെ സുരക്ഷാ നമ്പർ മാറി.</string>
  <string name="MessageRecord_you_marked_your_safety_number_with_s_verified">%s-മായുള്ള നിങ്ങളുടെ സുരക്ഷാ നമ്പർ നിങ്ങൾ പരിശോധിച്ചുറപ്പിച്ചതായി അടയാളപ്പെടുത്തി</string>
  <string name="MessageRecord_you_marked_your_safety_number_with_s_verified_from_another_device">%s-മായുള്ള നിങ്ങളുടെ സുരക്ഷാ നമ്പർ നിങ്ങൾ മറ്റൊരു ഉപകരണത്തിൽ നിന്ന് പരിശോധിച്ചുറപ്പിച്ചതായി അടയാളപ്പെടുത്തി</string>
  <string name="MessageRecord_you_marked_your_safety_number_with_s_unverified">%s-മായുള്ള നിങ്ങളുടെ സുരക്ഷാ നമ്പർ നിങ്ങൾ സ്ഥിരീകരിച്ചിട്ടില്ലതായി അടയാളപ്പെടുത്തി</string>
  <string name="MessageRecord_you_marked_your_safety_number_with_s_unverified_from_another_device">%s-മായുള്ള നിങ്ങളുടെ സുരക്ഷാ നമ്പർ നിങ്ങൾ മറ്റൊരു ഉപകരണത്തിൽ നിന്ന് സ്ഥിരീകരിച്ചിട്ടില്ലതായി അടയാളപ്പെടുത്തി</string>
  <string name="MessageRecord_a_message_from_s_couldnt_be_delivered">%s-ൽ നിന്നുള്ള ഒരു സന്ദേശം ഡെലിവർ ചെയ്യാൻ കഴിഞ്ഞില്ല</string>
  <string name="MessageRecord_s_changed_their_phone_number">%1$s അവരുടെ ഫോൺ നമ്പർ മാറ്റി.</string>
  <!--Update item message shown in the release channel when someone is already a sustainer so we ask them if they want to boost.-->
  <string name="MessageRecord_like_this_new_feature_say_thanks_with_a_boost">ഈ പുതിയ ഫീച്ചർ ഇഷ്ടപ്പെട്ടോ? ഒരു ബൂസ്റ്റ് നൽകി നന്ദി പറയുക.</string>
  <!--Update item message shown in the release channel when someone is not a sustainer so we ask them to consider becoming one-->
  <string name="MessageRecord_signal_is_powered_by_people_like_you_become_a_sustainer_today">നിങ്ങളെപ്പോലുള്ള ആളുകളാണ് Signal നിലനിർത്തുന്നത്. ഇന്ന് തന്നെ ഒരു പരിപാലകന്‍ ആകുക.</string>
  <!--Group Calling update messages-->
  <string name="MessageRecord_s_started_a_group_call_s">%1$s ഒരു ഗ്രൂപ്പ് കോൾ ആരംഭിച്ചു . %2$s</string>
  <string name="MessageRecord_s_is_in_the_group_call_s">%1$s ഗ്രൂപ്പ് കോളിലാണ് · %2$s</string>
  <string name="MessageRecord_you_are_in_the_group_call_s1">നിങ്ങൾ ഗ്രൂപ്പ് കോളിലാണ് · %1$s</string>
  <string name="MessageRecord_s_and_s_are_in_the_group_call_s1">%1$s, %2$s എന്നിവർ %3$s എന്ന ഗ്രൂപ്പ് കോളിലാണ്</string>
  <string name="MessageRecord_group_call_s">ഗ്രൂപ്പ് കോൾ · %1$s</string>
  <string name="MessageRecord_s_started_a_group_call">%1$s ഒരു ഗ്രൂപ്പ് കോൾ ആരംഭിച്ചു</string>
  <string name="MessageRecord_s_is_in_the_group_call">%1$s ഗ്രൂപ്പ് കോളിലാണ്</string>
  <string name="MessageRecord_you_are_in_the_group_call">നിങ്ങൾ ഗ്രൂപ്പ് കോളിലാണ്</string>
  <string name="MessageRecord_s_and_s_are_in_the_group_call">%1$s - ഉം %2$s- ഉം ഗ്രൂപ്പ് കോളിലാണ്</string>
  <string name="MessageRecord_group_call">ഗ്രൂപ്പ് കോൾ</string>
  <string name="MessageRecord_you">നിങ്ങൾ</string>
  <plurals name="MessageRecord_s_s_and_d_others_are_in_the_group_call_s">
    <item quantity="one">%1$s, %2$s, പിന്നെ %3$d ആളും ഗ്രൂപ്പ് കോളിലാണ് · %4$s</item>
    <item quantity="other">%1$s, %2$s, പിന്നെ %3$d ആളുകളും ഈ കോളിലുണ്ട് · %4$s</item>
  </plurals>
  <plurals name="MessageRecord_s_s_and_d_others_are_in_the_group_call">
    <item quantity="one">%1$s - ഉം, %2$s - ഉം പിന്നെ %3$d ആളും ഈ കോളിലുണ്ട്</item>
    <item quantity="other">%1$s, %2$s, പിന്നെ %3$d ആളുകളും ഈ കോളിലുണ്ട്</item>
  </plurals>
  <!--MessageRequestBottomView-->
  <string name="MessageRequestBottomView_accept">സ്വീകരിക്കുക</string>
  <string name="MessageRequestBottomView_continue">തുടരുക</string>
  <string name="MessageRequestBottomView_delete">ഇല്ലാതാക്കൂ</string>
  <string name="MessageRequestBottomView_block">തടയുക</string>
  <string name="MessageRequestBottomView_unblock">തടഞ്ഞത് മാറ്റുക</string>
  <string name="MessageRequestBottomView_do_you_want_to_let_s_message_you_they_wont_know_youve_seen_their_messages_until_you_accept">%1$s നിങ്ങൾക്ക് സന്ദേശം അയയ്‌ക്കാനും നിങ്ങളുടെ പേരും ഫോട്ടോയും അവരുമായി പങ്കിടട്ടെ? നിങ്ങൾ അംഗീകരിക്കുന്നതുവരെ നിങ്ങൾ അവരുടെ സന്ദേശം കണ്ടതായി അവർക്ക് അറിയില്ല.</string>
  <string name="MessageRequestBottomView_do_you_want_to_let_s_message_you_wont_receive_any_messages_until_you_unblock_them">നിങ്ങൾക്ക് %1$s മെസേജ് അയയ്ക്കാൻ അനുവദിക്കണോ? നിങ്ങൾ അവരെ അൺ‌ബ്ലോക്ക് ചെയ്യുന്നതു വരെ നിങ്ങൾക്ക് മെസേജ് ഒന്നും ലഭിക്കില്ല.</string>
  <string name="MessageRequestBottomView_get_updates_and_news_from_s_you_wont_receive_any_updates_until_you_unblock_them">%1$s നിന്ന് സമകാലികവിവരങ്ങളും വാര്‍ത്തകളും ലഭിക്കണോ? നിങ്ങള്‍ അവരെ അണ്‍ബ്ലോക്ക് ചെയുന്നതുവരെ സമകാലികവിവരങ്ങളെന്നും ലഭിക്കില്ല.</string>
  <string name="MessageRequestBottomView_continue_your_conversation_with_this_group_and_share_your_name_and_photo">ഈ ഗ്രൂപ്പുമായുള്ള സംഭാഷണം തുടരുകയും നിങ്ങളുടെ പേരും ഫോട്ടോയും അതിന്റെ അംഗങ്ങളുമായി പങ്കിടുകയും ചെയ്യണോ?</string>
  <string name="MessageRequestBottomView_upgrade_this_group_to_activate_new_features">@സൂചനകളും അഡ്‌മിനുകളും പോലുള്ള പുതിയ സവിശേഷതകൾ സജീവമാക്കുന്നതിന് ഈ ഗ്രൂപ്പ് അപ്‌ഗ്രേഡുചെയ്യുക. ഈ ഗ്രൂപ്പിൽ അവരുടെ പേരോ ഫോട്ടോയോ പങ്കിടാത്ത അംഗങ്ങളെ ചേരാൻ ക്ഷണിക്കും.</string>
  <string name="MessageRequestBottomView_this_legacy_group_can_no_longer_be_used">ഈ ലെഗസി ഗ്രൂപ്പ് ഇനി ഉപയോഗിക്കാൻ കഴിയില്ല കാരണം ഇത് വളരെ വലുതാണ്. പരമാവധി ഗ്രൂപ്പ് വലുപ്പം %1$d ആണ്.</string>
  <string name="MessageRequestBottomView_continue_your_conversation_with_s_and_share_your_name_and_photo">%1$s - മായി നിങ്ങളുടെ സംഭാഷണം തുടരുകയും നിങ്ങളുടെ പേരും ഫോട്ടോയും അവരുമായി പങ്കിടുകയും ചെയ്യണോ?</string>
  <string name="MessageRequestBottomView_do_you_want_to_join_this_group_they_wont_know_youve_seen_their_messages_until_you_accept">ഈ ഗ്രൂപ്പിൽ ചേര്‍ൻ, നിങ്ങളുടെ പേരും ഫോട്ടോയും അതിന്റെ അംഗങ്ങളുമായി പങ്കിടണോ? നിങ്ങൾ സ്വീകരിക്കുന്നതുവരെ നിങ്ങൾ അവരുടെ സന്ദേശങ്ങൾ കണ്ടതായി അവർക്ക് അറിയില്ല.</string>
  <string name="MessageRequestBottomView_join_this_group_they_wont_know_youve_seen_their_messages_until_you_accept">ഈ ഗ്രൂപ്പിൽ ചേരണോ? നിങ്ങൾ സ്വീകരിക്കുന്നതുവരെ അവരുടെ സന്ദേശങ്ങൾ കണ്ടതായി അവർക്ക് അറിയില്ല.</string>
  <string name="MessageRequestBottomView_unblock_this_group_and_share_your_name_and_photo_with_its_members">ഈ ഗ്രൂപ്പിനെ തടഞ്ഞത് മാറ്റുകയും നിങ്ങളുടെ പേരും ഫോട്ടോയും അതിന്റെ അംഗങ്ങളുമായി പങ്കിടണോ? നിങ്ങൾ അൺ‌ബ്ലോക്ക് ചെയ്യുന്നതു വരെ നിങ്ങൾക്ക് സന്ദേശങ്ങളൊന്നും ലഭിക്കില്ല.</string>
  <string name="MessageRequestProfileView_view">കാണുക</string>
  <string name="MessageRequestProfileView_member_of_one_group">%1$s അംഗം</string>
  <string name="MessageRequestProfileView_member_of_two_groups">%1$s, %2$s എന്നിവയിലെ അംഗം</string>
  <string name="MessageRequestProfileView_member_of_many_groups">%1$s, %2$s, %3$s ലെ അംഗം</string>
  <plurals name="MessageRequestProfileView_members">
    <item quantity="one">%1$d അംഗം</item>
    <item quantity="other">%1$d അംഗങ്ങൾ</item>
  </plurals>
  <plurals name="MessageRequestProfileView_members_and_invited">
    <item quantity="one">%1$d അംഗം (+%2$d ക്ഷണിക്കപ്പെട്ട)</item>
    <item quantity="other">%1$d അംഗങ്ങൾ (+%2$d ക്ഷണിക്കപ്പെട്ട)</item>
  </plurals>
  <plurals name="MessageRequestProfileView_member_of_d_additional_groups">
    <item quantity="one">%d അധിക ഗ്രൂപ്പ്</item>
    <item quantity="other">%d അധിക ഗ്രൂപ്പുകൾ</item>
  </plurals>
  <!--PassphraseChangeActivity-->
  <string name="PassphraseChangeActivity_passphrases_dont_match_exclamation">രഹസ്യവാചകങ്ങൾ പൊരുത്തപ്പെടുന്നില്ല!</string>
  <string name="PassphraseChangeActivity_incorrect_old_passphrase_exclamation">തെറ്റായ പഴയ രഹസ്യവാചകം!</string>
  <string name="PassphraseChangeActivity_enter_new_passphrase_exclamation">പുതിയ രഹസ്യവാചകം നൽകുക!</string>
  <!--DeviceProvisioningActivity-->
  <string name="DeviceProvisioningActivity_link_this_device">ഈ ഉപകരണം ലിങ്കുചെയ്യണോ?</string>
  <string name="DeviceProvisioningActivity_continue">തുടരുക</string>
  <string name="DeviceProvisioningActivity_content_intro">അതിന് കഴിയും</string>
  <string name="DeviceProvisioningActivity_content_bullets">
  • നിങ്ങളുടെ എല്ലാ സന്ദേശങ്ങളും വായിക്കുക
 \n• നിങ്ങളുടെ പേരിൽ സന്ദേശങ്ങൾ അയയ്‌ക്കുക</string>
  <string name="DeviceProvisioningActivity_content_progress_title">ഉപകരണം ബന്ധിപ്പിക്കുന്നൂ</string>
  <string name="DeviceProvisioningActivity_content_progress_content">പുതിയ ഉപകരണം ബന്ധിപ്പിക്കുന്നൂ…</string>
  <string name="DeviceProvisioningActivity_content_progress_success">ഉപകരണം അംഗീകരിച്ചു!</string>
  <string name="DeviceProvisioningActivity_content_progress_no_device">ഉപകരണങ്ങളൊന്നും കണ്ടെത്തിയില്ല.</string>
  <string name="DeviceProvisioningActivity_content_progress_network_error">നെറ്റ്‌വർക്ക് പിശക്.</string>
  <string name="DeviceProvisioningActivity_content_progress_key_error">QR കോഡ് അസാധുവാണ്.</string>
  <string name="DeviceProvisioningActivity_sorry_you_have_too_many_devices_linked_already">ക്ഷമിക്കണം, നിങ്ങൾക്ക് ഇതിനകം തന്നെ നിരവധി ഉപകരണങ്ങൾ ബന്ധിപ്പിച്ചിട്ടുണ്ട്, ചിലത് നീക്കംചെയ്യാൻ ശ്രമിക്കുക</string>
  <string name="DeviceActivity_sorry_this_is_not_a_valid_device_link_qr_code">ക്ഷമിക്കണം, ഇത് സാധുവായ ഉപകരണ ലിങ്ക് QR കോഡല്ല.</string>
  <string name="DeviceProvisioningActivity_link_a_signal_device">ഒരു Signal ഉപകരണം ബന്ധിപ്പിക്കണോ?</string>
  <string name="DeviceProvisioningActivity_it_looks_like_youre_trying_to_link_a_signal_device_using_a_3rd_party_scanner">ഒരു മൂന്നാം കക്ഷി സ്കാനർ ഉപയോഗിച്ച് നിങ്ങൾ ഒരു Signal ഉപകരണം ബന്ധിപ്പിക്കാൻ ശ്രമിക്കുന്നതായി തോന്നുന്നു. നിങ്ങളുടെ പരിരക്ഷയ്‌ക്കായി, Signal-നുള്ളിൽ നിന്ന് കോഡ് വീണ്ടും സ്‌കാൻ ചെയ്യുക.</string>
  <string name="DeviceActivity_signal_needs_the_camera_permission_in_order_to_scan_a_qr_code">ഒരു QR കോഡ് സ്കാൻ ചെയ്യുന്നതിന് Molly-ന് ക്യാമറ അനുമതി ആവശ്യമാണ്, പക്ഷേ ഇത് ശാശ്വതമായി നിരസിക്കപ്പെട്ടു. അപ്ലിക്കേഷൻ ക്രമീകരണങ്ങളിൽ തുടരുക, \"അനുമതികൾ\" തിരഞ്ഞെടുത്ത് \"ക്യാമറ\" പ്രവർത്തനക്ഷമമാക്കുക.</string>
  <string name="DeviceActivity_unable_to_scan_a_qr_code_without_the_camera_permission">ക്യാമറ അനുമതിയില്ലാതെ ഒരു QR കോഡ് സ്കാൻ ചെയ്യാൻ കഴിയില്ല</string>
  <!--OutdatedBuildReminder-->
  <string name="OutdatedBuildReminder_update_now">ഇപ്പോൾ അപ്ഡേറ്റ് ചെയ്യുക</string>
  <string name="OutdatedBuildReminder_your_version_of_signal_will_expire_today">Signal - ന്റെ ഈ പതിപ്പ് ഇന്ന് കാലഹരണപ്പെടും. ഏറ്റവും പുതിയ പതിപ്പിലേക്ക് അപ്‌ഡേറ്റുചെയ്യുക.</string>
  <plurals name="OutdatedBuildReminder_your_version_of_signal_will_expire_in_n_days">
    <item quantity="one">Signal - ന്റെ ഈ പതിപ്പ് നാളെ കാലഹരണപ്പെടും. ഏറ്റവും പുതിയ പതിപ്പിലേക്ക് അപ്‌ഡേറ്റുചെയ്യുക.</item>
    <item quantity="other">Signal - ന്റെ ഈ പതിപ്പ് %d  ദിവസങ്ങൾക്കുള്ളിൽ കാലഹരണപ്പെടും. ഏറ്റവും പുതിയ പതിപ്പിലേക്ക് അപ്‌ഡേറ്റുചെയ്യുക.</item>
  </plurals>
  <!--PassphrasePromptActivity-->
  <string name="PassphrasePromptActivity_enter_passphrase">രഹസ്യവാചകം നൽകുക</string>
  <string name="PassphrasePromptActivity_watermark_content_description">Molly ഐക്കൺ</string>
  <string name="PassphrasePromptActivity_ok_button_content_description">രഹസ്യവാചകം സമർപ്പിക്കുക</string>
  <string name="PassphrasePromptActivity_invalid_passphrase_exclamation">രഹസ്യവാചകം അസാധുവാണ്!</string>
  <string name="PassphrasePromptActivity_unlock_signal">Molly തുറക്കൂ</string>
  <string name="PassphrasePromptActivity_signal_android_lock_screen">Molly Android - ലോക്ക് സ്‌ക്രീൻ</string>
  <!--PlacePickerActivity-->
  <string name="PlacePickerActivity_title">ഭൂപടം</string>
  <string name="PlacePickerActivity_drop_pin">ഡ്രോപ്പ് പിൻ</string>
  <string name="PlacePickerActivity_accept_address">വിലാസം സ്വീകരിക്കുക</string>
  <!--PlayServicesProblemFragment-->
  <string name="PlayServicesProblemFragment_the_version_of_google_play_services_you_have_installed_is_not_functioning">നിങ്ങൾ ഇൻസ്റ്റാൾ ചെയ്ത Google Play Services പതിപ്പ് ശരിയായി പ്രവർത്തിക്കുന്നില്ല. Google Play Services വീണ്ടും ഇൻസ്റ്റാൾ ചെയ്ത് വീണ്ടും ശ്രമിക്കുക.</string>
  <!--PinRestoreEntryFragment-->
  <string name="PinRestoreEntryFragment_incorrect_pin">PIN തെറ്റാണ്</string>
  <string name="PinRestoreEntryFragment_skip_pin_entry">PIN എൻട്രി ഒഴിവാക്കണോ?</string>
  <string name="PinRestoreEntryFragment_need_help">സഹായം ആവശ്യമുണ്ടോ?</string>
  <string name="PinRestoreEntryFragment_your_pin_is_a_d_digit_code">നിങ്ങൾ സൃഷ്ടിച്ച %1$d+ അക്ക കോഡാണ് നിങ്ങളുടെ PIN, അത് സംഖ്യാ അല്ലെങ്കിൽ ആൽഫാന്യൂമെറിക് ആകാം. \n\nനിങ്ങളുടെ PIN ഓർമിക്കാൻ കഴിയുന്നില്ലെങ്കിൽ, നിങ്ങൾക്ക് പുതിയൊരെണ്ണം സൃഷ്ടിക്കാൻ കഴിയും. നിങ്ങൾക്ക് അക്കൗണ്ട് രജിസ്റ്റർ ചെയ്യാനും ഉപയോഗിക്കാനും കഴിയും, പക്ഷേ നിങ്ങളുടെ പ്രൊഫൈൽ വിവരങ്ങൾ പോലുള്ള ചില സംരക്ഷിച്ച ക്രമീകരണങ്ങൾ നഷ്‌ടപ്പെടും.</string>
  <string name="PinRestoreEntryFragment_if_you_cant_remember_your_pin">നിങ്ങൾക്ക് നിങ്ങളുടെ PIN ഓർമ്മിക്കാൻ കഴിയുന്നില്ലായെങ്കിൽ, നിങ്ങൾക്ക് പുതിയ ഒരെണ്ണം സൃഷ്ടിക്കാവുന്നതാണ്.  നിങ്ങൾക്ക് രജിസ്റ്റർ ചെയ്യാനും നിങ്ങളുടെ അക്കൗണ്ട് ഉപയോഗിക്കാനും സാധിക്കും, പക്ഷേ നിങ്ങളുടെ പ്രൊഫൈൽ വിവരങ്ങൾ പോലെ സേവ് ചെയ്തിട്ടുള്ള ചില സെറ്റിംഗ്സ് നിങ്ങൾക്ക് നഷ്ടമാകും.</string>
  <string name="PinRestoreEntryFragment_create_new_pin">പുതിയ PIN സൃഷ്ടിക്കുക</string>
  <string name="PinRestoreEntryFragment_contact_support">പിന്തുണയുമായി ബന്ധപ്പെടുക</string>
  <string name="PinRestoreEntryFragment_cancel">റദ്ദാക്കുക</string>
  <string name="PinRestoreEntryFragment_skip">ഒഴിവാക്കുക</string>
  <plurals name="PinRestoreEntryFragment_you_have_d_attempt_remaining">
    <item quantity="one">നിങ്ങൾക്ക് %1$d ശ്രമം  ശേഷിക്കുന്നു. നിങ്ങൾക്ക് ശ്രമങ്ങൾ തീർന്നുപോയാൽ, നിങ്ങൾക്ക് ഒരു പുതിയ പിൻ സൃഷ്ടിക്കാൻ കഴിയും. നിങ്ങൾക്ക് രജിസ്റ്റർ ചെയ്യാനും അക്കൗണ്ട് ഉപയോഗിക്കാനും കഴിയും, പക്ഷേ നിങ്ങളുടെ പ്രൊഫൈൽ വിവരങ്ങൾ പോലുള്ള ചില സംരക്ഷിച്ച ക്രമീകരണങ്ങൾ നഷ്‌ടപ്പെടും.</item>
    <item quantity="other">നിങ്ങൾക്ക് %1$d ശ്രമങ്ങൾ ശേഷിക്കുന്നു. നിങ്ങൾക്ക് ശ്രമങ്ങൾ തീർന്നുപോയാൽ, നിങ്ങൾക്ക് ഒരു പുതിയ പിൻ സൃഷ്ടിക്കാൻ കഴിയും. നിങ്ങൾക്ക് രജിസ്റ്റർ ചെയ്യാനും അക്കൗണ്ട് ഉപയോഗിക്കാനും കഴിയും, പക്ഷേ നിങ്ങളുടെ പ്രൊഫൈൽ വിവരങ്ങൾ പോലുള്ള ചില സംരക്ഷിച്ച ക്രമീകരണങ്ങൾ നഷ്‌ടപ്പെടും.</item>
  </plurals>
  <string name="PinRestoreEntryFragment_signal_registration_need_help_with_pin">Signal രജിസ്ട്രേഷൻ - Android-നായുള്ള PIN സഹായം ആവശ്യമുണ്ടോ</string>
  <string name="PinRestoreEntryFragment_enter_alphanumeric_pin">ആൽഫാന്യൂമെറിക് PIN നൽകുക</string>
  <string name="PinRestoreEntryFragment_enter_numeric_pin">സംഖ്യാ PIN നൽകുക</string>
  <!--PinRestoreLockedFragment-->
  <string name="PinRestoreLockedFragment_create_your_pin">നിങ്ങളുടെ PIN സൃഷ്ടിക്കുക</string>
  <string name="PinRestoreLockedFragment_youve_run_out_of_pin_guesses">നിങ്ങളുടെ നിഗമനങ്ങൾ തീർന്നു, പക്ഷേ ഒരു പുതിയ പിന് സൃഷ്ടിച്ചുകൊണ്ട് നിങ്ങൾക്ക് ഇപ്പോഴും സിഗ്നൽ അക്കൗണ്ടില്ലെക് പ്രവേശിക്കാൻ കഴിയും. നിങ്ങളുടെ സ്വകാര്യതയ്ക്കും സുരക്ഷയ്ക്കുമായി സംരക്ഷിച്ച പ്രൊഫൈൽ വിവരങ്ങളോ ക്രമീകരണങ്ങളോ ഇല്ലാതെ നിങ്ങളുടെ അക്കൗണ്ട് പുന:സ്ഥാപിക്കപ്പെടും.</string>
  <string name="PinRestoreLockedFragment_create_new_pin">പുതിയ PIN സൃഷ്ടിക്കുക</string>
  <!--PinOptOutDialog-->
  <string name="PinOptOutDialog_warning">മുന്നറിയിപ്പ്</string>
  <string name="PinOptOutDialog_if_you_disable_the_pin_you_will_lose_all_data">നിങ്ങൾ‌ PIN (പിൻ) അപ്രാപ്‌തമാക്കുകയാണെങ്കിൽ‌, നിങ്ങൾ‌ സ്വമേധയാ ബാക്കപ്പുചെയ്‌ത് പുന.സ്ഥാപിച്ചില്ലെങ്കിൽ,‌ നിങ്ങൾ‌ സിഗ്നൽ‌ വീണ്ടും രജിസ്റ്റർ‌ ചെയ്യുമ്പോൾ‌ എല്ലാ ഡാറ്റയും നഷ്‌ടപ്പെടും. PIN (പിൻ) പ്രവർത്തനരഹിതമാക്കിയിരിക്കുമ്പോൾ നിങ്ങൾക്ക് രജിസ്ട്രേഷൻ ലോക്ക് ഓണാക്കാൻ കഴിയില്ല.</string>
  <string name="PinOptOutDialog_disable_pin">PIN അപ്രാപ്‌തമാക്കുക</string>
  <!--RatingManager-->
  <string name="RatingManager_rate_this_app">ഈ അപ്ലിക്കേഷൻ റേറ്റുചെയ്യുക</string>
  <string name="RatingManager_if_you_enjoy_using_this_app_please_take_a_moment">ഈ അപ്ലിക്കേഷൻ ഉപയോഗിക്കുന്നത് നിങ്ങൾ ആസ്വദിക്കുകയാണെങ്കിൽ, ഇത് റേറ്റുചെയ്ത് ഞങ്ങളെ സഹായിക്കാൻ അൽപ്പസമയം ചെലവഴിക്കുക.</string>
  <string name="RatingManager_rate_now">ഇപ്പോൾ വിലയിരുത്തുക!</string>
  <string name="RatingManager_no_thanks">വേണ്ട, നന്ദി</string>
  <string name="RatingManager_later">പിന്നീട്</string>
  <!--ReactionsBottomSheetDialogFragment-->
  <string name="ReactionsBottomSheetDialogFragment_all">എല്ലാം · %1$d</string>
  <!--ReactionsConversationView-->
  <string name="ReactionsConversationView_plus">+%1$d</string>
  <!--ReactionsRecipientAdapter-->
  <string name="ReactionsRecipientAdapter_you">നിങ്ങൾ</string>
  <!--RecaptchaRequiredBottomSheetFragment-->
  <string name="RecaptchaRequiredBottomSheetFragment_verify_to_continue_messaging">സന്ദേശ വിനിമയം തുടരാൻ പരിശോധിക്കുക</string>
  <string name="RecaptchaRequiredBottomSheetFragment_to_help_prevent_spam_on_signal">Molly-ലെ സ്പാം തടയാൻ സഹായിക്കുന്നതിന്, ദയവായി പരിശോധന പൂർത്തിയാക്കുക.</string>
  <string name="RecaptchaRequiredBottomSheetFragment_after_verifying_you_can_continue_messaging">പരിശോധിച്ചുറപ്പിച്ച ശേഷം, നിങ്ങൾക്ക് സന്ദേശ വിനിമയം തുടരാം. താൽ‌ക്കാലികമായി നിർത്തിയ ഏതെങ്കിലും സന്ദേശങ്ങള്‍ സ്വപ്രേരിതമായി അയയ്‌ക്കും.</string>
  <!--Recipient-->
  <string name="Recipient_you">നിങ്ങൾ</string>
  <!--Name of recipient representing user\'s \'My Story\'-->
  <string name="Recipient_my_story">എന്റെ കഥ</string>
  <!--RecipientPreferencesActivity-->
  <string name="RecipientPreferenceActivity_block">തടയുക</string>
  <string name="RecipientPreferenceActivity_unblock">തടഞ്ഞത് മാറ്റുക</string>
  <!--RecipientProvider-->
  <string name="RecipientProvider_unnamed_group">പേരിടാത്ത ഗ്രൂപ്പ്</string>
  <!--RedPhone-->
  <string name="RedPhone_answering">ഉത്തരം നൽകുന്നു…</string>
  <string name="RedPhone_ending_call">കോൾ അവസാനിപ്പിക്കുന്നു…</string>
  <string name="RedPhone_ringing">റിംഗിംഗ്…</string>
  <string name="RedPhone_busy">തിരക്കിലാണ്</string>
  <string name="RedPhone_recipient_unavailable">സ്വീകർത്താവ് ലഭ്യമല്ല</string>
  <string name="RedPhone_network_failed">നെറ്റ്‌വർക്ക് പരാജയപ്പെട്ടു!</string>
  <string name="RedPhone_number_not_registered">നമ്പർ രജിസ്റ്റർ ചെയ്തിട്ടില്ല!</string>
  <string name="RedPhone_the_number_you_dialed_does_not_support_secure_voice">നിങ്ങൾ ഡയൽ ചെയ്ത നമ്പർ സുരക്ഷിത ശബ്ദത്തെ പിന്തുണയ്ക്കുന്നില്ല!</string>
  <string name="RedPhone_got_it">മനസ്സിലായി</string>
  <!--Valentine\'s Day Megaphone-->
  <!--Title text for the Valentine\'s Day donation megaphone. The placeholder will always be a heart emoji. Needs to be a placeholder for Android reasons.-->
  <string name="ValentinesDayMegaphone_happy_heart_day">💜 ദിന ആശംസകള്‍!</string>
  <!--Body text for the Valentine\'s Day donation megaphone.-->
  <string name="ValentinesDayMegaphone_show_your_affection">ഒരു Molly പരിപാലകനാകുന്നതിലൂടെ നിങ്ങളുടെ സ്നേഹം പ്രകടിപ്പിക്കുക.</string>
  <!--WebRtcCallActivity-->
  <string name="WebRtcCallActivity__tap_here_to_turn_on_your_video">നിങ്ങളുടെ വീഡിയോ ഓൺ ചെയ്യാൻ ഇവിടെ തൊടുക</string>
  <string name="WebRtcCallActivity__to_call_s_signal_needs_access_to_your_camera">%1$s-യെ വിളിക്കാൻ, Molly-ന് നിങ്ങളുടെ ക്യാമറയിലേക്ക് ആക്സസ് ആവശ്യമാണ്</string>
  <string name="WebRtcCallActivity__signal_s">Molly %1$s</string>
  <string name="WebRtcCallActivity__calling">വിളിക്കുന്നു…</string>
  <string name="WebRtcCallActivity__group_is_too_large_to_ring_the_participants">പങ്കെടുക്കുന്നവരെ വിളിക്കാൻ കഴിയാത്തത്ര വലുതാണ് ഗ്രൂപ്പ്.</string>
  <!--Call status shown when an active call was disconnected (e.g., network hiccup) and is trying to reconnect-->
  <string name="WebRtcCallActivity__reconnecting">റീകണക്ടിംഗ്…</string>
  <!--WebRtcCallView-->
  <string name="WebRtcCallView__signal_call">Signal കോൾ</string>
  <string name="WebRtcCallView__signal_video_call">Signal വീഡിയോ കോൾ</string>
  <string name="WebRtcCallView__start_call">കോൾ ആരംഭിക്കുക</string>
  <string name="WebRtcCallView__join_call">കോളിൽ ചേരുക</string>
  <string name="WebRtcCallView__call_is_full">കോൾ നിറഞ്ഞു</string>
  <string name="WebRtcCallView__the_maximum_number_of_d_participants_has_been_Reached_for_this_call">ഈ കോളില്‍ പങ്കെടുക്കാന്നാവുന്നവരുടെ പരമാവധി എണ്ണമായ %1$d ആയിരിക്കുന്നു. പിന്നീട് വീണ്ടും ശ്രമിക്കുക.</string>
  <string name="WebRtcCallView__view_participants_list">പങ്കെടുക്കുന്നവരെ കാണുക</string>
  <string name="WebRtcCallView__your_video_is_off">നിങ്ങളുടെ വീഡിയോ ഓഫാണ്</string>
  <string name="WebRtcCallView__reconnecting">റീകണക്ടിംഗ്…</string>
  <string name="WebRtcCallView__joining">ചേരുന്നു…</string>
  <string name="WebRtcCallView__disconnected">വിച്ഛേദിച്ചു</string>
  <string name="WebRtcCallView__signal_will_ring_s">Signal %1$s നെ വിളിക്കും</string>
  <string name="WebRtcCallView__signal_will_ring_s_and_s">Signal %1$s നെയും %2$s നെയും വിളിക്കും</string>
  <plurals name="WebRtcCallView__signal_will_ring_s_s_and_d_others">
    <item quantity="one">Signal %1$s, %2$s നെയും മറ്റ്  %3$d പേരെയും വിളിക്കും</item>
    <item quantity="other">Signal %1$s, %2$s നെയും മറ്റ് %3$d പേരെയും വിളിക്കും</item>
  </plurals>
  <string name="WebRtcCallView__s_will_be_notified">%1$s യെ അറിയിക്കും</string>
  <string name="WebRtcCallView__s_and_s_will_be_notified">%1$s യെയും %2$s യെയും അറിയിക്കും</string>
  <plurals name="WebRtcCallView__s_s_and_d_others_will_be_notified">
    <item quantity="one">%1$s, %2$s യെയും മറ്റ്  %3$d പേരെയും അറിയിക്കും</item>
    <item quantity="other">%1$s, %2$s യെയും  മറ്റ് %3$d പേരെയും അറിയിക്കും</item>
  </plurals>
  <string name="WebRtcCallView__ringing_s">%1$s നെ വിളിയ്ക്കുന്നു</string>
  <string name="WebRtcCallView__ringing_s_and_s"> %1$s നെയും %2$s നെയും വിളിയ്ക്കുന്നു</string>
  <plurals name="WebRtcCallView__ringing_s_s_and_d_others">
    <item quantity="one">%1$s, %2$s നെയും മറ്റ് %3$d പേരെയും വിളിക്കുന്നു</item>
    <item quantity="other">%1$s, %2$s നെയും മറ്റ് %3$d പേരെയും വിളിക്കുന്നു</item>
  </plurals>
  <string name="WebRtcCallView__s_is_calling_you">%1$sനിങ്ങളെ വിളിക്കുന്നു</string>
  <string name="WebRtcCallView__s_is_calling_you_and_s">%1$s നിങ്ങളെയും %2$s-നെയും വിളിക്കുന്നു</string>
  <string name="WebRtcCallView__s_is_calling_you_s_and_s">%1$s നിങ്ങളെയും %2$s-നെയും %3$s-നെയും വിളിക്കുന്നു </string>
  <plurals name="WebRtcCallView__s_is_calling_you_s_s_and_d_others">
    <item quantity="one">%1$s നിങ്ങളെയും %2$s-നെയും %3$s-നെയും മറ്റ് %4$d പേരെയും വിളിക്കുന്നു </item>
    <item quantity="other">%1$s നിങ്ങളെയും %2$s-നെയും %3$s-നെയും മറ്റ് %4$d പേരെയും വിളിക്കുന്നു </item>
  </plurals>
  <string name="WebRtcCallView__no_one_else_is_here">മറ്റാരുമില്ല</string>
  <string name="WebRtcCallView__s_is_in_this_call">%1$s ഈ കോളിലുണ്ട് </string>
  <string name="WebRtcCallView__s_are_in_this_call">%1$s പേർ ഈ കോളിലുണ്ട്</string>
  <string name="WebRtcCallView__s_and_s_are_in_this_call">%1$s - ഉം %2$s - ഉം ഈ കോളിലുണ്ട് </string>
  <string name="WebRtcCallView__s_is_presenting">%1$sഅവതരിപ്പിക്കുന്നു</string>
  <plurals name="WebRtcCallView__s_s_and_d_others_are_in_this_call">
    <item quantity="one">%1$s- ഉം, %2$s - ഉം പിന്നെ %3$d - ഉം ഈ കോളിലുണ്ട്</item>
    <item quantity="other">%1$s - ഉം, %2$s - ഉം പിന്നെ %3$d ആളുകളും ഈ കോളിലുണ്ട്</item>
  </plurals>
  <string name="WebRtcCallView__flip">തിരിക്കൂ</string>
  <string name="WebRtcCallView__speaker">സ്പീക്കർ</string>
  <string name="WebRtcCallView__camera">ക്യാമറ</string>
  <string name="WebRtcCallView__unmute">ശബ്‌ദിപ്പിക്കുക</string>
  <string name="WebRtcCallView__mute">നിശബ്ദമാക്കുക</string>
  <string name="WebRtcCallView__ring">റിംഗ്</string>
  <string name="WebRtcCallView__end_call">കോൾ അവസാനിപ്പിക്കൂ</string>
  <!--CallParticipantsListDialog-->
  <plurals name="CallParticipantsListDialog_in_this_call_d_people">
    <item quantity="one">ഈ കോളിൽ - %1$d ആളുണ്ട് </item>
    <item quantity="other">ഈ  കോളിൽ - %1$d ആളുകളുണ്ട് </item>
  </plurals>
  <!--CallParticipantView-->
  <string name="CallParticipantView__s_is_blocked">%1$s - നെ തടഞ്ഞിരിക്കുന്നു</string>
  <string name="CallParticipantView__more_info">കൂടുതൽ വിവരങ്ങൾ</string>
  <string name="CallParticipantView__you_wont_receive_their_audio_or_video">നിങ്ങൾക്ക് അവരുടെ ഓഡിയോ വീഡിയോ ലഭിക്കില്ല, അവർക്ക് നിങ്ങളുടേതും .</string>
  <string name="CallParticipantView__cant_receive_audio_video_from_s">%1$s നിന്ന് ഓഡിയോയും വീഡിയോയും സ്വീകരിക്കാൻ കഴിയുന്നില്ല </string>
  <string name="CallParticipantView__cant_receive_audio_and_video_from_s">%1$s നിന്ന് ഓഡിയോയും വീഡിയോയും സ്വീകരിക്കാൻ കഴിയുന്നില്ല </string>
  <string name="CallParticipantView__this_may_be_Because_they_have_not_verified_your_safety_number_change">നിങ്ങളുടെ സുരക്ഷാ നമ്പർ മാറ്റം അവർ സ്ഥിരീകരിക്കാത്തതിനാലോ അവരുടെ ഉപകരണത്തിൽ ഒരു പ്രശ്നമുണ്ടായതിനാലോ അവർ നിങ്ങളെ തടഞ്ഞതിനാലോ ആയിരിക്കാം ഇത്.</string>
  <!--CallToastPopupWindow-->
  <string name="CallToastPopupWindow__swipe_to_view_screen_share">സ്ക്രീൻ ഷെയർ കാണാൻ സ്വൈപ്പ് ചെയ്യുക</string>
  <!--ProxyBottomSheetFragment-->
  <string name="ProxyBottomSheetFragment_proxy_server">പ്രോക്സി സെർവർ</string>
  <string name="ProxyBottomSheetFragment_proxy_address">പ്രോക്സി വിലാസം</string>
  <string name="ProxyBottomSheetFragment_do_you_want_to_use_this_proxy_address">ഈ പ്രോക്സി വിലാസം നിങ്ങൾക്ക് ഉപയോഗിക്കണോ?</string>
  <string name="ProxyBottomSheetFragment_use_proxy">പ്രോക്സി ഉപയോഗിക്കുക</string>
  <string name="ProxyBottomSheetFragment_successfully_connected_to_proxy">പ്രോക്‌സിയിലേക്ക് ബന്ധിപ്പിച്ചു</string>
  <!--RecaptchaProofActivity-->
  <string name="RecaptchaProofActivity_failed_to_submit">സമർപ്പിക്കുന്നതിൽ പരാജയപ്പെട്ടു</string>
  <string name="RecaptchaProofActivity_complete_verification">പരിശോധന പൂർത്തിയാക്കുക</string>
  <!--RegistrationActivity-->
  <string name="RegistrationActivity_select_your_country">നിങ്ങളുടെ രാജ്യം തിരഞ്ഞെടുക്കുക</string>
  <string name="RegistrationActivity_you_must_specify_your_country_code">നിങ്ങളുടെ രാജ്യ കോഡ് വ്യക്തമാക്കണം</string>
  <string name="RegistrationActivity_you_must_specify_your_phone_number">നിങ്ങളുടെ ഫോൺ നമ്പർ വ്യക്തമാക്കണം</string>
  <string name="RegistrationActivity_invalid_number">അസാധുവായ നമ്പർ</string>
  <string name="RegistrationActivity_the_number_you_specified_s_is_invalid">നിങ്ങൾ വ്യക്തമാക്കിയ നമ്പർ
        (%s) അസാധുവാണ്.</string>
  <string name="RegistrationActivity_a_verification_code_will_be_sent_to">പരിശോധന കോഡ് അയക്കുന്നത്:</string>
  <string name="RegistrationActivity_you_will_receive_a_call_to_verify_this_number">ഈ നമ്പർ പരിശോധിക്കാൻ വേണ്ടി നിങ്ങൾക്ക് ഒരു കോൾ വരും.</string>
  <string name="RegistrationActivity_is_your_phone_number_above_correct">മുകളിലുള്ള നിങ്ങളുടെ ഫോൺ നമ്പർ ശരിയാണോ?</string>
  <string name="RegistrationActivity_edit_number">നമ്പർ തിരുത്തുക</string>
  <string name="RegistrationActivity_missing_google_play_services">Google Play Services കാണുന്നില്ല</string>
  <string name="RegistrationActivity_this_device_is_missing_google_play_services">ഈ ഉപകരണത്തിന് Google Play Services കാണുന്നില്ല. നിങ്ങൾക്ക് ഇപ്പോഴും Molly ഉപയോഗിക്കാം, പക്ഷേ ഈ കോൺഫിഗറേഷൻ വിശ്വാസ്യതയോ പ്രകടനമോ കുറയാൻ കാരണമായേക്കാം.\n\nനിങ്ങൾ ഒരു നൂതന ഉപയോക്താവല്ലെങ്കിൽ, അഥവാ ഒരു വിപണനാനന്തര Android റോം പ്രവർത്തിപ്പിക്കുന്നില്ല, അല്ലെങ്കിൽ നിങ്ങൾ ഇത് തെറ്റായി കാണുന്നുവെന്ന് വിശ്വസിക്കുന്നുവെങ്കിൽ, പ്രശ്‌നപരിഹാരത്തിന്ദ യവായി  support@molly.im-നെ ബന്ധപ്പെടുക.</string>
  <string name="RegistrationActivity_i_understand">എനിക്ക് മനസിലായി</string>
  <string name="RegistrationActivity_play_services_error">Play Services പിശക്</string>
  <string name="RegistrationActivity_google_play_services_is_updating_or_unavailable">Google Play Services അപ്‌ഡേറ്റുചെയ്യുന്നു അല്ലെങ്കിൽ താൽക്കാലികമായി ലഭ്യമല്ല. ദയവായി വീണ്ടും ശ്രമിക്കുക.</string>
  <string name="RegistrationActivity_terms_and_privacy">നിബന്ധനകളും സ്വകാര്യതാ നയവും</string>
  <string name="RegistrationActivity_signal_needs_access_to_your_contacts_and_media_in_order_to_connect_with_friends">സുഹൃത്തുക്കളുമായി ബന്ധപ്പെടാനും സന്ദേശങ്ങള്‍ അയക്കാനും നിങ്ങളെ സഹായിക്കുന്നതിന് Signal-ന് കോൺ‌ടാക്റ്റുകൾ, മീഡിയ അനുമതികൾ ആവശ്യമാണ്. Signal-ന്റെ സ്വകാര്യ കോൺടാക്റ്റ് കണ്ടെത്തൽ ഉപയോഗിച്ചാണ് നിങ്ങളുടെ കോൺ‌ടാക്റ്റുകൾ അപ്‌ലോഡ് ചെയ്‌തിരിക്കുന്നത്, അതിനർത്ഥം അവ ആദ്യാവസാന എൻക്രിപ്റ്റ് ചെയ്‌തതും Signal സേവനത്തിന് ഒരിക്കലും ദൃശ്യമാകാത്തതുമാണ്.</string>
  <string name="RegistrationActivity_signal_needs_access_to_your_contacts_in_order_to_connect_with_friends">സുഹൃത്തുക്കളുമായി ബന്ധപ്പെടാൻ നിങ്ങളെ സഹായിക്കുന്നതിന് Signal-ന് കോൺ‌ടാക്റ്റുകൾ അനുമതി ആവശ്യമാണ്. Signal-ന്റെ സ്വകാര്യ കോൺടാക്റ്റ് കണ്ടെത്തൽ ഉപയോഗിച്ചാണ് നിങ്ങളുടെ കോൺ‌ടാക്റ്റുകൾ അപ്‌ലോഡ് ചെയ്‌തിരിക്കുന്നത്, അതിനർത്ഥം അവ ആദ്യാവസാന എൻക്രിപ്റ്റ് ചെയ്‌തതും Signal സേവനത്തിന് ഒരിക്കലും ദൃശ്യമാകാത്തതുമാണ്.</string>
  <string name="RegistrationActivity_rate_limited_to_service">ഈ നമ്പർ രജിസ്റ്റർ ചെയ്യുന്നതിന് നിങ്ങൾ വളരെയധികം ശ്രമങ്ങൾ നടത്തി. പിന്നീട് വീണ്ടും ശ്രമിക്കുക.</string>
  <string name="RegistrationActivity_unable_to_connect_to_service">സേവനത്തിലേക്ക് കണക്റ്റുചെയ്യാനായില്ല. നെറ്റ്‌വർക്ക് കണക്ഷൻ പരിശോധിച്ച് വീണ്ടും ശ്രമിക്കുക.</string>
  <string name="RegistrationActivity_non_standard_number_format">അംഗീകൃതമല്ലാത്ത നമ്പര്‍ രൂപം</string>
  <string name="RegistrationActivity_the_number_you_entered_appears_to_be_a_non_standard">നിങ്ങൾ നൽകിയ നമ്പർ (%1$s) അംഗീകൃതമല്ലാത്ത നമ്പര്‍ രൂപത്തില്‍ ആണെന്ന് തോന്നുന്നു.\n\nനിങ്ങൾ ഉദ്ദേശിച്ചത് %2$s എന്നാണോ?</string>
  <string name="RegistrationActivity_signal_android_phone_number_format">Molly ആൻഡ്രോയിഡ് - ഫോണ്‍ നമ്പര്‍ രുപം</string>
  <string name="RegistrationActivity_call_requested">കോള്‍ അഭ്യർത്ഥിച്ചു</string>
  <plurals name="RegistrationActivity_debug_log_hint">
    <item quantity="one">ഒരു ഡീബഗ് ലോഗ് സമർപ്പിക്കുന്നതിൽ നിന്ന് നിങ്ങൾ ഇപ്പോൾ %d പടി അകലെയാണ്. </item>
    <item quantity="other">ഒരു ഡീബഗ് ലോഗ് സമർപ്പിക്കുന്നതിൽ നിന്ന് നിങ്ങൾ ഇപ്പോൾ %d ഘട്ടങ്ങൾ അകലെയാണ്.</item>
  </plurals>
  <string name="RegistrationActivity_we_need_to_verify_that_youre_human">നിങ്ങൾ മനുഷ്യനാണെന്ന് ഞങ്ങൾ പരിശോധിക്കേണ്ടതുണ്ട്.</string>
  <string name="RegistrationActivity_next">അടുത്തത്</string>
  <string name="RegistrationActivity_continue">തുടരുക</string>
  <string name="RegistrationActivity_take_privacy_with_you_be_yourself_in_every_message">സ്വകാര്യത നിങ്ങൾക്കൊപ്പം കൊണ്ടുപോകുക.\nഎല്ലാ സന്ദേശത്തിലും നിങ്ങൾ നിങ്ങളെപ്പോലെ ആകുക.</string>
  <string name="RegistrationActivity_enter_your_phone_number_to_get_started">ആരംഭിക്കാൻ നിങ്ങളുടെ ഫോൺ നമ്പർ നൽകുക</string>
  <string name="RegistrationActivity_enter_your_phone_number">നിങ്ങളുടെ ഫോൺ നമ്പർ നൽകുക</string>
  <string name="RegistrationActivity_you_will_receive_a_verification_code">നിങ്ങൾക്ക് ഒരു സ്ഥിരീകരണ കോഡ് ലഭിക്കും. കാരിയർ നിരക്കുകൾ ബാധകമായേക്കാം.</string>
  <string name="RegistrationActivity_enter_the_code_we_sent_to_s">ഞങ്ങൾ %s-ലേക്ക് അയച്ച കോഡ് നൽകുക</string>
  <string name="RegistrationActivity_make_sure_your_phone_has_a_cellular_signal">നിങ്ങളുടെ SMS അല്ലെങ്കിൽ കോൾ സ്വീകരിക്കുന്നതിന് നിങ്ങളുടെ ഫോണിന് സെല്ലുലാർ സിഗ്നൽ ഉണ്ടെന്ന് ഉറപ്പാക്കുക</string>
  <string name="RegistrationActivity_phone_number_description">ഫോൺ നമ്പർ</string>
  <string name="RegistrationActivity_country_code_description">രാജ്യ കോഡ്</string>
  <string name="RegistrationActivity_call">വിളിക്കുക</string>
  <!--RegistrationLockV2Dialog-->
  <string name="RegistrationLockV2Dialog_turn_on_registration_lock">രജിസ്ട്രേഷൻ ലോക്ക് ഓണാക്കണോ?</string>
  <string name="RegistrationLockV2Dialog_turn_off_registration_lock">രജിസ്ട്രേഷൻ ലോക്ക് ഓഫാക്കണോ?</string>
  <string name="RegistrationLockV2Dialog_if_you_forget_your_signal_pin_when_registering_again">Signal-ൽ വീണ്ടും രജിസ്റ്റർ ചെയ്യുമ്പോൾ നിങ്ങളുടെ Signal PIN മറന്നുപോയിട്ടുണ്ടെങ്കിൽ, നിങ്ങളുടെ അക്കൗണ്ടിൽ നിന്ന് നിങ്ങളെ 7 ദിവസത്തേക്ക് തടയും.</string>
  <string name="RegistrationLockV2Dialog_turn_on">ഓൺ ചെയ്യുക</string>
  <string name="RegistrationLockV2Dialog_turn_off">ഓഫ് ആക്കുക</string>
  <!--RevealableMessageView-->
  <string name="RevealableMessageView_view_photo">ഫോട്ടോ കാണുക</string>
  <string name="RevealableMessageView_view_video">വീഡിയോ കാണുക</string>
  <string name="RevealableMessageView_viewed">കണ്ടു</string>
  <string name="RevealableMessageView_media">മീഡിയ</string>
  <!--Search-->
  <string name="SearchFragment_no_results">\'%s\' -നായി ഫലങ്ങളൊന്നും കണ്ടെത്തിയില്ല</string>
  <string name="SearchFragment_header_conversations">സംഭാഷണങ്ങൾ</string>
  <string name="SearchFragment_header_contacts">കോൺ‌ടാക്റ്റുകൾ</string>
  <string name="SearchFragment_header_messages">സന്ദേശങ്ങൾ</string>
  <!--ShakeToReport-->
  <!--SharedContactDetailsActivity-->
  <string name="SharedContactDetailsActivity_add_to_contacts">കോൺടാക്റ്റുകളിൽ ചേർക്കൂ</string>
  <string name="SharedContactDetailsActivity_invite_to_signal">Molly-ലേക്ക് ക്ഷണിക്കുക</string>
  <string name="SharedContactDetailsActivity_signal_message">Signal സന്ദേശം</string>
  <string name="SharedContactDetailsActivity_signal_call">Signal കോൾ</string>
  <!--SharedContactView-->
  <string name="SharedContactView_add_to_contacts">കോൺടാക്റ്റുകളിൽ ചേർക്കൂ</string>
  <string name="SharedContactView_invite_to_signal">Molly-ലേക്ക് ക്ഷണിക്കുക</string>
  <string name="SharedContactView_message">Signal സന്ദേശം</string>
  <!--SignalBottomActionBar-->
  <string name="SignalBottomActionBar_more">കൂടുതൽ</string>
  <!--SignalPinReminders-->
  <!--Slide-->
  <string name="Slide_image">ചിത്രം</string>
  <string name="Slide_sticker">സ്റ്റിക്കർ</string>
  <string name="Slide_audio">ഓഡിയോ</string>
  <string name="Slide_video">വീഡിയോ</string>
  <!--SmsMessageRecord-->
  <string name="SmsMessageRecord_received_corrupted_key_exchange_message">കേടായ കീ ലഭിച്ചു
      സന്ദേശം കൈമാറുക!</string>
  <string name="SmsMessageRecord_received_key_exchange_message_for_invalid_protocol_version">
      അസാധുവായ പ്രോട്ടോക്കോൾ പതിപ്പിനായി കീ എക്സ്ചേഞ്ച് സന്ദേശം ലഭിച്ചു.</string>
  <string name="SmsMessageRecord_received_message_with_new_safety_number_tap_to_process">പുതിയ സുരക്ഷാ നമ്പറുള്ള സന്ദേശം ലഭിച്ചു. പ്രോസസ്സ് ചെയ്യുന്നതിനും പ്രദർശിപ്പിക്കുന്നതിനും തൊടുക.</string>
  <string name="SmsMessageRecord_secure_session_reset">നിങ്ങൾ സുരക്ഷ-സെഷൻ പുതുക്കി.</string>
  <string name="SmsMessageRecord_secure_session_reset_s">%s സുരക്ഷ-സെഷൻ പുതുക്കി.</string>
  <string name="SmsMessageRecord_duplicate_message">ഡൂപ്ലിക്കേറ്റ് സന്ദേശം</string>
  <string name="SmsMessageRecord_this_message_could_not_be_processed_because_it_was_sent_from_a_newer_version">ഈ സന്ദേശം പ്രോസസ്സ് ചെയ്യാൻ കഴിഞ്ഞില്ല കാരണം ഇത് Signal-ന്റെ പുതിയ പതിപ്പിൽ നിന്ന് അയച്ചതാണ്. നിങ്ങൾ അപ്‌ഡേറ്റുചെയ്‌തതിനുശേഷം ഈ സന്ദേശം വീണ്ടും അയയ്‌ക്കാൻ നിങ്ങളുടെ കോൺടാക്റ്റിനോട് ആവശ്യപ്പെടാം.</string>
  <string name="SmsMessageRecord_error_handling_incoming_message">ഇൻകമിംഗ് സന്ദേശം കൈകാര്യം ചെയ്യുന്നതിൽ പിശക്.</string>
  <!--StickerManagementActivity-->
  <string name="StickerManagementActivity_stickers">സ്റ്റിക്കറുകൾ</string>
  <!--StickerManagementAdapter-->
  <string name="StickerManagementAdapter_installed_stickers">ഇൻസ്റ്റാളുചെയ്‌ത സ്റ്റിക്കറുകൾ</string>
  <string name="StickerManagementAdapter_stickers_you_received">നിങ്ങൾക്ക് ലഭിച്ച സ്റ്റിക്കറുകൾ</string>
  <string name="StickerManagementAdapter_signal_artist_series">Signal ആർട്ടിസ്റ്റ് സീരീസ്</string>
  <string name="StickerManagementAdapter_no_stickers_installed">സ്റ്റിക്കറുകളൊന്നും ഇൻസ്റ്റാൾ ചെയ്തിട്ടില്ല</string>
  <string name="StickerManagementAdapter_stickers_from_incoming_messages_will_appear_here">വരുന്ന സന്ദേശങ്ങളിൽ നിന്നുള്ള സ്റ്റിക്കറുകൽ ഇവിടെ ദൃശ്യമാകും</string>
  <string name="StickerManagementAdapter_untitled">ശീർ‌ഷകമില്ലാത്തത്</string>
  <string name="StickerManagementAdapter_unknown">അജ്ഞാതം</string>
  <!--StickerPackPreviewActivity-->
  <string name="StickerPackPreviewActivity_untitled">ശീർ‌ഷകമില്ലാത്തത്</string>
  <string name="StickerPackPreviewActivity_unknown">അജ്ഞാതം</string>
  <string name="StickerPackPreviewActivity_install">ഇൻസ്റ്റാൾ</string>
  <string name="StickerPackPreviewActivity_remove">നീക്കംചെയ്യുക</string>
  <string name="StickerPackPreviewActivity_stickers">സ്റ്റിക്കറുകൾ</string>
  <string name="StickerPackPreviewActivity_failed_to_load_sticker_pack">സ്റ്റിക്കർ പായ്ക്ക് ലോഡുചെയ്യുന്നതിൽ പരാജയപ്പെട്ടു</string>
  <!--SubmitDebugLogActivity-->
  <string name="SubmitDebugLogActivity_edit">തിരുത്തുക</string>
  <string name="SubmitDebugLogActivity_done">ചെയ്‌തു</string>
  <string name="SubmitDebugLogActivity_tap_a_line_to_delete_it">ഇല്ലാതാക്കാൻ ഒരു വരി തൊടുക</string>
  <string name="SubmitDebugLogActivity_submit">സമർപ്പിക്കുക</string>
  <string name="SubmitDebugLogActivity_failed_to_submit_logs">ലോഗുകൾ സമർപ്പിക്കുന്നതിൽ പരാജയപ്പെട്ടു</string>
  <string name="SubmitDebugLogActivity_success">വിജയകരം!</string>
  <string name="SubmitDebugLogActivity_copy_this_url_and_add_it_to_your_issue">ഈ URL പകർത്തി നിങ്ങളുടെ പ്രശ്ന റിപ്പോർട്ടിലേക്കോ പിന്തുണാ ഇമെയിലിലേക്കോ ചേർക്കുക:\n\n<b>%1$s</b></string>
  <string name="SubmitDebugLogActivity_share">പങ്കിടുക</string>
  <string name="SubmitDebugLogActivity_this_log_will_be_posted_publicly_online_for_contributors">സംഭാവന നൽകുന്നവർക്ക് കാണുന്നതിന് ഈ ലോഗ് പരസ്യമായി ഓൺലൈനിൽ പോസ്റ്റുചെയ്യും. അപ്‌ലോഡ് ചെയ്യുന്നതിന് മുമ്പ് നിങ്ങൾക്ക് ഇത് പരിശോധിക്കാവുന്നതാണ്.</string>
  <!--SupportEmailUtil-->
  <string name="SupportEmailUtil_filter">ഫിൽട്ടർ:</string>
  <string name="SupportEmailUtil_device_info">ഉപകരണ വിവരം:</string>
  <string name="SupportEmailUtil_android_version">Android പതിപ്പ്:</string>
  <string name="SupportEmailUtil_signal_version">Molly പതിപ്പ്:</string>
  <string name="SupportEmailUtil_signal_package">Molly പാക്കേജ്:</string>
  <string name="SupportEmailUtil_registration_lock">രജിസ്ട്രേഷൻ ലോക്ക്:</string>
  <string name="SupportEmailUtil_locale">ലൊക്കേഷൻ:</string>
  <!--ThreadRecord-->
  <string name="ThreadRecord_group_updated">ഗ്രൂപ്പ് പുതുക്കി</string>
  <string name="ThreadRecord_left_the_group">ഗ്രൂപ്പ് വിട്ടു</string>
  <string name="ThreadRecord_secure_session_reset">സുരക്ഷ-സെഷൻ പുതുക്കി.</string>
  <string name="ThreadRecord_draft">ഡ്രാഫ്റ്റ്:</string>
  <string name="ThreadRecord_called">നിങ്ങൾ വിളിച്ചു</string>
  <string name="ThreadRecord_called_you">നിങ്ങളെ വിളിച്ചു</string>
  <string name="ThreadRecord_missed_audio_call">നഷ്‌ടമായ ഓഡിയോ കോൾ</string>
  <string name="ThreadRecord_missed_video_call">നഷ്‌ടമായ വീഡിയോ കോൾ</string>
  <string name="ThreadRecord_media_message">മീഡിയ സന്ദേശം</string>
  <string name="ThreadRecord_sticker">സ്റ്റിക്കർ</string>
  <string name="ThreadRecord_view_once_photo">ഒരു തവണ-ദൃശ്യമാകുന്ന ഫോട്ടോ</string>
  <string name="ThreadRecord_view_once_video">ഒരു തവണ-കാണാവുന്ന വീഡിയോ</string>
  <string name="ThreadRecord_view_once_media">ഒരു തവണ-ദൃശ്യമാകുന്ന മീഡിയ</string>
  <string name="ThreadRecord_this_message_was_deleted">ഈ സന്ദേശം ഇല്ലാതാക്കി.</string>
  <string name="ThreadRecord_you_deleted_this_message">നിങ്ങൾ ഈ സന്ദേശം ഇല്ലാതാക്കി.</string>
  <string name="ThreadRecord_s_is_on_signal">%s Signal-ൽ ഉണ്ട്!</string>
  <string name="ThreadRecord_disappearing_messages_disabled">അപ്രത്യക്ഷമാകുന്ന സന്ദേശങ്ങൾ പ്രവർത്തനരഹിതമാക്കി</string>
  <string name="ThreadRecord_disappearing_message_time_updated_to_s">സന്ദേശം അപ്രത്യക്ഷമാകാനുള്ള സമയം %s ആയി ക്രമീകരിച്ചു.</string>
  <string name="ThreadRecord_safety_number_changed">സുരക്ഷാ നമ്പർ മാറ്റി</string>
  <string name="ThreadRecord_your_safety_number_with_s_has_changed">%s-മായുള്ള നിങ്ങളുടെ സുരക്ഷാ നമ്പർ മാറി.</string>
  <string name="ThreadRecord_you_marked_verified">നിങ്ങൾ സ്ഥിരീകരിച്ചതായി അടയാളപ്പെടുത്തി</string>
  <string name="ThreadRecord_you_marked_unverified">നിങ്ങൾ സ്ഥിരീകരിക്കാത്തതായി അടയാളപ്പെടുത്തി</string>
  <string name="ThreadRecord_message_could_not_be_processed">സന്ദേശം പ്രോസസ്സ് ചെയ്യാൻ കഴിഞ്ഞില്ല</string>
  <string name="ThreadRecord_delivery_issue">ഡെലിവറി പ്രശ്നം</string>
  <string name="ThreadRecord_message_request">സന്ദേശത്തിനുള്ള അപേക്ഷ</string>
  <string name="ThreadRecord_photo">ഫോട്ടോ</string>
  <string name="ThreadRecord_gif">GIF</string>
  <string name="ThreadRecord_voice_message">ശബ്ദ സന്ദേശം</string>
  <string name="ThreadRecord_file">ഫയൽ</string>
  <string name="ThreadRecord_video">വീഡിയോ</string>
  <string name="ThreadRecord_chat_session_refreshed">ചാറ്റ് സെഷൻ പുതുക്കി</string>
  <!--UpdateApkReadyListener-->
  <string name="UpdateApkReadyListener_Signal_update">Molly അപ്‌ഡേറ്റ്</string>
  <string name="UpdateApkReadyListener_a_new_version_of_signal_is_available_tap_to_update">Molly-ന്റെ ഒരു പുതിയ പതിപ്പ് ലഭ്യമാണ്, അപ്‌ഡേറ്റ് ചെയ്യാൻ തൊടുക</string>
  <!--UntrustedSendDialog-->
  <string name="UntrustedSendDialog_send_message">സന്ദേശം അയക്കണോ?</string>
  <string name="UntrustedSendDialog_send">അയയ്‌ക്കുക</string>
  <!--UnverifiedSendDialog-->
  <string name="UnverifiedSendDialog_send_message">സന്ദേശം അയക്കണോ?</string>
  <string name="UnverifiedSendDialog_send">അയയ്‌ക്കുക</string>
  <!--UsernameEditFragment-->
  <string name="UsernameEditFragment_username">ഉപയോക്തൃനാമം</string>
  <string name="UsernameEditFragment_delete">ഇല്ലാതാക്കൂ</string>
  <string name="UsernameEditFragment_successfully_set_username">ഉപയോക്തൃനാമം വിജയകരമായി സജ്ജമാക്കി.</string>
  <string name="UsernameEditFragment_successfully_removed_username">ഉപയോക്തൃനാമം നീക്കംചെയ്തു.</string>
  <string name="UsernameEditFragment_encountered_a_network_error">ഒരു നെറ്റ്‌വർക്ക് പിശക് നേരിട്ടു.</string>
  <string name="UsernameEditFragment_this_username_is_taken">ഈ ഉപയോക്തൃനാമം എടുത്തിട്ടുണ്ട്.</string>
  <string name="UsernameEditFragment_this_username_is_available">ഈ ഉപയോക്തൃനാമം ലഭ്യമാണ്.</string>
  <string name="UsernameEditFragment_usernames_can_only_include">യൂസേർനേമ്കളിൽ a–Z, 0–9, അടിവര എന്നിവ മാത്രമേ ഉൾപ്പെടുത്താനാകൂ.</string>
  <string name="UsernameEditFragment_usernames_cannot_begin_with_a_number">ഉപയോക്തൃനാമം ഒരു നമ്പറിൽ ആരംഭിക്കാൻ കഴിയില്ല.</string>
  <string name="UsernameEditFragment_username_is_invalid">ഉപയോക്തൃനാമം അസാധുവാണ്.</string>
  <string name="UsernameEditFragment_usernames_must_be_between_a_and_b_characters">ഉപയോക്തൃനാമങ്ങൾ %1$d മുതൽ %2$d വരെ പ്രതീകങ്ങൾ ആയിരിക്കണം.</string>
  <string name="UsernameEditFragment_usernames_on_signal_are_optional">Signal-ൽ ഉപയോക്തൃനാമങ്ങൾ ഓപ്‌ഷണലാണ്. നിങ്ങൾ ഒരു ഉപയോക്തൃനാമം സൃഷ്ടിക്കാൻ തിരഞ്ഞെടുക്കുകയാണെങ്കിൽ, മറ്റ് Signal ഉപയോക്താക്കൾക്ക് ഈ ഉപയോക്തൃനാമം ഉപയോഗിച്ച് നിങ്ങളെ കണ്ടെത്താനും നിങ്ങളുടെ ഫോൺ നമ്പർ അറിയാതെ നിങ്ങളെ ബന്ധപ്പെടാനും കഴിയും.</string>
  <plurals name="UserNotificationMigrationJob_d_contacts_are_on_signal">
    <item quantity="one">Signal-ൽ‌ %d കോൺ‌ടാക്റ്റ് ഉണ്ട്!</item>
    <item quantity="other">Signal-ൽ‌ %d കോൺ‌ടാക്റ്റുകൾ‌ ഉണ്ട്!</item>
  </plurals>
  <!--VerifyIdentityActivity-->
  <string name="VerifyIdentityActivity_your_contact_is_running_an_old_version_of_signal">നിങ്ങളുടെ കോൺ‌ടാക്റ്റ് Signal-ന്റെ പഴയ പതിപ്പ് പ്രവർത്തിപ്പിക്കുന്നു. നിങ്ങളുടെ സുരക്ഷാ നമ്പർ പരിശോധിക്കുന്നതിനുമുമ്പ് അപ്‌ഡേറ്റ് ചെയ്യാൻ അവരോട് ആവശ്യപ്പെടുക.</string>
  <string name="VerifyIdentityActivity_your_contact_is_running_a_newer_version_of_Signal">നിങ്ങളുടെ കോൺ‌ടാക്റ്റ് Signal-ന്റെ ഏറ്റവും പുതിയ പതിപ്പ് പ്രവർത്തിപ്പിക്കുന്നു ഇത് പൊരുത്തപ്പെടാത്ത QR കോഡ് ഫോർ‌മാറ്റാണ്. താരതമ്യം ചെയ്യാൻ അപ്‌ഡേറ്റുചെയ്യുക.</string>
  <string name="VerifyIdentityActivity_the_scanned_qr_code_is_not_a_correctly_formatted_safety_number">സ്‌കാൻ ചെയ്‌ത ക്യുആർ കോഡ് ശരിയായി ഫോർമാറ്റുചെയ്‌ത സുരക്ഷാ നമ്പർ വെരിഫിക്കേഷൻ കോഡല്ല. വീണ്ടും സ്കാൻ ചെയ്യാൻ ശ്രമിക്കുക.</string>
  <string name="VerifyIdentityActivity_share_safety_number_via">സുരക്ഷാ നമ്പർ പങ്കിടുക…</string>
  <string name="VerifyIdentityActivity_our_signal_safety_number">ഞങ്ങളുടെ Signal സുരക്ഷാ നമ്പർ:</string>
  <string name="VerifyIdentityActivity_no_app_to_share_to">നിങ്ങൾക്ക് പങ്കിടാൻ അപ്ലിക്കേഷനുകളൊന്നുമില്ലെന്ന് തോന്നുന്നു.</string>
  <string name="VerifyIdentityActivity_no_safety_number_to_compare_was_found_in_the_clipboard">താരതമ്യം ചെയ്യാനുള്ള സുരക്ഷാ നമ്പറൊന്നും ക്ലിപ്പ്ബോർഡിൽ കണ്ടെത്തിയില്ല</string>
  <string name="VerifyIdentityActivity_signal_needs_the_camera_permission_in_order_to_scan_a_qr_code_but_it_has_been_permanently_denied">ഒരു ക്യുആർ കോഡ് സ്കാൻ ചെയ്യുന്നതിന് Molly-ന് ക്യാമറ അനുമതി ആവശ്യമാണ്, പക്ഷേ ഇത് ശാശ്വതമായി നിരസിക്കപ്പെട്ടു. അപ്ലിക്കേഷൻ ക്രമീകരണങ്ങളിൽ തുടരുക, \"അനുമതികൾ\" തിരഞ്ഞെടുത്ത് \"ക്യാമറ\" പ്രവർത്തനക്ഷമമാക്കുക.</string>
  <string name="VerifyIdentityActivity_unable_to_scan_qr_code_without_camera_permission">ക്യാമറ അനുമതിയില്ലാതെ QR കോഡ് സ്കാൻ ചെയ്യാൻ കഴിയില്ല</string>
  <string name="VerifyIdentityActivity_you_must_first_exchange_messages_in_order_to_view">%1$s - ന്റെ സുരക്ഷാ നമ്പർ കാണുന്നതിന് നിങ്ങൾ ആദ്യം സന്ദേശങ്ങൾ കൈമാറണം.</string>
  <!--ViewOnceMessageActivity-->
  <!--AudioView-->
  <!--MessageDisplayHelper-->
  <string name="MessageDisplayHelper_message_encrypted_for_non_existing_session">നിലവിലില്ലാത്ത സെഷനായി സന്ദേശം എൻ‌ക്രിപ്റ്റ് ചെയ്തു</string>
  <!--MmsMessageRecord-->
  <string name="MmsMessageRecord_bad_encrypted_mms_message">മോശമായ എൻ‌ക്രിപ്റ്റ് ചെയ്ത MMS സന്ദേശം</string>
  <string name="MmsMessageRecord_mms_message_encrypted_for_non_existing_session">നിലവിലില്ലാത്ത സെഷനായി MMS സന്ദേശം എൻ‌ക്രിപ്റ്റ് ചെയ്തു</string>
  <!--MuteDialog-->
  <string name="MuteDialog_mute_notifications">അറിയിപ്പുകൾ നിശബ്ദമാക്കുക </string>
  <!--ApplicationMigrationService-->
  <string name="ApplicationMigrationService_import_in_progress">ഇറക്കുമതി പുരോഗതിയിലാണ്</string>
  <string name="ApplicationMigrationService_importing_text_messages">സന്ദേശങ്ങൾ ഇമ്പോർട്ടുചെയ്യുന്നു</string>
  <string name="ApplicationMigrationService_import_complete">ഇറക്കുമതി പൂർത്തിയായി</string>
  <string name="ApplicationMigrationService_system_database_import_is_complete">സിസ്റ്റം ഡാറ്റാബേസ് ഇറക്കുമതി പൂർത്തിയായി.</string>
  <!--KeyCachingService-->
  <string name="KeyCachingService_signal_passphrase_cached">തുറക്കാൻ തൊടുക</string>
  <string name="KeyCachingService_passphrase_cached">Molly തുറന്നിരിക്കുന്നൂ</string>
  <string name="KeyCachingService_lock">Molly പൂട്ടുക</string>
  <!--MediaPreviewActivity-->
  <string name="MediaPreviewActivity_you">നിങ്ങൾ</string>
  <string name="MediaPreviewActivity_unssuported_media_type">പിന്തുണയ്‌ക്കാത്ത മീഡിയ തരം</string>
  <string name="MediaPreviewActivity_draft">ഡ്രാഫ്റ്റ്</string>
  <string name="MediaPreviewActivity_signal_needs_the_storage_permission_in_order_to_write_to_external_storage_but_it_has_been_permanently_denied">ബാഹ്യ  സ്റ്റോറേജിലെക് സംരക്ഷിക്കുന്നതിന് Molly-ന് സ്റ്റോറജ് ​​അനുമതി ആവശ്യമാണ്, പക്ഷേ ഇത് ശാശ്വതമായി നിരസിക്കപ്പെട്ടു. അപ്ലിക്കേഷൻ ക്രമീകരണങ്ങളിൽ തുടരുക, \"അനുമതികൾ\" തിരഞ്ഞെടുത്ത് \"സ്റ്റോറജ്\" പ്രവർത്തനക്ഷമമാക്കുക.</string>
  <string name="MediaPreviewActivity_unable_to_write_to_external_storage_without_permission">അനുമതിയില്ലാതെ ബാഹ്യ സ്റ്റോറേജിലേക്ക് സംരക്ഷിക്കാൻ കഴിയില്ല</string>
  <string name="MediaPreviewActivity_media_delete_confirmation_title">സന്ദേശം ഇല്ലാതാക്കണോ?</string>
  <string name="MediaPreviewActivity_media_delete_confirmation_message">ഇത് ഈ സന്ദേശം ശാശ്വതമായി ഇല്ലാതാക്കും.</string>
  <string name="MediaPreviewActivity_s_to_s">%1$s %2$s-നോട്</string>
  <!--All media preview title when viewing media send by you to another recipient (allows changing of \'You\' based on context)-->
  <!--All media preview title when viewing media sent by another recipient to you (allows changing of \'You\' based on context)-->
  <string name="MediaPreviewActivity_media_no_longer_available">മീഡിയ ഇനി ലഭ്യമല്ല.</string>
  <string name="MediaPreviewActivity_cant_find_an_app_able_to_share_this_media">ഈ മീഡിയ പങ്കിടാൻ കഴിയുന്ന ഒരു അപ്ലിക്കേഷൻ കണ്ടെത്താനായില്ല.</string>
  <!--MessageNotifier-->
  <string name="MessageNotifier_d_new_messages_in_d_conversations">%2$d സംഭാഷണങ്ങളിൽ %1$d പുതിയ സന്ദേശങ്ങൾ</string>
  <string name="MessageNotifier_most_recent_from_s">ഏറ്റവും പുതിയത്: %1$s നിന്ന്</string>
  <string name="MessageNotifier_locked_message">പൂട്ടിയ സന്ദേശം</string>
  <string name="MessageNotifier_message_delivery_failed">സന്ദേശ വിതരണം പരാജയപ്പെട്ടു.</string>
  <string name="MessageNotifier_failed_to_deliver_message">സന്ദേശം കൈമാറുന്നതിൽ പരാജയപ്പെട്ടു.</string>
  <string name="MessageNotifier_error_delivering_message">സന്ദേശം കൈമാറുന്നതിൽ പിശക്.</string>
  <string name="MessageNotifier_message_delivery_paused">സന്ദേശ ഡെലിവറി താൽക്കാലികമായി നിർത്തി.</string>
  <string name="MessageNotifier_verify_to_continue_messaging_on_signal">Molly-ൽ സന്ദേശ വിനിമയം തുടരാൻ പരിശോധിക്കുക.</string>
  <string name="MessageNotifier_mark_all_as_read">എല്ലാം വായിച്ചതായി കാണിക്കുക</string>
  <string name="MessageNotifier_mark_read">വായിച്ചതായി കാണിക്കുക</string>
  <string name="MessageNotifier_turn_off_these_notifications">ഈ അറിയിപ്പുകൾ ഓഫ് ആക്കുക</string>
  <string name="MessageNotifier_view_once_photo">ഒരു തവണ-ദൃശ്യമാകുന്ന ഫോട്ടോ</string>
  <string name="MessageNotifier_view_once_video">ഒരു തവണ-കാണാവുന്ന വീഡിയോ</string>
  <string name="MessageNotifier_reply">മറുപടി</string>
  <string name="MessageNotifier_signal_message">Signal സന്ദേശം</string>
  <string name="MessageNotifier_unsecured_sms">സുരക്ഷിതമല്ലാത്ത SMS</string>
  <string name="MessageNotifier_you_may_have_new_messages">നിങ്ങൾക്ക് പുതിയ സന്ദേശങ്ങൾ ഉണ്ടായിരിക്കാം</string>
  <string name="MessageNotifier_open_signal_to_check_for_recent_notifications">സമീപകാല അറിയിപ്പുകൾക്കായി Molly തുറക്കുക.</string>
  <string name="MessageNotifier_contact_message">%1$s %2$s</string>
  <string name="MessageNotifier_unknown_contact_message">കോൺ‌ടാക്റ്റ്</string>
  <string name="MessageNotifier_reacted_s_to_s">\"%2$s\"- നോട് %1$s പ്രതികരിച്ചു</string>
  <string name="MessageNotifier_reacted_s_to_your_video">നിങ്ങളുടെ വീഡിയോയോട് %1$s പ്രതികരിച്ചു.</string>
  <string name="MessageNotifier_reacted_s_to_your_image">നിങ്ങളുടെ ചിത്രത്തോട് %1$s പ്രതികരിച്ചു.</string>
  <string name="MessageNotifier_reacted_s_to_your_gif">നിങ്ങളുടെ GIF-നോട് %1$s എന്ന് പ്രതികരിച്ചു.</string>
  <string name="MessageNotifier_reacted_s_to_your_file">നിങ്ങളുടെ ഫയലിനോട് %1$s പ്രതികരിച്ചു.</string>
  <string name="MessageNotifier_reacted_s_to_your_audio">നിങ്ങളുടെ ഓഡിയോയോട് %1$s പ്രതികരിച്ചു.</string>
  <string name="MessageNotifier_reacted_s_to_your_view_once_media">നിങ്ങളുടെ ഒരിക്കൽ മാത്രം കാണാവുന്ന മീഡിയയിലേക്കുള്ള പ്രതികരണം %1$s ആണ്</string>
  <string name="MessageNotifier_reacted_s_to_your_sticker">നിങ്ങളുടെ സ്റ്റിക്കറിനോട് %1$s പ്രതികരിച്ചു.</string>
  <string name="MessageNotifier_this_message_was_deleted">ഈ സന്ദേശം ഇല്ലാതാക്കി.</string>
  <string name="TurnOffContactJoinedNotificationsActivity__turn_off_contact_joined_signal">\"കോൺ‌ടാക്റ്റ് Signal-ഇൽ (സിഗ്‌നലിൽ)‌ ചേർ‌ന്നു\" എന്ന അറിയിപ്പുകൾ ഓഫാക്കണോ? നിങ്ങൾക്ക് അവ വീണ്ടും പ്രവർത്തനക്ഷമമാക്കാം: Signal-ഇൽ (സിഗ്നലിൽ) &gt; ക്രമീകരണങ്ങൾ &gt; അറിയിപ്പുകൾ.</string>
  <!--Notification Channels-->
  <string name="NotificationChannel_channel_messages">സന്ദേശങ്ങള്‍</string>
  <string name="NotificationChannel_calls">കോളുകൾ</string>
  <string name="NotificationChannel_failures">പരാജയങ്ങൾ</string>
  <string name="NotificationChannel_backups">ബാക്കപ്പുകൾ</string>
  <string name="NotificationChannel_locked_status">ലോക്ക് നില</string>
  <string name="NotificationChannel_app_updates">അപ്ലിക്കേഷൻ അപ്‌ഡേറ്റുകൾ</string>
  <string name="NotificationChannel_other">മറ്റുള്ളവ</string>
  <string name="NotificationChannel_group_chats">ചാറ്റുകൾ</string>
  <string name="NotificationChannel_missing_display_name">അജ്ഞാതം</string>
  <string name="NotificationChannel_voice_notes">ശബ്ദ കുറിപ്പുകൾ</string>
  <string name="NotificationChannel_contact_joined_signal">കോൺ‌ടാക്റ്റ് Signal-ൽ ചേർന്നു</string>
  <string name="NotificationChannels__no_activity_available_to_open_notification_channel_settings">അറിയിപ്പ് ചാനൽ ക്രമീകരണങ്ങൾ തുറക്കാൻ ഒരു പ്രവർത്തനവും ലഭ്യമല്ല.</string>
  <!--Notification channel name for showing persistent background connection on devices without push notifications-->
  <string name="NotificationChannel_background_connection">പശ്ചാത്തല കണക്ഷൻ</string>
  <!--Notification channel name for showing call status information (like connection, ongoing, etc.) Not ringing.-->
  <string name="NotificationChannel_call_status">കോൾ നില</string>
  <!--ProfileEditNameFragment-->
  <!--QuickResponseService-->
  <string name="QuickResponseService_quick_response_unavailable_when_Signal_is_locked">Molly പൂട്ടിയിരിക്കുമ്പോൾ ദ്രുത പ്രതികരണം ലഭ്യമല്ല!</string>
  <string name="QuickResponseService_problem_sending_message">സന്ദേശം അയയ്‌ക്കുന്നതിൽ പ്രശ്‌നം!</string>
  <!--SaveAttachmentTask-->
  <string name="SaveAttachmentTask_saved_to">%s-ലേക്ക് സംരക്ഷിച്ചു</string>
  <string name="SaveAttachmentTask_saved">സംരക്ഷിച്ചു</string>
  <!--SearchToolbar-->
  <string name="SearchToolbar_search">തിരയുക</string>
  <string name="SearchToolbar_search_for_conversations_contacts_and_messages">സംഭാഷണങ്ങൾ, കോൺ‌ടാക്റ്റുകൾ, സന്ദേശങ്ങൾ എന്നിവയ്ക്കായി തിരയുക</string>
  <!--ShortcutLauncherActivity-->
  <string name="ShortcutLauncherActivity_invalid_shortcut">കുറുക്കുവഴി അസാധുവാണ്</string>
  <!--SingleRecipientNotificationBuilder-->
  <string name="SingleRecipientNotificationBuilder_signal">Molly</string>
  <string name="SingleRecipientNotificationBuilder_new_message">പുതിയ സന്ദേശം</string>
  <string name="SingleRecipientNotificationBuilder_message_request">സന്ദേശം അഭ്യർത്ഥന</string>
  <string name="SingleRecipientNotificationBuilder_you">നിങ്ങൾ</string>
  <!--ThumbnailView-->
  <string name="ThumbnailView_Play_video_description">വീഡിയോ പ്ലേ ചെയ്യുക</string>
  <string name="ThumbnailView_Has_a_caption_description">ഒരു അടിക്കുറിപ്പ് ഉണ്ട്</string>
  <!--TransferControlView-->
  <plurals name="TransferControlView_n_items">
    <item quantity="one">%d ഇനം</item>
    <item quantity="other">%d ഇനങ്ങൾ</item>
  </plurals>
  <!--UnauthorizedReminder-->
  <string name="UnauthorizedReminder_device_no_longer_registered">ഉപകരണം മേലിൽ രജിസ്റ്റർ ചെയ്തിട്ടില്ല</string>
  <string name="UnauthorizedReminder_this_is_likely_because_you_registered_your_phone_number_with_Signal_on_a_different_device">നിങ്ങളുടെ ഫോൺ നമ്പർ മറ്റൊരു ഉപകരണത്തിൽ Signal-ൽ രജിസ്റ്റർ ചെയ്തതിനാലാകാം ഇത്. വീണ്ടും രജിസ്റ്റർ ചെയ്യാൻ ടാപ്പുചെയ്യുക.</string>
  <!--WebRtcCallActivity-->
  <string name="WebRtcCallActivity_to_answer_the_call_give_signal_access_to_your_microphone">ഈ കോളിന് മറുപടി നൽകാൻ, നിങ്ങളുടെ മൈക്രോഫോണ്‍ ഉപയോഗിക്കാന്‍ Molly-നെ അനുവദിക്കുക.</string>
  <string name="WebRtcCallActivity_to_answer_the_call_from_s_give_signal_access_to_your_microphone">%s നിന്നുള്ള കോളിന് മറുപടി നൽകാൻ, നിങ്ങളുടെ മൈക്രോഫോണിലേക്ക് Molly-ന് ആക്സസ് നൽകുക.</string>
  <string name="WebRtcCallActivity_signal_requires_microphone_and_camera_permissions_in_order_to_make_or_receive_calls">കോളുകൾ വിളിക്കുന്നതിനോ സ്വീകരിക്കുന്നതിനോ Molly-ന് മൈക്രോഫോൺ, ക്യാമറ അനുമതികൾ ആവശ്യമാണ്, പക്ഷേ അവ ശാശ്വതമായി നിരസിക്കപ്പെട്ടു. അപ്ലിക്കേഷൻ ക്രമീകരണങ്ങളിൽ തുടരുക, \"അനുമതികൾ\" തിരഞ്ഞെടുത്ത് \"മൈക്രോഫോൺ\", \"ക്യാമറ\" എന്നിവ പ്രവർത്തനക്ഷമമാക്കുക.</string>
  <string name="WebRtcCallActivity__answered_on_a_linked_device">ഒരു ബന്ധിപ്പിച്ച ഉപകരണത്തിൽ ഉത്തരം നൽകി.</string>
  <string name="WebRtcCallActivity__declined_on_a_linked_device">ബന്ധിപ്പിച്ച ഉപകരണത്തിൽ നിരസിച്ചു.</string>
  <string name="WebRtcCallActivity__busy_on_a_linked_device">ബന്ധിപ്പിച്ച ഉപകരണത്തിൽ തിരക്കിലാണ്.</string>
  <string name="GroupCallSafetyNumberChangeNotification__someone_has_joined_this_call_with_a_safety_number_that_has_changed">മാറ്റിയ സുരക്ഷാ നമ്പറുമായി ആരോ ഈ കോളിൽ ചേർന്നിട്ടുണ്ട്.</string>
  <!--WebRtcCallScreen-->
  <string name="WebRtcCallScreen_swipe_up_to_change_views">ദര്‍ശനരീതി മാറ്റുന്നതിന് മുകളിലേക്ക് സ്വൈപ്പുചെയ്യുക</string>
  <!--WebRtcCallScreen V2-->
  <string name="WebRtcCallScreen__decline">നിരസിക്കുക</string>
  <string name="WebRtcCallScreen__answer">ഉത്തരം</string>
  <string name="WebRtcCallScreen__answer_without_video">വീഡിയോ ഇല്ലാതെ ഉത്തരം നൽകുക</string>
  <!--WebRtcAudioOutputToggle-->
  <string name="WebRtcAudioOutputToggle__audio_output">ഓഡിയോ ഔട്ട്പുട്ട്</string>
  <string name="WebRtcAudioOutputToggle__phone_earpiece">ഫോൺ ഇയർപീസ്</string>
  <string name="WebRtcAudioOutputToggle__speaker">സ്പീക്കർ</string>
  <string name="WebRtcAudioOutputToggle__bluetooth">ബ്ലൂടൂത്ത്</string>
  <string name="WebRtcCallControls_answer_call_description">കോൾ സ്വീകരിക്കുക</string>
  <string name="WebRtcCallControls_reject_call_description">കോൾ നിരസിക്കുക</string>
  <!--change_passphrase_activity-->
  <string name="change_passphrase_activity__old_passphrase">പഴയ രഹസ്യവാചകം</string>
  <string name="change_passphrase_activity__new_passphrase">പുതിയ രഹസ്യവാചകം</string>
  <string name="change_passphrase_activity__repeat_new_passphrase">പുതിയ രഹസ്യവാചകം ആവർത്തിക്കുക</string>
  <!--contact_selection_activity-->
  <string name="contact_selection_activity__enter_name_or_number">പേരോ നമ്പറോ നൽകുക</string>
  <string name="contact_selection_activity__invite_to_signal">Molly-ലേക്ക് ക്ഷണിക്കുക</string>
  <string name="contact_selection_activity__new_group">പുതിയ ഗ്രൂപ്പ്</string>
  <!--contact_filter_toolbar-->
  <string name="contact_filter_toolbar__clear_entered_text_description">നൽകിയ വാചകം മായ്‌ക്കുക</string>
  <string name="contact_filter_toolbar__show_keyboard_description">കീബോർഡ് കാണിക്കുക</string>
  <string name="contact_filter_toolbar__show_dial_pad_description">ഡയൽപാഡ് കാണിക്കുക</string>
  <!--contact_selection_group_activity-->
  <string name="contact_selection_group_activity__no_contacts">കോൺ‌ടാക്റ്റുകളൊന്നുമില്ല.</string>
  <string name="contact_selection_group_activity__finding_contacts">കോൺ‌ടാക്റ്റുകൾ‌ ലഭ്യമാക്കുന്നു…</string>
  <!--single_contact_selection_activity-->
  <string name="SingleContactSelectionActivity_contact_photo">കോൺ‌ടാക്റ്റിന്റെ ഫോട്ടോ</string>
  <!--ContactSelectionListFragment-->
  <string name="ContactSelectionListFragment_signal_requires_the_contacts_permission_in_order_to_display_your_contacts">നിങ്ങളുടെ കോൺ‌ടാക്റ്റുകൾ പ്രദർശിപ്പിക്കുന്നതിന് Molly-ന് കോൺ‌ടാക്റ്റുകളുടെ അനുമതി ആവശ്യമാണ്, പക്ഷേ ഇത് ശാശ്വതമായി നിരസിക്കപ്പെട്ടു. അപ്ലിക്കേഷൻ ക്രമീകരണ മെനുവിൽ തുടരുക, \"അനുമതികൾ\" തിരഞ്ഞെടുത്ത് \"കോൺടാക്റ്റുകൾ\" പ്രവർത്തനക്ഷമമാക്കുക.</string>
  <string name="ContactSelectionListFragment_error_retrieving_contacts_check_your_network_connection">കോൺ‌ടാക്റ്റുകൾ വീണ്ടെടുക്കുന്നതിൽ പിശക്, നിങ്ങളുടെ നെറ്റ്‌വർക്ക് കണക്ഷൻ പരിശോധിക്കുക</string>
  <string name="ContactSelectionListFragment_username_not_found">ഉപയോക്തൃനാമം കണ്ടെത്തിയില്ല</string>
  <string name="ContactSelectionListFragment_s_is_not_a_signal_user">\"%1$s\" ഒരു Signal ഉപയോക്താവല്ല. ഉപയോക്തൃനാമം പരിശോധിച്ച് വീണ്ടും ശ്രമിക്കുക.</string>
  <string name="ContactSelectionListFragment_you_do_not_need_to_add_yourself_to_the_group">നിങ്ങൾ സ്വയം ഗ്രൂപ്പിലേക്ക് ചേർക്കേണ്ടതില്ല</string>
  <string name="ContactSelectionListFragment_maximum_group_size_reached">പരമാവധി ഗ്രൂപ്പ് വലുപ്പം എത്തി</string>
  <string name="ContactSelectionListFragment_signal_groups_can_have_a_maximum_of_d_members">Signal ഗ്രൂപ്പുകൾക്ക് പരമാവധി %1$d അംഗങ്ങൾ വരെ ആകാം</string>
  <string name="ContactSelectionListFragment_recommended_member_limit_reached">ശുപാർശ ചെയ്യുന്ന അംഗ പരിധി എത്തി</string>
  <string name="ContactSelectionListFragment_signal_groups_perform_best_with_d_members_or_fewer">Signal ഗ്രൂപ്പുകൾ %1$d അംഗങ്ങളോ അതിൽ കുറവോ ഉപയോഗിച്ച് മികച്ച രീതിയിൽ പ്രവർത്തിക്കുന്നു. കൂടുതൽ അംഗങ്ങളെ ചേർക്കുന്നത് സന്ദേശങ്ങൾ അയയ്‌ക്കുന്നതിനും സ്വീകരിക്കുന്നതിനും കാലതാമസമുണ്ടാക്കും.</string>
  <plurals name="ContactSelectionListFragment_d_members">
    <item quantity="one">%1$d അംഗം</item>
    <item quantity="other">%1$d അംഗങ്ങൾ</item>
  </plurals>
  <!--contact_selection_list_fragment-->
  <string name="contact_selection_list_fragment__signal_needs_access_to_your_contacts_in_order_to_display_them">Molly-ന് നിങ്ങളുടെ കോൺടാക്റ്റുകൾ പ്രദർശിപ്പിക്കുന്നതിന് അവയിലേക്ക് ആക്സസ് ആവശ്യമാണ്.</string>
  <string name="contact_selection_list_fragment__show_contacts">കോൺ‌ടാക്റ്റുകൾ കാണിക്കുക</string>
  <!--contact_selection_list_item-->
  <plurals name="contact_selection_list_item__number_of_members">
    <item quantity="one">%1$d അംഗം</item>
    <item quantity="other">%1$d അംഗങ്ങൾ</item>
  </plurals>
  <!--Displays number of viewers for a story-->
  <!--conversation_activity-->
  <string name="conversation_activity__type_message_push">Signal സന്ദേശം</string>
  <string name="conversation_activity__type_message_sms_insecure">സുരക്ഷിതമല്ലാത്ത SMS</string>
  <string name="conversation_activity__type_message_mms_insecure">സുരക്ഷിതമല്ലാത്ത MMS</string>
  <string name="conversation_activity__from_sim_name">%1$s നിന്ന്</string>
  <string name="conversation_activity__sim_n">SIM %1$d</string>
  <string name="conversation_activity__send">അയയ്‌ക്കുക</string>
  <string name="conversation_activity__compose_description">സന്ദേശ ഘടന</string>
  <string name="conversation_activity__emoji_toggle_description">ഇമോജി കീബോർഡിലേക്ക് മാറുക</string>
  <string name="conversation_activity__attachment_thumbnail">അറ്റാച്ചുമെന്റ് ലഘുചിത്രം</string>
  <string name="conversation_activity__quick_attachment_drawer_toggle_camera_description">ദ്രുത ക്യാമറ അറ്റാച്ചുമെന്റ് ഡ്രോയറിലേക്ക് മാറുക</string>
  <string name="conversation_activity__quick_attachment_drawer_record_and_send_audio_description">ഓഡിയോ അറ്റാച്ചുമെന്റ് റെക്കോർഡുചെയ്‌ത് അയയ്‌ക്കുക</string>
  <string name="conversation_activity__quick_attachment_drawer_lock_record_description">ഓഡിയോ അറ്റാച്ചുമെന്റിന്റെ റെക്കോർഡിംഗ് ലോക്ക് ചെയ്യുക</string>
  <string name="conversation_activity__enable_signal_for_sms">SMS-നായി Signal പ്രാപ്തമാക്കുക</string>
  <string name="conversation_activity__message_could_not_be_sent">സന്ദേശം അയയ്ക്കാൻ കഴിഞ്ഞില്ല. നിങ്ങളുടെ കണക്ഷൻ പരിശോധിച്ച് വീണ്ടും ശ്രമിക്കുക.</string>
  <!--conversation_input_panel-->
  <string name="conversation_input_panel__slide_to_cancel">റദ്ദാക്കാൻ സ്ലൈഡ് ചെയ്യുക</string>
  <string name="conversation_input_panel__cancel">റദ്ദാക്കുക</string>
  <!--conversation_item-->
  <string name="conversation_item__mms_image_description">മീഡിയ സന്ദേശം</string>
  <string name="conversation_item__secure_message_description">സുരക്ഷിത സന്ദേശം</string>
  <!--conversation_item_sent-->
  <string name="conversation_item_sent__send_failed_indicator_description">അയയ്‌ക്കുന്നത് പരാജയപ്പെട്ടു</string>
  <string name="conversation_item_sent__pending_approval_description">അംഗീകാരം തീർപ്പുകൽപ്പിച്ചിട്ടില്ല</string>
  <string name="conversation_item_sent__delivered_description">കൈമാറി</string>
  <string name="conversation_item_sent__message_read">സന്ദേശം വായിച്ചു</string>
  <!--conversation_item_received-->
  <string name="conversation_item_received__contact_photo_description">കോൺ‌ടാക്റ്റിന്റെ ഫോട്ടോ</string>
  <!--ConversationUpdateItem-->
  <string name="ConversationUpdateItem_loading">ലഭ്യമാക്കുന്നു</string>
  <string name="ConversationUpdateItem_learn_more">കൂടുതൽ അറിയുക</string>
  <string name="ConversationUpdateItem_join_call">കോളിൽ ചേരുക</string>
  <string name="ConversationUpdateItem_return_to_call">കോളിലേക്ക് മടങ്ങുക</string>
  <string name="ConversationUpdateItem_call_is_full">കോൾ നിറഞ്ഞു</string>
  <string name="ConversationUpdateItem_invite_friends">സുഹൃത്തുക്കളെ ക്ഷണിക്കുക</string>
  <string name="ConversationUpdateItem_enable_call_notifications">കോൾ അറിയിപ്പുകൾ പ്രാപ്തമാക്കുക</string>
  <string name="ConversationUpdateItem_update_contact">കോൺ‌ടാക്റ്റ് പുതുക്കുക</string>
  <!--Update item button text to show to block a recipient from requesting to join via group link-->
  <string name="ConversationUpdateItem_block_request">അഭ്യര്‍ത്ഥന തടയുക</string>
  <string name="ConversationUpdateItem_no_groups_in_common_review_requests_carefully">പൊതുവായി ഗ്രൂപ്പുകളൊന്നുമില്ല. അഭ്യർത്ഥനകൾ ശ്രദ്ധാപൂർവ്വം അവലോകനം ചെയ്യുക.</string>
  <string name="ConversationUpdateItem_no_contacts_in_this_group_review_requests_carefully">ഈ ഗ്രൂപ്പിൽ കോൺടാക്റ്റുകളൊന്നുമില്ല. അഭ്യർത്ഥനകൾ ശ്രദ്ധാപൂർവ്വം അവലോകനം ചെയ്യുക.</string>
  <string name="ConversationUpdateItem_view">കാണുക</string>
  <string name="ConversationUpdateItem_the_disappearing_message_time_will_be_set_to_s_when_you_message_them">നിങ്ങൾ സന്ദേശമയയ്‌ക്കുമ്പോൾ അപ്രത്യക്ഷമാകുന്ന സന്ദേശ സമയം %1$s ആയി സജ്ജീകരിക്കും.</string>
  <!--Update item button text to show to boost a feature-->
  <string name="ConversationUpdateItem_signal_boost">Signal ബൂസ്റ്റ്</string>
  <!--Update item button text to show to become a sustainer in the release notes channel-->
  <string name="ConversationUpdateItem_become_a_sustainer">പരിപാലകര്‍ ആകുക</string>
  <!--audio_view-->
  <string name="audio_view__play_pause_accessibility_description">പ്ലേ … പോസ്</string>
  <string name="audio_view__download_accessibility_description">ഡൌൺലോഡ്</string>
  <!--QuoteView-->
  <string name="QuoteView_audio">ഓഡിയോ</string>
  <string name="QuoteView_video">വീഡിയോ</string>
  <string name="QuoteView_photo">ഫോട്ടോ</string>
  <string name="QuoteView_gif">GIF</string>
  <string name="QuoteView_view_once_media">ഒരു തവണ-ദൃശ്യമാകുന്ന മീഡിയ</string>
  <string name="QuoteView_sticker">സ്റ്റിക്കർ</string>
  <string name="QuoteView_you">നിങ്ങൾ</string>
  <string name="QuoteView_original_missing">യഥാർത്ഥ സന്ദേശം കണ്ടെത്തിയില്ല</string>
  <!--Author formatting for group stories-->
  <!--Label indicating that a quote is for a reply to a story you created-->
  <!--Label indicating that the story being replied to no longer exists-->
  <!--conversation_fragment-->
  <string name="conversation_fragment__scroll_to_the_bottom_content_description">താഴേക്ക് സ്ക്രോൾ ചെയ്യുക</string>
  <!--BubbleOptOutTooltip-->
  <!--Message to inform the user of what Android chat bubbles are-->
  <string name="BubbleOptOutTooltip__description">സിഗ്നൽ ചാറ്റുകളിൽ നിങ്ങൾക്ക് ഓഫുചെയ്യാൻ കഴിയുന്ന ഒരു ആൻഡ്രോയിഡ് സവിശേഷതയാണ് ബബിൾസ്.</string>
  <!--Button to dismiss the tooltip for opting out of using Android bubbles-->
  <string name="BubbleOptOutTooltip__not_now">ഇപ്പോൾ വേണ്ട</string>
  <!--Button to move to the system settings to control the use of Android bubbles-->
  <string name="BubbleOptOutTooltip__turn_off">ഓഫ് ആക്കുക</string>
  <!--safety_number_change_dialog-->
  <string name="safety_number_change_dialog__safety_number_changes">സുരക്ഷാ നമ്പർ മാറ്റങ്ങൾ</string>
  <string name="safety_number_change_dialog__accept">സ്വീകരിക്കുക</string>
  <string name="safety_number_change_dialog__send_anyway">എന്തായാലും അയയ്ക്കുക</string>
  <string name="safety_number_change_dialog__call_anyway">എന്തായാലും വിളിക്കുക</string>
  <string name="safety_number_change_dialog__join_call">കോളിൽ ചേരുക</string>
  <string name="safety_number_change_dialog__continue_call">കോൾ തുടരുക</string>
  <string name="safety_number_change_dialog__leave_call">കോൾ ഉപേക്ഷിക്കുക</string>
  <string name="safety_number_change_dialog__the_following_people_may_have_reinstalled_or_changed_devices">ഇനിപ്പറയുന്ന ആളുകൾ അവരുടെ  ഉപകരണങ്ങൾ വീണ്ടും ഇൻസ്റ്റാൾ ചെയ്യുകയോ മാറ്റുകയോ ചെയ്‌തിരിക്കാം. സ്വകാര്യത ഉറപ്പാക്കാൻ അവരുമായി നിങ്ങളുടെ സുരക്ഷാ നമ്പർ പരിശോധിക്കുക.</string>
  <string name="safety_number_change_dialog__view">കാണുക</string>
  <string name="safety_number_change_dialog__previous_verified">മുമ്പ് പരിശോധിച്ചത്</string>
  <!--EnableCallNotificationSettingsDialog__call_notifications_checklist-->
  <string name="EnableCallNotificationSettingsDialog__call_notifications_enabled">കോൾ അറിയിപ്പുകൾ പ്രാപ്തമാക്കി.</string>
  <string name="EnableCallNotificationSettingsDialog__enable_call_notifications">കോൾ അറിയിപ്പുകൾ പ്രാപ്തമാക്കുക</string>
  <string name="EnableCallNotificationSettingsDialog__enable_background_activity">പശ്ചാത്തല പ്രവർത്തനം പ്രാപ്തമാക്കുക</string>
  <string name="EnableCallNotificationSettingsDialog__everything_looks_good_now">എല്ലാം ഇപ്പോൾ നന്നായി തോന്നുന്നു!</string>
  <string name="EnableCallNotificationSettingsDialog__to_receive_call_notifications_tap_here_and_turn_on_show_notifications">കോൾ അറിയിപ്പുകൾ സ്വീകരിക്കുന്നതിന്, ഇവിടെ തൊടുക കൂടാതെ \"അറിയിപ്പുകൾ കാണിക്കുക\" ഓണാക്കുക.</string>
  <string name="EnableCallNotificationSettingsDialog__to_receive_call_notifications_tap_here_and_turn_on_notifications">കോൾ അറിയിപ്പുകൾ സ്വീകരിക്കുന്നതിന്, ഇവിടെ തൊടുക, അറിയിപ്പുകൾ ഓണാക്കുക കൂടാതെ സൗണ്ട്, പോപ്പ്-അപ്പ് എന്നിവ പ്രാപ്തമാണെന്ന് ഉറപ്പാക്കുക.</string>
  <string name="EnableCallNotificationSettingsDialog__to_receive_call_notifications_tap_here_and_enable_background_activity_in_battery_settings">കോൾ അറിയിപ്പുകൾ സ്വീകരിക്കുന്നതിന്, ഇവിടെ തൊടുക കൂടാതെ \"ബാറ്ററി\" ക്രമീകരണങ്ങളിൽ പശ്ചാത്തല പ്രവർത്തനം പ്രാപ്തമാക്കുക. </string>
  <string name="EnableCallNotificationSettingsDialog__settings">ക്രമീകരണങ്ങൾ</string>
  <string name="EnableCallNotificationSettingsDialog__to_receive_call_notifications_tap_settings_and_turn_on_show_notifications">കോൾ അറിയിപ്പുകൾ സ്വീകരിക്കുന്നതിന്, ക്രമീകരണങ്ങൾ തൊടുക കൂടാതെ  \"അറിയിപ്പുകൾ കാണിക്കുക\" ഓണാക്കുക.</string>
  <string name="EnableCallNotificationSettingsDialog__to_receive_call_notifications_tap_settings_and_turn_on_notifications">കോൾ അറിയിപ്പുകൾ സ്വീകരിക്കുന്നതിന്, ക്രമീകരണങ്ങൾ തൊടുക കൂടാതെ അറിയിപ്പുകൾ ഓണാക്കുക, സൗണ്ട്, പോപ്പ്-അപ്പ് എന്നിവ പ്രാപ്തമാണെന്ന് ഉറപ്പാക്കുക.</string>
  <string name="EnableCallNotificationSettingsDialog__to_receive_call_notifications_tap_settings_and_enable_background_activity_in_battery_settings">കോൾ അറിയിപ്പുകൾ സ്വീകരിക്കുന്നതിന്, ക്രമീകരണങ്ങൾ തൊടുക, \"ബാറ്ററി\" ക്രമീകരണങ്ങളിൽ പശ്ചാത്തല പ്രവർത്തനം പ്രാപ്തമാക്കുക.</string>
  <!--country_selection_fragment-->
  <string name="country_selection_fragment__loading_countries">രാജ്യങ്ങൾ ലഭ്യമാക്കുന്നു…</string>
  <string name="country_selection_fragment__search">തിരയൽ</string>
  <string name="country_selection_fragment__no_matching_countries">പൊരുത്തപ്പെടുന്ന രാജ്യങ്ങളൊന്നുമില്ല</string>
  <!--device_add_fragment-->
  <string name="device_add_fragment__scan_the_qr_code_displayed_on_the_device_to_link">ബന്ധിപ്പിക്കുന്നതിന് ഉപകരണത്തിൽ പ്രദർശിപ്പിച്ചിരിക്കുന്ന QR കോഡ് സ്‌കാൻ ചെയ്യുക</string>
  <!--device_link_fragment-->
  <string name="device_link_fragment__link_device">ഉപകരണം ബന്ധിപ്പിക്കൂ </string>
  <!--device_list_fragment-->
  <string name="device_list_fragment__no_devices_linked">ഉപകരണങ്ങളൊന്നും ബന്ധിപ്പിച്ചിട്ടില്</string>
  <string name="device_list_fragment__link_new_device">പുതിയ ഉപകരണം ബന്ധിപ്പിക്കൂ</string>
  <!--expiration-->
  <string name="expiration_off">ഓഫ്</string>
  <plurals name="expiration_seconds">
    <item quantity="one">%d സെക്കൻഡ്</item>
    <item quantity="other">%d സെക്കൻഡ്</item>
  </plurals>
  <string name="expiration_seconds_abbreviated">%ds</string>
  <plurals name="expiration_minutes">
    <item quantity="one">%d മിനിറ്റ്</item>
    <item quantity="other">%d മിനിറ്റ്</item>
  </plurals>
  <string name="expiration_minutes_abbreviated">%dm</string>
  <plurals name="expiration_hours">
    <item quantity="one">%d മണിക്കൂർ</item>
    <item quantity="other">%d മണിക്കൂറുകൾ</item>
  </plurals>
  <string name="expiration_hours_abbreviated">%dh</string>
  <plurals name="expiration_days">
    <item quantity="one">%d ദിവസം</item>
    <item quantity="other">%d ദിവസം</item>
  </plurals>
  <string name="expiration_days_abbreviated">%dd</string>
  <plurals name="expiration_weeks">
    <item quantity="one">%d ആഴ്ച</item>
    <item quantity="other">%d ആഴ്ചകൾ</item>
  </plurals>
  <string name="expiration_weeks_abbreviated">%dw</string>
  <string name="expiration_combined">%1$s %2$s</string>
  <!--unverified safety numbers-->
  <string name="IdentityUtil_unverified_banner_one">%s-മായുള്ള നിങ്ങളുടെ സുരക്ഷാ നമ്പർ മാറി, ഇത് മേലിൽ സ്ഥിരീകരിച്ചില്ല</string>
  <string name="IdentityUtil_unverified_banner_two">%1$s, %2$s എന്നിവരുമായുള്ള നിങ്ങളുടെ സുരക്ഷാ നമ്പർ മാറി, ഇത് മേലിൽ സ്ഥിരീകരിച്ചില്ല </string>
  <string name="IdentityUtil_unverified_banner_many">%1$s, %2$s, %3$s എന്നിവരുമായുള്ള നിങ്ങളുടെ സുരക്ഷാ നമ്പർ മാറി, ഇത് മേലിൽ സ്ഥിരീകരിച്ചില്ല</string>
  <string name="IdentityUtil_unverified_dialog_one">%1$s-മായുള്ള നിങ്ങളുടെ സുരക്ഷാ നമ്പർ മാറി, ഇത് മേലിൽ സ്ഥിരീകരിച്ചില്ല. ഒന്നുകിൽ ആരെങ്കിലും നിങ്ങളുടെ ആശയവിനിമയം തടസ്സപ്പെടുത്താൻ ശ്രമിക്കുന്നു അല്ലെങ്കിൽ %1$s Signal വീണ്ടും ഇൻസ്റ്റാൾ ചെയ്തു എന്നാണ് ഇതിനർത്ഥം.</string>
  <string name="IdentityUtil_unverified_dialog_two">%1$s, %2$s എന്നിവരുമായുള്ള നിങ്ങളുടെ സുരക്ഷാ നമ്പർ മാറി, ഇത് മേലിൽ സ്ഥിരീകരിച്ചില്ല. ഒന്നുകിൽ ആരെങ്കിലും നിങ്ങളുടെ ആശയവിനിമയം തടസ്സപ്പെടുത്താൻ ശ്രമിക്കുന്നു അല്ലെങ്കിൽ അവർ Signal വീണ്ടും ഇൻസ്റ്റാൾ ചെയ്തു എന്നാണ് ഇതിനർത്ഥം.</string>
  <string name="IdentityUtil_unverified_dialog_many">%1$s, %2$s, %3$s എന്നിവരുമായുള്ള നിങ്ങളുടെ സുരക്ഷാ നമ്പർ മാറി, ഇത് മേലിൽ സ്ഥിരീകരിച്ചില്ല. ഒന്നുകിൽ ആരെങ്കിലും നിങ്ങളുടെ ആശയവിനിമയം തടസ്സപ്പെടുത്താൻ ശ്രമിക്കുന്നു അല്ലെങ്കിൽ അവർ Signal വീണ്ടും ഇൻസ്റ്റാൾ ചെയ്തു എന്നാണ് ഇതിനർത്ഥം.</string>
  <string name="IdentityUtil_untrusted_dialog_one">%s-മായുള്ള നിങ്ങളുടെ സുരക്ഷാ നമ്പർ മാറി.</string>
  <string name="IdentityUtil_untrusted_dialog_two">%1$s-നും %2$s-മായുള്ള നിങ്ങളുടെ സുരക്ഷാ നമ്പർ മാറി.</string>
  <string name="IdentityUtil_untrusted_dialog_many">%1$s-നും, %2$s-നും, %3$s-മായുള്ള നിങ്ങളുടെ സുരക്ഷാ നമ്പർ മാറി.</string>
  <plurals name="identity_others">
    <item quantity="one">%d മറ്റുള്ളവ</item>
    <item quantity="other">%d പേർ</item>
  </plurals>
  <!--giphy_activity-->
  <string name="giphy_activity_toolbar__search_gifs">GIF-കൾ തിരയുക</string>
  <!--giphy_fragment-->
  <string name="giphy_fragment__nothing_found">ഒന്നും കണ്ടെത്തിയില്ല</string>
  <!--database_migration_activity-->
  <string name="database_migration_activity__would_you_like_to_import_your_existing_text_messages">നിങ്ങളുടെ നിലവിലുള്ള വാചക സന്ദേശങ്ങൾ Signal-ന്റെ എൻ‌ക്രിപ്റ്റ് ചെയ്ത ഡാറ്റാബേസിലേക്ക് ഇറക്കുമതി ചെയ്യാൻ നിങ്ങൾ ആഗ്രഹിക്കുന്നുണ്ടോ?</string>
  <string name="database_migration_activity__the_default_system_database_will_not_be_modified">സ്ഥിരസ്ഥിതി സിസ്റ്റം ഡാറ്റാബേസ് ഒരു തരത്തിലും പരിഷ്കരിക്കുകയോ മാറ്റം വരുത്തുകയോ ചെയ്യില്ല.</string>
  <string name="database_migration_activity__skip">ഒഴിവാക്കുക</string>
  <string name="database_migration_activity__import">ഇറക്കുമതി ചെയ്യുക</string>
  <string name="database_migration_activity__this_could_take_a_moment_please_be_patient">ഇതിന് ഒരു നിമിഷമെടുക്കും. ദയവായി ക്ഷമയോടെയിരിക്കുക, ഇറക്കുമതി പൂർത്തിയാകുമ്പോൾ ഞങ്ങൾ നിങ്ങളെ അറിയിക്കും.</string>
  <string name="database_migration_activity__importing">ഇറക്കുമതി ചെയ്യുന്നു</string>
  <!--load_more_header-->
  <string name="load_more_header__see_full_conversation">പൂർണ്ണ സംഭാഷണം കാണുക</string>
  <string name="load_more_header__loading">ലഭ്യമാക്കുന്നു</string>
  <!--media_overview_activity-->
  <string name="media_overview_activity__no_media">ഒന്നുമില്ല</string>
  <!--message_recipients_list_item-->
  <string name="message_recipients_list_item__view">കാണുക</string>
  <string name="message_recipients_list_item__resend">വീണ്ടും അയയ്‌ക്കുക</string>
  <!--Displayed in a toast when user long presses an item in MyStories-->
  <!--Displayed when there are no outgoing stories-->
  <!--GroupUtil-->
  <plurals name="GroupUtil_joined_the_group">
    <item quantity="one">%1$s ഗ്രൂപ്പിൽ ചേർന്നു.</item>
    <item quantity="other">%1$s ഗ്രൂപ്പിൽ ചേർന്നു.</item>
  </plurals>
  <string name="GroupUtil_group_name_is_now">ഗ്രൂപ്പിന്റെ പേര് ഇപ്പോൾ \'%1$s\' ആണ്.</string>
  <!--prompt_passphrase_activity-->
  <string name="prompt_passphrase_activity__unlock">അൺലോക്കുചെയ്യൂ</string>
  <!--prompt_mms_activity-->
  <string name="prompt_mms_activity__signal_requires_mms_settings_to_deliver_media_and_group_messages">നിങ്ങളുടെ വയർലെസ് കാരിയർ വഴി മീഡിയയും ഗ്രൂപ്പ് സന്ദേശങ്ങളും കൈമാറാൻ Signal-ന് MMS ക്രമീകരണങ്ങൾ ആവശ്യമാണ്. നിങ്ങളുടെ ഉപകരണം ഈ വിവരങ്ങൾ ലഭ്യമാക്കുന്നില്ല, ഇത് ലോക്കുചെയ്‌ത ഉപകരണങ്ങൾക്കും മറ്റ് നിയന്ത്രിത കോൺഫിഗറേഷനുകൾക്കും ഇടയ്ക്കിടെ ശരിയാണ്.</string>
  <string name="prompt_mms_activity__to_send_media_and_group_messages_tap_ok">മീഡിയയും ഗ്രൂപ്പ് സന്ദേശങ്ങളും അയയ്‌ക്കാൻ, \'ശരി\' ടാപ്പുചെയ്‌ത് അഭ്യർത്ഥിച്ച ക്രമീകരണങ്ങൾ പൂർത്തിയാക്കുക. \'നിങ്ങളുടെ കാരിയർ APN\' എന്നതിനായി തിരയുന്നതിലൂടെ നിങ്ങളുടെ കാരിയറിനായുള്ള MMS ക്രമീകരണങ്ങൾ സാധാരണയായി കണ്ടെത്താനാകും. നിങ്ങൾ ഇത് ഒരു തവണ ചെയ്താൽ മതി.</string>
  <!--BadDecryptLearnMoreDialog-->
  <string name="BadDecryptLearnMoreDialog_delivery_issue">ഡെലിവറി പ്രശ്നം</string>
  <string name="BadDecryptLearnMoreDialog_couldnt_be_delivered_individual">%s-ൽ നിന്ന് ഒരു സന്ദേശം, സ്റ്റിക്കർ, പ്രതികരണം, അല്ലെങ്കിൽ വായിച്ച രസീത് എന്നിവ നിങ്ങൾക്ക് വേണ്ടി ഡെലിവർ ചെയ്യാൻ കഴിഞ്ഞില്ല. അവർ അത് നേരിട്ടോ അല്ലെങ്കിൽ ഒരു ഗ്രൂപ്പിലോ നിങ്ങൾക്ക് അയയ്ക്കാൻ ശ്രമിച്ചിരിക്കാം.</string>
  <string name="BadDecryptLearnMoreDialog_couldnt_be_delivered_group">%s-ൽ നിന്ന് ഒരു സന്ദേശം, സ്റ്റിക്കർ, പ്രതികരണം, അല്ലെങ്കിൽ വായിച്ച രസീത് എന്നിവ നിങ്ങൾക്ക് വേണ്ടി ഡെലിവർ ചെയ്യാൻ കഴിഞ്ഞില്ല.</string>
  <!--profile_create_activity-->
  <string name="CreateProfileActivity_first_name_required">പേരിൻ്റെ ആദ്യ ഭാഗം (ആവശ്യമാണ്)</string>
  <string name="CreateProfileActivity_last_name_optional">പേരിൻ്റെ അവസാന ഭാഗം (ഓപ്ഷണൽ)</string>
  <string name="CreateProfileActivity_next">അടുത്തത്</string>
  <string name="CreateProfileActivity__username">ഉപയോക്തൃനാമം</string>
  <string name="CreateProfileActivity__create_a_username">ഒരു  ഉപയോക്തൃനാമം സൃഷ്ടിക്കുക</string>
  <string name="CreateProfileActivity_custom_mms_group_names_and_photos_will_only_be_visible_to_you">ഇഷ്‌ടാനുസൃത/കസ്റ്റം MMS (എംഎംഎസ്) ഗ്രൂപ്പ് പേരുകളും ഫോട്ടോകളും നിങ്ങൾക്ക് മാത്രമേ ദൃശ്യമാകൂ.</string>
  <string name="CreateProfileActivity_group_descriptions_will_be_visible_to_members_of_this_group_and_people_who_have_been_invited">ഗ്രൂപ്പ് വിവരണങ്ങൾ ഈ ഗ്രൂപ്പിലെ അംഗങ്ങൾക്കും ക്ഷണിക്കപ്പെട്ട ആളുകൾക്കും ദൃശ്യമാകും.</string>
  <!--EditAboutFragment-->
  <string name="EditAboutFragment_about">ആമുഖം</string>
  <string name="EditAboutFragment_write_a_few_words_about_yourself">നിങ്ങളെ പറ്റി രണ്ടുവാക്ക് എഴുതൂ…</string>
  <string name="EditAboutFragment_count">%1$d/%2$d</string>
  <string name="EditAboutFragment_speak_freely">സ്വതന്ത്രമായി സംസാരിക്കുക</string>
  <string name="EditAboutFragment_encrypted">എന്‍ക്രിപ്റ്റ് ചെയ്തത്</string>
  <string name="EditAboutFragment_be_kind">ദയ കാട്ടുക</string>
  <string name="EditAboutFragment_coffee_lover">കോഫി പ്രേമി</string>
  <string name="EditAboutFragment_free_to_chat">ചാറ്റ് ചെയ്യാൻ സമയമുണ്ടേ</string>
  <string name="EditAboutFragment_taking_a_break">ഒരു ഇടവേളയിലാണ്</string>
  <string name="EditAboutFragment_working_on_something_new">പുതിയ ഒരു കാര്യം ചെയ്യുന്നു</string>
  <!--EditProfileFragment-->
  <string name="EditProfileFragment__edit_group">ഗ്രൂപ്പ് എഡിറ്റുചെയ്യുക</string>
  <string name="EditProfileFragment__group_name">ഗ്രൂപ്പിന്റെ പേര്</string>
  <string name="EditProfileFragment__group_description">ഗ്രൂപ്പ് വിവരണം</string>
  <!--EditProfileNameFragment-->
  <string name="EditProfileNameFragment_your_name">നിങ്ങളുടെ പേര്</string>
  <string name="EditProfileNameFragment_first_name">പേരിന്റെ ആദ്യഭാഗം</string>
  <string name="EditProfileNameFragment_last_name_optional">പേരിൻ്റെ അവസാന ഭാഗം (നിർബന്ധമല്ല)</string>
  <string name="EditProfileNameFragment_save">സംരക്ഷിക്കൂ</string>
  <string name="EditProfileNameFragment_failed_to_save_due_to_network_issues_try_again_later">നെറ്റ്‌വർക്ക് പ്രശ്‌നങ്ങൾ കാരണം സംരക്ഷിക്കുന്നതിൽ പരാജയം. പിന്നീട് വീണ്ടും ശ്രമിക്കുക.</string>
  <!--recipient_preferences_activity-->
  <string name="recipient_preference_activity__shared_media">പങ്കിട്ട മീഡിയ</string>
  <!--recipients_panel-->
  <string name="recipients_panel__to"><small>ഒരു പേരോ നമ്പറോ നൽകുക</small></string>
  <!--verify_display_fragment-->
  <string name="verify_display_fragment__to_verify_the_security_of_your_end_to_end_encryption_with_s"><![CDATA[%s-മായുള്ള നിങ്ങളുടെ ആദ്യാവസാന എൻക്രിപ്ഷന്റെ സുരക്ഷ പരിശോധിക്കാൻ, മുകളിലെ നമ്പറുകൾ അവരുടെ ഉപകരണവുമായി താരതമ്യം ചെയ്യുക. നിങ്ങൾക്ക് അവരുടെ ഫോണിലെ കോഡ് സ്കാൻ ചെയ്യാനും കഴിയും.<a href="https://signal.org/redirect/safety-numbers">കൂടുതല്‍ അറിയുക</a>]]></string>
  <string name="verify_display_fragment__tap_to_scan">സ്കാൻ ചെയ്യാൻ തൊടുക</string>
  <string name="verify_display_fragment__successful_match">വിജയകരമായ ചേര്‍ച്ച</string>
  <string name="verify_display_fragment__failed_to_verify_safety_number">സുരക്ഷാ നമ്പർ പരിശോധിക്കുന്നതിൽ പരാജയപ്പെട്ടു</string>
  <string name="verify_display_fragment__loading">ലഭ്യമാക്കുന്നു</string>
  <string name="verify_display_fragment__mark_as_verified">പരിശോധിച്ചതായി അടയാളപ്പെടുത്തുക</string>
  <string name="verify_display_fragment__clear_verification">പരിശോധന പൂർത്തിയാക്കുക</string>
  <!--verify_identity-->
  <string name="verify_identity__share_safety_number">സുരക്ഷാ നമ്പർ പങ്കിടുക</string>
  <!--verity_scan_fragment-->
  <string name="verify_scan_fragment__scan_the_qr_code_on_your_contact">നിങ്ങളുടെ കോൺടാക്ടിൻ്റെ ഡിവൈസിലുള്ള QR കോഡ് സ്കാൻ ചെയ്യുക.</string>
  <!--webrtc_answer_decline_button-->
  <string name="webrtc_answer_decline_button__swipe_up_to_answer">ഉത്തരം നൽകാൻ മുകളിലേക്ക് സ്വൈപ്പുചെയ്യുക</string>
  <string name="webrtc_answer_decline_button__swipe_down_to_reject">നിരസിക്കാൻ താഴേക്ക് സ്വൈപ്പുചെയ്യുക</string>
  <!--message_details_header-->
  <string name="message_details_header__issues_need_your_attention">ചില പ്രശ്‌നങ്ങൾക്ക് നിങ്ങളുടെ ശ്രദ്ധ ആവശ്യമാണ്.</string>
  <string name="message_details_header__sent">അയച്ചത്:</string>
  <string name="message_details_header__received">സ്വീകരിച്ചത്:</string>
  <string name="message_details_header__disappears">അപ്രത്യക്ഷമാകുന്നത്:</string>
  <string name="message_details_header__via">വഴി:</string>
  <!--message_details_recipient_header-->
  <string name="message_details_recipient_header__pending_send">ശേഷിക്കുന്നു</string>
  <string name="message_details_recipient_header__sent_to">അയച്ചത്</string>
  <string name="message_details_recipient_header__sent_from">അയച്ചത്</string>
  <string name="message_details_recipient_header__delivered_to">കൈമാറിയത്</string>
  <string name="message_details_recipient_header__read_by">വായിച്ചത്</string>
  <string name="message_details_recipient_header__not_sent">അയച്ചില്ല</string>
  <string name="message_details_recipient_header__viewed">കണ്ടത്</string>
  <string name="message_details_recipient_header__skipped">ഒഴിവാക്കി</string>
  <!--message_Details_recipient-->
  <string name="message_details_recipient__failed_to_send">അയയ്‌ക്കുന്നതിൽ പരാജയപ്പെട്ടു</string>
  <string name="message_details_recipient__new_safety_number">പുതിയ സുരക്ഷാ നമ്പർ </string>
  <!--AndroidManifest.xml-->
  <string name="AndroidManifest__create_passphrase">രഹസ്യവാചകം സൃഷ്‌ടിക്കുക</string>
  <string name="AndroidManifest__select_contacts">കോൺടാക്റ്റുകൾ തിരഞ്ഞെടുക്കുക</string>
  <string name="AndroidManifest__change_passphrase">രഹസ്യവാചകം മാറ്റുക</string>
  <string name="AndroidManifest__verify_safety_number">സുരക്ഷാ നമ്പർ ഉറപ്പാക്കു</string>
  <string name="AndroidManifest__log_submit">ഡീബഗ് ലോഗ് സമർപ്പിക്കുക</string>
  <string name="AndroidManifest__media_preview">മീഡിയ പ്രിവ്യൂ</string>
  <string name="AndroidManifest__message_details">സന്ദേശ വിശദാംശങ്ങൾ</string>
  <string name="AndroidManifest__linked_devices">ബന്ധിപ്പിച്ച ഉപകരണങ്ങൾ</string>
  <string name="AndroidManifest__invite_friends">സുഹൃത്തുക്കളെ ക്ഷണിക്കുക</string>
  <string name="AndroidManifest_archived_conversations">ആർക്കൈവുചെയ്‌ത സംഭാഷണങ്ങൾ</string>
  <string name="AndroidManifest_remove_photo">ഫോട്ടോ നീക്കംചെയ്യുക</string>
  <!--Message Requests Megaphone-->
  <string name="MessageRequestsMegaphone__message_requests">സന്ദേശ അഭ്യർത്ഥനകൾ</string>
  <string name="MessageRequestsMegaphone__users_can_now_choose_to_accept">ഉപയോക്താക്കൾക്ക് ഇപ്പോൾ ഒരു പുതിയ സംഭാഷണം സ്വീകരിക്കാൻ തിരഞ്ഞെടുക്കാം. ആരാണ് സന്ദേശമയയ്ക്കുന്നതെന്ന് പ്രൊഫൈൽ പേരുകൾ ആളുകളെ അറിയിക്കുന്നു.</string>
  <string name="MessageRequestsMegaphone__add_profile_name">പ്രൊഫൈൽ പേര് ചേർക്കുക</string>
  <!--HelpFragment-->
  <string name="HelpFragment__have_you_read_our_faq_yet">FAQ വായിച്ചുനോക്കിയോ?</string>
  <string name="HelpFragment__next">അടുത്തത്</string>
  <string name="HelpFragment__contact_us">ഞങ്ങളെ സമീപിക്കുക</string>
  <string name="HelpFragment__tell_us_whats_going_on">എന്താണ് സംഭവിക്കുന്നതെന്ന് ഞങ്ങളോട് പറയുക</string>
  <string name="HelpFragment__include_debug_log">ഡീബഗ് ലോഗ് ഉൾപ്പെടുത്തുക.</string>
  <string name="HelpFragment__whats_this">എന്താണിത്?</string>
  <string name="HelpFragment__how_do_you_feel">നിങ്ങൾക്ക് എന്തുതോന്നുന്നു? (ഓപ്ഷണൽ)</string>
  <string name="HelpFragment__tell_us_why_youre_reaching_out">എന്തുകൊണ്ട് ഞങ്ങളെ സമീപിക്കുന്നു എന്ന് പറയുക.</string>
  <string name="HelpFragment__support_info">പിന്തുണ വിവരം</string>
  <string name="HelpFragment__signal_android_support_request">Signal Android പിന്തുണ അഭ്യർത്ഥന</string>
  <string name="HelpFragment__debug_log">ഡീബഗ് ലോഗ്:</string>
  <string name="HelpFragment__could_not_upload_logs">ലോഗുകൾ അപ്‌ലോഡുചെയ്യാനായില്ല</string>
  <string name="HelpFragment__please_be_as_descriptive_as_possible">പ്രശ്നം മനസിലാക്കാൻ ഞങ്ങളെ സഹായിക്കുന്നതിന് ദയവായി കഴിയുന്നത്ര വിവരണാത്മകമായിരിക്കുക.</string>
  <string-array name="HelpFragment__categories_3">
    <item>\-\- ദയവായി ഒരു ഓപ്ഷൻ തിരഞ്ഞെടുക്കുക \-\-</item>
    <item>എന്തോ പ്രവർത്തിക്കുന്നില്ല</item>
    <item>ഫീച്ചർ അഭ്യർത്ഥന</item>
    <item>ചോദ്യം</item>
    <item>പ്രതികരണം</item>
    <item>മറ്റുള്ളവ </item>
    <item>പേയ്മെന്റുകൾ(മൊബൈൽകോയിൻ)</item>
    <item>പരിപാലകരും Signal ബൂസ്റ്റും</item>
  </string-array>
  <!--ReactWithAnyEmojiBottomSheetDialogFragment-->
  <string name="ReactWithAnyEmojiBottomSheetDialogFragment__this_message">ഈ സന്ദേശം</string>
  <string name="ReactWithAnyEmojiBottomSheetDialogFragment__recently_used">അടുത്തിടെ ഉപയോഗിച്ചവ</string>
  <string name="ReactWithAnyEmojiBottomSheetDialogFragment__smileys_and_people">സ്മൈലി &amp; ആളുകൾ</string>
  <string name="ReactWithAnyEmojiBottomSheetDialogFragment__nature">പ്രകൃതി</string>
  <string name="ReactWithAnyEmojiBottomSheetDialogFragment__food">ഭക്ഷണം</string>
  <string name="ReactWithAnyEmojiBottomSheetDialogFragment__activities">പ്രവർത്തനങ്ങൾ</string>
  <string name="ReactWithAnyEmojiBottomSheetDialogFragment__places">സ്ഥലങ്ങൾ</string>
  <string name="ReactWithAnyEmojiBottomSheetDialogFragment__objects">വസ്തുക്കൾ</string>
  <string name="ReactWithAnyEmojiBottomSheetDialogFragment__symbols">ചിഹ്നങ്ങൾ</string>
  <string name="ReactWithAnyEmojiBottomSheetDialogFragment__flags">പതാകകൾ</string>
  <string name="ReactWithAnyEmojiBottomSheetDialogFragment__emoticons">ഇമോട്ടിക്കോണുകൾ</string>
  <string name="ReactWithAnyEmojiBottomSheetDialogFragment__no_results_found">ഫലങ്ങളൊന്നുമില്ല.</string>
  <!--arrays.xml-->
  <string name="arrays__use_default">സ്ഥിരസ്ഥിതി ഉപയോഗിക്കുക</string>
  <string name="arrays__use_custom">ഇഷ്‌ടാനുസൃതം ഉപയോഗിക്കുക</string>
  <string name="arrays__mute_for_one_hour">1 മണിക്കൂറിന് നിശബ്ദമാക്കുക</string>
  <string name="arrays__mute_for_eight_hours">8 മണിക്കൂർ നിശബ്ദമാക്കുക</string>
  <string name="arrays__mute_for_one_day">1 ദിവസത്തേക്ക്  നിശബ്ദമാക്കുക</string>
  <string name="arrays__mute_for_seven_days">7 ദിവസത്തേക്ക് നിശബ്ദമാക്കുക</string>
  <string name="arrays__always">എല്ലായ്പ്പോഴും</string>
  <string name="arrays__settings_default">ക്രമീകരണ സ്ഥിരസ്ഥിതി</string>
  <string name="arrays__enabled">പ്രവർത്തനക്ഷമമാക്കി</string>
  <string name="arrays__disabled">അപ്രാപ്‌തമാക്കി</string>
  <string name="arrays__name_and_message">പേരും സന്ദേശവും</string>
  <string name="arrays__name_only">പേര് മാത്രം</string>
  <string name="arrays__no_name_or_message">പേരോ സന്ദേശമോ വേണ്ട</string>
  <string name="arrays__images">ചിത്രങ്ങൾ</string>
  <string name="arrays__audio">ഓഡിയോ</string>
  <string name="arrays__video">വീഡിയോ</string>
  <string name="arrays__documents">പ്രമാണങ്ങൾ</string>
  <string name="arrays__small">ചെറുത്</string>
  <string name="arrays__normal">സാധാരണ</string>
  <string name="arrays__large">വലുത്</string>
  <string name="arrays__extra_large">അധിക വലുത്</string>
  <string name="arrays__default">സ്ഥിരസ്ഥിതി</string>
  <string name="arrays__high">ഉയർന്നത്</string>
  <string name="arrays__max">പരമാവധി</string>
  <!--plurals.xml-->
  <plurals name="hours_ago">
    <item quantity="one">%dh</item>
    <item quantity="other">%dh</item>
  </plurals>
  <!--preferences.xml-->
  <string name="preferences_beta">ബീറ്റ</string>
  <string name="preferences__sms_mms">SMS &amp; MMS</string>
  <string name="preferences__pref_all_sms_title">എല്ലാ SMS-കളും സ്വീകരിക്കുക</string>
  <string name="preferences__pref_all_mms_title">എല്ലാ MMS സ്വീകരിക്കുക</string>
  <string name="preferences__use_signal_for_viewing_and_storing_all_incoming_text_messages">എല്ലാ ഇൻകമിംഗ് ടെക്സ്റ്റ് സന്ദേശങ്ങൾക്കും Signal ഉപയോഗിക്കുക</string>
  <string name="preferences__use_signal_for_viewing_and_storing_all_incoming_multimedia_messages">എല്ലാ ഇൻകമിംഗ് മൾട്ടിമീഡിയ സന്ദേശങ്ങൾക്കും സിഗ്നൽ ഉപയോഗിക്കുക</string>
  <string name="preferences__pref_enter_sends_title">എന്റർ കീ അയയ്ക്കും</string>
  <string name="preferences__pressing_the_enter_key_will_send_text_messages">എന്റർ കീ അമർത്തുന്നത് വാചക സന്ദേശങ്ങൾ അയയ്‌ക്കും</string>
  <string name="preferences__pref_use_address_book_photos">അഡ്രസ്സ് ബുക്കിലെ ഫോട്ടോകൾ ഉപയോഗിക്കുക</string>
  <string name="preferences__display_contact_photos_from_your_address_book_if_available">നിങ്ങളുടെ അഡ്രസ്സ് ബുക്കിൽ നിന്നുള്ള ഫോട്ടോസ് ലഭ്യമെങ്കിൽ ഡിസ്പ്ളേ ചെയ്യുക </string>
  <string name="preferences__generate_link_previews">ലിങ്ക് പ്രിവ്യൂകൾ സൃഷ്ടിക്കുക</string>
  <string name="preferences__retrieve_link_previews_from_websites_for_messages">നിങ്ങൾ അയയ്‌ക്കുന്ന സന്ദേശങ്ങൾക്കായി വെബ്‌സൈറ്റുകളിൽ നിന്ന് ലിങ്ക് പ്രിവ്യൂകൾ നേരിട്ട് വീണ്ടെടുക്കുക.</string>
  <string name="preferences__choose_identity">ഐഡന്റിറ്റി തിരഞ്ഞെടുക്കുക</string>
  <string name="preferences__choose_your_contact_entry_from_the_contacts_list">കോൺ‌ടാക്റ്റ് പട്ടികയിൽ‌ നിന്നും നിങ്ങളുടെ കോൺ‌ടാക്റ്റ് എൻ‌ട്രി തിരഞ്ഞെടുക്കുക.</string>
  <string name="preferences__change_passphrase">രഹസ്യവാചകം മാറ്റുക</string>
  <string name="preferences__change_your_passphrase">നിങ്ങളുടെ രഹസ്യവാചകം മാറ്റുക</string>
  <string name="preferences__enable_passphrase">പാസ്‌ഫ്രെയ്‌സ് സ്‌ക്രീൻ ലോക്ക് പ്രവർത്തനക്ഷമമാക്കുക</string>
  <string name="preferences__lock_signal_and_message_notifications_with_a_passphrase">ഒരു പാസ്‌ഫ്രെയ്‌സ് ഉപയോഗിച്ച് സ്‌ക്രീനും അറിയിപ്പുകളും ലോക്കുചെയ്യുക</string>
  <string name="preferences__screen_security">സ്‌ക്രീൻ സുരക്ഷ</string>
  <string name="preferences__disable_screen_security_to_allow_screen_shots">റീസന്റ് ലിസ്റ്റിലും അപ്ലിക്കേഷനിലും സ്‌ക്രീൻഷോട്ടുകൾ തടയുക</string>
  <string name="preferences__auto_lock_signal_after_a_specified_time_interval_of_inactivity">നിഷ്‌ക്രിയത്വത്തിന്റെ നിർദ്ദിഷ്ട സമയ ഇടവേളയ്‌ക്ക് ശേഷം Signal സ്വപ്രേരിതമായി ലോക്ക് ചെയ്യുക</string>
  <string name="preferences__inactivity_timeout_passphrase">നിഷ്‌ക്രിയത്വ കാലഹരണപ്പെടൽ പാസ്‌ഫ്രെയ്‌സ്</string>
  <string name="preferences__inactivity_timeout_interval">നിഷ്‌ക്രിയത്വ കാലഹരണപ്പെടൽ ഇടവേള</string>
  <string name="preferences__notifications">അറിയിപ്പുകൾ</string>
  <string name="preferences__led_color">LED നിറം</string>
  <string name="preferences__led_color_unknown">അജ്ഞാതം</string>
  <string name="preferences__pref_led_blink_title">LED ബ്ലിങ്ക് പാറ്റേൺ</string>
  <string name="preferences__sound">ശബ്ദം</string>
  <string name="preferences__silent">നിശബ്ദത</string>
  <string name="preferences__default">സ്ഥിരസ്ഥിതി</string>
  <string name="preferences__repeat_alerts">അലേർട്ടുകൾ ആവർത്തിക്കുക</string>
  <string name="preferences__never">ഒരിക്കലും വേണ്ട</string>
  <string name="preferences__one_time">ഒരിക്കൽ</string>
  <string name="preferences__two_times">രണ്ടു തവണ</string>
  <string name="preferences__three_times">മൂന്ന് തവണ</string>
  <string name="preferences__five_times">അഞ്ച് തവണ</string>
  <string name="preferences__ten_times">പത്ത് തവണ</string>
  <string name="preferences__vibrate">വൈബ്രേറ്റ്</string>
  <string name="preferences__green">പച്ച</string>
  <string name="preferences__red">ചുവപ്പ്</string>
  <string name="preferences__blue">നീല</string>
  <string name="preferences__orange">ഓറഞ്ച്</string>
  <string name="preferences__cyan">സിയാൻ</string>
  <string name="preferences__magenta">മജന്ത</string>
  <string name="preferences__white">വെള്ള</string>
  <string name="preferences__none">ഒന്നുമില്ല</string>
  <string name="preferences__fast">വേഗത്തിൽ </string>
  <string name="preferences__normal">സാധാരണ</string>
  <string name="preferences__slow">പതുക്കെ</string>
  <string name="preferences__help">സഹായം</string>
  <string name="preferences__advanced">വിപുലമായ</string>
<<<<<<< HEAD
  <string name="preferences__donate_to_signal">Molly-ന് സംഭാവന ചെയ്യുക</string>
=======
  <string name="preferences__donate_to_signal">Signal-ന് സംഭാവന ചെയ്യുക</string>
  <!--Preference label when someone is already a subscriber-->
>>>>>>> c4bc2162
  <string name="preferences__subscription">സബ്സ്ക്രിപ്ഷൻ</string>
  <!--Preference label for making a monthly donation to Signal-->
  <!--Preference label for making one-time donations to Signal-->
  <string name="preferences__privacy">സ്വകാര്യത</string>
  <string name="preferences__mms_user_agent">MMS യൂസർ ഏജൻറ്</string>
  <string name="preferences__advanced_mms_access_point_names">സ്വമേധയാലുള്ള MMS ക്രമീകരണങ്ങൾ</string>
  <string name="preferences__mmsc_url">MMSC URL</string>
  <string name="preferences__mms_proxy_host">MMS Proxy Host</string>
  <string name="preferences__mms_proxy_port">MMS പ്രോക്സി പോർട്ട്</string>
  <string name="preferences__mmsc_username">MMSC ഉപയോക്തൃനാമം</string>
  <string name="preferences__mmsc_password">MMSC പാസ്‌വേഡ്</string>
  <string name="preferences__sms_delivery_reports">SMS ഡെലിവറി റിപ്പോർട്ടുകൾ</string>
  <string name="preferences__request_a_delivery_report_for_each_sms_message_you_send">നിങ്ങൾ അയയ്ക്കുന്ന ഓരോ SMS സന്ദേശത്തിനും ഒരു ഡെലിവറി റിപ്പോർട്ട് അഭ്യർത്ഥിക്കുക</string>
  <string name="preferences__data_and_storage">ഡാറ്റയും സ്റ്റോറേജും</string>
  <string name="preferences__storage">സ്റ്റോറേജ്</string>
  <string name="preferences__payments">പേയ്മെന്റുകൾ</string>
  <string name="preferences__payments_beta">പേയ്‌മെന്റുകൾ (ബീറ്റ)</string>
  <string name="preferences__conversation_length_limit">സംഭാഷണ ദൈർഘ്യ പരിധി</string>
  <string name="preferences__keep_messages">സന്ദേശങ്ങൾ സൂക്ഷിക്കുക</string>
  <string name="preferences__clear_message_history">സന്ദേശ ചരിത്രം മായ്‌ക്കുക</string>
  <string name="preferences__linked_devices">ബന്ധിപ്പിച്ച ഉപകരണങ്ങൾ</string>
  <string name="preferences__light_theme">ലൈറ്റ്</string>
  <string name="preferences__dark_theme">ഡാർക്ക്</string>
  <string name="preferences__appearance">ദൃശ്യത</string>
  <string name="preferences__theme">തീം</string>
  <string name="preferences__chat_wallpaper">ചാറ്റ് വാൾപേപ്പർ</string>
  <string name="preferences__chat_color_and_wallpaper">ചാറ്റ് നിറവും വാൾപേപ്പറും</string>
  <string name="preferences__disable_pin">PIN അപ്രാപ്‌തമാക്കുക</string>
  <string name="preferences__enable_pin">PIN പ്രവർത്തനക്ഷമമാക്കുക</string>
  <string name="preferences__if_you_disable_the_pin_you_will_lose_all_data">നിങ്ങൾ‌ PIN (പിൻ) അപ്രാപ്‌തമാക്കുകയാണെങ്കിൽ‌, നിങ്ങൾ‌ സ്വമേധയാ ബാക്കപ്പുചെയ്‌ത് പുന.സ്ഥാപിച്ചില്ലെങ്കിൽ,‌ നിങ്ങൾ‌ സിഗ്നൽ‌ വീണ്ടും രജിസ്റ്റർ‌ ചെയ്യുമ്പോൾ‌ എല്ലാ ഡാറ്റയും നഷ്‌ടപ്പെടും. PIN (പിൻ) പ്രവർത്തനരഹിതമാക്കിയിരിക്കുമ്പോൾ നിങ്ങൾക്ക് രജിസ്ട്രേഷൻ ലോക്ക് ഓണാക്കാൻ കഴിയില്ല.</string>
  <string name="preferences__pins_keep_information_stored_with_signal_encrypted_so_only_you_can_access_it">PIN-ഉകൾ / പിന്നുകൾ (സിഗ്നൽ ഉപയോഗിച്ച് സംഭരിച്ചിരിക്കുന്ന) വിവരങ്ങൾ എൻ‌ക്രിപ്റ്റ് ചെയ്യുന്നതിനാൽ നിങ്ങൾക്ക് മാത്രമേ ഇത് ആക്സസ് ചെയ്യാൻ കഴിയൂ. നിങ്ങൾ വീണ്ടും ഇൻസ്റ്റാൾ ചെയ്യുമ്പോൾ നിങ്ങളുടെ പ്രൊഫൈൽ, ക്രമീകരണങ്ങൾ, കോൺടാക്റ്റുകൾ എന്നിവ പുന.സ്ഥാപിക്കും. അപ്ലിക്കേഷൻ തുറക്കാൻ നിങ്ങളുടെ PIN (പിൻ) ആവശ്യം വരില്ല.</string>
  <string name="preferences__system_default">സിസ്റ്റം സ്ഥിരസ്ഥിതി</string>
  <string name="preferences__language">ഭാഷ</string>
  <string name="preferences__signal_messages_and_calls">Signal സന്ദേശങ്ങളും കോളുകളും</string>
  <string name="preferences__advanced_pin_settings">വിപുല PIN ക്രമീകരണങ്ങൾ</string>
  <string name="preferences__free_private_messages_and_calls">സിഗ്നൽ ഉപയോക്താക്കൾക്ക് സൗജന്യ സ്വകാര്യ സന്ദേശങ്ങളും കോളുകളും</string>
  <string name="preferences__submit_debug_log">ഡീബഗ് ലോഗ് സമർപ്പിക്കുക</string>
  <string name="preferences__delete_account">അക്കൗണ്ട് ഇല്ലാതാക്കൂ</string>
  <string name="preferences__support_wifi_calling">\'WiFi കോളിംഗ്\' അനുയോജ്യത മോഡ്</string>
  <string name="preferences__enable_if_your_device_supports_sms_mms_delivery_over_wifi">നിങ്ങളുടെ ഉപകരണം WiFi വഴി SMS/MMS ഡെലിവറി ഉപയോഗിക്കുന്നുവെങ്കിൽ പ്രവർത്തനക്ഷമമാക്കുക (ഉപകരണത്തിൽ \'WiFi കോളിംഗ്\' പ്രാപ്‌തമാക്കിയാൽ മാത്രം ഇത് പ്രവർത്തനക്ഷമമാക്കുക)</string>
  <string name="preferences__incognito_keyboard">ഇൻകോഗ്നിറ്റോ കീബോർഡ്</string>
  <string name="preferences__read_receipts">വായന രസീതുകൾ</string>
  <string name="preferences__if_read_receipts_are_disabled_you_wont_be_able_to_see_read_receipts">വായന രസീതുകൾ അപ്രാപ്തമാക്കിയിട്ടുണ്ടെങ്കിൽ, മറ്റുള്ളവരിൽ നിന്നുള്ള വായന രസീതുകൾ നിങ്ങൾക്ക് കാണാൻ കഴിയില്ല.</string>
  <string name="preferences__typing_indicators">ടൈപ്പിംഗ് സൂചകങ്ങൾ</string>
  <string name="preferences__if_typing_indicators_are_disabled_you_wont_be_able_to_see_typing_indicators">ടൈപ്പിംഗ് സൂചകങ്ങൾ അപ്രാപ്തമാക്കിയിട്ടുണ്ടെങ്കിൽ, മറ്റുള്ളവരിൽ നിന്ന് ടൈപ്പിംഗ് സൂചകങ്ങൾ നിങ്ങൾക്ക് കാണാൻ കഴിയില്ല.</string>
  <string name="preferences__request_keyboard_to_disable">വ്യക്തിഗതമാക്കിയ പഠനം പ്രവർത്തനരഹിതമാക്കുന്നതിന് കീബോർഡിനോട് അഭ്യർത്ഥിക്കുക.</string>
  <string name="preferences__this_setting_is_not_a_guarantee">ഈ ക്രമീകരണം ഒരു ഗ്യാരണ്ടി അല്ല, നിങ്ങളുടെ കീബോർഡ് അത് അവഗണിച്ചേക്കാം.</string>
  <string name="preferences_app_protection__blocked_users">തടഞ്ഞ ഉപയോക്താക്കൾ</string>
  <string name="preferences_chats__when_using_mobile_data">മൊബൈൽ ഡാറ്റ ഉപയോഗിക്കുമ്പോൾ</string>
  <string name="preferences_chats__when_using_wifi">Wi-Fi ഉപയോഗിക്കുമ്പോൾ</string>
  <string name="preferences_chats__when_roaming">റോമിംഗ് ചെയ്യുമ്പോൾ</string>
  <string name="preferences_chats__media_auto_download">മീഡിയ യാന്ത്രിക-ഡൗൺലോഡ്</string>
  <string name="preferences_chats__message_history">സന്ദേശ ചരിത്രം </string>
  <string name="preferences_storage__storage_usage">സ്റ്റോറേജ് ഉപയോഗം</string>
  <string name="preferences_storage__photos">ചിത്രങ്ങൾ</string>
  <string name="preferences_storage__videos">വീഡിയോ</string>
  <string name="preferences_storage__files">ഫയലുകൾ</string>
  <string name="preferences_storage__audio">ഓഡിയോ</string>
  <string name="preferences_storage__review_storage">സ്റ്റോറജ് അവലോകനം ചെയ്യുക</string>
  <string name="preferences_storage__delete_older_messages">പഴയ സന്ദേശങ്ങൾ ഇല്ലാതാക്കണോ?</string>
  <string name="preferences_storage__clear_message_history">സന്ദേശ ചരിത്രം മായ്‌ക്കണോ?</string>
  <string name="preferences_storage__this_will_permanently_delete_all_message_history_and_media">നിങ്ങളുടെ ഉപകരണത്തിൽ നിന്നുള്ള %1$s-നേക്കാൾ പഴയ എല്ലാ സന്ദേശ ചരിത്രവും മീഡിയയും ഇത് ശാശ്വതമായി ഇല്ലാതാക്കും. </string>
  <string name="preferences_storage__this_will_permanently_trim_all_conversations_to_the_d_most_recent_messages">ഇത് ഏറ്റവും പുതിയ %1$s സന്ദേശങ്ങളിലേക്ക് എല്ലാ സംഭാഷണങ്ങളും ശാശ്വതമായി കുറയ്ക്കും (ട്രിം ചെയ്യും).</string>
  <string name="preferences_storage__this_will_delete_all_message_history_and_media_from_your_device">ഇത് നിങ്ങളുടെ ഉപകരണത്തിൽ നിന്ന് എല്ലാ സന്ദേശ ചരിത്രവും മീഡിയയും ശാശ്വതമായി ഇല്ലാതാക്കും</string>
  <string name="preferences_storage__are_you_sure_you_want_to_delete_all_message_history">എല്ലാ സന്ദേശ ചരിത്രവും നീക്കംചെയ്യണം എന്ന് നിങ്ങൾക്ക് ഉറപ്പാണോ?</string>
  <string name="preferences_storage__all_message_history_will_be_permanently_removed_this_action_cannot_be_undone">എല്ലാ സന്ദേശ ചരിത്രവും ശാശ്വതമായി നീക്കംചെയ്യപ്പെടും. പിന്നെ ഇത് പഴയപടിയാക്കാൻ കഴിയില്ല.</string>
  <string name="preferences_storage__delete_all_now">എല്ലാം ഇപ്പോൾ ഇല്ലാതാക്കുക</string>
  <string name="preferences_storage__forever">എന്നേക്കും</string>
  <string name="preferences_storage__one_year">1 വർഷം</string>
  <string name="preferences_storage__six_months">6 മാസം</string>
  <string name="preferences_storage__thirty_days">30 ദിവസം</string>
  <string name="preferences_storage__none">ഒന്നുമില്ല</string>
  <string name="preferences_storage__s_messages">%1$s സന്ദേശങ്ങൾ </string>
  <string name="preferences_storage__custom">ഇഷ്‌ടാനുസൃതം</string>
  <string name="preferences_advanced__use_system_emoji">സിസ്റ്റം ഇമോജി ഉപയോഗിക്കുക</string>
  <string name="preferences_advanced__disable_signal_built_in_emoji_support">Signal-ന്റെ അന്തർനിർമ്മിത ഇമോജി സപ്പോർട്ട് പ്രവർത്തനരഹിതമാക്കുക</string>
  <string name="preferences_advanced__relay_all_calls_through_the_signal_server_to_avoid_revealing_your_ip_address">നിങ്ങളുടെ കോൺ‌ടാക്റ്റിലേക്ക് നിങ്ങളുടെ ഐ‌പി വിലാസം വെളിപ്പെടുത്തുന്നത് ഒഴിവാക്കാൻ സിഗ്നൽ സെർവർ വഴി എല്ലാ കോളുകളും റിലേ ചെയ്യുക. പ്രവർത്തനക്ഷമമാക്കുന്നത് കോൾ നിലവാരം കുറയ്ക്കും.</string>
  <string name="preferences_advanced__always_relay_calls">എല്ലായ്പ്പോഴും കോളുകൾ റിലേ ചെയ്യുക</string>
  <string name="preferences_app_protection__who_can">ആർക്ക് കഴിയും…</string>
  <string name="preferences_app_protection__app_access">അപ്ലിക്കേഷൻ ആക്‌സസ്സ്</string>
  <string name="preferences_app_protection__communication">ആശയവിനിമയം</string>
  <string name="preferences_chats__chats">ചാറ്റുകൾ</string>
  <string name="preferences_data_and_storage__manage_storage">സ്റ്റോറേജ് ക്രമീകരിക്കുക</string>
  <string name="preferences_data_and_storage__calls">കോളുകൾ</string>
  <string name="preferences_data_and_storage__use_less_data_for_calls">കോളുകള്ക്ക് കുറഞ്ഞ ഡാറ്റ ഉപയോഗിക്കുക</string>
  <string name="preferences_data_and_storage__never">ഒരിക്കലും വേണ്ട</string>
  <string name="preferences_data_and_storage__wifi_and_mobile_data">വൈഫൈ, മൊബൈൽ ഡാറ്റ</string>
  <string name="preferences_data_and_storage__mobile_data_only">മൊബൈൽ ഡാറ്റ മാത്രം</string>
  <string name="preference_data_and_storage__using_less_data_may_improve_calls_on_bad_networks">കുറഞ്ഞ ഡാറ്റ ഉപയോഗിക്കുന്നത് ബലഹീന നെറ്വർക്കിൽ ഗുണമേന്മ ഉയർത്തിയേക്കാം.</string>
  <string name="preferences_notifications__messages">സന്ദേശങ്ങൾ</string>
  <string name="preferences_notifications__events">ഇവന്റുകൾ</string>
  <string name="preferences_notifications__in_chat_sounds">ഇൻ-ചാറ്റ് ശബ്‌ദങ്ങള്‍</string>
  <string name="preferences_notifications__show">കാണിക്കുക</string>
  <string name="preferences_notifications__calls">കോളുകൾ</string>
  <string name="preferences_notifications__ringtone">റിംഗ്‌ടോൺ</string>
  <string name="preferences_chats__show_invitation_prompts">ക്ഷണ പ്രേരണങ്ങൾ കാണിക്കുക</string>
  <string name="preferences_chats__display_invitation_prompts_for_contacts_without_signal">Signal ഇല്ലാത്ത കോൺടാക്റ്റുകൾക്കായി ക്ഷണ പ്രേരണങ്ങൾ കാണിക്കുക</string>
  <string name="preferences_chats__message_text_size">സന്ദേശ ഫോണ്ട് വലുപ്പം</string>
  <string name="preferences_events__contact_joined_signal">കോൺ‌ടാക്റ്റ് Signal-ൽ ചേർന്നു</string>
  <string name="preferences_notifications__priority">മുൻഗണന</string>
  <!--Heading for the \'censorship circumvention\' section of privacy preferences-->
  <string name="preferences_communication__category_censorship_circumvention">സെൻസർഷിപ്പ് ഒഴിവാക്കൽ</string>
  <!--Title of the \'censorship circumvention\' toggle switch-->
  <string name="preferences_communication__censorship_circumvention">സെൻസർഷിപ്പ് ഒഴിവാക്കൽ</string>
  <string name="preferences_communication__censorship_circumvention_if_enabled_signal_will_attempt_to_circumvent_censorship">പ്രാപ്യമാക്കിയിട്ടുണ്ടെങ്കിൽ, സെൻസർഷിപ്പ് ഒഴിവാക്കാൻ Signal ശ്രമം നടത്തും.  Signal സെൻസർ ചെയ്യുന്ന ഒരു ലൊക്കേഷനിൽ ആണ് നിങ്ങളെങ്കിൽ ഈ ഫീച്ചർ പ്രാപ്യമാക്കരുത്.</string>
  <!--Summary text for \'censorship circumvention\' toggle. Indicates that we automatically enabled it because we believe you\'re in a censored country-->
  <string name="preferences_communication__censorship_circumvention_has_been_activated_based_on_your_accounts_phone_number">നിങ്ങളുടെ അക്കൗണ്ടിലെ ഫോൺ നമ്പർ അടിസ്ഥാനമാക്കി സെൻസർഷിപ്പ് ഒഴിവാക്കൽ പ്രാപ്തമാക്കിയിട്ടുണ്ട്.</string>
  <!--Summary text for \'censorship circumvention\' toggle. Indicates that you disabled it even though we believe you\'re in a censored country-->
  <string name="preferences_communication__censorship_circumvention_you_have_manually_disabled">സെൻസർഷിപ്പ് ഒഴിവാക്കൽ നിങ്ങൾ  മാന്വൽ ആയി പ്രാപ്തമല്ലാതാക്കിയിരിക്കുന്നു.</string>
  <!--Summary text for \'censorship circumvention\' toggle. Indicates that you cannot use it because you\'re already connected to the Signal service-->
  <string name="preferences_communication__censorship_circumvention_is_not_necessary_you_are_already_connected">സെൻസർഷിപ്പ് ഒഴിവാക്കൽ നിർബന്ധമല്ല; നിങ്ങൾ ഇതിനകം തന്നെ Signal സേവനങ്ങളുമായി കണക്ട് ആയിരിക്കുന്നു.</string>
  <!--Summary text for \'censorship circumvention\' toggle. Indicates that you cannot use it because you\'re not connected to the internet-->
  <string name="preferences_communication__censorship_circumvention_can_only_be_activated_when_connected_to_the_internet">ഇൻ്റർനെറ്റുമായി കണക്ട് ചെയ്യുമ്പോൾ മാത്രമേ സെൻസർഷിപ്പ് ഒഴിവാക്കൽ പ്രാപ്തമാക്കാൻ സാധിക്കുകയുള്ളൂ.</string>
  <string name="preferences_communication__category_sealed_sender">സീൽഡ് സെൻഡർ</string>
  <string name="preferences_communication__sealed_sender_display_indicators">സൂചകങ്ങൾ കാണിക്കുക</string>
  <string name="preferences_communication__sealed_sender_display_indicators_description">സീൽഡ് സെൻഡർ ഉപയോഗിച്ച് കൈമാറിയ സന്ദേശങ്ങളിൽ \"സന്ദേശ വിശദാംശങ്ങൾ\" തിരഞ്ഞെടുക്കുമ്പോൾ ഒരു സ്റ്റാറ്റസ് ഐക്കൺ കാണിക്കുക.</string>
  <string name="preferences_communication__sealed_sender_allow_from_anyone">ആരിൽ നിന്നും അനുവദിക്കുക</string>
  <string name="preferences_communication__sealed_sender_allow_from_anyone_description">കോൺടാക്ടുകൾ അല്ലാത്തവരിൽ നിന്നും നിങ്ങളുടെ പ്രൊഫൈൽ പങ്കിടാത്തവരായ ആളുകളിൽ നിന്നും വരുന്ന സന്ദേശങ്ങൾക്കായി സീൽഡ് സെൻഡർ പ്രാപ്തമാക്കുക.</string>
  <string name="preferences_communication__sealed_sender_learn_more">കൂടുതൽ അറിയുക</string>
  <string name="preferences_setup_a_username">ഒരു ഉപയോക്തൃനാമം സജ്ജമാക്കുക</string>
  <string name="preferences_proxy">പ്രോക്സി</string>
  <string name="preferences_use_proxy">പ്രോക്സി ഉപയോഗിക്കുക</string>
  <string name="preferences_off">ഓഫ്</string>
  <string name="preferences_on">ഓൺ</string>
  <string name="preferences_proxy_address">പ്രോക്സി വിലാസം</string>
  <string name="preferences_only_use_a_proxy_if">മൊബൈൽ ഡാറ്റയിലോ വൈഫൈയിലോ നിങ്ങൾക്ക് Signal-ലേക്ക് കണക്റ്റുചെയ്യാൻ കഴിയുന്നില്ലെങ്കിൽ മാത്രം ഒരു പ്രോക്സി ഉപയോഗിക്കുക.</string>
  <string name="preferences_share">പങ്കിടുക</string>
  <string name="preferences_save">സംരക്ഷിക്കൂ</string>
  <string name="preferences_connecting_to_proxy">പ്രോക്‌സിയിലേക്ക് കണക്റ്റുചെയ്യുന്നു…</string>
  <string name="preferences_connected_to_proxy">പ്രോക്‌സിയിലേക്ക് കണക്റ്റുചെയ്തു</string>
  <string name="preferences_connection_failed">കണക്ഷൻ പരാജയപ്പെട്ടു</string>
  <string name="preferences_couldnt_connect_to_the_proxy">പ്രോക്‌സിയിലേക്ക് കണക്റ്റുചെയ്യാൻ സാധിച്ചില്ല. പ്രോക്സി അഡ്രസ് പരിശോധിച്ച ശേഷം വീണ്ടും ശ്രമിക്കുക </string>
  <string name="preferences_you_are_connected_to_the_proxy">നിങ്ങൾ പ്രോക്സിയുമായ് കണക്ട് ചെയ്തിരിക്കുന്നു . പ്രോക്സി ഓഫ് ചെയ്യണമെങ്കിൽ ക്രമീകരണങ്ങളിൽ പോവുക </string>
  <string name="preferences_success">വിജയകരം</string>
  <string name="preferences_failed_to_connect">ബന്ധിപ്പിക്കാനായില്ല</string>
  <string name="preferences_enter_proxy_address">പ്രോക്സി വിലാസം നൽകുക</string>
  <string name="configurable_single_select__customize_option">ഓപ്ഷൻ ഇച്ഛാനുസൃതമാക്കുക</string>
  <!--Internal only preferences-->
  <!--Payments-->
  <string name="PaymentsActivityFragment__all_activity">എല്ലാ പ്രവർത്തനങ്ങളും</string>
  <string name="PaymentsAllActivityFragment__all">എല്ലാം</string>
  <string name="PaymentsAllActivityFragment__sent">അയച്ചത്</string>
  <string name="PaymentsAllActivityFragment__received">ലഭിച്ചു</string>
  <string name="PaymentsHomeFragment__introducing_payments">പേയ്‌മെന്റുകൾ അവതരിപ്പിക്കുന്നു (ബീറ്റ)</string>
  <string name="PaymentsHomeFragment__use_signal_to_send_and_receive">സ്വകാര്യതയിൽ ശ്രദ്ധ കേന്ദ്രീകരിക്കുന്ന ഒരു പുതിയ ഡിജിറ്റൽ കറൻസി മൊബൈൽകോയിൻ അയയ്ക്കാനും സ്വീകരിക്കാനും Molly ഉപയോഗിക്കുക. ആരംഭിക്കാൻ സജീവമാക്കുക.</string>
  <string name="PaymentsHomeFragment__activate_payments">പേയ്മെന്റുകൾ സജീവമാക്കുക</string>
  <string name="PaymentsHomeFragment__activating_payments">പേയ്‌മെന്റുകൾ സജീവമാക്കുന്നു…</string>
  <string name="PaymentsHomeFragment__restore_payments_account">പേയ്മെന്റ് അക്കൗണ്ട് പുനഃസ്ഥാപിക്കുക</string>
  <string name="PaymentsHomeFragment__no_recent_activity_yet">സമീപകാല പ്രവർത്തനമൊന്നും ഇതുവരെ ഉണ്ടായിട്ടില്ല</string>
  <string name="PaymentsHomeFragment__pending_requests">തീർച്ചപ്പെടുത്താത്ത അഭ്യർത്ഥനകൾ</string>
  <string name="PaymentsHomeFragment__recent_activity">സമീപകാല പ്രവർത്തനം</string>
  <string name="PaymentsHomeFragment__see_all">എല്ലാം കാണുക</string>
  <string name="PaymentsHomeFragment__add_funds">ഫണ്ടുകൾ ചേർക്കുക</string>
  <string name="PaymentsHomeFragment__send">അയയ്‌ക്കുക</string>
  <string name="PaymentsHomeFragment__sent_s">%1$s അയച്ചു</string>
  <string name="PaymentsHomeFragment__received_s">%1$s ലഭിച്ചു</string>
  <string name="PaymentsHomeFragment__transfer_to_exchange">എക്സ്ചേഞ്ചിലേക്ക് കൈമാറുക</string>
  <string name="PaymentsHomeFragment__currency_conversion">കറൻസി മാറ്റം</string>
  <string name="PaymentsHomeFragment__deactivate_payments">പേയ്മെന്റുകൾ നിർജ്ജീവമാക്കുക</string>
  <string name="PaymentsHomeFragment__recovery_phrase">വീണ്ടെടുക്കൽ വാക്യം</string>
  <string name="PaymentsHomeFragment__help">സഹായം</string>
  <string name="PaymentsHomeFragment__coin_cleanup_fee">നാണയം വൃത്തിയാക്കൽ ഫീസ്</string>
  <string name="PaymentsHomeFragment__sent_payment">പേയ്മെന്റ് അയച്ചു</string>
  <string name="PaymentsHomeFragment__received_payment">പേയ്മെന്റ് ലഭിച്ചു</string>
  <string name="PaymentsHomeFragment__processing_payment">പേയ്മെന്റ് പ്രോസസ് ചെയ്യുന്നു</string>
  <string name="PaymentsHomeFragment__unknown_amount">---</string>
  <string name="PaymentsHomeFragment__currency_conversion_not_available">കറൻസി മാറ്റം ലഭ്യമല്ല</string>
  <string name="PaymentsHomeFragment__cant_display_currency_conversion">കറൻസി പരിവർത്തനം പ്രദർശിപ്പിക്കാൻ കഴിയില്ല. നിങ്ങളുടെ ഫോണിന്റെ കണക്ഷൻ പരിശോധിച്ച് വീണ്ടും ശ്രമിക്കുക.</string>
  <string name="PaymentsHomeFragment__payments_is_not_available_in_your_region">നിങ്ങളുടെ മേഖലയിൽ പേയ്‌മെന്റുകൾ ലഭ്യമല്ല.</string>
  <string name="PaymentsHomeFragment__could_not_enable_payments">പേയ്‌മെന്റുകൾ പ്രാപ്തമാക്കാൻ കഴിഞ്ഞില്ല. പിന്നീട് വീണ്ടും ശ്രമിക്കുക.</string>
  <string name="PaymentsHomeFragment__deactivate_payments_question">പേയ്‌മെന്റുകൾ നിർജ്ജീവമാക്കണോ?</string>
  <string name="PaymentsHomeFragment__you_will_not_be_able_to_send">നിങ്ങൾ പേയ്മെന്റുകൾ നിർജ്ജീവമാക്കിയാൽ നിങ്ങൾക്ക് Molly-ൽ മൊബൈൽ കോയിൻ അയയ്ക്കാനോ സ്വീകരിക്കാനോ കഴിയില്ല.</string>
  <string name="PaymentsHomeFragment__deactivate">നിർജ്ജീവമാക്കുക</string>
  <string name="PaymentsHomeFragment__continue">തുടരുക</string>
  <string name="PaymentsHomeFragment__balance_is_not_currently_available">ബാലൻസ് നിലവിൽ ലഭ്യമല്ല.</string>
  <string name="PaymentsHomeFragment__payments_deactivated">പേയ്‌മെന്റുകൾ നിർജ്ജീവമാക്കി.</string>
  <string name="PaymentsHomeFragment__payment_failed">പേയ്മെന്റ് പരാജയപ്പെട്ടു</string>
  <string name="PaymentsHomeFragment__details">വിശദാംശങ്ങൾ</string>
  <string name="PaymentsHomeFragment__you_can_use_signal_to_send">മൊബൈൽ കോയിൻ അയയ്ക്കാനും സ്വീകരിക്കാനും നിങ്ങൾക്ക് Molly ഉപയോഗിക്കാം. എല്ലാ പേയ്മെന്റുകളും മൊബൈൽ കോയിനുകൾക്കായുള്ള ഉപയോഗ വ്യവസ്ഥകൾക്കും മൊബൈൽ കോയിൻ വാലറ്റിനും വിധേയമാണ്. ഇത് ഒരു ബീറ്റ സവിശേഷതയാണ്, അതിനാൽ നിങ്ങൾക്ക് ചില പ്രശ്നങ്ങൾ നേരിടാം കൂടാതെ പേയ്മെന്റുകളും അല്ലെങ്കിൽ ബാലൻസുകളും വീണ്ടെടുക്കാൻ കഴിയില്ല. </string>
  <string name="PaymentsHomeFragment__activate">സജീവമാക്കുക</string>
  <string name="PaymentsHomeFragment__view_mobile_coin_terms">മൊബൈൽ കോയിൻ നിബന്ധനകൾ കാണുക</string>
  <string name="PaymentsHomeFragment__payments_not_available">Molly-ലെ പേയ്‌മെന്റുകൾ ഇനി ലഭ്യമല്ല. നിങ്ങൾക്ക് ഇപ്പോഴും ഒരു എക്സ്ചേഞ്ചിലേക്ക് ഫണ്ടുകൾ ട്രാൻസ്ഫർ ചെയ്യാൻ കഴിയും, എന്നാൽ നിങ്ങൾക്ക് ഇനി പേയ്മെന്റുകൾ അയയ്ക്കാനും കൂടാതെ സ്വീകരിക്കാനും അല്ലെങ്കിൽ ഫണ്ടുകൾ ചേർക്കാനോ കഴിയില്ല.</string>
  <!--PaymentsAddMoneyFragment-->
  <string name="PaymentsAddMoneyFragment__add_funds">ഫണ്ടുകൾ ചേർക്കുക</string>
  <string name="PaymentsAddMoneyFragment__your_wallet_address">നിങ്ങളുടെ വാലറ്റ് വിലാസം</string>
  <string name="PaymentsAddMoneyFragment__copy">പകർത്തൂ</string>
  <string name="PaymentsAddMoneyFragment__copied_to_clipboard">ക്ലിപ്പ്ബോർഡിലേക്ക് പകർത്തി</string>
  <string name="PaymentsAddMoneyFragment__to_add_funds">ഫണ്ടുകൾ ചേർക്കുന്നതിന്, നിങ്ങളുടെ വാലറ്റ് വിലാസത്തിലേക്ക് മൊബൈൽ കോയിൻ അയയ്ക്കുക. മൊബൈൽ കോയിൻ പിന്തുണയ്ക്കുന്ന ഒരു എക്സ്ചേഞ്ചിൽ നിങ്ങളുടെ അക്കൗണ്ടിൽ നിന്ന് ഒരു ട്രാൻസാക്ഷൻ ആരംഭിക്കുക, തുടർന്ന് ക്യുആർ കോഡ് സ്കാൻ ചെയ്യുക അല്ലെങ്കിൽ നിങ്ങളുടെ വാലറ്റ് വിലാസം പകർത്തുക.</string>
  <!--PaymentsDetailsFragment-->
  <string name="PaymentsDetailsFragment__details">വിശദാംശങ്ങൾ</string>
  <string name="PaymentsDetailsFragment__status">സ്റ്റാറ്റസ്</string>
  <string name="PaymentsDetailsFragment__submitting_payment">പേയ്മെന്റ് സമർപ്പിക്കുന്നു…</string>
  <string name="PaymentsDetailsFragment__processing_payment">പേയ്‌മെന്റ് പ്രോസസ്സ് ചെയ്യുന്നു…</string>
  <string name="PaymentsDetailsFragment__payment_complete">പേയ്മെന്റ് പൂർത്തിയായി</string>
  <string name="PaymentsDetailsFragment__payment_failed">പേയ്മെന്റ് പരാജയപ്പെട്ടു</string>
  <string name="PaymentsDetailsFragment__network_fee">നെറ്റ്‌വർക്ക് ഫീസ്</string>
  <string name="PaymentsDetailsFragment__sent_by">കൊണ്ട് അയച്ചത്</string>
  <string name="PaymentsDetailsFragment__sent_to_s">%1$s-ലേക്ക് അയച്ചു</string>
  <string name="PaymentsDetailsFragment__you_on_s_at_s">നിങ്ങൾ %1$s-ന് %2$s-യിൽ</string>
  <string name="PaymentsDetailsFragment__s_on_s_at_s">%1$s%2$s-ന് %3$s-യിൽ</string>
  <string name="PaymentsDetailsFragment__to">സ്വീകർത്താവ്:</string>
  <string name="PaymentsDetailsFragment__from">പ്രേഷിതാവ്:</string>
  <string name="PaymentsDetailsFragment__information">പേയ്മെന്റ് തുകയും ഇടപാടിന്റെ സമയവും ഉൾപ്പെടെയുള്ള ട്രാൻസാക്ഷൻ വിശദാംശങ്ങൾ മൊബൈൽ കോയിൻ ലെഡ്ജറിന്റെ ഭാഗമാണ്. </string>
  <string name="PaymentsDetailsFragment__coin_cleanup_fee">നാണയം വൃത്തിയാക്കൽ ഫീസ്</string>
  <string name="PaymentsDetailsFragment__coin_cleanup_information">നിങ്ങളുടെ കൈവശമുള്ള നാണയങ്ങൾ ഒരു ഇടപാട് പൂർത്തിയാക്കാൻ സംയോജിപ്പിക്കാൻ കഴിയാത്തപ്പോൾ ഒരു \"നാണയം വൃത്തിയാക്കൽ ഫീസ്\" ഈടാക്കുന്നു. പേയ്മെന്റുകൾ അയയ്ക്കുന്നത് തുടരാൻ ക്ലീനപ്പ് നിങ്ങളെ അനുവദിക്കും.</string>
  <string name="PaymentsDetailsFragment__no_details_available">ഈ ഇടപാടിന് കൂടുതൽ വിശദാംശങ്ങൾ ലഭ്യമല്ല</string>
  <string name="PaymentsDetailsFragment__sent_payment">പേയ്മെന്റ് അയച്ചു</string>
  <string name="PaymentsDetailsFragment__received_payment">പേയ്മെന്റ് ലഭിച്ചു</string>
  <string name="PaymentsDeatilsFragment__payment_completed_s">പേയ്മെന്റ് പൂർത്തിയായി %1$s</string>
  <string name="PaymentsDetailsFragment__block_number">നമ്പർ തടയുക</string>
  <!--PaymentsTransferFragment-->
  <string name="PaymentsTransferFragment__transfer">കൈമാറ്റം</string>
  <string name="PaymentsTransferFragment__scan_qr_code">QR കോഡ് സ്‌കാൻ ചെയ്യുക</string>
  <string name="PaymentsTransferFragment__to_scan_or_enter_wallet_address">ഇതിലേക്ക്: വാലറ്റ് വിലാസം സ്കാൻ ചെയ്യുക അല്ലെങ്കിൽ നൽകുക</string>
  <string name="PaymentsTransferFragment__you_can_transfer">എക്സ്ചേഞ്ച് നൽകുന്ന വാലറ്റ് വിലാസത്തിലേക്ക് ഒരു ട്രാൻസ്ഫർ പൂർത്തിയാക്കി ക്കൊണ്ട് നിങ്ങൾക്ക് മൊബൈൽ കോയിൻ ട്രാൻസ്ഫർ ചെയ്യാം. ക്യുആർ കോഡിന് ഏറ്റവും താഴെ യുള്ള സംഖ്യകളുടെയും അക്ഷരങ്ങളുടെയും സ്ട്രിംഗാണ് വാലറ്റ് വിലാസം.</string>
  <string name="PaymentsTransferFragment__next">അടുത്തത്</string>
  <string name="PaymentsTransferFragment__invalid_address">അസാധുവായ വിലാസം</string>
  <string name="PaymentsTransferFragment__check_the_wallet_address">നിങ്ങൾ ട്രാൻസ്ഫർ ചെയ്യാൻ ശ്രമിക്കുന്ന വാലറ്റ് വിലാസം പരിശോധിക്കുക, വീണ്ടും ശ്രമിക്കുക.</string>
  <string name="PaymentsTransferFragment__you_cant_transfer_to_your_own_signal_wallet_address">നിങ്ങളുടെ സ്വന്തം Molly വാലറ്റ് വിലാസത്തിലേക്ക് നിങ്ങൾക്ക് ട്രാൻസ്ഫർ ചെയ്യാൻ കഴിയില്ല. പിന്തുണയുള്ള എക്സ്ചേഞ്ചിൽ നിങ്ങളുടെ അക്കൗണ്ടിൽ നിന്ന് വാലറ്റ് വിലാസം നൽകുക. </string>
  <string name="PaymentsTransferFragment__to_scan_a_qr_code_signal_needs">ഒരു ക്യുആർ കോഡ് സ്കാൻ ചെയ്യുന്നതിന്, Molly-ന് ക്യാമറയിലേക്ക് ആക്സസ് ആവശ്യമാണ്.</string>
  <string name="PaymentsTransferFragment__signal_needs_the_camera_permission_to_capture_qr_code_go_to_settings">ഒരു ക്യുആർ കോഡ് ക്യാപ്ച്വർ ചെയ്യുന്നതിന് Molly-ന് ക്യാമറയുടെ അനുമതി ആവശ്യമാണ്. ക്രമീകരണങ്ങളിലേക്ക് പോവുക, \"അനുമതികൾ\" തിരഞ്ഞെടുക്കുക, \"ക്യാമറ\" പ്രാപ്തമാക്കുക.</string>
  <string name="PaymentsTransferFragment__to_scan_a_qr_code_signal_needs_access_to_the_camera">ഒരു ക്യുആർ കോഡ് സ്കാൻ ചെയ്യുന്നതിന്, Molly-ന് ക്യാമറയിലേക്ക് ആക്സസ് ആവശ്യമാണ്.</string>
  <string name="PaymentsTransferFragment__settings">ക്രമീകരണങ്ങൾ</string>
  <!--PaymentsTransferQrScanFragment-->
  <string name="PaymentsTransferQrScanFragment__scan_address_qr_code">വിലാസം ക്യുആർ കോഡ് സ്കാൻ ചെയ്യുക</string>
  <string name="PaymentsTransferQrScanFragment__scan_the_address_qr_code_of_the_payee">പണമടയ്ക്കുന്നയാളുടെ വിലാസം ക്യുആർ കോഡ് സ്കാൻ ചെയ്യുക</string>
  <!--CreatePaymentFragment-->
  <string name="CreatePaymentFragment__request">അഭ്യർത്ഥിക്കുക</string>
  <string name="CreatePaymentFragment__pay">പണമടയ്ക്കുക</string>
  <string name="CreatePaymentFragment__available_balance_s">ലഭ്യമായ ബാലൻസ്: %1$s</string>
  <string name="CreatePaymentFragment__toggle_content_description">ടോഗിൾ ചെയ്യുക</string>
  <string name="CreatePaymentFragment__1">1</string>
  <string name="CreatePaymentFragment__2">2</string>
  <string name="CreatePaymentFragment__3">3</string>
  <string name="CreatePaymentFragment__4">4</string>
  <string name="CreatePaymentFragment__5">5</string>
  <string name="CreatePaymentFragment__6">6</string>
  <string name="CreatePaymentFragment__7">7</string>
  <string name="CreatePaymentFragment__8">8</string>
  <string name="CreatePaymentFragment__9">9</string>
  <string name="CreatePaymentFragment__decimal">.</string>
  <string name="CreatePaymentFragment__0">0</string>
  <string name="CreatePaymentFragment__lt">&lt;</string>
  <string name="CreatePaymentFragment__backspace">Backspace</string>
  <string name="CreatePaymentFragment__add_note">കുറിപ്പ് ചേര്ക്കുക</string>
  <string name="CreatePaymentFragment__conversions_are_just_estimates">പരിവർത്തനങ്ങൾ വെറും എസ്റ്റിമേറ്റുകൾ മാത്രമാണ്, അത് കൃത്യമല്ലായിരിക്കാം.</string>
  <!--EditNoteFragment-->
  <string name="EditNoteFragment_note">കുറിപ്പ്</string>
  <!--ConfirmPaymentFragment-->
  <string name="ConfirmPayment__confirm_payment">പേയ്മെന്റ് സ്ഥിരീകരിക്കുക</string>
  <string name="ConfirmPayment__network_fee">നെറ്റ്‌വർക്ക് ഫീസ്</string>
  <string name="ConfirmPayment__error_getting_fee">ഫീസ് ലഭിക്കുന്നതിൽ പിശക്</string>
  <string name="ConfirmPayment__estimated_s">കണക്കാക്കിയ %1$s</string>
  <string name="ConfirmPayment__to">സ്വീകർത്താവ്:</string>
  <string name="ConfirmPayment__total_amount">മൊത്തം തുക</string>
  <string name="ConfirmPayment__balance_s">ബാലൻസ്: %1$s</string>
  <string name="ConfirmPayment__submitting_payment">പേയ്മെന്റ് സമർപ്പിക്കുന്നു…</string>
  <string name="ConfirmPayment__processing_payment">പേയ്‌മെന്റ് പ്രോസസ്സ് ചെയ്യുന്നു…</string>
  <string name="ConfirmPayment__payment_complete">പേയ്മെന്റ് പൂർത്തിയായി</string>
  <string name="ConfirmPayment__payment_failed">പേയ്മെന്റ് പരാജയപ്പെട്ടു</string>
  <string name="ConfirmPayment__payment_will_continue_processing">പേയ്മെന്റ് പ്രോസസ്സിംഗ് തുടരും</string>
  <string name="ConfirmPaymentFragment__invalid_recipient">അസാധുവായ സ്വീകർത്താവ്</string>
  <string name="ConfirmPaymentFragment__this_person_has_not_activated_payments">ഈ വ്യക്തി പേയ്‌മെന്റുകൾ സജീവമാക്കിയിട്ടില്ല</string>
  <string name="ConfirmPaymentFragment__unable_to_request_a_network_fee">ഒരു നെറ്റ്‌വർക്ക് ഫീസ് അഭ്യർത്ഥിക്കാൻ കഴിയുന്നില്ല. ഈ പേയ്‌മെന്റ് തുടരുന്നതിന് വീണ്ടും ശ്രമിക്കുന്നതിനായി ശരി തൊടുക.</string>
  <!--CurrencyAmountFormatter_s_at_s-->
  <string name="CurrencyAmountFormatter_s_at_s">%2$s-യിൽ %1$s-ന്</string>
  <!--SetCurrencyFragment-->
  <string name="SetCurrencyFragment__set_currency">കറൻസി സജ്ജമാക്കുക</string>
  <string name="SetCurrencyFragment__all_currencies">എല്ലാ കറൻസികളും</string>
  <!--****************************************-->
  <!--menus-->
  <!--****************************************-->
  <!--contact_selection_list-->
  <string name="contact_selection_list__unknown_contact">പുതിയ സന്ദേശം…</string>
  <string name="contact_selection_list__unknown_contact_block">ഉപയോക്താവിനെ തടയുക</string>
  <string name="contact_selection_list__unknown_contact_add_to_group">ഗ്രൂപ്പിലേക്ക് ചേർക്കുക</string>
  <!--conversation_callable_insecure-->
  <string name="conversation_callable_insecure__menu_call">വിളിക്കുക</string>
  <!--conversation_callable_secure-->
  <string name="conversation_callable_secure__menu_call">Signal കോൾ</string>
  <string name="conversation_callable_secure__menu_video">Signal വീഡിയോ കോൾ</string>
  <!--conversation_context-->
  <!--Heading which shows how many messages are currently selected-->
  <plurals name="conversation_context__s_selected">
    <item quantity="one">%d തിരഞ്ഞെടുത്തു</item>
    <item quantity="other">%d തിരഞ്ഞെടുത്തു</item>
  </plurals>
  <!--conversation_context_image-->
  <!--Button to save a message attachment (image, file etc.)-->
  <string name="conversation_context_image__save_attachment">സംരക്ഷിക്കൂ</string>
  <!--conversation_expiring_off-->
  <string name="conversation_expiring_off__disappearing_messages">അപ്രത്യക്ഷമാകുന്ന സന്ദേശങ്ങൾ</string>
  <!--conversation_selection-->
  <!--Button to view detailed information for a message-->
  <string name="conversation_selection__menu_message_details">വിവരം</string>
  <!--Button to copy a message\'s text to the clipboard-->
  <string name="conversation_selection__menu_copy">പകർത്തുക</string>
  <!--Button to delete a message-->
  <string name="conversation_selection__menu_delete">ഇല്ലാതാക്കൂ</string>
  <!--Button to forward a message to another person or group chat-->
  <string name="conversation_selection__menu_forward">ഫോർവേഡ് ചെയ്യുക</string>
  <!--Button to reply to a message-->
  <string name="conversation_selection__menu_reply">മറുപടി</string>
  <!--Button to save a message attachment (image, file etc.)-->
  <string name="conversation_selection__menu_save">സംരക്ഷിക്കൂ</string>
  <!--Button to retry sending a message-->
  <string name="conversation_selection__menu_resend_message">വീണ്ടും അയയ്‌ക്കുക</string>
  <!--Button to select a message and enter selection mode-->
  <string name="conversation_selection__menu_multi_select">തിരഞ്ഞെടുക്കൂ</string>
  <!--conversation_expiring_on-->
  <!--conversation_insecure-->
  <string name="conversation_insecure__invite">ക്ഷണിക്കുക</string>
  <!--conversation_list_batch-->
  <string name="conversation_list_batch__menu_delete_selected">തിരഞ്ഞെടുത്തത് ഇല്ലാതാക്കൂ</string>
  <string name="conversation_list_batch__menu_pin_selected">തിരഞ്ഞെടുത്തത് പിൻ ചെയ്യു</string>
  <string name="conversation_list_batch__menu_unpin_selected">തിരഞ്ഞെടുത്തത് അൺപിൻ ചെയ്യു</string>
  <string name="conversation_list_batch__menu_select_all">എല്ലാം തിരഞ്ഞെടുക്കുക</string>
  <string name="conversation_list_batch_archive__menu_archive_selected">തിരഞ്ഞെടുത്തത് ആർക്കൈവ് ചെയ്യുക</string>
  <string name="conversation_list_batch_unarchive__menu_unarchive_selected">തിരഞ്ഞെടുത്തത് അനാർക്കൈവ് ചെയ്യുക</string>
  <string name="conversation_list_batch__menu_mark_as_read">വായിച്ചതായി കാണിക്കുക</string>
  <string name="conversation_list_batch__menu_mark_as_unread">വായിച്ചിട്ടില്ല എന്ന് കാണിക്കുക</string>
  <!--conversation_list-->
  <string name="conversation_list_settings_shortcut">ഷോർറ്റ്കറ്റ് ക്രമീകരിക്കുന്നു</string>
  <string name="conversation_list_search_description">തിരയൽ</string>
  <string name="conversation_list__pinned">പിൻ ചെയ്‌തവ</string>
  <string name="conversation_list__chats">ചാറ്റുകൾ</string>
  <string name="conversation_list__you_can_only_pin_up_to_d_chats">നിങ്ങൾക്ക് %1$d ചാറ്റുകൾ വരെ മാത്രമേ പിൻ ചെയ്യാൻ കഴിയൂ</string>
  <!--conversation_list_item_view-->
  <string name="conversation_list_item_view__contact_photo_image">കോൺ‌ടാക്റ്റിന്റെ ഫോട്ടോ</string>
  <string name="conversation_list_item_view__archived">തിരഞ്ഞെടുത്തത് അനാർക്കൈവ് ചെയ്യുക</string>
  <!--conversation_list_fragment-->
  <string name="conversation_list_fragment__fab_content_description">പുതിയ സംഭാഷണം</string>
  <string name="conversation_list_fragment__open_camera_description">ക്യാമറ തുറക്കുക</string>
  <string name="conversation_list_fragment__no_chats_yet_get_started_by_messaging_a_friend">ഇതുവരെ ചാറ്റുകളൊന്നുമില്ല.\nഒരു സുഹൃത്തിന് സന്ദേശമയച്ചുകൊണ്ട് ആരംഭിക്കുക.</string>
  <!--conversation_secure_verified-->
  <string name="conversation_secure_verified__menu_reset_secure_session">സുരക്ഷ-സെഷൻ പുതുക്കുക</string>
  <!--conversation_muted-->
  <string name="conversation_muted__unmute">ശബ്‌ദിപ്പിക്കുക</string>
  <!--conversation_unmuted-->
  <string name="conversation_unmuted__mute_notifications">അറിയിപ്പുകൾ നിശബ്ദമാക്കുക</string>
  <!--conversation-->
  <string name="conversation__menu_group_settings">ഗ്രൂപ്പ് ക്രമീകരണങ്ങൾ</string>
  <string name="conversation__menu_leave_group">ഗ്രൂപ്പ് വിടുക</string>
  <string name="conversation__menu_view_all_media">എല്ലാ മാധ്യമങ്ങളും</string>
  <string name="conversation__menu_conversation_settings">സംഭാഷണ ക്രമീകരണങ്ങൾ</string>
  <string name="conversation__menu_add_shortcut">ഹോം സ്‌ക്രീനിൽ ചേർക്കൂ</string>
  <string name="conversation__menu_create_bubble">ബബിൾ സൃഷ്ടിക്കുക</string>
  <!--conversation_popup-->
  <string name="conversation_popup__menu_expand_popup">പോപ്പ്അപ്പ് വികസിപ്പിക്കുക</string>
  <!--conversation_callable_insecure-->
  <string name="conversation_add_to_contacts__menu_add_to_contacts">കോൺടാക്റ്റുകളിൽ ചേർക്കൂ</string>
  <!--conversation_group_options-->
  <string name="convesation_group_options__recipients_list">സ്വീകർത്താക്കളുടെ പട്ടിക</string>
  <string name="conversation_group_options__delivery">ഡെലിവറി</string>
  <string name="conversation_group_options__conversation">സംഭാഷണം</string>
  <string name="conversation_group_options__broadcast">ബ്രോഡ്കാസ്റ്റ്</string>
  <!--text_secure_normal-->
  <string name="text_secure_normal__menu_new_group">പുതിയ ഗ്രൂപ്പ്</string>
  <string name="text_secure_normal__menu_settings">ക്രമീകരണങ്ങൾ</string>
  <string name="text_secure_normal__menu_clear_passphrase">പൂട്ടുക</string>
  <string name="text_secure_normal__mark_all_as_read">എല്ലാം വായിച്ചതായി കാണിക്കൂ</string>
  <string name="text_secure_normal__invite_friends">സുഹൃത്തുക്കളെ ക്ഷണിക്കുക</string>
  <!--verify_display_fragment-->
  <string name="verify_display_fragment_context_menu__copy_to_clipboard">ക്ലിപ്പ്ബോർഡിലേക്ക് പകർത്തൂ</string>
  <string name="verify_display_fragment_context_menu__compare_with_clipboard">ക്ലിപ്പ്ബോർഡുമായി താരതമ്യം ചെയ്യുക</string>
  <!--reminder_header-->
  <string name="reminder_header_sms_import_title">സിസ്റ്റം SMS ഇറക്കുമതി ചെയ്യുക</string>
  <string name="reminder_header_sms_import_text">Signal-ന്റെ എൻ‌ക്രിപ്റ്റ് ചെയ്ത ഡാറ്റാബേസിലേക്ക് നിങ്ങളുടെ ഫോണിലേ SMS സന്ദേശങ്ങൾ പകർത്താൻ തൊടുക.</string>
  <string name="reminder_header_push_title">Signal സന്ദേശങ്ങളും കോളുകളും പ്രാപ്തമാക്കുക</string>
  <string name="reminder_header_push_text">നിങ്ങളുടെ ആശയവിനിമയ അനുഭവം അപ്‌ഗ്രേഡുചെയ്യു.</string>
  <string name="reminder_header_service_outage_text">Signal ചില സാങ്കേതിക പ്രശ്നങ്ങൾ നേരിടുകയാണ്.  കഴിയുന്നതും വേഗം സേവനം പുനസ്ഥാപിക്കാൻ ഞങ്ങൾ കഠിനപ്രയത്നം നടത്തുകയാണ്.</string>
  <string name="reminder_header_progress">%1$d%%</string>
  <!--media_preview-->
  <string name="media_preview__save_title">സംരക്ഷിക്കൂ</string>
  <string name="media_preview__forward_title">ഫോർവേഡ് ചെയ്യുക</string>
  <string name="media_preview__share_title">പങ്കിടുക</string>
  <string name="media_preview__all_media_title">എല്ലാ മാധ്യമങ്ങളും</string>
  <!--media_preview_activity-->
  <string name="media_preview_activity__media_content_description">മീഡിയ പ്രിവ്യൂ</string>
  <!--new_conversation_activity-->
  <string name="new_conversation_activity__refresh">പുതുക്കുക</string>
  <!--redphone_audio_popup_menu-->
  <!--Insights-->
  <string name="Insights__percent">%</string>
  <string name="Insights__title">ഉള്‍ക്കാഴ്‌ച</string>
  <string name="InsightsDashboardFragment__title">ഉള്‍ക്കാഴ്‌ച</string>
  <string name="InsightsDashboardFragment__signal_protocol_automatically_protected">കഴിഞ്ഞ %2$d ദിവസങ്ങളിൽ നിങ്ങളുടെ ഔട്ട്ഗോയിംഗ് സന്ദേശങ്ങളിൽ നിന്ന് സിഗ്നൽ പ്രോട്ടോക്കോൾ യാന്ത്രികമായി %1$d%% പരിരക്ഷിച്ചു. സിഗ്നൽ ഉപയോക്താക്കൾ തമ്മിലുള്ള സംഭാഷണങ്ങൾ എല്ലായ്പ്പോഴും  ആദ്യാവസാന എൻക്രിപ്റ്റഡാണ്.</string>
  <string name="InsightsDashboardFragment__spread_the_word">എല്ലാവരിലേക്കും എത്തിക്കൂ</string>
  <string name="InsightsDashboardFragment__not_enough_data">മതിയായ ഡാറ്റയില്ല</string>
  <string name="InsightsDashboardFragment__your_insights_percentage_is_calculated_based_on">അപ്രത്യക്ഷമായതോ ഇല്ലാതാക്കാത്തതോ ആയ കഴിഞ്ഞ %1$d ദിവസങ്ങളിൽ ഔറ്റ്ഗോിങ് സന്ദേശങ്ങളെ അടിസ്ഥാനമാക്കിയാണ് നിങ്ങളുടെ ഉള്‍ക്കാഴ്‌ച ശതമാനം കണക്കാക്കുന്നത്.</string>
  <string name="InsightsDashboardFragment__start_a_conversation">ഒരു സംഭാഷണം ആരംഭിക്കുക</string>
  <string name="InsightsDashboardFragment__invite_your_contacts">സുരക്ഷിതമായി ആശയവിനിമയം ആരംഭിക്കുക, എൻ‌ക്രിപ്റ്റ് ചെയ്യാത്ത SMS സന്ദേശങ്ങളുടെ പരിധിക്കപ്പുറത്തേക്ക് പോകുന്ന പുതിയ സവിശേഷതകൾ Signal-ൽ ചേരാൻ കൂടുതൽ കോൺ‌ടാക്റ്റുകളെ ക്ഷണിച്ചുകൊണ്ട് പ്രാപ്തമാക്കുക.</string>
  <string name="InsightsDashboardFragment__this_stat_was_generated_locally">ഈ സ്ഥിതിവിവരക്കണക്കുകൾ നിങ്ങളുടെ ഉപകരണത്തിൽ പ്രാദേശികമായി ജനറേറ്റുചെയ്‌തതാണ്, നിങ്ങൾക്ക് മാത്രമേ ഇത് കാണാൻ കഴിയൂ. അവ ഒരിക്കലും എവിടെയും പകരില്ല.</string>
  <string name="InsightsDashboardFragment__encrypted_messages">എൻ‌ക്രിപ്റ്റ് ചെയ്ത സന്ദേശങ്ങൾ</string>
  <string name="InsightsDashboardFragment__cancel">റദ്ദാക്കുക</string>
  <string name="InsightsDashboardFragment__send">അയയ്‌ക്കുക</string>
  <string name="InsightsModalFragment__title">അവതരിപ്പിക്കുന്നു ഉള്‍ക്കാഴ്‌ചൽ</string>
  <string name="InsightsModalFragment__description">നിങ്ങളുടെ ഔട്ട്ഗോയിംഗ് സന്ദേശങ്ങളിൽ എത്രയെണ്ണം സുരക്ഷിതമായി അയച്ചുവെന്ന് കണ്ടെത്തുക, തുടർന്ന് നിങ്ങളുടെ Signal ശതമാനം വർദ്ധിപ്പിക്കുന്നതിന് പുതിയ കോൺടാക്റ്റുകളെ വേഗത്തിൽ ക്ഷണിക്കുക.</string>
  <string name="InsightsModalFragment__view_insights">ഉള്‍ക്കാഴ്‌ചകൽ കാണുക</string>
  <string name="FirstInviteReminder__title">Signal-ലേക്ക് ക്ഷണിക്കുക</string>
  <string name="FirstInviteReminder__description">നിങ്ങൾ അയച്ച എൻ‌ക്രിപ്റ്റ് ചെയ്ത സന്ദേശങ്ങളുടെ എണ്ണം %1$d%% ആയി വർദ്ധിപ്പിക്കാം</string>
  <string name="SecondInviteReminder__title">നിങ്ങളുടെ Signal വർദ്ധിപ്പിക്കുക</string>
  <string name="SecondInviteReminder__description">%1$s ക്ഷണിക്കുക</string>
  <string name="InsightsReminder__view_insights">ഉള്‍ക്കാഴ്‌ചകൽ കാണുക</string>
  <string name="InsightsReminder__invite">ക്ഷണിക്കുക</string>
  <!--Edit KBS Pin-->
  <!--BaseKbsPinFragment-->
  <string name="BaseKbsPinFragment__next">അടുത്തത്</string>
  <string name="BaseKbsPinFragment__create_alphanumeric_pin">ആൽഫാന്യൂമെറിക് PIN സൃഷ്ടിക്കുക</string>
  <string name="BaseKbsPinFragment__create_numeric_pin">സംഖ്യാ PIN സൃഷ്ടിക്കുക</string>
  <!--CreateKbsPinFragment-->
  <plurals name="CreateKbsPinFragment__pin_must_be_at_least_characters">
    <item quantity="one">PIN %1$d പ്രതീകമെങ്കിലും ആയിരിക്കണം</item>
    <item quantity="other">PIN കുറഞ്ഞത് %1$d പ്രതീകങ്ങളെങ്കിലും ആയിരിക്കണം</item>
  </plurals>
  <plurals name="CreateKbsPinFragment__pin_must_be_at_least_digits">
    <item quantity="one">പിൻ കുറഞ്ഞത് %1$d അക്കമായിരിക്കണം</item>
    <item quantity="other">PIN കുറഞ്ഞത് %1$d അക്കങ്ങളെങ്കിലും ആയിരിക്കണം</item>
  </plurals>
  <string name="CreateKbsPinFragment__create_a_new_pin">ഒരു പുതിയ PIN സൃഷ്ടിക്കുക</string>
  <string name="CreateKbsPinFragment__you_can_choose_a_new_pin_as_long_as_this_device_is_registered">ഈ ഡിവൈസ് രജിസ്റ്റർ ചെയ്തിരിക്കുന്ന കാലത്തോളം നിങ്ങൾക്ക് നിങ്ങളുടെ PIN മാറ്റാവുന്നതാണ്.</string>
  <string name="CreateKbsPinFragment__create_your_pin">നിങ്ങളുടെ PIN സൃഷ്ടിക്കുക</string>
  <string name="CreateKbsPinFragment__pins_keep_information_stored_with_signal_encrypted">PIN-ഉകൾ / പിന്നുകൾ (സിഗ്നൽ ഉപയോഗിച്ച് സംഭരിച്ചിരിക്കുന്ന) വിവരങ്ങൾ എൻ‌ക്രിപ്റ്റ് ചെയ്യുന്നതിനാൽ നിങ്ങൾക്ക് മാത്രമേ ഇത് ആക്സസ് ചെയ്യാൻ കഴിയൂ. നിങ്ങൾ വീണ്ടും ഇൻസ്റ്റാൾ ചെയ്യുമ്പോൾ നിങ്ങളുടെ പ്രൊഫൈൽ, ക്രമീകരണങ്ങൾ, കോൺടാക്റ്റുകൾ എന്നിവ പുന.സ്ഥാപിക്കും. അപ്ലിക്കേഷൻ തുറക്കാൻ നിങ്ങളുടെ PIN (പിൻ) ആവശ്യം വരില്ല.</string>
  <string name="CreateKbsPinFragment__choose_a_stronger_pin">ശക്തമായ ഒരു PIN തിരഞ്ഞെടുക്കുക</string>
  <!--ConfirmKbsPinFragment-->
  <string name="ConfirmKbsPinFragment__pins_dont_match">PIN-കൾ പൊരുത്തപ്പെടുന്നില്ല. വീണ്ടും ശ്രമിക്കുക.</string>
  <string name="ConfirmKbsPinFragment__confirm_your_pin">നിങ്ങളുടെ PIN ഉറപ്പാക്കു.</string>
  <string name="ConfirmKbsPinFragment__pin_creation_failed">PIN സൃഷ്ടിക്കൽ പരാജയപ്പെട്ടു</string>
  <string name="ConfirmKbsPinFragment__your_pin_was_not_saved">നിങ്ങളുടെ PIN സംരക്ഷിച്ചില്ല. പിന്നീട് ഒരു PIN സൃഷ്ടിക്കാൻ ഞങ്ങൾ നിങ്ങളോട് ആവശ്യപ്പെടും.</string>
  <string name="ConfirmKbsPinFragment__pin_created">PIN സൃഷ്ടിച്ചു.</string>
  <string name="ConfirmKbsPinFragment__re_enter_your_pin">നിങ്ങളുടെ PIN വീണ്ടും നൽകുക</string>
  <string name="ConfirmKbsPinFragment__creating_pin">PIN സൃഷ്ടിക്കുന്നു…</string>
  <!--KbsSplashFragment-->
  <string name="KbsSplashFragment__introducing_pins">അവതരിപ്പിക്കുന്നു PIN-കൾ</string>
  <string name="KbsSplashFragment__pins_keep_information_stored_with_signal_encrypted">PIN-ഉകൾ / പിന്നുകൾ (സിഗ്നൽ ഉപയോഗിച്ച് സംഭരിച്ചിരിക്കുന്ന) വിവരങ്ങൾ എൻ‌ക്രിപ്റ്റ് ചെയ്യുന്നതിനാൽ നിങ്ങൾക്ക് മാത്രമേ ഇത് ആക്സസ് ചെയ്യാൻ കഴിയൂ. നിങ്ങൾ വീണ്ടും ഇൻസ്റ്റാൾ ചെയ്യുമ്പോൾ നിങ്ങളുടെ പ്രൊഫൈൽ, ക്രമീകരണങ്ങൾ, കോൺടാക്റ്റുകൾ എന്നിവ പുന.സ്ഥാപിക്കും. അപ്ലിക്കേഷൻ തുറക്കാൻ നിങ്ങളുടെ PIN (പിൻ) ആവശ്യം വരില്ല.</string>
  <string name="KbsSplashFragment__learn_more">കൂടുതൽ അറിയുക</string>
  <string name="KbsSplashFragment__registration_lock_equals_pin">രജിസ്ട്രേഷൻ ലോക്ക് = PIN</string>
  <string name="KbsSplashFragment__your_registration_lock_is_now_called_a_pin">നിങ്ങളുടെ രജിസ്ട്രേഷൻ ലോക്കിനെ ഇപ്പോൾ PIN എന്ന് വിളിക്കുന്നു, മാത്രമല്ല ഇത് കൂടുതൽ ചെയ്യുന്നു. ഇത് ഇപ്പോൾ അപ്‌ഡേറ്റുചെയ്യുക.</string>
  <string name="KbsSplashFragment__update_pin">PIN പുതുക്കുക </string>
  <string name="KbsSplashFragment__create_your_pin">നിങ്ങളുടെ PIN സൃഷ്ടിക്കുക</string>
  <string name="KbsSplashFragment__learn_more_about_pins">PIN-കളെക്കുറിച്ച് കൂടുതൽ പഠിക്കുക.</string>
  <string name="KbsSplashFragment__disable_pin">PIN അപ്രാപ്‌തമാക്കുക</string>
  <!--KBS Reminder Dialog-->
  <string name="KbsReminderDialog__enter_your_signal_pin">നിങ്ങളുടെ Signal PIN നൽകുക</string>
  <string name="KbsReminderDialog__to_help_you_memorize_your_pin">നിങ്ങളുടെ PIN മനഃപാഠമാക്കാൻ സഹായിക്കുന്നതിന്, ഇടയ്ക്കിടെ അത് നൽകാൻ ഞങ്ങൾ നിങ്ങളോട് ആവശ്യപ്പെടും. കാലക്രമേണ ഞങ്ങൾ നിങ്ങളോട് കുറച്ച് ചോദിക്കുന്നു.</string>
  <string name="KbsReminderDialog__skip">ഒഴിവാക്കുക</string>
  <string name="KbsReminderDialog__submit">സമർപ്പിക്കുക</string>
  <string name="KbsReminderDialog__forgot_pin">PIN മറന്നോ?</string>
  <string name="KbsReminderDialog__incorrect_pin_try_again">PIN തെറ്റാണ്. വീണ്ടും ശ്രമിക്കുക.</string>
  <!--AccountLockedFragment-->
  <string name="AccountLockedFragment__account_locked">അക്കൗണ്ട് പൂട്ടി</string>
  <string name="AccountLockedFragment__your_account_has_been_locked_to_protect_your_privacy">നിങ്ങളുടെ സ്വകാര്യതയും സുരക്ഷയും പരിരക്ഷിക്കുന്നതിന് നിങ്ങളുടെ അക്കൗണ്ട് ലോക്കുചെയ്‌തു. നിങ്ങളുടെ അക്കൗണ്ടിലെ %1$d ദിവസങ്ങളുടെ നിഷ്‌ക്രിയത്വത്തിന് ശേഷം നിങ്ങളുടെ PIN ആവശ്യമില്ലാതെ നിങ്ങൾക്ക് ഈ ഫോൺ നമ്പർ വീണ്ടും രജിസ്റ്റർ ചെയ്യാൻ കഴിയും. എല്ലാ ഉള്ളടക്കവും ഇല്ലാതാക്കും.
 </string>
  <string name="AccountLockedFragment__next">അടുത്തത്</string>
  <string name="AccountLockedFragment__learn_more">കൂടുതൽ അറിയുക</string>
  <!--KbsLockFragment-->
  <string name="RegistrationLockFragment__enter_your_pin">നിങ്ങളുടെ PIN നൽകുക</string>
  <string name="RegistrationLockFragment__enter_the_pin_you_created">നിങ്ങളുടെ അക്കൗണ്ടിനായി നിങ്ങൾ സൃഷ്‌ടിച്ച പിൻ നൽകുക. ഇത് നിങ്ങളുടെ SMS പരിശോധന കോഡിൽ നിന്ന് വ്യത്യസ്തമാണ്.</string>
  <string name="RegistrationLockFragment__enter_alphanumeric_pin">ആൽഫാന്യൂമെറിക് പിൻ നൽകുക</string>
  <string name="RegistrationLockFragment__enter_numeric_pin">സംഖ്യാ പിൻ നൽകുക</string>
  <string name="RegistrationLockFragment__incorrect_pin_try_again">PIN തെറ്റാണ്. വീണ്ടും ശ്രമിക്കുക.</string>
  <string name="RegistrationLockFragment__forgot_pin">PIN മറന്നോ?</string>
  <string name="RegistrationLockFragment__incorrect_pin">PIN തെറ്റാണ് </string>
  <string name="RegistrationLockFragment__forgot_your_pin">നിങ്ങളുടെ PIN മറന്നോ?</string>
  <string name="RegistrationLockFragment__not_many_tries_left">കുറച്ച് ശ്രമങ്ങൾ കൂടി ശേഷിക്കുന്നു</string>
  <string name="RegistrationLockFragment__signal_registration_need_help_with_pin_for_android_v1_pin">Signal രജിസ്ട്രേഷൻ - Android-നായുള്ള PIN സഹായം ആവശ്യമുണ്ടോ (v1 PIN)</string>
  <string name="RegistrationLockFragment__signal_registration_need_help_with_pin_for_android_v2_pin">Signal രജിസ്ട്രേഷൻ - Android-നായുള്ള PIN സഹായം ആവശ്യമുണ്ടോ (v2 PIN)</string>
  <plurals name="RegistrationLockFragment__for_your_privacy_and_security_there_is_no_way_to_recover">
    <item quantity="one">നിങ്ങളുടെ സ്വകാര്യതയ്ക്കും സുരക്ഷയ്ക്കും, നിങ്ങളുടെ പിൻ വീണ്ടെടുക്കാൻ ഒരു വഴിയുമില്ല. നിങ്ങളുടെ PIN ഓർമിക്കാൻ കഴിയുന്നില്ലെങ്കിൽ, %1$d ദിവസം നിഷ്‌ക്രിയത്വത്തിന് ശേഷം നിങ്ങൾക്ക് SMS ഉപയോഗിച്ച് വീണ്ടും പരിശോധിക്കാൻ കഴിയും. ഈ സാഹചര്യത്തിൽ, നിങ്ങളുടെ അക്കൗണ്ട് തുടച്ചുമാറ്റുകയും എല്ലാ ഉള്ളടക്കവും ഇല്ലാതാക്കുകയും ചെയ്യും.</item>
    <item quantity="other">നിങ്ങളുടെ സ്വകാര്യതയ്ക്കും സുരക്ഷയ്ക്കും, നിങ്ങളുടെ പിൻ വീണ്ടെടുക്കാൻ ഒരു വഴിയുമില്ല. നിങ്ങളുടെ PIN ഓർമിക്കാൻ കഴിയുന്നില്ലെങ്കിൽ, %1$d ദിവസങ്ങളുടെ നിഷ്‌ക്രിയത്വത്തിന് ശേഷം നിങ്ങൾക്ക് SMS ഉപയോഗിച്ച് വീണ്ടും പരിശോധിക്കാൻ കഴിയും. ഈ സാഹചര്യത്തിൽ, നിങ്ങളുടെ അക്കൗണ്ട് തുടച്ചുമാറ്റുകയും എല്ലാ ഉള്ളടക്കവും ഇല്ലാതാക്കുകയും ചെയ്യും.</item>
  </plurals>
  <plurals name="RegistrationLockFragment__incorrect_pin_d_attempts_remaining">
    <item quantity="one">PIN തെറ്റാണ്. %1$d ശ്രമം ശേഷിക്കുന്നു.</item>
    <item quantity="other">PIN തെറ്റാണ്. %1$d ശ്രമങ്ങൾ ശേഷിക്കുന്നു.</item>
  </plurals>
  <plurals name="RegistrationLockFragment__if_you_run_out_of_attempts_your_account_will_be_locked_for_d_days">
    <item quantity="one">നിങ്ങളുടെ ശ്രമങ്ങൾ തീർന്നുപോയാൽ, നിങ്ങളുടെ അക്കൗണ്ട് %1$d ദിവസത്തേക്ക് ലോക്ക് ചെയ്യപ്പെടും. %1$d നിഷ്‌ക്രിയത്വത്തിന്റെ ദിവസത്തിന് ശേഷം, നിങ്ങളുടെ പിൻ ഇല്ലാതെ വീണ്ടും രജിസ്റ്റർ ചെയ്യാൻ കഴിയും. നിങ്ങളുടെ അക്കൗണ്ട് തുടച്ചുമാറ്റുകയും എല്ലാ ഉള്ളടക്കവും ഇല്ലാതാക്കുകയും ചെയ്യും.</item>
    <item quantity="other">നിങ്ങളുടെ ശ്രമങ്ങൾ തീർന്നുപോയാൽ നിങ്ങളുടെ അക്കൗണ്ട് %1$d ദിവസങ്ങളോളം ലോക്കുചെയ്യപ്പെടും. %1$d നിഷ്‌ക്രിയത്വത്തിന്റെ ദിവസങ്ങൾക്ക് ശേഷം, നിങ്ങളുടെ പിൻ ഇല്ലാതെ വീണ്ടും രജിസ്റ്റർ ചെയ്യാൻ കഴിയും. നിങ്ങളുടെ അക്കൗണ്ട് തുടച്ചുമാറ്റുകയും എല്ലാ ഉള്ളടക്കവും ഇല്ലാതാക്കുകയും ചെയ്യും.</item>
  </plurals>
  <plurals name="RegistrationLockFragment__you_have_d_attempts_remaining">
    <item quantity="one">നിങ്ങൾക്ക് %1$d ശ്രമം ശേഷിക്കുന്നു.</item>
    <item quantity="other">നിങ്ങൾക്ക് %1$d ശ്രമങ്ങൾ ശേഷിക്കുന്നു.</item>
  </plurals>
  <plurals name="RegistrationLockFragment__d_attempts_remaining">
    <item quantity="one">%1$d ശ്രമം ശേഷിക്കുന്നു.</item>
    <item quantity="other">%1$d ശ്രമങ്ങൾ ശേഷിക്കുന്നു.</item>
  </plurals>
  <!--CalleeMustAcceptMessageRequestDialogFragment-->
  <string name="CalleeMustAcceptMessageRequestDialogFragment__s_will_get_a_message_request_from_you">%1$s-ന് നിങ്ങളിൽ നിന്ന് ഒരു സന്ദേശ അഭ്യർത്ഥന ലഭിക്കും. നിങ്ങളുടെ സന്ദേശ അഭ്യർത്ഥന സ്വീകരിച്ചുകഴിഞ്ഞാൽ നിങ്ങൾക്ക് വിളിക്കാം.</string>
  <!--KBS Megaphone-->
  <string name="KbsMegaphone__create_a_pin">ഒരു PIN സൃഷ്ടിക്കുക</string>
  <string name="KbsMegaphone__pins_keep_information_thats_stored_with_signal_encrytped">Signal എൻ‌ക്രിപ്റ്റ് ചെയ്തുകൊണ്ട് സംഭരിച്ചിരിക്കുന്ന വിവരങ്ങൾ PIN-കൾ സൂക്ഷിക്കുന്നു.</string>
  <string name="KbsMegaphone__create_pin">PIN സൃഷ്ടിക്കുക</string>
  <!--transport_selection_list_item-->
  <string name="transport_selection_list_item__transport_icon">ട്രാൻസ്‌പോർട് ഐക്കൺ</string>
  <string name="ConversationListFragment_loading">ലഭ്യമാക്കുന്നു…</string>
  <string name="CallNotificationBuilder_connecting">ബന്ധിപ്പിക്കുന്നു…</string>
  <string name="Permissions_permission_required">അനുമതി ആവശ്യമാണ്</string>
  <string name="ConversationActivity_signal_needs_sms_permission_in_order_to_send_an_sms">ഒരു SMS അയയ്‌ക്കുന്നതിന് Signal-ന് SMS അനുമതി ആവശ്യമാണ്, പക്ഷേ ഇത് ശാശ്വതമായി നിരസിക്കപ്പെട്ടു. അപ്ലിക്കേഷൻ ക്രമീകരണങ്ങളിൽ തുടരുക, \"അനുമതികൾ\" തിരഞ്ഞെടുത്ത് \"SMS\" പ്രവർത്തനക്ഷമമാക്കുക.</string>
  <string name="Permissions_continue">തുടരുക</string>
  <string name="Permissions_not_now">ഇപ്പോൾ വേണ്ട</string>
  <string name="conversation_activity__enable_signal_messages">SIGNAL സന്ദേശങ്ങൾ പ്രവർത്തനക്ഷമമാക്കുക</string>
  <string name="SQLCipherMigrationHelper_migrating_signal_database">Signal ഡാറ്റാബേസ് മൈഗ്രേറ്റുചെയ്യുന്നു</string>
  <string name="PushDecryptJob_new_locked_message">പൂട്ടിയിരിക്കുന്ന പുതിയ സന്ദേശം</string>
  <string name="PushDecryptJob_unlock_to_view_pending_messages">തീർ‌ച്ചപ്പെടുത്തിയിട്ടില്ലാത്ത സന്ദേശങ്ങൾ‌ കാണുന്നതിന് തുറക്കൂ</string>
  <string name="enter_backup_passphrase_dialog__backup_passphrase">പാസ്‌ഫ്രേസ് ബാക്കപ്പ് ചെയ്യുക</string>
  <string name="backup_enable_dialog__backups_will_be_saved_to_external_storage_and_encrypted_with_the_passphrase_below_you_must_have_this_passphrase_in_order_to_restore_a_backup">ബാക്കപ്പുകൾ ബാഹ്യ സ്റ്റോറേജിലെക് സംരക്ഷിക്കുകയും ചുവടെയുള്ള പാസ്‌ഫ്രെയ്‌സ് ഉപയോഗിച്ച് എൻ‌ക്രിപ്റ്റ് ചെയ്യുകയും ചെയ്യും. ഒരു ബാക്കപ്പ് പുന റിസ്റ്റോർ ചെയ്യാൻ നിങ്ങൾക്ക് ഈ പാസ്‌ഫ്രേസ് ഉണ്ടായിരിക്കണം.</string>
  <string name="backup_enable_dialog__you_must_have_this_passphrase">ഒരു ബാക്കപ്പ് വീണ്ടെടുക്കുന്നതിന് നിങ്ങൾക്ക് ഈ പാസ്‌ഫ്രെയ്‌സ് ഉണ്ടായിരിക്കണം.</string>
  <string name="backup_enable_dialog__folder">ഫോള്‍ഡര്‍</string>
  <string name="backup_enable_dialog__i_have_written_down_this_passphrase">ഞാൻ ഈ പാസ്‌ഫ്രെയ്‌സ് എഴുതി. ഇത് ഇല്ലാതെ, എനിക്ക് ഒരു ബാക്കപ്പ് പുന റിസ്റ്റോർ ചെയ്യാൻ കഴിയില്ല.</string>
  <string name="registration_activity__restore_backup">ബാക്കപ്പ് വീണ്ടെടുക്കൂ</string>
  <string name="registration_activity__transfer_or_restore_account">അക്കൗണ്ട് മാറ്റിസ്ഥാപിക്കുകയോ പുനസ്ഥാപിക്കുകയോ ചെയ്യുക</string>
  <string name="registration_activity__transfer_account">അക്കൗണ്ട് മാറ്റിസ്ഥാപിക്കുക</string>
  <string name="registration_activity__skip">ഒഴിവാക്കുക</string>
  <string name="preferences_chats__chat_backups">ചാറ്റ് ബാക്കപ്പുകൾ</string>
  <string name="preferences_chats__backup_chats_to_external_storage">ബാഹ്യ സ്റ്റോറേജിലെക് ചാറ്റുകൾ ബാക്കപ്പ്  ചെയ്യുക</string>
  <string name="preferences_chats__transfer_account">അക്കൗണ്ട് മാറ്റിസ്ഥാപിക്കുക</string>
  <string name="preferences_chats__transfer_account_to_a_new_android_device">അക്കൌണ്ട് ഒരു പുതിയ ആൻഡ്രോയിഡ് ഉപകരണത്തിലേക്ക് മാറ്റിസ്ഥാപിക്കുക</string>
  <string name="RegistrationActivity_enter_backup_passphrase">ബാക്കപ്പിന്റെ രഹസ്യവാചകം നൽകുക</string>
  <string name="RegistrationActivity_restore">വീണ്ടെടുക്കൂ</string>
  <string name="RegistrationActivity_backup_failure_downgrade">Signal-ന്റെ പുതിയ പതിപ്പുകളിൽ നിന്ന് ബാക്കപ്പുകൾ ഇറക്കുമതി ചെയ്യാൻ കഴിയില്ല</string>
  <string name="RegistrationActivity_incorrect_backup_passphrase">ബാക്കപ്പ് രഹസ്യവാചകം തെറ്റാണ്</string>
  <string name="RegistrationActivity_checking">പരിശോധിക്കുന്നു…</string>
  <string name="RegistrationActivity_d_messages_so_far">ഇതുവരെ %d സന്ദേശങ്ങൾ…</string>
  <string name="RegistrationActivity_restore_from_backup">ബാക്കപ്പിൽ നിന്ന് വീണ്ടെടുക്കണോ?</string>
  <string name="RegistrationActivity_restore_your_messages_and_media_from_a_local_backup">ഒരു ലോക്കൽ ബാക്കപ്പിൽ നിന്ന് നിങ്ങളുടെ സന്ദേശങ്ങളും മീഡിയയും റിസ്റ്റോർ ചെയ്യുക. നിങ്ങൾ ഇപ്പോൾ റിസ്റ്റോർ ചെയ്തില്ലെങ്കിൽ, നിങ്ങൾക്ക് പിന്നീട് റിസ്റ്റോർ ചെയ്യാൻ കഴിയില്ല.</string>
  <string name="RegistrationActivity_backup_size_s">ബാക്കപ്പ് വലുപ്പം: %s</string>
  <string name="RegistrationActivity_backup_timestamp_s">ബാക്കപ്പ് ടൈംസ്റ്റാമ്പ്: %s</string>
  <string name="BackupDialog_enable_local_backups">ലോക്കൽ ബാക്കപ്പുകൾ പ്രാപ്തമാക്കണോ?</string>
  <string name="BackupDialog_enable_backups">ബാക്കപ്പുകൾ പ്രാപ്തമാക്കുക</string>
  <string name="BackupDialog_please_acknowledge_your_understanding_by_marking_the_confirmation_check_box">സ്ഥിരീകരണ ചെക്ക് ബോക്സ് അടയാളപ്പെടുത്തിക്കൊണ്ട് നിങ്ങളുടെ ധാരണ അംഗീകരിക്കുക.</string>
  <string name="BackupDialog_delete_backups">ബാക്കപ്പുകൾ ഇല്ലാതാക്കണോ?</string>
  <string name="BackupDialog_disable_and_delete_all_local_backups">എല്ലാ പ്രാദേശിക ബാക്കപ്പുകളും അപ്രാപ്‌തമാക്കി ഇല്ലാതാക്കണോ?</string>
  <string name="BackupDialog_delete_backups_statement">ബാക്കപ്പുകൾ ഇല്ലാതാക്കുക</string>
  <string name="BackupDialog_to_enable_backups_choose_a_folder">ബാക്കപ്പുകൾ പ്രവർത്തനക്ഷമമാക്കാൻ, ഒരു ഫോൾഡർ തിരഞ്ഞെടുക്കുക. ബാക്കപ്പുകൾ ഇവിടെ സൂക്ഷിക്കപ്പെടും.</string>
  <string name="BackupDialog_choose_folder">ഫോൾഡർ തിരഞ്ഞെടുക്കുക </string>
  <string name="BackupDialog_copied_to_clipboard">ക്ലിപ്പ്ബോർഡിലേക്ക് പകർത്തി</string>
  <string name="BackupDialog_no_file_picker_available">ഫയൽ പിക്കറൊന്നും ലഭ്യമല്ല.</string>
  <string name="BackupDialog_enter_backup_passphrase_to_verify">ഉറപ്പാക്കുന്നതിന് നിങ്ങളുടെ ബാക്കപ്പ് പാസ്‌ഫ്രെയ്‌സ് നൽകുക</string>
  <string name="BackupDialog_verify">പരിശോധിക്കുക</string>
  <string name="BackupDialog_you_successfully_entered_your_backup_passphrase">നിങ്ങൾ ബാക്കപ്പിന്റെ രഹസ്യവാചകം വിജയകരമായി നൽകി</string>
  <string name="BackupDialog_passphrase_was_not_correct">രഹസ്യവാചകം ശരിയായിരുന്നില്ല</string>
  <string name="LocalBackupJob_creating_signal_backup"> Molly ബാക്കപ്പ് സൃഷ്‌ടിക്കുന്നു…</string>
  <string name="LocalBackupJobApi29_backup_failed">ബാക്കപ്പ്  പരാജയപ്പെട്ടു </string>
  <string name="LocalBackupJobApi29_your_backup_directory_has_been_deleted_or_moved">നിങ്ങളുടെ ബാക്കപ്പ് ഡയറക്ടറി ഇല്ലാതാക്കി അല്ലെങ്കിൽ നീക്കി.</string>
  <string name="LocalBackupJobApi29_your_backup_file_is_too_large">ഈ വോളിയത്തിൽ സംഭരിക്കാനുംമാത്രം നിങ്ങളുടെ ബാക്കപ്പ് ഫയൽ വളരെ വലുതാണ്.</string>
  <string name="LocalBackupJobApi29_there_is_not_enough_space">നിങ്ങളുടെ ബാക്കപ്പ് സംഭരിക്കാൻ മതിയായ ഇടമില്ല.</string>
  <string name="LocalBackupJobApi29_tap_to_manage_backups">ബാക്കപ്പുകൾ നിയന്ത്രിക്കാൻ തൊടുക.</string>
  <string name="ProgressPreference_d_messages_so_far">%d സന്ദേശങ്ങൾ ഇതുവരെ</string>
  <string name="RegistrationActivity_wrong_number">തെറ്റായ നമ്പർ</string>
  <string name="RegistrationActivity_call_me_instead_available_in">പകരം എന്നെ വിളിക്കൂ \n(%1$02d:%2$02d ൽ ലഭ്യമാകും)</string>
  <string name="RegistrationActivity_contact_signal_support">Signal പിന്തുണ ബന്ധപ്പെടുക</string>
  <string name="RegistrationActivity_code_support_subject">Signal രജിസ്ട്രേഷൻ - Android-നായുള്ള സ്ഥിരീകരണ കോഡ്</string>
  <string name="RegistrationActivity_incorrect_code">കോഡ് തെറ്റാണ്</string>
  <string name="BackupUtil_never">ഒരിക്കലും വേണ്ട</string>
  <string name="BackupUtil_unknown">അജ്ഞാതം</string>
  <string name="preferences_app_protection__see_my_phone_number">എന്റെ ഫോൺ നമ്പർ കാണുക</string>
  <string name="preferences_app_protection__find_me_by_phone_number">ഫോൺ നമ്പർ ഉപയോഗിച്ച് എന്നെ കണ്ടെത്തുക</string>
  <string name="PhoneNumberPrivacy_everyone">എല്ലാവരും</string>
  <string name="PhoneNumberPrivacy_my_contacts">എന്റെ കോൺടാക്റ്റുകൾ</string>
  <string name="PhoneNumberPrivacy_nobody">ആരുംതന്നെയില്ല</string>
  <string name="PhoneNumberPrivacy_everyone_see_description">നിങ്ങൾ സന്ദേശമയയ്‌ക്കുന്ന എല്ലാ ആളുകൾക്കും ഗ്രൂപ്പുകൾക്കും നിങ്ങളുടെ ഫോൺ നമ്പർ ദൃശ്യമാകും.</string>
  <string name="PhoneNumberPrivacy_everyone_find_description">കോൺ‌ടാക്റ്റുകളിൽ‌ നിങ്ങളുടെ ഫോൺ‌ നമ്പർ‌ ഉള്ള ഏതൊരാളും നിങ്ങളെ Signal-ഇലെ (സിഗ്നലിലെ) ഒരു കോൺ‌ടാക്റ്റായി കാണും. മറ്റുള്ളവർക്ക് നിങ്ങളെ തിരയലിൽ കണ്ടെത്താൻ കഴിയും.</string>
  <string name="preferences_app_protection__screen_lock">സ്‌ക്രീൻ ലോക്ക്</string>
  <string name="preferences_app_protection__lock_signal_access_with_android_screen_lock_or_fingerprint">Android സ്‌ക്രീൻ ലോക്ക് അല്ലെങ്കിൽ ഫിംഗർപ്രിന്റ് ഉപയോഗിച്ച് Signal ആക്‌സസ്സ് ലോക്കുചെയ്യുക</string>
  <string name="preferences_app_protection__screen_lock_inactivity_timeout">നിഷ്‌ക്രിയത്വത്തിന് ശേഷം സ്‌ക്രീൻ ലോക്കിനുള്ള സമയം</string>
  <string name="preferences_app_protection__signal_pin">Signal PIN</string>
  <string name="preferences_app_protection__create_a_pin">ഒരു പിൻ സൃഷ്ടിക്കുക</string>
  <string name="preferences_app_protection__change_your_pin">നിങ്ങളുടെ പിൻ മാറ്റുക</string>
  <string name="preferences_app_protection__pin_reminders">PIN ഓർമ്മപ്പെടുത്തലുകൾ</string>
  <string name="preferences_app_protection__pins_keep_information_stored_with_signal_encrypted">Signal എൻക്രിപ്റ്റ് ചെയ്ത് സ്റ്റോർ ചെയ്ത വിവരങ്ങൾ PIN കൾ സൂക്ഷിക്കുന്നു, അതിനാൽ നിങ്ങൾക്ക് മാത്രമെ അത് പ്രാപ്യമാവുകയുള്ളു.  നിങ്ങൾ Signal റീഇൻസ്റ്റാൾ ചെയ്യുമ്പോൾ, നിങ്ങളുടെ പ്രൊഫൈൽ, സെറ്റിംഗ്സ്, കോണ്ടാക്റ്റുകൾ എന്നിവ റീസ്റ്റോർ ചെയ്യപ്പെടും.</string>
  <string name="preferences_app_protection__add_extra_security_by_requiring_your_signal_pin_to_register">Signal ഉപയോഗിച്ച് നിങ്ങളുടെ ഫോൺ നമ്പർ വീണ്ടും രജിസ്റ്റർ ചെയ്യുന്നതിന് നിങ്ങളുടെ Signal PIN ആവശ്യപ്പെടുന്നതിലൂടെ അധിക സുരക്ഷ ചേർക്കുക.</string>
  <string name="preferences_app_protection__reminders_help_you_remember_your_pin">നിങ്ങളുടെ പിൻ വീണ്ടെടുക്കാൻ പറ്റാത്തതിനാൽ ഓർമ്മിക്കാൻ ഓർമ്മപ്പെടുത്തലുകൾ സഹായിക്കും. പലപ്പോഴായി നിങ്ങളോടു ചോദിക്കും.</string>
  <string name="preferences_app_protection__turn_off">ഓഫ് ആക്കുക</string>
  <string name="preferences_app_protection__confirm_pin">PIN ഉറപ്പാക്കു</string>
  <string name="preferences_app_protection__confirm_your_signal_pin">നിങ്ങളുടെ Signal PIN ഉറപ്പാക്കു</string>
  <string name="preferences_app_protection__make_sure_you_memorize_or_securely_store_your_pin">നിങ്ങളുടെ PIN വീണ്ടെടുക്കാൻ കഴിയില്ല, നിങ്ങൾ അത് മന:പാഠമാക്കണം അല്ലെങ്കിൽ സുരക്ഷിതമായി സൂക്ഷിക്കണം. നിങ്ങൾ PIN മറന്നാൽ, നിങ്ങളുടെ Signal അക്കൗണ്ട് വീണ്ടും രജിസ്റ്റർ ചെയ്യുമ്പോൾ നിങ്ങൾക്ക് ഡാറ്റ നഷ്‌ടപ്പെടാം.</string>
  <string name="preferences_app_protection__incorrect_pin_try_again">PIN തെറ്റാണ്. വീണ്ടും ശ്രമിക്കുക.</string>
  <string name="preferences_app_protection__failed_to_enable_registration_lock">രജിസ്ട്രേഷൻ ലോക്ക് പ്രവർത്തനക്ഷമമാക്കുന്നതിൽ പരാജയപ്പെട്ടു.</string>
  <string name="preferences_app_protection__failed_to_disable_registration_lock">രജിസ്ട്രേഷൻ ലോക്ക് അപ്രാപ്തമാക്കുന്നതിൽ പരാജയപ്പെട്ടു.</string>
  <string name="AppProtectionPreferenceFragment_none">ഒന്നുമില്ല</string>
  <string name="preferences_app_protection__registration_lock">രജിസ്ട്രേഷൻ ലോക്ക്</string>
  <string name="RegistrationActivity_you_must_enter_your_registration_lock_PIN">നിങ്ങളുടെ രജിസ്ട്രേഷൻ ലോക്ക് പിൻ നൽകണം</string>
  <string name="RegistrationActivity_your_pin_has_at_least_d_digits_or_characters">നിങ്ങളുടെ PIN-ന് കുറഞ്ഞത് %d അക്കങ്ങളോ പ്രതീകങ്ങളോ ഉണ്ട്</string>
  <string name="RegistrationActivity_too_many_attempts">വളരെയധികം ശ്രമങ്ങൾ</string>
  <string name="RegistrationActivity_you_have_made_too_many_incorrect_registration_lock_pin_attempts_please_try_again_in_a_day">നിങ്ങൾ നിരവധി തെറ്റായ രജിസ്ട്രേഷൻ ലോക്ക് പിൻ ശ്രമങ്ങൾ നടത്തി. ഒരു ദിവസത്തിനുള്ളിൽ വീണ്ടും ശ്രമിക്കുക.</string>
  <string name="RegistrationActivity_you_have_made_too_many_attempts_please_try_again_later">നിങ്ങൾ വളരെയധികം ശ്രമങ്ങൾ നടത്തി. പിന്നീട് വീണ്ടും ശ്രമിക്കുക.</string>
  <string name="RegistrationActivity_error_connecting_to_service">സേവനത്തിലേക്ക് ബന്ധപ്പിക്കുന്നതിൽ പിശക്</string>
  <string name="preferences_chats__backups">ബാക്കപ്പുകൾ</string>
  <string name="prompt_passphrase_activity__signal_is_locked">Molly പൂട്ടിയിരിക്കുന്നൂ</string>
  <string name="prompt_passphrase_activity__tap_to_unlock">തുറക്കാൻ തൊടുക</string>
  <string name="Recipient_unknown">അജ്ഞാതം</string>
  <!--TransferOrRestoreFragment-->
  <string name="TransferOrRestoreFragment__transfer_or_restore_account">അക്കൗണ്ട് കൈമാറുകയോ പുനസ്ഥാപിക്കുകയോ ചെയ്യുക</string>
  <string name="TransferOrRestoreFragment__if_you_have_previously_registered_a_signal_account">നിങ്ങൾ മുമ്പ് ഒരു സിഗ്നൽ അക്കൗണ്ട് രജിസ്റ്റർ ചെയ്തിട്ടുണ്ടെങ്കിൽ, നിങ്ങളുടെ അക്കൌണ്ടും സന്ദേശങ്ങളും മാറ്റിസ്ഥാപിക്കാനോ പുനസ്ഥാപിക്കാനോ കഴിയും</string>
  <string name="TransferOrRestoreFragment__transfer_from_android_device">ആൻഡ്രോയിഡ് ഉപകരണത്തിൽ നിന്ന് ട്രാൻസ്ഫർ</string>
  <string name="TransferOrRestoreFragment__transfer_your_account_and_messages_from_your_old_android_device">നിങ്ങളുടെ പഴയ ആൻഡ്രോയിഡ് ഉപകരണത്തിൽ നിന്ന് നിങ്ങളുടെ അക്കൗണ്ടും സന്ദേശങ്ങള്‍-ഉം ട്രാൻസ്ഫർ ചെയ്യുക. നിങ്ങളുടെ പഴയ ഉപകരണത്തിലേക്ക് നിങ്ങൾക്ക് ആക്സസ് ആവശ്യമാണ്.</string>
  <string name="TransferOrRestoreFragment__you_need_access_to_your_old_device">നിങ്ങളുടെ പഴയ ഉപകരണത്തിലേക്ക് നിങ്ങൾക്ക് ആക്സസ് ആവശ്യമാണ്.</string>
  <string name="TransferOrRestoreFragment__restore_from_backup">ബാക്കപ്പിൽ നിന്ന് പുനഃസ്ഥാപിക്കുക</string>
  <string name="TransferOrRestoreFragment__restore_your_messages_from_a_local_backup">ഒരു പ്രാദേശിക ബാക്കപ്പിൽ നിന്ന് നിങ്ങളുടെ സന്ദേശങ്ങള്‍ പുന:സ്ഥാപിക്കുക. നിങ്ങൾ ഇപ്പോൾ പുന:സ്ഥാപിക്കുന്നില്ലെങ്കിൽ, നിങ്ങൾക്ക് പിന്നീട് പുന:സ്ഥാപിക്കാൻ കഴിയില്ല.</string>
  <!--NewDeviceTransferInstructionsFragment-->
  <string name="NewDeviceTransferInstructions__open_signal_on_your_old_android_phone">നിങ്ങളുടെ പഴയ ആൻഡ്രോയിഡ് ഫോണിൽ Signal തുറക്കുക</string>
  <string name="NewDeviceTransferInstructions__continue">തുടരുക</string>
  <string name="NewDeviceTransferInstructions__first_bullet">1.</string>
  <string name="NewDeviceTransferInstructions__tap_on_your_profile_photo_in_the_top_left_to_open_settings">ക്രമീകരണങ്ങൾ തുറക്കുന്നതിന് മുകളിൽ ഇടതുവശത്തുള്ള നിങ്ങളുടെ പ്രൊഫൈൽ ഫോട്ടോയിൽ തൊടുക</string>
  <string name="NewDeviceTransferInstructions__second_bullet">2.</string>
  <string name="NewDeviceTransferInstructions__tap_on_account">\'അക്കൗണ്ട്\' എന്നതിൽ തൊടുക</string>
  <string name="NewDeviceTransferInstructions__third_bullet">3.</string>
  <string name="NewDeviceTransferInstructions__tap_transfer_account_and_then_continue_on_both_devices">\"അക്കൗണ്ട് ട്രാൻസ്ഫർ ചെയ്യുക\" തൊടുക, തുടർന്ന് രണ്ട് ഉപകരണങ്ങളിലും \"തുടരുക\"</string>
  <!--NewDeviceTransferSetupFragment-->
  <string name="NewDeviceTransferSetup__preparing_to_connect_to_old_android_device">പഴയ ആൻഡ്രോയിഡ് ഉപകരണവുമായി ബന്ധിപ്പിക്കാൻ തയ്യാറെടുക്കുന്നു…</string>
  <string name="NewDeviceTransferSetup__take_a_moment_should_be_ready_soon">ഒരു നിമിഷം എടുക്കുന്നു, ഉടൻ തയ്യാറാകണം</string>
  <string name="NewDeviceTransferSetup__waiting_for_old_device_to_connect">പഴയ ആൻഡ്രോയിഡ് ഉപകരണം ബന്ധിപ്പിക്കാൻ കാത്തിരിക്കുന്നു…</string>
  <string name="NewDeviceTransferSetup__signal_needs_the_location_permission_to_discover_and_connect_with_your_old_device">നിങ്ങളുടെ പഴയ ആൻഡ്രോയിഡ് ഉപകരണവുമായി കണ്ടെത്തുന്നതിനും ബന്ധിപ്പിക്കുന്നതിനും Molly-ന് ലൊക്കേഷൻ അനുമതി ആവശ്യമാണ്.</string>
  <string name="NewDeviceTransferSetup__signal_needs_location_services_enabled_to_discover_and_connect_with_your_old_device">നിങ്ങളുടെ പഴയ ആൻഡ്രോയിഡ് ഉപകരണം കണ്ടെത്തുന്നതിനും ബന്ധിപ്പിക്കുന്നതിനും പ്രാപ്തമാക്കിയ ലൊക്കേഷൻ സേവനങ്ങൾ Molly-ന് ആവശ്യമാണ്. </string>
  <string name="NewDeviceTransferSetup__signal_needs_wifi_on_to_discover_and_connect_with_your_old_device">നിങ്ങളുടെ പഴയ ആൻഡ്രോയിഡ് ഉപകരണം കണ്ടെത്തുന്നതിനും ബന്ധിപ്പിക്കുന്നതിനും Molly-ന് വൈ-ഫൈ ആവശ്യമാണ്. വൈ-ഫൈ ഓണായിരിക്കേണ്ടതുണ്ട്, പക്ഷേ അത് ഒരു വൈ-ഫൈ നെറ്റ്‌വർക്കുമായി ബന്ധിപ്പിക്കേണ്ടതില്ല.</string>
  <string name="NewDeviceTransferSetup__sorry_it_appears_your_device_does_not_support_wifi_direct">ക്ഷമിക്കണം, ഈ ഉപകരണം വൈ-ഫൈ ഡയറക്റ്റിനെ പിന്തുണയ്ക്കുന്നില്ലെന്ന് തോന്നുന്നു. നിങ്ങളുടെ പഴയ ആൻഡ്രോയിഡ് ഉപകരണം കണ്ടെത്തുന്നതിനും ബന്ധിപ്പിക്കുന്നതിനും Molly വൈ-ഫൈ ഡയറക്റ്റ് ഉപയോഗിക്കുന്നു. നിങ്ങളുടെ പഴയ ആൻഡ്രോയിഡ് ഉപകരണത്തിൽ നിന്ന് നിങ്ങളുടെ അക്കൗണ്ട് പുന:സ്ഥാപിക്കുന്നതിന് നിങ്ങൾക്ക് ഇപ്പോഴും ഒരു ബാക്കപ്പ് പുന:സ്ഥാപിക്കാൻ കഴിയും.</string>
  <string name="NewDeviceTransferSetup__restore_a_backup">ഒരു ബാക്കപ്പ് വീണ്ടെടുക്കുക</string>
  <string name="NewDeviceTransferSetup__an_unexpected_error_occurred_while_attempting_to_connect_to_your_old_device">നിങ്ങളുടെ പഴയ ആൻഡ്രോയിഡ് ഉപകരണവുമായി ബന്ധിപ്പിക്കാൻ ശ്രമിക്കുമ്പോൾ അപ്രതീക്ഷിത പിശക് സംഭവിച്ചു.</string>
  <!--OldDeviceTransferSetupFragment-->
  <string name="OldDeviceTransferSetup__searching_for_new_android_device">പുതിയ ആൻഡ്രോയിഡ് ഉപകരണം തിരയുന്നു…</string>
  <string name="OldDeviceTransferSetup__signal_needs_the_location_permission_to_discover_and_connect_with_your_new_device">നിങ്ങളുടെ പുതിയ ആൻഡ്രോയിഡ് ഉപകരണം കണ്ടെത്തുന്നതിനും ബന്ധിപ്പിക്കുന്നതിനും Molly-ന് ലൊക്കേഷൻ അനുമതി ആവശ്യമാണ്.</string>
  <string name="OldDeviceTransferSetup__signal_needs_location_services_enabled_to_discover_and_connect_with_your_new_device">നിങ്ങളുടെ പുതിയ ആൻഡ്രോയിഡ് ഉപകരണം കണ്ടെത്തുന്നതിനും ബന്ധിപ്പിക്കുന്നതിനും പ്രാപ്തമാക്കിയ ലൊക്കേഷൻ സേവനങ്ങൾ Molly-ന് ആവശ്യമാണ്.</string>
  <string name="OldDeviceTransferSetup__signal_needs_wifi_on_to_discover_and_connect_with_your_new_device">നിങ്ങളുടെ പുതിയ ആൻഡ്രോയിഡ് ഉപകരണം കണ്ടെത്തുന്നതിനും ബന്ധിപ്പിക്കുന്നതിനും Molly-ന് വൈ-ഫൈ ആവശ്യമാണ്. വൈ-ഫൈ ഓണായിരിക്കേണ്ടതുണ്ട്, പക്ഷേ അത് ഒരു വൈ-ഫൈ നെറ്റ്‌വർക്കിലേക്ക് ബന്ധിപ്പിക്കേണ്ടതില്ല.</string>
  <string name="OldDeviceTransferSetup__sorry_it_appears_your_device_does_not_support_wifi_direct">ക്ഷമിക്കണം, ഈ ഉപകരണം വൈ-ഫൈ ഡയറക്റ്റിനെ പിന്തുണയ്ക്കുന്നില്ലെന്ന് പ്രത്യക്ഷപ്പെടുന്നു. നിങ്ങളുടെ പുതിയ ആൻഡ്രോയിഡ് ഉപകരണം കണ്ടെത്തുന്നതിനും ബന്ധിപ്പിക്കുന്നതിനും Molly വൈ-ഫൈ ഡയറക്റ്റ് ഉപയോഗിക്കുന്നു. നിങ്ങളുടെ പുതിയ ആൻഡ്രോയിഡ് ഉപകരണത്തിൽ നിങ്ങളുടെ അക്കൗണ്ട് പുന:സ്ഥാപിക്കുന്നതിന് നിങ്ങൾക്ക് ഇപ്പോഴും ഒരു ബാക്കപ്പ് സൃഷ്ടിക്കാൻ കഴിയും.</string>
  <string name="OldDeviceTransferSetup__create_a_backup">ഒരു ബാക്കപ്പ് സൃഷ്ടിക്കുക</string>
  <string name="OldDeviceTransferSetup__an_unexpected_error_occurred_while_attempting_to_connect_to_your_old_device">നിങ്ങളുടെ പുതിയ ആൻഡ്രോയിഡ് ഉപകരണവുമായി ബന്ധിപ്പിക്കാൻ ശ്രമിക്കുമ്പോൾ അപ്രതീക്ഷിത പിശക് സംഭവിച്ചു.</string>
  <!--DeviceTransferSetupFragment-->
  <string name="DeviceTransferSetup__unable_to_open_wifi_settings">വൈഫൈ ക്രമീകരണങ്ങൾ തുറക്കാൻ സാധ്യമല്ല. ദയവായി വൈ-ഫൈ മാനുവലായി ഓണാക്കുക.</string>
  <string name="DeviceTransferSetup__grant_location_permission">സ്ഥലം അനുമതി നൽകുക</string>
  <string name="DeviceTransferSetup__turn_on_location_services">ലൊക്കേഷൻ സേവനങ്ങൾ ഓണാക്കുക</string>
  <string name="DeviceTransferSetup__unable_to_open_location_settings">സ്ഥലം ക്രമീകരണങ്ങൾ തുറക്കാൻ കഴിയുന്നില്ല.</string>
  <string name="DeviceTransferSetup__turn_on_wifi">വൈ-ഫൈ ഓണാക്കുക</string>
  <string name="DeviceTransferSetup__error_connecting">ബന്ധിപ്പിക്കുന്നതിൽ പിശക്</string>
  <string name="DeviceTransferSetup__retry">വീണ്ടും ശ്രമിക്കുക</string>
  <string name="DeviceTransferSetup__submit_debug_logs">ഡീബഗ് ലോഗുകൾ സമർപ്പിക്കുക</string>
  <string name="DeviceTransferSetup__verify_code">കോഡ് ഉറപ്പാക്കൂ</string>
  <string name="DeviceTransferSetup__verify_that_the_code_below_matches_on_both_of_your_devices">താഴെയുള്ള കോഡ് നിങ്ങളുടെ രണ്ട് ഉപകരണങ്ങളിലും പൊരുത്തപ്പെടുന്നുവെന്ന് സ്ഥിരീകരിക്കുക. തുടർന്ന് തുടരുക തൊടുക.</string>
  <string name="DeviceTransferSetup__the_numbers_do_not_match">അക്കങ്ങൾ പൊരുത്തപ്പെടുന്നില്ല</string>
  <string name="DeviceTransferSetup__continue">തുടരുക</string>
  <string name="DeviceTransferSetup__number_is_not_the_same">നമ്പർ ഒരുപോലെയല്ല</string>
  <string name="DeviceTransferSetup__if_the_numbers_on_your_devices_do_not_match_its_possible_you_connected_to_the_wrong_device">നിങ്ങളുടെ ഉപകരണങ്ങളിലെ അക്കങ്ങൾ പൊരുത്തപ്പെടുന്നില്ലെങ്കിൽ, നിങ്ങൾ തെറ്റായ ഉപകരണവുമായി ബന്ധിപ്പിച്ചിരിക്കാൻ സാധ്യതയുണ്ട്. ഇത് പരിഹരിക്കുന്നതിന്, ട്രാൻസ്ഫർ നിർത്തുക, വീണ്ടും ശ്രമിക്കുക, നിങ്ങളുടെ രണ്ട് ഉപകരണങ്ങളും അടുത്ത് വയ്ക്കുക.</string>
  <string name="DeviceTransferSetup__stop_transfer">കൈമാറ്റം നിർത്തുക</string>
  <string name="DeviceTransferSetup__unable_to_discover_old_device">പഴയ ഉപകരണം കണ്ടെത്താൻ കഴിയുന്നില്ല</string>
  <string name="DeviceTransferSetup__unable_to_discover_new_device">പുതിയ ഉപകരണം കണ്ടെത്താൻ കഴിയുന്നില്ല</string>
  <string name="DeviceTransferSetup__make_sure_the_following_permissions_are_enabled">ഇനിപ്പറയുന്ന അനുമതികളും സേവനങ്ങളും പ്രാപ്തമാക്കിയതായി ഉറപ്പാക്കുക:</string>
  <string name="DeviceTransferSetup__location_permission">സ്ഥലം അനുമതി</string>
  <string name="DeviceTransferSetup__location_services">സ്ഥലം സേവനങ്ങൾ</string>
  <string name="DeviceTransferSetup__wifi">Wi-Fi</string>
  <string name="DeviceTransferSetup__on_the_wifi_direct_screen_remove_all_remembered_groups_and_unlink_any_invited_or_connected_devices">വൈഫൈ ഡയറക്റ്റ് സ്ക്രീനിൽ, ഓർമ്മിക്കപ്പെട്ട എല്ലാ ഗ്രൂപ്പുകളും നീക്കംചെയ്യുക, ക്ഷണിക്കപ്പെട്ടതോ ബന്ധിപ്പിച്ചതോ ആയ ഉപകരണങ്ങൾ അൺലിങ്ക് ചെയ്യുക.</string>
  <string name="DeviceTransferSetup__wifi_direct_screen">വൈ-ഫൈ ഡയറക്റ്റ് സ്ക്രീൻ </string>
  <string name="DeviceTransferSetup__try_turning_wifi_off_and_on_on_both_devices">രണ്ട് ഉപകരണങ്ങളിലും വൈ-ഫൈ ഓഫ് ചെയ്യാനും ഓണാക്കാനും ശ്രമിക്കുക.</string>
  <string name="DeviceTransferSetup__make_sure_both_devices_are_in_transfer_mode">രണ്ട് ഉപകരണങ്ങളും ട്രാൻസ്ഫർ മോഡിലാണെന്ന് ഉറപ്പാക്കുക.</string>
  <string name="DeviceTransferSetup__go_to_support_page">പിന്തുണ പേജിലേക്ക് പോകുക</string>
  <string name="DeviceTransferSetup__try_again">വീണ്ടും ശ്രമിക്കുക</string>
  <string name="DeviceTransferSetup__waiting_for_other_device">മറ്റ് ഉപകരണത്തിനായി കാത്തിരിക്കുന്നു</string>
  <string name="DeviceTransferSetup__tap_continue_on_your_other_device_to_start_the_transfer">ട്രാൻസ്ഫർ ആരംഭിക്കുന്നതിന് നിങ്ങളുടെ മറ്റൊരു ഉപകരണത്തിൽ തുടരുക തൊടുക.</string>
  <string name="DeviceTransferSetup__tap_continue_on_your_other_device">നിങ്ങളുടെ മറ്റ് ഉപകരണത്തിൽ തുടരുക തൊടുക…</string>
  <!--NewDeviceTransferFragment-->
  <string name="NewDeviceTransfer__cannot_transfer_from_a_newer_version_of_signal">Signal-ന്റെ പുതിയ പതിപ്പുകളിൽ നിന്ന് ട്രാൻസ്ഫർ ചെയ്യാൻ സാധ്യമല്ല</string>
  <!--DeviceTransferFragment-->
  <string name="DeviceTransfer__transferring_data">ഡാറ്റ കൈമാറുന്നു</string>
  <string name="DeviceTransfer__keep_both_devices_near_each_other">രണ്ട് ഉപകരണങ്ങളും പരസ്പരം അടുത്ത് വയ്ക്കുക. ഉപകരണങ്ങൾ ഓഫ് ചെയ്യരുത്, Molly തുറന്നിടുക. ട്രാൻസ്ഫറുകൾ ആദ്യാവസാനം എൻക്രിപ്റ്റ് ചെയ്തിരിക്കുന്നു.</string>
  <string name="DeviceTransfer__d_messages_so_far">ഇതുവരെ %1$d സന്ദേശങ്ങൾ</string>
  <!--Filled in with total percentage of messages transferred-->
  <string name="DeviceTransfer__s_of_messages_so_far">ഇതുവരെ %1$s %% സന്ദേശങ്ങള്‍ …</string>
  <string name="DeviceTransfer__cancel">റദ്ദാക്കൂ</string>
  <string name="DeviceTransfer__try_again">വീണ്ടും ശ്രമിക്കുക</string>
  <string name="DeviceTransfer__stop_transfer_question">കൈമാറ്റം നിർത്തണോ?</string>
  <string name="DeviceTransfer__stop_transfer">കൈമാറ്റം നിർത്തുക</string>
  <string name="DeviceTransfer__all_transfer_progress_will_be_lost">എല്ലാ കൈമാറ്റ പുരോഗതിയും നഷ്‌ടപ്പെടും.</string>
  <string name="DeviceTransfer__transfer_failed">കൈമാറ്റം പരാജയപ്പെട്ടു</string>
  <string name="DeviceTransfer__unable_to_transfer">കൈമാറാൻ കഴിഞ്ഞില്ല</string>
  <!--OldDeviceTransferInstructionsFragment-->
  <string name="OldDeviceTransferInstructions__transfer_account">അക്കൗണ്ട് കൈമാറ്റം ചെയ്യുക</string>
  <string name="OldDeviceTransferInstructions__you_can_transfer_your_signal_account_when_setting_up_signal_on_a_new_android_device">ഒരു പുതിയ Android ഉപകരണത്തിൽ Signal സജ്ജീകരിക്കുമ്പോൾ നിങ്ങളുടെ Signal അക്കൗണ്ട് കൈമാറാൻ കഴിയും. തുടരുന്നതിന് മുമ്പ്:</string>
  <string name="OldDeviceTransferInstructions__first_bullet">1.</string>
  <string name="OldDeviceTransferInstructions__download_signal_on_your_new_android_device">നിങ്ങളുടെ പുതിയ Android ഉപകരണത്തിൽ Molly ഡൗൺലോഡുചെയ്യുക</string>
  <string name="OldDeviceTransferInstructions__second_bullet">2.</string>
  <string name="OldDeviceTransferInstructions__tap_on_transfer_or_restore_account">\"അക്കൗണ്ട് ട്രാൻസ്ഫർ അല്ലെങ്കിൽ പുന:സ്ഥാപിക്കുക\" തൊടുക</string>
  <string name="OldDeviceTransferInstructions__third_bullet">3.</string>
  <string name="OldDeviceTransferInstructions__select_transfer_from_android_device_when_prompted_and_then_continue">പ്രോംപ്റ്റ് ചെയ്യുമ്പോൾ \"ആൻഡ്രോയിഡ് ഉപകരണത്തിൽ നിന്ന് ട്രാൻസ്ഫർ\" തിരഞ്ഞെടുക്കുക, തുടർന്ന് \"തുടരുക\". രണ്ട് ഉപകരണങ്ങളും അടുത്ത് വയ്ക്കുക.</string>
  <string name="OldDeviceTransferInstructions__continue">തുടരുക</string>
  <!--OldDeviceTransferComplete-->
  <string name="OldDeviceTransferComplete__transfer_complete">കൈമാറ്റം പൂർത്തിയായി</string>
  <string name="OldDeviceTransferComplete__go_to_your_new_device">പുതിയ ഉപകരണത്തിലേക്ക് പോകു</string>
  <string name="OldDeviceTransferComplete__your_signal_data_has_Been_transferred_to_your_new_device">നിങ്ങളുടെ Signal ഡാറ്റ നിങ്ങളുടെ പുതിയ ഉപകരണത്തിലേക്ക് ട്രാൻസ്ഫർ ചെയ്തിട്ടുണ്ട്. ട്രാൻസ്ഫർ പ്രക്രിയ പൂർത്തിയാക്കുന്നതിന്, നിങ്ങളുടെ പുതിയ ഉപകരണത്തിൽ രജിസ്ട്രേഷൻ തുടരണം.</string>
  <string name="OldDeviceTransferComplete__close">അടയ്ക്കുക</string>
  <!--NewDeviceTransferComplete-->
  <string name="NewDeviceTransferComplete__transfer_successful">വിജയകരമായി കൈമാറ്റം</string>
  <string name="NewDeviceTransferComplete__transfer_complete">കൈമാറ്റം പൂർത്തിയായി</string>
  <string name="NewDeviceTransferComplete__to_complete_the_transfer_process_you_must_continue_registration">കൈമാറ്റ പ്രക്രിയ പൂർത്തിയാക്കാൻ, നിങ്ങൾ രജിസ്ട്രേഷൻ തുടരണം.</string>
  <string name="NewDeviceTransferComplete__continue_registration">രജിസ്ട്രേഷൻ തുടരുക</string>
  <!--DeviceToDeviceTransferService-->
  <string name="DeviceToDeviceTransferService_content_title">അക്കൗണ്ട് കൈമാറ്റം</string>
  <string name="DeviceToDeviceTransferService_status_ready">നിങ്ങളുടെ മറ്റ് ആൻഡ്രോയിഡ് ഉപകരണവുമായി ബന്ധിപ്പിക്കാൻ തയ്യാറെടുക്കുന്നു…</string>
  <string name="DeviceToDeviceTransferService_status_starting_up">നിങ്ങളുടെ മറ്റ് ആൻഡ്രോയിഡ് ഉപകരണവുമായി ബന്ധിപ്പിക്കാൻ തയ്യാറെടുക്കുന്നു…</string>
  <string name="DeviceToDeviceTransferService_status_discovery">നിങ്ങളുടെ മറ്റ് ആൻഡ്രോയിഡ് ഉപകരണം തിരയുന്നു…</string>
  <string name="DeviceToDeviceTransferService_status_network_connected">നിങ്ങളുടെ മറ്റ് ആൻഡ്രോയിഡ് ഉപകരണവുമായി ബന്ധിപ്പിക്കുന്നു…</string>
  <string name="DeviceToDeviceTransferService_status_verification_required">പരിശോധന ആവശ്യമാണ്</string>
  <string name="DeviceToDeviceTransferService_status_service_connected">അക്കൗണ്ട് ട്രാൻസ്ഫർ ചെയ്യുന്നു…</string>
  <!--OldDeviceTransferLockedDialog-->
  <string name="OldDeviceTransferLockedDialog__complete_registration_on_your_new_device">നിങ്ങളുടെ പുതിയ ഉപകരണത്തിൽ രജിസ്ട്രേഷൻ പൂർത്തിയാക്കുക</string>
  <string name="OldDeviceTransferLockedDialog__your_signal_account_has_been_transferred_to_your_new_device">നിങ്ങളുടെ Signal അക്കൗണ്ട് നിങ്ങളുടെ പുതിയ ഉപകരണത്തിലേക്ക് ട്രാൻസ്ഫർ ചെയ്തിട്ടുണ്ട്, എന്നാൽ തുടരുന്നതിന് നിങ്ങൾ അതിൽ രജിസ്ട്രേഷൻ പൂർത്തിയാക്കണം. ഈ ഉപകരണത്തിൽ Signal നിഷ്ക്രിയമായിരിക്കും.</string>
  <string name="OldDeviceTransferLockedDialog__done">ചെയ്‌തു</string>
  <string name="OldDeviceTransferLockedDialog__cancel_and_activate_this_device">ഈ ഉപകരണം റദ്ദാക്കുകയും സജീവമാക്കുകയും ചെയ്യുക</string>
  <!--AdvancedPreferenceFragment-->
  <string name="AdvancedPreferenceFragment__transfer_mob_balance">എംഓബി ബാലൻസ് ട്രാൻസ്ഫർ ചെയ്യണോ?</string>
  <string name="AdvancedPreferenceFragment__you_have_a_balance_of_s">നിങ്ങൾക്ക് %1$s ബാലൻസ് ഉണ്ട്. നിങ്ങളുടെ അക്കൗണ്ട് ഇല്ലാതാക്കുന്നതിന് മുമ്പ് മറ്റൊരു വാലറ്റ് വിലാസത്തിലേക്ക് നിങ്ങളുടെ ഫണ്ടുകൾ ട്രാൻസ്ഫർ ചെയ്തില്ലെങ്കിൽ, നിങ്ങൾക്ക് അത് എന്നെന്നേക്കുമായി നഷ്ടപ്പെടും.</string>
  <string name="AdvancedPreferenceFragment__dont_transfer">ട്രാൻസ്ഫർ ചെയ്യരുത്</string>
  <string name="AdvancedPreferenceFragment__transfer">കൈമാറ്റം</string>
  <!--RecipientBottomSheet-->
  <string name="RecipientBottomSheet_block">തടയുക</string>
  <string name="RecipientBottomSheet_unblock">തടഞ്ഞത് മാറ്റുക</string>
  <string name="RecipientBottomSheet_add_to_contacts">കോൺടാക്റ്റുകളിൽ ചേർക്കൂ</string>
  <!--Error message that displays when a user tries to tap to view system contact details but has no app that supports it-->
  <string name="RecipientBottomSheet_unable_to_open_contacts">കോൺ‌ടാക്റ്റുകൾ തുറക്കാൻ കഴിയുന്ന ഒരു അപ്ലിക്കേഷൻ കണ്ടെത്താനായില്ല.</string>
  <string name="RecipientBottomSheet_add_to_a_group">ഒരു ഗ്രൂപ്പിലേക്ക് ചേർക്കുക</string>
  <string name="RecipientBottomSheet_add_to_another_group">മറ്റൊരു ഗ്രൂപ്പിലേക്ക് ചേർക്കുക</string>
  <string name="RecipientBottomSheet_view_safety_number">സുരക്ഷാ നമ്പർ കാണുക</string>
  <string name="RecipientBottomSheet_make_admin">അഡ്‌മിൻ ആക്കുക</string>
  <string name="RecipientBottomSheet_remove_as_admin">അഡ്മിനായി നീക്കംചെയ്യൂ</string>
  <string name="RecipientBottomSheet_remove_from_group">ഗ്രൂപ്പിൽ നിന്ന് നീക്കംചെയ്യൂ</string>
  <string name="RecipientBottomSheet_message_description">സന്ദേശം</string>
  <string name="RecipientBottomSheet_voice_call_description">വോയ്സ് കോൾ</string>
  <string name="RecipientBottomSheet_insecure_voice_call_description">സുരക്ഷിതമല്ലാത്ത വോയ്‌സ് കോൾ</string>
  <string name="RecipientBottomSheet_video_call_description">വീഡിയോ കോൾ</string>
  <string name="RecipientBottomSheet_remove_s_as_group_admin">%1$s-നെ അഡ്മിൻ സ്ഥാനത്ത് നിന്ന് ഒഴിവാക്കണോ?</string>
  <string name="RecipientBottomSheet_s_will_be_able_to_edit_group">\"%1$s\"-ന് ഈ ഗ്രൂപ്പിനെയും അതിന്റെ അംഗങ്ങളെയും എഡിറ്റുചെയ്യാൻ കഴിയും.</string>
  <string name="RecipientBottomSheet_remove_s_from_the_group">ഗ്രൂപ്പിൽ നിന്ന് %1$s-നെ നീക്കംചെയ്യണോ?</string>
  <!--Dialog message shown when removing someone from a group with group link being active to indicate they will not be able to rejoin-->
  <string name="RecipientBottomSheet_remove">നീക്കംചെയ്യൂ</string>
  <string name="RecipientBottomSheet_copied_to_clipboard">ക്ലിപ്പ്ബോർഡിലേക്ക് പകർത്തി</string>
  <string name="GroupRecipientListItem_admin">അഡ്‌മിൻ‌</string>
  <string name="GroupRecipientListItem_approve_description">അംഗീകരിക്കുക</string>
  <string name="GroupRecipientListItem_deny_description">നിരസിക്കുക</string>
  <!--GroupsLearnMoreBottomSheetDialogFragment-->
  <string name="GroupsLearnMore_legacy_vs_new_groups">ലെഗസി vs. പുതിയ ഗ്രൂപ്പുകൾ</string>
  <string name="GroupsLearnMore_what_are_legacy_groups">ലെഗസി ഗ്രൂപ്പുകൾ എന്താണ്?</string>
  <string name="GroupsLearnMore_paragraph_1">പുതിയ ഗ്രൂപ്പ് സവിശേഷതകളായ അഡ്‌മിനുകൾ, കൂടുതൽ വിവരണാത്മക ഗ്രൂപ്പ് അപ്‌ഡേറ്റുകൾ എന്നിവയുമായി പൊരുത്തപ്പെടാത്ത ഗ്രൂപ്പുകളാണ് ലെഗസി ഗ്രൂപ്പുകൾ.</string>
  <string name="GroupsLearnMore_can_i_upgrade_a_legacy_group">എനിക്ക് ഒരു ലെഗസി ഗ്രൂപ്പ് അപ്‌ഗ്രേഡുചെയ്യാനാകുമോ?</string>
  <string name="GroupsLearnMore_paragraph_2">ലെഗസി  (പഴയ) ഗ്രൂപ്പുകളെ ഇതുവരെ പുതിയ ഗ്രൂപ്പുകളിലേക്ക് അപ്ഗ്രേഡ് ചെയ്യാൻ കഴിയില്ല, എന്നാൽ അതേ അംഗങ്ങൾ Signal-ഇന്റെ (സിഗ്നലിന്റെ) ഏറ്റവും പുതിയ വേർഷനിലുണ്ടെങ്കിൽ (പതിപ്പിലാണെങ്കിൽ) നിങ്ങൾക്ക് അവരുമായി ഒരു പുതിയ ഗ്രൂപ്പ് സൃഷ്ടിക്കാൻ കഴിയും.</string>
  <string name="GroupsLearnMore_paragraph_3">ഭാവിയിൽ ലെഗസി ഗ്രൂപ്പുകളെ നവീകരിക്കുന്നതിനുള്ള ഒരു വഴി സിഗ്നൽ വാഗ്ദാനം ചെയ്യും.</string>
  <!--GroupLinkBottomSheetDialogFragment-->
  <string name="GroupLinkBottomSheet_share_hint_requiring_approval">ഈ ലിങ്കുള്ള ആർക്കും ഗ്രൂപ്പിന്റെ പേരും ഫോട്ടോയും കാണാനും ഗ്രൂപ്പിൽ ചേരാനും കഴിയും. നിങ്ങൾ വിശ്വസിക്കുന്ന ആളുകളുമായി ഇത് പങ്കിടുക.</string>
  <string name="GroupLinkBottomSheet_share_hint_not_requiring_approval">ഈ ലിങ്കുള്ള ആർക്കും ഗ്രൂപ്പിന്റെ പേരും ഫോട്ടോയും കാണാനും ഗ്രൂപ്പിൽ ചേരാനും കഴിയും. നിങ്ങൾ വിശ്വസിക്കുന്ന ആളുകളുമായി ഇത് പങ്കിടുക.</string>
  <string name="GroupLinkBottomSheet_share_via_signal">Molly വഴി പങ്കിടുക</string>
  <string name="GroupLinkBottomSheet_copy">പകർത്തുക</string>
  <string name="GroupLinkBottomSheet_qr_code">QR കോഡ്</string>
  <string name="GroupLinkBottomSheet_share">പങ്കിടുക</string>
  <string name="GroupLinkBottomSheet_copied_to_clipboard">ക്ലിപ്പ്ബോർഡിലേക്ക് പകർത്തി</string>
  <string name="GroupLinkBottomSheet_the_link_is_not_currently_active">ലിങ്ക് നിലവിൽ സജീവമല്ല</string>
  <!--VoiceNotePlaybackPreparer-->
  <string name="VoiceNotePlaybackPreparer__failed_to_play_voice_message">ശബ്ദ സന്ദേശം പ്ലേ ചെയ്യുന്നതിൽ പരാജയപ്പെട്ടു</string>
  <!--VoiceNoteMediaDescriptionCompatFactory-->
  <string name="VoiceNoteMediaItemFactory__voice_message">വോയിസ് മെസേജ് - %1$s</string>
  <string name="VoiceNoteMediaItemFactory__s_to_s">%1$s %2$s-നോട്</string>
  <!--StorageUtil-->
  <string name="StorageUtil__s_s">%1$s/%2$s</string>
  <string name="BlockedUsersActivity__s_has_been_blocked">\"%1$s\" - നെ തടഞ്ഞു</string>
  <string name="BlockedUsersActivity__failed_to_block_s">\"%1$s\" - നെ തടയുന്നതിൽ പരാജയപെട്ടു</string>
  <string name="BlockedUsersActivity__s_has_been_unblocked">\"%1$s\"-നെ തടഞ്ഞത് മാറ്റി.</string>
  <!--ReviewCardDialogFragment-->
  <string name="ReviewCardDialogFragment__review_members">അംഗങ്ങളെ അവലോകനം ചെയ്യുക</string>
  <string name="ReviewCardDialogFragment__review_request">അഭ്യർത്ഥന അവലോകനം ചെയ്യുക</string>
  <string name="ReviewCardDialogFragment__d_group_members_have_the_same_name">%1$d ഗ്രൂപ്പ് അംഗങ്ങൾക്ക് സമാന പേരുണ്ട്, ചുവടെയുള്ള അംഗങ്ങളെ അവലോകനം ചെയ്ത് നടപടിയെടുക്കാൻ തിരഞ്ഞെടുക്കുക.</string>
  <string name="ReviewCardDialogFragment__if_youre_not_sure">അഭ്യർത്ഥന ആരാണ് നിങ്ങൾക്ക് അയച്ചതെന്ന് ഉറപ്പില്ലെങ്കിൽ, ചുവടെയുള്ള കോൺടാക്റ്റുകൾ അവലോകനം ചെയ്ത് നടപടിയെടുക്കുക. </string>
  <string name="ReviewCardDialogFragment__no_other_groups_in_common">സാമാന്യമായി മറ്റ് ഗ്രൂപ്പുകളൊന്നുമില്ല.</string>
  <string name="ReviewCardDialogFragment__no_groups_in_common">സാമാന്യമായി ഗ്രൂപ്പുകളൊന്നുമില്ല.</string>
  <plurals name="ReviewCardDialogFragment__d_other_groups_in_common">
    <item quantity="one">സാമാന്യമായി %d ഗ്രൂപ്പ് ഉണ്ട്</item>
    <item quantity="other">സാമാന്യമായി %d ഗ്രൂപ്പുകൾ ഉണ്ട്</item>
  </plurals>
  <plurals name="ReviewCardDialogFragment__d_groups_in_common">
    <item quantity="one">സാമാന്യമായി %d ഗ്രൂപ്പ് ഉണ്ട്</item>
    <item quantity="other">സാമാന്യമായി %d ഗ്രൂപ്പുകൾ ഉണ്ട്</item>
  </plurals>
  <string name="ReviewCardDialogFragment__remove_s_from_group">ഗ്രൂപ്പിൽ നിന്ന് %1$s-നെ നീക്കംചെയ്യണോ?</string>
  <string name="ReviewCardDialogFragment__remove">നീക്കംചെയ്യൂ</string>
  <string name="ReviewCardDialogFragment__failed_to_remove_group_member">ഗ്രൂപ്പ് അംഗത്തെ നീക്കം ചെയ്യുന്നതിൽ പരാജയപ്പെട്ടു.</string>
  <!--ReviewCard-->
  <string name="ReviewCard__member">അംഗം</string>
  <string name="ReviewCard__request">അഭ്യർത്ഥിക്കുക</string>
  <string name="ReviewCard__your_contact">നിങ്ങളുടെ കോൺ‌ടാക്റ്റ്</string>
  <string name="ReviewCard__remove_from_group">ഗ്രൂപ്പിൽ നിന്ന് നീക്കംചെയ്യൂ</string>
  <string name="ReviewCard__update_contact">കോൺ‌ടാക്റ്റ് പുതുക്കുക</string>
  <string name="ReviewCard__block">തടയുക</string>
  <string name="ReviewCard__delete">ഇല്ലാതാക്കൂ</string>
  <string name="ReviewCard__recently_changed">അടുത്തിടെ അവരുടെ പ്രൊഫൈൽ പേര്  %1$s-ൽ നിന്ന് %2$s-ലേക്ക് മാറ്റി</string>
  <!--CallParticipantsListUpdatePopupWindow-->
  <string name="CallParticipantsListUpdatePopupWindow__s_joined">%1$s ചേർന്നു</string>
  <string name="CallParticipantsListUpdatePopupWindow__s_and_s_joined">%1$s-ഉം %2$s-ഉം ചേർന്നു</string>
  <string name="CallParticipantsListUpdatePopupWindow__s_s_and_s_joined">%1$s-ഉം, %2$s-ഉം %3$s-ഉം ചേർന്നിട്ടുണ്ട്</string>
  <string name="CallParticipantsListUpdatePopupWindow__s_s_and_d_others_joined">%1$s-ഉം, %2$s-ഉം  %3$d-ഉം മറ്റുള്ളവരും ചേർന്നിട്ടുണ്ട്</string>
  <string name="CallParticipantsListUpdatePopupWindow__s_left">%1$s ഇറങ്ങി പോയിട്ടുണ്ട്</string>
  <string name="CallParticipantsListUpdatePopupWindow__s_and_s_left">%1$s-ഉം %2$s-ഉം ഇറങ്ങി പോയിട്ടുണ്ട്</string>
  <string name="CallParticipantsListUpdatePopupWindow__s_s_and_s_left">%1$s-ഉം, %2$s-ഉം %3$s-ഉം ഇറങ്ങി പോയിട്ടുണ്ട്</string>
  <string name="CallParticipantsListUpdatePopupWindow__s_s_and_d_others_left">%1$s-ഉം, %2$s-ഉം  %3$d-ഉം  മറ്റുള്ളവരും ഇറങ്ങി പോയിട്ടുണ്ട്</string>
  <string name="CallParticipant__you">നിങ്ങൾ</string>
  <string name="CallParticipant__you_on_another_device">നിങ്ങൾ (മറ്റൊരു ഉപകരണത്തിൽ)</string>
  <string name="CallParticipant__s_on_another_device">%1$s (മറ്റൊരു ഉപകരണത്തിൽ)</string>
  <!--DeleteAccountFragment-->
  <string name="DeleteAccountFragment__deleting_your_account_will">നിങ്ങളുടെ അക്കൗണ്ട് ഇല്ലാതാക്കുന്നത്:</string>
  <string name="DeleteAccountFragment__enter_your_phone_number">നിങ്ങളുടെ ഫോൺ നമ്പർ നൽകുക</string>
  <string name="DeleteAccountFragment__delete_account">അക്കൗണ്ട് ഇല്ലാതാക്കൂ</string>
  <string name="DeleteAccountFragment__delete_your_account_info_and_profile_photo">നിങ്ങളുടെ അക്കൗണ്ട് വിവരവും പ്രൊഫൈൽ ഫോട്ടോയും ഇല്ലാതാക്കൂ</string>
  <string name="DeleteAccountFragment__delete_all_your_messages">നിങ്ങളുടെ സന്ദേശങ്ങള്‍ എല്ലാം ഇല്ലാതാക്കൂ</string>
  <string name="DeleteAccountFragment__delete_s_in_your_payments_account">നിങ്ങളുടെ പേയ്മെന്റ് അക്കൗണ്ടിലെ %1$s ഇല്ലാതാക്കുക</string>
  <string name="DeleteAccountFragment__no_country_code">രാജ്യ കോഡുകളൊന്നും വ്യക്തമാക്കിയിട്ടില്ല</string>
  <string name="DeleteAccountFragment__no_number">നമ്പർ വ്യക്തമാക്കിയിട്ടില്ല</string>
  <string name="DeleteAccountFragment__the_phone_number">നിങ്ങൾ നൽകിയ ഫോൺ നമ്പർ നിങ്ങളുടെ അക്കൗണ്ടുമായി പൊരുത്തപ്പെടുന്നില്ല.</string>
  <string name="DeleteAccountFragment__are_you_sure">നിങ്ങൾക്ക് നിങ്ങളുടെ അക്കൌണ്ട് ഇല്ലാതാക്കണം എന്നത് ഉറപ്പാണോ?</string>
  <string name="DeleteAccountFragment__this_will_delete_your_signal_account">ഇത് നിങ്ങളുടെ Signal അക്കൗണ്ട് ഇല്ലാതാക്കുകയും അപ്ലിക്കേഷൻ പുനഃസജ്ജമാക്കുകയും ചെയ്യും. പ്രക്രിയ പൂർത്തിയായ ശേഷം അപ്ലിക്കേഷൻ അടയ്‌ക്കും. </string>
  <string name="DeleteAccountFragment__failed_to_delete_account">അക്കൗണ്ട് ഇല്ലാതാക്കുന്നതിൽ പരാജയപ്പെട്ടു. നിങ്ങൾക്ക് ഒരു നെറ്റ്‌വർക്ക് കണക്ഷൻ ഉണ്ടോ?</string>
  <string name="DeleteAccountFragment__failed_to_delete_local_data">പ്രാദേശിക ഡാറ്റ ഇല്ലാതാക്കാൻ പരാജയപെട്ടു. സിസ്റ്റം അപ്ലിക്കേഷൻ ക്രമീകരണങ്ങളിൽ നിങ്ങൾക്ക് ഇത് സ്വമേധയാ ഇല്ലാതാക്കാം.</string>
  <string name="DeleteAccountFragment__launch_app_settings">ആപ്പ് ക്രമീകരണങ്ങൾ തുറക്കുക</string>
  <!--Title of progress dialog shown when a user deletes their account and the process is leaving all groups-->
  <string name="DeleteAccountFragment__leaving_groups">ഗ്രൂപ്പുകള്‍ വിട്ടുപോകുന്നു…</string>
  <!--Title of progress dialog shown when a user deletes their account and the process has left all groups-->
  <string name="DeleteAccountFragment__deleting_account">അക്കൌണ്ട് ഇല്ലാതാക്കുന്നു…</string>
  <!--Message of progress dialog shown when a user deletes their account and the process is canceling their subscription-->
  <!--Message of progress dialog shown when a user deletes their account and the process is leaving groups-->
  <string name="DeleteAccountFragment__depending_on_the_number_of_groups">നിങ്ങൾ ഉൾപ്പെടുന്ന ഗ്രൂപ്പുകളുടെ എണ്ണം അനുസരിച്ച്, ഇതിന് കുറച്ച് സമയമെടുത്തേക്കാം</string>
  <!--Message of progress dialog shown when a user deletes their account and the process has left all groups-->
  <string name="DeleteAccountFragment__deleting_all_user_data_and_resetting">ഉപയോക്തൃ ഡാറ്റ ഇല്ലാതാക്കുകയും ആപ്പ് പുനഃസജ്ജമാക്കുകയും ചെയ്യുന്നു</string>
  <!--Title of error dialog shown when a network error occurs during account deletion-->
  <string name="DeleteAccountFragment__account_not_deleted">അക്കൗണ്ട് ഡിലീറ്റ് ചെയ്യാൻ സാധിച്ചില്ല.</string>
  <!--Message of error dialog shown when a network error occurs during account deletion-->
  <string name="DeleteAccountFragment__there_was_a_problem">ഇല്ലാതാക്കൽ പ്രക്രിയ പൂർത്തിയാക്കുന്നതിൽ ഒരു പ്രശ്നമുണ്ടായി. നിങ്ങളുടെ നെറ്റ്‌വർക്ക് കണക്ഷൻ പരിശോധിച്ച് വീണ്ടും ശ്രമിക്കുക.</string>
  <!--DeleteAccountCountryPickerFragment-->
  <string name="DeleteAccountCountryPickerFragment__search_countries">രാജ്യങ്ങൾ തിരയുക</string>
  <!--CreateGroupActivity-->
  <string name="CreateGroupActivity__skip">ഒഴിവാക്കുക</string>
  <plurals name="CreateGroupActivity__d_members">
    <item quantity="one">%1$d അംഗം</item>
    <item quantity="other">%1$d അംഗങ്ങൾ</item>
  </plurals>
  <!--ShareActivity-->
  <string name="ShareActivity__share">പങ്കിടുക</string>
  <string name="ShareActivity__send">അയയ്‌ക്കുക</string>
  <string name="ShareActivity__comma_s">, %1$s</string>
  <string name="ShareActivity__sharing_to_multiple_chats_is">ഒന്നിലധികം ചാറ്റുകളിലേക്ക് പങ്കിടുന്നത് Signal സന്ദേശങ്ങൾക്ക് മാത്രമേ പിന്തുണക്കൂ</string>
  <!--MultiShareDialogs-->
  <string name="MultiShareDialogs__failed_to_send_to_some_users">ചില ഉപയോക്താക്കള്‍ക്ക് അയയ്ക്കാന്‍ കഴിഞ്ഞില്ല</string>
  <string name="MultiShareDialogs__you_can_only_share_with_up_to">നിങ്ങൾക്ക് %1$d ചാറ്റുകൾക്ക് മാത്രമേ പങ്കിടാനാകൂ</string>
  <!--ChatWallpaperActivity-->
  <string name="ChatWallpaperActivity__chat_wallpaper">ചാറ്റ് വാൾപേപ്പർ</string>
  <!--ChatWallpaperFragment-->
  <string name="ChatWallpaperFragment__chat_color">ചാറ്റ് നിറം</string>
  <string name="ChatWallpaperFragment__reset_chat_colors">ചാറ്റ് നിറങ്ങൾ പുന:സജ്ജമാക്കുക</string>
  <string name="ChatWallpaperFragment__reset_chat_color">ചാറ്റ് നിറം പുന:സജ്ജമാക്കുക</string>
  <string name="ChatWallpaperFragment__reset_chat_color_question">ചാറ്റ് നിറം പുന:സജ്ജീകരിക്കണോ?</string>
  <string name="ChatWallpaperFragment__set_wallpaper">വാള്‍പേപ്പര്‍ സജ്ജമാക്കു</string>
  <string name="ChatWallpaperFragment__dark_mode_dims_wallpaper">ഡാർക്ക് മോഡ് വാള്‍പേപ്പര്‍ മങ്ങിക്കുന്നു</string>
  <string name="ChatWallpaperFragment__contact_name">കോണ്ടാക്ടിന്റെ പേര്</string>
  <string name="ChatWallpaperFragment__reset">പുനഃക്രമീകരിക്കുക</string>
  <string name="ChatWallpaperFragment__clear">മായ്‌ക്കുക</string>
  <string name="ChatWallpaperFragment__wallpaper_preview_description">വാള്‍പേപ്പറിന്റെ പ്രിവ്യൂ</string>
  <string name="ChatWallpaperFragment__would_you_like_to_override_all_chat_colors">എല്ലാ ചാറ്റ് നിറങ്ങളും അസാധുവാക്കാൻ നിങ്ങൾ ആഗ്രഹിക്കുന്നുണ്ടോ?</string>
  <string name="ChatWallpaperFragment__would_you_like_to_override_all_wallpapers">എല്ലാ വാള്‍പേപ്പറുകള്‍ അസാധുവാക്കാൻ നിങ്ങൾ ആഗ്രഹിക്കുന്നുണ്ടോ?</string>
  <string name="ChatWallpaperFragment__reset_default_colors">സഹജമായ നിറങ്ങൾ പുന:സജ്ജമാക്കുക</string>
  <string name="ChatWallpaperFragment__reset_all_colors">എല്ലാ നിറങ്ങളും പുന:സജ്ജമാക്കുക</string>
  <string name="ChatWallpaperFragment__reset_default_wallpaper">ഡിഫോൾട്ട് വാള്‍പേപ്പര്‍ പുന:സജ്ജമാക്കുക</string>
  <string name="ChatWallpaperFragment__reset_all_wallpapers">വാള്‍പേപ്പറുകള്‍ എല്ലാം പുനഃക്രമീകരിക്കുക</string>
  <string name="ChatWallpaperFragment__reset_wallpapers">വാള്‍പേപ്പറുകള്‍ പുന:സജ്ജമാക്കുക</string>
  <string name="ChatWallpaperFragment__reset_wallpaper">വാള്‍പേപ്പര്‍ പുന:സജ്ജമാക്കുക</string>
  <string name="ChatWallpaperFragment__reset_wallpaper_question">വാള്‍പേപ്പര്‍ പുന:സജ്ജമാക്കുക?</string>
  <!--ChatWallpaperSelectionFragment-->
  <string name="ChatWallpaperSelectionFragment__choose_from_photos">ചിത്രങ്ങളില്‍ നിന്നു തിരഞ്ഞെടുക്കൂ</string>
  <string name="ChatWallpaperSelectionFragment__presets">മുന്നമേ ഉള്ളവ</string>
  <!--ChatWallpaperPreviewActivity-->
  <string name="ChatWallpaperPreviewActivity__preview">പ്രിവ്യൂ</string>
  <string name="ChatWallpaperPreviewActivity__set_wallpaper">വാള്‍പേപ്പര്‍ സജ്ജമാക്കു</string>
  <string name="ChatWallpaperPreviewActivity__swipe_to_preview_more_wallpapers">കൂടുതൽ വാള്‍പേപ്പറുകള്‍ പ്രിവ്യൂ ചെയ്യാൻ സ്വൈപ്പുചെയ്യുക</string>
  <string name="ChatWallpaperPreviewActivity__set_wallpaper_for_all_chats">എല്ലാ ചാറ്റുകള്‍ക്കും വാള്‍പേപ്പര്‍ സജ്ജമാക്കു</string>
  <string name="ChatWallpaperPreviewActivity__set_wallpaper_for_s">%1$s ക്ക്/ന് വാള്‍പേപ്പര്‍ സജ്ജമാക്കുക.</string>
  <string name="ChatWallpaperPreviewActivity__viewing_your_gallery_requires_the_storage_permission">നിങ്ങളുടെ ഗാലറി കാണുന്നതിന് സ്റ്റോറേജ് അനുമതി ആവശ്യമാണ്.</string>
  <!--WallpaperImageSelectionActivity-->
  <string name="WallpaperImageSelectionActivity__choose_wallpaper_image">വാള്‍പേപ്പര്‍ ചിത്രം തിരഞ്ഞെടുക്കു</string>
  <!--WallpaperCropActivity-->
  <string name="WallpaperCropActivity__pinch_to_zoom_drag_to_adjust">വലുതാക്കാന്‍ നുള്ളുക, ക്രമീകരിക്കാൻ വലിച്ചിടുക.</string>
  <string name="WallpaperCropActivity__set_wallpaper_for_all_chats">എല്ലാ ചാറ്റുകള്‍ക്കും വാള്‍പേപ്പര്‍ സജ്ജമാക്കു</string>
  <string name="WallpaperCropActivity__set_wallpaper_for_s">%s ക്ക്/ന് വാള്‍പേപ്പര്‍ സജ്ജമാക്കുക.</string>
  <string name="WallpaperCropActivity__error_setting_wallpaper">വാള്‍പേപ്പര്‍ സജ്ജമാക്കുന്നതില്‍ പിശക്</string>
  <string name="WallpaperCropActivity__blur_photo">ചിത്രം അവ്യക്തമാക്കുക</string>
  <!--InfoCard-->
  <string name="payment_info_card_about_mobilecoin">MobileCoin-നെ കുറിച്ച്</string>
  <string name="payment_info_card_mobilecoin_is_a_new_privacy_focused_digital_currency">മൊബൈൽകോയിൻ ഒരു പുതിയ സ്വകാര്യത കേന്ദ്രീകൃത ഡിജിറ്റൽ കറൻസിയാണ്.</string>
  <string name="payment_info_card_adding_funds">ഫണ്ടുകൾ ചേർക്കുന്നു</string>
  <string name="payment_info_card_you_can_add_funds_for_use_in">നിങ്ങളുടെ വാലറ്റ് വിലാസത്തിലേക്ക് മൊബൈൽകോയിൻ അയച്ചുകൊണ്ട് Molly-ൽ ഉപയോഗിക്കുന്നതിനുള്ള ഫണ്ടുകൾ നിങ്ങൾക്ക് ചേർക്കാം.</string>
  <string name="payment_info_card_cashing_out">പണമാക്കുക</string>
  <string name="payment_info_card_you_can_cash_out_mobilecoin">മൊബൈൽ കോയിൻ പിന്തുണയ്ക്കുന്ന ഒരു എക്സ്ചേഞ്ചിൽ നിങ്ങൾക്ക് ഏത് സമയത്തും മൊബൈൽ കോയിൻ ക്യാഷ് ചെയ്യാം. ആ എക്സ്ചേഞ്ചിൽ നിങ്ങളുടെ അക്കൗണ്ടിലേക്ക് ഒരു ട്രാൻസ്ഫർ നടത്തുക.</string>
  <string name="payment_info_card_hide_this_card">ഈ കാർഡ് മറയ്ക്കുക</string>
  <string name="payment_info_card_hide">മറയ്ക്കുക</string>
  <string name="payment_info_card_record_recovery_phrase">വീണ്ടെടുക്കൽ വാക്യം രേഖപ്പെടുത്തുക</string>
  <string name="payment_info_card_your_recovery_phrase_gives_you">നിങ്ങളുടെ പേയ്മെന്റ് അക്കൗണ്ട് പുന:സ്ഥാപിക്കുന്നതിന് നിങ്ങളുടെ വീണ്ടെടുക്കൽ വാക്യം നിങ്ങൾക്ക് മറ്റൊരു മാർഗം നൽകുന്നു.</string>
  <string name="payment_info_card_record_your_phrase">നിങ്ങളുടെ വാക്യം രേഖപ്പെടുത്തുക</string>
  <string name="payment_info_card_update_your_pin">നിങ്ങളുടെ PIN പുതുക്കുക</string>
  <string name="payment_info_card_with_a_high_balance">ഉയർന്ന ബാലൻസ് ഉള്ളതിനാൽ, നിങ്ങളുടെ അക്കൗണ്ടിലേക്ക് കൂടുതൽ പരിരക്ഷ ചേർക്കുന്നതിന് ഒരു ആൽഫാന്യൂമറിക് പിൻ അപ്‌ഡേറ്റ് ചെയ്യാൻ നിങ്ങൾ ആഗ്രഹിച്ചേക്കാം.</string>
  <string name="payment_info_card_update_pin">PIN പുതുക്കുക </string>
  <!--DeactivateWalletFragment-->
  <string name="DeactivateWalletFragment__deactivate_wallet">വാലറ്റ് നിർജ്ജീവമാക്കുക</string>
  <string name="DeactivateWalletFragment__your_balance">നിങ്ങളുടെ ബാലൻസ്</string>
  <string name="DeactivateWalletFragment__its_recommended_that_you">പേയ്‌മെന്റുകൾ നിർജ്ജീവമാക്കുന്നതിന് മുമ്പ് നിങ്ങളുടെ ഫണ്ടുകൾ മറ്റൊരു വാലറ്റ് വിലാസത്തിലേക്ക് ട്രാൻസ്ഫർ ചെയ്യാൻ ശുപാർശ ചെയ്യുന്നു. നിങ്ങളുടെ ഫണ്ടുകൾ ഇപ്പോൾ ട്രാൻസ്ഫർ ചെയ്യാതിരിക്കാൻ നിങ്ങൾ തീരുമാനിക്കുകയാണെങ്കിൽ, നിങ്ങൾ പേയ്‌മെന്റുകൾ വീണ്ടും സജീവമാക്കുകയാണെങ്കിൽ, Molly-മായി ബന്ധിപ്പിച്ചിട്ടുള്ള നിങ്ങളുടെ വാലറ്റിൽ അവ തുടരും.</string>
  <string name="DeactivateWalletFragment__transfer_remaining_balance">ബാക്കിയുള്ള ബാലൻസ് ട്രാൻസ്ഫർ ചെയ്യുക</string>
  <string name="DeactivateWalletFragment__deactivate_without_transferring">ട്രാൻസ്ഫർ ചെയ്യാതെ നിർജ്ജീവമാക്കുക</string>
  <string name="DeactivateWalletFragment__deactivate">നിർജ്ജീവമാക്കുക</string>
  <string name="DeactivateWalletFragment__deactivate_without_transferring_question">ട്രാൻസ്ഫർ ചെയ്യാതെ നിർജ്ജീവമാക്കുക?</string>
  <string name="DeactivateWalletFragment__your_balance_will_remain">പേയ്‌മെന്റുകൾ വീണ്ടും സജീവമാക്കാൻ നിങ്ങൾ തീരുമാനിക്കുകയാണെങ്കിൽ, Molly-മായി ബന്ധിപ്പിച്ചിട്ടുള്ള നിങ്ങളുടെ വാലറ്റിൽ നിങ്ങളുടെ ബാലൻസ് തുടരും.</string>
  <string name="DeactivateWalletFragment__error_deactivating_wallet">വാലറ്റ് നിർജ്ജീവമാക്കുന്നതിൽ പിശക്.</string>
  <!--PaymentsRecoveryStartFragment-->
  <string name="PaymentsRecoveryStartFragment__recovery_phrase">വീണ്ടെടുക്കൽ വാചകം</string>
  <string name="PaymentsRecoveryStartFragment__view_recovery_phrase">വീണ്ടെടുക്കൽ വാക്യം കാണുക</string>
  <string name="PaymentsRecoveryStartFragment__enter_recovery_phrase">വീണ്ടെടുക്കൽ വാക്യം നൽകുക</string>
  <string name="PaymentsRecoveryStartFragment__your_balance_will_automatically_restore">നിങ്ങൾ നിങ്ങളുടെ Signal പിൻ സ്ഥിരീകരിക്കുകയാണെങ്കിൽ, നിങ്ങൾ Signal വീണ്ടും ഇൻസ്റ്റാൾ ചെയ്യുമ്പോൾ നിങ്ങളുടെ ബാലൻസ് സ്വയമേവ പുനഃസ്ഥാപിക്കപ്പെടും. നിങ്ങൾക്ക് വേണ്ടി അതുല്യമായ ഒരു %1$d-വാക്ക് വാക്യമായ ഒരു വീണ്ടെടുക്കൽ വാക്യം ഉപയോഗിച്ച് നിങ്ങൾക്ക് നിങ്ങളുടെ ബാലൻസ് പുന:സ്ഥാപിക്കാനും കഴിയും. അത് എഴുതി സുരക്ഷിതമായ ഒരു സ്ഥലത്ത് സൂക്ഷിക്കുക.</string>
  <string name="PaymentsRecoveryStartFragment__your_recovery_phrase_is_a">നിങ്ങളുടെ വീണ്ടെടുക്കൽ വാക്യം നിങ്ങൾക്ക് അതുല്യമായ ഒരു %1$d-വാക്ക് വാക്യമാണ്. നിങ്ങളുടെ ബാലൻസ് പുന:സ്ഥാപിക്കാൻ ഈ വാക്യം ഉപയോഗിക്കുക.</string>
  <string name="PaymentsRecoveryStartFragment__start">ആരംഭിക്കുക</string>
  <string name="PaymentsRecoveryStartFragment__enter_manually">സ്വമേധയാ നൽകുക</string>
  <string name="PaymentsRecoveryStartFragment__paste_from_clipboard">ക്ലിപ്ബോർഡിൽ നിന്ന് ഒട്ടിക്കുക</string>
  <!--PaymentsRecoveryPasteFragment-->
  <string name="PaymentsRecoveryPasteFragment__paste_recovery_phrase">വീണ്ടെടുക്കൽ വാക്യം ഒട്ടിക്കുക</string>
  <string name="PaymentsRecoveryPasteFragment__recovery_phrase">വീണ്ടെടുക്കൽ വാചകം</string>
  <string name="PaymentsRecoveryPasteFragment__next">അടുത്തത്</string>
  <string name="PaymentsRecoveryPasteFragment__invalid_recovery_phrase">അസാധുവായ വീണ്ടെടുക്കൽ വാക്യം</string>
  <string name="PaymentsRecoveryPasteFragment__make_sure">നിങ്ങൾ %1$d വാക്കുകൾ നൽകിയിട്ടുണ്ടെന്ന് ഉറപ്പാക്കുക, വീണ്ടും ശ്രമിക്കുക.</string>
  <!--PaymentsRecoveryPhraseFragment-->
  <string name="PaymentsRecoveryPhraseFragment__next">അടുത്തത്</string>
  <string name="PaymentsRecoveryPhraseFragment__edit">തിരുത്തുക</string>
  <string name="PaymentsRecoveryPhraseFragment__previous">മുമ്പത്തെ</string>
  <string name="PaymentsRecoveryPhraseFragment__your_recovery_phrase">നിങ്ങളുടെ വീണ്ടെടുക്കൽ വാക്യം</string>
  <string name="PaymentsRecoveryPhraseFragment__write_down_the_following_d_words">ഇനിപ്പറയുന്ന %1$d വാക്കുകൾ ക്രമത്തിൽ എഴുതുക. നിങ്ങളുടെ പട്ടിക സുരക്ഷിതമായ സ്ഥലത്ത് സൂക്ഷിക്കുക.</string>
  <string name="PaymentsRecoveryPhraseFragment__make_sure_youve_entered">നിങ്ങളുടെ വാക്യം ശരിയായി നൽകിയിട്ടുണ്ടെന്ന് ഉറപ്പാക്കുക.</string>
  <string name="PaymentsRecoveryPhraseFragment__do_not_screenshot_or_send_by_email">സ്ക്രീൻഷോട്ട് അല്ലെങ്കിൽ ഇമെയിൽ വഴി അയയ്ക്കരുത്.</string>
  <string name="PaymentsRecoveryPhraseFragment__payments_account_restored">പേയ്മെന്റ് അക്കൗണ്ട് പുനഃസ്ഥാപിച്ചു.</string>
  <string name="PaymentsRecoveryPhraseFragment__invalid_recovery_phrase">അസാധുവായ വീണ്ടെടുക്കൽ വാക്യം</string>
  <string name="PaymentsRecoveryPhraseFragment__make_sure_youve_entered_your_phrase_correctly_and_try_again">നിങ്ങൾ നിങ്ങളുടെ വാക്യം ശരിയായി നൽകിയിട്ടുണ്ടെന്ന് ഉറപ്പാക്കുക, വീണ്ടും ശ്രമിക്കുക.</string>
  <string name="PaymentsRecoveryPhraseFragment__copy_to_clipboard">ക്ലിപ്പ്ബോർഡിലേയ്ക്ക് പകർത്തുക?</string>
  <string name="PaymentsRecoveryPhraseFragment__if_you_choose_to_store">നിങ്ങളുടെ വീണ്ടെടുക്കൽ വാക്യം ഡിജിറ്റലായി സംഭരിക്കാൻ നിങ്ങൾ തീരുമാനിക്കുകയാണെങ്കിൽ, നിങ്ങൾ വിശ്വസിക്കുന്ന എവിടെയെങ്കിലും അത് സുരക്ഷിതമായി സംഭരിക്കപ്പെടുന്നുവെന്ന് ഉറപ്പാക്കുക.</string>
  <string name="PaymentsRecoveryPhraseFragment__copy">പകർത്തൂ</string>
  <!--PaymentsRecoveryPhraseConfirmFragment-->
  <string name="PaymentRecoveryPhraseConfirmFragment__confirm_recovery_phrase">വീണ്ടെടുക്കൽ വാക്യം സ്ഥിരീകരിക്കുക</string>
  <string name="PaymentRecoveryPhraseConfirmFragment__enter_the_following_words">നിങ്ങളുടെ വീണ്ടെടുക്കൽ വാക്യത്തിൽ നിന്ന് ഇനിപ്പറയുന്ന വാക്കുകൾ നൽകുക.</string>
  <string name="PaymentRecoveryPhraseConfirmFragment__word_d">വാക്ക് %1$d</string>
  <string name="PaymentRecoveryPhraseConfirmFragment__see_phrase_again">വാക്യാംശം വീണ്ടും കാണുക</string>
  <string name="PaymentRecoveryPhraseConfirmFragment__done">ചെയ്‌തു</string>
  <string name="PaymentRecoveryPhraseConfirmFragment__recovery_phrase_confirmed">വീണ്ടെടുക്കൽ വാക്യം സ്ഥിരീകരിച്ചു</string>
  <!--PaymentsRecoveryEntryFragment-->
  <string name="PaymentsRecoveryEntryFragment__enter_recovery_phrase">വീണ്ടെടുക്കൽ വാക്യം നൽകുക</string>
  <string name="PaymentsRecoveryEntryFragment__enter_word_d">വാക്ക് നൽകുക %1$d</string>
  <string name="PaymentsRecoveryEntryFragment__word_d">വാക്ക് %1$d</string>
  <string name="PaymentsRecoveryEntryFragment__next">അടുത്തത്</string>
  <string name="PaymentsRecoveryEntryFragment__invalid_word">അസാധുവായ വാക്ക്</string>
  <!--ClearClipboardAlarmReceiver-->
  <string name="ClearClipboardAlarmReceiver__clipboard_cleared">ക്ലിപ്പ്ബോർഡ് മായ്ച്ചു.</string>
  <!--PaymentNotificationsView-->
  <string name="PaymentNotificationsView__view">കാണുക</string>
  <!--UnreadPayments-->
  <string name="UnreadPayments__s_sent_you_s">%1$s നിങ്ങൾക്ക് %2$s അയച്ചു.</string>
  <string name="UnreadPayments__d_new_payment_notifications">%1$d പുതിയ പേയ്മെന്റ് അറിയിപ്പുകൾ</string>
  <!--CanNotSendPaymentDialog-->
  <string name="CanNotSendPaymentDialog__cant_send_payment">പേയ്മെന്റ് അയയ്ക്കാൻ കഴിയില്ല</string>
  <string name="CanNotSendPaymentDialog__to_send_a_payment_to_this_user">ഈ ഉപയോക്താവിന് ഒരു പേയ്മെന്റ് അയയ്ക്കുന്നതിന് അവർ നിത്തിൽ നിന്ന് ഒരു സന്ദേശം അഭ്യർത്ഥന സ്വീകരിക്കേണ്ടതുണ്ട്. ഒരു സന്ദേശം അഭ്യർത്ഥന സൃഷ്ടിക്കുന്നതിന് അവർക്ക് ഒരു സന്ദേശം അയയ്ക്കുക.</string>
  <string name="CanNotSendPaymentDialog__send_a_message">ഒരു മെസ്സേജ് അയക്കുക</string>
  <!--GroupsInCommonMessageRequest-->
  <string name="GroupsInCommonMessageRequest__you_have_no_groups_in_common_with_this_person">ഈ വ്യക്തിയുമായി നിങ്ങൾക്ക് പൊതുവായി ഗ്രൂപ്പുകളൊന്നുമില്ല. അനാവശ്യ സന്ദേശങ്ങൾ ഒഴിവാക്കുന്നതിന് സ്വീകരിക്കുന്നതിന് മുമ്പ് അഭ്യർത്ഥനകൾ ശ്രദ്ധാപൂർവ്വം അവലോകനം ചെയ്യുക.</string>
  <string name="GroupsInCommonMessageRequest__none_of_your_contacts_or_people_you_chat_with_are_in_this_group">നിങ്ങളുടെ കോൺ‌ടാക്റ്റുകൾ, നിങ്ങൾ ചാറ്റ് ചെയ്യുന്ന ആളുകളോ ഈ ഗ്രൂപ്പിൽ ഇല്ല. ആവശ്യമില്ലാത്ത സന്ദേശങ്ങള്‍ ഒഴിവാക്കുന്നതിന് സ്വീകരിക്കുന്നതിന് മുമ്പ് അഭ്യർത്ഥനകൾ ശ്രദ്ധാപൂർവ്വം അവലോകനം ചെയ്യുക.</string>
  <string name="GroupsInCommonMessageRequest__about_message_requests">സന്ദേശ അഭ്യർത്ഥനകളെക്കുറിച്ച് </string>
  <string name="GroupsInCommonMessageRequest__okay">ശരി</string>
  <string name="ChatColorSelectionFragment__heres_a_preview_of_the_chat_color">ചാറ്റ് നിറത്തിന്റെ പ്രിവ്യൂ ഇതാ.</string>
  <string name="ChatColorSelectionFragment__the_color_is_visible_to_only_you">നിറം നിങ്ങൾക്ക് മാത്രം ദൃശ്യമാണ്.</string>
  <!--GroupDescriptionDialog-->
  <string name="GroupDescriptionDialog__group_description">ഗ്രൂപ്പ് വിവരണം</string>
  <!--QualitySelectorBottomSheetDialog-->
  <string name="QualitySelectorBottomSheetDialog__standard">സ്റ്റാൻഡേർഡ്</string>
  <string name="QualitySelectorBottomSheetDialog__faster_less_data">വേഗത്തിൽ, കുറഞ്ഞ ഡാറ്റ</string>
  <string name="QualitySelectorBottomSheetDialog__high">ഉയർന്നത്</string>
  <string name="QualitySelectorBottomSheetDialog__slower_more_data">സാവധാനം, കൂടുതൽ ഡാറ്റ</string>
  <string name="QualitySelectorBottomSheetDialog__photo_quality">ഫോട്ടോ നിലവാരം</string>
  <!--AppSettingsFragment-->
  <string name="AppSettingsFragment__invite_your_friends">സുഹൃത്തുക്കളെ ക്ഷണിക്കുക</string>
  <!--AccountSettingsFragment-->
  <string name="AccountSettingsFragment__account">അക്കൗണ്ട്</string>
  <string name="AccountSettingsFragment__youll_be_asked_less_frequently">കാലക്രമേണ നിങ്ങളോട് കുറച്ച് തവണ ചോദിക്കും</string>
  <string name="AccountSettingsFragment__require_your_signal_pin">നിങ്ങളുടെ ഫോൺ നമ്പർ വീണ്ടും Signal-ൽ രജിസ്റ്റർ ചെയ്യുന്നതിന് നിങ്ങളുടെ Signal പിൻ ആവശ്യമാണ്</string>
  <string name="AccountSettingsFragment__change_phone_number">ഫോൺ നമ്പർ മാറ്റുക</string>
  <!--ChangeNumberFragment-->
  <string name="ChangeNumberFragment__use_this_to_change_your_current_phone_number_to_a_new_phone_number">നിങ്ങളുടെ നിലവിലെ ഫോൺ നമ്പർ ഒരു പുതിയ ഫോൺ നമ്പറിലേക്ക് മാറ്റാൻ ഇത് ഉപയോഗിക്കുക. നിങ്ങൾക്ക് ഈ മാറ്റം പഴയപടിയാക്കാനാകില്ല.\n\nതുടരുന്നതിന് മുമ്പ്, നിങ്ങളുടെ പുതിയ നമ്പറിന് SMS അല്ലെങ്കിൽ കോളുകൾ ലഭിക്കുമെന്ന് ഉറപ്പാക്കുക.</string>
  <string name="ChangeNumberFragment__continue">തുടരുക</string>
  <!--Message shown on dialog after your number has been changed successfully.-->
  <string name="ChangeNumber__your_phone_number_has_changed_to_s">നിങ്ങളുടെ ഫോൺ നമ്പർ %1$s എന്നാക്കി മാറ്റി</string>
  <!--Confirmation button to dismiss number changed dialog-->
  <string name="ChangeNumber__okay">ശരി</string>
  <!--ChangeNumberEnterPhoneNumberFragment-->
  <string name="ChangeNumberEnterPhoneNumberFragment__change_number">നമ്പർ മാറ്റുക</string>
  <string name="ChangeNumberEnterPhoneNumberFragment__your_old_number">നിങ്ങളുടെ പഴയ ഫോൺ നമ്പർ</string>
  <string name="ChangeNumberEnterPhoneNumberFragment__old_phone_number">പഴയ ഫോൺ നമ്പർ</string>
  <string name="ChangeNumberEnterPhoneNumberFragment__your_new_number">നിങ്ങളുടെ പുതിയ ഫോൺ നമ്പർ</string>
  <string name="ChangeNumberEnterPhoneNumberFragment__new_phone_number">പുതിയ ഫോൺ നമ്പർ</string>
  <string name="ChangeNumberEnterPhoneNumberFragment__the_phone_number_you_entered_doesnt_match_your_accounts">നിങ്ങൾ നൽകിയ ഫോൺ നമ്പർ നിങ്ങളുടെ അക്കൗണ്ടുമായി പൊരുത്തപ്പെടുന്നില്ല.</string>
  <string name="ChangeNumberEnterPhoneNumberFragment__you_must_specify_your_old_number_country_code">നിങ്ങളുടെ പഴയ നമ്പറിന്റെ രാജ്യ കോഡ് വ്യക്തമാക്കണം</string>
  <string name="ChangeNumberEnterPhoneNumberFragment__you_must_specify_your_old_phone_number">നിങ്ങളുടെ പഴയ ഫോൺ നമ്പർ വ്യക്തമാക്കണം</string>
  <string name="ChangeNumberEnterPhoneNumberFragment__you_must_specify_your_new_number_country_code">നിങ്ങളുടെ പുതിയ നമ്പറിന്റെ രാജ്യ കോഡ് വ്യക്തമാക്കണം</string>
  <string name="ChangeNumberEnterPhoneNumberFragment__you_must_specify_your_new_phone_number">നിങ്ങളുടെ പുതിയ ഫോൺ നമ്പർ വ്യക്തമാക്കണം</string>
  <!--ChangeNumberVerifyFragment-->
  <string name="ChangeNumberVerifyFragment__change_number">നമ്പർ മാറ്റുക</string>
  <string name="ChangeNumberVerifyFragment__verifying_s">%1$sഉറപ്പാക്കുന്നു</string>
  <string name="ChangeNumberVerifyFragment__captcha_required">ക്യാപ്ച ആവശ്യമാണ്</string>
  <!--ChangeNumberConfirmFragment-->
  <string name="ChangeNumberConfirmFragment__change_number">നമ്പർ മാറ്റുക</string>
  <string name="ChangeNumberConfirmFragment__you_are_about_to_change_your_phone_number_from_s_to_s">നിങ്ങളുടെ ഫോൺ നമ്പർ %1$s-ൽ നിന്ന് %2$s-ലേക്ക് മാറ്റാൻ പോകുകയാണ്.\n\nതുടരുന്നതിന് മുമ്പ്, ചുവടെയുള്ള നമ്പർ ശരിയാണോയെന്ന് പരിശോധിക്കുക.</string>
  <string name="ChangeNumberConfirmFragment__edit_number">നമ്പർ തിരുത്തുക</string>
  <!--ChangeNumberRegistrationLockFragment-->
  <string name="ChangeNumberRegistrationLockFragment__signal_change_number_need_help_with_pin_for_android_v2_pin">Signal നമ്പർ മാറ്റം - ആൻഡ്രോയിഡിനായുള്ള  PIN ല്‍ സഹായം ആവശ്യമാണ് (v2 PIN)</string>
  <!--ChangeNumberPinDiffersFragment-->
  <string name="ChangeNumberPinDiffersFragment__pins_do_not_match">PINs പൊരുത്തപ്പെടുന്നില്ല</string>
  <string name="ChangeNumberPinDiffersFragment__the_pin_associated_with_your_new_number_is_different_from_the_pin_associated_with_your_old_one">നിങ്ങളുടെ പുതിയ നമ്പറുമായി ബന്ധപ്പെടുത്തിയിരിക്കുന്ന PIN നിങ്ങളുടെ പഴയ നമ്പറുമായി ബന്ധപ്പെടുത്തിയിരിക്കുന്ന PIN-ൽ നിന്ന് വ്യത്യസ്തമാണ്. നിങ്ങളുടെ പഴയ PIN സൂക്ഷിക്കണോ അതോ അത് പുതുക്കണോ?</string>
  <string name="ChangeNumberPinDiffersFragment__keep_old_pin">പഴയ PIN സൂക്ഷിക്കുക</string>
  <string name="ChangeNumberPinDiffersFragment__update_pin">PIN പുതുക്കുക </string>
  <string name="ChangeNumberPinDiffersFragment__keep_old_pin_question">പഴയ PIN സൂക്ഷിക്കണോ?</string>
  <!--ChangeNumberLockActivity-->
  <!--Info message shown to user if something crashed the app during the change number attempt and we were unable to confirm the change so we force them into this screen to check before letting them use the app-->
  <string name="ChangeNumberLockActivity__it_looks_like_you_tried_to_change_your_number_but_we_were_unable_to_determine_if_it_was_successful_rechecking_now">നിങ്ങളുടെ നമ്പർ മാറ്റാൻ ശ്രമിച്ചതായി തോന്നുന്നു, പക്ഷേ അത് വിജയകരമാണോ എന്ന് ഞങ്ങൾക്ക് നിർണ്ണയിക്കാനായില്ല.\n\nഇപ്പോൾ വീണ്ടും പരിശോധിക്കുന്നു…</string>
  <!--Dialog title shown if we were able to confirm your change number status (meaning we now know what the server thinks our number is) after a crash during the regular flow-->
  <string name="ChangeNumberLockActivity__change_status_confirmed">മാറ്റം സ്ഥിരീകരിച്ചു</string>
  <!--Dialog message shown if we were able to confirm your change number status (meaning we now know what the server thinks our number is) after a crash during the regular flow-->
  <string name="ChangeNumberLockActivity__your_number_has_been_confirmed_as_s">നിങ്ങളുടെ നമ്പർ %1$s ആയി സ്ഥിരീകരിച്ചു. ഇത് നിങ്ങളുടെ പുതിയ നമ്പറല്ലെങ്കിൽ, നമ്പർ മാറ്റാനുള്ള പ്രക്രിയ പുനരാരംഭിക്കുക.</string>
  <!--Dialog title shown if we were not able to confirm your phone number with the server and thus cannot let leave the change flow yet after a crash during the regular flow-->
  <string name="ChangeNumberLockActivity__change_status_unconfirmed">മാറ്റം സ്ഥിരീകരിച്ചിട്ടില്ല</string>
  <!--Dialog message shown when we can\'t verify the phone number on the server, only shown if there was a network error communicating with the server after a crash during the regular flow-->
  <string name="ChangeNumberLockActivity__we_could_not_determine_the_status_of_your_change_number_request">നിങ്ങളുടെ നമ്പർ മാറ്റാനുള്ള അഭ്യർത്ഥനയുടെ നില നിർണ്ണയിക്കാൻ കഴിഞ്ഞില്ല.\n\n(Error: %1$s)</string>
  <!--Dialog button to retry confirming the number on the server-->
  <string name="ChangeNumberLockActivity__retry">വീണ്ടും ശ്രമിക്കുക</string>
  <!--Dialog button shown to leave the app when in the unconfirmed change status after a crash in the regular flow-->
  <string name="ChangeNumberLockActivity__leave">വിട്ട് പോകുക</string>
  <string name="ChangeNumberLockActivity__submit_debug_log">ഡീബഗ് ലോഗ് സമർപ്പിക്കുക</string>
  <!--ChatsSettingsFragment-->
  <string name="ChatsSettingsFragment__keyboard">കീബോർഡ്</string>
  <string name="ChatsSettingsFragment__enter_key_sends">എന്റർ കീ അയയ്ക്കും</string>
  <!--SmsSettingsFragment-->
  <string name="SmsSettingsFragment__use_as_default_sms_app">സ്ഥിരസ്ഥിതി SMS അപ്ലിക്കേഷനായി ഉപയോഗിക്കുക</string>
  <!--NotificationsSettingsFragment-->
  <string name="NotificationsSettingsFragment__messages">സന്ദേശങ്ങൾ</string>
  <string name="NotificationsSettingsFragment__calls">കോളുകൾ</string>
  <string name="NotificationsSettingsFragment__notify_when">എപ്പോൾ അറിയിക്കുക…</string>
  <string name="NotificationsSettingsFragment__contact_joins_signal">കോൺടാക്റ്റ് Signal ചേരുന്നു</string>
  <!--Notification preference header-->
  <string name="NotificationsSettingsFragment__notification_profiles">അറിയിപ്പ് രൂപരേഖകള്‍</string>
  <!--Notification preference option header-->
  <string name="NotificationsSettingsFragment__profiles">പ്രൊഫൈലുകൾ</string>
  <!--Notification preference summary text-->
  <string name="NotificationsSettingsFragment__create_a_profile_to_receive_notifications_only_from_people_and_groups_you_choose">നിങ്ങൾ തിരഞ്ഞെടുക്കുന്ന ആളുകളിൽ നിന്നും ഗ്രൂപ്പുകളിൽ നിന്നും മാത്രം അറിയിപ്പുകൾ ലഭിക്കുന്നതിന് ഒരു രൂപരേഖ സൃഷ്‌ടിക്കുക.</string>
  <!--NotificationProfilesFragment-->
  <!--Title for notification profiles screen that shows all existing profiles-->
  <string name="NotificationProfilesFragment__notification_profiles">അറിയിപ്പ് രൂപരേഖകള്‍</string>
  <!--Button text to create a notification profile-->
  <string name="NotificationProfilesFragment__create_profile">രൂപരേഖ സൃഷ്‌ടിക്കുക</string>
  <!--PrivacySettingsFragment-->
  <string name="PrivacySettingsFragment__blocked">തടഞ്ഞത്</string>
  <string name="PrivacySettingsFragment__d_contacts">%1$d കോൺ‌ടാക്റ്റുകൾ</string>
  <string name="PrivacySettingsFragment__messaging">സന്ദേശ വിനിമയം</string>
  <string name="PrivacySettingsFragment__disappearing_messages">അപ്രത്യക്ഷമാകുന്ന സന്ദേശങ്ങൾ</string>
  <string name="PrivacySettingsFragment__app_security">ആപ്പ് സുരക്ഷ</string>
  <string name="PrivacySettingsFragment__block_screenshots_in_the_recents_list_and_inside_the_app">റീസന്റ് ലിസ്റ്റിലും അപ്ലിക്കേഷനിലും സ്‌ക്രീൻഷോട്ടുകൾ തടയുക</string>
  <string name="PrivacySettingsFragment__signal_message_and_calls">Signal സന്ദേശങ്ങള്‍ കോളുകളും, എല്ലായ്പ്പോഴും കോളുകള് റിലേ ചെയ്യുക ഒപ്പം സീൽ ചെയ്ത അയച്ചയാൾ</string>
  <string name="PrivacySettingsFragment__default_timer_for_new_changes">പുതിയ ചാറ്റുകൾക്കായുള്ള ഡിഫോൾട്ട് ടൈമർ</string>
  <string name="PrivacySettingsFragment__set_a_default_disappearing_message_timer_for_all_new_chats_started_by_you">നിങ്ങൾ ആരംഭിച്ച എല്ലാ പുതിയ ചാറ്റുകൾക്കും ഒരു സ്ഥിരസ്ഥിതി അപ്രത്യക്ഷമാകുന്ന സന്ദേശം ടൈമർ ക്രമീകരിക്കുക.</string>
  <!--AdvancedPrivacySettingsFragment-->
  <string name="AdvancedPrivacySettingsFragment__show_status_icon">സ്റ്റാറ്റസ് ചിഹ്നം കാണിക്കുക</string>
  <string name="AdvancedPrivacySettingsFragment__show_an_icon">സീൽഡ് സെൻഡർ ഉപയോഗിച്ച് ഡെലിവറി ചെയ്യുമ്പോൾ സന്ദേശ വിശദാംശങ്ങളിൽ ഒരു ചിഹ്നം കാണിക്കുക.</string>
  <!--ExpireTimerSettingsFragment-->
  <string name="ExpireTimerSettingsFragment__when_enabled_new_messages_sent_and_received_in_new_chats_started_by_you_will_disappear_after_they_have_been_seen">പ്രാപ്തമാക്കുമ്പോൾ, നിങ്ങൾ ആരംഭിച്ച പുതിയ ചാറ്റുകളിൽ അയയ്ക്കുകയും സ്വീകരിക്കുകയും ചെയ്യുന്ന പുതിയ സന്ദേശങ്ങള്‍ കണ്ടശേഷം അപ്രത്യക്ഷമാകും.</string>
  <string name="ExpireTimerSettingsFragment__when_enabled_new_messages_sent_and_received_in_this_chat_will_disappear_after_they_have_been_seen">പ്രാപ്തമാക്കുമ്പോൾ, ഈ ചാറ്റിൽ അയയ്ക്കുകയും സ്വീകരിക്കുകയും ചെയ്യുന്ന പുതിയ സന്ദേശങ്ങള്‍ കണ്ടശേഷം അപ്രത്യക്ഷമാകും.</string>
  <string name="ExpireTimerSettingsFragment__off">ഓഫ്</string>
  <string name="ExpireTimerSettingsFragment__4_weeks">4 ആഴ്ചകൾ</string>
  <string name="ExpireTimerSettingsFragment__1_week">1 ആഴ്ച</string>
  <string name="ExpireTimerSettingsFragment__1_day">1 ദിവസം</string>
  <string name="ExpireTimerSettingsFragment__8_hours">8 മണിക്കൂർ</string>
  <string name="ExpireTimerSettingsFragment__1_hour">1 മണിക്കൂർ</string>
  <string name="ExpireTimerSettingsFragment__5_minutes">5 മിനിറ്റ്</string>
  <string name="ExpireTimerSettingsFragment__30_seconds">30 സെക്കൻഡ്</string>
  <string name="ExpireTimerSettingsFragment__custom_time">ഇഷ്‌ടാനുസൃത സമയം</string>
  <string name="ExpireTimerSettingsFragment__set">സജ്ജമാക്കുക</string>
  <string name="ExpireTimerSettingsFragment__save">സംരക്ഷിക്കൂ</string>
  <string name="CustomExpireTimerSelectorView__seconds">സെക്കൻഡ്</string>
  <string name="CustomExpireTimerSelectorView__minutes">മിനിറ്റ്</string>
  <string name="CustomExpireTimerSelectorView__hours">മണിക്കൂർ</string>
  <string name="CustomExpireTimerSelectorView__days">ദിവസങ്ങൾ</string>
  <string name="CustomExpireTimerSelectorView__weeks">ആഴ്ചകൾ</string>
  <!--HelpSettingsFragment-->
  <string name="HelpSettingsFragment__support_center">സഹായ കേന്ദ്രം</string>
  <string name="HelpSettingsFragment__contact_us">ഞങ്ങളെ സമീപിക്കുക</string>
  <string name="HelpSettingsFragment__version">പതിപ്പ്</string>
  <string name="HelpSettingsFragment__debug_log">ഡീബഗ് ലോഗ്</string>
  <string name="HelpSettingsFragment__terms_amp_privacy_policy">നിബന്ധനകളും സ്വകാര്യതാ നയവും</string>
  <string name="HelpFragment__copyright_signal_messenger">പകർപ്പവകാശ Molly സന്ദേശകന്‍</string>
  <string name="HelpFragment__licenced_under_the_gplv3">ജിപിഎൽവി3 കീഴിൽ ലൈസൻസ്</string>
  <!--DataAndStorageSettingsFragment-->
  <string name="DataAndStorageSettingsFragment__media_quality">മീഡിയ നിലവാരം</string>
  <string name="DataAndStorageSettingsFragment__sent_media_quality">അയയ്ക്കുന്ന മീഡിയയുടെ നിലവാരം</string>
  <string name="DataAndStorageSettingsFragment__sending_high_quality_media_will_use_more_data">ഉയർന്ന നിലവാരമുള്ള മീഡിയ അയയ്ക്കുന്നത് കൂടുതൽ ഡാറ്റ ഉപയോഗിക്കും.</string>
  <string name="DataAndStorageSettingsFragment__high">ഉയർന്നത്</string>
  <string name="DataAndStorageSettingsFragment__standard">സ്റ്റാൻഡേർഡ്</string>
  <string name="DataAndStorageSettingsFragment__calls">കോളുകൾ</string>
  <!--ChatColorSelectionFragment-->
  <string name="ChatColorSelectionFragment__auto">ഓട്ടോ</string>
  <string name="ChatColorSelectionFragment__use_custom_colors">ഇഷ്‌ടാനുസൃത നിറങ്ങൾ ഉപയോഗിക്കുക</string>
  <string name="ChatColorSelectionFragment__chat_color">ചാറ്റ് നിറം</string>
  <string name="ChatColorSelectionFragment__edit">തിരുത്തുക</string>
  <string name="ChatColorSelectionFragment__duplicate">തനിപ്പകർപ്പ്</string>
  <string name="ChatColorSelectionFragment__delete">ഇല്ലാതാക്കൂ</string>
  <string name="ChatColorSelectionFragment__delete_color">നിറം ഇല്ലാതാക്കൂ</string>
  <plurals name="ChatColorSelectionFragment__this_custom_color_is_used">
    <item quantity="one">ഈ ഇഷ്ടാനുസൃത നിറം %1$d ചാറ്റുകളിൽ ഉപയോഗിക്കുന്നു. എല്ലാ ചാറ്റുകൾക്കും ഇത് ഇല്ലാതാക്കാൻ നിങ്ങൾ ആഗ്രഹിക്കുന്നുണ്ടോ?</item>
    <item quantity="other">ഈ ഇഷ്ടാനുസൃത നിറം %1$d ചാറ്റുകളിൽ ഉപയോഗിക്കുന്നു. എല്ലാ ചാറ്റുകൾക്കും ഇത് ഇല്ലാതാക്കാൻ നിങ്ങൾ ആഗ്രഹിക്കുന്നുണ്ടോ?</item>
  </plurals>
  <string name="ChatColorSelectionFragment__delete_chat_color">ചാറ്റ് നിറം ഇല്ലാതാക്കണോ?</string>
  <!--CustomChatColorCreatorFragment-->
  <string name="CustomChatColorCreatorFragment__solid">ഖരം</string>
  <string name="CustomChatColorCreatorFragment__gradient">ഗ്രേഡിയന്റ്</string>
  <string name="CustomChatColorCreatorFragment__hue">ഹ്യൂ</string>
  <string name="CustomChatColorCreatorFragment__saturation">സാച്ചുറേഷൻ</string>
  <!--CustomChatColorCreatorFragmentPage-->
  <string name="CustomChatColorCreatorFragmentPage__save">സംരക്ഷിക്കൂ</string>
  <string name="CustomChatColorCreatorFragmentPage__edit_color">നിറം എഡിറ്റ് ചെയ്യുക</string>
  <plurals name="CustomChatColorCreatorFragmentPage__this_color_is_used">
    <item quantity="one">ഈ നിറം %1$d ചാറ്റുകളിൽ ഉപയോഗിക്കുന്നു. എല്ലാ ചാറ്റുകൾക്കും മാറ്റങ്ങൾ സംരക്ഷിക്കാൻ നിങ്ങൾ ആഗ്രഹിക്കുന്നുണ്ടോ?</item>
    <item quantity="other">ഈ നിറം %1$d ചാറ്റുകളിൽ ഉപയോഗിക്കുന്നു. എല്ലാ ചാറ്റുകൾക്കും മാറ്റങ്ങൾ സംരക്ഷിക്കാൻ നിങ്ങൾ ആഗ്രഹിക്കുന്നുണ്ടോ?</item>
  </plurals>
  <!--ChatColorGradientTool-->
  <string name="ChatColorGradientTool_top_edge_selector">ടോപ്പ് എഡ്ജ് സെലക്ടർ</string>
  <string name="ChatColorGradientTool_bottom_edge_selector">താഴെയുള്ള എഡ്ജ് സെലക്ടർ</string>
  <!--EditReactionsFragment-->
  <string name="EditReactionsFragment__customize_reactions">പ്രതികരണങ്ങൾ ഇഷ്ടാനുസൃതമാക്കുക</string>
  <string name="EditReactionsFragment__tap_to_replace_an_emoji">ഒരു ഇമോജി മാറ്റിസ്ഥാപിക്കാൻ തൊടുക</string>
  <string name="EditReactionsFragment__reset">പുനഃക്രമീകരിക്കുക</string>
  <string name="EditReactionsFragment_save">സംരക്ഷിക്കൂ</string>
  <string name="ChatColorSelectionFragment__auto_matches_the_color_to_the_wallpaper">വാള്‍പേപ്പറിന്റെ നിറവുമായി സ്വയമേവ പൊരുത്തപ്പെടുന്നു</string>
  <string name="CustomChatColorCreatorFragment__drag_to_change_the_direction_of_the_gradient">ഗ്രേഡിയന്റിന്റെ ദിശ മാറ്റാൻ വലിച്ചിടുക</string>
  <!--ChatColorsMegaphone-->
  <string name="ChatColorsMegaphone__new_chat_colors">പുതിയ ചാറ്റ് നിറങ്ങൾ</string>
  <string name="ChatColorsMegaphone__we_switched_up_chat_colors">നിങ്ങൾക്ക് കൂടുതൽ ഓപ്ഷനുകൾ നൽകുന്നതിനും ചാറ്റുകൾ വായിക്കാൻ എളുപ്പമാക്കുന്നതിനും ഞങ്ങൾ ചാറ്റ് നിറങ്ങൾ മാറ്റി.</string>
  <string name="ChatColorsMegaphone__appearance">ദൃശ്യത</string>
  <string name="ChatColorsMegaphone__not_now">ഇപ്പോൾ വേണ്ട</string>
  <!--AddAProfilePhotoMegaphone-->
  <string name="AddAProfilePhotoMegaphone__add_a_profile_photo">ഒരു പ്രൊഫൈൽ ഫോട്ടോ ചേർക്കുക</string>
  <string name="AddAProfilePhotoMegaphone__choose_a_look_and_color">ഒരു രൂപം തിരഞ്ഞെടുക്കുക കൂടാതെ നിങ്ങളുടെ ഇനീഷ്യലുകൾ വർണ്ണിക്കുക അല്ലെങ്കിൽ ഇഷ്ടാനുസൃതമാക്കുക.</string>
  <string name="AddAProfilePhotoMegaphone__not_now">ഇപ്പോൾ വേണ്ട</string>
  <string name="AddAProfilePhotoMegaphone__add_photo">ഫോട്ടോ ചേർക്കുക</string>
  <!--BecomeASustainerMegaphone-->
  <string name="BecomeASustainerMegaphone__become_a_sustainer">പരിപാലകര്‍ ആകുക</string>
  <!--Displayed in the Become a Sustainer megaphone-->
  <string name="BecomeASustainerMegaphone__not_now">ഇപ്പോൾ വേണ്ട</string>
  <string name="BecomeASustainerMegaphone__donate">സംഭാവനചെയ്യുക</string>
  <!--KeyboardPagerFragment-->
  <string name="KeyboardPagerFragment_emoji">ഇമോജി</string>
  <string name="KeyboardPagerFragment_open_emoji_search">ഇമോജി തിരയൽ തുറക്കുക</string>
  <string name="KeyboardPagerFragment_open_sticker_search">സ്റ്റിക്കർ തിരയൽ തുറക്കുക</string>
  <string name="KeyboardPagerFragment_open_gif_search">ജിഐഎഫ് തിരയൽ തുറക്കുക</string>
  <string name="KeyboardPagerFragment_stickers">സ്റ്റിക്കറുകൾ</string>
  <string name="KeyboardPagerFragment_backspace">Backspace</string>
  <string name="KeyboardPagerFragment_gifs">ജിഐഎഫുകൾ</string>
  <string name="KeyboardPagerFragment_search_emoji">ഇമോജി തിരയുക</string>
  <string name="KeyboardPagerfragment_back_to_emoji">ഇമോജി-യിലേക്ക് മടങ്ങുക</string>
  <string name="KeyboardPagerfragment_clear_search_entry">തിരയൽ എൻട്രി മായ്‌ക്കുക</string>
  <string name="KeyboardPagerFragment_search_giphy">GIPHY തിരയുക</string>
  <!--StickerSearchDialogFragment-->
  <string name="StickerSearchDialogFragment_search_stickers">സ്റ്റിക്കറുകൾ തിരയുക</string>
  <string name="StickerSearchDialogFragment_no_results_found">ഫലങ്ങളൊന്നുമില്ല.</string>
  <string name="EmojiSearchFragment__no_results_found">ഫലങ്ങളൊന്നുമില്ല.</string>
  <string name="NotificationsSettingsFragment__unknown_ringtone">അജ്ഞാത റിംഗ്ടോൺ</string>
  <!--ConversationSettingsFragment-->
  <string name="ConversationSettingsFragment__send_message">സന്ദേശം അയയ്ക്കുക</string>
  <string name="ConversationSettingsFragment__start_video_call">വീഡിയോ കോൾ ആരംഭിക്കുക</string>
  <string name="ConversationSettingsFragment__start_audio_call">ഓഡിയോ കോൾ ആരംഭിക്കുക</string>
  <string name="ConversationSettingsFragment__message">സന്ദേശം</string>
  <string name="ConversationSettingsFragment__video">വീഡിയോ</string>
  <string name="ConversationSettingsFragment__audio">ശബ്ദം</string>
  <string name="ConversationSettingsFragment__call">കോൾ ചെയ്യുക</string>
  <string name="ConversationSettingsFragment__mute">നിശബ്ദമാക്കുക</string>
  <string name="ConversationSettingsFragment__muted">നിശബ്ദമാക്കി</string>
  <string name="ConversationSettingsFragment__search">തിരയുക</string>
  <string name="ConversationSettingsFragment__disappearing_messages">അപ്രത്യക്ഷമാകുന്ന സന്ദേശങ്ങൾ</string>
  <string name="ConversationSettingsFragment__sounds_and_notifications">ശബ്ദങ്ങൾ &amp; അറിയിപ്പുകൾ</string>
  <string name="ConversationSettingsFragment__contact_details">കോൺടാക്റ്റ് അറിയിപ്പുകൾ</string>
  <string name="ConversationSettingsFragment__view_safety_number">സുരക്ഷാ നമ്പർ കാണുക</string>
  <string name="ConversationSettingsFragment__block">തടയുക</string>
  <string name="ConversationSettingsFragment__block_group">ഗ്രൂപ്പ് തടയുക</string>
  <string name="ConversationSettingsFragment__unblock">തടഞ്ഞത് മാറ്റുക</string>
  <string name="ConversationSettingsFragment__unblock_group">ഗ്രൂപ്പ് തടഞ്ഞത് മാറ്റുക</string>
  <string name="ConversationSettingsFragment__add_to_a_group">ഒരു ഗ്രൂപ്പിലേക്ക് ചേർക്കുക</string>
  <string name="ConversationSettingsFragment__see_all">എല്ലാം കാണുക</string>
  <string name="ConversationSettingsFragment__add_members">അംഗങ്ങളെ ചേർക്കുക</string>
  <string name="ConversationSettingsFragment__permissions">അനുമതികൾ</string>
  <string name="ConversationSettingsFragment__requests_and_invites">അഭ്യർത്ഥനകൾ &amp; ക്ഷണങ്ങൾ</string>
  <string name="ConversationSettingsFragment__group_link">ഗ്രൂപ്പിന്റെ ലിങ്ക് </string>
  <string name="ConversationSettingsFragment__add_as_a_contact">ഒരു കോൺടാക്റ്റായി ചേർക്കുക</string>
  <string name="ConversationSettingsFragment__unmute">ശബ്‌ദിപ്പിക്കുക</string>
  <string name="ConversationSettingsFragment__conversation_muted_until_s">%1$s വരെ സംഭാഷണം മ്യൂട്ട് ചെയ്തു</string>
  <string name="ConversationSettingsFragment__conversation_muted_forever">സംഭാഷണം എന്നെന്നേക്കുമായി മ്യുട് ചെയ്തു</string>
  <string name="ConversationSettingsFragment__copied_phone_number_to_clipboard">ക്ലിപ്ബോർഡിലേക്ക് ഫോൺ നമ്പർ പകർത്തി.</string>
  <string name="ConversationSettingsFragment__phone_number">ഫോൺ നമ്പർ</string>
  <string name="ConversationSettingsFragment__get_badges">Signal-നെ പിന്തുണച്ച് നിങ്ങളുടെ പ്രൊഫൈലിനായി ബാഡ്ജുകൾ നേടുക. കൂടുതലറിയാൻ ഒരു ബാഡ്ജിൽ തൊടുക.</string>
  <!--PermissionsSettingsFragment-->
  <string name="PermissionsSettingsFragment__add_members">അംഗങ്ങളെ ചേർക്കുക</string>
  <string name="PermissionsSettingsFragment__edit_group_info">ഗ്രൂപ്പ് വിവരം തിരുത്തുക</string>
  <string name="PermissionsSettingsFragment__send_messages">സന്ദേശങ്ങള്‍ അയയ്ക്കുക</string>
  <string name="PermissionsSettingsFragment__all_members">എല്ലാ അംഗങ്ങളും</string>
  <string name="PermissionsSettingsFragment__only_admins">അഡ്‌മിനുകൾ മാത്രം</string>
  <string name="PermissionsSettingsFragment__who_can_add_new_members">ആർക്കാണ് പുതിയ അംഗങ്ങളെ ചേർക്കാൻ കഴിയുക?</string>
  <string name="PermissionsSettingsFragment__who_can_edit_this_groups_info">ഈ ഗ്രൂപ്പിന്റെ വിവരങ്ങൾ ആർക്കാണ് എഡിറ്റുചെയ്യാൻ കഴിയുക?</string>
  <string name="PermissionsSettingsFragment__who_can_send_messages">ആർക്കാണ് സന്ദേശങ്ങള്‍ അയയ്ക്കാൻ കഴിയുക?</string>
  <!--SoundsAndNotificationsSettingsFragment-->
  <string name="SoundsAndNotificationsSettingsFragment__mute_notifications">അറിയിപ്പുകൾ നിശബ്ദമാക്കുക</string>
  <string name="SoundsAndNotificationsSettingsFragment__not_muted">നിശബ്ദമാക്കിയിട്ടില്ല</string>
  <string name="SoundsAndNotificationsSettingsFragment__muted_until_s">%1$s വരെ മ്യൂട്ട് ചെയ്തു</string>
  <string name="SoundsAndNotificationsSettingsFragment__mentions">സൂചനകൾ</string>
  <string name="SoundsAndNotificationsSettingsFragment__always_notify">എപ്പോഴും അറിയിക്കുക</string>
  <string name="SoundsAndNotificationsSettingsFragment__do_not_notify">അറിയിക്കരുത്</string>
  <string name="SoundsAndNotificationsSettingsFragment__custom_notifications">ഇഷ്‌ടാനുസൃത അറിയിപ്പുകൾ</string>
  <!--StickerKeyboard-->
  <string name="StickerKeyboard__recently_used">അടുത്തിടെ ഉപയോഗിച്ചത്</string>
  <!--PlaybackSpeedToggleTextView-->
  <string name="PlaybackSpeedToggleTextView__p5x">.5x</string>
  <string name="PlaybackSpeedToggleTextView__1x">1x</string>
  <string name="PlaybackSpeedToggleTextView__1p5x">1.5x</string>
  <string name="PlaybackSpeedToggleTextView__2x">2x</string>
  <!--PaymentRecipientSelectionFragment-->
  <string name="PaymentRecipientSelectionFragment__new_payment">പുതിയ പേയ്മെന്റ്</string>
  <!--NewConversationActivity-->
  <string name="NewConversationActivity__new_message">പുതിയ സന്ദേശം</string>
  <!--ContactFilterView-->
  <string name="ContactFilterView__search_name_or_number">പേര് അല്ലെങ്കിൽ നമ്പർ തിരയുക</string>
  <!--VoiceNotePlayerView-->
  <string name="VoiceNotePlayerView__dot_s">. %1$s</string>
  <string name="VoiceNotePlayerView__stop_voice_message">ശബ്ദ സന്ദേശം നിർത്തുക</string>
  <string name="VoiceNotePlayerView__change_voice_message_speed">ശബ്ദ സന്ദേശം വേഗത മാറ്റുക</string>
  <string name="VoiceNotePlayerView__pause_voice_message">ശബ്ദ സന്ദേശം താൽക്കാലികമായി നിർത്തുക</string>
  <string name="VoiceNotePlayerView__play_voice_message">ശബ്ദ സന്ദേശം പ്ലേ ചെയ്യുക</string>
  <string name="VoiceNotePlayerView__navigate_to_voice_message">ശബ്ദ സന്ദേശം-ത്തിലേക്ക് നാവിഗേറ്റ് ചെയ്യുക</string>
  <!--AvatarPickerFragment-->
  <string name="AvatarPickerFragment__avatar_preview">അവതാർ പ്രിവ്യൂ</string>
  <string name="AvatarPickerFragment__camera">ക്യാമറ</string>
  <string name="AvatarPickerFragment__take_a_picture">ഒരു ഫോട്ടോ എടുക്ക്</string>
  <string name="AvatarPickerFragment__choose_a_photo">ഒരു ചിത്രം തിരഞ്ഞെടുക്കുക</string>
  <string name="AvatarPickerFragment__photo">ഫോട്ടോ</string>
  <string name="AvatarPickerFragment__text">വാചകം</string>
  <string name="AvatarPickerFragment__save">സംരക്ഷിക്കൂ</string>
  <string name="AvatarPickerFragment__select_an_avatar">അവതാർ തിരഞ്ഞെടുക്കുക</string>
  <string name="AvatarPickerFragment__clear_avatar">അവതാർ മായ്‌ക്കുക</string>
  <string name="AvatarPickerFragment__edit">തിരുത്തുക</string>
  <string name="AvatarPickerRepository__failed_to_save_avatar">അവതാർ സംരക്ഷിക്കുന്നതിൽ പരാജയപ്പെട്ടു</string>
  <!--TextAvatarCreationFragment-->
  <string name="TextAvatarCreationFragment__preview">പ്രിവ്യൂ</string>
  <string name="TextAvatarCreationFragment__done">ചെയ്‌തു</string>
  <string name="TextAvatarCreationFragment__text">വാചകം</string>
  <string name="TextAvatarCreationFragment__color">നിറം</string>
  <!--VectorAvatarCreationFragment-->
  <string name="VectorAvatarCreationFragment__select_a_color">ഒരു നിറം തിരഞ്ഞെടുക്കുക</string>
  <!--ContactSelectionListItem-->
  <string name="ContactSelectionListItem__sms">SMS</string>
  <string name="ContactSelectionListItem__dot_s">. %1$s</string>
  <!--Displayed in the toolbar when externally sharing text to multiple recipients-->
  <string name="ShareInterstitialActivity__share">പങ്കിടുക</string>
  <!--DSLSettingsToolbar-->
  <string name="DSLSettingsToolbar__navigate_up">മുകളിലേക്ക് നാവിഗേറ്റ് ചെയ്യുക</string>
  <string name="MultiselectForwardFragment__forward_to">ഫോർവേഡ് ചെയ്യുക</string>
  <!--Displayed when sharing content via the fragment-->
  <string name="MultiselectForwardFragment__share_with">പങ്കിടുക</string>
  <string name="MultiselectForwardFragment__add_a_message">ഒരു സന്ദേശം ചേര്‍ക്കുക</string>
  <string name="MultiselectForwardFragment__faster_forwards">അതിവേഗ ഫോര്‍വേഡുകള്‍</string>
  <string name="MultiselectForwardFragment__forwarded_messages_are_now">കൈമാറിയ സന്ദേശങ്ങള്‍ ഇപ്പോൾ ഉടനടി അയയ്‌ക്കുന്നു.</string>
  <plurals name="MultiselectForwardFragment_send_d_messages">
    <item quantity="one">%1$d സന്ദേശം അയയ്ക്കുക</item>
    <item quantity="other">%1$d സന്ദേശങ്ങള്‍ അയയ്ക്കുക</item>
  </plurals>
  <plurals name="MultiselectForwardFragment_messages_sent">
    <item quantity="one">സന്ദേശം അയച്ചു</item>
    <item quantity="other">സന്ദേശങ്ങള്‍ അയച്ചു</item>
  </plurals>
  <plurals name="MultiselectForwardFragment_messages_failed_to_send">
    <item quantity="one">സന്ദേശം അയയ്‌ക്കുന്നത് പരാജയപ്പെട്ടു.</item>
    <item quantity="other">സന്ദേശങ്ങള്‍ അയയ്‌ക്കുന്നത് പരാജയപ്പെട്ടു.</item>
  </plurals>
  <plurals name="MultiselectForwardFragment__couldnt_forward_messages">
    <item quantity="one">സന്ദേശം ലഭ്യമല്ലാത്തതിനാൽ ഫോർവേഡ് ചെയ്യാനായില്ല.</item>
    <item quantity="other">സന്ദേശങ്ങള്‍ ഇനി ലഭ്യമല്ലാത്തതിനാൽ ഫോർവേഡ് ചെയ്യാനായില്ല.</item>
  </plurals>
  <string name="MultiselectForwardFragment__limit_reached">പരിധി എത്തി</string>
  <!--Media V2-->
  <string name="MediaReviewFragment__add_a_message">ഒരു സന്ദേശം ചേര്‍ക്കുക</string>
  <string name="MediaReviewFragment__add_a_reply">ഒരു മറുപടി ചേർക്കുക</string>
  <string name="MediaReviewFragment__send_to">അയക്കുക</string>
  <string name="MediaReviewFragment__view_once_message">ഒരിയ്ക്കല്‍ മാത്രം കാണാവുന്ന സന്ദേശം</string>
  <string name="MediaReviewFragment__one_or_more_items_were_too_large">ഒന്നോ അതിലധികമോ ഇനങ്ങൾ വളരെ വലുതായിരുന്നു</string>
  <string name="MediaReviewFragment__one_or_more_items_were_invalid">ഒന്നോ അതിലധികമോ ഇനങ്ങൾ അസാധുവാണ്</string>
  <string name="MediaReviewFragment__too_many_items_selected">വളരെയധികം ഇനങ്ങൾ തിരഞ്ഞെടുത്തു</string>
  <string name="ImageEditorHud__cancel">റദ്ദാക്കൂ</string>
  <string name="ImageEditorHud__draw">വരയ്ക്കുക</string>
  <string name="ImageEditorHud__write_text">വാചകം എഴുതുക</string>
  <string name="ImageEditorHud__add_a_sticker">സ്റ്റിക്കർ ചേർക്കുക</string>
  <string name="ImageEditorHud__blur">മങ്ങിക്കുക</string>
  <string name="ImageEditorHud__done_editing">എഡിറ്റിംഗ് കഴിഞ്ഞു</string>
  <string name="ImageEditorHud__clear_all">എല്ലാം മായ്ക്കുക</string>
  <string name="ImageEditorHud__undo">തിരിച്ചാക്കുക</string>
  <string name="ImageEditorHud__toggle_between_marker_and_highlighter">മാർക്കറിനും ഹൈലൈറ്ററിനും ഇടയിൽ മാറ്റുക</string>
  <string name="ImageEditorHud__delete">ഇല്ലാതാക്കൂ</string>
  <string name="ImageEditorHud__toggle_between_text_styles">ടെക്സ്റ്റ് ശൈലികൾക്കിടയിൽ മാറ്റുക</string>
  <string name="MediaCountIndicatorButton__send">അയയ്‌ക്കുക</string>
  <string name="MediaReviewSelectedItem__tap_to_remove">നീക്കം ചെയ്യാൻ തൊടുക</string>
  <string name="MediaReviewSelectedItem__tap_to_select">തിരഞ്ഞെടുക്കാൻ ടാപ്പുചെയ്യുക</string>
  <string name="MediaReviewImagePageFragment__discard">കളയുക</string>
  <string name="MediaReviewImagePageFragment__discard_changes">മാറ്റങ്ങൾ ഉപേക്ഷിക്കുക?</string>
  <string name="MediaReviewImagePageFragment__youll_lose_any_changes">ഈ ഫോട്ടോയിൽ നിങ്ങൾ വരുത്തിയ മാറ്റങ്ങളെല്ലാം നഷ്‌ടമാകും.</string>
  <string name="CameraFragment__failed_to_open_camera">ക്യാമറ തുറക്കുന്നതിൽ പരാജയപ്പെട്ടു</string>
  <string name="BadgesOverviewFragment__my_badges">എന്റെ ബാഡ്ജുകൾ</string>
  <string name="BadgesOverviewFragment__featured_badge">ഫീച്ചേർഡ് ബാഡ്ജ്</string>
  <string name="BadgesOverviewFragment__display_badges_on_profile">പ്രൊഫൈലിൽ ബാഡ്ജുകൾ പ്രദർശിപ്പിക്കുക</string>
  <string name="BadgesOverviewFragment__failed_to_update_profile">പ്രൊഫൈൽ അപ്‌ഡേറ്റ് ചെയ്യുന്നതിൽ പരാജയപ്പെട്ടു</string>
  <string name="BadgeSelectionFragment__select_badges">ബാഡ്ജുകൾ തിരഞ്ഞെടുക്കുക</string>
  <string name="SelectFeaturedBadgeFragment__preview">പ്രിവ്യൂ</string>
  <string name="SelectFeaturedBadgeFragment__select_a_badge">ഒരു ബാഡ്ജ് തിരഞ്ഞെടുക്കുക</string>
  <string name="SelectFeaturedBadgeFragment__you_must_select_a_badge">നിങ്ങൾ ഒരു ബാഡ്ജ് തിരഞ്ഞെടുക്കണം</string>
  <string name="SelectFeaturedBadgeFragment__failed_to_update_profile">പ്രൊഫൈൽ അപ്‌ഡേറ്റ് ചെയ്യുന്നതിൽ പരാജയപ്പെട്ടു</string>
  <string name="ViewBadgeBottomSheetDialogFragment__become_a_sustainer">ഒരു പരിപാലകരാകുക</string>
  <string name="ImageView__badge">ബാഡ്ജ്</string>
  <string name="SubscribeFragment__signal_is_powered_by_people_like_you">നിങ്ങളെപ്പോലുള്ളവരാണ് Signal പ്രവർത്തിപ്പിക്കുന്നത്.</string>
  <string name="SubscribeFragment__support_technology_that_is_built_for_you">നിങ്ങളുടെ ഡാറ്റയ്‌ക്ക് വേണ്ടിയല്ല - മറിച്ച് നിങ്ങൾക്കു വേണ്ടി  - നിർമ്മിച്ച സാങ്കേതികവിദ്യയെ അത് നിലനിർത്തുന്ന ആളുകളുടെ കമ്മ്യൂണിറ്റിയിൽ ചേരുന്നതിലൂടെ  പിന്തുണയ്ക്കുക.</string>
  <string name="SubscribeFragment__support_technology_that_is_built_for_you_not">Signal നെ നിലനിർത്തുന്ന കമ്മ്യൂണിറ്റിയിൽ ചേരുന്നതിലൂടെ, നിങ്ങളുടെ ഡാറ്റയ്‌ക്ക് വേണ്ടിയല്ല, മറിച്ച് നിങ്ങൾക്കു വേണ്ടി നിർമ്മിച്ച സാങ്കേതികവിദ്യയെ പിന്തുണയ്‌ക്കുക.</string>
  <string name="SubscribeFragment__currency">നാണയം</string>
  <string name="SubscribeFragment__more_payment_options">പണമടയ്ക്കാനുള്ള കൂടുതല്‍ മാർഗങ്ങൾ</string>
  <string name="SubscribeFragment__cancel_subscription">സബ്‌സ്‌ക്രിപ്‌ഷൻ റദ്ദാക്കുക</string>
  <string name="SubscribeFragment__confirm_cancellation">റദ്ദാക്കൽ സ്ഥിരീകരിക്കണോ?</string>
  <string name="SubscribeFragment__you_wont_be_charged_again">നിങ്ങളിൽ നിന്ന് വീണ്ടും നിരക്ക് ഈടാക്കില്ല. നിങ്ങളുടെ ബില്ലിംഗ് കാലയളവിന്റെ അവസാനം നിങ്ങളുടെ പ്രൊഫൈലിൽ നിന്ന് നിങ്ങളുടെ ബാഡ്ജ് നീക്കം ചെയ്യപ്പെടും.</string>
  <string name="SubscribeFragment__not_now">ഇപ്പോൾ വേണ്ട</string>
  <string name="SubscribeFragment__confirm">സ്ഥിരീകരിക്കുക</string>
  <string name="SubscribeFragment__update_subscription">സബ്സ്ക്രിപ്ഷൻ അപ്ഡേറ്റ് ചെയ്യുക</string>
  <string name="SubscribeFragment__your_subscription_has_been_cancelled">നിങ്ങളുടെ സബ്‌സ്‌ക്രിപ്‌ഷൻ റദ്ദാക്കി.</string>
  <string name="SubscribeFragment__update_subscription_question">സബ്സ്ക്രിപ്ഷൻ അപ്ഡേറ്റ് ചെയ്യണോ?</string>
  <string name="SubscribeFragment__update">അപ്‌ഡേറ്റ്</string>
  <string name="SubscribeFragment__you_will_be_charged_the_full_amount_s_of">പുതിയ വരിസംഖ്യ നിരക്കിന്റെ മുഴുവൻ തുകയും (%1$s) നിങ്ങളിൽ നിന്ന് ഇന്ന് ഈടാക്കും. നിങ്ങളുടെ സബ്‌സ്‌ക്രിപ്‌ഷൻ പ്രതിമാസം പുതുക്കും..</string>
  <string name="Subscription__s_per_month">%s/ മാസം</string>
  <string name="Subscription__s_per_month_dot_renews_s">%1$s/മാസം · പുതുക്കല്‍ %2$s</string>
  <string name="Subscription__s_per_month_dot_expires_s">%1$s/മാസം · കാലഹരണം %2$s</string>
  <!--First small text blurb on learn more sheet-->
  <string name="SubscribeLearnMoreBottomSheetDialogFragment__why_donate">എന്തിനാണ് സംഭാവന നൽകുന്നത്?</string>
  <string name="SubscribeLearnMoreBottomSheetDialogFragment__signal_is_committed_to_developing">സ്വതന്ത്രമായ ആവിഷ്‌കാരത്തെ പരിരക്ഷിക്കുകയും സുരക്ഷിതമായ ആഗോള ആശയവിനിമയം സാധ്യമാക്കുകയും ചെയ്യുന്ന ഓപ്പൺ സോഴ്‌സ് സ്വകാര്യതാ സാങ്കേതികവിദ്യ വികസിപ്പിക്കുന്നതില്‍ Signal പ്രതിജ്ഞാബദ്ധമാണ്.</string>
  <string name="SubscribeThanksForYourSupportBottomSheetDialogFragment__thanks_for_your_support">നിങ്ങളുടെ പിന്തുണയ്ക്ക് നന്ദി!</string>
  <string name="SubscribeThanksForYourSupportBottomSheetDialogFragment__thanks_for_the_boost">ബൂസ്റ്റിനു നന്ദി!</string>
  <string name="SubscribeThanksForYourSupportBottomSheetDialogFragment__you_can_also">നിങ്ങൾക്ക്</string>
  <string name="SubscribeThanksForYourSupportBottomSheetDialogFragment__become_a_montly_sustainer">പ്രതിമാസ സസ്റ്റൈനർ ആകാം.</string>
  <string name="SubscribeThanksForYourSupportBottomSheetDialogFragment__display_on_profile">പ്രൊഫൈലിൽ പ്രദർശിപ്പിക്കുക</string>
  <string name="SubscribeThanksForYourSupportBottomSheetDialogFragment__make_featured_badge">ഫീച്ചേർഡ് ബാഡ്ജ് ഉണ്ടാക്കുക</string>
  <string name="SubscribeThanksForYourSupportBottomSheetDialogFragment__done">ചെയ്‌തു</string>
  <string name="ThanksForYourSupportBottomSheetFragment__when_you_have_more">നിങ്ങൾക്ക് ഒന്നിലധികം ബാഡ്‌ജുകൾ ഉള്ളപ്പോൾ, നിങ്ങളുടെ പ്രൊഫൈലിൽ മറ്റുള്ളവർക്ക് കാണുന്നതിന് ഫീച്ചർ ചെയ്യുന്നതിനായി നിങ്ങൾക്ക് ഒന്ന് തിരഞ്ഞെടുക്കാം.</string>
  <string name="BecomeASustainerFragment__get_badges">Signal-നെ പിന്തുണച്ച് നിങ്ങളുടെ പ്രൊഫൈലിനായി ബാഡ്ജുകൾ നേടുക.</string>
  <string name="BecomeASustainerFragment__signal_is_a_non_profit">നിങ്ങളെപ്പോലുള്ള ആളുകൾ മാത്രം പിന്തുണയ്ക്കുന്ന, പരസ്യദാതാക്കളോ നിക്ഷേപകരോ ഇല്ലാത്ത ലാഭേച്ഛയില്ലാതെ പ്രവർത്തിക്കുന്ന ഒന്നാണ്  Signal.</string>
  <string name="ManageDonationsFragment__my_support">എന്റെ പിന്തുണ</string>
  <string name="ManageDonationsFragment__manage_subscription">സബ്സ്ക്രിപ്ഷൻ നിയന്ത്രിക്കുക</string>
  <!--Label for Donation Receipts button-->
  <string name="ManageDonationsFragment__badges">ബാഡ്ജുകള്‍</string>
  <string name="ManageDonationsFragment__subscription_faq">സബ്സ്ക്രിപ്ഷൻ FAQ</string>
  <string name="ManageDonationsFragment__error_getting_subscription">സബ്‌സ്ക്രിപ്‌ഷൻ ലഭിക്കുന്നതിൽ പിശക്.</string>
  <string name="BoostFragment__give_signal_a_boost">Signal ന് ഒരു ബൂസ്റ്റ് നല്‍കുക</string>
  <!--Description text in boost sheet-->
  <string name="Boost__enter_custom_amount">ഇഷ്ടാനുസൃത തുക നൽകുക</string>
  <string name="Boost__one_time_contribution">ഒറ്റ-തവണ സംഭാവന</string>
  <string name="MySupportPreference__add_a_signal_boost">ഒരു Signal ബൂസ്റ്റ് ചേർക്കുക</string>
  <string name="MySupportPreference__s_per_month">%1$s/മാസം</string>
  <string name="MySupportPreference__renews_s">%1$s പുതുക്കുന്നു</string>
  <string name="MySupportPreference__processing_transaction">ഇടപാട് പ്രോസസ്സ് ചെയ്യുന്നു…</string>
  <!--Displayed on "My Support" screen when user badge failed to be added to their account-->
  <string name="MySupportPreference__couldnt_add_badge_s">ബാഡ്ജ് ചേർക്കാനായില്ല. %1$s</string>
  <string name="MySupportPreference__please_contact_support">ദയവായി പിന്തുണയുമായി ബന്ധപ്പെടുക.</string>
  <!--Title of expiry sheet when boost badge falls off profile unexpectedly.-->
  <!--Displayed in the bottom sheet if a monthly donation badge unexpectedly falls off the user\'s profile-->
  <!--Displayed in the bottom sheet when a boost badge expires-->
  <string name="ExpiredBadgeBottomSheetDialogFragment__you_can_reactivate">നിങ്ങൾക്ക് ഒറ്റ-തവണ സംഭാവനയിലൂടെ 30 ദിവസത്തേക്ക് ബൂസ്റ്റ് ബാഡ്ജ് വീണ്ടും സജീവമാക്കാം.</string>
  <!--Displayed when we do not think the user is a subscriber when their boost expires-->
  <string name="ExpiredBadgeBottomSheetDialogFragment__become_a_sustainer">പരിപാലകര്‍ ആകുക</string>
  <string name="ExpiredBadgeBottomSheetDialogFragment__add_a_boost">ഒരു ബൂസ്റ്റ് ചേർക്കുക</string>
  <string name="ExpiredBadgeBottomSheetDialogFragment__not_now">ഇപ്പോൾ വേണ്ട</string>
  <!--Copy displayed when badge expires after user inactivity-->
  <!--Copy displayed when badge expires after payment failure-->
  <string name="ExpiredBadgeBottomSheetDialogFragment__you_can">നിങ്ങൾക്ക് Signal ഉപയോഗിക്കുന്നത് തുടരാം, എന്നാൽ ആപ്പിനെ പിന്തുണയ്‌ക്കാനും നിങ്ങളുടെ ബാഡ്‌ജ് വീണ്ടും സജീവമാക്കാനും, ഇപ്പോൾ പുതുക്കുക.</string>
  <string name="ExpiredBadgeBottomSheetDialogFragment__renew_subscription">സബ്സ്ക്രിപ്ഷൻ പുതുക്കുക</string>
  <string name="CantProcessSubscriptionPaymentBottomSheetDialogFragment__cant_process_subscription_payment">സബ്‌സ്ക്രിപ്‌ഷൻ പേയ്‌മെന്റ് പ്രോസസ്സ് ചെയ്യാനാകില്ല</string>
  <string name="CantProcessSubscriptionPaymentBottomSheetDialogFragment__were_having_trouble">നിങ്ങളുടെ Signal പരിപാലക പേയ്‌മെന്റ് ശേഖരിക്കുന്നതിൽ ഞങ്ങൾ ബുദ്ധിമുട്ട് നേരിടുന്നു. നിങ്ങളുടെ പേയ്‌മെന്റ് രീതി കാലികമാണെന്ന് ഉറപ്പാക്കുക. അങ്ങനെയല്ലെങ്കിൽ, അത് Google Pay-യിൽ പുതുക്കുക. കുറച്ച് ദിവസത്തിനകം പേയ്‌മെന്റ് വീണ്ടും പ്രോസസ്സ് ചെയ്യാൻ Signal ശ്രമിക്കും.</string>
  <string name="CantProcessSubscriptionPaymentBottomSheetDialogFragment__dont_show_this_again">ഇത് വീണ്ടും കാണിക്കരുത്</string>
  <string name="Subscription__please_contact_support_for_more_information">കൂടുതൽ വിവരങ്ങൾക്ക് പിന്തുണയുമായി ബന്ധപ്പെടുക.</string>
  <string name="Subscription__contact_support">പിന്തുണയുമായി ബന്ധപ്പെടുക</string>
  <string name="Subscription__earn_a_s_badge">ഒരു %1$s ബാഡ്ജ് നേടൂ</string>
  <string name="SubscribeFragment__processing_payment">പേയ്‌മെന്റ് പ്രോസസ്സ് ചെയ്യുന്നു…</string>
  <!--Displayed in notification when user payment fails to process on Stripe-->
  <string name="DonationsErrors__error_processing_payment">പേയ്‌മെന്റ് പ്രോസസ്സ് ചെയ്യുന്നതിൽ പിശക്.</string>
  <!--Displayed on "My Support" screen when user subscription payment method failed.-->
  <string name="DonationsErrors__error_processing_payment_s">പേയ്‌മെന്റ് പ്രോസസ്സ് ചെയ്യുന്നതിൽ പിശക്. %1$s</string>
  <string name="DonationsErrors__your_badge_could_not_be_added">നിങ്ങളുടെ അക്കൗണ്ടിലേക്ക് നിങ്ങളുടെ ബാഡ്ജ് ചേർക്കാൻ കഴിഞ്ഞില്ല, എന്നാൽ നിങ്ങളിൽ നിന്ന് നിരക്ക് ഈടാക്കിയിരിക്കാം. പിന്തുണയുമായി ബന്ധപ്പെടുക.</string>
  <string name="DonationsErrors__your_payment">നിങ്ങളുടെ പേയ്‌മെന്റ് പ്രോസസ്സ് ചെയ്യാനായില്ല, നിങ്ങളിൽ നിന്ന് നിരക്ക് ഈടാക്കിയിട്ടില്ല. ദയവായി വീണ്ടും ശ്രമിക്കുക.</string>
  <string name="DonationsErrors__still_processing">പ്രോസസ്സ് ചെയ്യുന്നു</string>
  <string name="DonationsErrors__couldnt_add_badge">ബാഡ്ജ് ചേർക്കാനായില്ല</string>
  <string name="DonationsErrors__your_badge_could_not">നിങ്ങളുടെ അക്കൗണ്ടിലേക്ക് നിങ്ങളുടെ ബാഡ്ജ് ചേർക്കാൻ കഴിഞ്ഞില്ല, എന്നാൽ നിങ്ങളിൽ നിന്ന് നിരക്ക് ഈടാക്കിയിരിക്കാം. പിന്തുണയുമായി ബന്ധപ്പെടുക.</string>
  <string name="DonationsErrors__your_payment_is_still">നിങ്ങളുടെ പേയ്‌മെന്റ് ഇപ്പോഴും പ്രോസസ്സ് ചെയ്യുകയാണ്. നിങ്ങളുടെ കണക്ഷനെ ആശ്രയിച്ച് ഇതിന് കുറച്ച് മിനിറ്റുകൾ എടുത്തേക്കാം.</string>
  <string name="DonationsErrors__google_pay_unavailable">Google Pay ലഭ്യമല്ല</string>
  <string name="DonationsErrors__you_have_to_set_up_google_pay_to_donate_in_app">ഇൻ-ആപ്പിൽ സംഭാവന നൽകാൻ നിങ്ങൾ Google Pay സജ്ജീകരിക്കേണ്ടതുണ്ട്.</string>
  <string name="DonationsErrors__failed_to_cancel_subscription">സബ്സ്ക്രിപ്ഷൻ റദ്ദാക്കാൻ കഴിഞ്ഞില്ല</string>
  <string name="DonationsErrors__subscription_cancellation_requires_an_internet_connection">സബ്‌സ്‌ക്രിപ്‌ഷൻ റദ്ദാക്കുന്നതിന് ഇന്റർനെറ്റ് കണക്ഷൻ ആവശ്യമാണ്.</string>
  <string name="ViewBadgeBottomSheetDialogFragment__your_device_doesn_t_support_google_pay_so_you_can_t_subscribe_to_earn_a_badge_you_can_still_support_signal_by_making_a_donation_on_our_website">നിങ്ങളുടെ ഉപകരണം Google Pay പിന്തുണയ്‌ക്കാത്തതിനാൽ ഒരു ബാഡ്‌ജ് നേടാൻ നിങ്ങൾക്ക് സബ്‌സ്‌ക്രൈബ് ചെയ്യാനാകില്ല. ഞങ്ങളുടെ വെബ്‌സൈറ്റിൽ സംഭാവന നൽകിക്കൊണ്ട് നിങ്ങൾക്ക് ഇപ്പോഴും Signal-നെ പിന്തുണയ്ക്കാം.</string>
  <string name="NetworkFailure__network_error_check_your_connection_and_try_again">നെറ്റ്‌വർക്ക് പിശക്. നിങ്ങളുടെ കണക്ഷൻ പരിശോധിച്ച് വീണ്ടും ശ്രമിക്കുക.</string>
  <string name="NetworkFailure__retry">വീണ്ടും ശ്രമിക്കൂ</string>
  <!--Stripe decline code generic_failure-->
  <string name="DeclineCode__try_another_payment_method_or_contact_your_bank">മറ്റൊരു പേയ്‌മെന്റ് രീതി പരീക്ഷിക്കുക അല്ലെങ്കിൽ കൂടുതൽ വിവരങ്ങൾക്ക് നിങ്ങളുടെ ബാങ്കുമായി ബന്ധപ്പെടുക.</string>
  <!--Stripe decline code verify on Google Pay and try again-->
  <string name="DeclineCode__verify_your_payment_method_is_up_to_date_in_google_pay_and_try_again">നിങ്ങളുടെ പേയ്‌മെന്റ് രീതി കാലികമാണെന്ന് Google Pay-യിൽ പരിശോധിച്ചുറപ്പിച്ച് വീണ്ടും ശ്രമിക്കുക.</string>
  <!--Stripe decline code learn more action label-->
  <string name="DeclineCode__learn_more">കൂടുതൽ അറിയുക</string>
  <!--Stripe decline code contact issuer-->
  <string name="DeclineCode__verify_your_payment_method_is_up_to_date_in_google_pay_and_try_again_if_the_problem">നിങ്ങളുടെ പേയ്‌മെന്റ് രീതി കാലികമാണെന്ന് Google Pay-യിൽ പരിശോധിച്ചുറപ്പിച്ച് വീണ്ടും ശ്രമിക്കുക. പ്രശ്നം തുടരുകയാണെങ്കിൽ, നിങ്ങളുടെ ബാങ്കുമായി ബന്ധപ്പെടുക.</string>
  <!--Stripe decline code purchase not supported-->
  <string name="DeclineCode__your_card_does_not_support_this_type_of_purchase">നിങ്ങളുടെ കാർഡ് ഇത്തരത്തിലുള്ള വാങ്ങലിനെ പിന്തുണയ്ക്കുന്നില്ല. മറ്റൊരു പേയ്‌മെന്റ് രീതി പരീക്ഷിക്കുക.</string>
  <!--Stripe decline code your card has expired-->
  <string name="DeclineCode__your_card_has_expired">നിങ്ങളുടെ കാർഡ് കാലഹരണപ്പെട്ടു. Google Pay-യിൽ നിങ്ങളുടെ പേയ്‌മെന്റ് രീതി പുതുക്കിയ ശേ‍ഷം വീണ്ടും ശ്രമിക്കുക.</string>
  <!--Stripe decline code go to google pay action label-->
  <string name="DeclineCode__go_to_google_pay">Google Pay-യിലേക്ക് പോകുക</string>
  <!--Stripe decline code incorrect card number-->
  <string name="DeclineCode__your_card_number_is_incorrect">നിങ്ങളുടെ കാർഡ് നമ്പർ തെറ്റാണ്. അത് Google Pay-യിൽ പുതുക്കിയ ശേ‍ഷം വീണ്ടും ശ്രമിക്കുക.</string>
  <!--Stripe decline code incorrect cvc-->
  <string name="DeclineCode__your_cards_cvc_number_is_incorrect">നിങ്ങളുടെ കാർഡിന്റെ CVC നമ്പർ തെറ്റാണ്. അത് Google Pay-യിൽ പുതുക്കിയ ശേ‍ഷം വീണ്ടും ശ്രമിക്കുക.</string>
  <!--Stripe decline code insufficient funds-->
  <string name="DeclineCode__your_card_does_not_have_sufficient_funds">ഈ വാങ്ങൽ പൂർത്തിയാക്കാൻ നിങ്ങളുടെ കാർഡില്‍ മതിയായ ധനം ഇല്ല. മറ്റൊരു പേയ്‌മെന്റ് രീതി പരീക്ഷിക്കുക.</string>
  <!--Stripe decline code incorrect expiration month-->
  <string name="DeclineCode__the_expiration_month">നിങ്ങളുടെ പേയ്‌മെന്റ് രീതിയുടെ കാലഹരണപ്പെടുന്ന മാസം തെറ്റാണ്. അത് Google Pay-യിൽ പുതുക്കിയ ശേ‍ഷം വീണ്ടും ശ്രമിക്കുക.</string>
  <!--Stripe decline code incorrect expiration year-->
  <string name="DeclineCode__the_expiration_year">നിങ്ങളുടെ പേയ്‌മെന്റ് രീതിയുടെ കാലഹരണപ്പെടുന്ന വർഷം തെറ്റാണ്. അത് Google Pay-യിൽ പുതുക്കിയ ശേ‍ഷം വീണ്ടും ശ്രമിക്കുക.</string>
  <!--Stripe decline code issuer not available-->
  <string name="DeclineCode__try_completing_the_payment_again">പേയ്‌മെന്റ് വീണ്ടും പൂർത്തിയാക്കാൻ ശ്രമിക്കുക അല്ലെങ്കിൽ കൂടുതൽ വിവരങ്ങൾക്ക് നിങ്ങളുടെ ബാങ്കുമായി ബന്ധപ്പെടുക.</string>
  <!--Stripe decline code processing error-->
  <string name="DeclineCode__try_again">വീണ്ടും ശ്രമിക്കുക അല്ലെങ്കിൽ കൂടുതൽ വിവരങ്ങൾക്ക് നിങ്ങളുടെ ബാങ്കുമായി ബന്ധപ്പെടുക.</string>
  <!--Title of create notification profile screen-->
  <string name="EditNotificationProfileFragment__name_your_profile">പ്രൊഫൈലിന് പേര് നൽകുക</string>
  <!--Hint text for create/edit notification profile name-->
  <string name="EditNotificationProfileFragment__profile_name">പ്രൊഫൈലിന്റെ പേര്</string>
  <!--Name has a max length, this shows how many characters are used out of the max-->
  <string name="EditNotificationProfileFragment__count">%1$d/%2$d</string>
  <!--Call to action button to continue to the next step-->
  <string name="EditNotificationProfileFragment__next">അടുത്തത്</string>
  <!--Call to action button once the profile is named to create the profile and continue to the customization steps-->
  <string name="EditNotificationProfileFragment__create">സൃഷ്ടിക്കൂ</string>
  <!--Call to action button once the profile name is edited-->
  <string name="EditNotificationProfileFragment__save">സംരക്ഷിക്കൂ</string>
  <!--Title of edit notification profile screen-->
  <string name="EditNotificationProfileFragment__edit_this_profile">ഈ പ്രൊഫൈൽ തിരുത്തുക</string>
  <!--Error message shown when attempting to create or edit a profile name to an existing profile name-->
  <string name="EditNotificationProfileFragment__a_profile_with_this_name_already_exists">ഈ പേരിലുള്ള ഒരു പ്രൊഫൈൽ ഇതിനകം നിലവിലുണ്ട്</string>
  <!--Preset selectable name for a profile name, shown as list in edit/create screen-->
  <string name="EditNotificationProfileFragment__work">ജോലി</string>
  <!--Preset selectable name for a profile name, shown as list in edit/create screen-->
  <string name="EditNotificationProfileFragment__sleep">ഉറക്കം</string>
  <!--Preset selectable name for a profile name, shown as list in edit/create screen-->
  <string name="EditNotificationProfileFragment__driving">വാഹനം ഓടിക്കുന്നു</string>
  <!--Preset selectable name for a profile name, shown as list in edit/create screen-->
  <string name="EditNotificationProfileFragment__downtime">ദുഃഖകാലം</string>
  <!--Preset selectable name for a profile name, shown as list in edit/create screen-->
  <string name="EditNotificationProfileFragment__focus">ശ്രദ്ധ കേന്ദ്രീകരിക്കല്‍</string>
  <!--Error message shown when attempting to next/save without a profile name-->
  <string name="EditNotificationProfileFragment__profile_must_have_a_name">ഒരു പേര് ഉണ്ടായിരിക്കണം</string>
  <!--Title for add recipients to notification profile screen in create flow-->
  <string name="AddAllowedMembers__allowed_notifications">അനുവദിച്ചിരിക്കുന്ന അറിയിപ്പുകൾ</string>
  <!--Description of what the user should be doing with this screen-->
  <string name="AddAllowedMembers__add_people_and_groups_you_want_notifications_and_calls_from_when_this_profile_is_on">ഈ പ്രൊഫൈൽ ഓണായിരിക്കുമ്പോൾ നിങ്ങൾക്ക് അറിയിപ്പുകളും കോളുകളും ആവശ്യമുള്ള ആളുകളെയും ഗ്രൂപ്പുകളെയും ചേർക്കുക</string>
  <!--Button text that launches the contact picker to select from-->
  <string name="AddAllowedMembers__add_people_or_groups">ആളുകളെയോ ഗ്രൂപ്പുകളെയോ ചേർക്കുക</string>
  <!--Call to action button on contact picker for adding to profile-->
  <string name="SelectRecipientsFragment__add">ചേർക്കുക</string>
  <!--Notification profiles home fragment, shown when no profiles have been created yet-->
  <string name="NotificationProfilesFragment__create_a_profile_to_receive_notifications_and_calls_only_from_the_people_and_groups_you_want_to_hear_from">നിങ്ങൾ കേൾക്കാൻ ആഗ്രഹിക്കുന്ന ആളുകളിൽ നിന്നും ഗ്രൂപ്പുകളിൽ നിന്നും മാത്രം അറിയിപ്പുകളും വിളികളും സ്വീകരിക്കുന്നതിന് ഒരു രൂപരേഖ സൃഷ്‌ടിക്കുക.</string>
  <!--Header shown above list of all notification profiles-->
  <string name="NotificationProfilesFragment__profiles">പ്രൊഫൈലുകൾ</string>
  <!--Button that starts the create new notification profile flow-->
  <string name="NotificationProfilesFragment__new_profile">പുതിയ പ്രൊഫൈൽ</string>
  <!--Profile active status, indicating the current profile is on for an unknown amount of time-->
  <string name="NotificationProfilesFragment__on">ഓൺ</string>
  <!--Button use to permanently delete a notification profile-->
  <string name="NotificationProfileDetails__delete_profile">പ്രൊഫൈൽ ഇല്ലാതാക്കൂ</string>
  <!--Snakbar message shown when removing a recipient from a profile-->
  <string name="NotificationProfileDetails__s_removed">\"%1$s\" നീക്കം ചെയ്തിരിക്കുന്നു.</string>
  <!--Snackbar button text that will undo the recipient remove-->
  <string name="NotificationProfileDetails__undo">തിരിച്ചാക്കുക</string>
  <!--Dialog message shown to confirm deleting a profile-->
  <string name="NotificationProfileDetails__permanently_delete_profile">പ്രൊഫൈൽ ഇല്ലാതാക്കണോ?</string>
  <!--Dialog button to delete profile-->
  <string name="NotificationProfileDetails__delete">ഇല്ലാതാക്കൂ</string>
  <!--Title/accessibility text for edit icon to edit profile emoji/name-->
  <string name="NotificationProfileDetails__edit_notification_profile">അറിയിപ്പ് രൂപരേഖ തിരുത്തുക</string>
  <!--Schedule description if all days are selected-->
  <string name="NotificationProfileDetails__everyday">ദിവസേന</string>
  <!--Profile status on if it is the active profile-->
  <string name="NotificationProfileDetails__on">ഓൺ</string>
  <!--Profile status on if it is not the active profile-->
  <string name="NotificationProfileDetails__off">ഓഫ്</string>
  <!--Description of hours for schedule (start to end) times-->
  <string name="NotificationProfileDetails__s_to_s">%1$s %2$s-നോട്</string>
  <!--Section header for exceptions to the notification profile-->
  <string name="NotificationProfileDetails__exceptions">ഉള്‍പ്പെടാത്തവ</string>
  <!--Profile exception to allow all calls through the profile restrictions-->
  <string name="NotificationProfileDetails__allow_all_calls">എല്ലാ വിളികളും അനുവദിക്കുക</string>
  <!--Profile exception to allow all @mentions through the profile restrictions-->
  <string name="NotificationProfileDetails__notify_for_all_mentions">എല്ലാ സൂചനകളും അറിയിക്കുക</string>
  <!--Section header for showing schedule information-->
  <string name="NotificationProfileDetails__schedule">സമയക്രമം</string>
  <!--If member list is long, will truncate the list and show an option to then see all when tapped-->
  <string name="NotificationProfileDetails__see_all">എല്ലാം കാണുക</string>
  <!--Title for add schedule to profile in create flow-->
  <string name="EditNotificationProfileSchedule__add_a_schedule">ഒരു സമയക്രമം ചേര്‍ക്കുക</string>
  <!--Descriptor text indicating what the user can do with this screen-->
  <string name="EditNotificationProfileSchedule__set_up_a_schedule_to_enable_this_notification_profile_automatically">ഈ അറിയിപ്പ് രൂപരേഖ സ്വയമേവ പ്രവർത്തനക്ഷമമാക്കാൻ ഒരു സമയക്രമം സജ്ജീകരിക്കുക.</string>
  <!--Text shown next to toggle switch to enable/disable schedule-->
  <string name="EditNotificationProfileSchedule__schedule">സമയപ്പട്ടിക</string>
  <!--Label for showing the start time for the schedule-->
  <string name="EditNotificationProfileSchedule__start">ആരംഭം</string>
  <!--Label for showing the end time for the schedule-->
  <string name="EditNotificationProfileSchedule__end">അവസാനം</string>
  <!--First letter of Sunday-->
  <string name="EditNotificationProfileSchedule__sunday_first_letter">ഞാ</string>
  <!--First letter of Monday-->
  <string name="EditNotificationProfileSchedule__monday_first_letter">തി</string>
  <!--First letter of Tuesday-->
  <string name="EditNotificationProfileSchedule__tuesday_first_letter">ചൊ</string>
  <!--First letter of Wednesday-->
  <string name="EditNotificationProfileSchedule__wednesday_first_letter">ബു</string>
  <!--First letter of Thursday-->
  <string name="EditNotificationProfileSchedule__thursday_first_letter">വ്യാ</string>
  <!--First letter of Friday-->
  <string name="EditNotificationProfileSchedule__friday_first_letter">വെ</string>
  <!--First letter of Saturday-->
  <string name="EditNotificationProfileSchedule__saturday_first_letter">ശ</string>
  <!--Title of select time dialog shown when setting start time for schedule-->
  <string name="EditNotificationProfileSchedule__set_start_time">ആരംഭ സമയം സജ്ജമാക്കുക</string>
  <!--Title of select time dialog shown when setting end time for schedule-->
  <string name="EditNotificationProfileSchedule__set_end_time">അവസാന സമയം സജ്ജമാക്കുക</string>
  <!--If in edit mode, call to action button text show to save schedule to profile-->
  <string name="EditNotificationProfileSchedule__save">സംരക്ഷിക്കൂ</string>
  <!--If in create mode, call to action button text to show to skip enabling a schedule-->
  <string name="EditNotificationProfileSchedule__skip">ഒഴിവാക്കുക</string>
  <!--If in create mode, call to action button text to show to use the enabled schedule and move to the next screen-->
  <string name="EditNotificationProfileSchedule__next">അടുത്തത്</string>
  <!--Error message shown if trying to save/use a schedule with no days selected-->
  <string name="EditNotificationProfileSchedule__schedule_must_have_at_least_one_day">സമയക്രമത്തില്‍ കുറഞ്ഞത് ഒരു ദിവസമെങ്കിലും ഉണ്ടായിരിക്കണം</string>
  <!--Title for final screen shown after completing a profile creation-->
  <string name="NotificationProfileCreated__profile_created">പ്രൊഫൈൽ സൃഷ്ടിച്ചു</string>
  <!--Call to action button to press to close the created screen and move to the profile details screen-->
  <string name="NotificationProfileCreated__done">ചെയ്‌തു</string>
  <!--Descriptor text shown to indicate how to manually turn a profile on/off-->
  <string name="NotificationProfileCreated__you_can_turn_your_profile_on_or_off_manually_via_the_menu_on_the_chat_list">ചാറ്റ് ലിസ്റ്റിലെ മെനു വഴി നിങ്ങളുടെ പ്രൊഫൈൽ സ്വമേധയാ ഓണാക്കുകയോ ഓഫാക്കുകയോ ചെയ്യാം.</string>
  <!--Descriptor text shown to indicate you can add a schedule later since you did not add one during create flow-->
  <string name="NotificationProfileCreated__add_a_schedule_in_settings_to_automate_your_profile">നിങ്ങളുടെ രൂപരേഖ യാന്ത്രികമാക്കാൻ ക്രമീകരണങ്ങളിൽ ഒരു സമയക്രമം ചേർക്കുക.</string>
  <!--Descriptor text shown to indicate your profile will follow the schedule set during create flow-->
  <string name="NotificationProfileCreated__your_profile_will_turn_on_and_off_automatically_according_to_your_schedule">നിങ്ങളുടെ സമയക്രമം അനുസരിച്ച് നിങ്ങളുടെ രൂപരേഖ സ്വയമേവ ഓണും ഓഫും ആകും.</string>
  <!--Button text shown in profile selection bottom sheet to create a new profile-->
  <string name="NotificationProfileSelection__new_profile">പുതിയ പ്രൊഫൈൽ</string>
  <!--Manual enable option to manually enable a profile for 1 hour-->
  <string name="NotificationProfileSelection__for_1_hour">1 മണിക്കൂർ</string>
  <!--Manual enable option to manually enable a profile until a set time (currently 6pm or 8am depending on what is next)-->
  <string name="NotificationProfileSelection__until_s">%1$s വരെ</string>
  <!--Option to view profile details-->
  <string name="NotificationProfileSelection__view_settings">ക്രമീകരണങ്ങൾ കാണുക</string>
  <!--Descriptor text indicating how long a profile will be on when there is a time component associated with it-->
  <string name="NotificationProfileSelection__on_until_s">%1$s വരെ സജീവം</string>
  <!--Title for notification profile megaphone-->
  <string name="NotificationProfilesMegaphone__notification_profiles">അറിയിപ്പ് പ്രൊഫൈലുകൾ</string>
  <!--Description for notification profile megaphone-->
  <string name="NotificationProfilesMegaphone__only_get_notifications_from_the_people_and_groups_you_choose">നിങ്ങൾ തിരഞ്ഞെടുക്കുന്ന ആളുകളിൽ നിന്നും ഗ്രൂപ്പുകളിൽ നിന്നും മാത്രം അറിയിപ്പുകൾ നേടുക.</string>
  <!--Call to action button to create a profile from megaphone-->
  <string name="NotificationProfilesMegaphone__create_a_profile">ഒരു പ്രൊഫൈൽ സൃഷ്ടിക്കുക</string>
  <!--Button to dismiss notification profile megaphone-->
  <string name="NotificationProfilesMegaphone__not_now">ഇപ്പോൾ വേണ്ട</string>
  <!--Displayed in a toast when we fail to open the ringtone picker-->
  <string name="NotificationSettingsFragment__failed_to_open_picker">പിക്കർ തുറക്കുന്നത് പരാജയപ്പെട്ടു.</string>
  <!--Description shown for the Signal Release Notes channel-->
  <string name="ReleaseNotes__signal_release_notes_and_news">Signal പ്രകാശന കുറിപ്പുകളും വാര്‍ത്തകളും</string>
  <!--Donation receipts activity title-->
  <string name="DonationReceiptListFragment__all_activity">എല്ലാ പ്രവർത്തനങ്ങളും</string>
  <!--Donation receipts all tab label-->
  <string name="DonationReceiptListFragment__all">എല്ലാം</string>
  <!--Donation receipts recurring tab label-->
  <!--Donation receipts one-time tab label-->
  <!--Donation receipts boost row label-->
  <!--Donation receipts details title-->
  <string name="DonationReceiptDetailsFragment__details">വിശദാംശങ്ങൾ</string>
  <!--Donation receipts donation type heading-->
  <!--Donation receipts date paid heading-->
  <!--Donation receipts share PNG-->
  <!--Donation receipts list end note-->
  <!--Donation receipts document title-->
  <!--Donation receipts amount title-->
  <string name="DonationReceiptDetailsFragment__amount">തുക</string>
  <!--Donation receipts thanks-->
  <!--Donation receipt type-->
  <!--region "Stories Tab"-->
  <!--Label for Chats tab in home app screen-->
  <string name="ConversationListTabs__chats">ചാറ്റുകൾ</string>
  <!--Label for Stories tab in home app screen-->
  <!--String for counts above 99 in conversation list tabs-->
  <string name="ConversationListTabs__99p">99+</string>
  <!--Title for "My Stories" row item in Stories landing page-->
  <string name="StoriesLandingFragment__my_stories">എന്റെ കഥകള്‍</string>
  <!--Subtitle for "My Stories" row item when user has not added stories-->
  <!--Displayed when there are no stories to display-->
  <!--Context menu option to hide a story-->
  <!--Context menu option to unhide a story-->
  <!--Context menu option to forward a story-->
  <string name="StoriesLandingItem__forward">ഫോർവേഡ് ചെയ്യുക</string>
  <!--Context menu option to share a story-->
  <!--Context menu option to go to story chat-->
  <!--Label when a story is pending sending-->
  <string name="StoriesLandingItem__sending">അയയ്ക്കുന്നു…</string>
  <!--Label when multiple stories are pending sending-->
  <!--Label when a story fails to send-->
  <string name="StoriesLandingItem__send_failed">അയയ്‌ക്കുന്നത് പരാജയപ്പെട്ടു</string>
  <!--Status label when a story fails to send indicating user action to retry-->
  <!--Title of dialog confirming decision to hide a story-->
  <!--Message of dialog confirming decision to hide a story-->
  <!--Positive action of dialog confirming decision to hide a story-->
  <string name="StoriesLandingFragment__hide">മറയ്ക്കുക</string>
  <!--Displayed in Snackbar after story is hidden-->
  <!--Section header for hidden stories-->
  <!--Displayed on each sent story under My Stories-->
  <!--Forward story label, displayed in My Stories context menu-->
  <string name="MyStories_forward">ഫോർവേഡ് ചെയ്യുക</string>
  <!--Label for stories for a single user. Format is {given name}\'s Story-->
  <!--Title of dialog to confirm deletion of story-->
  <!--Message of dialog to confirm deletion of story-->
  <!--Displayed at bottom of story viewer when current item has views-->
  <!--Displayed at bottom of story viewer when current item has replies-->
  <!--Used to join views and replies when both exist on a story item-->
  <string name="StoryViewerFragment__s_s">%1$s %2$s</string>
  <!--Displayed when viewing a post you sent-->
  <string name="StoryViewerPageFragment__you">നിങ്ങൾ</string>
  <!--Displayed when viewing a post displayed to a group-->
  <string name="StoryViewerPageFragment__s_to_s">%1$s %2$s-നോട്</string>
  <!--Displayed when viewing a post from another user with no replies-->
  <string name="StoryViewerPageFragment__reply">മറുപടി</string>
  <!--Displayed when a story has no views-->
  <!--Displayed when a story has no replies yet-->
  <!--Displayed for each user that reacted to a story when viewing replies-->
  <!--Label for story views tab-->
  <!--Label for story replies tab-->
  <!--Description of action for reaction button-->
  <!--Displayed when the user is replying privately to someone who replied to one of their stories-->
  <!--Context menu item to privately reply to a story response-->
  <!--Context menu item to copy a story response-->
  <string name="StoryGroupReplyItem__copy">പകർത്തൂ</string>
  <!--Context menu item to delete a story response-->
  <string name="StoryGroupReplyItem__delete">ഇല്ലാതാക്കൂ</string>
  <!--Story settings page title-->
  <!--Story settings private stories heading-->
  <!--Option label for creating a new private story-->
  <!--Page title for My Story options-->
  <string name="MyStorySettingsFragment__my_story">എന്റെ കഥ</string>
  <!--Section heading for story visibility-->
  <!--Clickable option for selecting people to hide your story from-->
  <!--Summary of clickable option displaying how many people you have hidden your story from-->
  <!--Section header for options related to replies and reactions-->
  <!--Switchable option for allowing replies and reactions on your stories-->
  <!--Summary for switchable option allowing replies and reactions on your story-->
  <!--Note about default sharing-->
  <!--Signal connections linked text that opens the Signal Connections sheet-->
  <!--Displayed at the top of the signal connections sheet. Please remember to insert strong tag as required.-->
  <!--Signal connections sheet bullet point 1-->
  <!--Signal connections sheet bullet point 2-->
  <!--Signal connections sheet bullet point 3-->
  <!--Note at the bottom of the Signal connections sheet-->
  <!--Clickable option to add a viewer to a private story-->
  <!--Clickable option to delete a custom story-->
  <!--Dialog title when attempting to remove someone from a private story-->
  <!--Dialog message when attempting to remove someone from a private story-->
  <!--Positive action label when attempting to remove someone from a private story-->
  <string name="PrivateStorySettingsFragment__remove">നീക്കംചെയ്യൂ</string>
  <!--Dialog title when deleting a private story-->
  <!--Dialog message when deleting a private story-->
  <!--Page title for editing a private story name-->
  <!--Input field hint when editing a private story name-->
  <!--Save button label when editing a private story name-->
  <string name="EditPrivateStoryNameFragment__save">സംരക്ഷിക്കൂ</string>
  <!--Displayed in text post creator before user enters text-->
  <!--Button label for changing font when creating a text post-->
  <string name="TextStoryPostTextEntryFragment__aa">അആ</string>
  <!--Displayed in text post creator when prompting user to enter text-->
  <string name="TextStoryPostTextEntryFragment__add_text">എഴുത്ത് ചേർക്കുക</string>
  <!--Content description for \'done\' button when adding text to a story post-->
  <!--Text label for media selection toggle-->
  <string name="MediaSelectionActivity__text">വാചകം</string>
  <!--Camera label for media selection toggle-->
  <string name="MediaSelectionActivity__camera">ക്യാമറ</string>
  <!--Hint for entering a URL for a text post-->
  <!--Displayed prior to the user entering a URL for a text post-->
  <!--Hint text for searching for a story text post recipient.-->
  <string name="TextStoryPostSendFragment__search">തിരയുക</string>
  <!--Title for screen allowing user to hide "My Story" entries from specific people-->
  <!--Done button label for hide story from screen-->
  <string name="HideStoryFromFragment__done">ചെയ്‌തു</string>
  <!--Dialog title for first time adding something to a story-->
  <!--Dialog message for first time adding something to a story-->
  <!--First time share to story dialog: Positive action to go ahead and add to story-->
  <!--First time share to story dialog: Neutral action to edit who can view "My Story"-->
  <!--Error message shown when a failure occurs during story send-->
  <!--Error message dialog button to resend a previously failed story send-->
  <string name="StoryDialogs__send">അയയ്‌ക്കുക</string>
  <!--Privacy Settings toggle title for stories-->
  <!--Privacy Settings toggle summary for stories-->
  <!--New story viewer selection screen title-->
  <!--New story viewer selection action button label-->
  <string name="CreateStoryViewerSelectionFragment__next">അടുത്തത്</string>
  <!--New story viewer selection screen title as recipients are selected-->
  <!--Name story screen title-->
  <!--Name story screen label hint-->
  <!--Name story screen viewers subheading-->
  <!--Name story screen create button label-->
  <string name="CreateStoryWithViewersFragment__create">സൃഷ്ടിക്കൂ</string>
  <!--Name story screen error when save attempted with no label-->
  <string name="CreateStoryWithViewersFragment__this_field_is_required">ഈ ഫീൽഡ് പൂരിപ്പിക്കേണ്ടതുണ്ട്.</string>
  <!--Name story screen error when save attempted but label is duplicate-->
  <!--Text for select all action when editing recipients for a story-->
  <string name="BaseStoryRecipientSelectionFragment__select_all">എല്ലാം തിരഞ്ഞെടുക്കുക</string>
  <!--Choose story type bottom sheet title-->
  <!--Choose story type bottom sheet new story row title-->
  <!--Choose story type bottom sheet new story row summary-->
  <!--Choose story type bottom sheet group story title-->
  <!--Choose story type bottom sheet group story summary-->
  <!--Choose groups bottom sheet title-->
  <!--Displayed when copying group story reply text to clipboard-->
  <string name="StoryGroupReplyFragment__copied_to_clipboard">ക്ലിപ്പ്ബോർഡിലേക്ക് പകർത്തി</string>
  <!--Displayed in story caption when content is longer than 5 lines-->
  <!--Displayed in toast after sending a direct reply-->
  <!--Displayed in toast after sending a direct reaction-->
  <!--Displayed in the viewer when a story is no longer available-->
  <!--Displayed in the viewer when the network is not available-->
  <string name="StorySlateView__no_internet_connection">ഇന്റർനെറ്റ് കണക്ഷനില്ല</string>
  <!--Displayed in the viewer when network is available but content could not be downloaded-->
  <string name="StorySlateView__couldnt_load_content">ലോഡ് ചെയ്യാനായില്ല</string>
  <!--Toasted when the user externally shares to a text story successfully-->
  <!--Toasted when the user external share to a text story fails-->
  <!--Title for a notification at the bottom of the chat list suggesting that the user disable censorship circumvention because the service has become reachable-->
  <string name="TurnOffCircumventionMegaphone_turn_off_censorship_circumvention">സെൻസർഷിപ്പ് മറികടക്കൽ ഓഫാക്കണോ?</string>
  <!--Body for a notification at the bottom of the chat list suggesting that the user disable censorship circumvention because the service has become reachable-->
  <string name="TurnOffCircumventionMegaphone_you_can_now_connect_to_the_signal_service_directly">മികച്ച അനുഭവത്തിനായി നിങ്ങൾക്ക് ഇപ്പോൾ Signal സേവനത്തിലേക്ക് നേരിട്ട് ബന്ധിപ്പിക്കാനാകും.</string>
  <!--Label for a button to dismiss a notification at the bottom of the chat list suggesting that the user disable censorship circumvention because the service has become reachable-->
  <string name="TurnOffCircumventionMegaphone_no_thanks">വേണ്ട, നന്ദി</string>
  <!--Label for a button in a notification at the bottom of the chat list to turn off censorship circumvention-->
  <string name="TurnOffCircumventionMegaphone_turn_off">ഓഫ് ആക്കുക</string>
  <!--Conversation Item label for when you react to someone else\'s story-->
  <!--Conversation Item label for reactions to your story-->
  <!--Conversation Item label for reactions to an unavailable story-->
  <!--endregion-->
  <!--Content description for expand contacts chevron-->
  <string name="ExpandModel__view_more">കൂടുതൽ കാണു</string>
  <string name="StoriesLinkPopup__visit_link">ലിങ്ക് സന്ദർശിക്കുക</string>
  <!--EOF-->
</resources><|MERGE_RESOLUTION|>--- conflicted
+++ resolved
@@ -2095,12 +2095,8 @@
   <string name="preferences__slow">പതുക്കെ</string>
   <string name="preferences__help">സഹായം</string>
   <string name="preferences__advanced">വിപുലമായ</string>
-<<<<<<< HEAD
   <string name="preferences__donate_to_signal">Molly-ന് സംഭാവന ചെയ്യുക</string>
-=======
-  <string name="preferences__donate_to_signal">Signal-ന് സംഭാവന ചെയ്യുക</string>
   <!--Preference label when someone is already a subscriber-->
->>>>>>> c4bc2162
   <string name="preferences__subscription">സബ്സ്ക്രിപ്ഷൻ</string>
   <!--Preference label for making a monthly donation to Signal-->
   <!--Preference label for making one-time donations to Signal-->
